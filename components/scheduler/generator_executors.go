// The MIT License
//
// Copyright (c) 2020 Temporal Technologies Inc.  All rights reserved.
//
// Copyright (c) 2020 Uber Technologies, Inc.
//
// Permission is hereby granted, free of charge, to any person obtaining a copy
// of this software and associated documentation files (the "Software"), to deal
// in the Software without restriction, including without limitation the rights
// to use, copy, modify, merge, publish, distribute, sublicense, and/or sell
// copies of the Software, and to permit persons to whom the Software is
// furnished to do so, subject to the following conditions:
//
// The above copyright notice and this permission notice shall be included in
// all copies or substantial portions of the Software.
//
// THE SOFTWARE IS PROVIDED "AS IS", WITHOUT WARRANTY OF ANY KIND, EXPRESS OR
// IMPLIED, INCLUDING BUT NOT LIMITED TO THE WARRANTIES OF MERCHANTABILITY,
// FITNESS FOR A PARTICULAR PURPOSE AND NONINFRINGEMENT. IN NO EVENT SHALL THE
// AUTHORS OR COPYRIGHT HOLDERS BE LIABLE FOR ANY CLAIM, DAMAGES OR OTHER
// LIABILITY, WHETHER IN AN ACTION OF CONTRACT, TORT OR OTHERWISE, ARISING FROM,
// OUT OF OR IN CONNECTION WITH THE SOFTWARE OR THE USE OR OTHER DEALINGS IN
// THE SOFTWARE.

package scheduler

import (
	"fmt"

	"go.temporal.io/api/serviceerror"
	"go.temporal.io/server/common/log"
	"go.temporal.io/server/common/log/tag"
	"go.temporal.io/server/common/metrics"
	"go.temporal.io/server/service/history/hsm"
	"go.uber.org/fx"
	"google.golang.org/protobuf/encoding/protojson"
	"google.golang.org/protobuf/types/known/timestamppb"
)

type (
	GeneratorTaskExecutorOptions struct {
		fx.In

		Config         *Config
		MetricsHandler metrics.Handler
		BaseLogger     log.Logger
		SpecProcessor  SpecProcessor
	}

	generatorTaskExecutor struct {
		GeneratorTaskExecutorOptions
	}
)

func RegisterGeneratorExecutors(registry *hsm.Registry, options GeneratorTaskExecutorOptions) error {
	e := generatorTaskExecutor{
		GeneratorTaskExecutorOptions: options,
	}
	return hsm.RegisterTimerExecutor(registry, e.executeBufferTask)
}

func (e generatorTaskExecutor) executeBufferTask(env hsm.Environment, node *hsm.Node, task BufferTask) error {
	schedulerNode := node.Parent
	scheduler, err := loadScheduler(schedulerNode)
	if err != nil {
		return err
	}
	// Prepended with common scheduler attributes.
	logger := newTaggedLogger(e.BaseLogger, scheduler)

	generator, err := e.loadGenerator(node)
	if err != nil {
		return err
	}

	// If we have no last processed time, this is a new schedule.
	if generator.LastProcessedTime == nil {
		generator.LastProcessedTime = timestamppb.New(env.Now())
		// TODO - update schedule info with create time

		e.logSchedule(logger, "Starting schedule", scheduler)
	}

	// Process time range between last high water mark and system time.
	t1 := generator.LastProcessedTime.AsTime()
	t2 := env.Now().UTC()
	if t2.Before(t1) {
		logger.Warn("Time went backwards",
			tag.NewStringTag("time", t1.String()),
			tag.NewStringTag("time", t2.String()))
		t2 = t1
	}

	res, err := e.SpecProcessor.ProcessTimeRange(scheduler, t1, t2, scheduler.overlapPolicy(), "", false, nil)
	if err != nil {
		// An error here should be impossible, send to the DLQ.
		logger.Error("Error processing time range", tag.Error(err))

		return fmt.Errorf(
			"%w: %w",
			serviceerror.NewInternal("Scheduler's Generator failed to process a time range"),
			err,
		)
	}

<<<<<<< HEAD
	// Transition the invoker sub state machine to execute the new buffered actions.
=======
	// Transition the Invoker sub state machine to execute the new buffered actions.
>>>>>>> 245b8ae0
	invokerNode, err := schedulerNode.Child([]hsm.Key{InvokerMachineKey})
	if err != nil {
		return fmt.Errorf(
			"%w: %w",
			serviceerror.NewInternal("Scheduler is missing its Invoker node"),
			err,
		)
	}
	err = hsm.MachineTransition(invokerNode, func(e Invoker) (hsm.TransitionOutput, error) {
		return TransitionEnqueue.Apply(e, EventEnqueue{
			Node:           invokerNode,
			BufferedStarts: res.BufferedStarts,
		})
	})
	if err != nil {
		return err
	}

	// Write Generator internal state, flushing the high water mark to persistence.
	// Another buffering task is also added.
	err = hsm.MachineTransition(node, func(g Generator) (hsm.TransitionOutput, error) {
		wakeupTime := res.NextWakeupTime
		g.LastProcessedTime = timestamppb.New(res.LastActionTime)
		g.NextInvocationTime = timestamppb.New(wakeupTime)

		logger.Debug("Sleeping after buffering",
			tag.NewTimeTag("wakeupTime", wakeupTime))

		return g.output()
	})
	if err != nil {
		return fmt.Errorf(
			"%w: unable to transition Generator",
			err,
		)
	}

	return nil
}

func (e generatorTaskExecutor) logSchedule(logger log.Logger, msg string, scheduler Scheduler) {
	// Log spec as json since it's more readable than the Go representation.
	specJson, _ := protojson.Marshal(scheduler.Schedule.Spec)
	policiesJson, _ := protojson.Marshal(scheduler.Schedule.Policies)
	logger.Debug(msg,
		tag.NewStringTag("spec", string(specJson)),
		tag.NewStringTag("policies", string(policiesJson)))
}

// loadGenerator loads the Generator's persisted state.
func (e generatorTaskExecutor) loadGenerator(node *hsm.Node) (Generator, error) {
	prevGenerator, err := hsm.MachineData[Generator](node)
	if err != nil {
		return Generator{}, err
	}

	return Generator{
		GeneratorInternal: prevGenerator.GeneratorInternal,
	}, nil
}<|MERGE_RESOLUTION|>--- conflicted
+++ resolved
@@ -103,11 +103,7 @@
 		)
 	}
 
-<<<<<<< HEAD
 	// Transition the invoker sub state machine to execute the new buffered actions.
-=======
-	// Transition the Invoker sub state machine to execute the new buffered actions.
->>>>>>> 245b8ae0
 	invokerNode, err := schedulerNode.Child([]hsm.Key{InvokerMachineKey})
 	if err != nil {
 		return fmt.Errorf(
