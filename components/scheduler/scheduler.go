package scheduler

import (
	"fmt"
	"time"

	"github.com/pborman/uuid"
	commonpb "go.temporal.io/api/common/v1"
	enumspb "go.temporal.io/api/enums/v1"
	schedulepb "go.temporal.io/api/schedule/v1"
	schedulespb "go.temporal.io/server/api/schedule/v1"
	"go.temporal.io/server/common/util"
	"go.temporal.io/server/service/history/hsm"
	"go.temporal.io/server/service/worker/scheduler"
	"google.golang.org/protobuf/proto"
	"google.golang.org/protobuf/types/known/timestamppb"
)

type (
	// Scheduler is a top-level state machine compromised of 3 sub state machines:
	// - Generator: buffers actions according to the schedule specification
	// - Invoker: executes buffered actions
	// - Backfiller: buffers actions according to requested backfills
	//
	// A running Scheduler will always have exactly one of each of the above sub state
	// machines mounted as nodes within the HSM tree. The top-level	machine itself
	// remains in a singular running state for its lifetime (all work is done within the
	// sub state machines). The Scheduler state machine is only responsible for creating
	// the singleton sub state machines.
	Scheduler struct {
		*schedulespb.SchedulerInternal

		// Locally-cached state, invalidated whenever cacheConflictToken != ConflictToken.
		cacheConflictToken int64
		compiledSpec       *scheduler.CompiledSpec
	}

	// The machine definitions provide serialization/deserialization and type information.
	schedulerMachineDefinition struct{}

	SchedulerMachineState int
)

const (
	// Unique identifier for top-level scheduler state machine.
	SchedulerMachineType = "scheduler.Scheduler"

	// The top-level scheduler only has a single, constant state.
	SchedulerMachineStateRunning SchedulerMachineState = 0

	// How many recent actions to keep on the Info.RecentActions list.
	recentActionCount = 10
)

var (
	_ hsm.StateMachine[SchedulerMachineState] = Scheduler{}
	_ hsm.StateMachineDefinition              = &schedulerMachineDefinition{}
)

// NewScheduler returns an initialized Scheduler state machine (without any sub
// state machines).
func NewScheduler(
	namespace, namespaceID, scheduleID string,
	sched *schedulepb.Schedule,
	patch *schedulepb.SchedulePatch,
) *Scheduler {
	var zero time.Time
	return &Scheduler{
		SchedulerInternal: &schedulespb.SchedulerInternal{
			Schedule: sched,
			Info: &schedulepb.ScheduleInfo{
				ActionCount:         0,
				MissedCatchupWindow: 0,
				OverlapSkipped:      0,
				BufferDropped:       0,
				BufferSize:          0,
				RunningWorkflows:    []*commonpb.WorkflowExecution{},
				RecentActions:       []*schedulepb.ScheduleActionResult{},
				FutureActionTimes:   []*timestamppb.Timestamp{},
				CreateTime:          timestamppb.Now(),
				UpdateTime:          timestamppb.New(zero),
			},
			InitialPatch:  patch,
			Namespace:     namespace,
			NamespaceId:   namespaceID,
			ScheduleId:    scheduleID,
			ConflictToken: scheduler.InitialConflictToken,
		},
		cacheConflictToken: scheduler.InitialConflictToken,
		compiledSpec:       nil,
	}
}

// RegisterStateMachine registers state machine definitions with the HSM
// registry. Should be called during dependency injection.
func RegisterStateMachines(r *hsm.Registry) error {
	if err := r.RegisterMachine(schedulerMachineDefinition{}); err != nil {
		return err
	}
	if err := r.RegisterMachine(generatorMachineDefinition{}); err != nil {
		return err
	}
	if err := r.RegisterMachine(invokerMachineDefinition{}); err != nil {
		return err
	}
	return r.RegisterMachine(backfillerMachineDefinition{})
}

func (s Scheduler) State() SchedulerMachineState {
	return SchedulerMachineStateRunning
}

func (s Scheduler) SetState(_ SchedulerMachineState) {}

func (s Scheduler) RegenerateTasks(node *hsm.Node) ([]hsm.Task, error) {
	// The top level scheduler has no tasks of its own.
	return nil, nil
}

func (schedulerMachineDefinition) Type() string {
	return SchedulerMachineType
}

func (schedulerMachineDefinition) Serialize(state any) ([]byte, error) {
	if state, ok := state.(Scheduler); ok {
		return proto.Marshal(state.SchedulerInternal)
	}
	return nil, fmt.Errorf("invalid scheduler state provided: %v", state)
}

func (schedulerMachineDefinition) Deserialize(body []byte) (any, error) {
	state := &schedulespb.SchedulerInternal{}
	return Scheduler{
		SchedulerInternal: state,
		compiledSpec:      nil,
	}, proto.Unmarshal(body, state)
}

func (schedulerMachineDefinition) CompareState(a any, b any) (int, error) {
	panic("TODO: CompareState not yet implemented for Scheduler")
}

// useScheduledAction returns true when the Scheduler should allow scheduled
// actions to be taken.
//
// When decrement is true, the schedule's state's `RemainingActions` counter is
// decremented when an action can be taken. When decrement is false, no state
// is mutated.
func (s *Scheduler) useScheduledAction(decrement bool) bool {
	// If paused, don't do anything.
	if s.Schedule.State.Paused {
		return false
	}

	// If unlimited actions, allow.
	if !s.Schedule.State.LimitedActions {
		return true
	}

	// Otherwise check and decrement limit.
	if s.Schedule.State.RemainingActions > 0 {
		if decrement {
			s.Schedule.State.RemainingActions--

			// The conflict token is updated because a client might be in the process of
			// preparing an update request that increments their schedule's RemainingActions
			// field.
			s.updateConflictToken()
		}
		return true
	}

	// No actions left
	return false
}

func (s *Scheduler) getCompiledSpec(specBuilder *scheduler.SpecBuilder) (*scheduler.CompiledSpec, error) {
	s.validateCachedState()

	// Cache compiled spec.
	if s.compiledSpec == nil {
		cspec, err := specBuilder.NewCompiledSpec(s.Schedule.Spec)
		if err != nil {
			return nil, err
		}
		s.compiledSpec = cspec
	}

	return s.compiledSpec, nil
}

func (s Scheduler) jitterSeed() string {
	return fmt.Sprintf("%s-%s", s.NamespaceId, s.ScheduleId)
}

func (s Scheduler) identity() string {
	return fmt.Sprintf("temporal-scheduler-%s-%s", s.Namespace, s.ScheduleId)
}

func (s Scheduler) overlapPolicy() enumspb.ScheduleOverlapPolicy {
	policy := s.Schedule.Policies.OverlapPolicy
	if policy == enumspb.SCHEDULE_OVERLAP_POLICY_UNSPECIFIED {
		policy = enumspb.SCHEDULE_OVERLAP_POLICY_SKIP
	}
	return policy
}

func (s Scheduler) resolveOverlapPolicy(overlapPolicy enumspb.ScheduleOverlapPolicy) enumspb.ScheduleOverlapPolicy {
	if overlapPolicy == enumspb.SCHEDULE_OVERLAP_POLICY_UNSPECIFIED {
		overlapPolicy = s.overlapPolicy()
	}
	return overlapPolicy
}

// validateCachedState clears cached fields whenever the Scheduler's
// ConflictToken doesn't match its cacheConflictToken field. Validation is only
// as effective as the Scheduler's backing persisted state is up-to-date.
func (s *Scheduler) validateCachedState() {
	if s.cacheConflictToken != s.ConflictToken {
		// Bust stale cached fields.
		s.compiledSpec = nil

		// We're now up-to-date.
		s.cacheConflictToken = s.ConflictToken
	}
}

// updateConflictToken bumps the Scheduler's conflict token. This has a side
// effect of invalidating the local cache. Use whenever applying a mutation that
// should invalidate other in-flight updates.
func (s *Scheduler) updateConflictToken() {
	s.ConflictToken++
}

<<<<<<< HEAD
// EnqueueBufferedStarts enqueues the given starts onto a scheduler tree's
// Invoker for execution.
func (s *Scheduler) EnqueueBufferedStarts(
	node *hsm.Node,
	starts []*schedulespb.BufferedStart,
) error {
	invokerNode, err := node.Child([]hsm.Key{InvokerMachineKey})
	if err != nil {
		return err
	}
	err = hsm.MachineTransition(invokerNode, func(e Invoker) (hsm.TransitionOutput, error) {
		return TransitionEnqueue.Apply(e, EventEnqueue{
			Node:           invokerNode,
			BufferedStarts: starts,
		})
	})
	return err
}

// RequestBackfill spawns a new Backfiller node to the scheduler tree for a
// BackfillRequest.
func (s Scheduler) RequestBackfill(
	env hsm.Environment,
	node *hsm.Node,
	request *schedulepb.BackfillRequest,
) (hsm.TransitionOutput, error) {
	id := uuid.New()
	backfiller := Backfiller{
		BackfillerInternal: &schedulespb.BackfillerInternal{
			Request:           &schedulespb.BackfillerInternal_BackfillRequest{BackfillRequest: request},
			BackfillId:        id,
			LastProcessedTime: timestamppb.New(env.Now()),
		},
	}

	_, err := node.AddChild(BackfillerMachineKey(id), backfiller)
	if err != nil {
		return hsm.TransitionOutput{}, err
	}

	return backfiller.output()
}

// RequestImmediate spawns a new Backfiller node to the scheduler tree for a
// TriggerImmediately request.
func (s Scheduler) RequestImmediate(
	env hsm.Environment,
	node *hsm.Node,
	trigger *schedulepb.TriggerImmediatelyRequest,
) (hsm.TransitionOutput, error) {
	id := uuid.New()
	backfiller := Backfiller{
		BackfillerInternal: &schedulespb.BackfillerInternal{
			Request:           &schedulespb.BackfillerInternal_TriggerRequest{TriggerRequest: trigger},
			BackfillId:        id,
			LastProcessedTime: timestamppb.New(env.Now()),
		},
	}

	_, err := node.AddChild(BackfillerMachineKey(id), backfiller)
	if err != nil {
		return hsm.TransitionOutput{}, err
	}

	return backfiller.output()
}

=======
>>>>>>> 7ab92fc8
type EventRecordAction struct {
	Node *hsm.Node

	ActionCount         int64
	OverlapSkipped      int64
	BufferDropped       int64
	MissedCatchupWindow int64
	Results             []*schedulepb.ScheduleActionResult
}

// Fired when an action has been taken by the state machine scheduler and should
// be recorded.
var TransitionRecordAction = hsm.NewTransition(
	[]SchedulerMachineState{SchedulerMachineStateRunning},
	SchedulerMachineStateRunning,
	func(s Scheduler, event EventRecordAction) (hsm.TransitionOutput, error) {
		s.Info.ActionCount += event.ActionCount
		s.Info.OverlapSkipped += event.OverlapSkipped
		s.Info.BufferDropped += event.BufferDropped
		s.Info.MissedCatchupWindow += event.MissedCatchupWindow

		if len(event.Results) > 0 {
			s.Info.RecentActions = util.SliceTail(append(s.Info.RecentActions, event.Results...), recentActionCount)
		}

		for _, result := range event.Results {
			if result.StartWorkflowResult != nil {
				s.Info.RunningWorkflows = append(s.Info.RunningWorkflows, result.StartWorkflowResult)
			}
		}

		return hsm.TransitionOutput{}, nil
	},
)<|MERGE_RESOLUTION|>--- conflicted
+++ resolved
@@ -232,7 +232,6 @@
 	s.ConflictToken++
 }
 
-<<<<<<< HEAD
 // EnqueueBufferedStarts enqueues the given starts onto a scheduler tree's
 // Invoker for execution.
 func (s *Scheduler) EnqueueBufferedStarts(
@@ -300,8 +299,6 @@
 	return backfiller.output()
 }
 
-=======
->>>>>>> 7ab92fc8
 type EventRecordAction struct {
 	Node *hsm.Node
 
