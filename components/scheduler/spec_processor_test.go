--- conflicted
+++ resolved
@@ -123,11 +123,7 @@
 	s.Info.UpdateTime = timestamppb.New(updateTime)
 
 	// A single start should have been buffered.
-<<<<<<< HEAD
-	res, err := processor.ProcessTimeRange(s, start, end, enumspb.SCHEDULE_OVERLAP_POLICY_UNSPECIFIED, "", false, nil)
-=======
-	res, err := processor.ProcessTimeRange(s, start, end, false, nil)
->>>>>>> 7ab92fc8
+	res, err := processor.ProcessTimeRange(s, start, end, enumspb.SCHEDULE_OVERLAP_POLICY_UNSPECIFIED, "", false, nil)
 	require.NoError(t, err)
 	require.Equal(t, 1, len(res.BufferedStarts))
 
