--- conflicted
+++ resolved
@@ -601,15 +601,9 @@
 }
 
 type cancelArgs struct {
-<<<<<<< HEAD
-	service, operation, operationID, endpointID, endpointName, requestID string
-	scheduledTime                                                        time.Time
-	scheduleToCloseTimeout                                               time.Duration
-=======
-	service, operation, token, endpointID, endpointName string
-	scheduledTime                                       time.Time
-	scheduleToCloseTimeout                              time.Duration
->>>>>>> 0412c86b
+	service, operation, token, endpointID, endpointName, requestID string
+	scheduledTime                                                  time.Time
+	scheduleToCloseTimeout                                         time.Duration
 }
 
 // loadArgsForCancelation loads state from the operation state machine that's the parent of the cancelation machine the
