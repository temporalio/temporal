--- conflicted
+++ resolved
@@ -361,13 +361,8 @@
 	return
 }
 
-<<<<<<< HEAD
-//nolint:revive // cognitive-complexity
-func (e taskExecutor) saveResult(ctx context.Context, env hsm.Environment, ref hsm.Ref, result *nexus.ClientStartOperationResult[*commonpb.Payload], callErr error) error {
-=======
 // nolint:revive // (cognitive complexity) This function is long but the complexity is justified.
 func (e taskExecutor) saveResult(ctx context.Context, env hsm.Environment, ref hsm.Ref, result *nexusrpc.ClientStartOperationResponse[*commonpb.Payload], callErr error) error {
->>>>>>> 61dcfa7b
 	return env.Access(ctx, ref, hsm.AccessWrite, func(node *hsm.Node) error {
 		operation, err := hsm.MachineData[Operation](node)
 		if err != nil {
