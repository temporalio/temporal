--- conflicted
+++ resolved
@@ -35,13 +35,10 @@
 limit.maxIDLength:
   - value: 255
     constraints: {}
-<<<<<<< HEAD
 frontend.workerVersioningDataAPIs:
   - value: true
 frontend.workerVersioningWorkflowAPIs:
-=======
 frontend.enableUpdateWorkflowExecution:
   - value: true
 frontend.enableUpdateWorkflowExecutionAsyncAccepted:
->>>>>>> 137886a7
   - value: true