--- conflicted
+++ resolved
@@ -1,17 +1,7 @@
 canary:
   namespaces: ["canary"]
-<<<<<<< HEAD
-  excludes: [
-    "workflow.archival.history", # known to timeout sanity workflow
-    "workflow.archival.visibility", # does not record success?
-    "workflow.cancellation", # known to fail
-    "workflow.batch", # known to fail    "workflow.searchAttributes", # known to fail
-    "workflow.reset" # known to fail
-  ]
-=======
   excludes: ["workflow.searchAttributes", "workflow.batch", "workflow.visibility", "workflow.cancellation" ]
 
->>>>>>> 0915e7fc
 temporal:
   service: "frontend"
   host: "127.0.0.1:7233"