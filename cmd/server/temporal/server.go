--- conflicted
+++ resolved
@@ -164,22 +164,18 @@
 		clusterMetadata.ReplicationConsumer,
 	)
 
-<<<<<<< HEAD
 	if s.cfg.PublicClient.HostPort == "" {
 		log.Fatalf("need to provide an endpoint config for PublicClient")
 	} else if h, _, err := net.SplitHostPort(s.cfg.PublicClient.HostPort); err != nil  || len(h) == 0 {
 		log.Fatalf("Malformed PublicClient HostPort, must be host:port - '%v' - Error - %v", s.cfg.PublicClient.HostPort, err)
 	} else {
-		params.DispatcherProvider = client.NewDNSYarpcDispatcherProvider(params.Logger, s.cfg.PublicClient.RefreshInterval)
 		connection, err := rpc.Dial(s.cfg.PublicClient.HostPort)
 		if err != nil {
-			log.Fatalf("failed to construct connection: %v", err)
+			log.Fatalf("failed to dial gRPC connection: %v", err)
 		}
 		params.PublicClient = workflowservice.NewWorkflowServiceClient(connection)
 	}
 
-=======
->>>>>>> e7f7afc4
 	advancedVisMode := dc.GetStringProperty(
 		dynamicconfig.AdvancedVisibilityWritingMode,
 		common.GetDefaultAdvancedVisibilityWritingMode(params.PersistenceConfig.IsAdvancedVisibilityConfigExist()),
@@ -215,18 +211,6 @@
 		}
 	}
 
-<<<<<<< HEAD
-=======
-	if s.cfg.PublicClient.HostPort == "" {
-		log.Fatalf("need to provide an endpoint config for PublicClient")
-	}
-	connection, err := rpc.Dial(s.cfg.PublicClient.HostPort)
-	if err != nil {
-		log.Fatalf("failed to dial gRPC connection: %v", err)
-	}
-	params.PublicClient = workflowservice.NewWorkflowServiceClient(connection)
-
->>>>>>> e7f7afc4
 	params.ArchivalMetadata = archiver.NewArchivalMetadata(
 		dc,
 		s.cfg.Archival.History.Status,
