package scheduler

import (
	"fmt"
	"time"

	"go.temporal.io/server/chasm"
	"go.temporal.io/server/chasm/lib/scheduler/gen/schedulerpb/v1"
	"go.temporal.io/server/common/log"
	"go.temporal.io/server/common/log/tag"
	"go.temporal.io/server/common/metrics"
	"go.temporal.io/server/common/primitives/timestamp"
	"go.temporal.io/server/service/history/queues"
	"go.uber.org/fx"
	"google.golang.org/protobuf/types/known/durationpb"
	"google.golang.org/protobuf/types/known/timestamppb"
)

type (
	GeneratorTaskExecutorOptions struct {
		fx.In

		Config         *Config
		MetricsHandler metrics.Handler
		BaseLogger     log.Logger
		SpecProcessor  SpecProcessor
	}

	GeneratorTaskExecutor struct {
		config         *Config
		metricsHandler metrics.Handler
		baseLogger     log.Logger
		SpecProcessor  SpecProcessor
	}
)

func NewGeneratorTaskExecutor(opts GeneratorTaskExecutorOptions) *GeneratorTaskExecutor {
	return &GeneratorTaskExecutor{
		config:         opts.Config,
		metricsHandler: opts.MetricsHandler,
		baseLogger:     opts.BaseLogger,
		SpecProcessor:  opts.SpecProcessor,
	}
}

func (g *GeneratorTaskExecutor) Execute(
	ctx chasm.MutableContext,
	generator *Generator,
	_ chasm.TaskAttributes,
	_ *schedulerpb.GeneratorTask,
) error {
<<<<<<< HEAD
	scheduler, err := generator.Scheduler.Get(ctx)
	if err != nil {
		return ErrUnprocessable
	}
	logger := newTaggedLogger(g.baseLogger, scheduler)

	invoker, err := scheduler.Invoker.Get(ctx)
	if err != nil {
		return ErrUnprocessable
	}
=======
	scheduler := generator.Scheduler.Get(ctx)
	logger := newTaggedLogger(g.baseLogger, scheduler)

	invoker := scheduler.Invoker.Get(ctx)
>>>>>>> 13ecbf7c

	// If we have no last processed time, this is a new schedule.
	if generator.LastProcessedTime == nil {
		createdAt := timestamppb.New(ctx.Now(generator))
		generator.LastProcessedTime = createdAt
		scheduler.Info.CreateTime = createdAt

		g.logSchedule(logger, "starting schedule", scheduler)
	}

	// If the high water mark is earlier than when a schedule was updated, we must skip any actions that hadn't
	// yet been processed.
	if scheduler.Info.GetUpdateTime().AsTime().After(generator.LastProcessedTime.AsTime()) {
		generator.LastProcessedTime = scheduler.Info.GetUpdateTime()
	}

	// Process time range between last high water mark and system time.
	t1 := generator.LastProcessedTime.AsTime()
	t2 := ctx.Now(generator).UTC()
	if t2.Before(t1) {
		logger.Warn("time went backwards",
			tag.NewStringerTag("time", t1),
			tag.NewStringerTag("time", t2))
		t2 = t1
	}

	result, err := g.SpecProcessor.ProcessTimeRange(
		scheduler,
		t1, t2,
		scheduler.overlapPolicy(),
		scheduler.WorkflowID(),
		"",
		false,
		nil,
	)
	if err != nil {
		// An error here should be impossible, send to the DLQ.
		return queues.NewUnprocessableTaskError(
			fmt.Sprintf("failed to process a time range: %w", err))
	}

	// Enqueue newly-generated buffered starts.
	if len(result.BufferedStarts) > 0 {
		invoker.EnqueueBufferedStarts(ctx, result.BufferedStarts)
	}

	// Write the new high water mark and future action times.
	generator.LastProcessedTime = timestamppb.New(result.LastActionTime)
	if err := g.updateFutureActionTimes(ctx, generator, scheduler); err != nil {
		return queues.NewUnprocessableTaskError(
			fmt.Sprintf("failed to update future action times: %w", err))
	}

	// Check if the schedule has gone idle.
	idleTimeTotal := g.config.Tweakables(scheduler.Namespace).IdleTime
	idleExpiration, isIdle := scheduler.getIdleExpiration(ctx, idleTimeTotal, result.NextWakeupTime)
	if isIdle {
		// Schedule is complete, no need for another buffer task. We keep the schedule's
		// backing mutable state explicitly open for a the idle period, during which the
		// customer can describe/modify/restart the schedule.
		//
		// Once the idle timer expires, we close the component.
		ctx.AddTask(scheduler, chasm.TaskAttributes{
			ScheduledTime: idleExpiration,
		}, &schedulerpb.SchedulerIdleTask{
			IdleTimeTotal: durationpb.New(idleTimeTotal),
		})
		return nil
	}

	// No more tasks if we're paused.
	if scheduler.Schedule.State.Paused {
		return nil
	}

	// Another buffering task is added if we aren't completely out of actions or paused.
	ctx.AddTask(generator, chasm.TaskAttributes{
		ScheduledTime: result.NextWakeupTime,
	}, &schedulerpb.GeneratorTask{})

	return nil
}

func (g *GeneratorTaskExecutor) logSchedule(logger log.Logger, msg string, scheduler *Scheduler) {
	logger.Debug(msg,
		tag.NewStringerTag("spec", jsonStringer{scheduler.Schedule.Spec}),
		tag.NewStringerTag("policies", jsonStringer{scheduler.Schedule.Policies}))
}

func (g *GeneratorTaskExecutor) updateFutureActionTimes(
	ctx chasm.MutableContext,
	generator *Generator,
	scheduler *Scheduler,
) error {
	nextTime := func(t time.Time) (time.Time, error) {
		res, err := g.SpecProcessor.GetNextTime(scheduler, t)
		return res.Next, err
	}

	// Make sure we don't emit more future times than are remaining.
	count := recentActionCount
	if scheduler.Schedule.State.LimitedActions {
		count = min(int(scheduler.Schedule.State.RemainingActions), recentActionCount)
	}

	futureTimes := make([]*timestamppb.Timestamp, 0, count)
	t := timestamp.TimeValue(generator.LastProcessedTime)
	var err error
	for len(futureTimes) < count {
		t, err = nextTime(t)
		if err != nil {
			return err
		}
		if t.IsZero() {
			break
		}

		if scheduler.Info.UpdateTime.AsTime().After(t) {
			// Skip action times that occur before the schedule's update time.
			continue
		}

		futureTimes = append(futureTimes, timestamppb.New(t))
	}

	generator.FutureActionTimes = futureTimes

	return nil
}

func (g *GeneratorTaskExecutor) Validate(
	ctx chasm.Context,
	generator *Generator,
	attrs chasm.TaskAttributes,
	_ *schedulerpb.GeneratorTask,
) (bool, error) {
	return validateTaskHighWaterMark(generator.GetLastProcessedTime(), attrs.ScheduledTime)
}<|MERGE_RESOLUTION|>--- conflicted
+++ resolved
@@ -49,23 +49,10 @@
 	_ chasm.TaskAttributes,
 	_ *schedulerpb.GeneratorTask,
 ) error {
-<<<<<<< HEAD
-	scheduler, err := generator.Scheduler.Get(ctx)
-	if err != nil {
-		return ErrUnprocessable
-	}
-	logger := newTaggedLogger(g.baseLogger, scheduler)
-
-	invoker, err := scheduler.Invoker.Get(ctx)
-	if err != nil {
-		return ErrUnprocessable
-	}
-=======
 	scheduler := generator.Scheduler.Get(ctx)
 	logger := newTaggedLogger(g.baseLogger, scheduler)
 
 	invoker := scheduler.Invoker.Get(ctx)
->>>>>>> 13ecbf7c
 
 	// If we have no last processed time, this is a new schedule.
 	if generator.LastProcessedTime == nil {
