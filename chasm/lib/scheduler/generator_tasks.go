--- conflicted
+++ resolved
@@ -101,13 +101,8 @@
 
 	// Write the new high water mark and future action times.
 	generator.LastProcessedTime = timestamppb.New(result.LastActionTime)
-<<<<<<< HEAD
 	if err := g.updateFutureActionTimes(generator, scheduler); err != nil {
-		return queues.NewUnprocessableTaskError(
-=======
-	if err := g.updateFutureActionTimes(ctx, generator, scheduler); err != nil {
 		return queueerrors.NewUnprocessableTaskError(
->>>>>>> 818352cb
 			fmt.Sprintf("failed to update future action times: %s", err.Error()))
 	}
 
