package scheduler

import (
	"time"

	schedulespb "go.temporal.io/server/api/schedule/v1"
	"go.temporal.io/server/chasm"
	"go.temporal.io/server/chasm/lib/scheduler/gen/schedulerpb/v1"
	"go.temporal.io/server/common/log"
	"go.temporal.io/server/common/log/tag"
	"go.temporal.io/server/common/metrics"
	"go.temporal.io/server/service/history/queues"
	"go.uber.org/fx"
	"google.golang.org/protobuf/types/known/timestamppb"
)

type (
	BackfillerTaskExecutorOptions struct {
		fx.In

		Config         *Config
		MetricsHandler metrics.Handler
		BaseLogger     log.Logger
		SpecProcessor  SpecProcessor
	}

	BackfillerTaskExecutor struct {
		config         *Config
		metricsHandler metrics.Handler
		baseLogger     log.Logger
		specProcessor  SpecProcessor
	}
)

func NewBackfillerTaskExecutor(opts BackfillerTaskExecutorOptions) *BackfillerTaskExecutor {
	return &BackfillerTaskExecutor{
		config:         opts.Config,
		metricsHandler: opts.MetricsHandler,
		baseLogger:     opts.BaseLogger,
		specProcessor:  opts.SpecProcessor,
	}
}

func (b *BackfillerTaskExecutor) Validate(
	ctx chasm.Context,
	backfiller *Backfiller,
	attrs chasm.TaskAttributes,
	_ *schedulerpb.BackfillerTask,
) (bool, error) {
	return validateTaskHighWaterMark(backfiller.GetLastProcessedTime(), attrs.ScheduledTime)
}

func (b *BackfillerTaskExecutor) Execute(
	ctx chasm.MutableContext,
	backfiller *Backfiller,
	_ chasm.TaskAttributes,
	_ *schedulerpb.BackfillerTask,
) error {
	defer func() { backfiller.Attempt++ }()

<<<<<<< HEAD
	scheduler, err := backfiller.Scheduler.Get(ctx)
	if err != nil {
		return ErrUnprocessable
	}
	logger := newTaggedLogger(b.baseLogger, scheduler)

	invoker, err := scheduler.Invoker.Get(ctx)
	if err != nil {
		return ErrUnprocessable
	}
=======
	scheduler := backfiller.Scheduler.Get(ctx)
	logger := newTaggedLogger(b.baseLogger, scheduler)

	invoker := scheduler.Invoker.Get(ctx)
>>>>>>> 13ecbf7c

	// If the buffer is already full, don't move the watermark at all, just back off
	// and retry.
	tweakables := b.config.Tweakables(scheduler.Namespace)
	limit, err := b.allowedBufferedStarts(ctx, scheduler, invoker, tweakables)
	if err != nil {
		return err
	}
	if limit <= 0 {
		// Fire a timer task to retry after backoff.
		b.rescheduleBackfill(ctx, backfiller)
		return nil
	}

	// Process backfills, returning BufferedStarts.
	var result backfillProgressResult
	switch backfiller.RequestType() {
	case RequestTypeBackfill:
		result, err = b.processBackfill(ctx, scheduler, backfiller, limit)
	case RequestTypeTrigger:
		result, err = b.processTrigger(ctx, scheduler, backfiller)
	default:
		return queues.NewUnprocessableTaskError(fmt.Sprintf("unknown backfill type: %v", backfiller.RequestType()))
	}
	if err != nil {
		return queues.NewUnprocessableTaskError(fmt.Sprintf("failed to process backfill: %w", err))
	}

	// Enqueue new BufferedStarts on the Invoker, if we have any.
	if len(result.BufferedStarts) > 0 {
		invoker.EnqueueBufferedStarts(ctx, result.BufferedStarts)
	}

	// If we're complete, we can delete this Backfiller component and return without
	// any more tasks.
	if result.Complete {
		logger.Debug("backfill complete, deleting Backfiller",
			tag.NewStringTag("backfill-id", backfiller.GetBackfillId()))
		delete(scheduler.Backfillers, backfiller.GetBackfillId())
		return nil
	}

	// Otherwise, update watermark and reschedule.
	backfiller.LastProcessedTime = timestamppb.New(result.LastProcessedTime)
	b.rescheduleBackfill(ctx, backfiller)

	return nil
}

func (b *BackfillerTaskExecutor) rescheduleBackfill(ctx chasm.MutableContext, backfiller *Backfiller) {
	backoffTime := ctx.Now(backfiller).Add(b.backoffDelay(backfiller))
	ctx.AddTask(backfiller, chasm.TaskAttributes{
		ScheduledTime: backoffTime,
	}, &schedulerpb.BackfillerTask{})
}

// processBackfill processes a Backfiller's BackfillRequest.
func (b *BackfillerTaskExecutor) processBackfill(
	_ chasm.MutableContext,
	scheduler *Scheduler,
	backfiller *Backfiller,
	limit int,
) (result backfillProgressResult, err error) {
	request := backfiller.GetBackfillRequest()

	// Restore high watermark if we've already started processing the backfill.
	var startTime time.Time
	lastProcessed := backfiller.GetLastProcessedTime()
	if backfiller.GetAttempt() > 0 {
		startTime = lastProcessed.AsTime()
	} else {
		// On the first attempt, the start time is set slightly behind in order to make
		// the backfill start time inclusive.
		startTime = request.GetStartTime().AsTime().Add(-1 * time.Millisecond)
	}
	endTime := request.GetEndTime().AsTime()
	specResult, err := b.specProcessor.ProcessTimeRange(
		scheduler,
		startTime,
		endTime,
		request.GetOverlapPolicy(),
		scheduler.WorkflowID(),
		backfiller.GetBackfillId(),
		true,
		&limit,
	)
	if err != nil {
		return
	}

	next := specResult.NextWakeupTime
	if next.IsZero() || next.After(endTime) {
		result.Complete = true
	} else {
		// More to backfill, indicating the buffer is full. Set the high watermark, and
		// apply a backoff time before attempting to continue filling.
		result.LastProcessedTime = specResult.LastActionTime
	}
	result.BufferedStarts = specResult.BufferedStarts

	return
}

// backoffDelay returns the amount of delay that should be added when retrying.
func (b *BackfillerTaskExecutor) backoffDelay(backfiller *Backfiller) time.Duration {
	// Increment GetAttempt here early, to avoid needing to increment
	// backfiller.Attempt wherever backoffDelay's result is needed.
	return b.config.RetryPolicy().ComputeNextDelay(0, int(backfiller.GetAttempt()+1), nil)
}

// processTrigger processes a Backfiller's TriggerImmediatelyRequest.
func (b *BackfillerTaskExecutor) processTrigger(
	_ chasm.MutableContext,
	scheduler *Scheduler,
	backfiller *Backfiller,
) (result backfillProgressResult, err error) {
	request := backfiller.GetTriggerRequest()
	overlapPolicy := scheduler.resolveOverlapPolicy(request.GetOverlapPolicy())

	// Add a single manual start and mark the Backfiller as complete. For batch
	// backfill requests, a deterministic start time is trivial as they follow the
	// schedule. For immediate trigger requests, the `LastProcessedTime` (set to
	// "now" when the Backfiller is spawned to handle a request) is used for start
	// time determinism.
	nowpb := backfiller.GetLastProcessedTime()
	now := nowpb.AsTime()
	requestID := generateRequestID(scheduler, backfiller.GetBackfillId(), now, now)
	result.BufferedStarts = []*schedulespb.BufferedStart{
		{
			NominalTime:   nowpb,
			ActualTime:    nowpb,
			DesiredTime:   nowpb,
			OverlapPolicy: overlapPolicy,
			Manual:        true,
			RequestId:     requestID,
		},
	}
	result.Complete = true

	return
}

// allowedBufferedStarts returns the number of BufferedStarts that the Backfiller should
// buffer, taking into account buffer limits and concurrent backfills.
func (b *BackfillerTaskExecutor) allowedBufferedStarts(
	ctx chasm.Context,
	scheduler *Scheduler,
	invoker *Invoker,
	tweakables Tweakables,
) (int, error) {
	// Count the number of Backfillers active.
	backfillerCount := 0
	for _, field := range scheduler.Backfillers {
		b := field.Get(ctx)

		// Don't count trigger-immediately requests, as they only fire a single start.
		if b.RequestType() == RequestTypeBackfill {
			backfillerCount++
		}
	}

	// Prevents a division by 0.
	backfillerCount = max(1, backfillerCount)

	// Give half the available buffer to backfillers, distributed evenly.
	return max(0, ((tweakables.MaxBufferSize/2)/backfillerCount)-len(invoker.GetBufferedStarts())), nil
}<|MERGE_RESOLUTION|>--- conflicted
+++ resolved
@@ -58,23 +58,10 @@
 ) error {
 	defer func() { backfiller.Attempt++ }()
 
-<<<<<<< HEAD
-	scheduler, err := backfiller.Scheduler.Get(ctx)
-	if err != nil {
-		return ErrUnprocessable
-	}
-	logger := newTaggedLogger(b.baseLogger, scheduler)
-
-	invoker, err := scheduler.Invoker.Get(ctx)
-	if err != nil {
-		return ErrUnprocessable
-	}
-=======
 	scheduler := backfiller.Scheduler.Get(ctx)
 	logger := newTaggedLogger(b.baseLogger, scheduler)
 
 	invoker := scheduler.Invoker.Get(ctx)
->>>>>>> 13ecbf7c
 
 	// If the buffer is already full, don't move the watermark at all, just back off
 	// and retry.
