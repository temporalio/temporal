package scheduler

import (
	"fmt"
	"time"

	enumspb "go.temporal.io/api/enums/v1"
	schedulespb "go.temporal.io/server/api/schedule/v1"
	"go.temporal.io/server/common/log"
	"go.temporal.io/server/common/log/tag"
	"go.temporal.io/server/common/metrics"
	legacyscheduler "go.temporal.io/server/service/worker/scheduler"
	"google.golang.org/protobuf/types/known/timestamppb"
)

//go:generate mockgen -package $GOPACKAGE -source $GOFILE -destination spec_processor_mock.go

type (
	// SpecProcessor is used by the Generator and Backfiller to generate buffered
	// actions according to the schedule spec.
	SpecProcessor interface {
		// ProcessTimeRange generates buffered actions according to the schedule spec for
		// the given time range.
		//
		// The parameter manual is propagated to the returned BufferedStarts. When the limit
		// is set to a non-nil pointer, it will be decremented for each buffered start, and
		// the function will return early should limit reach 0.
		//
		// If backfillID is set, it will be used to generate request IDs.
		ProcessTimeRange(
			scheduler *Scheduler,
			start, end time.Time,
			overlapPolicy enumspb.ScheduleOverlapPolicy,
			workflowID string,
			backfillID string,
			manual bool,
			limit *int,
		) (*ProcessedTimeRange, error)

		// GetNextTime provides a peek at the next time in the spec following 'after'.
		GetNextTime(scheduler *Scheduler, after time.Time) (legacyscheduler.GetNextTimeResult, error)
	}

	SpecProcessorImpl struct {
		config         *Config
		metricsHandler metrics.Handler
		logger         log.Logger
		specBuilder    *legacyscheduler.SpecBuilder
	}

	ProcessedTimeRange struct {
		NextWakeupTime time.Time
		LastActionTime time.Time
		BufferedStarts []*schedulespb.BufferedStart
	}
)

func NewSpecProcessor(
	config *Config,
	metricsHandler metrics.Handler,
	logger log.Logger,
	specBuilder *legacyscheduler.SpecBuilder,
) *SpecProcessorImpl {
	return &SpecProcessorImpl{
		config:         config,
		metricsHandler: metricsHandler,
		logger:         logger,
		specBuilder:    specBuilder,
	}
}

func (s *SpecProcessorImpl) ProcessTimeRange(
	scheduler *Scheduler,
	start, end time.Time,
	overlapPolicy enumspb.ScheduleOverlapPolicy,
	workflowID string,
	backfillID string,
	manual bool,
	limit *int,
) (*ProcessedTimeRange, error) {
	tweakables := s.config.Tweakables(scheduler.Namespace)
	overlapPolicy = scheduler.resolveOverlapPolicy(overlapPolicy)

	s.logger.Debug("ProcessTimeRange",
		tag.NewTimeTag("start", start),
		tag.NewTimeTag("end", end),
		tag.NewAnyTag("overlap-policy", overlapPolicy),
		tag.NewBoolTag("manual", manual))

	// Peek at paused/remaining actions state and don't bother if we're not going to
	// take an action now. (Don't count as missed catchup window either.)
	// Skip over entire time range if paused or no actions can be taken.
	//
	// Manual (backfill/patch) runs are always buffered here.
	if !scheduler.useScheduledAction(false) && !manual {
		// Use end as last action time so that we don't reprocess time spent paused.
		next, err := s.GetNextTime(scheduler, end)
		if err != nil {
			return nil, err
		}

		return &ProcessedTimeRange{
			NextWakeupTime: next.Next,
			LastActionTime: end,
			BufferedStarts: nil,
		}, nil
	}

	catchupWindow := catchupWindow(scheduler, tweakables)
	lastAction := end
	var next legacyscheduler.GetNextTimeResult
	var err error
	var bufferedStarts []*schedulespb.BufferedStart
<<<<<<< HEAD
	for next, err = s.GetNextTime(scheduler, start); err == nil && (!next.Next.IsZero() && !next.Next.After(end)); next, err = s.GetNextTime(scheduler, next.Next) {
=======
	for next, err = s.getNextTime(scheduler, start); err == nil && (!next.Next.IsZero() && !next.Next.After(end)); next, err = s.getNextTime(scheduler, next.Next) {
		lastAction = next.Next

>>>>>>> cacf0ec2
		if scheduler.Info.UpdateTime.AsTime().After(next.Next) {
			// If we've received an update that took effect after the LastProcessedTime high
			// water mark, discard actions that were scheduled to kick off before the update.
			continue
		}

		if !manual && end.Sub(next.Next) > catchupWindow {
			s.logger.Warn("Schedule missed catchup window",
				tag.NewTimeTag("now", end),
				tag.NewTimeTag("time", next.Next))
			s.metricsHandler.Counter(metrics.ScheduleMissedCatchupWindow.Name()).Record(1)

			scheduler.Info.MissedCatchupWindow++
			continue
		}

		nominalTimeSec := next.Nominal.Truncate(time.Second)
		bufferedStarts = append(bufferedStarts, &schedulespb.BufferedStart{
			NominalTime:   timestamppb.New(next.Nominal),
			ActualTime:    timestamppb.New(next.Next),
			OverlapPolicy: overlapPolicy,
			Manual:        manual,
			RequestId:     generateRequestID(scheduler, backfillID, next.Nominal, next.Next),
			WorkflowId:    fmt.Sprintf("%s-%s", workflowID, nominalTimeSec.Format(time.RFC3339)),
		})

		if limit != nil {
			if (*limit)--; *limit <= 0 {
				break
			}
		}
	}

	return &ProcessedTimeRange{
		NextWakeupTime: next.Next,
		LastActionTime: lastAction,
		BufferedStarts: bufferedStarts,
	}, nil
}

func catchupWindow(s *Scheduler, tweakables Tweakables) time.Duration {
	cw := s.Schedule.GetPolicies().GetCatchupWindow()
	if cw == nil {
		return tweakables.DefaultCatchupWindow
	}

	return max(cw.AsDuration(), tweakables.MinCatchupWindow)
}

// GetNextTime returns the next time result, or an error if the schedule cannot be compiled.
func (s *SpecProcessorImpl) GetNextTime(scheduler *Scheduler, after time.Time) (legacyscheduler.GetNextTimeResult, error) {
	spec, err := scheduler.getCompiledSpec(s.specBuilder)
	if err != nil {
		s.logger.Error("Invalid schedule", tag.Error(err))
		return legacyscheduler.GetNextTimeResult{}, err
	}

	return spec.GetNextTime(scheduler.jitterSeed(), after), nil
}<|MERGE_RESOLUTION|>--- conflicted
+++ resolved
@@ -111,13 +111,9 @@
 	var next legacyscheduler.GetNextTimeResult
 	var err error
 	var bufferedStarts []*schedulespb.BufferedStart
-<<<<<<< HEAD
 	for next, err = s.GetNextTime(scheduler, start); err == nil && (!next.Next.IsZero() && !next.Next.After(end)); next, err = s.GetNextTime(scheduler, next.Next) {
-=======
-	for next, err = s.getNextTime(scheduler, start); err == nil && (!next.Next.IsZero() && !next.Next.After(end)); next, err = s.getNextTime(scheduler, next.Next) {
 		lastAction = next.Next
 
->>>>>>> cacf0ec2
 		if scheduler.Info.UpdateTime.AsTime().After(next.Next) {
 			// If we've received an update that took effect after the LastProcessedTime high
 			// water mark, discard actions that were scheduled to kick off before the update.
