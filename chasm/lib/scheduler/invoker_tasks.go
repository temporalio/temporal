--- conflicted
+++ resolved
@@ -197,16 +197,8 @@
 	_, _, err = chasm.UpdateComponent(
 		ctx,
 		invokerRef,
-<<<<<<< HEAD
 		func(i *Invoker, ctx chasm.MutableContext, _ any) (chasm.NoValue, error) {
-			s, err := i.Scheduler.Get(ctx)
-			if err != nil {
-				return nil, err
-			}
-=======
-		func(i *Invoker, ctx chasm.MutableContext, _ any) (struct{}, error) {
 			s := i.Scheduler.Get(ctx)
->>>>>>> 13ecbf7c
 
 			i.recordExecuteResult(ctx, &result)
 			s.recordActionResult(&schedulerActionResult{starts: startResults})
