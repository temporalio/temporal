package scheduler

import (
	"context"
	"errors"
	"fmt"
	"sync"
	"time"

	commonpb "go.temporal.io/api/common/v1"
	enumspb "go.temporal.io/api/enums/v1"
	schedulepb "go.temporal.io/api/schedule/v1"
	"go.temporal.io/api/serviceerror"
	"go.temporal.io/api/workflowservice/v1"
	"go.temporal.io/server/api/historyservice/v1"
	schedulespb "go.temporal.io/server/api/schedule/v1"
	"go.temporal.io/server/chasm"
	"go.temporal.io/server/chasm/lib/scheduler/gen/schedulerpb/v1"
	"go.temporal.io/server/common"
	"go.temporal.io/server/common/log"
	"go.temporal.io/server/common/log/tag"
	"go.temporal.io/server/common/metrics"
	"go.temporal.io/server/common/resource"
	"go.temporal.io/server/common/util"
	legacyscheduler "go.temporal.io/server/service/worker/scheduler"
	"go.uber.org/fx"
	"google.golang.org/protobuf/types/known/timestamppb"
)

type (
	InvokerTaskExecutorOptions struct {
		fx.In

		Config         *Config
		MetricsHandler metrics.Handler
		BaseLogger     log.Logger

		HistoryClient resource.HistoryClient

		// FrontendClient is used for specifically StartWorkflow calls, to ensure that
		// the request makes it through metering's interceptor. Because we don't change for
		// terminate/cancels, we can go directly to history for other service calls.
		FrontendClient workflowservice.WorkflowServiceClient
	}

	InvokerExecuteTaskExecutor struct {
		config         *Config
		metricsHandler metrics.Handler
		baseLogger     log.Logger
		historyClient  resource.HistoryClient
		frontendClient workflowservice.WorkflowServiceClient
	}

	InvokerProcessBufferTaskExecutor struct {
		config         *Config
		metricsHandler metrics.Handler
		baseLogger     log.Logger
		historyClient  resource.HistoryClient
		frontendClient workflowservice.WorkflowServiceClient
	}

	// Per-task context.
	invokerTaskExecutorContext struct {
		context.Context

		actionsTaken int
		maxActions   int
	}

	rateLimitedError struct {
		// The requested interval to delay processing by rescheduilng.
		delay time.Duration
	}
)

const (
	// Lower bound for the deadline in which buffered actions are dropped.
	startWorkflowMinDeadline = 5 * time.Second

	// Because the catchup window doesn't apply to a manual start, pick a custom
	// execution deadline before timing out a start.
	manualStartExecutionDeadline = 1 * time.Hour

	// Upper bound on how many times starting an individual buffered action should be retried.
	InvokerMaxStartAttempts = 10 // TODO - dial this up/remove it
)

var (
	errRetryLimitExceeded       = errors.New("retry limit exceeded")
	_                     error = &rateLimitedError{}
)

func NewInvokerExecuteTaskExecutor(opts InvokerTaskExecutorOptions) *InvokerExecuteTaskExecutor {
	return &InvokerExecuteTaskExecutor{
		config:         opts.Config,
		metricsHandler: opts.MetricsHandler,
		baseLogger:     opts.BaseLogger,
		historyClient:  opts.HistoryClient,
		frontendClient: opts.FrontendClient,
	}
}

func NewInvokerProcessBufferTaskExecutor(opts InvokerTaskExecutorOptions) *InvokerProcessBufferTaskExecutor {
	return &InvokerProcessBufferTaskExecutor{
		config:         opts.Config,
		metricsHandler: opts.MetricsHandler,
		baseLogger:     opts.BaseLogger,
		historyClient:  opts.HistoryClient,
		frontendClient: opts.FrontendClient,
	}
}

func (e *InvokerExecuteTaskExecutor) Validate(
	_ chasm.Context,
	invoker *Invoker,
	_ chasm.TaskAttributes,
	_ *schedulerpb.InvokerExecuteTask,
) (bool, error) {
	// If another execute task already happened to kick everything off, we don't need
	// this one.
	eligibleStarts := invoker.getEligibleBufferedStarts()
	valid := len(invoker.GetTerminateWorkflows())+
		len(invoker.GetCancelWorkflows())+
		len(eligibleStarts) > 0
	return valid, nil
}

func (e *InvokerExecuteTaskExecutor) Execute(
	ctx context.Context,
	invokerRef chasm.ComponentRef,
	_ chasm.TaskAttributes,
	_ *schedulerpb.InvokerExecuteTask,
) error {
	var result executeResult

	var invoker *Invoker
	var scheduler *Scheduler
	var lastCompletionState *schedulerpb.LastCompletionResult
	var callback *commonpb.Callback

	// Read and deep copy returned components, since we'll continue to access them
	// outside of this function (outside of the MS lock).
	_, err := chasm.ReadComponent(
		ctx,
		invokerRef,
		func(i *Invoker, ctx chasm.Context, _ any) (struct{}, error) {
			invoker = &Invoker{
				InvokerState: common.CloneProto(i.InvokerState),
			}

			s, err := i.Scheduler.Get(ctx)
			if err != nil {
				return struct{}{}, err
			}
			scheduler = &Scheduler{
				SchedulerState:     common.CloneProto(s.SchedulerState),
				cacheConflictToken: s.cacheConflictToken,
				compiledSpec:       s.compiledSpec,
			}

			lcs, err := s.LastCompletionResult.Get(ctx)
			if err != nil {
				return struct{}{}, err
			}
			lastCompletionState = common.CloneProto(lcs)

			// Set up the completion callback to handle workflow results.
			cb, err := chasm.GetNexusCallback(ctx, s)
			if err != nil {
				return struct{}{}, err
			}
			callback = common.CloneProto(cb)

			return struct{}{}, nil
		},
		nil,
	)
	if err != nil {
		return fmt.Errorf("failed to read component: %w", err)
	}

	logger := newTaggedLogger(e.baseLogger, scheduler)

	// Terminate, cancel, and start workflows. The result struct contains the
	// complete outcome of all requests executed in a single batch.
	//
	// Invoker will never have work pending for more than one of these calls (terminate,
	// cancel, start) at a time, so it isn't sensible to run them in parallel. The
	// structure below is simply for code simplicity.
	ictx := e.newInvokerTaskExecutorContext(ctx, scheduler)
	result = result.Append(e.terminateWorkflows(ictx, logger, scheduler, invoker.GetTerminateWorkflows()))
	result = result.Append(e.cancelWorkflows(ictx, logger, scheduler, invoker.GetCancelWorkflows()))
	sres, startResults := e.startWorkflows(ictx, logger, scheduler, invoker.getEligibleBufferedStarts(), lastCompletionState, callback)
	result = result.Append(sres)

	// Record action results on the Invoker (internal state), as well as the
	// Scheduler (user-facing metrics).
	_, _, err = chasm.UpdateComponent(
		ctx,
		invokerRef,
		func(i *Invoker, ctx chasm.MutableContext, _ any) (struct{}, error) {
			s, err := i.Scheduler.Get(ctx)
			if err != nil {
				return struct{}{}, err
			}

			i.recordExecuteResult(ctx, &result)
			s.recordActionResult(&schedulerActionResult{starts: startResults})

			return struct{}{}, nil
		},
		nil,
	)
	if err != nil {
		return fmt.Errorf("failed to update component state: %w", err)
	}

	return nil
}

// takeNextAction increments the context's actionTaken counter, returning true if
// the action should be executed, and false if the task should instead yield.
func (i *invokerTaskExecutorContext) takeNextAction() bool {
	allowed := i.actionsTaken < i.maxActions
	if allowed {
		i.actionsTaken++
	}
	return allowed
}

// cancelWorkflows does a best-effort attempt to cancel all workflow executions provided in targets.
func (e *InvokerExecuteTaskExecutor) cancelWorkflows(
	ctx invokerTaskExecutorContext,
	logger log.Logger,
	scheduler *Scheduler,
	targets []*commonpb.WorkflowExecution,
) (result executeResult) {
	var wg sync.WaitGroup
	var resultMutex sync.Mutex

	for _, wf := range targets {
		if !ctx.takeNextAction() {
			break
		}

		// Run all cancels concurrently.
		newCtx := ctx.Clone()
		wg.Go(func() {
			err := e.cancelWorkflow(newCtx, scheduler, wf)

			resultMutex.Lock()
			defer resultMutex.Unlock()

			if err != nil {
				logger.Error("failed to cancel workflow", tag.Error(err), tag.WorkflowID(wf.WorkflowId))
				e.metricsHandler.Counter(metrics.ScheduleCancelWorkflowErrors.Name()).Record(1)
			}

			// Cancels are only attempted once.
			result.CompletedCancels = append(result.CompletedCancels, wf)
		})
	}

	wg.Wait()
	return
}

// terminateWorkflows does a best-effort attempt to terminate all workflow executions provided in targets.
func (e *InvokerExecuteTaskExecutor) terminateWorkflows(
	ctx invokerTaskExecutorContext,
	logger log.Logger,
	scheduler *Scheduler,
	targets []*commonpb.WorkflowExecution,
) (result executeResult) {
	var wg sync.WaitGroup
	var resultMutex sync.Mutex

	for _, wf := range targets {
		if !ctx.takeNextAction() {
			break
		}

		// Run all terminates concurrently.
		newCtx := ctx.Clone()
		wg.Go(func() {
			err := e.terminateWorkflow(newCtx, scheduler, wf)

			resultMutex.Lock()
			defer resultMutex.Unlock()

			if err != nil {
				logger.Error("failed to terminate workflow", tag.Error(err), tag.WorkflowID(wf.WorkflowId))
				e.metricsHandler.Counter(metrics.ScheduleTerminateWorkflowErrors.Name()).Record(1)
			}

			// Terminates are only attempted once.
			result.CompletedTerminates = append(result.CompletedTerminates, wf)
		})
	}

	wg.Wait()
	return
}

// startWorkflows executes the provided list of starts, returning a result with their outcomes.
func (e *InvokerExecuteTaskExecutor) startWorkflows(
	ctx invokerTaskExecutorContext,
	logger log.Logger,
	scheduler *Scheduler,
	starts []*schedulespb.BufferedStart,
	lastCompletionState *schedulerpb.LastCompletionResult,
	callback *commonpb.Callback,
) (result executeResult, startResults []*schedulepb.ScheduleActionResult) {
	metricsWithTag := e.metricsHandler.WithTags(
		metrics.StringTag(metrics.ScheduleActionTypeTag, metrics.ScheduleActionStartWorkflow))

	var wg sync.WaitGroup
	var resultMutex sync.Mutex

	for _, start := range starts {
		// Starts that haven't been executed yet will remain in `BufferedStarts`,
		// without change, so another ExecuteTask will be immediately created to continue
		// processing in a new task.
		if !ctx.takeNextAction() {
			break
		}

		// Check if this start is already in RecentActions. If so, we crashed
		// after starting a workflow, but before recording the result.
		if scheduler.isActionCompleted(start.WorkflowId) {
			logger.Info("skipping already-completed workflow", tag.WorkflowID(start.WorkflowId))
			continue
		}

		// Run all starts concurrently.
		newCtx := ctx.Clone()
		wg.Go(func() {
			startResult, err := e.startWorkflow(newCtx, scheduler, start, lastCompletionState, callback)

			resultMutex.Lock()
			defer resultMutex.Unlock()

			if err != nil {
				logger.Error("failed to start workflow", tag.Error(err))

				// Don't count "already started" for the error metric or retry, as it is most likely
				// due to misconfiguration.
				if !isAlreadyStartedError(err) {
					metricsWithTag.Counter(metrics.ScheduleActionErrors.Name()).Record(1)
				}

				if isRetryableError(err) {
					// Apply backoff to start and retry.
					e.applyBackoff(start, err)
					result.RetryableStarts = append(result.RetryableStarts, start)
				} else {
					// Drop the start from the buffer.
					result.FailedStarts = append(result.FailedStarts, start)
				}

				return
			}

			metricsWithTag.Counter(metrics.ScheduleActionSuccess.Name()).Record(1)
			result.CompletedStarts = append(result.CompletedStarts, start)
			startResults = append(startResults, startResult)
		})
	}

	wg.Wait()
	return
}

func (e *InvokerProcessBufferTaskExecutor) Validate(
	ctx chasm.Context,
	invoker *Invoker,
	attrs chasm.TaskAttributes,
	_ *schedulerpb.InvokerProcessBufferTask,
) (bool, error) {
	return validateTaskHighWaterMark(invoker.GetLastProcessedTime(), attrs.ScheduledTime)
}

func (e *InvokerProcessBufferTaskExecutor) Execute(
	ctx chasm.MutableContext,
	invoker *Invoker,
	_ chasm.TaskAttributes,
	_ *schedulerpb.InvokerProcessBufferTask,
) error {
	scheduler, err := invoker.Scheduler.Get(ctx)
	if err != nil {
		return fmt.Errorf("failed to read component: %w", err)
	}

	// Make sure we have something to start.
	executionInfo := scheduler.Schedule.Action.GetStartWorkflow()
	if executionInfo == nil {
		return serviceerror.NewInvalidArgument("schedules must have an Action set")
	}

	// Compute actions to take from the current buffer.
	result := e.processBuffer(ctx, invoker, scheduler)

	// Update Scheduler metadata.
	scheduler.recordActionResult(&schedulerActionResult{
		overlapSkipped:      result.overlapSkipped,
		missedCatchupWindow: result.missedCatchupWindow,
	})

	// Update internal state and create new tasks.
	invoker.recordProcessBufferResult(ctx, &result)

	return nil
}

// processBuffer resolves the Invoker's buffered starts that haven't yet begun
// execution. This is where the decision is made to drive execution to
// completion, or skip/drop a start.
func (e *InvokerProcessBufferTaskExecutor) processBuffer(
	ctx chasm.MutableContext,
	invoker *Invoker,
	scheduler *Scheduler,
) (result processBufferResult) {
	isRunning := len(scheduler.Info.RunningWorkflows) > 0

	// Processing completely ignores any BufferedStart that's already executing/backing off.
	pendingBufferedStarts := util.FilterSlice(invoker.GetBufferedStarts(), func(start *schedulespb.BufferedStart) bool {
		return start.Attempt == 0
	})

	// Resolve overlap policies and trim BufferedStarts that are skipped by policy.
	action := legacyscheduler.ProcessBuffer(pendingBufferedStarts, isRunning, scheduler.resolveOverlapPolicy)

	// ProcessBuffer will drop starts by omitting them from NewBuffer. Start with the
	// diff between the input and NewBuffer, and add any executing starts.
	keepStarts := make(map[string]struct{}) // request ID -> is present
	for _, start := range action.NewBuffer {
		keepStarts[start.GetRequestId()] = struct{}{}
	}

	// Combine all available starts.
	readyStarts := action.OverlappingStarts
	if action.NonOverlappingStart != nil {
		readyStarts = append(readyStarts, action.NonOverlappingStart)
	}

	// Update result metrics.
	result.overlapSkipped = action.OverlapSkipped

	// Add starting workflows to result, trim others.
	for _, start := range readyStarts {
		// Ensure we can take more actions. Manual actions are always allowed.
		if !start.Manual && !scheduler.useScheduledAction(true) {
			// Drop buffered automated actions while paused.
			result.discardStarts = append(result.discardStarts, start)
			continue
		}

		if ctx.Now(invoker).After(e.startWorkflowDeadline(scheduler, start)) {
			// Drop expired starts.
			result.missedCatchupWindow++
			result.discardStarts = append(result.discardStarts, start)
			continue
		}

		// Append for immediate execution.
		keepStarts[start.GetRequestId()] = struct{}{}
		result.startWorkflows = append(result.startWorkflows, start)
	}

	result.discardStarts = util.FilterSlice(pendingBufferedStarts, func(start *schedulespb.BufferedStart) bool {
		_, keep := keepStarts[start.GetRequestId()]
		return !keep
	})

	// Terminate overrides cancel if both are requested.
	if action.NeedTerminate {
		result.terminateWorkflows = scheduler.GetInfo().GetRunningWorkflows()
	} else if action.NeedCancel {
		result.cancelWorkflows = scheduler.GetInfo().GetRunningWorkflows()
	}

	return
}

// applyBackoff updates start's BackoffTime based on err and the retry policy.
func (e *InvokerExecuteTaskExecutor) applyBackoff(start *schedulespb.BufferedStart, err error) {
	if err == nil {
		return
	}

	var delay time.Duration
	if rateLimitDelay, ok := isRateLimitedError(err); ok {
		// If we have the rate limiter's delay, use that.
		delay = rateLimitDelay
	} else {
		// Otherwise, use the backoff policy. Elapsed time is left at 0 because we bound
		// on number of attempts.
		delay = e.config.RetryPolicy().ComputeNextDelay(0, int(start.Attempt), nil)
	}

	start.BackoffTime = timestamppb.New(time.Now().Add(delay))
}

// startWorkflowDeadline returns the latest time at which a buffered workflow
// should be started, instead of dropped. The deadline puts an upper bound on
// the number of retry attempts per buffered start.
func (e *InvokerProcessBufferTaskExecutor) startWorkflowDeadline(
	scheduler *Scheduler,
	start *schedulespb.BufferedStart,
) time.Time {
	var timeout time.Duration
	if start.Manual {
		// For manual starts, use a default static value, as the catchup window doesn't apply.
		timeout = manualStartExecutionDeadline
	} else {
		// Set request deadline based on the schedule's catchup window, which is the
		// latest time that it's acceptable to start this workflow.
		tweakables := e.config.Tweakables(scheduler.Namespace)
		timeout = catchupWindow(scheduler, tweakables)
	}

	timeout = max(timeout, startWorkflowMinDeadline)

	return start.ActualTime.AsTime().Add(timeout)
}

func (e *InvokerExecuteTaskExecutor) startWorkflow(
	ctx context.Context,
	scheduler *Scheduler,
	start *schedulespb.BufferedStart,
	lastCompletionState *schedulerpb.LastCompletionResult,
	callback *commonpb.Callback,
) (*schedulepb.ScheduleActionResult, error) {
	requestSpec := scheduler.GetSchedule().GetAction().GetStartWorkflow()

	if start.Attempt >= InvokerMaxStartAttempts {
		return nil, errRetryLimitExceeded
	}

	// Get rate limiter permission once per buffered start, on the first attempt only.
	if start.Attempt == 1 {
		delay, err := e.getRateLimiterPermission()
		if err != nil {
			return nil, err
		}
		if delay > 0 {
			return nil, newRateLimitedError(delay)
		}
	}

	reusePolicy := enumspb.WORKFLOW_ID_REUSE_POLICY_REJECT_DUPLICATE
	if start.Manual {
		reusePolicy = enumspb.WORKFLOW_ID_REUSE_POLICY_ALLOW_DUPLICATE
	}

	// TODO - set search attributes
	request := &workflowservice.StartWorkflowExecutionRequest{
		CompletionCallbacks:      []*commonpb.Callback{callback},
		Header:                   requestSpec.Header,
		Identity:                 scheduler.identity(),
		Input:                    requestSpec.Input,
		Memo:                     requestSpec.Memo,
		Namespace:                scheduler.Namespace,
		RequestId:                start.RequestId,
		RetryPolicy:              requestSpec.RetryPolicy,
		SearchAttributes:         nil,
		TaskQueue:                requestSpec.TaskQueue,
		UserMetadata:             requestSpec.UserMetadata,
		WorkflowExecutionTimeout: requestSpec.WorkflowExecutionTimeout,
		WorkflowId:               start.WorkflowId,
		WorkflowIdReusePolicy:    reusePolicy,
		WorkflowRunTimeout:       requestSpec.WorkflowRunTimeout,
		WorkflowTaskTimeout:      requestSpec.WorkflowTaskTimeout,
		WorkflowType:             requestSpec.WorkflowType,
	}
<<<<<<< HEAD
	result, err := e.frontendClient.StartWorkflowExecution(ctx, request)
=======

	// Set last completion result payload.
	switch outcome := lastCompletionState.Outcome.(type) {
	case *schedulerpb.LastCompletionResult_Failure:
		request.ContinuedFailure = outcome.Failure
	case *schedulerpb.LastCompletionResult_Success:
		request.LastCompletionResult = &commonpb.Payloads{
			Payloads: []*commonpb.Payload{outcome.Success},
		}
	}

	result, err := e.FrontendClient.StartWorkflowExecution(ctx, request)
>>>>>>> 11e54a1b
	if err != nil {
		return nil, err
	}
	actualStartTime := time.Now()

	// Record time taken from action eligible to workflow started.
	if !start.Manual {
		e.MetricsHandler.
			Timer(metrics.ScheduleActionDelay.Name()).
			Record(actualStartTime.Sub(start.DesiredTime.AsTime()))
	}

	return &schedulepb.ScheduleActionResult{
		ScheduleTime: start.ActualTime,
		ActualTime:   timestamppb.New(actualStartTime),
		StartWorkflowResult: &commonpb.WorkflowExecution{
			WorkflowId: start.WorkflowId,
			RunId:      result.RunId,
		},
		StartWorkflowStatus: result.Status, // usually should be RUNNING
	}, nil
}

func (e *InvokerExecuteTaskExecutor) terminateWorkflow(
	ctx context.Context,
	scheduler *Scheduler,
	target *commonpb.WorkflowExecution,
) error {
	request := &historyservice.TerminateWorkflowExecutionRequest{
		NamespaceId: scheduler.NamespaceId,
		TerminateRequest: &workflowservice.TerminateWorkflowExecutionRequest{
			Namespace:           scheduler.Namespace,
			WorkflowExecution:   &commonpb.WorkflowExecution{WorkflowId: target.WorkflowId},
			Reason:              "terminated by schedule overlap policy",
			Identity:            scheduler.identity(),
			FirstExecutionRunId: target.RunId,
		},
	}
	_, err := e.historyClient.TerminateWorkflowExecution(ctx, request)
	return err
}

func (e *InvokerExecuteTaskExecutor) cancelWorkflow(
	ctx context.Context,
	scheduler *Scheduler,
	target *commonpb.WorkflowExecution,
) error {
	request := &historyservice.RequestCancelWorkflowExecutionRequest{
		NamespaceId: scheduler.NamespaceId,
		CancelRequest: &workflowservice.RequestCancelWorkflowExecutionRequest{
			Namespace:           scheduler.Namespace,
			WorkflowExecution:   &commonpb.WorkflowExecution{WorkflowId: target.WorkflowId},
			Reason:              "cancelled by schedule overlap policy",
			Identity:            scheduler.identity(),
			FirstExecutionRunId: target.RunId,
		},
	}
	_, err := e.historyClient.RequestCancelWorkflowExecution(ctx, request)
	return err
}

// getRateLimiterPermission returns a delay for which the caller should wait
// before proceeding. If an error is returned, execution should not proceed, and
// reservation should be retried.
func (e *InvokerExecuteTaskExecutor) getRateLimiterPermission() (delay time.Duration, err error) {
	// For now, we're only going to rate limit via APS.
	return
}

func isAlreadyStartedError(err error) bool {
	var expectedErr *serviceerror.WorkflowExecutionAlreadyStarted
	return errors.As(err, &expectedErr)
}

func isRateLimitedError(err error) (time.Duration, bool) {
	var expectedErr *rateLimitedError
	if errors.As(err, &expectedErr) {
		return expectedErr.delay, true
	}
	return 0, false
}

func isRetryableError(err error) bool {
	_, rateLimited := isRateLimitedError(err)
	return !errors.Is(err, errRetryLimitExceeded) &&
		(rateLimited ||
			common.IsServiceTransientError(err) ||
			common.IsContextDeadlineExceededErr(err))
}

func newRateLimitedError(delay time.Duration) error {
	return &rateLimitedError{delay}
}

func (r *rateLimitedError) Error() string {
	return fmt.Sprintf("rate limited for %s", r.delay)
}

func (e *InvokerExecuteTaskExecutor) newInvokerTaskExecutorContext(
	ctx context.Context,
	scheduler *Scheduler,
) invokerTaskExecutorContext {
	tweakables := e.config.Tweakables(scheduler.Namespace)
	maxActions := tweakables.MaxActionsPerExecution

	return invokerTaskExecutorContext{
		Context:      ctx,
		actionsTaken: 0,
		maxActions:   maxActions,
	}
}

func (i invokerTaskExecutorContext) Clone() invokerTaskExecutorContext {
	return invokerTaskExecutorContext{
		Context:      i.Context,
		actionsTaken: i.actionsTaken,
		maxActions:   i.maxActions,
	}
}<|MERGE_RESOLUTION|>--- conflicted
+++ resolved
@@ -553,6 +553,7 @@
 		reusePolicy = enumspb.WORKFLOW_ID_REUSE_POLICY_ALLOW_DUPLICATE
 	}
 
+	// TODO - set last completion result/continued failure (watcher)
 	// TODO - set search attributes
 	request := &workflowservice.StartWorkflowExecutionRequest{
 		CompletionCallbacks:      []*commonpb.Callback{callback},
@@ -573,9 +574,6 @@
 		WorkflowTaskTimeout:      requestSpec.WorkflowTaskTimeout,
 		WorkflowType:             requestSpec.WorkflowType,
 	}
-<<<<<<< HEAD
-	result, err := e.frontendClient.StartWorkflowExecution(ctx, request)
-=======
 
 	// Set last completion result payload.
 	switch outcome := lastCompletionState.Outcome.(type) {
@@ -587,8 +585,7 @@
 		}
 	}
 
-	result, err := e.FrontendClient.StartWorkflowExecution(ctx, request)
->>>>>>> 11e54a1b
+	result, err := e.frontendClient.StartWorkflowExecution(ctx, request)
 	if err != nil {
 		return nil, err
 	}
@@ -596,7 +593,7 @@
 
 	// Record time taken from action eligible to workflow started.
 	if !start.Manual {
-		e.MetricsHandler.
+		e.metricsHandler.
 			Timer(metrics.ScheduleActionDelay.Name()).
 			Record(actualStartTime.Sub(start.DesiredTime.AsTime()))
 	}
