--- conflicted
+++ resolved
@@ -258,6 +258,15 @@
 	return &historyservice.RespondActivityTaskFailedResponse{}, nil
 }
 
+func (a *Activity) handleTerminated(ctx chasm.MutableContext, req *activitypb.TerminateActivityExecutionRequest) (
+	*activitypb.TerminateActivityExecutionResponse, error) {
+	if err := TransitionTerminated.Apply(a, ctx, req); err != nil {
+		return nil, err
+	}
+
+	return &activitypb.TerminateActivityExecutionResponse{}, nil
+}
+
 // getLastHeartbeat retrieves the last heartbeat state, initializing it if not present. The heartbeat is lazily created
 // to avoid unnecessary writes when heartbeats are not used.
 func (a *Activity) getLastHeartbeat(ctx chasm.MutableContext) (*activitypb.ActivityHeartbeatState, error) {
@@ -274,18 +283,6 @@
 	return heartbeat, nil
 }
 
-<<<<<<< HEAD
-func (a *Activity) handleTerminated(ctx chasm.MutableContext, req *activitypb.TerminateActivityExecutionRequest) (
-	*activitypb.TerminateActivityExecutionResponse, error) {
-	if err := TransitionTerminated.Apply(a, ctx, req); err != nil {
-		return nil, err
-	}
-
-	return &activitypb.TerminateActivityExecutionResponse{}, nil
-}
-
-=======
->>>>>>> 425409ff
 func (a *Activity) shouldRetryOnFailure(ctx chasm.Context, failure *failurepb.Failure) (bool, time.Duration, error) {
 	var isRetryable bool
 
@@ -467,26 +464,15 @@
 	}
 
 	attempt, err := a.LastAttempt.Get(ctx)
-<<<<<<< HEAD
-=======
 	if err != nil {
 		return nil, err
 	}
 
 	heartbeat, err := a.LastHeartbeat.Get(ctx)
->>>>>>> 425409ff
-	if err != nil {
-		return nil, err
-	}
-
-<<<<<<< HEAD
-	heartbeat, err := a.LastHeartbeat.Get(ctx)
-	if err != nil {
-		return nil, err
-	}
-
-=======
->>>>>>> 425409ff
+	if err != nil {
+		return nil, err
+	}
+
 	key := ctx.ExecutionKey()
 
 	info := &activity.ActivityExecutionInfo{
