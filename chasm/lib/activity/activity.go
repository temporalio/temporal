package activity

import (
	"errors"
	"fmt"
	"slices"
	"time"

	"go.temporal.io/api/activity/v1"
	commonpb "go.temporal.io/api/common/v1"
	deploymentpb "go.temporal.io/api/deployment/v1"
	enumspb "go.temporal.io/api/enums/v1"
	failurepb "go.temporal.io/api/failure/v1"
	historypb "go.temporal.io/api/history/v1"
	"go.temporal.io/api/serviceerror"
	"go.temporal.io/api/workflowservice/v1"
	"go.temporal.io/server/api/historyservice/v1"
	"go.temporal.io/server/api/matchingservice/v1"
	"go.temporal.io/server/chasm"
	"go.temporal.io/server/chasm/lib/activity/gen/activitypb/v1"
	"go.temporal.io/server/common"
	"go.temporal.io/server/common/backoff"
	"google.golang.org/protobuf/types/known/durationpb"
	"google.golang.org/protobuf/types/known/timestamppb"
)

type ActivityStore interface {
	// PopulateRecordStartedResponse populates the response for HandleStarted
	PopulateRecordStartedResponse(ctx chasm.Context, key chasm.EntityKey, response *historyservice.RecordActivityTaskStartedResponse) error

	// RecordCompleted applies the provided function to record activity completion
	RecordCompleted(ctx chasm.MutableContext, applyFn func(ctx chasm.MutableContext) error) error
}

// Activity component represents an activity execution persistence object and can be either standalone activity or one
// embedded within a workflow.
// TODO implement VisibilitySearchAttributesProvider to support timeout status
type Activity struct {
	chasm.UnimplementedComponent

	*activitypb.ActivityState

	Visibility    chasm.Field[*chasm.Visibility]
	LastAttempt   chasm.Field[*activitypb.ActivityAttemptState]
	LastHeartbeat chasm.Field[*activitypb.ActivityHeartbeatState]
	Outcome       chasm.Field[*activitypb.ActivityOutcome]
	// Standalone only
	RequestData chasm.Field[*activitypb.ActivityRequestData]
<<<<<<< HEAD
=======
	Outcome     chasm.Field[*activitypb.ActivityOutcome]
>>>>>>> ce5d1868
	// Pointer to an implementation of the "store". for a workflow activity this would be a parent pointer back to
	// the workflow. For a standalone activity this would be nil.
	// TODO: revisit a standalone activity pointing to itself once we handle storing it more efficiently.
	// TODO: figure out better naming.
	Store chasm.Field[ActivityStore]
}

func (a *Activity) LifecycleState(_ chasm.Context) chasm.LifecycleState {
	switch a.Status {
	case activitypb.ACTIVITY_EXECUTION_STATUS_COMPLETED:
		return chasm.LifecycleStateCompleted
	case activitypb.ACTIVITY_EXECUTION_STATUS_FAILED,
		activitypb.ACTIVITY_EXECUTION_STATUS_TERMINATED,
		activitypb.ACTIVITY_EXECUTION_STATUS_TIMED_OUT,
		activitypb.ACTIVITY_EXECUTION_STATUS_CANCELED:
		return chasm.LifecycleStateFailed
	default:
		return chasm.LifecycleStateRunning
	}
}

// NewStandaloneActivity creates a new activity component and adds associated tasks to start execution.
func NewStandaloneActivity(
	ctx chasm.MutableContext,
	request *workflowservice.StartActivityExecutionRequest,
) (*Activity, error) {
	visibility, err := chasm.NewVisibilityWithData(ctx, request.GetSearchAttributes().GetIndexedFields(), request.GetMemo().GetFields())
	if err != nil {
		return nil, err
	}

	// TODO flatten this when API is updated
	options := request.GetOptions()

	activity := &Activity{
		ActivityState: &activitypb.ActivityState{
			ActivityType:           request.ActivityType,
			TaskQueue:              options.GetTaskQueue(),
			ScheduleToCloseTimeout: options.GetScheduleToCloseTimeout(),
			ScheduleToStartTimeout: options.GetScheduleToStartTimeout(),
			StartToCloseTimeout:    options.GetStartToCloseTimeout(),
			HeartbeatTimeout:       options.GetHeartbeatTimeout(),
			RetryPolicy:            options.GetRetryPolicy(),
			Priority:               request.Priority,
		},
		LastAttempt: chasm.NewDataField(ctx, &activitypb.ActivityAttemptState{}),
		RequestData: chasm.NewDataField(ctx, &activitypb.ActivityRequestData{
			Input:        request.Input,
			Header:       request.Header,
			UserMetadata: request.UserMetadata,
		}),
		Outcome:    chasm.NewDataField(ctx, &activitypb.ActivityOutcome{}),
		Visibility: chasm.NewComponentField(ctx, visibility),
	}

	activity.ScheduledTime = timestamppb.New(ctx.Now(activity))

	return activity, nil
}

func NewEmbeddedActivity(
	ctx chasm.MutableContext,
	state *activitypb.ActivityState,
	parent ActivityStore,
) {
}

func (a *Activity) createAddActivityTaskRequest(ctx chasm.Context, namespaceID string) (*matchingservice.AddActivityTaskRequest, error) {
	// Get latest component ref and unmarshal into proto ref
	componentRef, err := ctx.Ref(a)
	if err != nil {
		return nil, err
	}

	// Note: No need to set the vector clock here, as the components track version conflicts for read/write
	// TODO: Need to fill in VersionDirective once we decide how to handle versioning for standalone activities
	return &matchingservice.AddActivityTaskRequest{
		NamespaceId:            namespaceID,
		ScheduleToStartTimeout: a.ScheduleToStartTimeout,
		TaskQueue:              a.GetTaskQueue(),
		Priority:               a.GetPriority(),
		ComponentRef:           componentRef,
	}, nil
}

// HandleStarted updates the activity on recording activity task started and populates the response.
func (a *Activity) HandleStarted(ctx chasm.MutableContext, request *historyservice.RecordActivityTaskStartedRequest) (
	*historyservice.RecordActivityTaskStartedResponse, error) {
	if err := TransitionStarted.Apply(a, ctx, nil); err != nil {
		return nil, err
	}

	attempt, err := a.LastAttempt.Get(ctx)
	if err != nil {
		return nil, err
	}

	attempt.StartedTime = timestamppb.New(ctx.Now(a))
	attempt.LastWorkerIdentity = request.GetPollRequest().GetIdentity()

	if versionDirective := request.GetVersionDirective().GetDeploymentVersion(); versionDirective != nil {
		attempt.LastDeploymentVersion = &deploymentpb.WorkerDeploymentVersion{
			BuildId:        versionDirective.GetBuildId(),
			DeploymentName: versionDirective.GetDeploymentName(),
		}
	}

	store, err := a.Store.Get(ctx)
	if err != nil {
		return nil, err
	}

	response := &historyservice.RecordActivityTaskStartedResponse{}
	if store == nil {
		if err := a.PopulateRecordStartedResponse(ctx, ctx.ExecutionKey(), response); err != nil {
			return nil, err
		}
	} else {
		if err := store.PopulateRecordStartedResponse(ctx, ctx.ExecutionKey(), response); err != nil {
			return nil, err
		}
	}

	return response, nil
}

func (a *Activity) PopulateRecordStartedResponse(ctx chasm.Context, key chasm.EntityKey, response *historyservice.RecordActivityTaskStartedResponse) error {
	attempt, err := a.LastAttempt.Get(ctx)
	if err != nil {
		return err
	}

	lastHeartbeat, err := a.LastHeartbeat.Get(ctx)
	if err != nil {
		return err
	}

	requestData, err := a.RequestData.Get(ctx)
	if err != nil {
		return err
	}

	response.StartedTime = attempt.StartedTime
	response.Attempt = attempt.GetCount()
	if lastHeartbeat != nil {
		response.HeartbeatDetails = lastHeartbeat.GetDetails()
	}
	response.Priority = a.GetPriority()
	response.RetryPolicy = a.GetRetryPolicy()
	response.ScheduledEvent = &historypb.HistoryEvent{
		EventType: enumspb.EVENT_TYPE_ACTIVITY_TASK_SCHEDULED,
		Attributes: &historypb.HistoryEvent_ActivityTaskScheduledEventAttributes{
			ActivityTaskScheduledEventAttributes: &historypb.ActivityTaskScheduledEventAttributes{
				ActivityId:             key.BusinessID,
				ActivityType:           a.GetActivityType(),
				Input:                  requestData.GetInput(),
				Header:                 requestData.GetHeader(),
				TaskQueue:              a.GetTaskQueue(),
				ScheduleToCloseTimeout: a.GetScheduleToCloseTimeout(),
				ScheduleToStartTimeout: a.GetScheduleToStartTimeout(),
				StartToCloseTimeout:    a.GetStartToCloseTimeout(),
				HeartbeatTimeout:       a.GetHeartbeatTimeout(),
			},
		},
	}

	return nil
}

func (a *Activity) RecordCompleted(ctx chasm.MutableContext, applyFn func(ctx chasm.MutableContext) error) error {
	return applyFn(ctx)
}

// HandleCompleted updates the activity on activity completion.
func (a *Activity) HandleCompleted(ctx chasm.MutableContext, request *historyservice.RespondActivityTaskCompletedRequest) (
	*historyservice.RespondActivityTaskCompletedResponse, error) {
	if err := TransitionCompleted.Apply(a, ctx, request); err != nil {
		return nil, err
	}

	return &historyservice.RespondActivityTaskCompletedResponse{}, nil
}

// HandleFailed updates the activity on activity failure. if the activity is retryable, it will be rescheduled
// for retry instead.
func (a *Activity) HandleFailed(ctx chasm.MutableContext, req *historyservice.RespondActivityTaskFailedRequest) (
	*historyservice.RespondActivityTaskFailedResponse, error) {
	failure := req.GetFailedRequest().GetFailure()

	shouldRetry, retryInterval, err := a.shouldRetryOnFailure(ctx, failure)
	if err != nil {
		return nil, err
	}

	if shouldRetry {
		if err := TransitionRescheduled.Apply(a, ctx, rescheduleEvent{
			retryInterval: retryInterval,
			failure:       failure,
		}); err != nil {
			return nil, err
		}

		return &historyservice.RespondActivityTaskFailedResponse{}, nil
	}

	// No more retries, transition to failed state
	if err := TransitionFailed.Apply(a, ctx, req); err != nil {
		return nil, err
	}

	return &historyservice.RespondActivityTaskFailedResponse{}, nil
}

// getLastHeartbeat retrieves the last heartbeat state, initializing it if not present. The heartbeat is lazily created
// to avoid unnecessary writes when heartbeats are not used.
func (a *Activity) getLastHeartbeat(ctx chasm.MutableContext) (*activitypb.ActivityHeartbeatState, error) {
	heartbeat, err := a.LastHeartbeat.Get(ctx)
	if err != nil {
		return nil, err
	}

	if heartbeat == nil {
		heartbeat = &activitypb.ActivityHeartbeatState{}
		a.LastHeartbeat = chasm.NewDataField(ctx, heartbeat)
	}

	return heartbeat, nil
}

func (a *Activity) shouldRetryOnFailure(ctx chasm.Context, failure *failurepb.Failure) (bool, time.Duration, error) {
	var isRetryable bool

	if failure.GetApplicationFailureInfo() != nil {
		appFailure := failure.GetApplicationFailureInfo()
		isRetryable = !appFailure.GetNonRetryable() && !slices.Contains(
			a.GetRetryPolicy().GetNonRetryableErrorTypes(),
			appFailure.GetType(),
		)
	}

	if !isRetryable {
		return false, 0, nil
	}

	overridingRetryInterval := failure.GetApplicationFailureInfo().GetNextRetryDelay().AsDuration()

	return a.shouldRetry(ctx, overridingRetryInterval)
}

// recordScheduleToStartOrCloseTimeoutFailure records schedule-to-start or schedule-to-close timeouts. Such timeouts are not retried so we
// set the outcome failure directly and leave the attempt failure as is.
func (a *Activity) recordScheduleToStartOrCloseTimeoutFailure(ctx chasm.MutableContext, timeoutType enumspb.TimeoutType) error {
	outcome, err := a.Outcome.Get(ctx)
	if err != nil {
		return err
	}

	failure := &failurepb.Failure{
		Message: fmt.Sprintf(common.FailureReasonActivityTimeout, timeoutType.String()),
		FailureInfo: &failurepb.Failure_TimeoutFailureInfo{
			TimeoutFailureInfo: &failurepb.TimeoutFailureInfo{
				TimeoutType: timeoutType,
			},
		},
	}

	outcome.Variant = &activitypb.ActivityOutcome_Failed_{
		Failed: &activitypb.ActivityOutcome_Failed{
			Failure: failure,
		},
	}

	return nil
}

// recordFailedAttempt records any failures resulting from a tried attempt, including worker application failures and
// start-to-close timeouts. Since the calls come from retried attempts we update the attempt failure info but leave
// the outcome failure empty to avoid duplication.
func (a *Activity) recordFailedAttempt(
	ctx chasm.MutableContext,
	retryInterval time.Duration,
	failure *failurepb.Failure,
	noRetriesLeft bool,
) error {
	outcome, err := a.Outcome.Get(ctx)
	if err != nil {
		return err
	}

	attempt, err := a.LastAttempt.Get(ctx)
	if err != nil {
		return err
	}

	currentTime := timestamppb.New(ctx.Now(a))

	attempt.LastFailureDetails = &activitypb.ActivityAttemptState_LastFailureDetails{
		Failure: failure,
		Time:    currentTime,
	}
	attempt.CompleteTime = currentTime

	// If the activity has exhausted retries, mark the outcome failure as well but don't store duplicate failure info.
	// Also reset the retry interval as there won't be any more retries.
	if noRetriesLeft {
		outcome.Variant = &activitypb.ActivityOutcome_Failed_{}
		attempt.CurrentRetryInterval = nil
	} else {
		attempt.CurrentRetryInterval = durationpb.New(retryInterval)
	}

	return nil
}

func (a *Activity) shouldRetry(ctx chasm.Context, overridingRetryInterval time.Duration) (bool, time.Duration, error) {
	attempt, err := a.LastAttempt.Get(ctx)
	if err != nil {
		return false, 0, err
	}
	retryPolicy := a.RetryPolicy

	enoughAttempts := retryPolicy.GetMaximumAttempts() == 0 || attempt.GetCount() < retryPolicy.GetMaximumAttempts()
	enoughTime, retryInterval, err := a.hasEnoughTimeForRetry(ctx, overridingRetryInterval)
	if err != nil {
		return false, 0, err
	}

	return enoughAttempts && enoughTime, retryInterval, nil
}

// hasEnoughTimeForRetry checks if there is enough time left in the schedule-to-close timeout. If sufficient time
// remains, it will also return a valid retry interval
func (a *Activity) hasEnoughTimeForRetry(ctx chasm.Context, overridingRetryInterval time.Duration) (bool, time.Duration, error) {
	attempt, err := a.LastAttempt.Get(ctx)
	if err != nil {
		return false, 0, err
	}

	// Use overriding retry interval if provided, else calculate based on retry policy
	retryInterval := overridingRetryInterval
	if retryInterval <= 0 {
		retryInterval = backoff.CalculateExponentialRetryInterval(a.RetryPolicy, attempt.Count)
	}

	deadline := a.ScheduledTime.AsTime().Add(a.GetScheduleToCloseTimeout().AsDuration())

	return ctx.Now(a).Add(retryInterval).Before(deadline), retryInterval, nil
}

func createStartToCloseTimeoutFailure() *failurepb.Failure {
	return &failurepb.Failure{
		Message: fmt.Sprintf(common.FailureReasonActivityTimeout, enumspb.TIMEOUT_TYPE_START_TO_CLOSE.String()),
		FailureInfo: &failurepb.Failure_TimeoutFailureInfo{
			TimeoutFailureInfo: &failurepb.TimeoutFailureInfo{
				TimeoutType: enumspb.TIMEOUT_TYPE_START_TO_CLOSE,
			},
		},
	}
}

func (a *Activity) RecordHeartbeat(ctx chasm.MutableContext, details *commonpb.Payloads) (chasm.NoValue, error) {
	a.LastHeartbeat = chasm.NewDataField(ctx, &activitypb.ActivityHeartbeatState{
		RecordedTime: timestamppb.New(ctx.Now(a)),
		Details:      details,
	})
	return nil, nil
}

func (a *Activity) buildActivityExecutionInfo(ctx chasm.Context) (*activity.ActivityExecutionInfo, error) {
<<<<<<< HEAD
	if a.ActivityState == nil {
		return nil, errors.New("activity state is nil")
	}

=======
>>>>>>> ce5d1868
	// TODO(dan): support pause states
	var status enumspb.ActivityExecutionStatus
	var runState enumspb.PendingActivityState
	switch a.GetStatus() {
	case activitypb.ACTIVITY_EXECUTION_STATUS_UNSPECIFIED:
		status = enumspb.ACTIVITY_EXECUTION_STATUS_UNSPECIFIED
		runState = enumspb.PENDING_ACTIVITY_STATE_UNSPECIFIED
	case activitypb.ACTIVITY_EXECUTION_STATUS_SCHEDULED:
		status = enumspb.ACTIVITY_EXECUTION_STATUS_RUNNING
		runState = enumspb.PENDING_ACTIVITY_STATE_SCHEDULED
	case activitypb.ACTIVITY_EXECUTION_STATUS_STARTED:
		status = enumspb.ACTIVITY_EXECUTION_STATUS_RUNNING
		runState = enumspb.PENDING_ACTIVITY_STATE_STARTED
	case activitypb.ACTIVITY_EXECUTION_STATUS_CANCEL_REQUESTED:
		status = enumspb.ACTIVITY_EXECUTION_STATUS_RUNNING
		runState = enumspb.PENDING_ACTIVITY_STATE_CANCEL_REQUESTED
	case activitypb.ACTIVITY_EXECUTION_STATUS_COMPLETED:
		status = enumspb.ACTIVITY_EXECUTION_STATUS_COMPLETED
		runState = enumspb.PENDING_ACTIVITY_STATE_UNSPECIFIED
	case activitypb.ACTIVITY_EXECUTION_STATUS_FAILED:
		status = enumspb.ACTIVITY_EXECUTION_STATUS_FAILED
		runState = enumspb.PENDING_ACTIVITY_STATE_UNSPECIFIED
	case activitypb.ACTIVITY_EXECUTION_STATUS_CANCELED:
		status = enumspb.ACTIVITY_EXECUTION_STATUS_CANCELED
		runState = enumspb.PENDING_ACTIVITY_STATE_UNSPECIFIED
	case activitypb.ACTIVITY_EXECUTION_STATUS_TERMINATED:
		status = enumspb.ACTIVITY_EXECUTION_STATUS_TERMINATED
		runState = enumspb.PENDING_ACTIVITY_STATE_UNSPECIFIED
	case activitypb.ACTIVITY_EXECUTION_STATUS_TIMED_OUT:
		status = enumspb.ACTIVITY_EXECUTION_STATUS_TIMED_OUT
		runState = enumspb.PENDING_ACTIVITY_STATE_UNSPECIFIED
	default:
		return nil, serviceerror.NewInternalf("unknown activity execution status: %s", a.GetStatus())
	}

	requestData, err := a.RequestData.Get(ctx)
	if err != nil {
		return nil, err
	}

<<<<<<< HEAD
	key := ctx.ExecutionKey()

	attempt, err := a.LastAttempt.Get(ctx)
	if err != nil {
		return nil, err
	}

	heartbeat, err := a.LastHeartbeat.Get(ctx)
	if err != nil {
		return nil, err
	}

	info := &activity.ActivityExecutionInfo{
		ActivityId:              key.BusinessID,
		ActivityType:            a.GetActivityType(),
		Attempt:                 attempt.GetCount(),
		Header:                  requestData.GetHeader(),
		HeartbeatDetails:        heartbeat.GetDetails(),
		LastAttemptCompleteTime: attempt.GetCompleteTime(),
		LastFailure:             attempt.GetLastFailureDetails().GetFailure(),
		LastHeartbeatTime:       heartbeat.GetRecordedTime(),
		LastStartedTime:         attempt.GetStartedTime(),
		LastWorkerIdentity:      attempt.GetLastWorkerIdentity(),
		Priority:                a.GetPriority(),
		RunId:                   key.EntityID,
		RunState:                runState,
		ScheduledTime:           a.GetScheduledTime(),
		Status:                  status,
=======
	attempt, err := a.Attempt.Get(ctx)
	if err != nil {
		return nil, err
	}
	key := ctx.ExecutionKey()

	info := &activity.ActivityExecutionInfo{
		ActivityId:    key.BusinessID,
		RunId:         key.EntityID,
		ActivityType:  a.GetActivityType(),
		Status:        status,
		RunState:      runState,
		ScheduledTime: a.GetScheduledTime(),
		Priority:      a.GetPriority(),
		Header:        requestData.GetHeader(),
		LastFailure:   attempt.GetLastFailureDetails().GetFailure(),
>>>>>>> ce5d1868
		// TODO(dan): populate remaining fields
	}

	return info, nil
}

func (a *Activity) buildPollActivityExecutionResponse(
	ctx chasm.Context,
	req *activitypb.PollActivityExecutionRequest,
) (*activitypb.PollActivityExecutionResponse, error) {
	request := req.GetFrontendRequest()

	token, err := ctx.Ref(a)
	if err != nil {
		return nil, err
	}

	var info *activity.ActivityExecutionInfo
	if request.GetIncludeInfo() {
		info, err = a.buildActivityExecutionInfo(ctx)
		if err != nil {
			return nil, err
		}
	}

	var input *commonpb.Payloads
	if request.GetIncludeInput() {
		activityRequest, err := a.RequestData.Get(ctx)
		if err != nil {
			return nil, err
		}
		input = activityRequest.GetInput()
	}

	response := &workflowservice.PollActivityExecutionResponse{
		Info:                     info,
		RunId:                    ctx.ExecutionKey().EntityID,
		Input:                    input,
		StateChangeLongPollToken: token,
	}

	if request.GetIncludeOutcome() {
		activityOutcome, err := a.Outcome.Get(ctx)
		if err != nil {
			return nil, err
		}
<<<<<<< HEAD
		if activityOutcome != nil {
			switch v := activityOutcome.GetVariant().(type) {
			case *activitypb.ActivityOutcome_Failed_:
				response.Outcome = &workflowservice.PollActivityExecutionResponse_Failure{
					Failure: v.Failed.GetFailure(),
				}
			case *activitypb.ActivityOutcome_Successful_:
				response.Outcome = &workflowservice.PollActivityExecutionResponse_Result{
					Result: v.Successful.GetOutput(),
				}
=======
		// There are two places where a failure might be stored but only one place where a
		// successful outcome is stored.
		if successful := activityOutcome.GetSuccessful(); successful != nil {
			response.Outcome = &workflowservice.PollActivityExecutionResponse_Result{
				Result: successful.GetOutput(),
			}
		} else if failure := activityOutcome.GetFailed().GetFailure(); failure != nil {
			response.Outcome = &workflowservice.PollActivityExecutionResponse_Failure{
				Failure: failure,
>>>>>>> ce5d1868
			}
		} else {
			shouldHaveFailure := (a.GetStatus() == activitypb.ACTIVITY_EXECUTION_STATUS_FAILED ||
				a.GetStatus() == activitypb.ACTIVITY_EXECUTION_STATUS_TIMED_OUT ||
				a.GetStatus() == activitypb.ACTIVITY_EXECUTION_STATUS_CANCELED ||
				a.GetStatus() == activitypb.ACTIVITY_EXECUTION_STATUS_TERMINATED)

			if shouldHaveFailure {
<<<<<<< HEAD
				attempt, err := a.LastAttempt.Get(ctx)
=======
				attempt, err := a.Attempt.Get(ctx)
>>>>>>> ce5d1868
				if err != nil {
					return nil, err
				}
				if details := attempt.GetLastFailureDetails(); details != nil {
					response.Outcome = &workflowservice.PollActivityExecutionResponse_Failure{
						Failure: details.GetFailure(),
					}
				}
			}
		}
	}

	return &activitypb.PollActivityExecutionResponse{
		FrontendResponse: response,
	}, nil
}<|MERGE_RESOLUTION|>--- conflicted
+++ resolved
@@ -1,7 +1,6 @@
 package activity
 
 import (
-	"errors"
 	"fmt"
 	"slices"
 	"time"
@@ -43,13 +42,9 @@
 	Visibility    chasm.Field[*chasm.Visibility]
 	LastAttempt   chasm.Field[*activitypb.ActivityAttemptState]
 	LastHeartbeat chasm.Field[*activitypb.ActivityHeartbeatState]
-	Outcome       chasm.Field[*activitypb.ActivityOutcome]
 	// Standalone only
 	RequestData chasm.Field[*activitypb.ActivityRequestData]
-<<<<<<< HEAD
-=======
 	Outcome     chasm.Field[*activitypb.ActivityOutcome]
->>>>>>> ce5d1868
 	// Pointer to an implementation of the "store". for a workflow activity this would be a parent pointer back to
 	// the workflow. For a standalone activity this would be nil.
 	// TODO: revisit a standalone activity pointing to itself once we handle storing it more efficiently.
@@ -419,13 +414,6 @@
 }
 
 func (a *Activity) buildActivityExecutionInfo(ctx chasm.Context) (*activity.ActivityExecutionInfo, error) {
-<<<<<<< HEAD
-	if a.ActivityState == nil {
-		return nil, errors.New("activity state is nil")
-	}
-
-=======
->>>>>>> ce5d1868
 	// TODO(dan): support pause states
 	var status enumspb.ActivityExecutionStatus
 	var runState enumspb.PendingActivityState
@@ -466,18 +454,17 @@
 		return nil, err
 	}
 
-<<<<<<< HEAD
+	attempt, err := a.LastAttempt.Get(ctx)
+	if err != nil {
+		return nil, err
+	}
+
+	heartbeat, err := a.LastHeartbeat.Get(ctx)
+	if err != nil {
+		return nil, err
+	}
+
 	key := ctx.ExecutionKey()
-
-	attempt, err := a.LastAttempt.Get(ctx)
-	if err != nil {
-		return nil, err
-	}
-
-	heartbeat, err := a.LastHeartbeat.Get(ctx)
-	if err != nil {
-		return nil, err
-	}
 
 	info := &activity.ActivityExecutionInfo{
 		ActivityId:              key.BusinessID,
@@ -495,24 +482,6 @@
 		RunState:                runState,
 		ScheduledTime:           a.GetScheduledTime(),
 		Status:                  status,
-=======
-	attempt, err := a.Attempt.Get(ctx)
-	if err != nil {
-		return nil, err
-	}
-	key := ctx.ExecutionKey()
-
-	info := &activity.ActivityExecutionInfo{
-		ActivityId:    key.BusinessID,
-		RunId:         key.EntityID,
-		ActivityType:  a.GetActivityType(),
-		Status:        status,
-		RunState:      runState,
-		ScheduledTime: a.GetScheduledTime(),
-		Priority:      a.GetPriority(),
-		Header:        requestData.GetHeader(),
-		LastFailure:   attempt.GetLastFailureDetails().GetFailure(),
->>>>>>> ce5d1868
 		// TODO(dan): populate remaining fields
 	}
 
@@ -559,18 +528,6 @@
 		if err != nil {
 			return nil, err
 		}
-<<<<<<< HEAD
-		if activityOutcome != nil {
-			switch v := activityOutcome.GetVariant().(type) {
-			case *activitypb.ActivityOutcome_Failed_:
-				response.Outcome = &workflowservice.PollActivityExecutionResponse_Failure{
-					Failure: v.Failed.GetFailure(),
-				}
-			case *activitypb.ActivityOutcome_Successful_:
-				response.Outcome = &workflowservice.PollActivityExecutionResponse_Result{
-					Result: v.Successful.GetOutput(),
-				}
-=======
 		// There are two places where a failure might be stored but only one place where a
 		// successful outcome is stored.
 		if successful := activityOutcome.GetSuccessful(); successful != nil {
@@ -580,7 +537,6 @@
 		} else if failure := activityOutcome.GetFailed().GetFailure(); failure != nil {
 			response.Outcome = &workflowservice.PollActivityExecutionResponse_Failure{
 				Failure: failure,
->>>>>>> ce5d1868
 			}
 		} else {
 			shouldHaveFailure := (a.GetStatus() == activitypb.ACTIVITY_EXECUTION_STATUS_FAILED ||
@@ -589,11 +545,7 @@
 				a.GetStatus() == activitypb.ACTIVITY_EXECUTION_STATUS_TERMINATED)
 
 			if shouldHaveFailure {
-<<<<<<< HEAD
 				attempt, err := a.LastAttempt.Get(ctx)
-=======
-				attempt, err := a.Attempt.Get(ctx)
->>>>>>> ce5d1868
 				if err != nil {
 					return nil, err
 				}
