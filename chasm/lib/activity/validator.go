--- conflicted
+++ resolved
@@ -252,32 +252,10 @@
 	if req.GetActivityId() == "" {
 		return serviceerror.NewInvalidArgument("activity ID is required")
 	}
-<<<<<<< HEAD
-=======
-
-	return saValidator.ValidateSize(searchAttributes, namespaceName)
-}
-
-// ValidatePollActivityExecutionRequest validates the request for PollActivityExecution API.
-func ValidatePollActivityExecutionRequest(
-	req *workflowservice.PollActivityExecutionRequest,
-	maxIDLengthLimit int,
-) error {
-	if req.GetActivityId() == "" {
-		return serviceerror.NewInvalidArgument("activity ID is required")
-	}
->>>>>>> 9566357a
 	if len(req.GetActivityId()) > maxIDLengthLimit {
 		return serviceerror.NewInvalidArgumentf("activity ID exceeds length limit. Length=%d Limit=%d",
 			len(req.GetActivityId()), maxIDLengthLimit)
 	}
-<<<<<<< HEAD
-	if req.GetRunId() == "" {
-		return serviceerror.NewInvalidArgument("run id is required")
-	}
-	if _, err := uuid.Parse(req.GetRunId()); err != nil {
-		return serviceerror.NewInvalidArgument("invalid run id: must be a valid UUID")
-=======
 	hasRunID := req.GetRunId() != ""
 	hasLongPollToken := len(req.GetWaitAnyStateChange().GetLongPollToken()) > 0
 
@@ -289,7 +267,6 @@
 		if err != nil {
 			return serviceerror.NewInvalidArgument("invalid run id: must be a valid UUID")
 		}
->>>>>>> 9566357a
 	}
 	return nil
 }