--- conflicted
+++ resolved
@@ -7,10 +7,7 @@
 	commonpb "go.temporal.io/api/common/v1"
 	enumspb "go.temporal.io/api/enums/v1"
 	failurepb "go.temporal.io/api/failure/v1"
-<<<<<<< HEAD
-=======
 	"go.temporal.io/api/workflowservice/v1"
->>>>>>> 97d0e6c1
 	"go.temporal.io/server/api/historyservice/v1"
 	"go.temporal.io/server/chasm"
 	"go.temporal.io/server/chasm/lib/activity/gen/activitypb/v1"
@@ -94,11 +91,7 @@
 	},
 	activitypb.ACTIVITY_EXECUTION_STATUS_SCHEDULED,
 	func(a *Activity, ctx chasm.MutableContext, event rescheduleEvent) error {
-<<<<<<< HEAD
-		attempt, err := a.Attempt.Get(ctx)
-=======
 		attempt, err := a.LastAttempt.Get(ctx)
->>>>>>> 97d0e6c1
 		if err != nil {
 			return err
 		}
@@ -179,11 +172,7 @@
 		}
 
 		return store.RecordCompleted(ctx, func(ctx chasm.MutableContext) error {
-<<<<<<< HEAD
-			attempt, err := a.Attempt.Get(ctx)
-=======
 			attempt, err := a.LastAttempt.Get(ctx)
->>>>>>> 97d0e6c1
 			if err != nil {
 				return err
 			}
@@ -235,11 +224,7 @@
 				heartbeat.RecordedTime = timestamppb.New(ctx.Now(a))
 			}
 
-<<<<<<< HEAD
-			attempt, err := a.Attempt.Get(ctx)
-=======
 			attempt, err := a.LastAttempt.Get(ctx)
->>>>>>> 97d0e6c1
 			if err != nil {
 				return err
 			}
@@ -270,28 +255,13 @@
 		}
 
 		return store.RecordCompleted(ctx, func(ctx chasm.MutableContext) error {
-<<<<<<< HEAD
-			attempt, err := a.Attempt.Get(ctx)
-			if err != nil {
-				return err
-			}
-
-			if identity := req.GetFrontendRequest().GetIdentity(); identity != "" {
-				attempt.LastWorkerIdentity = identity
-			}
-
-=======
->>>>>>> 97d0e6c1
 			outcome, err := a.Outcome.Get(ctx)
 			if err != nil {
 				return err
 			}
 
 			failure := &failurepb.Failure{
-<<<<<<< HEAD
-=======
 				// TODO if the reason isn't provided, perhaps set a default reason. Also see if we should prefix with "Activity terminated: "
->>>>>>> 97d0e6c1
 				Message:     req.GetFrontendRequest().GetReason(),
 				FailureInfo: &failurepb.Failure_TerminatedFailureInfo{},
 			}
@@ -310,20 +280,6 @@
 // TransitionCancelRequested affects a transition to CancelRequested status
 var TransitionCancelRequested = chasm.NewTransition(
 	[]activitypb.ActivityExecutionStatus{
-<<<<<<< HEAD
-		activitypb.ACTIVITY_EXECUTION_STATUS_SCHEDULED,
-		activitypb.ACTIVITY_EXECUTION_STATUS_STARTED,
-		activitypb.ACTIVITY_EXECUTION_STATUS_CANCEL_REQUESTED, // Allow idempotent transition
-	},
-	activitypb.ACTIVITY_EXECUTION_STATUS_CANCEL_REQUESTED,
-	func(a *Activity, ctx chasm.MutableContext, req *activitypb.CancelActivityExecutionRequest) error {
-		frontendReq := req.GetFrontendRequest()
-
-		a.CancelState = &activitypb.ActivityCancelState{
-			Identity:    frontendReq.GetIdentity(),
-			RequestId:   req.GetFrontendRequest().GetRequestId(),
-			Reason:      frontendReq.GetReason(),
-=======
 		activitypb.ACTIVITY_EXECUTION_STATUS_STARTED,
 		activitypb.ACTIVITY_EXECUTION_STATUS_SCHEDULED,
 		activitypb.ACTIVITY_EXECUTION_STATUS_CANCEL_REQUESTED, // Allow idempotent transition
@@ -334,7 +290,6 @@
 			Identity:    req.GetIdentity(),
 			RequestId:   req.GetRequestId(),
 			Reason:      req.GetReason(),
->>>>>>> 97d0e6c1
 			RequestTime: timestamppb.New(ctx.Now(a)),
 		}
 
@@ -348,11 +303,7 @@
 		activitypb.ACTIVITY_EXECUTION_STATUS_CANCEL_REQUESTED,
 	},
 	activitypb.ACTIVITY_EXECUTION_STATUS_CANCELED,
-<<<<<<< HEAD
-	func(a *Activity, ctx chasm.MutableContext, req *historyservice.RespondActivityTaskCanceledRequest) error {
-=======
 	func(a *Activity, ctx chasm.MutableContext, details *commonpb.Payloads) error {
->>>>>>> 97d0e6c1
 		store, err := a.Store.Get(ctx)
 		if err != nil {
 			return err
@@ -369,16 +320,10 @@
 			}
 
 			failure := &failurepb.Failure{
-<<<<<<< HEAD
-				FailureInfo: &failurepb.Failure_CanceledFailureInfo{
-					CanceledFailureInfo: &failurepb.CanceledFailureInfo{
-						Details: req.GetCancelRequest().GetDetails(),
-=======
 				Message: "Activity canceled",
 				FailureInfo: &failurepb.Failure_CanceledFailureInfo{
 					CanceledFailureInfo: &failurepb.CanceledFailureInfo{
 						Details: details,
->>>>>>> 97d0e6c1
 					},
 				},
 			}
