package activity

import (
	"context"
	"errors"
<<<<<<< HEAD
	"fmt"
	"time"

	enumspb "go.temporal.io/api/enums/v1"
=======

>>>>>>> 97d0e6c1
	"go.temporal.io/api/serviceerror"
	"go.temporal.io/api/workflowservice/v1"
	"go.temporal.io/server/chasm"
	"go.temporal.io/server/chasm/lib/activity/gen/activitypb/v1"
	"go.temporal.io/server/common/contextutil"
)

var (
	businessIDReusePolicyMap = map[enumspb.ActivityIdReusePolicy]chasm.BusinessIDReusePolicy{
		enumspb.ACTIVITY_ID_REUSE_POLICY_ALLOW_DUPLICATE:             chasm.BusinessIDReusePolicyAllowDuplicate,
		enumspb.ACTIVITY_ID_REUSE_POLICY_ALLOW_DUPLICATE_FAILED_ONLY: chasm.BusinessIDReusePolicyAllowDuplicateFailedOnly,
		enumspb.ACTIVITY_ID_REUSE_POLICY_REJECT_DUPLICATE:            chasm.BusinessIDReusePolicyRejectDuplicate,
	}

	// TODO this will change once we rebase on main
	businessIDConflictPolicyMap = map[enumspb.ActivityIdConflictPolicy]chasm.BusinessIDConflictPolicy{
		enumspb.ACTIVITY_ID_CONFLICT_POLICY_FAIL: chasm.BusinessIDConflictPolicyFail,
	}
)

type handler struct {
	activitypb.UnimplementedActivityServiceServer
	config *Config
}

func newHandler(config *Config) *handler {
	return &handler{
		config: config,
	}
}

func (h *handler) StartActivityExecution(ctx context.Context, req *activitypb.StartActivityExecutionRequest) (*activitypb.StartActivityExecutionResponse, error) {
	frontendReq := req.GetFrontendRequest()

	reusePolicy, ok := businessIDReusePolicyMap[frontendReq.GetIdReusePolicy()]
	if !ok {
		return nil, serviceerror.NewFailedPrecondition(fmt.Sprintf("unsupported ID reuse policy: %v", frontendReq.GetIdReusePolicy()))
	}

	conflictPolicy, ok := businessIDConflictPolicyMap[frontendReq.GetIdConflictPolicy()]
	if !ok {
		return nil, serviceerror.NewFailedPrecondition(fmt.Sprintf("unsupported ID conflict policy: %v", frontendReq.GetIdConflictPolicy()))
	}

	response, key, _, err := chasm.NewEntity(
		ctx,
		chasm.EntityKey{
			NamespaceID: req.GetNamespaceId(),
			BusinessID:  req.GetFrontendRequest().GetActivityId(),
		},
		func(mutableContext chasm.MutableContext, request *workflowservice.StartActivityExecutionRequest) (*Activity, *workflowservice.StartActivityExecutionResponse, error) {
			newActivity, err := NewStandaloneActivity(mutableContext, request)
			if err != nil {
				return nil, nil, err
			}

			err = TransitionScheduled.Apply(newActivity, mutableContext, nil)
			if err != nil {
				return nil, nil, err
			}

			return newActivity, &workflowservice.StartActivityExecutionResponse{
				Started: true,
				// EagerTask: TODO when supported, need to call the same code that would handle the HandleStarted API
			}, nil
		},
		req.GetFrontendRequest(),
		chasm.WithRequestID(req.GetFrontendRequest().GetRequestId()),
<<<<<<< HEAD
		chasm.WithBusinessIDPolicy(reusePolicy, conflictPolicy),
=======
>>>>>>> 97d0e6c1
	)

	if err != nil {
		return nil, err
	}

	response.RunId = key.EntityID

	return &activitypb.StartActivityExecutionResponse{
		FrontendResponse: response,
	}, nil
}

// PollActivityExecution handles PollActivityExecutionRequest from frontend. This method supports
// querying current activity state, optionally as a long-poll that waits for certain state changes.
<<<<<<< HEAD
// It is used by clients to poll for activity state and/or result.
=======
// It is used by clients to poll for activity state and/or result. When used to long-poll, it
// returns an empty non-error response on context deadline expiry, to indicate that the state being
// waited for was not reached. Callers should interpret this as an invitation to resubmit their
// long-poll request. This response is sent before the caller's deadline (see
// chasm.activity.longPollBuffer) so that it is likely that the caller does indeed receive the
// non-error response.
//
//nolint:revive // cognitive complexity
>>>>>>> 97d0e6c1
func (h *handler) PollActivityExecution(
	ctx context.Context,
	req *activitypb.PollActivityExecutionRequest,
) (response *activitypb.PollActivityExecutionResponse, err error) {
	ref := chasm.NewComponentRef[*Activity](chasm.EntityKey{
		NamespaceID: req.GetNamespaceId(),
		BusinessID:  req.GetFrontendRequest().GetActivityId(),
		EntityID:    req.GetFrontendRequest().GetRunId(),
	})
<<<<<<< HEAD
=======
	defer func() {
		var notFound *serviceerror.NotFound
		if errors.As(err, &notFound) {
			err = serviceerror.NewNotFound("activity execution not found")
		}
	}()

>>>>>>> 97d0e6c1
	waitPolicy := req.GetFrontendRequest().GetWaitPolicy()

	if waitPolicy == nil {
		return chasm.ReadComponent(ctx, ref, (*Activity).buildPollActivityExecutionResponse, req, nil)
	}

<<<<<<< HEAD
	// Do not allow long-poll to use all remaining time
	childCtx := ctx
	if deadline, ok := ctx.Deadline(); ok {
		var cancel context.CancelFunc
		childCtx, cancel = context.WithDeadline(ctx, deadline.Add(-time.Second))
		defer cancel()
	}

	switch waitPolicy.(type) {
	case *workflowservice.PollActivityExecutionRequest_WaitAnyStateChange:
		token := req.GetFrontendRequest().
			GetWaitPolicy().(*workflowservice.PollActivityExecutionRequest_WaitAnyStateChange).
			WaitAnyStateChange.GetLongPollToken()
		response, _, err = chasm.PollComponent(childCtx, ref, func(
=======
	// Below, we send an empty non-error response on context deadline expiry. Here we compute a
	// deadline that causes us to send that response before the caller's own deadline (see
	// chasm.activity.longPollBuffer). We also cap the caller's deadline at
	// chasm.activity.longPollTimeout.
	namespace := req.GetFrontendRequest().GetNamespace()
	ctx, cancel := contextutil.WithDeadlineBuffer(
		ctx,
		h.config.LongPollTimeout(namespace),
		h.config.LongPollBuffer(namespace),
	)
	defer cancel()

	switch waitPolicyType := waitPolicy.(type) {
	case *workflowservice.PollActivityExecutionRequest_WaitAnyStateChange:
		token := waitPolicyType.WaitAnyStateChange.GetLongPollToken()
		if len(token) == 0 {
			return chasm.ReadComponent(ctx, ref, (*Activity).buildPollActivityExecutionResponse, req, nil)
		}
		response, _, err = chasm.PollComponent(ctx, ref, func(
>>>>>>> 97d0e6c1
			a *Activity,
			ctx chasm.Context,
			req *activitypb.PollActivityExecutionRequest,
		) (*activitypb.PollActivityExecutionResponse, bool, error) {
			changed, err := chasm.ExecutionStateChanged(a, ctx, token)
			if err != nil {
<<<<<<< HEAD
				if errors.Is(err, chasm.ErrInvalidComponentRefBytes) {
					return nil, false, serviceerror.NewInvalidArgument("invalid long poll token")
				}
=======
				if errors.Is(err, chasm.ErrMalformedComponentRef) {
					return nil, false, serviceerror.NewInvalidArgument("invalid long poll token")
				}
				if errors.Is(err, chasm.ErrInvalidComponentRef) {
					return nil, false, serviceerror.NewInvalidArgument("long poll token does not match execution")
				}
>>>>>>> 97d0e6c1
				return nil, false, err
			}
			if changed {
				response, err := a.buildPollActivityExecutionResponse(ctx, req)
				return response, true, err
<<<<<<< HEAD
			} else {
				return nil, false, nil
			}
		}, req)
	case *workflowservice.PollActivityExecutionRequest_WaitCompletion:
		response, _, err = chasm.PollComponent(childCtx, ref, func(
=======
			}
			return nil, false, nil
		}, req)
	case *workflowservice.PollActivityExecutionRequest_WaitCompletion:
		// TODO(dan): add functional test when RecordActivityTaskCompleted is implemented
		response, _, err = chasm.PollComponent(ctx, ref, func(
>>>>>>> 97d0e6c1
			a *Activity,
			ctx chasm.Context,
			req *activitypb.PollActivityExecutionRequest,
		) (*activitypb.PollActivityExecutionResponse, bool, error) {
			if a.LifecycleState(ctx) != chasm.LifecycleStateRunning {
				response, err := a.buildPollActivityExecutionResponse(ctx, req)
				if err != nil {
					return nil, true, err
				}

				return response, true, nil
			}

			return nil, false, nil
		}, req)
	default:
		return nil, serviceerror.NewInvalidArgumentf("unexpected wait policy type: %T", waitPolicy)
	}

<<<<<<< HEAD
	if childCtx.Err() != nil {
		// Caller deadline exceeded
		return nil, childCtx.Err()
	}
	if errors.Is(err, context.DeadlineExceeded) {
		// Server-imposed long-poll deadline exceeded. Communicate this to callers by returning a
		// non-error empty response.
=======
	if ctx.Err() != nil {
		// We send an empty non-error response on deadline expiry as an invitation to the caller to
		// resubmit their long-poll.
>>>>>>> 97d0e6c1

		// TODO(dan): the definition of "empty" is unclear, since callers can currently choose to
		// exclude info, outcome, and input from the result. Currently, a caller can infer that the
		// long-poll timed out due to a server-imposed timeout from the absence of the long-poll
		// token. However, this is not a clear API. We are considering splitting the public API into
		// two methods: one that returns info (optionally with input), and one that returns result,
		// both with long-poll options. An empty response will then be more obvious to the caller.
<<<<<<< HEAD
		// However, we may want to consider a more explicit way of saying to the caller "timed out
		// due to internal long-poll timeout; please resubmit your long-poll request".
=======
>>>>>>> 97d0e6c1
		return &activitypb.PollActivityExecutionResponse{
			FrontendResponse: &workflowservice.PollActivityExecutionResponse{},
		}, nil
	}
	return response, err
}

// TerminateActivityExecution terminates a standalone activity execution
func (h *handler) TerminateActivityExecution(
	ctx context.Context,
	req *activitypb.TerminateActivityExecutionRequest,
) (response *activitypb.TerminateActivityExecutionResponse, err error) {
	frontendReq := req.GetFrontendRequest()

	ref := chasm.NewComponentRef[*Activity](chasm.EntityKey{
		NamespaceID: req.GetNamespaceId(),
		BusinessID:  frontendReq.GetActivityId(),
		EntityID:    frontendReq.GetRunId(),
	})

	response, _, err = chasm.UpdateComponent(
		ctx,
		ref,
		(*Activity).handleTerminated,
		req,
	)

	if err != nil {
		return nil, err
	}

	return response, nil
}

<<<<<<< HEAD
// CancelActivityExecution requests cancellation on a standalone activity execution
func (h *handler) CancelActivityExecution(
	ctx context.Context,
	req *activitypb.CancelActivityExecutionRequest,
) (response *activitypb.CancelActivityExecutionResponse, err error) {
=======
// RequestCancelActivityExecution requests cancellation on a standalone activity execution
func (h *handler) RequestCancelActivityExecution(
	ctx context.Context,
	req *activitypb.RequestCancelActivityExecutionRequest,
) (response *activitypb.RequestCancelActivityExecutionResponse, err error) {
>>>>>>> 97d0e6c1
	frontendReq := req.GetFrontendRequest()

	ref := chasm.NewComponentRef[*Activity](chasm.EntityKey{
		NamespaceID: req.GetNamespaceId(),
		BusinessID:  frontendReq.GetActivityId(),
		EntityID:    frontendReq.GetRunId(),
	})

	response, _, err = chasm.UpdateComponent(
		ctx,
		ref,
		(*Activity).handleCancellationRequested,
		req,
	)
<<<<<<< HEAD

=======
>>>>>>> 97d0e6c1
	if err != nil {
		return nil, err
	}

	return response, nil
}<|MERGE_RESOLUTION|>--- conflicted
+++ resolved
@@ -3,14 +3,9 @@
 import (
 	"context"
 	"errors"
-<<<<<<< HEAD
 	"fmt"
-	"time"
 
 	enumspb "go.temporal.io/api/enums/v1"
-=======
-
->>>>>>> 97d0e6c1
 	"go.temporal.io/api/serviceerror"
 	"go.temporal.io/api/workflowservice/v1"
 	"go.temporal.io/server/chasm"
@@ -79,10 +74,7 @@
 		},
 		req.GetFrontendRequest(),
 		chasm.WithRequestID(req.GetFrontendRequest().GetRequestId()),
-<<<<<<< HEAD
 		chasm.WithBusinessIDPolicy(reusePolicy, conflictPolicy),
-=======
->>>>>>> 97d0e6c1
 	)
 
 	if err != nil {
@@ -98,9 +90,6 @@
 
 // PollActivityExecution handles PollActivityExecutionRequest from frontend. This method supports
 // querying current activity state, optionally as a long-poll that waits for certain state changes.
-<<<<<<< HEAD
-// It is used by clients to poll for activity state and/or result.
-=======
 // It is used by clients to poll for activity state and/or result. When used to long-poll, it
 // returns an empty non-error response on context deadline expiry, to indicate that the state being
 // waited for was not reached. Callers should interpret this as an invitation to resubmit their
@@ -109,7 +98,6 @@
 // non-error response.
 //
 //nolint:revive // cognitive complexity
->>>>>>> 97d0e6c1
 func (h *handler) PollActivityExecution(
 	ctx context.Context,
 	req *activitypb.PollActivityExecutionRequest,
@@ -119,8 +107,6 @@
 		BusinessID:  req.GetFrontendRequest().GetActivityId(),
 		EntityID:    req.GetFrontendRequest().GetRunId(),
 	})
-<<<<<<< HEAD
-=======
 	defer func() {
 		var notFound *serviceerror.NotFound
 		if errors.As(err, &notFound) {
@@ -128,29 +114,12 @@
 		}
 	}()
 
->>>>>>> 97d0e6c1
 	waitPolicy := req.GetFrontendRequest().GetWaitPolicy()
 
 	if waitPolicy == nil {
 		return chasm.ReadComponent(ctx, ref, (*Activity).buildPollActivityExecutionResponse, req, nil)
 	}
 
-<<<<<<< HEAD
-	// Do not allow long-poll to use all remaining time
-	childCtx := ctx
-	if deadline, ok := ctx.Deadline(); ok {
-		var cancel context.CancelFunc
-		childCtx, cancel = context.WithDeadline(ctx, deadline.Add(-time.Second))
-		defer cancel()
-	}
-
-	switch waitPolicy.(type) {
-	case *workflowservice.PollActivityExecutionRequest_WaitAnyStateChange:
-		token := req.GetFrontendRequest().
-			GetWaitPolicy().(*workflowservice.PollActivityExecutionRequest_WaitAnyStateChange).
-			WaitAnyStateChange.GetLongPollToken()
-		response, _, err = chasm.PollComponent(childCtx, ref, func(
-=======
 	// Below, we send an empty non-error response on context deadline expiry. Here we compute a
 	// deadline that causes us to send that response before the caller's own deadline (see
 	// chasm.activity.longPollBuffer). We also cap the caller's deadline at
@@ -170,45 +139,29 @@
 			return chasm.ReadComponent(ctx, ref, (*Activity).buildPollActivityExecutionResponse, req, nil)
 		}
 		response, _, err = chasm.PollComponent(ctx, ref, func(
->>>>>>> 97d0e6c1
 			a *Activity,
 			ctx chasm.Context,
 			req *activitypb.PollActivityExecutionRequest,
 		) (*activitypb.PollActivityExecutionResponse, bool, error) {
 			changed, err := chasm.ExecutionStateChanged(a, ctx, token)
 			if err != nil {
-<<<<<<< HEAD
-				if errors.Is(err, chasm.ErrInvalidComponentRefBytes) {
-					return nil, false, serviceerror.NewInvalidArgument("invalid long poll token")
-				}
-=======
 				if errors.Is(err, chasm.ErrMalformedComponentRef) {
 					return nil, false, serviceerror.NewInvalidArgument("invalid long poll token")
 				}
 				if errors.Is(err, chasm.ErrInvalidComponentRef) {
 					return nil, false, serviceerror.NewInvalidArgument("long poll token does not match execution")
 				}
->>>>>>> 97d0e6c1
 				return nil, false, err
 			}
 			if changed {
 				response, err := a.buildPollActivityExecutionResponse(ctx, req)
 				return response, true, err
-<<<<<<< HEAD
-			} else {
-				return nil, false, nil
-			}
-		}, req)
-	case *workflowservice.PollActivityExecutionRequest_WaitCompletion:
-		response, _, err = chasm.PollComponent(childCtx, ref, func(
-=======
 			}
 			return nil, false, nil
 		}, req)
 	case *workflowservice.PollActivityExecutionRequest_WaitCompletion:
 		// TODO(dan): add functional test when RecordActivityTaskCompleted is implemented
 		response, _, err = chasm.PollComponent(ctx, ref, func(
->>>>>>> 97d0e6c1
 			a *Activity,
 			ctx chasm.Context,
 			req *activitypb.PollActivityExecutionRequest,
@@ -228,19 +181,9 @@
 		return nil, serviceerror.NewInvalidArgumentf("unexpected wait policy type: %T", waitPolicy)
 	}
 
-<<<<<<< HEAD
-	if childCtx.Err() != nil {
-		// Caller deadline exceeded
-		return nil, childCtx.Err()
-	}
-	if errors.Is(err, context.DeadlineExceeded) {
-		// Server-imposed long-poll deadline exceeded. Communicate this to callers by returning a
-		// non-error empty response.
-=======
 	if ctx.Err() != nil {
 		// We send an empty non-error response on deadline expiry as an invitation to the caller to
 		// resubmit their long-poll.
->>>>>>> 97d0e6c1
 
 		// TODO(dan): the definition of "empty" is unclear, since callers can currently choose to
 		// exclude info, outcome, and input from the result. Currently, a caller can infer that the
@@ -248,11 +191,6 @@
 		// token. However, this is not a clear API. We are considering splitting the public API into
 		// two methods: one that returns info (optionally with input), and one that returns result,
 		// both with long-poll options. An empty response will then be more obvious to the caller.
-<<<<<<< HEAD
-		// However, we may want to consider a more explicit way of saying to the caller "timed out
-		// due to internal long-poll timeout; please resubmit your long-poll request".
-=======
->>>>>>> 97d0e6c1
 		return &activitypb.PollActivityExecutionResponse{
 			FrontendResponse: &workflowservice.PollActivityExecutionResponse{},
 		}, nil
@@ -287,19 +225,11 @@
 	return response, nil
 }
 
-<<<<<<< HEAD
-// CancelActivityExecution requests cancellation on a standalone activity execution
-func (h *handler) CancelActivityExecution(
-	ctx context.Context,
-	req *activitypb.CancelActivityExecutionRequest,
-) (response *activitypb.CancelActivityExecutionResponse, err error) {
-=======
 // RequestCancelActivityExecution requests cancellation on a standalone activity execution
 func (h *handler) RequestCancelActivityExecution(
 	ctx context.Context,
 	req *activitypb.RequestCancelActivityExecutionRequest,
 ) (response *activitypb.RequestCancelActivityExecutionResponse, err error) {
->>>>>>> 97d0e6c1
 	frontendReq := req.GetFrontendRequest()
 
 	ref := chasm.NewComponentRef[*Activity](chasm.EntityKey{
@@ -314,10 +244,6 @@
 		(*Activity).handleCancellationRequested,
 		req,
 	)
-<<<<<<< HEAD
-
-=======
->>>>>>> 97d0e6c1
 	if err != nil {
 		return nil, err
 	}
