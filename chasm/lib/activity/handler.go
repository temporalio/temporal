--- conflicted
+++ resolved
@@ -3,10 +3,6 @@
 import (
 	"context"
 	"errors"
-<<<<<<< HEAD
-	"time"
-=======
->>>>>>> 9566357a
 
 	"go.temporal.io/api/serviceerror"
 	"go.temporal.io/api/workflowservice/v1"
@@ -49,14 +45,10 @@
 				// EagerTask: TODO when supported, need to call the same code that would handle the HandleStarted API
 			}, nil
 		},
-<<<<<<< HEAD
-		req.GetFrontendRequest())
-=======
 		req.GetFrontendRequest(),
 		chasm.WithRequestID(req.GetFrontendRequest().GetRequestId()),
 	)
 
->>>>>>> 9566357a
 	if err != nil {
 		return nil, err
 	}
@@ -70,9 +62,6 @@
 
 // PollActivityExecution handles PollActivityExecutionRequest from frontend. This method supports
 // querying current activity state, optionally as a long-poll that waits for certain state changes.
-<<<<<<< HEAD
-// It is used by clients to poll for activity state and/or result.
-=======
 // It is used by clients to poll for activity state and/or result. When used to long-poll, it
 // returns an empty non-error response on context deadline expiry, to indicate that the state being
 // waited for was not reached. Callers should interpret this as an invitation to resubmit their
@@ -81,7 +70,6 @@
 // non-error response.
 //
 //nolint:revive // cognitive complexity
->>>>>>> 9566357a
 func (h *handler) PollActivityExecution(
 	ctx context.Context,
 	req *activitypb.PollActivityExecutionRequest,
@@ -91,8 +79,6 @@
 		BusinessID:  req.GetFrontendRequest().GetActivityId(),
 		EntityID:    req.GetFrontendRequest().GetRunId(),
 	})
-<<<<<<< HEAD
-=======
 	defer func() {
 		var notFound *serviceerror.NotFound
 		if errors.As(err, &notFound) {
@@ -100,29 +86,12 @@
 		}
 	}()
 
->>>>>>> 9566357a
 	waitPolicy := req.GetFrontendRequest().GetWaitPolicy()
 
 	if waitPolicy == nil {
 		return chasm.ReadComponent(ctx, ref, (*Activity).buildPollActivityExecutionResponse, req, nil)
 	}
 
-<<<<<<< HEAD
-	// Do not allow long-poll to use all remaining time
-	childCtx := ctx
-	if deadline, ok := ctx.Deadline(); ok {
-		var cancel context.CancelFunc
-		childCtx, cancel = context.WithDeadline(ctx, deadline.Add(-time.Second))
-		defer cancel()
-	}
-
-	switch waitPolicy.(type) {
-	case *workflowservice.PollActivityExecutionRequest_WaitAnyStateChange:
-		token := req.GetFrontendRequest().
-			GetWaitPolicy().(*workflowservice.PollActivityExecutionRequest_WaitAnyStateChange).
-			WaitAnyStateChange.GetLongPollToken()
-		response, _, err = chasm.PollComponent(childCtx, ref, func(
-=======
 	// Below, we send an empty non-error response on context deadline expiry. Here we compute a
 	// deadline that causes us to send that response before the caller's own deadline (see
 	// chasm.activity.longPollBuffer). We also cap the caller's deadline at
@@ -142,45 +111,29 @@
 			return chasm.ReadComponent(ctx, ref, (*Activity).buildPollActivityExecutionResponse, req, nil)
 		}
 		response, _, err = chasm.PollComponent(ctx, ref, func(
->>>>>>> 9566357a
 			a *Activity,
 			ctx chasm.Context,
 			req *activitypb.PollActivityExecutionRequest,
 		) (*activitypb.PollActivityExecutionResponse, bool, error) {
 			changed, err := chasm.ExecutionStateChanged(a, ctx, token)
 			if err != nil {
-<<<<<<< HEAD
-				if errors.Is(err, chasm.ErrInvalidComponentRefBytes) {
-					return nil, false, serviceerror.NewInvalidArgument("invalid long poll token")
-				}
-=======
 				if errors.Is(err, chasm.ErrMalformedComponentRef) {
 					return nil, false, serviceerror.NewInvalidArgument("invalid long poll token")
 				}
 				if errors.Is(err, chasm.ErrInvalidComponentRef) {
 					return nil, false, serviceerror.NewInvalidArgument("long poll token does not match execution")
 				}
->>>>>>> 9566357a
 				return nil, false, err
 			}
 			if changed {
 				response, err := a.buildPollActivityExecutionResponse(ctx, req)
 				return response, true, err
-<<<<<<< HEAD
-			} else {
-				return nil, false, nil
-			}
-		}, req)
-	case *workflowservice.PollActivityExecutionRequest_WaitCompletion:
-		response, _, err = chasm.PollComponent(childCtx, ref, func(
-=======
 			}
 			return nil, false, nil
 		}, req)
 	case *workflowservice.PollActivityExecutionRequest_WaitCompletion:
 		// TODO(dan): add functional test when RecordActivityTaskCompleted is implemented
 		response, _, err = chasm.PollComponent(ctx, ref, func(
->>>>>>> 9566357a
 			a *Activity,
 			ctx chasm.Context,
 			req *activitypb.PollActivityExecutionRequest,
@@ -200,19 +153,9 @@
 		return nil, serviceerror.NewInvalidArgumentf("unexpected wait policy type: %T", waitPolicy)
 	}
 
-<<<<<<< HEAD
-	if childCtx.Err() != nil {
-		// Caller deadline exceeded
-		return nil, childCtx.Err()
-	}
-	if errors.Is(err, context.DeadlineExceeded) {
-		// Server-imposed long-poll deadline exceeded. Communicate this to callers by returning a
-		// non-error empty response.
-=======
 	if ctx.Err() != nil {
 		// We send an empty non-error response on deadline expiry as an invitation to the caller to
 		// resubmit their long-poll.
->>>>>>> 9566357a
 
 		// TODO(dan): the definition of "empty" is unclear, since callers can currently choose to
 		// exclude info, outcome, and input from the result. Currently, a caller can infer that the
@@ -220,11 +163,6 @@
 		// token. However, this is not a clear API. We are considering splitting the public API into
 		// two methods: one that returns info (optionally with input), and one that returns result,
 		// both with long-poll options. An empty response will then be more obvious to the caller.
-<<<<<<< HEAD
-		// However, we may want to consider a more explicit way of saying to the caller "timed out
-		// due to internal long-poll timeout; please resubmit your long-poll request".
-=======
->>>>>>> 9566357a
 		return &activitypb.PollActivityExecutionResponse{
 			FrontendResponse: &workflowservice.PollActivityExecutionResponse{},
 		}, nil
@@ -251,7 +189,7 @@
 		(*Activity).handleTerminated,
 		req,
 	)
-<<<<<<< HEAD
+
 	if err != nil {
 		return nil, err
 	}
@@ -278,9 +216,6 @@
 		(*Activity).handleCancellationRequested,
 		req,
 	)
-=======
-
->>>>>>> 9566357a
 	if err != nil {
 		return nil, err
 	}
