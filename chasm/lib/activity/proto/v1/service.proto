--- conflicted
+++ resolved
@@ -20,13 +20,7 @@
       option (temporal.server.api.routing.v1.routing).execution_id = "frontend_request.activity_id";
     }
 
-<<<<<<< HEAD
-    rpc CancelActivityExecution(CancelActivityExecutionRequest) returns (CancelActivityExecutionResponse) {
-      option (temporal.server.api.routing.v1.routing).execution_id = "frontend_request.activity_id";
-    }
-=======
   rpc RequestCancelActivityExecution(RequestCancelActivityExecutionRequest) returns (RequestCancelActivityExecutionResponse) {
     option (temporal.server.api.routing.v1.routing).execution_id = "frontend_request.activity_id";
   }
->>>>>>> 97d0e6c1
 }