package activity

import (
	"testing"
	"time"

	"github.com/stretchr/testify/require"
	commonpb "go.temporal.io/api/common/v1"
	enumspb "go.temporal.io/api/enums/v1"
	failurepb "go.temporal.io/api/failure/v1"
	"go.temporal.io/api/workflowservice/v1"
	"go.temporal.io/server/api/historyservice/v1"
	"go.temporal.io/server/chasm"
	"go.temporal.io/server/chasm/lib/activity/gen/activitypb/v1"
	"go.temporal.io/server/common/payloads"
	"go.temporal.io/server/common/testing/protorequire"
	"google.golang.org/protobuf/types/known/durationpb"
)

var (
	defaultTime        = time.Date(2000, 1, 1, 0, 0, 0, 0, time.UTC)
	defaultRetryPolicy = &commonpb.RetryPolicy{
		InitialInterval:    durationpb.New(1 * time.Second),
		BackoffCoefficient: 2.0,
		MaximumAttempts:    5,
		MaximumInterval:    durationpb.New(100 * time.Second),
	}
	defaultScheduleToCloseTimeout = 10 * time.Minute
	defaultScheduleToStartTimeout = 2 * time.Minute
	defaultStartToCloseTimeout    = 3 * time.Minute
)

func TestTransitionScheduled(t *testing.T) {
	testCases := []struct {
		name                   string
		startingAttemptCount   int32
		expectedTasks          []chasm.MockTask
		scheduleToStartTimeout time.Duration
		scheduleToCloseTimeout time.Duration
	}{
		{
			name:                 "all timeouts set",
			startingAttemptCount: 0,
			expectedTasks: []chasm.MockTask{
				{Payload: &activitypb.ScheduleToStartTimeoutTask{}},
				{Payload: &activitypb.ScheduleToCloseTimeoutTask{}},
				{Payload: &activitypb.ActivityDispatchTask{}},
			},
			scheduleToStartTimeout: defaultScheduleToStartTimeout,
			scheduleToCloseTimeout: defaultScheduleToCloseTimeout,
		},
		{
			name:                 "schedule to start timeout not set",
			startingAttemptCount: 0,
			expectedTasks: []chasm.MockTask{
				{Payload: &activitypb.ScheduleToCloseTimeoutTask{}},
				{Payload: &activitypb.ActivityDispatchTask{}},
			},
			scheduleToStartTimeout: 0,
			scheduleToCloseTimeout: defaultScheduleToCloseTimeout,
		},
		{
			name:                 "schedule to close timeout not set",
			startingAttemptCount: 0,
			expectedTasks: []chasm.MockTask{
				{Payload: &activitypb.ScheduleToStartTimeoutTask{}},
				{Payload: &activitypb.ActivityDispatchTask{}},
			},
			scheduleToStartTimeout: defaultScheduleToStartTimeout,
			scheduleToCloseTimeout: 0,
		},
	}

	for _, tc := range testCases {
		t.Run(tc.name, func(t *testing.T) {
			ctx := &chasm.MockMutableContext{
				MockContext: chasm.MockContext{
					HandleNow: func(chasm.Component) time.Time { return defaultTime },
				},
			}
			attemptState := &activitypb.ActivityAttemptState{Count: tc.startingAttemptCount}
			outcome := &activitypb.ActivityOutcome{}

			activity := &Activity{
				ActivityState: &activitypb.ActivityState{
					RetryPolicy:            defaultRetryPolicy,
					ScheduleToCloseTimeout: durationpb.New(tc.scheduleToCloseTimeout),
					ScheduleToStartTimeout: durationpb.New(tc.scheduleToStartTimeout),
					StartToCloseTimeout:    durationpb.New(defaultStartToCloseTimeout),
					Status:                 activitypb.ACTIVITY_EXECUTION_STATUS_UNSPECIFIED,
				},
				LastAttempt: chasm.NewDataField(ctx, attemptState),
				Outcome:     chasm.NewDataField(ctx, outcome),
			}

			err := TransitionScheduled.Apply(activity, ctx, nil)
			require.NoError(t, err)
			require.Equal(t, activitypb.ACTIVITY_EXECUTION_STATUS_SCHEDULED, activity.Status)
			require.EqualValues(t, 1, attemptState.Count)

			// Verify added tasks
			require.Len(t, ctx.Tasks, len(tc.expectedTasks))
			for i, expectedTask := range tc.expectedTasks {
				actualTask := ctx.Tasks[i]

				require.IsType(t, expectedTask.Payload, actualTask.Payload, "expected %T at index %d, got %T",
					expectedTask.Payload, i, actualTask.Payload)

				switch expectedTask.Payload.(type) {
				case *activitypb.ActivityDispatchTask:
					require.Empty(t, actualTask.Attributes.ScheduledTime)
				case *activitypb.ScheduleToStartTimeoutTask:
					require.Equal(t, defaultTime.Add(tc.scheduleToStartTimeout), actualTask.Attributes.ScheduledTime)
				case *activitypb.ScheduleToCloseTimeoutTask:
					require.Equal(t, defaultTime.Add(tc.scheduleToCloseTimeout), actualTask.Attributes.ScheduledTime)
				default:
					t.Fatalf("unexpected task payload type at index %d: %T", i, actualTask.Payload)
				}

			}
		})
	}
}

func TestTransitionRescheduled(t *testing.T) {
	testCases := []struct {
		name                   string
		startingAttemptCount   int32
		expectedTasks          []chasm.MockTask
		expectedRetryInterval  time.Duration
		retryPolicy            *commonpb.RetryPolicy
		scheduleToStartTimeout time.Duration
	}{
		{
			name:                 "second attempt - timeout recorded",
			startingAttemptCount: 1,
			expectedTasks: []chasm.MockTask{
				{Payload: &activitypb.ScheduleToStartTimeoutTask{}},
				{Payload: &activitypb.ActivityDispatchTask{}},
			},
			expectedRetryInterval:  2 * time.Second,
			retryPolicy:            defaultRetryPolicy,
			scheduleToStartTimeout: defaultScheduleToStartTimeout,
		},
		{
			name:                 "third attempt - timeout recorded",
			startingAttemptCount: 2,
			expectedTasks: []chasm.MockTask{
				{Payload: &activitypb.ScheduleToStartTimeoutTask{}},
				{Payload: &activitypb.ActivityDispatchTask{}},
			},
			expectedRetryInterval:  4 * time.Second,
			retryPolicy:            defaultRetryPolicy,
			scheduleToStartTimeout: defaultScheduleToStartTimeout,
		},
		{
			name:                 "no schedule to start timeout",
			startingAttemptCount: 1,
			expectedTasks: []chasm.MockTask{
				{Payload: &activitypb.ActivityDispatchTask{}},
			},
			expectedRetryInterval:  2 * time.Second,
			retryPolicy:            defaultRetryPolicy,
			scheduleToStartTimeout: 0,
		},
	}

	for _, tc := range testCases {
		t.Run(tc.name, func(t *testing.T) {
			ctx := &chasm.MockMutableContext{}
			ctx.HandleNow = func(chasm.Component) time.Time { return defaultTime }
			attemptState := &activitypb.ActivityAttemptState{Count: tc.startingAttemptCount}
			outcome := &activitypb.ActivityOutcome{}

			activity := &Activity{
				ActivityState: &activitypb.ActivityState{
					RetryPolicy:            defaultRetryPolicy,
					ScheduleToCloseTimeout: durationpb.New(defaultScheduleToCloseTimeout),
					ScheduleToStartTimeout: durationpb.New(tc.scheduleToStartTimeout),
					StartToCloseTimeout:    durationpb.New(defaultStartToCloseTimeout),
					Status:                 activitypb.ACTIVITY_EXECUTION_STATUS_STARTED,
				},
				LastAttempt: chasm.NewDataField(ctx, attemptState),
				Outcome:     chasm.NewDataField(ctx, outcome),
			}

			err := TransitionRescheduled.Apply(activity, ctx, rescheduleEvent{
				retryInterval: tc.expectedRetryInterval,
				failure:       createStartToCloseTimeoutFailure(),
			})
			require.NoError(t, err)
			require.Equal(t, activitypb.ACTIVITY_EXECUTION_STATUS_SCHEDULED, activity.Status)
			require.Equal(t, tc.startingAttemptCount+1, attemptState.Count)
			protorequire.ProtoEqual(t, durationpb.New(tc.expectedRetryInterval), attemptState.GetCurrentRetryInterval())

			// Verify attempt state failure details updated correctly
			lastFailureDetails := attemptState.GetLastFailureDetails()
			require.NotNil(t, lastFailureDetails.GetFailure())
			require.Equal(t, lastFailureDetails.GetTime(), attemptState.GetCompleteTime())
			// This should remain nil on intermediate retry attempts. The final attempt goes directly via TransitionTimedOut.
			require.Nil(t, outcome.GetVariant())

			// Verify added tasks
			require.Len(t, ctx.Tasks, len(tc.expectedTasks))
			for i, expectedTask := range tc.expectedTasks {
				actualTask := ctx.Tasks[i]

				switch expectedTask.Payload.(type) {
				case *activitypb.ActivityDispatchTask:
					_, ok := actualTask.Payload.(*activitypb.ActivityDispatchTask)
					require.True(t, ok, "expected ActivityDispatchTask at index %d", i)
					require.Equal(t, defaultTime.Add(tc.expectedRetryInterval), actualTask.Attributes.ScheduledTime)
				case *activitypb.ScheduleToStartTimeoutTask:
					_, ok := actualTask.Payload.(*activitypb.ScheduleToStartTimeoutTask)
					require.True(t, ok, "expected ScheduleToStartTimeoutTask at index %d", i)
					require.Equal(t, defaultTime.Add(tc.scheduleToStartTimeout).Add(tc.expectedRetryInterval), actualTask.Attributes.ScheduledTime)
				default:
					t.Fatalf("unexpected task payload type at index %d: %T", i, actualTask.Payload)
				}

			}
		})
	}
}

func TestTransitionStarted(t *testing.T) {
	ctx := &chasm.MockMutableContext{}
	ctx.HandleNow = func(chasm.Component) time.Time { return defaultTime }
	attemptState := &activitypb.ActivityAttemptState{Count: 1}
	outcome := &activitypb.ActivityOutcome{}

	activity := &Activity{
		ActivityState: &activitypb.ActivityState{
			RetryPolicy:            defaultRetryPolicy,
			ScheduleToCloseTimeout: durationpb.New(defaultScheduleToCloseTimeout),
			ScheduleToStartTimeout: durationpb.New(defaultScheduleToStartTimeout),
			StartToCloseTimeout:    durationpb.New(defaultStartToCloseTimeout),
			Status:                 activitypb.ACTIVITY_EXECUTION_STATUS_SCHEDULED,
		},
		LastAttempt: chasm.NewDataField(ctx, attemptState),
		Outcome:     chasm.NewDataField(ctx, outcome),
	}

	err := TransitionStarted.Apply(activity, ctx, nil)
	require.NoError(t, err)
	require.Equal(t, activitypb.ACTIVITY_EXECUTION_STATUS_STARTED, activity.Status)
	require.EqualValues(t, 1, attemptState.Count)

	// Verify added tasks
	require.Len(t, ctx.Tasks, 1)
	_, ok := ctx.Tasks[0].Payload.(*activitypb.StartToCloseTimeoutTask)
	require.True(t, ok, "expected ScheduleToStartTimeoutTask")
	require.Equal(t, defaultTime.Add(defaultStartToCloseTimeout), ctx.Tasks[0].Attributes.ScheduledTime)
}

func TestTransitionTimedout(t *testing.T) {
	testCases := []struct {
		name         string
		startStatus  activitypb.ActivityExecutionStatus
		timeoutType  enumspb.TimeoutType
		attemptCount int32
	}{
		{
			name:         "schedule to start timeout",
			startStatus:  activitypb.ACTIVITY_EXECUTION_STATUS_SCHEDULED,
			timeoutType:  enumspb.TIMEOUT_TYPE_SCHEDULE_TO_START,
			attemptCount: 2,
		},
		{
			name:         "schedule to close timeout from scheduled status",
			startStatus:  activitypb.ACTIVITY_EXECUTION_STATUS_SCHEDULED,
			timeoutType:  enumspb.TIMEOUT_TYPE_SCHEDULE_TO_CLOSE,
			attemptCount: 3,
		},
		{
			name:         "schedule to close timeout from started status",
			startStatus:  activitypb.ACTIVITY_EXECUTION_STATUS_STARTED,
			timeoutType:  enumspb.TIMEOUT_TYPE_SCHEDULE_TO_CLOSE,
			attemptCount: 4,
		},
		{
			name:         "start to close timeout",
			startStatus:  activitypb.ACTIVITY_EXECUTION_STATUS_STARTED,
			timeoutType:  enumspb.TIMEOUT_TYPE_START_TO_CLOSE,
			attemptCount: 5,
		},
	}

	for _, tc := range testCases {
		t.Run(tc.name, func(t *testing.T) {
			ctx := &chasm.MockMutableContext{}
			attemptState := &activitypb.ActivityAttemptState{Count: tc.attemptCount}
			outcome := &activitypb.ActivityOutcome{}

			activity := &Activity{
				ActivityState: &activitypb.ActivityState{
					RetryPolicy:            defaultRetryPolicy,
					ScheduleToCloseTimeout: durationpb.New(defaultScheduleToCloseTimeout),
					ScheduleToStartTimeout: durationpb.New(defaultScheduleToStartTimeout),
					StartToCloseTimeout:    durationpb.New(defaultStartToCloseTimeout),
					Status:                 tc.startStatus,
				},
				LastAttempt: chasm.NewDataField(ctx, attemptState),
				Outcome:     chasm.NewDataField(ctx, outcome),
			}

			err := TransitionTimedOut.Apply(activity, ctx, tc.timeoutType)
			require.NoError(t, err)
			require.Equal(t, activitypb.ACTIVITY_EXECUTION_STATUS_TIMED_OUT, activity.Status)
			require.Equal(t, tc.attemptCount, attemptState.Count)

			switch tc.timeoutType {
			case enumspb.TIMEOUT_TYPE_SCHEDULE_TO_START,
				enumspb.TIMEOUT_TYPE_SCHEDULE_TO_CLOSE:
				// Timeout failure is recorded in outcome but not attempt state
				require.Nil(t, attemptState.GetLastFailureDetails())
				require.Nil(t, attemptState.GetCompleteTime())
				require.NotNil(t, outcome.GetFailed().GetFailure())
				// do something
			case enumspb.TIMEOUT_TYPE_START_TO_CLOSE:
				// Timeout failure is recorded in both attempt state and outcome. TransitionTimedOut should only be called when there
				// are no more retries. Retries go through TransitionRescheduled.
				require.NotNil(t, attemptState.GetLastFailureDetails().GetFailure())
				require.NotNil(t, attemptState.GetLastFailureDetails().GetTime())
				require.NotNil(t, attemptState.GetCompleteTime())
				require.Nil(t, attemptState.GetCurrentRetryInterval())

				failure, ok := outcome.GetVariant().(*activitypb.ActivityOutcome_Failed_)
				require.True(t, ok, "expected variant to be of type Failed")
				require.Nil(t, failure.Failed, "expected outcome.Failed to be nil since failure is recorded in attempt state")

			default:
				t.Fatalf("unexpected timeout type: %v", tc.timeoutType)
			}

			require.Empty(t, ctx.Tasks)
		})
	}
}

func TestTransitionCompleted(t *testing.T) {
	ctx := &chasm.MockMutableContext{}
	ctx.HandleNow = func(chasm.Component) time.Time { return defaultTime }
	attemptState := &activitypb.ActivityAttemptState{Count: 1}
	outcome := &activitypb.ActivityOutcome{}

	activity := &Activity{
		ActivityState: &activitypb.ActivityState{
			RetryPolicy:            defaultRetryPolicy,
			ScheduleToCloseTimeout: durationpb.New(defaultScheduleToCloseTimeout),
			ScheduleToStartTimeout: durationpb.New(defaultScheduleToStartTimeout),
			StartToCloseTimeout:    durationpb.New(defaultStartToCloseTimeout),
			Status:                 activitypb.ACTIVITY_EXECUTION_STATUS_STARTED,
		},
<<<<<<< HEAD
		Attempt: chasm.NewDataField(ctx, attemptState),
		Outcome: chasm.NewDataField(ctx, outcome),
=======
		LastAttempt: chasm.NewDataField(ctx, attemptState),
		Outcome:     chasm.NewDataField(ctx, outcome),
>>>>>>> 97d0e6c1
	}

	payload := payloads.EncodeString("Done")

	err := TransitionCompleted.Apply(activity, ctx, &historyservice.RespondActivityTaskCompletedRequest{
		CompleteRequest: &workflowservice.RespondActivityTaskCompletedRequest{
			Result:   payload,
			Identity: "worker",
		},
	})
	require.NoError(t, err)
	require.Equal(t, activitypb.ACTIVITY_EXECUTION_STATUS_COMPLETED, activity.Status)
	require.EqualValues(t, 1, attemptState.Count)
	require.Equal(t, "worker", attemptState.GetLastWorkerIdentity())
	require.NotNil(t, attemptState.GetCompleteTime())
	protorequire.ProtoEqual(t, payload, outcome.GetSuccessful().GetOutput())
}

func TestTransitionFailed(t *testing.T) {
	ctx := &chasm.MockMutableContext{}
	ctx.HandleNow = func(chasm.Component) time.Time { return defaultTime }
	attemptState := &activitypb.ActivityAttemptState{Count: 1}
	heartbeatState := &activitypb.ActivityHeartbeatState{}
	outcome := &activitypb.ActivityOutcome{}

	activity := &Activity{
		ActivityState: &activitypb.ActivityState{
			RetryPolicy:            defaultRetryPolicy,
			ScheduleToCloseTimeout: durationpb.New(defaultScheduleToCloseTimeout),
			ScheduleToStartTimeout: durationpb.New(defaultScheduleToStartTimeout),
			StartToCloseTimeout:    durationpb.New(defaultStartToCloseTimeout),
			Status:                 activitypb.ACTIVITY_EXECUTION_STATUS_STARTED,
		},
<<<<<<< HEAD
		Attempt:       chasm.NewDataField(ctx, attemptState),
=======
		LastAttempt:   chasm.NewDataField(ctx, attemptState),
>>>>>>> 97d0e6c1
		LastHeartbeat: chasm.NewDataField(ctx, heartbeatState),
		Outcome:       chasm.NewDataField(ctx, outcome),
	}

	heartbeatDetails := payloads.EncodeString("Heartbeat")
	failure := &failurepb.Failure{
		Message: "Failed Activity",
		FailureInfo: &failurepb.Failure_ApplicationFailureInfo{ApplicationFailureInfo: &failurepb.ApplicationFailureInfo{
			Type:         "Test",
			NonRetryable: true,
		}},
	}

	err := TransitionFailed.Apply(activity, ctx, &historyservice.RespondActivityTaskFailedRequest{
		FailedRequest: &workflowservice.RespondActivityTaskFailedRequest{
			Failure:              failure,
			LastHeartbeatDetails: heartbeatDetails,
			Identity:             "worker",
		},
	})
	require.NoError(t, err)
	require.Equal(t, activitypb.ACTIVITY_EXECUTION_STATUS_FAILED, activity.Status)
	require.EqualValues(t, 1, attemptState.Count)
	require.Equal(t, "worker", attemptState.GetLastWorkerIdentity())
	require.NotNil(t, attemptState.GetCompleteTime())
	protorequire.ProtoEqual(t, heartbeatDetails, heartbeatState.GetDetails())
	require.NotNil(t, heartbeatState.GetRecordedTime())
	protorequire.ProtoEqual(t, failure, attemptState.GetLastFailureDetails().GetFailure())
	require.NotNil(t, attemptState.GetLastFailureDetails().GetTime())
	require.Nil(t, outcome.GetFailed())
}

func TestTransitionTerminated(t *testing.T) {
	ctx := &chasm.MockMutableContext{}
	ctx.HandleNow = func(chasm.Component) time.Time { return defaultTime }
<<<<<<< HEAD
	attemptState := &activitypb.ActivityAttemptState{Count: 1}
=======
	attemptState := &activitypb.ActivityAttemptState{
		Count:              1,
		LastWorkerIdentity: "worker",
	}
>>>>>>> 97d0e6c1
	outcome := &activitypb.ActivityOutcome{}

	activity := &Activity{
		ActivityState: &activitypb.ActivityState{
			RetryPolicy:            defaultRetryPolicy,
			ScheduleToCloseTimeout: durationpb.New(defaultScheduleToCloseTimeout),
			ScheduleToStartTimeout: durationpb.New(defaultScheduleToStartTimeout),
			StartToCloseTimeout:    durationpb.New(defaultStartToCloseTimeout),
			Status:                 activitypb.ACTIVITY_EXECUTION_STATUS_STARTED,
		},
<<<<<<< HEAD
		Attempt: chasm.NewDataField(ctx, attemptState),
		Outcome: chasm.NewDataField(ctx, outcome),
=======
		LastAttempt: chasm.NewDataField(ctx, attemptState),
		Outcome:     chasm.NewDataField(ctx, outcome),
>>>>>>> 97d0e6c1
	}

	err := TransitionTerminated.Apply(activity, ctx, &activitypb.TerminateActivityExecutionRequest{
		FrontendRequest: &workflowservice.TerminateActivityExecutionRequest{
			Reason:   "Test Termination",
<<<<<<< HEAD
			Identity: "worker",
=======
			Identity: "terminator",
>>>>>>> 97d0e6c1
		},
	})
	require.NoError(t, err)
	require.Equal(t, activitypb.ACTIVITY_EXECUTION_STATUS_TERMINATED, activity.Status)
	require.EqualValues(t, 1, attemptState.Count)
	require.Equal(t, "worker", attemptState.GetLastWorkerIdentity())

	expectedFailure := &failurepb.Failure{
		Message:     "Test Termination",
		FailureInfo: &failurepb.Failure_TerminatedFailureInfo{},
	}
	protorequire.ProtoEqual(t, expectedFailure, outcome.GetFailed().GetFailure())
}

func TestTransitionCancelRequested(t *testing.T) {
	ctx := &chasm.MockMutableContext{}
	ctx.HandleNow = func(chasm.Component) time.Time { return defaultTime }
	attemptState := &activitypb.ActivityAttemptState{Count: 1}

	activity := &Activity{
		ActivityState: &activitypb.ActivityState{
			RetryPolicy:            defaultRetryPolicy,
			ScheduleToCloseTimeout: durationpb.New(defaultScheduleToCloseTimeout),
			ScheduleToStartTimeout: durationpb.New(defaultScheduleToStartTimeout),
			StartToCloseTimeout:    durationpb.New(defaultStartToCloseTimeout),
			Status:                 activitypb.ACTIVITY_EXECUTION_STATUS_STARTED,
		},
<<<<<<< HEAD
		Attempt: chasm.NewDataField(ctx, attemptState),
	}

	err := TransitionCancelRequested.Apply(activity, ctx, &activitypb.CancelActivityExecutionRequest{
		FrontendRequest: &workflowservice.RequestCancelActivityExecutionRequest{
			RequestId: "cancel-request",
			Reason:    "Test Cancel Requested",
			Identity:  "worker",
		},
=======
		LastAttempt: chasm.NewDataField(ctx, attemptState),
	}

	err := TransitionCancelRequested.Apply(activity, ctx, &workflowservice.RequestCancelActivityExecutionRequest{
		RequestId: "cancel-request",
		Reason:    "Test Cancel Requested",
		Identity:  "worker",
>>>>>>> 97d0e6c1
	})
	require.NoError(t, err)
	require.Equal(t, activitypb.ACTIVITY_EXECUTION_STATUS_CANCEL_REQUESTED, activity.Status)

	cancelState := activity.CancelState

	require.Equal(t, "cancel-request", cancelState.GetRequestId())
	require.Equal(t, "worker", cancelState.GetIdentity())
	require.Equal(t, "Test Cancel Requested", cancelState.GetReason())
	require.NotNil(t, cancelState.GetRequestTime())
}

func TestTransitionCanceled(t *testing.T) {
	ctx := &chasm.MockMutableContext{}
	ctx.HandleNow = func(chasm.Component) time.Time { return defaultTime }
	attemptState := &activitypb.ActivityAttemptState{Count: 1}
	outcome := &activitypb.ActivityOutcome{}

	activity := &Activity{
		ActivityState: &activitypb.ActivityState{
			RetryPolicy:            defaultRetryPolicy,
			ScheduleToCloseTimeout: durationpb.New(defaultScheduleToCloseTimeout),
			ScheduleToStartTimeout: durationpb.New(defaultScheduleToStartTimeout),
			StartToCloseTimeout:    durationpb.New(defaultStartToCloseTimeout),
			Status:                 activitypb.ACTIVITY_EXECUTION_STATUS_CANCEL_REQUESTED,
		},
<<<<<<< HEAD
		Attempt: chasm.NewDataField(ctx, attemptState),
		Outcome: chasm.NewDataField(ctx, outcome),
	}

	err := TransitionCanceled.Apply(activity, ctx, &historyservice.RespondActivityTaskCanceledRequest{
		CancelRequest: &workflowservice.RespondActivityTaskCanceledRequest{
			Details: payloads.EncodeString("Details"),
		},
	})
=======
		LastAttempt: chasm.NewDataField(ctx, attemptState),
		Outcome:     chasm.NewDataField(ctx, outcome),
	}

	err := TransitionCanceled.Apply(activity, ctx, payloads.EncodeString("Details"))
>>>>>>> 97d0e6c1
	require.NoError(t, err)
	require.Equal(t, activitypb.ACTIVITY_EXECUTION_STATUS_CANCELED, activity.Status)

	expectedFailure := &failurepb.Failure{
<<<<<<< HEAD
=======
		Message: "Activity canceled",
>>>>>>> 97d0e6c1
		FailureInfo: &failurepb.Failure_CanceledFailureInfo{
			CanceledFailureInfo: &failurepb.CanceledFailureInfo{
				Details: payloads.EncodeString("Details"),
			},
		},
	}
	protorequire.ProtoEqual(t, expectedFailure, outcome.GetFailed().GetFailure())
}<|MERGE_RESOLUTION|>--- conflicted
+++ resolved
@@ -352,13 +352,8 @@
 			StartToCloseTimeout:    durationpb.New(defaultStartToCloseTimeout),
 			Status:                 activitypb.ACTIVITY_EXECUTION_STATUS_STARTED,
 		},
-<<<<<<< HEAD
-		Attempt: chasm.NewDataField(ctx, attemptState),
-		Outcome: chasm.NewDataField(ctx, outcome),
-=======
 		LastAttempt: chasm.NewDataField(ctx, attemptState),
 		Outcome:     chasm.NewDataField(ctx, outcome),
->>>>>>> 97d0e6c1
 	}
 
 	payload := payloads.EncodeString("Done")
@@ -392,11 +387,7 @@
 			StartToCloseTimeout:    durationpb.New(defaultStartToCloseTimeout),
 			Status:                 activitypb.ACTIVITY_EXECUTION_STATUS_STARTED,
 		},
-<<<<<<< HEAD
-		Attempt:       chasm.NewDataField(ctx, attemptState),
-=======
 		LastAttempt:   chasm.NewDataField(ctx, attemptState),
->>>>>>> 97d0e6c1
 		LastHeartbeat: chasm.NewDataField(ctx, heartbeatState),
 		Outcome:       chasm.NewDataField(ctx, outcome),
 	}
@@ -432,14 +423,10 @@
 func TestTransitionTerminated(t *testing.T) {
 	ctx := &chasm.MockMutableContext{}
 	ctx.HandleNow = func(chasm.Component) time.Time { return defaultTime }
-<<<<<<< HEAD
-	attemptState := &activitypb.ActivityAttemptState{Count: 1}
-=======
 	attemptState := &activitypb.ActivityAttemptState{
 		Count:              1,
 		LastWorkerIdentity: "worker",
 	}
->>>>>>> 97d0e6c1
 	outcome := &activitypb.ActivityOutcome{}
 
 	activity := &Activity{
@@ -450,23 +437,14 @@
 			StartToCloseTimeout:    durationpb.New(defaultStartToCloseTimeout),
 			Status:                 activitypb.ACTIVITY_EXECUTION_STATUS_STARTED,
 		},
-<<<<<<< HEAD
-		Attempt: chasm.NewDataField(ctx, attemptState),
-		Outcome: chasm.NewDataField(ctx, outcome),
-=======
 		LastAttempt: chasm.NewDataField(ctx, attemptState),
 		Outcome:     chasm.NewDataField(ctx, outcome),
->>>>>>> 97d0e6c1
 	}
 
 	err := TransitionTerminated.Apply(activity, ctx, &activitypb.TerminateActivityExecutionRequest{
 		FrontendRequest: &workflowservice.TerminateActivityExecutionRequest{
 			Reason:   "Test Termination",
-<<<<<<< HEAD
-			Identity: "worker",
-=======
 			Identity: "terminator",
->>>>>>> 97d0e6c1
 		},
 	})
 	require.NoError(t, err)
@@ -494,17 +472,6 @@
 			StartToCloseTimeout:    durationpb.New(defaultStartToCloseTimeout),
 			Status:                 activitypb.ACTIVITY_EXECUTION_STATUS_STARTED,
 		},
-<<<<<<< HEAD
-		Attempt: chasm.NewDataField(ctx, attemptState),
-	}
-
-	err := TransitionCancelRequested.Apply(activity, ctx, &activitypb.CancelActivityExecutionRequest{
-		FrontendRequest: &workflowservice.RequestCancelActivityExecutionRequest{
-			RequestId: "cancel-request",
-			Reason:    "Test Cancel Requested",
-			Identity:  "worker",
-		},
-=======
 		LastAttempt: chasm.NewDataField(ctx, attemptState),
 	}
 
@@ -512,7 +479,6 @@
 		RequestId: "cancel-request",
 		Reason:    "Test Cancel Requested",
 		Identity:  "worker",
->>>>>>> 97d0e6c1
 	})
 	require.NoError(t, err)
 	require.Equal(t, activitypb.ACTIVITY_EXECUTION_STATUS_CANCEL_REQUESTED, activity.Status)
@@ -539,31 +505,16 @@
 			StartToCloseTimeout:    durationpb.New(defaultStartToCloseTimeout),
 			Status:                 activitypb.ACTIVITY_EXECUTION_STATUS_CANCEL_REQUESTED,
 		},
-<<<<<<< HEAD
-		Attempt: chasm.NewDataField(ctx, attemptState),
-		Outcome: chasm.NewDataField(ctx, outcome),
-	}
-
-	err := TransitionCanceled.Apply(activity, ctx, &historyservice.RespondActivityTaskCanceledRequest{
-		CancelRequest: &workflowservice.RespondActivityTaskCanceledRequest{
-			Details: payloads.EncodeString("Details"),
-		},
-	})
-=======
 		LastAttempt: chasm.NewDataField(ctx, attemptState),
 		Outcome:     chasm.NewDataField(ctx, outcome),
 	}
 
 	err := TransitionCanceled.Apply(activity, ctx, payloads.EncodeString("Details"))
->>>>>>> 97d0e6c1
 	require.NoError(t, err)
 	require.Equal(t, activitypb.ACTIVITY_EXECUTION_STATUS_CANCELED, activity.Status)
 
 	expectedFailure := &failurepb.Failure{
-<<<<<<< HEAD
-=======
 		Message: "Activity canceled",
->>>>>>> 97d0e6c1
 		FailureInfo: &failurepb.Failure_CanceledFailureInfo{
 			CanceledFailureInfo: &failurepb.CanceledFailureInfo{
 				Details: payloads.EncodeString("Details"),
