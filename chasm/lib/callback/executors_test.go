package callback

import (
	"context"
	"encoding/base64"
	"errors"
	"net/http"
	"testing"
	"time"

	"github.com/nexus-rpc/sdk-go/nexus"
	"github.com/stretchr/testify/require"
	commonpb "go.temporal.io/api/common/v1"
	"go.temporal.io/server/api/historyservice/v1"
	"go.temporal.io/server/api/historyservicemock/v1"
	persistencespb "go.temporal.io/server/api/persistence/v1"
	"go.temporal.io/server/chasm"
	callbackspb "go.temporal.io/server/chasm/lib/callback/gen/callbackpb/v1"
	"go.temporal.io/server/common/backoff"
	"go.temporal.io/server/common/clock"
	"go.temporal.io/server/common/dynamicconfig"
	"go.temporal.io/server/common/log"
	"go.temporal.io/server/common/metrics"
	"go.temporal.io/server/common/namespace"
	commonnexus "go.temporal.io/server/common/nexus"
	"go.temporal.io/server/common/nexus/nexusrpc"
	"go.temporal.io/server/common/resource"
	"go.temporal.io/server/service/history/queues/common"
	queueserrors "go.temporal.io/server/service/history/queues/errors"
	"go.uber.org/mock/gomock"
	"google.golang.org/grpc"
	"google.golang.org/grpc/codes"
	"google.golang.org/grpc/status"
	"google.golang.org/protobuf/proto"
	"google.golang.org/protobuf/types/known/emptypb"
	"google.golang.org/protobuf/types/known/timestamppb"
)

type mockNexusCompletionGetterComponent struct {
	chasm.UnimplementedComponent

	Empty *emptypb.Empty

	completion nexusrpc.OperationCompletion
	err        error

	Callback chasm.Field[*Callback]
}

func (m *mockNexusCompletionGetterComponent) GetNexusCompletion(_ chasm.Context, requestID string) (nexusrpc.OperationCompletion, error) {
	return m.completion, m.err
}

func (m *mockNexusCompletionGetterComponent) LifecycleState(_ chasm.Context) chasm.LifecycleState {
	return chasm.LifecycleStateRunning
}

type mockNexusCompletionGetterLibrary struct {
	chasm.UnimplementedLibrary
}

func (l *mockNexusCompletionGetterLibrary) Name() string {
	return "mock"
}

func (l *mockNexusCompletionGetterLibrary) Components() []*chasm.RegistrableComponent {
	return []*chasm.RegistrableComponent{
		chasm.NewRegistrableComponent[*mockNexusCompletionGetterComponent]("nexusCompletionGetter"),
	}
}

// Test the full executeInvocationTask flow with direct executor calls
func TestExecuteInvocationTaskNexus_Outcomes(t *testing.T) {
	cases := []struct {
		name                  string
		caller                HTTPCaller
		expectedMetricOutcome string
		assertOutcome         func(*testing.T, *Callback, error)
	}{
		{
			name: "success",
			caller: func(r *http.Request) (*http.Response, error) {
				return &http.Response{StatusCode: 200, Body: http.NoBody}, nil
			},
			expectedMetricOutcome: "status:200",
			assertOutcome: func(t *testing.T, cb *Callback, err error) {
				require.NoError(t, err)
				require.Equal(t, callbackspb.CALLBACK_STATUS_SUCCEEDED, cb.Status)
			},
		},
		{
			name: "network-error-retry",
			caller: func(r *http.Request) (*http.Response, error) {
				return nil, errors.New("fake failure")
			},
			expectedMetricOutcome: "unknown-error",
			assertOutcome: func(t *testing.T, cb *Callback, err error) {
				var destDownErr *queueserrors.DestinationDownError
				require.ErrorAs(t, err, &destDownErr)
				require.Equal(t, callbackspb.CALLBACK_STATUS_BACKING_OFF, cb.Status)
			},
		},
		{
			name: "retryable-http-error",
			caller: func(r *http.Request) (*http.Response, error) {
				return &http.Response{StatusCode: 500, Body: http.NoBody}, nil
			},
			expectedMetricOutcome: "status:500",
			assertOutcome: func(t *testing.T, cb *Callback, err error) {
				var destDownErr *queueserrors.DestinationDownError
				require.ErrorAs(t, err, &destDownErr)
				require.Equal(t, callbackspb.CALLBACK_STATUS_BACKING_OFF, cb.Status)
			},
		},
		{
			name: "non-retryable-http-error",
			caller: func(r *http.Request) (*http.Response, error) {
				return &http.Response{StatusCode: 400, Body: http.NoBody}, nil
			},
			expectedMetricOutcome: "status:400",
			assertOutcome: func(t *testing.T, cb *Callback, err error) {
				require.NoError(t, err)
				require.Equal(t, callbackspb.CALLBACK_STATUS_FAILED, cb.Status)
			},
		},
	}

	for _, tc := range cases {
		t.Run(tc.name, func(t *testing.T) {
			ctrl := gomock.NewController(t)
			defer ctrl.Finish()

			// Setup namespace
			ns := namespace.FromPersistentState(&persistencespb.NamespaceDetail{
				Info: &persistencespb.NamespaceInfo{
					Id:   "namespace-id",
					Name: "namespace-name",
				},
				Config: &persistencespb.NamespaceConfig{},
			})

			// Setup metrics expectations
			metricsHandler := metrics.NewMockHandler(ctrl)
			counter := metrics.NewMockCounterIface(ctrl)
			timer := metrics.NewMockTimerIface(ctrl)
			metricsHandler.EXPECT().Counter(RequestCounter.Name()).Return(counter)
			counter.EXPECT().Record(int64(1),
				metrics.NamespaceTag("namespace-name"),
				metrics.DestinationTag("http://localhost"),
				metrics.OutcomeTag(tc.expectedMetricOutcome))
			metricsHandler.EXPECT().Timer(RequestLatencyHistogram.Name()).Return(timer)
			timer.EXPECT().Record(gomock.Any(),
				metrics.NamespaceTag("namespace-name"),
				metrics.DestinationTag("http://localhost"),
				metrics.OutcomeTag(tc.expectedMetricOutcome))

			// Setup logger and time source
			logger := log.NewTestLogger()
			timeSource := clock.NewEventTimeSource()
			timeSource.Update(time.Now())

			// Create task executor with mock namespace registry
			nsRegistry := namespace.NewMockRegistry(ctrl)
			nsRegistry.EXPECT().GetNamespaceByID(gomock.Any()).Return(ns, nil)

			// Create mock engine
			mockEngine := chasm.NewMockEngine(ctrl)
			executor := &InvocationTaskExecutor{
				config: &Config{
					RequestTimeout: dynamicconfig.GetDurationPropertyFnFilteredByDestination(time.Second),
					RetryPolicy: func() backoff.RetryPolicy {
						return backoff.NewExponentialRetryPolicy(time.Second)
					},
				},
				namespaceRegistry: nsRegistry,
				metricsHandler:    metricsHandler,
				logger:            logger,
				httpCallerProvider: func(nid common.NamespaceIDAndDestination) HTTPCaller {
					return tc.caller
				},
				chasmEngine: mockEngine,
			}

			chasmRegistry := chasm.NewRegistry(logger)
			err := chasmRegistry.Register(&Library{
				InvocationTaskExecutor: executor,
			})
			require.NoError(t, err)
			err = chasmRegistry.Register(&mockNexusCompletionGetterLibrary{})
			require.NoError(t, err)

			nodeBackend := &chasm.MockNodeBackend{}
			root := chasm.NewEmptyTree(chasmRegistry, timeSource, nodeBackend, chasm.DefaultPathEncoder, logger)

			callback := &Callback{
				CallbackState: &callbackspb.CallbackState{
					RequestId:        "request-id",
					RegistrationTime: timestamppb.New(timeSource.Now()),
					Callback: &callbackspb.Callback{
						Variant: &callbackspb.Callback_Nexus_{
							Nexus: &callbackspb.Callback_Nexus{
								Url: "http://localhost",
							},
						},
					},
					Status:  callbackspb.CALLBACK_STATUS_SCHEDULED,
					Attempt: 0,
				},
			}

			// Create completion
			completion, err := nexusrpc.NewOperationCompletionSuccessful(nil, nexusrpc.OperationCompletionSuccessfulOptions{})
			require.NoError(t, err)

			// Set up the CompletionSource field to return our mock completion
			root.SetRootComponent(&mockNexusCompletionGetterComponent{
				completion: completion,
				// Create callback in SCHEDULED state
				Callback: chasm.NewComponentField(
					chasm.NewMutableContext(context.Background(), root),
					callback,
				),
			})
			_, err = root.CloseTransaction()
			require.NoError(t, err)

			// Setup engine expectations to directly call executor logic with MockMutableContext
			mockEngine.EXPECT().ReadComponent(
				gomock.Any(),
				gomock.Any(),
				gomock.Any(),
			).DoAndReturn(func(ctx context.Context, ref chasm.ComponentRef, readFn func(chasm.Context, chasm.Component) error, opts ...chasm.TransitionOption) error {
				mockCtx := &chasm.MockContext{
					HandleNow: func(component chasm.Component) time.Time {
						return timeSource.Now()
					},
					HandleRef: func(component chasm.Component) ([]byte, error) {
						return []byte{}, nil
					},
				}
				return readFn(mockCtx, callback)
			})

			mockEngine.EXPECT().UpdateComponent(
				gomock.Any(),
				gomock.Any(),
				gomock.Any(),
			).DoAndReturn(func(ctx context.Context, ref chasm.ComponentRef, updateFn func(chasm.MutableContext, chasm.Component) error, opts ...chasm.TransitionOption) ([]any, error) {
				mockCtx := &chasm.MockMutableContext{
					MockContext: chasm.MockContext{
						HandleNow: func(component chasm.Component) time.Time {
							return timeSource.Now()
						},
						HandleRef: func(component chasm.Component) ([]byte, error) {
							return []byte{}, nil
						},
					},
				}
				err := updateFn(mockCtx, callback)
				return nil, err
			})

<<<<<<< HEAD
			executor := &InvocationTaskExecutor{
				config: &Config{
					RequestTimeout: dynamicconfig.GetDurationPropertyFnFilteredByDestination(time.Second),
					RetryPolicy: func() backoff.RetryPolicy {
						return backoff.NewExponentialRetryPolicy(time.Second)
					},
				},
				namespaceRegistry: nsRegistry,
				metricsHandler:    metricsHandler,
				logger:            logger,
				httpCallerProvider: func(nid common.NamespaceIDAndDestination) HTTPCaller {
					return tc.caller
				},
			}

=======
>>>>>>> 56a80cd6
			// Create ComponentRef
			ref := chasm.NewComponentRef[*Callback](chasm.ExecutionKey{
				NamespaceID: "namespace-id",
				BusinessID:  "workflow-id",
				RunID:       "run-id",
			})

			// Execute with engine context
			engineCtx := chasm.NewEngineContext(context.Background(), mockEngine)
			err = executor.Invoke(
				engineCtx,
				ref,
				chasm.TaskAttributes{Destination: "http://localhost"},
				&callbackspb.InvocationTask{Attempt: 0},
			)

			// Verify the outcome and tasks
			tc.assertOutcome(t, callback, err)
		})
	}
}

// TestProcessBackoffTask tests the backoff task execution that transitions
// a callback from BACKING_OFF to SCHEDULED state and adds an invocation task.
func TestProcessBackoffTask(t *testing.T) {
	ctrl := gomock.NewController(t)
	defer ctrl.Finish()

	logger := log.NewTestLogger()
	timeSource := clock.NewEventTimeSource()
	timeSource.Update(time.Now())

	// Create callback in BACKING_OFF state
	callback := &Callback{
		CallbackState: &callbackspb.CallbackState{
			RequestId: "request-id",
			Callback: &callbackspb.Callback{
				Variant: &callbackspb.Callback_Nexus_{
					Nexus: &callbackspb.Callback_Nexus{
						Url: "http://localhost",
					},
				},
			},
			Status:                  callbackspb.CALLBACK_STATUS_BACKING_OFF,
			Attempt:                 1,
			NextAttemptScheduleTime: timestamppb.New(timeSource.Now().Add(time.Minute)),
		},
	}

	// Create mock mutable context
	mockCtx := &chasm.MockMutableContext{
		MockContext: chasm.MockContext{
			HandleNow: func(component chasm.Component) time.Time {
				return timeSource.Now()
			},
			HandleRef: func(component chasm.Component) ([]byte, error) {
				return []byte{}, nil
			},
		},
	}

	executor := BackoffTaskExecutor{
		config: &Config{
			RequestTimeout: dynamicconfig.GetDurationPropertyFnFilteredByDestination(time.Second),
			RetryPolicy: func() backoff.RetryPolicy {
				return backoff.NewExponentialRetryPolicy(time.Second)
			},
		},
		logger: logger,
	}

	// Execute the backoff task
	task := &callbackspb.BackoffTask{Attempt: 1}
	attrs := chasm.TaskAttributes{Destination: "http://localhost"}
	err := executor.Execute(mockCtx, callback, attrs, task)

	// Verify no error
	require.NoError(t, err)

	// Verify callback transitioned to SCHEDULED state
	require.Equal(t, callbackspb.CALLBACK_STATUS_SCHEDULED, callback.Status)
	require.Nil(t, callback.NextAttemptScheduleTime)

	// Verify an invocation task was added
	require.Len(t, mockCtx.Tasks, 1)
	require.IsType(t, &callbackspb.InvocationTask{}, mockCtx.Tasks[0].Payload)
	invTask := mockCtx.Tasks[0].Payload.(*callbackspb.InvocationTask)
	require.Equal(t, int32(1), invTask.Attempt)
}

func TestExecuteInvocationTaskChasm_Outcomes(t *testing.T) {
	dummyRef := persistencespb.ChasmComponentRef{
		NamespaceId: "namespace-id",
		BusinessId:  "business-id",
		RunId:       "run-id",
		ArchetypeId: 1234,
	}

	serializedRef, err := dummyRef.Marshal()
	require.NoError(t, err)
	encodedRef := base64.RawURLEncoding.EncodeToString(serializedRef)
	dummyTime := time.Now().UTC()

	createPayloadBytes := func(data []byte) []byte {
		p := &commonpb.Payload{Data: data}
		payloadBytes, err := proto.Marshal(p)
		require.NoError(t, err)
		return payloadBytes
	}

	cases := []struct {
		name               string
		setupHistoryClient func(*testing.T, *gomock.Controller) resource.HistoryClient
		completion         nexusrpc.OperationCompletion
		headerValue        string
		assertOutcome      func(*testing.T, *Callback, error)
	}{
		{
			name: "success-with-successful-operation",
			setupHistoryClient: func(t *testing.T, ctrl *gomock.Controller) resource.HistoryClient {
				client := historyservicemock.NewMockHistoryServiceClient(ctrl)
				client.EXPECT().CompleteNexusOperationChasm(
					gomock.Any(),
					gomock.Any(),
				).DoAndReturn(func(ctx context.Context, req *historyservice.CompleteNexusOperationChasmRequest, opts ...grpc.CallOption) (*historyservice.CompleteNexusOperationChasmResponse, error) {
					// Verify completion token
					require.NotNil(t, req.Completion)
					require.NotNil(t, req.Completion.ComponentRef)
					require.Equal(t, "request-id", req.Completion.RequestId)

					// Verify successful operation data
					require.NotNil(t, req.GetSuccess())
					require.Equal(t, []byte("result-data"), req.GetSuccess().Data)
					require.Equal(t, req.CloseTime.AsTime(), dummyTime)

					return &historyservice.CompleteNexusOperationChasmResponse{}, nil
				})
				return client
			},
			completion: func() nexusrpc.OperationCompletion {
				comp, err := nexusrpc.NewOperationCompletionSuccessful(
					createPayloadBytes([]byte("result-data")),
					nexusrpc.OperationCompletionSuccessfulOptions{
						CloseTime: dummyTime,
					},
				)
				require.NoError(t, err)
				return comp
			}(),
			headerValue: encodedRef,
			assertOutcome: func(t *testing.T, cb *Callback, err error) {
				require.NoError(t, err)
				require.Equal(t, callbackspb.CALLBACK_STATUS_SUCCEEDED, cb.Status)
			},
		},
		{
			name: "success-with-failed-operation",
			setupHistoryClient: func(t *testing.T, ctrl *gomock.Controller) resource.HistoryClient {
				client := historyservicemock.NewMockHistoryServiceClient(ctrl)
				client.EXPECT().CompleteNexusOperationChasm(
					gomock.Any(),
					gomock.Any(),
				).DoAndReturn(func(ctx context.Context, req *historyservice.CompleteNexusOperationChasmRequest, opts ...grpc.CallOption) (*historyservice.CompleteNexusOperationChasmResponse, error) {
					require.NotNil(t, req.Completion)
					require.NotNil(t, req.GetFailure())
					require.Equal(t, req.CloseTime.AsTime(), dummyTime)

					return &historyservice.CompleteNexusOperationChasmResponse{}, nil
				})
				return client
			},
			completion: func() nexusrpc.OperationCompletion {
				comp, err := nexusrpc.NewOperationCompletionUnsuccessful(
					&nexus.OperationError{
						State: nexus.OperationStateFailed,
						Cause: &nexus.FailureError{Failure: nexus.Failure{Message: "operation failed"}},
					},
					nexusrpc.OperationCompletionUnsuccessfulOptions{
						CloseTime: dummyTime,
					},
				)
				require.NoError(t, err)
				return comp
			}(),
			headerValue: encodedRef,
			assertOutcome: func(t *testing.T, cb *Callback, err error) {
				require.NoError(t, err)
				require.Equal(t, callbackspb.CALLBACK_STATUS_SUCCEEDED, cb.Status)
			},
		},
		{
			name: "retryable-rpc-error",
			setupHistoryClient: func(t *testing.T, ctrl *gomock.Controller) resource.HistoryClient {
				client := historyservicemock.NewMockHistoryServiceClient(ctrl)
				client.EXPECT().CompleteNexusOperationChasm(
					gomock.Any(),
					gomock.Any(),
				).Return(nil, status.Error(codes.Unavailable, "service unavailable"))
				return client
			},
			completion: func() nexusrpc.OperationCompletion {
				comp, err := nexusrpc.NewOperationCompletionSuccessful(
					createPayloadBytes([]byte("result-data")),
					nexusrpc.OperationCompletionSuccessfulOptions{},
				)
				require.NoError(t, err)
				return comp
			}(),
			headerValue: encodedRef,
			assertOutcome: func(t *testing.T, cb *Callback, err error) {
				require.ErrorContains(t, err, "internal error, reference-id:")
				require.Equal(t, callbackspb.CALLBACK_STATUS_BACKING_OFF, cb.Status)
			},
		},
		{
			name: "non-retryable-rpc-error",
			setupHistoryClient: func(t *testing.T, ctrl *gomock.Controller) resource.HistoryClient {
				client := historyservicemock.NewMockHistoryServiceClient(ctrl)
				client.EXPECT().CompleteNexusOperationChasm(
					gomock.Any(),
					gomock.Any(),
				).Return(nil, status.Error(codes.InvalidArgument, "invalid request"))
				return client
			},
			completion: func() nexusrpc.OperationCompletion {
				comp, err := nexusrpc.NewOperationCompletionSuccessful(
					createPayloadBytes([]byte("result-data")),
					nexusrpc.OperationCompletionSuccessfulOptions{},
				)
				require.NoError(t, err)
				return comp
			}(),
			headerValue: encodedRef,
			assertOutcome: func(t *testing.T, cb *Callback, err error) {
				require.ErrorContains(t, err, "internal error, reference-id:")
				require.Equal(t, callbackspb.CALLBACK_STATUS_FAILED, cb.Status)
			},
		},
		{
			name: "invalid-base64-header",
			setupHistoryClient: func(t *testing.T, ctrl *gomock.Controller) resource.HistoryClient {
				// No RPC call expected
				return historyservicemock.NewMockHistoryServiceClient(ctrl)
			},
			completion: func() nexusrpc.OperationCompletion {
				comp, err := nexusrpc.NewOperationCompletionSuccessful(
					createPayloadBytes([]byte("result-data")),
					nexusrpc.OperationCompletionSuccessfulOptions{},
				)
				require.NoError(t, err)
				return comp
			}(),
			headerValue: "invalid-base64!!!",
			assertOutcome: func(t *testing.T, cb *Callback, err error) {
				require.ErrorContains(t, err, "internal error, reference-id:")
				require.Equal(t, callbackspb.CALLBACK_STATUS_FAILED, cb.Status)
			},
		},
		{
			name: "invalid-protobuf-in-ref",
			setupHistoryClient: func(t *testing.T, ctrl *gomock.Controller) resource.HistoryClient {
				// No RPC call expected
				return historyservicemock.NewMockHistoryServiceClient(ctrl)
			},
			completion: func() nexusrpc.OperationCompletion {
				comp, err := nexusrpc.NewOperationCompletionSuccessful(
					createPayloadBytes([]byte("result-data")),
					nexusrpc.OperationCompletionSuccessfulOptions{},
				)
				require.NoError(t, err)
				return comp
			}(),
			headerValue: base64.RawURLEncoding.EncodeToString([]byte("not-valid-protobuf")),
			assertOutcome: func(t *testing.T, cb *Callback, err error) {
				require.ErrorContains(t, err, "internal error, reference-id:")
				require.Equal(t, callbackspb.CALLBACK_STATUS_FAILED, cb.Status)
			},
		},
	}

	for _, tc := range cases {
		t.Run(tc.name, func(t *testing.T) {
			ctrl := gomock.NewController(t)
			defer ctrl.Finish()

			// Setup namespace
			ns := namespace.FromPersistentState(&persistencespb.NamespaceDetail{
				Info: &persistencespb.NamespaceInfo{
					Id:   "namespace-id",
					Name: "namespace-name",
				},
				Config: &persistencespb.NamespaceConfig{},
			})

			// Setup history client
			historyClient := tc.setupHistoryClient(t, ctrl)

			// Setup logger and time source
			logger := log.NewTestLogger()
			timeSource := clock.NewEventTimeSource()
			timeSource.Update(time.Now())

			// Create mock namespace registry
			nsRegistry := namespace.NewMockRegistry(ctrl)
			nsRegistry.EXPECT().GetNamespaceByID(gomock.Any()).Return(ns, nil)

			// Create mock engine and setup expectations
			mockEngine := chasm.NewMockEngine(ctrl)
			executor := &InvocationTaskExecutor{
				config: &Config{
					RequestTimeout: dynamicconfig.GetDurationPropertyFnFilteredByDestination(time.Second),
					RetryPolicy: func() backoff.RetryPolicy {
						return backoff.NewExponentialRetryPolicy(time.Second)
					},
				},
				namespaceRegistry: nsRegistry,
				metricsHandler:    metrics.NoopMetricsHandler,
				logger:            logger,
				historyClient:     historyClient,
				chasmEngine:       mockEngine,
			}

			chasmRegistry := chasm.NewRegistry(logger)
			err := chasmRegistry.Register(&Library{
				InvocationTaskExecutor: executor,
			})
			require.NoError(t, err)
			err = chasmRegistry.Register(&mockNexusCompletionGetterLibrary{})
			require.NoError(t, err)

			nodeBackend := &chasm.MockNodeBackend{}
			root := chasm.NewEmptyTree(chasmRegistry, timeSource, nodeBackend, chasm.DefaultPathEncoder, logger)

			// Create headers
			headers := nexus.Header{}
			if tc.headerValue != "" {
				headers.Set(commonnexus.CallbackTokenHeader, tc.headerValue)
			}

			// Create callback with chasm internal URL
			callback := &Callback{
				CallbackState: &callbackspb.CallbackState{
					RequestId:        "request-id",
					RegistrationTime: timestamppb.New(timeSource.Now()),
					Callback: &callbackspb.Callback{
						Variant: &callbackspb.Callback_Nexus_{
							Nexus: &callbackspb.Callback_Nexus{
								Url:    chasm.NexusCompletionHandlerURL,
								Header: headers,
							},
						},
					},
					Status:  callbackspb.CALLBACK_STATUS_SCHEDULED,
					Attempt: 1,
				},
			}

			// Set up the CompletionSource field to return our mock completion
			root.SetRootComponent(&mockNexusCompletionGetterComponent{
				completion: tc.completion,
				// Create callback in SCHEDULED state
				Callback: chasm.NewComponentField(
					chasm.NewMutableContext(context.Background(), root),
					callback,
				),
			})
			_, err = root.CloseTransaction()
			require.NoError(t, err)

			mockEngine.EXPECT().ReadComponent(
				gomock.Any(),
				gomock.Any(),
				gomock.Any(),
			).DoAndReturn(func(ctx context.Context, ref chasm.ComponentRef, readFn func(chasm.Context, chasm.Component) error, opts ...chasm.TransitionOption) error {
				// Create a mock context
				mockCtx := &chasm.MockContext{
					HandleNow: func(component chasm.Component) time.Time {
						return timeSource.Now()
					},
					HandleRef: func(component chasm.Component) ([]byte, error) {
						return []byte{}, nil
					},
					HandleExecutionKey: func() chasm.ExecutionKey {
						return chasm.ExecutionKey{
							NamespaceID: "namespace-id",
							BusinessID:  "workflow-id",
							RunID:       "run-id",
						}
					},
				}

				// Call the readFn with our callback
				return readFn(mockCtx, callback)
			})

			mockEngine.EXPECT().UpdateComponent(
				gomock.Any(),
				gomock.Any(),
				gomock.Any(),
			).DoAndReturn(func(ctx context.Context, ref chasm.ComponentRef, updateFn func(chasm.MutableContext, chasm.Component) error, opts ...chasm.TransitionOption) ([]any, error) {
				// Create a mock mutable context
				mockCtx := &chasm.MockMutableContext{
					MockContext: chasm.MockContext{
						HandleNow: func(component chasm.Component) time.Time {
							return timeSource.Now()
						},
						HandleRef: func(component chasm.Component) ([]byte, error) {
							return []byte{}, nil
						},
					},
				}

				// Call the updateFn with our callback
				err := updateFn(mockCtx, callback)
				return nil, err
			})

<<<<<<< HEAD
			executor := InvocationTaskExecutor{
				config: &Config{
					RequestTimeout: dynamicconfig.GetDurationPropertyFnFilteredByDestination(time.Second),
					RetryPolicy: func() backoff.RetryPolicy {
						return backoff.NewExponentialRetryPolicy(time.Second)
					},
				},
				namespaceRegistry: nsRegistry,
				metricsHandler:    metrics.NoopMetricsHandler,
				logger:            logger,
				historyClient:     historyClient,
			}

=======
>>>>>>> 56a80cd6
			// Create ComponentRef
			ref := chasm.NewComponentRef[*Callback](chasm.ExecutionKey{
				NamespaceID: "namespace-id",
				BusinessID:  "workflow-id",
				RunID:       "run-id",
			})

			// Create context with engine
			ctx := chasm.NewEngineContext(context.Background(), mockEngine)

			// Execute the invocation task
			task := &callbackspb.InvocationTask{Attempt: 1}
			err = executor.Invoke(
				ctx,
				ref,
				chasm.TaskAttributes{},
				task,
			)

			tc.assertOutcome(t, callback, err)
		})
	}
}<|MERGE_RESOLUTION|>--- conflicted
+++ resolved
@@ -178,7 +178,6 @@
 				httpCallerProvider: func(nid common.NamespaceIDAndDestination) HTTPCaller {
 					return tc.caller
 				},
-				chasmEngine: mockEngine,
 			}
 
 			chasmRegistry := chasm.NewRegistry(logger)
@@ -260,24 +259,6 @@
 				return nil, err
 			})
 
-<<<<<<< HEAD
-			executor := &InvocationTaskExecutor{
-				config: &Config{
-					RequestTimeout: dynamicconfig.GetDurationPropertyFnFilteredByDestination(time.Second),
-					RetryPolicy: func() backoff.RetryPolicy {
-						return backoff.NewExponentialRetryPolicy(time.Second)
-					},
-				},
-				namespaceRegistry: nsRegistry,
-				metricsHandler:    metricsHandler,
-				logger:            logger,
-				httpCallerProvider: func(nid common.NamespaceIDAndDestination) HTTPCaller {
-					return tc.caller
-				},
-			}
-
-=======
->>>>>>> 56a80cd6
 			// Create ComponentRef
 			ref := chasm.NewComponentRef[*Callback](chasm.ExecutionKey{
 				NamespaceID: "namespace-id",
@@ -597,7 +578,6 @@
 				metricsHandler:    metrics.NoopMetricsHandler,
 				logger:            logger,
 				historyClient:     historyClient,
-				chasmEngine:       mockEngine,
 			}
 
 			chasmRegistry := chasm.NewRegistry(logger)
@@ -695,22 +675,6 @@
 				return nil, err
 			})
 
-<<<<<<< HEAD
-			executor := InvocationTaskExecutor{
-				config: &Config{
-					RequestTimeout: dynamicconfig.GetDurationPropertyFnFilteredByDestination(time.Second),
-					RetryPolicy: func() backoff.RetryPolicy {
-						return backoff.NewExponentialRetryPolicy(time.Second)
-					},
-				},
-				namespaceRegistry: nsRegistry,
-				metricsHandler:    metrics.NoopMetricsHandler,
-				logger:            logger,
-				historyClient:     historyClient,
-			}
-
-=======
->>>>>>> 56a80cd6
 			// Create ComponentRef
 			ref := chasm.NewComponentRef[*Callback](chasm.ExecutionKey{
 				NamespaceID: "namespace-id",
