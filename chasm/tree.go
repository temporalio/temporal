//go:generate mockgen -package $GOPACKAGE -source $GOFILE -destination tree_mock.go

package chasm

import (
	"cmp"
	"context"
	"errors"
	"fmt"
	"iter"
	"reflect"
	"slices"
	"strconv"
	"time"

	commonpb "go.temporal.io/api/common/v1"
	enumspb "go.temporal.io/api/enums/v1"
	"go.temporal.io/api/serviceerror"
	enumsspb "go.temporal.io/server/api/enums/v1"
	persistencespb "go.temporal.io/server/api/persistence/v1"
	"go.temporal.io/server/common/clock"
	"go.temporal.io/server/common/definition"
	"go.temporal.io/server/common/log"
	"go.temporal.io/server/common/persistence"
	"go.temporal.io/server/common/persistence/serialization"
	"go.temporal.io/server/common/persistence/transitionhistory"
	"go.temporal.io/server/common/softassert"
	"go.temporal.io/server/service/history/tasks"
	"golang.org/x/exp/maps"
	"google.golang.org/protobuf/proto"
	"google.golang.org/protobuf/types/known/timestamppb"
)

var (
	protoMessageT = reflect.TypeFor[proto.Message]()
)

var (
	errAccessCheckFailed = serviceerror.NewNotFound("access check failed, CHASM tree is closed for writes")
	errComponentNotFound = serviceerror.NewNotFound("component not found")
	errTaskNotValid      = serviceerror.NewNotFound("task is no longer valid")
)

// valueState is an in-memory indicator of the dirtiness of a deserialized node value.
// The dirtiness has two parts:
//  1. If the data part of the value is in sync with the serializedNode field.
//  2. For component node, if the structure of the component is in sync with the children field.
//
// The enum value below is defined in increasing order of "dirtiness".
// - NeedDeserialize: Value is not even deserialized yet.
// - Synced: Value is deserialized and in sync with both serializedNode and children.
// - NeedSerialize: Value is deserialized, the child tree structure is synced, but the value is not in sync with serializedNode.
// - NeedSyncStructure: Value is deserialized, neither data nor tree structure is synced.
//
// For simplicity, for a dirty component node, the logic always sync structure (potentially multiple times within a transaction) first,
// and the serialize the data at the very end of a transaction. So there will never base a case where value is synced with seralizedNode,
// but not with children.
//
// NOTE: This is a different concept from the IsDirty() method which is needed by MutableState implementation to determine
// if the state in memory matches the state in DB.
type valueState uint8

const (
	valueStateUndefined valueState = iota
	valueStateNeedDeserialize
	valueStateSynced
	valueStateNeedSerialize
	valueStateNeedSyncStructure
)

const (
	physicalTaskStatusNone int32 = iota
	physicalTaskStatusCreated
)

type (
	// Node is the in-memory representation of a persisted CHASM node.
	//
	// Node and all its methods are NOT meant to be used by CHASM component authors.
	// They are exported for use by the CHASM engine and underlying MutableState implementation only.
	Node struct {
		*nodeBase

		parent   *Node
		children map[string]*Node // child name (path segment) -> child node
		nodeName string           // key of this node in parent's children map, empty string for root node.

		// Type of attributes controls the type of the node.
		serializedNode *persistencespb.ChasmNode // serialized component | data | collection with metadata
		value          any                       // deserialized component | data | map
<<<<<<< HEAD

		// valueState indicates if the value field and the persistence field serializedNode are in sync.
		// If new value might be changed since it was deserialized and serialize method wasn't called yet, then valueState is valueStateNeedSerialize.
		// If a node is constructed from the database, then valueState is valueStateNeedDeserialize.
		// If serialize or deserialize method were called, then valueState is valueStateSynced, and next calls to them would be no-op.
		//
		// NOTE: This is a different concept from the IsDirty() method needed by MutableState which means
		// if the state in memory matches the state in DB.
		//
		// To update this field, ALWAYS use setValueState() method.
		valueState valueState
=======
		valueState     valueState
>>>>>>> b8b622fc

		// Cached encoded path for this node.
		// DO NOT read this field directly. Always use getEncodedPath() method to retrieve the encoded path.
		//
		// Empty string is a valid encoded path (for root node), so using *string here to differentiate.
		//
		// TODO: Consider using unique package here.
		// Encoded path for different runs of the same Component type are the same.
		encodedPath *string

		// When terminated is true, regardless of the Lifecycle state of the component,
		// the component will be considered as closed.
		//
		// This right now only applies to the root node and used to update MutableState
		// executionState and executionStatus and trigger retention timers.
		// We could consider extending the force terminate concept to sub-components as well.
		terminated bool
	}

	// nodeBase is a set of dependencies and states shared by all nodes in a CHASM tree.
	nodeBase struct {
		registry    *Registry
		timeSource  clock.TimeSource
		backend     NodeBackend
		pathEncoder NodePathEncoder
		logger      log.Logger

		// Following fields are changes accumulated in this transaction,
		// and will get cleaned up after CloseTransaction().

		// mutation field captures all user state changes (those will be replicated)
		mutation NodesMutation
		// systemMutation field captures all cell specific system changes (those will NOT be replicated)
		systemMutation     NodesMutation
		newTasks           map[any][]taskWithAttributes // component value -> task & attributes
		immediatePureTasks map[any][]taskWithAttributes // similar to newTasks, but will be executed at the end of the transaction

		taskValueCache map[*commonpb.DataBlob]reflect.Value

<<<<<<< HEAD
		// isActiveStateDirty is true if any user data is mutated.
		// NOTE: this only captures active cluster's user data mutation.
		// Replication logic (ApplySnapshot/Mutation) will not set this field.
		// The flag is equivalent to checking if any node's valueState is valueStateNeedSerialize
		isActiveStateDirty bool

		// Root component's search attributes and memo at the start of a transaction.
		// They will be updated upon CloseTransaction() if they are changed.
		currentSA   map[string]VisibilityValue
		currentMemo map[string]VisibilityValue
=======
		needsPointerResolution bool
>>>>>>> b8b622fc
	}

	taskWithAttributes struct {
		task       any
		attributes TaskAttributes
	}

	// NodesMutation is a set of mutations for all nodes rooted at a given node n,
	// including the node n itself.
	//
	// TODO: Return tree size changes in NodesMutation as well. MutateState needs to
	// track the overall size of itself and terminate workflow if it exceeds the limit.
	NodesMutation struct {
		UpdatedNodes map[string]*persistencespb.ChasmNode // encoded node path -> chasm node
		DeletedNodes map[string]struct{}
	}

	// NodesSnapshot is a snapshot for all nodes rooted at a given node n,
	// including the node n itself.
	NodesSnapshot struct {
		Nodes map[string]*persistencespb.ChasmNode // encoded node path -> chasm node
	}

	// NodeBackend is a set of methods needed from MutableState
	//
	// This is for breaking cycle dependency between
	// this package and service/history/workflow package
	// where MutableState is defined.
	NodeBackend interface {
		// TODO: Add methods needed from MutateState here.
		GetExecutionState() *persistencespb.WorkflowExecutionState
		GetExecutionInfo() *persistencespb.WorkflowExecutionInfo
		GetCurrentVersion() int64
		NextTransitionCount() int64
		CurrentVersionedTransition() *persistencespb.VersionedTransition
		GetWorkflowKey() definition.WorkflowKey
		AddTasks(...tasks.Task)
		UpdateWorkflowStateStatus(
			state enumsspb.WorkflowExecutionState,
			status enumspb.WorkflowExecutionStatus,
		) (bool, error)
	}

	// NodePathEncoder is an interface for encoding and decoding node paths.
	// Logic outside the chasm package should only work with encoded paths.
	NodePathEncoder interface {
		Encode(node *Node, path []string) (string, error)
		// TODO: Return a iterator on node name instead of []string,
		// so that we can get a node by encoded path without additional
		// allocation for the decoded path.
		Decode(encodedPath string) ([]string, error)
	}

	// NodePureTask is intended to be implemented and used within the CHASM
	// framework only.
	NodePureTask interface {
		ExecutePureTask(baseCtx context.Context, taskAttributes TaskAttributes, taskInstance any) (bool, error)
		ValidatePureTask(baseCtx context.Context, taskAttributes TaskAttributes, taskInstance any) (bool, error)
	}
)

// NewTree creates a new in-memory CHASM tree from a collection of flattened persistence CHASM nodes.
func NewTree(
	serializedNodes map[string]*persistencespb.ChasmNode, // This is coming from MS map[nodePath]ChasmNode.

	registry *Registry,
	timeSource clock.TimeSource,
	backend NodeBackend,
	pathEncoder NodePathEncoder,
	logger log.Logger,
) (*Node, error) {
	if len(serializedNodes) == 0 {
		return NewEmptyTree(registry, timeSource, backend, pathEncoder, logger), nil
	}

	root := newTreeHelper(registry, timeSource, backend, pathEncoder, logger)
	for encodedPath, serializedNode := range serializedNodes {
		nodePath, err := pathEncoder.Decode(encodedPath)
		if err != nil {
			return nil, err
		}
		root.setSerializedNode(nodePath, encodedPath, serializedNode)
	}

	if err := newTreeInitSearchAttributesAndMemo(root); err != nil {
		return nil, err
	}
	return root, nil
}

// NewEmptyTree creates a new empty in-memory CHASM tree.
func NewEmptyTree(
	registry *Registry,
	timeSource clock.TimeSource,
	backend NodeBackend,
	pathEncoder NodePathEncoder,
	logger log.Logger,
) *Node {
	root := newTreeHelper(registry, timeSource, backend, pathEncoder, logger)

	// If serializedNodes is empty, it means that this new tree.
	// Initialize empty serializedNode.
	root.initSerializedNode(fieldTypeComponent)
	// Although both value and serializedNode.Data are nil, they are considered NOT synced
	// because value has no type and serializedNode does.
	// deserialize method should set value when called.
	root.setValueState(valueStateNeedDeserialize)
	return root
}

func newTreeHelper(
	registry *Registry,
	timeSource clock.TimeSource,
	backend NodeBackend,
	pathEncoder NodePathEncoder,
	logger log.Logger,
) *Node {
	base := &nodeBase{
		registry:    registry,
		timeSource:  timeSource,
		backend:     backend,
		pathEncoder: pathEncoder,
		logger:      logger,

		mutation: NodesMutation{
			UpdatedNodes: make(map[string]*persistencespb.ChasmNode),
			DeletedNodes: make(map[string]struct{}),
		},
		systemMutation: NodesMutation{
			UpdatedNodes: make(map[string]*persistencespb.ChasmNode),
			DeletedNodes: make(map[string]struct{}),
		},
		newTasks:               make(map[any][]taskWithAttributes),
		immediatePureTasks:     make(map[any][]taskWithAttributes),
		taskValueCache:         make(map[*commonpb.DataBlob]reflect.Value),
		needsPointerResolution: false,
	}

	return newNode(base, nil, "")
}

func newTreeInitSearchAttributesAndMemo(
	root *Node,
) error {
	immutableContext := NewContext(context.Background(), root)
	rootComponent, err := root.Component(immutableContext, ComponentRef{})
	if err != nil {
		return err
	}

	// Theoritically we should check if the root node has a Visibility component or not.
	// But that doesn't really matter. Even if it doesn't have one, currentSearchAttributes
	// and currentMemo will just never be used.

	if saProvider, ok := rootComponent.(VisibilitySearchAttributesProvider); ok {
		root.currentSA = saProvider.SearchAttributes(immutableContext)
	}
	if memoProvider, ok := rootComponent.(VisibilityMemoProvider); ok {
		root.currentMemo = memoProvider.Memo(immutableContext)
	}

	return nil
}

func (n *Node) SetRootComponent(
	rootComponent Component,
) {
	root := n.root()
	root.value = rootComponent
<<<<<<< HEAD
	root.setValueState(valueStateNeedSerialize)
}

func (n *Node) setValueState(state valueState) {
	n.valueState = state
	if state == valueStateNeedSerialize {
		n.isActiveStateDirty = true
	}
=======
	root.valueState = valueStateNeedSyncStructure
>>>>>>> b8b622fc
}

// Component retrieves a component from the tree rooted at node n
// using the provided component reference
// It also performs access rule, and task validation checks
// (for task processing requests) before returning the component.
func (n *Node) Component(
	chasmContext Context,
	ref ComponentRef,
) (Component, error) {
	if ref.entityGoType != nil && ref.archetype == "" {
		rootRC, ok := n.registry.componentOf(ref.entityGoType)
		if !ok {
			return nil, errComponentNotFound
		}
		ref.archetype = Archetype(rootRC.fqType())

	}
	if ref.archetype != "" &&
		n.root().serializedNode.GetMetadata().GetComponentAttributes().Type != ref.archetype.String() {
		return nil, errComponentNotFound
	}

	node, ok := n.findNode(ref.componentPath)
	if !ok {
		return nil, errComponentNotFound
	}

	if ref.componentInitialVT != nil && transitionhistory.Compare(
		ref.componentInitialVT,
		node.serializedNode.Metadata.InitialVersionedTransition,
	) != 0 {
		return nil, errComponentNotFound
	}

	if err := node.prepareComponentValue(chasmContext); err != nil {
		return nil, err
	}

	componentValue, ok := node.value.(Component)
	if !ok {
		return nil, serviceerror.NewInternalf(
			"component value is not of type Component: %v", reflect.TypeOf(node.value),
		)
	}

	// Access check always begins on the target node's parent, and ignored for nodes
	// without ancestors.
	if node.parent != nil {
		err := node.parent.validateAccess(chasmContext)
		if err != nil {
			return nil, err
		}
	}

	if ref.validationFn != nil {
		if err := ref.validationFn(node.root().backend, chasmContext, componentValue); err != nil {
			return nil, err
		}
	}

	return componentValue, nil
}

// validateAccess performs the access rule check on a node.
//
// When the context's intent is OperationIntentProgress, This check validates that
// all of a node's ancestors are still in a running state, and can accept writes. In
// the case of a newly-created node, a detached node, or an OperationIntentObserve
// intent, the check is skipped.
func (n *Node) validateAccess(ctx Context) error {
	intent := operationIntentFromContext(ctx.getContext())
	if intent != OperationIntentProgress {
		// Read-only operations are always allowed.
		return nil
	}

	// TODO - check if this is a detached node, operations are always allowed.

	if n.parent != nil {
		err := n.parent.validateAccess(ctx)
		if err != nil {
			return err
		}
	}

	// Only Component nodes need to be validated.
	if n.serializedNode.Metadata.GetComponentAttributes() == nil {
		return nil
	}

	// Hydrate the component so we can access its LifecycleState.
	err := n.prepareComponentValue(ctx)
	if err != nil {
		return err
	}
	componentValue, _ := n.value.(Component) //nolint:revive // unchecked-type-assertion

	if componentValue.LifecycleState(ctx).IsClosed() {
		return errAccessCheckFailed
	}

	if n.terminated {
		// Terminated nodes can never be written to.
		return errAccessCheckFailed
	}

	return nil
}

func (n *Node) prepareComponentValue(
	chasmContext Context,
) error {
	if n.valueState == valueStateNeedDeserialize {
		metadata := n.serializedNode.Metadata
		componentAttr := metadata.GetComponentAttributes()
		if componentAttr == nil {
			return serviceerror.NewInternalf(
				"expect chasm node to have ComponentAttributes, actual attributes: %v", metadata.Attributes,
			)
		}

		registrableComponent, ok := n.registry.component(componentAttr.GetType())
		if !ok {
			return serviceerror.NewInternalf("component type name not registered: %v", componentAttr.GetType())
		}

		if err := n.deserialize(registrableComponent.goType); err != nil {
			return fmt.Errorf("failed to deserialize component: %w", err)
		}
	}

	// For now, we assume if a node is accessed with a MutableContext,
	// its value will be mutated and no longer in sync with the serializedNode.
	_, componentCanBeMutated := chasmContext.(MutableContext)
	if componentCanBeMutated {
<<<<<<< HEAD
		n.setValueState(valueStateNeedSerialize)
=======
		n.valueState = valueStateNeedSyncStructure
>>>>>>> b8b622fc
	}

	return nil
}

func (n *Node) prepareDataValue(
	chasmContext Context,
	valueT reflect.Type,
) error {
	metadata := n.serializedNode.Metadata
	dataAttr := metadata.GetDataAttributes()
	if dataAttr == nil {
		return serviceerror.NewInternalf(
			"expect chasm node to have DataAttributes, actual attributes: %v", metadata.Attributes,
		)
	}

	if n.valueState == valueStateNeedDeserialize {
		if err := n.deserialize(valueT); err != nil {
			return fmt.Errorf("failed to deserialize data: %w", err)
		}
	}

	// For now, we assume if a node is accessed with a MutableContext,
	// its value will be mutated and no longer in sync with the serializedNode.
	_, componentCanBeMutated := chasmContext.(MutableContext)
	if componentCanBeMutated {
		n.setValueState(valueStateNeedSerialize)
	}

	return nil
}

func (n *Node) preparePointerValue() error {
	metadata := n.serializedNode.Metadata
	pointerAttr := metadata.GetPointerAttributes()
	if pointerAttr == nil {
		return serviceerror.NewInternal(
			fmt.Sprintf("expect chasm node to have PointerAttributes, actual attributes: %v", metadata.Attributes),
		)
	}

	if n.valueState == valueStateNeedDeserialize {
		if err := n.deserialize(nil); err != nil {
			return fmt.Errorf("failed to deserialize data: %w", err)
		}
	}

	return nil
}

func (n *Node) isComponent() bool {
	return n.serializedNode.GetMetadata().GetComponentAttributes() != nil
}

func (n *Node) fieldType() fieldType {
	if n.serializedNode.GetMetadata().GetComponentAttributes() != nil {
		return fieldTypeComponent
	}

	if n.serializedNode.GetMetadata().GetDataAttributes() != nil {
		return fieldTypeData
	}

	if n.serializedNode.GetMetadata().GetPointerAttributes() != nil {
		return fieldTypePointer
	}

	if n.serializedNode.GetMetadata().GetCollectionAttributes() != nil {
		softassert.Fail(n.logger, "fieldType can't be called on Collection node because Collection is not a Field")
	}

	return fieldTypeUnspecified
}

func (n *Node) valueFields() iter.Seq[fieldInfo] {
	return fieldsOf(reflect.ValueOf(n.value))
}

func assertStructPointer(t reflect.Type) error {
	if t == nil {
		return nil
	}

	if t.Kind() != reflect.Ptr || t.Elem().Kind() != reflect.Struct {
		return serviceerror.NewInternalf("only pointer to struct is supported for tree node value: got %s", t.String())
	}
	return nil
}

func (n *Node) initSerializedNode(ft fieldType) {
	switch ft {
	case fieldTypeData:
		n.serializedNode = &persistencespb.ChasmNode{
			Metadata: &persistencespb.ChasmNodeMetadata{
				InitialVersionedTransition: &persistencespb.VersionedTransition{
					TransitionCount:          n.backend.NextTransitionCount(),
					NamespaceFailoverVersion: n.backend.GetCurrentVersion(),
				},
				Attributes: &persistencespb.ChasmNodeMetadata_DataAttributes{
					DataAttributes: &persistencespb.ChasmDataAttributes{},
				},
			},
		}
	case fieldTypeComponent:
		n.serializedNode = &persistencespb.ChasmNode{
			Metadata: &persistencespb.ChasmNodeMetadata{
				InitialVersionedTransition: &persistencespb.VersionedTransition{
					TransitionCount:          n.backend.NextTransitionCount(),
					NamespaceFailoverVersion: n.backend.GetCurrentVersion(),
				},
				Attributes: &persistencespb.ChasmNodeMetadata_ComponentAttributes{
					ComponentAttributes: &persistencespb.ChasmComponentAttributes{},
				},
			},
		}
	case fieldTypePointer, fieldTypeDeferredPointer:
		// A deferred pointer will be resolved to a regular pointer before persistence.
		n.serializedNode = &persistencespb.ChasmNode{
			Metadata: &persistencespb.ChasmNodeMetadata{
				InitialVersionedTransition: &persistencespb.VersionedTransition{
					TransitionCount:          n.backend.NextTransitionCount(),
					NamespaceFailoverVersion: n.backend.GetCurrentVersion(),
				},
				Attributes: &persistencespb.ChasmNodeMetadata_PointerAttributes{
					PointerAttributes: &persistencespb.ChasmPointerAttributes{},
				},
			},
		}
	case fieldTypeUnspecified:
		softassert.Fail(n.logger, fmt.Sprintf("initSerializedNode can't be called with %v", ft))
	}
}

func (n *Node) initSerializedCollectionNode() {
	n.serializedNode = &persistencespb.ChasmNode{
		Metadata: &persistencespb.ChasmNodeMetadata{
			InitialVersionedTransition: &persistencespb.VersionedTransition{
				TransitionCount:          n.backend.NextTransitionCount(),
				NamespaceFailoverVersion: n.backend.GetCurrentVersion(),
			},
			Attributes: &persistencespb.ChasmNodeMetadata_CollectionAttributes{
				CollectionAttributes: &persistencespb.ChasmCollectionAttributes{},
			},
		},
	}
}

func (n *Node) setSerializedNode(
	nodePath []string,
	encodedPath string,
	serializedNode *persistencespb.ChasmNode,
) *Node {
	if len(nodePath) == 0 {
		n.serializedNode = serializedNode
		n.setValueState(valueStateNeedDeserialize)
		n.encodedPath = &encodedPath
		return n
	}

	childName := nodePath[0]
	childNode, ok := n.children[childName]
	if !ok {
		childNode = newNode(n.nodeBase, n, childName)
		n.children[childName] = childNode
	}
	return childNode.setSerializedNode(nodePath[1:], encodedPath, serializedNode)
}

// serialize sets or updates serializedValue field of the node n with serialized value.
// It sets node's valueState to valueStateSynced and updates LastUpdateVersionedTransition.
func (n *Node) serialize() error {
	switch n.serializedNode.GetMetadata().GetAttributes().(type) {
	case *persistencespb.ChasmNodeMetadata_ComponentAttributes:
		return n.serializeComponentNode()
	case *persistencespb.ChasmNodeMetadata_DataAttributes:
		return n.serializeDataNode()
	case *persistencespb.ChasmNodeMetadata_CollectionAttributes:
		return n.serializeCollectionNode()
	case *persistencespb.ChasmNodeMetadata_PointerAttributes:
		return n.serializePointerNode()
	default:
		return serviceerror.NewInternal("unknown node type")
	}
}

func (n *Node) serializeComponentNode() error {
	for field := range n.valueFields() {
		if field.err != nil {
			return field.err
		}

		if field.kind != fieldKindData {
			continue
		}

		var blob *commonpb.DataBlob
		if !field.val.IsNil() {
			var err error
			if blob, err = serialization.ProtoEncode(field.val.Interface().(proto.Message)); err != nil {
				return err
			}
		}

		rc, ok := n.registry.componentFor(n.value)
		if !ok {
			return serviceerror.NewInternalf("component type %s is not registered", reflect.TypeOf(n.value).String())
		}

		n.serializedNode.Data = blob
		n.serializedNode.GetMetadata().GetComponentAttributes().Type = rc.fqType()
		n.updateLastUpdateVersionedTransition()
		n.setValueState(valueStateSynced)

		// continue to iterate over fields to validate that there is only one proto field in the component.
	}
	return nil
}

// syncSubComponents syncs the entire tree recursively (starting from the root node n) from the underlining component value:
//   - Create:
//     -- if child node is nil but subcomponent is not empty or key present in the collection,
//     a new node with subcomponent/collection_item value is created.
//   - Delete:
//     -- if subcomponent is empty, the corresponding child is removed from the tree,
//     -- if subcomponent is no longer in a component, the corresponding child is removed from the tree,
//     -- if collection item is not in the collection, the corresponding child is removed from the tree,
//     -- when a child is removed, all its children are removed too.
//
// All removed paths are added to mutation.DeletedNodes (which is shared between all nodes in the tree).
//
// True is returned when CHASM must perform deferred pointer resolution.
//
// nolint:revive,cognitive-complexity
func (n *Node) syncSubComponents() error {
	if n.valueState < valueStateNeedSyncStructure {
		for _, childNode := range n.children {
			err := childNode.syncSubComponents()
			if err != nil {
				return err
			}
		}
		return nil
	}

	childrenToKeep := make(map[string]struct{})
	for field := range n.valueFields() {
		if field.err != nil {
			return field.err
		}

		switch field.kind {
		case fieldKindUnspecified:
			softassert.Fail(n.logger, "field.kind can be unspecified only if err is not nil, and there is a check for it above")
		case fieldKindData:
			// Nothing to sync.
		case fieldKindSubField:
			keepChild, updatedFieldV, err := n.syncSubField(field.val, field.name)
			if err != nil {
				return err
			}
			if updatedFieldV.IsValid() {
				field.val.Set(updatedFieldV)
			}
			if keepChild {
				childrenToKeep[field.name] = struct{}{}
			}
		case fieldKindSubMap:
			if field.val.IsNil() {
				// If Map field is nil then delete all collection items nodes and collection node itself.
				continue
			}

			collectionNode := n.children[field.name]
			if collectionNode == nil {
				collectionNode = newNode(n.nodeBase, n, field.name)
				collectionNode.initSerializedCollectionNode()
<<<<<<< HEAD
				collectionNode.setValueState(valueStateNeedSerialize)
=======
				collectionNode.valueState = valueStateNeedSyncStructure
>>>>>>> b8b622fc
				n.children[field.name] = collectionNode
			}

			// Validate map type.
			if field.val.Kind() != reflect.Map {
				errMsg := fmt.Sprintf("CHASM map must be of map type: value of %s is not of a map type", n.nodeName)
				softassert.Fail(n.logger, errMsg)
				return serviceerror.NewInternal(errMsg)
			}

			if len(field.val.MapKeys()) == 0 {
				// If Map field is empty then delete all collection items nodes and collection node itself.
				continue
			}

			mapValT := field.typ.Elem()
			if mapValT.Kind() != reflect.Struct || genericTypePrefix(mapValT) != chasmFieldTypePrefix {
				errMsg := fmt.Sprintf("CHASM map value must be of Field[T] type: %s collection value type is not Field[T] but %s", n.nodeName, mapValT)
				softassert.Fail(n.logger, errMsg)
				return serviceerror.NewInternal(errMsg)
			}

			collectionItemsToKeep := make(map[string]struct{})
			for _, mapKeyV := range field.val.MapKeys() {
				mapItemV := field.val.MapIndex(mapKeyV)
				collectionKey, err := n.mapKeyToString(mapKeyV)
				if err != nil {
					return err
				}
				keepItem, updatedMapItemV, err := collectionNode.syncSubField(mapItemV, collectionKey)
				if err != nil {
					return err
				}
				if updatedMapItemV.IsValid() {
					// The only way to update item in the map is to set it back.
					field.val.SetMapIndex(mapKeyV, updatedMapItemV)
				}
				if keepItem {
					collectionItemsToKeep[collectionKey] = struct{}{}
				}
			}
			if err := collectionNode.deleteChildren(collectionItemsToKeep); err != nil {
				return err
			}
			collectionNode.valueState = min(valueStateNeedSerialize, collectionNode.valueState)
			childrenToKeep[field.name] = struct{}{}
		}
	}

	err := n.deleteChildren(childrenToKeep)
	n.valueState = valueStateNeedSerialize

	return err
}

func (n *Node) mapKeyToString(keyV reflect.Value) (string, error) {
	switch keyV.Kind() {
	case reflect.String:
		return keyV.String(), nil
	case reflect.Int, reflect.Int8, reflect.Int16, reflect.Int32, reflect.Int64:
		return strconv.FormatInt(keyV.Int(), 10), nil
	case reflect.Uint, reflect.Uint8, reflect.Uint16, reflect.Uint32, reflect.Uint64:
		return strconv.FormatUint(keyV.Uint(), 10), nil
	case reflect.Bool:
		return strconv.FormatBool(keyV.Bool()), nil
	default:
		errMsg := fmt.Sprintf("CHASM map key type for node %s must be one of [%s], got %s", n.nodeName, mapKeyTypes, keyV.Type().String())
		softassert.Fail(n.logger, errMsg)
		return "", serviceerror.NewInternal(errMsg)
	}
}

func (n *Node) stringToMapKey(nodeName string, key string, keyT reflect.Type) (reflect.Value, error) {
	var (
		keyV reflect.Value
		err  error
	)
	switch keyT.Kind() {
	case reflect.String:
		keyV = reflect.ValueOf(key)
	case reflect.Int:
		var x int64
		x, err = strconv.ParseInt(key, 10, 0)
		keyV = reflect.ValueOf(int(x))
	case reflect.Int8:
		var x int64
		x, err = strconv.ParseInt(key, 10, 8)
		keyV = reflect.ValueOf(int8(x))
	case reflect.Int16:
		var x int64
		x, err = strconv.ParseInt(key, 10, 16)
		keyV = reflect.ValueOf(int16(x))
	case reflect.Int32:
		var x int64
		x, err = strconv.ParseInt(key, 10, 32)
		keyV = reflect.ValueOf(int32(x))
	case reflect.Int64:
		var x int64
		x, err = strconv.ParseInt(key, 10, 64)
		keyV = reflect.ValueOf(x)
	case reflect.Uint:
		var x uint64
		x, err = strconv.ParseUint(key, 10, 0)
		keyV = reflect.ValueOf(uint(x))
	case reflect.Uint8:
		var x uint64
		x, err = strconv.ParseUint(key, 10, 8)
		keyV = reflect.ValueOf(uint8(x))
	case reflect.Uint16:
		var x uint64
		x, err = strconv.ParseUint(key, 10, 16)
		keyV = reflect.ValueOf(uint16(x))
	case reflect.Uint32:
		var x uint64
		x, err = strconv.ParseUint(key, 10, 32)
		keyV = reflect.ValueOf(uint32(x))
	case reflect.Uint64:
		var x uint64
		x, err = strconv.ParseUint(key, 10, 64)
		keyV = reflect.ValueOf(x)
	case reflect.Bool:
		var b bool
		b, err = strconv.ParseBool(key)
		keyV = reflect.ValueOf(b)
	default:
		err = fmt.Errorf("unsupported type %s of kind %s: supported key types: %s", keyT.String(), keyT.Kind().String(), mapKeyTypes)
		softassert.Fail(n.logger, err.Error())
		// Use softassert only here because this is the only case that indicates "compile" time error.
		// The other errors below can come from data type mismatch between a component and persisted data.
	}

	if err == nil && !keyV.IsValid() {
		err = fmt.Errorf("value %s is not valid of type %s of kind %s", key, keyT.String(), keyT.Kind().String())
	}

	if err != nil {
		err = serviceerror.NewInternalf("serialized map %s key value %s can't be parsed to CHASM map key type %s: %s", nodeName, key, keyT.String(), err.Error())
	}

	return keyV, err
}

// syncSubField syncs node n with value from fieldV parameter.
// If fieldV is a component, then it will sync all subcomponents recursively.
// It returns:
//   - bool keepNode indicates if node needs to be removed from parent's children map.
//   - updatedFieldV if fieldV needs to be updated with new value.
//     If updatedFieldV is invalid, then fieldV doesn't need to be updated.
//     NOTE: this function doesn't update fieldV because it might come from the map which is not addressable.
//   - error.
func (n *Node) syncSubField(
	fieldV reflect.Value,
	fieldN string,
) (
	keepNode bool,
	updatedFieldV reflect.Value,
	err error,
) {
	internalV := fieldV.FieldByName(internalFieldName)
	//nolint:revive // Internal field is guaranteed to be of type fieldInternal.
	internal := internalV.Interface().(fieldInternal)
	if internal.isEmpty() {
		// Internal is empty only when Field was explicitly set to NewEmptyField[T] which is a way to clear its value.
		// In this case, return keepNode=false and this node (and all it children) will be added to DeletedNodes map.
		return
	}
	if internal.node == nil && internal.value() != nil {
		// Field is not empty but tree node is not set. It means this is a new field, and a node must be created.
		childNode := newNode(n.nodeBase, n, fieldN)

		switch internal.fieldType() {
		case fieldTypePointer:
			if _, ok := internal.value().([]string); !ok {
				err = serviceerror.NewInternalf("value must be of type []string for the field of pointer type: got %T", internal.value())
				return
			}
		case fieldTypeData, fieldTypeComponent:
			if err = assertStructPointer(reflect.TypeOf(internal.value())); err != nil {
				return
			}
		case fieldTypeDeferredPointer:
			// No-op, validation happens when the pointer is resolved.
			n.needsPointerResolution = true
		default:
			err = serviceerror.NewInternalf("unexpected field type: %d", internal.fieldType())
			return
		}
		childNode.value = internal.value()
		childNode.initSerializedNode(internal.fieldType())
<<<<<<< HEAD
		childNode.setValueState(valueStateNeedSerialize)
=======
		if internal.fieldType() == fieldTypeComponent {
			childNode.valueState = valueStateNeedSyncStructure
		} else {
			childNode.valueState = valueStateNeedSerialize
		}
>>>>>>> b8b622fc

		n.children[fieldN] = childNode
		internal.node = childNode

		updatedFieldV = reflect.New(fieldV.Type()).Elem()
		updatedFieldV.FieldByName(internalFieldName).Set(reflect.ValueOf(internal))
	}
	if internal.fieldType() == fieldTypeComponent && internal.value() != nil {
		err = internal.node.syncSubComponents()
		if err != nil {
			return
		}
	}
	return true, updatedFieldV, nil
}

func (n *Node) deleteChildren(
	childrenToKeep map[string]struct{},
) error {
	for childName, childNode := range n.children {
		if _, childToKeep := childrenToKeep[childName]; !childToKeep {
			if err := childNode.deleteChildren(nil); err != nil {
				return err
			}
			encodedPath, err := childNode.getEncodedPath()
			if err != nil {
				return err
			}
			n.mutation.DeletedNodes[encodedPath] = struct{}{}
			// If a parent is about to be removed, it must not have any children.
			softassert.That(n.logger, len(childNode.children) == 0, "childNode.children must be empty when childNode is removed")
			delete(n.children, childName)
		}
	}
	return nil
}

func (n *Node) serializeDataNode() error {
	protoValue, ok := n.value.(proto.Message)
	if !ok {
		return serviceerror.NewInternal("only support proto.Message as chasm data")
	}

	var blob *commonpb.DataBlob
	if protoValue != nil {
		var err error
		if blob, err = serialization.ProtoEncode(protoValue); err != nil {
			return err
		}
	}
	n.serializedNode.Data = blob
	n.updateLastUpdateVersionedTransition()
	n.setValueState(valueStateSynced)

	return nil
}

func (n *Node) serializeCollectionNode() error {
	// The collection node has no data; therefore, only metadata needs to be updated.
	n.updateLastUpdateVersionedTransition()
	n.setValueState(valueStateSynced)
	return nil
}

// serializePointerNode doesn't serialize anything but named this way for consistency.
func (n *Node) serializePointerNode() error {
	path, isPathValid := n.value.([]string)
	if !isPathValid {
		msg := fmt.Sprintf("pointer path is not []string but %T for node %s", n.value, n.nodeName)
		softassert.Fail(n.logger, msg)
		return serviceerror.NewInternal(msg)
	}

	n.serializedNode.GetMetadata().GetPointerAttributes().NodePath = path
	n.updateLastUpdateVersionedTransition()
	n.setValueState(valueStateSynced)

	return nil
}

func (n *Node) updateLastUpdateVersionedTransition() {
	if n.serializedNode.GetMetadata().GetLastUpdateVersionedTransition() == nil {
		n.serializedNode.GetMetadata().LastUpdateVersionedTransition = &persistencespb.VersionedTransition{}
	}
	n.serializedNode.GetMetadata().GetLastUpdateVersionedTransition().TransitionCount = n.backend.NextTransitionCount()
	n.serializedNode.GetMetadata().GetLastUpdateVersionedTransition().NamespaceFailoverVersion = n.backend.GetCurrentVersion()
}

// deserialize initializes the node's value from its serializedNode.
// If a value is of the component type, it initializes every chasm.Field of it and sets serializedNode field but not value field,
// i.e., it doesn't deserialize recursively and must be called on every node separately.
// valueT must be a pointer to a concrete type (not interface). To support deserialization of a component to interface,
// a registry lookup must be done outside the deserialize method.
func (n *Node) deserialize(
	valueT reflect.Type,
) error {
	if err := assertStructPointer(valueT); err != nil {
		return err
	}

	if n.valueState != valueStateNeedDeserialize && reflect.TypeOf(n.value) == valueT {
		return nil
	}

	switch n.serializedNode.GetMetadata().GetAttributes().(type) {
	case *persistencespb.ChasmNodeMetadata_ComponentAttributes:
		return n.deserializeComponentNode(valueT)
	case *persistencespb.ChasmNodeMetadata_DataAttributes:
		return n.deserializeDataNode(valueT)
	case *persistencespb.ChasmNodeMetadata_CollectionAttributes:
		softassert.Fail(n.logger, "deserialize shouldn't be called on the collection node because it is deserialized with the parent component.")
	case *persistencespb.ChasmNodeMetadata_PointerAttributes:
		return n.deserializePointerNode()
	}
	return nil
}

func (n *Node) deserializeComponentNode(
	valueT reflect.Type,
) error {
	// valueT is guaranteed to be a pointer to the struct because it was already validated by the assertStructPointer method.
	valueV := reflect.New(valueT.Elem())

	for field := range fieldsOf(valueV) {
		if field.err != nil {
			return field.err
		}

		switch field.kind {
		case fieldKindUnspecified:
			softassert.Fail(n.logger, "field.kind can be unspecified only if err is not nil, and there is a check for it above")
		case fieldKindData:
			value, err := unmarshalProto(n.serializedNode.GetData(), field.typ)
			if err != nil {
				return err
			}
			field.val.Set(value)
		case fieldKindSubField:
			if childNode, found := n.children[field.name]; found {
				chasmFieldV := reflect.New(field.typ).Elem()
				internalValue := reflect.ValueOf(newFieldInternalWithNode(childNode))
				chasmFieldV.FieldByName(internalFieldName).Set(internalValue)
				field.val.Set(chasmFieldV)
			}
		case fieldKindSubMap:
			if collectionNode, found := n.children[field.name]; found {
				mapFieldV := field.val
				if mapFieldV.IsNil() {
					mapFieldV = reflect.MakeMapWithSize(field.typ, field.val.Len())
					field.val.Set(mapFieldV)
				}

				for collectionItemName, collectionItemNode := range collectionNode.children {
					// field.typ.Elem() is a go type of map item: Field[T]
					chasmFieldV := reflect.New(field.typ.Elem()).Elem()
					internalValue := reflect.ValueOf(newFieldInternalWithNode(collectionItemNode))
					chasmFieldV.FieldByName(internalFieldName).Set(internalValue)
					mapKeyV, err := n.stringToMapKey(field.name, collectionItemName, mapFieldV.Type().Key())
					if err != nil {
						return err
					}
					mapFieldV.SetMapIndex(mapKeyV, chasmFieldV)
				}
			}
		}
	}

	n.value = valueV.Interface()
	n.setValueState(valueStateSynced)
	return nil
}

func (n *Node) deserializeDataNode(
	valueT reflect.Type,
) error {
	value, err := unmarshalProto(n.serializedNode.GetData(), valueT)
	if err != nil {
		return err
	}

	n.value = value.Interface()
	n.setValueState(valueStateSynced)
	return nil
}

// deserializePointerNode doesn't deserialize anything but named this way for consistency.
func (n *Node) deserializePointerNode() error {
	n.value = n.serializedNode.GetMetadata().GetPointerAttributes().GetNodePath()
	n.setValueState(valueStateSynced)
	return nil
}

func unmarshalProto(
	dataBlob *commonpb.DataBlob,
	valueT reflect.Type,
) (reflect.Value, error) {
	if !valueT.AssignableTo(protoMessageT) {
		return reflect.Value{}, serviceerror.NewInternal("only support proto.Message as chasm data")
	}

	value := reflect.New(valueT.Elem())

	if dataBlob == nil {
		// If the original data is the zero value of its type, the dataBlob loaded from persistence layer will be nil.
		// But we know for component & data nodes, they won't get persisted in the first place if there's no data,
		// so it must be a zero value.
		dataBlob = &commonpb.DataBlob{
			EncodingType: enumspb.ENCODING_TYPE_PROTO3,
			Data:         []byte{},
		}
	}

	if err := serialization.Decode(dataBlob, value.Interface().(proto.Message)); err != nil {
		return reflect.Value{}, err
	}

	return value, nil
}

// Ref implements the CHASM Context interface
func (n *Node) Ref(
	component Component,
) ([]byte, error) {
	// No need to update tree structure here. If a Component can only be found after
	// syncSubComponents() is called, it means the component is created in the
	// current transition and don't have a reference yet.

	for path, node := range n.andAllChildren() {
		if node.value == component {
			workflowKey := node.backend.GetWorkflowKey()
			ref := ComponentRef{
				EntityKey: EntityKey{
					NamespaceID: workflowKey.NamespaceID,
					BusinessID:  workflowKey.WorkflowID,
					EntityID:    workflowKey.RunID,
				},
				archetype: n.Archetype(),
				// TODO: Consider using node's LastUpdateVersionedTransition for checking staleness here.
				// Using VersionedTransition of the entire tree might be too strict.
				entityLastUpdateVT: transitionhistory.CopyVersionedTransition(node.backend.CurrentVersionedTransition()),
				componentPath:      path,
				componentInitialVT: node.serializedNode.GetMetadata().GetInitialVersionedTransition(),
			}
			return ref.Serialize(n.registry)
		}
	}
	return nil, errComponentNotFound
}

// componentNodePath implements the CHASM Context interface
func (n *Node) componentNodePath(
	component Component,
) ([]string, error) {
	// It's unnecessary to deserialize entire tree as calling this method means
	// caller already have the deserialized value.
	for path, node := range n.andAllChildren() {
		if !node.isComponent() {
			continue
		}

		if node.value == component {
			return path, nil
		}
	}
	return nil, errComponentNotFound
}

// dataNodePath implements the CHASM Context interface
func (n *Node) dataNodePath(
	data proto.Message,
) ([]string, error) {
	// It's unnecessary to deserialize entire tree as calling this method means
	// caller already have the deserialized value.
	for path, node := range n.andAllChildren() {
		if node.serializedNode.GetMetadata().GetDataAttributes() == nil {
			continue
		}

		if node.value == data {
			return path, nil
		}
	}
	return nil, errComponentNotFound
}

// Now implements the CHASM Context interface
func (n *Node) Now(
	_ Component,
) time.Time {
	// TODO: Now() could be different for components after we support Pause for CHASM components.
	return n.timeSource.Now()
}

// AddTask implements the CHASM MutableContext interface
func (n *Node) AddTask(
	component Component,
	taskAttributes TaskAttributes,
	task any,
) {
	rt, ok := n.registry.taskFor(task)
	// TODO: remove the task type check after scheduler unit tests are fixed.
	if ok && rt.isPureTask && taskAttributes.IsImmediate() && rt.fqType() == "TestLibrary.test_pure_task" {
		// Those tasks will be executed in the current transaction.
		n.immediatePureTasks[component] = append(n.immediatePureTasks[component], taskWithAttributes{
			task:       task,
			attributes: taskAttributes,
		})
		return
	}

	n.nodeBase.newTasks[component] = append(n.nodeBase.newTasks[component], taskWithAttributes{
		task:       task,
		attributes: taskAttributes,
	})
}

// CloseTransaction is used by MutableState to close the transaction and
// track changes made in the current transaction.
func (n *Node) CloseTransaction() (NodesMutation, error) {
	defer n.cleanupTransaction()

	if err := n.executeImmediatePureTasks(); err != nil {
		return NodesMutation{}, err
	}

	if err := n.syncSubComponents(); err != nil {
		return NodesMutation{}, err
	}

	if n.needsPointerResolution {
		if err := n.resolveDeferredPointers(); err != nil {
			return NodesMutation{}, err
		}
	}

	nextVersionedTransition := &persistencespb.VersionedTransition{
		NamespaceFailoverVersion: n.backend.GetCurrentVersion(),
		TransitionCount:          n.backend.NextTransitionCount(),
	}

	rootLifecycleChanged, err := n.closeTransactionHandleRootLifecycleChange()
	if err != nil {
		return NodesMutation{}, err
	}

	if n.isActiveStateDirty {
		if err := n.closeTransactionForceUpdateVisibility(rootLifecycleChanged); err != nil {
			return NodesMutation{}, err
		}
	}

	if err := n.closeTransactionSerializeNodes(); err != nil {
		return NodesMutation{}, err
	}

	if err := n.closeTransactionUpdateComponentTasks(nextVersionedTransition); err != nil {
		return NodesMutation{}, err
	}

	// Both user & system data mutation need to be returned and persisted.
	maps.Copy(n.mutation.UpdatedNodes, n.systemMutation.UpdatedNodes)
	maps.Copy(n.mutation.DeletedNodes, n.systemMutation.DeletedNodes)

	return n.mutation, nil
}

func (n *Node) executeImmediatePureTasks() error {

	if len(n.immediatePureTasks) == 0 {
		return nil
	}

	// We must sync structure before running any tasks here because,
	// those tasks might be for a newly created component which doesn't even have a node yet.
	// And we want to make sure we only run tasks for components that are still part of the tree.
	if err := n.syncSubComponents(); err != nil {
		return err
	}

	// TODO: Maintain a mapping from deserialized component value to node
	// and avoid this look up.
	componentValueToNode := make(map[any]*Node)
	for _, node := range n.andAllChildren() {
		if !node.isComponent() {
			continue
		}
		if _, ok := n.immediatePureTasks[node.value]; ok {
			componentValueToNode[node.value] = node
		}
	}

	for componentValue, componentTasks := range n.immediatePureTasks {

		taskNode := componentValueToNode[componentValue]
		if taskNode == nil || len(componentTasks) == 0 {
			// NOTE: taskNode being nil is not necessarily an error because this function is executed at the end of a transaction
			// which could contain multiple transitions. So it's possible that a task added for a component in one
			// transition and in a later transition that component get removed.
			continue
		}

		// TODO: sync structure after every task execution instead of once per node to handle the case
		// where a task deletes the component it is executing on.
		//
		// This is possible if component as a pointer to it's ancestors and that ancestor deletes this component.
		// For example, a child activity fires a timeout timer, it notifies the parent node which is a workflow,
		// and workflow deletes the activity from it's activities map.
		syncStructure := true
		for _, task := range componentTasks {
			executed, err := taskNode.ExecutePureTask(context.Background(), task.attributes, task.task)
			if err != nil {
				return err
			}
			syncStructure = syncStructure || executed
		}

		if syncStructure {
			if err := n.syncSubComponents(); err != nil {
				return err
			}
		}
	}

	return nil
}

func (n *Node) closeTransactionHandleRootLifecycleChange() (bool, error) {
	if n.valueState != valueStateNeedSerialize {
		return false, nil
	}

	if n.terminated {
		return n.backend.UpdateWorkflowStateStatus(
			enumsspb.WORKFLOW_EXECUTION_STATE_COMPLETED,
			enumspb.WORKFLOW_EXECUTION_STATUS_TERMINATED,
		)
	}

	chasmContext := NewContext(context.Background(), n)
	rootComponent, err := n.Component(chasmContext, ComponentRef{})
	if err != nil {
		return false, err
	}
	lifecycleState := rootComponent.LifecycleState(chasmContext)

	var newState enumsspb.WorkflowExecutionState
	var newStatus enumspb.WorkflowExecutionStatus
	switch lifecycleState {
	case LifecycleStateRunning:
		newState = enumsspb.WORKFLOW_EXECUTION_STATE_RUNNING
		newStatus = enumspb.WORKFLOW_EXECUTION_STATUS_RUNNING
	case LifecycleStateCompleted:
		newState = enumsspb.WORKFLOW_EXECUTION_STATE_COMPLETED
		newStatus = enumspb.WORKFLOW_EXECUTION_STATUS_COMPLETED
	case LifecycleStateFailed:
		newState = enumsspb.WORKFLOW_EXECUTION_STATE_COMPLETED
		newStatus = enumspb.WORKFLOW_EXECUTION_STATUS_FAILED
	default:
		return false, serviceerror.NewInternalf("unknown component lifecycle state: %v", lifecycleState)
	}

	return n.backend.UpdateWorkflowStateStatus(newState, newStatus)
}

func (n *Node) closeTransactionForceUpdateVisibility(
	rootLifecycleChanged bool,
) error {

	immutableContext := NewContext(context.TODO(), n)
	needUpdate := rootLifecycleChanged

	rootComponent, err := n.Component(immutableContext, ComponentRef{})
	if err != nil {
		return err
	}

	saProvider, ok := rootComponent.(VisibilitySearchAttributesProvider)
	if ok {
		newSA := saProvider.SearchAttributes(immutableContext)
		if !maps.EqualFunc(n.currentSA, newSA, isVisibilityValueEqual) {
			needUpdate = true
		}
		n.currentSA = newSA
	}

	memoProvider, ok := rootComponent.(VisibilityMemoProvider)
	if ok {
		newMemo := memoProvider.Memo(immutableContext)
		if !maps.EqualFunc(n.currentMemo, newMemo, isVisibilityValueEqual) {
			needUpdate = true
		}
		n.currentMemo = newMemo
	}

	if !needUpdate {
		return nil
	}

	var visibilityNode *Node
	for _, child := range n.children {
		componentAttr := child.serializedNode.Metadata.GetComponentAttributes()
		if componentAttr == nil {
			continue
		}

		if child.valueState == valueStateNeedSerialize {
			if rc, ok := n.registry.componentFor(child.value); ok && rc.fqType() == visibilityComponentFqType {
				visibilityNode = child
				break
			}
		} else if componentAttr.Type == visibilityComponentFqType {
			visibilityNode = child
			break
		}
	}

<<<<<<< HEAD
	if visibilityNode == nil {
		return nil
=======
		visibility, ok := visComponent.(*Visibility)
		if !ok {
			return serviceerror.NewInternalf("expected visibility component for component with type %s, but got %T", visibilityComponentFqType, visComponent)
		}
		visibility.GenerateTask(mutableContext)

		// we know structure won't change here, manually set the valueState to NeedSerialize
		child.valueState = valueStateNeedSerialize
>>>>>>> b8b622fc
	}

	visComponent, err := visibilityNode.Component(immutableContext, ComponentRef{})
	if err != nil {
		return err
	}

	visibility, ok := visComponent.(*Visibility)
	if !ok {
		return serviceerror.NewInternalf("expected visibility component for component with type %s, but got %T", visibilityComponentFqType, visComponent)
	}

	// Generate a task and mark the node as dirty.
	//
	// NOTE: generateTask() will create a new logical task for the visibility component. But it also
	// invalidates all previous logical tasks at the end of the transaction, and only one physical task
	// will be created in the visibility queue.
	mutableContext := NewMutableContext(context.TODO(), n)
	visibility.generateTask(mutableContext)
	visibilityNode.setValueState(valueStateNeedSerialize)

	// We don't need to sync tree structure here for the visiblity node because we only generated a task without
	// changing any component fields.
	return nil
}

func (n *Node) closeTransactionSerializeNodes() error {
	for nodePath, node := range n.andAllChildren() {
		if node.valueState > valueStateNeedSerialize {
			return serviceerror.NewInternalf("invalid valueState for serializing: %v", node.valueState)
		}

		if node.valueState < valueStateNeedSerialize {
			continue
		}

		if err := node.serialize(); err != nil {
			return err
		}

		if componentAttr := node.serializedNode.GetMetadata().GetComponentAttributes(); componentAttr != nil &&
			componentAttr.Type == visibilityComponentFqType &&
			len(nodePath) != 1 {
			return serviceerror.NewInternalf("CHASM visibility component must be immeidate child of the root node, but found at path %s", nodePath)
		}

		encodedPath, err := node.getEncodedPath()
		if err != nil {
			return err
		}
		n.mutation.UpdatedNodes[encodedPath] = node.serializedNode
		// DeletedNodes map is populated when syncing tree structure. However, since we may sync tree structure
		// multiple times in one transaction, if node at the same path was previously deleted, have structure synced,
		// then get re-created, the same encoded path will exists in both UpdatedNodes and DeletedNodes maps.
		//
		// serializeNode only happens once at the end of a transaction, and here we know the node at this encoded path exists,
		// remove it from the DeletedNodes map.
		delete(n.mutation.DeletedNodes, encodedPath)
	}

	return nil
}

func (n *Node) closeTransactionUpdateComponentTasks(
	nextVersionedTransition *persistencespb.VersionedTransition,
) error {
	taskOffset := int64(1)
	validateContext := NewContext(context.Background(), n)

	var firstPureTask *persistencespb.ChasmComponentAttributes_Task
	var firstPureTaskNode *Node

	for nodePath, node := range n.andAllChildren() {
		// no-op if node is not a component
		componentAttr := node.serializedNode.Metadata.GetComponentAttributes()
		if componentAttr == nil {
			continue
		}

		// First update component logical tasks.
		//
		// The conditions excludes replication logic (applyMutation/Snapshot) which sets
		// valueState to valueStateNeedDeserialize.
		//
		// Do NOT use condition node.valueState == valueStateNeedSerialize.
		// This method is called after the closeTransactionSerializeNodes which sets valueState
		// to valueStateSynced.
		if transitionhistory.Compare(
			node.serializedNode.GetMetadata().LastUpdateVersionedTransition,
			nextVersionedTransition,
		) == 0 && node.valueState != valueStateNeedDeserialize {
			if err := node.closeTransactionCleanupInvalidTasks(validateContext); err != nil {
				return err
			}

			if err := node.closeTransactionHandleNewTasks(
				nextVersionedTransition,
				validateContext,
				&taskOffset,
			); err != nil {
				return err
			}
		}

		sideEffectTasks := componentAttr.GetSideEffectTasks()
		for idx := len(sideEffectTasks) - 1; idx >= 0; idx-- {
			sideEffectTask := sideEffectTasks[idx]
			if sideEffectTask.PhysicalTaskStatus == physicalTaskStatusCreated {
				break
			}

			node.closeTransactionGeneratePhysicalSideEffectTask(
				sideEffectTask,
				nodePath,
			)
		}

		// Find the first pure task in the entire tree,
		// regardless if the pure task is newly added or existing.
		pureTasks := componentAttr.GetPureTasks()
		if len(pureTasks) == 0 {
			continue
		}

		if firstPureTask == nil ||
			comparePureTasks(pureTasks[0], firstPureTask) < 0 {
			firstPureTask = pureTasks[0]
			firstPureTaskNode = node
		}
	}

	// TODO: We cannot simply assert that all tasks in n.nodeBase.newTasks are processed.
	// That should be the case when only one transition for each transaction.
	// However, when processing pure tasks, we run multiple pure tasks, thus multiple transitions
	// in one transaction. This means it's possible that task generated for a component in the first
	// task, and that component get deleted by the second task.

	return n.closeTransactionGeneratePhysicalPureTask(
		firstPureTask,
		firstPureTaskNode,
	)
}

func (n *Node) deserializeComponentTask(
	componentTask *persistencespb.ChasmComponentAttributes_Task,
) (any, error) {
	registableTask, ok := n.registry.task(componentTask.Type)
	if !ok {
		return nil, serviceerror.NewInternalf("task type %s is not registered", componentTask.Type)
	}

	taskValue, err := n.deserializeTaskWithCache(registableTask, componentTask.Data)
	if err != nil {
		return nil, err
	}

	return taskValue.Interface(), nil
}

// validateTask runs taskInstance's registered validation handler.
func (n *Node) validateTask(
	validateContext Context,
	taskAttributes TaskAttributes,
	taskInstance any,
) (bool, error) {
	registableTask, ok := n.registry.taskFor(taskInstance)
	if !ok {
		return false, serviceerror.NewInternalf(
			"task type for goType %s is not registered", reflect.TypeOf(taskInstance).Name())
	}

	retValues := registableTask.validateFn.Call([]reflect.Value{
		reflect.ValueOf(validateContext),
		reflect.ValueOf(n.value),
		reflect.ValueOf(taskAttributes),
		reflect.ValueOf(taskInstance),
	})
	if !retValues[1].IsNil() {
		//revive:disable-next-line:unchecked-type-assertion
		return false, retValues[1].Interface().(error)
	}
	//revive:disable-next-line:unchecked-type-assertion
	return retValues[0].Interface().(bool), nil
}

func (n *Node) closeTransactionCleanupInvalidTasks(
	validateContext Context,
) error {
	// Validate existing tasks and remove invalid ones.
	var validationErr error
	deleteFunc := func(existingTask *persistencespb.ChasmComponentAttributes_Task) bool {
		existingTaskInstance, err := n.deserializeComponentTask(existingTask)
		if err != nil {
			validationErr = err
			return false
		}

		valid, err := n.validateTask(
			validateContext,
			TaskAttributes{
				ScheduledTime: existingTask.ScheduledTime.AsTime(),
				Destination:   existingTask.Destination,
			},
			existingTaskInstance,
		)
		if err != nil {
			validationErr = err
			return false
		}
		if !valid {
			delete(n.taskValueCache, existingTask.Data)
		}
		return !valid
	}

	componentAttr := n.serializedNode.Metadata.GetComponentAttributes()
	componentAttr.SideEffectTasks = slices.DeleteFunc(componentAttr.SideEffectTasks, deleteFunc)
	if validationErr != nil {
		return validationErr
	}
	componentAttr.PureTasks = slices.DeleteFunc(componentAttr.PureTasks, deleteFunc)
	if validationErr != nil {
		return validationErr
	}
	return nil
}

func (n *Node) closeTransactionHandleNewTasks(
	nextVersionedTransition *persistencespb.VersionedTransition,
	validateContext Context,
	taskOffset *int64,
) error {
	newTasks, ok := n.newTasks[n.value]
	if !ok {
		return nil
	}

	componentAttr := n.serializedNode.Metadata.GetComponentAttributes()
	sortPureTasks := false

	for _, newTask := range newTasks {
		if !newTask.attributes.IsValid() {
			return serviceerror.NewInternalf("task attributes cannot have both destination and scheduled specified, attributes: %v", newTask.attributes)
		}

		valid, err := n.validateTask(
			validateContext,
			newTask.attributes,
			newTask.task,
		)
		if err != nil {
			return err
		}
		if !valid {
			continue
		}

		registrableTask, ok := n.registry.taskFor(newTask.task)
		if !ok {
			return serviceerror.NewInternalf("task type %s is not registered", reflect.TypeOf(newTask.task).String())
		}

		taskBlob, err := n.serializeTaskWithCache(registrableTask, reflect.ValueOf(newTask.task))
		if err != nil {
			return err
		}

		componentTask := &persistencespb.ChasmComponentAttributes_Task{
			Type:                      registrableTask.fqType(),
			Destination:               newTask.attributes.Destination,
			ScheduledTime:             timestamppb.New(newTask.attributes.ScheduledTime),
			Data:                      taskBlob,
			VersionedTransition:       nextVersionedTransition,
			VersionedTransitionOffset: *taskOffset,
			PhysicalTaskStatus:        physicalTaskStatusNone,
		}

		if registrableTask.isPureTask {
			componentAttr.PureTasks = append(componentAttr.PureTasks, componentTask)
			sortPureTasks = true
		} else {
			componentAttr.SideEffectTasks = append(componentAttr.SideEffectTasks, componentTask)
		}

		*taskOffset++
	}

	if sortPureTasks {
		// pure tasks are sorted by scheduled time.
		slices.SortFunc(componentAttr.PureTasks, comparePureTasks)
	}

	return nil
}

func (n *Node) closeTransactionGeneratePhysicalSideEffectTask(
	sideEffectTask *persistencespb.ChasmComponentAttributes_Task,
	nodePath []string,
) {
	n.backend.AddTasks(&tasks.ChasmTask{
		WorkflowKey:         n.backend.GetWorkflowKey(),
		VisibilityTimestamp: sideEffectTask.ScheduledTime.AsTime(),
		Destination:         sideEffectTask.Destination,
		Category:            taskCategory(sideEffectTask),
		Info: &persistencespb.ChasmTaskInfo{
			ComponentInitialVersionedTransition:    n.serializedNode.Metadata.InitialVersionedTransition,
			ComponentLastUpdateVersionedTransition: n.serializedNode.Metadata.LastUpdateVersionedTransition,
			Path:                                   nodePath,
			Type:                                   sideEffectTask.Type,
			Data:                                   sideEffectTask.Data,
		},
	})
	sideEffectTask.PhysicalTaskStatus = physicalTaskStatusCreated
}

func (n *Node) closeTransactionGeneratePhysicalPureTask(
	firstPureTask *persistencespb.ChasmComponentAttributes_Task,
	firstTaskNode *Node,
) error {
	if firstPureTask == nil || firstPureTask.PhysicalTaskStatus == physicalTaskStatusCreated {
		return nil
	}

	n.backend.AddTasks(&tasks.ChasmTaskPure{
		WorkflowKey:         n.backend.GetWorkflowKey(),
		VisibilityTimestamp: firstPureTask.ScheduledTime.AsTime(),
		Category:            tasks.CategoryTimer,
	})

	// We need to persist the task status change as well, so add the node
	// to the list of updated nodes.
	// However, since task status is a cluster local field, we don't really
	// update LastUpdateVersionedTransition for this node, and the change won't be replicated.
	firstPureTask.PhysicalTaskStatus = physicalTaskStatusCreated
	encodedPath, err := firstTaskNode.getEncodedPath()
	if err != nil {
		return err
	}
	n.systemMutation.UpdatedNodes[encodedPath] = firstTaskNode.serializedNode
	return nil
}

// resolveDeferredPointers resolves all deferred pointers in the tree.
// Returns error if any deferred pointer cannot be resolved, as deferred pointers
// cannot be persisted after transaction close.
func (n *Node) resolveDeferredPointers() error {
	for _, node := range n.andAllChildren() {
		if node.value == nil || !node.isComponent() {
			continue
		}

		for field := range node.valueFields() {
			if field.err != nil {
				return field.err
			}

			if field.kind != fieldKindSubField {
				continue
			}

			internalV := field.val.FieldByName(internalFieldName)
			internal, _ := internalV.Interface().(fieldInternal) //nolint:revive

			if internal.fieldType() == fieldTypeDeferredPointer && internal.value() != nil {
				// Must resolve the deferred pointer or fail the transaction.
				var resolvedPath []string
				var err error

				switch value := internal.value().(type) {
				case Component:
					resolvedPath, err = n.componentNodePath(value)
				case proto.Message:
					resolvedPath, err = n.dataNodePath(value)
				default:
					err = serviceerror.NewInternalf("unable to create a deferred pointer for values of type: %T", value)
				}
				if err != nil {
					return serviceerror.NewInternalf("failed to resolve deferred pointer during transaction close: %v", err)
				}

				// Update the field to be a regular pointer, reusing the existing serializedNode,
				// and update the serializedNode's value.
				newInternal := newFieldInternalWithValue(fieldTypePointer, resolvedPath)
				newInternal.node = internal.node
				newInternal.node.value = resolvedPath
				internalV.Set(reflect.ValueOf(newInternal))
			}
		}
	}
	return nil
}

// andAllChildren returns a sequence of all nodes in the tree starting from n, including n itself.
// The sequence is depth-first, pre-order traversal.
func (n *Node) andAllChildren() iter.Seq2[[]string, *Node] {
	return func(yield func([]string, *Node) bool) {
		var walk func([]string, *Node) bool
		walk = func(path []string, node *Node) bool {
			if node == nil {
				return true
			}
			if !yield(path, node) {
				return false
			}
			for _, child := range node.children {
				if !walk(append(path, child.nodeName), child) {
					return false
				}
			}
			return true
		}
		walk(nil, n)
	}
}

func (n *Node) cleanupTransaction() {
	n.mutation = NodesMutation{
		UpdatedNodes: make(map[string]*persistencespb.ChasmNode),
		DeletedNodes: make(map[string]struct{}),
	}

	// System mutation are most likely to be empty, so we reuse existing ones if possible.
	if len(n.systemMutation.UpdatedNodes) != 0 {
		n.systemMutation.UpdatedNodes = make(map[string]*persistencespb.ChasmNode)
	}
	if len(n.systemMutation.DeletedNodes) != 0 {
		n.systemMutation.DeletedNodes = make(map[string]struct{})
	}

	n.newTasks = make(map[any][]taskWithAttributes)
<<<<<<< HEAD

	n.isActiveStateDirty = false
=======
	n.immediatePureTasks = make(map[any][]taskWithAttributes)

	n.needsPointerResolution = false
>>>>>>> b8b622fc
}

// Snapshot returns all nodes in the tree that have been modified after the given min versioned transition.
// A nil exclusiveMinVT will be treated as the same as the zero versioned transition and returns all nodes in the tree.
// This method should only be invoked on root CHASM node when IsDirty() is false.
func (n *Node) Snapshot(
	exclusiveMinVT *persistencespb.VersionedTransition,
) NodesSnapshot {
	if !softassert.That(n.logger, n.parent == nil, "chasm.Snapshot() should only be called on the root node") {
		panic(fmt.Sprintf("chasm.Snapshot() called on child node: %+v", n))
	}

	// TODO: add assertion on IsDirty() once implemented

	nodes := make(map[string]*persistencespb.ChasmNode)
	n.snapshotInternal(exclusiveMinVT, nodes)

	return NodesSnapshot{
		Nodes: nodes,
	}
}

func (n *Node) snapshotInternal(
	exclusiveMinVT *persistencespb.VersionedTransition,
	nodes map[string]*persistencespb.ChasmNode,
) {
	if n == nil {
		return
	}

	if transitionhistory.Compare(n.serializedNode.Metadata.LastUpdateVersionedTransition, exclusiveMinVT) > 0 {
		encodedPath, err := n.getEncodedPath()
		if !softassert.That(n.logger, err == nil, "chasm path encoding should always succeed on clean tree") {
			panic(fmt.Sprintf("failed to encode chasm path on clean tree: %v", err))
		}
		nodes[encodedPath] = n.serializedNode
	}

	for _, childNode := range n.children {
		childNode.snapshotInternal(
			exclusiveMinVT,
			nodes,
		)
	}
}

// ApplyMutation is used by replication stack to apply node
// mutations from the source cluster.
//
// NOTE: It will be an error if UpdatedNodes and DeletedNodes have overlapping keys,
// as the CHASM tree does not have enough information to tell if the deletion happens
// before or after the update.
func (n *Node) ApplyMutation(
	mutation NodesMutation,
) error {
	if err := n.applyDeletions(mutation.DeletedNodes); err != nil {
		return err
	}

	if err := n.applyUpdates(mutation.UpdatedNodes); err != nil {
		return err
	}

	// For replication case, we only update the search attributes and memo
	// but not force updating the visibility component itself to generate a task.
	//
	// This is because the visibility component is already force updated in the active
	// cluster and that forced update will be replicated as well. Standby cluster
	// only needs to track the current SA and memo to prevent generating an unnecessary
	// visibility component update & task if there is a failover.
	//
	// TODO: combine this with the logic in CloseTransactionForceUpdateVisibility
	// right that force update logic only applies to the active cluster.
	immutableContext := NewContext(context.Background(), n)
	rootComponent, err := n.root().Component(immutableContext, ComponentRef{})
	if err != nil {
		return err
	}
	saProvider, ok := rootComponent.(VisibilitySearchAttributesProvider)
	if ok {
		n.currentSA = saProvider.SearchAttributes(immutableContext)
	}
	memoProvider, ok := rootComponent.(VisibilityMemoProvider)
	if ok {
		n.currentMemo = memoProvider.Memo(immutableContext)
	}

	return nil
}

// ApplySnapshot is used by replication stack to apply node
// snapshot from the source cluster.
//
// If we simply substituting the entire CHASM tree, we will be
// forced to close the transaction as snapshot and potentially
// write extra data to persistence.
// This method will instead figure out the mutations needed to
// bring the current tree to the be the same as the snapshot,
// thus allowing us to close the transaction as mutation.
func (n *Node) ApplySnapshot(
	incomingSnapshot NodesSnapshot,
) error {
	currentSnapshot := n.Snapshot(nil)

	mutation := NodesMutation{
		UpdatedNodes: make(map[string]*persistencespb.ChasmNode),
		DeletedNodes: make(map[string]struct{}),
	}

	for encodedPath := range currentSnapshot.Nodes {
		if _, ok := incomingSnapshot.Nodes[encodedPath]; !ok {
			mutation.DeletedNodes[encodedPath] = struct{}{}
		}
	}

	for encodedPath, incomingNode := range incomingSnapshot.Nodes {
		currentNode, ok := currentSnapshot.Nodes[encodedPath]
		if !ok {
			mutation.UpdatedNodes[encodedPath] = incomingNode
			continue
		}

		if transitionhistory.Compare(
			currentNode.Metadata.LastUpdateVersionedTransition,
			incomingNode.Metadata.LastUpdateVersionedTransition,
		) != 0 {
			mutation.UpdatedNodes[encodedPath] = incomingNode
		}
	}

	return n.ApplyMutation(mutation)
}

func (n *Node) applyDeletions(
	deletedNodes map[string]struct{},
) error {
	for encodedPath := range deletedNodes {
		path, err := n.pathEncoder.Decode(encodedPath)
		if err != nil {
			return err
		}

		node, ok := n.findNode(path)
		if !ok {
			// Already deleted.
			// This could happen when:
			// - If the mutations passed in include changes
			// older than the current state of the tree.
			// - We are already applied the deletion on a parent node.
			continue
		}

		if err := node.delete(); err != nil {
			return err
		}
	}

	return nil
}

func (n *Node) applyUpdates(
	updatedNodes map[string]*persistencespb.ChasmNode,
) error {
	for encodedPath, updatedNode := range updatedNodes {
		path, err := n.pathEncoder.Decode(encodedPath)
		if err != nil {
			return err
		}

		node, ok := n.findNode(path)
		if !ok {
			// Node doesn't exist, we need to create it.
			newNode := n.setSerializedNode(path, encodedPath, updatedNode)
			newNode.resetTaskStatus()
			n.mutation.UpdatedNodes[encodedPath] = newNode.serializedNode
			continue
		}

		// An empty node may be created when child update is applied before the parent,
		// in which case node.serializedNode will be nil.
		if node.serializedNode == nil || transitionhistory.Compare(
			node.serializedNode.Metadata.LastUpdateVersionedTransition,
			updatedNode.Metadata.LastUpdateVersionedTransition,
		) != 0 {
			localComponentAttr := node.serializedNode.GetMetadata().GetComponentAttributes()
			updatedComponentAttr := updatedNode.GetMetadata().GetComponentAttributes()
			if localComponentAttr != nil && updatedComponentAttr != nil {
				carryOverTaskStatus(
					localComponentAttr.SideEffectTasks,
					updatedComponentAttr.SideEffectTasks,
					compareSideEffectTasks,
				)
				carryOverTaskStatus(
					localComponentAttr.PureTasks,
					updatedComponentAttr.PureTasks,
					comparePureTasks,
				)
			}

			n.mutation.UpdatedNodes[encodedPath] = updatedNode
			node.serializedNode = updatedNode
			node.value = nil
			node.setValueState(valueStateNeedDeserialize)

			// Clearing decoded value for ancestor nodes is not necessary because the value field is not referenced directly.
			// Parent node is pointing to the Node struct.
		}
	}

	return nil
}

func (n *Node) RefreshTasks() error {
	for _, node := range n.andAllChildren() {
		// Only reset task status here, the actual task generation will be done when
		// CloseTransaction() is called to persist the changes.
		if reset := node.resetTaskStatus(); !reset {
			continue
		}

		encodedPath, err := node.getEncodedPath()
		if err != nil {
			return err
		}

		// Task status is a cluster local field and changes to it doesn't need to be replicated.
		// Recording changes in systemMutation so that:
		// 1. it can be persisted.
		// 2. n.IsStateDirty() can still return false so that mutable state's transition history
		// won't be updated.
		n.systemMutation.UpdatedNodes[encodedPath] = node.serializedNode
	}

	return nil
}

func (n *Node) resetTaskStatus() bool {
	if n.serializedNode == nil || n.serializedNode.GetMetadata() == nil {
		return false
	}

	componentAttr := n.serializedNode.GetMetadata().GetComponentAttributes()
	if componentAttr == nil {
		return false
	}

	reset := false
	for _, componentTasks := range [][]*persistencespb.ChasmComponentAttributes_Task{
		componentAttr.PureTasks,
		componentAttr.SideEffectTasks,
	} {
		for _, t := range componentTasks {
			if !reset && t.PhysicalTaskStatus == physicalTaskStatusCreated {
				reset = true
			}
			t.PhysicalTaskStatus = physicalTaskStatusNone
		}
	}

	return reset
}

func (n *Node) getEncodedPath() (string, error) {
	if n.encodedPath != nil {
		return *n.encodedPath, nil
	}
	encodePath, err := n.pathEncoder.Encode(n, n.path())
	if err == nil {
		n.encodedPath = &encodePath
	}
	return encodePath, err
}

func (n *Node) path() []string {
	if n.parent == nil {
		return []string{}
	}

	return append(n.parent.path(), n.nodeName)
}

func (n *Node) findNode(
	path []string,
) (*Node, bool) {
	if len(path) == 0 {
		return n, true
	}

	childName := path[0]
	childNode, ok := n.children[childName]
	if !ok {
		return nil, false
	}
	return childNode.findNode(path[1:])
}

func (n *Node) delete() error {
	for _, childNode := range n.children {
		if err := childNode.delete(); err != nil {
			return err
		}
	}

	if n.parent != nil {
		delete(n.parent.children, n.nodeName)
	}

	encodedPath, err := n.getEncodedPath()
	if err != nil {
		return err
	}

	n.mutation.DeletedNodes[encodedPath] = struct{}{}
	return nil
}

// IsDirty returns true if any node in the tree has been modified,
// and need to be persisted in DB.
// The result will be reset to false after a call to CloseTransaction().
func (n *Node) IsDirty() bool {
	if n.IsStateDirty() {
		return true
	}

	return len(n.systemMutation.UpdatedNodes) > 0 || len(n.systemMutation.DeletedNodes) > 0
}

// IsStateDirty returns true if any node in the tree has USER DATA modified,
// which need to be persisted to DB AND replicated to other clusters.
// The result will be reset to false after a call to CloseTransaction().
func (n *Node) IsStateDirty() bool {
<<<<<<< HEAD
	return n.isActiveStateDirty || len(n.mutation.UpdatedNodes) > 0 || len(n.mutation.DeletedNodes) > 0
=======
	if len(n.mutation.UpdatedNodes) > 0 || len(n.mutation.DeletedNodes) > 0 {
		return true
	}

	return n.isValueDirty()
>>>>>>> b8b622fc
}

func (n *Node) IsStale(
	ref ComponentRef,
) error {
	// The point of this method to access the private entityLastUpdateVT field in componentRef,
	// and avoid exposing it in the public CHASM interface.
	if ref.entityLastUpdateVT == nil {
		return nil
	}

	return transitionhistory.StalenessCheck(
		n.backend.GetExecutionInfo().TransitionHistory,
		ref.entityLastUpdateVT,
	)
}

<<<<<<< HEAD
=======
func (n *Node) isValueDirty() bool {
	if n.valueState >= valueStateNeedSerialize {
		return true
	}

	for _, childNode := range n.children {
		if childNode.isValueDirty() {
			return true
		}
	}

	return false
}

>>>>>>> b8b622fc
func (n *Node) Terminate(
	request TerminateComponentRequest,
) error {
	mutableContext := NewMutableContext(context.Background(), n.root())
	component, err := n.Component(mutableContext, ComponentRef{})
	if err != nil {
		return err
	}

	_, err = component.Terminate(mutableContext, request)
	if err != nil {
		return err
	}

	n.terminated = true
	return nil
}

func (n *Node) Archetype() Archetype {
	root := n.root()
	if root.serializedNode == nil {
		// Empty tree
		return ""
	}

	// Root must have be a component.
	return Archetype(root.serializedNode.Metadata.GetComponentAttributes().Type)
}

func (n *Node) root() *Node {
	if n.parent == nil {
		return n
	}
	return n.parent.root()
}

// isComponentTaskExpired returns true when the task's scheduled time is equal
// or before the reference time. The caller should also make sure to account
// for skew between the physical task queue and the database by adjusting
// referenceTime in advance.
func isComponentTaskExpired(
	referenceTime time.Time,
	task *persistencespb.ChasmComponentAttributes_Task,
) bool {
	if task.ScheduledTime == nil {
		return false
	}

	scheduledTime := task.ScheduledTime.AsTime().Truncate(persistence.ScheduledTaskMinPrecision)
	referenceTime = referenceTime.Truncate(persistence.ScheduledTaskMinPrecision)

	return !scheduledTime.After(referenceTime)
}

// EachPureTask runs the callback for all expired/runnable pure tasks within the
// CHASM tree (including invalid tasks). The CHASM tree is left untouched, even
// if invalid tasks are detected (these are cleaned up as part of transaction
// close).
func (n *Node) EachPureTask(
	referenceTime time.Time,
	callback func(executor NodePureTask, taskAttributes TaskAttributes, taskInstance any) (bool, error),
) error {
	ctx := NewContext(context.Background(), n)

	// TODO: instead of tracking processed nodes,
	// consider removing processed pure tasks from the componentAttr.PureTasks slice
	// which also addresses the concern of user provided task validator doesn't invalidate
	// a task even if it's processed.
	processedNodes := make(map[*Node]struct{})

TreeLoop:
	for {
	NodeLoop:
		for _, node := range n.andAllChildren() {
			if _, processed := processedNodes[node]; processed {
				continue NodeLoop
			}
			processedNodes[node] = struct{}{}

			needSyncComponents, err := node.eachNodePureTask(
				ctx,
				referenceTime,
				callback,
			)
			if err != nil {
				return err
			}

			if needSyncComponents {
				// If any pure task is executed, the tree structure may change.
				// Can not continue using the current node iterator to find the next node,
				// need to sync tree structure and start over.
				if err := n.syncSubComponents(); err != nil {
					return err
				}
				continue TreeLoop
			}
		}

		// If code reaches here, it means all tasks have been processed.
		return nil
	}
}

// eachNodePureTask runs the callback on all expired pure tasks for a single node.
// This is a helper function for EachPureTask() which runs the callback for pure tasks
// in all nodes in the tree.
//
// Returns a boolean indicating if any pure task in the node is actually executed and error if any.
func (n *Node) eachNodePureTask(
	chasmContext Context,
	referenceTime time.Time,
	callback func(executor NodePureTask, taskAttributes TaskAttributes, taskInstance any) (bool, error),
) (bool, error) {
	// Skip nodes that aren't serialized yet.
	if n.serializedNode == nil || n.serializedNode.Metadata == nil {
		return false, nil
	}

	componentAttr := n.serializedNode.Metadata.GetComponentAttributes()
	// Skip nodes that aren't components.
	if componentAttr == nil {
		return false, nil
	}

	// Hydrate nodes before the task validator is called.
	err := n.prepareComponentValue(chasmContext)
	if err != nil {
		return false, err
	}

	taskExecuted := false
	for _, task := range componentAttr.GetPureTasks() {
		if !isComponentTaskExpired(referenceTime, task) {
			// Pure tasks are stored in-order, so we can skip scanning the rest once we hit
			// an unexpired task deadline.
			return taskExecuted, nil
		}

		taskInstance, err := n.deserializeComponentTask(task)
		if err != nil {
			return false, err
		}

		taskAttributes := TaskAttributes{
			ScheduledTime: task.ScheduledTime.AsTime(),
			Destination:   task.Destination,
		}

		executed, err := callback(n, taskAttributes, taskInstance)
		if err != nil {
			return false, err
		}
		taskExecuted = taskExecuted || executed

		// TODO: sync structure after each task since it's possible for a task to delete the node generated it
		// when pointers are involved. E.g. Component call a method on its parent which deletes the component.
		//
		// This requires either deleting processed pure tasks or tracking which tasks get processed.
	}
	return taskExecuted, nil
}

func newNode(
	base *nodeBase,
	parent *Node,
	nodeName string,
) *Node {
	return &Node{
		nodeBase: base,
		parent:   parent,
		children: make(map[string]*Node),
		nodeName: nodeName,
	}
}

func compareSideEffectTasks(a, b *persistencespb.ChasmComponentAttributes_Task) int {
	if cmpResult := transitionhistory.Compare(a.VersionedTransition, b.VersionedTransition); cmpResult != 0 {
		return cmpResult
	}
	return cmp.Compare(a.VersionedTransitionOffset, b.VersionedTransitionOffset)
}

func comparePureTasks(a, b *persistencespb.ChasmComponentAttributes_Task) int {
	if cmpResult := a.ScheduledTime.AsTime().Compare(b.ScheduledTime.AsTime()); cmpResult != 0 {
		return cmpResult
	}

	return compareSideEffectTasks(a, b)
}

func carryOverTaskStatus(
	sourceTasks, targetTasks []*persistencespb.ChasmComponentAttributes_Task,
	compareFn func(a, b *persistencespb.ChasmComponentAttributes_Task) int,
) {
	sourceIdx, targetIdx := 0, 0
	for sourceIdx < len(sourceTasks) && targetIdx < len(targetTasks) {
		sourceTask := sourceTasks[sourceIdx]
		targetTask := targetTasks[targetIdx]

		switch compareFn(sourceTask, targetTask) {
		case 0:
			// Task match, carry over status.
			targetTask.PhysicalTaskStatus = sourceTask.PhysicalTaskStatus
			sourceIdx++
			targetIdx++
		case -1:
			// Source task has a smaller key, meaning the task has been deleted.
			// Move on to the next source task.
			sourceIdx++
		case 1:
			// Source task has a larger key, meaning there's a new task inserted.
			// Sanitize incoming task status.
			targetTask.PhysicalTaskStatus = physicalTaskStatusNone
			targetIdx++
		}
	}

	// Sanitize incoming task status for remaining tasks.
	for ; targetIdx < len(targetTasks); targetIdx++ {
		targetTasks[targetIdx].PhysicalTaskStatus = physicalTaskStatusNone
	}
}

func taskCategory(
	task *persistencespb.ChasmComponentAttributes_Task,
) tasks.Category {
	if task.Type == visibilityTaskFqType {
		return tasks.CategoryVisibility
	}

	if task.Destination != "" {
		return tasks.CategoryOutbound
	}

	if task.ScheduledTime == nil ||
		task.ScheduledTime.AsTime().Equal(TaskScheduledTimeImmediate) {
		return tasks.CategoryTransfer
	}
	return tasks.CategoryTimer
}

func (n *Node) deserializeTaskWithCache(
	registrableTask *RegistrableTask,
	taskBlob *commonpb.DataBlob,
) (taskValue reflect.Value, retErr error) {
	if cachedValue, ok := n.taskValueCache[taskBlob]; ok {
		return cachedValue, nil
	}

	taskValue, err := deserializeTask(registrableTask, taskBlob)
	if err != nil {
		return reflect.Value{}, err
	}

	n.taskValueCache[taskBlob] = taskValue
	return taskValue, nil
}

func (n *Node) serializeTaskWithCache(
	registrableTask *RegistrableTask,
	taskValue reflect.Value,
) (*commonpb.DataBlob, error) {
	taskBlob, err := serializeTask(registrableTask, taskValue)
	if err != nil {
		return nil, err
	}

	n.taskValueCache[taskBlob] = taskValue
	return taskBlob, nil
}

func deserializeTask(
	registrableTask *RegistrableTask,
	taskBlob *commonpb.DataBlob,
) (taskValue reflect.Value, retErr error) {
	if registrableTask.goType.AssignableTo(protoMessageT) {
		taskValue, err := unmarshalProto(taskBlob, registrableTask.goType)
		if err != nil {
			return reflect.Value{}, err
		}
		return taskValue, nil
	}

	taskGoType := registrableTask.goType
	if taskGoType.Kind() == reflect.Ptr {
		taskGoType = taskGoType.Elem()
	}
	taskValue = reflect.New(taskGoType)

	// At this point taskGoType is guaranteed to be a struct and
	// taskValue is a pointer to struct.

	defer func() {
		if retErr == nil && registrableTask.goType.Kind() == reflect.Struct {
			taskValue = taskValue.Elem()
		}
	}()

	if taskGoType.NumField() == 0 {
		return taskValue, nil
	}

	// TODO: consider pre-calculating the proto field num when registring the task type.

	protoMessageFound := false
	for i := 0; i < taskGoType.NumField(); i++ {
		fieldV := taskValue.Elem().Field(i)
		fieldT := taskGoType.Field(i).Type
		if !fieldT.AssignableTo(protoMessageT) {
			continue
		}

		if protoMessageFound {
			return reflect.Value{}, serviceerror.NewInternal("only one proto field allowed in task struct")
		}
		protoMessageFound = true

		value, err := unmarshalProto(taskBlob, fieldT)
		if err != nil {
			return reflect.Value{}, err
		}

		fieldV.Set(value)
	}

	return taskValue, nil
}

func serializeTask(
	registrableTask *RegistrableTask,
	taskValue reflect.Value,
) (*commonpb.DataBlob, error) {
	protoValue, ok := taskValue.Interface().(proto.Message)
	if ok {
		return serialization.ProtoEncode(protoValue)
	}

	taskGoType := registrableTask.goType

	// Handle pointer to struct.
	if taskGoType.Kind() == reflect.Ptr {
		taskGoType = taskGoType.Elem()
		taskValue = taskValue.Elem()
	}

	// Handle empty task struct.
	if taskGoType.NumField() == 0 {
		return &commonpb.DataBlob{
			Data:         nil,
			EncodingType: enumspb.ENCODING_TYPE_PROTO3,
		}, nil
	}

	// TODO: consider pre-calculating the proto field num when registring the task type.

	var blob *commonpb.DataBlob
	protoMessageFound := false
	for i := 0; i < taskGoType.NumField(); i++ {
		fieldV := taskValue.Field(i)
		if !fieldV.Type().AssignableTo(protoMessageT) {
			continue
		}

		if protoMessageFound {
			return nil, serviceerror.NewInternalf("only one proto field allowed in task struct of type: %v", taskGoType.String())
		}
		protoMessageFound = true

		var err error
		blob, err = serialization.ProtoEncode(fieldV.Interface().(proto.Message))
		if err != nil {
			return nil, err
		}
	}

	if !protoMessageFound {
		return nil, serviceerror.NewInternal("no proto field found in task struct")
	}

	return blob, nil
}

// ExecutePureTask validates and then executes the given taskInstance against the
// node's component. Executing an invalid task is a no-op (no error returned).
func (n *Node) ExecutePureTask(
	baseCtx context.Context,
	taskAttributes TaskAttributes,
	taskInstance any,
) (bool, error) {
	registrableTask, ok := n.registry.taskFor(taskInstance)
	if !ok {
		return false, fmt.Errorf("unknown task type for task instance goType '%s'", reflect.TypeOf(taskInstance).Name())
	}

	if !registrableTask.isPureTask {
		return false, fmt.Errorf("ExecutePureTask called on a SideEffect task '%s'", registrableTask.fqType())
	}

	ctx := NewMutableContext(
		newContextWithOperationIntent(baseCtx, OperationIntentProgress),
		n,
	)

	// Ensure this node's component value is hydrated before execution. Component
	// will also check access rules.
	component, err := n.Component(ctx, ComponentRef{})
	if err != nil {
		// NotFound errors are expected here and we can safely skip the task execution.
		if errors.As(err, new(*serviceerror.NotFound)) {
			return false, nil
		}
		return false, err
	}

	// Run the task's registered value before execution.
	valid, err := n.validateTask(ctx, taskAttributes, taskInstance)
	if err != nil {
		return false, err
	}
	if !valid {
		return false, nil
	}

	result := registrableTask.executeFn.Call([]reflect.Value{
		reflect.ValueOf(ctx),
		reflect.ValueOf(component),
		reflect.ValueOf(taskAttributes),
		reflect.ValueOf(taskInstance),
	})
	if !result[0].IsNil() {
		//nolint:revive // type cast result is unchecked
		return true, result[0].Interface().(error)
	}

	// TODO - a task validator must succeed validation after a task executes
	// successfully (without error), otherwise it will generate an infinite loop.
	// Check for this case by marking the in-memory task as having executed, which the
	// CloseTransaction method will check against.
	//
	// See: https://github.com/temporalio/temporal/pull/7701#discussion_r2072026993

	return true, nil
}

// ValidatePureTask runs a pure task's associated validator, returning true
// if the task is valid. Intended for use by standby executors as part of
// EachPureTask's callback.
// This method assumes the node's value has already been prepared (hydrated).
func (n *Node) ValidatePureTask(
	ctx context.Context,
	taskAttributes TaskAttributes,
	taskInstance any,
) (bool, error) {
	validateCtx := NewContext(ctx, n)
	return n.validateTask(validateCtx, taskAttributes, taskInstance)
}

// ValidateSideEffectTask runs a side effect task's associated validator,
// returning the deserialized task instance if the task is valid. Intended for
// use by standby executors.
//
// If validation succeeds but the task is invalid, nil is returned to signify the
// task can be skipped/deleted.
//
// If validation fails, that error is returned.
func (n *Node) ValidateSideEffectTask(
	ctx context.Context,
	chasmTask *tasks.ChasmTask,
) (isValid bool, retErr error) {

	taskInfo := chasmTask.Info
	taskType := taskInfo.Type
	registrableTask, ok := n.registry.task(taskType)
	if !ok {
		return false, serviceerror.NewInternalf("unknown task type '%s'", taskType)
	}

	if registrableTask.isPureTask {
		return false, serviceerror.NewInternalf("ValidateSideEffectTask called on a Pure task '%s'", taskType)
	}

	node, ok := n.findNode(taskInfo.Path)
	if !ok {
		return false, nil
	}

	// node.serializedNode should always be available when running a side effect task.
	if transitionhistory.Compare(
		taskInfo.ComponentInitialVersionedTransition,
		node.serializedNode.Metadata.InitialVersionedTransition,
	) != 0 {
		return false, nil
	}

	// Component must be hydrated before the task's validator is called.
	validateCtx := NewContext(ctx, n)
	if err := node.prepareComponentValue(validateCtx); err != nil {
		return false, err
	}

	defer func() {
		if rec := recover(); rec != nil {
			chasmTask.DeserializedTask = reflect.Value{}
			panic(rec) //nolint:forbidigo
		}
		if retErr != nil {
			chasmTask.DeserializedTask = reflect.Value{}
		}
	}()

	if !chasmTask.DeserializedTask.IsValid() {
		// TODO: Change physical side effect task to reference logical task and
		// then use deserializeTaskWithCache as well.
		var err error
		chasmTask.DeserializedTask, err = deserializeTask(registrableTask, taskInfo.Data)
		if err != nil {
			return false, err
		}
	}

	return node.validateTask(
		validateCtx, TaskAttributes{
			ScheduledTime: chasmTask.GetVisibilityTime(),
			Destination:   chasmTask.Destination,
		},
		chasmTask.DeserializedTask.Interface(),
	)
}

// ExecuteSideEffectTask executes the given ChasmTask on its associated node
// without holding the entity lock.
//
// WARNING: This method *must not* access the node's properties without first
// locking the entity.
//
// ctx should have a CHASM engine already set.
func (n *Node) ExecuteSideEffectTask(
	ctx context.Context,
	registry *Registry,
	entityKey EntityKey,
	chasmTask *tasks.ChasmTask,
	validate func(NodeBackend, Context, Component) error,
) (retErr error) {

	if engineFromContext(ctx) == nil {
		return serviceerror.NewInternal("no CHASM engine set on context")
	}

	taskInfo := chasmTask.Info
	taskType := taskInfo.Type
	registrableTask, ok := registry.task(taskType)
	if !ok {
		return serviceerror.NewInternalf("unknown task type '%s'", taskType)
	}
	if registrableTask.isPureTask {
		return serviceerror.NewInternalf("ExecuteSideEffectTask called on a Pure task '%s'", taskType)
	}

	defer func() {
		if rec := recover(); rec != nil {
			chasmTask.DeserializedTask = reflect.Value{}
			panic(rec) //nolint:forbidigo
		}
		if retErr != nil && !errors.As(retErr, new(*serviceerror.NotFound)) {
			chasmTask.DeserializedTask = reflect.Value{}
		}
	}()

	if !chasmTask.DeserializedTask.IsValid() {
		var err error
		// TODO: Change physical side effect task to reference logical task and
		// then use deserializeTaskWithCache as well.
		chasmTask.DeserializedTask, err = deserializeTask(registrableTask, taskInfo.Data)
		if err != nil {
			return err
		}
	}
	taskValue := chasmTask.DeserializedTask

	taskAttributes := TaskAttributes{
		ScheduledTime: chasmTask.GetVisibilityTime(),
		Destination:   chasmTask.Destination,
	}

	ref := ComponentRef{
		EntityKey:          entityKey,
		archetype:          n.Archetype(),
		entityLastUpdateVT: taskInfo.ComponentLastUpdateVersionedTransition,
		componentPath:      taskInfo.Path,
		componentInitialVT: taskInfo.ComponentInitialVersionedTransition,

		// Validate the Ref only once it is accessed by the task's executor.
		validationFn: makeValidationFn(registrableTask, validate, taskAttributes, taskValue),
	}

	ctx = newContextWithOperationIntent(ctx, OperationIntentProgress)

	result := registrableTask.executeFn.Call([]reflect.Value{
		reflect.ValueOf(ctx),
		reflect.ValueOf(ref),
		reflect.ValueOf(taskAttributes),
		taskValue,
	})
	if !result[0].IsNil() {
		//nolint:revive // type cast result is unchecked
		return result[0].Interface().(error)
	}

	return nil
}

func (n *Node) ComponentByPath(
	chasmContext Context,
	path []string,
) (Component, error) {
	node, ok := n.findNode(path)
	if !ok {
		return nil, errComponentNotFound
	}

	if err := node.prepareComponentValue(chasmContext); err != nil {
		return nil, err
	}

	componentValue, ok := node.value.(Component)
	if !ok {
		return nil, serviceerror.NewInternalf(
			"component value is not of type Component: %v", reflect.TypeOf(node.value),
		)
	}

	return componentValue, nil
}

// makeValidationFn adapts the TaskValidator interface to the ComponentRef's
// validation callback format. Returns a validation function that wraps the
// given validation callback to be called before the RegistrableTask's registered
// validator callback. Intended for use to validate mutable state at access time.
func makeValidationFn(
	registrableTask *RegistrableTask,
	validate func(NodeBackend, Context, Component) error,
	taskAttributes TaskAttributes,
	taskValue reflect.Value,
) func(NodeBackend, Context, Component) error {
	return func(backend NodeBackend, ctx Context, component Component) error {
		// Call the provided validation callback.
		err := validate(backend, ctx, component)
		if err != nil {
			return err
		}

		// Call the TaskValidator interface.
		result := registrableTask.validateFn.Call([]reflect.Value{
			reflect.ValueOf(ctx),
			reflect.ValueOf(component),
			reflect.ValueOf(taskAttributes),
			taskValue,
		})

		// Handle err.
		if !result[1].IsNil() {
			//nolint:revive // type cast result is unchecked
			return result[1].Interface().(error)
		}

		// Handle bool result.
		if !result[0].Bool() {
			return errTaskNotValid
		}

		return nil
	}
}<|MERGE_RESOLUTION|>--- conflicted
+++ resolved
@@ -56,6 +56,8 @@
 // and the serialize the data at the very end of a transaction. So there will never base a case where value is synced with seralizedNode,
 // but not with children.
 //
+// To update this field, ALWAYS use setValueState() method.
+//
 // NOTE: This is a different concept from the IsDirty() method which is needed by MutableState implementation to determine
 // if the state in memory matches the state in DB.
 type valueState uint8
@@ -88,21 +90,7 @@
 		// Type of attributes controls the type of the node.
 		serializedNode *persistencespb.ChasmNode // serialized component | data | collection with metadata
 		value          any                       // deserialized component | data | map
-<<<<<<< HEAD
-
-		// valueState indicates if the value field and the persistence field serializedNode are in sync.
-		// If new value might be changed since it was deserialized and serialize method wasn't called yet, then valueState is valueStateNeedSerialize.
-		// If a node is constructed from the database, then valueState is valueStateNeedDeserialize.
-		// If serialize or deserialize method were called, then valueState is valueStateSynced, and next calls to them would be no-op.
-		//
-		// NOTE: This is a different concept from the IsDirty() method needed by MutableState which means
-		// if the state in memory matches the state in DB.
-		//
-		// To update this field, ALWAYS use setValueState() method.
-		valueState valueState
-=======
 		valueState     valueState
->>>>>>> b8b622fc
 
 		// Cached encoded path for this node.
 		// DO NOT read this field directly. Always use getEncodedPath() method to retrieve the encoded path.
@@ -142,20 +130,18 @@
 
 		taskValueCache map[*commonpb.DataBlob]reflect.Value
 
-<<<<<<< HEAD
 		// isActiveStateDirty is true if any user data is mutated.
 		// NOTE: this only captures active cluster's user data mutation.
 		// Replication logic (ApplySnapshot/Mutation) will not set this field.
-		// The flag is equivalent to checking if any node's valueState is valueStateNeedSerialize
+		// The flag is equivalent to checking if any node's valueState >= valueStateNeedSerialize
 		isActiveStateDirty bool
 
 		// Root component's search attributes and memo at the start of a transaction.
 		// They will be updated upon CloseTransaction() if they are changed.
 		currentSA   map[string]VisibilityValue
 		currentMemo map[string]VisibilityValue
-=======
+
 		needsPointerResolution bool
->>>>>>> b8b622fc
 	}
 
 	taskWithAttributes struct {
@@ -325,18 +311,14 @@
 ) {
 	root := n.root()
 	root.value = rootComponent
-<<<<<<< HEAD
-	root.setValueState(valueStateNeedSerialize)
+	root.setValueState(valueStateNeedSyncStructure)
 }
 
 func (n *Node) setValueState(state valueState) {
 	n.valueState = state
-	if state == valueStateNeedSerialize {
+	if state >= valueStateNeedSerialize {
 		n.isActiveStateDirty = true
 	}
-=======
-	root.valueState = valueStateNeedSyncStructure
->>>>>>> b8b622fc
 }
 
 // Component retrieves a component from the tree rooted at node n
@@ -473,11 +455,7 @@
 	// its value will be mutated and no longer in sync with the serializedNode.
 	_, componentCanBeMutated := chasmContext.(MutableContext)
 	if componentCanBeMutated {
-<<<<<<< HEAD
-		n.setValueState(valueStateNeedSerialize)
-=======
-		n.valueState = valueStateNeedSyncStructure
->>>>>>> b8b622fc
+		n.setValueState(valueStateNeedSyncStructure)
 	}
 
 	return nil
@@ -755,11 +733,7 @@
 			if collectionNode == nil {
 				collectionNode = newNode(n.nodeBase, n, field.name)
 				collectionNode.initSerializedCollectionNode()
-<<<<<<< HEAD
-				collectionNode.setValueState(valueStateNeedSerialize)
-=======
-				collectionNode.valueState = valueStateNeedSyncStructure
->>>>>>> b8b622fc
+				collectionNode.setValueState(valueStateNeedSyncStructure)
 				n.children[field.name] = collectionNode
 			}
 
@@ -804,13 +778,13 @@
 			if err := collectionNode.deleteChildren(collectionItemsToKeep); err != nil {
 				return err
 			}
-			collectionNode.valueState = min(valueStateNeedSerialize, collectionNode.valueState)
+			collectionNode.setValueState(min(valueStateNeedSerialize, collectionNode.valueState))
 			childrenToKeep[field.name] = struct{}{}
 		}
 	}
 
 	err := n.deleteChildren(childrenToKeep)
-	n.valueState = valueStateNeedSerialize
+	n.setValueState(valueStateNeedSerialize)
 
 	return err
 }
@@ -949,15 +923,11 @@
 		}
 		childNode.value = internal.value()
 		childNode.initSerializedNode(internal.fieldType())
-<<<<<<< HEAD
-		childNode.setValueState(valueStateNeedSerialize)
-=======
 		if internal.fieldType() == fieldTypeComponent {
-			childNode.valueState = valueStateNeedSyncStructure
+			childNode.setValueState(valueStateNeedSyncStructure)
 		} else {
-			childNode.valueState = valueStateNeedSerialize
-		}
->>>>>>> b8b622fc
+			childNode.setValueState(valueStateNeedSerialize)
+		}
 
 		n.children[fieldN] = childNode
 		internal.node = childNode
@@ -1458,8 +1428,7 @@
 
 	var visibilityNode *Node
 	for _, child := range n.children {
-		componentAttr := child.serializedNode.Metadata.GetComponentAttributes()
-		if componentAttr == nil {
+		if !child.isComponent() {
 			continue
 		}
 
@@ -1468,25 +1437,14 @@
 				visibilityNode = child
 				break
 			}
-		} else if componentAttr.Type == visibilityComponentFqType {
+		} else if child.serializedNode.Metadata.GetComponentAttributes().Type == visibilityComponentFqType {
 			visibilityNode = child
 			break
 		}
 	}
 
-<<<<<<< HEAD
 	if visibilityNode == nil {
 		return nil
-=======
-		visibility, ok := visComponent.(*Visibility)
-		if !ok {
-			return serviceerror.NewInternalf("expected visibility component for component with type %s, but got %T", visibilityComponentFqType, visComponent)
-		}
-		visibility.GenerateTask(mutableContext)
-
-		// we know structure won't change here, manually set the valueState to NeedSerialize
-		child.valueState = valueStateNeedSerialize
->>>>>>> b8b622fc
 	}
 
 	visComponent, err := visibilityNode.Component(immutableContext, ComponentRef{})
@@ -1917,14 +1875,11 @@
 	}
 
 	n.newTasks = make(map[any][]taskWithAttributes)
-<<<<<<< HEAD
 
 	n.isActiveStateDirty = false
-=======
 	n.immediatePureTasks = make(map[any][]taskWithAttributes)
 
 	n.needsPointerResolution = false
->>>>>>> b8b622fc
 }
 
 // Snapshot returns all nodes in the tree that have been modified after the given min versioned transition.
@@ -2256,15 +2211,7 @@
 // which need to be persisted to DB AND replicated to other clusters.
 // The result will be reset to false after a call to CloseTransaction().
 func (n *Node) IsStateDirty() bool {
-<<<<<<< HEAD
 	return n.isActiveStateDirty || len(n.mutation.UpdatedNodes) > 0 || len(n.mutation.DeletedNodes) > 0
-=======
-	if len(n.mutation.UpdatedNodes) > 0 || len(n.mutation.DeletedNodes) > 0 {
-		return true
-	}
-
-	return n.isValueDirty()
->>>>>>> b8b622fc
 }
 
 func (n *Node) IsStale(
@@ -2282,23 +2229,6 @@
 	)
 }
 
-<<<<<<< HEAD
-=======
-func (n *Node) isValueDirty() bool {
-	if n.valueState >= valueStateNeedSerialize {
-		return true
-	}
-
-	for _, childNode := range n.children {
-		if childNode.isValueDirty() {
-			return true
-		}
-	}
-
-	return false
-}
-
->>>>>>> b8b622fc
 func (n *Node) Terminate(
 	request TerminateComponentRequest,
 ) error {
