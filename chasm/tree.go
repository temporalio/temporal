--- conflicted
+++ resolved
@@ -1240,13 +1240,8 @@
 	for path, node := range n.andAllChildren() {
 		if node.value == component {
 			workflowKey := node.backend.GetWorkflowKey()
-<<<<<<< HEAD
 			return ComponentRef{
 				EntityKey: EntityKey{
-=======
-			ref := ComponentRef{
-				ExecutionKey: ExecutionKey{
->>>>>>> 0679c8a4
 					NamespaceID: workflowKey.NamespaceID,
 					BusinessID:  workflowKey.WorkflowID,
 					RunID:       workflowKey.RunID,
@@ -1254,18 +1249,10 @@
 				archetypeID: n.ArchetypeID(),
 				// TODO: Consider using node's LastUpdateVersionedTransition for checking staleness here.
 				// Using VersionedTransition of the entire tree might be too strict.
-<<<<<<< HEAD
 				entityLastUpdateVT: transitionhistory.CopyVersionedTransition(node.backend.CurrentVersionedTransition()),
 				componentPath:      path,
 				componentInitialVT: node.serializedNode.GetMetadata().GetInitialVersionedTransition(),
 			}, nil
-=======
-				executionLastUpdateVT: transitionhistory.CopyVersionedTransition(node.backend.CurrentVersionedTransition()),
-				componentPath:         path,
-				componentInitialVT:    node.serializedNode.GetMetadata().GetInitialVersionedTransition(),
-			}
-			return ref.Serialize(n.registry)
->>>>>>> 0679c8a4
 		}
 	}
 	return ComponentRef{}, errComponentNotFound
