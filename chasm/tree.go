--- conflicted
+++ resolved
@@ -1345,7 +1345,42 @@
 	return false
 }
 
-<<<<<<< HEAD
+func (n *Node) Terminate(
+	request TerminateComponentRequest,
+) error {
+	mutableContext := NewMutableContext(context.Background(), n.root())
+	component, err := n.Component(mutableContext, ComponentRef{})
+	if err != nil {
+		return err
+	}
+
+	_, err = component.Terminate(mutableContext, request)
+	if err != nil {
+		return err
+	}
+
+	n.terminated = true
+	return nil
+}
+
+func (n *Node) Archetype() string {
+	root := n.root()
+	if root.serializedNode == nil {
+		// Empty tree
+		return ""
+	}
+
+	// Root must have be a component.
+	return root.serializedNode.Metadata.GetComponentAttributes().Type
+}
+
+func (n *Node) root() *Node {
+	if n.parent == nil {
+		return n
+	}
+	return n.parent.root()
+}
+
 // isComponentTaskExpired returns true when the task's scheduled time is equal
 // or before the reference time. The caller should also make sure to account
 // for skew between the physical task queue and the database by adjusting
@@ -1404,42 +1439,6 @@
 	}
 
 	return nil
-=======
-func (n *Node) Terminate(
-	request TerminateComponentRequest,
-) error {
-	mutableContext := NewMutableContext(context.Background(), n.root())
-	component, err := n.Component(mutableContext, ComponentRef{})
-	if err != nil {
-		return err
-	}
-
-	_, err = component.Terminate(mutableContext, request)
-	if err != nil {
-		return err
-	}
-
-	n.terminated = true
-	return nil
-}
-
-func (n *Node) Archetype() string {
-	root := n.root()
-	if root.serializedNode == nil {
-		// Empty tree
-		return ""
-	}
-
-	// Root must have be a component.
-	return root.serializedNode.Metadata.GetComponentAttributes().Type
-}
-
-func (n *Node) root() *Node {
-	if n.parent == nil {
-		return n
-	}
-	return n.parent.root()
->>>>>>> 646f39a8
 }
 
 func newNode(
