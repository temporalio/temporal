--- conflicted
+++ resolved
@@ -7,19 +7,13 @@
 	persistencespb "go.temporal.io/server/api/persistence/v1"
 )
 
-<<<<<<< HEAD
 // ErrMalformedComponentRef is returned when component ref bytes cannot be deserialized.
 var ErrMalformedComponentRef = serviceerror.NewInvalidArgument("malformed component ref")
 
 // ErrInvalidComponentRef is returned when component ref bytes deserialize to an invalid component ref.
 var ErrInvalidComponentRef = serviceerror.NewInvalidArgument("invalid component ref")
 
-var defaultShardingFn = func(key EntityKey) string { return key.NamespaceID + "_" + key.BusinessID }
-=======
-var (
-	defaultShardingFn = func(key ExecutionKey) string { return key.NamespaceID + "_" + key.BusinessID }
-)
->>>>>>> 0679c8a4
+var defaultShardingFn = func(key ExecutionKey) string { return key.NamespaceID + "_" + key.BusinessID }
 
 // ExecutionKey uniquely identifies a CHASM execution in the system.
 type ExecutionKey struct {
