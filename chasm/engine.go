--- conflicted
+++ resolved
@@ -7,11 +7,7 @@
 )
 
 type Engine interface {
-<<<<<<< HEAD
-	newInstance(
-=======
 	newEntity(
->>>>>>> a5ed8eee
 		context.Context,
 		ComponentRef,
 		func(MutableContext) (Component, error),
