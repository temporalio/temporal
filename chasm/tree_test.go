--- conflicted
+++ resolved
@@ -1594,18 +1594,12 @@
 }
 
 func (s *nodeSuite) TestRef() {
-<<<<<<< HEAD
-	tv := testvars.New(s.T())
-	workflowKey := tv.Any().WorkflowKey()
-	executionKey := ExecutionKey{
-=======
 	workflowKey := definition.NewWorkflowKey(
 		primitives.NewUUID().String(),
 		primitives.NewUUID().String(),
 		primitives.NewUUID().String(),
 	)
-	entityKey := EntityKey{
->>>>>>> a288d1e4
+	executionKey := ExecutionKey{
 		NamespaceID: workflowKey.NamespaceID,
 		BusinessID:  workflowKey.WorkflowID,
 		RunID:       workflowKey.RunID,
