--- conflicted
+++ resolved
@@ -4,11 +4,8 @@
 	"fmt"
 	"reflect"
 
-<<<<<<< HEAD
 	"github.com/dgryski/go-farm"
-=======
 	enumspb "go.temporal.io/api/enums/v1"
->>>>>>> e4d418cf
 )
 
 type (
@@ -69,20 +66,6 @@
 	}
 }
 
-<<<<<<< HEAD
-func (rc *RegistrableComponent) registerToLibrary(
-	library namer,
-) (string, uint32, error) {
-	if rc.library != nil {
-		return "", 0, fmt.Errorf("component %s is already registered in library %s", rc.componentType, rc.library.Name())
-	}
-
-	rc.library = library
-
-	fqn := rc.fqType()
-	rc.componentID = generateTypeID(fqn)
-	return fqn, rc.componentID, nil
-=======
 func WithSearchAttributes(
 	searchAttributes ...SearchAttribute,
 ) RegistrableComponentOption {
@@ -115,7 +98,20 @@
 			rc.searchAttributesMapper.saTypeMap[field] = valueType
 		}
 	}
->>>>>>> e4d418cf
+}
+
+func (rc *RegistrableComponent) registerToLibrary(
+	library namer,
+) (string, uint32, error) {
+	if rc.library != nil {
+		return "", 0, fmt.Errorf("component %s is already registered in library %s", rc.componentType, rc.library.Name())
+	}
+
+	rc.library = library
+
+	fqn := rc.fqType()
+	rc.componentID = generateTypeID(fqn)
+	return fqn, rc.componentID, nil
 }
 
 // fqType returns the fully qualified name of the component, which is a combination of
