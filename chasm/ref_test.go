package chasm

import (
	"math/rand"
	"reflect"
	"testing"

	"github.com/stretchr/testify/require"
	"github.com/stretchr/testify/suite"
	persistencespb "go.temporal.io/server/api/persistence/v1"
	"go.temporal.io/server/common/log"
	"go.temporal.io/server/common/primitives"
	"go.temporal.io/server/common/testing/protorequire"
	"go.uber.org/mock/gomock"
)

type componentRefSuite struct {
	suite.Suite
	*require.Assertions
	protorequire.ProtoAssertions

	controller *gomock.Controller

	registry *Registry
}

func TestComponentRefSuite(t *testing.T) {
	suite.Run(t, new(componentRefSuite))
}

func (s *componentRefSuite) SetupTest() {
	// Do this in SetupSubTest() as well, if we have sub tests in this suite.
	s.Assertions = require.New(s.T())
	s.ProtoAssertions = protorequire.New(s.T())

	s.controller = gomock.NewController(s.T())

	s.registry = NewRegistry(log.NewTestLogger())
	err := s.registry.Register(newTestLibrary(s.controller))
	s.NoError(err)
}

func (s *componentRefSuite) TestArchetypeID() {
<<<<<<< HEAD
	tv := testvars.New(s.T())
	executionKey := ExecutionKey{
		tv.NamespaceID().String(),
		tv.WorkflowID(),
		tv.RunID(),
=======
	entityKey := EntityKey{
		NamespaceID: primitives.NewUUID().String(),
		BusinessID:  primitives.NewUUID().String(),
		EntityID:    primitives.NewUUID().String(),
>>>>>>> a288d1e4
	}
	ref := NewComponentRef[*TestComponent](executionKey)

	archetypeID, err := ref.ArchetypeID(s.registry)
	s.NoError(err)

	rc, ok := s.registry.ComponentOf(reflect.TypeFor[*TestComponent]())
	s.True(ok)

	s.Equal(rc.componentID, archetypeID)
}

func (s *componentRefSuite) TestShardingKey() {
<<<<<<< HEAD
	tv := testvars.New(s.T())
	executionKey := ExecutionKey{
		tv.NamespaceID().String(),
		tv.WorkflowID(),
		tv.RunID(),
=======
	entityKey := EntityKey{
		NamespaceID: primitives.NewUUID().String(),
		BusinessID:  primitives.NewUUID().String(),
		EntityID:    primitives.NewUUID().String(),
>>>>>>> a288d1e4
	}
	ref := NewComponentRef[*TestComponent](executionKey)

	shardingKey, err := ref.ShardingKey(s.registry)
	s.NoError(err)

	rc, ok := s.registry.ComponentOf(reflect.TypeFor[*TestComponent]())
	s.True(ok)

	s.Equal(rc.shardingFn(executionKey), shardingKey)
}

func (s *componentRefSuite) TestSerializeDeserialize() {
<<<<<<< HEAD
	tv := testvars.New(s.T())
	executionKey := ExecutionKey{
		tv.NamespaceID().String(),
		tv.WorkflowID(),
		tv.RunID(),
	}
	ref := ComponentRef{
		ExecutionKey:    executionKey,
		executionGoType: reflect.TypeFor[*TestComponent](),
		executionLastUpdateVT: &persistencespb.VersionedTransition{
			NamespaceFailoverVersion: tv.Namespace().FailoverVersion(),
			TransitionCount:          tv.Any().Int64(),
=======
	entityKey := EntityKey{
		NamespaceID: primitives.NewUUID().String(),
		BusinessID:  primitives.NewUUID().String(),
		EntityID:    primitives.NewUUID().String(),
	}
	ref := ComponentRef{
		EntityKey:    entityKey,
		entityGoType: reflect.TypeFor[*TestComponent](),
		entityLastUpdateVT: &persistencespb.VersionedTransition{
			NamespaceFailoverVersion: rand.Int63(),
			TransitionCount:          rand.Int63(),
>>>>>>> a288d1e4
		},
		componentPath: []string{primitives.NewUUID().String(), primitives.NewUUID().String()},
		componentInitialVT: &persistencespb.VersionedTransition{
			NamespaceFailoverVersion: rand.Int63(),
			TransitionCount:          rand.Int63(),
		},
	}

	serializedRef, err := ref.Serialize(s.registry)
	s.NoError(err)

	deserializedRef, err := DeserializeComponentRef(serializedRef)
	s.NoError(err)

	s.ProtoEqual(ref.executionLastUpdateVT, deserializedRef.executionLastUpdateVT)
	s.ProtoEqual(ref.componentInitialVT, deserializedRef.componentInitialVT)

	rootRc, ok := s.registry.ComponentFor(&TestComponent{})
	s.True(ok)
	s.Equal(rootRc.componentID, deserializedRef.archetypeID)

	s.Equal(ref.ExecutionKey, deserializedRef.ExecutionKey)
	s.Equal(ref.componentPath, deserializedRef.componentPath)
}<|MERGE_RESOLUTION|>--- conflicted
+++ resolved
@@ -41,18 +41,10 @@
 }
 
 func (s *componentRefSuite) TestArchetypeID() {
-<<<<<<< HEAD
-	tv := testvars.New(s.T())
 	executionKey := ExecutionKey{
-		tv.NamespaceID().String(),
-		tv.WorkflowID(),
-		tv.RunID(),
-=======
-	entityKey := EntityKey{
 		NamespaceID: primitives.NewUUID().String(),
 		BusinessID:  primitives.NewUUID().String(),
-		EntityID:    primitives.NewUUID().String(),
->>>>>>> a288d1e4
+		RunID:       primitives.NewUUID().String(),
 	}
 	ref := NewComponentRef[*TestComponent](executionKey)
 
@@ -66,18 +58,10 @@
 }
 
 func (s *componentRefSuite) TestShardingKey() {
-<<<<<<< HEAD
-	tv := testvars.New(s.T())
 	executionKey := ExecutionKey{
-		tv.NamespaceID().String(),
-		tv.WorkflowID(),
-		tv.RunID(),
-=======
-	entityKey := EntityKey{
 		NamespaceID: primitives.NewUUID().String(),
 		BusinessID:  primitives.NewUUID().String(),
-		EntityID:    primitives.NewUUID().String(),
->>>>>>> a288d1e4
+		RunID:       primitives.NewUUID().String(),
 	}
 	ref := NewComponentRef[*TestComponent](executionKey)
 
@@ -91,32 +75,17 @@
 }
 
 func (s *componentRefSuite) TestSerializeDeserialize() {
-<<<<<<< HEAD
-	tv := testvars.New(s.T())
 	executionKey := ExecutionKey{
-		tv.NamespaceID().String(),
-		tv.WorkflowID(),
-		tv.RunID(),
+		NamespaceID: primitives.NewUUID().String(),
+		BusinessID:  primitives.NewUUID().String(),
+		RunID:       primitives.NewUUID().String(),
 	}
 	ref := ComponentRef{
 		ExecutionKey:    executionKey,
 		executionGoType: reflect.TypeFor[*TestComponent](),
 		executionLastUpdateVT: &persistencespb.VersionedTransition{
-			NamespaceFailoverVersion: tv.Namespace().FailoverVersion(),
-			TransitionCount:          tv.Any().Int64(),
-=======
-	entityKey := EntityKey{
-		NamespaceID: primitives.NewUUID().String(),
-		BusinessID:  primitives.NewUUID().String(),
-		EntityID:    primitives.NewUUID().String(),
-	}
-	ref := ComponentRef{
-		EntityKey:    entityKey,
-		entityGoType: reflect.TypeFor[*TestComponent](),
-		entityLastUpdateVT: &persistencespb.VersionedTransition{
 			NamespaceFailoverVersion: rand.Int63(),
 			TransitionCount:          rand.Int63(),
->>>>>>> a288d1e4
 		},
 		componentPath: []string{primitives.NewUUID().String(), primitives.NewUUID().String()},
 		componentInitialVT: &persistencespb.VersionedTransition{
