package chasm

import (
	"context"
	"sync"
	"time"
)

// MockContext is a mock implementation of [Context].
type MockContext struct {
<<<<<<< HEAD
	HandleExecutionKey  func() EntityKey
	HandleNow           func(component Component) time.Time
	HandleRef           func(component Component) ([]byte, error)
	HandleStructuredRef func(component Component) (ComponentRef, error)
=======
	HandleExecutionKey func() ExecutionKey
	HandleNow          func(component Component) time.Time
	HandleRef          func(component Component) ([]byte, error)
>>>>>>> 0679c8a4
}

func (c *MockContext) getContext() context.Context {
	return nil
}

func (c *MockContext) Now(cmp Component) time.Time {
	if c.HandleNow != nil {
		return c.HandleNow(cmp)
	}
	return time.Now()
}

func (c *MockContext) Ref(cmp Component) ([]byte, error) {
	if c.HandleRef != nil {
		return c.HandleRef(cmp)
	}
	return nil, nil
}

<<<<<<< HEAD
func (c *MockContext) structuredRef(cmp Component) (ComponentRef, error) {
	if c.HandleStructuredRef != nil {
		return c.HandleStructuredRef(cmp)
	}
	return ComponentRef{}, nil
}

func (c *MockContext) ExecutionKey() EntityKey {
=======
func (c *MockContext) ExecutionKey() ExecutionKey {
>>>>>>> 0679c8a4
	if c.HandleExecutionKey != nil {
		return c.HandleExecutionKey()
	}
	return ExecutionKey{}
}

// MockMutableContext is a mock implementation of [MutableContext] that records added tasks for inspection in
// tests.
type MockMutableContext struct {
	MockContext

	mu    sync.Mutex
	Tasks []MockTask
}

func (c *MockMutableContext) AddTask(component Component, attributes TaskAttributes, payload any) {
	c.mu.Lock()
	defer c.mu.Unlock()
	c.Tasks = append(c.Tasks, MockTask{component, attributes, payload})
}

type MockTask struct {
	Component  Component
	Attributes TaskAttributes
	Payload    any
}<|MERGE_RESOLUTION|>--- conflicted
+++ resolved
@@ -8,16 +8,9 @@
 
 // MockContext is a mock implementation of [Context].
 type MockContext struct {
-<<<<<<< HEAD
-	HandleExecutionKey  func() EntityKey
-	HandleNow           func(component Component) time.Time
-	HandleRef           func(component Component) ([]byte, error)
-	HandleStructuredRef func(component Component) (ComponentRef, error)
-=======
 	HandleExecutionKey func() ExecutionKey
 	HandleNow          func(component Component) time.Time
 	HandleRef          func(component Component) ([]byte, error)
->>>>>>> 0679c8a4
 }
 
 func (c *MockContext) getContext() context.Context {
@@ -38,18 +31,7 @@
 	return nil, nil
 }
 
-<<<<<<< HEAD
-func (c *MockContext) structuredRef(cmp Component) (ComponentRef, error) {
-	if c.HandleStructuredRef != nil {
-		return c.HandleStructuredRef(cmp)
-	}
-	return ComponentRef{}, nil
-}
-
-func (c *MockContext) ExecutionKey() EntityKey {
-=======
 func (c *MockContext) ExecutionKey() ExecutionKey {
->>>>>>> 0679c8a4
 	if c.HandleExecutionKey != nil {
 		return c.HandleExecutionKey()
 	}
