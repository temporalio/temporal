package chasm

import (
	"context"
	"strings"

	"go.temporal.io/server/common/log"
	"go.temporal.io/server/common/metrics"
	"google.golang.org/grpc"
)

const chasmRequestPrefix = "/temporal.server.chasm"

<<<<<<< HEAD
// ChasmRequestEngineInterceptor Interceptor that intercepts RPC requests,
// detects CHASM-specific calls and does additional boilerplate processing before
// handing off. Visibility is injected separately with
// ChasmRequestVisibilityInterceptor.
type ChasmRequestEngineInterceptor struct {
=======
// ChasmEngineInterceptor Interceptor that intercepts RPC requests,
// detects CHASM-specific calls and does additional boilerplate processing before
// handing off. Visibility is injected separately with
// ChasmVisibilityInterceptor.
type ChasmEngineInterceptor struct {
>>>>>>> 9ce93da1
	engine         Engine
	logger         log.Logger
	metricsHandler metrics.Handler
}

<<<<<<< HEAD
var _ grpc.UnaryServerInterceptor = (*ChasmRequestEngineInterceptor)(nil).Intercept

func (i *ChasmRequestEngineInterceptor) Intercept(
=======
func (i *ChasmEngineInterceptor) Intercept(
>>>>>>> 9ce93da1
	ctx context.Context,
	req interface{},
	info *grpc.UnaryServerInfo,
	handler grpc.UnaryHandler,
) (resp interface{}, retError error) {
	if strings.HasPrefix(info.FullMethod, chasmRequestPrefix) {
		defer metrics.CapturePanic(i.logger, i.metricsHandler, &retError)
	}

	ctx = NewEngineContext(ctx, i.engine)
	return handler(ctx, req)
}

<<<<<<< HEAD
func ChasmRequestEngineInterceptorProvider(
	engine Engine,
	logger log.Logger,
	metricsHandler metrics.Handler,
) *ChasmRequestEngineInterceptor {
	return &ChasmRequestEngineInterceptor{
=======
func ChasmEngineInterceptorProvider(
	engine Engine,
	logger log.Logger,
	metricsHandler metrics.Handler,
) *ChasmEngineInterceptor {
	return &ChasmEngineInterceptor{
>>>>>>> 9ce93da1
		engine:         engine,
		logger:         logger,
		metricsHandler: metricsHandler,
	}
}

<<<<<<< HEAD
// ChasmRequestVisibilityInterceptor intercepts RPC requests and adds the CHASM
// VisibilityManager to their context.
type ChasmRequestVisibilityInterceptor struct {
	visibilityMgr VisibilityManager
}

var _ grpc.UnaryServerInterceptor = (*ChasmRequestVisibilityInterceptor)(nil).Intercept

func (i *ChasmRequestVisibilityInterceptor) Intercept(
=======
// ChasmVisibilityInterceptor intercepts RPC requests and adds the CHASM
// VisibilityManager to their context.
type ChasmVisibilityInterceptor struct {
	visibilityMgr VisibilityManager
}

func (i *ChasmVisibilityInterceptor) Intercept(
>>>>>>> 9ce93da1
	ctx context.Context,
	req interface{},
	info *grpc.UnaryServerInfo,
	handler grpc.UnaryHandler,
) (resp interface{}, retError error) {
	ctx = NewVisibilityManagerContext(ctx, i.visibilityMgr)
	return handler(ctx, req)
}

<<<<<<< HEAD
func ChasmRequestVisibilityInterceptorProvider(visibilityMgr VisibilityManager) *ChasmRequestVisibilityInterceptor {
	return &ChasmRequestVisibilityInterceptor{
=======
func ChasmVisibilityInterceptorProvider(visibilityMgr VisibilityManager) *ChasmVisibilityInterceptor {
	return &ChasmVisibilityInterceptor{
>>>>>>> 9ce93da1
		visibilityMgr: visibilityMgr,
	}
}<|MERGE_RESOLUTION|>--- conflicted
+++ resolved
@@ -11,31 +11,17 @@
 
 const chasmRequestPrefix = "/temporal.server.chasm"
 
-<<<<<<< HEAD
-// ChasmRequestEngineInterceptor Interceptor that intercepts RPC requests,
-// detects CHASM-specific calls and does additional boilerplate processing before
-// handing off. Visibility is injected separately with
-// ChasmRequestVisibilityInterceptor.
-type ChasmRequestEngineInterceptor struct {
-=======
 // ChasmEngineInterceptor Interceptor that intercepts RPC requests,
 // detects CHASM-specific calls and does additional boilerplate processing before
 // handing off. Visibility is injected separately with
 // ChasmVisibilityInterceptor.
 type ChasmEngineInterceptor struct {
->>>>>>> 9ce93da1
 	engine         Engine
 	logger         log.Logger
 	metricsHandler metrics.Handler
 }
 
-<<<<<<< HEAD
-var _ grpc.UnaryServerInterceptor = (*ChasmRequestEngineInterceptor)(nil).Intercept
-
-func (i *ChasmRequestEngineInterceptor) Intercept(
-=======
 func (i *ChasmEngineInterceptor) Intercept(
->>>>>>> 9ce93da1
 	ctx context.Context,
 	req interface{},
 	info *grpc.UnaryServerInfo,
@@ -49,38 +35,18 @@
 	return handler(ctx, req)
 }
 
-<<<<<<< HEAD
-func ChasmRequestEngineInterceptorProvider(
-	engine Engine,
-	logger log.Logger,
-	metricsHandler metrics.Handler,
-) *ChasmRequestEngineInterceptor {
-	return &ChasmRequestEngineInterceptor{
-=======
 func ChasmEngineInterceptorProvider(
 	engine Engine,
 	logger log.Logger,
 	metricsHandler metrics.Handler,
 ) *ChasmEngineInterceptor {
 	return &ChasmEngineInterceptor{
->>>>>>> 9ce93da1
 		engine:         engine,
 		logger:         logger,
 		metricsHandler: metricsHandler,
 	}
 }
 
-<<<<<<< HEAD
-// ChasmRequestVisibilityInterceptor intercepts RPC requests and adds the CHASM
-// VisibilityManager to their context.
-type ChasmRequestVisibilityInterceptor struct {
-	visibilityMgr VisibilityManager
-}
-
-var _ grpc.UnaryServerInterceptor = (*ChasmRequestVisibilityInterceptor)(nil).Intercept
-
-func (i *ChasmRequestVisibilityInterceptor) Intercept(
-=======
 // ChasmVisibilityInterceptor intercepts RPC requests and adds the CHASM
 // VisibilityManager to their context.
 type ChasmVisibilityInterceptor struct {
@@ -88,7 +54,6 @@
 }
 
 func (i *ChasmVisibilityInterceptor) Intercept(
->>>>>>> 9ce93da1
 	ctx context.Context,
 	req interface{},
 	info *grpc.UnaryServerInfo,
@@ -98,13 +63,8 @@
 	return handler(ctx, req)
 }
 
-<<<<<<< HEAD
-func ChasmRequestVisibilityInterceptorProvider(visibilityMgr VisibilityManager) *ChasmRequestVisibilityInterceptor {
-	return &ChasmRequestVisibilityInterceptor{
-=======
 func ChasmVisibilityInterceptorProvider(visibilityMgr VisibilityManager) *ChasmVisibilityInterceptor {
 	return &ChasmVisibilityInterceptor{
->>>>>>> 9ce93da1
 		visibilityMgr: visibilityMgr,
 	}
 }