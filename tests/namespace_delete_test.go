// The MIT License
//
// Copyright (c) 2020 Temporal Technologies Inc.  All rights reserved.
//
// Copyright (c) 2020 Uber Technologies, Inc.
//
// Permission is hereby granted, free of charge, to any person obtaining a copy
// of this software and associated documentation files (the "Software"), to deal
// in the Software without restriction, including without limitation the rights
// to use, copy, modify, merge, publish, distribute, sublicense, and/or sell
// copies of the Software, and to permit persons to whom the Software is
// furnished to do so, subject to the following conditions:
//
// The above copyright notice and this permission notice shall be included in
// all copies or substantial portions of the Software.
//
// THE SOFTWARE IS PROVIDED "AS IS", WITHOUT WARRANTY OF ANY KIND, EXPRESS OR
// IMPLIED, INCLUDING BUT NOT LIMITED TO THE WARRANTIES OF MERCHANTABILITY,
// FITNESS FOR A PARTICULAR PURPOSE AND NONINFRINGEMENT. IN NO EVENT SHALL THE
// AUTHORS OR COPYRIGHT HOLDERS BE LIABLE FOR ANY CLAIM, DAMAGES OR OTHER
// LIABILITY, WHETHER IN AN ACTION OF CONTRACT, TORT OR OTHERWISE, ARISING FROM,
// OUT OF OR IN CONNECTION WITH THE SOFTWARE OR THE USE OR OTHER DEALINGS IN
// THE SOFTWARE.

package tests

import (
	"flag"
	"testing"

	"github.com/stretchr/testify/suite"
<<<<<<< HEAD
	commonpb "go.temporal.io/api/common/v1"
	enumspb "go.temporal.io/api/enums/v1"
	"go.temporal.io/api/operatorservice/v1"
	"go.temporal.io/api/serviceerror"
	taskqueuepb "go.temporal.io/api/taskqueue/v1"
	"go.temporal.io/api/workflowservice/v1"
	"google.golang.org/protobuf/types/known/durationpb"

	"go.temporal.io/server/api/adminservice/v1"
	"go.temporal.io/server/common"
	"go.temporal.io/server/common/backoff"
	"go.temporal.io/server/common/dynamicconfig"
	"go.temporal.io/server/common/log"
	"go.temporal.io/server/common/persistence"
	"go.temporal.io/server/common/rpc"
)

type (
	namespaceTestSuite struct {
		*require.Assertions
		suite.Suite

		testClusterFactory TestClusterFactory

		frontendClient workflowservice.WorkflowServiceClient
		adminClient    adminservice.AdminServiceClient
		operatorClient operatorservice.OperatorServiceClient

		cluster       *TestCluster
		clusterConfig *TestClusterConfig
		logger        log.Logger
	}
=======
>>>>>>> 7f59d824
)

func TestNamespaceSuite(t *testing.T) {
	flag.Parse()
	suite.Run(t, &namespaceTestSuite{})
<<<<<<< HEAD
}

func dynamicConfig() map[dynamicconfig.Key]interface{} {
	return map[dynamicconfig.Key]interface{}{
		dynamicconfig.DeleteNamespaceDeleteActivityRPS: 1000,
	}
}

func (s *namespaceTestSuite) SetupSuite() {
	s.logger = log.NewTestLogger()
	s.testClusterFactory = NewTestClusterFactory()

	if UsingSQLAdvancedVisibility() {
		var err error
		s.clusterConfig, err = GetTestClusterConfig("testdata/cluster.yaml")
		s.Require().NoError(err)
		s.logger.Info(fmt.Sprintf("Running delete namespace tests with %s/%s persistence", TestFlags.PersistenceType, TestFlags.PersistenceDriver))
	} else {
		var err error
		// Elasticsearch is needed to test advanced visibility code path in reclaim resources workflow.
		s.clusterConfig, err = GetTestClusterConfig("testdata/es_cluster.yaml")
		s.Require().NoError(err)
		s.logger.Info("Running delete namespace tests with Elasticsearch persistence")
	}

	s.clusterConfig.DynamicConfigOverrides = dynamicConfig()

	cluster, err := s.testClusterFactory.NewCluster(s.T(), s.clusterConfig, s.logger)
	s.Require().NoError(err)
	s.cluster = cluster
	s.frontendClient = s.cluster.GetFrontendClient()
	s.adminClient = s.cluster.GetAdminClient()
	s.operatorClient = s.cluster.GetOperatorClient()
}

func (s *namespaceTestSuite) TearDownSuite() {
	s.cluster.TearDownCluster()
}

func (s *namespaceTestSuite) SetupTest() {
	// Have to define our overridden assertions in the test setup. If we did it earlier, s.T() will return nil
	s.Assertions = require.New(s.T())
}

func (s *namespaceTestSuite) Test_NamespaceDelete_Empty() {
	ctx, cancel := rpc.NewContextWithTimeoutAndVersionHeaders(10000 * time.Second)
	defer cancel()

	retention := 24 * time.Hour
	_, err := s.frontendClient.RegisterNamespace(ctx, &workflowservice.RegisterNamespaceRequest{
		Namespace:                        "ns_name_san_diego",
		Description:                      "Namespace to delete",
		WorkflowExecutionRetentionPeriod: durationpb.New(retention),
		HistoryArchivalState:             enumspb.ARCHIVAL_STATE_DISABLED,
		VisibilityArchivalState:          enumspb.ARCHIVAL_STATE_DISABLED,
	})
	s.NoError(err)

	descResp, err := s.frontendClient.DescribeNamespace(ctx, &workflowservice.DescribeNamespaceRequest{
		Namespace: "ns_name_san_diego",
	})
	s.NoError(err)
	nsID := descResp.GetNamespaceInfo().GetId()

	delResp, err := s.operatorClient.DeleteNamespace(ctx, &operatorservice.DeleteNamespaceRequest{
		Namespace: "ns_name_san_diego",
	})
	s.NoError(err)
	s.Equal("ns_name_san_diego-deleted-"+nsID[:5], delResp.GetDeletedNamespace())

	descResp2, err := s.frontendClient.DescribeNamespace(ctx, &workflowservice.DescribeNamespaceRequest{
		Id: nsID,
	})
	s.NoError(err)
	s.Equal(enumspb.NAMESPACE_STATE_DELETED, descResp2.GetNamespaceInfo().GetState())

	namespaceExistsOp := func() error {
		_, err := s.frontendClient.DescribeNamespace(ctx, &workflowservice.DescribeNamespaceRequest{
			Id: nsID,
		})
		var notFound *serviceerror.NamespaceNotFound
		if errors.As(err, &notFound) {
			return nil
		}
		return errors.New("namespace still exists")
	}

	namespaceExistsPolicy := backoff.NewExponentialRetryPolicy(time.Second).
		WithBackoffCoefficient(1).
		WithExpirationInterval(30 * time.Second)

	err = backoff.ThrottleRetry(namespaceExistsOp, namespaceExistsPolicy, func(_ error) bool { return true })
	s.NoError(err)
}

func (s *namespaceTestSuite) Test_NamespaceDelete_Empty_WithID() {
	ctx, cancel := rpc.NewContextWithTimeoutAndVersionHeaders(10000 * time.Second)
	defer cancel()

	retention := 24 * time.Hour
	_, err := s.frontendClient.RegisterNamespace(ctx, &workflowservice.RegisterNamespaceRequest{
		Namespace:                        "ns_name_san_diego",
		Description:                      "Namespace to delete",
		WorkflowExecutionRetentionPeriod: durationpb.New(retention),
		HistoryArchivalState:             enumspb.ARCHIVAL_STATE_DISABLED,
		VisibilityArchivalState:          enumspb.ARCHIVAL_STATE_DISABLED,
	})
	s.NoError(err)

	descResp, err := s.frontendClient.DescribeNamespace(ctx, &workflowservice.DescribeNamespaceRequest{
		Namespace: "ns_name_san_diego",
	})
	s.NoError(err)
	nsID := descResp.GetNamespaceInfo().GetId()

	delResp, err := s.operatorClient.DeleteNamespace(ctx, &operatorservice.DeleteNamespaceRequest{
		NamespaceId: nsID,
	})
	s.NoError(err)
	s.Equal("ns_name_san_diego-deleted-"+nsID[:5], delResp.GetDeletedNamespace())

	descResp2, err := s.frontendClient.DescribeNamespace(ctx, &workflowservice.DescribeNamespaceRequest{
		Id: nsID,
	})
	s.NoError(err)
	s.Equal(enumspb.NAMESPACE_STATE_DELETED, descResp2.GetNamespaceInfo().GetState())

	namespaceExistsOp := func() error {
		_, err := s.frontendClient.DescribeNamespace(ctx, &workflowservice.DescribeNamespaceRequest{
			Id: nsID,
		})
		var notFound *serviceerror.NamespaceNotFound
		if errors.As(err, &notFound) {
			return nil
		}
		return errors.New("namespace still exists")
	}

	namespaceExistsPolicy := backoff.NewExponentialRetryPolicy(time.Second).
		WithBackoffCoefficient(1).
		WithExpirationInterval(30 * time.Second)

	err = backoff.ThrottleRetry(namespaceExistsOp, namespaceExistsPolicy, func(_ error) bool { return true })
	s.NoError(err)
}

func (s *namespaceTestSuite) Test_NamespaceDelete_WithNameAndID() {
	ctx, cancel := rpc.NewContextWithTimeoutAndVersionHeaders(10000 * time.Second)
	defer cancel()

	retention := 24 * time.Hour
	_, err := s.frontendClient.RegisterNamespace(ctx, &workflowservice.RegisterNamespaceRequest{
		Namespace:                        "ns_name_san_diego",
		Description:                      "Namespace to delete",
		WorkflowExecutionRetentionPeriod: durationpb.New(retention),
		HistoryArchivalState:             enumspb.ARCHIVAL_STATE_DISABLED,
		VisibilityArchivalState:          enumspb.ARCHIVAL_STATE_DISABLED,
	})
	s.NoError(err)

	descResp, err := s.frontendClient.DescribeNamespace(ctx, &workflowservice.DescribeNamespaceRequest{
		Namespace: "ns_name_san_diego",
	})
	s.NoError(err)
	nsID := descResp.GetNamespaceInfo().GetId()

	_, err = s.operatorClient.DeleteNamespace(ctx, &operatorservice.DeleteNamespaceRequest{
		Namespace:   "ns_name_san_diego",
		NamespaceId: nsID,
	})
	s.EqualError(err, "Only one of namespace name or Id should be set on request.")
}

func (s *namespaceTestSuite) Test_NamespaceDelete_WithWorkflows() {
	ctx, cancel := rpc.NewContextWithTimeoutAndVersionHeaders(10000 * time.Second)
	defer cancel()

	retention := 24 * time.Hour
	_, err := s.frontendClient.RegisterNamespace(ctx, &workflowservice.RegisterNamespaceRequest{
		Namespace:                        "ns_name_seattle",
		Description:                      "Namespace to delete",
		WorkflowExecutionRetentionPeriod: durationpb.New(retention),
		HistoryArchivalState:             enumspb.ARCHIVAL_STATE_DISABLED,
		VisibilityArchivalState:          enumspb.ARCHIVAL_STATE_DISABLED,
	})
	s.NoError(err)

	descResp, err := s.frontendClient.DescribeNamespace(ctx, &workflowservice.DescribeNamespaceRequest{
		Namespace: "ns_name_seattle",
	})
	s.NoError(err)
	nsID := descResp.GetNamespaceInfo().GetId()

	// Start few workflow executions.
	var executions []*commonpb.WorkflowExecution
	for i := 0; i < 100; i++ {
		wid := "wf_id_" + strconv.Itoa(i)
		resp, err := s.frontendClient.StartWorkflowExecution(ctx, &workflowservice.StartWorkflowExecutionRequest{
			RequestId:    uuid.New(),
			Namespace:    "ns_name_seattle",
			WorkflowId:   wid,
			WorkflowType: &commonpb.WorkflowType{Name: "workflowTypeName"},
			TaskQueue:    &taskqueuepb.TaskQueue{Name: "taskQueueName", Kind: enumspb.TASK_QUEUE_KIND_NORMAL},
		})
		s.NoError(err)
		executions = append(executions, &commonpb.WorkflowExecution{
			WorkflowId: wid,
			RunId:      resp.GetRunId(),
		})
	}

	// Terminate some workflow executions.
	for _, execution := range executions[:30] {
		_, err = s.frontendClient.TerminateWorkflowExecution(ctx, &workflowservice.TerminateWorkflowExecutionRequest{
			Namespace:         "ns_name_seattle",
			WorkflowExecution: execution,
		})
		s.NoError(err)
	}

	delResp, err := s.operatorClient.DeleteNamespace(ctx, &operatorservice.DeleteNamespaceRequest{
		Namespace: "ns_name_seattle",
	})
	s.NoError(err)
	s.Equal("ns_name_seattle-deleted-"+nsID[:5], delResp.GetDeletedNamespace())

	descResp2, err := s.frontendClient.DescribeNamespace(ctx, &workflowservice.DescribeNamespaceRequest{
		Id: nsID,
	})
	s.NoError(err)
	s.Equal(enumspb.NAMESPACE_STATE_DELETED, descResp2.GetNamespaceInfo().GetState())

	s.Eventually(func() bool {
		_, err := s.frontendClient.DescribeNamespace(ctx, &workflowservice.DescribeNamespaceRequest{
			Id: nsID,
		})
		var notFound *serviceerror.NamespaceNotFound
		if !errors.As(err, &notFound) {
			return false // namespace still exists
		}

		for _, execution := range executions {
			_, err = s.frontendClient.DescribeWorkflowExecution(ctx, &workflowservice.DescribeWorkflowExecutionRequest{
				Namespace: "ns_name_seattle",
				Execution: &commonpb.WorkflowExecution{
					WorkflowId: execution.GetWorkflowId(),
				},
			})
			if !errors.As(err, &notFound) {
				return false // should never happen
			}
		}
		return true
	}, 20*time.Second, time.Second)
}

func (s *namespaceTestSuite) Test_NamespaceDelete_WithMissingWorkflows() {
	ctx, cancel := rpc.NewContextWithTimeoutAndVersionHeaders(10000 * time.Second)
	defer cancel()

	retention := 24 * time.Hour
	_, err := s.frontendClient.RegisterNamespace(ctx, &workflowservice.RegisterNamespaceRequest{
		Namespace:                        "ns_name_los_angeles",
		Description:                      "Namespace to delete",
		WorkflowExecutionRetentionPeriod: durationpb.New(retention),
		HistoryArchivalState:             enumspb.ARCHIVAL_STATE_DISABLED,
		VisibilityArchivalState:          enumspb.ARCHIVAL_STATE_DISABLED,
	})
	s.NoError(err)

	descResp, err := s.frontendClient.DescribeNamespace(ctx, &workflowservice.DescribeNamespaceRequest{
		Namespace: "ns_name_los_angeles",
	})
	s.NoError(err)
	nsID := descResp.GetNamespaceInfo().GetId()

	// Start few workflow executions.

	var executions []*commonpb.WorkflowExecution
	for i := 0; i < 10; i++ {
		wid := "wf_id_" + strconv.Itoa(i)
		resp, err := s.frontendClient.StartWorkflowExecution(ctx, &workflowservice.StartWorkflowExecutionRequest{
			RequestId:    uuid.New(),
			Namespace:    "ns_name_los_angeles",
			WorkflowId:   wid,
			WorkflowType: &commonpb.WorkflowType{Name: "workflowTypeName"},
			TaskQueue:    &taskqueuepb.TaskQueue{Name: "taskQueueName", Kind: enumspb.TASK_QUEUE_KIND_NORMAL},
		})
		s.NoError(err)
		executions = append(executions, &commonpb.WorkflowExecution{
			WorkflowId: wid,
			RunId:      resp.GetRunId(),
		})
	}

	// Delete some workflow executions from DB but not from visibility.
	// Every subsequent delete (from deleteexecutions.Workflow) from ES will take at least 1s due to bulk processor.
	for _, execution := range executions[0:5] {
		shardID := common.WorkflowIDToHistoryShard(
			nsID,
			execution.GetWorkflowId(),
			s.clusterConfig.HistoryConfig.NumHistoryShards,
		)

		err = s.cluster.GetExecutionManager().DeleteWorkflowExecution(ctx, &persistence.DeleteWorkflowExecutionRequest{
			ShardID:     shardID,
			NamespaceID: nsID,
			WorkflowID:  execution.GetWorkflowId(),
			RunID:       execution.GetRunId(),
		})
		s.NoError(err)
	}

	delResp, err := s.operatorClient.DeleteNamespace(ctx, &operatorservice.DeleteNamespaceRequest{
		Namespace: "ns_name_los_angeles",
	})
	s.NoError(err)
	s.Equal("ns_name_los_angeles-deleted-"+nsID[:5], delResp.GetDeletedNamespace())

	descResp2, err := s.frontendClient.DescribeNamespace(ctx, &workflowservice.DescribeNamespaceRequest{
		Id: nsID,
	})
	s.NoError(err)
	s.Equal(enumspb.NAMESPACE_STATE_DELETED, descResp2.GetNamespaceInfo().GetState())

	s.Eventually(func() bool {
		_, err := s.frontendClient.DescribeNamespace(ctx, &workflowservice.DescribeNamespaceRequest{
			Id: nsID,
		})
		var notFound *serviceerror.NamespaceNotFound
		if !errors.As(err, &notFound) {
			return false // namespace still exists
		}

		for _, execution := range executions {
			_, err = s.frontendClient.DescribeWorkflowExecution(ctx, &workflowservice.DescribeWorkflowExecutionRequest{
				Namespace: "ns_name_los_angeles",
				Execution: &commonpb.WorkflowExecution{
					WorkflowId: execution.GetWorkflowId(),
				},
			})
			if !errors.As(err, &notFound) {
				return false // should never happen
			}
		}
		return true
	}, 20*time.Second, time.Second)
}

func (s *namespaceTestSuite) Test_NamespaceDelete_CrossNamespaceChild() {
	// TODO (alex): create 2 namespaces, start workflow in first namespace and start child in second namespace.
	// Delete second namespace and verify that parent received child termination signal.
=======
>>>>>>> 7f59d824
}<|MERGE_RESOLUTION|>--- conflicted
+++ resolved
@@ -29,399 +29,9 @@
 	"testing"
 
 	"github.com/stretchr/testify/suite"
-<<<<<<< HEAD
-	commonpb "go.temporal.io/api/common/v1"
-	enumspb "go.temporal.io/api/enums/v1"
-	"go.temporal.io/api/operatorservice/v1"
-	"go.temporal.io/api/serviceerror"
-	taskqueuepb "go.temporal.io/api/taskqueue/v1"
-	"go.temporal.io/api/workflowservice/v1"
-	"google.golang.org/protobuf/types/known/durationpb"
-
-	"go.temporal.io/server/api/adminservice/v1"
-	"go.temporal.io/server/common"
-	"go.temporal.io/server/common/backoff"
-	"go.temporal.io/server/common/dynamicconfig"
-	"go.temporal.io/server/common/log"
-	"go.temporal.io/server/common/persistence"
-	"go.temporal.io/server/common/rpc"
-)
-
-type (
-	namespaceTestSuite struct {
-		*require.Assertions
-		suite.Suite
-
-		testClusterFactory TestClusterFactory
-
-		frontendClient workflowservice.WorkflowServiceClient
-		adminClient    adminservice.AdminServiceClient
-		operatorClient operatorservice.OperatorServiceClient
-
-		cluster       *TestCluster
-		clusterConfig *TestClusterConfig
-		logger        log.Logger
-	}
-=======
->>>>>>> 7f59d824
 )
 
 func TestNamespaceSuite(t *testing.T) {
 	flag.Parse()
 	suite.Run(t, &namespaceTestSuite{})
-<<<<<<< HEAD
-}
-
-func dynamicConfig() map[dynamicconfig.Key]interface{} {
-	return map[dynamicconfig.Key]interface{}{
-		dynamicconfig.DeleteNamespaceDeleteActivityRPS: 1000,
-	}
-}
-
-func (s *namespaceTestSuite) SetupSuite() {
-	s.logger = log.NewTestLogger()
-	s.testClusterFactory = NewTestClusterFactory()
-
-	if UsingSQLAdvancedVisibility() {
-		var err error
-		s.clusterConfig, err = GetTestClusterConfig("testdata/cluster.yaml")
-		s.Require().NoError(err)
-		s.logger.Info(fmt.Sprintf("Running delete namespace tests with %s/%s persistence", TestFlags.PersistenceType, TestFlags.PersistenceDriver))
-	} else {
-		var err error
-		// Elasticsearch is needed to test advanced visibility code path in reclaim resources workflow.
-		s.clusterConfig, err = GetTestClusterConfig("testdata/es_cluster.yaml")
-		s.Require().NoError(err)
-		s.logger.Info("Running delete namespace tests with Elasticsearch persistence")
-	}
-
-	s.clusterConfig.DynamicConfigOverrides = dynamicConfig()
-
-	cluster, err := s.testClusterFactory.NewCluster(s.T(), s.clusterConfig, s.logger)
-	s.Require().NoError(err)
-	s.cluster = cluster
-	s.frontendClient = s.cluster.GetFrontendClient()
-	s.adminClient = s.cluster.GetAdminClient()
-	s.operatorClient = s.cluster.GetOperatorClient()
-}
-
-func (s *namespaceTestSuite) TearDownSuite() {
-	s.cluster.TearDownCluster()
-}
-
-func (s *namespaceTestSuite) SetupTest() {
-	// Have to define our overridden assertions in the test setup. If we did it earlier, s.T() will return nil
-	s.Assertions = require.New(s.T())
-}
-
-func (s *namespaceTestSuite) Test_NamespaceDelete_Empty() {
-	ctx, cancel := rpc.NewContextWithTimeoutAndVersionHeaders(10000 * time.Second)
-	defer cancel()
-
-	retention := 24 * time.Hour
-	_, err := s.frontendClient.RegisterNamespace(ctx, &workflowservice.RegisterNamespaceRequest{
-		Namespace:                        "ns_name_san_diego",
-		Description:                      "Namespace to delete",
-		WorkflowExecutionRetentionPeriod: durationpb.New(retention),
-		HistoryArchivalState:             enumspb.ARCHIVAL_STATE_DISABLED,
-		VisibilityArchivalState:          enumspb.ARCHIVAL_STATE_DISABLED,
-	})
-	s.NoError(err)
-
-	descResp, err := s.frontendClient.DescribeNamespace(ctx, &workflowservice.DescribeNamespaceRequest{
-		Namespace: "ns_name_san_diego",
-	})
-	s.NoError(err)
-	nsID := descResp.GetNamespaceInfo().GetId()
-
-	delResp, err := s.operatorClient.DeleteNamespace(ctx, &operatorservice.DeleteNamespaceRequest{
-		Namespace: "ns_name_san_diego",
-	})
-	s.NoError(err)
-	s.Equal("ns_name_san_diego-deleted-"+nsID[:5], delResp.GetDeletedNamespace())
-
-	descResp2, err := s.frontendClient.DescribeNamespace(ctx, &workflowservice.DescribeNamespaceRequest{
-		Id: nsID,
-	})
-	s.NoError(err)
-	s.Equal(enumspb.NAMESPACE_STATE_DELETED, descResp2.GetNamespaceInfo().GetState())
-
-	namespaceExistsOp := func() error {
-		_, err := s.frontendClient.DescribeNamespace(ctx, &workflowservice.DescribeNamespaceRequest{
-			Id: nsID,
-		})
-		var notFound *serviceerror.NamespaceNotFound
-		if errors.As(err, &notFound) {
-			return nil
-		}
-		return errors.New("namespace still exists")
-	}
-
-	namespaceExistsPolicy := backoff.NewExponentialRetryPolicy(time.Second).
-		WithBackoffCoefficient(1).
-		WithExpirationInterval(30 * time.Second)
-
-	err = backoff.ThrottleRetry(namespaceExistsOp, namespaceExistsPolicy, func(_ error) bool { return true })
-	s.NoError(err)
-}
-
-func (s *namespaceTestSuite) Test_NamespaceDelete_Empty_WithID() {
-	ctx, cancel := rpc.NewContextWithTimeoutAndVersionHeaders(10000 * time.Second)
-	defer cancel()
-
-	retention := 24 * time.Hour
-	_, err := s.frontendClient.RegisterNamespace(ctx, &workflowservice.RegisterNamespaceRequest{
-		Namespace:                        "ns_name_san_diego",
-		Description:                      "Namespace to delete",
-		WorkflowExecutionRetentionPeriod: durationpb.New(retention),
-		HistoryArchivalState:             enumspb.ARCHIVAL_STATE_DISABLED,
-		VisibilityArchivalState:          enumspb.ARCHIVAL_STATE_DISABLED,
-	})
-	s.NoError(err)
-
-	descResp, err := s.frontendClient.DescribeNamespace(ctx, &workflowservice.DescribeNamespaceRequest{
-		Namespace: "ns_name_san_diego",
-	})
-	s.NoError(err)
-	nsID := descResp.GetNamespaceInfo().GetId()
-
-	delResp, err := s.operatorClient.DeleteNamespace(ctx, &operatorservice.DeleteNamespaceRequest{
-		NamespaceId: nsID,
-	})
-	s.NoError(err)
-	s.Equal("ns_name_san_diego-deleted-"+nsID[:5], delResp.GetDeletedNamespace())
-
-	descResp2, err := s.frontendClient.DescribeNamespace(ctx, &workflowservice.DescribeNamespaceRequest{
-		Id: nsID,
-	})
-	s.NoError(err)
-	s.Equal(enumspb.NAMESPACE_STATE_DELETED, descResp2.GetNamespaceInfo().GetState())
-
-	namespaceExistsOp := func() error {
-		_, err := s.frontendClient.DescribeNamespace(ctx, &workflowservice.DescribeNamespaceRequest{
-			Id: nsID,
-		})
-		var notFound *serviceerror.NamespaceNotFound
-		if errors.As(err, &notFound) {
-			return nil
-		}
-		return errors.New("namespace still exists")
-	}
-
-	namespaceExistsPolicy := backoff.NewExponentialRetryPolicy(time.Second).
-		WithBackoffCoefficient(1).
-		WithExpirationInterval(30 * time.Second)
-
-	err = backoff.ThrottleRetry(namespaceExistsOp, namespaceExistsPolicy, func(_ error) bool { return true })
-	s.NoError(err)
-}
-
-func (s *namespaceTestSuite) Test_NamespaceDelete_WithNameAndID() {
-	ctx, cancel := rpc.NewContextWithTimeoutAndVersionHeaders(10000 * time.Second)
-	defer cancel()
-
-	retention := 24 * time.Hour
-	_, err := s.frontendClient.RegisterNamespace(ctx, &workflowservice.RegisterNamespaceRequest{
-		Namespace:                        "ns_name_san_diego",
-		Description:                      "Namespace to delete",
-		WorkflowExecutionRetentionPeriod: durationpb.New(retention),
-		HistoryArchivalState:             enumspb.ARCHIVAL_STATE_DISABLED,
-		VisibilityArchivalState:          enumspb.ARCHIVAL_STATE_DISABLED,
-	})
-	s.NoError(err)
-
-	descResp, err := s.frontendClient.DescribeNamespace(ctx, &workflowservice.DescribeNamespaceRequest{
-		Namespace: "ns_name_san_diego",
-	})
-	s.NoError(err)
-	nsID := descResp.GetNamespaceInfo().GetId()
-
-	_, err = s.operatorClient.DeleteNamespace(ctx, &operatorservice.DeleteNamespaceRequest{
-		Namespace:   "ns_name_san_diego",
-		NamespaceId: nsID,
-	})
-	s.EqualError(err, "Only one of namespace name or Id should be set on request.")
-}
-
-func (s *namespaceTestSuite) Test_NamespaceDelete_WithWorkflows() {
-	ctx, cancel := rpc.NewContextWithTimeoutAndVersionHeaders(10000 * time.Second)
-	defer cancel()
-
-	retention := 24 * time.Hour
-	_, err := s.frontendClient.RegisterNamespace(ctx, &workflowservice.RegisterNamespaceRequest{
-		Namespace:                        "ns_name_seattle",
-		Description:                      "Namespace to delete",
-		WorkflowExecutionRetentionPeriod: durationpb.New(retention),
-		HistoryArchivalState:             enumspb.ARCHIVAL_STATE_DISABLED,
-		VisibilityArchivalState:          enumspb.ARCHIVAL_STATE_DISABLED,
-	})
-	s.NoError(err)
-
-	descResp, err := s.frontendClient.DescribeNamespace(ctx, &workflowservice.DescribeNamespaceRequest{
-		Namespace: "ns_name_seattle",
-	})
-	s.NoError(err)
-	nsID := descResp.GetNamespaceInfo().GetId()
-
-	// Start few workflow executions.
-	var executions []*commonpb.WorkflowExecution
-	for i := 0; i < 100; i++ {
-		wid := "wf_id_" + strconv.Itoa(i)
-		resp, err := s.frontendClient.StartWorkflowExecution(ctx, &workflowservice.StartWorkflowExecutionRequest{
-			RequestId:    uuid.New(),
-			Namespace:    "ns_name_seattle",
-			WorkflowId:   wid,
-			WorkflowType: &commonpb.WorkflowType{Name: "workflowTypeName"},
-			TaskQueue:    &taskqueuepb.TaskQueue{Name: "taskQueueName", Kind: enumspb.TASK_QUEUE_KIND_NORMAL},
-		})
-		s.NoError(err)
-		executions = append(executions, &commonpb.WorkflowExecution{
-			WorkflowId: wid,
-			RunId:      resp.GetRunId(),
-		})
-	}
-
-	// Terminate some workflow executions.
-	for _, execution := range executions[:30] {
-		_, err = s.frontendClient.TerminateWorkflowExecution(ctx, &workflowservice.TerminateWorkflowExecutionRequest{
-			Namespace:         "ns_name_seattle",
-			WorkflowExecution: execution,
-		})
-		s.NoError(err)
-	}
-
-	delResp, err := s.operatorClient.DeleteNamespace(ctx, &operatorservice.DeleteNamespaceRequest{
-		Namespace: "ns_name_seattle",
-	})
-	s.NoError(err)
-	s.Equal("ns_name_seattle-deleted-"+nsID[:5], delResp.GetDeletedNamespace())
-
-	descResp2, err := s.frontendClient.DescribeNamespace(ctx, &workflowservice.DescribeNamespaceRequest{
-		Id: nsID,
-	})
-	s.NoError(err)
-	s.Equal(enumspb.NAMESPACE_STATE_DELETED, descResp2.GetNamespaceInfo().GetState())
-
-	s.Eventually(func() bool {
-		_, err := s.frontendClient.DescribeNamespace(ctx, &workflowservice.DescribeNamespaceRequest{
-			Id: nsID,
-		})
-		var notFound *serviceerror.NamespaceNotFound
-		if !errors.As(err, &notFound) {
-			return false // namespace still exists
-		}
-
-		for _, execution := range executions {
-			_, err = s.frontendClient.DescribeWorkflowExecution(ctx, &workflowservice.DescribeWorkflowExecutionRequest{
-				Namespace: "ns_name_seattle",
-				Execution: &commonpb.WorkflowExecution{
-					WorkflowId: execution.GetWorkflowId(),
-				},
-			})
-			if !errors.As(err, &notFound) {
-				return false // should never happen
-			}
-		}
-		return true
-	}, 20*time.Second, time.Second)
-}
-
-func (s *namespaceTestSuite) Test_NamespaceDelete_WithMissingWorkflows() {
-	ctx, cancel := rpc.NewContextWithTimeoutAndVersionHeaders(10000 * time.Second)
-	defer cancel()
-
-	retention := 24 * time.Hour
-	_, err := s.frontendClient.RegisterNamespace(ctx, &workflowservice.RegisterNamespaceRequest{
-		Namespace:                        "ns_name_los_angeles",
-		Description:                      "Namespace to delete",
-		WorkflowExecutionRetentionPeriod: durationpb.New(retention),
-		HistoryArchivalState:             enumspb.ARCHIVAL_STATE_DISABLED,
-		VisibilityArchivalState:          enumspb.ARCHIVAL_STATE_DISABLED,
-	})
-	s.NoError(err)
-
-	descResp, err := s.frontendClient.DescribeNamespace(ctx, &workflowservice.DescribeNamespaceRequest{
-		Namespace: "ns_name_los_angeles",
-	})
-	s.NoError(err)
-	nsID := descResp.GetNamespaceInfo().GetId()
-
-	// Start few workflow executions.
-
-	var executions []*commonpb.WorkflowExecution
-	for i := 0; i < 10; i++ {
-		wid := "wf_id_" + strconv.Itoa(i)
-		resp, err := s.frontendClient.StartWorkflowExecution(ctx, &workflowservice.StartWorkflowExecutionRequest{
-			RequestId:    uuid.New(),
-			Namespace:    "ns_name_los_angeles",
-			WorkflowId:   wid,
-			WorkflowType: &commonpb.WorkflowType{Name: "workflowTypeName"},
-			TaskQueue:    &taskqueuepb.TaskQueue{Name: "taskQueueName", Kind: enumspb.TASK_QUEUE_KIND_NORMAL},
-		})
-		s.NoError(err)
-		executions = append(executions, &commonpb.WorkflowExecution{
-			WorkflowId: wid,
-			RunId:      resp.GetRunId(),
-		})
-	}
-
-	// Delete some workflow executions from DB but not from visibility.
-	// Every subsequent delete (from deleteexecutions.Workflow) from ES will take at least 1s due to bulk processor.
-	for _, execution := range executions[0:5] {
-		shardID := common.WorkflowIDToHistoryShard(
-			nsID,
-			execution.GetWorkflowId(),
-			s.clusterConfig.HistoryConfig.NumHistoryShards,
-		)
-
-		err = s.cluster.GetExecutionManager().DeleteWorkflowExecution(ctx, &persistence.DeleteWorkflowExecutionRequest{
-			ShardID:     shardID,
-			NamespaceID: nsID,
-			WorkflowID:  execution.GetWorkflowId(),
-			RunID:       execution.GetRunId(),
-		})
-		s.NoError(err)
-	}
-
-	delResp, err := s.operatorClient.DeleteNamespace(ctx, &operatorservice.DeleteNamespaceRequest{
-		Namespace: "ns_name_los_angeles",
-	})
-	s.NoError(err)
-	s.Equal("ns_name_los_angeles-deleted-"+nsID[:5], delResp.GetDeletedNamespace())
-
-	descResp2, err := s.frontendClient.DescribeNamespace(ctx, &workflowservice.DescribeNamespaceRequest{
-		Id: nsID,
-	})
-	s.NoError(err)
-	s.Equal(enumspb.NAMESPACE_STATE_DELETED, descResp2.GetNamespaceInfo().GetState())
-
-	s.Eventually(func() bool {
-		_, err := s.frontendClient.DescribeNamespace(ctx, &workflowservice.DescribeNamespaceRequest{
-			Id: nsID,
-		})
-		var notFound *serviceerror.NamespaceNotFound
-		if !errors.As(err, &notFound) {
-			return false // namespace still exists
-		}
-
-		for _, execution := range executions {
-			_, err = s.frontendClient.DescribeWorkflowExecution(ctx, &workflowservice.DescribeWorkflowExecutionRequest{
-				Namespace: "ns_name_los_angeles",
-				Execution: &commonpb.WorkflowExecution{
-					WorkflowId: execution.GetWorkflowId(),
-				},
-			})
-			if !errors.As(err, &notFound) {
-				return false // should never happen
-			}
-		}
-		return true
-	}, 20*time.Second, time.Second)
-}
-
-func (s *namespaceTestSuite) Test_NamespaceDelete_CrossNamespaceChild() {
-	// TODO (alex): create 2 namespaces, start workflow in first namespace and start child in second namespace.
-	// Delete second namespace and verify that parent received child termination signal.
-=======
->>>>>>> 7f59d824
 }