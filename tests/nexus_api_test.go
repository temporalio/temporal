--- conflicted
+++ resolved
@@ -62,18 +62,11 @@
 
 func (s *ClientFunctionalSuite) TestNexusStartOperation_Outcomes() {
 	type testcase struct {
-<<<<<<< HEAD
-		outcome         string
-		incomingService *nexuspb.IncomingService
-		timeout         time.Duration
-		handler         func(*workflowservice.PollNexusTaskQueueResponse) (*nexuspb.Response, *nexuspb.HandlerError)
-		assertion       func(*testing.T, *nexus.ClientStartOperationResult[string], error)
-=======
 		outcome   string
 		endpoint  *nexuspb.Endpoint
+		timeout   time.Duration
 		handler   func(*workflowservice.PollNexusTaskQueueResponse) (*nexuspb.Response, *nexuspb.HandlerError)
 		assertion func(*testing.T, *nexus.ClientStartOperationResult[string], error)
->>>>>>> 3dc64eae
 	}
 
 	testCases := []testcase{
@@ -165,9 +158,9 @@
 			},
 		},
 		{
-			outcome:         "handler_timeout",
-			incomingService: s.createNexusIncomingService(s.randomizeStr("test-service"), s.randomizeStr("task-queue")),
-			timeout:         1 * time.Second,
+			outcome:  "handler_timeout",
+			endpoint: s.createNexusEndpoint(s.randomizeStr("test-service"), s.randomizeStr("task-queue")),
+			timeout:  1 * time.Second,
 			handler: func(res *workflowservice.PollNexusTaskQueueResponse) (*nexuspb.Response, *nexuspb.HandlerError) {
 				timeoutStr, set := res.Request.Header[nexus.HeaderRequestTimeout]
 				s.True(set)
@@ -197,9 +190,6 @@
 
 		go s.nexusTaskPoller(ctx, tc.endpoint.Spec.Target.GetWorker().TaskQueue, tc.handler)
 
-		var result *nexus.ClientStartOperationResult[string]
-
-<<<<<<< HEAD
 		eventuallyTick := 500 * time.Millisecond
 		header := nexus.Header{"key": "value"}
 		if tc.timeout > 0 {
@@ -207,26 +197,18 @@
 			header[nexus.HeaderRequestTimeout] = tc.timeout.String()
 		}
 
-		s.EventuallyWithT(func(c *assert.CollectT) {
-			// Use EventuallyWithT to retry if incoming service has not been loaded into memory when the test starts.
-			result, err := nexus.StartOperation(ctx, client, op, "input", nexus.StartOperationOptions{
-=======
+		var result *nexus.ClientStartOperationResult[string]
+
 		// Wait until the endpoint is loaded into the registry.
 		s.Eventually(func() bool {
 			result, err = nexus.StartOperation(ctx, client, op, "input", nexus.StartOperationOptions{
->>>>>>> 3dc64eae
 				CallbackURL: "http://localhost/callback",
 				RequestID:   "request-id",
 				Header:      header,
 			})
-<<<<<<< HEAD
-			tc.assertion(t, result, err)
-		}, 10*time.Second, eventuallyTick)
-=======
 			var unexpectedResponseErr *nexus.UnexpectedResponseError
 			return err == nil || !(errors.As(err, &unexpectedResponseErr) && unexpectedResponseErr.Response.StatusCode == http.StatusNotFound)
-		}, 10*time.Second, 1*time.Second)
->>>>>>> 3dc64eae
+		}, 10*time.Second, eventuallyTick)
 
 		tc.assertion(t, result, err)
 
@@ -510,18 +492,11 @@
 
 func (s *ClientFunctionalSuite) TestNexusCancelOperation_Outcomes() {
 	type testcase struct {
-<<<<<<< HEAD
-		outcome         string
-		incomingService *nexuspb.IncomingService
-		timeout         time.Duration
-		handler         func(*workflowservice.PollNexusTaskQueueResponse) (*nexuspb.Response, *nexuspb.HandlerError)
-		assertion       func(*testing.T, error)
-=======
 		outcome   string
 		endpoint  *nexuspb.Endpoint
+		timeout   time.Duration
 		handler   func(*workflowservice.PollNexusTaskQueueResponse) (*nexuspb.Response, *nexuspb.HandlerError)
 		assertion func(*testing.T, error)
->>>>>>> 3dc64eae
 	}
 
 	testCases := []testcase{
@@ -563,9 +538,9 @@
 			},
 		},
 		{
-			outcome:         "handler_timeout",
-			incomingService: s.createNexusIncomingService(s.randomizeStr("test-service"), s.randomizeStr("task-queue")),
-			timeout:         1 * time.Second,
+			outcome:  "handler_timeout",
+			endpoint: s.createNexusEndpoint(s.randomizeStr("test-service"), s.randomizeStr("task-queue")),
+			timeout:  1 * time.Second,
 			handler: func(res *workflowservice.PollNexusTaskQueueResponse) (*nexuspb.Response, *nexuspb.HandlerError) {
 				timeoutStr, set := res.Request.Header[nexus.HeaderRequestTimeout]
 				s.True(set)
@@ -598,7 +573,6 @@
 		handle, err := client.NewHandle("operation", "id")
 		require.NoError(t, err)
 
-<<<<<<< HEAD
 		eventuallyTick := 500 * time.Millisecond
 		header := nexus.Header{"key": "value"}
 		if tc.timeout > 0 {
@@ -606,19 +580,12 @@
 			header[nexus.HeaderRequestTimeout] = tc.timeout.String()
 		}
 
-		s.EventuallyWithT(func(c *assert.CollectT) {
-			// Use EventuallyWithT to retry if incoming service has not been loaded into memory when the test starts.
-			err = handle.Cancel(ctx, nexus.CancelOperationOptions{Header: header})
-			tc.assertion(t, err)
-		}, 10*time.Second, eventuallyTick)
-=======
 		// Wait until the endpoint is loaded into the registry.
 		s.Eventually(func() bool {
-			err = handle.Cancel(ctx, nexus.CancelOperationOptions{Header: nexus.Header{"key": "value"}})
+			err = handle.Cancel(ctx, nexus.CancelOperationOptions{Header: header})
 			var unexpectedResponseErr *nexus.UnexpectedResponseError
 			return err == nil || !(errors.As(err, &unexpectedResponseErr) && unexpectedResponseErr.Response.StatusCode == http.StatusNotFound)
-		}, 10*time.Second, 1*time.Second)
->>>>>>> 3dc64eae
+		}, 10*time.Second, eventuallyTick)
 
 		tc.assertion(t, err)
 
