// The MIT License
//
// Copyright (c) 2024 Temporal Technologies Inc.  All rights reserved.
//
// Copyright (c) 2024 Uber Technologies, Inc.
//
// Permission is hereby granted, free of charge, to any person obtaining a copy
// of this software and associated documentation files (the "Software"), to deal
// in the Software without restriction, including without limitation the rights
// to use, copy, modify, merge, publish, distribute, sublicense, and/or sell
// copies of the Software, and to permit persons to whom the Software is
// furnished to do so, subject to the following conditions:
//
// The above copyright notice and this permission notice shall be included in
// all copies or substantial portions of the Software.
//
// THE SOFTWARE IS PROVIDED "AS IS", WITHOUT WARRANTY OF ANY KIND, EXPRESS OR
// IMPLIED, INCLUDING BUT NOT LIMITED TO THE WARRANTIES OF MERCHANTABILITY,
// FITNESS FOR A PARTICULAR PURPOSE AND NONINFRINGEMENT. IN NO EVENT SHALL THE
// AUTHORS OR COPYRIGHT HOLDERS BE LIABLE FOR ANY CLAIM, DAMAGES OR OTHER
// LIABILITY, WHETHER IN AN ACTION OF CONTRACT, TORT OR OTHERWISE, ARISING FROM,
// OUT OF OR IN CONNECTION WITH THE SOFTWARE OR THE USE OR OTHER DEALINGS IN
// THE SOFTWARE.

package tests

import (
	"context"
	"fmt"
	"testing"
	"time"

	"github.com/dgryski/go-farm"
	"github.com/stretchr/testify/assert"
	"github.com/stretchr/testify/suite"
	commonpb "go.temporal.io/api/common/v1"
	deploymentpb "go.temporal.io/api/deployment/v1"
	enumspb "go.temporal.io/api/enums/v1"
	workflowpb "go.temporal.io/api/workflow/v1"
	"go.temporal.io/api/workflowservice/v1"
	sdkclient "go.temporal.io/sdk/client"
	"go.temporal.io/server/common/dynamicconfig"
	"go.temporal.io/server/common/testing/testvars"
	"go.temporal.io/server/common/tqid"
	"go.temporal.io/server/tests/testcore"
	"google.golang.org/protobuf/proto"
)

const (
	maxConcurrentBatchOperations             = 3
	testVersionDrainageRefreshInterval       = 3 * time.Second
	testVersionDrainageVisibilityGracePeriod = 3 * time.Second
)

type (
	DeploymentVersionSuite struct {
		testcore.FunctionalTestSuite
		sdkClient sdkclient.Client
	}
)

func TestDeploymentVersionSuite(t *testing.T) {
	t.Parallel()
	suite.Run(t, new(DeploymentVersionSuite))
}

func (s *DeploymentVersionSuite) SetupSuite() {
	s.FunctionalTestSuite.SetupSuiteWithDefaultCluster(testcore.WithDynamicConfigOverrides(map[dynamicconfig.Key]any{
		dynamicconfig.EnableDeploymentVersions.Key():                   true,
		dynamicconfig.FrontendEnableWorkerVersioningDataAPIs.Key():     true, // [wv-cleanup-pre-release]
		dynamicconfig.FrontendEnableWorkerVersioningWorkflowAPIs.Key(): true, // [wv-cleanup-pre-release]
		dynamicconfig.FrontendEnableWorkerVersioningRuleAPIs.Key():     true, // [wv-cleanup-pre-release]
		dynamicconfig.FrontendEnableExecuteMultiOperation.Key():        true,

		// Make sure we don't hit the rate limiter in tests
		dynamicconfig.FrontendGlobalNamespaceNamespaceReplicationInducingAPIsRPS.Key():                1000,
		dynamicconfig.FrontendMaxNamespaceNamespaceReplicationInducingAPIsBurstRatioPerInstance.Key(): 1,
		dynamicconfig.FrontendNamespaceReplicationInducingAPIsRPS.Key():                               1000,

		// Reduce the chance of hitting max batch job limit in tests
		dynamicconfig.FrontendMaxConcurrentBatchOperationPerNamespace.Key(): maxConcurrentBatchOperations,

		dynamicconfig.VersionDrainageStatusRefreshInterval.Key():       testVersionDrainageRefreshInterval,
		dynamicconfig.VersionDrainageStatusVisibilityGracePeriod.Key(): testVersionDrainageVisibilityGracePeriod,
	}))
}

func (s *DeploymentVersionSuite) SetupTest() {
	s.FunctionalTestSuite.SetupTest()

	var err error
	s.sdkClient, err = sdkclient.Dial(sdkclient.Options{
		HostPort:  s.FrontendGRPCAddress(),
		Namespace: s.Namespace().String(),
	})
	s.NoError(err)
}

func (s *DeploymentVersionSuite) TearDownTest() {
	if s.sdkClient != nil {
		s.sdkClient.Close()
	}
}

// pollFromDeployment calls PollWorkflowTaskQueue to start deployment related workflows
func (s *DeploymentVersionSuite) pollFromDeployment(ctx context.Context, tv *testvars.TestVars) {
	_, _ = s.FrontendClient().PollWorkflowTaskQueue(ctx, &workflowservice.PollWorkflowTaskQueueRequest{
		Namespace:         s.Namespace().String(),
		TaskQueue:         tv.TaskQueue(),
		Identity:          "random",
		DeploymentOptions: tv.WorkerDeploymentOptions(true),
	})
}

func (s *DeploymentVersionSuite) pollActivityFromDeployment(ctx context.Context, tv *testvars.TestVars) {
	_, _ = s.FrontendClient().PollActivityTaskQueue(ctx, &workflowservice.PollActivityTaskQueueRequest{
		Namespace:         s.Namespace().String(),
		TaskQueue:         tv.TaskQueue(),
		Identity:          "random",
		DeploymentOptions: tv.WorkerDeploymentOptions(true),
	})
}

func (s *DeploymentVersionSuite) TestDescribeVersion_RegisterTaskQueue() {
	ctx, cancel := context.WithTimeout(context.Background(), time.Second*10)
	defer cancel()
	tv := testvars.New(s)

	numberOfDeployments := 1

	// Starting a deployment workflow
	go s.pollFromDeployment(ctx, tv)

	// Querying the Deployment
	s.EventuallyWithT(func(t *assert.CollectT) {
		a := assert.New(t)

		resp, err := s.FrontendClient().DescribeWorkerDeploymentVersion(ctx, &workflowservice.DescribeWorkerDeploymentVersionRequest{
			Namespace: s.Namespace().String(),
			Version: &deploymentpb.WorkerDeploymentVersion{
				DeploymentName: tv.DeploymentSeries(),
				BuildId:        tv.BuildID(),
			},
		})
		a.NoError(err)

		a.Equal(tv.DeploymentSeries(), resp.GetWorkerDeploymentVersionInfo().GetVersion().GetDeploymentName())
		a.Equal(tv.BuildID(), resp.GetWorkerDeploymentVersionInfo().GetVersion().GetBuildId())

		a.Equal(numberOfDeployments, len(resp.GetWorkerDeploymentVersionInfo().GetTaskQueueInfos()))
		if len(resp.GetWorkerDeploymentVersionInfo().GetTaskQueueInfos()) < numberOfDeployments {
			return
		}
		a.Equal(tv.TaskQueue().GetName(), resp.GetWorkerDeploymentVersionInfo().GetTaskQueueInfos()[0].Name)
	}, time.Second*5, time.Millisecond*200)
}

func (s *DeploymentVersionSuite) TestDescribeVersion_RegisterTaskQueue_ConcurrentPollers() {
	ctx, cancel := context.WithTimeout(context.Background(), time.Second*15)
	defer cancel()
	tv := testvars.New(s)

	root, err := tqid.PartitionFromProto(tv.TaskQueue(), s.Namespace().String(), enumspb.TASK_QUEUE_TYPE_WORKFLOW)
	s.NoError(err)
	// Making concurrent polls to 4 partitions, 3 polls to each
	for p := 0; p < 4; p++ {
		tv2 := tv.WithTaskQueue(root.TaskQueue().NormalPartition(p).RpcName())
		for i := 0; i < 3; i++ {
			go s.pollFromDeployment(ctx, tv2)
			go s.pollActivityFromDeployment(ctx, tv2)
		}
	}

	// Querying the Deployment
	s.EventuallyWithT(func(t *assert.CollectT) {
		a := assert.New(t)

		resp, err := s.FrontendClient().DescribeWorkerDeploymentVersion(ctx, &workflowservice.DescribeWorkerDeploymentVersionRequest{
			Namespace: s.Namespace().String(),
			Version: &deploymentpb.WorkerDeploymentVersion{
				DeploymentName: tv.DeploymentSeries(),
				BuildId:        tv.BuildID(),
			},
		})
		if !a.NoError(err) {
			return
		}
		a.Equal(tv.DeploymentSeries(), resp.GetWorkerDeploymentVersionInfo().GetVersion().GetDeploymentName())
		a.Equal(tv.BuildID(), resp.GetWorkerDeploymentVersionInfo().GetVersion().GetBuildId())

		if !a.Equal(2, len(resp.GetWorkerDeploymentVersionInfo().GetTaskQueueInfos())) {
			return
		}
		a.Equal(tv.TaskQueue().GetName(), resp.GetWorkerDeploymentVersionInfo().GetTaskQueueInfos()[0].Name)
	}, time.Second*10, time.Millisecond*1000)
}

// Name is used by testvars. We use a shorten test name in variables so that physical task queue IDs
// do not grow larger that DB column limit (currently as low as 272 chars).
func (s *DeploymentVersionSuite) Name() string {
	fullName := s.T().Name()
	if len(fullName) <= 30 {
		return fullName
	}
	return fmt.Sprintf("%s-%08x",
		fullName[len(fullName)-21:],
		farm.Fingerprint32([]byte(fullName)),
	)
}

//nolint:forbidigo
func (s *DeploymentVersionSuite) TestDrainageStatus_SetCurrentVersion_NoOpenWFs() {
	ctx, cancel := context.WithTimeout(context.Background(), 20*time.Second)
	defer cancel()
	tv1 := testvars.New(s).WithBuildIDNumber(1)
	tv2 := testvars.New(s).WithBuildIDNumber(2)

	// Start deployment workflow 1 and wait for the deployment version to exist
	go s.pollFromDeployment(ctx, tv1)
	s.EventuallyWithT(func(t *assert.CollectT) {
		a := assert.New(t)
		resp, err := s.FrontendClient().DescribeWorkerDeploymentVersion(ctx, &workflowservice.DescribeWorkerDeploymentVersionRequest{
			Namespace: s.Namespace().String(),
			Version: &deploymentpb.WorkerDeploymentVersion{
				DeploymentName: tv1.DeploymentSeries(),
				BuildId:        tv1.BuildID(),
			},
		})
		a.NoError(err)
		a.Equal(tv1.DeploymentSeries(), resp.GetWorkerDeploymentVersionInfo().GetVersion().GetDeploymentName())
		a.Equal(tv1.BuildID(), resp.GetWorkerDeploymentVersionInfo().GetVersion().GetBuildId())
	}, time.Second*5, time.Millisecond*200)

	// Start deployment workflow 2 and wait for the deployment version to exist
	go s.pollFromDeployment(ctx, tv2)
	s.EventuallyWithT(func(t *assert.CollectT) {
		a := assert.New(t)
		resp, err := s.FrontendClient().DescribeWorkerDeploymentVersion(ctx, &workflowservice.DescribeWorkerDeploymentVersionRequest{
			Namespace: s.Namespace().String(),
			Version: &deploymentpb.WorkerDeploymentVersion{
				DeploymentName: tv2.DeploymentSeries(),
				BuildId:        tv2.BuildID(),
			},
		})
		a.NoError(err)
		a.Equal(tv2.DeploymentSeries(), resp.GetWorkerDeploymentVersionInfo().GetVersion().GetDeploymentName())
		a.Equal(tv2.BuildID(), resp.GetWorkerDeploymentVersionInfo().GetVersion().GetBuildId())
	}, time.Second*5, time.Millisecond*200)

	// non-current deployments have never been used and have no drainage info
	s.checkVersionDrainage(ctx, tv1, nil)
	s.checkVersionDrainage(ctx, tv2, nil)

	// SetCurrent tv1
	_, err := s.FrontendClient().SetWorkerDeploymentCurrentVersion(ctx, &workflowservice.SetWorkerDeploymentCurrentVersionRequest{
<<<<<<< HEAD
		Namespace:               s.Namespace().String(),
		DeploymentName:          tv1.DeploymentSeries(),
		BuildId:                 tv1.BuildID(),
		Identity:                tv1.ClientIdentity(),
		IgnoreMissingTaskQueues: true,
=======
		Namespace:      s.Namespace().String(),
		DeploymentName: tv1.DeploymentSeries(),
		Version:        tv1.DeploymentVersionString(),
		Identity:       tv1.ClientIdentity(),
>>>>>>> 7de01784
	})
	s.Nil(err)
	s.checkVersionIsCurrent(ctx, tv1)

	// both still nil since neither are draining
	s.checkVersionDrainage(ctx, tv1, nil)
	s.checkVersionDrainage(ctx, tv2, nil)

	// SetCurrent tv2 --> tv1 starts the child drainage workflow
	_, err = s.FrontendClient().SetWorkerDeploymentCurrentVersion(ctx, &workflowservice.SetWorkerDeploymentCurrentVersionRequest{
<<<<<<< HEAD
		Namespace:               s.Namespace().String(),
		DeploymentName:          tv2.DeploymentSeries(),
		BuildId:                 tv2.BuildID(),
		Identity:                tv2.ClientIdentity(),
		IgnoreMissingTaskQueues: true,
=======
		Namespace:      s.Namespace().String(),
		DeploymentName: tv2.DeploymentSeries(),
		Version:        tv2.DeploymentVersionString(),
		Identity:       tv2.ClientIdentity(),
>>>>>>> 7de01784
	})
	s.Nil(err)

	// tv1 should now be "draining" for visibilityGracePeriod duration
	s.checkVersionDrainage(ctx, tv1, &deploymentpb.VersionDrainageInfo{
		Status:          enumspb.VERSION_DRAINAGE_STATUS_DRAINING,
		LastChangedTime: nil, // don't test this now
		LastCheckedTime: nil, // don't test this now
	})

	time.Sleep(testVersionDrainageVisibilityGracePeriod)

	// tv1 should now be "drained"
	s.checkVersionDrainage(ctx, tv1, &deploymentpb.VersionDrainageInfo{
		Status:          enumspb.VERSION_DRAINAGE_STATUS_DRAINED,
		LastChangedTime: nil, // don't test this now
		LastCheckedTime: nil, // don't test this now
	})

	// todo carly: not really sure how to check lastChangedTime / lastCheckedTime
}

func (s *DeploymentVersionSuite) TestDrainageStatus_SetCurrentVersion_YesOpenWFs() {
	// todo carly: test with open workflows on the draining version that then complete
}

func (s *DeploymentVersionSuite) TestDrainageStatus_SetRampingVersion_NoOpenWFs() {
	// todo carly: test with open workflows on the draining version that then complete
}

func (s *DeploymentVersionSuite) TestDrainageStatus_SetRampingVersion_YesOpenWFs() {
	// todo carly: test with open workflows on the draining version that then complete
}

//nolint:forbidigo
func (s *DeploymentVersionSuite) TestDeleteVersion_NoOpenWFs() {
	ctx, cancel := context.WithTimeout(context.Background(), 20*time.Second)
	defer cancel()
	tv1 := testvars.New(s).WithBuildIDNumber(1)

	// Start deployment workflow 1 and wait for the deployment version to exist
	pollerCtx1, pollerCancel1 := context.WithCancel(ctx)
	go s.pollFromDeployment(pollerCtx1, tv1)
	s.EventuallyWithT(func(t *assert.CollectT) {
		a := assert.New(t)
		resp, err := s.FrontendClient().DescribeWorkerDeploymentVersion(ctx, &workflowservice.DescribeWorkerDeploymentVersionRequest{
			Namespace: s.Namespace().String(),
			Version: &deploymentpb.WorkerDeploymentVersion{
				DeploymentName: tv1.DeploymentSeries(),
				BuildId:        tv1.BuildID(),
			},
		})
		a.NoError(err)
		a.Equal(tv1.DeploymentSeries(), resp.GetWorkerDeploymentVersionInfo().GetVersion().GetDeploymentName())
		a.Equal(tv1.BuildID(), resp.GetWorkerDeploymentVersionInfo().GetVersion().GetBuildId())
	}, time.Second*5, time.Millisecond*200)

	// SetCurrent so that the task queue puts the version in its versions info
	_, err := s.FrontendClient().SetWorkerDeploymentCurrentVersion(ctx, &workflowservice.SetWorkerDeploymentCurrentVersionRequest{
		Namespace:      s.Namespace().String(),
		DeploymentName: tv1.DeploymentSeries(),
		Version:        tv1.DeploymentVersionString(),
		ConflictToken:  nil,
		Identity:       tv1.ClientIdentity(),
	})
	s.Nil(err)

	// describe tq and confirm that the current version is our version (so we can check that it was removed later)
	s.EventuallyWithT(func(t *assert.CollectT) {
		a := assert.New(t)
		resp, err := s.FrontendClient().DescribeTaskQueue(ctx, &workflowservice.DescribeTaskQueueRequest{
			Namespace: s.Namespace().String(),
			TaskQueue: tv1.TaskQueue(),
		})
		a.NoError(err)
		if resp != nil {
			a.NotNil(resp.GetVersioningInfo().GetCurrentVersion())
			a.Equal(tv1.BuildID(), resp.GetVersioningInfo().GetCurrentVersion().GetBuildId())
			a.Equal(tv1.DeploymentSeries(), resp.GetVersioningInfo().GetCurrentVersion().GetDeploymentName())
		}
	}, time.Second*5, time.Millisecond*200)

	// Version has active pollers so delete should fail
	s.tryDeleteVersion(ctx, tv1, false)

	// Stop the pollers
	pollerCancel1()

	// TODO (Shivam): Figure out how long to wait in this test for the task queue to forget the pollers. Can we accelerate the retention during test?
	// below code passes when there are hard-coded no pollers, so the challenge is just to get the pollers to go away in the test.
	//// Wait some time?
	//
	//// Version has no active pollers so delete should succeed
	//s.tryDeleteVersion(ctx, tv1, true)
	//
	//// describe deployment and expect that the versions list does NOT contain the deleted version
	//s.EventuallyWithT(func(t *assert.CollectT) {
	//	a := assert.New(t)
	//	resp, err := s.FrontendClient().DescribeWorkerDeployment(ctx, &workflowservice.DescribeWorkerDeploymentRequest{
	//		Namespace:      s.Namespace().String(),
	//		DeploymentName: tv1.DeploymentSeries(),
	//	})
	//	a.NoError(err)
	//	if resp != nil {
	//		for _, vs := range resp.GetWorkerDeploymentInfo().GetVersionSummaries() {
	//			a.NotEqual(tv1.DeploymentVersionString(), vs.Version)
	//		}
	//	}
	//}, time.Second*5, time.Millisecond*200)
	//
	//// Note: turns out you can successfully DescribeVersion even after that version has been deleted, because closed workflows can still answer queries
	//
	//// list workflows with deployment-version workflow id and expect it to be closed
	//s.EventuallyWithT(func(t *assert.CollectT) {
	//	a := assert.New(t)
	//	resp, err := s.FrontendClient().DescribeWorkflowExecution(ctx, &workflowservice.DescribeWorkflowExecutionRequest{
	//		Namespace: s.Namespace().String(),
	//		Execution: &commonpb.WorkflowExecution{
	//			WorkflowId: worker_versioning.GenerateVersionWorkflowID(tv1.DeploymentSeries(), tv1.BuildID()),
	//			RunId:      "",
	//		},
	//	})
	//	a.NoError(err)
	//	if resp != nil {
	//		a.Equal(enumspb.WORKFLOW_EXECUTION_STATUS_COMPLETED, resp.GetWorkflowExecutionInfo().GetStatus())
	//	}
	//}, time.Second*5, time.Millisecond*200)
	//
	//// describe TQ and expect no version
	//s.EventuallyWithT(func(t *assert.CollectT) {
	//	a := assert.New(t)
	//	resp, err := s.FrontendClient().DescribeTaskQueue(ctx, &workflowservice.DescribeTaskQueueRequest{
	//		Namespace: s.Namespace().String(),
	//		TaskQueue: tv1.TaskQueue(),
	//	})
	//	a.NoError(err)
	//	if resp != nil {
	//		a.Nil(resp.GetVersioningInfo().GetCurrentVersion())
	//	}
	//}, time.Second*5, time.Millisecond*200)
}

func (s *DeploymentVersionSuite) tryDeleteVersion(
	ctx context.Context,
	tv *testvars.TestVars,
	expectSuccess bool,
) {
	s.EventuallyWithT(func(t *assert.CollectT) {
		a := assert.New(t)
		_, err := s.FrontendClient().DeleteWorkerDeploymentVersion(ctx, &workflowservice.DeleteWorkerDeploymentVersionRequest{
			Namespace: s.Namespace().String(),
			Version: &deploymentpb.WorkerDeploymentVersion{
				DeploymentName: tv.DeploymentSeries(),
				BuildId:        tv.BuildID(),
			},
		})
		if expectSuccess {
			a.NoError(err)
		} else {
			a.Error(err)
		}
	}, 5*time.Second, time.Millisecond*100)
}

func (s *DeploymentVersionSuite) checkVersionDrainage(
	ctx context.Context,
	tv *testvars.TestVars,
	expectedDrainageInfo *deploymentpb.VersionDrainageInfo,
) {
	s.EventuallyWithT(func(t *assert.CollectT) {
		a := assert.New(t)
		resp, err := s.FrontendClient().DescribeWorkerDeploymentVersion(ctx, &workflowservice.DescribeWorkerDeploymentVersionRequest{
			Namespace: s.Namespace().String(),
			Version: &deploymentpb.WorkerDeploymentVersion{
				DeploymentName: tv.DeploymentSeries(),
				BuildId:        tv.BuildID(),
			},
		})
		a.NoError(err)

		dInfo := resp.GetWorkerDeploymentVersionInfo().GetDrainageInfo()

		if expectedDrainageInfo == nil {
			a.Nil(dInfo)
			return
		}

		a.Equal(expectedDrainageInfo.Status, dInfo.GetStatus())
		if expectedDrainageInfo.LastCheckedTime != nil {
			a.Equal(expectedDrainageInfo.LastCheckedTime, dInfo.GetLastCheckedTime())
		}
		if expectedDrainageInfo.LastChangedTime != nil {
			a.Equal(expectedDrainageInfo.LastChangedTime, dInfo.GetLastChangedTime())
		}
	}, 5*time.Second, time.Millisecond*100)
}

func (s *DeploymentVersionSuite) checkVersionIsCurrent(ctx context.Context, tv *testvars.TestVars) {
	// Querying the Deployment
	s.EventuallyWithT(func(t *assert.CollectT) {
		a := assert.New(t)

		resp, err := s.FrontendClient().DescribeWorkerDeploymentVersion(ctx, &workflowservice.DescribeWorkerDeploymentVersionRequest{
			Namespace: s.Namespace().String(),
			Version: &deploymentpb.WorkerDeploymentVersion{
				DeploymentName: tv.DeploymentSeries(),
				BuildId:        tv.BuildID(),
			},
		})
		if !a.NoError(err) {
			return
		}
		a.Equal(tv.DeploymentSeries(), resp.GetWorkerDeploymentVersionInfo().GetVersion().GetDeploymentName())
		a.Equal(tv.BuildID(), resp.GetWorkerDeploymentVersionInfo().GetVersion().GetBuildId())

		a.NotNil(resp.GetWorkerDeploymentVersionInfo().GetCurrentSinceTime())
	}, time.Second*10, time.Millisecond*1000)
}

func (s *DeploymentVersionSuite) checkDescribeWorkflowAfterOverride(
	ctx context.Context,
	wf *commonpb.WorkflowExecution,
	expectedOverride *workflowpb.VersioningOverride,
) {
	s.EventuallyWithT(func(t *assert.CollectT) {
		a := assert.New(t)
		resp, err := s.FrontendClient().DescribeWorkflowExecution(ctx, &workflowservice.DescribeWorkflowExecutionRequest{
			Namespace: s.Namespace().String(),
			Execution: wf,
		})
		a.NoError(err)
		a.NotNil(resp)
		a.NotNil(resp.GetWorkflowExecutionInfo())
		a.Equal(expectedOverride.GetBehavior(), resp.GetWorkflowExecutionInfo().GetVersioningInfo().GetVersioningOverride().GetBehavior())
		a.True(proto.Equal(expectedOverride.GetPinnedVersion(), resp.GetWorkflowExecutionInfo().GetVersioningInfo().GetVersioningOverride().GetPinnedVersion()))
	}, 5*time.Second, 50*time.Millisecond)
}<|MERGE_RESOLUTION|>--- conflicted
+++ resolved
@@ -253,18 +253,11 @@
 
 	// SetCurrent tv1
 	_, err := s.FrontendClient().SetWorkerDeploymentCurrentVersion(ctx, &workflowservice.SetWorkerDeploymentCurrentVersionRequest{
-<<<<<<< HEAD
 		Namespace:               s.Namespace().String(),
 		DeploymentName:          tv1.DeploymentSeries(),
-		BuildId:                 tv1.BuildID(),
+		Version:                 tv1.DeploymentVersionString(),
 		Identity:                tv1.ClientIdentity(),
 		IgnoreMissingTaskQueues: true,
-=======
-		Namespace:      s.Namespace().String(),
-		DeploymentName: tv1.DeploymentSeries(),
-		Version:        tv1.DeploymentVersionString(),
-		Identity:       tv1.ClientIdentity(),
->>>>>>> 7de01784
 	})
 	s.Nil(err)
 	s.checkVersionIsCurrent(ctx, tv1)
@@ -275,18 +268,11 @@
 
 	// SetCurrent tv2 --> tv1 starts the child drainage workflow
 	_, err = s.FrontendClient().SetWorkerDeploymentCurrentVersion(ctx, &workflowservice.SetWorkerDeploymentCurrentVersionRequest{
-<<<<<<< HEAD
 		Namespace:               s.Namespace().String(),
 		DeploymentName:          tv2.DeploymentSeries(),
-		BuildId:                 tv2.BuildID(),
+		Version:                 tv2.DeploymentVersionString(),
 		Identity:                tv2.ClientIdentity(),
 		IgnoreMissingTaskQueues: true,
-=======
-		Namespace:      s.Namespace().String(),
-		DeploymentName: tv2.DeploymentSeries(),
-		Version:        tv2.DeploymentVersionString(),
-		Identity:       tv2.ClientIdentity(),
->>>>>>> 7de01784
 	})
 	s.Nil(err)
 
