// The MIT License
//
// Copyright (c) 2020 Temporal Technologies Inc.  All rights reserved.
//
// Copyright (c) 2020 Uber Technologies, Inc.
//
// Permission is hereby granted, free of charge, to any person obtaining a copy
// of this software and associated documentation files (the "Software"), to deal
// in the Software without restriction, including without limitation the rights
// to use, copy, modify, merge, publish, distribute, sublicense, and/or sell
// copies of the Software, and to permit persons to whom the Software is
// furnished to do so, subject to the following conditions:
//
// The above copyright notice and this permission notice shall be included in
// all copies or substantial portions of the Software.
//
// THE SOFTWARE IS PROVIDED "AS IS", WITHOUT WARRANTY OF ANY KIND, EXPRESS OR
// IMPLIED, INCLUDING BUT NOT LIMITED TO THE WARRANTIES OF MERCHANTABILITY,
// FITNESS FOR A PARTICULAR PURPOSE AND NONINFRINGEMENT. IN NO EVENT SHALL THE
// AUTHORS OR COPYRIGHT HOLDERS BE LIABLE FOR ANY CLAIM, DAMAGES OR OTHER
// LIABILITY, WHETHER IN AN ACTION OF CONTRACT, TORT OR OTHERWISE, ARISING FROM,
// OUT OF OR IN CONNECTION WITH THE SOFTWARE OR THE USE OR OTHER DEALINGS IN
// THE SOFTWARE.

package tests

import (
	"context"
	"crypto/tls"
	"encoding/json"
	"fmt"
	"maps"
	"math/rand"
	"net"
	"slices"
	"strconv"
	"sync"
	"testing"
	"time"

	otelsdktrace "go.opentelemetry.io/otel/sdk/trace"
	"go.temporal.io/api/operatorservice/v1"
	"go.temporal.io/api/workflowservice/v1"
	"go.temporal.io/server/api/adminservice/v1"
	"go.temporal.io/server/api/historyservice/v1"
	"go.temporal.io/server/api/matchingservice/v1"
	"go.temporal.io/server/client"
	"go.temporal.io/server/common"
	carchiver "go.temporal.io/server/common/archiver"
	"go.temporal.io/server/common/archiver/provider"
	"go.temporal.io/server/common/authorization"
	"go.temporal.io/server/common/cluster"
	"go.temporal.io/server/common/config"
	"go.temporal.io/server/common/dynamicconfig"
	"go.temporal.io/server/common/log"
	"go.temporal.io/server/common/log/tag"
	"go.temporal.io/server/common/membership"
	"go.temporal.io/server/common/membership/static"
	"go.temporal.io/server/common/metrics"
	"go.temporal.io/server/common/metrics/metricstest"
	"go.temporal.io/server/common/namespace"
	"go.temporal.io/server/common/persistence"
	persistenceClient "go.temporal.io/server/common/persistence/client"
	"go.temporal.io/server/common/persistence/visibility"
	esclient "go.temporal.io/server/common/persistence/visibility/store/elasticsearch/client"
	"go.temporal.io/server/common/primitives"
	"go.temporal.io/server/common/resolver"
	"go.temporal.io/server/common/resource"
	"go.temporal.io/server/common/rpc"
	"go.temporal.io/server/common/rpc/encryption"
	"go.temporal.io/server/common/sdk"
	"go.temporal.io/server/common/searchattribute"
	"go.temporal.io/server/service/frontend"
	"go.temporal.io/server/service/history"
	"go.temporal.io/server/service/history/replication"
	"go.temporal.io/server/service/history/tasks"
	"go.temporal.io/server/service/history/workflow"
	"go.temporal.io/server/service/matching"
	"go.temporal.io/server/service/worker"
	"go.temporal.io/server/temporal"
	"go.uber.org/fx"
	"go.uber.org/multierr"
	"google.golang.org/grpc"
)

const (
	frontendPort     = 7134
	frontendHTTPPort = 7144
	historyPort      = 7132
	matchingPort     = 7136
	workerPort       = 7138 // not really listening
)

type (
	temporalImpl struct {
<<<<<<< HEAD
		// TODO: this is only used to refresh pernsworkermanager, we can get rid of this after
		// it uses dynamic config subscriptions.
		workerServices []*worker.Service

		fxApps []*fx.App

		// This is used to wait for namespace registries to have noticed a change in some xdc tests.
		frontendNamespaceRegistries []namespace.Registry

		// These are routing/load balancing clients but do not do retries:
		adminClient    adminservice.AdminServiceClient
		frontendClient workflowservice.WorkflowServiceClient
		operatorClient operatorservice.OperatorServiceClient
		historyClient  historyservice.HistoryServiceClient
		matchingClient matchingservice.MatchingServiceClient

		dcClient                         *dcClient
=======
		frontendService *frontend.Service
		matchingService *matching.Service
		historyServices []*history.Service
		workerService   *worker.Service

		frontendApp *fx.App
		matchingApp *fx.App
		historyApps []*fx.App
		workerApp   *fx.App

		matchingNamespaceRegistry  namespace.Registry
		frontendNamespaceRegistry  namespace.Registry
		historyNamespaceRegistries []namespace.Registry
		workerNamespaceRegistry    namespace.Registry

		adminClient                      adminservice.AdminServiceClient
		frontendClient                   workflowservice.WorkflowServiceClient
		operatorClient                   operatorservice.OperatorServiceClient
		historyClient                    historyservice.HistoryServiceClient
		matchingClient                   matchingservice.MatchingServiceClient
		dcClient                         *dynamicconfig.MemoryClient
>>>>>>> 8ab95315
		logger                           log.Logger
		clusterMetadataConfig            *cluster.Config
		persistenceConfig                config.Persistence
		metadataMgr                      persistence.MetadataManager
		clusterMetadataMgr               persistence.ClusterMetadataManager
		shardMgr                         persistence.ShardManager
		taskMgr                          persistence.TaskManager
		executionManager                 persistence.ExecutionManager
		namespaceReplicationQueue        persistence.NamespaceReplicationQueue
		abstractDataStoreFactory         persistenceClient.AbstractDataStoreFactory
		visibilityStoreFactory           visibility.VisibilityStoreFactory
		clusterNo                        int // cluster number
		archiverMetadata                 carchiver.ArchivalMetadata
		archiverProvider                 provider.ArchiverProvider
		frontendConfig                   FrontendConfig
		historyConfig                    HistoryConfig
		matchingConfig                   MatchingConfig
		workerConfig                     WorkerConfig
		esConfig                         *esclient.Config
		esClient                         esclient.Client
		mockAdminClient                  map[string]adminservice.AdminServiceClient
		namespaceReplicationTaskExecutor namespace.ReplicationTaskExecutor
		spanExporters                    []otelsdktrace.SpanExporter
		tlsConfigProvider                *encryption.FixedTLSConfigProvider
		captureMetricsHandler            *metricstest.CaptureHandler
		hostsByService                   map[primitives.ServiceName]static.Hosts

		onGetClaims          func(*authorization.AuthInfo) (*authorization.Claims, error)
		onAuthorize          func(context.Context, *authorization.Claims, *authorization.CallTarget) (authorization.Result, error)
		callbackLock         sync.RWMutex // Must be used for above callbacks
		serviceFxOptions     map[primitives.ServiceName][]fx.Option
		taskCategoryRegistry tasks.TaskCategoryRegistry
	}

	// FrontendConfig is the config for the frontend service
	FrontendConfig struct {
		NumFrontendHosts int
	}

	// HistoryConfig contains configs for history service
	HistoryConfig struct {
		NumHistoryShards           int32
		NumHistoryHosts            int
		HistoryCountLimitError     int
		HistoryCountLimitWarn      int
		HistorySizeLimitError      int
		HistorySizeLimitWarn       int
		BlobSizeLimitError         int
		BlobSizeLimitWarn          int
		MutableStateSizeLimitError int
		MutableStateSizeLimitWarn  int
	}

	// MatchingConfig is the config for the matching service
	MatchingConfig struct {
		NumMatchingHosts int
	}

	// WorkerConfig is the config for the worker service
	WorkerConfig struct {
		EnableArchiver   bool
		EnableReplicator bool
		NumWorkers       int
	}

	// TemporalParams contains everything needed to bootstrap Temporal
	TemporalParams struct {
		ClusterMetadataConfig            *cluster.Config
		PersistenceConfig                config.Persistence
		MetadataMgr                      persistence.MetadataManager
		ClusterMetadataManager           persistence.ClusterMetadataManager
		ShardMgr                         persistence.ShardManager
		ExecutionManager                 persistence.ExecutionManager
		TaskMgr                          persistence.TaskManager
		NamespaceReplicationQueue        persistence.NamespaceReplicationQueue
		AbstractDataStoreFactory         persistenceClient.AbstractDataStoreFactory
		VisibilityStoreFactory           visibility.VisibilityStoreFactory
		Logger                           log.Logger
		ClusterNo                        int
		ArchiverMetadata                 carchiver.ArchivalMetadata
		ArchiverProvider                 provider.ArchiverProvider
		EnableReadHistoryFromArchival    bool
		FrontendConfig                   FrontendConfig
		HistoryConfig                    HistoryConfig
		MatchingConfig                   MatchingConfig
		WorkerConfig                     WorkerConfig
		ESConfig                         *esclient.Config
		ESClient                         esclient.Client
		MockAdminClient                  map[string]adminservice.AdminServiceClient
		NamespaceReplicationTaskExecutor namespace.ReplicationTaskExecutor
		SpanExporters                    []otelsdktrace.SpanExporter
		DynamicConfigOverrides           map[dynamicconfig.Key]interface{}
		TLSConfigProvider                *encryption.FixedTLSConfigProvider
		CaptureMetricsHandler            *metricstest.CaptureHandler
		// ServiceFxOptions is populated by WithFxOptionsForService.
		ServiceFxOptions     map[primitives.ServiceName][]fx.Option
		TaskCategoryRegistry tasks.TaskCategoryRegistry
	}

	listenHostPort string
	httpPort       int
)

const NamespaceCacheRefreshInterval = time.Second

var (
	// Override values for dynamic configs
	staticOverrides = map[dynamicconfig.Key]any{
		dynamicconfig.FrontendRPS.Key():                                         3000,
		dynamicconfig.FrontendMaxNamespaceVisibilityRPSPerInstance.Key():        50,
		dynamicconfig.FrontendMaxNamespaceVisibilityBurstRatioPerInstance.Key(): 1,
		dynamicconfig.ReplicationTaskProcessorErrorRetryMaxAttempts.Key():       1,
		dynamicconfig.SecondaryVisibilityWritingMode.Key():                      visibility.SecondaryVisibilityWritingModeOff,
		dynamicconfig.WorkflowTaskHeartbeatTimeout.Key():                        5 * time.Second,
		dynamicconfig.ReplicationTaskFetcherAggregationInterval.Key():           200 * time.Millisecond,
		dynamicconfig.ReplicationTaskFetcherErrorRetryWait.Key():                50 * time.Millisecond,
		dynamicconfig.ReplicationTaskProcessorErrorRetryWait.Key():              time.Millisecond,
		dynamicconfig.ClusterMetadataRefreshInterval.Key():                      100 * time.Millisecond,
		dynamicconfig.NamespaceCacheRefreshInterval.Key():                       NamespaceCacheRefreshInterval,
		dynamicconfig.ReplicationEnableUpdateWithNewTaskMerge.Key():             true,
		dynamicconfig.ValidateUTF8SampleRPCRequest.Key():                        1.0,
		dynamicconfig.ValidateUTF8SampleRPCResponse.Key():                       1.0,
		dynamicconfig.ValidateUTF8SamplePersistence.Key():                       1.0,
		dynamicconfig.ValidateUTF8FailRPCRequest.Key():                          true,
		dynamicconfig.ValidateUTF8FailRPCResponse.Key():                         true,
		dynamicconfig.ValidateUTF8FailPersistence.Key():                         true,
		dynamicconfig.EnableWorkflowExecutionTimeoutTimer.Key():                 true,
		dynamicconfig.FrontendMaskInternalErrorDetails.Key():                    false,
	}
)

// newTemporal returns an instance that hosts full temporal in one process
func newTemporal(t *testing.T, params *TemporalParams) *temporalImpl {
	impl := &temporalImpl{
		logger:                           params.Logger,
		clusterMetadataConfig:            params.ClusterMetadataConfig,
		persistenceConfig:                params.PersistenceConfig,
		metadataMgr:                      params.MetadataMgr,
		clusterMetadataMgr:               params.ClusterMetadataManager,
		shardMgr:                         params.ShardMgr,
		taskMgr:                          params.TaskMgr,
		executionManager:                 params.ExecutionManager,
		namespaceReplicationQueue:        params.NamespaceReplicationQueue,
		abstractDataStoreFactory:         params.AbstractDataStoreFactory,
		visibilityStoreFactory:           params.VisibilityStoreFactory,
		clusterNo:                        params.ClusterNo,
		esConfig:                         params.ESConfig,
		esClient:                         params.ESClient,
		archiverMetadata:                 params.ArchiverMetadata,
		archiverProvider:                 params.ArchiverProvider,
		frontendConfig:                   params.FrontendConfig,
		historyConfig:                    params.HistoryConfig,
		matchingConfig:                   params.MatchingConfig,
		workerConfig:                     params.WorkerConfig,
		mockAdminClient:                  params.MockAdminClient,
		namespaceReplicationTaskExecutor: params.NamespaceReplicationTaskExecutor,
		spanExporters:                    params.SpanExporters,
		tlsConfigProvider:                params.TLSConfigProvider,
		captureMetricsHandler:            params.CaptureMetricsHandler,
		dcClient:                         dynamicconfig.NewMemoryClient(),
		serviceFxOptions:                 params.ServiceFxOptions,
		taskCategoryRegistry:             params.TaskCategoryRegistry,
	}
<<<<<<< HEAD

	// set defaults
	const minNodes = 1
	impl.frontendConfig.NumFrontendHosts = max(minNodes, impl.frontendConfig.NumFrontendHosts)
	impl.historyConfig.NumHistoryHosts = max(minNodes, impl.historyConfig.NumHistoryHosts)
	impl.matchingConfig.NumMatchingHosts = max(minNodes, impl.matchingConfig.NumMatchingHosts)
	impl.workerConfig.NumWorkers = max(minNodes, impl.workerConfig.NumWorkers)

	impl.hostsByService = map[primitives.ServiceName]static.Hosts{
		primitives.FrontendService: static.Hosts{All: impl.FrontendGRPCAddresses()},
		primitives.MatchingService: static.Hosts{All: impl.MatchingServiceAddresses()},
		primitives.HistoryService:  static.Hosts{All: impl.HistoryServiceAddresses()},
		primitives.WorkerService:   static.Hosts{All: impl.WorkerServiceAddresses()},
	}

	impl.overrideHistoryDynamicConfig(t, testDCClient)
=======
	for k, v := range staticOverrides {
		impl.overrideDynamicConfigByKey(t, k, v)
	}
	for k, v := range params.DynamicConfigOverrides {
		impl.overrideDynamicConfigByKey(t, k, v)
	}
	impl.overrideHistoryDynamicConfig(t)
	return impl
}
>>>>>>> 8ab95315

	return impl
}

func (c *temporalImpl) Start() error {
	// create temporal-system namespace, this must be created before starting
	// the services - so directly use the metadataManager to create this
	if err := c.createSystemNamespace(); err != nil {
		return err
	}

	c.startMatching()
	c.startHistory()
	c.startFrontend()
	c.startWorker()

	return nil
}

func (c *temporalImpl) Stop() error {
	ctx, cancel := context.WithTimeout(context.Background(), 15*time.Second)
	defer cancel()

	slices.Reverse(c.fxApps) // less log spam if we go backwards
	var errs []error
	for _, app := range c.fxApps {
		errs = append(errs, app.Stop(ctx))
	}

	return multierr.Combine(errs...)
}

func (c *temporalImpl) makeHostMap(serviceName primitives.ServiceName, self string) map[primitives.ServiceName]static.Hosts {
	hostMap := maps.Clone(c.hostsByService)
	hosts := hostMap[serviceName]
	hosts.Self = self
	hostMap[serviceName] = hosts
	return hostMap
}

func (c *temporalImpl) makeGRPCAddresses(num, port int) []string {
	hosts := make([]string, num)
	for i := range hosts {
		hosts[i] = fmt.Sprintf("127.0.%d.%d:%d", c.clusterNo, i+1, port)
	}
	return hosts
}

func (c *temporalImpl) FrontendGRPCAddresses() []string {
	return c.makeGRPCAddresses(c.frontendConfig.NumFrontendHosts, frontendPort)
}

func (c *temporalImpl) FrontendHTTPAddress() string {
	// randomize like a load balancer would
	addrs := c.FrontendGRPCAddresses()
	addr := addrs[rand.Intn(len(addrs))]
	host, _, err := net.SplitHostPort(addr)
	if err != nil {
		panic(fmt.Errorf("Invalid gRPC frontend address: %w", err))
	}
	return net.JoinHostPort(host, strconv.Itoa(frontendHTTPPort))
}

func (c *temporalImpl) HistoryServiceAddresses() []string {
	return c.makeGRPCAddresses(c.historyConfig.NumHistoryHosts, historyPort)
}

func (c *temporalImpl) MatchingServiceAddresses() []string {
	return c.makeGRPCAddresses(c.matchingConfig.NumMatchingHosts, matchingPort)
}

func (c *temporalImpl) WorkerServiceAddresses() []string {
	return c.makeGRPCAddresses(c.workerConfig.NumWorkers, workerPort)
}

func (c *temporalImpl) OverrideDCValue(t *testing.T, setting dynamicconfig.GenericSetting, value any) {
	c.overrideDynamicConfigByKey(t, setting.Key(), value)
}

func (c *temporalImpl) GetAdminClient() adminservice.AdminServiceClient {
	return c.adminClient
}

func (c *temporalImpl) GetOperatorClient() operatorservice.OperatorServiceClient {
	return c.operatorClient
}

func (c *temporalImpl) GetFrontendClient() workflowservice.WorkflowServiceClient {
	return c.frontendClient
}

func (c *temporalImpl) GetHistoryClient() historyservice.HistoryServiceClient {
	return c.historyClient
}

func (c *temporalImpl) GetMatchingClient() matchingservice.MatchingServiceClient {
	return c.matchingClient
}

func (c *temporalImpl) GetFrontendNamespaceRegistries() []namespace.Registry {
	return c.frontendNamespaceRegistries
}

func (c *temporalImpl) setupMockAdminClient(clientBean client.Bean) {
	for cluster, client := range c.mockAdminClient {
		clientBean.SetRemoteAdminClient(cluster, client)
	}
}

func (c *temporalImpl) copyPersistenceConfig() config.Persistence {
	persistenceConfig := copyPersistenceConfig(c.persistenceConfig)
	if c.esConfig != nil {
		esDataStoreName := "es-visibility"
		persistenceConfig.VisibilityStore = esDataStoreName
		persistenceConfig.DataStores[esDataStoreName] = config.DataStore{
			Elasticsearch: c.esConfig,
		}
	}
	return persistenceConfig
}

func (c *temporalImpl) startFrontend() {
	serviceName := primitives.FrontendService

	// steal these references from one frontend, it doesn't matter which
	var rpcFactory common.RPCFactory
	var historyRawClient resource.HistoryRawClient
	var matchingRawClient resource.MatchingRawClient

	for _, host := range c.hostsByService[serviceName].All {
		logger := log.With(c.logger, tag.Host(host))
		var namespaceRegistry namespace.Registry
		app := fx.New(
			fx.Invoke(c.setupMockAdminClient),
			fx.Supply(
				c.copyPersistenceConfig(),
				serviceName,
			),
			fx.Provide(c.frontendConfigProvider),
			fx.Provide(func() listenHostPort { return listenHostPort(host) }),
			fx.Provide(func() httpPort { return httpPort(frontendHTTPPort) }),
			fx.Provide(func() config.DCRedirectionPolicy { return config.DCRedirectionPolicy{} }),
			fx.Provide(func() log.Logger { return logger }),
			fx.Provide(func() log.ThrottledLogger { return logger }),
			fx.Provide(func() resource.NamespaceLogger { return logger }),
			fx.Provide(c.newRPCFactory),
			static.MembershipModule(c.makeHostMap(serviceName, host)),
			fx.Provide(func() *cluster.Config { return c.clusterMetadataConfig }),
			fx.Provide(func() carchiver.ArchivalMetadata { return c.archiverMetadata }),
			fx.Provide(func() provider.ArchiverProvider { return c.archiverProvider }),
			fx.Provide(sdkClientFactoryProvider),
			fx.Provide(c.GetMetricsHandler),
			fx.Provide(func() []grpc.UnaryServerInterceptor { return nil }),
			fx.Provide(func() authorization.Authorizer { return c }),
			fx.Provide(func() authorization.ClaimMapper { return c }),
			fx.Provide(func() authorization.JWTAudienceMapper { return nil }),
			fx.Provide(func() client.FactoryProvider { return client.NewFactoryProvider() }),
			fx.Provide(func() searchattribute.Mapper { return nil }),
			// Comment the line above and uncomment the line below to test with search attributes mapper.
			// fx.Provide(func() searchattribute.Mapper { return NewSearchAttributeTestMapper() }),
			fx.Provide(func() resolver.ServiceResolver { return resolver.NewNoopResolver() }),
			fx.Provide(persistenceClient.FactoryProvider),
			fx.Provide(func() persistenceClient.AbstractDataStoreFactory { return c.abstractDataStoreFactory }),
			fx.Provide(func() visibility.VisibilityStoreFactory { return c.visibilityStoreFactory }),
			fx.Provide(func() dynamicconfig.Client { return c.dcClient }),
			fx.Provide(resource.DefaultSnTaggedLoggerProvider),
			fx.Provide(func() *esclient.Config { return c.esConfig }),
			fx.Provide(func() esclient.Client { return c.esClient }),
			fx.Provide(c.GetTLSConfigProvider),
			fx.Provide(c.GetTaskCategoryRegistry),
			fx.Supply(c.spanExporters),
			temporal.ServiceTracingModule,
			frontend.Module,
			fx.Populate(&namespaceRegistry, &rpcFactory, &historyRawClient, &matchingRawClient),
			temporal.FxLogAdapter,
			c.getFxOptionsForService(primitives.FrontendService),
		)
		err := app.Err()
		if err != nil {
			logger.Fatal("unable to construct frontend service", tag.Error(err))
		}

		c.fxApps = append(c.fxApps, app)
		c.frontendNamespaceRegistries = append(c.frontendNamespaceRegistries, namespaceRegistry)

		if err := app.Start(context.Background()); err != nil {
			logger.Fatal("unable to start frontend service", tag.Error(err))
		}
	}

	// This connection/clients uses membership to find frontends and load-balance among them.
	connection := rpcFactory.CreateLocalFrontendGRPCConnection()
	c.frontendClient = workflowservice.NewWorkflowServiceClient(connection)
	c.adminClient = adminservice.NewAdminServiceClient(connection)
	c.operatorClient = operatorservice.NewOperatorServiceClient(connection)

	// We also set the history and matching clients here, stealing them from one of the frontends.
	c.historyClient = historyRawClient
	c.matchingClient = matchingRawClient
}

func (c *temporalImpl) startHistory() {
	serviceName := primitives.HistoryService

	for _, host := range c.hostsByService[serviceName].All {
		logger := log.With(c.logger, tag.Host(host))
		app := fx.New(
			fx.Invoke(c.setupMockAdminClient),
			fx.Supply(
				c.copyPersistenceConfig(),
				serviceName,
			),
			fx.Provide(c.GetMetricsHandler),
			fx.Provide(func() listenHostPort { return listenHostPort(host) }),
			fx.Provide(func() httpPort { return httpPort(frontendHTTPPort) }),
			fx.Provide(func() config.DCRedirectionPolicy { return config.DCRedirectionPolicy{} }),
			fx.Provide(func() log.Logger { return logger }),
			fx.Provide(func() log.ThrottledLogger { return logger }),
			fx.Provide(c.newRPCFactory),
			static.MembershipModule(c.makeHostMap(serviceName, host)),
			fx.Provide(func() *cluster.Config { return c.clusterMetadataConfig }),
			fx.Provide(func() carchiver.ArchivalMetadata { return c.archiverMetadata }),
			fx.Provide(func() provider.ArchiverProvider { return c.archiverProvider }),
			fx.Provide(sdkClientFactoryProvider),
			fx.Provide(func() client.FactoryProvider { return client.NewFactoryProvider() }),
			fx.Provide(func() searchattribute.Mapper { return nil }),
			// Comment the line above and uncomment the line below to test with search attributes mapper.
			// fx.Provide(func() searchattribute.Mapper { return NewSearchAttributeTestMapper() }),
			fx.Provide(func() resolver.ServiceResolver { return resolver.NewNoopResolver() }),
			fx.Provide(persistenceClient.FactoryProvider),
			fx.Provide(func() persistenceClient.AbstractDataStoreFactory { return c.abstractDataStoreFactory }),
			fx.Provide(func() visibility.VisibilityStoreFactory { return c.visibilityStoreFactory }),
			fx.Provide(func() dynamicconfig.Client { return c.dcClient }),
			fx.Provide(resource.DefaultSnTaggedLoggerProvider),
			fx.Provide(func() *esclient.Config { return c.esConfig }),
			fx.Provide(func() esclient.Client { return c.esClient }),
			fx.Provide(workflow.NewTaskGeneratorProvider),
			fx.Provide(c.GetTLSConfigProvider),
			fx.Provide(c.GetTaskCategoryRegistry),
			fx.Supply(c.spanExporters),
			temporal.ServiceTracingModule,

			history.QueueModule,
			history.Module,
			replication.Module,
			temporal.FxLogAdapter,
			c.getFxOptionsForService(primitives.HistoryService),
		)
		err := app.Err()
		if err != nil {
			logger.Fatal("unable to construct history service", tag.Error(err))
		}
		c.fxApps = append(c.fxApps, app)
		if err := app.Start(context.Background()); err != nil {
			logger.Fatal("unable to start history service", tag.Error(err))
		}
	}
}

func (c *temporalImpl) startMatching() {
	serviceName := primitives.MatchingService

	for _, host := range c.hostsByService[serviceName].All {
		logger := log.With(c.logger, tag.Host(host))
		app := fx.New(
			fx.Invoke(c.setupMockAdminClient),
			fx.Supply(
				c.copyPersistenceConfig(),
				serviceName,
			),
			fx.Provide(c.GetMetricsHandler),
			fx.Provide(func() listenHostPort { return listenHostPort(host) }),
			fx.Provide(func() httpPort { return httpPort(frontendHTTPPort) }),
			fx.Provide(func() log.Logger { return logger }),
			fx.Provide(func() log.ThrottledLogger { return logger }),
			fx.Provide(c.newRPCFactory),
			static.MembershipModule(c.makeHostMap(serviceName, host)),
			fx.Provide(func() *cluster.Config { return c.clusterMetadataConfig }),
			fx.Provide(func() carchiver.ArchivalMetadata { return c.archiverMetadata }),
			fx.Provide(func() provider.ArchiverProvider { return c.archiverProvider }),
			fx.Provide(func() client.FactoryProvider { return client.NewFactoryProvider() }),
			fx.Provide(func() searchattribute.Mapper { return nil }),
			fx.Provide(func() resolver.ServiceResolver { return resolver.NewNoopResolver() }),
			fx.Provide(persistenceClient.FactoryProvider),
			fx.Provide(func() persistenceClient.AbstractDataStoreFactory { return c.abstractDataStoreFactory }),
			fx.Provide(func() visibility.VisibilityStoreFactory { return c.visibilityStoreFactory }),
			fx.Provide(func() dynamicconfig.Client { return c.dcClient }),
			fx.Provide(func() *esclient.Config { return c.esConfig }),
			fx.Provide(func() esclient.Client { return c.esClient }),
			fx.Provide(c.GetTLSConfigProvider),
			fx.Provide(resource.DefaultSnTaggedLoggerProvider),
			fx.Provide(c.GetTaskCategoryRegistry),
			fx.Supply(c.spanExporters),
			temporal.ServiceTracingModule,
			matching.Module,
			temporal.FxLogAdapter,
			c.getFxOptionsForService(primitives.MatchingService),
		)
		err := app.Err()
		if err != nil {
			logger.Fatal("unable to start matching service", tag.Error(err))
		}
		c.fxApps = append(c.fxApps, app)
		if err := app.Start(context.Background()); err != nil {
			logger.Fatal("unable to start matching service", tag.Error(err))
		}
	}
}

func (c *temporalImpl) startWorker() {
	serviceName := primitives.WorkerService

	clusterConfigCopy := cluster.Config{
		EnableGlobalNamespace:    c.clusterMetadataConfig.EnableGlobalNamespace,
		FailoverVersionIncrement: c.clusterMetadataConfig.FailoverVersionIncrement,
		MasterClusterName:        c.clusterMetadataConfig.MasterClusterName,
		CurrentClusterName:       c.clusterMetadataConfig.CurrentClusterName,
		ClusterInformation:       maps.Clone(c.clusterMetadataConfig.ClusterInformation),
	}
	if c.workerConfig.EnableReplicator {
		clusterConfigCopy.EnableGlobalNamespace = true
	}

	for _, host := range c.hostsByService[serviceName].All {
		logger := log.With(c.logger, tag.Host(host))
		var workerService *worker.Service
		app := fx.New(
			// fx.Invoke(c.setupMockAdminClient),
			fx.Supply(
				c.copyPersistenceConfig(),
				serviceName,
			),
			fx.Provide(c.GetMetricsHandler),
			fx.Provide(func() listenHostPort { return listenHostPort(host) }),
			fx.Provide(func() httpPort { return httpPort(frontendHTTPPort) }),
			fx.Provide(func() config.DCRedirectionPolicy { return config.DCRedirectionPolicy{} }),
			fx.Provide(func() log.Logger { return logger }),
			fx.Provide(func() log.ThrottledLogger { return logger }),
			fx.Provide(c.newRPCFactory),
			static.MembershipModule(c.makeHostMap(serviceName, host)),
			fx.Provide(func() *cluster.Config { return &clusterConfigCopy }),
			fx.Provide(func() carchiver.ArchivalMetadata { return c.archiverMetadata }),
			fx.Provide(func() provider.ArchiverProvider { return c.archiverProvider }),
			fx.Provide(sdkClientFactoryProvider),
			fx.Provide(func() client.FactoryProvider { return client.NewFactoryProvider() }),
			fx.Provide(func() searchattribute.Mapper { return nil }),
			fx.Provide(func() resolver.ServiceResolver { return resolver.NewNoopResolver() }),
			fx.Provide(persistenceClient.FactoryProvider),
			fx.Provide(func() persistenceClient.AbstractDataStoreFactory { return c.abstractDataStoreFactory }),
			fx.Provide(func() visibility.VisibilityStoreFactory { return c.visibilityStoreFactory }),
			fx.Provide(func() dynamicconfig.Client { return c.dcClient }),
			fx.Provide(resource.DefaultSnTaggedLoggerProvider),
			fx.Provide(func() esclient.Client { return c.esClient }),
			fx.Provide(func() *esclient.Config { return c.esConfig }),
			fx.Provide(c.GetTLSConfigProvider),
			fx.Provide(c.GetTaskCategoryRegistry),
			fx.Supply(c.spanExporters),
			temporal.ServiceTracingModule,
			worker.Module,
			fx.Populate(&workerService),
			temporal.FxLogAdapter,
			c.getFxOptionsForService(primitives.WorkerService),
		)
		err := app.Err()
		if err != nil {
			logger.Fatal("unable to start worker service", tag.Error(err))
		}

		c.fxApps = append(c.fxApps, app)
		c.workerServices = append(c.workerServices, workerService)
		if err := app.Start(context.Background()); err != nil {
			logger.Fatal("unable to start worker service", tag.Error(err))
		}
	}
}

func (c *temporalImpl) getFxOptionsForService(serviceName primitives.ServiceName) fx.Option {
	return fx.Options(c.serviceFxOptions[serviceName]...)
}

func (c *temporalImpl) createSystemNamespace() error {
	err := c.metadataMgr.InitializeSystemNamespaces(context.Background(), c.clusterMetadataConfig.CurrentClusterName)
	if err != nil {
		return fmt.Errorf("failed to create temporal-system namespace: %v", err)
	}
	return nil
}

func (c *temporalImpl) GetExecutionManager() persistence.ExecutionManager {
	return c.executionManager
}

func (c *temporalImpl) GetTLSConfigProvider() encryption.TLSConfigProvider {
	// If we just return this directly, the interface will be non-nil but the
	// pointer will be nil
	if c.tlsConfigProvider != nil {
		return c.tlsConfigProvider
	}
	return nil
}

func (c *temporalImpl) GetTaskCategoryRegistry() tasks.TaskCategoryRegistry {
	return c.taskCategoryRegistry
}

func (c *temporalImpl) GetMetricsHandler() metrics.Handler {
	if c.captureMetricsHandler != nil {
		return c.captureMetricsHandler
	}
	return metrics.NoopMetricsHandler
}

func (c *temporalImpl) frontendConfigProvider() *config.Config {
	// Set HTTP port and a test HTTP forwarded header
	return &config.Config{
		Services: map[string]config.Service{
			string(primitives.FrontendService): {
				RPC: config.RPC{
					HTTPPort: frontendHTTPPort,
					HTTPAdditionalForwardedHeaders: []string{
						"this-header-forwarded",
						"this-header-prefix-forwarded-*",
					},
				},
			},
		},
	}
}

func (c *temporalImpl) overrideHistoryDynamicConfig(t *testing.T) {
	if c.esConfig != nil {
		c.OverrideDCValue(t, dynamicconfig.SecondaryVisibilityWritingMode, visibility.SecondaryVisibilityWritingModeDual)
	}
	if c.historyConfig.HistoryCountLimitWarn != 0 {
		c.OverrideDCValue(t, dynamicconfig.HistoryCountLimitWarn, c.historyConfig.HistoryCountLimitWarn)
	}
	if c.historyConfig.HistoryCountLimitError != 0 {
		c.OverrideDCValue(t, dynamicconfig.HistoryCountLimitError, c.historyConfig.HistoryCountLimitError)
	}
	if c.historyConfig.HistorySizeLimitWarn != 0 {
		c.OverrideDCValue(t, dynamicconfig.HistorySizeLimitWarn, c.historyConfig.HistorySizeLimitWarn)
	}
	if c.historyConfig.HistorySizeLimitError != 0 {
		c.OverrideDCValue(t, dynamicconfig.HistorySizeLimitError, c.historyConfig.HistorySizeLimitError)
	}
	if c.historyConfig.BlobSizeLimitError != 0 {
		c.OverrideDCValue(t, dynamicconfig.BlobSizeLimitError, c.historyConfig.BlobSizeLimitError)
	}
	if c.historyConfig.BlobSizeLimitWarn != 0 {
		c.OverrideDCValue(t, dynamicconfig.BlobSizeLimitWarn, c.historyConfig.BlobSizeLimitWarn)
	}
	if c.historyConfig.MutableStateSizeLimitError != 0 {
		c.OverrideDCValue(t, dynamicconfig.MutableStateSizeLimitError, c.historyConfig.MutableStateSizeLimitError)
	}
	if c.historyConfig.MutableStateSizeLimitWarn != 0 {
		c.OverrideDCValue(t, dynamicconfig.MutableStateSizeLimitWarn, c.historyConfig.MutableStateSizeLimitWarn)
	}

	// For DeleteWorkflowExecution tests
	c.OverrideDCValue(t, dynamicconfig.TransferProcessorUpdateAckInterval, 1*time.Second)
	c.OverrideDCValue(t, dynamicconfig.VisibilityProcessorUpdateAckInterval, 1*time.Second)
}

func (c *temporalImpl) newRPCFactory(
	sn primitives.ServiceName,
	grpcHostPort listenHostPort,
	logger log.Logger,
	grpcResolver *membership.GRPCResolver,
	tlsConfigProvider encryption.TLSConfigProvider,
	monitor membership.Monitor,
	httpPort httpPort,
) (common.RPCFactory, error) {
	host, portStr, err := net.SplitHostPort(string(grpcHostPort))
	if err != nil {
		return nil, fmt.Errorf("failed parsing host:port: %w", err)
	}
	port, err := strconv.Atoi(portStr)
	if err != nil {
		return nil, fmt.Errorf("invalid port: %w", err)
	}
	var frontendTLSConfig *tls.Config
	if tlsConfigProvider != nil {
		if frontendTLSConfig, err = tlsConfigProvider.GetFrontendClientConfig(); err != nil {
			return nil, fmt.Errorf("failed getting client TLS config: %w", err)
		}
	}
	return rpc.NewFactory(
		&config.RPC{BindOnIP: host, GRPCPort: port, HTTPPort: int(httpPort)},
		sn,
		logger,
		tlsConfigProvider,
		grpcResolver.MakeURL(primitives.FrontendService),
		grpcResolver.MakeURL(primitives.FrontendService),
		int(httpPort),
		frontendTLSConfig,
		nil,
		monitor,
	), nil
}

func (c *temporalImpl) SetOnGetClaims(fn func(*authorization.AuthInfo) (*authorization.Claims, error)) {
	c.callbackLock.Lock()
	c.onGetClaims = fn
	c.callbackLock.Unlock()
}

func (c *temporalImpl) GetClaims(authInfo *authorization.AuthInfo) (*authorization.Claims, error) {
	c.callbackLock.RLock()
	onGetClaims := c.onGetClaims
	c.callbackLock.RUnlock()
	if onGetClaims != nil {
		return onGetClaims(authInfo)
	}
	return &authorization.Claims{System: authorization.RoleAdmin}, nil
}

func (c *temporalImpl) SetOnAuthorize(
	fn func(context.Context, *authorization.Claims, *authorization.CallTarget) (authorization.Result, error),
) {
	c.callbackLock.Lock()
	c.onAuthorize = fn
	c.callbackLock.Unlock()
}

func (c *temporalImpl) Authorize(
	ctx context.Context,
	caller *authorization.Claims,
	target *authorization.CallTarget,
) (authorization.Result, error) {
	c.callbackLock.RLock()
	onAuthorize := c.onAuthorize
	c.callbackLock.RUnlock()
	if onAuthorize != nil {
		return onAuthorize(ctx, caller, target)
	}
	return authorization.Result{Decision: authorization.DecisionAllow}, nil
}

// copyPersistenceConfig makes a deep copy of persistence config.
// This is just a temp fix for the race condition of persistence config.
// The race condition happens because all the services are using the same datastore map in the config.
// Also all services will retry to modify the maxQPS field in the datastore during start up and use the modified maxQPS value to create a persistence factory.
func copyPersistenceConfig(cfg config.Persistence) config.Persistence {
	var newCfg config.Persistence
	b, err := json.Marshal(cfg)
	if err != nil {
		panic("copy persistence config: " + err.Error())
	} else if err = json.Unmarshal(b, &newCfg); err != nil {
		panic("copy persistence config: " + err.Error())
	}
	return newCfg
}

func sdkClientFactoryProvider(
	grpcResolver *membership.GRPCResolver,
	metricsHandler metrics.Handler,
	logger log.Logger,
	dc *dynamicconfig.Collection,
	tlsConfigProvider encryption.TLSConfigProvider,
) sdk.ClientFactory {
	var tlsConfig *tls.Config
	if tlsConfigProvider != nil {
		var err error
		if tlsConfig, err = tlsConfigProvider.GetFrontendClientConfig(); err != nil {
			panic(err)
		}
	}
	return sdk.NewClientFactory(
		grpcResolver.MakeURL(primitives.FrontendService),
		tlsConfig,
		metricsHandler,
		logger,
		dynamicconfig.WorkerStickyCacheSize.Get(dc),
	)
}

func (c *temporalImpl) overrideDynamicConfigByKey(t *testing.T, name dynamicconfig.Key, value any) {
	existingValues := c.dcClient.GetValue(name)
	c.dcClient.OverrideValueByKey(name, value)
	t.Cleanup(func() {
		if len(existingValues) > 0 {
			c.dcClient.OverrideValueByKey(name, existingValues)
		} else {
			c.dcClient.RemoveOverrideByKey(name)
		}
	})
}<|MERGE_RESOLUTION|>--- conflicted
+++ resolved
@@ -93,7 +93,6 @@
 
 type (
 	temporalImpl struct {
-<<<<<<< HEAD
 		// TODO: this is only used to refresh pernsworkermanager, we can get rid of this after
 		// it uses dynamic config subscriptions.
 		workerServices []*worker.Service
@@ -110,30 +109,7 @@
 		historyClient  historyservice.HistoryServiceClient
 		matchingClient matchingservice.MatchingServiceClient
 
-		dcClient                         *dcClient
-=======
-		frontendService *frontend.Service
-		matchingService *matching.Service
-		historyServices []*history.Service
-		workerService   *worker.Service
-
-		frontendApp *fx.App
-		matchingApp *fx.App
-		historyApps []*fx.App
-		workerApp   *fx.App
-
-		matchingNamespaceRegistry  namespace.Registry
-		frontendNamespaceRegistry  namespace.Registry
-		historyNamespaceRegistries []namespace.Registry
-		workerNamespaceRegistry    namespace.Registry
-
-		adminClient                      adminservice.AdminServiceClient
-		frontendClient                   workflowservice.WorkflowServiceClient
-		operatorClient                   operatorservice.OperatorServiceClient
-		historyClient                    historyservice.HistoryServiceClient
-		matchingClient                   matchingservice.MatchingServiceClient
 		dcClient                         *dynamicconfig.MemoryClient
->>>>>>> 8ab95315
 		logger                           log.Logger
 		clusterMetadataConfig            *cluster.Config
 		persistenceConfig                config.Persistence
@@ -297,7 +273,6 @@
 		serviceFxOptions:                 params.ServiceFxOptions,
 		taskCategoryRegistry:             params.TaskCategoryRegistry,
 	}
-<<<<<<< HEAD
 
 	// set defaults
 	const minNodes = 1
@@ -313,8 +288,6 @@
 		primitives.WorkerService:   static.Hosts{All: impl.WorkerServiceAddresses()},
 	}
 
-	impl.overrideHistoryDynamicConfig(t, testDCClient)
-=======
 	for k, v := range staticOverrides {
 		impl.overrideDynamicConfigByKey(t, k, v)
 	}
@@ -322,9 +295,6 @@
 		impl.overrideDynamicConfigByKey(t, k, v)
 	}
 	impl.overrideHistoryDynamicConfig(t)
-	return impl
-}
->>>>>>> 8ab95315
 
 	return impl
 }
