--- conflicted
+++ resolved
@@ -1170,14 +1170,6 @@
 			)
 		}
 	}
-<<<<<<< HEAD
-=======
-}
-
-func (s *ScheduleFunctionalSuite) refreshWorkerServices() {
-	for _, w := range s.GetTestCluster().Host().WorkerServices() {
-		w.RefreshPerNSWorkerManager()
-	}
 }
 
 func (s *ScheduleFunctionalSuite) cleanup(sid string) {
@@ -1188,5 +1180,4 @@
 			Identity:   "test",
 		})
 	})
->>>>>>> c5400e64
 }