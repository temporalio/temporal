// The MIT License
//
// Copyright (c) 2020 Temporal Technologies Inc.  All rights reserved.
//
// Copyright (c) 2020 Uber Technologies, Inc.
//
// Permission is hereby granted, free of charge, to any person obtaining a copy
// of this software and associated documentation files (the "Software"), to deal
// in the Software without restriction, including without limitation the rights
// to use, copy, modify, merge, publish, distribute, sublicense, and/or sell
// copies of the Software, and to permit persons to whom the Software is
// furnished to do so, subject to the following conditions:
//
// The above copyright notice and this permission notice shall be included in
// all copies or substantial portions of the Software.
//
// THE SOFTWARE IS PROVIDED "AS IS", WITHOUT WARRANTY OF ANY KIND, EXPRESS OR
// IMPLIED, INCLUDING BUT NOT LIMITED TO THE WARRANTIES OF MERCHANTABILITY,
// FITNESS FOR A PARTICULAR PURPOSE AND NONINFRINGEMENT. IN NO EVENT SHALL THE
// AUTHORS OR COPYRIGHT HOLDERS BE LIABLE FOR ANY CLAIM, DAMAGES OR OTHER
// LIABILITY, WHETHER IN AN ACTION OF CONTRACT, TORT OR OTHERWISE, ARISING FROM,
// OUT OF OR IN CONNECTION WITH THE SOFTWARE OR THE USE OR OTHER DEALINGS IN
// THE SOFTWARE.

package tests

import (
	"flag"
	"testing"

	"github.com/stretchr/testify/suite"
<<<<<<< HEAD
	commonpb "go.temporal.io/api/common/v1"
	enumspb "go.temporal.io/api/enums/v1"
	schedulepb "go.temporal.io/api/schedule/v1"
	taskqueuepb "go.temporal.io/api/taskqueue/v1"
	workflowpb "go.temporal.io/api/workflow/v1"
	"go.temporal.io/api/workflowservice/v1"
	sdkclient "go.temporal.io/sdk/client"
	"go.temporal.io/sdk/converter"
	"go.temporal.io/sdk/worker"
	"go.temporal.io/sdk/workflow"
	"google.golang.org/protobuf/types/known/durationpb"

	"go.temporal.io/server/common/dynamicconfig"
	"go.temporal.io/server/common/log/tag"
	"go.temporal.io/server/common/payload"
	"go.temporal.io/server/common/payloads"
	"go.temporal.io/server/common/searchattribute"
	"go.temporal.io/server/common/testing/protorequire"
	"go.temporal.io/server/service/worker/scheduler"
)

/*
more tests to write:

various validation errors

overlap policies, esp. buffer

worker restart/long-poll activity failure:
	get it in a state where it's waiting for a wf to exit, say with bufferone
	restart the worker/force activity to fail
	terminate the wf
	check that new one starts immediately
*/

type (
	ScheduleFunctionalSuite struct {
		*require.Assertions
		protorequire.ProtoAssertions
		FunctionalTestBase
		sdkClient     sdkclient.Client
		worker        worker.Worker
		taskQueue     string
		dataConverter converter.DataConverter
	}
=======
>>>>>>> 7f59d824
)

func TestScheduleFunctionalSuite(t *testing.T) {
	flag.Parse()
	suite.Run(t, new(ScheduleFunctionalSuite))
<<<<<<< HEAD
}

func (s *ScheduleFunctionalSuite) SetupSuite() {
	if UsingSQLAdvancedVisibility() {
		s.setupSuite("testdata/cluster.yaml")
		s.Logger.Info(fmt.Sprintf("Running schedule tests with %s/%s persistence", TestFlags.PersistenceType, TestFlags.PersistenceDriver))
	} else {
		s.setupSuite("testdata/es_cluster.yaml")
		s.Logger.Info("Running schedule tests with Elasticsearch persistence")
	}
}

func (s *ScheduleFunctionalSuite) TearDownSuite() {
	s.tearDownSuite()
}

func (s *ScheduleFunctionalSuite) SetupTest() {
	s.Assertions = require.New(s.T())
	s.ProtoAssertions = protorequire.New(s.T())
	s.dataConverter = newTestDataConverter()
	sdkClient, err := sdkclient.Dial(sdkclient.Options{
		HostPort:      s.hostPort,
		Namespace:     s.namespace,
		DataConverter: s.dataConverter,
	})
	if err != nil {
		s.Logger.Fatal("Error when creating SDK client", tag.Error(err))
	}
	s.sdkClient = sdkClient
	s.taskQueue = s.randomizeStr("tq")
	s.worker = worker.New(s.sdkClient, s.taskQueue, worker.Options{})
	if err := s.worker.Start(); err != nil {
		s.Logger.Fatal("Error when starting worker", tag.Error(err))
	}
}

func (s *ScheduleFunctionalSuite) TearDownTest() {
	s.worker.Stop()
	s.sdkClient.Close()
}

func (s *ScheduleFunctionalSuite) TestBasics() {
	sid := "sched-test-basics"
	wid := "sched-test-basics-wf"
	wt := "sched-test-basics-wt"
	wt2 := "sched-test-basics-wt2"

	// switch this to test with search attribute mapper:
	// csa := "AliasForCustomKeywordField"
	csa := "CustomKeywordField"

	wfMemo := payload.EncodeString("workflow memo")
	wfSAValue := payload.EncodeString("workflow sa value")
	schMemo := payload.EncodeString("schedule memo")
	schSAValue := payload.EncodeString("schedule sa value")

	schedule := &schedulepb.Schedule{
		Spec: &schedulepb.ScheduleSpec{
			Interval: []*schedulepb.IntervalSpec{
				{Interval: durationpb.New(5 * time.Second)},
			},
			Calendar: []*schedulepb.CalendarSpec{
				{DayOfMonth: "10", Year: "2010"},
			},
			CronString: []string{"11 11/11 11 11 1 2011"},
		},
		Action: &schedulepb.ScheduleAction{
			Action: &schedulepb.ScheduleAction_StartWorkflow{
				StartWorkflow: &workflowpb.NewWorkflowExecutionInfo{
					WorkflowId:   wid,
					WorkflowType: &commonpb.WorkflowType{Name: wt},
					TaskQueue:    &taskqueuepb.TaskQueue{Name: s.taskQueue, Kind: enumspb.TASK_QUEUE_KIND_NORMAL},
					Memo: &commonpb.Memo{
						Fields: map[string]*commonpb.Payload{"wfmemo1": wfMemo},
					},
					SearchAttributes: &commonpb.SearchAttributes{
						IndexedFields: map[string]*commonpb.Payload{csa: wfSAValue},
					},
				},
			},
		},
	}
	req := &workflowservice.CreateScheduleRequest{
		Namespace:  s.namespace,
		ScheduleId: sid,
		Schedule:   schedule,
		Identity:   "test",
		RequestId:  uuid.New(),
		Memo: &commonpb.Memo{
			Fields: map[string]*commonpb.Payload{"schedmemo1": schMemo},
		},
		SearchAttributes: &commonpb.SearchAttributes{
			IndexedFields: map[string]*commonpb.Payload{csa: schSAValue},
		},
	}

	var runs, runs2 int32
	workflowFn := func(ctx workflow.Context) error {
		workflow.SideEffect(ctx, func(ctx workflow.Context) any {
			atomic.AddInt32(&runs, 1)
			return 0
		})
		return nil
	}
	s.worker.RegisterWorkflowWithOptions(workflowFn, workflow.RegisterOptions{Name: wt})
	workflow2Fn := func(ctx workflow.Context) error {
		workflow.SideEffect(ctx, func(ctx workflow.Context) any {
			atomic.AddInt32(&runs2, 1)
			return 0
		})
		return nil
	}
	s.worker.RegisterWorkflowWithOptions(workflow2Fn, workflow.RegisterOptions{Name: wt2})

	// create

	createTime := time.Now()
	_, err := s.engine.CreateSchedule(NewContext(), req)
	s.NoError(err)

	// sleep until we see two runs, plus a bit more to ensure that the second run has completed
	s.Eventually(func() bool { return atomic.LoadInt32(&runs) == 2 }, 12*time.Second, 500*time.Millisecond)
	time.Sleep(1 * time.Second)

	// describe

	describeResp, err := s.engine.DescribeSchedule(NewContext(), &workflowservice.DescribeScheduleRequest{
		Namespace:  s.namespace,
		ScheduleId: sid,
	})
	s.NoError(err)

	checkSpec := func(spec *schedulepb.ScheduleSpec) {
		protorequire.ProtoSliceEqual(s.T(), schedule.Spec.Interval, spec.Interval)
		s.Nil(spec.Calendar)
		s.Nil(spec.CronString)
		s.ProtoElementsMatch([]*schedulepb.StructuredCalendarSpec{
			{
				Second:     []*schedulepb.Range{{Start: 0, End: 0, Step: 1}},
				Minute:     []*schedulepb.Range{{Start: 11, End: 11, Step: 1}},
				Hour:       []*schedulepb.Range{{Start: 11, End: 23, Step: 11}},
				DayOfMonth: []*schedulepb.Range{{Start: 11, End: 11, Step: 1}},
				Month:      []*schedulepb.Range{{Start: 11, End: 11, Step: 1}},
				DayOfWeek:  []*schedulepb.Range{{Start: 1, End: 1, Step: 1}},
				Year:       []*schedulepb.Range{{Start: 2011, End: 2011, Step: 1}},
			},
			{
				Second:     []*schedulepb.Range{{Start: 0, End: 0, Step: 1}},
				Minute:     []*schedulepb.Range{{Start: 0, End: 0, Step: 1}},
				Hour:       []*schedulepb.Range{{Start: 0, End: 0, Step: 1}},
				DayOfMonth: []*schedulepb.Range{{Start: 10, End: 10, Step: 1}},
				Month:      []*schedulepb.Range{{Start: 1, End: 12, Step: 1}},
				DayOfWeek:  []*schedulepb.Range{{Start: 0, End: 6, Step: 1}},
				Year:       []*schedulepb.Range{{Start: 2010, End: 2010, Step: 1}},
			},
		}, spec.StructuredCalendar)
	}
	checkSpec(describeResp.Schedule.Spec)

	s.Equal(enumspb.SCHEDULE_OVERLAP_POLICY_SKIP, describeResp.Schedule.Policies.OverlapPolicy)     // set to default value
	s.EqualValues(365*24*3600, describeResp.Schedule.Policies.CatchupWindow.AsDuration().Seconds()) // set to default value

	s.Equal(schSAValue.Data, describeResp.SearchAttributes.IndexedFields[csa].Data)
	s.Nil(describeResp.SearchAttributes.IndexedFields[searchattribute.BinaryChecksums])
	s.Nil(describeResp.SearchAttributes.IndexedFields[searchattribute.BuildIds])
	s.Equal(schMemo.Data, describeResp.Memo.Fields["schedmemo1"].Data)
	s.Equal(wfSAValue.Data, describeResp.Schedule.Action.GetStartWorkflow().SearchAttributes.IndexedFields[csa].Data)
	s.Equal(wfMemo.Data, describeResp.Schedule.Action.GetStartWorkflow().Memo.Fields["wfmemo1"].Data)

	s.DurationNear(describeResp.Info.CreateTime.AsTime().Sub(createTime), 0, 3*time.Second)
	s.EqualValues(2, describeResp.Info.ActionCount)
	s.EqualValues(0, describeResp.Info.MissedCatchupWindow)
	s.EqualValues(0, describeResp.Info.OverlapSkipped)
	s.EqualValues(0, len(describeResp.Info.RunningWorkflows))
	s.EqualValues(2, len(describeResp.Info.RecentActions))
	action0 := describeResp.Info.RecentActions[0]
	s.WithinRange(action0.ScheduleTime.AsTime(), createTime, time.Now())
	s.True(action0.ScheduleTime.AsTime().UnixNano()%int64(5*time.Second) == 0)
	s.DurationNear(action0.ActualTime.AsTime().Sub(action0.ScheduleTime.AsTime()), 0, 3*time.Second)

	// list

	s.Eventually(func() bool { // wait for visibility
		listResp, err := s.engine.ListSchedules(NewContext(), &workflowservice.ListSchedulesRequest{
			Namespace:       s.namespace,
			MaximumPageSize: 5,
		})
		if err != nil || len(listResp.Schedules) != 1 || listResp.Schedules[0].ScheduleId != sid || len(listResp.Schedules[0].GetInfo().GetRecentActions()) < 2 {
			return false
		}
		s.NoError(err)
		entry := listResp.Schedules[0]
		s.Equal(sid, entry.ScheduleId)
		s.Equal(schSAValue.Data, entry.SearchAttributes.IndexedFields[csa].Data)
		s.Equal(schMemo.Data, entry.Memo.Fields["schedmemo1"].Data)
		checkSpec(entry.Info.Spec)
		s.Equal(wt, entry.Info.WorkflowType.Name)
		s.False(entry.Info.Paused)
		s.Equal(describeResp.Info.RecentActions, entry.Info.RecentActions) // 2 is below the limit where list entry might be cut off
		return true
	}, 10*time.Second, 1*time.Second)

	// list workflows

	wfResp, err := s.engine.ListWorkflowExecutions(NewContext(), &workflowservice.ListWorkflowExecutionsRequest{
		Namespace: s.namespace,
		PageSize:  5,
		Query:     "",
	})
	s.NoError(err)
	s.GreaterOrEqual(len(wfResp.Executions), 2) // could have had a 3rd run while waiting for visibility
	for _, ex := range wfResp.Executions {
		s.Equal(wt, ex.Type.Name, "should only see started workflows")
	}
	ex0 := wfResp.Executions[0]
	s.True(strings.HasPrefix(ex0.Execution.WorkflowId, wid))
	s.True(ex0.Execution.RunId == describeResp.Info.RecentActions[0].GetStartWorkflowResult().RunId ||
		ex0.Execution.RunId == describeResp.Info.RecentActions[1].GetStartWorkflowResult().RunId)
	s.Equal(wt, ex0.Type.Name)
	s.Nil(ex0.ParentExecution) // not a child workflow
	s.Equal(wfMemo.Data, ex0.Memo.Fields["wfmemo1"].Data)
	s.Equal(wfSAValue.Data, ex0.SearchAttributes.IndexedFields[csa].Data)
	s.Equal(payload.EncodeString(sid).Data, ex0.SearchAttributes.IndexedFields[searchattribute.TemporalScheduledById].Data)
	var ex0StartTime time.Time
	s.NoError(payload.Decode(ex0.SearchAttributes.IndexedFields[searchattribute.TemporalScheduledStartTime], &ex0StartTime))
	s.WithinRange(ex0StartTime, createTime, time.Now())
	s.True(ex0StartTime.UnixNano()%int64(5*time.Second) == 0)

	// list workflows with namespace division (implementation details here, not public api)

	wfResp, err = s.engine.ListWorkflowExecutions(NewContext(), &workflowservice.ListWorkflowExecutionsRequest{
		Namespace: s.namespace,
		PageSize:  5,
		Query:     fmt.Sprintf("%s = \"%s\"", searchattribute.TemporalNamespaceDivision, scheduler.NamespaceDivision),
	})
	s.NoError(err)
	s.EqualValues(1, len(wfResp.Executions), "should see scheduler workflow")
	ex0 = wfResp.Executions[0]
	s.Equal(scheduler.WorkflowType, ex0.Type.Name)

	// update

	schedule.Spec.Interval[0].Phase = durationpb.New(1 * time.Second)
	schedule.Action.GetStartWorkflow().WorkflowType.Name = wt2

	updateTime := time.Now()
	_, err = s.engine.UpdateSchedule(NewContext(), &workflowservice.UpdateScheduleRequest{
		Namespace:  s.namespace,
		ScheduleId: sid,
		Schedule:   schedule,
		Identity:   "test",
		RequestId:  uuid.New(),
	})
	s.NoError(err)

	// wait for one new run
	s.Eventually(func() bool { return atomic.LoadInt32(&runs2) == 1 }, 7*time.Second, 500*time.Millisecond)

	// describe again
	describeResp, err = s.engine.DescribeSchedule(NewContext(), &workflowservice.DescribeScheduleRequest{
		Namespace:  s.namespace,
		ScheduleId: sid,
	})
	s.NoError(err)

	s.Equal(schSAValue.Data, describeResp.SearchAttributes.IndexedFields[csa].Data)
	s.Equal(schMemo.Data, describeResp.Memo.Fields["schedmemo1"].Data)
	s.Equal(wfSAValue.Data, describeResp.Schedule.Action.GetStartWorkflow().SearchAttributes.IndexedFields[csa].Data)
	s.Equal(wfMemo.Data, describeResp.Schedule.Action.GetStartWorkflow().Memo.Fields["wfmemo1"].Data)

	s.DurationNear(describeResp.Info.UpdateTime.AsTime().Sub(updateTime), 0, 3*time.Second)
	lastAction := describeResp.Info.RecentActions[len(describeResp.Info.RecentActions)-1]
	s.True(lastAction.ScheduleTime.AsTime().UnixNano()%int64(5*time.Second) == 1000000000, lastAction.ScheduleTime.AsTime().UnixNano())

	// pause

	_, err = s.engine.PatchSchedule(NewContext(), &workflowservice.PatchScheduleRequest{
		Namespace:  s.namespace,
		ScheduleId: sid,
		Patch: &schedulepb.SchedulePatch{
			Pause: "because I said so",
		},
		Identity:  "test",
		RequestId: uuid.New(),
	})
	s.NoError(err)

	time.Sleep(7 * time.Second)
	s.EqualValues(1, atomic.LoadInt32(&runs2), "has not run again")

	describeResp, err = s.engine.DescribeSchedule(NewContext(), &workflowservice.DescribeScheduleRequest{
		Namespace:  s.namespace,
		ScheduleId: sid,
	})
	s.NoError(err)

	s.True(describeResp.Schedule.State.Paused)
	s.Equal("because I said so", describeResp.Schedule.State.Notes)

	// don't loop to wait for visibility, we already waited 7s from the patch
	listResp, err := s.engine.ListSchedules(NewContext(), &workflowservice.ListSchedulesRequest{
		Namespace:       s.namespace,
		MaximumPageSize: 5,
	})
	s.NoError(err)
	s.Equal(1, len(listResp.Schedules))
	entry := listResp.Schedules[0]
	s.Equal(sid, entry.ScheduleId)
	s.True(entry.Info.Paused)
	s.Equal("because I said so", entry.Info.Notes)

	// finally delete

	_, err = s.engine.DeleteSchedule(NewContext(), &workflowservice.DeleteScheduleRequest{
		Namespace:  s.namespace,
		ScheduleId: sid,
		Identity:   "test",
	})
	s.NoError(err)

	describeResp, err = s.engine.DescribeSchedule(NewContext(), &workflowservice.DescribeScheduleRequest{
		Namespace:  s.namespace,
		ScheduleId: sid,
	})
	s.Error(err)

	s.Eventually(func() bool { // wait for visibility
		listResp, err := s.engine.ListSchedules(NewContext(), &workflowservice.ListSchedulesRequest{
			Namespace:       s.namespace,
			MaximumPageSize: 5,
		})
		s.NoError(err)
		return len(listResp.Schedules) == 0
	}, 10*time.Second, 1*time.Second)
}

func (s *ScheduleFunctionalSuite) TestInput() {
	sid := "sched-test-input"
	wid := "sched-test-input-wf"
	wt := "sched-test-input-wt"

	type myData struct {
		Stuff  string
		Things []int
	}

	input1 := &myData{
		Stuff:  "here's some data",
		Things: []int{7, 8, 9},
	}
	input2 := map[int]float64{11: 1.4375}
	inputPayloads, err := s.dataConverter.ToPayloads(input1, input2)
	s.NoError(err)

	schedule := &schedulepb.Schedule{
		Spec: &schedulepb.ScheduleSpec{
			Interval: []*schedulepb.IntervalSpec{
				{Interval: durationpb.New(3 * time.Second)},
			},
		},
		Action: &schedulepb.ScheduleAction{
			Action: &schedulepb.ScheduleAction_StartWorkflow{
				StartWorkflow: &workflowpb.NewWorkflowExecutionInfo{
					WorkflowId:   wid,
					WorkflowType: &commonpb.WorkflowType{Name: wt},
					TaskQueue:    &taskqueuepb.TaskQueue{Name: s.taskQueue, Kind: enumspb.TASK_QUEUE_KIND_NORMAL},
					Input:        inputPayloads,
				},
			},
		},
	}
	req := &workflowservice.CreateScheduleRequest{
		Namespace:  s.namespace,
		ScheduleId: sid,
		Schedule:   schedule,
		Identity:   "test",
		RequestId:  uuid.New(),
	}

	var runs int32
	workflowFn := func(ctx workflow.Context, arg1 *myData, arg2 map[int]float64) error {
		workflow.SideEffect(ctx, func(ctx workflow.Context) any {
			s.Equal(*input1, *arg1)
			s.Equal(input2, arg2)
			atomic.AddInt32(&runs, 1)
			return 0
		})
		return nil
	}
	s.worker.RegisterWorkflowWithOptions(workflowFn, workflow.RegisterOptions{Name: wt})

	_, err = s.engine.CreateSchedule(NewContext(), req)
	s.NoError(err)
	s.Eventually(func() bool { return atomic.LoadInt32(&runs) == 1 }, 5*time.Second, 200*time.Millisecond)

	// cleanup
	_, err = s.engine.DeleteSchedule(NewContext(), &workflowservice.DeleteScheduleRequest{
		Namespace:  s.namespace,
		ScheduleId: sid,
		Identity:   "test",
	})
	s.NoError(err)
}

func (s *ScheduleFunctionalSuite) TestLastCompletionAndError() {
	sid := "sched-test-last"
	wid := "sched-test-last-wf"
	wt := "sched-test-last-wt"

	schedule := &schedulepb.Schedule{
		Spec: &schedulepb.ScheduleSpec{
			Interval: []*schedulepb.IntervalSpec{
				{Interval: durationpb.New(3 * time.Second)},
			},
		},
		Action: &schedulepb.ScheduleAction{
			Action: &schedulepb.ScheduleAction_StartWorkflow{
				StartWorkflow: &workflowpb.NewWorkflowExecutionInfo{
					WorkflowId:   wid,
					WorkflowType: &commonpb.WorkflowType{Name: wt},
					TaskQueue:    &taskqueuepb.TaskQueue{Name: s.taskQueue, Kind: enumspb.TASK_QUEUE_KIND_NORMAL},
				},
			},
		},
	}
	req := &workflowservice.CreateScheduleRequest{
		Namespace:  s.namespace,
		ScheduleId: sid,
		Schedule:   schedule,
		Identity:   "test",
		RequestId:  uuid.New(),
	}

	runs := make(map[string]struct{})
	var testComplete int32

	workflowFn := func(ctx workflow.Context) (string, error) {
		var num int
		_ = workflow.SideEffect(ctx, func(ctx workflow.Context) any {
			runs[workflow.GetInfo(ctx).WorkflowExecution.ID] = struct{}{}
			return len(runs)
		}).Get(&num)

		var lcr string
		if workflow.HasLastCompletionResult(ctx) {
			s.NoError(workflow.GetLastCompletionResult(ctx, &lcr))
		}

		lastErr := workflow.GetLastError(ctx)

		switch num {
		case 1:
			s.Equal("", lcr)
			s.NoError(lastErr)
			return "this one succeeds", nil
		case 2:
			s.NoError(lastErr)
			s.Equal("this one succeeds", lcr)
			return "", errors.New("this one fails")
		case 3:
			s.Equal("this one succeeds", lcr)
			s.ErrorContains(lastErr, "this one fails")
			atomic.StoreInt32(&testComplete, 1)
			return "done", nil
		default:
			panic("shouldn't be running anymore")
		}
	}
	s.worker.RegisterWorkflowWithOptions(workflowFn, workflow.RegisterOptions{Name: wt})

	_, err := s.engine.CreateSchedule(NewContext(), req)
	s.NoError(err)
	s.Eventually(func() bool { return atomic.LoadInt32(&testComplete) == 1 }, 15*time.Second, 200*time.Millisecond)

	// cleanup
	_, err = s.engine.DeleteSchedule(NewContext(), &workflowservice.DeleteScheduleRequest{
		Namespace:  s.namespace,
		ScheduleId: sid,
		Identity:   "test",
	})
	s.NoError(err)
}

func (s *ScheduleFunctionalSuite) TestRefresh() {
	sid := "sched-test-refresh"
	wid := "sched-test-refresh-wf"
	wt := "sched-test-refresh-wt"

	schedule := &schedulepb.Schedule{
		Spec: &schedulepb.ScheduleSpec{
			Interval: []*schedulepb.IntervalSpec{
				{
					Interval: durationpb.New(30 * time.Second),
					// start within three seconds
					Phase: durationpb.New(time.Duration((time.Now().Unix()+3)%30) * time.Second),
				},
			},
		},
		Action: &schedulepb.ScheduleAction{
			Action: &schedulepb.ScheduleAction_StartWorkflow{
				StartWorkflow: &workflowpb.NewWorkflowExecutionInfo{
					WorkflowId:               wid,
					WorkflowType:             &commonpb.WorkflowType{Name: wt},
					TaskQueue:                &taskqueuepb.TaskQueue{Name: s.taskQueue, Kind: enumspb.TASK_QUEUE_KIND_NORMAL},
					WorkflowExecutionTimeout: durationpb.New(3 * time.Second),
				},
			},
		},
	}
	req := &workflowservice.CreateScheduleRequest{
		Namespace:  s.namespace,
		ScheduleId: sid,
		Schedule:   schedule,
		Identity:   "test",
		RequestId:  uuid.New(),
	}

	var runs int32
	workflowFn := func(ctx workflow.Context) error {
		workflow.SideEffect(ctx, func(ctx workflow.Context) any {
			atomic.AddInt32(&runs, 1)
			return 0
		})
		s.NoError(workflow.Sleep(ctx, 10*time.Second)) // longer than execution timeout
		return nil
	}
	s.worker.RegisterWorkflowWithOptions(workflowFn, workflow.RegisterOptions{Name: wt})

	_, err := s.engine.CreateSchedule(NewContext(), req)
	s.NoError(err)
	s.Eventually(func() bool { return atomic.LoadInt32(&runs) == 1 }, 6*time.Second, 200*time.Millisecond)

	// workflow has started but is now sleeping. it will timeout in 2 seconds.

	describeResp, err := s.engine.DescribeSchedule(NewContext(), &workflowservice.DescribeScheduleRequest{
		Namespace:  s.namespace,
		ScheduleId: sid,
	})
	s.NoError(err)
	s.EqualValues(1, len(describeResp.Info.RunningWorkflows))

	events1 := s.getHistory(s.namespace, &commonpb.WorkflowExecution{WorkflowId: scheduler.WorkflowIDPrefix + sid})

	time.Sleep(4 * time.Second)
	// now it has timed out, but the scheduler hasn't noticed yet. we can prove it by checking
	// its history.

	events2 := s.getHistory(s.namespace, &commonpb.WorkflowExecution{WorkflowId: scheduler.WorkflowIDPrefix + sid})
	s.Equal(len(events1), len(events2))

	// when we describe we'll force a refresh and see it timed out
	describeResp, err = s.engine.DescribeSchedule(NewContext(), &workflowservice.DescribeScheduleRequest{
		Namespace:  s.namespace,
		ScheduleId: sid,
	})
	s.NoError(err)
	s.EqualValues(0, len(describeResp.Info.RunningWorkflows))

	// check scheduler has gotten the refresh and done some stuff. signal is sent without waiting so we need to wait.
	s.Eventually(func() bool {
		events3 := s.getHistory(s.namespace, &commonpb.WorkflowExecution{WorkflowId: scheduler.WorkflowIDPrefix + sid})
		return len(events3) > len(events2)
	}, 5*time.Second, 100*time.Millisecond)

	// cleanup
	_, err = s.engine.DeleteSchedule(NewContext(), &workflowservice.DeleteScheduleRequest{
		Namespace:  s.namespace,
		ScheduleId: sid,
		Identity:   "test",
	})
	s.NoError(err)
}

func (s *ScheduleFunctionalSuite) TestListBeforeRun() {
	sid := "sched-test-list-before-run"
	wid := "sched-test-list-before-run-wf"
	wt := "sched-test-list-before-run-wt"

	// disable per-ns worker so that the schedule workflow never runs
	dc := s.testCluster.host.dcClient
	dc.OverrideValue(s.T(), dynamicconfig.WorkerPerNamespaceWorkerCount, 0)
	s.testCluster.host.workerService.RefreshPerNSWorkerManager()
	time.Sleep(2 * time.Second)

	schedule := &schedulepb.Schedule{
		Spec: &schedulepb.ScheduleSpec{
			Interval: []*schedulepb.IntervalSpec{
				{Interval: durationpb.New(3 * time.Second)},
			},
		},
		Action: &schedulepb.ScheduleAction{
			Action: &schedulepb.ScheduleAction_StartWorkflow{
				StartWorkflow: &workflowpb.NewWorkflowExecutionInfo{
					WorkflowId:   wid,
					WorkflowType: &commonpb.WorkflowType{Name: wt},
					TaskQueue:    &taskqueuepb.TaskQueue{Name: s.taskQueue, Kind: enumspb.TASK_QUEUE_KIND_NORMAL},
				},
			},
		},
	}
	req := &workflowservice.CreateScheduleRequest{
		Namespace:  s.namespace,
		ScheduleId: sid,
		Schedule:   schedule,
		Identity:   "test",
		RequestId:  uuid.New(),
	}

	startTime := time.Now()

	_, err := s.engine.CreateSchedule(NewContext(), req)
	s.NoError(err)

	s.Eventually(func() bool { // wait for visibility
		listResp, err := s.engine.ListSchedules(NewContext(), &workflowservice.ListSchedulesRequest{
			Namespace:       s.namespace,
			MaximumPageSize: 5,
		})
		if err != nil || len(listResp.Schedules) != 1 || listResp.Schedules[0].ScheduleId != sid {
			return false
		}
		s.NoError(err)
		entry := listResp.Schedules[0]
		s.Equal(sid, entry.ScheduleId)
		s.NotNil(entry.Info)
		s.ProtoEqual(schedule.Spec, entry.Info.Spec)
		s.Equal(wt, entry.Info.WorkflowType.Name)
		s.False(entry.Info.Paused)
		s.Greater(len(entry.Info.FutureActionTimes), 1)
		s.True(entry.Info.FutureActionTimes[0].AsTime().After(startTime))
		return true
	}, 10*time.Second, 1*time.Second)

	// cleanup
	_, err = s.engine.DeleteSchedule(NewContext(), &workflowservice.DeleteScheduleRequest{
		Namespace:  s.namespace,
		ScheduleId: sid,
		Identity:   "test",
	})
	s.NoError(err)

	dc.RemoveOverride(dynamicconfig.WorkerPerNamespaceWorkerCount)
	s.testCluster.host.workerService.RefreshPerNSWorkerManager()
	time.Sleep(2 * time.Second)
}

func (s *ScheduleFunctionalSuite) TestRateLimit() {
	sid := "sched-test-rate-limit-%d"
	wid := "sched-test-rate-limit-wf-%d"
	wt := "sched-test-rate-limit-wt"

	// Set 1/sec rate limit per namespace. To force this to take effect immediately (instead of
	// waiting one minute) we have to cause the whole worker to be stopped and started. The
	// sleeps are needed because the refresh is asynchronous, and there's no way to get access
	// to the actual rate limiter object to refresh it directly.
	s.testCluster.host.dcClient.OverrideValue(s.T(), dynamicconfig.SchedulerNamespaceStartWorkflowRPS, 1.0)
	s.testCluster.host.dcClient.OverrideValue(s.T(), dynamicconfig.WorkerPerNamespaceWorkerCount, 0)
	s.testCluster.host.workerService.RefreshPerNSWorkerManager()
	time.Sleep(2 * time.Second)
	s.testCluster.host.dcClient.RemoveOverride(dynamicconfig.WorkerPerNamespaceWorkerCount)
	s.testCluster.host.workerService.RefreshPerNSWorkerManager()
	time.Sleep(2 * time.Second)

	var runs int32
	workflowFn := func(ctx workflow.Context) error {
		workflow.SideEffect(ctx, func(ctx workflow.Context) any {
			atomic.AddInt32(&runs, 1)
			return 0
		})
		return nil
	}
	s.worker.RegisterWorkflowWithOptions(workflowFn, workflow.RegisterOptions{Name: wt})

	// create 10 copies of the schedule
	for i := 0; i < 10; i++ {
		schedule := &schedulepb.Schedule{
			Spec: &schedulepb.ScheduleSpec{
				Interval: []*schedulepb.IntervalSpec{
					{Interval: durationpb.New(1 * time.Second)},
				},
			},
			Action: &schedulepb.ScheduleAction{
				Action: &schedulepb.ScheduleAction_StartWorkflow{
					StartWorkflow: &workflowpb.NewWorkflowExecutionInfo{
						WorkflowId:   fmt.Sprintf(wid, i),
						WorkflowType: &commonpb.WorkflowType{Name: wt},
						TaskQueue:    &taskqueuepb.TaskQueue{Name: s.taskQueue, Kind: enumspb.TASK_QUEUE_KIND_NORMAL},
					},
				},
			},
		}
		_, err := s.engine.CreateSchedule(NewContext(), &workflowservice.CreateScheduleRequest{
			Namespace:  s.namespace,
			ScheduleId: fmt.Sprintf(sid, i),
			Schedule:   schedule,
			Identity:   "test",
			RequestId:  uuid.New(),
		})
		s.NoError(err)
	}

	time.Sleep(5 * time.Second)

	// With no rate limit, we'd see 10/second == 50 workflows run. With a limit of 1/sec, we
	// expect to see around 5.
	s.Less(atomic.LoadInt32(&runs), int32(10))

	// clean up
	for i := 0; i < 10; i++ {
		_, err := s.engine.DeleteSchedule(NewContext(), &workflowservice.DeleteScheduleRequest{
			Namespace:  s.namespace,
			ScheduleId: fmt.Sprintf(sid, i),
			Identity:   "test",
		})
		s.NoError(err)
	}

	s.testCluster.host.dcClient.RemoveOverride(dynamicconfig.SchedulerNamespaceStartWorkflowRPS)
	s.testCluster.host.dcClient.OverrideValue(s.T(), dynamicconfig.WorkerPerNamespaceWorkerCount, 0)
	s.testCluster.host.workerService.RefreshPerNSWorkerManager()
	time.Sleep(2 * time.Second)
	s.testCluster.host.dcClient.RemoveOverride(dynamicconfig.WorkerPerNamespaceWorkerCount)
	s.testCluster.host.workerService.RefreshPerNSWorkerManager()
}

func (s *ScheduleFunctionalSuite) TestNextTimeCache() {
	sid := "sched-test-next-time-cache"
	wid := "sched-test-next-time-cache-wf"
	wt := "sched-test-next-time-cache-wt"

	schedule := &schedulepb.Schedule{
		Spec: &schedulepb.ScheduleSpec{
			Interval: []*schedulepb.IntervalSpec{
				{Interval: durationpb.New(1 * time.Second)},
			},
		},
		Action: &schedulepb.ScheduleAction{
			Action: &schedulepb.ScheduleAction_StartWorkflow{
				StartWorkflow: &workflowpb.NewWorkflowExecutionInfo{
					WorkflowId:   wid,
					WorkflowType: &commonpb.WorkflowType{Name: wt},
					TaskQueue:    &taskqueuepb.TaskQueue{Name: s.taskQueue, Kind: enumspb.TASK_QUEUE_KIND_NORMAL},
				},
			},
		},
	}
	req := &workflowservice.CreateScheduleRequest{
		Namespace:  s.namespace,
		ScheduleId: sid,
		Schedule:   schedule,
		Identity:   "test",
		RequestId:  uuid.New(),
	}

	var runs atomic.Int32
	workflowFn := func(ctx workflow.Context) error {
		workflow.SideEffect(ctx, func(ctx workflow.Context) any {
			runs.Add(1)
			return 0
		})
		return nil
	}
	s.worker.RegisterWorkflowWithOptions(workflowFn, workflow.RegisterOptions{Name: wt})

	_, err := s.engine.CreateSchedule(NewContext(), req)
	s.NoError(err)

	// wait for at least 13 runs
	const count = 13
	s.Eventually(func() bool { return runs.Load() >= count }, (count+5)*time.Second, 500*time.Millisecond)

	// there should be only four side effects for 13 runs, and only two mentioning "Next"
	// (cache refills)
	events := s.getHistory(s.namespace, &commonpb.WorkflowExecution{WorkflowId: scheduler.WorkflowIDPrefix + sid})
	var sideEffects, nextTimeSideEffects int
	for _, e := range events {
		if marker := e.GetMarkerRecordedEventAttributes(); marker.GetMarkerName() == "SideEffect" {
			sideEffects++
			if p, ok := marker.Details["data"]; ok && strings.Contains(payloads.ToString(p), `"Next"`) {
				nextTimeSideEffects++
			}
		}
	}

	const (
		// These match the ones in the scheduler workflow, but they're not exported.
		// Change these if those change.
		FutureActionCountForList = 5
		NextTimeCacheV2Size      = 14

		// Calculate expected results
		expectedCacheSize = NextTimeCacheV2Size - FutureActionCountForList + 1
		expectedRefills   = (count + expectedCacheSize - 1) / expectedCacheSize
		uuidCacheRefills  = (count + 9) / 10
	)
	s.Equal(expectedRefills+uuidCacheRefills, sideEffects)
	s.Equal(expectedRefills, nextTimeSideEffects)

	// cleanup
	_, err = s.engine.DeleteSchedule(NewContext(), &workflowservice.DeleteScheduleRequest{
		Namespace:  s.namespace,
		ScheduleId: sid,
		Identity:   "test",
	})
	s.NoError(err)
=======
>>>>>>> 7f59d824
}<|MERGE_RESOLUTION|>--- conflicted
+++ resolved
@@ -29,865 +29,9 @@
 	"testing"
 
 	"github.com/stretchr/testify/suite"
-<<<<<<< HEAD
-	commonpb "go.temporal.io/api/common/v1"
-	enumspb "go.temporal.io/api/enums/v1"
-	schedulepb "go.temporal.io/api/schedule/v1"
-	taskqueuepb "go.temporal.io/api/taskqueue/v1"
-	workflowpb "go.temporal.io/api/workflow/v1"
-	"go.temporal.io/api/workflowservice/v1"
-	sdkclient "go.temporal.io/sdk/client"
-	"go.temporal.io/sdk/converter"
-	"go.temporal.io/sdk/worker"
-	"go.temporal.io/sdk/workflow"
-	"google.golang.org/protobuf/types/known/durationpb"
-
-	"go.temporal.io/server/common/dynamicconfig"
-	"go.temporal.io/server/common/log/tag"
-	"go.temporal.io/server/common/payload"
-	"go.temporal.io/server/common/payloads"
-	"go.temporal.io/server/common/searchattribute"
-	"go.temporal.io/server/common/testing/protorequire"
-	"go.temporal.io/server/service/worker/scheduler"
-)
-
-/*
-more tests to write:
-
-various validation errors
-
-overlap policies, esp. buffer
-
-worker restart/long-poll activity failure:
-	get it in a state where it's waiting for a wf to exit, say with bufferone
-	restart the worker/force activity to fail
-	terminate the wf
-	check that new one starts immediately
-*/
-
-type (
-	ScheduleFunctionalSuite struct {
-		*require.Assertions
-		protorequire.ProtoAssertions
-		FunctionalTestBase
-		sdkClient     sdkclient.Client
-		worker        worker.Worker
-		taskQueue     string
-		dataConverter converter.DataConverter
-	}
-=======
->>>>>>> 7f59d824
 )
 
 func TestScheduleFunctionalSuite(t *testing.T) {
 	flag.Parse()
 	suite.Run(t, new(ScheduleFunctionalSuite))
-<<<<<<< HEAD
-}
-
-func (s *ScheduleFunctionalSuite) SetupSuite() {
-	if UsingSQLAdvancedVisibility() {
-		s.setupSuite("testdata/cluster.yaml")
-		s.Logger.Info(fmt.Sprintf("Running schedule tests with %s/%s persistence", TestFlags.PersistenceType, TestFlags.PersistenceDriver))
-	} else {
-		s.setupSuite("testdata/es_cluster.yaml")
-		s.Logger.Info("Running schedule tests with Elasticsearch persistence")
-	}
-}
-
-func (s *ScheduleFunctionalSuite) TearDownSuite() {
-	s.tearDownSuite()
-}
-
-func (s *ScheduleFunctionalSuite) SetupTest() {
-	s.Assertions = require.New(s.T())
-	s.ProtoAssertions = protorequire.New(s.T())
-	s.dataConverter = newTestDataConverter()
-	sdkClient, err := sdkclient.Dial(sdkclient.Options{
-		HostPort:      s.hostPort,
-		Namespace:     s.namespace,
-		DataConverter: s.dataConverter,
-	})
-	if err != nil {
-		s.Logger.Fatal("Error when creating SDK client", tag.Error(err))
-	}
-	s.sdkClient = sdkClient
-	s.taskQueue = s.randomizeStr("tq")
-	s.worker = worker.New(s.sdkClient, s.taskQueue, worker.Options{})
-	if err := s.worker.Start(); err != nil {
-		s.Logger.Fatal("Error when starting worker", tag.Error(err))
-	}
-}
-
-func (s *ScheduleFunctionalSuite) TearDownTest() {
-	s.worker.Stop()
-	s.sdkClient.Close()
-}
-
-func (s *ScheduleFunctionalSuite) TestBasics() {
-	sid := "sched-test-basics"
-	wid := "sched-test-basics-wf"
-	wt := "sched-test-basics-wt"
-	wt2 := "sched-test-basics-wt2"
-
-	// switch this to test with search attribute mapper:
-	// csa := "AliasForCustomKeywordField"
-	csa := "CustomKeywordField"
-
-	wfMemo := payload.EncodeString("workflow memo")
-	wfSAValue := payload.EncodeString("workflow sa value")
-	schMemo := payload.EncodeString("schedule memo")
-	schSAValue := payload.EncodeString("schedule sa value")
-
-	schedule := &schedulepb.Schedule{
-		Spec: &schedulepb.ScheduleSpec{
-			Interval: []*schedulepb.IntervalSpec{
-				{Interval: durationpb.New(5 * time.Second)},
-			},
-			Calendar: []*schedulepb.CalendarSpec{
-				{DayOfMonth: "10", Year: "2010"},
-			},
-			CronString: []string{"11 11/11 11 11 1 2011"},
-		},
-		Action: &schedulepb.ScheduleAction{
-			Action: &schedulepb.ScheduleAction_StartWorkflow{
-				StartWorkflow: &workflowpb.NewWorkflowExecutionInfo{
-					WorkflowId:   wid,
-					WorkflowType: &commonpb.WorkflowType{Name: wt},
-					TaskQueue:    &taskqueuepb.TaskQueue{Name: s.taskQueue, Kind: enumspb.TASK_QUEUE_KIND_NORMAL},
-					Memo: &commonpb.Memo{
-						Fields: map[string]*commonpb.Payload{"wfmemo1": wfMemo},
-					},
-					SearchAttributes: &commonpb.SearchAttributes{
-						IndexedFields: map[string]*commonpb.Payload{csa: wfSAValue},
-					},
-				},
-			},
-		},
-	}
-	req := &workflowservice.CreateScheduleRequest{
-		Namespace:  s.namespace,
-		ScheduleId: sid,
-		Schedule:   schedule,
-		Identity:   "test",
-		RequestId:  uuid.New(),
-		Memo: &commonpb.Memo{
-			Fields: map[string]*commonpb.Payload{"schedmemo1": schMemo},
-		},
-		SearchAttributes: &commonpb.SearchAttributes{
-			IndexedFields: map[string]*commonpb.Payload{csa: schSAValue},
-		},
-	}
-
-	var runs, runs2 int32
-	workflowFn := func(ctx workflow.Context) error {
-		workflow.SideEffect(ctx, func(ctx workflow.Context) any {
-			atomic.AddInt32(&runs, 1)
-			return 0
-		})
-		return nil
-	}
-	s.worker.RegisterWorkflowWithOptions(workflowFn, workflow.RegisterOptions{Name: wt})
-	workflow2Fn := func(ctx workflow.Context) error {
-		workflow.SideEffect(ctx, func(ctx workflow.Context) any {
-			atomic.AddInt32(&runs2, 1)
-			return 0
-		})
-		return nil
-	}
-	s.worker.RegisterWorkflowWithOptions(workflow2Fn, workflow.RegisterOptions{Name: wt2})
-
-	// create
-
-	createTime := time.Now()
-	_, err := s.engine.CreateSchedule(NewContext(), req)
-	s.NoError(err)
-
-	// sleep until we see two runs, plus a bit more to ensure that the second run has completed
-	s.Eventually(func() bool { return atomic.LoadInt32(&runs) == 2 }, 12*time.Second, 500*time.Millisecond)
-	time.Sleep(1 * time.Second)
-
-	// describe
-
-	describeResp, err := s.engine.DescribeSchedule(NewContext(), &workflowservice.DescribeScheduleRequest{
-		Namespace:  s.namespace,
-		ScheduleId: sid,
-	})
-	s.NoError(err)
-
-	checkSpec := func(spec *schedulepb.ScheduleSpec) {
-		protorequire.ProtoSliceEqual(s.T(), schedule.Spec.Interval, spec.Interval)
-		s.Nil(spec.Calendar)
-		s.Nil(spec.CronString)
-		s.ProtoElementsMatch([]*schedulepb.StructuredCalendarSpec{
-			{
-				Second:     []*schedulepb.Range{{Start: 0, End: 0, Step: 1}},
-				Minute:     []*schedulepb.Range{{Start: 11, End: 11, Step: 1}},
-				Hour:       []*schedulepb.Range{{Start: 11, End: 23, Step: 11}},
-				DayOfMonth: []*schedulepb.Range{{Start: 11, End: 11, Step: 1}},
-				Month:      []*schedulepb.Range{{Start: 11, End: 11, Step: 1}},
-				DayOfWeek:  []*schedulepb.Range{{Start: 1, End: 1, Step: 1}},
-				Year:       []*schedulepb.Range{{Start: 2011, End: 2011, Step: 1}},
-			},
-			{
-				Second:     []*schedulepb.Range{{Start: 0, End: 0, Step: 1}},
-				Minute:     []*schedulepb.Range{{Start: 0, End: 0, Step: 1}},
-				Hour:       []*schedulepb.Range{{Start: 0, End: 0, Step: 1}},
-				DayOfMonth: []*schedulepb.Range{{Start: 10, End: 10, Step: 1}},
-				Month:      []*schedulepb.Range{{Start: 1, End: 12, Step: 1}},
-				DayOfWeek:  []*schedulepb.Range{{Start: 0, End: 6, Step: 1}},
-				Year:       []*schedulepb.Range{{Start: 2010, End: 2010, Step: 1}},
-			},
-		}, spec.StructuredCalendar)
-	}
-	checkSpec(describeResp.Schedule.Spec)
-
-	s.Equal(enumspb.SCHEDULE_OVERLAP_POLICY_SKIP, describeResp.Schedule.Policies.OverlapPolicy)     // set to default value
-	s.EqualValues(365*24*3600, describeResp.Schedule.Policies.CatchupWindow.AsDuration().Seconds()) // set to default value
-
-	s.Equal(schSAValue.Data, describeResp.SearchAttributes.IndexedFields[csa].Data)
-	s.Nil(describeResp.SearchAttributes.IndexedFields[searchattribute.BinaryChecksums])
-	s.Nil(describeResp.SearchAttributes.IndexedFields[searchattribute.BuildIds])
-	s.Equal(schMemo.Data, describeResp.Memo.Fields["schedmemo1"].Data)
-	s.Equal(wfSAValue.Data, describeResp.Schedule.Action.GetStartWorkflow().SearchAttributes.IndexedFields[csa].Data)
-	s.Equal(wfMemo.Data, describeResp.Schedule.Action.GetStartWorkflow().Memo.Fields["wfmemo1"].Data)
-
-	s.DurationNear(describeResp.Info.CreateTime.AsTime().Sub(createTime), 0, 3*time.Second)
-	s.EqualValues(2, describeResp.Info.ActionCount)
-	s.EqualValues(0, describeResp.Info.MissedCatchupWindow)
-	s.EqualValues(0, describeResp.Info.OverlapSkipped)
-	s.EqualValues(0, len(describeResp.Info.RunningWorkflows))
-	s.EqualValues(2, len(describeResp.Info.RecentActions))
-	action0 := describeResp.Info.RecentActions[0]
-	s.WithinRange(action0.ScheduleTime.AsTime(), createTime, time.Now())
-	s.True(action0.ScheduleTime.AsTime().UnixNano()%int64(5*time.Second) == 0)
-	s.DurationNear(action0.ActualTime.AsTime().Sub(action0.ScheduleTime.AsTime()), 0, 3*time.Second)
-
-	// list
-
-	s.Eventually(func() bool { // wait for visibility
-		listResp, err := s.engine.ListSchedules(NewContext(), &workflowservice.ListSchedulesRequest{
-			Namespace:       s.namespace,
-			MaximumPageSize: 5,
-		})
-		if err != nil || len(listResp.Schedules) != 1 || listResp.Schedules[0].ScheduleId != sid || len(listResp.Schedules[0].GetInfo().GetRecentActions()) < 2 {
-			return false
-		}
-		s.NoError(err)
-		entry := listResp.Schedules[0]
-		s.Equal(sid, entry.ScheduleId)
-		s.Equal(schSAValue.Data, entry.SearchAttributes.IndexedFields[csa].Data)
-		s.Equal(schMemo.Data, entry.Memo.Fields["schedmemo1"].Data)
-		checkSpec(entry.Info.Spec)
-		s.Equal(wt, entry.Info.WorkflowType.Name)
-		s.False(entry.Info.Paused)
-		s.Equal(describeResp.Info.RecentActions, entry.Info.RecentActions) // 2 is below the limit where list entry might be cut off
-		return true
-	}, 10*time.Second, 1*time.Second)
-
-	// list workflows
-
-	wfResp, err := s.engine.ListWorkflowExecutions(NewContext(), &workflowservice.ListWorkflowExecutionsRequest{
-		Namespace: s.namespace,
-		PageSize:  5,
-		Query:     "",
-	})
-	s.NoError(err)
-	s.GreaterOrEqual(len(wfResp.Executions), 2) // could have had a 3rd run while waiting for visibility
-	for _, ex := range wfResp.Executions {
-		s.Equal(wt, ex.Type.Name, "should only see started workflows")
-	}
-	ex0 := wfResp.Executions[0]
-	s.True(strings.HasPrefix(ex0.Execution.WorkflowId, wid))
-	s.True(ex0.Execution.RunId == describeResp.Info.RecentActions[0].GetStartWorkflowResult().RunId ||
-		ex0.Execution.RunId == describeResp.Info.RecentActions[1].GetStartWorkflowResult().RunId)
-	s.Equal(wt, ex0.Type.Name)
-	s.Nil(ex0.ParentExecution) // not a child workflow
-	s.Equal(wfMemo.Data, ex0.Memo.Fields["wfmemo1"].Data)
-	s.Equal(wfSAValue.Data, ex0.SearchAttributes.IndexedFields[csa].Data)
-	s.Equal(payload.EncodeString(sid).Data, ex0.SearchAttributes.IndexedFields[searchattribute.TemporalScheduledById].Data)
-	var ex0StartTime time.Time
-	s.NoError(payload.Decode(ex0.SearchAttributes.IndexedFields[searchattribute.TemporalScheduledStartTime], &ex0StartTime))
-	s.WithinRange(ex0StartTime, createTime, time.Now())
-	s.True(ex0StartTime.UnixNano()%int64(5*time.Second) == 0)
-
-	// list workflows with namespace division (implementation details here, not public api)
-
-	wfResp, err = s.engine.ListWorkflowExecutions(NewContext(), &workflowservice.ListWorkflowExecutionsRequest{
-		Namespace: s.namespace,
-		PageSize:  5,
-		Query:     fmt.Sprintf("%s = \"%s\"", searchattribute.TemporalNamespaceDivision, scheduler.NamespaceDivision),
-	})
-	s.NoError(err)
-	s.EqualValues(1, len(wfResp.Executions), "should see scheduler workflow")
-	ex0 = wfResp.Executions[0]
-	s.Equal(scheduler.WorkflowType, ex0.Type.Name)
-
-	// update
-
-	schedule.Spec.Interval[0].Phase = durationpb.New(1 * time.Second)
-	schedule.Action.GetStartWorkflow().WorkflowType.Name = wt2
-
-	updateTime := time.Now()
-	_, err = s.engine.UpdateSchedule(NewContext(), &workflowservice.UpdateScheduleRequest{
-		Namespace:  s.namespace,
-		ScheduleId: sid,
-		Schedule:   schedule,
-		Identity:   "test",
-		RequestId:  uuid.New(),
-	})
-	s.NoError(err)
-
-	// wait for one new run
-	s.Eventually(func() bool { return atomic.LoadInt32(&runs2) == 1 }, 7*time.Second, 500*time.Millisecond)
-
-	// describe again
-	describeResp, err = s.engine.DescribeSchedule(NewContext(), &workflowservice.DescribeScheduleRequest{
-		Namespace:  s.namespace,
-		ScheduleId: sid,
-	})
-	s.NoError(err)
-
-	s.Equal(schSAValue.Data, describeResp.SearchAttributes.IndexedFields[csa].Data)
-	s.Equal(schMemo.Data, describeResp.Memo.Fields["schedmemo1"].Data)
-	s.Equal(wfSAValue.Data, describeResp.Schedule.Action.GetStartWorkflow().SearchAttributes.IndexedFields[csa].Data)
-	s.Equal(wfMemo.Data, describeResp.Schedule.Action.GetStartWorkflow().Memo.Fields["wfmemo1"].Data)
-
-	s.DurationNear(describeResp.Info.UpdateTime.AsTime().Sub(updateTime), 0, 3*time.Second)
-	lastAction := describeResp.Info.RecentActions[len(describeResp.Info.RecentActions)-1]
-	s.True(lastAction.ScheduleTime.AsTime().UnixNano()%int64(5*time.Second) == 1000000000, lastAction.ScheduleTime.AsTime().UnixNano())
-
-	// pause
-
-	_, err = s.engine.PatchSchedule(NewContext(), &workflowservice.PatchScheduleRequest{
-		Namespace:  s.namespace,
-		ScheduleId: sid,
-		Patch: &schedulepb.SchedulePatch{
-			Pause: "because I said so",
-		},
-		Identity:  "test",
-		RequestId: uuid.New(),
-	})
-	s.NoError(err)
-
-	time.Sleep(7 * time.Second)
-	s.EqualValues(1, atomic.LoadInt32(&runs2), "has not run again")
-
-	describeResp, err = s.engine.DescribeSchedule(NewContext(), &workflowservice.DescribeScheduleRequest{
-		Namespace:  s.namespace,
-		ScheduleId: sid,
-	})
-	s.NoError(err)
-
-	s.True(describeResp.Schedule.State.Paused)
-	s.Equal("because I said so", describeResp.Schedule.State.Notes)
-
-	// don't loop to wait for visibility, we already waited 7s from the patch
-	listResp, err := s.engine.ListSchedules(NewContext(), &workflowservice.ListSchedulesRequest{
-		Namespace:       s.namespace,
-		MaximumPageSize: 5,
-	})
-	s.NoError(err)
-	s.Equal(1, len(listResp.Schedules))
-	entry := listResp.Schedules[0]
-	s.Equal(sid, entry.ScheduleId)
-	s.True(entry.Info.Paused)
-	s.Equal("because I said so", entry.Info.Notes)
-
-	// finally delete
-
-	_, err = s.engine.DeleteSchedule(NewContext(), &workflowservice.DeleteScheduleRequest{
-		Namespace:  s.namespace,
-		ScheduleId: sid,
-		Identity:   "test",
-	})
-	s.NoError(err)
-
-	describeResp, err = s.engine.DescribeSchedule(NewContext(), &workflowservice.DescribeScheduleRequest{
-		Namespace:  s.namespace,
-		ScheduleId: sid,
-	})
-	s.Error(err)
-
-	s.Eventually(func() bool { // wait for visibility
-		listResp, err := s.engine.ListSchedules(NewContext(), &workflowservice.ListSchedulesRequest{
-			Namespace:       s.namespace,
-			MaximumPageSize: 5,
-		})
-		s.NoError(err)
-		return len(listResp.Schedules) == 0
-	}, 10*time.Second, 1*time.Second)
-}
-
-func (s *ScheduleFunctionalSuite) TestInput() {
-	sid := "sched-test-input"
-	wid := "sched-test-input-wf"
-	wt := "sched-test-input-wt"
-
-	type myData struct {
-		Stuff  string
-		Things []int
-	}
-
-	input1 := &myData{
-		Stuff:  "here's some data",
-		Things: []int{7, 8, 9},
-	}
-	input2 := map[int]float64{11: 1.4375}
-	inputPayloads, err := s.dataConverter.ToPayloads(input1, input2)
-	s.NoError(err)
-
-	schedule := &schedulepb.Schedule{
-		Spec: &schedulepb.ScheduleSpec{
-			Interval: []*schedulepb.IntervalSpec{
-				{Interval: durationpb.New(3 * time.Second)},
-			},
-		},
-		Action: &schedulepb.ScheduleAction{
-			Action: &schedulepb.ScheduleAction_StartWorkflow{
-				StartWorkflow: &workflowpb.NewWorkflowExecutionInfo{
-					WorkflowId:   wid,
-					WorkflowType: &commonpb.WorkflowType{Name: wt},
-					TaskQueue:    &taskqueuepb.TaskQueue{Name: s.taskQueue, Kind: enumspb.TASK_QUEUE_KIND_NORMAL},
-					Input:        inputPayloads,
-				},
-			},
-		},
-	}
-	req := &workflowservice.CreateScheduleRequest{
-		Namespace:  s.namespace,
-		ScheduleId: sid,
-		Schedule:   schedule,
-		Identity:   "test",
-		RequestId:  uuid.New(),
-	}
-
-	var runs int32
-	workflowFn := func(ctx workflow.Context, arg1 *myData, arg2 map[int]float64) error {
-		workflow.SideEffect(ctx, func(ctx workflow.Context) any {
-			s.Equal(*input1, *arg1)
-			s.Equal(input2, arg2)
-			atomic.AddInt32(&runs, 1)
-			return 0
-		})
-		return nil
-	}
-	s.worker.RegisterWorkflowWithOptions(workflowFn, workflow.RegisterOptions{Name: wt})
-
-	_, err = s.engine.CreateSchedule(NewContext(), req)
-	s.NoError(err)
-	s.Eventually(func() bool { return atomic.LoadInt32(&runs) == 1 }, 5*time.Second, 200*time.Millisecond)
-
-	// cleanup
-	_, err = s.engine.DeleteSchedule(NewContext(), &workflowservice.DeleteScheduleRequest{
-		Namespace:  s.namespace,
-		ScheduleId: sid,
-		Identity:   "test",
-	})
-	s.NoError(err)
-}
-
-func (s *ScheduleFunctionalSuite) TestLastCompletionAndError() {
-	sid := "sched-test-last"
-	wid := "sched-test-last-wf"
-	wt := "sched-test-last-wt"
-
-	schedule := &schedulepb.Schedule{
-		Spec: &schedulepb.ScheduleSpec{
-			Interval: []*schedulepb.IntervalSpec{
-				{Interval: durationpb.New(3 * time.Second)},
-			},
-		},
-		Action: &schedulepb.ScheduleAction{
-			Action: &schedulepb.ScheduleAction_StartWorkflow{
-				StartWorkflow: &workflowpb.NewWorkflowExecutionInfo{
-					WorkflowId:   wid,
-					WorkflowType: &commonpb.WorkflowType{Name: wt},
-					TaskQueue:    &taskqueuepb.TaskQueue{Name: s.taskQueue, Kind: enumspb.TASK_QUEUE_KIND_NORMAL},
-				},
-			},
-		},
-	}
-	req := &workflowservice.CreateScheduleRequest{
-		Namespace:  s.namespace,
-		ScheduleId: sid,
-		Schedule:   schedule,
-		Identity:   "test",
-		RequestId:  uuid.New(),
-	}
-
-	runs := make(map[string]struct{})
-	var testComplete int32
-
-	workflowFn := func(ctx workflow.Context) (string, error) {
-		var num int
-		_ = workflow.SideEffect(ctx, func(ctx workflow.Context) any {
-			runs[workflow.GetInfo(ctx).WorkflowExecution.ID] = struct{}{}
-			return len(runs)
-		}).Get(&num)
-
-		var lcr string
-		if workflow.HasLastCompletionResult(ctx) {
-			s.NoError(workflow.GetLastCompletionResult(ctx, &lcr))
-		}
-
-		lastErr := workflow.GetLastError(ctx)
-
-		switch num {
-		case 1:
-			s.Equal("", lcr)
-			s.NoError(lastErr)
-			return "this one succeeds", nil
-		case 2:
-			s.NoError(lastErr)
-			s.Equal("this one succeeds", lcr)
-			return "", errors.New("this one fails")
-		case 3:
-			s.Equal("this one succeeds", lcr)
-			s.ErrorContains(lastErr, "this one fails")
-			atomic.StoreInt32(&testComplete, 1)
-			return "done", nil
-		default:
-			panic("shouldn't be running anymore")
-		}
-	}
-	s.worker.RegisterWorkflowWithOptions(workflowFn, workflow.RegisterOptions{Name: wt})
-
-	_, err := s.engine.CreateSchedule(NewContext(), req)
-	s.NoError(err)
-	s.Eventually(func() bool { return atomic.LoadInt32(&testComplete) == 1 }, 15*time.Second, 200*time.Millisecond)
-
-	// cleanup
-	_, err = s.engine.DeleteSchedule(NewContext(), &workflowservice.DeleteScheduleRequest{
-		Namespace:  s.namespace,
-		ScheduleId: sid,
-		Identity:   "test",
-	})
-	s.NoError(err)
-}
-
-func (s *ScheduleFunctionalSuite) TestRefresh() {
-	sid := "sched-test-refresh"
-	wid := "sched-test-refresh-wf"
-	wt := "sched-test-refresh-wt"
-
-	schedule := &schedulepb.Schedule{
-		Spec: &schedulepb.ScheduleSpec{
-			Interval: []*schedulepb.IntervalSpec{
-				{
-					Interval: durationpb.New(30 * time.Second),
-					// start within three seconds
-					Phase: durationpb.New(time.Duration((time.Now().Unix()+3)%30) * time.Second),
-				},
-			},
-		},
-		Action: &schedulepb.ScheduleAction{
-			Action: &schedulepb.ScheduleAction_StartWorkflow{
-				StartWorkflow: &workflowpb.NewWorkflowExecutionInfo{
-					WorkflowId:               wid,
-					WorkflowType:             &commonpb.WorkflowType{Name: wt},
-					TaskQueue:                &taskqueuepb.TaskQueue{Name: s.taskQueue, Kind: enumspb.TASK_QUEUE_KIND_NORMAL},
-					WorkflowExecutionTimeout: durationpb.New(3 * time.Second),
-				},
-			},
-		},
-	}
-	req := &workflowservice.CreateScheduleRequest{
-		Namespace:  s.namespace,
-		ScheduleId: sid,
-		Schedule:   schedule,
-		Identity:   "test",
-		RequestId:  uuid.New(),
-	}
-
-	var runs int32
-	workflowFn := func(ctx workflow.Context) error {
-		workflow.SideEffect(ctx, func(ctx workflow.Context) any {
-			atomic.AddInt32(&runs, 1)
-			return 0
-		})
-		s.NoError(workflow.Sleep(ctx, 10*time.Second)) // longer than execution timeout
-		return nil
-	}
-	s.worker.RegisterWorkflowWithOptions(workflowFn, workflow.RegisterOptions{Name: wt})
-
-	_, err := s.engine.CreateSchedule(NewContext(), req)
-	s.NoError(err)
-	s.Eventually(func() bool { return atomic.LoadInt32(&runs) == 1 }, 6*time.Second, 200*time.Millisecond)
-
-	// workflow has started but is now sleeping. it will timeout in 2 seconds.
-
-	describeResp, err := s.engine.DescribeSchedule(NewContext(), &workflowservice.DescribeScheduleRequest{
-		Namespace:  s.namespace,
-		ScheduleId: sid,
-	})
-	s.NoError(err)
-	s.EqualValues(1, len(describeResp.Info.RunningWorkflows))
-
-	events1 := s.getHistory(s.namespace, &commonpb.WorkflowExecution{WorkflowId: scheduler.WorkflowIDPrefix + sid})
-
-	time.Sleep(4 * time.Second)
-	// now it has timed out, but the scheduler hasn't noticed yet. we can prove it by checking
-	// its history.
-
-	events2 := s.getHistory(s.namespace, &commonpb.WorkflowExecution{WorkflowId: scheduler.WorkflowIDPrefix + sid})
-	s.Equal(len(events1), len(events2))
-
-	// when we describe we'll force a refresh and see it timed out
-	describeResp, err = s.engine.DescribeSchedule(NewContext(), &workflowservice.DescribeScheduleRequest{
-		Namespace:  s.namespace,
-		ScheduleId: sid,
-	})
-	s.NoError(err)
-	s.EqualValues(0, len(describeResp.Info.RunningWorkflows))
-
-	// check scheduler has gotten the refresh and done some stuff. signal is sent without waiting so we need to wait.
-	s.Eventually(func() bool {
-		events3 := s.getHistory(s.namespace, &commonpb.WorkflowExecution{WorkflowId: scheduler.WorkflowIDPrefix + sid})
-		return len(events3) > len(events2)
-	}, 5*time.Second, 100*time.Millisecond)
-
-	// cleanup
-	_, err = s.engine.DeleteSchedule(NewContext(), &workflowservice.DeleteScheduleRequest{
-		Namespace:  s.namespace,
-		ScheduleId: sid,
-		Identity:   "test",
-	})
-	s.NoError(err)
-}
-
-func (s *ScheduleFunctionalSuite) TestListBeforeRun() {
-	sid := "sched-test-list-before-run"
-	wid := "sched-test-list-before-run-wf"
-	wt := "sched-test-list-before-run-wt"
-
-	// disable per-ns worker so that the schedule workflow never runs
-	dc := s.testCluster.host.dcClient
-	dc.OverrideValue(s.T(), dynamicconfig.WorkerPerNamespaceWorkerCount, 0)
-	s.testCluster.host.workerService.RefreshPerNSWorkerManager()
-	time.Sleep(2 * time.Second)
-
-	schedule := &schedulepb.Schedule{
-		Spec: &schedulepb.ScheduleSpec{
-			Interval: []*schedulepb.IntervalSpec{
-				{Interval: durationpb.New(3 * time.Second)},
-			},
-		},
-		Action: &schedulepb.ScheduleAction{
-			Action: &schedulepb.ScheduleAction_StartWorkflow{
-				StartWorkflow: &workflowpb.NewWorkflowExecutionInfo{
-					WorkflowId:   wid,
-					WorkflowType: &commonpb.WorkflowType{Name: wt},
-					TaskQueue:    &taskqueuepb.TaskQueue{Name: s.taskQueue, Kind: enumspb.TASK_QUEUE_KIND_NORMAL},
-				},
-			},
-		},
-	}
-	req := &workflowservice.CreateScheduleRequest{
-		Namespace:  s.namespace,
-		ScheduleId: sid,
-		Schedule:   schedule,
-		Identity:   "test",
-		RequestId:  uuid.New(),
-	}
-
-	startTime := time.Now()
-
-	_, err := s.engine.CreateSchedule(NewContext(), req)
-	s.NoError(err)
-
-	s.Eventually(func() bool { // wait for visibility
-		listResp, err := s.engine.ListSchedules(NewContext(), &workflowservice.ListSchedulesRequest{
-			Namespace:       s.namespace,
-			MaximumPageSize: 5,
-		})
-		if err != nil || len(listResp.Schedules) != 1 || listResp.Schedules[0].ScheduleId != sid {
-			return false
-		}
-		s.NoError(err)
-		entry := listResp.Schedules[0]
-		s.Equal(sid, entry.ScheduleId)
-		s.NotNil(entry.Info)
-		s.ProtoEqual(schedule.Spec, entry.Info.Spec)
-		s.Equal(wt, entry.Info.WorkflowType.Name)
-		s.False(entry.Info.Paused)
-		s.Greater(len(entry.Info.FutureActionTimes), 1)
-		s.True(entry.Info.FutureActionTimes[0].AsTime().After(startTime))
-		return true
-	}, 10*time.Second, 1*time.Second)
-
-	// cleanup
-	_, err = s.engine.DeleteSchedule(NewContext(), &workflowservice.DeleteScheduleRequest{
-		Namespace:  s.namespace,
-		ScheduleId: sid,
-		Identity:   "test",
-	})
-	s.NoError(err)
-
-	dc.RemoveOverride(dynamicconfig.WorkerPerNamespaceWorkerCount)
-	s.testCluster.host.workerService.RefreshPerNSWorkerManager()
-	time.Sleep(2 * time.Second)
-}
-
-func (s *ScheduleFunctionalSuite) TestRateLimit() {
-	sid := "sched-test-rate-limit-%d"
-	wid := "sched-test-rate-limit-wf-%d"
-	wt := "sched-test-rate-limit-wt"
-
-	// Set 1/sec rate limit per namespace. To force this to take effect immediately (instead of
-	// waiting one minute) we have to cause the whole worker to be stopped and started. The
-	// sleeps are needed because the refresh is asynchronous, and there's no way to get access
-	// to the actual rate limiter object to refresh it directly.
-	s.testCluster.host.dcClient.OverrideValue(s.T(), dynamicconfig.SchedulerNamespaceStartWorkflowRPS, 1.0)
-	s.testCluster.host.dcClient.OverrideValue(s.T(), dynamicconfig.WorkerPerNamespaceWorkerCount, 0)
-	s.testCluster.host.workerService.RefreshPerNSWorkerManager()
-	time.Sleep(2 * time.Second)
-	s.testCluster.host.dcClient.RemoveOverride(dynamicconfig.WorkerPerNamespaceWorkerCount)
-	s.testCluster.host.workerService.RefreshPerNSWorkerManager()
-	time.Sleep(2 * time.Second)
-
-	var runs int32
-	workflowFn := func(ctx workflow.Context) error {
-		workflow.SideEffect(ctx, func(ctx workflow.Context) any {
-			atomic.AddInt32(&runs, 1)
-			return 0
-		})
-		return nil
-	}
-	s.worker.RegisterWorkflowWithOptions(workflowFn, workflow.RegisterOptions{Name: wt})
-
-	// create 10 copies of the schedule
-	for i := 0; i < 10; i++ {
-		schedule := &schedulepb.Schedule{
-			Spec: &schedulepb.ScheduleSpec{
-				Interval: []*schedulepb.IntervalSpec{
-					{Interval: durationpb.New(1 * time.Second)},
-				},
-			},
-			Action: &schedulepb.ScheduleAction{
-				Action: &schedulepb.ScheduleAction_StartWorkflow{
-					StartWorkflow: &workflowpb.NewWorkflowExecutionInfo{
-						WorkflowId:   fmt.Sprintf(wid, i),
-						WorkflowType: &commonpb.WorkflowType{Name: wt},
-						TaskQueue:    &taskqueuepb.TaskQueue{Name: s.taskQueue, Kind: enumspb.TASK_QUEUE_KIND_NORMAL},
-					},
-				},
-			},
-		}
-		_, err := s.engine.CreateSchedule(NewContext(), &workflowservice.CreateScheduleRequest{
-			Namespace:  s.namespace,
-			ScheduleId: fmt.Sprintf(sid, i),
-			Schedule:   schedule,
-			Identity:   "test",
-			RequestId:  uuid.New(),
-		})
-		s.NoError(err)
-	}
-
-	time.Sleep(5 * time.Second)
-
-	// With no rate limit, we'd see 10/second == 50 workflows run. With a limit of 1/sec, we
-	// expect to see around 5.
-	s.Less(atomic.LoadInt32(&runs), int32(10))
-
-	// clean up
-	for i := 0; i < 10; i++ {
-		_, err := s.engine.DeleteSchedule(NewContext(), &workflowservice.DeleteScheduleRequest{
-			Namespace:  s.namespace,
-			ScheduleId: fmt.Sprintf(sid, i),
-			Identity:   "test",
-		})
-		s.NoError(err)
-	}
-
-	s.testCluster.host.dcClient.RemoveOverride(dynamicconfig.SchedulerNamespaceStartWorkflowRPS)
-	s.testCluster.host.dcClient.OverrideValue(s.T(), dynamicconfig.WorkerPerNamespaceWorkerCount, 0)
-	s.testCluster.host.workerService.RefreshPerNSWorkerManager()
-	time.Sleep(2 * time.Second)
-	s.testCluster.host.dcClient.RemoveOverride(dynamicconfig.WorkerPerNamespaceWorkerCount)
-	s.testCluster.host.workerService.RefreshPerNSWorkerManager()
-}
-
-func (s *ScheduleFunctionalSuite) TestNextTimeCache() {
-	sid := "sched-test-next-time-cache"
-	wid := "sched-test-next-time-cache-wf"
-	wt := "sched-test-next-time-cache-wt"
-
-	schedule := &schedulepb.Schedule{
-		Spec: &schedulepb.ScheduleSpec{
-			Interval: []*schedulepb.IntervalSpec{
-				{Interval: durationpb.New(1 * time.Second)},
-			},
-		},
-		Action: &schedulepb.ScheduleAction{
-			Action: &schedulepb.ScheduleAction_StartWorkflow{
-				StartWorkflow: &workflowpb.NewWorkflowExecutionInfo{
-					WorkflowId:   wid,
-					WorkflowType: &commonpb.WorkflowType{Name: wt},
-					TaskQueue:    &taskqueuepb.TaskQueue{Name: s.taskQueue, Kind: enumspb.TASK_QUEUE_KIND_NORMAL},
-				},
-			},
-		},
-	}
-	req := &workflowservice.CreateScheduleRequest{
-		Namespace:  s.namespace,
-		ScheduleId: sid,
-		Schedule:   schedule,
-		Identity:   "test",
-		RequestId:  uuid.New(),
-	}
-
-	var runs atomic.Int32
-	workflowFn := func(ctx workflow.Context) error {
-		workflow.SideEffect(ctx, func(ctx workflow.Context) any {
-			runs.Add(1)
-			return 0
-		})
-		return nil
-	}
-	s.worker.RegisterWorkflowWithOptions(workflowFn, workflow.RegisterOptions{Name: wt})
-
-	_, err := s.engine.CreateSchedule(NewContext(), req)
-	s.NoError(err)
-
-	// wait for at least 13 runs
-	const count = 13
-	s.Eventually(func() bool { return runs.Load() >= count }, (count+5)*time.Second, 500*time.Millisecond)
-
-	// there should be only four side effects for 13 runs, and only two mentioning "Next"
-	// (cache refills)
-	events := s.getHistory(s.namespace, &commonpb.WorkflowExecution{WorkflowId: scheduler.WorkflowIDPrefix + sid})
-	var sideEffects, nextTimeSideEffects int
-	for _, e := range events {
-		if marker := e.GetMarkerRecordedEventAttributes(); marker.GetMarkerName() == "SideEffect" {
-			sideEffects++
-			if p, ok := marker.Details["data"]; ok && strings.Contains(payloads.ToString(p), `"Next"`) {
-				nextTimeSideEffects++
-			}
-		}
-	}
-
-	const (
-		// These match the ones in the scheduler workflow, but they're not exported.
-		// Change these if those change.
-		FutureActionCountForList = 5
-		NextTimeCacheV2Size      = 14
-
-		// Calculate expected results
-		expectedCacheSize = NextTimeCacheV2Size - FutureActionCountForList + 1
-		expectedRefills   = (count + expectedCacheSize - 1) / expectedCacheSize
-		uuidCacheRefills  = (count + 9) / 10
-	)
-	s.Equal(expectedRefills+uuidCacheRefills, sideEffects)
-	s.Equal(expectedRefills, nextTimeSideEffects)
-
-	// cleanup
-	_, err = s.engine.DeleteSchedule(NewContext(), &workflowservice.DeleteScheduleRequest{
-		Namespace:  s.namespace,
-		ScheduleId: sid,
-		Identity:   "test",
-	})
-	s.NoError(err)
-=======
->>>>>>> 7f59d824
 }