package tests

import (
	"context"
	"errors"
	"fmt"
	"strings"
	"testing"
	"time"

	"github.com/dgryski/go-farm"
	"github.com/stretchr/testify/assert"
	"github.com/stretchr/testify/require"
	"github.com/stretchr/testify/suite"
	commonpb "go.temporal.io/api/common/v1"
	deploymentpb "go.temporal.io/api/deployment/v1"
	enumspb "go.temporal.io/api/enums/v1"
	"go.temporal.io/api/serviceerror"
	taskqueuepb "go.temporal.io/api/taskqueue/v1"
	"go.temporal.io/api/workflowservice/v1"
	sdkworker "go.temporal.io/sdk/worker"
	"go.temporal.io/server/common/dynamicconfig"
	"go.temporal.io/server/common/testing/testhooks"
	"go.temporal.io/server/common/testing/testvars"
	"go.temporal.io/server/common/worker_versioning"
	"go.temporal.io/server/service/worker/workerdeployment"
	"go.temporal.io/server/tests/testcore"
	"google.golang.org/protobuf/proto"
	"google.golang.org/protobuf/types/known/timestamppb"
)

type (
	WorkerDeploymentSuite struct {
		testcore.FunctionalTestBase
		workflowVersion workerdeployment.DeploymentWorkflowVersion
	}
)

func TestWorkerDeploymentSuite(t *testing.T) {
	t.Parallel()
	t.Run("v0", func(t *testing.T) {
		suite.Run(t, &WorkerDeploymentSuite{workflowVersion: workerdeployment.InitialVersion})
	})
	t.Run("v1", func(t *testing.T) {
		suite.Run(t, &WorkerDeploymentSuite{workflowVersion: workerdeployment.AsyncSetCurrentAndRamping})
	})
}

func (s *WorkerDeploymentSuite) SetupSuite() {
	s.FunctionalTestBase.SetupSuiteWithCluster(testcore.WithDynamicConfigOverrides(map[dynamicconfig.Key]any{
		dynamicconfig.MatchingDeploymentWorkflowVersion.Key(): int(s.workflowVersion),

		// Make sure we don't hit the rate limiter in tests
		dynamicconfig.FrontendGlobalNamespaceNamespaceReplicationInducingAPIsRPS.Key():                1000,
		dynamicconfig.FrontendMaxNamespaceNamespaceReplicationInducingAPIsBurstRatioPerInstance.Key(): 1,
		dynamicconfig.FrontendNamespaceReplicationInducingAPIsRPS.Key():                               1000,

		// Make drainage happen sooner
		dynamicconfig.VersionDrainageStatusRefreshInterval.Key():       testVersionDrainageRefreshInterval,
		dynamicconfig.VersionDrainageStatusVisibilityGracePeriod.Key(): testVersionDrainageVisibilityGracePeriod,

		// To increase the rate at which the per-ns worker can consume tasks from a task queue. Required since
		// tests in this suite create a lot of tasks and expect them to be consumed quickly.
		dynamicconfig.WorkerPerNamespaceWorkerOptions.Key(): sdkworker.Options{
			MaxConcurrentWorkflowTaskPollers: 100,
			MaxConcurrentActivityTaskPollers: 100,
		},

		dynamicconfig.MatchingMaxTaskQueuesInDeploymentVersion.Key(): 1000,
		dynamicconfig.VisibilityPersistenceSlowQueryThreshold.Key():  60 * time.Second,
		dynamicconfig.WorkflowExecutionMaxInFlightUpdates.Key():      1000,
	}))
}

func (s *WorkerDeploymentSuite) SetupTest() {
	s.FunctionalTestBase.SetupTest()
}

// pollFromDeployment calls PollWorkflowTaskQueue to start deployment related workflows
func (s *WorkerDeploymentSuite) pollFromDeployment(ctx context.Context, tv *testvars.TestVars) {
	_, _ = s.FrontendClient().PollWorkflowTaskQueue(ctx, &workflowservice.PollWorkflowTaskQueueRequest{
		Namespace:         s.Namespace().String(),
		TaskQueue:         tv.TaskQueue(),
		Identity:          "random",
		DeploymentOptions: tv.WorkerDeploymentOptions(true),
	})
}

func (s *WorkerDeploymentSuite) pollFromDeploymentWithTaskQueueNumber(ctx context.Context, tv *testvars.TestVars, taskQueueNumber int) {
	_, _ = s.FrontendClient().PollWorkflowTaskQueue(ctx, &workflowservice.PollWorkflowTaskQueueRequest{
		Namespace:         s.Namespace().String(),
		TaskQueue:         tv.WithTaskQueueNumber(taskQueueNumber).TaskQueue(),
		Identity:          "random",
		DeploymentOptions: tv.WorkerDeploymentOptions(true),
	})
}

func (s *WorkerDeploymentSuite) pollFromDeploymentExpectFail(ctx context.Context, tv *testvars.TestVars, expectedError string) {
	_, err := s.FrontendClient().PollWorkflowTaskQueue(ctx, &workflowservice.PollWorkflowTaskQueueRequest{
		Namespace:         s.Namespace().String(),
		TaskQueue:         tv.TaskQueue(),
		Identity:          "random",
		DeploymentOptions: tv.WorkerDeploymentOptions(true),
	})
	s.Error(err)
	s.Equal(expectedError, err.Error())
}

func (s *WorkerDeploymentSuite) ensureCreateVersionWithExpectedTaskQueues(ctx context.Context, tv *testvars.TestVars, expectedTaskQueues int) {
	s.EventuallyWithT(func(t *assert.CollectT) {
		a := require.New(t)
		respV, _ := s.FrontendClient().DescribeWorkerDeploymentVersion(ctx, &workflowservice.DescribeWorkerDeploymentVersionRequest{
			Namespace: s.Namespace().String(),
			Version:   tv.DeploymentVersionString(),
		})

		a.Equal(expectedTaskQueues, len(respV.GetWorkerDeploymentVersionInfo().GetTaskQueueInfos()))
	}, 5*time.Minute, 500*time.Millisecond)
}

func (s *WorkerDeploymentSuite) ensureCreateVersionInDeployment(
	tv *testvars.TestVars,
) {
	v := tv.DeploymentVersionString()
	ctx, cancel := context.WithTimeout(context.Background(), 5*time.Second)
	defer cancel()
	s.EventuallyWithT(func(t *assert.CollectT) {
		a := require.New(t)
		res, _ := s.FrontendClient().DescribeWorkerDeployment(ctx,
			&workflowservice.DescribeWorkerDeploymentRequest{
				Namespace:      s.Namespace().String(),
				DeploymentName: tv.DeploymentSeries(),
			})

		found := false
		if res != nil {
			for _, vs := range res.GetWorkerDeploymentInfo().GetVersionSummaries() {
				if vs.GetVersion() == v {
					found = true
				}
			}
		}
		a.True(found)
	}, 1*time.Minute, 100*time.Millisecond)
}

func (s *WorkerDeploymentSuite) ensureCreateDeployment(
	tv *testvars.TestVars,
) {
	ctx, cancel := context.WithTimeout(context.Background(), 5*time.Second)
	defer cancel()
	s.EventuallyWithT(func(t *assert.CollectT) {
		a := require.New(t)
		res, _ := s.FrontendClient().DescribeWorkerDeployment(ctx,
			&workflowservice.DescribeWorkerDeploymentRequest{
				Namespace:      s.Namespace().String(),
				DeploymentName: tv.DeploymentSeries(),
			})
		a.NotNil(res)
	}, 5*time.Second, 100*time.Millisecond)
}

func (s *WorkerDeploymentSuite) startVersionWorkflow(ctx context.Context, tv *testvars.TestVars) {
	go s.pollFromDeployment(ctx, tv)
	s.EventuallyWithT(func(t *assert.CollectT) {
		a := require.New(t)
		resp, err := s.FrontendClient().DescribeWorkerDeploymentVersion(ctx, &workflowservice.DescribeWorkerDeploymentVersionRequest{
			Namespace: s.Namespace().String(),
			Version:   tv.DeploymentVersionString(),
		})
		a.NoError(err)
		a.Equal(tv.DeploymentVersionString(), resp.GetWorkerDeploymentVersionInfo().GetVersion())
	}, time.Minute, time.Second)

}

func (s *WorkerDeploymentSuite) TestForceCAN_NoOpenWFS() {
	ctx, cancel := context.WithTimeout(context.Background(), time.Minute)
	defer cancel()
	tv := testvars.New(s)

	// Start a version workflow
	s.startVersionWorkflow(ctx, tv)
	s.ensureCreateVersionInDeployment(tv)

	// Set the version as current
	_, err := s.FrontendClient().SetWorkerDeploymentCurrentVersion(ctx, &workflowservice.SetWorkerDeploymentCurrentVersionRequest{
		Namespace:      s.Namespace().String(),
		DeploymentName: tv.DeploymentSeries(),
		Version:        tv.DeploymentVersionString(),
	})
	s.NoError(err)

	// ForceCAN
	workflowID := worker_versioning.GenerateDeploymentWorkflowID(tv.DeploymentSeries())
	workflowExecution := &commonpb.WorkflowExecution{
		WorkflowId: workflowID,
	}

	err = s.SendSignal(s.Namespace().String(), workflowExecution, workerdeployment.ForceCANSignalName, nil, tv.ClientIdentity())
	s.NoError(err)

	// Verify if the state is intact even after a CAN
	s.EventuallyWithT(func(t *assert.CollectT) {
		a := require.New(t)
		resp, err := s.FrontendClient().DescribeWorkerDeployment(ctx, &workflowservice.DescribeWorkerDeploymentRequest{
			Namespace:      s.Namespace().String(),
			DeploymentName: tv.DeploymentSeries(),
		})
		a.NoError(err)
		a.Equal(tv.DeploymentVersionString(), resp.GetWorkerDeploymentInfo().GetRoutingConfig().GetCurrentVersion())
	}, time.Second*10, time.Millisecond*1000)
}

func (s *WorkerDeploymentSuite) TestDeploymentVersionLimits() {
	s.OverrideDynamicConfig(dynamicconfig.MatchingMaxVersionsInDeployment, 1)
	s.OverrideDynamicConfig(dynamicconfig.MatchingMaxTaskQueuesInDeploymentVersion, 1)

	ctx, cancel := context.WithTimeout(context.Background(), time.Second*120)
	defer cancel()

	firstDeployment := testvars.New(s).WithDeploymentSeriesNumber(1)
	secondDeployment := testvars.New(s).WithDeploymentSeriesNumber(2)

	firstDeploymentVersionOne := firstDeployment.WithBuildIDNumber(1)
	firstDeploymentVersionTwo := firstDeployment.WithBuildIDNumber(2)

	secondDeploymentVersionOne := secondDeployment.WithBuildIDNumber(1)

	expectedErrorMaxVersions := fmt.Sprintf("cannot add version %v since maximum number of versions (1) have been registered in the deployment", firstDeploymentVersionTwo.DeploymentVersionString())
	expectedErrorMaxTaskQueues := fmt.Sprintf("cannot add task queue %v since maximum number of task queues (1) have been registered in deployment", secondDeploymentVersionOne.WithTaskQueueNumber(2).TaskQueue().GetName())

	// First deployment version should be fine
	go s.pollFromDeployment(ctx, firstDeploymentVersionOne)
	s.ensureCreateVersionInDeployment(firstDeploymentVersionOne)

	// pollers of second version in the same deployment should be rejected
	s.pollFromDeploymentExpectFail(ctx, firstDeploymentVersionTwo, expectedErrorMaxVersions)

	// But first version of another deployment fine
	go s.pollFromDeployment(ctx, secondDeploymentVersionOne)
	s.ensureCreateVersionInDeployment(secondDeploymentVersionOne)

	// pollers of the second TQ in the same deployment version should be rejected
	s.pollFromDeploymentExpectFail(ctx, secondDeploymentVersionOne.WithTaskQueueNumber(2), expectedErrorMaxTaskQueues)
}

func (s *WorkerDeploymentSuite) TestNamespaceDeploymentsLimit() {
	// TODO (carly): check the error messages that poller receives in each case and make sense they are informative and appropriate (e.g. do not expose internal stuff)
	s.T().Skip() // Need to separate this test so other tests do not create deployment in the same NS

	s.OverrideDynamicConfig(dynamicconfig.MatchingMaxDeployments, 1)

	ctx, cancel := context.WithTimeout(context.Background(), time.Second*30)
	defer cancel()

	tv := testvars.New(s)

	// First deployment version should be fine
	go s.pollFromDeployment(ctx, tv)
	s.ensureCreateVersionInDeployment(tv)

	// pollers of the second deployment version should be rejected
	s.pollFromDeploymentExpectFail(ctx, tv.WithDeploymentSeriesNumber(2), "reached maximum deployments in namespace (1)")
}

func (s *WorkerDeploymentSuite) TestDescribeWorkerDeployment_TwoVersions_Sorted() {
	ctx, cancel := context.WithTimeout(context.Background(), time.Second*30)
	defer cancel()
	tv := testvars.New(s)

	// Starting two versions of the deployment
	firstVersion := tv.WithBuildIDNumber(1)
	secondVersion := tv.WithBuildIDNumber(2)

	go s.pollFromDeployment(ctx, firstVersion)

	// waiting for 1ms to start the second version later.
	startTime := time.Now()
	waitTime := 1 * time.Millisecond
	s.EventuallyWithT(func(t *assert.CollectT) {
		a := require.New(t)
		a.Greater(time.Since(startTime), waitTime)
	}, 10*time.Second, 1000*time.Millisecond)

	go s.pollFromDeployment(ctx, secondVersion)

	s.EventuallyWithT(func(t *assert.CollectT) {
		a := require.New(t)

		resp, err := s.FrontendClient().DescribeWorkerDeployment(ctx, &workflowservice.DescribeWorkerDeploymentRequest{
			Namespace:      s.Namespace().String(),
			DeploymentName: tv.DeploymentSeries(),
		})
		a.NoError(err)
		a.NotNil(resp.GetWorkerDeploymentInfo())
		a.Equal(tv.DeploymentSeries(), resp.GetWorkerDeploymentInfo().GetName())

		a.NotNil(resp.GetWorkerDeploymentInfo().GetVersionSummaries())
		a.Equal(2, len(resp.GetWorkerDeploymentInfo().GetVersionSummaries()))

		// Verify that the version summaries are non-nil and sorted.
		versionSummaries := resp.GetWorkerDeploymentInfo().GetVersionSummaries()

		a.NotNil(versionSummaries[0].GetVersion())
		a.NotNil(versionSummaries[1].GetVersion())
		a.Equal(versionSummaries[0].GetVersion(), secondVersion.DeploymentVersionString())
		a.Equal(versionSummaries[1].GetVersion(), firstVersion.DeploymentVersionString())

		a.NotNil(resp.GetWorkerDeploymentInfo().GetVersionSummaries()[0].GetCreateTime())
		a.NotNil(resp.GetWorkerDeploymentInfo().GetVersionSummaries()[1].GetCreateTime())

		a.NotNil(resp.GetWorkerDeploymentInfo().GetCreateTime())

		a.Equal(enumspb.WORKER_DEPLOYMENT_VERSION_STATUS_INACTIVE, resp.GetWorkerDeploymentInfo().GetVersionSummaries()[0].GetStatus())
		a.Equal(enumspb.WORKER_DEPLOYMENT_VERSION_STATUS_INACTIVE, resp.GetWorkerDeploymentInfo().GetVersionSummaries()[1].GetStatus())
	}, time.Second*10, time.Millisecond*1000)
}

func (s *WorkerDeploymentSuite) TestDescribeWorkerDeployment_MultipleVersions_Sorted() {
	ctx, cancel := context.WithTimeout(context.Background(), time.Second*30)
	defer cancel()
	tv := testvars.New(s)

	numVersions := 10

	for i := 0; i < numVersions; i++ {
		go s.pollFromDeployment(ctx, tv.WithBuildIDNumber(i))

		// waiting for 1ms to start the next version later.
		startTime := time.Now()
		waitTime := 1 * time.Millisecond
		s.EventuallyWithT(func(t *assert.CollectT) {
			require.Greater(t, time.Since(startTime), waitTime)
		}, 10*time.Second, 1000*time.Millisecond)
	}

	s.EventuallyWithT(func(t *assert.CollectT) {
		a := require.New(t)

		resp, err := s.FrontendClient().DescribeWorkerDeployment(ctx, &workflowservice.DescribeWorkerDeploymentRequest{
			Namespace:      s.Namespace().String(),
			DeploymentName: tv.DeploymentSeries(),
		})
		a.NoError(err)

		a.NotNil(resp.GetWorkerDeploymentInfo().GetVersionSummaries())
		a.Equal(numVersions, len(resp.GetWorkerDeploymentInfo().GetVersionSummaries()))

		// Verify that the version summaries are sorted.
		versionSummaries := resp.GetWorkerDeploymentInfo().GetVersionSummaries()
		for i := 0; i < numVersions-1; i++ {
			a.Less(versionSummaries[i+1].GetCreateTime().AsTime(), versionSummaries[i].GetCreateTime().AsTime())
		}
	}, time.Second*10, time.Millisecond*1000)
}

// Testing ConflictToken
func (s *WorkerDeploymentSuite) TestConflictToken_Describe_SetCurrent_SetRamping() {
	ctx, cancel := context.WithTimeout(context.Background(), time.Second*30)
	defer cancel()
	tv := testvars.New(s)

	firstVersion := tv.WithBuildIDNumber(1)
	secondVersion := tv.WithBuildIDNumber(2)

	// Start deployment version workflow + worker-deployment workflow.
	go s.pollFromDeployment(ctx, firstVersion)
	go s.pollFromDeployment(ctx, secondVersion)

	var cT []byte
	// No current deployment version set.
	s.EventuallyWithT(func(t *assert.CollectT) {
		a := require.New(t)

		resp, err := s.FrontendClient().DescribeWorkerDeployment(ctx, &workflowservice.DescribeWorkerDeploymentRequest{
			Namespace:      s.Namespace().String(),
			DeploymentName: tv.DeploymentSeries(),
		})
		a.NoError(err)
		a.Equal(worker_versioning.UnversionedVersionId, resp.GetWorkerDeploymentInfo().GetRoutingConfig().GetCurrentVersion())
		cT = resp.GetConflictToken()
	}, time.Second*10, time.Millisecond*1000)

	s.ensureCreateVersionInDeployment(firstVersion)
	// Set first version as current version
	_, err := s.FrontendClient().SetWorkerDeploymentCurrentVersion(ctx, &workflowservice.SetWorkerDeploymentCurrentVersionRequest{
		Namespace:      s.Namespace().String(),
		DeploymentName: tv.DeploymentSeries(),
		Version:        firstVersion.DeploymentVersionString(),
		ConflictToken:  cT,
	})
	s.Nil(err)

	s.EventuallyWithT(func(t *assert.CollectT) {
		a := require.New(t)

		resp, err := s.FrontendClient().DescribeWorkerDeployment(ctx, &workflowservice.DescribeWorkerDeploymentRequest{
			Namespace:      s.Namespace().String(),
			DeploymentName: tv.DeploymentSeries(),
		})
		a.NoError(err)
		a.Equal(firstVersion.DeploymentVersionString(), resp.GetWorkerDeploymentInfo().GetRoutingConfig().GetCurrentVersion())
		cT = resp.GetConflictToken()
	}, time.Second*10, time.Millisecond*1000)

	// Set a new second version and set it as the current version
	go s.pollFromDeployment(ctx, secondVersion)
	_, _ = s.FrontendClient().SetWorkerDeploymentRampingVersion(ctx, &workflowservice.SetWorkerDeploymentRampingVersionRequest{
		Namespace:               s.Namespace().String(),
		DeploymentName:          tv.DeploymentSeries(),
		Version:                 secondVersion.DeploymentVersionString(),
		Percentage:              5,
		ConflictToken:           cT,
		IgnoreMissingTaskQueues: true, // here until we have 'has version started' safeguard in place
	})
	s.Nil(err)

	s.EventuallyWithT(func(t *assert.CollectT) {
		a := require.New(t)
		resp, err := s.FrontendClient().DescribeWorkerDeployment(ctx, &workflowservice.DescribeWorkerDeploymentRequest{
			Namespace:      s.Namespace().String(),
			DeploymentName: tv.DeploymentSeries(),
		})
		a.NoError(err)
		a.Equal(secondVersion.DeploymentVersionString(), resp.GetWorkerDeploymentInfo().GetRoutingConfig().GetRampingVersion())
	}, time.Second*10, time.Millisecond*1000)
}

func (s *WorkerDeploymentSuite) TestConflictToken_SetCurrent_SetRamping_Wrong() {
	s.OverrideDynamicConfig(dynamicconfig.FrontendMaskInternalErrorDetails, true)

	ctx, cancel := context.WithTimeout(context.Background(), time.Second*30)
	defer cancel()
	tv := testvars.New(s)
	expectedError := "conflict token mismatch"

	firstVersion := tv.WithBuildIDNumber(1)

	// Start deployment version workflow + worker-deployment workflow.
	go s.pollFromDeployment(ctx, firstVersion)

	cTWrong, _ := time.Now().MarshalBinary() // wrong token
	// Wait until deployment exists
	s.EventuallyWithT(func(t *assert.CollectT) {
		a := require.New(t)
		resp, err := s.FrontendClient().DescribeWorkerDeployment(ctx, &workflowservice.DescribeWorkerDeploymentRequest{
			Namespace:      s.Namespace().String(),
			DeploymentName: tv.DeploymentSeries(),
		})
		a.NoError(err)
		a.Equal(worker_versioning.UnversionedVersionId, resp.GetWorkerDeploymentInfo().GetRoutingConfig().GetCurrentVersion())
	}, time.Second*10, time.Millisecond*1000)

	// Set first version as current version with wrong token
	_, err := s.FrontendClient().SetWorkerDeploymentCurrentVersion(ctx, &workflowservice.SetWorkerDeploymentCurrentVersionRequest{
		Namespace:      s.Namespace().String(),
		DeploymentName: tv.DeploymentSeries(),
		Version:        firstVersion.DeploymentVersionString(),
		ConflictToken:  cTWrong,
	})
	s.Equal(err.Error(), expectedError)

	// Set first version as ramping version with wrong token
	_, err = s.FrontendClient().SetWorkerDeploymentRampingVersion(ctx, &workflowservice.SetWorkerDeploymentRampingVersionRequest{
		Namespace:      s.Namespace().String(),
		DeploymentName: tv.DeploymentSeries(),
		Version:        firstVersion.DeploymentVersionString(),
		Percentage:     5,
		ConflictToken:  cTWrong,
	})
	s.Equal(err.Error(), expectedError)
}

// Testing ListWorkerDeployments

func (s *WorkerDeploymentSuite) TestListWorkerDeployments_OneVersion_OneDeployment() {
	ctx, cancel := context.WithTimeout(context.Background(), time.Minute)
	defer cancel()
	tv := testvars.New(s)
	startTime := timestamppb.Now()

	s.startVersionWorkflow(ctx, tv)
	s.ensureCreateVersionInDeployment(tv)

	latestVersionSummary := &deploymentpb.WorkerDeploymentInfo_WorkerDeploymentVersionSummary{
		Version:              tv.DeploymentVersionString(),
		CreateTime:           startTime,
		DrainageInfo:         nil,
		RampingSinceTime:     nil,
		CurrentSinceTime:     nil,
		RoutingUpdateTime:    nil,
		FirstActivationTime:  nil,
		LastDeactivationTime: nil,
		Status:               enumspb.WORKER_DEPLOYMENT_VERSION_STATUS_INACTIVE,
	}

	expectedDeploymentSummaries := s.buildWorkerDeploymentSummary(
		tv.DeploymentSeries(),
		startTime,
		&deploymentpb.RoutingConfig{
			CurrentVersion: worker_versioning.UnversionedVersionId, // default current version is __unversioned__
		},
		latestVersionSummary,
		nil,
		nil,
	)

	s.startAndValidateWorkerDeployments(ctx, &workflowservice.ListWorkerDeploymentsRequest{
		Namespace: s.Namespace().String(),
	}, []*workflowservice.ListWorkerDeploymentsResponse_WorkerDeploymentSummary{expectedDeploymentSummaries})
}

func (s *WorkerDeploymentSuite) TestListWorkerDeployments_TwoVersions_SameDeployment_OneCurrent_NoRamping() {
	ctx, cancel := context.WithTimeout(context.Background(), time.Minute)
	defer cancel()
	tv := testvars.New(s)
	startTime := timestamppb.Now()

	firstVersion := tv.WithBuildIDNumber(1)
	secondVersion := tv.WithBuildIDNumber(2)

	routingInfo := &deploymentpb.RoutingConfig{
		CurrentVersion:            firstVersion.DeploymentVersionString(),
		CurrentVersionChangedTime: timestamppb.Now(),
	}

	s.startVersionWorkflow(ctx, firstVersion)
	s.ensureCreateVersionInDeployment(firstVersion)

	s.startVersionWorkflow(ctx, secondVersion)
	s.ensureCreateVersionInDeployment(secondVersion)

	s.setCurrentVersion(ctx, firstVersion, worker_versioning.UnversionedVersionId, true, "")

	latestVersionSummary := &deploymentpb.WorkerDeploymentInfo_WorkerDeploymentVersionSummary{
		Version:              secondVersion.DeploymentVersionString(),
		CreateTime:           startTime,
		DrainageInfo:         nil,
		RampingSinceTime:     nil,
		CurrentSinceTime:     nil,
		RoutingUpdateTime:    nil,
		FirstActivationTime:  nil,
		LastDeactivationTime: nil,
		Status:               enumspb.WORKER_DEPLOYMENT_VERSION_STATUS_INACTIVE,
	}
	currentVersionSummary := &deploymentpb.WorkerDeploymentInfo_WorkerDeploymentVersionSummary{
		Version:              firstVersion.DeploymentVersionString(),
		CreateTime:           startTime,
		DrainageInfo:         nil,
		RampingSinceTime:     nil,
		CurrentSinceTime:     startTime,
		RoutingUpdateTime:    startTime,
		FirstActivationTime:  startTime,
		LastDeactivationTime: nil,
		Status:               enumspb.WORKER_DEPLOYMENT_VERSION_STATUS_CURRENT,
	}

	expectedDeploymentSummary := s.buildWorkerDeploymentSummary(
		tv.DeploymentSeries(),
		startTime,
		routingInfo,
		latestVersionSummary,
		currentVersionSummary,
		nil,
	)

	s.startAndValidateWorkerDeployments(ctx, &workflowservice.ListWorkerDeploymentsRequest{
		Namespace: s.Namespace().String(),
	}, []*workflowservice.ListWorkerDeploymentsResponse_WorkerDeploymentSummary{
		expectedDeploymentSummary,
	})
}

func (s *WorkerDeploymentSuite) TestListWorkerDeployments_TwoVersions_SameDeployment_OneCurrent_OneRamping() {
	ctx, cancel := context.WithTimeout(context.Background(), time.Minute)
	defer cancel()
	tv := testvars.New(s)

	currentVersionVars := tv.WithBuildIDNumber(1)
	rampingVersionVars := tv.WithBuildIDNumber(2)

	routingInfo := &deploymentpb.RoutingConfig{
		CurrentVersion:            currentVersionVars.DeploymentVersionString(),
		CurrentVersionChangedTime: timestamppb.Now(),
		RampingVersion:            rampingVersionVars.DeploymentVersionString(),
		RampingVersionPercentage:  50,
		RampingVersionChangedTime: timestamppb.Now(),
	}

	startTime := timestamppb.Now()

	s.startVersionWorkflow(ctx, currentVersionVars)
	s.ensureCreateVersionInDeployment(currentVersionVars)

	s.startVersionWorkflow(ctx, rampingVersionVars)
	s.ensureCreateVersionInDeployment(rampingVersionVars)

	s.setCurrentVersion(ctx, currentVersionVars, worker_versioning.UnversionedVersionId, true, "") // starts first version's version workflow + set it to current
	// passing nil expectedResp because we want to skip the response verification.
	// The reason is that the previous version could be the new version if the workflow update happens to retry and return errNoChange!
	s.setAndVerifyRampingVersion(ctx, rampingVersionVars, false, 50, true, "", nil)

	latestVersionSummary := &deploymentpb.WorkerDeploymentInfo_WorkerDeploymentVersionSummary{
		Version:              rampingVersionVars.DeploymentVersionString(),
		CreateTime:           startTime,
		DrainageInfo:         nil,
		RampingSinceTime:     startTime,
		CurrentSinceTime:     nil,
		RoutingUpdateTime:    startTime,
		FirstActivationTime:  startTime,
		LastDeactivationTime: nil,
		Status:               enumspb.WORKER_DEPLOYMENT_VERSION_STATUS_RAMPING,
	}
	currentVersionSummary := &deploymentpb.WorkerDeploymentInfo_WorkerDeploymentVersionSummary{
		Version:              currentVersionVars.DeploymentVersionString(),
		CreateTime:           startTime,
		DrainageInfo:         nil,
		RampingSinceTime:     nil,
		CurrentSinceTime:     startTime,
		RoutingUpdateTime:    startTime,
		FirstActivationTime:  startTime,
		LastDeactivationTime: nil,
		Status:               enumspb.WORKER_DEPLOYMENT_VERSION_STATUS_CURRENT,
	}

	expectedDeploymentSummary := s.buildWorkerDeploymentSummary(
		tv.DeploymentSeries(),
		startTime,
		routingInfo,
		latestVersionSummary,
		currentVersionSummary,
		latestVersionSummary, // latest version added is the ramping version
	)

	s.startAndValidateWorkerDeployments(ctx, &workflowservice.ListWorkerDeploymentsRequest{
		Namespace: s.Namespace().String(),
	}, []*workflowservice.ListWorkerDeploymentsResponse_WorkerDeploymentSummary{
		expectedDeploymentSummary,
	})
}

func (s *WorkerDeploymentSuite) TestListWorkerDeployments_RampingVersionPercentageChange_RampingChangedTime() {
	ctx, cancel := context.WithTimeout(context.Background(), time.Minute)
	defer cancel()
	tv := testvars.New(s)

	startTime := timestamppb.Now()

	s.startVersionWorkflow(ctx, tv)
	s.setAndVerifyRampingVersion(ctx, tv, false, 50, true, "", nil) // set version as ramping

	routingInfo := &deploymentpb.RoutingConfig{
		CurrentVersion:            worker_versioning.UnversionedVersionId,
		CurrentVersionChangedTime: nil,
		RampingVersion:            tv.DeploymentVersionString(),
		RampingVersionPercentage:  50,
		RampingVersionChangedTime: startTime,
	}

	// to simulate time passing before the next ramping version update
	//nolint:forbidigo
	time.Sleep(2 * time.Second)

	// modify ramping version percentage
	s.setAndVerifyRampingVersion(ctx, tv, false, 75, true, "", &workflowservice.SetWorkerDeploymentRampingVersionResponse{
		PreviousVersion:    tv.DeploymentVersionString(),
		PreviousPercentage: 50,
	})

	// only the ramping version percentage should be updated, not the ramping version update time
	// since we are not changing the ramping version
	routingInfo.RampingVersionPercentage = 75

	rampingVersionSummary := &deploymentpb.WorkerDeploymentInfo_WorkerDeploymentVersionSummary{
		Version:              tv.DeploymentVersionString(),
		CreateTime:           startTime,
		DrainageInfo:         nil,
		RampingSinceTime:     startTime,
		CurrentSinceTime:     nil,
		RoutingUpdateTime:    startTime, // since the ramp percentage changed, the routing update time is updated
		FirstActivationTime:  startTime,
		LastDeactivationTime: nil,
		Status:               enumspb.WORKER_DEPLOYMENT_VERSION_STATUS_RAMPING,
	}

	expectedDeploymentSummary := s.buildWorkerDeploymentSummary(
		tv.DeploymentSeries(),
		startTime,
		routingInfo,
		rampingVersionSummary, // latest version added is the ramping version
		nil,
		rampingVersionSummary,
	)

	s.startAndValidateWorkerDeployments(ctx, &workflowservice.ListWorkerDeploymentsRequest{
		Namespace: s.Namespace().String(),
	}, []*workflowservice.ListWorkerDeploymentsResponse_WorkerDeploymentSummary{
		expectedDeploymentSummary,
	})

}

func (s *WorkerDeploymentSuite) TestListWorkerDeployments_MultipleVersions_MultipleDeployments_OnePage() {
	ctx, cancel := context.WithTimeout(context.Background(), time.Minute)
	defer cancel()
	tv := testvars.New(s)

	expectedDeploymentSummaries := s.createVersionsInDeployments(ctx, tv, 2)

	s.startAndValidateWorkerDeployments(ctx, &workflowservice.ListWorkerDeploymentsRequest{
		Namespace: s.Namespace().String(),
	}, expectedDeploymentSummaries)
}

func (s *WorkerDeploymentSuite) TestListWorkerDeployments_MultipleVersions_MultipleDeployments_MultiplePages() {

	ctx, cancel := context.WithTimeout(context.Background(), time.Minute)
	defer cancel()
	tv := testvars.New(s)

	expectedDeploymentSummaries := s.createVersionsInDeployments(ctx, tv, 5)

	s.startAndValidateWorkerDeployments(ctx, &workflowservice.ListWorkerDeploymentsRequest{
		Namespace: s.Namespace().String(),
		PageSize:  1,
	}, expectedDeploymentSummaries)
}

// Testing SetWorkerDeploymentRampingVersion
func (s *WorkerDeploymentSuite) TestSetWorkerDeploymentRampingVersion_Ramping_With_Current() {
	ctx, cancel := context.WithTimeout(context.Background(), time.Minute)
	defer cancel()
	tv := testvars.New(s)

	rampingVersionVars := tv.WithBuildIDNumber(1)
	currentVersionVars := tv.WithBuildIDNumber(2)

	versionCreateTime := timestamppb.Now()
	s.startVersionWorkflow(ctx, rampingVersionVars)
	s.startVersionWorkflow(ctx, currentVersionVars)

	// set version as ramping
	setRampingUpdateTime := timestamppb.Now()
	s.setAndVerifyRampingVersion(ctx, rampingVersionVars, false, 50, true, "", &workflowservice.SetWorkerDeploymentRampingVersionResponse{
		PreviousVersion:    "",
		PreviousPercentage: 0,
	})
	resp, err := s.FrontendClient().DescribeWorkerDeployment(ctx, &workflowservice.DescribeWorkerDeploymentRequest{
		Namespace:      s.Namespace().String(),
		DeploymentName: tv.DeploymentSeries(),
	})
	s.NoError(err)
	s.verifyDescribeWorkerDeployment(resp, &workflowservice.DescribeWorkerDeploymentResponse{
		WorkerDeploymentInfo: &deploymentpb.WorkerDeploymentInfo{
			Name:       tv.DeploymentSeries(),
			CreateTime: versionCreateTime,
			RoutingConfig: &deploymentpb.RoutingConfig{
				RampingVersion:                      rampingVersionVars.DeploymentVersionString(),
				RampingVersionPercentage:            50,
				RampingVersionChangedTime:           setRampingUpdateTime,
				RampingVersionPercentageChangedTime: setRampingUpdateTime,
				CurrentVersion:                      worker_versioning.UnversionedVersionId,
				CurrentVersionChangedTime:           nil,
			},
			VersionSummaries: []*deploymentpb.WorkerDeploymentInfo_WorkerDeploymentVersionSummary{
				{
					Version:              rampingVersionVars.DeploymentVersionString(),
					CreateTime:           versionCreateTime,
					DrainageInfo:         nil,
					RampingSinceTime:     setRampingUpdateTime,
					CurrentSinceTime:     nil,
					RoutingUpdateTime:    setRampingUpdateTime,
					FirstActivationTime:  setRampingUpdateTime,
					LastDeactivationTime: nil,
					Status:               enumspb.WORKER_DEPLOYMENT_VERSION_STATUS_RAMPING,
				},
			},
			LastModifierIdentity: tv.ClientIdentity(),
		},
	})

	// set current version
	setCurrentUpdateTime := timestamppb.Now()
	s.setCurrentVersion(ctx, currentVersionVars, worker_versioning.UnversionedVersionId, true, "")

	// fresh DescribeWorkerDeployment call
	resp, err = s.FrontendClient().DescribeWorkerDeployment(ctx, &workflowservice.DescribeWorkerDeploymentRequest{
		Namespace:      s.Namespace().String(),
		DeploymentName: tv.DeploymentSeries(),
	})
	s.NoError(err)
	s.verifyDescribeWorkerDeployment(resp, &workflowservice.DescribeWorkerDeploymentResponse{
		WorkerDeploymentInfo: &deploymentpb.WorkerDeploymentInfo{
			Name:       tv.DeploymentSeries(),
			CreateTime: versionCreateTime,
			RoutingConfig: &deploymentpb.RoutingConfig{
				RampingVersion:                      rampingVersionVars.DeploymentVersionString(),
				RampingVersionPercentage:            50,
				RampingVersionChangedTime:           setRampingUpdateTime,
				RampingVersionPercentageChangedTime: setRampingUpdateTime,
				CurrentVersion:                      currentVersionVars.DeploymentVersionString(),
				CurrentVersionChangedTime:           setCurrentUpdateTime,
			},
			VersionSummaries: []*deploymentpb.WorkerDeploymentInfo_WorkerDeploymentVersionSummary{
				{
					Version:              currentVersionVars.DeploymentVersionString(),
					CreateTime:           versionCreateTime,
					DrainageInfo:         nil,
					RoutingUpdateTime:    setCurrentUpdateTime,
					CurrentSinceTime:     setCurrentUpdateTime,
					RampingSinceTime:     nil,
					FirstActivationTime:  setCurrentUpdateTime,
					LastDeactivationTime: nil,
					Status:               enumspb.WORKER_DEPLOYMENT_VERSION_STATUS_CURRENT,
				},
				{
					Version:              rampingVersionVars.DeploymentVersionString(),
					CreateTime:           versionCreateTime,
					DrainageInfo:         nil,
					RoutingUpdateTime:    setRampingUpdateTime,
					CurrentSinceTime:     nil,
					RampingSinceTime:     setRampingUpdateTime,
					FirstActivationTime:  setRampingUpdateTime,
					LastDeactivationTime: nil,
					Status:               enumspb.WORKER_DEPLOYMENT_VERSION_STATUS_RAMPING,
				},
			},
			LastModifierIdentity: tv.ClientIdentity(),
		},
	})
}

func (s *WorkerDeploymentSuite) TestSetWorkerDeploymentRampingVersion_DuplicateRamp() {
	ctx, cancel := context.WithTimeout(context.Background(), time.Minute)
	defer cancel()
	rampingVersionVars := testvars.New(s).WithBuildIDNumber(1)

	versionCreateTime := timestamppb.Now()
	s.startVersionWorkflow(ctx, rampingVersionVars)

	// set version as ramping
	setRampingUpdateTime := timestamppb.Now()
	s.setAndVerifyRampingVersion(ctx, rampingVersionVars, false, 50, true, "", &workflowservice.SetWorkerDeploymentRampingVersionResponse{
		PreviousVersion:    "",
		PreviousPercentage: 0,
	})
	resp, err := s.FrontendClient().DescribeWorkerDeployment(ctx, &workflowservice.DescribeWorkerDeploymentRequest{
		Namespace:      s.Namespace().String(),
		DeploymentName: rampingVersionVars.DeploymentSeries(),
	})
	s.NoError(err)
	s.verifyDescribeWorkerDeployment(resp, &workflowservice.DescribeWorkerDeploymentResponse{
		WorkerDeploymentInfo: &deploymentpb.WorkerDeploymentInfo{
			Name:       rampingVersionVars.DeploymentSeries(),
			CreateTime: versionCreateTime,
			RoutingConfig: &deploymentpb.RoutingConfig{
				RampingVersion:                      rampingVersionVars.DeploymentVersionString(),
				RampingVersionPercentage:            50,
				RampingVersionChangedTime:           setRampingUpdateTime,
				RampingVersionPercentageChangedTime: setRampingUpdateTime,
				CurrentVersion:                      worker_versioning.UnversionedVersionId,
				CurrentVersionChangedTime:           nil,
			},
			VersionSummaries: []*deploymentpb.WorkerDeploymentInfo_WorkerDeploymentVersionSummary{
				{
					Version:              rampingVersionVars.DeploymentVersionString(),
					CreateTime:           versionCreateTime,
					DrainageInfo:         nil,
					RampingSinceTime:     setRampingUpdateTime,
					CurrentSinceTime:     nil,
					RoutingUpdateTime:    setRampingUpdateTime,
					FirstActivationTime:  setRampingUpdateTime,
					LastDeactivationTime: nil,
					Status:               enumspb.WORKER_DEPLOYMENT_VERSION_STATUS_RAMPING,
				},
			},
			LastModifierIdentity: rampingVersionVars.ClientIdentity(),
		},
	})

	// setting version as ramping again
	s.setAndVerifyRampingVersion(ctx, rampingVersionVars, false, 50, true, "", &workflowservice.SetWorkerDeploymentRampingVersionResponse{
		PreviousVersion:    rampingVersionVars.DeploymentVersionString(),
		PreviousPercentage: 50,
	})
}

func (s *WorkerDeploymentSuite) TestSetWorkerDeploymentRampingVersion_Invalid_SetCurrent_To_Ramping() {
	ctx, cancel := context.WithTimeout(context.Background(), time.Minute)
	defer cancel()

	versionCreateTime := timestamppb.Now()
	currentVersionVars := testvars.New(s).WithBuildIDNumber(1)
	s.startVersionWorkflow(ctx, currentVersionVars)

	setCurrentUpdateTime := timestamppb.Now()
	s.setCurrentVersion(ctx, currentVersionVars, worker_versioning.UnversionedVersionId, true, "")

	resp, err := s.FrontendClient().DescribeWorkerDeployment(ctx, &workflowservice.DescribeWorkerDeploymentRequest{
		Namespace:      s.Namespace().String(),
		DeploymentName: currentVersionVars.DeploymentSeries(),
	})
	s.NoError(err)
	s.verifyDescribeWorkerDeployment(resp, &workflowservice.DescribeWorkerDeploymentResponse{
		WorkerDeploymentInfo: &deploymentpb.WorkerDeploymentInfo{
			Name:       currentVersionVars.DeploymentSeries(),
			CreateTime: versionCreateTime,
			RoutingConfig: &deploymentpb.RoutingConfig{
				RampingVersion:                      "",  // no ramping info should be set
				RampingVersionPercentage:            0,   // no ramping info should be set
				RampingVersionChangedTime:           nil, // no ramping info should be set
				RampingVersionPercentageChangedTime: nil, // no ramping info should be set
				CurrentVersion:                      currentVersionVars.DeploymentVersionString(),
				CurrentVersionChangedTime:           setCurrentUpdateTime,
			},
			VersionSummaries: []*deploymentpb.WorkerDeploymentInfo_WorkerDeploymentVersionSummary{
				{
					Version:              currentVersionVars.DeploymentVersionString(),
					CreateTime:           versionCreateTime,
					DrainageInfo:         nil,
					RoutingUpdateTime:    setCurrentUpdateTime,
					CurrentSinceTime:     setCurrentUpdateTime,
					RampingSinceTime:     nil,
					FirstActivationTime:  setCurrentUpdateTime,
					LastDeactivationTime: nil,
					Status:               enumspb.WORKER_DEPLOYMENT_VERSION_STATUS_CURRENT,
				},
			},
			LastModifierIdentity: currentVersionVars.ClientIdentity(),
		},
	})

	expectedError := fmt.Errorf("ramping version %s is already current", currentVersionVars.DeploymentVersionString())
	s.setAndVerifyRampingVersion(ctx, currentVersionVars, false, 50, true, expectedError.Error(), nil) // setting current version to ramping should fail

	resp, err = s.FrontendClient().DescribeWorkerDeployment(ctx, &workflowservice.DescribeWorkerDeploymentRequest{
		Namespace:      s.Namespace().String(),
		DeploymentName: currentVersionVars.DeploymentSeries(),
	})
	s.NoError(err)
	s.verifyDescribeWorkerDeployment(resp, &workflowservice.DescribeWorkerDeploymentResponse{
		WorkerDeploymentInfo: &deploymentpb.WorkerDeploymentInfo{
			Name:       currentVersionVars.DeploymentSeries(),
			CreateTime: versionCreateTime,
			RoutingConfig: &deploymentpb.RoutingConfig{
				RampingVersion:                      "",  // no ramping info should be set
				RampingVersionPercentage:            0,   // no ramping info should be set
				RampingVersionChangedTime:           nil, // no ramping info should be set
				RampingVersionPercentageChangedTime: nil, // no ramping info should be set
				CurrentVersion:                      currentVersionVars.DeploymentVersionString(),
				CurrentVersionChangedTime:           versionCreateTime,
			},
			VersionSummaries: []*deploymentpb.WorkerDeploymentInfo_WorkerDeploymentVersionSummary{
				{
					Version:              currentVersionVars.DeploymentVersionString(),
					CreateTime:           versionCreateTime,
					DrainageInfo:         nil,
					RoutingUpdateTime:    setCurrentUpdateTime,
					CurrentSinceTime:     setCurrentUpdateTime,
					RampingSinceTime:     nil,
					FirstActivationTime:  setCurrentUpdateTime,
					LastDeactivationTime: nil,
					Status:               enumspb.WORKER_DEPLOYMENT_VERSION_STATUS_CURRENT,
				},
			},
			LastModifierIdentity: currentVersionVars.ClientIdentity(),
		},
	})
}

func (s *WorkerDeploymentSuite) TestSetWorkerDeploymentRampingVersion_Valid_SetNilCurrent_To_Ramping() {
	ctx, cancel := context.WithTimeout(context.Background(), time.Minute)
	defer cancel()

	tv := testvars.New(s).WithBuildIDNumber(1)
	s.startVersionWorkflow(ctx, tv)

	// set ramping version to unversioned will change the modifier identity, so it's not a no-op
	s.setAndVerifyRampingVersion(ctx, tv, true, 0, false, "", &workflowservice.SetWorkerDeploymentRampingVersionResponse{})

	// set a non-nil ramping version so that we can unset it in the next step
	s.setAndVerifyRampingVersion(ctx, tv, false, 5, false, "", &workflowservice.SetWorkerDeploymentRampingVersionResponse{
		PreviousVersion: worker_versioning.UnversionedVersionId,
	})

	// should be able to unset ramping version while current version is nil with no error
	s.setAndVerifyRampingVersion(ctx, tv, true, 0, true, "", &workflowservice.SetWorkerDeploymentRampingVersionResponse{
		PreviousVersion:           tv.DeploymentVersionString(), //nolint:staticcheck // SA1019: worker versioning v0.31
		PreviousDeploymentVersion: tv.ExternalDeploymentVersion(),
		PreviousPercentage:        5,
	})
}

func (s *WorkerDeploymentSuite) TestSetWorkerDeploymentRampingVersion_ModifyExistingRampVersionPercentage() {
	ctx, cancel := context.WithTimeout(context.Background(), time.Minute)
	defer cancel()
	tv := testvars.New(s)

	versionCreateTime := timestamppb.Now()
	rampingVersionVars := tv.WithBuildIDNumber(1)
	s.startVersionWorkflow(ctx, rampingVersionVars)

	// set version as ramping
	setRampingUpdateTime := timestamppb.Now()
	s.setAndVerifyRampingVersion(ctx, rampingVersionVars, false, 50, true, "", &workflowservice.SetWorkerDeploymentRampingVersionResponse{
		PreviousVersion:    "",
		PreviousPercentage: 0,
	})
	resp, err := s.FrontendClient().DescribeWorkerDeployment(ctx, &workflowservice.DescribeWorkerDeploymentRequest{
		Namespace:      s.Namespace().String(),
		DeploymentName: tv.DeploymentSeries(),
	})
	s.NoError(err)
	s.verifyDescribeWorkerDeployment(resp, &workflowservice.DescribeWorkerDeploymentResponse{
		WorkerDeploymentInfo: &deploymentpb.WorkerDeploymentInfo{
			Name:       tv.DeploymentSeries(),
			CreateTime: versionCreateTime,
			RoutingConfig: &deploymentpb.RoutingConfig{
				RampingVersion:                      rampingVersionVars.DeploymentVersionString(),
				RampingVersionPercentage:            50,
				RampingVersionChangedTime:           setRampingUpdateTime,
				RampingVersionPercentageChangedTime: setRampingUpdateTime,
				CurrentVersion:                      worker_versioning.UnversionedVersionId,
				CurrentVersionChangedTime:           nil,
			},
			VersionSummaries: []*deploymentpb.WorkerDeploymentInfo_WorkerDeploymentVersionSummary{
				{
					Version:              rampingVersionVars.DeploymentVersionString(),
					CreateTime:           versionCreateTime,
					DrainageInfo:         nil,
					RampingSinceTime:     setRampingUpdateTime,
					CurrentSinceTime:     nil,
					RoutingUpdateTime:    setRampingUpdateTime,
					FirstActivationTime:  setRampingUpdateTime,
					LastDeactivationTime: nil,
					Status:               enumspb.WORKER_DEPLOYMENT_VERSION_STATUS_RAMPING,
				},
			},
			LastModifierIdentity: tv.ClientIdentity(),
		},
	})

	// modify ramping version percentage
	modifyRampingPercentageTime := timestamppb.Now()
	s.setAndVerifyRampingVersion(ctx, rampingVersionVars, false, 75, true, "", &workflowservice.SetWorkerDeploymentRampingVersionResponse{
		PreviousVersion:    rampingVersionVars.DeploymentVersionString(),
		PreviousPercentage: 50,
	})

	// RampingVersionPercentage and RampingVersionPercentageChangedTime should be updated
	resp, err = s.FrontendClient().DescribeWorkerDeployment(ctx, &workflowservice.DescribeWorkerDeploymentRequest{
		Namespace:      s.Namespace().String(),
		DeploymentName: tv.DeploymentSeries(),
	})
	s.NoError(err)
	s.verifyDescribeWorkerDeployment(resp, &workflowservice.DescribeWorkerDeploymentResponse{
		WorkerDeploymentInfo: &deploymentpb.WorkerDeploymentInfo{
			Name:       tv.DeploymentSeries(),
			CreateTime: versionCreateTime,
			RoutingConfig: &deploymentpb.RoutingConfig{
				RampingVersion:                      rampingVersionVars.DeploymentVersionString(),
				RampingVersionPercentage:            75, // ramping version percentage is updated to 75
				RampingVersionChangedTime:           setRampingUpdateTime,
				RampingVersionPercentageChangedTime: modifyRampingPercentageTime, // timestamp is updated as the ramp percentage changed from 50 -> 75
				CurrentVersion:                      worker_versioning.UnversionedVersionId,
				CurrentVersionChangedTime:           nil,
			},
			VersionSummaries: []*deploymentpb.WorkerDeploymentInfo_WorkerDeploymentVersionSummary{
				{
					Version:              rampingVersionVars.DeploymentVersionString(),
					CreateTime:           versionCreateTime,
					DrainageInfo:         nil,
					RoutingUpdateTime:    setRampingUpdateTime,
					CurrentSinceTime:     nil,
					RampingSinceTime:     setRampingUpdateTime,
					FirstActivationTime:  setRampingUpdateTime,
					LastDeactivationTime: nil,
					Status:               enumspb.WORKER_DEPLOYMENT_VERSION_STATUS_RAMPING,
				},
			},
			LastModifierIdentity: tv.ClientIdentity(),
		},
	})

}

func (s *WorkerDeploymentSuite) TestSetWorkerDeploymentRampingVersion_WithCurrent_Unset_Ramp() {
	ctx, cancel := context.WithTimeout(context.Background(), time.Minute)
	defer cancel()
	tv := testvars.New(s)

	versionCreateTime := timestamppb.Now()
	rampingVersionVars := tv.WithBuildIDNumber(1)
	currentVersionVars := tv.WithBuildIDNumber(2)

	s.startVersionWorkflow(ctx, rampingVersionVars)
	s.startVersionWorkflow(ctx, currentVersionVars)

	setRampingUpdateTime := timestamppb.Now()
	s.setAndVerifyRampingVersion(ctx, rampingVersionVars, false, 50, true, "", nil) // set version as ramping

	setCurrentUpdateTime := timestamppb.Now()
	s.setCurrentVersion(ctx, currentVersionVars, worker_versioning.UnversionedVersionId, true, "") // set version as curent

	resp, err := s.FrontendClient().DescribeWorkerDeployment(ctx, &workflowservice.DescribeWorkerDeploymentRequest{
		Namespace:      s.Namespace().String(),
		DeploymentName: tv.DeploymentSeries(),
	})
	s.NoError(err)
	s.verifyDescribeWorkerDeployment(resp, &workflowservice.DescribeWorkerDeploymentResponse{
		WorkerDeploymentInfo: &deploymentpb.WorkerDeploymentInfo{
			Name:       tv.DeploymentSeries(),
			CreateTime: versionCreateTime,
			RoutingConfig: &deploymentpb.RoutingConfig{
				RampingVersion:                      rampingVersionVars.DeploymentVersionString(),
				RampingVersionPercentage:            50,
				RampingVersionChangedTime:           setRampingUpdateTime,
				RampingVersionPercentageChangedTime: setRampingUpdateTime,
				CurrentVersion:                      currentVersionVars.DeploymentVersionString(),
				CurrentVersionChangedTime:           setCurrentUpdateTime,
			},
			VersionSummaries: []*deploymentpb.WorkerDeploymentInfo_WorkerDeploymentVersionSummary{
				{
					Version:              rampingVersionVars.DeploymentVersionString(),
					CreateTime:           versionCreateTime,
					DrainageInfo:         nil,
					RoutingUpdateTime:    setRampingUpdateTime,
					CurrentSinceTime:     nil,
					RampingSinceTime:     setRampingUpdateTime,
					FirstActivationTime:  setRampingUpdateTime,
					LastDeactivationTime: nil,
					Status:               enumspb.WORKER_DEPLOYMENT_VERSION_STATUS_RAMPING,
				},
				{
					Version:              currentVersionVars.DeploymentVersionString(),
					CreateTime:           versionCreateTime,
					DrainageInfo:         nil,
					RoutingUpdateTime:    setCurrentUpdateTime,
					CurrentSinceTime:     setCurrentUpdateTime,
					RampingSinceTime:     nil,
					FirstActivationTime:  setCurrentUpdateTime,
					LastDeactivationTime: nil,
					Status:               enumspb.WORKER_DEPLOYMENT_VERSION_STATUS_CURRENT,
				},
			},
			LastModifierIdentity: tv.ClientIdentity(),
		},
	})

	// unset ramping version
	unsetRampingUpdateTime := timestamppb.Now()
	s.setAndVerifyRampingVersion(ctx, rampingVersionVars, true, 0, true, "", &workflowservice.SetWorkerDeploymentRampingVersionResponse{
		PreviousVersion:    rampingVersionVars.DeploymentVersionString(),
		PreviousPercentage: 50,
	})

	resp, err = s.FrontendClient().DescribeWorkerDeployment(ctx, &workflowservice.DescribeWorkerDeploymentRequest{
		Namespace:      s.Namespace().String(),
		DeploymentName: tv.DeploymentSeries(),
	})
	s.NoError(err)
	s.verifyDescribeWorkerDeployment(resp, &workflowservice.DescribeWorkerDeploymentResponse{
		WorkerDeploymentInfo: &deploymentpb.WorkerDeploymentInfo{
			Name:       tv.DeploymentSeries(),
			CreateTime: versionCreateTime,
			RoutingConfig: &deploymentpb.RoutingConfig{
				RampingVersion:                      "",
				RampingVersionPercentage:            0,
				RampingVersionChangedTime:           unsetRampingUpdateTime,
				RampingVersionPercentageChangedTime: unsetRampingUpdateTime,
				CurrentVersion:                      currentVersionVars.DeploymentVersionString(),
				CurrentVersionChangedTime:           setCurrentUpdateTime,
			},
			VersionSummaries: []*deploymentpb.WorkerDeploymentInfo_WorkerDeploymentVersionSummary{
				{
					Version:              rampingVersionVars.DeploymentVersionString(),
					CreateTime:           versionCreateTime,
					DrainageInfo:         &deploymentpb.VersionDrainageInfo{Status: enumspb.VERSION_DRAINAGE_STATUS_DRAINING},
					RoutingUpdateTime:    setRampingUpdateTime,
					CurrentSinceTime:     nil,
					RampingSinceTime:     nil,
					FirstActivationTime:  setRampingUpdateTime,
					LastDeactivationTime: unsetRampingUpdateTime,
					Status:               enumspb.WORKER_DEPLOYMENT_VERSION_STATUS_DRAINING,
				},
				{
					Version:              currentVersionVars.DeploymentVersionString(),
					CreateTime:           versionCreateTime,
					DrainageInfo:         nil,
					RoutingUpdateTime:    setCurrentUpdateTime,
					CurrentSinceTime:     setCurrentUpdateTime,
					RampingSinceTime:     nil,
					FirstActivationTime:  setCurrentUpdateTime,
					LastDeactivationTime: nil,
					Status:               enumspb.WORKER_DEPLOYMENT_VERSION_STATUS_CURRENT,
				},
			},
			LastModifierIdentity: tv.ClientIdentity(),
		},
	})
}

func (s *WorkerDeploymentSuite) TestSetWorkerDeploymentRampingVersion_SetRampingAsCurrent() {
	ctx, cancel := context.WithTimeout(context.Background(), time.Minute)
	defer cancel()
	tv := testvars.New(s)

	versionCreateTime := timestamppb.Now()
	rampingVersionVars := tv.WithBuildIDNumber(1)
	s.startVersionWorkflow(ctx, rampingVersionVars)

	setRampingUpdateTime := timestamppb.Now()
	s.setAndVerifyRampingVersion(ctx, rampingVersionVars, false, 50, true, "", nil)

	// set ramping version as current
	setCurrentUpdateTime := timestamppb.Now()
	s.setCurrentVersion(ctx, rampingVersionVars, worker_versioning.UnversionedVersionId, true, "")

	resp, err := s.FrontendClient().DescribeWorkerDeployment(ctx, &workflowservice.DescribeWorkerDeploymentRequest{
		Namespace:      s.Namespace().String(),
		DeploymentName: tv.DeploymentSeries(),
	})
	s.NoError(err)
	s.verifyDescribeWorkerDeployment(resp, &workflowservice.DescribeWorkerDeploymentResponse{
		WorkerDeploymentInfo: &deploymentpb.WorkerDeploymentInfo{
			Name:       tv.DeploymentSeries(),
			CreateTime: versionCreateTime,
			RoutingConfig: &deploymentpb.RoutingConfig{
				RampingVersion:                      "",                   // no ramping info should be set
				RampingVersionPercentage:            0,                    // no ramping info should be set
				RampingVersionChangedTime:           setCurrentUpdateTime, // ramping version got updated to ""
				RampingVersionPercentageChangedTime: setCurrentUpdateTime, // ramping version got updated to ""
				CurrentVersion:                      rampingVersionVars.DeploymentVersionString(),
				CurrentVersionChangedTime:           setCurrentUpdateTime,
			},
			VersionSummaries: []*deploymentpb.WorkerDeploymentInfo_WorkerDeploymentVersionSummary{
				{
					Version:              rampingVersionVars.DeploymentVersionString(),
					CreateTime:           versionCreateTime,
					DrainageInfo:         nil,
					RoutingUpdateTime:    setCurrentUpdateTime,
					CurrentSinceTime:     setCurrentUpdateTime,
					RampingSinceTime:     nil,
					FirstActivationTime:  setRampingUpdateTime,
					LastDeactivationTime: nil,
					Status:               enumspb.WORKER_DEPLOYMENT_VERSION_STATUS_CURRENT,
				},
			},
			LastModifierIdentity: tv.ClientIdentity(),
		},
	})
}

func (s *WorkerDeploymentSuite) TestSetWorkerDeploymentRampingVersion_NoCurrent_Unset_Ramp() {
	ctx, cancel := context.WithTimeout(context.Background(), time.Minute)
	defer cancel()
	tv := testvars.New(s)

	rampingVersionVars := tv.WithBuildIDNumber(1)
	s.startVersionWorkflow(ctx, rampingVersionVars)

	s.setAndVerifyRampingVersion(ctx, rampingVersionVars, false, 50, true, "", nil)
	s.setAndVerifyRampingVersion(ctx, rampingVersionVars, true, 0, true, "", &workflowservice.SetWorkerDeploymentRampingVersionResponse{
		PreviousVersion:    rampingVersionVars.DeploymentVersionString(),
		PreviousPercentage: 50,
	})
}

func (s *WorkerDeploymentSuite) TestSetWorkerDeploymentRampingVersion_Batching() {
	ctx, cancel := context.WithTimeout(context.Background(), 2*time.Minute)
	defer cancel()
	tv := testvars.New(s)

	s.InjectHook(testhooks.TaskQueuesInDeploymentSyncBatchSize, 1)

	// registering 5 task-queues in the version which would result in the creation of 5 batches, each with 1 task-queue, during the SyncState call.
	versionCreateTime := timestamppb.Now()
	taskQueues := 5
	for i := 0; i < taskQueues; i++ {
		go s.pollFromDeploymentWithTaskQueueNumber(ctx, tv, i)
	}

	// ensure the version has been created in the deployment with the right number of task-queues
	s.ensureCreateVersionInDeployment(tv)
	s.ensureCreateVersionWithExpectedTaskQueues(ctx, tv, taskQueues)

	// verify that all the registered task-queues have "" set as their ramping version
	for i := 0; i < taskQueues; i++ {
		s.verifyTaskQueueVersioningInfo(ctx, tv.WithTaskQueueNumber(i).TaskQueue(), worker_versioning.UnversionedVersionId, "", 0)
	}

	// set ramping version to 50%
	setRampingUpdateTime := timestamppb.Now()
	s.setAndVerifyRampingVersion(ctx, tv, false, 50, true, "", nil)

	// verify the task queues have new ramping version
	for i := 0; i < taskQueues; i++ {
		s.verifyTaskQueueVersioningInfo(ctx, tv.WithTaskQueueNumber(i).TaskQueue(), worker_versioning.UnversionedVersionId, tv.DeploymentVersionString(), 50)
	}

	// verify if the worker-deployment has the right ramping version set
	resp, err := s.FrontendClient().DescribeWorkerDeployment(ctx, &workflowservice.DescribeWorkerDeploymentRequest{
		Namespace:      s.Namespace().String(),
		DeploymentName: tv.DeploymentSeries(),
	})
	s.Nil(err)
	s.Equal(tv.DeploymentVersionString(), resp.GetWorkerDeploymentInfo().GetRoutingConfig().GetRampingVersion())

	s.verifyDescribeWorkerDeployment(resp, &workflowservice.DescribeWorkerDeploymentResponse{
		WorkerDeploymentInfo: &deploymentpb.WorkerDeploymentInfo{
			Name:       tv.DeploymentSeries(),
			CreateTime: versionCreateTime,
			RoutingConfig: &deploymentpb.RoutingConfig{
				RampingVersion:                      tv.DeploymentVersionString(),
				RampingVersionPercentage:            50,
				RampingVersionChangedTime:           setRampingUpdateTime,
				RampingVersionPercentageChangedTime: setRampingUpdateTime,
				CurrentVersion:                      worker_versioning.UnversionedVersionId,
				CurrentVersionChangedTime:           nil,
			},
			VersionSummaries: []*deploymentpb.WorkerDeploymentInfo_WorkerDeploymentVersionSummary{
				{
					Version:              tv.DeploymentVersionString(),
					CreateTime:           versionCreateTime,
					DrainageInfo:         nil,
					RoutingUpdateTime:    setRampingUpdateTime,
					CurrentSinceTime:     nil,
					RampingSinceTime:     setRampingUpdateTime,
					FirstActivationTime:  setRampingUpdateTime,
					LastDeactivationTime: nil,
					Status:               enumspb.WORKER_DEPLOYMENT_VERSION_STATUS_RAMPING,
				},
			},
			LastModifierIdentity: tv.ClientIdentity(),
		},
	})

}

// TestSetWorkerDeploymentRampingVersion_UnversionedRamp_Batching verifies that the batching functionality works
// when ramping unversioned.
func (s *WorkerDeploymentSuite) TestSetWorkerDeploymentRampingVersion_UnversionedRamp_Batching() {
	ctx, cancel := context.WithTimeout(context.Background(), time.Second*60)
	defer cancel()
	tv := testvars.New(s)

	s.InjectHook(testhooks.TaskQueuesInDeploymentSyncBatchSize, 1)

	// registering 5 task-queues in the version which would result in the creation of 5 batches, each with 1 task-queue, during the SyncState call.
	versionCreateTime := timestamppb.Now()
	taskQueues := 5
	for i := 0; i < taskQueues; i++ {
		go s.pollFromDeploymentWithTaskQueueNumber(ctx, tv, i)
	}

	// ensure the version has been created in the deployment with the right number of task-queues
	s.ensureCreateVersionInDeployment(tv)
	s.ensureCreateVersionWithExpectedTaskQueues(ctx, tv, taskQueues)

	// make the current version versioned, so that we can set ramp to unversioned later
	setCurrentUpdateTime := timestamppb.Now()
	s.setCurrentVersion(ctx, tv, worker_versioning.UnversionedVersionId, true, "")

	// set ramp to unversioned which should trigger a batch of SyncDeploymentVersionUserData requests.
	setRampingUpdateTime := timestamppb.Now()
	s.setAndVerifyRampingVersionUnversionedOption(ctx, tv, true, false, 75, true, false, true, "", nil)

	// check that the current version's task queues have ramping version == __unversioned__
	for i := 0; i < taskQueues; i++ {
		s.verifyTaskQueueVersioningInfo(ctx, tv.WithTaskQueueNumber(i).TaskQueue(), tv.DeploymentVersionString(), worker_versioning.UnversionedVersionId, 75)
	}

	// verify if the worker-deployment has the right ramping version set
	resp, err := s.FrontendClient().DescribeWorkerDeployment(ctx, &workflowservice.DescribeWorkerDeploymentRequest{
		Namespace:      s.Namespace().String(),
		DeploymentName: tv.DeploymentSeries(),
	})
	s.Nil(err)
	// nolint:staticcheck // SA1019: old worker versioning
	s.Equal(worker_versioning.UnversionedVersionId, resp.GetWorkerDeploymentInfo().GetRoutingConfig().GetRampingVersion())
	s.Nil(resp.GetWorkerDeploymentInfo().GetRoutingConfig().GetRampingDeploymentVersion())

	s.verifyDescribeWorkerDeployment(resp, &workflowservice.DescribeWorkerDeploymentResponse{
		WorkerDeploymentInfo: &deploymentpb.WorkerDeploymentInfo{
			Name:       tv.DeploymentSeries(),
			CreateTime: versionCreateTime,
			RoutingConfig: &deploymentpb.RoutingConfig{
				RampingVersion:                      worker_versioning.UnversionedVersionId,
				RampingVersionPercentage:            75,
				RampingVersionChangedTime:           setRampingUpdateTime,
				RampingVersionPercentageChangedTime: setRampingUpdateTime,
				CurrentVersion:                      tv.DeploymentVersionString(),
				CurrentVersionChangedTime:           setCurrentUpdateTime,
			},
			VersionSummaries: []*deploymentpb.WorkerDeploymentInfo_WorkerDeploymentVersionSummary{
				{
					Version:              tv.DeploymentVersionString(),
					CreateTime:           versionCreateTime,
					DrainageInfo:         nil,
					RoutingUpdateTime:    setCurrentUpdateTime,
					CurrentSinceTime:     setCurrentUpdateTime,
					RampingSinceTime:     nil,
					FirstActivationTime:  setCurrentUpdateTime,
					LastDeactivationTime: nil,
					Status:               enumspb.WORKER_DEPLOYMENT_VERSION_STATUS_CURRENT,
				},
			},
			LastModifierIdentity: tv.ClientIdentity(),
		},
	})

}

// SetCurrent tests

func (s *WorkerDeploymentSuite) TestDescribeWorkerDeployment_SetCurrentVersion() {
	ctx, cancel := context.WithTimeout(context.Background(), time.Second*30)
	defer cancel()
	tv := testvars.New(s)

	versionsCreateTime := timestamppb.Now()
	firstVersion := tv.WithBuildIDNumber(1)
	secondVersion := tv.WithBuildIDNumber(2)

	go s.pollFromDeployment(ctx, firstVersion)

	// No current deployment version set.
	s.EventuallyWithT(func(t *assert.CollectT) {
		a := require.New(t)

		resp, err := s.FrontendClient().DescribeWorkerDeployment(ctx, &workflowservice.DescribeWorkerDeploymentRequest{
			Namespace:      s.Namespace().String(),
			DeploymentName: tv.DeploymentSeries(),
		})
		a.NoError(err)
		a.Equal(worker_versioning.UnversionedVersionId, resp.GetWorkerDeploymentInfo().GetRoutingConfig().GetCurrentVersion()) //nolint:staticcheck // SA1019: old worker versioning
		a.Nil(resp.GetWorkerDeploymentInfo().GetRoutingConfig().GetCurrentDeploymentVersion())
	}, time.Second*10, time.Millisecond*1000)

	// Set first version as current version
	firstVersionCurrentUpdateTime := timestamppb.Now()
	s.setCurrentVersion(ctx, firstVersion, worker_versioning.UnversionedVersionId, true, "")

	resp, err := s.FrontendClient().DescribeWorkerDeployment(ctx, &workflowservice.DescribeWorkerDeploymentRequest{
		Namespace:      s.Namespace().String(),
		DeploymentName: tv.DeploymentSeries(),
	})
	s.NoError(err)
	s.verifyDescribeWorkerDeployment(resp, &workflowservice.DescribeWorkerDeploymentResponse{
		WorkerDeploymentInfo: &deploymentpb.WorkerDeploymentInfo{
			Name:       tv.DeploymentSeries(),
			CreateTime: versionsCreateTime,
			RoutingConfig: &deploymentpb.RoutingConfig{
				CurrentVersion:            firstVersion.DeploymentVersionString(),
				CurrentVersionChangedTime: firstVersionCurrentUpdateTime,
			},
			VersionSummaries: []*deploymentpb.WorkerDeploymentInfo_WorkerDeploymentVersionSummary{
				{
					Version:              firstVersion.DeploymentVersionString(),
					CreateTime:           versionsCreateTime,
					DrainageInfo:         nil,
					RoutingUpdateTime:    firstVersionCurrentUpdateTime,
					CurrentSinceTime:     firstVersionCurrentUpdateTime,
					RampingSinceTime:     nil,
					FirstActivationTime:  firstVersionCurrentUpdateTime,
					LastDeactivationTime: nil,
					Status:               enumspb.WORKER_DEPLOYMENT_VERSION_STATUS_CURRENT,
				},
			},
			LastModifierIdentity: tv.ClientIdentity(),
		},
	})

	// Set a new second version and set it as the current version
	go s.pollFromDeployment(ctx, secondVersion)
	secondVersionCurrentUpdateTime := timestamppb.Now()
	s.setCurrentVersion(ctx, secondVersion, firstVersion.DeploymentVersionString(), true, "")

	// Verify that the first version is draining, has an updated last deactivation time + second version is current, has an updated first activation time.
	resp, err = s.FrontendClient().DescribeWorkerDeployment(ctx, &workflowservice.DescribeWorkerDeploymentRequest{
		Namespace:      s.Namespace().String(),
		DeploymentName: tv.DeploymentSeries(),
	})
	s.NoError(err)
	s.verifyDescribeWorkerDeployment(resp, &workflowservice.DescribeWorkerDeploymentResponse{
		WorkerDeploymentInfo: &deploymentpb.WorkerDeploymentInfo{
			Name:       tv.DeploymentSeries(),
			CreateTime: versionsCreateTime,
			RoutingConfig: &deploymentpb.RoutingConfig{
				CurrentVersion:            secondVersion.DeploymentVersionString(),
				CurrentVersionChangedTime: secondVersionCurrentUpdateTime,
			},
			VersionSummaries: []*deploymentpb.WorkerDeploymentInfo_WorkerDeploymentVersionSummary{
				{
					Version:              firstVersion.DeploymentVersionString(),
					CreateTime:           versionsCreateTime,
					DrainageInfo:         &deploymentpb.VersionDrainageInfo{Status: enumspb.VERSION_DRAINAGE_STATUS_DRAINING},
					RoutingUpdateTime:    firstVersionCurrentUpdateTime,
					CurrentSinceTime:     nil,
					RampingSinceTime:     nil,
					FirstActivationTime:  firstVersionCurrentUpdateTime,
					LastDeactivationTime: secondVersionCurrentUpdateTime,
					Status:               enumspb.WORKER_DEPLOYMENT_VERSION_STATUS_DRAINING,
				},
				{
					Version:              secondVersion.DeploymentVersionString(),
					CreateTime:           versionsCreateTime,
					DrainageInfo:         nil,
					RoutingUpdateTime:    secondVersionCurrentUpdateTime,
					CurrentSinceTime:     secondVersionCurrentUpdateTime,
					RampingSinceTime:     nil,
					FirstActivationTime:  secondVersionCurrentUpdateTime,
					LastDeactivationTime: nil,
					Status:               enumspb.WORKER_DEPLOYMENT_VERSION_STATUS_CURRENT,
				},
			},
			LastModifierIdentity: tv.ClientIdentity(),
		},
	})

}

func (s *WorkerDeploymentSuite) TestSetCurrentVersion_Batching() {
	ctx, cancel := context.WithTimeout(context.Background(), 2*time.Minute)
	defer cancel()
	tv := testvars.New(s)

	s.InjectHook(testhooks.TaskQueuesInDeploymentSyncBatchSize, 1)

	// registering 5 task-queues in the version which would result in the creation of 5 batches, each with 1 task-queue, during the SyncState call.
	versionCreateTime := timestamppb.Now()
	taskQueues := 5
	for i := 0; i < taskQueues; i++ {
		go s.pollFromDeploymentWithTaskQueueNumber(ctx, tv, i)
	}

	// ensure the version has been created in the deployment with the right number of task-queues
	s.ensureCreateVersionInDeployment(tv)
	s.ensureCreateVersionWithExpectedTaskQueues(ctx, tv, taskQueues)

	// verify that all the registered task-queues have "__unversioned__" as their current version
	for i := 0; i < taskQueues; i++ {
		s.verifyTaskQueueVersioningInfo(ctx, tv.WithTaskQueueNumber(i).TaskQueue(), worker_versioning.UnversionedVersionId, "", 0)
	}

	// set current and check that the current version's task queues have new current version
	setCurrentUpdateTime := timestamppb.Now()
	s.setCurrentVersion(ctx, tv, worker_versioning.UnversionedVersionId, true, "")

	// verify the current version has propogated to all the registered task-queues userData
	for i := 0; i < taskQueues; i++ {
		s.verifyTaskQueueVersioningInfo(ctx, tv.WithTaskQueueNumber(i).TaskQueue(), tv.DeploymentVersionString(), "", 0)
	}

	// verify if the worker-deployment has the right current version set
	resp, err := s.FrontendClient().DescribeWorkerDeployment(ctx, &workflowservice.DescribeWorkerDeploymentRequest{
		Namespace:      s.Namespace().String(),
		DeploymentName: tv.DeploymentSeries(),
	})
	s.Nil(err)

	s.verifyDescribeWorkerDeployment(resp, &workflowservice.DescribeWorkerDeploymentResponse{
		WorkerDeploymentInfo: &deploymentpb.WorkerDeploymentInfo{
			Name:       tv.DeploymentSeries(),
			CreateTime: versionCreateTime,
			RoutingConfig: &deploymentpb.RoutingConfig{
				RampingVersion:                      "",
				RampingVersionPercentage:            0,
				RampingVersionChangedTime:           nil,
				RampingVersionPercentageChangedTime: nil,
				CurrentVersion:                      tv.DeploymentVersionString(),
				CurrentVersionChangedTime:           setCurrentUpdateTime,
			},
			VersionSummaries: []*deploymentpb.WorkerDeploymentInfo_WorkerDeploymentVersionSummary{
				{
					Version:              tv.DeploymentVersionString(),
					CreateTime:           versionCreateTime,
					DrainageInfo:         nil,
					RoutingUpdateTime:    setCurrentUpdateTime,
					CurrentSinceTime:     setCurrentUpdateTime,
					RampingSinceTime:     nil,
					FirstActivationTime:  setCurrentUpdateTime,
					LastDeactivationTime: nil,
					Status:               enumspb.WORKER_DEPLOYMENT_VERSION_STATUS_CURRENT,
				},
			},
			LastModifierIdentity: tv.ClientIdentity(),
		},
	})

}

func (s *WorkerDeploymentSuite) TestSetManagerIdentity_RW() {
	ctx, cancel := context.WithTimeout(context.Background(), time.Second*30)
	defer cancel()
	tv := testvars.New(s).WithBuildIDNumber(1)

	go s.pollFromDeployment(ctx, tv)
	s.ensureCreateVersionInDeployment(tv)

	// set identity to self
	s.setAndValidateManagerIdentity(ctx, tv, true, false, "", "", "")

	// set identity to other
	s.setAndValidateManagerIdentity(ctx, tv, false, false, "other", tv.ClientIdentity(), "")

	// set identity to other again (should be idempotent except for previousManager)
	s.setAndValidateManagerIdentity(ctx, tv, false, false, "other", "other", "")

	// unset identity
	s.setAndValidateManagerIdentity(ctx, tv, false, false, "", "other", "")

	// set identity with bad conflict token
	s.setAndValidateManagerIdentity(ctx, tv, true, true, "", "", "conflict token mismatch")
}

func (s *WorkerDeploymentSuite) TestSetManagerIdentity_WithSetRampSetCurrent() {
	ctx, cancel := context.WithTimeout(context.Background(), time.Second*30)
	defer cancel()
	tv := testvars.New(s).WithBuildIDNumber(1)

	go s.pollFromDeployment(ctx, tv)
	s.ensureCreateVersionInDeployment(tv)

	// set identity to self
	s.setAndValidateManagerIdentity(ctx, tv, true, false, "", "", "")
	// -> self can successfully set ramp
	s.setAndVerifyRampingVersion(ctx, tv, false, 1, true, "", &workflowservice.SetWorkerDeploymentRampingVersionResponse{})

	// set identity to other
	s.setAndValidateManagerIdentity(ctx, tv, false, false, "other", tv.ClientIdentity(), "")
	// -> self cannot set ramp
	s.setAndVerifyRampingVersion(ctx, tv, false, 2, true,
		fmt.Sprintf(workerdeployment.ErrManagerIdentityMismatch, "other", tv.ClientIdentity()), nil)
	// -> self cannot set current
	s.setCurrentVersion(ctx, tv, "", true, fmt.Sprintf(workerdeployment.ErrManagerIdentityMismatch, "other", tv.ClientIdentity()))

	// unset identity
	s.setAndValidateManagerIdentity(ctx, tv, false, false, "", "other", "")
	// -> self can now set ramp
	s.setAndVerifyRampingVersion(ctx, tv, false, 2, true, "", &workflowservice.SetWorkerDeploymentRampingVersionResponse{
		PreviousDeploymentVersion: tv.ExternalDeploymentVersion(),
		PreviousPercentage:        1,
	})

	// set identity to self
	s.setAndValidateManagerIdentity(ctx, tv, true, false, "", "", "")
	// -> self can now set current
	s.setCurrentVersion(ctx, tv, worker_versioning.UnversionedVersionId, true, "")
}

func (s *WorkerDeploymentSuite) TestSetManagerIdentity_WithDeleteVersion() {
	s.OverrideDynamicConfig(dynamicconfig.PollerHistoryTTL, 500*time.Millisecond)

	ctx, cancel := context.WithTimeout(context.Background(), time.Second*30)
	defer cancel()
	tv := testvars.New(s).WithBuildIDNumber(1)

	// start and stop polling so that version is eligible for deletion
	pollerCtx, pollerCancel := context.WithCancel(ctx)
	go s.pollFromDeployment(pollerCtx, tv)
	s.ensureCreateVersionInDeployment(tv)
	pollerCancel()

	// set identity to other
	s.setAndValidateManagerIdentity(ctx, tv, false, false, "other", "", "")
	// -> self cannot delete version
	s.tryDeleteVersion(ctx, tv, fmt.Sprintf(workerdeployment.ErrManagerIdentityMismatch, "other", tv.ClientIdentity()))

	// set identity to self
	s.setAndValidateManagerIdentity(ctx, tv, true, false, "", "other", "")
	// -> self can now delete version
	s.tryDeleteVersion(ctx, tv, "")
}

// TestDeleteVersion_ServerDeleteMaxVersionsReached tests that when the internal limit for the number of versions
// in a worker-deployment (defaultMaxVersions) is reached, the server deletes the oldest version to register the new version.
// Additionally, the test verifies that the last modifier identity is not set to the identity of the worker-deployment workflow.
func (s *WorkerDeploymentSuite) TestDeleteVersion_ServerDeleteMaxVersionsReached() {
	s.OverrideDynamicConfig(dynamicconfig.PollerHistoryTTL, 1*time.Millisecond)
	s.OverrideDynamicConfig(dynamicconfig.MatchingMaxVersionsInDeployment, 1)

	ctx, cancel := context.WithTimeout(context.Background(), time.Second*30)
	defer cancel()
	tv := testvars.New(s).WithBuildIDNumber(1)
	tv2 := testvars.New(s).WithBuildIDNumber(2)

	// start and stop polling so that version is eligible for deletion
	pollerCtx, pollerCancel := context.WithCancel(ctx)
	go s.pollFromDeployment(pollerCtx, tv)
	s.ensureCreateVersionInDeployment(tv)
	pollerCancel()

	// Set a different manager identity so that we can verify that the internal delete operation does not conduct the manager identity check
	// while deleting the version
	s.setAndValidateManagerIdentity(ctx, tv, false, false, "other", "", "")

	// Start another poller which shall aim to create a new version. This should, in turn, delete the first version.
	pollerCtx2, pollerCancel2 := context.WithCancel(ctx)
	go s.pollFromDeployment(pollerCtx2, tv2)
	s.ensureCreateVersionInDeployment(tv2)
	pollerCancel2()

	// Verify that the worker deployment only has one version in it's version summaries.
	s.EventuallyWithT(func(t *assert.CollectT) {
		a := require.New(t)
		resp, err := s.FrontendClient().DescribeWorkerDeployment(ctx, &workflowservice.DescribeWorkerDeploymentRequest{
			Namespace:      s.Namespace().String(),
			DeploymentName: tv.DeploymentSeries(),
		})
		a.NoError(err)
		a.Len(resp.GetWorkerDeploymentInfo().GetVersionSummaries(), 1)
		a.Equal(tv2.ExternalDeploymentVersion().GetBuildId(), resp.GetWorkerDeploymentInfo().GetVersionSummaries()[0].GetDeploymentVersion().GetBuildId())

		// Also verify that the last modifier identity is not set to the identity of the worker-deployment workflow.
		a.NotEqual(tv.ClientIdentity(), resp.GetWorkerDeploymentInfo().GetLastModifierIdentity())
	}, time.Second*5, time.Millisecond*200)
}

// Should see that the current version of the task queues becomes unversioned
func (s *WorkerDeploymentSuite) TestSetCurrentVersion_Unversioned_NoRamp() {
	ctx, cancel := context.WithTimeout(context.Background(), time.Second*30)
	defer cancel()
	currentVars := testvars.New(s).WithBuildIDNumber(1)

	versionCreateTime := timestamppb.Now()
	go s.pollFromDeployment(ctx, currentVars)
	s.ensureCreateVersionInDeployment(currentVars)

	// check that the current version's task queues have current version unversioned to start
	s.verifyTaskQueueVersioningInfo(ctx, currentVars.TaskQueue(), worker_versioning.UnversionedVersionId, "", 0)

	// set current and check that the current version's task queues have new current version
	firstCurrentUpdateTime := timestamppb.Now()
	s.setCurrentVersion(ctx, currentVars, worker_versioning.UnversionedVersionId, true, "")
	s.verifyTaskQueueVersioningInfo(ctx, currentVars.TaskQueue(), currentVars.DeploymentVersionString(), "", 0)

	// set current unversioned and check that the current version's task queues have current version unversioned again
	secondCurrentUpdateTime := timestamppb.Now()
	s.setCurrentVersionUnversionedOption(ctx, currentVars, true, currentVars.DeploymentVersionString(), true, false, true, "")
	s.verifyTaskQueueVersioningInfo(ctx, currentVars.TaskQueue(), worker_versioning.UnversionedVersionId, "", 0)

	// check that deployment has current version == __unversioned__
	resp, err := s.FrontendClient().DescribeWorkerDeployment(ctx, &workflowservice.DescribeWorkerDeploymentRequest{
		Namespace:      s.Namespace().String(),
		DeploymentName: currentVars.DeploymentSeries(),
	})
	s.Nil(err)
	s.verifyDescribeWorkerDeployment(resp, &workflowservice.DescribeWorkerDeploymentResponse{
		WorkerDeploymentInfo: &deploymentpb.WorkerDeploymentInfo{
			Name:       currentVars.DeploymentSeries(),
			CreateTime: versionCreateTime,
			RoutingConfig: &deploymentpb.RoutingConfig{
				CurrentVersion:            worker_versioning.UnversionedVersionId,
				CurrentVersionChangedTime: secondCurrentUpdateTime,
			},
			VersionSummaries: []*deploymentpb.WorkerDeploymentInfo_WorkerDeploymentVersionSummary{
				{
					Version:              currentVars.DeploymentVersionString(),
					CreateTime:           versionCreateTime,
					DrainageInfo:         &deploymentpb.VersionDrainageInfo{Status: enumspb.VERSION_DRAINAGE_STATUS_DRAINING},
					RoutingUpdateTime:    secondCurrentUpdateTime,
					CurrentSinceTime:     nil,
					RampingSinceTime:     nil,
					FirstActivationTime:  firstCurrentUpdateTime,
					LastDeactivationTime: secondCurrentUpdateTime,
					Status:               enumspb.WORKER_DEPLOYMENT_VERSION_STATUS_DRAINING,
				},
			},
			LastModifierIdentity: currentVars.ClientIdentity(),
		},
	})
}

// Should see that the current version of the task queue becomes unversioned, and the unversioned ramping version of the task queue is removed
func (s *WorkerDeploymentSuite) TestSetCurrentVersion_Unversioned_PromoteUnversionedRamp() {
	ctx, cancel := context.WithTimeout(context.Background(), time.Second*60)
	defer cancel()
	tv := testvars.New(s)
	currentVars := tv.WithBuildIDNumber(1)

	go s.pollFromDeployment(ctx, currentVars)
	s.ensureCreateVersionInDeployment(currentVars)

	// make the current version versioned, so that we can set ramp to unversioned
	s.setCurrentVersion(ctx, currentVars, worker_versioning.UnversionedVersionId, true, "")
	// set ramp to unversioned
	s.setAndVerifyRampingVersionUnversionedOption(ctx, tv, true, false, 75, true, false, true, "", nil)
	// check that the current version's task queues have ramping version == __unversioned__
	s.verifyTaskQueueVersioningInfo(ctx, currentVars.TaskQueue(), currentVars.DeploymentVersionString(), worker_versioning.UnversionedVersionId, 75)

	// set current to unversioned
	s.setCurrentVersionUnversionedOption(ctx, tv, true, currentVars.DeploymentVersionString(), true, false, true, "")

	// check that the current version's task queues have ramping version == "" and current version == "__unversioned__"
	s.verifyTaskQueueVersioningInfo(ctx, currentVars.TaskQueue(), worker_versioning.UnversionedVersionId, "", 0)
}

func (s *WorkerDeploymentSuite) TestSetCurrentVersion_Concurrent_DifferentVersions_NoUnexpectedErrors() {
	s.OverrideDynamicConfig(dynamicconfig.WorkflowExecutionMaxInFlightUpdates, 10) // this is the default

	ctx, cancel := context.WithTimeout(context.Background(), time.Minute)
	defer cancel()

	tv := testvars.New(s)
	errChan := make(chan error)

	versions := 10
	for i := 0; i < versions; i++ {
		s.startVersionWorkflow(ctx, tv.WithBuildIDNumber(i))
	}

	// Concurrently set 10 different versions as current version
	for i := 0; i < versions; i++ {
		go func() {
			_, err := s.FrontendClient().SetWorkerDeploymentCurrentVersion(ctx, &workflowservice.SetWorkerDeploymentCurrentVersionRequest{
				Namespace:               s.Namespace().String(),
				DeploymentName:          tv.DeploymentVersion().GetDeploymentName(),
				Version:                 tv.WithBuildIDNumber(i).DeploymentVersionString(),
				IgnoreMissingTaskQueues: true,
				Identity:                tv.ClientIdentity(),
			})
			errChan <- err
		}()
	}

	for i := 0; i < versions; i++ {
		err := <-errChan
		if err != nil {
			switch err.(type) {
			// DeadlineExceeded and ResourceExhausted are expected errors since there could be more
			// in-flight updates than WorkflowExecutionMaxInFlightUpdates or we could get a timeout error.
			case *serviceerror.DeadlineExceeded, *serviceerror.ResourceExhausted:
				continue
			default:
				s.FailNow("Unexpected error: ", err)
			}
		}
	}

	// Verify that the current version is set.
	resp, err := s.FrontendClient().DescribeWorkerDeployment(ctx, &workflowservice.DescribeWorkerDeploymentRequest{
		Namespace:      s.Namespace().String(),
		DeploymentName: tv.DeploymentVersion().GetDeploymentName(),
	})
	s.NoError(err)
	s.NotEqual(worker_versioning.UnversionedVersionId, resp.GetWorkerDeploymentInfo().GetRoutingConfig().GetCurrentVersion())
}

func (s *WorkerDeploymentSuite) TestSetCurrentVersion_Concurrent_SameVersion_NoUnexpectedErrors() {
	s.OverrideDynamicConfig(dynamicconfig.WorkflowExecutionMaxInFlightUpdates, 10) // this is the default

	ctx, cancel := context.WithTimeout(context.Background(), time.Minute)
	defer cancel()

	tv := testvars.New(s)
	errChan := make(chan error)

	s.startVersionWorkflow(ctx, tv) // create version

	// Concurrently set the same version as current version 10 times.
	for i := 0; i < 10; i++ {
		go func() {
			_, err := s.FrontendClient().SetWorkerDeploymentCurrentVersion(ctx, &workflowservice.SetWorkerDeploymentCurrentVersionRequest{
				Namespace:               s.Namespace().String(),
				DeploymentName:          tv.DeploymentVersion().GetDeploymentName(),
				Version:                 tv.DeploymentVersionString(),
				IgnoreMissingTaskQueues: true,
				Identity:                tv.ClientIdentity(),
			})
			errChan <- err
		}()
	}

	for i := 0; i < 10; i++ {
		err := <-errChan
		if err != nil {
			switch err.(type) {
			// DeadlineExceeded and ResourceExhausted are expected errors since there could be more
			// in-flight updates than WorkflowExecutionMaxInFlightUpdates or we could get a timeout error.
			case *serviceerror.DeadlineExceeded, *serviceerror.ResourceExhausted:
				continue
			default:
				s.FailNow("Unexpected error: ", err)
			}
		}
	}

	// Verify that the current version is set.
	resp, err := s.FrontendClient().DescribeWorkerDeployment(ctx, &workflowservice.DescribeWorkerDeploymentRequest{
		Namespace:      s.Namespace().String(),
		DeploymentName: tv.DeploymentVersion().GetDeploymentName(),
	})
	s.NoError(err)
	s.Equal(tv.DeploymentVersionString(), resp.GetWorkerDeploymentInfo().GetRoutingConfig().GetCurrentVersion())
}

// TestConcurrentPollers_DifferentTaskQueues_SameVersion_SetCurrentVersion aims to test that when there are multiple pollers polling on different task queues,
// all belonging to the same version, a setCurrentVersion call succeeds with all the task queues eventually having this version as the current version in their versioning info.
func (s *WorkerDeploymentSuite) TestConcurrentPollers_DifferentTaskQueues_SameVersion_SetCurrentVersion() {
	ctx, cancel := context.WithTimeout(context.Background(), 1*time.Minute)
	defer cancel()

	// start 10 different pollers each polling on a different task queue but belonging to the same version
	tv := testvars.New(s)

	versions := 10
	for i := 0; i < versions; i++ {
		go s.startVersionWorkflow(ctx, tv.WithTaskQueueNumber(i))
	}

	// set this version as current version
	s.setCurrentVersion(ctx, tv, worker_versioning.UnversionedVersionId, false, "")

	// verify that the task queues, eventually, have this version as the current version in their versioning info
	for i := 0; i < versions; i++ {
		s.verifyTaskQueueVersioningInfo(ctx, tv.WithTaskQueueNumber(i).TaskQueue(), tv.DeploymentVersionString(), "", 0)
	}
}

func (s *WorkerDeploymentSuite) TestSetRampingVersion_Concurrent_DifferentVersions_NoUnexpectedErrors() {
	s.OverrideDynamicConfig(dynamicconfig.WorkflowExecutionMaxInFlightUpdates, 10) // this is the default

	ctx, cancel := context.WithTimeout(context.Background(), time.Minute)
	defer cancel()

	tv := testvars.New(s)
	errChan := make(chan error)

	versions := 10
	for i := 0; i < versions; i++ {
		s.startVersionWorkflow(ctx, tv.WithBuildIDNumber(i))
	}

	// Concurrently set 10 different versions as ramping version
	for i := 0; i < versions; i++ {
		go func() {
			_, err := s.FrontendClient().SetWorkerDeploymentRampingVersion(ctx, &workflowservice.SetWorkerDeploymentRampingVersionRequest{
				Namespace:               s.Namespace().String(),
				DeploymentName:          tv.DeploymentVersion().GetDeploymentName(),
				Version:                 tv.WithBuildIDNumber(i).DeploymentVersionString(),
				IgnoreMissingTaskQueues: true,
				Identity:                tv.ClientIdentity(),
				Percentage:              50,
			})
			errChan <- err
		}()
	}

	for i := 0; i < versions; i++ {
		err := <-errChan
		if err != nil {
			switch err.(type) {
			// DeadlineExceeded and ResourceExhausted are expected errors since there could be more
			// in-flight updates than WorkflowExecutionMaxInFlightUpdates or we could get a timeout error.
			case *serviceerror.DeadlineExceeded, *serviceerror.ResourceExhausted:
				continue
			default:
				s.FailNow("Unexpected error: ", err)
			}
		}
	}

	// Verify that the ramping version is set.
	resp, err := s.FrontendClient().DescribeWorkerDeployment(ctx, &workflowservice.DescribeWorkerDeploymentRequest{
		Namespace:      s.Namespace().String(),
		DeploymentName: tv.DeploymentVersion().GetDeploymentName(),
	})
	s.NoError(err)
	s.NotNil(resp.GetWorkerDeploymentInfo().GetRoutingConfig().GetRampingVersion())
}

func (s *WorkerDeploymentSuite) TestSetRampingVersion_Concurrent_SameVersion_NoUnexpectedErrors() {
	s.OverrideDynamicConfig(dynamicconfig.WorkflowExecutionMaxInFlightUpdates, 10) // this is the default

	ctx, cancel := context.WithTimeout(context.Background(), time.Minute)
	defer cancel()

	tv := testvars.New(s)
	errChan := make(chan error)

	s.startVersionWorkflow(ctx, tv) // create version

	// Concurrently set the same version as ramping version 10 times.
	for i := 0; i < 10; i++ {
		go func() {
			_, err := s.FrontendClient().SetWorkerDeploymentRampingVersion(ctx, &workflowservice.SetWorkerDeploymentRampingVersionRequest{
				Namespace:               s.Namespace().String(),
				DeploymentName:          tv.DeploymentVersion().GetDeploymentName(),
				Version:                 tv.DeploymentVersionString(),
				IgnoreMissingTaskQueues: true,
				Identity:                tv.ClientIdentity(),
				Percentage:              50,
			})
			errChan <- err
		}()
	}

	for i := 0; i < 10; i++ {
		err := <-errChan
		if err != nil {
			switch err.(type) {
			// DeadlineExceeded and ResourceExhausted are expected errors since there could be more
			// in-flight updates than WorkflowExecutionMaxInFlightUpdates or we could get a timeout error.
			case *serviceerror.DeadlineExceeded, *serviceerror.ResourceExhausted:
				continue
			default:
				s.FailNow("Unexpected error: ", err)
			}
		}
	}

	// Verify that the ramping version is set.
	resp, err := s.FrontendClient().DescribeWorkerDeployment(ctx, &workflowservice.DescribeWorkerDeploymentRequest{
		Namespace:      s.Namespace().String(),
		DeploymentName: tv.DeploymentVersion().GetDeploymentName(),
	})
	s.NoError(err)
	s.Equal(tv.DeploymentVersionString(), resp.GetWorkerDeploymentInfo().GetRoutingConfig().GetRampingVersion())
}

func (s *WorkerDeploymentSuite) TestResourceExhaustedErrors_Converted_To_ReadableMessage() {
	s.OverrideDynamicConfig(dynamicconfig.WorkflowExecutionMaxInFlightUpdates, 2) // Lowering the limit to encounter ResourceExhausted errors

	ctx, cancel := context.WithTimeout(context.Background(), time.Minute)
	defer cancel()

	tv := testvars.New(s)
	versions := 5
	errChan := make(chan error, versions)

	// Start all version workflows first
	for i := 0; i < versions; i++ {
		s.startVersionWorkflow(ctx, tv.WithBuildIDNumber(i))
	}

	// Test SetRampingVersion
	s.testConcurrentRequestsResourceExhausted(ctx, tv, versions, errChan, "SetWorkerDeploymentRampingVersion", func(i int) error {
		_, err := s.FrontendClient().SetWorkerDeploymentRampingVersion(ctx, &workflowservice.SetWorkerDeploymentRampingVersionRequest{
			Namespace:               s.Namespace().String(),
			DeploymentName:          tv.DeploymentVersion().GetDeploymentName(),
			Version:                 tv.WithBuildIDNumber(i).DeploymentVersionString(),
			IgnoreMissingTaskQueues: true,
			Identity:                tv.ClientIdentity(),
			Percentage:              50,
		})
		return err
	})

	// Test SetCurrentVersion
	s.testConcurrentRequestsResourceExhausted(ctx, tv, versions, errChan, "SetWorkerDeploymentCurrentVersion", func(i int) error {
		_, err := s.FrontendClient().SetWorkerDeploymentCurrentVersion(ctx, &workflowservice.SetWorkerDeploymentCurrentVersionRequest{
			Namespace:               s.Namespace().String(),
			DeploymentName:          tv.DeploymentVersion().GetDeploymentName(),
			Version:                 tv.WithBuildIDNumber(i).DeploymentVersionString(),
			IgnoreMissingTaskQueues: true,
			Identity:                tv.ClientIdentity(),
		})
		return err
	})

	// Test UpdateVersionMetadata
	metadata := map[string]*commonpb.Payload{
		"key1": {Data: testRandomMetadataValue},
		"key2": {Data: testRandomMetadataValue},
	}
	s.testConcurrentRequestsResourceExhausted(ctx, tv, versions, errChan, "UpdateWorkerDeploymentVersionMetadata", func(i int) error {
		_, err := s.FrontendClient().UpdateWorkerDeploymentVersionMetadata(ctx, &workflowservice.UpdateWorkerDeploymentVersionMetadataRequest{
			Namespace:     s.Namespace().String(),
			Version:       tv.WithBuildIDNumber(i).DeploymentVersionString(),
			UpsertEntries: metadata,
		})
		return err
	})
}

func (s *WorkerDeploymentSuite) testConcurrentRequestsResourceExhausted(
	ctx context.Context,
	tv *testvars.TestVars,
	versions int,
	errChan chan error,
	apiName string,
	requestFn func(int) error,
) {
	// Launch concurrent requests
	for i := 0; i < versions; i++ {
		go func(i int) {
			errChan <- requestFn(i)
		}(i)
	}

	// Expect ResourceExhausted errors to be converted to Internal errors with the appropriate message
	for i := 0; i < versions; i++ {
		err := <-errChan
		if err != nil {
			switch err.(type) {
			case *serviceerror.ResourceExhausted:
				s.Equal(err.Error(), fmt.Sprintf("Too many %s requests have been issued in rapid succession. Please throttle the request rate to avoid exceeding Worker Deployment resource limits.", apiName))
				continue
			default:
				s.FailNow("Unexpected error: ", err)
			}
		}
	}
}

// Should see it fail because unversioned is already current
func (s *WorkerDeploymentSuite) TestSetWorkerDeploymentRampingVersion_Unversioned_UnversionedCurrent() {
	ctx, cancel := context.WithTimeout(context.Background(), time.Minute)
	defer cancel()
	tv := testvars.New(s)
	rampingVars := tv.WithBuildIDNumber(1)
	s.startVersionWorkflow(ctx, rampingVars)
	s.setAndVerifyRampingVersionUnversionedOption(ctx, rampingVars, true, false, 50, true, false, true, "ramping version __unversioned__ is already current", nil)
}

// Should see that the ramping version of the task queues in the current version is unversioned
func (s *WorkerDeploymentSuite) TestSetWorkerDeploymentRampingVersion_Unversioned_VersionedCurrent() {
	ctx, cancel := context.WithTimeout(context.Background(), time.Second*30)
	defer cancel()
	tv := testvars.New(s)
	currentVars := tv.WithBuildIDNumber(1)

	go s.pollFromDeployment(ctx, currentVars)
	s.ensureCreateVersionInDeployment(currentVars)

	// check that the current version's task queues have ramping version == ""
	s.setCurrentVersion(ctx, currentVars, worker_versioning.UnversionedVersionId, true, "")
	s.verifyTaskQueueVersioningInfo(ctx, currentVars.TaskQueue(), currentVars.DeploymentVersionString(), "", 0)

	// set ramp to unversioned
	s.setAndVerifyRampingVersionUnversionedOption(ctx, tv, true, false, 75, true, false, true, "", nil)

	// check that deployment has ramping version == __unversioned__
	resp, err := s.FrontendClient().DescribeWorkerDeployment(ctx, &workflowservice.DescribeWorkerDeploymentRequest{
		Namespace:      s.Namespace().String(),
		DeploymentName: tv.DeploymentSeries(),
	})
	s.Nil(err)
	s.Equal(worker_versioning.UnversionedVersionId, resp.GetWorkerDeploymentInfo().GetRoutingConfig().GetRampingVersion())

	// check that the current version's task queues have ramping version == __unversioned__
	s.verifyTaskQueueVersioningInfo(ctx, currentVars.TaskQueue(), currentVars.DeploymentVersionString(), worker_versioning.UnversionedVersionId, 75)
}

func (s *WorkerDeploymentSuite) TestSetWorkerDeploymentCurrentVersion_NoPollers() {
	ctx, cancel := context.WithTimeout(context.Background(), time.Second*30)
	defer cancel()
	tv := testvars.New(s).WithBuildIDNumber(1)

	// try to set current with allowNoPollers=false --> error
	allowNoPollers := false
	expectedErr := fmt.Sprintf(workerdeployment.ErrWorkerDeploymentNotFound, tv.DeploymentVersion().GetDeploymentName())
	s.setCurrentVersionAllowNoPollersOption(ctx, tv, worker_versioning.UnversionedVersionId, true, allowNoPollers, false, expectedErr)

	// try to set current with allowNoPollers=true --> success
	allowNoPollers = true
	expectedErr = ""
	versionCreateTime := timestamppb.Now()
	s.setCurrentVersionAllowNoPollersOption(ctx, tv, worker_versioning.UnversionedVersionId, true, allowNoPollers, false, expectedErr)

	// let a poller arrive with that version --> triggers user data propagation
	go s.pollFromDeployment(ctx, tv)

	s.EventuallyWithT(func(t *assert.CollectT) {
		// check describe worker deployment
		resp, err := s.FrontendClient().DescribeWorkerDeployment(ctx, &workflowservice.DescribeWorkerDeploymentRequest{
			Namespace:      s.Namespace().String(),
			DeploymentName: tv.DeploymentSeries(),
		})
		a := require.New(t)
		a.NoError(err)
		s.verifyWorkerDeploymentInfo(a, &deploymentpb.WorkerDeploymentInfo{
			Name:       tv.DeploymentSeries(),
			CreateTime: versionCreateTime,
			RoutingConfig: &deploymentpb.RoutingConfig{
				CurrentVersion:            tv.DeploymentVersionString(),
				CurrentVersionChangedTime: versionCreateTime,
			},
			VersionSummaries: []*deploymentpb.WorkerDeploymentInfo_WorkerDeploymentVersionSummary{
				{
					Version:              tv.DeploymentVersionString(),
					CreateTime:           versionCreateTime,
					DrainageInfo:         nil,
					RoutingUpdateTime:    versionCreateTime,
					CurrentSinceTime:     versionCreateTime,
					RampingSinceTime:     nil,
					FirstActivationTime:  versionCreateTime,
					LastDeactivationTime: nil,
					Status:               enumspb.WORKER_DEPLOYMENT_VERSION_STATUS_CURRENT,
				},
			},
			LastModifierIdentity: tv.ClientIdentity(),
		}, resp.GetWorkerDeploymentInfo())
	}, 10*time.Second, 100*time.Millisecond)

	// that poller's task queue should have the current versioning info
	s.verifyTaskQueueVersioningInfo(ctx, tv.TaskQueue(), tv.DeploymentVersionString(), "", 0)
}

func (s *WorkerDeploymentSuite) TestSetWorkerDeploymentRampingVersion_NoPollers() {
	ctx, cancel := context.WithTimeout(context.Background(), time.Second*30)
	defer cancel()
	tv := testvars.New(s).WithBuildIDNumber(1)

	// try to set ramping with allowNoPollers=false --> error
	allowNoPollers := false
	expectedErr := fmt.Sprintf(workerdeployment.ErrWorkerDeploymentNotFound, tv.DeploymentVersion().GetDeploymentName())
	s.setAndVerifyRampingVersionUnversionedOption(ctx, tv, false, false, 5, true, allowNoPollers, false, expectedErr, nil)

	// try to set ramping with allowNoPollers=true --> success
	allowNoPollers = true
	expectedErr = ""
	versionCreateTime := timestamppb.Now()
	s.setAndVerifyRampingVersionUnversionedOption(ctx, tv, false, false, 5, true, allowNoPollers, false, expectedErr, &workflowservice.SetWorkerDeploymentRampingVersionResponse{})

	// let a poller arrive with that version --> triggers user data propagation
	go s.pollFromDeployment(ctx, tv)

	s.EventuallyWithT(func(t *assert.CollectT) {
		// check describe worker deployment
		resp, err := s.FrontendClient().DescribeWorkerDeployment(ctx, &workflowservice.DescribeWorkerDeploymentRequest{
			Namespace:      s.Namespace().String(),
			DeploymentName: tv.DeploymentSeries(),
		})
		a := require.New(t)
		a.NoError(err)
		s.verifyWorkerDeploymentInfo(a, &deploymentpb.WorkerDeploymentInfo{
			Name:       tv.DeploymentSeries(),
			CreateTime: versionCreateTime,
			RoutingConfig: &deploymentpb.RoutingConfig{
				RampingVersion:                      tv.DeploymentVersionString(),
				RampingVersionPercentage:            5,
				RampingVersionChangedTime:           versionCreateTime,
				RampingVersionPercentageChangedTime: versionCreateTime,
				CurrentVersion:                      worker_versioning.UnversionedVersionId,
				CurrentVersionChangedTime:           nil,
			},
			VersionSummaries: []*deploymentpb.WorkerDeploymentInfo_WorkerDeploymentVersionSummary{
				{
					Version:              tv.DeploymentVersionString(),
					CreateTime:           versionCreateTime,
					DrainageInfo:         nil,
					RoutingUpdateTime:    versionCreateTime,
					CurrentSinceTime:     nil,
					RampingSinceTime:     versionCreateTime,
					FirstActivationTime:  versionCreateTime,
					LastDeactivationTime: nil,
					Status:               enumspb.WORKER_DEPLOYMENT_VERSION_STATUS_RAMPING,
				},
			},
			LastModifierIdentity: tv.ClientIdentity(),
		}, resp.GetWorkerDeploymentInfo())
	}, 10*time.Second, 100*time.Millisecond)

	// that poller's task queue should have the ramping version info
	s.verifyTaskQueueVersioningInfo(ctx, tv.TaskQueue(), worker_versioning.UnversionedVersionId, tv.DeploymentVersionString(), 5)
}

func (s *WorkerDeploymentSuite) TestTwoPollers_EnsureCreateVersion() {
	ctx, cancel := context.WithTimeout(context.Background(), time.Second*30)
	defer func() {
		cancel()
	}()
	tv := testvars.New(s)
	tv1 := tv.WithBuildIDNumber(1)
	tv2 := tv.WithBuildIDNumber(2)

	go s.pollFromDeployment(ctx, tv1)
	go s.pollFromDeployment(ctx, tv2)
	s.ensureCreateVersionWithExpectedTaskQueues(ctx, tv1, 1)
	s.ensureCreateVersionWithExpectedTaskQueues(ctx, tv2, 1)
}

func (s *WorkerDeploymentSuite) verifyTaskQueueVersioningInfo(ctx context.Context, tq *taskqueuepb.TaskQueue, expectedCurrentVersion, expectedRampingVersion string, expectedPercentage float32) {
	s.EventuallyWithT(func(t *assert.CollectT) {
		tqDesc, err := s.FrontendClient().DescribeTaskQueue(ctx, &workflowservice.DescribeTaskQueueRequest{
			Namespace: s.Namespace().String(),
			TaskQueue: tq,
		})
		a := require.New(t)
		a.Nil(err)
		a.Equal(worker_versioning.ExternalWorkerDeploymentVersionFromStringV31(expectedCurrentVersion), tqDesc.GetVersioningInfo().GetCurrentDeploymentVersion())
		a.Equal(worker_versioning.ExternalWorkerDeploymentVersionFromStringV31(expectedRampingVersion), tqDesc.GetVersioningInfo().GetRampingDeploymentVersion())
		a.Equal(expectedCurrentVersion, tqDesc.GetVersioningInfo().GetCurrentVersion()) //nolint:staticcheck // SA1019: old worker versioning
		a.Equal(expectedRampingVersion, tqDesc.GetVersioningInfo().GetRampingVersion()) //nolint:staticcheck // SA1019: old worker versioning
		a.Equal(expectedPercentage, tqDesc.GetVersioningInfo().GetRampingVersionPercentage())

	}, time.Second*10, time.Millisecond*1000)
}

// This test shall first rollback a drained version to a current version. After that, it shall deploy a new version
// which shall further drain this current version.
// Note: This test reproduces a bug we saw in production where the drainage status was not being properly cleared when a draining version
// is reactivated and then re-deactivated
func (s *WorkerDeploymentSuite) TestDrainRollbackedVersion() {
	s.OverrideDynamicConfig(dynamicconfig.PollerHistoryTTL, 500*time.Millisecond)

	ctx, cancel := context.WithTimeout(context.Background(), time.Minute)
	defer cancel()
	tv1 := testvars.New(s).WithBuildIDNumber(1)
	tv2 := testvars.New(s).WithBuildIDNumber(2)
	tv3 := testvars.New(s).WithBuildIDNumber(3)

	// Start deployment workflow 1 and wait for the deployment version to exist
	v1CreateTime := timestamppb.New(time.Now())
	s.startVersionWorkflow(ctx, tv1)

	// Set v1 as current version
	setCurrentV1UpdateTime := timestamppb.Now()
	s.setCurrentVersion(ctx, tv1, worker_versioning.UnversionedVersionId, true, "")
	resp, err := s.FrontendClient().DescribeWorkerDeployment(ctx, &workflowservice.DescribeWorkerDeploymentRequest{
		Namespace:      s.Namespace().String(),
		DeploymentName: tv1.DeploymentSeries(),
	})
	s.NoError(err)
	s.verifyDescribeWorkerDeployment(resp, &workflowservice.DescribeWorkerDeploymentResponse{
		WorkerDeploymentInfo: &deploymentpb.WorkerDeploymentInfo{
			Name:       tv1.DeploymentSeries(),
			CreateTime: v1CreateTime,
			RoutingConfig: &deploymentpb.RoutingConfig{
				CurrentVersion:            tv1.DeploymentVersionString(),
				CurrentVersionChangedTime: setCurrentV1UpdateTime,
			},
			VersionSummaries: []*deploymentpb.WorkerDeploymentInfo_WorkerDeploymentVersionSummary{
				{
					Version:              tv1.DeploymentVersionString(),
					CreateTime:           v1CreateTime,
					DrainageInfo:         nil,
					RoutingUpdateTime:    setCurrentV1UpdateTime,
					CurrentSinceTime:     setCurrentV1UpdateTime,
					RampingSinceTime:     nil,
					FirstActivationTime:  setCurrentV1UpdateTime,
					LastDeactivationTime: nil,
					Status:               enumspb.WORKER_DEPLOYMENT_VERSION_STATUS_CURRENT,
				},
			},
			LastModifierIdentity: tv1.ClientIdentity(),
		},
	})

	// Start deployment workflow 2 and set v2 to current so that v1 can start draining
	v2CreateTime := timestamppb.New(time.Now())
	s.startVersionWorkflow(ctx, tv2)

	setCurrentV2UpdateTime := timestamppb.New(time.Now())
	s.setCurrentVersion(ctx, tv2, tv1.DeploymentVersionString(), true, "")
	resp, err = s.FrontendClient().DescribeWorkerDeployment(ctx, &workflowservice.DescribeWorkerDeploymentRequest{
		Namespace:      s.Namespace().String(),
		DeploymentName: tv2.DeploymentSeries(),
	})
	s.NoError(err)

	s.verifyDescribeWorkerDeployment(resp, &workflowservice.DescribeWorkerDeploymentResponse{
		WorkerDeploymentInfo: &deploymentpb.WorkerDeploymentInfo{
			Name:       tv2.DeploymentSeries(),
			CreateTime: v1CreateTime,
			RoutingConfig: &deploymentpb.RoutingConfig{
				RampingVersion:                      "",
				RampingVersionPercentage:            0,
				RampingVersionChangedTime:           nil,
				RampingVersionPercentageChangedTime: nil,
				CurrentVersion:                      tv2.DeploymentVersionString(),
				CurrentVersionChangedTime:           setCurrentV2UpdateTime,
			},
			VersionSummaries: []*deploymentpb.WorkerDeploymentInfo_WorkerDeploymentVersionSummary{
				{
					Version:              tv1.DeploymentVersionString(),
					CreateTime:           v1CreateTime,
					DrainageInfo:         &deploymentpb.VersionDrainageInfo{Status: enumspb.VERSION_DRAINAGE_STATUS_DRAINING},
					RoutingUpdateTime:    setCurrentV1UpdateTime,
					CurrentSinceTime:     nil,
					RampingSinceTime:     nil,
					FirstActivationTime:  setCurrentV1UpdateTime,
					LastDeactivationTime: setCurrentV2UpdateTime,
					Status:               enumspb.WORKER_DEPLOYMENT_VERSION_STATUS_DRAINING,
				},
				{
					Version:              tv2.DeploymentVersionString(),
					CreateTime:           v2CreateTime,
					DrainageInfo:         nil,
					RoutingUpdateTime:    setCurrentV2UpdateTime,
					CurrentSinceTime:     setCurrentV2UpdateTime,
					RampingSinceTime:     nil,
					FirstActivationTime:  setCurrentV2UpdateTime,
					LastDeactivationTime: nil,
					Status:               enumspb.WORKER_DEPLOYMENT_VERSION_STATUS_CURRENT,
				},
			},
			LastModifierIdentity: tv2.ClientIdentity(),
		},
	})

	// wait for v1 to be drained
	s.EventuallyWithT(func(t *assert.CollectT) {
		a := require.New(t)
		resp, err := s.FrontendClient().DescribeWorkerDeploymentVersion(ctx, &workflowservice.DescribeWorkerDeploymentVersionRequest{
			Namespace: s.Namespace().String(),
			Version:   tv1.DeploymentVersionString(),
		})
		a.NoError(err)
		a.Equal(enumspb.VERSION_DRAINAGE_STATUS_DRAINED, resp.GetWorkerDeploymentVersionInfo().GetDrainageInfo().GetStatus())
	}, time.Second*10, time.Millisecond*1000)

	// Verify that the drainageStatus of v1 has been updated in the VersionSummaries
	s.EventuallyWithT(func(t *assert.CollectT) {
		resp, err = s.FrontendClient().DescribeWorkerDeployment(ctx, &workflowservice.DescribeWorkerDeploymentRequest{
			Namespace:      s.Namespace().String(),
			DeploymentName: tv2.DeploymentSeries(),
		})
		s.NoError(err)
		s.verifyDescribeWorkerDeployment(resp, &workflowservice.DescribeWorkerDeploymentResponse{
			WorkerDeploymentInfo: &deploymentpb.WorkerDeploymentInfo{
				Name:       tv2.DeploymentSeries(),
				CreateTime: v1CreateTime,
				RoutingConfig: &deploymentpb.RoutingConfig{
					RampingVersion:                      "",
					RampingVersionPercentage:            0,
					RampingVersionChangedTime:           nil,
					RampingVersionPercentageChangedTime: nil,
					CurrentVersion:                      tv2.DeploymentVersionString(),
					CurrentVersionChangedTime:           setCurrentV2UpdateTime,
				},
				VersionSummaries: []*deploymentpb.WorkerDeploymentInfo_WorkerDeploymentVersionSummary{
					{
						Version:              tv1.DeploymentVersionString(),
						CreateTime:           v1CreateTime,
						DrainageInfo:         &deploymentpb.VersionDrainageInfo{Status: enumspb.VERSION_DRAINAGE_STATUS_DRAINED},
						RoutingUpdateTime:    setCurrentV1UpdateTime,
						CurrentSinceTime:     nil,
						RampingSinceTime:     nil,
						FirstActivationTime:  setCurrentV1UpdateTime,
						LastDeactivationTime: setCurrentV2UpdateTime,
						Status:               enumspb.WORKER_DEPLOYMENT_VERSION_STATUS_DRAINED,
					},
					{
						Version:              tv2.DeploymentVersionString(),
						CreateTime:           v2CreateTime,
						DrainageInfo:         nil,
						RoutingUpdateTime:    setCurrentV2UpdateTime,
						CurrentSinceTime:     setCurrentV2UpdateTime,
						RampingSinceTime:     nil,
						FirstActivationTime:  setCurrentV2UpdateTime,
						LastDeactivationTime: nil,
						Status:               enumspb.WORKER_DEPLOYMENT_VERSION_STATUS_CURRENT,
					},
				},
				LastModifierIdentity: tv2.ClientIdentity(),
			},
		})
	}, time.Second*10, time.Millisecond*1000)

	// start ramping traffic back to v1
	setRampingUpdateTime := timestamppb.Now()
	s.setAndVerifyRampingVersion(ctx, tv1, false, 10, false, "", &workflowservice.SetWorkerDeploymentRampingVersionResponse{
		ConflictToken:      nil,
		PreviousVersion:    "",
		PreviousPercentage: 0,
	})

	// verify if the right information is set in the DescribeWorkerDeployment response
	s.EventuallyWithT(func(t *assert.CollectT) {
		resp, err = s.FrontendClient().DescribeWorkerDeployment(ctx, &workflowservice.DescribeWorkerDeploymentRequest{
			Namespace:      s.Namespace().String(),
			DeploymentName: tv2.DeploymentSeries(),
		})
		s.NoError(err)
		s.verifyDescribeWorkerDeployment(resp, &workflowservice.DescribeWorkerDeploymentResponse{
			WorkerDeploymentInfo: &deploymentpb.WorkerDeploymentInfo{
				Name:       tv2.DeploymentSeries(),
				CreateTime: v1CreateTime,
				RoutingConfig: &deploymentpb.RoutingConfig{
					RampingVersion:                      tv1.DeploymentVersionString(),
					RampingVersionPercentage:            10,
					RampingVersionChangedTime:           setRampingUpdateTime,
					RampingVersionPercentageChangedTime: setRampingUpdateTime,
					CurrentVersion:                      tv2.DeploymentVersionString(),
					CurrentVersionChangedTime:           setCurrentV2UpdateTime,
				},
				VersionSummaries: []*deploymentpb.WorkerDeploymentInfo_WorkerDeploymentVersionSummary{
					{
						Version:              tv1.DeploymentVersionString(),
						CreateTime:           v1CreateTime,
						DrainageInfo:         nil,
						RoutingUpdateTime:    setRampingUpdateTime,
						CurrentSinceTime:     nil,
						RampingSinceTime:     setRampingUpdateTime,
						FirstActivationTime:  setCurrentV1UpdateTime, // note: this is setCurrentV1UpdateTime since the version was initially activated when it was current.
						LastDeactivationTime: nil,
						Status:               enumspb.WORKER_DEPLOYMENT_VERSION_STATUS_RAMPING,
					},
					{
						Version:              tv2.DeploymentVersionString(),
						CreateTime:           v2CreateTime,
						DrainageInfo:         nil,
						RoutingUpdateTime:    setCurrentV2UpdateTime,
						CurrentSinceTime:     setCurrentV2UpdateTime,
						RampingSinceTime:     nil,
						FirstActivationTime:  setCurrentV2UpdateTime,
						LastDeactivationTime: nil,
						Status:               enumspb.WORKER_DEPLOYMENT_VERSION_STATUS_CURRENT,
					},
				},
				LastModifierIdentity: tv2.ClientIdentity(),
			},
		})
	}, time.Second*10, time.Millisecond*1000)

	// Set version v1 as the current version; this shall drain out v2
	newCurrentV1UpdateTime := timestamppb.Now()
	s.setCurrentVersion(ctx, tv1, tv2.DeploymentVersionString(), true, "")

	// Verify that v2 is drained
	s.EventuallyWithT(func(t *assert.CollectT) {
		a := require.New(t)
		resp, err := s.FrontendClient().DescribeWorkerDeploymentVersion(ctx, &workflowservice.DescribeWorkerDeploymentVersionRequest{
			Namespace: s.Namespace().String(),
			Version:   tv2.DeploymentVersionString(),
		})
		a.NoError(err)
		a.Equal(enumspb.VERSION_DRAINAGE_STATUS_DRAINED, resp.GetWorkerDeploymentVersionInfo().GetDrainageInfo().GetStatus())
	}, time.Second*10, time.Millisecond*1000)

	// verify if the right information is set in the DescribeWorkerDeployment response
	s.EventuallyWithT(func(t *assert.CollectT) {
		resp, err = s.FrontendClient().DescribeWorkerDeployment(ctx, &workflowservice.DescribeWorkerDeploymentRequest{
			Namespace:      s.Namespace().String(),
			DeploymentName: tv1.DeploymentSeries(),
		})
		s.NoError(err)
		s.verifyDescribeWorkerDeployment(resp, &workflowservice.DescribeWorkerDeploymentResponse{
			WorkerDeploymentInfo: &deploymentpb.WorkerDeploymentInfo{
				Name:       tv1.DeploymentSeries(),
				CreateTime: v1CreateTime,
				RoutingConfig: &deploymentpb.RoutingConfig{
					CurrentVersion:                      tv1.DeploymentVersionString(),
					CurrentVersionChangedTime:           newCurrentV1UpdateTime,
					RampingVersion:                      "",
					RampingVersionPercentage:            0,
					RampingVersionChangedTime:           newCurrentV1UpdateTime,
					RampingVersionPercentageChangedTime: newCurrentV1UpdateTime,
				},
				VersionSummaries: []*deploymentpb.WorkerDeploymentInfo_WorkerDeploymentVersionSummary{
					{
						Version:              tv1.DeploymentVersionString(),
						CreateTime:           v1CreateTime,
						DrainageInfo:         nil,
						RoutingUpdateTime:    newCurrentV1UpdateTime,
						CurrentSinceTime:     newCurrentV1UpdateTime,
						RampingSinceTime:     nil,
						FirstActivationTime:  setCurrentV1UpdateTime, // note: this is setCurrentV1UpdateTime since the version was initially activated when it was current.
						LastDeactivationTime: nil,
						Status:               enumspb.WORKER_DEPLOYMENT_VERSION_STATUS_CURRENT,
					},
					{
						Version:              tv2.DeploymentVersionString(),
						CreateTime:           v2CreateTime,
						DrainageInfo:         &deploymentpb.VersionDrainageInfo{Status: enumspb.VERSION_DRAINAGE_STATUS_DRAINED},
						RoutingUpdateTime:    setCurrentV2UpdateTime,
						CurrentSinceTime:     nil,
						RampingSinceTime:     nil,
						FirstActivationTime:  setCurrentV2UpdateTime,
						LastDeactivationTime: newCurrentV1UpdateTime,
						Status:               enumspb.WORKER_DEPLOYMENT_VERSION_STATUS_DRAINED,
					},
				},
				LastModifierIdentity: tv2.ClientIdentity(),
			},
		})
	}, time.Second*10, time.Millisecond*1000)

	// Roll out a new version v3 and set it to current
	v3CreateTime := timestamppb.Now()
	s.startVersionWorkflow(ctx, tv3)

	newCurrentV3UpdateTime := timestamppb.Now()
	s.setCurrentVersion(ctx, tv3, tv1.DeploymentVersionString(), true, "")

	// Verify that v1 is drained eventually
	s.EventuallyWithT(func(t *assert.CollectT) {
		a := require.New(t)
		resp, err := s.FrontendClient().DescribeWorkerDeploymentVersion(ctx, &workflowservice.DescribeWorkerDeploymentVersionRequest{
			Namespace: s.Namespace().String(),
			Version:   tv1.DeploymentVersionString(),
		})
		a.NoError(err)
		a.Equal(enumspb.VERSION_DRAINAGE_STATUS_DRAINED, resp.GetWorkerDeploymentVersionInfo().GetDrainageInfo().GetStatus())
	}, time.Second*10, time.Millisecond*1000)

	// Verify that v1, which was rolled back to being current previously, is drained with it's information present
	// in the deployment workflow.
	s.EventuallyWithT(func(t *assert.CollectT) {
		resp, err = s.FrontendClient().DescribeWorkerDeployment(ctx, &workflowservice.DescribeWorkerDeploymentRequest{
			Namespace:      s.Namespace().String(),
			DeploymentName: tv1.DeploymentSeries(),
		})
		s.NoError(err)
		s.verifyDescribeWorkerDeployment(resp, &workflowservice.DescribeWorkerDeploymentResponse{
			WorkerDeploymentInfo: &deploymentpb.WorkerDeploymentInfo{
				Name:       tv1.DeploymentSeries(),
				CreateTime: v1CreateTime,
				RoutingConfig: &deploymentpb.RoutingConfig{
					CurrentVersion:                      tv3.DeploymentVersionString(),
					CurrentVersionChangedTime:           newCurrentV3UpdateTime,
					RampingVersion:                      "",
					RampingVersionPercentage:            0,
					RampingVersionChangedTime:           newCurrentV1UpdateTime,
					RampingVersionPercentageChangedTime: newCurrentV1UpdateTime,
				},
				VersionSummaries: []*deploymentpb.WorkerDeploymentInfo_WorkerDeploymentVersionSummary{
					{
						Version:              tv1.DeploymentVersionString(),
						CreateTime:           v1CreateTime,
						RoutingUpdateTime:    newCurrentV1UpdateTime,
						DrainageInfo:         &deploymentpb.VersionDrainageInfo{Status: enumspb.VERSION_DRAINAGE_STATUS_DRAINED},
						CurrentSinceTime:     nil,
						RampingSinceTime:     nil,
						FirstActivationTime:  setCurrentV1UpdateTime, // note: this is setCurrentV1UpdateTime since the version was initially activated when it was current.
						LastDeactivationTime: newCurrentV3UpdateTime,
						Status:               enumspb.WORKER_DEPLOYMENT_VERSION_STATUS_DRAINED,
					},
					{
						Version:              tv2.DeploymentVersionString(),
						CreateTime:           v2CreateTime,
						DrainageInfo:         &deploymentpb.VersionDrainageInfo{Status: enumspb.VERSION_DRAINAGE_STATUS_DRAINED},
						RoutingUpdateTime:    setCurrentV2UpdateTime,
						CurrentSinceTime:     nil,
						RampingSinceTime:     nil,
						FirstActivationTime:  setCurrentV2UpdateTime,
						LastDeactivationTime: newCurrentV1UpdateTime,
						Status:               enumspb.WORKER_DEPLOYMENT_VERSION_STATUS_DRAINED,
					},
					{
						Version:              tv3.DeploymentVersionString(),
						CreateTime:           v3CreateTime,
						RoutingUpdateTime:    newCurrentV3UpdateTime,
						DrainageInfo:         nil,
						CurrentSinceTime:     newCurrentV3UpdateTime,
						RampingSinceTime:     nil,
						FirstActivationTime:  newCurrentV3UpdateTime,
						LastDeactivationTime: nil,
						Status:               enumspb.WORKER_DEPLOYMENT_VERSION_STATUS_CURRENT,
					},
				},
				LastModifierIdentity: tv2.ClientIdentity(),
			},
		})
	}, time.Second*10, time.Millisecond*1000)
}

// Test that rolling back to a drained version works
func (s *WorkerDeploymentSuite) TestSetRampingVersion_AfterDrained() {
	s.OverrideDynamicConfig(dynamicconfig.PollerHistoryTTL, 500*time.Millisecond)

	ctx, cancel := context.WithTimeout(context.Background(), time.Minute)
	defer cancel()
	tv1 := testvars.New(s).WithBuildIDNumber(1)
	tv2 := testvars.New(s).WithBuildIDNumber(2)

	// Start deployment workflow 1 and wait for the deployment version to exist
	v1CreateTime := timestamppb.New(time.Now())
	s.startVersionWorkflow(ctx, tv1)

	// Set v1 as current version
	setCurrentV1UpdateTime := timestamppb.Now()
	s.setCurrentVersion(ctx, tv1, worker_versioning.UnversionedVersionId, true, "")
	resp, err := s.FrontendClient().DescribeWorkerDeployment(ctx, &workflowservice.DescribeWorkerDeploymentRequest{
		Namespace:      s.Namespace().String(),
		DeploymentName: tv1.DeploymentSeries(),
	})
	s.NoError(err)
	s.verifyDescribeWorkerDeployment(resp, &workflowservice.DescribeWorkerDeploymentResponse{
		WorkerDeploymentInfo: &deploymentpb.WorkerDeploymentInfo{
			Name:       tv1.DeploymentSeries(),
			CreateTime: v1CreateTime,
			RoutingConfig: &deploymentpb.RoutingConfig{
				CurrentVersion:            tv1.DeploymentVersionString(),
				CurrentVersionChangedTime: setCurrentV1UpdateTime,
			},
			VersionSummaries: []*deploymentpb.WorkerDeploymentInfo_WorkerDeploymentVersionSummary{
				{
					Version:              tv1.DeploymentVersionString(),
					CreateTime:           v1CreateTime,
					DrainageInfo:         nil,
					RoutingUpdateTime:    setCurrentV1UpdateTime,
					CurrentSinceTime:     setCurrentV1UpdateTime,
					RampingSinceTime:     nil,
					FirstActivationTime:  setCurrentV1UpdateTime,
					LastDeactivationTime: nil,
					Status:               enumspb.WORKER_DEPLOYMENT_VERSION_STATUS_CURRENT,
				},
			},
			LastModifierIdentity: tv1.ClientIdentity(),
		},
	})

	// Start deployment workflow 2 and set v2 to current so that v1 can start draining
	v2CreateTime := timestamppb.New(time.Now())
	s.startVersionWorkflow(ctx, tv2)

	setCurrentV2UpdateTime := timestamppb.New(time.Now())
	s.setCurrentVersion(ctx, tv2, tv1.DeploymentVersionString(), true, "")
	resp, err = s.FrontendClient().DescribeWorkerDeployment(ctx, &workflowservice.DescribeWorkerDeploymentRequest{
		Namespace:      s.Namespace().String(),
		DeploymentName: tv2.DeploymentSeries(),
	})
	s.NoError(err)

	s.verifyDescribeWorkerDeployment(resp, &workflowservice.DescribeWorkerDeploymentResponse{
		WorkerDeploymentInfo: &deploymentpb.WorkerDeploymentInfo{
			Name:       tv2.DeploymentSeries(),
			CreateTime: v1CreateTime,
			RoutingConfig: &deploymentpb.RoutingConfig{
				RampingVersion:                      "",
				RampingVersionPercentage:            0,
				RampingVersionChangedTime:           nil,
				RampingVersionPercentageChangedTime: nil,
				CurrentVersion:                      tv2.DeploymentVersionString(),
				CurrentVersionChangedTime:           setCurrentV2UpdateTime,
			},
			VersionSummaries: []*deploymentpb.WorkerDeploymentInfo_WorkerDeploymentVersionSummary{
				{
					Version:              tv1.DeploymentVersionString(),
					CreateTime:           v1CreateTime,
					DrainageInfo:         &deploymentpb.VersionDrainageInfo{Status: enumspb.VERSION_DRAINAGE_STATUS_DRAINING},
					RoutingUpdateTime:    setCurrentV1UpdateTime,
					CurrentSinceTime:     nil,
					RampingSinceTime:     nil,
					FirstActivationTime:  setCurrentV1UpdateTime,
					LastDeactivationTime: setCurrentV2UpdateTime,
					Status:               enumspb.WORKER_DEPLOYMENT_VERSION_STATUS_DRAINING,
				},
				{
					Version:              tv2.DeploymentVersionString(),
					CreateTime:           v2CreateTime,
					DrainageInfo:         nil,
					RoutingUpdateTime:    setCurrentV2UpdateTime,
					CurrentSinceTime:     setCurrentV2UpdateTime,
					RampingSinceTime:     nil,
					FirstActivationTime:  setCurrentV2UpdateTime,
					LastDeactivationTime: nil,
					Status:               enumspb.WORKER_DEPLOYMENT_VERSION_STATUS_CURRENT,
				},
			},
			LastModifierIdentity: tv2.ClientIdentity(),
		},
	})

	// wait for v1 to be drained
	s.EventuallyWithT(func(t *assert.CollectT) {
		a := require.New(t)
		resp, err := s.FrontendClient().DescribeWorkerDeploymentVersion(ctx, &workflowservice.DescribeWorkerDeploymentVersionRequest{
			Namespace: s.Namespace().String(),
			Version:   tv1.DeploymentVersionString(),
		})
		a.NoError(err)
		a.Equal(enumspb.VERSION_DRAINAGE_STATUS_DRAINED, resp.GetWorkerDeploymentVersionInfo().GetDrainageInfo().GetStatus())
	}, time.Second*10, time.Millisecond*1000)

	// Verify that the drainageStatus of v1 has been updated in the VersionSummaries
	s.EventuallyWithT(func(t *assert.CollectT) {
		resp, err = s.FrontendClient().DescribeWorkerDeployment(ctx, &workflowservice.DescribeWorkerDeploymentRequest{
			Namespace:      s.Namespace().String(),
			DeploymentName: tv2.DeploymentSeries(),
		})
		s.NoError(err)
		s.verifyDescribeWorkerDeployment(resp, &workflowservice.DescribeWorkerDeploymentResponse{
			WorkerDeploymentInfo: &deploymentpb.WorkerDeploymentInfo{
				Name:       tv2.DeploymentSeries(),
				CreateTime: v1CreateTime,
				RoutingConfig: &deploymentpb.RoutingConfig{
					RampingVersion:                      "",
					RampingVersionPercentage:            0,
					RampingVersionChangedTime:           nil,
					RampingVersionPercentageChangedTime: nil,
					CurrentVersion:                      tv2.DeploymentVersionString(),
					CurrentVersionChangedTime:           setCurrentV2UpdateTime,
				},
				VersionSummaries: []*deploymentpb.WorkerDeploymentInfo_WorkerDeploymentVersionSummary{
					{
						Version:              tv1.DeploymentVersionString(),
						CreateTime:           v1CreateTime,
						DrainageInfo:         &deploymentpb.VersionDrainageInfo{Status: enumspb.VERSION_DRAINAGE_STATUS_DRAINED},
						RoutingUpdateTime:    setCurrentV1UpdateTime,
						CurrentSinceTime:     nil,
						RampingSinceTime:     nil,
						FirstActivationTime:  setCurrentV1UpdateTime,
						LastDeactivationTime: setCurrentV2UpdateTime,
						Status:               enumspb.WORKER_DEPLOYMENT_VERSION_STATUS_DRAINED,
					},
					{
						Version:              tv2.DeploymentVersionString(),
						CreateTime:           v2CreateTime,
						DrainageInfo:         nil,
						RoutingUpdateTime:    setCurrentV2UpdateTime,
						CurrentSinceTime:     setCurrentV2UpdateTime,
						RampingSinceTime:     nil,
						FirstActivationTime:  setCurrentV2UpdateTime,
						LastDeactivationTime: nil,
						Status:               enumspb.WORKER_DEPLOYMENT_VERSION_STATUS_CURRENT,
					},
				},
				LastModifierIdentity: tv2.ClientIdentity(),
			},
		})
	}, time.Second*10, time.Millisecond*1000)

	// start ramping traffic back to v1
	setRampingUpdateTime := timestamppb.Now()
	s.setAndVerifyRampingVersion(ctx, tv1, false, 10, false, "", &workflowservice.SetWorkerDeploymentRampingVersionResponse{
		ConflictToken:      nil,
		PreviousVersion:    "",
		PreviousPercentage: 0,
	})

	// verify if the right information is set in the DescribeWorkerDeployment response
	s.EventuallyWithT(func(t *assert.CollectT) {
		resp, err = s.FrontendClient().DescribeWorkerDeployment(ctx, &workflowservice.DescribeWorkerDeploymentRequest{
			Namespace:      s.Namespace().String(),
			DeploymentName: tv2.DeploymentSeries(),
		})
		s.NoError(err)
		s.verifyDescribeWorkerDeployment(resp, &workflowservice.DescribeWorkerDeploymentResponse{
			WorkerDeploymentInfo: &deploymentpb.WorkerDeploymentInfo{
				Name:       tv2.DeploymentSeries(),
				CreateTime: v1CreateTime,
				RoutingConfig: &deploymentpb.RoutingConfig{
					RampingVersion:                      tv1.DeploymentVersionString(),
					RampingVersionPercentage:            10,
					RampingVersionChangedTime:           setRampingUpdateTime,
					RampingVersionPercentageChangedTime: setRampingUpdateTime,
					CurrentVersion:                      tv2.DeploymentVersionString(),
					CurrentVersionChangedTime:           setCurrentV2UpdateTime,
				},
				VersionSummaries: []*deploymentpb.WorkerDeploymentInfo_WorkerDeploymentVersionSummary{
					{
						Version:              tv1.DeploymentVersionString(),
						CreateTime:           v1CreateTime,
						DrainageInfo:         nil,
						RoutingUpdateTime:    setRampingUpdateTime,
						CurrentSinceTime:     nil,
						RampingSinceTime:     setRampingUpdateTime,
						FirstActivationTime:  setCurrentV1UpdateTime, // note: this is setCurrentV1UpdateTime since the version was initially activated when it was current.
						LastDeactivationTime: nil,
						Status:               enumspb.WORKER_DEPLOYMENT_VERSION_STATUS_RAMPING,
					},
					{
						Version:              tv2.DeploymentVersionString(),
						CreateTime:           v2CreateTime,
						DrainageInfo:         nil,
						RoutingUpdateTime:    setCurrentV2UpdateTime,
						CurrentSinceTime:     setCurrentV2UpdateTime,
						RampingSinceTime:     nil,
						FirstActivationTime:  setCurrentV2UpdateTime,
						LastDeactivationTime: nil,
						Status:               enumspb.WORKER_DEPLOYMENT_VERSION_STATUS_CURRENT,
					},
				},
				LastModifierIdentity: tv2.ClientIdentity(),
			},
		})
	}, time.Second*10, time.Millisecond*1000)
}

func (s *WorkerDeploymentSuite) TestDeleteWorkerDeployment_ValidDelete() {
	s.OverrideDynamicConfig(dynamicconfig.PollerHistoryTTL, 500*time.Millisecond)

	ctx, cancel := context.WithTimeout(context.Background(), time.Minute)
	defer cancel()
	tv1 := testvars.New(s).WithBuildIDNumber(1)

	// Start deployment workflow 1 and wait for the deployment version to exist
	s.startVersionWorkflow(ctx, tv1)

	// Signal the first version to be drained. Only do this in tests.
	versionWorkflowID := worker_versioning.GenerateVersionWorkflowID(tv1.DeploymentSeries(), tv1.BuildID())
	workflowExecution := &commonpb.WorkflowExecution{
		WorkflowId: versionWorkflowID,
	}
	input := &deploymentpb.VersionDrainageInfo{
		Status:          enumspb.VERSION_DRAINAGE_STATUS_DRAINED,
		LastChangedTime: timestamppb.New(time.Now()),
		LastCheckedTime: timestamppb.New(time.Now()),
	}
	marshaledData, err := input.Marshal()
	s.NoError(err)
	signalPayload := &commonpb.Payloads{
		Payloads: []*commonpb.Payload{
			{
				Metadata: map[string][]byte{
					"encoding": []byte("binary/protobuf"),
				},
				Data: marshaledData,
			},
		},
	}

	err = s.SendSignal(s.Namespace().String(), workflowExecution, workerdeployment.SyncDrainageSignalName, signalPayload, tv1.ClientIdentity())
	s.Nil(err)

	// Wait for pollers going away
	s.EventuallyWithT(func(t *assert.CollectT) {
		resp, err := s.FrontendClient().DescribeTaskQueue(ctx, &workflowservice.DescribeTaskQueueRequest{
			Namespace:     s.Namespace().String(),
			TaskQueue:     tv1.TaskQueue(),
			TaskQueueType: enumspb.TASK_QUEUE_TYPE_WORKFLOW,
		})
		require.NoError(t, err)
		require.Empty(t, resp.Pollers)
	}, 5*time.Second, time.Second)

	// delete succeeds
	s.tryDeleteVersion(ctx, tv1, "")

	// deployment version does not exist in the deployment list
	s.EventuallyWithT(func(t *assert.CollectT) {
		a := require.New(t)
		resp, err := s.FrontendClient().DescribeWorkerDeployment(ctx, &workflowservice.DescribeWorkerDeploymentRequest{
			Namespace:      s.Namespace().String(),
			DeploymentName: tv1.DeploymentSeries(),
		})
		a.NoError(err)
		for _, vs := range resp.GetWorkerDeploymentInfo().GetVersionSummaries() {
			//nolint:staticcheck // SA1019 deprecated Version will clean up later
			a.NotEqual(tv1.DeploymentVersionString(), vs.Version)
			s.False(proto.Equal(tv1.ExternalDeploymentVersion(), vs.GetDeploymentVersion()))
		}
	}, time.Second*5, time.Millisecond*200)

	// Deleting the worker deployment should succeed since there are no associated versions left
	_, err = s.FrontendClient().DeleteWorkerDeployment(ctx, &workflowservice.DeleteWorkerDeploymentRequest{
		Namespace:      s.Namespace().String(),
		DeploymentName: tv1.DeploymentSeries(),
		Identity:       tv1.ClientIdentity(),
	})
	s.Nil(err)

	// Describe Worker Deployment should give not found
	s.EventuallyWithT(func(t *assert.CollectT) {
		a := require.New(t)
		_, err := s.FrontendClient().DescribeWorkerDeployment(ctx, &workflowservice.DescribeWorkerDeploymentRequest{
			Namespace:      s.Namespace().String(),
			DeploymentName: tv1.DeploymentSeries(),
		})
		a.Error(err)
		var nfe *serviceerror.NotFound
		a.True(errors.As(err, &nfe))
	}, time.Second*5, time.Millisecond*200)

	// ListDeployments should not show the closed/deleted Worker Deployment
	s.EventuallyWithT(func(t *assert.CollectT) {
		a := require.New(t)
		listResp, err := s.FrontendClient().ListWorkerDeployments(ctx, &workflowservice.ListWorkerDeploymentsRequest{
			Namespace: s.Namespace().String(),
		})
		a.Nil(err)
		for _, dInfo := range listResp.GetWorkerDeployments() {
			a.NotEqual(tv1.DeploymentSeries(), dInfo.GetName())
		}
	}, time.Second*5, time.Millisecond*200)
}

func (s *WorkerDeploymentSuite) TestDeleteWorkerDeployment_Idempotent() {
	ctx, cancel := context.WithTimeout(context.Background(), 20*time.Second)
	defer cancel()
	tv1 := testvars.New(s).WithBuildIDNumber(1)

	s.EventuallyWithT(func(t *assert.CollectT) {
		a := require.New(t)
		_, err := s.FrontendClient().DeleteWorkerDeployment(ctx, &workflowservice.DeleteWorkerDeploymentRequest{
			Namespace:      s.Namespace().String(),
			DeploymentName: tv1.DeploymentSeries(),
			Identity:       tv1.ClientIdentity(),
		})
		a.NoError(err)
	}, time.Second*5, time.Millisecond*200)
}

func (s *WorkerDeploymentSuite) TestDeleteWorkerDeployment_InvalidDelete() {
	ctx, cancel := context.WithTimeout(context.Background(), 20*time.Second)
	defer cancel()
	tv1 := testvars.New(s).WithBuildIDNumber(1)

	// Start deployment workflow 1 and wait for the deployment version and deployment workflow to exist
	go s.pollFromDeployment(ctx, tv1)
	s.EventuallyWithT(func(t *assert.CollectT) {
		a := require.New(t)
		resp, err := s.FrontendClient().DescribeWorkerDeploymentVersion(ctx, &workflowservice.DescribeWorkerDeploymentVersionRequest{
			Namespace: s.Namespace().String(),
			Version:   tv1.DeploymentVersionString(),
		})
		a.NoError(err)
		a.Equal(tv1.DeploymentVersionString(), resp.GetWorkerDeploymentVersionInfo().GetVersion())
	}, time.Second*5, time.Millisecond*200)

	s.EventuallyWithT(func(t *assert.CollectT) {
		a := require.New(t)
		resp, err := s.FrontendClient().DescribeWorkerDeployment(ctx, &workflowservice.DescribeWorkerDeploymentRequest{
			Namespace:      s.Namespace().String(),
			DeploymentName: tv1.DeploymentSeries(),
		})
		a.NoError(err)
		a.NotEmpty(resp.GetWorkerDeploymentInfo().GetVersionSummaries())
		//nolint:staticcheck // SA1019 deprecated Version will clean up later
		a.Equal(tv1.DeploymentVersionString(), resp.GetWorkerDeploymentInfo().GetVersionSummaries()[0].Version)
		s.ProtoEqual(tv1.ExternalDeploymentVersion(), resp.GetWorkerDeploymentInfo().GetVersionSummaries()[0].GetDeploymentVersion())
	}, time.Second*5, time.Millisecond*200)

	// Delete the worker deployment should fail since there are versions associated with it
	_, err := s.FrontendClient().DeleteWorkerDeployment(ctx, &workflowservice.DeleteWorkerDeploymentRequest{
		Namespace:      s.Namespace().String(),
		DeploymentName: tv1.DeploymentSeries(),
		Identity:       tv1.ClientIdentity(),
	})
	s.Error(err)
}

func (s *WorkerDeploymentSuite) tryDeleteVersion(
	ctx context.Context,
	tv *testvars.TestVars,
	expectedError string,
) {
	_, err := s.FrontendClient().DeleteWorkerDeploymentVersion(ctx, &workflowservice.DeleteWorkerDeploymentVersionRequest{
		Namespace: s.Namespace().String(),
		Version:   tv.DeploymentVersionString(),
		Identity:  tv.ClientIdentity(),
	})
	if expectedError == "" {
		s.Nil(err)
	} else {
		s.Error(err)
		s.Contains(err.Error(), expectedError)
	}
}

// verifyTimestampWithinRange asserts if the actual timestamp is set to an appropriate value. It
// does this check by checking if the timestamp set is within respectable bounds or is equal to the
// expected timestamp.
func (s *WorkerDeploymentSuite) verifyTimestampWithinRange(a *require.Assertions, expected, actual *timestamppb.Timestamp) {
	a.True((expected == nil) == (actual == nil))
	if expected == nil {
		return
	}

	a.True(expected.AsTime().Equal(actual.AsTime()) || (actual.AsTime().After(expected.AsTime()) && actual.AsTime().Before(time.Now())))
}

func (s *WorkerDeploymentSuite) verifyVersionSummary(a *require.Assertions, expected, actual *deploymentpb.WorkerDeploymentInfo_WorkerDeploymentVersionSummary) {
	a.Equal(expected.GetVersion(), actual.GetVersion())                                                                           //nolint:staticcheck // SA1019: old worker versioning
	a.Equal(worker_versioning.ExternalWorkerDeploymentVersionFromStringV31(expected.GetVersion()), actual.GetDeploymentVersion()) //nolint:staticcheck // SA1019: old worker versioning
	a.Equal(expected.GetDrainageInfo().GetStatus(), actual.GetDrainageInfo().GetStatus())
	a.Equal(expected.GetStatus(), actual.GetStatus())

	s.verifyTimestampWithinRange(a, expected.GetCreateTime(), actual.GetCreateTime())
	s.verifyTimestampWithinRange(a, expected.GetRoutingUpdateTime(), actual.GetRoutingUpdateTime())
	s.verifyTimestampWithinRange(a, expected.GetCurrentSinceTime(), actual.GetCurrentSinceTime())
	s.verifyTimestampWithinRange(a, expected.GetRampingSinceTime(), actual.GetRampingSinceTime())
	s.verifyTimestampWithinRange(a, expected.GetFirstActivationTime(), actual.GetFirstActivationTime())
	s.verifyTimestampWithinRange(a, expected.GetLastDeactivationTime(), actual.GetLastDeactivationTime())
}

func (s *WorkerDeploymentSuite) verifyRoutingConfig(a *require.Assertions, expected, actual *deploymentpb.RoutingConfig) {
	a.Equal(expected.GetRampingVersion(), actual.GetRampingVersion())                                                                                //nolint:staticcheck // SA1019: old worker versioning
	s.ProtoEqual(worker_versioning.ExternalWorkerDeploymentVersionFromStringV31(expected.GetRampingVersion()), actual.GetRampingDeploymentVersion()) //nolint:staticcheck // SA1019: worker versioning v0.31
	a.Equal(expected.GetRampingVersionPercentage(), actual.GetRampingVersionPercentage())
	a.Equal(expected.GetCurrentVersion(), actual.GetCurrentVersion())                                                                                //nolint:staticcheck // SA1019: old worker versioning
	s.ProtoEqual(worker_versioning.ExternalWorkerDeploymentVersionFromStringV31(expected.GetCurrentVersion()), actual.GetCurrentDeploymentVersion()) //nolint:staticcheck // SA1019: worker versioning v0.31

	s.verifyTimestampWithinRange(a, expected.GetRampingVersionChangedTime(), actual.GetRampingVersionChangedTime())
	s.verifyTimestampWithinRange(a, expected.GetCurrentVersionChangedTime(), actual.GetCurrentVersionChangedTime())
	s.verifyTimestampWithinRange(a, expected.GetRampingVersionPercentageChangedTime(), actual.GetRampingVersionPercentageChangedTime())
}

func (s *WorkerDeploymentSuite) verifyWorkerDeploymentInfo(a *require.Assertions, expected, actual *deploymentpb.WorkerDeploymentInfo) {
	a.True((actual == nil) == (expected == nil))
	a.Equal(expected.GetName(), actual.GetName())
	a.True((actual.GetRoutingConfig() == nil) == (expected.GetRoutingConfig() == nil))
	a.Equal(expected.GetLastModifierIdentity(), actual.GetLastModifierIdentity())

	s.verifyTimestampWithinRange(a, expected.GetCreateTime(), actual.GetCreateTime())
	s.verifyRoutingConfig(a, expected.GetRoutingConfig(), actual.GetRoutingConfig())

	// Verify version summaries
	for _, expectedSummary := range expected.GetVersionSummaries() {
		found := false
		for _, actualSummary := range actual.GetVersionSummaries() {
			if actualSummary.Version == expectedSummary.Version { //nolint:staticcheck // SA1019: old worker versioning
				s.verifyVersionSummary(a, expectedSummary, actualSummary)
				found = true
				break
			}
		}
		a.True(found)
	}
}

func (s *WorkerDeploymentSuite) verifyDescribeWorkerDeployment(
	actualResp *workflowservice.DescribeWorkerDeploymentResponse,
	expectedResp *workflowservice.DescribeWorkerDeploymentResponse,
) {
	s.True((actualResp == nil) == (expectedResp == nil))
	s.verifyWorkerDeploymentInfo(s.Assertions, expectedResp.GetWorkerDeploymentInfo(), actualResp.GetWorkerDeploymentInfo())
}

func (s *WorkerDeploymentSuite) setAndVerifyRampingVersion(
	ctx context.Context,
	tv *testvars.TestVars,
	unset bool,
	percentage int,
	ignoreMissingTaskQueues bool,
	expectedError string,
	expectedResp *workflowservice.SetWorkerDeploymentRampingVersionResponse,
) {
	s.setAndVerifyRampingVersionUnversionedOption(ctx, tv, false, unset, percentage, ignoreMissingTaskQueues, false, true, expectedError, expectedResp)
}

//nolint:staticcheck // SA1019
func (s *WorkerDeploymentSuite) setAndVerifyRampingVersionUnversionedOption(
	ctx context.Context,
	tv *testvars.TestVars,
	unversioned bool,
	unset bool,
	percentage int,
	ignoreMissingTaskQueues, allowNoPollers, ensureSystemWorkflowsExist bool,
	expectedError string,
	expectedResp *workflowservice.SetWorkerDeploymentRampingVersionResponse,
) {
	bld := tv.BuildID()
	if unversioned || unset {
		bld = ""
	}
	if unset {
		percentage = 0
	}
	if !allowNoPollers && ensureSystemWorkflowsExist {
		if !unversioned && !unset {
			s.ensureCreateVersionInDeployment(tv)
		} else {
			s.ensureCreateDeployment(tv)
		}
	}
	resp, err := s.FrontendClient().SetWorkerDeploymentRampingVersion(ctx, &workflowservice.SetWorkerDeploymentRampingVersionRequest{
		Namespace:               s.Namespace().String(),
		DeploymentName:          tv.DeploymentVersion().GetDeploymentName(),
		BuildId:                 bld,
		Percentage:              float32(percentage),
		Identity:                tv.ClientIdentity(),
		IgnoreMissingTaskQueues: ignoreMissingTaskQueues,
		AllowNoPollers:          allowNoPollers,
	})
	if expectedError != "" {
		s.Error(err)
		s.Contains(err.Error(), expectedError)
		return
	}
	s.NoError(err)

<<<<<<< HEAD
	if prevVersion := expectedResp.GetPreviousDeploymentVersion(); prevVersion != nil {
		s.Equal(prevVersion.GetBuildId(), resp.GetPreviousDeploymentVersion().GetBuildId())
		s.Equal(prevVersion.GetDeploymentName(), resp.GetPreviousDeploymentVersion().GetDeploymentName())
	} else {
		if expectedResp.GetPreviousVersion() == "" {
			s.Nil(resp.GetPreviousDeploymentVersion())
		} else {
			// nolint:staticcheck // SA1019: version v0.31
			s.Equal(expectedResp.GetPreviousVersion(), worker_versioning.ExternalWorkerDeploymentVersionToStringV31(resp.GetPreviousDeploymentVersion()))
		}
=======
	if expectedResp != nil {
		if prevVersion := expectedResp.GetPreviousDeploymentVersion(); prevVersion != nil {
			s.Equal(prevVersion.GetBuildId(), resp.GetPreviousDeploymentVersion().GetBuildId())
			s.Equal(prevVersion.GetDeploymentName(), resp.GetPreviousDeploymentVersion().GetDeploymentName())
		} else {
			// nolint:staticcheck // SA1019: version v0.31
			if expectedResp.GetPreviousVersion() == "" {
				s.Nil(resp.GetPreviousDeploymentVersion())
			} else {
				// nolint:staticcheck // SA1019: version v0.31
				s.Equal(expectedResp.GetPreviousVersion(), worker_versioning.ExternalWorkerDeploymentVersionToStringV31(resp.GetPreviousDeploymentVersion()))
			}
		}
		s.InDelta(expectedResp.GetPreviousPercentage(), resp.GetPreviousPercentage(), 0.01)
>>>>>>> f7ca7745
	}
}

func (s *WorkerDeploymentSuite) setCurrentVersion(ctx context.Context, tv *testvars.TestVars, previousCurrent string, ignoreMissingTaskQueues bool, expectedError string) {
	s.setCurrentVersionUnversionedOption(ctx, tv, false, previousCurrent, ignoreMissingTaskQueues, false, true, expectedError)
}

func (s *WorkerDeploymentSuite) setCurrentVersionAllowNoPollersOption(ctx context.Context, tv *testvars.TestVars, previousCurrent string, ignoreMissingTaskQueues, allowNoPollers, ensureSystemWorkflowsExist bool, expectedError string) {
	s.setCurrentVersionUnversionedOption(ctx, tv, false, previousCurrent, ignoreMissingTaskQueues, allowNoPollers, ensureSystemWorkflowsExist, expectedError)
}

func (s *WorkerDeploymentSuite) setCurrentVersionUnversionedOption(ctx context.Context, tv *testvars.TestVars, unversioned bool, previousCurrent string, ignoreMissingTaskQueues, allowNoPollers, ensureSystemWorkflowsExist bool, expectedError string) {
	bld := tv.DeploymentVersion().GetBuildId()
	if unversioned {
		bld = ""
	}
	if !allowNoPollers && ensureSystemWorkflowsExist {
		if unversioned {
			s.ensureCreateDeployment(tv)
		} else {
			s.ensureCreateVersionInDeployment(tv)
		}
	}

	resp, err := s.FrontendClient().SetWorkerDeploymentCurrentVersion(ctx, &workflowservice.SetWorkerDeploymentCurrentVersionRequest{
		Namespace:               s.Namespace().String(),
		DeploymentName:          tv.DeploymentVersion().GetDeploymentName(),
		BuildId:                 bld,
		IgnoreMissingTaskQueues: ignoreMissingTaskQueues,
		Identity:                tv.ClientIdentity(),
		AllowNoPollers:          allowNoPollers,
	})
	if expectedError != "" {
		s.Error(err)
		s.Contains(err.Error(), expectedError)
		return
	}
	s.NoError(err)
	s.ProtoEqual(worker_versioning.ExternalWorkerDeploymentVersionFromStringV31(previousCurrent), resp.PreviousDeploymentVersion)
}

func (s *WorkerDeploymentSuite) setAndValidateManagerIdentity(ctx context.Context, tv *testvars.TestVars, self, useWrongConflictToken bool, newManager, prevManager, expectedError string) {
	s.ensureCreateDeployment(tv)
	s.ensureCreateVersionInDeployment(tv)

	var cT []byte
	if useWrongConflictToken {
		cT, _ = time.Now().MarshalBinary()
	} else {
		desc, err := s.FrontendClient().DescribeWorkerDeployment(ctx, &workflowservice.DescribeWorkerDeploymentRequest{
			Namespace:      s.Namespace().String(),
			DeploymentName: tv.DeploymentVersion().GetDeploymentName(),
		})
		s.NoError(err)
		cT = desc.GetConflictToken()
	}

	req := &workflowservice.SetWorkerDeploymentManagerRequest{
		Namespace:          s.Namespace().String(),
		DeploymentName:     tv.DeploymentVersion().GetDeploymentName(),
		NewManagerIdentity: &workflowservice.SetWorkerDeploymentManagerRequest_ManagerIdentity{},
		Identity:           tv.ClientIdentity(),
		ConflictToken:      cT,
	}
	var expectedManagerIdentity string
	if self {
		req.NewManagerIdentity = &workflowservice.SetWorkerDeploymentManagerRequest_Self{
			Self: true,
		}
		expectedManagerIdentity = tv.ClientIdentity()
	} else {
		req.NewManagerIdentity = &workflowservice.SetWorkerDeploymentManagerRequest_ManagerIdentity{
			ManagerIdentity: newManager,
		}
		expectedManagerIdentity = newManager
		if newManager == "" {
			req.Identity = tv.ClientIdentity()
		} else {
			req.Identity = newManager
		}
	}
	resp, err := s.FrontendClient().SetWorkerDeploymentManager(ctx, req)
	if expectedError != "" {
		s.Error(err)
		s.Contains(err.Error(), expectedError)
		return
	}
	s.NoError(err)
	s.Equal(prevManager, resp.GetPreviousManagerIdentity())

	desc, err := s.FrontendClient().DescribeWorkerDeployment(ctx, &workflowservice.DescribeWorkerDeploymentRequest{
		Namespace:      s.Namespace().String(),
		DeploymentName: tv.DeploymentVersion().GetDeploymentName(),
	})
	s.NoError(err)
	s.Equal(expectedManagerIdentity, desc.GetWorkerDeploymentInfo().GetManagerIdentity())
}

func (s *WorkerDeploymentSuite) createVersionsInDeployments(ctx context.Context, tv *testvars.TestVars, n int) []*workflowservice.ListWorkerDeploymentsResponse_WorkerDeploymentSummary {
	var expectedDeploymentSummaries []*workflowservice.ListWorkerDeploymentsResponse_WorkerDeploymentSummary
	startTime := timestamppb.Now()

	for i := 0; i < n; i++ {
		deployment := tv.WithDeploymentSeriesNumber(i)
		version := deployment.WithBuildIDNumber(i)

		s.startVersionWorkflow(ctx, version)
		s.setCurrentVersion(ctx, version, worker_versioning.UnversionedVersionId, true, "")

		currentVersionSummary := &deploymentpb.WorkerDeploymentInfo_WorkerDeploymentVersionSummary{
			Version:              version.DeploymentVersionString(),
			CreateTime:           startTime,
			CurrentSinceTime:     startTime,
			FirstActivationTime:  startTime,
			RoutingUpdateTime:    startTime,
			DrainageInfo:         nil,
			RampingSinceTime:     nil,
			LastDeactivationTime: nil,
			Status:               enumspb.WORKER_DEPLOYMENT_VERSION_STATUS_CURRENT,
		}

		expectedDeployment := s.buildWorkerDeploymentSummary(
			deployment.DeploymentSeries(),
			startTime,
			&deploymentpb.RoutingConfig{
				CurrentVersion:            version.DeploymentVersionString(),
				CurrentVersionChangedTime: startTime,
			},
			currentVersionSummary, // latest version added is the current version
			currentVersionSummary,
			nil,
		)
		expectedDeploymentSummaries = append(expectedDeploymentSummaries, expectedDeployment)
	}

	return expectedDeploymentSummaries
}

func (s *WorkerDeploymentSuite) verifyWorkerDeploymentSummary(
	a *require.Assertions,
	expectedSummary *workflowservice.ListWorkerDeploymentsResponse_WorkerDeploymentSummary,
	actualSummary *workflowservice.ListWorkerDeploymentsResponse_WorkerDeploymentSummary,
) bool {

	s.verifyTimestampWithinRange(a, expectedSummary.CreateTime, actualSummary.CreateTime)

	// Current version checks
	a.Equal(expectedSummary.RoutingConfig.GetCurrentVersion(), actualSummary.RoutingConfig.GetCurrentVersion(), "Current version mismatch")                                                    //nolint:staticcheck // SA1019: old worker versioning
	s.ProtoEqual(worker_versioning.ExternalWorkerDeploymentVersionFromStringV31(expectedSummary.RoutingConfig.GetCurrentVersion()), actualSummary.RoutingConfig.GetCurrentDeploymentVersion()) //nolint:staticcheck // SA1019: worker versioning v0.31
	s.verifyTimestampWithinRange(a, expectedSummary.RoutingConfig.GetCurrentVersionChangedTime(), actualSummary.RoutingConfig.GetCurrentVersionChangedTime())

	// Ramping version checks
	a.Equal(expectedSummary.RoutingConfig.GetRampingVersion(), actualSummary.RoutingConfig.GetRampingVersion(), "Ramping version mismatch")                                                    //nolint:staticcheck // SA1019: old worker versioning
	s.ProtoEqual(worker_versioning.ExternalWorkerDeploymentVersionFromStringV31(expectedSummary.RoutingConfig.GetRampingVersion()), actualSummary.RoutingConfig.GetRampingDeploymentVersion()) //nolint:staticcheck // SA1019: worker versioning v0.31
	a.Equal(expectedSummary.RoutingConfig.GetRampingVersionPercentage(), actualSummary.RoutingConfig.GetRampingVersionPercentage(), "Ramping version percentage mismatch")

	s.verifyTimestampWithinRange(a, expectedSummary.RoutingConfig.GetRampingVersionChangedTime(), actualSummary.RoutingConfig.GetRampingVersionChangedTime())

	// Latest version summary checks
	s.verifyVersionSummary(a, expectedSummary.LatestVersionSummary, actualSummary.LatestVersionSummary)

	// Current version summary checks
	s.verifyVersionSummary(a, expectedSummary.CurrentVersionSummary, actualSummary.CurrentVersionSummary)

	// Ramping version summary checks
	s.verifyVersionSummary(a, expectedSummary.RampingVersionSummary, actualSummary.RampingVersionSummary)

	return true
}

func (s *WorkerDeploymentSuite) listWorkerDeployments(ctx context.Context, request *workflowservice.ListWorkerDeploymentsRequest) ([]*workflowservice.ListWorkerDeploymentsResponse_WorkerDeploymentSummary, error) {
	var resp *workflowservice.ListWorkerDeploymentsResponse
	var err error
	var deploymentSummaries []*workflowservice.ListWorkerDeploymentsResponse_WorkerDeploymentSummary
	for resp == nil || len(resp.NextPageToken) > 0 {
		resp, err = s.FrontendClient().ListWorkerDeployments(ctx, request)
		if err != nil {
			return nil, err
		}
		deploymentSummaries = append(deploymentSummaries, resp.GetWorkerDeployments()...)
		request.NextPageToken = resp.NextPageToken
	}
	return deploymentSummaries, nil
}

func (s *WorkerDeploymentSuite) startAndValidateWorkerDeployments(
	ctx context.Context,
	request *workflowservice.ListWorkerDeploymentsRequest,
	expectedDeploymentSummaries []*workflowservice.ListWorkerDeploymentsResponse_WorkerDeploymentSummary,
) {

	s.EventuallyWithT(func(t *assert.CollectT) {
		a := require.New(t)

		actualDeploymentSummaries, err := s.listWorkerDeployments(ctx, request)
		a.NoError(err)
		if len(actualDeploymentSummaries) < len(expectedDeploymentSummaries) {
			return
		}

		for _, expectedDeploymentSummary := range expectedDeploymentSummaries {
			deploymentSummaryFound := false
			for _, actualDeploymentSummary := range actualDeploymentSummaries {
				// Our assumption that deployment summaries with the same name are fully ready for checks
				// may not be true since visibility might take time to update other fields.
				if actualDeploymentSummary.Name != expectedDeploymentSummary.Name {
					continue
				}
				s.verifyWorkerDeploymentSummary(a, expectedDeploymentSummary, actualDeploymentSummary)
				deploymentSummaryFound = true
				break
			}
			a.True(deploymentSummaryFound)
		}
	}, time.Second*10, time.Millisecond*1000)
}

func (s *WorkerDeploymentSuite) buildWorkerDeploymentSummary(
	deploymentName string, createTime *timestamppb.Timestamp,
	routingConfig *deploymentpb.RoutingConfig,
	latestVersionSummary *deploymentpb.WorkerDeploymentInfo_WorkerDeploymentVersionSummary,
	currentVersionSummary *deploymentpb.WorkerDeploymentInfo_WorkerDeploymentVersionSummary,
	rampingVersionSummary *deploymentpb.WorkerDeploymentInfo_WorkerDeploymentVersionSummary,
) *workflowservice.ListWorkerDeploymentsResponse_WorkerDeploymentSummary {
	return &workflowservice.ListWorkerDeploymentsResponse_WorkerDeploymentSummary{
		Name:                  deploymentName,
		CreateTime:            createTime,
		RoutingConfig:         routingConfig,
		LatestVersionSummary:  latestVersionSummary,
		RampingVersionSummary: rampingVersionSummary,
		CurrentVersionSummary: currentVersionSummary,
	}
}

// Name is used by testvars. We use a shortened test name in variables so that physical task queue IDs
// do not grow larger than DB column limit (currently as low as 272 chars).
func (s *WorkerDeploymentSuite) Name() string {
	fullName := s.T().Name()
	if len(fullName) <= 30 {
		return fullName
	}
	short := fmt.Sprintf("%s-%08x",
		fullName[len(fullName)-21:],
		farm.Fingerprint32([]byte(fullName)),
	)
	return strings.Replace(short, ".", "|", -1)
}<|MERGE_RESOLUTION|>--- conflicted
+++ resolved
@@ -3156,18 +3156,6 @@
 	}
 	s.NoError(err)
 
-<<<<<<< HEAD
-	if prevVersion := expectedResp.GetPreviousDeploymentVersion(); prevVersion != nil {
-		s.Equal(prevVersion.GetBuildId(), resp.GetPreviousDeploymentVersion().GetBuildId())
-		s.Equal(prevVersion.GetDeploymentName(), resp.GetPreviousDeploymentVersion().GetDeploymentName())
-	} else {
-		if expectedResp.GetPreviousVersion() == "" {
-			s.Nil(resp.GetPreviousDeploymentVersion())
-		} else {
-			// nolint:staticcheck // SA1019: version v0.31
-			s.Equal(expectedResp.GetPreviousVersion(), worker_versioning.ExternalWorkerDeploymentVersionToStringV31(resp.GetPreviousDeploymentVersion()))
-		}
-=======
 	if expectedResp != nil {
 		if prevVersion := expectedResp.GetPreviousDeploymentVersion(); prevVersion != nil {
 			s.Equal(prevVersion.GetBuildId(), resp.GetPreviousDeploymentVersion().GetBuildId())
@@ -3182,7 +3170,6 @@
 			}
 		}
 		s.InDelta(expectedResp.GetPreviousPercentage(), resp.GetPreviousPercentage(), 0.01)
->>>>>>> f7ca7745
 	}
 }
 
