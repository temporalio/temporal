--- conflicted
+++ resolved
@@ -164,15 +164,7 @@
 	}, time.Second*10, time.Millisecond*1000)
 
 	// Set first version as current version
-<<<<<<< HEAD
 	s.setCurrentVersion(ctx, firstVersion, "", true)
-=======
-	_, _ = s.FrontendClient().SetWorkerDeploymentCurrentVersion(ctx, &workflowservice.SetWorkerDeploymentCurrentVersionRequest{
-		Namespace:      s.Namespace().String(),
-		DeploymentName: tv.DeploymentSeries(),
-		Version:        firstVersion.DeploymentVersionString(),
-	})
->>>>>>> 7de01784
 
 	s.EventuallyWithT(func(t *assert.CollectT) {
 		a := assert.New(t)
@@ -186,15 +178,7 @@
 	}, time.Second*10, time.Millisecond*1000)
 
 	// Set second version as current version
-<<<<<<< HEAD
-	s.setCurrentVersion(ctx, secondVersion, firstVersion.DeploymentVersion().GetBuildId(), true)
-=======
-	_, _ = s.FrontendClient().SetWorkerDeploymentCurrentVersion(ctx, &workflowservice.SetWorkerDeploymentCurrentVersionRequest{
-		Namespace:      s.Namespace().String(),
-		DeploymentName: tv.DeploymentSeries(),
-		Version:        secondVersion.DeploymentVersionString(),
-	})
->>>>>>> 7de01784
+	s.setCurrentVersion(ctx, secondVersion, firstVersion.DeploymentVersionString(), true)
 
 	s.EventuallyWithT(func(t *assert.CollectT) {
 		a := assert.New(t)
@@ -216,31 +200,10 @@
 	firstVersion := tv.WithBuildIDNumber(1)
 
 	// Set first version as current version
-<<<<<<< HEAD
 	s.setCurrentVersion(ctx, firstVersion, "", true)
 
 	// Set first version as current version again
-	s.setCurrentVersion(ctx, firstVersion, firstVersion.DeploymentVersion().GetBuildId(), true)
-=======
-	resp, err := s.FrontendClient().SetWorkerDeploymentCurrentVersion(ctx, &workflowservice.SetWorkerDeploymentCurrentVersionRequest{
-		Namespace:      s.Namespace().String(),
-		DeploymentName: tv.DeploymentSeries(),
-		Version:        firstVersion.DeploymentVersionString(),
-	})
-	s.NoError(err)
-	s.NotNil(resp.PreviousVersion)
-	s.Equal("", resp.PreviousVersion)
-
-	// Set first version as current version again
-	resp, err = s.FrontendClient().SetWorkerDeploymentCurrentVersion(ctx, &workflowservice.SetWorkerDeploymentCurrentVersionRequest{
-		Namespace:      s.Namespace().String(),
-		DeploymentName: tv.DeploymentSeries(),
-		Version:        firstVersion.DeploymentVersionString(),
-	})
-	s.NoError(err)
-	s.NotNil(resp.PreviousVersion)
-	s.Equal(firstVersion.DeploymentVersionString(), resp.PreviousVersion)
->>>>>>> 7de01784
+	s.setCurrentVersion(ctx, firstVersion, firstVersion.DeploymentVersionString(), true)
 }
 
 // TestConcurrentSetCurrentVersion_Poll tests that no error is thrown when concurrent operations
@@ -285,11 +248,7 @@
 	secondVersion := tv.WithBuildIDNumber(2)
 
 	routingInfo := &deploymentpb.RoutingInfo{
-<<<<<<< HEAD
-		CurrentVersion:            firstVersion.DeploymentVersion().GetBuildId(),
-=======
 		CurrentVersion:            firstVersion.DeploymentVersionString(),
->>>>>>> 7de01784
 		CurrentVersionChangedTime: timestamppb.Now(),
 	}
 
@@ -318,28 +277,16 @@
 	rampingVersionVars := tv.WithBuildIDNumber(2)
 
 	routingInfo := &deploymentpb.RoutingInfo{
-<<<<<<< HEAD
-		CurrentVersion:            currentVersionVars.DeploymentVersion().GetBuildId(),
-		CurrentVersionChangedTime: timestamppb.Now(),
-		RampingVersion:            rampingVersionVars.DeploymentVersion().GetBuildId(),
-=======
 		CurrentVersion:            currentVersionVars.DeploymentVersionString(),
 		CurrentVersionChangedTime: timestamppb.Now(),
 		RampingVersion:            rampingVersionVars.DeploymentVersionString(),
->>>>>>> 7de01784
 		RampingVersionPercentage:  50,
 		RampingVersionChangedTime: timestamppb.Now(),
 	}
 
-<<<<<<< HEAD
 	s.setCurrentVersion(ctx, currentVersionVars, "", true) // starts first version's version workflow + set it to current
 	s.setAndVerifyRampingVersion(ctx, rampingVersionVars, false, 50, true, "", &workflowservice.SetWorkerDeploymentRampingVersionResponse{
-		PreviousBuildId:    "",
-=======
-	s.setCurrentVersion(ctx, currentVersionVars, "") // starts first version's version workflow + set it to current
-	s.setAndVerifyRampingVersion(ctx, rampingVersionVars, false, 50, "", &workflowservice.SetWorkerDeploymentRampingVersionResponse{
 		PreviousVersion:    "",
->>>>>>> 7de01784
 		PreviousPercentage: 0,
 	}) // starts second version's version workflow + set it to ramping
 
@@ -368,15 +315,9 @@
 	routingInfo := &deploymentpb.RoutingInfo{
 		CurrentVersion:            "",
 		CurrentVersionChangedTime: nil,
-<<<<<<< HEAD
-		RampingVersion:            rampingVersionVars.DeploymentVersion().GetBuildId(),
-		RampingVersionPercentage:  50,
-		RampingVersionChangedTime: rampingVersionUpdateTime,
-=======
 		RampingVersion:            rampingVersionVars.DeploymentVersionString(),
 		RampingVersionPercentage:  50,
 		RampingVersionChangedTime: rampingVersionChangedTime,
->>>>>>> 7de01784
 	}
 
 	// to simulate time passing before the next ramping version update
@@ -384,13 +325,8 @@
 	time.Sleep(2 * time.Second)
 
 	// modify ramping version percentage
-<<<<<<< HEAD
 	s.setAndVerifyRampingVersion(ctx, rampingVersionVars, false, 75, true, "", &workflowservice.SetWorkerDeploymentRampingVersionResponse{
-		PreviousBuildId:    rampingVersionVars.BuildID(),
-=======
-	s.setAndVerifyRampingVersion(ctx, rampingVersionVars, false, 75, "", &workflowservice.SetWorkerDeploymentRampingVersionResponse{
 		PreviousVersion:    rampingVersionVars.DeploymentVersionString(),
->>>>>>> 7de01784
 		PreviousPercentage: 50,
 	})
 
@@ -447,13 +383,8 @@
 	currentVersionVars := tv.WithBuildIDNumber(2)
 
 	// set version as ramping
-<<<<<<< HEAD
 	s.setAndVerifyRampingVersion(ctx, rampingVersionVars, false, 50, true, "", &workflowservice.SetWorkerDeploymentRampingVersionResponse{
-		PreviousBuildId:    "",
-=======
-	s.setAndVerifyRampingVersion(ctx, rampingVersionVars, false, 50, "", &workflowservice.SetWorkerDeploymentRampingVersionResponse{
 		PreviousVersion:    "",
->>>>>>> 7de01784
 		PreviousPercentage: 0,
 	})
 	resp, err := s.FrontendClient().DescribeWorkerDeployment(ctx, &workflowservice.DescribeWorkerDeploymentRequest{
@@ -465,11 +396,7 @@
 		WorkerDeploymentInfo: &deploymentpb.WorkerDeploymentInfo{
 			Name: tv.DeploymentSeries(),
 			RoutingInfo: &deploymentpb.RoutingInfo{
-<<<<<<< HEAD
-				RampingVersion:            rampingVersionVars.BuildID(),
-=======
 				RampingVersion:            rampingVersionVars.DeploymentVersionString(),
->>>>>>> 7de01784
 				RampingVersionPercentage:  50,
 				RampingVersionChangedTime: timestamppb.Now(),
 				CurrentVersion:            "",
@@ -491,17 +418,10 @@
 		WorkerDeploymentInfo: &deploymentpb.WorkerDeploymentInfo{
 			Name: tv.DeploymentSeries(),
 			RoutingInfo: &deploymentpb.RoutingInfo{
-<<<<<<< HEAD
-				RampingVersion:            rampingVersionVars.BuildID(),
-				RampingVersionPercentage:  50,
-				RampingVersionChangedTime: timestamppb.Now(),
-				CurrentVersion:            currentVersionVars.BuildID(),
-=======
 				RampingVersion:            rampingVersionVars.DeploymentVersionString(),
 				RampingVersionPercentage:  50,
 				RampingVersionChangedTime: timestamppb.Now(),
 				CurrentVersion:            currentVersionVars.DeploymentVersionString(),
->>>>>>> 7de01784
 				CurrentVersionChangedTime: timestamppb.Now(),
 			},
 		},
@@ -514,13 +434,8 @@
 	rampingVersionVars := testvars.New(s).WithBuildIDNumber(1)
 
 	// set version as ramping
-<<<<<<< HEAD
 	s.setAndVerifyRampingVersion(ctx, rampingVersionVars, false, 50, true, "", &workflowservice.SetWorkerDeploymentRampingVersionResponse{
-		PreviousBuildId:    "",
-=======
-	s.setAndVerifyRampingVersion(ctx, rampingVersionVars, false, 50, "", &workflowservice.SetWorkerDeploymentRampingVersionResponse{
 		PreviousVersion:    "",
->>>>>>> 7de01784
 		PreviousPercentage: 0,
 	})
 	resp, err := s.FrontendClient().DescribeWorkerDeployment(ctx, &workflowservice.DescribeWorkerDeploymentRequest{
@@ -532,11 +447,7 @@
 		WorkerDeploymentInfo: &deploymentpb.WorkerDeploymentInfo{
 			Name: rampingVersionVars.DeploymentSeries(),
 			RoutingInfo: &deploymentpb.RoutingInfo{
-<<<<<<< HEAD
-				RampingVersion:            rampingVersionVars.BuildID(),
-=======
 				RampingVersion:            rampingVersionVars.DeploymentVersionString(),
->>>>>>> 7de01784
 				RampingVersionPercentage:  50,
 				RampingVersionChangedTime: timestamppb.Now(),
 				CurrentVersion:            "",
@@ -546,13 +457,8 @@
 	})
 
 	// setting version as ramping again
-<<<<<<< HEAD
 	s.setAndVerifyRampingVersion(ctx, rampingVersionVars, false, 50, true, "", &workflowservice.SetWorkerDeploymentRampingVersionResponse{
-		PreviousBuildId:    rampingVersionVars.BuildID(),
-=======
-	s.setAndVerifyRampingVersion(ctx, rampingVersionVars, false, 50, "", &workflowservice.SetWorkerDeploymentRampingVersionResponse{
 		PreviousVersion:    rampingVersionVars.DeploymentVersionString(),
->>>>>>> 7de01784
 		PreviousPercentage: 50,
 	})
 }
@@ -564,13 +470,8 @@
 	currentVersionVars := testvars.New(s).WithBuildIDNumber(1)
 	s.setCurrentVersion(ctx, currentVersionVars, "", true)
 
-<<<<<<< HEAD
-	expectedError := fmt.Errorf("Ramping version %s is already current", currentVersionVars.BuildID())
+	expectedError := fmt.Errorf("Ramping version %s is already current", currentVersionVars.DeploymentVersionString())
 	s.setAndVerifyRampingVersion(ctx, currentVersionVars, false, 50, true, expectedError.Error(), nil) // setting current version to ramping should fails
-=======
-	expectedError := fmt.Errorf("Ramping version %s is already current", currentVersionVars.DeploymentVersionString())
-	s.setAndVerifyRampingVersion(ctx, currentVersionVars, false, 50, expectedError.Error(), nil) // setting current version to ramping should fails
->>>>>>> 7de01784
 
 	resp, err := s.FrontendClient().DescribeWorkerDeployment(ctx, &workflowservice.DescribeWorkerDeploymentRequest{
 		Namespace:      s.Namespace().String(),
@@ -584,11 +485,7 @@
 				RampingVersion:            "",  // no ramping info should be set
 				RampingVersionPercentage:  0,   // no ramping info should be set
 				RampingVersionChangedTime: nil, // no ramping info should be set
-<<<<<<< HEAD
-				CurrentVersion:            currentVersionVars.BuildID(),
-=======
 				CurrentVersion:            currentVersionVars.DeploymentVersionString(),
->>>>>>> 7de01784
 				CurrentVersionChangedTime: timestamppb.Now(),
 			},
 		},
@@ -604,13 +501,8 @@
 	s.setAndVerifyRampingVersion(ctx, rampingVersionVars, false, 50, true, "", nil) // set version as ramping
 
 	// modify ramping version percentage
-<<<<<<< HEAD
 	s.setAndVerifyRampingVersion(ctx, rampingVersionVars, false, 75, true, "", &workflowservice.SetWorkerDeploymentRampingVersionResponse{
-		PreviousBuildId:    rampingVersionVars.BuildID(),
-=======
-	s.setAndVerifyRampingVersion(ctx, rampingVersionVars, false, 75, "", &workflowservice.SetWorkerDeploymentRampingVersionResponse{
 		PreviousVersion:    rampingVersionVars.DeploymentVersionString(),
->>>>>>> 7de01784
 		PreviousPercentage: 50,
 	})
 
@@ -636,30 +528,18 @@
 		WorkerDeploymentInfo: &deploymentpb.WorkerDeploymentInfo{
 			Name: tv.DeploymentSeries(),
 			RoutingInfo: &deploymentpb.RoutingInfo{
-<<<<<<< HEAD
-				RampingVersion:            rampingVersionVars.BuildID(),
-				RampingVersionPercentage:  50,
-				RampingVersionChangedTime: timestamppb.Now(),
-				CurrentVersion:            currentVersionVars.BuildID(),
-=======
 				RampingVersion:            rampingVersionVars.DeploymentVersionString(),
 				RampingVersionPercentage:  50,
 				RampingVersionChangedTime: timestamppb.Now(),
 				CurrentVersion:            currentVersionVars.DeploymentVersionString(),
->>>>>>> 7de01784
 				CurrentVersionChangedTime: timestamppb.Now(),
 			},
 		},
 	})
 
 	// unset ramping version
-<<<<<<< HEAD
 	s.setAndVerifyRampingVersion(ctx, rampingVersionVars, true, 0, true, "", &workflowservice.SetWorkerDeploymentRampingVersionResponse{
-		PreviousBuildId:    rampingVersionVars.BuildID(),
-=======
-	s.setAndVerifyRampingVersion(ctx, rampingVersionVars, true, 0, "", &workflowservice.SetWorkerDeploymentRampingVersionResponse{
 		PreviousVersion:    rampingVersionVars.DeploymentVersionString(),
->>>>>>> 7de01784
 		PreviousPercentage: 50,
 	})
 
@@ -675,11 +555,8 @@
 				RampingVersion:            "",
 				RampingVersionPercentage:  0,
 				RampingVersionChangedTime: nil,
-<<<<<<< HEAD
-				CurrentVersion:            currentVersionVars.BuildID(),
-=======
+
 				CurrentVersion:            currentVersionVars.DeploymentVersionString(),
->>>>>>> 7de01784
 				CurrentVersionChangedTime: timestamppb.Now(),
 			},
 		},
@@ -709,11 +586,7 @@
 				RampingVersion:            "",                // no ramping info should be set
 				RampingVersionPercentage:  0,                 // no ramping info should be set
 				RampingVersionChangedTime: timestamppb.Now(), // ramping version got updated to ""
-<<<<<<< HEAD
-				CurrentVersion:            rampingVersionVars.BuildID(),
-=======
 				CurrentVersion:            rampingVersionVars.DeploymentVersionString(),
->>>>>>> 7de01784
 				CurrentVersionChangedTime: timestamppb.Now(),
 			},
 		},
@@ -802,7 +675,6 @@
 
 }
 
-<<<<<<< HEAD
 func (s *WorkerDeploymentSuite) setAndVerifyRampingVersion(
 	ctx context.Context,
 	tv *testvars.TestVars,
@@ -812,31 +684,18 @@
 	expectedError string,
 	expectedResp *workflowservice.SetWorkerDeploymentRampingVersionResponse,
 ) {
-	buildID := tv.DeploymentVersion().GetBuildId()
-=======
-func (s *WorkerDeploymentSuite) setAndVerifyRampingVersion(ctx context.Context, tv *testvars.TestVars, unset bool, percentage int, expectedError string, expectedResp *workflowservice.SetWorkerDeploymentRampingVersionResponse) {
 	version := tv.DeploymentVersionString()
->>>>>>> 7de01784
-
 	if unset {
 		version = ""
 		percentage = 0
 	}
 	resp, err := s.FrontendClient().SetWorkerDeploymentRampingVersion(ctx, &workflowservice.SetWorkerDeploymentRampingVersionRequest{
-<<<<<<< HEAD
 		Namespace:               s.Namespace().String(),
 		DeploymentName:          tv.DeploymentVersion().GetDeploymentName(),
-		BuildId:                 buildID,
+		Version:                 version,
 		Percentage:              float32(percentage),
 		Identity:                tv.Any().String(),
 		IgnoreMissingTaskQueues: ignoreMissingTaskQueues,
-=======
-		Namespace:      s.Namespace().String(),
-		DeploymentName: tv.DeploymentVersion().GetDeploymentName(),
-		Version:        version,
-		Percentage:     float32(percentage),
-		Identity:       tv.Any().String(),
->>>>>>> 7de01784
 	})
 	if expectedError != "" {
 		s.Error(err)
@@ -850,16 +709,10 @@
 
 func (s *WorkerDeploymentSuite) setCurrentVersion(ctx context.Context, tv *testvars.TestVars, previousCurrent string, ignoreMissingTaskQueues bool) {
 	resp, err := s.FrontendClient().SetWorkerDeploymentCurrentVersion(ctx, &workflowservice.SetWorkerDeploymentCurrentVersionRequest{
-<<<<<<< HEAD
 		Namespace:               s.Namespace().String(),
 		DeploymentName:          tv.DeploymentVersion().GetDeploymentName(),
-		BuildId:                 tv.DeploymentVersion().GetBuildId(),
+		Version:                 tv.DeploymentVersionString(),
 		IgnoreMissingTaskQueues: ignoreMissingTaskQueues,
-=======
-		Namespace:      s.Namespace().String(),
-		DeploymentName: tv.DeploymentVersion().GetDeploymentName(),
-		Version:        tv.DeploymentVersionString(),
->>>>>>> 7de01784
 	})
 	s.NoError(err)
 	s.NotNil(resp.PreviousVersion)
@@ -879,11 +732,7 @@
 			deployment.DeploymentSeries(),
 			timestamppb.Now(),
 			&deploymentpb.RoutingInfo{
-<<<<<<< HEAD
-				CurrentVersion:            version.DeploymentVersion().GetBuildId(),
-=======
 				CurrentVersion:            version.DeploymentVersionString(),
->>>>>>> 7de01784
 				CurrentVersionChangedTime: timestamppb.Now(),
 			},
 		)
