--- conflicted
+++ resolved
@@ -30,11 +30,9 @@
 	"testing"
 	"time"
 
-	"github.com/dgryski/go-farm"
 	"github.com/stretchr/testify/assert"
 	"github.com/stretchr/testify/suite"
 	deploymentpb "go.temporal.io/api/deployment/v1"
-	"go.temporal.io/api/workflowservice/v1"
 	"go.temporal.io/server/common/dynamicconfig"
 	"go.temporal.io/server/common/testing/testvars"
 	"go.temporal.io/server/tests/testcore"
@@ -270,11 +268,7 @@
 	secondVersion := tv.WithBuildIDNumber(2)
 
 	routingInfo := &deploymentpb.RoutingInfo{
-<<<<<<< HEAD
-		CurrentVersion:            firstVersion.DeploymentVersion().GetBuildId(),
-=======
 		CurrentVersion:            firstVersion.DeploymentVersionString(),
->>>>>>> 0c8ec0d3
 		CurrentVersionChangedTime: timestamppb.Now(),
 	}
 
@@ -303,15 +297,9 @@
 	rampingVersionVars := tv.WithBuildIDNumber(2)
 
 	routingInfo := &deploymentpb.RoutingInfo{
-<<<<<<< HEAD
-		CurrentVersion:            currentVersionVars.DeploymentVersion().GetBuildId(),
-		CurrentVersionChangedTime: timestamppb.Now(),
-		RampingVersion:            rampingVersionVars.DeploymentVersion().GetBuildId(),
-=======
 		CurrentVersion:            currentVersionVars.DeploymentVersionString(),
 		CurrentVersionChangedTime: timestamppb.Now(),
 		RampingVersion:            rampingVersionVars.DeploymentVersionString(),
->>>>>>> 0c8ec0d3
 		RampingVersionPercentage:  50,
 		RampingVersionChangedTime: timestamppb.Now(),
 	}
@@ -347,11 +335,7 @@
 	routingInfo := &deploymentpb.RoutingInfo{
 		CurrentVersion:            "",
 		CurrentVersionChangedTime: nil,
-<<<<<<< HEAD
-		RampingVersion:            rampingVersionVars.DeploymentVersion().GetBuildId(),
-=======
 		RampingVersion:            rampingVersionVars.DeploymentVersionString(),
->>>>>>> 0c8ec0d3
 		RampingVersionPercentage:  50,
 		RampingVersionChangedTime: rampingVersionChangedTime,
 	}
@@ -432,11 +416,7 @@
 		WorkerDeploymentInfo: &deploymentpb.WorkerDeploymentInfo{
 			Name: tv.DeploymentSeries(),
 			RoutingInfo: &deploymentpb.RoutingInfo{
-<<<<<<< HEAD
-				RampingVersion:            rampingVersionVars.BuildID(),
-=======
 				RampingVersion:            rampingVersionVars.DeploymentVersionString(),
->>>>>>> 0c8ec0d3
 				RampingVersionPercentage:  50,
 				RampingVersionChangedTime: timestamppb.Now(),
 				CurrentVersion:            "",
@@ -458,17 +438,10 @@
 		WorkerDeploymentInfo: &deploymentpb.WorkerDeploymentInfo{
 			Name: tv.DeploymentSeries(),
 			RoutingInfo: &deploymentpb.RoutingInfo{
-<<<<<<< HEAD
-				RampingVersion:            rampingVersionVars.BuildID(),
-				RampingVersionPercentage:  50,
-				RampingVersionChangedTime: timestamppb.Now(),
-				CurrentVersion:            currentVersionVars.BuildID(),
-=======
 				RampingVersion:            rampingVersionVars.DeploymentVersionString(),
 				RampingVersionPercentage:  50,
 				RampingVersionChangedTime: timestamppb.Now(),
 				CurrentVersion:            currentVersionVars.DeploymentVersionString(),
->>>>>>> 0c8ec0d3
 				CurrentVersionChangedTime: timestamppb.Now(),
 			},
 		},
@@ -494,11 +467,7 @@
 		WorkerDeploymentInfo: &deploymentpb.WorkerDeploymentInfo{
 			Name: rampingVersionVars.DeploymentSeries(),
 			RoutingInfo: &deploymentpb.RoutingInfo{
-<<<<<<< HEAD
-				RampingVersion:            rampingVersionVars.BuildID(),
-=======
 				RampingVersion:            rampingVersionVars.DeploymentVersionString(),
->>>>>>> 0c8ec0d3
 				RampingVersionPercentage:  50,
 				RampingVersionChangedTime: timestamppb.Now(),
 				CurrentVersion:            "",
@@ -536,11 +505,7 @@
 				RampingVersion:            "",  // no ramping info should be set
 				RampingVersionPercentage:  0,   // no ramping info should be set
 				RampingVersionChangedTime: nil, // no ramping info should be set
-<<<<<<< HEAD
-				CurrentVersion:            currentVersionVars.BuildID(),
-=======
 				CurrentVersion:            currentVersionVars.DeploymentVersionString(),
->>>>>>> 0c8ec0d3
 				CurrentVersionChangedTime: timestamppb.Now(),
 			},
 		},
@@ -583,17 +548,10 @@
 		WorkerDeploymentInfo: &deploymentpb.WorkerDeploymentInfo{
 			Name: tv.DeploymentSeries(),
 			RoutingInfo: &deploymentpb.RoutingInfo{
-<<<<<<< HEAD
-				RampingVersion:            rampingVersionVars.BuildID(),
-				RampingVersionPercentage:  50,
-				RampingVersionChangedTime: timestamppb.Now(),
-				CurrentVersion:            currentVersionVars.BuildID(),
-=======
 				RampingVersion:            rampingVersionVars.DeploymentVersionString(),
 				RampingVersionPercentage:  50,
 				RampingVersionChangedTime: timestamppb.Now(),
 				CurrentVersion:            currentVersionVars.DeploymentVersionString(),
->>>>>>> 0c8ec0d3
 				CurrentVersionChangedTime: timestamppb.Now(),
 			},
 		},
@@ -617,11 +575,7 @@
 				RampingVersion:            "",
 				RampingVersionPercentage:  0,
 				RampingVersionChangedTime: nil,
-<<<<<<< HEAD
-				CurrentVersion:            currentVersionVars.BuildID(),
-=======
 				CurrentVersion:            currentVersionVars.DeploymentVersionString(),
->>>>>>> 0c8ec0d3
 				CurrentVersionChangedTime: timestamppb.Now(),
 			},
 		},
@@ -651,11 +605,7 @@
 				RampingVersion:            "",                // no ramping info should be set
 				RampingVersionPercentage:  0,                 // no ramping info should be set
 				RampingVersionChangedTime: timestamppb.Now(), // ramping version got updated to ""
-<<<<<<< HEAD
-				CurrentVersion:            rampingVersionVars.BuildID(),
-=======
 				CurrentVersion:            rampingVersionVars.DeploymentVersionString(),
->>>>>>> 0c8ec0d3
 				CurrentVersionChangedTime: timestamppb.Now(),
 			},
 		},
@@ -742,11 +692,7 @@
 			deployment.DeploymentSeries(),
 			timestamppb.Now(),
 			&deploymentpb.RoutingInfo{
-<<<<<<< HEAD
-				CurrentVersion:            version.DeploymentVersion().GetBuildId(),
-=======
 				CurrentVersion:            version.DeploymentVersionString(),
->>>>>>> 0c8ec0d3
 				CurrentVersionChangedTime: timestamppb.Now(),
 			},
 		)
