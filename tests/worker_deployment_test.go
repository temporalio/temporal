package tests

import (
	"context"
	"errors"
	"fmt"
	"strings"
	"testing"
	"time"

	"github.com/dgryski/go-farm"
	"github.com/stretchr/testify/assert"
	"github.com/stretchr/testify/suite"
	commonpb "go.temporal.io/api/common/v1"
	deploymentpb "go.temporal.io/api/deployment/v1"
	enumspb "go.temporal.io/api/enums/v1"
	"go.temporal.io/api/serviceerror"
	taskqueuepb "go.temporal.io/api/taskqueue/v1"
	"go.temporal.io/api/workflowservice/v1"
	sdkworker "go.temporal.io/sdk/worker"
	"go.temporal.io/server/common/dynamicconfig"
	"go.temporal.io/server/common/testing/testhooks"
	"go.temporal.io/server/common/testing/testvars"
	"go.temporal.io/server/common/worker_versioning"
	"go.temporal.io/server/service/worker/workerdeployment"
	"go.temporal.io/server/tests/testcore"
	"google.golang.org/protobuf/types/known/timestamppb"
)

type (
	WorkerDeploymentSuite struct {
		testcore.FunctionalTestSuite
	}
)

func TestWorkerDeploymentSuite(t *testing.T) {
	t.Parallel()
	suite.Run(t, new(WorkerDeploymentSuite))
}

func (s *WorkerDeploymentSuite) SetupSuite() {
	s.FunctionalTestSuite.SetupSuiteWithDefaultCluster(testcore.WithDynamicConfigOverrides(map[dynamicconfig.Key]any{
		dynamicconfig.EnableDeploymentVersions.Key():                   true,
		dynamicconfig.FrontendEnableWorkerVersioningDataAPIs.Key():     true, // [wv-cleanup-pre-release]
		dynamicconfig.FrontendEnableWorkerVersioningWorkflowAPIs.Key(): true, // [wv-cleanup-pre-release]
		dynamicconfig.FrontendEnableWorkerVersioningRuleAPIs.Key():     true, // [wv-cleanup-pre-release]
		dynamicconfig.FrontendEnableExecuteMultiOperation.Key():        true,

		// Make sure we don't hit the rate limiter in tests
		dynamicconfig.FrontendGlobalNamespaceNamespaceReplicationInducingAPIsRPS.Key():                1000,
		dynamicconfig.FrontendMaxNamespaceNamespaceReplicationInducingAPIsBurstRatioPerInstance.Key(): 1,
		dynamicconfig.FrontendNamespaceReplicationInducingAPIsRPS.Key():                               1000,

		// Make drainage happen sooner
		dynamicconfig.VersionDrainageStatusRefreshInterval.Key():       testVersionDrainageRefreshInterval,
		dynamicconfig.VersionDrainageStatusVisibilityGracePeriod.Key(): testVersionDrainageVisibilityGracePeriod,

		// To increase the rate at which the per-ns worker can consume tasks from a task queue. Required since
		// tests in this suite create a lot of tasks and expect them to be consumed quickly.
		dynamicconfig.WorkerPerNamespaceWorkerOptions.Key(): sdkworker.Options{
			MaxConcurrentWorkflowTaskPollers: 100,
			MaxConcurrentActivityTaskPollers: 100,
		},

		dynamicconfig.MatchingMaxTaskQueuesInDeploymentVersion.Key(): 1000,
		dynamicconfig.VisibilityPersistenceSlowQueryThreshold.Key():  60 * time.Second,
		dynamicconfig.WorkflowExecutionMaxInFlightUpdates.Key():      1000,
	}))
}

func (s *WorkerDeploymentSuite) SetupTest() {
	s.FunctionalTestSuite.SetupTest()
}

// pollFromDeployment calls PollWorkflowTaskQueue to start deployment related workflows
func (s *WorkerDeploymentSuite) pollFromDeployment(ctx context.Context, tv *testvars.TestVars) {
	_, _ = s.FrontendClient().PollWorkflowTaskQueue(ctx, &workflowservice.PollWorkflowTaskQueueRequest{
		Namespace:         s.Namespace().String(),
		TaskQueue:         tv.TaskQueue(),
		Identity:          "random",
		DeploymentOptions: tv.WorkerDeploymentOptions(true),
	})
}

func (s *WorkerDeploymentSuite) pollFromDeploymentWithTaskQueueNumber(ctx context.Context, tv *testvars.TestVars, taskQueueNumber int) {
	_, _ = s.FrontendClient().PollWorkflowTaskQueue(ctx, &workflowservice.PollWorkflowTaskQueueRequest{
		Namespace:         s.Namespace().String(),
		TaskQueue:         tv.WithTaskQueueNumber(taskQueueNumber).TaskQueue(),
		Identity:          "random",
		DeploymentOptions: tv.WorkerDeploymentOptions(true),
	})
}

func (s *WorkerDeploymentSuite) pollFromDeploymentExpectFail(ctx context.Context, tv *testvars.TestVars) {
	_, err := s.FrontendClient().PollWorkflowTaskQueue(ctx, &workflowservice.PollWorkflowTaskQueueRequest{
		Namespace:         s.Namespace().String(),
		TaskQueue:         tv.TaskQueue(),
		Identity:          "random",
		DeploymentOptions: tv.WorkerDeploymentOptions(true),
	})
	s.Error(err)
}

func (s *WorkerDeploymentSuite) ensureCreateVersionWithExpectedTaskQueues(ctx context.Context, tv *testvars.TestVars, expectedTaskQueues int) {
	s.EventuallyWithT(func(t *assert.CollectT) {
		a := assert.New(t)
		respV, _ := s.FrontendClient().DescribeWorkerDeploymentVersion(ctx, &workflowservice.DescribeWorkerDeploymentVersionRequest{
			Namespace: s.Namespace().String(),
			Version:   tv.DeploymentVersionString(),
		})

		a.Equal(expectedTaskQueues, len(respV.GetWorkerDeploymentVersionInfo().GetTaskQueueInfos()))
	}, 5*time.Minute, 500*time.Millisecond)
}

func (s *WorkerDeploymentSuite) ensureCreateVersionInDeployment(
	tv *testvars.TestVars,
) {
	v := tv.DeploymentVersionString()
	ctx, cancel := context.WithTimeout(context.Background(), 5*time.Second)
	defer cancel()
	s.EventuallyWithT(func(t *assert.CollectT) {
		a := assert.New(t)
		res, _ := s.FrontendClient().DescribeWorkerDeployment(ctx,
			&workflowservice.DescribeWorkerDeploymentRequest{
				Namespace:      s.Namespace().String(),
				DeploymentName: tv.DeploymentSeries(),
			})

		found := false
		if res != nil {
			for _, vs := range res.GetWorkerDeploymentInfo().GetVersionSummaries() {
				if vs.GetVersion() == v {
					found = true
				}
			}
		}
		a.True(found)
	}, 1*time.Minute, 100*time.Millisecond)
}

func (s *WorkerDeploymentSuite) ensureCreateDeployment(
	tv *testvars.TestVars,
) {
	ctx, cancel := context.WithTimeout(context.Background(), 5*time.Second)
	defer cancel()
	s.EventuallyWithT(func(t *assert.CollectT) {
		a := assert.New(t)
		res, _ := s.FrontendClient().DescribeWorkerDeployment(ctx,
			&workflowservice.DescribeWorkerDeploymentRequest{
				Namespace:      s.Namespace().String(),
				DeploymentName: tv.DeploymentSeries(),
			})
		a.NotNil(res)
	}, 5*time.Second, 100*time.Millisecond)
}

func (s *WorkerDeploymentSuite) startVersionWorkflow(ctx context.Context, tv *testvars.TestVars) {
	go s.pollFromDeployment(ctx, tv)
	s.EventuallyWithT(func(t *assert.CollectT) {
		a := assert.New(t)
		resp, err := s.FrontendClient().DescribeWorkerDeploymentVersion(ctx, &workflowservice.DescribeWorkerDeploymentVersionRequest{
			Namespace: s.Namespace().String(),
			Version:   tv.DeploymentVersionString(),
		})
		a.NoError(err)
		a.Equal(tv.DeploymentVersionString(), resp.GetWorkerDeploymentVersionInfo().GetVersion())
	}, time.Minute, time.Second)
}

func (s *WorkerDeploymentSuite) TestForceCAN_NoOpenWFS() {
	ctx, cancel := context.WithTimeout(context.Background(), time.Minute)
	defer cancel()
	tv := testvars.New(s)

	// Start a version workflow
	s.startVersionWorkflow(ctx, tv)
	s.ensureCreateVersionInDeployment(tv)

	// Set the version as current
	_, err := s.FrontendClient().SetWorkerDeploymentCurrentVersion(ctx, &workflowservice.SetWorkerDeploymentCurrentVersionRequest{
		Namespace:      s.Namespace().String(),
		DeploymentName: tv.DeploymentSeries(),
		Version:        tv.DeploymentVersionString(),
	})
	s.NoError(err)

	// ForceCAN
	workflowID := worker_versioning.GenerateDeploymentWorkflowID(tv.DeploymentSeries())
	workflowExecution := &commonpb.WorkflowExecution{
		WorkflowId: workflowID,
	}

	err = s.SendSignal(s.Namespace().String(), workflowExecution, workerdeployment.ForceCANSignalName, nil, tv.ClientIdentity())
	s.NoError(err)

	// Verify if the state is intact even after a CAN
	s.EventuallyWithT(func(t *assert.CollectT) {
		a := assert.New(t)
		resp, err := s.FrontendClient().DescribeWorkerDeployment(ctx, &workflowservice.DescribeWorkerDeploymentRequest{
			Namespace:      s.Namespace().String(),
			DeploymentName: tv.DeploymentSeries(),
		})
		a.NoError(err)
		a.Equal(tv.DeploymentVersionString(), resp.GetWorkerDeploymentInfo().GetRoutingConfig().GetCurrentVersion())
	}, time.Second*10, time.Millisecond*1000)
}

func (s *WorkerDeploymentSuite) TestDeploymentVersionLimits() {
	// TODO (carly): check the error messages that poller receives in each case and make sense they are informative and appropriate (e.g. do not expose internal stuff)

	s.OverrideDynamicConfig(dynamicconfig.MatchingMaxVersionsInDeployment, 1)
	s.OverrideDynamicConfig(dynamicconfig.MatchingMaxTaskQueuesInDeploymentVersion, 1)

	ctx, cancel := context.WithTimeout(context.Background(), time.Second*30)
	defer cancel()

	tv := testvars.New(s)

	// First deployment version should be fine
	go s.pollFromDeployment(ctx, tv)
	s.ensureCreateVersionInDeployment(tv)

	// pollers of second version in the same deployment should be rejected
	s.pollFromDeploymentExpectFail(ctx, tv.WithBuildIDNumber(2))

	// But first version of another deployment fine
	tv2 := tv.WithDeploymentSeriesNumber(2)
	go s.pollFromDeployment(ctx, tv2)
	s.ensureCreateVersionInDeployment(tv2)

	// pollers of the second TQ in the same deployment version should be rejected
	s.pollFromDeploymentExpectFail(ctx, tv.WithTaskQueueNumber(2))
}

func (s *WorkerDeploymentSuite) TestNamespaceDeploymentsLimit() {
	// TODO (carly): check the error messages that poller receives in each case and make sense they are informative and appropriate (e.g. do not expose internal stuff)
	s.T().Skip() // Need to separate this test so other tests do not create deployment in the same NS

	s.OverrideDynamicConfig(dynamicconfig.MatchingMaxDeployments, 1)

	ctx, cancel := context.WithTimeout(context.Background(), time.Second*30)
	defer cancel()

	tv := testvars.New(s)

	// First deployment version should be fine
	go s.pollFromDeployment(ctx, tv)
	s.ensureCreateVersionInDeployment(tv)

	// pollers of the second deployment version should be rejected
	s.pollFromDeploymentExpectFail(ctx, tv.WithDeploymentSeriesNumber(2))
}

func (s *WorkerDeploymentSuite) TestDescribeWorkerDeployment_TwoVersions_Sorted() {
	ctx, cancel := context.WithTimeout(context.Background(), time.Second*30)
	defer cancel()
	tv := testvars.New(s)

	// Starting two versions of the deployment
	firstVersion := tv.WithBuildIDNumber(1)
	secondVersion := tv.WithBuildIDNumber(2)

	go s.pollFromDeployment(ctx, firstVersion)

	// waiting for 1ms to start the second version later.
	startTime := time.Now()
	waitTime := 1 * time.Millisecond
	s.EventuallyWithT(func(t *assert.CollectT) {
		a := assert.New(t)
		a.Greater(time.Since(startTime), waitTime)
	}, 10*time.Second, 1000*time.Millisecond)

	go s.pollFromDeployment(ctx, secondVersion)

	s.EventuallyWithT(func(t *assert.CollectT) {
		a := assert.New(t)

		resp, err := s.FrontendClient().DescribeWorkerDeployment(ctx, &workflowservice.DescribeWorkerDeploymentRequest{
			Namespace:      s.Namespace().String(),
			DeploymentName: tv.DeploymentSeries(),
		})
		a.NoError(err)
		a.NotNil(resp.GetWorkerDeploymentInfo())
		a.Equal(tv.DeploymentSeries(), resp.GetWorkerDeploymentInfo().GetName())

		a.NotNil(resp.GetWorkerDeploymentInfo().GetVersionSummaries())
		a.Equal(2, len(resp.GetWorkerDeploymentInfo().GetVersionSummaries()))

		if len(resp.GetWorkerDeploymentInfo().GetVersionSummaries()) < 2 {
			return
		}
		// Verify that the version summaries are non-nil and sorted.
		versionSummaries := resp.GetWorkerDeploymentInfo().GetVersionSummaries()

		a.NotNil(versionSummaries[0].GetVersion())
		a.NotNil(versionSummaries[1].GetVersion())
		a.Equal(versionSummaries[0].GetVersion(), secondVersion.DeploymentVersionString())
		a.Equal(versionSummaries[1].GetVersion(), firstVersion.DeploymentVersionString())

		a.NotNil(resp.GetWorkerDeploymentInfo().GetVersionSummaries()[0].GetCreateTime())
		a.NotNil(resp.GetWorkerDeploymentInfo().GetVersionSummaries()[1].GetCreateTime())

		a.NotNil(resp.GetWorkerDeploymentInfo().GetCreateTime())
	}, time.Second*10, time.Millisecond*1000)
}

func (s *WorkerDeploymentSuite) TestDescribeWorkerDeployment_MultipleVersions_Sorted() {
	ctx, cancel := context.WithTimeout(context.Background(), time.Second*30)
	defer cancel()
	tv := testvars.New(s)

	numVersions := 10

	for i := 0; i < numVersions; i++ {
		go s.pollFromDeployment(ctx, tv.WithBuildIDNumber(i))

		// waiting for 1ms to start the next version later.
		startTime := time.Now()
		waitTime := 1 * time.Millisecond
		s.EventuallyWithT(func(t *assert.CollectT) {
			a := assert.New(t)
			a.Greater(time.Since(startTime), waitTime)
		}, 10*time.Second, 1000*time.Millisecond)
	}

	s.EventuallyWithT(func(t *assert.CollectT) {
		a := assert.New(t)

		resp, err := s.FrontendClient().DescribeWorkerDeployment(ctx, &workflowservice.DescribeWorkerDeploymentRequest{
			Namespace:      s.Namespace().String(),
			DeploymentName: tv.DeploymentSeries(),
		})
		a.NoError(err)

		a.NotNil(resp.GetWorkerDeploymentInfo().GetVersionSummaries())
		a.Equal(numVersions, len(resp.GetWorkerDeploymentInfo().GetVersionSummaries()))

		if len(resp.GetWorkerDeploymentInfo().GetVersionSummaries()) < numVersions {
			return
		}

		// Verify that the version summaries are sorted.
		versionSummaries := resp.GetWorkerDeploymentInfo().GetVersionSummaries()
		for i := 0; i < numVersions-1; i++ {
			a.Less(versionSummaries[i+1].GetCreateTime().AsTime(), versionSummaries[i].GetCreateTime().AsTime())
		}
	}, time.Second*10, time.Millisecond*1000)
}

// Testing ConflictToken
func (s *WorkerDeploymentSuite) TestConflictToken_Describe_SetCurrent_SetRamping() {
	ctx, cancel := context.WithTimeout(context.Background(), time.Second*30)
	defer cancel()
	tv := testvars.New(s)

	firstVersion := tv.WithBuildIDNumber(1)
	secondVersion := tv.WithBuildIDNumber(2)

	// Start deployment version workflow + worker-deployment workflow.
	go s.pollFromDeployment(ctx, firstVersion)
	go s.pollFromDeployment(ctx, secondVersion)

	var cT []byte
	// No current deployment version set.
	s.EventuallyWithT(func(t *assert.CollectT) {
		a := assert.New(t)

		resp, err := s.FrontendClient().DescribeWorkerDeployment(ctx, &workflowservice.DescribeWorkerDeploymentRequest{
			Namespace:      s.Namespace().String(),
			DeploymentName: tv.DeploymentSeries(),
		})
		a.NoError(err)
		a.Equal(worker_versioning.UnversionedVersionId, resp.GetWorkerDeploymentInfo().GetRoutingConfig().GetCurrentVersion())
		cT = resp.GetConflictToken()
	}, time.Second*10, time.Millisecond*1000)

	s.ensureCreateVersionInDeployment(firstVersion)
	// Set first version as current version
	_, err := s.FrontendClient().SetWorkerDeploymentCurrentVersion(ctx, &workflowservice.SetWorkerDeploymentCurrentVersionRequest{
		Namespace:      s.Namespace().String(),
		DeploymentName: tv.DeploymentSeries(),
		Version:        firstVersion.DeploymentVersionString(),
		ConflictToken:  cT,
	})
	s.Nil(err)

	s.EventuallyWithT(func(t *assert.CollectT) {
		a := assert.New(t)

		resp, err := s.FrontendClient().DescribeWorkerDeployment(ctx, &workflowservice.DescribeWorkerDeploymentRequest{
			Namespace:      s.Namespace().String(),
			DeploymentName: tv.DeploymentSeries(),
		})
		a.NoError(err)
		a.Equal(firstVersion.DeploymentVersionString(), resp.GetWorkerDeploymentInfo().GetRoutingConfig().GetCurrentVersion())
		cT = resp.GetConflictToken()
	}, time.Second*10, time.Millisecond*1000)

	// Set a new second version and set it as the current version
	go s.pollFromDeployment(ctx, secondVersion)
	_, _ = s.FrontendClient().SetWorkerDeploymentRampingVersion(ctx, &workflowservice.SetWorkerDeploymentRampingVersionRequest{
		Namespace:               s.Namespace().String(),
		DeploymentName:          tv.DeploymentSeries(),
		Version:                 secondVersion.DeploymentVersionString(),
		Percentage:              5,
		ConflictToken:           cT,
		IgnoreMissingTaskQueues: true, // here until we have 'has version started' safeguard in place
	})
	s.Nil(err)

	s.EventuallyWithT(func(t *assert.CollectT) {
		a := assert.New(t)
		resp, err := s.FrontendClient().DescribeWorkerDeployment(ctx, &workflowservice.DescribeWorkerDeploymentRequest{
			Namespace:      s.Namespace().String(),
			DeploymentName: tv.DeploymentSeries(),
		})
		a.NoError(err)
		a.Equal(secondVersion.DeploymentVersionString(), resp.GetWorkerDeploymentInfo().GetRoutingConfig().GetRampingVersion())
	}, time.Second*10, time.Millisecond*1000)
}

func (s *WorkerDeploymentSuite) TestConflictToken_SetCurrent_SetRamping_Wrong() {
	ctx, cancel := context.WithTimeout(context.Background(), time.Second*30)
	defer cancel()
	tv := testvars.New(s)

	firstVersion := tv.WithBuildIDNumber(1)

	// Start deployment version workflow + worker-deployment workflow.
	go s.pollFromDeployment(ctx, firstVersion)

	cTWrong, _ := time.Now().MarshalBinary() // wrong token
	// Wait until deployment exists
	s.EventuallyWithT(func(t *assert.CollectT) {
		a := assert.New(t)
		resp, err := s.FrontendClient().DescribeWorkerDeployment(ctx, &workflowservice.DescribeWorkerDeploymentRequest{
			Namespace:      s.Namespace().String(),
			DeploymentName: tv.DeploymentSeries(),
		})
		a.NoError(err)
		a.Equal(worker_versioning.UnversionedVersionId, resp.GetWorkerDeploymentInfo().GetRoutingConfig().GetCurrentVersion())
	}, time.Second*10, time.Millisecond*1000)

	// Set first version as current version with wrong token
	_, err := s.FrontendClient().SetWorkerDeploymentCurrentVersion(ctx, &workflowservice.SetWorkerDeploymentCurrentVersionRequest{
		Namespace:      s.Namespace().String(),
		DeploymentName: tv.DeploymentSeries(),
		Version:        firstVersion.DeploymentVersionString(),
		ConflictToken:  cTWrong,
	})
	s.NotNil(err)

	// Set first version as ramping version with wrong token
	_, err = s.FrontendClient().SetWorkerDeploymentRampingVersion(ctx, &workflowservice.SetWorkerDeploymentRampingVersionRequest{
		Namespace:      s.Namespace().String(),
		DeploymentName: tv.DeploymentSeries(),
		Version:        firstVersion.DeploymentVersionString(),
		Percentage:     5,
		ConflictToken:  cTWrong,
	})
	s.NotNil(err)
}

// Testing ListWorkerDeployments

func (s *WorkerDeploymentSuite) TestListWorkerDeployments_OneVersion_OneDeployment() {
	ctx, cancel := context.WithTimeout(context.Background(), time.Minute)
	defer cancel()
	tv := testvars.New(s)

	s.startVersionWorkflow(ctx, tv)

	expectedDeploymentSummaries := s.buildWorkerDeploymentSummary(
		tv.DeploymentSeries(),
		timestamppb.Now(),
		&deploymentpb.RoutingConfig{
			CurrentVersion: worker_versioning.UnversionedVersionId, // default current version is __unversioned__
		},
	)

	s.startAndValidateWorkerDeployments(ctx, &workflowservice.ListWorkerDeploymentsRequest{
		Namespace: s.Namespace().String(),
	}, []*workflowservice.ListWorkerDeploymentsResponse_WorkerDeploymentSummary{expectedDeploymentSummaries})
}

func (s *WorkerDeploymentSuite) TestListWorkerDeployments_TwoVersions_SameDeployment_OneCurrent_NoRamping() {
	ctx, cancel := context.WithTimeout(context.Background(), time.Minute)
	defer cancel()
	tv := testvars.New(s)

	firstVersion := tv.WithBuildIDNumber(1)
	secondVersion := tv.WithBuildIDNumber(2)

	routingInfo := &deploymentpb.RoutingConfig{
		CurrentVersion:            firstVersion.DeploymentVersionString(),
		CurrentVersionChangedTime: timestamppb.Now(),
	}

	s.startVersionWorkflow(ctx, firstVersion)
	s.startVersionWorkflow(ctx, secondVersion)

	s.setCurrentVersion(ctx, firstVersion, worker_versioning.UnversionedVersionId, true, "")
	expectedDeploymentSummary := s.buildWorkerDeploymentSummary(
		tv.DeploymentSeries(),
		timestamppb.Now(),
		routingInfo,
	)

	s.startAndValidateWorkerDeployments(ctx, &workflowservice.ListWorkerDeploymentsRequest{
		Namespace: s.Namespace().String(),
	}, []*workflowservice.ListWorkerDeploymentsResponse_WorkerDeploymentSummary{
		expectedDeploymentSummary,
	})
}

func (s *WorkerDeploymentSuite) TestListWorkerDeployments_TwoVersions_SameDeployment_OneCurrent_OneRamping() {
	ctx, cancel := context.WithTimeout(context.Background(), time.Minute)
	defer cancel()
	tv := testvars.New(s)

	currentVersionVars := tv.WithBuildIDNumber(1)
	rampingVersionVars := tv.WithBuildIDNumber(2)

	routingInfo := &deploymentpb.RoutingConfig{
		CurrentVersion:            currentVersionVars.DeploymentVersionString(),
		CurrentVersionChangedTime: timestamppb.Now(),
		RampingVersion:            rampingVersionVars.DeploymentVersionString(),
		RampingVersionPercentage:  50,
		RampingVersionChangedTime: timestamppb.Now(),
	}

	s.startVersionWorkflow(ctx, currentVersionVars)
	s.startVersionWorkflow(ctx, rampingVersionVars)

	s.setCurrentVersion(ctx, currentVersionVars, worker_versioning.UnversionedVersionId, true, "") // starts first version's version workflow + set it to current
	s.setAndVerifyRampingVersion(ctx, rampingVersionVars, false, 50, true, "", &workflowservice.SetWorkerDeploymentRampingVersionResponse{
		PreviousVersion:    "",
		PreviousPercentage: 0,
	}) // starts second version's version workflow + set it to ramping

	expectedDeploymentSummary := s.buildWorkerDeploymentSummary(
		tv.DeploymentSeries(),
		timestamppb.Now(),
		routingInfo,
	)

	s.startAndValidateWorkerDeployments(ctx, &workflowservice.ListWorkerDeploymentsRequest{
		Namespace: s.Namespace().String(),
	}, []*workflowservice.ListWorkerDeploymentsResponse_WorkerDeploymentSummary{
		expectedDeploymentSummary,
	})
}

func (s *WorkerDeploymentSuite) TestListWorkerDeployments_RampingVersionPercentageChange_RampingChangedTime() {
	ctx, cancel := context.WithTimeout(context.Background(), time.Minute)
	defer cancel()
	tv := testvars.New(s)

	s.startVersionWorkflow(ctx, tv)
	s.setAndVerifyRampingVersion(ctx, tv, false, 50, true, "", nil) // set version as ramping
	rampingVersionChangedTime := timestamppb.Now()

	routingInfo := &deploymentpb.RoutingConfig{
		CurrentVersion:            worker_versioning.UnversionedVersionId,
		CurrentVersionChangedTime: nil,
		RampingVersion:            tv.DeploymentVersionString(),
		RampingVersionPercentage:  50,
		RampingVersionChangedTime: rampingVersionChangedTime,
	}

	// to simulate time passing before the next ramping version update
	//nolint:forbidigo
	time.Sleep(2 * time.Second)

	// modify ramping version percentage
	s.setAndVerifyRampingVersion(ctx, tv, false, 75, true, "", &workflowservice.SetWorkerDeploymentRampingVersionResponse{
		PreviousVersion:    tv.DeploymentVersionString(),
		PreviousPercentage: 50,
	})

	// only the ramping version percentage should be updated, not the ramping version update time
	// since we are not changing the ramping version
	routingInfo.RampingVersionPercentage = 75

	expectedDeploymentSummary := s.buildWorkerDeploymentSummary(
		tv.DeploymentSeries(),
		rampingVersionChangedTime,
		routingInfo,
	)

	s.startAndValidateWorkerDeployments(ctx, &workflowservice.ListWorkerDeploymentsRequest{
		Namespace: s.Namespace().String(),
	}, []*workflowservice.ListWorkerDeploymentsResponse_WorkerDeploymentSummary{
		expectedDeploymentSummary,
	})

}

func (s *WorkerDeploymentSuite) TestListWorkerDeployments_MultipleVersions_MultipleDeployments_OnePage() {
	ctx, cancel := context.WithTimeout(context.Background(), time.Minute)
	defer cancel()
	tv := testvars.New(s)

	expectedDeploymentSummaries := s.createVersionsInDeployments(ctx, tv, 2)

	s.startAndValidateWorkerDeployments(ctx, &workflowservice.ListWorkerDeploymentsRequest{
		Namespace: s.Namespace().String(),
	}, expectedDeploymentSummaries)
}

func (s *WorkerDeploymentSuite) TestListWorkerDeployments_MultipleVersions_MultipleDeployments_MultiplePages() {

	ctx, cancel := context.WithTimeout(context.Background(), time.Minute)
	defer cancel()
	tv := testvars.New(s)

	expectedDeploymentSummaries := s.createVersionsInDeployments(ctx, tv, 5)

	s.startAndValidateWorkerDeployments(ctx, &workflowservice.ListWorkerDeploymentsRequest{
		Namespace: s.Namespace().String(),
		PageSize:  1,
	}, expectedDeploymentSummaries)
}

// Testing SetWorkerDeploymentRampingVersion
func (s *WorkerDeploymentSuite) TestSetWorkerDeploymentRampingVersion_Ramping_With_Current() {
	ctx, cancel := context.WithTimeout(context.Background(), time.Minute)
	defer cancel()
	tv := testvars.New(s)

	rampingVersionVars := tv.WithBuildIDNumber(1)
	currentVersionVars := tv.WithBuildIDNumber(2)

	versionCreateTime := timestamppb.Now()
	s.startVersionWorkflow(ctx, rampingVersionVars)
	s.startVersionWorkflow(ctx, currentVersionVars)

	// set version as ramping
	setRampingUpdateTime := timestamppb.Now()
	s.setAndVerifyRampingVersion(ctx, rampingVersionVars, false, 50, true, "", &workflowservice.SetWorkerDeploymentRampingVersionResponse{
		PreviousVersion:    "",
		PreviousPercentage: 0,
	})
	resp, err := s.FrontendClient().DescribeWorkerDeployment(ctx, &workflowservice.DescribeWorkerDeploymentRequest{
		Namespace:      s.Namespace().String(),
		DeploymentName: tv.DeploymentSeries(),
	})
	s.NoError(err)
	s.verifyDescribeWorkerDeployment(resp, &workflowservice.DescribeWorkerDeploymentResponse{
		WorkerDeploymentInfo: &deploymentpb.WorkerDeploymentInfo{
			Name:       tv.DeploymentSeries(),
			CreateTime: versionCreateTime,
			RoutingConfig: &deploymentpb.RoutingConfig{
				RampingVersion:            rampingVersionVars.DeploymentVersionString(),
				RampingVersionPercentage:  50,
				RampingVersionChangedTime: setRampingUpdateTime,
				CurrentVersion:            worker_versioning.UnversionedVersionId,
				CurrentVersionChangedTime: nil,
			},
			VersionSummaries: []*deploymentpb.WorkerDeploymentInfo_WorkerDeploymentVersionSummary{
				{
					Version:              rampingVersionVars.DeploymentVersionString(),
					CreateTime:           versionCreateTime,
					DrainageInfo:         nil,
					RampingSinceTime:     setRampingUpdateTime,
					CurrentSinceTime:     nil,
					RoutingUpdateTime:    setRampingUpdateTime,
					FirstActivationTime:  setRampingUpdateTime,
					LastDeactivationTime: nil,
				},
			},
			LastModifierIdentity: tv.ClientIdentity(),
		},
	})

	// set current version
	setCurrentUpdateTime := timestamppb.Now()
	s.setCurrentVersion(ctx, currentVersionVars, worker_versioning.UnversionedVersionId, true, "")

	// fresh DescribeWorkerDeployment call
	resp, err = s.FrontendClient().DescribeWorkerDeployment(ctx, &workflowservice.DescribeWorkerDeploymentRequest{
		Namespace:      s.Namespace().String(),
		DeploymentName: tv.DeploymentSeries(),
	})
	s.NoError(err)
	s.verifyDescribeWorkerDeployment(resp, &workflowservice.DescribeWorkerDeploymentResponse{
		WorkerDeploymentInfo: &deploymentpb.WorkerDeploymentInfo{
			Name:       tv.DeploymentSeries(),
			CreateTime: versionCreateTime,
			RoutingConfig: &deploymentpb.RoutingConfig{
				RampingVersion:            rampingVersionVars.DeploymentVersionString(),
				RampingVersionPercentage:  50,
				RampingVersionChangedTime: setRampingUpdateTime,
				CurrentVersion:            currentVersionVars.DeploymentVersionString(),
				CurrentVersionChangedTime: setCurrentUpdateTime,
			},
			VersionSummaries: []*deploymentpb.WorkerDeploymentInfo_WorkerDeploymentVersionSummary{
				{
					Version:              currentVersionVars.DeploymentVersionString(),
					CreateTime:           versionCreateTime,
					DrainageInfo:         nil,
					RoutingUpdateTime:    setCurrentUpdateTime,
					CurrentSinceTime:     setCurrentUpdateTime,
					RampingSinceTime:     nil,
					FirstActivationTime:  setCurrentUpdateTime,
					LastDeactivationTime: nil,
				},
				{
					Version:              rampingVersionVars.DeploymentVersionString(),
					CreateTime:           versionCreateTime,
					DrainageInfo:         nil,
					RoutingUpdateTime:    setRampingUpdateTime,
					CurrentSinceTime:     nil,
					RampingSinceTime:     setRampingUpdateTime,
					FirstActivationTime:  setRampingUpdateTime,
					LastDeactivationTime: nil,
				},
			},
			LastModifierIdentity: tv.ClientIdentity(),
		},
	})
}

func (s *WorkerDeploymentSuite) TestSetWorkerDeploymentRampingVersion_DuplicateRamp() {
	ctx, cancel := context.WithTimeout(context.Background(), time.Minute)
	defer cancel()
	rampingVersionVars := testvars.New(s).WithBuildIDNumber(1)

	versionCreateTime := timestamppb.Now()
	s.startVersionWorkflow(ctx, rampingVersionVars)

	// set version as ramping
	setRampingUpdateTime := timestamppb.Now()
	s.setAndVerifyRampingVersion(ctx, rampingVersionVars, false, 50, true, "", &workflowservice.SetWorkerDeploymentRampingVersionResponse{
		PreviousVersion:    "",
		PreviousPercentage: 0,
	})
	resp, err := s.FrontendClient().DescribeWorkerDeployment(ctx, &workflowservice.DescribeWorkerDeploymentRequest{
		Namespace:      s.Namespace().String(),
		DeploymentName: rampingVersionVars.DeploymentSeries(),
	})
	s.NoError(err)
	s.verifyDescribeWorkerDeployment(resp, &workflowservice.DescribeWorkerDeploymentResponse{
		WorkerDeploymentInfo: &deploymentpb.WorkerDeploymentInfo{
			Name:       rampingVersionVars.DeploymentSeries(),
			CreateTime: versionCreateTime,
			RoutingConfig: &deploymentpb.RoutingConfig{
				RampingVersion:            rampingVersionVars.DeploymentVersionString(),
				RampingVersionPercentage:  50,
				RampingVersionChangedTime: setRampingUpdateTime,
				CurrentVersion:            worker_versioning.UnversionedVersionId,
				CurrentVersionChangedTime: nil,
			},
			VersionSummaries: []*deploymentpb.WorkerDeploymentInfo_WorkerDeploymentVersionSummary{
				{
					Version:              rampingVersionVars.DeploymentVersionString(),
					CreateTime:           versionCreateTime,
					DrainageInfo:         nil,
					RampingSinceTime:     setRampingUpdateTime,
					CurrentSinceTime:     nil,
					RoutingUpdateTime:    setRampingUpdateTime,
					FirstActivationTime:  setRampingUpdateTime,
					LastDeactivationTime: nil,
				},
			},
			LastModifierIdentity: rampingVersionVars.ClientIdentity(),
		},
	})

	// setting version as ramping again
	s.setAndVerifyRampingVersion(ctx, rampingVersionVars, false, 50, true, "", &workflowservice.SetWorkerDeploymentRampingVersionResponse{
		PreviousVersion:    rampingVersionVars.DeploymentVersionString(),
		PreviousPercentage: 50,
	})
}

func (s *WorkerDeploymentSuite) TestSetWorkerDeploymentRampingVersion_Invalid_SetCurrent_To_Ramping() {
	ctx, cancel := context.WithTimeout(context.Background(), time.Minute)
	defer cancel()

	versionCreateTime := timestamppb.Now()
	currentVersionVars := testvars.New(s).WithBuildIDNumber(1)
	s.startVersionWorkflow(ctx, currentVersionVars)

	setCurrentUpdateTime := timestamppb.Now()
	s.setCurrentVersion(ctx, currentVersionVars, worker_versioning.UnversionedVersionId, true, "")

	resp, err := s.FrontendClient().DescribeWorkerDeployment(ctx, &workflowservice.DescribeWorkerDeploymentRequest{
		Namespace:      s.Namespace().String(),
		DeploymentName: currentVersionVars.DeploymentSeries(),
	})
	s.NoError(err)
	s.verifyDescribeWorkerDeployment(resp, &workflowservice.DescribeWorkerDeploymentResponse{
		WorkerDeploymentInfo: &deploymentpb.WorkerDeploymentInfo{
			Name:       currentVersionVars.DeploymentSeries(),
			CreateTime: versionCreateTime,
			RoutingConfig: &deploymentpb.RoutingConfig{
				RampingVersion:            "",  // no ramping info should be set
				RampingVersionPercentage:  0,   // no ramping info should be set
				RampingVersionChangedTime: nil, // no ramping info should be set
				CurrentVersion:            currentVersionVars.DeploymentVersionString(),
				CurrentVersionChangedTime: setCurrentUpdateTime,
			},
			VersionSummaries: []*deploymentpb.WorkerDeploymentInfo_WorkerDeploymentVersionSummary{
				{
					Version:              currentVersionVars.DeploymentVersionString(),
					CreateTime:           versionCreateTime,
					DrainageInfo:         nil,
					RoutingUpdateTime:    setCurrentUpdateTime,
					CurrentSinceTime:     setCurrentUpdateTime,
					RampingSinceTime:     nil,
					FirstActivationTime:  setCurrentUpdateTime,
					LastDeactivationTime: nil,
				},
			},
			LastModifierIdentity: currentVersionVars.ClientIdentity(),
		},
	})

	expectedError := fmt.Errorf("Ramping version %s is already current", currentVersionVars.DeploymentVersionString())
	s.setAndVerifyRampingVersion(ctx, currentVersionVars, false, 50, true, expectedError.Error(), nil) // setting current version to ramping should fail

	resp, err = s.FrontendClient().DescribeWorkerDeployment(ctx, &workflowservice.DescribeWorkerDeploymentRequest{
		Namespace:      s.Namespace().String(),
		DeploymentName: currentVersionVars.DeploymentSeries(),
	})
	s.NoError(err)
	s.verifyDescribeWorkerDeployment(resp, &workflowservice.DescribeWorkerDeploymentResponse{
		WorkerDeploymentInfo: &deploymentpb.WorkerDeploymentInfo{
			Name:       currentVersionVars.DeploymentSeries(),
			CreateTime: versionCreateTime,
			RoutingConfig: &deploymentpb.RoutingConfig{
				RampingVersion:            "",  // no ramping info should be set
				RampingVersionPercentage:  0,   // no ramping info should be set
				RampingVersionChangedTime: nil, // no ramping info should be set
				CurrentVersion:            currentVersionVars.DeploymentVersionString(),
				CurrentVersionChangedTime: timestamppb.Now(),
			},
			VersionSummaries: []*deploymentpb.WorkerDeploymentInfo_WorkerDeploymentVersionSummary{
				{
					Version:              currentVersionVars.DeploymentVersionString(),
					CreateTime:           versionCreateTime,
					DrainageInfo:         nil,
					RoutingUpdateTime:    setCurrentUpdateTime,
					CurrentSinceTime:     setCurrentUpdateTime,
					RampingSinceTime:     nil,
					FirstActivationTime:  setCurrentUpdateTime,
					LastDeactivationTime: nil,
				},
			},
			LastModifierIdentity: currentVersionVars.ClientIdentity(),
		},
	})
}

func (s *WorkerDeploymentSuite) TestSetWorkerDeploymentRampingVersion_ModifyExistingRampVersionPercentage() {
	ctx, cancel := context.WithTimeout(context.Background(), time.Minute)
	defer cancel()
	tv := testvars.New(s)

	rampingVersionVars := tv.WithBuildIDNumber(1)
	s.startVersionWorkflow(ctx, rampingVersionVars)

	s.setAndVerifyRampingVersion(ctx, rampingVersionVars, false, 50, true, "", nil) // set version as ramping

	// modify ramping version percentage
	s.setAndVerifyRampingVersion(ctx, rampingVersionVars, false, 75, true, "", &workflowservice.SetWorkerDeploymentRampingVersionResponse{
		PreviousVersion:    rampingVersionVars.DeploymentVersionString(),
		PreviousPercentage: 50,
	})

}

func (s *WorkerDeploymentSuite) TestSetWorkerDeploymentRampingVersion_WithCurrent_Unset_Ramp() {
	ctx, cancel := context.WithTimeout(context.Background(), time.Minute)
	defer cancel()
	tv := testvars.New(s)

	versionCreateTime := timestamppb.Now()
	rampingVersionVars := tv.WithBuildIDNumber(1)
	currentVersionVars := tv.WithBuildIDNumber(2)

	s.startVersionWorkflow(ctx, rampingVersionVars)
	s.startVersionWorkflow(ctx, currentVersionVars)

	setRampingUpdateTime := timestamppb.Now()
	s.setAndVerifyRampingVersion(ctx, rampingVersionVars, false, 50, true, "", nil) // set version as ramping

	setCurrentUpdateTime := timestamppb.Now()
	s.setCurrentVersion(ctx, currentVersionVars, worker_versioning.UnversionedVersionId, true, "") // set version as curent

	resp, err := s.FrontendClient().DescribeWorkerDeployment(ctx, &workflowservice.DescribeWorkerDeploymentRequest{
		Namespace:      s.Namespace().String(),
		DeploymentName: tv.DeploymentSeries(),
	})
	s.NoError(err)
	s.verifyDescribeWorkerDeployment(resp, &workflowservice.DescribeWorkerDeploymentResponse{
		WorkerDeploymentInfo: &deploymentpb.WorkerDeploymentInfo{
			Name:       tv.DeploymentSeries(),
			CreateTime: versionCreateTime,
			RoutingConfig: &deploymentpb.RoutingConfig{
				RampingVersion:            rampingVersionVars.DeploymentVersionString(),
				RampingVersionPercentage:  50,
				RampingVersionChangedTime: setRampingUpdateTime,
				CurrentVersion:            currentVersionVars.DeploymentVersionString(),
				CurrentVersionChangedTime: setCurrentUpdateTime,
			},
			VersionSummaries: []*deploymentpb.WorkerDeploymentInfo_WorkerDeploymentVersionSummary{
				{
					Version:              rampingVersionVars.DeploymentVersionString(),
					CreateTime:           versionCreateTime,
					DrainageInfo:         nil,
					RoutingUpdateTime:    setRampingUpdateTime,
					CurrentSinceTime:     nil,
					RampingSinceTime:     setRampingUpdateTime,
					FirstActivationTime:  setRampingUpdateTime,
					LastDeactivationTime: nil,
				},
				{
					Version:              currentVersionVars.DeploymentVersionString(),
					CreateTime:           versionCreateTime,
					DrainageInfo:         nil,
					RoutingUpdateTime:    setCurrentUpdateTime,
					CurrentSinceTime:     setCurrentUpdateTime,
					RampingSinceTime:     nil,
					FirstActivationTime:  setCurrentUpdateTime,
					LastDeactivationTime: nil,
				},
			},
			LastModifierIdentity: tv.ClientIdentity(),
		},
	})

	// unset ramping version
	unsetRampingUpdateTime := timestamppb.Now()
	s.setAndVerifyRampingVersion(ctx, rampingVersionVars, true, 0, true, "", &workflowservice.SetWorkerDeploymentRampingVersionResponse{
		PreviousVersion:    rampingVersionVars.DeploymentVersionString(),
		PreviousPercentage: 50,
	})

	resp, err = s.FrontendClient().DescribeWorkerDeployment(ctx, &workflowservice.DescribeWorkerDeploymentRequest{
		Namespace:      s.Namespace().String(),
		DeploymentName: tv.DeploymentSeries(),
	})
	s.NoError(err)
	s.verifyDescribeWorkerDeployment(resp, &workflowservice.DescribeWorkerDeploymentResponse{
		WorkerDeploymentInfo: &deploymentpb.WorkerDeploymentInfo{
			Name:       tv.DeploymentSeries(),
			CreateTime: versionCreateTime,
			RoutingConfig: &deploymentpb.RoutingConfig{
				RampingVersion:            "",
				RampingVersionPercentage:  0,
				RampingVersionChangedTime: unsetRampingUpdateTime,
				CurrentVersion:            currentVersionVars.DeploymentVersionString(),
				CurrentVersionChangedTime: setCurrentUpdateTime,
			},
			VersionSummaries: []*deploymentpb.WorkerDeploymentInfo_WorkerDeploymentVersionSummary{
				{
					Version:              rampingVersionVars.DeploymentVersionString(),
					CreateTime:           versionCreateTime,
					DrainageInfo:         &deploymentpb.VersionDrainageInfo{Status: enumspb.VERSION_DRAINAGE_STATUS_DRAINING},
					RoutingUpdateTime:    setRampingUpdateTime,
					CurrentSinceTime:     nil,
					RampingSinceTime:     nil,
					FirstActivationTime:  setRampingUpdateTime,
					LastDeactivationTime: unsetRampingUpdateTime,
				},
				{
					Version:              currentVersionVars.DeploymentVersionString(),
					CreateTime:           versionCreateTime,
					DrainageInfo:         nil,
					RoutingUpdateTime:    setCurrentUpdateTime,
					CurrentSinceTime:     setCurrentUpdateTime,
					RampingSinceTime:     nil,
					FirstActivationTime:  setCurrentUpdateTime,
					LastDeactivationTime: nil,
				},
			},
			LastModifierIdentity: tv.ClientIdentity(),
		},
	})
}

func (s *WorkerDeploymentSuite) TestSetWorkerDeploymentRampingVersion_SetRampingAsCurrent() {
	ctx, cancel := context.WithTimeout(context.Background(), time.Minute)
	defer cancel()
	tv := testvars.New(s)

	versionCreateTime := timestamppb.Now()
	rampingVersionVars := tv.WithBuildIDNumber(1)
	s.startVersionWorkflow(ctx, rampingVersionVars)

	setRampingUpdateTime := timestamppb.Now()
	s.setAndVerifyRampingVersion(ctx, rampingVersionVars, false, 50, true, "", nil)

	// set ramping version as current
	setCurrentUpdateTime := timestamppb.Now()
	s.setCurrentVersion(ctx, rampingVersionVars, worker_versioning.UnversionedVersionId, true, "")

	resp, err := s.FrontendClient().DescribeWorkerDeployment(ctx, &workflowservice.DescribeWorkerDeploymentRequest{
		Namespace:      s.Namespace().String(),
		DeploymentName: tv.DeploymentSeries(),
	})
	s.NoError(err)
	s.verifyDescribeWorkerDeployment(resp, &workflowservice.DescribeWorkerDeploymentResponse{
		WorkerDeploymentInfo: &deploymentpb.WorkerDeploymentInfo{
			Name:       tv.DeploymentSeries(),
			CreateTime: versionCreateTime,
			RoutingConfig: &deploymentpb.RoutingConfig{
				RampingVersion:            "",                   // no ramping info should be set
				RampingVersionPercentage:  0,                    // no ramping info should be set
				RampingVersionChangedTime: setRampingUpdateTime, // ramping version got updated to ""
				CurrentVersion:            rampingVersionVars.DeploymentVersionString(),
				CurrentVersionChangedTime: setCurrentUpdateTime,
			},
			VersionSummaries: []*deploymentpb.WorkerDeploymentInfo_WorkerDeploymentVersionSummary{
				{
					Version:              rampingVersionVars.DeploymentVersionString(),
					CreateTime:           versionCreateTime,
					DrainageInfo:         nil,
					RoutingUpdateTime:    setRampingUpdateTime,
					CurrentSinceTime:     setCurrentUpdateTime,
					RampingSinceTime:     nil,
					FirstActivationTime:  setRampingUpdateTime,
					LastDeactivationTime: nil,
				},
			},
			LastModifierIdentity: tv.ClientIdentity(),
		},
	})
}

func (s *WorkerDeploymentSuite) TestSetWorkerDeploymentRampingVersion_NoCurrent_Unset_Ramp() {
	ctx, cancel := context.WithTimeout(context.Background(), time.Minute)
	defer cancel()
	tv := testvars.New(s)

	rampingVersionVars := tv.WithBuildIDNumber(1)
	s.startVersionWorkflow(ctx, rampingVersionVars)

	s.setAndVerifyRampingVersion(ctx, rampingVersionVars, false, 50, true, "", nil)
	s.setAndVerifyRampingVersion(ctx, rampingVersionVars, true, 0, true, "", &workflowservice.SetWorkerDeploymentRampingVersionResponse{
		PreviousVersion:    rampingVersionVars.DeploymentVersionString(),
		PreviousPercentage: 50,
	})
}

func (s *WorkerDeploymentSuite) TestSetWorkerDeploymentRampingVersion_Batching() {
	ctx, cancel := context.WithTimeout(context.Background(), 2*time.Minute)
	defer cancel()
	tv := testvars.New(s)

	s.InjectHook(testhooks.TaskQueuesInDeploymentSyncBatchSize, 1)

	// registering 5 task-queues in the version which would result in the creation of 5 batches, each with 1 task-queue, during the SyncState call.
	versionCreateTime := timestamppb.Now()
	taskQueues := 5
	for i := 0; i < taskQueues; i++ {
		go s.pollFromDeploymentWithTaskQueueNumber(ctx, tv, i)
	}

	// ensure the version has been created in the deployment with the right number of task-queues
	s.ensureCreateVersionInDeployment(tv)
	s.ensureCreateVersionWithExpectedTaskQueues(ctx, tv, taskQueues)

	// verify that all the registered task-queues have "" set as their ramping version
	for i := 0; i < taskQueues; i++ {
		s.verifyTaskQueueVersioningInfo(ctx, tv.WithTaskQueueNumber(i).TaskQueue(), worker_versioning.UnversionedVersionId, "", 0)
	}

	// set ramping version to 50%
	setRampingUpdateTime := timestamppb.Now()
	s.setAndVerifyRampingVersion(ctx, tv, false, 50, true, "", nil)

	// verify the task queues have new ramping version
	for i := 0; i < taskQueues; i++ {
		s.verifyTaskQueueVersioningInfo(ctx, tv.WithTaskQueueNumber(i).TaskQueue(), worker_versioning.UnversionedVersionId, tv.DeploymentVersionString(), 50)
	}

	// verify if the worker-deployment has the right ramping version set
	resp, err := s.FrontendClient().DescribeWorkerDeployment(ctx, &workflowservice.DescribeWorkerDeploymentRequest{
		Namespace:      s.Namespace().String(),
		DeploymentName: tv.DeploymentSeries(),
	})
	s.Nil(err)
	s.Equal(tv.DeploymentVersionString(), resp.GetWorkerDeploymentInfo().GetRoutingConfig().GetRampingVersion())

	s.verifyDescribeWorkerDeployment(resp, &workflowservice.DescribeWorkerDeploymentResponse{
		WorkerDeploymentInfo: &deploymentpb.WorkerDeploymentInfo{
			Name:       tv.DeploymentSeries(),
			CreateTime: versionCreateTime,
			RoutingConfig: &deploymentpb.RoutingConfig{
				RampingVersion:            tv.DeploymentVersionString(),
				RampingVersionPercentage:  50,
				RampingVersionChangedTime: setRampingUpdateTime,
				CurrentVersion:            worker_versioning.UnversionedVersionId,
				CurrentVersionChangedTime: nil,
			},
			VersionSummaries: []*deploymentpb.WorkerDeploymentInfo_WorkerDeploymentVersionSummary{
				{
					Version:              tv.DeploymentVersionString(),
					CreateTime:           versionCreateTime,
					DrainageInfo:         nil,
					RoutingUpdateTime:    setRampingUpdateTime,
					CurrentSinceTime:     nil,
					RampingSinceTime:     setRampingUpdateTime,
					FirstActivationTime:  setRampingUpdateTime,
					LastDeactivationTime: nil,
				},
			},
			LastModifierIdentity: tv.ClientIdentity(),
		},
	})

}

// TestSetWorkerDeploymentRampingVersion_UnversionedRamp_Batching verifies that the batching functionality works
// when ramping unversioned.
func (s *WorkerDeploymentSuite) TestSetWorkerDeploymentRampingVersion_UnversionedRamp_Batching() {
	ctx, cancel := context.WithTimeout(context.Background(), time.Second*60)
	defer cancel()
	tv := testvars.New(s)

	s.InjectHook(testhooks.TaskQueuesInDeploymentSyncBatchSize, 1)

	// registering 5 task-queues in the version which would result in the creation of 5 batches, each with 1 task-queue, during the SyncState call.
	taskQueues := 5
	for i := 0; i < taskQueues; i++ {
		go s.pollFromDeploymentWithTaskQueueNumber(ctx, tv, i)
	}

	// ensure the version has been created in the deployment with the right number of task-queues
	s.ensureCreateVersionInDeployment(tv)
	s.ensureCreateVersionWithExpectedTaskQueues(ctx, tv, taskQueues)

	// make the current version versioned, so that we can set ramp to unversioned later
	s.setCurrentVersion(ctx, tv, worker_versioning.UnversionedVersionId, true, "")

	// set ramp to unversioned which should trigger a batch of SyncDeploymentVersionUserData requests.
	s.setAndVerifyRampingVersionUnversionedOption(ctx, tv, true, false, 75, true, "", nil)

	// check that the current version's task queues have ramping version == __unversioned__
	for i := 0; i < taskQueues; i++ {
		s.verifyTaskQueueVersioningInfo(ctx, tv.WithTaskQueueNumber(i).TaskQueue(), tv.DeploymentVersionString(), worker_versioning.UnversionedVersionId, 75)
	}

}

// SetCurrent tests

func (s *WorkerDeploymentSuite) TestDescribeWorkerDeployment_SetCurrentVersion() {
	ctx, cancel := context.WithTimeout(context.Background(), time.Second*30)
	defer cancel()
	tv := testvars.New(s)

	versionsCreateTime := timestamppb.Now()
	firstVersion := tv.WithBuildIDNumber(1)
	secondVersion := tv.WithBuildIDNumber(2)

	go s.pollFromDeployment(ctx, firstVersion)

	// No current deployment version set.
	s.EventuallyWithT(func(t *assert.CollectT) {
		a := assert.New(t)

		resp, err := s.FrontendClient().DescribeWorkerDeployment(ctx, &workflowservice.DescribeWorkerDeploymentRequest{
			Namespace:      s.Namespace().String(),
			DeploymentName: tv.DeploymentSeries(),
		})
		a.NoError(err)
		a.Equal(worker_versioning.UnversionedVersionId, resp.GetWorkerDeploymentInfo().GetRoutingConfig().GetCurrentVersion())
	}, time.Second*10, time.Millisecond*1000)

	// Set first version as current version
	firstVersionCurrentUpdateTime := timestamppb.Now()
	s.setCurrentVersion(ctx, firstVersion, worker_versioning.UnversionedVersionId, true, "")

	resp, err := s.FrontendClient().DescribeWorkerDeployment(ctx, &workflowservice.DescribeWorkerDeploymentRequest{
		Namespace:      s.Namespace().String(),
		DeploymentName: tv.DeploymentSeries(),
	})
	s.NoError(err)
	s.verifyDescribeWorkerDeployment(resp, &workflowservice.DescribeWorkerDeploymentResponse{
		WorkerDeploymentInfo: &deploymentpb.WorkerDeploymentInfo{
			Name:       tv.DeploymentSeries(),
			CreateTime: versionsCreateTime,
			RoutingConfig: &deploymentpb.RoutingConfig{
				CurrentVersion:            firstVersion.DeploymentVersionString(),
				CurrentVersionChangedTime: firstVersionCurrentUpdateTime,
			},
			VersionSummaries: []*deploymentpb.WorkerDeploymentInfo_WorkerDeploymentVersionSummary{
				{
					Version:              firstVersion.DeploymentVersionString(),
					CreateTime:           versionsCreateTime,
					DrainageInfo:         nil,
					RoutingUpdateTime:    firstVersionCurrentUpdateTime,
					CurrentSinceTime:     firstVersionCurrentUpdateTime,
					RampingSinceTime:     nil,
					FirstActivationTime:  firstVersionCurrentUpdateTime,
					LastDeactivationTime: nil,
				},
			},
			LastModifierIdentity: tv.ClientIdentity(),
		},
	})

	// Set a new second version and set it as the current version
	go s.pollFromDeployment(ctx, secondVersion)
	secondVersionCurrentUpdateTime := timestamppb.Now()
	s.setCurrentVersion(ctx, secondVersion, firstVersion.DeploymentVersionString(), true, "")

	// Verify that the first version is draining, has an updated last deactivation time + second version is current, has an updated first activation time.
	resp, err = s.FrontendClient().DescribeWorkerDeployment(ctx, &workflowservice.DescribeWorkerDeploymentRequest{
		Namespace:      s.Namespace().String(),
		DeploymentName: tv.DeploymentSeries(),
	})
	s.NoError(err)
	s.verifyDescribeWorkerDeployment(resp, &workflowservice.DescribeWorkerDeploymentResponse{
		WorkerDeploymentInfo: &deploymentpb.WorkerDeploymentInfo{
			Name:       tv.DeploymentSeries(),
			CreateTime: versionsCreateTime,
			RoutingConfig: &deploymentpb.RoutingConfig{
				CurrentVersion:            secondVersion.DeploymentVersionString(),
				CurrentVersionChangedTime: secondVersionCurrentUpdateTime,
			},
			VersionSummaries: []*deploymentpb.WorkerDeploymentInfo_WorkerDeploymentVersionSummary{
				{
					Version:              firstVersion.DeploymentVersionString(),
					CreateTime:           versionsCreateTime,
					DrainageInfo:         &deploymentpb.VersionDrainageInfo{Status: enumspb.VERSION_DRAINAGE_STATUS_DRAINING},
					RoutingUpdateTime:    firstVersionCurrentUpdateTime,
					CurrentSinceTime:     nil,
					RampingSinceTime:     nil,
					FirstActivationTime:  firstVersionCurrentUpdateTime,
					LastDeactivationTime: secondVersionCurrentUpdateTime,
				},
				{
					Version:              secondVersion.DeploymentVersionString(),
					CreateTime:           versionsCreateTime,
					DrainageInfo:         nil,
					RoutingUpdateTime:    secondVersionCurrentUpdateTime,
					CurrentSinceTime:     secondVersionCurrentUpdateTime,
					RampingSinceTime:     nil,
					FirstActivationTime:  secondVersionCurrentUpdateTime,
					LastDeactivationTime: nil,
				},
			},
			LastModifierIdentity: tv.ClientIdentity(),
		},
	})

}

func (s *WorkerDeploymentSuite) TestSetCurrentVersion_Batching() {
	ctx, cancel := context.WithTimeout(context.Background(), 2*time.Minute)
	defer cancel()
	tv := testvars.New(s)

	s.InjectHook(testhooks.TaskQueuesInDeploymentSyncBatchSize, 1)

	// registering 5 task-queues in the version which would result in the creation of 5 batches, each with 1 task-queue, during the SyncState call.
	versionCreateTime := timestamppb.Now()
	taskQueues := 5
	for i := 0; i < taskQueues; i++ {
		go s.pollFromDeploymentWithTaskQueueNumber(ctx, tv, i)
	}

	// ensure the version has been created in the deployment with the right number of task-queues
	s.ensureCreateVersionInDeployment(tv)
	s.ensureCreateVersionWithExpectedTaskQueues(ctx, tv, taskQueues)

	// verify that all the registered task-queues have "__unversioned__" as their current version
	for i := 0; i < taskQueues; i++ {
		s.verifyTaskQueueVersioningInfo(ctx, tv.WithTaskQueueNumber(i).TaskQueue(), worker_versioning.UnversionedVersionId, "", 0)
	}

	// set current and check that the current version's task queues have new current version
	setCurrentUpdateTime := timestamppb.Now()
	s.setCurrentVersion(ctx, tv, worker_versioning.UnversionedVersionId, true, "")

	// verify the current version has propogated to all the registered task-queues userData
	for i := 0; i < taskQueues; i++ {
		s.verifyTaskQueueVersioningInfo(ctx, tv.WithTaskQueueNumber(i).TaskQueue(), tv.DeploymentVersionString(), "", 0)
	}

	// verify if the worker-deployment has the right current version set
	resp, err := s.FrontendClient().DescribeWorkerDeployment(ctx, &workflowservice.DescribeWorkerDeploymentRequest{
		Namespace:      s.Namespace().String(),
		DeploymentName: tv.DeploymentSeries(),
	})
	s.Nil(err)

	s.verifyDescribeWorkerDeployment(resp, &workflowservice.DescribeWorkerDeploymentResponse{
		WorkerDeploymentInfo: &deploymentpb.WorkerDeploymentInfo{
			Name:       tv.DeploymentSeries(),
			CreateTime: versionCreateTime,
			RoutingConfig: &deploymentpb.RoutingConfig{
				RampingVersion:            "",
				RampingVersionPercentage:  0,
				RampingVersionChangedTime: nil,
				CurrentVersion:            tv.DeploymentVersionString(),
				CurrentVersionChangedTime: setCurrentUpdateTime,
			},
			VersionSummaries: []*deploymentpb.WorkerDeploymentInfo_WorkerDeploymentVersionSummary{
				{
					Version:              tv.DeploymentVersionString(),
					CreateTime:           versionCreateTime,
					DrainageInfo:         nil,
					RoutingUpdateTime:    setCurrentUpdateTime,
					CurrentSinceTime:     setCurrentUpdateTime,
					RampingSinceTime:     nil,
					FirstActivationTime:  setCurrentUpdateTime,
					LastDeactivationTime: nil,
				},
			},
			LastModifierIdentity: tv.ClientIdentity(),
		},
	})

}

// Should see that the current version of the task queues becomes unversioned
func (s *WorkerDeploymentSuite) TestSetCurrentVersion_Unversioned_NoRamp() {
	ctx, cancel := context.WithTimeout(context.Background(), time.Second*30)
	defer cancel()
	currentVars := testvars.New(s).WithBuildIDNumber(1)

	versionCreateTime := timestamppb.Now()
	go s.pollFromDeployment(ctx, currentVars)
	s.ensureCreateVersionInDeployment(currentVars)

	// check that the current version's task queues have current version unversioned to start
	s.verifyTaskQueueVersioningInfo(ctx, currentVars.TaskQueue(), worker_versioning.UnversionedVersionId, "", 0)

	// set current and check that the current version's task queues have new current version
	firstCurrentUpdateTime := timestamppb.Now()
	s.setCurrentVersion(ctx, currentVars, worker_versioning.UnversionedVersionId, true, "")
	s.verifyTaskQueueVersioningInfo(ctx, currentVars.TaskQueue(), currentVars.DeploymentVersionString(), "", 0)

	// set current unversioned and check that the current version's task queues have current version unversioned again
	secondCurrentUpdateTime := timestamppb.Now()
	s.setCurrentVersionUnversionedOption(ctx, currentVars, true, currentVars.DeploymentVersionString(), true, "")
	s.verifyTaskQueueVersioningInfo(ctx, currentVars.TaskQueue(), worker_versioning.UnversionedVersionId, "", 0)

	// check that deployment has current version == __unversioned__
	resp, err := s.FrontendClient().DescribeWorkerDeployment(ctx, &workflowservice.DescribeWorkerDeploymentRequest{
		Namespace:      s.Namespace().String(),
		DeploymentName: currentVars.DeploymentSeries(),
	})
	s.Nil(err)
	s.verifyDescribeWorkerDeployment(resp, &workflowservice.DescribeWorkerDeploymentResponse{
		WorkerDeploymentInfo: &deploymentpb.WorkerDeploymentInfo{
			Name:       currentVars.DeploymentSeries(),
			CreateTime: versionCreateTime,
			RoutingConfig: &deploymentpb.RoutingConfig{
				CurrentVersion:            worker_versioning.UnversionedVersionId,
				CurrentVersionChangedTime: secondCurrentUpdateTime,
			},
			VersionSummaries: []*deploymentpb.WorkerDeploymentInfo_WorkerDeploymentVersionSummary{
				{
					Version:              currentVars.DeploymentVersionString(),
					CreateTime:           versionCreateTime,
					DrainageInfo:         &deploymentpb.VersionDrainageInfo{Status: enumspb.VERSION_DRAINAGE_STATUS_DRAINING},
					RoutingUpdateTime:    secondCurrentUpdateTime,
					CurrentSinceTime:     nil,
					RampingSinceTime:     nil,
					FirstActivationTime:  firstCurrentUpdateTime,
					LastDeactivationTime: secondCurrentUpdateTime,
				},
			},
			LastModifierIdentity: currentVars.ClientIdentity(),
		},
	})
}

// Should see that the current version of the task queue becomes unversioned, and the unversioned ramping version of the task queue is removed
func (s *WorkerDeploymentSuite) TestSetCurrentVersion_Unversioned_PromoteUnversionedRamp() {
	ctx, cancel := context.WithTimeout(context.Background(), time.Second*60)
	defer cancel()
	tv := testvars.New(s)
	currentVars := tv.WithBuildIDNumber(1)

	go s.pollFromDeployment(ctx, currentVars)
	s.ensureCreateVersionInDeployment(currentVars)

	// make the current version versioned, so that we can set ramp to unversioned
	s.setCurrentVersion(ctx, currentVars, worker_versioning.UnversionedVersionId, true, "")
	// set ramp to unversioned
	s.setAndVerifyRampingVersionUnversionedOption(ctx, tv, true, false, 75, true, "", nil)
	// check that the current version's task queues have ramping version == __unversioned__
	s.verifyTaskQueueVersioningInfo(ctx, currentVars.TaskQueue(), currentVars.DeploymentVersionString(), worker_versioning.UnversionedVersionId, 75)

	// set current to unversioned
	s.setCurrentVersionUnversionedOption(ctx, tv, true, currentVars.DeploymentVersionString(), true, "")

	// check that the current version's task queues have ramping version == "" and current version == "__unversioned__"
	s.verifyTaskQueueVersioningInfo(ctx, currentVars.TaskQueue(), worker_versioning.UnversionedVersionId, "", 0)
}

func (s *WorkerDeploymentSuite) TestSetCurrentVersion_Concurrent_DifferentVersions_NoUnexpectedErrors() {
	s.OverrideDynamicConfig(dynamicconfig.WorkflowExecutionMaxInFlightUpdates, 10) // this is the default

	ctx, cancel := context.WithTimeout(context.Background(), time.Minute)
	defer cancel()

	tv := testvars.New(s)
	errChan := make(chan error)

	versions := 10
	for i := 0; i < versions; i++ {
		s.startVersionWorkflow(ctx, tv.WithBuildIDNumber(i))
	}

	// Concurrently set 10 different versions as current version
	for i := 0; i < versions; i++ {
		go func() {
			_, err := s.FrontendClient().SetWorkerDeploymentCurrentVersion(ctx, &workflowservice.SetWorkerDeploymentCurrentVersionRequest{
				Namespace:               s.Namespace().String(),
				DeploymentName:          tv.DeploymentVersion().GetDeploymentName(),
				Version:                 tv.WithBuildIDNumber(i).DeploymentVersionString(),
				IgnoreMissingTaskQueues: true,
				Identity:                tv.ClientIdentity(),
			})
			errChan <- err
		}()
	}

	for i := 0; i < versions; i++ {
		err := <-errChan
		if err != nil {
			switch err.(type) {
			// DeadlineExceeded and ResourceExhausted are expected errors since there could be more
			// in-flight updates than WorkflowExecutionMaxInFlightUpdates or we could get a timeout error.
			case *serviceerror.DeadlineExceeded, *serviceerror.ResourceExhausted:
				continue
			default:
				s.FailNow("Unexpected error: ", err)
			}
		}
	}

	// Verify that the current version is set.
	resp, err := s.FrontendClient().DescribeWorkerDeployment(ctx, &workflowservice.DescribeWorkerDeploymentRequest{
		Namespace:      s.Namespace().String(),
		DeploymentName: tv.DeploymentVersion().GetDeploymentName(),
	})
	s.NoError(err)
	s.NotEqual(worker_versioning.UnversionedVersionId, resp.GetWorkerDeploymentInfo().GetRoutingConfig().GetCurrentVersion())
}

func (s *WorkerDeploymentSuite) TestSetCurrentVersion_Concurrent_SameVersion_NoUnexpectedErrors() {
	s.OverrideDynamicConfig(dynamicconfig.WorkflowExecutionMaxInFlightUpdates, 10) // this is the default

	ctx, cancel := context.WithTimeout(context.Background(), time.Minute)
	defer cancel()

	tv := testvars.New(s)
	errChan := make(chan error)

	s.startVersionWorkflow(ctx, tv) // create version

	// Concurrently set the same version as current version 10 times.
	for i := 0; i < 10; i++ {
		go func() {
			_, err := s.FrontendClient().SetWorkerDeploymentCurrentVersion(ctx, &workflowservice.SetWorkerDeploymentCurrentVersionRequest{
				Namespace:               s.Namespace().String(),
				DeploymentName:          tv.DeploymentVersion().GetDeploymentName(),
				Version:                 tv.DeploymentVersionString(),
				IgnoreMissingTaskQueues: true,
				Identity:                tv.ClientIdentity(),
			})
			errChan <- err
		}()
	}

	for i := 0; i < 10; i++ {
		err := <-errChan
		if err != nil {
			switch err.(type) {
			// DeadlineExceeded and ResourceExhausted are expected errors since there could be more
			// in-flight updates than WorkflowExecutionMaxInFlightUpdates or we could get a timeout error.
			case *serviceerror.DeadlineExceeded, *serviceerror.ResourceExhausted:
				continue
			default:
				s.FailNow("Unexpected error: ", err)
			}
		}
	}

	// Verify that the current version is set.
	resp, err := s.FrontendClient().DescribeWorkerDeployment(ctx, &workflowservice.DescribeWorkerDeploymentRequest{
		Namespace:      s.Namespace().String(),
		DeploymentName: tv.DeploymentVersion().GetDeploymentName(),
	})
	s.NoError(err)
	s.Equal(tv.DeploymentVersionString(), resp.GetWorkerDeploymentInfo().GetRoutingConfig().GetCurrentVersion())
}

func (s *WorkerDeploymentSuite) TestSetRampingVersion_Concurrent_DifferentVersions_NoUnexpectedErrors() {
	s.OverrideDynamicConfig(dynamicconfig.WorkflowExecutionMaxInFlightUpdates, 10) // this is the default

	ctx, cancel := context.WithTimeout(context.Background(), time.Minute)
	defer cancel()

	tv := testvars.New(s)
	errChan := make(chan error)

	versions := 10
	for i := 0; i < versions; i++ {
		s.startVersionWorkflow(ctx, tv.WithBuildIDNumber(i))
	}

	// Concurrently set 10 different versions as ramping version
	for i := 0; i < versions; i++ {
		go func() {
			_, err := s.FrontendClient().SetWorkerDeploymentRampingVersion(ctx, &workflowservice.SetWorkerDeploymentRampingVersionRequest{
				Namespace:               s.Namespace().String(),
				DeploymentName:          tv.DeploymentVersion().GetDeploymentName(),
				Version:                 tv.WithBuildIDNumber(i).DeploymentVersionString(),
				IgnoreMissingTaskQueues: true,
				Identity:                tv.ClientIdentity(),
				Percentage:              50,
			})
			errChan <- err
		}()
	}

	for i := 0; i < versions; i++ {
		err := <-errChan
		if err != nil {
			switch err.(type) {
			// DeadlineExceeded and ResourceExhausted are expected errors since there could be more
			// in-flight updates than WorkflowExecutionMaxInFlightUpdates or we could get a timeout error.
			case *serviceerror.DeadlineExceeded, *serviceerror.ResourceExhausted:
				continue
			default:
				s.FailNow("Unexpected error: ", err)
			}
		}
	}

	// Verify that the ramping version is set.
	resp, err := s.FrontendClient().DescribeWorkerDeployment(ctx, &workflowservice.DescribeWorkerDeploymentRequest{
		Namespace:      s.Namespace().String(),
		DeploymentName: tv.DeploymentVersion().GetDeploymentName(),
	})
	s.NoError(err)
	s.NotNil(resp.GetWorkerDeploymentInfo().GetRoutingConfig().GetRampingVersion())
}

func (s *WorkerDeploymentSuite) TestSetRampingVersion_Concurrent_SameVersion_NoUnexpectedErrors() {
	s.OverrideDynamicConfig(dynamicconfig.WorkflowExecutionMaxInFlightUpdates, 10) // this is the default

	ctx, cancel := context.WithTimeout(context.Background(), time.Minute)
	defer cancel()

	tv := testvars.New(s)
	errChan := make(chan error)

	s.startVersionWorkflow(ctx, tv) // create version

	// Concurrently set the same version as ramping version 10 times.
	for i := 0; i < 10; i++ {
		go func() {
			_, err := s.FrontendClient().SetWorkerDeploymentRampingVersion(ctx, &workflowservice.SetWorkerDeploymentRampingVersionRequest{
				Namespace:               s.Namespace().String(),
				DeploymentName:          tv.DeploymentVersion().GetDeploymentName(),
				Version:                 tv.DeploymentVersionString(),
				IgnoreMissingTaskQueues: true,
				Identity:                tv.ClientIdentity(),
				Percentage:              50,
			})
			errChan <- err
		}()
	}

	for i := 0; i < 10; i++ {
		err := <-errChan
		if err != nil {
			switch err.(type) {
			// DeadlineExceeded and ResourceExhausted are expected errors since there could be more
			// in-flight updates than WorkflowExecutionMaxInFlightUpdates or we could get a timeout error.
			case *serviceerror.DeadlineExceeded, *serviceerror.ResourceExhausted:
				continue
			default:
				s.FailNow("Unexpected error: ", err)
			}
		}
	}

	// Verify that the ramping version is set.
	resp, err := s.FrontendClient().DescribeWorkerDeployment(ctx, &workflowservice.DescribeWorkerDeploymentRequest{
		Namespace:      s.Namespace().String(),
		DeploymentName: tv.DeploymentVersion().GetDeploymentName(),
	})
	s.NoError(err)
	s.Equal(tv.DeploymentVersionString(), resp.GetWorkerDeploymentInfo().GetRoutingConfig().GetRampingVersion())
}

// Should see it fail because unversioned is already current
func (s *WorkerDeploymentSuite) TestSetWorkerDeploymentRampingVersion_Unversioned_UnversionedCurrent() {
	ctx, cancel := context.WithTimeout(context.Background(), time.Minute)
	defer cancel()
	tv := testvars.New(s)
	rampingVars := tv.WithBuildIDNumber(1)
	s.startVersionWorkflow(ctx, rampingVars)
	s.setAndVerifyRampingVersionUnversionedOption(ctx, rampingVars, true, false, 50, true, "Ramping version __unversioned__ is already current", nil)
}

// Should see that the ramping version of the task queues in the current version is unversioned
func (s *WorkerDeploymentSuite) TestSetWorkerDeploymentRampingVersion_Unversioned_VersionedCurrent() {
	ctx, cancel := context.WithTimeout(context.Background(), time.Second*30)
	defer cancel()
	tv := testvars.New(s)
	currentVars := tv.WithBuildIDNumber(1)

	go s.pollFromDeployment(ctx, currentVars)
	s.ensureCreateVersionInDeployment(currentVars)

	// check that the current version's task queues have ramping version == ""
	s.setCurrentVersion(ctx, currentVars, worker_versioning.UnversionedVersionId, true, "")
	s.verifyTaskQueueVersioningInfo(ctx, currentVars.TaskQueue(), currentVars.DeploymentVersionString(), "", 0)

	// set ramp to unversioned
	s.setAndVerifyRampingVersionUnversionedOption(ctx, tv, true, false, 75, true, "", nil)

	// check that deployment has ramping version == __unversioned__
	resp, err := s.FrontendClient().DescribeWorkerDeployment(ctx, &workflowservice.DescribeWorkerDeploymentRequest{
		Namespace:      s.Namespace().String(),
		DeploymentName: tv.DeploymentSeries(),
	})
	s.Nil(err)
	s.Equal(worker_versioning.UnversionedVersionId, resp.GetWorkerDeploymentInfo().GetRoutingConfig().GetRampingVersion())

	// check that the current version's task queues have ramping version == __unversioned__
	s.verifyTaskQueueVersioningInfo(ctx, currentVars.TaskQueue(), currentVars.DeploymentVersionString(), worker_versioning.UnversionedVersionId, 75)
}

func (s *WorkerDeploymentSuite) TestTwoPollers_EnsureCreateVersion() {
	ctx, cancel := context.WithTimeout(context.Background(), time.Second*30)
	defer func() {
		cancel()
	}()
	tv := testvars.New(s)
	tv1 := tv.WithBuildIDNumber(1)
	tv2 := tv.WithBuildIDNumber(2)

	go s.pollFromDeployment(ctx, tv1)
	go s.pollFromDeployment(ctx, tv2)
	s.ensureCreateVersionWithExpectedTaskQueues(ctx, tv1, 1)
	s.ensureCreateVersionWithExpectedTaskQueues(ctx, tv2, 1)
}

func (s *WorkerDeploymentSuite) verifyTaskQueueVersioningInfo(ctx context.Context, tq *taskqueuepb.TaskQueue, expectedCurrentVersion, expectedRampingVersion string, expectedPercentage float32) {
	tqDesc, err := s.FrontendClient().DescribeTaskQueue(ctx, &workflowservice.DescribeTaskQueueRequest{
		Namespace: s.Namespace().String(),
		TaskQueue: tq,
	})
	s.Nil(err)
	s.Equal(expectedCurrentVersion, tqDesc.GetVersioningInfo().GetCurrentVersion())
	s.Equal(expectedRampingVersion, tqDesc.GetVersioningInfo().GetRampingVersion())
	s.Equal(expectedPercentage, tqDesc.GetVersioningInfo().GetRampingVersionPercentage())
}

// Test that rolling back to a drained version works
func (s *WorkerDeploymentSuite) TestSetRampingVersion_AfterDrained() {
	s.OverrideDynamicConfig(dynamicconfig.PollerHistoryTTL, 500*time.Millisecond)

	ctx, cancel := context.WithTimeout(context.Background(), time.Minute)
	defer cancel()
	tv1 := testvars.New(s).WithBuildIDNumber(1)
	tv2 := testvars.New(s).WithBuildIDNumber(2)

	// Start deployment workflow 1 and wait for the deployment version to exist
	v1CreateTime := timestamppb.New(time.Now())
	s.startVersionWorkflow(ctx, tv1)

	// Set v1 as current version
	setCurrentV1UpdateTime := timestamppb.Now()
	s.setCurrentVersion(ctx, tv1, worker_versioning.UnversionedVersionId, true, "")
	resp, err := s.FrontendClient().DescribeWorkerDeployment(ctx, &workflowservice.DescribeWorkerDeploymentRequest{
		Namespace:      s.Namespace().String(),
		DeploymentName: tv1.DeploymentSeries(),
	})
	s.NoError(err)
	s.verifyDescribeWorkerDeployment(resp, &workflowservice.DescribeWorkerDeploymentResponse{
		WorkerDeploymentInfo: &deploymentpb.WorkerDeploymentInfo{
			Name:       tv1.DeploymentSeries(),
			CreateTime: v1CreateTime,
			RoutingConfig: &deploymentpb.RoutingConfig{
				CurrentVersion:            tv1.DeploymentVersionString(),
				CurrentVersionChangedTime: setCurrentV1UpdateTime,
			},
			VersionSummaries: []*deploymentpb.WorkerDeploymentInfo_WorkerDeploymentVersionSummary{
				{
					Version:              tv1.DeploymentVersionString(),
					CreateTime:           v1CreateTime,
					DrainageInfo:         nil,
					RoutingUpdateTime:    setCurrentV1UpdateTime,
					CurrentSinceTime:     setCurrentV1UpdateTime,
					RampingSinceTime:     nil,
					FirstActivationTime:  setCurrentV1UpdateTime,
					LastDeactivationTime: nil,
				},
			},
			LastModifierIdentity: tv1.ClientIdentity(),
		},
	})

	// Start deployment workflow 2 and set v2 to current so that v1 can start draining
	v2CreateTime := timestamppb.New(time.Now())
	s.startVersionWorkflow(ctx, tv2)

	setCurrentV2UpdateTime := timestamppb.New(time.Now())
	s.setCurrentVersion(ctx, tv2, tv1.DeploymentVersionString(), true, "")
	resp, err = s.FrontendClient().DescribeWorkerDeployment(ctx, &workflowservice.DescribeWorkerDeploymentRequest{
		Namespace:      s.Namespace().String(),
		DeploymentName: tv2.DeploymentSeries(),
	})
	s.NoError(err)

	s.verifyDescribeWorkerDeployment(resp, &workflowservice.DescribeWorkerDeploymentResponse{
		WorkerDeploymentInfo: &deploymentpb.WorkerDeploymentInfo{
			Name:       tv2.DeploymentSeries(),
			CreateTime: v1CreateTime,
			RoutingConfig: &deploymentpb.RoutingConfig{
				RampingVersion:            "",
				RampingVersionPercentage:  0,
				RampingVersionChangedTime: nil,
				CurrentVersion:            tv2.DeploymentVersionString(),
				CurrentVersionChangedTime: setCurrentV2UpdateTime,
			},
			VersionSummaries: []*deploymentpb.WorkerDeploymentInfo_WorkerDeploymentVersionSummary{
				{
					Version:              tv1.DeploymentVersionString(),
					CreateTime:           v1CreateTime,
					DrainageInfo:         &deploymentpb.VersionDrainageInfo{Status: enumspb.VERSION_DRAINAGE_STATUS_DRAINING},
					RoutingUpdateTime:    setCurrentV1UpdateTime,
					CurrentSinceTime:     nil,
					RampingSinceTime:     nil,
					FirstActivationTime:  setCurrentV1UpdateTime,
					LastDeactivationTime: setCurrentV2UpdateTime,
				},
				{
					Version:              tv2.DeploymentVersionString(),
					CreateTime:           v2CreateTime,
					DrainageInfo:         nil,
					RoutingUpdateTime:    setCurrentV2UpdateTime,
					CurrentSinceTime:     setCurrentV2UpdateTime,
					RampingSinceTime:     nil,
					FirstActivationTime:  setCurrentV2UpdateTime,
					LastDeactivationTime: nil,
				},
			},
			LastModifierIdentity: tv2.ClientIdentity(),
		},
	})

	// wait for v1 to be drained
	s.EventuallyWithT(func(t *assert.CollectT) {
		a := assert.New(t)
		resp, err := s.FrontendClient().DescribeWorkerDeploymentVersion(ctx, &workflowservice.DescribeWorkerDeploymentVersionRequest{
			Namespace: s.Namespace().String(),
			Version:   tv1.DeploymentVersionString(),
		})
		a.NoError(err)
		a.Equal(enumspb.VERSION_DRAINAGE_STATUS_DRAINED, resp.GetWorkerDeploymentVersionInfo().GetDrainageInfo().GetStatus())
	}, time.Second*10, time.Millisecond*1000)

	// Verify that the drainageStatus of v1 has been updated in the VersionSummaries
	resp, err = s.FrontendClient().DescribeWorkerDeployment(ctx, &workflowservice.DescribeWorkerDeploymentRequest{
		Namespace:      s.Namespace().String(),
		DeploymentName: tv2.DeploymentSeries(),
	})
	s.NoError(err)
	s.verifyDescribeWorkerDeployment(resp, &workflowservice.DescribeWorkerDeploymentResponse{
		WorkerDeploymentInfo: &deploymentpb.WorkerDeploymentInfo{
			Name:       tv2.DeploymentSeries(),
			CreateTime: v1CreateTime,
			RoutingConfig: &deploymentpb.RoutingConfig{
				RampingVersion:            "",
				RampingVersionPercentage:  0,
				RampingVersionChangedTime: nil,
				CurrentVersion:            tv2.DeploymentVersionString(),
				CurrentVersionChangedTime: setCurrentV2UpdateTime,
			},
			VersionSummaries: []*deploymentpb.WorkerDeploymentInfo_WorkerDeploymentVersionSummary{
				{
					Version:              tv1.DeploymentVersionString(),
					CreateTime:           v1CreateTime,
					DrainageInfo:         &deploymentpb.VersionDrainageInfo{Status: enumspb.VERSION_DRAINAGE_STATUS_DRAINED},
					RoutingUpdateTime:    setCurrentV1UpdateTime,
					CurrentSinceTime:     nil,
					RampingSinceTime:     nil,
					FirstActivationTime:  setCurrentV1UpdateTime,
					LastDeactivationTime: setCurrentV2UpdateTime,
				},
				{
					Version:              tv2.DeploymentVersionString(),
					CreateTime:           v2CreateTime,
					DrainageInfo:         nil,
					RoutingUpdateTime:    setCurrentV2UpdateTime,
					CurrentSinceTime:     setCurrentV2UpdateTime,
					RampingSinceTime:     nil,
					FirstActivationTime:  setCurrentV2UpdateTime,
					LastDeactivationTime: nil,
				},
			},
			LastModifierIdentity: tv2.ClientIdentity(),
		},
	})

	// start ramping traffic back to v1
	s.setAndVerifyRampingVersion(ctx, tv1, false, 10, false, "", &workflowservice.SetWorkerDeploymentRampingVersionResponse{
		ConflictToken:      nil,
		PreviousVersion:    "",
		PreviousPercentage: 0,
	})
}

func (s *WorkerDeploymentSuite) TestDeleteWorkerDeployment_ValidDelete() {
	s.OverrideDynamicConfig(dynamicconfig.PollerHistoryTTL, 500*time.Millisecond)

	ctx, cancel := context.WithTimeout(context.Background(), time.Minute)
	defer cancel()
	tv1 := testvars.New(s).WithBuildIDNumber(1)

	// Start deployment workflow 1 and wait for the deployment version to exist
	s.startVersionWorkflow(ctx, tv1)

	// Signal the first version to be drained. Only do this in tests.
	versionWorkflowID := worker_versioning.GenerateVersionWorkflowID(tv1.DeploymentSeries(), tv1.BuildID())
	workflowExecution := &commonpb.WorkflowExecution{
		WorkflowId: versionWorkflowID,
	}
	input := &deploymentpb.VersionDrainageInfo{
		Status:          enumspb.VERSION_DRAINAGE_STATUS_DRAINED,
		LastChangedTime: timestamppb.New(time.Now()),
		LastCheckedTime: timestamppb.New(time.Now()),
	}
	marshaledData, err := input.Marshal()
	s.NoError(err)
	signalPayload := &commonpb.Payloads{
		Payloads: []*commonpb.Payload{
			{
				Metadata: map[string][]byte{
					"encoding": []byte("binary/protobuf"),
				},
				Data: marshaledData,
			},
		},
	}

	err = s.SendSignal(s.Namespace().String(), workflowExecution, workerdeployment.SyncDrainageSignalName, signalPayload, tv1.ClientIdentity())
	s.Nil(err)

	// Wait for pollers going away
	s.EventuallyWithT(func(t *assert.CollectT) {
		resp, err := s.FrontendClient().DescribeTaskQueue(ctx, &workflowservice.DescribeTaskQueueRequest{
			Namespace:     s.Namespace().String(),
			TaskQueue:     tv1.TaskQueue(),
			TaskQueueType: enumspb.TASK_QUEUE_TYPE_WORKFLOW,
		})
		assert.NoError(t, err)
		assert.Empty(t, resp.Pollers)
	}, 5*time.Second, time.Second)

	// delete succeeds
	s.tryDeleteVersion(ctx, tv1, true)

	// deployment version does not exist in the deployment list
	s.EventuallyWithT(func(t *assert.CollectT) {
		a := assert.New(t)
		resp, err := s.FrontendClient().DescribeWorkerDeployment(ctx, &workflowservice.DescribeWorkerDeploymentRequest{
			Namespace:      s.Namespace().String(),
			DeploymentName: tv1.DeploymentSeries(),
		})
		a.NoError(err)
		if resp != nil {
			for _, vs := range resp.GetWorkerDeploymentInfo().GetVersionSummaries() {
				a.NotEqual(tv1.DeploymentVersionString(), vs.Version)
			}
		}
	}, time.Second*5, time.Millisecond*200)

	// Deleting the worker deployment should succeed since there are no associated versions left
	_, err = s.FrontendClient().DeleteWorkerDeployment(ctx, &workflowservice.DeleteWorkerDeploymentRequest{
		Namespace:      s.Namespace().String(),
		DeploymentName: tv1.DeploymentSeries(),
		Identity:       tv1.ClientIdentity(),
	})
	s.Nil(err)

	// Describe Worker Deployment should give not found
	s.EventuallyWithT(func(t *assert.CollectT) {
		a := assert.New(t)
		_, err := s.FrontendClient().DescribeWorkerDeployment(ctx, &workflowservice.DescribeWorkerDeploymentRequest{
			Namespace:      s.Namespace().String(),
			DeploymentName: tv1.DeploymentSeries(),
		})
		a.Error(err)
		var nfe *serviceerror.NotFound
		a.True(errors.As(err, &nfe))
	}, time.Second*5, time.Millisecond*200)

	// ListDeployments should not show the closed/deleted Worker Deployment
	s.EventuallyWithT(func(t *assert.CollectT) {
		a := assert.New(t)
		listResp, err := s.FrontendClient().ListWorkerDeployments(ctx, &workflowservice.ListWorkerDeploymentsRequest{
			Namespace: s.Namespace().String(),
		})
		a.Nil(err)
		for _, dInfo := range listResp.GetWorkerDeployments() {
			a.NotEqual(tv1.DeploymentSeries(), dInfo.GetName())
		}
	}, time.Second*5, time.Millisecond*200)
}

func (s *WorkerDeploymentSuite) TestDeleteWorkerDeployment_Idempotent() {
	ctx, cancel := context.WithTimeout(context.Background(), 20*time.Second)
	defer cancel()
	tv1 := testvars.New(s).WithBuildIDNumber(1)

	s.EventuallyWithT(func(t *assert.CollectT) {
		a := assert.New(t)
		_, err := s.FrontendClient().DeleteWorkerDeployment(ctx, &workflowservice.DeleteWorkerDeploymentRequest{
			Namespace:      s.Namespace().String(),
			DeploymentName: tv1.DeploymentSeries(),
			Identity:       tv1.ClientIdentity(),
		})
		a.NoError(err)
	}, time.Second*5, time.Millisecond*200)
}

func (s *WorkerDeploymentSuite) TestDeleteWorkerDeployment_InvalidDelete() {

	ctx, cancel := context.WithTimeout(context.Background(), 20*time.Second)
	defer cancel()
	tv1 := testvars.New(s).WithBuildIDNumber(1)

	// Start deployment workflow 1 and wait for the deployment version and deployment workflow to exist
	go s.pollFromDeployment(ctx, tv1)
	s.EventuallyWithT(func(t *assert.CollectT) {
		a := assert.New(t)
		resp, err := s.FrontendClient().DescribeWorkerDeploymentVersion(ctx, &workflowservice.DescribeWorkerDeploymentVersionRequest{
			Namespace: s.Namespace().String(),
			Version:   tv1.DeploymentVersionString(),
		})
		a.NoError(err)
		a.Equal(tv1.DeploymentVersionString(), resp.GetWorkerDeploymentVersionInfo().GetVersion())
	}, time.Second*5, time.Millisecond*200)

	s.EventuallyWithT(func(t *assert.CollectT) {
		a := assert.New(t)
		resp, err := s.FrontendClient().DescribeWorkerDeployment(ctx, &workflowservice.DescribeWorkerDeploymentRequest{
			Namespace:      s.Namespace().String(),
			DeploymentName: tv1.DeploymentSeries(),
		})
		a.NoError(err)
		if a.NotEmpty(resp.GetWorkerDeploymentInfo().GetVersionSummaries()) {
			a.Equal(tv1.DeploymentVersionString(), resp.GetWorkerDeploymentInfo().GetVersionSummaries()[0].Version)
		}
	}, time.Second*5, time.Millisecond*200)

	// Delete the worker deployment should fail since there are versions associated with it
	_, err := s.FrontendClient().DeleteWorkerDeployment(ctx, &workflowservice.DeleteWorkerDeploymentRequest{
		Namespace:      s.Namespace().String(),
		DeploymentName: tv1.DeploymentSeries(),
		Identity:       tv1.ClientIdentity(),
	})
	s.Error(err)
}

func (s *WorkerDeploymentSuite) tryDeleteVersion(
	ctx context.Context,
	tv *testvars.TestVars,
	expectSuccess bool,
) {
	_, err := s.FrontendClient().DeleteWorkerDeploymentVersion(ctx, &workflowservice.DeleteWorkerDeploymentVersionRequest{
		Namespace: s.Namespace().String(),
		Version:   tv.DeploymentVersionString(),
	})
	if expectSuccess {
		s.Nil(err)
	} else {
		s.Error(err)
	}
}

func (s *WorkerDeploymentSuite) verifyTimestampEquality(expected, actual *timestamppb.Timestamp, maxDuration time.Duration) {
	s.True((expected == nil) == (actual == nil))
	if expected != nil {
		s.True(expected.AsTime().Sub(actual.AsTime()) < maxDuration)
	}
}

func (s *WorkerDeploymentSuite) verifyVersionSummary(expected, actual *deploymentpb.WorkerDeploymentInfo_WorkerDeploymentVersionSummary, maxDuration time.Duration) {
	s.Equal(expected.GetVersion(), actual.GetVersion())
	s.Equal(expected.GetDrainageInfo().GetStatus(), actual.GetDrainageInfo().GetStatus())

	s.verifyTimestampEquality(expected.GetCreateTime(), actual.GetCreateTime(), maxDuration)
	s.verifyTimestampEquality(expected.GetRoutingUpdateTime(), actual.GetRoutingUpdateTime(), maxDuration)
	s.verifyTimestampEquality(expected.GetCurrentSinceTime(), actual.GetCurrentSinceTime(), maxDuration)
	s.verifyTimestampEquality(expected.GetRampingSinceTime(), actual.GetRampingSinceTime(), maxDuration)
	s.verifyTimestampEquality(expected.GetFirstActivationTime(), actual.GetFirstActivationTime(), maxDuration)
	s.verifyTimestampEquality(expected.GetLastDeactivationTime(), actual.GetLastDeactivationTime(), maxDuration)
}

func (s *WorkerDeploymentSuite) verifyRoutingConfig(expected, actual *deploymentpb.RoutingConfig, maxDuration time.Duration) {
	s.Equal(expected.GetRampingVersion(), actual.GetRampingVersion())
	s.Equal(expected.GetRampingVersionPercentage(), actual.GetRampingVersionPercentage())
	s.Equal(expected.GetCurrentVersion(), actual.GetCurrentVersion())

	s.verifyTimestampEquality(expected.GetRampingVersionChangedTime(), actual.GetRampingVersionChangedTime(), maxDuration)
	s.verifyTimestampEquality(expected.GetCurrentVersionChangedTime(), actual.GetCurrentVersionChangedTime(), maxDuration)
}

func (s *WorkerDeploymentSuite) verifyWorkerDeploymentInfo(expected, actual *deploymentpb.WorkerDeploymentInfo, maxDuration time.Duration) {
	s.Equal(expected.GetName(), actual.GetName())
	s.verifyTimestampEquality(expected.GetCreateTime(), actual.GetCreateTime(), maxDuration)
	s.Equal(expected.GetLastModifierIdentity(), actual.GetLastModifierIdentity())
	s.verifyRoutingConfig(expected.GetRoutingConfig(), actual.GetRoutingConfig(), maxDuration)

	// Verify version summaries
	for _, expectedSummary := range expected.GetVersionSummaries() {
		found := false
		for _, actualSummary := range actual.GetVersionSummaries() {
			if actualSummary.Version == expectedSummary.Version {
				s.verifyVersionSummary(expectedSummary, actualSummary, maxDuration)
				found = true
				break
			}
		}
		s.True(found)
	}
}

func (s *WorkerDeploymentSuite) verifyDescribeWorkerDeployment(
	actualResp *workflowservice.DescribeWorkerDeploymentResponse,
	expectedResp *workflowservice.DescribeWorkerDeploymentResponse,
) {
<<<<<<< HEAD
	maxDurationBetweenTimeStamps := 2 * time.Second
=======
	// relaxed timestamp constraint since the tests make sync calls, which could theoretically take seconds.
	maxDurationBetweenTimeStamps := 5 * time.Second
>>>>>>> 2c49c565

	s.True((actualResp == nil) == (expectedResp == nil))
	s.True((actualResp.GetWorkerDeploymentInfo() == nil) == (expectedResp.GetWorkerDeploymentInfo() == nil))
	s.True((actualResp.GetWorkerDeploymentInfo().GetRoutingConfig() == nil) == (expectedResp.GetWorkerDeploymentInfo().GetRoutingConfig() == nil))

	s.verifyWorkerDeploymentInfo(expectedResp.GetWorkerDeploymentInfo(), actualResp.GetWorkerDeploymentInfo(), maxDurationBetweenTimeStamps)
}

func (s *WorkerDeploymentSuite) setAndVerifyRampingVersion(
	ctx context.Context,
	tv *testvars.TestVars,
	unset bool,
	percentage int,
	ignoreMissingTaskQueues bool,
	expectedError string,
	expectedResp *workflowservice.SetWorkerDeploymentRampingVersionResponse,
) {
	s.setAndVerifyRampingVersionUnversionedOption(ctx, tv, false, unset, percentage, ignoreMissingTaskQueues, expectedError, expectedResp)
}

func (s *WorkerDeploymentSuite) setAndVerifyRampingVersionUnversionedOption(
	ctx context.Context,
	tv *testvars.TestVars,
	unversioned bool,
	unset bool,
	percentage int,
	ignoreMissingTaskQueues bool,
	expectedError string,
	expectedResp *workflowservice.SetWorkerDeploymentRampingVersionResponse,
) {
	version := tv.DeploymentVersionString()
	if unversioned {
		version = worker_versioning.UnversionedVersionId
	}
	if unset {
		version = ""
		percentage = 0
	}
	if !unversioned && !unset {
		s.ensureCreateVersionInDeployment(tv)
	} else {
		s.ensureCreateDeployment(tv)
	}
	resp, err := s.FrontendClient().SetWorkerDeploymentRampingVersion(ctx, &workflowservice.SetWorkerDeploymentRampingVersionRequest{
		Namespace:               s.Namespace().String(),
		DeploymentName:          tv.DeploymentVersion().GetDeploymentName(),
		Version:                 version,
		Percentage:              float32(percentage),
		Identity:                tv.ClientIdentity(),
		IgnoreMissingTaskQueues: ignoreMissingTaskQueues,
	})
	if expectedError != "" {
		s.Error(err)
		s.Contains(err.Error(), expectedError)
		return
	}
	s.NoError(err)
	s.Equal(expectedResp.GetPreviousVersion(), resp.GetPreviousVersion())
	s.Equal(expectedResp.GetPreviousPercentage(), resp.GetPreviousPercentage())
}

func (s *WorkerDeploymentSuite) setCurrentVersion(ctx context.Context, tv *testvars.TestVars, previousCurrent string, ignoreMissingTaskQueues bool, expectedError string) {
	s.setCurrentVersionUnversionedOption(ctx, tv, false, previousCurrent, ignoreMissingTaskQueues, expectedError)
}

func (s *WorkerDeploymentSuite) setCurrentVersionUnversionedOption(ctx context.Context, tv *testvars.TestVars, unversioned bool, previousCurrent string, ignoreMissingTaskQueues bool, expectedError string) {
	version := tv.DeploymentVersionString()
	if unversioned {
		version = worker_versioning.UnversionedVersionId
		s.ensureCreateDeployment(tv)
	} else {
		s.ensureCreateVersionInDeployment(tv)
	}

	resp, err := s.FrontendClient().SetWorkerDeploymentCurrentVersion(ctx, &workflowservice.SetWorkerDeploymentCurrentVersionRequest{
		Namespace:               s.Namespace().String(),
		DeploymentName:          tv.DeploymentVersion().GetDeploymentName(),
		Version:                 version,
		IgnoreMissingTaskQueues: ignoreMissingTaskQueues,
		Identity:                tv.ClientIdentity(),
	})
	if expectedError != "" {
		s.Error(err)
		s.Contains(err.Error(), expectedError)
		return
	}
	s.NoError(err)
	s.NotNil(resp.PreviousVersion)
	s.Equal(previousCurrent, resp.PreviousVersion)
}

func (s *WorkerDeploymentSuite) createVersionsInDeployments(ctx context.Context, tv *testvars.TestVars, n int) []*workflowservice.ListWorkerDeploymentsResponse_WorkerDeploymentSummary {
	var expectedDeploymentSummaries []*workflowservice.ListWorkerDeploymentsResponse_WorkerDeploymentSummary

	for i := 0; i < n; i++ {
		deployment := tv.WithDeploymentSeriesNumber(i)
		version := deployment.WithBuildIDNumber(i)

		s.startVersionWorkflow(ctx, version)
		s.setCurrentVersion(ctx, version, worker_versioning.UnversionedVersionId, true, "")

		expectedDeployment := s.buildWorkerDeploymentSummary(
			deployment.DeploymentSeries(),
			timestamppb.Now(),
			&deploymentpb.RoutingConfig{
				CurrentVersion:            version.DeploymentVersionString(),
				CurrentVersionChangedTime: timestamppb.Now(),
			},
		)
		expectedDeploymentSummaries = append(expectedDeploymentSummaries, expectedDeployment)
	}

	return expectedDeploymentSummaries
}

func (s *WorkerDeploymentSuite) verifyWorkerDeploymentSummary(
	expectedSummary *workflowservice.ListWorkerDeploymentsResponse_WorkerDeploymentSummary,
	actualSummary *workflowservice.ListWorkerDeploymentsResponse_WorkerDeploymentSummary,
) bool {
	maxDurationBetweenTimeStamps := 5 * time.Second
	if expectedSummary.Name != actualSummary.Name {
		s.Logger.Info("Name mismatch")
		return false
	}
	if expectedSummary.CreateTime.AsTime().Sub(actualSummary.CreateTime.AsTime()) > maxDurationBetweenTimeStamps {
		s.Logger.Info("Create time mismatch")
		return false
	}

	// Current version checks
	if expectedSummary.RoutingConfig.GetCurrentVersion() != actualSummary.RoutingConfig.GetCurrentVersion() {
		s.Logger.Info("Current version mismatch")
		return false
	}
	if expectedSummary.RoutingConfig.GetCurrentVersionChangedTime().AsTime().Sub(actualSummary.RoutingConfig.GetCurrentVersionChangedTime().AsTime()) > maxDurationBetweenTimeStamps {
		s.Logger.Info("Current version update time mismatch")
		return false
	}

	// Ramping version checks
	if expectedSummary.RoutingConfig.GetRampingVersion() != actualSummary.RoutingConfig.GetRampingVersion() {
		s.Logger.Info("Ramping version mismatch")
		return false
	}
	if expectedSummary.RoutingConfig.GetRampingVersionPercentage() != actualSummary.RoutingConfig.GetRampingVersionPercentage() {
		s.Logger.Info("Ramping version percentage mismatch")
		return false
	}
	if expectedSummary.RoutingConfig.GetRampingVersionChangedTime().AsTime().Sub(actualSummary.RoutingConfig.GetRampingVersionChangedTime().AsTime()) > maxDurationBetweenTimeStamps {
		s.Logger.Info("Ramping version update time mismatch")
		return false
	}

	return true
}

func (s *WorkerDeploymentSuite) listWorkerDeployments(ctx context.Context, request *workflowservice.ListWorkerDeploymentsRequest) ([]*workflowservice.ListWorkerDeploymentsResponse_WorkerDeploymentSummary, error) {
	var resp *workflowservice.ListWorkerDeploymentsResponse
	var err error
	var deploymentSummaries []*workflowservice.ListWorkerDeploymentsResponse_WorkerDeploymentSummary
	for resp == nil || len(resp.NextPageToken) > 0 {
		resp, err = s.FrontendClient().ListWorkerDeployments(ctx, request)
		if err != nil {
			return nil, err
		}
		deploymentSummaries = append(deploymentSummaries, resp.GetWorkerDeployments()...)
		request.NextPageToken = resp.NextPageToken
	}
	return deploymentSummaries, nil
}

func (s *WorkerDeploymentSuite) startAndValidateWorkerDeployments(
	ctx context.Context,
	request *workflowservice.ListWorkerDeploymentsRequest,
	expectedDeploymentSummaries []*workflowservice.ListWorkerDeploymentsResponse_WorkerDeploymentSummary,
) {

	s.EventuallyWithT(func(t *assert.CollectT) {
		a := assert.New(t)

		actualDeploymentSummaries, err := s.listWorkerDeployments(ctx, request)
		a.NoError(err)
		if len(actualDeploymentSummaries) < len(expectedDeploymentSummaries) {
			return
		}

		for _, expectedDeploymentSummary := range expectedDeploymentSummaries {
			deploymentSummaryValidated := false
			for _, actualDeploymentSummary := range actualDeploymentSummaries {
				deploymentSummaryValidated = deploymentSummaryValidated ||
					s.verifyWorkerDeploymentSummary(expectedDeploymentSummary, actualDeploymentSummary)
			}
			a.True(deploymentSummaryValidated)
		}
	}, time.Second*10, time.Millisecond*1000)
}

func (s *WorkerDeploymentSuite) buildWorkerDeploymentSummary(
	deploymentName string, createTime *timestamppb.Timestamp,
	routingConfig *deploymentpb.RoutingConfig,
) *workflowservice.ListWorkerDeploymentsResponse_WorkerDeploymentSummary {
	return &workflowservice.ListWorkerDeploymentsResponse_WorkerDeploymentSummary{
		Name:          deploymentName,
		CreateTime:    createTime,
		RoutingConfig: routingConfig,
	}
}

// Name is used by testvars. We use a shortened test name in variables so that physical task queue IDs
// do not grow larger than DB column limit (currently as low as 272 chars).
func (s *WorkerDeploymentSuite) Name() string {
	fullName := s.T().Name()
	if len(fullName) <= 30 {
		return fullName
	}
	short := fmt.Sprintf("%s-%08x",
		fullName[len(fullName)-21:],
		farm.Fingerprint32([]byte(fullName)),
	)
	return strings.Replace(short, ".", "|", -1)
}<|MERGE_RESOLUTION|>--- conflicted
+++ resolved
@@ -2040,12 +2040,8 @@
 	actualResp *workflowservice.DescribeWorkerDeploymentResponse,
 	expectedResp *workflowservice.DescribeWorkerDeploymentResponse,
 ) {
-<<<<<<< HEAD
-	maxDurationBetweenTimeStamps := 2 * time.Second
-=======
 	// relaxed timestamp constraint since the tests make sync calls, which could theoretically take seconds.
 	maxDurationBetweenTimeStamps := 5 * time.Second
->>>>>>> 2c49c565
 
 	s.True((actualResp == nil) == (expectedResp == nil))
 	s.True((actualResp.GetWorkerDeploymentInfo() == nil) == (expectedResp.GetWorkerDeploymentInfo() == nil))
