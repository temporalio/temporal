// The MIT License
//
// Copyright (c) 2024 Temporal Technologies Inc.  All rights reserved.
//
// Copyright (c) 2024 Uber Technologies, Inc.
//
// Permission is hereby granted, free of charge, to any person obtaining a copy
// of this software and associated documentation files (the "Software"), to deal
// in the Software without restriction, including without limitation the rights
// to use, copy, modify, merge, publish, distribute, sublicense, and/or sell
// copies of the Software, and to permit persons to whom the Software is
// furnished to do so, subject to the following conditions:
//
// The above copyright notice and this permission notice shall be included in
// all copies or substantial portions of the Software.
//
// THE SOFTWARE IS PROVIDED "AS IS", WITHOUT WARRANTY OF ANY KIND, EXPRESS OR
// IMPLIED, INCLUDING BUT NOT LIMITED TO THE WARRANTIES OF MERCHANTABILITY,
// FITNESS FOR A PARTICULAR PURPOSE AND NONINFRINGEMENT. IN NO EVENT SHALL THE
// AUTHORS OR COPYRIGHT HOLDERS BE LIABLE FOR ANY CLAIM, DAMAGES OR OTHER
// LIABILITY, WHETHER IN AN ACTION OF CONTRACT, TORT OR OTHERWISE, ARISING FROM,
// OUT OF OR IN CONNECTION WITH THE SOFTWARE OR THE USE OR OTHER DEALINGS IN
// THE SOFTWARE.

package tests

import (
	"context"
	"errors"
	"fmt"
	"slices"
	"strings"
	"testing"
	"time"

	"github.com/dgryski/go-farm"
	"github.com/stretchr/testify/assert"
	"github.com/stretchr/testify/suite"
	commonpb "go.temporal.io/api/common/v1"
	deploymentpb "go.temporal.io/api/deployment/v1"
	enumspb "go.temporal.io/api/enums/v1"
	"go.temporal.io/api/serviceerror"
	taskqueuepb "go.temporal.io/api/taskqueue/v1"
	"go.temporal.io/api/workflowservice/v1"
	sdkworker "go.temporal.io/sdk/worker"
	"go.temporal.io/server/common/dynamicconfig"
	"go.temporal.io/server/common/testing/testvars"
	"go.temporal.io/server/common/worker_versioning"
	"go.temporal.io/server/service/worker/workerdeployment"
	"go.temporal.io/server/tests/testcore"
	"google.golang.org/protobuf/types/known/timestamppb"
)

type (
	WorkerDeploymentSuite struct {
		testcore.FunctionalTestSuite
	}
)

func TestWorkerDeploymentSuite(t *testing.T) {
	t.Parallel()
	suite.Run(t, new(WorkerDeploymentSuite))
}

func (s *WorkerDeploymentSuite) SetupSuite() {
	s.FunctionalTestSuite.SetupSuiteWithDefaultCluster(testcore.WithDynamicConfigOverrides(map[dynamicconfig.Key]any{
		dynamicconfig.EnableDeploymentVersions.Key():                   true,
		dynamicconfig.FrontendEnableWorkerVersioningDataAPIs.Key():     true, // [wv-cleanup-pre-release]
		dynamicconfig.FrontendEnableWorkerVersioningWorkflowAPIs.Key(): true, // [wv-cleanup-pre-release]
		dynamicconfig.FrontendEnableWorkerVersioningRuleAPIs.Key():     true, // [wv-cleanup-pre-release]
		dynamicconfig.FrontendEnableExecuteMultiOperation.Key():        true,

		// Make sure we don't hit the rate limiter in tests
		dynamicconfig.FrontendGlobalNamespaceNamespaceReplicationInducingAPIsRPS.Key():                1000,
		dynamicconfig.FrontendMaxNamespaceNamespaceReplicationInducingAPIsBurstRatioPerInstance.Key(): 1,
		dynamicconfig.FrontendNamespaceReplicationInducingAPIsRPS.Key():                               1000,

		// Make drainage happen sooner
		dynamicconfig.VersionDrainageStatusRefreshInterval.Key():       testVersionDrainageRefreshInterval,
		dynamicconfig.VersionDrainageStatusVisibilityGracePeriod.Key(): testVersionDrainageVisibilityGracePeriod,

		// To increase the rate at which the per-ns worker can consume tasks from a task queue. Required since
		// tests in this suite create a lot of tasks and expect them to be consumed quickly.
		dynamicconfig.WorkerPerNamespaceWorkerOptions.Key(): sdkworker.Options{
			MaxConcurrentWorkflowTaskPollers: 100,
			MaxConcurrentActivityTaskPollers: 100,
		},

		dynamicconfig.MatchingMaxTaskQueuesInDeploymentVersion.Key(): 1000,
		dynamicconfig.VisibilityPersistenceSlowQueryThreshold.Key():  60 * time.Second,
		dynamicconfig.WorkflowExecutionMaxInFlightUpdates.Key():      1000,
	}))
}

func (s *WorkerDeploymentSuite) SetupTest() {
	s.FunctionalTestSuite.SetupTest()
}

// pollFromDeployment calls PollWorkflowTaskQueue to start deployment related workflows
func (s *WorkerDeploymentSuite) pollFromDeployment(ctx context.Context, tv *testvars.TestVars) {
	_, _ = s.FrontendClient().PollWorkflowTaskQueue(ctx, &workflowservice.PollWorkflowTaskQueueRequest{
		Namespace:         s.Namespace().String(),
		TaskQueue:         tv.TaskQueue(),
		Identity:          "random",
		DeploymentOptions: tv.WorkerDeploymentOptions(true),
	})
}

func (s *WorkerDeploymentSuite) pollFromDeploymentWithTaskQueueNumber(ctx context.Context, tv *testvars.TestVars, taskQueueNumber int) {
	_, _ = s.FrontendClient().PollWorkflowTaskQueue(ctx, &workflowservice.PollWorkflowTaskQueueRequest{
		Namespace:         s.Namespace().String(),
		TaskQueue:         tv.WithTaskQueueNumber(taskQueueNumber).TaskQueue(),
		Identity:          "random",
		DeploymentOptions: tv.WorkerDeploymentOptions(true),
	})
}

func (s *WorkerDeploymentSuite) pollFromDeploymentExpectFail(ctx context.Context, tv *testvars.TestVars) {
	_, err := s.FrontendClient().PollWorkflowTaskQueue(ctx, &workflowservice.PollWorkflowTaskQueueRequest{
		Namespace:         s.Namespace().String(),
		TaskQueue:         tv.TaskQueue(),
		Identity:          "random",
		DeploymentOptions: tv.WorkerDeploymentOptions(true),
	})
	s.Error(err)
}

func (s *WorkerDeploymentSuite) ensureCreateVersionWithExpectedTaskQueues(ctx context.Context, tv *testvars.TestVars, expectedTaskQueues int) {
	s.EventuallyWithT(func(t *assert.CollectT) {
		a := assert.New(t)
		respV, _ := s.FrontendClient().DescribeWorkerDeploymentVersion(ctx, &workflowservice.DescribeWorkerDeploymentVersionRequest{
			Namespace: s.Namespace().String(),
			Version:   tv.DeploymentVersionString(),
		})

		a.Equal(expectedTaskQueues, len(respV.GetWorkerDeploymentVersionInfo().GetTaskQueueInfos()))
	}, 5*time.Minute, 500*time.Millisecond)
}

func (s *WorkerDeploymentSuite) ensureCreateVersionInDeployment(
	tv *testvars.TestVars,
) {
	v := tv.DeploymentVersionString()
	ctx, cancel := context.WithTimeout(context.Background(), 5*time.Second)
	defer cancel()
	s.EventuallyWithT(func(t *assert.CollectT) {
		a := assert.New(t)
		res, _ := s.FrontendClient().DescribeWorkerDeployment(ctx,
			&workflowservice.DescribeWorkerDeploymentRequest{
				Namespace:      s.Namespace().String(),
				DeploymentName: tv.DeploymentSeries(),
			})

		found := false
		if res != nil {
			for _, vs := range res.GetWorkerDeploymentInfo().GetVersionSummaries() {
				if vs.GetVersion() == v {
					found = true
				}
			}
		}
		a.True(found)
	}, 1*time.Minute, 100*time.Millisecond)
}

func (s *WorkerDeploymentSuite) ensureCreateDeployment(
	tv *testvars.TestVars,
) {
	ctx, cancel := context.WithTimeout(context.Background(), 5*time.Second)
	defer cancel()
	s.EventuallyWithT(func(t *assert.CollectT) {
		a := assert.New(t)
		res, _ := s.FrontendClient().DescribeWorkerDeployment(ctx,
			&workflowservice.DescribeWorkerDeploymentRequest{
				Namespace:      s.Namespace().String(),
				DeploymentName: tv.DeploymentSeries(),
			})
		a.NotNil(res)
	}, 5*time.Second, 100*time.Millisecond)
}

func (s *WorkerDeploymentSuite) startVersionWorkflow(ctx context.Context, tv *testvars.TestVars) {
	go s.pollFromDeployment(ctx, tv)
	s.EventuallyWithT(func(t *assert.CollectT) {
		a := assert.New(t)
		resp, err := s.FrontendClient().DescribeWorkerDeploymentVersion(ctx, &workflowservice.DescribeWorkerDeploymentVersionRequest{
			Namespace: s.Namespace().String(),
			Version:   tv.DeploymentVersionString(),
		})
		a.NoError(err)
		a.Equal(tv.DeploymentVersionString(), resp.GetWorkerDeploymentVersionInfo().GetVersion())
	}, time.Second*5, time.Millisecond*200)
}

func (s *WorkerDeploymentSuite) TestForceCAN_NoOpenWFS() {
	ctx, cancel := context.WithTimeout(context.Background(), time.Second*10)
	defer cancel()
	tv := testvars.New(s)

	// Start a version workflow
	s.startVersionWorkflow(ctx, tv)
	s.ensureCreateVersionInDeployment(tv)

	// Set the version as current
	_, err := s.FrontendClient().SetWorkerDeploymentCurrentVersion(ctx, &workflowservice.SetWorkerDeploymentCurrentVersionRequest{
		Namespace:      s.Namespace().String(),
		DeploymentName: tv.DeploymentSeries(),
		Version:        tv.DeploymentVersionString(),
	})
	s.NoError(err)

	// ForceCAN
	workflowID := worker_versioning.GenerateDeploymentWorkflowID(tv.DeploymentSeries())
	workflowExecution := &commonpb.WorkflowExecution{
		WorkflowId: workflowID,
	}

	err = s.SendSignal(s.Namespace().String(), workflowExecution, workerdeployment.ForceCANSignalName, nil, tv.ClientIdentity())
	s.NoError(err)

	// Verify if the state is intact even after a CAN
	s.EventuallyWithT(func(t *assert.CollectT) {
		a := assert.New(t)
		resp, err := s.FrontendClient().DescribeWorkerDeployment(ctx, &workflowservice.DescribeWorkerDeploymentRequest{
			Namespace:      s.Namespace().String(),
			DeploymentName: tv.DeploymentSeries(),
		})
		a.NoError(err)
		a.Equal(tv.DeploymentVersionString(), resp.GetWorkerDeploymentInfo().GetRoutingConfig().GetCurrentVersion())
	}, time.Second*10, time.Millisecond*1000)
}

func (s *WorkerDeploymentSuite) TestDeploymentVersionLimits() {
	// TODO (carly): check the error messages that poller receives in each case and make sense they are informative and appropriate (e.g. do not expose internal stuff)

	s.OverrideDynamicConfig(dynamicconfig.MatchingMaxVersionsInDeployment, 1)
	s.OverrideDynamicConfig(dynamicconfig.MatchingMaxTaskQueuesInDeploymentVersion, 1)

	ctx, cancel := context.WithTimeout(context.Background(), time.Second*30)
	defer cancel()

	tv := testvars.New(s)

	// First deployment version should be fine
	go s.pollFromDeployment(ctx, tv)
	s.ensureCreateVersionInDeployment(tv)

	// pollers of second version in the same deployment should be rejected
	s.pollFromDeploymentExpectFail(ctx, tv.WithBuildIDNumber(2))

	// But first version of another deployment fine
	tv2 := tv.WithDeploymentSeriesNumber(2)
	go s.pollFromDeployment(ctx, tv2)
	s.ensureCreateVersionInDeployment(tv2)

	// pollers of the second TQ in the same deployment version should be rejected
	s.pollFromDeploymentExpectFail(ctx, tv.WithTaskQueueNumber(2))
}

func (s *WorkerDeploymentSuite) TestNamespaceDeploymentsLimit() {
	// TODO (carly): check the error messages that poller receives in each case and make sense they are informative and appropriate (e.g. do not expose internal stuff)
	s.T().Skip() // Need to separate this test so other tests do not create deployment in the same NS

	s.OverrideDynamicConfig(dynamicconfig.MatchingMaxDeployments, 1)

	ctx, cancel := context.WithTimeout(context.Background(), time.Second*30)
	defer cancel()

	tv := testvars.New(s)

	// First deployment version should be fine
	go s.pollFromDeployment(ctx, tv)
	s.ensureCreateVersionInDeployment(tv)

	// pollers of the second deployment version should be rejected
	s.pollFromDeploymentExpectFail(ctx, tv.WithDeploymentSeriesNumber(2))
}

func (s *WorkerDeploymentSuite) TestDescribeWorkerDeployment_TwoVersions_Sorted() {
	ctx, cancel := context.WithTimeout(context.Background(), time.Second*30)
	defer cancel()
	tv := testvars.New(s)

	// Starting two versions of the deployment
	firstVersion := tv.WithBuildIDNumber(1)
	secondVersion := tv.WithBuildIDNumber(2)

	go s.pollFromDeployment(ctx, firstVersion)

	// waiting for 1ms to start the second version later.
	startTime := time.Now()
	waitTime := 1 * time.Millisecond
	s.EventuallyWithT(func(t *assert.CollectT) {
		a := assert.New(t)
		a.Greater(time.Since(startTime), waitTime)
	}, 10*time.Second, 1000*time.Millisecond)

	go s.pollFromDeployment(ctx, secondVersion)

	s.EventuallyWithT(func(t *assert.CollectT) {
		a := assert.New(t)

		resp, err := s.FrontendClient().DescribeWorkerDeployment(ctx, &workflowservice.DescribeWorkerDeploymentRequest{
			Namespace:      s.Namespace().String(),
			DeploymentName: tv.DeploymentSeries(),
		})
		a.NoError(err)
		a.NotNil(resp.GetWorkerDeploymentInfo())
		a.Equal(tv.DeploymentSeries(), resp.GetWorkerDeploymentInfo().GetName())

		a.NotNil(resp.GetWorkerDeploymentInfo().GetVersionSummaries())
		a.Equal(2, len(resp.GetWorkerDeploymentInfo().GetVersionSummaries()))

		if len(resp.GetWorkerDeploymentInfo().GetVersionSummaries()) < 2 {
			return
		}
		// Verify that the version summaries are non-nil and sorted.
		versionSummaries := resp.GetWorkerDeploymentInfo().GetVersionSummaries()

		a.NotNil(versionSummaries[0].GetVersion())
		a.NotNil(versionSummaries[1].GetVersion())
		a.Equal(versionSummaries[0].GetVersion(), secondVersion.DeploymentVersionString())
		a.Equal(versionSummaries[1].GetVersion(), firstVersion.DeploymentVersionString())

		a.NotNil(resp.GetWorkerDeploymentInfo().GetVersionSummaries()[0].GetCreateTime())
		a.NotNil(resp.GetWorkerDeploymentInfo().GetVersionSummaries()[1].GetCreateTime())

		a.NotNil(resp.GetWorkerDeploymentInfo().GetCreateTime())
	}, time.Second*10, time.Millisecond*1000)
}

func (s *WorkerDeploymentSuite) TestDescribeWorkerDeployment_MultipleVersions_Sorted() {
	ctx, cancel := context.WithTimeout(context.Background(), time.Second*30)
	defer cancel()
	tv := testvars.New(s)

	numVersions := 10

	for i := 0; i < numVersions; i++ {
		go s.pollFromDeployment(ctx, tv.WithBuildIDNumber(i))

		// waiting for 1ms to start the next version later.
		startTime := time.Now()
		waitTime := 1 * time.Millisecond
		s.EventuallyWithT(func(t *assert.CollectT) {
			a := assert.New(t)
			a.Greater(time.Since(startTime), waitTime)
		}, 10*time.Second, 1000*time.Millisecond)
	}

	s.EventuallyWithT(func(t *assert.CollectT) {
		a := assert.New(t)

		resp, err := s.FrontendClient().DescribeWorkerDeployment(ctx, &workflowservice.DescribeWorkerDeploymentRequest{
			Namespace:      s.Namespace().String(),
			DeploymentName: tv.DeploymentSeries(),
		})
		a.NoError(err)

		a.NotNil(resp.GetWorkerDeploymentInfo().GetVersionSummaries())
		a.Equal(numVersions, len(resp.GetWorkerDeploymentInfo().GetVersionSummaries()))

		if len(resp.GetWorkerDeploymentInfo().GetVersionSummaries()) < numVersions {
			return
		}

		// Verify that the version summaries are sorted.
		versionSummaries := resp.GetWorkerDeploymentInfo().GetVersionSummaries()
		for i := 0; i < numVersions-1; i++ {
			a.Less(versionSummaries[i+1].GetCreateTime().AsTime(), versionSummaries[i].GetCreateTime().AsTime())
		}
	}, time.Second*10, time.Millisecond*1000)
}

func (s *WorkerDeploymentSuite) TestDescribeWorkerDeployment_SetCurrentVersion() {
	ctx, cancel := context.WithTimeout(context.Background(), time.Second*30)
	defer cancel()
	tv := testvars.New(s)

	firstVersion := tv.WithBuildIDNumber(1)
	secondVersion := tv.WithBuildIDNumber(2)

	go s.pollFromDeployment(ctx, firstVersion)

	// No current deployment version set.
	s.EventuallyWithT(func(t *assert.CollectT) {
		a := assert.New(t)

		resp, err := s.FrontendClient().DescribeWorkerDeployment(ctx, &workflowservice.DescribeWorkerDeploymentRequest{
			Namespace:      s.Namespace().String(),
			DeploymentName: tv.DeploymentSeries(),
		})
		a.NoError(err)
		a.Equal(worker_versioning.UnversionedVersionId, resp.GetWorkerDeploymentInfo().GetRoutingConfig().GetCurrentVersion())
	}, time.Second*10, time.Millisecond*1000)

	// Set first version as current version
	s.setCurrentVersion(ctx, firstVersion, worker_versioning.UnversionedVersionId, true, "")

	s.EventuallyWithT(func(t *assert.CollectT) {
		a := assert.New(t)

		resp, err := s.FrontendClient().DescribeWorkerDeployment(ctx, &workflowservice.DescribeWorkerDeploymentRequest{
			Namespace:      s.Namespace().String(),
			DeploymentName: tv.DeploymentSeries(),
		})
		a.NoError(err)
		a.Equal(firstVersion.DeploymentVersionString(), resp.GetWorkerDeploymentInfo().GetRoutingConfig().GetCurrentVersion())
		a.Equal(tv.ClientIdentity(), resp.GetWorkerDeploymentInfo().GetLastModifierIdentity())
	}, time.Second*10, time.Millisecond*1000)

	// Set a new second version and set it as the current version
	go s.pollFromDeployment(ctx, secondVersion)
	s.setCurrentVersion(ctx, secondVersion, firstVersion.DeploymentVersionString(), true, "")

	s.EventuallyWithT(func(t *assert.CollectT) {
		a := assert.New(t)

		resp, err := s.FrontendClient().DescribeWorkerDeployment(ctx, &workflowservice.DescribeWorkerDeploymentRequest{
			Namespace:      s.Namespace().String(),
			DeploymentName: tv.DeploymentSeries(),
		})
		a.NoError(err)
		a.Equal(secondVersion.DeploymentVersionString(), resp.GetWorkerDeploymentInfo().GetRoutingConfig().GetCurrentVersion())
		firstSummary := slices.IndexFunc(resp.GetWorkerDeploymentInfo().GetVersionSummaries(),
			func(summary *deploymentpb.WorkerDeploymentInfo_WorkerDeploymentVersionSummary) bool {
				return summary.GetVersion() == firstVersion.DeploymentVersionString()
			})
		a.Greater(firstSummary, -1)
		a.Equal(enumspb.VERSION_DRAINAGE_STATUS_DRAINING, resp.GetWorkerDeploymentInfo().GetVersionSummaries()[firstSummary].GetDrainageStatus())
	}, time.Second*10, time.Millisecond*1000)
}

// Testing ConflictToken
func (s *WorkerDeploymentSuite) TestConflictToken_Describe_SetCurrent_SetRamping() {
	ctx, cancel := context.WithTimeout(context.Background(), time.Second*30)
	defer cancel()
	tv := testvars.New(s)

	firstVersion := tv.WithBuildIDNumber(1)
	secondVersion := tv.WithBuildIDNumber(2)

	// Start deployment version workflow + worker-deployment workflow.
	go s.pollFromDeployment(ctx, firstVersion)
	go s.pollFromDeployment(ctx, secondVersion)

	var cT []byte
	// No current deployment version set.
	s.EventuallyWithT(func(t *assert.CollectT) {
		a := assert.New(t)

		resp, err := s.FrontendClient().DescribeWorkerDeployment(ctx, &workflowservice.DescribeWorkerDeploymentRequest{
			Namespace:      s.Namespace().String(),
			DeploymentName: tv.DeploymentSeries(),
		})
		a.NoError(err)
		a.Equal(worker_versioning.UnversionedVersionId, resp.GetWorkerDeploymentInfo().GetRoutingConfig().GetCurrentVersion())
		cT = resp.GetConflictToken()
	}, time.Second*10, time.Millisecond*1000)

	s.ensureCreateVersionInDeployment(firstVersion)
	// Set first version as current version
	_, err := s.FrontendClient().SetWorkerDeploymentCurrentVersion(ctx, &workflowservice.SetWorkerDeploymentCurrentVersionRequest{
		Namespace:      s.Namespace().String(),
		DeploymentName: tv.DeploymentSeries(),
		Version:        firstVersion.DeploymentVersionString(),
		ConflictToken:  cT,
	})
	s.Nil(err)

	s.EventuallyWithT(func(t *assert.CollectT) {
		a := assert.New(t)

		resp, err := s.FrontendClient().DescribeWorkerDeployment(ctx, &workflowservice.DescribeWorkerDeploymentRequest{
			Namespace:      s.Namespace().String(),
			DeploymentName: tv.DeploymentSeries(),
		})
		a.NoError(err)
		a.Equal(firstVersion.DeploymentVersionString(), resp.GetWorkerDeploymentInfo().GetRoutingConfig().GetCurrentVersion())
		cT = resp.GetConflictToken()
	}, time.Second*10, time.Millisecond*1000)

	// Set a new second version and set it as the current version
	go s.pollFromDeployment(ctx, secondVersion)
	_, _ = s.FrontendClient().SetWorkerDeploymentRampingVersion(ctx, &workflowservice.SetWorkerDeploymentRampingVersionRequest{
		Namespace:               s.Namespace().String(),
		DeploymentName:          tv.DeploymentSeries(),
		Version:                 secondVersion.DeploymentVersionString(),
		Percentage:              5,
		ConflictToken:           cT,
		IgnoreMissingTaskQueues: true, // here until we have 'has version started' safeguard in place
	})
	s.Nil(err)

	s.EventuallyWithT(func(t *assert.CollectT) {
		a := assert.New(t)
		resp, err := s.FrontendClient().DescribeWorkerDeployment(ctx, &workflowservice.DescribeWorkerDeploymentRequest{
			Namespace:      s.Namespace().String(),
			DeploymentName: tv.DeploymentSeries(),
		})
		a.NoError(err)
		a.Equal(secondVersion.DeploymentVersionString(), resp.GetWorkerDeploymentInfo().GetRoutingConfig().GetRampingVersion())
	}, time.Second*10, time.Millisecond*1000)
}

func (s *WorkerDeploymentSuite) TestConflictToken_SetCurrent_SetRamping_Wrong() {
	ctx, cancel := context.WithTimeout(context.Background(), time.Second*30)
	defer cancel()
	tv := testvars.New(s)

	firstVersion := tv.WithBuildIDNumber(1)

	// Start deployment version workflow + worker-deployment workflow.
	go s.pollFromDeployment(ctx, firstVersion)

	cTWrong, _ := time.Now().MarshalBinary() // wrong token
	// Wait until deployment exists
	s.EventuallyWithT(func(t *assert.CollectT) {
		a := assert.New(t)
		resp, err := s.FrontendClient().DescribeWorkerDeployment(ctx, &workflowservice.DescribeWorkerDeploymentRequest{
			Namespace:      s.Namespace().String(),
			DeploymentName: tv.DeploymentSeries(),
		})
		a.NoError(err)
		a.Equal(worker_versioning.UnversionedVersionId, resp.GetWorkerDeploymentInfo().GetRoutingConfig().GetCurrentVersion())
	}, time.Second*10, time.Millisecond*1000)

	// Set first version as current version with wrong token
	_, err := s.FrontendClient().SetWorkerDeploymentCurrentVersion(ctx, &workflowservice.SetWorkerDeploymentCurrentVersionRequest{
		Namespace:      s.Namespace().String(),
		DeploymentName: tv.DeploymentSeries(),
		Version:        firstVersion.DeploymentVersionString(),
		ConflictToken:  cTWrong,
	})
	s.NotNil(err)

	// Set first version as ramping version with wrong token
	_, err = s.FrontendClient().SetWorkerDeploymentRampingVersion(ctx, &workflowservice.SetWorkerDeploymentRampingVersionRequest{
		Namespace:      s.Namespace().String(),
		DeploymentName: tv.DeploymentSeries(),
		Version:        firstVersion.DeploymentVersionString(),
		Percentage:     5,
		ConflictToken:  cTWrong,
	})
	s.NotNil(err)
}

// Testing ListWorkerDeployments

func (s *WorkerDeploymentSuite) TestListWorkerDeployments_OneVersion_OneDeployment() {
	ctx, cancel := context.WithTimeout(context.Background(), time.Second*30)
	defer cancel()
	tv := testvars.New(s)

	s.startVersionWorkflow(ctx, tv)

	expectedDeploymentSummaries := s.buildWorkerDeploymentSummary(
		tv.DeploymentSeries(),
		timestamppb.Now(),
		&deploymentpb.RoutingConfig{
			CurrentVersion: worker_versioning.UnversionedVersionId, // default current version is __unversioned__
		},
	)

	s.startAndValidateWorkerDeployments(ctx, &workflowservice.ListWorkerDeploymentsRequest{
		Namespace: s.Namespace().String(),
	}, []*workflowservice.ListWorkerDeploymentsResponse_WorkerDeploymentSummary{expectedDeploymentSummaries})
}

func (s *WorkerDeploymentSuite) TestListWorkerDeployments_TwoVersions_SameDeployment_OneCurrent_NoRamping() {
	ctx, cancel := context.WithTimeout(context.Background(), 15*time.Second)
	defer cancel()
	tv := testvars.New(s)

	firstVersion := tv.WithBuildIDNumber(1)
	secondVersion := tv.WithBuildIDNumber(2)

	routingInfo := &deploymentpb.RoutingConfig{
		CurrentVersion:            firstVersion.DeploymentVersionString(),
		CurrentVersionChangedTime: timestamppb.Now(),
	}

	s.startVersionWorkflow(ctx, firstVersion)
	s.startVersionWorkflow(ctx, secondVersion)

	s.setCurrentVersion(ctx, firstVersion, worker_versioning.UnversionedVersionId, true, "")
	expectedDeploymentSummary := s.buildWorkerDeploymentSummary(
		tv.DeploymentSeries(),
		timestamppb.Now(),
		routingInfo,
	)

	s.startAndValidateWorkerDeployments(ctx, &workflowservice.ListWorkerDeploymentsRequest{
		Namespace: s.Namespace().String(),
	}, []*workflowservice.ListWorkerDeploymentsResponse_WorkerDeploymentSummary{
		expectedDeploymentSummary,
	})
}

func (s *WorkerDeploymentSuite) TestListWorkerDeployments_TwoVersions_SameDeployment_OneCurrent_OneRamping() {
	ctx, cancel := context.WithTimeout(context.Background(), 15*time.Second)
	defer cancel()
	tv := testvars.New(s)

	currentVersionVars := tv.WithBuildIDNumber(1)
	rampingVersionVars := tv.WithBuildIDNumber(2)

	routingInfo := &deploymentpb.RoutingConfig{
		CurrentVersion:            currentVersionVars.DeploymentVersionString(),
		CurrentVersionChangedTime: timestamppb.Now(),
		RampingVersion:            rampingVersionVars.DeploymentVersionString(),
		RampingVersionPercentage:  50,
		RampingVersionChangedTime: timestamppb.Now(),
	}

	s.startVersionWorkflow(ctx, currentVersionVars)
	s.startVersionWorkflow(ctx, rampingVersionVars)

	s.setCurrentVersion(ctx, currentVersionVars, worker_versioning.UnversionedVersionId, true, "") // starts first version's version workflow + set it to current
	s.setAndVerifyRampingVersion(ctx, rampingVersionVars, false, 50, true, "", &workflowservice.SetWorkerDeploymentRampingVersionResponse{
		PreviousVersion:    "",
		PreviousPercentage: 0,
	}) // starts second version's version workflow + set it to ramping

	expectedDeploymentSummary := s.buildWorkerDeploymentSummary(
		tv.DeploymentSeries(),
		timestamppb.Now(),
		routingInfo,
	)

	s.startAndValidateWorkerDeployments(ctx, &workflowservice.ListWorkerDeploymentsRequest{
		Namespace: s.Namespace().String(),
	}, []*workflowservice.ListWorkerDeploymentsResponse_WorkerDeploymentSummary{
		expectedDeploymentSummary,
	})
}

func (s *WorkerDeploymentSuite) TestListWorkerDeployments_RampingVersionPercentageChange_RampingChangedTime() {
	ctx, cancel := context.WithTimeout(context.Background(), 15*time.Second)
	defer cancel()
	tv := testvars.New(s)

	s.startVersionWorkflow(ctx, tv)
	s.setAndVerifyRampingVersion(ctx, tv, false, 50, true, "", nil) // set version as ramping
	rampingVersionChangedTime := timestamppb.Now()

	routingInfo := &deploymentpb.RoutingConfig{
		CurrentVersion:            worker_versioning.UnversionedVersionId,
		CurrentVersionChangedTime: nil,
		RampingVersion:            tv.DeploymentVersionString(),
		RampingVersionPercentage:  50,
		RampingVersionChangedTime: rampingVersionChangedTime,
	}

	// to simulate time passing before the next ramping version update
	//nolint:forbidigo
	time.Sleep(2 * time.Second)

	// modify ramping version percentage
	s.setAndVerifyRampingVersion(ctx, tv, false, 75, true, "", &workflowservice.SetWorkerDeploymentRampingVersionResponse{
		PreviousVersion:    tv.DeploymentVersionString(),
		PreviousPercentage: 50,
	})

	// only the ramping version percentage should be updated, not the ramping version update time
	// since we are not changing the ramping version
	routingInfo.RampingVersionPercentage = 75

	expectedDeploymentSummary := s.buildWorkerDeploymentSummary(
		tv.DeploymentSeries(),
		rampingVersionChangedTime,
		routingInfo,
	)

	s.startAndValidateWorkerDeployments(ctx, &workflowservice.ListWorkerDeploymentsRequest{
		Namespace: s.Namespace().String(),
	}, []*workflowservice.ListWorkerDeploymentsResponse_WorkerDeploymentSummary{
		expectedDeploymentSummary,
	})

}

func (s *WorkerDeploymentSuite) TestListWorkerDeployments_MultipleVersions_MultipleDeployments_OnePage() {
	ctx, cancel := context.WithTimeout(context.Background(), 15*time.Second)
	defer cancel()
	tv := testvars.New(s)

	expectedDeploymentSummaries := s.createVersionsInDeployments(ctx, tv, 2)

	s.startAndValidateWorkerDeployments(ctx, &workflowservice.ListWorkerDeploymentsRequest{
		Namespace: s.Namespace().String(),
	}, expectedDeploymentSummaries)
}

func (s *WorkerDeploymentSuite) TestListWorkerDeployments_MultipleVersions_MultipleDeployments_MultiplePages() {

	ctx, cancel := context.WithTimeout(context.Background(), 30*time.Second)
	defer cancel()
	tv := testvars.New(s)

	expectedDeploymentSummaries := s.createVersionsInDeployments(ctx, tv, 5)

	s.startAndValidateWorkerDeployments(ctx, &workflowservice.ListWorkerDeploymentsRequest{
		Namespace: s.Namespace().String(),
		PageSize:  1,
	}, expectedDeploymentSummaries)
}

// Testing SetWorkerDeploymentRampingVersion
func (s *WorkerDeploymentSuite) TestSetWorkerDeploymentRampingVersion_Ramping_With_Current() {
	ctx, cancel := context.WithTimeout(context.Background(), time.Second*30)
	defer cancel()
	tv := testvars.New(s)

	rampingVersionVars := tv.WithBuildIDNumber(1)
	currentVersionVars := tv.WithBuildIDNumber(2)

	s.startVersionWorkflow(ctx, rampingVersionVars)
	s.startVersionWorkflow(ctx, currentVersionVars)

	// set version as ramping
	s.setAndVerifyRampingVersion(ctx, rampingVersionVars, false, 50, true, "", &workflowservice.SetWorkerDeploymentRampingVersionResponse{
		PreviousVersion:    "",
		PreviousPercentage: 0,
	})
	resp, err := s.FrontendClient().DescribeWorkerDeployment(ctx, &workflowservice.DescribeWorkerDeploymentRequest{
		Namespace:      s.Namespace().String(),
		DeploymentName: tv.DeploymentSeries(),
	})
	s.NoError(err)
	s.verifyDescribeWorkerDeployment(resp, &workflowservice.DescribeWorkerDeploymentResponse{
		WorkerDeploymentInfo: &deploymentpb.WorkerDeploymentInfo{
			Name: tv.DeploymentSeries(),
			RoutingConfig: &deploymentpb.RoutingConfig{
				RampingVersion:            rampingVersionVars.DeploymentVersionString(),
				RampingVersionPercentage:  50,
				RampingVersionChangedTime: timestamppb.Now(),
				CurrentVersion:            worker_versioning.UnversionedVersionId,
				CurrentVersionChangedTime: nil,
			},
			LastModifierIdentity: tv.ClientIdentity(),
		},
	})

	// set current version
	s.setCurrentVersion(ctx, currentVersionVars, worker_versioning.UnversionedVersionId, true, "")

	// fresh DescribeWorkerDeployment call
	resp, err = s.FrontendClient().DescribeWorkerDeployment(ctx, &workflowservice.DescribeWorkerDeploymentRequest{
		Namespace:      s.Namespace().String(),
		DeploymentName: tv.DeploymentSeries(),
	})
	s.NoError(err)
	s.verifyDescribeWorkerDeployment(resp, &workflowservice.DescribeWorkerDeploymentResponse{
		WorkerDeploymentInfo: &deploymentpb.WorkerDeploymentInfo{
			Name: tv.DeploymentSeries(),
			RoutingConfig: &deploymentpb.RoutingConfig{
				RampingVersion:            rampingVersionVars.DeploymentVersionString(),
				RampingVersionPercentage:  50,
				RampingVersionChangedTime: timestamppb.Now(),
				CurrentVersion:            currentVersionVars.DeploymentVersionString(),
				CurrentVersionChangedTime: timestamppb.Now(),
			},
			LastModifierIdentity: tv.ClientIdentity(),
		},
	})
}

func (s *WorkerDeploymentSuite) TestSetWorkerDeploymentRampingVersion_DuplicateRamp() {
	ctx, cancel := context.WithTimeout(context.Background(), time.Second*30)
	defer cancel()
	rampingVersionVars := testvars.New(s).WithBuildIDNumber(1)

	s.startVersionWorkflow(ctx, rampingVersionVars)

	// set version as ramping
	s.setAndVerifyRampingVersion(ctx, rampingVersionVars, false, 50, true, "", &workflowservice.SetWorkerDeploymentRampingVersionResponse{
		PreviousVersion:    "",
		PreviousPercentage: 0,
	})
	resp, err := s.FrontendClient().DescribeWorkerDeployment(ctx, &workflowservice.DescribeWorkerDeploymentRequest{
		Namespace:      s.Namespace().String(),
		DeploymentName: rampingVersionVars.DeploymentSeries(),
	})
	s.NoError(err)
	s.verifyDescribeWorkerDeployment(resp, &workflowservice.DescribeWorkerDeploymentResponse{
		WorkerDeploymentInfo: &deploymentpb.WorkerDeploymentInfo{
			Name: rampingVersionVars.DeploymentSeries(),
			RoutingConfig: &deploymentpb.RoutingConfig{
				RampingVersion:            rampingVersionVars.DeploymentVersionString(),
				RampingVersionPercentage:  50,
				RampingVersionChangedTime: timestamppb.Now(),
				CurrentVersion:            worker_versioning.UnversionedVersionId,
				CurrentVersionChangedTime: nil,
			},
			LastModifierIdentity: rampingVersionVars.ClientIdentity(),
		},
	})

	// setting version as ramping again
	s.setAndVerifyRampingVersion(ctx, rampingVersionVars, false, 50, true, "", &workflowservice.SetWorkerDeploymentRampingVersionResponse{
		PreviousVersion:    rampingVersionVars.DeploymentVersionString(),
		PreviousPercentage: 50,
	})
}

func (s *WorkerDeploymentSuite) TestSetWorkerDeploymentRampingVersion_Invalid_SetCurrent_To_Ramping() {
	ctx, cancel := context.WithTimeout(context.Background(), time.Second*30)
	defer cancel()

	currentVersionVars := testvars.New(s).WithBuildIDNumber(1)
	s.startVersionWorkflow(ctx, currentVersionVars)
	s.setCurrentVersion(ctx, currentVersionVars, worker_versioning.UnversionedVersionId, true, "")

	expectedError := fmt.Errorf("Ramping version %s is already current", currentVersionVars.DeploymentVersionString())
	s.setAndVerifyRampingVersion(ctx, currentVersionVars, false, 50, true, expectedError.Error(), nil) // setting current version to ramping should fails

	resp, err := s.FrontendClient().DescribeWorkerDeployment(ctx, &workflowservice.DescribeWorkerDeploymentRequest{
		Namespace:      s.Namespace().String(),
		DeploymentName: currentVersionVars.DeploymentSeries(),
	})
	s.NoError(err)
	s.verifyDescribeWorkerDeployment(resp, &workflowservice.DescribeWorkerDeploymentResponse{
		WorkerDeploymentInfo: &deploymentpb.WorkerDeploymentInfo{
			Name: currentVersionVars.DeploymentSeries(),
			RoutingConfig: &deploymentpb.RoutingConfig{
				RampingVersion:            "",  // no ramping info should be set
				RampingVersionPercentage:  0,   // no ramping info should be set
				RampingVersionChangedTime: nil, // no ramping info should be set
				CurrentVersion:            currentVersionVars.DeploymentVersionString(),
				CurrentVersionChangedTime: timestamppb.Now(),
			},
			LastModifierIdentity: currentVersionVars.ClientIdentity(),
		},
	})
}

func (s *WorkerDeploymentSuite) TestSetWorkerDeploymentRampingVersion_ModifyExistingRampVersionPercentage() {
	ctx, cancel := context.WithTimeout(context.Background(), time.Second*30)
	defer cancel()
	tv := testvars.New(s)

	rampingVersionVars := tv.WithBuildIDNumber(1)
	s.startVersionWorkflow(ctx, rampingVersionVars)

	s.setAndVerifyRampingVersion(ctx, rampingVersionVars, false, 50, true, "", nil) // set version as ramping

	// modify ramping version percentage
	s.setAndVerifyRampingVersion(ctx, rampingVersionVars, false, 75, true, "", &workflowservice.SetWorkerDeploymentRampingVersionResponse{
		PreviousVersion:    rampingVersionVars.DeploymentVersionString(),
		PreviousPercentage: 50,
	})

}

func (s *WorkerDeploymentSuite) TestSetWorkerDeploymentRampingVersion_WithCurrent_Unset_Ramp() {
	ctx, cancel := context.WithTimeout(context.Background(), time.Second*30)
	defer cancel()
	tv := testvars.New(s)

	rampingVersionVars := tv.WithBuildIDNumber(1)
	currentVersionVars := tv.WithBuildIDNumber(2)

	s.startVersionWorkflow(ctx, rampingVersionVars)
	s.startVersionWorkflow(ctx, currentVersionVars)

	s.setAndVerifyRampingVersion(ctx, rampingVersionVars, false, 50, true, "", nil)                // set version as ramping
	s.setCurrentVersion(ctx, currentVersionVars, worker_versioning.UnversionedVersionId, true, "") // set version as curent

	resp, err := s.FrontendClient().DescribeWorkerDeployment(ctx, &workflowservice.DescribeWorkerDeploymentRequest{
		Namespace:      s.Namespace().String(),
		DeploymentName: tv.DeploymentSeries(),
	})
	s.NoError(err)
	s.verifyDescribeWorkerDeployment(resp, &workflowservice.DescribeWorkerDeploymentResponse{
		WorkerDeploymentInfo: &deploymentpb.WorkerDeploymentInfo{
			Name: tv.DeploymentSeries(),
			RoutingConfig: &deploymentpb.RoutingConfig{
				RampingVersion:            rampingVersionVars.DeploymentVersionString(),
				RampingVersionPercentage:  50,
				RampingVersionChangedTime: timestamppb.Now(),
				CurrentVersion:            currentVersionVars.DeploymentVersionString(),
				CurrentVersionChangedTime: timestamppb.Now(),
			},
			LastModifierIdentity: tv.ClientIdentity(),
		},
	})

	// unset ramping version
	s.setAndVerifyRampingVersion(ctx, rampingVersionVars, true, 0, true, "", &workflowservice.SetWorkerDeploymentRampingVersionResponse{
		PreviousVersion:    rampingVersionVars.DeploymentVersionString(),
		PreviousPercentage: 50,
	})

	resp, err = s.FrontendClient().DescribeWorkerDeployment(ctx, &workflowservice.DescribeWorkerDeploymentRequest{
		Namespace:      s.Namespace().String(),
		DeploymentName: tv.DeploymentSeries(),
	})
	s.NoError(err)
	s.verifyDescribeWorkerDeployment(resp, &workflowservice.DescribeWorkerDeploymentResponse{
		WorkerDeploymentInfo: &deploymentpb.WorkerDeploymentInfo{
			Name: tv.DeploymentSeries(),
			RoutingConfig: &deploymentpb.RoutingConfig{
				RampingVersion:            "",
				RampingVersionPercentage:  0,
				RampingVersionChangedTime: nil,
				CurrentVersion:            currentVersionVars.DeploymentVersionString(),
				CurrentVersionChangedTime: timestamppb.Now(),
			},
			LastModifierIdentity: tv.ClientIdentity(),
		},
	})
}

func (s *WorkerDeploymentSuite) TestSetWorkerDeploymentRampingVersion_SetRampingAsCurrent() {
	ctx, cancel := context.WithTimeout(context.Background(), time.Second*30)
	defer cancel()
	tv := testvars.New(s)

	rampingVersionVars := tv.WithBuildIDNumber(1)
	s.startVersionWorkflow(ctx, rampingVersionVars)

	s.setAndVerifyRampingVersion(ctx, rampingVersionVars, false, 50, true, "", nil)
	// set ramping version as current
	s.setCurrentVersion(ctx, rampingVersionVars, worker_versioning.UnversionedVersionId, true, "")

	resp, err := s.FrontendClient().DescribeWorkerDeployment(ctx, &workflowservice.DescribeWorkerDeploymentRequest{
		Namespace:      s.Namespace().String(),
		DeploymentName: tv.DeploymentSeries(),
	})
	s.NoError(err)
	s.verifyDescribeWorkerDeployment(resp, &workflowservice.DescribeWorkerDeploymentResponse{
		WorkerDeploymentInfo: &deploymentpb.WorkerDeploymentInfo{
			Name: tv.DeploymentSeries(),
			RoutingConfig: &deploymentpb.RoutingConfig{
				RampingVersion:            "",                // no ramping info should be set
				RampingVersionPercentage:  0,                 // no ramping info should be set
				RampingVersionChangedTime: timestamppb.Now(), // ramping version got updated to ""
				CurrentVersion:            rampingVersionVars.DeploymentVersionString(),
				CurrentVersionChangedTime: timestamppb.Now(),
			},
			LastModifierIdentity: tv.ClientIdentity(),
		},
	})
}

func (s *WorkerDeploymentSuite) TestSetWorkerDeploymentRampingVersion_NoCurrent_Unset_Ramp() {
	ctx, cancel := context.WithTimeout(context.Background(), time.Second*30)
	defer cancel()
	tv := testvars.New(s)

	rampingVersionVars := tv.WithBuildIDNumber(1)
	s.startVersionWorkflow(ctx, rampingVersionVars)

	s.setAndVerifyRampingVersion(ctx, rampingVersionVars, false, 50, true, "", nil)
	s.setAndVerifyRampingVersion(ctx, rampingVersionVars, true, 0, true, "", &workflowservice.SetWorkerDeploymentRampingVersionResponse{
		PreviousVersion:    rampingVersionVars.DeploymentVersionString(),
		PreviousPercentage: 50,
	})
}

<<<<<<< HEAD
func (s *WorkerDeploymentSuite) TestSetCurrent_NoDeploymentVersion() {
	ctx, cancel := context.WithTimeout(context.Background(), time.Second*30)
	defer cancel()
	tv := testvars.New(s)

	// Setting version as current version should error since there is no created deployment version
	_, err := s.FrontendClient().SetWorkerDeploymentCurrentVersion(ctx, &workflowservice.SetWorkerDeploymentCurrentVersionRequest{
		Namespace:               s.Namespace().String(),
		DeploymentName:          tv.DeploymentVersion().GetDeploymentName(),
		Version:                 tv.DeploymentVersionString(),
		IgnoreMissingTaskQueues: true,
	})
	s.Error(err)
	s.Contains(err.Error(), "workflow not found for ID")
}
func (s *WorkerDeploymentSuite) TestSetCurrentVersion_Idempotent() {
	ctx, cancel := context.WithTimeout(context.Background(), time.Second*30)
	defer cancel()
	tv := testvars.New(s)

	firstVersion := tv.WithBuildIDNumber(1)

	s.startVersionWorkflow(ctx, firstVersion)

	// Set first version as current version
	s.setCurrentVersion(ctx, firstVersion, worker_versioning.UnversionedVersionId, true, "")

	// Set first version as current version again
	s.setCurrentVersion(ctx, firstVersion, firstVersion.DeploymentVersionString(), true, "")
=======
func (s *WorkerDeploymentSuite) TestSetWorkerDeploymentRampingVersion_Batching() {
	ctx, cancel := context.WithTimeout(context.Background(), 2*time.Minute)
	defer cancel()
	tv := testvars.New(s)

	// register 30 task-queues in the version
	taskQueues := 30
	for i := 0; i < taskQueues; i++ {
		go s.pollFromDeploymentWithTaskQueueNumber(ctx, tv, i)
	}

	// ensure the version has been created in the deployment with the right number of task-queues
	s.ensureCreateVersionInDeployment(tv)
	s.ensureCreateVersionWithExpectedTaskQueues(ctx, tv, taskQueues)

	// verify that all the registered task-queues have "__unversioned__" as their current version
	for i := 0; i < taskQueues; i++ {
		s.verifyTaskQueueVersioningInfo(ctx, tv.WithTaskQueueNumber(i).TaskQueue(), worker_versioning.UnversionedVersionId, "", 0)
	}

	// set current and check that the current version's task queues have new current version
	s.setAndVerifyRampingVersion(ctx, tv, false, 50, true, "", nil)

	// verify the current version has propogated to all the registered task-queues userData
	for i := 0; i < taskQueues; i++ {
		s.verifyTaskQueueVersioningInfo(ctx, tv.WithTaskQueueNumber(i).TaskQueue(), worker_versioning.UnversionedVersionId, tv.DeploymentVersionString(), 50)
	}

	// verify if the worker-deployment has the right current version set
	resp, err := s.FrontendClient().DescribeWorkerDeployment(ctx, &workflowservice.DescribeWorkerDeploymentRequest{
		Namespace:      s.Namespace().String(),
		DeploymentName: tv.DeploymentSeries(),
	})
	s.Nil(err)
	s.Equal(tv.DeploymentVersionString(), resp.GetWorkerDeploymentInfo().GetRoutingConfig().GetRampingVersion())

}

// SetCurrent tests

func (s *WorkerDeploymentSuite) TestSetCurrentVersion_Batching() {
	ctx, cancel := context.WithTimeout(context.Background(), 2*time.Minute)
	defer cancel()
	tv := testvars.New(s)

	// register 30 task-queues in the version
	taskQueues := 30
	for i := 0; i < taskQueues; i++ {
		go s.pollFromDeploymentWithTaskQueueNumber(ctx, tv, i)
	}

	// ensure the version has been created in the deployment with the right number of task-queues
	s.ensureCreateVersionInDeployment(tv)
	s.ensureCreateVersionWithExpectedTaskQueues(ctx, tv, taskQueues)

	// verify that all the registered task-queues have "__unversioned__" as their current version
	for i := 0; i < taskQueues; i++ {
		s.verifyTaskQueueVersioningInfo(ctx, tv.WithTaskQueueNumber(i).TaskQueue(), worker_versioning.UnversionedVersionId, "", 0)
	}

	// set current and check that the current version's task queues have new current version
	s.setCurrentVersion(ctx, tv, worker_versioning.UnversionedVersionId, true, "")

	// verify the current version has propogated to all the registered task-queues userData
	for i := 0; i < taskQueues; i++ {
		s.verifyTaskQueueVersioningInfo(ctx, tv.WithTaskQueueNumber(i).TaskQueue(), tv.DeploymentVersionString(), "", 0)
	}

	// verify if the worker-deployment has the right current version set
	resp, err := s.FrontendClient().DescribeWorkerDeployment(ctx, &workflowservice.DescribeWorkerDeploymentRequest{
		Namespace:      s.Namespace().String(),
		DeploymentName: tv.DeploymentSeries(),
	})
	s.Nil(err)
	s.Equal(tv.DeploymentVersionString(), resp.GetWorkerDeploymentInfo().GetRoutingConfig().GetCurrentVersion())

>>>>>>> 76e74178
}

// Should see that the current version of the task queues becomes unversioned
func (s *WorkerDeploymentSuite) TestSetCurrentVersion_Unversioned_NoRamp() {
	ctx, cancel := context.WithTimeout(context.Background(), time.Second*30)
	defer cancel()
	tv := testvars.New(s)
	currentVars := tv.WithBuildIDNumber(1)

	go s.pollFromDeployment(ctx, currentVars)
	s.ensureCreateVersionInDeployment(currentVars)

	// check that the current version's task queues have current version unversioned to start
	s.verifyTaskQueueVersioningInfo(ctx, currentVars.TaskQueue(), worker_versioning.UnversionedVersionId, "", 0)

	// set current and check that the current version's task queues have new current version

	s.setCurrentVersion(ctx, currentVars, worker_versioning.UnversionedVersionId, true, "")
	s.verifyTaskQueueVersioningInfo(ctx, currentVars.TaskQueue(), currentVars.DeploymentVersionString(), "", 0)

	// set current unversioned and check that the current version's task queues have current version unversioned again
	s.setCurrentVersionUnversionedOption(ctx, currentVars, true, currentVars.DeploymentVersionString(), true, "")
	s.verifyTaskQueueVersioningInfo(ctx, currentVars.TaskQueue(), worker_versioning.UnversionedVersionId, "", 0)

	// check that deployment has current version == __unversioned__
	resp, err := s.FrontendClient().DescribeWorkerDeployment(ctx, &workflowservice.DescribeWorkerDeploymentRequest{
		Namespace:      s.Namespace().String(),
		DeploymentName: tv.DeploymentSeries(),
	})
	s.Nil(err)
	s.Equal(worker_versioning.UnversionedVersionId, resp.GetWorkerDeploymentInfo().GetRoutingConfig().GetCurrentVersion())
}

// Should see that the current version of the task queue becomes unversioned, and the unversioned ramping version of the task queue is removed
func (s *WorkerDeploymentSuite) TestSetCurrentVersion_Unversioned_PromoteUnversionedRamp() {
	ctx, cancel := context.WithTimeout(context.Background(), time.Second*60)
	defer cancel()
	tv := testvars.New(s)
	currentVars := tv.WithBuildIDNumber(1)

	go s.pollFromDeployment(ctx, currentVars)
	s.ensureCreateVersionInDeployment(currentVars)

	// make the current version versioned, so that we can set ramp to unversioned
	s.setCurrentVersion(ctx, currentVars, worker_versioning.UnversionedVersionId, true, "")
	// set ramp to unversioned
	s.setAndVerifyRampingVersionUnversionedOption(ctx, tv, true, false, 75, true, "", nil)
	// check that the current version's task queues have ramping version == __unversioned__
	s.verifyTaskQueueVersioningInfo(ctx, currentVars.TaskQueue(), currentVars.DeploymentVersionString(), worker_versioning.UnversionedVersionId, 75)

	// set current to unversioned
	s.setCurrentVersionUnversionedOption(ctx, tv, true, currentVars.DeploymentVersionString(), true, "")

	// check that the current version's task queues have ramping version == "" and current version == "__unversioned__"
	s.verifyTaskQueueVersioningInfo(ctx, currentVars.TaskQueue(), worker_versioning.UnversionedVersionId, "", 0)
}

func (s *WorkerDeploymentSuite) TestSetCurrentVersion_Concurrent_DifferentVersions_NoUnexpectedErrors() {
	s.OverrideDynamicConfig(dynamicconfig.WorkflowExecutionMaxInFlightUpdates, 10)

	ctx, cancel := context.WithTimeout(context.Background(), 30*time.Second)
	defer cancel()

	tv := testvars.New(s)
	errChan := make(chan error)

	versions := 10
	for i := 0; i < versions; i++ {
		s.startVersionWorkflow(ctx, tv.WithBuildIDNumber(i))
	}

	// Concurrently set 10 different versions as current version
	for i := 0; i < versions; i++ {
		go func() {
			_, err := s.FrontendClient().SetWorkerDeploymentCurrentVersion(ctx, &workflowservice.SetWorkerDeploymentCurrentVersionRequest{
				Namespace:               s.Namespace().String(),
				DeploymentName:          tv.DeploymentVersion().GetDeploymentName(),
				Version:                 tv.WithBuildIDNumber(i).DeploymentVersionString(),
				IgnoreMissingTaskQueues: true,
				Identity:                tv.ClientIdentity(),
			})
			errChan <- err
		}()
	}

	for i := 0; i < versions; i++ {
		err := <-errChan
		if err != nil {
			switch err.(type) {
			// DeadlineExceeded and ResourceExhausted are expected errors since there could be more
			// in-flight updates than WorkflowExecutionMaxInFlightUpdates or we could get a timeout error.
			case *serviceerror.DeadlineExceeded, *serviceerror.ResourceExhausted:
				continue
			default:
				s.FailNow("Unexpected error: ", err)
			}
		}
	}

	// Verify that the current version is set.
	resp, err := s.FrontendClient().DescribeWorkerDeployment(ctx, &workflowservice.DescribeWorkerDeploymentRequest{
		Namespace:      s.Namespace().String(),
		DeploymentName: tv.DeploymentVersion().GetDeploymentName(),
	})
	s.NoError(err)
	s.NotEqual(worker_versioning.UnversionedVersionId, resp.GetWorkerDeploymentInfo().GetRoutingConfig().GetCurrentVersion())
}

func (s *WorkerDeploymentSuite) TestSetCurrentVersion_Concurrent_SameVersion_NoUnexpectedErrors() {
	s.OverrideDynamicConfig(dynamicconfig.WorkflowExecutionMaxInFlightUpdates, 10)

	ctx, cancel := context.WithTimeout(context.Background(), 30*time.Second)
	defer cancel()

	tv := testvars.New(s)
	errChan := make(chan error)

	s.startVersionWorkflow(ctx, tv) // create version

	// Concurrently set the same version as current version 10 times.
	for i := 0; i < 10; i++ {
		go func() {
			_, err := s.FrontendClient().SetWorkerDeploymentCurrentVersion(ctx, &workflowservice.SetWorkerDeploymentCurrentVersionRequest{
				Namespace:               s.Namespace().String(),
				DeploymentName:          tv.DeploymentVersion().GetDeploymentName(),
				Version:                 tv.DeploymentVersionString(),
				IgnoreMissingTaskQueues: true,
				Identity:                tv.ClientIdentity(),
			})
			errChan <- err
		}()
	}

	for i := 0; i < 10; i++ {
		err := <-errChan
		if err != nil {
			switch err.(type) {
			// DeadlineExceeded and ResourceExhausted are expected errors since there could be more
			// in-flight updates than WorkflowExecutionMaxInFlightUpdates or we could get a timeout error.
			case *serviceerror.DeadlineExceeded, *serviceerror.ResourceExhausted:
				continue
			default:
				s.FailNow("Unexpected error: ", err)
			}
		}
	}

	// Verify that the current version is set.
	resp, err := s.FrontendClient().DescribeWorkerDeployment(ctx, &workflowservice.DescribeWorkerDeploymentRequest{
		Namespace:      s.Namespace().String(),
		DeploymentName: tv.DeploymentVersion().GetDeploymentName(),
	})
	s.NoError(err)
	s.Equal(tv.DeploymentVersionString(), resp.GetWorkerDeploymentInfo().GetRoutingConfig().GetCurrentVersion())
}

func (s *WorkerDeploymentSuite) TestSetRampingVersion_Concurrent_DifferentVersions_NoUnexpectedErrors() {
	s.OverrideDynamicConfig(dynamicconfig.WorkflowExecutionMaxInFlightUpdates, 10)

	ctx, cancel := context.WithTimeout(context.Background(), 30*time.Second)
	defer cancel()

	tv := testvars.New(s)
	errChan := make(chan error)

	versions := 10
	for i := 0; i < versions; i++ {
		s.startVersionWorkflow(ctx, tv.WithBuildIDNumber(i))
	}

	// Concurrently set 10 different versions as ramping version
	for i := 0; i < versions; i++ {
		go func() {
			_, err := s.FrontendClient().SetWorkerDeploymentRampingVersion(ctx, &workflowservice.SetWorkerDeploymentRampingVersionRequest{
				Namespace:               s.Namespace().String(),
				DeploymentName:          tv.DeploymentVersion().GetDeploymentName(),
				Version:                 tv.WithBuildIDNumber(i).DeploymentVersionString(),
				IgnoreMissingTaskQueues: true,
				Identity:                tv.ClientIdentity(),
				Percentage:              50,
			})
			errChan <- err
		}()
	}

	for i := 0; i < versions; i++ {
		err := <-errChan
		if err != nil {
			switch err.(type) {
			// DeadlineExceeded and ResourceExhausted are expected errors since there could be more
			// in-flight updates than WorkflowExecutionMaxInFlightUpdates or we could get a timeout error.
			case *serviceerror.DeadlineExceeded, *serviceerror.ResourceExhausted:
				continue
			default:
				s.FailNow("Unexpected error: ", err)
			}
		}
	}

	// Verify that the ramping version is set.
	resp, err := s.FrontendClient().DescribeWorkerDeployment(ctx, &workflowservice.DescribeWorkerDeploymentRequest{
		Namespace:      s.Namespace().String(),
		DeploymentName: tv.DeploymentVersion().GetDeploymentName(),
	})
	s.NoError(err)
	s.NotNil(resp.GetWorkerDeploymentInfo().GetRoutingConfig().GetRampingVersion())
}

func (s *WorkerDeploymentSuite) TestSetRampingVersion_Concurrent_SameVersion_NoUnexpectedErrors() {
	s.OverrideDynamicConfig(dynamicconfig.WorkflowExecutionMaxInFlightUpdates, 10)

	ctx, cancel := context.WithTimeout(context.Background(), 30*time.Second)
	defer cancel()

	tv := testvars.New(s)
	errChan := make(chan error)

	s.startVersionWorkflow(ctx, tv) // create version

	// Concurrently set the same version as ramping version 10 times.
	for i := 0; i < 10; i++ {
		go func() {
			_, err := s.FrontendClient().SetWorkerDeploymentRampingVersion(ctx, &workflowservice.SetWorkerDeploymentRampingVersionRequest{
				Namespace:               s.Namespace().String(),
				DeploymentName:          tv.DeploymentVersion().GetDeploymentName(),
				Version:                 tv.DeploymentVersionString(),
				IgnoreMissingTaskQueues: true,
				Identity:                tv.ClientIdentity(),
				Percentage:              50,
			})
			errChan <- err
		}()
	}

	for i := 0; i < 10; i++ {
		err := <-errChan
		if err != nil {
			switch err.(type) {
			// DeadlineExceeded and ResourceExhausted are expected errors since there could be more
			// in-flight updates than WorkflowExecutionMaxInFlightUpdates or we could get a timeout error.
			case *serviceerror.DeadlineExceeded, *serviceerror.ResourceExhausted:
				continue
			default:
				s.FailNow("Unexpected error: ", err)
			}
		}
	}

	// Verify that the ramping version is set.
	resp, err := s.FrontendClient().DescribeWorkerDeployment(ctx, &workflowservice.DescribeWorkerDeploymentRequest{
		Namespace:      s.Namespace().String(),
		DeploymentName: tv.DeploymentVersion().GetDeploymentName(),
	})
	s.NoError(err)
	s.Equal(tv.DeploymentVersionString(), resp.GetWorkerDeploymentInfo().GetRoutingConfig().GetRampingVersion())
}

// Should see it fail because unversioned is already current
func (s *WorkerDeploymentSuite) TestSetWorkerDeploymentRampingVersion_Unversioned_UnversionedCurrent() {
	ctx, cancel := context.WithTimeout(context.Background(), time.Second*30)
	defer cancel()
	tv := testvars.New(s)
	rampingVars := tv.WithBuildIDNumber(1)
	s.startVersionWorkflow(ctx, rampingVars)
	s.setAndVerifyRampingVersionUnversionedOption(ctx, rampingVars, true, false, 50, true, "Ramping version __unversioned__ is already current", nil)
}

// Should see that the ramping version of the task queues in the current version is unversioned
func (s *WorkerDeploymentSuite) TestSetWorkerDeploymentRampingVersion_Unversioned_VersionedCurrent() {
	ctx, cancel := context.WithTimeout(context.Background(), time.Second*30)
	defer cancel()
	tv := testvars.New(s)
	currentVars := tv.WithBuildIDNumber(1)

	go s.pollFromDeployment(ctx, currentVars)
	s.ensureCreateVersionInDeployment(currentVars)

	// check that the current version's task queues have ramping version == ""
	s.setCurrentVersion(ctx, currentVars, worker_versioning.UnversionedVersionId, true, "")
	s.verifyTaskQueueVersioningInfo(ctx, currentVars.TaskQueue(), currentVars.DeploymentVersionString(), "", 0)

	// set ramp to unversioned
	s.setAndVerifyRampingVersionUnversionedOption(ctx, tv, true, false, 75, true, "", nil)

	// check that deployment has ramping version == __unversioned__
	resp, err := s.FrontendClient().DescribeWorkerDeployment(ctx, &workflowservice.DescribeWorkerDeploymentRequest{
		Namespace:      s.Namespace().String(),
		DeploymentName: tv.DeploymentSeries(),
	})
	s.Nil(err)
	s.Equal(worker_versioning.UnversionedVersionId, resp.GetWorkerDeploymentInfo().GetRoutingConfig().GetRampingVersion())

	// check that the current version's task queues have ramping version == __unversioned__
	s.verifyTaskQueueVersioningInfo(ctx, currentVars.TaskQueue(), currentVars.DeploymentVersionString(), worker_versioning.UnversionedVersionId, 75)
}

func (s *WorkerDeploymentSuite) TestTwoPollers_EnsureCreateVersion() {
	ctx, cancel := context.WithTimeout(context.Background(), time.Second*30)
	defer func() {
		cancel()
	}()
	tv := testvars.New(s)
	tv1 := tv.WithBuildIDNumber(1)
	tv2 := tv.WithBuildIDNumber(2)

	go s.pollFromDeployment(ctx, tv1)
	go s.pollFromDeployment(ctx, tv2)
	s.ensureCreateVersionWithExpectedTaskQueues(ctx, tv1, 1)
	s.ensureCreateVersionWithExpectedTaskQueues(ctx, tv2, 1)
}

func (s *WorkerDeploymentSuite) verifyTaskQueueVersioningInfo(ctx context.Context, tq *taskqueuepb.TaskQueue, expectedCurrentVersion, expectedRampingVersion string, expectedPercentage float32) {
	tqDesc, err := s.FrontendClient().DescribeTaskQueue(ctx, &workflowservice.DescribeTaskQueueRequest{
		Namespace: s.Namespace().String(),
		TaskQueue: tq,
	})
	s.Nil(err)
	s.Equal(expectedCurrentVersion, tqDesc.GetVersioningInfo().GetCurrentVersion())
	s.Equal(expectedRampingVersion, tqDesc.GetVersioningInfo().GetRampingVersion())
	s.Equal(expectedPercentage, tqDesc.GetVersioningInfo().GetRampingVersionPercentage())
}

// Test that rolling back to a drained version works
func (s *WorkerDeploymentSuite) TestSetRampingVersion_AfterDrained() {
	s.OverrideDynamicConfig(dynamicconfig.PollerHistoryTTL, 500*time.Millisecond)

	ctx, cancel := context.WithTimeout(context.Background(), 20*time.Second)
	defer cancel()
	tv1 := testvars.New(s).WithBuildIDNumber(1)
	tv2 := testvars.New(s).WithBuildIDNumber(2)

	// Start deployment workflow 1 and wait for the deployment version to exist
	s.startVersionWorkflow(ctx, tv1)

	// Set v1 as current version
	s.setCurrentVersion(ctx, tv1, worker_versioning.UnversionedVersionId, true, "")
	s.EventuallyWithT(func(t *assert.CollectT) {
		a := assert.New(t)
		resp, err := s.FrontendClient().DescribeWorkerDeployment(ctx, &workflowservice.DescribeWorkerDeploymentRequest{
			Namespace:      s.Namespace().String(),
			DeploymentName: tv1.DeploymentSeries(),
		})
		a.NoError(err)
		a.Equal(tv1.DeploymentVersionString(), resp.GetWorkerDeploymentInfo().GetRoutingConfig().GetCurrentVersion())
		a.Equal(tv1.ClientIdentity(), resp.GetWorkerDeploymentInfo().GetLastModifierIdentity())
	}, time.Second*10, time.Millisecond*1000)

	// Start deployment workflow 2 and set v2 to current so that v1 can start draining
	s.startVersionWorkflow(ctx, tv2)
	s.setCurrentVersion(ctx, tv2, tv1.DeploymentVersionString(), true, "")
	s.EventuallyWithT(func(t *assert.CollectT) {
		a := assert.New(t)
		resp, err := s.FrontendClient().DescribeWorkerDeployment(ctx, &workflowservice.DescribeWorkerDeploymentRequest{
			Namespace:      s.Namespace().String(),
			DeploymentName: tv2.DeploymentSeries(),
		})
		a.NoError(err)
		a.Equal(tv2.DeploymentVersionString(), resp.GetWorkerDeploymentInfo().GetRoutingConfig().GetCurrentVersion())
		a.Equal(tv2.ClientIdentity(), resp.GetWorkerDeploymentInfo().GetLastModifierIdentity())
	}, time.Second*10, time.Millisecond*1000)

	// wait for v1 to be drained
	s.EventuallyWithT(func(t *assert.CollectT) {
		a := assert.New(t)
		resp, err := s.FrontendClient().DescribeWorkerDeploymentVersion(ctx, &workflowservice.DescribeWorkerDeploymentVersionRequest{
			Namespace: s.Namespace().String(),
			Version:   tv1.DeploymentVersionString(),
		})
		a.NoError(err)
		a.Equal(enumspb.VERSION_DRAINAGE_STATUS_DRAINED, resp.GetWorkerDeploymentVersionInfo().GetDrainageInfo().GetStatus())
	}, time.Second*10, time.Millisecond*1000)

	// start ramping traffic back to v1
	s.setAndVerifyRampingVersion(ctx, tv1, false, 10, false, "", &workflowservice.SetWorkerDeploymentRampingVersionResponse{
		ConflictToken:      nil,
		PreviousVersion:    "",
		PreviousPercentage: 0,
	})
}

func (s *WorkerDeploymentSuite) TestDeleteWorkerDeployment_ValidDelete() {
	s.OverrideDynamicConfig(dynamicconfig.PollerHistoryTTL, 500*time.Millisecond)

	ctx, cancel := context.WithTimeout(context.Background(), 20*time.Second)
	defer cancel()
	tv1 := testvars.New(s).WithBuildIDNumber(1)

	// Start deployment workflow 1 and wait for the deployment version to exist
	s.startVersionWorkflow(ctx, tv1)

	// Signal the first version to be drained. Only do this in tests.
	versionWorkflowID := worker_versioning.GenerateVersionWorkflowID(tv1.DeploymentSeries(), tv1.BuildID())
	workflowExecution := &commonpb.WorkflowExecution{
		WorkflowId: versionWorkflowID,
	}
	input := &deploymentpb.VersionDrainageInfo{
		Status:          enumspb.VERSION_DRAINAGE_STATUS_DRAINED,
		LastChangedTime: timestamppb.New(time.Now()),
		LastCheckedTime: timestamppb.New(time.Now()),
	}
	marshaledData, err := input.Marshal()
	s.NoError(err)
	signalPayload := &commonpb.Payloads{
		Payloads: []*commonpb.Payload{
			{
				Metadata: map[string][]byte{
					"encoding": []byte("binary/protobuf"),
				},
				Data: marshaledData,
			},
		},
	}

	err = s.SendSignal(s.Namespace().String(), workflowExecution, workerdeployment.SyncDrainageSignalName, signalPayload, tv1.ClientIdentity())
	s.Nil(err)

	// Wait for pollers going away
	s.EventuallyWithT(func(t *assert.CollectT) {
		resp, err := s.FrontendClient().DescribeTaskQueue(ctx, &workflowservice.DescribeTaskQueueRequest{
			Namespace:     s.Namespace().String(),
			TaskQueue:     tv1.TaskQueue(),
			TaskQueueType: enumspb.TASK_QUEUE_TYPE_WORKFLOW,
		})
		assert.NoError(t, err)
		assert.Empty(t, resp.Pollers)
	}, 5*time.Second, time.Second)

	// delete succeeds
	s.tryDeleteVersion(ctx, tv1, true)

	// deployment version does not exist in the deployment list
	s.EventuallyWithT(func(t *assert.CollectT) {
		a := assert.New(t)
		resp, err := s.FrontendClient().DescribeWorkerDeployment(ctx, &workflowservice.DescribeWorkerDeploymentRequest{
			Namespace:      s.Namespace().String(),
			DeploymentName: tv1.DeploymentSeries(),
		})
		a.NoError(err)
		if resp != nil {
			for _, vs := range resp.GetWorkerDeploymentInfo().GetVersionSummaries() {
				a.NotEqual(tv1.DeploymentVersionString(), vs.Version)
			}
		}
	}, time.Second*5, time.Millisecond*200)

	// Deleting the worker deployment should succeed since there are no associated versions left
	_, err = s.FrontendClient().DeleteWorkerDeployment(ctx, &workflowservice.DeleteWorkerDeploymentRequest{
		Namespace:      s.Namespace().String(),
		DeploymentName: tv1.DeploymentSeries(),
		Identity:       tv1.ClientIdentity(),
	})
	s.Nil(err)

	// Describe Worker Deployment should give not found
	s.EventuallyWithT(func(t *assert.CollectT) {
		a := assert.New(t)
		_, err := s.FrontendClient().DescribeWorkerDeployment(ctx, &workflowservice.DescribeWorkerDeploymentRequest{
			Namespace:      s.Namespace().String(),
			DeploymentName: tv1.DeploymentSeries(),
		})
		a.Error(err)
		var nfe *serviceerror.NotFound
		a.True(errors.As(err, &nfe))
	}, time.Second*5, time.Millisecond*200)

	// ListDeployments should not show the closed/deleted Worker Deployment
	s.EventuallyWithT(func(t *assert.CollectT) {
		a := assert.New(t)
		listResp, err := s.FrontendClient().ListWorkerDeployments(ctx, &workflowservice.ListWorkerDeploymentsRequest{
			Namespace: s.Namespace().String(),
		})
		a.Nil(err)
		for _, dInfo := range listResp.GetWorkerDeployments() {
			a.NotEqual(tv1.DeploymentSeries(), dInfo.GetName())
		}
	}, time.Second*5, time.Millisecond*200)
}

func (s *WorkerDeploymentSuite) TestDeleteWorkerDeployment_Idempotent() {
	ctx, cancel := context.WithTimeout(context.Background(), 20*time.Second)
	defer cancel()
	tv1 := testvars.New(s).WithBuildIDNumber(1)

	s.EventuallyWithT(func(t *assert.CollectT) {
		a := assert.New(t)
		_, err := s.FrontendClient().DeleteWorkerDeployment(ctx, &workflowservice.DeleteWorkerDeploymentRequest{
			Namespace:      s.Namespace().String(),
			DeploymentName: tv1.DeploymentSeries(),
			Identity:       tv1.ClientIdentity(),
		})
		a.NoError(err)
	}, time.Second*5, time.Millisecond*200)
}

func (s *WorkerDeploymentSuite) TestDeleteWorkerDeployment_InvalidDelete() {

	ctx, cancel := context.WithTimeout(context.Background(), 20*time.Second)
	defer cancel()
	tv1 := testvars.New(s).WithBuildIDNumber(1)

	// Start deployment workflow 1 and wait for the deployment version and deployment workflow to exist
	go s.pollFromDeployment(ctx, tv1)
	s.EventuallyWithT(func(t *assert.CollectT) {
		a := assert.New(t)
		resp, err := s.FrontendClient().DescribeWorkerDeploymentVersion(ctx, &workflowservice.DescribeWorkerDeploymentVersionRequest{
			Namespace: s.Namespace().String(),
			Version:   tv1.DeploymentVersionString(),
		})
		a.NoError(err)
		a.Equal(tv1.DeploymentVersionString(), resp.GetWorkerDeploymentVersionInfo().GetVersion())
	}, time.Second*5, time.Millisecond*200)

	s.EventuallyWithT(func(t *assert.CollectT) {
		a := assert.New(t)
		resp, err := s.FrontendClient().DescribeWorkerDeployment(ctx, &workflowservice.DescribeWorkerDeploymentRequest{
			Namespace:      s.Namespace().String(),
			DeploymentName: tv1.DeploymentSeries(),
		})
		a.NoError(err)
		if a.NotEmpty(resp.GetWorkerDeploymentInfo().GetVersionSummaries()) {
			a.Equal(tv1.DeploymentVersionString(), resp.GetWorkerDeploymentInfo().GetVersionSummaries()[0].Version)
		}
	}, time.Second*5, time.Millisecond*200)

	// Delete the worker deployment should fail since there are versions associated with it
	_, err := s.FrontendClient().DeleteWorkerDeployment(ctx, &workflowservice.DeleteWorkerDeploymentRequest{
		Namespace:      s.Namespace().String(),
		DeploymentName: tv1.DeploymentSeries(),
		Identity:       tv1.ClientIdentity(),
	})
	s.Error(err)
}

func (s *WorkerDeploymentSuite) tryDeleteVersion(
	ctx context.Context,
	tv *testvars.TestVars,
	expectSuccess bool,
) {
	_, err := s.FrontendClient().DeleteWorkerDeploymentVersion(ctx, &workflowservice.DeleteWorkerDeploymentVersionRequest{
		Namespace: s.Namespace().String(),
		Version:   tv.DeploymentVersionString(),
	})
	if expectSuccess {
		s.Nil(err)
	} else {
		s.Error(err)
	}
}

// todo: add validations for VersionSummaries
func (s *WorkerDeploymentSuite) verifyDescribeWorkerDeployment(
	actualResp *workflowservice.DescribeWorkerDeploymentResponse,
	expectedResp *workflowservice.DescribeWorkerDeploymentResponse,
) {
	// relaxed timestamp constraint since the tests make sync calls, which could theoretically take seconds.
	maxDurationBetweenTimeStamps := 2 * time.Second

	s.True((actualResp == nil) == (expectedResp == nil))
	s.True((actualResp.GetWorkerDeploymentInfo() == nil) == (expectedResp.GetWorkerDeploymentInfo() == nil))
	s.True((actualResp.GetWorkerDeploymentInfo().GetRoutingConfig() == nil) == (expectedResp.GetWorkerDeploymentInfo().GetRoutingConfig() == nil))
	s.Equal(expectedResp.GetWorkerDeploymentInfo().GetName(), actualResp.GetWorkerDeploymentInfo().GetName())
	s.True(expectedResp.GetWorkerDeploymentInfo().GetCreateTime().AsTime().Sub(actualResp.GetWorkerDeploymentInfo().GetCreateTime().AsTime()) < maxDurationBetweenTimeStamps)
	s.Equal(expectedResp.GetWorkerDeploymentInfo().GetLastModifierIdentity(), actualResp.GetWorkerDeploymentInfo().GetLastModifierIdentity())

	actualRoutingInfo := actualResp.GetWorkerDeploymentInfo().GetRoutingConfig()
	expectedRoutingInfo := expectedResp.GetWorkerDeploymentInfo().GetRoutingConfig()

	s.Equal(expectedRoutingInfo.GetRampingVersion(), actualRoutingInfo.GetRampingVersion())
	s.Equal(expectedRoutingInfo.GetRampingVersionPercentage(), actualRoutingInfo.GetRampingVersionPercentage())
	s.True(expectedRoutingInfo.GetRampingVersionChangedTime().AsTime().Sub(actualRoutingInfo.GetRampingVersionChangedTime().AsTime()) < maxDurationBetweenTimeStamps)

	s.Equal(expectedRoutingInfo.GetCurrentVersion(), actualRoutingInfo.GetCurrentVersion())
	s.True(expectedRoutingInfo.GetCurrentVersionChangedTime().AsTime().Sub(actualRoutingInfo.GetCurrentVersionChangedTime().AsTime()) < maxDurationBetweenTimeStamps)

}

func (s *WorkerDeploymentSuite) setAndVerifyRampingVersion(
	ctx context.Context,
	tv *testvars.TestVars,
	unset bool,
	percentage int,
	ignoreMissingTaskQueues bool,
	expectedError string,
	expectedResp *workflowservice.SetWorkerDeploymentRampingVersionResponse,
) {
	s.setAndVerifyRampingVersionUnversionedOption(ctx, tv, false, unset, percentage, ignoreMissingTaskQueues, expectedError, expectedResp)
}

func (s *WorkerDeploymentSuite) setAndVerifyRampingVersionUnversionedOption(
	ctx context.Context,
	tv *testvars.TestVars,
	unversioned bool,
	unset bool,
	percentage int,
	ignoreMissingTaskQueues bool,
	expectedError string,
	expectedResp *workflowservice.SetWorkerDeploymentRampingVersionResponse,
) {
	version := tv.DeploymentVersionString()
	if unversioned {
		version = worker_versioning.UnversionedVersionId
	}
	if unset {
		version = ""
		percentage = 0
	}
	if !unversioned && !unset {
		s.ensureCreateVersionInDeployment(tv)
	} else {
		s.ensureCreateDeployment(tv)
	}
	resp, err := s.FrontendClient().SetWorkerDeploymentRampingVersion(ctx, &workflowservice.SetWorkerDeploymentRampingVersionRequest{
		Namespace:               s.Namespace().String(),
		DeploymentName:          tv.DeploymentVersion().GetDeploymentName(),
		Version:                 version,
		Percentage:              float32(percentage),
		Identity:                tv.ClientIdentity(),
		IgnoreMissingTaskQueues: ignoreMissingTaskQueues,
	})
	if expectedError != "" {
		s.Error(err)
		s.Contains(err.Error(), expectedError)
		return
	}
	s.NoError(err)
	s.Equal(expectedResp.GetPreviousVersion(), resp.GetPreviousVersion())
	s.Equal(expectedResp.GetPreviousPercentage(), resp.GetPreviousPercentage())
}

func (s *WorkerDeploymentSuite) setCurrentVersion(ctx context.Context, tv *testvars.TestVars, previousCurrent string, ignoreMissingTaskQueues bool, expectedError string) {
	s.setCurrentVersionUnversionedOption(ctx, tv, false, previousCurrent, ignoreMissingTaskQueues, expectedError)
}

func (s *WorkerDeploymentSuite) setCurrentVersionUnversionedOption(ctx context.Context, tv *testvars.TestVars, unversioned bool, previousCurrent string, ignoreMissingTaskQueues bool, expectedError string) {
	version := tv.DeploymentVersionString()
	if unversioned {
		version = worker_versioning.UnversionedVersionId
		s.ensureCreateDeployment(tv)
	} else {
		s.ensureCreateVersionInDeployment(tv)
	}

	resp, err := s.FrontendClient().SetWorkerDeploymentCurrentVersion(ctx, &workflowservice.SetWorkerDeploymentCurrentVersionRequest{
		Namespace:               s.Namespace().String(),
		DeploymentName:          tv.DeploymentVersion().GetDeploymentName(),
		Version:                 version,
		IgnoreMissingTaskQueues: ignoreMissingTaskQueues,
		Identity:                tv.ClientIdentity(),
	})
	if expectedError != "" {
		s.Error(err)
		s.Contains(err.Error(), expectedError)
		return
	}
	s.NoError(err)
	s.NotNil(resp.PreviousVersion)
	s.Equal(previousCurrent, resp.PreviousVersion)
}

func (s *WorkerDeploymentSuite) createVersionsInDeployments(ctx context.Context, tv *testvars.TestVars, n int) []*workflowservice.ListWorkerDeploymentsResponse_WorkerDeploymentSummary {
	var expectedDeploymentSummaries []*workflowservice.ListWorkerDeploymentsResponse_WorkerDeploymentSummary

	for i := 0; i < n; i++ {
		deployment := tv.WithDeploymentSeriesNumber(i)
		version := deployment.WithBuildIDNumber(i)

		s.startVersionWorkflow(ctx, version)
		s.setCurrentVersion(ctx, version, worker_versioning.UnversionedVersionId, true, "")

		expectedDeployment := s.buildWorkerDeploymentSummary(
			deployment.DeploymentSeries(),
			timestamppb.Now(),
			&deploymentpb.RoutingConfig{
				CurrentVersion:            version.DeploymentVersionString(),
				CurrentVersionChangedTime: timestamppb.Now(),
			},
		)
		expectedDeploymentSummaries = append(expectedDeploymentSummaries, expectedDeployment)
	}

	return expectedDeploymentSummaries
}

func (s *WorkerDeploymentSuite) verifyWorkerDeploymentSummary(
	expectedSummary *workflowservice.ListWorkerDeploymentsResponse_WorkerDeploymentSummary,
	actualSummary *workflowservice.ListWorkerDeploymentsResponse_WorkerDeploymentSummary,
) bool {
	maxDurationBetweenTimeStamps := 5 * time.Second
	if expectedSummary.Name != actualSummary.Name {
		s.Logger.Info("Name mismatch")
		return false
	}
	if expectedSummary.CreateTime.AsTime().Sub(actualSummary.CreateTime.AsTime()) > maxDurationBetweenTimeStamps {
		s.Logger.Info("Create time mismatch")
		return false
	}

	// Current version checks
	if expectedSummary.RoutingConfig.GetCurrentVersion() != actualSummary.RoutingConfig.GetCurrentVersion() {
		s.Logger.Info("Current version mismatch")
		return false
	}
	if expectedSummary.RoutingConfig.GetCurrentVersionChangedTime().AsTime().Sub(actualSummary.RoutingConfig.GetCurrentVersionChangedTime().AsTime()) > maxDurationBetweenTimeStamps {
		s.Logger.Info("Current version update time mismatch")
		return false
	}

	// Ramping version checks
	if expectedSummary.RoutingConfig.GetRampingVersion() != actualSummary.RoutingConfig.GetRampingVersion() {
		s.Logger.Info("Ramping version mismatch")
		return false
	}
	if expectedSummary.RoutingConfig.GetRampingVersionPercentage() != actualSummary.RoutingConfig.GetRampingVersionPercentage() {
		s.Logger.Info("Ramping version percentage mismatch")
		return false
	}
	if expectedSummary.RoutingConfig.GetRampingVersionChangedTime().AsTime().Sub(actualSummary.RoutingConfig.GetRampingVersionChangedTime().AsTime()) > maxDurationBetweenTimeStamps {
		s.Logger.Info("Ramping version update time mismatch")
		return false
	}

	return true
}

func (s *WorkerDeploymentSuite) listWorkerDeployments(ctx context.Context, request *workflowservice.ListWorkerDeploymentsRequest) ([]*workflowservice.ListWorkerDeploymentsResponse_WorkerDeploymentSummary, error) {
	var resp *workflowservice.ListWorkerDeploymentsResponse
	var err error
	var deploymentSummaries []*workflowservice.ListWorkerDeploymentsResponse_WorkerDeploymentSummary
	for resp == nil || len(resp.NextPageToken) > 0 {
		resp, err = s.FrontendClient().ListWorkerDeployments(ctx, request)
		if err != nil {
			return nil, err
		}
		deploymentSummaries = append(deploymentSummaries, resp.GetWorkerDeployments()...)
		request.NextPageToken = resp.NextPageToken
	}
	return deploymentSummaries, nil
}

func (s *WorkerDeploymentSuite) startAndValidateWorkerDeployments(
	ctx context.Context,
	request *workflowservice.ListWorkerDeploymentsRequest,
	expectedDeploymentSummaries []*workflowservice.ListWorkerDeploymentsResponse_WorkerDeploymentSummary,
) {

	s.EventuallyWithT(func(t *assert.CollectT) {
		a := assert.New(t)

		actualDeploymentSummaries, err := s.listWorkerDeployments(ctx, request)
		a.NoError(err)
		if len(actualDeploymentSummaries) < len(expectedDeploymentSummaries) {
			return
		}

		for _, expectedDeploymentSummary := range expectedDeploymentSummaries {
			deploymentSummaryValidated := false
			for _, actualDeploymentSummary := range actualDeploymentSummaries {
				deploymentSummaryValidated = deploymentSummaryValidated ||
					s.verifyWorkerDeploymentSummary(expectedDeploymentSummary, actualDeploymentSummary)
			}
			a.True(deploymentSummaryValidated)
		}
	}, time.Second*10, time.Millisecond*1000)
}

func (s *WorkerDeploymentSuite) buildWorkerDeploymentSummary(
	deploymentName string, createTime *timestamppb.Timestamp,
	routingConfig *deploymentpb.RoutingConfig,
) *workflowservice.ListWorkerDeploymentsResponse_WorkerDeploymentSummary {
	return &workflowservice.ListWorkerDeploymentsResponse_WorkerDeploymentSummary{
		Name:          deploymentName,
		CreateTime:    createTime,
		RoutingConfig: routingConfig,
	}
}

// Name is used by testvars. We use a shortened test name in variables so that physical task queue IDs
// do not grow larger than DB column limit (currently as low as 272 chars).
func (s *WorkerDeploymentSuite) Name() string {
	fullName := s.T().Name()
	if len(fullName) <= 30 {
		return fullName
	}
	short := fmt.Sprintf("%s-%08x",
		fullName[len(fullName)-21:],
		farm.Fingerprint32([]byte(fullName)),
	)
	return strings.Replace(short, ".", "|", -1)
}<|MERGE_RESOLUTION|>--- conflicted
+++ resolved
@@ -959,37 +959,6 @@
 	})
 }
 
-<<<<<<< HEAD
-func (s *WorkerDeploymentSuite) TestSetCurrent_NoDeploymentVersion() {
-	ctx, cancel := context.WithTimeout(context.Background(), time.Second*30)
-	defer cancel()
-	tv := testvars.New(s)
-
-	// Setting version as current version should error since there is no created deployment version
-	_, err := s.FrontendClient().SetWorkerDeploymentCurrentVersion(ctx, &workflowservice.SetWorkerDeploymentCurrentVersionRequest{
-		Namespace:               s.Namespace().String(),
-		DeploymentName:          tv.DeploymentVersion().GetDeploymentName(),
-		Version:                 tv.DeploymentVersionString(),
-		IgnoreMissingTaskQueues: true,
-	})
-	s.Error(err)
-	s.Contains(err.Error(), "workflow not found for ID")
-}
-func (s *WorkerDeploymentSuite) TestSetCurrentVersion_Idempotent() {
-	ctx, cancel := context.WithTimeout(context.Background(), time.Second*30)
-	defer cancel()
-	tv := testvars.New(s)
-
-	firstVersion := tv.WithBuildIDNumber(1)
-
-	s.startVersionWorkflow(ctx, firstVersion)
-
-	// Set first version as current version
-	s.setCurrentVersion(ctx, firstVersion, worker_versioning.UnversionedVersionId, true, "")
-
-	// Set first version as current version again
-	s.setCurrentVersion(ctx, firstVersion, firstVersion.DeploymentVersionString(), true, "")
-=======
 func (s *WorkerDeploymentSuite) TestSetWorkerDeploymentRampingVersion_Batching() {
 	ctx, cancel := context.WithTimeout(context.Background(), 2*time.Minute)
 	defer cancel()
@@ -1066,7 +1035,6 @@
 	s.Nil(err)
 	s.Equal(tv.DeploymentVersionString(), resp.GetWorkerDeploymentInfo().GetRoutingConfig().GetCurrentVersion())
 
->>>>>>> 76e74178
 }
 
 // Should see that the current version of the task queues becomes unversioned
