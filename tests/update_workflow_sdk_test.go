--- conflicted
+++ resolved
@@ -51,14 +51,9 @@
 	testcore.ClientFunctionalSuite
 }
 
-<<<<<<< HEAD
-func TestUpdateWorkflowClientSuite(t *testing.T) {
+func TestUpdateWorkflowSdkSuite(t *testing.T) {
 	t.Parallel()
-	s := new(UpdateWorkflowClientSuite)
-=======
-func TestUpdateWorkflowSdkSuite(t *testing.T) {
 	s := new(UpdateWorkflowSdkSuite)
->>>>>>> ca6f7dd0
 	suite.Run(t, s)
 }
 
