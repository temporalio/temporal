--- conflicted
+++ resolved
@@ -436,16 +436,11 @@
 	return err
 }
 
-<<<<<<< HEAD
 // Overrides one dynamic config setting for the duration of this test (or sub-test). The change
 // will automatically be reverted at the end of the test (using t.Cleanup). The cleanup
 // function is also returned if you want to revert the change before the end of the test.
 func (s *FunctionalTestBase) OverrideDynamicConfig(setting dynamicconfig.GenericSetting, value any) (cleanup func()) {
-	return s.testCluster.host.overrideDynamicConfigByKey(s.T(), setting.Key(), value)
-=======
-func (s *FunctionalTestBase) OverrideDynamicConfig(setting dynamicconfig.GenericSetting, value any) (cleanup func()) {
 	return s.testCluster.host.overrideDynamicConfig(s.T(), setting.Key(), value)
->>>>>>> 6d8baf9e
 }
 
 func (s *FunctionalTestBase) testWithMatchingBehavior(subtest func()) {
