--- conflicted
+++ resolved
@@ -29,124 +29,8 @@
 	"testing"
 
 	"github.com/stretchr/testify/suite"
-<<<<<<< HEAD
-	commandpb "go.temporal.io/api/command/v1"
-	commonpb "go.temporal.io/api/common/v1"
-	enumspb "go.temporal.io/api/enums/v1"
-	filterpb "go.temporal.io/api/filter/v1"
-	historypb "go.temporal.io/api/history/v1"
-	"go.temporal.io/api/serviceerror"
-	taskqueuepb "go.temporal.io/api/taskqueue/v1"
-	workflowpb "go.temporal.io/api/workflow/v1"
-	workflowservice "go.temporal.io/api/workflowservice/v1"
-	sdkclient "go.temporal.io/sdk/client"
-	"go.temporal.io/sdk/temporal"
-	"go.temporal.io/sdk/worker"
-	"go.temporal.io/sdk/workflow"
-	"google.golang.org/protobuf/proto"
-	"google.golang.org/protobuf/types/known/durationpb"
-	"google.golang.org/protobuf/types/known/timestamppb"
-
-	"go.temporal.io/server/common/config"
-	"go.temporal.io/server/common/dynamicconfig"
-	"go.temporal.io/server/common/log/tag"
-	"go.temporal.io/server/common/payload"
-	"go.temporal.io/server/common/payloads"
-	esclient "go.temporal.io/server/common/persistence/visibility/store/elasticsearch/client"
-	"go.temporal.io/server/common/primitives"
-	"go.temporal.io/server/common/searchattribute"
-	"go.temporal.io/server/common/testing/protorequire"
-	"go.temporal.io/server/common/worker_versioning"
-	"go.temporal.io/server/service/worker/scanner/build_ids"
 )
 
-const (
-	numOfRetry        = 50
-	waitTimeInMs      = 400
-	waitForESToSettle = 4 * time.Second // wait es shards for some time ensure data consistent
-)
-
-type AdvancedVisibilitySuite struct {
-	// override suite.Suite.Assertions with require.Assertions; this means that s.NotNil(nil) will stop the test,
-	// not merely log an error
-	*require.Assertions
-	protorequire.ProtoAssertions
-	FunctionalTestBase
-	isElasticsearchEnabled bool
-
-	testSearchAttributeKey string
-	testSearchAttributeVal string
-	sdkClient              sdkclient.Client
-	// client for the system namespace
-	sysSDKClient sdkclient.Client
-}
-
-// This cluster use customized threshold for history config
-func (s *AdvancedVisibilitySuite) SetupSuite() {
-	s.dynamicConfigOverrides = map[dynamicconfig.Key]interface{}{
-		dynamicconfig.VisibilityDisableOrderByClause:             false,
-		dynamicconfig.FrontendEnableWorkerVersioningDataAPIs:     true,
-		dynamicconfig.FrontendEnableWorkerVersioningWorkflowAPIs: true,
-		dynamicconfig.ReachabilityTaskQueueScanLimit:             2,
-		dynamicconfig.ReachabilityQueryBuildIdLimit:              1,
-		dynamicconfig.BuildIdScavengerEnabled:                    true,
-		// Allow the scavenger to remove any build id regardless of when it was last default for a set.
-		dynamicconfig.RemovableBuildIdDurationSinceDefault: time.Microsecond,
-	}
-
-	if UsingSQLAdvancedVisibility() {
-		s.setupSuite("testdata/cluster.yaml")
-		s.Logger.Info(fmt.Sprintf("Running advanced visibility test with %s/%s persistence", TestFlags.PersistenceType, TestFlags.PersistenceDriver))
-		s.isElasticsearchEnabled = false
-	} else {
-		s.setupSuite("testdata/es_cluster.yaml")
-		s.Logger.Info("Running advanced visibility test with Elasticsearch persistence")
-		s.isElasticsearchEnabled = true
-		// To ensure that Elasticsearch won't return more than defaultPageSize documents,
-		// but returns error if page size on request is greater than defaultPageSize.
-		// Probably can be removed and replaced with assert on items count in response.
-		s.updateMaxResultWindow()
-	}
-
-	clientAddr := "127.0.0.1:7134"
-	if TestFlags.FrontendAddr != "" {
-		clientAddr = TestFlags.FrontendAddr
-	}
-	sdkClient, err := sdkclient.Dial(sdkclient.Options{
-		HostPort:  clientAddr,
-		Namespace: s.namespace,
-	})
-	if err != nil {
-		s.Logger.Fatal("Error when creating SDK client", tag.Error(err))
-	}
-	s.sdkClient = sdkClient
-	sysSDKClient, err := sdkclient.Dial(sdkclient.Options{
-		HostPort:  clientAddr,
-		Namespace: primitives.SystemLocalNamespace,
-	})
-	if err != nil {
-		s.Logger.Fatal("Error when creating SDK client", tag.Error(err))
-	}
-	s.sysSDKClient = sysSDKClient
-}
-
-func (s *AdvancedVisibilitySuite) TearDownSuite() {
-	s.sdkClient.Close()
-	s.tearDownSuite()
-}
-
-func (s *AdvancedVisibilitySuite) SetupTest() {
-	// Have to define our overridden assertions in the test setup. If we did it earlier, s.T() will return nil
-	s.Assertions = require.New(s.T())
-	s.ProtoAssertions = protorequire.New(s.T())
-	s.testSearchAttributeKey = "CustomTextField"
-	s.testSearchAttributeVal = "test value"
-}
-
-=======
-)
-
->>>>>>> 7f59d824
 func TestAdvancedVisibilitySuite(t *testing.T) {
 	flag.Parse()
 	suite.Run(t, new(AdvancedVisibilitySuite))
