package tests

import (
	"context"
	"fmt"
	"testing"
	"time"

	"github.com/pborman/uuid"
	"github.com/stretchr/testify/assert"
	"github.com/stretchr/testify/require"
	"github.com/stretchr/testify/suite"
	"github.com/temporalio/sqlparser"
	batchpb "go.temporal.io/api/batch/v1"
	commonpb "go.temporal.io/api/common/v1"
	"go.temporal.io/api/serviceerror"
	"go.temporal.io/api/workflowservice/v1"
	sdkclient "go.temporal.io/sdk/client"
	"go.temporal.io/server/common/searchattribute"
	"go.temporal.io/server/tests/testcore"
	"google.golang.org/grpc/codes"
)

type ActivityApiBatchResetClientTestSuite struct {
	testcore.FunctionalTestBase
}

func TestActivityApiBatchResetClientTestSuite(t *testing.T) {
	s := new(ActivityApiBatchResetClientTestSuite)
	suite.Run(t, s)
}

func (s *ActivityApiBatchResetClientTestSuite) createWorkflow(ctx context.Context, workflowFn WorkflowFunction) sdkclient.WorkflowRun {
	workflowOptions := sdkclient.StartWorkflowOptions{
		ID:        testcore.RandomizeStr("wf_id-" + s.T().Name()),
		TaskQueue: s.TaskQueue(),
	}
	workflowRun, err := s.SdkClient().ExecuteWorkflow(ctx, workflowOptions, workflowFn)
	s.NoError(err)
	s.NotNil(workflowRun)

	return workflowRun
}

func (s *ActivityApiBatchResetClientTestSuite) TestActivityBatchReset_Success() {
	ctx, cancel := context.WithTimeout(context.Background(), 30*time.Second)
	defer cancel()

	internalWorkflow := newInternalWorkflow()

	s.Worker().RegisterWorkflow(internalWorkflow.WorkflowFunc)
	s.Worker().RegisterActivity(internalWorkflow.ActivityFunc)

	workflowRun1 := s.createWorkflow(ctx, internalWorkflow.WorkflowFunc)
	workflowRun2 := s.createWorkflow(ctx, internalWorkflow.WorkflowFunc)

	// wait for activity to start in both workflows
	s.EventuallyWithT(func(t *assert.CollectT) {
		description, err := s.SdkClient().DescribeWorkflowExecution(ctx, workflowRun1.GetID(), workflowRun1.GetRunID())
		require.NoError(t, err)
		require.Len(t, description.GetPendingActivities(), 1)
		require.Greater(t, internalWorkflow.startedActivityCount.Load(), int32(0))

		description, err = s.SdkClient().DescribeWorkflowExecution(ctx, workflowRun2.GetID(), workflowRun2.GetRunID())
		require.NoError(t, err)
		require.Len(t, description.GetPendingActivities(), 1)
		require.Greater(t, internalWorkflow.startedActivityCount.Load(), int32(0))
	}, 5*time.Second, 100*time.Millisecond)

	// pause activities in both workflows
	pauseRequest := &workflowservice.PauseActivityRequest{
		Namespace: s.Namespace().String(),
		Execution: &commonpb.WorkflowExecution{},
		Activity:  &workflowservice.PauseActivityRequest_Id{Id: "activity-id"},
	}

	pauseRequest.Execution.WorkflowId = workflowRun1.GetID()
	resp, err := s.FrontendClient().PauseActivity(ctx, pauseRequest)
	s.NoError(err)
	s.NotNil(resp)

	pauseRequest.Execution.WorkflowId = workflowRun2.GetID()
	resp, err = s.FrontendClient().PauseActivity(ctx, pauseRequest)
	s.NoError(err)
	s.NotNil(resp)

	// wait for activities to be paused
	s.EventuallyWithT(func(t *assert.CollectT) {
		description, err := s.SdkClient().DescribeWorkflowExecution(ctx, workflowRun1.GetID(), workflowRun1.GetRunID())
		require.NoError(t, err)
		require.Len(t, description.GetPendingActivities(), 1)
		require.True(t, description.PendingActivities[0].Paused)
	}, 5*time.Second, 100*time.Millisecond)

	workflowTypeName := "WorkflowFunc"
	activityTypeName := "ActivityFunc"

	// Make sure the activity is in visibility
	var listResp *workflowservice.ListWorkflowExecutionsResponse
	searchValue := fmt.Sprintf("property:activityType=%s", activityTypeName)
	escapedSearchValue := sqlparser.String(sqlparser.NewStrVal([]byte(searchValue)))
	resetCause := fmt.Sprintf("%s = %s", searchattribute.TemporalPauseInfo, escapedSearchValue)
<<<<<<< HEAD
=======
	query := fmt.Sprintf("(WorkflowType='%s' AND %s)", workflowTypeName, resetCause)

	s.EventuallyWithT(func(t *assert.CollectT) {
		listResp, err = s.FrontendClient().ListWorkflowExecutions(ctx, &workflowservice.ListWorkflowExecutionsRequest{
			Namespace: s.Namespace().String(),
			PageSize:  10,
			Query:     query,
		})
		require.NoError(t, err)
		require.NotNil(t, listResp)
		require.Len(t, listResp.GetExecutions(), 2)
		require.Greater(t, internalWorkflow.startedActivityCount.Load(), int32(0))
	}, 5*time.Second, 500*time.Millisecond)

	// reset the activities in both workflows with batch reset
	_, err = s.SdkClient().WorkflowService().StartBatchOperation(context.Background(), &workflowservice.StartBatchOperationRequest{
		Namespace: s.Namespace().String(),
		Operation: &workflowservice.StartBatchOperationRequest_ResetActivitiesOperation{
			ResetActivitiesOperation: &batchpb.BatchOperationResetActivities{
				Activity:   &batchpb.BatchOperationResetActivities_Type{Type: activityTypeName},
				KeepPaused: true,
			},
		},
		VisibilityQuery: fmt.Sprintf("WorkflowType='%s'", workflowTypeName),
		JobId:           uuid.New(),
		Reason:          "test",
	})
	s.NoError(err)

	// make sure activities are restarted and still paused
	s.EventuallyWithT(func(t *assert.CollectT) {
		description, err := s.SdkClient().DescribeWorkflowExecution(ctx, workflowRun1.GetID(), workflowRun1.GetRunID())
		require.NoError(t, err)
		require.Len(t, description.PendingActivities, 1)
		require.True(t, description.PendingActivities[0].Paused)
		require.Equal(t, description.PendingActivities[0].Attempt, int32(1))

		description, err = s.SdkClient().DescribeWorkflowExecution(ctx, workflowRun2.GetID(), workflowRun2.GetRunID())
		require.NoError(t, err)
		require.Len(t, description.PendingActivities, 1)
		require.True(t, description.PendingActivities[0].Paused)
		require.Equal(t, description.PendingActivities[0].Attempt, int32(1))
	}, 5*time.Second, 100*time.Millisecond)

	// let activities succeed
	internalWorkflow.letActivitySucceed.Store(true)

	// reset the activities in both workflows with batch reset
	_, err = s.SdkClient().WorkflowService().StartBatchOperation(context.Background(), &workflowservice.StartBatchOperationRequest{
		Namespace: s.Namespace().String(),
		Operation: &workflowservice.StartBatchOperationRequest_ResetActivitiesOperation{
			ResetActivitiesOperation: &batchpb.BatchOperationResetActivities{
				Activity:   &batchpb.BatchOperationResetActivities_Type{Type: activityTypeName},
				KeepPaused: false,
			},
		},
		VisibilityQuery: fmt.Sprintf("WorkflowType='%s'", workflowTypeName),
		JobId:           uuid.New(),
		Reason:          "test",
	})
	s.NoError(err)

	var out string
	err = workflowRun1.Get(ctx, &out)
	s.NoError(err)

	err = workflowRun2.Get(ctx, &out)
	s.NoError(err)
}

func (s *ActivityApiBatchResetClientTestSuite) TestActivityBatchReset_Success_Protobuf() {
	ctx, cancel := context.WithTimeout(context.Background(), 30*time.Second)
	defer cancel()

	internalWorkflow := newInternalWorkflow()

	s.Worker().RegisterWorkflow(internalWorkflow.WorkflowFunc)
	s.Worker().RegisterActivity(internalWorkflow.ActivityFunc)

	workflowRun1 := s.createWorkflow(ctx, internalWorkflow.WorkflowFunc)
	workflowRun2 := s.createWorkflow(ctx, internalWorkflow.WorkflowFunc)

	// wait for activity to start in both workflows
	s.EventuallyWithT(func(t *assert.CollectT) {
		description, err := s.SdkClient().DescribeWorkflowExecution(ctx, workflowRun1.GetID(), workflowRun1.GetRunID())
		require.NoError(t, err)
		require.Len(t, description.GetPendingActivities(), 1)
		require.Greater(t, internalWorkflow.startedActivityCount.Load(), int32(0))

		description, err = s.SdkClient().DescribeWorkflowExecution(ctx, workflowRun2.GetID(), workflowRun2.GetRunID())
		require.NoError(t, err)
		require.Len(t, description.GetPendingActivities(), 1)
		require.Greater(t, internalWorkflow.startedActivityCount.Load(), int32(0))
	}, 5*time.Second, 100*time.Millisecond)

	// pause activities in both workflows
	pauseRequest := &workflowservice.PauseActivityRequest{
		Namespace: s.Namespace().String(),
		Execution: &commonpb.WorkflowExecution{},
		Activity:  &workflowservice.PauseActivityRequest_Id{Id: "activity-id"},
	}

	pauseRequest.Execution.WorkflowId = workflowRun1.GetID()
	resp, err := s.FrontendClient().PauseActivity(ctx, pauseRequest)
	s.NoError(err)
	s.NotNil(resp)

	pauseRequest.Execution.WorkflowId = workflowRun2.GetID()
	resp, err = s.FrontendClient().PauseActivity(ctx, pauseRequest)
	s.NoError(err)
	s.NotNil(resp)

	// wait for activities to be paused
	s.EventuallyWithT(func(t *assert.CollectT) {
		description, err := s.SdkClient().DescribeWorkflowExecution(ctx, workflowRun1.GetID(), workflowRun1.GetRunID())
		require.NoError(t, err)
		require.Len(t, description.GetPendingActivities(), 1)
		require.True(t, description.PendingActivities[0].Paused)
	}, 5*time.Second, 100*time.Millisecond)

	workflowTypeName := "WorkflowFunc"
	activityTypeName := "ActivityFunc"

	// Make sure the activity is in visibility
	var listResp *workflowservice.ListWorkflowExecutionsResponse
	searchValue := fmt.Sprintf("property:activityType=%s", activityTypeName)
	escapedSearchValue := sqlparser.String(sqlparser.NewStrVal([]byte(searchValue)))
	resetCause := fmt.Sprintf("%s = %s", searchattribute.TemporalPauseInfo, escapedSearchValue)
>>>>>>> 3ff1685f
	query := fmt.Sprintf("(WorkflowType='%s' AND %s)", workflowTypeName, resetCause)

	s.EventuallyWithT(func(t *assert.CollectT) {
		listResp, err = s.FrontendClient().ListWorkflowExecutions(ctx, &workflowservice.ListWorkflowExecutionsRequest{
			Namespace: s.Namespace().String(),
			PageSize:  10,
			Query:     query,
		})
		require.NoError(t, err)
		require.NotNil(t, listResp)
		require.Len(t, listResp.GetExecutions(), 2)
		require.Greater(t, internalWorkflow.startedActivityCount.Load(), int32(0))
	}, 5*time.Second, 500*time.Millisecond)

	// reset the activities in both workflows with batch reset
	_, err = s.SdkClient().WorkflowService().StartBatchOperation(context.Background(), &workflowservice.StartBatchOperationRequest{
		Namespace: s.Namespace().String(),
		Operation: &workflowservice.StartBatchOperationRequest_ResetActivitiesOperation{
			ResetActivitiesOperation: &batchpb.BatchOperationResetActivities{
				Activity:   &batchpb.BatchOperationResetActivities_Type{Type: activityTypeName},
				KeepPaused: true,
			},
		},
		VisibilityQuery: fmt.Sprintf("WorkflowType='%s'", workflowTypeName),
		JobId:           uuid.New(),
		Reason:          "test",
	})
	s.NoError(err)

	// make sure activities are restarted and still paused
	s.EventuallyWithT(func(t *assert.CollectT) {
		description, err := s.SdkClient().DescribeWorkflowExecution(ctx, workflowRun1.GetID(), workflowRun1.GetRunID())
		require.NoError(t, err)
		require.Len(t, description.PendingActivities, 1)
		require.True(t, description.PendingActivities[0].Paused)
		require.Equal(t, description.PendingActivities[0].Attempt, int32(1))

		description, err = s.SdkClient().DescribeWorkflowExecution(ctx, workflowRun2.GetID(), workflowRun2.GetRunID())
		require.NoError(t, err)
		require.Len(t, description.PendingActivities, 1)
		require.True(t, description.PendingActivities[0].Paused)
		require.Equal(t, description.PendingActivities[0].Attempt, int32(1))
	}, 5*time.Second, 100*time.Millisecond)

	// let activities succeed
	internalWorkflow.letActivitySucceed.Store(true)

	// reset the activities in both workflows with batch reset
	_, err = s.SdkClient().WorkflowService().StartBatchOperation(context.Background(), &workflowservice.StartBatchOperationRequest{
		Namespace: s.Namespace().String(),
		Operation: &workflowservice.StartBatchOperationRequest_ResetActivitiesOperation{
			ResetActivitiesOperation: &batchpb.BatchOperationResetActivities{
				Activity:   &batchpb.BatchOperationResetActivities_Type{Type: activityTypeName},
				KeepPaused: false,
			},
		},
		VisibilityQuery: fmt.Sprintf("WorkflowType='%s'", workflowTypeName),
		JobId:           uuid.New(),
		Reason:          "test",
	})
	s.NoError(err)

	var out string
	err = workflowRun1.Get(ctx, &out)
	s.NoError(err)

	err = workflowRun2.Get(ctx, &out)
	s.NoError(err)
}

func (s *ActivityApiBatchResetClientTestSuite) TestActivityBatchReset_DontResetAttempts() {
	ctx, cancel := context.WithTimeout(context.Background(), 30*time.Second)
	defer cancel()

	internalWorkflow := newInternalWorkflow()

	s.Worker().RegisterWorkflow(internalWorkflow.WorkflowFunc)
	s.Worker().RegisterActivity(internalWorkflow.ActivityFunc)

	workflowRun1 := s.createWorkflow(ctx, internalWorkflow.WorkflowFunc)
	workflowRun2 := s.createWorkflow(ctx, internalWorkflow.WorkflowFunc)

	// wait for activity to start in both workflows
	s.EventuallyWithT(func(t *assert.CollectT) {
		description, err := s.SdkClient().DescribeWorkflowExecution(ctx, workflowRun1.GetID(), workflowRun1.GetRunID())
		require.NoError(t, err)
		require.Len(t, description.GetPendingActivities(), 1)
		require.Greater(t, internalWorkflow.startedActivityCount.Load(), int32(0))

		description, err = s.SdkClient().DescribeWorkflowExecution(ctx, workflowRun2.GetID(), workflowRun2.GetRunID())
		require.NoError(t, err)
		require.Len(t, description.GetPendingActivities(), 1)
		require.Greater(t, internalWorkflow.startedActivityCount.Load(), int32(0))
	}, 5*time.Second, 100*time.Millisecond)

	// pause activities in both workflows
	pauseRequest := &workflowservice.PauseActivityRequest{
		Namespace: s.Namespace().String(),
		Execution: &commonpb.WorkflowExecution{},
		Activity:  &workflowservice.PauseActivityRequest_Id{Id: "activity-id"},
	}

	pauseRequest.Execution.WorkflowId = workflowRun1.GetID()
	resp, err := s.FrontendClient().PauseActivity(ctx, pauseRequest)
	s.NoError(err)
	s.NotNil(resp)

	pauseRequest.Execution.WorkflowId = workflowRun2.GetID()
	resp, err = s.FrontendClient().PauseActivity(ctx, pauseRequest)
	s.NoError(err)
	s.NotNil(resp)

	// wait for activities to be paused
	s.EventuallyWithT(func(t *assert.CollectT) {
		description, err := s.SdkClient().DescribeWorkflowExecution(ctx, workflowRun1.GetID(), workflowRun1.GetRunID())
		require.NoError(t, err)
		require.Len(t, description.GetPendingActivities(), 1)
		require.True(t, description.PendingActivities[0].Paused)
	}, 5*time.Second, 100*time.Millisecond)

	workflowTypeName := "WorkflowFunc"
	activityTypeName := "ActivityFunc"

	// Make sure the activity is in visibility
	var listResp *workflowservice.ListWorkflowExecutionsResponse
	searchValue := fmt.Sprintf("property:activityType=%s", activityTypeName)
	escapedSearchValue := sqlparser.String(sqlparser.NewStrVal([]byte(searchValue)))
	resetCause := fmt.Sprintf("%s = %s", searchattribute.TemporalPauseInfo, escapedSearchValue)
	query := fmt.Sprintf("(WorkflowType='%s' AND %s)", workflowTypeName, resetCause)

	s.EventuallyWithT(func(t *assert.CollectT) {
		listResp, err = s.FrontendClient().ListWorkflowExecutions(ctx, &workflowservice.ListWorkflowExecutionsRequest{
			Namespace: s.Namespace().String(),
			PageSize:  10,
			Query:     query,
		})
		require.NoError(t, err)
		require.NotNil(t, listResp)
		require.Len(t, listResp.GetExecutions(), 2)
		require.Greater(t, internalWorkflow.startedActivityCount.Load(), int32(0))
	}, 5*time.Second, 500*time.Millisecond)

	// reset the activities in both workflows with batch reset
	_, err = s.SdkClient().WorkflowService().StartBatchOperation(context.Background(), &workflowservice.StartBatchOperationRequest{
		Namespace: s.Namespace().String(),
		Operation: &workflowservice.StartBatchOperationRequest_ResetActivitiesOperation{
			ResetActivitiesOperation: &batchpb.BatchOperationResetActivities{
				Activity:      &batchpb.BatchOperationResetActivities_Type{Type: activityTypeName},
				KeepPaused:    false,
				ResetAttempts: false,
			},
		},
		VisibilityQuery: fmt.Sprintf("WorkflowType='%s'", workflowTypeName),
		JobId:           uuid.New(),
		Reason:          "test",
	})
	s.NoError(err)

	// make sure activities are restarted and still paused
	s.EventuallyWithT(func(t *assert.CollectT) {
		description, err := s.SdkClient().DescribeWorkflowExecution(ctx, workflowRun1.GetID(), workflowRun1.GetRunID())
		require.NoError(t, err)
		require.Len(t, description.PendingActivities, 1)
		require.NotEqual(t, description.PendingActivities[0].Attempt, int32(1))

		description, err = s.SdkClient().DescribeWorkflowExecution(ctx, workflowRun2.GetID(), workflowRun2.GetRunID())
		require.NoError(t, err)
		require.Len(t, description.PendingActivities, 1)
		require.NotEqual(t, description.PendingActivities[0].Attempt, int32(1))
	}, 5*time.Second, 100*time.Millisecond)

	// let activities succeed
	internalWorkflow.letActivitySucceed.Store(true)

	// reset the activities in both workflows with batch reset
	_, err = s.SdkClient().WorkflowService().StartBatchOperation(context.Background(), &workflowservice.StartBatchOperationRequest{
		Namespace: s.Namespace().String(),
		Operation: &workflowservice.StartBatchOperationRequest_ResetActivitiesOperation{
			ResetActivitiesOperation: &batchpb.BatchOperationResetActivities{
				Activity:   &batchpb.BatchOperationResetActivities_Type{Type: activityTypeName},
				KeepPaused: false,
			},
		},
		VisibilityQuery: fmt.Sprintf("WorkflowType='%s'", workflowTypeName),
		JobId:           uuid.New(),
		Reason:          "test",
	})
	s.NoError(err)

	var out string
	err = workflowRun1.Get(ctx, &out)
	s.NoError(err)

	err = workflowRun2.Get(ctx, &out)
	s.NoError(err)
}

func (s *ActivityApiBatchResetClientTestSuite) TestActivityBatchReset_Failed() {
	// neither activity type not "match all" is provided
	_, err := s.SdkClient().WorkflowService().StartBatchOperation(context.Background(), &workflowservice.StartBatchOperationRequest{
		Namespace: s.Namespace().String(),
		Operation: &workflowservice.StartBatchOperationRequest_ResetActivitiesOperation{
			ResetActivitiesOperation: &batchpb.BatchOperationResetActivities{},
		},
		VisibilityQuery: fmt.Sprintf("WorkflowType='%s'", "WorkflowFunc"),
		JobId:           uuid.New(),
		Reason:          "test",
	})
	s.Error(err)
	s.Equal(codes.InvalidArgument, serviceerror.ToStatus(err).Code())
	s.ErrorAs(err, new(*serviceerror.InvalidArgument))

	// neither activity type not "match all" is provided
	_, err = s.SdkClient().WorkflowService().StartBatchOperation(context.Background(), &workflowservice.StartBatchOperationRequest{
		Namespace: s.Namespace().String(),
		Operation: &workflowservice.StartBatchOperationRequest_ResetActivitiesOperation{
			ResetActivitiesOperation: &batchpb.BatchOperationResetActivities{
				Activity: &batchpb.BatchOperationResetActivities_Type{Type: ""},
			},
		},
		VisibilityQuery: fmt.Sprintf("WorkflowType='%s'", "WorkflowFunc"),
		JobId:           uuid.New(),
		Reason:          "test",
	})
	s.Error(err)
	s.Equal(codes.InvalidArgument, serviceerror.ToStatus(err).Code())
	s.ErrorAs(err, new(*serviceerror.InvalidArgument))
}<|MERGE_RESOLUTION|>--- conflicted
+++ resolved
@@ -100,8 +100,6 @@
 	searchValue := fmt.Sprintf("property:activityType=%s", activityTypeName)
 	escapedSearchValue := sqlparser.String(sqlparser.NewStrVal([]byte(searchValue)))
 	resetCause := fmt.Sprintf("%s = %s", searchattribute.TemporalPauseInfo, escapedSearchValue)
-<<<<<<< HEAD
-=======
 	query := fmt.Sprintf("(WorkflowType='%s' AND %s)", workflowTypeName, resetCause)
 
 	s.EventuallyWithT(func(t *assert.CollectT) {
@@ -173,135 +171,6 @@
 }
 
 func (s *ActivityApiBatchResetClientTestSuite) TestActivityBatchReset_Success_Protobuf() {
-	ctx, cancel := context.WithTimeout(context.Background(), 30*time.Second)
-	defer cancel()
-
-	internalWorkflow := newInternalWorkflow()
-
-	s.Worker().RegisterWorkflow(internalWorkflow.WorkflowFunc)
-	s.Worker().RegisterActivity(internalWorkflow.ActivityFunc)
-
-	workflowRun1 := s.createWorkflow(ctx, internalWorkflow.WorkflowFunc)
-	workflowRun2 := s.createWorkflow(ctx, internalWorkflow.WorkflowFunc)
-
-	// wait for activity to start in both workflows
-	s.EventuallyWithT(func(t *assert.CollectT) {
-		description, err := s.SdkClient().DescribeWorkflowExecution(ctx, workflowRun1.GetID(), workflowRun1.GetRunID())
-		require.NoError(t, err)
-		require.Len(t, description.GetPendingActivities(), 1)
-		require.Greater(t, internalWorkflow.startedActivityCount.Load(), int32(0))
-
-		description, err = s.SdkClient().DescribeWorkflowExecution(ctx, workflowRun2.GetID(), workflowRun2.GetRunID())
-		require.NoError(t, err)
-		require.Len(t, description.GetPendingActivities(), 1)
-		require.Greater(t, internalWorkflow.startedActivityCount.Load(), int32(0))
-	}, 5*time.Second, 100*time.Millisecond)
-
-	// pause activities in both workflows
-	pauseRequest := &workflowservice.PauseActivityRequest{
-		Namespace: s.Namespace().String(),
-		Execution: &commonpb.WorkflowExecution{},
-		Activity:  &workflowservice.PauseActivityRequest_Id{Id: "activity-id"},
-	}
-
-	pauseRequest.Execution.WorkflowId = workflowRun1.GetID()
-	resp, err := s.FrontendClient().PauseActivity(ctx, pauseRequest)
-	s.NoError(err)
-	s.NotNil(resp)
-
-	pauseRequest.Execution.WorkflowId = workflowRun2.GetID()
-	resp, err = s.FrontendClient().PauseActivity(ctx, pauseRequest)
-	s.NoError(err)
-	s.NotNil(resp)
-
-	// wait for activities to be paused
-	s.EventuallyWithT(func(t *assert.CollectT) {
-		description, err := s.SdkClient().DescribeWorkflowExecution(ctx, workflowRun1.GetID(), workflowRun1.GetRunID())
-		require.NoError(t, err)
-		require.Len(t, description.GetPendingActivities(), 1)
-		require.True(t, description.PendingActivities[0].Paused)
-	}, 5*time.Second, 100*time.Millisecond)
-
-	workflowTypeName := "WorkflowFunc"
-	activityTypeName := "ActivityFunc"
-
-	// Make sure the activity is in visibility
-	var listResp *workflowservice.ListWorkflowExecutionsResponse
-	searchValue := fmt.Sprintf("property:activityType=%s", activityTypeName)
-	escapedSearchValue := sqlparser.String(sqlparser.NewStrVal([]byte(searchValue)))
-	resetCause := fmt.Sprintf("%s = %s", searchattribute.TemporalPauseInfo, escapedSearchValue)
->>>>>>> 3ff1685f
-	query := fmt.Sprintf("(WorkflowType='%s' AND %s)", workflowTypeName, resetCause)
-
-	s.EventuallyWithT(func(t *assert.CollectT) {
-		listResp, err = s.FrontendClient().ListWorkflowExecutions(ctx, &workflowservice.ListWorkflowExecutionsRequest{
-			Namespace: s.Namespace().String(),
-			PageSize:  10,
-			Query:     query,
-		})
-		require.NoError(t, err)
-		require.NotNil(t, listResp)
-		require.Len(t, listResp.GetExecutions(), 2)
-		require.Greater(t, internalWorkflow.startedActivityCount.Load(), int32(0))
-	}, 5*time.Second, 500*time.Millisecond)
-
-	// reset the activities in both workflows with batch reset
-	_, err = s.SdkClient().WorkflowService().StartBatchOperation(context.Background(), &workflowservice.StartBatchOperationRequest{
-		Namespace: s.Namespace().String(),
-		Operation: &workflowservice.StartBatchOperationRequest_ResetActivitiesOperation{
-			ResetActivitiesOperation: &batchpb.BatchOperationResetActivities{
-				Activity:   &batchpb.BatchOperationResetActivities_Type{Type: activityTypeName},
-				KeepPaused: true,
-			},
-		},
-		VisibilityQuery: fmt.Sprintf("WorkflowType='%s'", workflowTypeName),
-		JobId:           uuid.New(),
-		Reason:          "test",
-	})
-	s.NoError(err)
-
-	// make sure activities are restarted and still paused
-	s.EventuallyWithT(func(t *assert.CollectT) {
-		description, err := s.SdkClient().DescribeWorkflowExecution(ctx, workflowRun1.GetID(), workflowRun1.GetRunID())
-		require.NoError(t, err)
-		require.Len(t, description.PendingActivities, 1)
-		require.True(t, description.PendingActivities[0].Paused)
-		require.Equal(t, description.PendingActivities[0].Attempt, int32(1))
-
-		description, err = s.SdkClient().DescribeWorkflowExecution(ctx, workflowRun2.GetID(), workflowRun2.GetRunID())
-		require.NoError(t, err)
-		require.Len(t, description.PendingActivities, 1)
-		require.True(t, description.PendingActivities[0].Paused)
-		require.Equal(t, description.PendingActivities[0].Attempt, int32(1))
-	}, 5*time.Second, 100*time.Millisecond)
-
-	// let activities succeed
-	internalWorkflow.letActivitySucceed.Store(true)
-
-	// reset the activities in both workflows with batch reset
-	_, err = s.SdkClient().WorkflowService().StartBatchOperation(context.Background(), &workflowservice.StartBatchOperationRequest{
-		Namespace: s.Namespace().String(),
-		Operation: &workflowservice.StartBatchOperationRequest_ResetActivitiesOperation{
-			ResetActivitiesOperation: &batchpb.BatchOperationResetActivities{
-				Activity:   &batchpb.BatchOperationResetActivities_Type{Type: activityTypeName},
-				KeepPaused: false,
-			},
-		},
-		VisibilityQuery: fmt.Sprintf("WorkflowType='%s'", workflowTypeName),
-		JobId:           uuid.New(),
-		Reason:          "test",
-	})
-	s.NoError(err)
-
-	var out string
-	err = workflowRun1.Get(ctx, &out)
-	s.NoError(err)
-
-	err = workflowRun2.Get(ctx, &out)
-	s.NoError(err)
-}
-
-func (s *ActivityApiBatchResetClientTestSuite) TestActivityBatchReset_DontResetAttempts() {
 	ctx, cancel := context.WithTimeout(context.Background(), 30*time.Second)
 	defer cancel()
 
@@ -378,6 +247,134 @@
 		Namespace: s.Namespace().String(),
 		Operation: &workflowservice.StartBatchOperationRequest_ResetActivitiesOperation{
 			ResetActivitiesOperation: &batchpb.BatchOperationResetActivities{
+				Activity:   &batchpb.BatchOperationResetActivities_Type{Type: activityTypeName},
+				KeepPaused: true,
+			},
+		},
+		VisibilityQuery: fmt.Sprintf("WorkflowType='%s'", workflowTypeName),
+		JobId:           uuid.New(),
+		Reason:          "test",
+	})
+	s.NoError(err)
+
+	// make sure activities are restarted and still paused
+	s.EventuallyWithT(func(t *assert.CollectT) {
+		description, err := s.SdkClient().DescribeWorkflowExecution(ctx, workflowRun1.GetID(), workflowRun1.GetRunID())
+		require.NoError(t, err)
+		require.Len(t, description.PendingActivities, 1)
+		require.True(t, description.PendingActivities[0].Paused)
+		require.Equal(t, description.PendingActivities[0].Attempt, int32(1))
+
+		description, err = s.SdkClient().DescribeWorkflowExecution(ctx, workflowRun2.GetID(), workflowRun2.GetRunID())
+		require.NoError(t, err)
+		require.Len(t, description.PendingActivities, 1)
+		require.True(t, description.PendingActivities[0].Paused)
+		require.Equal(t, description.PendingActivities[0].Attempt, int32(1))
+	}, 5*time.Second, 100*time.Millisecond)
+
+	// let activities succeed
+	internalWorkflow.letActivitySucceed.Store(true)
+
+	// reset the activities in both workflows with batch reset
+	_, err = s.SdkClient().WorkflowService().StartBatchOperation(context.Background(), &workflowservice.StartBatchOperationRequest{
+		Namespace: s.Namespace().String(),
+		Operation: &workflowservice.StartBatchOperationRequest_ResetActivitiesOperation{
+			ResetActivitiesOperation: &batchpb.BatchOperationResetActivities{
+				Activity:   &batchpb.BatchOperationResetActivities_Type{Type: activityTypeName},
+				KeepPaused: false,
+			},
+		},
+		VisibilityQuery: fmt.Sprintf("WorkflowType='%s'", workflowTypeName),
+		JobId:           uuid.New(),
+		Reason:          "test",
+	})
+	s.NoError(err)
+
+	var out string
+	err = workflowRun1.Get(ctx, &out)
+	s.NoError(err)
+
+	err = workflowRun2.Get(ctx, &out)
+	s.NoError(err)
+}
+
+func (s *ActivityApiBatchResetClientTestSuite) TestActivityBatchReset_DontResetAttempts() {
+	ctx, cancel := context.WithTimeout(context.Background(), 30*time.Second)
+	defer cancel()
+
+	internalWorkflow := newInternalWorkflow()
+
+	s.Worker().RegisterWorkflow(internalWorkflow.WorkflowFunc)
+	s.Worker().RegisterActivity(internalWorkflow.ActivityFunc)
+
+	workflowRun1 := s.createWorkflow(ctx, internalWorkflow.WorkflowFunc)
+	workflowRun2 := s.createWorkflow(ctx, internalWorkflow.WorkflowFunc)
+
+	// wait for activity to start in both workflows
+	s.EventuallyWithT(func(t *assert.CollectT) {
+		description, err := s.SdkClient().DescribeWorkflowExecution(ctx, workflowRun1.GetID(), workflowRun1.GetRunID())
+		require.NoError(t, err)
+		require.Len(t, description.GetPendingActivities(), 1)
+		require.Greater(t, internalWorkflow.startedActivityCount.Load(), int32(0))
+
+		description, err = s.SdkClient().DescribeWorkflowExecution(ctx, workflowRun2.GetID(), workflowRun2.GetRunID())
+		require.NoError(t, err)
+		require.Len(t, description.GetPendingActivities(), 1)
+		require.Greater(t, internalWorkflow.startedActivityCount.Load(), int32(0))
+	}, 5*time.Second, 100*time.Millisecond)
+
+	// pause activities in both workflows
+	pauseRequest := &workflowservice.PauseActivityRequest{
+		Namespace: s.Namespace().String(),
+		Execution: &commonpb.WorkflowExecution{},
+		Activity:  &workflowservice.PauseActivityRequest_Id{Id: "activity-id"},
+	}
+
+	pauseRequest.Execution.WorkflowId = workflowRun1.GetID()
+	resp, err := s.FrontendClient().PauseActivity(ctx, pauseRequest)
+	s.NoError(err)
+	s.NotNil(resp)
+
+	pauseRequest.Execution.WorkflowId = workflowRun2.GetID()
+	resp, err = s.FrontendClient().PauseActivity(ctx, pauseRequest)
+	s.NoError(err)
+	s.NotNil(resp)
+
+	// wait for activities to be paused
+	s.EventuallyWithT(func(t *assert.CollectT) {
+		description, err := s.SdkClient().DescribeWorkflowExecution(ctx, workflowRun1.GetID(), workflowRun1.GetRunID())
+		require.NoError(t, err)
+		require.Len(t, description.GetPendingActivities(), 1)
+		require.True(t, description.PendingActivities[0].Paused)
+	}, 5*time.Second, 100*time.Millisecond)
+
+	workflowTypeName := "WorkflowFunc"
+	activityTypeName := "ActivityFunc"
+
+	// Make sure the activity is in visibility
+	var listResp *workflowservice.ListWorkflowExecutionsResponse
+	searchValue := fmt.Sprintf("property:activityType=%s", activityTypeName)
+	escapedSearchValue := sqlparser.String(sqlparser.NewStrVal([]byte(searchValue)))
+	resetCause := fmt.Sprintf("%s = %s", searchattribute.TemporalPauseInfo, escapedSearchValue)
+	query := fmt.Sprintf("(WorkflowType='%s' AND %s)", workflowTypeName, resetCause)
+
+	s.EventuallyWithT(func(t *assert.CollectT) {
+		listResp, err = s.FrontendClient().ListWorkflowExecutions(ctx, &workflowservice.ListWorkflowExecutionsRequest{
+			Namespace: s.Namespace().String(),
+			PageSize:  10,
+			Query:     query,
+		})
+		require.NoError(t, err)
+		require.NotNil(t, listResp)
+		require.Len(t, listResp.GetExecutions(), 2)
+		require.Greater(t, internalWorkflow.startedActivityCount.Load(), int32(0))
+	}, 5*time.Second, 500*time.Millisecond)
+
+	// reset the activities in both workflows with batch reset
+	_, err = s.SdkClient().WorkflowService().StartBatchOperation(context.Background(), &workflowservice.StartBatchOperationRequest{
+		Namespace: s.Namespace().String(),
+		Operation: &workflowservice.StartBatchOperationRequest_ResetActivitiesOperation{
+			ResetActivitiesOperation: &batchpb.BatchOperationResetActivities{
 				Activity:      &batchpb.BatchOperationResetActivities_Type{Type: activityTypeName},
 				KeepPaused:    false,
 				ResetAttempts: false,
