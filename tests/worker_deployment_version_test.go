package tests

import (
	"context"
	"errors"
	"fmt"
	"slices"
	"strings"
	"sync"
	"testing"
	"time"

	"github.com/dgryski/go-farm"
	"github.com/google/uuid"
	"github.com/stretchr/testify/assert"
	"github.com/stretchr/testify/require"
	"github.com/stretchr/testify/suite"
	batchpb "go.temporal.io/api/batch/v1"
	commonpb "go.temporal.io/api/common/v1"
	deploymentpb "go.temporal.io/api/deployment/v1"
	enumspb "go.temporal.io/api/enums/v1"
	"go.temporal.io/api/serviceerror"
	workflowpb "go.temporal.io/api/workflow/v1"
	"go.temporal.io/api/workflowservice/v1"
	sdkclient "go.temporal.io/sdk/client"
	"go.temporal.io/sdk/worker"
	"go.temporal.io/sdk/workflow"
	"go.temporal.io/server/common/dynamicconfig"
	"go.temporal.io/server/common/testing/testhooks"
	"go.temporal.io/server/common/testing/testvars"
	"go.temporal.io/server/common/tqid"
	"go.temporal.io/server/common/worker_versioning"
	"go.temporal.io/server/service/worker/workerdeployment"
	"go.temporal.io/server/tests/testcore"
	"google.golang.org/protobuf/proto"
	"google.golang.org/protobuf/types/known/fieldmaskpb"
	"google.golang.org/protobuf/types/known/timestamppb"
)

const (
	maxConcurrentBatchOperations             = 3
	testVersionDrainageRefreshInterval       = 3 * time.Second
	testVersionDrainageVisibilityGracePeriod = 3 * time.Second
	testMaxVersionsInDeployment              = 5
)

type (
	DeploymentVersionSuite struct {
		// TODO: this is always true. cleanup code
		useV32 bool
		testcore.FunctionalTestBase
		workflowVersion workerdeployment.DeploymentWorkflowVersion
	}
)

var (
	testRandomMetadataValue = []byte("random metadata value")
)

func TestDeploymentVersionSuite(t *testing.T) {
	t.Parallel()
	t.Run("sync_workflows", func(t *testing.T) {
		suite.Run(t, &DeploymentVersionSuite{workflowVersion: workerdeployment.InitialVersion})
	})
	t.Run("async_workflows", func(t *testing.T) {
		suite.Run(t, &DeploymentVersionSuite{workflowVersion: workerdeployment.AsyncSetCurrentAndRamping})
	})
	t.Run("v2", func(t *testing.T) {
		suite.Run(t, &DeploymentVersionSuite{workflowVersion: workerdeployment.VersionDataRevisionNumber})
	})
}

func (s *DeploymentVersionSuite) SetupSuite() {
	s.FunctionalTestBase.SetupSuiteWithCluster(testcore.WithDynamicConfigOverrides(map[dynamicconfig.Key]any{
<<<<<<< HEAD
		dynamicconfig.EnableDeploymentVersions.Key():                   true,
		dynamicconfig.FrontendEnableWorkerVersioningDataAPIs.Key():     true, // [wv-cleanup-pre-release]
		dynamicconfig.FrontendEnableWorkerVersioningWorkflowAPIs.Key(): true, // [wv-cleanup-pre-release]
		dynamicconfig.FrontendEnableWorkerVersioningRuleAPIs.Key():     true, // [wv-cleanup-pre-release]
=======
		dynamicconfig.MatchingDeploymentWorkflowVersion.Key(): int(s.workflowVersion),
>>>>>>> 2e5f1013

		// Make sure we don't hit the rate limiter in tests
		dynamicconfig.FrontendGlobalNamespaceNamespaceReplicationInducingAPIsRPS.Key():                1000,
		dynamicconfig.FrontendMaxNamespaceNamespaceReplicationInducingAPIsBurstRatioPerInstance.Key(): 1,
		dynamicconfig.FrontendNamespaceReplicationInducingAPIsRPS.Key():                               1000,
		dynamicconfig.MatchingNumTaskqueueReadPartitions.Key():                                        1,
		dynamicconfig.MatchingNumTaskqueueWritePartitions.Key():                                       1,

		// Reduce the chance of hitting max batch job limit in tests
		dynamicconfig.FrontendMaxConcurrentBatchOperationPerNamespace.Key(): maxConcurrentBatchOperations,

		dynamicconfig.VersionDrainageStatusRefreshInterval.Key():       testVersionDrainageRefreshInterval,
		dynamicconfig.VersionDrainageStatusVisibilityGracePeriod.Key(): testVersionDrainageVisibilityGracePeriod,
		dynamicconfig.VersionMembershipCacheTTL.Key():                  5 * time.Second,
	}))
}

// pollFromDeployment calls PollWorkflowTaskQueue to start deployment related workflows
func (s *DeploymentVersionSuite) pollFromDeployment(ctx context.Context, tv *testvars.TestVars) {
	_, _ = s.FrontendClient().PollWorkflowTaskQueue(ctx, &workflowservice.PollWorkflowTaskQueueRequest{
		Namespace:         s.Namespace().String(),
		TaskQueue:         tv.TaskQueue(),
		Identity:          uuid.NewString(),
		DeploymentOptions: tv.WorkerDeploymentOptions(true),
	})
}

func (s *DeploymentVersionSuite) pollActivityFromDeployment(ctx context.Context, tv *testvars.TestVars) {
	_, _ = s.FrontendClient().PollActivityTaskQueue(ctx, &workflowservice.PollActivityTaskQueueRequest{
		Namespace:         s.Namespace().String(),
		TaskQueue:         tv.TaskQueue(),
		Identity:          uuid.NewString(),
		DeploymentOptions: tv.WorkerDeploymentOptions(true),
	})
}

func (s *DeploymentVersionSuite) describeVersion(tv *testvars.TestVars) (*workflowservice.DescribeWorkerDeploymentVersionResponse, error) {
	ctx, cancel := context.WithTimeout(context.Background(), 10*time.Second)
	defer cancel()
	req := &workflowservice.DescribeWorkerDeploymentVersionRequest{
		Namespace: s.Namespace().String(),
	}
	if s.useV32 {
		req.DeploymentVersion = tv.ExternalDeploymentVersion()
	} else {
		req.Version = tv.DeploymentVersionString() //nolint:staticcheck // SA1019: worker versioning v0.31
	}
	return s.FrontendClient().DescribeWorkerDeploymentVersion(ctx, req)
}

func (s *DeploymentVersionSuite) updateMetadata(tv *testvars.TestVars, upsertEntries map[string]*commonpb.Payload, removeEntries []string) (*workflowservice.UpdateWorkerDeploymentVersionMetadataResponse, error) {
	ctx, cancel := context.WithTimeout(context.Background(), 10*time.Second)
	defer cancel()
	req := &workflowservice.UpdateWorkerDeploymentVersionMetadataRequest{
		Namespace:     s.Namespace().String(),
		UpsertEntries: upsertEntries,
		RemoveEntries: removeEntries,
	}
	if s.useV32 {
		req.DeploymentVersion = tv.ExternalDeploymentVersion()
	} else {
		req.Version = tv.DeploymentVersionString() //nolint:staticcheck // SA1019: worker versioning v0.31
	}
	return s.FrontendClient().UpdateWorkerDeploymentVersionMetadata(ctx, req)
}

func (s *DeploymentVersionSuite) startVersionWorkflow(ctx context.Context, tv *testvars.TestVars) {
	go s.pollFromDeployment(ctx, tv)
	s.EventuallyWithT(func(t *assert.CollectT) {
		a := assert.New(t)
		resp, err := s.describeVersion(tv)
		a.NoError(err)
		// regardless of s.useV32, we want to read both version formats
		a.Equal(tv.DeploymentVersionString(), resp.GetWorkerDeploymentVersionInfo().GetVersion())
		a.Equal(tv.ExternalDeploymentVersion().GetDeploymentName(), resp.GetWorkerDeploymentVersionInfo().GetDeploymentVersion().GetDeploymentName())
		a.Equal(tv.ExternalDeploymentVersion().GetBuildId(), resp.GetWorkerDeploymentVersionInfo().GetDeploymentVersion().GetBuildId())
		a.Equal(enumspb.WORKER_DEPLOYMENT_VERSION_STATUS_INACTIVE, resp.GetWorkerDeploymentVersionInfo().GetStatus())

		newResp, err := s.FrontendClient().DescribeWorkerDeployment(ctx, &workflowservice.DescribeWorkerDeploymentRequest{
			Namespace:      s.Namespace().String(),
			DeploymentName: tv.DeploymentSeries(),
		})
		a.NoError(err)
		var versionSummaryNames []string
		var versionSummaryVersions []*deploymentpb.WorkerDeploymentVersion
		for _, versionSummary := range newResp.GetWorkerDeploymentInfo().GetVersionSummaries() {
			versionSummaryNames = append(versionSummaryNames, versionSummary.GetVersion())
			versionSummaryVersions = append(versionSummaryVersions, versionSummary.GetDeploymentVersion())
		}
		a.Contains(versionSummaryNames, tv.DeploymentVersionString())
		contains := slices.ContainsFunc(versionSummaryVersions, func(v *deploymentpb.WorkerDeploymentVersion) bool {
			return v.GetDeploymentName() == tv.ExternalDeploymentVersion().GetDeploymentName() &&
				v.GetBuildId() == tv.ExternalDeploymentVersion().GetBuildId()
		})
		a.True(contains)
	}, time.Second*5, time.Millisecond*200)
}

func (s *DeploymentVersionSuite) startVersionWorkflowExpectFailAddVersion(ctx context.Context, tv *testvars.TestVars) {
	_, err := s.FrontendClient().PollWorkflowTaskQueue(ctx, &workflowservice.PollWorkflowTaskQueueRequest{
		Namespace:         s.Namespace().String(),
		TaskQueue:         tv.TaskQueue(),
		Identity:          "random",
		DeploymentOptions: tv.WorkerDeploymentOptions(true),
	})
	s.Error(err, serviceerror.NewUnavailable("cannot add version, already at max versions 4"))
}

func (s *DeploymentVersionSuite) TestForceCAN_NoOpenWFS() {
	ctx, cancel := context.WithTimeout(context.Background(), time.Second*10)
	defer cancel()
	tv := testvars.New(s)

	// Start a version workflow
	s.startVersionWorkflow(ctx, tv)

	// Set the version as current
	err := s.setCurrent(tv, false)
	s.NoError(err)

	// ForceCAN
	versionWorkflowID := workerdeployment.GenerateVersionWorkflowID(tv.DeploymentSeries(), tv.BuildID())
	workflowExecution := &commonpb.WorkflowExecution{
		WorkflowId: versionWorkflowID,
	}

	err = s.SendSignal(s.Namespace().String(), workflowExecution, workerdeployment.ForceCANSignalName, nil, tv.ClientIdentity())
	s.NoError(err)

	// verifying we see our registered workers in the version deployment even after a CAN
	s.EventuallyWithT(func(t *assert.CollectT) {
		a := assert.New(t)

		resp, err := s.describeVersion(tv)
		if !a.NoError(err) {
			return
		}
		a.Equal(tv.DeploymentVersionString(), resp.GetWorkerDeploymentVersionInfo().GetVersion()) //nolint:staticcheck // SA1019: worker versioning v0.31
		a.Equal(tv.ExternalDeploymentVersion().GetDeploymentName(), resp.GetWorkerDeploymentVersionInfo().GetDeploymentVersion().GetDeploymentName())
		a.Equal(tv.ExternalDeploymentVersion().GetBuildId(), resp.GetWorkerDeploymentVersionInfo().GetDeploymentVersion().GetBuildId())

		a.Equal(1, len(resp.GetVersionTaskQueues()))
		a.Equal(1, len(resp.GetWorkerDeploymentVersionInfo().GetTaskQueueInfos()))

		// verify that the version state is intact even after a CAN
		a.Equal(tv.TaskQueue().GetName(), resp.GetVersionTaskQueues()[0].Name)
		a.Equal(tv.TaskQueue().GetName(), resp.GetWorkerDeploymentVersionInfo().GetTaskQueueInfos()[0].Name)
		a.NotNil(resp.GetWorkerDeploymentVersionInfo().GetCurrentSinceTime())
		a.NotNil(resp.GetWorkerDeploymentVersionInfo().GetRoutingChangedTime())
		a.NotNil(resp.GetWorkerDeploymentVersionInfo().GetCurrentSinceTime())
		a.Nil(resp.GetWorkerDeploymentVersionInfo().GetDrainageInfo())
		a.Equal(enumspb.WORKER_DEPLOYMENT_VERSION_STATUS_CURRENT, resp.GetWorkerDeploymentVersionInfo().GetStatus())
	}, time.Second*10, time.Millisecond*1000)
}

func (s *DeploymentVersionSuite) TestDescribeVersion_RegisterTaskQueue() {
	ctx, cancel := context.WithTimeout(context.Background(), time.Second*10)
	defer cancel()
	tv := testvars.New(s)

	numberOfDeployments := 1

	// Starting a deployment workflow
	go s.pollFromDeployment(ctx, tv)

	// Querying the Deployment
	s.EventuallyWithT(func(t *assert.CollectT) {
		a := require.New(t)

		resp, err := s.describeVersion(tv)
		a.NoError(err)

		a.Equal(tv.DeploymentVersionString(), resp.GetWorkerDeploymentVersionInfo().GetVersion()) //nolint:staticcheck // SA1019: worker versioning v0.31
		a.Equal(tv.ExternalDeploymentVersion().GetDeploymentName(), resp.GetWorkerDeploymentVersionInfo().GetDeploymentVersion().GetDeploymentName())
		a.Equal(tv.ExternalDeploymentVersion().GetBuildId(), resp.GetWorkerDeploymentVersionInfo().GetDeploymentVersion().GetBuildId())
		a.Equal(enumspb.WORKER_DEPLOYMENT_VERSION_STATUS_INACTIVE, resp.GetWorkerDeploymentVersionInfo().GetStatus())

		a.Equal(numberOfDeployments, len(resp.GetWorkerDeploymentVersionInfo().GetTaskQueueInfos()))
		a.Equal(tv.TaskQueue().GetName(), resp.GetWorkerDeploymentVersionInfo().GetTaskQueueInfos()[0].Name)

		a.Equal(numberOfDeployments, len(resp.GetVersionTaskQueues()))
		a.Equal(tv.TaskQueue().GetName(), resp.GetVersionTaskQueues()[0].Name)
	}, time.Second*5, time.Millisecond*200)
}

func (s *DeploymentVersionSuite) TestDescribeVersion_RegisterTaskQueue_ConcurrentPollers() {
	ctx, cancel := context.WithTimeout(context.Background(), time.Second*15)
	defer cancel()
	tv := testvars.New(s)

	root, err := tqid.PartitionFromProto(tv.TaskQueue(), s.Namespace().String(), enumspb.TASK_QUEUE_TYPE_WORKFLOW)
	s.NoError(err)
	// Making concurrent polls to 4 partitions, 3 polls to each
	for p := 0; p < 4; p++ {
		tv2 := tv.WithTaskQueue(root.TaskQueue().NormalPartition(p).RpcName())
		for i := 0; i < 3; i++ {
			go s.pollFromDeployment(ctx, tv2)
			go s.pollActivityFromDeployment(ctx, tv2)
		}
	}

	// Querying the Worker Deployment Version
	s.EventuallyWithT(func(t *assert.CollectT) {
		a := assert.New(t)

		resp, err := s.describeVersion(tv)
		if !a.NoError(err) {
			return
		}
		a.Equal(tv.DeploymentVersionString(), resp.GetWorkerDeploymentVersionInfo().GetVersion()) //nolint:staticcheck // SA1019: worker versioning v0.31
		a.Equal(tv.ExternalDeploymentVersion().GetDeploymentName(), resp.GetWorkerDeploymentVersionInfo().GetDeploymentVersion().GetDeploymentName())
		a.Equal(tv.ExternalDeploymentVersion().GetBuildId(), resp.GetWorkerDeploymentVersionInfo().GetDeploymentVersion().GetBuildId())
		a.Equal(enumspb.WORKER_DEPLOYMENT_VERSION_STATUS_INACTIVE, resp.GetWorkerDeploymentVersionInfo().GetStatus())
		a.Equal(2, len(resp.GetWorkerDeploymentVersionInfo().GetTaskQueueInfos()))
		a.Equal(tv.TaskQueue().GetName(), resp.GetWorkerDeploymentVersionInfo().GetTaskQueueInfos()[0].Name)
		a.Equal(2, len(resp.GetVersionTaskQueues()))
		a.Equal(tv.TaskQueue().GetName(), resp.GetVersionTaskQueues()[0].Name)
	}, time.Second*10, time.Millisecond*1000)
}

// Name is used by testvars. We use a shorten test name in variables so that physical task queue IDs
// do not grow larger that DB column limit (currently as low as 272 chars).
func (s *DeploymentVersionSuite) Name() string {
	fullName := s.T().Name()
	if len(fullName) <= 30 {
		return fullName
	}
	short := fmt.Sprintf("%s-%08x",
		fullName[len(fullName)-21:],
		farm.Fingerprint32([]byte(fullName)),
	)
	return strings.Replace(short, ".", "|", -1)
}

//nolint:forbidigo
func (s *DeploymentVersionSuite) TestDrainageStatus_SetCurrentVersion_NoOpenWFs() {
	ctx, cancel := context.WithTimeout(context.Background(), 20*time.Second)
	defer cancel()
	tv1 := testvars.New(s).WithBuildIDNumber(1)
	tv2 := testvars.New(s).WithBuildIDNumber(2)

	// Start deployment workflow 1 and wait for the deployment version to exist
	s.startVersionWorkflow(ctx, tv1)

	// Start deployment workflow 2 and wait for the deployment version to exist
	s.startVersionWorkflow(ctx, tv2)

	// non-current deployments have never been used and have no drainage info
	s.checkVersionDrainageAndVersionStatus(ctx, tv1, &deploymentpb.VersionDrainageInfo{}, enumspb.WORKER_DEPLOYMENT_VERSION_STATUS_INACTIVE, false, false)
	s.checkVersionDrainageAndVersionStatus(ctx, tv2, &deploymentpb.VersionDrainageInfo{}, enumspb.WORKER_DEPLOYMENT_VERSION_STATUS_INACTIVE, false, false)

	// SetCurrent tv1
	err := s.setCurrent(tv1, true)
	s.Nil(err)

	// Both versions have no drainage info and tv1 has it's status updated to current
	s.checkVersionDrainageAndVersionStatus(ctx, tv1, &deploymentpb.VersionDrainageInfo{}, enumspb.WORKER_DEPLOYMENT_VERSION_STATUS_CURRENT, false, false)
	s.checkVersionDrainageAndVersionStatus(ctx, tv2, &deploymentpb.VersionDrainageInfo{}, enumspb.WORKER_DEPLOYMENT_VERSION_STATUS_INACTIVE, false, false)

	baseTime := time.Now()
	// SetCurrent tv2 --> tv1 starts the child drainage workflow
	err = s.setCurrent(tv2, true)
	s.Nil(err)

	changed1, checked1 := s.checkVersionDrainageAndVersionStatus(ctx, tv1, &deploymentpb.VersionDrainageInfo{
		Status: enumspb.VERSION_DRAINAGE_STATUS_DRAINING,
	}, enumspb.WORKER_DEPLOYMENT_VERSION_STATUS_DRAINING, false, false)
	s.Greater(changed1, baseTime)
	s.GreaterOrEqual(checked1, changed1)

	// tv1 should now be "drained"
	changed2, checked2 := s.checkVersionDrainageAndVersionStatus(ctx, tv1, &deploymentpb.VersionDrainageInfo{
		Status: enumspb.VERSION_DRAINAGE_STATUS_DRAINED,
	}, enumspb.WORKER_DEPLOYMENT_VERSION_STATUS_DRAINED, true, false)
	s.Greater(changed2, changed1)
	s.GreaterOrEqual(checked2, changed2)
}

func (s *DeploymentVersionSuite) TestDrainageStatus_SetCurrentVersion_YesOpenWFs() {
	ctx, cancel := context.WithTimeout(context.Background(), 45*time.Second)
	defer cancel()
	tv1 := testvars.New(s).WithBuildIDNumber(1)
	tv2 := testvars.New(s).WithBuildIDNumber(2)

	// start deployment workflow 1 and wait for the deployment version to exist
	s.startVersionWorkflow(ctx, tv1)

	// start deployment workflow 2 and wait for the deployment version to exist
	s.startVersionWorkflow(ctx, tv2)

	// non-current deployments have never been used and have no drainage info
	s.checkVersionDrainageAndVersionStatus(ctx, tv1, &deploymentpb.VersionDrainageInfo{}, enumspb.WORKER_DEPLOYMENT_VERSION_STATUS_INACTIVE, false, false)
	s.checkVersionDrainageAndVersionStatus(ctx, tv2, &deploymentpb.VersionDrainageInfo{}, enumspb.WORKER_DEPLOYMENT_VERSION_STATUS_INACTIVE, false, false)

	// SetCurrent tv1
	err := s.setCurrent(tv1, true)
	s.Nil(err)

	// both versions have no drainage info and tv1 has it's status updated to current
	s.checkVersionDrainageAndVersionStatus(ctx, tv1, &deploymentpb.VersionDrainageInfo{}, enumspb.WORKER_DEPLOYMENT_VERSION_STATUS_CURRENT, false, false)
	s.checkVersionDrainageAndVersionStatus(ctx, tv2, &deploymentpb.VersionDrainageInfo{}, enumspb.WORKER_DEPLOYMENT_VERSION_STATUS_INACTIVE, false, false)

	// start a pinned workflow on v1
	run := s.startPinnedWorkflow(ctx, tv1)

	baseTime := time.Now()
	// SetCurrent tv2 --> tv1 starts the child drainage workflow
	err = s.setCurrent(tv2, true)
	s.Nil(err)

	// tv1 should now be "draining" for visibilityGracePeriod duration
	changed1, checked1 := s.checkVersionDrainageAndVersionStatus(ctx, tv1, &deploymentpb.VersionDrainageInfo{
		Status: enumspb.VERSION_DRAINAGE_STATUS_DRAINING,
	}, enumspb.WORKER_DEPLOYMENT_VERSION_STATUS_DRAINING, false, false)
	s.Greater(changed1, baseTime)
	s.GreaterOrEqual(checked1, changed1)

	// tv1 should still be "draining" for visibilityGracePeriod duration
	changed2, checked2 := s.checkVersionDrainageAndVersionStatus(ctx, tv1, &deploymentpb.VersionDrainageInfo{
		Status: enumspb.VERSION_DRAINAGE_STATUS_DRAINING,
	}, enumspb.WORKER_DEPLOYMENT_VERSION_STATUS_DRAINING, true, false)
	s.Equal(changed2, changed1)
	s.Greater(checked2, checked1)

	// tv1 should still be "draining" after a refresh intervals
	changed3, checked3 := s.checkVersionDrainageAndVersionStatus(ctx, tv1, &deploymentpb.VersionDrainageInfo{
		Status: enumspb.VERSION_DRAINAGE_STATUS_DRAINING,
	}, enumspb.WORKER_DEPLOYMENT_VERSION_STATUS_DRAINING, false, true)
	s.Equal(changed3, changed1)
	s.Greater(checked3, checked2)

	// terminate workflow
	_, err = s.FrontendClient().TerminateWorkflowExecution(ctx, &workflowservice.TerminateWorkflowExecutionRequest{
		Namespace: s.Namespace().String(),
		WorkflowExecution: &commonpb.WorkflowExecution{
			WorkflowId: run.GetID(),
			RunId:      run.GetRunID(),
		},
		Reason:   "test",
		Identity: tv1.ClientIdentity(),
	})
	s.Nil(err)

	// tv1 should now be "drained"
	changed4, checked4 := s.checkVersionDrainageAndVersionStatus(ctx, tv1, &deploymentpb.VersionDrainageInfo{
		Status: enumspb.VERSION_DRAINAGE_STATUS_DRAINED,
	}, enumspb.WORKER_DEPLOYMENT_VERSION_STATUS_DRAINED, false, false)
	s.Greater(changed4, changed3)
	s.GreaterOrEqual(checked4, changed4)
}

func (s *DeploymentVersionSuite) startPinnedWorkflow(ctx context.Context, tv *testvars.TestVars) sdkclient.WorkflowRun {
	started := make(chan struct{}, 1)
	wf := func(ctx workflow.Context) (string, error) {
		started <- struct{}{}
		workflow.GetSignalChannel(ctx, "wait").Receive(ctx, nil)
		if workflow.GetInfo(ctx).Attempt == 1 {
			return "", errors.New("try again") //nolint:err113
		}
		panic("oops")
	}
	wId := testcore.RandomizeStr("id")
	w := worker.New(s.SdkClient(), tv.TaskQueue().String(), worker.Options{
		DeploymentOptions: worker.DeploymentOptions{
			Version:       tv.SDKDeploymentVersion(),
			UseVersioning: true,
		},
		Identity: wId,
	})
	w.RegisterWorkflowWithOptions(wf, workflow.RegisterOptions{VersioningBehavior: workflow.VersioningBehaviorPinned})
	s.NoError(w.Start())
	defer w.Stop()
	run, err := s.SdkClient().ExecuteWorkflow(ctx, sdkclient.StartWorkflowOptions{TaskQueue: tv.TaskQueue().String()}, wf)
	s.NoError(err)
	s.WaitForChannel(ctx, started)
	return run
}

func (s *DeploymentVersionSuite) TestVersionIgnoresDrainageSignalWhenCurrentOrRamping() {
	ctx, cancel := context.WithTimeout(context.Background(), 20*time.Second)
	defer cancel()
	tv1 := testvars.New(s).WithBuildIDNumber(1)

	// Start deployment workflow 1 and wait for the deployment version to exist
	s.startVersionWorkflow(ctx, tv1)

	// Make it current
	err := s.setCurrent(tv1, false)
	s.Nil(err)

	// Signal it to be drained. Only do this in tests.
	versionWorkflowID := workerdeployment.GenerateVersionWorkflowID(tv1.DeploymentSeries(), tv1.BuildID())
	workflowExecution := &commonpb.WorkflowExecution{
		WorkflowId: versionWorkflowID,
	}
	input := &deploymentpb.VersionDrainageInfo{
		Status:          enumspb.VERSION_DRAINAGE_STATUS_DRAINED,
		LastChangedTime: timestamppb.New(time.Now()),
		LastCheckedTime: timestamppb.New(time.Now()),
	}
	marshaledData, err := input.Marshal()
	s.NoError(err)
	signalPayload := &commonpb.Payloads{
		Payloads: []*commonpb.Payload{
			{
				Metadata: map[string][]byte{
					"encoding": []byte("binary/protobuf"),
				},
				Data: marshaledData,
			},
		},
	}
	err = s.SendSignal(s.Namespace().String(), workflowExecution, workerdeployment.SyncDrainageSignalName, signalPayload, tv1.ClientIdentity())
	s.Nil(err)

	// describe version and confirm that it is not drained
	// add a 3s time requirement so that it does not succeed immediately
	sentSignal := time.Now()
	s.EventuallyWithT(func(t *assert.CollectT) {
		a := require.New(t)
		a.Greater(time.Since(sentSignal), 2*time.Second)
		resp, err := s.describeVersion(tv1)
		a.NoError(err)
		a.NotEqual(enumspb.VERSION_DRAINAGE_STATUS_DRAINED, resp.GetWorkerDeploymentVersionInfo().GetDrainageInfo().GetStatus())
	}, time.Second*10, time.Millisecond*1000)
}

// Testing DeleteVersion

func (s *DeploymentVersionSuite) TestDeleteVersion_DeleteCurrentVersion() {
	// Override the dynamic config so that we can verify we don't get any unexpected masked errors.
	s.OverrideDynamicConfig(dynamicconfig.FrontendMaskInternalErrorDetails, true)

	ctx, cancel := context.WithTimeout(context.Background(), 10*time.Second)
	defer cancel()
	tv1 := testvars.New(s).WithBuildIDNumber(1)

	// Create a deployment version
	s.startVersionWorkflow(ctx, tv1)

	// Set version as current
	err := s.setCurrent(tv1, false)
	s.Nil(err)

	// Deleting this version should fail since the version is current
	s.tryDeleteVersion(ctx, tv1, fmt.Sprintf(workerdeployment.ErrVersionIsCurrentOrRamping, tv1.DeploymentVersionStringV32()), false)

	// Verifying workflow is not in a locked state after an invalid delete request such as the one above. If the workflow were in a locked
	// state, the passed context would have timed out making the following operation fail.
	s.EventuallyWithT(func(t *assert.CollectT) {
		a := require.New(t)
		resp, err := s.FrontendClient().DescribeWorkerDeployment(ctx, &workflowservice.DescribeWorkerDeploymentRequest{
			Namespace:      s.Namespace().String(),
			DeploymentName: tv1.DeploymentSeries(),
		})
		a.NoError(err)
		a.Equal(tv1.DeploymentVersionString(), resp.GetWorkerDeploymentInfo().GetRoutingConfig().GetCurrentVersion()) //nolint:staticcheck // SA1019: worker versioning v0.31
		a.Equal(tv1.ExternalDeploymentVersion(), resp.GetWorkerDeploymentInfo().GetRoutingConfig().GetCurrentDeploymentVersion())
	}, time.Second*5, time.Millisecond*200)

}

func (s *DeploymentVersionSuite) TestDeleteVersion_DeleteRampedVersion() {
	ctx, cancel := context.WithTimeout(context.Background(), 10*time.Second)
	defer cancel()
	tv1 := testvars.New(s).WithBuildIDNumber(1)

	// Create a deployment version
	s.startVersionWorkflow(ctx, tv1)

	// Set version as ramping
	err := s.setRamping(tv1, 0)
	s.Nil(err)

	// Deleting this version should fail since the version is ramping
	s.tryDeleteVersion(ctx, tv1, fmt.Sprintf(workerdeployment.ErrVersionIsCurrentOrRamping, tv1.DeploymentVersionStringV32()), false)

	// Verifying workflow is not in a locked state after an invalid delete request such as the one above. If the workflow were in a locked
	// state, the passed context would have timed out making the following operation fail.
	s.EventuallyWithT(func(t *assert.CollectT) {
		a := require.New(t)
		resp, err := s.FrontendClient().DescribeWorkerDeployment(ctx, &workflowservice.DescribeWorkerDeploymentRequest{
			Namespace:      s.Namespace().String(),
			DeploymentName: tv1.DeploymentSeries(),
		})
		a.NoError(err)
		a.Equal(tv1.DeploymentVersionString(), resp.GetWorkerDeploymentInfo().GetRoutingConfig().GetRampingVersion()) //nolint:staticcheck // SA1019: worker versioning v0.31
		a.Equal(tv1.ExternalDeploymentVersion(), resp.GetWorkerDeploymentInfo().GetRoutingConfig().GetRampingDeploymentVersion())
	}, time.Second*5, time.Millisecond*200)
}

func (s *DeploymentVersionSuite) TestDeleteVersion_NoWfs() {
	s.OverrideDynamicConfig(dynamicconfig.PollerHistoryTTL, 500*time.Millisecond)
	ctx, cancel := context.WithTimeout(context.Background(), 20*time.Second)
	defer cancel()
	tv1 := testvars.New(s).WithBuildIDNumber(1)

	// Create a deployment version
	s.startVersionWorkflow(ctx, tv1)

	//nolint:forbidigo
	time.Sleep(2 * time.Second) // todo (Shivam): remove this after the above skip is removed

	// delete should succeed
	s.tryDeleteVersion(ctx, tv1, "", false)

	// deployment version does not exist in the deployment list
	s.EventuallyWithT(func(t *assert.CollectT) {
		a := require.New(t)
		resp, err := s.FrontendClient().DescribeWorkerDeployment(ctx, &workflowservice.DescribeWorkerDeploymentRequest{
			Namespace:      s.Namespace().String(),
			DeploymentName: tv1.DeploymentSeries(),
		})
		a.NoError(err)
		if resp != nil {
			for _, vs := range resp.GetWorkerDeploymentInfo().GetVersionSummaries() {
				a.NotEqual(tv1.DeploymentVersionString(), vs.Version) //nolint:staticcheck // SA1019: worker versioning v0.31
				a.NotEqual(tv1.ExternalDeploymentVersion().GetDeploymentName(), vs.GetDeploymentVersion().GetDeploymentName())
				a.NotEqual(tv1.ExternalDeploymentVersion().GetBuildId(), vs.GetDeploymentVersion().GetBuildId())
			}
		}
	}, time.Second*5, time.Millisecond*200)
}

func (s *DeploymentVersionSuite) TestDeleteVersion_DrainingVersion() {
	ctx, cancel := context.WithTimeout(context.Background(), 20*time.Second)
	defer cancel()
	tv1 := testvars.New(s).WithBuildIDNumber(1)

	// Start deployment workflow 1 and wait for the deployment version to exist
	s.startVersionWorkflow(ctx, tv1)

	// Make the version current
	err := s.setCurrent(tv1, false)
	s.Nil(err)

	// Start another version workflow
	tv2 := testvars.New(s).WithBuildIDNumber(2)
	s.startVersionWorkflow(ctx, tv2)

	// Setting this version to current should start the drainage workflow for version1 and make it draining
	err = s.setCurrent(tv2, true)
	s.Nil(err)

	// Version should be draining
	s.checkVersionDrainageAndVersionStatus(ctx, tv1, &deploymentpb.VersionDrainageInfo{
		Status:          enumspb.VERSION_DRAINAGE_STATUS_DRAINING,
		LastChangedTime: nil, // don't test this now
		LastCheckedTime: nil, // don't test this now
	}, enumspb.WORKER_DEPLOYMENT_VERSION_STATUS_DRAINING, false, false)

	// delete should fail
	s.tryDeleteVersion(ctx, tv1, fmt.Sprintf(workerdeployment.ErrVersionIsDraining, tv1.DeploymentVersionStringV32()), false)

}

func (s *DeploymentVersionSuite) TestDeleteVersion_Drained_But_Pollers_Exist() {
	ctx, cancel := context.WithTimeout(context.Background(), 20*time.Second)
	defer cancel()
	tv1 := testvars.New(s).WithBuildIDNumber(1)

	// Start deployment workflow 1 and wait for the deployment version to exist
	s.startVersionWorkflow(ctx, tv1)

	// Make the version current
	err := s.setCurrent(tv1, false)
	s.Nil(err)

	// Start another version workflow
	tv2 := testvars.New(s).WithBuildIDNumber(2)
	s.startVersionWorkflow(ctx, tv2)

	// Setting this version to current should start the drainage workflow for version1
	err = s.setCurrent(tv2, true)
	s.Nil(err)

	// Signal the first version to be drained. Only do this in tests.
	s.signalAndWaitForDrained(ctx, tv1)

	// Version will bypass "drained" check but delete should still fail since we have active pollers.
	s.tryDeleteVersion(ctx, tv1, fmt.Sprintf(workerdeployment.ErrVersionHasPollers, tv1.DeploymentVersionStringV32()), false)
}

func (s *DeploymentVersionSuite) signalAndWaitForDrained(ctx context.Context, tv *testvars.TestVars) {
	versionWorkflowID := workerdeployment.GenerateVersionWorkflowID(tv.DeploymentSeries(), tv.BuildID())
	workflowExecution := &commonpb.WorkflowExecution{
		WorkflowId: versionWorkflowID,
	}
	input := &deploymentpb.VersionDrainageInfo{
		Status:          enumspb.VERSION_DRAINAGE_STATUS_DRAINED,
		LastChangedTime: timestamppb.New(time.Now()),
		LastCheckedTime: timestamppb.New(time.Now()),
	}
	marshaledData, err := input.Marshal()
	s.NoError(err)
	signalPayload := &commonpb.Payloads{
		Payloads: []*commonpb.Payload{
			{
				Metadata: map[string][]byte{
					"encoding": []byte("binary/protobuf"),
				},
				Data: marshaledData,
			},
		},
	}
	err = s.SendSignal(s.Namespace().String(), workflowExecution, workerdeployment.SyncDrainageSignalName, signalPayload, tv.ClientIdentity())
	s.Nil(err)

	// wait for drained
	s.EventuallyWithT(func(t *assert.CollectT) {
		resp, err := s.describeVersion(tv)
		assert.NoError(t, err)
		assert.Equal(t, enumspb.VERSION_DRAINAGE_STATUS_DRAINED, resp.GetWorkerDeploymentVersionInfo().GetDrainageInfo().GetStatus())
	}, 10*time.Second, time.Second)
}

func (s *DeploymentVersionSuite) waitForPollers(ctx context.Context, tv *testvars.TestVars, moreExpectedVersions ...*testvars.TestVars) {
	expectedVersionsStr := []string{tv.DeploymentVersionStringV32()}
	for _, tv2 := range moreExpectedVersions {
		if !tv2.ExternalDeploymentVersion().Equal(tv.ExternalDeploymentVersion()) {
			expectedVersionsStr = append(expectedVersionsStr, tv2.DeploymentVersionStringV32())
		}
	}
	s.EventuallyWithT(func(t *assert.CollectT) {
		resp, err := s.FrontendClient().DescribeTaskQueue(ctx, &workflowservice.DescribeTaskQueueRequest{
			Namespace:     s.Namespace().String(),
			TaskQueue:     tv.TaskQueue(),
			TaskQueueType: enumspb.TASK_QUEUE_TYPE_WORKFLOW,
		})
		require.NoError(t, err)
		versionsSeen := 0
		for _, poller := range resp.Pollers {
			pollerV := worker_versioning.WorkerDeploymentVersionToStringV32(worker_versioning.DeploymentVersionFromOptions(poller.GetDeploymentOptions()))
			for _, v := range expectedVersionsStr {
				if pollerV == v {
					versionsSeen++
				}
			}
		}
		require.Equal(t, len(expectedVersionsStr), versionsSeen)
	}, 10*time.Second, 100*time.Millisecond)
}

func (s *DeploymentVersionSuite) waitForNoPollers(ctx context.Context, tv *testvars.TestVars, moreUnexpectedVersions ...*testvars.TestVars) {
	unexpectedVersionsStr := []string{tv.DeploymentVersionStringV32()}
	for _, tv2 := range moreUnexpectedVersions {
		if !tv2.ExternalDeploymentVersion().Equal(tv.ExternalDeploymentVersion()) {
			unexpectedVersionsStr = append(unexpectedVersionsStr, tv2.DeploymentVersionStringV32())
		}
	}
	s.EventuallyWithT(func(t *assert.CollectT) {
		resp, err := s.FrontendClient().DescribeTaskQueue(ctx, &workflowservice.DescribeTaskQueueRequest{
			Namespace:     s.Namespace().String(),
			TaskQueue:     tv.TaskQueue(),
			TaskQueueType: enumspb.TASK_QUEUE_TYPE_WORKFLOW,
		})
		require.NoError(t, err)

		versionsSeen := 0
		fmt.Printf("Pollers: %+v\n", resp.Pollers)
		for _, poller := range resp.Pollers {
			pollerV := worker_versioning.WorkerDeploymentVersionToStringV32(worker_versioning.DeploymentVersionFromOptions(poller.GetDeploymentOptions()))
			for _, v := range unexpectedVersionsStr {
				if pollerV == v {
					versionsSeen++
				}
			}
		}
		require.Equal(t, 0, versionsSeen)
	}, 10*time.Second, 100*time.Millisecond)
}

func (s *DeploymentVersionSuite) TestVersionScavenger_DeleteOnAdd() {
	testMaxVersionsInDeployment := 4
	s.OverrideDynamicConfig(dynamicconfig.PollerHistoryTTL, 3*time.Second)
	s.OverrideDynamicConfig(dynamicconfig.MatchingMaxVersionsInDeployment, testMaxVersionsInDeployment)
	// we don't want the version to drain in this test
	s.OverrideDynamicConfig(dynamicconfig.VersionDrainageStatusVisibilityGracePeriod, 60*time.Second)
	s.OverrideDynamicConfig(dynamicconfig.TaskQueueInfoByBuildIdTTL, 0)
	// Set deployment register error backoff to zero so to speed up the test.
	s.InjectHook(testhooks.MatchingDeploymentRegisterErrorBackoff, 0*time.Second)
	ctx, cancel := context.WithTimeout(context.Background(), 60*time.Second)
	defer cancel()
	tvs := make([]*testvars.TestVars, testMaxVersionsInDeployment)

	// max out the versions
	for i := 0; i < testMaxVersionsInDeployment; i++ {
		tvs[i] = testvars.New(s).WithBuildIDNumber(i)
		s.startVersionWorkflow(ctx, tvs[i])
	}

	// Make tvs[0] current
	err := s.setCurrent(tvs[0], false)
	s.Nil(err)
	// Make tvs[1] current, hence tvs[0] should go to draining
	err = s.setCurrent(tvs[1], false)
	s.Nil(err)

	// CI can be slow, keep sending fresh polls to ensure that auto deletion logic sees them when we want to add tvMax so it can't add.
	pollContext, cancelPolls := context.WithTimeout(context.Background(), 3*time.Second)
	go func() {
		for i := 0; i < testMaxVersionsInDeployment; i++ {
			go s.pollFromDeployment(pollContext, tvs[i])
		}

		t := time.NewTicker(time.Second)
		for {
			select {
			case <-pollContext.Done():
				return
			case <-t.C:
				for i := 0; i < testMaxVersionsInDeployment; i++ {
					go s.pollFromDeployment(pollContext, tvs[i])
				}
			}
		}
	}()
	s.waitForPollers(ctx, tvs[0], tvs...)

	tvMax := testvars.New(s).WithBuildIDNumber(9999)

	cancelPolls()

	// try to add a version and it fails because none of the versions can be deleted
	s.startVersionWorkflowExpectFailAddVersion(ctx, tvMax)

	// this waits for no pollers from any of original versions (tvMax pollers should be fine)
	s.waitForNoPollers(ctx, tvs[0], tvs...)

	// try to add the version again, and it succeeds, after deleting tvs[2] version but not tvs[3] (both are eligible)
	s.startVersionWorkflow(ctx, tvMax)

	// tvs[0] is draining so can't be deleted. tvs[1] is current, so tvs[2] should be deleted.
	s.EventuallyWithT(func(t *assert.CollectT) {
		a := require.New(t)
		resp, err := s.FrontendClient().DescribeWorkerDeployment(ctx, &workflowservice.DescribeWorkerDeploymentRequest{
			Namespace:      s.Namespace().String(),
			DeploymentName: tvMax.DeploymentSeries(),
		})
		a.NoError(err)
		var versions []string
		for _, vs := range resp.GetWorkerDeploymentInfo().GetVersionSummaries() {
			versions = append(versions, vs.Version) //nolint:staticcheck // SA1019: worker versioning v0.31
		}
		a.NotContains(versions, tvs[2].DeploymentVersionString())
		a.Contains(versions, tvs[0].DeploymentVersionString())
		a.Contains(versions, tvs[1].DeploymentVersionString())
		a.Contains(versions, tvs[3].DeploymentVersionString())
	}, time.Second*5, time.Millisecond*200)
}

func (s *DeploymentVersionSuite) TestDeleteVersion_ValidDelete() {
	s.OverrideDynamicConfig(dynamicconfig.PollerHistoryTTL, 500*time.Millisecond)

	ctx, cancel := context.WithTimeout(context.Background(), 20*time.Second)
	defer cancel()
	tv1 := testvars.New(s).WithBuildIDNumber(1)

	// Start deployment workflow 1 and wait for the deployment version to exist
	s.startVersionWorkflow(ctx, tv1)

	// Signal the first version to be drained. Only do this in tests.
	s.signalAndWaitForDrained(ctx, tv1)

	// Wait for pollers going away
	s.waitForNoPollers(ctx, tv1, tv1)

	// delete succeeds
	s.tryDeleteVersion(ctx, tv1, "", false)

	// deployment version does not exist in the deployment list
	s.EventuallyWithT(func(t *assert.CollectT) {
		a := require.New(t)
		resp, err := s.FrontendClient().DescribeWorkerDeployment(ctx, &workflowservice.DescribeWorkerDeploymentRequest{
			Namespace:      s.Namespace().String(),
			DeploymentName: tv1.DeploymentSeries(),
		})
		a.NoError(err)
		if resp != nil {
			for _, vs := range resp.GetWorkerDeploymentInfo().GetVersionSummaries() {
				a.NotEqual(tv1.DeploymentVersionString(), vs.Version) //nolint:staticcheck // SA1019: worker versioning v0.31
				a.NotEqual(tv1.ExternalDeploymentVersion().GetDeploymentName(), vs.GetDeploymentVersion().GetDeploymentName())
				a.NotEqual(tv1.ExternalDeploymentVersion().GetBuildId(), vs.GetDeploymentVersion().GetBuildId())
			}
		}
	}, time.Second*5, time.Millisecond*200)

	// idempotency check: deleting the same version again should succeed
	s.tryDeleteVersion(ctx, tv1, "", false)
}

func (s *DeploymentVersionSuite) TestDeleteVersion_ValidDelete_SkipDrainage() {
	s.OverrideDynamicConfig(dynamicconfig.PollerHistoryTTL, 500*time.Millisecond)

	ctx, cancel := context.WithTimeout(context.Background(), 20*time.Second)
	defer cancel()
	tv1 := testvars.New(s).WithBuildIDNumber(1)

	// Start deployment workflow 1 and wait for the deployment version to exist
	s.startVersionWorkflow(ctx, tv1)

	// Wait for pollers going away
	s.EventuallyWithT(func(t *assert.CollectT) {
		resp, err := s.FrontendClient().DescribeTaskQueue(ctx, &workflowservice.DescribeTaskQueueRequest{
			Namespace:     s.Namespace().String(),
			TaskQueue:     tv1.TaskQueue(),
			TaskQueueType: enumspb.TASK_QUEUE_TYPE_WORKFLOW,
		})
		require.NoError(t, err)
		require.Empty(t, resp.Pollers)
	}, 5*time.Second, time.Second)

	// skipDrainage=true will make delete succeed
	s.tryDeleteVersion(ctx, tv1, "", false)

	// deployment version does not exist in the deployment list
	s.EventuallyWithT(func(t *assert.CollectT) {
		a := require.New(t)
		resp, err := s.FrontendClient().DescribeWorkerDeployment(ctx, &workflowservice.DescribeWorkerDeploymentRequest{
			Namespace:      s.Namespace().String(),
			DeploymentName: tv1.DeploymentSeries(),
		})
		a.NoError(err)
		if resp != nil {
			for _, vs := range resp.GetWorkerDeploymentInfo().GetVersionSummaries() {
				a.NotEqual(tv1.DeploymentVersionString(), vs.Version) //nolint:staticcheck // SA1019: worker versioning v0.31
				a.NotEqual(tv1.ExternalDeploymentVersion().GetDeploymentName(), vs.GetDeploymentVersion().GetDeploymentName())
				a.NotEqual(tv1.ExternalDeploymentVersion().GetBuildId(), vs.GetDeploymentVersion().GetBuildId())
			}
		}
	}, time.Second*5, time.Millisecond*200)

	// idempotency check: deleting the same version again should succeed
	s.tryDeleteVersion(ctx, tv1, "", false)

	// Describe Worker Deployment should give not found
	// describe deployment version gives not found error
	s.EventuallyWithT(func(t *assert.CollectT) {
		a := assert.New(t)
		_, err := s.describeVersion(tv1)
		a.Error(err)
		var nfe *serviceerror.NotFound
		a.True(errors.As(err, &nfe))
	}, time.Second*5, time.Millisecond*200)
}

func (s *DeploymentVersionSuite) TestDeleteVersion_ConcurrentDeleteVersion() {
	s.OverrideDynamicConfig(dynamicconfig.PollerHistoryTTL, 500*time.Millisecond)

	ctx, cancel := context.WithTimeout(context.Background(), 30*time.Second)
	defer cancel()
	tv1 := testvars.New(s).WithBuildIDNumber(1)

	// Start deployment workflow 1 and wait for the deployment version to exist
	s.startVersionWorkflow(ctx, tv1)

	// Wait for pollers going away
	s.EventuallyWithT(func(t *assert.CollectT) {
		resp, err := s.FrontendClient().DescribeTaskQueue(ctx, &workflowservice.DescribeTaskQueueRequest{
			Namespace:     s.Namespace().String(),
			TaskQueue:     tv1.TaskQueue(),
			TaskQueueType: enumspb.TASK_QUEUE_TYPE_WORKFLOW,
		})
		require.NoError(t, err)
		require.Empty(t, resp.Pollers)
	}, 10*time.Second, time.Second)

	// concurrent delete version requests should not break the system.
	var wg sync.WaitGroup
	wg.Add(2)
	go func() {
		defer wg.Done()
		s.tryDeleteVersion(ctx, tv1, "", false)
	}()
	go func() {
		defer wg.Done()
		s.tryDeleteVersion(ctx, tv1, "", false)
	}()
	wg.Wait()

	// deployment version does not exist in the deployment list
	s.EventuallyWithT(func(t *assert.CollectT) {
		a := require.New(t)
		resp, err := s.FrontendClient().DescribeWorkerDeployment(ctx, &workflowservice.DescribeWorkerDeploymentRequest{
			Namespace:      s.Namespace().String(),
			DeploymentName: tv1.DeploymentSeries(),
		})
		a.NoError(err)
		if resp != nil {
			for _, vs := range resp.GetWorkerDeploymentInfo().GetVersionSummaries() {
				a.NotEqual(tv1.DeploymentVersionString(), vs.Version) //nolint:staticcheck // SA1019: worker versioning v0.31
				a.NotEqual(tv1.ExternalDeploymentVersion().GetDeploymentName(), vs.GetDeploymentVersion().GetDeploymentName())
				a.NotEqual(tv1.ExternalDeploymentVersion().GetBuildId(), vs.GetDeploymentVersion().GetBuildId())
			}
		}
	}, time.Second*10, time.Millisecond*200)
}

// VersionMissingTaskQueues
func (s *DeploymentVersionSuite) TestVersionMissingTaskQueues_InvalidSetCurrentVersion() {
	// Override the dynamic config to verify we don't get any unexpected masked errors.
	s.OverrideDynamicConfig(dynamicconfig.FrontendMaskInternalErrorDetails, true)

	ctx, cancel := context.WithTimeout(context.Background(), 20*time.Second)
	defer cancel()
	tv := testvars.New(s)
	tv1 := tv.WithBuildIDNumber(1).WithTaskQueue(tv.Any().String())

	// Start deployment workflow 1 and wait for the deployment version to exist
	pollerCtx1, pollerCancel1 := context.WithCancel(ctx)
	s.startVersionWorkflow(pollerCtx1, tv1)

	// SetCurrent so that the task queue puts the version in its versions info
	err := s.setCurrent(tv1, false)
	s.Nil(err)

	// new version with a different registered task-queue
	tv2 := testvars.New(s).WithBuildIDNumber(2).WithTaskQueue(testvars.New(s.T()).Any().String())
	s.startVersionWorkflow(ctx, tv2)

	// Cancel pollers on task_queue_1 to increase the backlog of tasks
	pollerCancel1()

	// Start a workflow on task_queue_1 to increase the add rate
	s.startWorkflow(tv1, tv1.VersioningOverridePinned(s.useV32))

	// SetCurrent tv2
	err = s.setCurrent(tv2, false)

	// SetCurrent should fail since task_queue_1 does not have a current version than the deployment's existing current version
	// and it either has a backlog of tasks being present or an add rate > 0.
	s.EqualError(err, fmt.Sprintf(workerdeployment.ErrCurrentVersionDoesNotHaveAllTaskQueues, tv2.DeploymentVersionStringV32()))
}

func (s *DeploymentVersionSuite) TestVersionMissingTaskQueues_ValidSetCurrentVersion() {
	ctx, cancel := context.WithTimeout(context.Background(), 20*time.Second)
	defer cancel()
	tv := testvars.New(s)

	tv1 := tv.WithBuildIDNumber(1).WithTaskQueue(tv.Any().String())
	s.startVersionWorkflow(ctx, tv1)

	// SetCurrent so that the task queue puts the version in its versions info
	err := s.setCurrent(tv1, false)
	s.Nil(err)

	// new version with a different registered task-queue
	tv2 := tv.WithBuildIDNumber(2).WithTaskQueue(tv.Any().String())
	s.startVersionWorkflow(ctx, tv2)

	// SetCurrent tv2
	err = s.setCurrent(tv2, false)

	// SetCurrent tv2 should succeed as task_queue_1, despite missing from the new current version, has no backlogged tasks/add-rate > 0
	s.Nil(err)
}

func (s *DeploymentVersionSuite) TestVersionMissingTaskQueues_InvalidSetRampingVersion() {
	// Override the dynamic config to verify we don't get any unexpected masked errors.
	s.OverrideDynamicConfig(dynamicconfig.FrontendMaskInternalErrorDetails, true)

	ctx, cancel := context.WithTimeout(context.Background(), 20*time.Second)
	defer cancel()
	tv := testvars.New(s)
	tv1 := tv.WithBuildIDNumber(1).WithTaskQueue(tv.Any().String())

	// Start deployment workflow 1 and wait for the deployment version to exist
	pollerCtx1, pollerCancel1 := context.WithCancel(ctx)
	s.startVersionWorkflow(pollerCtx1, tv1)

	// SetCurrent so that the task queue puts the version in its versions info
	err := s.setCurrent(tv1, false)
	s.Nil(err)

	// new version with a different registered task-queue
	tv2 := tv.WithBuildIDNumber(2).WithTaskQueue(tv.Any().String())
	s.startVersionWorkflow(ctx, tv2)

	// Cancel pollers on task_queue_1 to increase the backlog of tasks
	pollerCancel1()

	// Start a workflow on task_queue_1 to increase the add rate
	s.startWorkflow(tv1, tv1.VersioningOverridePinned(s.useV32))

	// SetRampingVersion to tv2
	err = s.setRamping(tv2, 0)

	// SetRampingVersion should fail since task_queue_1 does not have a current version than the deployment's existing current version
	// and it either has a backlog of tasks being present or an add rate > 0.
	s.EqualError(err, fmt.Sprintf(workerdeployment.ErrRampingVersionDoesNotHaveAllTaskQueues, tv2.DeploymentVersionStringV32()))
}

func (s *DeploymentVersionSuite) TestVersionMissingTaskQueues_ValidSetRampingVersion() {
	ctx, cancel := context.WithTimeout(context.Background(), 20*time.Second)
	defer cancel()
	tv := testvars.New(s)
	tv1 := tv.WithBuildIDNumber(1).WithTaskQueue(tv.Any().String())

	// Start deployment workflow 1 and wait for the deployment version to exist
	s.startVersionWorkflow(ctx, tv1)

	// SetCurrent so that the task queue puts the version in its versions info
	err := s.setCurrent(tv1, false)
	s.Nil(err)

	// new version with a different registered task-queue
	tv2 := tv.WithBuildIDNumber(2).WithTaskQueue(tv.Any().String())
	s.startVersionWorkflow(ctx, tv2)

	// SetRampingVersion to tv2
	err = s.setRamping(tv2, 0)

	// SetRampingVersion to tv2 should succeed as task_queue_1, despite missing from the new current version, has no backlogged tasks/add-rate > 0
	s.Nil(err)
}

func (s *DeploymentVersionSuite) TestUpdateVersionMetadata() {
	ctx, cancel := context.WithTimeout(context.Background(), 20*time.Second)
	defer cancel()
	tv1 := testvars.New(s).WithBuildIDNumber(1)

	// Start deployment workflow 1 and wait for the deployment version to exist
	s.startVersionWorkflow(ctx, tv1)

	metadata := map[string]*commonpb.Payload{
		"key1": {Data: testRandomMetadataValue},
		"key2": {Data: testRandomMetadataValue},
	}
	_, err := s.updateMetadata(tv1, metadata, nil)
	s.NoError(err)

	resp, err := s.describeVersion(tv1)
	s.NoError(err)

	// validating the metadata
	entries := resp.GetWorkerDeploymentVersionInfo().GetMetadata().GetEntries()
	s.Equal(2, len(entries))
	s.Equal(testRandomMetadataValue, entries["key1"].Data)
	s.Equal(testRandomMetadataValue, entries["key2"].Data)

	// Remove all the entries
	_, err = s.updateMetadata(tv1, nil, []string{"key1", "key2"})
	s.NoError(err)

	resp, err = s.describeVersion(tv1)
	s.NoError(err)
	entries = resp.GetWorkerDeploymentVersionInfo().GetMetadata().GetEntries()
	s.Equal(0, len(entries))
}

func (s *DeploymentVersionSuite) checkVersionDrainageAndVersionStatus(
	ctx context.Context,
	tv *testvars.TestVars,
	expectedDrainageInfo *deploymentpb.VersionDrainageInfo,
	expectedStatus enumspb.WorkerDeploymentVersionStatus,
	addGracePeriod, addRefreshInterval bool,
) (changedTime, checkedTime time.Time) {
	var waitFor time.Duration
	if addGracePeriod {
		waitFor += testVersionDrainageVisibilityGracePeriod
	}
	if addRefreshInterval {
		waitFor += testVersionDrainageRefreshInterval
	}
	if waitFor > 0 {
		// wait for the requested duration before looking at the result ( +1 sec for system latency)
		time.Sleep(waitFor + 1*time.Second) //nolint:forbidigo
	}

	s.EventuallyWithT(func(t *assert.CollectT) {
		a := assert.New(t)
		resp, err := s.describeVersion(tv)
		a.NoError(err)
		dInfo := resp.GetWorkerDeploymentVersionInfo().GetDrainageInfo()
		a.Equal(expectedDrainageInfo.Status, dInfo.GetStatus())
		if expectedDrainageInfo.LastCheckedTime != nil {
			a.Equal(expectedDrainageInfo.LastCheckedTime, dInfo.GetLastCheckedTime())
		}
		if expectedDrainageInfo.LastChangedTime != nil {
			a.Equal(expectedDrainageInfo.LastChangedTime, dInfo.GetLastChangedTime())
		}
		a.Equal(expectedStatus, resp.GetWorkerDeploymentVersionInfo().GetStatus())
		changedTime = dInfo.GetLastChangedTime().AsTime()
		checkedTime = dInfo.GetLastCheckedTime().AsTime()
	}, 5*time.Second, time.Millisecond*100)
	return changedTime, checkedTime
}

func (s *DeploymentVersionSuite) checkDescribeWorkflowAfterOverride(
	ctx context.Context,
	wf *commonpb.WorkflowExecution,
	expectedOverride *workflowpb.VersioningOverride,
) {
	s.EventuallyWithT(func(t *assert.CollectT) {
		a := require.New(t)
		resp, err := s.FrontendClient().DescribeWorkflowExecution(ctx, &workflowservice.DescribeWorkflowExecutionRequest{
			Namespace: s.Namespace().String(),
			Execution: wf,
		})
		a.NoError(err)
		a.NotNil(resp)
		a.NotNil(resp.GetWorkflowExecutionInfo())
		actualOverride := resp.GetWorkflowExecutionInfo().GetVersioningInfo().GetVersioningOverride()

		if s.useV32 {
			// v0.32 override
			a.Equal(expectedOverride.GetAutoUpgrade(), actualOverride.GetAutoUpgrade())
			a.Equal(expectedOverride.GetPinned().GetVersion().GetBuildId(), actualOverride.GetPinned().GetVersion().GetBuildId())
			a.Equal(expectedOverride.GetPinned().GetVersion().GetDeploymentName(), actualOverride.GetPinned().GetVersion().GetDeploymentName())
			a.Equal(expectedOverride.GetPinned().GetBehavior(), actualOverride.GetPinned().GetBehavior())
			if worker_versioning.OverrideIsPinned(expectedOverride) {
				a.Equal(expectedOverride.GetPinned().GetVersion().GetDeploymentName(), resp.GetWorkflowExecutionInfo().GetWorkerDeploymentName())
			}
		} else {
			// v0.31 override
			a.Equal(expectedOverride.GetBehavior().String(), actualOverride.GetBehavior().String())                                             //nolint:staticcheck // SA1019: worker versioning v0.31
			if actualOverrideDeployment := actualOverride.GetPinnedVersion(); expectedOverride.GetPinnedVersion() != actualOverrideDeployment { //nolint:staticcheck // SA1019: worker versioning v0.31
				a.Fail(fmt.Sprintf("pinned override mismatch. expected: {%s}, actual: {%s}",
					expectedOverride.GetPinnedVersion(), //nolint:staticcheck // SA1019: worker versioning v0.31
					actualOverrideDeployment,
				))
			}
			if worker_versioning.OverrideIsPinned(expectedOverride) {
				d, _ := worker_versioning.WorkerDeploymentVersionFromStringV31(expectedOverride.GetPinnedVersion()) //nolint:staticcheck // SA1019: worker versioning v0.31
				a.Equal(d.GetDeploymentName(), resp.GetWorkflowExecutionInfo().GetWorkerDeploymentName())
			}
		}
	}, 10*time.Second, 50*time.Millisecond)
}

func (s *DeploymentVersionSuite) checkWorkflowUpdateOptionsEventIdentity(
	ctx context.Context,
	wf *commonpb.WorkflowExecution,
	expectedIdentity string,
) {
	s.EventuallyWithT(func(t *assert.CollectT) {
		a := require.New(t)
		resp, err := s.FrontendClient().GetWorkflowExecutionHistory(ctx, &workflowservice.GetWorkflowExecutionHistoryRequest{
			Namespace: s.Namespace().String(),
			Execution: wf,
		})
		a.NoError(err)
		a.NotNil(resp)
		events := resp.GetHistory().GetEvents()
		for resp.NextPageToken != nil { // probably there won't ever be more than one page of events in these tests
			resp, err = s.FrontendClient().GetWorkflowExecutionHistory(ctx, &workflowservice.GetWorkflowExecutionHistoryRequest{
				Namespace:     s.Namespace().String(),
				Execution:     wf,
				NextPageToken: resp.NextPageToken,
			})
			a.NoError(err)
			a.NotNil(resp)
			events = append(events, resp.GetHistory().GetEvents()...)
		}
		for _, event := range events {
			if event.GetEventType() == enumspb.EVENT_TYPE_WORKFLOW_EXECUTION_OPTIONS_UPDATED {
				a.Equal(expectedIdentity, event.GetWorkflowExecutionOptionsUpdatedEventAttributes().GetIdentity())
			}
		}
	}, 10*time.Second, 50*time.Millisecond)
}

func (s *DeploymentVersionSuite) checkVersionIsCurrent(ctx context.Context, tv *testvars.TestVars) {
	// Querying the Deployment Version
	s.EventuallyWithT(func(t *assert.CollectT) {
		a := assert.New(t)
		resp, err := s.describeVersion(tv)
		if !a.NoError(err) {
			return
		}
		a.Equal(tv.DeploymentVersionString(), resp.GetWorkerDeploymentVersionInfo().GetVersion()) //nolint:staticcheck // SA1019: worker versioning v0.31
		a.Equal(tv.ExternalDeploymentVersion().GetDeploymentName(), resp.GetWorkerDeploymentVersionInfo().GetDeploymentVersion().GetDeploymentName())
		a.Equal(tv.ExternalDeploymentVersion().GetBuildId(), resp.GetWorkerDeploymentVersionInfo().GetDeploymentVersion().GetBuildId())

		a.NotNil(resp.GetWorkerDeploymentVersionInfo().GetCurrentSinceTime())
		a.Equal(enumspb.WORKER_DEPLOYMENT_VERSION_STATUS_CURRENT, resp.GetWorkerDeploymentVersionInfo().GetStatus())
	}, time.Second*10, time.Millisecond*1000)
}

func (s *DeploymentVersionSuite) checkVersionIsRamping(ctx context.Context, tv *testvars.TestVars) {
	// Querying the Deployment Version
	s.EventuallyWithT(func(t *assert.CollectT) {
		a := assert.New(t)
		resp, err := s.describeVersion(tv)
		if !a.NoError(err) {
			return
		}
		a.Equal(tv.DeploymentVersionString(), resp.GetWorkerDeploymentVersionInfo().GetVersion()) //nolint:staticcheck // SA1019: worker versioning v0.31
		a.Equal(tv.ExternalDeploymentVersion().GetDeploymentName(), resp.GetWorkerDeploymentVersionInfo().GetDeploymentVersion().GetDeploymentName())
		a.Equal(tv.ExternalDeploymentVersion().GetBuildId(), resp.GetWorkerDeploymentVersionInfo().GetDeploymentVersion().GetBuildId())

		a.NotNil(resp.GetWorkerDeploymentVersionInfo().GetRampingSinceTime())
		a.Equal(enumspb.WORKER_DEPLOYMENT_VERSION_STATUS_RAMPING, resp.GetWorkerDeploymentVersionInfo().GetStatus())
	}, time.Second*10, time.Millisecond*1000)
}

func (s *DeploymentVersionSuite) setCurrent(tv *testvars.TestVars, ignoreMissingTQs bool) error {
	ctx, cancel := context.WithTimeout(context.Background(), 10*time.Second)
	defer cancel()
	req := &workflowservice.SetWorkerDeploymentCurrentVersionRequest{
		Namespace:               s.Namespace().String(),
		DeploymentName:          tv.DeploymentSeries(),
		IgnoreMissingTaskQueues: ignoreMissingTQs,
		Identity:                tv.ClientIdentity(),
	}
	if s.useV32 {
		req.BuildId = tv.BuildID()
	} else {
		req.Version = tv.DeploymentVersionString() //nolint:staticcheck // SA1019: worker versioning v0.31
	}
	_, err := s.FrontendClient().SetWorkerDeploymentCurrentVersion(ctx, req)
	if err == nil {
		s.checkVersionIsCurrent(ctx, tv)
	}
	return err
}

func (s *DeploymentVersionSuite) setRamping(
	tv *testvars.TestVars,
	percentage float32,
) error {
	ctx, cancel := context.WithTimeout(context.Background(), 20*time.Second)
	defer cancel()
	v := tv.DeploymentVersionString()
	bid := tv.BuildID()
	req := &workflowservice.SetWorkerDeploymentRampingVersionRequest{
		Namespace:      s.Namespace().String(),
		DeploymentName: tv.DeploymentSeries(),
		Percentage:     percentage,
		Identity:       tv.ClientIdentity(),
	}
	if s.useV32 {
		req.BuildId = bid
	} else {
		req.Version = v //nolint:staticcheck // SA1019: worker versioning v0.31
	}
	_, err := s.FrontendClient().SetWorkerDeploymentRampingVersion(ctx, req)
	if err == nil {
		s.checkVersionIsRamping(ctx, tv)
	}
	return err
}

func (s *DeploymentVersionSuite) startWorkflow(
	tv *testvars.TestVars,
	override *workflowpb.VersioningOverride,
) string {
	request := &workflowservice.StartWorkflowExecutionRequest{
		RequestId:          tv.Any().String(),
		Namespace:          s.Namespace().String(),
		WorkflowId:         tv.WorkflowID(),
		WorkflowType:       tv.WorkflowType(),
		TaskQueue:          tv.TaskQueue(),
		Identity:           tv.WorkerIdentity(),
		VersioningOverride: override,
	}

	we, err0 := s.FrontendClient().StartWorkflowExecution(testcore.NewContext(), request)
	s.NoError(err0)
	return we.GetRunId()
}

func (s *DeploymentVersionSuite) tryDeleteVersion(
	ctx context.Context,
	tv *testvars.TestVars,
	expectedError string,
	skipDrainage bool,
) {
	req := &workflowservice.DeleteWorkerDeploymentVersionRequest{
		Namespace:    s.Namespace().String(),
		SkipDrainage: skipDrainage,
	}
	if s.useV32 {
		req.DeploymentVersion = tv.ExternalDeploymentVersion()
	} else {
		req.Version = tv.DeploymentVersionString() //nolint:staticcheck // SA1019: worker versioning v0.31
	}
	_, err := s.FrontendClient().DeleteWorkerDeploymentVersion(ctx, req)
	if expectedError == "" {
		s.Nil(err)
	} else {
		s.EqualErrorf(err, expectedError, err.Error())
	}
}

func (s *DeploymentVersionSuite) setAndCheckOverride(ctx context.Context, tv *testvars.TestVars, override *workflowpb.VersioningOverride) {
	opts := &workflowpb.WorkflowExecutionOptions{VersioningOverride: override}
	// 1. Set unpinned override --> describe workflow shows the override
	updateResp, err := s.FrontendClient().UpdateWorkflowExecutionOptions(ctx, &workflowservice.UpdateWorkflowExecutionOptionsRequest{
		Namespace:                s.Namespace().String(),
		WorkflowExecution:        tv.WorkflowExecution(),
		WorkflowExecutionOptions: opts,
		UpdateMask:               &fieldmaskpb.FieldMask{Paths: []string{"versioning_override"}},
		Identity:                 tv.ClientIdentity(),
	})
	s.NoError(err)
	s.True(proto.Equal(updateResp.GetWorkflowExecutionOptions(), opts))
	s.checkDescribeWorkflowAfterOverride(ctx, tv.WorkflowExecution(), override)
	s.checkWorkflowUpdateOptionsEventIdentity(ctx, tv.WorkflowExecution(), tv.ClientIdentity())
}

// The following tests test the VersioningOverride functionality when passed via the UpdateWorkflowExecutionOptions API.
func (s *DeploymentVersionSuite) TestUpdateWorkflowExecutionOptions_SetPinned_CacheMissAndHits() {

	ctx, cancel := context.WithTimeout(context.Background(), time.Second*10)
	defer cancel()
	tv := testvars.New(s)

	// start an unversioned workflow
	s.startWorkflow(tv, nil)

	opts := &workflowpb.WorkflowExecutionOptions{VersioningOverride: s.makePinnedOverride(tv)}

	// Setting a pinned override should fail since the version does not exist
	resp, err := s.FrontendClient().UpdateWorkflowExecutionOptions(ctx, &workflowservice.UpdateWorkflowExecutionOptionsRequest{
		Namespace:                s.Namespace().String(),
		WorkflowExecution:        tv.WorkflowExecution(),
		WorkflowExecutionOptions: opts,
		UpdateMask:               &fieldmaskpb.FieldMask{Paths: []string{"versioning_override"}},
		Identity:                 tv.ClientIdentity(),
	})
	s.Error(err)
	s.Nil(resp)

	// Start a versioned poller which shall create a version; however, the cache TTL is not expired yet. This would result in a cache hit which would return
	// a stale value for the version presence in the task queue.
	s.startVersionWorkflow(ctx, tv)

	// Setting a pinned override should fail since the stale cache entry is returned.
	resp, err = s.FrontendClient().UpdateWorkflowExecutionOptions(ctx, &workflowservice.UpdateWorkflowExecutionOptionsRequest{
		Namespace:                s.Namespace().String(),
		WorkflowExecution:        tv.WorkflowExecution(),
		WorkflowExecutionOptions: opts,
		UpdateMask:               &fieldmaskpb.FieldMask{Paths: []string{"versioning_override"}},
		Identity:                 tv.ClientIdentity(),
	})
	s.Error(err)
	s.Nil(resp)

	// Wait for the cache TTL to expire
	s.Eventually(func() bool {
		_, err := s.FrontendClient().UpdateWorkflowExecutionOptions(ctx, &workflowservice.UpdateWorkflowExecutionOptionsRequest{
			Namespace:                s.Namespace().String(),
			WorkflowExecution:        tv.WorkflowExecution(),
			WorkflowExecutionOptions: opts,
			UpdateMask:               &fieldmaskpb.FieldMask{Paths: []string{"versioning_override"}},
			Identity:                 tv.ClientIdentity(),
		})
		return err == nil
	}, 10*time.Second, 500*time.Millisecond)

	// The Pinned Override should have now succeeded with no error. Verify that the
	// the workflow shows the override.
	s.checkDescribeWorkflowAfterOverride(ctx, tv.WorkflowExecution(), opts.VersioningOverride)
}

func (s *DeploymentVersionSuite) TestUpdateWorkflowExecutionOptions_SetUnpinnedThenUnset() {
	ctx, cancel := context.WithTimeout(context.Background(), time.Second*10)
	defer cancel()
	tv := testvars.New(s)

	// start an unversioned workflow
	s.startWorkflow(tv, nil)

	// 1. Set unpinned override --> describe workflow shows the override
	s.setAndCheckOverride(ctx, tv, s.makeAutoUpgradeOverride())

	// 2. Unset using empty update opts with mutation mask --> describe workflow shows no more override
	s.setAndCheckOverride(ctx, tv, nil)
}

func (s *DeploymentVersionSuite) TestUpdateWorkflowExecutionOptions_SetPinnedThenUnset() {
	ctx, cancel := context.WithTimeout(context.Background(), time.Second*10)
	defer cancel()
	tv := testvars.New(s)

	// Start a versioned poller which shall create a version; the version must be present before it can be set as an override.
	s.startVersionWorkflow(ctx, tv)

	// start an unversioned workflow
	s.startWorkflow(tv, nil)

	// 1. Set pinned override on our new unversioned workflow --> describe workflow shows the override
	s.setAndCheckOverride(ctx, tv, s.makePinnedOverride(tv))

	// 2. Unset using empty update opts with mutation mask --> describe workflow shows no more override
	s.setAndCheckOverride(ctx, tv, nil)
}

func (s *DeploymentVersionSuite) TestUpdateWorkflowExecutionOptions_EmptyFields() {
	ctx, cancel := context.WithTimeout(context.Background(), time.Second*10)
	defer cancel()
	tv := testvars.New(s)

	// Start a versioned poller which shall create a version; the version must be present before it can be set as an override.
	s.startVersionWorkflow(ctx, tv)

	// start an unversioned workflow
	s.startWorkflow(tv, nil)

	// 1. Pinned update with empty mask --> describe workflow shows no change
	updateResp, err := s.FrontendClient().UpdateWorkflowExecutionOptions(ctx, &workflowservice.UpdateWorkflowExecutionOptionsRequest{
		Namespace:         s.Namespace().String(),
		WorkflowExecution: tv.WorkflowExecution(),
		WorkflowExecutionOptions: &workflowpb.WorkflowExecutionOptions{
			VersioningOverride: s.makePinnedOverride(tv),
		},
		UpdateMask: &fieldmaskpb.FieldMask{Paths: []string{}},
	})
	s.NoError(err)
	s.True(proto.Equal(updateResp.GetWorkflowExecutionOptions(), &workflowpb.WorkflowExecutionOptions{}))
	s.checkDescribeWorkflowAfterOverride(ctx, tv.WorkflowExecution(), nil)
}

func (s *DeploymentVersionSuite) TestUpdateWorkflowExecutionOptions_SetPinnedSetPinned() {
	ctx, cancel := context.WithTimeout(context.Background(), time.Second*10)
	defer cancel()
	tv := testvars.New(s)
	tv1 := tv.WithBuildIDNumber(1)
	tv2 := tv.WithBuildIDNumber(2)

	// Start a versioned poller which shall create the two versions; the versions must be present before they can be set as overrides.
	s.startVersionWorkflow(ctx, tv1)
	s.startVersionWorkflow(ctx, tv2)

	// start an unversioned workflow
	s.startWorkflow(tv, nil)

	// 1. Set pinned override 1 --> describe workflow shows the override
	s.setAndCheckOverride(ctx, tv, s.makePinnedOverride(tv1))

	// 3. Set pinned override 2 --> describe workflow shows the override
	s.setAndCheckOverride(ctx, tv, s.makePinnedOverride(tv2))
}

func (s *DeploymentVersionSuite) TestUpdateWorkflowExecutionOptions_SetUnpinnedSetUnpinned() {
	ctx, cancel := context.WithTimeout(context.Background(), time.Second*10)
	defer cancel()
	tv := testvars.New(s)

	// start an unversioned workflow
	s.startWorkflow(tv, nil)

	// 1. Set unpinned override --> describe workflow shows the override
	s.setAndCheckOverride(ctx, tv, s.makeAutoUpgradeOverride())

	// 2. Set unpinned override --> describe workflow shows the override
	s.setAndCheckOverride(ctx, tv, s.makeAutoUpgradeOverride())
}

func (s *DeploymentVersionSuite) TestUpdateWorkflowExecutionOptions_SetUnpinnedSetPinned() {
	ctx, cancel := context.WithTimeout(context.Background(), time.Second*10)
	defer cancel()
	tv := testvars.New(s)

	// Start a versioned poller which shall create a version; the version must be present before it can be set as an override.
	s.startVersionWorkflow(ctx, tv)

	// start an unversioned workflow
	s.startWorkflow(tv, nil)

	// 1. Set unpinned override --> describe workflow shows the override
	s.setAndCheckOverride(ctx, tv, s.makeAutoUpgradeOverride())

	// 2. Set pinned override 1 --> describe workflow shows the override
	s.setAndCheckOverride(ctx, tv, s.makePinnedOverride(tv))
}

func (s *DeploymentVersionSuite) TestUpdateWorkflowExecutionOptions_SetPinnedSetUnpinned() {
	ctx, cancel := context.WithTimeout(context.Background(), time.Second*10)
	defer cancel()
	tv := testvars.New(s)

	// Start a versioned poller which shall create a version; the version must be present before it can be set as an override.
	s.startVersionWorkflow(ctx, tv)

	// start an unversioned workflow
	s.startWorkflow(tv, nil)

	// 1. Set pinned override 1 --> describe workflow shows the override
	s.setAndCheckOverride(ctx, tv, s.makePinnedOverride(tv))

	// 2. Set unpinned override --> describe workflow shows the override
	s.setAndCheckOverride(ctx, tv, s.makeAutoUpgradeOverride())
}

// The following tests test the VersioningOverride functionality when passed via the BatchUpdateWorkflowExecutionOptions API.
func (s *DeploymentVersionSuite) TestBatchUpdateWorkflowExecutionOptions_SetPinned_VersionDoesNotExist() {
	s.runBatchUpdateWorkflowExecutionOptionsTest(false)
}

func (s *DeploymentVersionSuite) TestBatchUpdateWorkflowExecutionOptions_SetPinnedThenUnset() {
	s.runBatchUpdateWorkflowExecutionOptionsTest(true)
}

func (s *DeploymentVersionSuite) runBatchUpdateWorkflowExecutionOptionsTest(createVersionFirst bool) {
	ctx, cancel := context.WithTimeout(context.Background(), 40*time.Second)
	defer cancel()
	tv := testvars.New(s)

	// start some unversioned workflows
	workflowType := "UpdateOptionsBatchTestFunc"
	workflows := make([]*commonpb.WorkflowExecution, 0)
	for i := 0; i < 5; i++ {
		run, err := s.SdkClient().ExecuteWorkflow(ctx, sdkclient.StartWorkflowOptions{TaskQueue: tv.TaskQueue().Name}, workflowType)
		s.NoError(err)
		workflows = append(workflows, &commonpb.WorkflowExecution{
			WorkflowId: run.GetID(),
			RunId:      run.GetRunID(),
		})
	}

	pinnedOverride := s.makePinnedOverride(tv)
	batchJobID := uuid.NewString()

	if createVersionFirst {
		// Start a versioned poller which shall create a version
		s.startVersionWorkflow(ctx, tv)
	}

	// start batch update-options operation
	_, err := s.SdkClient().WorkflowService().StartBatchOperation(context.Background(), &workflowservice.StartBatchOperationRequest{
		Namespace: s.Namespace().String(),
		Operation: &workflowservice.StartBatchOperationRequest_UpdateWorkflowOptionsOperation{
			UpdateWorkflowOptionsOperation: &batchpb.BatchOperationUpdateWorkflowExecutionOptions{
				Identity:                 tv.ClientIdentity(),
				WorkflowExecutionOptions: &workflowpb.WorkflowExecutionOptions{VersioningOverride: pinnedOverride},
				UpdateMask:               &fieldmaskpb.FieldMask{Paths: []string{"versioning_override"}},
			},
		},
		Executions: workflows,
		JobId:      batchJobID,
		Reason:     "test",
	})
	s.NoError(err)

	if !createVersionFirst {
		s.checkBatchOperationFails(ctx, batchJobID, len(workflows))
		for _, wf := range workflows {
			s.checkDescribeWorkflowAfterOverride(ctx, wf, nil)
		}
		return
	}

	// wait til batch completes successfully
	s.checkListAndWaitForBatchCompletion(ctx, batchJobID)

	// check all the workflows
	for _, wf := range workflows {
		s.checkDescribeWorkflowAfterOverride(ctx, wf, pinnedOverride)
		s.checkWorkflowUpdateOptionsEventIdentity(ctx, wf, tv.ClientIdentity())
	}

	// unset with empty update opts with mutation mask
	batchJobID = uuid.NewString()
	err = s.startBatchJobWithinConcurrentJobLimit(ctx, &workflowservice.StartBatchOperationRequest{
		Namespace:  s.Namespace().String(),
		JobId:      batchJobID,
		Reason:     "test",
		Executions: workflows,
		Operation: &workflowservice.StartBatchOperationRequest_UpdateWorkflowOptionsOperation{
			UpdateWorkflowOptionsOperation: &batchpb.BatchOperationUpdateWorkflowExecutionOptions{
				Identity:                 tv.ClientIdentity(),
				WorkflowExecutionOptions: &workflowpb.WorkflowExecutionOptions{},
				UpdateMask:               &fieldmaskpb.FieldMask{Paths: []string{"versioning_override"}},
			},
		},
	})
	s.NoError(err)

	// wait til batch completes
	s.checkListAndWaitForBatchCompletion(ctx, batchJobID)

	// check all the workflows
	for _, wf := range workflows {
		s.checkDescribeWorkflowAfterOverride(ctx, wf, nil)
		s.checkWorkflowUpdateOptionsEventIdentity(ctx, wf, tv.ClientIdentity())
	}
}
func (s *DeploymentVersionSuite) startBatchJobWithinConcurrentJobLimit(ctx context.Context, req *workflowservice.StartBatchOperationRequest) error {
	var err error
	s.Eventually(func() bool {
		_, err = s.FrontendClient().StartBatchOperation(ctx, req)
		if err == nil {
			return true
		} else if strings.Contains(err.Error(), "Max concurrent batch operations is reached") {
			return false // retry
		}
		return true
	}, 5*time.Second, 500*time.Millisecond)
	return err
}

func (s *DeploymentVersionSuite) checkListAndWaitForBatchCompletion(ctx context.Context, jobId string) {
	s.EventuallyWithT(func(t *assert.CollectT) {
		a := assert.New(t)
		listResp, err := s.FrontendClient().ListBatchOperations(ctx, &workflowservice.ListBatchOperationsRequest{
			Namespace: s.Namespace().String(),
		})
		a.NoError(err)
		a.Greater(len(listResp.GetOperationInfo()), 0)
		if len(listResp.GetOperationInfo()) > 0 {
			a.Equal(jobId, listResp.GetOperationInfo()[0].GetJobId())
		}
	}, 10*time.Second, 50*time.Millisecond)

	s.EventuallyWithT(func(t *assert.CollectT) {
		a := assert.New(t)
		descResp, err := s.FrontendClient().DescribeBatchOperation(ctx, &workflowservice.DescribeBatchOperationRequest{
			Namespace: s.Namespace().String(),
			JobId:     jobId,
		})
		a.NoError(err)
		a.NotEqual(enumspb.BATCH_OPERATION_STATE_FAILED, descResp.GetState(), fmt.Sprintf("batch operation failed. description: %+v", descResp))
		a.Equal(enumspb.BATCH_OPERATION_STATE_COMPLETED, descResp.GetState())
	}, 10*time.Second, 50*time.Millisecond)
}

func (s *DeploymentVersionSuite) checkBatchOperationFails(ctx context.Context, jobID string, numWorkflows int) {
	s.EventuallyWithT(func(t *assert.CollectT) {
		a := assert.New(t)
		descResp, err := s.FrontendClient().DescribeBatchOperation(ctx, &workflowservice.DescribeBatchOperationRequest{
			Namespace: s.Namespace().String(),
			JobId:     jobID,
		})
		a.NoError(err)
		// All workflows should have failed validation
		a.Equal(int64(numWorkflows), descResp.GetFailureOperationCount(), "expected all operations to fail")
	}, 30*time.Second, 500*time.Millisecond)
}

func (s *DeploymentVersionSuite) makePinnedOverride(tv *testvars.TestVars) *workflowpb.VersioningOverride {
	if s.useV32 {
		return &workflowpb.VersioningOverride{Override: &workflowpb.VersioningOverride_Pinned{
			Pinned: &workflowpb.VersioningOverride_PinnedOverride{
				Behavior: workflowpb.VersioningOverride_PINNED_OVERRIDE_BEHAVIOR_PINNED,
				Version:  tv.ExternalDeploymentVersion(),
			},
		}}
	}
	return &workflowpb.VersioningOverride{
		PinnedVersion: tv.DeploymentVersionString(),       //nolint:staticcheck // SA1019: worker versioning v0.31
		Behavior:      enumspb.VERSIONING_BEHAVIOR_PINNED, //nolint:staticcheck // SA1019: worker versioning v0.31
	}
}

func (s *DeploymentVersionSuite) makeAutoUpgradeOverride() *workflowpb.VersioningOverride {
	if s.useV32 {
		return &workflowpb.VersioningOverride{Override: &workflowpb.VersioningOverride_AutoUpgrade{AutoUpgrade: true}}
	}
	return &workflowpb.VersioningOverride{Behavior: enumspb.VERSIONING_BEHAVIOR_AUTO_UPGRADE} //nolint:staticcheck // SA1019: worker versioning v0.31
}

func (s *DeploymentVersionSuite) TestStartWorkflowExecution_WithPinnedOverride_CacheMissAndHits() {
	ctx, cancel := context.WithTimeout(context.Background(), time.Second*10)
	defer cancel()
	tv := testvars.New(s)

	override := s.makePinnedOverride(tv)
	request := &workflowservice.StartWorkflowExecutionRequest{
		RequestId:          tv.Any().String(),
		Namespace:          s.Namespace().String(),
		WorkflowId:         tv.WorkflowID(),
		WorkflowType:       tv.WorkflowType(),
		TaskQueue:          tv.TaskQueue(),
		Identity:           tv.WorkerIdentity(),
		VersioningOverride: override,
	}

	// First call should fail since the version to override is not present in the task queue.
	_, err0 := s.FrontendClient().StartWorkflowExecution(ctx, request)
	s.Error(err0)

	// Start a versioned poller which shall create the version; the version must be present before it can be set as an override.
	s.startVersionWorkflow(ctx, tv)

	// Wait for the cache TTL to expire; On expiry of the cache TTL, it would result in a fresh RPC which would verify the version presence,
	// eventually leading to the StartWorkflowExecution call succeeding.
	var resp *workflowservice.StartWorkflowExecutionResponse
	s.Eventually(func() bool {
		var err error
		resp, err = s.FrontendClient().StartWorkflowExecution(ctx, request)
		return err == nil
	}, 10*time.Second, 500*time.Millisecond)

	// The StartWorkflowExecution should now succeed with no error. Verify that the workflow shows the override.
	s.checkDescribeWorkflowAfterOverride(ctx, &commonpb.WorkflowExecution{
		WorkflowId: tv.WorkflowID(),
		RunId:      resp.GetRunId(),
	}, override)
}

func (s *DeploymentVersionSuite) TestStartWorkflowExecution_WithUnpinnedOverride() {
	ctx, cancel := context.WithTimeout(context.Background(), time.Second*10)
	defer cancel()
	tv := testvars.New(s)

	override := s.makeAutoUpgradeOverride()
	wf := &commonpb.WorkflowExecution{
		WorkflowId: tv.WorkflowID(),
		RunId:      s.startWorkflow(tv, override),
	}
	s.checkDescribeWorkflowAfterOverride(ctx, wf, override)
}

func (s *DeploymentVersionSuite) TestSignalWithStartWorkflowExecution_WithPinnedOverride_CacheMissAndHits() {
	ctx, cancel := context.WithTimeout(context.Background(), time.Second*10)
	defer cancel()
	tv := testvars.New(s)

	override := s.makePinnedOverride(tv)
	request := &workflowservice.SignalWithStartWorkflowExecutionRequest{
		Namespace:          s.Namespace().String(),
		WorkflowId:         tv.WorkflowID(),
		WorkflowType:       tv.WorkflowType(),
		TaskQueue:          tv.TaskQueue(),
		Identity:           tv.ClientIdentity(),
		RequestId:          tv.RequestID(),
		SignalName:         "test-signal",
		SignalInput:        nil,
		VersioningOverride: override,
	}

	// Since the version to override is not present in the task queue, the call should fail.
	_, err := s.FrontendClient().SignalWithStartWorkflowExecution(ctx, request)
	s.Error(err)

	// Start a versioned poller which shall create the version; the version must be present before it can be set as an override.
	s.startVersionWorkflow(ctx, tv)

	// Wait for the cache TTL to expire; On expiry of the cache TTL, it would result in a fresh RPC which would verify the version presence,
	// eventually leading to the SignalWithStartWorkflowExecution call succeeding.
	var resp *workflowservice.SignalWithStartWorkflowExecutionResponse
	s.Eventually(func() bool {
		var err error
		resp, err = s.FrontendClient().SignalWithStartWorkflowExecution(ctx, request)
		return err == nil && resp.GetStarted()
	}, 10*time.Second, 500*time.Millisecond)

	wf := &commonpb.WorkflowExecution{
		WorkflowId: tv.WorkflowID(),
		RunId:      resp.GetRunId(),
	}
	s.checkDescribeWorkflowAfterOverride(ctx, wf, override)
}

func (s *DeploymentVersionSuite) TestSignalWithStartWorkflowExecution_WithUnpinnedOverride() {
	ctx, cancel := context.WithTimeout(context.Background(), time.Second*10)
	defer cancel()
	tv := testvars.New(s)

	override := s.makeAutoUpgradeOverride()

	resp, err := s.FrontendClient().SignalWithStartWorkflowExecution(ctx, &workflowservice.SignalWithStartWorkflowExecutionRequest{
		Namespace:          s.Namespace().String(),
		WorkflowId:         tv.WorkflowID(),
		WorkflowType:       tv.WorkflowType(),
		TaskQueue:          tv.TaskQueue(),
		Identity:           tv.ClientIdentity(),
		RequestId:          tv.RequestID(),
		SignalName:         "test-signal",
		SignalInput:        nil,
		VersioningOverride: override,
	})
	s.NoError(err)
	s.True(resp.GetStarted())

	wf := &commonpb.WorkflowExecution{
		WorkflowId: tv.WorkflowID(),
		RunId:      resp.GetRunId(),
	}
	s.checkDescribeWorkflowAfterOverride(ctx, wf, override)
}<|MERGE_RESOLUTION|>--- conflicted
+++ resolved
@@ -72,14 +72,11 @@
 
 func (s *DeploymentVersionSuite) SetupSuite() {
 	s.FunctionalTestBase.SetupSuiteWithCluster(testcore.WithDynamicConfigOverrides(map[dynamicconfig.Key]any{
-<<<<<<< HEAD
 		dynamicconfig.EnableDeploymentVersions.Key():                   true,
 		dynamicconfig.FrontendEnableWorkerVersioningDataAPIs.Key():     true, // [wv-cleanup-pre-release]
 		dynamicconfig.FrontendEnableWorkerVersioningWorkflowAPIs.Key(): true, // [wv-cleanup-pre-release]
 		dynamicconfig.FrontendEnableWorkerVersioningRuleAPIs.Key():     true, // [wv-cleanup-pre-release]
-=======
-		dynamicconfig.MatchingDeploymentWorkflowVersion.Key(): int(s.workflowVersion),
->>>>>>> 2e5f1013
+		dynamicconfig.MatchingDeploymentWorkflowVersion.Key():          int(s.workflowVersion),
 
 		// Make sure we don't hit the rate limiter in tests
 		dynamicconfig.FrontendGlobalNamespaceNamespaceReplicationInducingAPIsRPS.Key():                1000,
