--- conflicted
+++ resolved
@@ -34,31 +34,7 @@
 	"testing"
 	"time"
 
-<<<<<<< HEAD
-	"go.temporal.io/api/serviceerror"
-	"go.temporal.io/api/update/v1"
-
-	enumspb "go.temporal.io/api/enums/v1"
-	failurepb "go.temporal.io/api/failure/v1"
-
-	"go.temporal.io/server/api/persistence/v1"
-	"go.temporal.io/server/client/history"
-	"go.temporal.io/server/common/headers"
-	"go.temporal.io/server/common/namespace"
-	"go.temporal.io/server/common/persistence/serialization"
-	"go.temporal.io/server/common/testing/protorequire"
-	"go.temporal.io/server/service/history/ndc"
-
-	enumsspb "go.temporal.io/server/api/enums/v1"
-	historyspb "go.temporal.io/server/api/history/v1"
-	replicationspb "go.temporal.io/server/api/replication/v1"
-	"go.temporal.io/server/common/failure"
-	"go.temporal.io/server/common/payloads"
-	"go.temporal.io/server/common/persistence/versionhistory"
-
 	"github.com/golang/mock/gomock"
-=======
->>>>>>> 8ab95315
 	"github.com/pborman/uuid"
 	"github.com/stretchr/testify/require"
 	"github.com/stretchr/testify/suite"
@@ -76,7 +52,7 @@
 	historyspb "go.temporal.io/server/api/history/v1"
 	"go.temporal.io/server/api/historyservice/v1"
 	"go.temporal.io/server/api/persistence/v1"
-	replicationpb "go.temporal.io/server/api/replication/v1"
+	replicationspb "go.temporal.io/server/api/replication/v1"
 	"go.temporal.io/server/client/history"
 	"go.temporal.io/server/common"
 	"go.temporal.io/server/common/failure"
@@ -120,7 +96,7 @@
 		version                     int64
 		versionIncrement            int64
 		mockAdminClient             map[string]adminservice.AdminServiceClient
-		standByReplicationTasksChan chan *replicationpb.ReplicationTask
+		standByReplicationTasksChan chan *replicationspb.ReplicationTask
 		standByTaskID               int64
 	}
 )
@@ -155,13 +131,8 @@
 	mockStreamClient.EXPECT().Send(gomock.Any()).Return(nil).AnyTimes()
 	mockStreamClient.EXPECT().Recv().Return(&adminservice.StreamWorkflowReplicationMessagesResponse{
 		Attributes: &adminservice.StreamWorkflowReplicationMessagesResponse_Messages{
-<<<<<<< HEAD
 			Messages: &replicationspb.WorkflowReplicationMessages{
 				ReplicationTasks:           []*replicationspb.ReplicationTask{},
-=======
-			Messages: &replicationpb.WorkflowReplicationMessages{
-				ReplicationTasks:           []*replicationpb.ReplicationTask{},
->>>>>>> 8ab95315
 				ExclusiveHighWatermark:     100,
 				ExclusiveHighWatermarkTime: timestamppb.New(time.Unix(0, 100)),
 			},
@@ -169,7 +140,7 @@
 	}, nil).AnyTimes()
 	mockStreamClient.EXPECT().CloseSend().Return(nil).AnyTimes()
 
-	s.standByReplicationTasksChan = make(chan *replicationpb.ReplicationTask, 100)
+	s.standByReplicationTasksChan = make(chan *replicationspb.ReplicationTask, 100)
 
 	s.standByTaskID = 0
 	mockStandbyClient := adminservicemock.NewMockAdminServiceClient(s.controller)
@@ -178,7 +149,7 @@
 	mockOtherClient := adminservicemock.NewMockAdminServiceClient(s.controller)
 	mockOtherClient.EXPECT().GetReplicationMessages(gomock.Any(), gomock.Any()).Return(
 		&adminservice.GetReplicationMessagesResponse{
-			ShardMessages: make(map[int32]*replicationpb.ReplicationMessages),
+			ShardMessages: make(map[int32]*replicationspb.ReplicationMessages),
 		}, nil).AnyTimes()
 	mockOtherClient.EXPECT().StreamWorkflowReplicationMessages(gomock.Any()).Return(mockStreamClient, nil).AnyTimes()
 	s.mockAdminClient = map[string]adminservice.AdminServiceClient{
@@ -207,7 +178,7 @@
 	case task := <-s.standByReplicationTasksChan:
 		taskID := atomic.AddInt64(&s.standByTaskID, 1)
 		task.SourceTaskId = taskID
-		tasks := []*replicationpb.ReplicationTask{task}
+		tasks := []*replicationspb.ReplicationTask{task}
 		for len(s.standByReplicationTasksChan) > 0 {
 			task = <-s.standByReplicationTasksChan
 			taskID := atomic.AddInt64(&s.standByTaskID, 1)
@@ -215,18 +186,18 @@
 			tasks = append(tasks, task)
 		}
 
-		replicationMessage := &replicationpb.ReplicationMessages{
+		replicationMessage := &replicationspb.ReplicationMessages{
 			ReplicationTasks:       tasks,
 			LastRetrievedMessageId: tasks[len(tasks)-1].SourceTaskId,
 			HasMore:                true,
 		}
 
 		return &adminservice.GetReplicationMessagesResponse{
-			ShardMessages: map[int32]*replicationpb.ReplicationMessages{1: replicationMessage},
+			ShardMessages: map[int32]*replicationspb.ReplicationMessages{1: replicationMessage},
 		}, nil
 	default:
 		return &adminservice.GetReplicationMessagesResponse{
-			ShardMessages: make(map[int32]*replicationpb.ReplicationMessages),
+			ShardMessages: make(map[int32]*replicationspb.ReplicationMessages),
 		}, nil
 	}
 }
@@ -2318,11 +2289,11 @@
 		eventBlob, newRunEventBlob, newRunID := s.generateEventBlobs(workflowID, runID, workflowType, taskqueue, batch)
 
 		taskType := enumsspb.REPLICATION_TASK_TYPE_HISTORY_V2_TASK
-		replicationTask := &replicationpb.ReplicationTask{
+		replicationTask := &replicationspb.ReplicationTask{
 			TaskType:     taskType,
 			SourceTaskId: 1,
-			Attributes: &replicationpb.ReplicationTask_HistoryTaskAttributes{
-				HistoryTaskAttributes: &replicationpb.HistoryTaskAttributes{
+			Attributes: &replicationspb.ReplicationTask_HistoryTaskAttributes{
+				HistoryTaskAttributes: &replicationspb.HistoryTaskAttributes{
 					NamespaceId:         s.namespaceID.String(),
 					WorkflowId:          workflowID,
 					RunId:               runID,
