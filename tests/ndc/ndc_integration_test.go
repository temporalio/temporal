// The MIT License
//
// Copyright (c) 2020 Temporal Technologies Inc.  All rights reserved.
//
// Copyright (c) 2020 Uber Technologies, Inc.
//
// Permission is hereby granted, free of charge, to any person obtaining a copy
// of this software and associated documentation files (the "Software"), to deal
// in the Software without restriction, including without limitation the rights
// to use, copy, modify, merge, publish, distribute, sublicense, and/or sell
// copies of the Software, and to permit persons to whom the Software is
// furnished to do so, subject to the following conditions:
//
// The above copyright notice and this permission notice shall be included in
// all copies or substantial portions of the Software.
//
// THE SOFTWARE IS PROVIDED "AS IS", WITHOUT WARRANTY OF ANY KIND, EXPRESS OR
// IMPLIED, INCLUDING BUT NOT LIMITED TO THE WARRANTIES OF MERCHANTABILITY,
// FITNESS FOR A PARTICULAR PURPOSE AND NONINFRINGEMENT. IN NO EVENT SHALL THE
// AUTHORS OR COPYRIGHT HOLDERS BE LIABLE FOR ANY CLAIM, DAMAGES OR OTHER
// LIABILITY, WHETHER IN AN ACTION OF CONTRACT, TORT OR OTHERWISE, ARISING FROM,
// OUT OF OR IN CONNECTION WITH THE SOFTWARE OR THE USE OR OTHER DEALINGS IN
// THE SOFTWARE.

package ndc

import (
	"context"
	"flag"
	"fmt"
	"math/rand"
	"os"
	"sync/atomic"
	"testing"
	"time"

	"go.temporal.io/api/serviceerror"

	enumspb "go.temporal.io/api/enums/v1"
	failurepb "go.temporal.io/api/failure/v1"

	"go.temporal.io/server/api/persistence/v1"
	"go.temporal.io/server/client/history"
	"go.temporal.io/server/common/headers"
	"go.temporal.io/server/common/namespace"
	"go.temporal.io/server/common/persistence/serialization"
	"go.temporal.io/server/service/history/ndc"

	enumsspb "go.temporal.io/server/api/enums/v1"
	historyspb "go.temporal.io/server/api/history/v1"
	repicationpb "go.temporal.io/server/api/replication/v1"
	replicationspb "go.temporal.io/server/api/replication/v1"
	"go.temporal.io/server/common/failure"
	"go.temporal.io/server/common/payloads"
	"go.temporal.io/server/common/persistence/versionhistory"
	"go.temporal.io/server/common/primitives/timestamp"

	"github.com/golang/mock/gomock"
	"github.com/pborman/uuid"
	"github.com/stretchr/testify/require"
	"github.com/stretchr/testify/suite"
	commonpb "go.temporal.io/api/common/v1"
	historypb "go.temporal.io/api/history/v1"
	taskqueuepb "go.temporal.io/api/taskqueue/v1"
	"go.temporal.io/api/workflowservice/v1"
	"google.golang.org/grpc"
	"gopkg.in/yaml.v3"

	"go.temporal.io/server/api/adminservice/v1"
	"go.temporal.io/server/api/adminservicemock/v1"
	"go.temporal.io/server/api/historyservice/v1"
	"go.temporal.io/server/common"
	"go.temporal.io/server/common/log"
	"go.temporal.io/server/common/log/tag"
	test "go.temporal.io/server/common/testing"
	"go.temporal.io/server/environment"
	"go.temporal.io/server/tests"
)

type (
	nDCIntegrationTestSuite struct {
		// override suite.Suite.Assertions with require.Assertions; this means that s.NotNil(nil) will stop the test,
		// not merely log an error
		*require.Assertions
		suite.Suite

		controller *gomock.Controller
		cluster    *tests.TestCluster
		generator  test.Generator
		serializer serialization.Serializer
		logger     log.Logger

		namespace                   namespace.Name
		namespaceID                 namespace.ID
		version                     int64
		versionIncrement            int64
		mockAdminClient             map[string]adminservice.AdminServiceClient
		standByReplicationTasksChan chan *replicationspb.ReplicationTask
		standByTaskID               int64
	}
)

func TestNDCIntegrationTestSuite(t *testing.T) {
	flag.Parse()
	suite.Run(t, new(nDCIntegrationTestSuite))
}

func (s *nDCIntegrationTestSuite) SetupSuite() {
	s.logger = log.NewTestLogger()
	s.serializer = serialization.NewSerializer()

	fileName := "../testdata/ndc_integration_test_clusters.yaml"
	if tests.TestFlags.TestClusterConfigFile != "" {
		fileName = tests.TestFlags.TestClusterConfigFile
	}
	environment.SetupEnv()

	confContent, err := os.ReadFile(fileName)
	s.Require().NoError(err)
	confContent = []byte(os.ExpandEnv(string(confContent)))

	var clusterConfigs []*tests.TestClusterConfig
	s.Require().NoError(yaml.Unmarshal(confContent, &clusterConfigs))
	clusterConfigs[0].WorkerConfig = &tests.WorkerConfig{}
	clusterConfigs[1].WorkerConfig = &tests.WorkerConfig{}

	s.controller = gomock.NewController(s.T())
	mockStreamClient := adminservicemock.NewMockAdminService_StreamWorkflowReplicationMessagesClient(s.controller)
	mockStreamClient.EXPECT().Send(gomock.Any()).Return(nil).AnyTimes()
	mockStreamClient.EXPECT().Recv().Return(&adminservice.StreamWorkflowReplicationMessagesResponse{
		Attributes: &adminservice.StreamWorkflowReplicationMessagesResponse_Messages{
			Messages: &repicationpb.WorkflowReplicationMessages{
				ReplicationTasks:           []*repicationpb.ReplicationTask{},
				ExclusiveHighWatermark:     100,
				ExclusiveHighWatermarkTime: timestamp.TimePtr(time.Unix(0, 100)),
			},
		},
	}, nil).AnyTimes()

	s.standByReplicationTasksChan = make(chan *replicationspb.ReplicationTask, 100)

	s.standByTaskID = 0
	mockStandbyClient := adminservicemock.NewMockAdminServiceClient(s.controller)
	mockStandbyClient.EXPECT().GetReplicationMessages(gomock.Any(), gomock.Any()).DoAndReturn(s.GetReplicationMessagesMock).AnyTimes()
	mockStandbyClient.EXPECT().StreamWorkflowReplicationMessages(gomock.Any()).Return(mockStreamClient, nil).AnyTimes()
	mockOtherClient := adminservicemock.NewMockAdminServiceClient(s.controller)
	mockOtherClient.EXPECT().GetReplicationMessages(gomock.Any(), gomock.Any()).Return(
		&adminservice.GetReplicationMessagesResponse{
			ShardMessages: make(map[int32]*replicationspb.ReplicationMessages),
		}, nil).AnyTimes()
	mockOtherClient.EXPECT().StreamWorkflowReplicationMessages(gomock.Any()).Return(mockStreamClient, nil).AnyTimes()
	s.mockAdminClient = map[string]adminservice.AdminServiceClient{
		"cluster-b": mockStandbyClient,
		"cluster-c": mockOtherClient,
	}
	clusterConfigs[0].MockAdminClient = s.mockAdminClient

	cluster, err := tests.NewCluster(clusterConfigs[0], log.With(s.logger, tag.ClusterName(clusterName[0])))
	s.Require().NoError(err)
	s.cluster = cluster

	s.registerNamespace()

	s.version = clusterConfigs[1].ClusterMetadata.ClusterInformation[clusterConfigs[1].ClusterMetadata.CurrentClusterName].InitialFailoverVersion
	s.versionIncrement = clusterConfigs[0].ClusterMetadata.FailoverVersionIncrement
	s.generator = test.InitializeHistoryEventGenerator(s.namespace, s.namespaceID, s.version)
}

func (s *nDCIntegrationTestSuite) GetReplicationMessagesMock(
	ctx context.Context,
	request *adminservice.GetReplicationMessagesRequest,
	opts ...grpc.CallOption,
) (*adminservice.GetReplicationMessagesResponse, error) {
	select {
	case task := <-s.standByReplicationTasksChan:
		taskID := atomic.AddInt64(&s.standByTaskID, 1)
		task.SourceTaskId = taskID
		tasks := []*replicationspb.ReplicationTask{task}
		for len(s.standByReplicationTasksChan) > 0 {
			task = <-s.standByReplicationTasksChan
			taskID := atomic.AddInt64(&s.standByTaskID, 1)
			task.SourceTaskId = taskID
			tasks = append(tasks, task)
		}

		replicationMessage := &replicationspb.ReplicationMessages{
			ReplicationTasks:       tasks,
			LastRetrievedMessageId: tasks[len(tasks)-1].SourceTaskId,
			HasMore:                true,
		}

		return &adminservice.GetReplicationMessagesResponse{
			ShardMessages: map[int32]*replicationspb.ReplicationMessages{1: replicationMessage},
		}, nil
	default:
		return &adminservice.GetReplicationMessagesResponse{
			ShardMessages: make(map[int32]*replicationspb.ReplicationMessages),
		}, nil
	}
}

func (s *nDCIntegrationTestSuite) SetupTest() {
	// Have to define our overridden assertions in the test setup. If we did it earlier, s.T() will return nil
	s.Assertions = require.New(s.T())
	s.generator = test.InitializeHistoryEventGenerator(s.namespace, s.namespaceID, s.version)
}

func (s *nDCIntegrationTestSuite) TearDownSuite() {
	if s.generator != nil {
		s.generator.Reset()
	}
	s.controller.Finish()
	s.NoError(s.cluster.TearDownCluster())
}

func (s *nDCIntegrationTestSuite) TestSingleBranch() {

	s.setupRemoteFrontendClients()
	workflowID := "ndc-single-branch-test" + uuid.New()

	workflowType := "event-generator-workflow-type"
	taskqueue := "event-generator-taskQueue"

	// cluster has initial version 1
	historyClient := s.cluster.GetHistoryClient()

	versions := []int64{3, 13, 2, 202, 302, 402, 602, 502, 802, 1002, 902, 702, 1102}
	for _, version := range versions {
		runID := uuid.New()
		historySize := int64(0)

		var historyBatch []*historypb.History
		s.generator = test.InitializeHistoryEventGenerator(s.namespace, s.namespaceID, version)

		for s.generator.HasNextVertex() {
			events := s.generator.GetNextVertices()
			historyEvents := &historypb.History{}
			for _, event := range events {
				historyEvents.Events = append(historyEvents.Events, event.GetData().(*historypb.HistoryEvent))
			}
			historySize += s.sizeOfHistoryEvents(historyEvents.Events)
			historyBatch = append(historyBatch, historyEvents)
		}

		versionHistory := s.eventBatchesToVersionHistory(nil, historyBatch)
		s.applyEvents(
			workflowID,
			runID,
			workflowType,
			taskqueue,
			versionHistory,
			historyBatch,
			historyClient,
		)
		s.verifyEventHistorySize(workflowID, runID, historySize)
		s.verifyEventHistory(workflowID, runID, historyBatch)
	}
}

func (s *nDCIntegrationTestSuite) TestMultipleBranches() {

	s.setupRemoteFrontendClients()
	workflowID := "ndc-multiple-branches-test" + uuid.New()

	workflowType := "event-generator-workflow-type"
	taskqueue := "event-generator-taskQueue"

	// cluster has initial version 1
	historyClient := s.cluster.GetHistoryClient()

	versions := []int64{102, 2, 202}
	versionIncs := [][]int64{{1, 10}, {11, 10}}
	versionInc := versionIncs[rand.Intn(len(versionIncs))]
	for _, version := range versions {
		runID := uuid.New()
		historySize := int64(0)

		var baseBranch []*historypb.History
		baseGenerator := test.InitializeHistoryEventGenerator(s.namespace, s.namespaceID, version)
		baseGenerator.SetVersion(version)

		for i := 0; i < 10 && baseGenerator.HasNextVertex(); i++ {
			events := baseGenerator.GetNextVertices()
			historyEvents := &historypb.History{}
			for _, event := range events {
				historyEvents.Events = append(historyEvents.Events, event.GetData().(*historypb.HistoryEvent))
			}
			historySize += s.sizeOfHistoryEvents(historyEvents.Events)
			baseBranch = append(baseBranch, historyEvents)
		}
		baseVersionHistory := s.eventBatchesToVersionHistory(nil, baseBranch)

		var branch1 []*historypb.History
		branchVersionHistory1 := versionhistory.CopyVersionHistory(baseVersionHistory)
		branchGenerator1 := baseGenerator.DeepCopy()
		for i := 0; i < 10 && branchGenerator1.HasNextVertex(); i++ {
			events := branchGenerator1.GetNextVertices()
			historyEvents := &historypb.History{}
			for _, event := range events {
				historyEvents.Events = append(historyEvents.Events, event.GetData().(*historypb.HistoryEvent))
			}
			historySize += s.sizeOfHistoryEvents(historyEvents.Events)
			branch1 = append(branch1, historyEvents)
		}
		branchVersionHistory1 = s.eventBatchesToVersionHistory(branchVersionHistory1, branch1)

		var branch2 []*historypb.History
		branchVersionHistory2 := versionhistory.CopyVersionHistory(baseVersionHistory)
		branchGenerator2 := baseGenerator.DeepCopy()
		branchGenerator2.SetVersion(branchGenerator2.GetVersion() + versionInc[0])
		for i := 0; i < 10 && branchGenerator2.HasNextVertex(); i++ {
			events := branchGenerator2.GetNextVertices()
			historyEvents := &historypb.History{}
			for _, event := range events {
				historyEvents.Events = append(historyEvents.Events, event.GetData().(*historypb.HistoryEvent))
			}
			historySize += s.sizeOfHistoryEvents(historyEvents.Events)
			branch2 = append(branch2, historyEvents)
		}
		branchVersionHistory2 = s.eventBatchesToVersionHistory(branchVersionHistory2, branch2)

		var branch3 []*historypb.History
		branchVersionHistory3 := versionhistory.CopyVersionHistory(baseVersionHistory)
		branchGenerator3 := baseGenerator.DeepCopy()
		branchGenerator3.SetVersion(branchGenerator3.GetVersion() + versionInc[1])
		for i := 0; i < 10 && branchGenerator3.HasNextVertex(); i++ {
			events := branchGenerator3.GetNextVertices()
			historyEvents := &historypb.History{}
			for _, event := range events {
				historyEvents.Events = append(historyEvents.Events, event.GetData().(*historypb.HistoryEvent))
			}
			historySize += s.sizeOfHistoryEvents(historyEvents.Events)
			branch3 = append(branch3, historyEvents)
		}
		branchVersionHistory3 = s.eventBatchesToVersionHistory(branchVersionHistory3, branch3)

		s.applyEvents(
			workflowID,
			runID,
			workflowType,
			taskqueue,
			baseVersionHistory,
			baseBranch,
			historyClient,
		)
		s.applyEvents(
			workflowID,
			runID,
			workflowType,
			taskqueue,
			branchVersionHistory1,
			branch1,
			historyClient,
		)
		s.applyEvents(
			workflowID,
			runID,
			workflowType,
			taskqueue,
			branchVersionHistory2,
			branch2,
			historyClient,
		)
		s.applyEvents(
			workflowID,
			runID,
			workflowType,
			taskqueue,
			branchVersionHistory3,
			branch3,
			historyClient,
		)
		s.verifyEventHistorySize(workflowID, runID, historySize)
		s.verifyVersionHistory(
			workflowID,
			runID,
			branchVersionHistory1,
		)
		s.verifyVersionHistory(
			workflowID,
			runID,
			branchVersionHistory2,
		)
		s.verifyVersionHistory(
			workflowID,
			runID,
			branchVersionHistory3,
		)
	}
}

func (s *nDCIntegrationTestSuite) TestEmptyVersionAndNonEmptyVersion() {
	workflowID := "ndc-migration-test" + uuid.New()

	workflowType := "event-generator-workflow-type"
	taskqueue := "event-generator-taskQueue"

	// cluster has initial version 1
	historyClient := s.cluster.GetHistoryClient()

	runID := uuid.New()

	version := common.EmptyVersion
	var baseBranch []*historypb.History
	baseGenerator := test.InitializeHistoryEventGenerator(s.namespace, s.namespaceID, version)
	baseGenerator.SetVersion(version)

	for i := 0; i < 10 && baseGenerator.HasNextVertex(); i++ {
		events := baseGenerator.GetNextVertices()
		historyEvents := &historypb.History{}
		for _, event := range events {
			historyEvents.Events = append(historyEvents.Events, event.GetData().(*historypb.HistoryEvent))
		}
		baseBranch = append(baseBranch, historyEvents)
	}
	baseVersionHistory := s.eventBatchesToVersionHistory(nil, baseBranch)

	var branch1 []*historypb.History
	branchVersionHistory1 := versionhistory.CopyVersionHistory(baseVersionHistory)
	branchGenerator1 := baseGenerator.DeepCopy()
	branchGenerator1.SetVersion(2)
	for i := 0; i < 10 && branchGenerator1.HasNextVertex(); i++ {
		events := branchGenerator1.GetNextVertices()
		historyEvents := &historypb.History{}
		for _, event := range events {
			historyEvents.Events = append(historyEvents.Events, event.GetData().(*historypb.HistoryEvent))
		}
		branch1 = append(branch1, historyEvents)
	}
	branchVersionHistory1 = s.eventBatchesToVersionHistory(branchVersionHistory1, branch1)

	s.applyEvents(
		workflowID,
		runID,
		workflowType,
		taskqueue,
		baseVersionHistory,
		baseBranch,
		historyClient,
	)
	s.applyEvents(
		workflowID,
		runID,
		workflowType,
		taskqueue,
		branchVersionHistory1,
		branch1,
		historyClient,
	)
}

func (s *nDCIntegrationTestSuite) TestReplicateWorkflowState_PartialReplicated() {

	s.setupRemoteFrontendClients()
	workflowID := "replicate-workflow-state-partially-replicated" + uuid.New()
	runID := uuid.New()
	workflowType := "event-generator-workflow-type"
	taskqueue := "event-generator-taskQueue"

	// cluster has initial version 1
	historyClient := s.cluster.GetHistoryClient()
	var historyBatch []*historypb.History
	// standby initial failover version 2
	s.generator = test.InitializeHistoryEventGenerator(s.namespace, s.namespaceID, 12)

	for s.generator.HasNextVertex() {
		events := s.generator.GetNextVertices()
		historyEvents := &historypb.History{}
		for _, event := range events {
			historyEvents.Events = append(historyEvents.Events, event.GetData().(*historypb.HistoryEvent))
		}
		historyBatch = append(historyBatch, historyEvents)
	}

	partialHistoryBatch := historyBatch[:1]
	partialVersionHistory := s.eventBatchesToVersionHistory(nil, partialHistoryBatch)
	versionHistory := s.eventBatchesToVersionHistory(nil, historyBatch)
	workflowState := &persistence.WorkflowMutableState{
		ExecutionState: &persistence.WorkflowExecutionState{
			State:  enumsspb.WORKFLOW_EXECUTION_STATE_COMPLETED,
			Status: enumspb.WORKFLOW_EXECUTION_STATUS_TERMINATED,
			RunId:  runID,
		},
		ExecutionInfo: &persistence.WorkflowExecutionInfo{
			NamespaceId: s.namespaceID.String(),
			WorkflowId:  workflowID,
			VersionHistories: &historyspb.VersionHistories{
				CurrentVersionHistoryIndex: 0,
				Histories:                  []*historyspb.VersionHistory{versionHistory},
			},
		},
	}
	s.applyEvents(
		workflowID,
		runID,
		workflowType,
		taskqueue,
		partialVersionHistory,
		partialHistoryBatch,
		historyClient,
	)
	_, err := historyClient.ReplicateWorkflowState(context.Background(), &historyservice.ReplicateWorkflowStateRequest{
		WorkflowState: workflowState,
		RemoteCluster: "cluster-b",
		NamespaceId:   s.namespaceID.String(),
	})
	s.Error(err)

	s.applyEvents(
		workflowID,
		runID,
		workflowType,
		taskqueue,
		versionHistory,
		historyBatch,
		historyClient,
	)
	_, err = historyClient.ReplicateWorkflowState(context.Background(), &historyservice.ReplicateWorkflowStateRequest{
		WorkflowState: workflowState,
		RemoteCluster: "cluster-b",
		NamespaceId:   s.namespaceID.String(),
	})
	s.NoError(err)
}

func (s *nDCIntegrationTestSuite) TestHandcraftedMultipleBranches() {

	s.setupRemoteFrontendClients()
	workflowID := "ndc-handcrafted-multiple-branches-test" + uuid.New()
	runID := uuid.New()
	historySize := int64(0)

	workflowType := "event-generator-workflow-type"
	taskqueue := "event-generator-taskQueue"
	identity := "worker-identity"

	// cluster has initial version 1
	historyClient := s.cluster.GetHistoryClient()

	eventsBatch1 := []*historypb.History{
		{Events: []*historypb.HistoryEvent{
			{
				EventId:   1,
				EventTime: timestamp.TimePtr(time.Now().UTC()),
				Version:   22,
				EventType: enumspb.EVENT_TYPE_WORKFLOW_EXECUTION_STARTED,
				Attributes: &historypb.HistoryEvent_WorkflowExecutionStartedEventAttributes{WorkflowExecutionStartedEventAttributes: &historypb.WorkflowExecutionStartedEventAttributes{
					WorkflowType:             &commonpb.WorkflowType{Name: workflowType},
					TaskQueue:                &taskqueuepb.TaskQueue{Name: taskqueue},
					Input:                    nil,
					WorkflowRunTimeout:       timestamp.DurationPtr(1000 * time.Second),
					WorkflowTaskTimeout:      timestamp.DurationPtr(1000 * time.Second),
					FirstWorkflowTaskBackoff: timestamp.DurationPtr(100 * time.Second),
					Initiator:                enumspb.CONTINUE_AS_NEW_INITIATOR_WORKFLOW,
				}},
			},
			{
				EventId:   2,
				EventTime: timestamp.TimePtr(time.Now().UTC()),
				Version:   22,
				EventType: enumspb.EVENT_TYPE_WORKFLOW_TASK_SCHEDULED,
				Attributes: &historypb.HistoryEvent_WorkflowTaskScheduledEventAttributes{WorkflowTaskScheduledEventAttributes: &historypb.WorkflowTaskScheduledEventAttributes{
					TaskQueue:           &taskqueuepb.TaskQueue{Name: taskqueue},
					StartToCloseTimeout: timestamp.DurationPtr(1000 * time.Second),
					Attempt:             1,
				}},
			},
		}},
		{Events: []*historypb.HistoryEvent{
			{
				EventId:   3,
				EventTime: timestamp.TimePtr(time.Now().UTC()),
				Version:   22,
				EventType: enumspb.EVENT_TYPE_WORKFLOW_TASK_STARTED,
				Attributes: &historypb.HistoryEvent_WorkflowTaskStartedEventAttributes{WorkflowTaskStartedEventAttributes: &historypb.WorkflowTaskStartedEventAttributes{
					ScheduledEventId: 2,
					Identity:         identity,
					RequestId:        uuid.New(),
				}},
			},
		}},
		{Events: []*historypb.HistoryEvent{
			{
				EventId:   4,
				EventTime: timestamp.TimePtr(time.Now().UTC()),
				Version:   22,
				EventType: enumspb.EVENT_TYPE_WORKFLOW_TASK_COMPLETED,
				Attributes: &historypb.HistoryEvent_WorkflowTaskCompletedEventAttributes{WorkflowTaskCompletedEventAttributes: &historypb.WorkflowTaskCompletedEventAttributes{
					ScheduledEventId: 2,
					StartedEventId:   3,
					Identity:         identity,
				}},
			},
			{
				EventId:   5,
				EventTime: timestamp.TimePtr(time.Now().UTC()),
				Version:   22,
				EventType: enumspb.EVENT_TYPE_MARKER_RECORDED,
				Attributes: &historypb.HistoryEvent_MarkerRecordedEventAttributes{MarkerRecordedEventAttributes: &historypb.MarkerRecordedEventAttributes{
					MarkerName: "some marker name",
					Details: map[string]*commonpb.Payloads{
						"data": payloads.EncodeString("some random data"),
					},
					WorkflowTaskCompletedEventId: 4,
				}},
			},
			{
				EventId:   6,
				EventTime: timestamp.TimePtr(time.Now().UTC()),
				Version:   22,
				EventType: enumspb.EVENT_TYPE_ACTIVITY_TASK_SCHEDULED,
				Attributes: &historypb.HistoryEvent_ActivityTaskScheduledEventAttributes{ActivityTaskScheduledEventAttributes: &historypb.ActivityTaskScheduledEventAttributes{
					WorkflowTaskCompletedEventId: 4,
					ActivityId:                   "0",
					ActivityType:                 &commonpb.ActivityType{Name: "activity-type"},
					TaskQueue:                    &taskqueuepb.TaskQueue{Name: taskqueue},
					Input:                        nil,
					ScheduleToCloseTimeout:       timestamp.DurationPtr(20 * time.Second),
					ScheduleToStartTimeout:       timestamp.DurationPtr(20 * time.Second),
					StartToCloseTimeout:          timestamp.DurationPtr(20 * time.Second),
					HeartbeatTimeout:             timestamp.DurationPtr(20 * time.Second),
				}},
			},
		}},
		{Events: []*historypb.HistoryEvent{
			{
				EventId:   7,
				EventTime: timestamp.TimePtr(time.Now().UTC()),
				Version:   22,
				EventType: enumspb.EVENT_TYPE_ACTIVITY_TASK_STARTED,
				Attributes: &historypb.HistoryEvent_ActivityTaskStartedEventAttributes{ActivityTaskStartedEventAttributes: &historypb.ActivityTaskStartedEventAttributes{
					ScheduledEventId: 6,
					Identity:         identity,
					RequestId:        uuid.New(),
					Attempt:          1,
				}},
			},
		}},
		{Events: []*historypb.HistoryEvent{
			{
				EventId:   8,
				EventTime: timestamp.TimePtr(time.Now().UTC()),
				Version:   22,
				EventType: enumspb.EVENT_TYPE_WORKFLOW_EXECUTION_SIGNALED,
				Attributes: &historypb.HistoryEvent_WorkflowExecutionSignaledEventAttributes{WorkflowExecutionSignaledEventAttributes: &historypb.WorkflowExecutionSignaledEventAttributes{
					SignalName: "some signal name 1",
					Input:      payloads.EncodeString("some signal details 1"),
					Identity:   identity,
				}},
			},
			{
				EventId:   9,
				EventTime: timestamp.TimePtr(time.Now().UTC()),
				Version:   22,
				EventType: enumspb.EVENT_TYPE_WORKFLOW_TASK_SCHEDULED,
				Attributes: &historypb.HistoryEvent_WorkflowTaskScheduledEventAttributes{WorkflowTaskScheduledEventAttributes: &historypb.WorkflowTaskScheduledEventAttributes{
					TaskQueue:           &taskqueuepb.TaskQueue{Name: taskqueue},
					StartToCloseTimeout: timestamp.DurationPtr(1000 * time.Second),
					Attempt:             1,
				}},
			},
		}},
		{Events: []*historypb.HistoryEvent{
			{
				EventId:   10,
				EventTime: timestamp.TimePtr(time.Now().UTC()),
				Version:   22,
				EventType: enumspb.EVENT_TYPE_WORKFLOW_TASK_STARTED,
				Attributes: &historypb.HistoryEvent_WorkflowTaskStartedEventAttributes{WorkflowTaskStartedEventAttributes: &historypb.WorkflowTaskStartedEventAttributes{
					ScheduledEventId: 9,
					Identity:         identity,
					RequestId:        uuid.New(),
				}},
			},
		}},
		{Events: []*historypb.HistoryEvent{
			{
				EventId:   11,
				EventTime: timestamp.TimePtr(time.Now().UTC()),
				Version:   22,
				EventType: enumspb.EVENT_TYPE_WORKFLOW_TASK_COMPLETED,
				Attributes: &historypb.HistoryEvent_WorkflowTaskCompletedEventAttributes{WorkflowTaskCompletedEventAttributes: &historypb.WorkflowTaskCompletedEventAttributes{
					ScheduledEventId: 9,
					StartedEventId:   10,
					Identity:         identity,
				}},
			},
			{
				EventId:   12,
				EventTime: timestamp.TimePtr(time.Now().UTC()),
				Version:   22,
				EventType: enumspb.EVENT_TYPE_WORKFLOW_EXECUTION_SIGNALED,
				Attributes: &historypb.HistoryEvent_WorkflowExecutionSignaledEventAttributes{WorkflowExecutionSignaledEventAttributes: &historypb.WorkflowExecutionSignaledEventAttributes{
					SignalName: "some signal name 2",
					Input:      payloads.EncodeString("some signal details 2"),
					Identity:   identity,
				}},
			},
			{
				EventId:   13,
				EventTime: timestamp.TimePtr(time.Now().UTC()),
				Version:   22,
				EventType: enumspb.EVENT_TYPE_WORKFLOW_TASK_SCHEDULED,
				Attributes: &historypb.HistoryEvent_WorkflowTaskScheduledEventAttributes{WorkflowTaskScheduledEventAttributes: &historypb.WorkflowTaskScheduledEventAttributes{
					TaskQueue:           &taskqueuepb.TaskQueue{Name: taskqueue},
					StartToCloseTimeout: timestamp.DurationPtr(1000 * time.Second),
					Attempt:             1,
				}},
			},
			{
				EventId:   14,
				EventTime: timestamp.TimePtr(time.Now().UTC()),
				Version:   22,
				EventType: enumspb.EVENT_TYPE_WORKFLOW_TASK_STARTED,
				Attributes: &historypb.HistoryEvent_WorkflowTaskStartedEventAttributes{WorkflowTaskStartedEventAttributes: &historypb.WorkflowTaskStartedEventAttributes{
					ScheduledEventId: 13,
					Identity:         identity,
					RequestId:        uuid.New(),
				}},
			},
		}},
	}

	eventsBatch2 := []*historypb.History{
		{Events: []*historypb.HistoryEvent{
			{
				EventId:   15,
				EventTime: timestamp.TimePtr(time.Now().UTC()),
				Version:   32,
				EventType: enumspb.EVENT_TYPE_WORKFLOW_EXECUTION_TIMED_OUT,
				Attributes: &historypb.HistoryEvent_WorkflowExecutionTimedOutEventAttributes{WorkflowExecutionTimedOutEventAttributes: &historypb.WorkflowExecutionTimedOutEventAttributes{
					RetryState: enumspb.RETRY_STATE_TIMEOUT,
				}},
			},
		}},
	}

	eventsBatch3 := []*historypb.History{
		{Events: []*historypb.HistoryEvent{
			{
				EventId:   15,
				EventTime: timestamp.TimePtr(time.Now().UTC()),
				Version:   31,
				EventType: enumspb.EVENT_TYPE_WORKFLOW_TASK_TIMED_OUT,
				Attributes: &historypb.HistoryEvent_WorkflowTaskTimedOutEventAttributes{WorkflowTaskTimedOutEventAttributes: &historypb.WorkflowTaskTimedOutEventAttributes{
					ScheduledEventId: 13,
					StartedEventId:   14,
					TimeoutType:      enumspb.TIMEOUT_TYPE_START_TO_CLOSE,
				}},
			},
			{
				EventId:   16,
				EventTime: timestamp.TimePtr(time.Now().UTC()),
				Version:   31,
				EventType: enumspb.EVENT_TYPE_ACTIVITY_TASK_TIMED_OUT,
				Attributes: &historypb.HistoryEvent_ActivityTaskTimedOutEventAttributes{ActivityTaskTimedOutEventAttributes: &historypb.ActivityTaskTimedOutEventAttributes{
					ScheduledEventId: 6,
					StartedEventId:   7,
					Failure: &failurepb.Failure{
						FailureInfo: &failurepb.Failure_TimeoutFailureInfo{TimeoutFailureInfo: &failurepb.TimeoutFailureInfo{
							TimeoutType: enumspb.TIMEOUT_TYPE_START_TO_CLOSE,
						}},
					},
				}},
			},
			{
				EventId:   17,
				EventTime: timestamp.TimePtr(time.Now().UTC()),
				Version:   31,
				EventType: enumspb.EVENT_TYPE_WORKFLOW_TASK_SCHEDULED,
				Attributes: &historypb.HistoryEvent_WorkflowTaskScheduledEventAttributes{WorkflowTaskScheduledEventAttributes: &historypb.WorkflowTaskScheduledEventAttributes{
					TaskQueue:           &taskqueuepb.TaskQueue{Name: taskqueue},
					StartToCloseTimeout: timestamp.DurationPtr(1000 * time.Second),
					Attempt:             1,
				}},
			},
		}},
		{Events: []*historypb.HistoryEvent{
			{
				EventId:   18,
				EventTime: timestamp.TimePtr(time.Now().UTC()),
				Version:   31,
				EventType: enumspb.EVENT_TYPE_WORKFLOW_TASK_STARTED,
				Attributes: &historypb.HistoryEvent_WorkflowTaskStartedEventAttributes{WorkflowTaskStartedEventAttributes: &historypb.WorkflowTaskStartedEventAttributes{
					ScheduledEventId: 17,
					Identity:         identity,
					RequestId:        uuid.New(),
				}},
			},
		}},
		{Events: []*historypb.HistoryEvent{
			{
				EventId:   19,
				EventTime: timestamp.TimePtr(time.Now().UTC()),
				Version:   31,
				EventType: enumspb.EVENT_TYPE_WORKFLOW_TASK_COMPLETED,
				Attributes: &historypb.HistoryEvent_WorkflowTaskCompletedEventAttributes{WorkflowTaskCompletedEventAttributes: &historypb.WorkflowTaskCompletedEventAttributes{
					ScheduledEventId: 8,
					StartedEventId:   9,
					Identity:         identity,
				}},
			},
			{
				EventId:   20,
				EventTime: timestamp.TimePtr(time.Now().UTC()),
				Version:   31,
				EventType: enumspb.EVENT_TYPE_WORKFLOW_EXECUTION_FAILED,
				Attributes: &historypb.HistoryEvent_WorkflowExecutionFailedEventAttributes{WorkflowExecutionFailedEventAttributes: &historypb.WorkflowExecutionFailedEventAttributes{
					WorkflowTaskCompletedEventId: 19,
					Failure:                      failure.NewServerFailure("some random reason", false),
				}},
			},
		}},
	}
	for _, eventBatch := range eventsBatch1 {
		historySize += s.sizeOfHistoryEvents(eventBatch.Events)
	}
	for _, eventBatch := range eventsBatch2 {
		historySize += s.sizeOfHistoryEvents(eventBatch.Events)
	}
	for _, eventBatch := range eventsBatch3 {
		historySize += s.sizeOfHistoryEvents(eventBatch.Events)
	}

	versionHistory1 := s.eventBatchesToVersionHistory(nil, eventsBatch1)

	versionHistory2, err := versionhistory.CopyVersionHistoryUntilLCAVersionHistoryItem(versionHistory1,
		versionhistory.NewVersionHistoryItem(14, 22),
	)
	s.NoError(err)
	versionHistory2 = s.eventBatchesToVersionHistory(versionHistory2, eventsBatch2)

	versionHistory3, err := versionhistory.CopyVersionHistoryUntilLCAVersionHistoryItem(versionHistory1,
		versionhistory.NewVersionHistoryItem(14, 22),
	)
	s.NoError(err)
	versionHistory3 = s.eventBatchesToVersionHistory(versionHistory3, eventsBatch3)

	s.applyEvents(
		workflowID,
		runID,
		workflowType,
		taskqueue,
		versionHistory1,
		eventsBatch1,
		historyClient,
	)
	s.applyEvents(
		workflowID,
		runID,
		workflowType,
		taskqueue,
		versionHistory3,
		eventsBatch3,
		historyClient,
	)
	s.applyEvents(
		workflowID,
		runID,
		workflowType,
		taskqueue,
		versionHistory2,
		eventsBatch2,
		historyClient,
	)
	s.verifyEventHistorySize(workflowID, runID, historySize)
}

func (s *nDCIntegrationTestSuite) TestHandcraftedMultipleBranchesWithZombieContinueAsNew() {

	s.setupRemoteFrontendClients()
	workflowID := "ndc-handcrafted-multiple-branches-with-continue-as-new-test" + uuid.New()
	runID := uuid.New()
	historySize := int64(0)

	workflowType := "event-generator-workflow-type"
	taskqueue := "event-generator-taskQueue"
	identity := "worker-identity"

	// cluster has initial version 1
	historyClient := s.cluster.GetHistoryClient()

	eventsBatch1 := []*historypb.History{
		{Events: []*historypb.HistoryEvent{
			{
				EventId:   1,
				EventTime: timestamp.TimePtr(time.Now().UTC()),
				Version:   22,
				EventType: enumspb.EVENT_TYPE_WORKFLOW_EXECUTION_STARTED,
				Attributes: &historypb.HistoryEvent_WorkflowExecutionStartedEventAttributes{WorkflowExecutionStartedEventAttributes: &historypb.WorkflowExecutionStartedEventAttributes{
					WorkflowType:             &commonpb.WorkflowType{Name: workflowType},
					TaskQueue:                &taskqueuepb.TaskQueue{Name: taskqueue},
					Input:                    nil,
					WorkflowRunTimeout:       timestamp.DurationPtr(1000 * time.Second),
					WorkflowTaskTimeout:      timestamp.DurationPtr(1000 * time.Second),
					FirstWorkflowTaskBackoff: timestamp.DurationPtr(100 * time.Second),
					Initiator:                enumspb.CONTINUE_AS_NEW_INITIATOR_WORKFLOW,
				}},
			},
			{
				EventId:   2,
				EventTime: timestamp.TimePtr(time.Now().UTC()),
				Version:   22,
				EventType: enumspb.EVENT_TYPE_WORKFLOW_TASK_SCHEDULED,
				Attributes: &historypb.HistoryEvent_WorkflowTaskScheduledEventAttributes{WorkflowTaskScheduledEventAttributes: &historypb.WorkflowTaskScheduledEventAttributes{
					TaskQueue:           &taskqueuepb.TaskQueue{Name: taskqueue},
					StartToCloseTimeout: timestamp.DurationPtr(1000 * time.Second),
					Attempt:             1,
				}},
			},
		}},
		{Events: []*historypb.HistoryEvent{
			{
				EventId:   3,
				EventTime: timestamp.TimePtr(time.Now().UTC()),
				Version:   22,
				EventType: enumspb.EVENT_TYPE_WORKFLOW_TASK_STARTED,
				Attributes: &historypb.HistoryEvent_WorkflowTaskStartedEventAttributes{WorkflowTaskStartedEventAttributes: &historypb.WorkflowTaskStartedEventAttributes{
					ScheduledEventId: 2,
					Identity:         identity,
					RequestId:        uuid.New(),
				}},
			},
		}},
		{Events: []*historypb.HistoryEvent{
			{
				EventId:   4,
				EventTime: timestamp.TimePtr(time.Now().UTC()),
				Version:   22,
				EventType: enumspb.EVENT_TYPE_WORKFLOW_TASK_COMPLETED,
				Attributes: &historypb.HistoryEvent_WorkflowTaskCompletedEventAttributes{WorkflowTaskCompletedEventAttributes: &historypb.WorkflowTaskCompletedEventAttributes{
					ScheduledEventId: 2,
					StartedEventId:   3,
					Identity:         identity,
				}},
			},
			{
				EventId:   5,
				EventTime: timestamp.TimePtr(time.Now().UTC()),
				Version:   22,
				EventType: enumspb.EVENT_TYPE_MARKER_RECORDED,
				Attributes: &historypb.HistoryEvent_MarkerRecordedEventAttributes{MarkerRecordedEventAttributes: &historypb.MarkerRecordedEventAttributes{
					MarkerName: "some marker name",
					Details: map[string]*commonpb.Payloads{
						"data": payloads.EncodeString("some random data"),
					},
					WorkflowTaskCompletedEventId: 4,
				}},
			},
			{
				EventId:   6,
				EventTime: timestamp.TimePtr(time.Now().UTC()),
				Version:   22,
				EventType: enumspb.EVENT_TYPE_ACTIVITY_TASK_SCHEDULED,
				Attributes: &historypb.HistoryEvent_ActivityTaskScheduledEventAttributes{ActivityTaskScheduledEventAttributes: &historypb.ActivityTaskScheduledEventAttributes{
					WorkflowTaskCompletedEventId: 4,
					ActivityId:                   "0",
					ActivityType:                 &commonpb.ActivityType{Name: "activity-type"},
					TaskQueue:                    &taskqueuepb.TaskQueue{Name: taskqueue},
					Input:                        nil,
					ScheduleToCloseTimeout:       timestamp.DurationPtr(20 * time.Second),
					ScheduleToStartTimeout:       timestamp.DurationPtr(20 * time.Second),
					StartToCloseTimeout:          timestamp.DurationPtr(20 * time.Second),
					HeartbeatTimeout:             timestamp.DurationPtr(20 * time.Second),
				}},
			},
		}},
		{Events: []*historypb.HistoryEvent{
			{
				EventId:   7,
				EventTime: timestamp.TimePtr(time.Now().UTC()),
				Version:   22,
				EventType: enumspb.EVENT_TYPE_ACTIVITY_TASK_STARTED,
				Attributes: &historypb.HistoryEvent_ActivityTaskStartedEventAttributes{ActivityTaskStartedEventAttributes: &historypb.ActivityTaskStartedEventAttributes{
					ScheduledEventId: 6,
					Identity:         identity,
					RequestId:        uuid.New(),
					Attempt:          1,
				}},
			},
		}},
		{Events: []*historypb.HistoryEvent{
			{
				EventId:   8,
				EventTime: timestamp.TimePtr(time.Now().UTC()),
				Version:   22,
				EventType: enumspb.EVENT_TYPE_WORKFLOW_EXECUTION_SIGNALED,
				Attributes: &historypb.HistoryEvent_WorkflowExecutionSignaledEventAttributes{WorkflowExecutionSignaledEventAttributes: &historypb.WorkflowExecutionSignaledEventAttributes{
					SignalName: "some signal name 1",
					Input:      payloads.EncodeString("some signal details 1"),
					Identity:   identity,
				}},
			},
			{
				EventId:   9,
				EventTime: timestamp.TimePtr(time.Now().UTC()),
				Version:   22,
				EventType: enumspb.EVENT_TYPE_WORKFLOW_TASK_SCHEDULED,
				Attributes: &historypb.HistoryEvent_WorkflowTaskScheduledEventAttributes{WorkflowTaskScheduledEventAttributes: &historypb.WorkflowTaskScheduledEventAttributes{
					TaskQueue:           &taskqueuepb.TaskQueue{Name: taskqueue},
					StartToCloseTimeout: timestamp.DurationPtr(1000 * time.Second),
					Attempt:             1,
				}},
			},
		}},
		{Events: []*historypb.HistoryEvent{
			{
				EventId:   10,
				EventTime: timestamp.TimePtr(time.Now().UTC()),
				Version:   22,
				EventType: enumspb.EVENT_TYPE_WORKFLOW_TASK_STARTED,
				Attributes: &historypb.HistoryEvent_WorkflowTaskStartedEventAttributes{WorkflowTaskStartedEventAttributes: &historypb.WorkflowTaskStartedEventAttributes{
					ScheduledEventId: 9,
					Identity:         identity,
					RequestId:        uuid.New(),
				}},
			},
		}},
		{Events: []*historypb.HistoryEvent{
			{
				EventId:   11,
				EventTime: timestamp.TimePtr(time.Now().UTC()),
				Version:   22,
				EventType: enumspb.EVENT_TYPE_WORKFLOW_TASK_COMPLETED,
				Attributes: &historypb.HistoryEvent_WorkflowTaskCompletedEventAttributes{WorkflowTaskCompletedEventAttributes: &historypb.WorkflowTaskCompletedEventAttributes{
					ScheduledEventId: 9,
					StartedEventId:   10,
					Identity:         identity,
				}},
			},
			{
				EventId:   12,
				EventTime: timestamp.TimePtr(time.Now().UTC()),
				Version:   22,
				EventType: enumspb.EVENT_TYPE_WORKFLOW_EXECUTION_SIGNALED,
				Attributes: &historypb.HistoryEvent_WorkflowExecutionSignaledEventAttributes{WorkflowExecutionSignaledEventAttributes: &historypb.WorkflowExecutionSignaledEventAttributes{
					SignalName: "some signal name 2",
					Input:      payloads.EncodeString("some signal details 2"),
					Identity:   identity,
				}},
			},
			{
				EventId:   13,
				EventTime: timestamp.TimePtr(time.Now().UTC()),
				Version:   22,
				EventType: enumspb.EVENT_TYPE_WORKFLOW_TASK_SCHEDULED,
				Attributes: &historypb.HistoryEvent_WorkflowTaskScheduledEventAttributes{WorkflowTaskScheduledEventAttributes: &historypb.WorkflowTaskScheduledEventAttributes{
					TaskQueue:           &taskqueuepb.TaskQueue{Name: taskqueue},
					StartToCloseTimeout: timestamp.DurationPtr(1000 * time.Second),
					Attempt:             1,
				}},
			},
			{
				EventId:   14,
				EventTime: timestamp.TimePtr(time.Now().UTC()),
				Version:   22,
				EventType: enumspb.EVENT_TYPE_WORKFLOW_TASK_STARTED,
				Attributes: &historypb.HistoryEvent_WorkflowTaskStartedEventAttributes{WorkflowTaskStartedEventAttributes: &historypb.WorkflowTaskStartedEventAttributes{
					ScheduledEventId: 13,
					Identity:         identity,
					RequestId:        uuid.New(),
				}},
			},
		}},
	}

	eventsBatch2 := []*historypb.History{
		{Events: []*historypb.HistoryEvent{
			{
				EventId:   15,
				EventTime: timestamp.TimePtr(time.Now().UTC()),
				Version:   33,
				EventType: enumspb.EVENT_TYPE_WORKFLOW_TASK_COMPLETED,
				Attributes: &historypb.HistoryEvent_WorkflowTaskCompletedEventAttributes{WorkflowTaskCompletedEventAttributes: &historypb.WorkflowTaskCompletedEventAttributes{
					ScheduledEventId: 8,
					StartedEventId:   9,
					Identity:         identity,
				}},
			},
		}},
		// need to keep the workflow open for testing
	}

	eventsBatch3 := []*historypb.History{
		{Events: []*historypb.HistoryEvent{
			{
				EventId:   15,
				EventTime: timestamp.TimePtr(time.Now().UTC()),
				Version:   22,
				EventType: enumspb.EVENT_TYPE_WORKFLOW_TASK_COMPLETED,
				Attributes: &historypb.HistoryEvent_WorkflowTaskCompletedEventAttributes{WorkflowTaskCompletedEventAttributes: &historypb.WorkflowTaskCompletedEventAttributes{
					ScheduledEventId: 8,
					StartedEventId:   9,
					Identity:         identity,
				}},
			},
			{
				EventId:   16,
				EventTime: timestamp.TimePtr(time.Now().UTC()),
				Version:   22,
				EventType: enumspb.EVENT_TYPE_WORKFLOW_EXECUTION_CONTINUED_AS_NEW,
				Attributes: &historypb.HistoryEvent_WorkflowExecutionContinuedAsNewEventAttributes{WorkflowExecutionContinuedAsNewEventAttributes: &historypb.WorkflowExecutionContinuedAsNewEventAttributes{
					NewExecutionRunId:            uuid.New(),
					WorkflowType:                 &commonpb.WorkflowType{Name: workflowType},
					TaskQueue:                    &taskqueuepb.TaskQueue{Name: taskqueue},
					Input:                        nil,
					WorkflowRunTimeout:           timestamp.DurationPtr(1000 * time.Second),
					WorkflowTaskTimeout:          timestamp.DurationPtr(1000 * time.Second),
					WorkflowTaskCompletedEventId: 19,
					Initiator:                    enumspb.CONTINUE_AS_NEW_INITIATOR_WORKFLOW,
				}},
			},
		}},
	}
	for _, eventBatch := range eventsBatch1 {
		historySize += s.sizeOfHistoryEvents(eventBatch.Events)
	}
	for _, eventBatch := range eventsBatch2 {
		historySize += s.sizeOfHistoryEvents(eventBatch.Events)
	}
	for _, eventBatch := range eventsBatch3 {
		historySize += s.sizeOfHistoryEvents(eventBatch.Events)
	}

	versionHistory1 := s.eventBatchesToVersionHistory(nil, eventsBatch1)

	versionHistory2, err := versionhistory.CopyVersionHistoryUntilLCAVersionHistoryItem(versionHistory1,
		versionhistory.NewVersionHistoryItem(14, 22),
	)
	s.NoError(err)
	versionHistory2 = s.eventBatchesToVersionHistory(versionHistory2, eventsBatch2)

	versionHistory3, err := versionhistory.CopyVersionHistoryUntilLCAVersionHistoryItem(versionHistory1,
		versionhistory.NewVersionHistoryItem(14, 22),
	)
	s.NoError(err)
	versionHistory3 = s.eventBatchesToVersionHistory(versionHistory3, eventsBatch3)

	s.applyEvents(
		workflowID,
		runID,
		workflowType,
		taskqueue,
		versionHistory1,
		eventsBatch1,
		historyClient,
	)
	s.applyEvents(
		workflowID,
		runID,
		workflowType,
		taskqueue,
		versionHistory2,
		eventsBatch2,
		historyClient,
	)
	s.applyEvents(
		workflowID,
		runID,
		workflowType,
		taskqueue,
		versionHistory3,
		eventsBatch3,
		historyClient,
	)
	s.verifyEventHistorySize(workflowID, runID, historySize)
}

func (s *nDCIntegrationTestSuite) TestImportSingleBranch() {

	s.setupRemoteFrontendClients()
	workflowID := "ndc-import-single-branch-test" + uuid.New()

	workflowType := "event-generator-workflow-type"
	taskqueue := "event-generator-taskQueue"

	// cluster has initial version 1
	historyClient := s.cluster.GetHistoryClient()

	versions := []int64{3, 13, 2, 202, 301, 401, 602, 502, 803, 1002, 902, 701, 1103}
	for _, version := range versions {
		runID := uuid.New()
		historySize := int64(0)

		var historyBatch []*historypb.History
		s.generator = test.InitializeHistoryEventGenerator(s.namespace, s.namespaceID, version)
		for s.generator.HasNextVertex() {
			events := s.generator.GetNextVertices()
			historyEvents := &historypb.History{}
			for _, event := range events {
				historyEvents.Events = append(historyEvents.Events, event.GetData().(*historypb.HistoryEvent))
			}
			historySize += s.sizeOfHistoryEvents(historyEvents.Events)
			historyBatch = append(historyBatch, historyEvents)
		}

		versionHistory := s.eventBatchesToVersionHistory(nil, historyBatch)
		s.importEvents(
			workflowID,
			runID,
			workflowType,
			taskqueue,
			versionHistory,
			historyBatch,
			historyClient,
			true,
		)
		s.verifyEventHistorySize(workflowID, runID, historySize)
		s.verifyEventHistory(workflowID, runID, historyBatch)
	}
}

func (s *nDCIntegrationTestSuite) TestImportMultipleBranches() {

	s.setupRemoteFrontendClients()
	workflowID := "ndc-import-multiple-branches-test" + uuid.New()

	workflowType := "event-generator-workflow-type"
	taskqueue := "event-generator-taskQueue"

	// cluster has initial version 1
	historyClient := s.cluster.GetHistoryClient()

	versions := []int64{102, 2, 202}
	versionIncs := [][]int64{
		{1, 10},
		{11, 10},
		{9, 10},
		{19, 10},
	}
	versionInc := versionIncs[rand.Intn(len(versionIncs))]
	for _, version := range versions {
		runID := uuid.New()
		historySize := int64(0)

		var baseBranch []*historypb.History
		baseGenerator := test.InitializeHistoryEventGenerator(s.namespace, s.namespaceID, version)
		baseGenerator.SetVersion(version)

		for i := 0; i < 10 && baseGenerator.HasNextVertex(); i++ {
			events := baseGenerator.GetNextVertices()
			historyEvents := &historypb.History{}
			for _, event := range events {
				historyEvents.Events = append(historyEvents.Events, event.GetData().(*historypb.HistoryEvent))
			}
			historySize += s.sizeOfHistoryEvents(historyEvents.Events)
			baseBranch = append(baseBranch, historyEvents)
		}
		baseVersionHistory := s.eventBatchesToVersionHistory(nil, baseBranch)

		var branch1 []*historypb.History
		branchVersionHistory1 := versionhistory.CopyVersionHistory(baseVersionHistory)
		branchGenerator1 := baseGenerator.DeepCopy()
		for i := 0; i < 10 && branchGenerator1.HasNextVertex(); i++ {
			events := branchGenerator1.GetNextVertices()
			historyEvents := &historypb.History{}
			for _, event := range events {
				historyEvents.Events = append(historyEvents.Events, event.GetData().(*historypb.HistoryEvent))
			}
			historySize += s.sizeOfHistoryEvents(historyEvents.Events)
			branch1 = append(branch1, historyEvents)
		}
		branchVersionHistory1 = s.eventBatchesToVersionHistory(branchVersionHistory1, branch1)

		var branch2 []*historypb.History
		branchVersionHistory2 := versionhistory.CopyVersionHistory(baseVersionHistory)
		branchGenerator2 := baseGenerator.DeepCopy()
		branchGenerator2.SetVersion(branchGenerator2.GetVersion() + versionInc[0])
		for i := 0; i < 10 && branchGenerator2.HasNextVertex(); i++ {
			events := branchGenerator2.GetNextVertices()
			historyEvents := &historypb.History{}
			for _, event := range events {
				historyEvents.Events = append(historyEvents.Events, event.GetData().(*historypb.HistoryEvent))
			}
			historySize += s.sizeOfHistoryEvents(historyEvents.Events)
			branch2 = append(branch2, historyEvents)
		}
		branchVersionHistory2 = s.eventBatchesToVersionHistory(branchVersionHistory2, branch2)

		var branch3 []*historypb.History
		branchVersionHistory3 := versionhistory.CopyVersionHistory(baseVersionHistory)
		branchGenerator3 := baseGenerator.DeepCopy()
		branchGenerator3.SetVersion(branchGenerator3.GetVersion() + versionInc[1])
		for i := 0; i < 10 && branchGenerator3.HasNextVertex(); i++ {
			events := branchGenerator3.GetNextVertices()
			historyEvents := &historypb.History{}
			for _, event := range events {
				historyEvents.Events = append(historyEvents.Events, event.GetData().(*historypb.HistoryEvent))
			}
			historySize += s.sizeOfHistoryEvents(historyEvents.Events)
			branch3 = append(branch3, historyEvents)
		}
		branchVersionHistory3 = s.eventBatchesToVersionHistory(branchVersionHistory3, branch3)

		s.importEvents(
			workflowID,
			runID,
			workflowType,
			taskqueue,
			baseVersionHistory,
			baseBranch,
			historyClient,
			true,
		)
		s.importEvents(
			workflowID,
			runID,
			workflowType,
			taskqueue,
			branchVersionHistory1,
			branch1,
			historyClient,
			false,
		)
		s.importEvents(
			workflowID,
			runID,
			workflowType,
			taskqueue,
			branchVersionHistory2,
			branch2,
			historyClient,
			false,
		)
		s.importEvents(
			workflowID,
			runID,
			workflowType,
			taskqueue,
			branchVersionHistory3,
			branch3,
			historyClient,
			false,
		)
		s.verifyEventHistorySize(workflowID, runID, historySize)

		s.verifyVersionHistory(
			workflowID,
			runID,
			branchVersionHistory1,
		)
		s.verifyVersionHistory(
			workflowID,
			runID,
			branchVersionHistory2,
		)
		s.verifyVersionHistory(
			workflowID,
			runID,
			branchVersionHistory3,
		)
	}
}

func (s *nDCIntegrationTestSuite) TestEventsReapply_ZombieWorkflow() {

	workflowID := "ndc-events-reapply-zombie-workflow-test" + uuid.New()

	workflowType := "event-generator-workflow-type"
	taskqueue := "event-generator-taskQueue"

	// cluster has initial version 1
	historyClient := s.cluster.GetHistoryClient()

	version := int64(102)
	runID := uuid.New()
	historySize := int64(0)
	historyBatch := []*historypb.History{}
	s.generator = test.InitializeHistoryEventGenerator(s.namespace, s.namespaceID, version)

	for s.generator.HasNextVertex() {
		events := s.generator.GetNextVertices()
		historyEvents := &historypb.History{}
		for _, event := range events {
			historyEvents.Events = append(historyEvents.Events, event.GetData().(*historypb.HistoryEvent))
		}
		historySize += s.sizeOfHistoryEvents(historyEvents.Events)
		historyBatch = append(historyBatch, historyEvents)
	}

	versionHistory := s.eventBatchesToVersionHistory(nil, historyBatch)
	s.applyEvents(
		workflowID,
		runID,
		workflowType,
		taskqueue,
		versionHistory,
		historyBatch,
		historyClient,
	)
	s.verifyEventHistorySize(workflowID, runID, historySize)

	version = int64(2)
	runID = uuid.New()
	historySize = int64(0)
	historyBatch = []*historypb.History{}
	s.generator = test.InitializeHistoryEventGenerator(s.namespace, s.namespaceID, version)

	// verify two batches of zombie workflow call reapply API
	reapplyCount := 0
	for i := 0; i < 2 && s.generator.HasNextVertex(); i++ {
		events := s.generator.GetNextVertices()
		historyEvents := &historypb.History{}
		reapply := false
		for _, event := range events {
			historyEvent := event.GetData().(*historypb.HistoryEvent)
			if historyEvent.GetEventType() == enumspb.EVENT_TYPE_WORKFLOW_EXECUTION_SIGNALED {
				reapply = true
			}
			historyEvents.Events = append(historyEvents.Events, historyEvent)
		}
		if reapply {
			reapplyCount += 1
		}
		historySize += s.sizeOfHistoryEvents(historyEvents.Events)
		historyBatch = append(historyBatch, historyEvents)
	}
	s.mockAdminClient["cluster-b"].(*adminservicemock.MockAdminServiceClient).EXPECT().ReapplyEvents(
		gomock.Any(),
		gomock.Any(),
	).Return(
		&adminservice.ReapplyEventsResponse{},
		nil,
	).Times(reapplyCount * 2)

	versionHistory = s.eventBatchesToVersionHistory(nil, historyBatch)
	s.applyEvents(
		workflowID,
		runID,
		workflowType,
		taskqueue,
		versionHistory,
		historyBatch,
		historyClient,
	)
	s.verifyEventHistorySize(workflowID, runID, historySize)
}

func (s *nDCIntegrationTestSuite) TestEventsReapply_NonCurrentBranch() {

	workflowID := "ndc-events-reapply-non-current-test" + uuid.New()
	runID := uuid.New()
	historySize := int64(0)
	workflowType := "event-generator-workflow-type"
	taskqueue := "event-generator-taskQueue"
	version := int64(102)
	isWorkflowFinished := false

	historyClient := s.cluster.GetHistoryClient()

	s.generator = test.InitializeHistoryEventGenerator(s.namespace, s.namespaceID, version)
	baseBranch := []*historypb.History{}
	var taskID int64
	for i := 0; i < 4 && s.generator.HasNextVertex(); i++ {
		events := s.generator.GetNextVertices()
		historyEvents := &historypb.History{}
		for _, event := range events {
			historyEvent := event.GetData().(*historypb.HistoryEvent)
			taskID = historyEvent.GetTaskId()
			historyEvents.Events = append(historyEvents.Events, historyEvent)
			switch historyEvent.GetEventType() {
			case enumspb.EVENT_TYPE_WORKFLOW_EXECUTION_COMPLETED,
				enumspb.EVENT_TYPE_WORKFLOW_EXECUTION_FAILED,
				enumspb.EVENT_TYPE_WORKFLOW_EXECUTION_TIMED_OUT,
				enumspb.EVENT_TYPE_WORKFLOW_EXECUTION_TERMINATED,
				enumspb.EVENT_TYPE_WORKFLOW_EXECUTION_CONTINUED_AS_NEW,
				enumspb.EVENT_TYPE_WORKFLOW_EXECUTION_CANCELED:
				isWorkflowFinished = true
			}
		}
		historySize += s.sizeOfHistoryEvents(historyEvents.Events)
		baseBranch = append(baseBranch, historyEvents)
	}
	if isWorkflowFinished {
		// cannot proceed since the test below requires workflow not finished
		// this is ok since build kite will run this test several times
		s.logger.Info("Encounter finish workflow history event during randomization test, skip")
		return
	}

	versionHistory := s.eventBatchesToVersionHistory(nil, baseBranch)
	s.applyEvents(
		workflowID,
		runID,
		workflowType,
		taskqueue,
		versionHistory,
		baseBranch,
		historyClient,
	)
	s.verifyEventHistorySize(workflowID, runID, historySize)

	newGenerator := s.generator.DeepCopy()
	var newBranch []*historypb.History
	newVersionHistory := versionhistory.CopyVersionHistory(versionHistory)
	newGenerator.SetVersion(newGenerator.GetVersion() + 1) // simulate events from other cluster
	for i := 0; i < 4 && newGenerator.HasNextVertex(); i++ {
		events := newGenerator.GetNextVertices()
		historyEvents := &historypb.History{}
		for _, event := range events {
			history := event.GetData().(*historypb.HistoryEvent)
			taskID = history.GetTaskId()
			historyEvents.Events = append(historyEvents.Events, history)
		}
		historySize += s.sizeOfHistoryEvents(historyEvents.Events)
		newBranch = append(newBranch, historyEvents)
	}
	newVersionHistory = s.eventBatchesToVersionHistory(newVersionHistory, newBranch)
	s.applyEvents(
		workflowID,
		runID,
		workflowType,
		taskqueue,
		newVersionHistory,
		newBranch,
		historyClient,
	)
	s.verifyEventHistorySize(workflowID, runID, historySize)

	s.mockAdminClient["cluster-b"].(*adminservicemock.MockAdminServiceClient).EXPECT().ReapplyEvents(gomock.Any(), gomock.Any()).Return(&adminservice.ReapplyEventsResponse{}, nil)
	// Handcraft a stale signal event
	baseBranchLastEventBatch := baseBranch[len(baseBranch)-1].GetEvents()
	baseBranchLastEvent := baseBranchLastEventBatch[len(baseBranchLastEventBatch)-1]
	staleBranch := []*historypb.History{
		{
			Events: []*historypb.HistoryEvent{
				{
					EventId:   baseBranchLastEvent.GetEventId() + 1,
					EventType: enumspb.EVENT_TYPE_WORKFLOW_EXECUTION_SIGNALED,
					EventTime: timestamp.TimePtr(time.Now().UTC()),
					Version:   baseBranchLastEvent.GetVersion(), // dummy event from other cluster
					TaskId:    taskID,
					Attributes: &historypb.HistoryEvent_WorkflowExecutionSignaledEventAttributes{WorkflowExecutionSignaledEventAttributes: &historypb.WorkflowExecutionSignaledEventAttributes{
						SignalName: "signal",
						Input:      payloads.EncodeBytes([]byte{}),
						Identity:   "ndc_integration_test",
					}},
				},
			},
		},
	}
	staleVersionHistory := s.eventBatchesToVersionHistory(versionhistory.CopyVersionHistory(versionHistory), staleBranch)
	s.applyEvents(
		workflowID,
		runID,
		workflowType,
		taskqueue,
		staleVersionHistory,
		staleBranch,
		historyClient,
	)
}

func (s *nDCIntegrationTestSuite) TestResend() {

	workflowID := "ndc-re-send-test" + uuid.New()
	runID := uuid.New()
	workflowType := "ndc-re-send-workflow-type"
	taskqueue := "event-generator-taskQueue"
	identity := "ndc-re-send-test"

	historyClient := s.cluster.GetHistoryClient()
	adminClient := s.cluster.GetAdminClient()
	getHistory := func(
		nsName namespace.Name,
		nsID namespace.ID,
		workflowID string,
		runID string,
		startEventID int64,
		startEventVersion int64,
		endEventID int64,
		endEventVersion int64,
		pageSize int,
		token []byte,
	) (*adminservice.GetWorkflowExecutionRawHistoryV2Response, error) {

		execution := &commonpb.WorkflowExecution{
			WorkflowId: workflowID,
			RunId:      runID,
		}
		return adminClient.GetWorkflowExecutionRawHistoryV2(s.newContext(), &adminservice.GetWorkflowExecutionRawHistoryV2Request{
			NamespaceId:       nsID.String(),
			Execution:         execution,
			StartEventId:      startEventID,
			StartEventVersion: startEventVersion,
			EndEventId:        endEventID,
			EndEventVersion:   endEventVersion,
			MaximumPageSize:   int32(pageSize),
			NextPageToken:     token,
		})
	}

	eventsBatch1 := []*historypb.History{
		{Events: []*historypb.HistoryEvent{
			{
				EventId:   1,
				EventTime: timestamp.TimePtr(time.Now().UTC()),
				Version:   22,
				EventType: enumspb.EVENT_TYPE_WORKFLOW_EXECUTION_STARTED,
				Attributes: &historypb.HistoryEvent_WorkflowExecutionStartedEventAttributes{WorkflowExecutionStartedEventAttributes: &historypb.WorkflowExecutionStartedEventAttributes{
					WorkflowType:             &commonpb.WorkflowType{Name: workflowType},
					TaskQueue:                &taskqueuepb.TaskQueue{Name: taskqueue},
					Input:                    nil,
					WorkflowRunTimeout:       timestamp.DurationPtr(1000 * time.Second),
					WorkflowTaskTimeout:      timestamp.DurationPtr(1000 * time.Second),
					FirstWorkflowTaskBackoff: timestamp.DurationPtr(100 * time.Second),
					Initiator:                enumspb.CONTINUE_AS_NEW_INITIATOR_WORKFLOW,
				}},
			},
			{
				EventId:   2,
				EventTime: timestamp.TimePtr(time.Now().UTC()),
				Version:   22,
				EventType: enumspb.EVENT_TYPE_WORKFLOW_TASK_SCHEDULED,
				Attributes: &historypb.HistoryEvent_WorkflowTaskScheduledEventAttributes{WorkflowTaskScheduledEventAttributes: &historypb.WorkflowTaskScheduledEventAttributes{
					TaskQueue:           &taskqueuepb.TaskQueue{Name: taskqueue},
					StartToCloseTimeout: timestamp.DurationPtr(1000 * time.Second),
					Attempt:             1,
				}},
			},
		}},
		{Events: []*historypb.HistoryEvent{
			{
				EventId:   3,
				EventTime: timestamp.TimePtr(time.Now().UTC()),
				Version:   22,
				EventType: enumspb.EVENT_TYPE_WORKFLOW_TASK_STARTED,
				Attributes: &historypb.HistoryEvent_WorkflowTaskStartedEventAttributes{WorkflowTaskStartedEventAttributes: &historypb.WorkflowTaskStartedEventAttributes{
					ScheduledEventId: 2,
					Identity:         identity,
					RequestId:        uuid.New(),
				}},
			},
		}},
		{Events: []*historypb.HistoryEvent{
			{
				EventId:   4,
				EventTime: timestamp.TimePtr(time.Now().UTC()),
				Version:   22,
				EventType: enumspb.EVENT_TYPE_WORKFLOW_TASK_COMPLETED,
				Attributes: &historypb.HistoryEvent_WorkflowTaskCompletedEventAttributes{WorkflowTaskCompletedEventAttributes: &historypb.WorkflowTaskCompletedEventAttributes{
					ScheduledEventId: 2,
					StartedEventId:   3,
					Identity:         identity,
				}},
			},
			{
				EventId:   5,
				EventTime: timestamp.TimePtr(time.Now().UTC()),
				Version:   22,
				EventType: enumspb.EVENT_TYPE_MARKER_RECORDED,
				Attributes: &historypb.HistoryEvent_MarkerRecordedEventAttributes{MarkerRecordedEventAttributes: &historypb.MarkerRecordedEventAttributes{
					MarkerName: "some marker name",
					Details: map[string]*commonpb.Payloads{
						"data": payloads.EncodeString("some random data"),
					},
					WorkflowTaskCompletedEventId: 4,
				}},
			},
			{
				EventId:   6,
				EventTime: timestamp.TimePtr(time.Now().UTC()),
				Version:   22,
				EventType: enumspb.EVENT_TYPE_ACTIVITY_TASK_SCHEDULED,
				Attributes: &historypb.HistoryEvent_ActivityTaskScheduledEventAttributes{ActivityTaskScheduledEventAttributes: &historypb.ActivityTaskScheduledEventAttributes{
					WorkflowTaskCompletedEventId: 4,
					ActivityId:                   "0",
					ActivityType:                 &commonpb.ActivityType{Name: "activity-type"},
					TaskQueue:                    &taskqueuepb.TaskQueue{Name: taskqueue},
					Input:                        nil,
					ScheduleToCloseTimeout:       timestamp.DurationPtr(20 * time.Second),
					ScheduleToStartTimeout:       timestamp.DurationPtr(20 * time.Second),
					StartToCloseTimeout:          timestamp.DurationPtr(20 * time.Second),
					HeartbeatTimeout:             timestamp.DurationPtr(20 * time.Second),
				}},
			},
		}},
		{Events: []*historypb.HistoryEvent{
			{
				EventId:   7,
				EventTime: timestamp.TimePtr(time.Now().UTC()),
				Version:   22,
				EventType: enumspb.EVENT_TYPE_ACTIVITY_TASK_STARTED,
				Attributes: &historypb.HistoryEvent_ActivityTaskStartedEventAttributes{ActivityTaskStartedEventAttributes: &historypb.ActivityTaskStartedEventAttributes{
					ScheduledEventId: 6,
					Identity:         identity,
					RequestId:        uuid.New(),
					Attempt:          1,
				}},
			},
		}},
		{Events: []*historypb.HistoryEvent{
			{
				EventId:   8,
				EventTime: timestamp.TimePtr(time.Now().UTC()),
				Version:   22,
				EventType: enumspb.EVENT_TYPE_WORKFLOW_EXECUTION_SIGNALED,
				Attributes: &historypb.HistoryEvent_WorkflowExecutionSignaledEventAttributes{WorkflowExecutionSignaledEventAttributes: &historypb.WorkflowExecutionSignaledEventAttributes{
					SignalName: "some signal name 1",
					Input:      payloads.EncodeString("some signal details 1"),
					Identity:   identity,
				}},
			},
			{
				EventId:   9,
				EventTime: timestamp.TimePtr(time.Now().UTC()),
				Version:   22,
				EventType: enumspb.EVENT_TYPE_WORKFLOW_TASK_SCHEDULED,
				Attributes: &historypb.HistoryEvent_WorkflowTaskScheduledEventAttributes{WorkflowTaskScheduledEventAttributes: &historypb.WorkflowTaskScheduledEventAttributes{
					TaskQueue:           &taskqueuepb.TaskQueue{Name: taskqueue},
					StartToCloseTimeout: timestamp.DurationPtr(1000 * time.Second),
					Attempt:             1,
				}},
			},
		}},
		{Events: []*historypb.HistoryEvent{
			{
				EventId:   10,
				EventTime: timestamp.TimePtr(time.Now().UTC()),
				Version:   22,
				EventType: enumspb.EVENT_TYPE_WORKFLOW_TASK_STARTED,
				Attributes: &historypb.HistoryEvent_WorkflowTaskStartedEventAttributes{WorkflowTaskStartedEventAttributes: &historypb.WorkflowTaskStartedEventAttributes{
					ScheduledEventId: 9,
					Identity:         identity,
					RequestId:        uuid.New(),
				}},
			},
		}},
		{Events: []*historypb.HistoryEvent{
			{
				EventId:   11,
				EventTime: timestamp.TimePtr(time.Now().UTC()),
				Version:   22,
				EventType: enumspb.EVENT_TYPE_WORKFLOW_TASK_COMPLETED,
				Attributes: &historypb.HistoryEvent_WorkflowTaskCompletedEventAttributes{WorkflowTaskCompletedEventAttributes: &historypb.WorkflowTaskCompletedEventAttributes{
					ScheduledEventId: 9,
					StartedEventId:   10,
					Identity:         identity,
				}},
			},
			{
				EventId:   12,
				EventTime: timestamp.TimePtr(time.Now().UTC()),
				Version:   22,
				EventType: enumspb.EVENT_TYPE_WORKFLOW_EXECUTION_SIGNALED,
				Attributes: &historypb.HistoryEvent_WorkflowExecutionSignaledEventAttributes{WorkflowExecutionSignaledEventAttributes: &historypb.WorkflowExecutionSignaledEventAttributes{
					SignalName: "some signal name 2",
					Input:      payloads.EncodeString("some signal details 2"),
					Identity:   identity,
				}},
			},
			{
				EventId:   13,
				EventTime: timestamp.TimePtr(time.Now().UTC()),
				Version:   22,
				EventType: enumspb.EVENT_TYPE_WORKFLOW_TASK_SCHEDULED,
				Attributes: &historypb.HistoryEvent_WorkflowTaskScheduledEventAttributes{WorkflowTaskScheduledEventAttributes: &historypb.WorkflowTaskScheduledEventAttributes{
					TaskQueue:           &taskqueuepb.TaskQueue{Name: taskqueue},
					StartToCloseTimeout: timestamp.DurationPtr(1000 * time.Second),
					Attempt:             1,
				}},
			},
			{
				EventId:   14,
				EventTime: timestamp.TimePtr(time.Now().UTC()),
				Version:   22,
				EventType: enumspb.EVENT_TYPE_WORKFLOW_TASK_STARTED,
				Attributes: &historypb.HistoryEvent_WorkflowTaskStartedEventAttributes{WorkflowTaskStartedEventAttributes: &historypb.WorkflowTaskStartedEventAttributes{
					ScheduledEventId: 13,
					Identity:         identity,
					RequestId:        uuid.New(),
				}},
			},
		}},
	}

	eventsBatch2 := []*historypb.History{
		{Events: []*historypb.HistoryEvent{
			{
				EventId:   15,
				EventTime: timestamp.TimePtr(time.Now().UTC()),
				Version:   32,
				EventType: enumspb.EVENT_TYPE_WORKFLOW_TASK_COMPLETED,
				Attributes: &historypb.HistoryEvent_WorkflowTaskCompletedEventAttributes{WorkflowTaskCompletedEventAttributes: &historypb.WorkflowTaskCompletedEventAttributes{
					ScheduledEventId: 9,
					StartedEventId:   10,
					Identity:         identity,
				}},
			},
			{
				EventId:   16,
				EventTime: timestamp.TimePtr(time.Now().UTC()),
				Version:   32,
				EventType: enumspb.EVENT_TYPE_ACTIVITY_TASK_SCHEDULED,
				Attributes: &historypb.HistoryEvent_ActivityTaskScheduledEventAttributes{ActivityTaskScheduledEventAttributes: &historypb.ActivityTaskScheduledEventAttributes{
					WorkflowTaskCompletedEventId: 4,
					ActivityId:                   "0",
					ActivityType:                 &commonpb.ActivityType{Name: "activity-type"},
					TaskQueue:                    &taskqueuepb.TaskQueue{Name: taskqueue},
					Input:                        nil,
					ScheduleToCloseTimeout:       timestamp.DurationPtr(20 * time.Second),
					ScheduleToStartTimeout:       timestamp.DurationPtr(20 * time.Second),
					StartToCloseTimeout:          timestamp.DurationPtr(20 * time.Second),
					HeartbeatTimeout:             timestamp.DurationPtr(20 * time.Second),
				}},
			},
		}},
	}

	eventsBatch3 := []*historypb.History{
		{Events: []*historypb.HistoryEvent{
			{
				EventId:   15,
				EventTime: timestamp.TimePtr(time.Now().UTC()),
				Version:   31,
				EventType: enumspb.EVENT_TYPE_WORKFLOW_TASK_TIMED_OUT,
				Attributes: &historypb.HistoryEvent_WorkflowTaskTimedOutEventAttributes{WorkflowTaskTimedOutEventAttributes: &historypb.WorkflowTaskTimedOutEventAttributes{
					ScheduledEventId: 13,
					StartedEventId:   14,
					TimeoutType:      enumspb.TIMEOUT_TYPE_START_TO_CLOSE,
				}},
			},
			{
				EventId:   16,
				EventTime: timestamp.TimePtr(time.Now().UTC()),
				Version:   31,
				EventType: enumspb.EVENT_TYPE_ACTIVITY_TASK_TIMED_OUT,
				Attributes: &historypb.HistoryEvent_ActivityTaskTimedOutEventAttributes{ActivityTaskTimedOutEventAttributes: &historypb.ActivityTaskTimedOutEventAttributes{
					ScheduledEventId: 6,
					StartedEventId:   7,
					Failure: &failurepb.Failure{
						FailureInfo: &failurepb.Failure_TimeoutFailureInfo{TimeoutFailureInfo: &failurepb.TimeoutFailureInfo{
							TimeoutType: enumspb.TIMEOUT_TYPE_START_TO_CLOSE,
						}},
					},
				}},
			},
			{
				EventId:   17,
				EventTime: timestamp.TimePtr(time.Now().UTC()),
				Version:   31,
				EventType: enumspb.EVENT_TYPE_WORKFLOW_TASK_SCHEDULED,
				Attributes: &historypb.HistoryEvent_WorkflowTaskScheduledEventAttributes{WorkflowTaskScheduledEventAttributes: &historypb.WorkflowTaskScheduledEventAttributes{
					TaskQueue:           &taskqueuepb.TaskQueue{Name: taskqueue},
					StartToCloseTimeout: timestamp.DurationPtr(1000 * time.Second),
					Attempt:             1,
				}},
			},
		}},
		{Events: []*historypb.HistoryEvent{
			{
				EventId:   18,
				EventTime: timestamp.TimePtr(time.Now().UTC()),
				Version:   31,
				EventType: enumspb.EVENT_TYPE_WORKFLOW_TASK_STARTED,
				Attributes: &historypb.HistoryEvent_WorkflowTaskStartedEventAttributes{WorkflowTaskStartedEventAttributes: &historypb.WorkflowTaskStartedEventAttributes{
					ScheduledEventId: 17,
					Identity:         identity,
					RequestId:        uuid.New(),
				}},
			},
		}},
		{Events: []*historypb.HistoryEvent{
			{
				EventId:   19,
				EventTime: timestamp.TimePtr(time.Now().UTC()),
				Version:   31,
				EventType: enumspb.EVENT_TYPE_WORKFLOW_TASK_COMPLETED,
				Attributes: &historypb.HistoryEvent_WorkflowTaskCompletedEventAttributes{WorkflowTaskCompletedEventAttributes: &historypb.WorkflowTaskCompletedEventAttributes{
					ScheduledEventId: 8,
					StartedEventId:   9,
					Identity:         identity,
				}},
			},
			{
				EventId:   20,
				EventTime: timestamp.TimePtr(time.Now().UTC()),
				Version:   31,
				EventType: enumspb.EVENT_TYPE_WORKFLOW_EXECUTION_FAILED,
				Attributes: &historypb.HistoryEvent_WorkflowExecutionFailedEventAttributes{WorkflowExecutionFailedEventAttributes: &historypb.WorkflowExecutionFailedEventAttributes{
					WorkflowTaskCompletedEventId: 19,
					Failure:                      failure.NewServerFailure("some random reason", false),
				}},
			},
		}},
	}

	eventsBatch4 := []*historypb.History{
		{Events: []*historypb.HistoryEvent{
			{
				EventId:   17,
				EventTime: timestamp.TimePtr(time.Now().UTC()),
				Version:   33,
				EventType: enumspb.EVENT_TYPE_WORKFLOW_EXECUTION_TIMED_OUT,
				Attributes: &historypb.HistoryEvent_WorkflowExecutionTimedOutEventAttributes{WorkflowExecutionTimedOutEventAttributes: &historypb.WorkflowExecutionTimedOutEventAttributes{
					RetryState: enumspb.RETRY_STATE_TIMEOUT,
				}},
			},
		}},
	}

	versionHistory1 := s.eventBatchesToVersionHistory(nil, eventsBatch1)

	versionHistory2, err := versionhistory.CopyVersionHistoryUntilLCAVersionHistoryItem(versionHistory1,
		versionhistory.NewVersionHistoryItem(14, 22),
	)
	s.NoError(err)
	versionHistory2 = s.eventBatchesToVersionHistory(versionHistory2, eventsBatch2)

	versionHistory3, err := versionhistory.CopyVersionHistoryUntilLCAVersionHistoryItem(versionHistory1,
		versionhistory.NewVersionHistoryItem(14, 22),
	)
	s.NoError(err)
	versionHistory3 = s.eventBatchesToVersionHistory(versionHistory3, eventsBatch3)

	versionHistory4, err := versionhistory.CopyVersionHistoryUntilLCAVersionHistoryItem(versionHistory2,
		versionhistory.NewVersionHistoryItem(16, 32),
	)
	s.NoError(err)
	versionHistory4 = s.eventBatchesToVersionHistory(versionHistory4, eventsBatch4)

	s.applyEvents(
		workflowID,
		runID,
		workflowType,
		taskqueue,
		versionHistory1,
		eventsBatch1,
		historyClient,
	)
	s.applyEvents(
		workflowID,
		runID,
		workflowType,
		taskqueue,
		versionHistory3,
		eventsBatch3,
		historyClient,
	)
	s.applyEvents(
		workflowID,
		runID,
		workflowType,
		taskqueue,
		versionHistory2,
		eventsBatch2,
		historyClient,
	)
	s.applyEvents(
		workflowID,
		runID,
		workflowType,
		taskqueue,
		versionHistory4,
		eventsBatch4,
		historyClient,
	)

	// GetWorkflowExecutionRawHistoryV2 start and end
	var token []byte
	batchCount := 0
	for continuePaging := true; continuePaging; continuePaging = len(token) != 0 {
		resp, err := getHistory(
			s.namespace,
			s.namespaceID,
			workflowID,
			runID,
			14,
			22,
			20,
			31,
			1,
			token,
		)
		s.NoError(err)
		s.True(len(resp.HistoryBatches) <= 1)
		batchCount++
		token = resp.NextPageToken
	}
	s.Equal(batchCount, 4)

	// GetWorkflowExecutionRawHistoryV2 start and end not on the same branch
	token = nil
	batchCount = 0
	for continuePaging := true; continuePaging; continuePaging = len(token) != 0 {
		resp, err := getHistory(
			s.namespace,
			s.namespaceID,
			workflowID,
			runID,
			17,
			31,
			17,
			33,
			1,
			token,
		)
		s.NoError(err)
		s.True(len(resp.HistoryBatches) <= 1)
		batchCount++
		token = resp.NextPageToken
	}
	s.Equal(batchCount, 2)

	// GetWorkflowExecutionRawHistoryV2 start boundary
	token = nil
	batchCount = 0
	for continuePaging := true; continuePaging; continuePaging = len(token) != 0 {
		resp, err := getHistory(
			s.namespace,
			s.namespaceID,
			workflowID,
			runID,
			14,
			22,
			common.EmptyEventID,
			common.EmptyVersion,
			1,
			token,
		)
		s.NoError(err)
		s.True(len(resp.HistoryBatches) <= 1)
		batchCount++
		token = resp.NextPageToken
	}
	s.Equal(batchCount, 3)

	// GetWorkflowExecutionRawHistoryV2 end boundary
	token = nil
	batchCount = 0
	for continuePaging := true; continuePaging; continuePaging = len(token) != 0 {
		resp, err := getHistory(
			s.namespace,
			s.namespaceID,
			workflowID,
			runID,
			common.EmptyEventID,
			common.EmptyVersion,
			17,
			33,
			1,
			token,
		)
		s.NoError(err)
		s.True(len(resp.HistoryBatches) <= 1)
		batchCount++
		token = resp.NextPageToken
	}
	s.Equal(batchCount, 10)
}

func (s *nDCIntegrationTestSuite) registerNamespace() {
	s.namespace = namespace.Name("test-simple-workflow-ndc-" + common.GenerateRandomString(5))
	client1 := s.cluster.GetFrontendClient() // cluster
	_, err := client1.RegisterNamespace(s.newContext(), &workflowservice.RegisterNamespaceRequest{
		Namespace:         s.namespace.String(),
		IsGlobalNamespace: true,
		Clusters:          clusterReplicationConfig,
		// make the cluster `cluster-a` `passive` and replicate from `active` cluster `cluster-b`
		ActiveClusterName:                clusterName[1],
		WorkflowExecutionRetentionPeriod: timestamp.DurationPtr(1 * time.Hour * 24),
	})
	s.Require().NoError(err)
	// Wait for namespace cache to pick the change
	time.Sleep(2 * tests.NamespaceCacheRefreshInterval)

	descReq := &workflowservice.DescribeNamespaceRequest{
		Namespace: s.namespace.String(),
	}
	resp, err := client1.DescribeNamespace(s.newContext(), descReq)
	s.Require().NoError(err)
	s.Require().NotNil(resp)
	s.namespaceID = namespace.ID(resp.GetNamespaceInfo().GetId())

	s.logger.Info("Registered namespace", tag.WorkflowNamespace(s.namespace.String()), tag.WorkflowNamespaceID(s.namespaceID.String()))
}

func (s *nDCIntegrationTestSuite) generateNewRunHistory(
	event *historypb.HistoryEvent,
	nsName namespace.Name,
	nsID namespace.ID,
	workflowID string,
	runID string,
	version int64,
	workflowType string,
	taskQueue string,
) *commonpb.DataBlob {

	// TODO temporary code to generate first event & version history
	//  we should generate these as part of modeled based testing

	if event.GetWorkflowExecutionContinuedAsNewEventAttributes() == nil {
		return nil
	}

	event.GetWorkflowExecutionContinuedAsNewEventAttributes().NewExecutionRunId = uuid.New()

	newRunFirstEvent := &historypb.HistoryEvent{
		EventId:   common.FirstEventID,
		EventTime: timestamp.TimePtr(time.Now().UTC()),
		EventType: enumspb.EVENT_TYPE_WORKFLOW_EXECUTION_STARTED,
		Version:   version,
		TaskId:    1,
		Attributes: &historypb.HistoryEvent_WorkflowExecutionStartedEventAttributes{WorkflowExecutionStartedEventAttributes: &historypb.WorkflowExecutionStartedEventAttributes{
			WorkflowType:              &commonpb.WorkflowType{Name: workflowType},
			ParentWorkflowNamespace:   nsName.String(),
			ParentWorkflowNamespaceId: nsID.String(),
			ParentWorkflowExecution: &commonpb.WorkflowExecution{
				WorkflowId: uuid.New(),
				RunId:      uuid.New(),
			},
			ParentInitiatedEventId: event.GetEventId(),
			TaskQueue: &taskqueuepb.TaskQueue{
				Name: taskQueue,
				Kind: enumspb.TASK_QUEUE_KIND_NORMAL,
			},
			WorkflowRunTimeout:              timestamp.DurationPtr(10 * time.Second),
			WorkflowTaskTimeout:             timestamp.DurationPtr(10 * time.Second),
			ContinuedExecutionRunId:         runID,
			Initiator:                       enumspb.CONTINUE_AS_NEW_INITIATOR_CRON_SCHEDULE,
			OriginalExecutionRunId:          runID,
			Identity:                        "NDC-test",
			FirstExecutionRunId:             runID,
			Attempt:                         1,
			WorkflowExecutionExpirationTime: timestamp.TimePtr(time.Now().UTC().Add(time.Minute)),
		}},
	}

	eventBlob, err := s.serializer.SerializeEvents([]*historypb.HistoryEvent{newRunFirstEvent}, enumspb.ENCODING_TYPE_PROTO3)
	s.NoError(err)

	return eventBlob
}

func (s *nDCIntegrationTestSuite) generateEventBlobs(
	workflowID string,
	runID string,
	workflowType string,
	taskqueue string,
	batch *historypb.History,
) (*commonpb.DataBlob, *commonpb.DataBlob) {
	// TODO temporary code to generate next run first event
	//  we should generate these as part of modeled based testing
	lastEvent := batch.Events[len(batch.Events)-1]
	newRunEventBlob := s.generateNewRunHistory(
		lastEvent, s.namespace, s.namespaceID, workflowID, runID, lastEvent.GetVersion(), workflowType, taskqueue,
	)
	// must serialize events batch after attempt on continue as new as generateNewRunHistory will
	// modify the NewExecutionRunId attr
	eventBlob, err := s.serializer.SerializeEvents(batch.Events, enumspb.ENCODING_TYPE_PROTO3)
	s.NoError(err)
	return eventBlob, newRunEventBlob
}

func (s *nDCIntegrationTestSuite) applyEvents(
	workflowID string,
	runID string,
	workflowType string,
	taskqueue string,
	versionHistory *historyspb.VersionHistory,
	eventBatches []*historypb.History,
	historyClient tests.HistoryClient,
) {
	historyClient = history.NewRetryableClient(
		historyClient,
		common.CreateHistoryClientRetryPolicy(),
		common.IsServiceClientTransientError,
	)
	for _, batch := range eventBatches {
		eventBlob, newRunEventBlob := s.generateEventBlobs(workflowID, runID, workflowType, taskqueue, batch)
		req := &historyservice.ReplicateEventsV2Request{
			NamespaceId: s.namespaceID.String(),
			WorkflowExecution: &commonpb.WorkflowExecution{
				WorkflowId: workflowID,
				RunId:      runID,
			},
			VersionHistoryItems: versionHistory.GetItems(),
			Events:              eventBlob,
			NewRunEvents:        newRunEventBlob,
		}

		resp, err := historyClient.ReplicateEventsV2(s.newContext(), req)
		s.NoError(err, "Failed to replicate history event")
		s.Equal(&historyservice.ReplicateEventsV2Response{}, resp)
		resp, err = historyClient.ReplicateEventsV2(s.newContext(), req)
		s.NoError(err, "Failed to dedup replicate history event")
		s.Equal(&historyservice.ReplicateEventsV2Response{}, resp)
	}
}

func (s *nDCIntegrationTestSuite) importEvents(
	workflowID string,
	runID string,
	workflowType string,
	taskqueue string,
	versionHistory *historyspb.VersionHistory,
	eventBatches []*historypb.History,
	historyClient tests.HistoryClient,
	verifyWorkflowNotExists bool,
) {
	if len(eventBatches) == 0 {
		return
	}

	historyClient = history.NewRetryableClient(
		historyClient,
		common.CreateHistoryClientRetryPolicy(),
		common.IsResourceExhausted,
	)
	var token []byte
	for _, batch := range eventBatches {
		eventBlob, _ := s.generateEventBlobs(workflowID, runID, workflowType, taskqueue, batch)
		req := &historyservice.ImportWorkflowExecutionRequest{
			NamespaceId: s.namespaceID.String(),
			Execution: &commonpb.WorkflowExecution{
				WorkflowId: workflowID,
				RunId:      runID,
			},
			VersionHistory: versionHistory,
			HistoryBatches: []*commonpb.DataBlob{eventBlob},
			Token:          token,
		}
		resp, err := historyClient.ImportWorkflowExecution(s.newContext(), req)
		s.NoError(err, "Failed to import history event")
		token = resp.Token

		if verifyWorkflowNotExists {
			_, err := historyClient.GetMutableState(s.newContext(), &historyservice.GetMutableStateRequest{
				NamespaceId: s.namespaceID.String(),
				Execution: &commonpb.WorkflowExecution{
					WorkflowId: workflowID,
					RunId:      runID,
				},
			})
			s.IsType(&serviceerror.NotFound{}, err)
		}
	}

	req := &historyservice.ImportWorkflowExecutionRequest{
		NamespaceId: s.namespaceID.String(),
		Execution: &commonpb.WorkflowExecution{
			WorkflowId: workflowID,
			RunId:      runID,
		},
		VersionHistory: versionHistory,
		HistoryBatches: []*commonpb.DataBlob{},
		Token:          token,
	}
	resp, err := historyClient.ImportWorkflowExecution(s.newContext(), req)
	s.NoError(err, "Failed to import history event")
	s.Nil(resp.Token)
}

func (s *nDCIntegrationTestSuite) applyEventsThroughFetcher(
	workflowID string,
	runID string,
	workflowType string,
	taskqueue string,
	versionHistory *historyspb.VersionHistory,
	eventBatches []*historypb.History,
) {
	for _, batch := range eventBatches {
		eventBlob, newRunEventBlob := s.generateEventBlobs(workflowID, runID, workflowType, taskqueue, batch)

		taskType := enumsspb.REPLICATION_TASK_TYPE_HISTORY_V2_TASK
		replicationTask := &replicationspb.ReplicationTask{
			TaskType:     taskType,
			SourceTaskId: 1,
			Attributes: &replicationspb.ReplicationTask_HistoryTaskAttributes{
				HistoryTaskAttributes: &replicationspb.HistoryTaskAttributes{
					NamespaceId:         s.namespaceID.String(),
					WorkflowId:          workflowID,
					RunId:               runID,
					VersionHistoryItems: versionHistory.GetItems(),
					Events:              eventBlob,
					NewRunEvents:        newRunEventBlob,
				}},
		}

		s.standByReplicationTasksChan <- replicationTask
		// this is to test whether dedup works
		s.standByReplicationTasksChan <- replicationTask
	}
}

func (s *nDCIntegrationTestSuite) eventBatchesToVersionHistory(
	versionHistory *historyspb.VersionHistory,
	eventBatches []*historypb.History,
) *historyspb.VersionHistory {

	// TODO temporary code to generate version history
	//  we should generate version as part of modeled based testing
	if versionHistory == nil {
		versionHistory = versionhistory.NewVersionHistory(nil, nil)
	}
	for _, batch := range eventBatches {
		for _, event := range batch.Events {
			err := versionhistory.AddOrUpdateVersionHistoryItem(versionHistory,
				versionhistory.NewVersionHistoryItem(
					event.GetEventId(),
					event.GetVersion(),
				))
			s.NoError(err)
		}
	}

	return versionHistory
}

func (s *nDCIntegrationTestSuite) verifyEventHistorySize(
	workflowID string,
	runID string,
	historySize int64,
) {
	// get replicated history events from passive side
	describeWorkflow, err := s.cluster.GetFrontendClient().DescribeWorkflowExecution(
		s.newContext(),
		&workflowservice.DescribeWorkflowExecutionRequest{
			Namespace: s.namespace.String(),
			Execution: &commonpb.WorkflowExecution{
				WorkflowId: workflowID,
				RunId:      runID,
			},
		},
	)
	s.NoError(err)
<<<<<<< HEAD
	// NOTE: non current branch can contain force termination event
	//  so calculation should be updated, for now only assert below
	s.True(historySize <= describeWorkflow.WorkflowExecutionInfo.HistorySizeBytes)
=======
	if s.IsForceTerminated(workflowID, runID) {
		// 149 is the force termination event size
		s.True(historySize < describeWorkflow.WorkflowExecutionInfo.HistorySizeBytes)
	} else {
		s.Equal(historySize, describeWorkflow.WorkflowExecutionInfo.HistorySizeBytes)
	}
>>>>>>> 300a68dd
}

func (s *nDCIntegrationTestSuite) verifyVersionHistory(
	workflowID string,
	runID string,
	expectedVersionHistory *historyspb.VersionHistory,
) {
	// get replicated history events from passive side
	resp, err := s.cluster.GetHistoryClient().GetMutableState(
		s.newContext(),
		&historyservice.GetMutableStateRequest{
			NamespaceId: string(s.namespaceID),
			Execution: &commonpb.WorkflowExecution{
				WorkflowId: workflowID,
				RunId:      runID,
			},
		},
	)
	s.NoError(err)
	if s.IsForceTerminated(workflowID, runID) {
		index := resp.VersionHistories.CurrentVersionHistoryIndex
		currentVersionHistory := resp.VersionHistories.Histories[index]
		currentVersionHistory.Items[len(currentVersionHistory.Items)-1].EventId -= 1
		// force termination event is generated by service itself, need to exclude
	}
	for _, actualVersionHistory := range resp.VersionHistories.Histories {
		actualVersionHistory.BranchToken = nil
	}
	for _, actualVersionHistory := range resp.VersionHistories.Histories {
		actualVersionHistory.BranchToken = nil
		lcaItem, err := versionhistory.FindLCAVersionHistoryItem(
			expectedVersionHistory,
			actualVersionHistory,
		)
		s.NoError(err)
		lastItem, err := versionhistory.GetLastVersionHistoryItem(expectedVersionHistory)
		s.NoError(err)
		if versionhistory.IsEqualVersionHistoryItem(lastItem, lcaItem) {
			return
		}
	}
	s.Fail(fmt.Sprintf(
		"unable to find version history in mutable state %v vs %v",
		expectedVersionHistory,
		resp.VersionHistories.Histories,
	))
}

func (s *nDCIntegrationTestSuite) verifyEventHistory(
	workflowID string,
	runID string,
	historyBatch []*historypb.History,
) {
	// get replicated history events from passive side
	replicatedHistory, err := s.cluster.GetFrontendClient().GetWorkflowExecutionHistory(
		s.newContext(),
		&workflowservice.GetWorkflowExecutionHistoryRequest{
			Namespace: s.namespace.String(),
			Execution: &commonpb.WorkflowExecution{
				WorkflowId: workflowID,
				RunId:      runID,
			},
			MaximumPageSize:        1000,
			NextPageToken:          nil,
			WaitNewEvent:           false,
			HistoryEventFilterType: enumspb.HISTORY_EVENT_FILTER_TYPE_ALL_EVENT,
		},
	)
	s.NoError(err)

	// compare origin events with replicated events
	batchIndex := 0
	batch := historyBatch[batchIndex].Events
	eventIndex := 0
	for _, event := range replicatedHistory.GetHistory().GetEvents() {
		if eventIndex >= len(batch) {
			batchIndex++
			batch = historyBatch[batchIndex].Events
			eventIndex = 0
		}
		originEvent := batch[eventIndex]
		eventIndex++
		s.Equal(originEvent.GetEventType(), event.GetEventType())
	}
}

func (s *nDCIntegrationTestSuite) setupRemoteFrontendClients() {
	s.mockAdminClient["cluster-b"].(*adminservicemock.MockAdminServiceClient).EXPECT().ReapplyEvents(gomock.Any(), gomock.Any()).Return(&adminservice.ReapplyEventsResponse{}, nil).AnyTimes()
	s.mockAdminClient["cluster-c"].(*adminservicemock.MockAdminServiceClient).EXPECT().ReapplyEvents(gomock.Any(), gomock.Any()).Return(&adminservice.ReapplyEventsResponse{}, nil).AnyTimes()
}

func (s *nDCIntegrationTestSuite) sizeOfHistoryEvents(
	events []*historypb.HistoryEvent,
) int64 {
	blob, err := serialization.NewSerializer().SerializeEvents(events, enumspb.ENCODING_TYPE_PROTO3)
	s.NoError(err)
	return int64(len(blob.Data))
}

func (s *nDCIntegrationTestSuite) newContext() context.Context {
	ctx := tests.NewContext()
	return headers.SetCallerInfo(
		ctx,
		headers.NewCallerInfo(s.namespace.String(), headers.CallerTypeAPI, ""),
	)
}

func (s *nDCIntegrationTestSuite) IsForceTerminated(
	workflowID string,
	runID string,
) bool {
	var token []byte
	var lastEvent *historypb.HistoryEvent
	for doContinue := true; doContinue; doContinue = len(token) > 0 {
		historyResp, err := s.cluster.GetFrontendClient().GetWorkflowExecutionHistory(
			s.newContext(),
			&workflowservice.GetWorkflowExecutionHistoryRequest{
				Namespace: s.namespace.String(),
				Execution: &commonpb.WorkflowExecution{
					WorkflowId: workflowID,
					RunId:      runID,
				},
				MaximumPageSize:        100,
				NextPageToken:          token,
				WaitNewEvent:           false,
				HistoryEventFilterType: enumspb.HISTORY_EVENT_FILTER_TYPE_ALL_EVENT,
			},
		)
		s.NoError(err)
		token = historyResp.GetNextPageToken()
		events := historyResp.GetHistory().GetEvents()
		if len(events) != 0 {
			lastEvent = events[len(events)-1]
		}
	}
	if lastEvent.EventType != enumspb.EVENT_TYPE_WORKFLOW_EXECUTION_TERMINATED {
		return false
	}
	terminationEventAttr := lastEvent.GetWorkflowExecutionTerminatedEventAttributes()
	return terminationEventAttr.Reason == ndc.WorkflowTerminationReason &&
		terminationEventAttr.Identity == ndc.WorkflowTerminationIdentity
}<|MERGE_RESOLUTION|>--- conflicted
+++ resolved
@@ -2324,18 +2324,9 @@
 		},
 	)
 	s.NoError(err)
-<<<<<<< HEAD
 	// NOTE: non current branch can contain force termination event
 	//  so calculation should be updated, for now only assert below
 	s.True(historySize <= describeWorkflow.WorkflowExecutionInfo.HistorySizeBytes)
-=======
-	if s.IsForceTerminated(workflowID, runID) {
-		// 149 is the force termination event size
-		s.True(historySize < describeWorkflow.WorkflowExecutionInfo.HistorySizeBytes)
-	} else {
-		s.Equal(historySize, describeWorkflow.WorkflowExecutionInfo.HistorySizeBytes)
-	}
->>>>>>> 300a68dd
 }
 
 func (s *nDCIntegrationTestSuite) verifyVersionHistory(
