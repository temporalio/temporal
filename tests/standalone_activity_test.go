package tests

import (
	"context"
	"fmt"
	"testing"
	"time"

	"github.com/google/go-cmp/cmp"
	"github.com/stretchr/testify/require"
	"github.com/stretchr/testify/suite"
	activitypb "go.temporal.io/api/activity/v1"
	commonpb "go.temporal.io/api/common/v1"
	enumspb "go.temporal.io/api/enums/v1"
	errordetailspb "go.temporal.io/api/errordetails/v1"
	failurepb "go.temporal.io/api/failure/v1"
	"go.temporal.io/api/operatorservice/v1"
	sdkpb "go.temporal.io/api/sdk/v1"
	"go.temporal.io/api/serviceerror"
	taskqueuepb "go.temporal.io/api/taskqueue/v1"
	"go.temporal.io/api/workflowservice/v1"
	"go.temporal.io/server/chasm/lib/activity"
	"go.temporal.io/server/common/dynamicconfig"
	"go.temporal.io/server/common/payload"
	"go.temporal.io/server/common/payloads"
	"go.temporal.io/server/common/testing/protorequire"
	"go.temporal.io/server/common/testing/testvars"
	"go.temporal.io/server/tests/testcore"
	"google.golang.org/grpc/codes"
	"google.golang.org/protobuf/testing/protocmp"
	"google.golang.org/protobuf/types/known/durationpb"
	"google.golang.org/protobuf/types/known/timestamppb"
)

const (
	defaultStartToCloseTimeout = 1 * time.Minute
	defaultIdentity            = "test-worker"
)

const (
	defaultStartToCloseTimeout = 1 * time.Minute
	defaultIdentity            = "test-worker"
)

var (
	defaultInput            = payloads.EncodeString("Input")
	defaultHeartbeatDetails = payloads.EncodeString("Heartbeat Details")
	defaultResult           = payloads.EncodeString("Done")
	defaultRetryPolicy      = &commonpb.RetryPolicy{
		InitialInterval:    durationpb.New(time.Second),
		BackoffCoefficient: 2.0,
		MaximumAttempts:    0,
		MaximumInterval:    durationpb.New(100 * time.Second),
	}
	defaultFailure = &failurepb.Failure{
		Message: "Failed Activity",
		FailureInfo: &failurepb.Failure_ApplicationFailureInfo{ApplicationFailureInfo: &failurepb.ApplicationFailureInfo{
			Type:         "Test",
			NonRetryable: true,
		}},
	}
	defaultHeader = &commonpb.Header{
		Fields: map[string]*commonpb.Payload{
			"key-1": payload.EncodeString("value-1"),
			"key-2": payload.EncodeString("value-2"),
		},
	}
	defaultSearchAttributes = &commonpb.SearchAttributes{
		IndexedFields: map[string]*commonpb.Payload{
			"CustomKeywordField": payload.EncodeString("value1"),
		},
	}
	defaultUserMetadata = &sdkpb.UserMetadata{
		Summary: payload.EncodeString("test-summary"),
		Details: payload.EncodeString("test-details"),
	}
)

type standaloneActivityTestSuite struct {
	testcore.FunctionalTestBase
	tv *testvars.TestVars
}

func TestStandaloneActivityTestSuite(t *testing.T) {
	t.Parallel()
	suite.Run(t, new(standaloneActivityTestSuite))
}

func (s *standaloneActivityTestSuite) SetupSuite() {
	s.FunctionalTestBase.SetupSuite()
	s.OverrideDynamicConfig(
		dynamicconfig.EnableChasm,
		true,
	)
	s.OverrideDynamicConfig(
		activity.Enabled,
		true,
	)
}

func (s *standaloneActivityTestSuite) SetupTest() {
	s.FunctionalTestBase.SetupTest()
	s.tv = testvars.New(s.T())
}

func (s *standaloneActivityTestSuite) TestIDReusePolicy() {
	t := s.T()
	ctx, cancel := context.WithTimeout(t.Context(), 10*time.Second)
	defer cancel()

	t.Run("RejectDuplicate", func(t *testing.T) {
		activityID := testcore.RandomizeStr(t.Name())
		taskQueue := testcore.RandomizeStr(t.Name())

		startResp := s.startAndValidateActivity(ctx, t, activityID, taskQueue)
		runID := startResp.RunId
		pollTaskResp := s.pollActivityTaskAndValidate(ctx, t, activityID, taskQueue, runID)

		_, err := s.FrontendClient().RespondActivityTaskCompleted(ctx, &workflowservice.RespondActivityTaskCompletedRequest{
			Namespace: s.Namespace().String(),
			TaskToken: pollTaskResp.TaskToken,
			Result:    defaultResult,
			Identity:  "new-worker",
		})
		require.NoError(t, err)

		s.validateCompletion(ctx, t, activityID, runID, "new-worker")

		_, err = s.FrontendClient().StartActivityExecution(ctx, &workflowservice.StartActivityExecutionRequest{
			Namespace:    s.Namespace().String(),
			ActivityId:   activityID,
			ActivityType: s.tv.ActivityType(),
			Identity:     s.tv.WorkerIdentity(),
			Input:        defaultInput,
			TaskQueue: &taskqueuepb.TaskQueue{
				Name: taskQueue,
			},
			StartToCloseTimeout: durationpb.New(1 * time.Minute),
			IdReusePolicy:       enumspb.ACTIVITY_ID_REUSE_POLICY_REJECT_DUPLICATE,
		})
		require.Error(t, err)
	})

	t.Run("AllowDuplicateFailedOnly", func(t *testing.T) {
		activityID := testcore.RandomizeStr(t.Name())
		taskQueue := testcore.RandomizeStr(t.Name())

		startResp := s.startAndValidateActivity(ctx, t, activityID, taskQueue)
		runID := startResp.RunId

		pollTaskResp := s.pollActivityTaskAndValidate(ctx, t, activityID, taskQueue, runID)

		_, err := s.FrontendClient().RespondActivityTaskFailed(ctx, &workflowservice.RespondActivityTaskFailedRequest{
			Namespace: s.Namespace().String(),
			TaskToken: pollTaskResp.TaskToken,
			Failure:   defaultFailure,
			Identity:  "new-worker",
		})
		require.NoError(t, err)

		s.validateFailure(ctx, t, activityID, runID, nil, "new-worker")

		_, err = s.FrontendClient().StartActivityExecution(ctx, &workflowservice.StartActivityExecutionRequest{
			Namespace:    s.Namespace().String(),
			ActivityId:   activityID,
			ActivityType: s.tv.ActivityType(),
			Identity:     s.tv.WorkerIdentity(),
			Input:        defaultInput,
			TaskQueue: &taskqueuepb.TaskQueue{
				Name: taskQueue,
			},
			StartToCloseTimeout: durationpb.New(1 * time.Minute),
			IdReusePolicy:       enumspb.ACTIVITY_ID_REUSE_POLICY_ALLOW_DUPLICATE_FAILED_ONLY,
		})
		require.NoError(t, err)
	})
}

func (s *standaloneActivityTestSuite) TestIDConflictPolicy() {
	t := s.T()
	ctx, cancel := context.WithTimeout(t.Context(), 10*time.Second)
	defer cancel()

	activityID := s.tv.ActivityID()
	taskQueue := s.tv.TaskQueue().String()

	t.Run("FailsIfExists", func(t *testing.T) {
		startResponse := s.startAndValidateActivity(ctx, t, activityID, taskQueue)

		// By default, unspecified conflict policy should be set to ACTIVITY_ID_CONFLICT_POLICY_FAIL, so no need to set explicitly
		_, err := s.FrontendClient().StartActivityExecution(ctx, &workflowservice.StartActivityExecutionRequest{
			Namespace:    s.Namespace().String(),
			ActivityId:   activityID,
			ActivityType: s.tv.ActivityType(),
			Identity:     s.tv.WorkerIdentity(),
			Input:        defaultInput,
			TaskQueue: &taskqueuepb.TaskQueue{
				Name: taskQueue,
			},
			StartToCloseTimeout: durationpb.New(1 * time.Minute),
		})

		require.Error(t, err)
		statusErr := serviceerror.ToStatus(err)
		require.Equal(t, codes.AlreadyExists, statusErr.Code())

		var details *errordetailspb.ActivityExecutionAlreadyStartedFailure
		for _, detail := range statusErr.Details() {
			if d, ok := detail.(*errordetailspb.ActivityExecutionAlreadyStartedFailure); ok {
				details = d
				break
			}
		}
		require.NotNil(t, details, "expected ActivityExecutionAlreadyStartedFailure in error details")
		require.Equal(t, s.tv.RequestID(), details.StartRequestId)
		require.Equal(t, startResponse.GetRunId(), details.RunId)
	})

	t.Run("UseExistingNoError", func(t *testing.T) {
		firstStartResp := s.startAndValidateActivity(ctx, t, activityID, taskQueue)

		secondStartResp, err := s.FrontendClient().StartActivityExecution(ctx, &workflowservice.StartActivityExecutionRequest{
			Namespace:    s.Namespace().String(),
			ActivityId:   activityID,
			ActivityType: s.tv.ActivityType(),
			Identity:     s.tv.WorkerIdentity(),
			Input:        defaultInput,
			TaskQueue: &taskqueuepb.TaskQueue{
				Name: taskQueue,
			},
			StartToCloseTimeout: durationpb.New(1 * time.Minute),
			IdConflictPolicy:    enumspb.ACTIVITY_ID_CONFLICT_POLICY_USE_EXISTING,
			RequestId:           s.tv.RequestID(),
		})
		require.NoError(t, err)
		require.Equal(t, firstStartResp.RunId, secondStartResp.RunId)
		// require.Equal(t, false, secondStartResp.GetStarted()) TODO enable this when we can set the flag correctly
	})
}

func (s *standaloneActivityTestSuite) TestActivityCompleted() {
	t := s.T()
	ctx, cancel := context.WithTimeout(t.Context(), 10*time.Second)
	defer cancel()

	activityID := s.tv.ActivityID()
	taskQueue := s.tv.TaskQueue().String()

	startResp := s.startAndValidateActivity(ctx, t, activityID, taskQueue)
	runID := startResp.RunId

	pollTaskResp := s.pollActivityTaskAndValidate(ctx, t, activityID, taskQueue, runID)

	_, err := s.FrontendClient().RespondActivityTaskCompleted(ctx, &workflowservice.RespondActivityTaskCompletedRequest{
		Namespace: s.Namespace().String(),
		TaskToken: pollTaskResp.TaskToken,
		Result:    defaultResult,
		Identity:  "new-worker",
	})
	require.NoError(t, err)

	s.validateCompletion(ctx, t, activityID, runID, "new-worker")
}

func (s *standaloneActivityTestSuite) TestActivityCompletedByID() {
	t := s.T()
	ctx, cancel := context.WithTimeout(t.Context(), 10*time.Second)
	defer cancel()

	t.Run("WithRunID", func(t *testing.T) {
		activityID := testcore.RandomizeStr(t.Name())
		taskQueue := testcore.RandomizeStr(t.Name())

		startResp := s.startAndValidateActivity(ctx, t, activityID, taskQueue)
		runID := startResp.RunId

		s.pollActivityTaskAndValidate(ctx, t, activityID, taskQueue, runID)

		_, err := s.FrontendClient().RespondActivityTaskCompletedById(ctx, &workflowservice.RespondActivityTaskCompletedByIdRequest{
			Namespace:  s.Namespace().String(),
			RunId:      runID,
			ActivityId: activityID,
			Result:     defaultResult,
			Identity:   s.tv.WorkerIdentity(),
		})
		require.NoError(t, err)

		s.validateCompletion(ctx, t, activityID, runID, s.tv.WorkerIdentity())
	})

	t.Run("WithoutRunID", func(t *testing.T) {
		activityID := testcore.RandomizeStr(t.Name())
		taskQueue := testcore.RandomizeStr(t.Name())

		startResp := s.startAndValidateActivity(ctx, t, activityID, taskQueue)
		runID := startResp.RunId

		s.pollActivityTaskAndValidate(ctx, t, activityID, taskQueue, runID)

		_, err := s.FrontendClient().RespondActivityTaskCompletedById(ctx, &workflowservice.RespondActivityTaskCompletedByIdRequest{
			Namespace:  s.Namespace().String(),
			ActivityId: activityID,
			Result:     defaultResult,
			Identity:   s.tv.WorkerIdentity(),
		})
		require.NoError(t, err)

		s.validateCompletion(ctx, t, activityID, runID, s.tv.WorkerIdentity())
	})
}

func (s *standaloneActivityTestSuite) TestActivityFailed() {
	t := s.T()
	ctx, cancel := context.WithTimeout(t.Context(), 10*time.Second)
	defer cancel()

	activityID := s.tv.ActivityID()
	taskQueue := s.tv.TaskQueue().String()

	startResp := s.startAndValidateActivity(ctx, t, activityID, taskQueue)
	runID := startResp.RunId

	pollTaskResp := s.pollActivityTaskAndValidate(ctx, t, activityID, taskQueue, runID)

	_, err := s.FrontendClient().RespondActivityTaskFailed(ctx, &workflowservice.RespondActivityTaskFailedRequest{
		Namespace: s.Namespace().String(),
		TaskToken: pollTaskResp.TaskToken,
		Failure:   defaultFailure,
		Identity:  "new-worker",
	})
	require.NoError(t, err)

	s.validateFailure(ctx, t, activityID, runID, nil, "new-worker")
}

func (s *standaloneActivityTestSuite) TestActivityFailedWithLastHeartbeat() {
	t := s.T()
	ctx, cancel := context.WithTimeout(t.Context(), 10*time.Second)
	defer cancel()

	activityID := s.tv.ActivityID()
	taskQueue := s.tv.TaskQueue().String()

	startResp := s.startAndValidateActivity(ctx, t, activityID, taskQueue)
	runID := startResp.RunId

	pollTaskResp := s.pollActivityTaskAndValidate(ctx, t, activityID, taskQueue, runID)

	_, err := s.FrontendClient().RespondActivityTaskFailed(ctx, &workflowservice.RespondActivityTaskFailedRequest{
		Namespace:            s.Namespace().String(),
		TaskToken:            pollTaskResp.TaskToken,
		Failure:              defaultFailure,
		LastHeartbeatDetails: defaultHeartbeatDetails,
		Identity:             s.tv.WorkerIdentity(),
	})
	require.NoError(t, err)

	s.validateFailure(ctx, t, activityID, runID, defaultHeartbeatDetails, s.tv.WorkerIdentity())
}

func (s *standaloneActivityTestSuite) TestActivityFailedByID() {
	t := s.T()
	ctx, cancel := context.WithTimeout(t.Context(), 10*time.Second)
	defer cancel()

	t.Run("WithRunID", func(t *testing.T) {
		activityID := testcore.RandomizeStr(t.Name())
		taskQueue := testcore.RandomizeStr(t.Name())

		startResp := s.startAndValidateActivity(ctx, t, activityID, taskQueue)
		runID := startResp.RunId

		s.pollActivityTaskAndValidate(ctx, t, activityID, taskQueue, runID)

		_, err := s.FrontendClient().RespondActivityTaskFailedById(ctx, &workflowservice.RespondActivityTaskFailedByIdRequest{
			Namespace:  s.Namespace().String(),
			RunId:      runID,
			ActivityId: activityID,
			Failure:    defaultFailure,
			Identity:   s.tv.WorkerIdentity(),
		})
		require.NoError(t, err)

		s.validateFailure(ctx, t, activityID, runID, nil, s.tv.WorkerIdentity())
	})

	t.Run("WithoutRunID", func(t *testing.T) {
		activityID := testcore.RandomizeStr(t.Name())
		taskQueue := testcore.RandomizeStr(t.Name())

		startResp := s.startAndValidateActivity(ctx, t, activityID, taskQueue)
		runID := startResp.RunId

		s.pollActivityTaskAndValidate(ctx, t, activityID, taskQueue, runID)

		_, err := s.FrontendClient().RespondActivityTaskFailedById(ctx, &workflowservice.RespondActivityTaskFailedByIdRequest{
			Namespace:  s.Namespace().String(),
			ActivityId: activityID,
			Failure:    defaultFailure,
			Identity:   s.tv.WorkerIdentity(),
		})
		require.NoError(t, err)

		s.validateFailure(ctx, t, activityID, runID, nil, s.tv.WorkerIdentity())
	})
}

func (s *standaloneActivityTestSuite) TestActivityCancelled() {
	t := s.T()
	ctx, cancel := context.WithTimeout(t.Context(), 10*time.Second)
	defer cancel()

	activityID := s.tv.ActivityID()
	taskQueue := s.tv.TaskQueue().String()

	startResp := s.startAndValidateActivity(ctx, t, activityID, taskQueue)
	runID := startResp.RunId

	pollTaskResp := s.pollActivityTaskAndValidate(ctx, t, activityID, taskQueue, runID)

	_, err := s.FrontendClient().RequestCancelActivityExecution(ctx, &workflowservice.RequestCancelActivityExecutionRequest{
		Namespace:  s.Namespace().String(),
		ActivityId: s.tv.ActivityID(),
		RunId:      runID,
		Identity:   "cancelling-worker",
		RequestId:  s.tv.RequestID(),
		Reason:     "Test Cancellation",
	})
	require.NoError(t, err)

	heartbeatResp, err := s.FrontendClient().RecordActivityTaskHeartbeat(ctx, &workflowservice.RecordActivityTaskHeartbeatRequest{
		Namespace: s.Namespace().String(),
		TaskToken: pollTaskResp.TaskToken,
	})
	require.NoError(t, err)
	require.True(t, heartbeatResp.GetCancelRequested(), "expected CancelRequested to be true but was false")

	details := &commonpb.Payloads{
		Payloads: []*commonpb.Payload{
			payload.EncodeString("Canceled Details"),
		},
	}

	_, err = s.FrontendClient().RespondActivityTaskCanceled(ctx, &workflowservice.RespondActivityTaskCanceledRequest{
		Namespace: s.Namespace().String(),
		TaskToken: pollTaskResp.TaskToken,
		Details:   details,
		Identity:  "new-worker",
	})
	require.NoError(t, err)

	activityResp, err := s.FrontendClient().DescribeActivityExecution(ctx, &workflowservice.DescribeActivityExecutionRequest{
		Namespace:      s.Namespace().String(),
		ActivityId:     activityID,
		RunId:          runID,
		IncludeInput:   true,
		IncludeOutcome: true,
	})
	require.NoError(t, err)

	info := activityResp.GetInfo()
	require.Equal(t, enumspb.ACTIVITY_EXECUTION_STATUS_CANCELED, info.GetStatus(),
		"expected Canceled but is %s", info.GetStatus())
	require.Equal(t, "Test Cancellation", info.GetCanceledReason())
	require.Equal(t, info.GetExecutionDuration().AsDuration(), time.Duration(0)) // Canceled doesn't set attempt completion, thus expect 0 here
	require.Nil(t, info.GetCloseTime())
	protorequire.ProtoEqual(t, details, activityResp.GetOutcome().GetFailure().GetCanceledFailureInfo().GetDetails())
}

func (s *standaloneActivityTestSuite) TestActivityCancelledByID() {
	testCases := []struct {
		name         string
		includeRunID bool
	}{
		{
			name:         "with run ID",
			includeRunID: true,
		},
		{
			name:         "without run ID",
			includeRunID: false,
		},
	}

	for _, tc := range testCases {
		s.Run(tc.name, func() {
			t := s.T()
			ctx, cancel := context.WithTimeout(t.Context(), 10*time.Second)
			t.Cleanup(cancel)

			activityID := testcore.RandomizeStr(tc.name)
			taskQueue := testcore.RandomizeStr(tc.name)

			startResp := s.startAndValidateActivity(ctx, t, activityID, taskQueue)
			runID := startResp.RunId

			s.pollActivityTaskAndValidate(ctx, t, activityID, taskQueue, runID)

			_, err := s.FrontendClient().RequestCancelActivityExecution(ctx, &workflowservice.RequestCancelActivityExecutionRequest{
				Namespace:  s.Namespace().String(),
				ActivityId: activityID,
				RunId:      runID,
				Identity:   "cancelling-worker",
				RequestId:  s.tv.RequestID(),
				Reason:     "Test Cancellation",
			})
			require.NoError(t, err)

			heartbeatResp, err := s.FrontendClient().RecordActivityTaskHeartbeatById(ctx, &workflowservice.RecordActivityTaskHeartbeatByIdRequest{
				Namespace:  s.Namespace().String(),
				ActivityId: activityID,
				RunId:      startResp.RunId,
			})
			require.NoError(t, err)
			require.True(t, heartbeatResp.GetCancelRequested(), "expected CancelRequested to be true but was false")

			details := &commonpb.Payloads{
				Payloads: []*commonpb.Payload{
					payload.EncodeString("Canceled Details"),
				},
			}

			cancelReq := &workflowservice.RespondActivityTaskCanceledByIdRequest{
				Namespace:  s.Namespace().String(),
				ActivityId: activityID,
				Details:    details,
				Identity:   "new-worker",
			}

			if tc.includeRunID {
				cancelReq.RunId = runID
			}

			_, err = s.FrontendClient().RespondActivityTaskCanceledById(ctx, cancelReq)
			require.NoError(t, err)

			activityResp, err := s.FrontendClient().DescribeActivityExecution(ctx, &workflowservice.DescribeActivityExecutionRequest{
				Namespace:      s.Namespace().String(),
				ActivityId:     activityID,
				RunId:          runID,
				IncludeInput:   true,
				IncludeOutcome: true,
			})
			require.NoError(t, err)

			info := activityResp.GetInfo()
			require.Equal(t, enumspb.ACTIVITY_EXECUTION_STATUS_CANCELED, info.GetStatus(),
				"expected Canceled but is %s", info.GetStatus())
			require.Equal(t, "Test Cancellation", info.GetCanceledReason())
			protorequire.ProtoEqual(t, details, activityResp.GetOutcome().GetFailure().GetCanceledFailureInfo().GetDetails())
		})
	}
}

func (s *standaloneActivityTestSuite) TestActivityCancelled_FailsIfNeverRequested() {
	t := s.T()
	ctx, cancel := context.WithTimeout(t.Context(), 10*time.Second)
	defer cancel()

	activityID := s.tv.ActivityID()
	taskQueue := s.tv.TaskQueue().String()

	startResp := s.startAndValidateActivity(ctx, t, activityID, taskQueue)
	runID := startResp.RunId

	pollTaskResp := s.pollActivityTaskAndValidate(ctx, t, activityID, taskQueue, runID)

	details := &commonpb.Payloads{
		Payloads: []*commonpb.Payload{
			payload.EncodeString("Canceled Details"),
		},
	}

	_, err := s.FrontendClient().RespondActivityTaskCanceled(ctx, &workflowservice.RespondActivityTaskCanceledRequest{
		Namespace: s.Namespace().String(),
		TaskToken: pollTaskResp.TaskToken,
		Details:   details,
		Identity:  "new-worker",
	})
	var failedPreconditionErr *serviceerror.FailedPrecondition
	require.ErrorAs(t, err, &failedPreconditionErr)
}

func (s *standaloneActivityTestSuite) TestActivityCancelled_DuplicateRequestIDSucceeds() {
	t := s.T()
	ctx, cancel := context.WithTimeout(t.Context(), 10*time.Second)
	defer cancel()

	activityID := s.tv.ActivityID()
	taskQueue := s.tv.TaskQueue().String()

	startResp := s.startAndValidateActivity(ctx, t, activityID, taskQueue)
	runID := startResp.RunId

	s.pollActivityTaskAndValidate(ctx, t, activityID, taskQueue, runID)

	for i := 0; i < 2; i++ {
		_, err := s.FrontendClient().RequestCancelActivityExecution(ctx, &workflowservice.RequestCancelActivityExecutionRequest{
			Namespace:  s.Namespace().String(),
			ActivityId: s.tv.ActivityID(),
			RunId:      runID,
			Identity:   "cancelling-worker",
			RequestId:  "cancel-request-id",
			Reason:     "Test Cancellation",
		})
		require.NoError(t, err)
	}

	heartbeatResp, err := s.FrontendClient().RecordActivityTaskHeartbeatById(ctx, &workflowservice.RecordActivityTaskHeartbeatByIdRequest{
		Namespace:  s.Namespace().String(),
		ActivityId: activityID,
		RunId:      startResp.RunId,
	})
	require.NoError(t, err)
	require.True(t, heartbeatResp.GetCancelRequested(), "expected CancelRequested to be true but was false")

	activityResp, err := s.FrontendClient().DescribeActivityExecution(ctx, &workflowservice.DescribeActivityExecutionRequest{
		Namespace:      s.Namespace().String(),
		ActivityId:     activityID,
		RunId:          runID,
		IncludeInput:   true,
		IncludeOutcome: true,
	})
	require.NoError(t, err)

	info := activityResp.GetInfo()
	require.Equal(t, enumspb.ACTIVITY_EXECUTION_STATUS_RUNNING, info.GetStatus(),
		"expected Running but is %s", info.GetStatus())
	require.Equal(t, enumspb.PENDING_ACTIVITY_STATE_CANCEL_REQUESTED, info.GetRunState(),
		"expected CancelRequested but is %s", info.GetRunState())
	require.Equal(t, "Test Cancellation", info.GetCanceledReason())
}

func (s *standaloneActivityTestSuite) TestActivityCancelled_DifferentRequestIDFails() {
	t := s.T()
	ctx, cancel := context.WithTimeout(t.Context(), 10*time.Second)
	defer cancel()

	activityID := s.tv.ActivityID()
	taskQueue := s.tv.TaskQueue().String()

	startResp := s.startAndValidateActivity(ctx, t, activityID, taskQueue)
	runID := startResp.RunId

	s.pollActivityTaskAndValidate(ctx, t, activityID, taskQueue, runID)

	_, err := s.FrontendClient().RequestCancelActivityExecution(ctx, &workflowservice.RequestCancelActivityExecutionRequest{
		Namespace:  s.Namespace().String(),
		ActivityId: s.tv.ActivityID(),
		RunId:      runID,
		Identity:   "cancelling-worker",
		RequestId:  "cancel-request-id",
		Reason:     "Test Cancellation",
	})
	require.NoError(t, err)

	_, err = s.FrontendClient().RequestCancelActivityExecution(ctx, &workflowservice.RequestCancelActivityExecutionRequest{
		Namespace:  s.Namespace().String(),
		ActivityId: s.tv.ActivityID(),
		RunId:      runID,
		Identity:   "cancelling-worker",
		RequestId:  "different-cancel-request-id",
		Reason:     "Test Cancellation",
	})
	var failedPreconditionErr *serviceerror.FailedPrecondition
	require.ErrorAs(t, err, &failedPreconditionErr)
}

func (s *standaloneActivityTestSuite) TestActivityFinishes_AfterCancelRequested() {
	testCases := []struct {
		name             string
		taskCompletionFn func(context.Context, *testing.T, []byte, string, string) error
		expectedStatus   enumspb.ActivityExecutionStatus
	}{
		{
			name: "finish with completion",
			taskCompletionFn: func(ctx context.Context, t *testing.T, taskToken []byte, activityID string, runID string) error {
				_, err := s.FrontendClient().RespondActivityTaskCompleted(ctx, &workflowservice.RespondActivityTaskCompletedRequest{
					Namespace: s.Namespace().String(),
					TaskToken: taskToken,
					Result:    defaultResult,
				})

				return err
			},
			expectedStatus: enumspb.ACTIVITY_EXECUTION_STATUS_COMPLETED,
		},
		{
			name: "finish with failure",
			taskCompletionFn: func(ctx context.Context, t *testing.T, taskToken []byte, activityID string, runID string) error {
				_, err := s.FrontendClient().RespondActivityTaskFailed(ctx, &workflowservice.RespondActivityTaskFailedRequest{
					Namespace: s.Namespace().String(),
					TaskToken: taskToken,
					Failure:   defaultFailure,
				})

				return err
			},
			expectedStatus: enumspb.ACTIVITY_EXECUTION_STATUS_FAILED,
		},
		{
			name: "finish with termination",
			taskCompletionFn: func(ctx context.Context, t *testing.T, taskToken []byte, activityID string, runID string) error {
				_, err := s.FrontendClient().TerminateActivityExecution(ctx, &workflowservice.TerminateActivityExecutionRequest{
					Namespace:  s.Namespace().String(),
					ActivityId: activityID,
					RunId:      runID,
					Reason:     "Test Termination",
				})

				return err
			},
			expectedStatus: enumspb.ACTIVITY_EXECUTION_STATUS_TERMINATED,
		},
	}

	for _, tc := range testCases {
		s.Run(tc.name, func() {
			t := s.T()

			ctx, cancel := context.WithTimeout(t.Context(), 10*time.Second)
			defer cancel()

			activityID := s.tv.Any().String()
			taskQueue := s.tv.TaskQueue().String()

			startResp := s.startAndValidateActivity(ctx, t, activityID, taskQueue)
			runID := startResp.RunId

			pollTaskResp := s.pollActivityTaskAndValidate(ctx, t, activityID, taskQueue, runID)

			_, err := s.FrontendClient().RequestCancelActivityExecution(ctx, &workflowservice.RequestCancelActivityExecutionRequest{
				Namespace:  s.Namespace().String(),
				ActivityId: activityID,
				RunId:      runID,
				Identity:   "cancelling-worker",
				RequestId:  s.tv.RequestID(),
				Reason:     "Test Cancellation",
			})
			require.NoError(t, err)

			err = tc.taskCompletionFn(ctx, t, pollTaskResp.GetTaskToken(), activityID, runID)
			require.NoError(t, err)

			activityResp, err := s.FrontendClient().DescribeActivityExecution(ctx, &workflowservice.DescribeActivityExecutionRequest{
				Namespace:  s.Namespace().String(),
				ActivityId: activityID,
				RunId:      runID,
			})
			require.NoError(t, err)

			info := activityResp.GetInfo()
			require.Equal(t, tc.expectedStatus, info.GetStatus())
		})
	}
}

func (s *standaloneActivityTestSuite) TestRequestCancellation_FailsValidation() {
	testCases := []struct {
		name   string
		reqID  string
		reason string
	}{
		{
			name:   "request ID too long",
			reqID:  string(make([]byte, 1001)), // dynamic config default is 1000
			reason: "",
		},
		{
			name:   "reason too long",
			reqID:  "",
			reason: string(make([]byte, 1001)), // dynamic config default is 1000
		},
	}

	for _, tc := range testCases {
		s.Run(tc.name, func() {
			t := s.T()

			ctx, cancel := context.WithTimeout(t.Context(), 10*time.Second)
			defer cancel()

			_, err := s.FrontendClient().RequestCancelActivityExecution(ctx, &workflowservice.RequestCancelActivityExecutionRequest{
				Namespace:  s.Namespace().String(),
				ActivityId: s.tv.ActivityID(),
				RunId:      "run-id",
				Identity:   "cancelling-worker",
				RequestId:  tc.reqID,
				Reason:     tc.reason,
			})
			var invalidArgErr *serviceerror.InvalidArgument
			require.ErrorAs(t, err, &invalidArgErr)
		})
	}
}

func (s *standaloneActivityTestSuite) TestActivityImmediatelyCancelled_WhenInScheduledState() {
	t := s.T()
	ctx, cancel := context.WithTimeout(t.Context(), 10*time.Second)
	defer cancel()

	activityID := s.tv.ActivityID()
	taskQueue := s.tv.TaskQueue().String()

	startResp := s.startAndValidateActivity(ctx, t, activityID, taskQueue)
	runID := startResp.RunId

	_, err := s.FrontendClient().RequestCancelActivityExecution(ctx, &workflowservice.RequestCancelActivityExecutionRequest{
		Namespace:  s.Namespace().String(),
		ActivityId: s.tv.ActivityID(),
		RunId:      runID,
		Identity:   "cancelling-worker",
		RequestId:  s.tv.RequestID(),
		Reason:     "Test Cancellation",
	})
	require.NoError(t, err)

	activityResp, err := s.FrontendClient().DescribeActivityExecution(ctx, &workflowservice.DescribeActivityExecutionRequest{
		Namespace:      s.Namespace().String(),
		ActivityId:     activityID,
		RunId:          runID,
		IncludeInput:   true,
		IncludeOutcome: true,
	})
	require.NoError(t, err)

	info := activityResp.GetInfo()
	require.Equal(t, enumspb.ACTIVITY_EXECUTION_STATUS_CANCELED, info.GetStatus())
}

func (s *standaloneActivityTestSuite) TestActivityTerminated() {
	t := s.T()
	ctx, cancel := context.WithTimeout(t.Context(), 10*time.Second)
	defer cancel()

	activityID := s.tv.ActivityID()
	taskQueue := s.tv.TaskQueue().String()

	startResp := s.startAndValidateActivity(ctx, t, activityID, taskQueue)
	runID := startResp.RunId

	s.pollActivityTaskAndValidate(ctx, t, activityID, taskQueue, runID)

	_, err := s.FrontendClient().TerminateActivityExecution(ctx, &workflowservice.TerminateActivityExecutionRequest{
		Namespace:  s.Namespace().String(),
		ActivityId: activityID,
		RunId:      runID,
		Reason:     "Test Termination",
		Identity:   "terminator",
	})
	require.NoError(t, err)

	activityResp, err := s.FrontendClient().DescribeActivityExecution(ctx, &workflowservice.DescribeActivityExecutionRequest{
		Namespace:      s.Namespace().String(),
		ActivityId:     activityID,
		RunId:          runID,
		IncludeInput:   true,
		IncludeOutcome: true,
	})

	info := activityResp.GetInfo()

	require.NoError(t, err)
	s.validateBaseActivityResponse(t, activityID, runID, activityResp)
	require.Equal(t, enumspb.ACTIVITY_EXECUTION_STATUS_TERMINATED, info.GetStatus(),
		"expected Terminated but is %s", info.GetStatus())
	require.Equal(t, enumspb.PENDING_ACTIVITY_STATE_UNSPECIFIED, info.GetRunState(),
		"expected Unspecified but is %s", info.GetRunState())
	require.EqualValues(t, 1, info.GetAttempt())
	require.Nil(t, info.GetCloseTime())
	require.Equal(t, info.GetExecutionDuration().AsDuration(), time.Duration(0)) // Terminated doesn't set attempt completion, thus expect 0 here
	require.Equal(t, s.tv.WorkerIdentity(), info.GetLastWorkerIdentity())
	require.NotNil(t, info.GetLastStartedTime())
	require.Nil(t, info.GetLastFailure())

	expectedFailure := &failurepb.Failure{
		Message:     "Test Termination",
		FailureInfo: &failurepb.Failure_TerminatedFailureInfo{},
	}
	protorequire.ProtoEqual(t, expectedFailure, activityResp.GetOutcome().GetFailure())
}

func (s *standaloneActivityTestSuite) TestCompletedActivity_CannotTerminate() {
	t := s.T()
	ctx, cancel := context.WithTimeout(t.Context(), 10*time.Second)
	defer cancel()

	activityID := s.tv.ActivityID()
	taskQueue := s.tv.TaskQueue().String()

	startResp := s.startAndValidateActivity(ctx, t, activityID, taskQueue)
	runID := startResp.RunId

	pollTaskResp := s.pollActivityTaskAndValidate(ctx, t, activityID, taskQueue, runID)

	_, err := s.FrontendClient().RespondActivityTaskCompleted(ctx, &workflowservice.RespondActivityTaskCompletedRequest{
		Namespace: s.Namespace().String(),
		TaskToken: pollTaskResp.TaskToken,
		Result:    defaultResult,
		Identity:  "new-worker",
	})
	require.NoError(t, err)

	_, err = s.FrontendClient().TerminateActivityExecution(ctx, &workflowservice.TerminateActivityExecutionRequest{
		Namespace:  s.Namespace().String(),
		ActivityId: activityID,
		RunId:      runID,
		Reason:     "Test Termination",
		Identity:   "worker",
	})
	require.Error(t, err)
}

func (s *standaloneActivityTestSuite) TestActivityTerminated_DuplicateRequestIDSucceeds() {
	t := s.T()
	ctx, cancel := context.WithTimeout(t.Context(), 10*time.Second)
	defer cancel()

	activityID := s.tv.ActivityID()
	taskQueue := s.tv.TaskQueue().String()

	startResp := s.startAndValidateActivity(ctx, t, activityID, taskQueue)
	runID := startResp.RunId

	s.pollActivityTaskAndValidate(ctx, t, activityID, taskQueue, runID)

	_, err := s.FrontendClient().TerminateActivityExecution(ctx, &workflowservice.TerminateActivityExecutionRequest{
		Namespace:  s.Namespace().String(),
		ActivityId: activityID,
		RequestId:  "test-request-id",
		RunId:      runID,
		Reason:     "Test Termination",
		Identity:   "terminator",
	})
	require.NoError(t, err)

	_, err = s.FrontendClient().TerminateActivityExecution(ctx, &workflowservice.TerminateActivityExecutionRequest{
		Namespace:  s.Namespace().String(),
		ActivityId: activityID,
		RequestId:  "test-request-id",
		RunId:      runID,
		Reason:     "Test Termination",
		Identity:   "terminator",
	})
	require.NoError(t, err)
}

func (s *standaloneActivityTestSuite) TestActivityTerminated_DifferentRequestIDFails() {
	t := s.T()
	ctx, cancel := context.WithTimeout(t.Context(), 10*time.Second)
	defer cancel()

	activityID := s.tv.ActivityID()
	taskQueue := s.tv.TaskQueue().String()

	startResp := s.startAndValidateActivity(ctx, t, activityID, taskQueue)
	runID := startResp.RunId

	s.pollActivityTaskAndValidate(ctx, t, activityID, taskQueue, runID)

	_, err := s.FrontendClient().TerminateActivityExecution(ctx, &workflowservice.TerminateActivityExecutionRequest{
		Namespace:  s.Namespace().String(),
		ActivityId: activityID,
		RequestId:  "test-request-id",
		RunId:      runID,
		Reason:     "Test Termination",
		Identity:   "terminator",
	})
	require.NoError(t, err)

	_, err = s.FrontendClient().TerminateActivityExecution(ctx, &workflowservice.TerminateActivityExecutionRequest{
		Namespace:  s.Namespace().String(),
		ActivityId: activityID,
		RequestId:  "test-request-id-2",
		RunId:      runID,
		Reason:     "Test Termination",
		Identity:   "terminator",
	})
	var failedPreconditionErr *serviceerror.FailedPrecondition
	require.ErrorAs(t, err, &failedPreconditionErr)
}

func (s *standaloneActivityTestSuite) TestRetryWithoutScheduleToCloseTimeout() {
	t := s.T()
	ctx, cancel := context.WithTimeout(t.Context(), 30*time.Second)
	defer cancel()

	activityID := testcore.RandomizeStr(t.Name())
	taskQueue := testcore.RandomizeStr(t.Name())

	// Start activity without ScheduleToCloseTimeout
	_, err := s.FrontendClient().StartActivityExecution(ctx, &workflowservice.StartActivityExecutionRequest{
		Namespace:           s.Namespace().String(),
		ActivityId:          activityID,
		ActivityType:        &commonpb.ActivityType{Name: "test-activity-type"},
		TaskQueue:           &taskqueuepb.TaskQueue{Name: taskQueue},
		StartToCloseTimeout: durationpb.New(1 * time.Minute),
		RetryPolicy: &commonpb.RetryPolicy{
			InitialInterval: durationpb.New(1 * time.Millisecond),
			MaximumAttempts: 2,
		},
	})
	require.NoError(t, err)

	// Attempt 1: fail retryably
	pollResp1, err := s.FrontendClient().PollActivityTaskQueue(ctx, &workflowservice.PollActivityTaskQueueRequest{
		Namespace: s.Namespace().String(),
		TaskQueue: &taskqueuepb.TaskQueue{Name: taskQueue, Kind: enumspb.TASK_QUEUE_KIND_NORMAL},
	})
	require.NoError(t, err)
	require.EqualValues(t, 1, pollResp1.Attempt)
	_, err = s.FrontendClient().RespondActivityTaskFailed(ctx, &workflowservice.RespondActivityTaskFailedRequest{
		Namespace: s.Namespace().String(),
		TaskToken: pollResp1.TaskToken,
		Failure: &failurepb.Failure{
			Message: "retryable failure",
			FailureInfo: &failurepb.Failure_ApplicationFailureInfo{
				ApplicationFailureInfo: &failurepb.ApplicationFailureInfo{NonRetryable: false},
			},
		},
	})
	require.NoError(t, err)

	// Attempt 2 should be scheduled
	pollResp2, err := s.FrontendClient().PollActivityTaskQueue(ctx, &workflowservice.PollActivityTaskQueueRequest{
		Namespace: s.Namespace().String(),
		TaskQueue: &taskqueuepb.TaskQueue{Name: taskQueue, Kind: enumspb.TASK_QUEUE_KIND_NORMAL},
	})
	require.NoError(t, err)
	require.EqualValues(t, 2, pollResp2.Attempt)
}

func (s *standaloneActivityTestSuite) Test_ScheduleToCloseTimeout_WithRetry() {
	t := s.T()
	ctx, cancel := context.WithTimeout(t.Context(), 30*time.Second)
	defer cancel()
	activityID := testcore.RandomizeStr(t.Name())
	taskQueue := testcore.RandomizeStr(t.Name())

	// Start an activity
	startResp, err := s.FrontendClient().StartActivityExecution(ctx, &workflowservice.StartActivityExecutionRequest{
		Namespace:  s.Namespace().String(),
		ActivityId: activityID,
		ActivityType: &commonpb.ActivityType{
			Name: "test-activity-type",
		},
		TaskQueue: &taskqueuepb.TaskQueue{
			Name: taskQueue,
		},
		// It's not possible to guarantee (e.g. via NextRetryDelay or RetryPolicy) that a retry
		// will start with a delay <1s because of the use of TimerProcessorMaxTimeShift in the
		// timer queue. Therefore we allow 1s for the ActivityDispatchTask to be executed, and
		// time out the activity 1s into Attempt 2.
		ScheduleToCloseTimeout: durationpb.New(2 * time.Second),
	})
	require.NoError(t, err)

	// Fail attempt 1, causing the attempt counter to increment.
	pollTaskResp, err := s.pollActivityTaskQueue(ctx, taskQueue)
	require.NoError(t, err)
	_, err = s.FrontendClient().RespondActivityTaskFailed(ctx, &workflowservice.RespondActivityTaskFailedRequest{
		Namespace: s.Namespace().String(),
		TaskToken: pollTaskResp.TaskToken,
		Failure: &failurepb.Failure{
			Message: "Retryable failure",
			FailureInfo: &failurepb.Failure_ApplicationFailureInfo{ApplicationFailureInfo: &failurepb.ApplicationFailureInfo{
				NonRetryable:   false,
				NextRetryDelay: durationpb.New(1 * time.Second),
			}},
		},
	})
	require.NoError(t, err)
	_, err = s.pollActivityTaskQueue(ctx, taskQueue)
	require.NoError(t, err)

	// Wait for schedule-to-close timeout.
	pollActivityResp, err := s.FrontendClient().PollActivityExecution(ctx, &workflowservice.PollActivityExecutionRequest{
		Namespace:  s.Namespace().String(),
		ActivityId: activityID,
		RunId:      startResp.RunId,
	})
	require.NoError(t, err)
	require.Equal(t, enumspb.TIMEOUT_TYPE_SCHEDULE_TO_CLOSE, pollActivityResp.GetOutcome().GetFailure().GetTimeoutFailureInfo().GetTimeoutType(),
		"expected ScheduleToCloseTimeout but is %s", pollActivityResp.GetOutcome().GetFailure().GetTimeoutFailureInfo().GetTimeoutType())

	describeResp, err := s.FrontendClient().DescribeActivityExecution(ctx, &workflowservice.DescribeActivityExecutionRequest{
		Namespace:  s.Namespace().String(),
		ActivityId: activityID,
		RunId:      startResp.RunId,
	})
	require.NoError(t, err)
	require.Greater(t, describeResp.GetInfo().GetExecutionDuration().AsDuration(), time.Duration(0)) // should have non-zero as attempts have been made
	require.False(t, describeResp.GetInfo().GetCloseTime().AsTime().IsZero())
}

// TestStartToCloseTimeout tests that a start-to-close timeout is recorded after the activity is
// started. It also verifies that DescribeActivityExecution can be used to long-poll for a TimedOut
// state change caused by execution of a timer task.
func (s *standaloneActivityTestSuite) TestStartToCloseTimeout() {
	t := s.T()

	ctx, cancel := context.WithTimeout(t.Context(), 30*time.Second)
	defer cancel()

	activityID := s.tv.ActivityID()
	taskQueue := s.tv.TaskQueue()

	startResp, err := s.FrontendClient().StartActivityExecution(ctx, &workflowservice.StartActivityExecutionRequest{
		Namespace:  s.Namespace().String(),
		ActivityId: activityID,
		ActivityType: &commonpb.ActivityType{
			Name: "test-activity-type",
		},
		Input: payloads.EncodeString("test-activity-input"),
		TaskQueue: &taskqueuepb.TaskQueue{
			Name: taskQueue.Name,
		},
		StartToCloseTimeout: durationpb.New(1 * time.Second),
		// This test is expecting activity failure on start-to-close timeout.
		RetryPolicy: &commonpb.RetryPolicy{
			MaximumAttempts: 1,
		},
		RequestId: "test-request-id",
	})
	require.NoError(t, err)

	// First poll: activity has not started yet
	describeResp, err := s.FrontendClient().DescribeActivityExecution(ctx, &workflowservice.DescribeActivityExecutionRequest{
		Namespace:  s.Namespace().String(),
		ActivityId: activityID,
		RunId:      startResp.RunId,
	})
	require.NoError(t, err)
	require.NotNil(t, describeResp)
	require.NotNil(t, describeResp.GetInfo())
	require.Equal(t, enumspb.ACTIVITY_EXECUTION_STATUS_RUNNING, describeResp.GetInfo().GetStatus(),
		"expected Running but is %s", describeResp.GetInfo().GetStatus())
	require.Equal(t, enumspb.PENDING_ACTIVITY_STATE_SCHEDULED, describeResp.GetInfo().GetRunState(),
		"expected Scheduled but is %s", describeResp.GetInfo().GetRunState())

	// Worker poll to start the activity
	pollTaskResp, err := s.FrontendClient().PollActivityTaskQueue(ctx, &workflowservice.PollActivityTaskQueueRequest{
		Namespace: s.Namespace().String(),
		TaskQueue: &taskqueuepb.TaskQueue{
			Name: taskQueue.Name,
		},
		Identity: s.tv.WorkerIdentity(),
	})
	require.NoError(t, err)
	require.NotNil(t, pollTaskResp)
	require.NotEmpty(t, pollTaskResp.TaskToken)

	// Second poll: activity has started
	describeResp, err = s.FrontendClient().DescribeActivityExecution(ctx, &workflowservice.DescribeActivityExecutionRequest{
		Namespace:     s.Namespace().String(),
		ActivityId:    activityID,
		RunId:         startResp.RunId,
		LongPollToken: describeResp.LongPollToken,
	})
	require.NoError(t, err)
	require.NotNil(t, describeResp)
	require.NotNil(t, describeResp.GetInfo())
	require.Equal(t, enumspb.ACTIVITY_EXECUTION_STATUS_RUNNING, describeResp.GetInfo().GetStatus(),
		"expected Running but is %s", describeResp.GetInfo().GetStatus())
	require.Equal(t, enumspb.PENDING_ACTIVITY_STATE_STARTED, describeResp.GetInfo().GetRunState(),
		"expected Started but is %s", describeResp.GetInfo().GetRunState())

	// Third poll: activity has timed out
	describeResp, err = s.FrontendClient().DescribeActivityExecution(ctx, &workflowservice.DescribeActivityExecutionRequest{
		Namespace:      s.Namespace().String(),
		ActivityId:     activityID,
		RunId:          startResp.RunId,
		IncludeOutcome: true,
		LongPollToken:  describeResp.LongPollToken,
	})

	require.NoError(t, err)
	require.NotNil(t, describeResp)
	require.NotNil(t, describeResp.GetInfo())

	// The activity has timed out due to StartToClose. This is an attempt failure, therefore the
	// failure should be in ActivityExecutionInfo.LastFailure as well as set as the outcome failure.
	require.Equal(t, enumspb.ACTIVITY_EXECUTION_STATUS_TIMED_OUT, describeResp.GetInfo().GetStatus(),
		"expected TimedOut but is %s", describeResp.GetInfo().GetStatus())
	require.Greater(t, describeResp.GetInfo().GetExecutionDuration().AsDuration(), time.Duration(0))
	require.False(t, describeResp.GetInfo().GetCloseTime().AsTime().IsZero())
	failure := describeResp.GetInfo().GetLastFailure()
	require.NotNil(t, failure)
	timeoutFailure := failure.GetTimeoutFailureInfo()
	require.NotNil(t, timeoutFailure)
	require.Equal(t, enumspb.TIMEOUT_TYPE_START_TO_CLOSE, timeoutFailure.GetTimeoutType(),
		"expected StartToCloseTimeout but is %s", timeoutFailure.GetTimeoutType())

	require.NotNil(t, describeResp.GetOutcome().GetFailure())
	protorequire.ProtoEqual(t, failure, describeResp.GetOutcome().GetFailure())
	require.Equal(t, enumspb.TIMEOUT_TYPE_START_TO_CLOSE, describeResp.GetOutcome().GetFailure().GetTimeoutFailureInfo().GetTimeoutType(),
		"expected StartToCloseTimeout but is %s", describeResp.GetOutcome().GetFailure().GetTimeoutFailureInfo().GetTimeoutType())
}

// TestScheduleToStartTimeout tests that a schedule-to-start timeout is recorded after the activity is
// created but never started. It also verifies that DescribeActivityExecution can be used to long-poll for a TimedOut
// state change caused by execution of a timer task.
func (s *standaloneActivityTestSuite) TestScheduleToStartTimeout() {
	t := s.T()

	ctx, cancel := context.WithTimeout(t.Context(), 30*time.Second)
	defer cancel()

	activityID := s.tv.ActivityID()
	taskQueue := s.tv.TaskQueue()

	startResp, err := s.FrontendClient().StartActivityExecution(ctx, &workflowservice.StartActivityExecutionRequest{
		Namespace:  s.Namespace().String(),
		ActivityId: activityID,
		ActivityType: &commonpb.ActivityType{
			Name: "test-activity-type",
		},
		Input: payloads.EncodeString("test-activity-input"),
		TaskQueue: &taskqueuepb.TaskQueue{
			Name: taskQueue.Name,
		},
		ScheduleToStartTimeout: durationpb.New(100 * time.Millisecond),
		StartToCloseTimeout:    durationpb.New(30 * time.Second),
		RequestId:              "test-request-id",
	})
	require.NoError(t, err)

	describeResp, err := s.FrontendClient().DescribeActivityExecution(ctx, &workflowservice.DescribeActivityExecutionRequest{
		Namespace:  s.Namespace().String(),
		ActivityId: activityID,
		RunId:      startResp.RunId,
	})
	require.NoError(t, err)

	// Long poll to await activity timeout
	describeResp, err = s.FrontendClient().DescribeActivityExecution(ctx, &workflowservice.DescribeActivityExecutionRequest{
		Namespace:      s.Namespace().String(),
		ActivityId:     activityID,
		RunId:          startResp.RunId,
		IncludeOutcome: true,
		LongPollToken:  describeResp.LongPollToken,
	})

	require.NoError(t, err)
	require.Equal(t, enumspb.ACTIVITY_EXECUTION_STATUS_TIMED_OUT, describeResp.GetInfo().GetStatus(),
		"expected TimedOut but is %s", describeResp.GetInfo().GetStatus())
	// Schedule to Start timeout does not overwrite attempt fields therefore execution duration should be zero and an
	// attempt was never made
	require.Equal(t, describeResp.GetInfo().GetExecutionDuration().AsDuration(), time.Duration(0))
	require.Nil(t, describeResp.GetInfo().GetCloseTime())
	require.Equal(t, enumspb.TIMEOUT_TYPE_SCHEDULE_TO_START, describeResp.GetOutcome().GetFailure().GetTimeoutFailureInfo().GetTimeoutType(),
		"expected ScheduleToStartTimeout but is %s", describeResp.GetOutcome().GetFailure().GetTimeoutFailureInfo().GetTimeoutType())
}

func (s *standaloneActivityTestSuite) TestDescribeActivityExecution_NoWait() {
	t := s.T()
	ctx, cancel := context.WithTimeout(t.Context(), 10*time.Second)
	defer cancel()
	activityID := s.tv.ActivityID()
	taskQueue := s.tv.TaskQueue()

	startReq := &workflowservice.StartActivityExecutionRequest{
		Namespace:              s.Namespace().String(),
		ActivityId:             activityID,
		ActivityType:           s.tv.ActivityType(),
		Header:                 defaultHeader,
		HeartbeatTimeout:       durationpb.New(45 * time.Second),
		Identity:               s.tv.WorkerIdentity(),
		Input:                  defaultInput,
		ScheduleToStartTimeout: durationpb.New(30 * time.Second),
		ScheduleToCloseTimeout: durationpb.New(3 * time.Minute),
		StartToCloseTimeout:    durationpb.New(1 * time.Minute),
		RequestId:              s.tv.RequestID(),
		RetryPolicy: &commonpb.RetryPolicy{
			InitialInterval:    durationpb.New(2 * time.Second),
			BackoffCoefficient: 1.5,
			MaximumAttempts:    3,
			MaximumInterval:    durationpb.New(111 * time.Second),
		},
		Priority: &commonpb.Priority{
			FairnessKey: "test-key",
		},
		SearchAttributes: defaultSearchAttributes,
		TaskQueue: &taskqueuepb.TaskQueue{
			Name: taskQueue.GetName(),
		},
		UserMetadata: defaultUserMetadata,
	}

	startResp, err := s.FrontendClient().StartActivityExecution(ctx, startReq)
	require.NoError(t, err)

	t.Run("MinimalResponse", func(t *testing.T) {
		describeResp, err := s.FrontendClient().DescribeActivityExecution(ctx, &workflowservice.DescribeActivityExecutionRequest{
			Namespace:  s.Namespace().String(),
			ActivityId: activityID,
			// Omit RunID to verify that latest run will be used
			IncludeInput:   false,
			IncludeOutcome: false,
		})
		require.NoError(t, err)
		require.NotNil(t, describeResp.LongPollToken)
		require.Equal(t, startResp.RunId, describeResp.RunId)
		require.Nil(t, describeResp.Input)
		require.Nil(t, describeResp.GetOutcome().GetResult())
		require.Nil(t, describeResp.GetOutcome().GetFailure())
	})

	t.Run("FullResponse", func(t *testing.T) {
		describeResp, err := s.FrontendClient().DescribeActivityExecution(ctx, &workflowservice.DescribeActivityExecutionRequest{
			Namespace:      s.Namespace().String(),
			ActivityId:     activityID,
			RunId:          startResp.RunId,
			IncludeInput:   true,
			IncludeOutcome: true,
		})
		require.NoError(t, err)

		respInfo := describeResp.GetInfo()
		require.NotNil(t, describeResp.LongPollToken)
		require.NotNil(t, respInfo)

<<<<<<< HEAD
		expectedExpirationTime := timestamppb.New(describeResp.GetInfo().GetScheduleTime().AsTime().Add(
=======
		expectedExpirationTime := timestamppb.New(respInfo.GetScheduleTime().AsTime().Add(
>>>>>>> e3fd2ad8
			startReq.GetScheduleToCloseTimeout().AsDuration()))

		expected := &activitypb.ActivityExecutionInfo{
			ActivityId:             activityID,
			ActivityType:           s.tv.ActivityType(),
			Attempt:                1,
			ExpirationTime:         expectedExpirationTime,
			Header:                 defaultHeader,
			HeartbeatTimeout:       startReq.GetHeartbeatTimeout(),
			RetryPolicy:            startReq.GetRetryPolicy(),
			RunId:                  startResp.RunId,
			RunState:               enumspb.PENDING_ACTIVITY_STATE_SCHEDULED,
			Priority:               startReq.GetPriority(),
			ScheduleToCloseTimeout: startReq.GetScheduleToCloseTimeout(),
			ScheduleToStartTimeout: startReq.GetScheduleToStartTimeout(),
			StartToCloseTimeout:    startReq.GetStartToCloseTimeout(),
			Status:                 enumspb.ACTIVITY_EXECUTION_STATUS_RUNNING,
			SearchAttributes:       defaultSearchAttributes,
			TaskQueue:              taskQueue.Name,
			UserMetadata:           defaultUserMetadata,
		}

		diff := cmp.Diff(expected, respInfo,
			protocmp.Transform(),
			// Ignore non-deterministic fields. Validated separately.
			protocmp.IgnoreFields(&activitypb.ActivityExecutionInfo{},
				"execution_duration",
				"schedule_time",
				"state_transition_count",
			),
		)
		require.Empty(t, diff)
<<<<<<< HEAD
		require.Greater(t, respInfo.GetExecutionDuration().AsDuration(), time.Duration(0))
=======
		require.Equal(t, respInfo.GetExecutionDuration().AsDuration(), time.Duration(0)) // Never completed, so expect 0
		require.Nil(t, describeResp.GetInfo().GetCloseTime())
>>>>>>> e3fd2ad8
		require.Positive(t, respInfo.GetScheduleTime().AsTime().Unix())
		require.Positive(t, respInfo.GetStateTransitionCount())

		protorequire.ProtoEqual(t, defaultInput, describeResp.Input)

		// Activity is scheduled but not completed, so no outcome yet
		require.Nil(t, describeResp.GetOutcome().GetResult())
		require.Nil(t, describeResp.GetOutcome().GetFailure())
	})
}

func (s *standaloneActivityTestSuite) TestDescribeActivityExecution_WaitAnyStateChange() {
	// Long poll for any state change. PollActivityTaskQueue is used to cause a state change.
	t := s.T()
	ctx, cancel := context.WithTimeout(t.Context(), 10*time.Second)
	defer cancel()
	activityID := s.tv.ActivityID()
	taskQueue := s.tv.TaskQueue()

	startResp, err := s.startActivity(ctx, activityID, taskQueue.Name)
	require.NoError(t, err)

	// First poll lacks token and therefore responds immediately, returning a token
	firstDescribeResp, err := s.FrontendClient().DescribeActivityExecution(ctx, &workflowservice.DescribeActivityExecutionRequest{
		Namespace:  s.Namespace().String(),
		ActivityId: activityID,
		// RunId:        startResp.RunId, // RunID is now required by validation [?]
		IncludeInput: true,
	})
	require.NoError(t, err)
	require.NotNil(t, firstDescribeResp.LongPollToken)
	require.NotNil(t, firstDescribeResp.Info)
	require.Equal(t, firstDescribeResp.RunId, startResp.RunId)

	expected := &activitypb.ActivityExecutionInfo{
		ActivityId:             activityID,
		ActivityType:           s.tv.ActivityType(),
		Attempt:                1,
		HeartbeatTimeout:       durationpb.New(0),
		RetryPolicy:            defaultRetryPolicy,
		RunId:                  startResp.RunId,
		RunState:               enumspb.PENDING_ACTIVITY_STATE_SCHEDULED,
		SearchAttributes:       &commonpb.SearchAttributes{},
		ScheduleToCloseTimeout: durationpb.New(0),
		ScheduleToStartTimeout: durationpb.New(0),
		StartToCloseTimeout:    durationpb.New(defaultStartToCloseTimeout),
		Status:                 enumspb.ACTIVITY_EXECUTION_STATUS_RUNNING,
		TaskQueue:              taskQueue.Name,
	}
	diff := cmp.Diff(expected, firstDescribeResp.GetInfo(),
		protocmp.Transform(),
		// Ignore non-deterministic fields. Validated separately.
		protocmp.IgnoreFields(&activitypb.ActivityExecutionInfo{},
			"execution_duration",
			"schedule_time",
			"state_transition_count",
		),
	)
	require.Empty(t, diff)

	taskQueuePollErr := make(chan error, 1)
	activityPollDone := make(chan struct{})
	var describeResp *workflowservice.DescribeActivityExecutionResponse
	var describeErr error

	go func() {
		defer close(activityPollDone)
		// Second poll uses token and therefore waits for a state transition
		describeResp, describeErr = s.FrontendClient().DescribeActivityExecution(ctx, &workflowservice.DescribeActivityExecutionRequest{
			Namespace:     s.Namespace().String(),
			ActivityId:    activityID,
			RunId:         startResp.RunId,
			IncludeInput:  true,
			LongPollToken: firstDescribeResp.LongPollToken,
		})
	}()

	// TODO(dan): race here: subscription might not be established yet

	// Worker picks up activity task, triggering transition (via RecordActivityTaskStarted)
	go func() {
		_, err := s.pollActivityTaskQueue(ctx, taskQueue.Name)
		taskQueuePollErr <- err
	}()

	select {
	case <-activityPollDone:
		require.NoError(t, describeErr)
		require.NotNil(t, describeResp)
		require.NotNil(t, describeResp.Info)

		expected := &activitypb.ActivityExecutionInfo{
			ActivityId:             activityID,
			ActivityType:           s.tv.ActivityType(),
			Attempt:                1,
			HeartbeatTimeout:       durationpb.New(0),
			LastWorkerIdentity:     defaultIdentity,
			RetryPolicy:            defaultRetryPolicy,
			RunId:                  startResp.RunId,
			RunState:               enumspb.PENDING_ACTIVITY_STATE_STARTED,
			ScheduleToCloseTimeout: durationpb.New(0),
			ScheduleToStartTimeout: durationpb.New(0),
			SearchAttributes:       &commonpb.SearchAttributes{},
			StartToCloseTimeout:    durationpb.New(defaultStartToCloseTimeout),
			Status:                 enumspb.ACTIVITY_EXECUTION_STATUS_RUNNING,
			TaskQueue:              taskQueue.Name,
		}
		diff := cmp.Diff(expected, describeResp.GetInfo(),
			protocmp.Transform(),
			// Ignore non-deterministic fields. Validated separately.
			protocmp.IgnoreFields(&activitypb.ActivityExecutionInfo{},
				"execution_duration",
				"last_started_time",
				"schedule_time",
				"state_transition_count",
			),
		)
		require.Empty(t, diff)

		protorequire.ProtoEqual(t, defaultInput, describeResp.Input)

	case <-ctx.Done():
		t.Fatal("DescribeActivityExecution timed out")
	}

	err = <-taskQueuePollErr
	require.NoError(t, err)
}

func (s *standaloneActivityTestSuite) TestPollActivityExecution() {
	testCases := []struct {
		name                   string
		expectedStatus         enumspb.ActivityExecutionStatus
		taskCompletionFn       func(context.Context, []byte) error
		completionValidationFn func(*testing.T, *workflowservice.PollActivityExecutionResponse)
	}{
		{
			name:           "successful completion",
			expectedStatus: enumspb.ACTIVITY_EXECUTION_STATUS_COMPLETED,
			taskCompletionFn: func(ctx context.Context, taskToken []byte) error {
				_, err := s.FrontendClient().RespondActivityTaskCompleted(ctx, &workflowservice.RespondActivityTaskCompletedRequest{
					Namespace: s.Namespace().String(),
					TaskToken: taskToken,
					Result:    defaultResult,
				})

				return err
			},
			completionValidationFn: func(t *testing.T, response *workflowservice.PollActivityExecutionResponse) {
				protorequire.ProtoEqual(t, defaultResult, response.GetOutcome().GetResult())
			},
		},
		{
			name:           "failure completion",
			expectedStatus: enumspb.ACTIVITY_EXECUTION_STATUS_FAILED,
			taskCompletionFn: func(ctx context.Context, taskToken []byte) error {
				_, err := s.FrontendClient().RespondActivityTaskFailed(ctx, &workflowservice.RespondActivityTaskFailedRequest{
					Namespace: s.Namespace().String(),
					TaskToken: taskToken,
					Failure:   defaultFailure,
				})

				return err
			},
			completionValidationFn: func(t *testing.T, response *workflowservice.PollActivityExecutionResponse) {
				protorequire.ProtoEqual(t, defaultFailure, response.GetOutcome().GetFailure())
			},
		},
	}

	for _, tc := range testCases {
		s.Run(tc.name, func() {
			t := s.T()
			ctx, cancel := context.WithTimeout(t.Context(), 10*time.Second)
			t.Cleanup(cancel)
			activityID := s.tv.Any().String()
			taskQueue := s.tv.TaskQueue().String()

			startResp, err := s.startActivity(ctx, activityID, taskQueue)
			require.NoError(t, err)
			pollTaskResp, err := s.pollActivityTaskQueue(ctx, taskQueue)
			require.NoError(t, err)
			err = tc.taskCompletionFn(ctx, pollTaskResp.TaskToken)
			require.NoError(t, err)
			pollActivityResp, err := s.FrontendClient().PollActivityExecution(ctx, &workflowservice.PollActivityExecutionRequest{
				Namespace:  s.Namespace().String(),
				ActivityId: activityID,
				RunId:      startResp.RunId,
			})
			require.NoError(t, err)
			require.NotNil(t, pollActivityResp)
			tc.completionValidationFn(t, pollActivityResp)
		})
	}
}

func (s *standaloneActivityTestSuite) TestPollActivityExecution_EmptyRunID() {
	t := s.T()
	ctx, cancel := context.WithTimeout(t.Context(), 10*time.Second)
	t.Cleanup(cancel)

	activityID := s.tv.Any().String()
	taskQueue := s.tv.TaskQueue().String()

	startResp, err := s.startActivity(ctx, activityID, taskQueue)
	require.NoError(t, err)

	pollTaskResp, err := s.pollActivityTaskQueue(ctx, taskQueue)
	require.NoError(t, err)

	_, err = s.FrontendClient().RespondActivityTaskCompleted(ctx, &workflowservice.RespondActivityTaskCompletedRequest{
		Namespace: s.Namespace().String(),
		TaskToken: pollTaskResp.TaskToken,
		Result:    defaultResult,
	})
	require.NoError(t, err)

	pollActivityResp, err := s.FrontendClient().PollActivityExecution(ctx, &workflowservice.PollActivityExecutionRequest{
		Namespace:  s.Namespace().String(),
		ActivityId: activityID,
		RunId:      "", // resolves to current run ID
	})
	require.NoError(t, err)
	require.NotNil(t, pollActivityResp)
	require.Equal(t, startResp.RunId, pollActivityResp.GetRunId())
	protorequire.ProtoEqual(t, defaultResult, pollActivityResp.GetOutcome().GetResult())
}

func (s *standaloneActivityTestSuite) TestPollActivityExecution_NotFound() {
	t := s.T()
	ctx := testcore.NewContext()

	existingActivityID := s.tv.ActivityID()
	tq := s.tv.TaskQueue()
	startResp, err := s.startActivity(ctx, existingActivityID, tq.Name)
	require.NoError(t, err)
	existingRunID := startResp.RunId
	require.NotEmpty(t, existingRunID)
	existingNamespace := s.Namespace().String()

	var notFoundErr *serviceerror.NotFound
	var namespaceNotFoundErr *serviceerror.NamespaceNotFound

	testCases := []struct {
		name           string
		request        *workflowservice.PollActivityExecutionRequest
		expectedErr    error
		expectedErrMsg string
	}{
		{
			name: "NonExistentNamespace",
			request: &workflowservice.PollActivityExecutionRequest{
				Namespace:  "non-existent-namespace",
				ActivityId: existingActivityID,
				RunId:      existingRunID,
			},
			expectedErr:    namespaceNotFoundErr,
			expectedErrMsg: "Namespace non-existent-namespace is not found.",
		},
		{
			name: "NonExistentActivityID",
			request: &workflowservice.PollActivityExecutionRequest{
				Namespace:  existingNamespace,
				ActivityId: "non-existent-activity",
				RunId:      existingRunID,
			},
			expectedErr:    notFoundErr,
			expectedErrMsg: "activity execution not found",
		},
		{
			name: "NonExistentRunID",
			request: &workflowservice.PollActivityExecutionRequest{
				Namespace:  existingNamespace,
				ActivityId: existingActivityID,
				RunId:      "11111111-2222-3333-4444-555555555555",
			},
			expectedErr:    notFoundErr,
			expectedErrMsg: "activity execution not found",
		},
	}

	for _, tc := range testCases {
		t.Run(tc.name, func(t *testing.T) {
			_, err := s.FrontendClient().PollActivityExecution(ctx, tc.request)
			require.ErrorAs(t, err, &tc.expectedErr) //nolint:testifylint
			require.Equal(t, tc.expectedErrMsg, tc.expectedErr.Error())
		})
	}
}

func (s *standaloneActivityTestSuite) TestPollActivityExecution_InvalidArgument() {
	t := s.T()
	ctx := testcore.NewContext()

	existingNamespace := s.Namespace().String()
	validRunID := "11111111-2222-3333-4444-555555555555"

	testCases := []struct {
		name        string
		request     *workflowservice.PollActivityExecutionRequest
		expectedErr string
	}{
		{
			name: "EmptyNamespace",
			request: &workflowservice.PollActivityExecutionRequest{
				Namespace:  "",
				ActivityId: "activity-id",
				RunId:      validRunID,
			},
			expectedErr: "Namespace is empty",
		},
		{
			name: "EmptyActivityID",
			request: &workflowservice.PollActivityExecutionRequest{
				Namespace:  existingNamespace,
				ActivityId: "",
				RunId:      validRunID,
			},
			expectedErr: "activity ID is required",
		},
		{
			name: "ActivityIDTooLong",
			request: &workflowservice.PollActivityExecutionRequest{
				Namespace:  existingNamespace,
				ActivityId: string(make([]byte, 2000)),
				RunId:      validRunID,
			},
			expectedErr: "activity ID exceeds length limit",
		},
		{
			name: "InvalidRunID",
			request: &workflowservice.PollActivityExecutionRequest{
				Namespace:  existingNamespace,
				ActivityId: "activity-id",
				RunId:      "invalid-uuid",
			},
			expectedErr: "invalid run id",
		},
	}

	for _, tc := range testCases {
		t.Run(tc.name, func(t *testing.T) {
			_, err := s.FrontendClient().PollActivityExecution(ctx, tc.request)
			var invalidArgErr *serviceerror.InvalidArgument
			require.ErrorAs(t, err, &invalidArgErr)
			require.Contains(t, invalidArgErr.Message, tc.expectedErr)
		})
	}
}

// TODO(dan): add tests that DescribeActivityExecution can wait for deletion, termination, cancellation etc

func (s *standaloneActivityTestSuite) TestListActivityExecutions() {
	t := s.T()
	ctx, cancel := context.WithTimeout(t.Context(), 30*time.Second)
	defer cancel()

	activityID := s.tv.ActivityID()
	activityType := s.tv.ActivityType().GetName()
	taskQueue := s.tv.TaskQueue().GetName()
	startResp := s.startAndValidateActivity(ctx, t, activityID, taskQueue)
	runID := startResp.RunId

	verifyListQuery := func(t *testing.T, query string) {
		t.Helper()
		var resp *workflowservice.ListActivityExecutionsResponse
		s.Eventually(
			func() bool {
				var err error
				resp, err = s.FrontendClient().ListActivityExecutions(ctx, &workflowservice.ListActivityExecutionsRequest{
					Namespace: s.Namespace().String(),
					PageSize:  10,
					Query:     query,
				})
				return err == nil && len(resp.GetExecutions()) >= 1
			},
			testcore.WaitForESToSettle,
			100*time.Millisecond,
		)
		require.Len(t, resp.GetExecutions(), 1, "expected exactly 1 result for query: %s", query)
		exec := resp.GetExecutions()[0]
		// Verify all ActivityExecutionListInfo fields
		s.Equal(activityID, exec.GetActivityId())
		s.Equal(runID, exec.GetRunId())
		s.Equal(activityType, exec.GetActivityType().GetName())
		s.Equal(taskQueue, exec.GetTaskQueue())
		s.Equal(enumspb.ACTIVITY_EXECUTION_STATUS_RUNNING, exec.GetStatus())
		s.NotNil(exec.GetScheduleTime())
		s.Nil(exec.GetCloseTime())         // Running activity has no close time
		s.Nil(exec.GetExecutionDuration()) // Running activity has no execution duration
		s.GreaterOrEqual(exec.GetStateSizeBytes(), int64(0))
		s.GreaterOrEqual(exec.GetStateTransitionCount(), int64(0))
	}

	t.Run("QueryByActivityId", func(t *testing.T) {
		verifyListQuery(t, fmt.Sprintf("ActivityId = '%s'", activityID))
	})

	t.Run("QueryByActivityType", func(t *testing.T) {
		verifyListQuery(t, fmt.Sprintf("ActivityType = '%s'", activityType))
	})

	t.Run("QueryByActivityStatus", func(t *testing.T) {
		verifyListQuery(t, fmt.Sprintf("ActivityStatus = 'Running' AND ActivityType = '%s'", activityType))
	})

	t.Run("QueryByTaskQueue", func(t *testing.T) {
		verifyListQuery(t, fmt.Sprintf("ActivityTaskQueue = '%s' AND ActivityType = '%s'", taskQueue, activityType))
	})

	t.Run("QueryByMultipleFields", func(t *testing.T) {
		verifyListQuery(t, fmt.Sprintf("ActivityId = '%s' AND ActivityType = '%s'", activityID, activityType))
	})

	t.Run("QueryByCustomSearchAttribute", func(t *testing.T) {
		customSAName := "CustomKeywordField"
		customSAValue := "custom-sa-test-value"
		customSAActivityID := "custom-sa-activity-id"

		_, err := s.FrontendClient().StartActivityExecution(ctx, &workflowservice.StartActivityExecutionRequest{
			Namespace:           s.Namespace().String(),
			ActivityId:          customSAActivityID,
			ActivityType:        &commonpb.ActivityType{Name: "custom-sa-activity-type"},
			Identity:            s.tv.WorkerIdentity(),
			Input:               defaultInput,
			TaskQueue:           &taskqueuepb.TaskQueue{Name: s.tv.TaskQueue().GetName()},
			StartToCloseTimeout: durationpb.New(1 * time.Minute),
			RequestId:           s.tv.RequestID(),
			SearchAttributes: &commonpb.SearchAttributes{
				IndexedFields: map[string]*commonpb.Payload{
					customSAName: payload.EncodeString(customSAValue),
				},
			},
		})
		require.NoError(t, err)

		var resp *workflowservice.ListActivityExecutionsResponse
		s.Eventually(
			func() bool {
				var err error
				resp, err = s.FrontendClient().ListActivityExecutions(ctx, &workflowservice.ListActivityExecutionsRequest{
					Namespace: s.Namespace().String(),
					PageSize:  10,
					Query:     fmt.Sprintf("%s = '%s'", customSAName, customSAValue),
				})
				return err == nil && len(resp.GetExecutions()) >= 1
			},
			testcore.WaitForESToSettle,
			100*time.Millisecond,
		)
		require.Len(t, resp.GetExecutions(), 1)
		exec := resp.GetExecutions()[0]
		s.Equal(customSAActivityID, exec.GetActivityId())
		s.NotNil(exec.GetSearchAttributes())
		returnedSA := exec.GetSearchAttributes().GetIndexedFields()[customSAName]
		s.NotNil(returnedSA)
		var returnedValue string
		s.NoError(payload.Decode(returnedSA, &returnedValue))
		s.Equal(customSAValue, returnedValue)
	})

	t.Run("InvalidQuery", func(t *testing.T) {
		_, err := s.FrontendClient().ListActivityExecutions(ctx, &workflowservice.ListActivityExecutionsRequest{
			Namespace: s.Namespace().String(),
			PageSize:  10,
			Query:     "invalid query syntax !!!",
		})
		s.ErrorAs(err, new(*serviceerror.InvalidArgument))
	})

	t.Run("InvalidSearchAttribute", func(t *testing.T) {
		_, err := s.FrontendClient().ListActivityExecutions(ctx, &workflowservice.ListActivityExecutionsRequest{
			Namespace: s.Namespace().String(),
			PageSize:  10,
			Query:     "NonExistentField = 'value'",
		})
		s.ErrorAs(err, new(*serviceerror.InvalidArgument))
	})

	t.Run("NamespaceNotFound", func(t *testing.T) {
		_, err := s.FrontendClient().ListActivityExecutions(ctx, &workflowservice.ListActivityExecutionsRequest{
			Namespace: "non-existent-namespace",
			PageSize:  10,
			Query:     "",
		})
		s.ErrorAs(err, new(*serviceerror.NamespaceNotFound))
	})
}

func (s *standaloneActivityTestSuite) TestCountActivityExecutions() {
	t := s.T()
	ctx, cancel := context.WithTimeout(t.Context(), 30*time.Second)
	defer cancel()

	activityID := s.tv.ActivityID()
	activityType := s.tv.ActivityType().GetName()
	s.startAndValidateActivity(ctx, t, activityID, s.tv.TaskQueue().GetName())

	verifyCountQuery := func(t *testing.T, query string, expectedCount int) {
		t.Helper()
		s.Eventually(
			func() bool {
				resp, err := s.FrontendClient().CountActivityExecutions(ctx, &workflowservice.CountActivityExecutionsRequest{
					Namespace: s.Namespace().String(),
					Query:     query,
				})
				return err == nil && resp.GetCount() == int64(expectedCount)
			},
			testcore.WaitForESToSettle,
			100*time.Millisecond,
		)
	}

	t.Run("CountByActivityId", func(t *testing.T) {
		verifyCountQuery(t, fmt.Sprintf("ActivityId = '%s'", activityID), 1)
	})

	t.Run("CountByActivityType", func(t *testing.T) {
		verifyCountQuery(t, fmt.Sprintf("ActivityType = '%s'", activityType), 1)
	})

	t.Run("CountByActivityStatus", func(t *testing.T) {
		verifyCountQuery(t, fmt.Sprintf("ActivityStatus = 'Running' AND ActivityType = '%s'", activityType), 1)
	})

	t.Run("CountByTaskQueue", func(t *testing.T) {
		verifyCountQuery(t, fmt.Sprintf("ActivityTaskQueue = '%s' AND ActivityType = '%s'", s.tv.TaskQueue().GetName(), activityType), 1)
	})

	t.Run("GroupByActivityStatus", func(t *testing.T) {
		groupByType := &commonpb.ActivityType{Name: "count-groupby-test-type"}
		taskQueue := s.tv.TaskQueue().GetName()

		for i := range 3 {
			id := fmt.Sprintf("%s-%d", groupByType.Name, i)
			resp, err := s.startActivityWithType(ctx, id, taskQueue, groupByType)
			require.NoError(t, err)
			require.NotEmpty(t, resp.GetRunId())
		}

		query := fmt.Sprintf("ActivityType = '%s' GROUP BY ActivityStatus", groupByType.Name)
		var resp *workflowservice.CountActivityExecutionsResponse
		s.Eventually(
			func() bool {
				var err error
				resp, err = s.FrontendClient().CountActivityExecutions(ctx, &workflowservice.CountActivityExecutionsRequest{
					Namespace: s.Namespace().String(),
					Query:     query,
				})
				return err == nil && resp.GetCount() == 3
			},
			testcore.WaitForESToSettle,
			100*time.Millisecond,
		)

		require.Len(t, resp.GetGroups(), 1)
		s.Equal(int64(3), resp.GetGroups()[0].GetCount())
		var groupValue string
		require.NoError(t, payload.Decode(resp.GetGroups()[0].GetGroupValues()[0], &groupValue))
		s.Equal("Running", groupValue)
	})

	t.Run("CountByCustomSearchAttribute", func(t *testing.T) {
		customSAName := "ActivityCountCustomKeyword"
		customSAValue := "count-custom-sa-value"

		_, err := s.OperatorClient().AddSearchAttributes(ctx, &operatorservice.AddSearchAttributesRequest{
			Namespace: s.Namespace().String(),
			SearchAttributes: map[string]enumspb.IndexedValueType{
				customSAName: enumspb.INDEXED_VALUE_TYPE_KEYWORD,
			},
		})
		require.NoError(t, err)

		s.Eventually(func() bool {
			descResp, err := s.OperatorClient().ListSearchAttributes(ctx, &operatorservice.ListSearchAttributesRequest{
				Namespace: s.Namespace().String(),
			})
			if err != nil {
				return false
			}
			_, ok := descResp.CustomAttributes[customSAName]
			return ok
		}, 10*time.Second, 100*time.Millisecond)

		for i := range 2 {
			_, err := s.FrontendClient().StartActivityExecution(ctx, &workflowservice.StartActivityExecutionRequest{
				Namespace:           s.Namespace().String(),
				ActivityId:          fmt.Sprintf("count-custom-sa-%d", i),
				ActivityType:        &commonpb.ActivityType{Name: "count-custom-sa-type"},
				Identity:            s.tv.WorkerIdentity(),
				Input:               defaultInput,
				TaskQueue:           &taskqueuepb.TaskQueue{Name: s.tv.TaskQueue().GetName()},
				StartToCloseTimeout: durationpb.New(1 * time.Minute),
				RequestId:           s.tv.RequestID(),
				SearchAttributes: &commonpb.SearchAttributes{
					IndexedFields: map[string]*commonpb.Payload{
						customSAName: payload.EncodeString(customSAValue),
					},
				},
			})
			require.NoError(t, err)
		}

		s.Eventually(
			func() bool {
				resp, err := s.FrontendClient().CountActivityExecutions(ctx, &workflowservice.CountActivityExecutionsRequest{
					Namespace: s.Namespace().String(),
					Query:     fmt.Sprintf("%s = '%s'", customSAName, customSAValue),
				})
				return err == nil && resp.GetCount() == 2
			},
			testcore.WaitForESToSettle,
			100*time.Millisecond,
		)
	})

	t.Run("GroupByUnsupportedField", func(t *testing.T) {
		_, err := s.FrontendClient().CountActivityExecutions(ctx, &workflowservice.CountActivityExecutionsRequest{
			Namespace: s.Namespace().String(),
			Query:     "GROUP BY ActivityType",
		})
		s.ErrorAs(err, new(*serviceerror.InvalidArgument))
		s.Contains(err.Error(), "'GROUP BY' clause is only supported for ExecutionStatus")
	})

	t.Run("InvalidQuery", func(t *testing.T) {
		_, err := s.FrontendClient().CountActivityExecutions(ctx, &workflowservice.CountActivityExecutionsRequest{
			Namespace: s.Namespace().String(),
			Query:     "invalid query syntax !!!",
		})
		s.ErrorAs(err, new(*serviceerror.InvalidArgument))
	})

	t.Run("InvalidSearchAttribute", func(t *testing.T) {
		_, err := s.FrontendClient().CountActivityExecutions(ctx, &workflowservice.CountActivityExecutionsRequest{
			Namespace: s.Namespace().String(),
			Query:     "NonExistentField = 'value'",
		})
		s.ErrorAs(err, new(*serviceerror.InvalidArgument))
	})

	t.Run("NamespaceNotFound", func(t *testing.T) {
		_, err := s.FrontendClient().CountActivityExecutions(ctx, &workflowservice.CountActivityExecutionsRequest{
			Namespace: "non-existent-namespace",
			Query:     "",
		})
		s.ErrorAs(err, new(*serviceerror.NamespaceNotFound))
	})
}

func (s *standaloneActivityTestSuite) TestDescribeActivityExecution_DeadlineExceeded() {
	t := s.T()
	ctx := testcore.NewContext()

	// Start an activity and get initial long-poll state token
	activityID := s.tv.ActivityID()
	taskQueue := s.tv.TaskQueue()
	startResp, err := s.startActivity(ctx, activityID, taskQueue.Name)
	require.NoError(t, err)
	describeResp, err := s.FrontendClient().DescribeActivityExecution(ctx, &workflowservice.DescribeActivityExecutionRequest{
		Namespace:  s.Namespace().String(),
		ActivityId: activityID,
		RunId:      startResp.RunId,
	})
	require.NoError(t, err)

	// The DescribeActivityExecution calls below use a long-poll token and will necessarily time out,
	// because the activity undergoes no further state transitions.

	// The timeout imposed by the server is essentially
	// Min(CallerTimeout - LongPollBuffer, LongPollTimeout)

	// Case 1: Caller sets a deadline which has room for the buffer. History returns empty success
	// result with at least buffer remaining before the caller deadline.
	t.Run("CallerDeadlineNotExceeded", func(t *testing.T) {
		// CallerTimeout - LongPollBuffer is far in the future
		s.OverrideDynamicConfig(activity.LongPollBuffer, 1*time.Second)
		ctx, cancel := context.WithTimeout(ctx, 9999*time.Millisecond)
		defer cancel()

		// DescribeActivityExecution will return when this long poll timeout expires.
		s.OverrideDynamicConfig(activity.LongPollTimeout, 10*time.Millisecond)

		describeResp, err = s.FrontendClient().DescribeActivityExecution(ctx, &workflowservice.DescribeActivityExecutionRequest{
			Namespace:     s.Namespace().String(),
			ActivityId:    activityID,
			RunId:         startResp.RunId,
			LongPollToken: describeResp.LongPollToken,
		})
		// The server uses an empty non-error response to indicate to the caller that it should resubmit
		// its long-poll.
		require.NoError(t, err)
		require.Empty(t, describeResp.GetInfo())
	})

	// Case 2: caller does not set a deadline. In practice this is equivalent to them setting a 30s
	// deadline since that is what Histry receives. In this case History times out the wait at
	// LongPollTimeout and the caller gets an empty response.
	t.Run("NoCallerDeadline", func(t *testing.T) {
		// The caller sets no deadline. However, the ctx received by the history service handler
		// will have a 30s deadline that was applied by one of the upstream server layers, so we
		// still must use a buffer < 30s.
		ctx := context.Background()
		s.OverrideDynamicConfig(activity.LongPollBuffer, 29*time.Second)
		// DescribeActivityExecution will return when this long poll timeout expires.
		s.OverrideDynamicConfig(activity.LongPollTimeout, 10*time.Millisecond)

		_, err = s.FrontendClient().DescribeActivityExecution(ctx, &workflowservice.DescribeActivityExecutionRequest{
			Namespace:     s.Namespace().String(),
			ActivityId:    activityID,
			RunId:         startResp.RunId,
			LongPollToken: describeResp.LongPollToken,
		})
		require.NoError(t, err)
		require.Empty(t, describeResp.GetInfo())
	})

	// Case 3: caller sets a deadline that is < the buffer. In this case DescribeActivityExecution
	// will return an empty result immediately, and there is a race between caller receiving that
	// and caller's client timing out the request. Therefore we do not test this.
}

func (s *standaloneActivityTestSuite) TestDescribeActivityExecution_NotFound() {
	t := s.T()
	ctx := testcore.NewContext()

	existingActivityID := s.tv.ActivityID()
	tq := s.tv.TaskQueue()
	startResp, err := s.startActivity(ctx, existingActivityID, tq.Name)
	require.NoError(t, err)
	existingRunID := startResp.RunId
	require.NotEmpty(t, existingRunID)
	existingNamespace := s.Namespace().String()

	var notFoundErr *serviceerror.NotFound
	var namespaceNotFoundErr *serviceerror.NamespaceNotFound

	testCases := []struct {
		name           string
		request        *workflowservice.DescribeActivityExecutionRequest
		expectedErr    error
		expectedErrMsg string
	}{
		{
			name: "NonExistentNamespace",
			request: &workflowservice.DescribeActivityExecutionRequest{
				Namespace:  "non-existent-namespace",
				ActivityId: existingActivityID,
				RunId:      existingRunID,
			},
			expectedErr:    namespaceNotFoundErr,
			expectedErrMsg: "Namespace non-existent-namespace is not found.",
		},
		{
			name: "NonExistentActivityID",
			request: &workflowservice.DescribeActivityExecutionRequest{
				Namespace:  existingNamespace,
				ActivityId: "non-existent-activity",
				RunId:      existingRunID,
			},
			expectedErr:    notFoundErr,
			expectedErrMsg: "activity execution not found",
		},
		{
			name: "NonExistentRunID",
			request: &workflowservice.DescribeActivityExecutionRequest{
				Namespace:  existingNamespace,
				ActivityId: existingActivityID,
				RunId:      "11111111-2222-3333-4444-555555555555",
			},
			expectedErr:    notFoundErr,
			expectedErrMsg: "activity execution not found",
		},
	}

	for _, tc := range testCases {
		t.Run(tc.name, func(t *testing.T) {
			_, err := s.FrontendClient().DescribeActivityExecution(ctx, tc.request)
			require.ErrorAs(t, err, &tc.expectedErr) //nolint:testifylint
			require.Equal(t, tc.expectedErrMsg, tc.expectedErr.Error())
		})
	}

	t.Run("LongPollNonExistentActivity", func(t *testing.T) {
		// Poll to get a token
		validPollResp, err := s.FrontendClient().DescribeActivityExecution(ctx, &workflowservice.DescribeActivityExecutionRequest{
			Namespace:  existingNamespace,
			ActivityId: existingActivityID,
			RunId:      existingRunID,
		})
		require.NoError(t, err)

		// Use the token with a non-existent activity
		_, err = s.FrontendClient().DescribeActivityExecution(ctx, &workflowservice.DescribeActivityExecutionRequest{
			Namespace:     existingNamespace,
			ActivityId:    "non-existent-activity",
			RunId:         existingRunID,
			LongPollToken: validPollResp.LongPollToken,
		})
		var notFoundErr *serviceerror.NotFound
		require.ErrorAs(t, err, &notFoundErr)
		require.Equal(t, "activity execution not found", notFoundErr.Message)
	})
}

func (s *standaloneActivityTestSuite) TestDescribeActivityExecution_InvalidArgument() {

	t := s.T()
	ctx := testcore.NewContext()

	existingActivityID := s.tv.ActivityID()
	tq := s.tv.TaskQueue()
	startResp, err := s.startActivity(ctx, existingActivityID, tq.Name)
	require.NoError(t, err)
	existingRunID := startResp.RunId
	require.NotEmpty(t, existingRunID)
	existingNamespace := s.Namespace().String()

	validActivityID := "activity-id"
	validRunID := "11111111-2222-3333-4444-555555555555"

	testCases := []struct {
		name        string
		request     *workflowservice.DescribeActivityExecutionRequest
		expectedErr string
	}{
		{
			name: "EmptyNamespace",
			request: &workflowservice.DescribeActivityExecutionRequest{
				Namespace:  "",
				ActivityId: validActivityID,
				RunId:      validRunID,
			},
			expectedErr: "Namespace is empty",
		},
		{
			name: "EmptyActivityID",
			request: &workflowservice.DescribeActivityExecutionRequest{
				Namespace:  existingNamespace,
				ActivityId: "",
				RunId:      validRunID,
			},
			expectedErr: "activity ID is required",
		},
		{
			name: "ActivityIDTooLong",
			request: &workflowservice.DescribeActivityExecutionRequest{
				Namespace:  existingNamespace,
				ActivityId: string(make([]byte, 2000)),
				RunId:      validRunID,
			},
			expectedErr: "activity ID exceeds length limit",
		},
		{
			name: "InvalidRunID",
			request: &workflowservice.DescribeActivityExecutionRequest{
				Namespace:  existingNamespace,
				ActivityId: validActivityID,
				RunId:      "invalid-uuid",
			},
			expectedErr: "invalid run id",
		},
		{
			name: "RunIdNotRequiredWhenWaitPolicyAbsent",
			request: &workflowservice.DescribeActivityExecutionRequest{
				Namespace:  existingNamespace,
				ActivityId: existingActivityID,
				RunId:      "",
			},
			expectedErr: "",
		},
		{
			name: "RunIdNotRequiredWhenLongPollTokenAbsent",
			request: &workflowservice.DescribeActivityExecutionRequest{
				Namespace:  existingNamespace,
				ActivityId: existingActivityID,
				RunId:      "",
			},
			expectedErr: "",
		},
		{
			name: "RunIdRequiredWhenLongPollTokenPresent",
			request: &workflowservice.DescribeActivityExecutionRequest{
				Namespace:     existingNamespace,
				ActivityId:    validActivityID,
				RunId:         "",
				LongPollToken: []byte("doesn't-matter"),
			},
			expectedErr: "run id is required",
		},
		{
			name: "MalformedLongPollToken",
			request: &workflowservice.DescribeActivityExecutionRequest{
				Namespace:     existingNamespace,
				ActivityId:    existingActivityID,
				RunId:         existingRunID,
				LongPollToken: []byte("invalid-token"),
			},
			expectedErr: "invalid long poll token",
		},
	}

	for _, tc := range testCases {
		t.Run(tc.name, func(t *testing.T) {
			_, err := s.FrontendClient().DescribeActivityExecution(ctx, tc.request)
			if tc.expectedErr == "" {
				require.NoError(t, err)
				return
			}
			var invalidArgErr *serviceerror.InvalidArgument
			require.ErrorAs(t, err, &invalidArgErr)
			require.Contains(t, invalidArgErr.Message, tc.expectedErr)
		})
	}

	t.Run("LongPollTokenFromWrongExecution", func(t *testing.T) {
		validPollResp, err := s.FrontendClient().DescribeActivityExecution(ctx, &workflowservice.DescribeActivityExecutionRequest{
			Namespace:  existingNamespace,
			ActivityId: existingActivityID,
			RunId:      existingRunID,
		})
		require.NoError(t, err)
		require.NotEmpty(t, validPollResp.LongPollToken)

		activityID2 := s.tv.Any().String()
		startResp2, err := s.startActivity(ctx, activityID2, tq.Name)
		require.NoError(t, err)
		require.NotEmpty(t, startResp2.GetRunId())

		_, err = s.FrontendClient().DescribeActivityExecution(ctx, &workflowservice.DescribeActivityExecutionRequest{
			Namespace:     existingNamespace,
			ActivityId:    activityID2,
			RunId:         startResp2.GetRunId(),
			LongPollToken: validPollResp.LongPollToken,
		})
		var invalidArgErr *serviceerror.InvalidArgument
		require.ErrorAs(t, err, &invalidArgErr)
		require.Equal(t, "long poll token does not match execution", invalidArgErr.Message)
	})

	// TODO(dan): add test for long poll token from non-existent execution
}

func (s *standaloneActivityTestSuite) TestHeartbeat() {
	t := s.T()
	ctx := testcore.NewContext()
	heartbeatDetails := payloads.EncodeString("Heartbeat Details")

	t.Run("InvalidArgument", func(t *testing.T) {
		testCases := []struct {
			name        string
			taskToken   []byte
			expectedErr string
		}{
			{
				name:        "EmptyTaskToken",
				taskToken:   nil,
				expectedErr: "Task token not set on request",
			},
			{
				name:        "MalformedTaskToken",
				taskToken:   []byte("invalid-token-data"),
				expectedErr: "Error deserializing task token",
			},
		}

		for _, tc := range testCases {
			t.Run(tc.name, func(t *testing.T) {
				_, err := s.FrontendClient().RecordActivityTaskHeartbeat(ctx, &workflowservice.RecordActivityTaskHeartbeatRequest{
					Namespace: s.Namespace().String(),
					TaskToken: tc.taskToken,
					Details:   heartbeatDetails,
				})
				require.Error(t, err)
				statusErr := serviceerror.ToStatus(err)
				require.NotNil(t, statusErr)
				require.Equal(t, codes.InvalidArgument, statusErr.Code())
				require.Contains(t, statusErr.Message(), tc.expectedErr)
			})
		}
	})

	t.Run("StaleToken", func(t *testing.T) {
		// Start an activity and get a valid task token, then complete it
		activityID := testcore.RandomizeStr(t.Name())
		taskQueue := testcore.RandomizeStr(t.Name())
		_, err := s.startActivity(ctx, activityID, taskQueue)
		require.NoError(t, err)

		pollResp, err := s.FrontendClient().PollActivityTaskQueue(ctx, &workflowservice.PollActivityTaskQueueRequest{
			Namespace: s.Namespace().String(),
			TaskQueue: &taskqueuepb.TaskQueue{Name: taskQueue, Kind: enumspb.TASK_QUEUE_KIND_NORMAL},
		})
		require.NoError(t, err)

		_, err = s.FrontendClient().RespondActivityTaskCompleted(ctx, &workflowservice.RespondActivityTaskCompletedRequest{
			Namespace: s.Namespace().String(),
			TaskToken: pollResp.TaskToken,
			Result:    defaultResult,
		})
		require.NoError(t, err)

		// Heartbeat with stale token (activity already completed)
		_, err = s.FrontendClient().RecordActivityTaskHeartbeat(ctx, &workflowservice.RecordActivityTaskHeartbeatRequest{
			Namespace: s.Namespace().String(),
			TaskToken: pollResp.TaskToken,
			Details:   heartbeatDetails,
		})
		require.Error(t, err)
		statusErr := serviceerror.ToStatus(err)
		require.Equal(t, codes.NotFound, statusErr.Code())
		require.Contains(t, statusErr.Message(), "activity task not found")
	})

	t.Run("StaleAttemptToken", func(t *testing.T) {
		// Start an activity with retries, fail first attempt, then try to heartbeat with old token.
		// Use NextRetryDelay=1s to ensure the retry dispatch happens within test timeout.
		activityID := testcore.RandomizeStr(t.Name())
		taskQueue := testcore.RandomizeStr(t.Name())

		_, err := s.FrontendClient().StartActivityExecution(ctx, &workflowservice.StartActivityExecutionRequest{
			Namespace:              s.Namespace().String(),
			ActivityId:             activityID,
			ActivityType:           s.tv.ActivityType(),
			TaskQueue:              &taskqueuepb.TaskQueue{Name: taskQueue},
			ScheduleToCloseTimeout: durationpb.New(1 * time.Minute),
			RetryPolicy: &commonpb.RetryPolicy{
				MaximumAttempts: 3,
			},
		})
		require.NoError(t, err)

		// Poll and get task token for attempt 1
		attempt1Resp, err := s.FrontendClient().PollActivityTaskQueue(ctx, &workflowservice.PollActivityTaskQueueRequest{
			Namespace: s.Namespace().String(),
			TaskQueue: &taskqueuepb.TaskQueue{Name: taskQueue, Kind: enumspb.TASK_QUEUE_KIND_NORMAL},
		})
		require.NoError(t, err)
		require.EqualValues(t, 1, attempt1Resp.Attempt)

		// Fail the task with NextRetryDelay to control retry timing
		_, err = s.FrontendClient().RespondActivityTaskFailed(ctx, &workflowservice.RespondActivityTaskFailedRequest{
			Namespace: s.Namespace().String(),
			TaskToken: attempt1Resp.TaskToken,
			Failure: &failurepb.Failure{
				Message: "retryable failure",
				FailureInfo: &failurepb.Failure_ApplicationFailureInfo{ApplicationFailureInfo: &failurepb.ApplicationFailureInfo{
					NonRetryable:   false,
					NextRetryDelay: durationpb.New(1 * time.Second),
				}},
			},
		})
		require.NoError(t, err)

		// Poll to get attempt 2 (ensures retry has happened)
		attempt2Resp, err := s.FrontendClient().PollActivityTaskQueue(ctx, &workflowservice.PollActivityTaskQueueRequest{
			Namespace: s.Namespace().String(),
			TaskQueue: &taskqueuepb.TaskQueue{Name: taskQueue, Kind: enumspb.TASK_QUEUE_KIND_NORMAL},
		})
		require.NoError(t, err)
		require.EqualValues(t, 2, attempt2Resp.Attempt)

		// Heartbeat with the attempt 2 token
		_, err = s.FrontendClient().RecordActivityTaskHeartbeat(ctx, &workflowservice.RecordActivityTaskHeartbeatRequest{
			Namespace: s.Namespace().String(),
			TaskToken: attempt2Resp.TaskToken,
			Details:   heartbeatDetails,
		})
		require.NoError(t, err)

		// Try to heartbeat with the old attempt 1 token - should fail with NotFound
		_, err = s.FrontendClient().RecordActivityTaskHeartbeat(ctx, &workflowservice.RecordActivityTaskHeartbeatRequest{
			Namespace: s.Namespace().String(),
			TaskToken: attempt1Resp.TaskToken,
			Details:   heartbeatDetails,
		})
		require.Error(t, err)
		statusErr := serviceerror.ToStatus(err)
		require.Equal(t, codes.NotFound, statusErr.Code())
		require.Contains(t, statusErr.Message(), "activity task not found")
	})

	t.Run("ResponseIncludesCancelRequested", func(t *testing.T) {
		// Start activity, worker accepts task, request cancellation, worker heartbeats.
		// Verify: heartbeat response has cancel_requested=true.
		activityID := testcore.RandomizeStr(t.Name())
		taskQueue := testcore.RandomizeStr(t.Name())

		startResp, err := s.FrontendClient().StartActivityExecution(ctx, &workflowservice.StartActivityExecutionRequest{
			Namespace:           s.Namespace().String(),
			ActivityId:          activityID,
			ActivityType:        s.tv.ActivityType(),
			TaskQueue:           &taskqueuepb.TaskQueue{Name: taskQueue},
			StartToCloseTimeout: durationpb.New(1 * time.Minute),
		})
		require.NoError(t, err)
		runID := startResp.RunId

		// Worker accepts task
		pollResp, err := s.FrontendClient().PollActivityTaskQueue(ctx, &workflowservice.PollActivityTaskQueueRequest{
			Namespace: s.Namespace().String(),
			TaskQueue: &taskqueuepb.TaskQueue{Name: taskQueue, Kind: enumspb.TASK_QUEUE_KIND_NORMAL},
		})
		require.NoError(t, err)

		// Heartbeat before cancellation - cancel_requested should be false
		hbResp, err := s.FrontendClient().RecordActivityTaskHeartbeat(ctx, &workflowservice.RecordActivityTaskHeartbeatRequest{
			Namespace: s.Namespace().String(),
			TaskToken: pollResp.TaskToken,
			Details:   heartbeatDetails,
		})
		require.NoError(t, err)
		require.False(t, hbResp.CancelRequested)

		// Request cancellation
		_, err = s.FrontendClient().RequestCancelActivityExecution(ctx, &workflowservice.RequestCancelActivityExecutionRequest{
			Namespace:  s.Namespace().String(),
			ActivityId: activityID,
			RunId:      runID,
			RequestId:  s.tv.RequestID(),
			Reason:     "test cancellation",
		})
		require.NoError(t, err)

		// Heartbeat after cancellation - cancel_requested should be true
		hbResp, err = s.FrontendClient().RecordActivityTaskHeartbeat(ctx, &workflowservice.RecordActivityTaskHeartbeatRequest{
			Namespace: s.Namespace().String(),
			TaskToken: pollResp.TaskToken,
			Details:   heartbeatDetails,
		})
		require.NoError(t, err)
		require.True(t, hbResp.CancelRequested)
	})

	t.Run("HeartbeatDetailsAvailableOnRetry", func(t *testing.T) {
		// Start activity (with retries), worker accepts, heartbeats with details,
		// worker fails the task. Worker accepts retry attempt.
		// Verify: retry task contains previous heartbeat details.
		activityID := testcore.RandomizeStr(t.Name())
		taskQueue := testcore.RandomizeStr(t.Name())

		_, err := s.FrontendClient().StartActivityExecution(ctx, &workflowservice.StartActivityExecutionRequest{
			Namespace:              s.Namespace().String(),
			ActivityId:             activityID,
			ActivityType:           s.tv.ActivityType(),
			TaskQueue:              &taskqueuepb.TaskQueue{Name: taskQueue},
			StartToCloseTimeout:    durationpb.New(1 * time.Minute),
			ScheduleToCloseTimeout: durationpb.New(5 * time.Minute),
			RetryPolicy: &commonpb.RetryPolicy{
				InitialInterval: durationpb.New(1 * time.Millisecond),
				MaximumAttempts: 3,
			},
		})
		require.NoError(t, err)

		// First attempt: worker accepts task
		pollResp1, err := s.FrontendClient().PollActivityTaskQueue(ctx, &workflowservice.PollActivityTaskQueueRequest{
			Namespace: s.Namespace().String(),
			TaskQueue: &taskqueuepb.TaskQueue{Name: taskQueue, Kind: enumspb.TASK_QUEUE_KIND_NORMAL},
		})
		require.NoError(t, err)
		require.EqualValues(t, 1, pollResp1.Attempt)
		require.Nil(t, pollResp1.HeartbeatDetails) // No heartbeat details on first attempt

		// Worker heartbeats with details
		_, err = s.FrontendClient().RecordActivityTaskHeartbeat(ctx, &workflowservice.RecordActivityTaskHeartbeatRequest{
			Namespace: s.Namespace().String(),
			TaskToken: pollResp1.TaskToken,
			Details:   heartbeatDetails,
		})
		require.NoError(t, err)

		// Worker fails with retryable error
		_, err = s.FrontendClient().RespondActivityTaskFailed(ctx, &workflowservice.RespondActivityTaskFailedRequest{
			Namespace: s.Namespace().String(),
			TaskToken: pollResp1.TaskToken,
			Failure: &failurepb.Failure{
				Message: "retryable failure",
				FailureInfo: &failurepb.Failure_ApplicationFailureInfo{
					ApplicationFailureInfo: &failurepb.ApplicationFailureInfo{
						NonRetryable: false,
					},
				},
			},
		})
		require.NoError(t, err)

		// Second attempt: worker accepts retry task
		pollResp2, err := s.FrontendClient().PollActivityTaskQueue(ctx, &workflowservice.PollActivityTaskQueueRequest{
			Namespace: s.Namespace().String(),
			TaskQueue: &taskqueuepb.TaskQueue{Name: taskQueue, Kind: enumspb.TASK_QUEUE_KIND_NORMAL},
		})
		require.NoError(t, err)
		require.EqualValues(t, 2, pollResp2.Attempt)

		// Verify: heartbeat details from first attempt are available
		protorequire.ProtoEqual(t, heartbeatDetails, pollResp2.HeartbeatDetails)
	})

	t.Run("ActivityTimesOutWithoutHeartbeat", func(t *testing.T) {
		// Start activity (no retries), worker accepts task, time passes beyond
		// heartbeat timeout, worker never heartbeats.
		// Verify: activity status is TIMED_OUT.
		activityID := testcore.RandomizeStr(t.Name())
		taskQueue := testcore.RandomizeStr(t.Name())

		startResp, err := s.FrontendClient().StartActivityExecution(ctx, &workflowservice.StartActivityExecutionRequest{
			Namespace:           s.Namespace().String(),
			ActivityId:          activityID,
			ActivityType:        s.tv.ActivityType(),
			TaskQueue:           &taskqueuepb.TaskQueue{Name: taskQueue},
			StartToCloseTimeout: durationpb.New(1 * time.Minute),
			HeartbeatTimeout:    durationpb.New(1 * time.Second),
			RetryPolicy: &commonpb.RetryPolicy{
				MaximumAttempts: 1, // No retries
			},
		})
		require.NoError(t, err)

		// Worker accepts task (starts the activity)
		pollTaskResp, err := s.FrontendClient().PollActivityTaskQueue(ctx, &workflowservice.PollActivityTaskQueueRequest{
			Namespace: s.Namespace().String(),
			TaskQueue: &taskqueuepb.TaskQueue{Name: taskQueue, Kind: enumspb.TASK_QUEUE_KIND_NORMAL},
		})
		require.NoError(t, err)
		require.NotEmpty(t, pollTaskResp.TaskToken)

		// Long poll for completion (heartbeat timeout will fire)
		pollResp, err := s.FrontendClient().PollActivityExecution(ctx, &workflowservice.PollActivityExecutionRequest{
			Namespace:  s.Namespace().String(),
			ActivityId: activityID,
			RunId:      startResp.RunId,
		})
		require.NoError(t, err)
		require.Equal(t, enumspb.TIMEOUT_TYPE_HEARTBEAT, pollResp.GetOutcome().GetFailure().GetTimeoutFailureInfo().GetTimeoutType(),
			"expected timeout type=Heartbeat but is %s", pollResp.GetOutcome().GetFailure().GetTimeoutFailureInfo().GetTimeoutType())
	})

	t.Run("ActivityRetriesOnHeartbeatTimeout", func(t *testing.T) {
		// Start activity (with retries), worker accepts task, time passes beyond
		// heartbeat timeout, worker never heartbeats.
		// Verify: activity returns to SCHEDULED (or new task available).
		activityID := testcore.RandomizeStr(t.Name())
		taskQueue := testcore.RandomizeStr(t.Name())

		_, err := s.FrontendClient().StartActivityExecution(ctx, &workflowservice.StartActivityExecutionRequest{
			Namespace:              s.Namespace().String(),
			ActivityId:             activityID,
			ActivityType:           s.tv.ActivityType(),
			TaskQueue:              &taskqueuepb.TaskQueue{Name: taskQueue},
			StartToCloseTimeout:    durationpb.New(1 * time.Minute),
			ScheduleToCloseTimeout: durationpb.New(5 * time.Minute),
			HeartbeatTimeout:       durationpb.New(1 * time.Second),
			RetryPolicy: &commonpb.RetryPolicy{
				InitialInterval: durationpb.New(1 * time.Millisecond),
				MaximumAttempts: 2,
			},
		})
		require.NoError(t, err)

		// Attempt 1: worker accepts task
		pollTaskResp1, err := s.FrontendClient().PollActivityTaskQueue(ctx, &workflowservice.PollActivityTaskQueueRequest{
			Namespace: s.Namespace().String(),
			TaskQueue: &taskqueuepb.TaskQueue{Name: taskQueue, Kind: enumspb.TASK_QUEUE_KIND_NORMAL},
		})
		require.NoError(t, err)
		require.EqualValues(t, 1, pollTaskResp1.Attempt)

		// Don't heartbeat - let it timeout and retry
		// Second attempt: worker accepts retry task
		pollTaskResp2, err := s.FrontendClient().PollActivityTaskQueue(ctx, &workflowservice.PollActivityTaskQueueRequest{
			Namespace: s.Namespace().String(),
			TaskQueue: &taskqueuepb.TaskQueue{Name: taskQueue, Kind: enumspb.TASK_QUEUE_KIND_NORMAL},
		})
		require.NoError(t, err)
		require.EqualValues(t, 2, pollTaskResp2.Attempt)
	})

	t.Run("HeartbeatKeepsActivityAlive", func(t *testing.T) {
		// Start activity, worker accepts, worker heartbeats within timeout,
		// more time passes, worker heartbeats again, worker completes.
		// Verify: activity status is COMPLETED.
		activityID := testcore.RandomizeStr(t.Name())
		taskQueue := testcore.RandomizeStr(t.Name())

		startResp, err := s.FrontendClient().StartActivityExecution(ctx, &workflowservice.StartActivityExecutionRequest{
			Namespace:           s.Namespace().String(),
			ActivityId:          activityID,
			ActivityType:        s.tv.ActivityType(),
			TaskQueue:           &taskqueuepb.TaskQueue{Name: taskQueue},
			StartToCloseTimeout: durationpb.New(1 * time.Minute),
			HeartbeatTimeout:    durationpb.New(1 * time.Second),
			RetryPolicy: &commonpb.RetryPolicy{
				MaximumAttempts: 1, // No retries - timeout would be terminal
			},
		})
		require.NoError(t, err)

		// Worker accepts task
		pollTaskResp, err := s.FrontendClient().PollActivityTaskQueue(ctx, &workflowservice.PollActivityTaskQueueRequest{
			Namespace: s.Namespace().String(),
			TaskQueue: &taskqueuepb.TaskQueue{Name: taskQueue, Kind: enumspb.TASK_QUEUE_KIND_NORMAL},
		})
		require.NoError(t, err)
		require.NotEmpty(t, pollTaskResp.TaskToken)

		// Heartbeat before timeout
		time.Sleep(600 * time.Millisecond) //nolint:forbidigo
		_, err = s.FrontendClient().RecordActivityTaskHeartbeat(ctx, &workflowservice.RecordActivityTaskHeartbeatRequest{
			Namespace: s.Namespace().String(),
			TaskToken: pollTaskResp.TaskToken,
			Details:   heartbeatDetails,
		})
		require.NoError(t, err)

		// Wait again, then heartbeat again
		time.Sleep(600 * time.Millisecond) //nolint:forbidigo
		_, err = s.FrontendClient().RecordActivityTaskHeartbeat(ctx, &workflowservice.RecordActivityTaskHeartbeatRequest{
			Namespace: s.Namespace().String(),
			TaskToken: pollTaskResp.TaskToken,
			Details:   heartbeatDetails,
		})
		require.NoError(t, err)

		// Complete the activity
		_, err = s.FrontendClient().RespondActivityTaskCompleted(ctx, &workflowservice.RespondActivityTaskCompletedRequest{
			Namespace: s.Namespace().String(),
			TaskToken: pollTaskResp.TaskToken,
			Result:    defaultResult,
		})
		require.NoError(t, err)

		// Verify activity completed successfully (didn't timeout)
		pollResp, err := s.FrontendClient().DescribeActivityExecution(ctx, &workflowservice.DescribeActivityExecutionRequest{
			Namespace:      s.Namespace().String(),
			ActivityId:     activityID,
			RunId:          startResp.RunId,
			IncludeOutcome: true,
		})
		require.NoError(t, err)
		require.Equal(t, enumspb.ACTIVITY_EXECUTION_STATUS_COMPLETED, pollResp.GetInfo().GetStatus(),
			"expected status=Completed but is %s", pollResp.GetInfo().GetStatus())
		protorequire.ProtoEqual(t, defaultResult, pollResp.GetOutcome().GetResult())
	})

	t.Run("RecordHeartbeatByIDStaysAlive", func(t *testing.T) {
		// Start activity, worker accepts, worker heartbeats within timeout,
		// more time passes, worker heartbeats again, worker completes.
		// Verify: activity status is COMPLETED.
		activityID := testcore.RandomizeStr(t.Name())
		taskQueue := testcore.RandomizeStr(t.Name())

		startResp, err := s.FrontendClient().StartActivityExecution(ctx, &workflowservice.StartActivityExecutionRequest{
			Namespace:           s.Namespace().String(),
			ActivityId:          activityID,
			ActivityType:        s.tv.ActivityType(),
			TaskQueue:           &taskqueuepb.TaskQueue{Name: taskQueue},
			StartToCloseTimeout: durationpb.New(1 * time.Minute),
			HeartbeatTimeout:    durationpb.New(1 * time.Second),
			RetryPolicy: &commonpb.RetryPolicy{
				MaximumAttempts: 1, // No retries - timeout would be terminal
			},
		})
		require.NoError(t, err)

		// Worker accepts task
		pollTaskResp, err := s.FrontendClient().PollActivityTaskQueue(ctx, &workflowservice.PollActivityTaskQueueRequest{
			Namespace: s.Namespace().String(),
			TaskQueue: &taskqueuepb.TaskQueue{Name: taskQueue, Kind: enumspb.TASK_QUEUE_KIND_NORMAL},
		})
		require.NoError(t, err)
		require.NotEmpty(t, pollTaskResp.TaskToken)

		// Heartbeat before timeout
		_, err = s.FrontendClient().RecordActivityTaskHeartbeatById(ctx, &workflowservice.RecordActivityTaskHeartbeatByIdRequest{
			Namespace:  s.Namespace().String(),
			ActivityId: activityID,
			RunId:      startResp.RunId,
			Details:    heartbeatDetails,
		})
		require.NoError(t, err)

		// Complete the activity
		_, err = s.FrontendClient().RespondActivityTaskCompleted(ctx, &workflowservice.RespondActivityTaskCompletedRequest{
			Namespace: s.Namespace().String(),
			TaskToken: pollTaskResp.TaskToken,
			Result:    defaultResult,
		})
		require.NoError(t, err)

		// Verify activity completed successfully (didn't timeout)
		pollResp, err := s.FrontendClient().DescribeActivityExecution(ctx, &workflowservice.DescribeActivityExecutionRequest{
			Namespace:      s.Namespace().String(),
			ActivityId:     activityID,
			RunId:          startResp.RunId,
			IncludeOutcome: true,
		})
		require.NoError(t, err)
		require.Equal(t, enumspb.ACTIVITY_EXECUTION_STATUS_COMPLETED, pollResp.GetInfo().GetStatus(),
			"expected status=Completed but is %s", pollResp.GetInfo().GetStatus())
		protorequire.ProtoEqual(t, defaultResult, pollResp.GetOutcome().GetResult())
	})
}

func (s *standaloneActivityTestSuite) pollActivityTaskQueue(ctx context.Context, taskQueue string) (*workflowservice.PollActivityTaskQueueResponse, error) {
	return s.FrontendClient().PollActivityTaskQueue(ctx, &workflowservice.PollActivityTaskQueueRequest{
		Namespace: s.Namespace().String(),
		TaskQueue: &taskqueuepb.TaskQueue{
			Name: taskQueue,
			Kind: enumspb.TASK_QUEUE_KIND_NORMAL,
		},
		Identity: defaultIdentity,
	})
}

func (s *standaloneActivityTestSuite) startAndValidateActivity(
	ctx context.Context,
	t *testing.T,
	activityID string,
	taskQueue string,
) *workflowservice.StartActivityExecutionResponse {
	startResponse, err := s.startActivity(ctx, activityID, taskQueue)

	require.NoError(t, err)
	require.NotNil(t, startResponse.GetRunId())
	require.True(t, startResponse.Started)

	activityResp, err := s.FrontendClient().DescribeActivityExecution(ctx, &workflowservice.DescribeActivityExecutionRequest{
		Namespace:      s.Namespace().String(),
		ActivityId:     activityID,
		RunId:          startResponse.RunId,
		IncludeInput:   true,
		IncludeOutcome: true,
	})

	info := activityResp.GetInfo()

	require.NoError(t, err)
	s.validateBaseActivityResponse(t, activityID, startResponse.RunId, activityResp)
	require.Equal(t, enumspb.ACTIVITY_EXECUTION_STATUS_RUNNING, info.GetStatus(),
		"expected Running but is %s", info.GetStatus())
	require.Equal(t, enumspb.PENDING_ACTIVITY_STATE_SCHEDULED, info.GetRunState(),
		"expected Scheduled but is %s", info.GetRunState())
	require.EqualValues(t, 1, info.GetAttempt())
	require.Nil(t, activityResp.Outcome)
	require.Nil(t, info.GetLastFailure())
	require.Nil(t, info.GetHeartbeatDetails())
	require.Nil(t, info.GetLastHeartbeatTime())

	return startResponse
}

func (s *standaloneActivityTestSuite) pollActivityTaskAndValidate(
	ctx context.Context,
	t *testing.T,
	activityID string,
	taskQueue string,
	runID string,
) *workflowservice.PollActivityTaskQueueResponse {
	pollTaskResp, err := s.FrontendClient().PollActivityTaskQueue(ctx, &workflowservice.PollActivityTaskQueueRequest{
		Namespace: s.Namespace().String(),
		TaskQueue: &taskqueuepb.TaskQueue{
			Name: taskQueue,
			Kind: enumspb.TASK_QUEUE_KIND_NORMAL,
		},
		Identity: s.tv.WorkerIdentity(),
	})
	require.NoError(t, err)
	require.Equal(t, activityID, pollTaskResp.GetActivityId())
	protorequire.ProtoEqual(t, s.tv.ActivityType(), pollTaskResp.GetActivityType())
	require.EqualValues(t, 1, pollTaskResp.Attempt)

	activityResp, err := s.FrontendClient().DescribeActivityExecution(ctx, &workflowservice.DescribeActivityExecutionRequest{
		Namespace:      s.Namespace().String(),
		ActivityId:     activityID,
		RunId:          runID,
		IncludeInput:   true,
		IncludeOutcome: true,
	})

	info := activityResp.GetInfo()

	require.NoError(t, err)
	s.validateBaseActivityResponse(t, activityID, runID, activityResp)
	require.Equal(t, enumspb.ACTIVITY_EXECUTION_STATUS_RUNNING, info.GetStatus(),
		"expected Running but is %s", info.GetStatus())
	require.Equal(t, enumspb.PENDING_ACTIVITY_STATE_STARTED, info.GetRunState(),
		"expected Started but is %s", info.GetRunState())
	require.EqualValues(t, 1, info.GetAttempt())
	require.Equal(t, s.tv.WorkerIdentity(), info.GetLastWorkerIdentity())
	require.NotNil(t, info.GetLastStartedTime())
	require.Nil(t, activityResp.Outcome)
	require.Nil(t, info.GetLastFailure())
	require.Nil(t, info.GetHeartbeatDetails())
	require.Nil(t, info.GetLastHeartbeatTime())

	return pollTaskResp
}

func (s *standaloneActivityTestSuite) validateCompletion(
	ctx context.Context,
	t *testing.T,
	activityID string,
	runID string,
	workerIdentity string,
) {
	activityResp, err := s.FrontendClient().DescribeActivityExecution(ctx, &workflowservice.DescribeActivityExecutionRequest{
		Namespace:      s.Namespace().String(),
		ActivityId:     activityID,
		RunId:          runID,
		IncludeInput:   true,
		IncludeOutcome: true,
	})

	info := activityResp.GetInfo()

	require.NoError(t, err)
	s.validateBaseActivityResponse(t, activityID, runID, activityResp)
	require.Equal(t, enumspb.ACTIVITY_EXECUTION_STATUS_COMPLETED, info.GetStatus(),
		"expected Completed but is %s", info.GetStatus())
	require.Equal(t, enumspb.PENDING_ACTIVITY_STATE_UNSPECIFIED, info.GetRunState(),
		"expected Unspecified but is %s", info.GetRunState())
	require.EqualValues(t, 1, info.GetAttempt())
	require.Greater(t, info.GetExecutionDuration().AsDuration(), time.Duration(0))
	require.False(t, info.GetCloseTime().AsTime().IsZero())
	require.Equal(t, workerIdentity, info.GetLastWorkerIdentity())
	require.NotNil(t, info.GetLastStartedTime())
	require.Nil(t, info.GetLastFailure())
	require.Nil(t, info.GetHeartbeatDetails())
	require.Nil(t, info.GetLastHeartbeatTime())
	protorequire.ProtoEqual(t, defaultResult, activityResp.GetOutcome().GetResult())
}

func (s *standaloneActivityTestSuite) validateFailure(
	ctx context.Context,
	t *testing.T,
	activityID string,
	runID string,
	expectedHeartbeatDetails *commonpb.Payloads,
	workerIdentity string,
) {
	activityResp, err := s.FrontendClient().DescribeActivityExecution(ctx, &workflowservice.DescribeActivityExecutionRequest{
		Namespace:      s.Namespace().String(),
		ActivityId:     activityID,
		RunId:          runID,
		IncludeInput:   true,
		IncludeOutcome: true,
	})

	info := activityResp.GetInfo()

	require.NoError(t, err)
	s.validateBaseActivityResponse(t, activityID, runID, activityResp)
	require.Equal(t, enumspb.ACTIVITY_EXECUTION_STATUS_FAILED, info.GetStatus(),
		"expected Failed but is %s", info.GetStatus())
	require.Equal(t, enumspb.PENDING_ACTIVITY_STATE_UNSPECIFIED, info.GetRunState(),
		"expected Unspecified but is %s", info.GetRunState())
	require.EqualValues(t, 1, info.GetAttempt())
	require.Greater(t, info.GetExecutionDuration().AsDuration(), time.Duration(0))
	require.False(t, info.GetCloseTime().AsTime().IsZero())
	require.Equal(t, workerIdentity, info.GetLastWorkerIdentity())
	require.NotNil(t, info.GetLastStartedTime())
	protorequire.ProtoEqual(t, defaultFailure, info.GetLastFailure())
	protorequire.ProtoEqual(t, defaultFailure, activityResp.GetOutcome().GetFailure())

	if expectedHeartbeatDetails != nil {
		protorequire.ProtoEqual(t, expectedHeartbeatDetails, info.GetHeartbeatDetails())
	}
}

func (s *standaloneActivityTestSuite) validateBaseActivityResponse(
	t *testing.T,
	activityID string,
	expectedRunID string,
	response *workflowservice.DescribeActivityExecutionResponse,
) {
	require.NotNil(t, response.LongPollToken)
	require.Equal(t, activityID, response.GetInfo().GetActivityId())
	require.Equal(t, s.tv.ActivityType(), response.GetInfo().GetActivityType())
	require.Equal(t, expectedRunID, response.RunId)
	require.NotNil(t, response.GetInfo().GetScheduleTime())
	protorequire.ProtoEqual(t, defaultInput, response.GetInput())
}

func (s *standaloneActivityTestSuite) startActivity(ctx context.Context, activityID string, taskQueue string) (*workflowservice.StartActivityExecutionResponse, error) {
	return s.startActivityWithType(ctx, activityID, taskQueue, s.tv.ActivityType())
}

func (s *standaloneActivityTestSuite) startActivityWithType(ctx context.Context, activityID string, taskQueue string, activityType *commonpb.ActivityType) (*workflowservice.StartActivityExecutionResponse, error) {
	return s.FrontendClient().StartActivityExecution(ctx, &workflowservice.StartActivityExecutionRequest{
		Namespace:    s.Namespace().String(),
		ActivityId:   activityID,
		ActivityType: activityType,
		Identity:     s.tv.WorkerIdentity(),
		Input:        defaultInput,
		TaskQueue: &taskqueuepb.TaskQueue{
			Name: taskQueue,
		},
		StartToCloseTimeout: durationpb.New(defaultStartToCloseTimeout),
		RequestId:           s.tv.RequestID(),
	})
}<|MERGE_RESOLUTION|>--- conflicted
+++ resolved
@@ -37,11 +37,6 @@
 	defaultIdentity            = "test-worker"
 )
 
-const (
-	defaultStartToCloseTimeout = 1 * time.Minute
-	defaultIdentity            = "test-worker"
-)
-
 var (
 	defaultInput            = payloads.EncodeString("Input")
 	defaultHeartbeatDetails = payloads.EncodeString("Heartbeat Details")
@@ -1320,11 +1315,7 @@
 		require.NotNil(t, describeResp.LongPollToken)
 		require.NotNil(t, respInfo)
 
-<<<<<<< HEAD
-		expectedExpirationTime := timestamppb.New(describeResp.GetInfo().GetScheduleTime().AsTime().Add(
-=======
 		expectedExpirationTime := timestamppb.New(respInfo.GetScheduleTime().AsTime().Add(
->>>>>>> e3fd2ad8
 			startReq.GetScheduleToCloseTimeout().AsDuration()))
 
 		expected := &activitypb.ActivityExecutionInfo{
@@ -1357,12 +1348,8 @@
 			),
 		)
 		require.Empty(t, diff)
-<<<<<<< HEAD
-		require.Greater(t, respInfo.GetExecutionDuration().AsDuration(), time.Duration(0))
-=======
 		require.Equal(t, respInfo.GetExecutionDuration().AsDuration(), time.Duration(0)) // Never completed, so expect 0
 		require.Nil(t, describeResp.GetInfo().GetCloseTime())
->>>>>>> e3fd2ad8
 		require.Positive(t, respInfo.GetScheduleTime().AsTime().Unix())
 		require.Positive(t, respInfo.GetStateTransitionCount())
 
