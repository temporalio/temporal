// The MIT License
//
// Copyright (c) 2020 Temporal Technologies Inc.  All rights reserved.
//
// Copyright (c) 2020 Uber Technologies, Inc.
//
// Permission is hereby granted, free of charge, to any person obtaining a copy
// of this software and associated documentation files (the "Software"), to deal
// in the Software without restriction, including without limitation the rights
// to use, copy, modify, merge, publish, distribute, sublicense, and/or sell
// copies of the Software, and to permit persons to whom the Software is
// furnished to do so, subject to the following conditions:
//
// The above copyright notice and this permission notice shall be included in
// all copies or substantial portions of the Software.
//
// THE SOFTWARE IS PROVIDED "AS IS", WITHOUT WARRANTY OF ANY KIND, EXPRESS OR
// IMPLIED, INCLUDING BUT NOT LIMITED TO THE WARRANTIES OF MERCHANTABILITY,
// FITNESS FOR A PARTICULAR PURPOSE AND NONINFRINGEMENT. IN NO EVENT SHALL THE
// AUTHORS OR COPYRIGHT HOLDERS BE LIABLE FOR ANY CLAIM, DAMAGES OR OTHER
// LIABILITY, WHETHER IN AN ACTION OF CONTRACT, TORT OR OTHERWISE, ARISING FROM,
// OUT OF OR IN CONNECTION WITH THE SOFTWARE OR THE USE OR OTHER DEALINGS IN
// THE SOFTWARE.

package xdc

import (
	"context"
	"testing"
	"time"

	"github.com/golang/mock/gomock"
	"github.com/pborman/uuid"
	"github.com/stretchr/testify/suite"
	commandpb "go.temporal.io/api/command/v1"
	commonpb "go.temporal.io/api/common/v1"
	enumspb "go.temporal.io/api/enums/v1"
	historypb "go.temporal.io/api/history/v1"
	"go.temporal.io/api/serviceerror"
	taskqueuepb "go.temporal.io/api/taskqueue/v1"
	"go.temporal.io/api/workflowservice/v1"
	"go.uber.org/fx"
	"google.golang.org/protobuf/types/known/durationpb"

	historyspb "go.temporal.io/server/api/history/v1"
	"go.temporal.io/server/api/historyservice/v1"
	"go.temporal.io/server/client"
	"go.temporal.io/server/client/history"
	"go.temporal.io/server/common"
	"go.temporal.io/server/common/config"
	"go.temporal.io/server/common/dynamicconfig"
	"go.temporal.io/server/common/log"
	"go.temporal.io/server/common/namespace"
	"go.temporal.io/server/common/payloads"
	"go.temporal.io/server/common/persistence/serialization"
	"go.temporal.io/server/common/primitives"
	test "go.temporal.io/server/common/testing"
	"go.temporal.io/server/service/history/replication/eventhandler"
	"go.temporal.io/server/tests"
)

type (
	streamBasedReplicationTestSuite struct {
		xdcBaseSuite
		controller    *gomock.Controller
		namespaceName string
		namespaceID   string
		serializer    serialization.Serializer
		generator     test.Generator
	}
)

func TestStreamBasedReplicationTestSuite(t *testing.T) {
	suite.Run(t, new(streamBasedReplicationTestSuite))
}

func (s *streamBasedReplicationTestSuite) SetupSuite() {
	s.controller = gomock.NewController(s.T())
<<<<<<< HEAD
	s.dynamicConfigOverrides = map[dynamicconfig.Key]any{
		dynamicconfig.EnableReplicationStream.Key():       true,
		dynamicconfig.EnableEagerNamespaceRefresher.Key(): true,
		dynamicconfig.EnableReplicationTaskBatching.Key(): true,
=======
	s.dynamicConfigOverrides = map[dynamicconfig.Key]interface{}{
		dynamicconfig.EnableReplicationStream:             true,
		dynamicconfig.EnableEagerNamespaceRefresher:       true,
		dynamicconfig.EnableReplicationTaskBatching:       true,
		dynamicconfig.EnableReplicateLocalGeneratedEvents: true,
>>>>>>> e048184a
	}
	s.logger = log.NewNoopLogger()
	s.serializer = serialization.NewSerializer()
	s.setupSuite(
		[]string{
			"active",
			"standby",
		},
		tests.WithFxOptionsForService(primitives.AllServices,
			fx.Decorate(
				func() config.DCRedirectionPolicy {
					return config.DCRedirectionPolicy{Policy: "noop"}
				},
			),
		),
	)
	ctx := context.Background()
	s.namespaceName = "replication-test"
	_, err := s.cluster1.GetFrontendClient().RegisterNamespace(ctx, &workflowservice.RegisterNamespaceRequest{
		Namespace: s.namespaceName,
		Clusters:  s.clusterReplicationConfig(),
		// The first cluster is the active cluster.
		ActiveClusterName: s.clusterNames[0],
		// Needed so that the namespace is replicated.
		IsGlobalNamespace: true,
		// This is a required parameter.
		WorkflowExecutionRetentionPeriod: durationpb.New(time.Hour * 24),
	})
	s.Require().NoError(err)
	err = s.waitUntilNamespaceReplicated(ctx, s.namespaceName)
	s.Require().NoError(err)

	nsRes, _ := s.cluster1.GetFrontendClient().DescribeNamespace(ctx, &workflowservice.DescribeNamespaceRequest{
		Namespace: s.namespaceName,
	})

	s.namespaceID = nsRes.NamespaceInfo.GetId()
	s.generator = test.InitializeHistoryEventGenerator("namespace", "ns-id", 1)
}

func (s *streamBasedReplicationTestSuite) TearDownSuite() {
	if s.generator != nil {
		s.generator.Reset()
	}
	s.controller.Finish()
	s.tearDownSuite()
}

func (s *streamBasedReplicationTestSuite) SetupTest() {
	s.setupTest()
}

func (s *streamBasedReplicationTestSuite) TestReplicateHistoryEvents_ForceReplicationScenario() {
	ctx := context.Background()
	ctx, cancel := context.WithTimeout(ctx, testTimeout)
	defer cancel()

	// let's import some events into cluster 1
	historyClient1 := s.cluster1.GetHistoryClient()
	executions := s.importTestEvents(historyClient1, namespace.Name(s.namespaceName), namespace.ID(s.namespaceID), []int64{3, 13, 2, 202, 302, 402, 602, 502, 802, 1002, 902, 702, 1102})

	// let's trigger replication by calling GenerateLastHistoryReplicationTasks. This is also used by force replication logic
	for _, execution := range executions {
		_, err := historyClient1.GenerateLastHistoryReplicationTasks(ctx, &historyservice.GenerateLastHistoryReplicationTasksRequest{
			NamespaceId: s.namespaceID,
			Execution:   execution,
		})
		s.NoError(err)
	}

	time.Sleep(10 * time.Second)
	for _, execution := range executions {
		err := s.assertHistoryEvents(ctx, s.namespaceID, execution.GetWorkflowId(), execution.GetRunId())
		s.NoError(err)
	}
}

func (s *streamBasedReplicationTestSuite) importTestEvents(
	historyClient tests.HistoryClient,
	namespaceName namespace.Name,
	namespaceId namespace.ID,
	versions []int64,
) []*commonpb.WorkflowExecution {
	executions := []*commonpb.WorkflowExecution{}
	s.generator.Reset()
	var runID string
	for _, version := range versions {
		workflowID := "xdc-stream-replication-test" + uuid.New()
		runID = uuid.New()

		var historyBatch []*historypb.History
		s.generator = test.InitializeHistoryEventGenerator(namespaceName, namespaceId, version)
		for s.generator.HasNextVertex() {
			events := s.generator.GetNextVertices()

			historyEvents := &historypb.History{}
			for _, event := range events {
				historyEvents.Events = append(historyEvents.Events, event.GetData().(*historypb.HistoryEvent))
			}
			historyBatch = append(historyBatch, historyEvents)
		}

		versionHistory, err := tests.EventBatchesToVersionHistory(nil, historyBatch)
		s.NoError(err)
		s.importEvents(
			workflowID,
			runID,
			versionHistory,
			historyBatch,
			historyClient,
			true,
		)

		executions = append(executions, &commonpb.WorkflowExecution{WorkflowId: workflowID, RunId: runID})
	}
	return executions
}

func (s *streamBasedReplicationTestSuite) waitUntilNamespaceReplicated(
	ctx context.Context,
	namespaceName string,
) error {
	ticker := time.NewTicker(1 * time.Second)
	defer ticker.Stop()

	for {
		select {
		case <-ticker.C:
			_, err := s.cluster2.GetFrontendClient().DescribeNamespace(ctx, &workflowservice.DescribeNamespaceRequest{
				Namespace: namespaceName,
			})
			if err != nil {
				continue
			}
			return nil
		}
	}
}

func (s *streamBasedReplicationTestSuite) assertHistoryEvents(
	ctx context.Context,
	namespaceId string,
	workflowId string,
	runId string,
) error {
	mockClientBean := client.NewMockBean(s.controller)
	mockClientBean.
		EXPECT().
		GetRemoteAdminClient("cluster1").
		Return(s.cluster1.GetAdminClient(), nil).
		AnyTimes()
	mockClientBean.EXPECT().GetRemoteAdminClient("cluster2").Return(s.cluster2.GetAdminClient(), nil).AnyTimes()

	serializer := serialization.NewSerializer()
	cluster1Fetcher := eventhandler.NewHistoryPaginatedFetcher(
		nil,
		mockClientBean,
		serializer,
		nil,
		s.logger,
	)
	cluster2Fetcher := eventhandler.NewHistoryPaginatedFetcher(
		nil,
		mockClientBean,
		serializer,
		nil,
		s.logger,
	)
	iterator1 := cluster1Fetcher.GetSingleWorkflowHistoryPaginatedIterator(
		ctx, "cluster1", namespace.ID(namespaceId), workflowId, runId, 0, 1, 0, 0)
	iterator2 := cluster2Fetcher.GetSingleWorkflowHistoryPaginatedIterator(
		ctx, "cluster2", namespace.ID(namespaceId), workflowId, runId, 0, 1, 0, 0)
	for iterator1.HasNext() {
		s.True(iterator2.HasNext())
		batch1, err := iterator1.Next()
		s.NoError(err)
		batch2, err := iterator2.Next()
		s.NoError(err)
		s.Equal(batch1.VersionHistory.Items, batch2.VersionHistory.Items)
		s.Equal(batch1.RawEventBatch, batch2.RawEventBatch)
	}
	s.False(iterator2.HasNext())
	return nil
}

func (s *streamBasedReplicationTestSuite) importEvents(
	workflowID string,
	runID string,
	versionHistory *historyspb.VersionHistory,
	eventBatches []*historypb.History,
	historyClient tests.HistoryClient,
	verifyWorkflowNotExists bool,
) {
	if len(eventBatches) == 0 {
		return
	}

	historyClient = history.NewRetryableClient(
		historyClient,
		common.CreateHistoryClientRetryPolicy(),
		common.IsResourceExhausted,
	)
	var token []byte
	for _, batch := range eventBatches {
		blob, err := s.serializer.SerializeEvents(batch.Events, enumspb.ENCODING_TYPE_PROTO3)
		s.NoError(err)
		req := &historyservice.ImportWorkflowExecutionRequest{
			NamespaceId: s.namespaceID,
			Execution: &commonpb.WorkflowExecution{
				WorkflowId: workflowID,
				RunId:      runID,
			},
			VersionHistory: versionHistory,
			HistoryBatches: []*commonpb.DataBlob{blob},
			Token:          token,
		}
		resp, err := historyClient.ImportWorkflowExecution(context.Background(), req)
		s.NoError(err, "Failed to import history event")
		token = resp.Token
	}

	if verifyWorkflowNotExists {
		_, err := historyClient.GetMutableState(context.Background(), &historyservice.GetMutableStateRequest{
			NamespaceId: s.namespaceID,
			Execution: &commonpb.WorkflowExecution{
				WorkflowId: workflowID,
				RunId:      runID,
			},
		})
		s.IsType(&serviceerror.NotFound{}, err)
	}

	req := &historyservice.ImportWorkflowExecutionRequest{
		NamespaceId: s.namespaceID,
		Execution: &commonpb.WorkflowExecution{
			WorkflowId: workflowID,
			RunId:      runID,
		},
		VersionHistory: versionHistory,
		HistoryBatches: []*commonpb.DataBlob{},
		Token:          token,
	}
	resp, err := historyClient.ImportWorkflowExecution(context.Background(), req)
	s.NoError(err, "Failed to import history event")
	s.Nil(resp.Token)
}

func (s *streamBasedReplicationTestSuite) TestForceReplicateResetWorkflow_BaseWorkflowNotFound() {
	ns := "test-force-replicate-reset-" + common.GenerateRandomString(5)
	client1 := s.cluster1.GetFrontendClient() // active
	regReq := &workflowservice.RegisterNamespaceRequest{
		Namespace:                        ns,
		IsGlobalNamespace:                true,
		Clusters:                         s.clusterReplicationConfig(),
		ActiveClusterName:                s.clusterNames[0],
		WorkflowExecutionRetentionPeriod: durationpb.New(1 * time.Hour * 24),
	}
	_, err := client1.RegisterNamespace(tests.NewContext(), regReq)
	s.NoError(err)
	// Wait for namespace cache to pick the change
	time.Sleep(cacheRefreshInterval)

	descReq := &workflowservice.DescribeNamespaceRequest{
		Namespace: ns,
	}
	resp, err := client1.DescribeNamespace(tests.NewContext(), descReq)
	s.NoError(err)
	s.NotNil(resp)

	// Start a workflow
	id := "force-replicate-reset-test"
	wt := "force-replicate-reset-test-type"
	tl := "force-replicate-reset-test-tq"
	identity := "worker1"
	workflowType := &commonpb.WorkflowType{Name: wt}
	taskQueue := &taskqueuepb.TaskQueue{Name: tl, Kind: enumspb.TASK_QUEUE_KIND_NORMAL}
	startReq := &workflowservice.StartWorkflowExecutionRequest{
		RequestId:           uuid.New(),
		Namespace:           ns,
		WorkflowId:          id,
		WorkflowType:        workflowType,
		TaskQueue:           taskQueue,
		Input:               nil,
		WorkflowRunTimeout:  durationpb.New(300 * time.Second),
		WorkflowTaskTimeout: durationpb.New(1 * time.Second),
		Identity:            identity,
	}
	we, err := client1.StartWorkflowExecution(tests.NewContext(), startReq)
	s.NoError(err)
	s.NotNil(we.GetRunId())

	wtHandler := func(_ *commonpb.WorkflowExecution, _ *commonpb.WorkflowType,
		_, _ int64, _ *historypb.History) ([]*commandpb.Command, error) {
		return []*commandpb.Command{{
			CommandType: enumspb.COMMAND_TYPE_COMPLETE_WORKFLOW_EXECUTION,
			Attributes: &commandpb.Command_CompleteWorkflowExecutionCommandAttributes{CompleteWorkflowExecutionCommandAttributes: &commandpb.CompleteWorkflowExecutionCommandAttributes{
				Result: payloads.EncodeString("Done"),
			}},
		}}, nil
	}

	poller := &tests.TaskPoller{
		Engine:              client1,
		Namespace:           ns,
		TaskQueue:           taskQueue,
		Identity:            identity,
		WorkflowTaskHandler: wtHandler,
		Logger:              s.logger,
		T:                   s.T(),
	}

	// Process start event in cluster 1
	_, err = poller.PollAndProcessWorkflowTask()
	s.NoError(err)

	resetResp, err := client1.ResetWorkflowExecution(tests.NewContext(), &workflowservice.ResetWorkflowExecutionRequest{
		Namespace: ns,
		WorkflowExecution: &commonpb.WorkflowExecution{
			WorkflowId: id,
			RunId:      we.GetRunId(),
		},
		Reason:                    "test",
		WorkflowTaskFinishEventId: 3,
		RequestId:                 uuid.New(),
	})
	s.NoError(err)

	_, err = poller.PollAndProcessWorkflowTask()
	s.NoError(err)

	_, err = client1.DeleteWorkflowExecution(tests.NewContext(), &workflowservice.DeleteWorkflowExecutionRequest{
		Namespace: ns,
		WorkflowExecution: &commonpb.WorkflowExecution{
			WorkflowId: id,
			RunId:      we.GetRunId(),
		},
	})
	s.NoError(err)

	client2 := s.cluster2.GetFrontendClient()
	_, err = client2.DeleteWorkflowExecution(tests.NewContext(), &workflowservice.DeleteWorkflowExecutionRequest{
		Namespace: ns,
		WorkflowExecution: &commonpb.WorkflowExecution{
			WorkflowId: id,
			RunId:      we.GetRunId(),
		},
	})
	s.NoError(err)
	_, err = client2.DeleteWorkflowExecution(tests.NewContext(), &workflowservice.DeleteWorkflowExecutionRequest{
		Namespace: ns,
		WorkflowExecution: &commonpb.WorkflowExecution{
			WorkflowId: id,
			RunId:      resetResp.GetRunId(),
		},
	})
	s.NoError(err)

	time.Sleep(time.Second)

	_, err = client2.DescribeWorkflowExecution(tests.NewContext(), &workflowservice.DescribeWorkflowExecutionRequest{
		Namespace: ns,
		Execution: &commonpb.WorkflowExecution{
			WorkflowId: id,
			RunId:      resetResp.GetRunId(),
		},
	})
	s.Error(err)

	_, err = s.cluster1.GetHistoryClient().GenerateLastHistoryReplicationTasks(tests.NewContext(), &historyservice.GenerateLastHistoryReplicationTasksRequest{
		NamespaceId: resp.NamespaceInfo.GetId(),
		Execution: &commonpb.WorkflowExecution{
			WorkflowId: id,
			RunId:      resetResp.GetRunId(),
		},
	})
	s.NoError(err)

	for i := 0; i < 5; i++ {
		wfExec, err := client2.DescribeWorkflowExecution(tests.NewContext(), &workflowservice.DescribeWorkflowExecutionRequest{
			Namespace: ns,
			Execution: &commonpb.WorkflowExecution{
				WorkflowId: id,
				RunId:      resetResp.GetRunId(),
			},
		})
		if err != nil {
			time.Sleep(100 * time.Millisecond)
			continue
		}
		s.Equal(enumspb.WORKFLOW_EXECUTION_STATUS_COMPLETED, wfExec.WorkflowExecutionInfo.Status)
		return
	}
	s.Fail("Cannot replicate reset workflow to target cluster.")
}<|MERGE_RESOLUTION|>--- conflicted
+++ resolved
@@ -76,18 +76,11 @@
 
 func (s *streamBasedReplicationTestSuite) SetupSuite() {
 	s.controller = gomock.NewController(s.T())
-<<<<<<< HEAD
 	s.dynamicConfigOverrides = map[dynamicconfig.Key]any{
-		dynamicconfig.EnableReplicationStream.Key():       true,
-		dynamicconfig.EnableEagerNamespaceRefresher.Key(): true,
-		dynamicconfig.EnableReplicationTaskBatching.Key(): true,
-=======
-	s.dynamicConfigOverrides = map[dynamicconfig.Key]interface{}{
-		dynamicconfig.EnableReplicationStream:             true,
-		dynamicconfig.EnableEagerNamespaceRefresher:       true,
-		dynamicconfig.EnableReplicationTaskBatching:       true,
-		dynamicconfig.EnableReplicateLocalGeneratedEvents: true,
->>>>>>> e048184a
+		dynamicconfig.EnableReplicationStream.Key():             true,
+		dynamicconfig.EnableEagerNamespaceRefresher.Key():       true,
+		dynamicconfig.EnableReplicationTaskBatching.Key():       true,
+		dynamicconfig.EnableReplicateLocalGeneratedEvents.Key(): true,
 	}
 	s.logger = log.NewNoopLogger()
 	s.serializer = serialization.NewSerializer()
