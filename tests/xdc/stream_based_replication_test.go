// The MIT License
//
// Copyright (c) 2020 Temporal Technologies Inc.  All rights reserved.
//
// Copyright (c) 2020 Uber Technologies, Inc.
//
// Permission is hereby granted, free of charge, to any person obtaining a copy
// of this software and associated documentation files (the "Software"), to deal
// in the Software without restriction, including without limitation the rights
// to use, copy, modify, merge, publish, distribute, sublicense, and/or sell
// copies of the Software, and to permit persons to whom the Software is
// furnished to do so, subject to the following conditions:
//
// The above copyright notice and this permission notice shall be included in
// all copies or substantial portions of the Software.
//
// THE SOFTWARE IS PROVIDED "AS IS", WITHOUT WARRANTY OF ANY KIND, EXPRESS OR
// IMPLIED, INCLUDING BUT NOT LIMITED TO THE WARRANTIES OF MERCHANTABILITY,
// FITNESS FOR A PARTICULAR PURPOSE AND NONINFRINGEMENT. IN NO EVENT SHALL THE
// AUTHORS OR COPYRIGHT HOLDERS BE LIABLE FOR ANY CLAIM, DAMAGES OR OTHER
// LIABILITY, WHETHER IN AN ACTION OF CONTRACT, TORT OR OTHERWISE, ARISING FROM,
// OUT OF OR IN CONNECTION WITH THE SOFTWARE OR THE USE OR OTHER DEALINGS IN
// THE SOFTWARE.

package xdc

import (
	"context"
	"errors"
	"fmt"
	"sync"
	"testing"
	"time"

	"github.com/pborman/uuid"
	"github.com/stretchr/testify/suite"
	commandpb "go.temporal.io/api/command/v1"
	commonpb "go.temporal.io/api/common/v1"
	enumspb "go.temporal.io/api/enums/v1"
	historypb "go.temporal.io/api/history/v1"
	replicationpb "go.temporal.io/api/replication/v1"
	"go.temporal.io/api/serviceerror"
	taskqueuepb "go.temporal.io/api/taskqueue/v1"
	"go.temporal.io/api/workflowservice/v1"
	"go.temporal.io/server/api/adminservice/v1"
	historyspb "go.temporal.io/server/api/history/v1"
	"go.temporal.io/server/api/historyservice/v1"
	"go.temporal.io/server/client"
	"go.temporal.io/server/client/history"
	"go.temporal.io/server/common"
	"go.temporal.io/server/common/config"
	"go.temporal.io/server/common/dynamicconfig"
	"go.temporal.io/server/common/log"
	"go.temporal.io/server/common/namespace"
	"go.temporal.io/server/common/payloads"
	"go.temporal.io/server/common/persistence/serialization"
	"go.temporal.io/server/common/primitives"
	test "go.temporal.io/server/common/testing"
	"go.temporal.io/server/service/history/replication/eventhandler"
	"go.temporal.io/server/tests/testcore"
	"go.uber.org/fx"
	"go.uber.org/mock/gomock"
	"google.golang.org/protobuf/types/known/durationpb"
)

type (
	streamBasedReplicationTestSuite struct {
		xdcBaseSuite
		controller              *gomock.Controller
		namespaceName           string
		namespaceID             string
		serializer              serialization.Serializer
		generator               test.Generator
		once                    sync.Once
		enableTransitionHistory bool
	}
)

func TestStreamBasedReplicationTestSuite(t *testing.T) {
<<<<<<< HEAD
	t.SkipNow() // flaky test (EnableTransitionHistory)
=======
>>>>>>> e6fcdeca
	for _, tc := range []struct {
		name                    string
		enableTransitionHistory bool
	}{
		{
<<<<<<< HEAD
			name:                    "EnableTransitionHistory",
			enableTransitionHistory: true,
		},
		{
			name:                    "DisableTransitionHistory",
			enableTransitionHistory: false,
		},
=======
			name:                    "DisableTransitionHistory",
			enableTransitionHistory: false,
		},
		{
			name:                    "EnableTransitionHistory",
			enableTransitionHistory: true,
		},
>>>>>>> e6fcdeca
	} {
		t.Run(tc.name, func(t *testing.T) {
			s := &streamBasedReplicationTestSuite{
				namespaceName:           "replication-test-" + common.GenerateRandomString(5),
				enableTransitionHistory: tc.enableTransitionHistory,
			}
			suite.Run(t, s)
		})
	}
}

func (s *streamBasedReplicationTestSuite) SetupSuite() {
	s.controller = gomock.NewController(s.T())
	s.dynamicConfigOverrides = map[dynamicconfig.Key]any{
		dynamicconfig.EnableReplicationStream.Key():             true,
		dynamicconfig.EnableEagerNamespaceRefresher.Key():       true,
		dynamicconfig.EnableReplicationTaskBatching.Key():       true,
		dynamicconfig.EnableReplicateLocalGeneratedEvents.Key(): true,
		dynamicconfig.EnableTransitionHistory.Key():             s.enableTransitionHistory,
	}
	s.logger = log.NewTestLogger()
	s.serializer = serialization.NewSerializer()
	s.setupSuite(
		[]string{
			"active",
			"standby",
		},
		testcore.WithFxOptionsForService(primitives.AllServices,
			fx.Decorate(
				func() config.DCRedirectionPolicy {
					return config.DCRedirectionPolicy{Policy: "noop"}
				},
			),
		),
	)
}

func (s *streamBasedReplicationTestSuite) TearDownSuite() {
	if s.generator != nil {
		s.generator.Reset()
	}
	s.controller.Finish()
	s.tearDownSuite()
}

func (s *streamBasedReplicationTestSuite) SetupTest() {
	s.setupTest()

	s.once.Do(func() {
		ctx := context.Background()
		_, err := s.cluster1.FrontendClient().RegisterNamespace(ctx, &workflowservice.RegisterNamespaceRequest{
			Namespace: s.namespaceName,
			Clusters:  s.clusterReplicationConfig(),
			// The first cluster is the active cluster.
			ActiveClusterName: s.clusterNames[0],
			// Needed so that the namespace is replicated.
			IsGlobalNamespace: true,
			// This is a required parameter.
			WorkflowExecutionRetentionPeriod: durationpb.New(time.Hour * 24),
		})
		s.Require().NoError(err)
		err = s.waitUntilNamespaceReplicated(ctx, s.namespaceName)
		s.Require().NoError(err)

		nsRes, _ := s.cluster1.FrontendClient().DescribeNamespace(ctx, &workflowservice.DescribeNamespaceRequest{
			Namespace: s.namespaceName,
		})

		s.namespaceID = nsRes.NamespaceInfo.GetId()
		s.generator = test.InitializeHistoryEventGenerator("namespace", "ns-id", 1)
	})
}

func (s *streamBasedReplicationTestSuite) TestReplicateHistoryEvents_ForceReplicationScenario() {
	ctx := context.Background()
	ctx, cancel := context.WithTimeout(ctx, testTimeout)
	defer cancel()

	var versions []int64
	if s.enableTransitionHistory {
		// Use versions for cluster1 (active) so we can update workflows
<<<<<<< HEAD
		versions = []int64{1, 31, 21, 61, 41, 101, 91, 71, 81}
=======
		// Use same versions to prevent workflow tasks from being failed due to WORKFLOW_TASK_FAILED_CAUSE_FAILOVER_CLOSE_COMMAND
		versions = []int64{1, 1, 1, 1, 1, 1, 1, 1, 1}
>>>>>>> e6fcdeca
	} else {
		versions = []int64{2, 12, 22, 32, 2, 1, 5, 8, 9}
	}

	// let's import some events into cluster 1
	historyClient1 := s.cluster1.HistoryClient()
	executions := s.importTestEvents(historyClient1, namespace.Name(s.namespaceName), namespace.ID(s.namespaceID), versions)

	// let's trigger replication by calling GenerateLastHistoryReplicationTasks. This is also used by force replication logic
	for _, execution := range executions {
		_, err := historyClient1.GenerateLastHistoryReplicationTasks(ctx, &historyservice.GenerateLastHistoryReplicationTasksRequest{
			NamespaceId: s.namespaceID,
			Execution:   execution,
		})
		s.NoError(err)
	}

	s.waitForClusterSynced()
	for _, execution := range executions {
		err := s.assertHistoryEvents(ctx, s.namespaceID, execution.GetWorkflowId(), execution.GetRunId())
		s.NoError(err)
	}
}

func (s *streamBasedReplicationTestSuite) updateNamespace(version int64) error {
	client1 := s.cluster1.FrontendClient() // active
	nsResp, err := client1.DescribeNamespace(context.Background(), &workflowservice.DescribeNamespaceRequest{
		Namespace: s.namespaceName,
	})
	s.NoError(err)

	for nsResp.GetFailoverVersion() < version {
		_, err = client1.UpdateNamespace(context.Background(), &workflowservice.UpdateNamespaceRequest{
			Namespace: s.namespaceName,
			ReplicationConfig: &replicationpb.NamespaceReplicationConfig{
				ActiveClusterName: s.clusterNames[1],
			},
		})
		s.NoError(err)

		_, err = client1.UpdateNamespace(context.Background(), &workflowservice.UpdateNamespaceRequest{
			Namespace: s.namespaceName,
			ReplicationConfig: &replicationpb.NamespaceReplicationConfig{
				ActiveClusterName: s.clusterNames[0],
			},
		})
		s.NoError(err)

		nsResp, err = client1.DescribeNamespace(context.Background(), &workflowservice.DescribeNamespaceRequest{
			Namespace: s.namespaceName,
		})
		s.NoError(err)
	}

	return nil
}

func (s *streamBasedReplicationTestSuite) importTestEvents(
	historyClient historyservice.HistoryServiceClient,
	namespaceName namespace.Name,
	namespaceId namespace.ID,
	versions []int64,
) []*commonpb.WorkflowExecution {
	executions := []*commonpb.WorkflowExecution{}
	s.generator.Reset()
	isCloseEvent := func(event *historypb.HistoryEvent) bool {
		eventType := event.GetEventType()
		if eventType == enumspb.EVENT_TYPE_WORKFLOW_EXECUTION_COMPLETED ||
			eventType == enumspb.EVENT_TYPE_WORKFLOW_EXECUTION_FAILED ||
			eventType == enumspb.EVENT_TYPE_WORKFLOW_EXECUTION_CANCELED ||
			eventType == enumspb.EVENT_TYPE_WORKFLOW_EXECUTION_TERMINATED ||
			eventType == enumspb.EVENT_TYPE_WORKFLOW_EXECUTION_CONTINUED_AS_NEW ||
			eventType == enumspb.EVENT_TYPE_WORKFLOW_EXECUTION_TIMED_OUT {
			return true
		}
		return false
	}
	var runID string
	for _, version := range versions {
<<<<<<< HEAD
		if s.enableTransitionHistory {
			err := s.updateNamespace(version)
			s.NoError(err)
		}

=======
>>>>>>> e6fcdeca
		workflowID := "xdc-stream-replication-test-" + uuid.New()
		runID = uuid.New()

		var historyBatch []*historypb.History
		s.generator = test.InitializeHistoryEventGenerator(namespaceName, namespaceId, version)
	ImportLoop:
		for s.generator.HasNextVertex() {
			events := s.generator.GetNextVertices()

			historyEvents := &historypb.History{}
			for _, event := range events {
				historyEvents.Events = append(historyEvents.Events, event.GetData().(*historypb.HistoryEvent))
			}
			if isCloseEvent(historyEvents.Events[len(historyEvents.Events)-1]) {
				break ImportLoop
			}
			historyBatch = append(historyBatch, historyEvents)
		}

		versionHistory, err := testcore.EventBatchesToVersionHistory(nil, historyBatch)
		s.NoError(err)
		s.importEvents(
			workflowID,
			runID,
			versionHistory,
			historyBatch,
			historyClient,
			true,
		)

		if s.enableTransitionHistory {
			// signal the workflow to make sure the TransitionHistory is updated
			signalName := "my signal"
			signalInput := payloads.EncodeString("my signal input")
			client1 := s.cluster1.FrontendClient() // active
			_, err = client1.SignalWorkflowExecution(context.Background(), &workflowservice.SignalWorkflowExecutionRequest{
				Namespace:         s.namespaceName,
				WorkflowExecution: &commonpb.WorkflowExecution{WorkflowId: workflowID, RunId: runID},
				SignalName:        signalName,
				Input:             signalInput,
				Identity:          "worker1",
			})
			s.NoError(err)
		}

		executions = append(executions, &commonpb.WorkflowExecution{WorkflowId: workflowID, RunId: runID})
	}
	return executions
}

func (s *streamBasedReplicationTestSuite) waitUntilNamespaceReplicated(
	ctx context.Context,
	namespaceName string,
) error {
	ticker := time.NewTicker(1 * time.Second)
	defer ticker.Stop()

	for {
		select {
		case <-ticker.C:
			_, err := s.cluster2.FrontendClient().DescribeNamespace(ctx, &workflowservice.DescribeNamespaceRequest{
				Namespace: namespaceName,
			})
			if err != nil {
				continue
			}
			return nil
		}
	}
}

func (s *streamBasedReplicationTestSuite) assertHistoryEvents(
	ctx context.Context,
	namespaceId string,
	workflowId string,
	runId string,
) error {
	mockClientBean := client.NewMockBean(s.controller)
	mockClientBean.
		EXPECT().
		GetRemoteAdminClient("cluster1").
		Return(s.cluster1.AdminClient(), nil).
		AnyTimes()
	mockClientBean.EXPECT().GetRemoteAdminClient("cluster2").Return(s.cluster2.AdminClient(), nil).AnyTimes()

	serializer := serialization.NewSerializer()
	cluster1Fetcher := eventhandler.NewHistoryPaginatedFetcher(
		nil,
		mockClientBean,
		serializer,
		s.logger,
	)
	cluster2Fetcher := eventhandler.NewHistoryPaginatedFetcher(
		nil,
		mockClientBean,
		serializer,
		s.logger,
	)
	iterator1 := cluster1Fetcher.GetSingleWorkflowHistoryPaginatedIteratorExclusive(
		ctx, "cluster1", namespace.ID(namespaceId), workflowId, runId, 0, 1, 0, 0)
	iterator2 := cluster2Fetcher.GetSingleWorkflowHistoryPaginatedIteratorExclusive(
		ctx, "cluster2", namespace.ID(namespaceId), workflowId, runId, 0, 1, 0, 0)
	for iterator1.HasNext() {
		s.True(iterator2.HasNext())
		batch1, err := iterator1.Next()
		s.NoError(err)
		batch2, err := iterator2.Next()
		s.NoError(err)
		getMsg := func() string {
			events1, _ := s.serializer.DeserializeEvents(batch1.RawEventBatch)
			events2, _ := s.serializer.DeserializeEvents(batch2.RawEventBatch)
			return fmt.Sprintf("Not equal \nevents1: %v \nevents2: %v", events1, events2)
		}
		s.Equal(batch1.RawEventBatch, batch2.RawEventBatch, getMsg())
		s.Equal(batch1.VersionHistory.Items, batch2.VersionHistory.Items)

	}
	s.False(iterator2.HasNext())
	return nil
}

func (s *streamBasedReplicationTestSuite) importEvents(
	workflowID string,
	runID string,
	versionHistory *historyspb.VersionHistory,
	eventBatches []*historypb.History,
	historyClient historyservice.HistoryServiceClient,
	verifyWorkflowNotExists bool,
) {
	if len(eventBatches) == 0 {
		return
	}

	historyClient = history.NewRetryableClient(
		historyClient,
		common.CreateHistoryClientRetryPolicy(),
		common.IsResourceExhausted,
	)
	var token []byte
	for _, batch := range eventBatches {
		blob, err := s.serializer.SerializeEvents(batch.Events, enumspb.ENCODING_TYPE_PROTO3)
		s.NoError(err)
		req := &historyservice.ImportWorkflowExecutionRequest{
			NamespaceId: s.namespaceID,
			Execution: &commonpb.WorkflowExecution{
				WorkflowId: workflowID,
				RunId:      runID,
			},
			VersionHistory: versionHistory,
			HistoryBatches: []*commonpb.DataBlob{blob},
			Token:          token,
		}
		resp, err := historyClient.ImportWorkflowExecution(context.Background(), req)
		s.NoError(err, "Failed to import history event")
		token = resp.Token
	}

	if verifyWorkflowNotExists {
		_, err := historyClient.GetMutableState(context.Background(), &historyservice.GetMutableStateRequest{
			NamespaceId: s.namespaceID,
			Execution: &commonpb.WorkflowExecution{
				WorkflowId: workflowID,
				RunId:      runID,
			},
		})
		s.IsType(&serviceerror.NotFound{}, err)
	}

	req := &historyservice.ImportWorkflowExecutionRequest{
		NamespaceId: s.namespaceID,
		Execution: &commonpb.WorkflowExecution{
			WorkflowId: workflowID,
			RunId:      runID,
		},
		VersionHistory: versionHistory,
		HistoryBatches: []*commonpb.DataBlob{},
		Token:          token,
	}
	resp, err := historyClient.ImportWorkflowExecution(context.Background(), req)
	s.NoError(err, "Failed to import history event")
	s.Nil(resp.Token)
}

func (s *streamBasedReplicationTestSuite) TestForceReplicateResetWorkflow_BaseWorkflowNotFound() {
	ns := "test-force-replicate-reset-" + common.GenerateRandomString(5)
	client1 := s.cluster1.FrontendClient() // active
	regReq := &workflowservice.RegisterNamespaceRequest{
		Namespace:                        ns,
		IsGlobalNamespace:                true,
		Clusters:                         s.clusterReplicationConfig(),
		ActiveClusterName:                s.clusterNames[0],
		WorkflowExecutionRetentionPeriod: durationpb.New(1 * time.Hour * 24),
	}
	_, err := client1.RegisterNamespace(testcore.NewContext(), regReq)
	s.NoError(err)
	// Wait for namespace cache to pick the change
	time.Sleep(cacheRefreshInterval)

	descReq := &workflowservice.DescribeNamespaceRequest{
		Namespace: ns,
	}
	resp, err := client1.DescribeNamespace(testcore.NewContext(), descReq)
	s.NoError(err)
	s.NotNil(resp)

	// Start a workflow
	id := "force-replicate-reset-test"
	wt := "force-replicate-reset-test-type"
	tl := "force-replicate-reset-test-tq"
	identity := "worker1"
	workflowType := &commonpb.WorkflowType{Name: wt}
	taskQueue := &taskqueuepb.TaskQueue{Name: tl, Kind: enumspb.TASK_QUEUE_KIND_NORMAL}
	startReq := &workflowservice.StartWorkflowExecutionRequest{
		RequestId:           uuid.New(),
		Namespace:           ns,
		WorkflowId:          id,
		WorkflowType:        workflowType,
		TaskQueue:           taskQueue,
		Input:               nil,
		WorkflowRunTimeout:  durationpb.New(300 * time.Second),
		WorkflowTaskTimeout: durationpb.New(1 * time.Second),
		Identity:            identity,
	}
	we, err := client1.StartWorkflowExecution(testcore.NewContext(), startReq)
	s.NoError(err)
	s.NotNil(we.GetRunId())

	wtHandler := func(task *workflowservice.PollWorkflowTaskQueueResponse) ([]*commandpb.Command, error) {
		return []*commandpb.Command{{
			CommandType: enumspb.COMMAND_TYPE_COMPLETE_WORKFLOW_EXECUTION,
			Attributes: &commandpb.Command_CompleteWorkflowExecutionCommandAttributes{CompleteWorkflowExecutionCommandAttributes: &commandpb.CompleteWorkflowExecutionCommandAttributes{
				Result: payloads.EncodeString("Done"),
			}},
		}}, nil
	}

	poller := &testcore.TaskPoller{
		Client:              client1,
		Namespace:           ns,
		TaskQueue:           taskQueue,
		Identity:            identity,
		WorkflowTaskHandler: wtHandler,
		Logger:              s.logger,
		T:                   s.T(),
	}

	// Process start event in cluster 1
	_, err = poller.PollAndProcessWorkflowTask()
	s.NoError(err)

	resetResp, err := client1.ResetWorkflowExecution(testcore.NewContext(), &workflowservice.ResetWorkflowExecutionRequest{
		Namespace: ns,
		WorkflowExecution: &commonpb.WorkflowExecution{
			WorkflowId: id,
			RunId:      we.GetRunId(),
		},
		Reason:                    "test",
		WorkflowTaskFinishEventId: 3,
		RequestId:                 uuid.New(),
	})
	s.NoError(err)

	_, err = poller.PollAndProcessWorkflowTask()
	s.NoError(err)

	_, err = client1.DeleteWorkflowExecution(testcore.NewContext(), &workflowservice.DeleteWorkflowExecutionRequest{
		Namespace: ns,
		WorkflowExecution: &commonpb.WorkflowExecution{
			WorkflowId: id,
			RunId:      we.GetRunId(),
		},
	})
	s.NoError(err)

	client2 := s.cluster2.FrontendClient()
	_, err = client2.DeleteWorkflowExecution(testcore.NewContext(), &workflowservice.DeleteWorkflowExecutionRequest{
		Namespace: ns,
		WorkflowExecution: &commonpb.WorkflowExecution{
			WorkflowId: id,
			RunId:      we.GetRunId(),
		},
	})
	s.NoError(err)
	_, err = client2.DeleteWorkflowExecution(testcore.NewContext(), &workflowservice.DeleteWorkflowExecutionRequest{
		Namespace: ns,
		WorkflowExecution: &commonpb.WorkflowExecution{
			WorkflowId: id,
			RunId:      resetResp.GetRunId(),
		},
	})
	s.NoError(err)

	time.Sleep(time.Second)

	_, err = client2.DescribeWorkflowExecution(testcore.NewContext(), &workflowservice.DescribeWorkflowExecutionRequest{
		Namespace: ns,
		Execution: &commonpb.WorkflowExecution{
			WorkflowId: id,
			RunId:      resetResp.GetRunId(),
		},
	})
	s.Error(err)

	_, err = s.cluster1.HistoryClient().GenerateLastHistoryReplicationTasks(testcore.NewContext(), &historyservice.GenerateLastHistoryReplicationTasksRequest{
		NamespaceId: resp.NamespaceInfo.GetId(),
		Execution: &commonpb.WorkflowExecution{
			WorkflowId: id,
			RunId:      resetResp.GetRunId(),
		},
	})
	s.NoError(err)

	for i := 0; i < 5; i++ {
		wfExec, err := client2.DescribeWorkflowExecution(testcore.NewContext(), &workflowservice.DescribeWorkflowExecutionRequest{
			Namespace: ns,
			Execution: &commonpb.WorkflowExecution{
				WorkflowId: id,
				RunId:      resetResp.GetRunId(),
			},
		})
		if err != nil {
			time.Sleep(100 * time.Millisecond)
			continue
		}
		s.Equal(enumspb.WORKFLOW_EXECUTION_STATUS_COMPLETED, wfExec.WorkflowExecutionInfo.Status)
		return
	}
	s.Fail("Cannot replicate reset workflow to target cluster.")
}

func (s *streamBasedReplicationTestSuite) TestResetWorkflow_SyncWorkflowState() {
	ns := "test--reset-sync-workflow-sate" + common.GenerateRandomString(5)
	client1 := s.cluster1.FrontendClient() // active
	regReq := &workflowservice.RegisterNamespaceRequest{
		Namespace:                        ns,
		IsGlobalNamespace:                true,
		Clusters:                         s.clusterReplicationConfig(),
		ActiveClusterName:                s.clusterNames[0],
		WorkflowExecutionRetentionPeriod: durationpb.New(1 * time.Hour * 24),
	}
	_, err := client1.RegisterNamespace(testcore.NewContext(), regReq)
	s.NoError(err)
	// Wait for namespace cache to pick the change
	var resp *workflowservice.DescribeNamespaceResponse
	s.Eventually(func() bool {
		descReq := &workflowservice.DescribeNamespaceRequest{
			Namespace: ns,
		}
		var err error
		resp, err = client1.DescribeNamespace(testcore.NewContext(), descReq)
		return err == nil
	}, cacheRefreshInterval, time.Second)

	// Start a workflow
	id := "reset-test"
	wt := "reset-test-type"
	tl := "reset-test-tq"
	identity := "worker1"
	workflowType := &commonpb.WorkflowType{Name: wt}
	taskQueue := &taskqueuepb.TaskQueue{Name: tl, Kind: enumspb.TASK_QUEUE_KIND_NORMAL}
	startReq := &workflowservice.StartWorkflowExecutionRequest{
		RequestId:           uuid.New(),
		Namespace:           ns,
		WorkflowId:          id,
		WorkflowType:        workflowType,
		TaskQueue:           taskQueue,
		Input:               nil,
		WorkflowRunTimeout:  durationpb.New(300 * time.Second),
		WorkflowTaskTimeout: durationpb.New(1 * time.Second),
		Identity:            identity,
	}
	we, err := client1.StartWorkflowExecution(testcore.NewContext(), startReq)
	s.NoError(err)
	s.NotNil(we.GetRunId())

	wtHandler := func(task *workflowservice.PollWorkflowTaskQueueResponse) ([]*commandpb.Command, error) {
		return []*commandpb.Command{{
			CommandType: enumspb.COMMAND_TYPE_COMPLETE_WORKFLOW_EXECUTION,
			Attributes: &commandpb.Command_CompleteWorkflowExecutionCommandAttributes{CompleteWorkflowExecutionCommandAttributes: &commandpb.CompleteWorkflowExecutionCommandAttributes{
				Result: payloads.EncodeString("Done"),
			}},
		}}, nil
	}

	poller := &testcore.TaskPoller{
		Client:              client1,
		Namespace:           ns,
		TaskQueue:           taskQueue,
		Identity:            identity,
		WorkflowTaskHandler: wtHandler,
		Logger:              s.logger,
		T:                   s.T(),
	}

	// Process start event in cluster 1
	_, err = poller.PollAndProcessWorkflowTask()
	s.NoError(err)

	resetResp1, err := client1.ResetWorkflowExecution(testcore.NewContext(), &workflowservice.ResetWorkflowExecutionRequest{
		Namespace: ns,
		WorkflowExecution: &commonpb.WorkflowExecution{
			WorkflowId: id,
			RunId:      we.GetRunId(),
		},
		Reason:                    "test",
		WorkflowTaskFinishEventId: 4,
		RequestId:                 uuid.New(),
	})
	s.NoError(err)

	_, err = poller.PollAndProcessWorkflowTask()
	s.NoError(err)

	resetResp2, err := client1.ResetWorkflowExecution(testcore.NewContext(), &workflowservice.ResetWorkflowExecutionRequest{
		Namespace: ns,
		WorkflowExecution: &commonpb.WorkflowExecution{
			WorkflowId: id,
			RunId:      resetResp1.GetRunId(),
		},
		Reason:                    "test",
		WorkflowTaskFinishEventId: 7,
		RequestId:                 uuid.New(),
	})
	s.NoError(err)

	_, err = poller.PollAndProcessWorkflowTask()
	s.NoError(err)

	s.Eventually(func() bool {
		_, err = s.cluster2.AdminClient().DescribeMutableState(
			testcore.NewContext(),
			&adminservice.DescribeMutableStateRequest{
				Namespace: ns,
				Execution: &commonpb.WorkflowExecution{
					WorkflowId: id,
					RunId:      we.GetRunId(),
				},
			})
		return err == nil
	},
		time.Second*10,
		time.Second)
	s.Eventually(func() bool {
		_, err = s.cluster2.AdminClient().DescribeMutableState(
			testcore.NewContext(),
			&adminservice.DescribeMutableStateRequest{
				Namespace: ns,
				Execution: &commonpb.WorkflowExecution{
					WorkflowId: id,
					RunId:      resetResp1.GetRunId(),
				},
			})
		return err == nil
	},
		time.Second*10,
		time.Second)
	s.Eventually(func() bool {
		_, err = s.cluster2.AdminClient().DescribeMutableState(
			testcore.NewContext(),
			&adminservice.DescribeMutableStateRequest{
				Namespace: ns,
				Execution: &commonpb.WorkflowExecution{
					WorkflowId: id,
					RunId:      resetResp2.GetRunId(),
				},
			})
		return err == nil
	},
		time.Second*10,
		time.Second)

	// Delete reset workflows
	_, err = s.cluster2.AdminClient().DeleteWorkflowExecution(testcore.NewContext(), &adminservice.DeleteWorkflowExecutionRequest{
		Namespace: ns,
		Execution: &commonpb.WorkflowExecution{
			WorkflowId: id,
			RunId:      we.GetRunId(),
		},
	})
	s.NoError(err)
	_, err = s.cluster2.AdminClient().DeleteWorkflowExecution(testcore.NewContext(), &adminservice.DeleteWorkflowExecutionRequest{
		Namespace: ns,
		Execution: &commonpb.WorkflowExecution{
			WorkflowId: id,
			RunId:      resetResp1.GetRunId(),
		},
	})
	s.NoError(err)
	_, err = s.cluster2.AdminClient().DeleteWorkflowExecution(testcore.NewContext(), &adminservice.DeleteWorkflowExecutionRequest{
		Namespace: ns,
		Execution: &commonpb.WorkflowExecution{
			WorkflowId: id,
			RunId:      resetResp2.GetRunId(),
		},
	})
	s.NoError(err)

	s.Eventually(func() bool {
		_, err = s.cluster2.AdminClient().DescribeMutableState(
			testcore.NewContext(),
			&adminservice.DescribeMutableStateRequest{
				Namespace: ns,
				Execution: &commonpb.WorkflowExecution{
					WorkflowId: id,
					RunId:      we.GetRunId(),
				},
			})
		var expectedErr *serviceerror.NotFound
		return errors.As(err, &expectedErr)
	},
		time.Second*10,
		time.Second)
	s.Eventually(func() bool {
		_, err = s.cluster2.AdminClient().DescribeMutableState(
			testcore.NewContext(),
			&adminservice.DescribeMutableStateRequest{
				Namespace: ns,
				Execution: &commonpb.WorkflowExecution{
					WorkflowId: id,
					RunId:      resetResp1.GetRunId(),
				},
			})
		var expectedErr *serviceerror.NotFound
		return errors.As(err, &expectedErr)
	},
		time.Second*10,
		time.Second)
	s.Eventually(func() bool {
		_, err = s.cluster2.AdminClient().DescribeMutableState(
			testcore.NewContext(),
			&adminservice.DescribeMutableStateRequest{
				Namespace: ns,
				Execution: &commonpb.WorkflowExecution{
					WorkflowId: id,
					RunId:      resetResp2.GetRunId(),
				},
			})
		var expectedErr *serviceerror.NotFound
		return errors.As(err, &expectedErr)
	},
		time.Second*10,
		time.Second)

	_, err = s.cluster1.HistoryClient().GenerateLastHistoryReplicationTasks(testcore.NewContext(), &historyservice.GenerateLastHistoryReplicationTasksRequest{
		NamespaceId: resp.NamespaceInfo.GetId(),
		Execution: &commonpb.WorkflowExecution{
			WorkflowId: id,
			RunId:      we.GetRunId(),
		},
	})
	s.NoError(err)
	s.Eventually(func() bool {
		_, err = s.cluster2.AdminClient().DescribeMutableState(
			testcore.NewContext(),
			&adminservice.DescribeMutableStateRequest{
				Namespace: ns,
				Execution: &commonpb.WorkflowExecution{
					WorkflowId: id,
					RunId:      we.GetRunId(),
				},
			})
		return err == nil
	},
		time.Second*10,
		time.Second)

	_, err = s.cluster1.HistoryClient().GenerateLastHistoryReplicationTasks(testcore.NewContext(), &historyservice.GenerateLastHistoryReplicationTasksRequest{
		NamespaceId: resp.NamespaceInfo.GetId(),
		Execution: &commonpb.WorkflowExecution{
			WorkflowId: id,
			RunId:      resetResp1.GetRunId(),
		},
	})
	s.NoError(err)
	s.Eventually(func() bool {
		_, err = s.cluster2.AdminClient().DescribeMutableState(
			testcore.NewContext(),
			&adminservice.DescribeMutableStateRequest{
				Namespace: ns,
				Execution: &commonpb.WorkflowExecution{
					WorkflowId: id,
					RunId:      resetResp1.GetRunId(),
				},
			})
		return err == nil
	},
		time.Second*10,
		time.Second)

	_, err = s.cluster1.HistoryClient().GenerateLastHistoryReplicationTasks(testcore.NewContext(), &historyservice.GenerateLastHistoryReplicationTasksRequest{
		NamespaceId: resp.NamespaceInfo.GetId(),
		Execution: &commonpb.WorkflowExecution{
			WorkflowId: id,
			RunId:      resetResp2.GetRunId(),
		},
	})
	s.NoError(err)
	s.Eventually(func() bool {
		_, err = s.cluster2.AdminClient().DescribeMutableState(
			testcore.NewContext(),
			&adminservice.DescribeMutableStateRequest{
				Namespace: ns,
				Execution: &commonpb.WorkflowExecution{
					WorkflowId: id,
					RunId:      resetResp2.GetRunId(),
				},
			})
		return err == nil
	},
		time.Second*10,
		time.Second)
}<|MERGE_RESOLUTION|>--- conflicted
+++ resolved
@@ -38,7 +38,6 @@
 	commonpb "go.temporal.io/api/common/v1"
 	enumspb "go.temporal.io/api/enums/v1"
 	historypb "go.temporal.io/api/history/v1"
-	replicationpb "go.temporal.io/api/replication/v1"
 	"go.temporal.io/api/serviceerror"
 	taskqueuepb "go.temporal.io/api/taskqueue/v1"
 	"go.temporal.io/api/workflowservice/v1"
@@ -77,24 +76,11 @@
 )
 
 func TestStreamBasedReplicationTestSuite(t *testing.T) {
-<<<<<<< HEAD
-	t.SkipNow() // flaky test (EnableTransitionHistory)
-=======
->>>>>>> e6fcdeca
 	for _, tc := range []struct {
 		name                    string
 		enableTransitionHistory bool
 	}{
 		{
-<<<<<<< HEAD
-			name:                    "EnableTransitionHistory",
-			enableTransitionHistory: true,
-		},
-		{
-			name:                    "DisableTransitionHistory",
-			enableTransitionHistory: false,
-		},
-=======
 			name:                    "DisableTransitionHistory",
 			enableTransitionHistory: false,
 		},
@@ -102,7 +88,6 @@
 			name:                    "EnableTransitionHistory",
 			enableTransitionHistory: true,
 		},
->>>>>>> e6fcdeca
 	} {
 		t.Run(tc.name, func(t *testing.T) {
 			s := &streamBasedReplicationTestSuite{
@@ -184,12 +169,8 @@
 	var versions []int64
 	if s.enableTransitionHistory {
 		// Use versions for cluster1 (active) so we can update workflows
-<<<<<<< HEAD
-		versions = []int64{1, 31, 21, 61, 41, 101, 91, 71, 81}
-=======
 		// Use same versions to prevent workflow tasks from being failed due to WORKFLOW_TASK_FAILED_CAUSE_FAILOVER_CLOSE_COMMAND
 		versions = []int64{1, 1, 1, 1, 1, 1, 1, 1, 1}
->>>>>>> e6fcdeca
 	} else {
 		versions = []int64{2, 12, 22, 32, 2, 1, 5, 8, 9}
 	}
@@ -212,39 +193,6 @@
 		err := s.assertHistoryEvents(ctx, s.namespaceID, execution.GetWorkflowId(), execution.GetRunId())
 		s.NoError(err)
 	}
-}
-
-func (s *streamBasedReplicationTestSuite) updateNamespace(version int64) error {
-	client1 := s.cluster1.FrontendClient() // active
-	nsResp, err := client1.DescribeNamespace(context.Background(), &workflowservice.DescribeNamespaceRequest{
-		Namespace: s.namespaceName,
-	})
-	s.NoError(err)
-
-	for nsResp.GetFailoverVersion() < version {
-		_, err = client1.UpdateNamespace(context.Background(), &workflowservice.UpdateNamespaceRequest{
-			Namespace: s.namespaceName,
-			ReplicationConfig: &replicationpb.NamespaceReplicationConfig{
-				ActiveClusterName: s.clusterNames[1],
-			},
-		})
-		s.NoError(err)
-
-		_, err = client1.UpdateNamespace(context.Background(), &workflowservice.UpdateNamespaceRequest{
-			Namespace: s.namespaceName,
-			ReplicationConfig: &replicationpb.NamespaceReplicationConfig{
-				ActiveClusterName: s.clusterNames[0],
-			},
-		})
-		s.NoError(err)
-
-		nsResp, err = client1.DescribeNamespace(context.Background(), &workflowservice.DescribeNamespaceRequest{
-			Namespace: s.namespaceName,
-		})
-		s.NoError(err)
-	}
-
-	return nil
 }
 
 func (s *streamBasedReplicationTestSuite) importTestEvents(
@@ -269,14 +217,6 @@
 	}
 	var runID string
 	for _, version := range versions {
-<<<<<<< HEAD
-		if s.enableTransitionHistory {
-			err := s.updateNamespace(version)
-			s.NoError(err)
-		}
-
-=======
->>>>>>> e6fcdeca
 		workflowID := "xdc-stream-replication-test-" + uuid.New()
 		runID = uuid.New()
 
