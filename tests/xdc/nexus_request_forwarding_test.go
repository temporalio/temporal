// The MIT License
//
// Copyright (c) 2024 Temporal Technologies Inc.  All rights reserved.
//
// Permission is hereby granted, free of charge, to any person obtaining a copy
// of this software and associated documentation files (the "Software"), to deal
// in the Software without restriction, including without limitation the rights
// to use, copy, modify, merge, publish, distribute, sublicense, and/or sell
// copies of the Software, and to permit persons to whom the Software is
// furnished to do so, subject to the following conditions:
//
// The above copyright notice and this permission notice shall be included in
// all copies or substantial portions of the Software.
//
// THE SOFTWARE IS PROVIDED "AS IS", WITHOUT WARRANTY OF ANY KIND, EXPRESS OR
// IMPLIED, INCLUDING BUT NOT LIMITED TO THE WARRANTIES OF MERCHANTABILITY,
// FITNESS FOR A PARTICULAR PURPOSE AND NONINFRINGEMENT. IN NO EVENT SHALL THE
// AUTHORS OR COPYRIGHT HOLDERS BE LIABLE FOR ANY CLAIM, DAMAGES OR OTHER
// LIABILITY, WHETHER IN AN ACTION OF CONTRACT, TORT OR OTHERWISE, ARISING FROM,
// OUT OF OR IN CONNECTION WITH THE SOFTWARE OR THE USE OR OTHER DEALINGS IN
// THE SOFTWARE.

package xdc

import (
	"context"
	"encoding/json"
	"flag"
	"fmt"
	"io"
	"net/http"
	"slices"
	"testing"
	"time"

	"github.com/google/uuid"
	"github.com/nexus-rpc/sdk-go/nexus"
	"github.com/stretchr/testify/require"
	"github.com/stretchr/testify/suite"
	commandpb "go.temporal.io/api/command/v1"
	commonpb "go.temporal.io/api/common/v1"
	enumspb "go.temporal.io/api/enums/v1"
	historypb "go.temporal.io/api/history/v1"
	nexuspb "go.temporal.io/api/nexus/v1"
	"go.temporal.io/api/operatorservice/v1"
	taskqueuepb "go.temporal.io/api/taskqueue/v1"
	"go.temporal.io/api/workflowservice/v1"
	"go.temporal.io/sdk/client"
	"go.temporal.io/sdk/converter"

	"go.temporal.io/server/common/dynamicconfig"
	"go.temporal.io/server/common/log"
	"go.temporal.io/server/common/metrics"
	"go.temporal.io/server/common/metrics/metricstest"
	cnexus "go.temporal.io/server/common/nexus"
	"go.temporal.io/server/common/nexus/nexustest"
	"go.temporal.io/server/components/callbacks"
	"go.temporal.io/server/components/nexusoperations"
	"go.temporal.io/server/tests"
)

var op = nexus.NewOperationReference[string, string]("my-operation")

type NexusRequestForwardingSuite struct {
	xdcBaseSuite
}

func TestNexusRequestForwardingTestSuite(t *testing.T) {
	flag.Parse()
	suite.Run(t, new(NexusRequestForwardingSuite))
}

func (s *NexusRequestForwardingSuite) SetupSuite() {
	s.dynamicConfigOverrides = map[dynamicconfig.Key]any{
		// Make sure we don't hit the rate limiter in tests
		dynamicconfig.FrontendGlobalNamespaceNamespaceReplicationInducingAPIsRPS.Key(): 1000,
		dynamicconfig.EnableNexus.Key():                  true,
		dynamicconfig.RefreshNexusEndpointsMinWait.Key(): 1 * time.Millisecond,
		callbacks.AllowedAddresses.Key():                 []any{map[string]any{"Pattern": "*", "AllowInsecure": true}},
	}
	s.setupSuite([]string{"nexus_request_forwarding_active", "nexus_request_forwarding_standby"})
}

func (s *NexusRequestForwardingSuite) SetupTest() {
	s.setupTest()
}

func (s *NexusRequestForwardingSuite) TearDownSuite() {
	s.tearDownSuite()
}

// Only tests dispatch by namespace+task_queue.
// TODO: Add test cases for dispatch by endpoint ID once endpoints support replication.
func (s *NexusRequestForwardingSuite) TestStartOperationForwardedFromStandbyToActive() {
	ns := s.createGlobalNamespace()

	testCases := []struct {
		name      string
		taskQueue string
		header    nexus.Header
		handler   func(*workflowservice.PollNexusTaskQueueResponse) (*nexuspb.Response, *nexuspb.HandlerError)
		assertion func(*testing.T, *nexus.ClientStartOperationResult[string], error, map[string][]*metricstest.CapturedRecording, map[string][]*metricstest.CapturedRecording)
	}{
		{
			name:      "success",
			taskQueue: fmt.Sprintf("%v-%v", "test-task-queue", uuid.New()),
			handler: func(res *workflowservice.PollNexusTaskQueueResponse) (*nexuspb.Response, *nexuspb.HandlerError) {
				s.Equal("true", res.Request.Header["xdc-redirection-api"])
				return &nexuspb.Response{
					Variant: &nexuspb.Response_StartOperation{
						StartOperation: &nexuspb.StartOperationResponse{
							Variant: &nexuspb.StartOperationResponse_SyncSuccess{
								SyncSuccess: &nexuspb.StartOperationResponse_Sync{
									Payload: res.Request.GetStartOperation().GetPayload()}}}},
				}, nil
			},
			assertion: func(t *testing.T, result *nexus.ClientStartOperationResult[string], retErr error, activeSnap map[string][]*metricstest.CapturedRecording, passiveSnap map[string][]*metricstest.CapturedRecording) {
				require.NoError(t, retErr)
				require.Equal(t, "input", result.Successful)
				requireExpectedMetricsCaptured(t, activeSnap, ns, "StartNexusOperation", "sync_success")
				requireExpectedMetricsCaptured(t, passiveSnap, ns, "StartNexusOperation", "request_forwarded")
			},
		},
		{
			name:      "operation error",
			taskQueue: fmt.Sprintf("%v-%v", "test-task-queue", uuid.New()),
			handler: func(res *workflowservice.PollNexusTaskQueueResponse) (*nexuspb.Response, *nexuspb.HandlerError) {
				s.Equal("true", res.Request.Header["xdc-redirection-api"])
				return &nexuspb.Response{
					Variant: &nexuspb.Response_StartOperation{
						StartOperation: &nexuspb.StartOperationResponse{
							Variant: &nexuspb.StartOperationResponse_OperationError{
								OperationError: &nexuspb.UnsuccessfulOperationError{
									OperationState: string(nexus.OperationStateFailed),
									Failure: &nexuspb.Failure{
										Message:  "deliberate test failure",
										Metadata: map[string]string{"k": "v"},
										Details:  []byte(`"details"`),
									}}}}},
				}, nil
			},
			assertion: func(t *testing.T, result *nexus.ClientStartOperationResult[string], retErr error, activeSnap map[string][]*metricstest.CapturedRecording, passiveSnap map[string][]*metricstest.CapturedRecording) {
				var operationError *nexus.UnsuccessfulOperationError
				require.ErrorAs(t, retErr, &operationError)
				require.Equal(t, nexus.OperationStateFailed, operationError.State)
				require.Equal(t, "deliberate test failure", operationError.Failure.Message)
				require.Equal(t, map[string]string{"k": "v"}, operationError.Failure.Metadata)
				var details string
				err := json.Unmarshal(operationError.Failure.Details, &details)
				require.NoError(t, err)
				require.Equal(t, "details", details)
				requireExpectedMetricsCaptured(t, activeSnap, ns, "StartNexusOperation", "operation_error")
				requireExpectedMetricsCaptured(t, passiveSnap, ns, "StartNexusOperation", "forwarded_request_error")
			},
		},
		{
			name:      "handler error",
			taskQueue: fmt.Sprintf("%v-%v", "test-task-queue", uuid.New()),
			handler: func(res *workflowservice.PollNexusTaskQueueResponse) (*nexuspb.Response, *nexuspb.HandlerError) {
				s.Equal("true", res.Request.Header["xdc-redirection-api"])
				return nil, &nexuspb.HandlerError{
					ErrorType: string(nexus.HandlerErrorTypeInternal),
					Failure:   &nexuspb.Failure{Message: "deliberate internal failure"},
				}
			},
			assertion: func(t *testing.T, result *nexus.ClientStartOperationResult[string], retErr error, activeSnap map[string][]*metricstest.CapturedRecording, passiveSnap map[string][]*metricstest.CapturedRecording) {
				var unexpectedError *nexus.UnexpectedResponseError
				require.ErrorAs(t, retErr, &unexpectedError)
				require.Equal(t, http.StatusInternalServerError, unexpectedError.Response.StatusCode)
				require.Equal(t, "deliberate internal failure", unexpectedError.Failure.Message)
				requireExpectedMetricsCaptured(t, activeSnap, ns, "StartNexusOperation", "handler_error")
				requireExpectedMetricsCaptured(t, passiveSnap, ns, "StartNexusOperation", "forwarded_request_error")
			},
		},
		{
			name:      "redirect disabled by header",
			taskQueue: fmt.Sprintf("%v-%v", "test-task-queue", uuid.New()),
			header:    nexus.Header{"xdc-redirection": "false"},
			handler: func(res *workflowservice.PollNexusTaskQueueResponse) (*nexuspb.Response, *nexuspb.HandlerError) {
				s.FailNow("nexus task handler invoked when redirection should be disabled")
				return nil, &nexuspb.HandlerError{
					ErrorType: string(nexus.HandlerErrorTypeInternal),
					Failure:   &nexuspb.Failure{Message: "redirection not allowed"},
				}
			},
			assertion: func(t *testing.T, result *nexus.ClientStartOperationResult[string], retErr error, activeSnap map[string][]*metricstest.CapturedRecording, passiveSnap map[string][]*metricstest.CapturedRecording) {
				var unexpectedError *nexus.UnexpectedResponseError
				require.ErrorAs(t, retErr, &unexpectedError)
				require.Equal(t, http.StatusServiceUnavailable, unexpectedError.Response.StatusCode)
				require.Equal(t, "cluster inactive", unexpectedError.Failure.Message)
				requireExpectedMetricsCaptured(t, passiveSnap, ns, "StartNexusOperation", "namespace_inactive_forwarding_disabled")
			},
		},
	}

	for _, tc := range testCases {
		tc := tc
		s.T().Run(tc.name, func(t *testing.T) {
			dispatchURL := fmt.Sprintf("http://%s/%s", s.cluster2.GetHost().FrontendHTTPAddress(), cnexus.RouteDispatchNexusTaskByNamespaceAndTaskQueue.Path(cnexus.NamespaceAndTaskQueue{Namespace: ns, TaskQueue: tc.taskQueue}))
			nexusClient, err := nexus.NewClient(nexus.ClientOptions{BaseURL: dispatchURL, Service: "test-service"})
			s.NoError(err)

			activeMetricsHandler, ok := s.cluster1.GetHost().GetMetricsHandler().(*metricstest.CaptureHandler)
			s.True(ok)
			activeCapture := activeMetricsHandler.StartCapture()
			defer activeMetricsHandler.StopCapture(activeCapture)

			passiveMetricsHandler, ok := s.cluster2.GetHost().GetMetricsHandler().(*metricstest.CaptureHandler)
			s.True(ok)
			passiveCapture := passiveMetricsHandler.StartCapture()
			defer passiveMetricsHandler.StopCapture(passiveCapture)

			ctx, cancel := context.WithCancel(tests.NewContext())
			defer cancel()

			go s.nexusTaskPoller(ctx, s.cluster1.GetFrontendClient(), ns, tc.taskQueue, tc.handler)

			startResult, err := nexus.StartOperation(ctx, nexusClient, op, "input", nexus.StartOperationOptions{
				CallbackURL: "http://localhost/callback",
				RequestID:   "request-id",
				Header:      tc.header,
			})
			tc.assertion(t, startResult, err, activeCapture.Snapshot(), passiveCapture.Snapshot())
		})
	}
}

// Only tests dispatch by namespace+task_queue.
// TODO: Add test cases for dispatch by endpoint ID once endpoints support replication.
func (s *NexusRequestForwardingSuite) TestCancelOperationForwardedFromStandbyToActive() {
	ns := s.createGlobalNamespace()

	testCases := []struct {
		name      string
		taskQueue string
		header    nexus.Header
		handler   func(*workflowservice.PollNexusTaskQueueResponse) (*nexuspb.Response, *nexuspb.HandlerError)
		assertion func(*testing.T, error, map[string][]*metricstest.CapturedRecording, map[string][]*metricstest.CapturedRecording)
	}{
		{
			name:      "success",
			taskQueue: fmt.Sprintf("%v-%v", "test-task-queue", uuid.New()),
			handler: func(res *workflowservice.PollNexusTaskQueueResponse) (*nexuspb.Response, *nexuspb.HandlerError) {
				s.Equal("true", res.Request.Header["xdc-redirection-api"])
				return &nexuspb.Response{
					Variant: &nexuspb.Response_CancelOperation{
						CancelOperation: &nexuspb.CancelOperationResponse{},
					},
				}, nil
			},
			assertion: func(t *testing.T, retErr error, activeSnap map[string][]*metricstest.CapturedRecording, passiveSnap map[string][]*metricstest.CapturedRecording) {
				require.NoError(t, retErr)
				requireExpectedMetricsCaptured(t, activeSnap, ns, "CancelNexusOperation", "success")
				requireExpectedMetricsCaptured(t, passiveSnap, ns, "CancelNexusOperation", "request_forwarded")
			},
		},
		{
			name:      "handler error",
			taskQueue: fmt.Sprintf("%v-%v", "test-task-queue", uuid.New()),
			handler: func(res *workflowservice.PollNexusTaskQueueResponse) (*nexuspb.Response, *nexuspb.HandlerError) {
				s.Equal("true", res.Request.Header["xdc-redirection-api"])
				return nil, &nexuspb.HandlerError{
					ErrorType: string(nexus.HandlerErrorTypeInternal),
					Failure:   &nexuspb.Failure{Message: "deliberate internal failure"},
				}
			},
			assertion: func(t *testing.T, retErr error, activeSnap map[string][]*metricstest.CapturedRecording, passiveSnap map[string][]*metricstest.CapturedRecording) {
				var unexpectedError *nexus.UnexpectedResponseError
				require.ErrorAs(t, retErr, &unexpectedError)
				require.Equal(t, http.StatusInternalServerError, unexpectedError.Response.StatusCode)
				require.Equal(t, "deliberate internal failure", unexpectedError.Failure.Message)
				requireExpectedMetricsCaptured(t, activeSnap, ns, "CancelNexusOperation", "handler_error")
				requireExpectedMetricsCaptured(t, passiveSnap, ns, "CancelNexusOperation", "forwarded_request_error")
			},
		},
		{
			name:      "redirect disabled by header",
			taskQueue: fmt.Sprintf("%v-%v", "test-task-queue", uuid.New()),
			header:    nexus.Header{"xdc-redirection": "false"},
			handler: func(res *workflowservice.PollNexusTaskQueueResponse) (*nexuspb.Response, *nexuspb.HandlerError) {
				s.FailNow("nexus task handler invoked when redirection should be disabled")
				return nil, &nexuspb.HandlerError{
					ErrorType: string(nexus.HandlerErrorTypeInternal),
					Failure:   &nexuspb.Failure{Message: "redirection should be disabled"},
				}
			},
			assertion: func(t *testing.T, retErr error, activeSnap map[string][]*metricstest.CapturedRecording, passiveSnap map[string][]*metricstest.CapturedRecording) {
				var unexpectedError *nexus.UnexpectedResponseError
				require.ErrorAs(t, retErr, &unexpectedError)
				require.Equal(t, http.StatusServiceUnavailable, unexpectedError.Response.StatusCode)
				require.Equal(t, "cluster inactive", unexpectedError.Failure.Message)
				requireExpectedMetricsCaptured(t, passiveSnap, ns, "CancelNexusOperation", "namespace_inactive_forwarding_disabled")
			},
		},
	}

	for _, tc := range testCases {
		tc := tc
		s.T().Run(tc.name, func(t *testing.T) {
			dispatchURL := fmt.Sprintf("http://%s/%s", s.cluster2.GetHost().FrontendHTTPAddress(), cnexus.RouteDispatchNexusTaskByNamespaceAndTaskQueue.Path(cnexus.NamespaceAndTaskQueue{Namespace: ns, TaskQueue: tc.taskQueue}))
			nexusClient, err := nexus.NewClient(nexus.ClientOptions{BaseURL: dispatchURL, Service: "test-service"})
			s.NoError(err)

			activeMetricsHandler, ok := s.cluster1.GetHost().GetMetricsHandler().(*metricstest.CaptureHandler)
			s.True(ok)
			activeCapture := activeMetricsHandler.StartCapture()
			defer activeMetricsHandler.StopCapture(activeCapture)

			passiveMetricsHandler, ok := s.cluster2.GetHost().GetMetricsHandler().(*metricstest.CaptureHandler)
			s.True(ok)
			passiveCapture := passiveMetricsHandler.StartCapture()
			defer passiveMetricsHandler.StopCapture(passiveCapture)

			ctx, cancel := context.WithCancel(tests.NewContext())
			defer cancel()

			go s.nexusTaskPoller(ctx, s.cluster1.GetFrontendClient(), ns, tc.taskQueue, tc.handler)

			handle, err := nexusClient.NewHandle("operation", "id")
			require.NoError(t, err)
			err = handle.Cancel(ctx, nexus.CancelOperationOptions{Header: tc.header})
			tc.assertion(t, err, activeCapture.Snapshot(), passiveCapture.Snapshot())
		})
	}
}

func (s *NexusRequestForwardingSuite) TestCompleteOperationForwardedFromStandbyToActive() {
	// Override templates to always return passive cluster in callback URL
	s.cluster1.GetHost().OverrideDCValue(
		s.T(),
		nexusoperations.CallbackURLTemplate,
		"http://"+s.cluster2.GetHost().FrontendHTTPAddress()+"/namespaces/{{.NamespaceName}}/nexus/callback")
	s.cluster2.GetHost().OverrideDCValue(
		s.T(),
		nexusoperations.CallbackURLTemplate,
		"http://"+s.cluster2.GetHost().FrontendHTTPAddress()+"/namespaces/{{.NamespaceName}}/nexus/callback")

	ctx := tests.NewContext()
	ns := s.createGlobalNamespace()
	taskQueue := fmt.Sprintf("%v-%v", "test-task-queue", uuid.New())
	endpointName := tests.RandomizedNexusEndpoint(s.T().Name())

	var callbackToken, publicCallbackUrl string

	h := nexustest.Handler{
		OnStartOperation: func(ctx context.Context, service, operation string, input *nexus.LazyValue, options nexus.StartOperationOptions) (nexus.HandlerStartOperationResult[any], error) {
			callbackToken = options.CallbackHeader.Get(cnexus.CallbackTokenHeader)
			publicCallbackUrl = options.CallbackURL
			return &nexus.HandlerStartOperationResultAsync{OperationID: "test"}, nil
		},
	}
	listenAddr := nexustest.AllocListenAddress(s.T())
	nexustest.NewNexusServer(s.T(), listenAddr, h)

	createEndpointReq := &operatorservice.CreateNexusEndpointRequest{
		Spec: &nexuspb.EndpointSpec{
			Name: endpointName,
			Target: &nexuspb.EndpointTarget{
				Variant: &nexuspb.EndpointTarget_External_{
					External: &nexuspb.EndpointTarget_External{
						Url: "http://" + listenAddr,
					},
				},
			},
		},
	}

	_, err := s.cluster1.GetOperatorClient().CreateNexusEndpoint(ctx, createEndpointReq)
	s.NoError(err)

	_, err = s.cluster2.GetOperatorClient().CreateNexusEndpoint(ctx, createEndpointReq)
	s.NoError(err)

	activeSDKClient, err := client.Dial(client.Options{
		HostPort:  s.cluster1.GetHost().FrontendGRPCAddresses()[0],
		Namespace: ns,
		Logger:    log.NewSdkLogger(s.logger),
	})
	s.NoError(err)

	run, err := activeSDKClient.ExecuteWorkflow(ctx, client.StartWorkflowOptions{
		TaskQueue: taskQueue,
	}, "workflow")
	s.NoError(err)

	feClient1 := s.cluster1.GetFrontendClient()
	feClient2 := s.cluster2.GetFrontendClient()

	pollResp, err := feClient1.PollWorkflowTaskQueue(ctx, &workflowservice.PollWorkflowTaskQueueRequest{
		Namespace: ns,
		TaskQueue: &taskqueuepb.TaskQueue{
			Name: taskQueue,
			Kind: enumspb.TASK_QUEUE_KIND_NORMAL,
		},
		Identity: "test",
	})
	s.NoError(err)
	_, err = feClient1.RespondWorkflowTaskCompleted(ctx, &workflowservice.RespondWorkflowTaskCompletedRequest{
		Identity:  "test",
		TaskToken: pollResp.TaskToken,
		Commands: []*commandpb.Command{
			{
				CommandType: enumspb.COMMAND_TYPE_SCHEDULE_NEXUS_OPERATION,
				Attributes: &commandpb.Command_ScheduleNexusOperationCommandAttributes{
					ScheduleNexusOperationCommandAttributes: &commandpb.ScheduleNexusOperationCommandAttributes{
						Endpoint:  endpointName,
						Service:   "service",
						Operation: "operation",
						Input:     s.mustToPayload("input"),
					},
				},
			},
		},
	})
	s.NoError(err)

	// Poll and verify that the "started" event was recorded.
	pollResp, err = feClient1.PollWorkflowTaskQueue(ctx, &workflowservice.PollWorkflowTaskQueueRequest{
		Namespace: ns,
		TaskQueue: &taskqueuepb.TaskQueue{
			Name: taskQueue,
			Kind: enumspb.TASK_QUEUE_KIND_NORMAL,
		},
		Identity: "test",
	})
	s.NoError(err)
	_, err = feClient1.RespondWorkflowTaskCompleted(ctx, &workflowservice.RespondWorkflowTaskCompletedRequest{
		Identity:  "test",
		TaskToken: pollResp.TaskToken,
	})
	s.NoError(err)

	startedEventIdx := slices.IndexFunc(pollResp.History.Events, func(e *historypb.HistoryEvent) bool {
		return e.GetNexusOperationStartedEventAttributes() != nil
	})
	s.Greater(startedEventIdx, 0)

	// Wait for Nexus operation to be replicated
	s.Eventually(func() bool {
		resp, err := feClient2.DescribeWorkflowExecution(ctx, &workflowservice.DescribeWorkflowExecutionRequest{
			Namespace: ns,
			Execution: &commonpb.WorkflowExecution{
				WorkflowId: run.GetID(),
				RunId:      run.GetRunID(),
			},
		})
		return err == nil && len(resp.PendingNexusOperations) > 0
	}, 5*time.Second, 500*time.Millisecond)

	// Send a valid - successful completion request to standby cluster.
	completion, err := nexus.NewOperationCompletionSuccessful(s.mustToPayload("result"), nexus.OperationCompletionSuccesfulOptions{
		Serializer: cnexus.PayloadSerializer,
	})
	s.NoError(err)
	res, snap := s.sendNexusCompletionRequest(ctx, s.T(), s.cluster2, publicCallbackUrl, completion, callbackToken)
	s.Equal(http.StatusOK, res.StatusCode)
	s.Equal(1, len(snap["nexus_completion_requests"]))
	s.Subset(snap["nexus_completion_requests"][0].Tags, map[string]string{"namespace": ns, "outcome": "request_forwarded"})

	// Ensure that CompleteOperation request is tracked as part of normal service telemetry metrics
	s.Condition(func() bool {
		for _, m := range snap["service_requests"] {
			if opTag, ok := m.Tags["operation"]; ok && opTag == "CompleteNexusOperation" {
				return true
			}
		}
		return false
	})

	// Resend the request and verify we get a not found error since the operation has already completed.
	res, snap = s.sendNexusCompletionRequest(ctx, s.T(), s.cluster1, publicCallbackUrl, completion, callbackToken)
	s.Equal(http.StatusNotFound, res.StatusCode)
	s.Equal(1, len(snap["nexus_completion_requests"]))
	s.Subset(snap["nexus_completion_requests"][0].Tags, map[string]string{"namespace": ns, "outcome": "error_not_found"})

	// Poll active cluster and verify the completion is recorded and triggers workflow progress.
	pollResp, err = feClient1.PollWorkflowTaskQueue(ctx, &workflowservice.PollWorkflowTaskQueueRequest{
		Namespace: ns,
		TaskQueue: &taskqueuepb.TaskQueue{
			Name: taskQueue,
			Kind: enumspb.TASK_QUEUE_KIND_NORMAL,
		},
		Identity: "test",
	})
	s.NoError(err)
	completedEventIdx := slices.IndexFunc(pollResp.History.Events, func(e *historypb.HistoryEvent) bool {
		return e.GetNexusOperationCompletedEventAttributes() != nil
	})
	s.Greater(completedEventIdx, 0)

	_, err = feClient1.RespondWorkflowTaskCompleted(ctx, &workflowservice.RespondWorkflowTaskCompletedRequest{
		Identity:  "test",
		TaskToken: pollResp.TaskToken,
		Commands: []*commandpb.Command{
			{
				CommandType: enumspb.COMMAND_TYPE_COMPLETE_WORKFLOW_EXECUTION,
				Attributes: &commandpb.Command_CompleteWorkflowExecutionCommandAttributes{
					CompleteWorkflowExecutionCommandAttributes: &commandpb.CompleteWorkflowExecutionCommandAttributes{
						Result: &commonpb.Payloads{
							Payloads: []*commonpb.Payload{
								pollResp.History.Events[completedEventIdx].GetNexusOperationCompletedEventAttributes().Result,
							},
						},
					},
				},
			},
		},
	})
	s.NoError(err)
	var result string
	s.NoError(run.Get(ctx, &result))
	s.Equal("result", result)
}

func (s *NexusRequestForwardingSuite) nexusTaskPoller(ctx context.Context, frontendClient workflowservice.WorkflowServiceClient, ns string, taskQueue string, handler func(*workflowservice.PollNexusTaskQueueResponse) (*nexuspb.Response, *nexuspb.HandlerError)) {
	res, err := frontendClient.PollNexusTaskQueue(ctx, &workflowservice.PollNexusTaskQueueRequest{
		Namespace: ns,
		Identity:  uuid.NewString(),
		TaskQueue: &taskqueuepb.TaskQueue{
			Name: taskQueue,
			Kind: enumspb.TASK_QUEUE_KIND_NORMAL,
		},
	})
	if ctx.Err() != nil {
		// Test doesn't expect poll to get unblocked.
		return
	}
	s.NoError(err)

	response, handlerErr := handler(res)

	if handlerErr != nil {
		_, err = frontendClient.RespondNexusTaskFailed(ctx, &workflowservice.RespondNexusTaskFailedRequest{
			Namespace: ns,
			Identity:  uuid.NewString(),
			TaskToken: res.TaskToken,
			Error:     handlerErr,
		})
	} else if response != nil {
		_, err = frontendClient.RespondNexusTaskCompleted(ctx, &workflowservice.RespondNexusTaskCompletedRequest{
			Namespace: ns,
			Identity:  uuid.NewString(),
			TaskToken: res.TaskToken,
			Response:  response,
		})
	}

	if err != nil && ctx.Err() == nil {
		s.FailNow("received unexpected error responding to Nexus task", err)
	}
<<<<<<< HEAD
	_, err := s.cluster1.GetFrontendClient().RegisterNamespace(ctx, regReq)
	s.NoError(err)

	s.EventuallyWithT(func(t *assert.CollectT) {
		// Wait for namespace record to be replicated and loaded into memory.
		for _, r := range s.cluster2.GetHost().GetFrontendNamespaceRegistries() {
			_, err := r.GetNamespace(namespace.Name(ns))
			assert.NoError(t, err)
		}
	}, 15*time.Second, 500*time.Millisecond)

	return ns
=======
>>>>>>> 8ab95315
}

func (s *NexusRequestForwardingSuite) sendNexusCompletionRequest(
	ctx context.Context,
	t *testing.T,
	testCluster *tests.TestCluster,
	url string,
	completion nexus.OperationCompletion,
	callbackToken string,
) (*http.Response, map[string][]*metricstest.CapturedRecording) {
	metricsHandler, ok := testCluster.GetHost().GetMetricsHandler().(*metricstest.CaptureHandler)
	s.True(ok)
	capture := metricsHandler.StartCapture()
	defer metricsHandler.StopCapture(capture)

	req, err := nexus.NewCompletionHTTPRequest(ctx, url, completion)
	require.NoError(t, err)
	if callbackToken != "" {
		req.Header.Add(cnexus.CallbackTokenHeader, callbackToken)
	}

	res, err := http.DefaultClient.Do(req)
	require.NoError(t, err)
	_, err = io.ReadAll(res.Body)
	require.NoError(t, err)
	defer res.Body.Close()
	return res, capture.Snapshot()
}

func requireExpectedMetricsCaptured(t *testing.T, snap map[string][]*metricstest.CapturedRecording, ns string, method string, expectedOutcome string) {
	require.Equal(t, 1, len(snap["nexus_requests"]))
	require.Subset(t, snap["nexus_requests"][0].Tags, map[string]string{"namespace": ns, "method": method, "outcome": expectedOutcome})
	require.Equal(t, int64(1), snap["nexus_requests"][0].Value)
	require.Equal(t, metrics.MetricUnit(""), snap["nexus_requests"][0].Unit)
	require.Equal(t, 1, len(snap["nexus_latency"]))
	require.Subset(t, snap["nexus_latency"][0].Tags, map[string]string{"namespace": ns, "method": method, "outcome": expectedOutcome})
}

func (s *NexusRequestForwardingSuite) mustToPayload(v any) *commonpb.Payload {
	conv := converter.GetDefaultDataConverter()
	payload, err := conv.ToPayload(v)
	s.NoError(err)
	return payload
}<|MERGE_RESOLUTION|>--- conflicted
+++ resolved
@@ -548,21 +548,6 @@
 	if err != nil && ctx.Err() == nil {
 		s.FailNow("received unexpected error responding to Nexus task", err)
 	}
-<<<<<<< HEAD
-	_, err := s.cluster1.GetFrontendClient().RegisterNamespace(ctx, regReq)
-	s.NoError(err)
-
-	s.EventuallyWithT(func(t *assert.CollectT) {
-		// Wait for namespace record to be replicated and loaded into memory.
-		for _, r := range s.cluster2.GetHost().GetFrontendNamespaceRegistries() {
-			_, err := r.GetNamespace(namespace.Name(ns))
-			assert.NoError(t, err)
-		}
-	}, 15*time.Second, 500*time.Millisecond)
-
-	return ns
-=======
->>>>>>> 8ab95315
 }
 
 func (s *NexusRequestForwardingSuite) sendNexusCompletionRequest(
