// The MIT License
//
// Copyright (c) 2020 Temporal Technologies Inc.  All rights reserved.
//
// Copyright (c) 2020 Uber Technologies, Inc.
//
// Permission is hereby granted, free of charge, to any person obtaining a copy
// of this software and associated documentation files (the "Software"), to deal
// in the Software without restriction, including without limitation the rights
// to use, copy, modify, merge, publish, distribute, sublicense, and/or sell
// copies of the Software, and to permit persons to whom the Software is
// furnished to do so, subject to the following conditions:
//
// The above copyright notice and this permission notice shall be included in
// all copies or substantial portions of the Software.
//
// THE SOFTWARE IS PROVIDED "AS IS", WITHOUT WARRANTY OF ANY KIND, EXPRESS OR
// IMPLIED, INCLUDING BUT NOT LIMITED TO THE WARRANTIES OF MERCHANTABILITY,
// FITNESS FOR A PARTICULAR PURPOSE AND NONINFRINGEMENT. IN NO EVENT SHALL THE
// AUTHORS OR COPYRIGHT HOLDERS BE LIABLE FOR ANY CLAIM, DAMAGES OR OTHER
// LIABILITY, WHETHER IN AN ACTION OF CONTRACT, TORT OR OTHERWISE, ARISING FROM,
// OUT OF OR IN CONNECTION WITH THE SOFTWARE OR THE USE OR OTHER DEALINGS IN
// THE SOFTWARE.

//go:build !race

// need to run xdc tests with race detector off because of ringpop bug causing data race issue

package xdc

import (
	"context"
	"fmt"
	"os"
	"time"

	"github.com/google/uuid"
	"github.com/stretchr/testify/assert"
	"github.com/stretchr/testify/require"
	"github.com/stretchr/testify/suite"
	commonpb "go.temporal.io/api/common/v1"
	replicationpb "go.temporal.io/api/replication/v1"
	"go.temporal.io/api/workflowservice/v1"
	"go.temporal.io/sdk/converter"
	"google.golang.org/protobuf/types/known/durationpb"
	"gopkg.in/yaml.v3"

	"go.temporal.io/server/api/adminservice/v1"
	"go.temporal.io/server/api/historyservice/v1"
	"go.temporal.io/server/common/cluster"
	"go.temporal.io/server/common/dynamicconfig"
	"go.temporal.io/server/common/log"
	"go.temporal.io/server/common/log/tag"
	"go.temporal.io/server/common/namespace"
	"go.temporal.io/server/common/testing/historyrequire"
	"go.temporal.io/server/common/testing/protorequire"
	"go.temporal.io/server/environment"
	"go.temporal.io/server/tests"
)

type (
	xdcBaseSuite struct {
		// override suite.Suite.Assertions with require.Assertions; this means that s.NotNil(nil) will stop the test,
		// not merely log an error
		*require.Assertions
		protorequire.ProtoAssertions
		historyrequire.HistoryRequire
		clusterNames []string
		suite.Suite

		testClusterFactory tests.TestClusterFactory

		cluster1               *tests.TestCluster
		cluster2               *tests.TestCluster
		logger                 log.Logger
		dynamicConfigOverrides map[dynamicconfig.Key]interface{}

		startTime        time.Time
		clusterConnected bool
	}
)

func (s *xdcBaseSuite) clusterReplicationConfig() []*replicationpb.ClusterReplicationConfig {
	config := make([]*replicationpb.ClusterReplicationConfig, len(s.clusterNames))
	for i, clusterName := range s.clusterNames {
		config[i] = &replicationpb.ClusterReplicationConfig{
			ClusterName: clusterName,
		}
	}
	return config
}

func (s *xdcBaseSuite) setupSuite(clusterNames []string, opts ...tests.Option) {
	s.testClusterFactory = tests.NewTestClusterFactory()

	params := tests.ApplyTestClusterParams(opts)

	s.clusterNames = clusterNames
	if s.logger == nil {
		s.logger = log.NewTestLogger()
	}
	if s.dynamicConfigOverrides == nil {
		s.dynamicConfigOverrides = make(map[dynamicconfig.Key]interface{})
	}
	s.dynamicConfigOverrides[dynamicconfig.ClusterMetadataRefreshInterval.Key()] = time.Second * 5

	fileName := "../testdata/xdc_clusters.yaml"
	if tests.TestFlags.TestClusterConfigFile != "" {
		fileName = tests.TestFlags.TestClusterConfigFile
	}
	environment.SetupEnv()

	confContent, err := os.ReadFile(fileName)
	s.Require().NoError(err)
	confContent = []byte(os.ExpandEnv(string(confContent)))

	var clusterConfigs []*tests.TestClusterConfig
	s.Require().NoError(yaml.Unmarshal(confContent, &clusterConfigs))
	for i, config := range clusterConfigs {
		config.DynamicConfigOverrides = s.dynamicConfigOverrides
		clusterConfigs[i].ClusterMetadata.MasterClusterName = s.clusterNames[i]
		clusterConfigs[i].ClusterMetadata.CurrentClusterName = s.clusterNames[i]
		clusterConfigs[i].Persistence.DBName = "func_" + s.clusterNames[i]
		clusterConfigs[i].ClusterMetadata.ClusterInformation = make(map[string]cluster.ClusterInformation)
		// TODO: make tests.temporalImpl actually use these ports. Right now, we're just setting these to the values
		// that the tests.temporalImpl uses by default, so that our info here is right, but these aren't actually used
		// by NewCluster.
		clusterConfigs[i].ClusterMetadata.ClusterInformation[s.clusterNames[i]] = cluster.ClusterInformation{
			Enabled:                true,
			InitialFailoverVersion: int64(i + 1),
			RPCAddress:             fmt.Sprintf("127.0.0.1:%d134", 7+i),
			HTTPAddress:            fmt.Sprintf("127.0.0.1:%d144", 7+i),
		}
		clusterConfigs[i].ServiceFxOptions = params.ServiceOptions
		clusterConfigs[i].EnableMetricsCapture = true
	}

	c, err := s.testClusterFactory.NewCluster(s.T(), clusterConfigs[0], log.With(s.logger, tag.ClusterName(s.clusterNames[0])))
	s.Require().NoError(err)
	s.cluster1 = c

	c, err = s.testClusterFactory.NewCluster(s.T(), clusterConfigs[1], log.With(s.logger, tag.ClusterName(s.clusterNames[1])))
	s.Require().NoError(err)
	s.cluster2 = c

	s.startTime = time.Now()

	cluster1Info := clusterConfigs[0].ClusterMetadata.ClusterInformation[clusterConfigs[0].ClusterMetadata.CurrentClusterName]
	cluster2Info := clusterConfigs[1].ClusterMetadata.ClusterInformation[clusterConfigs[1].ClusterMetadata.CurrentClusterName]
	_, err = s.cluster1.GetAdminClient().AddOrUpdateRemoteCluster(
		tests.NewContext(),
		&adminservice.AddOrUpdateRemoteClusterRequest{
			FrontendAddress:               cluster2Info.RPCAddress,
			FrontendHttpAddress:           cluster2Info.HTTPAddress,
			EnableRemoteClusterConnection: true,
		})
	s.Require().NoError(err)

	_, err = s.cluster2.GetAdminClient().AddOrUpdateRemoteCluster(
		tests.NewContext(),
		&adminservice.AddOrUpdateRemoteClusterRequest{
			FrontendAddress:               cluster1Info.RPCAddress,
			FrontendHttpAddress:           cluster1Info.HTTPAddress,
			EnableRemoteClusterConnection: true,
		})
	s.Require().NoError(err)
	// Wait for cluster metadata to refresh new added clusters
	time.Sleep(time.Millisecond * 200)
}

<<<<<<< HEAD
func (s *xdcBaseSuite) waitForClusterConnected(sourceCluster *tests.TestCluster, source string, target string) {
	s.logger.Debug("wait for clusters to be synced", tag.SourceCluster(source), tag.TargetCluster(target))
	s.EventuallyWithT(func(c *assert.CollectT) {
		s.logger.Debug("check if replication tasks are replicated")
		resp, err := sourceCluster.GetHistoryClient().GetReplicationStatus(context.Background(), &historyservice.GetReplicationStatusRequest{})
		s.logger.Debug("get replication status response", tag.Error(err))
		s.logger.Debug("check 1")
		if !(assert.NoError(c, err) &&
			assert.Equal(c, 1, len(resp.Shards))) { // test cluster has only one history shard
			s.logger.Debug("check failed 1")
			return
		}
		s.logger.Debug("check 2")
		shard := resp.Shards[0]
		if !(assert.NotNil(c, shard) &&
			assert.True(c, shard.MaxReplicationTaskId > 0) &&
			assert.NotNil(c, shard.ShardLocalTime) &&
			assert.True(c, shard.ShardLocalTime.AsTime().Before(time.Now())) &&
			assert.True(c, shard.ShardLocalTime.AsTime().After(s.startTime)) &&
			assert.NotNil(c, shard.RemoteClusters)) {
			s.logger.Debug("check failed 2")
			return
		}
		s.logger.Debug("check 3")
		standbyAckInfo, ok := shard.RemoteClusters[target]
		if !(assert.True(c, ok) &&
			assert.NotNil(c, standbyAckInfo) &&
			assert.LessOrEqual(c, shard.MaxReplicationTaskId, standbyAckInfo.AckedTaskId) &&
			assert.NotNil(c, standbyAckInfo.AckedTaskVisibilityTime) &&
			assert.True(c, standbyAckInfo.AckedTaskVisibilityTime.AsTime().Before(time.Now())) &&
			assert.True(c, standbyAckInfo.AckedTaskVisibilityTime.AsTime().After(s.startTime))) {
			s.logger.Debug("check failed 3")
			return
		}
		s.logger.Debug("clusters synced", tag.SourceCluster(source), tag.TargetCluster(target))
	}, 90*time.Second, 1*time.Second)
=======
func (s *xdcBaseSuite) waitForClusterConnected() {
	s.logger.Info("wait for cluster to be connected")
	s.EventuallyWithT(func(c *assert.CollectT) {
		s.logger.Info("check if stream is established")
		resp, err := s.cluster1.GetHistoryClient().GetReplicationStatus(context.Background(), &historyservice.GetReplicationStatusRequest{})
		if !assert.NoError(c, err) {
			return
		}
		assert.Lenf(c, resp.Shards, 1, "test cluster has only one history shard")

		shard := resp.Shards[0]
		if !assert.NotNil(c, shard) {
			return
		}
		assert.Greater(c, shard.MaxReplicationTaskId, int64(0))
		assert.NotNil(c, shard.ShardLocalTime)
		assert.WithinRange(c, shard.ShardLocalTime.AsTime(), s.startTime, time.Now())
		assert.NotNil(c, shard.RemoteClusters)

		standbyAckInfo, ok := shard.RemoteClusters[s.clusterNames[1]]
		if !assert.True(c, ok) || !assert.NotNil(c, standbyAckInfo) {
			return
		}
		assert.NotNil(c, standbyAckInfo.AckedTaskVisibilityTime)
		assert.WithinRange(c, standbyAckInfo.AckedTaskVisibilityTime.AsTime(), s.startTime, time.Now())
	}, 60*time.Second, 1*time.Second)
	s.logger.Info("cluster connected")
>>>>>>> f45fa051
}

func (s *xdcBaseSuite) tearDownSuite() {
	s.NoError(s.cluster1.TearDownCluster())
	s.NoError(s.cluster2.TearDownCluster())
}

func (s *xdcBaseSuite) setupTest() {
	// Have to define our overridden assertions in the test setup. If we did it earlier, s.T() will return nil
	s.Assertions = require.New(s.T())
	s.ProtoAssertions = protorequire.New(s.T())
	s.HistoryRequire = historyrequire.New(s.T())

	if !s.clusterConnected {
		s.waitForClusterConnected(s.cluster1, s.clusterNames[0], s.clusterNames[1])
		s.waitForClusterConnected(s.cluster2, s.clusterNames[1], s.clusterNames[0])
		s.clusterConnected = true
	}
}

func (s *xdcBaseSuite) createGlobalNamespace() string {
	ctx := tests.NewContext()
	ns := "test-namespace-" + uuid.NewString()

	regReq := &workflowservice.RegisterNamespaceRequest{
		Namespace:                        ns,
		IsGlobalNamespace:                true,
		Clusters:                         s.clusterReplicationConfig(),
		ActiveClusterName:                s.clusterNames[0],
		WorkflowExecutionRetentionPeriod: durationpb.New(7 * time.Hour * 24),
	}
	_, err := s.cluster1.GetFrontendClient().RegisterNamespace(ctx, regReq)
	s.NoError(err)

	s.EventuallyWithT(func(t *assert.CollectT) {
		// Wait for namespace record to be replicated and loaded into memory.
		_, err := s.cluster2.GetHost().GetFrontendNamespaceRegistry().GetNamespace(namespace.Name(ns))
		assert.NoError(t, err)
	}, 15*time.Second, 500*time.Millisecond)

	return ns
}

func (s *xdcBaseSuite) failover(
	namespace string,
	targetCluster string,
	targetFailoverVersion int64,
	client tests.FrontendClient,
) {
	// wait for replication task propagation
	time.Sleep(4 * time.Second)

	// update namespace to fail over
	updateReq := &workflowservice.UpdateNamespaceRequest{
		Namespace: namespace,
		ReplicationConfig: &replicationpb.NamespaceReplicationConfig{
			ActiveClusterName: targetCluster,
		},
	}
	updateResp, err := client.UpdateNamespace(tests.NewContext(), updateReq)
	s.NoError(err)
	s.Equal(targetCluster, updateResp.ReplicationConfig.GetActiveClusterName())
	s.Equal(targetFailoverVersion, updateResp.GetFailoverVersion())

	// wait till failover completed
	time.Sleep(cacheRefreshInterval)
}

func (s *xdcBaseSuite) mustToPayload(v any) *commonpb.Payload {
	conv := converter.GetDefaultDataConverter()
	payload, err := conv.ToPayload(v)
	s.NoError(err)
	return payload
}<|MERGE_RESOLUTION|>--- conflicted
+++ resolved
@@ -168,56 +168,23 @@
 	time.Sleep(time.Millisecond * 200)
 }
 
-<<<<<<< HEAD
 func (s *xdcBaseSuite) waitForClusterConnected(sourceCluster *tests.TestCluster, source string, target string) {
-	s.logger.Debug("wait for clusters to be synced", tag.SourceCluster(source), tag.TargetCluster(target))
+	s.logger.Info("wait for clusters to be synced", tag.SourceCluster(source), tag.TargetCluster(target))
 	s.EventuallyWithT(func(c *assert.CollectT) {
-		s.logger.Debug("check if replication tasks are replicated")
+		s.logger.Info("check if replication tasks are replicated")
 		resp, err := sourceCluster.GetHistoryClient().GetReplicationStatus(context.Background(), &historyservice.GetReplicationStatusRequest{})
 		s.logger.Debug("get replication status response", tag.Error(err))
 		s.logger.Debug("check 1")
-		if !(assert.NoError(c, err) &&
-			assert.Equal(c, 1, len(resp.Shards))) { // test cluster has only one history shard
+		if !assert.NoError(c, err) {
 			s.logger.Debug("check failed 1")
 			return
 		}
+		assert.Lenf(c, resp.Shards, 1, "test cluster has only one history shard")
+
 		s.logger.Debug("check 2")
 		shard := resp.Shards[0]
-		if !(assert.NotNil(c, shard) &&
-			assert.True(c, shard.MaxReplicationTaskId > 0) &&
-			assert.NotNil(c, shard.ShardLocalTime) &&
-			assert.True(c, shard.ShardLocalTime.AsTime().Before(time.Now())) &&
-			assert.True(c, shard.ShardLocalTime.AsTime().After(s.startTime)) &&
-			assert.NotNil(c, shard.RemoteClusters)) {
+		if !assert.NotNil(c, shard) {
 			s.logger.Debug("check failed 2")
-			return
-		}
-		s.logger.Debug("check 3")
-		standbyAckInfo, ok := shard.RemoteClusters[target]
-		if !(assert.True(c, ok) &&
-			assert.NotNil(c, standbyAckInfo) &&
-			assert.LessOrEqual(c, shard.MaxReplicationTaskId, standbyAckInfo.AckedTaskId) &&
-			assert.NotNil(c, standbyAckInfo.AckedTaskVisibilityTime) &&
-			assert.True(c, standbyAckInfo.AckedTaskVisibilityTime.AsTime().Before(time.Now())) &&
-			assert.True(c, standbyAckInfo.AckedTaskVisibilityTime.AsTime().After(s.startTime))) {
-			s.logger.Debug("check failed 3")
-			return
-		}
-		s.logger.Debug("clusters synced", tag.SourceCluster(source), tag.TargetCluster(target))
-	}, 90*time.Second, 1*time.Second)
-=======
-func (s *xdcBaseSuite) waitForClusterConnected() {
-	s.logger.Info("wait for cluster to be connected")
-	s.EventuallyWithT(func(c *assert.CollectT) {
-		s.logger.Info("check if stream is established")
-		resp, err := s.cluster1.GetHistoryClient().GetReplicationStatus(context.Background(), &historyservice.GetReplicationStatusRequest{})
-		if !assert.NoError(c, err) {
-			return
-		}
-		assert.Lenf(c, resp.Shards, 1, "test cluster has only one history shard")
-
-		shard := resp.Shards[0]
-		if !assert.NotNil(c, shard) {
 			return
 		}
 		assert.Greater(c, shard.MaxReplicationTaskId, int64(0))
@@ -225,15 +192,15 @@
 		assert.WithinRange(c, shard.ShardLocalTime.AsTime(), s.startTime, time.Now())
 		assert.NotNil(c, shard.RemoteClusters)
 
-		standbyAckInfo, ok := shard.RemoteClusters[s.clusterNames[1]]
+		standbyAckInfo, ok := shard.RemoteClusters[target]
 		if !assert.True(c, ok) || !assert.NotNil(c, standbyAckInfo) {
+			s.logger.Debug("check failed 3")
 			return
 		}
-		assert.NotNil(c, standbyAckInfo.AckedTaskVisibilityTime)
-		assert.WithinRange(c, standbyAckInfo.AckedTaskVisibilityTime.AsTime(), s.startTime, time.Now())
-	}, 60*time.Second, 1*time.Second)
-	s.logger.Info("cluster connected")
->>>>>>> f45fa051
+		assert.LessOrEqual(c, shard.MaxReplicationTaskId, standbyAckInfo.AckedTaskId)
+
+	}, 90*time.Second, 1*time.Second)
+	s.logger.Info("clusters synced", tag.SourceCluster(source), tag.TargetCluster(target))
 }
 
 func (s *xdcBaseSuite) tearDownSuite() {
