--- conflicted
+++ resolved
@@ -74,17 +74,13 @@
 
 func (s *userDataReplicationTestSuite) SetupSuite() {
 	s.dynamicConfigOverrides = map[dynamicconfig.Key]interface{}{
-<<<<<<< HEAD
-		dynamicconfig.FrontendEnableWorkerVersioningDataAPIs: true,
 		// Make sure we don't hit the rate limiter in tests
 		dynamicconfig.FrontendMaxNamespaceNamespaceReplicationInducingAPIsRPSPerInstance:   1000,
 		dynamicconfig.FrontendMaxNamespaceNamespaceReplicationInducingAPIsBurstPerInstance: 1000,
 		dynamicconfig.FrontendNamespaceReplicationInducingAPIsRPS:                          1000,
-=======
-		dynamicconfig.FrontendEnableWorkerVersioningDataAPIs:     true,
-		dynamicconfig.FrontendEnableWorkerVersioningWorkflowAPIs: true,
-		dynamicconfig.BuildIdScavengerEnabled:                    true,
->>>>>>> 65300d50
+		dynamicconfig.FrontendEnableWorkerVersioningDataAPIs:                               true,
+		dynamicconfig.FrontendEnableWorkerVersioningWorkflowAPIs:                           true,
+		dynamicconfig.BuildIdScavengerEnabled:                                              true,
 	}
 	s.setupSuite([]string{"task_queue_repl_active", "task_queue_repl_standby"})
 }
