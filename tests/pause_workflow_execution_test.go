--- conflicted
+++ resolved
@@ -170,11 +170,7 @@
 		RunId:      runID,
 		Identity:   s.pauseIdentity,
 		Reason:     s.pauseReason,
-<<<<<<< HEAD
-		RequestId:  uuid.New().String(),
-=======
-		RequestId:  uuid.NewString(),
->>>>>>> a1d8c724
+		RequestId:  uuid.NewString(),
 	}
 	pauseResp, err := s.FrontendClient().PauseWorkflowExecution(ctx, pauseRequest)
 	s.NoError(err)
