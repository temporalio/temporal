// The MIT License
//
// Copyright (c) 2020 Temporal Technologies Inc.  All rights reserved.
//
// Copyright (c) 2020 Uber Technologies, Inc.
//
// Permission is hereby granted, free of charge, to any person obtaining a copy
// of this software and associated documentation files (the "Software"), to deal
// in the Software without restriction, including without limitation the rights
// to use, copy, modify, merge, publish, distribute, sublicense, and/or sell
// copies of the Software, and to permit persons to whom the Software is
// furnished to do so, subject to the following conditions:
//
// The above copyright notice and this permission notice shall be included in
// all copies or substantial portions of the Software.
//
// THE SOFTWARE IS PROVIDED "AS IS", WITHOUT WARRANTY OF ANY KIND, EXPRESS OR
// IMPLIED, INCLUDING BUT NOT LIMITED TO THE WARRANTIES OF MERCHANTABILITY,
// FITNESS FOR A PARTICULAR PURPOSE AND NONINFRINGEMENT. IN NO EVENT SHALL THE
// AUTHORS OR COPYRIGHT HOLDERS BE LIABLE FOR ANY CLAIM, DAMAGES OR OTHER
// LIABILITY, WHETHER IN AN ACTION OF CONTRACT, TORT OR OTHERWISE, ARISING FROM,
// OUT OF OR IN CONNECTION WITH THE SOFTWARE OR THE USE OR OTHER DEALINGS IN
// THE SOFTWARE.

package tests

import (
	"bytes"
	"context"
	"encoding/gob"
	"errors"
	"fmt"
	"strconv"
	"strings"
	"sync"
	"sync/atomic"
	"time"

	"github.com/pborman/uuid"
	"github.com/stretchr/testify/require"
	batchpb "go.temporal.io/api/batch/v1"
	commonpb "go.temporal.io/api/common/v1"
	enumspb "go.temporal.io/api/enums/v1"
	historypb "go.temporal.io/api/history/v1"
	taskqueuepb "go.temporal.io/api/taskqueue/v1"
	updatepb "go.temporal.io/api/update/v1"
	"go.temporal.io/api/workflowservice/v1"
	"go.temporal.io/sdk/activity"
	sdkclient "go.temporal.io/sdk/client"
	"go.temporal.io/sdk/converter"
	"go.temporal.io/sdk/temporal"
	"go.temporal.io/sdk/worker"
	"go.temporal.io/sdk/workflow"
	"go.uber.org/multierr"

	"go.temporal.io/server/common/testing/historyrequire"
	"go.temporal.io/server/common/testing/testvars"
	"go.temporal.io/server/components/nexusoperations"

	"go.temporal.io/server/api/adminservice/v1"
	"go.temporal.io/server/common"
	"go.temporal.io/server/common/backoff"
	"go.temporal.io/server/common/dynamicconfig"
	"go.temporal.io/server/common/log/tag"
	"go.temporal.io/server/common/persistence"
	"go.temporal.io/server/common/rpc"
	"go.temporal.io/server/common/searchattribute"
	"go.temporal.io/server/common/worker_versioning"
)

type (
	ClientFunctionalSuite struct {
		// override suite.Suite.Assertions with require.Assertions; this means that s.NotNil(nil) will stop the test,
		// not merely log an error
		*require.Assertions
		FunctionalTestBase
		historyrequire.HistoryRequire
		sdkClient                 sdkclient.Client
		worker                    worker.Worker
		taskQueue                 string
		maxPendingChildExecutions int
		maxPendingActivities      int
		maxPendingCancelRequests  int
		maxPendingSignals         int
	}
)

var (
	ErrEncodingIsNotSet       = errors.New("payload encoding metadata is not set")
	ErrEncodingIsNotSupported = errors.New("payload encoding is not supported")
)

func (s *ClientFunctionalSuite) SetupSuite() {
	// these limits are higher in production, but our tests would take too long if we set them that high
	limit := 10
	s.maxPendingChildExecutions = limit
	s.maxPendingActivities = limit
	s.maxPendingCancelRequests = limit
	s.maxPendingSignals = limit
<<<<<<< HEAD
	s.dynamicConfigOverrides = map[dynamicconfig.Key]any{
		dynamicconfig.NumPendingChildExecutionsLimitError.Key():             s.maxPendingChildExecutions,
		dynamicconfig.NumPendingActivitiesLimitError.Key():                  s.maxPendingActivities,
		dynamicconfig.NumPendingCancelRequestsLimitError.Key():              s.maxPendingCancelRequests,
		dynamicconfig.NumPendingSignalsLimitError.Key():                     s.maxPendingSignals,
		dynamicconfig.FrontendEnableNexusAPIs.Key():                         true,
		dynamicconfig.FrontendEnableWorkerVersioningDataAPIs.Key():          true,
		dynamicconfig.FrontendEnableWorkerVersioningWorkflowAPIs.Key():      true,
		dynamicconfig.FrontendMaxConcurrentBatchOperationPerNamespace.Key(): limit,
		nexusoperations.Enabled.Key():                                       true,
		dynamicconfig.OutboundProcessorEnabled.Key():                        true,
		dynamicconfig.EnableMutableStateTransitionHistory.Key():             true,
=======
	s.dynamicConfigOverrides = map[dynamicconfig.Key]interface{}{
		dynamicconfig.NumPendingChildExecutionsLimitError:             s.maxPendingChildExecutions,
		dynamicconfig.NumPendingActivitiesLimitError:                  s.maxPendingActivities,
		dynamicconfig.NumPendingCancelRequestsLimitError:              s.maxPendingCancelRequests,
		dynamicconfig.NumPendingSignalsLimitError:                     s.maxPendingSignals,
		dynamicconfig.FrontendEnableNexusAPIs:                         true,
		dynamicconfig.FrontendEnableWorkerVersioningDataAPIs:          true,
		dynamicconfig.FrontendEnableWorkerVersioningWorkflowAPIs:      true,
		dynamicconfig.FrontendMaxConcurrentBatchOperationPerNamespace: limit,
		nexusoperations.Enabled:                                       true,
		dynamicconfig.OutboundProcessorEnabled:                        true,
		dynamicconfig.EnableMutableStateTransitionHistory:             true,
		dynamicconfig.FrontendRefreshNexusIncomingServicesMinWait:     1 * time.Millisecond,
>>>>>>> ca056bea
	}
	s.setupSuite("testdata/client_cluster.yaml")
}

func (s *ClientFunctionalSuite) TearDownSuite() {
	s.tearDownSuite()
}

func (s *ClientFunctionalSuite) SetupTest() {
	// Have to define our overridden assertions in the test setup. If we did it earlier, s.T() will return nil
	s.Assertions = require.New(s.T())
	s.HistoryRequire = historyrequire.New(s.T())

	sdkClient, err := sdkclient.Dial(sdkclient.Options{
		HostPort:  s.hostPort,
		Namespace: s.namespace,
	})
	if err != nil {
		s.Logger.Fatal("Error when creating SDK client", tag.Error(err))
	}
	s.sdkClient = sdkClient
	s.taskQueue = s.randomizeStr("tq")

	// We need to set this timeout to 0 to disable the deadlock detector. Otherwise, the deadlock detector will cause
	// TestTooManyChildWorkflows to fail because it thinks there is a deadlock due to the blocked child workflows.
	s.worker = worker.New(s.sdkClient, s.taskQueue, worker.Options{DeadlockDetectionTimeout: 0})
	if err := s.worker.Start(); err != nil {
		s.Logger.Fatal("Error when start worker", tag.Error(err))
	}
}

func (s *ClientFunctionalSuite) TearDownTest() {
	s.worker.Stop()
	s.sdkClient.Close()
}

// testDataConverter implements encoded.DataConverter using gob
type testDataConverter struct {
	NumOfCallToPayloads   int // for testing to know testDataConverter is called as expected
	NumOfCallFromPayloads int
}

func (tdc *testDataConverter) ToPayloads(values ...interface{}) (*commonpb.Payloads, error) {
	tdc.NumOfCallToPayloads++
	result := &commonpb.Payloads{}
	for i, value := range values {
		p, err := tdc.ToPayload(value)
		if err != nil {
			return nil, fmt.Errorf(
				"args[%d], %T: %w", i, value, err)
		}
		result.Payloads = append(result.Payloads, p)
	}
	return result, nil
}

func (tdc *testDataConverter) FromPayloads(payloads *commonpb.Payloads, valuePtrs ...interface{}) error {
	tdc.NumOfCallFromPayloads++
	for i, p := range payloads.GetPayloads() {
		err := tdc.FromPayload(p, valuePtrs[i])
		if err != nil {
			return fmt.Errorf("args[%d]: %w", i, err)
		}
	}
	return nil
}

func (tdc *testDataConverter) ToPayload(value interface{}) (*commonpb.Payload, error) {
	var buf bytes.Buffer
	enc := gob.NewEncoder(&buf)
	if err := enc.Encode(value); err != nil {
		return nil, err
	}
	p := &commonpb.Payload{
		Metadata: map[string][]byte{
			"encoding": []byte("gob"),
		},
		Data: buf.Bytes(),
	}
	return p, nil
}

func (tdc *testDataConverter) FromPayload(payload *commonpb.Payload, valuePtr interface{}) error {
	encoding, ok := payload.GetMetadata()["encoding"]
	if !ok {
		return ErrEncodingIsNotSet
	}

	e := string(encoding)
	if e != "gob" {
		return ErrEncodingIsNotSupported
	}

	return decodeGob(payload, valuePtr)
}

func (tdc *testDataConverter) ToStrings(payloads *commonpb.Payloads) []string {
	var result []string
	for _, p := range payloads.GetPayloads() {
		result = append(result, tdc.ToString(p))
	}

	return result
}

func decodeGob(payload *commonpb.Payload, valuePtr interface{}) error {
	dec := gob.NewDecoder(bytes.NewBuffer(payload.GetData()))
	return dec.Decode(valuePtr)
}

func (tdc *testDataConverter) ToString(payload *commonpb.Payload) string {
	encoding, ok := payload.GetMetadata()["encoding"]
	if !ok {
		return ErrEncodingIsNotSet.Error()
	}

	e := string(encoding)
	if e != "gob" {
		return ErrEncodingIsNotSupported.Error()
	}

	var value interface{}
	err := decodeGob(payload, &value)
	if err != nil {
		return err.Error()
	}

	return fmt.Sprintf("%+v", value)
}

func newTestDataConverter() converter.DataConverter {
	return &testDataConverter{}
}

func testActivity(ctx context.Context, msg string) (string, error) {
	return "hello_" + msg, nil
}

func testDataConverterWorkflow(ctx workflow.Context, tl string) (string, error) {
	ao := workflow.ActivityOptions{
		ScheduleToStartTimeout: 20 * time.Second,
		StartToCloseTimeout:    40 * time.Second,
	}
	ctx = workflow.WithActivityOptions(ctx, ao)

	var result string
	err := workflow.ExecuteActivity(ctx, testActivity, "world").Get(ctx, &result)
	if err != nil {
		return "", err
	}

	// use another converter to run activity,
	// with new taskQueue so that worker with same data converter can properly process tasks.
	var result1 string
	ctx1 := workflow.WithDataConverter(ctx, newTestDataConverter())
	ctx1 = workflow.WithTaskQueue(ctx1, tl)
	err1 := workflow.ExecuteActivity(ctx1, testActivity, "world1").Get(ctx1, &result1)
	if err1 != nil {
		return "", err1
	}
	return result + "," + result1, nil
}

func (s *ClientFunctionalSuite) startWorkerWithDataConverter(tl string, dataConverter converter.DataConverter) (sdkclient.Client, worker.Worker) {
	sdkClient, err := sdkclient.Dial(sdkclient.Options{
		HostPort:      s.hostPort,
		Namespace:     s.namespace,
		DataConverter: dataConverter,
	})
	if err != nil {
		s.Logger.Fatal("Error when creating SDK client", tag.Error(err))
	}

	worker := worker.New(sdkClient, tl, worker.Options{})
	worker.RegisterActivity(testActivity)
	worker.RegisterWorkflow(testChildWorkflow)

	if err := worker.Start(); err != nil {
		s.Logger.Fatal("Error when start worker with data converter", tag.Error(err))
	}
	return sdkClient, worker
}

func (s *ClientFunctionalSuite) TestClientDataConverter() {
	tl := "client-func-data-converter-activity-taskqueue"
	dc := newTestDataConverter()
	sdkClient, worker := s.startWorkerWithDataConverter(tl, dc)
	defer func() {
		worker.Stop()
		sdkClient.Close()
	}()

	id := "client-func-data-converter-workflow"
	workflowOptions := sdkclient.StartWorkflowOptions{
		ID:                 id,
		TaskQueue:          s.taskQueue,
		WorkflowRunTimeout: time.Minute,
	}
	ctx, cancel := rpc.NewContextWithTimeoutAndVersionHeaders(time.Minute)
	defer cancel()
	s.worker.RegisterWorkflow(testDataConverterWorkflow)
	s.worker.RegisterActivity(testActivity)
	we, err := s.sdkClient.ExecuteWorkflow(ctx, workflowOptions, testDataConverterWorkflow, tl)
	if err != nil {
		s.Logger.Fatal("Start workflow with err", tag.Error(err))
	}
	s.NotNil(we)
	s.True(we.GetRunID() != "")

	var res string
	err = we.Get(ctx, &res)
	s.NoError(err)
	s.Equal("hello_world,hello_world1", res)

	// to ensure custom data converter is used, this number might be different if client changed.
	d := dc.(*testDataConverter)
	s.Equal(1, d.NumOfCallToPayloads)
	s.Equal(1, d.NumOfCallFromPayloads)
}

func (s *ClientFunctionalSuite) TestClientDataConverter_Failed() {
	tl := "client-func-data-converter-activity-failed-taskqueue"
	sdkClient, worker := s.startWorkerWithDataConverter(tl, nil) // mismatch of data converter
	defer func() {
		worker.Stop()
		sdkClient.Close()
	}()

	id := "client-func-data-converter-failed-workflow"
	workflowOptions := sdkclient.StartWorkflowOptions{
		ID:                 id,
		TaskQueue:          s.taskQueue,
		WorkflowRunTimeout: time.Minute,
	}
	ctx, cancel := rpc.NewContextWithTimeoutAndVersionHeaders(time.Minute)
	defer cancel()

	s.worker.RegisterWorkflow(testDataConverterWorkflow)
	s.worker.RegisterActivity(testActivity)
	we, err := s.sdkClient.ExecuteWorkflow(ctx, workflowOptions, testDataConverterWorkflow, tl)
	if err != nil {
		s.Logger.Fatal("Start workflow with err", tag.Error(err))
	}
	s.NotNil(we)
	s.True(we.GetRunID() != "")

	var res string
	err = we.Get(ctx, &res)
	s.Error(err)

	// Get history to make sure only the 2nd activity is failed because of mismatch of data converter
	iter := s.sdkClient.GetWorkflowHistory(ctx, id, we.GetRunID(), false, 0)
	completedAct := 0
	failedAct := 0
	for iter.HasNext() {
		event, err := iter.Next()
		s.NoError(err)
		if event.GetEventType() == enumspb.EVENT_TYPE_ACTIVITY_TASK_COMPLETED {
			completedAct++
		}
		if event.GetEventType() == enumspb.EVENT_TYPE_ACTIVITY_TASK_FAILED {
			failedAct++
			s.NotNil(event.GetActivityTaskFailedEventAttributes().GetFailure().GetApplicationFailureInfo())
			s.True(strings.HasPrefix(event.GetActivityTaskFailedEventAttributes().GetFailure().GetMessage(), "unable to decode the activity function input payload with error"))
		}
	}
	s.Equal(1, completedAct)
	s.Equal(1, failedAct)
}

var childTaskQueue = "client-func-data-converter-child-taskqueue"

func testParentWorkflow(ctx workflow.Context) (string, error) {
	logger := workflow.GetLogger(ctx)
	execution := workflow.GetInfo(ctx).WorkflowExecution
	childID := fmt.Sprintf("child_workflow:%v", execution.RunID)
	cwo := workflow.ChildWorkflowOptions{
		WorkflowID:         childID,
		WorkflowRunTimeout: time.Minute,
	}
	ctx = workflow.WithChildOptions(ctx, cwo)
	var result string
	err := workflow.ExecuteChildWorkflow(ctx, testChildWorkflow, 0, 3).Get(ctx, &result)
	if err != nil {
		logger.Error("Parent execution received child execution failure", "error", err)
		return "", err
	}

	childID1 := fmt.Sprintf("child_workflow1:%v", execution.RunID)
	cwo1 := workflow.ChildWorkflowOptions{
		WorkflowID:         childID1,
		WorkflowRunTimeout: time.Minute,
		TaskQueue:          childTaskQueue,
	}
	ctx1 := workflow.WithChildOptions(ctx, cwo1)
	ctx1 = workflow.WithDataConverter(ctx1, newTestDataConverter())
	var result1 string
	err1 := workflow.ExecuteChildWorkflow(ctx1, testChildWorkflow, 0, 2).Get(ctx1, &result1)
	if err1 != nil {
		logger.Error("Parent execution received child execution 1 failure", "error", err1)
		return "", err1
	}

	res := fmt.Sprintf("Complete child1 %s times, complete child2 %s times", result, result1)
	logger.Info("Parent execution completed", "Result", res)
	return res, nil
}

func testChildWorkflow(ctx workflow.Context, totalCount, runCount int) (string, error) {
	logger := workflow.GetLogger(ctx)
	logger.Info("Child workflow execution started")
	if runCount <= 0 {
		logger.Error("Invalid valid for run count", "RunCount", runCount)
		return "", errors.New("invalid run count")
	}

	totalCount++
	runCount--
	if runCount == 0 {
		result := fmt.Sprintf("Child workflow execution completed after %v runs", totalCount)
		logger.Info("Child workflow completed", "Result", result)
		return strconv.Itoa(totalCount), nil
	}

	logger.Info("Child workflow starting new run", "RunCount", runCount, "TotalCount", totalCount)
	return "", workflow.NewContinueAsNewError(ctx, testChildWorkflow, totalCount, runCount)
}

func (s *ClientFunctionalSuite) TestClientDataConverter_WithChild() {
	dc := newTestDataConverter()
	sdkClient, worker := s.startWorkerWithDataConverter(childTaskQueue, dc)
	defer func() {
		worker.Stop()
		sdkClient.Close()
	}()

	id := "client-func-data-converter-with-child-workflow"
	workflowOptions := sdkclient.StartWorkflowOptions{
		ID:                 id,
		TaskQueue:          s.taskQueue,
		WorkflowRunTimeout: time.Minute,
	}
	ctx, cancel := rpc.NewContextWithTimeoutAndVersionHeaders(time.Minute)
	defer cancel()
	s.worker.RegisterWorkflow(testParentWorkflow)
	s.worker.RegisterWorkflow(testChildWorkflow)

	we, err := s.sdkClient.ExecuteWorkflow(ctx, workflowOptions, testParentWorkflow)
	if err != nil {
		s.Logger.Fatal("Start workflow with err", tag.Error(err))
	}
	s.NotNil(we)
	s.True(we.GetRunID() != "")

	var res string
	err = we.Get(ctx, &res)
	s.NoError(err)
	s.Equal("Complete child1 3 times, complete child2 2 times", res)

	// to ensure custom data converter is used, this number might be different if client changed.
	d := dc.(*testDataConverter)
	s.Equal(2, d.NumOfCallToPayloads)
	s.Equal(2, d.NumOfCallFromPayloads)
}

func (s *ClientFunctionalSuite) TestTooManyChildWorkflows() {
	// To ensure that there is one pending child workflow before we try to create the next one,
	// we create a child workflow here that signals the parent when it has started and then blocks forever.
	parentWorkflowId := "client-func-too-many-child-workflows"
	blockingChildWorkflow := func(ctx workflow.Context) error {
		workflow.SignalExternalWorkflow(ctx, parentWorkflowId, "", "blocking-child-started", nil)
		workflow.GetSignalChannel(ctx, "unblock-child").Receive(ctx, nil)
		return nil
	}
	childWorkflow := func(ctx workflow.Context) error {
		return nil
	}

	// define a workflow which creates N blocked children, and then tries to create another, which should fail because
	// it's now past the limit
	maxPendingChildWorkflows := s.maxPendingChildExecutions
	parentWorkflow := func(ctx workflow.Context) error {
		childStarted := workflow.GetSignalChannel(ctx, "blocking-child-started")
		for i := 0; i < maxPendingChildWorkflows; i++ {
			childOptions := workflow.WithChildOptions(ctx, workflow.ChildWorkflowOptions{
				WorkflowID: fmt.Sprintf("child-%d", i+1),
			})
			workflow.ExecuteChildWorkflow(childOptions, blockingChildWorkflow)
		}
		for i := 0; i < maxPendingChildWorkflows; i++ {
			childStarted.Receive(ctx, nil)
		}
		return workflow.ExecuteChildWorkflow(workflow.WithChildOptions(ctx, workflow.ChildWorkflowOptions{
			WorkflowID: fmt.Sprintf("child-%d", maxPendingChildWorkflows+1),
		}), childWorkflow).Get(ctx, nil)
	}

	// register all the workflows
	s.worker.RegisterWorkflow(blockingChildWorkflow)
	s.worker.RegisterWorkflow(childWorkflow)
	s.worker.RegisterWorkflow(parentWorkflow)

	// start the parent workflow
	timeout := time.Minute * 5
	ctx, cancel := rpc.NewContextWithTimeoutAndVersionHeaders(timeout)
	defer cancel()
	options := sdkclient.StartWorkflowOptions{
		ID:                 parentWorkflowId,
		TaskQueue:          s.taskQueue,
		WorkflowRunTimeout: timeout,
	}
	future, err := s.sdkClient.ExecuteWorkflow(ctx, options, parentWorkflow)
	s.NoError(err)

	s.historyContainsFailureCausedBy(
		ctx,
		parentWorkflowId,
		enumspb.WORKFLOW_TASK_FAILED_CAUSE_PENDING_CHILD_WORKFLOWS_LIMIT_EXCEEDED,
	)

	// unblock the last child, allowing it to complete, which lowers the number of pending child workflows
	s.NoError(s.sdkClient.SignalWorkflow(
		ctx,
		fmt.Sprintf("child-%d", maxPendingChildWorkflows),
		"",
		"unblock-child",
		nil,
	))

	// verify that the parent workflow completes soon after the number of pending child workflows drops
	s.eventuallySucceeds(ctx, func(ctx context.Context) error {
		return future.Get(ctx, nil)
	})
}

// TestTooManyPendingActivities verifies that we don't allow users to schedule new activities when they've already
// reached the limit for pending activities.
func (s *ClientFunctionalSuite) TestTooManyPendingActivities() {
	timeout := time.Minute * 5
	ctx, cancel := context.WithTimeout(context.Background(), timeout)
	defer cancel()

	pendingActivities := make(chan activity.Info, s.maxPendingActivities)
	pendingActivity := func(ctx context.Context) error {
		pendingActivities <- activity.GetInfo(ctx)
		return activity.ErrResultPending
	}
	s.worker.RegisterActivity(pendingActivity)
	lastActivity := func(ctx context.Context) error {
		return nil
	}
	s.worker.RegisterActivity(lastActivity)

	readyToScheduleLastActivity := "ready-to-schedule-last-activity"
	myWorkflow := func(ctx workflow.Context) error {
		for i := 0; i < s.maxPendingActivities; i++ {
			workflow.ExecuteActivity(workflow.WithActivityOptions(ctx, workflow.ActivityOptions{
				StartToCloseTimeout: time.Minute,
				ActivityID:          fmt.Sprintf("pending-activity-%d", i),
			}), pendingActivity)
		}

		workflow.GetSignalChannel(ctx, readyToScheduleLastActivity).Receive(ctx, nil)

		return workflow.ExecuteActivity(workflow.WithActivityOptions(ctx, workflow.ActivityOptions{
			StartToCloseTimeout: time.Minute,
			ActivityID:          "last-activity",
		}), lastActivity).Get(ctx, nil)
	}
	s.worker.RegisterWorkflow(myWorkflow)

	workflowId := uuid.New()
	workflowRun, err := s.sdkClient.ExecuteWorkflow(ctx, sdkclient.StartWorkflowOptions{
		ID:        workflowId,
		TaskQueue: s.taskQueue,
	}, myWorkflow)
	s.NoError(err)

	// wait until all of the activities are started (but not finished) before trying to schedule the last one
	var activityInfo activity.Info
	for i := 0; i < s.maxPendingActivities; i++ {
		activityInfo = <-pendingActivities
	}
	s.NoError(s.sdkClient.SignalWorkflow(ctx, workflowId, "", readyToScheduleLastActivity, nil))

	// verify that we can't finish the workflow yet
	{
		ctx, cancel := context.WithTimeout(ctx, time.Millisecond*100)
		defer cancel()
		err = workflowRun.Get(ctx, nil)
		s.Error(err, "the workflow should not be done while there are too many pending activities")
	}

	// verify that the workflow's history contains a task that failed because it would otherwise exceed the pending
	// child workflow limit
	s.historyContainsFailureCausedBy(
		ctx,
		workflowId,
		enumspb.WORKFLOW_TASK_FAILED_CAUSE_PENDING_ACTIVITIES_LIMIT_EXCEEDED,
	)

	// mark one of the pending activities as complete and verify that the worfklow can now complete
	s.NoError(s.sdkClient.CompleteActivity(ctx, activityInfo.TaskToken, nil, nil))
	s.eventuallySucceeds(ctx, func(ctx context.Context) error {
		return workflowRun.Get(ctx, nil)
	})
}

func (s *ClientFunctionalSuite) TestTooManyCancelRequests() {
	// set a timeout for this whole test
	ctx, cancel := context.WithTimeout(context.Background(), time.Minute*5)
	defer cancel()

	// create a large number of blocked workflows
	numTargetWorkflows := 50 // should be much greater than s.maxPendingCancelRequests
	targetWorkflow := func(ctx workflow.Context) error {
		return workflow.Await(ctx, func() bool {
			return false
		})
	}
	s.worker.RegisterWorkflow(targetWorkflow)
	for i := 0; i < numTargetWorkflows; i++ {
		_, err := s.sdkClient.ExecuteWorkflow(ctx, sdkclient.StartWorkflowOptions{
			ID:        fmt.Sprintf("workflow-%d", i),
			TaskQueue: s.taskQueue,
		}, targetWorkflow)
		s.NoError(err)
	}

	// define a workflow that attempts to cancel a given subsequence of the blocked workflows
	cancelWorkflowsInRange := func(ctx workflow.Context, start, stop int) error {
		var futures []workflow.Future
		for i := start; i < stop; i++ {
			future := workflow.RequestCancelExternalWorkflow(ctx, fmt.Sprintf("workflow-%d", i), "")
			futures = append(futures, future)
		}
		for _, future := range futures {
			if err := future.Get(ctx, nil); err != nil {
				return err
			}
		}
		return nil
	}
	s.worker.RegisterWorkflow(cancelWorkflowsInRange)

	// try to cancel all the workflows at once and verify that we can't because of the limit violation
	s.Run("CancelAllWorkflowsAtOnce", func() {
		cancelerWorkflowId := "canceler-workflow-id"
		run, err := s.sdkClient.ExecuteWorkflow(ctx, sdkclient.StartWorkflowOptions{
			TaskQueue: s.taskQueue,
			ID:        cancelerWorkflowId,
		}, cancelWorkflowsInRange, 0, numTargetWorkflows)
		s.NoError(err)
		s.historyContainsFailureCausedBy(ctx, cancelerWorkflowId, enumspb.WORKFLOW_TASK_FAILED_CAUSE_PENDING_REQUEST_CANCEL_LIMIT_EXCEEDED)
		{
			ctx, cancel := context.WithTimeout(ctx, time.Second*3)
			defer cancel()
			s.Error(run.Get(ctx, nil))
		}
		namespaceID := s.getNamespaceID(s.namespace)
		shardID := common.WorkflowIDToHistoryShard(namespaceID, cancelerWorkflowId, s.testClusterConfig.HistoryConfig.NumHistoryShards)
		workflowExecution, err := s.testCluster.GetExecutionManager().GetWorkflowExecution(ctx, &persistence.GetWorkflowExecutionRequest{
			ShardID:     shardID,
			NamespaceID: namespaceID,
			WorkflowID:  cancelerWorkflowId,
			RunID:       run.GetRunID(),
		})
		s.NoError(err)
		numCancelRequests := len(workflowExecution.State.RequestCancelInfos)
		s.Assert().Zero(numCancelRequests)
		err = s.sdkClient.CancelWorkflow(ctx, cancelerWorkflowId, "")
		s.NoError(err)
	})

	// try to cancel all the workflows in separate batches of cancel workflows and verify that it works
	s.Run("CancelWorkflowsInSeparateBatches", func() {
		var runs []sdkclient.WorkflowRun
		var stop int
		for start := 0; start < numTargetWorkflows; start = stop {
			stop = start + s.maxPendingCancelRequests
			if stop > numTargetWorkflows {
				stop = numTargetWorkflows
			}
			run, err := s.sdkClient.ExecuteWorkflow(ctx, sdkclient.StartWorkflowOptions{
				TaskQueue: s.taskQueue,
			}, cancelWorkflowsInRange, start, stop)
			s.NoError(err)
			runs = append(runs, run)
		}

		for _, run := range runs {
			s.NoError(run.Get(ctx, nil))
		}
	})
}

func (s *ClientFunctionalSuite) TestTooManyPendingSignals() {
	ctx, cancel := context.WithTimeout(context.Background(), time.Minute)
	defer cancel()
	receiverId := "receiver-id"
	signalName := "my-signal"
	sender := func(ctx workflow.Context, n int) error {
		var futures []workflow.Future
		for i := 0; i < n; i++ {
			future := workflow.SignalExternalWorkflow(ctx, receiverId, "", signalName, nil)
			futures = append(futures, future)
		}
		var errs error
		for _, future := range futures {
			err := future.Get(ctx, nil)
			errs = multierr.Combine(errs, err)
		}
		return errs
	}
	s.worker.RegisterWorkflow(sender)

	receiver := func(ctx workflow.Context) error {
		channel := workflow.GetSignalChannel(ctx, signalName)
		for {
			channel.Receive(ctx, nil)
		}
	}
	s.worker.RegisterWorkflow(receiver)
	_, err := s.sdkClient.ExecuteWorkflow(ctx, sdkclient.StartWorkflowOptions{
		TaskQueue: s.taskQueue,
		ID:        receiverId,
	}, receiver)
	s.NoError(err)

	successTimeout := time.Second * 5
	s.Run("TooManySignals", func() {
		senderId := "sender-1"
		senderRun, err := s.sdkClient.ExecuteWorkflow(ctx, sdkclient.StartWorkflowOptions{
			TaskQueue: s.taskQueue,
			ID:        senderId,
		}, sender, s.maxPendingSignals+1)
		s.NoError(err)
		{
			ctx, cancel := context.WithTimeout(ctx, successTimeout)
			defer cancel()
			err := senderRun.Get(ctx, nil)
			s.Error(err)
		}
		s.historyContainsFailureCausedBy(
			ctx,
			senderId,
			enumspb.WORKFLOW_TASK_FAILED_CAUSE_PENDING_SIGNALS_LIMIT_EXCEEDED,
		)
		s.NoError(s.sdkClient.CancelWorkflow(ctx, senderId, ""))
	})

	s.Run("NotTooManySignals", func() {
		senderID := "sender-2"
		senderRun, err := s.sdkClient.ExecuteWorkflow(ctx, sdkclient.StartWorkflowOptions{
			TaskQueue: s.taskQueue,
			ID:        senderID,
		}, sender, s.maxPendingSignals)
		s.NoError(err)
		ctx, cancel := context.WithTimeout(ctx, successTimeout)
		defer cancel()
		err = senderRun.Get(ctx, nil)
		s.NoError(err)
	})
}

func continueAsNewTightLoop(ctx workflow.Context, currCount, maxCount int) (int, error) {
	if currCount == maxCount {
		return currCount, nil
	}
	return currCount, workflow.NewContinueAsNewError(ctx, continueAsNewTightLoop, currCount+1, maxCount)
}

func (s *ClientFunctionalSuite) TestContinueAsNewTightLoop() {
	// Simulate continue as new tight loop, and verify server throttle the rate.
	workflowId := "continue_as_new_tight_loop"
	s.worker.RegisterWorkflow(continueAsNewTightLoop)

	ctx, cancel := rpc.NewContextWithTimeoutAndVersionHeaders(time.Minute)
	defer cancel()
	options := sdkclient.StartWorkflowOptions{
		ID:                 workflowId,
		TaskQueue:          s.taskQueue,
		WorkflowRunTimeout: time.Second * 10,
	}
	startTime := time.Now()
	future, err := s.sdkClient.ExecuteWorkflow(ctx, options, continueAsNewTightLoop, 1, 5)
	s.NoError(err)

	var runCount int
	err = future.Get(ctx, &runCount)
	s.NoError(err)
	s.Equal(5, runCount)
	duration := time.Since(startTime)
	s.GreaterOrEqual(duration, time.Second*4)
}

func (s *ClientFunctionalSuite) TestStickyAutoReset() {
	// This test starts a workflow, wait and verify that the workflow is on sticky task queue.
	// Then it stops the worker for 10s, this will make matching aware that sticky worker is dead.
	// Then test sends a signal to the workflow to trigger a new workflow task.
	// Test verify that workflow is still on sticky task queue.
	// Then test poll the original workflow task queue directly (not via SDK),
	// and verify that the polled WorkflowTask contains full history.
	workflowId := "sticky_auto_reset"
	wfFn := func(ctx workflow.Context) (string, error) {
		sigCh := workflow.GetSignalChannel(ctx, "sig-name")
		var msg string
		sigCh.Receive(ctx, &msg)
		return msg, nil
	}

	s.worker.RegisterWorkflow(wfFn)

	ctx, cancel := rpc.NewContextWithTimeoutAndVersionHeaders(time.Minute)
	defer cancel()
	options := sdkclient.StartWorkflowOptions{
		ID:                 workflowId,
		TaskQueue:          s.taskQueue,
		WorkflowRunTimeout: time.Minute,
	}
	// start the test workflow
	future, err := s.sdkClient.ExecuteWorkflow(ctx, options, wfFn)
	s.NoError(err)

	// wait until wf started and sticky is set
	var stickyQueue string
	s.Eventually(func() bool {
		ms, err := s.adminClient.DescribeMutableState(ctx, &adminservice.DescribeMutableStateRequest{
			Namespace: s.namespace,
			Execution: &commonpb.WorkflowExecution{
				WorkflowId: future.GetID(),
			},
		})
		s.NoError(err)
		stickyQueue = ms.DatabaseMutableState.ExecutionInfo.StickyTaskQueue
		// verify workflow has sticky task queue
		return stickyQueue != "" && stickyQueue != s.taskQueue
	}, 5*time.Second, 200*time.Millisecond)

	// stop worker
	s.worker.Stop()
	time.Sleep(time.Second * 11) // wait 11s (longer than 10s timeout), after this time, matching will detect StickyWorkerUnavailable
	resp, err := s.engine.DescribeTaskQueue(ctx, &workflowservice.DescribeTaskQueueRequest{
		Namespace:     s.namespace,
		TaskQueue:     &taskqueuepb.TaskQueue{Name: stickyQueue, Kind: enumspb.TASK_QUEUE_KIND_STICKY, NormalName: s.taskQueue},
		TaskQueueType: enumspb.TASK_QUEUE_TYPE_WORKFLOW,
	})
	s.NoError(err)
	s.NotNil(resp)
	for _, p := range resp.Pollers {
		s.NotNil(p.LastAccessTime)
		s.Greater(time.Now().Sub(p.LastAccessTime.AsTime()), time.Second*10)
	}

	startTime := time.Now()
	// send a signal which will trigger a new wft, and it will be pushed to original task queue
	err = s.sdkClient.SignalWorkflow(ctx, future.GetID(), "", "sig-name", "sig1")
	s.NoError(err)

	// check that mutable state still has sticky enabled
	ms, err := s.adminClient.DescribeMutableState(ctx, &adminservice.DescribeMutableStateRequest{
		Namespace: s.namespace,
		Execution: &commonpb.WorkflowExecution{
			WorkflowId: future.GetID(),
		},
	})
	s.NoError(err)
	s.NotEmpty(ms.DatabaseMutableState.ExecutionInfo.StickyTaskQueue)
	s.Equal(stickyQueue, ms.DatabaseMutableState.ExecutionInfo.StickyTaskQueue)

	// now poll from normal queue, and it should see the full history.
	task, err := s.engine.PollWorkflowTaskQueue(ctx, &workflowservice.PollWorkflowTaskQueueRequest{
		Namespace: s.namespace,
		TaskQueue: &taskqueuepb.TaskQueue{Name: s.taskQueue, Kind: enumspb.TASK_QUEUE_KIND_NORMAL},
	})

	// should be able to get the task without having to wait until sticky timeout (5s)
	pollLatency := time.Now().Sub(startTime)
	s.Less(pollLatency, time.Second*4)

	s.NoError(err)
	s.NotNil(task)
	s.NotNil(task.History)
	s.True(len(task.History.Events) > 0)
	s.Equal(int64(1), task.History.Events[0].EventId)
}

func (s *ClientFunctionalSuite) eventuallySucceeds(ctx context.Context, operationCtx backoff.OperationCtx) {
	s.T().Helper()
	s.NoError(backoff.ThrottleRetryContext(
		ctx,
		operationCtx,
		backoff.NewExponentialRetryPolicy(time.Second),
		func(err error) bool {
			// all errors are retryable
			return true
		},
	))
}

func (s *ClientFunctionalSuite) historyContainsFailureCausedBy(
	ctx context.Context,
	workflowId string,
	cause enumspb.WorkflowTaskFailedCause,
) {
	s.T().Helper()
	s.eventuallySucceeds(ctx, func(ctx context.Context) error {
		history := s.sdkClient.GetWorkflowHistory(
			ctx,
			workflowId,
			"",
			true,
			enumspb.HISTORY_EVENT_FILTER_TYPE_ALL_EVENT,
		)
		for history.HasNext() {
			event, err := history.Next()
			s.NoError(err)
			switch a := event.Attributes.(type) {
			case *historypb.HistoryEvent_WorkflowTaskFailedEventAttributes:
				if a.WorkflowTaskFailedEventAttributes.Cause == cause {
					return nil
				}
			}
		}
		return fmt.Errorf("did not find a failed task whose cause was %q", cause)
	})
}

func (s *ClientFunctionalSuite) Test_StickyWorkerRestartWorkflowTask() {
	testCases := []struct {
		name       string
		waitTime   time.Duration
		doQuery    bool
		doSignal   bool
		delayCheck func(duration time.Duration) bool
	}{
		{
			name:     "new workflow task after 10s, no delay",
			waitTime: 10 * time.Second,
			doSignal: true,
			delayCheck: func(duration time.Duration) bool {
				return duration < 5*time.Second
			},
		},
		{
			name:     "new workflow task immediately, expect 5s delay",
			waitTime: 0,
			doSignal: true,
			delayCheck: func(duration time.Duration) bool {
				return duration > 5*time.Second
			},
		},
		{
			name:     "new query after 10s, no delay",
			waitTime: 10 * time.Second,
			doQuery:  true,
			delayCheck: func(duration time.Duration) bool {
				return duration < 5*time.Second
			},
		},
		{
			name:     "new query immediately, expect 5s delay",
			waitTime: 0,
			doQuery:  true,
			delayCheck: func(duration time.Duration) bool {
				return duration > 5*time.Second
			},
		},
	}
	for _, tt := range testCases {
		s.Run(tt.name, func() {
			workflowFn := func(ctx workflow.Context) (string, error) {
				if err := workflow.SetQueryHandler(ctx, "test", func() (string, error) {
					return "query works", nil
				}); err != nil {
					return "", err
				}

				signalCh := workflow.GetSignalChannel(ctx, "test")
				var msg string
				signalCh.Receive(ctx, &msg)
				return msg, nil
			}

			taskQueue := "task-queue-" + tt.name

			oldWorker := worker.New(s.sdkClient, taskQueue, worker.Options{})
			oldWorker.RegisterWorkflow(workflowFn)
			if err := oldWorker.Start(); err != nil {
				s.Logger.Fatal("Error when start worker", tag.Error(err))
			}

			id := "test-sticky-delay" + tt.name
			workflowOptions := sdkclient.StartWorkflowOptions{
				ID:                 id,
				TaskQueue:          taskQueue,
				WorkflowRunTimeout: 20 * time.Second,
			}
			ctx, cancel := context.WithTimeout(context.Background(), 30*time.Second)
			defer cancel()
			workflowRun, err := s.sdkClient.ExecuteWorkflow(ctx, workflowOptions, workflowFn)
			if err != nil {
				s.Logger.Fatal("Start workflow failed with err", tag.Error(err))
			}

			s.NotNil(workflowRun)
			s.True(workflowRun.GetRunID() != "")

			s.Eventually(func() bool {
				// wait until first workflow task completed (so we know sticky is set on workflow)
				iter := s.sdkClient.GetWorkflowHistory(ctx, id, "", false, enumspb.HISTORY_EVENT_FILTER_TYPE_ALL_EVENT)
				for iter.HasNext() {
					evt, err := iter.Next()
					s.NoError(err)
					if evt.GetEventType() == enumspb.EVENT_TYPE_WORKFLOW_TASK_COMPLETED {
						return true
					}
				}
				return false
			}, 10*time.Second, 200*time.Millisecond)

			// stop old worker
			oldWorker.Stop()

			// maybe wait for 10s, which will make matching aware the old sticky worker is unavailable
			time.Sleep(tt.waitTime)

			// start a new worker
			newWorker := worker.New(s.sdkClient, taskQueue, worker.Options{})
			newWorker.RegisterWorkflow(workflowFn)
			if err := newWorker.Start(); err != nil {
				s.Logger.Fatal("Error when start worker", tag.Error(err))
			}
			defer newWorker.Stop()

			startTime := time.Now()
			// send a signal, and workflow should complete immediately, there should not be 5s delay
			if tt.doSignal {
				err = s.sdkClient.SignalWorkflow(ctx, id, "", "test", "test")
				s.NoError(err)

				err = workflowRun.Get(ctx, nil)
				s.NoError(err)
			} else if tt.doQuery {
				// send a signal, and workflow should complete immediately, there should not be 5s delay
				queryResult, err := s.sdkClient.QueryWorkflow(ctx, id, "", "test", "test")
				s.NoError(err)

				var queryResultStr string
				err = queryResult.Get(&queryResultStr)
				s.NoError(err)
				s.Equal("query works", queryResultStr)
			}
			endTime := time.Now()
			duration := endTime.Sub(startTime)
			s.True(tt.delayCheck(duration), "delay check failed: %s", duration)
		})
	}
}

func (s *ClientFunctionalSuite) Test_ActivityTimeouts() {
	activityFn := func(ctx context.Context) error {
		info := activity.GetInfo(ctx)
		if info.ActivityID == "Heartbeat" {
			go func() {
				// NOTE: due to client side heartbeat batching, heartbeat may be sent
				// later than expected.
				// e.g. if activity heartbeat timeout is 2s,
				// and we call RecordHeartbeat() at 0s, 0.5s, 1s, 1.5s
				// the client by default will send two heartbeats at 0s and 2*0.8=1.6s
				// Now if when running the test, this heartbeat goroutine becomes slow,
				// and call RecordHeartbeat() after 1.6s, then that heartbeat will be sent
				// to server at 3.2s (the next batch).
				// Since the entire activity will finish at 5s, there won't be
				// any heartbeat timeout error.
				// so here, we reduce the duration between two heartbeats, so that they are
				// more likey be sent in the heartbeat batch at 1.6s
				// (basically increasing the room for delay in heartbeat goroutine from 0.1s to 1s)
				for i := 0; i < 3; i++ {
					activity.RecordHeartbeat(ctx, i)
					time.Sleep(200 * time.Millisecond)
				}
			}()
		}

		time.Sleep(5 * time.Second)
		return nil
	}

	var err1, err2, err3, err4 error
	workflowFn := func(ctx workflow.Context) error {
		noRetryPolicy := &temporal.RetryPolicy{
			MaximumAttempts: 1, // disable retry
		}
		ctx1 := workflow.WithActivityOptions(ctx, workflow.ActivityOptions{
			ActivityID:             "ScheduleToStart",
			ScheduleToStartTimeout: 2 * time.Second,
			StartToCloseTimeout:    2 * time.Second,
			TaskQueue:              "NoWorkerTaskQueue",
			RetryPolicy:            noRetryPolicy,
		})
		f1 := workflow.ExecuteActivity(ctx1, activityFn)

		ctx2 := workflow.WithActivityOptions(ctx, workflow.ActivityOptions{
			ActivityID:             "StartToClose",
			ScheduleToStartTimeout: 2 * time.Second,
			StartToCloseTimeout:    2 * time.Second,
			RetryPolicy:            noRetryPolicy,
		})
		f2 := workflow.ExecuteActivity(ctx2, activityFn)

		ctx3 := workflow.WithActivityOptions(ctx, workflow.ActivityOptions{
			ActivityID:             "ScheduleToClose",
			ScheduleToCloseTimeout: 2 * time.Second,
			StartToCloseTimeout:    3 * time.Second,
			RetryPolicy:            noRetryPolicy,
		})
		f3 := workflow.ExecuteActivity(ctx3, activityFn)

		ctx4 := workflow.WithActivityOptions(ctx, workflow.ActivityOptions{
			ActivityID:          "Heartbeat",
			StartToCloseTimeout: 10 * time.Second,
			HeartbeatTimeout:    1 * time.Second,
			RetryPolicy:         noRetryPolicy,
		})
		f4 := workflow.ExecuteActivity(ctx4, activityFn)

		err1 = f1.Get(ctx1, nil)
		err2 = f2.Get(ctx2, nil)
		err3 = f3.Get(ctx3, nil)
		err4 = f4.Get(ctx4, nil)

		return nil
	}

	s.worker.RegisterActivity(activityFn)
	s.worker.RegisterWorkflow(workflowFn)

	id := "functional-test-activity-timeouts"
	workflowOptions := sdkclient.StartWorkflowOptions{
		ID:                 id,
		TaskQueue:          s.taskQueue,
		WorkflowRunTimeout: 20 * time.Second,
	}
	ctx, cancel := context.WithTimeout(context.Background(), 30*time.Second)
	defer cancel()
	workflowRun, err := s.sdkClient.ExecuteWorkflow(ctx, workflowOptions, workflowFn)
	if err != nil {
		s.Logger.Fatal("Start workflow failed with err", tag.Error(err))
	}

	s.NotNil(workflowRun)
	s.True(workflowRun.GetRunID() != "")
	err = workflowRun.Get(ctx, nil)
	s.NoError(err)

	// verify activity timeout type
	s.Error(err1)
	activityErr, ok := err1.(*temporal.ActivityError)
	s.True(ok)
	s.Equal("ScheduleToStart", activityErr.ActivityID())
	timeoutErr, ok := activityErr.Unwrap().(*temporal.TimeoutError)
	s.True(ok)
	s.Equal(enumspb.TIMEOUT_TYPE_SCHEDULE_TO_START, timeoutErr.TimeoutType())

	s.Error(err2)
	activityErr, ok = err2.(*temporal.ActivityError)
	s.True(ok)
	s.Equal("StartToClose", activityErr.ActivityID())
	timeoutErr, ok = activityErr.Unwrap().(*temporal.TimeoutError)
	s.True(ok)
	s.Equal(enumspb.TIMEOUT_TYPE_START_TO_CLOSE, timeoutErr.TimeoutType())

	s.Error(err3)
	activityErr, ok = err3.(*temporal.ActivityError)
	s.True(ok)
	s.Equal("ScheduleToClose", activityErr.ActivityID())
	timeoutErr, ok = activityErr.Unwrap().(*temporal.TimeoutError)
	s.True(ok)
	s.Equal(enumspb.TIMEOUT_TYPE_SCHEDULE_TO_CLOSE, timeoutErr.TimeoutType())

	s.Error(err4)
	activityErr, ok = err4.(*temporal.ActivityError)
	s.True(ok)
	s.Equal("Heartbeat", activityErr.ActivityID())
	timeoutErr, ok = activityErr.Unwrap().(*temporal.TimeoutError)
	s.True(ok)
	s.Equal(enumspb.TIMEOUT_TYPE_HEARTBEAT, timeoutErr.TimeoutType())
	s.True(timeoutErr.HasLastHeartbeatDetails())
	var v int
	s.NoError(timeoutErr.LastHeartbeatDetails(&v))
	s.Equal(2, v)

	// s.printHistory(id, workflowRun.GetRunID())
}

// This test simulates workflow try to complete itself while there is buffered event.
// Event sequence:
//
//	1st WorkflowTask runs a local activity.
//	While local activity is running, a signal is received by server.
//	After signal is received, local activity completed, and workflow drains signal chan (no signal yet) and complete workflow.
//	Server failed the complete request because there is unhandled signal.
//	Server rescheduled a new workflow task.
//	Workflow runs the local activity again and drain the signal chan (with one signal) and complete workflow.
//	Server complete workflow as requested.
func (s *ClientFunctionalSuite) Test_BufferedSignalCausesUnhandledCommandAndSchedulesNewTask() {
	sigReadyToSendChan := make(chan struct{}, 1)
	sigSendDoneChan := make(chan struct{})
	localActivityFn := func(ctx context.Context) error {
		// to unblock signal sending, so signal is send after first workflow task started.
		select {
		case sigReadyToSendChan <- struct{}{}:
		default:
		}

		// this will block workflow task and cause the signal to become buffered event
		select {
		case <-sigSendDoneChan:
		case <-ctx.Done():
		}

		return nil
	}

	var err1 error
	var receivedSig string
	workflowFn := func(ctx workflow.Context) error {
		ctx1 := workflow.WithLocalActivityOptions(ctx, workflow.LocalActivityOptions{
			StartToCloseTimeout: 10 * time.Second,
			RetryPolicy:         &temporal.RetryPolicy{MaximumAttempts: 1},
		})
		f1 := workflow.ExecuteLocalActivity(ctx1, localActivityFn)
		err1 = f1.Get(ctx1, nil)
		if err1 != nil {
			return err1
		}

		sigCh := workflow.GetSignalChannel(ctx, "signal-name")

		for {
			var sigVal string
			ok := sigCh.ReceiveAsync(&sigVal)
			if !ok {
				break
			}
			receivedSig = sigVal
		}

		return nil
	}

	s.worker.RegisterWorkflow(workflowFn)

	id := "functional-test-unhandled-command-new-task"
	workflowOptions := sdkclient.StartWorkflowOptions{
		ID:        id,
		TaskQueue: s.taskQueue,
		// Intentionally use same timeout for WorkflowTaskTimeout and WorkflowRunTimeout so if workflow task is not
		// correctly dispatched, it would time out which would fail the workflow and cause test to fail.
		WorkflowTaskTimeout: 10 * time.Second,
		WorkflowRunTimeout:  10 * time.Second,
	}
	ctx, cancel := context.WithTimeout(context.Background(), 30*time.Second)
	defer cancel()
	workflowRun, err := s.sdkClient.ExecuteWorkflow(ctx, workflowOptions, workflowFn)
	if err != nil {
		s.Logger.Fatal("Start workflow failed with err", tag.Error(err))
	}

	s.NotNil(workflowRun)
	s.True(workflowRun.GetRunID() != "")

	// block until first workflow task started
	select {
	case <-sigReadyToSendChan:
	case <-ctx.Done():
	}

	err = s.sdkClient.SignalWorkflow(ctx, id, workflowRun.GetRunID(), "signal-name", "signal-value")
	s.NoError(err)

	close(sigSendDoneChan)

	err = workflowRun.Get(ctx, nil)
	s.NoError(err) // if new workflow task is not correctly dispatched, it would cause timeout error here
	s.Equal("signal-value", receivedSig)

	// verify event sequence
	expectedHistory := []enumspb.EventType{
		enumspb.EVENT_TYPE_WORKFLOW_EXECUTION_STARTED,
		enumspb.EVENT_TYPE_WORKFLOW_TASK_SCHEDULED,
		enumspb.EVENT_TYPE_WORKFLOW_TASK_STARTED,
		enumspb.EVENT_TYPE_WORKFLOW_TASK_FAILED,        // due to unhandled signal
		enumspb.EVENT_TYPE_WORKFLOW_EXECUTION_SIGNALED, // this is the buffered signal
		enumspb.EVENT_TYPE_WORKFLOW_TASK_SCHEDULED,
		enumspb.EVENT_TYPE_WORKFLOW_TASK_STARTED,
		enumspb.EVENT_TYPE_WORKFLOW_TASK_COMPLETED,
		enumspb.EVENT_TYPE_MARKER_RECORDED,
		enumspb.EVENT_TYPE_WORKFLOW_EXECUTION_COMPLETED,
	}
	s.assertHistory(id, workflowRun.GetRunID(), expectedHistory)
}

// Analogous to Test_BufferedSignalCausesUnhandledCommandAndSchedulesNewTask
// TODO: rename to previous name (Test_AdmittedUpdateCausesUnhandledCommandAndSchedulesNewTask) when/if admitted updates start to block workflow from completing.
//
//  1. The worker starts executing the first WFT, before any update is sent.
//  2. While the first WFT is being executed, an update is sent.
//  3. Once the server has received the update, the workflow tries to complete itself.
//  4. The server fails the complete request (and WFT) because there is an admitted update,
//     clears workflow context, mutable state, and update registry and schedules a new workflow task.
//  5. Now there is a race:
//     - worker starts WFT w/o update and even completes it while update is still not in the registry,
//     - history handler retries UpdateWorkflowExecution call and recreates update in the registry.
//  6. In first case, workflow completes successfully after 2nd attempt, and call to UpdateWorkflowExecution
//     returns "workflow execution already completed" error. This is what this test asserts.
func (s *ClientFunctionalSuite) Test_WorkflowCanBeCompletedDespiteAdmittedUpdate() {
	ctx, cancel := context.WithTimeout(context.Background(), 30*time.Second)
	defer cancel()

	tv := testvars.New(s.T().Name()).WithTaskQueue(s.taskQueue)

	readyToSendUpdate := make(chan bool, 1)
	updateHasBeenAdmitted := make(chan bool)

	localActivityFn := func(ctx context.Context) error {
		readyToSendUpdate <- true // Ensure update is sent after first WFT has started.
		<-updateHasBeenAdmitted   // Ensure WF completion is not attempted until after update has been admitted.
		return nil
	}

	workflowFn := func(ctx workflow.Context) error {
		err := workflow.SetUpdateHandler(ctx, tv.HandlerName(), func(arg string) (string, error) {
			return "my-update-result", nil
		})
		if err != nil {
			return err
		}
		laCtx := workflow.WithLocalActivityOptions(ctx, workflow.LocalActivityOptions{
			StartToCloseTimeout: 10 * time.Second,
			RetryPolicy:         &temporal.RetryPolicy{MaximumAttempts: 1},
		})
		return workflow.ExecuteLocalActivity(laCtx, localActivityFn).Get(laCtx, nil)
	}

	s.worker.RegisterWorkflow(workflowFn)

	workflowRun, err := s.sdkClient.ExecuteWorkflow(ctx, sdkclient.StartWorkflowOptions{
		ID:                  tv.WorkflowID(),
		TaskQueue:           tv.TaskQueue().Name,
		WorkflowTaskTimeout: 10 * time.Second,
		WorkflowRunTimeout:  10 * time.Second,
	}, workflowFn)
	if err != nil {
		s.Logger.Fatal("Start workflow failed with err", tag.Error(err))
	}

	// Block until first workflow task started.
	<-readyToSendUpdate

	tv = tv.WithRunID(workflowRun.GetRunID())

	// Send update and wait until it is admitted. This isn't convenient: since Admitted is non-durable, we do not expose
	// an API for doing it directly. Instead we send the update and poll until it's reported to be in admitted state.
	updateHandleCh := make(chan sdkclient.WorkflowUpdateHandle)
	updateErrCh := make(chan error)
	go func() {
		handle, err := s.sdkClient.UpdateWorkflowWithOptions(ctx, &sdkclient.UpdateWorkflowWithOptionsRequest{
			UpdateID:   tv.UpdateID(),
			UpdateName: tv.HandlerName(),
			WorkflowID: tv.WorkflowID(),
			RunID:      tv.RunID(),
			Args:       []interface{}{"update-value"},
		})
		updateErrCh <- err
		updateHandleCh <- handle
	}()
	for {
		time.Sleep(10 * time.Millisecond)
		_, err = s.sdkClient.WorkflowService().PollWorkflowExecutionUpdate(ctx, &workflowservice.PollWorkflowExecutionUpdateRequest{
			Namespace: s.namespace,
			UpdateRef: tv.UpdateRef(),
			Identity:  "my-identity",
			WaitPolicy: &updatepb.WaitPolicy{
				LifecycleStage: enumspb.UPDATE_WORKFLOW_EXECUTION_LIFECYCLE_STAGE_UNSPECIFIED,
			},
		})
		if err == nil {
			// Update is admitted but will be lost after WFT is failed.
			close(updateHasBeenAdmitted)
			break
		}
	}

	err = workflowRun.Get(ctx, nil)
	s.NoError(err)
	updateErr := <-updateErrCh
	s.Error(updateErr)
	s.Equal("workflow execution already completed", updateErr.Error())
	updateHandle := <-updateHandleCh
	s.Nil(updateHandle)
	// Uncomment the following when durable admitted is implemented.
	// var updateResult string
	// err = updateHandle.Get(ctx, &updateResult)
	// s.NoError(err)
	// s.Equal("my-update-result", updateResult)

	s.HistoryRequire.EqualHistoryEvents(`
	1 WorkflowExecutionStarted
	2 WorkflowTaskScheduled
	3 WorkflowTaskStarted
	4 WorkflowTaskFailed // Admitted update prevented workflow completion
	5 WorkflowTaskScheduled
	6 WorkflowTaskStarted
	7 WorkflowTaskCompleted
	8 MarkerRecorded
	9 WorkflowExecutionCompleted`,
		s.getHistory(s.namespace, tv.WorkflowExecution()))
}

func (s *ClientFunctionalSuite) Test_CancelActivityAndTimerBeforeComplete() {
	workflowFn := func(ctx workflow.Context) error {
		ctx, cancelFunc := workflow.WithCancel(ctx)

		activityCtx := workflow.WithActivityOptions(ctx, workflow.ActivityOptions{
			ScheduleToStartTimeout: 10 * time.Second,
			ScheduleToCloseTimeout: 10 * time.Second,
			StartToCloseTimeout:    1 * time.Second,
			TaskQueue:              "bad_tq",
		})
		_ = workflow.ExecuteActivity(activityCtx, "Prefix_ToUpper", "hello")

		_ = workflow.NewTimer(ctx, 15*time.Second)

		err := workflow.NewTimer(ctx, time.Second).Get(ctx, nil)
		if err != nil {
			return err
		}
		cancelFunc()
		return nil
	}

	s.worker.RegisterWorkflow(workflowFn)

	id := s.T().Name()
	workflowOptions := sdkclient.StartWorkflowOptions{
		ID:                 id,
		TaskQueue:          s.taskQueue,
		WorkflowRunTimeout: 5 * time.Second,
	}
	ctx, cancel := context.WithTimeout(context.Background(), 30*time.Second)
	defer cancel()
	workflowRun, err := s.sdkClient.ExecuteWorkflow(ctx, workflowOptions, workflowFn)
	if err != nil {
		s.Logger.Fatal("Start workflow failed with err", tag.Error(err))
	}
	err = workflowRun.Get(ctx, nil)
	s.NoError(err)
}

// This test simulates workflow generate command with invalid attributes.
// Server is expected to fail the workflow task and schedule a retry immediately for first attempt,
// but if workflow task keeps failing, server will drop the task and wait for timeout to schedule additional retries.
// This is the same behavior as the SDK used to do, but now we would do on server.
func (s *ClientFunctionalSuite) Test_InvalidCommandAttribute() {
	activityFn := func(ctx context.Context) error {
		return nil
	}

	var startedTime []time.Time
	workflowFn := func(ctx workflow.Context) error {
		info := workflow.GetInfo(ctx)

		// Simply record time.Now() and check if the difference between the recorded time
		// is higher than the workflow task timeout will not work, because there is a delay
		// between server starts the workflow task and this code is executed.

		var currentAttemptStartedTime time.Time
		err := workflow.SideEffect(ctx, func(_ workflow.Context) interface{} {
			rpcCtx := context.Background()
			if deadline, ok := ctx.Deadline(); ok {
				var cancel context.CancelFunc
				rpcCtx, cancel = context.WithDeadline(rpcCtx, deadline)
				defer cancel()
			}

			resp, err := s.sdkClient.DescribeWorkflowExecution(
				rpcCtx,
				info.WorkflowExecution.ID,
				info.WorkflowExecution.RunID,
			)
			if err != nil {
				panic(err)
			}
			return resp.PendingWorkflowTask.StartedTime.AsTime()
		}).Get(&currentAttemptStartedTime)
		if err != nil {
			return err
		}

		startedTime = append(startedTime, currentAttemptStartedTime)
		ao := workflow.ActivityOptions{} // invalid activity option without StartToClose timeout
		ctx = workflow.WithActivityOptions(ctx, ao)

		return workflow.ExecuteActivity(ctx, activityFn).Get(ctx, nil)
	}

	s.worker.RegisterWorkflow(workflowFn)
	s.worker.RegisterActivity(activityFn)

	id := "functional-test-invalid-command-attributes"
	workflowOptions := sdkclient.StartWorkflowOptions{
		ID:        id,
		TaskQueue: s.taskQueue,
		// With 3s TaskTimeout and 5s RunTimeout, we expect to see total of 3 attempts.
		// First attempt follow by immediate retry follow by timeout and 3rd attempt after WorkflowTaskTimeout.
		WorkflowTaskTimeout: 3 * time.Second,
		WorkflowRunTimeout:  5 * time.Second,
	}

	ctx, cancel := context.WithTimeout(context.Background(), 10*time.Second)
	defer cancel()
	workflowRun, err := s.sdkClient.ExecuteWorkflow(ctx, workflowOptions, workflowFn)
	if err != nil {
		s.Logger.Fatal("Start workflow failed with err", tag.Error(err))
	}

	s.NotNil(workflowRun)
	s.True(workflowRun.GetRunID() != "")

	// wait until workflow close (it will be timeout)
	err = workflowRun.Get(ctx, nil)
	s.Error(err)
	s.Contains(err.Error(), "timeout")

	// verify event sequence
	expectedHistory := []enumspb.EventType{
		enumspb.EVENT_TYPE_WORKFLOW_EXECUTION_STARTED,
		enumspb.EVENT_TYPE_WORKFLOW_TASK_SCHEDULED,
		enumspb.EVENT_TYPE_WORKFLOW_TASK_STARTED,
		enumspb.EVENT_TYPE_WORKFLOW_TASK_FAILED,
		enumspb.EVENT_TYPE_WORKFLOW_EXECUTION_TIMED_OUT,
	}
	s.assertHistory(id, workflowRun.GetRunID(), expectedHistory)

	// assert workflow task retried 3 times
	s.Equal(3, len(startedTime))

	s.True(startedTime[1].Sub(startedTime[0]) < time.Second)   // retry immediately
	s.True(startedTime[2].Sub(startedTime[1]) > time.Second*3) // retry after WorkflowTaskTimeout
}

func (s *ClientFunctionalSuite) Test_BufferedQuery() {
	localActivityFn := func(ctx context.Context) error {
		time.Sleep(5 * time.Second) // use local activity sleep to block workflow task to force query to be buffered
		return nil
	}

	wfStarted := sync.WaitGroup{}
	wfStarted.Add(1)
	workflowFn := func(ctx workflow.Context) error {
		wfStarted.Done()
		status := "init"
		if err := workflow.SetQueryHandler(ctx, "foo", func() (string, error) {
			return status, nil
		}); err != nil {
			return err
		}
		ctx1 := workflow.WithLocalActivityOptions(ctx, workflow.LocalActivityOptions{
			ScheduleToCloseTimeout: 10 * time.Second,
		})
		status = "calling"
		f1 := workflow.ExecuteLocalActivity(ctx1, localActivityFn)
		status = "waiting"
		err1 := f1.Get(ctx1, nil)
		status = "done"

		return multierr.Combine(err1, workflow.Sleep(ctx, 5*time.Second))
	}

	s.worker.RegisterWorkflow(workflowFn)

	id := "functional-test-buffered-query"
	workflowOptions := sdkclient.StartWorkflowOptions{
		ID:                 id,
		TaskQueue:          s.taskQueue,
		WorkflowRunTimeout: 20 * time.Second,
	}
	ctx, cancel := context.WithTimeout(context.Background(), 30*time.Second)
	defer cancel()
	workflowRun, err := s.sdkClient.ExecuteWorkflow(ctx, workflowOptions, workflowFn)
	if err != nil {
		s.Logger.Fatal("Start workflow failed with err", tag.Error(err))
	}

	s.NotNil(workflowRun)
	s.True(workflowRun.GetRunID() != "")

	// wait until first wf task started
	wfStarted.Wait()

	go func() {
		// sleep 2s to make sure DescribeMutableState is called after QueryWorkflow
		time.Sleep(2 * time.Second)
		// make DescribeMutableState call, which force mutable state to reload from db
		_, err := s.adminClient.DescribeMutableState(ctx, &adminservice.DescribeMutableStateRequest{
			Namespace: s.namespace,
			Execution: &commonpb.WorkflowExecution{
				WorkflowId: id,
				RunId:      workflowRun.GetRunID(),
			},
		})
		s.Assert().NoError(err)
	}()

	// this query will be buffered in mutable state because workflow task is in-flight.
	encodedQueryResult, err := s.sdkClient.QueryWorkflow(ctx, id, workflowRun.GetRunID(), "foo")

	s.NoError(err)
	var queryResult string
	err = encodedQueryResult.Get(&queryResult)
	s.NoError(err)
	s.Equal("done", queryResult)

	err = workflowRun.Get(ctx, nil)
	s.NoError(err)
}

// Uncomment if you need to debug history.
// func (s *ClientFunctionalSuite) printHistory(workflowID string, runID string) {
// 	iter := s.sdkClient.GetWorkflowHistory(context.Background(), workflowID, runID, false, 0)
// 	history := &historypb.History{}
// 	for iter.HasNext() {
// 		event, err := iter.Next()
// 		s.NoError(err)
// 		history.Events = append(history.Events, event)
// 	}
// 	common.PrettyPrintHistory(history, s.Logger)
// }

func (s *ClientFunctionalSuite) assertHistory(wid, rid string, expected []enumspb.EventType) {
	iter := s.sdkClient.GetWorkflowHistory(context.Background(), wid, rid, false, 0)
	var events []enumspb.EventType
	for iter.HasNext() {
		event, err := iter.Next()
		s.NoError(err)
		events = append(events, event.GetEventType())
	}

	s.Equal(expected, events)
}

func (s *ClientFunctionalSuite) TestBatchSignal() {

	type myData struct {
		Stuff  string
		Things []int
	}

	workflowFn := func(ctx workflow.Context) (myData, error) {
		var receivedData myData
		workflow.GetSignalChannel(ctx, "my-signal").Receive(ctx, &receivedData)
		return receivedData, nil
	}
	s.worker.RegisterWorkflow(workflowFn)

	workflowRun, err := s.sdkClient.ExecuteWorkflow(context.Background(), sdkclient.StartWorkflowOptions{
		ID:                       uuid.New(),
		TaskQueue:                s.taskQueue,
		WorkflowExecutionTimeout: 10 * time.Second,
	}, workflowFn)
	s.NoError(err)

	input1 := myData{
		Stuff:  "here's some data",
		Things: []int{7, 8, 9},
	}
	inputPayloads, err := converter.GetDefaultDataConverter().ToPayloads(input1)
	s.NoError(err)

	_, err = s.sdkClient.WorkflowService().StartBatchOperation(context.Background(), &workflowservice.StartBatchOperationRequest{
		Namespace: s.namespace,
		Operation: &workflowservice.StartBatchOperationRequest_SignalOperation{
			SignalOperation: &batchpb.BatchOperationSignal{
				Signal: "my-signal",
				Input:  inputPayloads,
			},
		},
		Executions: []*commonpb.WorkflowExecution{
			{
				WorkflowId: workflowRun.GetID(),
				RunId:      workflowRun.GetRunID(),
			},
		},
		JobId:  uuid.New(),
		Reason: "test",
	})
	s.NoError(err)

	var returnedData myData
	err = workflowRun.Get(context.Background(), &returnedData)
	s.NoError(err)

	s.Equal(input1, returnedData)
}

func (s *ClientFunctionalSuite) TestBatchReset() {
	var count atomic.Int32

	activityFn := func(ctx context.Context) (int32, error) {
		if val := count.Load(); val != 0 {
			return val, nil
		}
		return 0, temporal.NewApplicationError("some random error", "", false, nil)
	}
	workflowFn := func(ctx workflow.Context) (int, error) {
		ao := workflow.ActivityOptions{
			ScheduleToStartTimeout: 20 * time.Second,
			StartToCloseTimeout:    40 * time.Second,
		}
		ctx = workflow.WithActivityOptions(ctx, ao)

		var result int
		err := workflow.ExecuteActivity(ctx, activityFn).Get(ctx, &result)
		return result, err
	}
	s.worker.RegisterWorkflow(workflowFn)
	s.worker.RegisterActivity(activityFn)

	workflowRun, err := s.sdkClient.ExecuteWorkflow(context.Background(), sdkclient.StartWorkflowOptions{
		ID:                       uuid.New(),
		TaskQueue:                s.taskQueue,
		WorkflowExecutionTimeout: 10 * time.Second,
	}, workflowFn)
	s.NoError(err)

	// make sure it failed the first time
	var result int
	err = workflowRun.Get(context.Background(), &result)
	s.Error(err)

	count.Add(1)

	_, err = s.sdkClient.WorkflowService().StartBatchOperation(context.Background(), &workflowservice.StartBatchOperationRequest{
		Namespace: s.namespace,
		Operation: &workflowservice.StartBatchOperationRequest_ResetOperation{
			ResetOperation: &batchpb.BatchOperationReset{
				ResetType: enumspb.RESET_TYPE_FIRST_WORKFLOW_TASK,
			},
		},
		Executions: []*commonpb.WorkflowExecution{
			{
				WorkflowId: workflowRun.GetID(),
				RunId:      workflowRun.GetRunID(),
			},
		},
		JobId:  uuid.New(),
		Reason: "test",
	})
	s.NoError(err)

	// latest run should complete successfully
	s.Eventually(func() bool {
		workflowRun = s.sdkClient.GetWorkflow(context.Background(), workflowRun.GetID(), "")
		err = workflowRun.Get(context.Background(), &result)
		return err == nil && result == 1
	}, 5*time.Second, 200*time.Millisecond)
}

func (s *ClientFunctionalSuite) TestBatchResetByBuildId() {
	tq := s.randomizeStr(s.T().Name())
	buildPrefix := uuid.New()[:6] + "-"
	v1 := buildPrefix + "v1"
	v2 := buildPrefix + "v2"
	v3 := buildPrefix + "v3"

	var act1count, act2count, act3count, badcount atomic.Int32
	act1 := func() error { act1count.Add(1); return nil }
	act2 := func() error { act2count.Add(1); return nil }
	act3 := func() error { act3count.Add(1); return nil }
	badact := func() error { badcount.Add(1); return nil }

	wf1 := func(ctx workflow.Context) (string, error) {
		ao := workflow.WithActivityOptions(ctx, workflow.ActivityOptions{ScheduleToCloseTimeout: 5 * time.Second})

		s.NoError(workflow.ExecuteActivity(ao, "act1").Get(ctx, nil))

		workflow.GetSignalChannel(ctx, "wait").Receive(ctx, nil)

		return "done 1!", nil
	}

	wf2 := func(ctx workflow.Context) (string, error) {
		ao := workflow.WithActivityOptions(ctx, workflow.ActivityOptions{ScheduleToCloseTimeout: 5 * time.Second})

		s.NoError(workflow.ExecuteActivity(ao, "act1").Get(ctx, nil))

		workflow.GetSignalChannel(ctx, "wait").Receive(ctx, nil)

		// same as wf1 up to here

		// run act2
		s.NoError(workflow.ExecuteActivity(ao, "act2").Get(ctx, nil))

		// now do something bad in a loop.
		// (we want something that's visible in history, not just failing workflow tasks,
		// otherwise we wouldn't need a reset to "fix" it, just a new build would be enough.)
		for i := 0; i < 1000; i++ {
			s.NoError(workflow.ExecuteActivity(ao, "badact").Get(ctx, nil))
			workflow.Sleep(ctx, time.Second)
		}

		return "done 2!", nil
	}

	wf3 := func(ctx workflow.Context) (string, error) {
		ao := workflow.WithActivityOptions(ctx, workflow.ActivityOptions{ScheduleToCloseTimeout: 5 * time.Second})

		s.NoError(workflow.ExecuteActivity(ao, "act1").Get(ctx, nil))

		workflow.GetSignalChannel(ctx, "wait").Receive(ctx, nil)

		s.NoError(workflow.ExecuteActivity(ao, "act2").Get(ctx, nil))

		// same as wf2 up to here

		// instead of calling badact, do something different to force a non-determinism error
		// (the change of activity type below isn't enough)
		workflow.Sleep(ctx, time.Second)

		// call act3 once
		s.NoError(workflow.ExecuteActivity(ao, "act3").Get(ctx, nil))

		return "done 3!", nil
	}

	ctx, cancel := context.WithTimeout(context.Background(), 30*time.Second)
	defer cancel()

	w1 := worker.New(s.sdkClient, tq, worker.Options{BuildID: v1})
	w1.RegisterWorkflowWithOptions(wf1, workflow.RegisterOptions{Name: "wf"})
	w1.RegisterActivityWithOptions(act1, activity.RegisterOptions{Name: "act1"})
	s.NoError(w1.Start())

	run, err := s.sdkClient.ExecuteWorkflow(ctx, sdkclient.StartWorkflowOptions{TaskQueue: tq}, "wf")
	s.NoError(err)
	ex := &commonpb.WorkflowExecution{WorkflowId: run.GetID(), RunId: run.GetRunID()}
	// wait for first wft and first activity to complete
	s.Eventually(func() bool { return len(s.getHistory(s.namespace, ex)) >= 10 }, 5*time.Second, 100*time.Millisecond)

	w1.Stop()

	// should see one run of act1
	s.Equal(int32(1), act1count.Load())

	w2 := worker.New(s.sdkClient, tq, worker.Options{BuildID: v2})
	w2.RegisterWorkflowWithOptions(wf2, workflow.RegisterOptions{Name: "wf"})
	w2.RegisterActivityWithOptions(act1, activity.RegisterOptions{Name: "act1"})
	w2.RegisterActivityWithOptions(act2, activity.RegisterOptions{Name: "act2"})
	w2.RegisterActivityWithOptions(badact, activity.RegisterOptions{Name: "badact"})
	s.NoError(w2.Start())
	defer w2.Stop()

	// unblock the workflow
	s.NoError(s.sdkClient.SignalWorkflow(ctx, run.GetID(), run.GetRunID(), "wait", nil))

	// wait until we see three calls to badact
	s.Eventually(func() bool { return badcount.Load() >= 3 }, 10*time.Second, 200*time.Millisecond)

	// at this point act2 should have been invokved once also
	s.Equal(int32(1), act2count.Load())

	w2.Stop()

	w3 := worker.New(s.sdkClient, tq, worker.Options{BuildID: v3})
	w3.RegisterWorkflowWithOptions(wf3, workflow.RegisterOptions{Name: "wf"})
	w3.RegisterActivityWithOptions(act1, activity.RegisterOptions{Name: "act1"})
	w3.RegisterActivityWithOptions(act2, activity.RegisterOptions{Name: "act2"})
	w3.RegisterActivityWithOptions(act3, activity.RegisterOptions{Name: "act3"})
	w3.RegisterActivityWithOptions(badact, activity.RegisterOptions{Name: "badact"})
	s.NoError(w3.Start())
	defer w3.Stop()

	// but v3 is not quite compatible, the workflow should be blocked on non-determinism errors for now.
	waitCtx, cancel := context.WithTimeout(ctx, 2*time.Second)
	defer cancel()
	s.Error(run.Get(waitCtx, nil))

	// wait for it to appear in visibility
	query := fmt.Sprintf(`%s = "%s" and %s = "%s"`,
		searchattribute.ExecutionStatus, "Running",
		searchattribute.BuildIds, worker_versioning.UnversionedBuildIdSearchAttribute(v2))
	s.Eventually(func() bool {
		resp, err := s.engine.ListWorkflowExecutions(ctx, &workflowservice.ListWorkflowExecutionsRequest{
			Namespace: s.namespace,
			Query:     query,
		})
		return err == nil && len(resp.Executions) == 1
	}, 10*time.Second, 500*time.Millisecond)

	// reset it using v2 as the bad build id
	_, err = s.engine.StartBatchOperation(context.Background(), &workflowservice.StartBatchOperationRequest{
		Namespace:       s.namespace,
		VisibilityQuery: query,
		JobId:           uuid.New(),
		Reason:          "test",
		Operation: &workflowservice.StartBatchOperationRequest_ResetOperation{
			ResetOperation: &batchpb.BatchOperationReset{
				Options: &commonpb.ResetOptions{
					Target: &commonpb.ResetOptions_BuildId{
						BuildId: v2,
					},
				},
			},
		},
	})
	s.NoError(err)

	// now it can complete on v3. (need to loop since runid will be resolved early and we need
	// to re-resolve to pick up the new run instead of the terminated one)
	s.Eventually(func() bool {
		var out string
		return s.sdkClient.GetWorkflow(ctx, run.GetID(), "").Get(ctx, &out) == nil && out == "done 3!"
	}, 10*time.Second, 200*time.Millisecond)

	s.Equal(int32(1), act1count.Load()) // we should not see an addition run of act1
	s.Equal(int32(2), act2count.Load()) // we should see an addition run of act2 (reset point was before it)
	s.Equal(int32(1), act3count.Load()) // we should see one run of act3
}

func (s *ClientFunctionalSuite) Test_FinishWorkflowWithDeferredCommands() {
	activityFn := func(ctx context.Context) error {
		return nil
	}

	childWorkflowFn := func(ctx workflow.Context) error {
		return nil
	}

	workflowFn := func(ctx workflow.Context) error {
		ao := workflow.ActivityOptions{
			StartToCloseTimeout: 10 * time.Second,
		}
		ctx = workflow.WithActivityOptions(ctx, ao)
		defer workflow.ExecuteActivity(ctx, activityFn)

		childID := "child_workflow"
		cwo := workflow.ChildWorkflowOptions{
			WorkflowID:         childID,
			WorkflowRunTimeout: 10 * time.Second,
			TaskQueue:          s.taskQueue,
		}
		ctx = workflow.WithChildOptions(ctx, cwo)
		defer workflow.ExecuteChildWorkflow(ctx, childWorkflowFn)
		workflow.NewTimer(ctx, time.Second)
		return nil
	}

	s.worker.RegisterWorkflow(workflowFn)
	s.worker.RegisterWorkflow(childWorkflowFn)
	s.worker.RegisterActivity(activityFn)

	id := "functional-test-finish-workflow-with-deffered-commands"
	workflowOptions := sdkclient.StartWorkflowOptions{
		ID:                 id,
		TaskQueue:          s.taskQueue,
		WorkflowRunTimeout: 10 * time.Second,
	}

	ctx := context.Background()
	workflowRun, err := s.sdkClient.ExecuteWorkflow(ctx, workflowOptions, workflowFn)
	if err != nil {
		s.Logger.Fatal("Start workflow failed with err", tag.Error(err))
	}

	s.NotNil(workflowRun)
	s.True(workflowRun.GetRunID() != "")

	err = workflowRun.Get(ctx, nil)
	s.NoError(err)

	// verify event sequence
	expectedHistory := []enumspb.EventType{
		enumspb.EVENT_TYPE_WORKFLOW_EXECUTION_STARTED,
		enumspb.EVENT_TYPE_WORKFLOW_TASK_SCHEDULED,
		enumspb.EVENT_TYPE_WORKFLOW_TASK_STARTED,
		enumspb.EVENT_TYPE_WORKFLOW_TASK_COMPLETED,
		enumspb.EVENT_TYPE_TIMER_STARTED,
		enumspb.EVENT_TYPE_START_CHILD_WORKFLOW_EXECUTION_INITIATED,
		enumspb.EVENT_TYPE_ACTIVITY_TASK_SCHEDULED,
		enumspb.EVENT_TYPE_WORKFLOW_EXECUTION_COMPLETED,
	}
	s.assertHistory(id, workflowRun.GetRunID(), expectedHistory)
}<|MERGE_RESOLUTION|>--- conflicted
+++ resolved
@@ -97,7 +97,6 @@
 	s.maxPendingActivities = limit
 	s.maxPendingCancelRequests = limit
 	s.maxPendingSignals = limit
-<<<<<<< HEAD
 	s.dynamicConfigOverrides = map[dynamicconfig.Key]any{
 		dynamicconfig.NumPendingChildExecutionsLimitError.Key():             s.maxPendingChildExecutions,
 		dynamicconfig.NumPendingActivitiesLimitError.Key():                  s.maxPendingActivities,
@@ -110,21 +109,7 @@
 		nexusoperations.Enabled.Key():                                       true,
 		dynamicconfig.OutboundProcessorEnabled.Key():                        true,
 		dynamicconfig.EnableMutableStateTransitionHistory.Key():             true,
-=======
-	s.dynamicConfigOverrides = map[dynamicconfig.Key]interface{}{
-		dynamicconfig.NumPendingChildExecutionsLimitError:             s.maxPendingChildExecutions,
-		dynamicconfig.NumPendingActivitiesLimitError:                  s.maxPendingActivities,
-		dynamicconfig.NumPendingCancelRequestsLimitError:              s.maxPendingCancelRequests,
-		dynamicconfig.NumPendingSignalsLimitError:                     s.maxPendingSignals,
-		dynamicconfig.FrontendEnableNexusAPIs:                         true,
-		dynamicconfig.FrontendEnableWorkerVersioningDataAPIs:          true,
-		dynamicconfig.FrontendEnableWorkerVersioningWorkflowAPIs:      true,
-		dynamicconfig.FrontendMaxConcurrentBatchOperationPerNamespace: limit,
-		nexusoperations.Enabled:                                       true,
-		dynamicconfig.OutboundProcessorEnabled:                        true,
-		dynamicconfig.EnableMutableStateTransitionHistory:             true,
-		dynamicconfig.FrontendRefreshNexusIncomingServicesMinWait:     1 * time.Millisecond,
->>>>>>> ca056bea
+		dynamicconfig.FrontendRefreshNexusIncomingServicesMinWait.Key():     1 * time.Millisecond,
 	}
 	s.setupSuite("testdata/client_cluster.yaml")
 }
