--- conflicted
+++ resolved
@@ -190,13 +190,8 @@
 // Simulating an unexpected loss of the update registry due to a crash. The shard finalizer won't run,
 // therefore the workflow context is NOT cleared, pending update requests are NOT aborted and will time out.
 func (s *FunctionalSuite) loseUpdateRegistryAndAbandonPendingUpdates(tv *testvars.TestVars) {
-<<<<<<< HEAD
-	revert := s.OverrideDynamicConfig(dynamicconfig.ShardFinalizerTimeout, 0)
-	defer revert()
-=======
 	cleanup := s.OverrideDynamicConfig(dynamicconfig.ShardFinalizerTimeout, 0)
 	defer cleanup()
->>>>>>> 6d8baf9e
 	s.closeShard(tv.WorkflowID())
 }
 
