--- conflicted
+++ resolved
@@ -86,11 +86,7 @@
 
 func (s *VersioningIntegSuite) SetupSuite() {
 	dynamicConfigOverrides := map[dynamicconfig.Key]any{
-<<<<<<< HEAD
-		dynamicconfig.FrontendEnableDeployments.Key():                  true,
-=======
 		dynamicconfig.EnableDeployments.Key():                          true,
->>>>>>> 6be04925
 		dynamicconfig.FrontendEnableWorkerVersioningDataAPIs.Key():     true,
 		dynamicconfig.FrontendEnableWorkerVersioningWorkflowAPIs.Key(): true,
 		dynamicconfig.FrontendEnableWorkerVersioningRuleAPIs.Key():     true,
