// The MIT License
//
// Copyright (c) 2020 Temporal Technologies Inc.  All rights reserved.
//
// Copyright (c) 2020 Uber Technologies, Inc.
//
// Permission is hereby granted, free of charge, to any person obtaining a copy
// of this software and associated documentation files (the "Software"), to deal
// in the Software without restriction, including without limitation the rights
// to use, copy, modify, merge, publish, distribute, sublicense, and/or sell
// copies of the Software, and to permit persons to whom the Software is
// furnished to do so, subject to the following conditions:
//
// The above copyright notice and this permission notice shall be included in
// all copies or substantial portions of the Software.
//
// THE SOFTWARE IS PROVIDED "AS IS", WITHOUT WARRANTY OF ANY KIND, EXPRESS OR
// IMPLIED, INCLUDING BUT NOT LIMITED TO THE WARRANTIES OF MERCHANTABILITY,
// FITNESS FOR A PARTICULAR PURPOSE AND NONINFRINGEMENT. IN NO EVENT SHALL THE
// AUTHORS OR COPYRIGHT HOLDERS BE LIABLE FOR ANY CLAIM, DAMAGES OR OTHER
// LIABILITY, WHETHER IN AN ACTION OF CONTRACT, TORT OR OTHERWISE, ARISING FROM,
// OUT OF OR IN CONNECTION WITH THE SOFTWARE OR THE USE OR OTHER DEALINGS IN
// THE SOFTWARE.

package tests

import (
	"context"
	"errors"
	"flag"
	"fmt"
	"sync/atomic"
	"testing"
	"time"

	"github.com/stretchr/testify/require"
	"github.com/stretchr/testify/suite"

	enumspb "go.temporal.io/api/enums/v1"
	"go.temporal.io/api/serviceerror"
	"go.temporal.io/api/workflowservice/v1"
	"go.temporal.io/sdk/activity"
	sdkclient "go.temporal.io/sdk/client"
	"go.temporal.io/sdk/temporal"
	"go.temporal.io/sdk/worker"
	"go.temporal.io/sdk/workflow"

	"go.temporal.io/server/api/matchingservice/v1"
	persistencespb "go.temporal.io/server/api/persistence/v1"
	"go.temporal.io/server/common/dynamicconfig"
	"go.temporal.io/server/common/log/tag"
	"go.temporal.io/server/common/tqname"
)

type versioningIntegSuite struct {
	// override suite.Suite.Assertions with require.Assertions; this means that s.NotNil(nil) will stop the test,
	// not merely log an error
	*require.Assertions
	IntegrationBase
	sdkClient sdkclient.Client
}

const (
	partitionTreeDegree = 3
)

func (s *versioningIntegSuite) SetupSuite() {
<<<<<<< HEAD
	s.dynamicConfigOverrides = map[dynamicconfig.Key]interface{}{
		dynamicconfig.FrontendEnableWorkerVersioningDataAPIs: true,
		dynamicconfig.MatchingForwarderMaxChildrenPerNode:    partitionTreeDegree,
		dynamicconfig.TaskQueuesPerBuildIdLimit:              3,
=======
	s.dynamicConfigOverrides = map[dynamicconfig.Key]any{
		dynamicconfig.FrontendEnableWorkerVersioningDataAPIs:     true,
		dynamicconfig.FrontendEnableWorkerVersioningWorkflowAPIs: true,
		dynamicconfig.MatchingForwarderMaxChildrenPerNode:        partitionTreeDegree,
>>>>>>> f6827878
	}
	s.setupSuite("testdata/integration_test_cluster.yaml")
}

func (s *versioningIntegSuite) TearDownSuite() {
	s.tearDownSuite()
}

func (s *versioningIntegSuite) SetupTest() {
	// Have to define our overridden assertions in the test setup. If we did it earlier, s.T() will return nil
	s.Assertions = require.New(s.T())

	clientAddr := "127.0.0.1:7134"
	if TestFlags.FrontendAddr != "" {
		clientAddr = TestFlags.FrontendAddr
	}
	sdkClient, err := sdkclient.Dial(sdkclient.Options{
		HostPort:  clientAddr,
		Namespace: s.namespace,
	})
	if err != nil {
		s.Logger.Fatal("Error when creating SDK client", tag.Error(err))
	}
	s.sdkClient = sdkClient
}

func (s *versioningIntegSuite) TearDownTest() {
	s.sdkClient.Close()
}

func TestVersioningIntegrationSuite(t *testing.T) {
	flag.Parse()
	suite.Run(t, new(versioningIntegSuite))
}

func (s *versioningIntegSuite) TestBasicVersionUpdate() {
	ctx := NewContext()
	tq := "integration-versioning-basic"

	s.addNewDefaultBuildId(ctx, tq, "foo")

	res2, err := s.engine.GetWorkerBuildIdCompatibility(ctx, &workflowservice.GetWorkerBuildIdCompatibilityRequest{
		Namespace: s.namespace,
		TaskQueue: tq,
	})
	s.NoError(err)
	s.NotNil(res2)
	s.Equal(s.prefixed("foo"), getCurrentDefault(res2))
}

func (s *versioningIntegSuite) TestSeriesOfUpdates() {
	ctx := NewContext()
	tq := "integration-versioning-series"

	for i := 0; i < 10; i++ {
		s.addNewDefaultBuildId(ctx, tq, fmt.Sprintf("foo-%d", i))
	}
	s.addCompatibleBuildId(ctx, tq, "foo-2.1", "foo-2", false)

	res, err := s.engine.GetWorkerBuildIdCompatibility(ctx, &workflowservice.GetWorkerBuildIdCompatibilityRequest{
		Namespace: s.namespace,
		TaskQueue: tq,
	})
	s.NoError(err)
	s.NotNil(res)
	s.Equal(s.prefixed("foo-9"), getCurrentDefault(res))
	s.Equal(s.prefixed("foo-2.1"), res.GetMajorVersionSets()[2].GetBuildIds()[1])
	s.Equal(s.prefixed("foo-2"), res.GetMajorVersionSets()[2].GetBuildIds()[0])
}

func (s *versioningIntegSuite) TestLinkToNonexistentCompatibleVersionReturnsNotFound() {
	ctx := NewContext()
	tq := "integration-versioning-compat-not-found"

	res, err := s.engine.UpdateWorkerBuildIdCompatibility(ctx, &workflowservice.UpdateWorkerBuildIdCompatibilityRequest{
		Namespace: s.namespace,
		TaskQueue: tq,
		Operation: &workflowservice.UpdateWorkerBuildIdCompatibilityRequest_AddNewCompatibleBuildId{
			AddNewCompatibleBuildId: &workflowservice.UpdateWorkerBuildIdCompatibilityRequest_AddNewCompatibleVersion{
				NewBuildId:                "foo",
				ExistingCompatibleBuildId: "i don't exist yo",
			},
		},
	})
	s.Error(err)
	s.Nil(res)
	s.IsType(&serviceerror.NotFound{}, err)
}

func (s *versioningIntegSuite) TestVersioningStatePersistsAcrossUnload() {
	ctx := NewContext()
	tq := "integration-versioning-not-destroyed"

	s.addNewDefaultBuildId(ctx, tq, "foo")

	// Unload task queue to make sure the data is there when we load it again.
	_, err := s.testCluster.host.matchingClient.ForceUnloadTaskQueue(ctx, &matchingservice.ForceUnloadTaskQueueRequest{
		NamespaceId:   s.getNamespaceID(s.namespace),
		TaskQueue:     tq,
		TaskQueueType: enumspb.TASK_QUEUE_TYPE_WORKFLOW,
	})
	s.NoError(err)

	res, err := s.engine.GetWorkerBuildIdCompatibility(ctx, &workflowservice.GetWorkerBuildIdCompatibilityRequest{
		Namespace: s.namespace,
		TaskQueue: tq,
	})
	s.NoError(err)
	s.NotNil(res)
	s.Equal(s.prefixed("foo"), getCurrentDefault(res))
}

func (s *versioningIntegSuite) TestVersioningChangesPropagate() {
	ctx := NewContext()
	tq := "integration-versioning-propagate"

	// ensure at least two hops
	const partCount = 1 + partitionTreeDegree + partitionTreeDegree*partitionTreeDegree

	dc := s.testCluster.host.dcClient
	dc.OverrideValue(dynamicconfig.MatchingNumTaskqueueReadPartitions, partCount)
	dc.OverrideValue(dynamicconfig.MatchingNumTaskqueueWritePartitions, partCount)
	defer dc.RemoveOverride(dynamicconfig.MatchingNumTaskqueueReadPartitions)
	defer dc.RemoveOverride(dynamicconfig.MatchingNumTaskqueueWritePartitions)

	for _, buildId := range []string{"foo", "foo-v2", "foo-v3"} {
		s.addNewDefaultBuildId(ctx, tq, buildId)
		s.waitForPropagation(ctx, tq, buildId)
	}
}

func (s *versioningIntegSuite) TestMaxTaskQueuesPerBuildIdEnforced() {
	ctx := NewContext()
	buildId := fmt.Sprintf("b-%s", s.T().Name())
	// Map a 3 task queues to this build id and verify success
	for i := 1; i <= 3; i++ {
		taskQueue := fmt.Sprintf("q-%s-%d", s.T().Name(), i)
		_, err := s.engine.UpdateWorkerBuildIdCompatibility(ctx, &workflowservice.UpdateWorkerBuildIdCompatibilityRequest{
			Namespace: s.namespace,
			TaskQueue: taskQueue,
			Operation: &workflowservice.UpdateWorkerBuildIdCompatibilityRequest_AddNewBuildIdInNewDefaultSet{
				AddNewBuildIdInNewDefaultSet: buildId,
			},
		})
		s.NoError(err)
	}

	// Map a fourth task queue to this build id and verify it errors
	taskQueue := fmt.Sprintf("q-%s-%d", s.T().Name(), 4)
	_, err := s.engine.UpdateWorkerBuildIdCompatibility(ctx, &workflowservice.UpdateWorkerBuildIdCompatibilityRequest{
		Namespace: s.namespace,
		TaskQueue: taskQueue,
		Operation: &workflowservice.UpdateWorkerBuildIdCompatibilityRequest_AddNewBuildIdInNewDefaultSet{
			AddNewBuildIdInNewDefaultSet: buildId,
		},
	})
	var failedPreconditionError *serviceerror.FailedPrecondition
	s.ErrorAs(err, &failedPreconditionError)
	s.Equal("Exceeded max task queues allowed to be mapped to a single build id: 3", failedPreconditionError.Message)
}

func (s *versioningIntegSuite) testWithMatchingBehavior(subtest func()) {
	dc := s.testCluster.host.dcClient
	defer dc.RemoveOverride(dynamicconfig.MatchingNumTaskqueueReadPartitions)
	defer dc.RemoveOverride(dynamicconfig.MatchingNumTaskqueueWritePartitions)
	defer dc.RemoveOverride(dynamicconfig.TestMatchingLBForceReadPartition)
	defer dc.RemoveOverride(dynamicconfig.TestMatchingLBForceWritePartition)
	defer dc.RemoveOverride(dynamicconfig.TestMatchingDisableSyncMatch)
	for _, forceForward := range []bool{false, true} {
		for _, forceAsync := range []bool{false, true} {
			name := ""
			if forceForward {
				// force two levels of forwarding
				dc.OverrideValue(dynamicconfig.MatchingNumTaskqueueReadPartitions, 13)
				dc.OverrideValue(dynamicconfig.MatchingNumTaskqueueWritePartitions, 13)
				dc.OverrideValue(dynamicconfig.TestMatchingLBForceReadPartition, 5)
				dc.OverrideValue(dynamicconfig.TestMatchingLBForceWritePartition, 11)
				name += "ForceForward"
			} else {
				// force single partition
				dc.OverrideValue(dynamicconfig.MatchingNumTaskqueueReadPartitions, 1)
				dc.OverrideValue(dynamicconfig.MatchingNumTaskqueueWritePartitions, 1)
				name += "NoForward"
			}
			if forceAsync {
				// disallow sync match to force to db
				dc.OverrideValue(dynamicconfig.TestMatchingDisableSyncMatch, true)
				name += "ForceAsync"
			} else {
				// default value
				dc.OverrideValue(dynamicconfig.TestMatchingDisableSyncMatch, false)
				name += "AllowSync"
			}
			s.Run(name, subtest)
		}
	}
}

func (s *versioningIntegSuite) TestDispatchNewWorkflow() {
	s.testWithMatchingBehavior(s.dispatchNewWorkflow)
}

func (s *versioningIntegSuite) dispatchNewWorkflow() {
	tq := s.randomizeStr(s.T().Name())

	wf := func(ctx workflow.Context) (string, error) {
		return "done!", nil
	}

	ctx, cancel := context.WithTimeout(context.Background(), 10*time.Second)
	defer cancel()

	s.addNewDefaultBuildId(ctx, tq, "v1")
	s.waitForPropagation(ctx, tq, "v1")

	w1 := worker.New(s.sdkClient, tq, worker.Options{
		BuildID:                 s.prefixed("v1"),
		UseBuildIDForVersioning: true,
	})
	w1.RegisterWorkflow(wf)
	s.NoError(w1.Start())
	defer w1.Stop()

	run, err := s.sdkClient.ExecuteWorkflow(ctx, sdkclient.StartWorkflowOptions{TaskQueue: tq}, wf)
	s.NoError(err)
	var out string
	s.NoError(run.Get(ctx, &out))
	s.Equal("done!", out)
}

func (s *versioningIntegSuite) TestDispatchNewWorkflowStartWorkerFirst() {
	s.testWithMatchingBehavior(s.dispatchNewWorkflowStartWorkerFirst)
}

func (s *versioningIntegSuite) dispatchNewWorkflowStartWorkerFirst() {
	tq := s.randomizeStr(s.T().Name())

	wf := func(ctx workflow.Context) (string, error) {
		return "done!", nil
	}

	// run worker before registering build. it will use guessed set id
	w1 := worker.New(s.sdkClient, tq, worker.Options{
		BuildID:                 s.prefixed("v1"),
		UseBuildIDForVersioning: true,
	})
	w1.RegisterWorkflow(wf)
	s.NoError(w1.Start())
	defer w1.Stop()

	// wait for it to start polling
	time.Sleep(200 * time.Millisecond)

	ctx, cancel := context.WithTimeout(context.Background(), 10*time.Second)
	defer cancel()

	s.addNewDefaultBuildId(ctx, tq, "v1")
	s.waitForPropagation(ctx, tq, "v1")

	run, err := s.sdkClient.ExecuteWorkflow(ctx, sdkclient.StartWorkflowOptions{TaskQueue: tq}, wf)
	s.NoError(err)
	var out string
	s.NoError(run.Get(ctx, &out))
	s.Equal("done!", out)
}

func (s *versioningIntegSuite) TestDispatchUnversionedRemainsUnversioned() {
	s.testWithMatchingBehavior(s.dispatchUnversionedRemainsUnversioned)
}

func (s *versioningIntegSuite) dispatchUnversionedRemainsUnversioned() {
	tq := s.randomizeStr(s.T().Name())

	ctx, cancel := context.WithTimeout(context.Background(), 10*time.Second)
	defer cancel()

	started := make(chan struct{}, 1)

	wf := func(ctx workflow.Context) (string, error) {
		started <- struct{}{}
		workflow.GetSignalChannel(ctx, "wait").Receive(ctx, nil)
		return "done!", nil
	}

	w1 := worker.New(s.sdkClient, tq, worker.Options{
		// no build id
	})
	w1.RegisterWorkflow(wf)
	s.NoError(w1.Start())
	defer w1.Stop()

	run, err := s.sdkClient.ExecuteWorkflow(ctx, sdkclient.StartWorkflowOptions{TaskQueue: tq}, wf)
	s.NoError(err)

	s.waitForChan(ctx, started)
	s.addNewDefaultBuildId(ctx, tq, "v1")
	s.waitForPropagation(ctx, tq, "v1")

	// unblock the workflow
	s.NoError(s.sdkClient.SignalWorkflow(ctx, run.GetID(), run.GetRunID(), "wait", nil))

	var out string
	s.NoError(run.Get(ctx, &out))
	s.Equal("done!", out)
}

func (s *versioningIntegSuite) TestDispatchUpgradeStickyTimeout() {
	s.testWithMatchingBehavior(func() { s.dispatchUpgrade(true) })
}
func (s *versioningIntegSuite) TestDispatchUpgradeStickyUnavailable() {
	s.testWithMatchingBehavior(func() { s.dispatchUpgrade(false) })
}

func (s *versioningIntegSuite) dispatchUpgrade(letStickyWftTimeout bool) {
	tq := s.randomizeStr(s.T().Name())

	started := make(chan struct{}, 1)

	wf1 := func(ctx workflow.Context) (string, error) {
		started <- struct{}{}
		workflow.GetSignalChannel(ctx, "wait").Receive(ctx, nil)
		return "done!", nil
	}

	wf2 := func(ctx workflow.Context) (string, error) {
		workflow.GetSignalChannel(ctx, "wait").Receive(ctx, nil)
		return "done from two!", nil
	}

	// TODO: reduce after fixing sticky
	ctx, cancel := context.WithTimeout(context.Background(), 20*time.Second)
	defer cancel()

	s.addNewDefaultBuildId(ctx, tq, "v1")
	s.waitForPropagation(ctx, tq, "v1")

	w1 := worker.New(s.sdkClient, tq, worker.Options{
		BuildID:                 s.prefixed("v1"),
		UseBuildIDForVersioning: true,
	})
	w1.RegisterWorkflowWithOptions(wf1, workflow.RegisterOptions{Name: "wf"})
	s.NoError(w1.Start())
	defer w1.Stop()

	run, err := s.sdkClient.ExecuteWorkflow(ctx, sdkclient.StartWorkflowOptions{TaskQueue: tq}, "wf")
	s.NoError(err)
	s.waitForChan(ctx, started)

	// Stop w1 to break stickiness
	// TODO: this shouldn't be necessary, add behavior cases that disable stickiness
	w1.Stop()

	// two methods of breaking stickiness:
	if letStickyWftTimeout {
		// in this case we just start the new worker and kick the workflow immediately. the new
		// wft will go to the sticky queue, be spooled, but eventually timeout and we'll get a
		// new wft.
	} else {
		// in this case we sleep for more than stickyPollerUnavailableWindow. matching will
		// return StickyWorkerUnavailable immediately after that.
		time.Sleep(11 * time.Second)
	}

	// now add v2 as compatible so the next workflow task runs there
	s.addCompatibleBuildId(ctx, tq, "v2", "v1", false)
	s.waitForPropagation(ctx, tq, "v2")

	w2 := worker.New(s.sdkClient, tq, worker.Options{
		BuildID:                 s.prefixed("v2"),
		UseBuildIDForVersioning: true,
	})
	w2.RegisterWorkflowWithOptions(wf2, workflow.RegisterOptions{Name: "wf"})
	s.NoError(w2.Start())
	defer w2.Stop()

	// unblock the workflow
	s.NoError(s.sdkClient.SignalWorkflow(ctx, run.GetID(), run.GetRunID(), "wait", nil))

	var out string
	s.NoError(run.Get(ctx, &out))
	s.Equal("done from two!", out)
}

func (s *versioningIntegSuite) TestDispatchActivity() {
	s.testWithMatchingBehavior(s.dispatchActivity)
}

func (s *versioningIntegSuite) dispatchActivity() {
	// This also implicitly tests that a workflow stays on a compatible version set if a new
	// incompatible set is registered, because wf2 just panics. It further tests that
	// stickiness on v1 is not broken by registering v2, because the channel send will panic on
	// replay after we close the channel.

	tq := s.randomizeStr(s.T().Name())

	started := make(chan struct{}, 1)

	act1 := func() (string, error) { return "v1", nil }
	act2 := func() (string, error) { return "v2", nil }
	wf1 := func(ctx workflow.Context) (string, error) {
		started <- struct{}{}
		// wait for signal
		workflow.GetSignalChannel(ctx, "wait").Receive(ctx, nil)
		// run two activities
		fut1 := workflow.ExecuteActivity(workflow.WithActivityOptions(ctx, workflow.ActivityOptions{
			ScheduleToCloseTimeout: time.Minute,
			DisableEagerExecution:  true,
			VersioningIntent:       worker.CompatibleVersion,
		}), "act")
		fut2 := workflow.ExecuteActivity(workflow.WithActivityOptions(ctx, workflow.ActivityOptions{
			ScheduleToCloseTimeout: time.Minute,
			DisableEagerExecution:  true,
			VersioningIntent:       worker.UseDefaultVersion, // this one should go to latest
		}), "act")
		var val1, val2 string
		s.NoError(fut1.Get(ctx, &val1))
		s.NoError(fut2.Get(ctx, &val2))
		return val1 + val2, nil
	}
	wf2 := func(ctx workflow.Context) (string, error) {
		panic("workflow should not run on v2")
	}

	ctx, cancel := context.WithTimeout(context.Background(), 10*time.Second)
	defer cancel()

	s.addNewDefaultBuildId(ctx, tq, "v1")
	s.waitForPropagation(ctx, tq, "v1")

	w1 := worker.New(s.sdkClient, tq, worker.Options{
		BuildID:                 s.prefixed("v1"),
		UseBuildIDForVersioning: true,
	})
	w1.RegisterWorkflowWithOptions(wf1, workflow.RegisterOptions{Name: "wf"})
	w1.RegisterActivityWithOptions(act1, activity.RegisterOptions{Name: "act"})
	s.NoError(w1.Start())
	defer w1.Stop()

	run, err := s.sdkClient.ExecuteWorkflow(ctx, sdkclient.StartWorkflowOptions{TaskQueue: tq}, "wf")
	s.NoError(err)
	// wait for it to start on v1
	s.waitForChan(ctx, started)
	close(started) //force panic if replayed

	// now register v2 as default
	s.addNewDefaultBuildId(ctx, tq, "v2")
	s.waitForPropagation(ctx, tq, "v2")
	// start worker for v2
	w2 := worker.New(s.sdkClient, tq, worker.Options{
		BuildID:                 s.prefixed("v2"),
		UseBuildIDForVersioning: true,
	})
	w2.RegisterWorkflowWithOptions(wf2, workflow.RegisterOptions{Name: "wf"})
	w2.RegisterActivityWithOptions(act2, activity.RegisterOptions{Name: "act"})
	s.NoError(w2.Start())
	defer w2.Stop()

	// unblock the workflow
	s.NoError(s.sdkClient.SignalWorkflow(ctx, run.GetID(), run.GetRunID(), "wait", nil))

	var out string
	s.NoError(run.Get(ctx, &out))
	s.Equal("v1v2", out)
}

func (s *versioningIntegSuite) TestDispatchChildWorkflow() {
	s.testWithMatchingBehavior(s.dispatchChildWorkflow)
}

func (s *versioningIntegSuite) dispatchChildWorkflow() {
	// This also implicitly tests that a workflow stays on a compatible version set if a new
	// incompatible set is registered, because wf2 just panics. It further tests that
	// stickiness on v1 is not broken by registering v2, because the channel send will panic on
	// replay after we close the channel.

	tq := s.randomizeStr(s.T().Name())

	started := make(chan struct{}, 1)

	child1 := func(workflow.Context) (string, error) { return "v1", nil }
	child2 := func(workflow.Context) (string, error) { return "v2", nil }
	wf1 := func(ctx workflow.Context) (string, error) {
		started <- struct{}{}
		// wait for signal
		workflow.GetSignalChannel(ctx, "wait").Receive(ctx, nil)
		// run two child workflows
		fut1 := workflow.ExecuteChildWorkflow(workflow.WithChildOptions(ctx, workflow.ChildWorkflowOptions{}), "child")
		fut2 := workflow.ExecuteChildWorkflow(workflow.WithChildOptions(ctx, workflow.ChildWorkflowOptions{
			VersioningIntent: worker.UseDefaultVersion, // this one should go to latest
		}), "child")
		var val1, val2 string
		s.NoError(fut1.Get(ctx, &val1))
		s.NoError(fut2.Get(ctx, &val2))
		return val1 + val2, nil
	}
	wf2 := func(ctx workflow.Context) (string, error) {
		panic("workflow should not run on v2")
	}

	ctx, cancel := context.WithTimeout(context.Background(), 10*time.Second)
	defer cancel()

	s.addNewDefaultBuildId(ctx, tq, "v1")
	s.waitForPropagation(ctx, tq, "v1")

	w1 := worker.New(s.sdkClient, tq, worker.Options{
		BuildID:                 s.prefixed("v1"),
		UseBuildIDForVersioning: true,
	})
	w1.RegisterWorkflowWithOptions(wf1, workflow.RegisterOptions{Name: "wf"})
	w1.RegisterWorkflowWithOptions(child1, workflow.RegisterOptions{Name: "child"})
	s.NoError(w1.Start())
	defer w1.Stop()

	run, err := s.sdkClient.ExecuteWorkflow(ctx, sdkclient.StartWorkflowOptions{TaskQueue: tq}, "wf")
	s.NoError(err)
	// wait for it to start on v1
	s.waitForChan(ctx, started)
	close(started) //force panic if replayed

	// now register v2 as default
	s.addNewDefaultBuildId(ctx, tq, "v2")
	s.waitForPropagation(ctx, tq, "v2")
	// start worker for v2
	w2 := worker.New(s.sdkClient, tq, worker.Options{
		BuildID:                 s.prefixed("v2"),
		UseBuildIDForVersioning: true,
	})
	w2.RegisterWorkflowWithOptions(wf2, workflow.RegisterOptions{Name: "wf"})
	w2.RegisterWorkflowWithOptions(child2, workflow.RegisterOptions{Name: "child"})
	s.NoError(w2.Start())
	defer w2.Stop()

	// unblock the workflow
	s.NoError(s.sdkClient.SignalWorkflow(ctx, run.GetID(), run.GetRunID(), "wait", nil))

	var out string
	s.NoError(run.Get(ctx, &out))
	s.Equal("v1v2", out)
}

func (s *versioningIntegSuite) TestDispatchContinueAsNew() {
	s.testWithMatchingBehavior(s.dispatchContinueAsNew)
}

func (s *versioningIntegSuite) dispatchContinueAsNew() {
	// TODO: this test will need updating after fixing stickiness, see comments below
	tq := s.randomizeStr(s.T().Name())

	started1 := make(chan struct{})
	started11 := make(chan struct{})
	started2 := make(chan struct{})

	wf1 := func(ctx workflow.Context, attempt int) (string, error) {
		started1 <- struct{}{}
		workflow.GetSignalChannel(ctx, "wait").Receive(ctx, nil)
		// TODO: shouldn't be WithChildOptions
		newCtx := workflow.WithChildOptions(ctx, workflow.ChildWorkflowOptions{
			VersioningIntent: worker.UseDefaultVersion, // this one should go to latest
		})
		_ = newCtx
		switch attempt {
		case 0:
			// TODO: after fixing stickiness, comment this out:
			return "", workflow.NewContinueAsNewError(ctx, "wf", attempt+1)
		case 1:
			// return "", workflow.NewContinueAsNewError(newCtx, "wf", attempt+1)
		case 2:
			// return "done!", nil
		}
		panic("oops")
	}
	wf11 := func(ctx workflow.Context, attempt int) (string, error) {
		started11 <- struct{}{}
		workflow.GetSignalChannel(ctx, "wait").Receive(ctx, nil)
		newCtx := workflow.WithChildOptions(ctx, workflow.ChildWorkflowOptions{
			VersioningIntent: worker.UseDefaultVersion,
		})
		_ = newCtx
		switch attempt {
		case 0:
			// TODO: after fixing stickiness, uncomment this:
			// return "", workflow.NewContinueAsNewError(ctx, "wf", attempt+1)
		case 1:
			return "", workflow.NewContinueAsNewError(newCtx, "wf", attempt+1)
		case 2:
			// return "done!", nil
		}
		panic("oops")
	}
	wf2 := func(ctx workflow.Context, attempt int) (string, error) {
		started2 <- struct{}{}
		workflow.GetSignalChannel(ctx, "wait").Receive(ctx, nil)
		newCtx := workflow.WithChildOptions(ctx, workflow.ChildWorkflowOptions{
			VersioningIntent: worker.UseDefaultVersion,
		})
		_ = newCtx
		switch attempt {
		case 0:
			// return "",workflow.NewContinueAsNewError(ctx, "wf", attempt+1)
		case 1:
			// return "", workflow.NewContinueAsNewError(newCtx, "wf", attempt+1)
		case 2:
			return "done!", nil
		}
		panic("oops")
	}

	ctx, cancel := context.WithTimeout(context.Background(), 10*time.Second)
	defer cancel()

	s.addNewDefaultBuildId(ctx, tq, "v1")
	s.waitForPropagation(ctx, tq, "v1")

	w1 := worker.New(s.sdkClient, tq, worker.Options{
		BuildID:                 s.prefixed("v1"),
		UseBuildIDForVersioning: true,
	})
	w1.RegisterWorkflowWithOptions(wf1, workflow.RegisterOptions{Name: "wf"})
	s.NoError(w1.Start())
	defer w1.Stop()

	run, err := s.sdkClient.ExecuteWorkflow(ctx, sdkclient.StartWorkflowOptions{TaskQueue: tq}, "wf")
	s.NoError(err)
	// wait for it to start on v1
	s.waitForChan(ctx, started1)

	// now register v11 as newer compatible with v1 AND v2 as a new default
	s.addCompatibleBuildId(ctx, tq, "v11", "v1", false)
	s.addNewDefaultBuildId(ctx, tq, "v2")
	s.waitForPropagation(ctx, tq, "v2")

	// start workers for v11 and v2
	w11 := worker.New(s.sdkClient, tq, worker.Options{
		BuildID:                 s.prefixed("v11"),
		UseBuildIDForVersioning: true,
	})
	w11.RegisterWorkflowWithOptions(wf11, workflow.RegisterOptions{Name: "wf"})
	s.NoError(w11.Start())
	defer w11.Stop()

	w2 := worker.New(s.sdkClient, tq, worker.Options{
		BuildID:                 s.prefixed("v2"),
		UseBuildIDForVersioning: true,
	})
	w2.RegisterWorkflowWithOptions(wf2, workflow.RegisterOptions{Name: "wf"})
	s.NoError(w2.Start())
	defer w2.Stop()

	// unblock the workflow. it should continue on v1 then continue-as-new onto v11
	// TODO: after fixing stickiness, it should continue on v11 and then continue-as-new onto v11.
	// will also need to mess with channels then.
	s.NoError(s.sdkClient.SignalWorkflow(ctx, run.GetID(), "", "wait", nil))

	// wait for it to start on v11 then unblock. it should continue on v11 then continue-as-new onto v2.
	s.waitForChan(ctx, started11)
	s.NoError(s.sdkClient.SignalWorkflow(ctx, run.GetID(), "", "wait", nil))

	// wait for it to start on v2 and unblock. it should return.
	s.waitForChan(ctx, started2)
	s.NoError(s.sdkClient.SignalWorkflow(ctx, run.GetID(), "", "wait", nil))

	var out string
	s.NoError(run.Get(ctx, &out))
	s.Equal("done!", out)
}

func (s *versioningIntegSuite) TestDispatchRetry() {
	s.testWithMatchingBehavior(s.dispatchRetry)
}

func (s *versioningIntegSuite) dispatchRetry() {
	// TODO: this test will need updating after fixing stickiness, see comments below
	tq := s.randomizeStr(s.T().Name())

	started1 := make(chan struct{}, 3)
	started11 := make(chan struct{}, 3)

	wf1 := func(ctx workflow.Context) (string, error) {
		started1 <- struct{}{}
		workflow.GetSignalChannel(ctx, "wait").Receive(ctx, nil)
		switch workflow.GetInfo(ctx).Attempt {
		case 1:
			// TODO: stickiness
			return "", errors.New("try again")
		case 2:
			// return "", errors.New("try again")
		case 3:
			// return "done!", nil
		}
		panic("oops")
	}
	wf11 := func(ctx workflow.Context) (string, error) {
		started11 <- struct{}{}
		workflow.GetSignalChannel(ctx, "wait").Receive(ctx, nil)
		switch workflow.GetInfo(ctx).Attempt {
		case 1:
			// TODO: stickiness
			// return "", errors.New("try again")
		case 2:
			return "", errors.New("try again")
		case 3:
			return "done!", nil
		}
		panic("oops")
	}
	wf2 := func(ctx workflow.Context) (string, error) {
		panic("oops")
	}

	ctx, cancel := context.WithTimeout(context.Background(), 10*time.Second)
	defer cancel()

	s.addNewDefaultBuildId(ctx, tq, "v1")
	s.waitForPropagation(ctx, tq, "v1")

	w1 := worker.New(s.sdkClient, tq, worker.Options{
		BuildID:                 s.prefixed("v1"),
		UseBuildIDForVersioning: true,
	})
	w1.RegisterWorkflowWithOptions(wf1, workflow.RegisterOptions{Name: "wf"})
	s.NoError(w1.Start())
	defer w1.Stop()

	run, err := s.sdkClient.ExecuteWorkflow(ctx, sdkclient.StartWorkflowOptions{
		TaskQueue: tq,
		RetryPolicy: &temporal.RetryPolicy{
			InitialInterval: 1000 * time.Millisecond,
		},
	}, "wf")
	s.NoError(err)
	// wait for it to start on v1
	<-started1

	// now register v11 as newer compatible with v1 AND v2 as a new default
	s.addCompatibleBuildId(ctx, tq, "v11", "v1", false)
	s.addNewDefaultBuildId(ctx, tq, "v2")
	s.waitForPropagation(ctx, tq, "v2")

	// start workers for v11 and v2
	w11 := worker.New(s.sdkClient, tq, worker.Options{
		BuildID:                 s.prefixed("v11"),
		UseBuildIDForVersioning: true,
	})
	w11.RegisterWorkflowWithOptions(wf11, workflow.RegisterOptions{Name: "wf"})
	s.NoError(w11.Start())
	defer w11.Stop()

	w2 := worker.New(s.sdkClient, tq, worker.Options{
		BuildID:                 s.prefixed("v2"),
		UseBuildIDForVersioning: true,
	})
	w2.RegisterWorkflowWithOptions(wf2, workflow.RegisterOptions{Name: "wf"})
	s.NoError(w2.Start())
	defer w2.Stop()

	// unblock the workflow. it should continue on v1 then retry onto v11
	// TODO: after fixing stickiness, it should continue on v11 and then retry onto v11.
	// will also need to mess with channels then.
	s.NoError(s.sdkClient.SignalWorkflow(ctx, run.GetID(), "", "wait", nil))

	// TODO: fix this hack by making polls interruptable? the problem is w1 still has a poller
	// sitting around blocked since before we changed versioning data
	time.Sleep(500 * time.Millisecond)
	w1.Stop()

	// wait for it to start on v11 then unblock. it should continue on v11 then retry onto v11 again.
	<-started11
	s.NoError(s.sdkClient.SignalWorkflow(ctx, run.GetID(), "", "wait", nil))

	// wait for it to start on v11 and unblock. it should return.
	<-started11
	s.NoError(s.sdkClient.SignalWorkflow(ctx, run.GetID(), "", "wait", nil))

	var out string
	s.NoError(run.Get(ctx, &out))
	s.Equal("done!", out)
}

func (s *versioningIntegSuite) TestDispatchCron() {
	s.testWithMatchingBehavior(s.dispatchCron)
}

func (s *versioningIntegSuite) dispatchCron() {
	tq := s.randomizeStr(s.T().Name())

	var runs1 atomic.Int32
	var runs11 atomic.Int32
	var runs2 atomic.Int32

	wf1 := func(ctx workflow.Context) (string, error) {
		runs1.Add(1)
		return "ok", nil
	}
	wf11 := func(ctx workflow.Context) (string, error) {
		runs11.Add(1)
		return "ok", nil
	}
	wf2 := func(ctx workflow.Context) (string, error) {
		runs2.Add(1)
		return "ok", nil
	}

	ctx, cancel := context.WithTimeout(context.Background(), 10*time.Second)
	defer cancel()

	s.addNewDefaultBuildId(ctx, tq, "v1")
	s.waitForPropagation(ctx, tq, "v1")

	w1 := worker.New(s.sdkClient, tq, worker.Options{
		BuildID:                 s.prefixed("v1"),
		UseBuildIDForVersioning: true,
	})
	w1.RegisterWorkflowWithOptions(wf1, workflow.RegisterOptions{Name: "wf"})
	s.NoError(w1.Start())
	defer w1.Stop()

	_, err := s.sdkClient.ExecuteWorkflow(ctx, sdkclient.StartWorkflowOptions{
		TaskQueue:                tq,
		CronSchedule:             "@every 1s",
		WorkflowExecutionTimeout: 7 * time.Second,
	}, "wf")
	s.NoError(err)

	// give it ~3 runs on v1
	time.Sleep(3500 * time.Millisecond)

	// now register v11 as newer compatible with v1 AND v2 as a new default.
	// it will run on v2 instead of v11 because cron always starts on default.
	s.addCompatibleBuildId(ctx, tq, "v11", "v1", false)
	s.addNewDefaultBuildId(ctx, tq, "v2")

	// start workers for v11 and v2
	w11 := worker.New(s.sdkClient, tq, worker.Options{
		BuildID:                 s.prefixed("v11"),
		UseBuildIDForVersioning: true,
	})
	w11.RegisterWorkflowWithOptions(wf11, workflow.RegisterOptions{Name: "wf"})
	s.NoError(w11.Start())
	defer w11.Stop()

	w2 := worker.New(s.sdkClient, tq, worker.Options{
		BuildID:                 s.prefixed("v2"),
		UseBuildIDForVersioning: true,
	})
	w2.RegisterWorkflowWithOptions(wf2, workflow.RegisterOptions{Name: "wf"})
	s.NoError(w2.Start())
	defer w2.Stop()

	// give it ~3 runs on v2
	time.Sleep(3500 * time.Millisecond)

	s.GreaterOrEqual(runs1.Load(), int32(3))
	s.Zero(runs11.Load())
	s.GreaterOrEqual(runs2.Load(), int32(3))
}

// Add a per test prefix to avoid hitting the namespace limit of mapped task queue per build id
func (s *versioningIntegSuite) prefixed(buildId string) string {
	return s.T().Name() + ":" + buildId
}

// addNewDefaultBuildId updates build id info on a task queue with a new build id in a new default set.
func (s *versioningIntegSuite) addNewDefaultBuildId(ctx context.Context, tq, newBuildId string) {
	res, err := s.engine.UpdateWorkerBuildIdCompatibility(ctx, &workflowservice.UpdateWorkerBuildIdCompatibilityRequest{
		Namespace: s.namespace,
		TaskQueue: tq,
		Operation: &workflowservice.UpdateWorkerBuildIdCompatibilityRequest_AddNewBuildIdInNewDefaultSet{
			AddNewBuildIdInNewDefaultSet: s.prefixed(newBuildId),
		},
	})
	s.NoError(err)
	s.NotNil(res)
}

// addCompatibleBuildId updates build id info on a task queue with a new compatible build id.
func (s *versioningIntegSuite) addCompatibleBuildId(ctx context.Context, tq, newBuildId, existing string, makeSetDefault bool) {
	res, err := s.engine.UpdateWorkerBuildIdCompatibility(ctx, &workflowservice.UpdateWorkerBuildIdCompatibilityRequest{
		Namespace: s.namespace,
		TaskQueue: tq,
		Operation: &workflowservice.UpdateWorkerBuildIdCompatibilityRequest_AddNewCompatibleBuildId{
			AddNewCompatibleBuildId: &workflowservice.UpdateWorkerBuildIdCompatibilityRequest_AddNewCompatibleVersion{
				NewBuildId:                s.prefixed(newBuildId),
				ExistingCompatibleBuildId: s.prefixed(existing),
				MakeSetDefault:            makeSetDefault,
			},
		},
	})
	s.NoError(err)
	s.NotNil(res)
}

// waitForPropagation waits for all partitions of tq to mention newBuildId in their versioning data (in any position).
func (s *versioningIntegSuite) waitForPropagation(ctx context.Context, tq, newBuildId string) {
	v, ok := s.testCluster.host.dcClient.getRawValue(dynamicconfig.MatchingNumTaskqueueReadPartitions)
	s.True(ok, "versioning tests require setting explicit number of partitions")
	partCount, ok := v.(int)
	s.True(ok, "partition count is not an int")

	type partAndType struct {
		part int
		tp   enumspb.TaskQueueType
	}
	remaining := make(map[partAndType]struct{})
	for i := 0; i < partCount; i++ {
		remaining[partAndType{i, enumspb.TASK_QUEUE_TYPE_ACTIVITY}] = struct{}{}
		remaining[partAndType{i, enumspb.TASK_QUEUE_TYPE_WORKFLOW}] = struct{}{}
	}
	nsId := s.getNamespaceID(s.namespace)
	s.Eventually(func() bool {
		for pt := range remaining {
			partName, err := tqname.FromBaseName(tq)
			s.NoError(err)
			partName = partName.WithPartition(pt.part)
			// Use lower-level GetTaskQueueUserData instead of GetWorkerBuildIdCompatibility
			// here so that we can target activity queues.
			res, err := s.testCluster.host.matchingClient.GetTaskQueueUserData(
				ctx,
				&matchingservice.GetTaskQueueUserDataRequest{
					NamespaceId:   nsId,
					TaskQueue:     partName.FullName(),
					TaskQueueType: pt.tp,
				})
			s.NoError(err)
			if containsBuildId(res.GetUserData().GetData().GetVersioningData(), s.prefixed(newBuildId)) {
				delete(remaining, pt)
			}
		}
		return len(remaining) == 0
	}, 10*time.Second, 100*time.Millisecond)
}

func (s *versioningIntegSuite) waitForChan(ctx context.Context, ch chan struct{}) {
	s.T().Helper()
	select {
	case <-ch:
	case <-ctx.Done():
		s.FailNow("context timeout")
	}
}

func containsBuildId(data *persistencespb.VersioningData, buildId string) bool {
	for _, set := range data.GetVersionSets() {
		for _, id := range set.BuildIds {
			if id.Id == buildId {
				return true
			}
		}
	}
	return false
}

func getCurrentDefault(res *workflowservice.GetWorkerBuildIdCompatibilityResponse) string {
	if res == nil {
		return ""
	}
	curMajorSet := res.GetMajorVersionSets()[len(res.GetMajorVersionSets())-1]
	return curMajorSet.GetBuildIds()[len(curMajorSet.GetBuildIds())-1]
}<|MERGE_RESOLUTION|>--- conflicted
+++ resolved
@@ -65,17 +65,11 @@
 )
 
 func (s *versioningIntegSuite) SetupSuite() {
-<<<<<<< HEAD
-	s.dynamicConfigOverrides = map[dynamicconfig.Key]interface{}{
-		dynamicconfig.FrontendEnableWorkerVersioningDataAPIs: true,
-		dynamicconfig.MatchingForwarderMaxChildrenPerNode:    partitionTreeDegree,
-		dynamicconfig.TaskQueuesPerBuildIdLimit:              3,
-=======
 	s.dynamicConfigOverrides = map[dynamicconfig.Key]any{
 		dynamicconfig.FrontendEnableWorkerVersioningDataAPIs:     true,
 		dynamicconfig.FrontendEnableWorkerVersioningWorkflowAPIs: true,
 		dynamicconfig.MatchingForwarderMaxChildrenPerNode:        partitionTreeDegree,
->>>>>>> f6827878
+		dynamicconfig.TaskQueuesPerBuildIdLimit:                  3,
 	}
 	s.setupSuite("testdata/integration_test_cluster.yaml")
 }
