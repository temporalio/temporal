// The MIT License
//
// Copyright (c) 2020 Temporal Technologies Inc.  All rights reserved.
//
// Copyright (c) 2020 Uber Technologies, Inc.
//
// Permission is hereby granted, free of charge, to any person obtaining a copy
// of this software and associated documentation files (the "Software"), to deal
// in the Software without restriction, including without limitation the rights
// to use, copy, modify, merge, publish, distribute, sublicense, and/or sell
// copies of the Software, and to permit persons to whom the Software is
// furnished to do so, subject to the following conditions:
//
// The above copyright notice and this permission notice shall be included in
// all copies or substantial portions of the Software.
//
// THE SOFTWARE IS PROVIDED "AS IS", WITHOUT WARRANTY OF ANY KIND, EXPRESS OR
// IMPLIED, INCLUDING BUT NOT LIMITED TO THE WARRANTIES OF MERCHANTABILITY,
// FITNESS FOR A PARTICULAR PURPOSE AND NONINFRINGEMENT. IN NO EVENT SHALL THE
// AUTHORS OR COPYRIGHT HOLDERS BE LIABLE FOR ANY CLAIM, DAMAGES OR OTHER
// LIABILITY, WHETHER IN AN ACTION OF CONTRACT, TORT OR OTHERWISE, ARISING FROM,
// OUT OF OR IN CONNECTION WITH THE SOFTWARE OR THE USE OR OTHER DEALINGS IN
// THE SOFTWARE.

package tests

import (
	"context"
	"errors"
	"flag"
	"fmt"
	"sync/atomic"
	"testing"
	"time"

	"github.com/stretchr/testify/require"
	"github.com/stretchr/testify/suite"

	enumspb "go.temporal.io/api/enums/v1"
	"go.temporal.io/api/serviceerror"
	"go.temporal.io/api/workflowservice/v1"
	"go.temporal.io/sdk/activity"
	sdkclient "go.temporal.io/sdk/client"
	"go.temporal.io/sdk/temporal"
	"go.temporal.io/sdk/worker"
	"go.temporal.io/sdk/workflow"

	"go.temporal.io/server/api/matchingservice/v1"
	persistencespb "go.temporal.io/server/api/persistence/v1"
	"go.temporal.io/server/common/dynamicconfig"
	"go.temporal.io/server/common/log/tag"
	"go.temporal.io/server/common/tqname"
)

type versioningIntegSuite struct {
	// override suite.Suite.Assertions with require.Assertions; this means that s.NotNil(nil) will stop the test,
	// not merely log an error
	*require.Assertions
	IntegrationBase
	sdkClient sdkclient.Client
}

const (
	partitionTreeDegree = 3
	longPollTime        = 5 * time.Second
	// use > 2 pollers by default to expose more timing situations
	numPollers = 4
)

func (s *versioningIntegSuite) SetupSuite() {
	s.dynamicConfigOverrides = map[dynamicconfig.Key]any{
<<<<<<< HEAD
		dynamicconfig.FrontendEnableWorkerVersioningDataAPIs: true,
		dynamicconfig.MatchingForwarderMaxChildrenPerNode:    partitionTreeDegree,

		// The dispatch tests below rely on being able to see the effects of changing
		// versioning data relatively quickly. In general we only promise to act on new
		// versioning data "soon", i.e. after a long poll interval. We can reduce the long poll
		// interval so that we don't have to wait so long.
		dynamicconfig.MatchingLongPollExpirationInterval: longPollTime,
=======
		dynamicconfig.FrontendEnableWorkerVersioningDataAPIs:     true,
		dynamicconfig.FrontendEnableWorkerVersioningWorkflowAPIs: true,
		dynamicconfig.MatchingForwarderMaxChildrenPerNode:        partitionTreeDegree,
>>>>>>> f6827878
	}
	s.setupSuite("testdata/integration_test_cluster.yaml")
}

func (s *versioningIntegSuite) TearDownSuite() {
	s.tearDownSuite()
}

func (s *versioningIntegSuite) SetupTest() {
	// Have to define our overridden assertions in the test setup. If we did it earlier, s.T() will return nil
	s.Assertions = require.New(s.T())

	clientAddr := "127.0.0.1:7134"
	if TestFlags.FrontendAddr != "" {
		clientAddr = TestFlags.FrontendAddr
	}
	sdkClient, err := sdkclient.Dial(sdkclient.Options{
		HostPort:  clientAddr,
		Namespace: s.namespace,
	})
	if err != nil {
		s.Logger.Fatal("Error when creating SDK client", tag.Error(err))
	}
	s.sdkClient = sdkClient
}

func (s *versioningIntegSuite) TearDownTest() {
	s.sdkClient.Close()
}

func TestVersioningIntegrationSuite(t *testing.T) {
	flag.Parse()
	suite.Run(t, new(versioningIntegSuite))
}

func (s *versioningIntegSuite) TestBasicVersionUpdate() {
	ctx := NewContext()
	tq := "integration-versioning-basic"

	s.addNewDefaultBuildId(ctx, tq, "foo")

	res2, err := s.engine.GetWorkerBuildIdCompatibility(ctx, &workflowservice.GetWorkerBuildIdCompatibilityRequest{
		Namespace: s.namespace,
		TaskQueue: tq,
	})
	s.NoError(err)
	s.NotNil(res2)
	s.Equal("foo", getCurrentDefault(res2))
}

func (s *versioningIntegSuite) TestSeriesOfUpdates() {
	ctx := NewContext()
	tq := "integration-versioning-series"

	for i := 0; i < 10; i++ {
		s.addNewDefaultBuildId(ctx, tq, fmt.Sprintf("foo-%d", i))
	}
	res, err := s.engine.UpdateWorkerBuildIdCompatibility(ctx, &workflowservice.UpdateWorkerBuildIdCompatibilityRequest{
		Namespace: s.namespace,
		TaskQueue: tq,
		Operation: &workflowservice.UpdateWorkerBuildIdCompatibilityRequest_AddNewCompatibleBuildId{
			AddNewCompatibleBuildId: &workflowservice.UpdateWorkerBuildIdCompatibilityRequest_AddNewCompatibleVersion{
				NewBuildId:                "foo-2.1",
				ExistingCompatibleBuildId: "foo-2",
				MakeSetDefault:            false,
			},
		},
	})
	s.NoError(err)
	s.NotNil(res)

	res2, err := s.engine.GetWorkerBuildIdCompatibility(ctx, &workflowservice.GetWorkerBuildIdCompatibilityRequest{
		Namespace: s.namespace,
		TaskQueue: tq,
	})
	s.NoError(err)
	s.NotNil(res2)
	s.Equal("foo-9", getCurrentDefault(res2))
	s.Equal("foo-2.1", res2.GetMajorVersionSets()[2].GetBuildIds()[1])
	s.Equal("foo-2", res2.GetMajorVersionSets()[2].GetBuildIds()[0])
}

func (s *versioningIntegSuite) TestLinkToNonexistentCompatibleVersionReturnsNotFound() {
	ctx := NewContext()
	tq := "integration-versioning-compat-not-found"

	res, err := s.engine.UpdateWorkerBuildIdCompatibility(ctx, &workflowservice.UpdateWorkerBuildIdCompatibilityRequest{
		Namespace: s.namespace,
		TaskQueue: tq,
		Operation: &workflowservice.UpdateWorkerBuildIdCompatibilityRequest_AddNewCompatibleBuildId{
			AddNewCompatibleBuildId: &workflowservice.UpdateWorkerBuildIdCompatibilityRequest_AddNewCompatibleVersion{
				NewBuildId:                "foo",
				ExistingCompatibleBuildId: "i don't exist yo",
			},
		},
	})
	s.Error(err)
	s.Nil(res)
	s.IsType(&serviceerror.NotFound{}, err)
}

func (s *versioningIntegSuite) TestVersioningStatePersistsAcrossUnload() {
	ctx := NewContext()
	tq := "integration-versioning-not-destroyed"

	s.addNewDefaultBuildId(ctx, tq, "foo")

	// Unload task queue to make sure the data is there when we load it again.
	_, err := s.testCluster.host.matchingClient.ForceUnloadTaskQueue(ctx, &matchingservice.ForceUnloadTaskQueueRequest{
		NamespaceId:   s.getNamespaceID(s.namespace),
		TaskQueue:     tq,
		TaskQueueType: enumspb.TASK_QUEUE_TYPE_WORKFLOW,
	})

	res, err := s.engine.GetWorkerBuildIdCompatibility(ctx, &workflowservice.GetWorkerBuildIdCompatibilityRequest{
		Namespace: s.namespace,
		TaskQueue: tq,
	})
	s.NoError(err)
	s.NotNil(res)
	s.Equal("foo", getCurrentDefault(res))
}

func (s *versioningIntegSuite) TestVersioningChangesPropagate() {
	ctx := NewContext()
	tq := "integration-versioning-propagate"

	// ensure at least two hops
	const partCount = 1 + partitionTreeDegree + partitionTreeDegree*partitionTreeDegree

	dc := s.testCluster.host.dcClient
	dc.OverrideValue(dynamicconfig.MatchingNumTaskqueueReadPartitions, partCount)
	dc.OverrideValue(dynamicconfig.MatchingNumTaskqueueWritePartitions, partCount)
	defer dc.RemoveOverride(dynamicconfig.MatchingNumTaskqueueReadPartitions)
	defer dc.RemoveOverride(dynamicconfig.MatchingNumTaskqueueWritePartitions)

	for _, buildId := range []string{"foo", "foo-v2", "foo-v3"} {
		s.addNewDefaultBuildId(ctx, tq, buildId)
		s.waitForPropagation(ctx, tq, buildId)
	}
}

func (s *versioningIntegSuite) testWithMatchingBehavior(subtest func()) {
	dc := s.testCluster.host.dcClient
	defer dc.RemoveOverride(dynamicconfig.MatchingNumTaskqueueReadPartitions)
	defer dc.RemoveOverride(dynamicconfig.MatchingNumTaskqueueWritePartitions)
	defer dc.RemoveOverride(dynamicconfig.TestMatchingLBForceReadPartition)
	defer dc.RemoveOverride(dynamicconfig.TestMatchingLBForceWritePartition)
	defer dc.RemoveOverride(dynamicconfig.TestMatchingDisableSyncMatch)
	for _, forceForward := range []bool{false, true} {
		for _, forceAsync := range []bool{false, true} {
			name := ""
			if forceForward {
				// force two levels of forwarding
				dc.OverrideValue(dynamicconfig.MatchingNumTaskqueueReadPartitions, 13)
				dc.OverrideValue(dynamicconfig.MatchingNumTaskqueueWritePartitions, 13)
				dc.OverrideValue(dynamicconfig.TestMatchingLBForceReadPartition, 5)
				dc.OverrideValue(dynamicconfig.TestMatchingLBForceWritePartition, 11)
				name += "ForceForward"
			} else {
				// force single partition
				dc.OverrideValue(dynamicconfig.MatchingNumTaskqueueReadPartitions, 1)
				dc.OverrideValue(dynamicconfig.MatchingNumTaskqueueWritePartitions, 1)
				name += "NoForward"
			}
			if forceAsync {
				// disallow sync match to force to db
				dc.OverrideValue(dynamicconfig.TestMatchingDisableSyncMatch, true)
				name += "ForceAsync"
			} else {
				// default value
				dc.OverrideValue(dynamicconfig.TestMatchingDisableSyncMatch, false)
				name += "AllowSync"
			}
			s.Run(name, subtest)
		}
	}
}

func (s *versioningIntegSuite) TestDispatchNewWorkflow() {
	s.testWithMatchingBehavior(s.dispatchNewWorkflow)
}

func (s *versioningIntegSuite) dispatchNewWorkflow() {
	tq := s.randomizeStr(s.T().Name())

	wf := func(ctx workflow.Context) (string, error) {
		return "done!", nil
	}

	ctx, cancel := context.WithTimeout(context.Background(), 30*time.Second)
	defer cancel()

	s.addNewDefaultBuildId(ctx, tq, "v1")
	s.waitForPropagation(ctx, tq, "v1")

	w1 := worker.New(s.sdkClient, tq, worker.Options{
		BuildID:                          "v1",
		UseBuildIDForVersioning:          true,
		MaxConcurrentWorkflowTaskPollers: numPollers,
	})
	w1.RegisterWorkflow(wf)
	s.NoError(w1.Start())
	defer w1.Stop()

	run, err := s.sdkClient.ExecuteWorkflow(ctx, sdkclient.StartWorkflowOptions{TaskQueue: tq}, wf)
	s.NoError(err)
	var out string
	s.NoError(run.Get(ctx, &out))
	s.Equal("done!", out)
}

func (s *versioningIntegSuite) TestDispatchNewWorkflowStartWorkerFirst() {
	s.testWithMatchingBehavior(s.dispatchNewWorkflowStartWorkerFirst)
}

func (s *versioningIntegSuite) dispatchNewWorkflowStartWorkerFirst() {
	tq := s.randomizeStr(s.T().Name())

	wf := func(ctx workflow.Context) (string, error) {
		return "done!", nil
	}

	// run worker before registering build. it will use guessed set id
	w1 := worker.New(s.sdkClient, tq, worker.Options{
		BuildID:                          "v1",
		UseBuildIDForVersioning:          true,
		MaxConcurrentWorkflowTaskPollers: numPollers,
	})
	w1.RegisterWorkflow(wf)
	s.NoError(w1.Start())
	defer w1.Stop()

	// wait for it to start polling
	time.Sleep(200 * time.Millisecond)

	ctx, cancel := context.WithTimeout(context.Background(), 30*time.Second)
	defer cancel()

	s.addNewDefaultBuildId(ctx, tq, "v1")
	s.waitForPropagation(ctx, tq, "v1")

	run, err := s.sdkClient.ExecuteWorkflow(ctx, sdkclient.StartWorkflowOptions{TaskQueue: tq}, wf)
	s.NoError(err)
	var out string
	s.NoError(run.Get(ctx, &out))
	s.Equal("done!", out)
}

func (s *versioningIntegSuite) TestDispatchUnversionedRemainsUnversioned() {
	s.testWithMatchingBehavior(s.dispatchUnversionedRemainsUnversioned)
}

func (s *versioningIntegSuite) dispatchUnversionedRemainsUnversioned() {
	tq := s.randomizeStr(s.T().Name())

	ctx, cancel := context.WithTimeout(context.Background(), 30*time.Second)
	defer cancel()

	started := make(chan struct{}, 1)

	wf := func(ctx workflow.Context) (string, error) {
		started <- struct{}{}
		workflow.GetSignalChannel(ctx, "wait").Receive(ctx, nil)
		return "done!", nil
	}

	w1 := worker.New(s.sdkClient, tq, worker.Options{
		// no build id
	})
	w1.RegisterWorkflow(wf)
	s.NoError(w1.Start())
	defer w1.Stop()

	run, err := s.sdkClient.ExecuteWorkflow(ctx, sdkclient.StartWorkflowOptions{TaskQueue: tq}, wf)
	s.NoError(err)

	s.waitForChan(ctx, started)
	s.addNewDefaultBuildId(ctx, tq, "v1")
	s.waitForPropagation(ctx, tq, "v1")

	// unblock the workflow
	s.NoError(s.sdkClient.SignalWorkflow(ctx, run.GetID(), run.GetRunID(), "wait", nil))

	var out string
	s.NoError(run.Get(ctx, &out))
	s.Equal("done!", out)
}

func (s *versioningIntegSuite) TestDispatchUpgradeStopOld() {
	s.testWithMatchingBehavior(func() { s.dispatchUpgrade(true) })
}

func (s *versioningIntegSuite) TestDispatchUpgradeWait() {
	s.testWithMatchingBehavior(func() { s.dispatchUpgrade(false) })
}

func (s *versioningIntegSuite) dispatchUpgrade(stopOld bool) {
	tq := s.randomizeStr(s.T().Name())

	started := make(chan struct{}, 1)

	wf1 := func(ctx workflow.Context) (string, error) {
		started <- struct{}{}
		workflow.GetSignalChannel(ctx, "wait").Receive(ctx, nil)
		return "done!", nil
	}

	wf11 := func(ctx workflow.Context) (string, error) {
		workflow.GetSignalChannel(ctx, "wait").Receive(ctx, nil)
		return "done from 1.1!", nil
	}

	ctx, cancel := context.WithTimeout(context.Background(), 30*time.Second)
	defer cancel()

	s.addNewDefaultBuildId(ctx, tq, "v1")
	s.waitForPropagation(ctx, tq, "v1")

	w1 := worker.New(s.sdkClient, tq, worker.Options{
		BuildID:                          "v1",
		UseBuildIDForVersioning:          true,
		MaxConcurrentWorkflowTaskPollers: numPollers,
	})
	w1.RegisterWorkflowWithOptions(wf1, workflow.RegisterOptions{Name: "wf"})
	s.NoError(w1.Start())
	defer w1.Stop()

	run, err := s.sdkClient.ExecuteWorkflow(ctx, sdkclient.StartWorkflowOptions{TaskQueue: tq}, "wf")
	s.NoError(err)
	s.waitForChan(ctx, started)

	// now add v11 as compatible so the next workflow task runs there
	s.addCompatibleBuildId(ctx, tq, "v11", "v1", false)
	s.waitForPropagation(ctx, tq, "v11")
	// add another 100ms to make sure it got to sticky queues also
	time.Sleep(100 * time.Millisecond)

	w11 := worker.New(s.sdkClient, tq, worker.Options{
		BuildID:                          "v11",
		UseBuildIDForVersioning:          true,
		MaxConcurrentWorkflowTaskPollers: numPollers,
	})
	w11.RegisterWorkflowWithOptions(wf11, workflow.RegisterOptions{Name: "wf"})
	s.NoError(w11.Start())
	defer w11.Stop()

	// Two cases:
	if stopOld {
		// Stop the old worker. Workflow tasks will go to the sticky queue, which will see that
		// it's not the latest and kick them back to the normal queue, which will be dispatched
		// to v11.
		w1.Stop()
	} else {
		// Don't stop the old worker. In this case, w1 will still have some pollers blocked on
		// the normal queue which could pick up tasks that we want to go to v11. (We don't
		// interrupt long polls.) To ensure those polls don't interfere, wait for them to
		// expire.
		time.Sleep(longPollTime)
	}

	// unblock the workflow
	s.NoError(s.sdkClient.SignalWorkflow(ctx, run.GetID(), run.GetRunID(), "wait", nil))

	var out string
	s.NoError(run.Get(ctx, &out))
	s.Equal("done from 1.1!", out)
}

func (s *versioningIntegSuite) TestDispatchActivity() {
	s.testWithMatchingBehavior(s.dispatchActivity)
}

func (s *versioningIntegSuite) dispatchActivity() {
	// This also implicitly tests that a workflow stays on a compatible version set if a new
	// incompatible set is registered, because wf2 just panics. It further tests that
	// stickiness on v1 is not broken by registering v2, because the channel send will panic on
	// replay after we close the channel.

	tq := s.randomizeStr(s.T().Name())

	started := make(chan struct{}, 1)

	act1 := func() (string, error) { return "v1", nil }
	act2 := func() (string, error) { return "v2", nil }
	wf1 := func(ctx workflow.Context) (string, error) {
		started <- struct{}{}
		// wait for signal
		workflow.GetSignalChannel(ctx, "wait").Receive(ctx, nil)
		// run two activities
		fut1 := workflow.ExecuteActivity(workflow.WithActivityOptions(ctx, workflow.ActivityOptions{
			ScheduleToCloseTimeout: time.Minute,
			DisableEagerExecution:  true,
			VersioningIntent:       worker.CompatibleVersion,
		}), "act")
		fut2 := workflow.ExecuteActivity(workflow.WithActivityOptions(ctx, workflow.ActivityOptions{
			ScheduleToCloseTimeout: time.Minute,
			DisableEagerExecution:  true,
			VersioningIntent:       worker.UseDefaultVersion, // this one should go to latest
		}), "act")
		var val1, val2 string
		s.NoError(fut1.Get(ctx, &val1))
		s.NoError(fut2.Get(ctx, &val2))
		return val1 + val2, nil
	}
	wf2 := func(ctx workflow.Context) (string, error) {
		panic("workflow should not run on v2")
	}

	ctx, cancel := context.WithTimeout(context.Background(), 30*time.Second)
	defer cancel()

	s.addNewDefaultBuildId(ctx, tq, "v1")
	s.waitForPropagation(ctx, tq, "v1")

	w1 := worker.New(s.sdkClient, tq, worker.Options{
		BuildID:                          "v1",
		UseBuildIDForVersioning:          true,
		MaxConcurrentWorkflowTaskPollers: numPollers,
	})
	w1.RegisterWorkflowWithOptions(wf1, workflow.RegisterOptions{Name: "wf"})
	w1.RegisterActivityWithOptions(act1, activity.RegisterOptions{Name: "act"})
	s.NoError(w1.Start())
	defer w1.Stop()

	run, err := s.sdkClient.ExecuteWorkflow(ctx, sdkclient.StartWorkflowOptions{TaskQueue: tq}, "wf")
	s.NoError(err)
	// wait for it to start on v1
	s.waitForChan(ctx, started)
	close(started) //force panic if replayed

	// now register v2 as default
	s.addNewDefaultBuildId(ctx, tq, "v2")
	s.waitForPropagation(ctx, tq, "v2")
	// start worker for v2
	w2 := worker.New(s.sdkClient, tq, worker.Options{
		BuildID:                          "v2",
		UseBuildIDForVersioning:          true,
		MaxConcurrentWorkflowTaskPollers: numPollers,
	})
	w2.RegisterWorkflowWithOptions(wf2, workflow.RegisterOptions{Name: "wf"})
	w2.RegisterActivityWithOptions(act2, activity.RegisterOptions{Name: "act"})
	s.NoError(w2.Start())
	defer w2.Stop()

	// unblock the workflow
	s.NoError(s.sdkClient.SignalWorkflow(ctx, run.GetID(), run.GetRunID(), "wait", nil))

	var out string
	s.NoError(run.Get(ctx, &out))
	s.Equal("v1v2", out)
}

func (s *versioningIntegSuite) TestDispatchChildWorkflow() {
	s.testWithMatchingBehavior(s.dispatchChildWorkflow)
}

func (s *versioningIntegSuite) dispatchChildWorkflow() {
	// This also implicitly tests that a workflow stays on a compatible version set if a new
	// incompatible set is registered, because wf2 just panics. It further tests that
	// stickiness on v1 is not broken by registering v2, because the channel send will panic on
	// replay after we close the channel.

	tq := s.randomizeStr(s.T().Name())

	started := make(chan struct{}, 1)

	child1 := func(workflow.Context) (string, error) { return "v1", nil }
	child2 := func(workflow.Context) (string, error) { return "v2", nil }
	wf1 := func(ctx workflow.Context) (string, error) {
		started <- struct{}{}
		// wait for signal
		workflow.GetSignalChannel(ctx, "wait").Receive(ctx, nil)
		// run two child workflows
		fut1 := workflow.ExecuteChildWorkflow(workflow.WithChildOptions(ctx, workflow.ChildWorkflowOptions{}), "child")
		fut2 := workflow.ExecuteChildWorkflow(workflow.WithChildOptions(ctx, workflow.ChildWorkflowOptions{
			VersioningIntent: worker.UseDefaultVersion, // this one should go to latest
		}), "child")
		var val1, val2 string
		s.NoError(fut1.Get(ctx, &val1))
		s.NoError(fut2.Get(ctx, &val2))
		return val1 + val2, nil
	}
	wf2 := func(ctx workflow.Context) (string, error) {
		panic("workflow should not run on v2")
	}

	ctx, cancel := context.WithTimeout(context.Background(), 30*time.Second)
	defer cancel()

	s.addNewDefaultBuildId(ctx, tq, "v1")
	s.waitForPropagation(ctx, tq, "v1")

	w1 := worker.New(s.sdkClient, tq, worker.Options{
		BuildID:                          "v1",
		UseBuildIDForVersioning:          true,
		MaxConcurrentWorkflowTaskPollers: numPollers,
	})
	w1.RegisterWorkflowWithOptions(wf1, workflow.RegisterOptions{Name: "wf"})
	w1.RegisterWorkflowWithOptions(child1, workflow.RegisterOptions{Name: "child"})
	s.NoError(w1.Start())
	defer w1.Stop()

	run, err := s.sdkClient.ExecuteWorkflow(ctx, sdkclient.StartWorkflowOptions{TaskQueue: tq}, "wf")
	s.NoError(err)
	// wait for it to start on v1
	s.waitForChan(ctx, started)
	close(started) //force panic if replayed

	// now register v2 as default
	s.addNewDefaultBuildId(ctx, tq, "v2")
	s.waitForPropagation(ctx, tq, "v2")
	// start worker for v2
	w2 := worker.New(s.sdkClient, tq, worker.Options{
		BuildID:                          "v2",
		UseBuildIDForVersioning:          true,
		MaxConcurrentWorkflowTaskPollers: numPollers,
	})
	w2.RegisterWorkflowWithOptions(wf2, workflow.RegisterOptions{Name: "wf"})
	w2.RegisterWorkflowWithOptions(child2, workflow.RegisterOptions{Name: "child"})
	s.NoError(w2.Start())
	defer w2.Stop()

	// unblock the workflow
	s.NoError(s.sdkClient.SignalWorkflow(ctx, run.GetID(), run.GetRunID(), "wait", nil))

	var out string
	s.NoError(run.Get(ctx, &out))
	s.Equal("v1v2", out)
}

func (s *versioningIntegSuite) TestDispatchContinueAsNew() {
	s.testWithMatchingBehavior(s.dispatchContinueAsNew)
}

func (s *versioningIntegSuite) dispatchContinueAsNew() {
	tq := s.randomizeStr(s.T().Name())

	started1 := make(chan struct{}, 10)
	started11 := make(chan struct{}, 20)

	wf1 := func(ctx workflow.Context, attempt int) (string, error) {
		started1 <- struct{}{}
		workflow.GetSignalChannel(ctx, "wait").Receive(ctx, nil)
		// TODO: shouldn't be WithChildOptions
		newCtx := workflow.WithChildOptions(ctx, workflow.ChildWorkflowOptions{
			VersioningIntent: worker.UseDefaultVersion, // this one should go to latest
		})
		_ = newCtx
		switch attempt {
		case 0:
			// return "", workflow.NewContinueAsNewError(ctx, "wf", attempt+1)
		case 1:
			// return "", workflow.NewContinueAsNewError(newCtx, "wf", attempt+1)
		case 2:
			// return "done!", nil
		}
		panic("oops")
	}
	wf11 := func(ctx workflow.Context, attempt int) (string, error) {
		started11 <- struct{}{}
		workflow.GetSignalChannel(ctx, "wait").Receive(ctx, nil)
		newCtx := workflow.WithChildOptions(ctx, workflow.ChildWorkflowOptions{
			VersioningIntent: worker.UseDefaultVersion,
		})
		switch attempt {
		case 0:
			return "", workflow.NewContinueAsNewError(ctx, "wf", attempt+1)
		case 1:
			return "", workflow.NewContinueAsNewError(newCtx, "wf", attempt+1)
		case 2:
			// return "done!", nil
		}
		panic("oops")
	}
	wf2 := func(ctx workflow.Context, attempt int) (string, error) {
		switch attempt {
		case 2:
			return "done!", nil
		}
		panic("oops")
	}

	ctx, cancel := context.WithTimeout(context.Background(), 30*time.Second)
	defer cancel()

	s.addNewDefaultBuildId(ctx, tq, "v1")
	s.waitForPropagation(ctx, tq, "v1")

	w1 := worker.New(s.sdkClient, tq, worker.Options{
		BuildID:                          "v1",
		UseBuildIDForVersioning:          true,
		MaxConcurrentWorkflowTaskPollers: numPollers,
	})
	w1.RegisterWorkflowWithOptions(wf1, workflow.RegisterOptions{Name: "wf"})
	s.NoError(w1.Start())
	defer w1.Stop()

	run, err := s.sdkClient.ExecuteWorkflow(ctx, sdkclient.StartWorkflowOptions{TaskQueue: tq}, "wf")
	s.NoError(err)
	// wait for it to start on v1
	s.waitForChan(ctx, started1)

	// now register v11 as newer compatible with v1 AND v2 as a new default
	s.addCompatibleBuildId(ctx, tq, "v11", "v1", false)
	s.addNewDefaultBuildId(ctx, tq, "v2")
	s.waitForPropagation(ctx, tq, "v2")
	// add another 100ms to make sure it got to sticky queues also
	time.Sleep(100 * time.Millisecond)

	// start workers for v11 and v2
	w11 := worker.New(s.sdkClient, tq, worker.Options{
		BuildID:                          "v11",
		UseBuildIDForVersioning:          true,
		MaxConcurrentWorkflowTaskPollers: numPollers,
	})
	w11.RegisterWorkflowWithOptions(wf11, workflow.RegisterOptions{Name: "wf"})
	s.NoError(w11.Start())
	defer w11.Stop()

	w2 := worker.New(s.sdkClient, tq, worker.Options{
		BuildID:                          "v2",
		UseBuildIDForVersioning:          true,
		MaxConcurrentWorkflowTaskPollers: numPollers,
	})
	w2.RegisterWorkflowWithOptions(wf2, workflow.RegisterOptions{Name: "wf"})
	s.NoError(w2.Start())
	defer w2.Stop()

	// wait for w1 long polls to all time out
	time.Sleep(longPollTime)

	// unblock the workflow. it should get kicked off the sticky queue and replay on v11
	s.NoError(s.sdkClient.SignalWorkflow(ctx, run.GetID(), "", "wait", nil))
	s.waitForChan(ctx, started11)

	// then continue-as-new onto v11
	s.waitForChan(ctx, started11)

	// unblock the second run. it should continue on v11 then continue-as-new onto v2, then
	// complete.
	s.NoError(s.sdkClient.SignalWorkflow(ctx, run.GetID(), "", "wait", nil))

	var out string
	s.NoError(run.Get(ctx, &out))
	s.Equal("done!", out)
}

func (s *versioningIntegSuite) TestDispatchRetry() {
	s.testWithMatchingBehavior(s.dispatchRetry)
}

func (s *versioningIntegSuite) dispatchRetry() {
	tq := s.randomizeStr(s.T().Name())

	started1 := make(chan struct{}, 10)
	started11 := make(chan struct{}, 30)

	wf1 := func(ctx workflow.Context) (string, error) {
		started1 <- struct{}{}
		workflow.GetSignalChannel(ctx, "wait").Receive(ctx, nil)
		switch workflow.GetInfo(ctx).Attempt {
		case 1:
			// return "", errors.New("try again")
		case 2:
			// return "", errors.New("try again")
		case 3:
			// return "done!", nil
		}
		panic("oops")
	}
	wf11 := func(ctx workflow.Context) (string, error) {
		started11 <- struct{}{}
		workflow.GetSignalChannel(ctx, "wait").Receive(ctx, nil)
		switch workflow.GetInfo(ctx).Attempt {
		case 1:
			return "", errors.New("try again")
		case 2:
			return "", errors.New("try again")
		case 3:
			return "done!", nil
		}
		panic("oops")
	}
	wf2 := func(ctx workflow.Context) (string, error) {
		panic("oops")
	}

	ctx, cancel := context.WithTimeout(context.Background(), 30*time.Second)
	defer cancel()

	s.addNewDefaultBuildId(ctx, tq, "v1")
	s.waitForPropagation(ctx, tq, "v1")

	w1 := worker.New(s.sdkClient, tq, worker.Options{
		BuildID:                          "v1",
		UseBuildIDForVersioning:          true,
		MaxConcurrentWorkflowTaskPollers: numPollers,
	})
	w1.RegisterWorkflowWithOptions(wf1, workflow.RegisterOptions{Name: "wf"})
	s.NoError(w1.Start())
	defer w1.Stop()

	run, err := s.sdkClient.ExecuteWorkflow(ctx, sdkclient.StartWorkflowOptions{
		TaskQueue: tq,
		RetryPolicy: &temporal.RetryPolicy{
			InitialInterval: 1000 * time.Millisecond,
		},
	}, "wf")
	s.NoError(err)
	// wait for it to start on v1
	s.waitForChan(ctx, started1)

	// now register v11 as newer compatible with v1 AND v2 as a new default
	s.addCompatibleBuildId(ctx, tq, "v11", "v1", false)
	s.addNewDefaultBuildId(ctx, tq, "v2")
	s.waitForPropagation(ctx, tq, "v2")
	// add another 100ms to make sure it got to sticky queues also
	time.Sleep(100 * time.Millisecond)

	// start workers for v11 and v2
	w11 := worker.New(s.sdkClient, tq, worker.Options{
		BuildID:                          "v11",
		UseBuildIDForVersioning:          true,
		MaxConcurrentWorkflowTaskPollers: numPollers,
	})
	w11.RegisterWorkflowWithOptions(wf11, workflow.RegisterOptions{Name: "wf"})
	s.NoError(w11.Start())
	defer w11.Stop()

	w2 := worker.New(s.sdkClient, tq, worker.Options{
		BuildID:                          "v2",
		UseBuildIDForVersioning:          true,
		MaxConcurrentWorkflowTaskPollers: numPollers,
	})
	w2.RegisterWorkflowWithOptions(wf2, workflow.RegisterOptions{Name: "wf"})
	s.NoError(w2.Start())
	defer w2.Stop()

	// wait for w1 long polls to all time out
	time.Sleep(longPollTime)

	// unblock the workflow. it should replay on v11 and then retry (on v11).
	s.NoError(s.sdkClient.SignalWorkflow(ctx, run.GetID(), "", "wait", nil))
	s.waitForChan(ctx, started11) // replay
	s.waitForChan(ctx, started11) // attempt 2

	// now it's blocked in attempt 2. unblock it.
	s.NoError(s.sdkClient.SignalWorkflow(ctx, run.GetID(), "", "wait", nil))

	// wait for attempt 3. unblock that and it should return.
	s.waitForChan(ctx, started11) // attempt 3
	s.NoError(s.sdkClient.SignalWorkflow(ctx, run.GetID(), "", "wait", nil))

	var out string
	s.NoError(run.Get(ctx, &out))
	s.Equal("done!", out)
}

func (s *versioningIntegSuite) TestDispatchCron() {
	s.testWithMatchingBehavior(s.dispatchCron)
}

func (s *versioningIntegSuite) dispatchCron() {
	tq := s.randomizeStr(s.T().Name())

	var runs1 atomic.Int32
	var runs11 atomic.Int32
	var runs2 atomic.Int32

	wf1 := func(ctx workflow.Context) (string, error) {
		runs1.Add(1)
		return "ok", nil
	}
	wf11 := func(ctx workflow.Context) (string, error) {
		runs11.Add(1)
		return "ok", nil
	}
	wf2 := func(ctx workflow.Context) (string, error) {
		runs2.Add(1)
		return "ok", nil
	}

	ctx, cancel := context.WithTimeout(context.Background(), 30*time.Second)
	defer cancel()

	s.addNewDefaultBuildId(ctx, tq, "v1")
	s.waitForPropagation(ctx, tq, "v1")

	w1 := worker.New(s.sdkClient, tq, worker.Options{
		BuildID:                          "v1",
		UseBuildIDForVersioning:          true,
		MaxConcurrentWorkflowTaskPollers: numPollers,
	})
	w1.RegisterWorkflowWithOptions(wf1, workflow.RegisterOptions{Name: "wf"})
	s.NoError(w1.Start())
	defer w1.Stop()

	_, err := s.sdkClient.ExecuteWorkflow(ctx, sdkclient.StartWorkflowOptions{
		TaskQueue:                tq,
		CronSchedule:             "@every 1s",
		WorkflowExecutionTimeout: 7 * time.Second,
	}, "wf")
	s.NoError(err)

	// give it ~3 runs on v1
	time.Sleep(3500 * time.Millisecond)

	// now register v11 as newer compatible with v1 AND v2 as a new default.
	// it will run on v2 instead of v11 because cron always starts on default.
	s.addCompatibleBuildId(ctx, tq, "v11", "v1", false)
	s.addNewDefaultBuildId(ctx, tq, "v2")

	// start workers for v11 and v2
	w11 := worker.New(s.sdkClient, tq, worker.Options{
		BuildID:                          "v11",
		UseBuildIDForVersioning:          true,
		MaxConcurrentWorkflowTaskPollers: numPollers,
	})
	w11.RegisterWorkflowWithOptions(wf11, workflow.RegisterOptions{Name: "wf"})
	s.NoError(w11.Start())
	defer w11.Stop()

	w2 := worker.New(s.sdkClient, tq, worker.Options{
		BuildID:                          "v2",
		UseBuildIDForVersioning:          true,
		MaxConcurrentWorkflowTaskPollers: numPollers,
	})
	w2.RegisterWorkflowWithOptions(wf2, workflow.RegisterOptions{Name: "wf"})
	s.NoError(w2.Start())
	defer w2.Stop()

	// give it ~3 runs on v2
	time.Sleep(3500 * time.Millisecond)

	s.GreaterOrEqual(runs1.Load(), int32(3))
	s.Zero(runs11.Load())
	s.GreaterOrEqual(runs2.Load(), int32(3))
}

// addNewDefaultBuildId updates build id info on a task queue with a new build id in a new default set.
func (s *versioningIntegSuite) addNewDefaultBuildId(ctx context.Context, tq, newBuildId string) {
	res, err := s.engine.UpdateWorkerBuildIdCompatibility(ctx, &workflowservice.UpdateWorkerBuildIdCompatibilityRequest{
		Namespace: s.namespace,
		TaskQueue: tq,
		Operation: &workflowservice.UpdateWorkerBuildIdCompatibilityRequest_AddNewBuildIdInNewDefaultSet{
			AddNewBuildIdInNewDefaultSet: newBuildId,
		},
	})
	s.NoError(err)
	s.NotNil(res)
}

// addCompatibleBuildId updates build id info on a task queue with a new compatible build id.
func (s *versioningIntegSuite) addCompatibleBuildId(ctx context.Context, tq, newBuildId, existing string, makeSetDefault bool) {
	res, err := s.engine.UpdateWorkerBuildIdCompatibility(ctx, &workflowservice.UpdateWorkerBuildIdCompatibilityRequest{
		Namespace: s.namespace,
		TaskQueue: tq,
		Operation: &workflowservice.UpdateWorkerBuildIdCompatibilityRequest_AddNewCompatibleBuildId{
			AddNewCompatibleBuildId: &workflowservice.UpdateWorkerBuildIdCompatibilityRequest_AddNewCompatibleVersion{
				NewBuildId:                newBuildId,
				ExistingCompatibleBuildId: existing,
				MakeSetDefault:            makeSetDefault,
			},
		},
	})
	s.NoError(err)
	s.NotNil(res)
}

// waitForPropagation waits for all partitions of tq to mention newBuildId in their versioning data (in any position).
func (s *versioningIntegSuite) waitForPropagation(ctx context.Context, tq, newBuildId string) {
	v, ok := s.testCluster.host.dcClient.getRawValue(dynamicconfig.MatchingNumTaskqueueReadPartitions)
	s.True(ok, "versioning tests require setting explicit number of partitions")
	partCount, ok := v.(int)
	s.True(ok, "partition count is not an int")

	type partAndType struct {
		part int
		tp   enumspb.TaskQueueType
	}
	remaining := make(map[partAndType]struct{})
	for i := 0; i < partCount; i++ {
		remaining[partAndType{i, enumspb.TASK_QUEUE_TYPE_ACTIVITY}] = struct{}{}
		remaining[partAndType{i, enumspb.TASK_QUEUE_TYPE_WORKFLOW}] = struct{}{}
	}
	nsId := s.getNamespaceID(s.namespace)
	s.Eventually(func() bool {
		for pt := range remaining {
			partName, err := tqname.FromBaseName(tq)
			s.NoError(err)
			partName = partName.WithPartition(pt.part)
			// Use lower-level GetTaskQueueUserData instead of GetWorkerBuildIdCompatibility
			// here so that we can target activity queues.
			res, err := s.testCluster.host.matchingClient.GetTaskQueueUserData(
				ctx,
				&matchingservice.GetTaskQueueUserDataRequest{
					NamespaceId:   nsId,
					TaskQueue:     partName.FullName(),
					TaskQueueType: pt.tp,
				})
			s.NoError(err)
			if containsBuildId(res.GetUserData().GetData().GetVersioningData(), newBuildId) {
				delete(remaining, pt)
			}
		}
		return len(remaining) == 0
	}, 10*time.Second, 100*time.Millisecond)
}

func (s *versioningIntegSuite) waitForChan(ctx context.Context, ch chan struct{}) {
	s.T().Helper()
	select {
	case <-ch:
	case <-ctx.Done():
		s.FailNow("context timeout")
	}
}

func containsBuildId(data *persistencespb.VersioningData, buildId string) bool {
	for _, set := range data.GetVersionSets() {
		for _, id := range set.BuildIds {
			if id.Id == buildId {
				return true
			}
		}
	}
	return false
}

func getCurrentDefault(res *workflowservice.GetWorkerBuildIdCompatibilityResponse) string {
	if res == nil {
		return ""
	}
	curMajorSet := res.GetMajorVersionSets()[len(res.GetMajorVersionSets())-1]
	return curMajorSet.GetBuildIds()[len(curMajorSet.GetBuildIds())-1]
}<|MERGE_RESOLUTION|>--- conflicted
+++ resolved
@@ -69,20 +69,15 @@
 
 func (s *versioningIntegSuite) SetupSuite() {
 	s.dynamicConfigOverrides = map[dynamicconfig.Key]any{
-<<<<<<< HEAD
-		dynamicconfig.FrontendEnableWorkerVersioningDataAPIs: true,
-		dynamicconfig.MatchingForwarderMaxChildrenPerNode:    partitionTreeDegree,
+		dynamicconfig.FrontendEnableWorkerVersioningDataAPIs:     true,
+		dynamicconfig.FrontendEnableWorkerVersioningWorkflowAPIs: true,
+		dynamicconfig.MatchingForwarderMaxChildrenPerNode:        partitionTreeDegree,
 
 		// The dispatch tests below rely on being able to see the effects of changing
 		// versioning data relatively quickly. In general we only promise to act on new
 		// versioning data "soon", i.e. after a long poll interval. We can reduce the long poll
 		// interval so that we don't have to wait so long.
 		dynamicconfig.MatchingLongPollExpirationInterval: longPollTime,
-=======
-		dynamicconfig.FrontendEnableWorkerVersioningDataAPIs:     true,
-		dynamicconfig.FrontendEnableWorkerVersioningWorkflowAPIs: true,
-		dynamicconfig.MatchingForwarderMaxChildrenPerNode:        partitionTreeDegree,
->>>>>>> f6827878
 	}
 	s.setupSuite("testdata/integration_test_cluster.yaml")
 }
