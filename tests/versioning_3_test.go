package tests

import (
	"context"
	"errors"
	"fmt"
	"strings"
	"sync/atomic"
	"testing"
	"time"

	"github.com/dgryski/go-farm"
	"github.com/stretchr/testify/assert"
	"github.com/stretchr/testify/require"
	"github.com/stretchr/testify/suite"
	commandpb "go.temporal.io/api/command/v1"
	commonpb "go.temporal.io/api/common/v1"
	deploymentpb "go.temporal.io/api/deployment/v1"
	enumspb "go.temporal.io/api/enums/v1"
	nexuspb "go.temporal.io/api/nexus/v1"
	"go.temporal.io/api/serviceerror"
	taskqueuepb "go.temporal.io/api/taskqueue/v1"
	updatepb "go.temporal.io/api/update/v1"
	workflowpb "go.temporal.io/api/workflow/v1"
	"go.temporal.io/api/workflowservice/v1"
	"go.temporal.io/sdk/activity"
	sdkclient "go.temporal.io/sdk/client"
	"go.temporal.io/sdk/temporal"
	"go.temporal.io/sdk/worker"
	"go.temporal.io/sdk/workflow"
	deploymentspb "go.temporal.io/server/api/deployment/v1"
	"go.temporal.io/server/api/historyservice/v1"
	"go.temporal.io/server/api/matchingservice/v1"
	persistencespb "go.temporal.io/server/api/persistence/v1"
	"go.temporal.io/server/common"
	"go.temporal.io/server/common/dynamicconfig"
	"go.temporal.io/server/common/primitives/timestamp"
	"go.temporal.io/server/common/searchattribute"
	"go.temporal.io/server/common/testing/protoutils"
	"go.temporal.io/server/common/testing/taskpoller"
	"go.temporal.io/server/common/testing/testvars"
	"go.temporal.io/server/common/tqid"
	"go.temporal.io/server/common/worker_versioning"
	"go.temporal.io/server/tests/testcore"
	"google.golang.org/protobuf/types/known/durationpb"
	"google.golang.org/protobuf/types/known/timestamppb"
)

type versionStatus int

const (
	tqTypeWf        = enumspb.TASK_QUEUE_TYPE_WORKFLOW
	tqTypeAct       = enumspb.TASK_QUEUE_TYPE_ACTIVITY
	tqTypeNexus     = enumspb.TASK_QUEUE_TYPE_NEXUS
	vbUnspecified   = enumspb.VERSIONING_BEHAVIOR_UNSPECIFIED
	vbPinned        = enumspb.VERSIONING_BEHAVIOR_PINNED
	vbUnpinned      = enumspb.VERSIONING_BEHAVIOR_AUTO_UPGRADE
	ver3MinPollTime = common.MinLongPollTimeout + time.Millisecond*200

	versionStatusNil      = versionStatus(0)
	versionStatusInactive = versionStatus(1)
	versionStatusRamping  = versionStatus(2)
	versionStatusCurrent  = versionStatus(3)
	versionStatusDraining = versionStatus(4)
	versionStatusDrained  = versionStatus(5)
)

type Versioning3Suite struct {
<<<<<<< HEAD
	testcore.FunctionalTestSuite
	useV32 bool
}

func NewVersioning3Suite(useV32 bool) *Versioning3Suite {
	return &Versioning3Suite{useV32: useV32}
=======
	WorkflowUpdateBaseSuite
>>>>>>> 3aa4ddb5
}

func TestVersioning3FunctionalSuite(t *testing.T) {
	t.Parallel()
	suite.Run(t, NewVersioning3Suite(true))
	suite.Run(t, NewVersioning3Suite(false))

}

func (s *Versioning3Suite) SetupSuite() {
	dynamicConfigOverrides := map[dynamicconfig.Key]any{
		dynamicconfig.EnableDeployments.Key():                          true,
		dynamicconfig.EnableDeploymentVersions.Key():                   true,
		dynamicconfig.FrontendEnableWorkerVersioningWorkflowAPIs.Key(): true,
		dynamicconfig.MatchingForwarderMaxChildrenPerNode.Key():        partitionTreeDegree,

		// Make sure we don't hit the rate limiter in tests
		dynamicconfig.FrontendGlobalNamespaceNamespaceReplicationInducingAPIsRPS.Key():                1000,
		dynamicconfig.FrontendMaxNamespaceNamespaceReplicationInducingAPIsBurstRatioPerInstance.Key(): 1,
		dynamicconfig.FrontendNamespaceReplicationInducingAPIsRPS.Key():                               1000,

		// this is overridden for tests using RunTestWithMatchingBehavior
		dynamicconfig.MatchingNumTaskqueueReadPartitions.Key():  4,
		dynamicconfig.MatchingNumTaskqueueWritePartitions.Key(): 4,

		// Overriding the number of deployments that can be registered in a single namespace. Done only for this test suite
		// since it creates a large number of unique deployments in the test suite's namespace.
		dynamicconfig.MatchingMaxDeployments.Key(): 1000,

		// Use new matcher for versioning tests. Ideally we would run everything with old and new,
		// but for now we pick a subset of tests. Versioning tests exercise the most features of
		// matching so they're a good condidate.
		dynamicconfig.MatchingUseNewMatcher.Key(): true,
	}
	s.FunctionalTestBase.SetupSuiteWithCluster(testcore.WithDynamicConfigOverrides(dynamicConfigOverrides))
}

func (s *Versioning3Suite) TestPinnedTask_NoProperPoller() {
	s.RunTestWithMatchingBehavior(
		func() {
			tv := testvars.New(s)

			tv2 := tv.WithBuildIDNumber(2)
			go s.idlePollWorkflow(tv2, true, ver3MinPollTime, "second deployment should not receive pinned task")

			s.startWorkflow(tv, tv.VersioningOverridePinned(s.useV32))
			s.idlePollWorkflow(tv, false, ver3MinPollTime, "unversioned worker should not receive pinned task")

			// Sleeping to let the pollers arrive to server before ending the test.
			time.Sleep(200 * time.Millisecond) //nolint:forbidigo
		})
}

func (s *Versioning3Suite) TestUnpinnedTask_NonCurrentDeployment() {
	s.RunTestWithMatchingBehavior(
		func() {
			tv := testvars.New(s)
			go s.idlePollWorkflow(tv, true, ver3MinPollTime, "non-current versioned poller should not receive unpinned task")

			s.startWorkflow(tv, nil)

			// Sleeping to let the pollers arrive to server before ending the test.
			time.Sleep(200 * time.Millisecond) //nolint:forbidigo
		})
}

func (s *Versioning3Suite) TestUnpinnedTask_OldDeployment() {
	s.RunTestWithMatchingBehavior(
		func() {
			tv := testvars.New(s)
			tvOldDeployment := tv.WithBuildIDNumber(1)
			tvNewDeployment := tv.WithBuildIDNumber(2)
			// previous current deployment
			s.updateTaskQueueDeploymentData(tvOldDeployment, true, 0, false, time.Minute, tqTypeWf)
			// current deployment
			s.updateTaskQueueDeploymentData(tvNewDeployment, true, 0, false, 0, tqTypeWf)

			s.startWorkflow(tv, nil)

			s.idlePollWorkflow(
				tvOldDeployment,
				true,
				ver3MinPollTime,
				"old deployment should not receive unpinned task",
			)
			// Sleeping to let the pollers arrive to server before ending the test.
			time.Sleep(200 * time.Millisecond) //nolint:forbidigo
		},
	)
}

func (s *Versioning3Suite) TestWorkflowWithPinnedOverride_Sticky() {
	s.RunTestWithMatchingBehavior(
		func() {
			s.testWorkflowWithPinnedOverride(true)
		},
	)
}

func (s *Versioning3Suite) TestWorkflowWithPinnedOverride_NoSticky() {
	s.RunTestWithMatchingBehavior(
		func() {
			s.testWorkflowWithPinnedOverride(false)
		},
	)
}

func (s *Versioning3Suite) testWorkflowWithPinnedOverride(sticky bool) {
	ctx, cancel := context.WithTimeout(context.Background(), 15*time.Second)
	defer cancel()

	tv := testvars.New(s)

	if sticky {
		s.warmUpSticky(tv)
	}

	wftCompleted := make(chan struct{})
	s.pollWftAndHandle(tv, false, wftCompleted,
		func(task *workflowservice.PollWorkflowTaskQueueResponse) (*workflowservice.RespondWorkflowTaskCompletedRequest, error) {
			s.NotNil(task)
			s.verifyVersioningSAs(tv, vbPinned)
			return respondWftWithActivities(tv, tv, sticky, vbUnpinned, "5"), nil
		})

	actCompleted := make(chan struct{})
	s.pollActivityAndHandle(tv, actCompleted,
		func(task *workflowservice.PollActivityTaskQueueResponse) (*workflowservice.RespondActivityTaskCompletedRequest, error) {
			s.NotNil(task)
			return respondActivity(), nil
		})

	runID := s.startWorkflow(tv, tv.VersioningOverridePinned(s.useV32))

	s.WaitForChannel(ctx, wftCompleted)
	s.verifyWorkflowVersioning(tv, vbUnpinned, tv.Deployment(), tv.VersioningOverridePinned(s.useV32), nil)
	s.verifyVersioningSAs(tv, vbPinned, tv)
	if sticky {
		s.verifyWorkflowStickyQueue(tv.WithRunID(runID))
	}

	s.WaitForChannel(ctx, actCompleted)
	s.verifyWorkflowVersioning(tv, vbUnpinned, tv.Deployment(), tv.VersioningOverridePinned(s.useV32), nil)

	s.pollWftAndHandle(tv, sticky, nil,
		func(task *workflowservice.PollWorkflowTaskQueueResponse) (*workflowservice.RespondWorkflowTaskCompletedRequest, error) {
			s.NotNil(task)
			return respondCompleteWorkflow(tv, vbUnpinned), nil
		})
	s.verifyWorkflowVersioning(tv, vbUnpinned, tv.Deployment(), tv.VersioningOverridePinned(s.useV32), nil)
}

func (s *Versioning3Suite) TestQueryWithPinnedOverride_NoSticky() {
	s.RunTestWithMatchingBehavior(
		func() {
			s.testQueryWithPinnedOverride(false)
		},
	)
}

func (s *Versioning3Suite) TestQueryWithPinnedOverride_Sticky() {
	s.RunTestWithMatchingBehavior(
		func() {
			s.testQueryWithPinnedOverride(true)
		},
	)
}

func (s *Versioning3Suite) testQueryWithPinnedOverride(sticky bool) {
	ctx, cancel := context.WithTimeout(context.Background(), 15*time.Second)
	defer cancel()

	tv := testvars.New(s)

	if sticky {
		s.warmUpSticky(tv)
	}

	wftCompleted := make(chan struct{})
	s.pollWftAndHandle(tv, false, wftCompleted,
		func(task *workflowservice.PollWorkflowTaskQueueResponse) (*workflowservice.RespondWorkflowTaskCompletedRequest, error) {
			s.NotNil(task)
			return respondEmptyWft(tv, sticky, vbUnpinned), nil
		})

	runID := s.startWorkflow(tv, tv.VersioningOverridePinned(s.useV32))

	s.WaitForChannel(ctx, wftCompleted)
	s.verifyWorkflowVersioning(tv, vbUnpinned, tv.Deployment(), tv.VersioningOverridePinned(s.useV32), nil)
	if sticky {
		s.verifyWorkflowStickyQueue(tv.WithRunID(runID))
	}

	s.pollAndQueryWorkflow(tv, sticky)
}

func (s *Versioning3Suite) TestUnpinnedQuery_NoSticky() {
	s.RunTestWithMatchingBehavior(
		func() {
			s.testUnpinnedQuery(false)
		},
	)
}

func (s *Versioning3Suite) TestUnpinnedQuery_Sticky() {
	s.RunTestWithMatchingBehavior(
		func() {
			s.testUnpinnedQuery(true)
		},
	)
}

func (s *Versioning3Suite) testUnpinnedQuery(sticky bool) {
	ctx, cancel := context.WithTimeout(context.Background(), 20*time.Second)
	defer cancel()

	tv := testvars.New(s)
	tv2 := tv.WithBuildIDNumber(2)
	if sticky {
		s.warmUpSticky(tv)
	}

	wftCompleted := make(chan struct{})
	s.pollWftAndHandle(tv, false, wftCompleted,
		func(task *workflowservice.PollWorkflowTaskQueueResponse) (*workflowservice.RespondWorkflowTaskCompletedRequest, error) {
			s.NotNil(task)
			s.verifyWorkflowVersioning(tv, vbUnspecified, nil, nil, tv.DeploymentVersionTransition())
			return respondEmptyWft(tv, sticky, vbUnpinned), nil
		})

	s.setCurrentDeployment(tv)
	s.waitForDeploymentDataPropagation(tv, versionStatusCurrent, false, tqTypeWf)

	runID := s.startWorkflow(tv, nil)

	s.WaitForChannel(ctx, wftCompleted)
	s.verifyWorkflowVersioning(tv, vbUnpinned, tv.Deployment(), nil, nil)
	if sticky {
		s.verifyWorkflowStickyQueue(tv.WithRunID(runID))
	}

	pollerDone := make(chan struct{})
	go func() {
		s.idlePollWorkflow(tv2, true, ver3MinPollTime, "new deployment should not receive query")
		close(pollerDone)
	}()
	s.pollAndQueryWorkflow(tv, sticky)
	s.WaitForChannel(ctx, pollerDone) // wait for the idle poller to complete to not interfere with the next poller

	// redirect query to new deployment
	s.updateTaskQueueDeploymentData(tv2, true, 0, false, 0, tqTypeWf, tqTypeAct)

	go s.idlePollWorkflow(tv, true, ver3MinPollTime, "old deployment should not receive query")
	// Since the current deployment has changed, task will move to the normal queue (thus, sticky=false)
	s.pollAndQueryWorkflow(tv2, false)

}

func (s *Versioning3Suite) pollAndQueryWorkflow(
	tv *testvars.TestVars,
	sticky bool,
) {
	queryResultCh := make(chan any)
	s.pollWftAndHandleQueries(tv, sticky, queryResultCh,
		func(task *workflowservice.PollWorkflowTaskQueueResponse) (*workflowservice.RespondQueryTaskCompletedRequest, error) {
			return &workflowservice.RespondQueryTaskCompletedRequest{}, nil
		})

	_, err := s.queryWorkflow(tv)
	s.NoError(err)

	<-queryResultCh
}

func (s *Versioning3Suite) TestPinnedWorkflowWithLateActivityPoller() {
	s.RunTestWithMatchingBehavior(
		func() {
			s.testPinnedWorkflowWithLateActivityPoller()
		},
	)
}

func (s *Versioning3Suite) testPinnedWorkflowWithLateActivityPoller() {
	// Here, we test that designating activities as independent is revisited if the missing activity
	// pollers arrive to server while the so-far-independent activity is backlogged.
	// Summary: a wf starts with a pinned override. The first wft schedules an activity before
	// any activity poller on the pinned deployment is seen by the server. The activity is sent
	// to the default queue. Then, the activity poller on the pinned deployment arrives, the task
	// should be now sent to that poller although no current deployment is set on the TQs.

	ctx, cancel := context.WithTimeout(context.Background(), 15*time.Second)
	defer cancel()

	tv := testvars.New(s)

	wftCompleted := make(chan struct{})
	s.pollWftAndHandle(tv, false, wftCompleted,
		func(task *workflowservice.PollWorkflowTaskQueueResponse) (*workflowservice.RespondWorkflowTaskCompletedRequest, error) {
			s.NotNil(task)
			return respondWftWithActivities(tv, tv, false, vbUnpinned, "5"), nil
		})
	s.waitForDeploymentDataPropagation(tv, versionStatusInactive, false, tqTypeWf)

	override := tv.VersioningOverridePinned(s.useV32)
	s.startWorkflow(tv, override)

	s.WaitForChannel(ctx, wftCompleted)
	s.verifyWorkflowVersioning(tv, vbUnpinned, tv.Deployment(), override, nil)
	// Wait long enough to make sure the activity is backlogged.
	s.validateBacklogCount(tv, tqTypeAct, 1)

	// When the first activity poller arrives from this deployment, it registers the TQ in the
	// deployment and that will trigger reevaluation of backlog queue.
	s.pollActivityAndHandle(tv, nil,
		func(task *workflowservice.PollActivityTaskQueueResponse) (*workflowservice.RespondActivityTaskCompletedRequest, error) {
			s.NotNil(task)
			return respondActivity(), nil
		})
	s.verifyWorkflowVersioning(tv, vbUnpinned, tv.Deployment(), override, nil)
	s.validateBacklogCount(tv, tqTypeAct, 0)

	s.pollWftAndHandle(tv, false, nil,
		func(task *workflowservice.PollWorkflowTaskQueueResponse) (*workflowservice.RespondWorkflowTaskCompletedRequest, error) {
			s.NotNil(task)
			return respondCompleteWorkflow(tv, vbUnpinned), nil
		})
	s.verifyWorkflowVersioning(tv, vbUnpinned, tv.Deployment(), override, nil)
}

func (s *Versioning3Suite) TestUnpinnedWorkflow_Sticky() {
	s.RunTestWithMatchingBehavior(
		func() {
			s.testUnpinnedWorkflow(true)
		},
	)
}

func (s *Versioning3Suite) TestUnpinnedWorkflow_NoSticky() {
	s.RunTestWithMatchingBehavior(
		func() {
			s.testUnpinnedWorkflow(false)
		},
	)
}

func (s *Versioning3Suite) testUnpinnedWorkflow(sticky bool) {
	ctx, cancel := context.WithTimeout(context.Background(), 15*time.Second)
	defer cancel()

	tv := testvars.New(s)

	if sticky {
		s.warmUpSticky(tv)
	}

	wftCompleted := make(chan struct{})
	s.pollWftAndHandle(tv, false, wftCompleted,
		func(task *workflowservice.PollWorkflowTaskQueueResponse) (*workflowservice.RespondWorkflowTaskCompletedRequest, error) {
			s.NotNil(task)
			s.verifyWorkflowVersioning(tv, vbUnspecified, nil, nil, tv.DeploymentVersionTransition())
			return respondWftWithActivities(tv, tv, sticky, vbUnpinned, "5"), nil
		})

	actCompleted := make(chan struct{})
	s.pollActivityAndHandle(tv, actCompleted,
		func(task *workflowservice.PollActivityTaskQueueResponse) (*workflowservice.RespondActivityTaskCompletedRequest, error) {
			s.NotNil(task)
			return respondActivity(), nil
		})

	s.setCurrentDeployment(tv)

	runID := s.startWorkflow(tv, nil)

	s.WaitForChannel(ctx, wftCompleted)
	s.verifyWorkflowVersioning(tv, vbUnpinned, tv.Deployment(), nil, nil)
	s.verifyVersioningSAs(tv, vbUnpinned, tv)
	if sticky {
		s.verifyWorkflowStickyQueue(tv.WithRunID(runID))
	}

	s.WaitForChannel(ctx, actCompleted)
	s.verifyWorkflowVersioning(tv, vbUnpinned, tv.Deployment(), nil, nil)

	s.pollWftAndHandle(tv, sticky, nil,
		func(task *workflowservice.PollWorkflowTaskQueueResponse) (*workflowservice.RespondWorkflowTaskCompletedRequest, error) {
			s.NotNil(task)
			return respondCompleteWorkflow(tv, vbUnpinned), nil
		})
	s.verifyWorkflowVersioning(tv, vbUnpinned, tv.Deployment(), nil, nil)
}

// drainWorkflowTaskAfterSetCurrent is a helper that sets the current deployment version,
// drains the initial workflow task from the execution, and ensures the task is correctly
// routed to the appropriate build.
func (s *Versioning3Suite) drainWorkflowTaskAfterSetCurrent(
	tv *testvars.TestVars,
) (*commonpb.WorkflowExecution, string) {
	wftCompleted := make(chan struct{})
	s.pollWftAndHandle(tv, false, wftCompleted,
		func(task *workflowservice.PollWorkflowTaskQueueResponse) (*workflowservice.RespondWorkflowTaskCompletedRequest, error) {
			s.NotNil(task)
			s.verifyWorkflowVersioning(tv, vbUnspecified, nil, nil, tv.DeploymentVersionTransition())
			return respondEmptyWft(tv, false, vbUnpinned), nil
		})
	s.waitForDeploymentDataPropagation(tv, versionStatusInactive, false, tqTypeWf)
	s.setCurrentDeployment(tv)

	runID := s.startWorkflow(tv, nil)
	execution := tv.WithRunID(runID).WorkflowExecution()

	ctx, cancel := context.WithTimeout(context.Background(), 15*time.Second)
	defer cancel()
	s.WaitForChannel(ctx, wftCompleted)

	return execution, runID
}

func (s *Versioning3Suite) TestUnpinnedWorkflow_SuccessfulUpdate_TransitionstoNewDeployment() {
	tv1 := testvars.New(s).WithBuildIDNumber(1)

	execution, _ := s.drainWorkflowTaskAfterSetCurrent(tv1)

	// Register the new version and set it to current
	tv2 := tv1.WithBuildIDNumber(2)
	s.idlePollWorkflow(tv2, true, ver3MinPollTime, "should not have gotten any tasks since there are none")
	s.setCurrentDeployment(tv2)

	// Send update
	updateResultCh := s.sendUpdateNoError(tv2)

	// Process update in workflow
	s.pollWftAndHandle(tv2, false, nil,
		func(task *workflowservice.PollWorkflowTaskQueueResponse) (*workflowservice.RespondWorkflowTaskCompletedRequest, error) {
			s.NotNil(task)

			// Verify that events from the speculative task are written to the task history
			s.EqualHistory(`
			1 WorkflowExecutionStarted
			2 WorkflowTaskScheduled
			3 WorkflowTaskStarted
			4 WorkflowTaskCompleted
			5 WorkflowTaskScheduled // Speculative WT events are not written to the history yet.
			6 WorkflowTaskStarted
		  `, task.History)

			// Verify that events from the speculative task are *not* written to the workflow history before being processed by the poller
			events := s.GetHistory(s.Namespace().String(), execution)
			s.EqualHistoryEvents(`
				1 WorkflowExecutionStarted
				2 WorkflowTaskScheduled
				3 WorkflowTaskStarted
				4 WorkflowTaskCompleted
			`, events)

			// VersioningInfo should not have changed before the update has been processed by the poller.
			// Deployment version transition should also be nil since this is a speculative task.
			s.verifyWorkflowVersioning(tv1, vbUnpinned, tv1.Deployment(), nil, nil)

			return &workflowservice.RespondWorkflowTaskCompletedRequest{
				Commands:           s.UpdateAcceptCompleteCommands(tv2),
				Messages:           s.UpdateAcceptCompleteMessages(tv2, task.Messages[0]),
				VersioningBehavior: vbUnpinned,
				DeploymentOptions: &deploymentpb.WorkerDeploymentOptions{
					BuildId:              tv2.BuildID(),
					DeploymentName:       tv2.DeploymentSeries(),
					WorkerVersioningMode: enumspb.WORKER_VERSIONING_MODE_VERSIONED,
				},
			}, nil
		})

	updateResult := <-updateResultCh
	s.EqualValues("success-result-of-"+tv2.UpdateID(), testcore.DecodeString(s.T(), updateResult.GetOutcome().GetSuccess()))

	// Verify that events from the speculative task are written to the history since the update was accepted
	events := s.GetHistory(s.Namespace().String(), execution)
	s.EqualHistoryEvents(`
1 WorkflowExecutionStarted
2 WorkflowTaskScheduled
3 WorkflowTaskStarted
4 WorkflowTaskCompleted
5 WorkflowTaskScheduled // Was speculative WT...
6 WorkflowTaskStarted
7 WorkflowTaskCompleted // ...and events were written to the history when WT completes.  
8 WorkflowExecutionUpdateAccepted {"AcceptedRequestSequencingEventId": 5} // WTScheduled event which delivered update to the worker.
9 WorkflowExecutionUpdateCompleted {"AcceptedEventId": 8}
`, events)

	// Verify that the versioning info is updated correctly.
	describeCall, err := s.FrontendClient().DescribeWorkflowExecution(context.Background(), &workflowservice.DescribeWorkflowExecutionRequest{
		Namespace: s.Namespace().String(),
		Execution: execution,
	})
	s.Nil(err)
	s.NotNil(describeCall)

	// Since the poller accepted the update, the Worker Deployment Version that completed the last workflow task
	// of this workflow execution should have changed to the new version. However, the version transition should
	// still be nil.
	s.verifyWorkflowVersioning(tv2, vbUnpinned, tv2.Deployment(), nil, nil)

}

func (s *Versioning3Suite) TestUnpinnedWorkflow_FailedUpdate_DoesNotTransitionToNewDeployment() {
	tv1 := testvars.New(s).WithBuildIDNumber(1)

	execution, _ := s.drainWorkflowTaskAfterSetCurrent(tv1)

	// Register the new version and set it to current
	tv2 := tv1.WithBuildIDNumber(2)
	s.idlePollWorkflow(tv2, true, ver3MinPollTime, "should not have gotten any tasks since there are none")

	s.setCurrentDeployment(tv2)
	s.waitForDeploymentDataPropagation(tv2, versionStatusInactive, false, tqTypeWf)

	// Send update
	updateResultCh := s.sendUpdateNoError(tv2)

	// Process update in workflow
	s.pollWftAndHandle(tv2, false, nil,
		func(task *workflowservice.PollWorkflowTaskQueueResponse) (*workflowservice.RespondWorkflowTaskCompletedRequest, error) {
			s.NotNil(task)

			// Verify that events from the speculative task are written to the task history
			s.EqualHistory(`
			1 WorkflowExecutionStarted
			2 WorkflowTaskScheduled
			3 WorkflowTaskStarted
			4 WorkflowTaskCompleted
			5 WorkflowTaskScheduled // Speculative WT events are not written to the history yet.
			6 WorkflowTaskStarted
		  `, task.History)

			// Verify that events from the speculative task are *not* written to the workflow history before being processed by the poller
			events := s.GetHistory(s.Namespace().String(), execution)
			s.EqualHistoryEvents(`
				1 WorkflowExecutionStarted
				2 WorkflowTaskScheduled
				3 WorkflowTaskStarted
				4 WorkflowTaskCompleted
			`, events)

			// VersioningInfo should not have changed before the update has been processed by the poller.
			// Deployment version transition should also be nil since this is a speculative task.
			s.verifyWorkflowVersioning(tv1, vbUnpinned, tv1.Deployment(), nil, nil)

			updRequestMsg := task.Messages[0]
			updRequest := protoutils.UnmarshalAny[*updatepb.Request](s.T(), updRequestMsg.GetBody())

			s.Equal("args-value-of-"+tv2.UpdateID(), testcore.DecodeString(s.T(), updRequest.GetInput().GetArgs()))
			s.Equal(tv2.HandlerName(), updRequest.GetInput().GetName())
			s.EqualValues(5, updRequestMsg.GetEventId())

			return &workflowservice.RespondWorkflowTaskCompletedRequest{
				Messages:           s.UpdateRejectMessages(tv2, updRequestMsg),
				VersioningBehavior: vbUnpinned,
				DeploymentOptions: &deploymentpb.WorkerDeploymentOptions{
					BuildId:              tv2.BuildID(),
					DeploymentName:       tv2.DeploymentSeries(),
					WorkerVersioningMode: enumspb.WORKER_VERSIONING_MODE_VERSIONED,
				},
			}, nil
		})

	updateResult := <-updateResultCh
	s.Equal("rejection-of-"+tv2.UpdateID(), updateResult.GetOutcome().GetFailure().GetMessage())

	// Verify events from the speculative task are *not* written to the workflow history since the update was rejected
	events := s.GetHistory(s.Namespace().String(), execution)
	s.EqualHistoryEvents(`
	1 WorkflowExecutionStarted
	2 WorkflowTaskScheduled
	3 WorkflowTaskStarted
	4 WorkflowTaskCompleted
	`, events)

	// Since the poller rejected the update, the Worker Deployment Version that completed the last workflow task
	// of this workflow execution should not have changed.
	s.verifyWorkflowVersioning(tv1, vbUnpinned, tv1.Deployment(), nil, nil)
}

func (s *Versioning3Suite) sendUpdateNoError(tv *testvars.TestVars) <-chan *workflowservice.UpdateWorkflowExecutionResponse {
	s.T().Helper()
	return s.sendUpdateNoErrorInternal(tv, nil)
}

func (s *Versioning3Suite) TestUnpinnedWorkflowWithRamp_ToVersioned() {
	s.RunTestWithMatchingBehavior(
		func() {
			s.testUnpinnedWorkflowWithRamp(false)
		},
	)
}

func (s *Versioning3Suite) TestUnpinnedWorkflowWithRamp_ToUnversioned() {
	s.RunTestWithMatchingBehavior(
		func() {
			s.testUnpinnedWorkflowWithRamp(true)
		},
	)
}

func (s *Versioning3Suite) testUnpinnedWorkflowWithRamp(toUnversioned bool) {
	// This test sets a 50% ramp and runs 50 wfs and ensures both versions got some wf and
	// activity tasks.

	tv1 := testvars.New(s).WithBuildIDNumber(1)
	tv2 := tv1.WithBuildIDNumber(2)

	wf := func(ctx workflow.Context, version string) (string, error) {
		var ret string
		err := workflow.ExecuteActivity(workflow.WithActivityOptions(ctx, workflow.ActivityOptions{
			StartToCloseTimeout: 1 * time.Second,
			RetryPolicy: &temporal.RetryPolicy{
				InitialInterval:    1 * time.Second,
				BackoffCoefficient: 1,
			},
		}), "act").Get(ctx, &ret)
		s.NoError(err)
		return version, nil
	}

	wf1 := func(ctx workflow.Context) (string, error) {
		return wf(ctx, "v1")
	}
	wf2 := func(ctx workflow.Context) (string, error) {
		return wf(ctx, "v2")
	}
	act1 := func() (string, error) {
		return "v1", nil
	}
	act2 := func() (string, error) {
		return "v2", nil
	}

	ctx, cancel := context.WithTimeout(context.Background(), 2*time.Minute)
	defer cancel()

	w1 := worker.New(s.SdkClient(), tv1.TaskQueue().GetName(), worker.Options{
		BuildID:                 tv1.BuildID(),
		UseBuildIDForVersioning: true,
		DeploymentOptions: worker.DeploymentOptions{
			DeploymentSeriesName:      tv1.DeploymentSeries(),
			DefaultVersioningBehavior: workflow.VersioningBehaviorAutoUpgrade,
		},
		MaxConcurrentWorkflowTaskPollers: numPollers,
	})
	w1.RegisterWorkflowWithOptions(wf1, workflow.RegisterOptions{Name: "wf"})
	w1.RegisterActivityWithOptions(act1, activity.RegisterOptions{Name: "act"})
	s.NoError(w1.Start())
	defer w1.Stop()

	// v1 is current and v2 is ramping at 50%

	// Make sure both TQs are registered in v1 which will be the current version. This is to make sure
	// we don't get to ramping while one of the TQs has not yet got v1 as it's current version.
	// (note that s.setCurrentDeployment(tv1) can pass even with one TQ added to the version)
	s.waitForDeploymentDataPropagation(tv1, versionStatusInactive, false, tqTypeWf, tqTypeAct)
	s.setCurrentDeployment(tv1)

	// wait until all task queue partitions know that tv1 is current
	s.waitForDeploymentDataPropagation(tv1, versionStatusCurrent, false, tqTypeWf, tqTypeAct)

	w2 := worker.New(s.SdkClient(), tv2.TaskQueue().GetName(), worker.Options{
		BuildID:                 tv2.BuildID(),
		UseBuildIDForVersioning: !toUnversioned,
		DeploymentOptions: worker.DeploymentOptions{
			DeploymentSeriesName:      tv2.DeploymentSeries(),
			DefaultVersioningBehavior: workflow.VersioningBehaviorAutoUpgrade,
		},
		MaxConcurrentWorkflowTaskPollers: numPollers,
	})
	w2.RegisterWorkflowWithOptions(wf2, workflow.RegisterOptions{Name: "wf"})
	w2.RegisterActivityWithOptions(act2, activity.RegisterOptions{Name: "act"})
	s.NoError(w2.Start())
	defer w2.Stop()

	s.setRampingDeployment(tv2, 50, toUnversioned)
	// wait until all task queue partitions know that tv2 is ramping
	s.waitForDeploymentDataPropagation(tv2, versionStatusRamping, toUnversioned, tqTypeWf, tqTypeAct)

	counter := make(map[string]int)
	for i := 0; i < 50; i++ {
		run, err := s.SdkClient().ExecuteWorkflow(ctx, sdkclient.StartWorkflowOptions{TaskQueue: tv1.TaskQueue().GetName()}, "wf")
		s.NoError(err)
		var out string
		s.NoError(run.Get(ctx, &out))
		counter[out]++
	}

	// both versions should've got executions
	s.Greater(counter["v1"], 0)
	s.Greater(counter["v2"], 0)
	s.Equal(50, counter["v1"]+counter["v2"])
}

func (s *Versioning3Suite) TestTransitionFromWft_Sticky() {
	s.testTransitionFromWft(true)
}

func (s *Versioning3Suite) TestTransitionFromWft_NoSticky() {
	s.testTransitionFromWft(false)
}

func (s *Versioning3Suite) testTransitionFromWft(sticky bool) {
	// Wf runs one WFT and one AT on d1, then the second WFT is redirected to d2 and
	// transitions the wf with it.

	tv1 := testvars.New(s).WithBuildIDNumber(1)
	tv2 := tv1.WithBuildIDNumber(2)
	if sticky {
		s.warmUpSticky(tv1)
	}

	s.updateTaskQueueDeploymentData(tv1, true, 0, false, 0, tqTypeWf, tqTypeAct)
	runID := s.startWorkflow(tv1, nil)

	s.pollWftAndHandle(tv1, false, nil,
		func(task *workflowservice.PollWorkflowTaskQueueResponse) (*workflowservice.RespondWorkflowTaskCompletedRequest, error) {
			s.NotNil(task)
			s.verifyWorkflowVersioning(tv1, vbUnspecified, nil, nil, tv1.DeploymentVersionTransition())
			return respondWftWithActivities(tv1, tv1, sticky, vbUnpinned, "5"), nil
		})
	s.verifyWorkflowVersioning(tv1, vbUnpinned, tv1.Deployment(), nil, nil)
	if sticky {
		s.verifyWorkflowStickyQueue(tv1.WithRunID(runID))
	}

	s.pollActivityAndHandle(tv1, nil,
		func(task *workflowservice.PollActivityTaskQueueResponse) (*workflowservice.RespondActivityTaskCompletedRequest, error) {
			s.NotNil(task)
			return respondActivity(), nil
		})
	s.verifyWorkflowVersioning(tv1, vbUnpinned, tv1.Deployment(), nil, nil)

	// Set B as the current deployment
	s.updateTaskQueueDeploymentData(tv2, true, 0, false, 0, tqTypeWf, tqTypeAct)

	s.pollWftAndHandle(tv2, false, nil,
		func(task *workflowservice.PollWorkflowTaskQueueResponse) (*workflowservice.RespondWorkflowTaskCompletedRequest, error) {
			s.NotNil(task)
			s.verifyWorkflowVersioning(tv1, vbUnpinned, tv1.Deployment(), nil, tv2.DeploymentVersionTransition())
			return respondCompleteWorkflow(tv2, vbUnpinned), nil
		})
	s.verifyWorkflowVersioning(tv2, vbUnpinned, tv2.Deployment(), nil, nil)
}

func (s *Versioning3Suite) TestNexusTask_StaysOnCurrentDeployment() {
	s.RunTestWithMatchingBehavior(
		func() {
			s.nexusTaskStaysOnCurrentDeployment()
		},
	)
}

func (s *Versioning3Suite) nexusTaskStaysOnCurrentDeployment() {
	tv1 := testvars.New(s).WithBuildIDNumber(1)
	tv2 := tv1.WithBuildIDNumber(2)

	nexusRequest := &matchingservice.DispatchNexusTaskRequest{
		NamespaceId: s.NamespaceID().String(),
		TaskQueue:   tv1.TaskQueue(),
		Request: &nexuspb.Request{
			Header: map[string]string{
				// placeholder value as passing in an empty map would result in protoc deserializing
				// it as nil, which breaks existing logic inside of matching
				tv1.Any().String(): tv1.Any().String(),
			},
		},
	}

	// current deployment is -> A
	s.updateTaskQueueDeploymentData(tv1, true, 0, false, 0, tqTypeNexus)

	// local poller with deployment A receives task
	s.pollAndDispatchNexusTask(tv1, nexusRequest)

	// current deployment is now -> B
	s.updateTaskQueueDeploymentData(tv2, true, 0, false, 0, tqTypeNexus)

	// Pollers of A are there but should not get any task
	go s.idlePollNexus(tv1, true, ver3MinPollTime, "nexus task should not go to the old deployment")

	s.pollAndDispatchNexusTask(tv2, nexusRequest)
}

func (s *Versioning3Suite) pollAndDispatchNexusTask(
	tv *testvars.TestVars,
	nexusRequest *matchingservice.DispatchNexusTaskRequest,
) {
	matchingClient := s.GetTestCluster().MatchingClient()

	nexusCompleted := make(chan any)
	s.pollNexusTaskAndHandle(tv, false, nexusCompleted,
		func(task *workflowservice.PollNexusTaskQueueResponse) (*workflowservice.RespondNexusTaskCompletedRequest, error) {
			s.NotNil(task)
			return &workflowservice.RespondNexusTaskCompletedRequest{}, nil // response object gets filled during processing
		})

	_, err := matchingClient.DispatchNexusTask(context.Background(), nexusRequest)
	s.NoError(err)
	<-nexusCompleted
}

func (s *Versioning3Suite) TestEagerActivity() {
	// The first WFT asks for an activity to starts and get it eagerly in the WFT completion
	// response. The activity is processed without issues and wf completes.

	s.OverrideDynamicConfig(dynamicconfig.EnableActivityEagerExecution, true)
	tv := testvars.New(s)

	s.updateTaskQueueDeploymentData(tv, true, 0, false, 0, tqTypeWf, tqTypeAct)
	s.startWorkflow(tv, nil)

	poller, resp := s.pollWftAndHandle(tv, false, nil,
		func(task *workflowservice.PollWorkflowTaskQueueResponse) (*workflowservice.RespondWorkflowTaskCompletedRequest, error) {
			s.NotNil(task)
			s.verifyWorkflowVersioning(tv, vbUnspecified, nil, nil, tv.DeploymentVersionTransition())
			resp := respondWftWithActivities(tv, tv, true, vbUnpinned, "5")
			resp.Commands[0].GetScheduleActivityTaskCommandAttributes().RequestEagerExecution = true
			return resp, nil
		})
	s.verifyWorkflowVersioning(tv, vbUnpinned, tv.Deployment(), nil, nil)

	s.NotEmpty(resp.GetActivityTasks())

	_, err := poller.HandleActivityTask(tv, resp.GetActivityTasks()[0],
		func(task *workflowservice.PollActivityTaskQueueResponse) (*workflowservice.RespondActivityTaskCompletedRequest, error) {
			s.NotNil(task)
			return respondActivity(), nil
		})
	s.NoError(err)
	s.verifyWorkflowVersioning(tv, vbUnpinned, tv.Deployment(), nil, nil)

	s.pollWftAndHandle(tv, false, nil,
		func(task *workflowservice.PollWorkflowTaskQueueResponse) (*workflowservice.RespondWorkflowTaskCompletedRequest, error) {
			s.NotNil(task)
			return respondCompleteWorkflow(tv, vbUnpinned), nil
		})
	s.verifyWorkflowVersioning(tv, vbUnpinned, tv.Deployment(), nil, nil)
}

func (s *Versioning3Suite) TestTransitionFromActivity_Sticky() {
	s.testTransitionFromActivity(true)
}

func (s *Versioning3Suite) TestTransitionFromActivity_NoSticky() {
	s.testTransitionFromActivity(false)
}

func (s *Versioning3Suite) testTransitionFromActivity(sticky bool) {
	// The workflow runs one WFT on d1 which schedules four activities, then:
	// 1. The first and second activities starts on d1
	// 2. Current deployment becomes d2
	// 3. The third activity is redirected to d2 and starts a transition in the wf, without being
	//    dispatched.
	// 4. The 4th activity also does not start on any of the builds although there are pending
	//    pollers on both.
	// 5. The transition generates a WFT, and it is started in d2.
	// 6. The 1st act is completed here while the transition is going on.
	// 7. The 2nd act fails and makes another attempt. But it is not dispatched.
	// 8. WFT completes and the transition completes.
	// 9. All the 3 remaining activities are now dispatched and completed.

	ctx, cancel := context.WithTimeout(context.Background(), 15*time.Second)
	defer cancel()

	tv1 := testvars.New(s).WithBuildIDNumber(1)
	tv2 := tv1.WithBuildIDNumber(2)
	if sticky {
		s.warmUpSticky(tv1)
	}

	s.updateTaskQueueDeploymentData(tv1, true, 0, false, 0, tqTypeWf, tqTypeAct)
	runID := s.startWorkflow(tv1, nil)

	s.pollWftAndHandle(tv1, false, nil,
		func(task *workflowservice.PollWorkflowTaskQueueResponse) (*workflowservice.RespondWorkflowTaskCompletedRequest, error) {
			s.NotNil(task)
			s.verifyWorkflowVersioning(tv1, vbUnspecified, nil, nil, tv1.DeploymentVersionTransition())
			return respondWftWithActivities(tv1, tv1, sticky, vbUnpinned, "5", "6", "7", "8"), nil
		})
	s.verifyWorkflowVersioning(tv1, vbUnpinned, tv1.Deployment(), nil, nil)
	if sticky {
		s.verifyWorkflowStickyQueue(tv1.WithRunID(runID))
	}

	transitionCompleted := atomic.Bool{}
	transitionStarted := make(chan struct{})
	act1Started := make(chan struct{})
	act1Completed := make(chan struct{})
	act2Started := make(chan struct{})
	act2Failed := make(chan struct{})
	act2To4Completed := make(chan struct{})

	// 1. Start 1st and 2nd activities
	s.pollActivityAndHandle(tv1, act1Completed,
		func(task *workflowservice.PollActivityTaskQueueResponse) (*workflowservice.RespondActivityTaskCompletedRequest, error) {
			s.NotNil(task)
			s.Logger.Info(fmt.Sprintf("Activity 1 started ID: %s", task.ActivityId))
			close(act1Started)
			// block until the transition WFT starts
			<-transitionStarted
			// 6. the 1st act completes during transition
			s.Logger.Info(fmt.Sprintf("Activity 1 completed ID: %s", task.ActivityId))
			return respondActivity(), nil
		})

	s.WaitForChannel(ctx, act1Started)
	s.pollActivityAndHandle(tv1, act2Failed,
		func(task *workflowservice.PollActivityTaskQueueResponse) (*workflowservice.RespondActivityTaskCompletedRequest, error) {
			s.NotNil(task)
			s.Logger.Info(fmt.Sprintf("Activity 2 started ID: %s", task.ActivityId))
			close(act2Started)
			// block until the transition WFT starts
			<-transitionStarted
			// 7. 2nd activity fails. Respond with error so it is retried.
			s.Logger.Info(fmt.Sprintf("Activity 2 failed ID: %s", task.ActivityId))
			return nil, errors.New("intentional activity failure")
		})

	s.WaitForChannel(ctx, act2Started)
	s.verifyWorkflowVersioning(tv1, vbUnpinned, tv1.Deployment(), nil, nil)

	// 2. Set d2 as the current deployment
	s.updateTaskQueueDeploymentData(tv2, true, 0, false, 0, tqTypeWf, tqTypeAct)
	// Although updateTaskQueueDeploymentData waits for deployment data to reach the TQs, backlogged
	// tasks might still be waiting behind the old deployment's poll channel. Partition manage should
	// immediately react to the deployment data changes, but there still is a race possible and the
	// only way to safeguard against it is to wait a little while before proceeding.
	time.Sleep(time.Millisecond * 200) //nolint:forbidigo

	// Pollers of d1 are there, but should not get any task
	go s.idlePollActivity(tv1, true, ver3MinPollTime, "activities should not go to the old deployment")

	go func() {
		for i := 2; i <= 4; i++ {
			// 3-4. The new d2 poller should trigger the third activity to be redirected, but the activity should
			// not start until transition completes in the next wft.
			// Repeating the handler so it processes all the three activities
			s.pollActivityAndHandle(tv2, nil,
				func(task *workflowservice.PollActivityTaskQueueResponse) (*workflowservice.RespondActivityTaskCompletedRequest, error) {
					// Activity should not start until the transition is completed
					s.True(transitionCompleted.Load())
					s.NotNil(task)
					s.Logger.Info(fmt.Sprintf("Remaining activity completed ID: %s", task.ActivityId))
					return respondActivity(), nil
				})
		}
		close(act2To4Completed)
	}()

	// 5. The transition should create a new WFT to be sent to d2.
	s.pollWftAndHandle(tv2, false, nil,
		func(task *workflowservice.PollWorkflowTaskQueueResponse) (*workflowservice.RespondWorkflowTaskCompletedRequest, error) {
			s.NotNil(task)
			s.verifyWorkflowVersioning(tv1, vbUnpinned, tv1.Deployment(), nil, tv2.DeploymentVersionTransition())
			close(transitionStarted)
			s.Logger.Info("Transition wft started")
			// 8. Complete the transition after act1 completes and act2's first attempt fails.
			<-act1Completed
			<-act2Failed
			transitionCompleted.Store(true)
			s.Logger.Info("Transition wft completed")
			return respondEmptyWft(tv2, sticky, vbUnpinned), nil
		})
	s.verifyWorkflowVersioning(tv2, vbUnpinned, tv2.Deployment(), nil, nil)
	if sticky {
		s.verifyWorkflowStickyQueue(tv2)
	}

	// 9. Now all activities should complete.
	s.WaitForChannel(ctx, act2To4Completed)
	s.pollWftAndHandle(tv2, sticky, nil,
		func(task *workflowservice.PollWorkflowTaskQueueResponse) (*workflowservice.RespondWorkflowTaskCompletedRequest, error) {
			s.NotNil(task)
			s.Logger.Info("Final wft completed")
			return respondCompleteWorkflow(tv2, vbUnpinned), nil
		})
	s.verifyWorkflowVersioning(tv2, vbUnpinned, tv2.Deployment(), nil, nil)
}

func (s *Versioning3Suite) TestIndependentActivity_Pinned() {
	s.testIndependentActivity(vbPinned)
}

func (s *Versioning3Suite) TestIndependentActivity_Unpinned() {
	s.testIndependentActivity(vbUnpinned)
}

func (s *Versioning3Suite) testIndependentActivity(behavior enumspb.VersioningBehavior) {
	// This test starts a wf on wf-series. The workflow runs an activity that is sent to act-tq with
	// workers on a different deployment series, act-series. We make sure that the activity is
	// dispatched and processed properly without affecting versioning of the workflow. Note that it
	// is not required for independent activities to use a different TQ name but in here we test the
	// more common case where the TQ name is different.

	tvWf := testvars.New(s).WithDeploymentSeriesNumber(1)
	tvAct := testvars.New(s).WithDeploymentSeriesNumber(2).WithTaskQueueNumber(2)

	// Set current deployment for each TQ
	s.updateTaskQueueDeploymentData(tvWf, true, 0, false, 0, tqTypeWf)
	s.updateTaskQueueDeploymentData(tvAct, true, 0, false, 0, tqTypeAct)

	s.startWorkflow(tvWf, nil)

	s.pollWftAndHandle(tvWf, false, nil,
		func(task *workflowservice.PollWorkflowTaskQueueResponse) (*workflowservice.RespondWorkflowTaskCompletedRequest, error) {
			s.NotNil(task)
			s.verifyWorkflowVersioning(tvWf, vbUnspecified, nil, nil, tvWf.DeploymentVersionTransition())
			s.Logger.Info("First wf task completed")
			return respondWftWithActivities(tvWf, tvAct, false, behavior, "5"), nil
		})
	s.verifyWorkflowVersioning(tvWf, behavior, tvWf.Deployment(), nil, nil)

	s.pollActivityAndHandle(tvAct, nil,
		func(task *workflowservice.PollActivityTaskQueueResponse) (*workflowservice.RespondActivityTaskCompletedRequest, error) {
			s.NotNil(task)
			s.Logger.Info("Activity completed")
			return respondActivity(), nil
		})
	s.verifyWorkflowVersioning(tvWf, behavior, tvWf.Deployment(), nil, nil)

	s.pollWftAndHandle(tvWf, false, nil,
		func(task *workflowservice.PollWorkflowTaskQueueResponse) (*workflowservice.RespondWorkflowTaskCompletedRequest, error) {
			s.NotNil(task)
			return respondCompleteWorkflow(tvWf, behavior), nil
		})
	s.verifyWorkflowVersioning(tvWf, behavior, tvWf.Deployment(), nil, nil)
}

func (s *Versioning3Suite) TestChildWorkflowInheritance_PinnedParent() {
	s.testChildWorkflowInheritance_ExpectInherit(false, false, vbPinned)
}

func (s *Versioning3Suite) TestChildWorkflowInheritance_ParentPinnedByOverride() {
	s.testChildWorkflowInheritance_ExpectInherit(false, true, vbUnpinned)
}

func (s *Versioning3Suite) TestChildWorkflowInheritance_PinnedParent_CrossTQ() {
	s.T().Skip() // until cross TQ inheritance is implemented
	s.testChildWorkflowInheritance_ExpectInherit(true, false, vbPinned)
}

func (s *Versioning3Suite) TestChildWorkflowInheritance_PinnedParent_CrossTQ_WithOverride() {
	s.T().Skip() // until cross TQ inheritance is implemented
	s.testChildWorkflowInheritance_ExpectInherit(true, true, vbPinned)
}

func (s *Versioning3Suite) testChildWorkflowInheritance_ExpectInherit(crossTq bool, withOverride bool, parentRegistrationBehavior enumspb.VersioningBehavior) {
	// Child wf of a pinned parent starts on the parents pinned version.

	tv1 := testvars.New(s).WithBuildIDNumber(1).WithWorkflowIDNumber(1)
	tv2 := tv1.WithBuildIDNumber(2)
	tv1Child := tv1.WithWorkflowIDNumber(2)
	if crossTq {
		tv1Child = tv1Child.WithTaskQueue("child-tq")
	}
	tv2Child := tv1Child.WithBuildIDNumber(2)

	var override *workflowpb.VersioningOverride
	var sdkOverride sdkclient.VersioningOverride
	if withOverride {
		override = tv1.VersioningOverridePinned(s.useV32)
		sdkOverride = sdkclient.VersioningOverride{
			Behavior: workflow.VersioningBehaviorPinned,
			Deployment: sdkclient.Deployment{
				SeriesName: tv1.DeploymentSeries(),
				BuildID:    tv1.BuildID(),
			},
		}
	}

	// This is the registered behavior which can be unpinned, but only if withOverride. We want
	// parent's effective behavior to always be pinned.
	sdkParentBehavior := workflow.VersioningBehaviorPinned
	if parentRegistrationBehavior == vbUnpinned {
		sdkParentBehavior = workflow.VersioningBehaviorAutoUpgrade
	}

	ctx, cancel := context.WithTimeout(context.Background(), 30*time.Second)
	defer cancel()

	wfStarted := make(chan struct{}, 1)
	currentChanged := make(chan struct{}, 1)

	childv1 := func(ctx workflow.Context) (string, error) {
		s.verifyWorkflowVersioning(tv1Child, vbPinned, tv1Child.Deployment(), override, nil)
		return "v1", nil
	}
	wf1 := func(ctx workflow.Context) (string, error) {
		wfStarted <- struct{}{}
		// wait for current version to change
		<-currentChanged

		// run two child workflows
		fut1 := workflow.ExecuteChildWorkflow(workflow.WithChildOptions(ctx, workflow.ChildWorkflowOptions{
			TaskQueue:  tv1Child.TaskQueue().GetName(),
			WorkflowID: tv1Child.WorkflowID(),
		}), "child")
		var val1 string
		s.NoError(fut1.Get(ctx, &val1))

		s.verifyWorkflowVersioning(tv1, parentRegistrationBehavior, tv1.Deployment(), override, nil)
		return val1, nil
	}

	// v1 is current for both parent and child
	s.updateTaskQueueDeploymentData(tv1, true, 0, false, 0, tqTypeWf)
	if crossTq {
		s.updateTaskQueueDeploymentData(tv1Child, true, 0, false, 0, tqTypeWf)
	}

	if crossTq {
		w1xtq := worker.New(s.SdkClient(), tv1Child.TaskQueue().GetName(), worker.Options{
			BuildID:                 tv1Child.BuildID(),
			UseBuildIDForVersioning: true,
			DeploymentOptions: worker.DeploymentOptions{
				DeploymentSeriesName:      tv1Child.DeploymentSeries(),
				DefaultVersioningBehavior: workflow.VersioningBehaviorAutoUpgrade,
			},
			MaxConcurrentWorkflowTaskPollers: numPollers,
		})
		w1xtq.RegisterWorkflowWithOptions(childv1, workflow.RegisterOptions{Name: "child", VersioningBehavior: workflow.VersioningBehaviorPinned})
		s.NoError(w1xtq.Start())
		defer w1xtq.Stop()
	}

	w1 := worker.New(s.SdkClient(), tv1.TaskQueue().GetName(), worker.Options{
		BuildID:                 tv1.BuildID(),
		UseBuildIDForVersioning: true,
		DeploymentOptions: worker.DeploymentOptions{
			DeploymentSeriesName:      tv1.DeploymentSeries(),
			DefaultVersioningBehavior: workflow.VersioningBehaviorAutoUpgrade,
		},
		MaxConcurrentWorkflowTaskPollers: numPollers,
	})
	w1.RegisterWorkflowWithOptions(wf1, workflow.RegisterOptions{Name: "wf", VersioningBehavior: sdkParentBehavior})
	if !crossTq {
		w1.RegisterWorkflowWithOptions(childv1, workflow.RegisterOptions{Name: "child", VersioningBehavior: workflow.VersioningBehaviorPinned})
	}
	s.NoError(w1.Start())
	defer w1.Stop()

	run, err := s.SdkClient().ExecuteWorkflow(ctx, sdkclient.StartWorkflowOptions{
		ID:                 tv1.WorkflowID(),
		TaskQueue:          tv1.TaskQueue().GetName(),
		VersioningOverride: sdkOverride,
	}, "wf")
	s.NoError(err)
	// wait for it to start on v1
	s.WaitForChannel(ctx, wfStarted)
	close(wfStarted) // force panic if replayed

	// make v2 current for both parent and child and unblock the wf to start the child
	s.updateTaskQueueDeploymentData(tv2, true, 0, false, 0, tqTypeWf)
	if crossTq {
		s.updateTaskQueueDeploymentData(tv2Child, true, 0, false, 0, tqTypeWf)
	}
	currentChanged <- struct{}{}

	var out string
	s.NoError(run.Get(ctx, &out))
	s.Equal("v1", out)
}

func (s *Versioning3Suite) TestChildWorkflowInheritance_UnpinnedParent() {
	s.testChildWorkflowInheritance_ExpectNoInherit(false, vbUnpinned)
}

func (s *Versioning3Suite) TestChildWorkflowInheritance_CrossTQ() {
	// TODO: remove this test once cross-TQ inheritance is implemented
	s.testChildWorkflowInheritance_ExpectNoInherit(true, vbPinned)
}

func (s *Versioning3Suite) testChildWorkflowInheritance_ExpectNoInherit(crossTq bool, parentBehavior enumspb.VersioningBehavior) {
	// Child wf of an unpinned parent is always started on the Current Version of its TQ.
	// For the time being, cross-TQ children do not inherit parents pinned version until that part
	// is implemented.

	tv1 := testvars.New(s).WithBuildIDNumber(1).WithWorkflowIDNumber(1)
	tv1Child := tv1.WithWorkflowIDNumber(2)
	if crossTq {
		tv1Child = tv1Child.WithTaskQueue("child-tq")
	}
	tv2 := tv1.WithBuildIDNumber(2)
	tv2Child := tv1Child.WithBuildIDNumber(2)

	sdkParentBehavior := workflow.VersioningBehaviorPinned
	if parentBehavior == vbUnpinned {
		sdkParentBehavior = workflow.VersioningBehaviorAutoUpgrade
	}

	ctx, cancel := context.WithTimeout(context.Background(), 30*time.Second)
	defer cancel()

	wfStarted := make(chan struct{}, 1)
	currentChanged := make(chan struct{}, 1)

	childv1 := func(ctx workflow.Context) (string, error) {
		panic("child should not run on v1")
	}
	childv2 := func(ctx workflow.Context) (string, error) {
		return "v2", nil
	}
	wf1 := func(ctx workflow.Context) (string, error) {
		wfStarted <- struct{}{}
		// wait for current version to change
		<-currentChanged

		// run two child workflows
		fut1 := workflow.ExecuteChildWorkflow(workflow.WithChildOptions(ctx, workflow.ChildWorkflowOptions{
			TaskQueue:  tv2Child.TaskQueue().GetName(),
			WorkflowID: tv2Child.WorkflowID(),
		}), "child")

		var val1 string
		s.NoError(fut1.Get(ctx, &val1))

		s.verifyWorkflowVersioning(tv1, parentBehavior, tv1.Deployment(), nil, nil)
		return val1, nil
	}

	// Same as v1 without channel blocking
	wf2 := func(ctx workflow.Context) (string, error) {
		// run two child workflows
		fut1 := workflow.ExecuteChildWorkflow(workflow.WithChildOptions(ctx, workflow.ChildWorkflowOptions{
			TaskQueue:  tv2Child.TaskQueue().GetName(),
			WorkflowID: tv2Child.WorkflowID(),
		}), "child")
		var val1 string
		s.NoError(fut1.Get(ctx, &val1))

		return val1, nil
	}

	// v1 is current for both parent and child
	s.updateTaskQueueDeploymentData(tv1, true, 0, false, 0, tqTypeWf)
	if crossTq {
		s.updateTaskQueueDeploymentData(tv1Child, true, 0, false, 0, tqTypeWf)
	}

	sdkClient, err := sdkclient.Dial(sdkclient.Options{
		HostPort:  s.FrontendGRPCAddress(),
		Namespace: s.Namespace().String(),
	})
	s.NoError(err)

	if crossTq {
		w1xtq := worker.New(sdkClient, tv1Child.TaskQueue().GetName(), worker.Options{
			BuildID:                 tv1Child.BuildID(),
			UseBuildIDForVersioning: true,
			DeploymentOptions: worker.DeploymentOptions{
				DeploymentSeriesName:      tv1Child.DeploymentSeries(),
				DefaultVersioningBehavior: workflow.VersioningBehaviorAutoUpgrade,
			},
			MaxConcurrentWorkflowTaskPollers: numPollers,
		})
		w1xtq.RegisterWorkflowWithOptions(childv1, workflow.RegisterOptions{Name: "child", VersioningBehavior: workflow.VersioningBehaviorPinned})
		s.NoError(w1xtq.Start())
		defer w1xtq.Stop()
	}
	w1 := worker.New(sdkClient, tv1.TaskQueue().GetName(), worker.Options{
		BuildID:                 tv1.BuildID(),
		UseBuildIDForVersioning: true,
		DeploymentOptions: worker.DeploymentOptions{
			DeploymentSeriesName:      tv1.DeploymentSeries(),
			DefaultVersioningBehavior: workflow.VersioningBehaviorAutoUpgrade,
		},
		MaxConcurrentWorkflowTaskPollers: numPollers,
	})
	w1.RegisterWorkflowWithOptions(wf1, workflow.RegisterOptions{Name: "wf", VersioningBehavior: sdkParentBehavior})
	if !crossTq {
		w1.RegisterWorkflowWithOptions(childv1, workflow.RegisterOptions{Name: "child", VersioningBehavior: workflow.VersioningBehaviorPinned})
	}
	s.NoError(w1.Start())
	defer w1.Stop()

	if crossTq {
		w2xtq := worker.New(sdkClient, tv2Child.TaskQueue().GetName(), worker.Options{
			BuildID:                 tv2Child.BuildID(),
			UseBuildIDForVersioning: true,
			DeploymentOptions: worker.DeploymentOptions{
				DeploymentSeriesName:      tv2Child.DeploymentSeries(),
				DefaultVersioningBehavior: workflow.VersioningBehaviorAutoUpgrade,
			},
			MaxConcurrentWorkflowTaskPollers: numPollers,
		})
		w2xtq.RegisterWorkflowWithOptions(childv2, workflow.RegisterOptions{Name: "child", VersioningBehavior: workflow.VersioningBehaviorPinned})
		s.NoError(w2xtq.Start())
		defer w2xtq.Stop()
	}
	w2 := worker.New(sdkClient, tv2.TaskQueue().GetName(), worker.Options{
		BuildID:                 tv2.BuildID(),
		UseBuildIDForVersioning: true,
		DeploymentOptions: worker.DeploymentOptions{
			DeploymentSeriesName:      tv2.DeploymentSeries(),
			DefaultVersioningBehavior: workflow.VersioningBehaviorAutoUpgrade,
		},
		MaxConcurrentWorkflowTaskPollers: numPollers,
	})
	w2.RegisterWorkflowWithOptions(wf2, workflow.RegisterOptions{Name: "wf", VersioningBehavior: sdkParentBehavior})
	if !crossTq {
		w2.RegisterWorkflowWithOptions(childv2, workflow.RegisterOptions{Name: "child", VersioningBehavior: workflow.VersioningBehaviorPinned})
	}
	s.NoError(w2.Start())
	defer w2.Stop()

	run, err := sdkClient.ExecuteWorkflow(ctx, sdkclient.StartWorkflowOptions{
		ID:        tv1.WorkflowID(),
		TaskQueue: tv1.TaskQueue().GetName(),
	}, "wf")
	s.NoError(err)

	// wait for it to start on v1
	s.WaitForChannel(ctx, wfStarted)
	close(wfStarted)

	// make v2 current for both parent and child and unblock the wf to start the child
	s.updateTaskQueueDeploymentData(tv2, true, 0, false, 0, tqTypeWf)
	if crossTq {
		s.updateTaskQueueDeploymentData(tv2Child, true, 0, false, 0, tqTypeWf)
	}
	currentChanged <- struct{}{}

	var out string
	s.NoError(run.Get(ctx, &out))
	s.Equal("v2", out)

	if parentBehavior == vbPinned {
		s.verifyWorkflowVersioning(tv1, parentBehavior, tv1.Deployment(), nil, nil)
	} else {
		s.verifyWorkflowVersioning(tv1, parentBehavior, tv2.Deployment(), nil, nil)
	}
	s.verifyWorkflowVersioning(tv2Child, vbPinned, tv2Child.Deployment(), nil, nil)
}

func (s *Versioning3Suite) TestPinnedCaN() {
	s.testCan(vbPinned)
}

func (s *Versioning3Suite) TestUnpinnedCaN() {
	s.testCan(vbUnpinned)
}

func (s *Versioning3Suite) testCan(behavior enumspb.VersioningBehavior) {
	// CaN always go to the current version.

	tv1 := testvars.New(s).WithBuildIDNumber(1).WithWorkflowIDNumber(1)
	tv2 := tv1.WithBuildIDNumber(2)
	sdkBehavior := workflow.VersioningBehaviorAutoUpgrade
	if behavior == vbPinned {
		sdkBehavior = workflow.VersioningBehaviorPinned
	}

	ctx, cancel := context.WithTimeout(context.Background(), 30*time.Second)
	defer cancel()

	wfStarted := make(chan struct{}, 1)
	currentChanged := make(chan struct{}, 1)

	wf1 := func(ctx workflow.Context) (string, error) {
		s.verifyWorkflowVersioning(tv1, vbUnspecified, nil, nil, tv1.DeploymentVersionTransition())
		wfStarted <- struct{}{}
		// wait for current version to change.
		<-currentChanged
		return "", workflow.NewContinueAsNewError(ctx, "wf")
	}

	wf2 := func(ctx workflow.Context) (string, error) {
		s.verifyWorkflowVersioning(tv2, vbUnspecified, nil, nil, tv2.DeploymentVersionTransition())
		return "v2", nil
	}

	// make v1 current
	s.updateTaskQueueDeploymentData(tv1, true, 0, false, 0, tqTypeWf)

	sdkClient, err := sdkclient.Dial(sdkclient.Options{
		HostPort:  s.FrontendGRPCAddress(),
		Namespace: s.Namespace().String(),
	})
	s.NoError(err)

	w1 := worker.New(sdkClient, tv1.TaskQueue().GetName(), worker.Options{
		BuildID:                 tv1.BuildID(),
		UseBuildIDForVersioning: true,
		DeploymentOptions: worker.DeploymentOptions{
			DeploymentSeriesName: tv1.DeploymentSeries(),
		},
		MaxConcurrentWorkflowTaskPollers: numPollers,
	})
	w1.RegisterWorkflowWithOptions(wf1, workflow.RegisterOptions{Name: "wf", VersioningBehavior: sdkBehavior})
	s.NoError(w1.Start())
	defer w1.Stop()

	w2 := worker.New(sdkClient, tv2.TaskQueue().GetName(), worker.Options{
		BuildID:                 tv2.BuildID(),
		UseBuildIDForVersioning: true,
		DeploymentOptions: worker.DeploymentOptions{
			DeploymentSeriesName: tv2.DeploymentSeries(),
		},
		MaxConcurrentWorkflowTaskPollers: numPollers,
	})
	w2.RegisterWorkflowWithOptions(wf2, workflow.RegisterOptions{Name: "wf", VersioningBehavior: sdkBehavior})
	s.NoError(w2.Start())
	defer w2.Stop()

	run, err := sdkClient.ExecuteWorkflow(ctx, sdkclient.StartWorkflowOptions{
		ID:        tv1.WorkflowID(),
		TaskQueue: tv1.TaskQueue().GetName(),
	}, "wf")
	s.NoError(err)

	// wait for it to start on v1
	s.WaitForChannel(ctx, wfStarted)
	close(wfStarted) // force panic if replayed

	// make v2 current
	s.updateTaskQueueDeploymentData(tv2, true, 0, false, 0, tqTypeWf)
	currentChanged <- struct{}{}

	var out string
	s.NoError(run.Get(ctx, &out))
	s.Equal("v2", out)
}

func (s *Versioning3Suite) TestDescribeTaskQueueVersioningInfo() {
	tv := testvars.New(s)
	ctx, cancel := context.WithTimeout(context.Background(), 5*time.Second)
	defer cancel()
	t1 := time.Now()
	t2 := t1.Add(time.Second)

	s.syncTaskQueueDeploymentData(tv, false, 20, false, t1, tqTypeWf)
	wfInfo, err := s.FrontendClient().DescribeTaskQueue(ctx, &workflowservice.DescribeTaskQueueRequest{
		Namespace:     s.Namespace().String(),
		TaskQueue:     tv.TaskQueue(),
		TaskQueueType: tqTypeWf,
	})
	s.NoError(err)
	s.ProtoEqual(&taskqueuepb.TaskQueueVersioningInfo{
		CurrentDeploymentVersion: worker_versioning.ExternalWorkerDeploymentVersionFromString("__unversioned__"),
		CurrentVersion:           "__unversioned__",
		RampingDeploymentVersion: worker_versioning.ExternalWorkerDeploymentVersionFromString(tv.DeploymentVersionString()),
		RampingVersion:           tv.DeploymentVersionString(),
		RampingVersionPercentage: 20,
		UpdateTime:               timestamp.TimePtr(t1),
	}, wfInfo.GetVersioningInfo())

	s.syncTaskQueueDeploymentData(tv, true, 0, false, t1, tqTypeAct)

	actInfo, err := s.FrontendClient().DescribeTaskQueue(ctx, &workflowservice.DescribeTaskQueueRequest{
		Namespace:     s.Namespace().String(),
		TaskQueue:     tv.TaskQueue(),
		TaskQueueType: tqTypeAct,
	})
	s.NoError(err)
	s.ProtoEqual(&taskqueuepb.TaskQueueVersioningInfo{
		CurrentDeploymentVersion: worker_versioning.ExternalWorkerDeploymentVersionFromString(tv.DeploymentVersionString()),
		CurrentVersion:           tv.DeploymentVersionString(),
		UpdateTime:               timestamp.TimePtr(t1),
	}, actInfo.GetVersioningInfo())

	// Now ramp to unversioned
	s.syncTaskQueueDeploymentData(tv, false, 10, true, t2, tqTypeAct)
	s.waitForDeploymentDataPropagation(tv, versionStatusNil, true, tqTypeAct)

	actInfo, err = s.FrontendClient().DescribeTaskQueue(ctx, &workflowservice.DescribeTaskQueueRequest{
		Namespace:     s.Namespace().String(),
		TaskQueue:     tv.TaskQueue(),
		TaskQueueType: tqTypeAct,
	})
	s.NoError(err)
	s.ProtoEqual(&taskqueuepb.TaskQueueVersioningInfo{
		CurrentDeploymentVersion: worker_versioning.ExternalWorkerDeploymentVersionFromString(tv.DeploymentVersionString()),
		CurrentVersion:           tv.DeploymentVersionString(),
		RampingDeploymentVersion: worker_versioning.ExternalWorkerDeploymentVersionFromString("__unversioned__"),
		RampingVersion:           "__unversioned__",
		RampingVersionPercentage: 10,
		UpdateTime:               timestamp.TimePtr(t2),
	}, actInfo.GetVersioningInfo())
}

func (s *Versioning3Suite) TestSyncDeploymentUserData_Update() {
	tv := testvars.New(s)

	data := s.getTaskQueueDeploymentData(tv, tqTypeAct)
	s.Nil(data)
	data = s.getTaskQueueDeploymentData(tv, tqTypeWf)
	s.Nil(data)

	t1 := time.Now()
	tv1 := tv.WithBuildIDNumber(1)

	s.syncTaskQueueDeploymentData(tv1, true, 0, false, t1, tqTypeAct)
	data = s.getTaskQueueDeploymentData(tv, tqTypeAct)
	s.ProtoEqual(&persistencespb.DeploymentData{Versions: []*deploymentspb.DeploymentVersionData{
		{Version: tv1.DeploymentVersion(), CurrentSinceTime: timestamp.TimePtr(t1), RoutingUpdateTime: timestamp.TimePtr(t1)},
	}}, data)
	data = s.getTaskQueueDeploymentData(tv, tqTypeWf)
	s.Nil(data)

	// Changing things with an older timestamp should not have effect.
	t0 := t1.Add(-time.Second)
	s.syncTaskQueueDeploymentData(tv1, false, 0, false, t0, tqTypeAct)
	data = s.getTaskQueueDeploymentData(tv, tqTypeAct)
	s.ProtoEqual(&persistencespb.DeploymentData{Versions: []*deploymentspb.DeploymentVersionData{
		{Version: tv1.DeploymentVersion(), CurrentSinceTime: timestamp.TimePtr(t1), RoutingUpdateTime: timestamp.TimePtr(t1)},
	}}, data)

	// Changing things with a newer timestamp should apply
	t2 := t1.Add(time.Second)
	s.syncTaskQueueDeploymentData(tv1, false, 20, false, t2, tqTypeAct)
	data = s.getTaskQueueDeploymentData(tv, tqTypeAct)
	s.ProtoEqual(&persistencespb.DeploymentData{Versions: []*deploymentspb.DeploymentVersionData{
		{Version: tv1.DeploymentVersion(), CurrentSinceTime: nil, RampingSinceTime: timestamp.TimePtr(t2), RampPercentage: 20, RoutingUpdateTime: timestamp.TimePtr(t2)},
	}}, data)

	// Add another version, this time to both tq types
	tv2 := tv.WithBuildIDNumber(2)
	s.syncTaskQueueDeploymentData(tv2, false, 10, false, t1, tqTypeAct, tqTypeWf)
	data = s.getTaskQueueDeploymentData(tv, tqTypeAct)
	s.ProtoEqual(&persistencespb.DeploymentData{Versions: []*deploymentspb.DeploymentVersionData{
		{Version: tv1.DeploymentVersion(), CurrentSinceTime: nil, RampingSinceTime: timestamp.TimePtr(t2), RampPercentage: 20, RoutingUpdateTime: timestamp.TimePtr(t2)},
		{Version: tv2.DeploymentVersion(), CurrentSinceTime: nil, RampingSinceTime: timestamp.TimePtr(t1), RampPercentage: 10, RoutingUpdateTime: timestamp.TimePtr(t1)},
	}}, data)
	data = s.getTaskQueueDeploymentData(tv, tqTypeWf)
	s.ProtoEqual(&persistencespb.DeploymentData{Versions: []*deploymentspb.DeploymentVersionData{
		{Version: tv2.DeploymentVersion(), CurrentSinceTime: nil, RampingSinceTime: timestamp.TimePtr(t1), RampPercentage: 10, RoutingUpdateTime: timestamp.TimePtr(t1)},
	}}, data)

	// Make v2 current
	s.syncTaskQueueDeploymentData(tv2, true, 0, false, t2, tqTypeAct)
	data = s.getTaskQueueDeploymentData(tv, tqTypeAct)
	s.ProtoEqual(&persistencespb.DeploymentData{Versions: []*deploymentspb.DeploymentVersionData{
		{Version: tv1.DeploymentVersion(), CurrentSinceTime: nil, RampingSinceTime: timestamp.TimePtr(t2), RampPercentage: 20, RoutingUpdateTime: timestamp.TimePtr(t2)},
		{Version: tv2.DeploymentVersion(), CurrentSinceTime: timestamp.TimePtr(t2), RoutingUpdateTime: timestamp.TimePtr(t2)},
	}}, data)

	// Forget v1
	s.forgetTaskQueueDeploymentVersion(tv1, tqTypeAct, false)
	data = s.getTaskQueueDeploymentData(tv, tqTypeAct)
	s.ProtoEqual(&persistencespb.DeploymentData{Versions: []*deploymentspb.DeploymentVersionData{
		{Version: tv2.DeploymentVersion(), CurrentSinceTime: timestamp.TimePtr(t2), RoutingUpdateTime: timestamp.TimePtr(t2)},
	}}, data)

	// Forget v1 again should be a noop
	s.forgetTaskQueueDeploymentVersion(tv1, tqTypeAct, false)
	data = s.getTaskQueueDeploymentData(tv, tqTypeAct)
	s.ProtoEqual(&persistencespb.DeploymentData{Versions: []*deploymentspb.DeploymentVersionData{
		{Version: tv2.DeploymentVersion(), CurrentSinceTime: timestamp.TimePtr(t2), RoutingUpdateTime: timestamp.TimePtr(t2)},
	}}, data)

	// Ramp unversioned
	s.syncTaskQueueDeploymentData(tv2, false, 90, true, t2, tqTypeAct)
	data = s.getTaskQueueDeploymentData(tv, tqTypeAct)
	s.ProtoEqual(&persistencespb.DeploymentData{Versions: []*deploymentspb.DeploymentVersionData{
		{Version: tv2.DeploymentVersion(), CurrentSinceTime: timestamp.TimePtr(t2), RoutingUpdateTime: timestamp.TimePtr(t2)},
	},
		UnversionedRampData: &deploymentspb.DeploymentVersionData{RampingSinceTime: timestamp.TimePtr(t2), RampPercentage: 90, RoutingUpdateTime: timestamp.TimePtr(t2)},
	}, data)

	// Forget v2
	s.forgetTaskQueueDeploymentVersion(tv2, tqTypeAct, false)
	data = s.getTaskQueueDeploymentData(tv, tqTypeAct)
	s.ProtoEqual(&persistencespb.DeploymentData{
		UnversionedRampData: &deploymentspb.DeploymentVersionData{RampingSinceTime: timestamp.TimePtr(t2), RampPercentage: 90, RoutingUpdateTime: timestamp.TimePtr(t2)},
	}, data)
}

func (s *Versioning3Suite) waitForDeploymentVersionCreation(
	tv *testvars.TestVars,
) {
	v := tv.DeploymentVersionString()
	ctx, cancel := context.WithTimeout(context.Background(), 5*time.Second)
	defer cancel()
	s.EventuallyWithT(func(t *assert.CollectT) {
		a := require.New(t)
		res, _ := s.FrontendClient().DescribeWorkerDeployment(ctx,
			&workflowservice.DescribeWorkerDeploymentRequest{
				Namespace:      s.Namespace().String(),
				DeploymentName: tv.DeploymentSeries(),
			})
		if res != nil {
			found := false
			for _, vs := range res.GetWorkerDeploymentInfo().GetVersionSummaries() {
				if vs.GetVersion() == v {
					found = true
				}
			}
			a.True(found)
		}
	}, 5*time.Second, 100*time.Millisecond)
}

<<<<<<< HEAD
func (s *Versioning3Suite) setCurrentDeployment(tv *testvars.TestVars) {
	ctx, cancel := context.WithTimeout(context.Background(), 10*time.Second)
=======
func (s *Versioning3Suite) setCurrentDeployment(
	tv *testvars.TestVars,
) {
	ctx, cancel := context.WithTimeout(context.Background(), 60*time.Second)
>>>>>>> 3aa4ddb5
	defer cancel()
	s.Eventually(func() bool {
		req := &workflowservice.SetWorkerDeploymentCurrentVersionRequest{
			Namespace:      s.Namespace().String(),
			DeploymentName: tv.DeploymentSeries(),
		}
		if s.useV32 {
			req.BuildId = tv.BuildID()
		} else {
			req.Version = tv.DeploymentVersionString() //nolint:staticcheck // SA1019: worker versioning v0.31
		}
		_, err := s.FrontendClient().SetWorkerDeploymentCurrentVersion(ctx, req)
		var notFound *serviceerror.NotFound
		if errors.As(err, &notFound) {
			return false
		}
		s.NoError(err)
		return err == nil
	}, 60*time.Second, 500*time.Millisecond)
}

func (s *Versioning3Suite) setRampingDeployment(
	tv *testvars.TestVars,
	percentage float32,
	rampUnversioned bool,
) {
	ctx, cancel := context.WithTimeout(context.Background(), 60*time.Second)
	defer cancel()
	v := tv.DeploymentVersionString()
	bid := tv.BuildID()
	if rampUnversioned {
		v = "__unversioned__"
		bid = ""
	}

	s.Eventually(func() bool {
		req := &workflowservice.SetWorkerDeploymentRampingVersionRequest{
			Namespace:      s.Namespace().String(),
			DeploymentName: tv.DeploymentSeries(),
			Percentage:     percentage,
		}
		if s.useV32 {
			req.BuildId = bid
		} else {
			req.Version = v //nolint:staticcheck // SA1019: worker versioning v0.31
		}
		_, err := s.FrontendClient().SetWorkerDeploymentRampingVersion(ctx, req)
		var notFound *serviceerror.NotFound
		if errors.As(err, &notFound) {
			return false
		}
		s.NoError(err)
		return err == nil
	}, 60*time.Second, 500*time.Millisecond)
}

func (s *Versioning3Suite) updateTaskQueueDeploymentData(
	tv *testvars.TestVars,
	isCurrent bool,
	ramp float32,
	rampUnversioned bool,
	timeSinceUpdate time.Duration,
	tqTypes ...enumspb.TaskQueueType,
) {
	s.syncTaskQueueDeploymentData(tv, isCurrent, ramp, rampUnversioned, time.Now().Add(-timeSinceUpdate), tqTypes...)
	var status versionStatus
	if isCurrent {
		status = versionStatusCurrent
	} else {
		status = versionStatusRamping
	}
	if rampUnversioned {
		status = versionStatusNil
	}

	s.waitForDeploymentDataPropagation(tv, status, rampUnversioned, tqTypes...)
}

// getTaskQueueDeploymentData gets the deployment data for a given TQ type. The data is always
// returned from the WF type root partition, so no need to wait for propagation before calling this
// function.
func (s *Versioning3Suite) getTaskQueueDeploymentData(
	tv *testvars.TestVars,
	tqType enumspb.TaskQueueType,
) *persistencespb.DeploymentData {
	ctx, cancel := context.WithTimeout(context.Background(), time.Second*5)
	defer cancel()
	resp, err := s.GetTestCluster().MatchingClient().GetTaskQueueUserData(
		ctx,
		&matchingservice.GetTaskQueueUserDataRequest{
			NamespaceId:   s.NamespaceID().String(),
			TaskQueue:     tv.TaskQueue().GetName(),
			TaskQueueType: tqTypeWf,
		})
	s.NoError(err)
	return resp.GetUserData().GetData().GetPerType()[int32(tqType)].GetDeploymentData()
}

func (s *Versioning3Suite) syncTaskQueueDeploymentData(
	tv *testvars.TestVars,
	isCurrent bool,
	ramp float32,
	rampUnversioned bool,
	updateTime time.Time,
	t ...enumspb.TaskQueueType,
) {
	ctx, cancel := context.WithTimeout(context.Background(), time.Second*5)
	defer cancel()
	v := tv.DeploymentVersion()
	if rampUnversioned {
		v = nil
	}

	routingUpdateTime := timestamp.TimePtr(updateTime)
	var currentSinceTime, rampingSinceTime *timestamppb.Timestamp
	if isCurrent {
		currentSinceTime = routingUpdateTime
	}
	if ramp > 0 { // todo carly / shahab: this doesn't account for setting 0 ramp, or for changing the ramp while ramping_since_time stays the same.
		rampingSinceTime = routingUpdateTime
	}

	_, err := s.GetTestCluster().MatchingClient().SyncDeploymentUserData(
		ctx, &matchingservice.SyncDeploymentUserDataRequest{
			NamespaceId:    s.NamespaceID().String(),
			TaskQueue:      tv.TaskQueue().GetName(),
			TaskQueueTypes: t,
			Operation: &matchingservice.SyncDeploymentUserDataRequest_UpdateVersionData{
				UpdateVersionData: &deploymentspb.DeploymentVersionData{
					Version:           v,
					RoutingUpdateTime: routingUpdateTime,
					CurrentSinceTime:  currentSinceTime,
					RampingSinceTime:  rampingSinceTime,
					RampPercentage:    ramp,
				},
			},
		},
	)
	s.NoError(err)
}

func (s *Versioning3Suite) forgetTaskQueueDeploymentVersion(
	tv *testvars.TestVars,
	t enumspb.TaskQueueType,
	forgetUnversionedRamp bool,
) {
	ctx, cancel := context.WithTimeout(context.Background(), time.Second*5)
	defer cancel()
	v := tv.DeploymentVersion()
	if forgetUnversionedRamp {
		v.BuildId = ""
	}
	_, err := s.GetTestCluster().MatchingClient().SyncDeploymentUserData(
		ctx, &matchingservice.SyncDeploymentUserDataRequest{
			NamespaceId:   s.NamespaceID().String(),
			TaskQueue:     tv.TaskQueue().GetName(),
			TaskQueueType: t,
			Operation: &matchingservice.SyncDeploymentUserDataRequest_ForgetVersion{
				ForgetVersion: v,
			},
		},
	)
	s.NoError(err)
}

func (s *Versioning3Suite) verifyWorkflowVersioning(
	tv *testvars.TestVars,
	behavior enumspb.VersioningBehavior,
	deployment *deploymentpb.Deployment,
	override *workflowpb.VersioningOverride,
	transition *workflowpb.DeploymentVersionTransition,
) {
	dwf, err := s.FrontendClient().DescribeWorkflowExecution(
		context.Background(), &workflowservice.DescribeWorkflowExecutionRequest{
			Namespace: s.Namespace().String(),
			Execution: &commonpb.WorkflowExecution{
				WorkflowId: tv.WorkflowID(),
			},
		},
	)
	s.NoError(err)

	versioningInfo := dwf.WorkflowExecutionInfo.GetVersioningInfo()
	s.Equal(behavior.String(), versioningInfo.GetBehavior().String())
	var v *deploymentspb.WorkerDeploymentVersion
	if versioningInfo.GetVersion() != "" { //nolint:staticcheck // SA1019: worker versioning v0.31
		v, err = worker_versioning.WorkerDeploymentVersionFromString(versioningInfo.GetVersion())
		s.NoError(err)
		s.NotNil(versioningInfo.GetDeploymentVersion()) // make sure we are always populating this whenever Version string is populated
	}
	if dv := versioningInfo.GetDeploymentVersion(); dv != nil {
		v = worker_versioning.DeploymentVersionFromDeployment(worker_versioning.DeploymentFromExternalDeploymentVersion(dv))
	}
	actualDeployment := worker_versioning.DeploymentFromDeploymentVersion(v)
	if !deployment.Equal(actualDeployment) {
		s.Fail(fmt.Sprintf("deployment version mismatch. expected: {%s}, actual: {%s}",
			deployment,
			actualDeployment,
		))
	}

	if s.useV32 {
		// v0.32 override
		s.Equal(override.GetAutoUpgrade(), versioningInfo.GetVersioningOverride().GetAutoUpgrade())
		s.Equal(override.GetPinned().GetVersion().GetBuildId(), versioningInfo.GetVersioningOverride().GetPinned().GetVersion().GetBuildId())
		s.Equal(override.GetPinned().GetVersion().GetDeploymentName(), versioningInfo.GetVersioningOverride().GetPinned().GetVersion().GetDeploymentName())
		s.Equal(override.GetPinned().GetBehavior(), versioningInfo.GetVersioningOverride().GetPinned().GetBehavior())
	} else {
		// v0.31 override
		s.Equal(override.GetBehavior().String(), versioningInfo.GetVersioningOverride().GetBehavior().String())                                             //nolint:staticcheck // SA1019: worker versioning v0.31
		if actualOverrideDeployment := versioningInfo.GetVersioningOverride().GetPinnedVersion(); override.GetPinnedVersion() != actualOverrideDeployment { //nolint:staticcheck // SA1019: worker versioning v0.31
			s.Fail(fmt.Sprintf("pinned override mismatch. expected: {%s}, actual: {%s}",
				override.GetPinnedVersion(), //nolint:staticcheck // SA1019: worker versioning v0.31
				actualOverrideDeployment,
			))
		}
	}

	if !versioningInfo.GetVersionTransition().Equal(transition) {
		s.Fail(fmt.Sprintf("version transition mismatch. expected: {%s}, actual: {%s}",
			transition,
			versioningInfo.GetVersionTransition(),
		))
	}
}

func respondActivity() *workflowservice.RespondActivityTaskCompletedRequest {
	return &workflowservice.RespondActivityTaskCompletedRequest{}
}

func respondWftWithActivities(
	tvWf *testvars.TestVars,
	tvAct *testvars.TestVars,
	sticky bool,
	behavior enumspb.VersioningBehavior,
	activityIds ...string,
) *workflowservice.RespondWorkflowTaskCompletedRequest {
	var stickyAttr *taskqueuepb.StickyExecutionAttributes
	if sticky {
		stickyAttr = &taskqueuepb.StickyExecutionAttributes{
			WorkerTaskQueue:        tvWf.StickyTaskQueue(),
			ScheduleToStartTimeout: durationpb.New(5 * time.Second),
		}
	}
	var commands []*commandpb.Command
	for _, a := range activityIds {
		commands = append(commands, &commandpb.Command{
			CommandType: enumspb.COMMAND_TYPE_SCHEDULE_ACTIVITY_TASK,
			Attributes: &commandpb.Command_ScheduleActivityTaskCommandAttributes{
				ScheduleActivityTaskCommandAttributes: &commandpb.ScheduleActivityTaskCommandAttributes{
					ActivityId:   a,
					ActivityType: tvAct.ActivityType(),
					TaskQueue:    tvAct.TaskQueue(),
					Input:        tvAct.Any().Payloads(),
					// TODO(carlydf): tests with forced task forward take multiple seconds. Need to know why?
					ScheduleToCloseTimeout: durationpb.New(10 * time.Second),
					ScheduleToStartTimeout: durationpb.New(10 * time.Second),
					StartToCloseTimeout:    durationpb.New(3 * time.Second),
					HeartbeatTimeout:       durationpb.New(3 * time.Second),
					RequestEagerExecution:  false,
				},
			},
		})
	}
	return &workflowservice.RespondWorkflowTaskCompletedRequest{
		Commands:                   commands,
		StickyAttributes:           stickyAttr,
		ForceCreateNewWorkflowTask: false,
		VersioningBehavior:         behavior,
		DeploymentOptions: &deploymentpb.WorkerDeploymentOptions{
			BuildId:              tvWf.BuildID(),
			DeploymentName:       tvWf.DeploymentSeries(),
			WorkerVersioningMode: enumspb.WORKER_VERSIONING_MODE_VERSIONED,
		},
		// TODO(carlydf): remove stamp once build ID is added to wftc event
		WorkerVersionStamp: &commonpb.WorkerVersionStamp{ //nolint:staticcheck // SA1019: worker versioning v0.20
			BuildId:       tvWf.BuildID(),
			UseVersioning: true,
		},
	}
}

func respondEmptyWft(
	tv *testvars.TestVars,
	sticky bool,
	behavior enumspb.VersioningBehavior,
) *workflowservice.RespondWorkflowTaskCompletedRequest {
	return respondWftWithActivities(tv, tv, sticky, behavior)
}

func respondCompleteWorkflow(
	tv *testvars.TestVars,
	behavior enumspb.VersioningBehavior,
) *workflowservice.RespondWorkflowTaskCompletedRequest {
	return &workflowservice.RespondWorkflowTaskCompletedRequest{
		Commands: []*commandpb.Command{
			{
				CommandType: enumspb.COMMAND_TYPE_COMPLETE_WORKFLOW_EXECUTION,
				Attributes: &commandpb.Command_CompleteWorkflowExecutionCommandAttributes{
					CompleteWorkflowExecutionCommandAttributes: &commandpb.CompleteWorkflowExecutionCommandAttributes{
						Result: tv.Any().Payloads(),
					},
				},
			},
		},
		ForceCreateNewWorkflowTask: false,
		VersioningBehavior:         behavior,
		DeploymentOptions: &deploymentpb.WorkerDeploymentOptions{
			BuildId:              tv.BuildID(),
			DeploymentName:       tv.DeploymentSeries(),
			WorkerVersioningMode: enumspb.WORKER_VERSIONING_MODE_VERSIONED,
		},
	}
}

func (s *Versioning3Suite) startWorkflow(
	tv *testvars.TestVars,
	override *workflowpb.VersioningOverride,
) string {
	request := &workflowservice.StartWorkflowExecutionRequest{
		RequestId:          tv.Any().String(),
		Namespace:          s.Namespace().String(),
		WorkflowId:         tv.WorkflowID(),
		WorkflowType:       tv.WorkflowType(),
		TaskQueue:          tv.TaskQueue(),
		Identity:           tv.WorkerIdentity(),
		VersioningOverride: override,
	}

	we, err0 := s.FrontendClient().StartWorkflowExecution(testcore.NewContext(), request)
	s.NoError(err0)
	return we.GetRunId()
}

func (s *Versioning3Suite) queryWorkflow(
	tv *testvars.TestVars,
) (*workflowservice.QueryWorkflowResponse, error) {
	request := &workflowservice.QueryWorkflowRequest{
		Namespace: s.Namespace().String(),
		Execution: tv.WorkflowExecution(),
		Query:     tv.Query(),
	}

	shortCtx, cancel := context.WithTimeout(testcore.NewContext(), common.MinLongPollTimeout)
	defer cancel()
	response, err := s.FrontendClient().QueryWorkflow(shortCtx, request)
	return response, err
}

// Name is used by testvars. We use a shorten test name in variables so that physical task queue IDs
// do not grow larger that DB column limit (currently as low as 272 chars).
func (s *Versioning3Suite) Name() string {
	fullName := s.T().Name()
	if len(fullName) <= 30 {
		return fullName
	}
	short := fmt.Sprintf("%s-%08x",
		fullName[len(fullName)-21:],
		farm.Fingerprint32([]byte(fullName)),
	)
	return strings.Replace(short, ".", "|", -1)
}

// pollWftAndHandle can be used in sync and async mode. For async mode pass the async channel. It
// will be closed when the task is handled.
// Returns the poller and poll response only in sync mode (can be used to process new wft in the response)
func (s *Versioning3Suite) pollWftAndHandle(
	tv *testvars.TestVars,
	sticky bool,
	async chan<- struct{},
	handler func(task *workflowservice.PollWorkflowTaskQueueResponse) (*workflowservice.RespondWorkflowTaskCompletedRequest, error),
) (*taskpoller.TaskPoller, *workflowservice.RespondWorkflowTaskCompletedResponse) {
	poller := taskpoller.New(s.T(), s.FrontendClient(), s.Namespace().String())
	f := func() *workflowservice.RespondWorkflowTaskCompletedResponse {
		tq := tv.TaskQueue()
		if sticky {
			tq = tv.StickyTaskQueue()
		}
		resp, err := poller.PollWorkflowTask(
			&workflowservice.PollWorkflowTaskQueueRequest{
				DeploymentOptions: tv.WorkerDeploymentOptions(true),
				TaskQueue:         tq,
			},
		).HandleTask(tv, handler, taskpoller.WithTimeout(10*time.Second))
		s.NoError(err)
		return resp
	}
	if async == nil {
		return poller, f()
	} else {
		go func() {
			f()
			close(async)
		}()
	}
	return nil, nil
}

func (s *Versioning3Suite) pollWftAndHandleQueries(
	tv *testvars.TestVars,
	sticky bool,
	async chan<- any,
	handler func(task *workflowservice.PollWorkflowTaskQueueResponse) (*workflowservice.RespondQueryTaskCompletedRequest, error),
) (*taskpoller.TaskPoller, *workflowservice.RespondQueryTaskCompletedResponse) {
	poller := taskpoller.New(s.T(), s.FrontendClient(), s.Namespace().String())
	f := func() *workflowservice.RespondQueryTaskCompletedResponse {
		tq := tv.TaskQueue()
		if sticky {
			tq = tv.StickyTaskQueue()
		}
		resp, err := poller.PollWorkflowTask(
			&workflowservice.PollWorkflowTaskQueueRequest{
				DeploymentOptions: tv.WorkerDeploymentOptions(true),
				TaskQueue:         tq,
			},
		).HandleLegacyQuery(tv, handler)
		s.NoError(err)
		return resp
	}
	if async == nil {
		return poller, f()
	}
	go func() {
		f()
		close(async)
	}()
	return nil, nil
}

func (s *Versioning3Suite) pollNexusTaskAndHandle(
	tv *testvars.TestVars,
	sticky bool,
	async chan<- any,
	handler func(task *workflowservice.PollNexusTaskQueueResponse) (*workflowservice.RespondNexusTaskCompletedRequest, error),
) (*taskpoller.TaskPoller, *workflowservice.RespondNexusTaskCompletedResponse) {
	poller := taskpoller.New(s.T(), s.FrontendClient(), s.Namespace().String())
	f := func() *workflowservice.RespondNexusTaskCompletedResponse {
		tq := tv.TaskQueue()
		if sticky {
			tq = tv.StickyTaskQueue()
		}
		resp, err := poller.PollNexusTask(
			&workflowservice.PollNexusTaskQueueRequest{
				DeploymentOptions: tv.WorkerDeploymentOptions(true),
				TaskQueue:         tq,
			},
		).HandleTask(tv, handler, taskpoller.WithTimeout(10*time.Second))
		s.NoError(err)
		return resp
	}
	if async == nil {
		return poller, f()
	}
	go func() {
		f()
		close(async)
	}()
	return nil, nil
}

func (s *Versioning3Suite) pollActivityAndHandle(
	tv *testvars.TestVars,
	async chan<- struct{},
	handler func(task *workflowservice.PollActivityTaskQueueResponse) (*workflowservice.RespondActivityTaskCompletedRequest, error),
) {
	poller := taskpoller.New(s.T(), s.FrontendClient(), s.Namespace().String())
	f := func() {
		_, err := poller.PollActivityTask(
			&workflowservice.PollActivityTaskQueueRequest{
				DeploymentOptions: tv.WorkerDeploymentOptions(true),
			},
		).HandleTask(tv, handler, taskpoller.WithTimeout(time.Minute))
		s.NoError(err)
	}
	if async == nil {
		f()
	} else {
		go func() {
			f()
			close(async)
		}()
	}
}

func (s *Versioning3Suite) idlePollWorkflow(
	tv *testvars.TestVars,
	versioned bool,
	timeout time.Duration,
	unexpectedTaskMessage string,
) {
	poller := taskpoller.New(s.T(), s.FrontendClient(), s.Namespace().String())
	_, _ = poller.PollWorkflowTask(
		&workflowservice.PollWorkflowTaskQueueRequest{
			DeploymentOptions: tv.WorkerDeploymentOptions(versioned),
		},
	).HandleTask(
		tv,
		func(task *workflowservice.PollWorkflowTaskQueueResponse) (*workflowservice.RespondWorkflowTaskCompletedRequest, error) {
			s.Fail(unexpectedTaskMessage)
			return nil, nil
		},
		taskpoller.WithTimeout(timeout),
	)
}

func (s *Versioning3Suite) idlePollActivity(
	tv *testvars.TestVars,
	versioned bool,
	timeout time.Duration,
	unexpectedTaskMessage string,
) {
	poller := taskpoller.New(s.T(), s.FrontendClient(), s.Namespace().String())
	_, _ = poller.PollActivityTask(
		&workflowservice.PollActivityTaskQueueRequest{
			DeploymentOptions: tv.WorkerDeploymentOptions(versioned),
		},
	).HandleTask(
		tv,
		func(task *workflowservice.PollActivityTaskQueueResponse) (*workflowservice.RespondActivityTaskCompletedRequest, error) {
			if task != nil {
				s.Logger.Error(fmt.Sprintf("Unexpected activity task received, ID: %s", task.ActivityId))
				s.Fail(unexpectedTaskMessage)
			}
			return nil, nil
		},
		taskpoller.WithTimeout(timeout),
	)
}

func (s *Versioning3Suite) idlePollNexus(
	tv *testvars.TestVars,
	versioned bool,
	timeout time.Duration,
	unexpectedTaskMessage string,
) {
	poller := taskpoller.New(s.T(), s.FrontendClient(), s.Namespace().String())
	_, _ = poller.PollNexusTask(
		&workflowservice.PollNexusTaskQueueRequest{
			DeploymentOptions: tv.WorkerDeploymentOptions(versioned),
		}).HandleTask(
		tv,
		func(task *workflowservice.PollNexusTaskQueueResponse) (*workflowservice.RespondNexusTaskCompletedRequest, error) {
			if task != nil {
				s.Fail(unexpectedTaskMessage)
			}
			return nil, nil
		},
		taskpoller.WithTimeout(timeout),
	)
}

func (s *Versioning3Suite) verifyWorkflowStickyQueue(
	tv *testvars.TestVars,
) {
	ms, err := s.GetTestCluster().HistoryClient().GetMutableState(
		context.Background(), &historyservice.GetMutableStateRequest{
			NamespaceId: s.NamespaceID().String(),
			Execution:   tv.WorkflowExecution(),
		},
	)
	s.NoError(err)
	s.Equal(tv.StickyTaskQueue().GetName(), ms.StickyTaskQueue.GetName())
}

// Sticky queue needs to be created in server before tasks can schedule in it. Call to this method
// create the sticky queue by polling it.
func (s *Versioning3Suite) warmUpSticky(
	tv *testvars.TestVars,
) {
	poller := taskpoller.New(s.T(), s.FrontendClient(), s.Namespace().String())
	_, _ = poller.PollWorkflowTask(
		&workflowservice.PollWorkflowTaskQueueRequest{
			TaskQueue: tv.StickyTaskQueue(),
		},
	).HandleTask(
		tv,
		func(task *workflowservice.PollWorkflowTaskQueueResponse) (*workflowservice.RespondWorkflowTaskCompletedRequest, error) {
			s.Fail("sticky task is not expected")
			return nil, nil
		},
		taskpoller.WithTimeout(ver3MinPollTime),
	)
}

func (s *Versioning3Suite) waitForDeploymentDataPropagation(
	tv *testvars.TestVars,
	status versionStatus,
	unversionedRamp bool,
	tqTypes ...enumspb.TaskQueueType,
) {
	ctx, cancel := context.WithTimeout(context.Background(), time.Second*10)
	defer cancel()

	v := s.GetTestCluster().Host().DcClient().GetValue(dynamicconfig.MatchingNumTaskqueueReadPartitions.Key())
	s.NotEmpty(v, "versioning tests require setting explicit number of partitions")
	count, ok := v[0].Value.(int)
	s.True(ok, "partition count is not an int")
	partitionCount := count

	type partAndType struct {
		part int
		tp   enumspb.TaskQueueType
	}
	remaining := make(map[partAndType]struct{})
	for i := 0; i < partitionCount; i++ {
		for _, tqt := range tqTypes {
			remaining[partAndType{i, tqt}] = struct{}{}
		}
	}
	f, err := tqid.NewTaskQueueFamily(s.NamespaceID().String(), tv.TaskQueue().GetName())
	s.Eventually(func() bool {
		for pt := range remaining {
			s.NoError(err)
			partition := f.TaskQueue(pt.tp).NormalPartition(pt.part)
			// Use lower-level GetTaskQueueUserData instead of GetWorkerBuildIdCompatibility
			// here so that we can target activity queues.
			res, err := s.GetTestCluster().MatchingClient().GetTaskQueueUserData(
				ctx,
				&matchingservice.GetTaskQueueUserDataRequest{
					NamespaceId:   s.NamespaceID().String(),
					TaskQueue:     partition.RpcName(),
					TaskQueueType: partition.TaskType(),
				})
			s.NoError(err)
			perTypes := res.GetUserData().GetData().GetPerType()
			if perTypes != nil {
				deps := perTypes[int32(pt.tp)].GetDeploymentData().GetDeployments()
				for _, d := range deps {
					if d.GetDeployment().Equal(tv.Deployment()) {
						delete(remaining, pt)
					}
				}
				if unversionedRamp {
					if perTypes[int32(pt.tp)].GetDeploymentData().GetUnversionedRampData() != nil {
						delete(remaining, pt)
					}
					continue
				}
				versions := perTypes[int32(pt.tp)].GetDeploymentData().GetVersions()
				for _, d := range versions {
					if d.GetVersion().Equal(tv.DeploymentVersion()) {
						switch status {
						case versionStatusInactive, versionStatusDraining, versionStatusDrained, versionStatusNil:
						case versionStatusRamping:
							if d.GetRampingSinceTime() != nil {
								delete(remaining, pt)
							}
						case versionStatusCurrent:
							if d.GetCurrentSinceTime() != nil {
								delete(remaining, pt)
							}
						}
					}
				}
			}
		}
		return len(remaining) == 0
	}, 10*time.Second, 100*time.Millisecond)
}

func (s *Versioning3Suite) validateBacklogCount(
	tv *testvars.TestVars,
	tqType enumspb.TaskQueueType,
	expectedCount int64,
) {
	ctx, cancel := context.WithTimeout(context.Background(), 10*time.Second)
	defer cancel()

	var resp *workflowservice.DescribeTaskQueueResponse
	var err error

	s.EventuallyWithT(func(t *assert.CollectT) {
		resp, err = s.FrontendClient().DescribeTaskQueue(ctx, &workflowservice.DescribeTaskQueueRequest{
			Namespace:              s.Namespace().String(),
			TaskQueue:              tv.TaskQueue(),
			ApiMode:                enumspb.DESCRIBE_TASK_QUEUE_MODE_ENHANCED,
			Versions:               nil, // default version, in this case unversioned queue
			TaskQueueTypes:         []enumspb.TaskQueueType{tqType},
			ReportPollers:          false,
			ReportTaskReachability: false,
			ReportStats:            true,
		})
		s.NoError(err)
		s.NotNil(resp)
		s.Equal(1, len(resp.GetVersionsInfo()), "should be 1 because only default/unversioned queue")
		versionInfo := resp.GetVersionsInfo()[""]
		typeInfo, ok := versionInfo.GetTypesInfo()[int32(tqType)]
		s.True(ok)
		a := require.New(t)
		a.Equal(expectedCount, typeInfo.Stats.GetApproximateBacklogCount())
	}, 6*time.Second, 100*time.Millisecond)
}

func (s *Versioning3Suite) verifyVersioningSAs(
	tv *testvars.TestVars,
	behavior enumspb.VersioningBehavior,
	usedBuilds ...*testvars.TestVars,
) {
	ctx, cancel := context.WithTimeout(context.Background(), 10*time.Second)
	defer cancel()

	s.EventuallyWithT(func(t *assert.CollectT) {
		query := fmt.Sprintf("WorkflowId = '%s' AND TemporalWorkerDeployment = '%s' AND TemporalWorkerDeploymentVersion= '%s' AND TemporalWorkflowVersioningBehavior = '%s'",
			tv.WorkflowID(), tv.DeploymentSeries(), tv.DeploymentVersionString(), behavior.String())
		resp, err := s.FrontendClient().ListWorkflowExecutions(ctx, &workflowservice.ListWorkflowExecutionsRequest{
			Namespace: s.Namespace().String(),
			Query:     query,
		})
		a := require.New(t)
		a.Nil(err)
<<<<<<< HEAD
		a.Greater(len(resp.GetExecutions()), 0)
		if a.NotEmpty(resp.GetExecutions()) {
			w := resp.GetExecutions()[0]
			payload, ok := w.GetSearchAttributes().GetIndexedFields()["BuildIds"]
			a.True(ok)
			searchAttrAny, err := searchattribute.DecodeValue(payload, enumspb.INDEXED_VALUE_TYPE_KEYWORD_LIST, true)
			a.NoError(err)
			var searchAttr []string
			if searchAttrAny != nil {
				searchAttr = searchAttrAny.([]string)
			}
			if behavior == enumspb.VERSIONING_BEHAVIOR_PINNED {
				a.Contains(searchAttr, worker_versioning.PinnedBuildIdSearchAttribute(tv.DeploymentVersionString()))
			}
			for _, b := range usedBuilds {
				a.Contains(searchAttr, worker_versioning.VersionedBuildIdSearchAttribute(b.BuildID()))
			}
			fmt.Println(resp.GetExecutions()[0])
=======
		a.NotEmpty(resp.GetExecutions())
		w := resp.GetExecutions()[0]
		payload, ok := w.GetSearchAttributes().GetIndexedFields()["BuildIds"]
		a.True(ok)
		searchAttrAny, err := searchattribute.DecodeValue(payload, enumspb.INDEXED_VALUE_TYPE_KEYWORD_LIST, true)
		a.NoError(err)
		var searchAttr []string
		if searchAttrAny != nil {
			searchAttr = searchAttrAny.([]string)
		}
		if behavior == enumspb.VERSIONING_BEHAVIOR_PINNED {
			a.Contains(searchAttr, "pinned:"+tv.DeploymentVersionString())
		}
		for _, b := range usedBuilds {
			a.Contains(searchAttr, "versioned:"+b.BuildID())
>>>>>>> 3aa4ddb5
		}
		fmt.Println(resp.GetExecutions()[0])
	}, 5*time.Second, 50*time.Millisecond)
}<|MERGE_RESOLUTION|>--- conflicted
+++ resolved
@@ -66,16 +66,12 @@
 )
 
 type Versioning3Suite struct {
-<<<<<<< HEAD
-	testcore.FunctionalTestSuite
+	WorkflowUpdateBaseSuite
 	useV32 bool
 }
 
 func NewVersioning3Suite(useV32 bool) *Versioning3Suite {
 	return &Versioning3Suite{useV32: useV32}
-=======
-	WorkflowUpdateBaseSuite
->>>>>>> 3aa4ddb5
 }
 
 func TestVersioning3FunctionalSuite(t *testing.T) {
@@ -1671,15 +1667,8 @@
 	}, 5*time.Second, 100*time.Millisecond)
 }
 
-<<<<<<< HEAD
 func (s *Versioning3Suite) setCurrentDeployment(tv *testvars.TestVars) {
-	ctx, cancel := context.WithTimeout(context.Background(), 10*time.Second)
-=======
-func (s *Versioning3Suite) setCurrentDeployment(
-	tv *testvars.TestVars,
-) {
 	ctx, cancel := context.WithTimeout(context.Background(), 60*time.Second)
->>>>>>> 3aa4ddb5
 	defer cancel()
 	s.Eventually(func() bool {
 		req := &workflowservice.SetWorkerDeploymentCurrentVersionRequest{
@@ -2390,7 +2379,6 @@
 		})
 		a := require.New(t)
 		a.Nil(err)
-<<<<<<< HEAD
 		a.Greater(len(resp.GetExecutions()), 0)
 		if a.NotEmpty(resp.GetExecutions()) {
 			w := resp.GetExecutions()[0]
@@ -2409,24 +2397,6 @@
 				a.Contains(searchAttr, worker_versioning.VersionedBuildIdSearchAttribute(b.BuildID()))
 			}
 			fmt.Println(resp.GetExecutions()[0])
-=======
-		a.NotEmpty(resp.GetExecutions())
-		w := resp.GetExecutions()[0]
-		payload, ok := w.GetSearchAttributes().GetIndexedFields()["BuildIds"]
-		a.True(ok)
-		searchAttrAny, err := searchattribute.DecodeValue(payload, enumspb.INDEXED_VALUE_TYPE_KEYWORD_LIST, true)
-		a.NoError(err)
-		var searchAttr []string
-		if searchAttrAny != nil {
-			searchAttr = searchAttrAny.([]string)
 		}
-		if behavior == enumspb.VERSIONING_BEHAVIOR_PINNED {
-			a.Contains(searchAttr, "pinned:"+tv.DeploymentVersionString())
-		}
-		for _, b := range usedBuilds {
-			a.Contains(searchAttr, "versioned:"+b.BuildID())
->>>>>>> 3aa4ddb5
-		}
-		fmt.Println(resp.GetExecutions()[0])
 	}, 5*time.Second, 50*time.Millisecond)
 }