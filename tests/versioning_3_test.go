package tests

import (
	"context"
	"errors"
	"fmt"
	"strings"
	"sync"
	"sync/atomic"
	"testing"
	"time"

	"github.com/dgryski/go-farm"
	"github.com/stretchr/testify/assert"
	"github.com/stretchr/testify/require"
	"github.com/stretchr/testify/suite"
	commandpb "go.temporal.io/api/command/v1"
	commonpb "go.temporal.io/api/common/v1"
	deploymentpb "go.temporal.io/api/deployment/v1"
	enumspb "go.temporal.io/api/enums/v1"
	nexuspb "go.temporal.io/api/nexus/v1"
	"go.temporal.io/api/serviceerror"
	taskqueuepb "go.temporal.io/api/taskqueue/v1"
	updatepb "go.temporal.io/api/update/v1"
	workflowpb "go.temporal.io/api/workflow/v1"
	"go.temporal.io/api/workflowservice/v1"
	"go.temporal.io/sdk/activity"
	sdkclient "go.temporal.io/sdk/client"
	"go.temporal.io/sdk/temporal"
	"go.temporal.io/sdk/worker"
	"go.temporal.io/sdk/workflow"
	deploymentspb "go.temporal.io/server/api/deployment/v1"
	"go.temporal.io/server/api/historyservice/v1"
	"go.temporal.io/server/api/matchingservice/v1"
	persistencespb "go.temporal.io/server/api/persistence/v1"
	"go.temporal.io/server/common"
	"go.temporal.io/server/common/dynamicconfig"
	"go.temporal.io/server/common/primitives/timestamp"
	"go.temporal.io/server/common/searchattribute"
	"go.temporal.io/server/common/testing/protoutils"
	"go.temporal.io/server/common/testing/taskpoller"
	"go.temporal.io/server/common/testing/testvars"
	"go.temporal.io/server/common/tqid"
	"go.temporal.io/server/common/worker_versioning"
	"go.temporal.io/server/service/matching"
	"go.temporal.io/server/service/worker/workerdeployment"
	"go.temporal.io/server/tests/testcore"
	"google.golang.org/protobuf/types/known/durationpb"
	"google.golang.org/protobuf/types/known/timestamppb"
)

type versionStatus int

const (
	tqTypeWf        = enumspb.TASK_QUEUE_TYPE_WORKFLOW
	tqTypeAct       = enumspb.TASK_QUEUE_TYPE_ACTIVITY
	tqTypeNexus     = enumspb.TASK_QUEUE_TYPE_NEXUS
	vbUnspecified   = enumspb.VERSIONING_BEHAVIOR_UNSPECIFIED
	vbPinned        = enumspb.VERSIONING_BEHAVIOR_PINNED
	vbUnpinned      = enumspb.VERSIONING_BEHAVIOR_AUTO_UPGRADE
	ver3MinPollTime = common.MinLongPollTimeout + time.Millisecond*200

	versionStatusNil      = versionStatus(0)
	versionStatusInactive = versionStatus(1)
	versionStatusCurrent  = versionStatus(2)
	versionStatusRamping  = versionStatus(3)
	versionStatusDraining = versionStatus(4)
	versionStatusDrained  = versionStatus(5)
)

type Versioning3Suite struct {
	WorkflowUpdateBaseSuite
	useV32                    bool
	deploymentWorkflowVersion workerdeployment.DeploymentWorkflowVersion
	useRevisionNumbers        bool
	// TODO: this is always false. clean it up.
	useNewDeploymentData bool
}

func TestVersioning3FunctionalSuite(t *testing.T) {
	t.Parallel()
<<<<<<< HEAD
	// suite.Run(t, &Versioning3Suite{useV32: true})
	suite.Run(t, &Versioning3Suite{useV32: true, useNewDeploymentData: true})
=======

	t.Run("basic", func(t *testing.T) {
		suite.Run(t, &Versioning3Suite{useV32: true})
	})

	t.Run("async_deployment", func(t *testing.T) {
		suite.Run(t, &Versioning3Suite{
			useV32:                    true,
			deploymentWorkflowVersion: workerdeployment.AsyncSetCurrentAndRamping,
		})
	})

	t.Run("async_deployment_with_revisions", func(t *testing.T) {
		suite.Run(t, &Versioning3Suite{
			useV32:                    true,
			deploymentWorkflowVersion: workerdeployment.AsyncSetCurrentAndRamping,
			useRevisionNumbers:        true,
		})
	})
>>>>>>> 2cd597cd
}

func (s *Versioning3Suite) SetupSuite() {
	dynamicConfigOverrides := map[dynamicconfig.Key]any{
		dynamicconfig.MatchingDeploymentWorkflowVersion.Key():    int(s.deploymentWorkflowVersion),
		dynamicconfig.UseRevisionNumberForWorkerVersioning.Key(): s.useRevisionNumbers,
		dynamicconfig.MatchingForwarderMaxChildrenPerNode.Key():  partitionTreeDegree,

		// Make sure we don't hit the rate limiter in tests
		dynamicconfig.FrontendGlobalNamespaceNamespaceReplicationInducingAPIsRPS.Key():                1000,
		dynamicconfig.FrontendMaxNamespaceNamespaceReplicationInducingAPIsBurstRatioPerInstance.Key(): 1,
		dynamicconfig.FrontendNamespaceReplicationInducingAPIsRPS.Key():                               1000,

		// this is overridden for tests using RunTestWithMatchingBehavior
		dynamicconfig.MatchingNumTaskqueueReadPartitions.Key():  4,
		dynamicconfig.MatchingNumTaskqueueWritePartitions.Key(): 4,

		// Overriding the number of deployments that can be registered in a single namespace. Done only for this test suite
		// since it creates a large number of unique deployments in the test suite's namespace.
		dynamicconfig.MatchingMaxDeployments.Key(): 1000,

		// Use new matcher for versioning tests. Ideally we would run everything with old and new,
		// but for now we pick a subset of tests. Versioning tests exercise the most features of
		// matching so they're a good condidate.
		dynamicconfig.MatchingUseNewMatcher.Key(): true,
	}
	s.FunctionalTestBase.SetupSuiteWithCluster(testcore.WithDynamicConfigOverrides(dynamicConfigOverrides))
}

func (s *Versioning3Suite) TestPinnedTask_NoProperPoller() {
	s.RunTestWithMatchingBehavior(
		func() {
			tv := testvars.New(s)

			tv2 := tv.WithBuildIDNumber(2)
			go s.idlePollWorkflow(tv2, true, ver3MinPollTime, "second deployment should not receive pinned task")

			s.startWorkflow(tv, tv.VersioningOverridePinned(s.useV32))
			s.idlePollWorkflow(tv, false, ver3MinPollTime, "unversioned worker should not receive pinned task")

			// Sleeping to let the pollers arrive to server before ending the test.
			time.Sleep(200 * time.Millisecond) //nolint:forbidigo
		})
}

func (s *Versioning3Suite) TestUnpinnedTask_NonCurrentDeployment() {
	s.RunTestWithMatchingBehavior(
		func() {
			tv := testvars.New(s)
			go s.idlePollWorkflow(tv, true, ver3MinPollTime, "non-current versioned poller should not receive unpinned task")

			s.startWorkflow(tv, nil)

			// Sleeping to let the pollers arrive to server before ending the test.
			time.Sleep(200 * time.Millisecond) //nolint:forbidigo
		})
}

func (s *Versioning3Suite) TestUnpinnedTask_OldDeployment() {
	if s.useNewDeploymentData == true {
		s.RunTestWithMatchingBehavior(
			func() {
				tv := testvars.New(s)
				tvOldDeployment := tv.WithBuildIDNumber(1)
				tvNewDeployment := tv.WithBuildIDNumber(2)

				// previous current deployment
				s.updateTaskQueueDeploymentDataWithRoutingConfig(tvOldDeployment, &deploymentpb.RoutingConfig{
					CurrentDeploymentVersion:  worker_versioning.ExternalWorkerDeploymentVersionFromStringV31(tvOldDeployment.DeploymentVersionString()),
					CurrentVersionChangedTime: timestamp.TimePtr(time.Now()),
					RevisionNumber:            1,
				}, map[string]*deploymentspb.WorkerDeploymentVersionData{tvOldDeployment.DeploymentVersion().GetBuildId(): &deploymentspb.WorkerDeploymentVersionData{
					Status: enumspb.WORKER_DEPLOYMENT_VERSION_STATUS_CURRENT,
				}}, []string{}, tqTypeWf)

				// current deployment
				s.updateTaskQueueDeploymentDataWithRoutingConfig(tvNewDeployment, &deploymentpb.RoutingConfig{
					CurrentDeploymentVersion:  worker_versioning.ExternalWorkerDeploymentVersionFromStringV31(tvNewDeployment.DeploymentVersionString()),
					CurrentVersionChangedTime: timestamp.TimePtr(time.Now()),
					RevisionNumber:            2,
				}, map[string]*deploymentspb.WorkerDeploymentVersionData{tvNewDeployment.DeploymentVersion().GetBuildId(): &deploymentspb.WorkerDeploymentVersionData{
					Status: enumspb.WORKER_DEPLOYMENT_VERSION_STATUS_CURRENT,
				}}, []string{}, tqTypeWf)

				s.startWorkflow(tv, nil)

				s.idlePollWorkflow(
					tvOldDeployment,
					true,
					ver3MinPollTime,
					"old deployment should not receive unpinned task",
				)
				// Sleeping to let the pollers arrive to server before ending the test.
				time.Sleep(200 * time.Millisecond) //nolint:forbidigo
			},
		)
	} else {
		s.RunTestWithMatchingBehavior(
			func() {
				tv := testvars.New(s)
				tvOldDeployment := tv.WithBuildIDNumber(1)
				tvNewDeployment := tv.WithBuildIDNumber(2)
				// previous current deployment
				s.updateTaskQueueDeploymentData(tvOldDeployment, true, 0, false, time.Minute, tqTypeWf)
				// current deployment
				s.updateTaskQueueDeploymentData(tvNewDeployment, true, 0, false, 0, tqTypeWf)

				s.startWorkflow(tv, nil)

				s.idlePollWorkflow(
					tvOldDeployment,
					true,
					ver3MinPollTime,
					"old deployment should not receive unpinned task",
				)
				// Sleeping to let the pollers arrive to server before ending the test.
				time.Sleep(200 * time.Millisecond) //nolint:forbidigo
			},
		)
	}
}

func (s *Versioning3Suite) TestWorkflowWithPinnedOverride_Sticky() {
	s.RunTestWithMatchingBehavior(
		func() {
			s.testWorkflowWithPinnedOverride(true)
		},
	)
}

func (s *Versioning3Suite) TestWorkflowWithPinnedOverride_NoSticky() {
	s.RunTestWithMatchingBehavior(
		func() {
			s.testWorkflowWithPinnedOverride(false)
		},
	)
}

func (s *Versioning3Suite) testWorkflowWithPinnedOverride(sticky bool) {
	ctx, cancel := context.WithTimeout(context.Background(), 15*time.Second)
	defer cancel()

	tv := testvars.New(s)

	if sticky {
		s.warmUpSticky(tv)
	}

	wftCompleted := make(chan struct{})
	s.pollWftAndHandle(tv, false, wftCompleted,
		func(task *workflowservice.PollWorkflowTaskQueueResponse) (*workflowservice.RespondWorkflowTaskCompletedRequest, error) {
			s.NotNil(task)
			s.verifyVersioningSAs(tv, vbPinned)
			return respondWftWithActivities(tv, tv, sticky, vbUnpinned, "5"), nil
		})

	actCompleted := make(chan struct{})
	s.pollActivityAndHandle(tv, actCompleted,
		func(task *workflowservice.PollActivityTaskQueueResponse) (*workflowservice.RespondActivityTaskCompletedRequest, error) {
			s.NotNil(task)
			return respondActivity(), nil
		})

	runID := s.startWorkflow(tv, tv.VersioningOverridePinned(s.useV32))

	s.WaitForChannel(ctx, wftCompleted)
	s.verifyWorkflowVersioning(tv, vbUnpinned, tv.Deployment(), tv.VersioningOverridePinned(s.useV32), nil)
	s.verifyVersioningSAs(tv, vbPinned, tv)
	if sticky {
		s.verifyWorkflowStickyQueue(tv.WithRunID(runID))
	}

	s.WaitForChannel(ctx, actCompleted)
	s.verifyWorkflowVersioning(tv, vbUnpinned, tv.Deployment(), tv.VersioningOverridePinned(s.useV32), nil)

	s.pollWftAndHandle(tv, sticky, nil,
		func(task *workflowservice.PollWorkflowTaskQueueResponse) (*workflowservice.RespondWorkflowTaskCompletedRequest, error) {
			s.NotNil(task)
			return respondCompleteWorkflow(tv, vbUnpinned), nil
		})
	s.verifyWorkflowVersioning(tv, vbUnpinned, tv.Deployment(), tv.VersioningOverridePinned(s.useV32), nil)
}

func (s *Versioning3Suite) TestQueryWithPinnedOverride_NoSticky() {
	s.RunTestWithMatchingBehavior(
		func() {
			s.testQueryWithPinnedOverride(false)
		},
	)
}

func (s *Versioning3Suite) TestQueryWithPinnedOverride_Sticky() {
	s.RunTestWithMatchingBehavior(
		func() {
			s.testQueryWithPinnedOverride(true)
		},
	)
}

func (s *Versioning3Suite) TestPinnedQuery_DrainedVersion_PollersAbsent() {
	s.RunTestWithMatchingBehavior(
		func() {
			s.testPinnedQuery_DrainedVersion(false, false)
		},
	)
}

func (s *Versioning3Suite) TestPinnedQuery_DrainedVersion_PollersPresent() {
	s.RunTestWithMatchingBehavior(
		func() {
			s.testPinnedQuery_DrainedVersion(true, false)
		},
	)
}

func (s *Versioning3Suite) TestPinnedQuery_RollbackDrainedVersion() {
	s.RunTestWithMatchingBehavior(
		func() {
			s.testPinnedQuery_DrainedVersion(true, true)
		},
	)
}

func (s *Versioning3Suite) testPinnedQuery_DrainedVersion(pollersPresent bool, rollback bool) {
	ctx, cancel := context.WithTimeout(context.Background(), 30*time.Second)
	defer cancel()

	s.OverrideDynamicConfig(dynamicconfig.VersionDrainageStatusRefreshInterval, 1*time.Second)
	s.OverrideDynamicConfig(dynamicconfig.VersionDrainageStatusVisibilityGracePeriod, 1*time.Second)
	if !pollersPresent {
		s.OverrideDynamicConfig(dynamicconfig.PollerHistoryTTL, 500*time.Millisecond)
	}

	tv := testvars.New(s)

	// create version v1 and make it current
	idlePollerDone := make(chan struct{})
	go func() {
		s.idlePollWorkflow(tv, true, ver3MinPollTime, "should not have gotten any tasks since there are none")
		close(idlePollerDone)
	}()
	s.setCurrentDeployment(tv)
	s.WaitForChannel(ctx, idlePollerDone)

	wftCompleted := make(chan struct{})
	s.pollWftAndHandle(tv, false, wftCompleted,
		func(task *workflowservice.PollWorkflowTaskQueueResponse) (*workflowservice.RespondWorkflowTaskCompletedRequest, error) {
			s.NotNil(task)
			return respondCompleteWorkflow(tv, vbPinned), nil
		})

	s.startWorkflow(tv, tv.VersioningOverridePinned(s.useV32))
	s.WaitForChannel(ctx, wftCompleted)
	s.verifyWorkflowVersioning(tv, vbPinned, tv.Deployment(), tv.VersioningOverridePinned(s.useV32), nil)

	// create version v2 and make it current which shall make v1 go from current -> draining/drained
	idlePollerDone = make(chan struct{})
	tv2 := tv.WithBuildIDNumber(2)
	go func() {
		s.idlePollWorkflow(tv2, true, ver3MinPollTime, "should not have gotten any tasks since there are none")
		close(idlePollerDone)
	}()
	s.setCurrentDeployment(tv2)
	s.WaitForChannel(ctx, idlePollerDone)

	// wait for v1 to become drained
	s.EventuallyWithT(func(t *assert.CollectT) {
		a := require.New(t)
		resp, err := s.FrontendClient().DescribeWorkerDeploymentVersion(ctx, &workflowservice.DescribeWorkerDeploymentVersionRequest{
			Namespace: s.Namespace().String(),
			Version:   tv.DeploymentVersionString(),
		})
		a.NoError(err)
		a.Equal(enumspb.VERSION_DRAINAGE_STATUS_DRAINED, resp.GetWorkerDeploymentVersionInfo().GetDrainageInfo().GetStatus())
	}, time.Second*10, time.Millisecond*1000)

	if !pollersPresent {
		// simulate the pollers going away, which should make the query fail as now the version is drained + has no pollers polling it
		time.Sleep(1 * time.Second) //nolint:forbidigo
		versionStr := tv.Deployment().GetBuildId()
		if s.deploymentWorkflowVersion < workerdeployment.AsyncSetCurrentAndRamping {
			versionStr = worker_versioning.ExternalWorkerDeploymentVersionToString(worker_versioning.ExternalWorkerDeploymentVersionFromDeployment(tv.Deployment()))
		}

		_, err := s.queryWorkflow(tv)
		s.Error(err)
		s.ErrorContains(err, fmt.Sprintf(matching.ErrBlackholedQuery, versionStr, versionStr))
	} else {
		// since the version still has pollers, the query should succeed
		s.pollAndQueryWorkflow(tv, false)
	}

	if rollback {
		// ramp traffic back to v1 to remove it from drained state
		s.setRampingDeployment(tv, 50, false)

		// wait for v1 to become ramping
		s.EventuallyWithT(func(t *assert.CollectT) {
			a := require.New(t)
			resp, err := s.FrontendClient().DescribeWorkerDeploymentVersion(ctx, &workflowservice.DescribeWorkerDeploymentVersionRequest{
				Namespace: s.Namespace().String(),
				Version:   tv.DeploymentVersionString(),
			})
			a.NoError(err)
			a.Equal(enumspb.WORKER_DEPLOYMENT_VERSION_STATUS_RAMPING, resp.GetWorkerDeploymentVersionInfo().GetStatus())
		}, time.Second*10, time.Millisecond*1000)

		// the ramping status is propagated to the task queues
		s.waitForDeploymentDataPropagation(tv, versionStatusRamping, false, tqTypeWf)

		// the version has pollers and is ramping making the query succeed
		s.pollAndQueryWorkflow(tv, false)

	}
}

func (s *Versioning3Suite) testQueryWithPinnedOverride(sticky bool) {
	ctx, cancel := context.WithTimeout(context.Background(), 15*time.Second)
	defer cancel()

	tv := testvars.New(s)

	if sticky {
		s.warmUpSticky(tv)
	}

	wftCompleted := make(chan struct{})
	s.pollWftAndHandle(tv, false, wftCompleted,
		func(task *workflowservice.PollWorkflowTaskQueueResponse) (*workflowservice.RespondWorkflowTaskCompletedRequest, error) {
			s.NotNil(task)
			return respondEmptyWft(tv, sticky, vbUnpinned), nil
		})

	runID := s.startWorkflow(tv, tv.VersioningOverridePinned(s.useV32))

	s.WaitForChannel(ctx, wftCompleted)
	s.verifyWorkflowVersioning(tv, vbUnpinned, tv.Deployment(), tv.VersioningOverridePinned(s.useV32), nil)
	if sticky {
		s.verifyWorkflowStickyQueue(tv.WithRunID(runID))
	}

	s.pollAndQueryWorkflow(tv, sticky)
}

func (s *Versioning3Suite) TestUnpinnedQuery_NoSticky() {
	s.RunTestWithMatchingBehavior(
		func() {
			s.testUnpinnedQuery(false)
		},
	)
}

func (s *Versioning3Suite) TestUnpinnedQuery_Sticky() {
	s.RunTestWithMatchingBehavior(
		func() {
			s.testUnpinnedQuery(true)
		},
	)
}

func (s *Versioning3Suite) testUnpinnedQuery(sticky bool) {
	ctx, cancel := context.WithTimeout(context.Background(), 20*time.Second)
	defer cancel()

	tv := testvars.New(s)
	tv2 := tv.WithBuildIDNumber(2)
	if sticky {
		s.warmUpSticky(tv)
	}

	wftCompleted := make(chan struct{})
	s.pollWftAndHandle(tv, false, wftCompleted,
		func(task *workflowservice.PollWorkflowTaskQueueResponse) (*workflowservice.RespondWorkflowTaskCompletedRequest, error) {
			s.NotNil(task)
			s.verifyWorkflowVersioning(tv, vbUnspecified, nil, nil, tv.DeploymentVersionTransition())
			return respondEmptyWft(tv, sticky, vbUnpinned), nil
		})

	s.setCurrentDeployment(tv)
	s.waitForDeploymentDataPropagation(tv, versionStatusCurrent, false, tqTypeWf)

	runID := s.startWorkflow(tv, nil)

	s.WaitForChannel(ctx, wftCompleted)
	s.verifyWorkflowVersioning(tv, vbUnpinned, tv.Deployment(), nil, nil)
	if sticky {
		s.verifyWorkflowStickyQueue(tv.WithRunID(runID))
	}

	pollerDone := make(chan struct{})
	go func() {
		s.idlePollWorkflow(tv2, true, 5*time.Second, "new deployment should not receive query")
		close(pollerDone)
	}()
	s.pollAndQueryWorkflow(tv, sticky)
	s.WaitForChannel(ctx, pollerDone) // wait for the idle poller to complete to not interfere with the next poller

	s.setCurrentDeployment(tv2)
	s.waitForDeploymentDataPropagation(tv2, versionStatusCurrent, false, tqTypeWf)

	go s.idlePollWorkflow(tv, true, ver3MinPollTime, "old deployment should not receive query")
	// Since the current deployment has changed, task will move to the normal queue (thus, sticky=false)
	s.pollAndQueryWorkflow(tv2, false)
}

func (s *Versioning3Suite) pollAndQueryWorkflow(
	tv *testvars.TestVars,
	sticky bool,
) {
	queryResultCh := make(chan any)
	s.pollWftAndHandleQueries(tv, sticky, queryResultCh,
		func(task *workflowservice.PollWorkflowTaskQueueResponse) (*workflowservice.RespondQueryTaskCompletedRequest, error) {
			return &workflowservice.RespondQueryTaskCompletedRequest{}, nil
		})

	_, err := s.queryWorkflow(tv)
	s.NoError(err)

	<-queryResultCh
}

func (s *Versioning3Suite) TestPinnedWorkflowWithLateActivityPoller() {
	s.RunTestWithMatchingBehavior(
		func() {
			s.testPinnedWorkflowWithLateActivityPoller()
		},
	)
}

func (s *Versioning3Suite) testPinnedWorkflowWithLateActivityPoller() {
	// Here, we test that designating activities as independent is revisited if the missing activity
	// pollers arrive to server while the so-far-independent activity is backlogged.
	// Summary: a wf starts with a pinned override. The first wft schedules an activity before
	// any activity poller on the pinned deployment is seen by the server. The activity is sent
	// to the default queue. Then, the activity poller on the pinned deployment arrives, the task
	// should be now sent to that poller although no current deployment is set on the TQs.

	ctx, cancel := context.WithTimeout(context.Background(), 15*time.Second)
	defer cancel()

	tv := testvars.New(s)

	wftCompleted := make(chan struct{})
	s.pollWftAndHandle(tv, false, wftCompleted,
		func(task *workflowservice.PollWorkflowTaskQueueResponse) (*workflowservice.RespondWorkflowTaskCompletedRequest, error) {
			s.NotNil(task)
			return respondWftWithActivities(tv, tv, false, vbUnpinned, "5"), nil
		})
	s.waitForDeploymentDataPropagation(tv, versionStatusInactive, false, tqTypeWf)

	override := tv.VersioningOverridePinned(s.useV32)
	s.startWorkflow(tv, override)

	s.WaitForChannel(ctx, wftCompleted)
	s.verifyWorkflowVersioning(tv, vbUnpinned, tv.Deployment(), override, nil)
	// Wait long enough to make sure the activity is backlogged.
	s.validateBacklogCount(tv, tqTypeAct, 1)

	// When the first activity poller arrives from this deployment, it registers the TQ in the
	// deployment and that will trigger reevaluation of backlog queue.
	s.pollActivityAndHandle(tv, nil,
		func(task *workflowservice.PollActivityTaskQueueResponse) (*workflowservice.RespondActivityTaskCompletedRequest, error) {
			s.NotNil(task)
			return respondActivity(), nil
		})
	s.verifyWorkflowVersioning(tv, vbUnpinned, tv.Deployment(), override, nil)
	s.validateBacklogCount(tv, tqTypeAct, 0)

	s.pollWftAndHandle(tv, false, nil,
		func(task *workflowservice.PollWorkflowTaskQueueResponse) (*workflowservice.RespondWorkflowTaskCompletedRequest, error) {
			s.NotNil(task)
			return respondCompleteWorkflow(tv, vbUnpinned), nil
		})
	s.verifyWorkflowVersioning(tv, vbUnpinned, tv.Deployment(), override, nil)
}

func (s *Versioning3Suite) TestUnpinnedWorkflow_Sticky() {
	s.RunTestWithMatchingBehavior(
		func() {
			s.testUnpinnedWorkflow(true)
		},
	)
}

func (s *Versioning3Suite) TestUnpinnedWorkflow_NoSticky() {
	s.RunTestWithMatchingBehavior(
		func() {
			s.testUnpinnedWorkflow(false)
		},
	)
}

func (s *Versioning3Suite) testUnpinnedWorkflow(sticky bool) {
	ctx, cancel := context.WithTimeout(context.Background(), 15*time.Second)
	defer cancel()

	tv := testvars.New(s)

	if sticky {
		s.warmUpSticky(tv)
	}

	wftCompleted := make(chan struct{})
	s.pollWftAndHandle(tv, false, wftCompleted,
		func(task *workflowservice.PollWorkflowTaskQueueResponse) (*workflowservice.RespondWorkflowTaskCompletedRequest, error) {
			s.NotNil(task)
			s.verifyWorkflowVersioning(tv, vbUnspecified, nil, nil, tv.DeploymentVersionTransition())
			return respondWftWithActivities(tv, tv, sticky, vbUnpinned, "5"), nil
		})

	actCompleted := make(chan struct{})
	s.pollActivityAndHandle(tv, actCompleted,
		func(task *workflowservice.PollActivityTaskQueueResponse) (*workflowservice.RespondActivityTaskCompletedRequest, error) {
			s.NotNil(task)
			return respondActivity(), nil
		})

	s.setCurrentDeployment(tv)

	runID := s.startWorkflow(tv, nil)

	s.WaitForChannel(ctx, wftCompleted)
	s.verifyWorkflowVersioning(tv, vbUnpinned, tv.Deployment(), nil, nil)
	s.verifyVersioningSAs(tv, vbUnpinned, tv)
	if sticky {
		s.verifyWorkflowStickyQueue(tv.WithRunID(runID))
	}

	s.WaitForChannel(ctx, actCompleted)
	s.verifyWorkflowVersioning(tv, vbUnpinned, tv.Deployment(), nil, nil)

	s.pollWftAndHandle(tv, sticky, nil,
		func(task *workflowservice.PollWorkflowTaskQueueResponse) (*workflowservice.RespondWorkflowTaskCompletedRequest, error) {
			s.NotNil(task)
			return respondCompleteWorkflow(tv, vbUnpinned), nil
		})
	s.verifyWorkflowVersioning(tv, vbUnpinned, tv.Deployment(), nil, nil)
}

// drainWorkflowTaskAfterSetCurrent is a helper that sets the current deployment version,
// drains the initial workflow task from the execution, and ensures the task is correctly
// routed to the appropriate build.
func (s *Versioning3Suite) drainWorkflowTaskAfterSetCurrent(
	tv *testvars.TestVars,
) (*commonpb.WorkflowExecution, string) {
	wftCompleted := make(chan struct{})
	s.pollWftAndHandle(tv, false, wftCompleted,
		func(task *workflowservice.PollWorkflowTaskQueueResponse) (*workflowservice.RespondWorkflowTaskCompletedRequest, error) {
			s.NotNil(task)
			s.verifyWorkflowVersioning(tv, vbUnspecified, nil, nil, tv.DeploymentVersionTransition())
			return respondEmptyWft(tv, false, vbUnpinned), nil
		})
	s.waitForDeploymentDataPropagation(tv, versionStatusInactive, false, tqTypeWf)
	s.setCurrentDeployment(tv)

	runID := s.startWorkflow(tv, nil)
	execution := tv.WithRunID(runID).WorkflowExecution()

	ctx, cancel := context.WithTimeout(context.Background(), 15*time.Second)
	defer cancel()
	s.WaitForChannel(ctx, wftCompleted)

	return execution, runID
}

func (s *Versioning3Suite) TestUnpinnedWorkflow_SuccessfulUpdate_TransitionsToNewDeployment() {
	tv1 := testvars.New(s).WithBuildIDNumber(1)

	execution, _ := s.drainWorkflowTaskAfterSetCurrent(tv1)

	// Register the new version and set it to current
	tv2 := tv1.WithBuildIDNumber(2)
	s.idlePollWorkflow(tv2, true, ver3MinPollTime, "should not have gotten any tasks since there are none")
	s.setCurrentDeployment(tv2)

	// Send update
	updateResultCh := s.sendUpdateNoError(tv2)

	// Process update in workflow
	s.pollWftAndHandle(tv2, false, nil,
		func(task *workflowservice.PollWorkflowTaskQueueResponse) (*workflowservice.RespondWorkflowTaskCompletedRequest, error) {
			s.NotNil(task)

			// Verify that events from the speculative task are written to the task history
			s.EqualHistory(`
			1 WorkflowExecutionStarted
			2 WorkflowTaskScheduled
			3 WorkflowTaskStarted
			4 WorkflowTaskCompleted
			5 WorkflowTaskScheduled // Speculative WT events are not written to the history yet.
			6 WorkflowTaskStarted
		  `, task.History)

			// Verify that events from the speculative task are *not* written to the workflow history before being processed by the poller
			events := s.GetHistory(s.Namespace().String(), execution)
			s.EqualHistoryEvents(`
				1 WorkflowExecutionStarted
				2 WorkflowTaskScheduled
				3 WorkflowTaskStarted
				4 WorkflowTaskCompleted
			`, events)

			// VersioningInfo should not have changed before the update has been processed by the poller.
			// Deployment version transition should also be nil since this is a speculative task.
			s.verifyWorkflowVersioning(tv1, vbUnpinned, tv1.Deployment(), nil, nil)

			return &workflowservice.RespondWorkflowTaskCompletedRequest{
				Commands:           s.UpdateAcceptCompleteCommands(tv2),
				Messages:           s.UpdateAcceptCompleteMessages(tv2, task.Messages[0]),
				VersioningBehavior: vbUnpinned,
				DeploymentOptions: &deploymentpb.WorkerDeploymentOptions{
					BuildId:              tv2.BuildID(),
					DeploymentName:       tv2.DeploymentSeries(),
					WorkerVersioningMode: enumspb.WORKER_VERSIONING_MODE_VERSIONED,
				},
			}, nil
		})

	updateResult := <-updateResultCh
	s.EqualValues("success-result-of-"+tv2.UpdateID(), testcore.DecodeString(s.T(), updateResult.GetOutcome().GetSuccess()))

	// Verify that events from the speculative task are written to the history since the update was accepted
	events := s.GetHistory(s.Namespace().String(), execution)
	s.EqualHistoryEvents(`
1 WorkflowExecutionStarted
2 WorkflowTaskScheduled
3 WorkflowTaskStarted
4 WorkflowTaskCompleted
5 WorkflowTaskScheduled // Was speculative WT...
6 WorkflowTaskStarted
7 WorkflowTaskCompleted // ...and events were written to the history when WT completes.  
8 WorkflowExecutionUpdateAccepted {"AcceptedRequestSequencingEventId": 5} // WTScheduled event which delivered update to the worker.
9 WorkflowExecutionUpdateCompleted {"AcceptedEventId": 8}
`, events)

	// Verify that the versioning info is updated correctly.
	describeCall, err := s.FrontendClient().DescribeWorkflowExecution(context.Background(), &workflowservice.DescribeWorkflowExecutionRequest{
		Namespace: s.Namespace().String(),
		Execution: execution,
	})
	s.Nil(err)
	s.NotNil(describeCall)

	// Since the poller accepted the update, the Worker Deployment Version that completed the last workflow task
	// of this workflow execution should have changed to the new version. However, the version transition should
	// still be nil.
	s.verifyWorkflowVersioning(tv2, vbUnpinned, tv2.Deployment(), nil, nil)

}

func (s *Versioning3Suite) TestUnpinnedWorkflow_FailedUpdate_DoesNotTransitionToNewDeployment() {
	tv1 := testvars.New(s).WithBuildIDNumber(1)

	execution, _ := s.drainWorkflowTaskAfterSetCurrent(tv1)

	// Register the new version and set it to current
	tv2 := tv1.WithBuildIDNumber(2)
	s.idlePollWorkflow(tv2, true, ver3MinPollTime, "should not have gotten any tasks since there are none")

	s.setCurrentDeployment(tv2)

	// Send update
	updateResultCh := s.sendUpdateNoError(tv2)

	// Process update in workflow
	s.pollWftAndHandle(tv2, false, nil,
		func(task *workflowservice.PollWorkflowTaskQueueResponse) (*workflowservice.RespondWorkflowTaskCompletedRequest, error) {
			s.NotNil(task)

			// Verify that events from the speculative task are written to the task history
			s.EqualHistory(`
			1 WorkflowExecutionStarted
			2 WorkflowTaskScheduled
			3 WorkflowTaskStarted
			4 WorkflowTaskCompleted
			5 WorkflowTaskScheduled // Speculative WT events are not written to the history yet.
			6 WorkflowTaskStarted
		  `, task.History)

			// Verify that events from the speculative task are *not* written to the workflow history before being processed by the poller
			events := s.GetHistory(s.Namespace().String(), execution)
			s.EqualHistoryEvents(`
				1 WorkflowExecutionStarted
				2 WorkflowTaskScheduled
				3 WorkflowTaskStarted
				4 WorkflowTaskCompleted
			`, events)

			// VersioningInfo should not have changed before the update has been processed by the poller.
			// Deployment version transition should also be nil since this is a speculative task.
			s.verifyWorkflowVersioning(tv1, vbUnpinned, tv1.Deployment(), nil, nil)

			updRequestMsg := task.Messages[0]
			updRequest := protoutils.UnmarshalAny[*updatepb.Request](s.T(), updRequestMsg.GetBody())

			s.Equal("args-value-of-"+tv2.UpdateID(), testcore.DecodeString(s.T(), updRequest.GetInput().GetArgs()))
			s.Equal(tv2.HandlerName(), updRequest.GetInput().GetName())
			s.EqualValues(5, updRequestMsg.GetEventId())

			return &workflowservice.RespondWorkflowTaskCompletedRequest{
				Messages:           s.UpdateRejectMessages(tv2, updRequestMsg),
				VersioningBehavior: vbUnpinned,
				DeploymentOptions: &deploymentpb.WorkerDeploymentOptions{
					BuildId:              tv2.BuildID(),
					DeploymentName:       tv2.DeploymentSeries(),
					WorkerVersioningMode: enumspb.WORKER_VERSIONING_MODE_VERSIONED,
				},
			}, nil
		})

	updateResult := <-updateResultCh
	s.Equal("rejection-of-"+tv2.UpdateID(), updateResult.GetOutcome().GetFailure().GetMessage())

	// Verify events from the speculative task are *not* written to the workflow history since the update was rejected
	events := s.GetHistory(s.Namespace().String(), execution)
	s.EqualHistoryEvents(`
	1 WorkflowExecutionStarted
	2 WorkflowTaskScheduled
	3 WorkflowTaskStarted
	4 WorkflowTaskCompleted
	`, events)

	// Since the poller rejected the update, the Worker Deployment Version that completed the last workflow task
	// of this workflow execution should not have changed.
	s.verifyWorkflowVersioning(tv1, vbUnpinned, tv1.Deployment(), nil, nil)
}

func (s *Versioning3Suite) sendUpdateNoError(tv *testvars.TestVars) <-chan *workflowservice.UpdateWorkflowExecutionResponse {
	s.T().Helper()
	return s.sendUpdateNoErrorInternal(tv, nil)
}

func (s *Versioning3Suite) TestUnpinnedWorkflowWithRamp_ToVersioned() {
	s.RunTestWithMatchingBehavior(
		func() {
			s.testUnpinnedWorkflowWithRamp(false)
		},
	)
}

func (s *Versioning3Suite) TestUnpinnedWorkflowWithRamp_ToUnversioned() {
	s.RunTestWithMatchingBehavior(
		func() {
			s.testUnpinnedWorkflowWithRamp(true)
		},
	)
}

func (s *Versioning3Suite) TestWorkflowRetry_Pinned_lerit_RetryOfChild() {
	s.testWorkflowRetry(workflow.VersioningBehaviorPinned, true, true, false)
}

func (s *Versioning3Suite) TestWorkflowRetry_Pinned_ExpectInherit_RetryOfCaN() {
	s.testWorkflowRetry(workflow.VersioningBehaviorPinned, true, false, true)
}

func (s *Versioning3Suite) TestWorkflowRetry_Pinned_ExpectNoInherit() {
	s.testWorkflowRetry(workflow.VersioningBehaviorPinned, false, false, false)
}

// TODO (Shivam): I think one may need to slightly modify this now that we are actually "inheriting" the autoupgrade version.
func (s *Versioning3Suite) TestWorkflowRetry_Unpinned_ExpectNoInherit() {
	s.testWorkflowRetry(workflow.VersioningBehaviorAutoUpgrade, false, false, false)
}

func (s *Versioning3Suite) testWorkflowRetry(behavior workflow.VersioningBehavior, expectInherit, retryOfChild, retryOfCaN bool) {
	tv1 := testvars.New(s).WithBuildIDNumber(1)
	tv2 := tv1.WithBuildIDNumber(2)

	childWorkflowID := tv1.WorkflowID() + "-child"
	parentWf := func(ctx workflow.Context) error {
		fut1 := workflow.ExecuteChildWorkflow(workflow.WithChildOptions(ctx, workflow.ChildWorkflowOptions{
			TaskQueue:   tv1.TaskQueue().GetName(),
			WorkflowID:  childWorkflowID,
			RetryPolicy: &temporal.RetryPolicy{},
		}), "wf")
		var val1 string
		s.NoError(fut1.Get(ctx, &val1))
		return nil
	}

	wf := func(ctx workflow.Context, attempt int) (string, error) {
		var ret string
		err := workflow.ExecuteActivity(workflow.WithActivityOptions(ctx, workflow.ActivityOptions{
			StartToCloseTimeout: 1 * time.Second,
			RetryPolicy: &temporal.RetryPolicy{
				InitialInterval:    1 * time.Second,
				BackoffCoefficient: 1,
			},
		}), "act").Get(ctx, &ret)
		s.NoError(err)
		if retryOfCaN && attempt == 1 {
			return "", workflow.NewContinueAsNewError(ctx, "wf", attempt+1)
		}
		// Use Temporal signal instead of Go channel to avoid replay issues
		workflow.GetSignalChannel(ctx, "currentVersionChanged").Receive(ctx, nil)
		return "", errors.New("explicit failure")
	}
	act1 := func() (string, error) {
		return "v1", nil
	}
	act2 := func() (string, error) {
		return "v2", nil
	}

	ctx, cancel := context.WithTimeout(context.Background(), 2*time.Minute)
	defer cancel()

	w1 := worker.New(s.SdkClient(), tv1.TaskQueue().GetName(), worker.Options{
		DeploymentOptions: worker.DeploymentOptions{
			Version:       tv1.SDKDeploymentVersion(),
			UseVersioning: true,
		},
		MaxConcurrentWorkflowTaskPollers: numPollers,
	})
	w1.RegisterWorkflowWithOptions(wf, workflow.RegisterOptions{Name: "wf", VersioningBehavior: behavior})
	w1.RegisterWorkflowWithOptions(parentWf, workflow.RegisterOptions{Name: "parent-wf", VersioningBehavior: behavior})
	w1.RegisterActivityWithOptions(act1, activity.RegisterOptions{Name: "act"})
	s.NoError(w1.Start())
	defer w1.Stop()

	w2 := worker.New(s.SdkClient(), tv1.TaskQueue().GetName(), worker.Options{
		DeploymentOptions: worker.DeploymentOptions{
			Version:       tv2.SDKDeploymentVersion(),
			UseVersioning: true,
		},
		MaxConcurrentWorkflowTaskPollers: numPollers,
	})
	w2.RegisterWorkflowWithOptions(wf, workflow.RegisterOptions{Name: "wf", VersioningBehavior: behavior})
	w2.RegisterWorkflowWithOptions(parentWf, workflow.RegisterOptions{Name: "parent-wf", VersioningBehavior: behavior})
	w2.RegisterActivityWithOptions(act2, activity.RegisterOptions{Name: "act"})
	s.NoError(w2.Start())
	defer w2.Stop()

	// Set v1 to current and propagate to all task queue partitions
	s.setCurrentDeployment(tv1)
	s.waitForDeploymentDataPropagation(tv1, versionStatusCurrent, false, tqTypeWf, tqTypeAct)

	wf0 := "wf"
	if retryOfChild {
		wf0 = "parent-wf"
	}
	run0, err := s.SdkClient().ExecuteWorkflow(
		ctx,
		sdkclient.StartWorkflowOptions{
			TaskQueue: tv1.TaskQueue().GetName(),
			RetryPolicy: &temporal.RetryPolicy{
				InitialInterval: time.Second,
			},
		},
		wf0,
		1,
	)
	s.NoError(err)

	wfIDOfRetryingWF := run0.GetID()
	runIDBeforeRetry := run0.GetRunID()

	if retryOfCaN {
		// wait for first run to continue-as-new
		s.Eventually(func() bool {
			desc, err := s.SdkClient().DescribeWorkflow(ctx, wfIDOfRetryingWF, run0.GetRunID())
			s.NoError(err)
			if err != nil {
				return false
			}
			return desc.Status == enumspb.WORKFLOW_EXECUTION_STATUS_CONTINUED_AS_NEW
		}, 5*time.Second, 1*time.Millisecond)
	}

	// wait for workflow to progress on v1 (activity completed and waiting for signal)
	s.Eventually(func() bool {
		desc, err := s.SdkClient().DescribeWorkflowExecution(ctx, wfIDOfRetryingWF, "")
		s.NoError(err)
		if err != nil {
			return false
		}
		// Check if workflow is running on v1
		return desc.GetWorkflowExecutionInfo().GetVersioningInfo().GetDeploymentVersion().GetBuildId() == tv1.BuildID()
	}, 5*time.Second, 1*time.Millisecond)

	// get run ID of first run of the workflow before it fails
	if retryOfChild {
		wfIDOfRetryingWF = childWorkflowID
		// Wait for child workflow to be created
		s.Eventually(func() bool {
			desc, err := s.SdkClient().DescribeWorkflow(ctx, wfIDOfRetryingWF, "")
			s.NoError(err)
			if err != nil {
				return false
			}
			runIDBeforeRetry = desc.WorkflowExecution.RunID
			return true
		}, 5*time.Second, 1*time.Millisecond)
	} else if retryOfCaN {
		// get the next run in the continue-as-new chain
		s.Eventually(func() bool {
			continuedAsNewRunResp, err := s.SdkClient().DescribeWorkflow(ctx, wfIDOfRetryingWF, "")
			s.NoError(err)
			if err != nil {
				return false
			}
			caNRunID := continuedAsNewRunResp.WorkflowExecution.RunID
			// confirm that it's a new run
			if caNRunID != run0.GetRunID() {
				runIDBeforeRetry = caNRunID
				return true
			}
			return false
		}, 5*time.Second, 1*time.Millisecond)
	}

	// Set v2 to current and propagate to all task queue partitions
	s.setCurrentDeployment(tv2)
	s.waitForDeploymentDataPropagation(tv2, versionStatusCurrent, false, tqTypeWf, tqTypeAct)

	// signal workflow to continue (it will fail and then retry on v2 if it doesn't inherit)
	s.NoError(s.SdkClient().SignalWorkflow(ctx, wfIDOfRetryingWF, runIDBeforeRetry, "currentVersionChanged", nil))

	// wait for run that will retry to fail
	s.Eventually(func() bool {
		desc, err := s.SdkClient().DescribeWorkflow(ctx, wfIDOfRetryingWF, runIDBeforeRetry)
		s.NoError(err)
		if err != nil {
			return false
		}
		return desc.Status == enumspb.WORKFLOW_EXECUTION_STATUS_FAILED
	}, 5*time.Second, 1*time.Millisecond)

	// get the execution info of the next run in the retry chain, wait for next run to start
	var secondRunID string
	s.Eventually(func() bool {
		secondRunResp, err := s.SdkClient().DescribeWorkflow(ctx, wfIDOfRetryingWF, "")
		s.NoError(err)
		if err != nil {
			return false
		}
		secondRunID = secondRunResp.WorkflowExecution.RunID
		// confirm that it's a new run
		if secondRunID != runIDBeforeRetry {
			return true
		}
		return false
	}, 5*time.Second, 1*time.Millisecond)

	// confirm that the second run eventually gets auto-upgrade behavior and runs on version 2 (no inherit)
	s.Eventually(func() bool {
		secondRunResp, err := s.SdkClient().DescribeWorkflowExecution(ctx, wfIDOfRetryingWF, secondRunID)
		s.NoError(err)
		switch behavior {
		case workflow.VersioningBehaviorPinned:
			if secondRunResp.GetWorkflowExecutionInfo().GetVersioningInfo().GetBehavior() != enumspb.VERSIONING_BEHAVIOR_PINNED {
				return false
			}
		case workflow.VersioningBehaviorAutoUpgrade:
			if secondRunResp.GetWorkflowExecutionInfo().GetVersioningInfo().GetBehavior() != enumspb.VERSIONING_BEHAVIOR_AUTO_UPGRADE {
				return false
			}
		default:
		}
		switch expectInherit {
		case true:
			return secondRunResp.GetWorkflowExecutionInfo().GetVersioningInfo().GetDeploymentVersion().GetBuildId() == tv1.BuildID()
		case false:
			return secondRunResp.GetWorkflowExecutionInfo().GetVersioningInfo().GetDeploymentVersion().GetBuildId() == tv2.BuildID()
		default:
		}
		return true
	}, 5*time.Second, 1*time.Millisecond)
}

func (s *Versioning3Suite) testUnpinnedWorkflowWithRamp(toUnversioned bool) {
	// This test sets a 50% ramp and runs 50 wfs and ensures both versions got some wf and
	// activity tasks.

	tv1 := testvars.New(s).WithBuildIDNumber(1)
	tv2 := tv1.WithBuildIDNumber(2)

	wf := func(ctx workflow.Context, version string) (string, error) {
		var ret string
		err := workflow.ExecuteActivity(workflow.WithActivityOptions(ctx, workflow.ActivityOptions{
			StartToCloseTimeout: 1 * time.Second,
			RetryPolicy: &temporal.RetryPolicy{
				InitialInterval:    1 * time.Second,
				BackoffCoefficient: 1,
			},
		}), "act").Get(ctx, &ret)
		s.NoError(err)
		return version, nil
	}

	wf1 := func(ctx workflow.Context) (string, error) {
		return wf(ctx, "v1")
	}
	wf2 := func(ctx workflow.Context) (string, error) {
		return wf(ctx, "v2")
	}
	act1 := func() (string, error) {
		return "v1", nil
	}
	act2 := func() (string, error) {
		return "v2", nil
	}

	ctx, cancel := context.WithTimeout(context.Background(), 2*time.Minute)
	defer cancel()

	w1 := worker.New(s.SdkClient(), tv1.TaskQueue().GetName(), worker.Options{
		DeploymentOptions: worker.DeploymentOptions{
			Version:                   tv1.SDKDeploymentVersion(),
			UseVersioning:             true,
			DefaultVersioningBehavior: workflow.VersioningBehaviorAutoUpgrade,
		},
		MaxConcurrentWorkflowTaskPollers: numPollers,
	})
	w1.RegisterWorkflowWithOptions(wf1, workflow.RegisterOptions{Name: "wf"})
	w1.RegisterActivityWithOptions(act1, activity.RegisterOptions{Name: "act"})
	s.NoError(w1.Start())
	defer w1.Stop()

	// v1 is current and v2 is ramping at 50%

	// Make sure both TQs are registered in v1 which will be the current version. This is to make sure
	// we don't get to ramping while one of the TQs has not yet got v1 as it's current version.
	// (note that s.setCurrentDeployment(tv1) can pass even with one TQ added to the version)
	s.waitForDeploymentDataPropagation(tv1, versionStatusInactive, false, tqTypeWf, tqTypeAct)
	s.setCurrentDeployment(tv1)

	// wait until all task queue partitions know that tv1 is current
	s.waitForDeploymentDataPropagation(tv1, versionStatusCurrent, false, tqTypeWf, tqTypeAct)

	deploymentOpts := worker.DeploymentOptions{
		Version: tv2.SDKDeploymentVersion(),
	}
	if !toUnversioned {
		deploymentOpts.UseVersioning = true
		deploymentOpts.DefaultVersioningBehavior = workflow.VersioningBehaviorAutoUpgrade
	}
	w2 := worker.New(s.SdkClient(), tv2.TaskQueue().GetName(), worker.Options{
		DeploymentOptions:                deploymentOpts,
		MaxConcurrentWorkflowTaskPollers: numPollers,
	})
	w2.RegisterWorkflowWithOptions(wf2, workflow.RegisterOptions{Name: "wf"})
	w2.RegisterActivityWithOptions(act2, activity.RegisterOptions{Name: "act"})
	s.NoError(w2.Start())
	defer w2.Stop()

	s.setRampingDeployment(tv2, 50, toUnversioned)
	// wait until all task queue partitions know that tv2 is ramping
	s.waitForDeploymentDataPropagation(tv2, versionStatusRamping, toUnversioned, tqTypeWf, tqTypeAct)

	numTests := 50
	counter := make(map[string]int)
	runs := make([]sdkclient.WorkflowRun, numTests)
	for i := 0; i < numTests; i++ {
		run, err := s.SdkClient().ExecuteWorkflow(ctx, sdkclient.StartWorkflowOptions{TaskQueue: tv1.TaskQueue().GetName()}, "wf")
		s.NoError(err)
		runs[i] = run
	}
	for i := 0; i < numTests; i++ {
		var out string
		s.NoError(runs[i].Get(ctx, &out))
		counter[out]++
	}

	// both versions should've got executions
	s.Greater(counter["v1"], 0)
	s.Greater(counter["v2"], 0)
	s.Equal(numTests, counter["v1"]+counter["v2"])
}

func (s *Versioning3Suite) TestTransitionFromWft_Sticky() {
	s.testTransitionFromWft(true, false)
}

func (s *Versioning3Suite) TestTransitionFromWft_NoSticky() {
	s.testTransitionFromWft(false, false)
}

func (s *Versioning3Suite) TestTransitionFromWft_Sticky_ToUnversioned() {
	s.testTransitionFromWft(true, true)
}

func (s *Versioning3Suite) TestTransitionFromWft_NoSticky_ToUnversioned() {
	s.testTransitionFromWft(false, true)
}

func (s *Versioning3Suite) testTransitionFromWft(sticky bool, toUnversioned bool) {
	// Wf runs one WFT and one AT on d1, then the second WFT is redirected to d2 and
	// transitions the wf with it.

	tv1 := testvars.New(s).WithBuildIDNumber(1)
	tv2 := tv1.WithBuildIDNumber(2)
	if sticky {
		s.warmUpSticky(tv1)
	}

	if s.useNewDeploymentData {
		s.updateTaskQueueDeploymentDataWithRoutingConfig(tv1, &deploymentpb.RoutingConfig{
			CurrentDeploymentVersion:  worker_versioning.ExternalWorkerDeploymentVersionFromStringV31(tv1.DeploymentVersionString()),
			CurrentVersionChangedTime: timestamp.TimePtr(time.Now()),
			RevisionNumber:            1,
		}, map[string]*deploymentspb.WorkerDeploymentVersionData{tv1.DeploymentVersion().GetBuildId(): &deploymentspb.WorkerDeploymentVersionData{
			Status: enumspb.WORKER_DEPLOYMENT_VERSION_STATUS_CURRENT,
		}}, []string{}, tqTypeWf, tqTypeAct)
	} else {
		s.updateTaskQueueDeploymentData(tv1, true, 0, false, 0, tqTypeWf, tqTypeAct)
	}
	runID := s.startWorkflow(tv1, nil)

	s.pollWftAndHandle(tv1, false, nil,
		func(task *workflowservice.PollWorkflowTaskQueueResponse) (*workflowservice.RespondWorkflowTaskCompletedRequest, error) {
			s.NotNil(task)
			s.verifyWorkflowVersioning(tv1, vbUnspecified, nil, nil, tv1.DeploymentVersionTransition())
			return respondWftWithActivities(tv1, tv1, sticky, vbUnpinned, "5"), nil
		})
	s.verifyWorkflowVersioning(tv1, vbUnpinned, tv1.Deployment(), nil, nil)
	if sticky {
		s.verifyWorkflowStickyQueue(tv1.WithRunID(runID))
	}

	s.pollActivityAndHandle(tv1, nil,
		func(task *workflowservice.PollActivityTaskQueueResponse) (*workflowservice.RespondActivityTaskCompletedRequest, error) {
			s.NotNil(task)
			return respondActivity(), nil
		})
	s.verifyWorkflowVersioning(tv1, vbUnpinned, tv1.Deployment(), nil, nil)

	if toUnversioned {
		// unset A as current
		if s.useNewDeploymentData {
			s.updateTaskQueueDeploymentDataWithRoutingConfig(tv1, &deploymentpb.RoutingConfig{
				CurrentDeploymentVersion:  nil,
				CurrentVersionChangedTime: timestamp.TimePtr(time.Now()),
				RevisionNumber:            2,
			}, map[string]*deploymentspb.WorkerDeploymentVersionData{}, []string{}, tqTypeWf, tqTypeAct)
		} else {
			s.updateTaskQueueDeploymentData(tv1, false, 0, false, 0, tqTypeWf, tqTypeAct)
		}

		s.unversionedPollWftAndHandle(tv1, false, nil,
			func(task *workflowservice.PollWorkflowTaskQueueResponse) (*workflowservice.RespondWorkflowTaskCompletedRequest, error) {
				s.NotNil(task)
				s.verifyWorkflowVersioning(tv1, vbUnpinned, tv1.Deployment(), nil, &workflowpb.DeploymentVersionTransition{Version: "__unversioned__"})
				return respondCompleteWorkflowUnversioned(tv1), nil
			})
		s.verifyWorkflowVersioning(tv1, vbUnspecified, nil, nil, nil)
	} else {

		// Set B as the current deployment
		if s.useNewDeploymentData {
			s.updateTaskQueueDeploymentDataWithRoutingConfig(tv2, &deploymentpb.RoutingConfig{
				CurrentDeploymentVersion:  worker_versioning.ExternalWorkerDeploymentVersionFromStringV31(tv2.DeploymentVersionString()),
				CurrentVersionChangedTime: timestamp.TimePtr(time.Now()),
				RevisionNumber:            2,
			}, map[string]*deploymentspb.WorkerDeploymentVersionData{tv2.DeploymentVersion().GetBuildId(): &deploymentspb.WorkerDeploymentVersionData{
				Status: enumspb.WORKER_DEPLOYMENT_VERSION_STATUS_CURRENT,
			}, tv1.DeploymentVersion().GetBuildId(): &deploymentspb.WorkerDeploymentVersionData{
				Status: enumspb.WORKER_DEPLOYMENT_VERSION_STATUS_DRAINING,
			}}, []string{}, tqTypeWf, tqTypeAct)
		} else {
			s.updateTaskQueueDeploymentData(tv2, true, 0, false, 0, tqTypeWf, tqTypeAct)
		}

		s.pollWftAndHandle(tv2, false, nil,
			func(task *workflowservice.PollWorkflowTaskQueueResponse) (*workflowservice.RespondWorkflowTaskCompletedRequest, error) {
				s.NotNil(task)
				s.verifyWorkflowVersioning(tv1, vbUnpinned, tv1.Deployment(), nil, tv2.DeploymentVersionTransition())
				return respondCompleteWorkflow(tv2, vbUnpinned), nil
			})
		s.verifyWorkflowVersioning(tv2, vbUnpinned, tv2.Deployment(), nil, nil)
	}
}

func (s *Versioning3Suite) TestDoubleTransition() {
	s.testDoubleTransition(false, false)
}

func (s *Versioning3Suite) TestDoubleTransition_WithSignal() {
	s.testDoubleTransition(false, true)
}

func (s *Versioning3Suite) TestDoubleTransitionFromUnversioned() {
	s.testDoubleTransition(true, false)
}

func (s *Versioning3Suite) TestDoubleTransitionFromUnversioned_WithSignal() {
	s.testDoubleTransition(true, true)
}

func (s *Versioning3Suite) testDoubleTransition(unversionedSrc bool, signal bool) {
	// Scenario: make sure a transition on top of another transition works properly. Steps:
	// 1. Start a workflow, process first task with sourceV (which is v1 or unversioned depending on passed `unversionedSrc`).
	//    The first wft schedules an activity.
	// 2. (optional) Send a signal to wf so we generate a pending (not started) wft
	// 3. Set current version to v2.
	// 4. Poll activity from v2 worker. Activity is not dispatched but a transition starts from sourceV -> v2.
	// 5. Change routing config back to sourceV.
	// 6. Send a wf task poller from sourceV. This should get the pending wft and replace the transition to v2 with a transition
	//    back to sourceV. Note that in this case versioning info has a transition target same as the existing version.
	//    Therefore, a transition from x -> x is valid (although, can only happen indirectly by another hop).
	// 7. Once the wft completes we make sure the wf is on sourceV without any transition.
	// 8. Not that the transition is complete, the activity should be able to go to sourceV poller.
	// 9. Set v2 as current again and ensure the wf can complete on it.

	tv1 := testvars.New(s).WithBuildIDNumber(1)
	tv2 := tv1.WithBuildIDNumber(2)
	sourceV := tv1.Deployment()
	sourceVB := vbUnpinned
	sourceTransition := tv1.DeploymentVersionTransition()
	if unversionedSrc {
		sourceV = nil
		sourceVB = vbUnspecified
		sourceTransition = &workflowpb.DeploymentVersionTransition{Version: "__unversioned__"}
	}

	runId := s.startWorkflow(tv1, nil)

	if !unversionedSrc {
		// sourceV is v1, set current version to it
		if s.useNewDeploymentData {
			s.updateTaskQueueDeploymentDataWithRoutingConfig(tv1, &deploymentpb.RoutingConfig{
				CurrentDeploymentVersion:  worker_versioning.ExternalWorkerDeploymentVersionFromStringV31(tv1.DeploymentVersionString()),
				CurrentVersionChangedTime: timestamp.TimePtr(time.Now()),
				RevisionNumber:            1,
			}, map[string]*deploymentspb.WorkerDeploymentVersionData{tv1.DeploymentVersion().GetBuildId(): &deploymentspb.WorkerDeploymentVersionData{
				Status: enumspb.WORKER_DEPLOYMENT_VERSION_STATUS_CURRENT,
			}}, []string{}, tqTypeWf, tqTypeAct)
		} else {
			s.updateTaskQueueDeploymentData(tv1, true, 0, false, 0, tqTypeWf, tqTypeAct)
		}
	}

	s.doPollWftAndHandle(tv1, !unversionedSrc, false, nil,
		func(task *workflowservice.PollWorkflowTaskQueueResponse) (*workflowservice.RespondWorkflowTaskCompletedRequest, error) {
			s.NotNil(task)
			return respondWftWithActivities(tv1, tv1, false, sourceVB, "5"), nil
		})
	s.verifyWorkflowVersioning(tv1, sourceVB, sourceV, nil, nil)

	if signal {
		// Send a signal so a wf task is scheduled before we poll the activity
		err := s.SdkClient().SignalWorkflow(context.Background(), tv1.WorkflowID(), runId, "test-signal", nil)
		s.NoError(err)
	}

	// set current version to v2
	if s.useNewDeploymentData {
		s.updateTaskQueueDeploymentDataWithRoutingConfig(tv2, &deploymentpb.RoutingConfig{
			CurrentDeploymentVersion:  worker_versioning.ExternalWorkerDeploymentVersionFromStringV31(tv2.DeploymentVersionString()),
			CurrentVersionChangedTime: timestamp.TimePtr(time.Now()),
			RevisionNumber:            2,
		}, map[string]*deploymentspb.WorkerDeploymentVersionData{tv2.DeploymentVersion().GetBuildId(): &deploymentspb.WorkerDeploymentVersionData{
			Status: enumspb.WORKER_DEPLOYMENT_VERSION_STATUS_CURRENT,
		}, tv1.DeploymentVersion().GetBuildId(): &deploymentspb.WorkerDeploymentVersionData{
			Status: enumspb.WORKER_DEPLOYMENT_VERSION_STATUS_DRAINING,
		}}, []string{}, tqTypeWf, tqTypeAct)
	} else {
		s.updateTaskQueueDeploymentData(tv2, true, 0, false, 0, tqTypeWf, tqTypeAct)
	}
	// poll activity from v2 worker, this should start a transition but should not immediately start the activity.
	go s.idlePollActivity(tv2, true, time.Minute, "v2 worker should not receive the activity")

	s.EventuallyWithT(func(t *assert.CollectT) {
		dwf, err := s.FrontendClient().DescribeWorkflowExecution(
			context.Background(), &workflowservice.DescribeWorkflowExecutionRequest{
				Namespace: s.Namespace().String(),
				Execution: &commonpb.WorkflowExecution{
					WorkflowId: tv1.WorkflowID(),
				},
			},
		)
		s.NoError(err)
		a := assert.New(t)
		a.Equal(tv2.DeploymentVersionTransition(), dwf.WorkflowExecutionInfo.GetVersioningInfo().GetVersionTransition())
	}, 10*time.Second, 100*time.Millisecond)

	// Back to sourceV
	if unversionedSrc {
		if s.useNewDeploymentData {
			s.updateTaskQueueDeploymentDataWithRoutingConfig(tv2, &deploymentpb.RoutingConfig{
				CurrentDeploymentVersion:  nil,
				CurrentVersionChangedTime: timestamp.TimePtr(time.Now()),
				RevisionNumber:            3,
			}, map[string]*deploymentspb.WorkerDeploymentVersionData{}, []string{}, tqTypeWf, tqTypeAct)
		} else {
			s.updateTaskQueueDeploymentData(tv2, false, 0, false, 0, tqTypeWf, tqTypeAct)
		}
	} else {
		if s.useNewDeploymentData {
			s.updateTaskQueueDeploymentDataWithRoutingConfig(tv1, &deploymentpb.RoutingConfig{
				CurrentDeploymentVersion:  worker_versioning.ExternalWorkerDeploymentVersionFromStringV31(tv1.DeploymentVersionString()),
				CurrentVersionChangedTime: timestamp.TimePtr(time.Now()),
				RevisionNumber:            3,
			}, map[string]*deploymentspb.WorkerDeploymentVersionData{tv1.DeploymentVersion().GetBuildId(): &deploymentspb.WorkerDeploymentVersionData{
				Status: enumspb.WORKER_DEPLOYMENT_VERSION_STATUS_CURRENT,
			}, tv2.DeploymentVersion().GetBuildId(): &deploymentspb.WorkerDeploymentVersionData{
				Status: enumspb.WORKER_DEPLOYMENT_VERSION_STATUS_DRAINING,
			}}, []string{}, tqTypeWf, tqTypeAct)
		} else {
			s.updateTaskQueueDeploymentData(tv1, true, 0, false, 0, tqTypeWf, tqTypeAct)
		}
	}

	// Now poll for wf task from sourceV while there is a transition to v2
	// this poller should clear the transition and complete the wft.
	s.doPollWftAndHandle(tv1, !unversionedSrc, false, nil,
		func(task *workflowservice.PollWorkflowTaskQueueResponse) (*workflowservice.RespondWorkflowTaskCompletedRequest, error) {
			s.NotNil(task)
			s.verifyWorkflowVersioning(tv1, sourceVB, sourceV, nil, sourceTransition)
			return respondEmptyWft(tv1, false, sourceVB), nil
		})
	s.verifyWorkflowVersioning(tv1, sourceVB, sourceV, nil, nil)

	// Activity should be unblocked now to sourceV poller
	s.doPollActivityAndHandle(tv1, !unversionedSrc, nil,
		func(task *workflowservice.PollActivityTaskQueueResponse) (*workflowservice.RespondActivityTaskCompletedRequest, error) {
			s.NotNil(task)
			s.verifyWorkflowVersioning(tv1, sourceVB, sourceV, nil, nil)
			return respondActivity(), nil
		})

	// Set v2 as the current version again
	if s.useNewDeploymentData {
		s.updateTaskQueueDeploymentDataWithRoutingConfig(tv2, &deploymentpb.RoutingConfig{
			CurrentDeploymentVersion:  worker_versioning.ExternalWorkerDeploymentVersionFromStringV31(tv2.DeploymentVersionString()),
			CurrentVersionChangedTime: timestamp.TimePtr(time.Now()),
			RevisionNumber:            4,
		}, map[string]*deploymentspb.WorkerDeploymentVersionData{tv2.DeploymentVersion().GetBuildId(): &deploymentspb.WorkerDeploymentVersionData{
			Status: enumspb.WORKER_DEPLOYMENT_VERSION_STATUS_CURRENT,
		}, tv1.DeploymentVersion().GetBuildId(): &deploymentspb.WorkerDeploymentVersionData{
			Status: enumspb.WORKER_DEPLOYMENT_VERSION_STATUS_DRAINING,
		}}, []string{}, tqTypeWf, tqTypeAct)
	} else {
		s.updateTaskQueueDeploymentData(tv2, true, 0, false, 0, tqTypeWf, tqTypeAct)
	}

	s.pollWftAndHandle(tv2, false, nil,
		func(task *workflowservice.PollWorkflowTaskQueueResponse) (*workflowservice.RespondWorkflowTaskCompletedRequest, error) {
			s.NotNil(task)
			s.verifyWorkflowVersioning(tv2, sourceVB, sourceV, nil, tv2.DeploymentVersionTransition())
			return respondCompleteWorkflow(tv2, vbUnpinned), nil
		})
	s.verifyWorkflowVersioning(tv2, vbUnpinned, tv2.Deployment(), nil, nil)
}

func (s *Versioning3Suite) TestNexusTask_StaysOnCurrentDeployment() {
	s.RunTestWithMatchingBehavior(
		func() {
			s.nexusTaskStaysOnCurrentDeployment()
		},
	)
}

func (s *Versioning3Suite) nexusTaskStaysOnCurrentDeployment() {
	tv1 := testvars.New(s).WithBuildIDNumber(1)
	tv2 := tv1.WithBuildIDNumber(2)

	nexusRequest := &matchingservice.DispatchNexusTaskRequest{
		NamespaceId: s.NamespaceID().String(),
		TaskQueue:   tv1.TaskQueue(),
		Request: &nexuspb.Request{
			Header: map[string]string{
				// placeholder value as passing in an empty map would result in protoc deserializing
				// it as nil, which breaks existing logic inside of matching
				tv1.Any().String(): tv1.Any().String(),
			},
		},
	}

	// current deployment is -> tv1
	if s.useNewDeploymentData {
		s.updateTaskQueueDeploymentDataWithRoutingConfig(tv1, &deploymentpb.RoutingConfig{
			CurrentDeploymentVersion:  worker_versioning.ExternalWorkerDeploymentVersionFromStringV31(tv1.DeploymentVersionString()),
			CurrentVersionChangedTime: timestamp.TimePtr(time.Now()),
			RevisionNumber:            1,
		}, map[string]*deploymentspb.WorkerDeploymentVersionData{tv1.DeploymentVersion().GetBuildId(): &deploymentspb.WorkerDeploymentVersionData{
			Status: enumspb.WORKER_DEPLOYMENT_VERSION_STATUS_CURRENT,
		}}, []string{}, tqTypeNexus)
	} else {
		s.updateTaskQueueDeploymentData(tv1, true, 0, false, 0, tqTypeNexus)
	}

	// local poller with deployment A receives task
	s.pollAndDispatchNexusTask(tv1, nexusRequest)

	// current deployment is now -> tv2
	if s.useNewDeploymentData {
		s.updateTaskQueueDeploymentDataWithRoutingConfig(tv2, &deploymentpb.RoutingConfig{
			CurrentDeploymentVersion:  worker_versioning.ExternalWorkerDeploymentVersionFromStringV31(tv2.DeploymentVersionString()),
			CurrentVersionChangedTime: timestamp.TimePtr(time.Now()),
			RevisionNumber:            2,
		}, map[string]*deploymentspb.WorkerDeploymentVersionData{tv2.DeploymentVersion().GetBuildId(): &deploymentspb.WorkerDeploymentVersionData{
			Status: enumspb.WORKER_DEPLOYMENT_VERSION_STATUS_CURRENT,
		}, tv1.DeploymentVersion().GetBuildId(): &deploymentspb.WorkerDeploymentVersionData{
			Status: enumspb.WORKER_DEPLOYMENT_VERSION_STATUS_DRAINING,
		}}, []string{}, tqTypeNexus)
	} else {
		s.updateTaskQueueDeploymentData(tv2, true, 0, false, 0, tqTypeNexus)
	}

	// Pollers of tv1 are there but should not get any task
	go s.idlePollNexus(tv1, true, ver3MinPollTime, "nexus task should not go to the old deployment")

	s.pollAndDispatchNexusTask(tv2, nexusRequest)
}

func (s *Versioning3Suite) pollAndDispatchNexusTask(
	tv *testvars.TestVars,
	nexusRequest *matchingservice.DispatchNexusTaskRequest,
) {
	matchingClient := s.GetTestCluster().MatchingClient()

	nexusCompleted := make(chan any)
	s.pollNexusTaskAndHandle(tv, false, nexusCompleted,
		func(task *workflowservice.PollNexusTaskQueueResponse) (*workflowservice.RespondNexusTaskCompletedRequest, error) {
			s.NotNil(task)
			return &workflowservice.RespondNexusTaskCompletedRequest{}, nil // response object gets filled during processing
		})

	_, err := matchingClient.DispatchNexusTask(context.Background(), nexusRequest)
	s.NoError(err)
	<-nexusCompleted
}

func (s *Versioning3Suite) TestEagerActivity() {
	// The first WFT asks for an activity to starts and get it eagerly in the WFT completion
	// response. The activity is processed without issues and wf completes.

	s.OverrideDynamicConfig(dynamicconfig.EnableActivityEagerExecution, true)
	tv := testvars.New(s)

	if s.useNewDeploymentData {
		s.updateTaskQueueDeploymentDataWithRoutingConfig(tv, &deploymentpb.RoutingConfig{
			CurrentDeploymentVersion:  worker_versioning.ExternalWorkerDeploymentVersionFromStringV31(tv.DeploymentVersionString()),
			CurrentVersionChangedTime: timestamp.TimePtr(time.Now()),
			RevisionNumber:            1,
		}, map[string]*deploymentspb.WorkerDeploymentVersionData{tv.DeploymentVersion().GetBuildId(): &deploymentspb.WorkerDeploymentVersionData{
			Status: enumspb.WORKER_DEPLOYMENT_VERSION_STATUS_CURRENT,
		}}, []string{}, tqTypeWf, tqTypeAct)
	} else {
		s.updateTaskQueueDeploymentData(tv, true, 0, false, 0, tqTypeWf, tqTypeAct)
	}
	s.startWorkflow(tv, nil)

	poller, resp := s.pollWftAndHandle(tv, false, nil,
		func(task *workflowservice.PollWorkflowTaskQueueResponse) (*workflowservice.RespondWorkflowTaskCompletedRequest, error) {
			s.NotNil(task)
			s.verifyWorkflowVersioning(tv, vbUnspecified, nil, nil, tv.DeploymentVersionTransition())
			resp := respondWftWithActivities(tv, tv, true, vbUnpinned, "5")
			resp.Commands[0].GetScheduleActivityTaskCommandAttributes().RequestEagerExecution = true
			return resp, nil
		})
	s.verifyWorkflowVersioning(tv, vbUnpinned, tv.Deployment(), nil, nil)

	s.NotEmpty(resp.GetActivityTasks())

	_, err := poller.HandleActivityTask(tv, resp.GetActivityTasks()[0],
		func(task *workflowservice.PollActivityTaskQueueResponse) (*workflowservice.RespondActivityTaskCompletedRequest, error) {
			s.NotNil(task)
			return respondActivity(), nil
		})
	s.NoError(err)
	s.verifyWorkflowVersioning(tv, vbUnpinned, tv.Deployment(), nil, nil)

	s.pollWftAndHandle(tv, false, nil,
		func(task *workflowservice.PollWorkflowTaskQueueResponse) (*workflowservice.RespondWorkflowTaskCompletedRequest, error) {
			s.NotNil(task)
			return respondCompleteWorkflow(tv, vbUnpinned), nil
		})
	s.verifyWorkflowVersioning(tv, vbUnpinned, tv.Deployment(), nil, nil)
}

func (s *Versioning3Suite) TestTransitionFromActivity_Sticky() {
	s.testTransitionFromActivity(true)
}

func (s *Versioning3Suite) TestTransitionFromActivity_NoSticky() {
	s.testTransitionFromActivity(false)
}

func (s *Versioning3Suite) testTransitionFromActivity(sticky bool) {
	// The workflow runs one WFT on d1 which schedules four activities, then:
	// 1. The first and second activities starts on d1
	// 2. Current deployment becomes d2
	// 3. The third activity is redirected to d2 and starts a transition in the wf, without being
	//    dispatched.
	// 4. The 4th activity also does not start on any of the builds although there are pending
	//    pollers on both.
	// 5. The transition generates a WFT, and it is started in d2.
	// 6. The 1st act is completed here while the transition is going on.
	// 7. The 2nd act fails and makes another attempt. But it is not dispatched.
	// 8. WFT completes and the transition completes.
	// 9. All the 3 remaining activities are now dispatched and completed.

	ctx, cancel := context.WithTimeout(context.Background(), 15*time.Second)
	defer cancel()

	tv1 := testvars.New(s).WithBuildIDNumber(1)
	tv2 := tv1.WithBuildIDNumber(2)
	if sticky {
		s.warmUpSticky(tv1)
	}

	if s.useNewDeploymentData {
		s.updateTaskQueueDeploymentDataWithRoutingConfig(tv1, &deploymentpb.RoutingConfig{
			CurrentDeploymentVersion:  worker_versioning.ExternalWorkerDeploymentVersionFromStringV31(tv1.DeploymentVersionString()),
			CurrentVersionChangedTime: timestamp.TimePtr(time.Now()),
			RevisionNumber:            1,
		}, map[string]*deploymentspb.WorkerDeploymentVersionData{tv1.DeploymentVersion().GetBuildId(): &deploymentspb.WorkerDeploymentVersionData{
			Status: enumspb.WORKER_DEPLOYMENT_VERSION_STATUS_CURRENT,
		}}, []string{}, tqTypeWf, tqTypeAct)
	} else {
		s.updateTaskQueueDeploymentData(tv1, true, 0, false, 0, tqTypeWf, tqTypeAct)
	}
	runID := s.startWorkflow(tv1, nil)

	s.pollWftAndHandle(tv1, false, nil,
		func(task *workflowservice.PollWorkflowTaskQueueResponse) (*workflowservice.RespondWorkflowTaskCompletedRequest, error) {
			s.NotNil(task)
			s.verifyWorkflowVersioning(tv1, vbUnspecified, nil, nil, tv1.DeploymentVersionTransition())
			return respondWftWithActivities(tv1, tv1, sticky, vbUnpinned, "5", "6", "7", "8"), nil
		})
	s.verifyWorkflowVersioning(tv1, vbUnpinned, tv1.Deployment(), nil, nil)
	if sticky {
		s.verifyWorkflowStickyQueue(tv1.WithRunID(runID))
	}

	transitionCompleted := atomic.Bool{}
	transitionStarted := make(chan struct{})
	act1Started := make(chan struct{})
	act1Completed := make(chan struct{})
	act2Started := make(chan struct{})
	act2Failed := make(chan struct{})
	act2To4Completed := make(chan struct{})

	// 1. Start 1st and 2nd activities
	s.pollActivityAndHandle(tv1, act1Completed,
		func(task *workflowservice.PollActivityTaskQueueResponse) (*workflowservice.RespondActivityTaskCompletedRequest, error) {
			s.NotNil(task)
			s.Logger.Info(fmt.Sprintf("Activity 1 started ID: %s", task.ActivityId))
			close(act1Started)
			// block until the transition WFT starts
			<-transitionStarted
			// 6. the 1st act completes during transition
			s.Logger.Info(fmt.Sprintf("Activity 1 completed ID: %s", task.ActivityId))
			return respondActivity(), nil
		})

	s.WaitForChannel(ctx, act1Started)
	s.pollActivityAndHandle(tv1, act2Failed,
		func(task *workflowservice.PollActivityTaskQueueResponse) (*workflowservice.RespondActivityTaskCompletedRequest, error) {
			s.NotNil(task)
			s.Logger.Info(fmt.Sprintf("Activity 2 started ID: %s", task.ActivityId))
			close(act2Started)
			// block until the transition WFT starts
			<-transitionStarted
			// 7. 2nd activity fails. Respond with error so it is retried.
			s.Logger.Info(fmt.Sprintf("Activity 2 failed ID: %s", task.ActivityId))
			return nil, errors.New("intentional activity failure")
		})

	s.WaitForChannel(ctx, act2Started)
	s.verifyWorkflowVersioning(tv1, vbUnpinned, tv1.Deployment(), nil, nil)

	// 2. Set d2 as the current deployment
	if s.useNewDeploymentData {
		s.updateTaskQueueDeploymentDataWithRoutingConfig(tv2, &deploymentpb.RoutingConfig{
			CurrentDeploymentVersion:  worker_versioning.ExternalWorkerDeploymentVersionFromStringV31(tv2.DeploymentVersionString()),
			CurrentVersionChangedTime: timestamp.TimePtr(time.Now()),
			RevisionNumber:            2,
		}, map[string]*deploymentspb.WorkerDeploymentVersionData{tv2.DeploymentVersion().GetBuildId(): &deploymentspb.WorkerDeploymentVersionData{
			Status: enumspb.WORKER_DEPLOYMENT_VERSION_STATUS_CURRENT,
		}, tv1.DeploymentVersion().GetBuildId(): &deploymentspb.WorkerDeploymentVersionData{
			Status: enumspb.WORKER_DEPLOYMENT_VERSION_STATUS_DRAINING,
		}}, []string{}, tqTypeWf, tqTypeAct)
	} else {
		s.updateTaskQueueDeploymentData(tv2, true, 0, false, 0, tqTypeWf, tqTypeAct)
	}
	// Although updateTaskQueueDeploymentData waits for deployment data to reach the TQs, backlogged
	// tasks might still be waiting behind the old deployment's poll channel. Partition manage should
	// immediately react to the deployment data changes, but there still is a race possible and the
	// only way to safeguard against it is to wait a little while before proceeding.
	time.Sleep(time.Millisecond * 200) //nolint:forbidigo

	// Pollers of d1 are there, but should not get any task
	go s.idlePollActivity(tv1, true, ver3MinPollTime, "activities should not go to the old deployment")

	go func() {
		for i := 2; i <= 4; i++ {
			// 3-4. The new d2 poller should trigger the third activity to be redirected, but the activity should
			// not start until transition completes in the next wft.
			// Repeating the handler so it processes all the three activities
			s.pollActivityAndHandle(tv2, nil,
				func(task *workflowservice.PollActivityTaskQueueResponse) (*workflowservice.RespondActivityTaskCompletedRequest, error) {
					// Activity should not start until the transition is completed
					s.True(transitionCompleted.Load())
					s.NotNil(task)
					s.Logger.Info(fmt.Sprintf("Remaining activity completed ID: %s", task.ActivityId))
					return respondActivity(), nil
				})
		}
		close(act2To4Completed)
	}()

	// 5. The transition should create a new WFT to be sent to d2.
	s.pollWftAndHandle(tv2, false, nil,
		func(task *workflowservice.PollWorkflowTaskQueueResponse) (*workflowservice.RespondWorkflowTaskCompletedRequest, error) {
			s.NotNil(task)
			s.verifyWorkflowVersioning(tv1, vbUnpinned, tv1.Deployment(), nil, tv2.DeploymentVersionTransition())
			close(transitionStarted)
			s.Logger.Info("Transition wft started")
			// 8. Complete the transition after act1 completes and act2's first attempt fails.
			<-act1Completed
			<-act2Failed
			transitionCompleted.Store(true)
			s.Logger.Info("Transition wft completed")
			return respondEmptyWft(tv2, sticky, vbUnpinned), nil
		})
	s.verifyWorkflowVersioning(tv2, vbUnpinned, tv2.Deployment(), nil, nil)
	if sticky {
		s.verifyWorkflowStickyQueue(tv2)
	}

	// 9. Now all activities should complete.
	s.WaitForChannel(ctx, act2To4Completed)
	s.pollWftAndHandle(tv2, sticky, nil,
		func(task *workflowservice.PollWorkflowTaskQueueResponse) (*workflowservice.RespondWorkflowTaskCompletedRequest, error) {
			s.NotNil(task)
			s.Logger.Info("Final wft completed")
			return respondCompleteWorkflow(tv2, vbUnpinned), nil
		})
	s.verifyWorkflowVersioning(tv2, vbUnpinned, tv2.Deployment(), nil, nil)
}

func (s *Versioning3Suite) TestIndependentVersionedActivity_Pinned() {
	s.testIndependentActivity(vbPinned, false)
}

func (s *Versioning3Suite) TestIndependentVersionedActivity_Unpinned() {
	s.testIndependentActivity(vbUnpinned, false)
}

func (s *Versioning3Suite) TestIndependentUnversionedActivity_Pinned() {
	s.testIndependentActivity(vbPinned, true)
}

func (s *Versioning3Suite) TestIndependentUnversionedActivity_Unpinned() {
	s.testIndependentActivity(vbUnpinned, true)
}

func (s *Versioning3Suite) testIndependentActivity(behavior enumspb.VersioningBehavior, unversionedActivity bool) {
	// This test starts a wf on wf-series. The workflow runs an activity that is sent to act-tq with
	// workers on a different deployment series, act-series. We make sure that the activity is
	// dispatched and processed properly without affecting versioning of the workflow. Note that it
	// is not required for independent activities to use a different TQ name but in here we test the
	// more common case where the TQ name is different.

	tvWf := testvars.New(s).WithDeploymentSeriesNumber(1)
	tvAct := testvars.New(s).WithDeploymentSeriesNumber(2).WithTaskQueueNumber(2)

	// Set current deployment for each TQ
	if s.useNewDeploymentData {
		s.updateTaskQueueDeploymentDataWithRoutingConfig(tvWf, &deploymentpb.RoutingConfig{
			CurrentDeploymentVersion:  worker_versioning.ExternalWorkerDeploymentVersionFromStringV31(tvWf.DeploymentVersionString()),
			CurrentVersionChangedTime: timestamp.TimePtr(time.Now()),
			RevisionNumber:            1,
		}, map[string]*deploymentspb.WorkerDeploymentVersionData{tvWf.DeploymentVersion().GetBuildId(): &deploymentspb.WorkerDeploymentVersionData{
			Status: enumspb.WORKER_DEPLOYMENT_VERSION_STATUS_CURRENT,
		}}, []string{}, tqTypeWf)

		if !unversionedActivity {
			// Different deployment here for the activity TQ.
			s.updateTaskQueueDeploymentDataWithRoutingConfig(tvAct, &deploymentpb.RoutingConfig{
				CurrentDeploymentVersion:  worker_versioning.ExternalWorkerDeploymentVersionFromStringV31(tvAct.DeploymentVersionString()),
				CurrentVersionChangedTime: timestamp.TimePtr(time.Now()),
				RevisionNumber:            1,
			}, map[string]*deploymentspb.WorkerDeploymentVersionData{tvAct.DeploymentVersion().GetBuildId(): &deploymentspb.WorkerDeploymentVersionData{
				Status: enumspb.WORKER_DEPLOYMENT_VERSION_STATUS_CURRENT,
			}}, []string{}, tqTypeAct)
		}
	} else {
		s.updateTaskQueueDeploymentData(tvWf, true, 0, false, 0, tqTypeWf)
		if !unversionedActivity {
			s.updateTaskQueueDeploymentData(tvAct, true, 0, false, 0, tqTypeAct)
		}
	}

	s.startWorkflow(tvWf, nil)

	s.pollWftAndHandle(tvWf, false, nil,
		func(task *workflowservice.PollWorkflowTaskQueueResponse) (*workflowservice.RespondWorkflowTaskCompletedRequest, error) {
			s.NotNil(task)
			s.verifyWorkflowVersioning(tvWf, vbUnspecified, nil, nil, tvWf.DeploymentVersionTransition())
			s.Logger.Info("First wf task completed")
			return respondWftWithActivities(tvWf, tvAct, false, behavior, "5"), nil
		})
	s.verifyWorkflowVersioning(tvWf, behavior, tvWf.Deployment(), nil, nil)

	if unversionedActivity {
		s.unversionedPollActivityAndHandle(tvAct, nil,
			func(task *workflowservice.PollActivityTaskQueueResponse) (*workflowservice.RespondActivityTaskCompletedRequest, error) {
				s.NotNil(task)
				s.Logger.Info("Activity completed")
				return respondActivity(), nil
			})
	} else {
		s.pollActivityAndHandle(tvAct, nil,
			func(task *workflowservice.PollActivityTaskQueueResponse) (*workflowservice.RespondActivityTaskCompletedRequest, error) {
				s.NotNil(task)
				s.Logger.Info("Activity completed")
				return respondActivity(), nil
			})
	}
	s.verifyWorkflowVersioning(tvWf, behavior, tvWf.Deployment(), nil, nil)

	s.pollWftAndHandle(tvWf, false, nil,
		func(task *workflowservice.PollWorkflowTaskQueueResponse) (*workflowservice.RespondWorkflowTaskCompletedRequest, error) {
			s.NotNil(task)
			return respondCompleteWorkflow(tvWf, behavior), nil
		})
	s.verifyWorkflowVersioning(tvWf, behavior, tvWf.Deployment(), nil, nil)
}

func (s *Versioning3Suite) TestChildWorkflowInheritance_PinnedParent() {
	s.testChildWorkflowInheritance_ExpectInherit(false, false, vbPinned)
}

func (s *Versioning3Suite) TestChildWorkflowInheritance_ParentPinnedByOverride() {
	s.testChildWorkflowInheritance_ExpectInherit(false, true, vbUnpinned)
}

func (s *Versioning3Suite) testChildWorkflowInheritance_ExpectInherit(crossTq bool, withOverride bool, parentRegistrationBehavior enumspb.VersioningBehavior) {
	// Child wf of a pinned parent starts on the parents pinned version.

	tv1 := testvars.New(s).WithBuildIDNumber(1).WithWorkflowIDNumber(1)
	tv2 := tv1.WithBuildIDNumber(2)
	tv1Child := tv1.WithWorkflowIDNumber(2)
	if crossTq {
		tv1Child = tv1Child.WithTaskQueue("child-tq")
	}
	tv2Child := tv1Child.WithBuildIDNumber(2)

	var override *workflowpb.VersioningOverride
	if withOverride {
		override = tv1.VersioningOverridePinned(s.useV32)
	}

	// This is the registered behavior which can be unpinned, but only if withOverride. We want
	// parent's effective behavior to always be pinned.
	sdkParentBehavior := workflow.VersioningBehaviorPinned
	if parentRegistrationBehavior == vbUnpinned {
		sdkParentBehavior = workflow.VersioningBehaviorAutoUpgrade
	}

	ctx, cancel := context.WithTimeout(context.Background(), 30*time.Second)
	defer cancel()

	wfStarted := make(chan struct{}, 1)
	currentChanged := make(chan struct{}, 1)

	childv1 := func(ctx workflow.Context) (string, error) {
		s.verifyWorkflowVersioning(tv1Child, vbPinned, tv1Child.Deployment(), override, nil)
		return "v1", nil
	}
	wf1 := func(ctx workflow.Context) (string, error) {
		wfStarted <- struct{}{}
		// wait for current version to change
		<-currentChanged

		// run two child workflows
		fut1 := workflow.ExecuteChildWorkflow(workflow.WithChildOptions(ctx, workflow.ChildWorkflowOptions{
			TaskQueue:  tv1Child.TaskQueue().GetName(),
			WorkflowID: tv1Child.WorkflowID(),
		}), "child")
		var val1 string
		s.NoError(fut1.Get(ctx, &val1))

		s.verifyWorkflowVersioning(tv1, parentRegistrationBehavior, tv1.Deployment(), override, nil)
		return val1, nil
	}

	if crossTq {
		w1xtq := worker.New(s.SdkClient(), tv1Child.TaskQueue().GetName(), worker.Options{
			DeploymentOptions: worker.DeploymentOptions{
				Version:                   tv1Child.SDKDeploymentVersion(),
				UseVersioning:             true,
				DefaultVersioningBehavior: workflow.VersioningBehaviorAutoUpgrade,
			},
			MaxConcurrentWorkflowTaskPollers: numPollers,
		})
		w1xtq.RegisterWorkflowWithOptions(childv1, workflow.RegisterOptions{Name: "child", VersioningBehavior: workflow.VersioningBehaviorPinned})
		s.NoError(w1xtq.Start())
		defer w1xtq.Stop()
	}

	w1 := worker.New(s.SdkClient(), tv1.TaskQueue().GetName(), worker.Options{
		DeploymentOptions: worker.DeploymentOptions{
			Version:                   tv1.SDKDeploymentVersion(),
			UseVersioning:             true,
			DefaultVersioningBehavior: workflow.VersioningBehaviorAutoUpgrade,
		},
		MaxConcurrentWorkflowTaskPollers: numPollers,
	})
	w1.RegisterWorkflowWithOptions(wf1, workflow.RegisterOptions{Name: "wf", VersioningBehavior: sdkParentBehavior})
	if !crossTq {
		w1.RegisterWorkflowWithOptions(childv1, workflow.RegisterOptions{Name: "child", VersioningBehavior: workflow.VersioningBehaviorPinned})
	}
	s.NoError(w1.Start())
	defer w1.Stop()

	// v1 is current for both parent and child
	// TODO (Shivam): Once #8570 goes in, we can replace this with a simple setCurrentDeployment call.
	if s.useNewDeploymentData {
		s.updateTaskQueueDeploymentDataWithRoutingConfig(tv1, &deploymentpb.RoutingConfig{
			CurrentDeploymentVersion:  worker_versioning.ExternalWorkerDeploymentVersionFromStringV31(tv1.DeploymentVersionString()),
			CurrentVersionChangedTime: timestamp.TimePtr(time.Now()),
			RevisionNumber:            1,
		}, map[string]*deploymentspb.WorkerDeploymentVersionData{tv1.DeploymentVersion().GetBuildId(): &deploymentspb.WorkerDeploymentVersionData{
			Status: enumspb.WORKER_DEPLOYMENT_VERSION_STATUS_CURRENT,
		}}, []string{}, tqTypeWf)

		if crossTq {
			s.updateTaskQueueDeploymentDataWithRoutingConfig(tv1Child, &deploymentpb.RoutingConfig{
				CurrentDeploymentVersion:  worker_versioning.ExternalWorkerDeploymentVersionFromStringV31(tv1Child.DeploymentVersionString()),
				CurrentVersionChangedTime: timestamp.TimePtr(time.Now()),
				RevisionNumber:            1,
			}, map[string]*deploymentspb.WorkerDeploymentVersionData{tv1Child.DeploymentVersion().GetBuildId(): &deploymentspb.WorkerDeploymentVersionData{
				Status: enumspb.WORKER_DEPLOYMENT_VERSION_STATUS_CURRENT,
			}}, []string{}, tqTypeWf)
		}
	} else {
		s.setCurrentDeployment(tv1)
	}

	startOpts := sdkclient.StartWorkflowOptions{
		ID:                  tv1.WorkflowID(),
		TaskQueue:           tv1.TaskQueue().GetName(),
		VersioningOverride:  nil,
		WorkflowTaskTimeout: 10 * time.Second,
	}
	if withOverride {
		startOpts.VersioningOverride = &sdkclient.PinnedVersioningOverride{
			Version: tv1.SDKDeploymentVersion(),
		}
	}
	run, err := s.SdkClient().ExecuteWorkflow(ctx, startOpts, "wf")
	s.NoError(err)
	// wait for it to start on v1
	s.WaitForChannel(ctx, wfStarted)
	close(wfStarted) // force panic if replayed

	// make v2 current for both parent and child and unblock the wf to start the child
	if s.useNewDeploymentData {
		s.updateTaskQueueDeploymentDataWithRoutingConfig(tv2, &deploymentpb.RoutingConfig{
			CurrentDeploymentVersion:  worker_versioning.ExternalWorkerDeploymentVersionFromStringV31(tv2.DeploymentVersionString()),
			CurrentVersionChangedTime: timestamp.TimePtr(time.Now()),
			RevisionNumber:            2,
		}, map[string]*deploymentspb.WorkerDeploymentVersionData{tv2.DeploymentVersion().GetBuildId(): &deploymentspb.WorkerDeploymentVersionData{
			Status: enumspb.WORKER_DEPLOYMENT_VERSION_STATUS_CURRENT,
		}}, []string{}, tqTypeWf)
	} else {
		s.updateTaskQueueDeploymentData(tv2, true, 0, false, 0, tqTypeWf)
	}
	if crossTq {
		if s.useNewDeploymentData {
			s.updateTaskQueueDeploymentDataWithRoutingConfig(tv2Child, &deploymentpb.RoutingConfig{
				CurrentDeploymentVersion:  worker_versioning.ExternalWorkerDeploymentVersionFromStringV31(tv2Child.DeploymentVersionString()),
				CurrentVersionChangedTime: timestamp.TimePtr(time.Now()),
				RevisionNumber:            2,
			}, map[string]*deploymentspb.WorkerDeploymentVersionData{tv2Child.DeploymentVersion().GetBuildId(): &deploymentspb.WorkerDeploymentVersionData{
				Status: enumspb.WORKER_DEPLOYMENT_VERSION_STATUS_CURRENT,
			}}, []string{}, tqTypeWf)
		} else {
			s.updateTaskQueueDeploymentData(tv2Child, true, 0, false, 0, tqTypeWf)
		}
	}
	currentChanged <- struct{}{}

	var out string
	s.NoError(run.Get(ctx, &out))
	s.Equal("v1", out)
}

func (s *Versioning3Suite) TestChildWorkflowInheritance_UnpinnedParent() {
	s.testChildWorkflowInheritance_ExpectNoInherit(false, vbUnpinned)
}

func (s *Versioning3Suite) TestChildWorkflowInheritance_CrossTQ_Inherit() {
	// the ExpectInherit helper polls on the child's task queue with the parent's version,
	// so we expect the version to be inherited
	s.testChildWorkflowInheritance_ExpectInherit(true, false, vbPinned)
}

func (s *Versioning3Suite) TestChildWorkflowInheritance_CrossTQ_NoInherit() {
	// the ExpectNoInherit helper does NOT poll on the child's task queue with the parent's version,
	// so we DO NOT expect the version to be inherited
	s.testChildWorkflowInheritance_ExpectNoInherit(true, vbPinned)
}

func (s *Versioning3Suite) testChildWorkflowInheritance_ExpectNoInherit(crossTq bool, parentBehavior enumspb.VersioningBehavior) {
	// Child wf of an unpinned parent is always started on the Current Version of its TQ.
	// For the time being, cross-TQ children do not inherit parents pinned version until that part
	// is implemented.

	tv1 := testvars.New(s).WithBuildIDNumber(1).WithWorkflowIDNumber(1)
	tv1Child := tv1.WithWorkflowIDNumber(2)
	if crossTq {
		tv1Child = tv1Child.WithTaskQueue("child-tq")
	}
	tv2 := tv1.WithBuildIDNumber(2)
	tv2Child := tv1Child.WithBuildIDNumber(2)

	sdkParentBehavior := workflow.VersioningBehaviorPinned
	if parentBehavior == vbUnpinned {
		sdkParentBehavior = workflow.VersioningBehaviorAutoUpgrade
	}

	ctx, cancel := context.WithTimeout(context.Background(), 60*time.Second)
	defer cancel()

	wfStarted := make(chan struct{}, 10)
	currentChanged := make(chan struct{}, 10)

	childv1 := func(ctx workflow.Context) (string, error) {
		panic("child should not run on v1")
	}
	childv2 := func(ctx workflow.Context) (string, error) {
		return "v2", nil
	}
	wf1 := func(ctx workflow.Context) (string, error) {
		wfStarted <- struct{}{}
		// wait for current version to change
		<-currentChanged

		fut1 := workflow.ExecuteChildWorkflow(workflow.WithChildOptions(ctx, workflow.ChildWorkflowOptions{
			TaskQueue:  tv2Child.TaskQueue().GetName(),
			WorkflowID: tv2Child.WorkflowID(),
		}), "child")

		var val1 string
		s.NoError(fut1.Get(ctx, &val1))

		s.verifyWorkflowVersioning(tv1, parentBehavior, tv1.Deployment(), nil, nil)
		return val1, nil
	}

	// Same as v1 without channel blocking
	wf2 := func(ctx workflow.Context) (string, error) {
		fut1 := workflow.ExecuteChildWorkflow(workflow.WithChildOptions(ctx, workflow.ChildWorkflowOptions{
			TaskQueue:  tv2Child.TaskQueue().GetName(),
			WorkflowID: tv2Child.WorkflowID(),
		}), "child")
		var val1 string
		s.NoError(fut1.Get(ctx, &val1))

		return val1, nil
	}

	sdkClient, err := sdkclient.Dial(sdkclient.Options{
		HostPort:  s.FrontendGRPCAddress(),
		Namespace: s.Namespace().String(),
	})
	s.NoError(err)

	w1 := worker.New(sdkClient, tv1.TaskQueue().GetName(), worker.Options{
		DeploymentOptions: worker.DeploymentOptions{
			Version:                   tv1.SDKDeploymentVersion(),
			UseVersioning:             true,
			DefaultVersioningBehavior: workflow.VersioningBehaviorAutoUpgrade,
		},
		MaxConcurrentWorkflowTaskPollers: numPollers,
		// Because the wf task can get stuck behind a channel, we make sure sdk does not panic too early
		DeadlockDetectionTimeout: 30 * time.Second,
	})
	w1.RegisterWorkflowWithOptions(wf1, workflow.RegisterOptions{Name: "wf", VersioningBehavior: sdkParentBehavior})
	if !crossTq {
		w1.RegisterWorkflowWithOptions(childv1, workflow.RegisterOptions{Name: "child", VersioningBehavior: workflow.VersioningBehaviorPinned})
	}
	s.NoError(w1.Start())
	defer w1.Stop()

	// v1 is current for both parent and child
	if s.useNewDeploymentData {
		s.updateTaskQueueDeploymentDataWithRoutingConfig(tv1, &deploymentpb.RoutingConfig{
			CurrentDeploymentVersion:  worker_versioning.ExternalWorkerDeploymentVersionFromStringV31(tv1.DeploymentVersionString()),
			CurrentVersionChangedTime: timestamp.TimePtr(time.Now()),
			RevisionNumber:            1,
		}, map[string]*deploymentspb.WorkerDeploymentVersionData{tv1.DeploymentVersion().GetBuildId(): &deploymentspb.WorkerDeploymentVersionData{
			Status: enumspb.WORKER_DEPLOYMENT_VERSION_STATUS_CURRENT,
		}}, []string{}, tqTypeWf)
	} else {
		s.setCurrentDeployment(tv1)
	}

	if crossTq {
		w2xtq := worker.New(sdkClient, tv2Child.TaskQueue().GetName(), worker.Options{
			DeploymentOptions: worker.DeploymentOptions{
				Version:                   tv2Child.SDKDeploymentVersion(),
				UseVersioning:             true,
				DefaultVersioningBehavior: workflow.VersioningBehaviorAutoUpgrade,
			},
			MaxConcurrentWorkflowTaskPollers: numPollers,
		})
		w2xtq.RegisterWorkflowWithOptions(childv2, workflow.RegisterOptions{Name: "child", VersioningBehavior: workflow.VersioningBehaviorPinned})
		s.NoError(w2xtq.Start())
		defer w2xtq.Stop()
	}
	w2 := worker.New(sdkClient, tv2.TaskQueue().GetName(), worker.Options{
		DeploymentOptions: worker.DeploymentOptions{
			Version:                   tv2.SDKDeploymentVersion(),
			UseVersioning:             true,
			DefaultVersioningBehavior: workflow.VersioningBehaviorAutoUpgrade,
		},
		MaxConcurrentWorkflowTaskPollers: numPollers,
	})
	w2.RegisterWorkflowWithOptions(wf2, workflow.RegisterOptions{Name: "wf", VersioningBehavior: sdkParentBehavior})
	if !crossTq {
		w2.RegisterWorkflowWithOptions(childv2, workflow.RegisterOptions{Name: "child", VersioningBehavior: workflow.VersioningBehaviorPinned})
	}
	s.NoError(w2.Start())
	defer w2.Stop()

	run, err := sdkClient.ExecuteWorkflow(ctx, sdkclient.StartWorkflowOptions{
		ID:                  tv1.WorkflowID(),
		TaskQueue:           tv1.TaskQueue().GetName(),
		WorkflowTaskTimeout: 30 * time.Second,
	}, "wf")
	s.NoError(err)

	// wait for it to start on v1
	s.WaitForChannel(ctx, wfStarted)
	close(wfStarted)

	// make v2 current for both parent and child and unblock the wf to start the child
	if s.useNewDeploymentData {
		s.updateTaskQueueDeploymentDataWithRoutingConfig(tv2, &deploymentpb.RoutingConfig{
			CurrentDeploymentVersion:  worker_versioning.ExternalWorkerDeploymentVersionFromStringV31(tv2.DeploymentVersionString()),
			CurrentVersionChangedTime: timestamp.TimePtr(time.Now()),
			RevisionNumber:            2,
		}, map[string]*deploymentspb.WorkerDeploymentVersionData{tv2.DeploymentVersion().GetBuildId(): &deploymentspb.WorkerDeploymentVersionData{
			Status: enumspb.WORKER_DEPLOYMENT_VERSION_STATUS_CURRENT,
		}}, []string{}, tqTypeWf)

		if crossTq {
			s.updateTaskQueueDeploymentDataWithRoutingConfig(tv2Child, &deploymentpb.RoutingConfig{
				CurrentDeploymentVersion:  worker_versioning.ExternalWorkerDeploymentVersionFromStringV31(tv2Child.DeploymentVersionString()),
				CurrentVersionChangedTime: timestamp.TimePtr(time.Now()),
				RevisionNumber:            2,
			}, map[string]*deploymentspb.WorkerDeploymentVersionData{tv2Child.DeploymentVersion().GetBuildId(): &deploymentspb.WorkerDeploymentVersionData{
				Status: enumspb.WORKER_DEPLOYMENT_VERSION_STATUS_CURRENT,
			}}, []string{}, tqTypeWf)
		}
	} else {
		s.setCurrentDeployment(tv2)
	}
	currentChanged <- struct{}{}

	var out string
	s.NoError(run.Get(ctx, &out))
	s.Equal("v2", out)

	if parentBehavior == vbPinned {
		s.verifyWorkflowVersioning(tv1, parentBehavior, tv1.Deployment(), nil, nil)
	} else {
		s.verifyWorkflowVersioning(tv1, parentBehavior, tv2.Deployment(), nil, nil)
	}
	s.verifyWorkflowVersioning(tv2Child, vbPinned, tv2Child.Deployment(), nil, nil)
}

func (s *Versioning3Suite) TestPinnedCaN_SameTQ() {
	s.testCan(false, vbPinned, true)
}

func (s *Versioning3Suite) TestPinnedCaN_CrossTQ_Inherit() {
	s.testCan(true, vbPinned, true)
}

func (s *Versioning3Suite) TestPinnedCaN_CrossTQ_NoInherit() {
	s.testCan(true, vbPinned, false)
}

func (s *Versioning3Suite) TestUnpinnedCaN() {
	s.testCan(false, vbUnpinned, false)
}

func (s *Versioning3Suite) testCan(crossTq bool, behavior enumspb.VersioningBehavior, expectInherit bool) {
	// CaN inherits version if pinned and if new task queue is in pinned version, goes to current version if unpinned.
	tv1 := testvars.New(s).WithBuildIDNumber(1).WithWorkflowIDNumber(1)
	tv2 := tv1.WithBuildIDNumber(2)
	sdkBehavior := workflow.VersioningBehaviorAutoUpgrade
	if behavior == vbPinned {
		sdkBehavior = workflow.VersioningBehaviorPinned
	}
	canxTq := tv1.TaskQueue().GetName() + "_XTQ_CaN"

	ctx, cancel := context.WithTimeout(context.Background(), 60*time.Second)
	defer cancel()

	wfStarted := make(chan struct{}, 10)
	currentChanged := make(chan struct{}, 10)

	wf1 := func(ctx workflow.Context, attempt int) (string, error) {
		switch attempt {
		case 0:
			newCtx := ctx
			if crossTq {
				newCtx = workflow.WithWorkflowTaskQueue(newCtx, canxTq)
			}
			s.verifyWorkflowVersioning(tv1, vbUnspecified, nil, nil, tv1.DeploymentVersionTransition())
			wfStarted <- struct{}{}
			// wait for current version to change.
			<-currentChanged
			return "", workflow.NewContinueAsNewError(newCtx, "wf", attempt+1)
		case 1:
			s.verifyWorkflowVersioning(tv1, vbPinned, tv1.Deployment(), nil, nil)
			return "v1", nil
		}
		s.FailNow("workflow should not get to this point")
		return "", nil
	}

	wf2 := func(ctx workflow.Context, attempt int) (string, error) {
		s.verifyWorkflowVersioning(tv2, vbUnspecified, nil, nil, tv2.DeploymentVersionTransition())
		return "v2", nil
	}

	sdkClient, err := sdkclient.Dial(sdkclient.Options{
		HostPort:  s.FrontendGRPCAddress(),
		Namespace: s.Namespace().String(),
	})
	s.NoError(err)

	if crossTq && expectInherit {
		w1xtq := worker.New(sdkClient, canxTq, worker.Options{
			DeploymentOptions: worker.DeploymentOptions{
				Version:                   tv1.SDKDeploymentVersion(),
				UseVersioning:             true,
				DefaultVersioningBehavior: workflow.VersioningBehaviorAutoUpgrade,
			},
			MaxConcurrentWorkflowTaskPollers: numPollers,
		})
		w1xtq.RegisterWorkflowWithOptions(wf1, workflow.RegisterOptions{Name: "wf", VersioningBehavior: workflow.VersioningBehaviorPinned})
		s.NoError(w1xtq.Start())
		defer w1xtq.Stop()
	}
	w1 := worker.New(sdkClient, tv1.TaskQueue().GetName(), worker.Options{
		DeploymentOptions: worker.DeploymentOptions{
			UseVersioning:             true,
			Version:                   tv1.SDKDeploymentVersion(),
			DefaultVersioningBehavior: workflow.VersioningBehaviorPinned,
		},
		MaxConcurrentWorkflowTaskPollers: numPollers,
		// Because the wf task can get stuck behind a channel, we make sure sdk does not panic too early
		DeadlockDetectionTimeout: 30 * time.Second,
	})
	w1.RegisterWorkflowWithOptions(wf1, workflow.RegisterOptions{Name: "wf", VersioningBehavior: sdkBehavior})
	s.NoError(w1.Start())
	defer w1.Stop()

	if crossTq {
		w2xtq := worker.New(sdkClient, canxTq, worker.Options{
			DeploymentOptions: worker.DeploymentOptions{
				Version:                   tv2.SDKDeploymentVersion(),
				UseVersioning:             true,
				DefaultVersioningBehavior: workflow.VersioningBehaviorAutoUpgrade,
			},
			MaxConcurrentWorkflowTaskPollers: numPollers,
		})
		w2xtq.RegisterWorkflowWithOptions(wf2, workflow.RegisterOptions{Name: "wf", VersioningBehavior: workflow.VersioningBehaviorPinned})
		s.NoError(w2xtq.Start())
		defer w2xtq.Stop()
	}
	w2 := worker.New(sdkClient, tv2.TaskQueue().GetName(), worker.Options{
		DeploymentOptions: worker.DeploymentOptions{
			UseVersioning:             true,
			Version:                   tv2.SDKDeploymentVersion(),
			DefaultVersioningBehavior: workflow.VersioningBehaviorPinned,
		},
		MaxConcurrentWorkflowTaskPollers: numPollers,
	})
	w2.RegisterWorkflowWithOptions(wf2, workflow.RegisterOptions{Name: "wf", VersioningBehavior: sdkBehavior})
	s.NoError(w2.Start())
	defer w2.Stop()

	// make v1 current
	s.setCurrentDeployment(tv1)

	run, err := sdkClient.ExecuteWorkflow(ctx, sdkclient.StartWorkflowOptions{
		ID:                  tv1.WorkflowID(),
		TaskQueue:           tv1.TaskQueue().GetName(),
		WorkflowTaskTimeout: 30 * time.Second,
	}, "wf")
	s.NoError(err)

	// wait for it to start on v1
	s.WaitForChannel(ctx, wfStarted)
	close(wfStarted) // force panic if replayed

	// make v2 current
	s.setCurrentDeployment(tv2)
	currentChanged <- struct{}{}

	var out string
	s.NoError(run.Get(ctx, &out))
	if expectInherit {
		s.Equal("v1", out)
	} else {
		s.Equal("v2", out)
	}
}

func (s *Versioning3Suite) TestDescribeTaskQueueVersioningInfo() {
	tv := testvars.New(s)
	ctx, cancel := context.WithTimeout(context.Background(), 50*time.Second)
	defer cancel()
	t1 := time.Now()
	t2 := t1.Add(time.Second)

	revisionNumber := int64(1)

	// ramping a version up to 20%.
	newRoutingConfig := &deploymentpb.RoutingConfig{
		CurrentDeploymentVersion:            worker_versioning.ExternalWorkerDeploymentVersionFromStringV31("__unversioned__"),
		CurrentVersionChangedTime:           nil,
		RampingDeploymentVersion:            worker_versioning.ExternalWorkerDeploymentVersionFromStringV31(tv.DeploymentVersionString()),
		RampingVersionPercentage:            20,
		RampingVersionChangedTime:           timestamp.TimePtr(t1),
		RampingVersionPercentageChangedTime: timestamp.TimePtr(t1),
		RevisionNumber:                      revisionNumber,
	}

	if s.useNewDeploymentData {
		s.syncTaskQueueDeploymentDataWithRoutingConfig(tv, newRoutingConfig, map[string]*deploymentspb.WorkerDeploymentVersionData{tv.DeploymentVersion().GetBuildId(): &deploymentspb.WorkerDeploymentVersionData{
			Status: enumspb.WORKER_DEPLOYMENT_VERSION_STATUS_CURRENT,
		}}, []string{}, tqTypeWf)
	} else {
		s.syncTaskQueueDeploymentData(tv, false, 20, false, t1, tqTypeWf)
	}
	wfInfo, err := s.FrontendClient().DescribeTaskQueue(ctx, &workflowservice.DescribeTaskQueueRequest{
		Namespace:     s.Namespace().String(),
		TaskQueue:     tv.TaskQueue(),
		TaskQueueType: tqTypeWf,
	})
	s.NoError(err)
	s.ProtoEqual(&taskqueuepb.TaskQueueVersioningInfo{
		CurrentDeploymentVersion: worker_versioning.ExternalWorkerDeploymentVersionFromStringV31("__unversioned__"),
		CurrentVersion:           "__unversioned__",
		RampingDeploymentVersion: worker_versioning.ExternalWorkerDeploymentVersionFromStringV31(tv.DeploymentVersionString()),
		RampingVersion:           tv.DeploymentVersionString(),
		RampingVersionPercentage: 20,
		UpdateTime:               timestamp.TimePtr(t1),
	}, wfInfo.GetVersioningInfo())

	// Setting the current version for the activity TQ only.
	newRoutingConfig = &deploymentpb.RoutingConfig{
		CurrentDeploymentVersion:  worker_versioning.ExternalWorkerDeploymentVersionFromStringV31(tv.DeploymentVersionString()),
		CurrentVersionChangedTime: timestamp.TimePtr(t1),
		RevisionNumber:            revisionNumber,
	}
	if s.useNewDeploymentData {
		s.syncTaskQueueDeploymentDataWithRoutingConfig(tv, newRoutingConfig, map[string]*deploymentspb.WorkerDeploymentVersionData{tv.DeploymentVersion().GetBuildId(): &deploymentspb.WorkerDeploymentVersionData{
			Status: enumspb.WORKER_DEPLOYMENT_VERSION_STATUS_CURRENT,
		}}, []string{}, tqTypeAct)
	} else {
		s.syncTaskQueueDeploymentData(tv, true, 0, false, t1, tqTypeAct)
	}

	actInfo, err := s.FrontendClient().DescribeTaskQueue(ctx, &workflowservice.DescribeTaskQueueRequest{
		Namespace:     s.Namespace().String(),
		TaskQueue:     tv.TaskQueue(),
		TaskQueueType: tqTypeAct,
	})
	s.NoError(err)
	s.ProtoEqual(&taskqueuepb.TaskQueueVersioningInfo{
		CurrentDeploymentVersion: worker_versioning.ExternalWorkerDeploymentVersionFromStringV31(tv.DeploymentVersionString()),
		CurrentVersion:           tv.DeploymentVersionString(),
		UpdateTime:               timestamp.TimePtr(t1),
	}, actInfo.GetVersioningInfo())

	// Now ramp to unversioned
	newRoutingConfig = &deploymentpb.RoutingConfig{
		CurrentDeploymentVersion:            worker_versioning.ExternalWorkerDeploymentVersionFromStringV31(tv.DeploymentVersionString()),
		CurrentVersionChangedTime:           timestamp.TimePtr(t1),
		RampingDeploymentVersion:            worker_versioning.ExternalWorkerDeploymentVersionFromStringV31("__unversioned__"),
		RampingVersionPercentage:            10,
		RampingVersionChangedTime:           timestamp.TimePtr(t2),
		RampingVersionPercentageChangedTime: timestamp.TimePtr(t2),
		RevisionNumber:                      2,
	}
	if s.useNewDeploymentData {
		s.syncTaskQueueDeploymentDataWithRoutingConfig(tv, newRoutingConfig, map[string]*deploymentspb.WorkerDeploymentVersionData{tv.DeploymentVersion().GetBuildId(): &deploymentspb.WorkerDeploymentVersionData{
			Status: enumspb.WORKER_DEPLOYMENT_VERSION_STATUS_CURRENT,
		}}, []string{}, tqTypeAct)
	} else {
		s.syncTaskQueueDeploymentData(tv, false, 10, true, t2, tqTypeAct)
	}
	s.waitForDeploymentDataPropagation(tv, versionStatusNil, true, tqTypeAct)

	actInfo, err = s.FrontendClient().DescribeTaskQueue(ctx, &workflowservice.DescribeTaskQueueRequest{
		Namespace:     s.Namespace().String(),
		TaskQueue:     tv.TaskQueue(),
		TaskQueueType: tqTypeAct,
	})
	s.NoError(err)
	s.ProtoEqual(&taskqueuepb.TaskQueueVersioningInfo{
		CurrentDeploymentVersion: worker_versioning.ExternalWorkerDeploymentVersionFromStringV31(tv.DeploymentVersionString()),
		CurrentVersion:           tv.DeploymentVersionString(),
		RampingDeploymentVersion: worker_versioning.ExternalWorkerDeploymentVersionFromStringV31("__unversioned__"),
		RampingVersion:           "__unversioned__",
		RampingVersionPercentage: 10,
		UpdateTime:               timestamp.TimePtr(t2),
	}, actInfo.GetVersioningInfo())
}

func (s *Versioning3Suite) TestSyncDeploymentUserDataWithRoutingConfig_Update() {
	if s.useNewDeploymentData == false {
		s.T().Skip()
	}
	tv := testvars.New(s)

	data := s.getTaskQueueDeploymentData(tv, tqTypeAct)
	s.Nil(data)
	data = s.getTaskQueueDeploymentData(tv, tqTypeWf)
	s.Nil(data)

	t1 := time.Now()
	tv1 := tv.WithBuildIDNumber(1)
	revisionNumber := int64(1)

	routingConfig := &deploymentpb.RoutingConfig{
		CurrentDeploymentVersion:  worker_versioning.ExternalWorkerDeploymentVersionFromStringV31(tv1.DeploymentVersionString()),
		CurrentVersionChangedTime: timestamp.TimePtr(t1),
		RevisionNumber:            revisionNumber,
	}
	s.syncTaskQueueDeploymentDataWithRoutingConfig(tv1, routingConfig, map[string]*deploymentspb.WorkerDeploymentVersionData{tv1.DeploymentVersion().GetBuildId(): &deploymentspb.WorkerDeploymentVersionData{
		Status: enumspb.WORKER_DEPLOYMENT_VERSION_STATUS_CURRENT,
	}}, []string{}, tqTypeAct)

	data = s.getTaskQueueDeploymentData(tv, tqTypeAct)
	s.ProtoEqual(&persistencespb.DeploymentData{DeploymentsData: map[string]*persistencespb.WorkerDeploymentData{
		tv1.DeploymentVersion().GetDeploymentName(): {
			RoutingConfig: routingConfig,
			Versions: map[string]*deploymentspb.WorkerDeploymentVersionData{tv1.DeploymentVersion().GetBuildId(): &deploymentspb.WorkerDeploymentVersionData{
				Status: enumspb.WORKER_DEPLOYMENT_VERSION_STATUS_CURRENT,
			}},
		},
	}}, data)
	data = s.getTaskQueueDeploymentData(tv, tqTypeWf)
	s.Nil(data)

	// Changing things with an older revision number should not have effect.
	invalidRoutingConfigWithOlderRevisionNumber := &deploymentpb.RoutingConfig{
		CurrentDeploymentVersion:  worker_versioning.ExternalWorkerDeploymentVersionFromStringV31(tv1.DeploymentVersionString()),
		CurrentVersionChangedTime: timestamp.TimePtr(t1),
		RevisionNumber:            revisionNumber - 1,
	}
	s.syncTaskQueueDeploymentDataWithRoutingConfig(tv1, invalidRoutingConfigWithOlderRevisionNumber, map[string]*deploymentspb.WorkerDeploymentVersionData{tv1.DeploymentVersion().GetBuildId(): &deploymentspb.WorkerDeploymentVersionData{
		Status: enumspb.WORKER_DEPLOYMENT_VERSION_STATUS_CURRENT,
	}}, []string{}, tqTypeAct)
	data = s.getTaskQueueDeploymentData(tv, tqTypeAct)
	s.ProtoEqual(&persistencespb.DeploymentData{DeploymentsData: map[string]*persistencespb.WorkerDeploymentData{
		tv1.DeploymentVersion().GetDeploymentName(): {
			RoutingConfig: routingConfig,
			Versions: map[string]*deploymentspb.WorkerDeploymentVersionData{tv1.DeploymentVersion().GetBuildId(): &deploymentspb.WorkerDeploymentVersionData{
				Status: enumspb.WORKER_DEPLOYMENT_VERSION_STATUS_CURRENT,
			}},
		},
	}}, data)

	// Changing things with a newer revision number should apply
	revisionNumber++
	routingConfig = &deploymentpb.RoutingConfig{
		CurrentDeploymentVersion:  worker_versioning.ExternalWorkerDeploymentVersionFromStringV31(tv1.DeploymentVersionString()),
		CurrentVersionChangedTime: timestamp.TimePtr(t1),
		RevisionNumber:            revisionNumber,
	}
	s.syncTaskQueueDeploymentDataWithRoutingConfig(tv1, routingConfig, map[string]*deploymentspb.WorkerDeploymentVersionData{tv1.DeploymentVersion().GetBuildId(): &deploymentspb.WorkerDeploymentVersionData{
		Status: enumspb.WORKER_DEPLOYMENT_VERSION_STATUS_CURRENT,
	}}, []string{}, tqTypeAct)
	data = s.getTaskQueueDeploymentData(tv, tqTypeAct)
	s.ProtoEqual(&persistencespb.DeploymentData{DeploymentsData: map[string]*persistencespb.WorkerDeploymentData{
		tv1.DeploymentVersion().GetDeploymentName(): {
			RoutingConfig: routingConfig,
			Versions: map[string]*deploymentspb.WorkerDeploymentVersionData{tv1.DeploymentVersion().GetBuildId(): &deploymentspb.WorkerDeploymentVersionData{
				Status: enumspb.WORKER_DEPLOYMENT_VERSION_STATUS_CURRENT,
			}},
		},
	}}, data)

	// Add another version, with current status, this time to both tq types.
	tv2 := tv.WithBuildIDNumber(2)
	t2 := t1.Add(time.Second)
	revisionNumber++
	routingConfig = &deploymentpb.RoutingConfig{
		CurrentDeploymentVersion:  worker_versioning.ExternalWorkerDeploymentVersionFromStringV31(tv2.DeploymentVersionString()),
		CurrentVersionChangedTime: timestamp.TimePtr(t2),
		RevisionNumber:            revisionNumber,
	}
	s.syncTaskQueueDeploymentDataWithRoutingConfig(tv2, routingConfig, map[string]*deploymentspb.WorkerDeploymentVersionData{tv2.DeploymentVersion().GetBuildId(): &deploymentspb.WorkerDeploymentVersionData{
		Status: enumspb.WORKER_DEPLOYMENT_VERSION_STATUS_CURRENT,
	}, tv1.DeploymentVersion().GetBuildId(): &deploymentspb.WorkerDeploymentVersionData{
		Status: enumspb.WORKER_DEPLOYMENT_VERSION_STATUS_DRAINING,
	}}, []string{}, tqTypeAct, tqTypeWf)

	// Verify the data is right for the activity TQ.
	data = s.getTaskQueueDeploymentData(tv, tqTypeAct)
	s.ProtoEqual(&persistencespb.DeploymentData{DeploymentsData: map[string]*persistencespb.WorkerDeploymentData{
		tv1.DeploymentVersion().GetDeploymentName(): {
			RoutingConfig: routingConfig,
			Versions: map[string]*deploymentspb.WorkerDeploymentVersionData{tv2.DeploymentVersion().GetBuildId(): &deploymentspb.WorkerDeploymentVersionData{
				Status: enumspb.WORKER_DEPLOYMENT_VERSION_STATUS_CURRENT,
			}, tv1.DeploymentVersion().GetBuildId(): &deploymentspb.WorkerDeploymentVersionData{
				Status: enumspb.WORKER_DEPLOYMENT_VERSION_STATUS_DRAINING,
			}},
		},
	}}, data)

	// Verify the data is right for the workflow TQ.
	data = s.getTaskQueueDeploymentData(tv, tqTypeWf)
	s.ProtoEqual(&persistencespb.DeploymentData{DeploymentsData: map[string]*persistencespb.WorkerDeploymentData{
		tv2.DeploymentVersion().GetDeploymentName(): {
			RoutingConfig: routingConfig,
			Versions: map[string]*deploymentspb.WorkerDeploymentVersionData{tv2.DeploymentVersion().GetBuildId(): &deploymentspb.WorkerDeploymentVersionData{
				Status: enumspb.WORKER_DEPLOYMENT_VERSION_STATUS_CURRENT,
			}, tv1.DeploymentVersion().GetBuildId(): &deploymentspb.WorkerDeploymentVersionData{
				Status: enumspb.WORKER_DEPLOYMENT_VERSION_STATUS_DRAINING,
			}},
		},
	}}, data)

	// Forget v1 from both tq types
	s.forgetDeploymentVersionsFromDeploymentData(tv1, tv1.DeploymentVersion().GetDeploymentName(), false, revisionNumber, tqTypeAct, tqTypeWf)
	data = s.getTaskQueueDeploymentData(tv, tqTypeAct)
	s.ProtoEqual(&persistencespb.DeploymentData{DeploymentsData: map[string]*persistencespb.WorkerDeploymentData{
		tv2.DeploymentVersion().GetDeploymentName(): {
			RoutingConfig: routingConfig,
			Versions: map[string]*deploymentspb.WorkerDeploymentVersionData{tv2.DeploymentVersion().GetBuildId(): &deploymentspb.WorkerDeploymentVersionData{
				Status: enumspb.WORKER_DEPLOYMENT_VERSION_STATUS_CURRENT,
			}},
		},
	}}, data)

	data = s.getTaskQueueDeploymentData(tv, tqTypeWf)
	s.ProtoEqual(&persistencespb.DeploymentData{DeploymentsData: map[string]*persistencespb.WorkerDeploymentData{
		tv2.DeploymentVersion().GetDeploymentName(): {
			RoutingConfig: routingConfig,
			Versions: map[string]*deploymentspb.WorkerDeploymentVersionData{tv2.DeploymentVersion().GetBuildId(): &deploymentspb.WorkerDeploymentVersionData{
				Status: enumspb.WORKER_DEPLOYMENT_VERSION_STATUS_CURRENT,
			}},
		},
	}}, data)

	// Forget v1 again should be a noop
	s.forgetDeploymentVersionsFromDeploymentData(tv1, tv1.DeploymentVersion().GetDeploymentName(), false, revisionNumber, tqTypeAct, tqTypeWf)
	data = s.getTaskQueueDeploymentData(tv, tqTypeAct)
	s.ProtoEqual(&persistencespb.DeploymentData{DeploymentsData: map[string]*persistencespb.WorkerDeploymentData{
		tv2.DeploymentVersion().GetDeploymentName(): {
			RoutingConfig: routingConfig,
			Versions: map[string]*deploymentspb.WorkerDeploymentVersionData{tv2.DeploymentVersion().GetBuildId(): &deploymentspb.WorkerDeploymentVersionData{
				Status: enumspb.WORKER_DEPLOYMENT_VERSION_STATUS_CURRENT,
			}},
		},
	}}, data)

	// Ramp unversioned
	revisionNumber++
	t3 := t2.Add(time.Second)
	routingConfig = &deploymentpb.RoutingConfig{
		CurrentDeploymentVersion:            worker_versioning.ExternalWorkerDeploymentVersionFromStringV31(tv2.DeploymentVersionString()),
		CurrentVersionChangedTime:           timestamp.TimePtr(t2),
		RampingDeploymentVersion:            worker_versioning.ExternalWorkerDeploymentVersionFromStringV31("__unversioned__"),
		RampingVersionPercentage:            10,
		RampingVersionChangedTime:           timestamp.TimePtr(t3),
		RampingVersionPercentageChangedTime: timestamp.TimePtr(t3),
		RevisionNumber:                      revisionNumber,
	}
	s.syncTaskQueueDeploymentDataWithRoutingConfig(tv2, routingConfig, map[string]*deploymentspb.WorkerDeploymentVersionData{
		tv2.DeploymentVersion().GetBuildId(): &deploymentspb.WorkerDeploymentVersionData{
			Status: enumspb.WORKER_DEPLOYMENT_VERSION_STATUS_CURRENT,
		},
	}, []string{}, tqTypeAct, tqTypeWf)
	data = s.getTaskQueueDeploymentData(tv, tqTypeAct)
	s.ProtoEqual(&persistencespb.DeploymentData{DeploymentsData: map[string]*persistencespb.WorkerDeploymentData{
		tv1.DeploymentVersion().GetDeploymentName(): {
			RoutingConfig: routingConfig,
			Versions: map[string]*deploymentspb.WorkerDeploymentVersionData{tv2.DeploymentVersion().GetBuildId(): &deploymentspb.WorkerDeploymentVersionData{
				Status: enumspb.WORKER_DEPLOYMENT_VERSION_STATUS_CURRENT,
			}},
		},
	}}, data)

}

func (s *Versioning3Suite) TestSyncDeploymentUserData_Update() {
	if s.useNewDeploymentData == true {
		s.T().Skip()
	}
	tv := testvars.New(s)

	data := s.getTaskQueueDeploymentData(tv, tqTypeAct)
	s.Nil(data)
	data = s.getTaskQueueDeploymentData(tv, tqTypeWf)
	s.Nil(data)

	t1 := time.Now()
	tv1 := tv.WithBuildIDNumber(1)

	s.syncTaskQueueDeploymentData(tv1, true, 0, false, t1, tqTypeAct)
	data = s.getTaskQueueDeploymentData(tv, tqTypeAct)
	s.ProtoEqual(&persistencespb.DeploymentData{Versions: []*deploymentspb.DeploymentVersionData{
		{Version: tv1.DeploymentVersion(), CurrentSinceTime: timestamp.TimePtr(t1), RoutingUpdateTime: timestamp.TimePtr(t1)},
	}}, data)
	data = s.getTaskQueueDeploymentData(tv, tqTypeWf)
	s.Nil(data)

	// Changing things with an older timestamp should not have effect.
	t0 := t1.Add(-time.Second)
	s.syncTaskQueueDeploymentData(tv1, false, 0, false, t0, tqTypeAct)
	data = s.getTaskQueueDeploymentData(tv, tqTypeAct)
	s.ProtoEqual(&persistencespb.DeploymentData{Versions: []*deploymentspb.DeploymentVersionData{
		{Version: tv1.DeploymentVersion(), CurrentSinceTime: timestamp.TimePtr(t1), RoutingUpdateTime: timestamp.TimePtr(t1)},
	}}, data)

	// Changing things with a newer timestamp should apply
	t2 := t1.Add(time.Second)
	s.syncTaskQueueDeploymentData(tv1, false, 20, false, t2, tqTypeAct)
	data = s.getTaskQueueDeploymentData(tv, tqTypeAct)
	s.ProtoEqual(&persistencespb.DeploymentData{Versions: []*deploymentspb.DeploymentVersionData{
		{Version: tv1.DeploymentVersion(), CurrentSinceTime: nil, RampingSinceTime: timestamp.TimePtr(t2), RampPercentage: 20, RoutingUpdateTime: timestamp.TimePtr(t2)},
	}}, data)

	// Add another version, this time to both tq types
	tv2 := tv.WithBuildIDNumber(2)
	s.syncTaskQueueDeploymentData(tv2, false, 10, false, t1, tqTypeAct, tqTypeWf)
	data = s.getTaskQueueDeploymentData(tv, tqTypeAct)
	s.ProtoEqual(&persistencespb.DeploymentData{Versions: []*deploymentspb.DeploymentVersionData{
		{Version: tv1.DeploymentVersion(), CurrentSinceTime: nil, RampingSinceTime: timestamp.TimePtr(t2), RampPercentage: 20, RoutingUpdateTime: timestamp.TimePtr(t2)},
		{Version: tv2.DeploymentVersion(), CurrentSinceTime: nil, RampingSinceTime: timestamp.TimePtr(t1), RampPercentage: 10, RoutingUpdateTime: timestamp.TimePtr(t1)},
	}}, data)
	data = s.getTaskQueueDeploymentData(tv, tqTypeWf)
	s.ProtoEqual(&persistencespb.DeploymentData{Versions: []*deploymentspb.DeploymentVersionData{
		{Version: tv2.DeploymentVersion(), CurrentSinceTime: nil, RampingSinceTime: timestamp.TimePtr(t1), RampPercentage: 10, RoutingUpdateTime: timestamp.TimePtr(t1)},
	}}, data)

	// Make v2 current
	s.syncTaskQueueDeploymentData(tv2, true, 0, false, t2, tqTypeAct)
	data = s.getTaskQueueDeploymentData(tv, tqTypeAct)
	s.ProtoEqual(&persistencespb.DeploymentData{Versions: []*deploymentspb.DeploymentVersionData{
		{Version: tv1.DeploymentVersion(), CurrentSinceTime: nil, RampingSinceTime: timestamp.TimePtr(t2), RampPercentage: 20, RoutingUpdateTime: timestamp.TimePtr(t2)},
		{Version: tv2.DeploymentVersion(), CurrentSinceTime: timestamp.TimePtr(t2), RoutingUpdateTime: timestamp.TimePtr(t2)},
	}}, data)

	// Forget v1
	s.forgetTaskQueueDeploymentVersion(tv1, tqTypeAct, false)
	data = s.getTaskQueueDeploymentData(tv, tqTypeAct)
	s.ProtoEqual(&persistencespb.DeploymentData{Versions: []*deploymentspb.DeploymentVersionData{
		{Version: tv2.DeploymentVersion(), CurrentSinceTime: timestamp.TimePtr(t2), RoutingUpdateTime: timestamp.TimePtr(t2)},
	}}, data)

	// Forget v1 again should be a noop
	s.forgetTaskQueueDeploymentVersion(tv1, tqTypeAct, false)
	data = s.getTaskQueueDeploymentData(tv, tqTypeAct)
	s.ProtoEqual(&persistencespb.DeploymentData{Versions: []*deploymentspb.DeploymentVersionData{
		{Version: tv2.DeploymentVersion(), CurrentSinceTime: timestamp.TimePtr(t2), RoutingUpdateTime: timestamp.TimePtr(t2)},
	}}, data)

	// Ramp unversioned
	s.syncTaskQueueDeploymentData(tv2, false, 90, true, t2, tqTypeAct)
	data = s.getTaskQueueDeploymentData(tv, tqTypeAct)
	s.ProtoEqual(&persistencespb.DeploymentData{Versions: []*deploymentspb.DeploymentVersionData{
		{Version: tv2.DeploymentVersion(), CurrentSinceTime: timestamp.TimePtr(t2), RoutingUpdateTime: timestamp.TimePtr(t2)},
	},
		UnversionedRampData: &deploymentspb.DeploymentVersionData{RampingSinceTime: timestamp.TimePtr(t2), RampPercentage: 90, RoutingUpdateTime: timestamp.TimePtr(t2)},
	}, data)

	// Forget v2
	s.forgetTaskQueueDeploymentVersion(tv2, tqTypeAct, false)
	data = s.getTaskQueueDeploymentData(tv, tqTypeAct)
	s.ProtoEqual(&persistencespb.DeploymentData{
		UnversionedRampData: &deploymentspb.DeploymentVersionData{RampingSinceTime: timestamp.TimePtr(t2), RampPercentage: 90, RoutingUpdateTime: timestamp.TimePtr(t2)},
	}, data)
}

func (s *Versioning3Suite) setCurrentDeployment(tv *testvars.TestVars) {
	ctx, cancel := context.WithTimeout(context.Background(), 60*time.Second)
	defer cancel()
	s.Eventually(func() bool {
		req := &workflowservice.SetWorkerDeploymentCurrentVersionRequest{
			Namespace:      s.Namespace().String(),
			DeploymentName: tv.DeploymentSeries(),
		}
		if s.useV32 {
			req.BuildId = tv.BuildID()
		} else {
			req.Version = tv.DeploymentVersionString() //nolint:staticcheck // SA1019: worker versioning v0.31
		}
		_, err := s.FrontendClient().SetWorkerDeploymentCurrentVersion(ctx, req)
		var notFound *serviceerror.NotFound
		if errors.As(err, &notFound) || (err != nil && strings.Contains(err.Error(), workerdeployment.ErrCurrentVersionDoesNotHaveAllTaskQueues)) {
			return false
		}
		s.NoError(err)
		return err == nil
	}, 60*time.Second, 500*time.Millisecond)
}

func (s *Versioning3Suite) unsetCurrentDeployment(tv *testvars.TestVars) {
	ctx, cancel := context.WithTimeout(context.Background(), 60*time.Second)
	defer cancel()
	s.Eventually(func() bool {
		req := &workflowservice.SetWorkerDeploymentCurrentVersionRequest{
			Namespace:      s.Namespace().String(),
			DeploymentName: tv.DeploymentSeries(),
		}
		_, err := s.FrontendClient().SetWorkerDeploymentCurrentVersion(ctx, req)
		var notFound *serviceerror.NotFound
		if errors.As(err, &notFound) {
			return false
		}
		s.NoError(err)
		return err == nil
	}, 60*time.Second, 500*time.Millisecond)
}

func (s *Versioning3Suite) setRampingDeployment(
	tv *testvars.TestVars,
	percentage float32,
	rampUnversioned bool,
) {
	ctx, cancel := context.WithTimeout(context.Background(), 60*time.Second)
	defer cancel()
	v := tv.DeploymentVersionString()
	bid := tv.BuildID()
	if rampUnversioned {
		v = "__unversioned__"
		bid = ""
	}

	s.Eventually(func() bool {
		req := &workflowservice.SetWorkerDeploymentRampingVersionRequest{
			Namespace:      s.Namespace().String(),
			DeploymentName: tv.DeploymentSeries(),
			Percentage:     percentage,
		}
		if s.useV32 {
			req.BuildId = bid
		} else {
			req.Version = v //nolint:staticcheck // SA1019: worker versioning v0.31
		}
		_, err := s.FrontendClient().SetWorkerDeploymentRampingVersion(ctx, req)
		var notFound *serviceerror.NotFound
		if errors.As(err, &notFound) || errors.Is(err, serviceerror.NewFailedPrecondition(workerdeployment.ErrRampingVersionDoesNotHaveAllTaskQueues)) {
			return false
		}
		s.NoError(err)
		return err == nil
	}, 60*time.Second, 500*time.Millisecond)
}

func (s *Versioning3Suite) updateTaskQueueDeploymentData(
	tv *testvars.TestVars,
	isCurrent bool,
	ramp float32,
	rampUnversioned bool,
	timeSinceUpdate time.Duration,
	tqTypes ...enumspb.TaskQueueType,
) {
	s.syncTaskQueueDeploymentData(tv, isCurrent, ramp, rampUnversioned, time.Now().Add(-timeSinceUpdate), tqTypes...)
	var status versionStatus
	if isCurrent {
		status = versionStatusCurrent
	} else if ramp > 0 {
		status = versionStatusRamping
	} else {
		status = versionStatusInactive
	}
	if rampUnversioned {
		status = versionStatusNil
	}

	s.waitForDeploymentDataPropagation(tv, status, rampUnversioned, tqTypes...)

}

// updateTaskQueueDeploymentDataWithRoutingConfig updates the deployment data for the requested TQ types
// and also waits for the data to propagate to all the relevant partitions.
// TODO (Shivam): Update the name of this one.
func (s *Versioning3Suite) updateTaskQueueDeploymentDataWithRoutingConfig(
	tv *testvars.TestVars,
	routingConfig *deploymentpb.RoutingConfig,
	upsertVersions map[string]*deploymentspb.WorkerDeploymentVersionData,
	forgetVersions []string,
	tqTypes ...enumspb.TaskQueueType,
) {

	s.syncTaskQueueDeploymentDataWithRoutingConfig(tv, routingConfig, upsertVersions, forgetVersions, tqTypes...)

	// We need to know what the status of the version we are adding/forgetting is so that we can wait for it to propagate.
	for _, version := range upsertVersions {
		if version.GetStatus() == enumspb.WORKER_DEPLOYMENT_VERSION_STATUS_CURRENT {
			s.waitForDeploymentDataPropagation(tv, versionStatusCurrent, false, tqTypes...)
		} else if version.GetStatus() == enumspb.WORKER_DEPLOYMENT_VERSION_STATUS_RAMPING {
			s.waitForDeploymentDataPropagation(tv, versionStatusRamping, false, tqTypes...)
		} else if version.GetStatus() == enumspb.WORKER_DEPLOYMENT_VERSION_STATUS_INACTIVE {
			s.waitForDeploymentDataPropagation(tv, versionStatusInactive, false, tqTypes...)
		}
	}
}

// getTaskQueueDeploymentData gets the deployment data for a given TQ type. The data is always
// returned from the WF type root partition, so no need to wait for propagation before calling this
// function.
func (s *Versioning3Suite) getTaskQueueDeploymentData(
	tv *testvars.TestVars,
	tqType enumspb.TaskQueueType,
) *persistencespb.DeploymentData {
	ctx, cancel := context.WithTimeout(context.Background(), time.Second*5)
	defer cancel()
	resp, err := s.GetTestCluster().MatchingClient().GetTaskQueueUserData(
		ctx,
		&matchingservice.GetTaskQueueUserDataRequest{
			NamespaceId:   s.NamespaceID().String(),
			TaskQueue:     tv.TaskQueue().GetName(),
			TaskQueueType: tqTypeWf,
		})
	s.NoError(err)
	return resp.GetUserData().GetData().GetPerType()[int32(tqType)].GetDeploymentData()
}

func (s *Versioning3Suite) syncTaskQueueDeploymentDataWithRoutingConfig(
	tv *testvars.TestVars,
	routingConfig *deploymentpb.RoutingConfig,
	upsertVersions map[string]*deploymentspb.WorkerDeploymentVersionData,
	forgetVersions []string,
	t ...enumspb.TaskQueueType,
) {
	ctx, cancel := context.WithTimeout(context.Background(), time.Second*5)
	defer cancel()

	deploymentName := tv.DeploymentVersion().GetDeploymentName()
	var err error

	_, err = s.GetTestCluster().MatchingClient().SyncDeploymentUserData(
		ctx, &matchingservice.SyncDeploymentUserDataRequest{
			NamespaceId:         s.NamespaceID().String(),
			TaskQueue:           tv.TaskQueue().GetName(),
			TaskQueueTypes:      t,
			DeploymentName:      deploymentName,
			UpdateRoutingConfig: routingConfig,
			UpsertVersionsData:  upsertVersions,
			ForgetVersions:      forgetVersions,
		},
	)

	s.NoError(err)
}

func (s *Versioning3Suite) syncTaskQueueDeploymentData(
	tv *testvars.TestVars,
	isCurrent bool,
	ramp float32,
	rampUnversioned bool,
	updateTime time.Time,
	t ...enumspb.TaskQueueType,
) {
	ctx, cancel := context.WithTimeout(context.Background(), time.Second*5)
	defer cancel()
	v := tv.DeploymentVersion()
	if rampUnversioned {
		v = nil
	}

	routingUpdateTime := timestamp.TimePtr(updateTime)
	var currentSinceTime, rampingSinceTime *timestamppb.Timestamp
	if isCurrent {
		currentSinceTime = routingUpdateTime
	}
	if ramp > 0 { // todo carly / shahab: this doesn't account for setting 0 ramp, or for changing the ramp while ramping_since_time stays the same.
		rampingSinceTime = routingUpdateTime
	}

	_, err := s.GetTestCluster().MatchingClient().SyncDeploymentUserData(
		ctx, &matchingservice.SyncDeploymentUserDataRequest{
			NamespaceId:    s.NamespaceID().String(),
			TaskQueue:      tv.TaskQueue().GetName(),
			TaskQueueTypes: t,
			Operation: &matchingservice.SyncDeploymentUserDataRequest_UpdateVersionData{
				UpdateVersionData: &deploymentspb.DeploymentVersionData{
					Version:           v,
					RoutingUpdateTime: routingUpdateTime,
					CurrentSinceTime:  currentSinceTime,
					RampingSinceTime:  rampingSinceTime,
					RampPercentage:    ramp,
				},
			},
		},
	)
	s.NoError(err)
}

func (s *Versioning3Suite) forgetDeploymentVersionsFromDeploymentData(
	tv *testvars.TestVars,
	deploymentName string,
	forgetUnversionedRamp bool,
	revisionNumber int64,
	t ...enumspb.TaskQueueType,
) {
	ctx, cancel := context.WithTimeout(context.Background(), time.Second*5)
	defer cancel()
	v := tv.DeploymentVersion()
	if forgetUnversionedRamp {
		v.BuildId = ""
	}
	_, err := s.GetTestCluster().MatchingClient().SyncDeploymentUserData(
		ctx, &matchingservice.SyncDeploymentUserDataRequest{
			NamespaceId:    s.NamespaceID().String(),
			TaskQueue:      tv.TaskQueue().GetName(),
			TaskQueueTypes: t,
			DeploymentName: deploymentName,
			ForgetVersions: []string{tv.BuildID()},
		},
	)
	s.NoError(err)
}

func (s *Versioning3Suite) forgetTaskQueueDeploymentVersion(
	tv *testvars.TestVars,
	t enumspb.TaskQueueType,
	forgetUnversionedRamp bool,
) {
	ctx, cancel := context.WithTimeout(context.Background(), time.Second*5)
	defer cancel()
	v := tv.DeploymentVersion()
	if forgetUnversionedRamp {
		v.BuildId = ""
	}
	_, err := s.GetTestCluster().MatchingClient().SyncDeploymentUserData(
		ctx, &matchingservice.SyncDeploymentUserDataRequest{
			NamespaceId:   s.NamespaceID().String(),
			TaskQueue:     tv.TaskQueue().GetName(),
			TaskQueueType: t,
			Operation: &matchingservice.SyncDeploymentUserDataRequest_ForgetVersion{
				ForgetVersion: v,
			},
		},
	)
	s.NoError(err)
}

func (s *Versioning3Suite) verifyWorkflowVersioning(
	tv *testvars.TestVars,
	behavior enumspb.VersioningBehavior,
	deployment *deploymentpb.Deployment,
	override *workflowpb.VersioningOverride,
	transition *workflowpb.DeploymentVersionTransition,
) {
	dwf, err := s.FrontendClient().DescribeWorkflowExecution(
		context.Background(), &workflowservice.DescribeWorkflowExecutionRequest{
			Namespace: s.Namespace().String(),
			Execution: &commonpb.WorkflowExecution{
				WorkflowId: tv.WorkflowID(),
			},
		},
	)
	s.NoError(err)

	versioningInfo := dwf.WorkflowExecutionInfo.GetVersioningInfo()
	s.Equal(behavior.String(), versioningInfo.GetBehavior().String())
	var v *deploymentspb.WorkerDeploymentVersion
	if versioningInfo.GetVersion() != "" { //nolint:staticcheck // SA1019: worker versioning v0.31
		//nolint:staticcheck // SA1019: worker versioning v0.31
		v, err = worker_versioning.WorkerDeploymentVersionFromStringV31(versioningInfo.GetVersion())
		s.NoError(err)
		s.NotNil(versioningInfo.GetDeploymentVersion()) // make sure we are always populating this whenever Version string is populated
	}
	if dv := versioningInfo.GetDeploymentVersion(); dv != nil {
		v = worker_versioning.DeploymentVersionFromDeployment(worker_versioning.DeploymentFromExternalDeploymentVersion(dv))
	}
	actualDeployment := worker_versioning.DeploymentFromDeploymentVersion(v)
	if !deployment.Equal(actualDeployment) {
		s.Fail(fmt.Sprintf("deployment version mismatch. expected: {%s}, actual: {%s}",
			deployment,
			actualDeployment,
		))
	}

	if s.useV32 {
		// v0.32 override
		s.Equal(override.GetAutoUpgrade(), versioningInfo.GetVersioningOverride().GetAutoUpgrade())
		s.Equal(override.GetPinned().GetVersion().GetBuildId(), versioningInfo.GetVersioningOverride().GetPinned().GetVersion().GetBuildId())
		s.Equal(override.GetPinned().GetVersion().GetDeploymentName(), versioningInfo.GetVersioningOverride().GetPinned().GetVersion().GetDeploymentName())
		s.Equal(override.GetPinned().GetBehavior(), versioningInfo.GetVersioningOverride().GetPinned().GetBehavior())
		if worker_versioning.OverrideIsPinned(override) {
			s.Equal(override.GetPinned().GetVersion().GetDeploymentName(), dwf.WorkflowExecutionInfo.GetWorkerDeploymentName())
		}
	} else {
		// v0.31 override
		s.Equal(override.GetBehavior().String(), versioningInfo.GetVersioningOverride().GetBehavior().String())                                             //nolint:staticcheck // SA1019: worker versioning v0.31
		if actualOverrideDeployment := versioningInfo.GetVersioningOverride().GetPinnedVersion(); override.GetPinnedVersion() != actualOverrideDeployment { //nolint:staticcheck // SA1019: worker versioning v0.31
			s.Fail(fmt.Sprintf("pinned override mismatch. expected: {%s}, actual: {%s}",
				override.GetPinnedVersion(), //nolint:staticcheck // SA1019: worker versioning v0.31
				actualOverrideDeployment,
			))
		}
		if worker_versioning.OverrideIsPinned(override) {
			d, _ := worker_versioning.WorkerDeploymentVersionFromStringV31(override.GetPinnedVersion()) //nolint:staticcheck // SA1019: worker versioning v0.31
			s.Equal(d.GetDeploymentName(), dwf.WorkflowExecutionInfo.GetWorkerDeploymentName())
		}
	}

	if !versioningInfo.GetVersionTransition().Equal(transition) {
		s.Fail(fmt.Sprintf("version transition mismatch. expected: {%s}, actual: {%s}",
			transition,
			versioningInfo.GetVersionTransition(),
		))
	}
}

func respondActivity() *workflowservice.RespondActivityTaskCompletedRequest {
	return &workflowservice.RespondActivityTaskCompletedRequest{}
}

func respondWftWithActivities(
	tvWf *testvars.TestVars,
	tvAct *testvars.TestVars,
	sticky bool,
	behavior enumspb.VersioningBehavior,
	activityIds ...string,
) *workflowservice.RespondWorkflowTaskCompletedRequest {
	var stickyAttr *taskqueuepb.StickyExecutionAttributes
	if sticky {
		stickyAttr = &taskqueuepb.StickyExecutionAttributes{
			WorkerTaskQueue:        tvWf.StickyTaskQueue(),
			ScheduleToStartTimeout: durationpb.New(5 * time.Second),
		}
	}
	var commands []*commandpb.Command
	for _, a := range activityIds {
		commands = append(commands, &commandpb.Command{
			CommandType: enumspb.COMMAND_TYPE_SCHEDULE_ACTIVITY_TASK,
			Attributes: &commandpb.Command_ScheduleActivityTaskCommandAttributes{
				ScheduleActivityTaskCommandAttributes: &commandpb.ScheduleActivityTaskCommandAttributes{
					ActivityId:   a,
					ActivityType: tvAct.ActivityType(),
					TaskQueue:    tvAct.TaskQueue(),
					Input:        tvAct.Any().Payloads(),
					// TODO(carlydf): tests with forced task forward take multiple seconds. Need to know why?
					ScheduleToCloseTimeout: durationpb.New(10 * time.Second),
					ScheduleToStartTimeout: durationpb.New(10 * time.Second),
					StartToCloseTimeout:    durationpb.New(3 * time.Second),
					HeartbeatTimeout:       durationpb.New(3 * time.Second),
					RequestEagerExecution:  false,
				},
			},
		})
	}
	versioningMode := enumspb.WORKER_VERSIONING_MODE_VERSIONED
	if behavior == vbUnspecified {
		versioningMode = enumspb.WORKER_VERSIONING_MODE_UNVERSIONED
	}
	return &workflowservice.RespondWorkflowTaskCompletedRequest{
		Commands:                   commands,
		StickyAttributes:           stickyAttr,
		ForceCreateNewWorkflowTask: false,
		VersioningBehavior:         behavior,
		DeploymentOptions: &deploymentpb.WorkerDeploymentOptions{
			BuildId:              tvWf.BuildID(),
			DeploymentName:       tvWf.DeploymentSeries(),
			WorkerVersioningMode: versioningMode,
		},
		// TODO(carlydf): remove stamp once build ID is added to wftc event
		WorkerVersionStamp: &commonpb.WorkerVersionStamp{ //nolint:staticcheck // SA1019: worker versioning v0.20
			BuildId:       tvWf.BuildID(),
			UseVersioning: versioningMode == enumspb.WORKER_VERSIONING_MODE_VERSIONED,
		},
	}
}

func respondEmptyWft(
	tv *testvars.TestVars,
	sticky bool,
	behavior enumspb.VersioningBehavior,
) *workflowservice.RespondWorkflowTaskCompletedRequest {
	return respondWftWithActivities(tv, tv, sticky, behavior)
}

func respondCompleteWorkflow(
	tv *testvars.TestVars,
	behavior enumspb.VersioningBehavior,
) *workflowservice.RespondWorkflowTaskCompletedRequest {
	return &workflowservice.RespondWorkflowTaskCompletedRequest{
		Commands: []*commandpb.Command{
			{
				CommandType: enumspb.COMMAND_TYPE_COMPLETE_WORKFLOW_EXECUTION,
				Attributes: &commandpb.Command_CompleteWorkflowExecutionCommandAttributes{
					CompleteWorkflowExecutionCommandAttributes: &commandpb.CompleteWorkflowExecutionCommandAttributes{
						Result: tv.Any().Payloads(),
					},
				},
			},
		},
		ForceCreateNewWorkflowTask: false,
		VersioningBehavior:         behavior,
		DeploymentOptions: &deploymentpb.WorkerDeploymentOptions{
			BuildId:              tv.BuildID(),
			DeploymentName:       tv.DeploymentSeries(),
			WorkerVersioningMode: enumspb.WORKER_VERSIONING_MODE_VERSIONED,
		},
	}
}

func respondCompleteWorkflowUnversioned(
	tv *testvars.TestVars,
) *workflowservice.RespondWorkflowTaskCompletedRequest {
	return &workflowservice.RespondWorkflowTaskCompletedRequest{
		Commands: []*commandpb.Command{
			{
				CommandType: enumspb.COMMAND_TYPE_COMPLETE_WORKFLOW_EXECUTION,
				Attributes: &commandpb.Command_CompleteWorkflowExecutionCommandAttributes{
					CompleteWorkflowExecutionCommandAttributes: &commandpb.CompleteWorkflowExecutionCommandAttributes{
						Result: tv.Any().Payloads(),
					},
				},
			},
		},
		ForceCreateNewWorkflowTask: false,
	}
}

func (s *Versioning3Suite) startWorkflow(
	tv *testvars.TestVars,
	override *workflowpb.VersioningOverride,
) string {
	request := &workflowservice.StartWorkflowExecutionRequest{
		RequestId:          tv.Any().String(),
		Namespace:          s.Namespace().String(),
		WorkflowId:         tv.WorkflowID(),
		WorkflowType:       tv.WorkflowType(),
		TaskQueue:          tv.TaskQueue(),
		Identity:           tv.WorkerIdentity(),
		VersioningOverride: override,
	}

	we, err0 := s.FrontendClient().StartWorkflowExecution(testcore.NewContext(), request)
	s.NoError(err0)
	return we.GetRunId()
}

func (s *Versioning3Suite) queryWorkflow(
	tv *testvars.TestVars,
) (*workflowservice.QueryWorkflowResponse, error) {
	request := &workflowservice.QueryWorkflowRequest{
		Namespace: s.Namespace().String(),
		Execution: tv.WorkflowExecution(),
		Query:     tv.Query(),
	}

	shortCtx, cancel := context.WithTimeout(testcore.NewContext(), common.MinLongPollTimeout)
	defer cancel()
	response, err := s.FrontendClient().QueryWorkflow(shortCtx, request)
	return response, err
}

// Name is used by testvars. We use a shorten test name in variables so that physical task queue IDs
// do not grow larger that DB column limit (currently as low as 272 chars).
func (s *Versioning3Suite) Name() string {
	fullName := s.T().Name()
	if len(fullName) <= 30 {
		return fullName
	}
	short := fmt.Sprintf("%s-%08x",
		fullName[len(fullName)-21:],
		farm.Fingerprint32([]byte(fullName)),
	)
	return strings.Replace(short, ".", "|", -1)
}

// pollWftAndHandle can be used in sync and async mode. For async mode pass the async channel. It
// will be closed when the task is handled.
// Returns the poller and poll response only in sync mode (can be used to process new wft in the response)
func (s *Versioning3Suite) pollWftAndHandle(
	tv *testvars.TestVars,
	sticky bool,
	async chan<- struct{},
	handler func(task *workflowservice.PollWorkflowTaskQueueResponse) (*workflowservice.RespondWorkflowTaskCompletedRequest, error),
) (*taskpoller.TaskPoller, *workflowservice.RespondWorkflowTaskCompletedResponse) {
	return s.doPollWftAndHandle(tv, true, sticky, async, handler)
}

func (s *Versioning3Suite) unversionedPollWftAndHandle(
	tv *testvars.TestVars,
	sticky bool,
	async chan<- struct{},
	handler func(task *workflowservice.PollWorkflowTaskQueueResponse) (*workflowservice.RespondWorkflowTaskCompletedRequest, error),
) (*taskpoller.TaskPoller, *workflowservice.RespondWorkflowTaskCompletedResponse) {
	return s.doPollWftAndHandle(tv, false, sticky, async, handler)
}

// doPollWftAndHandle can be used in sync and async mode. For async mode pass the async channel. It
// will be closed when the task is handled.
// Returns the poller and poll response only in sync mode (can be used to process new wft in the response)
func (s *Versioning3Suite) doPollWftAndHandle(
	tv *testvars.TestVars,
	versioned bool,
	sticky bool,
	async chan<- struct{},
	handler func(task *workflowservice.PollWorkflowTaskQueueResponse) (*workflowservice.RespondWorkflowTaskCompletedRequest, error),
) (*taskpoller.TaskPoller, *workflowservice.RespondWorkflowTaskCompletedResponse) {
	poller := taskpoller.New(s.T(), s.FrontendClient(), s.Namespace().String())
	f := func() *workflowservice.RespondWorkflowTaskCompletedResponse {
		tq := tv.TaskQueue()
		if sticky {
			tq = tv.StickyTaskQueue()
		}
		resp, err := poller.PollWorkflowTask(
			&workflowservice.PollWorkflowTaskQueueRequest{
				DeploymentOptions: tv.WorkerDeploymentOptions(versioned),
				TaskQueue:         tq,
			},
		).HandleTask(tv, handler, taskpoller.WithTimeout(30*time.Second))
		s.NoError(err)
		return resp
	}
	if async == nil {
		return poller, f()
	} else {
		go func() {
			f()
			close(async)
		}()
	}
	return nil, nil
}

func (s *Versioning3Suite) pollWftAndHandleQueries(
	tv *testvars.TestVars,
	sticky bool,
	async chan<- any,
	handler func(task *workflowservice.PollWorkflowTaskQueueResponse) (*workflowservice.RespondQueryTaskCompletedRequest, error),
) (*taskpoller.TaskPoller, *workflowservice.RespondQueryTaskCompletedResponse) {
	poller := taskpoller.New(s.T(), s.FrontendClient(), s.Namespace().String())
	f := func() *workflowservice.RespondQueryTaskCompletedResponse {
		tq := tv.TaskQueue()
		if sticky {
			tq = tv.StickyTaskQueue()
		}
		resp, err := poller.PollWorkflowTask(
			&workflowservice.PollWorkflowTaskQueueRequest{
				DeploymentOptions: tv.WorkerDeploymentOptions(true),
				TaskQueue:         tq,
			},
		).HandleLegacyQuery(tv, handler)
		s.NoError(err)
		return resp
	}
	if async == nil {
		return poller, f()
	}
	go func() {
		f()
		close(async)
	}()
	return nil, nil
}

func (s *Versioning3Suite) pollNexusTaskAndHandle(
	tv *testvars.TestVars,
	sticky bool,
	async chan<- any,
	handler func(task *workflowservice.PollNexusTaskQueueResponse) (*workflowservice.RespondNexusTaskCompletedRequest, error),
) (*taskpoller.TaskPoller, *workflowservice.RespondNexusTaskCompletedResponse) {
	poller := taskpoller.New(s.T(), s.FrontendClient(), s.Namespace().String())
	f := func() *workflowservice.RespondNexusTaskCompletedResponse {
		tq := tv.TaskQueue()
		if sticky {
			tq = tv.StickyTaskQueue()
		}
		resp, err := poller.PollNexusTask(
			&workflowservice.PollNexusTaskQueueRequest{
				DeploymentOptions: tv.WorkerDeploymentOptions(true),
				TaskQueue:         tq,
			},
		).HandleTask(tv, handler, taskpoller.WithTimeout(10*time.Second))
		s.NoError(err)
		return resp
	}
	if async == nil {
		return poller, f()
	}
	go func() {
		f()
		close(async)
	}()
	return nil, nil
}

func (s *Versioning3Suite) unversionedPollActivityAndHandle(
	tv *testvars.TestVars,
	async chan<- struct{},
	handler func(task *workflowservice.PollActivityTaskQueueResponse) (*workflowservice.RespondActivityTaskCompletedRequest, error),
) {
	s.doPollActivityAndHandle(tv, false, async, handler)
}

func (s *Versioning3Suite) pollActivityAndHandle(
	tv *testvars.TestVars,
	async chan<- struct{},
	handler func(task *workflowservice.PollActivityTaskQueueResponse) (*workflowservice.RespondActivityTaskCompletedRequest, error),
) {
	s.doPollActivityAndHandle(tv, true, async, handler)
}

func (s *Versioning3Suite) doPollActivityAndHandle(
	tv *testvars.TestVars,
	versioned bool,
	async chan<- struct{},
	handler func(task *workflowservice.PollActivityTaskQueueResponse) (*workflowservice.RespondActivityTaskCompletedRequest, error),
) {
	poller := taskpoller.New(s.T(), s.FrontendClient(), s.Namespace().String())
	f := func() {
		_, err := poller.PollActivityTask(
			&workflowservice.PollActivityTaskQueueRequest{
				DeploymentOptions: tv.WorkerDeploymentOptions(versioned),
			},
		).HandleTask(tv, handler, taskpoller.WithTimeout(time.Minute))
		s.NoError(err)
	}
	if async == nil {
		f()
	} else {
		go func() {
			f()
			close(async)
		}()
	}
}

func (s *Versioning3Suite) idlePollWorkflow(
	tv *testvars.TestVars,
	versioned bool,
	timeout time.Duration,
	unexpectedTaskMessage string,
) {
	poller := taskpoller.New(s.T(), s.FrontendClient(), s.Namespace().String())
	_, _ = poller.PollWorkflowTask(
		&workflowservice.PollWorkflowTaskQueueRequest{
			DeploymentOptions: tv.WorkerDeploymentOptions(versioned),
		},
	).HandleTask(
		tv,
		func(task *workflowservice.PollWorkflowTaskQueueResponse) (*workflowservice.RespondWorkflowTaskCompletedRequest, error) {
			// Can't call s.Fail directly because linter will complain about unsafe assertion in another go routine.
			// s.Assert().Fail is safe but linter automatically converts it to s.Fail if written directly!
			a := s.Assert()
			a.Fail(unexpectedTaskMessage)
			return nil, nil
		},
		taskpoller.WithTimeout(timeout),
	)
}

func (s *Versioning3Suite) idlePollUnversionedActivity(
	tv *testvars.TestVars,
	timeout time.Duration,
	unexpectedTaskMessage string,
) {
	poller := taskpoller.New(s.T(), s.FrontendClient(), s.Namespace().String())
	_, _ = poller.PollActivityTask(
		&workflowservice.PollActivityTaskQueueRequest{},
	).HandleTask(
		tv,
		func(task *workflowservice.PollActivityTaskQueueResponse) (*workflowservice.RespondActivityTaskCompletedRequest, error) {
			if task != nil {
				s.Logger.Error(fmt.Sprintf("Unexpected activity task received, ID: %s", task.ActivityId))
				s.Fail(unexpectedTaskMessage)
			}
			return nil, nil
		},
		taskpoller.WithTimeout(timeout),
	)
}

func (s *Versioning3Suite) idlePollActivity(
	tv *testvars.TestVars,
	versioned bool,
	timeout time.Duration,
	unexpectedTaskMessage string,
) {
	poller := taskpoller.New(s.T(), s.FrontendClient(), s.Namespace().String())
	_, _ = poller.PollActivityTask(
		&workflowservice.PollActivityTaskQueueRequest{
			DeploymentOptions: tv.WorkerDeploymentOptions(versioned),
		},
	).HandleTask(
		tv,
		func(task *workflowservice.PollActivityTaskQueueResponse) (*workflowservice.RespondActivityTaskCompletedRequest, error) {
			if task != nil {
				s.Logger.Error(fmt.Sprintf("Unexpected activity task received, ID: %s", task.ActivityId))
				s.Fail(unexpectedTaskMessage)
			}
			return nil, nil
		},
		taskpoller.WithTimeout(timeout),
	)
}

func (s *Versioning3Suite) idlePollNexus(
	tv *testvars.TestVars,
	versioned bool,
	timeout time.Duration,
	unexpectedTaskMessage string,
) {
	poller := taskpoller.New(s.T(), s.FrontendClient(), s.Namespace().String())
	_, _ = poller.PollNexusTask(
		&workflowservice.PollNexusTaskQueueRequest{
			DeploymentOptions: tv.WorkerDeploymentOptions(versioned),
		}).HandleTask(
		tv,
		func(task *workflowservice.PollNexusTaskQueueResponse) (*workflowservice.RespondNexusTaskCompletedRequest, error) {
			if task != nil {
				s.Fail(unexpectedTaskMessage)
			}
			return nil, nil
		},
		taskpoller.WithTimeout(timeout),
	)
}

func (s *Versioning3Suite) verifyWorkflowStickyQueue(
	tv *testvars.TestVars,
) {
	ms, err := s.GetTestCluster().HistoryClient().GetMutableState(
		context.Background(), &historyservice.GetMutableStateRequest{
			NamespaceId: s.NamespaceID().String(),
			Execution:   tv.WorkflowExecution(),
		},
	)
	s.NoError(err)
	s.Equal(tv.StickyTaskQueue().GetName(), ms.StickyTaskQueue.GetName())
}

// Sticky queue needs to be created in server before tasks can schedule in it. Call to this method
// create the sticky queue by polling it.
func (s *Versioning3Suite) warmUpSticky(
	tv *testvars.TestVars,
) {
	poller := taskpoller.New(s.T(), s.FrontendClient(), s.Namespace().String())
	_, _ = poller.PollWorkflowTask(
		&workflowservice.PollWorkflowTaskQueueRequest{
			TaskQueue: tv.StickyTaskQueue(),
		},
	).HandleTask(
		tv,
		func(task *workflowservice.PollWorkflowTaskQueueResponse) (*workflowservice.RespondWorkflowTaskCompletedRequest, error) {
			s.Fail("sticky task is not expected")
			return nil, nil
		},
		taskpoller.WithTimeout(ver3MinPollTime),
	)
}

func (s *Versioning3Suite) waitForDeploymentDataPropagation(
	tv *testvars.TestVars,
	status versionStatus,
	unversionedRamp bool,
	tqTypes ...enumspb.TaskQueueType,
) {
	ctx, cancel := context.WithTimeout(context.Background(), time.Second*30)
	defer cancel()

	v := s.GetTestCluster().Host().DcClient().GetValue(dynamicconfig.MatchingNumTaskqueueReadPartitions.Key())
	s.NotEmpty(v, "versioning tests require setting explicit number of partitions")
	count, ok := v[0].Value.(int)
	s.True(ok, "partition count is not an int")
	partitionCount := count

	type partAndType struct {
		part int
		tp   enumspb.TaskQueueType
	}
	remaining := make(map[partAndType]struct{})
	for i := 0; i < partitionCount; i++ {
		for _, tqt := range tqTypes {
			remaining[partAndType{i, tqt}] = struct{}{}
		}
	}
	f, err := tqid.NewTaskQueueFamily(s.NamespaceID().String(), tv.TaskQueue().GetName())
	s.Eventually(func() bool {
		for pt := range remaining {
			s.NoError(err)
			partition := f.TaskQueue(pt.tp).NormalPartition(pt.part)
			// Use lower-level GetTaskQueueUserData instead of GetWorkerBuildIdCompatibility
			// here so that we can target activity queues.
			res, err := s.GetTestCluster().MatchingClient().GetTaskQueueUserData(
				ctx,
				&matchingservice.GetTaskQueueUserDataRequest{
					NamespaceId:   s.NamespaceID().String(),
					TaskQueue:     partition.RpcName(),
					TaskQueueType: partition.TaskType(),
				})
			s.NoError(err)
			perTypes := res.GetUserData().GetData().GetPerType()
			if perTypes != nil {
				deps := perTypes[int32(pt.tp)].GetDeploymentData().GetDeployments()
				deploymentsData := perTypes[int32(pt.tp)].GetDeploymentData().GetDeploymentsData()
				workerDeploymentData := deploymentsData[tv.DeploymentVersion().GetDeploymentName()]

				for _, d := range deps {
					if d.GetDeployment().Equal(tv.Deployment()) {
						delete(remaining, pt)
					}
				}
				if unversionedRamp {
					if perTypes[int32(pt.tp)].GetDeploymentData().GetUnversionedRampData() != nil {
						delete(remaining, pt)
					}

					// Using the new internal task-queue persistence schema that we have now defined.
					if workerDeploymentData != nil {
						routingConfig := workerDeploymentData.GetRoutingConfig()
						if routingConfig.GetRampingDeploymentVersion() == nil && routingConfig.GetRampingVersionPercentage() > 0 {
							delete(remaining, pt)
						}
					}
					continue
				}
				versions := perTypes[int32(pt.tp)].GetDeploymentData().GetVersions()
				for _, d := range versions {
					if d.GetVersion().Equal(tv.DeploymentVersion()) {
						switch status {
						case versionStatusInactive:
							if d.GetRampingSinceTime() == nil && d.GetCurrentSinceTime() == nil {
								delete(remaining, pt)
							}
						case versionStatusRamping:
							if d.GetRampingSinceTime() != nil {
								delete(remaining, pt)
							}
						case versionStatusCurrent:
							if d.GetCurrentSinceTime() != nil {
								delete(remaining, pt)
							}
						}
					}
				}

				// Using the new internal task-queue persistence schema that we have now defined.
				if workerDeploymentData != nil {
					versions := workerDeploymentData.GetVersions()
					for buildID, versionData := range versions {
						if buildID == tv.DeploymentVersion().GetBuildId() && status == versionStatus(versionData.GetStatus()) {
							delete(remaining, pt)
						}
					}
				}
			}
		}
		return len(remaining) == 0
	}, 30*time.Second, 100*time.Millisecond)
}

func (s *Versioning3Suite) validateBacklogCount(
	tv *testvars.TestVars,
	tqType enumspb.TaskQueueType,
	expectedCount int64,
) {
	ctx, cancel := context.WithTimeout(context.Background(), 10*time.Second)
	defer cancel()

	var resp *workflowservice.DescribeTaskQueueResponse
	var err error

	s.EventuallyWithT(func(t *assert.CollectT) {
		resp, err = s.FrontendClient().DescribeTaskQueue(ctx, &workflowservice.DescribeTaskQueueRequest{
			Namespace:              s.Namespace().String(),
			TaskQueue:              tv.TaskQueue(),
			ApiMode:                enumspb.DESCRIBE_TASK_QUEUE_MODE_ENHANCED,
			Versions:               nil, // default version, in this case unversioned queue
			TaskQueueTypes:         []enumspb.TaskQueueType{tqType},
			ReportPollers:          false,
			ReportTaskReachability: false,
			ReportStats:            true,
		})
		s.NoError(err)
		s.NotNil(resp)
		s.Equal(1, len(resp.GetVersionsInfo()), "should be 1 because only default/unversioned queue")
		versionInfo := resp.GetVersionsInfo()[""]
		typeInfo, ok := versionInfo.GetTypesInfo()[int32(tqType)]
		s.True(ok)
		a := require.New(t)
		a.Equal(expectedCount, typeInfo.Stats.GetApproximateBacklogCount())
	}, 6*time.Second, 100*time.Millisecond)
}

func (s *Versioning3Suite) verifyVersioningSAs(
	tv *testvars.TestVars,
	behavior enumspb.VersioningBehavior,
	usedBuilds ...*testvars.TestVars,
) {
	ctx, cancel := context.WithTimeout(context.Background(), 10*time.Second)
	defer cancel()

	s.EventuallyWithT(func(t *assert.CollectT) {
		query := fmt.Sprintf("WorkflowId = '%s' AND TemporalWorkerDeployment = '%s' AND TemporalWorkerDeploymentVersion= '%s' AND TemporalWorkflowVersioningBehavior = '%s'",
			tv.WorkflowID(), tv.DeploymentSeries(), tv.DeploymentVersionStringV32(), behavior.String())
		resp, err := s.FrontendClient().ListWorkflowExecutions(ctx, &workflowservice.ListWorkflowExecutionsRequest{
			Namespace: s.Namespace().String(),
			Query:     query,
		})
		a := assert.New(t)
		a.Nil(err)
		a.Greater(len(resp.GetExecutions()), 0)
		if a.NotEmpty(resp.GetExecutions()) {
			w := resp.GetExecutions()[0]
			payload, ok := w.GetSearchAttributes().GetIndexedFields()["BuildIds"]
			a.True(ok)
			searchAttrAny, err := searchattribute.DecodeValue(payload, enumspb.INDEXED_VALUE_TYPE_KEYWORD_LIST, true)
			a.NoError(err)
			var searchAttr []string
			if searchAttrAny != nil {
				searchAttr = searchAttrAny.([]string)
			}
			if behavior == enumspb.VERSIONING_BEHAVIOR_PINNED {
				a.Contains(searchAttr, worker_versioning.PinnedBuildIdSearchAttribute(tv.DeploymentVersionStringV32()))
			}
			for _, b := range usedBuilds {
				a.Contains(searchAttr, worker_versioning.VersionedBuildIdSearchAttribute(b.BuildID()))
			}
			fmt.Println(resp.GetExecutions()[0])
		}
	}, 5*time.Second, 50*time.Millisecond)
}

func (s *Versioning3Suite) TestAutoUpgradeWorkflows_NoBouncingBetweenVersions() {
	s.T().Skip("Skipping this test for now as there seems to be a flake. Shall fix it in the upcoming PR.")
	/*

		Test plan:
		- Use only one read and write partition.
		- Update the userData by setting current version to v0.
		- Start 10 workflows on v0. MS reads v0 for these workflows.
		- Update the userData by setting the current version to v1.
		- Complete workflow task on v1. MS reads v1 for these workflows now.
		- *Rollback* userData to v0 on that single partition (call lower level API)
		- See if any workflow task goes back to original v0 poller (should not)

	*/

	s.OverrideDynamicConfig(dynamicconfig.MatchingNumTaskqueueReadPartitions, 1)
	s.OverrideDynamicConfig(dynamicconfig.MatchingNumTaskqueueWritePartitions, 1)

	tv0 := testvars.New(s).WithBuildIDNumber(0)
	tv1 := tv0.WithBuildIDNumber(1)

	// Update the userData by setting the current version to v0
	s.updateTaskQueueDeploymentDataWithRoutingConfig(tv0, &deploymentpb.RoutingConfig{
		CurrentDeploymentVersion:  worker_versioning.ExternalWorkerDeploymentVersionFromStringV31(tv0.DeploymentVersionString()),
		CurrentVersionChangedTime: timestamp.TimePtr(time.Now()),
		RevisionNumber:            1,
	}, map[string]*deploymentspb.WorkerDeploymentVersionData{tv0.DeploymentVersion().GetBuildId(): &deploymentspb.WorkerDeploymentVersionData{
		Status: enumspb.WORKER_DEPLOYMENT_VERSION_STATUS_CURRENT,
	}}, []string{}, tqTypeWf, tqTypeAct)

	// Wait until all task queue partitions know that v0 is current.
	s.waitForDeploymentDataPropagation(tv0, versionStatusCurrent, false, tqTypeWf, tqTypeAct)

	// Make numWorkflows different workflow ID's so that we can verify that all workflows are running on v0.
	numWorkflows := 10
	wfVarsV0 := make([]*testvars.TestVars, numWorkflows)
	wfVarsV1 := make([]*testvars.TestVars, numWorkflows)

	for i := 0; i < numWorkflows; i++ {
		wfVarsV0[i] = tv0.WithWorkflowIDNumber(i)
		wfVarsV1[i] = tv1.WithWorkflowIDNumber(i)
	}

	// Start all different workflows on version v0.
	for i := 0; i < numWorkflows; i++ {
		s.startWorkflow(wfVarsV0[i], nil)
	}

	// Poll for workflows on v0.
	channels := make([]chan struct{}, numWorkflows)
	for i := 0; i < numWorkflows; i++ {
		channels[i] = make(chan struct{})
		s.pollWftAndHandle(wfVarsV0[i], false, channels[i],
			func(task *workflowservice.PollWorkflowTaskQueueResponse) (*workflowservice.RespondWorkflowTaskCompletedRequest, error) {
				s.NotNil(task)
				resp := respondEmptyWft(wfVarsV0[i], false, vbUnpinned)
				resp.ForceCreateNewWorkflowTask = true
				return resp, nil
			})
	}
	// Wait for channels to be closed
	for i := 0; i < numWorkflows; i++ {
		<-channels[i]
	}

	// Verify that all workflows are running on v0.
	for i := 0; i < numWorkflows; i++ {
		s.EventuallyWithT(func(t *assert.CollectT) {
			s.verifyWorkflowVersioning(wfVarsV0[i], vbUnpinned, tv0.Deployment(), nil, nil)
		}, 10*time.Second, 100*time.Millisecond)
	}

	// Update the userData by setting the current version to v1.
	s.updateTaskQueueDeploymentDataWithRoutingConfig(tv1, &deploymentpb.RoutingConfig{
		CurrentDeploymentVersion:  worker_versioning.ExternalWorkerDeploymentVersionFromStringV31(tv1.DeploymentVersionString()),
		CurrentVersionChangedTime: timestamp.TimePtr(time.Now()),
		RevisionNumber:            2,
	}, map[string]*deploymentspb.WorkerDeploymentVersionData{tv1.DeploymentVersion().GetBuildId(): &deploymentspb.WorkerDeploymentVersionData{
		Status: enumspb.WORKER_DEPLOYMENT_VERSION_STATUS_CURRENT,
	}}, []string{}, tqTypeWf, tqTypeAct)

	// Wait until all task queue partitions know that v1 is current.
	// s.waitForDeploymentDataPropagation(tv1, versionStatusCurrent, false, tqTypeWf, tqTypeAct)

	// Poll for workflows but this time the workflow task should be acted upon by a v1 worker.
	channels = make([]chan struct{}, numWorkflows)
	for i := 0; i < numWorkflows; i++ {
		channels[i] = make(chan struct{})
		s.pollWftAndHandle(wfVarsV1[i], false, channels[i],
			func(task *workflowservice.PollWorkflowTaskQueueResponse) (*workflowservice.RespondWorkflowTaskCompletedRequest, error) {
				s.NotNil(task)
				resp := respondEmptyWft(wfVarsV1[i], false, vbUnpinned)
				resp.ForceCreateNewWorkflowTask = true
				return resp, nil
			})
	}
	// Wait for channels to be closed
	for i := 0; i < numWorkflows; i++ {
		<-channels[i]
	}
	// Verify that all workflows are running on v1.
	for i := 0; i < numWorkflows; i++ {
		s.EventuallyWithT(func(t *assert.CollectT) {
			s.verifyWorkflowVersioning(wfVarsV1[i], vbUnpinned, tv1.Deployment(), nil, nil)
		}, 10*time.Second, 100*time.Millisecond)
	}

	// Rollback the userData to v0. Using the lower API here.

	currentData, err := s.GetTestCluster().MatchingClient().GetTaskQueueUserData(context.Background(), &matchingservice.GetTaskQueueUserDataRequest{
		NamespaceId:   s.NamespaceID().String(),
		TaskQueue:     tv0.TaskQueue().GetName(),
		TaskQueueType: tqTypeWf,
	})
	s.NoError(err)

	_, err = s.GetTestCluster().MatchingClient().UpdateTaskQueueUserData(context.Background(), &matchingservice.UpdateTaskQueueUserDataRequest{
		NamespaceId: s.NamespaceID().String(),
		TaskQueue:   tv0.TaskQueue().GetName(),
		UserData: &persistencespb.VersionedTaskQueueUserData{
			Data: &persistencespb.TaskQueueUserData{
				PerType: map[int32]*persistencespb.TaskQueueTypeUserData{
					int32(tqTypeWf): {
						DeploymentData: &persistencespb.DeploymentData{
							DeploymentsData: map[string]*persistencespb.WorkerDeploymentData{
								tv0.DeploymentVersion().GetDeploymentName(): {
									RoutingConfig: &deploymentpb.RoutingConfig{
										CurrentDeploymentVersion:  worker_versioning.ExternalWorkerDeploymentVersionFromStringV31(tv0.DeploymentVersionString()),
										CurrentVersionChangedTime: timestamp.TimePtr(time.Now().Add(-time.Second)),
										RevisionNumber:            0,
									},
									Versions: map[string]*deploymentspb.WorkerDeploymentVersionData{
										tv0.DeploymentVersion().GetBuildId(): {
											Status: enumspb.WORKER_DEPLOYMENT_VERSION_STATUS_CURRENT,
										},
									},
								},
							},
						},
					},
					int32(tqTypeAct): {
						DeploymentData: &persistencespb.DeploymentData{
							DeploymentsData: map[string]*persistencespb.WorkerDeploymentData{
								tv0.DeploymentVersion().GetDeploymentName(): {
									RoutingConfig: &deploymentpb.RoutingConfig{
										CurrentDeploymentVersion:  worker_versioning.ExternalWorkerDeploymentVersionFromStringV31(tv0.DeploymentVersionString()),
										CurrentVersionChangedTime: timestamp.TimePtr(time.Now().Add(-time.Second)),
										RevisionNumber:            0,
									},
									Versions: map[string]*deploymentspb.WorkerDeploymentVersionData{
										tv0.DeploymentVersion().GetBuildId(): {
											Status: enumspb.WORKER_DEPLOYMENT_VERSION_STATUS_CURRENT,
										},
									},
								},
							},
						},
					},
				},
			},
			Version: currentData.GetUserData().GetVersion(),
		},
	})
	s.NoError(err)
	// Even though the userData is rolled back to v0, the workflows should only continue to run on v1.
	// Start idle pollers on v0 and ensure they never receive a task.
	for i := 0; i < numWorkflows; i++ {
		//nolint:testifylint
		go s.idlePollWorkflow(wfVarsV0[i], true, ver3MinPollTime, "workflows should not go to the old deployment")
	}

	// Complete all workflows on v1.
	channels = make([]chan struct{}, numWorkflows)
	for i := 0; i < numWorkflows; i++ {
		channels[i] = make(chan struct{})
		s.pollWftAndHandle(wfVarsV1[i], false, channels[i],
			func(task *workflowservice.PollWorkflowTaskQueueResponse) (*workflowservice.RespondWorkflowTaskCompletedRequest, error) {
				s.NotNil(task)
				return respondCompleteWorkflow(wfVarsV1[i], vbUnpinned), nil
			})
	}
	// Wait for channels to be closed
	for i := 0; i < numWorkflows; i++ {
		<-channels[i]
	}

	// Verify that all workflows are completed on v1.
	for i := 0; i < numWorkflows; i++ {
		s.EventuallyWithT(func(t *assert.CollectT) {
			s.verifyWorkflowVersioning(wfVarsV1[i], vbUnpinned, tv1.Deployment(), nil, nil)
		}, 60*time.Second, 100*time.Millisecond)
	}
}

func (s *Versioning3Suite) TestWorkflowTQLags_DependentActivityStartsTransition() {
	if !s.useNewDeploymentData {
		s.T().Skip("This test is only supported on new deployment data")
	}
	/*
		The aim of this test is to show the following does not occur when using revisionNumber mechanics:
		- If the workflow TQ lags behind the activity TQ, with respect to the current version of a deployment, the activity should not be
		- redirected to a new deployment and be thought of as an independent activity.
		- Rather, the activity should commence a workflow transition!


			Test plan:
			- Use only one read and write partition.
			- Update the userData, for workflow and activity TQ, by setting current version to v0.
			- Let a controller poller complete a workflow task on v0 and schedule an activity task.
			- Now, update the userData for the activity TQ by setting the current version to v1.
			- Let an activity poller complete the activity task on v1.
			- We should see a workflow transition happen to v1 even though the workflow TQ is lagging behind the activity TQ.
	*/
	s.OverrideDynamicConfig(dynamicconfig.MatchingNumTaskqueueReadPartitions, 1)
	s.OverrideDynamicConfig(dynamicconfig.MatchingNumTaskqueueWritePartitions, 1)
	s.OverrideDynamicConfig(dynamicconfig.UseRevisionNumberForWorkerVersioning, true)

	tv0 := testvars.New(s).WithBuildIDNumber(0)
	tv1 := tv0.WithBuildIDNumber(1)

	// Update the userData by setting the current version to v0
	s.updateTaskQueueDeploymentDataWithRoutingConfig(tv0, &deploymentpb.RoutingConfig{
		CurrentDeploymentVersion:  worker_versioning.ExternalWorkerDeploymentVersionFromStringV31(tv0.DeploymentVersionString()),
		CurrentVersionChangedTime: timestamp.TimePtr(time.Now()),
		RevisionNumber:            1,
	}, map[string]*deploymentspb.WorkerDeploymentVersionData{tv0.DeploymentVersion().GetBuildId(): &deploymentspb.WorkerDeploymentVersionData{
		Status: enumspb.WORKER_DEPLOYMENT_VERSION_STATUS_CURRENT,
	}}, []string{}, tqTypeWf, tqTypeAct)

	// Wait until all task queue partitions know that v0 is current.
	s.waitForDeploymentDataPropagation(tv0, versionStatusCurrent, false, tqTypeWf, tqTypeAct)

	// Start a workflow on v0.
	s.startWorkflow(tv0, nil)

	// Poll for the workflow task on v0.
	s.pollWftAndHandle(tv0, false, nil,
		func(task *workflowservice.PollWorkflowTaskQueueResponse) (*workflowservice.RespondWorkflowTaskCompletedRequest, error) {
			s.NotNil(task)
			return respondWftWithActivities(tv0, tv0, false, vbUnpinned, "activity1"), nil
		})

	// Verify that the workflow is running on v1.
	s.EventuallyWithT(func(t *assert.CollectT) {
		s.verifyWorkflowVersioning(tv0, vbUnpinned, tv0.Deployment(), nil, nil)
	}, 10*time.Second, 100*time.Millisecond)

	// Update the userData for the activity TQ by setting the current version to v1.
	s.syncTaskQueueDeploymentDataWithRoutingConfig(tv1, &deploymentpb.RoutingConfig{
		CurrentDeploymentVersion:  worker_versioning.ExternalWorkerDeploymentVersionFromStringV31(tv1.DeploymentVersionString()),
		CurrentVersionChangedTime: timestamp.TimePtr(time.Now()),
		RevisionNumber:            2,
	}, map[string]*deploymentspb.WorkerDeploymentVersionData{tv1.DeploymentVersion().GetBuildId(): &deploymentspb.WorkerDeploymentVersionData{
		Status: enumspb.WORKER_DEPLOYMENT_VERSION_STATUS_CURRENT,
	}}, []string{}, tqTypeAct)

	// Wait until all task queue partitions know that v1 is current.
	s.waitForDeploymentDataPropagation(tv1, versionStatusCurrent, false, tqTypeAct)

	// Poll and complete the workflow task which should have been scheduled by the activity task since it would have started a transition to v1.
	workflowTaskCh := make(chan struct{}, 1)
	activityTaskCh := make(chan struct{}, 1)

	// Poll and complete the activity task on v1.
	s.pollActivityAndHandle(tv1, activityTaskCh,
		func(task *workflowservice.PollActivityTaskQueueResponse) (*workflowservice.RespondActivityTaskCompletedRequest, error) {
			s.NotNil(task)
			return respondActivity(), nil
		})

	// Workflow task poller transitions the workflow to v1.
	s.pollWftAndHandle(tv1, false, workflowTaskCh,
		func(task *workflowservice.PollWorkflowTaskQueueResponse) (*workflowservice.RespondWorkflowTaskCompletedRequest, error) {
			s.NotNil(task)
			return respondEmptyWft(tv1, false, vbUnpinned), nil
		})

	<-workflowTaskCh
	<-activityTaskCh

	// Verify that the workflow is running on v1.
	s.EventuallyWithT(func(t *assert.CollectT) {
		s.verifyWorkflowVersioning(tv0, vbUnpinned, tv1.Deployment(), nil, nil)
	}, 10*time.Second, 100*time.Millisecond)
}

func (s *Versioning3Suite) TestActivityTQLags_DependentActivityCompletesOnTheNewVersion() {
	if !s.useNewDeploymentData {
		s.T().Skip("This test is only supported on new deployment data")
	}
	/*
		The aim of this test is to show the following does not occur when using revisionNumber mechanics:
		- If the activity TQ lags behind the workflow TQ, with respect to the current version of a deployment, the activity should not be
		- dispatched to the deployment found in the un-synced activity TQ.
		- The main difference between this test and TestActivityQLags_DependentActivityOnUnversionedCompletesOnTheNewVersion is that this one
		- shall have the activity TQ versioned to some build ID.

			Test plan:
			- Use only one read and write partition.
			- Update the userData, for workflow and activity TQ, by setting current version to v0.
			- Let a controlled poller complete the workflow task on v0 and schedule another workflow task.
			- Update the userData, this time for the workflow TQ only, by setting the current version to v1.
			- Let a controlled poller complete the workflow task on v1 and schedule an activity task.
			- We should see the activity task be dispatched to a v1 poller even though it's lagging behind the workflow TQ.
	*/
	ctx, cancel := context.WithTimeout(context.Background(), 30*time.Second)
	defer cancel()

	s.OverrideDynamicConfig(dynamicconfig.MatchingNumTaskqueueReadPartitions, 1)
	s.OverrideDynamicConfig(dynamicconfig.MatchingNumTaskqueueWritePartitions, 1)
	s.OverrideDynamicConfig(dynamicconfig.UseRevisionNumberForWorkerVersioning, true)

	tv0 := testvars.New(s).WithBuildIDNumber(0)
	tv1 := tv0.WithBuildIDNumber(1)

	// Update the userData for the workflow TQ by setting the current version to v0
	s.updateTaskQueueDeploymentDataWithRoutingConfig(tv0, &deploymentpb.RoutingConfig{
		CurrentDeploymentVersion:  worker_versioning.ExternalWorkerDeploymentVersionFromStringV31(tv0.DeploymentVersionString()),
		CurrentVersionChangedTime: timestamp.TimePtr(time.Now()),
		RevisionNumber:            1,
	}, map[string]*deploymentspb.WorkerDeploymentVersionData{tv0.DeploymentVersion().GetBuildId(): &deploymentspb.WorkerDeploymentVersionData{
		Status: enumspb.WORKER_DEPLOYMENT_VERSION_STATUS_CURRENT,
	}}, []string{}, tqTypeWf, tqTypeAct)
	// Wait until all task queue partitions know that v0 is current.
	s.waitForDeploymentDataPropagation(tv0, versionStatusCurrent, false, tqTypeWf, tqTypeAct)

	// Start a workflow on v0.
	s.startWorkflow(tv0, nil)

	// Let a controlled poller complete the workflow task on v0 and schedule another workflow task.
	s.pollWftAndHandle(tv0, false, nil,
		func(task *workflowservice.PollWorkflowTaskQueueResponse) (*workflowservice.RespondWorkflowTaskCompletedRequest, error) {
			s.NotNil(task)
			resp := respondEmptyWft(tv0, false, vbUnpinned)
			resp.ForceCreateNewWorkflowTask = true
			return resp, nil
		})

	// Verify that the workflow is running on v0.
	s.EventuallyWithT(func(t *assert.CollectT) {
		s.verifyWorkflowVersioning(tv0, vbUnpinned, tv0.Deployment(), nil, nil)
	}, 10*time.Second, 100*time.Millisecond)

	// Update the userData for the workflow TQ *only* by setting the current version to v1
	s.updateTaskQueueDeploymentDataWithRoutingConfig(tv1, &deploymentpb.RoutingConfig{
		CurrentDeploymentVersion:  worker_versioning.ExternalWorkerDeploymentVersionFromStringV31(tv1.DeploymentVersionString()),
		CurrentVersionChangedTime: timestamp.TimePtr(time.Now()),
		RevisionNumber:            2,
	}, map[string]*deploymentspb.WorkerDeploymentVersionData{tv1.DeploymentVersion().GetBuildId(): &deploymentspb.WorkerDeploymentVersionData{
		Status: enumspb.WORKER_DEPLOYMENT_VERSION_STATUS_CURRENT,
	}}, []string{}, tqTypeWf)
	// Wait until all task queue partitions know that v1 is current.
	s.waitForDeploymentDataPropagation(tv1, versionStatusCurrent, false, tqTypeWf)

	// Register the v1 worker in the activity TQ to prevent matching from thinking this as an independent unpinned activity
	s.updateTaskQueueDeploymentDataWithRoutingConfig(tv1, nil, map[string]*deploymentspb.WorkerDeploymentVersionData{tv1.DeploymentVersion().GetBuildId(): &deploymentspb.WorkerDeploymentVersionData{
		Status: enumspb.WORKER_DEPLOYMENT_VERSION_STATUS_INACTIVE,
	}}, []string{}, tqTypeAct)

	// Let a controlled poller complete the workflow task on v1 and schedule an activity task
	s.pollWftAndHandle(tv1, false, nil,
		func(task *workflowservice.PollWorkflowTaskQueueResponse) (*workflowservice.RespondWorkflowTaskCompletedRequest, error) {
			s.NotNil(task)
			return respondWftWithActivities(tv1, tv1, false, vbUnpinned, "activity1"), nil
		})

	// Start an idle activity poller on v0. This poller should not receive any activity tasks
	//nolint:testifylint
	go s.idlePollActivity(tv0, true, ver3MinPollTime, "activity should not go to the old deployment")

	// Start a poller on v1
	activityTaskCh := make(chan struct{}, 1)
	s.pollActivityAndHandle(tv1, activityTaskCh,
		func(task *workflowservice.PollActivityTaskQueueResponse) (*workflowservice.RespondActivityTaskCompletedRequest, error) {
			s.NotNil(task)
			return respondActivity(), nil
		})

	s.WaitForChannel(ctx, activityTaskCh)

	// Verify that the workflow is still running on v1.
	s.EventuallyWithT(func(t *assert.CollectT) {
		s.verifyWorkflowVersioning(tv1, vbUnpinned, tv1.Deployment(), nil, nil)
	}, 10*time.Second, 100*time.Millisecond)
}

func (s *Versioning3Suite) TestChildStartsWithParentRevision_TaskQueueDoesNotLag() {
	if !s.useNewDeploymentData {
		s.T().Skip("This test is only supported on new deployment data")
	}
	s.OverrideDynamicConfig(dynamicconfig.UseRevisionNumberForWorkerVersioning, true)

	tv := testvars.New(s).WithBuildIDNumber(1).WithWorkflowIDNumber(1)
	tvChild := tv.WithWorkflowIDNumber(2)

	// 1) Set parent/child TQ current deployment and known revision number
	rev := int64(1)
	s.updateTaskQueueDeploymentDataWithRoutingConfig(tv, &deploymentpb.RoutingConfig{
		CurrentDeploymentVersion:  worker_versioning.ExternalWorkerDeploymentVersionFromStringV31(tv.DeploymentVersionString()),
		CurrentVersionChangedTime: timestamp.TimePtr(time.Now()),
		RevisionNumber:            rev,
	}, map[string]*deploymentspb.WorkerDeploymentVersionData{
		tv.DeploymentVersion().GetBuildId(): {Status: enumspb.WORKER_DEPLOYMENT_VERSION_STATUS_CURRENT},
	}, []string{}, tqTypeWf, tqTypeAct)

	// 2) Parent workflow: execute a child with known ID
	parent := func(ctx workflow.Context) error {
		_ = workflow.ExecuteChildWorkflow(
			workflow.WithChildOptions(ctx, workflow.ChildWorkflowOptions{
				TaskQueue:  tv.TaskQueue().GetName(),
				WorkflowID: tvChild.WorkflowID(),
			}),
			"child",
		).Get(ctx, nil)
		return nil
	}
	child := func(ctx workflow.Context) error { return nil }

	w := worker.New(s.SdkClient(), tv.TaskQueue().GetName(), worker.Options{
		DeploymentOptions: worker.DeploymentOptions{Version: tv.SDKDeploymentVersion(), UseVersioning: true, DefaultVersioningBehavior: workflow.VersioningBehaviorAutoUpgrade},
	})
	w.RegisterWorkflowWithOptions(parent, workflow.RegisterOptions{Name: "parent", VersioningBehavior: workflow.VersioningBehaviorAutoUpgrade})
	w.RegisterWorkflowWithOptions(child, workflow.RegisterOptions{Name: "child", VersioningBehavior: workflow.VersioningBehaviorAutoUpgrade})
	s.NoError(w.Start())
	defer w.Stop()

	// 3) Start parent
	ctx, cancel := context.WithTimeout(context.Background(), 20*time.Second)
	defer cancel()
	_, err := s.SdkClient().ExecuteWorkflow(ctx, sdkclient.StartWorkflowOptions{
		ID: tv.WorkflowID(), TaskQueue: tv.TaskQueue().GetName(),
	}, "parent")
	s.NoError(err)

	// 4) Wait for child to exist, then read its MS and assert revision
	s.Eventually(func() bool {
		ms, err := s.GetTestCluster().HistoryClient().GetMutableState(context.Background(),
			&historyservice.GetMutableStateRequest{
				NamespaceId: s.NamespaceID().String(),
				Execution:   tvChild.WorkflowExecution()})
		if err != nil || ms.GetVersioningInfo().GetRevisionNumber() == 0 {
			return false
		}
		got := ms.GetVersioningInfo().GetRevisionNumber()
		s.Equal(rev, got)
		return true
	}, 10*time.Second, 100*time.Millisecond)
}

func (s *Versioning3Suite) TestChildStartsWithParentRevision_SameTQ_TQLags() {
	if !s.useNewDeploymentData {
		s.T().Skip("This test is only supported on new deployment data")
	}

	s.OverrideDynamicConfig(dynamicconfig.UseRevisionNumberForWorkerVersioning, true)
	s.OverrideDynamicConfig(dynamicconfig.MatchingNumTaskqueueReadPartitions, 1)
	s.OverrideDynamicConfig(dynamicconfig.MatchingNumTaskqueueWritePartitions, 1)

	tvParent := testvars.New(s).WithBuildIDNumber(1).WithWorkflowIDNumber(1)
	tvChild := tvParent.WithWorkflowIDNumber(2)

	parentRev := int64(1) // parent TQ revision

	// Make v1 current on parent TQ with parentRev
	s.updateTaskQueueDeploymentDataWithRoutingConfig(tvParent, &deploymentpb.RoutingConfig{
		CurrentDeploymentVersion:  worker_versioning.ExternalWorkerDeploymentVersionFromStringV31(tvParent.DeploymentVersionString()),
		CurrentVersionChangedTime: timestamp.TimePtr(time.Now()),
		RevisionNumber:            parentRev,
	}, map[string]*deploymentspb.WorkerDeploymentVersionData{
		tvParent.DeploymentVersion().GetBuildId(): {Status: enumspb.WORKER_DEPLOYMENT_VERSION_STATUS_CURRENT},
	}, []string{}, tqTypeWf, tqTypeAct)

	// Parent workflow waits for a signal before starting the child.
	parent := func(ctx workflow.Context) (string, error) {
		workflow.GetSignalChannel(ctx, "startChild").Receive(ctx, nil)
		f := workflow.ExecuteChildWorkflow(
			workflow.WithChildOptions(ctx, workflow.ChildWorkflowOptions{
				TaskQueue:  tvChild.TaskQueue().GetName(),
				WorkflowID: tvChild.WorkflowID(),
			}),
			"child",
		)

		var childResult string
		err := f.Get(ctx, &childResult)
		return childResult, err
	}
	child := func(ctx workflow.Context) (string, error) {
		return "v1", nil
	}

	// Workers on parent and child TQs
	w := worker.New(s.SdkClient(), tvParent.TaskQueue().GetName(), worker.Options{
		DeploymentOptions: worker.DeploymentOptions{Version: tvParent.SDKDeploymentVersion(), UseVersioning: true, DefaultVersioningBehavior: workflow.VersioningBehaviorAutoUpgrade},
	})
	w.RegisterWorkflowWithOptions(parent, workflow.RegisterOptions{Name: "parent", VersioningBehavior: workflow.VersioningBehaviorAutoUpgrade})
	w.RegisterWorkflowWithOptions(child, workflow.RegisterOptions{Name: "child", VersioningBehavior: workflow.VersioningBehaviorAutoUpgrade})
	s.NoError(w.Start())
	defer w.Stop()

	// Start parent
	ctx, cancel := context.WithTimeout(context.Background(), 1*time.Minute)
	defer cancel()
	run, err := s.SdkClient().ExecuteWorkflow(ctx, sdkclient.StartWorkflowOptions{
		ID:        tvParent.WorkflowID(),
		TaskQueue: tvParent.TaskQueue().GetName(),
	}, "parent")
	s.NoError(err)

	// Roll back the child TQ routing-config revision to simulate Routing Config lag in matching partitions (set v0 as current with older revision)
	tv0Child := tvChild.WithBuildIDNumber(0)

	// Rollback the userData to v0. Using the lower API here.
	currentData, err := s.GetTestCluster().MatchingClient().GetTaskQueueUserData(context.Background(), &matchingservice.GetTaskQueueUserDataRequest{
		NamespaceId:   s.NamespaceID().String(),
		TaskQueue:     tv0Child.TaskQueue().GetName(),
		TaskQueueType: tqTypeWf,
	})
	s.NoError(err)

	// Now update with the correct current version
	_, err = s.GetTestCluster().MatchingClient().UpdateTaskQueueUserData(context.Background(), &matchingservice.UpdateTaskQueueUserDataRequest{
		NamespaceId: s.NamespaceID().String(),
		TaskQueue:   tv0Child.TaskQueue().GetName(),
		UserData: &persistencespb.VersionedTaskQueueUserData{
			Data: &persistencespb.TaskQueueUserData{
				PerType: map[int32]*persistencespb.TaskQueueTypeUserData{
					int32(tqTypeWf): {
						DeploymentData: &persistencespb.DeploymentData{
							DeploymentsData: map[string]*persistencespb.WorkerDeploymentData{
								tv0Child.DeploymentVersion().GetDeploymentName(): {
									RoutingConfig: &deploymentpb.RoutingConfig{
										CurrentDeploymentVersion:  worker_versioning.ExternalWorkerDeploymentVersionFromStringV31(tv0Child.DeploymentVersionString()),
										CurrentVersionChangedTime: timestamp.TimePtr(time.Now().Add(time.Second)),
										RevisionNumber:            0,
									},
									Versions: map[string]*deploymentspb.WorkerDeploymentVersionData{
										tv0Child.DeploymentVersion().GetBuildId(): {
											Status: enumspb.WORKER_DEPLOYMENT_VERSION_STATUS_CURRENT,
										},
									},
								},
							},
						},
					},
				},
			},
			Version: currentData.GetUserData().GetVersion(),
		},
	})
	s.NoError(err)

	// Verify that the task queue user data is updated to v0.
	s.Eventually(func() bool {
		ms, err := s.GetTestCluster().MatchingClient().GetTaskQueueUserData(context.Background(), &matchingservice.GetTaskQueueUserDataRequest{
			NamespaceId:   s.NamespaceID().String(),
			TaskQueue:     tv0Child.TaskQueue().GetName(),
			TaskQueueType: tqTypeWf,
		})
		s.NoError(err)
		// Find the current version for this task-queue specifically. It should be set to v0.
		current, currentRevisionNumber, _, _, _, _, _, _ := worker_versioning.CalculateTaskQueueVersioningInfo(ms.GetUserData().GetData().GetPerType()[int32(tqTypeWf)].GetDeploymentData())
		return current.GetBuildId() == tv0Child.DeploymentVersion().GetBuildId() && currentRevisionNumber == 0
	}, 10*time.Second, 100*time.Millisecond)

	//nolint:testifylint
	go s.idlePollWorkflow(tv0Child, true, 1*time.Minute, "workflow should not go to the old deployment")

	// Unblock parent to start the child
	s.NoError(s.SdkClient().SignalWorkflow(ctx, run.GetID(), run.GetRunID(), "startChild", nil))

	// Verify that the child starts with at least the parent's revision, despite TQ lag/rollback.
	s.Eventually(func() bool {
		ms, err := s.GetTestCluster().HistoryClient().GetMutableState(context.Background(),
			&historyservice.GetMutableStateRequest{
				NamespaceId: s.NamespaceID().String(),
				Execution:   tvChild.WorkflowExecution(),
			})
		if err != nil || ms.GetVersioningInfo() == nil {
			return false
		}
		got := ms.GetVersioningInfo().GetRevisionNumber()
		s.Equal(parentRev, got)
		return true
	}, 10*time.Second, 100*time.Millisecond)

	// Verify that the parent workflow completed successfully.
	var result string
	s.NoError(run.Get(ctx, &result))
	s.Equal("v1", result)
}

// TestChildStartsWithNoInheritedAutoUpgradeInfo_CrossTQ demonstrates that a child workflow of an AutoUpgrade parent, not sharing
// the same task queue, starts with no inherited auto upgrade info.
func (s *Versioning3Suite) TestChildStartsWithNoInheritedAutoUpgradeInfo_CrossTQ() {
	if !s.useNewDeploymentData {
		s.T().Skip("This test is only supported on new deployment data")
	}

	s.OverrideDynamicConfig(dynamicconfig.UseRevisionNumberForWorkerVersioning, true)
	s.OverrideDynamicConfig(dynamicconfig.MatchingNumTaskqueueReadPartitions, 1)
	s.OverrideDynamicConfig(dynamicconfig.MatchingNumTaskqueueWritePartitions, 1)

	// Use different task queues that are in different deployments for both parent and child
	tvParent := testvars.New(s).WithBuildIDNumber(1).WithWorkflowIDNumber(1).WithTaskQueue("parent-tq")
	tvChild := tvParent.WithBuildIDNumber(2).WithWorkflowIDNumber(2).WithTaskQueue("child-tq")

	parentRev := int64(1) // parent TQ revision
	childRev := int64(2)  // child TQ revision. Setting it to 2 to demonstrate that the child workflow starts on this version with a revision number different from the parent.

	// Make v1 current on parent TQ with parentRev
	s.updateTaskQueueDeploymentDataWithRoutingConfig(tvParent, &deploymentpb.RoutingConfig{
		CurrentDeploymentVersion:  worker_versioning.ExternalWorkerDeploymentVersionFromStringV31(tvParent.DeploymentVersionString()),
		CurrentVersionChangedTime: timestamp.TimePtr(time.Now()),
		RevisionNumber:            parentRev,
	}, map[string]*deploymentspb.WorkerDeploymentVersionData{
		tvParent.DeploymentVersion().GetBuildId(): {Status: enumspb.WORKER_DEPLOYMENT_VERSION_STATUS_CURRENT},
	}, []string{}, tqTypeWf, tqTypeAct)

	// Make v1 current on child TQ with childRev
	s.updateTaskQueueDeploymentDataWithRoutingConfig(tvChild, &deploymentpb.RoutingConfig{
		CurrentDeploymentVersion:  worker_versioning.ExternalWorkerDeploymentVersionFromStringV31(tvChild.DeploymentVersionString()),
		CurrentVersionChangedTime: timestamp.TimePtr(time.Now()),
		RevisionNumber:            childRev,
	}, map[string]*deploymentspb.WorkerDeploymentVersionData{
		tvChild.DeploymentVersion().GetBuildId(): {Status: enumspb.WORKER_DEPLOYMENT_VERSION_STATUS_CURRENT},
	}, []string{}, tqTypeWf, tqTypeAct)

	// Parent workflow waits for a signal before starting the child.
	parent := func(ctx workflow.Context) (string, error) {
		workflow.GetSignalChannel(ctx, "startChild").Receive(ctx, nil)
		f := workflow.ExecuteChildWorkflow(
			workflow.WithChildOptions(ctx, workflow.ChildWorkflowOptions{
				TaskQueue:  tvChild.TaskQueue().GetName(),
				WorkflowID: tvChild.WorkflowID(),
			}),
			"child",
		)

		var childResult string
		err := f.Get(ctx, &childResult)
		return childResult, err
	}
	child := func(ctx workflow.Context) (string, error) { return "v1", nil }

	// Workers on parent and child TQs
	w := worker.New(s.SdkClient(), tvParent.TaskQueue().GetName(), worker.Options{
		DeploymentOptions: worker.DeploymentOptions{Version: tvParent.SDKDeploymentVersion(), UseVersioning: true, DefaultVersioningBehavior: workflow.VersioningBehaviorAutoUpgrade},
	})
	w.RegisterWorkflowWithOptions(parent, workflow.RegisterOptions{Name: "parent", VersioningBehavior: workflow.VersioningBehaviorAutoUpgrade})
	s.NoError(w.Start())
	defer w.Stop()

	// Start child worker on child TQ
	wChild := worker.New(s.SdkClient(), tvChild.TaskQueue().GetName(), worker.Options{
		DeploymentOptions: worker.DeploymentOptions{Version: tvChild.SDKDeploymentVersion(), UseVersioning: true, DefaultVersioningBehavior: workflow.VersioningBehaviorAutoUpgrade},
	})
	wChild.RegisterWorkflowWithOptions(child, workflow.RegisterOptions{Name: "child", VersioningBehavior: workflow.VersioningBehaviorAutoUpgrade})
	s.NoError(wChild.Start())
	defer wChild.Stop()

	// Start parent
	ctx, cancel := context.WithTimeout(context.Background(), 1*time.Minute)
	defer cancel()
	run, err := s.SdkClient().ExecuteWorkflow(ctx, sdkclient.StartWorkflowOptions{
		ID:        tvParent.WorkflowID(),
		TaskQueue: tvParent.TaskQueue().GetName(),
	}, "parent")
	s.NoError(err)

	// Unblock parent to start the child
	s.NoError(s.SdkClient().SignalWorkflow(ctx, run.GetID(), run.GetRunID(), "startChild", nil))

	// Verify that the parent workflow completed successfully.
	// This shall only be possible if the child workflow started on it's worker and completed.
	var result string
	s.NoError(run.Get(ctx, &result))
	s.Equal("v1", result)
}

// Tests testing continue-as-new of an AutoUpgrade workflow using revision number mechanics.
func (s *Versioning3Suite) TestContinueAsNewOfAutoUpgradeWorkflow_RevisionNumberMechanics() {
	if !s.useNewDeploymentData {
		s.T().Skip("This test is only supported on new deployment data")
	}

	s.OverrideDynamicConfig(dynamicconfig.MatchingNumTaskqueueReadPartitions, 1)
	s.OverrideDynamicConfig(dynamicconfig.MatchingNumTaskqueueWritePartitions, 1)
	s.OverrideDynamicConfig(dynamicconfig.UseRevisionNumberForWorkerVersioning, true)

	tv1 := testvars.New(s).WithBuildIDNumber(1).WithWorkflowIDNumber(1)

	parentRev := int64(1) // parent TQ revision

	// Make v1 current on TQ with parentRev
	s.updateTaskQueueDeploymentDataWithRoutingConfig(tv1, &deploymentpb.RoutingConfig{
		CurrentDeploymentVersion:  worker_versioning.ExternalWorkerDeploymentVersionFromStringV31(tv1.DeploymentVersionString()),
		CurrentVersionChangedTime: timestamp.TimePtr(time.Now()),
		RevisionNumber:            parentRev,
	}, map[string]*deploymentspb.WorkerDeploymentVersionData{
		tv1.DeploymentVersion().GetBuildId(): {Status: enumspb.WORKER_DEPLOYMENT_VERSION_STATUS_CURRENT},
	}, []string{}, tqTypeWf, tqTypeAct)

	// Workflow that waits for a signal before continuing-as-new
	canWorkflow := func(ctx workflow.Context, attempt int) (string, error) {
		if attempt == 0 {
			workflow.GetSignalChannel(ctx, "triggerCAN").Receive(ctx, nil)
			return "", workflow.NewContinueAsNewError(ctx, "canWorkflow", attempt+1)
		}
		return "v1", nil
	}

	// Worker on v1
	w := worker.New(s.SdkClient(), tv1.TaskQueue().GetName(), worker.Options{
		DeploymentOptions: worker.DeploymentOptions{Version: tv1.SDKDeploymentVersion(), UseVersioning: true, DefaultVersioningBehavior: workflow.VersioningBehaviorAutoUpgrade},
	})
	w.RegisterWorkflowWithOptions(canWorkflow, workflow.RegisterOptions{Name: "canWorkflow", VersioningBehavior: workflow.VersioningBehaviorAutoUpgrade})
	s.NoError(w.Start())
	defer w.Stop()

	// Start workflow
	ctx, cancel := context.WithTimeout(context.Background(), 1*time.Minute)
	defer cancel()
	run, err := s.SdkClient().ExecuteWorkflow(ctx, sdkclient.StartWorkflowOptions{
		ID:        tv1.WorkflowID(),
		TaskQueue: tv1.TaskQueue().GetName(),
	}, "canWorkflow", 0)
	s.NoError(err)

	// Wait for first workflow task to complete
	s.Eventually(func() bool {
		ms, err := s.GetTestCluster().HistoryClient().GetMutableState(context.Background(),
			&historyservice.GetMutableStateRequest{
				NamespaceId: s.NamespaceID().String(),
				Execution:   tv1.WorkflowExecution(),
			})
		if err != nil {
			return false
		}
		// Check that workflow has started and is waiting for signal
		return ms.GetWorkflowStatus() == enumspb.WORKFLOW_EXECUTION_STATUS_RUNNING
	}, 10*time.Second, 100*time.Millisecond)

	// Roll back the TQ routing-config revision to simulate Routing Config lag (set v0 as current with older revision)
	tv0 := tv1.WithBuildIDNumber(0)

	// Rollback the userData to v0. Using the lower API here.
	currentData, err := s.GetTestCluster().MatchingClient().GetTaskQueueUserData(context.Background(), &matchingservice.GetTaskQueueUserDataRequest{
		NamespaceId:   s.NamespaceID().String(),
		TaskQueue:     tv1.TaskQueue().GetName(),
		TaskQueueType: tqTypeWf,
	})
	s.NoError(err)

	// Now update with v0 as current version
	_, err = s.GetTestCluster().MatchingClient().UpdateTaskQueueUserData(context.Background(), &matchingservice.UpdateTaskQueueUserDataRequest{
		NamespaceId: s.NamespaceID().String(),
		TaskQueue:   tv1.TaskQueue().GetName(),
		UserData: &persistencespb.VersionedTaskQueueUserData{
			Data: &persistencespb.TaskQueueUserData{
				PerType: map[int32]*persistencespb.TaskQueueTypeUserData{
					int32(tqTypeWf): {
						DeploymentData: &persistencespb.DeploymentData{
							DeploymentsData: map[string]*persistencespb.WorkerDeploymentData{
								tv0.DeploymentVersion().GetDeploymentName(): {
									RoutingConfig: &deploymentpb.RoutingConfig{
										CurrentDeploymentVersion:  worker_versioning.ExternalWorkerDeploymentVersionFromStringV31(tv0.DeploymentVersionString()),
										CurrentVersionChangedTime: timestamp.TimePtr(time.Now().Add(time.Second)),
										RevisionNumber:            0,
									},
									Versions: map[string]*deploymentspb.WorkerDeploymentVersionData{
										tv0.DeploymentVersion().GetBuildId(): {
											Status: enumspb.WORKER_DEPLOYMENT_VERSION_STATUS_CURRENT,
										},
									},
								},
							},
						},
					},
				},
			},
			Version: currentData.GetUserData().GetVersion(),
		},
	})
	s.NoError(err)

	// Verify that the task queue user data is updated to v0
	s.Eventually(func() bool {
		ms, err := s.GetTestCluster().MatchingClient().GetTaskQueueUserData(context.Background(), &matchingservice.GetTaskQueueUserDataRequest{
			NamespaceId:   s.NamespaceID().String(),
			TaskQueue:     tv1.TaskQueue().GetName(),
			TaskQueueType: tqTypeWf,
		})
		s.NoError(err)
		// Find the current version for this task-queue specifically. It should be set to v0.
		current, currentRevisionNumber, _, _, _, _, _, _ := worker_versioning.CalculateTaskQueueVersioningInfo(ms.GetUserData().GetData().GetPerType()[int32(tqTypeWf)].GetDeploymentData())
		return current.GetBuildId() == tv0.DeploymentVersion().GetBuildId() && currentRevisionNumber == 0
	}, 10*time.Second, 100*time.Millisecond)

	//nolint:testifylint
	go s.idlePollWorkflow(tv0, true, 1*time.Minute, "workflow should not go to the old deployment")

	// Signal the workflow to trigger CAN
	s.NoError(s.SdkClient().SignalWorkflow(ctx, run.GetID(), run.GetRunID(), "triggerCAN", nil))

	// Wait for the new run to start
	var newRunID string
	s.Eventually(func() bool {
		desc, err := s.SdkClient().DescribeWorkflowExecution(ctx, tv1.WorkflowID(), "")
		if err != nil {
			return false
		}
		execInfo := desc.GetWorkflowExecutionInfo()
		if execInfo.GetStatus() == enumspb.WORKFLOW_EXECUTION_STATUS_RUNNING {
			newRunID = execInfo.GetExecution().GetRunId()
			return newRunID != run.GetRunID()
		}
		return false
	}, 10*time.Second, 100*time.Millisecond)

	// Verify that the workflow completed successfully on v1
	var result string
	s.NoError(run.Get(ctx, &result))
	s.Equal("v1", result)
}

// Verifies that a retry run starts on the same version the first run executed on,
// even if the task-queue partition's user data is rolled back to an older version.
// If testContinueAsNew is true, tests a ContinueAsNew followed by retry; otherwise tests a direct retry of a workflow.
// If testChildWorkflow is true, tests that a child workflow's retry doesn't bounce back (child spawned by parent with retry policy).
func (s *Versioning3Suite) testRetryNoBounceBack(testContinueAsNew bool, testChildWorkflow bool) {
	if !s.useNewDeploymentData {
		s.T().Skip("This test is only supported on new deployment data")
	}

	s.OverrideDynamicConfig(dynamicconfig.UseRevisionNumberForWorkerVersioning, true)
	s.OverrideDynamicConfig(dynamicconfig.MatchingNumTaskqueueReadPartitions, 1)
	s.OverrideDynamicConfig(dynamicconfig.MatchingNumTaskqueueWritePartitions, 1)

	tv1 := testvars.New(s).WithBuildIDNumber(1)
	tv0 := tv1.WithBuildIDNumber(0)

	// Make v1 current and propagate using the routing config
	s.updateTaskQueueDeploymentDataWithRoutingConfig(tv1, &deploymentpb.RoutingConfig{
		CurrentDeploymentVersion:  worker_versioning.ExternalWorkerDeploymentVersionFromStringV31(tv1.DeploymentVersionString()),
		CurrentVersionChangedTime: timestamp.TimePtr(time.Now()),
		RevisionNumber:            1,
	}, map[string]*deploymentspb.WorkerDeploymentVersionData{
		tv1.DeploymentVersion().GetBuildId(): {Status: enumspb.WORKER_DEPLOYMENT_VERSION_STATUS_CURRENT},
	}, []string{}, tqTypeWf, tqTypeAct)

	// Ensure v0 poller never received a task throughout the test
	var wg sync.WaitGroup
	wg.Add(1)
	go func() {
		defer wg.Done()
		s.idlePollWorkflow(tv0, true, 10*time.Second, "v0 poller should not receive a task")
	}()

	childWorkflowID := tv1.WorkflowID() + "-child"

	// Child workflow: executes activity, waits for signal, then fails to trigger retry
	childWf := func(ctx workflow.Context) (string, error) {
		var ret string
		err := workflow.ExecuteActivity(workflow.WithActivityOptions(ctx, workflow.ActivityOptions{
			StartToCloseTimeout: 30 * time.Second,
			RetryPolicy: &temporal.RetryPolicy{
				InitialInterval:    time.Second,
				BackoffCoefficient: 1,
			},
		}), "act").Get(ctx, &ret)
		if err != nil {
			return "", err
		}
		// Wait for signal and fail to trigger retry
		workflow.GetSignalChannel(ctx, "proceed").Receive(ctx, nil)
		return "", errors.New("explicit failure to trigger child retry")
	}

	// Parent workflow that spawns child with retry policy (parent itself doesn't retry)
	parentWf := func(ctx workflow.Context) error {
		fut := workflow.ExecuteChildWorkflow(workflow.WithChildOptions(ctx, workflow.ChildWorkflowOptions{
			TaskQueue:  tv1.TaskQueue().GetName(),
			WorkflowID: childWorkflowID,
			RetryPolicy: &temporal.RetryPolicy{
				InitialInterval: time.Second,
			},
		}), "child-wf")
		var val string
		s.NoError(fut.Get(ctx, &val))
		return nil
	}

	var wf func(workflow.Context, int) (string, error)
	if testContinueAsNew {
		// Workflow that does ContinueAsNew, then waits for signal to fail (triggering retry)
		wf = func(ctx workflow.Context, runCount int) (string, error) {
			var ret string
			err := workflow.ExecuteActivity(workflow.WithActivityOptions(ctx, workflow.ActivityOptions{
				StartToCloseTimeout: 30 * time.Second,
				RetryPolicy: &temporal.RetryPolicy{
					InitialInterval:    time.Second,
					BackoffCoefficient: 1,
				},
			}), "act").Get(ctx, &ret)
			if err != nil {
				return "", err
			}

			// Check if we should continue as new
			if runCount == 0 {
				// First run: do ContinueAsNew with runCount = 1
				return "", workflow.NewContinueAsNewError(ctx, "wf-retry", 1)
			}

			// After CAN: wait for signal and fail to trigger retry
			workflow.GetSignalChannel(ctx, "proceed").Receive(ctx, nil)
			return "", errors.New("explicit failure to trigger retry")
		}
	} else {
		// Simple workflow: run an activity to ensure it's executing, then wait for a signal to fail to trigger retry.
		wf = func(ctx workflow.Context, runCount int) (string, error) {
			var ret string
			err := workflow.ExecuteActivity(workflow.WithActivityOptions(ctx, workflow.ActivityOptions{
				StartToCloseTimeout: 30 * time.Second,
				RetryPolicy: &temporal.RetryPolicy{
					InitialInterval:    time.Second,
					BackoffCoefficient: 1,
				},
			}), "act").Get(ctx, &ret)
			if err != nil {
				return "", err
			}
			// Block until instructed to proceed (and then fail to cause retry)
			workflow.GetSignalChannel(ctx, "proceed").Receive(ctx, nil)
			return "", errors.New("explicit failure to trigger retry")
		}
	}
	act := func() (string, error) { return "ok", nil }

	ctx, cancel := context.WithTimeout(context.Background(), 2*time.Minute)
	defer cancel()

	// Worker for version 1 (current).
	w1 := worker.New(s.SdkClient(), tv1.TaskQueue().GetName(), worker.Options{
		DeploymentOptions: worker.DeploymentOptions{
			Version:       tv1.SDKDeploymentVersion(),
			UseVersioning: true,
		},
		MaxConcurrentWorkflowTaskPollers: numPollers,
	})
	if !testChildWorkflow {
		w1.RegisterWorkflowWithOptions(wf, workflow.RegisterOptions{Name: "wf-retry", VersioningBehavior: workflow.VersioningBehaviorAutoUpgrade})
	} else {
		w1.RegisterWorkflowWithOptions(parentWf, workflow.RegisterOptions{Name: "parent-wf", VersioningBehavior: workflow.VersioningBehaviorAutoUpgrade})
		w1.RegisterWorkflowWithOptions(childWf, workflow.RegisterOptions{Name: "child-wf", VersioningBehavior: workflow.VersioningBehaviorAutoUpgrade})
	}
	w1.RegisterActivityWithOptions(act, activity.RegisterOptions{Name: "act"})
	s.NoError(w1.Start())
	defer w1.Stop()

	var wfID string
	var runIDBeforeRetry string

	if testChildWorkflow {
		// Start parent workflow (which spawns child with retry policy)
		_, err := s.SdkClient().ExecuteWorkflow(
			ctx,
			sdkclient.StartWorkflowOptions{
				TaskQueue: tv1.TaskQueue().GetName(),
			},
			"parent-wf",
		)
		s.NoError(err)

		// Wait for child workflow to be created and executing on v1
		s.Eventually(func() bool {
			desc, err := s.SdkClient().DescribeWorkflowExecution(ctx, childWorkflowID, "")
			if err != nil {
				return false
			}
			runIDBeforeRetry = desc.GetWorkflowExecutionInfo().GetExecution().GetRunId()
			return desc.GetWorkflowExecutionInfo().GetVersioningInfo().GetDeploymentVersion().GetBuildId() == tv1.BuildID()
		}, 10*time.Second, 100*time.Millisecond)

		wfID = childWorkflowID
	} else {
		// Start workflow with retry policy (so failure will trigger automatic retry).
		run0, err := s.SdkClient().ExecuteWorkflow(
			ctx,
			sdkclient.StartWorkflowOptions{
				TaskQueue: tv1.TaskQueue().GetName(),
				RetryPolicy: &temporal.RetryPolicy{
					InitialInterval: time.Second,
				},
			},
			"wf-retry",
			0, // runCount starts at 0
		)
		s.NoError(err)

		wfID = run0.GetID()

		if testContinueAsNew {
			// Wait for ContinueAsNew to happen
			s.Eventually(func() bool {
				desc, err := s.SdkClient().DescribeWorkflowExecution(ctx, wfID, "")
				s.NoError(err)
				if err != nil {
					return false
				}
				// After CAN, the run ID changes and we should see execution on v1
				if desc.GetWorkflowExecutionInfo().GetExecution().GetRunId() != run0.GetRunID() {
					runIDBeforeRetry = desc.GetWorkflowExecutionInfo().GetExecution().GetRunId()
					return desc.GetWorkflowExecutionInfo().GetVersioningInfo().GetDeploymentVersion().GetBuildId() == tv1.BuildID()
				}
				return false
			}, 10*time.Second, 100*time.Millisecond)
		} else {
			runIDBeforeRetry = run0.GetRunID()
			// Ensure initial run is executing on v1.
			s.Eventually(func() bool {
				desc, err := s.SdkClient().DescribeWorkflowExecution(ctx, wfID, runIDBeforeRetry)
				s.NoError(err)
				if err != nil {
					return false
				}
				return desc.GetWorkflowExecutionInfo().GetVersioningInfo().GetDeploymentVersion().GetBuildId() == tv1.BuildID()
			}, 10*time.Second, 100*time.Millisecond)
		}
	}

	// Roll back the workflow task-queue user data for one partition to simulate rollback/lag.
	currentData, err := s.GetTestCluster().MatchingClient().GetTaskQueueUserData(context.Background(), &matchingservice.GetTaskQueueUserDataRequest{
		NamespaceId:   s.NamespaceID().String(),
		TaskQueue:     tv0.TaskQueue().GetName(),
		TaskQueueType: tqTypeWf,
	})
	s.NoError(err)

	_, err = s.GetTestCluster().MatchingClient().UpdateTaskQueueUserData(context.Background(), &matchingservice.UpdateTaskQueueUserDataRequest{
		NamespaceId: s.NamespaceID().String(),
		TaskQueue:   tv0.TaskQueue().GetName(),
		UserData: &persistencespb.VersionedTaskQueueUserData{
			Data: &persistencespb.TaskQueueUserData{
				PerType: map[int32]*persistencespb.TaskQueueTypeUserData{
					int32(tqTypeWf): {
						DeploymentData: &persistencespb.DeploymentData{
							DeploymentsData: map[string]*persistencespb.WorkerDeploymentData{
								tv0.DeploymentVersion().GetDeploymentName(): {
									RoutingConfig: &deploymentpb.RoutingConfig{
										CurrentDeploymentVersion:  worker_versioning.ExternalWorkerDeploymentVersionFromStringV31(tv0.DeploymentVersionString()),
										CurrentVersionChangedTime: timestamp.TimePtr(time.Now().Add(-time.Second)),
										RevisionNumber:            0,
									},
									Versions: map[string]*deploymentspb.WorkerDeploymentVersionData{
										tv0.DeploymentVersion().GetBuildId(): {
											Status: enumspb.WORKER_DEPLOYMENT_VERSION_STATUS_CURRENT,
										},
									},
								},
							},
						},
					},
				},
			},
			Version: currentData.GetUserData().GetVersion(),
		},
	})
	s.NoError(err)

	// Confirm rollback visible on TQ (partition).
	s.Eventually(func() bool {
		ms, err := s.GetTestCluster().MatchingClient().GetTaskQueueUserData(context.Background(), &matchingservice.GetTaskQueueUserDataRequest{
			NamespaceId:   s.NamespaceID().String(),
			TaskQueue:     tv0.TaskQueue().GetName(),
			TaskQueueType: tqTypeWf,
		})
		s.NoError(err)
		if err != nil {
			return false
		}
		current, currentRevisionNumber, _, _, _, _, _, _ := worker_versioning.CalculateTaskQueueVersioningInfo(ms.GetUserData().GetData().GetPerType()[int32(tqTypeWf)].GetDeploymentData())
		return current.GetBuildId() == tv0.DeploymentVersion().GetBuildId() && currentRevisionNumber == 0
	}, 10*time.Second, 100*time.Millisecond)

	// Trigger failure of the run to cause retry.
	s.NoError(s.SdkClient().SignalWorkflow(ctx, wfID, runIDBeforeRetry, "proceed", nil))

	// Wait for run to fail.
	s.Eventually(func() bool {
		desc, err := s.SdkClient().DescribeWorkflow(ctx, wfID, runIDBeforeRetry)
		s.NoError(err)
		if err != nil {
			return false
		}
		return desc.Status == enumspb.WORKFLOW_EXECUTION_STATUS_FAILED
	}, 10*time.Second, 100*time.Millisecond)

	// Verify that retry run is still on v1 (didn't bounce back to v0)
	s.Eventually(func() bool {
		desc, err := s.SdkClient().DescribeWorkflowExecution(ctx, wfID, "")
		s.NoError(err)
		if err != nil {
			return false
		}
		// After retry, there should be a new run
		if desc.GetWorkflowExecutionInfo().GetExecution().GetRunId() != runIDBeforeRetry {
			// Verify workflow (parent or child) is still on v1
			return desc.GetWorkflowExecutionInfo().GetVersioningInfo().GetDeploymentVersion().GetBuildId() == tv1.BuildID()
		}
		return false
	}, 10*time.Second, 100*time.Millisecond)

	// Clean up the idle poller
	wg.Wait()
}

func (s *Versioning3Suite) TestWorkflowRetry_AutoUpgrade_NoBounceBack() {
	s.testRetryNoBounceBack(false, false)
}

func (s *Versioning3Suite) TestWorkflowRetry_AutoUpgrade_AfterCAN_NoBounceBack() {
	s.testRetryNoBounceBack(true, false)
}

func (s *Versioning3Suite) TestWorkflowRetry_AutoUpgrade_ChildNoBounceBack() {
	s.testRetryNoBounceBack(false, true)
}<|MERGE_RESOLUTION|>--- conflicted
+++ resolved
@@ -79,11 +79,6 @@
 
 func TestVersioning3FunctionalSuite(t *testing.T) {
 	t.Parallel()
-<<<<<<< HEAD
-	// suite.Run(t, &Versioning3Suite{useV32: true})
-	suite.Run(t, &Versioning3Suite{useV32: true, useNewDeploymentData: true})
-=======
-
 	t.Run("basic", func(t *testing.T) {
 		suite.Run(t, &Versioning3Suite{useV32: true})
 	})
@@ -102,7 +97,6 @@
 			useRevisionNumbers:        true,
 		})
 	})
->>>>>>> 2cd597cd
 }
 
 func (s *Versioning3Suite) SetupSuite() {
