package tests

import (
	"context"
	"errors"
	"fmt"
	"strings"
	"sync/atomic"
	"testing"
	"time"

	"github.com/dgryski/go-farm"
	"github.com/stretchr/testify/assert"
	"github.com/stretchr/testify/suite"
	commandpb "go.temporal.io/api/command/v1"
	commonpb "go.temporal.io/api/common/v1"
	deploymentpb "go.temporal.io/api/deployment/v1"
	enumspb "go.temporal.io/api/enums/v1"
	nexuspb "go.temporal.io/api/nexus/v1"
	"go.temporal.io/api/serviceerror"
	taskqueuepb "go.temporal.io/api/taskqueue/v1"
	updatepb "go.temporal.io/api/update/v1"
	workflowpb "go.temporal.io/api/workflow/v1"
	"go.temporal.io/api/workflowservice/v1"
	"go.temporal.io/sdk/activity"
	sdkclient "go.temporal.io/sdk/client"
	"go.temporal.io/sdk/temporal"
	"go.temporal.io/sdk/worker"
	"go.temporal.io/sdk/workflow"
	deploymentspb "go.temporal.io/server/api/deployment/v1"
	"go.temporal.io/server/api/historyservice/v1"
	"go.temporal.io/server/api/matchingservice/v1"
	persistencespb "go.temporal.io/server/api/persistence/v1"
	"go.temporal.io/server/common"
	"go.temporal.io/server/common/dynamicconfig"
	"go.temporal.io/server/common/primitives/timestamp"
	"go.temporal.io/server/common/searchattribute"
	"go.temporal.io/server/common/testing/protoutils"
	"go.temporal.io/server/common/testing/taskpoller"
	"go.temporal.io/server/common/testing/testvars"
	"go.temporal.io/server/common/tqid"
	"go.temporal.io/server/common/worker_versioning"
	"go.temporal.io/server/tests/testcore"
	"google.golang.org/protobuf/types/known/durationpb"
	"google.golang.org/protobuf/types/known/timestamppb"
)

type versionStatus int

const (
	tqTypeWf        = enumspb.TASK_QUEUE_TYPE_WORKFLOW
	tqTypeAct       = enumspb.TASK_QUEUE_TYPE_ACTIVITY
	tqTypeNexus     = enumspb.TASK_QUEUE_TYPE_NEXUS
	vbUnspecified   = enumspb.VERSIONING_BEHAVIOR_UNSPECIFIED
	vbPinned        = enumspb.VERSIONING_BEHAVIOR_PINNED
	vbUnpinned      = enumspb.VERSIONING_BEHAVIOR_AUTO_UPGRADE
	ver3MinPollTime = common.MinLongPollTimeout + time.Millisecond*200

	versionStatusNil      = versionStatus(0)
	versionStatusInactive = versionStatus(1)
	versionStatusRamping  = versionStatus(2)
	versionStatusCurrent  = versionStatus(3)
	versionStatusDraining = versionStatus(4)
	versionStatusDrained  = versionStatus(5)
)

type Versioning3Suite struct {
<<<<<<< HEAD
	testcore.FunctionalTestSuite
	useV32 bool
}

func NewVersioning3Suite(useV32 bool) *Versioning3Suite {
	return &Versioning3Suite{useV32: useV32}
=======
	WorkflowUpdateBaseSuite
>>>>>>> 3a0db3ba
}

func TestVersioning3FunctionalSuite(t *testing.T) {
	t.Parallel()
	suite.Run(t, NewVersioning3Suite(true))
	suite.Run(t, NewVersioning3Suite(false))

}

func (s *Versioning3Suite) SetupSuite() {
	dynamicConfigOverrides := map[dynamicconfig.Key]any{
		dynamicconfig.EnableDeployments.Key():                          true,
		dynamicconfig.EnableDeploymentVersions.Key():                   true,
		dynamicconfig.FrontendEnableWorkerVersioningWorkflowAPIs.Key(): true,
		dynamicconfig.MatchingForwarderMaxChildrenPerNode.Key():        partitionTreeDegree,

		// Make sure we don't hit the rate limiter in tests
		dynamicconfig.FrontendGlobalNamespaceNamespaceReplicationInducingAPIsRPS.Key():                1000,
		dynamicconfig.FrontendMaxNamespaceNamespaceReplicationInducingAPIsBurstRatioPerInstance.Key(): 1,
		dynamicconfig.FrontendNamespaceReplicationInducingAPIsRPS.Key():                               1000,

		// this is overridden for tests using RunTestWithMatchingBehavior
		dynamicconfig.MatchingNumTaskqueueReadPartitions.Key():  4,
		dynamicconfig.MatchingNumTaskqueueWritePartitions.Key(): 4,

		// Overriding the number of deployments that can be registered in a single namespace. Done only for this test suite
		// since it creates a large number of unique deployments in the test suite's namespace.
		dynamicconfig.MatchingMaxDeployments.Key(): 1000,

		// Use new matcher for versioning tests. Ideally we would run everything with old and new,
		// but for now we pick a subset of tests. Versioning tests exercise the most features of
		// matching so they're a good condidate.
		dynamicconfig.MatchingUseNewMatcher.Key(): true,
	}
	s.FunctionalTestBase.SetupSuiteWithDefaultCluster(testcore.WithDynamicConfigOverrides(dynamicConfigOverrides))
}

func (s *Versioning3Suite) TestPinnedTask_NoProperPoller() {
	s.RunTestWithMatchingBehavior(
		func() {
			tv := testvars.New(s)

			tv2 := tv.WithBuildIDNumber(2)
			go s.idlePollWorkflow(tv2, true, ver3MinPollTime, "second deployment should not receive pinned task")

			s.startWorkflow(tv, tv.VersioningOverridePinned(s.useV32))
			s.idlePollWorkflow(tv, false, ver3MinPollTime, "unversioned worker should not receive pinned task")

			// Sleeping to let the pollers arrive to server before ending the test.
			time.Sleep(200 * time.Millisecond) //nolint:forbidigo
		})
}

func (s *Versioning3Suite) TestUnpinnedTask_NonCurrentDeployment() {
	s.RunTestWithMatchingBehavior(
		func() {
			tv := testvars.New(s)
			go s.idlePollWorkflow(tv, true, ver3MinPollTime, "non-current versioned poller should not receive unpinned task")

			s.startWorkflow(tv, nil)

			// Sleeping to let the pollers arrive to server before ending the test.
			time.Sleep(200 * time.Millisecond) //nolint:forbidigo
		})
}

func (s *Versioning3Suite) TestUnpinnedTask_OldDeployment() {
	s.RunTestWithMatchingBehavior(
		func() {
			tv := testvars.New(s)
			tvOldDeployment := tv.WithBuildIDNumber(1)
			tvNewDeployment := tv.WithBuildIDNumber(2)
			// previous current deployment
			s.updateTaskQueueDeploymentData(tvOldDeployment, true, 0, false, time.Minute, tqTypeWf)
			// current deployment
			s.updateTaskQueueDeploymentData(tvNewDeployment, true, 0, false, 0, tqTypeWf)

			s.startWorkflow(tv, nil)

			s.idlePollWorkflow(
				tvOldDeployment,
				true,
				ver3MinPollTime,
				"old deployment should not receive unpinned task",
			)
			// Sleeping to let the pollers arrive to server before ending the test.
			time.Sleep(200 * time.Millisecond) //nolint:forbidigo
		},
	)
}

func (s *Versioning3Suite) TestWorkflowWithPinnedOverride_Sticky() {
	s.RunTestWithMatchingBehavior(
		func() {
			s.testWorkflowWithPinnedOverride(true)
		},
	)
}

func (s *Versioning3Suite) TestWorkflowWithPinnedOverride_NoSticky() {
	s.RunTestWithMatchingBehavior(
		func() {
			s.testWorkflowWithPinnedOverride(false)
		},
	)
}

func (s *Versioning3Suite) testWorkflowWithPinnedOverride(sticky bool) {
	ctx, cancel := context.WithTimeout(context.Background(), 15*time.Second)
	defer cancel()

	tv := testvars.New(s)

	if sticky {
		s.warmUpSticky(tv)
	}

	wftCompleted := make(chan struct{})
	s.pollWftAndHandle(tv, false, wftCompleted,
		func(task *workflowservice.PollWorkflowTaskQueueResponse) (*workflowservice.RespondWorkflowTaskCompletedRequest, error) {
			s.NotNil(task)
			s.verifyVersioningSAs(tv, vbPinned)
			return respondWftWithActivities(tv, tv, sticky, vbUnpinned, "5"), nil
		})

	actCompleted := make(chan struct{})
	s.pollActivityAndHandle(tv, actCompleted,
		func(task *workflowservice.PollActivityTaskQueueResponse) (*workflowservice.RespondActivityTaskCompletedRequest, error) {
			s.NotNil(task)
			return respondActivity(), nil
		})

	runID := s.startWorkflow(tv, tv.VersioningOverridePinned(s.useV32))

	s.WaitForChannel(ctx, wftCompleted)
	s.verifyWorkflowVersioning(tv, vbUnpinned, tv.Deployment(), tv.VersioningOverridePinned(s.useV32), nil)
	s.verifyVersioningSAs(tv, vbPinned, tv)
	if sticky {
		s.verifyWorkflowStickyQueue(tv.WithRunID(runID))
	}

	s.WaitForChannel(ctx, actCompleted)
	s.verifyWorkflowVersioning(tv, vbUnpinned, tv.Deployment(), tv.VersioningOverridePinned(s.useV32), nil)

	s.pollWftAndHandle(tv, sticky, nil,
		func(task *workflowservice.PollWorkflowTaskQueueResponse) (*workflowservice.RespondWorkflowTaskCompletedRequest, error) {
			s.NotNil(task)
			return respondCompleteWorkflow(tv, vbUnpinned), nil
		})
	s.verifyWorkflowVersioning(tv, vbUnpinned, tv.Deployment(), tv.VersioningOverridePinned(s.useV32), nil)
}

func (s *Versioning3Suite) TestQueryWithPinnedOverride_NoSticky() {
	s.RunTestWithMatchingBehavior(
		func() {
			s.testQueryWithPinnedOverride(false)
		},
	)
}

func (s *Versioning3Suite) TestQueryWithPinnedOverride_Sticky() {
	s.RunTestWithMatchingBehavior(
		func() {
			s.testQueryWithPinnedOverride(true)
		},
	)
}

func (s *Versioning3Suite) testQueryWithPinnedOverride(sticky bool) {
	ctx, cancel := context.WithTimeout(context.Background(), 15*time.Second)
	defer cancel()

	tv := testvars.New(s)

	if sticky {
		s.warmUpSticky(tv)
	}

	wftCompleted := make(chan struct{})
	s.pollWftAndHandle(tv, false, wftCompleted,
		func(task *workflowservice.PollWorkflowTaskQueueResponse) (*workflowservice.RespondWorkflowTaskCompletedRequest, error) {
			s.NotNil(task)
			return respondEmptyWft(tv, sticky, vbUnpinned), nil
		})

	runID := s.startWorkflow(tv, tv.VersioningOverridePinned(s.useV32))

	s.WaitForChannel(ctx, wftCompleted)
	s.verifyWorkflowVersioning(tv, vbUnpinned, tv.Deployment(), tv.VersioningOverridePinned(s.useV32), nil)
	if sticky {
		s.verifyWorkflowStickyQueue(tv.WithRunID(runID))
	}

	s.pollAndQueryWorkflow(tv, sticky)
}

func (s *Versioning3Suite) TestUnpinnedQuery_NoSticky() {
	s.RunTestWithMatchingBehavior(
		func() {
			s.testUnpinnedQuery(false)
		},
	)
}

func (s *Versioning3Suite) TestUnpinnedQuery_Sticky() {
	s.RunTestWithMatchingBehavior(
		func() {
			s.testUnpinnedQuery(true)
		},
	)
}

func (s *Versioning3Suite) testUnpinnedQuery(sticky bool) {
	ctx, cancel := context.WithTimeout(context.Background(), 15*time.Second)
	defer cancel()

	tv := testvars.New(s)
	tv2 := tv.WithBuildIDNumber(2)
	if sticky {
		s.warmUpSticky(tv)
	}

	wftCompleted := make(chan struct{})
	s.pollWftAndHandle(tv, false, wftCompleted,
		func(task *workflowservice.PollWorkflowTaskQueueResponse) (*workflowservice.RespondWorkflowTaskCompletedRequest, error) {
			s.NotNil(task)
			s.verifyWorkflowVersioning(tv, vbUnspecified, nil, nil, tv.DeploymentVersionTransition())
			return respondEmptyWft(tv, sticky, vbUnpinned), nil
		})

	s.setCurrentDeployment(tv)
	s.waitForDeploymentDataPropagation(tv, versionStatusCurrent, false, tqTypeWf)

	runID := s.startWorkflow(tv, nil)

	s.WaitForChannel(ctx, wftCompleted)
	s.verifyWorkflowVersioning(tv, vbUnpinned, tv.Deployment(), nil, nil)
	if sticky {
		s.verifyWorkflowStickyQueue(tv.WithRunID(runID))
	}

	pollerDone := make(chan struct{})
	go func() {
		s.idlePollWorkflow(tv2, true, ver3MinPollTime, "new deployment should not receive query")
		close(pollerDone)
	}()
	s.pollAndQueryWorkflow(tv, sticky)
	s.WaitForChannel(ctx, pollerDone) // wait for the idle poller to complete to not interfere with the next poller

	// redirect query to new deployment
	s.updateTaskQueueDeploymentData(tv2, true, 0, false, 0, tqTypeWf, tqTypeAct)

	go s.idlePollWorkflow(tv, true, ver3MinPollTime, "old deployment should not receive query")
	// Since the current deployment has changed, task will move to the normal queue (thus, sticky=false)
	s.pollAndQueryWorkflow(tv2, false)

}

func (s *Versioning3Suite) pollAndQueryWorkflow(
	tv *testvars.TestVars,
	sticky bool,
) {
	queryResultCh := make(chan any)
	s.pollWftAndHandleQueries(tv, sticky, queryResultCh,
		func(task *workflowservice.PollWorkflowTaskQueueResponse) (*workflowservice.RespondQueryTaskCompletedRequest, error) {
			return &workflowservice.RespondQueryTaskCompletedRequest{}, nil
		})

	_, err := s.queryWorkflow(tv)
	s.NoError(err)

	<-queryResultCh
}

func (s *Versioning3Suite) TestPinnedWorkflowWithLateActivityPoller() {
	s.RunTestWithMatchingBehavior(
		func() {
			s.testPinnedWorkflowWithLateActivityPoller()
		},
	)
}

func (s *Versioning3Suite) testPinnedWorkflowWithLateActivityPoller() {
	// Here, we test that designating activities as independent is revisited if the missing activity
	// pollers arrive to server while the so-far-independent activity is backlogged.
	// Summary: a wf starts with a pinned override. The first wft schedules an activity before
	// any activity poller on the pinned deployment is seen by the server. The activity is sent
	// to the default queue. Then, the activity poller on the pinned deployment arrives, the task
	// should be now sent to that poller although no current deployment is set on the TQs.

	ctx, cancel := context.WithTimeout(context.Background(), 15*time.Second)
	defer cancel()

	tv := testvars.New(s)

	wftCompleted := make(chan struct{})
	s.pollWftAndHandle(tv, false, wftCompleted,
		func(task *workflowservice.PollWorkflowTaskQueueResponse) (*workflowservice.RespondWorkflowTaskCompletedRequest, error) {
			s.NotNil(task)
			return respondWftWithActivities(tv, tv, false, vbUnpinned, "5"), nil
		})
	s.waitForDeploymentDataPropagation(tv, versionStatusInactive, false, tqTypeWf)

	override := tv.VersioningOverridePinned(s.useV32)
	s.startWorkflow(tv, override)

	s.WaitForChannel(ctx, wftCompleted)
	s.verifyWorkflowVersioning(tv, vbUnpinned, tv.Deployment(), override, nil)
	// Wait long enough to make sure the activity is backlogged.
	s.validateBacklogCount(tv, tqTypeAct, 1)

	// When the first activity poller arrives from this deployment, it registers the TQ in the
	// deployment and that will trigger reevaluation of backlog queue.
	s.pollActivityAndHandle(tv, nil,
		func(task *workflowservice.PollActivityTaskQueueResponse) (*workflowservice.RespondActivityTaskCompletedRequest, error) {
			s.NotNil(task)
			return respondActivity(), nil
		})
	s.verifyWorkflowVersioning(tv, vbUnpinned, tv.Deployment(), override, nil)
	s.validateBacklogCount(tv, tqTypeAct, 0)

	s.pollWftAndHandle(tv, false, nil,
		func(task *workflowservice.PollWorkflowTaskQueueResponse) (*workflowservice.RespondWorkflowTaskCompletedRequest, error) {
			s.NotNil(task)
			return respondCompleteWorkflow(tv, vbUnpinned), nil
		})
	s.verifyWorkflowVersioning(tv, vbUnpinned, tv.Deployment(), override, nil)
}

func (s *Versioning3Suite) TestUnpinnedWorkflow_Sticky() {
	s.RunTestWithMatchingBehavior(
		func() {
			s.testUnpinnedWorkflow(true)
		},
	)
}

func (s *Versioning3Suite) TestUnpinnedWorkflow_NoSticky() {
	s.RunTestWithMatchingBehavior(
		func() {
			s.testUnpinnedWorkflow(false)
		},
	)
}

func (s *Versioning3Suite) testUnpinnedWorkflow(sticky bool) {
	ctx, cancel := context.WithTimeout(context.Background(), 15*time.Second)
	defer cancel()

	tv := testvars.New(s)

	if sticky {
		s.warmUpSticky(tv)
	}

	wftCompleted := make(chan struct{})
	s.pollWftAndHandle(tv, false, wftCompleted,
		func(task *workflowservice.PollWorkflowTaskQueueResponse) (*workflowservice.RespondWorkflowTaskCompletedRequest, error) {
			s.NotNil(task)
			s.verifyWorkflowVersioning(tv, vbUnspecified, nil, nil, tv.DeploymentVersionTransition())
			return respondWftWithActivities(tv, tv, sticky, vbUnpinned, "5"), nil
		})

	actCompleted := make(chan struct{})
	s.pollActivityAndHandle(tv, actCompleted,
		func(task *workflowservice.PollActivityTaskQueueResponse) (*workflowservice.RespondActivityTaskCompletedRequest, error) {
			s.NotNil(task)
			return respondActivity(), nil
		})

	s.setCurrentDeployment(tv)

	runID := s.startWorkflow(tv, nil)

	s.WaitForChannel(ctx, wftCompleted)
	s.verifyWorkflowVersioning(tv, vbUnpinned, tv.Deployment(), nil, nil)
	s.verifyVersioningSAs(tv, vbUnpinned, tv)
	if sticky {
		s.verifyWorkflowStickyQueue(tv.WithRunID(runID))
	}

	s.WaitForChannel(ctx, actCompleted)
	s.verifyWorkflowVersioning(tv, vbUnpinned, tv.Deployment(), nil, nil)

	s.pollWftAndHandle(tv, sticky, nil,
		func(task *workflowservice.PollWorkflowTaskQueueResponse) (*workflowservice.RespondWorkflowTaskCompletedRequest, error) {
			s.NotNil(task)
			return respondCompleteWorkflow(tv, vbUnpinned), nil
		})
	s.verifyWorkflowVersioning(tv, vbUnpinned, tv.Deployment(), nil, nil)
}

// drainWorkflowTaskAfterSetCurrent is a helper that sets the current deployment version,
// drains the initial workflow task from the execution, and ensures the task is correctly
// routed to the appropriate build.
func (s *Versioning3Suite) drainWorkflowTaskAfterSetCurrent(
	tv *testvars.TestVars,
) (*commonpb.WorkflowExecution, string) {
	wftCompleted := make(chan struct{})
	s.pollWftAndHandle(tv, false, wftCompleted,
		func(task *workflowservice.PollWorkflowTaskQueueResponse) (*workflowservice.RespondWorkflowTaskCompletedRequest, error) {
			s.NotNil(task)
			s.verifyWorkflowVersioning(tv, vbUnspecified, nil, nil, tv.DeploymentVersionTransition())
			return respondEmptyWft(tv, false, vbUnpinned), nil
		})
	s.waitForDeploymentDataPropagation(tv, versionStatusInactive, false, tqTypeWf)
	s.setCurrentDeployment(tv)

	runID := s.startWorkflow(tv, nil)
	execution := tv.WithRunID(runID).WorkflowExecution()

	ctx, cancel := context.WithTimeout(context.Background(), 15*time.Second)
	defer cancel()
	s.WaitForChannel(ctx, wftCompleted)

	return execution, runID
}

func (s *Versioning3Suite) TestUnpinnedWorkflow_SuccessfulUpdate_TransitionstoNewDeployment() {
	tv1 := testvars.New(s).WithBuildIDNumber(1)

	execution, _ := s.drainWorkflowTaskAfterSetCurrent(tv1)

	// Register the new version and set it to current
	tv2 := tv1.WithBuildIDNumber(2)
	s.idlePollWorkflow(tv2, true, ver3MinPollTime, "should not have gotten any tasks since there are none")
	s.setCurrentDeployment(tv2)

	// Send update
	updateResultCh := s.sendUpdateNoError(tv2)

	// Process update in workflow
	s.pollWftAndHandle(tv2, false, nil,
		func(task *workflowservice.PollWorkflowTaskQueueResponse) (*workflowservice.RespondWorkflowTaskCompletedRequest, error) {
			s.NotNil(task)

			// Verify that events from the speculative task are written to the task history
			s.EqualHistory(`
			1 WorkflowExecutionStarted
			2 WorkflowTaskScheduled
			3 WorkflowTaskStarted
			4 WorkflowTaskCompleted
			5 WorkflowTaskScheduled // Speculative WT events are not written to the history yet.
			6 WorkflowTaskStarted
		  `, task.History)

			// Verify that events from the speculative task are *not* written to the workflow history before being processed by the poller
			events := s.GetHistory(s.Namespace().String(), execution)
			s.EqualHistoryEvents(`
				1 WorkflowExecutionStarted
				2 WorkflowTaskScheduled
				3 WorkflowTaskStarted
				4 WorkflowTaskCompleted
			`, events)

			// VersioningInfo should not have changed before the update has been processed by the poller.
			// Deployment version transition should also be nil since this is a speculative task.
			s.verifyWorkflowVersioning(tv1, vbUnpinned, tv1.Deployment(), nil, nil)

			return &workflowservice.RespondWorkflowTaskCompletedRequest{
				Commands:           s.UpdateAcceptCompleteCommands(tv2),
				Messages:           s.UpdateAcceptCompleteMessages(tv2, task.Messages[0]),
				VersioningBehavior: vbUnpinned,
				DeploymentOptions: &deploymentpb.WorkerDeploymentOptions{
					BuildId:              tv2.BuildID(),
					DeploymentName:       tv2.DeploymentSeries(),
					WorkerVersioningMode: enumspb.WORKER_VERSIONING_MODE_VERSIONED,
				},
			}, nil
		})

	updateResult := <-updateResultCh
	s.EqualValues("success-result-of-"+tv2.UpdateID(), testcore.DecodeString(s.T(), updateResult.GetOutcome().GetSuccess()))

	// Verify that events from the speculative task are written to the history since the update was accepted
	events := s.GetHistory(s.Namespace().String(), execution)
	s.EqualHistoryEvents(`
1 WorkflowExecutionStarted
2 WorkflowTaskScheduled
3 WorkflowTaskStarted
4 WorkflowTaskCompleted
5 WorkflowTaskScheduled // Was speculative WT...
6 WorkflowTaskStarted
7 WorkflowTaskCompleted // ...and events were written to the history when WT completes.  
8 WorkflowExecutionUpdateAccepted {"AcceptedRequestSequencingEventId": 5} // WTScheduled event which delivered update to the worker.
9 WorkflowExecutionUpdateCompleted {"AcceptedEventId": 8}
`, events)

	// Verify that the versioning info is updated correctly.
	describeCall, err := s.FrontendClient().DescribeWorkflowExecution(context.Background(), &workflowservice.DescribeWorkflowExecutionRequest{
		Namespace: s.Namespace().String(),
		Execution: execution,
	})
	s.Nil(err)
	s.NotNil(describeCall)

	// Since the poller accepted the update, the Worker Deployment Version that completed the last workflow task
	// of this workflow execution should have changed to the new version. However, the version transition should
	// still be nil.
	s.verifyWorkflowVersioning(tv2, vbUnpinned, tv2.Deployment(), nil, nil)

}

func (s *Versioning3Suite) TestUnpinnedWorkflow_FailedUpdate_DoesNotTransitionToNewDeployment() {
	tv1 := testvars.New(s).WithBuildIDNumber(1)

	execution, _ := s.drainWorkflowTaskAfterSetCurrent(tv1)

	// Register the new version and set it to current
	tv2 := tv1.WithBuildIDNumber(2)
	s.idlePollWorkflow(tv2, true, ver3MinPollTime, "should not have gotten any tasks since there are none")

	s.setCurrentDeployment(tv2)
	s.waitForDeploymentDataPropagation(tv2, versionStatusInactive, false, tqTypeWf)

	// Send update
	updateResultCh := s.sendUpdateNoError(tv2)

	// Process update in workflow
	s.pollWftAndHandle(tv2, false, nil,
		func(task *workflowservice.PollWorkflowTaskQueueResponse) (*workflowservice.RespondWorkflowTaskCompletedRequest, error) {
			s.NotNil(task)

			// Verify that events from the speculative task are written to the task history
			s.EqualHistory(`
			1 WorkflowExecutionStarted
			2 WorkflowTaskScheduled
			3 WorkflowTaskStarted
			4 WorkflowTaskCompleted
			5 WorkflowTaskScheduled // Speculative WT events are not written to the history yet.
			6 WorkflowTaskStarted
		  `, task.History)

			// Verify that events from the speculative task are *not* written to the workflow history before being processed by the poller
			events := s.GetHistory(s.Namespace().String(), execution)
			s.EqualHistoryEvents(`
				1 WorkflowExecutionStarted
				2 WorkflowTaskScheduled
				3 WorkflowTaskStarted
				4 WorkflowTaskCompleted
			`, events)

			// VersioningInfo should not have changed before the update has been processed by the poller.
			// Deployment version transition should also be nil since this is a speculative task.
			s.verifyWorkflowVersioning(tv1, vbUnpinned, tv1.Deployment(), nil, nil)

			updRequestMsg := task.Messages[0]
			updRequest := protoutils.UnmarshalAny[*updatepb.Request](s.T(), updRequestMsg.GetBody())

			s.Equal("args-value-of-"+tv2.UpdateID(), testcore.DecodeString(s.T(), updRequest.GetInput().GetArgs()))
			s.Equal(tv2.HandlerName(), updRequest.GetInput().GetName())
			s.EqualValues(5, updRequestMsg.GetEventId())

			return &workflowservice.RespondWorkflowTaskCompletedRequest{
				Messages:           s.UpdateRejectMessages(tv2, updRequestMsg),
				VersioningBehavior: vbUnpinned,
				DeploymentOptions: &deploymentpb.WorkerDeploymentOptions{
					BuildId:              tv2.BuildID(),
					DeploymentName:       tv2.DeploymentSeries(),
					WorkerVersioningMode: enumspb.WORKER_VERSIONING_MODE_VERSIONED,
				},
			}, nil
		})

	updateResult := <-updateResultCh
	s.Equal("rejection-of-"+tv2.UpdateID(), updateResult.GetOutcome().GetFailure().GetMessage())

	// Verify events from the speculative task are *not* written to the workflow history since the update was rejected
	events := s.GetHistory(s.Namespace().String(), execution)
	s.EqualHistoryEvents(`
	1 WorkflowExecutionStarted
	2 WorkflowTaskScheduled
	3 WorkflowTaskStarted
	4 WorkflowTaskCompleted
	`, events)

	// Since the poller rejected the update, the Worker Deployment Version that completed the last workflow task
	// of this workflow execution should not have changed.
	s.verifyWorkflowVersioning(tv1, vbUnpinned, tv1.Deployment(), nil, nil)
}

func (s *Versioning3Suite) sendUpdateNoError(tv *testvars.TestVars) <-chan *workflowservice.UpdateWorkflowExecutionResponse {
	s.T().Helper()
	return s.sendUpdateNoErrorInternal(tv, nil)
}

func (s *Versioning3Suite) TestUnpinnedWorkflowWithRamp_ToVersioned() {
	s.RunTestWithMatchingBehavior(
		func() {
			s.testUnpinnedWorkflowWithRamp(false)
		},
	)
}

func (s *Versioning3Suite) TestUnpinnedWorkflowWithRamp_ToUnversioned() {
	s.RunTestWithMatchingBehavior(
		func() {
			s.testUnpinnedWorkflowWithRamp(true)
		},
	)
}

func (s *Versioning3Suite) testUnpinnedWorkflowWithRamp(toUnversioned bool) {
	// This test sets a 50% ramp and runs 50 wfs and ensures both versions got some wf and
	// activity tasks.

	tv1 := testvars.New(s).WithBuildIDNumber(1)
	tv2 := tv1.WithBuildIDNumber(2)

	wf := func(ctx workflow.Context, version string) (string, error) {
		var ret string
		err := workflow.ExecuteActivity(workflow.WithActivityOptions(ctx, workflow.ActivityOptions{
			StartToCloseTimeout: 1 * time.Second,
			RetryPolicy: &temporal.RetryPolicy{
				InitialInterval:    1 * time.Second,
				BackoffCoefficient: 1,
			},
		}), "act").Get(ctx, &ret)
		s.NoError(err)
		return version, nil
	}

	wf1 := func(ctx workflow.Context) (string, error) {
		return wf(ctx, "v1")
	}
	wf2 := func(ctx workflow.Context) (string, error) {
		return wf(ctx, "v2")
	}
	act1 := func() (string, error) {
		return "v1", nil
	}
	act2 := func() (string, error) {
		return "v2", nil
	}

	ctx, cancel := context.WithTimeout(context.Background(), 30*time.Second)
	defer cancel()

	w1 := worker.New(s.SdkClient(), tv1.TaskQueue().GetName(), worker.Options{
		BuildID:                 tv1.BuildID(),
		UseBuildIDForVersioning: true,
		DeploymentOptions: worker.DeploymentOptions{
			DeploymentSeriesName:      tv1.DeploymentSeries(),
			DefaultVersioningBehavior: workflow.VersioningBehaviorAutoUpgrade,
		},
		MaxConcurrentWorkflowTaskPollers: numPollers,
	})
	w1.RegisterWorkflowWithOptions(wf1, workflow.RegisterOptions{Name: "wf"})
	w1.RegisterActivityWithOptions(act1, activity.RegisterOptions{Name: "act"})
	s.NoError(w1.Start())
	defer w1.Stop()

	// v1 is current and v2 is ramping at 50%

	// Make sure both TQs are registered in v1 which will be the current version. This is to make sure
	// we don't get to ramping while one of the TQs has not yet got v1 as it's current version.
	// (note that s.setCurrentDeployment(tv1) can pass even with one TQ added to the version)
	s.waitForDeploymentDataPropagation(tv1, versionStatusInactive, false, tqTypeWf, tqTypeAct)
	s.setCurrentDeployment(tv1)

	// wait until all task queue partitions know that tv1 is current
	s.waitForDeploymentDataPropagation(tv1, versionStatusCurrent, false, tqTypeWf, tqTypeAct)

	w2 := worker.New(s.SdkClient(), tv2.TaskQueue().GetName(), worker.Options{
		BuildID:                 tv2.BuildID(),
		UseBuildIDForVersioning: !toUnversioned,
		DeploymentOptions: worker.DeploymentOptions{
			DeploymentSeriesName:      tv2.DeploymentSeries(),
			DefaultVersioningBehavior: workflow.VersioningBehaviorAutoUpgrade,
		},
		MaxConcurrentWorkflowTaskPollers: numPollers,
	})
	w2.RegisterWorkflowWithOptions(wf2, workflow.RegisterOptions{Name: "wf"})
	w2.RegisterActivityWithOptions(act2, activity.RegisterOptions{Name: "act"})
	s.NoError(w2.Start())
	defer w2.Stop()

	s.setRampingDeployment(tv2, 50, toUnversioned)
	// wait until all task queue partitions know that tv2 is ramping
	s.waitForDeploymentDataPropagation(tv2, versionStatusRamping, toUnversioned, tqTypeWf, tqTypeAct)

	counter := make(map[string]int)
	for i := 0; i < 50; i++ {
		run, err := s.SdkClient().ExecuteWorkflow(ctx, sdkclient.StartWorkflowOptions{TaskQueue: tv1.TaskQueue().GetName()}, "wf")
		s.NoError(err)
		var out string
		s.NoError(run.Get(ctx, &out))
		counter[out]++
	}

	// both versions should've got executions
	s.Greater(counter["v1"], 0)
	s.Greater(counter["v2"], 0)
	s.Equal(50, counter["v1"]+counter["v2"])
}

func (s *Versioning3Suite) TestTransitionFromWft_Sticky() {
	s.testTransitionFromWft(true)
}

func (s *Versioning3Suite) TestTransitionFromWft_NoSticky() {
	s.testTransitionFromWft(false)
}

func (s *Versioning3Suite) testTransitionFromWft(sticky bool) {
	// Wf runs one WFT and one AT on d1, then the second WFT is redirected to d2 and
	// transitions the wf with it.

	tv1 := testvars.New(s).WithBuildIDNumber(1)
	tv2 := tv1.WithBuildIDNumber(2)
	if sticky {
		s.warmUpSticky(tv1)
	}

	s.updateTaskQueueDeploymentData(tv1, true, 0, false, 0, tqTypeWf, tqTypeAct)
	runID := s.startWorkflow(tv1, nil)

	s.pollWftAndHandle(tv1, false, nil,
		func(task *workflowservice.PollWorkflowTaskQueueResponse) (*workflowservice.RespondWorkflowTaskCompletedRequest, error) {
			s.NotNil(task)
			s.verifyWorkflowVersioning(tv1, vbUnspecified, nil, nil, tv1.DeploymentVersionTransition())
			return respondWftWithActivities(tv1, tv1, sticky, vbUnpinned, "5"), nil
		})
	s.verifyWorkflowVersioning(tv1, vbUnpinned, tv1.Deployment(), nil, nil)
	if sticky {
		s.verifyWorkflowStickyQueue(tv1.WithRunID(runID))
	}

	s.pollActivityAndHandle(tv1, nil,
		func(task *workflowservice.PollActivityTaskQueueResponse) (*workflowservice.RespondActivityTaskCompletedRequest, error) {
			s.NotNil(task)
			return respondActivity(), nil
		})
	s.verifyWorkflowVersioning(tv1, vbUnpinned, tv1.Deployment(), nil, nil)

	// Set B as the current deployment
	s.updateTaskQueueDeploymentData(tv2, true, 0, false, 0, tqTypeWf, tqTypeAct)

	s.pollWftAndHandle(tv2, false, nil,
		func(task *workflowservice.PollWorkflowTaskQueueResponse) (*workflowservice.RespondWorkflowTaskCompletedRequest, error) {
			s.NotNil(task)
			s.verifyWorkflowVersioning(tv1, vbUnpinned, tv1.Deployment(), nil, tv2.DeploymentVersionTransition())
			return respondCompleteWorkflow(tv2, vbUnpinned), nil
		})
	s.verifyWorkflowVersioning(tv2, vbUnpinned, tv2.Deployment(), nil, nil)
}

func (s *Versioning3Suite) TestNexusTask_StaysOnCurrentDeployment() {
	s.RunTestWithMatchingBehavior(
		func() {
			s.nexusTaskStaysOnCurrentDeployment()
		},
	)
}

func (s *Versioning3Suite) nexusTaskStaysOnCurrentDeployment() {
	tv1 := testvars.New(s).WithBuildIDNumber(1)
	tv2 := tv1.WithBuildIDNumber(2)

	nexusRequest := &matchingservice.DispatchNexusTaskRequest{
		NamespaceId: s.NamespaceID().String(),
		TaskQueue:   tv1.TaskQueue(),
		Request: &nexuspb.Request{
			Header: map[string]string{
				// placeholder value as passing in an empty map would result in protoc deserializing
				// it as nil, which breaks existing logic inside of matching
				tv1.Any().String(): tv1.Any().String(),
			},
		},
	}

	// current deployment is -> A
	s.updateTaskQueueDeploymentData(tv1, true, 0, false, 0, tqTypeNexus)

	// local poller with deployment A receives task
	s.pollAndDispatchNexusTask(tv1, nexusRequest)

	// current deployment is now -> B
	s.updateTaskQueueDeploymentData(tv2, true, 0, false, 0, tqTypeNexus)

	// Pollers of A are there but should not get any task
	go s.idlePollNexus(tv1, true, ver3MinPollTime, "nexus task should not go to the old deployment")

	s.pollAndDispatchNexusTask(tv2, nexusRequest)
}

func (s *Versioning3Suite) pollAndDispatchNexusTask(
	tv *testvars.TestVars,
	nexusRequest *matchingservice.DispatchNexusTaskRequest,
) {
	matchingClient := s.GetTestCluster().MatchingClient()

	nexusCompleted := make(chan any)
	s.pollNexusTaskAndHandle(tv, false, nexusCompleted,
		func(task *workflowservice.PollNexusTaskQueueResponse) (*workflowservice.RespondNexusTaskCompletedRequest, error) {
			s.NotNil(task)
			return &workflowservice.RespondNexusTaskCompletedRequest{}, nil // response object gets filled during processing
		})

	_, err := matchingClient.DispatchNexusTask(context.Background(), nexusRequest)
	s.NoError(err)
	<-nexusCompleted
}

func (s *Versioning3Suite) TestEagerActivity() {
	// The first WFT asks for an activity to starts and get it eagerly in the WFT completion
	// response. The activity is processed without issues and wf completes.

	s.OverrideDynamicConfig(dynamicconfig.EnableActivityEagerExecution, true)
	tv := testvars.New(s)

	s.updateTaskQueueDeploymentData(tv, true, 0, false, 0, tqTypeWf, tqTypeAct)
	s.startWorkflow(tv, nil)

	poller, resp := s.pollWftAndHandle(tv, false, nil,
		func(task *workflowservice.PollWorkflowTaskQueueResponse) (*workflowservice.RespondWorkflowTaskCompletedRequest, error) {
			s.NotNil(task)
			s.verifyWorkflowVersioning(tv, vbUnspecified, nil, nil, tv.DeploymentVersionTransition())
			resp := respondWftWithActivities(tv, tv, true, vbUnpinned, "5")
			resp.Commands[0].GetScheduleActivityTaskCommandAttributes().RequestEagerExecution = true
			return resp, nil
		})
	s.verifyWorkflowVersioning(tv, vbUnpinned, tv.Deployment(), nil, nil)

	s.NotEmpty(resp.GetActivityTasks())

	_, err := poller.HandleActivityTask(tv, resp.GetActivityTasks()[0],
		func(task *workflowservice.PollActivityTaskQueueResponse) (*workflowservice.RespondActivityTaskCompletedRequest, error) {
			s.NotNil(task)
			return respondActivity(), nil
		})
	s.NoError(err)
	s.verifyWorkflowVersioning(tv, vbUnpinned, tv.Deployment(), nil, nil)

	s.pollWftAndHandle(tv, false, nil,
		func(task *workflowservice.PollWorkflowTaskQueueResponse) (*workflowservice.RespondWorkflowTaskCompletedRequest, error) {
			s.NotNil(task)
			return respondCompleteWorkflow(tv, vbUnpinned), nil
		})
	s.verifyWorkflowVersioning(tv, vbUnpinned, tv.Deployment(), nil, nil)
}

func (s *Versioning3Suite) TestTransitionFromActivity_Sticky() {
	s.testTransitionFromActivity(true)
}

func (s *Versioning3Suite) TestTransitionFromActivity_NoSticky() {
	s.testTransitionFromActivity(false)
}

func (s *Versioning3Suite) testTransitionFromActivity(sticky bool) {
	// The workflow runs one WFT on d1 which schedules four activities, then:
	// 1. The first and second activities starts on d1
	// 2. Current deployment becomes d2
	// 3. The third activity is redirected to d2 and starts a transition in the wf, without being
	//    dispatched.
	// 4. The 4th activity also does not start on any of the builds although there are pending
	//    pollers on both.
	// 5. The transition generates a WFT, and it is started in d2.
	// 6. The 1st act is completed here while the transition is going on.
	// 7. The 2nd act fails and makes another attempt. But it is not dispatched.
	// 8. WFT completes and the transition completes.
	// 9. All the 3 remaining activities are now dispatched and completed.

	ctx, cancel := context.WithTimeout(context.Background(), 15*time.Second)
	defer cancel()

	tv1 := testvars.New(s).WithBuildIDNumber(1)
	tv2 := tv1.WithBuildIDNumber(2)
	if sticky {
		s.warmUpSticky(tv1)
	}

	s.updateTaskQueueDeploymentData(tv1, true, 0, false, 0, tqTypeWf, tqTypeAct)
	runID := s.startWorkflow(tv1, nil)

	s.pollWftAndHandle(tv1, false, nil,
		func(task *workflowservice.PollWorkflowTaskQueueResponse) (*workflowservice.RespondWorkflowTaskCompletedRequest, error) {
			s.NotNil(task)
			s.verifyWorkflowVersioning(tv1, vbUnspecified, nil, nil, tv1.DeploymentVersionTransition())
			return respondWftWithActivities(tv1, tv1, sticky, vbUnpinned, "5", "6", "7", "8"), nil
		})
	s.verifyWorkflowVersioning(tv1, vbUnpinned, tv1.Deployment(), nil, nil)
	if sticky {
		s.verifyWorkflowStickyQueue(tv1.WithRunID(runID))
	}

	transitionCompleted := atomic.Bool{}
	transitionStarted := make(chan struct{})
	act1Started := make(chan struct{})
	act1Completed := make(chan struct{})
	act2Started := make(chan struct{})
	act2Failed := make(chan struct{})
	act2To4Completed := make(chan struct{})

	// 1. Start 1st and 2nd activities
	s.pollActivityAndHandle(tv1, act1Completed,
		func(task *workflowservice.PollActivityTaskQueueResponse) (*workflowservice.RespondActivityTaskCompletedRequest, error) {
			s.NotNil(task)
			s.Logger.Info(fmt.Sprintf("Activity 1 started ID: %s", task.ActivityId))
			close(act1Started)
			// block until the transition WFT starts
			<-transitionStarted
			// 6. the 1st act completes during transition
			s.Logger.Info(fmt.Sprintf("Activity 1 completed ID: %s", task.ActivityId))
			return respondActivity(), nil
		})

	s.WaitForChannel(ctx, act1Started)
	s.pollActivityAndHandle(tv1, act2Failed,
		func(task *workflowservice.PollActivityTaskQueueResponse) (*workflowservice.RespondActivityTaskCompletedRequest, error) {
			s.NotNil(task)
			s.Logger.Info(fmt.Sprintf("Activity 2 started ID: %s", task.ActivityId))
			close(act2Started)
			// block until the transition WFT starts
			<-transitionStarted
			// 7. 2nd activity fails. Respond with error so it is retried.
			s.Logger.Info(fmt.Sprintf("Activity 2 failed ID: %s", task.ActivityId))
			return nil, errors.New("intentional activity failure")
		})

	s.WaitForChannel(ctx, act2Started)
	s.verifyWorkflowVersioning(tv1, vbUnpinned, tv1.Deployment(), nil, nil)

	// 2. Set d2 as the current deployment
	s.updateTaskQueueDeploymentData(tv2, true, 0, false, 0, tqTypeWf, tqTypeAct)
	// Although updateTaskQueueDeploymentData waits for deployment data to reach the TQs, backlogged
	// tasks might still be waiting behind the old deployment's poll channel. Partition manage should
	// immediately react to the deployment data changes, but there still is a race possible and the
	// only way to safeguard against it is to wait a little while before proceeding.
	time.Sleep(time.Millisecond * 200) //nolint:forbidigo

	// Pollers of d1 are there, but should not get any task
	go s.idlePollActivity(tv1, true, ver3MinPollTime, "activities should not go to the old deployment")

	go func() {
		for i := 2; i <= 4; i++ {
			// 3-4. The new d2 poller should trigger the third activity to be redirected, but the activity should
			// not start until transition completes in the next wft.
			// Repeating the handler so it processes all the three activities
			s.pollActivityAndHandle(tv2, nil,
				func(task *workflowservice.PollActivityTaskQueueResponse) (*workflowservice.RespondActivityTaskCompletedRequest, error) {
					// Activity should not start until the transition is completed
					s.True(transitionCompleted.Load())
					s.NotNil(task)
					s.Logger.Info(fmt.Sprintf("Remaining activity completed ID: %s", task.ActivityId))
					return respondActivity(), nil
				})
		}
		close(act2To4Completed)
	}()

	// 5. The transition should create a new WFT to be sent to d2.
	s.pollWftAndHandle(tv2, false, nil,
		func(task *workflowservice.PollWorkflowTaskQueueResponse) (*workflowservice.RespondWorkflowTaskCompletedRequest, error) {
			s.NotNil(task)
			s.verifyWorkflowVersioning(tv1, vbUnpinned, tv1.Deployment(), nil, tv2.DeploymentVersionTransition())
			close(transitionStarted)
			s.Logger.Info("Transition wft started")
			// 8. Complete the transition after act1 completes and act2's first attempt fails.
			<-act1Completed
			<-act2Failed
			transitionCompleted.Store(true)
			s.Logger.Info("Transition wft completed")
			return respondEmptyWft(tv2, sticky, vbUnpinned), nil
		})
	s.verifyWorkflowVersioning(tv2, vbUnpinned, tv2.Deployment(), nil, nil)
	if sticky {
		s.verifyWorkflowStickyQueue(tv2)
	}

	// 9. Now all activities should complete.
	s.WaitForChannel(ctx, act2To4Completed)
	s.pollWftAndHandle(tv2, sticky, nil,
		func(task *workflowservice.PollWorkflowTaskQueueResponse) (*workflowservice.RespondWorkflowTaskCompletedRequest, error) {
			s.NotNil(task)
			s.Logger.Info("Final wft completed")
			return respondCompleteWorkflow(tv2, vbUnpinned), nil
		})
	s.verifyWorkflowVersioning(tv2, vbUnpinned, tv2.Deployment(), nil, nil)
}

func (s *Versioning3Suite) TestIndependentActivity_Pinned() {
	s.testIndependentActivity(vbPinned)
}

func (s *Versioning3Suite) TestIndependentActivity_Unpinned() {
	s.testIndependentActivity(vbUnpinned)
}

func (s *Versioning3Suite) testIndependentActivity(behavior enumspb.VersioningBehavior) {
	// This test starts a wf on wf-series. The workflow runs an activity that is sent to act-tq with
	// workers on a different deployment series, act-series. We make sure that the activity is
	// dispatched and processed properly without affecting versioning of the workflow. Note that it
	// is not required for independent activities to use a different TQ name but in here we test the
	// more common case where the TQ name is different.

	tvWf := testvars.New(s).WithDeploymentSeriesNumber(1)
	tvAct := testvars.New(s).WithDeploymentSeriesNumber(2).WithTaskQueueNumber(2)

	// Set current deployment for each TQ
	s.updateTaskQueueDeploymentData(tvWf, true, 0, false, 0, tqTypeWf)
	s.updateTaskQueueDeploymentData(tvAct, true, 0, false, 0, tqTypeAct)

	s.startWorkflow(tvWf, nil)

	s.pollWftAndHandle(tvWf, false, nil,
		func(task *workflowservice.PollWorkflowTaskQueueResponse) (*workflowservice.RespondWorkflowTaskCompletedRequest, error) {
			s.NotNil(task)
			s.verifyWorkflowVersioning(tvWf, vbUnspecified, nil, nil, tvWf.DeploymentVersionTransition())
			s.Logger.Info("First wf task completed")
			return respondWftWithActivities(tvWf, tvAct, false, behavior, "5"), nil
		})
	s.verifyWorkflowVersioning(tvWf, behavior, tvWf.Deployment(), nil, nil)

	s.pollActivityAndHandle(tvAct, nil,
		func(task *workflowservice.PollActivityTaskQueueResponse) (*workflowservice.RespondActivityTaskCompletedRequest, error) {
			s.NotNil(task)
			s.Logger.Info("Activity completed")
			return respondActivity(), nil
		})
	s.verifyWorkflowVersioning(tvWf, behavior, tvWf.Deployment(), nil, nil)

	s.pollWftAndHandle(tvWf, false, nil,
		func(task *workflowservice.PollWorkflowTaskQueueResponse) (*workflowservice.RespondWorkflowTaskCompletedRequest, error) {
			s.NotNil(task)
			return respondCompleteWorkflow(tvWf, behavior), nil
		})
	s.verifyWorkflowVersioning(tvWf, behavior, tvWf.Deployment(), nil, nil)
}

func (s *Versioning3Suite) TestChildWorkflowInheritance_PinnedParent() {
	s.testChildWorkflowInheritance_ExpectInherit(false, false, vbPinned)
}

func (s *Versioning3Suite) TestChildWorkflowInheritance_ParentPinnedByOverride() {
	s.testChildWorkflowInheritance_ExpectInherit(false, true, vbUnpinned)
}

func (s *Versioning3Suite) TestChildWorkflowInheritance_PinnedParent_CrossTQ() {
	s.T().Skip() // until cross TQ inheritance is implemented
	s.testChildWorkflowInheritance_ExpectInherit(true, false, vbPinned)
}

func (s *Versioning3Suite) TestChildWorkflowInheritance_PinnedParent_CrossTQ_WithOverride() {
	s.T().Skip() // until cross TQ inheritance is implemented
	s.testChildWorkflowInheritance_ExpectInherit(true, true, vbPinned)
}

func (s *Versioning3Suite) testChildWorkflowInheritance_ExpectInherit(crossTq bool, withOverride bool, parentRegistrationBehavior enumspb.VersioningBehavior) {
	// Child wf of a pinned parent starts on the parents pinned version.

	tv1 := testvars.New(s).WithBuildIDNumber(1).WithWorkflowIDNumber(1)
	tv2 := tv1.WithBuildIDNumber(2)
	tv1Child := tv1.WithWorkflowIDNumber(2)
	if crossTq {
		tv1Child = tv1Child.WithTaskQueue("child-tq")
	}
	tv2Child := tv1Child.WithBuildIDNumber(2)

	var override *workflowpb.VersioningOverride
	var sdkOverride sdkclient.VersioningOverride
	if withOverride {
		override = tv1.VersioningOverridePinned(s.useV32)
		sdkOverride = sdkclient.VersioningOverride{
			Behavior: workflow.VersioningBehaviorPinned,
			Deployment: sdkclient.Deployment{
				SeriesName: tv1.DeploymentSeries(),
				BuildID:    tv1.BuildID(),
			},
		}
	}

	// This is the registered behavior which can be unpinned, but only if withOverride. We want
	// parent's effective behavior to always be pinned.
	sdkParentBehavior := workflow.VersioningBehaviorPinned
	if parentRegistrationBehavior == vbUnpinned {
		sdkParentBehavior = workflow.VersioningBehaviorAutoUpgrade
	}

	ctx, cancel := context.WithTimeout(context.Background(), 30*time.Second)
	defer cancel()

	wfStarted := make(chan struct{}, 1)
	currentChanged := make(chan struct{}, 1)

	childv1 := func(ctx workflow.Context) (string, error) {
		s.verifyWorkflowVersioning(tv1Child, vbPinned, tv1Child.Deployment(), override, nil)
		return "v1", nil
	}
	wf1 := func(ctx workflow.Context) (string, error) {
		wfStarted <- struct{}{}
		// wait for current version to change
		<-currentChanged

		// run two child workflows
		fut1 := workflow.ExecuteChildWorkflow(workflow.WithChildOptions(ctx, workflow.ChildWorkflowOptions{
			TaskQueue:  tv1Child.TaskQueue().GetName(),
			WorkflowID: tv1Child.WorkflowID(),
		}), "child")
		var val1 string
		s.NoError(fut1.Get(ctx, &val1))

		s.verifyWorkflowVersioning(tv1, parentRegistrationBehavior, tv1.Deployment(), override, nil)
		return val1, nil
	}

	// v1 is current for both parent and child
	s.updateTaskQueueDeploymentData(tv1, true, 0, false, 0, tqTypeWf)
	if crossTq {
		s.updateTaskQueueDeploymentData(tv1Child, true, 0, false, 0, tqTypeWf)
	}

	if crossTq {
		w1xtq := worker.New(s.SdkClient(), tv1Child.TaskQueue().GetName(), worker.Options{
			BuildID:                 tv1Child.BuildID(),
			UseBuildIDForVersioning: true,
			DeploymentOptions: worker.DeploymentOptions{
				DeploymentSeriesName:      tv1Child.DeploymentSeries(),
				DefaultVersioningBehavior: workflow.VersioningBehaviorAutoUpgrade,
			},
			MaxConcurrentWorkflowTaskPollers: numPollers,
		})
		w1xtq.RegisterWorkflowWithOptions(childv1, workflow.RegisterOptions{Name: "child", VersioningBehavior: workflow.VersioningBehaviorPinned})
		s.NoError(w1xtq.Start())
		defer w1xtq.Stop()
	}

	w1 := worker.New(s.SdkClient(), tv1.TaskQueue().GetName(), worker.Options{
		BuildID:                 tv1.BuildID(),
		UseBuildIDForVersioning: true,
		DeploymentOptions: worker.DeploymentOptions{
			DeploymentSeriesName:      tv1.DeploymentSeries(),
			DefaultVersioningBehavior: workflow.VersioningBehaviorAutoUpgrade,
		},
		MaxConcurrentWorkflowTaskPollers: numPollers,
	})
	w1.RegisterWorkflowWithOptions(wf1, workflow.RegisterOptions{Name: "wf", VersioningBehavior: sdkParentBehavior})
	if !crossTq {
		w1.RegisterWorkflowWithOptions(childv1, workflow.RegisterOptions{Name: "child", VersioningBehavior: workflow.VersioningBehaviorPinned})
	}
	s.NoError(w1.Start())
	defer w1.Stop()

	run, err := s.SdkClient().ExecuteWorkflow(ctx, sdkclient.StartWorkflowOptions{
		ID:                 tv1.WorkflowID(),
		TaskQueue:          tv1.TaskQueue().GetName(),
		VersioningOverride: sdkOverride,
	}, "wf")
	s.NoError(err)
	// wait for it to start on v1
	s.WaitForChannel(ctx, wfStarted)
	close(wfStarted) // force panic if replayed

	// make v2 current for both parent and child and unblock the wf to start the child
	s.updateTaskQueueDeploymentData(tv2, true, 0, false, 0, tqTypeWf)
	if crossTq {
		s.updateTaskQueueDeploymentData(tv2Child, true, 0, false, 0, tqTypeWf)
	}
	currentChanged <- struct{}{}

	var out string
	s.NoError(run.Get(ctx, &out))
	s.Equal("v1", out)
}

func (s *Versioning3Suite) TestChildWorkflowInheritance_UnpinnedParent() {
	s.testChildWorkflowInheritance_ExpectNoInherit(false, vbUnpinned)
}

func (s *Versioning3Suite) TestChildWorkflowInheritance_CrossTQ() {
	// TODO: remove this test once cross-TQ inheritance is implemented
	s.testChildWorkflowInheritance_ExpectNoInherit(true, vbPinned)
}

func (s *Versioning3Suite) testChildWorkflowInheritance_ExpectNoInherit(crossTq bool, parentBehavior enumspb.VersioningBehavior) {
	// Child wf of an unpinned parent is always started on the Current Version of its TQ.
	// For the time being, cross-TQ children do not inherit parents pinned version until that part
	// is implemented.

	tv1 := testvars.New(s).WithBuildIDNumber(1).WithWorkflowIDNumber(1)
	tv1Child := tv1.WithWorkflowIDNumber(2)
	if crossTq {
		tv1Child = tv1Child.WithTaskQueue("child-tq")
	}
	tv2 := tv1.WithBuildIDNumber(2)
	tv2Child := tv1Child.WithBuildIDNumber(2)

	sdkParentBehavior := workflow.VersioningBehaviorPinned
	if parentBehavior == vbUnpinned {
		sdkParentBehavior = workflow.VersioningBehaviorAutoUpgrade
	}

	ctx, cancel := context.WithTimeout(context.Background(), 30*time.Second)
	defer cancel()

	wfStarted := make(chan struct{}, 1)
	currentChanged := make(chan struct{}, 1)

	childv1 := func(ctx workflow.Context) (string, error) {
		panic("child should not run on v1")
	}
	childv2 := func(ctx workflow.Context) (string, error) {
		return "v2", nil
	}
	wf1 := func(ctx workflow.Context) (string, error) {
		wfStarted <- struct{}{}
		// wait for current version to change
		<-currentChanged

		// run two child workflows
		fut1 := workflow.ExecuteChildWorkflow(workflow.WithChildOptions(ctx, workflow.ChildWorkflowOptions{
			TaskQueue:  tv2Child.TaskQueue().GetName(),
			WorkflowID: tv2Child.WorkflowID(),
		}), "child")

		var val1 string
		s.NoError(fut1.Get(ctx, &val1))

		s.verifyWorkflowVersioning(tv1, parentBehavior, tv1.Deployment(), nil, nil)
		return val1, nil
	}

	// Same as v1 without channel blocking
	wf2 := func(ctx workflow.Context) (string, error) {
		// run two child workflows
		fut1 := workflow.ExecuteChildWorkflow(workflow.WithChildOptions(ctx, workflow.ChildWorkflowOptions{
			TaskQueue:  tv2Child.TaskQueue().GetName(),
			WorkflowID: tv2Child.WorkflowID(),
		}), "child")
		var val1 string
		s.NoError(fut1.Get(ctx, &val1))

		return val1, nil
	}

	// v1 is current for both parent and child
	s.updateTaskQueueDeploymentData(tv1, true, 0, false, 0, tqTypeWf)
	if crossTq {
		s.updateTaskQueueDeploymentData(tv1Child, true, 0, false, 0, tqTypeWf)
	}

	sdkClient, err := sdkclient.Dial(sdkclient.Options{
		HostPort:  s.FrontendGRPCAddress(),
		Namespace: s.Namespace().String(),
	})
	s.NoError(err)

	if crossTq {
		w1xtq := worker.New(sdkClient, tv1Child.TaskQueue().GetName(), worker.Options{
			BuildID:                 tv1Child.BuildID(),
			UseBuildIDForVersioning: true,
			DeploymentOptions: worker.DeploymentOptions{
				DeploymentSeriesName:      tv1Child.DeploymentSeries(),
				DefaultVersioningBehavior: workflow.VersioningBehaviorAutoUpgrade,
			},
			MaxConcurrentWorkflowTaskPollers: numPollers,
		})
		w1xtq.RegisterWorkflowWithOptions(childv1, workflow.RegisterOptions{Name: "child", VersioningBehavior: workflow.VersioningBehaviorPinned})
		s.NoError(w1xtq.Start())
		defer w1xtq.Stop()
	}
	w1 := worker.New(sdkClient, tv1.TaskQueue().GetName(), worker.Options{
		BuildID:                 tv1.BuildID(),
		UseBuildIDForVersioning: true,
		DeploymentOptions: worker.DeploymentOptions{
			DeploymentSeriesName:      tv1.DeploymentSeries(),
			DefaultVersioningBehavior: workflow.VersioningBehaviorAutoUpgrade,
		},
		MaxConcurrentWorkflowTaskPollers: numPollers,
	})
	w1.RegisterWorkflowWithOptions(wf1, workflow.RegisterOptions{Name: "wf", VersioningBehavior: sdkParentBehavior})
	if !crossTq {
		w1.RegisterWorkflowWithOptions(childv1, workflow.RegisterOptions{Name: "child", VersioningBehavior: workflow.VersioningBehaviorPinned})
	}
	s.NoError(w1.Start())
	defer w1.Stop()

	if crossTq {
		w2xtq := worker.New(sdkClient, tv2Child.TaskQueue().GetName(), worker.Options{
			BuildID:                 tv2Child.BuildID(),
			UseBuildIDForVersioning: true,
			DeploymentOptions: worker.DeploymentOptions{
				DeploymentSeriesName:      tv2Child.DeploymentSeries(),
				DefaultVersioningBehavior: workflow.VersioningBehaviorAutoUpgrade,
			},
			MaxConcurrentWorkflowTaskPollers: numPollers,
		})
		w2xtq.RegisterWorkflowWithOptions(childv2, workflow.RegisterOptions{Name: "child", VersioningBehavior: workflow.VersioningBehaviorPinned})
		s.NoError(w2xtq.Start())
		defer w2xtq.Stop()
	}
	w2 := worker.New(sdkClient, tv2.TaskQueue().GetName(), worker.Options{
		BuildID:                 tv2.BuildID(),
		UseBuildIDForVersioning: true,
		DeploymentOptions: worker.DeploymentOptions{
			DeploymentSeriesName:      tv2.DeploymentSeries(),
			DefaultVersioningBehavior: workflow.VersioningBehaviorAutoUpgrade,
		},
		MaxConcurrentWorkflowTaskPollers: numPollers,
	})
	w2.RegisterWorkflowWithOptions(wf2, workflow.RegisterOptions{Name: "wf", VersioningBehavior: sdkParentBehavior})
	if !crossTq {
		w2.RegisterWorkflowWithOptions(childv2, workflow.RegisterOptions{Name: "child", VersioningBehavior: workflow.VersioningBehaviorPinned})
	}
	s.NoError(w2.Start())
	defer w2.Stop()

	run, err := sdkClient.ExecuteWorkflow(ctx, sdkclient.StartWorkflowOptions{
		ID:        tv1.WorkflowID(),
		TaskQueue: tv1.TaskQueue().GetName(),
	}, "wf")
	s.NoError(err)

	// wait for it to start on v1
	s.WaitForChannel(ctx, wfStarted)
	close(wfStarted)

	// make v2 current for both parent and child and unblock the wf to start the child
	s.updateTaskQueueDeploymentData(tv2, true, 0, false, 0, tqTypeWf)
	if crossTq {
		s.updateTaskQueueDeploymentData(tv2Child, true, 0, false, 0, tqTypeWf)
	}
	currentChanged <- struct{}{}

	var out string
	s.NoError(run.Get(ctx, &out))
	s.Equal("v2", out)

	if parentBehavior == vbPinned {
		s.verifyWorkflowVersioning(tv1, parentBehavior, tv1.Deployment(), nil, nil)
	} else {
		s.verifyWorkflowVersioning(tv1, parentBehavior, tv2.Deployment(), nil, nil)
	}
	s.verifyWorkflowVersioning(tv2Child, vbPinned, tv2Child.Deployment(), nil, nil)
}

func (s *Versioning3Suite) TestPinnedCaN() {
	s.testCan(vbPinned)
}

func (s *Versioning3Suite) TestUnpinnedCaN() {
	s.testCan(vbUnpinned)
}

func (s *Versioning3Suite) testCan(behavior enumspb.VersioningBehavior) {
	// CaN always go to the current version.

	tv1 := testvars.New(s).WithBuildIDNumber(1).WithWorkflowIDNumber(1)
	tv2 := tv1.WithBuildIDNumber(2)
	sdkBehavior := workflow.VersioningBehaviorAutoUpgrade
	if behavior == vbPinned {
		sdkBehavior = workflow.VersioningBehaviorPinned
	}

	ctx, cancel := context.WithTimeout(context.Background(), 30*time.Second)
	defer cancel()

	wfStarted := make(chan struct{}, 1)
	currentChanged := make(chan struct{}, 1)

	wf1 := func(ctx workflow.Context) (string, error) {
		s.verifyWorkflowVersioning(tv1, vbUnspecified, nil, nil, tv1.DeploymentVersionTransition())
		wfStarted <- struct{}{}
		// wait for current version to change.
		<-currentChanged
		return "", workflow.NewContinueAsNewError(ctx, "wf")
	}

	wf2 := func(ctx workflow.Context) (string, error) {
		s.verifyWorkflowVersioning(tv2, vbUnspecified, nil, nil, tv2.DeploymentVersionTransition())
		return "v2", nil
	}

	// make v1 current
	s.updateTaskQueueDeploymentData(tv1, true, 0, false, 0, tqTypeWf)

	sdkClient, err := sdkclient.Dial(sdkclient.Options{
		HostPort:  s.FrontendGRPCAddress(),
		Namespace: s.Namespace().String(),
	})
	s.NoError(err)

	w1 := worker.New(sdkClient, tv1.TaskQueue().GetName(), worker.Options{
		BuildID:                 tv1.BuildID(),
		UseBuildIDForVersioning: true,
		DeploymentOptions: worker.DeploymentOptions{
			DeploymentSeriesName: tv1.DeploymentSeries(),
		},
		MaxConcurrentWorkflowTaskPollers: numPollers,
	})
	w1.RegisterWorkflowWithOptions(wf1, workflow.RegisterOptions{Name: "wf", VersioningBehavior: sdkBehavior})
	s.NoError(w1.Start())
	defer w1.Stop()

	w2 := worker.New(sdkClient, tv2.TaskQueue().GetName(), worker.Options{
		BuildID:                 tv2.BuildID(),
		UseBuildIDForVersioning: true,
		DeploymentOptions: worker.DeploymentOptions{
			DeploymentSeriesName: tv2.DeploymentSeries(),
		},
		MaxConcurrentWorkflowTaskPollers: numPollers,
	})
	w2.RegisterWorkflowWithOptions(wf2, workflow.RegisterOptions{Name: "wf", VersioningBehavior: sdkBehavior})
	s.NoError(w2.Start())
	defer w2.Stop()

	run, err := sdkClient.ExecuteWorkflow(ctx, sdkclient.StartWorkflowOptions{
		ID:        tv1.WorkflowID(),
		TaskQueue: tv1.TaskQueue().GetName(),
	}, "wf")
	s.NoError(err)

	// wait for it to start on v1
	s.WaitForChannel(ctx, wfStarted)
	close(wfStarted) // force panic if replayed

	// make v2 current
	s.updateTaskQueueDeploymentData(tv2, true, 0, false, 0, tqTypeWf)
	currentChanged <- struct{}{}

	var out string
	s.NoError(run.Get(ctx, &out))
	s.Equal("v2", out)
}

func (s *Versioning3Suite) TestDescribeTaskQueueVersioningInfo() {
	tv := testvars.New(s)
	ctx, cancel := context.WithTimeout(context.Background(), 5*time.Second)
	defer cancel()
	t1 := time.Now()
	t2 := t1.Add(time.Second)

	s.syncTaskQueueDeploymentData(tv, false, 20, false, t1, tqTypeWf)
	wfInfo, err := s.FrontendClient().DescribeTaskQueue(ctx, &workflowservice.DescribeTaskQueueRequest{
		Namespace:     s.Namespace().String(),
		TaskQueue:     tv.TaskQueue(),
		TaskQueueType: tqTypeWf,
	})
	s.NoError(err)
	s.ProtoEqual(&taskqueuepb.TaskQueueVersioningInfo{
		CurrentDeploymentVersion: worker_versioning.ExternalWorkerDeploymentVersionFromString("__unversioned__"),
		CurrentVersion:           "__unversioned__",
		RampingDeploymentVersion: worker_versioning.ExternalWorkerDeploymentVersionFromString(tv.DeploymentVersionString()),
		RampingVersion:           tv.DeploymentVersionString(),
		RampingVersionPercentage: 20,
		UpdateTime:               timestamp.TimePtr(t1),
	}, wfInfo.GetVersioningInfo())

	s.syncTaskQueueDeploymentData(tv, true, 0, false, t1, tqTypeAct)

	actInfo, err := s.FrontendClient().DescribeTaskQueue(ctx, &workflowservice.DescribeTaskQueueRequest{
		Namespace:     s.Namespace().String(),
		TaskQueue:     tv.TaskQueue(),
		TaskQueueType: tqTypeAct,
	})
	s.NoError(err)
	s.ProtoEqual(&taskqueuepb.TaskQueueVersioningInfo{
		CurrentDeploymentVersion: worker_versioning.ExternalWorkerDeploymentVersionFromString(tv.DeploymentVersionString()),
		CurrentVersion:           tv.DeploymentVersionString(),
		UpdateTime:               timestamp.TimePtr(t1),
	}, actInfo.GetVersioningInfo())

	// Now ramp to unversioned
	s.syncTaskQueueDeploymentData(tv, false, 10, true, t2, tqTypeAct)
	s.waitForDeploymentDataPropagation(tv, versionStatusNil, true, tqTypeAct)

	actInfo, err = s.FrontendClient().DescribeTaskQueue(ctx, &workflowservice.DescribeTaskQueueRequest{
		Namespace:     s.Namespace().String(),
		TaskQueue:     tv.TaskQueue(),
		TaskQueueType: tqTypeAct,
	})
	s.NoError(err)
	s.ProtoEqual(&taskqueuepb.TaskQueueVersioningInfo{
		CurrentDeploymentVersion: worker_versioning.ExternalWorkerDeploymentVersionFromString(tv.DeploymentVersionString()),
		CurrentVersion:           tv.DeploymentVersionString(),
		RampingDeploymentVersion: worker_versioning.ExternalWorkerDeploymentVersionFromString("__unversioned__"),
		RampingVersion:           "__unversioned__",
		RampingVersionPercentage: 10,
		UpdateTime:               timestamp.TimePtr(t2),
	}, actInfo.GetVersioningInfo())
}

func (s *Versioning3Suite) TestSyncDeploymentUserData_Update() {
	tv := testvars.New(s)

	data := s.getTaskQueueDeploymentData(tv, tqTypeAct)
	s.Nil(data)
	data = s.getTaskQueueDeploymentData(tv, tqTypeWf)
	s.Nil(data)

	t1 := time.Now()
	tv1 := tv.WithBuildIDNumber(1)

	s.syncTaskQueueDeploymentData(tv1, true, 0, false, t1, tqTypeAct)
	data = s.getTaskQueueDeploymentData(tv, tqTypeAct)
	s.ProtoEqual(&persistencespb.DeploymentData{Versions: []*deploymentspb.DeploymentVersionData{
		{Version: tv1.DeploymentVersion(), CurrentSinceTime: timestamp.TimePtr(t1), RoutingUpdateTime: timestamp.TimePtr(t1)},
	}}, data)
	data = s.getTaskQueueDeploymentData(tv, tqTypeWf)
	s.Nil(data)

	// Changing things with an older timestamp should not have effect.
	t0 := t1.Add(-time.Second)
	s.syncTaskQueueDeploymentData(tv1, false, 0, false, t0, tqTypeAct)
	data = s.getTaskQueueDeploymentData(tv, tqTypeAct)
	s.ProtoEqual(&persistencespb.DeploymentData{Versions: []*deploymentspb.DeploymentVersionData{
		{Version: tv1.DeploymentVersion(), CurrentSinceTime: timestamp.TimePtr(t1), RoutingUpdateTime: timestamp.TimePtr(t1)},
	}}, data)

	// Changing things with a newer timestamp should apply
	t2 := t1.Add(time.Second)
	s.syncTaskQueueDeploymentData(tv1, false, 20, false, t2, tqTypeAct)
	data = s.getTaskQueueDeploymentData(tv, tqTypeAct)
	s.ProtoEqual(&persistencespb.DeploymentData{Versions: []*deploymentspb.DeploymentVersionData{
		{Version: tv1.DeploymentVersion(), CurrentSinceTime: nil, RampingSinceTime: timestamp.TimePtr(t2), RampPercentage: 20, RoutingUpdateTime: timestamp.TimePtr(t2)},
	}}, data)

	// Add another version, this time to both tq types
	tv2 := tv.WithBuildIDNumber(2)
	s.syncTaskQueueDeploymentData(tv2, false, 10, false, t1, tqTypeAct, tqTypeWf)
	data = s.getTaskQueueDeploymentData(tv, tqTypeAct)
	s.ProtoEqual(&persistencespb.DeploymentData{Versions: []*deploymentspb.DeploymentVersionData{
		{Version: tv1.DeploymentVersion(), CurrentSinceTime: nil, RampingSinceTime: timestamp.TimePtr(t2), RampPercentage: 20, RoutingUpdateTime: timestamp.TimePtr(t2)},
		{Version: tv2.DeploymentVersion(), CurrentSinceTime: nil, RampingSinceTime: timestamp.TimePtr(t1), RampPercentage: 10, RoutingUpdateTime: timestamp.TimePtr(t1)},
	}}, data)
	data = s.getTaskQueueDeploymentData(tv, tqTypeWf)
	s.ProtoEqual(&persistencespb.DeploymentData{Versions: []*deploymentspb.DeploymentVersionData{
		{Version: tv2.DeploymentVersion(), CurrentSinceTime: nil, RampingSinceTime: timestamp.TimePtr(t1), RampPercentage: 10, RoutingUpdateTime: timestamp.TimePtr(t1)},
	}}, data)

	// Make v2 current
	s.syncTaskQueueDeploymentData(tv2, true, 0, false, t2, tqTypeAct)
	data = s.getTaskQueueDeploymentData(tv, tqTypeAct)
	s.ProtoEqual(&persistencespb.DeploymentData{Versions: []*deploymentspb.DeploymentVersionData{
		{Version: tv1.DeploymentVersion(), CurrentSinceTime: nil, RampingSinceTime: timestamp.TimePtr(t2), RampPercentage: 20, RoutingUpdateTime: timestamp.TimePtr(t2)},
		{Version: tv2.DeploymentVersion(), CurrentSinceTime: timestamp.TimePtr(t2), RoutingUpdateTime: timestamp.TimePtr(t2)},
	}}, data)

	// Forget v1
	s.forgetTaskQueueDeploymentVersion(tv1, tqTypeAct, false)
	data = s.getTaskQueueDeploymentData(tv, tqTypeAct)
	s.ProtoEqual(&persistencespb.DeploymentData{Versions: []*deploymentspb.DeploymentVersionData{
		{Version: tv2.DeploymentVersion(), CurrentSinceTime: timestamp.TimePtr(t2), RoutingUpdateTime: timestamp.TimePtr(t2)},
	}}, data)

	// Forget v1 again should be a noop
	s.forgetTaskQueueDeploymentVersion(tv1, tqTypeAct, false)
	data = s.getTaskQueueDeploymentData(tv, tqTypeAct)
	s.ProtoEqual(&persistencespb.DeploymentData{Versions: []*deploymentspb.DeploymentVersionData{
		{Version: tv2.DeploymentVersion(), CurrentSinceTime: timestamp.TimePtr(t2), RoutingUpdateTime: timestamp.TimePtr(t2)},
	}}, data)

	// Ramp unversioned
	s.syncTaskQueueDeploymentData(tv2, false, 90, true, t2, tqTypeAct)
	data = s.getTaskQueueDeploymentData(tv, tqTypeAct)
	s.ProtoEqual(&persistencespb.DeploymentData{Versions: []*deploymentspb.DeploymentVersionData{
		{Version: tv2.DeploymentVersion(), CurrentSinceTime: timestamp.TimePtr(t2), RoutingUpdateTime: timestamp.TimePtr(t2)},
	},
		UnversionedRampData: &deploymentspb.DeploymentVersionData{RampingSinceTime: timestamp.TimePtr(t2), RampPercentage: 90, RoutingUpdateTime: timestamp.TimePtr(t2)},
	}, data)

	// Forget v2
	s.forgetTaskQueueDeploymentVersion(tv2, tqTypeAct, false)
	data = s.getTaskQueueDeploymentData(tv, tqTypeAct)
	s.ProtoEqual(&persistencespb.DeploymentData{
		UnversionedRampData: &deploymentspb.DeploymentVersionData{RampingSinceTime: timestamp.TimePtr(t2), RampPercentage: 90, RoutingUpdateTime: timestamp.TimePtr(t2)},
	}, data)
}

func (s *Versioning3Suite) waitForDeploymentVersionCreation(
	tv *testvars.TestVars,
) {
	v := tv.DeploymentVersionString()
	ctx, cancel := context.WithTimeout(context.Background(), 5*time.Second)
	defer cancel()
	s.EventuallyWithT(func(t *assert.CollectT) {
		a := assert.New(t)
		res, _ := s.FrontendClient().DescribeWorkerDeployment(ctx,
			&workflowservice.DescribeWorkerDeploymentRequest{
				Namespace:      s.Namespace().String(),
				DeploymentName: tv.DeploymentSeries(),
			})
		if res != nil {
			found := false
			for _, vs := range res.GetWorkerDeploymentInfo().GetVersionSummaries() {
				if vs.GetVersion() == v {
					found = true
				}
			}
			a.True(found)
		}
	}, 5*time.Second, 100*time.Millisecond)
}

func (s *Versioning3Suite) setCurrentDeployment(tv *testvars.TestVars) {
	ctx, cancel := context.WithTimeout(context.Background(), 10*time.Second)
	defer cancel()
	s.Eventually(func() bool {
		req := &workflowservice.SetWorkerDeploymentCurrentVersionRequest{
			Namespace:      s.Namespace().String(),
			DeploymentName: tv.DeploymentSeries(),
		}
		if s.useV32 {
			req.BuildId = tv.BuildID()
		} else {
			req.Version = tv.DeploymentVersionString()
		}
		_, err := s.FrontendClient().SetWorkerDeploymentCurrentVersion(ctx, req)
		var notFound *serviceerror.NotFound
		if errors.As(err, &notFound) {
			return false
		}
		s.NoError(err)
		return err == nil
	}, 5*time.Second, 100*time.Millisecond)
}

func (s *Versioning3Suite) setRampingDeployment(
	tv *testvars.TestVars,
	percentage float32,
	rampUnversioned bool,
) {
	ctx, cancel := context.WithTimeout(context.Background(), 20*time.Second)
	defer cancel()
	v := tv.DeploymentVersionString()
	bid := tv.BuildID()
	if rampUnversioned {
		v = "__unversioned__"
		bid = ""
	}

	s.Eventually(func() bool {
		req := &workflowservice.SetWorkerDeploymentRampingVersionRequest{
			Namespace:      s.Namespace().String(),
			DeploymentName: tv.DeploymentSeries(),
			Percentage:     percentage,
		}
		if s.useV32 {
			req.BuildId = bid
		} else {
			req.Version = v
		}
		_, err := s.FrontendClient().SetWorkerDeploymentRampingVersion(ctx, req)
		var notFound *serviceerror.NotFound
		if errors.As(err, &notFound) {
			return false
		}
		s.NoError(err)
		return err == nil
	}, 20*time.Second, 100*time.Millisecond)
}

func (s *Versioning3Suite) updateTaskQueueDeploymentData(
	tv *testvars.TestVars,
	isCurrent bool,
	ramp float32,
	rampUnversioned bool,
	timeSinceUpdate time.Duration,
	tqTypes ...enumspb.TaskQueueType,
) {
	s.syncTaskQueueDeploymentData(tv, isCurrent, ramp, rampUnversioned, time.Now().Add(-timeSinceUpdate), tqTypes...)
	var status versionStatus
	if isCurrent {
		status = versionStatusCurrent
	} else {
		status = versionStatusRamping
	}
	if rampUnversioned {
		status = versionStatusNil
	}

	s.waitForDeploymentDataPropagation(tv, status, rampUnversioned, tqTypes...)
}

// getTaskQueueDeploymentData gets the deployment data for a given TQ type. The data is always
// returned from the WF type root partition, so no need to wait for propagation before calling this
// function.
func (s *Versioning3Suite) getTaskQueueDeploymentData(
	tv *testvars.TestVars,
	tqType enumspb.TaskQueueType,
) *persistencespb.DeploymentData {
	ctx, cancel := context.WithTimeout(context.Background(), time.Second*5)
	defer cancel()
	resp, err := s.GetTestCluster().MatchingClient().GetTaskQueueUserData(
		ctx,
		&matchingservice.GetTaskQueueUserDataRequest{
			NamespaceId:   s.NamespaceID().String(),
			TaskQueue:     tv.TaskQueue().GetName(),
			TaskQueueType: tqTypeWf,
		})
	s.NoError(err)
	return resp.GetUserData().GetData().GetPerType()[int32(tqType)].GetDeploymentData()
}

func (s *Versioning3Suite) syncTaskQueueDeploymentData(
	tv *testvars.TestVars,
	isCurrent bool,
	ramp float32,
	rampUnversioned bool,
	updateTime time.Time,
	t ...enumspb.TaskQueueType,
) {
	ctx, cancel := context.WithTimeout(context.Background(), time.Second*5)
	defer cancel()
	v := tv.DeploymentVersion()
	if rampUnversioned {
		v = nil
	}

	routingUpdateTime := timestamp.TimePtr(updateTime)
	var currentSinceTime, rampingSinceTime *timestamppb.Timestamp
	if isCurrent {
		currentSinceTime = routingUpdateTime
	}
	if ramp > 0 { // todo carly / shahab: this doesn't account for setting 0 ramp, or for changing the ramp while ramping_since_time stays the same.
		rampingSinceTime = routingUpdateTime
	}

	_, err := s.GetTestCluster().MatchingClient().SyncDeploymentUserData(
		ctx, &matchingservice.SyncDeploymentUserDataRequest{
			NamespaceId:    s.NamespaceID().String(),
			TaskQueue:      tv.TaskQueue().GetName(),
			TaskQueueTypes: t,
			Operation: &matchingservice.SyncDeploymentUserDataRequest_UpdateVersionData{
				UpdateVersionData: &deploymentspb.DeploymentVersionData{
					Version:           v,
					RoutingUpdateTime: routingUpdateTime,
					CurrentSinceTime:  currentSinceTime,
					RampingSinceTime:  rampingSinceTime,
					RampPercentage:    ramp,
				},
			},
		},
	)
	s.NoError(err)
}

func (s *Versioning3Suite) forgetTaskQueueDeploymentVersion(
	tv *testvars.TestVars,
	t enumspb.TaskQueueType,
	forgetUnversionedRamp bool,
) {
	ctx, cancel := context.WithTimeout(context.Background(), time.Second*5)
	defer cancel()
	v := tv.DeploymentVersion()
	if forgetUnversionedRamp {
		v.BuildId = ""
	}
	_, err := s.GetTestCluster().MatchingClient().SyncDeploymentUserData(
		ctx, &matchingservice.SyncDeploymentUserDataRequest{
			NamespaceId:   s.NamespaceID().String(),
			TaskQueue:     tv.TaskQueue().GetName(),
			TaskQueueType: t,
			Operation: &matchingservice.SyncDeploymentUserDataRequest_ForgetVersion{
				ForgetVersion: v,
			},
		},
	)
	s.NoError(err)
}

func (s *Versioning3Suite) verifyWorkflowVersioning(
	tv *testvars.TestVars,
	behavior enumspb.VersioningBehavior,
	deployment *deploymentpb.Deployment,
	override *workflowpb.VersioningOverride,
	transition *workflowpb.DeploymentVersionTransition,
) {
	dwf, err := s.FrontendClient().DescribeWorkflowExecution(
		context.Background(), &workflowservice.DescribeWorkflowExecutionRequest{
			Namespace: s.Namespace().String(),
			Execution: &commonpb.WorkflowExecution{
				WorkflowId: tv.WorkflowID(),
			},
		},
	)
	s.NoError(err)

	versioningInfo := dwf.WorkflowExecutionInfo.GetVersioningInfo()
	s.Equal(behavior.String(), versioningInfo.GetBehavior().String())
	var v *deploymentspb.WorkerDeploymentVersion
	if versioningInfo.GetVersion() != "" {
		v, err = worker_versioning.WorkerDeploymentVersionFromString(versioningInfo.GetVersion())
		s.NoError(err)
		s.NotNil(versioningInfo.GetDeploymentVersion()) // make sure we are always populating this whenever Version string is populated
	}
	if dv := versioningInfo.GetDeploymentVersion(); dv != nil {
		v = worker_versioning.DeploymentVersionFromDeployment(worker_versioning.DeploymentFromExternalDeploymentVersion(dv))
	}
	actualDeployment := worker_versioning.DeploymentFromDeploymentVersion(v)
	if !deployment.Equal(actualDeployment) {
		s.Fail(fmt.Sprintf("deployment version mismatch. expected: {%s}, actual: {%s}",
			deployment,
			actualDeployment,
		))
	}

	if s.useV32 {
		// v0.32 override
		s.Equal(override.GetAutoUpgrade(), versioningInfo.GetVersioningOverride().GetAutoUpgrade())
		s.Equal(override.GetPinned().GetVersion().GetBuildId(), versioningInfo.GetVersioningOverride().GetPinned().GetVersion().GetBuildId())
		s.Equal(override.GetPinned().GetVersion().GetDeploymentName(), versioningInfo.GetVersioningOverride().GetPinned().GetVersion().GetDeploymentName())
		s.Equal(override.GetPinned().GetBehavior(), versioningInfo.GetVersioningOverride().GetPinned().GetBehavior())
	} else {
		// v0.31 override
		s.Equal(override.GetBehavior().String(), versioningInfo.GetVersioningOverride().GetBehavior().String())
		if actualOverrideDeployment := versioningInfo.GetVersioningOverride().GetPinnedVersion(); override.GetPinnedVersion() != actualOverrideDeployment {
			s.Fail(fmt.Sprintf("pinned override mismatch. expected: {%s}, actual: {%s}",
				override.GetPinnedVersion(),
				actualOverrideDeployment,
			))
		}
	}

	if !versioningInfo.GetVersionTransition().Equal(transition) {
		s.Fail(fmt.Sprintf("version transition mismatch. expected: {%s}, actual: {%s}",
			transition,
			versioningInfo.GetVersionTransition(),
		))
	}
}

func respondActivity() *workflowservice.RespondActivityTaskCompletedRequest {
	return &workflowservice.RespondActivityTaskCompletedRequest{}
}

func respondWftWithActivities(
	tvWf *testvars.TestVars,
	tvAct *testvars.TestVars,
	sticky bool,
	behavior enumspb.VersioningBehavior,
	activityIds ...string,
) *workflowservice.RespondWorkflowTaskCompletedRequest {
	var stickyAttr *taskqueuepb.StickyExecutionAttributes
	if sticky {
		stickyAttr = &taskqueuepb.StickyExecutionAttributes{
			WorkerTaskQueue:        tvWf.StickyTaskQueue(),
			ScheduleToStartTimeout: durationpb.New(5 * time.Second),
		}
	}
	var commands []*commandpb.Command
	for _, a := range activityIds {
		commands = append(commands, &commandpb.Command{
			CommandType: enumspb.COMMAND_TYPE_SCHEDULE_ACTIVITY_TASK,
			Attributes: &commandpb.Command_ScheduleActivityTaskCommandAttributes{
				ScheduleActivityTaskCommandAttributes: &commandpb.ScheduleActivityTaskCommandAttributes{
					ActivityId:   a,
					ActivityType: tvAct.ActivityType(),
					TaskQueue:    tvAct.TaskQueue(),
					Input:        tvAct.Any().Payloads(),
					// TODO (shahab): tests with forced task forward take multiple seconds. Need to know why?
					ScheduleToCloseTimeout: durationpb.New(10 * time.Second),
					ScheduleToStartTimeout: durationpb.New(10 * time.Second),
					StartToCloseTimeout:    durationpb.New(3 * time.Second),
					HeartbeatTimeout:       durationpb.New(3 * time.Second),
					RequestEagerExecution:  false,
				},
			},
		})
	}
	return &workflowservice.RespondWorkflowTaskCompletedRequest{
		Commands:                   commands,
		StickyAttributes:           stickyAttr,
		ForceCreateNewWorkflowTask: false,
		VersioningBehavior:         behavior,
		DeploymentOptions: &deploymentpb.WorkerDeploymentOptions{
			BuildId:              tvWf.BuildID(),
			DeploymentName:       tvWf.DeploymentSeries(),
			WorkerVersioningMode: enumspb.WORKER_VERSIONING_MODE_VERSIONED,
		},
		// TODO (shahab): remove stamp once build ID is added to wftc event
		WorkerVersionStamp: &commonpb.WorkerVersionStamp{
			BuildId:       tvWf.BuildID(),
			UseVersioning: true,
		},
	}
}

func respondEmptyWft(
	tv *testvars.TestVars,
	sticky bool,
	behavior enumspb.VersioningBehavior,
) *workflowservice.RespondWorkflowTaskCompletedRequest {
	return respondWftWithActivities(tv, tv, sticky, behavior)
}

func respondCompleteWorkflow(
	tv *testvars.TestVars,
	behavior enumspb.VersioningBehavior,
) *workflowservice.RespondWorkflowTaskCompletedRequest {
	return &workflowservice.RespondWorkflowTaskCompletedRequest{
		Commands: []*commandpb.Command{
			{
				CommandType: enumspb.COMMAND_TYPE_COMPLETE_WORKFLOW_EXECUTION,
				Attributes: &commandpb.Command_CompleteWorkflowExecutionCommandAttributes{
					CompleteWorkflowExecutionCommandAttributes: &commandpb.CompleteWorkflowExecutionCommandAttributes{
						Result: tv.Any().Payloads(),
					},
				},
			},
		},
		ForceCreateNewWorkflowTask: false,
		VersioningBehavior:         behavior,
		DeploymentOptions: &deploymentpb.WorkerDeploymentOptions{
			BuildId:              tv.BuildID(),
			DeploymentName:       tv.DeploymentSeries(),
			WorkerVersioningMode: enumspb.WORKER_VERSIONING_MODE_VERSIONED,
		},
	}
}

func (s *Versioning3Suite) startWorkflow(
	tv *testvars.TestVars,
	override *workflowpb.VersioningOverride,
) string {
	request := &workflowservice.StartWorkflowExecutionRequest{
		RequestId:          tv.Any().String(),
		Namespace:          s.Namespace().String(),
		WorkflowId:         tv.WorkflowID(),
		WorkflowType:       tv.WorkflowType(),
		TaskQueue:          tv.TaskQueue(),
		Identity:           tv.WorkerIdentity(),
		VersioningOverride: override,
	}

	we, err0 := s.FrontendClient().StartWorkflowExecution(testcore.NewContext(), request)
	s.NoError(err0)
	return we.GetRunId()
}

func (s *Versioning3Suite) queryWorkflow(
	tv *testvars.TestVars,
) (*workflowservice.QueryWorkflowResponse, error) {
	request := &workflowservice.QueryWorkflowRequest{
		Namespace: s.Namespace().String(),
		Execution: tv.WorkflowExecution(),
		Query:     tv.Query(),
	}

	shortCtx, cancel := context.WithTimeout(testcore.NewContext(), common.MinLongPollTimeout)
	defer cancel()
	response, err := s.FrontendClient().QueryWorkflow(shortCtx, request)
	return response, err
}

// Name is used by testvars. We use a shorten test name in variables so that physical task queue IDs
// do not grow larger that DB column limit (currently as low as 272 chars).
func (s *Versioning3Suite) Name() string {
	fullName := s.T().Name()
	if len(fullName) <= 30 {
		return fullName
	}
	short := fmt.Sprintf("%s-%08x",
		fullName[len(fullName)-21:],
		farm.Fingerprint32([]byte(fullName)),
	)
	return strings.Replace(short, ".", "|", -1)
}

// pollWftAndHandle can be used in sync and async mode. For async mode pass the async channel. It
// will be closed when the task is handled.
// Returns the poller and poll response only in sync mode (can be used to process new wft in the response)
func (s *Versioning3Suite) pollWftAndHandle(
	tv *testvars.TestVars,
	sticky bool,
	async chan<- struct{},
	handler func(task *workflowservice.PollWorkflowTaskQueueResponse) (*workflowservice.RespondWorkflowTaskCompletedRequest, error),
) (*taskpoller.TaskPoller, *workflowservice.RespondWorkflowTaskCompletedResponse) {
	poller := taskpoller.New(s.T(), s.FrontendClient(), s.Namespace().String())
	f := func() *workflowservice.RespondWorkflowTaskCompletedResponse {
		tq := tv.TaskQueue()
		if sticky {
			tq = tv.StickyTaskQueue()
		}
		resp, err := poller.PollWorkflowTask(
			&workflowservice.PollWorkflowTaskQueueRequest{
				DeploymentOptions: tv.WorkerDeploymentOptions(true),
				TaskQueue:         tq,
			},
		).HandleTask(tv, handler, taskpoller.WithTimeout(10*time.Second))
		s.NoError(err)
		return resp
	}
	if async == nil {
		return poller, f()
	} else {
		go func() {
			f()
			close(async)
		}()
	}
	return nil, nil
}

func (s *Versioning3Suite) pollWftAndHandleQueries(
	tv *testvars.TestVars,
	sticky bool,
	async chan<- any,
	handler func(task *workflowservice.PollWorkflowTaskQueueResponse) (*workflowservice.RespondQueryTaskCompletedRequest, error),
) (*taskpoller.TaskPoller, *workflowservice.RespondQueryTaskCompletedResponse) {
	poller := taskpoller.New(s.T(), s.FrontendClient(), s.Namespace().String())
	f := func() *workflowservice.RespondQueryTaskCompletedResponse {
		tq := tv.TaskQueue()
		if sticky {
			tq = tv.StickyTaskQueue()
		}
		resp, err := poller.PollWorkflowTask(
			&workflowservice.PollWorkflowTaskQueueRequest{
				DeploymentOptions: tv.WorkerDeploymentOptions(true),
				TaskQueue:         tq,
			},
		).HandleLegacyQuery(tv, handler)
		s.NoError(err)
		return resp
	}
	if async == nil {
		return poller, f()
	}
	go func() {
		f()
		close(async)
	}()
	return nil, nil
}

func (s *Versioning3Suite) pollNexusTaskAndHandle(
	tv *testvars.TestVars,
	sticky bool,
	async chan<- any,
	handler func(task *workflowservice.PollNexusTaskQueueResponse) (*workflowservice.RespondNexusTaskCompletedRequest, error),
) (*taskpoller.TaskPoller, *workflowservice.RespondNexusTaskCompletedResponse) {
	poller := taskpoller.New(s.T(), s.FrontendClient(), s.Namespace().String())
	f := func() *workflowservice.RespondNexusTaskCompletedResponse {
		tq := tv.TaskQueue()
		if sticky {
			tq = tv.StickyTaskQueue()
		}
		resp, err := poller.PollNexusTask(
			&workflowservice.PollNexusTaskQueueRequest{
				DeploymentOptions: tv.WorkerDeploymentOptions(true),
				TaskQueue:         tq,
			},
		).HandleTask(tv, handler, taskpoller.WithTimeout(10*time.Second))
		s.NoError(err)
		return resp
	}
	if async == nil {
		return poller, f()
	}
	go func() {
		f()
		close(async)
	}()
	return nil, nil
}

func (s *Versioning3Suite) pollActivityAndHandle(
	tv *testvars.TestVars,
	async chan<- struct{},
	handler func(task *workflowservice.PollActivityTaskQueueResponse) (*workflowservice.RespondActivityTaskCompletedRequest, error),
) {
	poller := taskpoller.New(s.T(), s.FrontendClient(), s.Namespace().String())
	f := func() {
		_, err := poller.PollActivityTask(
			&workflowservice.PollActivityTaskQueueRequest{
				DeploymentOptions: tv.WorkerDeploymentOptions(true),
			},
		).HandleTask(tv, handler, taskpoller.WithTimeout(time.Minute))
		s.NoError(err)
	}
	if async == nil {
		f()
	} else {
		go func() {
			f()
			close(async)
		}()
	}
}

func (s *Versioning3Suite) idlePollWorkflow(
	tv *testvars.TestVars,
	versioned bool,
	timeout time.Duration,
	unexpectedTaskMessage string,
) {
	poller := taskpoller.New(s.T(), s.FrontendClient(), s.Namespace().String())
	_, _ = poller.PollWorkflowTask(
		&workflowservice.PollWorkflowTaskQueueRequest{
			DeploymentOptions: tv.WorkerDeploymentOptions(versioned),
		},
	).HandleTask(
		tv,
		func(task *workflowservice.PollWorkflowTaskQueueResponse) (*workflowservice.RespondWorkflowTaskCompletedRequest, error) {
			s.Fail(unexpectedTaskMessage)
			return nil, nil
		},
		taskpoller.WithTimeout(timeout),
	)
}

func (s *Versioning3Suite) idlePollActivity(
	tv *testvars.TestVars,
	versioned bool,
	timeout time.Duration,
	unexpectedTaskMessage string,
) {
	poller := taskpoller.New(s.T(), s.FrontendClient(), s.Namespace().String())
	_, _ = poller.PollActivityTask(
		&workflowservice.PollActivityTaskQueueRequest{
			DeploymentOptions: tv.WorkerDeploymentOptions(versioned),
		},
	).HandleTask(
		tv,
		func(task *workflowservice.PollActivityTaskQueueResponse) (*workflowservice.RespondActivityTaskCompletedRequest, error) {
			if task != nil {
				s.Logger.Error(fmt.Sprintf("Unexpected activity task received, ID: %s", task.ActivityId))
				s.Fail(unexpectedTaskMessage)
			}
			return nil, nil
		},
		taskpoller.WithTimeout(timeout),
	)
}

func (s *Versioning3Suite) idlePollNexus(
	tv *testvars.TestVars,
	versioned bool,
	timeout time.Duration,
	unexpectedTaskMessage string,
) {
	poller := taskpoller.New(s.T(), s.FrontendClient(), s.Namespace().String())
	_, _ = poller.PollNexusTask(
		&workflowservice.PollNexusTaskQueueRequest{
			DeploymentOptions: tv.WorkerDeploymentOptions(versioned),
		}).HandleTask(
		tv,
		func(task *workflowservice.PollNexusTaskQueueResponse) (*workflowservice.RespondNexusTaskCompletedRequest, error) {
			if task != nil {
				s.Fail(unexpectedTaskMessage)
			}
			return nil, nil
		},
		taskpoller.WithTimeout(timeout),
	)
}

func (s *Versioning3Suite) verifyWorkflowStickyQueue(
	tv *testvars.TestVars,
) {
	ms, err := s.GetTestCluster().HistoryClient().GetMutableState(
		context.Background(), &historyservice.GetMutableStateRequest{
			NamespaceId: s.NamespaceID().String(),
			Execution:   tv.WorkflowExecution(),
		},
	)
	s.NoError(err)
	s.Equal(tv.StickyTaskQueue().GetName(), ms.StickyTaskQueue.GetName())
}

// Sticky queue needs to be created in server before tasks can schedule in it. Call to this method
// create the sticky queue by polling it.
func (s *Versioning3Suite) warmUpSticky(
	tv *testvars.TestVars,
) {
	poller := taskpoller.New(s.T(), s.FrontendClient(), s.Namespace().String())
	_, _ = poller.PollWorkflowTask(
		&workflowservice.PollWorkflowTaskQueueRequest{
			TaskQueue: tv.StickyTaskQueue(),
		},
	).HandleTask(
		tv,
		func(task *workflowservice.PollWorkflowTaskQueueResponse) (*workflowservice.RespondWorkflowTaskCompletedRequest, error) {
			s.Fail("sticky task is not expected")
			return nil, nil
		},
		taskpoller.WithTimeout(ver3MinPollTime),
	)
}

func (s *Versioning3Suite) waitForDeploymentDataPropagation(
	tv *testvars.TestVars,
	status versionStatus,
	unversionedRamp bool,
	tqTypes ...enumspb.TaskQueueType,
) {
	ctx, cancel := context.WithTimeout(context.Background(), time.Second*10)
	defer cancel()

	v := s.GetTestCluster().Host().DcClient().GetValue(dynamicconfig.MatchingNumTaskqueueReadPartitions.Key())
	s.NotEmpty(v, "versioning tests require setting explicit number of partitions")
	count, ok := v[0].Value.(int)
	s.True(ok, "partition count is not an int")
	partitionCount := count

	type partAndType struct {
		part int
		tp   enumspb.TaskQueueType
	}
	remaining := make(map[partAndType]struct{})
	for i := 0; i < partitionCount; i++ {
		for _, tqt := range tqTypes {
			remaining[partAndType{i, tqt}] = struct{}{}
		}
	}
	f, err := tqid.NewTaskQueueFamily(s.NamespaceID().String(), tv.TaskQueue().GetName())
	s.Eventually(func() bool {
		for pt := range remaining {
			s.NoError(err)
			partition := f.TaskQueue(pt.tp).NormalPartition(pt.part)
			// Use lower-level GetTaskQueueUserData instead of GetWorkerBuildIdCompatibility
			// here so that we can target activity queues.
			res, err := s.GetTestCluster().MatchingClient().GetTaskQueueUserData(
				ctx,
				&matchingservice.GetTaskQueueUserDataRequest{
					NamespaceId:   s.NamespaceID().String(),
					TaskQueue:     partition.RpcName(),
					TaskQueueType: partition.TaskType(),
				})
			s.NoError(err)
			perTypes := res.GetUserData().GetData().GetPerType()
			if perTypes != nil {
				deps := perTypes[int32(pt.tp)].GetDeploymentData().GetDeployments()
				for _, d := range deps {
					if d.GetDeployment().Equal(tv.Deployment()) {
						delete(remaining, pt)
					}
				}
				if unversionedRamp {
					if perTypes[int32(pt.tp)].GetDeploymentData().GetUnversionedRampData() != nil {
						delete(remaining, pt)
					}
					continue
				}
				versions := perTypes[int32(pt.tp)].GetDeploymentData().GetVersions()
				for _, d := range versions {
					if d.GetVersion().Equal(tv.DeploymentVersion()) {
						switch status {
						case versionStatusInactive, versionStatusDraining, versionStatusDrained, versionStatusNil:
						case versionStatusRamping:
							if d.GetRampingSinceTime() != nil {
								delete(remaining, pt)
							}
						case versionStatusCurrent:
							if d.GetCurrentSinceTime() != nil {
								delete(remaining, pt)
							}
						}
					}
				}
			}
		}
		return len(remaining) == 0
	}, 10*time.Second, 100*time.Millisecond)
}

func (s *Versioning3Suite) validateBacklogCount(
	tv *testvars.TestVars,
	tqType enumspb.TaskQueueType,
	expectedCount int64,
) {
	ctx, cancel := context.WithTimeout(context.Background(), 10*time.Second)
	defer cancel()

	var resp *workflowservice.DescribeTaskQueueResponse
	var err error

	s.EventuallyWithT(func(t *assert.CollectT) {
		resp, err = s.FrontendClient().DescribeTaskQueue(ctx, &workflowservice.DescribeTaskQueueRequest{
			Namespace:              s.Namespace().String(),
			TaskQueue:              tv.TaskQueue(),
			ApiMode:                enumspb.DESCRIBE_TASK_QUEUE_MODE_ENHANCED,
			Versions:               nil, // default version, in this case unversioned queue
			TaskQueueTypes:         []enumspb.TaskQueueType{tqType},
			ReportPollers:          false,
			ReportTaskReachability: false,
			ReportStats:            true,
		})
		s.NoError(err)
		s.NotNil(resp)
		s.Equal(1, len(resp.GetVersionsInfo()), "should be 1 because only default/unversioned queue")
		versionInfo := resp.GetVersionsInfo()[""]
		typeInfo, ok := versionInfo.GetTypesInfo()[int32(tqType)]
		s.True(ok)
		a := assert.New(t)
		a.Equal(expectedCount, typeInfo.Stats.GetApproximateBacklogCount())
	}, 6*time.Second, 100*time.Millisecond)
}

func (s *Versioning3Suite) verifyVersioningSAs(
	tv *testvars.TestVars,
	behavior enumspb.VersioningBehavior,
	usedBuilds ...*testvars.TestVars,
) {
	ctx, cancel := context.WithTimeout(context.Background(), 10*time.Second)
	defer cancel()

	s.EventuallyWithT(func(t *assert.CollectT) {
		query := fmt.Sprintf("WorkflowId = '%s' AND TemporalWorkerDeployment = '%s' AND TemporalWorkerDeploymentVersion= '%s' AND TemporalWorkflowVersioningBehavior = '%s'",
			tv.WorkflowID(), tv.DeploymentSeries(), tv.DeploymentVersionString(), behavior.String())
		resp, err := s.FrontendClient().ListWorkflowExecutions(ctx, &workflowservice.ListWorkflowExecutionsRequest{
			Namespace: s.Namespace().String(),
			Query:     query,
		})
		a := assert.New(t)
		a.Nil(err)
		a.Greater(len(resp.GetExecutions()), 0)
		if a.NotEmpty(resp.GetExecutions()) {
			w := resp.GetExecutions()[0]
			payload, ok := w.GetSearchAttributes().GetIndexedFields()["BuildIds"]
			a.True(ok)
			searchAttrAny, err := searchattribute.DecodeValue(payload, enumspb.INDEXED_VALUE_TYPE_KEYWORD_LIST, true)
			a.NoError(err)
			var searchAttr []string
			if searchAttrAny != nil {
				searchAttr = searchAttrAny.([]string)
			}
			if behavior == enumspb.VERSIONING_BEHAVIOR_PINNED {
				a.Contains(searchAttr, worker_versioning.PinnedBuildIdSearchAttribute(tv.DeploymentVersionString()))
			}
			for _, b := range usedBuilds {
				a.Contains(searchAttr, worker_versioning.VersionedBuildIdSearchAttribute(b.BuildID()))
			}
			fmt.Println(resp.GetExecutions()[0])
		}
	}, 5*time.Second, 50*time.Millisecond)
}<|MERGE_RESOLUTION|>--- conflicted
+++ resolved
@@ -65,16 +65,13 @@
 )
 
 type Versioning3Suite struct {
-<<<<<<< HEAD
-	testcore.FunctionalTestSuite
+	testcore.FunctionalTestBase
 	useV32 bool
+	WorkflowUpdateBaseSuite
 }
 
 func NewVersioning3Suite(useV32 bool) *Versioning3Suite {
 	return &Versioning3Suite{useV32: useV32}
-=======
-	WorkflowUpdateBaseSuite
->>>>>>> 3a0db3ba
 }
 
 func TestVersioning3FunctionalSuite(t *testing.T) {
