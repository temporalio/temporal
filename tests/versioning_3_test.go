--- conflicted
+++ resolved
@@ -465,13 +465,6 @@
 
 	tv1 := testvars.New(s).WithBuildIDNumber(1)
 	tv2 := tv1.WithBuildIDNumber(2)
-<<<<<<< HEAD
-=======
-
-	// v1 is current and v2 is ramping at 50%
-	s.updateTaskQueueDeploymentData(tv1, true, 0, false, 0, tqTypeWf, tqTypeAct)
-	s.updateTaskQueueDeploymentData(tv2, false, 50, toUnversioned, 0, tqTypeWf, tqTypeAct)
->>>>>>> b1c26828
 
 	wf := func(ctx workflow.Context, version string) (string, error) {
 		var ret string
