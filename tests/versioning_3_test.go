package tests

import (
	"context"
	"errors"
	"fmt"
	"strings"
	"sync/atomic"
	"testing"
	"time"

	"github.com/dgryski/go-farm"
	"github.com/stretchr/testify/assert"
	"github.com/stretchr/testify/require"
	"github.com/stretchr/testify/suite"
	commandpb "go.temporal.io/api/command/v1"
	commonpb "go.temporal.io/api/common/v1"
	deploymentpb "go.temporal.io/api/deployment/v1"
	enumspb "go.temporal.io/api/enums/v1"
	nexuspb "go.temporal.io/api/nexus/v1"
	"go.temporal.io/api/serviceerror"
	taskqueuepb "go.temporal.io/api/taskqueue/v1"
	updatepb "go.temporal.io/api/update/v1"
	workflowpb "go.temporal.io/api/workflow/v1"
	"go.temporal.io/api/workflowservice/v1"
	"go.temporal.io/sdk/activity"
	sdkclient "go.temporal.io/sdk/client"
	"go.temporal.io/sdk/temporal"
	"go.temporal.io/sdk/worker"
	"go.temporal.io/sdk/workflow"
	deploymentspb "go.temporal.io/server/api/deployment/v1"
	"go.temporal.io/server/api/historyservice/v1"
	"go.temporal.io/server/api/matchingservice/v1"
	persistencespb "go.temporal.io/server/api/persistence/v1"
	"go.temporal.io/server/common"
	"go.temporal.io/server/common/dynamicconfig"
	"go.temporal.io/server/common/primitives/timestamp"
	"go.temporal.io/server/common/searchattribute"
	"go.temporal.io/server/common/testing/protoutils"
	"go.temporal.io/server/common/testing/taskpoller"
	"go.temporal.io/server/common/testing/testvars"
	"go.temporal.io/server/common/tqid"
	"go.temporal.io/server/common/worker_versioning"
	"go.temporal.io/server/service/matching"
	"go.temporal.io/server/service/worker/workerdeployment"
	"go.temporal.io/server/tests/testcore"
	"google.golang.org/protobuf/types/known/durationpb"
	"google.golang.org/protobuf/types/known/timestamppb"
)

type versionStatus int

const (
	tqTypeWf        = enumspb.TASK_QUEUE_TYPE_WORKFLOW
	tqTypeAct       = enumspb.TASK_QUEUE_TYPE_ACTIVITY
	tqTypeNexus     = enumspb.TASK_QUEUE_TYPE_NEXUS
	vbUnspecified   = enumspb.VERSIONING_BEHAVIOR_UNSPECIFIED
	vbPinned        = enumspb.VERSIONING_BEHAVIOR_PINNED
	vbUnpinned      = enumspb.VERSIONING_BEHAVIOR_AUTO_UPGRADE
	ver3MinPollTime = common.MinLongPollTimeout + time.Millisecond*200

	versionStatusNil      = versionStatus(0)
	versionStatusInactive = versionStatus(1)
	versionStatusCurrent  = versionStatus(2)
	versionStatusRamping  = versionStatus(3)
	versionStatusDraining = versionStatus(4)
	versionStatusDrained  = versionStatus(5)
)

type Versioning3Suite struct {
	WorkflowUpdateBaseSuite
	useV32                    bool
	deploymentWorkflowVersion workerdeployment.DeploymentWorkflowVersion
	useRevisionNumbers        bool
	// TODO: this is always false. clean it up.
	useNewDeploymentData bool
}

func TestVersioning3FunctionalSuite(t *testing.T) {
	t.Parallel()

	t.Run("basic", func(t *testing.T) {
		suite.Run(t, &Versioning3Suite{useV32: true})
	})

	t.Run("async_deployment", func(t *testing.T) {
		suite.Run(t, &Versioning3Suite{
			useV32:                    true,
			deploymentWorkflowVersion: workerdeployment.AsyncSetCurrentAndRamping,
		})
	})

	t.Run("async_deployment_with_revisions", func(t *testing.T) {
		suite.Run(t, &Versioning3Suite{
			useV32:                    true,
			deploymentWorkflowVersion: workerdeployment.AsyncSetCurrentAndRamping,
			useRevisionNumbers:        true,
		})
	})
}

func (s *Versioning3Suite) SetupSuite() {
	dynamicConfigOverrides := map[dynamicconfig.Key]any{
		dynamicconfig.MatchingDeploymentWorkflowVersion.Key():    int(s.deploymentWorkflowVersion),
		dynamicconfig.UseRevisionNumberForWorkerVersioning.Key(): s.useRevisionNumbers,
		dynamicconfig.MatchingForwarderMaxChildrenPerNode.Key():  partitionTreeDegree,

		// Make sure we don't hit the rate limiter in tests
		dynamicconfig.FrontendGlobalNamespaceNamespaceReplicationInducingAPIsRPS.Key():                1000,
		dynamicconfig.FrontendMaxNamespaceNamespaceReplicationInducingAPIsBurstRatioPerInstance.Key(): 1,
		dynamicconfig.FrontendNamespaceReplicationInducingAPIsRPS.Key():                               1000,

		// this is overridden for tests using RunTestWithMatchingBehavior
		dynamicconfig.MatchingNumTaskqueueReadPartitions.Key():  4,
		dynamicconfig.MatchingNumTaskqueueWritePartitions.Key(): 4,

		// Overriding the number of deployments that can be registered in a single namespace. Done only for this test suite
		// since it creates a large number of unique deployments in the test suite's namespace.
		dynamicconfig.MatchingMaxDeployments.Key(): 1000,

		// Use new matcher for versioning tests. Ideally we would run everything with old and new,
		// but for now we pick a subset of tests. Versioning tests exercise the most features of
		// matching so they're a good condidate.
		dynamicconfig.MatchingUseNewMatcher.Key(): true,
	}
	s.FunctionalTestBase.SetupSuiteWithCluster(testcore.WithDynamicConfigOverrides(dynamicConfigOverrides))
}

func (s *Versioning3Suite) TestPinnedTask_NoProperPoller() {
	s.RunTestWithMatchingBehavior(
		func() {
			tv := testvars.New(s)

			tv2 := tv.WithBuildIDNumber(2)
			go s.idlePollWorkflow(tv2, true, ver3MinPollTime, "second deployment should not receive pinned task")

			s.startWorkflow(tv, tv.VersioningOverridePinned(s.useV32))
			s.idlePollWorkflow(tv, false, ver3MinPollTime, "unversioned worker should not receive pinned task")

			// Sleeping to let the pollers arrive to server before ending the test.
			time.Sleep(200 * time.Millisecond) //nolint:forbidigo
		})
}

func (s *Versioning3Suite) TestUnpinnedTask_NonCurrentDeployment() {
	s.RunTestWithMatchingBehavior(
		func() {
			tv := testvars.New(s)
			go s.idlePollWorkflow(tv, true, ver3MinPollTime, "non-current versioned poller should not receive unpinned task")

			s.startWorkflow(tv, nil)

			// Sleeping to let the pollers arrive to server before ending the test.
			time.Sleep(200 * time.Millisecond) //nolint:forbidigo
		})
}

func (s *Versioning3Suite) TestUnpinnedTask_OldDeployment() {
	if s.useNewDeploymentData == true {
		s.RunTestWithMatchingBehavior(
			func() {
				tv := testvars.New(s)
				tvOldDeployment := tv.WithBuildIDNumber(1)
				tvNewDeployment := tv.WithBuildIDNumber(2)

				// previous current deployment
				s.updateTaskQueueDeploymentDataWithRoutingConfig(tvOldDeployment, &deploymentpb.RoutingConfig{
					CurrentDeploymentVersion:  worker_versioning.ExternalWorkerDeploymentVersionFromStringV31(tvOldDeployment.DeploymentVersionString()),
					CurrentVersionChangedTime: timestamp.TimePtr(time.Now()),
					RevisionNumber:            1,
				}, map[string]*deploymentspb.WorkerDeploymentVersionData{tvOldDeployment.DeploymentVersion().GetBuildId(): &deploymentspb.WorkerDeploymentVersionData{
					Status: enumspb.WORKER_DEPLOYMENT_VERSION_STATUS_CURRENT,
				}}, []string{}, tqTypeWf)

				// current deployment
				s.updateTaskQueueDeploymentDataWithRoutingConfig(tvNewDeployment, &deploymentpb.RoutingConfig{
					CurrentDeploymentVersion:  worker_versioning.ExternalWorkerDeploymentVersionFromStringV31(tvNewDeployment.DeploymentVersionString()),
					CurrentVersionChangedTime: timestamp.TimePtr(time.Now()),
					RevisionNumber:            2,
				}, map[string]*deploymentspb.WorkerDeploymentVersionData{tvNewDeployment.DeploymentVersion().GetBuildId(): &deploymentspb.WorkerDeploymentVersionData{
					Status: enumspb.WORKER_DEPLOYMENT_VERSION_STATUS_CURRENT,
				}}, []string{}, tqTypeWf)

				s.startWorkflow(tv, nil)

				s.idlePollWorkflow(
					tvOldDeployment,
					true,
					ver3MinPollTime,
					"old deployment should not receive unpinned task",
				)
				// Sleeping to let the pollers arrive to server before ending the test.
				time.Sleep(200 * time.Millisecond) //nolint:forbidigo
			},
		)
	} else {
		s.RunTestWithMatchingBehavior(
			func() {
				tv := testvars.New(s)
				tvOldDeployment := tv.WithBuildIDNumber(1)
				tvNewDeployment := tv.WithBuildIDNumber(2)
				// previous current deployment
				s.updateTaskQueueDeploymentData(tvOldDeployment, true, 0, false, time.Minute, tqTypeWf)
				// current deployment
				s.updateTaskQueueDeploymentData(tvNewDeployment, true, 0, false, 0, tqTypeWf)

				s.startWorkflow(tv, nil)

				s.idlePollWorkflow(
					tvOldDeployment,
					true,
					ver3MinPollTime,
					"old deployment should not receive unpinned task",
				)
				// Sleeping to let the pollers arrive to server before ending the test.
				time.Sleep(200 * time.Millisecond) //nolint:forbidigo
			},
		)
	}
}

func (s *Versioning3Suite) TestWorkflowWithPinnedOverride_Sticky() {
	s.RunTestWithMatchingBehavior(
		func() {
			s.testWorkflowWithPinnedOverride(true)
		},
	)
}

func (s *Versioning3Suite) TestWorkflowWithPinnedOverride_NoSticky() {
	s.RunTestWithMatchingBehavior(
		func() {
			s.testWorkflowWithPinnedOverride(false)
		},
	)
}

func (s *Versioning3Suite) testWorkflowWithPinnedOverride(sticky bool) {
	ctx, cancel := context.WithTimeout(context.Background(), 15*time.Second)
	defer cancel()

	tv := testvars.New(s)

	if sticky {
		s.warmUpSticky(tv)
	}

	wftCompleted := make(chan struct{})
	s.pollWftAndHandle(tv, false, wftCompleted,
		func(task *workflowservice.PollWorkflowTaskQueueResponse) (*workflowservice.RespondWorkflowTaskCompletedRequest, error) {
			s.NotNil(task)
			s.verifyVersioningSAs(tv, vbPinned)
			return respondWftWithActivities(tv, tv, sticky, vbUnpinned, "5"), nil
		})

	actCompleted := make(chan struct{})
	s.pollActivityAndHandle(tv, actCompleted,
		func(task *workflowservice.PollActivityTaskQueueResponse) (*workflowservice.RespondActivityTaskCompletedRequest, error) {
			s.NotNil(task)
			return respondActivity(), nil
		})

	runID := s.startWorkflow(tv, tv.VersioningOverridePinned(s.useV32))

	s.WaitForChannel(ctx, wftCompleted)
	s.verifyWorkflowVersioning(tv, vbUnpinned, tv.Deployment(), tv.VersioningOverridePinned(s.useV32), nil)
	s.verifyVersioningSAs(tv, vbPinned, tv)
	if sticky {
		s.verifyWorkflowStickyQueue(tv.WithRunID(runID))
	}

	s.WaitForChannel(ctx, actCompleted)
	s.verifyWorkflowVersioning(tv, vbUnpinned, tv.Deployment(), tv.VersioningOverridePinned(s.useV32), nil)

	s.pollWftAndHandle(tv, sticky, nil,
		func(task *workflowservice.PollWorkflowTaskQueueResponse) (*workflowservice.RespondWorkflowTaskCompletedRequest, error) {
			s.NotNil(task)
			return respondCompleteWorkflow(tv, vbUnpinned), nil
		})
	s.verifyWorkflowVersioning(tv, vbUnpinned, tv.Deployment(), tv.VersioningOverridePinned(s.useV32), nil)
}

func (s *Versioning3Suite) TestQueryWithPinnedOverride_NoSticky() {
	s.RunTestWithMatchingBehavior(
		func() {
			s.testQueryWithPinnedOverride(false)
		},
	)
}

func (s *Versioning3Suite) TestQueryWithPinnedOverride_Sticky() {
	s.RunTestWithMatchingBehavior(
		func() {
			s.testQueryWithPinnedOverride(true)
		},
	)
}

func (s *Versioning3Suite) TestPinnedQuery_DrainedVersion_PollersAbsent() {
	s.RunTestWithMatchingBehavior(
		func() {
			s.testPinnedQuery_DrainedVersion(false, false)
		},
	)
}

func (s *Versioning3Suite) TestPinnedQuery_DrainedVersion_PollersPresent() {
	s.RunTestWithMatchingBehavior(
		func() {
			s.testPinnedQuery_DrainedVersion(true, false)
		},
	)
}

func (s *Versioning3Suite) TestPinnedQuery_RollbackDrainedVersion() {
	s.RunTestWithMatchingBehavior(
		func() {
			s.testPinnedQuery_DrainedVersion(true, true)
		},
	)
}

func (s *Versioning3Suite) testPinnedQuery_DrainedVersion(pollersPresent bool, rollback bool) {
	ctx, cancel := context.WithTimeout(context.Background(), 30*time.Second)
	defer cancel()

	s.OverrideDynamicConfig(dynamicconfig.VersionDrainageStatusRefreshInterval, 1*time.Second)
	s.OverrideDynamicConfig(dynamicconfig.VersionDrainageStatusVisibilityGracePeriod, 1*time.Second)
	if !pollersPresent {
		s.OverrideDynamicConfig(dynamicconfig.PollerHistoryTTL, 500*time.Millisecond)
	}

	tv := testvars.New(s)

	// create version v1 and make it current
	idlePollerDone := make(chan struct{})
	go func() {
		s.idlePollWorkflow(tv, true, ver3MinPollTime, "should not have gotten any tasks since there are none")
		close(idlePollerDone)
	}()
	s.setCurrentDeployment(tv)
	s.WaitForChannel(ctx, idlePollerDone)

	wftCompleted := make(chan struct{})
	s.pollWftAndHandle(tv, false, wftCompleted,
		func(task *workflowservice.PollWorkflowTaskQueueResponse) (*workflowservice.RespondWorkflowTaskCompletedRequest, error) {
			s.NotNil(task)
			return respondCompleteWorkflow(tv, vbPinned), nil
		})

	s.startWorkflow(tv, tv.VersioningOverridePinned(s.useV32))
	s.WaitForChannel(ctx, wftCompleted)
	s.verifyWorkflowVersioning(tv, vbPinned, tv.Deployment(), tv.VersioningOverridePinned(s.useV32), nil)

	// create version v2 and make it current which shall make v1 go from current -> draining/drained
	idlePollerDone = make(chan struct{})
	tv2 := tv.WithBuildIDNumber(2)
	go func() {
		s.idlePollWorkflow(tv2, true, ver3MinPollTime, "should not have gotten any tasks since there are none")
		close(idlePollerDone)
	}()
	s.setCurrentDeployment(tv2)
	s.WaitForChannel(ctx, idlePollerDone)

	// wait for v1 to become drained
	s.EventuallyWithT(func(t *assert.CollectT) {
		a := require.New(t)
		resp, err := s.FrontendClient().DescribeWorkerDeploymentVersion(ctx, &workflowservice.DescribeWorkerDeploymentVersionRequest{
			Namespace: s.Namespace().String(),
			Version:   tv.DeploymentVersionString(),
		})
		a.NoError(err)
		a.Equal(enumspb.VERSION_DRAINAGE_STATUS_DRAINED, resp.GetWorkerDeploymentVersionInfo().GetDrainageInfo().GetStatus())
	}, time.Second*10, time.Millisecond*1000)

	if !pollersPresent {
		// simulate the pollers going away, which should make the query fail as now the version is drained + has no pollers polling it
		time.Sleep(1 * time.Second) //nolint:forbidigo
		versionStr := tv.Deployment().GetBuildId()
		if s.deploymentWorkflowVersion < workerdeployment.AsyncSetCurrentAndRamping {
			versionStr = worker_versioning.ExternalWorkerDeploymentVersionToString(worker_versioning.ExternalWorkerDeploymentVersionFromDeployment(tv.Deployment()))
		}

		_, err := s.queryWorkflow(tv)
		s.Error(err)
		s.ErrorContains(err, fmt.Sprintf(matching.ErrBlackholedQuery, versionStr, versionStr))
	} else {
		// since the version still has pollers, the query should succeed
		s.pollAndQueryWorkflow(tv, false)
	}

	if rollback {
		// ramp traffic back to v1 to remove it from drained state
		s.setRampingDeployment(tv, 50, false)

		// wait for v1 to become ramping
		s.EventuallyWithT(func(t *assert.CollectT) {
			a := require.New(t)
			resp, err := s.FrontendClient().DescribeWorkerDeploymentVersion(ctx, &workflowservice.DescribeWorkerDeploymentVersionRequest{
				Namespace: s.Namespace().String(),
				Version:   tv.DeploymentVersionString(),
			})
			a.NoError(err)
			a.Equal(enumspb.WORKER_DEPLOYMENT_VERSION_STATUS_RAMPING, resp.GetWorkerDeploymentVersionInfo().GetStatus())
		}, time.Second*10, time.Millisecond*1000)

		// the ramping status is propagated to the task queues
		s.waitForDeploymentDataPropagation(tv, versionStatusRamping, false, tqTypeWf)

		// the version has pollers and is ramping making the query succeed
		s.pollAndQueryWorkflow(tv, false)

	}
}

func (s *Versioning3Suite) testQueryWithPinnedOverride(sticky bool) {
	ctx, cancel := context.WithTimeout(context.Background(), 15*time.Second)
	defer cancel()

	tv := testvars.New(s)

	if sticky {
		s.warmUpSticky(tv)
	}

	wftCompleted := make(chan struct{})
	s.pollWftAndHandle(tv, false, wftCompleted,
		func(task *workflowservice.PollWorkflowTaskQueueResponse) (*workflowservice.RespondWorkflowTaskCompletedRequest, error) {
			s.NotNil(task)
			return respondEmptyWft(tv, sticky, vbUnpinned), nil
		})

	runID := s.startWorkflow(tv, tv.VersioningOverridePinned(s.useV32))

	s.WaitForChannel(ctx, wftCompleted)
	s.verifyWorkflowVersioning(tv, vbUnpinned, tv.Deployment(), tv.VersioningOverridePinned(s.useV32), nil)
	if sticky {
		s.verifyWorkflowStickyQueue(tv.WithRunID(runID))
	}

	s.pollAndQueryWorkflow(tv, sticky)
}

func (s *Versioning3Suite) TestUnpinnedQuery_NoSticky() {
	s.RunTestWithMatchingBehavior(
		func() {
			s.testUnpinnedQuery(false)
		},
	)
}

func (s *Versioning3Suite) TestUnpinnedQuery_Sticky() {
	s.RunTestWithMatchingBehavior(
		func() {
			s.testUnpinnedQuery(true)
		},
	)
}

func (s *Versioning3Suite) testUnpinnedQuery(sticky bool) {
	ctx, cancel := context.WithTimeout(context.Background(), 20*time.Second)
	defer cancel()

	tv := testvars.New(s)
	tv2 := tv.WithBuildIDNumber(2)
	if sticky {
		s.warmUpSticky(tv)
	}

	wftCompleted := make(chan struct{})
	s.pollWftAndHandle(tv, false, wftCompleted,
		func(task *workflowservice.PollWorkflowTaskQueueResponse) (*workflowservice.RespondWorkflowTaskCompletedRequest, error) {
			s.NotNil(task)
			s.verifyWorkflowVersioning(tv, vbUnspecified, nil, nil, tv.DeploymentVersionTransition())
			return respondEmptyWft(tv, sticky, vbUnpinned), nil
		})

	s.setCurrentDeployment(tv)
	s.waitForDeploymentDataPropagation(tv, versionStatusCurrent, false, tqTypeWf)

	runID := s.startWorkflow(tv, nil)

	s.WaitForChannel(ctx, wftCompleted)
	s.verifyWorkflowVersioning(tv, vbUnpinned, tv.Deployment(), nil, nil)
	if sticky {
		s.verifyWorkflowStickyQueue(tv.WithRunID(runID))
	}

	pollerDone := make(chan struct{})
	go func() {
		s.idlePollWorkflow(tv2, true, 5*time.Second, "new deployment should not receive query")
		close(pollerDone)
	}()
	s.pollAndQueryWorkflow(tv, sticky)
	s.WaitForChannel(ctx, pollerDone) // wait for the idle poller to complete to not interfere with the next poller

	s.setCurrentDeployment(tv2)
	s.waitForDeploymentDataPropagation(tv2, versionStatusCurrent, false, tqTypeWf)

	go s.idlePollWorkflow(tv, true, ver3MinPollTime, "old deployment should not receive query")
	// Since the current deployment has changed, task will move to the normal queue (thus, sticky=false)
	s.pollAndQueryWorkflow(tv2, false)
}

func (s *Versioning3Suite) pollAndQueryWorkflow(
	tv *testvars.TestVars,
	sticky bool,
) {
	queryResultCh := make(chan any)
	s.pollWftAndHandleQueries(tv, sticky, queryResultCh,
		func(task *workflowservice.PollWorkflowTaskQueueResponse) (*workflowservice.RespondQueryTaskCompletedRequest, error) {
			return &workflowservice.RespondQueryTaskCompletedRequest{}, nil
		})

	_, err := s.queryWorkflow(tv)
	s.NoError(err)

	<-queryResultCh
}

func (s *Versioning3Suite) TestPinnedWorkflowWithLateActivityPoller() {
	s.RunTestWithMatchingBehavior(
		func() {
			s.testPinnedWorkflowWithLateActivityPoller()
		},
	)
}

func (s *Versioning3Suite) testPinnedWorkflowWithLateActivityPoller() {
	// Here, we test that designating activities as independent is revisited if the missing activity
	// pollers arrive to server while the so-far-independent activity is backlogged.
	// Summary: a wf starts with a pinned override. The first wft schedules an activity before
	// any activity poller on the pinned deployment is seen by the server. The activity is sent
	// to the default queue. Then, the activity poller on the pinned deployment arrives, the task
	// should be now sent to that poller although no current deployment is set on the TQs.

	ctx, cancel := context.WithTimeout(context.Background(), 15*time.Second)
	defer cancel()

	tv := testvars.New(s)

	wftCompleted := make(chan struct{})
	s.pollWftAndHandle(tv, false, wftCompleted,
		func(task *workflowservice.PollWorkflowTaskQueueResponse) (*workflowservice.RespondWorkflowTaskCompletedRequest, error) {
			s.NotNil(task)
			return respondWftWithActivities(tv, tv, false, vbUnpinned, "5"), nil
		})
	s.waitForDeploymentDataPropagation(tv, versionStatusInactive, false, tqTypeWf)

	override := tv.VersioningOverridePinned(s.useV32)
	s.startWorkflow(tv, override)

	s.WaitForChannel(ctx, wftCompleted)
	s.verifyWorkflowVersioning(tv, vbUnpinned, tv.Deployment(), override, nil)
	// Wait long enough to make sure the activity is backlogged.
	s.validateBacklogCount(tv, tqTypeAct, 1)

	// When the first activity poller arrives from this deployment, it registers the TQ in the
	// deployment and that will trigger reevaluation of backlog queue.
	s.pollActivityAndHandle(tv, nil,
		func(task *workflowservice.PollActivityTaskQueueResponse) (*workflowservice.RespondActivityTaskCompletedRequest, error) {
			s.NotNil(task)
			return respondActivity(), nil
		})
	s.verifyWorkflowVersioning(tv, vbUnpinned, tv.Deployment(), override, nil)
	s.validateBacklogCount(tv, tqTypeAct, 0)

	s.pollWftAndHandle(tv, false, nil,
		func(task *workflowservice.PollWorkflowTaskQueueResponse) (*workflowservice.RespondWorkflowTaskCompletedRequest, error) {
			s.NotNil(task)
			return respondCompleteWorkflow(tv, vbUnpinned), nil
		})
	s.verifyWorkflowVersioning(tv, vbUnpinned, tv.Deployment(), override, nil)
}

func (s *Versioning3Suite) TestUnpinnedWorkflow_Sticky() {
	s.RunTestWithMatchingBehavior(
		func() {
			s.testUnpinnedWorkflow(true)
		},
	)
}

func (s *Versioning3Suite) TestUnpinnedWorkflow_NoSticky() {
	s.RunTestWithMatchingBehavior(
		func() {
			s.testUnpinnedWorkflow(false)
		},
	)
}

func (s *Versioning3Suite) testUnpinnedWorkflow(sticky bool) {
	ctx, cancel := context.WithTimeout(context.Background(), 15*time.Second)
	defer cancel()

	tv := testvars.New(s)

	if sticky {
		s.warmUpSticky(tv)
	}

	wftCompleted := make(chan struct{})
	s.pollWftAndHandle(tv, false, wftCompleted,
		func(task *workflowservice.PollWorkflowTaskQueueResponse) (*workflowservice.RespondWorkflowTaskCompletedRequest, error) {
			s.NotNil(task)
			s.verifyWorkflowVersioning(tv, vbUnspecified, nil, nil, tv.DeploymentVersionTransition())
			return respondWftWithActivities(tv, tv, sticky, vbUnpinned, "5"), nil
		})

	actCompleted := make(chan struct{})
	s.pollActivityAndHandle(tv, actCompleted,
		func(task *workflowservice.PollActivityTaskQueueResponse) (*workflowservice.RespondActivityTaskCompletedRequest, error) {
			s.NotNil(task)
			return respondActivity(), nil
		})

	s.setCurrentDeployment(tv)

	runID := s.startWorkflow(tv, nil)

	s.WaitForChannel(ctx, wftCompleted)
	s.verifyWorkflowVersioning(tv, vbUnpinned, tv.Deployment(), nil, nil)
	s.verifyVersioningSAs(tv, vbUnpinned, tv)
	if sticky {
		s.verifyWorkflowStickyQueue(tv.WithRunID(runID))
	}

	s.WaitForChannel(ctx, actCompleted)
	s.verifyWorkflowVersioning(tv, vbUnpinned, tv.Deployment(), nil, nil)

	s.pollWftAndHandle(tv, sticky, nil,
		func(task *workflowservice.PollWorkflowTaskQueueResponse) (*workflowservice.RespondWorkflowTaskCompletedRequest, error) {
			s.NotNil(task)
			return respondCompleteWorkflow(tv, vbUnpinned), nil
		})
	s.verifyWorkflowVersioning(tv, vbUnpinned, tv.Deployment(), nil, nil)
}

// drainWorkflowTaskAfterSetCurrent is a helper that sets the current deployment version,
// drains the initial workflow task from the execution, and ensures the task is correctly
// routed to the appropriate build.
func (s *Versioning3Suite) drainWorkflowTaskAfterSetCurrent(
	tv *testvars.TestVars,
) (*commonpb.WorkflowExecution, string) {
	wftCompleted := make(chan struct{})
	s.pollWftAndHandle(tv, false, wftCompleted,
		func(task *workflowservice.PollWorkflowTaskQueueResponse) (*workflowservice.RespondWorkflowTaskCompletedRequest, error) {
			s.NotNil(task)
			s.verifyWorkflowVersioning(tv, vbUnspecified, nil, nil, tv.DeploymentVersionTransition())
			return respondEmptyWft(tv, false, vbUnpinned), nil
		})
	s.waitForDeploymentDataPropagation(tv, versionStatusInactive, false, tqTypeWf)
	s.setCurrentDeployment(tv)

	runID := s.startWorkflow(tv, nil)
	execution := tv.WithRunID(runID).WorkflowExecution()

	ctx, cancel := context.WithTimeout(context.Background(), 15*time.Second)
	defer cancel()
	s.WaitForChannel(ctx, wftCompleted)

	return execution, runID
}

func (s *Versioning3Suite) TestUnpinnedWorkflow_SuccessfulUpdate_TransitionsToNewDeployment() {
	tv1 := testvars.New(s).WithBuildIDNumber(1)

	execution, _ := s.drainWorkflowTaskAfterSetCurrent(tv1)

	// Register the new version and set it to current
	tv2 := tv1.WithBuildIDNumber(2)
	s.idlePollWorkflow(tv2, true, ver3MinPollTime, "should not have gotten any tasks since there are none")
	s.setCurrentDeployment(tv2)

	// Send update
	updateResultCh := s.sendUpdateNoError(tv2)

	// Process update in workflow
	s.pollWftAndHandle(tv2, false, nil,
		func(task *workflowservice.PollWorkflowTaskQueueResponse) (*workflowservice.RespondWorkflowTaskCompletedRequest, error) {
			s.NotNil(task)

			// Verify that events from the speculative task are written to the task history
			s.EqualHistory(`
			1 WorkflowExecutionStarted
			2 WorkflowTaskScheduled
			3 WorkflowTaskStarted
			4 WorkflowTaskCompleted
			5 WorkflowTaskScheduled // Speculative WT events are not written to the history yet.
			6 WorkflowTaskStarted
		  `, task.History)

			// Verify that events from the speculative task are *not* written to the workflow history before being processed by the poller
			events := s.GetHistory(s.Namespace().String(), execution)
			s.EqualHistoryEvents(`
				1 WorkflowExecutionStarted
				2 WorkflowTaskScheduled
				3 WorkflowTaskStarted
				4 WorkflowTaskCompleted
			`, events)

			// VersioningInfo should not have changed before the update has been processed by the poller.
			// Deployment version transition should also be nil since this is a speculative task.
			s.verifyWorkflowVersioning(tv1, vbUnpinned, tv1.Deployment(), nil, nil)

			return &workflowservice.RespondWorkflowTaskCompletedRequest{
				Commands:           s.UpdateAcceptCompleteCommands(tv2),
				Messages:           s.UpdateAcceptCompleteMessages(tv2, task.Messages[0]),
				VersioningBehavior: vbUnpinned,
				DeploymentOptions: &deploymentpb.WorkerDeploymentOptions{
					BuildId:              tv2.BuildID(),
					DeploymentName:       tv2.DeploymentSeries(),
					WorkerVersioningMode: enumspb.WORKER_VERSIONING_MODE_VERSIONED,
				},
			}, nil
		})

	updateResult := <-updateResultCh
	s.EqualValues("success-result-of-"+tv2.UpdateID(), testcore.DecodeString(s.T(), updateResult.GetOutcome().GetSuccess()))

	// Verify that events from the speculative task are written to the history since the update was accepted
	events := s.GetHistory(s.Namespace().String(), execution)
	s.EqualHistoryEvents(`
1 WorkflowExecutionStarted
2 WorkflowTaskScheduled
3 WorkflowTaskStarted
4 WorkflowTaskCompleted
5 WorkflowTaskScheduled // Was speculative WT...
6 WorkflowTaskStarted
7 WorkflowTaskCompleted // ...and events were written to the history when WT completes.  
8 WorkflowExecutionUpdateAccepted {"AcceptedRequestSequencingEventId": 5} // WTScheduled event which delivered update to the worker.
9 WorkflowExecutionUpdateCompleted {"AcceptedEventId": 8}
`, events)

	// Verify that the versioning info is updated correctly.
	describeCall, err := s.FrontendClient().DescribeWorkflowExecution(context.Background(), &workflowservice.DescribeWorkflowExecutionRequest{
		Namespace: s.Namespace().String(),
		Execution: execution,
	})
	s.Nil(err)
	s.NotNil(describeCall)

	// Since the poller accepted the update, the Worker Deployment Version that completed the last workflow task
	// of this workflow execution should have changed to the new version. However, the version transition should
	// still be nil.
	s.verifyWorkflowVersioning(tv2, vbUnpinned, tv2.Deployment(), nil, nil)

}

func (s *Versioning3Suite) TestUnpinnedWorkflow_FailedUpdate_DoesNotTransitionToNewDeployment() {
	tv1 := testvars.New(s).WithBuildIDNumber(1)

	execution, _ := s.drainWorkflowTaskAfterSetCurrent(tv1)

	// Register the new version and set it to current
	tv2 := tv1.WithBuildIDNumber(2)
	s.idlePollWorkflow(tv2, true, ver3MinPollTime, "should not have gotten any tasks since there are none")

	s.setCurrentDeployment(tv2)

	// Send update
	updateResultCh := s.sendUpdateNoError(tv2)

	// Process update in workflow
	s.pollWftAndHandle(tv2, false, nil,
		func(task *workflowservice.PollWorkflowTaskQueueResponse) (*workflowservice.RespondWorkflowTaskCompletedRequest, error) {
			s.NotNil(task)

			// Verify that events from the speculative task are written to the task history
			s.EqualHistory(`
			1 WorkflowExecutionStarted
			2 WorkflowTaskScheduled
			3 WorkflowTaskStarted
			4 WorkflowTaskCompleted
			5 WorkflowTaskScheduled // Speculative WT events are not written to the history yet.
			6 WorkflowTaskStarted
		  `, task.History)

			// Verify that events from the speculative task are *not* written to the workflow history before being processed by the poller
			events := s.GetHistory(s.Namespace().String(), execution)
			s.EqualHistoryEvents(`
				1 WorkflowExecutionStarted
				2 WorkflowTaskScheduled
				3 WorkflowTaskStarted
				4 WorkflowTaskCompleted
			`, events)

			// VersioningInfo should not have changed before the update has been processed by the poller.
			// Deployment version transition should also be nil since this is a speculative task.
			s.verifyWorkflowVersioning(tv1, vbUnpinned, tv1.Deployment(), nil, nil)

			updRequestMsg := task.Messages[0]
			updRequest := protoutils.UnmarshalAny[*updatepb.Request](s.T(), updRequestMsg.GetBody())

			s.Equal("args-value-of-"+tv2.UpdateID(), testcore.DecodeString(s.T(), updRequest.GetInput().GetArgs()))
			s.Equal(tv2.HandlerName(), updRequest.GetInput().GetName())
			s.EqualValues(5, updRequestMsg.GetEventId())

			return &workflowservice.RespondWorkflowTaskCompletedRequest{
				Messages:           s.UpdateRejectMessages(tv2, updRequestMsg),
				VersioningBehavior: vbUnpinned,
				DeploymentOptions: &deploymentpb.WorkerDeploymentOptions{
					BuildId:              tv2.BuildID(),
					DeploymentName:       tv2.DeploymentSeries(),
					WorkerVersioningMode: enumspb.WORKER_VERSIONING_MODE_VERSIONED,
				},
			}, nil
		})

	updateResult := <-updateResultCh
	s.Equal("rejection-of-"+tv2.UpdateID(), updateResult.GetOutcome().GetFailure().GetMessage())

	// Verify events from the speculative task are *not* written to the workflow history since the update was rejected
	events := s.GetHistory(s.Namespace().String(), execution)
	s.EqualHistoryEvents(`
	1 WorkflowExecutionStarted
	2 WorkflowTaskScheduled
	3 WorkflowTaskStarted
	4 WorkflowTaskCompleted
	`, events)

	// Since the poller rejected the update, the Worker Deployment Version that completed the last workflow task
	// of this workflow execution should not have changed.
	s.verifyWorkflowVersioning(tv1, vbUnpinned, tv1.Deployment(), nil, nil)
}

func (s *Versioning3Suite) sendUpdateNoError(tv *testvars.TestVars) <-chan *workflowservice.UpdateWorkflowExecutionResponse {
	s.T().Helper()
	return s.sendUpdateNoErrorInternal(tv, nil)
}

func (s *Versioning3Suite) TestUnpinnedWorkflowWithRamp_ToVersioned() {
	s.RunTestWithMatchingBehavior(
		func() {
			s.testUnpinnedWorkflowWithRamp(false)
		},
	)
}

func (s *Versioning3Suite) TestUnpinnedWorkflowWithRamp_ToUnversioned() {
	s.RunTestWithMatchingBehavior(
		func() {
			s.testUnpinnedWorkflowWithRamp(true)
		},
	)
}

func (s *Versioning3Suite) TestWorkflowRetry_Pinned_ExpectInherit_RetryOfChild() {
	s.testWorkflowRetry(workflow.VersioningBehaviorPinned, true, true, false)
}

func (s *Versioning3Suite) TestWorkflowRetry_Pinned_ExpectInherit_RetryOfCaN() {
	s.testWorkflowRetry(workflow.VersioningBehaviorPinned, true, false, true)
}

func (s *Versioning3Suite) TestWorkflowRetry_Pinned_ExpectNoInherit() {
	s.testWorkflowRetry(workflow.VersioningBehaviorPinned, false, false, false)
}

func (s *Versioning3Suite) TestWorkflowRetry_Unpinned_ExpectNoInherit() {
	s.testWorkflowRetry(workflow.VersioningBehaviorAutoUpgrade, false, false, false)
}

func (s *Versioning3Suite) testWorkflowRetry(behavior workflow.VersioningBehavior, expectInherit, retryOfChild, retryOfCaN bool) {
	tv1 := testvars.New(s).WithBuildIDNumber(1)
	tv2 := tv1.WithBuildIDNumber(2)

	childWorkflowID := tv1.WorkflowID() + "-child"
	parentWf := func(ctx workflow.Context) error {
		fut1 := workflow.ExecuteChildWorkflow(workflow.WithChildOptions(ctx, workflow.ChildWorkflowOptions{
			TaskQueue:   tv1.TaskQueue().GetName(),
			WorkflowID:  childWorkflowID,
			RetryPolicy: &temporal.RetryPolicy{},
		}), "wf")
		var val1 string
		s.NoError(fut1.Get(ctx, &val1))
		return nil
	}

	wf := func(ctx workflow.Context, attempt int) (string, error) {
		var ret string
		err := workflow.ExecuteActivity(workflow.WithActivityOptions(ctx, workflow.ActivityOptions{
			StartToCloseTimeout: 1 * time.Second,
			RetryPolicy: &temporal.RetryPolicy{
				InitialInterval:    1 * time.Second,
				BackoffCoefficient: 1,
			},
		}), "act").Get(ctx, &ret)
		s.NoError(err)
		if retryOfCaN && attempt == 1 {
			return "", workflow.NewContinueAsNewError(ctx, "wf", attempt+1)
		}
		// Use Temporal signal instead of Go channel to avoid replay issues
		workflow.GetSignalChannel(ctx, "currentVersionChanged").Receive(ctx, nil)
		return "", errors.New("explicit failure")
	}
	act1 := func() (string, error) {
		return "v1", nil
	}
	act2 := func() (string, error) {
		return "v2", nil
	}

	ctx, cancel := context.WithTimeout(context.Background(), 2*time.Minute)
	defer cancel()

	w1 := worker.New(s.SdkClient(), tv1.TaskQueue().GetName(), worker.Options{
		DeploymentOptions: worker.DeploymentOptions{
			Version:       tv1.SDKDeploymentVersion(),
			UseVersioning: true,
		},
		MaxConcurrentWorkflowTaskPollers: numPollers,
	})
	w1.RegisterWorkflowWithOptions(wf, workflow.RegisterOptions{Name: "wf", VersioningBehavior: behavior})
	w1.RegisterWorkflowWithOptions(parentWf, workflow.RegisterOptions{Name: "parent-wf", VersioningBehavior: behavior})
	w1.RegisterActivityWithOptions(act1, activity.RegisterOptions{Name: "act"})
	s.NoError(w1.Start())
	defer w1.Stop()

	w2 := worker.New(s.SdkClient(), tv1.TaskQueue().GetName(), worker.Options{
		DeploymentOptions: worker.DeploymentOptions{
			Version:       tv2.SDKDeploymentVersion(),
			UseVersioning: true,
		},
		MaxConcurrentWorkflowTaskPollers: numPollers,
	})
	w2.RegisterWorkflowWithOptions(wf, workflow.RegisterOptions{Name: "wf", VersioningBehavior: behavior})
	w2.RegisterWorkflowWithOptions(parentWf, workflow.RegisterOptions{Name: "parent-wf", VersioningBehavior: behavior})
	w2.RegisterActivityWithOptions(act2, activity.RegisterOptions{Name: "act"})
	s.NoError(w2.Start())
	defer w2.Stop()

	// Set v1 to current and propagate to all task queue partitions
	s.setCurrentDeployment(tv1)
	s.waitForDeploymentDataPropagation(tv1, versionStatusCurrent, false, tqTypeWf, tqTypeAct)

	wf0 := "wf"
	if retryOfChild {
		wf0 = "parent-wf"
	}
	run0, err := s.SdkClient().ExecuteWorkflow(
		ctx,
		sdkclient.StartWorkflowOptions{
			TaskQueue: tv1.TaskQueue().GetName(),
			RetryPolicy: &temporal.RetryPolicy{
				InitialInterval: time.Second,
			},
		},
		wf0,
		1,
	)
	s.NoError(err)

	wfIDOfRetryingWF := run0.GetID()
	runIDBeforeRetry := run0.GetRunID()

	if retryOfCaN {
		// wait for first run to continue-as-new
		s.Eventually(func() bool {
			desc, err := s.SdkClient().DescribeWorkflow(ctx, wfIDOfRetryingWF, run0.GetRunID())
			s.NoError(err)
			if err != nil {
				return false
			}
			return desc.Status == enumspb.WORKFLOW_EXECUTION_STATUS_CONTINUED_AS_NEW
		}, 5*time.Second, 1*time.Millisecond)
	}

	// wait for workflow to progress on v1 (activity completed and waiting for signal)
	s.Eventually(func() bool {
		desc, err := s.SdkClient().DescribeWorkflowExecution(ctx, wfIDOfRetryingWF, "")
		s.NoError(err)
		if err != nil {
			return false
		}
		// Check if workflow is running on v1
		return desc.GetWorkflowExecutionInfo().GetVersioningInfo().GetDeploymentVersion().GetBuildId() == tv1.BuildID()
	}, 5*time.Second, 1*time.Millisecond)

	// get run ID of first run of the workflow before it fails
	if retryOfChild {
		wfIDOfRetryingWF = childWorkflowID
		// Wait for child workflow to be created
		s.Eventually(func() bool {
			desc, err := s.SdkClient().DescribeWorkflow(ctx, wfIDOfRetryingWF, "")
			s.NoError(err)
			if err != nil {
				return false
			}
			runIDBeforeRetry = desc.WorkflowExecution.RunID
			return true
		}, 5*time.Second, 1*time.Millisecond)
	} else if retryOfCaN {
		// get the next run in the continue-as-new chain
		s.Eventually(func() bool {
			continuedAsNewRunResp, err := s.SdkClient().DescribeWorkflow(ctx, wfIDOfRetryingWF, "")
			s.NoError(err)
			if err != nil {
				return false
			}
			caNRunID := continuedAsNewRunResp.WorkflowExecution.RunID
			// confirm that it's a new run
			if caNRunID != run0.GetRunID() {
				runIDBeforeRetry = caNRunID
				return true
			}
			return false
		}, 5*time.Second, 1*time.Millisecond)
	}

	// Set v2 to current and propagate to all task queue partitions
	s.setCurrentDeployment(tv2)
	s.waitForDeploymentDataPropagation(tv2, versionStatusCurrent, false, tqTypeWf, tqTypeAct)

	// signal workflow to continue (it will fail and then retry on v2 if it doesn't inherit)
	s.NoError(s.SdkClient().SignalWorkflow(ctx, wfIDOfRetryingWF, runIDBeforeRetry, "currentVersionChanged", nil))

	// wait for run that will retry to fail
	s.Eventually(func() bool {
		desc, err := s.SdkClient().DescribeWorkflow(ctx, wfIDOfRetryingWF, runIDBeforeRetry)
		s.NoError(err)
		if err != nil {
			return false
		}
		return desc.Status == enumspb.WORKFLOW_EXECUTION_STATUS_FAILED
	}, 5*time.Second, 1*time.Millisecond)

	// get the execution info of the next run in the retry chain, wait for next run to start
	var secondRunID string
	s.Eventually(func() bool {
		secondRunResp, err := s.SdkClient().DescribeWorkflow(ctx, wfIDOfRetryingWF, "")
		s.NoError(err)
		if err != nil {
			return false
		}
		secondRunID = secondRunResp.WorkflowExecution.RunID
		// confirm that it's a new run
		if secondRunID != runIDBeforeRetry {
			return true
		}
		return false
	}, 5*time.Second, 1*time.Millisecond)

	// confirm that the second run eventually gets auto-upgrade behavior and runs on version 2 (no inherit)
	s.Eventually(func() bool {
		secondRunResp, err := s.SdkClient().DescribeWorkflowExecution(ctx, wfIDOfRetryingWF, secondRunID)
		s.NoError(err)
		switch behavior {
		case workflow.VersioningBehaviorPinned:
			if secondRunResp.GetWorkflowExecutionInfo().GetVersioningInfo().GetBehavior() != enumspb.VERSIONING_BEHAVIOR_PINNED {
				return false
			}
		case workflow.VersioningBehaviorAutoUpgrade:
			if secondRunResp.GetWorkflowExecutionInfo().GetVersioningInfo().GetBehavior() != enumspb.VERSIONING_BEHAVIOR_AUTO_UPGRADE {
				return false
			}
		default:
		}
		switch expectInherit {
		case true:
			return secondRunResp.GetWorkflowExecutionInfo().GetVersioningInfo().GetDeploymentVersion().GetBuildId() == tv1.BuildID()
		case false:
			return secondRunResp.GetWorkflowExecutionInfo().GetVersioningInfo().GetDeploymentVersion().GetBuildId() == tv2.BuildID()
		default:
		}
		return true
	}, 5*time.Second, 1*time.Millisecond)
}

func (s *Versioning3Suite) testUnpinnedWorkflowWithRamp(toUnversioned bool) {
	// This test sets a 50% ramp and runs 50 wfs and ensures both versions got some wf and
	// activity tasks.

	tv1 := testvars.New(s).WithBuildIDNumber(1)
	tv2 := tv1.WithBuildIDNumber(2)

	wf := func(ctx workflow.Context, version string) (string, error) {
		var ret string
		err := workflow.ExecuteActivity(workflow.WithActivityOptions(ctx, workflow.ActivityOptions{
			StartToCloseTimeout: 1 * time.Second,
			RetryPolicy: &temporal.RetryPolicy{
				InitialInterval:    1 * time.Second,
				BackoffCoefficient: 1,
			},
		}), "act").Get(ctx, &ret)
		s.NoError(err)
		return version, nil
	}

	wf1 := func(ctx workflow.Context) (string, error) {
		return wf(ctx, "v1")
	}
	wf2 := func(ctx workflow.Context) (string, error) {
		return wf(ctx, "v2")
	}
	act1 := func() (string, error) {
		return "v1", nil
	}
	act2 := func() (string, error) {
		return "v2", nil
	}

	ctx, cancel := context.WithTimeout(context.Background(), 2*time.Minute)
	defer cancel()

	w1 := worker.New(s.SdkClient(), tv1.TaskQueue().GetName(), worker.Options{
		DeploymentOptions: worker.DeploymentOptions{
			Version:                   tv1.SDKDeploymentVersion(),
			UseVersioning:             true,
			DefaultVersioningBehavior: workflow.VersioningBehaviorAutoUpgrade,
		},
		MaxConcurrentWorkflowTaskPollers: numPollers,
	})
	w1.RegisterWorkflowWithOptions(wf1, workflow.RegisterOptions{Name: "wf"})
	w1.RegisterActivityWithOptions(act1, activity.RegisterOptions{Name: "act"})
	s.NoError(w1.Start())
	defer w1.Stop()

	// v1 is current and v2 is ramping at 50%

	// Make sure both TQs are registered in v1 which will be the current version. This is to make sure
	// we don't get to ramping while one of the TQs has not yet got v1 as it's current version.
	// (note that s.setCurrentDeployment(tv1) can pass even with one TQ added to the version)
	s.waitForDeploymentDataPropagation(tv1, versionStatusInactive, false, tqTypeWf, tqTypeAct)
	s.setCurrentDeployment(tv1)

	// wait until all task queue partitions know that tv1 is current
	s.waitForDeploymentDataPropagation(tv1, versionStatusCurrent, false, tqTypeWf, tqTypeAct)

	deploymentOpts := worker.DeploymentOptions{
		Version: tv2.SDKDeploymentVersion(),
	}
	if !toUnversioned {
		deploymentOpts.UseVersioning = true
		deploymentOpts.DefaultVersioningBehavior = workflow.VersioningBehaviorAutoUpgrade
	}
	w2 := worker.New(s.SdkClient(), tv2.TaskQueue().GetName(), worker.Options{
		DeploymentOptions:                deploymentOpts,
		MaxConcurrentWorkflowTaskPollers: numPollers,
	})
	w2.RegisterWorkflowWithOptions(wf2, workflow.RegisterOptions{Name: "wf"})
	w2.RegisterActivityWithOptions(act2, activity.RegisterOptions{Name: "act"})
	s.NoError(w2.Start())
	defer w2.Stop()

	s.setRampingDeployment(tv2, 50, toUnversioned)
	// wait until all task queue partitions know that tv2 is ramping
	s.waitForDeploymentDataPropagation(tv2, versionStatusRamping, toUnversioned, tqTypeWf, tqTypeAct)

	numTests := 50
	counter := make(map[string]int)
	runs := make([]sdkclient.WorkflowRun, numTests)
	for i := 0; i < numTests; i++ {
		run, err := s.SdkClient().ExecuteWorkflow(ctx, sdkclient.StartWorkflowOptions{TaskQueue: tv1.TaskQueue().GetName()}, "wf")
		s.NoError(err)
		runs[i] = run
	}
	for i := 0; i < numTests; i++ {
		var out string
		s.NoError(runs[i].Get(ctx, &out))
		counter[out]++
	}

	// both versions should've got executions
	s.Greater(counter["v1"], 0)
	s.Greater(counter["v2"], 0)
	s.Equal(numTests, counter["v1"]+counter["v2"])
}

func (s *Versioning3Suite) TestTransitionFromWft_Sticky() {
	s.testTransitionFromWft(true, false)
}

func (s *Versioning3Suite) TestTransitionFromWft_NoSticky() {
	s.testTransitionFromWft(false, false)
}

func (s *Versioning3Suite) TestTransitionFromWft_Sticky_ToUnversioned() {
	s.testTransitionFromWft(true, true)
}

func (s *Versioning3Suite) TestTransitionFromWft_NoSticky_ToUnversioned() {
	s.testTransitionFromWft(false, true)
}

func (s *Versioning3Suite) testTransitionFromWft(sticky bool, toUnversioned bool) {
	// Wf runs one WFT and one AT on d1, then the second WFT is redirected to d2 and
	// transitions the wf with it.

	tv1 := testvars.New(s).WithBuildIDNumber(1)
	tv2 := tv1.WithBuildIDNumber(2)
	if sticky {
		s.warmUpSticky(tv1)
	}

	if s.useNewDeploymentData {
		s.updateTaskQueueDeploymentDataWithRoutingConfig(tv1, &deploymentpb.RoutingConfig{
			CurrentDeploymentVersion:  worker_versioning.ExternalWorkerDeploymentVersionFromStringV31(tv1.DeploymentVersionString()),
			CurrentVersionChangedTime: timestamp.TimePtr(time.Now()),
			RevisionNumber:            1,
		}, map[string]*deploymentspb.WorkerDeploymentVersionData{tv1.DeploymentVersion().GetBuildId(): &deploymentspb.WorkerDeploymentVersionData{
			Status: enumspb.WORKER_DEPLOYMENT_VERSION_STATUS_CURRENT,
		}}, []string{}, tqTypeWf, tqTypeAct)
	} else {
		s.updateTaskQueueDeploymentData(tv1, true, 0, false, 0, tqTypeWf, tqTypeAct)
	}
	runID := s.startWorkflow(tv1, nil)

	s.pollWftAndHandle(tv1, false, nil,
		func(task *workflowservice.PollWorkflowTaskQueueResponse) (*workflowservice.RespondWorkflowTaskCompletedRequest, error) {
			s.NotNil(task)
			s.verifyWorkflowVersioning(tv1, vbUnspecified, nil, nil, tv1.DeploymentVersionTransition())
			return respondWftWithActivities(tv1, tv1, sticky, vbUnpinned, "5"), nil
		})
	s.verifyWorkflowVersioning(tv1, vbUnpinned, tv1.Deployment(), nil, nil)
	if sticky {
		s.verifyWorkflowStickyQueue(tv1.WithRunID(runID))
	}

	s.pollActivityAndHandle(tv1, nil,
		func(task *workflowservice.PollActivityTaskQueueResponse) (*workflowservice.RespondActivityTaskCompletedRequest, error) {
			s.NotNil(task)
			return respondActivity(), nil
		})
	s.verifyWorkflowVersioning(tv1, vbUnpinned, tv1.Deployment(), nil, nil)

	if toUnversioned {
		// unset A as current
		if s.useNewDeploymentData {
			s.updateTaskQueueDeploymentDataWithRoutingConfig(tv1, &deploymentpb.RoutingConfig{
				CurrentDeploymentVersion:  nil,
				CurrentVersionChangedTime: timestamp.TimePtr(time.Now()),
				RevisionNumber:            2,
			}, map[string]*deploymentspb.WorkerDeploymentVersionData{}, []string{}, tqTypeWf, tqTypeAct)
		} else {
			s.updateTaskQueueDeploymentData(tv1, false, 0, false, 0, tqTypeWf, tqTypeAct)
		}

		s.unversionedPollWftAndHandle(tv1, false, nil,
			func(task *workflowservice.PollWorkflowTaskQueueResponse) (*workflowservice.RespondWorkflowTaskCompletedRequest, error) {
				s.NotNil(task)
				s.verifyWorkflowVersioning(tv1, vbUnpinned, tv1.Deployment(), nil, &workflowpb.DeploymentVersionTransition{Version: "__unversioned__"})
				return respondCompleteWorkflowUnversioned(tv1), nil
			})
		s.verifyWorkflowVersioning(tv1, vbUnspecified, nil, nil, nil)
	} else {

		// Set B as the current deployment
		if s.useNewDeploymentData {
			s.updateTaskQueueDeploymentDataWithRoutingConfig(tv2, &deploymentpb.RoutingConfig{
				CurrentDeploymentVersion:  worker_versioning.ExternalWorkerDeploymentVersionFromStringV31(tv2.DeploymentVersionString()),
				CurrentVersionChangedTime: timestamp.TimePtr(time.Now()),
				RevisionNumber:            2,
			}, map[string]*deploymentspb.WorkerDeploymentVersionData{tv2.DeploymentVersion().GetBuildId(): &deploymentspb.WorkerDeploymentVersionData{
				Status: enumspb.WORKER_DEPLOYMENT_VERSION_STATUS_CURRENT,
			}, tv1.DeploymentVersion().GetBuildId(): &deploymentspb.WorkerDeploymentVersionData{
				Status: enumspb.WORKER_DEPLOYMENT_VERSION_STATUS_DRAINING,
			}}, []string{}, tqTypeWf, tqTypeAct)
		} else {
			s.updateTaskQueueDeploymentData(tv2, true, 0, false, 0, tqTypeWf, tqTypeAct)
		}

		s.pollWftAndHandle(tv2, false, nil,
			func(task *workflowservice.PollWorkflowTaskQueueResponse) (*workflowservice.RespondWorkflowTaskCompletedRequest, error) {
				s.NotNil(task)
				s.verifyWorkflowVersioning(tv1, vbUnpinned, tv1.Deployment(), nil, tv2.DeploymentVersionTransition())
				return respondCompleteWorkflow(tv2, vbUnpinned), nil
			})
		s.verifyWorkflowVersioning(tv2, vbUnpinned, tv2.Deployment(), nil, nil)
	}
}

func (s *Versioning3Suite) TestDoubleTransition() {
	s.testDoubleTransition(false, false)
}

func (s *Versioning3Suite) TestDoubleTransition_WithSignal() {
	s.testDoubleTransition(false, true)
}

func (s *Versioning3Suite) TestDoubleTransitionFromUnversioned() {
	s.testDoubleTransition(true, false)
}

func (s *Versioning3Suite) TestDoubleTransitionFromUnversioned_WithSignal() {
	s.testDoubleTransition(true, true)
}

func (s *Versioning3Suite) testDoubleTransition(unversionedSrc bool, signal bool) {
	// Scenario: make sure a transition on top of another transition works properly. Steps:
	// 1. Start a workflow, process first task with sourceV (which is v1 or unversioned depending on passed `unversionedSrc`).
	//    The first wft schedules an activity.
	// 2. (optional) Send a signal to wf so we generate a pending (not started) wft
	// 3. Set current version to v2.
	// 4. Poll activity from v2 worker. Activity is not dispatched but a transition starts from sourceV -> v2.
	// 5. Change routing config back to sourceV.
	// 6. Send a wf task poller from sourceV. This should get the pending wft and replace the transition to v2 with a transition
	//    back to sourceV. Note that in this case versioning info has a transition target same as the existing version.
	//    Therefore, a transition from x -> x is valid (although, can only happen indirectly by another hop).
	// 7. Once the wft completes we make sure the wf is on sourceV without any transition.
	// 8. Not that the transition is complete, the activity should be able to go to sourceV poller.
	// 9. Set v2 as current again and ensure the wf can complete on it.

	tv1 := testvars.New(s).WithBuildIDNumber(1)
	tv2 := tv1.WithBuildIDNumber(2)
	sourceV := tv1.Deployment()
	sourceVB := vbUnpinned
	sourceTransition := tv1.DeploymentVersionTransition()
	if unversionedSrc {
		sourceV = nil
		sourceVB = vbUnspecified
		sourceTransition = &workflowpb.DeploymentVersionTransition{Version: "__unversioned__"}
	}

	runId := s.startWorkflow(tv1, nil)

	if !unversionedSrc {
		// sourceV is v1, set current version to it
		if s.useNewDeploymentData {
			s.updateTaskQueueDeploymentDataWithRoutingConfig(tv1, &deploymentpb.RoutingConfig{
				CurrentDeploymentVersion:  worker_versioning.ExternalWorkerDeploymentVersionFromStringV31(tv1.DeploymentVersionString()),
				CurrentVersionChangedTime: timestamp.TimePtr(time.Now()),
				RevisionNumber:            1,
			}, map[string]*deploymentspb.WorkerDeploymentVersionData{tv1.DeploymentVersion().GetBuildId(): &deploymentspb.WorkerDeploymentVersionData{
				Status: enumspb.WORKER_DEPLOYMENT_VERSION_STATUS_CURRENT,
			}}, []string{}, tqTypeWf, tqTypeAct)
		} else {
			s.updateTaskQueueDeploymentData(tv1, true, 0, false, 0, tqTypeWf, tqTypeAct)
		}
	}

	s.doPollWftAndHandle(tv1, !unversionedSrc, false, nil,
		func(task *workflowservice.PollWorkflowTaskQueueResponse) (*workflowservice.RespondWorkflowTaskCompletedRequest, error) {
			s.NotNil(task)
			return respondWftWithActivities(tv1, tv1, false, sourceVB, "5"), nil
		})
	s.verifyWorkflowVersioning(tv1, sourceVB, sourceV, nil, nil)

	if signal {
		// Send a signal so a wf task is scheduled before we poll the activity
		err := s.SdkClient().SignalWorkflow(context.Background(), tv1.WorkflowID(), runId, "test-signal", nil)
		s.NoError(err)
	}

	// set current version to v2
	if s.useNewDeploymentData {
		s.updateTaskQueueDeploymentDataWithRoutingConfig(tv2, &deploymentpb.RoutingConfig{
			CurrentDeploymentVersion:  worker_versioning.ExternalWorkerDeploymentVersionFromStringV31(tv2.DeploymentVersionString()),
			CurrentVersionChangedTime: timestamp.TimePtr(time.Now()),
			RevisionNumber:            2,
		}, map[string]*deploymentspb.WorkerDeploymentVersionData{tv2.DeploymentVersion().GetBuildId(): &deploymentspb.WorkerDeploymentVersionData{
			Status: enumspb.WORKER_DEPLOYMENT_VERSION_STATUS_CURRENT,
		}, tv1.DeploymentVersion().GetBuildId(): &deploymentspb.WorkerDeploymentVersionData{
			Status: enumspb.WORKER_DEPLOYMENT_VERSION_STATUS_DRAINING,
		}}, []string{}, tqTypeWf, tqTypeAct)
	} else {
		s.updateTaskQueueDeploymentData(tv2, true, 0, false, 0, tqTypeWf, tqTypeAct)
	}
	// poll activity from v2 worker, this should start a transition but should not immediately start the activity.
	go s.idlePollActivity(tv2, true, time.Minute, "v2 worker should not receive the activity")

	s.EventuallyWithT(func(t *assert.CollectT) {
		dwf, err := s.FrontendClient().DescribeWorkflowExecution(
			context.Background(), &workflowservice.DescribeWorkflowExecutionRequest{
				Namespace: s.Namespace().String(),
				Execution: &commonpb.WorkflowExecution{
					WorkflowId: tv1.WorkflowID(),
				},
			},
		)
		s.NoError(err)
		a := assert.New(t)
		a.Equal(tv2.DeploymentVersionTransition(), dwf.WorkflowExecutionInfo.GetVersioningInfo().GetVersionTransition())
	}, 10*time.Second, 100*time.Millisecond)

	// Back to sourceV
	if unversionedSrc {
		if s.useNewDeploymentData {
			s.updateTaskQueueDeploymentDataWithRoutingConfig(tv2, &deploymentpb.RoutingConfig{
				CurrentDeploymentVersion:  nil,
				CurrentVersionChangedTime: timestamp.TimePtr(time.Now()),
				RevisionNumber:            3,
			}, map[string]*deploymentspb.WorkerDeploymentVersionData{}, []string{}, tqTypeWf, tqTypeAct)
		} else {
			s.updateTaskQueueDeploymentData(tv2, false, 0, false, 0, tqTypeWf, tqTypeAct)
		}
	} else {
		if s.useNewDeploymentData {
			s.updateTaskQueueDeploymentDataWithRoutingConfig(tv1, &deploymentpb.RoutingConfig{
				CurrentDeploymentVersion:  worker_versioning.ExternalWorkerDeploymentVersionFromStringV31(tv1.DeploymentVersionString()),
				CurrentVersionChangedTime: timestamp.TimePtr(time.Now()),
				RevisionNumber:            3,
			}, map[string]*deploymentspb.WorkerDeploymentVersionData{tv1.DeploymentVersion().GetBuildId(): &deploymentspb.WorkerDeploymentVersionData{
				Status: enumspb.WORKER_DEPLOYMENT_VERSION_STATUS_CURRENT,
			}, tv2.DeploymentVersion().GetBuildId(): &deploymentspb.WorkerDeploymentVersionData{
				Status: enumspb.WORKER_DEPLOYMENT_VERSION_STATUS_DRAINING,
			}}, []string{}, tqTypeWf, tqTypeAct)
		} else {
			s.updateTaskQueueDeploymentData(tv1, true, 0, false, 0, tqTypeWf, tqTypeAct)
		}
	}

	// Now poll for wf task from sourceV while there is a transition to v2
	// this poller should clear the transition and complete the wft.
	s.doPollWftAndHandle(tv1, !unversionedSrc, false, nil,
		func(task *workflowservice.PollWorkflowTaskQueueResponse) (*workflowservice.RespondWorkflowTaskCompletedRequest, error) {
			s.NotNil(task)
			s.verifyWorkflowVersioning(tv1, sourceVB, sourceV, nil, sourceTransition)
			return respondEmptyWft(tv1, false, sourceVB), nil
		})
	s.verifyWorkflowVersioning(tv1, sourceVB, sourceV, nil, nil)

	// Activity should be unblocked now to sourceV poller
	s.doPollActivityAndHandle(tv1, !unversionedSrc, nil,
		func(task *workflowservice.PollActivityTaskQueueResponse) (*workflowservice.RespondActivityTaskCompletedRequest, error) {
			s.NotNil(task)
			s.verifyWorkflowVersioning(tv1, sourceVB, sourceV, nil, nil)
			return respondActivity(), nil
		})

	// Set v2 as the current version again
	if s.useNewDeploymentData {
		s.updateTaskQueueDeploymentDataWithRoutingConfig(tv2, &deploymentpb.RoutingConfig{
			CurrentDeploymentVersion:  worker_versioning.ExternalWorkerDeploymentVersionFromStringV31(tv2.DeploymentVersionString()),
			CurrentVersionChangedTime: timestamp.TimePtr(time.Now()),
			RevisionNumber:            4,
		}, map[string]*deploymentspb.WorkerDeploymentVersionData{tv2.DeploymentVersion().GetBuildId(): &deploymentspb.WorkerDeploymentVersionData{
			Status: enumspb.WORKER_DEPLOYMENT_VERSION_STATUS_CURRENT,
		}, tv1.DeploymentVersion().GetBuildId(): &deploymentspb.WorkerDeploymentVersionData{
			Status: enumspb.WORKER_DEPLOYMENT_VERSION_STATUS_DRAINING,
		}}, []string{}, tqTypeWf, tqTypeAct)
	} else {
		s.updateTaskQueueDeploymentData(tv2, true, 0, false, 0, tqTypeWf, tqTypeAct)
	}

	s.pollWftAndHandle(tv2, false, nil,
		func(task *workflowservice.PollWorkflowTaskQueueResponse) (*workflowservice.RespondWorkflowTaskCompletedRequest, error) {
			s.NotNil(task)
			s.verifyWorkflowVersioning(tv2, sourceVB, sourceV, nil, tv2.DeploymentVersionTransition())
			return respondCompleteWorkflow(tv2, vbUnpinned), nil
		})
	s.verifyWorkflowVersioning(tv2, vbUnpinned, tv2.Deployment(), nil, nil)
}

func (s *Versioning3Suite) TestNexusTask_StaysOnCurrentDeployment() {
	s.RunTestWithMatchingBehavior(
		func() {
			s.nexusTaskStaysOnCurrentDeployment()
		},
	)
}

func (s *Versioning3Suite) nexusTaskStaysOnCurrentDeployment() {
	tv1 := testvars.New(s).WithBuildIDNumber(1)
	tv2 := tv1.WithBuildIDNumber(2)

	nexusRequest := &matchingservice.DispatchNexusTaskRequest{
		NamespaceId: s.NamespaceID().String(),
		TaskQueue:   tv1.TaskQueue(),
		Request: &nexuspb.Request{
			Header: map[string]string{
				// placeholder value as passing in an empty map would result in protoc deserializing
				// it as nil, which breaks existing logic inside of matching
				tv1.Any().String(): tv1.Any().String(),
			},
		},
	}

	// current deployment is -> tv1
	if s.useNewDeploymentData {
		s.updateTaskQueueDeploymentDataWithRoutingConfig(tv1, &deploymentpb.RoutingConfig{
			CurrentDeploymentVersion:  worker_versioning.ExternalWorkerDeploymentVersionFromStringV31(tv1.DeploymentVersionString()),
			CurrentVersionChangedTime: timestamp.TimePtr(time.Now()),
			RevisionNumber:            1,
		}, map[string]*deploymentspb.WorkerDeploymentVersionData{tv1.DeploymentVersion().GetBuildId(): &deploymentspb.WorkerDeploymentVersionData{
			Status: enumspb.WORKER_DEPLOYMENT_VERSION_STATUS_CURRENT,
		}}, []string{}, tqTypeNexus)
	} else {
		s.updateTaskQueueDeploymentData(tv1, true, 0, false, 0, tqTypeNexus)
	}

	// local poller with deployment A receives task
	s.pollAndDispatchNexusTask(tv1, nexusRequest)

	// current deployment is now -> tv2
	if s.useNewDeploymentData {
		s.updateTaskQueueDeploymentDataWithRoutingConfig(tv2, &deploymentpb.RoutingConfig{
			CurrentDeploymentVersion:  worker_versioning.ExternalWorkerDeploymentVersionFromStringV31(tv2.DeploymentVersionString()),
			CurrentVersionChangedTime: timestamp.TimePtr(time.Now()),
			RevisionNumber:            2,
		}, map[string]*deploymentspb.WorkerDeploymentVersionData{tv2.DeploymentVersion().GetBuildId(): &deploymentspb.WorkerDeploymentVersionData{
			Status: enumspb.WORKER_DEPLOYMENT_VERSION_STATUS_CURRENT,
		}, tv1.DeploymentVersion().GetBuildId(): &deploymentspb.WorkerDeploymentVersionData{
			Status: enumspb.WORKER_DEPLOYMENT_VERSION_STATUS_DRAINING,
		}}, []string{}, tqTypeNexus)
	} else {
		s.updateTaskQueueDeploymentData(tv2, true, 0, false, 0, tqTypeNexus)
	}

	// Pollers of tv1 are there but should not get any task
	go s.idlePollNexus(tv1, true, ver3MinPollTime, "nexus task should not go to the old deployment")

	s.pollAndDispatchNexusTask(tv2, nexusRequest)
}

func (s *Versioning3Suite) pollAndDispatchNexusTask(
	tv *testvars.TestVars,
	nexusRequest *matchingservice.DispatchNexusTaskRequest,
) {
	matchingClient := s.GetTestCluster().MatchingClient()

	nexusCompleted := make(chan any)
	s.pollNexusTaskAndHandle(tv, false, nexusCompleted,
		func(task *workflowservice.PollNexusTaskQueueResponse) (*workflowservice.RespondNexusTaskCompletedRequest, error) {
			s.NotNil(task)
			return &workflowservice.RespondNexusTaskCompletedRequest{}, nil // response object gets filled during processing
		})

	_, err := matchingClient.DispatchNexusTask(context.Background(), nexusRequest)
	s.NoError(err)
	<-nexusCompleted
}

func (s *Versioning3Suite) TestEagerActivity() {
	// The first WFT asks for an activity to starts and get it eagerly in the WFT completion
	// response. The activity is processed without issues and wf completes.

	s.OverrideDynamicConfig(dynamicconfig.EnableActivityEagerExecution, true)
	tv := testvars.New(s)

	if s.useNewDeploymentData {
		s.updateTaskQueueDeploymentDataWithRoutingConfig(tv, &deploymentpb.RoutingConfig{
			CurrentDeploymentVersion:  worker_versioning.ExternalWorkerDeploymentVersionFromStringV31(tv.DeploymentVersionString()),
			CurrentVersionChangedTime: timestamp.TimePtr(time.Now()),
			RevisionNumber:            1,
		}, map[string]*deploymentspb.WorkerDeploymentVersionData{tv.DeploymentVersion().GetBuildId(): &deploymentspb.WorkerDeploymentVersionData{
			Status: enumspb.WORKER_DEPLOYMENT_VERSION_STATUS_CURRENT,
		}}, []string{}, tqTypeWf, tqTypeAct)
	} else {
		s.updateTaskQueueDeploymentData(tv, true, 0, false, 0, tqTypeWf, tqTypeAct)
	}
	s.startWorkflow(tv, nil)

	poller, resp := s.pollWftAndHandle(tv, false, nil,
		func(task *workflowservice.PollWorkflowTaskQueueResponse) (*workflowservice.RespondWorkflowTaskCompletedRequest, error) {
			s.NotNil(task)
			s.verifyWorkflowVersioning(tv, vbUnspecified, nil, nil, tv.DeploymentVersionTransition())
			resp := respondWftWithActivities(tv, tv, true, vbUnpinned, "5")
			resp.Commands[0].GetScheduleActivityTaskCommandAttributes().RequestEagerExecution = true
			return resp, nil
		})
	s.verifyWorkflowVersioning(tv, vbUnpinned, tv.Deployment(), nil, nil)

	s.NotEmpty(resp.GetActivityTasks())

	_, err := poller.HandleActivityTask(tv, resp.GetActivityTasks()[0],
		func(task *workflowservice.PollActivityTaskQueueResponse) (*workflowservice.RespondActivityTaskCompletedRequest, error) {
			s.NotNil(task)
			return respondActivity(), nil
		})
	s.NoError(err)
	s.verifyWorkflowVersioning(tv, vbUnpinned, tv.Deployment(), nil, nil)

	s.pollWftAndHandle(tv, false, nil,
		func(task *workflowservice.PollWorkflowTaskQueueResponse) (*workflowservice.RespondWorkflowTaskCompletedRequest, error) {
			s.NotNil(task)
			return respondCompleteWorkflow(tv, vbUnpinned), nil
		})
	s.verifyWorkflowVersioning(tv, vbUnpinned, tv.Deployment(), nil, nil)
}

func (s *Versioning3Suite) TestTransitionFromActivity_Sticky() {
	s.testTransitionFromActivity(true)
}

func (s *Versioning3Suite) TestTransitionFromActivity_NoSticky() {
	s.testTransitionFromActivity(false)
}

func (s *Versioning3Suite) testTransitionFromActivity(sticky bool) {
	// The workflow runs one WFT on d1 which schedules four activities, then:
	// 1. The first and second activities starts on d1
	// 2. Current deployment becomes d2
	// 3. The third activity is redirected to d2 and starts a transition in the wf, without being
	//    dispatched.
	// 4. The 4th activity also does not start on any of the builds although there are pending
	//    pollers on both.
	// 5. The transition generates a WFT, and it is started in d2.
	// 6. The 1st act is completed here while the transition is going on.
	// 7. The 2nd act fails and makes another attempt. But it is not dispatched.
	// 8. WFT completes and the transition completes.
	// 9. All the 3 remaining activities are now dispatched and completed.

	ctx, cancel := context.WithTimeout(context.Background(), 15*time.Second)
	defer cancel()

	tv1 := testvars.New(s).WithBuildIDNumber(1)
	tv2 := tv1.WithBuildIDNumber(2)
	if sticky {
		s.warmUpSticky(tv1)
	}

	if s.useNewDeploymentData {
		s.updateTaskQueueDeploymentDataWithRoutingConfig(tv1, &deploymentpb.RoutingConfig{
			CurrentDeploymentVersion:  worker_versioning.ExternalWorkerDeploymentVersionFromStringV31(tv1.DeploymentVersionString()),
			CurrentVersionChangedTime: timestamp.TimePtr(time.Now()),
			RevisionNumber:            1,
		}, map[string]*deploymentspb.WorkerDeploymentVersionData{tv1.DeploymentVersion().GetBuildId(): &deploymentspb.WorkerDeploymentVersionData{
			Status: enumspb.WORKER_DEPLOYMENT_VERSION_STATUS_CURRENT,
		}}, []string{}, tqTypeWf, tqTypeAct)
	} else {
		s.updateTaskQueueDeploymentData(tv1, true, 0, false, 0, tqTypeWf, tqTypeAct)
	}
	runID := s.startWorkflow(tv1, nil)

	s.pollWftAndHandle(tv1, false, nil,
		func(task *workflowservice.PollWorkflowTaskQueueResponse) (*workflowservice.RespondWorkflowTaskCompletedRequest, error) {
			s.NotNil(task)
			s.verifyWorkflowVersioning(tv1, vbUnspecified, nil, nil, tv1.DeploymentVersionTransition())
			return respondWftWithActivities(tv1, tv1, sticky, vbUnpinned, "5", "6", "7", "8"), nil
		})
	s.verifyWorkflowVersioning(tv1, vbUnpinned, tv1.Deployment(), nil, nil)
	if sticky {
		s.verifyWorkflowStickyQueue(tv1.WithRunID(runID))
	}

	transitionCompleted := atomic.Bool{}
	transitionStarted := make(chan struct{})
	act1Started := make(chan struct{})
	act1Completed := make(chan struct{})
	act2Started := make(chan struct{})
	act2Failed := make(chan struct{})
	act2To4Completed := make(chan struct{})

	// 1. Start 1st and 2nd activities
	s.pollActivityAndHandle(tv1, act1Completed,
		func(task *workflowservice.PollActivityTaskQueueResponse) (*workflowservice.RespondActivityTaskCompletedRequest, error) {
			s.NotNil(task)
			s.Logger.Info(fmt.Sprintf("Activity 1 started ID: %s", task.ActivityId))
			close(act1Started)
			// block until the transition WFT starts
			<-transitionStarted
			// 6. the 1st act completes during transition
			s.Logger.Info(fmt.Sprintf("Activity 1 completed ID: %s", task.ActivityId))
			return respondActivity(), nil
		})

	s.WaitForChannel(ctx, act1Started)
	s.pollActivityAndHandle(tv1, act2Failed,
		func(task *workflowservice.PollActivityTaskQueueResponse) (*workflowservice.RespondActivityTaskCompletedRequest, error) {
			s.NotNil(task)
			s.Logger.Info(fmt.Sprintf("Activity 2 started ID: %s", task.ActivityId))
			close(act2Started)
			// block until the transition WFT starts
			<-transitionStarted
			// 7. 2nd activity fails. Respond with error so it is retried.
			s.Logger.Info(fmt.Sprintf("Activity 2 failed ID: %s", task.ActivityId))
			return nil, errors.New("intentional activity failure")
		})

	s.WaitForChannel(ctx, act2Started)
	s.verifyWorkflowVersioning(tv1, vbUnpinned, tv1.Deployment(), nil, nil)

	// 2. Set d2 as the current deployment
	if s.useNewDeploymentData {
		s.updateTaskQueueDeploymentDataWithRoutingConfig(tv2, &deploymentpb.RoutingConfig{
			CurrentDeploymentVersion:  worker_versioning.ExternalWorkerDeploymentVersionFromStringV31(tv2.DeploymentVersionString()),
			CurrentVersionChangedTime: timestamp.TimePtr(time.Now()),
			RevisionNumber:            2,
		}, map[string]*deploymentspb.WorkerDeploymentVersionData{tv2.DeploymentVersion().GetBuildId(): &deploymentspb.WorkerDeploymentVersionData{
			Status: enumspb.WORKER_DEPLOYMENT_VERSION_STATUS_CURRENT,
		}, tv1.DeploymentVersion().GetBuildId(): &deploymentspb.WorkerDeploymentVersionData{
			Status: enumspb.WORKER_DEPLOYMENT_VERSION_STATUS_DRAINING,
		}}, []string{}, tqTypeWf, tqTypeAct)
	} else {
		s.updateTaskQueueDeploymentData(tv2, true, 0, false, 0, tqTypeWf, tqTypeAct)
	}
	// Although updateTaskQueueDeploymentData waits for deployment data to reach the TQs, backlogged
	// tasks might still be waiting behind the old deployment's poll channel. Partition manage should
	// immediately react to the deployment data changes, but there still is a race possible and the
	// only way to safeguard against it is to wait a little while before proceeding.
	time.Sleep(time.Millisecond * 200) //nolint:forbidigo

	// Pollers of d1 are there, but should not get any task
	go s.idlePollActivity(tv1, true, ver3MinPollTime, "activities should not go to the old deployment")

	go func() {
		for i := 2; i <= 4; i++ {
			// 3-4. The new d2 poller should trigger the third activity to be redirected, but the activity should
			// not start until transition completes in the next wft.
			// Repeating the handler so it processes all the three activities
			s.pollActivityAndHandle(tv2, nil,
				func(task *workflowservice.PollActivityTaskQueueResponse) (*workflowservice.RespondActivityTaskCompletedRequest, error) {
					// Activity should not start until the transition is completed
					s.True(transitionCompleted.Load())
					s.NotNil(task)
					s.Logger.Info(fmt.Sprintf("Remaining activity completed ID: %s", task.ActivityId))
					return respondActivity(), nil
				})
		}
		close(act2To4Completed)
	}()

	// 5. The transition should create a new WFT to be sent to d2.
	s.pollWftAndHandle(tv2, false, nil,
		func(task *workflowservice.PollWorkflowTaskQueueResponse) (*workflowservice.RespondWorkflowTaskCompletedRequest, error) {
			s.NotNil(task)
			s.verifyWorkflowVersioning(tv1, vbUnpinned, tv1.Deployment(), nil, tv2.DeploymentVersionTransition())
			close(transitionStarted)
			s.Logger.Info("Transition wft started")
			// 8. Complete the transition after act1 completes and act2's first attempt fails.
			<-act1Completed
			<-act2Failed
			transitionCompleted.Store(true)
			s.Logger.Info("Transition wft completed")
			return respondEmptyWft(tv2, sticky, vbUnpinned), nil
		})
	s.verifyWorkflowVersioning(tv2, vbUnpinned, tv2.Deployment(), nil, nil)
	if sticky {
		s.verifyWorkflowStickyQueue(tv2)
	}

	// 9. Now all activities should complete.
	s.WaitForChannel(ctx, act2To4Completed)
	s.pollWftAndHandle(tv2, sticky, nil,
		func(task *workflowservice.PollWorkflowTaskQueueResponse) (*workflowservice.RespondWorkflowTaskCompletedRequest, error) {
			s.NotNil(task)
			s.Logger.Info("Final wft completed")
			return respondCompleteWorkflow(tv2, vbUnpinned), nil
		})
	s.verifyWorkflowVersioning(tv2, vbUnpinned, tv2.Deployment(), nil, nil)
}

func (s *Versioning3Suite) TestIndependentVersionedActivity_Pinned() {
	s.testIndependentActivity(vbPinned, false)
}

func (s *Versioning3Suite) TestIndependentVersionedActivity_Unpinned() {
	s.testIndependentActivity(vbUnpinned, false)
<<<<<<< HEAD
}

func (s *Versioning3Suite) TestIndependentUnversionedActivity_Pinned() {
	s.testIndependentActivity(vbPinned, true)
}

func (s *Versioning3Suite) TestIndependentUnversionedActivity_Unpinned() {
	s.testIndependentActivity(vbUnpinned, true)
}

=======
}

func (s *Versioning3Suite) TestIndependentUnversionedActivity_Pinned() {
	s.testIndependentActivity(vbPinned, true)
}

func (s *Versioning3Suite) TestIndependentUnversionedActivity_Unpinned() {
	s.testIndependentActivity(vbUnpinned, true)
}

>>>>>>> f7ca7745
func (s *Versioning3Suite) testIndependentActivity(behavior enumspb.VersioningBehavior, unversionedActivity bool) {
	// This test starts a wf on wf-series. The workflow runs an activity that is sent to act-tq with
	// workers on a different deployment series, act-series. We make sure that the activity is
	// dispatched and processed properly without affecting versioning of the workflow. Note that it
	// is not required for independent activities to use a different TQ name but in here we test the
	// more common case where the TQ name is different.

	tvWf := testvars.New(s).WithDeploymentSeriesNumber(1)
	tvAct := testvars.New(s).WithDeploymentSeriesNumber(2).WithTaskQueueNumber(2)

	// Set current deployment for each TQ
	if s.useNewDeploymentData {
		s.updateTaskQueueDeploymentDataWithRoutingConfig(tvWf, &deploymentpb.RoutingConfig{
			CurrentDeploymentVersion:  worker_versioning.ExternalWorkerDeploymentVersionFromStringV31(tvWf.DeploymentVersionString()),
			CurrentVersionChangedTime: timestamp.TimePtr(time.Now()),
			RevisionNumber:            1,
		}, map[string]*deploymentspb.WorkerDeploymentVersionData{tvWf.DeploymentVersion().GetBuildId(): &deploymentspb.WorkerDeploymentVersionData{
			Status: enumspb.WORKER_DEPLOYMENT_VERSION_STATUS_CURRENT,
		}}, []string{}, tqTypeWf)

		if !unversionedActivity {
			// Different deployment here for the activity TQ.
			s.updateTaskQueueDeploymentDataWithRoutingConfig(tvAct, &deploymentpb.RoutingConfig{
				CurrentDeploymentVersion:  worker_versioning.ExternalWorkerDeploymentVersionFromStringV31(tvAct.DeploymentVersionString()),
				CurrentVersionChangedTime: timestamp.TimePtr(time.Now()),
				RevisionNumber:            1,
			}, map[string]*deploymentspb.WorkerDeploymentVersionData{tvAct.DeploymentVersion().GetBuildId(): &deploymentspb.WorkerDeploymentVersionData{
				Status: enumspb.WORKER_DEPLOYMENT_VERSION_STATUS_CURRENT,
			}}, []string{}, tqTypeAct)
		}
	} else {
		s.updateTaskQueueDeploymentData(tvWf, true, 0, false, 0, tqTypeWf)
		if !unversionedActivity {
			s.updateTaskQueueDeploymentData(tvAct, true, 0, false, 0, tqTypeAct)
		}
	}

	s.startWorkflow(tvWf, nil)

	s.pollWftAndHandle(tvWf, false, nil,
		func(task *workflowservice.PollWorkflowTaskQueueResponse) (*workflowservice.RespondWorkflowTaskCompletedRequest, error) {
			s.NotNil(task)
			s.verifyWorkflowVersioning(tvWf, vbUnspecified, nil, nil, tvWf.DeploymentVersionTransition())
			s.Logger.Info("First wf task completed")
			return respondWftWithActivities(tvWf, tvAct, false, behavior, "5"), nil
		})
	s.verifyWorkflowVersioning(tvWf, behavior, tvWf.Deployment(), nil, nil)

	if unversionedActivity {
		s.unversionedPollActivityAndHandle(tvAct, nil,
			func(task *workflowservice.PollActivityTaskQueueResponse) (*workflowservice.RespondActivityTaskCompletedRequest, error) {
				s.NotNil(task)
				s.Logger.Info("Activity completed")
				return respondActivity(), nil
			})
	} else {
		s.pollActivityAndHandle(tvAct, nil,
			func(task *workflowservice.PollActivityTaskQueueResponse) (*workflowservice.RespondActivityTaskCompletedRequest, error) {
				s.NotNil(task)
				s.Logger.Info("Activity completed")
				return respondActivity(), nil
			})
	}
	s.verifyWorkflowVersioning(tvWf, behavior, tvWf.Deployment(), nil, nil)

	s.pollWftAndHandle(tvWf, false, nil,
		func(task *workflowservice.PollWorkflowTaskQueueResponse) (*workflowservice.RespondWorkflowTaskCompletedRequest, error) {
			s.NotNil(task)
			return respondCompleteWorkflow(tvWf, behavior), nil
		})
	s.verifyWorkflowVersioning(tvWf, behavior, tvWf.Deployment(), nil, nil)
}

func (s *Versioning3Suite) TestChildWorkflowInheritance_PinnedParent() {
	s.testChildWorkflowInheritance_ExpectInherit(false, false, vbPinned)
}

func (s *Versioning3Suite) TestChildWorkflowInheritance_ParentPinnedByOverride() {
	s.testChildWorkflowInheritance_ExpectInherit(false, true, vbUnpinned)
}

func (s *Versioning3Suite) testChildWorkflowInheritance_ExpectInherit(crossTq bool, withOverride bool, parentRegistrationBehavior enumspb.VersioningBehavior) {
	// Child wf of a pinned parent starts on the parents pinned version.

	tv1 := testvars.New(s).WithBuildIDNumber(1).WithWorkflowIDNumber(1)
	tv2 := tv1.WithBuildIDNumber(2)
	tv1Child := tv1.WithWorkflowIDNumber(2)
	if crossTq {
		tv1Child = tv1Child.WithTaskQueue("child-tq")
	}
	tv2Child := tv1Child.WithBuildIDNumber(2)

	var override *workflowpb.VersioningOverride
	if withOverride {
		override = tv1.VersioningOverridePinned(s.useV32)
	}

	// This is the registered behavior which can be unpinned, but only if withOverride. We want
	// parent's effective behavior to always be pinned.
	sdkParentBehavior := workflow.VersioningBehaviorPinned
	if parentRegistrationBehavior == vbUnpinned {
		sdkParentBehavior = workflow.VersioningBehaviorAutoUpgrade
	}

	ctx, cancel := context.WithTimeout(context.Background(), 30*time.Second)
	defer cancel()

	wfStarted := make(chan struct{}, 1)
	currentChanged := make(chan struct{}, 1)

	childv1 := func(ctx workflow.Context) (string, error) {
		s.verifyWorkflowVersioning(tv1Child, vbPinned, tv1Child.Deployment(), override, nil)
		return "v1", nil
	}
	wf1 := func(ctx workflow.Context) (string, error) {
		wfStarted <- struct{}{}
		// wait for current version to change
		<-currentChanged

		// run two child workflows
		fut1 := workflow.ExecuteChildWorkflow(workflow.WithChildOptions(ctx, workflow.ChildWorkflowOptions{
			TaskQueue:  tv1Child.TaskQueue().GetName(),
			WorkflowID: tv1Child.WorkflowID(),
		}), "child")
		var val1 string
		s.NoError(fut1.Get(ctx, &val1))

		s.verifyWorkflowVersioning(tv1, parentRegistrationBehavior, tv1.Deployment(), override, nil)
		return val1, nil
	}

	if crossTq {
		w1xtq := worker.New(s.SdkClient(), tv1Child.TaskQueue().GetName(), worker.Options{
			DeploymentOptions: worker.DeploymentOptions{
				Version:                   tv1Child.SDKDeploymentVersion(),
				UseVersioning:             true,
				DefaultVersioningBehavior: workflow.VersioningBehaviorAutoUpgrade,
			},
			MaxConcurrentWorkflowTaskPollers: numPollers,
		})
		w1xtq.RegisterWorkflowWithOptions(childv1, workflow.RegisterOptions{Name: "child", VersioningBehavior: workflow.VersioningBehaviorPinned})
		s.NoError(w1xtq.Start())
		defer w1xtq.Stop()
	}

	w1 := worker.New(s.SdkClient(), tv1.TaskQueue().GetName(), worker.Options{
		DeploymentOptions: worker.DeploymentOptions{
			Version:                   tv1.SDKDeploymentVersion(),
			UseVersioning:             true,
			DefaultVersioningBehavior: workflow.VersioningBehaviorAutoUpgrade,
		},
		MaxConcurrentWorkflowTaskPollers: numPollers,
	})
	w1.RegisterWorkflowWithOptions(wf1, workflow.RegisterOptions{Name: "wf", VersioningBehavior: sdkParentBehavior})
	if !crossTq {
		w1.RegisterWorkflowWithOptions(childv1, workflow.RegisterOptions{Name: "child", VersioningBehavior: workflow.VersioningBehaviorPinned})
	}
	s.NoError(w1.Start())
	defer w1.Stop()

	// v1 is current for both parent and child
	// TODO (Shivam): Once #8570 goes in, we can replace this with a simple setCurrentDeployment call.
	if s.useNewDeploymentData {
		s.updateTaskQueueDeploymentDataWithRoutingConfig(tv1, &deploymentpb.RoutingConfig{
			CurrentDeploymentVersion:  worker_versioning.ExternalWorkerDeploymentVersionFromStringV31(tv1.DeploymentVersionString()),
			CurrentVersionChangedTime: timestamp.TimePtr(time.Now()),
			RevisionNumber:            1,
		}, map[string]*deploymentspb.WorkerDeploymentVersionData{tv1.DeploymentVersion().GetBuildId(): &deploymentspb.WorkerDeploymentVersionData{
			Status: enumspb.WORKER_DEPLOYMENT_VERSION_STATUS_CURRENT,
		}}, []string{}, tqTypeWf)

		if crossTq {
			s.updateTaskQueueDeploymentDataWithRoutingConfig(tv1Child, &deploymentpb.RoutingConfig{
				CurrentDeploymentVersion:  worker_versioning.ExternalWorkerDeploymentVersionFromStringV31(tv1Child.DeploymentVersionString()),
				CurrentVersionChangedTime: timestamp.TimePtr(time.Now()),
				RevisionNumber:            1,
			}, map[string]*deploymentspb.WorkerDeploymentVersionData{tv1Child.DeploymentVersion().GetBuildId(): &deploymentspb.WorkerDeploymentVersionData{
				Status: enumspb.WORKER_DEPLOYMENT_VERSION_STATUS_CURRENT,
			}}, []string{}, tqTypeWf)
		}
	} else {
		s.setCurrentDeployment(tv1)
	}

	startOpts := sdkclient.StartWorkflowOptions{
		ID:                  tv1.WorkflowID(),
		TaskQueue:           tv1.TaskQueue().GetName(),
		VersioningOverride:  nil,
		WorkflowTaskTimeout: 10 * time.Second,
	}
	if withOverride {
		startOpts.VersioningOverride = &sdkclient.PinnedVersioningOverride{
			Version: tv1.SDKDeploymentVersion(),
		}
	}
	run, err := s.SdkClient().ExecuteWorkflow(ctx, startOpts, "wf")
	s.NoError(err)
	// wait for it to start on v1
	s.WaitForChannel(ctx, wfStarted)
	close(wfStarted) // force panic if replayed

	// make v2 current for both parent and child and unblock the wf to start the child
	if s.useNewDeploymentData {
		s.updateTaskQueueDeploymentDataWithRoutingConfig(tv2, &deploymentpb.RoutingConfig{
			CurrentDeploymentVersion:  worker_versioning.ExternalWorkerDeploymentVersionFromStringV31(tv2.DeploymentVersionString()),
			CurrentVersionChangedTime: timestamp.TimePtr(time.Now()),
			RevisionNumber:            2,
		}, map[string]*deploymentspb.WorkerDeploymentVersionData{tv2.DeploymentVersion().GetBuildId(): &deploymentspb.WorkerDeploymentVersionData{
			Status: enumspb.WORKER_DEPLOYMENT_VERSION_STATUS_CURRENT,
		}}, []string{}, tqTypeWf)
	} else {
		s.updateTaskQueueDeploymentData(tv2, true, 0, false, 0, tqTypeWf)
	}
	if crossTq {
		if s.useNewDeploymentData {
			s.updateTaskQueueDeploymentDataWithRoutingConfig(tv2Child, &deploymentpb.RoutingConfig{
				CurrentDeploymentVersion:  worker_versioning.ExternalWorkerDeploymentVersionFromStringV31(tv2Child.DeploymentVersionString()),
				CurrentVersionChangedTime: timestamp.TimePtr(time.Now()),
				RevisionNumber:            2,
			}, map[string]*deploymentspb.WorkerDeploymentVersionData{tv2Child.DeploymentVersion().GetBuildId(): &deploymentspb.WorkerDeploymentVersionData{
				Status: enumspb.WORKER_DEPLOYMENT_VERSION_STATUS_CURRENT,
			}}, []string{}, tqTypeWf)
		} else {
			s.updateTaskQueueDeploymentData(tv2Child, true, 0, false, 0, tqTypeWf)
		}
	}
	currentChanged <- struct{}{}

	var out string
	s.NoError(run.Get(ctx, &out))
	s.Equal("v1", out)
}

func (s *Versioning3Suite) TestChildWorkflowInheritance_UnpinnedParent() {
	s.testChildWorkflowInheritance_ExpectNoInherit(false, vbUnpinned)
}

func (s *Versioning3Suite) TestChildWorkflowInheritance_CrossTQ_Inherit() {
	// the ExpectInherit helper polls on the child's task queue with the parent's version,
	// so we expect the version to be inherited
	s.testChildWorkflowInheritance_ExpectInherit(true, false, vbPinned)
}

func (s *Versioning3Suite) TestChildWorkflowInheritance_CrossTQ_NoInherit() {
	// the ExpectNoInherit helper does NOT poll on the child's task queue with the parent's version,
	// so we DO NOT expect the version to be inherited
	s.testChildWorkflowInheritance_ExpectNoInherit(true, vbPinned)
}

func (s *Versioning3Suite) testChildWorkflowInheritance_ExpectNoInherit(crossTq bool, parentBehavior enumspb.VersioningBehavior) {
	// Child wf of an unpinned parent is always started on the Current Version of its TQ.
	// For the time being, cross-TQ children do not inherit parents pinned version until that part
	// is implemented.

	tv1 := testvars.New(s).WithBuildIDNumber(1).WithWorkflowIDNumber(1)
	tv1Child := tv1.WithWorkflowIDNumber(2)
	if crossTq {
		tv1Child = tv1Child.WithTaskQueue("child-tq")
	}
	tv2 := tv1.WithBuildIDNumber(2)
	tv2Child := tv1Child.WithBuildIDNumber(2)

	sdkParentBehavior := workflow.VersioningBehaviorPinned
	if parentBehavior == vbUnpinned {
		sdkParentBehavior = workflow.VersioningBehaviorAutoUpgrade
	}

	ctx, cancel := context.WithTimeout(context.Background(), 60*time.Second)
	defer cancel()

	wfStarted := make(chan struct{}, 10)
	currentChanged := make(chan struct{}, 10)

	childv1 := func(ctx workflow.Context) (string, error) {
		panic("child should not run on v1")
	}
	childv2 := func(ctx workflow.Context) (string, error) {
		return "v2", nil
	}
	wf1 := func(ctx workflow.Context) (string, error) {
		wfStarted <- struct{}{}
		// wait for current version to change
		<-currentChanged

		fut1 := workflow.ExecuteChildWorkflow(workflow.WithChildOptions(ctx, workflow.ChildWorkflowOptions{
			TaskQueue:  tv2Child.TaskQueue().GetName(),
			WorkflowID: tv2Child.WorkflowID(),
		}), "child")

		var val1 string
		s.NoError(fut1.Get(ctx, &val1))

		s.verifyWorkflowVersioning(tv1, parentBehavior, tv1.Deployment(), nil, nil)
		return val1, nil
	}

	// Same as v1 without channel blocking
	wf2 := func(ctx workflow.Context) (string, error) {
		fut1 := workflow.ExecuteChildWorkflow(workflow.WithChildOptions(ctx, workflow.ChildWorkflowOptions{
			TaskQueue:  tv2Child.TaskQueue().GetName(),
			WorkflowID: tv2Child.WorkflowID(),
		}), "child")
		var val1 string
		s.NoError(fut1.Get(ctx, &val1))

		return val1, nil
	}

	sdkClient, err := sdkclient.Dial(sdkclient.Options{
		HostPort:  s.FrontendGRPCAddress(),
		Namespace: s.Namespace().String(),
	})
	s.NoError(err)

	w1 := worker.New(sdkClient, tv1.TaskQueue().GetName(), worker.Options{
		DeploymentOptions: worker.DeploymentOptions{
			Version:                   tv1.SDKDeploymentVersion(),
			UseVersioning:             true,
			DefaultVersioningBehavior: workflow.VersioningBehaviorAutoUpgrade,
		},
		MaxConcurrentWorkflowTaskPollers: numPollers,
		// Because the wf task can get stuck behind a channel, we make sure sdk does not panic too early
		DeadlockDetectionTimeout: 30 * time.Second,
	})
	w1.RegisterWorkflowWithOptions(wf1, workflow.RegisterOptions{Name: "wf", VersioningBehavior: sdkParentBehavior})
	if !crossTq {
		w1.RegisterWorkflowWithOptions(childv1, workflow.RegisterOptions{Name: "child", VersioningBehavior: workflow.VersioningBehaviorPinned})
	}
	s.NoError(w1.Start())
	defer w1.Stop()

	// v1 is current for both parent and child
	if s.useNewDeploymentData {
		s.updateTaskQueueDeploymentDataWithRoutingConfig(tv1, &deploymentpb.RoutingConfig{
			CurrentDeploymentVersion:  worker_versioning.ExternalWorkerDeploymentVersionFromStringV31(tv1.DeploymentVersionString()),
			CurrentVersionChangedTime: timestamp.TimePtr(time.Now()),
			RevisionNumber:            1,
		}, map[string]*deploymentspb.WorkerDeploymentVersionData{tv1.DeploymentVersion().GetBuildId(): &deploymentspb.WorkerDeploymentVersionData{
			Status: enumspb.WORKER_DEPLOYMENT_VERSION_STATUS_CURRENT,
		}}, []string{}, tqTypeWf)
	} else {
		s.setCurrentDeployment(tv1)
	}

	if crossTq {
		w2xtq := worker.New(sdkClient, tv2Child.TaskQueue().GetName(), worker.Options{
			DeploymentOptions: worker.DeploymentOptions{
				Version:                   tv2Child.SDKDeploymentVersion(),
				UseVersioning:             true,
				DefaultVersioningBehavior: workflow.VersioningBehaviorAutoUpgrade,
			},
			MaxConcurrentWorkflowTaskPollers: numPollers,
		})
		w2xtq.RegisterWorkflowWithOptions(childv2, workflow.RegisterOptions{Name: "child", VersioningBehavior: workflow.VersioningBehaviorPinned})
		s.NoError(w2xtq.Start())
		defer w2xtq.Stop()
	}
	w2 := worker.New(sdkClient, tv2.TaskQueue().GetName(), worker.Options{
		DeploymentOptions: worker.DeploymentOptions{
			Version:                   tv2.SDKDeploymentVersion(),
			UseVersioning:             true,
			DefaultVersioningBehavior: workflow.VersioningBehaviorAutoUpgrade,
		},
		MaxConcurrentWorkflowTaskPollers: numPollers,
	})
	w2.RegisterWorkflowWithOptions(wf2, workflow.RegisterOptions{Name: "wf", VersioningBehavior: sdkParentBehavior})
	if !crossTq {
		w2.RegisterWorkflowWithOptions(childv2, workflow.RegisterOptions{Name: "child", VersioningBehavior: workflow.VersioningBehaviorPinned})
	}
	s.NoError(w2.Start())
	defer w2.Stop()

	run, err := sdkClient.ExecuteWorkflow(ctx, sdkclient.StartWorkflowOptions{
		ID:                  tv1.WorkflowID(),
		TaskQueue:           tv1.TaskQueue().GetName(),
		WorkflowTaskTimeout: 30 * time.Second,
	}, "wf")
	s.NoError(err)

	// wait for it to start on v1
	s.WaitForChannel(ctx, wfStarted)
	close(wfStarted)

	// make v2 current for both parent and child and unblock the wf to start the child
	if s.useNewDeploymentData {
		s.updateTaskQueueDeploymentDataWithRoutingConfig(tv2, &deploymentpb.RoutingConfig{
			CurrentDeploymentVersion:  worker_versioning.ExternalWorkerDeploymentVersionFromStringV31(tv2.DeploymentVersionString()),
			CurrentVersionChangedTime: timestamp.TimePtr(time.Now()),
			RevisionNumber:            2,
		}, map[string]*deploymentspb.WorkerDeploymentVersionData{tv2.DeploymentVersion().GetBuildId(): &deploymentspb.WorkerDeploymentVersionData{
			Status: enumspb.WORKER_DEPLOYMENT_VERSION_STATUS_CURRENT,
		}}, []string{}, tqTypeWf)

		if crossTq {
			s.updateTaskQueueDeploymentDataWithRoutingConfig(tv2Child, &deploymentpb.RoutingConfig{
				CurrentDeploymentVersion:  worker_versioning.ExternalWorkerDeploymentVersionFromStringV31(tv2Child.DeploymentVersionString()),
				CurrentVersionChangedTime: timestamp.TimePtr(time.Now()),
				RevisionNumber:            2,
			}, map[string]*deploymentspb.WorkerDeploymentVersionData{tv2Child.DeploymentVersion().GetBuildId(): &deploymentspb.WorkerDeploymentVersionData{
				Status: enumspb.WORKER_DEPLOYMENT_VERSION_STATUS_CURRENT,
			}}, []string{}, tqTypeWf)
		}
	} else {
		s.setCurrentDeployment(tv2)
	}
	currentChanged <- struct{}{}

	var out string
	s.NoError(run.Get(ctx, &out))
	s.Equal("v2", out)

	if parentBehavior == vbPinned {
		s.verifyWorkflowVersioning(tv1, parentBehavior, tv1.Deployment(), nil, nil)
	} else {
		s.verifyWorkflowVersioning(tv1, parentBehavior, tv2.Deployment(), nil, nil)
	}
	s.verifyWorkflowVersioning(tv2Child, vbPinned, tv2Child.Deployment(), nil, nil)
}

func (s *Versioning3Suite) TestPinnedCaN_SameTQ() {
	s.testCan(false, vbPinned, true)
}

func (s *Versioning3Suite) TestPinnedCaN_CrossTQ_Inherit() {
	s.testCan(true, vbPinned, true)
}

func (s *Versioning3Suite) TestPinnedCaN_CrossTQ_NoInherit() {
	s.testCan(true, vbPinned, false)
}

func (s *Versioning3Suite) TestUnpinnedCaN() {
	s.testCan(false, vbUnpinned, false)
}

func (s *Versioning3Suite) testCan(crossTq bool, behavior enumspb.VersioningBehavior, expectInherit bool) {
	// CaN inherits version if pinned and if new task queue is in pinned version, goes to current version if unpinned.
	tv1 := testvars.New(s).WithBuildIDNumber(1).WithWorkflowIDNumber(1)
	tv2 := tv1.WithBuildIDNumber(2)
	sdkBehavior := workflow.VersioningBehaviorAutoUpgrade
	if behavior == vbPinned {
		sdkBehavior = workflow.VersioningBehaviorPinned
	}
	canxTq := tv1.TaskQueue().GetName() + "_XTQ_CaN"

	ctx, cancel := context.WithTimeout(context.Background(), 60*time.Second)
	defer cancel()

	wfStarted := make(chan struct{}, 10)
	currentChanged := make(chan struct{}, 10)

	wf1 := func(ctx workflow.Context, attempt int) (string, error) {
		switch attempt {
		case 0:
			newCtx := ctx
			if crossTq {
				newCtx = workflow.WithWorkflowTaskQueue(newCtx, canxTq)
			}
			s.verifyWorkflowVersioning(tv1, vbUnspecified, nil, nil, tv1.DeploymentVersionTransition())
			wfStarted <- struct{}{}
			// wait for current version to change.
			<-currentChanged
			return "", workflow.NewContinueAsNewError(newCtx, "wf", attempt+1)
		case 1:
			s.verifyWorkflowVersioning(tv1, vbPinned, tv1.Deployment(), nil, nil)
			return "v1", nil
		}
		s.FailNow("workflow should not get to this point")
		return "", nil
	}

	wf2 := func(ctx workflow.Context, attempt int) (string, error) {
		s.verifyWorkflowVersioning(tv2, vbUnspecified, nil, nil, tv2.DeploymentVersionTransition())
		return "v2", nil
	}

	sdkClient, err := sdkclient.Dial(sdkclient.Options{
		HostPort:  s.FrontendGRPCAddress(),
		Namespace: s.Namespace().String(),
	})
	s.NoError(err)

	if crossTq && expectInherit {
		w1xtq := worker.New(sdkClient, canxTq, worker.Options{
			DeploymentOptions: worker.DeploymentOptions{
				Version:                   tv1.SDKDeploymentVersion(),
				UseVersioning:             true,
				DefaultVersioningBehavior: workflow.VersioningBehaviorAutoUpgrade,
			},
			MaxConcurrentWorkflowTaskPollers: numPollers,
		})
		w1xtq.RegisterWorkflowWithOptions(wf1, workflow.RegisterOptions{Name: "wf", VersioningBehavior: workflow.VersioningBehaviorPinned})
		s.NoError(w1xtq.Start())
		defer w1xtq.Stop()
	}
	w1 := worker.New(sdkClient, tv1.TaskQueue().GetName(), worker.Options{
		DeploymentOptions: worker.DeploymentOptions{
			UseVersioning:             true,
			Version:                   tv1.SDKDeploymentVersion(),
			DefaultVersioningBehavior: workflow.VersioningBehaviorPinned,
		},
		MaxConcurrentWorkflowTaskPollers: numPollers,
		// Because the wf task can get stuck behind a channel, we make sure sdk does not panic too early
		DeadlockDetectionTimeout: 30 * time.Second,
	})
	w1.RegisterWorkflowWithOptions(wf1, workflow.RegisterOptions{Name: "wf", VersioningBehavior: sdkBehavior})
	s.NoError(w1.Start())
	defer w1.Stop()

	if crossTq {
		w2xtq := worker.New(sdkClient, canxTq, worker.Options{
			DeploymentOptions: worker.DeploymentOptions{
				Version:                   tv2.SDKDeploymentVersion(),
				UseVersioning:             true,
				DefaultVersioningBehavior: workflow.VersioningBehaviorAutoUpgrade,
			},
			MaxConcurrentWorkflowTaskPollers: numPollers,
		})
		w2xtq.RegisterWorkflowWithOptions(wf2, workflow.RegisterOptions{Name: "wf", VersioningBehavior: workflow.VersioningBehaviorPinned})
		s.NoError(w2xtq.Start())
		defer w2xtq.Stop()
	}
	w2 := worker.New(sdkClient, tv2.TaskQueue().GetName(), worker.Options{
		DeploymentOptions: worker.DeploymentOptions{
			UseVersioning:             true,
			Version:                   tv2.SDKDeploymentVersion(),
			DefaultVersioningBehavior: workflow.VersioningBehaviorPinned,
		},
		MaxConcurrentWorkflowTaskPollers: numPollers,
	})
	w2.RegisterWorkflowWithOptions(wf2, workflow.RegisterOptions{Name: "wf", VersioningBehavior: sdkBehavior})
	s.NoError(w2.Start())
	defer w2.Stop()

	// make v1 current
	s.setCurrentDeployment(tv1)

	run, err := sdkClient.ExecuteWorkflow(ctx, sdkclient.StartWorkflowOptions{
		ID:                  tv1.WorkflowID(),
		TaskQueue:           tv1.TaskQueue().GetName(),
		WorkflowTaskTimeout: 30 * time.Second,
	}, "wf")
	s.NoError(err)

	// wait for it to start on v1
	s.WaitForChannel(ctx, wfStarted)
	close(wfStarted) // force panic if replayed

	// make v2 current
	s.setCurrentDeployment(tv2)
	currentChanged <- struct{}{}

	var out string
	s.NoError(run.Get(ctx, &out))
	if expectInherit {
		s.Equal("v1", out)
	} else {
		s.Equal("v2", out)
	}
}

func (s *Versioning3Suite) TestDescribeTaskQueueVersioningInfo() {
	tv := testvars.New(s)
	ctx, cancel := context.WithTimeout(context.Background(), 50*time.Second)
	defer cancel()
	t1 := time.Now()
	t2 := t1.Add(time.Second)

	revisionNumber := int64(1)

	// ramping a version up to 20%.
	newRoutingConfig := &deploymentpb.RoutingConfig{
		CurrentDeploymentVersion:            worker_versioning.ExternalWorkerDeploymentVersionFromStringV31("__unversioned__"),
		CurrentVersionChangedTime:           nil,
		RampingDeploymentVersion:            worker_versioning.ExternalWorkerDeploymentVersionFromStringV31(tv.DeploymentVersionString()),
		RampingVersionPercentage:            20,
		RampingVersionChangedTime:           timestamp.TimePtr(t1),
		RampingVersionPercentageChangedTime: timestamp.TimePtr(t1),
		RevisionNumber:                      revisionNumber,
	}

	if s.useNewDeploymentData {
		s.syncTaskQueueDeploymentDataWithRoutingConfig(tv, newRoutingConfig, map[string]*deploymentspb.WorkerDeploymentVersionData{tv.DeploymentVersion().GetBuildId(): &deploymentspb.WorkerDeploymentVersionData{
			Status: enumspb.WORKER_DEPLOYMENT_VERSION_STATUS_CURRENT,
		}}, []string{}, tqTypeWf)
	} else {
		s.syncTaskQueueDeploymentData(tv, false, 20, false, t1, tqTypeWf)
	}
	wfInfo, err := s.FrontendClient().DescribeTaskQueue(ctx, &workflowservice.DescribeTaskQueueRequest{
		Namespace:     s.Namespace().String(),
		TaskQueue:     tv.TaskQueue(),
		TaskQueueType: tqTypeWf,
	})
	s.NoError(err)
	s.ProtoEqual(&taskqueuepb.TaskQueueVersioningInfo{
		CurrentDeploymentVersion: worker_versioning.ExternalWorkerDeploymentVersionFromStringV31("__unversioned__"),
		CurrentVersion:           "__unversioned__",
		RampingDeploymentVersion: worker_versioning.ExternalWorkerDeploymentVersionFromStringV31(tv.DeploymentVersionString()),
		RampingVersion:           tv.DeploymentVersionString(),
		RampingVersionPercentage: 20,
		UpdateTime:               timestamp.TimePtr(t1),
	}, wfInfo.GetVersioningInfo())

	// Setting the current version for the activity TQ only.
	newRoutingConfig = &deploymentpb.RoutingConfig{
		CurrentDeploymentVersion:  worker_versioning.ExternalWorkerDeploymentVersionFromStringV31(tv.DeploymentVersionString()),
		CurrentVersionChangedTime: timestamp.TimePtr(t1),
		RevisionNumber:            revisionNumber,
	}
	if s.useNewDeploymentData {
		s.syncTaskQueueDeploymentDataWithRoutingConfig(tv, newRoutingConfig, map[string]*deploymentspb.WorkerDeploymentVersionData{tv.DeploymentVersion().GetBuildId(): &deploymentspb.WorkerDeploymentVersionData{
			Status: enumspb.WORKER_DEPLOYMENT_VERSION_STATUS_CURRENT,
		}}, []string{}, tqTypeAct)
	} else {
		s.syncTaskQueueDeploymentData(tv, true, 0, false, t1, tqTypeAct)
	}

	actInfo, err := s.FrontendClient().DescribeTaskQueue(ctx, &workflowservice.DescribeTaskQueueRequest{
		Namespace:     s.Namespace().String(),
		TaskQueue:     tv.TaskQueue(),
		TaskQueueType: tqTypeAct,
	})
	s.NoError(err)
	s.ProtoEqual(&taskqueuepb.TaskQueueVersioningInfo{
		CurrentDeploymentVersion: worker_versioning.ExternalWorkerDeploymentVersionFromStringV31(tv.DeploymentVersionString()),
		CurrentVersion:           tv.DeploymentVersionString(),
		UpdateTime:               timestamp.TimePtr(t1),
	}, actInfo.GetVersioningInfo())

	// Now ramp to unversioned
	newRoutingConfig = &deploymentpb.RoutingConfig{
		CurrentDeploymentVersion:            worker_versioning.ExternalWorkerDeploymentVersionFromStringV31(tv.DeploymentVersionString()),
		CurrentVersionChangedTime:           timestamp.TimePtr(t1),
		RampingDeploymentVersion:            worker_versioning.ExternalWorkerDeploymentVersionFromStringV31("__unversioned__"),
		RampingVersionPercentage:            10,
		RampingVersionChangedTime:           timestamp.TimePtr(t2),
		RampingVersionPercentageChangedTime: timestamp.TimePtr(t2),
		RevisionNumber:                      2,
	}
	if s.useNewDeploymentData {
		s.syncTaskQueueDeploymentDataWithRoutingConfig(tv, newRoutingConfig, map[string]*deploymentspb.WorkerDeploymentVersionData{tv.DeploymentVersion().GetBuildId(): &deploymentspb.WorkerDeploymentVersionData{
			Status: enumspb.WORKER_DEPLOYMENT_VERSION_STATUS_CURRENT,
		}}, []string{}, tqTypeAct)
	} else {
		s.syncTaskQueueDeploymentData(tv, false, 10, true, t2, tqTypeAct)
	}
	s.waitForDeploymentDataPropagation(tv, versionStatusNil, true, tqTypeAct)

	actInfo, err = s.FrontendClient().DescribeTaskQueue(ctx, &workflowservice.DescribeTaskQueueRequest{
		Namespace:     s.Namespace().String(),
		TaskQueue:     tv.TaskQueue(),
		TaskQueueType: tqTypeAct,
	})
	s.NoError(err)
	s.ProtoEqual(&taskqueuepb.TaskQueueVersioningInfo{
		CurrentDeploymentVersion: worker_versioning.ExternalWorkerDeploymentVersionFromStringV31(tv.DeploymentVersionString()),
		CurrentVersion:           tv.DeploymentVersionString(),
		RampingDeploymentVersion: worker_versioning.ExternalWorkerDeploymentVersionFromStringV31("__unversioned__"),
		RampingVersion:           "__unversioned__",
		RampingVersionPercentage: 10,
		UpdateTime:               timestamp.TimePtr(t2),
	}, actInfo.GetVersioningInfo())
}

func (s *Versioning3Suite) TestSyncDeploymentUserDataWithRoutingConfig_Update() {
	if s.useNewDeploymentData == false {
		s.T().Skip()
	}
	tv := testvars.New(s)

	data := s.getTaskQueueDeploymentData(tv, tqTypeAct)
	s.Nil(data)
	data = s.getTaskQueueDeploymentData(tv, tqTypeWf)
	s.Nil(data)

	t1 := time.Now()
	tv1 := tv.WithBuildIDNumber(1)
	revisionNumber := int64(1)

	routingConfig := &deploymentpb.RoutingConfig{
		CurrentDeploymentVersion:  worker_versioning.ExternalWorkerDeploymentVersionFromStringV31(tv1.DeploymentVersionString()),
		CurrentVersionChangedTime: timestamp.TimePtr(t1),
		RevisionNumber:            revisionNumber,
	}
	s.syncTaskQueueDeploymentDataWithRoutingConfig(tv1, routingConfig, map[string]*deploymentspb.WorkerDeploymentVersionData{tv1.DeploymentVersion().GetBuildId(): &deploymentspb.WorkerDeploymentVersionData{
		Status: enumspb.WORKER_DEPLOYMENT_VERSION_STATUS_CURRENT,
	}}, []string{}, tqTypeAct)

	data = s.getTaskQueueDeploymentData(tv, tqTypeAct)
	s.ProtoEqual(&persistencespb.DeploymentData{DeploymentsData: map[string]*persistencespb.WorkerDeploymentData{
		tv1.DeploymentVersion().GetDeploymentName(): {
			RoutingConfig: routingConfig,
			Versions: map[string]*deploymentspb.WorkerDeploymentVersionData{tv1.DeploymentVersion().GetBuildId(): &deploymentspb.WorkerDeploymentVersionData{
				Status: enumspb.WORKER_DEPLOYMENT_VERSION_STATUS_CURRENT,
			}},
		},
	}}, data)
	data = s.getTaskQueueDeploymentData(tv, tqTypeWf)
	s.Nil(data)

	// Changing things with an older revision number should not have effect.
	invalidRoutingConfigWithOlderRevisionNumber := &deploymentpb.RoutingConfig{
		CurrentDeploymentVersion:  worker_versioning.ExternalWorkerDeploymentVersionFromStringV31(tv1.DeploymentVersionString()),
		CurrentVersionChangedTime: timestamp.TimePtr(t1),
		RevisionNumber:            revisionNumber - 1,
	}
	s.syncTaskQueueDeploymentDataWithRoutingConfig(tv1, invalidRoutingConfigWithOlderRevisionNumber, map[string]*deploymentspb.WorkerDeploymentVersionData{tv1.DeploymentVersion().GetBuildId(): &deploymentspb.WorkerDeploymentVersionData{
		Status: enumspb.WORKER_DEPLOYMENT_VERSION_STATUS_CURRENT,
	}}, []string{}, tqTypeAct)
	data = s.getTaskQueueDeploymentData(tv, tqTypeAct)
	s.ProtoEqual(&persistencespb.DeploymentData{DeploymentsData: map[string]*persistencespb.WorkerDeploymentData{
		tv1.DeploymentVersion().GetDeploymentName(): {
			RoutingConfig: routingConfig,
			Versions: map[string]*deploymentspb.WorkerDeploymentVersionData{tv1.DeploymentVersion().GetBuildId(): &deploymentspb.WorkerDeploymentVersionData{
				Status: enumspb.WORKER_DEPLOYMENT_VERSION_STATUS_CURRENT,
			}},
		},
	}}, data)

	// Changing things with a newer revision number should apply
	revisionNumber++
	routingConfig = &deploymentpb.RoutingConfig{
		CurrentDeploymentVersion:  worker_versioning.ExternalWorkerDeploymentVersionFromStringV31(tv1.DeploymentVersionString()),
		CurrentVersionChangedTime: timestamp.TimePtr(t1),
		RevisionNumber:            revisionNumber,
	}
	s.syncTaskQueueDeploymentDataWithRoutingConfig(tv1, routingConfig, map[string]*deploymentspb.WorkerDeploymentVersionData{tv1.DeploymentVersion().GetBuildId(): &deploymentspb.WorkerDeploymentVersionData{
		Status: enumspb.WORKER_DEPLOYMENT_VERSION_STATUS_CURRENT,
	}}, []string{}, tqTypeAct)
	data = s.getTaskQueueDeploymentData(tv, tqTypeAct)
	s.ProtoEqual(&persistencespb.DeploymentData{DeploymentsData: map[string]*persistencespb.WorkerDeploymentData{
		tv1.DeploymentVersion().GetDeploymentName(): {
			RoutingConfig: routingConfig,
			Versions: map[string]*deploymentspb.WorkerDeploymentVersionData{tv1.DeploymentVersion().GetBuildId(): &deploymentspb.WorkerDeploymentVersionData{
				Status: enumspb.WORKER_DEPLOYMENT_VERSION_STATUS_CURRENT,
			}},
		},
	}}, data)

	// Add another version, with current status, this time to both tq types.
	tv2 := tv.WithBuildIDNumber(2)
	t2 := t1.Add(time.Second)
	revisionNumber++
	routingConfig = &deploymentpb.RoutingConfig{
		CurrentDeploymentVersion:  worker_versioning.ExternalWorkerDeploymentVersionFromStringV31(tv2.DeploymentVersionString()),
		CurrentVersionChangedTime: timestamp.TimePtr(t2),
		RevisionNumber:            revisionNumber,
	}
	s.syncTaskQueueDeploymentDataWithRoutingConfig(tv2, routingConfig, map[string]*deploymentspb.WorkerDeploymentVersionData{tv2.DeploymentVersion().GetBuildId(): &deploymentspb.WorkerDeploymentVersionData{
		Status: enumspb.WORKER_DEPLOYMENT_VERSION_STATUS_CURRENT,
	}, tv1.DeploymentVersion().GetBuildId(): &deploymentspb.WorkerDeploymentVersionData{
		Status: enumspb.WORKER_DEPLOYMENT_VERSION_STATUS_DRAINING,
	}}, []string{}, tqTypeAct, tqTypeWf)

	// Verify the data is right for the activity TQ.
	data = s.getTaskQueueDeploymentData(tv, tqTypeAct)
	s.ProtoEqual(&persistencespb.DeploymentData{DeploymentsData: map[string]*persistencespb.WorkerDeploymentData{
		tv1.DeploymentVersion().GetDeploymentName(): {
			RoutingConfig: routingConfig,
			Versions: map[string]*deploymentspb.WorkerDeploymentVersionData{tv2.DeploymentVersion().GetBuildId(): &deploymentspb.WorkerDeploymentVersionData{
				Status: enumspb.WORKER_DEPLOYMENT_VERSION_STATUS_CURRENT,
			}, tv1.DeploymentVersion().GetBuildId(): &deploymentspb.WorkerDeploymentVersionData{
				Status: enumspb.WORKER_DEPLOYMENT_VERSION_STATUS_DRAINING,
			}},
		},
	}}, data)

	// Verify the data is right for the workflow TQ.
	data = s.getTaskQueueDeploymentData(tv, tqTypeWf)
	s.ProtoEqual(&persistencespb.DeploymentData{DeploymentsData: map[string]*persistencespb.WorkerDeploymentData{
		tv2.DeploymentVersion().GetDeploymentName(): {
			RoutingConfig: routingConfig,
			Versions: map[string]*deploymentspb.WorkerDeploymentVersionData{tv2.DeploymentVersion().GetBuildId(): &deploymentspb.WorkerDeploymentVersionData{
				Status: enumspb.WORKER_DEPLOYMENT_VERSION_STATUS_CURRENT,
			}, tv1.DeploymentVersion().GetBuildId(): &deploymentspb.WorkerDeploymentVersionData{
				Status: enumspb.WORKER_DEPLOYMENT_VERSION_STATUS_DRAINING,
			}},
		},
	}}, data)

	// Forget v1 from both tq types
	s.forgetDeploymentVersionsFromDeploymentData(tv1, tv1.DeploymentVersion().GetDeploymentName(), false, revisionNumber, tqTypeAct, tqTypeWf)
	data = s.getTaskQueueDeploymentData(tv, tqTypeAct)
	s.ProtoEqual(&persistencespb.DeploymentData{DeploymentsData: map[string]*persistencespb.WorkerDeploymentData{
		tv2.DeploymentVersion().GetDeploymentName(): {
			RoutingConfig: routingConfig,
			Versions: map[string]*deploymentspb.WorkerDeploymentVersionData{tv2.DeploymentVersion().GetBuildId(): &deploymentspb.WorkerDeploymentVersionData{
				Status: enumspb.WORKER_DEPLOYMENT_VERSION_STATUS_CURRENT,
			}},
		},
	}}, data)

	data = s.getTaskQueueDeploymentData(tv, tqTypeWf)
	s.ProtoEqual(&persistencespb.DeploymentData{DeploymentsData: map[string]*persistencespb.WorkerDeploymentData{
		tv2.DeploymentVersion().GetDeploymentName(): {
			RoutingConfig: routingConfig,
			Versions: map[string]*deploymentspb.WorkerDeploymentVersionData{tv2.DeploymentVersion().GetBuildId(): &deploymentspb.WorkerDeploymentVersionData{
				Status: enumspb.WORKER_DEPLOYMENT_VERSION_STATUS_CURRENT,
			}},
		},
	}}, data)

	// Forget v1 again should be a noop
	s.forgetDeploymentVersionsFromDeploymentData(tv1, tv1.DeploymentVersion().GetDeploymentName(), false, revisionNumber, tqTypeAct, tqTypeWf)
	data = s.getTaskQueueDeploymentData(tv, tqTypeAct)
	s.ProtoEqual(&persistencespb.DeploymentData{DeploymentsData: map[string]*persistencespb.WorkerDeploymentData{
		tv2.DeploymentVersion().GetDeploymentName(): {
			RoutingConfig: routingConfig,
			Versions: map[string]*deploymentspb.WorkerDeploymentVersionData{tv2.DeploymentVersion().GetBuildId(): &deploymentspb.WorkerDeploymentVersionData{
				Status: enumspb.WORKER_DEPLOYMENT_VERSION_STATUS_CURRENT,
			}},
		},
	}}, data)

	// Ramp unversioned
	revisionNumber++
	t3 := t2.Add(time.Second)
	routingConfig = &deploymentpb.RoutingConfig{
		CurrentDeploymentVersion:            worker_versioning.ExternalWorkerDeploymentVersionFromStringV31(tv2.DeploymentVersionString()),
		CurrentVersionChangedTime:           timestamp.TimePtr(t2),
		RampingDeploymentVersion:            worker_versioning.ExternalWorkerDeploymentVersionFromStringV31("__unversioned__"),
		RampingVersionPercentage:            10,
		RampingVersionChangedTime:           timestamp.TimePtr(t3),
		RampingVersionPercentageChangedTime: timestamp.TimePtr(t3),
		RevisionNumber:                      revisionNumber,
	}
	s.syncTaskQueueDeploymentDataWithRoutingConfig(tv2, routingConfig, map[string]*deploymentspb.WorkerDeploymentVersionData{
		tv2.DeploymentVersion().GetBuildId(): &deploymentspb.WorkerDeploymentVersionData{
			Status: enumspb.WORKER_DEPLOYMENT_VERSION_STATUS_CURRENT,
		},
	}, []string{}, tqTypeAct, tqTypeWf)
	data = s.getTaskQueueDeploymentData(tv, tqTypeAct)
	s.ProtoEqual(&persistencespb.DeploymentData{DeploymentsData: map[string]*persistencespb.WorkerDeploymentData{
		tv1.DeploymentVersion().GetDeploymentName(): {
			RoutingConfig: routingConfig,
			Versions: map[string]*deploymentspb.WorkerDeploymentVersionData{tv2.DeploymentVersion().GetBuildId(): &deploymentspb.WorkerDeploymentVersionData{
				Status: enumspb.WORKER_DEPLOYMENT_VERSION_STATUS_CURRENT,
			}},
		},
	}}, data)

}

func (s *Versioning3Suite) TestSyncDeploymentUserData_Update() {
	if s.useNewDeploymentData == true {
		s.T().Skip()
	}
	tv := testvars.New(s)

	data := s.getTaskQueueDeploymentData(tv, tqTypeAct)
	s.Nil(data)
	data = s.getTaskQueueDeploymentData(tv, tqTypeWf)
	s.Nil(data)

	t1 := time.Now()
	tv1 := tv.WithBuildIDNumber(1)

	s.syncTaskQueueDeploymentData(tv1, true, 0, false, t1, tqTypeAct)
	data = s.getTaskQueueDeploymentData(tv, tqTypeAct)
	s.ProtoEqual(&persistencespb.DeploymentData{Versions: []*deploymentspb.DeploymentVersionData{
		{Version: tv1.DeploymentVersion(), CurrentSinceTime: timestamp.TimePtr(t1), RoutingUpdateTime: timestamp.TimePtr(t1)},
	}}, data)
	data = s.getTaskQueueDeploymentData(tv, tqTypeWf)
	s.Nil(data)

	// Changing things with an older timestamp should not have effect.
	t0 := t1.Add(-time.Second)
	s.syncTaskQueueDeploymentData(tv1, false, 0, false, t0, tqTypeAct)
	data = s.getTaskQueueDeploymentData(tv, tqTypeAct)
	s.ProtoEqual(&persistencespb.DeploymentData{Versions: []*deploymentspb.DeploymentVersionData{
		{Version: tv1.DeploymentVersion(), CurrentSinceTime: timestamp.TimePtr(t1), RoutingUpdateTime: timestamp.TimePtr(t1)},
	}}, data)

	// Changing things with a newer timestamp should apply
	t2 := t1.Add(time.Second)
	s.syncTaskQueueDeploymentData(tv1, false, 20, false, t2, tqTypeAct)
	data = s.getTaskQueueDeploymentData(tv, tqTypeAct)
	s.ProtoEqual(&persistencespb.DeploymentData{Versions: []*deploymentspb.DeploymentVersionData{
		{Version: tv1.DeploymentVersion(), CurrentSinceTime: nil, RampingSinceTime: timestamp.TimePtr(t2), RampPercentage: 20, RoutingUpdateTime: timestamp.TimePtr(t2)},
	}}, data)

	// Add another version, this time to both tq types
	tv2 := tv.WithBuildIDNumber(2)
	s.syncTaskQueueDeploymentData(tv2, false, 10, false, t1, tqTypeAct, tqTypeWf)
	data = s.getTaskQueueDeploymentData(tv, tqTypeAct)
	s.ProtoEqual(&persistencespb.DeploymentData{Versions: []*deploymentspb.DeploymentVersionData{
		{Version: tv1.DeploymentVersion(), CurrentSinceTime: nil, RampingSinceTime: timestamp.TimePtr(t2), RampPercentage: 20, RoutingUpdateTime: timestamp.TimePtr(t2)},
		{Version: tv2.DeploymentVersion(), CurrentSinceTime: nil, RampingSinceTime: timestamp.TimePtr(t1), RampPercentage: 10, RoutingUpdateTime: timestamp.TimePtr(t1)},
	}}, data)
	data = s.getTaskQueueDeploymentData(tv, tqTypeWf)
	s.ProtoEqual(&persistencespb.DeploymentData{Versions: []*deploymentspb.DeploymentVersionData{
		{Version: tv2.DeploymentVersion(), CurrentSinceTime: nil, RampingSinceTime: timestamp.TimePtr(t1), RampPercentage: 10, RoutingUpdateTime: timestamp.TimePtr(t1)},
	}}, data)

	// Make v2 current
	s.syncTaskQueueDeploymentData(tv2, true, 0, false, t2, tqTypeAct)
	data = s.getTaskQueueDeploymentData(tv, tqTypeAct)
	s.ProtoEqual(&persistencespb.DeploymentData{Versions: []*deploymentspb.DeploymentVersionData{
		{Version: tv1.DeploymentVersion(), CurrentSinceTime: nil, RampingSinceTime: timestamp.TimePtr(t2), RampPercentage: 20, RoutingUpdateTime: timestamp.TimePtr(t2)},
		{Version: tv2.DeploymentVersion(), CurrentSinceTime: timestamp.TimePtr(t2), RoutingUpdateTime: timestamp.TimePtr(t2)},
	}}, data)

	// Forget v1
	s.forgetTaskQueueDeploymentVersion(tv1, tqTypeAct, false)
	data = s.getTaskQueueDeploymentData(tv, tqTypeAct)
	s.ProtoEqual(&persistencespb.DeploymentData{Versions: []*deploymentspb.DeploymentVersionData{
		{Version: tv2.DeploymentVersion(), CurrentSinceTime: timestamp.TimePtr(t2), RoutingUpdateTime: timestamp.TimePtr(t2)},
	}}, data)

	// Forget v1 again should be a noop
	s.forgetTaskQueueDeploymentVersion(tv1, tqTypeAct, false)
	data = s.getTaskQueueDeploymentData(tv, tqTypeAct)
	s.ProtoEqual(&persistencespb.DeploymentData{Versions: []*deploymentspb.DeploymentVersionData{
		{Version: tv2.DeploymentVersion(), CurrentSinceTime: timestamp.TimePtr(t2), RoutingUpdateTime: timestamp.TimePtr(t2)},
	}}, data)

	// Ramp unversioned
	s.syncTaskQueueDeploymentData(tv2, false, 90, true, t2, tqTypeAct)
	data = s.getTaskQueueDeploymentData(tv, tqTypeAct)
	s.ProtoEqual(&persistencespb.DeploymentData{Versions: []*deploymentspb.DeploymentVersionData{
		{Version: tv2.DeploymentVersion(), CurrentSinceTime: timestamp.TimePtr(t2), RoutingUpdateTime: timestamp.TimePtr(t2)},
	},
		UnversionedRampData: &deploymentspb.DeploymentVersionData{RampingSinceTime: timestamp.TimePtr(t2), RampPercentage: 90, RoutingUpdateTime: timestamp.TimePtr(t2)},
	}, data)

	// Forget v2
	s.forgetTaskQueueDeploymentVersion(tv2, tqTypeAct, false)
	data = s.getTaskQueueDeploymentData(tv, tqTypeAct)
	s.ProtoEqual(&persistencespb.DeploymentData{
		UnversionedRampData: &deploymentspb.DeploymentVersionData{RampingSinceTime: timestamp.TimePtr(t2), RampPercentage: 90, RoutingUpdateTime: timestamp.TimePtr(t2)},
	}, data)
}

func (s *Versioning3Suite) setCurrentDeployment(tv *testvars.TestVars) {
	ctx, cancel := context.WithTimeout(context.Background(), 60*time.Second)
	defer cancel()
	s.Eventually(func() bool {
		req := &workflowservice.SetWorkerDeploymentCurrentVersionRequest{
			Namespace:      s.Namespace().String(),
			DeploymentName: tv.DeploymentSeries(),
		}
		if s.useV32 {
			req.BuildId = tv.BuildID()
		} else {
			req.Version = tv.DeploymentVersionString() //nolint:staticcheck // SA1019: worker versioning v0.31
		}
		_, err := s.FrontendClient().SetWorkerDeploymentCurrentVersion(ctx, req)
		var notFound *serviceerror.NotFound
		if errors.As(err, &notFound) || (err != nil && strings.Contains(err.Error(), fmt.Sprintf(workerdeployment.ErrCurrentVersionDoesNotHaveAllTaskQueues, tv.DeploymentVersionStringV32()))) {
			return false
		}
		s.NoError(err)
		return err == nil
	}, 60*time.Second, 500*time.Millisecond)
}

func (s *Versioning3Suite) unsetCurrentDeployment(tv *testvars.TestVars) {
	ctx, cancel := context.WithTimeout(context.Background(), 60*time.Second)
	defer cancel()
	s.Eventually(func() bool {
		req := &workflowservice.SetWorkerDeploymentCurrentVersionRequest{
			Namespace:      s.Namespace().String(),
			DeploymentName: tv.DeploymentSeries(),
		}
		_, err := s.FrontendClient().SetWorkerDeploymentCurrentVersion(ctx, req)
		var notFound *serviceerror.NotFound
		if errors.As(err, &notFound) {
			return false
		}
		s.NoError(err)
		return err == nil
	}, 60*time.Second, 500*time.Millisecond)
}

func (s *Versioning3Suite) setRampingDeployment(
	tv *testvars.TestVars,
	percentage float32,
	rampUnversioned bool,
) {
	ctx, cancel := context.WithTimeout(context.Background(), 60*time.Second)
	defer cancel()
	v := tv.DeploymentVersionString()
	bid := tv.BuildID()
	if rampUnversioned {
		v = "__unversioned__"
		bid = ""
	}

	s.Eventually(func() bool {
		req := &workflowservice.SetWorkerDeploymentRampingVersionRequest{
			Namespace:      s.Namespace().String(),
			DeploymentName: tv.DeploymentSeries(),
			Percentage:     percentage,
		}
		if s.useV32 {
			req.BuildId = bid
		} else {
			req.Version = v //nolint:staticcheck // SA1019: worker versioning v0.31
		}
		_, err := s.FrontendClient().SetWorkerDeploymentRampingVersion(ctx, req)
		var notFound *serviceerror.NotFound
		if errors.As(err, &notFound) || errors.Is(err, serviceerror.NewFailedPrecondition(fmt.Sprintf(workerdeployment.ErrRampingVersionDoesNotHaveAllTaskQueues, tv.DeploymentVersionStringV32()))) {
			return false
		}
		s.NoError(err)
		return err == nil
	}, 60*time.Second, 500*time.Millisecond)
}

func (s *Versioning3Suite) updateTaskQueueDeploymentData(
	tv *testvars.TestVars,
	isCurrent bool,
	ramp float32,
	rampUnversioned bool,
	timeSinceUpdate time.Duration,
	tqTypes ...enumspb.TaskQueueType,
) {
	s.syncTaskQueueDeploymentData(tv, isCurrent, ramp, rampUnversioned, time.Now().Add(-timeSinceUpdate), tqTypes...)
	var status versionStatus
	if isCurrent {
		status = versionStatusCurrent
	} else if ramp > 0 {
		status = versionStatusRamping
	} else {
		status = versionStatusInactive
	}
	if rampUnversioned {
		status = versionStatusNil
	}

	s.waitForDeploymentDataPropagation(tv, status, rampUnversioned, tqTypes...)

}

// updateTaskQueueDeploymentDataWithRoutingConfig updates the deployment data for the requested TQ types
// and also waits for the data to propagate to all the relevant partitions.
// TODO (Shivam): Update the name of this one.
func (s *Versioning3Suite) updateTaskQueueDeploymentDataWithRoutingConfig(
	tv *testvars.TestVars,
	routingConfig *deploymentpb.RoutingConfig,
	upsertVersions map[string]*deploymentspb.WorkerDeploymentVersionData,
	forgetVersions []string,
	tqTypes ...enumspb.TaskQueueType,
) {

	s.syncTaskQueueDeploymentDataWithRoutingConfig(tv, routingConfig, upsertVersions, forgetVersions, tqTypes...)

	// We need to know what the status of the version we are adding/forgetting is so that we can wait for it to propagate.
	for _, version := range upsertVersions {
		if version.GetStatus() == enumspb.WORKER_DEPLOYMENT_VERSION_STATUS_CURRENT {
			s.waitForDeploymentDataPropagation(tv, versionStatusCurrent, false, tqTypes...)
		} else if version.GetStatus() == enumspb.WORKER_DEPLOYMENT_VERSION_STATUS_RAMPING {
			s.waitForDeploymentDataPropagation(tv, versionStatusRamping, false, tqTypes...)
		} else if version.GetStatus() == enumspb.WORKER_DEPLOYMENT_VERSION_STATUS_INACTIVE {
			s.waitForDeploymentDataPropagation(tv, versionStatusInactive, false, tqTypes...)
		}
	}
}

// getTaskQueueDeploymentData gets the deployment data for a given TQ type. The data is always
// returned from the WF type root partition, so no need to wait for propagation before calling this
// function.
func (s *Versioning3Suite) getTaskQueueDeploymentData(
	tv *testvars.TestVars,
	tqType enumspb.TaskQueueType,
) *persistencespb.DeploymentData {
	ctx, cancel := context.WithTimeout(context.Background(), time.Second*5)
	defer cancel()
	resp, err := s.GetTestCluster().MatchingClient().GetTaskQueueUserData(
		ctx,
		&matchingservice.GetTaskQueueUserDataRequest{
			NamespaceId:   s.NamespaceID().String(),
			TaskQueue:     tv.TaskQueue().GetName(),
			TaskQueueType: tqTypeWf,
		})
	s.NoError(err)
	return resp.GetUserData().GetData().GetPerType()[int32(tqType)].GetDeploymentData()
}

func (s *Versioning3Suite) syncTaskQueueDeploymentDataWithRoutingConfig(
	tv *testvars.TestVars,
	routingConfig *deploymentpb.RoutingConfig,
	upsertVersions map[string]*deploymentspb.WorkerDeploymentVersionData,
	forgetVersions []string,
	t ...enumspb.TaskQueueType,
) {
	ctx, cancel := context.WithTimeout(context.Background(), time.Second*5)
	defer cancel()

	deploymentName := tv.DeploymentVersion().GetDeploymentName()
	var err error

	_, err = s.GetTestCluster().MatchingClient().SyncDeploymentUserData(
		ctx, &matchingservice.SyncDeploymentUserDataRequest{
			NamespaceId:         s.NamespaceID().String(),
			TaskQueue:           tv.TaskQueue().GetName(),
			TaskQueueTypes:      t,
			DeploymentName:      deploymentName,
			UpdateRoutingConfig: routingConfig,
			UpsertVersionsData:  upsertVersions,
			ForgetVersions:      forgetVersions,
		},
	)

	s.NoError(err)
}

func (s *Versioning3Suite) syncTaskQueueDeploymentData(
	tv *testvars.TestVars,
	isCurrent bool,
	ramp float32,
	rampUnversioned bool,
	updateTime time.Time,
	t ...enumspb.TaskQueueType,
) {
	ctx, cancel := context.WithTimeout(context.Background(), time.Second*5)
	defer cancel()
	v := tv.DeploymentVersion()
	if rampUnversioned {
		v = nil
	}

	routingUpdateTime := timestamp.TimePtr(updateTime)
	var currentSinceTime, rampingSinceTime *timestamppb.Timestamp
	if isCurrent {
		currentSinceTime = routingUpdateTime
	}
	if ramp > 0 { // todo carly / shahab: this doesn't account for setting 0 ramp, or for changing the ramp while ramping_since_time stays the same.
		rampingSinceTime = routingUpdateTime
	}

	_, err := s.GetTestCluster().MatchingClient().SyncDeploymentUserData(
		ctx, &matchingservice.SyncDeploymentUserDataRequest{
			NamespaceId:    s.NamespaceID().String(),
			TaskQueue:      tv.TaskQueue().GetName(),
			TaskQueueTypes: t,
			Operation: &matchingservice.SyncDeploymentUserDataRequest_UpdateVersionData{
				UpdateVersionData: &deploymentspb.DeploymentVersionData{
					Version:           v,
					RoutingUpdateTime: routingUpdateTime,
					CurrentSinceTime:  currentSinceTime,
					RampingSinceTime:  rampingSinceTime,
					RampPercentage:    ramp,
				},
			},
		},
	)
	s.NoError(err)
}

func (s *Versioning3Suite) forgetDeploymentVersionsFromDeploymentData(
	tv *testvars.TestVars,
	deploymentName string,
	forgetUnversionedRamp bool,
	revisionNumber int64,
	t ...enumspb.TaskQueueType,
) {
	ctx, cancel := context.WithTimeout(context.Background(), time.Second*5)
	defer cancel()
	v := tv.DeploymentVersion()
	if forgetUnversionedRamp {
		v.BuildId = ""
	}
	_, err := s.GetTestCluster().MatchingClient().SyncDeploymentUserData(
		ctx, &matchingservice.SyncDeploymentUserDataRequest{
			NamespaceId:    s.NamespaceID().String(),
			TaskQueue:      tv.TaskQueue().GetName(),
			TaskQueueTypes: t,
			DeploymentName: deploymentName,
			ForgetVersions: []string{tv.BuildID()},
		},
	)
	s.NoError(err)
}

func (s *Versioning3Suite) forgetTaskQueueDeploymentVersion(
	tv *testvars.TestVars,
	t enumspb.TaskQueueType,
	forgetUnversionedRamp bool,
) {
	ctx, cancel := context.WithTimeout(context.Background(), time.Second*5)
	defer cancel()
	v := tv.DeploymentVersion()
	if forgetUnversionedRamp {
		v.BuildId = ""
	}
	_, err := s.GetTestCluster().MatchingClient().SyncDeploymentUserData(
		ctx, &matchingservice.SyncDeploymentUserDataRequest{
			NamespaceId:   s.NamespaceID().String(),
			TaskQueue:     tv.TaskQueue().GetName(),
			TaskQueueType: t,
			Operation: &matchingservice.SyncDeploymentUserDataRequest_ForgetVersion{
				ForgetVersion: v,
			},
		},
	)
	s.NoError(err)
}

func (s *Versioning3Suite) verifyWorkflowVersioning(
	tv *testvars.TestVars,
	behavior enumspb.VersioningBehavior,
	deployment *deploymentpb.Deployment,
	override *workflowpb.VersioningOverride,
	transition *workflowpb.DeploymentVersionTransition,
) {
	dwf, err := s.FrontendClient().DescribeWorkflowExecution(
		context.Background(), &workflowservice.DescribeWorkflowExecutionRequest{
			Namespace: s.Namespace().String(),
			Execution: &commonpb.WorkflowExecution{
				WorkflowId: tv.WorkflowID(),
			},
		},
	)
	s.NoError(err)

	versioningInfo := dwf.WorkflowExecutionInfo.GetVersioningInfo()
	s.Equal(behavior.String(), versioningInfo.GetBehavior().String())
	var v *deploymentspb.WorkerDeploymentVersion
	if versioningInfo.GetVersion() != "" { //nolint:staticcheck // SA1019: worker versioning v0.31
		//nolint:staticcheck // SA1019: worker versioning v0.31
		v, err = worker_versioning.WorkerDeploymentVersionFromStringV31(versioningInfo.GetVersion())
		s.NoError(err)
		s.NotNil(versioningInfo.GetDeploymentVersion()) // make sure we are always populating this whenever Version string is populated
	}
	if dv := versioningInfo.GetDeploymentVersion(); dv != nil {
		v = worker_versioning.DeploymentVersionFromDeployment(worker_versioning.DeploymentFromExternalDeploymentVersion(dv))
	}
	actualDeployment := worker_versioning.DeploymentFromDeploymentVersion(v)
	if !deployment.Equal(actualDeployment) {
		s.Fail(fmt.Sprintf("deployment version mismatch. expected: {%s}, actual: {%s}",
			deployment,
			actualDeployment,
		))
	}

	if s.useV32 {
		// v0.32 override
		s.Equal(override.GetAutoUpgrade(), versioningInfo.GetVersioningOverride().GetAutoUpgrade())
		s.Equal(override.GetPinned().GetVersion().GetBuildId(), versioningInfo.GetVersioningOverride().GetPinned().GetVersion().GetBuildId())
		s.Equal(override.GetPinned().GetVersion().GetDeploymentName(), versioningInfo.GetVersioningOverride().GetPinned().GetVersion().GetDeploymentName())
		s.Equal(override.GetPinned().GetBehavior(), versioningInfo.GetVersioningOverride().GetPinned().GetBehavior())
		if worker_versioning.OverrideIsPinned(override) {
			s.Equal(override.GetPinned().GetVersion().GetDeploymentName(), dwf.WorkflowExecutionInfo.GetWorkerDeploymentName())
		}
	} else {
		// v0.31 override
		s.Equal(override.GetBehavior().String(), versioningInfo.GetVersioningOverride().GetBehavior().String())                                             //nolint:staticcheck // SA1019: worker versioning v0.31
		if actualOverrideDeployment := versioningInfo.GetVersioningOverride().GetPinnedVersion(); override.GetPinnedVersion() != actualOverrideDeployment { //nolint:staticcheck // SA1019: worker versioning v0.31
			s.Fail(fmt.Sprintf("pinned override mismatch. expected: {%s}, actual: {%s}",
				override.GetPinnedVersion(), //nolint:staticcheck // SA1019: worker versioning v0.31
				actualOverrideDeployment,
			))
		}
		if worker_versioning.OverrideIsPinned(override) {
			d, _ := worker_versioning.WorkerDeploymentVersionFromStringV31(override.GetPinnedVersion()) //nolint:staticcheck // SA1019: worker versioning v0.31
			s.Equal(d.GetDeploymentName(), dwf.WorkflowExecutionInfo.GetWorkerDeploymentName())
		}
	}

	if !versioningInfo.GetVersionTransition().Equal(transition) {
		s.Fail(fmt.Sprintf("version transition mismatch. expected: {%s}, actual: {%s}",
			transition,
			versioningInfo.GetVersionTransition(),
		))
	}
}

func respondActivity() *workflowservice.RespondActivityTaskCompletedRequest {
	return &workflowservice.RespondActivityTaskCompletedRequest{}
}

func respondWftWithActivities(
	tvWf *testvars.TestVars,
	tvAct *testvars.TestVars,
	sticky bool,
	behavior enumspb.VersioningBehavior,
	activityIds ...string,
) *workflowservice.RespondWorkflowTaskCompletedRequest {
	var stickyAttr *taskqueuepb.StickyExecutionAttributes
	if sticky {
		stickyAttr = &taskqueuepb.StickyExecutionAttributes{
			WorkerTaskQueue:        tvWf.StickyTaskQueue(),
			ScheduleToStartTimeout: durationpb.New(5 * time.Second),
		}
	}
	var commands []*commandpb.Command
	for _, a := range activityIds {
		commands = append(commands, &commandpb.Command{
			CommandType: enumspb.COMMAND_TYPE_SCHEDULE_ACTIVITY_TASK,
			Attributes: &commandpb.Command_ScheduleActivityTaskCommandAttributes{
				ScheduleActivityTaskCommandAttributes: &commandpb.ScheduleActivityTaskCommandAttributes{
					ActivityId:   a,
					ActivityType: tvAct.ActivityType(),
					TaskQueue:    tvAct.TaskQueue(),
					Input:        tvAct.Any().Payloads(),
					// TODO(carlydf): tests with forced task forward take multiple seconds. Need to know why?
					ScheduleToCloseTimeout: durationpb.New(10 * time.Second),
					ScheduleToStartTimeout: durationpb.New(10 * time.Second),
					StartToCloseTimeout:    durationpb.New(3 * time.Second),
					HeartbeatTimeout:       durationpb.New(3 * time.Second),
					RequestEagerExecution:  false,
				},
			},
		})
	}
	versioningMode := enumspb.WORKER_VERSIONING_MODE_VERSIONED
	if behavior == vbUnspecified {
		versioningMode = enumspb.WORKER_VERSIONING_MODE_UNVERSIONED
	}
	return &workflowservice.RespondWorkflowTaskCompletedRequest{
		Commands:                   commands,
		StickyAttributes:           stickyAttr,
		ForceCreateNewWorkflowTask: false,
		VersioningBehavior:         behavior,
		DeploymentOptions: &deploymentpb.WorkerDeploymentOptions{
			BuildId:              tvWf.BuildID(),
			DeploymentName:       tvWf.DeploymentSeries(),
			WorkerVersioningMode: versioningMode,
		},
		// TODO(carlydf): remove stamp once build ID is added to wftc event
		WorkerVersionStamp: &commonpb.WorkerVersionStamp{ //nolint:staticcheck // SA1019: worker versioning v0.20
			BuildId:       tvWf.BuildID(),
			UseVersioning: versioningMode == enumspb.WORKER_VERSIONING_MODE_VERSIONED,
		},
	}
}

func respondEmptyWft(
	tv *testvars.TestVars,
	sticky bool,
	behavior enumspb.VersioningBehavior,
) *workflowservice.RespondWorkflowTaskCompletedRequest {
	return respondWftWithActivities(tv, tv, sticky, behavior)
}

func respondCompleteWorkflow(
	tv *testvars.TestVars,
	behavior enumspb.VersioningBehavior,
) *workflowservice.RespondWorkflowTaskCompletedRequest {
	return &workflowservice.RespondWorkflowTaskCompletedRequest{
		Commands: []*commandpb.Command{
			{
				CommandType: enumspb.COMMAND_TYPE_COMPLETE_WORKFLOW_EXECUTION,
				Attributes: &commandpb.Command_CompleteWorkflowExecutionCommandAttributes{
					CompleteWorkflowExecutionCommandAttributes: &commandpb.CompleteWorkflowExecutionCommandAttributes{
						Result: tv.Any().Payloads(),
					},
				},
			},
		},
		ForceCreateNewWorkflowTask: false,
		VersioningBehavior:         behavior,
		DeploymentOptions: &deploymentpb.WorkerDeploymentOptions{
			BuildId:              tv.BuildID(),
			DeploymentName:       tv.DeploymentSeries(),
			WorkerVersioningMode: enumspb.WORKER_VERSIONING_MODE_VERSIONED,
		},
	}
}

func respondCompleteWorkflowUnversioned(
	tv *testvars.TestVars,
) *workflowservice.RespondWorkflowTaskCompletedRequest {
	return &workflowservice.RespondWorkflowTaskCompletedRequest{
		Commands: []*commandpb.Command{
			{
				CommandType: enumspb.COMMAND_TYPE_COMPLETE_WORKFLOW_EXECUTION,
				Attributes: &commandpb.Command_CompleteWorkflowExecutionCommandAttributes{
					CompleteWorkflowExecutionCommandAttributes: &commandpb.CompleteWorkflowExecutionCommandAttributes{
						Result: tv.Any().Payloads(),
					},
				},
			},
		},
		ForceCreateNewWorkflowTask: false,
	}
}

func (s *Versioning3Suite) startWorkflow(
	tv *testvars.TestVars,
	override *workflowpb.VersioningOverride,
) string {
	request := &workflowservice.StartWorkflowExecutionRequest{
		RequestId:          tv.Any().String(),
		Namespace:          s.Namespace().String(),
		WorkflowId:         tv.WorkflowID(),
		WorkflowType:       tv.WorkflowType(),
		TaskQueue:          tv.TaskQueue(),
		Identity:           tv.WorkerIdentity(),
		VersioningOverride: override,
	}

	we, err0 := s.FrontendClient().StartWorkflowExecution(testcore.NewContext(), request)
	s.NoError(err0)
	return we.GetRunId()
}

func (s *Versioning3Suite) queryWorkflow(
	tv *testvars.TestVars,
) (*workflowservice.QueryWorkflowResponse, error) {
	request := &workflowservice.QueryWorkflowRequest{
		Namespace: s.Namespace().String(),
		Execution: tv.WorkflowExecution(),
		Query:     tv.Query(),
	}

	shortCtx, cancel := context.WithTimeout(testcore.NewContext(), common.MinLongPollTimeout)
	defer cancel()
	response, err := s.FrontendClient().QueryWorkflow(shortCtx, request)
	return response, err
}

// Name is used by testvars. We use a shorten test name in variables so that physical task queue IDs
// do not grow larger that DB column limit (currently as low as 272 chars).
func (s *Versioning3Suite) Name() string {
	fullName := s.T().Name()
	if len(fullName) <= 30 {
		return fullName
	}
	short := fmt.Sprintf("%s-%08x",
		fullName[len(fullName)-21:],
		farm.Fingerprint32([]byte(fullName)),
	)
	return strings.Replace(short, ".", "|", -1)
}

// pollWftAndHandle can be used in sync and async mode. For async mode pass the async channel. It
// will be closed when the task is handled.
// Returns the poller and poll response only in sync mode (can be used to process new wft in the response)
func (s *Versioning3Suite) pollWftAndHandle(
	tv *testvars.TestVars,
	sticky bool,
	async chan<- struct{},
	handler func(task *workflowservice.PollWorkflowTaskQueueResponse) (*workflowservice.RespondWorkflowTaskCompletedRequest, error),
) (*taskpoller.TaskPoller, *workflowservice.RespondWorkflowTaskCompletedResponse) {
	return s.doPollWftAndHandle(tv, true, sticky, async, handler)
}

func (s *Versioning3Suite) unversionedPollWftAndHandle(
	tv *testvars.TestVars,
	sticky bool,
	async chan<- struct{},
	handler func(task *workflowservice.PollWorkflowTaskQueueResponse) (*workflowservice.RespondWorkflowTaskCompletedRequest, error),
) (*taskpoller.TaskPoller, *workflowservice.RespondWorkflowTaskCompletedResponse) {
	return s.doPollWftAndHandle(tv, false, sticky, async, handler)
}

// doPollWftAndHandle can be used in sync and async mode. For async mode pass the async channel. It
// will be closed when the task is handled.
// Returns the poller and poll response only in sync mode (can be used to process new wft in the response)
func (s *Versioning3Suite) doPollWftAndHandle(
	tv *testvars.TestVars,
	versioned bool,
	sticky bool,
	async chan<- struct{},
	handler func(task *workflowservice.PollWorkflowTaskQueueResponse) (*workflowservice.RespondWorkflowTaskCompletedRequest, error),
) (*taskpoller.TaskPoller, *workflowservice.RespondWorkflowTaskCompletedResponse) {
	poller := taskpoller.New(s.T(), s.FrontendClient(), s.Namespace().String())
	f := func() *workflowservice.RespondWorkflowTaskCompletedResponse {
		tq := tv.TaskQueue()
		if sticky {
			tq = tv.StickyTaskQueue()
		}
		resp, err := poller.PollWorkflowTask(
			&workflowservice.PollWorkflowTaskQueueRequest{
				DeploymentOptions: tv.WorkerDeploymentOptions(versioned),
				TaskQueue:         tq,
			},
		).HandleTask(tv, handler, taskpoller.WithTimeout(30*time.Second))
		s.NoError(err)
		return resp
	}
	if async == nil {
		return poller, f()
	} else {
		go func() {
			f()
			close(async)
		}()
	}
	return nil, nil
}

func (s *Versioning3Suite) pollWftAndHandleQueries(
	tv *testvars.TestVars,
	sticky bool,
	async chan<- any,
	handler func(task *workflowservice.PollWorkflowTaskQueueResponse) (*workflowservice.RespondQueryTaskCompletedRequest, error),
) (*taskpoller.TaskPoller, *workflowservice.RespondQueryTaskCompletedResponse) {
	poller := taskpoller.New(s.T(), s.FrontendClient(), s.Namespace().String())
	f := func() *workflowservice.RespondQueryTaskCompletedResponse {
		tq := tv.TaskQueue()
		if sticky {
			tq = tv.StickyTaskQueue()
		}
		resp, err := poller.PollWorkflowTask(
			&workflowservice.PollWorkflowTaskQueueRequest{
				DeploymentOptions: tv.WorkerDeploymentOptions(true),
				TaskQueue:         tq,
			},
		).HandleLegacyQuery(tv, handler)
		s.NoError(err)
		return resp
	}
	if async == nil {
		return poller, f()
	}
	go func() {
		f()
		close(async)
	}()
	return nil, nil
}

func (s *Versioning3Suite) pollNexusTaskAndHandle(
	tv *testvars.TestVars,
	sticky bool,
	async chan<- any,
	handler func(task *workflowservice.PollNexusTaskQueueResponse) (*workflowservice.RespondNexusTaskCompletedRequest, error),
) (*taskpoller.TaskPoller, *workflowservice.RespondNexusTaskCompletedResponse) {
	poller := taskpoller.New(s.T(), s.FrontendClient(), s.Namespace().String())
	f := func() *workflowservice.RespondNexusTaskCompletedResponse {
		tq := tv.TaskQueue()
		if sticky {
			tq = tv.StickyTaskQueue()
		}
		resp, err := poller.PollNexusTask(
			&workflowservice.PollNexusTaskQueueRequest{
				DeploymentOptions: tv.WorkerDeploymentOptions(true),
				TaskQueue:         tq,
			},
		).HandleTask(tv, handler, taskpoller.WithTimeout(10*time.Second))
		s.NoError(err)
		return resp
	}
	if async == nil {
		return poller, f()
	}
	go func() {
		f()
		close(async)
	}()
	return nil, nil
}

func (s *Versioning3Suite) unversionedPollActivityAndHandle(
	tv *testvars.TestVars,
	async chan<- struct{},
	handler func(task *workflowservice.PollActivityTaskQueueResponse) (*workflowservice.RespondActivityTaskCompletedRequest, error),
) {
	s.doPollActivityAndHandle(tv, false, async, handler)
}

func (s *Versioning3Suite) pollActivityAndHandle(
	tv *testvars.TestVars,
	async chan<- struct{},
	handler func(task *workflowservice.PollActivityTaskQueueResponse) (*workflowservice.RespondActivityTaskCompletedRequest, error),
) {
	s.doPollActivityAndHandle(tv, true, async, handler)
}

func (s *Versioning3Suite) doPollActivityAndHandle(
	tv *testvars.TestVars,
	versioned bool,
	async chan<- struct{},
	handler func(task *workflowservice.PollActivityTaskQueueResponse) (*workflowservice.RespondActivityTaskCompletedRequest, error),
) {
	poller := taskpoller.New(s.T(), s.FrontendClient(), s.Namespace().String())
	f := func() {
		_, err := poller.PollActivityTask(
			&workflowservice.PollActivityTaskQueueRequest{
				DeploymentOptions: tv.WorkerDeploymentOptions(versioned),
			},
		).HandleTask(tv, handler, taskpoller.WithTimeout(time.Minute))
		s.NoError(err)
	}
	if async == nil {
		f()
	} else {
		go func() {
			f()
			close(async)
		}()
	}
}

func (s *Versioning3Suite) idlePollWorkflow(
	tv *testvars.TestVars,
	versioned bool,
	timeout time.Duration,
	unexpectedTaskMessage string,
) {
	poller := taskpoller.New(s.T(), s.FrontendClient(), s.Namespace().String())
	_, _ = poller.PollWorkflowTask(
		&workflowservice.PollWorkflowTaskQueueRequest{
			DeploymentOptions: tv.WorkerDeploymentOptions(versioned),
		},
	).HandleTask(
		tv,
		func(task *workflowservice.PollWorkflowTaskQueueResponse) (*workflowservice.RespondWorkflowTaskCompletedRequest, error) {
			// Can't call s.Fail directly because linter will complain about unsafe assertion in another go routine.
			// s.Assert().Fail is safe but linter automatically converts it to s.Fail if written directly!
			a := s.Assert()
			a.Fail(unexpectedTaskMessage)
			return nil, nil
		},
		taskpoller.WithTimeout(timeout),
	)
}

func (s *Versioning3Suite) idlePollUnversionedActivity(
	tv *testvars.TestVars,
	timeout time.Duration,
	unexpectedTaskMessage string,
) {
	poller := taskpoller.New(s.T(), s.FrontendClient(), s.Namespace().String())
	_, _ = poller.PollActivityTask(
		&workflowservice.PollActivityTaskQueueRequest{},
	).HandleTask(
		tv,
		func(task *workflowservice.PollActivityTaskQueueResponse) (*workflowservice.RespondActivityTaskCompletedRequest, error) {
			if task != nil {
				s.Logger.Error(fmt.Sprintf("Unexpected activity task received, ID: %s", task.ActivityId))
				s.Fail(unexpectedTaskMessage)
			}
			return nil, nil
		},
		taskpoller.WithTimeout(timeout),
	)
}

func (s *Versioning3Suite) idlePollActivity(
	tv *testvars.TestVars,
	versioned bool,
	timeout time.Duration,
	unexpectedTaskMessage string,
) {
	poller := taskpoller.New(s.T(), s.FrontendClient(), s.Namespace().String())
	_, _ = poller.PollActivityTask(
		&workflowservice.PollActivityTaskQueueRequest{
			DeploymentOptions: tv.WorkerDeploymentOptions(versioned),
		},
	).HandleTask(
		tv,
		func(task *workflowservice.PollActivityTaskQueueResponse) (*workflowservice.RespondActivityTaskCompletedRequest, error) {
			if task != nil {
				s.Logger.Error(fmt.Sprintf("Unexpected activity task received, ID: %s", task.ActivityId))
				s.Fail(unexpectedTaskMessage)
			}
			return nil, nil
		},
		taskpoller.WithTimeout(timeout),
	)
}

func (s *Versioning3Suite) idlePollNexus(
	tv *testvars.TestVars,
	versioned bool,
	timeout time.Duration,
	unexpectedTaskMessage string,
) {
	poller := taskpoller.New(s.T(), s.FrontendClient(), s.Namespace().String())
	_, _ = poller.PollNexusTask(
		&workflowservice.PollNexusTaskQueueRequest{
			DeploymentOptions: tv.WorkerDeploymentOptions(versioned),
		}).HandleTask(
		tv,
		func(task *workflowservice.PollNexusTaskQueueResponse) (*workflowservice.RespondNexusTaskCompletedRequest, error) {
			if task != nil {
				s.Fail(unexpectedTaskMessage)
			}
			return nil, nil
		},
		taskpoller.WithTimeout(timeout),
	)
}

func (s *Versioning3Suite) verifyWorkflowStickyQueue(
	tv *testvars.TestVars,
) {
	ms, err := s.GetTestCluster().HistoryClient().GetMutableState(
		context.Background(), &historyservice.GetMutableStateRequest{
			NamespaceId: s.NamespaceID().String(),
			Execution:   tv.WorkflowExecution(),
		},
	)
	s.NoError(err)
	s.Equal(tv.StickyTaskQueue().GetName(), ms.StickyTaskQueue.GetName())
}

// Sticky queue needs to be created in server before tasks can schedule in it. Call to this method
// create the sticky queue by polling it.
func (s *Versioning3Suite) warmUpSticky(
	tv *testvars.TestVars,
) {
	poller := taskpoller.New(s.T(), s.FrontendClient(), s.Namespace().String())
	_, _ = poller.PollWorkflowTask(
		&workflowservice.PollWorkflowTaskQueueRequest{
			TaskQueue: tv.StickyTaskQueue(),
		},
	).HandleTask(
		tv,
		func(task *workflowservice.PollWorkflowTaskQueueResponse) (*workflowservice.RespondWorkflowTaskCompletedRequest, error) {
			s.Fail("sticky task is not expected")
			return nil, nil
		},
		taskpoller.WithTimeout(ver3MinPollTime),
	)
}

func (s *Versioning3Suite) waitForDeploymentDataPropagation(
	tv *testvars.TestVars,
	status versionStatus,
	unversionedRamp bool,
	tqTypes ...enumspb.TaskQueueType,
) {
	ctx, cancel := context.WithTimeout(context.Background(), time.Second*30)
	defer cancel()

	v := s.GetTestCluster().Host().DcClient().GetValue(dynamicconfig.MatchingNumTaskqueueReadPartitions.Key())
	s.NotEmpty(v, "versioning tests require setting explicit number of partitions")
	count, ok := v[0].Value.(int)
	s.True(ok, "partition count is not an int")
	partitionCount := count

	type partAndType struct {
		part int
		tp   enumspb.TaskQueueType
	}
	remaining := make(map[partAndType]struct{})
	for i := 0; i < partitionCount; i++ {
		for _, tqt := range tqTypes {
			remaining[partAndType{i, tqt}] = struct{}{}
		}
	}
	f, err := tqid.NewTaskQueueFamily(s.NamespaceID().String(), tv.TaskQueue().GetName())
	s.Eventually(func() bool {
		for pt := range remaining {
			s.NoError(err)
			partition := f.TaskQueue(pt.tp).NormalPartition(pt.part)
			// Use lower-level GetTaskQueueUserData instead of GetWorkerBuildIdCompatibility
			// here so that we can target activity queues.
			res, err := s.GetTestCluster().MatchingClient().GetTaskQueueUserData(
				ctx,
				&matchingservice.GetTaskQueueUserDataRequest{
					NamespaceId:   s.NamespaceID().String(),
					TaskQueue:     partition.RpcName(),
					TaskQueueType: partition.TaskType(),
				})
			s.NoError(err)
			perTypes := res.GetUserData().GetData().GetPerType()
			if perTypes != nil {
				deps := perTypes[int32(pt.tp)].GetDeploymentData().GetDeployments()
				deploymentsData := perTypes[int32(pt.tp)].GetDeploymentData().GetDeploymentsData()
				workerDeploymentData := deploymentsData[tv.DeploymentVersion().GetDeploymentName()]

				for _, d := range deps {
					if d.GetDeployment().Equal(tv.Deployment()) {
						delete(remaining, pt)
					}
				}
				if unversionedRamp {
					if perTypes[int32(pt.tp)].GetDeploymentData().GetUnversionedRampData() != nil {
						delete(remaining, pt)
					}

					// Using the new internal task-queue persistence schema that we have now defined.
					if workerDeploymentData != nil {
						routingConfig := workerDeploymentData.GetRoutingConfig()
						if routingConfig.GetRampingDeploymentVersion() == nil && routingConfig.GetRampingVersionPercentage() > 0 {
							delete(remaining, pt)
						}
					}
					continue
				}
				versions := perTypes[int32(pt.tp)].GetDeploymentData().GetVersions()
				for _, d := range versions {
					if d.GetVersion().Equal(tv.DeploymentVersion()) {
						switch status {
						case versionStatusInactive:
							if d.GetRampingSinceTime() == nil && d.GetCurrentSinceTime() == nil {
								delete(remaining, pt)
							}
						case versionStatusRamping:
							if d.GetRampingSinceTime() != nil {
								delete(remaining, pt)
							}
						case versionStatusCurrent:
							if d.GetCurrentSinceTime() != nil {
								delete(remaining, pt)
							}
						}
					}
				}

				// Using the new internal task-queue persistence schema that we have now defined.
				if workerDeploymentData != nil {
					versions := workerDeploymentData.GetVersions()
					for buildID, versionData := range versions {
						if buildID == tv.DeploymentVersion().GetBuildId() && status == versionStatus(versionData.GetStatus()) {
							delete(remaining, pt)
						}
					}
				}
			}
		}
		return len(remaining) == 0
	}, 30*time.Second, 100*time.Millisecond)
}

func (s *Versioning3Suite) validateBacklogCount(
	tv *testvars.TestVars,
	tqType enumspb.TaskQueueType,
	expectedCount int64,
) {
	ctx, cancel := context.WithTimeout(context.Background(), 10*time.Second)
	defer cancel()

	var resp *workflowservice.DescribeTaskQueueResponse
	var err error

	s.EventuallyWithT(func(t *assert.CollectT) {
		resp, err = s.FrontendClient().DescribeTaskQueue(ctx, &workflowservice.DescribeTaskQueueRequest{
			Namespace:              s.Namespace().String(),
			TaskQueue:              tv.TaskQueue(),
			ApiMode:                enumspb.DESCRIBE_TASK_QUEUE_MODE_ENHANCED,
			Versions:               nil, // default version, in this case unversioned queue
			TaskQueueTypes:         []enumspb.TaskQueueType{tqType},
			ReportPollers:          false,
			ReportTaskReachability: false,
			ReportStats:            true,
		})
		s.NoError(err)
		s.NotNil(resp)
		s.Equal(1, len(resp.GetVersionsInfo()), "should be 1 because only default/unversioned queue")
		versionInfo := resp.GetVersionsInfo()[""]
		typeInfo, ok := versionInfo.GetTypesInfo()[int32(tqType)]
		s.True(ok)
		a := require.New(t)
		a.Equal(expectedCount, typeInfo.Stats.GetApproximateBacklogCount())
	}, 6*time.Second, 100*time.Millisecond)
}

func (s *Versioning3Suite) verifyVersioningSAs(
	tv *testvars.TestVars,
	behavior enumspb.VersioningBehavior,
	usedBuilds ...*testvars.TestVars,
) {
	ctx, cancel := context.WithTimeout(context.Background(), 10*time.Second)
	defer cancel()

	s.EventuallyWithT(func(t *assert.CollectT) {
		query := fmt.Sprintf("WorkflowId = '%s' AND TemporalWorkerDeployment = '%s' AND TemporalWorkerDeploymentVersion= '%s' AND TemporalWorkflowVersioningBehavior = '%s'",
			tv.WorkflowID(), tv.DeploymentSeries(), tv.DeploymentVersionStringV32(), behavior.String())
		resp, err := s.FrontendClient().ListWorkflowExecutions(ctx, &workflowservice.ListWorkflowExecutionsRequest{
			Namespace: s.Namespace().String(),
			Query:     query,
		})
		a := assert.New(t)
		a.Nil(err)
		a.Greater(len(resp.GetExecutions()), 0)
		if a.NotEmpty(resp.GetExecutions()) {
			w := resp.GetExecutions()[0]
			payload, ok := w.GetSearchAttributes().GetIndexedFields()["BuildIds"]
			a.True(ok)
			searchAttrAny, err := searchattribute.DecodeValue(payload, enumspb.INDEXED_VALUE_TYPE_KEYWORD_LIST, true)
			a.NoError(err)
			var searchAttr []string
			if searchAttrAny != nil {
				searchAttr = searchAttrAny.([]string)
			}
			if behavior == enumspb.VERSIONING_BEHAVIOR_PINNED {
				a.Contains(searchAttr, worker_versioning.PinnedBuildIdSearchAttribute(tv.DeploymentVersionStringV32()))
			}
			for _, b := range usedBuilds {
				a.Contains(searchAttr, worker_versioning.VersionedBuildIdSearchAttribute(b.BuildID()))
			}
			fmt.Println(resp.GetExecutions()[0])
		}
	}, 5*time.Second, 50*time.Millisecond)
}

func (s *Versioning3Suite) TestAutoUpgradeWorkflows_NoBouncingBetweenVersions() {
	s.T().Skip("This test is flaky right now and shall be fixed in a future PR.") // TODO (Shivam)
	/*

		Test plan:
		- Use only one read and write partition.
		- Update the userData by setting current version to v0.
		- Start 10 workflows on v0. MS reads v0 for these workflows.
		- Update the userData by setting the current version to v1.
		- Complete workflow task on v1. MS reads v1 for these workflows now.
		- *Rollback* userData to v0 on that single partition (call lower level API)
		- See if any workflow task goes back to original v0 poller (should not)

	*/

	s.OverrideDynamicConfig(dynamicconfig.MatchingNumTaskqueueReadPartitions, 1)
	s.OverrideDynamicConfig(dynamicconfig.MatchingNumTaskqueueWritePartitions, 1)

	tv0 := testvars.New(s).WithBuildIDNumber(0)
	tv1 := tv0.WithBuildIDNumber(1)

	// Update the userData by setting the current version to v0
	s.updateTaskQueueDeploymentDataWithRoutingConfig(tv0, &deploymentpb.RoutingConfig{
		CurrentDeploymentVersion:  worker_versioning.ExternalWorkerDeploymentVersionFromStringV31(tv0.DeploymentVersionString()),
		CurrentVersionChangedTime: timestamp.TimePtr(time.Now()),
		RevisionNumber:            1,
	}, map[string]*deploymentspb.WorkerDeploymentVersionData{tv0.DeploymentVersion().GetBuildId(): &deploymentspb.WorkerDeploymentVersionData{
		Status: enumspb.WORKER_DEPLOYMENT_VERSION_STATUS_CURRENT,
	}}, []string{}, tqTypeWf, tqTypeAct)

	// Wait until all task queue partitions know that v0 is current.
	s.waitForDeploymentDataPropagation(tv0, versionStatusCurrent, false, tqTypeWf, tqTypeAct)

	// Make numWorkflows different workflow ID's so that we can verify that all workflows are running on v0.
	numWorkflows := 10
	wfVarsV0 := make([]*testvars.TestVars, numWorkflows)
	wfVarsV1 := make([]*testvars.TestVars, numWorkflows)

	for i := 0; i < numWorkflows; i++ {
		wfVarsV0[i] = tv0.WithWorkflowIDNumber(i)
		wfVarsV1[i] = tv1.WithWorkflowIDNumber(i)
	}

	// Start all different workflows on version v0.
	for i := 0; i < numWorkflows; i++ {
		s.startWorkflow(wfVarsV0[i], nil)
	}

	// Poll for workflows on v0.
	channels := make([]chan struct{}, numWorkflows)
	for i := 0; i < numWorkflows; i++ {
		channels[i] = make(chan struct{})
		s.pollWftAndHandle(wfVarsV0[i], false, channels[i],
			func(task *workflowservice.PollWorkflowTaskQueueResponse) (*workflowservice.RespondWorkflowTaskCompletedRequest, error) {
				s.NotNil(task)
				resp := respondEmptyWft(wfVarsV0[i], false, vbUnpinned)
				resp.ForceCreateNewWorkflowTask = true
				return resp, nil
			})
	}
	// Wait for channels to be closed
	for i := 0; i < numWorkflows; i++ {
		<-channels[i]
	}

	// Verify that all workflows are running on v0.
	for i := 0; i < numWorkflows; i++ {
		s.EventuallyWithT(func(t *assert.CollectT) {
			s.verifyWorkflowVersioning(wfVarsV0[i], vbUnpinned, tv0.Deployment(), nil, nil)
		}, 10*time.Second, 100*time.Millisecond)
	}

	// Verify that all workflows are running on v0 by using v1 vars
	for i := 0; i < numWorkflows; i++ {
		s.EventuallyWithT(func(t *assert.CollectT) {
			s.verifyWorkflowVersioning(wfVarsV1[i], vbUnpinned, tv0.Deployment(), nil, nil)
		}, 10*time.Second, 100*time.Millisecond)
	}

	// Update the userData by setting the current version to v1.
	s.updateTaskQueueDeploymentDataWithRoutingConfig(tv1, &deploymentpb.RoutingConfig{
		CurrentDeploymentVersion:  worker_versioning.ExternalWorkerDeploymentVersionFromStringV31(tv1.DeploymentVersionString()),
		CurrentVersionChangedTime: timestamp.TimePtr(time.Now()),
		RevisionNumber:            2,
	}, map[string]*deploymentspb.WorkerDeploymentVersionData{tv1.DeploymentVersion().GetBuildId(): &deploymentspb.WorkerDeploymentVersionData{
		Status: enumspb.WORKER_DEPLOYMENT_VERSION_STATUS_CURRENT,
	}}, []string{}, tqTypeWf, tqTypeAct)

	// Wait until all task queue partitions know that v1 is current.
	s.waitForDeploymentDataPropagation(tv1, versionStatusCurrent, false, tqTypeWf, tqTypeAct)

	// Poll for workflows but this time the workflow task should be acted upon by a v1 worker.
	channels = make([]chan struct{}, numWorkflows)
	for i := 0; i < numWorkflows; i++ {
		channels[i] = make(chan struct{})
		s.pollWftAndHandle(wfVarsV1[i], false, channels[i],
			func(task *workflowservice.PollWorkflowTaskQueueResponse) (*workflowservice.RespondWorkflowTaskCompletedRequest, error) {
				s.NotNil(task)
				resp := respondEmptyWft(wfVarsV1[i], false, vbUnpinned)
				resp.ForceCreateNewWorkflowTask = true
				return resp, nil
			})
	}
	// Wait for channels to be closed
	for i := 0; i < numWorkflows; i++ {
		<-channels[i]
	}
	// Verify that all workflows are running on v1.
	for i := 0; i < numWorkflows; i++ {
		s.EventuallyWithT(func(t *assert.CollectT) {
			s.verifyWorkflowVersioning(wfVarsV1[i], vbUnpinned, tv1.Deployment(), nil, nil)
		}, 10*time.Second, 100*time.Millisecond)
	}

	// Rollback the userData to v0. Using the lower API here.
	_, err := s.GetTestCluster().MatchingClient().UpdateTaskQueueUserData(context.Background(), &matchingservice.UpdateTaskQueueUserDataRequest{
		NamespaceId: s.NamespaceID().String(),
		TaskQueue:   tv0.TaskQueue().GetName(),
		UserData: &persistencespb.VersionedTaskQueueUserData{
			Data: &persistencespb.TaskQueueUserData{
				PerType: map[int32]*persistencespb.TaskQueueTypeUserData{
					int32(tqTypeWf): {
						DeploymentData: &persistencespb.DeploymentData{
							DeploymentsData: map[string]*persistencespb.WorkerDeploymentData{
								tv0.DeploymentVersion().GetDeploymentName(): {
									RoutingConfig: &deploymentpb.RoutingConfig{
										CurrentDeploymentVersion:  worker_versioning.ExternalWorkerDeploymentVersionFromStringV31(tv0.DeploymentVersionString()),
										CurrentVersionChangedTime: timestamp.TimePtr(time.Now().Add(-time.Second)),
										RevisionNumber:            0,
									},
									Versions: map[string]*deploymentspb.WorkerDeploymentVersionData{
										tv0.DeploymentVersion().GetBuildId(): {
											Status: enumspb.WORKER_DEPLOYMENT_VERSION_STATUS_CURRENT,
										},
									},
								},
							},
						},
					},
					int32(tqTypeAct): {
						DeploymentData: &persistencespb.DeploymentData{
							DeploymentsData: map[string]*persistencespb.WorkerDeploymentData{
								tv0.DeploymentVersion().GetDeploymentName(): {
									RoutingConfig: &deploymentpb.RoutingConfig{
										CurrentDeploymentVersion:  worker_versioning.ExternalWorkerDeploymentVersionFromStringV31(tv0.DeploymentVersionString()),
										CurrentVersionChangedTime: timestamp.TimePtr(time.Now().Add(-time.Second)),
										RevisionNumber:            0,
									},
									Versions: map[string]*deploymentspb.WorkerDeploymentVersionData{
										tv0.DeploymentVersion().GetBuildId(): {
											Status: enumspb.WORKER_DEPLOYMENT_VERSION_STATUS_CURRENT,
										},
									},
								},
							},
						},
					},
				},
			},
			Version: 0,
		},
	})
	s.NoError(err)
	// Even though the userData is rolled back to v0, the workflows should only continue to run on v1.
	// Start idle pollers on v0 and ensure they never receive a task.
	for i := 0; i < numWorkflows; i++ {
		//nolint:testifylint
		go s.idlePollWorkflow(wfVarsV0[i], true, ver3MinPollTime, "workflows should not go to the old deployment")
	}

	// Complete all workflows on v1.
	channels = make([]chan struct{}, numWorkflows)
	for i := 0; i < numWorkflows; i++ {
		channels[i] = make(chan struct{})
		s.pollWftAndHandle(wfVarsV1[i], false, channels[i],
			func(task *workflowservice.PollWorkflowTaskQueueResponse) (*workflowservice.RespondWorkflowTaskCompletedRequest, error) {
				s.NotNil(task)
				return respondCompleteWorkflow(wfVarsV1[i], vbUnpinned), nil
			})
	}
	// Wait for channels to be closed
	for i := 0; i < numWorkflows; i++ {
		<-channels[i]
	}

	// Verify that all workflows are completed on v1.
	for i := 0; i < numWorkflows; i++ {
		s.EventuallyWithT(func(t *assert.CollectT) {
			s.verifyWorkflowVersioning(wfVarsV1[i], vbUnpinned, tv1.Deployment(), nil, nil)
		}, 60*time.Second, 100*time.Millisecond)
	}
}

func (s *Versioning3Suite) TestWorkflowTQLags_DependentActivityStartsTransition() {
	if !s.useNewDeploymentData {
		s.T().Skip("This test is only supported on new deployment data")
	}
	/*
		The aim of this test is to show the following does not occur when using revisionNumber mechanics:
		- If the workflow TQ lags behind the activity TQ, with respect to the current version of a deployment, the activity should not be
		- redirected to a new deployment and be thought of as an independent activity.
		- Rather, the activity should commence a workflow transition!


			Test plan:
			- Use only one read and write partition.
			- Update the userData, for workflow and activity TQ, by setting current version to v0.
			- Let a controller poller complete a workflow task on v0 and schedule an activity task.
			- Now, update the userData for the activity TQ by setting the current version to v1.
			- Let an activity poller complete the activity task on v1.
			- We should see a workflow transition happen to v1 even though the workflow TQ is lagging behind the activity TQ.
	*/
	s.OverrideDynamicConfig(dynamicconfig.MatchingNumTaskqueueReadPartitions, 1)
	s.OverrideDynamicConfig(dynamicconfig.MatchingNumTaskqueueWritePartitions, 1)
	s.OverrideDynamicConfig(dynamicconfig.UseRevisionNumberForWorkerVersioning, true)

	tv0 := testvars.New(s).WithBuildIDNumber(0)
	tv1 := tv0.WithBuildIDNumber(1)

	// Update the userData by setting the current version to v0
	s.updateTaskQueueDeploymentDataWithRoutingConfig(tv0, &deploymentpb.RoutingConfig{
		CurrentDeploymentVersion:  worker_versioning.ExternalWorkerDeploymentVersionFromStringV31(tv0.DeploymentVersionString()),
		CurrentVersionChangedTime: timestamp.TimePtr(time.Now()),
		RevisionNumber:            1,
	}, map[string]*deploymentspb.WorkerDeploymentVersionData{tv0.DeploymentVersion().GetBuildId(): &deploymentspb.WorkerDeploymentVersionData{
		Status: enumspb.WORKER_DEPLOYMENT_VERSION_STATUS_CURRENT,
	}}, []string{}, tqTypeWf, tqTypeAct)

	// Wait until all task queue partitions know that v0 is current.
	s.waitForDeploymentDataPropagation(tv0, versionStatusCurrent, false, tqTypeWf, tqTypeAct)

	// Start a workflow on v0.
	s.startWorkflow(tv0, nil)

	// Poll for the workflow task on v0.
	s.pollWftAndHandle(tv0, false, nil,
		func(task *workflowservice.PollWorkflowTaskQueueResponse) (*workflowservice.RespondWorkflowTaskCompletedRequest, error) {
			s.NotNil(task)
			return respondWftWithActivities(tv0, tv0, false, vbUnpinned, "activity1"), nil
		})

	// Verify that the workflow is running on v1.
	s.EventuallyWithT(func(t *assert.CollectT) {
		s.verifyWorkflowVersioning(tv0, vbUnpinned, tv0.Deployment(), nil, nil)
	}, 10*time.Second, 100*time.Millisecond)

	// Update the userData for the activity TQ by setting the current version to v1.
	s.syncTaskQueueDeploymentDataWithRoutingConfig(tv1, &deploymentpb.RoutingConfig{
		CurrentDeploymentVersion:  worker_versioning.ExternalWorkerDeploymentVersionFromStringV31(tv1.DeploymentVersionString()),
		CurrentVersionChangedTime: timestamp.TimePtr(time.Now()),
		RevisionNumber:            2,
	}, map[string]*deploymentspb.WorkerDeploymentVersionData{tv1.DeploymentVersion().GetBuildId(): &deploymentspb.WorkerDeploymentVersionData{
		Status: enumspb.WORKER_DEPLOYMENT_VERSION_STATUS_CURRENT,
	}}, []string{}, tqTypeAct)

	// Wait until all task queue partitions know that v1 is current.
	s.waitForDeploymentDataPropagation(tv1, versionStatusCurrent, false, tqTypeAct)

	// Poll and complete the workflow task which should have been scheduled by the activity task since it would have started a transition to v1.
	workflowTaskCh := make(chan struct{}, 1)
	activityTaskCh := make(chan struct{}, 1)

	// Poll and complete the activity task on v1.
	s.pollActivityAndHandle(tv1, activityTaskCh,
		func(task *workflowservice.PollActivityTaskQueueResponse) (*workflowservice.RespondActivityTaskCompletedRequest, error) {
			s.NotNil(task)
			return respondActivity(), nil
		})

	// Workflow task poller transitions the workflow to v1.
	s.pollWftAndHandle(tv1, false, workflowTaskCh,
		func(task *workflowservice.PollWorkflowTaskQueueResponse) (*workflowservice.RespondWorkflowTaskCompletedRequest, error) {
			s.NotNil(task)
			return respondEmptyWft(tv1, false, vbUnpinned), nil
		})

	<-workflowTaskCh
	<-activityTaskCh

	// Verify that the workflow is running on v1.
	s.EventuallyWithT(func(t *assert.CollectT) {
		s.verifyWorkflowVersioning(tv0, vbUnpinned, tv1.Deployment(), nil, nil)
	}, 10*time.Second, 100*time.Millisecond)
}

func (s *Versioning3Suite) TestActivityTQLags_DependentActivityCompletesOnTheNewVersion() {
	if !s.useNewDeploymentData {
		s.T().Skip("This test is only supported on new deployment data")
	}
	/*
		The aim of this test is to show the following does not occur when using revisionNumber mechanics:
		- If the activity TQ lags behind the workflow TQ, with respect to the current version of a deployment, the activity should not be
		- dispatched to the deployment found in the un-synced activity TQ.
		- The main difference between this test and TestActivityQLags_DependentActivityOnUnversionedCompletesOnTheNewVersion is that this one
		- shall have the activity TQ versioned to some build ID.

			Test plan:
			- Use only one read and write partition.
			- Update the userData, for workflow and activity TQ, by setting current version to v0.
			- Let a controlled poller complete the workflow task on v0 and schedule another workflow task.
			- Update the userData, this time for the workflow TQ only, by setting the current version to v1.
			- Let a controlled poller complete the workflow task on v1 and schedule an activity task.
			- We should see the activity task be dispatched to a v1 poller even though it's lagging behind the workflow TQ.
	*/
	ctx, cancel := context.WithTimeout(context.Background(), 30*time.Second)
	defer cancel()

	s.OverrideDynamicConfig(dynamicconfig.MatchingNumTaskqueueReadPartitions, 1)
	s.OverrideDynamicConfig(dynamicconfig.MatchingNumTaskqueueWritePartitions, 1)
	s.OverrideDynamicConfig(dynamicconfig.UseRevisionNumberForWorkerVersioning, true)

	tv0 := testvars.New(s).WithBuildIDNumber(0)
	tv1 := tv0.WithBuildIDNumber(1)

	// Update the userData for the workflow TQ by setting the current version to v0
	s.updateTaskQueueDeploymentDataWithRoutingConfig(tv0, &deploymentpb.RoutingConfig{
		CurrentDeploymentVersion:  worker_versioning.ExternalWorkerDeploymentVersionFromStringV31(tv0.DeploymentVersionString()),
		CurrentVersionChangedTime: timestamp.TimePtr(time.Now()),
		RevisionNumber:            1,
	}, map[string]*deploymentspb.WorkerDeploymentVersionData{tv0.DeploymentVersion().GetBuildId(): &deploymentspb.WorkerDeploymentVersionData{
		Status: enumspb.WORKER_DEPLOYMENT_VERSION_STATUS_CURRENT,
	}}, []string{}, tqTypeWf, tqTypeAct)
	// Wait until all task queue partitions know that v0 is current.
	s.waitForDeploymentDataPropagation(tv0, versionStatusCurrent, false, tqTypeWf, tqTypeAct)

	// Start a workflow on v0.
	s.startWorkflow(tv0, nil)

	// Let a controlled poller complete the workflow task on v0 and schedule another workflow task.
	s.pollWftAndHandle(tv0, false, nil,
		func(task *workflowservice.PollWorkflowTaskQueueResponse) (*workflowservice.RespondWorkflowTaskCompletedRequest, error) {
			s.NotNil(task)
			resp := respondEmptyWft(tv0, false, vbUnpinned)
			resp.ForceCreateNewWorkflowTask = true
			return resp, nil
		})

	// Verify that the workflow is running on v0.
	s.EventuallyWithT(func(t *assert.CollectT) {
		s.verifyWorkflowVersioning(tv0, vbUnpinned, tv0.Deployment(), nil, nil)
	}, 10*time.Second, 100*time.Millisecond)

	// Update the userData for the workflow TQ *only* by setting the current version to v1
	s.updateTaskQueueDeploymentDataWithRoutingConfig(tv1, &deploymentpb.RoutingConfig{
		CurrentDeploymentVersion:  worker_versioning.ExternalWorkerDeploymentVersionFromStringV31(tv1.DeploymentVersionString()),
		CurrentVersionChangedTime: timestamp.TimePtr(time.Now()),
		RevisionNumber:            2,
	}, map[string]*deploymentspb.WorkerDeploymentVersionData{tv1.DeploymentVersion().GetBuildId(): &deploymentspb.WorkerDeploymentVersionData{
		Status: enumspb.WORKER_DEPLOYMENT_VERSION_STATUS_CURRENT,
	}}, []string{}, tqTypeWf)
	// Wait until all task queue partitions know that v1 is current.
	s.waitForDeploymentDataPropagation(tv1, versionStatusCurrent, false, tqTypeWf)

	// Register the v1 worker in the activity TQ to prevent matching from thinking this as an independent unpinned activity
	s.updateTaskQueueDeploymentDataWithRoutingConfig(tv1, nil, map[string]*deploymentspb.WorkerDeploymentVersionData{tv1.DeploymentVersion().GetBuildId(): &deploymentspb.WorkerDeploymentVersionData{
		Status: enumspb.WORKER_DEPLOYMENT_VERSION_STATUS_INACTIVE,
	}}, []string{}, tqTypeAct)

	// Let a controlled poller complete the workflow task on v1 and schedule an activity task
	s.pollWftAndHandle(tv1, false, nil,
		func(task *workflowservice.PollWorkflowTaskQueueResponse) (*workflowservice.RespondWorkflowTaskCompletedRequest, error) {
			s.NotNil(task)
			return respondWftWithActivities(tv1, tv1, false, vbUnpinned, "activity1"), nil
		})

	// Start an idle activity poller on v0. This poller should not receive any activity tasks
	//nolint:testifylint
	go s.idlePollActivity(tv0, true, ver3MinPollTime, "activity should not go to the old deployment")

	// Start a poller on v1
	activityTaskCh := make(chan struct{}, 1)
	s.pollActivityAndHandle(tv1, activityTaskCh,
		func(task *workflowservice.PollActivityTaskQueueResponse) (*workflowservice.RespondActivityTaskCompletedRequest, error) {
			s.NotNil(task)
			return respondActivity(), nil
		})

	s.WaitForChannel(ctx, activityTaskCh)

	// Verify that the workflow is still running on v1.
	s.EventuallyWithT(func(t *assert.CollectT) {
		s.verifyWorkflowVersioning(tv1, vbUnpinned, tv1.Deployment(), nil, nil)
	}, 10*time.Second, 100*time.Millisecond)
}

// Fallback of revision number mechanics: Independent activities are eventually consistent.
func (s *Versioning3Suite) TestActivityTQLags_IndependentActivityDispatchesToItsCurrentDeployment() {
	s.T().Skip("This test is skipped because revision number mechanics does not prevent bouncing for independent activities.")
	/*
		The aim of this test is to show that an independent unpinned activity is dispatched to its current deployment
		and this works even with revision number mechanics.

			Test plan:
			- Use only one read and write partition.
			- Update the userData, for workflow and activity TQ, by setting current version to v0.
			- Let a controlled poller complete the workflow task on v0 and schedule another workflow task.
			- Update the userData, this time for the workflow TQ only, by setting the current version to v1.
			- Let a controlled poller complete the workflow task on v1 and schedule an activity task.
			- The activity task should be dispatched to the current deployment of the activity TQ, which will be v0 in this case.
	*/
	ctx, cancel := context.WithTimeout(context.Background(), 30*time.Second)
	defer cancel()

	s.OverrideDynamicConfig(dynamicconfig.MatchingNumTaskqueueReadPartitions, 1)
	s.OverrideDynamicConfig(dynamicconfig.MatchingNumTaskqueueWritePartitions, 1)
	s.OverrideDynamicConfig(dynamicconfig.UseRevisionNumberForWorkerVersioning, true)

	tv0 := testvars.New(s).WithBuildIDNumber(0)
	tv1 := tv0.WithBuildIDNumber(1)

	// Update the userData for the workflow TQ by setting the current version to v0
	s.updateTaskQueueDeploymentDataWithRoutingConfig(tv0, &deploymentpb.RoutingConfig{
		CurrentDeploymentVersion:  worker_versioning.ExternalWorkerDeploymentVersionFromStringV31(tv0.DeploymentVersionString()),
		CurrentVersionChangedTime: timestamp.TimePtr(time.Now()),
		RevisionNumber:            1,
	}, map[string]*deploymentspb.WorkerDeploymentVersionData{tv0.DeploymentVersion().GetBuildId(): &deploymentspb.WorkerDeploymentVersionData{
		Status: enumspb.WORKER_DEPLOYMENT_VERSION_STATUS_CURRENT,
	}}, []string{}, tqTypeWf, tqTypeAct)
	// Wait until all task queue partitions know that v0 is current.
	s.waitForDeploymentDataPropagation(tv0, versionStatusCurrent, false, tqTypeWf, tqTypeAct)

	// Start a workflow on v0.
	s.startWorkflow(tv0, nil)

	// Let a controlled poller complete the workflow task on v0 and schedule another workflow task.
	s.pollWftAndHandle(tv0, false, nil,
		func(task *workflowservice.PollWorkflowTaskQueueResponse) (*workflowservice.RespondWorkflowTaskCompletedRequest, error) {
			s.NotNil(task)
			resp := respondEmptyWft(tv0, false, vbUnpinned)
			resp.ForceCreateNewWorkflowTask = true
			return resp, nil
		})

	// Verify that the workflow is running on v0.
	s.EventuallyWithT(func(t *assert.CollectT) {
		s.verifyWorkflowVersioning(tv0, vbUnpinned, tv0.Deployment(), nil, nil)
	}, 10*time.Second, 100*time.Millisecond)

	// Update the userData for the workflow TQ *only* by setting the current version to v1
	s.updateTaskQueueDeploymentDataWithRoutingConfig(tv1, &deploymentpb.RoutingConfig{
		CurrentDeploymentVersion:  worker_versioning.ExternalWorkerDeploymentVersionFromStringV31(tv1.DeploymentVersionString()),
		CurrentVersionChangedTime: timestamp.TimePtr(time.Now()),
		RevisionNumber:            2,
	}, map[string]*deploymentspb.WorkerDeploymentVersionData{tv1.DeploymentVersion().GetBuildId(): &deploymentspb.WorkerDeploymentVersionData{
		Status: enumspb.WORKER_DEPLOYMENT_VERSION_STATUS_CURRENT,
	}}, []string{}, tqTypeWf)
	// Wait until all task queue partitions know that v1 is current
	s.waitForDeploymentDataPropagation(tv1, versionStatusCurrent, false, tqTypeWf)

	// Let a controlled poller complete the workflow task on v1 and schedule an activity task
	s.pollWftAndHandle(tv1, false, nil,
		func(task *workflowservice.PollWorkflowTaskQueueResponse) (*workflowservice.RespondWorkflowTaskCompletedRequest, error) {
			s.NotNil(task)
			return respondWftWithActivities(tv1, tv1, false, vbUnpinned, "activity1"), nil
		})

	// Start an idle activity poller on v1. This poller should not receive any activity tasks
	//nolint:testifylint
	go s.idlePollActivity(tv1, true, ver3MinPollTime, "activity should not go to the old deployment")

	// Start an activity poller on v0.
	activityTaskCh := make(chan struct{}, 1)
	s.pollActivityAndHandle(tv0, activityTaskCh,
		func(task *workflowservice.PollActivityTaskQueueResponse) (*workflowservice.RespondActivityTaskCompletedRequest, error) {
			s.NotNil(task)
			return respondActivity(), nil
		})

	s.WaitForChannel(ctx, activityTaskCh)

	// Verify that the workflow is still running on v1.
	s.EventuallyWithT(func(t *assert.CollectT) {
		s.verifyWorkflowVersioning(tv1, vbUnpinned, tv1.Deployment(), nil, nil)
	}, 10*time.Second, 100*time.Millisecond)
}

// func (s *Versioning3Suite) TestRampChangeDoesNotTriggerTransition_WithRevisionNumberMechanics() {}<|MERGE_RESOLUTION|>--- conflicted
+++ resolved
@@ -1737,7 +1737,6 @@
 
 func (s *Versioning3Suite) TestIndependentVersionedActivity_Unpinned() {
 	s.testIndependentActivity(vbUnpinned, false)
-<<<<<<< HEAD
 }
 
 func (s *Versioning3Suite) TestIndependentUnversionedActivity_Pinned() {
@@ -1748,18 +1747,6 @@
 	s.testIndependentActivity(vbUnpinned, true)
 }
 
-=======
-}
-
-func (s *Versioning3Suite) TestIndependentUnversionedActivity_Pinned() {
-	s.testIndependentActivity(vbPinned, true)
-}
-
-func (s *Versioning3Suite) TestIndependentUnversionedActivity_Unpinned() {
-	s.testIndependentActivity(vbUnpinned, true)
-}
-
->>>>>>> f7ca7745
 func (s *Versioning3Suite) testIndependentActivity(behavior enumspb.VersioningBehavior, unversionedActivity bool) {
 	// This test starts a wf on wf-series. The workflow runs an activity that is sent to act-tq with
 	// workers on a different deployment series, act-series. We make sure that the activity is
