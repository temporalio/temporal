package tests

import (
	"context"
	"errors"
	"fmt"
	"strings"
	"sync/atomic"
	"testing"
	"time"

	"github.com/dgryski/go-farm"
	"github.com/stretchr/testify/assert"
	"github.com/stretchr/testify/require"
	"github.com/stretchr/testify/suite"
	commandpb "go.temporal.io/api/command/v1"
	commonpb "go.temporal.io/api/common/v1"
	deploymentpb "go.temporal.io/api/deployment/v1"
	enumspb "go.temporal.io/api/enums/v1"
	nexuspb "go.temporal.io/api/nexus/v1"
	"go.temporal.io/api/serviceerror"
	taskqueuepb "go.temporal.io/api/taskqueue/v1"
	updatepb "go.temporal.io/api/update/v1"
	workflowpb "go.temporal.io/api/workflow/v1"
	"go.temporal.io/api/workflowservice/v1"
	"go.temporal.io/sdk/activity"
	sdkclient "go.temporal.io/sdk/client"
	"go.temporal.io/sdk/temporal"
	"go.temporal.io/sdk/worker"
	"go.temporal.io/sdk/workflow"
	deploymentspb "go.temporal.io/server/api/deployment/v1"
	"go.temporal.io/server/api/historyservice/v1"
	"go.temporal.io/server/api/matchingservice/v1"
	persistencespb "go.temporal.io/server/api/persistence/v1"
	"go.temporal.io/server/common"
	"go.temporal.io/server/common/dynamicconfig"
	"go.temporal.io/server/common/primitives/timestamp"
	"go.temporal.io/server/common/searchattribute"
	"go.temporal.io/server/common/testing/protoutils"
	"go.temporal.io/server/common/testing/taskpoller"
	"go.temporal.io/server/common/testing/testvars"
	"go.temporal.io/server/common/tqid"
	"go.temporal.io/server/common/worker_versioning"
	"go.temporal.io/server/service/matching"
	"go.temporal.io/server/service/worker/workerdeployment"
	"go.temporal.io/server/tests/testcore"
	"google.golang.org/protobuf/types/known/durationpb"
	"google.golang.org/protobuf/types/known/timestamppb"
)

type versionStatus int

const (
	tqTypeWf        = enumspb.TASK_QUEUE_TYPE_WORKFLOW
	tqTypeAct       = enumspb.TASK_QUEUE_TYPE_ACTIVITY
	tqTypeNexus     = enumspb.TASK_QUEUE_TYPE_NEXUS
	vbUnspecified   = enumspb.VERSIONING_BEHAVIOR_UNSPECIFIED
	vbPinned        = enumspb.VERSIONING_BEHAVIOR_PINNED
	vbUnpinned      = enumspb.VERSIONING_BEHAVIOR_AUTO_UPGRADE
	ver3MinPollTime = common.MinLongPollTimeout + time.Millisecond*200

	versionStatusNil      = versionStatus(0)
	versionStatusInactive = versionStatus(1)
	versionStatusCurrent  = versionStatus(2)
	versionStatusRamping  = versionStatus(3)
	versionStatusDraining = versionStatus(4)
	versionStatusDrained  = versionStatus(5)
)

type Versioning3Suite struct {
	WorkflowUpdateBaseSuite
	useV32               bool
	useNewDeploymentData bool
}

func TestVersioning3FunctionalSuite(t *testing.T) {
	t.Parallel()
	suite.Run(t, &Versioning3Suite{useV32: true})
	suite.Run(t, &Versioning3Suite{useV32: true, useNewDeploymentData: true})
}

func (s *Versioning3Suite) SetupSuite() {
	dynamicConfigOverrides := map[dynamicconfig.Key]any{
		dynamicconfig.EnableDeploymentVersions.Key():                   true,
		dynamicconfig.FrontendEnableWorkerVersioningWorkflowAPIs.Key(): true,
		dynamicconfig.MatchingForwarderMaxChildrenPerNode.Key():        partitionTreeDegree,

		// Make sure we don't hit the rate limiter in tests
		dynamicconfig.FrontendGlobalNamespaceNamespaceReplicationInducingAPIsRPS.Key():                1000,
		dynamicconfig.FrontendMaxNamespaceNamespaceReplicationInducingAPIsBurstRatioPerInstance.Key(): 1,
		dynamicconfig.FrontendNamespaceReplicationInducingAPIsRPS.Key():                               1000,

		// this is overridden for tests using RunTestWithMatchingBehavior
		dynamicconfig.MatchingNumTaskqueueReadPartitions.Key():  4,
		dynamicconfig.MatchingNumTaskqueueWritePartitions.Key(): 4,

		// Overriding the number of deployments that can be registered in a single namespace. Done only for this test suite
		// since it creates a large number of unique deployments in the test suite's namespace.
		dynamicconfig.MatchingMaxDeployments.Key(): 1000,

		// Use new matcher for versioning tests. Ideally we would run everything with old and new,
		// but for now we pick a subset of tests. Versioning tests exercise the most features of
		// matching so they're a good condidate.
		dynamicconfig.MatchingUseNewMatcher.Key(): true,
	}
	s.FunctionalTestBase.SetupSuiteWithCluster(testcore.WithDynamicConfigOverrides(dynamicConfigOverrides))
}

func (s *Versioning3Suite) TestPinnedTask_NoProperPoller() {
	s.RunTestWithMatchingBehavior(
		func() {
			tv := testvars.New(s)

			tv2 := tv.WithBuildIDNumber(2)
			go s.idlePollWorkflow(tv2, true, ver3MinPollTime, "second deployment should not receive pinned task")

			s.startWorkflow(tv, tv.VersioningOverridePinned(s.useV32))
			s.idlePollWorkflow(tv, false, ver3MinPollTime, "unversioned worker should not receive pinned task")

			// Sleeping to let the pollers arrive to server before ending the test.
			time.Sleep(200 * time.Millisecond) //nolint:forbidigo
		})
}

func (s *Versioning3Suite) TestUnpinnedTask_NonCurrentDeployment() {
	s.RunTestWithMatchingBehavior(
		func() {
			tv := testvars.New(s)
			go s.idlePollWorkflow(tv, true, ver3MinPollTime, "non-current versioned poller should not receive unpinned task")

			s.startWorkflow(tv, nil)

			// Sleeping to let the pollers arrive to server before ending the test.
			time.Sleep(200 * time.Millisecond) //nolint:forbidigo
		})
}

func (s *Versioning3Suite) TestUnpinnedTask_OldDeployment() {
	if s.useNewDeploymentData == true {
		s.RunTestWithMatchingBehavior(
			func() {
				tv := testvars.New(s)
				tvOldDeployment := tv.WithBuildIDNumber(1)
				tvNewDeployment := tv.WithBuildIDNumber(2)

				// previous current deployment
				s.updateTaskQueueDeploymentDataWithRoutingConfig(tvOldDeployment, &deploymentpb.RoutingConfig{
					CurrentDeploymentVersion:  worker_versioning.ExternalWorkerDeploymentVersionFromStringV31(tvOldDeployment.DeploymentVersionString()),
					CurrentVersionChangedTime: timestamp.TimePtr(time.Now()),
					RevisionNumber:            1,
				}, map[string]*deploymentspb.WorkerDeploymentVersionData{tvOldDeployment.DeploymentVersion().GetBuildId(): &deploymentspb.WorkerDeploymentVersionData{
					Status: enumspb.WORKER_DEPLOYMENT_VERSION_STATUS_CURRENT,
				}}, []string{}, tqTypeWf)

				// current deployment
				s.updateTaskQueueDeploymentDataWithRoutingConfig(tvNewDeployment, &deploymentpb.RoutingConfig{
					CurrentDeploymentVersion:  worker_versioning.ExternalWorkerDeploymentVersionFromStringV31(tvNewDeployment.DeploymentVersionString()),
					CurrentVersionChangedTime: timestamp.TimePtr(time.Now()),
					RevisionNumber:            2,
				}, map[string]*deploymentspb.WorkerDeploymentVersionData{tvNewDeployment.DeploymentVersion().GetBuildId(): &deploymentspb.WorkerDeploymentVersionData{
					Status: enumspb.WORKER_DEPLOYMENT_VERSION_STATUS_CURRENT,
				}}, []string{}, tqTypeWf)

				s.startWorkflow(tv, nil)

				s.idlePollWorkflow(
					tvOldDeployment,
					true,
					ver3MinPollTime,
					"old deployment should not receive unpinned task",
				)
				// Sleeping to let the pollers arrive to server before ending the test.
				time.Sleep(200 * time.Millisecond) //nolint:forbidigo
			},
		)
	} else {
		s.RunTestWithMatchingBehavior(
			func() {
				tv := testvars.New(s)
				tvOldDeployment := tv.WithBuildIDNumber(1)
				tvNewDeployment := tv.WithBuildIDNumber(2)
				// previous current deployment
				s.updateTaskQueueDeploymentData(tvOldDeployment, true, 0, false, time.Minute, tqTypeWf)
				// current deployment
				s.updateTaskQueueDeploymentData(tvNewDeployment, true, 0, false, 0, tqTypeWf)

				s.startWorkflow(tv, nil)

				s.idlePollWorkflow(
					tvOldDeployment,
					true,
					ver3MinPollTime,
					"old deployment should not receive unpinned task",
				)
				// Sleeping to let the pollers arrive to server before ending the test.
				time.Sleep(200 * time.Millisecond) //nolint:forbidigo
			},
		)
	}
}

func (s *Versioning3Suite) TestWorkflowWithPinnedOverride_Sticky() {
	s.RunTestWithMatchingBehavior(
		func() {
			s.testWorkflowWithPinnedOverride(true)
		},
	)
}

func (s *Versioning3Suite) TestWorkflowWithPinnedOverride_NoSticky() {
	s.RunTestWithMatchingBehavior(
		func() {
			s.testWorkflowWithPinnedOverride(false)
		},
	)
}

func (s *Versioning3Suite) testWorkflowWithPinnedOverride(sticky bool) {
	ctx, cancel := context.WithTimeout(context.Background(), 15*time.Second)
	defer cancel()

	tv := testvars.New(s)

	if sticky {
		s.warmUpSticky(tv)
	}

	wftCompleted := make(chan struct{})
	s.pollWftAndHandle(tv, false, wftCompleted,
		func(task *workflowservice.PollWorkflowTaskQueueResponse) (*workflowservice.RespondWorkflowTaskCompletedRequest, error) {
			s.NotNil(task)
			s.verifyVersioningSAs(tv, vbPinned)
			return respondWftWithActivities(tv, tv, sticky, vbUnpinned, "5"), nil
		})

	actCompleted := make(chan struct{})
	s.pollActivityAndHandle(tv, actCompleted,
		func(task *workflowservice.PollActivityTaskQueueResponse) (*workflowservice.RespondActivityTaskCompletedRequest, error) {
			s.NotNil(task)
			return respondActivity(), nil
		})

	runID := s.startWorkflow(tv, tv.VersioningOverridePinned(s.useV32))

	s.WaitForChannel(ctx, wftCompleted)
	s.verifyWorkflowVersioning(tv, vbUnpinned, tv.Deployment(), tv.VersioningOverridePinned(s.useV32), nil)
	s.verifyVersioningSAs(tv, vbPinned, tv)
	if sticky {
		s.verifyWorkflowStickyQueue(tv.WithRunID(runID))
	}

	s.WaitForChannel(ctx, actCompleted)
	s.verifyWorkflowVersioning(tv, vbUnpinned, tv.Deployment(), tv.VersioningOverridePinned(s.useV32), nil)

	s.pollWftAndHandle(tv, sticky, nil,
		func(task *workflowservice.PollWorkflowTaskQueueResponse) (*workflowservice.RespondWorkflowTaskCompletedRequest, error) {
			s.NotNil(task)
			return respondCompleteWorkflow(tv, vbUnpinned), nil
		})
	s.verifyWorkflowVersioning(tv, vbUnpinned, tv.Deployment(), tv.VersioningOverridePinned(s.useV32), nil)
}

func (s *Versioning3Suite) TestQueryWithPinnedOverride_NoSticky() {
	s.RunTestWithMatchingBehavior(
		func() {
			s.testQueryWithPinnedOverride(false)
		},
	)
}

func (s *Versioning3Suite) TestQueryWithPinnedOverride_Sticky() {
	s.RunTestWithMatchingBehavior(
		func() {
			s.testQueryWithPinnedOverride(true)
		},
	)
}

func (s *Versioning3Suite) TestPinnedQuery_DrainedVersion_PollersAbsent() {
	s.RunTestWithMatchingBehavior(
		func() {
			s.testPinnedQuery_DrainedVersion(false, false)
		},
	)
}

func (s *Versioning3Suite) TestPinnedQuery_DrainedVersion_PollersPresent() {
	s.RunTestWithMatchingBehavior(
		func() {
			s.testPinnedQuery_DrainedVersion(true, false)
		},
	)
}

func (s *Versioning3Suite) TestPinnedQuery_RollbackDrainedVersion() {
	s.RunTestWithMatchingBehavior(
		func() {
			s.testPinnedQuery_DrainedVersion(true, true)
		},
	)
}

func (s *Versioning3Suite) testPinnedQuery_DrainedVersion(pollersPresent bool, rollback bool) {
	ctx, cancel := context.WithTimeout(context.Background(), 30*time.Second)
	defer cancel()

	s.OverrideDynamicConfig(dynamicconfig.VersionDrainageStatusRefreshInterval, 1*time.Second)
	s.OverrideDynamicConfig(dynamicconfig.VersionDrainageStatusVisibilityGracePeriod, 1*time.Second)
	if !pollersPresent {
		s.OverrideDynamicConfig(dynamicconfig.PollerHistoryTTL, 500*time.Millisecond)
	}

	tv := testvars.New(s)

	// create version v1 and make it current
	idlePollerDone := make(chan struct{})
	go func() {
		s.idlePollWorkflow(tv, true, ver3MinPollTime, "should not have gotten any tasks since there are none")
		close(idlePollerDone)
	}()
	s.setCurrentDeployment(tv)
	s.WaitForChannel(ctx, idlePollerDone)

	wftCompleted := make(chan struct{})
	s.pollWftAndHandle(tv, false, wftCompleted,
		func(task *workflowservice.PollWorkflowTaskQueueResponse) (*workflowservice.RespondWorkflowTaskCompletedRequest, error) {
			s.NotNil(task)
			return respondCompleteWorkflow(tv, vbPinned), nil
		})

	s.startWorkflow(tv, tv.VersioningOverridePinned(s.useV32))
	s.WaitForChannel(ctx, wftCompleted)
	s.verifyWorkflowVersioning(tv, vbPinned, tv.Deployment(), tv.VersioningOverridePinned(s.useV32), nil)

	// create version v2 and make it current which shall make v1 go from current -> draining/drained
	idlePollerDone = make(chan struct{})
	tv2 := tv.WithBuildIDNumber(2)
	go func() {
		s.idlePollWorkflow(tv2, true, ver3MinPollTime, "should not have gotten any tasks since there are none")
		close(idlePollerDone)
	}()
	s.setCurrentDeployment(tv2)
	s.WaitForChannel(ctx, idlePollerDone)

	// wait for v1 to become drained
	s.EventuallyWithT(func(t *assert.CollectT) {
		a := require.New(t)
		resp, err := s.FrontendClient().DescribeWorkerDeploymentVersion(ctx, &workflowservice.DescribeWorkerDeploymentVersionRequest{
			Namespace: s.Namespace().String(),
			Version:   tv.DeploymentVersionString(),
		})
		a.NoError(err)
		a.Equal(enumspb.VERSION_DRAINAGE_STATUS_DRAINED, resp.GetWorkerDeploymentVersionInfo().GetDrainageInfo().GetStatus())
	}, time.Second*10, time.Millisecond*1000)

	if !pollersPresent {
		// simulate the pollers going away, which should make the query fail as now the version is drained + has no pollers polling it
		time.Sleep(1 * time.Second) //nolint:forbidigo
		versionStr := worker_versioning.ExternalWorkerDeploymentVersionToString(worker_versioning.ExternalWorkerDeploymentVersionFromDeployment(tv.Deployment()))

		_, err := s.queryWorkflow(tv)
		s.Error(err)
		s.ErrorContains(err, fmt.Sprintf(matching.ErrBlackholedQuery, versionStr, versionStr))
	} else {
		// since the version still has pollers, the query should succeed
		s.pollAndQueryWorkflow(tv, false)
	}

	if rollback {
		// ramp traffic back to v1 to remove it from drained state
		s.setRampingDeployment(tv, 50, false)

		// wait for v1 to become ramping
		s.EventuallyWithT(func(t *assert.CollectT) {
			a := require.New(t)
			resp, err := s.FrontendClient().DescribeWorkerDeploymentVersion(ctx, &workflowservice.DescribeWorkerDeploymentVersionRequest{
				Namespace: s.Namespace().String(),
				Version:   tv.DeploymentVersionString(),
			})
			a.NoError(err)
			a.Equal(enumspb.WORKER_DEPLOYMENT_VERSION_STATUS_RAMPING, resp.GetWorkerDeploymentVersionInfo().GetStatus())
		}, time.Second*10, time.Millisecond*1000)

		// the ramping status is propagated to the task queues
		s.waitForDeploymentDataPropagation(tv, versionStatusRamping, false, tqTypeWf)

		// the version has pollers and is ramping making the query succeed
		s.pollAndQueryWorkflow(tv, false)

	}
}

func (s *Versioning3Suite) testQueryWithPinnedOverride(sticky bool) {
	ctx, cancel := context.WithTimeout(context.Background(), 15*time.Second)
	defer cancel()

	tv := testvars.New(s)

	if sticky {
		s.warmUpSticky(tv)
	}

	wftCompleted := make(chan struct{})
	s.pollWftAndHandle(tv, false, wftCompleted,
		func(task *workflowservice.PollWorkflowTaskQueueResponse) (*workflowservice.RespondWorkflowTaskCompletedRequest, error) {
			s.NotNil(task)
			return respondEmptyWft(tv, sticky, vbUnpinned), nil
		})

	runID := s.startWorkflow(tv, tv.VersioningOverridePinned(s.useV32))

	s.WaitForChannel(ctx, wftCompleted)
	s.verifyWorkflowVersioning(tv, vbUnpinned, tv.Deployment(), tv.VersioningOverridePinned(s.useV32), nil)
	if sticky {
		s.verifyWorkflowStickyQueue(tv.WithRunID(runID))
	}

	s.pollAndQueryWorkflow(tv, sticky)
}

func (s *Versioning3Suite) TestUnpinnedQuery_NoSticky() {
	s.RunTestWithMatchingBehavior(
		func() {
			s.testUnpinnedQuery(false)
		},
	)
}

func (s *Versioning3Suite) TestUnpinnedQuery_Sticky() {
	s.RunTestWithMatchingBehavior(
		func() {
			s.testUnpinnedQuery(true)
		},
	)
}

func (s *Versioning3Suite) testUnpinnedQuery(sticky bool) {
	ctx, cancel := context.WithTimeout(context.Background(), 20*time.Second)
	defer cancel()

	tv := testvars.New(s)
	tv2 := tv.WithBuildIDNumber(2)
	if sticky {
		s.warmUpSticky(tv)
	}

	wftCompleted := make(chan struct{})
	s.pollWftAndHandle(tv, false, wftCompleted,
		func(task *workflowservice.PollWorkflowTaskQueueResponse) (*workflowservice.RespondWorkflowTaskCompletedRequest, error) {
			s.NotNil(task)
			s.verifyWorkflowVersioning(tv, vbUnspecified, nil, nil, tv.DeploymentVersionTransition())
			return respondEmptyWft(tv, sticky, vbUnpinned), nil
		})

	s.setCurrentDeployment(tv)
	s.waitForDeploymentDataPropagation(tv, versionStatusCurrent, false, tqTypeWf)

	runID := s.startWorkflow(tv, nil)

	s.WaitForChannel(ctx, wftCompleted)
	s.verifyWorkflowVersioning(tv, vbUnpinned, tv.Deployment(), nil, nil)
	if sticky {
		s.verifyWorkflowStickyQueue(tv.WithRunID(runID))
	}

	pollerDone := make(chan struct{})
	go func() {
		s.idlePollWorkflow(tv2, true, ver3MinPollTime, "new deployment should not receive query")
		close(pollerDone)
	}()
	s.pollAndQueryWorkflow(tv, sticky)
	s.WaitForChannel(ctx, pollerDone) // wait for the idle poller to complete to not interfere with the next poller

	// redirect query to new deployment
	s.updateTaskQueueDeploymentData(tv2, true, 0, false, 0, tqTypeWf, tqTypeAct)

	go s.idlePollWorkflow(tv, true, ver3MinPollTime, "old deployment should not receive query")
	// Since the current deployment has changed, task will move to the normal queue (thus, sticky=false)
	s.pollAndQueryWorkflow(tv2, false)

}

func (s *Versioning3Suite) pollAndQueryWorkflow(
	tv *testvars.TestVars,
	sticky bool,
) {
	queryResultCh := make(chan any)
	s.pollWftAndHandleQueries(tv, sticky, queryResultCh,
		func(task *workflowservice.PollWorkflowTaskQueueResponse) (*workflowservice.RespondQueryTaskCompletedRequest, error) {
			return &workflowservice.RespondQueryTaskCompletedRequest{}, nil
		})

	_, err := s.queryWorkflow(tv)
	s.NoError(err)

	<-queryResultCh
}

func (s *Versioning3Suite) TestPinnedWorkflowWithLateActivityPoller() {
	s.RunTestWithMatchingBehavior(
		func() {
			s.testPinnedWorkflowWithLateActivityPoller()
		},
	)
}

func (s *Versioning3Suite) testPinnedWorkflowWithLateActivityPoller() {
	// Here, we test that designating activities as independent is revisited if the missing activity
	// pollers arrive to server while the so-far-independent activity is backlogged.
	// Summary: a wf starts with a pinned override. The first wft schedules an activity before
	// any activity poller on the pinned deployment is seen by the server. The activity is sent
	// to the default queue. Then, the activity poller on the pinned deployment arrives, the task
	// should be now sent to that poller although no current deployment is set on the TQs.

	ctx, cancel := context.WithTimeout(context.Background(), 15*time.Second)
	defer cancel()

	tv := testvars.New(s)

	wftCompleted := make(chan struct{})
	s.pollWftAndHandle(tv, false, wftCompleted,
		func(task *workflowservice.PollWorkflowTaskQueueResponse) (*workflowservice.RespondWorkflowTaskCompletedRequest, error) {
			s.NotNil(task)
			return respondWftWithActivities(tv, tv, false, vbUnpinned, "5"), nil
		})
	s.waitForDeploymentDataPropagation(tv, versionStatusInactive, false, tqTypeWf)

	override := tv.VersioningOverridePinned(s.useV32)
	s.startWorkflow(tv, override)

	s.WaitForChannel(ctx, wftCompleted)
	s.verifyWorkflowVersioning(tv, vbUnpinned, tv.Deployment(), override, nil)
	// Wait long enough to make sure the activity is backlogged.
	s.validateBacklogCount(tv, tqTypeAct, 1)

	// When the first activity poller arrives from this deployment, it registers the TQ in the
	// deployment and that will trigger reevaluation of backlog queue.
	s.pollActivityAndHandle(tv, nil,
		func(task *workflowservice.PollActivityTaskQueueResponse) (*workflowservice.RespondActivityTaskCompletedRequest, error) {
			s.NotNil(task)
			return respondActivity(), nil
		})
	s.verifyWorkflowVersioning(tv, vbUnpinned, tv.Deployment(), override, nil)
	s.validateBacklogCount(tv, tqTypeAct, 0)

	s.pollWftAndHandle(tv, false, nil,
		func(task *workflowservice.PollWorkflowTaskQueueResponse) (*workflowservice.RespondWorkflowTaskCompletedRequest, error) {
			s.NotNil(task)
			return respondCompleteWorkflow(tv, vbUnpinned), nil
		})
	s.verifyWorkflowVersioning(tv, vbUnpinned, tv.Deployment(), override, nil)
}

func (s *Versioning3Suite) TestUnpinnedWorkflow_Sticky() {
	s.RunTestWithMatchingBehavior(
		func() {
			s.testUnpinnedWorkflow(true)
		},
	)
}

func (s *Versioning3Suite) TestUnpinnedWorkflow_NoSticky() {
	s.RunTestWithMatchingBehavior(
		func() {
			s.testUnpinnedWorkflow(false)
		},
	)
}

func (s *Versioning3Suite) testUnpinnedWorkflow(sticky bool) {
	ctx, cancel := context.WithTimeout(context.Background(), 15*time.Second)
	defer cancel()

	tv := testvars.New(s)

	if sticky {
		s.warmUpSticky(tv)
	}

	wftCompleted := make(chan struct{})
	s.pollWftAndHandle(tv, false, wftCompleted,
		func(task *workflowservice.PollWorkflowTaskQueueResponse) (*workflowservice.RespondWorkflowTaskCompletedRequest, error) {
			s.NotNil(task)
			s.verifyWorkflowVersioning(tv, vbUnspecified, nil, nil, tv.DeploymentVersionTransition())
			return respondWftWithActivities(tv, tv, sticky, vbUnpinned, "5"), nil
		})

	actCompleted := make(chan struct{})
	s.pollActivityAndHandle(tv, actCompleted,
		func(task *workflowservice.PollActivityTaskQueueResponse) (*workflowservice.RespondActivityTaskCompletedRequest, error) {
			s.NotNil(task)
			return respondActivity(), nil
		})

	s.setCurrentDeployment(tv)

	runID := s.startWorkflow(tv, nil)

	s.WaitForChannel(ctx, wftCompleted)
	s.verifyWorkflowVersioning(tv, vbUnpinned, tv.Deployment(), nil, nil)
	s.verifyVersioningSAs(tv, vbUnpinned, tv)
	if sticky {
		s.verifyWorkflowStickyQueue(tv.WithRunID(runID))
	}

	s.WaitForChannel(ctx, actCompleted)
	s.verifyWorkflowVersioning(tv, vbUnpinned, tv.Deployment(), nil, nil)

	s.pollWftAndHandle(tv, sticky, nil,
		func(task *workflowservice.PollWorkflowTaskQueueResponse) (*workflowservice.RespondWorkflowTaskCompletedRequest, error) {
			s.NotNil(task)
			return respondCompleteWorkflow(tv, vbUnpinned), nil
		})
	s.verifyWorkflowVersioning(tv, vbUnpinned, tv.Deployment(), nil, nil)
}

// drainWorkflowTaskAfterSetCurrent is a helper that sets the current deployment version,
// drains the initial workflow task from the execution, and ensures the task is correctly
// routed to the appropriate build.
func (s *Versioning3Suite) drainWorkflowTaskAfterSetCurrent(
	tv *testvars.TestVars,
) (*commonpb.WorkflowExecution, string) {
	wftCompleted := make(chan struct{})
	s.pollWftAndHandle(tv, false, wftCompleted,
		func(task *workflowservice.PollWorkflowTaskQueueResponse) (*workflowservice.RespondWorkflowTaskCompletedRequest, error) {
			s.NotNil(task)
			s.verifyWorkflowVersioning(tv, vbUnspecified, nil, nil, tv.DeploymentVersionTransition())
			return respondEmptyWft(tv, false, vbUnpinned), nil
		})
	s.waitForDeploymentDataPropagation(tv, versionStatusInactive, false, tqTypeWf)
	s.setCurrentDeployment(tv)

	runID := s.startWorkflow(tv, nil)
	execution := tv.WithRunID(runID).WorkflowExecution()

	ctx, cancel := context.WithTimeout(context.Background(), 15*time.Second)
	defer cancel()
	s.WaitForChannel(ctx, wftCompleted)

	return execution, runID
}

func (s *Versioning3Suite) TestUnpinnedWorkflow_SuccessfulUpdate_TransitionstoNewDeployment() {
	tv1 := testvars.New(s).WithBuildIDNumber(1)

	execution, _ := s.drainWorkflowTaskAfterSetCurrent(tv1)

	// Register the new version and set it to current
	tv2 := tv1.WithBuildIDNumber(2)
	s.idlePollWorkflow(tv2, true, ver3MinPollTime, "should not have gotten any tasks since there are none")
	s.setCurrentDeployment(tv2)

	// Send update
	updateResultCh := s.sendUpdateNoError(tv2)

	// Process update in workflow
	s.pollWftAndHandle(tv2, false, nil,
		func(task *workflowservice.PollWorkflowTaskQueueResponse) (*workflowservice.RespondWorkflowTaskCompletedRequest, error) {
			s.NotNil(task)

			// Verify that events from the speculative task are written to the task history
			s.EqualHistory(`
			1 WorkflowExecutionStarted
			2 WorkflowTaskScheduled
			3 WorkflowTaskStarted
			4 WorkflowTaskCompleted
			5 WorkflowTaskScheduled // Speculative WT events are not written to the history yet.
			6 WorkflowTaskStarted
		  `, task.History)

			// Verify that events from the speculative task are *not* written to the workflow history before being processed by the poller
			events := s.GetHistory(s.Namespace().String(), execution)
			s.EqualHistoryEvents(`
				1 WorkflowExecutionStarted
				2 WorkflowTaskScheduled
				3 WorkflowTaskStarted
				4 WorkflowTaskCompleted
			`, events)

			// VersioningInfo should not have changed before the update has been processed by the poller.
			// Deployment version transition should also be nil since this is a speculative task.
			s.verifyWorkflowVersioning(tv1, vbUnpinned, tv1.Deployment(), nil, nil)

			return &workflowservice.RespondWorkflowTaskCompletedRequest{
				Commands:           s.UpdateAcceptCompleteCommands(tv2),
				Messages:           s.UpdateAcceptCompleteMessages(tv2, task.Messages[0]),
				VersioningBehavior: vbUnpinned,
				DeploymentOptions: &deploymentpb.WorkerDeploymentOptions{
					BuildId:              tv2.BuildID(),
					DeploymentName:       tv2.DeploymentSeries(),
					WorkerVersioningMode: enumspb.WORKER_VERSIONING_MODE_VERSIONED,
				},
			}, nil
		})

	updateResult := <-updateResultCh
	s.EqualValues("success-result-of-"+tv2.UpdateID(), testcore.DecodeString(s.T(), updateResult.GetOutcome().GetSuccess()))

	// Verify that events from the speculative task are written to the history since the update was accepted
	events := s.GetHistory(s.Namespace().String(), execution)
	s.EqualHistoryEvents(`
1 WorkflowExecutionStarted
2 WorkflowTaskScheduled
3 WorkflowTaskStarted
4 WorkflowTaskCompleted
5 WorkflowTaskScheduled // Was speculative WT...
6 WorkflowTaskStarted
7 WorkflowTaskCompleted // ...and events were written to the history when WT completes.  
8 WorkflowExecutionUpdateAccepted {"AcceptedRequestSequencingEventId": 5} // WTScheduled event which delivered update to the worker.
9 WorkflowExecutionUpdateCompleted {"AcceptedEventId": 8}
`, events)

	// Verify that the versioning info is updated correctly.
	describeCall, err := s.FrontendClient().DescribeWorkflowExecution(context.Background(), &workflowservice.DescribeWorkflowExecutionRequest{
		Namespace: s.Namespace().String(),
		Execution: execution,
	})
	s.Nil(err)
	s.NotNil(describeCall)

	// Since the poller accepted the update, the Worker Deployment Version that completed the last workflow task
	// of this workflow execution should have changed to the new version. However, the version transition should
	// still be nil.
	s.verifyWorkflowVersioning(tv2, vbUnpinned, tv2.Deployment(), nil, nil)

}

func (s *Versioning3Suite) TestUnpinnedWorkflow_FailedUpdate_DoesNotTransitionToNewDeployment() {
	tv1 := testvars.New(s).WithBuildIDNumber(1)

	execution, _ := s.drainWorkflowTaskAfterSetCurrent(tv1)

	// Register the new version and set it to current
	tv2 := tv1.WithBuildIDNumber(2)
	s.idlePollWorkflow(tv2, true, ver3MinPollTime, "should not have gotten any tasks since there are none")

	s.setCurrentDeployment(tv2)

	// Send update
	updateResultCh := s.sendUpdateNoError(tv2)

	// Process update in workflow
	s.pollWftAndHandle(tv2, false, nil,
		func(task *workflowservice.PollWorkflowTaskQueueResponse) (*workflowservice.RespondWorkflowTaskCompletedRequest, error) {
			s.NotNil(task)

			// Verify that events from the speculative task are written to the task history
			s.EqualHistory(`
			1 WorkflowExecutionStarted
			2 WorkflowTaskScheduled
			3 WorkflowTaskStarted
			4 WorkflowTaskCompleted
			5 WorkflowTaskScheduled // Speculative WT events are not written to the history yet.
			6 WorkflowTaskStarted
		  `, task.History)

			// Verify that events from the speculative task are *not* written to the workflow history before being processed by the poller
			events := s.GetHistory(s.Namespace().String(), execution)
			s.EqualHistoryEvents(`
				1 WorkflowExecutionStarted
				2 WorkflowTaskScheduled
				3 WorkflowTaskStarted
				4 WorkflowTaskCompleted
			`, events)

			// VersioningInfo should not have changed before the update has been processed by the poller.
			// Deployment version transition should also be nil since this is a speculative task.
			s.verifyWorkflowVersioning(tv1, vbUnpinned, tv1.Deployment(), nil, nil)

			updRequestMsg := task.Messages[0]
			updRequest := protoutils.UnmarshalAny[*updatepb.Request](s.T(), updRequestMsg.GetBody())

			s.Equal("args-value-of-"+tv2.UpdateID(), testcore.DecodeString(s.T(), updRequest.GetInput().GetArgs()))
			s.Equal(tv2.HandlerName(), updRequest.GetInput().GetName())
			s.EqualValues(5, updRequestMsg.GetEventId())

			return &workflowservice.RespondWorkflowTaskCompletedRequest{
				Messages:           s.UpdateRejectMessages(tv2, updRequestMsg),
				VersioningBehavior: vbUnpinned,
				DeploymentOptions: &deploymentpb.WorkerDeploymentOptions{
					BuildId:              tv2.BuildID(),
					DeploymentName:       tv2.DeploymentSeries(),
					WorkerVersioningMode: enumspb.WORKER_VERSIONING_MODE_VERSIONED,
				},
			}, nil
		})

	updateResult := <-updateResultCh
	s.Equal("rejection-of-"+tv2.UpdateID(), updateResult.GetOutcome().GetFailure().GetMessage())

	// Verify events from the speculative task are *not* written to the workflow history since the update was rejected
	events := s.GetHistory(s.Namespace().String(), execution)
	s.EqualHistoryEvents(`
	1 WorkflowExecutionStarted
	2 WorkflowTaskScheduled
	3 WorkflowTaskStarted
	4 WorkflowTaskCompleted
	`, events)

	// Since the poller rejected the update, the Worker Deployment Version that completed the last workflow task
	// of this workflow execution should not have changed.
	s.verifyWorkflowVersioning(tv1, vbUnpinned, tv1.Deployment(), nil, nil)
}

func (s *Versioning3Suite) sendUpdateNoError(tv *testvars.TestVars) <-chan *workflowservice.UpdateWorkflowExecutionResponse {
	s.T().Helper()
	return s.sendUpdateNoErrorInternal(tv, nil)
}

func (s *Versioning3Suite) TestUnpinnedWorkflowWithRamp_ToVersioned() {
	s.RunTestWithMatchingBehavior(
		func() {
			s.testUnpinnedWorkflowWithRamp(false)
		},
	)
}

func (s *Versioning3Suite) TestUnpinnedWorkflowWithRamp_ToUnversioned() {
	s.RunTestWithMatchingBehavior(
		func() {
			s.testUnpinnedWorkflowWithRamp(true)
		},
	)
}

func (s *Versioning3Suite) TestWorkflowRetry_Pinned_ExpectInherit_RetryOfChild() {
	s.testWorkflowRetry(workflow.VersioningBehaviorPinned, true, true, false)
}

func (s *Versioning3Suite) TestWorkflowRetry_Pinned_ExpectInherit_RetryOfCaN() {
	s.testWorkflowRetry(workflow.VersioningBehaviorPinned, true, false, true)
}

func (s *Versioning3Suite) TestWorkflowRetry_Pinned_ExpectNoInherit() {
	s.testWorkflowRetry(workflow.VersioningBehaviorPinned, false, false, false)
}

func (s *Versioning3Suite) TestWorkflowRetry_Unpinned_ExpectNoInherit() {
	s.testWorkflowRetry(workflow.VersioningBehaviorAutoUpgrade, false, false, false)
}

func (s *Versioning3Suite) testWorkflowRetry(behavior workflow.VersioningBehavior, expectInherit, retryOfChild, retryOfCaN bool) {
	tv1 := testvars.New(s).WithBuildIDNumber(1)
	tv2 := tv1.WithBuildIDNumber(2)

	childWorkflowID := tv1.WorkflowID() + "-child"
	parentWf := func(ctx workflow.Context) error {
		fut1 := workflow.ExecuteChildWorkflow(workflow.WithChildOptions(ctx, workflow.ChildWorkflowOptions{
			TaskQueue:   tv1.TaskQueue().GetName(),
			WorkflowID:  childWorkflowID,
			RetryPolicy: &temporal.RetryPolicy{},
		}), "wf")
		var val1 string
		s.NoError(fut1.Get(ctx, &val1))
		return nil
	}

	wf := func(ctx workflow.Context, attempt int) (string, error) {
		var ret string
		err := workflow.ExecuteActivity(workflow.WithActivityOptions(ctx, workflow.ActivityOptions{
			StartToCloseTimeout: 1 * time.Second,
			RetryPolicy: &temporal.RetryPolicy{
				InitialInterval:    1 * time.Second,
				BackoffCoefficient: 1,
			},
		}), "act").Get(ctx, &ret)
		s.NoError(err)
		if retryOfCaN && attempt == 1 {
			return "", workflow.NewContinueAsNewError(ctx, "wf", attempt+1)
		}
		// Use Temporal signal instead of Go channel to avoid replay issues
		workflow.GetSignalChannel(ctx, "currentVersionChanged").Receive(ctx, nil)
		return "", errors.New("explicit failure")
	}
	act1 := func() (string, error) {
		return "v1", nil
	}
	act2 := func() (string, error) {
		return "v2", nil
	}

	ctx, cancel := context.WithTimeout(context.Background(), 2*time.Minute)
	defer cancel()

	w1 := worker.New(s.SdkClient(), tv1.TaskQueue().GetName(), worker.Options{
		DeploymentOptions: worker.DeploymentOptions{
			Version:       tv1.SDKDeploymentVersion(),
			UseVersioning: true,
		},
		MaxConcurrentWorkflowTaskPollers: numPollers,
	})
	w1.RegisterWorkflowWithOptions(wf, workflow.RegisterOptions{Name: "wf", VersioningBehavior: behavior})
	w1.RegisterWorkflowWithOptions(parentWf, workflow.RegisterOptions{Name: "parent-wf", VersioningBehavior: behavior})
	w1.RegisterActivityWithOptions(act1, activity.RegisterOptions{Name: "act"})
	s.NoError(w1.Start())
	defer w1.Stop()

	w2 := worker.New(s.SdkClient(), tv1.TaskQueue().GetName(), worker.Options{
		DeploymentOptions: worker.DeploymentOptions{
			Version:       tv2.SDKDeploymentVersion(),
			UseVersioning: true,
		},
		MaxConcurrentWorkflowTaskPollers: numPollers,
	})
	w2.RegisterWorkflowWithOptions(wf, workflow.RegisterOptions{Name: "wf", VersioningBehavior: behavior})
	w2.RegisterWorkflowWithOptions(parentWf, workflow.RegisterOptions{Name: "parent-wf", VersioningBehavior: behavior})
	w2.RegisterActivityWithOptions(act2, activity.RegisterOptions{Name: "act"})
	s.NoError(w2.Start())
	defer w2.Stop()

	// Set v1 to current and propagate to all task queue partitions
	s.setCurrentDeployment(tv1)
	s.waitForDeploymentDataPropagation(tv1, versionStatusCurrent, false, tqTypeWf, tqTypeAct)

	wf0 := "wf"
	if retryOfChild {
		wf0 = "parent-wf"
	}
	run0, err := s.SdkClient().ExecuteWorkflow(
		ctx,
		sdkclient.StartWorkflowOptions{
			TaskQueue: tv1.TaskQueue().GetName(),
			RetryPolicy: &temporal.RetryPolicy{
				InitialInterval: time.Second,
			},
		},
		wf0,
		1,
	)
	s.NoError(err)

	wfIDOfRetryingWF := run0.GetID()
	runIDBeforeRetry := run0.GetRunID()

	if retryOfCaN {
		// wait for first run to continue-as-new
		s.Eventually(func() bool {
			desc, err := s.SdkClient().DescribeWorkflow(ctx, wfIDOfRetryingWF, run0.GetRunID())
			s.NoError(err)
			if err != nil {
				return false
			}
			return desc.Status == enumspb.WORKFLOW_EXECUTION_STATUS_CONTINUED_AS_NEW
		}, 5*time.Second, 1*time.Millisecond)
	}

	// wait for workflow to progress on v1 (activity completed and waiting for signal)
	s.Eventually(func() bool {
		desc, err := s.SdkClient().DescribeWorkflowExecution(ctx, wfIDOfRetryingWF, "")
		s.NoError(err)
		if err != nil {
			return false
		}
		// Check if workflow is running on v1
		return desc.GetWorkflowExecutionInfo().GetVersioningInfo().GetDeploymentVersion().GetBuildId() == tv1.BuildID()
	}, 5*time.Second, 1*time.Millisecond)

	// get run ID of first run of the workflow before it fails
	if retryOfChild {
		wfIDOfRetryingWF = childWorkflowID
		// Wait for child workflow to be created
		s.Eventually(func() bool {
			desc, err := s.SdkClient().DescribeWorkflow(ctx, wfIDOfRetryingWF, "")
			s.NoError(err)
			if err != nil {
				return false
			}
			runIDBeforeRetry = desc.WorkflowExecution.RunID
			return true
		}, 5*time.Second, 1*time.Millisecond)
	} else if retryOfCaN {
		// get the next run in the continue-as-new chain
		s.Eventually(func() bool {
			continuedAsNewRunResp, err := s.SdkClient().DescribeWorkflow(ctx, wfIDOfRetryingWF, "")
			s.NoError(err)
			if err != nil {
				return false
			}
			caNRunID := continuedAsNewRunResp.WorkflowExecution.RunID
			// confirm that it's a new run
			if caNRunID != run0.GetRunID() {
				runIDBeforeRetry = caNRunID
				return true
			}
			return false
		}, 5*time.Second, 1*time.Millisecond)
	}

	// Set v2 to current and propagate to all task queue partitions
	s.setCurrentDeployment(tv2)
	s.waitForDeploymentDataPropagation(tv2, versionStatusCurrent, false, tqTypeWf, tqTypeAct)

	// signal workflow to continue (it will fail and then retry on v2 if it doesn't inherit)
	s.NoError(s.SdkClient().SignalWorkflow(ctx, wfIDOfRetryingWF, runIDBeforeRetry, "currentVersionChanged", nil))

	// wait for run that will retry to fail
	s.Eventually(func() bool {
		desc, err := s.SdkClient().DescribeWorkflow(ctx, wfIDOfRetryingWF, runIDBeforeRetry)
		s.NoError(err)
		if err != nil {
			return false
		}
		return desc.Status == enumspb.WORKFLOW_EXECUTION_STATUS_FAILED
	}, 5*time.Second, 1*time.Millisecond)

	// get the execution info of the next run in the retry chain, wait for next run to start
	var secondRunID string
	s.Eventually(func() bool {
		secondRunResp, err := s.SdkClient().DescribeWorkflow(ctx, wfIDOfRetryingWF, "")
		s.NoError(err)
		if err != nil {
			return false
		}
		secondRunID = secondRunResp.WorkflowExecution.RunID
		// confirm that it's a new run
		if secondRunID != runIDBeforeRetry {
			return true
		}
		return false
	}, 5*time.Second, 1*time.Millisecond)

	// confirm that the second run eventually gets auto-upgrade behavior and runs on version 2 (no inherit)
	s.Eventually(func() bool {
		secondRunResp, err := s.SdkClient().DescribeWorkflowExecution(ctx, wfIDOfRetryingWF, secondRunID)
		s.NoError(err)
		switch behavior {
		case workflow.VersioningBehaviorPinned:
			if secondRunResp.GetWorkflowExecutionInfo().GetVersioningInfo().GetBehavior() != enumspb.VERSIONING_BEHAVIOR_PINNED {
				return false
			}
		case workflow.VersioningBehaviorAutoUpgrade:
			if secondRunResp.GetWorkflowExecutionInfo().GetVersioningInfo().GetBehavior() != enumspb.VERSIONING_BEHAVIOR_AUTO_UPGRADE {
				return false
			}
		default:
		}
		switch expectInherit {
		case true:
			return secondRunResp.GetWorkflowExecutionInfo().GetVersioningInfo().GetDeploymentVersion().GetBuildId() == tv1.BuildID()
		case false:
			return secondRunResp.GetWorkflowExecutionInfo().GetVersioningInfo().GetDeploymentVersion().GetBuildId() == tv2.BuildID()
		default:
		}
		return true
	}, 5*time.Second, 1*time.Millisecond)
}

func (s *Versioning3Suite) testUnpinnedWorkflowWithRamp(toUnversioned bool) {
	// This test sets a 50% ramp and runs 50 wfs and ensures both versions got some wf and
	// activity tasks.

	tv1 := testvars.New(s).WithBuildIDNumber(1)
	tv2 := tv1.WithBuildIDNumber(2)

	wf := func(ctx workflow.Context, version string) (string, error) {
		var ret string
		err := workflow.ExecuteActivity(workflow.WithActivityOptions(ctx, workflow.ActivityOptions{
			StartToCloseTimeout: 1 * time.Second,
			RetryPolicy: &temporal.RetryPolicy{
				InitialInterval:    1 * time.Second,
				BackoffCoefficient: 1,
			},
		}), "act").Get(ctx, &ret)
		s.NoError(err)
		return version, nil
	}

	wf1 := func(ctx workflow.Context) (string, error) {
		return wf(ctx, "v1")
	}
	wf2 := func(ctx workflow.Context) (string, error) {
		return wf(ctx, "v2")
	}
	act1 := func() (string, error) {
		return "v1", nil
	}
	act2 := func() (string, error) {
		return "v2", nil
	}

	ctx, cancel := context.WithTimeout(context.Background(), 2*time.Minute)
	defer cancel()

	w1 := worker.New(s.SdkClient(), tv1.TaskQueue().GetName(), worker.Options{
		DeploymentOptions: worker.DeploymentOptions{
			Version:                   tv1.SDKDeploymentVersion(),
			UseVersioning:             true,
			DefaultVersioningBehavior: workflow.VersioningBehaviorAutoUpgrade,
		},
		MaxConcurrentWorkflowTaskPollers: numPollers,
	})
	w1.RegisterWorkflowWithOptions(wf1, workflow.RegisterOptions{Name: "wf"})
	w1.RegisterActivityWithOptions(act1, activity.RegisterOptions{Name: "act"})
	s.NoError(w1.Start())
	defer w1.Stop()

	// v1 is current and v2 is ramping at 50%

	// Make sure both TQs are registered in v1 which will be the current version. This is to make sure
	// we don't get to ramping while one of the TQs has not yet got v1 as it's current version.
	// (note that s.setCurrentDeployment(tv1) can pass even with one TQ added to the version)
	s.waitForDeploymentDataPropagation(tv1, versionStatusInactive, false, tqTypeWf, tqTypeAct)
	s.setCurrentDeployment(tv1)

	// wait until all task queue partitions know that tv1 is current
	s.waitForDeploymentDataPropagation(tv1, versionStatusCurrent, false, tqTypeWf, tqTypeAct)

	deploymentOpts := worker.DeploymentOptions{
		Version: tv2.SDKDeploymentVersion(),
	}
	if !toUnversioned {
		deploymentOpts.UseVersioning = true
		deploymentOpts.DefaultVersioningBehavior = workflow.VersioningBehaviorAutoUpgrade
	}
	w2 := worker.New(s.SdkClient(), tv2.TaskQueue().GetName(), worker.Options{
		DeploymentOptions:                deploymentOpts,
		MaxConcurrentWorkflowTaskPollers: numPollers,
	})
	w2.RegisterWorkflowWithOptions(wf2, workflow.RegisterOptions{Name: "wf"})
	w2.RegisterActivityWithOptions(act2, activity.RegisterOptions{Name: "act"})
	s.NoError(w2.Start())
	defer w2.Stop()

	s.setRampingDeployment(tv2, 50, toUnversioned)
	// wait until all task queue partitions know that tv2 is ramping
	s.waitForDeploymentDataPropagation(tv2, versionStatusRamping, toUnversioned, tqTypeWf, tqTypeAct)

	numTests := 50
	counter := make(map[string]int)
	runs := make([]sdkclient.WorkflowRun, numTests)
	for i := 0; i < numTests; i++ {
		run, err := s.SdkClient().ExecuteWorkflow(ctx, sdkclient.StartWorkflowOptions{TaskQueue: tv1.TaskQueue().GetName()}, "wf")
		s.NoError(err)
		runs[i] = run
	}
	for i := 0; i < numTests; i++ {
		var out string
		s.NoError(runs[i].Get(ctx, &out))
		counter[out]++
	}

	// both versions should've got executions
	s.Greater(counter["v1"], 0)
	s.Greater(counter["v2"], 0)
	s.Equal(numTests, counter["v1"]+counter["v2"])
}

func (s *Versioning3Suite) TestTransitionFromWft_Sticky() {
	s.testTransitionFromWft(true, false)
}

func (s *Versioning3Suite) TestTransitionFromWft_NoSticky() {
	s.testTransitionFromWft(false, false)
}

func (s *Versioning3Suite) TestTransitionFromWft_Sticky_ToUnversioned() {
	s.testTransitionFromWft(true, true)
}

func (s *Versioning3Suite) TestTransitionFromWft_NoSticky_ToUnversioned() {
	s.testTransitionFromWft(false, true)
}

func (s *Versioning3Suite) testTransitionFromWft(sticky bool, toUnversioned bool) {
	// Wf runs one WFT and one AT on d1, then the second WFT is redirected to d2 and
	// transitions the wf with it.

	tv1 := testvars.New(s).WithBuildIDNumber(1)
	tv2 := tv1.WithBuildIDNumber(2)
	if sticky {
		s.warmUpSticky(tv1)
	}

	if s.useNewDeploymentData {
		s.updateTaskQueueDeploymentDataWithRoutingConfig(tv1, &deploymentpb.RoutingConfig{
			CurrentDeploymentVersion:  worker_versioning.ExternalWorkerDeploymentVersionFromStringV31(tv1.DeploymentVersionString()),
			CurrentVersionChangedTime: timestamp.TimePtr(time.Now()),
			RevisionNumber:            1,
		}, map[string]*deploymentspb.WorkerDeploymentVersionData{tv1.DeploymentVersion().GetBuildId(): &deploymentspb.WorkerDeploymentVersionData{
			Status: enumspb.WORKER_DEPLOYMENT_VERSION_STATUS_CURRENT,
		}}, []string{}, tqTypeWf, tqTypeAct)
	} else {
		s.updateTaskQueueDeploymentData(tv1, true, 0, false, 0, tqTypeWf, tqTypeAct)
	}
	runID := s.startWorkflow(tv1, nil)

	s.pollWftAndHandle(tv1, false, nil,
		func(task *workflowservice.PollWorkflowTaskQueueResponse) (*workflowservice.RespondWorkflowTaskCompletedRequest, error) {
			s.NotNil(task)
			s.verifyWorkflowVersioning(tv1, vbUnspecified, nil, nil, tv1.DeploymentVersionTransition())
			return respondWftWithActivities(tv1, tv1, sticky, vbUnpinned, "5"), nil
		})
	s.verifyWorkflowVersioning(tv1, vbUnpinned, tv1.Deployment(), nil, nil)
	if sticky {
		s.verifyWorkflowStickyQueue(tv1.WithRunID(runID))
	}

	s.pollActivityAndHandle(tv1, nil,
		func(task *workflowservice.PollActivityTaskQueueResponse) (*workflowservice.RespondActivityTaskCompletedRequest, error) {
			s.NotNil(task)
			return respondActivity(), nil
		})
	s.verifyWorkflowVersioning(tv1, vbUnpinned, tv1.Deployment(), nil, nil)

	if toUnversioned {
		// unset A as current
		if s.useNewDeploymentData {
			s.updateTaskQueueDeploymentDataWithRoutingConfig(tv1, &deploymentpb.RoutingConfig{
				CurrentDeploymentVersion:  nil,
				CurrentVersionChangedTime: timestamp.TimePtr(time.Now()),
				RevisionNumber:            2,
			}, map[string]*deploymentspb.WorkerDeploymentVersionData{}, []string{}, tqTypeWf, tqTypeAct)
		} else {
			s.updateTaskQueueDeploymentData(tv1, false, 0, false, 0, tqTypeWf, tqTypeAct)
		}

		s.unversionedPollWftAndHandle(tv1, false, nil,
			func(task *workflowservice.PollWorkflowTaskQueueResponse) (*workflowservice.RespondWorkflowTaskCompletedRequest, error) {
				s.NotNil(task)
				s.verifyWorkflowVersioning(tv1, vbUnpinned, tv1.Deployment(), nil, &workflowpb.DeploymentVersionTransition{Version: "__unversioned__"})
				return respondCompleteWorkflowUnversioned(tv1), nil
			})
		s.verifyWorkflowVersioning(tv1, vbUnspecified, nil, nil, nil)
	} else {

		// Set B as the current deployment
		if s.useNewDeploymentData {
			s.updateTaskQueueDeploymentDataWithRoutingConfig(tv2, &deploymentpb.RoutingConfig{
				CurrentDeploymentVersion:  worker_versioning.ExternalWorkerDeploymentVersionFromStringV31(tv2.DeploymentVersionString()),
				CurrentVersionChangedTime: timestamp.TimePtr(time.Now()),
				RevisionNumber:            2,
			}, map[string]*deploymentspb.WorkerDeploymentVersionData{tv2.DeploymentVersion().GetBuildId(): &deploymentspb.WorkerDeploymentVersionData{
				Status: enumspb.WORKER_DEPLOYMENT_VERSION_STATUS_CURRENT,
			}, tv1.DeploymentVersion().GetBuildId(): &deploymentspb.WorkerDeploymentVersionData{
				Status: enumspb.WORKER_DEPLOYMENT_VERSION_STATUS_DRAINING,
			}}, []string{}, tqTypeWf, tqTypeAct)
		} else {
			s.updateTaskQueueDeploymentData(tv2, true, 0, false, 0, tqTypeWf, tqTypeAct)
		}

		s.pollWftAndHandle(tv2, false, nil,
			func(task *workflowservice.PollWorkflowTaskQueueResponse) (*workflowservice.RespondWorkflowTaskCompletedRequest, error) {
				s.NotNil(task)
				s.verifyWorkflowVersioning(tv1, vbUnpinned, tv1.Deployment(), nil, tv2.DeploymentVersionTransition())
				return respondCompleteWorkflow(tv2, vbUnpinned), nil
			})
		s.verifyWorkflowVersioning(tv2, vbUnpinned, tv2.Deployment(), nil, nil)
	}
}

func (s *Versioning3Suite) TestDoubleTransition() {
	s.testDoubleTransition(false, false)
}

func (s *Versioning3Suite) TestDoubleTransition_WithSignal() {
	s.testDoubleTransition(false, true)
}

func (s *Versioning3Suite) TestDoubleTransitionFromUnversioned() {
	s.testDoubleTransition(true, false)
}

func (s *Versioning3Suite) TestDoubleTransitionFromUnversioned_WithSignal() {
	s.testDoubleTransition(true, true)
}

func (s *Versioning3Suite) testDoubleTransition(unversionedSrc bool, signal bool) {
	// Scenario: make sure a transition on top of another transition works properly. Steps:
	// 1. Start a workflow, process first task with sourceV (which is v1 or unversioned depending on passed `unversionedSrc`).
	//    The first wft schedules an activity.
	// 2. (optional) Send a signal to wf so we generate a pending (not started) wft
	// 3. Set current version to v2.
	// 4. Poll activity from v2 worker. Activity is not dispatched but a transition starts from sourceV -> v2.
	// 5. Change routing config back to sourceV.
	// 6. Send a wf task poller from sourceV. This should get the pending wft and replace the transition to v2 with a transition
	//    back to sourceV. Note that in this case versioning info has a transition target same as the existing version.
	//    Therefore, a transition from x -> x is valid (although, can only happen indirectly by another hop).
	// 7. Once the wft completes we make sure the wf is on sourceV without any transition.
	// 8. Not that the transition is complete, the activity should be able to go to sourceV poller.
	// 9. Set v2 as current again and ensure the wf can complete on it.

	tv1 := testvars.New(s).WithBuildIDNumber(1)
	tv2 := tv1.WithBuildIDNumber(2)
	sourceV := tv1.Deployment()
	sourceVB := vbUnpinned
	sourceTransition := tv1.DeploymentVersionTransition()
	if unversionedSrc {
		sourceV = nil
		sourceVB = vbUnspecified
		sourceTransition = &workflowpb.DeploymentVersionTransition{Version: "__unversioned__"}
	}

	runId := s.startWorkflow(tv1, nil)

	if !unversionedSrc {
		// sourceV is v1, set current version to it
		if s.useNewDeploymentData {
			s.updateTaskQueueDeploymentDataWithRoutingConfig(tv1, &deploymentpb.RoutingConfig{
				CurrentDeploymentVersion:  worker_versioning.ExternalWorkerDeploymentVersionFromStringV31(tv1.DeploymentVersionString()),
				CurrentVersionChangedTime: timestamp.TimePtr(time.Now()),
				RevisionNumber:            1,
			}, map[string]*deploymentspb.WorkerDeploymentVersionData{tv1.DeploymentVersion().GetBuildId(): &deploymentspb.WorkerDeploymentVersionData{
				Status: enumspb.WORKER_DEPLOYMENT_VERSION_STATUS_CURRENT,
			}}, []string{}, tqTypeWf, tqTypeAct)
		} else {
			s.updateTaskQueueDeploymentData(tv1, true, 0, false, 0, tqTypeWf, tqTypeAct)
		}
	}

	s.doPollWftAndHandle(tv1, !unversionedSrc, false, nil,
		func(task *workflowservice.PollWorkflowTaskQueueResponse) (*workflowservice.RespondWorkflowTaskCompletedRequest, error) {
			s.NotNil(task)
			return respondWftWithActivities(tv1, tv1, false, sourceVB, "5"), nil
		})
	s.verifyWorkflowVersioning(tv1, sourceVB, sourceV, nil, nil)

	if signal {
		// Send a signal so a wf task is scheduled before we poll the activity
		err := s.SdkClient().SignalWorkflow(context.Background(), tv1.WorkflowID(), runId, "test-signal", nil)
		s.NoError(err)
	}

	// set current version to v2
	if s.useNewDeploymentData {
		s.updateTaskQueueDeploymentDataWithRoutingConfig(tv2, &deploymentpb.RoutingConfig{
			CurrentDeploymentVersion:  worker_versioning.ExternalWorkerDeploymentVersionFromStringV31(tv2.DeploymentVersionString()),
			CurrentVersionChangedTime: timestamp.TimePtr(time.Now()),
			RevisionNumber:            2,
		}, map[string]*deploymentspb.WorkerDeploymentVersionData{tv2.DeploymentVersion().GetBuildId(): &deploymentspb.WorkerDeploymentVersionData{
			Status: enumspb.WORKER_DEPLOYMENT_VERSION_STATUS_CURRENT,
		}, tv1.DeploymentVersion().GetBuildId(): &deploymentspb.WorkerDeploymentVersionData{
			Status: enumspb.WORKER_DEPLOYMENT_VERSION_STATUS_DRAINING,
		}}, []string{}, tqTypeWf, tqTypeAct)
	} else {
		s.updateTaskQueueDeploymentData(tv2, true, 0, false, 0, tqTypeWf, tqTypeAct)
	}
	// poll activity from v2 worker, this should start a transition but should not immediately start the activity.
	go s.idlePollActivity(tv2, true, time.Minute, "v2 worker should not receive the activity")

	s.EventuallyWithT(func(t *assert.CollectT) {
		dwf, err := s.FrontendClient().DescribeWorkflowExecution(
			context.Background(), &workflowservice.DescribeWorkflowExecutionRequest{
				Namespace: s.Namespace().String(),
				Execution: &commonpb.WorkflowExecution{
					WorkflowId: tv1.WorkflowID(),
				},
			},
		)
		s.NoError(err)
		a := assert.New(t)
		a.Equal(tv2.DeploymentVersionTransition(), dwf.WorkflowExecutionInfo.GetVersioningInfo().GetVersionTransition())
	}, 10*time.Second, 100*time.Millisecond)

	// Back to sourceV
	if unversionedSrc {
		if s.useNewDeploymentData {
			s.updateTaskQueueDeploymentDataWithRoutingConfig(tv2, &deploymentpb.RoutingConfig{
				CurrentDeploymentVersion:  nil,
				CurrentVersionChangedTime: timestamp.TimePtr(time.Now()),
				RevisionNumber:            3,
			}, map[string]*deploymentspb.WorkerDeploymentVersionData{}, []string{}, tqTypeWf, tqTypeAct)
		} else {
			s.updateTaskQueueDeploymentData(tv2, false, 0, false, 0, tqTypeWf, tqTypeAct)
		}
	} else {
		if s.useNewDeploymentData {
			s.updateTaskQueueDeploymentDataWithRoutingConfig(tv1, &deploymentpb.RoutingConfig{
				CurrentDeploymentVersion:  worker_versioning.ExternalWorkerDeploymentVersionFromStringV31(tv1.DeploymentVersionString()),
				CurrentVersionChangedTime: timestamp.TimePtr(time.Now()),
				RevisionNumber:            3,
			}, map[string]*deploymentspb.WorkerDeploymentVersionData{tv1.DeploymentVersion().GetBuildId(): &deploymentspb.WorkerDeploymentVersionData{
				Status: enumspb.WORKER_DEPLOYMENT_VERSION_STATUS_CURRENT,
			}, tv2.DeploymentVersion().GetBuildId(): &deploymentspb.WorkerDeploymentVersionData{
				Status: enumspb.WORKER_DEPLOYMENT_VERSION_STATUS_DRAINING,
			}}, []string{}, tqTypeWf, tqTypeAct)
		} else {
			s.updateTaskQueueDeploymentData(tv1, true, 0, false, 0, tqTypeWf, tqTypeAct)
		}
	}

	// Now poll for wf task from sourceV while there is a transition to v2
	// this poller should clear the transition and complete the wft.
	s.doPollWftAndHandle(tv1, !unversionedSrc, false, nil,
		func(task *workflowservice.PollWorkflowTaskQueueResponse) (*workflowservice.RespondWorkflowTaskCompletedRequest, error) {
			s.NotNil(task)
			s.verifyWorkflowVersioning(tv1, sourceVB, sourceV, nil, sourceTransition)
			return respondEmptyWft(tv1, false, sourceVB), nil
		})
	s.verifyWorkflowVersioning(tv1, sourceVB, sourceV, nil, nil)

	// Activity should be unblocked now to sourceV poller
	s.doPollActivityAndHandle(tv1, !unversionedSrc, nil,
		func(task *workflowservice.PollActivityTaskQueueResponse) (*workflowservice.RespondActivityTaskCompletedRequest, error) {
			s.NotNil(task)
			s.verifyWorkflowVersioning(tv1, sourceVB, sourceV, nil, nil)
			return respondActivity(), nil
		})

	// Set v2 as the current version again
	if s.useNewDeploymentData {
		s.updateTaskQueueDeploymentDataWithRoutingConfig(tv2, &deploymentpb.RoutingConfig{
			CurrentDeploymentVersion:  worker_versioning.ExternalWorkerDeploymentVersionFromStringV31(tv2.DeploymentVersionString()),
			CurrentVersionChangedTime: timestamp.TimePtr(time.Now()),
			RevisionNumber:            4,
		}, map[string]*deploymentspb.WorkerDeploymentVersionData{tv2.DeploymentVersion().GetBuildId(): &deploymentspb.WorkerDeploymentVersionData{
			Status: enumspb.WORKER_DEPLOYMENT_VERSION_STATUS_CURRENT,
		}, tv1.DeploymentVersion().GetBuildId(): &deploymentspb.WorkerDeploymentVersionData{
			Status: enumspb.WORKER_DEPLOYMENT_VERSION_STATUS_DRAINING,
		}}, []string{}, tqTypeWf, tqTypeAct)
	} else {
		s.updateTaskQueueDeploymentData(tv2, true, 0, false, 0, tqTypeWf, tqTypeAct)
	}

	s.pollWftAndHandle(tv2, false, nil,
		func(task *workflowservice.PollWorkflowTaskQueueResponse) (*workflowservice.RespondWorkflowTaskCompletedRequest, error) {
			s.NotNil(task)
			s.verifyWorkflowVersioning(tv2, sourceVB, sourceV, nil, tv2.DeploymentVersionTransition())
			return respondCompleteWorkflow(tv2, vbUnpinned), nil
		})
	s.verifyWorkflowVersioning(tv2, vbUnpinned, tv2.Deployment(), nil, nil)
}

func (s *Versioning3Suite) TestNexusTask_StaysOnCurrentDeployment() {
	s.RunTestWithMatchingBehavior(
		func() {
			s.nexusTaskStaysOnCurrentDeployment()
		},
	)
}

func (s *Versioning3Suite) nexusTaskStaysOnCurrentDeployment() {
	tv1 := testvars.New(s).WithBuildIDNumber(1)
	tv2 := tv1.WithBuildIDNumber(2)

	nexusRequest := &matchingservice.DispatchNexusTaskRequest{
		NamespaceId: s.NamespaceID().String(),
		TaskQueue:   tv1.TaskQueue(),
		Request: &nexuspb.Request{
			Header: map[string]string{
				// placeholder value as passing in an empty map would result in protoc deserializing
				// it as nil, which breaks existing logic inside of matching
				tv1.Any().String(): tv1.Any().String(),
			},
		},
	}

	// current deployment is -> tv1
	if s.useNewDeploymentData {
		s.updateTaskQueueDeploymentDataWithRoutingConfig(tv1, &deploymentpb.RoutingConfig{
			CurrentDeploymentVersion:  worker_versioning.ExternalWorkerDeploymentVersionFromStringV31(tv1.DeploymentVersionString()),
			CurrentVersionChangedTime: timestamp.TimePtr(time.Now()),
			RevisionNumber:            1,
		}, map[string]*deploymentspb.WorkerDeploymentVersionData{tv1.DeploymentVersion().GetBuildId(): &deploymentspb.WorkerDeploymentVersionData{
			Status: enumspb.WORKER_DEPLOYMENT_VERSION_STATUS_CURRENT,
		}}, []string{}, tqTypeNexus)
	} else {
		s.updateTaskQueueDeploymentData(tv1, true, 0, false, 0, tqTypeNexus)
	}

	// local poller with deployment A receives task
	s.pollAndDispatchNexusTask(tv1, nexusRequest)

	// current deployment is now -> tv2
	if s.useNewDeploymentData {
		s.updateTaskQueueDeploymentDataWithRoutingConfig(tv2, &deploymentpb.RoutingConfig{
			CurrentDeploymentVersion:  worker_versioning.ExternalWorkerDeploymentVersionFromStringV31(tv2.DeploymentVersionString()),
			CurrentVersionChangedTime: timestamp.TimePtr(time.Now()),
			RevisionNumber:            2,
		}, map[string]*deploymentspb.WorkerDeploymentVersionData{tv2.DeploymentVersion().GetBuildId(): &deploymentspb.WorkerDeploymentVersionData{
			Status: enumspb.WORKER_DEPLOYMENT_VERSION_STATUS_CURRENT,
		}, tv1.DeploymentVersion().GetBuildId(): &deploymentspb.WorkerDeploymentVersionData{
			Status: enumspb.WORKER_DEPLOYMENT_VERSION_STATUS_DRAINING,
		}}, []string{}, tqTypeNexus)
	} else {
		s.updateTaskQueueDeploymentData(tv2, true, 0, false, 0, tqTypeNexus)
	}

	// Pollers of tv1 are there but should not get any task
	go s.idlePollNexus(tv1, true, ver3MinPollTime, "nexus task should not go to the old deployment")

	s.pollAndDispatchNexusTask(tv2, nexusRequest)
}

func (s *Versioning3Suite) pollAndDispatchNexusTask(
	tv *testvars.TestVars,
	nexusRequest *matchingservice.DispatchNexusTaskRequest,
) {
	matchingClient := s.GetTestCluster().MatchingClient()

	nexusCompleted := make(chan any)
	s.pollNexusTaskAndHandle(tv, false, nexusCompleted,
		func(task *workflowservice.PollNexusTaskQueueResponse) (*workflowservice.RespondNexusTaskCompletedRequest, error) {
			s.NotNil(task)
			return &workflowservice.RespondNexusTaskCompletedRequest{}, nil // response object gets filled during processing
		})

	_, err := matchingClient.DispatchNexusTask(context.Background(), nexusRequest)
	s.NoError(err)
	<-nexusCompleted
}

func (s *Versioning3Suite) TestEagerActivity() {
	// The first WFT asks for an activity to starts and get it eagerly in the WFT completion
	// response. The activity is processed without issues and wf completes.

	s.OverrideDynamicConfig(dynamicconfig.EnableActivityEagerExecution, true)
	tv := testvars.New(s)

	if s.useNewDeploymentData {
		s.updateTaskQueueDeploymentDataWithRoutingConfig(tv, &deploymentpb.RoutingConfig{
			CurrentDeploymentVersion:  worker_versioning.ExternalWorkerDeploymentVersionFromStringV31(tv.DeploymentVersionString()),
			CurrentVersionChangedTime: timestamp.TimePtr(time.Now()),
			RevisionNumber:            1,
		}, map[string]*deploymentspb.WorkerDeploymentVersionData{tv.DeploymentVersion().GetBuildId(): &deploymentspb.WorkerDeploymentVersionData{
			Status: enumspb.WORKER_DEPLOYMENT_VERSION_STATUS_CURRENT,
		}}, []string{}, tqTypeWf, tqTypeAct)
	} else {
		s.updateTaskQueueDeploymentData(tv, true, 0, false, 0, tqTypeWf, tqTypeAct)
	}
	s.startWorkflow(tv, nil)

	poller, resp := s.pollWftAndHandle(tv, false, nil,
		func(task *workflowservice.PollWorkflowTaskQueueResponse) (*workflowservice.RespondWorkflowTaskCompletedRequest, error) {
			s.NotNil(task)
			s.verifyWorkflowVersioning(tv, vbUnspecified, nil, nil, tv.DeploymentVersionTransition())
			resp := respondWftWithActivities(tv, tv, true, vbUnpinned, "5")
			resp.Commands[0].GetScheduleActivityTaskCommandAttributes().RequestEagerExecution = true
			return resp, nil
		})
	s.verifyWorkflowVersioning(tv, vbUnpinned, tv.Deployment(), nil, nil)

	s.NotEmpty(resp.GetActivityTasks())

	_, err := poller.HandleActivityTask(tv, resp.GetActivityTasks()[0],
		func(task *workflowservice.PollActivityTaskQueueResponse) (*workflowservice.RespondActivityTaskCompletedRequest, error) {
			s.NotNil(task)
			return respondActivity(), nil
		})
	s.NoError(err)
	s.verifyWorkflowVersioning(tv, vbUnpinned, tv.Deployment(), nil, nil)

	s.pollWftAndHandle(tv, false, nil,
		func(task *workflowservice.PollWorkflowTaskQueueResponse) (*workflowservice.RespondWorkflowTaskCompletedRequest, error) {
			s.NotNil(task)
			return respondCompleteWorkflow(tv, vbUnpinned), nil
		})
	s.verifyWorkflowVersioning(tv, vbUnpinned, tv.Deployment(), nil, nil)
}

func (s *Versioning3Suite) TestTransitionFromActivity_Sticky() {
	s.testTransitionFromActivity(true)
}

func (s *Versioning3Suite) TestTransitionFromActivity_NoSticky() {
	s.testTransitionFromActivity(false)
}

func (s *Versioning3Suite) testTransitionFromActivity(sticky bool) {
	// The workflow runs one WFT on d1 which schedules four activities, then:
	// 1. The first and second activities starts on d1
	// 2. Current deployment becomes d2
	// 3. The third activity is redirected to d2 and starts a transition in the wf, without being
	//    dispatched.
	// 4. The 4th activity also does not start on any of the builds although there are pending
	//    pollers on both.
	// 5. The transition generates a WFT, and it is started in d2.
	// 6. The 1st act is completed here while the transition is going on.
	// 7. The 2nd act fails and makes another attempt. But it is not dispatched.
	// 8. WFT completes and the transition completes.
	// 9. All the 3 remaining activities are now dispatched and completed.

	ctx, cancel := context.WithTimeout(context.Background(), 15*time.Second)
	defer cancel()

	tv1 := testvars.New(s).WithBuildIDNumber(1)
	tv2 := tv1.WithBuildIDNumber(2)
	if sticky {
		s.warmUpSticky(tv1)
	}

	if s.useNewDeploymentData {
		s.updateTaskQueueDeploymentDataWithRoutingConfig(tv1, &deploymentpb.RoutingConfig{
			CurrentDeploymentVersion:  worker_versioning.ExternalWorkerDeploymentVersionFromStringV31(tv1.DeploymentVersionString()),
			CurrentVersionChangedTime: timestamp.TimePtr(time.Now()),
			RevisionNumber:            1,
		}, map[string]*deploymentspb.WorkerDeploymentVersionData{tv1.DeploymentVersion().GetBuildId(): &deploymentspb.WorkerDeploymentVersionData{
			Status: enumspb.WORKER_DEPLOYMENT_VERSION_STATUS_CURRENT,
		}}, []string{}, tqTypeWf, tqTypeAct)
	} else {
		s.updateTaskQueueDeploymentData(tv1, true, 0, false, 0, tqTypeWf, tqTypeAct)
	}
	runID := s.startWorkflow(tv1, nil)

	s.pollWftAndHandle(tv1, false, nil,
		func(task *workflowservice.PollWorkflowTaskQueueResponse) (*workflowservice.RespondWorkflowTaskCompletedRequest, error) {
			s.NotNil(task)
			s.verifyWorkflowVersioning(tv1, vbUnspecified, nil, nil, tv1.DeploymentVersionTransition())
			return respondWftWithActivities(tv1, tv1, sticky, vbUnpinned, "5", "6", "7", "8"), nil
		})
	s.verifyWorkflowVersioning(tv1, vbUnpinned, tv1.Deployment(), nil, nil)
	if sticky {
		s.verifyWorkflowStickyQueue(tv1.WithRunID(runID))
	}

	transitionCompleted := atomic.Bool{}
	transitionStarted := make(chan struct{})
	act1Started := make(chan struct{})
	act1Completed := make(chan struct{})
	act2Started := make(chan struct{})
	act2Failed := make(chan struct{})
	act2To4Completed := make(chan struct{})

	// 1. Start 1st and 2nd activities
	s.pollActivityAndHandle(tv1, act1Completed,
		func(task *workflowservice.PollActivityTaskQueueResponse) (*workflowservice.RespondActivityTaskCompletedRequest, error) {
			s.NotNil(task)
			s.Logger.Info(fmt.Sprintf("Activity 1 started ID: %s", task.ActivityId))
			close(act1Started)
			// block until the transition WFT starts
			<-transitionStarted
			// 6. the 1st act completes during transition
			s.Logger.Info(fmt.Sprintf("Activity 1 completed ID: %s", task.ActivityId))
			return respondActivity(), nil
		})

	s.WaitForChannel(ctx, act1Started)
	s.pollActivityAndHandle(tv1, act2Failed,
		func(task *workflowservice.PollActivityTaskQueueResponse) (*workflowservice.RespondActivityTaskCompletedRequest, error) {
			s.NotNil(task)
			s.Logger.Info(fmt.Sprintf("Activity 2 started ID: %s", task.ActivityId))
			close(act2Started)
			// block until the transition WFT starts
			<-transitionStarted
			// 7. 2nd activity fails. Respond with error so it is retried.
			s.Logger.Info(fmt.Sprintf("Activity 2 failed ID: %s", task.ActivityId))
			return nil, errors.New("intentional activity failure")
		})

	s.WaitForChannel(ctx, act2Started)
	s.verifyWorkflowVersioning(tv1, vbUnpinned, tv1.Deployment(), nil, nil)

	// 2. Set d2 as the current deployment
	if s.useNewDeploymentData {
		s.updateTaskQueueDeploymentDataWithRoutingConfig(tv2, &deploymentpb.RoutingConfig{
			CurrentDeploymentVersion:  worker_versioning.ExternalWorkerDeploymentVersionFromStringV31(tv2.DeploymentVersionString()),
			CurrentVersionChangedTime: timestamp.TimePtr(time.Now()),
			RevisionNumber:            2,
		}, map[string]*deploymentspb.WorkerDeploymentVersionData{tv2.DeploymentVersion().GetBuildId(): &deploymentspb.WorkerDeploymentVersionData{
			Status: enumspb.WORKER_DEPLOYMENT_VERSION_STATUS_CURRENT,
		}, tv1.DeploymentVersion().GetBuildId(): &deploymentspb.WorkerDeploymentVersionData{
			Status: enumspb.WORKER_DEPLOYMENT_VERSION_STATUS_DRAINING,
		}}, []string{}, tqTypeWf, tqTypeAct)
	} else {
		s.updateTaskQueueDeploymentData(tv2, true, 0, false, 0, tqTypeWf, tqTypeAct)
	}
	// Although updateTaskQueueDeploymentData waits for deployment data to reach the TQs, backlogged
	// tasks might still be waiting behind the old deployment's poll channel. Partition manage should
	// immediately react to the deployment data changes, but there still is a race possible and the
	// only way to safeguard against it is to wait a little while before proceeding.
	time.Sleep(time.Millisecond * 200) //nolint:forbidigo

	// Pollers of d1 are there, but should not get any task
	go s.idlePollActivity(tv1, true, ver3MinPollTime, "activities should not go to the old deployment")

	go func() {
		for i := 2; i <= 4; i++ {
			// 3-4. The new d2 poller should trigger the third activity to be redirected, but the activity should
			// not start until transition completes in the next wft.
			// Repeating the handler so it processes all the three activities
			s.pollActivityAndHandle(tv2, nil,
				func(task *workflowservice.PollActivityTaskQueueResponse) (*workflowservice.RespondActivityTaskCompletedRequest, error) {
					// Activity should not start until the transition is completed
					s.True(transitionCompleted.Load())
					s.NotNil(task)
					s.Logger.Info(fmt.Sprintf("Remaining activity completed ID: %s", task.ActivityId))
					return respondActivity(), nil
				})
		}
		close(act2To4Completed)
	}()

	// 5. The transition should create a new WFT to be sent to d2.
	s.pollWftAndHandle(tv2, false, nil,
		func(task *workflowservice.PollWorkflowTaskQueueResponse) (*workflowservice.RespondWorkflowTaskCompletedRequest, error) {
			s.NotNil(task)
			s.verifyWorkflowVersioning(tv1, vbUnpinned, tv1.Deployment(), nil, tv2.DeploymentVersionTransition())
			close(transitionStarted)
			s.Logger.Info("Transition wft started")
			// 8. Complete the transition after act1 completes and act2's first attempt fails.
			<-act1Completed
			<-act2Failed
			transitionCompleted.Store(true)
			s.Logger.Info("Transition wft completed")
			return respondEmptyWft(tv2, sticky, vbUnpinned), nil
		})
	s.verifyWorkflowVersioning(tv2, vbUnpinned, tv2.Deployment(), nil, nil)
	if sticky {
		s.verifyWorkflowStickyQueue(tv2)
	}

	// 9. Now all activities should complete.
	s.WaitForChannel(ctx, act2To4Completed)
	s.pollWftAndHandle(tv2, sticky, nil,
		func(task *workflowservice.PollWorkflowTaskQueueResponse) (*workflowservice.RespondWorkflowTaskCompletedRequest, error) {
			s.NotNil(task)
			s.Logger.Info("Final wft completed")
			return respondCompleteWorkflow(tv2, vbUnpinned), nil
		})
	s.verifyWorkflowVersioning(tv2, vbUnpinned, tv2.Deployment(), nil, nil)
}

func (s *Versioning3Suite) TestIndependentVersionedActivity_Pinned() {
	s.testIndependentActivity(vbPinned, false)
}

func (s *Versioning3Suite) TestIndependentVersionedActivity_Unpinned() {
	s.testIndependentActivity(vbUnpinned, false)
}

func (s *Versioning3Suite) TestIndependentUnversionedActivity_Pinned() {
	s.testIndependentActivity(vbPinned, true)
}

func (s *Versioning3Suite) TestIndependentUnversionedActivity_Unpinned() {
	s.testIndependentActivity(vbUnpinned, true)
}

func (s *Versioning3Suite) testIndependentActivity(behavior enumspb.VersioningBehavior, unversionedActivity bool) {
	// This test starts a wf on wf-series. The workflow runs an activity that is sent to act-tq with
	// workers on a different deployment series, act-series. We make sure that the activity is
	// dispatched and processed properly without affecting versioning of the workflow. Note that it
	// is not required for independent activities to use a different TQ name but in here we test the
	// more common case where the TQ name is different.

	tvWf := testvars.New(s).WithDeploymentSeriesNumber(1)
	tvAct := testvars.New(s).WithDeploymentSeriesNumber(2).WithTaskQueueNumber(2)

	// Set current deployment for each TQ
<<<<<<< HEAD
	s.updateTaskQueueDeploymentData(tvWf, true, 0, false, 0, tqTypeWf)
	if !unversionedActivity {
=======
	if s.useNewDeploymentData {
		s.updateTaskQueueDeploymentDataWithRoutingConfig(tvWf, &deploymentpb.RoutingConfig{
			CurrentDeploymentVersion:  worker_versioning.ExternalWorkerDeploymentVersionFromStringV31(tvWf.DeploymentVersionString()),
			CurrentVersionChangedTime: timestamp.TimePtr(time.Now()),
			RevisionNumber:            1,
		}, map[string]*deploymentspb.WorkerDeploymentVersionData{tvWf.DeploymentVersion().GetBuildId(): &deploymentspb.WorkerDeploymentVersionData{
			Status: enumspb.WORKER_DEPLOYMENT_VERSION_STATUS_CURRENT,
		}}, []string{}, tqTypeWf)

		// Different deployment here for the activity TQ.
		s.updateTaskQueueDeploymentDataWithRoutingConfig(tvAct, &deploymentpb.RoutingConfig{
			CurrentDeploymentVersion:  worker_versioning.ExternalWorkerDeploymentVersionFromStringV31(tvAct.DeploymentVersionString()),
			CurrentVersionChangedTime: timestamp.TimePtr(time.Now()),
			RevisionNumber:            1,
		}, map[string]*deploymentspb.WorkerDeploymentVersionData{tvAct.DeploymentVersion().GetBuildId(): &deploymentspb.WorkerDeploymentVersionData{
			Status: enumspb.WORKER_DEPLOYMENT_VERSION_STATUS_CURRENT,
		}}, []string{}, tqTypeAct)
	} else {
		s.updateTaskQueueDeploymentData(tvWf, true, 0, false, 0, tqTypeWf)
>>>>>>> 0980b425
		s.updateTaskQueueDeploymentData(tvAct, true, 0, false, 0, tqTypeAct)
	}

	s.startWorkflow(tvWf, nil)

	s.pollWftAndHandle(tvWf, false, nil,
		func(task *workflowservice.PollWorkflowTaskQueueResponse) (*workflowservice.RespondWorkflowTaskCompletedRequest, error) {
			s.NotNil(task)
			s.verifyWorkflowVersioning(tvWf, vbUnspecified, nil, nil, tvWf.DeploymentVersionTransition())
			s.Logger.Info("First wf task completed")
			return respondWftWithActivities(tvWf, tvAct, false, behavior, "5"), nil
		})
	s.verifyWorkflowVersioning(tvWf, behavior, tvWf.Deployment(), nil, nil)

	if unversionedActivity {
		s.unversionedPollActivityAndHandle(tvAct, nil,
			func(task *workflowservice.PollActivityTaskQueueResponse) (*workflowservice.RespondActivityTaskCompletedRequest, error) {
				s.NotNil(task)
				s.Logger.Info("Activity completed")
				return respondActivity(), nil
			})
	} else {
		s.pollActivityAndHandle(tvAct, nil,
			func(task *workflowservice.PollActivityTaskQueueResponse) (*workflowservice.RespondActivityTaskCompletedRequest, error) {
				s.NotNil(task)
				s.Logger.Info("Activity completed")
				return respondActivity(), nil
			})
	}
	s.verifyWorkflowVersioning(tvWf, behavior, tvWf.Deployment(), nil, nil)

	s.pollWftAndHandle(tvWf, false, nil,
		func(task *workflowservice.PollWorkflowTaskQueueResponse) (*workflowservice.RespondWorkflowTaskCompletedRequest, error) {
			s.NotNil(task)
			return respondCompleteWorkflow(tvWf, behavior), nil
		})
	s.verifyWorkflowVersioning(tvWf, behavior, tvWf.Deployment(), nil, nil)
}

func (s *Versioning3Suite) TestChildWorkflowInheritance_PinnedParent() {
	s.testChildWorkflowInheritance_ExpectInherit(false, false, vbPinned)
}

func (s *Versioning3Suite) TestChildWorkflowInheritance_ParentPinnedByOverride() {
	s.testChildWorkflowInheritance_ExpectInherit(false, true, vbUnpinned)
}

func (s *Versioning3Suite) TestChildWorkflowInheritance_PinnedParent_CrossTQ() {
	s.T().Skip() // until cross TQ inheritance is implemented
	s.testChildWorkflowInheritance_ExpectInherit(true, false, vbPinned)
}

func (s *Versioning3Suite) TestChildWorkflowInheritance_PinnedParent_CrossTQ_WithOverride() {
	s.T().Skip() // until cross TQ inheritance is implemented
	s.testChildWorkflowInheritance_ExpectInherit(true, true, vbPinned)
}

func (s *Versioning3Suite) testChildWorkflowInheritance_ExpectInherit(crossTq bool, withOverride bool, parentRegistrationBehavior enumspb.VersioningBehavior) {
	// Child wf of a pinned parent starts on the parents pinned version.

	tv1 := testvars.New(s).WithBuildIDNumber(1).WithWorkflowIDNumber(1)
	tv2 := tv1.WithBuildIDNumber(2)
	tv1Child := tv1.WithWorkflowIDNumber(2)
	if crossTq {
		tv1Child = tv1Child.WithTaskQueue("child-tq")
	}
	tv2Child := tv1Child.WithBuildIDNumber(2)

	var override *workflowpb.VersioningOverride
	if withOverride {
		override = tv1.VersioningOverridePinned(s.useV32)
	}

	// This is the registered behavior which can be unpinned, but only if withOverride. We want
	// parent's effective behavior to always be pinned.
	sdkParentBehavior := workflow.VersioningBehaviorPinned
	if parentRegistrationBehavior == vbUnpinned {
		sdkParentBehavior = workflow.VersioningBehaviorAutoUpgrade
	}

	ctx, cancel := context.WithTimeout(context.Background(), 30*time.Second)
	defer cancel()

	wfStarted := make(chan struct{}, 1)
	currentChanged := make(chan struct{}, 1)

	childv1 := func(ctx workflow.Context) (string, error) {
		s.verifyWorkflowVersioning(tv1Child, vbPinned, tv1Child.Deployment(), override, nil)
		return "v1", nil
	}
	wf1 := func(ctx workflow.Context) (string, error) {
		wfStarted <- struct{}{}
		// wait for current version to change
		<-currentChanged

		// run two child workflows
		fut1 := workflow.ExecuteChildWorkflow(workflow.WithChildOptions(ctx, workflow.ChildWorkflowOptions{
			TaskQueue:  tv1Child.TaskQueue().GetName(),
			WorkflowID: tv1Child.WorkflowID(),
		}), "child")
		var val1 string
		s.NoError(fut1.Get(ctx, &val1))

		s.verifyWorkflowVersioning(tv1, parentRegistrationBehavior, tv1.Deployment(), override, nil)
		return val1, nil
	}

	if crossTq {
		w1xtq := worker.New(s.SdkClient(), tv1Child.TaskQueue().GetName(), worker.Options{
			DeploymentOptions: worker.DeploymentOptions{
				Version:                   tv1Child.SDKDeploymentVersion(),
				UseVersioning:             true,
				DefaultVersioningBehavior: workflow.VersioningBehaviorAutoUpgrade,
			},
			MaxConcurrentWorkflowTaskPollers: numPollers,
		})
		w1xtq.RegisterWorkflowWithOptions(childv1, workflow.RegisterOptions{Name: "child", VersioningBehavior: workflow.VersioningBehaviorPinned})
		s.NoError(w1xtq.Start())
		defer w1xtq.Stop()
	}

	w1 := worker.New(s.SdkClient(), tv1.TaskQueue().GetName(), worker.Options{
		DeploymentOptions: worker.DeploymentOptions{
			Version:                   tv1.SDKDeploymentVersion(),
			UseVersioning:             true,
			DefaultVersioningBehavior: workflow.VersioningBehaviorAutoUpgrade,
		},
		MaxConcurrentWorkflowTaskPollers: numPollers,
	})
	w1.RegisterWorkflowWithOptions(wf1, workflow.RegisterOptions{Name: "wf", VersioningBehavior: sdkParentBehavior})
	if !crossTq {
		w1.RegisterWorkflowWithOptions(childv1, workflow.RegisterOptions{Name: "child", VersioningBehavior: workflow.VersioningBehaviorPinned})
	}
	s.NoError(w1.Start())
	defer w1.Stop()

	// v1 is current for both parent and child
	// TODO (Shivam): Once #8570 goes in, we can replace this with a simple setCurrentDeployment call.
	if s.useNewDeploymentData {
		s.updateTaskQueueDeploymentDataWithRoutingConfig(tv1, &deploymentpb.RoutingConfig{
			CurrentDeploymentVersion:  worker_versioning.ExternalWorkerDeploymentVersionFromStringV31(tv1.DeploymentVersionString()),
			CurrentVersionChangedTime: timestamp.TimePtr(time.Now()),
			RevisionNumber:            1,
		}, map[string]*deploymentspb.WorkerDeploymentVersionData{tv1.DeploymentVersion().GetBuildId(): &deploymentspb.WorkerDeploymentVersionData{
			Status: enumspb.WORKER_DEPLOYMENT_VERSION_STATUS_CURRENT,
		}}, []string{}, tqTypeWf)

		if crossTq {
			s.updateTaskQueueDeploymentDataWithRoutingConfig(tv1Child, &deploymentpb.RoutingConfig{
				CurrentDeploymentVersion:  worker_versioning.ExternalWorkerDeploymentVersionFromStringV31(tv1Child.DeploymentVersionString()),
				CurrentVersionChangedTime: timestamp.TimePtr(time.Now()),
				RevisionNumber:            1,
			}, map[string]*deploymentspb.WorkerDeploymentVersionData{tv1Child.DeploymentVersion().GetBuildId(): &deploymentspb.WorkerDeploymentVersionData{
				Status: enumspb.WORKER_DEPLOYMENT_VERSION_STATUS_CURRENT,
			}}, []string{}, tqTypeWf)
		}
	} else {
		s.setCurrentDeployment(tv1)
	}

	startOpts := sdkclient.StartWorkflowOptions{
		ID:                  tv1.WorkflowID(),
		TaskQueue:           tv1.TaskQueue().GetName(),
		VersioningOverride:  nil,
		WorkflowTaskTimeout: 10 * time.Second,
	}
	if withOverride {
		startOpts.VersioningOverride = &sdkclient.PinnedVersioningOverride{
			Version: tv1.SDKDeploymentVersion(),
		}
	}
	run, err := s.SdkClient().ExecuteWorkflow(ctx, startOpts, "wf")
	s.NoError(err)
	// wait for it to start on v1
	s.WaitForChannel(ctx, wfStarted)
	close(wfStarted) // force panic if replayed

	// make v2 current for both parent and child and unblock the wf to start the child
	if s.useNewDeploymentData {
		s.updateTaskQueueDeploymentDataWithRoutingConfig(tv2, &deploymentpb.RoutingConfig{
			CurrentDeploymentVersion:  worker_versioning.ExternalWorkerDeploymentVersionFromStringV31(tv2.DeploymentVersionString()),
			CurrentVersionChangedTime: timestamp.TimePtr(time.Now()),
			RevisionNumber:            2,
		}, map[string]*deploymentspb.WorkerDeploymentVersionData{tv2.DeploymentVersion().GetBuildId(): &deploymentspb.WorkerDeploymentVersionData{
			Status: enumspb.WORKER_DEPLOYMENT_VERSION_STATUS_CURRENT,
		}}, []string{}, tqTypeWf)
	} else {
		s.updateTaskQueueDeploymentData(tv2, true, 0, false, 0, tqTypeWf)
	}
	if crossTq {
		if s.useNewDeploymentData {
			s.updateTaskQueueDeploymentDataWithRoutingConfig(tv2Child, &deploymentpb.RoutingConfig{
				CurrentDeploymentVersion:  worker_versioning.ExternalWorkerDeploymentVersionFromStringV31(tv2Child.DeploymentVersionString()),
				CurrentVersionChangedTime: timestamp.TimePtr(time.Now()),
				RevisionNumber:            2,
			}, map[string]*deploymentspb.WorkerDeploymentVersionData{tv2Child.DeploymentVersion().GetBuildId(): &deploymentspb.WorkerDeploymentVersionData{
				Status: enumspb.WORKER_DEPLOYMENT_VERSION_STATUS_CURRENT,
			}}, []string{}, tqTypeWf)
		} else {
			s.updateTaskQueueDeploymentData(tv2Child, true, 0, false, 0, tqTypeWf)
		}
	}
	currentChanged <- struct{}{}

	var out string
	s.NoError(run.Get(ctx, &out))
	s.Equal("v1", out)
}

func (s *Versioning3Suite) TestChildWorkflowInheritance_UnpinnedParent() {
	s.testChildWorkflowInheritance_ExpectNoInherit(false, vbUnpinned)
}

func (s *Versioning3Suite) TestChildWorkflowInheritance_CrossTQ_Inherit() {
	// the ExpectInherit helper polls on the child's task queue with the parent's version,
	// so we expect the version to be inherited
	s.testChildWorkflowInheritance_ExpectInherit(true, false, vbPinned)
}

func (s *Versioning3Suite) TestChildWorkflowInheritance_CrossTQ_NoInherit() {
	// the ExpectNoInherit helper does NOT poll on the child's task queue with the parent's version,
	// so we DO NOT expect the version to be inherited
	s.testChildWorkflowInheritance_ExpectNoInherit(true, vbPinned)
}

func (s *Versioning3Suite) testChildWorkflowInheritance_ExpectNoInherit(crossTq bool, parentBehavior enumspb.VersioningBehavior) {
	// Child wf of an unpinned parent is always started on the Current Version of its TQ.
	// For the time being, cross-TQ children do not inherit parents pinned version until that part
	// is implemented.

	tv1 := testvars.New(s).WithBuildIDNumber(1).WithWorkflowIDNumber(1)
	tv1Child := tv1.WithWorkflowIDNumber(2)
	if crossTq {
		tv1Child = tv1Child.WithTaskQueue("child-tq")
	}
	tv2 := tv1.WithBuildIDNumber(2)
	tv2Child := tv1Child.WithBuildIDNumber(2)

	sdkParentBehavior := workflow.VersioningBehaviorPinned
	if parentBehavior == vbUnpinned {
		sdkParentBehavior = workflow.VersioningBehaviorAutoUpgrade
	}

	ctx, cancel := context.WithTimeout(context.Background(), 60*time.Second)
	defer cancel()

	wfStarted := make(chan struct{}, 10)
	currentChanged := make(chan struct{}, 10)

	childv1 := func(ctx workflow.Context) (string, error) {
		panic("child should not run on v1")
	}
	childv2 := func(ctx workflow.Context) (string, error) {
		return "v2", nil
	}
	wf1 := func(ctx workflow.Context) (string, error) {
		wfStarted <- struct{}{}
		// wait for current version to change
		<-currentChanged

		fut1 := workflow.ExecuteChildWorkflow(workflow.WithChildOptions(ctx, workflow.ChildWorkflowOptions{
			TaskQueue:  tv2Child.TaskQueue().GetName(),
			WorkflowID: tv2Child.WorkflowID(),
		}), "child")

		var val1 string
		s.NoError(fut1.Get(ctx, &val1))

		s.verifyWorkflowVersioning(tv1, parentBehavior, tv1.Deployment(), nil, nil)
		return val1, nil
	}

	// Same as v1 without channel blocking
	wf2 := func(ctx workflow.Context) (string, error) {
		fut1 := workflow.ExecuteChildWorkflow(workflow.WithChildOptions(ctx, workflow.ChildWorkflowOptions{
			TaskQueue:  tv2Child.TaskQueue().GetName(),
			WorkflowID: tv2Child.WorkflowID(),
		}), "child")
		var val1 string
		s.NoError(fut1.Get(ctx, &val1))

		return val1, nil
	}

	sdkClient, err := sdkclient.Dial(sdkclient.Options{
		HostPort:  s.FrontendGRPCAddress(),
		Namespace: s.Namespace().String(),
	})
	s.NoError(err)

	w1 := worker.New(sdkClient, tv1.TaskQueue().GetName(), worker.Options{
		DeploymentOptions: worker.DeploymentOptions{
			Version:                   tv1.SDKDeploymentVersion(),
			UseVersioning:             true,
			DefaultVersioningBehavior: workflow.VersioningBehaviorAutoUpgrade,
		},
		MaxConcurrentWorkflowTaskPollers: numPollers,
		// Because the wf task can get stuck behind a channel, we make sure sdk does not panic too early
		DeadlockDetectionTimeout: 30 * time.Second,
	})
	w1.RegisterWorkflowWithOptions(wf1, workflow.RegisterOptions{Name: "wf", VersioningBehavior: sdkParentBehavior})
	if !crossTq {
		w1.RegisterWorkflowWithOptions(childv1, workflow.RegisterOptions{Name: "child", VersioningBehavior: workflow.VersioningBehaviorPinned})
	}
	s.NoError(w1.Start())
	defer w1.Stop()

	// v1 is current for both parent and child
	if s.useNewDeploymentData {
		s.updateTaskQueueDeploymentDataWithRoutingConfig(tv1, &deploymentpb.RoutingConfig{
			CurrentDeploymentVersion:  worker_versioning.ExternalWorkerDeploymentVersionFromStringV31(tv1.DeploymentVersionString()),
			CurrentVersionChangedTime: timestamp.TimePtr(time.Now()),
			RevisionNumber:            1,
		}, map[string]*deploymentspb.WorkerDeploymentVersionData{tv1.DeploymentVersion().GetBuildId(): &deploymentspb.WorkerDeploymentVersionData{
			Status: enumspb.WORKER_DEPLOYMENT_VERSION_STATUS_CURRENT,
		}}, []string{}, tqTypeWf)
	} else {
		s.setCurrentDeployment(tv1)
	}

	if crossTq {
		w2xtq := worker.New(sdkClient, tv2Child.TaskQueue().GetName(), worker.Options{
			DeploymentOptions: worker.DeploymentOptions{
				Version:                   tv2Child.SDKDeploymentVersion(),
				UseVersioning:             true,
				DefaultVersioningBehavior: workflow.VersioningBehaviorAutoUpgrade,
			},
			MaxConcurrentWorkflowTaskPollers: numPollers,
		})
		w2xtq.RegisterWorkflowWithOptions(childv2, workflow.RegisterOptions{Name: "child", VersioningBehavior: workflow.VersioningBehaviorPinned})
		s.NoError(w2xtq.Start())
		defer w2xtq.Stop()
	}
	w2 := worker.New(sdkClient, tv2.TaskQueue().GetName(), worker.Options{
		DeploymentOptions: worker.DeploymentOptions{
			Version:                   tv2.SDKDeploymentVersion(),
			UseVersioning:             true,
			DefaultVersioningBehavior: workflow.VersioningBehaviorAutoUpgrade,
		},
		MaxConcurrentWorkflowTaskPollers: numPollers,
	})
	w2.RegisterWorkflowWithOptions(wf2, workflow.RegisterOptions{Name: "wf", VersioningBehavior: sdkParentBehavior})
	if !crossTq {
		w2.RegisterWorkflowWithOptions(childv2, workflow.RegisterOptions{Name: "child", VersioningBehavior: workflow.VersioningBehaviorPinned})
	}
	s.NoError(w2.Start())
	defer w2.Stop()

	run, err := sdkClient.ExecuteWorkflow(ctx, sdkclient.StartWorkflowOptions{
		ID:                  tv1.WorkflowID(),
		TaskQueue:           tv1.TaskQueue().GetName(),
		WorkflowTaskTimeout: 30 * time.Second,
	}, "wf")
	s.NoError(err)

	// wait for it to start on v1
	s.WaitForChannel(ctx, wfStarted)
	close(wfStarted)

	// make v2 current for both parent and child and unblock the wf to start the child
	if s.useNewDeploymentData {
		s.updateTaskQueueDeploymentDataWithRoutingConfig(tv2, &deploymentpb.RoutingConfig{
			CurrentDeploymentVersion:  worker_versioning.ExternalWorkerDeploymentVersionFromStringV31(tv2.DeploymentVersionString()),
			CurrentVersionChangedTime: timestamp.TimePtr(time.Now()),
			RevisionNumber:            2,
		}, map[string]*deploymentspb.WorkerDeploymentVersionData{tv2.DeploymentVersion().GetBuildId(): &deploymentspb.WorkerDeploymentVersionData{
			Status: enumspb.WORKER_DEPLOYMENT_VERSION_STATUS_CURRENT,
		}}, []string{}, tqTypeWf)

		if crossTq {
			s.updateTaskQueueDeploymentDataWithRoutingConfig(tv2Child, &deploymentpb.RoutingConfig{
				CurrentDeploymentVersion:  worker_versioning.ExternalWorkerDeploymentVersionFromStringV31(tv2Child.DeploymentVersionString()),
				CurrentVersionChangedTime: timestamp.TimePtr(time.Now()),
				RevisionNumber:            2,
			}, map[string]*deploymentspb.WorkerDeploymentVersionData{tv2Child.DeploymentVersion().GetBuildId(): &deploymentspb.WorkerDeploymentVersionData{
				Status: enumspb.WORKER_DEPLOYMENT_VERSION_STATUS_CURRENT,
			}}, []string{}, tqTypeWf)
		}
	} else {
		s.setCurrentDeployment(tv2)
	}
	currentChanged <- struct{}{}

	var out string
	s.NoError(run.Get(ctx, &out))
	s.Equal("v2", out)

	if parentBehavior == vbPinned {
		s.verifyWorkflowVersioning(tv1, parentBehavior, tv1.Deployment(), nil, nil)
	} else {
		s.verifyWorkflowVersioning(tv1, parentBehavior, tv2.Deployment(), nil, nil)
	}
	s.verifyWorkflowVersioning(tv2Child, vbPinned, tv2Child.Deployment(), nil, nil)
}

func (s *Versioning3Suite) TestPinnedCaN_SameTQ() {
	s.testCan(false, vbPinned, true)
}

func (s *Versioning3Suite) TestPinnedCaN_CrossTQ_Inherit() {
	s.testCan(true, vbPinned, true)
}

func (s *Versioning3Suite) TestPinnedCaN_CrossTQ_NoInherit() {
	s.testCan(true, vbPinned, false)
}

func (s *Versioning3Suite) TestUnpinnedCaN() {
	s.testCan(false, vbUnpinned, false)
}

func (s *Versioning3Suite) testCan(crossTq bool, behavior enumspb.VersioningBehavior, expectInherit bool) {
	// CaN inherits version if pinned and if new task queue is in pinned version, goes to current version if unpinned.
	tv1 := testvars.New(s).WithBuildIDNumber(1).WithWorkflowIDNumber(1)
	tv2 := tv1.WithBuildIDNumber(2)
	sdkBehavior := workflow.VersioningBehaviorAutoUpgrade
	if behavior == vbPinned {
		sdkBehavior = workflow.VersioningBehaviorPinned
	}
	canxTq := tv1.TaskQueue().GetName() + "_XTQ_CaN"

	ctx, cancel := context.WithTimeout(context.Background(), 60*time.Second)
	defer cancel()

	wfStarted := make(chan struct{}, 10)
	currentChanged := make(chan struct{}, 10)

	wf1 := func(ctx workflow.Context, attempt int) (string, error) {
		switch attempt {
		case 0:
			newCtx := ctx
			if crossTq {
				newCtx = workflow.WithWorkflowTaskQueue(newCtx, canxTq)
			}
			s.verifyWorkflowVersioning(tv1, vbUnspecified, nil, nil, tv1.DeploymentVersionTransition())
			wfStarted <- struct{}{}
			// wait for current version to change.
			<-currentChanged
			return "", workflow.NewContinueAsNewError(newCtx, "wf", attempt+1)
		case 1:
			s.verifyWorkflowVersioning(tv1, vbPinned, tv1.Deployment(), nil, nil)
			return "v1", nil
		}
		s.FailNow("workflow should not get to this point")
		return "", nil
	}

	wf2 := func(ctx workflow.Context, attempt int) (string, error) {
		s.verifyWorkflowVersioning(tv2, vbUnspecified, nil, nil, tv2.DeploymentVersionTransition())
		return "v2", nil
	}

	sdkClient, err := sdkclient.Dial(sdkclient.Options{
		HostPort:  s.FrontendGRPCAddress(),
		Namespace: s.Namespace().String(),
	})
	s.NoError(err)

	if crossTq && expectInherit {
		w1xtq := worker.New(sdkClient, canxTq, worker.Options{
			DeploymentOptions: worker.DeploymentOptions{
				Version:                   tv1.SDKDeploymentVersion(),
				UseVersioning:             true,
				DefaultVersioningBehavior: workflow.VersioningBehaviorAutoUpgrade,
			},
			MaxConcurrentWorkflowTaskPollers: numPollers,
		})
		w1xtq.RegisterWorkflowWithOptions(wf1, workflow.RegisterOptions{Name: "wf", VersioningBehavior: workflow.VersioningBehaviorPinned})
		s.NoError(w1xtq.Start())
		defer w1xtq.Stop()
	}
	w1 := worker.New(sdkClient, tv1.TaskQueue().GetName(), worker.Options{
		DeploymentOptions: worker.DeploymentOptions{
			UseVersioning:             true,
			Version:                   tv1.SDKDeploymentVersion(),
			DefaultVersioningBehavior: workflow.VersioningBehaviorPinned,
		},
		MaxConcurrentWorkflowTaskPollers: numPollers,
		// Because the wf task can get stuck behind a channel, we make sure sdk does not panic too early
		DeadlockDetectionTimeout: 30 * time.Second,
	})
	w1.RegisterWorkflowWithOptions(wf1, workflow.RegisterOptions{Name: "wf", VersioningBehavior: sdkBehavior})
	s.NoError(w1.Start())
	defer w1.Stop()

	if crossTq {
		w2xtq := worker.New(sdkClient, canxTq, worker.Options{
			DeploymentOptions: worker.DeploymentOptions{
				Version:                   tv2.SDKDeploymentVersion(),
				UseVersioning:             true,
				DefaultVersioningBehavior: workflow.VersioningBehaviorAutoUpgrade,
			},
			MaxConcurrentWorkflowTaskPollers: numPollers,
		})
		w2xtq.RegisterWorkflowWithOptions(wf2, workflow.RegisterOptions{Name: "wf", VersioningBehavior: workflow.VersioningBehaviorPinned})
		s.NoError(w2xtq.Start())
		defer w2xtq.Stop()
	}
	w2 := worker.New(sdkClient, tv2.TaskQueue().GetName(), worker.Options{
		DeploymentOptions: worker.DeploymentOptions{
			UseVersioning:             true,
			Version:                   tv2.SDKDeploymentVersion(),
			DefaultVersioningBehavior: workflow.VersioningBehaviorPinned,
		},
		MaxConcurrentWorkflowTaskPollers: numPollers,
	})
	w2.RegisterWorkflowWithOptions(wf2, workflow.RegisterOptions{Name: "wf", VersioningBehavior: sdkBehavior})
	s.NoError(w2.Start())
	defer w2.Stop()

	// make v1 current
	s.setCurrentDeployment(tv1)

	run, err := sdkClient.ExecuteWorkflow(ctx, sdkclient.StartWorkflowOptions{
		ID:                  tv1.WorkflowID(),
		TaskQueue:           tv1.TaskQueue().GetName(),
		WorkflowTaskTimeout: 30 * time.Second,
	}, "wf")
	s.NoError(err)

	// wait for it to start on v1
	s.WaitForChannel(ctx, wfStarted)
	close(wfStarted) // force panic if replayed

	// make v2 current
	s.setCurrentDeployment(tv2)
	currentChanged <- struct{}{}

	var out string
	s.NoError(run.Get(ctx, &out))
	if expectInherit {
		s.Equal("v1", out)
	} else {
		s.Equal("v2", out)
	}
}

func (s *Versioning3Suite) TestDescribeTaskQueueVersioningInfo() {
	tv := testvars.New(s)
	ctx, cancel := context.WithTimeout(context.Background(), 50*time.Second)
	defer cancel()
	t1 := time.Now()
	t2 := t1.Add(time.Second)

	revisionNumber := int64(1)

	// ramping a version up to 20%.
	newRoutingConfig := &deploymentpb.RoutingConfig{
		CurrentDeploymentVersion:            worker_versioning.ExternalWorkerDeploymentVersionFromStringV31("__unversioned__"),
		CurrentVersionChangedTime:           nil,
		RampingDeploymentVersion:            worker_versioning.ExternalWorkerDeploymentVersionFromStringV31(tv.DeploymentVersionString()),
		RampingVersionPercentage:            20,
		RampingVersionChangedTime:           timestamp.TimePtr(t1),
		RampingVersionPercentageChangedTime: timestamp.TimePtr(t1),
		RevisionNumber:                      revisionNumber,
	}

	if s.useNewDeploymentData {
		s.syncTaskQueueDeploymentDataWithRoutingConfig(tv, newRoutingConfig, map[string]*deploymentspb.WorkerDeploymentVersionData{tv.DeploymentVersion().GetBuildId(): &deploymentspb.WorkerDeploymentVersionData{
			Status: enumspb.WORKER_DEPLOYMENT_VERSION_STATUS_CURRENT,
		}}, []string{}, tqTypeWf)
	} else {
		s.syncTaskQueueDeploymentData(tv, false, 20, false, t1, tqTypeWf)
	}
	wfInfo, err := s.FrontendClient().DescribeTaskQueue(ctx, &workflowservice.DescribeTaskQueueRequest{
		Namespace:     s.Namespace().String(),
		TaskQueue:     tv.TaskQueue(),
		TaskQueueType: tqTypeWf,
	})
	s.NoError(err)
	s.ProtoEqual(&taskqueuepb.TaskQueueVersioningInfo{
		CurrentDeploymentVersion: worker_versioning.ExternalWorkerDeploymentVersionFromStringV31("__unversioned__"),
		CurrentVersion:           "__unversioned__",
		RampingDeploymentVersion: worker_versioning.ExternalWorkerDeploymentVersionFromStringV31(tv.DeploymentVersionString()),
		RampingVersion:           tv.DeploymentVersionString(),
		RampingVersionPercentage: 20,
		UpdateTime:               timestamp.TimePtr(t1),
	}, wfInfo.GetVersioningInfo())

	// Setting the current version for the activity TQ only.
	newRoutingConfig = &deploymentpb.RoutingConfig{
		CurrentDeploymentVersion:  worker_versioning.ExternalWorkerDeploymentVersionFromStringV31(tv.DeploymentVersionString()),
		CurrentVersionChangedTime: timestamp.TimePtr(t1),
		RevisionNumber:            revisionNumber,
	}
	if s.useNewDeploymentData {
		s.syncTaskQueueDeploymentDataWithRoutingConfig(tv, newRoutingConfig, map[string]*deploymentspb.WorkerDeploymentVersionData{tv.DeploymentVersion().GetBuildId(): &deploymentspb.WorkerDeploymentVersionData{
			Status: enumspb.WORKER_DEPLOYMENT_VERSION_STATUS_CURRENT,
		}}, []string{}, tqTypeAct)
	} else {
		s.syncTaskQueueDeploymentData(tv, true, 0, false, t1, tqTypeAct)
	}

	actInfo, err := s.FrontendClient().DescribeTaskQueue(ctx, &workflowservice.DescribeTaskQueueRequest{
		Namespace:     s.Namespace().String(),
		TaskQueue:     tv.TaskQueue(),
		TaskQueueType: tqTypeAct,
	})
	s.NoError(err)
	s.ProtoEqual(&taskqueuepb.TaskQueueVersioningInfo{
		CurrentDeploymentVersion: worker_versioning.ExternalWorkerDeploymentVersionFromStringV31(tv.DeploymentVersionString()),
		CurrentVersion:           tv.DeploymentVersionString(),
		UpdateTime:               timestamp.TimePtr(t1),
	}, actInfo.GetVersioningInfo())

	// Now ramp to unversioned
	newRoutingConfig = &deploymentpb.RoutingConfig{
		CurrentDeploymentVersion:            worker_versioning.ExternalWorkerDeploymentVersionFromStringV31(tv.DeploymentVersionString()),
		CurrentVersionChangedTime:           timestamp.TimePtr(t1),
		RampingDeploymentVersion:            worker_versioning.ExternalWorkerDeploymentVersionFromStringV31("__unversioned__"),
		RampingVersionPercentage:            10,
		RampingVersionChangedTime:           timestamp.TimePtr(t2),
		RampingVersionPercentageChangedTime: timestamp.TimePtr(t2),
		RevisionNumber:                      2,
	}
	if s.useNewDeploymentData {
		s.syncTaskQueueDeploymentDataWithRoutingConfig(tv, newRoutingConfig, map[string]*deploymentspb.WorkerDeploymentVersionData{tv.DeploymentVersion().GetBuildId(): &deploymentspb.WorkerDeploymentVersionData{
			Status: enumspb.WORKER_DEPLOYMENT_VERSION_STATUS_CURRENT,
		}}, []string{}, tqTypeAct)
	} else {
		s.syncTaskQueueDeploymentData(tv, false, 10, true, t2, tqTypeAct)
	}
	s.waitForDeploymentDataPropagation(tv, versionStatusNil, true, tqTypeAct)

	actInfo, err = s.FrontendClient().DescribeTaskQueue(ctx, &workflowservice.DescribeTaskQueueRequest{
		Namespace:     s.Namespace().String(),
		TaskQueue:     tv.TaskQueue(),
		TaskQueueType: tqTypeAct,
	})
	s.NoError(err)
	s.ProtoEqual(&taskqueuepb.TaskQueueVersioningInfo{
		CurrentDeploymentVersion: worker_versioning.ExternalWorkerDeploymentVersionFromStringV31(tv.DeploymentVersionString()),
		CurrentVersion:           tv.DeploymentVersionString(),
		RampingDeploymentVersion: worker_versioning.ExternalWorkerDeploymentVersionFromStringV31("__unversioned__"),
		RampingVersion:           "__unversioned__",
		RampingVersionPercentage: 10,
		UpdateTime:               timestamp.TimePtr(t2),
	}, actInfo.GetVersioningInfo())
}

func (s *Versioning3Suite) TestSyncDeploymentUserDataWithRoutingConfig_Update() {
	if s.useNewDeploymentData == false {
		s.T().Skip()
	}
	tv := testvars.New(s)

	data := s.getTaskQueueDeploymentData(tv, tqTypeAct)
	s.Nil(data)
	data = s.getTaskQueueDeploymentData(tv, tqTypeWf)
	s.Nil(data)

	t1 := time.Now()
	tv1 := tv.WithBuildIDNumber(1)
	revisionNumber := int64(1)

	routingConfig := &deploymentpb.RoutingConfig{
		CurrentDeploymentVersion:  worker_versioning.ExternalWorkerDeploymentVersionFromStringV31(tv1.DeploymentVersionString()),
		CurrentVersionChangedTime: timestamp.TimePtr(t1),
		RevisionNumber:            revisionNumber,
	}
	s.syncTaskQueueDeploymentDataWithRoutingConfig(tv1, routingConfig, map[string]*deploymentspb.WorkerDeploymentVersionData{tv1.DeploymentVersion().GetBuildId(): &deploymentspb.WorkerDeploymentVersionData{
		Status: enumspb.WORKER_DEPLOYMENT_VERSION_STATUS_CURRENT,
	}}, []string{}, tqTypeAct)

	data = s.getTaskQueueDeploymentData(tv, tqTypeAct)
	s.ProtoEqual(&persistencespb.DeploymentData{DeploymentsData: map[string]*persistencespb.WorkerDeploymentData{
		tv1.DeploymentVersion().GetDeploymentName(): {
			RoutingConfig: routingConfig,
			Versions: map[string]*deploymentspb.WorkerDeploymentVersionData{tv1.DeploymentVersion().GetBuildId(): &deploymentspb.WorkerDeploymentVersionData{
				Status: enumspb.WORKER_DEPLOYMENT_VERSION_STATUS_CURRENT,
			}},
		},
	}}, data)
	data = s.getTaskQueueDeploymentData(tv, tqTypeWf)
	s.Nil(data)

	// Changing things with an older revision number should not have effect.
	invalidRoutingConfigWithOlderRevisionNumber := &deploymentpb.RoutingConfig{
		CurrentDeploymentVersion:  worker_versioning.ExternalWorkerDeploymentVersionFromStringV31(tv1.DeploymentVersionString()),
		CurrentVersionChangedTime: timestamp.TimePtr(t1),
		RevisionNumber:            revisionNumber - 1,
	}
	s.syncTaskQueueDeploymentDataWithRoutingConfig(tv1, invalidRoutingConfigWithOlderRevisionNumber, map[string]*deploymentspb.WorkerDeploymentVersionData{tv1.DeploymentVersion().GetBuildId(): &deploymentspb.WorkerDeploymentVersionData{
		Status: enumspb.WORKER_DEPLOYMENT_VERSION_STATUS_CURRENT,
	}}, []string{}, tqTypeAct)
	data = s.getTaskQueueDeploymentData(tv, tqTypeAct)
	s.ProtoEqual(&persistencespb.DeploymentData{DeploymentsData: map[string]*persistencespb.WorkerDeploymentData{
		tv1.DeploymentVersion().GetDeploymentName(): {
			RoutingConfig: routingConfig,
			Versions: map[string]*deploymentspb.WorkerDeploymentVersionData{tv1.DeploymentVersion().GetBuildId(): &deploymentspb.WorkerDeploymentVersionData{
				Status: enumspb.WORKER_DEPLOYMENT_VERSION_STATUS_CURRENT,
			}},
		},
	}}, data)

	// Changing things with a newer revision number should apply
	revisionNumber++
	routingConfig = &deploymentpb.RoutingConfig{
		CurrentDeploymentVersion:  worker_versioning.ExternalWorkerDeploymentVersionFromStringV31(tv1.DeploymentVersionString()),
		CurrentVersionChangedTime: timestamp.TimePtr(t1),
		RevisionNumber:            revisionNumber,
	}
	s.syncTaskQueueDeploymentDataWithRoutingConfig(tv1, routingConfig, map[string]*deploymentspb.WorkerDeploymentVersionData{tv1.DeploymentVersion().GetBuildId(): &deploymentspb.WorkerDeploymentVersionData{
		Status: enumspb.WORKER_DEPLOYMENT_VERSION_STATUS_CURRENT,
	}}, []string{}, tqTypeAct)
	data = s.getTaskQueueDeploymentData(tv, tqTypeAct)
	s.ProtoEqual(&persistencespb.DeploymentData{DeploymentsData: map[string]*persistencespb.WorkerDeploymentData{
		tv1.DeploymentVersion().GetDeploymentName(): {
			RoutingConfig: routingConfig,
			Versions: map[string]*deploymentspb.WorkerDeploymentVersionData{tv1.DeploymentVersion().GetBuildId(): &deploymentspb.WorkerDeploymentVersionData{
				Status: enumspb.WORKER_DEPLOYMENT_VERSION_STATUS_CURRENT,
			}},
		},
	}}, data)

	// Add another version, with current status, this time to both tq types.
	tv2 := tv.WithBuildIDNumber(2)
	t2 := t1.Add(time.Second)
	revisionNumber++
	routingConfig = &deploymentpb.RoutingConfig{
		CurrentDeploymentVersion:  worker_versioning.ExternalWorkerDeploymentVersionFromStringV31(tv2.DeploymentVersionString()),
		CurrentVersionChangedTime: timestamp.TimePtr(t2),
		RevisionNumber:            revisionNumber,
	}
	s.syncTaskQueueDeploymentDataWithRoutingConfig(tv2, routingConfig, map[string]*deploymentspb.WorkerDeploymentVersionData{tv2.DeploymentVersion().GetBuildId(): &deploymentspb.WorkerDeploymentVersionData{
		Status: enumspb.WORKER_DEPLOYMENT_VERSION_STATUS_CURRENT,
	}, tv1.DeploymentVersion().GetBuildId(): &deploymentspb.WorkerDeploymentVersionData{
		Status: enumspb.WORKER_DEPLOYMENT_VERSION_STATUS_DRAINING,
	}}, []string{}, tqTypeAct, tqTypeWf)

	// Verify the data is right for the activity TQ.
	data = s.getTaskQueueDeploymentData(tv, tqTypeAct)
	s.ProtoEqual(&persistencespb.DeploymentData{DeploymentsData: map[string]*persistencespb.WorkerDeploymentData{
		tv1.DeploymentVersion().GetDeploymentName(): {
			RoutingConfig: routingConfig,
			Versions: map[string]*deploymentspb.WorkerDeploymentVersionData{tv2.DeploymentVersion().GetBuildId(): &deploymentspb.WorkerDeploymentVersionData{
				Status: enumspb.WORKER_DEPLOYMENT_VERSION_STATUS_CURRENT,
			}, tv1.DeploymentVersion().GetBuildId(): &deploymentspb.WorkerDeploymentVersionData{
				Status: enumspb.WORKER_DEPLOYMENT_VERSION_STATUS_DRAINING,
			}},
		},
	}}, data)

	// Verify the data is right for the workflow TQ.
	data = s.getTaskQueueDeploymentData(tv, tqTypeWf)
	s.ProtoEqual(&persistencespb.DeploymentData{DeploymentsData: map[string]*persistencespb.WorkerDeploymentData{
		tv2.DeploymentVersion().GetDeploymentName(): {
			RoutingConfig: routingConfig,
			Versions: map[string]*deploymentspb.WorkerDeploymentVersionData{tv2.DeploymentVersion().GetBuildId(): &deploymentspb.WorkerDeploymentVersionData{
				Status: enumspb.WORKER_DEPLOYMENT_VERSION_STATUS_CURRENT,
			}, tv1.DeploymentVersion().GetBuildId(): &deploymentspb.WorkerDeploymentVersionData{
				Status: enumspb.WORKER_DEPLOYMENT_VERSION_STATUS_DRAINING,
			}},
		},
	}}, data)

	// Forget v1 from both tq types
	s.forgetDeploymentVersionsFromDeploymentData(tv1, tv1.DeploymentVersion().GetDeploymentName(), false, revisionNumber, tqTypeAct, tqTypeWf)
	data = s.getTaskQueueDeploymentData(tv, tqTypeAct)
	s.ProtoEqual(&persistencespb.DeploymentData{DeploymentsData: map[string]*persistencespb.WorkerDeploymentData{
		tv2.DeploymentVersion().GetDeploymentName(): {
			RoutingConfig: routingConfig,
			Versions: map[string]*deploymentspb.WorkerDeploymentVersionData{tv2.DeploymentVersion().GetBuildId(): &deploymentspb.WorkerDeploymentVersionData{
				Status: enumspb.WORKER_DEPLOYMENT_VERSION_STATUS_CURRENT,
			}},
		},
	}}, data)

	data = s.getTaskQueueDeploymentData(tv, tqTypeWf)
	s.ProtoEqual(&persistencespb.DeploymentData{DeploymentsData: map[string]*persistencespb.WorkerDeploymentData{
		tv2.DeploymentVersion().GetDeploymentName(): {
			RoutingConfig: routingConfig,
			Versions: map[string]*deploymentspb.WorkerDeploymentVersionData{tv2.DeploymentVersion().GetBuildId(): &deploymentspb.WorkerDeploymentVersionData{
				Status: enumspb.WORKER_DEPLOYMENT_VERSION_STATUS_CURRENT,
			}},
		},
	}}, data)

	// Forget v1 again should be a noop
	s.forgetDeploymentVersionsFromDeploymentData(tv1, tv1.DeploymentVersion().GetDeploymentName(), false, revisionNumber, tqTypeAct, tqTypeWf)
	data = s.getTaskQueueDeploymentData(tv, tqTypeAct)
	s.ProtoEqual(&persistencespb.DeploymentData{DeploymentsData: map[string]*persistencespb.WorkerDeploymentData{
		tv2.DeploymentVersion().GetDeploymentName(): {
			RoutingConfig: routingConfig,
			Versions: map[string]*deploymentspb.WorkerDeploymentVersionData{tv2.DeploymentVersion().GetBuildId(): &deploymentspb.WorkerDeploymentVersionData{
				Status: enumspb.WORKER_DEPLOYMENT_VERSION_STATUS_CURRENT,
			}},
		},
	}}, data)

	// Ramp unversioned
	revisionNumber++
	t3 := t2.Add(time.Second)
	routingConfig = &deploymentpb.RoutingConfig{
		CurrentDeploymentVersion:            worker_versioning.ExternalWorkerDeploymentVersionFromStringV31(tv2.DeploymentVersionString()),
		CurrentVersionChangedTime:           timestamp.TimePtr(t2),
		RampingDeploymentVersion:            worker_versioning.ExternalWorkerDeploymentVersionFromStringV31("__unversioned__"),
		RampingVersionPercentage:            10,
		RampingVersionChangedTime:           timestamp.TimePtr(t3),
		RampingVersionPercentageChangedTime: timestamp.TimePtr(t3),
		RevisionNumber:                      revisionNumber,
	}
	s.syncTaskQueueDeploymentDataWithRoutingConfig(tv2, routingConfig, map[string]*deploymentspb.WorkerDeploymentVersionData{
		tv2.DeploymentVersion().GetBuildId(): &deploymentspb.WorkerDeploymentVersionData{
			Status: enumspb.WORKER_DEPLOYMENT_VERSION_STATUS_CURRENT,
		},
	}, []string{}, tqTypeAct, tqTypeWf)
	data = s.getTaskQueueDeploymentData(tv, tqTypeAct)
	s.ProtoEqual(&persistencespb.DeploymentData{DeploymentsData: map[string]*persistencespb.WorkerDeploymentData{
		tv1.DeploymentVersion().GetDeploymentName(): {
			RoutingConfig: routingConfig,
			Versions: map[string]*deploymentspb.WorkerDeploymentVersionData{tv2.DeploymentVersion().GetBuildId(): &deploymentspb.WorkerDeploymentVersionData{
				Status: enumspb.WORKER_DEPLOYMENT_VERSION_STATUS_CURRENT,
			}},
		},
	}}, data)

}

func (s *Versioning3Suite) TestSyncDeploymentUserData_Update() {
	if s.useNewDeploymentData == true {
		s.T().Skip()
	}
	tv := testvars.New(s)

	data := s.getTaskQueueDeploymentData(tv, tqTypeAct)
	s.Nil(data)
	data = s.getTaskQueueDeploymentData(tv, tqTypeWf)
	s.Nil(data)

	t1 := time.Now()
	tv1 := tv.WithBuildIDNumber(1)

	s.syncTaskQueueDeploymentData(tv1, true, 0, false, t1, tqTypeAct)
	data = s.getTaskQueueDeploymentData(tv, tqTypeAct)
	s.ProtoEqual(&persistencespb.DeploymentData{Versions: []*deploymentspb.DeploymentVersionData{
		{Version: tv1.DeploymentVersion(), CurrentSinceTime: timestamp.TimePtr(t1), RoutingUpdateTime: timestamp.TimePtr(t1)},
	}}, data)
	data = s.getTaskQueueDeploymentData(tv, tqTypeWf)
	s.Nil(data)

	// Changing things with an older timestamp should not have effect.
	t0 := t1.Add(-time.Second)
	s.syncTaskQueueDeploymentData(tv1, false, 0, false, t0, tqTypeAct)
	data = s.getTaskQueueDeploymentData(tv, tqTypeAct)
	s.ProtoEqual(&persistencespb.DeploymentData{Versions: []*deploymentspb.DeploymentVersionData{
		{Version: tv1.DeploymentVersion(), CurrentSinceTime: timestamp.TimePtr(t1), RoutingUpdateTime: timestamp.TimePtr(t1)},
	}}, data)

	// Changing things with a newer timestamp should apply
	t2 := t1.Add(time.Second)
	s.syncTaskQueueDeploymentData(tv1, false, 20, false, t2, tqTypeAct)
	data = s.getTaskQueueDeploymentData(tv, tqTypeAct)
	s.ProtoEqual(&persistencespb.DeploymentData{Versions: []*deploymentspb.DeploymentVersionData{
		{Version: tv1.DeploymentVersion(), CurrentSinceTime: nil, RampingSinceTime: timestamp.TimePtr(t2), RampPercentage: 20, RoutingUpdateTime: timestamp.TimePtr(t2)},
	}}, data)

	// Add another version, this time to both tq types
	tv2 := tv.WithBuildIDNumber(2)
	s.syncTaskQueueDeploymentData(tv2, false, 10, false, t1, tqTypeAct, tqTypeWf)
	data = s.getTaskQueueDeploymentData(tv, tqTypeAct)
	s.ProtoEqual(&persistencespb.DeploymentData{Versions: []*deploymentspb.DeploymentVersionData{
		{Version: tv1.DeploymentVersion(), CurrentSinceTime: nil, RampingSinceTime: timestamp.TimePtr(t2), RampPercentage: 20, RoutingUpdateTime: timestamp.TimePtr(t2)},
		{Version: tv2.DeploymentVersion(), CurrentSinceTime: nil, RampingSinceTime: timestamp.TimePtr(t1), RampPercentage: 10, RoutingUpdateTime: timestamp.TimePtr(t1)},
	}}, data)
	data = s.getTaskQueueDeploymentData(tv, tqTypeWf)
	s.ProtoEqual(&persistencespb.DeploymentData{Versions: []*deploymentspb.DeploymentVersionData{
		{Version: tv2.DeploymentVersion(), CurrentSinceTime: nil, RampingSinceTime: timestamp.TimePtr(t1), RampPercentage: 10, RoutingUpdateTime: timestamp.TimePtr(t1)},
	}}, data)

	// Make v2 current
	s.syncTaskQueueDeploymentData(tv2, true, 0, false, t2, tqTypeAct)
	data = s.getTaskQueueDeploymentData(tv, tqTypeAct)
	s.ProtoEqual(&persistencespb.DeploymentData{Versions: []*deploymentspb.DeploymentVersionData{
		{Version: tv1.DeploymentVersion(), CurrentSinceTime: nil, RampingSinceTime: timestamp.TimePtr(t2), RampPercentage: 20, RoutingUpdateTime: timestamp.TimePtr(t2)},
		{Version: tv2.DeploymentVersion(), CurrentSinceTime: timestamp.TimePtr(t2), RoutingUpdateTime: timestamp.TimePtr(t2)},
	}}, data)

	// Forget v1
	s.forgetTaskQueueDeploymentVersion(tv1, tqTypeAct, false)
	data = s.getTaskQueueDeploymentData(tv, tqTypeAct)
	s.ProtoEqual(&persistencespb.DeploymentData{Versions: []*deploymentspb.DeploymentVersionData{
		{Version: tv2.DeploymentVersion(), CurrentSinceTime: timestamp.TimePtr(t2), RoutingUpdateTime: timestamp.TimePtr(t2)},
	}}, data)

	// Forget v1 again should be a noop
	s.forgetTaskQueueDeploymentVersion(tv1, tqTypeAct, false)
	data = s.getTaskQueueDeploymentData(tv, tqTypeAct)
	s.ProtoEqual(&persistencespb.DeploymentData{Versions: []*deploymentspb.DeploymentVersionData{
		{Version: tv2.DeploymentVersion(), CurrentSinceTime: timestamp.TimePtr(t2), RoutingUpdateTime: timestamp.TimePtr(t2)},
	}}, data)

	// Ramp unversioned
	s.syncTaskQueueDeploymentData(tv2, false, 90, true, t2, tqTypeAct)
	data = s.getTaskQueueDeploymentData(tv, tqTypeAct)
	s.ProtoEqual(&persistencespb.DeploymentData{Versions: []*deploymentspb.DeploymentVersionData{
		{Version: tv2.DeploymentVersion(), CurrentSinceTime: timestamp.TimePtr(t2), RoutingUpdateTime: timestamp.TimePtr(t2)},
	},
		UnversionedRampData: &deploymentspb.DeploymentVersionData{RampingSinceTime: timestamp.TimePtr(t2), RampPercentage: 90, RoutingUpdateTime: timestamp.TimePtr(t2)},
	}, data)

	// Forget v2
	s.forgetTaskQueueDeploymentVersion(tv2, tqTypeAct, false)
	data = s.getTaskQueueDeploymentData(tv, tqTypeAct)
	s.ProtoEqual(&persistencespb.DeploymentData{
		UnversionedRampData: &deploymentspb.DeploymentVersionData{RampingSinceTime: timestamp.TimePtr(t2), RampPercentage: 90, RoutingUpdateTime: timestamp.TimePtr(t2)},
	}, data)
}

func (s *Versioning3Suite) setCurrentDeployment(tv *testvars.TestVars) {
	ctx, cancel := context.WithTimeout(context.Background(), 60*time.Second)
	defer cancel()
	s.Eventually(func() bool {
		req := &workflowservice.SetWorkerDeploymentCurrentVersionRequest{
			Namespace:      s.Namespace().String(),
			DeploymentName: tv.DeploymentSeries(),
		}
		if s.useV32 {
			req.BuildId = tv.BuildID()
		} else {
			req.Version = tv.DeploymentVersionString() //nolint:staticcheck // SA1019: worker versioning v0.31
		}
		_, err := s.FrontendClient().SetWorkerDeploymentCurrentVersion(ctx, req)
		var notFound *serviceerror.NotFound
		if errors.As(err, &notFound) || (err != nil && strings.Contains(err.Error(), workerdeployment.ErrCurrentVersionDoesNotHaveAllTaskQueues)) {
			return false
		}
		s.NoError(err)
		return err == nil
	}, 60*time.Second, 500*time.Millisecond)
}

func (s *Versioning3Suite) unsetCurrentDeployment(tv *testvars.TestVars) {
	ctx, cancel := context.WithTimeout(context.Background(), 60*time.Second)
	defer cancel()
	s.Eventually(func() bool {
		req := &workflowservice.SetWorkerDeploymentCurrentVersionRequest{
			Namespace:      s.Namespace().String(),
			DeploymentName: tv.DeploymentSeries(),
		}
		_, err := s.FrontendClient().SetWorkerDeploymentCurrentVersion(ctx, req)
		var notFound *serviceerror.NotFound
		if errors.As(err, &notFound) {
			return false
		}
		s.NoError(err)
		return err == nil
	}, 60*time.Second, 500*time.Millisecond)
}

func (s *Versioning3Suite) setRampingDeployment(
	tv *testvars.TestVars,
	percentage float32,
	rampUnversioned bool,
) {
	ctx, cancel := context.WithTimeout(context.Background(), 60*time.Second)
	defer cancel()
	v := tv.DeploymentVersionString()
	bid := tv.BuildID()
	if rampUnversioned {
		v = "__unversioned__"
		bid = ""
	}

	s.Eventually(func() bool {
		req := &workflowservice.SetWorkerDeploymentRampingVersionRequest{
			Namespace:      s.Namespace().String(),
			DeploymentName: tv.DeploymentSeries(),
			Percentage:     percentage,
		}
		if s.useV32 {
			req.BuildId = bid
		} else {
			req.Version = v //nolint:staticcheck // SA1019: worker versioning v0.31
		}
		_, err := s.FrontendClient().SetWorkerDeploymentRampingVersion(ctx, req)
		var notFound *serviceerror.NotFound
		if errors.As(err, &notFound) || errors.Is(err, serviceerror.NewFailedPrecondition(workerdeployment.ErrRampingVersionDoesNotHaveAllTaskQueues)) {
			return false
		}
		s.NoError(err)
		return err == nil
	}, 60*time.Second, 500*time.Millisecond)
}

func (s *Versioning3Suite) updateTaskQueueDeploymentData(
	tv *testvars.TestVars,
	isCurrent bool,
	ramp float32,
	rampUnversioned bool,
	timeSinceUpdate time.Duration,
	tqTypes ...enumspb.TaskQueueType,
) {
	s.syncTaskQueueDeploymentData(tv, isCurrent, ramp, rampUnversioned, time.Now().Add(-timeSinceUpdate), tqTypes...)
	var status versionStatus
	if isCurrent {
		status = versionStatusCurrent
	} else if ramp > 0 {
		status = versionStatusRamping
	} else {
		status = versionStatusInactive
	}
	if rampUnversioned {
		status = versionStatusNil
	}

	s.waitForDeploymentDataPropagation(tv, status, rampUnversioned, tqTypes...)

}

// updateTaskQueueDeploymentDataWithRoutingConfig updates the deployment data for the requested TQ types
// and also waits for the data to propagate to all the relevant partitions.
// TODO (Shivam): Update the name of this one.
func (s *Versioning3Suite) updateTaskQueueDeploymentDataWithRoutingConfig(
	tv *testvars.TestVars,
	routingConfig *deploymentpb.RoutingConfig,
	upsertVersions map[string]*deploymentspb.WorkerDeploymentVersionData,
	forgetVersions []string,
	tqTypes ...enumspb.TaskQueueType,
) {

	s.syncTaskQueueDeploymentDataWithRoutingConfig(tv, routingConfig, upsertVersions, forgetVersions, tqTypes...)

	// We need to know what the status of the version we are adding/forgetting is so that we can wait for it to propagate.
	for _, version := range upsertVersions {
		if version.GetStatus() == enumspb.WORKER_DEPLOYMENT_VERSION_STATUS_CURRENT {
			s.waitForDeploymentDataPropagation(tv, versionStatusCurrent, false, tqTypes...)
		} else if version.GetStatus() == enumspb.WORKER_DEPLOYMENT_VERSION_STATUS_RAMPING {
			s.waitForDeploymentDataPropagation(tv, versionStatusRamping, false, tqTypes...)
		} else if version.GetStatus() == enumspb.WORKER_DEPLOYMENT_VERSION_STATUS_INACTIVE {
			s.waitForDeploymentDataPropagation(tv, versionStatusInactive, false, tqTypes...)
		}
	}
}

// getTaskQueueDeploymentData gets the deployment data for a given TQ type. The data is always
// returned from the WF type root partition, so no need to wait for propagation before calling this
// function.
func (s *Versioning3Suite) getTaskQueueDeploymentData(
	tv *testvars.TestVars,
	tqType enumspb.TaskQueueType,
) *persistencespb.DeploymentData {
	ctx, cancel := context.WithTimeout(context.Background(), time.Second*5)
	defer cancel()
	resp, err := s.GetTestCluster().MatchingClient().GetTaskQueueUserData(
		ctx,
		&matchingservice.GetTaskQueueUserDataRequest{
			NamespaceId:   s.NamespaceID().String(),
			TaskQueue:     tv.TaskQueue().GetName(),
			TaskQueueType: tqTypeWf,
		})
	s.NoError(err)
	return resp.GetUserData().GetData().GetPerType()[int32(tqType)].GetDeploymentData()
}

func (s *Versioning3Suite) syncTaskQueueDeploymentDataWithRoutingConfig(
	tv *testvars.TestVars,
	routingConfig *deploymentpb.RoutingConfig,
	upsertVersions map[string]*deploymentspb.WorkerDeploymentVersionData,
	forgetVersions []string,
	t ...enumspb.TaskQueueType,
) {
	ctx, cancel := context.WithTimeout(context.Background(), time.Second*5)
	defer cancel()

	deploymentName := tv.DeploymentVersion().GetDeploymentName()
	var err error

	_, err = s.GetTestCluster().MatchingClient().SyncDeploymentUserData(
		ctx, &matchingservice.SyncDeploymentUserDataRequest{
			NamespaceId:         s.NamespaceID().String(),
			TaskQueue:           tv.TaskQueue().GetName(),
			TaskQueueTypes:      t,
			DeploymentName:      deploymentName,
			UpdateRoutingConfig: routingConfig,
			UpsertVersionsData:  upsertVersions,
			ForgetVersions:      forgetVersions,
		},
	)

	s.NoError(err)
}

func (s *Versioning3Suite) syncTaskQueueDeploymentData(
	tv *testvars.TestVars,
	isCurrent bool,
	ramp float32,
	rampUnversioned bool,
	updateTime time.Time,
	t ...enumspb.TaskQueueType,
) {
	ctx, cancel := context.WithTimeout(context.Background(), time.Second*5)
	defer cancel()
	v := tv.DeploymentVersion()
	if rampUnversioned {
		v = nil
	}

	routingUpdateTime := timestamp.TimePtr(updateTime)
	var currentSinceTime, rampingSinceTime *timestamppb.Timestamp
	if isCurrent {
		currentSinceTime = routingUpdateTime
	}
	if ramp > 0 { // todo carly / shahab: this doesn't account for setting 0 ramp, or for changing the ramp while ramping_since_time stays the same.
		rampingSinceTime = routingUpdateTime
	}

	_, err := s.GetTestCluster().MatchingClient().SyncDeploymentUserData(
		ctx, &matchingservice.SyncDeploymentUserDataRequest{
			NamespaceId:    s.NamespaceID().String(),
			TaskQueue:      tv.TaskQueue().GetName(),
			TaskQueueTypes: t,
			Operation: &matchingservice.SyncDeploymentUserDataRequest_UpdateVersionData{
				UpdateVersionData: &deploymentspb.DeploymentVersionData{
					Version:           v,
					RoutingUpdateTime: routingUpdateTime,
					CurrentSinceTime:  currentSinceTime,
					RampingSinceTime:  rampingSinceTime,
					RampPercentage:    ramp,
				},
			},
		},
	)
	s.NoError(err)
}

func (s *Versioning3Suite) forgetDeploymentVersionsFromDeploymentData(
	tv *testvars.TestVars,
	deploymentName string,
	forgetUnversionedRamp bool,
	revisionNumber int64,
	t ...enumspb.TaskQueueType,
) {
	ctx, cancel := context.WithTimeout(context.Background(), time.Second*5)
	defer cancel()
	v := tv.DeploymentVersion()
	if forgetUnversionedRamp {
		v.BuildId = ""
	}
	_, err := s.GetTestCluster().MatchingClient().SyncDeploymentUserData(
		ctx, &matchingservice.SyncDeploymentUserDataRequest{
			NamespaceId:    s.NamespaceID().String(),
			TaskQueue:      tv.TaskQueue().GetName(),
			TaskQueueTypes: t,
			DeploymentName: deploymentName,
			ForgetVersions: []string{tv.BuildID()},
		},
	)
	s.NoError(err)
}

func (s *Versioning3Suite) forgetTaskQueueDeploymentVersion(
	tv *testvars.TestVars,
	t enumspb.TaskQueueType,
	forgetUnversionedRamp bool,
) {
	ctx, cancel := context.WithTimeout(context.Background(), time.Second*5)
	defer cancel()
	v := tv.DeploymentVersion()
	if forgetUnversionedRamp {
		v.BuildId = ""
	}
	_, err := s.GetTestCluster().MatchingClient().SyncDeploymentUserData(
		ctx, &matchingservice.SyncDeploymentUserDataRequest{
			NamespaceId:   s.NamespaceID().String(),
			TaskQueue:     tv.TaskQueue().GetName(),
			TaskQueueType: t,
			Operation: &matchingservice.SyncDeploymentUserDataRequest_ForgetVersion{
				ForgetVersion: v,
			},
		},
	)
	s.NoError(err)
}

func (s *Versioning3Suite) verifyWorkflowVersioning(
	tv *testvars.TestVars,
	behavior enumspb.VersioningBehavior,
	deployment *deploymentpb.Deployment,
	override *workflowpb.VersioningOverride,
	transition *workflowpb.DeploymentVersionTransition,
) {
	dwf, err := s.FrontendClient().DescribeWorkflowExecution(
		context.Background(), &workflowservice.DescribeWorkflowExecutionRequest{
			Namespace: s.Namespace().String(),
			Execution: &commonpb.WorkflowExecution{
				WorkflowId: tv.WorkflowID(),
			},
		},
	)
	s.NoError(err)

	versioningInfo := dwf.WorkflowExecutionInfo.GetVersioningInfo()
	s.Equal(behavior.String(), versioningInfo.GetBehavior().String())
	var v *deploymentspb.WorkerDeploymentVersion
	if versioningInfo.GetVersion() != "" { //nolint:staticcheck // SA1019: worker versioning v0.31
		//nolint:staticcheck // SA1019: worker versioning v0.31
		v, err = worker_versioning.WorkerDeploymentVersionFromStringV31(versioningInfo.GetVersion())
		s.NoError(err)
		s.NotNil(versioningInfo.GetDeploymentVersion()) // make sure we are always populating this whenever Version string is populated
	}
	if dv := versioningInfo.GetDeploymentVersion(); dv != nil {
		v = worker_versioning.DeploymentVersionFromDeployment(worker_versioning.DeploymentFromExternalDeploymentVersion(dv))
	}
	actualDeployment := worker_versioning.DeploymentFromDeploymentVersion(v)
	if !deployment.Equal(actualDeployment) {
		s.Fail(fmt.Sprintf("deployment version mismatch. expected: {%s}, actual: {%s}",
			deployment,
			actualDeployment,
		))
	}

	if s.useV32 {
		// v0.32 override
		s.Equal(override.GetAutoUpgrade(), versioningInfo.GetVersioningOverride().GetAutoUpgrade())
		s.Equal(override.GetPinned().GetVersion().GetBuildId(), versioningInfo.GetVersioningOverride().GetPinned().GetVersion().GetBuildId())
		s.Equal(override.GetPinned().GetVersion().GetDeploymentName(), versioningInfo.GetVersioningOverride().GetPinned().GetVersion().GetDeploymentName())
		s.Equal(override.GetPinned().GetBehavior(), versioningInfo.GetVersioningOverride().GetPinned().GetBehavior())
		if worker_versioning.OverrideIsPinned(override) {
			s.Equal(override.GetPinned().GetVersion().GetDeploymentName(), dwf.WorkflowExecutionInfo.GetWorkerDeploymentName())
		}
	} else {
		// v0.31 override
		s.Equal(override.GetBehavior().String(), versioningInfo.GetVersioningOverride().GetBehavior().String())                                             //nolint:staticcheck // SA1019: worker versioning v0.31
		if actualOverrideDeployment := versioningInfo.GetVersioningOverride().GetPinnedVersion(); override.GetPinnedVersion() != actualOverrideDeployment { //nolint:staticcheck // SA1019: worker versioning v0.31
			s.Fail(fmt.Sprintf("pinned override mismatch. expected: {%s}, actual: {%s}",
				override.GetPinnedVersion(), //nolint:staticcheck // SA1019: worker versioning v0.31
				actualOverrideDeployment,
			))
		}
		if worker_versioning.OverrideIsPinned(override) {
			d, _ := worker_versioning.WorkerDeploymentVersionFromStringV31(override.GetPinnedVersion()) //nolint:staticcheck // SA1019: worker versioning v0.31
			s.Equal(d.GetDeploymentName(), dwf.WorkflowExecutionInfo.GetWorkerDeploymentName())
		}
	}

	if !versioningInfo.GetVersionTransition().Equal(transition) {
		s.Fail(fmt.Sprintf("version transition mismatch. expected: {%s}, actual: {%s}",
			transition,
			versioningInfo.GetVersionTransition(),
		))
	}
}

func respondActivity() *workflowservice.RespondActivityTaskCompletedRequest {
	return &workflowservice.RespondActivityTaskCompletedRequest{}
}

func respondWftWithActivities(
	tvWf *testvars.TestVars,
	tvAct *testvars.TestVars,
	sticky bool,
	behavior enumspb.VersioningBehavior,
	activityIds ...string,
) *workflowservice.RespondWorkflowTaskCompletedRequest {
	var stickyAttr *taskqueuepb.StickyExecutionAttributes
	if sticky {
		stickyAttr = &taskqueuepb.StickyExecutionAttributes{
			WorkerTaskQueue:        tvWf.StickyTaskQueue(),
			ScheduleToStartTimeout: durationpb.New(5 * time.Second),
		}
	}
	var commands []*commandpb.Command
	for _, a := range activityIds {
		commands = append(commands, &commandpb.Command{
			CommandType: enumspb.COMMAND_TYPE_SCHEDULE_ACTIVITY_TASK,
			Attributes: &commandpb.Command_ScheduleActivityTaskCommandAttributes{
				ScheduleActivityTaskCommandAttributes: &commandpb.ScheduleActivityTaskCommandAttributes{
					ActivityId:   a,
					ActivityType: tvAct.ActivityType(),
					TaskQueue:    tvAct.TaskQueue(),
					Input:        tvAct.Any().Payloads(),
					// TODO(carlydf): tests with forced task forward take multiple seconds. Need to know why?
					ScheduleToCloseTimeout: durationpb.New(10 * time.Second),
					ScheduleToStartTimeout: durationpb.New(10 * time.Second),
					StartToCloseTimeout:    durationpb.New(3 * time.Second),
					HeartbeatTimeout:       durationpb.New(3 * time.Second),
					RequestEagerExecution:  false,
				},
			},
		})
	}
	versioningMode := enumspb.WORKER_VERSIONING_MODE_VERSIONED
	if behavior == vbUnspecified {
		versioningMode = enumspb.WORKER_VERSIONING_MODE_UNVERSIONED
	}
	return &workflowservice.RespondWorkflowTaskCompletedRequest{
		Commands:                   commands,
		StickyAttributes:           stickyAttr,
		ForceCreateNewWorkflowTask: false,
		VersioningBehavior:         behavior,
		DeploymentOptions: &deploymentpb.WorkerDeploymentOptions{
			BuildId:              tvWf.BuildID(),
			DeploymentName:       tvWf.DeploymentSeries(),
			WorkerVersioningMode: versioningMode,
		},
		// TODO(carlydf): remove stamp once build ID is added to wftc event
		WorkerVersionStamp: &commonpb.WorkerVersionStamp{ //nolint:staticcheck // SA1019: worker versioning v0.20
			BuildId:       tvWf.BuildID(),
			UseVersioning: versioningMode == enumspb.WORKER_VERSIONING_MODE_VERSIONED,
		},
	}
}

func respondEmptyWft(
	tv *testvars.TestVars,
	sticky bool,
	behavior enumspb.VersioningBehavior,
) *workflowservice.RespondWorkflowTaskCompletedRequest {
	return respondWftWithActivities(tv, tv, sticky, behavior)
}

func respondCompleteWorkflow(
	tv *testvars.TestVars,
	behavior enumspb.VersioningBehavior,
) *workflowservice.RespondWorkflowTaskCompletedRequest {
	return &workflowservice.RespondWorkflowTaskCompletedRequest{
		Commands: []*commandpb.Command{
			{
				CommandType: enumspb.COMMAND_TYPE_COMPLETE_WORKFLOW_EXECUTION,
				Attributes: &commandpb.Command_CompleteWorkflowExecutionCommandAttributes{
					CompleteWorkflowExecutionCommandAttributes: &commandpb.CompleteWorkflowExecutionCommandAttributes{
						Result: tv.Any().Payloads(),
					},
				},
			},
		},
		ForceCreateNewWorkflowTask: false,
		VersioningBehavior:         behavior,
		DeploymentOptions: &deploymentpb.WorkerDeploymentOptions{
			BuildId:              tv.BuildID(),
			DeploymentName:       tv.DeploymentSeries(),
			WorkerVersioningMode: enumspb.WORKER_VERSIONING_MODE_VERSIONED,
		},
	}
}

func respondCompleteWorkflowUnversioned(
	tv *testvars.TestVars,
) *workflowservice.RespondWorkflowTaskCompletedRequest {
	return &workflowservice.RespondWorkflowTaskCompletedRequest{
		Commands: []*commandpb.Command{
			{
				CommandType: enumspb.COMMAND_TYPE_COMPLETE_WORKFLOW_EXECUTION,
				Attributes: &commandpb.Command_CompleteWorkflowExecutionCommandAttributes{
					CompleteWorkflowExecutionCommandAttributes: &commandpb.CompleteWorkflowExecutionCommandAttributes{
						Result: tv.Any().Payloads(),
					},
				},
			},
		},
		ForceCreateNewWorkflowTask: false,
	}
}

func (s *Versioning3Suite) startWorkflow(
	tv *testvars.TestVars,
	override *workflowpb.VersioningOverride,
) string {
	request := &workflowservice.StartWorkflowExecutionRequest{
		RequestId:          tv.Any().String(),
		Namespace:          s.Namespace().String(),
		WorkflowId:         tv.WorkflowID(),
		WorkflowType:       tv.WorkflowType(),
		TaskQueue:          tv.TaskQueue(),
		Identity:           tv.WorkerIdentity(),
		VersioningOverride: override,
	}

	we, err0 := s.FrontendClient().StartWorkflowExecution(testcore.NewContext(), request)
	s.NoError(err0)
	return we.GetRunId()
}

func (s *Versioning3Suite) queryWorkflow(
	tv *testvars.TestVars,
) (*workflowservice.QueryWorkflowResponse, error) {
	request := &workflowservice.QueryWorkflowRequest{
		Namespace: s.Namespace().String(),
		Execution: tv.WorkflowExecution(),
		Query:     tv.Query(),
	}

	shortCtx, cancel := context.WithTimeout(testcore.NewContext(), common.MinLongPollTimeout)
	defer cancel()
	response, err := s.FrontendClient().QueryWorkflow(shortCtx, request)
	return response, err
}

// Name is used by testvars. We use a shorten test name in variables so that physical task queue IDs
// do not grow larger that DB column limit (currently as low as 272 chars).
func (s *Versioning3Suite) Name() string {
	fullName := s.T().Name()
	if len(fullName) <= 30 {
		return fullName
	}
	short := fmt.Sprintf("%s-%08x",
		fullName[len(fullName)-21:],
		farm.Fingerprint32([]byte(fullName)),
	)
	return strings.Replace(short, ".", "|", -1)
}

// pollWftAndHandle can be used in sync and async mode. For async mode pass the async channel. It
// will be closed when the task is handled.
// Returns the poller and poll response only in sync mode (can be used to process new wft in the response)
func (s *Versioning3Suite) pollWftAndHandle(
	tv *testvars.TestVars,
	sticky bool,
	async chan<- struct{},
	handler func(task *workflowservice.PollWorkflowTaskQueueResponse) (*workflowservice.RespondWorkflowTaskCompletedRequest, error),
) (*taskpoller.TaskPoller, *workflowservice.RespondWorkflowTaskCompletedResponse) {
	return s.doPollWftAndHandle(tv, true, sticky, async, handler)
}

func (s *Versioning3Suite) unversionedPollWftAndHandle(
	tv *testvars.TestVars,
	sticky bool,
	async chan<- struct{},
	handler func(task *workflowservice.PollWorkflowTaskQueueResponse) (*workflowservice.RespondWorkflowTaskCompletedRequest, error),
) (*taskpoller.TaskPoller, *workflowservice.RespondWorkflowTaskCompletedResponse) {
	return s.doPollWftAndHandle(tv, false, sticky, async, handler)
}

// doPollWftAndHandle can be used in sync and async mode. For async mode pass the async channel. It
// will be closed when the task is handled.
// Returns the poller and poll response only in sync mode (can be used to process new wft in the response)
func (s *Versioning3Suite) doPollWftAndHandle(
	tv *testvars.TestVars,
	versioned bool,
	sticky bool,
	async chan<- struct{},
	handler func(task *workflowservice.PollWorkflowTaskQueueResponse) (*workflowservice.RespondWorkflowTaskCompletedRequest, error),
) (*taskpoller.TaskPoller, *workflowservice.RespondWorkflowTaskCompletedResponse) {
	poller := taskpoller.New(s.T(), s.FrontendClient(), s.Namespace().String())
	f := func() *workflowservice.RespondWorkflowTaskCompletedResponse {
		tq := tv.TaskQueue()
		if sticky {
			tq = tv.StickyTaskQueue()
		}
		resp, err := poller.PollWorkflowTask(
			&workflowservice.PollWorkflowTaskQueueRequest{
				DeploymentOptions: tv.WorkerDeploymentOptions(versioned),
				TaskQueue:         tq,
			},
		).HandleTask(tv, handler, taskpoller.WithTimeout(30*time.Second))
		s.NoError(err)
		return resp
	}
	if async == nil {
		return poller, f()
	} else {
		go func() {
			f()
			close(async)
		}()
	}
	return nil, nil
}

func (s *Versioning3Suite) pollWftAndHandleQueries(
	tv *testvars.TestVars,
	sticky bool,
	async chan<- any,
	handler func(task *workflowservice.PollWorkflowTaskQueueResponse) (*workflowservice.RespondQueryTaskCompletedRequest, error),
) (*taskpoller.TaskPoller, *workflowservice.RespondQueryTaskCompletedResponse) {
	poller := taskpoller.New(s.T(), s.FrontendClient(), s.Namespace().String())
	f := func() *workflowservice.RespondQueryTaskCompletedResponse {
		tq := tv.TaskQueue()
		if sticky {
			tq = tv.StickyTaskQueue()
		}
		resp, err := poller.PollWorkflowTask(
			&workflowservice.PollWorkflowTaskQueueRequest{
				DeploymentOptions: tv.WorkerDeploymentOptions(true),
				TaskQueue:         tq,
			},
		).HandleLegacyQuery(tv, handler)
		s.NoError(err)
		return resp
	}
	if async == nil {
		return poller, f()
	}
	go func() {
		f()
		close(async)
	}()
	return nil, nil
}

func (s *Versioning3Suite) pollNexusTaskAndHandle(
	tv *testvars.TestVars,
	sticky bool,
	async chan<- any,
	handler func(task *workflowservice.PollNexusTaskQueueResponse) (*workflowservice.RespondNexusTaskCompletedRequest, error),
) (*taskpoller.TaskPoller, *workflowservice.RespondNexusTaskCompletedResponse) {
	poller := taskpoller.New(s.T(), s.FrontendClient(), s.Namespace().String())
	f := func() *workflowservice.RespondNexusTaskCompletedResponse {
		tq := tv.TaskQueue()
		if sticky {
			tq = tv.StickyTaskQueue()
		}
		resp, err := poller.PollNexusTask(
			&workflowservice.PollNexusTaskQueueRequest{
				DeploymentOptions: tv.WorkerDeploymentOptions(true),
				TaskQueue:         tq,
			},
		).HandleTask(tv, handler, taskpoller.WithTimeout(10*time.Second))
		s.NoError(err)
		return resp
	}
	if async == nil {
		return poller, f()
	}
	go func() {
		f()
		close(async)
	}()
	return nil, nil
}

func (s *Versioning3Suite) unversionedPollActivityAndHandle(
	tv *testvars.TestVars,
	async chan<- struct{},
	handler func(task *workflowservice.PollActivityTaskQueueResponse) (*workflowservice.RespondActivityTaskCompletedRequest, error),
) {
	s.doPollActivityAndHandle(tv, false, async, handler)
}

func (s *Versioning3Suite) pollActivityAndHandle(
	tv *testvars.TestVars,
	async chan<- struct{},
	handler func(task *workflowservice.PollActivityTaskQueueResponse) (*workflowservice.RespondActivityTaskCompletedRequest, error),
) {
	s.doPollActivityAndHandle(tv, true, async, handler)
}

func (s *Versioning3Suite) doPollActivityAndHandle(
	tv *testvars.TestVars,
	versioned bool,
	async chan<- struct{},
	handler func(task *workflowservice.PollActivityTaskQueueResponse) (*workflowservice.RespondActivityTaskCompletedRequest, error),
) {
	poller := taskpoller.New(s.T(), s.FrontendClient(), s.Namespace().String())
	f := func() {
		_, err := poller.PollActivityTask(
			&workflowservice.PollActivityTaskQueueRequest{
				DeploymentOptions: tv.WorkerDeploymentOptions(versioned),
			},
		).HandleTask(tv, handler, taskpoller.WithTimeout(time.Minute))
		s.NoError(err)
	}
	if async == nil {
		f()
	} else {
		go func() {
			f()
			close(async)
		}()
	}
}

func (s *Versioning3Suite) idlePollWorkflow(
	tv *testvars.TestVars,
	versioned bool,
	timeout time.Duration,
	unexpectedTaskMessage string,
) {
	poller := taskpoller.New(s.T(), s.FrontendClient(), s.Namespace().String())
	_, _ = poller.PollWorkflowTask(
		&workflowservice.PollWorkflowTaskQueueRequest{
			DeploymentOptions: tv.WorkerDeploymentOptions(versioned),
		},
	).HandleTask(
		tv,
		func(task *workflowservice.PollWorkflowTaskQueueResponse) (*workflowservice.RespondWorkflowTaskCompletedRequest, error) {
			s.Fail(unexpectedTaskMessage)
			return nil, nil
		},
		taskpoller.WithTimeout(timeout),
	)
}

func (s *Versioning3Suite) idlePollUnversionedActivity(
	tv *testvars.TestVars,
	timeout time.Duration,
	unexpectedTaskMessage string,
) {
	poller := taskpoller.New(s.T(), s.FrontendClient(), s.Namespace().String())
	_, _ = poller.PollActivityTask(
		&workflowservice.PollActivityTaskQueueRequest{},
	).HandleTask(
		tv,
		func(task *workflowservice.PollActivityTaskQueueResponse) (*workflowservice.RespondActivityTaskCompletedRequest, error) {
			if task != nil {
				s.Logger.Error(fmt.Sprintf("Unexpected activity task received, ID: %s", task.ActivityId))
				s.Fail(unexpectedTaskMessage)
			}
			return nil, nil
		},
		taskpoller.WithTimeout(timeout),
	)
}

func (s *Versioning3Suite) idlePollActivity(
	tv *testvars.TestVars,
	versioned bool,
	timeout time.Duration,
	unexpectedTaskMessage string,
) {
	poller := taskpoller.New(s.T(), s.FrontendClient(), s.Namespace().String())
	_, _ = poller.PollActivityTask(
		&workflowservice.PollActivityTaskQueueRequest{
			DeploymentOptions: tv.WorkerDeploymentOptions(versioned),
		},
	).HandleTask(
		tv,
		func(task *workflowservice.PollActivityTaskQueueResponse) (*workflowservice.RespondActivityTaskCompletedRequest, error) {
			if task != nil {
				s.Logger.Error(fmt.Sprintf("Unexpected activity task received, ID: %s", task.ActivityId))
				s.Fail(unexpectedTaskMessage)
			}
			return nil, nil
		},
		taskpoller.WithTimeout(timeout),
	)
}

func (s *Versioning3Suite) idlePollNexus(
	tv *testvars.TestVars,
	versioned bool,
	timeout time.Duration,
	unexpectedTaskMessage string,
) {
	poller := taskpoller.New(s.T(), s.FrontendClient(), s.Namespace().String())
	_, _ = poller.PollNexusTask(
		&workflowservice.PollNexusTaskQueueRequest{
			DeploymentOptions: tv.WorkerDeploymentOptions(versioned),
		}).HandleTask(
		tv,
		func(task *workflowservice.PollNexusTaskQueueResponse) (*workflowservice.RespondNexusTaskCompletedRequest, error) {
			if task != nil {
				s.Fail(unexpectedTaskMessage)
			}
			return nil, nil
		},
		taskpoller.WithTimeout(timeout),
	)
}

func (s *Versioning3Suite) verifyWorkflowStickyQueue(
	tv *testvars.TestVars,
) {
	ms, err := s.GetTestCluster().HistoryClient().GetMutableState(
		context.Background(), &historyservice.GetMutableStateRequest{
			NamespaceId: s.NamespaceID().String(),
			Execution:   tv.WorkflowExecution(),
		},
	)
	s.NoError(err)
	s.Equal(tv.StickyTaskQueue().GetName(), ms.StickyTaskQueue.GetName())
}

// Sticky queue needs to be created in server before tasks can schedule in it. Call to this method
// create the sticky queue by polling it.
func (s *Versioning3Suite) warmUpSticky(
	tv *testvars.TestVars,
) {
	poller := taskpoller.New(s.T(), s.FrontendClient(), s.Namespace().String())
	_, _ = poller.PollWorkflowTask(
		&workflowservice.PollWorkflowTaskQueueRequest{
			TaskQueue: tv.StickyTaskQueue(),
		},
	).HandleTask(
		tv,
		func(task *workflowservice.PollWorkflowTaskQueueResponse) (*workflowservice.RespondWorkflowTaskCompletedRequest, error) {
			s.Fail("sticky task is not expected")
			return nil, nil
		},
		taskpoller.WithTimeout(ver3MinPollTime),
	)
}

func (s *Versioning3Suite) waitForDeploymentDataPropagation(
	tv *testvars.TestVars,
	status versionStatus,
	unversionedRamp bool,
	tqTypes ...enumspb.TaskQueueType,
) {
	ctx, cancel := context.WithTimeout(context.Background(), time.Second*30)
	defer cancel()

	v := s.GetTestCluster().Host().DcClient().GetValue(dynamicconfig.MatchingNumTaskqueueReadPartitions.Key())
	s.NotEmpty(v, "versioning tests require setting explicit number of partitions")
	count, ok := v[0].Value.(int)
	s.True(ok, "partition count is not an int")
	partitionCount := count

	type partAndType struct {
		part int
		tp   enumspb.TaskQueueType
	}
	remaining := make(map[partAndType]struct{})
	for i := 0; i < partitionCount; i++ {
		for _, tqt := range tqTypes {
			remaining[partAndType{i, tqt}] = struct{}{}
		}
	}
	f, err := tqid.NewTaskQueueFamily(s.NamespaceID().String(), tv.TaskQueue().GetName())
	s.Eventually(func() bool {
		for pt := range remaining {
			s.NoError(err)
			partition := f.TaskQueue(pt.tp).NormalPartition(pt.part)
			// Use lower-level GetTaskQueueUserData instead of GetWorkerBuildIdCompatibility
			// here so that we can target activity queues.
			res, err := s.GetTestCluster().MatchingClient().GetTaskQueueUserData(
				ctx,
				&matchingservice.GetTaskQueueUserDataRequest{
					NamespaceId:   s.NamespaceID().String(),
					TaskQueue:     partition.RpcName(),
					TaskQueueType: partition.TaskType(),
				})
			s.NoError(err)
			perTypes := res.GetUserData().GetData().GetPerType()
			if perTypes != nil {
				deps := perTypes[int32(pt.tp)].GetDeploymentData().GetDeployments()
				deploymentsData := perTypes[int32(pt.tp)].GetDeploymentData().GetDeploymentsData()
				workerDeploymentData := deploymentsData[tv.DeploymentVersion().GetDeploymentName()]

				for _, d := range deps {
					if d.GetDeployment().Equal(tv.Deployment()) {
						delete(remaining, pt)
					}
				}
				if unversionedRamp {
					if perTypes[int32(pt.tp)].GetDeploymentData().GetUnversionedRampData() != nil {
						delete(remaining, pt)
					}

					// Using the new internal task-queue persistence schema that we have now defined.
					if workerDeploymentData != nil {
						routingConfig := workerDeploymentData.GetRoutingConfig()
						if routingConfig.GetRampingDeploymentVersion() == nil && routingConfig.GetRampingVersionPercentage() > 0 {
							delete(remaining, pt)
						}
					}
					continue
				}
				versions := perTypes[int32(pt.tp)].GetDeploymentData().GetVersions()
				for _, d := range versions {
					if d.GetVersion().Equal(tv.DeploymentVersion()) {
						switch status {
						case versionStatusInactive:
							if d.GetRampingSinceTime() == nil && d.GetCurrentSinceTime() == nil {
								delete(remaining, pt)
							}
						case versionStatusRamping:
							if d.GetRampingSinceTime() != nil {
								delete(remaining, pt)
							}
						case versionStatusCurrent:
							if d.GetCurrentSinceTime() != nil {
								delete(remaining, pt)
							}
						}
					}
				}

				// Using the new internal task-queue persistence schema that we have now defined.
				if workerDeploymentData != nil {
					versions := workerDeploymentData.GetVersions()
					for buildID, versionData := range versions {
						if buildID == tv.DeploymentVersion().GetBuildId() && status == versionStatus(versionData.GetStatus()) {
							delete(remaining, pt)
						}
					}
				}
			}
		}
		return len(remaining) == 0
	}, 30*time.Second, 100*time.Millisecond)
}

func (s *Versioning3Suite) validateBacklogCount(
	tv *testvars.TestVars,
	tqType enumspb.TaskQueueType,
	expectedCount int64,
) {
	ctx, cancel := context.WithTimeout(context.Background(), 10*time.Second)
	defer cancel()

	var resp *workflowservice.DescribeTaskQueueResponse
	var err error

	s.EventuallyWithT(func(t *assert.CollectT) {
		resp, err = s.FrontendClient().DescribeTaskQueue(ctx, &workflowservice.DescribeTaskQueueRequest{
			Namespace:              s.Namespace().String(),
			TaskQueue:              tv.TaskQueue(),
			ApiMode:                enumspb.DESCRIBE_TASK_QUEUE_MODE_ENHANCED,
			Versions:               nil, // default version, in this case unversioned queue
			TaskQueueTypes:         []enumspb.TaskQueueType{tqType},
			ReportPollers:          false,
			ReportTaskReachability: false,
			ReportStats:            true,
		})
		s.NoError(err)
		s.NotNil(resp)
		s.Equal(1, len(resp.GetVersionsInfo()), "should be 1 because only default/unversioned queue")
		versionInfo := resp.GetVersionsInfo()[""]
		typeInfo, ok := versionInfo.GetTypesInfo()[int32(tqType)]
		s.True(ok)
		a := require.New(t)
		a.Equal(expectedCount, typeInfo.Stats.GetApproximateBacklogCount())
	}, 6*time.Second, 100*time.Millisecond)
}

func (s *Versioning3Suite) verifyVersioningSAs(
	tv *testvars.TestVars,
	behavior enumspb.VersioningBehavior,
	usedBuilds ...*testvars.TestVars,
) {
	ctx, cancel := context.WithTimeout(context.Background(), 10*time.Second)
	defer cancel()

	s.EventuallyWithT(func(t *assert.CollectT) {
		query := fmt.Sprintf("WorkflowId = '%s' AND TemporalWorkerDeployment = '%s' AND TemporalWorkerDeploymentVersion= '%s' AND TemporalWorkflowVersioningBehavior = '%s'",
			tv.WorkflowID(), tv.DeploymentSeries(), tv.DeploymentVersionStringV32(), behavior.String())
		resp, err := s.FrontendClient().ListWorkflowExecutions(ctx, &workflowservice.ListWorkflowExecutionsRequest{
			Namespace: s.Namespace().String(),
			Query:     query,
		})
		a := assert.New(t)
		a.Nil(err)
		a.Greater(len(resp.GetExecutions()), 0)
		if a.NotEmpty(resp.GetExecutions()) {
			w := resp.GetExecutions()[0]
			payload, ok := w.GetSearchAttributes().GetIndexedFields()["BuildIds"]
			a.True(ok)
			searchAttrAny, err := searchattribute.DecodeValue(payload, enumspb.INDEXED_VALUE_TYPE_KEYWORD_LIST, true)
			a.NoError(err)
			var searchAttr []string
			if searchAttrAny != nil {
				searchAttr = searchAttrAny.([]string)
			}
			if behavior == enumspb.VERSIONING_BEHAVIOR_PINNED {
				a.Contains(searchAttr, worker_versioning.PinnedBuildIdSearchAttribute(tv.DeploymentVersionStringV32()))
			}
			for _, b := range usedBuilds {
				a.Contains(searchAttr, worker_versioning.VersionedBuildIdSearchAttribute(b.BuildID()))
			}
			fmt.Println(resp.GetExecutions()[0])
		}
	}, 5*time.Second, 50*time.Millisecond)
}

func (s *Versioning3Suite) TestAutoUpgradeWorkflows_NoBouncingBetweenVersions() {
	s.T().Skip("This test is flaky right now and shall be fixed in a future PR.") // TODO (Shivam)
	/*

		Test plan:
		- Use only one read and write partition.
		- Update the userData by setting current version to v0.
		- Start 10 workflows on v0. MS reads v0 for these workflows.
		- Update the userData by setting the current version to v1.
		- Complete workflow task on v1. MS reads v1 for these workflows now.
		- *Rollback* userData to v0 on that single partition (call lower level API)
		- See if any workflow task goes back to original v0 poller (should not)

	*/

	s.OverrideDynamicConfig(dynamicconfig.MatchingNumTaskqueueReadPartitions, 1)
	s.OverrideDynamicConfig(dynamicconfig.MatchingNumTaskqueueWritePartitions, 1)

	tv0 := testvars.New(s).WithBuildIDNumber(0)
	tv1 := tv0.WithBuildIDNumber(1)

	// Update the userData by setting the current version to v0
	s.updateTaskQueueDeploymentDataWithRoutingConfig(tv0, &deploymentpb.RoutingConfig{
		CurrentDeploymentVersion:  worker_versioning.ExternalWorkerDeploymentVersionFromStringV31(tv0.DeploymentVersionString()),
		CurrentVersionChangedTime: timestamp.TimePtr(time.Now()),
		RevisionNumber:            1,
	}, map[string]*deploymentspb.WorkerDeploymentVersionData{tv0.DeploymentVersion().GetBuildId(): &deploymentspb.WorkerDeploymentVersionData{
		Status: enumspb.WORKER_DEPLOYMENT_VERSION_STATUS_CURRENT,
	}}, []string{}, tqTypeWf, tqTypeAct)

	// Wait until all task queue partitions know that v0 is current.
	s.waitForDeploymentDataPropagation(tv0, versionStatusCurrent, false, tqTypeWf, tqTypeAct)

	// Make numWorkflows different workflow ID's so that we can verify that all workflows are running on v0.
	numWorkflows := 10
	wfVarsV0 := make([]*testvars.TestVars, numWorkflows)
	wfVarsV1 := make([]*testvars.TestVars, numWorkflows)

	for i := 0; i < numWorkflows; i++ {
		wfVarsV0[i] = tv0.WithWorkflowIDNumber(i)
		wfVarsV1[i] = tv1.WithWorkflowIDNumber(i)
	}

	// Start all different workflows on version v0.
	for i := 0; i < numWorkflows; i++ {
		s.startWorkflow(wfVarsV0[i], nil)
	}

	// Poll for workflows on v0.
	channels := make([]chan struct{}, numWorkflows)
	for i := 0; i < numWorkflows; i++ {
		channels[i] = make(chan struct{})
		s.pollWftAndHandle(wfVarsV0[i], false, channels[i],
			func(task *workflowservice.PollWorkflowTaskQueueResponse) (*workflowservice.RespondWorkflowTaskCompletedRequest, error) {
				s.NotNil(task)
				resp := respondEmptyWft(wfVarsV0[i], false, vbUnpinned)
				resp.ForceCreateNewWorkflowTask = true
				return resp, nil
			})
	}
	// Wait for channels to be closed
	for i := 0; i < numWorkflows; i++ {
		<-channels[i]
	}

	// Verify that all workflows are running on v0.
	for i := 0; i < numWorkflows; i++ {
		s.EventuallyWithT(func(t *assert.CollectT) {
			s.verifyWorkflowVersioning(wfVarsV0[i], vbUnpinned, tv0.Deployment(), nil, nil)
		}, 10*time.Second, 100*time.Millisecond)
	}

	// Verify that all workflows are running on v0 by using v1 vars
	for i := 0; i < numWorkflows; i++ {
		s.EventuallyWithT(func(t *assert.CollectT) {
			s.verifyWorkflowVersioning(wfVarsV1[i], vbUnpinned, tv0.Deployment(), nil, nil)
		}, 10*time.Second, 100*time.Millisecond)
	}

	// Update the userData by setting the current version to v1.
	s.updateTaskQueueDeploymentDataWithRoutingConfig(tv1, &deploymentpb.RoutingConfig{
		CurrentDeploymentVersion:  worker_versioning.ExternalWorkerDeploymentVersionFromStringV31(tv1.DeploymentVersionString()),
		CurrentVersionChangedTime: timestamp.TimePtr(time.Now()),
		RevisionNumber:            2,
	}, map[string]*deploymentspb.WorkerDeploymentVersionData{tv1.DeploymentVersion().GetBuildId(): &deploymentspb.WorkerDeploymentVersionData{
		Status: enumspb.WORKER_DEPLOYMENT_VERSION_STATUS_CURRENT,
	}}, []string{}, tqTypeWf, tqTypeAct)

	// Wait until all task queue partitions know that v1 is current.
	s.waitForDeploymentDataPropagation(tv1, versionStatusCurrent, false, tqTypeWf, tqTypeAct)

	// Poll for workflows but this time the workflow task should be acted upon by a v1 worker.
	channels = make([]chan struct{}, numWorkflows)
	for i := 0; i < numWorkflows; i++ {
		channels[i] = make(chan struct{})
		s.pollWftAndHandle(wfVarsV1[i], false, channels[i],
			func(task *workflowservice.PollWorkflowTaskQueueResponse) (*workflowservice.RespondWorkflowTaskCompletedRequest, error) {
				s.NotNil(task)
				resp := respondEmptyWft(wfVarsV1[i], false, vbUnpinned)
				resp.ForceCreateNewWorkflowTask = true
				return resp, nil
			})
	}
	// Wait for channels to be closed
	for i := 0; i < numWorkflows; i++ {
		<-channels[i]
	}
	// Verify that all workflows are running on v1.
	for i := 0; i < numWorkflows; i++ {
		s.EventuallyWithT(func(t *assert.CollectT) {
			s.verifyWorkflowVersioning(wfVarsV1[i], vbUnpinned, tv1.Deployment(), nil, nil)
		}, 10*time.Second, 100*time.Millisecond)
	}

	// Rollback the userData to v0. Using the lower API here.
	_, err := s.GetTestCluster().MatchingClient().UpdateTaskQueueUserData(context.Background(), &matchingservice.UpdateTaskQueueUserDataRequest{
		NamespaceId: s.NamespaceID().String(),
		TaskQueue:   tv0.TaskQueue().GetName(),
		UserData: &persistencespb.VersionedTaskQueueUserData{
			Data: &persistencespb.TaskQueueUserData{
				PerType: map[int32]*persistencespb.TaskQueueTypeUserData{
					int32(tqTypeWf): {
						DeploymentData: &persistencespb.DeploymentData{
							DeploymentsData: map[string]*persistencespb.WorkerDeploymentData{
								tv0.DeploymentVersion().GetDeploymentName(): {
									RoutingConfig: &deploymentpb.RoutingConfig{
										CurrentDeploymentVersion:  worker_versioning.ExternalWorkerDeploymentVersionFromStringV31(tv0.DeploymentVersionString()),
										CurrentVersionChangedTime: timestamp.TimePtr(time.Now().Add(-time.Second)),
										RevisionNumber:            0,
									},
									Versions: map[string]*deploymentspb.WorkerDeploymentVersionData{
										tv0.DeploymentVersion().GetBuildId(): {
											Status: enumspb.WORKER_DEPLOYMENT_VERSION_STATUS_CURRENT,
										},
									},
								},
							},
						},
					},
					int32(tqTypeAct): {
						DeploymentData: &persistencespb.DeploymentData{
							DeploymentsData: map[string]*persistencespb.WorkerDeploymentData{
								tv0.DeploymentVersion().GetDeploymentName(): {
									RoutingConfig: &deploymentpb.RoutingConfig{
										CurrentDeploymentVersion:  worker_versioning.ExternalWorkerDeploymentVersionFromStringV31(tv0.DeploymentVersionString()),
										CurrentVersionChangedTime: timestamp.TimePtr(time.Now().Add(-time.Second)),
										RevisionNumber:            0,
									},
									Versions: map[string]*deploymentspb.WorkerDeploymentVersionData{
										tv0.DeploymentVersion().GetBuildId(): {
											Status: enumspb.WORKER_DEPLOYMENT_VERSION_STATUS_CURRENT,
										},
									},
								},
							},
						},
					},
				},
			},
			Version: 0,
		},
	})
	s.NoError(err)
	// Even though the userData is rolled back to v0, the workflows should only continue to run on v1.
	// Start idle pollers on v0 and ensure they never receive a task.
	for i := 0; i < numWorkflows; i++ {
		//nolint:testifylint
		go s.idlePollWorkflow(wfVarsV0[i], true, ver3MinPollTime, "workflows should not go to the old deployment")
	}

	// Complete all workflows on v1.
	channels = make([]chan struct{}, numWorkflows)
	for i := 0; i < numWorkflows; i++ {
		channels[i] = make(chan struct{})
		s.pollWftAndHandle(wfVarsV1[i], false, channels[i],
			func(task *workflowservice.PollWorkflowTaskQueueResponse) (*workflowservice.RespondWorkflowTaskCompletedRequest, error) {
				s.NotNil(task)
				return respondCompleteWorkflow(wfVarsV1[i], vbUnpinned), nil
			})
	}
	// Wait for channels to be closed
	for i := 0; i < numWorkflows; i++ {
		<-channels[i]
	}

	// Verify that all workflows are completed on v1.
	for i := 0; i < numWorkflows; i++ {
		s.EventuallyWithT(func(t *assert.CollectT) {
			s.verifyWorkflowVersioning(wfVarsV1[i], vbUnpinned, tv1.Deployment(), nil, nil)
		}, 60*time.Second, 100*time.Millisecond)
	}
}

func (s *Versioning3Suite) TestWorkflowTQLags_DependentActivityStartsTransition() {
	if !s.useNewDeploymentData {
		s.T().Skip("This test is only supported on new deployment data")
	}
	/*
		The aim of this test is to show the following does not occur when using revisionNumber mechanics:
		- If the workflow TQ lags behind the activity TQ, with respect to the current version of a deployment, the activity should not be
		- redirected to a new deployment and be thought of as an independent activity.
		- Rather, the activity should commence a workflow transition!


			Test plan:
			- Use only one read and write partition.
			- Update the userData, for workflow and activity TQ, by setting current version to v0.
			- Let a controller poller complete a workflow task on v0 and schedule an activity task.
			- Now, update the userData for the activity TQ by setting the current version to v1.
			- Let an activity poller complete the activity task on v1.
			- We should see a workflow transition happen to v1 even though the workflow TQ is lagging behind the activity TQ.
	*/
	s.OverrideDynamicConfig(dynamicconfig.MatchingNumTaskqueueReadPartitions, 1)
	s.OverrideDynamicConfig(dynamicconfig.MatchingNumTaskqueueWritePartitions, 1)
	s.OverrideDynamicConfig(dynamicconfig.UseRevisionNumberForWorkerVersioning, true)

	tv0 := testvars.New(s).WithBuildIDNumber(0)
	tv1 := tv0.WithBuildIDNumber(1)

	// Update the userData by setting the current version to v0
	s.updateTaskQueueDeploymentDataWithRoutingConfig(tv0, &deploymentpb.RoutingConfig{
		CurrentDeploymentVersion:  worker_versioning.ExternalWorkerDeploymentVersionFromStringV31(tv0.DeploymentVersionString()),
		CurrentVersionChangedTime: timestamp.TimePtr(time.Now()),
		RevisionNumber:            1,
	}, map[string]*deploymentspb.WorkerDeploymentVersionData{tv0.DeploymentVersion().GetBuildId(): &deploymentspb.WorkerDeploymentVersionData{
		Status: enumspb.WORKER_DEPLOYMENT_VERSION_STATUS_CURRENT,
	}}, []string{}, tqTypeWf, tqTypeAct)

	// Wait until all task queue partitions know that v0 is current.
	s.waitForDeploymentDataPropagation(tv0, versionStatusCurrent, false, tqTypeWf, tqTypeAct)

	// Start a workflow on v0.
	s.startWorkflow(tv0, nil)

	// Poll for the workflow task on v0.
	s.pollWftAndHandle(tv0, false, nil,
		func(task *workflowservice.PollWorkflowTaskQueueResponse) (*workflowservice.RespondWorkflowTaskCompletedRequest, error) {
			s.NotNil(task)
			return respondWftWithActivities(tv0, tv0, false, vbUnpinned, "activity1"), nil
		})

	// Verify that the workflow is running on v1.
	s.EventuallyWithT(func(t *assert.CollectT) {
		s.verifyWorkflowVersioning(tv0, vbUnpinned, tv0.Deployment(), nil, nil)
	}, 10*time.Second, 100*time.Millisecond)

	// Update the userData for the activity TQ by setting the current version to v1.
	s.syncTaskQueueDeploymentDataWithRoutingConfig(tv1, &deploymentpb.RoutingConfig{
		CurrentDeploymentVersion:  worker_versioning.ExternalWorkerDeploymentVersionFromStringV31(tv1.DeploymentVersionString()),
		CurrentVersionChangedTime: timestamp.TimePtr(time.Now()),
		RevisionNumber:            2,
	}, map[string]*deploymentspb.WorkerDeploymentVersionData{tv1.DeploymentVersion().GetBuildId(): &deploymentspb.WorkerDeploymentVersionData{
		Status: enumspb.WORKER_DEPLOYMENT_VERSION_STATUS_CURRENT,
	}}, []string{}, tqTypeAct)

	// Wait until all task queue partitions know that v1 is current.
	s.waitForDeploymentDataPropagation(tv1, versionStatusCurrent, false, tqTypeAct)

	// Poll and complete the workflow task which should have been scheduled by the activity task since it would have started a transition to v1.
	workflowTaskCh := make(chan struct{}, 1)
	activityTaskCh := make(chan struct{}, 1)

	// Poll and complete the activity task on v1.
	s.pollActivityAndHandle(tv1, activityTaskCh,
		func(task *workflowservice.PollActivityTaskQueueResponse) (*workflowservice.RespondActivityTaskCompletedRequest, error) {
			s.NotNil(task)
			return respondActivity(), nil
		})

	// Workflow task poller transitions the workflow to v1.
	s.pollWftAndHandle(tv1, false, workflowTaskCh,
		func(task *workflowservice.PollWorkflowTaskQueueResponse) (*workflowservice.RespondWorkflowTaskCompletedRequest, error) {
			s.NotNil(task)
			return respondEmptyWft(tv1, false, vbUnpinned), nil
		})

	<-workflowTaskCh
	<-activityTaskCh

	// Verify that the workflow is running on v1.
	s.EventuallyWithT(func(t *assert.CollectT) {
		s.verifyWorkflowVersioning(tv0, vbUnpinned, tv1.Deployment(), nil, nil)
	}, 10*time.Second, 100*time.Millisecond)
}

func (s *Versioning3Suite) TestActivityTQLags_DependentActivityCompletesOnTheNewVersion() {
	if !s.useNewDeploymentData {
		s.T().Skip("This test is only supported on new deployment data")
	}
	/*
		The aim of this test is to show the following does not occur when using revisionNumber mechanics:
		- If the activity TQ lags behind the workflow TQ, with respect to the current version of a deployment, the activity should not be
		- dispatched to the deployment found in the un-synced activity TQ.
		- The main difference between this test and TestActivityQLags_DependentActivityOnUnversionedCompletesOnTheNewVersion is that this one
		- shall have the activity TQ versioned to some build ID.

			Test plan:
			- Use only one read and write partition.
			- Update the userData, for workflow and activity TQ, by setting current version to v0.
			- Let a controlled poller complete the workflow task on v0 and schedule another workflow task.
			- Update the userData, this time for the workflow TQ only, by setting the current version to v1.
			- Let a controlled poller complete the workflow task on v1 and schedule an activity task.
			- We should see the activity task be dispatched to a v1 poller even though it's lagging behind the workflow TQ.
	*/
	ctx, cancel := context.WithTimeout(context.Background(), 30*time.Second)
	defer cancel()

	s.OverrideDynamicConfig(dynamicconfig.MatchingNumTaskqueueReadPartitions, 1)
	s.OverrideDynamicConfig(dynamicconfig.MatchingNumTaskqueueWritePartitions, 1)
	s.OverrideDynamicConfig(dynamicconfig.UseRevisionNumberForWorkerVersioning, true)

	tv0 := testvars.New(s).WithBuildIDNumber(0)
	tv1 := tv0.WithBuildIDNumber(1)

	// Update the userData for the workflow TQ by setting the current version to v0
	s.updateTaskQueueDeploymentDataWithRoutingConfig(tv0, &deploymentpb.RoutingConfig{
		CurrentDeploymentVersion:  worker_versioning.ExternalWorkerDeploymentVersionFromStringV31(tv0.DeploymentVersionString()),
		CurrentVersionChangedTime: timestamp.TimePtr(time.Now()),
		RevisionNumber:            1,
	}, map[string]*deploymentspb.WorkerDeploymentVersionData{tv0.DeploymentVersion().GetBuildId(): &deploymentspb.WorkerDeploymentVersionData{
		Status: enumspb.WORKER_DEPLOYMENT_VERSION_STATUS_CURRENT,
	}}, []string{}, tqTypeWf, tqTypeAct)
	// Wait until all task queue partitions know that v0 is current.
	s.waitForDeploymentDataPropagation(tv0, versionStatusCurrent, false, tqTypeWf, tqTypeAct)

	// Start a workflow on v0.
	s.startWorkflow(tv0, nil)

	// Let a controlled poller complete the workflow task on v0 and schedule another workflow task.
	s.pollWftAndHandle(tv0, false, nil,
		func(task *workflowservice.PollWorkflowTaskQueueResponse) (*workflowservice.RespondWorkflowTaskCompletedRequest, error) {
			s.NotNil(task)
			resp := respondEmptyWft(tv0, false, vbUnpinned)
			resp.ForceCreateNewWorkflowTask = true
			return resp, nil
		})

	// Verify that the workflow is running on v0.
	s.EventuallyWithT(func(t *assert.CollectT) {
		s.verifyWorkflowVersioning(tv0, vbUnpinned, tv0.Deployment(), nil, nil)
	}, 10*time.Second, 100*time.Millisecond)

	// Update the userData for the workflow TQ *only* by setting the current version to v1
	s.updateTaskQueueDeploymentDataWithRoutingConfig(tv1, &deploymentpb.RoutingConfig{
		CurrentDeploymentVersion:  worker_versioning.ExternalWorkerDeploymentVersionFromStringV31(tv1.DeploymentVersionString()),
		CurrentVersionChangedTime: timestamp.TimePtr(time.Now()),
		RevisionNumber:            2,
	}, map[string]*deploymentspb.WorkerDeploymentVersionData{tv1.DeploymentVersion().GetBuildId(): &deploymentspb.WorkerDeploymentVersionData{
		Status: enumspb.WORKER_DEPLOYMENT_VERSION_STATUS_CURRENT,
	}}, []string{}, tqTypeWf)
	// Wait until all task queue partitions know that v1 is current.
	s.waitForDeploymentDataPropagation(tv1, versionStatusCurrent, false, tqTypeWf)

	// Register the v1 worker in the activity TQ to prevent matching from thinking this as an independent unpinned activity
	s.updateTaskQueueDeploymentDataWithRoutingConfig(tv1, nil, map[string]*deploymentspb.WorkerDeploymentVersionData{tv1.DeploymentVersion().GetBuildId(): &deploymentspb.WorkerDeploymentVersionData{
		Status: enumspb.WORKER_DEPLOYMENT_VERSION_STATUS_INACTIVE,
	}}, []string{}, tqTypeAct)

	// Let a controlled poller complete the workflow task on v1 and schedule an activity task
	s.pollWftAndHandle(tv1, false, nil,
		func(task *workflowservice.PollWorkflowTaskQueueResponse) (*workflowservice.RespondWorkflowTaskCompletedRequest, error) {
			s.NotNil(task)
			return respondWftWithActivities(tv1, tv1, false, vbUnpinned, "activity1"), nil
		})

	// Start an idle activity poller on v0. This poller should not receive any activity tasks
	//nolint:testifylint
	go s.idlePollActivity(tv0, true, ver3MinPollTime, "activity should not go to the old deployment")

	// Start a poller on v1
	activityTaskCh := make(chan struct{}, 1)
	s.pollActivityAndHandle(tv1, activityTaskCh,
		func(task *workflowservice.PollActivityTaskQueueResponse) (*workflowservice.RespondActivityTaskCompletedRequest, error) {
			s.NotNil(task)
			return respondActivity(), nil
		})

	s.WaitForChannel(ctx, activityTaskCh)

	// Verify that the workflow is still running on v1.
	s.EventuallyWithT(func(t *assert.CollectT) {
		s.verifyWorkflowVersioning(tv1, vbUnpinned, tv1.Deployment(), nil, nil)
	}, 10*time.Second, 100*time.Millisecond)
}

// Fallback of revision number mechanics: Independent activities are eventually consistent.
func (s *Versioning3Suite) TestActivityTQLags_IndependentActivityDispatchesToItsCurrentDeployment() {
	s.T().Skip("This test is skipped because revision number mechanics does not prevent bouncing for independent activities.")
	/*
		The aim of this test is to show that an independent unpinned activity is dispatched to its current deployment
		and this works even with revision number mechanics.

			Test plan:
			- Use only one read and write partition.
			- Update the userData, for workflow and activity TQ, by setting current version to v0.
			- Let a controlled poller complete the workflow task on v0 and schedule another workflow task.
			- Update the userData, this time for the workflow TQ only, by setting the current version to v1.
			- Let a controlled poller complete the workflow task on v1 and schedule an activity task.
			- The activity task should be dispatched to the current deployment of the activity TQ, which will be v0 in this case.
	*/
	ctx, cancel := context.WithTimeout(context.Background(), 30*time.Second)
	defer cancel()

	s.OverrideDynamicConfig(dynamicconfig.MatchingNumTaskqueueReadPartitions, 1)
	s.OverrideDynamicConfig(dynamicconfig.MatchingNumTaskqueueWritePartitions, 1)
	s.OverrideDynamicConfig(dynamicconfig.UseRevisionNumberForWorkerVersioning, true)

	tv0 := testvars.New(s).WithBuildIDNumber(0)
	tv1 := tv0.WithBuildIDNumber(1)

	// Update the userData for the workflow TQ by setting the current version to v0
	s.updateTaskQueueDeploymentDataWithRoutingConfig(tv0, &deploymentpb.RoutingConfig{
		CurrentDeploymentVersion:  worker_versioning.ExternalWorkerDeploymentVersionFromStringV31(tv0.DeploymentVersionString()),
		CurrentVersionChangedTime: timestamp.TimePtr(time.Now()),
		RevisionNumber:            1,
	}, map[string]*deploymentspb.WorkerDeploymentVersionData{tv0.DeploymentVersion().GetBuildId(): &deploymentspb.WorkerDeploymentVersionData{
		Status: enumspb.WORKER_DEPLOYMENT_VERSION_STATUS_CURRENT,
	}}, []string{}, tqTypeWf, tqTypeAct)
	// Wait until all task queue partitions know that v0 is current.
	s.waitForDeploymentDataPropagation(tv0, versionStatusCurrent, false, tqTypeWf, tqTypeAct)

	// Start a workflow on v0.
	s.startWorkflow(tv0, nil)

	// Let a controlled poller complete the workflow task on v0 and schedule another workflow task.
	s.pollWftAndHandle(tv0, false, nil,
		func(task *workflowservice.PollWorkflowTaskQueueResponse) (*workflowservice.RespondWorkflowTaskCompletedRequest, error) {
			s.NotNil(task)
			resp := respondEmptyWft(tv0, false, vbUnpinned)
			resp.ForceCreateNewWorkflowTask = true
			return resp, nil
		})

	// Verify that the workflow is running on v0.
	s.EventuallyWithT(func(t *assert.CollectT) {
		s.verifyWorkflowVersioning(tv0, vbUnpinned, tv0.Deployment(), nil, nil)
	}, 10*time.Second, 100*time.Millisecond)

	// Update the userData for the workflow TQ *only* by setting the current version to v1
	s.updateTaskQueueDeploymentDataWithRoutingConfig(tv1, &deploymentpb.RoutingConfig{
		CurrentDeploymentVersion:  worker_versioning.ExternalWorkerDeploymentVersionFromStringV31(tv1.DeploymentVersionString()),
		CurrentVersionChangedTime: timestamp.TimePtr(time.Now()),
		RevisionNumber:            2,
	}, map[string]*deploymentspb.WorkerDeploymentVersionData{tv1.DeploymentVersion().GetBuildId(): &deploymentspb.WorkerDeploymentVersionData{
		Status: enumspb.WORKER_DEPLOYMENT_VERSION_STATUS_CURRENT,
	}}, []string{}, tqTypeWf)
	// Wait until all task queue partitions know that v1 is current
	s.waitForDeploymentDataPropagation(tv1, versionStatusCurrent, false, tqTypeWf)

	// Let a controlled poller complete the workflow task on v1 and schedule an activity task
	s.pollWftAndHandle(tv1, false, nil,
		func(task *workflowservice.PollWorkflowTaskQueueResponse) (*workflowservice.RespondWorkflowTaskCompletedRequest, error) {
			s.NotNil(task)
			return respondWftWithActivities(tv1, tv1, false, vbUnpinned, "activity1"), nil
		})

	// Start an idle activity poller on v1. This poller should not receive any activity tasks
	//nolint:testifylint
	go s.idlePollActivity(tv1, true, ver3MinPollTime, "activity should not go to the old deployment")

	// Start an activity poller on v0.
	activityTaskCh := make(chan struct{}, 1)
	s.pollActivityAndHandle(tv0, activityTaskCh,
		func(task *workflowservice.PollActivityTaskQueueResponse) (*workflowservice.RespondActivityTaskCompletedRequest, error) {
			s.NotNil(task)
			return respondActivity(), nil
		})

	s.WaitForChannel(ctx, activityTaskCh)

	// Verify that the workflow is still running on v1.
	s.EventuallyWithT(func(t *assert.CollectT) {
		s.verifyWorkflowVersioning(tv1, vbUnpinned, tv1.Deployment(), nil, nil)
	}, 10*time.Second, 100*time.Millisecond)
}

// func (s *Versioning3Suite) TestRampChangeDoesNotTriggerTransition_WithRevisionNumberMechanics() {}<|MERGE_RESOLUTION|>--- conflicted
+++ resolved
@@ -1736,10 +1736,6 @@
 	tvAct := testvars.New(s).WithDeploymentSeriesNumber(2).WithTaskQueueNumber(2)
 
 	// Set current deployment for each TQ
-<<<<<<< HEAD
-	s.updateTaskQueueDeploymentData(tvWf, true, 0, false, 0, tqTypeWf)
-	if !unversionedActivity {
-=======
 	if s.useNewDeploymentData {
 		s.updateTaskQueueDeploymentDataWithRoutingConfig(tvWf, &deploymentpb.RoutingConfig{
 			CurrentDeploymentVersion:  worker_versioning.ExternalWorkerDeploymentVersionFromStringV31(tvWf.DeploymentVersionString()),
@@ -1749,18 +1745,21 @@
 			Status: enumspb.WORKER_DEPLOYMENT_VERSION_STATUS_CURRENT,
 		}}, []string{}, tqTypeWf)
 
-		// Different deployment here for the activity TQ.
-		s.updateTaskQueueDeploymentDataWithRoutingConfig(tvAct, &deploymentpb.RoutingConfig{
-			CurrentDeploymentVersion:  worker_versioning.ExternalWorkerDeploymentVersionFromStringV31(tvAct.DeploymentVersionString()),
-			CurrentVersionChangedTime: timestamp.TimePtr(time.Now()),
-			RevisionNumber:            1,
-		}, map[string]*deploymentspb.WorkerDeploymentVersionData{tvAct.DeploymentVersion().GetBuildId(): &deploymentspb.WorkerDeploymentVersionData{
-			Status: enumspb.WORKER_DEPLOYMENT_VERSION_STATUS_CURRENT,
-		}}, []string{}, tqTypeAct)
+		if !unversionedActivity {
+			// Different deployment here for the activity TQ.
+			s.updateTaskQueueDeploymentDataWithRoutingConfig(tvAct, &deploymentpb.RoutingConfig{
+				CurrentDeploymentVersion:  worker_versioning.ExternalWorkerDeploymentVersionFromStringV31(tvAct.DeploymentVersionString()),
+				CurrentVersionChangedTime: timestamp.TimePtr(time.Now()),
+				RevisionNumber:            1,
+			}, map[string]*deploymentspb.WorkerDeploymentVersionData{tvAct.DeploymentVersion().GetBuildId(): &deploymentspb.WorkerDeploymentVersionData{
+				Status: enumspb.WORKER_DEPLOYMENT_VERSION_STATUS_CURRENT,
+			}}, []string{}, tqTypeAct)
+		}
 	} else {
 		s.updateTaskQueueDeploymentData(tvWf, true, 0, false, 0, tqTypeWf)
->>>>>>> 0980b425
-		s.updateTaskQueueDeploymentData(tvAct, true, 0, false, 0, tqTypeAct)
+		if !unversionedActivity {
+			s.updateTaskQueueDeploymentData(tvAct, true, 0, false, 0, tqTypeAct)
+		}
 	}
 
 	s.startWorkflow(tvWf, nil)
