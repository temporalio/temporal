--- conflicted
+++ resolved
@@ -2475,11 +2475,7 @@
 				for _, d := range versions {
 					if d.GetVersion().Equal(tv.DeploymentVersion()) {
 						switch status {
-<<<<<<< HEAD
-						case versionStatusInactive, versionStatusDraining, versionStatusDrained, versionStatusNil:
-=======
 						case versionStatusInactive:
->>>>>>> 5cafd80c
 							if d.GetRampingSinceTime() == nil && d.GetCurrentSinceTime() == nil {
 								delete(remaining, pt)
 							}
