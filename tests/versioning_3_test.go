--- conflicted
+++ resolved
@@ -26,10 +26,6 @@
 
 import (
 	"context"
-<<<<<<< HEAD
-	"errors"
-=======
->>>>>>> 6be04925
 	"fmt"
 	"sync/atomic"
 	"testing"
@@ -59,22 +55,6 @@
 	"google.golang.org/protobuf/types/known/durationpb"
 )
 
-<<<<<<< HEAD
-var (
-	tqTypeWf         = enumspb.TASK_QUEUE_TYPE_WORKFLOW
-	tqTypeAct        = enumspb.TASK_QUEUE_TYPE_ACTIVITY
-	unspecified      = enumspb.VERSIONING_BEHAVIOR_UNSPECIFIED
-	pinned           = enumspb.VERSIONING_BEHAVIOR_PINNED
-	unpinned         = enumspb.VERSIONING_BEHAVIOR_AUTO_UPGRADE
-	unpinnedOverride = &workflow.VersioningOverride{Behavior: unpinned}
-	minPollTime      = common.MinLongPollTimeout + time.Millisecond*200
-)
-
-func pinnedOverride(d *deploymentpb.Deployment) *workflow.VersioningOverride {
-	return &workflow.VersioningOverride{Behavior: pinned, Deployment: d}
-}
-
-=======
 const (
 	tqTypeWf        = enumspb.TASK_QUEUE_TYPE_WORKFLOW
 	tqTypeAct       = enumspb.TASK_QUEUE_TYPE_ACTIVITY
@@ -84,7 +64,6 @@
 	ver3MinPollTime = common.MinLongPollTimeout + time.Millisecond*200
 )
 
->>>>>>> 6be04925
 type Versioning3Suite struct {
 	// override suite.Suite.Assertions with require.Assertions; this means that s.NotNil(nil) will stop the test,
 	// not merely log an error
@@ -98,11 +77,7 @@
 
 func (s *Versioning3Suite) SetupSuite() {
 	dynamicConfigOverrides := map[dynamicconfig.Key]any{
-<<<<<<< HEAD
-		dynamicconfig.FrontendEnableDeployments.Key():                  true,
-=======
 		dynamicconfig.EnableDeployments.Key():                          true,
->>>>>>> 6be04925
 		dynamicconfig.FrontendEnableWorkerVersioningWorkflowAPIs.Key(): true,
 		dynamicconfig.MatchingForwarderMaxChildrenPerNode.Key():        partitionTreeDegree,
 
@@ -112,13 +87,8 @@
 		dynamicconfig.FrontendNamespaceReplicationInducingAPIsRPS.Key():                               1000,
 
 		// this is overridden for tests using RunTestWithMatchingBehavior
-<<<<<<< HEAD
-		dynamicconfig.MatchingNumTaskqueueReadPartitions.Key():  1,
-		dynamicconfig.MatchingNumTaskqueueWritePartitions.Key(): 1,
-=======
 		dynamicconfig.MatchingNumTaskqueueReadPartitions.Key():  4,
 		dynamicconfig.MatchingNumTaskqueueWritePartitions.Key(): 4,
->>>>>>> 6be04925
 	}
 	s.SetDynamicConfigOverrides(dynamicConfigOverrides)
 	s.FunctionalTestBase.SetupSuite("testdata/es_cluster.yaml")
@@ -138,21 +108,11 @@
 			tv := testvars.New(s)
 
 			other := tv.WithBuildId("other")
-<<<<<<< HEAD
-			go func() {
-				s.idlePollWorkflow(other, true, minPollTime, "other deployment should not receive pinned task")
-			}()
-			s.waitForDeploymentDataPropagation(other, tqTypeWf)
-
-			s.startWorkflow(tv, pinnedOverride(tv.Deployment()))
-			s.idlePollWorkflow(tv, false, minPollTime, "unversioned worker should not receive pinned task")
-=======
 			go s.idlePollWorkflow(other, true, ver3MinPollTime, "other deployment should not receive pinned task")
 			s.waitForDeploymentDataPropagation(other, tqTypeWf)
 
 			s.startWorkflow(tv, makePinnedOverride(tv.Deployment()))
 			s.idlePollWorkflow(tv, false, ver3MinPollTime, "unversioned worker should not receive pinned task")
->>>>>>> 6be04925
 		})
 }
 
@@ -160,13 +120,7 @@
 	s.RunTestWithMatchingBehavior(
 		func() {
 			tv := testvars.New(s)
-<<<<<<< HEAD
-			go func() {
-				s.idlePollWorkflow(tv, true, minPollTime, "non-current versioned poller should not receive unpinned task")
-			}()
-=======
 			go s.idlePollWorkflow(tv, true, ver3MinPollTime, "non-current versioned poller should not receive unpinned task")
->>>>>>> 6be04925
 			s.waitForDeploymentDataPropagation(tv, tqTypeWf)
 
 			s.startWorkflow(tv, nil)
@@ -187,11 +141,95 @@
 			s.idlePollWorkflow(
 				tv.WithBuildId("older"),
 				true,
-<<<<<<< HEAD
+				ver3MinPollTime,
+				"old deployment should not receive unpinned task",
+			)
+		},
+	)
+}
+
+type Versioning3Suite struct {
+	// override suite.Suite.Assertions with require.Assertions; this means that s.NotNil(nil) will stop the test,
+	// not merely log an error
+	testcore.FunctionalTestBase
+}
+
+func TestVersioning3FunctionalSuite(t *testing.T) {
+	t.Parallel()
+	suite.Run(t, new(Versioning3Suite))
+}
+
+func (s *Versioning3Suite) SetupSuite() {
+	dynamicConfigOverrides := map[dynamicconfig.Key]any{
+		dynamicconfig.FrontendEnableDeployments.Key():                  true,
+		dynamicconfig.FrontendEnableWorkerVersioningWorkflowAPIs.Key(): true,
+		dynamicconfig.MatchingForwarderMaxChildrenPerNode.Key():        partitionTreeDegree,
+
+		// Make sure we don't hit the rate limiter in tests
+		dynamicconfig.FrontendGlobalNamespaceNamespaceReplicationInducingAPIsRPS.Key():                1000,
+		dynamicconfig.FrontendMaxNamespaceNamespaceReplicationInducingAPIsBurstRatioPerInstance.Key(): 1,
+		dynamicconfig.FrontendNamespaceReplicationInducingAPIsRPS.Key():                               1000,
+
+		// this is overridden for tests using RunTestWithMatchingBehavior
+		dynamicconfig.MatchingNumTaskqueueReadPartitions.Key():  1,
+		dynamicconfig.MatchingNumTaskqueueWritePartitions.Key(): 1,
+	}
+	s.SetDynamicConfigOverrides(dynamicConfigOverrides)
+	s.FunctionalTestBase.SetupSuite("testdata/es_cluster.yaml")
+}
+
+func (s *Versioning3Suite) TearDownSuite() {
+	s.FunctionalTestBase.TearDownSuite()
+}
+
+func (s *Versioning3Suite) SetupTest() {
+	s.FunctionalTestBase.SetupTest()
+}
+
+func (s *Versioning3Suite) TestPinnedTask_NoProperPoller() {
+	s.RunTestWithMatchingBehavior(
+		func() {
+			tv := testvars.New(s)
+
+			other := tv.WithBuildId("other")
+			go func() {
+				s.idlePollWorkflow(other, true, minPollTime, "other deployment should not receive pinned task")
+			}()
+			s.waitForDeploymentDataPropagation(other, tqTypeWf)
+
+			s.startWorkflow(tv, pinnedOverride(tv.Deployment()))
+			s.idlePollWorkflow(tv, false, minPollTime, "unversioned worker should not receive pinned task")
+		})
+}
+
+func (s *Versioning3Suite) TestUnpinnedTask_NonCurrentDeployment() {
+	s.RunTestWithMatchingBehavior(
+		func() {
+			tv := testvars.New(s)
+			go func() {
+				s.idlePollWorkflow(tv, true, minPollTime, "non-current versioned poller should not receive unpinned task")
+			}()
+			s.waitForDeploymentDataPropagation(tv, tqTypeWf)
+
+			s.startWorkflow(tv, nil)
+		})
+}
+
+func (s *Versioning3Suite) TestUnpinnedTask_OldDeployment() {
+	s.RunTestWithMatchingBehavior(
+		func() {
+			tv := testvars.New(s)
+			// previous current deployment
+			s.updateTaskQueueDeploymentData(tv.WithBuildId("older"), time.Minute, tqTypeWf)
+			// current deployment
+			s.updateTaskQueueDeploymentData(tv, 0, tqTypeWf)
+
+			s.startWorkflow(tv, nil)
+
+			s.idlePollWorkflow(
+				tv.WithBuildId("older"),
+				true,
 				minPollTime,
-=======
-				ver3MinPollTime,
->>>>>>> 6be04925
 				"old deployment should not receive unpinned task",
 			)
 		},
@@ -221,343 +259,354 @@
 		s.warmUpSticky(tv)
 	}
 
-	wftCompleted := make(chan interface{})
-	s.pollWftAndHandle(tv, false, wftCompleted,
-		func(task *workflowservice.PollWorkflowTaskQueueResponse) (*workflowservice.RespondWorkflowTaskCompletedRequest, error) {
-			s.NotNil(task)
-<<<<<<< HEAD
-			return respondWftWithActivities(tv, sticky, unpinned, "5"), nil
-=======
-			return respondWftWithActivities(tv, sticky, vbUnpinned, "5"), nil
->>>>>>> 6be04925
-		})
-	s.waitForDeploymentDataPropagation(tv, tqTypeWf)
-
-	actCompleted := make(chan interface{})
-	s.pollActivityAndHandle(tv, actCompleted,
-		func(task *workflowservice.PollActivityTaskQueueResponse) (*workflowservice.RespondActivityTaskCompletedRequest, error) {
-			s.NotNil(task)
-			return respondActivity(), nil
-		})
-	s.waitForDeploymentDataPropagation(tv, tqTypeAct)
-
-<<<<<<< HEAD
-	override := pinnedOverride(tv.Deployment())
-	we := s.startWorkflow(tv, override)
-
-	<-wftCompleted
-	s.verifyWorkflowVersioning(tv, unpinned, tv.Deployment(), override, nil)
-=======
-	override := makePinnedOverride(tv.Deployment())
-	we := s.startWorkflow(tv, override)
-
-	<-wftCompleted
-	s.verifyWorkflowVersioning(tv, vbUnpinned, tv.Deployment(), override, nil)
->>>>>>> 6be04925
-	if sticky {
-		s.verifyWorkflowStickyQueue(we, tv.StickyTaskQueue())
-	}
-
-	<-actCompleted
-<<<<<<< HEAD
-	s.verifyWorkflowVersioning(tv, unpinned, tv.Deployment(), override, nil)
-=======
-	s.verifyWorkflowVersioning(tv, vbUnpinned, tv.Deployment(), override, nil)
->>>>>>> 6be04925
-
-	s.pollWftAndHandle(tv, sticky, nil,
-		func(task *workflowservice.PollWorkflowTaskQueueResponse) (*workflowservice.RespondWorkflowTaskCompletedRequest, error) {
-			s.NotNil(task)
-<<<<<<< HEAD
-			return respondCompleteWorkflow(tv, unpinned), nil
-		})
-	s.verifyWorkflowVersioning(tv, unpinned, tv.Deployment(), override, nil)
-=======
-			return respondCompleteWorkflow(tv, vbUnpinned), nil
-		})
-	s.verifyWorkflowVersioning(tv, vbUnpinned, tv.Deployment(), override, nil)
->>>>>>> 6be04925
-}
-
-func (s *Versioning3Suite) TestUnpinnedWorkflow_Sticky() {
-	s.RunTestWithMatchingBehavior(
-		func() {
-			s.testUnpinnedWorkflow(true)
-		},
-	)
-}
-
-func (s *Versioning3Suite) TestUnpinnedWorkflow_NoSticky() {
-	s.RunTestWithMatchingBehavior(
-		func() {
-			s.testUnpinnedWorkflow(false)
-		},
-	)
-}
-
-func (s *Versioning3Suite) testUnpinnedWorkflow(sticky bool) {
-	tv := testvars.New(s)
-	d := tv.Deployment()
-
-	if sticky {
-		s.warmUpSticky(tv)
-	}
-
-	wftCompleted := make(chan interface{})
-	s.pollWftAndHandle(tv, false, wftCompleted,
-		func(task *workflowservice.PollWorkflowTaskQueueResponse) (*workflowservice.RespondWorkflowTaskCompletedRequest, error) {
-			s.NotNil(task)
-<<<<<<< HEAD
-			s.verifyWorkflowVersioning(tv, unspecified, nil, nil, transitionTo(d))
-			return respondWftWithActivities(tv, sticky, unpinned, "5"), nil
-=======
-			s.verifyWorkflowVersioning(tv, vbUnspecified, nil, nil, transitionTo(d))
-			return respondWftWithActivities(tv, sticky, vbUnpinned, "5"), nil
->>>>>>> 6be04925
-		})
-	s.waitForDeploymentDataPropagation(tv, tqTypeWf)
-
-	actCompleted := make(chan interface{})
-	s.pollActivityAndHandle(tv, actCompleted,
-		func(task *workflowservice.PollActivityTaskQueueResponse) (*workflowservice.RespondActivityTaskCompletedRequest, error) {
-			s.NotNil(task)
-			return respondActivity(), nil
-		})
-	s.waitForDeploymentDataPropagation(tv, tqTypeAct)
-
-	s.updateTaskQueueDeploymentData(tv, 0, tqTypeWf, tqTypeAct)
-
-	we := s.startWorkflow(tv, nil)
-
-	<-wftCompleted
-<<<<<<< HEAD
-	s.verifyWorkflowVersioning(tv, unpinned, tv.Deployment(), nil, nil)
-=======
-	s.verifyWorkflowVersioning(tv, vbUnpinned, tv.Deployment(), nil, nil)
->>>>>>> 6be04925
-	if sticky {
-		s.verifyWorkflowStickyQueue(we, tv.StickyTaskQueue())
-	}
-
-	<-actCompleted
-<<<<<<< HEAD
-	s.verifyWorkflowVersioning(tv, unpinned, tv.Deployment(), nil, nil)
-=======
-	s.verifyWorkflowVersioning(tv, vbUnpinned, tv.Deployment(), nil, nil)
->>>>>>> 6be04925
-
-	s.pollWftAndHandle(tv, sticky, nil,
-		func(task *workflowservice.PollWorkflowTaskQueueResponse) (*workflowservice.RespondWorkflowTaskCompletedRequest, error) {
-			s.NotNil(task)
-<<<<<<< HEAD
-			return respondCompleteWorkflow(tv, unpinned), nil
-		})
-	s.verifyWorkflowVersioning(tv, unpinned, tv.Deployment(), nil, nil)
-=======
-			return respondCompleteWorkflow(tv, vbUnpinned), nil
-		})
-	s.verifyWorkflowVersioning(tv, vbUnpinned, tv.Deployment(), nil, nil)
->>>>>>> 6be04925
-}
-
-func (s *Versioning3Suite) TestTransitionFromWft_Sticky() {
-	s.testTransitionFromWft(true)
-}
-
-func (s *Versioning3Suite) TestTransitionFromWft_NoSticky() {
-	s.testTransitionFromWft(false)
-}
-
-func (s *Versioning3Suite) testTransitionFromWft(sticky bool) {
-	// Wf runs one TWF and one AC on dA, then the second WFT is redirected to dB and
-	// transitions the wf with it.
-
-	tvA := testvars.New(s).WithBuildId("A")
-	tvB := tvA.WithBuildId("B")
-	dA := tvA.Deployment()
-	dB := tvB.Deployment()
-
-	if sticky {
-		s.warmUpSticky(tvA)
-	}
-
-	s.updateTaskQueueDeploymentData(tvA, 0, tqTypeWf, tqTypeAct)
-	we := s.startWorkflow(tvA, nil)
-
-	s.pollWftAndHandle(tvA, false, nil,
-		func(task *workflowservice.PollWorkflowTaskQueueResponse) (*workflowservice.RespondWorkflowTaskCompletedRequest, error) {
-			s.NotNil(task)
-<<<<<<< HEAD
-			s.verifyWorkflowVersioning(tvA, unspecified, nil, nil, transitionTo(dA))
-			return respondWftWithActivities(tvA, sticky, unpinned, "5"), nil
-		})
-	s.verifyWorkflowVersioning(tvA, unpinned, dA, nil, nil)
-=======
-			s.verifyWorkflowVersioning(tvA, vbUnspecified, nil, nil, transitionTo(dA))
-			return respondWftWithActivities(tvA, sticky, vbUnpinned, "5"), nil
-		})
-	s.verifyWorkflowVersioning(tvA, vbUnpinned, dA, nil, nil)
->>>>>>> 6be04925
-	if sticky {
-		s.verifyWorkflowStickyQueue(we, tvA.StickyTaskQueue())
-	}
-
-	s.pollActivityAndHandle(tvA, nil,
-		func(task *workflowservice.PollActivityTaskQueueResponse) (*workflowservice.RespondActivityTaskCompletedRequest, error) {
-			s.NotNil(task)
-			return respondActivity(), nil
-		})
-<<<<<<< HEAD
-	s.verifyWorkflowVersioning(tvA, unpinned, dA, nil, nil)
-=======
-	s.verifyWorkflowVersioning(tvA, vbUnpinned, dA, nil, nil)
->>>>>>> 6be04925
-
-	// Set B as the current deployment
-	s.updateTaskQueueDeploymentData(tvB, 0, tqTypeWf, tqTypeAct)
-
-	s.pollWftAndHandle(tvB, false, nil,
-		func(task *workflowservice.PollWorkflowTaskQueueResponse) (*workflowservice.RespondWorkflowTaskCompletedRequest, error) {
-			s.NotNil(task)
-<<<<<<< HEAD
-			s.verifyWorkflowVersioning(tvA, unpinned, dA, nil, transitionTo(dB))
-			return respondCompleteWorkflow(tvB, unpinned), nil
-		})
-	s.verifyWorkflowVersioning(tvB, unpinned, dB, nil, nil)
-=======
-			s.verifyWorkflowVersioning(tvA, vbUnpinned, dA, nil, transitionTo(dB))
-			return respondCompleteWorkflow(tvB, vbUnpinned), nil
-		})
-	s.verifyWorkflowVersioning(tvB, vbUnpinned, dB, nil, nil)
->>>>>>> 6be04925
-}
-
-func (s *Versioning3Suite) TestTransitionFromActivity_Sticky() {
-	s.testTransitionFromActivity(true)
-<<<<<<< HEAD
-}
-
-func (s *Versioning3Suite) TestTransitionFromActivity_NoSticky() {
-	s.testTransitionFromActivity(false)
-}
-
-func (s *Versioning3Suite) testTransitionFromActivity(sticky bool) {
-	// Wf runs one TWF on dA and schedules four activities, then:
-	// 1. The first and second activities starts on dA
-	// 2. Current deployment becomes dB
-	// 3. The third activity is redirected to dB and starts a transition in the wf, without being
-	//    dispatched.
-	// 4. The 4th activity also does not start on any of the builds although there are pending
-	//    pollers on both.
-	// 5. The transition generates a WFT, and it is started in dB.
-	// 6. The 1st act is completed here while the transition is going on.
-	// 7. The 2nd act fails and makes another attempt. But it is not dispatched.
-	// 8. WFT completes and the transition completes.
-	// 9. All the 3 remaining activities are now dispatched and completed.
-
-	tvA := testvars.New(s).WithBuildId("A")
-	tvB := tvA.WithBuildId("B")
-	dA := tvA.Deployment()
-	dB := tvB.Deployment()
-
-	if sticky {
-		s.warmUpSticky(tvA)
-	}
-
-	s.updateTaskQueueDeploymentData(tvA, 0, tqTypeWf, tqTypeAct)
-	we := s.startWorkflow(tvA, nil)
-
-	s.pollWftAndHandle(tvA, false, nil,
-		func(task *workflowservice.PollWorkflowTaskQueueResponse) (*workflowservice.RespondWorkflowTaskCompletedRequest, error) {
-			s.NotNil(task)
-			s.verifyWorkflowVersioning(tvA, unspecified, nil, nil, transitionTo(dA))
-			return respondWftWithActivities(tvA, sticky, unpinned, "5", "6", "7", "8"), nil
-		})
-	s.verifyWorkflowVersioning(tvA, unpinned, dA, nil, nil)
-	if sticky {
-		s.verifyWorkflowStickyQueue(we, tvA.StickyTaskQueue())
-	}
-
-	transitionCompleted := atomic.Bool{}
-	transitionStarted := make(chan interface{})
-	act1Started := make(chan interface{})
-	act1Completed := make(chan interface{})
-	act2Started := make(chan interface{})
-	act2Failed := make(chan interface{})
-	act2To4Completed := make(chan interface{})
-
-	// 1. Start 1st and 2nd activities
-	s.pollActivityAndHandle(tvA, act1Completed,
-		func(task *workflowservice.PollActivityTaskQueueResponse) (*workflowservice.RespondActivityTaskCompletedRequest, error) {
-			s.NotNil(task)
-			close(act1Started)
-			// block until the transition WFT starts
-			<-transitionStarted
-			// 6. the 1st act completes during transition
-			return respondActivity(), nil
-		})
-
-	<-act1Started
-	s.pollActivityAndHandle(tvA, act2Failed,
-		func(task *workflowservice.PollActivityTaskQueueResponse) (*workflowservice.RespondActivityTaskCompletedRequest, error) {
-			s.NotNil(task)
-			close(act2Started)
-			// block until the transition WFT starts
-			<-transitionStarted
-			// 7. 2nd activity fails. Respond with error so it is retried.
-			return nil, errors.New("intentional activity failure")
-		})
-
-	<-act2Started
-	s.verifyWorkflowVersioning(tvA, unpinned, dA, nil, nil)
-
-	// 2. Set dB as the current deployment
-	s.updateTaskQueueDeploymentData(tvB, 0, tqTypeWf, tqTypeAct)
-
-	// Pollers of dA are there, but should not get any task
-	go s.idlePollActivity(tvA, true, time.Second*10, "activities should not go to the old deployment")
-
-	go func() {
-		for i := 2; i <= 4; i++ {
-			// 3-4. The new dB poller should trigger the third activity to be redirected, but the activity should
-			// not start until transition completes in the next wft.
-			// Repeating the handler so it processes all the three activities
-			s.pollActivityAndHandle(tvB, nil,
-				func(task *workflowservice.PollActivityTaskQueueResponse) (*workflowservice.RespondActivityTaskCompletedRequest, error) {
-					// Activity should not start until the transition is completed
-					s.True(transitionCompleted.Load())
-					s.NotNil(task)
-					return respondActivity(), nil
-				})
-		}
-		close(act2To4Completed)
-	}()
-
-	// 5. The transition should create a new WFT to be sent to dB.
-	s.pollWftAndHandle(tvB, false, nil,
-		func(task *workflowservice.PollWorkflowTaskQueueResponse) (*workflowservice.RespondWorkflowTaskCompletedRequest, error) {
-			s.NotNil(task)
-			s.verifyWorkflowVersioning(tvA, unpinned, dA, nil, transitionTo(dB))
-			close(transitionStarted)
-			// 8. Complete the transition after act1 completes and act2's first attempt fails.
-			<-act1Completed
-			<-act2Failed
-			transitionCompleted.Store(true)
-			return respondEmptyWft(tvB, sticky, unpinned), nil
-		})
-	s.verifyWorkflowVersioning(tvB, unpinned, dB, nil, nil)
-	if sticky {
-		s.verifyWorkflowStickyQueue(we, tvB.StickyTaskQueue())
-	}
-
-	// 9. Now all activities should complete.
-	<-act2To4Completed
-	s.pollWftAndHandle(tvB, false, nil,
-		func(task *workflowservice.PollWorkflowTaskQueueResponse) (*workflowservice.RespondWorkflowTaskCompletedRequest, error) {
-			s.NotNil(task)
-			return respondCompleteWorkflow(tvB, unpinned), nil
-		})
-	s.verifyWorkflowVersioning(tvB, unpinned, dB, nil, nil)
+	func(s *Versioning3Suite) TestWorkflowWithPinnedOverride_Sticky()
+	{
+		s.RunTestWithMatchingBehavior(
+			func() {
+				s.testWorkflowWithPinnedOverride(true)
+			},
+		)
+	}
+
+	func(s *Versioning3Suite) TestWorkflowWithPinnedOverride_NoSticky()
+	{
+		s.RunTestWithMatchingBehavior(
+			func() {
+				s.testWorkflowWithPinnedOverride(false)
+			},
+		)
+	}
+
+	func(s *Versioning3Suite) testWorkflowWithPinnedOverride(sticky
+	bool) {
+		tv := testvars.New(s)
+
+		if sticky {
+			s.warmUpSticky(tv)
+		}
+
+		wftCompleted := make(chan interface{})
+		s.pollWftAndHandle(
+			tv, false, wftCompleted,
+			func(task *workflowservice.PollWorkflowTaskQueueResponse) (*workflowservice.RespondWorkflowTaskCompletedRequest, error) {
+				s.NotNil(task)
+				return respondWftWithActivities(tv, sticky, vbUnpinned, "5"), nil
+			}
+		)
+		s.waitForDeploymentDataPropagation(tv, tqTypeWf)
+
+		actCompleted := make(chan interface{})
+		s.pollActivityAndHandle(
+			tv, actCompleted,
+			func(task *workflowservice.PollActivityTaskQueueResponse) (*workflowservice.RespondActivityTaskCompletedRequest, error) {
+				s.NotNil(task)
+				return respondActivity(), nil
+			}
+		)
+		s.waitForDeploymentDataPropagation(tv, tqTypeAct)
+
+		override := makePinnedOverride(tv.Deployment())
+		we := s.startWorkflow(tv, override)
+
+		<-wftCompleted
+		s.verifyWorkflowVersioning(tv, vbUnpinned, tv.Deployment(), override, nil)
+		if sticky {
+			s.verifyWorkflowStickyQueue(we, tv.StickyTaskQueue())
+		}
+
+		<-actCompleted
+		s.verifyWorkflowVersioning(tv, vbUnpinned, tv.Deployment(), override, nil)
+
+		s.pollWftAndHandle(
+			tv, sticky, nil,
+			func(task *workflowservice.PollWorkflowTaskQueueResponse) (*workflowservice.RespondWorkflowTaskCompletedRequest, error) {
+				s.NotNil(task)
+				return respondCompleteWorkflow(tv, vbUnpinned), nil
+			}
+		)
+		s.verifyWorkflowVersioning(tv, vbUnpinned, tv.Deployment(), override, nil)
+	}
+
+	func(s *Versioning3Suite) TestUnpinnedWorkflow_Sticky()
+	{
+		s.RunTestWithMatchingBehavior(
+			func() {
+				s.testUnpinnedWorkflow(true)
+			},
+		)
+	}
+
+	func(s *Versioning3Suite) TestUnpinnedWorkflow_NoSticky()
+	{
+		s.RunTestWithMatchingBehavior(
+			func() {
+				s.testUnpinnedWorkflow(false)
+			},
+		)
+	}
+
+	func(s *Versioning3Suite) testUnpinnedWorkflow(sticky
+	bool) {
+		tv := testvars.New(s)
+		d := tv.Deployment()
+
+		if sticky {
+			s.warmUpSticky(tv)
+		}
+
+		wftCompleted := make(chan interface{})
+		s.pollWftAndHandle(
+			tv, false, wftCompleted,
+			func(task *workflowservice.PollWorkflowTaskQueueResponse) (*workflowservice.RespondWorkflowTaskCompletedRequest, error) {
+				s.NotNil(task)
+				s.verifyWorkflowVersioning(tv, vbUnspecified, nil, nil, transitionTo(d))
+				return respondWftWithActivities(tv, sticky, vbUnpinned, "5"), nil
+			}
+		)
+		s.waitForDeploymentDataPropagation(tv, tqTypeWf)
+
+		actCompleted := make(chan interface{})
+		s.pollActivityAndHandle(
+			tv, actCompleted,
+			func(task *workflowservice.PollActivityTaskQueueResponse) (*workflowservice.RespondActivityTaskCompletedRequest, error) {
+				s.NotNil(task)
+				return respondActivity(), nil
+			}
+		)
+		s.waitForDeploymentDataPropagation(tv, tqTypeAct)
+
+		s.updateTaskQueueDeploymentData(tv, 0, tqTypeWf, tqTypeAct)
+
+		we := s.startWorkflow(tv, nil)
+
+		<-wftCompleted
+		s.verifyWorkflowVersioning(tv, vbUnpinned, tv.Deployment(), nil, nil)
+		if sticky {
+			s.verifyWorkflowStickyQueue(we, tv.StickyTaskQueue())
+		}
+
+		<-actCompleted
+		s.verifyWorkflowVersioning(tv, vbUnpinned, tv.Deployment(), nil, nil)
+
+		s.pollWftAndHandle(
+			tv, sticky, nil,
+			func(task *workflowservice.PollWorkflowTaskQueueResponse) (*workflowservice.RespondWorkflowTaskCompletedRequest, error) {
+				s.NotNil(task)
+				return respondCompleteWorkflow(tv, vbUnpinned), nil
+			}
+		)
+		s.verifyWorkflowVersioning(tv, vbUnpinned, tv.Deployment(), nil, nil)
+	}
+
+	func(s *Versioning3Suite) TestTransitionFromWft_Sticky()
+	{
+		s.testTransitionFromWft(true)
+	}
+
+	func(s *Versioning3Suite) TestTransitionFromWft_NoSticky()
+	{
+		s.testTransitionFromWft(false)
+	}
+
+	func(s *Versioning3Suite) testTransitionFromWft(sticky
+	bool) {
+		// Wf runs one TWF and one AC on dA, then the second WFT is redirected to dB and
+		// transitions the wf with it.
+
+		tvA := testvars.New(s).WithBuildId("A")
+		tvB := tvA.WithBuildId("B")
+		dA := tvA.Deployment()
+		dB := tvB.Deployment()
+
+		if sticky {
+			s.warmUpSticky(tvA)
+		}
+
+		s.updateTaskQueueDeploymentData(tvA, 0, tqTypeWf, tqTypeAct)
+		we := s.startWorkflow(tvA, nil)
+
+		s.pollWftAndHandle(
+			tvA, false, nil,
+			func(task *workflowservice.PollWorkflowTaskQueueResponse) (*workflowservice.RespondWorkflowTaskCompletedRequest, error) {
+				s.NotNil(task)
+				s.verifyWorkflowVersioning(tvA, vbUnspecified, nil, nil, transitionTo(dA))
+				return respondWftWithActivities(tvA, sticky, vbUnpinned, "5"), nil
+			}
+		)
+		s.verifyWorkflowVersioning(tvA, vbUnpinned, dA, nil, nil)
+		if sticky {
+			s.verifyWorkflowStickyQueue(we, tvA.StickyTaskQueue())
+		}
+
+		s.pollActivityAndHandle(
+			tvA, nil,
+			func(task *workflowservice.PollActivityTaskQueueResponse) (*workflowservice.RespondActivityTaskCompletedRequest, error) {
+				s.NotNil(task)
+				return respondActivity(), nil
+			}
+		)
+		s.verifyWorkflowVersioning(tvA, vbUnpinned, dA, nil, nil)
+
+		// Set B as the current deployment
+		s.updateTaskQueueDeploymentData(tvB, 0, tqTypeWf, tqTypeAct)
+
+		s.pollWftAndHandle(
+			tvB, false, nil,
+			func(task *workflowservice.PollWorkflowTaskQueueResponse) (*workflowservice.RespondWorkflowTaskCompletedRequest, error) {
+				s.NotNil(task)
+				s.verifyWorkflowVersioning(tvA, vbUnpinned, dA, nil, transitionTo(dB))
+				return respondCompleteWorkflow(tvB, vbUnpinned), nil
+			}
+		)
+		s.verifyWorkflowVersioning(tvB, vbUnpinned, dB, nil, nil)
+	}
+
+	func(s *Versioning3Suite) TestTransitionFromActivity_Sticky()
+	{
+		s.testTransitionFromActivity(true)
+	}
+
+	func(s *Versioning3Suite) TestTransitionFromActivity_NoSticky()
+	{
+		s.testTransitionFromActivity(false)
+	}
+
+	func(s *Versioning3Suite) testTransitionFromActivity(sticky
+	bool) {
+		// Wf runs one TWF on dA and schedules four activities, then:
+		// 1. The first and second activities starts on dA
+		// 2. Current deployment becomes dB
+		// 3. The third activity is redirected to dB and starts a transition in the wf, without being
+		//    dispatched.
+		// 4. The 4th activity also does not start on any of the builds although there are pending
+		//    pollers on both.
+		// 5. The transition generates a WFT, and it is started in dB.
+		// 6. The 1st act is completed here while the transition is going on.
+		// 7. The 2nd act fails and makes another attempt. But it is not dispatched.
+		// 8. WFT completes and the transition completes.
+		// 9. All the 3 remaining activities are now dispatched and completed.
+
+		tvA := testvars.New(s).WithBuildId("A")
+		tvB := tvA.WithBuildId("B")
+		dA := tvA.Deployment()
+		dB := tvB.Deployment()
+
+		if sticky {
+			s.warmUpSticky(tvA)
+		}
+
+		s.updateTaskQueueDeploymentData(tvA, 0, tqTypeWf, tqTypeAct)
+		we := s.startWorkflow(tvA, nil)
+
+		s.pollWftAndHandle(
+			tvA, false, nil,
+			func(task *workflowservice.PollWorkflowTaskQueueResponse) (*workflowservice.RespondWorkflowTaskCompletedRequest, error) {
+				s.NotNil(task)
+				s.verifyWorkflowVersioning(tvA, unspecified, nil, nil, transitionTo(dA))
+				return respondWftWithActivities(tvA, sticky, unpinned, "5", "6", "7", "8"), nil
+			}
+		)
+		s.verifyWorkflowVersioning(tvA, unpinned, dA, nil, nil)
+		if sticky {
+			s.verifyWorkflowStickyQueue(we, tvA.StickyTaskQueue())
+		}
+
+		transitionCompleted := atomic.Bool{}
+		transitionStarted := make(chan interface{})
+		act1Started := make(chan interface{})
+		act1Completed := make(chan interface{})
+		act2Started := make(chan interface{})
+		act2Failed := make(chan interface{})
+		act2To4Completed := make(chan interface{})
+
+		// 1. Start 1st and 2nd activities
+		s.pollActivityAndHandle(
+			tvA, act1Completed,
+			func(task *workflowservice.PollActivityTaskQueueResponse) (*workflowservice.RespondActivityTaskCompletedRequest, error) {
+				s.NotNil(task)
+				close(act1Started)
+				// block until the transition WFT starts
+				<-transitionStarted
+				// 6. the 1st act completes during transition
+				return respondActivity(), nil
+			}
+		)
+
+		<-act1Started
+		s.pollActivityAndHandle(
+			tvA, act2Failed,
+			func(task *workflowservice.PollActivityTaskQueueResponse) (*workflowservice.RespondActivityTaskCompletedRequest, error) {
+				s.NotNil(task)
+				close(act2Started)
+				// block until the transition WFT starts
+				<-transitionStarted
+				// 7. 2nd activity fails. Respond with error so it is retried.
+				return nil, errors.New("intentional activity failure")
+			}
+		)
+
+		<-act2Started
+		s.verifyWorkflowVersioning(tvA, unpinned, dA, nil, nil)
+
+		// 2. Set dB as the current deployment
+		s.updateTaskQueueDeploymentData(tvB, 0, tqTypeWf, tqTypeAct)
+
+		// Pollers of dA are there, but should not get any task
+		go s.idlePollActivity(
+			tvA,
+			true,
+			time.Second*10,
+			"activities should not go to the old deployment"
+		)
+
+		go func() {
+			for i := 2; i <= 4; i++ {
+				// 3-4. The new dB poller should trigger the third activity to be redirected, but the activity should
+				// not start until transition completes in the next wft.
+				// Repeating the handler so it processes all the three activities
+				s.pollActivityAndHandle(
+					tvB, nil,
+					func(task *workflowservice.PollActivityTaskQueueResponse) (*workflowservice.RespondActivityTaskCompletedRequest, error) {
+						// Activity should not start until the transition is completed
+						s.True(transitionCompleted.Load())
+						s.NotNil(task)
+						return respondActivity(), nil
+					}
+				)
+			}
+			close(act2To4Completed)
+		}()
+
+		// 5. The transition should create a new WFT to be sent to dB.
+		s.pollWftAndHandle(
+			tvB, false, nil,
+			func(task *workflowservice.PollWorkflowTaskQueueResponse) (*workflowservice.RespondWorkflowTaskCompletedRequest, error) {
+				s.NotNil(task)
+				s.verifyWorkflowVersioning(tvA, unpinned, dA, nil, transitionTo(dB))
+				close(transitionStarted)
+				// 8. Complete the transition after act1 completes and act2's first attempt fails.
+				<-act1Completed
+				<-act2Failed
+				transitionCompleted.Store(true)
+				return respondEmptyWft(tvB, sticky, unpinned), nil
+			}
+		)
+		s.verifyWorkflowVersioning(tvB, unpinned, dB, nil, nil)
+		if sticky {
+			s.verifyWorkflowStickyQueue(we, tvB.StickyTaskQueue())
+		}
+
+		// 9. Now all activities should complete.
+		<-act2To4Completed
+		s.pollWftAndHandle(
+			tvB, false, nil,
+			func(task *workflowservice.PollWorkflowTaskQueueResponse) (*workflowservice.RespondWorkflowTaskCompletedRequest, error) {
+				s.NotNil(task)
+				return respondCompleteWorkflow(tvB, unpinned), nil
+			}
+		)
+		s.verifyWorkflowVersioning(tvB, unpinned, dB, nil, nil)
+	}
 }
 
 func transitionTo(d *deploymentpb.Deployment) *workflow.DeploymentTransition {
@@ -628,162 +677,6 @@
 	}
 
 	if !versioningInfo.GetDeploymentTransition().Equal(transition) {
-		s.Fail(fmt.Sprintf("deployment transition mismatch. expected: {%s}, actual: {%s}",
-			transition,
-			versioningInfo.GetDeploymentTransition(),
-		))
-	}
-}
-
-=======
-}
-
-func (s *Versioning3Suite) TestTransitionFromActivity_NoSticky() {
-	s.testTransitionFromActivity(false)
-}
-
-func (s *Versioning3Suite) testTransitionFromActivity(sticky bool) {
-	// Wf runs one TWF on dA and schedules four activities, then:
-	// 1. The first and second activities starts on dA
-	// 2. Current deployment becomes dB
-	// 3. The third activity is redirected to dB and starts a transition in the wf, without being
-	//    dispatched.
-	// 4. The 4th activity also does not start on any of the builds although there are pending
-	//    pollers on both.
-	// 5. The transition generates a WFT and it is started in dB.
-	// 6. The 1st act is completed here while the transition is going on.
-	// 7. The 2nd act fails and makes another attempt. But it is not dispatched.
-	// 8. WFT completes and the transition completes.
-	// 9. All the 3 remaining activities are now dispatched and completed.
-
-	tvA := testvars.New(s).WithBuildId("A")
-	tvB := tvA.WithBuildId("B")
-	dA := tvA.Deployment()
-	dB := tvB.Deployment()
-
-	if sticky {
-		s.warmUpSticky(tvA)
-	}
-
-	s.updateTaskQueueDeploymentData(tvA, 0, tqTypeWf, tqTypeAct)
-	we := s.startWorkflow(tvA, nil)
-
-	s.pollWftAndHandle(tvA, false, nil,
-		func(task *workflowservice.PollWorkflowTaskQueueResponse) (*workflowservice.RespondWorkflowTaskCompletedRequest, error) {
-			s.NotNil(task)
-			s.verifyWorkflowVersioning(tvA, vbUnspecified, nil, nil, transitionTo(dA))
-			return respondWftWithActivities(tvA, sticky, vbUnpinned, "5", "6", "7", "8"), nil
-		})
-	s.verifyWorkflowVersioning(tvA, vbUnpinned, dA, nil, nil)
-	if sticky {
-		s.verifyWorkflowStickyQueue(we, tvA.StickyTaskQueue())
-	}
-
-	// Set B as the current deployment
-	s.updateTaskQueueDeploymentData(tvB, 0, tqTypeWf, tqTypeAct)
-
-	// The poller should be present to the activity task is redirected, but it should not receive a
-	// task until transition completes in the next wft.
-	transitionCompleted := atomic.Bool{}
-	actCompleted := make(chan interface{})
-	s.pollActivityAndHandle(tvB, actCompleted,
-		func(task *workflowservice.PollActivityTaskQueueResponse) (*workflowservice.RespondActivityTaskCompletedRequest, error) {
-			// Activity should not start until the transition is completed
-			s.True(transitionCompleted.Load())
-			s.NotNil(task)
-			return respondActivity(), nil
-		})
-	s.verifyWorkflowVersioning(tvA, vbUnpinned, dA, nil, nil)
-
-	// The transition should create a new WFT to be sent to dB. Poller responds with empty wft complete.
-	s.pollWftAndHandle(tvB, false, nil,
-		func(task *workflowservice.PollWorkflowTaskQueueResponse) (*workflowservice.RespondWorkflowTaskCompletedRequest, error) {
-			s.NotNil(task)
-			s.verifyWorkflowVersioning(tvA, vbUnpinned, dA, nil, transitionTo(dB))
-			transitionCompleted.Store(true)
-			return respondEmptyWft(tvB, sticky, vbUnpinned), nil
-		})
-	s.verifyWorkflowVersioning(tvB, vbUnpinned, dB, nil, nil)
-	if sticky {
-		s.verifyWorkflowStickyQueue(we, tvB.StickyTaskQueue())
-	}
-
-	s.pollWftAndHandle(tvB, false, nil,
-		func(task *workflowservice.PollWorkflowTaskQueueResponse) (*workflowservice.RespondWorkflowTaskCompletedRequest, error) {
-			s.NotNil(task)
-			return respondCompleteWorkflow(tvB, vbUnpinned), nil
-		})
-	s.verifyWorkflowVersioning(tvB, vbUnpinned, dB, nil, nil)
-}
-
-func transitionTo(d *deploymentpb.Deployment) *workflow.DeploymentTransition {
-	return &workflow.DeploymentTransition{
-		Deployment: d,
-	}
-}
-
-func (s *Versioning3Suite) updateTaskQueueDeploymentData(
-	tv *testvars.TestVars,
-	timeSinceCurrent time.Duration,
-	tqTypes ...enumspb.TaskQueueType,
-) {
-	ctx, cancel := context.WithTimeout(context.Background(), time.Second*5)
-	defer cancel()
-
-	lastBecameCurrent := time.Now().Add(-timeSinceCurrent)
-	for _, t := range tqTypes {
-		_, err := s.GetTestCluster().MatchingClient().SyncDeploymentUserData(
-			ctx, &matchingservice.SyncDeploymentUserDataRequest{
-				NamespaceId:   s.GetNamespaceID(s.Namespace()),
-				TaskQueue:     tv.TaskQueue().GetName(),
-				TaskQueueType: t,
-				Deployment:    tv.Deployment(),
-				Data: &deploymentspb.TaskQueueData{
-					FirstPollerTime:       timestamp.TimePtr(lastBecameCurrent),
-					LastBecameCurrentTime: timestamp.TimePtr(lastBecameCurrent),
-				},
-			},
-		)
-		s.NoError(err)
-	}
-	s.waitForDeploymentDataPropagation(tv, tqTypes...)
-}
-
-func (s *Versioning3Suite) verifyWorkflowVersioning(
-	tv *testvars.TestVars,
-	behavior enumspb.VersioningBehavior,
-	deployment *deploymentpb.Deployment,
-	override *workflow.VersioningOverride,
-	transition *workflow.DeploymentTransition,
-) {
-	dwf, err := s.FrontendClient().DescribeWorkflowExecution(
-		context.Background(), &workflowservice.DescribeWorkflowExecutionRequest{
-			Namespace: s.Namespace(),
-			Execution: &commonpb.WorkflowExecution{
-				WorkflowId: tv.WorkflowID(),
-			},
-		},
-	)
-	s.NoError(err)
-
-	versioningInfo := dwf.WorkflowExecutionInfo.GetVersioningInfo()
-	s.Equal(behavior.String(), versioningInfo.GetBehavior().String())
-	if !deployment.Equal(versioningInfo.GetDeployment()) {
-		s.Fail(fmt.Sprintf("deployment mismatch. expected: {%s}, actual: {%s}",
-			deployment,
-			versioningInfo.GetDeployment(),
-		))
-	}
-
-	s.Equal(override.GetBehavior().String(), versioningInfo.GetVersioningOverride().GetBehavior().String())
-	if actualOverrideDeployment := versioningInfo.GetVersioningOverride().GetDeployment(); !override.GetDeployment().Equal(actualOverrideDeployment) {
-		s.Fail(fmt.Sprintf("deployment override mismatch. expected: {%s}, actual: {%s}",
-			override.GetDeployment(),
-			actualOverrideDeployment,
-		))
-	}
-
-	if !versioningInfo.GetDeploymentTransition().Equal(transition) {
 		s.Fail(fmt.Sprintf("deployment override mismatch. expected: {%s}, actual: {%s}",
 			transition,
 			versioningInfo.GetDeploymentTransition(),
@@ -791,7 +684,6 @@
 	}
 }
 
->>>>>>> 6be04925
 func respondActivity() *workflowservice.RespondActivityTaskCompletedRequest {
 	return &workflowservice.RespondActivityTaskCompletedRequest{}
 }
@@ -824,15 +716,7 @@
 					ScheduleToStartTimeout: durationpb.New(10 * time.Second),
 					StartToCloseTimeout:    durationpb.New(1 * time.Second),
 					HeartbeatTimeout:       durationpb.New(1 * time.Second),
-<<<<<<< HEAD
-					RetryPolicy: &commonpb.RetryPolicy{
-						BackoffCoefficient: 1,
-						InitialInterval:    durationpb.New(1 * time.Second),
-					},
-					RequestEagerExecution: false,
-=======
 					RequestEagerExecution:  false,
->>>>>>> 6be04925
 				},
 			},
 		})
@@ -1080,11 +964,7 @@
 			s.Fail("sticky task is not expected")
 			return nil, nil
 		},
-<<<<<<< HEAD
-		taskpoller.WithTimeout(minPollTime),
-=======
 		taskpoller.WithTimeout(ver3MinPollTime),
->>>>>>> 6be04925
 	)
 }
 
@@ -1140,11 +1020,8 @@
 		}
 		return len(remaining) == 0
 	}, 10*time.Second, 100*time.Millisecond)
-<<<<<<< HEAD
-=======
 }
 
 func makePinnedOverride(d *deploymentpb.Deployment) *workflow.VersioningOverride {
 	return &workflow.VersioningOverride{Behavior: vbPinned, Deployment: d}
->>>>>>> 6be04925
 }