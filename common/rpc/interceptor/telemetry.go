// The MIT License
//
// Copyright (c) 2020 Temporal Technologies Inc.  All rights reserved.
//
// Copyright (c) 2020 Uber Technologies, Inc.
//
// Permission is hereby granted, free of charge, to any person obtaining a copy
// of this software and associated documentation files (the "Software"), to deal
// in the Software without restriction, including without limitation the rights
// to use, copy, modify, merge, publish, distribute, sublicense, and/or sell
// copies of the Software, and to permit persons to whom the Software is
// furnished to do so, subject to the following conditions:
//
// The above copyright notice and this permission notice shall be included in
// all copies or substantial portions of the Software.
//
// THE SOFTWARE IS PROVIDED "AS IS", WITHOUT WARRANTY OF ANY KIND, EXPRESS OR
// IMPLIED, INCLUDING BUT NOT LIMITED TO THE WARRANTIES OF MERCHANTABILITY,
// FITNESS FOR A PARTICULAR PURPOSE AND NONINFRINGEMENT. IN NO EVENT SHALL THE
// AUTHORS OR COPYRIGHT HOLDERS BE LIABLE FOR ANY CLAIM, DAMAGES OR OTHER
// LIABILITY, WHETHER IN AN ACTION OF CONTRACT, TORT OR OTHERWISE, ARISING FROM,
// OUT OF OR IN CONNECTION WITH THE SOFTWARE OR THE USE OR OTHER DEALINGS IN
// THE SOFTWARE.

package interceptor

import (
	"context"
	"strings"
	"time"

	"go.temporal.io/api/enums/v1"
	"go.temporal.io/api/serviceerror"
	"go.temporal.io/api/workflowservice/v1"
	"google.golang.org/grpc"
	"google.golang.org/grpc/codes"
	"google.golang.org/grpc/status"

	"go.temporal.io/server/common"
	"go.temporal.io/server/common/api"
	"go.temporal.io/server/common/log"
	"go.temporal.io/server/common/log/tag"
	"go.temporal.io/server/common/metrics"
	"go.temporal.io/server/common/namespace"
	serviceerrors "go.temporal.io/server/common/serviceerror"
)

type (
	metricsContextKey struct{}

	TelemetryInterceptor struct {
		namespaceRegistry namespace.Registry
		metricsHandler    metrics.Handler
		logger            log.Logger
	}
)

var (
	metricsCtxKey = metricsContextKey{}

	_ grpc.UnaryServerInterceptor  = (*TelemetryInterceptor)(nil).UnaryIntercept
	_ grpc.StreamServerInterceptor = (*TelemetryInterceptor)(nil).StreamIntercept
)

// static variables used to emit action metrics.
var (
	respondWorkflowTaskCompleted = "RespondWorkflowTaskCompleted"
	pollActivityTaskQueue        = "PollActivityTaskQueue"

	grpcActions = map[string]struct{}{
		"QueryWorkflow":                    {},
		"RecordActivityTaskHeartbeat":      {},
		"RecordActivityTaskHeartbeatById":  {},
		"ResetWorkflowExecution":           {},
		"StartWorkflowExecution":           {},
		"SignalWorkflowExecution":          {},
		"SignalWithStartWorkflowExecution": {},
		"RespondWorkflowTaskCompleted":     {},
		"PollActivityTaskQueue":            {},
		"CreateSchedule":                   {},
		"UpdateSchedule":                   {},
		"DeleteSchedule":                   {},
		"PatchSchedule":                    {},
		"UpdateWorkflowExecution":          {},
	}

	commandActions = map[enums.CommandType]struct{}{
		enums.COMMAND_TYPE_RECORD_MARKER:                      {},
		enums.COMMAND_TYPE_START_TIMER:                        {},
		enums.COMMAND_TYPE_SCHEDULE_ACTIVITY_TASK:             {},
		enums.COMMAND_TYPE_START_CHILD_WORKFLOW_EXECUTION:     {},
		enums.COMMAND_TYPE_SIGNAL_EXTERNAL_WORKFLOW_EXECUTION: {},
		enums.COMMAND_TYPE_UPSERT_WORKFLOW_SEARCH_ATTRIBUTES:  {},
		enums.COMMAND_TYPE_MODIFY_WORKFLOW_PROPERTIES:         {},
		enums.COMMAND_TYPE_CONTINUE_AS_NEW_WORKFLOW_EXECUTION: {},
	}
)

func NewTelemetryInterceptor(
	namespaceRegistry namespace.Registry,
	metricsHandler metrics.Handler,
	logger log.Logger,
) *TelemetryInterceptor {
	return &TelemetryInterceptor{
		namespaceRegistry: namespaceRegistry,
		metricsHandler:    metricsHandler,
		logger:            logger,
	}
}

// Use this method to override scope used for reporting a metric.
// Ideally this method should never be used.
func (ti *TelemetryInterceptor) unaryOverrideOperationTag(fullName, operation string, req interface{}) string {
	if strings.HasPrefix(fullName, api.WorkflowServicePrefix) {
		// GetWorkflowExecutionHistory method handles both long poll and regular calls.
		// Current plan is to eventually split GetWorkflowExecutionHistory into two APIs,
		// remove this "if" case when that is done.
		if operation == metrics.FrontendGetWorkflowExecutionHistoryScope {
			request := req.(*workflowservice.GetWorkflowExecutionHistoryRequest)
			if request.GetWaitNewEvent() {
				return metrics.FrontendPollWorkflowExecutionHistoryScope
			}
		}
		return operation
	}
	return ti.overrideOperationTag(fullName, operation)
}

// Use this method to override scope used for reporting a metric.
// Ideally this method should never be used.
func (ti *TelemetryInterceptor) overrideOperationTag(fullName, operation string) string {
	// prepend Operator prefix to Operator APIs
	if strings.HasPrefix(fullName, api.OperatorServicePrefix) {
		return "Operator" + operation
	}
	// prepend Admin prefix to Admin APIs
	if strings.HasPrefix(fullName, api.AdminServicePrefix) {
		return "Admin" + operation
	}
	return operation
}

func (ti *TelemetryInterceptor) UnaryIntercept(
	ctx context.Context,
	req interface{},
	info *grpc.UnaryServerInfo,
	handler grpc.UnaryHandler,
) (interface{}, error) {
	methodName := api.MethodName(info.FullMethod)
	metricsHandler, logTags := ti.unaryMetricsHandlerLogTags(req, info.FullMethod, methodName)

	ctx = context.WithValue(ctx, metricsCtxKey, metricsHandler)
	metrics.ServiceRequests.With(metricsHandler).Record(1)

	startTime := time.Now().UTC()
	userLatencyDuration := time.Duration(0)
	defer func() {
		latency := time.Since(startTime)
		metrics.ServiceLatency.With(metricsHandler).Record(latency)
		noUserLatency := latency - userLatencyDuration
		if noUserLatency < 0 {
			noUserLatency = 0
		}
		metrics.ServiceLatencyNoUserLatency.With(metricsHandler).Record(noUserLatency)
	}()

	resp, err := handler(ctx, req)

	if val, ok := metrics.ContextCounterGet(ctx, metrics.HistoryWorkflowExecutionCacheLatency.Name()); ok {
		userLatencyDuration = time.Duration(val)
		startTime.Add(userLatencyDuration)
		metrics.ServiceLatencyUserLatency.With(metricsHandler).Record(userLatencyDuration)
	}

	if err != nil {
		ti.handleError(metricsHandler, logTags, err)
		return nil, err
	}

	// emit action metrics only after successful calls
	ti.emitActionMetric(methodName, info.FullMethod, req, metricsHandler, resp)

	return resp, nil
}

func (ti *TelemetryInterceptor) StreamIntercept(
	service interface{},
	serverStream grpc.ServerStream,
	info *grpc.StreamServerInfo,
	handler grpc.StreamHandler,
) error {
	methodName := api.MethodName(info.FullMethod)
	metricsHandler, logTags := ti.streamMetricsHandlerLogTags(info.FullMethod, methodName)
	metrics.ServiceRequests.With(metricsHandler).Record(1)

	err := handler(service, serverStream)
	if err != nil {
		ti.handleError(metricsHandler, logTags, err)
		return err
	}
	return nil
}

func (ti *TelemetryInterceptor) emitActionMetric(
	methodName string,
	fullName string,
	req interface{},
	metricsHandler metrics.Handler,
	result interface{},
) {
	if _, ok := grpcActions[methodName]; !ok || !strings.HasPrefix(fullName, api.WorkflowServicePrefix) {
		// grpcActions checks that methodName is the one that we care about, and we only care about WorkflowService.
		return
	}

	switch methodName {
	case respondWorkflowTaskCompleted:
		// handle commands
		completedRequest, ok := req.(*workflowservice.RespondWorkflowTaskCompletedRequest)
		if !ok {
			return
		}

		hasMarker := false
		for _, command := range completedRequest.Commands {
			if _, ok := commandActions[command.CommandType]; ok {
				switch command.CommandType {
				case enums.COMMAND_TYPE_RECORD_MARKER:
					// handle RecordMarker command, they are used for localActivity, sideEffect, versioning etc.
					hasMarker = true
				case enums.COMMAND_TYPE_START_CHILD_WORKFLOW_EXECUTION:
					// Each child workflow counts as 2 actions. We use separate tags to track them separately.
					metrics.ActionCounter.With(metricsHandler).Record(1, metrics.ActionType("command_"+command.CommandType.String()))
					metrics.ActionCounter.With(metricsHandler).Record(1, metrics.ActionType("command_"+command.CommandType.String()+"_Extra"))
				default:
					// handle all other command action
					metrics.ActionCounter.With(metricsHandler).Record(1, metrics.ActionType("command_"+command.CommandType.String()))
				}
			}
		}
		if hasMarker {
			// Emit separate action metric for batch of markers.
			// One workflow task response may contain multiple marker commands. Each marker will emit one
			// command_RecordMarker_Xxx action metric. Depending on pricing model, you may want to ignore all individual
			// command_RecordMarker_Xxx and use command_BatchMarkers instead.
			metrics.ActionCounter.With(metricsHandler).Record(1, metrics.ActionType("command_BatchMarkers"))
		}

	case pollActivityTaskQueue:
		// handle activity retries
		activityPollResponse, ok := result.(*workflowservice.PollActivityTaskQueueResponse)
		if !ok {
			return
		}
		if activityPollResponse == nil || len(activityPollResponse.TaskToken) == 0 {
			// empty response
			return
		}
		if activityPollResponse.Attempt > 1 {
			metrics.ActionCounter.With(metricsHandler).Record(1, metrics.ActionType("activity_retry"))
		}

	default:
		// grpc action
		metrics.ActionCounter.With(metricsHandler).Record(1, metrics.ActionType("grpc_"+methodName))
	}
}

func (ti *TelemetryInterceptor) unaryMetricsHandlerLogTags(
	req interface{},
	fullMethod string,
	methodName string,
) (metrics.Handler, []tag.Tag) {
	overridedMethodName := ti.unaryOverrideOperationTag(fullMethod, methodName, req)

	nsName := MustGetNamespaceName(ti.namespaceRegistry, req)
	if nsName == "" {
		return ti.metricsHandler.WithTags(metrics.OperationTag(overridedMethodName), metrics.NamespaceUnknownTag()),
			[]tag.Tag{tag.Operation(overridedMethodName)}
	}
	return ti.metricsHandler.WithTags(metrics.OperationTag(overridedMethodName), metrics.NamespaceTag(nsName.String())),
		[]tag.Tag{tag.Operation(overridedMethodName), tag.WorkflowNamespace(nsName.String())}
}

func (ti *TelemetryInterceptor) streamMetricsHandlerLogTags(
	fullMethod string,
	methodName string,
) (metrics.Handler, []tag.Tag) {
	overridedMethodName := ti.overrideOperationTag(fullMethod, methodName)
	return ti.metricsHandler.WithTags(
		metrics.OperationTag(overridedMethodName),
		metrics.NamespaceUnknownTag(),
	), []tag.Tag{tag.Operation(overridedMethodName)}
}

func (ti *TelemetryInterceptor) handleError(
	metricsHandler metrics.Handler,
	logTags []tag.Tag,
	err error,
) {

	metrics.ServiceErrorWithType.With(metricsHandler).Record(1, metrics.ServiceErrorTypeTag(err))

	if common.IsContextDeadlineExceededErr(err) || common.IsContextCanceledErr(err) {
		return
	}

	switch err := err.(type) {
	// we emit service_error_with_type metrics, no need to emit specific metric for these known error types.
	case *serviceerror.AlreadyExists,
		*serviceerror.CancellationAlreadyRequested,
		*serviceerror.FailedPrecondition,
		*serviceerror.NamespaceInvalidState,
		*serviceerror.NamespaceNotActive,
		*serviceerror.NamespaceNotFound,
		*serviceerror.NamespaceAlreadyExists,
		*serviceerror.InvalidArgument,
		*serviceerror.WorkflowExecutionAlreadyStarted,
		*serviceerror.WorkflowNotReady,
		*serviceerror.NotFound,
		*serviceerror.QueryFailed,
		*serviceerror.ClientVersionNotSupported,
		*serviceerror.ServerVersionNotSupported,
		*serviceerror.PermissionDenied,
		*serviceerror.NewerBuildExists,
		*serviceerrors.StickyWorkerUnavailable,
		*serviceerrors.ShardOwnershipLost,
		*serviceerrors.TaskAlreadyStarted,
		*serviceerrors.RetryReplication:
		// no-op

	// specific metric for resource exhausted error with throttle reason
	case *serviceerror.ResourceExhausted:
<<<<<<< HEAD
		metrics.ServiceErrResourceExhaustedCounter.With(metricsHandler).Record(1, metrics.ResourceExhaustedCauseTag(err.Cause))
	// Any other errors are treated as ServiceFailures against SLA.
=======
		metricsHandler.Counter(metrics.ServiceErrResourceExhaustedCounter.Name()).Record(1, metrics.ResourceExhaustedCauseTag(err.Cause))

	// Any other errors are treated as ServiceFailures against SLA unless constructed with the standard
	// `status.Error` (or Errorf) constructors, in which case the status code is checked below.
>>>>>>> b78884a5
	// Including below known errors and any other unknown errors.
	//  *serviceerror.DataLoss,
	//  *serviceerror.Internal
	//	*serviceerror.Unavailable:
	default:
<<<<<<< HEAD
		metrics.ServiceFailures.With(metricsHandler).Record(1)
=======
		// Also skip emitting ServiceFailures for non serviceerrors returned from handlers for certain error
		// codes.
		if st, ok := status.FromError(err); ok {
			switch st.Code() {
			case codes.InvalidArgument,
				codes.AlreadyExists,
				codes.FailedPrecondition,
				codes.OutOfRange,
				codes.PermissionDenied,
				codes.Unauthenticated,
				codes.NotFound:
				return
			}
		}
		metricsHandler.Counter(metrics.ServiceFailures.Name()).Record(1)
>>>>>>> b78884a5
		ti.logger.Error("service failures", append(logTags, tag.Error(err))...)
	}
}

func GetMetricsHandlerFromContext(
	ctx context.Context,
	logger log.Logger,
) metrics.Handler {
	handler, ok := ctx.Value(metricsCtxKey).(metrics.Handler)
	if !ok {
		logger.Error("unable to get metrics scope")
		return metrics.NoopMetricsHandler
	}
	return handler
}<|MERGE_RESOLUTION|>--- conflicted
+++ resolved
@@ -331,23 +331,14 @@
 
 	// specific metric for resource exhausted error with throttle reason
 	case *serviceerror.ResourceExhausted:
-<<<<<<< HEAD
 		metrics.ServiceErrResourceExhaustedCounter.With(metricsHandler).Record(1, metrics.ResourceExhaustedCauseTag(err.Cause))
-	// Any other errors are treated as ServiceFailures against SLA.
-=======
-		metricsHandler.Counter(metrics.ServiceErrResourceExhaustedCounter.Name()).Record(1, metrics.ResourceExhaustedCauseTag(err.Cause))
-
 	// Any other errors are treated as ServiceFailures against SLA unless constructed with the standard
 	// `status.Error` (or Errorf) constructors, in which case the status code is checked below.
->>>>>>> b78884a5
 	// Including below known errors and any other unknown errors.
 	//  *serviceerror.DataLoss,
 	//  *serviceerror.Internal
 	//	*serviceerror.Unavailable:
 	default:
-<<<<<<< HEAD
-		metrics.ServiceFailures.With(metricsHandler).Record(1)
-=======
 		// Also skip emitting ServiceFailures for non serviceerrors returned from handlers for certain error
 		// codes.
 		if st, ok := status.FromError(err); ok {
@@ -362,8 +353,7 @@
 				return
 			}
 		}
-		metricsHandler.Counter(metrics.ServiceFailures.Name()).Record(1)
->>>>>>> b78884a5
+		metrics.ServiceFailures.With(metricsHandler).Record(1)
 		ti.logger.Error("service failures", append(logTags, tag.Error(err))...)
 	}
 }
