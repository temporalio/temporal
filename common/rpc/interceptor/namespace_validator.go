--- conflicted
+++ resolved
@@ -79,7 +79,6 @@
 
 	// DO NOT allow workflow data read during namespace handover to prevent read-after-write inconsistency.
 	allowedMethodsDuringHandover = map[string]struct{}{
-<<<<<<< HEAD
 		// System
 		"GetSystemInfo":       {},
 		"GetSearchAttributes": {},
@@ -107,22 +106,6 @@
 		"ListBatchOperations":            {},
 		// Matching
 		"ShutdownWorker": {},
-=======
-		"DescribeNamespace":                {},
-		"UpdateNamespace":                  {},
-		"GetReplicationMessages":           {},
-		"ReplicateEventsV2":                {},
-		"GetWorkflowExecutionRawHistory":   {},
-		"GetWorkflowExecutionRawHistoryV2": {}, // This is only internal usage.
-		"ListOpenWorkflowExecutions":       {},
-		"ListClosedWorkflowExecutions":     {},
-		"ListWorkflowExecutions":           {},
-		"ListArchivedWorkflowExecutions":   {},
-		"ScanWorkflowExecutions":           {},
-		"CountWorkflowExecutions":          {},
-		"ListSchedules":                    {},
-		"ListBatchOperations":              {},
->>>>>>> afd4ef8d
 	}
 )
 
