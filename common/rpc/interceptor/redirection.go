--- conflicted
+++ resolved
@@ -128,18 +128,15 @@
 		"DescribeBatchOperation":    func() any { return &workflowservice.DescribeBatchOperationResponse{} },
 		"ListBatchOperations":       func() any { return &workflowservice.ListBatchOperationsResponse{} },
 		"UpdateActivityOptionsById": func() any { return &workflowservice.UpdateActivityOptionsByIdResponse{} },
-<<<<<<< HEAD
+		"PauseActivityById":         func() any { return &workflowservice.PauseActivityByIdResponse{} },
+		"UnpauseActivityById":       func() any { return &workflowservice.UnpauseActivityByIdResponse{} },
+		"ResetActivityById":         func() any { return &workflowservice.ResetActivityByIdResponse{} },
 
 		"DescribeDeployment":        func() any { return &workflowservice.DescribeDeploymentResponse{} },
 		"ListDeployments":           func() any { return &workflowservice.ListDeploymentsResponse{} },
 		"GetDeploymentReachability": func() any { return &workflowservice.GetDeploymentReachabilityResponse{} },
 		"GetCurrentDeployment":      func() any { return &workflowservice.GetCurrentDeploymentResponse{} },
 		"SetCurrentDeployment":      func() any { return &workflowservice.SetCurrentDeploymentResponse{} },
-=======
-		"PauseActivityById":         func() any { return &workflowservice.PauseActivityByIdResponse{} },
-		"UnpauseActivityById":       func() any { return &workflowservice.UnpauseActivityByIdResponse{} },
-		"ResetActivityById":         func() any { return &workflowservice.ResetActivityByIdResponse{} },
->>>>>>> d92011a3
 	}
 )
 
