// The MIT License
//
// Copyright (c) 2020 Temporal Technologies Inc.  All rights reserved.
//
// Copyright (c) 2020 Uber Technologies, Inc.
//
// Permission is hereby granted, free of charge, to any person obtaining a copy
// of this software and associated documentation files (the "Software"), to deal
// in the Software without restriction, including without limitation the rights
// to use, copy, modify, merge, publish, distribute, sublicense, and/or sell
// copies of the Software, and to permit persons to whom the Software is
// furnished to do so, subject to the following conditions:
//
// The above copyright notice and this permission notice shall be included in
// all copies or substantial portions of the Software.
//
// THE SOFTWARE IS PROVIDED "AS IS", WITHOUT WARRANTY OF ANY KIND, EXPRESS OR
// IMPLIED, INCLUDING BUT NOT LIMITED TO THE WARRANTIES OF MERCHANTABILITY,
// FITNESS FOR A PARTICULAR PURPOSE AND NONINFRINGEMENT. IN NO EVENT SHALL THE
// AUTHORS OR COPYRIGHT HOLDERS BE LIABLE FOR ANY CLAIM, DAMAGES OR OTHER
// LIABILITY, WHETHER IN AN ACTION OF CONTRACT, TORT OR OTHERWISE, ARISING FROM,
// OUT OF OR IN CONNECTION WITH THE SOFTWARE OR THE USE OR OTHER DEALINGS IN
// THE SOFTWARE.

package interceptor

import (
	"context"
	"strconv"
	"strings"
	"time"

	"go.temporal.io/api/workflowservice/v1"
	"go.temporal.io/server/client"
	"go.temporal.io/server/common/api"
	"go.temporal.io/server/common/clock"
	"go.temporal.io/server/common/cluster"
	"go.temporal.io/server/common/config"
	"go.temporal.io/server/common/dynamicconfig"
	"go.temporal.io/server/common/log"
	"go.temporal.io/server/common/log/tag"
	"go.temporal.io/server/common/metrics"
	"go.temporal.io/server/common/namespace"
	"google.golang.org/grpc"
	"google.golang.org/grpc/metadata"
)

// Note the nexusoperations component references these headers and adds them to a list of disallowed headers for users to set.
// If any other headers are added for internal use, they should be added to the disallowed headers list.
const (
	DCRedirectionContextHeaderName = "xdc-redirection"
	DCRedirectionApiHeaderName     = "xdc-redirection-api"
	dcRedirectionMetricsPrefix     = "DCRedirection"
)

var (
	localAPIResponses = map[string]responseConstructorFn{
		// Namespace APIs, namespace APIs does not require redirection
		"DeprecateNamespace": func() any { return &workflowservice.DeprecateNamespaceResponse{} },
		"DescribeNamespace":  func() any { return &workflowservice.DescribeNamespaceResponse{} },
		"ListNamespaces":     func() any { return &workflowservice.ListNamespacesResponse{} },
		"RegisterNamespace":  func() any { return &workflowservice.RegisterNamespaceResponse{} },
		"UpdateNamespace":    func() any { return &workflowservice.UpdateNamespaceResponse{} },

		// Cluster info APIs, Cluster info APIs does not require redirection
		"GetSearchAttributes": func() any { return &workflowservice.GetSearchAttributesResponse{} },
		"GetClusterInfo":      func() any { return &workflowservice.GetClusterInfoResponse{} },
		"GetSystemInfo":       func() any { return &workflowservice.GetSystemInfoResponse{} },
	}

	globalAPIResponses = map[string]responseConstructorFn{
		"DescribeTaskQueue":                  func() any { return &workflowservice.DescribeTaskQueueResponse{} },
		"DescribeWorkflowExecution":          func() any { return &workflowservice.DescribeWorkflowExecutionResponse{} },
		"GetWorkflowExecutionHistory":        func() any { return &workflowservice.GetWorkflowExecutionHistoryResponse{} },
		"GetWorkflowExecutionHistoryReverse": func() any { return &workflowservice.GetWorkflowExecutionHistoryReverseResponse{} },
		"ListArchivedWorkflowExecutions":     func() any { return &workflowservice.ListArchivedWorkflowExecutionsResponse{} },
		"ListClosedWorkflowExecutions":       func() any { return &workflowservice.ListClosedWorkflowExecutionsResponse{} },
		"ListOpenWorkflowExecutions":         func() any { return &workflowservice.ListOpenWorkflowExecutionsResponse{} },
		"ListWorkflowExecutions":             func() any { return &workflowservice.ListWorkflowExecutionsResponse{} },
		"ScanWorkflowExecutions":             func() any { return &workflowservice.ScanWorkflowExecutionsResponse{} },
		"CountWorkflowExecutions":            func() any { return &workflowservice.CountWorkflowExecutionsResponse{} },
		"PollActivityTaskQueue":              func() any { return &workflowservice.PollActivityTaskQueueResponse{} },
		"PollWorkflowTaskQueue":              func() any { return &workflowservice.PollWorkflowTaskQueueResponse{} },
		"PollNexusTaskQueue":                 func() any { return &workflowservice.PollNexusTaskQueueResponse{} },
		"QueryWorkflow":                      func() any { return &workflowservice.QueryWorkflowResponse{} },
		"RecordActivityTaskHeartbeat":        func() any { return &workflowservice.RecordActivityTaskHeartbeatResponse{} },
		"RecordActivityTaskHeartbeatById":    func() any { return &workflowservice.RecordActivityTaskHeartbeatByIdResponse{} },
		"RequestCancelWorkflowExecution":     func() any { return &workflowservice.RequestCancelWorkflowExecutionResponse{} },
		"ResetStickyTaskQueue":               func() any { return &workflowservice.ResetStickyTaskQueueResponse{} },
		"ShutdownWorker":                     func() any { return &workflowservice.ShutdownWorkerResponse{} },
		"ResetWorkflowExecution":             func() any { return &workflowservice.ResetWorkflowExecutionResponse{} },
		"RespondActivityTaskCanceled":        func() any { return &workflowservice.RespondActivityTaskCanceledResponse{} },
		"RespondActivityTaskCanceledById":    func() any { return &workflowservice.RespondActivityTaskCanceledByIdResponse{} },
		"RespondActivityTaskCompleted":       func() any { return &workflowservice.RespondActivityTaskCompletedResponse{} },
		"RespondActivityTaskCompletedById":   func() any { return &workflowservice.RespondActivityTaskCompletedByIdResponse{} },
		"RespondActivityTaskFailed":          func() any { return &workflowservice.RespondActivityTaskFailedResponse{} },
		"RespondActivityTaskFailedById":      func() any { return &workflowservice.RespondActivityTaskFailedByIdResponse{} },
		"RespondWorkflowTaskCompleted":       func() any { return &workflowservice.RespondWorkflowTaskCompletedResponse{} },
		"RespondWorkflowTaskFailed":          func() any { return &workflowservice.RespondWorkflowTaskFailedResponse{} },
		"RespondQueryTaskCompleted":          func() any { return &workflowservice.RespondQueryTaskCompletedResponse{} },
		"RespondNexusTaskCompleted":          func() any { return &workflowservice.RespondNexusTaskCompletedResponse{} },
		"RespondNexusTaskFailed":             func() any { return &workflowservice.RespondNexusTaskFailedResponse{} },
		"SignalWithStartWorkflowExecution":   func() any { return &workflowservice.SignalWithStartWorkflowExecutionResponse{} },
		"SignalWorkflowExecution":            func() any { return &workflowservice.SignalWorkflowExecutionResponse{} },
		"StartWorkflowExecution":             func() any { return &workflowservice.StartWorkflowExecutionResponse{} },
		"ExecuteMultiOperation":              func() any { return &workflowservice.ExecuteMultiOperationResponse{} },
		"UpdateWorkflowExecution":            func() any { return &workflowservice.UpdateWorkflowExecutionResponse{} },
		"PollWorkflowExecutionUpdate":        func() any { return &workflowservice.PollWorkflowExecutionUpdateResponse{} },
		"TerminateWorkflowExecution":         func() any { return &workflowservice.TerminateWorkflowExecutionResponse{} },
		"DeleteWorkflowExecution":            func() any { return &workflowservice.DeleteWorkflowExecutionResponse{} },
		"ListTaskQueuePartitions":            func() any { return &workflowservice.ListTaskQueuePartitionsResponse{} },

		"CreateSchedule":                   func() any { return &workflowservice.CreateScheduleResponse{} },
		"DescribeSchedule":                 func() any { return &workflowservice.DescribeScheduleResponse{} },
		"UpdateSchedule":                   func() any { return &workflowservice.UpdateScheduleResponse{} },
		"PatchSchedule":                    func() any { return &workflowservice.PatchScheduleResponse{} },
		"DeleteSchedule":                   func() any { return &workflowservice.DeleteScheduleResponse{} },
		"ListSchedules":                    func() any { return &workflowservice.ListSchedulesResponse{} },
		"ListScheduleMatchingTimes":        func() any { return &workflowservice.ListScheduleMatchingTimesResponse{} },
		"UpdateWorkerBuildIdCompatibility": func() any { return &workflowservice.UpdateWorkerBuildIdCompatibilityResponse{} },
		"GetWorkerBuildIdCompatibility":    func() any { return &workflowservice.GetWorkerBuildIdCompatibilityResponse{} },
		"UpdateWorkerVersioningRules":      func() any { return &workflowservice.UpdateWorkerVersioningRulesResponse{} },
		"GetWorkerVersioningRules":         func() any { return &workflowservice.GetWorkerVersioningRulesResponse{} },
		"GetWorkerTaskReachability":        func() any { return &workflowservice.GetWorkerTaskReachabilityResponse{} },

		"StartBatchOperation":            func() any { return &workflowservice.StartBatchOperationResponse{} },
		"StopBatchOperation":             func() any { return &workflowservice.StopBatchOperationResponse{} },
		"DescribeBatchOperation":         func() any { return &workflowservice.DescribeBatchOperationResponse{} },
		"ListBatchOperations":            func() any { return &workflowservice.ListBatchOperationsResponse{} },
		"UpdateActivityOptionsById":      func() any { return &workflowservice.UpdateActivityOptionsByIdResponse{} },
		"PauseActivityById":              func() any { return &workflowservice.PauseActivityByIdResponse{} },
		"UnpauseActivityById":            func() any { return &workflowservice.UnpauseActivityByIdResponse{} },
		"ResetActivityById":              func() any { return &workflowservice.ResetActivityByIdResponse{} },
		"UpdateWorkflowExecutionOptions": func() any { return &workflowservice.UpdateWorkflowExecutionOptionsResponse{} },

		"DescribeDeployment":                func() any { return &workflowservice.DescribeDeploymentResponse{} },        // [cleanup-wv-pre-release]
		"ListDeployments":                   func() any { return &workflowservice.ListDeploymentsResponse{} },           // [cleanup-wv-pre-release]
		"GetDeploymentReachability":         func() any { return &workflowservice.GetDeploymentReachabilityResponse{} }, // [cleanup-wv-pre-release]
		"GetCurrentDeployment":              func() any { return &workflowservice.GetCurrentDeploymentResponse{} },      // [cleanup-wv-pre-release]
		"SetCurrentDeployment":              func() any { return &workflowservice.SetCurrentDeploymentResponse{} },      // [cleanup-wv-pre-release]
<<<<<<< HEAD
		"DescribeWorkerDeploymentVersion":   func() any { return &workflowservice.DescribeWorkerDeploymentVersionResponse{} },
		"SetWorkerDeploymentCurrentVersion": func() any { return &workflowservice.SetWorkerDeploymentCurrentVersionResponse{} },
		"DescribeWorkerDeployment":          func() any { return &workflowservice.DescribeWorkerDeploymentResponse{} },
=======
		"DescribeWorkerDeployment":          func() any { return &workflowservice.DescribeWorkerDeploymentResponse{} },
		"DescribeWorkerDeploymentVersion":   func() any { return &workflowservice.DescribeWorkerDeploymentVersionResponse{} },
		"SetWorkerDeploymentCurrentVersion": func() any { return &workflowservice.SetWorkerDeploymentCurrentVersionResponse{} },
>>>>>>> 56ee4d93
		"SetWorkerDeploymentRampingVersion": func() any { return &workflowservice.SetWorkerDeploymentRampingVersionResponse{} },
	}
)

type (
	responseConstructorFn func() any

	// Redirection is simple wrapper over frontend service, doing redirection based on policy
	Redirection struct {
		currentClusterName string
		namespaceCache     namespace.Registry
		redirectionPolicy  DCRedirectionPolicy
		logger             log.Logger
		clientBean         client.Bean
		metricsHandler     metrics.Handler
		timeSource         clock.TimeSource
	}
)

// NewRedirection creates DC redirection interceptor
func NewRedirection(
	enabledForNS dynamicconfig.BoolPropertyFnWithNamespaceFilter,
	namespaceCache namespace.Registry,
	policy config.DCRedirectionPolicy,
	logger log.Logger,
	clientBean client.Bean,
	metricsHandler metrics.Handler,
	timeSource clock.TimeSource,
	clusterMetadata cluster.Metadata,
) *Redirection {
	dcRedirectionPolicy := RedirectionPolicyGenerator(
		clusterMetadata,
		enabledForNS,
		namespaceCache,
		policy,
	)

	return &Redirection{
		currentClusterName: clusterMetadata.GetCurrentClusterName(),
		redirectionPolicy:  dcRedirectionPolicy,
		namespaceCache:     namespaceCache,
		logger:             logger,
		clientBean:         clientBean,
		metricsHandler:     metricsHandler,
		timeSource:         timeSource,
	}
}

var _ grpc.UnaryServerInterceptor = (*Redirection)(nil).Intercept

func (i *Redirection) Intercept(
	ctx context.Context,
	req any,
	info *grpc.UnaryServerInfo,
	handler grpc.UnaryHandler,
) (_ any, retError error) {
	defer log.CapturePanic(i.logger, &retError)

	if !strings.HasPrefix(info.FullMethod, api.WorkflowServicePrefix) {
		return handler(ctx, req)
	}
	if !i.RedirectionAllowed(ctx) {
		return handler(ctx, req)
	}

	methodName := api.MethodName(info.FullMethod)
	if _, ok := localAPIResponses[methodName]; ok {
		return i.handleLocalAPIInvocation(ctx, req, handler, methodName)
	}
	if raFn, ok := globalAPIResponses[methodName]; ok {
		namespaceName, err := GetNamespaceName(i.namespaceCache, req)
		if err != nil {
			return nil, err
		}
		return i.handleRedirectAPIInvocation(ctx, req, info, handler, methodName, raFn, namespaceName)
	}

	// This should not happen unless new API is added without updating localAPIResponses and  globalAPIResponses maps.
	// Also covered by unit test.
	i.logger.Warn("Redirection encountered unknown API", tag.Name(info.FullMethod))
	return handler(ctx, req)
}

func (i *Redirection) handleLocalAPIInvocation(
	ctx context.Context,
	req any,
	handler grpc.UnaryHandler,
	methodName string,
) (_ any, retError error) {
	scope, startTime := i.BeforeCall(dcRedirectionMetricsPrefix + methodName)
	defer func() {
		i.AfterCall(scope, startTime, i.currentClusterName, retError)
	}()
	return handler(ctx, req)
}

func (i *Redirection) handleRedirectAPIInvocation(
	ctx context.Context,
	req any,
	info *grpc.UnaryServerInfo,
	handler grpc.UnaryHandler,
	methodName string,
	respCtorFn responseConstructorFn,
	namespaceName namespace.Name,
) (_ any, retError error) {
	var resp any
	var clusterName string
	var err error

	scope, startTime := i.BeforeCall(dcRedirectionMetricsPrefix + methodName)
	defer func() {
		i.AfterCall(scope, startTime, clusterName, retError)
	}()

	err = i.redirectionPolicy.WithNamespaceRedirect(ctx, namespaceName, methodName, func(targetDC string) error {
		clusterName = targetDC
		if targetDC == i.currentClusterName {
			resp, err = handler(ctx, req)
		} else {
			remoteClient, _, err := i.clientBean.GetRemoteFrontendClient(targetDC)
			if err != nil {
				return err
			}
			resp = respCtorFn()
			ctx = metadata.AppendToOutgoingContext(ctx, DCRedirectionApiHeaderName, "true")
			err = remoteClient.Invoke(ctx, info.FullMethod, req, resp)
			if err != nil {
				return err
			}
		}
		return err
	})
	return resp, err
}

func (i *Redirection) BeforeCall(
	operation string,
) (metrics.Handler, time.Time) {
	return i.metricsHandler.WithTags(metrics.OperationTag(operation), metrics.ServiceRoleTag(metrics.DCRedirectionRoleTagValue)), i.timeSource.Now()
}

func (i *Redirection) AfterCall(
	metricsHandler metrics.Handler,
	startTime time.Time,
	clusterName string,
	retError error,
) {
	metricsHandler = metricsHandler.WithTags(metrics.TargetClusterTag(clusterName))
	metrics.ClientRedirectionRequests.With(metricsHandler).Record(1)
	metrics.ClientRedirectionLatency.With(metricsHandler).Record(i.timeSource.Now().Sub(startTime))
	if retError != nil {
		metrics.ClientRedirectionFailures.With(metricsHandler).Record(1)
	}
}

func (i *Redirection) RedirectionAllowed(
	ctx context.Context,
) bool {
	// default to allow dc redirection
	values := metadata.ValueFromIncomingContext(ctx, DCRedirectionContextHeaderName)
	if len(values) == 0 {
		return true
	}
	allowed, err := strconv.ParseBool(values[0])
	if err != nil {
		return true
	}
	return allowed
}<|MERGE_RESOLUTION|>--- conflicted
+++ resolved
@@ -138,15 +138,9 @@
 		"GetDeploymentReachability":         func() any { return &workflowservice.GetDeploymentReachabilityResponse{} }, // [cleanup-wv-pre-release]
 		"GetCurrentDeployment":              func() any { return &workflowservice.GetCurrentDeploymentResponse{} },      // [cleanup-wv-pre-release]
 		"SetCurrentDeployment":              func() any { return &workflowservice.SetCurrentDeploymentResponse{} },      // [cleanup-wv-pre-release]
-<<<<<<< HEAD
-		"DescribeWorkerDeploymentVersion":   func() any { return &workflowservice.DescribeWorkerDeploymentVersionResponse{} },
-		"SetWorkerDeploymentCurrentVersion": func() any { return &workflowservice.SetWorkerDeploymentCurrentVersionResponse{} },
-		"DescribeWorkerDeployment":          func() any { return &workflowservice.DescribeWorkerDeploymentResponse{} },
-=======
 		"DescribeWorkerDeployment":          func() any { return &workflowservice.DescribeWorkerDeploymentResponse{} },
 		"DescribeWorkerDeploymentVersion":   func() any { return &workflowservice.DescribeWorkerDeploymentVersionResponse{} },
 		"SetWorkerDeploymentCurrentVersion": func() any { return &workflowservice.SetWorkerDeploymentCurrentVersionResponse{} },
->>>>>>> 56ee4d93
 		"SetWorkerDeploymentRampingVersion": func() any { return &workflowservice.SetWorkerDeploymentRampingVersionResponse{} },
 	}
 )
