--- conflicted
+++ resolved
@@ -92,11 +92,7 @@
 	}
 
 	// we don't want to apply rate limiter if a method is configured with 0 tokens.
-<<<<<<< HEAD
-	if token == 0 {
-=======
 	if token < 1 {
->>>>>>> 1db206d3
 		return nil
 	}
 
