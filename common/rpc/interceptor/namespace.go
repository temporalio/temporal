--- conflicted
+++ resolved
@@ -25,13 +25,10 @@
 package interceptor
 
 import (
-<<<<<<< HEAD
-	"go.temporal.io/api/workflowservice/v1"
-=======
 	"fmt"
 
 	"go.temporal.io/api/serviceerror"
->>>>>>> 2db41752
+	"go.temporal.io/api/workflowservice/v1"
 	"go.temporal.io/server/common/namespace"
 )
 
@@ -69,7 +66,7 @@
 	case *workflowservice.RegisterNamespaceRequest:
 		// For namespace registration requests, we don't expect to find namespace so skip checking caches
 		// to avoid caching a NotFound error from persistence readthrough
-		return namespace.Name(request.GetNamespace())
+		return namespace.Name(request.GetNamespace()), nil
 	case NamespaceNameGetter:
 		namespaceName := namespace.Name(request.GetNamespace())
 		_, err := namespaceRegistry.GetNamespace(namespaceName)
