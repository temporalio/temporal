// Copyright (c) 2020 Uber Technologies, Inc.
//
// Permission is hereby granted, free of charge, to any person obtaining a copy
// of this software and associated documentation files (the "Software"), to deal
// in the Software without restriction, including without limitation the rights
// to use, copy, modify, merge, publish, distribute, sublicense, and/or sell
// copies of the Software, and to permit persons to whom the Software is
// furnished to do so, subject to the following conditions:
//
// The above copyright notice and this permission notice shall be included in
// all copies or substantial portions of the Software.
//
// THE SOFTWARE IS PROVIDED "AS IS", WITHOUT WARRANTY OF ANY KIND, EXPRESS OR
// IMPLIED, INCLUDING BUT NOT LIMITED TO THE WARRANTIES OF MERCHANTABILITY,
// FITNESS FOR A PARTICULAR PURPOSE AND NONINFRINGEMENT. IN NO EVENT SHALL THE
// AUTHORS OR COPYRIGHT HOLDERS BE LIABLE FOR ANY CLAIM, DAMAGES OR OTHER
// LIABILITY, WHETHER IN AN ACTION OF CONTRACT, TORT OR OTHERWISE, ARISING FROM,
// OUT OF OR IN CONNECTION WITH THE SOFTWARE OR THE USE OR OTHER DEALINGS IN
// THE SOFTWARE.

package s3store

import (
	"bytes"
	"context"
	"encoding/json"
	"fmt"
	"io/ioutil"
	"strings"
	"time"

	"github.com/aws/aws-sdk-go/aws"
	"github.com/aws/aws-sdk-go/aws/awserr"
	"github.com/aws/aws-sdk-go/service/s3"
	"github.com/aws/aws-sdk-go/service/s3/s3iface"
	"github.com/gogo/protobuf/types"
	commonproto "go.temporal.io/temporal-proto/common"
	"go.temporal.io/temporal-proto/serviceerror"
	"go.uber.org/multierr"

	"github.com/temporalio/temporal/common/archiver"
)

// encoding & decoding util

func encode(v interface{}) ([]byte, error) {
	return json.Marshal(v)
}

<<<<<<< HEAD
=======
func decodeHistoryBlob(data []byte) (*archiver.HistoryBlob, error) {
	historyBlob := &archiver.HistoryBlob{}
	err := json.Unmarshal(data, historyBlob)
	if err != nil {
		return nil, err
	}
	return historyBlob, nil
}
>>>>>>> ac29268d
func decodeVisibilityRecord(data []byte) (*visibilityRecord, error) {
	record := &visibilityRecord{}
	err := json.Unmarshal(data, record)
	if err != nil {
		return nil, err
	}
	return record, nil
}

func serializeToken(token interface{}) ([]byte, error) {
	if token == nil {
		return nil, nil
	}
	return json.Marshal(token)
}

func deserializeGetHistoryToken(bytes []byte) (*getHistoryToken, error) {
	token := &getHistoryToken{}
	err := json.Unmarshal(bytes, token)
	return token, err
}

func deserializeQueryVisibilityToken(bytes []byte) *string {
	var ret = string(bytes)
	return &ret
}
func serializeQueryVisibilityToken(token string) []byte {
	return []byte(token)
}

// Only validates the scheme and buckets are passed
func softValidateURI(URI archiver.URI) error {
	if URI.Scheme() != URIScheme {
		return archiver.ErrURISchemeMismatch
	}
	if len(URI.Hostname()) == 0 {
		return errNoBucketSpecified
	}
	return nil
}

func bucketExists(ctx context.Context, s3cli s3iface.S3API, URI archiver.URI) error {
	ctx, cancel := ensureContextTimeout(ctx)
	defer cancel()
	_, err := s3cli.HeadBucketWithContext(ctx, &s3.HeadBucketInput{
		Bucket: aws.String(URI.Hostname()),
	})
	if err == nil {
		return nil
	}
	if isNotFoundError(err) {
		return errBucketNotExists
	}
	return err
}

func keyExists(ctx context.Context, s3cli s3iface.S3API, URI archiver.URI, key string) (bool, error) {
	ctx, cancel := ensureContextTimeout(ctx)
	defer cancel()
	_, err := s3cli.HeadObjectWithContext(ctx, &s3.HeadObjectInput{
		Bucket: aws.String(URI.Hostname()),
		Key:    aws.String(key),
	})
	if err != nil {
		if isNotFoundError(err) {
			return false, nil
		}
		return false, err
	}
	return true, nil
}

func isNotFoundError(err error) bool {
	aerr, ok := err.(awserr.Error)
	return ok && (aerr.Code() == "NotFound")
}

// Key construction
func constructHistoryKey(path, domainID, workflowID, runID string, version int64, batchIdx int) string {
	prefix := constructHistoryKeyPrefixWithVersion(path, domainID, workflowID, runID, version)
	return fmt.Sprintf("%s%d", prefix, batchIdx)
}

func constructHistoryKeyPrefixWithVersion(path, domainID, workflowID, runID string, version int64) string {
	prefix := constructHistoryKeyPrefix(path, domainID, workflowID, runID)
	return fmt.Sprintf("%s/%v/", prefix, version)
}

func constructHistoryKeyPrefix(path, domainID, workflowID, runID string) string {
	return strings.TrimLeft(strings.Join([]string{path, domainID, "history", workflowID, runID}, "/"), "/")
}

func constructTimeBasedSearchKey(path, domainID, primaryIndexKey, primaryIndexValue, secondaryIndexKey string, timestamp int64, precision string) string {
	t := time.Unix(0, timestamp).In(time.UTC)
	var timeFormat = ""
	switch precision {
	case PrecisionSecond:
		timeFormat = ":05"
		fallthrough
	case PrecisionMinute:
		timeFormat = ":04" + timeFormat
		fallthrough
	case PrecisionHour:
		timeFormat = "15" + timeFormat
		fallthrough
	case PrecisionDay:
		timeFormat = "2006-01-02T" + timeFormat
	}

	return fmt.Sprintf("%s/%s", constructVisibilitySearchPrefix(path, domainID, primaryIndexKey, primaryIndexValue, secondaryIndexKey), t.Format(timeFormat))
}

func constructTimestampIndex(path, domainID, primaryIndexKey, primaryIndexValue, secondaryIndexKey string, timestamp int64, runID string) string {
	t := time.Unix(0, timestamp).In(time.UTC)
	return fmt.Sprintf("%s/%s/%s", constructVisibilitySearchPrefix(path, domainID, primaryIndexKey, primaryIndexValue, secondaryIndexKey), t.Format(time.RFC3339), runID)
}

func constructVisibilitySearchPrefix(path, domainID, primaryIndexKey, primaryIndexValue, secondaryIndexType string) string {
	return strings.TrimLeft(strings.Join([]string{path, domainID, "visibility", primaryIndexKey, primaryIndexValue, secondaryIndexType}, "/"), "/")
}

func ensureContextTimeout(ctx context.Context) (context.Context, context.CancelFunc) {
	if _, ok := ctx.Deadline(); ok {
		return ctx, func() {}
	}
	return context.WithTimeout(ctx, defaultBlobstoreTimeout)
}
func upload(ctx context.Context, s3cli s3iface.S3API, URI archiver.URI, key string, data []byte) error {
	ctx, cancel := ensureContextTimeout(ctx)
	defer cancel()

	_, err := s3cli.PutObjectWithContext(ctx, &s3.PutObjectInput{
		Bucket: aws.String(URI.Hostname()),
		Key:    aws.String(key),
		Body:   bytes.NewReader(data),
	})
	if err != nil {
		if aerr, ok := err.(awserr.Error); ok {
			if aerr.Code() == s3.ErrCodeNoSuchBucket {
				return serviceerror.NewInvalidArgument(errBucketNotExists.Error())
			}
		}
		return err
	}
	return nil
}

func download(ctx context.Context, s3cli s3iface.S3API, URI archiver.URI, key string) ([]byte, error) {
	ctx, cancel := ensureContextTimeout(ctx)
	defer cancel()
	result, err := s3cli.GetObjectWithContext(ctx, &s3.GetObjectInput{
		Bucket: aws.String(URI.Hostname()),
		Key:    aws.String(key),
	})

	if err != nil {
		if aerr, ok := err.(awserr.Error); ok {
			if aerr.Code() == s3.ErrCodeNoSuchBucket {
				return nil, serviceerror.NewInvalidArgument(errBucketNotExists.Error())
			}

			if aerr.Code() == s3.ErrCodeNoSuchKey {
<<<<<<< HEAD
				return nil, serviceerror.NewInvalidArgument(archiver.ErrHistoryNotExist.Error())
=======
				return nil, &shared.EntityNotExistsError{Message: archiver.ErrHistoryNotExist.Error()}
>>>>>>> ac29268d
			}
		}
		return nil, err
	}

	defer func() {
		if ierr := result.Body.Close(); ierr != nil {
			err = multierr.Append(err, ierr)
		}
	}()

	body, err := ioutil.ReadAll(result.Body)
	if err != nil {
		return nil, err
	}
	return body, nil
}

func historyMutated(request *archiver.ArchiveHistoryRequest, historyBatches []*commonproto.History, isLast bool) bool {
	lastBatch := historyBatches[len(historyBatches)-1].Events
	lastEvent := lastBatch[len(lastBatch)-1]
	lastFailoverVersion := lastEvent.GetVersion()
	if lastFailoverVersion > request.CloseFailoverVersion {
		return true
	}

	if !isLast {
		return false
	}
	lastEventID := lastEvent.GetEventId()
	return lastFailoverVersion != request.CloseFailoverVersion || lastEventID+1 != request.NextEventID
}

func contextExpired(ctx context.Context) bool {
	select {
	case <-ctx.Done():
		return true
	default:
		return false
	}
}

func convertToExecutionInfo(record *visibilityRecord) *commonproto.WorkflowExecutionInfo {
	return &commonproto.WorkflowExecutionInfo{
		Execution: &commonproto.WorkflowExecution{
			WorkflowId: record.WorkflowID,
			RunId:      record.RunID,
		},
		Type: &commonproto.WorkflowType{
			Name: record.WorkflowTypeName,
		},
		StartTime: &types.Int64Value{
			Value: record.StartTimestamp},
		ExecutionTime: record.ExecutionTimestamp,
		CloseTime: &types.Int64Value{
			Value: record.CloseTimestamp},
		CloseStatus:   record.CloseStatus,
		HistoryLength: record.HistoryLength,
		Memo:          record.Memo,
		SearchAttributes: &commonproto.SearchAttributes{
			IndexedFields: archiver.ConvertSearchAttrToBytes(record.SearchAttributes),
		},
	}
}<|MERGE_RESOLUTION|>--- conflicted
+++ resolved
@@ -47,17 +47,6 @@
 	return json.Marshal(v)
 }
 
-<<<<<<< HEAD
-=======
-func decodeHistoryBlob(data []byte) (*archiver.HistoryBlob, error) {
-	historyBlob := &archiver.HistoryBlob{}
-	err := json.Unmarshal(data, historyBlob)
-	if err != nil {
-		return nil, err
-	}
-	return historyBlob, nil
-}
->>>>>>> ac29268d
 func decodeVisibilityRecord(data []byte) (*visibilityRecord, error) {
 	record := &visibilityRecord{}
 	err := json.Unmarshal(data, record)
@@ -220,11 +209,7 @@
 			}
 
 			if aerr.Code() == s3.ErrCodeNoSuchKey {
-<<<<<<< HEAD
-				return nil, serviceerror.NewInvalidArgument(archiver.ErrHistoryNotExist.Error())
-=======
-				return nil, &shared.EntityNotExistsError{Message: archiver.ErrHistoryNotExist.Error()}
->>>>>>> ac29268d
+				return nil, serviceerror.NewNotFound(archiver.ErrHistoryNotExist.Error())
 			}
 		}
 		return nil, err
