--- conflicted
+++ resolved
@@ -367,7 +367,6 @@
 		}, mockLogger, doneCh)
 	s.NoError(err)
 
-<<<<<<< HEAD
 	c := dynamicconfig.NewCollection(client, mockLogger)
 	sub := setting.Subscribe(c)
 
@@ -378,12 +377,8 @@
 	initial2, cancel2 := sub("other-namespace", func(n bool) { val2 <- n })
 	s.False(initial2)
 
-	reader.EXPECT().Stat(gomock.Any()).Return(updatedFileInfo, nil)
-	reader.EXPECT().ReadFile(gomock.Any()).Return(updatedFileData, nil)
-=======
 	reader.EXPECT().GetModTime().Return(updatedModTime, nil)
 	reader.EXPECT().ReadFile().Return(updatedFileData, nil)
->>>>>>> 05d94869
 
 	mockLogger.EXPECT().Info("dynamic config changed for the key: testgetfloat64propertykey oldValue: { constraints: {} value: 12 } newValue: { constraints: {} value: 13 }", gomock.Any())
 	mockLogger.EXPECT().Info("dynamic config changed for the key: testgetintpropertykey oldValue: { constraints: {} value: 1000 } newValue: { constraints: {} value: 2000 }", gomock.Any())
