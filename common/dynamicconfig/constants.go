// The MIT License
//
// Copyright (c) 2020 Temporal Technologies Inc.  All rights reserved.
//
// Copyright (c) 2020 Uber Technologies, Inc.
//
// Permission is hereby granted, free of charge, to any person obtaining a copy
// of this software and associated documentation files (the "Software"), to deal
// in the Software without restriction, including without limitation the rights
// to use, copy, modify, merge, publish, distribute, sublicense, and/or sell
// copies of the Software, and to permit persons to whom the Software is
// furnished to do so, subject to the following conditions:
//
// The above copyright notice and this permission notice shall be included in
// all copies or substantial portions of the Software.
//
// THE SOFTWARE IS PROVIDED "AS IS", WITHOUT WARRANTY OF ANY KIND, EXPRESS OR
// IMPLIED, INCLUDING BUT NOT LIMITED TO THE WARRANTIES OF MERCHANTABILITY,
// FITNESS FOR A PARTICULAR PURPOSE AND NONINFRINGEMENT. IN NO EVENT SHALL THE
// AUTHORS OR COPYRIGHT HOLDERS BE LIABLE FOR ANY CLAIM, DAMAGES OR OTHER
// LIABILITY, WHETHER IN AN ACTION OF CONTRACT, TORT OR OTHERWISE, ARISING FROM,
// OUT OF OR IN CONNECTION WITH THE SOFTWARE OR THE USE OR OTHER DEALINGS IN
// THE SOFTWARE.

package dynamicconfig

func (k Key) String() string {
	return string(k)
}

const (
	// keys for admin

	// AdminMatchingNamespaceToPartitionDispatchRate is the max qps of any task queue partition for a given namespace
	AdminMatchingNamespaceToPartitionDispatchRate = "admin.matchingNamespaceToPartitionDispatchRate"
	// AdminMatchingNamespaceTaskqueueToPartitionDispatchRate is the max qps of a task queue partition for a given namespace & task queue
	AdminMatchingNamespaceTaskqueueToPartitionDispatchRate = "admin.matchingNamespaceTaskqueueToPartitionDispatchRate"

	// keys for system

	// VisibilityPersistenceMaxReadQPS is the max QPC system host can query visibility DB for read.
	VisibilityPersistenceMaxReadQPS = "system.visibilityPersistenceMaxReadQPS"
	// VisibilityPersistenceMaxWriteQPS is the max QPC system host can query visibility DB for write.
	VisibilityPersistenceMaxWriteQPS = "system.visibilityPersistenceMaxWriteQPS"
	// EnableReadFromSecondaryVisibility is the config to enable read from secondary visibility
	EnableReadFromSecondaryVisibility = "system.enableReadFromSecondaryVisibility"
	// SecondaryVisibilityWritingMode is key for how to write to secondary visibility
	SecondaryVisibilityWritingMode = "system.secondaryVisibilityWritingMode"
	// VisibilityDisableOrderByClause is the config to disable ORDERY BY clause for Elasticsearch
	VisibilityDisableOrderByClause = "system.visibilityDisableOrderByClause"
	// VisibilityEnableManualPagination is the config to enable manual pagination for Elasticsearch
	VisibilityEnableManualPagination = "system.visibilityEnableManualPagination"
	// VisibilityAllowList is the config to allow list of values for regular types
	VisibilityAllowList = "system.visibilityAllowList"

	// HistoryArchivalState is key for the state of history archival
	HistoryArchivalState = "system.historyArchivalState"
	// EnableReadFromHistoryArchival is key for enabling reading history from archival store
	EnableReadFromHistoryArchival = "system.enableReadFromHistoryArchival"
	// VisibilityArchivalState is key for the state of visibility archival
	VisibilityArchivalState = "system.visibilityArchivalState"
	// EnableReadFromVisibilityArchival is key for enabling reading visibility from archival store
	EnableReadFromVisibilityArchival = "system.enableReadFromVisibilityArchival"
	// EnableNamespaceNotActiveAutoForwarding whether enabling DC auto forwarding to active cluster
	// for signal / start / signal with start API if namespace is not active
	EnableNamespaceNotActiveAutoForwarding = "system.enableNamespaceNotActiveAutoForwarding"
	// TransactionSizeLimit is the largest allowed transaction size to persistence
	TransactionSizeLimit = "system.transactionSizeLimit"
	// DisallowQuery is the key to disallow query for a namespace
	DisallowQuery = "system.disallowQuery"
	// EnableAuthorization is the key to enable authorization for a namespace
	EnableAuthorization = "system.enableAuthorization"
	// EnableCrossNamespaceCommands is the key to enable commands for external namespaces
	EnableCrossNamespaceCommands = "system.enableCrossNamespaceCommands"
	// ClusterMetadataRefreshInterval is config to manage cluster metadata table refresh interval
	ClusterMetadataRefreshInterval = "system.clusterMetadataRefreshInterval"
	// ForceSearchAttributesCacheRefreshOnRead forces refreshing search attributes cache on a read operation, so we always
	// get the latest data from DB. This effectively bypasses cache value and is used to facilitate testing of changes in
	// search attributes. This should not be turned on in production.
	ForceSearchAttributesCacheRefreshOnRead = "system.forceSearchAttributesCacheRefreshOnRead"
	EnableRingpopTLS                        = "system.enableRingpopTLS"
	// EnableParentClosePolicyWorker decides whether or not enable system workers for processing parent close policy task
	EnableParentClosePolicyWorker = "system.enableParentClosePolicyWorker"
	// EnableStickyQuery indicates if sticky query should be enabled per namespace
	EnableStickyQuery = "system.enableStickyQuery"
	// EnableActivityEagerExecution indicates if activity eager execution is enabled per namespace
	EnableActivityEagerExecution = "system.enableActivityEagerExecution"
	// EnableEagerWorkflowStart toggles "eager workflow start" - returning the first workflow task inline in the
	// response to a StartWorkflowExecution request and skipping the trip through matching.
	EnableEagerWorkflowStart = "system.enableEagerWorkflowStart"
	// NamespaceCacheRefreshInterval is the key for namespace cache refresh interval dynamic config
	NamespaceCacheRefreshInterval = "system.namespaceCacheRefreshInterval"
	// PersistenceHealthSignalMetricsEnabled determines whether persistence shard RPS metrics are emitted
	PersistenceHealthSignalMetricsEnabled = "system.persistenceHealthSignalMetricsEnabled"
	// PersistenceHealthSignalAggregationEnabled determines whether persistence latency and error averages are tracked
	PersistenceHealthSignalAggregationEnabled = "system.persistenceHealthSignalAggregationEnabled"
	// PersistenceHealthSignalWindowSize is the time window size in seconds for aggregating persistence signals
	PersistenceHealthSignalWindowSize = "system.persistenceHealthSignalWindowSize"
	// PersistenceHealthSignalBufferSize is the maximum number of persistence signals to buffer in memory per signal key
	PersistenceHealthSignalBufferSize = "system.persistenceHealthSignalBufferSize"
	// ShardRPSWarnLimit is the per-shard RPS limit for warning
	ShardRPSWarnLimit = "system.shardRPSWarnLimit"
	// ShardPerNsRPSWarnPercent is the per-shard per-namespace RPS limit for warning as a percentage of ShardRPSWarnLimit
	// these warning are not emitted if the value is set to 0 or less
	ShardPerNsRPSWarnPercent = "system.shardPerNsRPSWarnPercent"
	// OperatorRPSRatio is the percentage of the rate limit provided to priority rate limiters that should be used for
	// operator API calls (highest priority). Should be >0.0 and <= 1.0 (defaults to 20% if not specified)
	OperatorRPSRatio = "system.operatorRPSRatio"

	// Whether the deadlock detector should dump goroutines
	DeadlockDumpGoroutines = "system.deadlock.DumpGoroutines"
	// Whether the deadlock detector should cause the grpc server to fail health checks
	DeadlockFailHealthCheck = "system.deadlock.FailHealthCheck"
	// Whether the deadlock detector should abort the process
	DeadlockAbortProcess = "system.deadlock.AbortProcess"
	// How often the detector checks each root.
	DeadlockInterval = "system.deadlock.Interval"
	// How many extra goroutines can be created per root.
	DeadlockMaxWorkersPerRoot = "system.deadlock.MaxWorkersPerRoot"

	// keys for size limit

	// BlobSizeLimitError is the per event blob size limit
	BlobSizeLimitError = "limit.blobSize.error"
	// BlobSizeLimitWarn is the per event blob size limit for warning
	BlobSizeLimitWarn = "limit.blobSize.warn"
	// MemoSizeLimitError is the per event memo size limit
	MemoSizeLimitError = "limit.memoSize.error"
	// MemoSizeLimitWarn is the per event memo size limit for warning
	MemoSizeLimitWarn = "limit.memoSize.warn"
	// NumPendingChildExecutionsLimitError is the maximum number of pending child workflows a workflow can have before
	// StartChildWorkflowExecution commands will fail.
	NumPendingChildExecutionsLimitError = "limit.numPendingChildExecutions.error"
	// NumPendingActivitiesLimitError is the maximum number of pending activities a workflow can have before
	// ScheduleActivityTask will fail.
	NumPendingActivitiesLimitError = "limit.numPendingActivities.error"
	// NumPendingSignalsLimitError is the maximum number of pending signals a workflow can have before
	// SignalExternalWorkflowExecution commands from this workflow will fail.
	NumPendingSignalsLimitError = "limit.numPendingSignals.error"
	// NumPendingCancelRequestsLimitError is the maximum number of pending requests to cancel other workflows a workflow can have before
	// RequestCancelExternalWorkflowExecution commands will fail.
	NumPendingCancelRequestsLimitError = "limit.numPendingCancelRequests.error"
	// HistorySizeLimitError is the per workflow execution history size limit
	HistorySizeLimitError = "limit.historySize.error"
	// HistorySizeLimitWarn is the per workflow execution history size limit for warning
	HistorySizeLimitWarn = "limit.historySize.warn"
	// HistorySizeSuggestContinueAsNew is the workflow execution history size limit to suggest
	// continue-as-new (in workflow task started event)
	HistorySizeSuggestContinueAsNew = "limit.historySize.suggestContinueAsNew"
	// HistoryCountLimitError is the per workflow execution history event count limit
	HistoryCountLimitError = "limit.historyCount.error"
	// HistoryCountLimitWarn is the per workflow execution history event count limit for warning
	HistoryCountLimitWarn = "limit.historyCount.warn"
	// MutableStateActivityFailureSizeLimitError is the per activity failure size limit for workflow mutable state.
	// If exceeded, failure will be truncated before being stored in mutable state.
	MutableStateActivityFailureSizeLimitError = "limit.mutableStateActivityFailureSize.error"
	// MutableStateActivityFailureSizeLimitWarn is the per activity failure size warning limit for workflow mutable state
	MutableStateActivityFailureSizeLimitWarn = "limit.mutableStateActivityFailureSize.warn"
	// MutableStateSizeLimitError is the per workflow execution mutable state size limit in bytes
	MutableStateSizeLimitError = "limit.mutableStateSize.error"
	// MutableStateSizeLimitWarn is the per workflow execution mutable state size limit in bytes for warning
	MutableStateSizeLimitWarn = "limit.mutableStateSize.warn"
	// HistoryCountSuggestContinueAsNew is the workflow execution history event count limit to
	// suggest continue-as-new (in workflow task started event)
	HistoryCountSuggestContinueAsNew = "limit.historyCount.suggestContinueAsNew"
	// HistoryMaxPageSize is default max size for GetWorkflowExecutionHistory in one page
	HistoryMaxPageSize = "limit.historyMaxPageSize"
	// MaxIDLengthLimit is the length limit for various IDs, including: Namespace, TaskQueue, WorkflowID, ActivityID, TimerID,
	// WorkflowType, ActivityType, SignalName, MarkerName, ErrorReason/FailureReason/CancelCause, Identity, RequestID
	MaxIDLengthLimit = "limit.maxIDLength"
	// WorkerBuildIdSizeLimit is the byte length limit for a worker build id as used in the rpc methods for updating
	// the version sets for a task queue.
	// Do not set this to a value higher than 255 for clusters using SQL based persistence due to predefined VARCHAR
	// column width.
	WorkerBuildIdSizeLimit = "limit.workerBuildIdSize"
	// VersionCompatibleSetLimitPerQueue is the max number of compatible sets allowed in the versioning data for a task
	// queue. Update requests which would cause the versioning data to exceed this number will fail with a
	// FailedPrecondition error.
	VersionCompatibleSetLimitPerQueue = "limit.versionCompatibleSetLimitPerQueue"
	// VersionBuildIdLimitPerQueue is the max number of build IDs allowed to be defined in the versioning data for a
	// task queue. Update requests which would cause the versioning data to exceed this number will fail with a
	// FailedPrecondition error.
	VersionBuildIdLimitPerQueue = "limit.versionBuildIdLimitPerQueue"
	// ReachabilityTaskQueueScanLimit limits the number of task queues to scan when responding to a
	// GetWorkerTaskReachability query.
	ReachabilityTaskQueueScanLimit = "limit.reachabilityTaskQueueScan"
	// ReachabilityQueryBuildIdLimit limits the number of build ids that can be requested in a single call to the
	// GetWorkerTaskReachability API.
	ReachabilityQueryBuildIdLimit = "limit.reachabilityQueryBuildIds"
	// ReachabilityQuerySetDurationSinceDefault is the minimum period since a version set was demoted from being the
	// queue default before it is considered unreachable by new workflows.
	// This setting allows some propogation delay of versioning data for the reachability queries, which may happen for
	// the following reasons:
	// 1. There are no workflows currently marked as open in the visibility store but a worker for the demoted version
	// is currently processing a task.
	// 2. There are delays in the visibility task processor (which is asynchronous).
	// 3. There's propagation delay of the versioning data between matching nodes.
	ReachabilityQuerySetDurationSinceDefault = "frontend.reachabilityQuerySetDurationSinceDefault"
	// TaskQueuesPerBuildIdLimit limits the number of task queue names that can be mapped to a single build id.
	TaskQueuesPerBuildIdLimit = "limit.taskQueuesPerBuildId"
	// RemovableBuildIdDurationSinceDefault is the minimum duration since a build id was last default in its containing
	// set for it to be considered for removal, used by the build id scavenger.
	// This setting allows some propogation delay of versioning data, which may happen for the following reasons:
	// 1. There are no workflows currently marked as open in the visibility store but a worker for the demoted version
	// is currently processing a task.
	// 2. There are delays in the visibility task processor (which is asynchronous).
	// 3. There's propagation delay of the versioning data between matching nodes.
	RemovableBuildIdDurationSinceDefault = "worker.removableBuildIdDurationSinceDefault"
	// BuildIdScavengerVisibilityRPS is the rate limit for visibility calls from the build id scavenger
	BuildIdScavenengerVisibilityRPS = "worker.buildIdScavengerVisibilityRPS"

	// keys for frontend

	// FrontendPersistenceMaxQPS is the max qps frontend host can query DB
	FrontendPersistenceMaxQPS = "frontend.persistenceMaxQPS"
	// FrontendPersistenceGlobalMaxQPS is the max qps frontend cluster can query DB
	FrontendPersistenceGlobalMaxQPS = "frontend.persistenceGlobalMaxQPS"
	// FrontendPersistenceNamespaceMaxQPS is the max qps each namespace on frontend host can query DB
	FrontendPersistenceNamespaceMaxQPS = "frontend.persistenceNamespaceMaxQPS"
	// FrontendPersistenceNamespaceMaxQPS is the max qps each namespace in frontend cluster can query DB
	FrontendPersistenceGlobalNamespaceMaxQPS = "frontend.persistenceGlobalNamespaceMaxQPS"
	// FrontendEnablePersistencePriorityRateLimiting indicates if priority rate limiting is enabled in frontend persistence client
	FrontendEnablePersistencePriorityRateLimiting = "frontend.enablePersistencePriorityRateLimiting"
	// FrontendPersistenceDynamicRateLimitingParams is a map that contains all adjustable dynamic rate limiting params
	// see DefaultDynamicRateLimitingParams for available options and defaults
	FrontendPersistenceDynamicRateLimitingParams = "frontend.persistenceDynamicRateLimitingParams"
	// FrontendVisibilityMaxPageSize is default max size for ListWorkflowExecutions in one page
	FrontendVisibilityMaxPageSize = "frontend.visibilityMaxPageSize"
	// FrontendHistoryMaxPageSize is default max size for GetWorkflowExecutionHistory in one page
	FrontendHistoryMaxPageSize = "frontend.historyMaxPageSize"
	// FrontendRPS is workflow rate limit per second per-instance
	FrontendRPS = "frontend.rps"
	// FrontendGlobalRPS is workflow rate limit per second for the whole cluster
	FrontendGlobalRPS = "frontend.globalRPS"
	// FrontendNamespaceReplicationInducingAPIsRPS limits the per second request rate for namespace replication inducing
	// APIs (e.g. RegisterNamespace, UpdateNamespace, UpdateWorkerBuildIdCompatibility).
	// This config is EXPERIMENTAL and may be changed or removed in a later release.
	FrontendNamespaceReplicationInducingAPIsRPS = "frontend.rps.namespaceReplicationInducingAPIs"
	// FrontendMaxNamespaceRPSPerInstance is workflow namespace rate limit per second
	FrontendMaxNamespaceRPSPerInstance = "frontend.namespaceRPS"
	// FrontendMaxNamespaceBurstPerInstance is workflow namespace burst limit
	FrontendMaxNamespaceBurstPerInstance = "frontend.namespaceBurst"
	// FrontendMaxConcurrentLongRunningRequestsPerInstance limits concurrent long-running requests per-instance,
	// per-API. Example requests include long-poll requests, and `Query` requests (which need to wait for WFTs). The
	// limit is applied individually to each API method. This value is ignored if
	// FrontendGlobalMaxConcurrentLongRunningRequests is greater than zero. Warning: setting this to zero will cause all
	// long-running requests to fail. The name `frontend.namespaceCount` is kept for backwards compatibility with
	// existing deployments even though it is a bit of a misnomer. This does not limit the number of namespaces; it is a
	// per-_namespace_ limit on the _count_ of long-running requests. Requests are only throttled when the limit is
	// exceeded, not when it is only reached.
	FrontendMaxConcurrentLongRunningRequestsPerInstance = "frontend.namespaceCount"
	// FrontendGlobalMaxConcurrentLongRunningRequests limits concurrent long-running requests across all frontend
	// instances in the cluster, for a given namespace, per-API method. If this is set to 0 (the default), then it is
	// ignored. The name `frontend.globalNamespaceCount` is kept for consistency with the per-instance limit name,
	// `frontend.namespaceCount`.
	FrontendGlobalMaxConcurrentLongRunningRequests = "frontend.globalNamespaceCount"
	// FrontendMaxNamespaceVisibilityRPSPerInstance is namespace rate limit per second for visibility APIs.
	// This config is EXPERIMENTAL and may be changed or removed in a later release.
	FrontendMaxNamespaceVisibilityRPSPerInstance = "frontend.namespaceRPS.visibility"
	// FrontendMaxNamespaceNamespaceReplicationInducingAPIsRPSPerInstance is a per host/per namespace RPS limit for
	// namespace replication inducing APIs (e.g. RegisterNamespace, UpdateNamespace, UpdateWorkerBuildIdCompatibility).
	// This config is EXPERIMENTAL and may be changed or removed in a later release.
	FrontendMaxNamespaceNamespaceReplicationInducingAPIsRPSPerInstance = "frontend.namespaceRPS.namespaceReplicationInducingAPIs"
	// FrontendMaxNamespaceVisibilityBurstPerInstance is namespace burst limit for visibility APIs.
	// This config is EXPERIMENTAL and may be changed or removed in a later release.
	FrontendMaxNamespaceVisibilityBurstPerInstance = "frontend.namespaceBurst.visibility"
	// FrontendMaxNamespaceNamespaceReplicationInducingAPIsBurstPerInstance is a per host/per namespace burst limit for
	// namespace replication inducing APIs (e.g. RegisterNamespace, UpdateNamespace, UpdateWorkerBuildIdCompatibility).
	// This config is EXPERIMENTAL and may be changed or removed in a later release.
	FrontendMaxNamespaceNamespaceReplicationInducingAPIsBurstPerInstance = "frontend.namespaceBurst.namespaceReplicationInducingAPIs"
	// FrontendGlobalNamespaceRPS is workflow namespace rate limit per second for the whole cluster.
	// The limit is evenly distributed among available frontend service instances.
	// If this is set, it overwrites per instance limit "frontend.namespaceRPS".
	FrontendGlobalNamespaceRPS = "frontend.globalNamespaceRPS"
	// InternalFrontendGlobalNamespaceRPS is workflow namespace rate limit per second across
	// all internal-frontends.
	InternalFrontendGlobalNamespaceRPS = "internal-frontend.globalNamespaceRPS"
	// FrontendGlobalNamespaceVisibilityRPS is workflow namespace rate limit per second for the whole cluster for visibility API.
	// The limit is evenly distributed among available frontend service instances.
	// If this is set, it overwrites per instance limit "frontend.namespaceRPS.visibility".
	// This config is EXPERIMENTAL and may be changed or removed in a later release.
	FrontendGlobalNamespaceVisibilityRPS = "frontend.globalNamespaceRPS.visibility"
	// FrontendGlobalNamespaceNamespaceReplicationInducingAPIsRPS is a cluster global, per namespace RPS limit for
	// namespace replication inducing APIs (e.g. RegisterNamespace, UpdateNamespace, UpdateWorkerBuildIdCompatibility).
	// The limit is evenly distributed among available frontend service instances.
	// If this is set, it overwrites the per instance limit configured with
	// "frontend.namespaceRPS.namespaceReplicationInducingAPIs".
	// This config is EXPERIMENTAL and may be changed or removed in a later release.
	FrontendGlobalNamespaceNamespaceReplicationInducingAPIsRPS = "frontend.globalNamespaceRPS.namespaceReplicationInducingAPIs"
	// InternalFrontendGlobalNamespaceVisibilityRPS is workflow namespace rate limit per second
	// across all internal-frontends.
	// This config is EXPERIMENTAL and may be changed or removed in a later release.
	InternalFrontendGlobalNamespaceVisibilityRPS = "internal-frontend.globalNamespaceRPS.visibility"
	// FrontendThrottledLogRPS is the rate limit on number of log messages emitted per second for throttled logger
	FrontendThrottledLogRPS = "frontend.throttledLogRPS"
	// FrontendShutdownDrainDuration is the duration of traffic drain during shutdown
	FrontendShutdownDrainDuration = "frontend.shutdownDrainDuration"
	// FrontendShutdownFailHealthCheckDuration is the duration of shutdown failure detection
	FrontendShutdownFailHealthCheckDuration = "frontend.shutdownFailHealthCheckDuration"
	// FrontendMaxBadBinaries is the max number of bad binaries in namespace config
	FrontendMaxBadBinaries = "frontend.maxBadBinaries"
	// SendRawWorkflowHistory is whether to enable raw history retrieving
	SendRawWorkflowHistory = "frontend.sendRawWorkflowHistory"
	// SearchAttributesNumberOfKeysLimit is the limit of number of keys
	SearchAttributesNumberOfKeysLimit = "frontend.searchAttributesNumberOfKeysLimit"
	// SearchAttributesSizeOfValueLimit is the size limit of each value
	SearchAttributesSizeOfValueLimit = "frontend.searchAttributesSizeOfValueLimit"
	// SearchAttributesTotalSizeLimit is the size limit of the whole map
	SearchAttributesTotalSizeLimit = "frontend.searchAttributesTotalSizeLimit"
	// VisibilityArchivalQueryMaxPageSize is the maximum page size for a visibility archival query
	VisibilityArchivalQueryMaxPageSize = "frontend.visibilityArchivalQueryMaxPageSize"
	// EnableServerVersionCheck is a flag that controls whether or not periodic version checking is enabled
	EnableServerVersionCheck = "frontend.enableServerVersionCheck"
	// EnableTokenNamespaceEnforcement enables enforcement that namespace in completion token matches namespace of the request
	EnableTokenNamespaceEnforcement = "frontend.enableTokenNamespaceEnforcement"
	// DisableListVisibilityByFilter is config to disable list open/close workflow using filter
	DisableListVisibilityByFilter = "frontend.disableListVisibilityByFilter"
	// KeepAliveMinTime is the minimum amount of time a client should wait before sending a keepalive ping.
	KeepAliveMinTime = "frontend.keepAliveMinTime"
	// KeepAlivePermitWithoutStream If true, server allows keepalive pings even when there are no active
	// streams(RPCs). If false, and client sends ping when there are no active
	// streams, server will send GOAWAY and close the connection.
	KeepAlivePermitWithoutStream = "frontend.keepAlivePermitWithoutStream"
	// KeepAliveMaxConnectionIdle is a duration for the amount of time after which an
	// idle connection would be closed by sending a GoAway. Idleness duration is
	// defined since the most recent time the number of outstanding RPCs became
	// zero or the connection establishment.
	KeepAliveMaxConnectionIdle = "frontend.keepAliveMaxConnectionIdle"
	// KeepAliveMaxConnectionAge is a duration for the maximum amount of time a
	// connection may exist before it will be closed by sending a GoAway. A
	// random jitter of +/-10% will be added to MaxConnectionAge to spread out
	// connection storms.
	KeepAliveMaxConnectionAge = "frontend.keepAliveMaxConnectionAge"
	// KeepAliveMaxConnectionAgeGrace is an additive period after MaxConnectionAge after
	// which the connection will be forcibly closed.
	KeepAliveMaxConnectionAgeGrace = "frontend.keepAliveMaxConnectionAgeGrace"
	// KeepAliveTime After a duration of this time if the server doesn't see any activity it
	// pings the client to see if the transport is still alive.
	// If set below 1s, a minimum value of 1s will be used instead.
	KeepAliveTime = "frontend.keepAliveTime"
	// KeepAliveTimeout After having pinged for keepalive check, the server waits for a duration
	// of Timeout and if no activity is seen even after that the connection is closed.
	KeepAliveTimeout = "frontend.keepAliveTimeout"
	// FrontendEnableSchedules enables schedule-related RPCs in the frontend
	FrontendEnableSchedules = "frontend.enableSchedules"
	// FrontendEnableNexusHTTPHandler enables serving Nexus HTTP requests in the frontend.
	FrontendEnableNexusHTTPHandler = "frontend.enableNexusHTTPHandler"
	// FrontendEnableCallbackAttachment enables attaching callbacks to workflows.
	FrontendEnableCallbackAttachment = "frontend.enableCallbackAttachment"
	// FrontendMaxConcurrentBatchOperationPerNamespace is the max concurrent batch operation job count per namespace
	FrontendMaxConcurrentBatchOperationPerNamespace = "frontend.MaxConcurrentBatchOperationPerNamespace"
	// FrontendMaxExecutionCountBatchOperationPerNamespace is the max execution count batch operation supports per namespace
	FrontendMaxExecutionCountBatchOperationPerNamespace = "frontend.MaxExecutionCountBatchOperationPerNamespace"
	// FrontendEnableBatcher enables batcher-related RPCs in the frontend
	FrontendEnableBatcher = "frontend.enableBatcher"
	// FrontendAccessHistoryFraction (0.0~1.0) is the fraction of history operations that are sent to the history
	// service using the new RPCs. The remaining access history via the existing implementation.
	// TODO: remove once migration completes.
	FrontendAccessHistoryFraction = "frontend.accessHistoryFraction"
	// FrontendAdminDeleteAccessHistoryFraction (0.0~1.0) is the fraction of admin DeleteWorkflowExecution requests
	// that are sent to the history service using the new RPCs. The remaining access history via the existing implementation.
	// TODO: remove once migration completes.
	FrontendAdminDeleteAccessHistoryFraction = "frontend.adminDeleteAccessHistoryFraction"

	// FrontendEnableUpdateWorkflowExecution enables UpdateWorkflowExecution API in the frontend.
	// The UpdateWorkflowExecution API has gone through rigorous testing efforts but this config's default is `false` until the
	// feature gets more time in production.
	FrontendEnableUpdateWorkflowExecution = "frontend.enableUpdateWorkflowExecution"

	// FrontendEnableUpdateWorkflowExecutionAsyncAccepted enables the form of
	// asynchronous workflow execution update that waits on the "Accepted"
	// lifecycle stage. Default value is `false`.
	FrontendEnableUpdateWorkflowExecutionAsyncAccepted = "frontend.enableUpdateWorkflowExecutionAsyncAccepted"

	// FrontendEnableWorkerVersioningDataAPIs enables worker versioning data read / write APIs.
	FrontendEnableWorkerVersioningDataAPIs = "frontend.workerVersioningDataAPIs"
	// FrontendEnableWorkerVersioningWorkflowAPIs enables worker versioning in workflow progress APIs.
	FrontendEnableWorkerVersioningWorkflowAPIs = "frontend.workerVersioningWorkflowAPIs"

	// DeleteNamespaceDeleteActivityRPS is an RPS per every parallel delete executions activity.
	// Total RPS is equal to DeleteNamespaceDeleteActivityRPS * DeleteNamespaceConcurrentDeleteExecutionsActivities.
	// Default value is 100.
	DeleteNamespaceDeleteActivityRPS = "frontend.deleteNamespaceDeleteActivityRPS"
	// DeleteNamespacePageSize is a page size to read executions from visibility for delete executions activity.
	// Default value is 1000.
	DeleteNamespacePageSize = "frontend.deleteNamespaceDeletePageSize"
	// DeleteNamespacePagesPerExecution is a number of pages before returning ContinueAsNew from delete executions activity.
	// Default value is 256.
	DeleteNamespacePagesPerExecution = "frontend.deleteNamespacePagesPerExecution"
	// DeleteNamespaceConcurrentDeleteExecutionsActivities is a number of concurrent delete executions activities.
	// Must be not greater than 256 and number of worker cores in the cluster.
	// Default is 4.
	DeleteNamespaceConcurrentDeleteExecutionsActivities = "frontend.deleteNamespaceConcurrentDeleteExecutionsActivities"
	// DeleteNamespaceNamespaceDeleteDelay is a duration for how long namespace stays in database
	// after all namespace resources (i.e. workflow executions) are deleted.
	// Default is 0, means, namespace will be deleted immediately.
	DeleteNamespaceNamespaceDeleteDelay = "frontend.deleteNamespaceNamespaceDeleteDelay"

	// keys for matching

	// MatchingRPS is request rate per second for each matching host
	MatchingRPS = "matching.rps"
	// MatchingPersistenceMaxQPS is the max qps matching host can query DB
	MatchingPersistenceMaxQPS = "matching.persistenceMaxQPS"
	// MatchingPersistenceGlobalMaxQPS is the max qps matching cluster can query DB
	MatchingPersistenceGlobalMaxQPS = "matching.persistenceGlobalMaxQPS"
	// MatchingPersistenceNamespaceMaxQPS is the max qps each namespace on matching host can query DB
	MatchingPersistenceNamespaceMaxQPS = "matching.persistenceNamespaceMaxQPS"
	// MatchingPersistenceNamespaceMaxQPS is the max qps each namespace in matching cluster can query DB
	MatchingPersistenceGlobalNamespaceMaxQPS = "matching.persistenceGlobalNamespaceMaxQPS"
	// MatchingEnablePersistencePriorityRateLimiting indicates if priority rate limiting is enabled in matching persistence client
	MatchingEnablePersistencePriorityRateLimiting = "matching.enablePersistencePriorityRateLimiting"
	// MatchingPersistenceDynamicRateLimitingParams is a map that contains all adjustable dynamic rate limiting params
	// see DefaultDynamicRateLimitingParams for available options and defaults
	MatchingPersistenceDynamicRateLimitingParams = "matching.persistenceDynamicRateLimitingParams"
	// MatchingMinTaskThrottlingBurstSize is the minimum burst size for task queue throttling
	MatchingMinTaskThrottlingBurstSize = "matching.minTaskThrottlingBurstSize"
	// MatchingGetTasksBatchSize is the maximum batch size to fetch from the task buffer
	MatchingGetTasksBatchSize = "matching.getTasksBatchSize"
	// MatchingLongPollExpirationInterval is the long poll expiration interval in the matching service
	MatchingLongPollExpirationInterval = "matching.longPollExpirationInterval"
	// MatchingSyncMatchWaitDuration is to wait time for sync match
	MatchingSyncMatchWaitDuration = "matching.syncMatchWaitDuration"
	// MatchingHistoryMaxPageSize is the maximum page size of history events returned on PollWorkflowTaskQueue requests
	MatchingHistoryMaxPageSize = "matching.historyMaxPageSize"
	// MatchingLoadUserData can be used to entirely disable loading user data from persistence (and the inter node RPCs
	// that propoagate it). When turned off, features that rely on user data (e.g. worker versioning) will essentially
	// be disabled. When disabled, matching will drop tasks for versioned workflows and activities to avoid breaking
	// versioning semantics. Operator intervention will be required to reschedule the dropped tasks.
	MatchingLoadUserData = "matching.loadUserData"
	// MatchingUpdateAckInterval is the interval for update ack
	MatchingUpdateAckInterval = "matching.updateAckInterval"
	// MatchingMaxTaskQueueIdleTime is the time after which an idle task queue will be unloaded.
	// Note: this should be greater than matching.longPollExpirationInterval and matching.getUserDataLongPollTimeout.
	MatchingMaxTaskQueueIdleTime = "matching.maxTaskQueueIdleTime"
	// MatchingOutstandingTaskAppendsThreshold is the threshold for outstanding task appends
	MatchingOutstandingTaskAppendsThreshold = "matching.outstandingTaskAppendsThreshold"
	// MatchingMaxTaskBatchSize is max batch size for task writer
	MatchingMaxTaskBatchSize = "matching.maxTaskBatchSize"
	// MatchingMaxTaskDeleteBatchSize is the max batch size for range deletion of tasks
	MatchingMaxTaskDeleteBatchSize = "matching.maxTaskDeleteBatchSize"
	// MatchingThrottledLogRPS is the rate limit on number of log messages emitted per second for throttled logger
	MatchingThrottledLogRPS = "matching.throttledLogRPS"
	// MatchingNumTaskqueueWritePartitions is the number of write partitions for a task queue
	MatchingNumTaskqueueWritePartitions = "matching.numTaskqueueWritePartitions"
	// MatchingNumTaskqueueReadPartitions is the number of read partitions for a task queue
	MatchingNumTaskqueueReadPartitions = "matching.numTaskqueueReadPartitions"
	// MatchingForwarderMaxOutstandingPolls is the max number of inflight polls from the forwarder
	MatchingForwarderMaxOutstandingPolls = "matching.forwarderMaxOutstandingPolls"
	// MatchingForwarderMaxOutstandingTasks is the max number of inflight addTask/queryTask from the forwarder
	MatchingForwarderMaxOutstandingTasks = "matching.forwarderMaxOutstandingTasks"
	// MatchingForwarderMaxRatePerSecond is the max rate at which add/query can be forwarded
	MatchingForwarderMaxRatePerSecond = "matching.forwarderMaxRatePerSecond"
	// MatchingForwarderMaxChildrenPerNode is the max number of children per node in the task queue partition tree
	MatchingForwarderMaxChildrenPerNode = "matching.forwarderMaxChildrenPerNode"
	// MatchingShutdownDrainDuration is the duration of traffic drain during shutdown
	MatchingShutdownDrainDuration = "matching.shutdownDrainDuration"
	// MatchingGetUserDataLongPollTimeout is the max length of long polls for GetUserData calls between partitions.
	MatchingGetUserDataLongPollTimeout = "matching.getUserDataLongPollTimeout"
	// MatchingBacklogNegligibleAge if the head of backlog gets older than this we stop sync match and
	// forwarding to ensure more equal dispatch order among partitions.
	MatchingBacklogNegligibleAge = "matching.backlogNegligibleAge"
	// MatchingMaxWaitForPollerBeforeFwd in presence of a non-negligible backlog, we resume forwarding tasks if the
	// duration since last poll exceeds this threshold.
	MatchingMaxWaitForPollerBeforeFwd = "matching.maxWaitForPollerBeforeFwd"
	// QueryPollerUnavailableWindow WF Queries are rejected after a while if no poller has been seen within the window
	QueryPollerUnavailableWindow = "matching.queryPollerUnavailableWindow"
<<<<<<< HEAD
	// MatchingListNexusIncomingServicesLongPollTimeout is the max length of long polls for ListNexusIncomingServices calls.
	MatchingListNexusIncomingServicesLongPollTimeout = "matching.listNexusIncomingServicesLongPollTimeout"
=======
	// MatchingMembershipUnloadDelay is how long to wait to re-confirm loss of ownership before unloading a task queue.
	// Set to zero to disable proactive unload.
	MatchingMembershipUnloadDelay = "matching.membershipUnloadDelay"
>>>>>>> 0c2cac40

	// for matching testing only:

	// TestMatchingDisableSyncMatch forces tasks to go through the db once
	TestMatchingDisableSyncMatch = "test.matching.disableSyncMatch"
	// TestMatchingLBForceReadPartition forces polls to go to a specific partition
	TestMatchingLBForceReadPartition = "test.matching.lbForceReadPartition"
	// TestMatchingLBForceWritePartition forces adds to go to a specific partition
	TestMatchingLBForceWritePartition = "test.matching.lbForceWritePartition"

	// keys for history

	// EnableReplicationStream turn on replication stream
	EnableReplicationStream = "history.enableReplicationStream"
	// EnableHistoryReplicationDLQV2 switches to the DLQ v2 implementation for history replication. See details in
	// [go.temporal.io/server/common/persistence.QueueV2]. This feature is currently in development. Do NOT use it in
	// production.
	EnableHistoryReplicationDLQV2 = "history.enableHistoryReplicationDLQV2"

	// HistoryRPS is request rate per second for each history host
	HistoryRPS = "history.rps"
	// HistoryPersistenceMaxQPS is the max qps history host can query DB
	HistoryPersistenceMaxQPS = "history.persistenceMaxQPS"
	// HistoryPersistenceGlobalMaxQPS is the max qps history cluster can query DB
	HistoryPersistenceGlobalMaxQPS = "history.persistenceGlobalMaxQPS"
	// HistoryPersistenceNamespaceMaxQPS is the max qps each namespace on history host can query DB
	// If value less or equal to 0, will fall back to HistoryPersistenceMaxQPS
	HistoryPersistenceNamespaceMaxQPS = "history.persistenceNamespaceMaxQPS"
	// HistoryPersistenceNamespaceMaxQPS is the max qps each namespace in history cluster can query DB
	HistoryPersistenceGlobalNamespaceMaxQPS = "history.persistenceGlobalNamespaceMaxQPS"
	// HistoryPersistencePerShardNamespaceMaxQPS is the max qps each namespace on a shard can query DB
	HistoryPersistencePerShardNamespaceMaxQPS = "history.persistencePerShardNamespaceMaxQPS"
	// HistoryEnablePersistencePriorityRateLimiting indicates if priority rate limiting is enabled in history persistence client
	HistoryEnablePersistencePriorityRateLimiting = "history.enablePersistencePriorityRateLimiting"
	// HistoryPersistenceDynamicRateLimitingParams is a map that contains all adjustable dynamic rate limiting params
	// see DefaultDynamicRateLimitingParams for available options and defaults
	HistoryPersistenceDynamicRateLimitingParams = "history.persistenceDynamicRateLimitingParams"
	// HistoryLongPollExpirationInterval is the long poll expiration interval in the history service
	HistoryLongPollExpirationInterval = "history.longPollExpirationInterval"
	// HistoryCacheInitialSize is initial size of history cache
	HistoryCacheInitialSize = "history.cacheInitialSize"
	// HistoryCacheMaxSize is max size of history cache
	HistoryCacheMaxSize = "history.cacheMaxSize"
	// HistoryCacheTTL is TTL of history cache
	HistoryCacheTTL = "history.cacheTTL"
	// HistoryCacheNonUserContextLockTimeout controls how long non-user call (callerType != API or Operator)
	// will wait on workflow lock acquisition. Requires service restart to take effect.
	HistoryCacheNonUserContextLockTimeout = "history.cacheNonUserContextLockTimeout"
	// EnableHostHistoryCache controls if the history cache is host level
	EnableHostHistoryCache = "history.enableHostHistoryCache"
	// HistoryCacheHostLevelMaxSize is max size of history host level cache
	HistoryCacheHostLevelMaxSize = "history.hostLevelCacheMaxSize"
	// EnableAPIGetCurrentRunIDLock controls if a lock should be acquired before getting current run ID for API requests
	EnableAPIGetCurrentRunIDLock = "history.enableAPIGetCurrentRunIDLock"
	// HistoryStartupMembershipJoinDelay is the duration a history instance waits
	// before joining membership after starting.
	HistoryStartupMembershipJoinDelay = "history.startupMembershipJoinDelay"
	// HistoryShutdownDrainDuration is the duration of traffic drain during shutdown
	HistoryShutdownDrainDuration = "history.shutdownDrainDuration"
	// XDCCacheMaxSizeBytes is max size of events cache in bytes
	XDCCacheMaxSizeBytes = "history.xdcCacheMaxSizeBytes"
	// EventsCacheMaxSizeBytes is max size of the shard level events cache in bytes
	EventsCacheMaxSizeBytes = "history.eventsCacheMaxSizeBytes"
	// EventsHostLevelCacheMaxSizeBytes is max size of the host level events cache in bytes
	EventsHostLevelCacheMaxSizeBytes = "history.eventsHostLevelCacheMaxSizeBytes"
	// EventsCacheTTL is TTL of events cache
	EventsCacheTTL = "history.eventsCacheTTL"
	// EnableHostLevelEventsCache controls if the events cache is host level
	EnableHostLevelEventsCache = "history.enableHostLevelEventsCache"
	// AcquireShardInterval is interval that timer used to acquire shard
	AcquireShardInterval = "history.acquireShardInterval"
	// AcquireShardConcurrency is number of goroutines that can be used to acquire shards in the shard controller.
	AcquireShardConcurrency = "history.acquireShardConcurrency"
	// ShardLingerOwnershipCheckQPS is the frequency to perform shard ownership
	// checks while a shard is lingering.
	ShardLingerOwnershipCheckQPS = "history.shardLingerOwnershipCheckQPS"
	// ShardLingerTimeLimit configures if and for how long the shard controller
	// will temporarily delay closing shards after a membership update, awaiting a
	// shard ownership lost error from persistence. Not recommended with
	// persistence layers that are missing AssertShardOwnership support.
	// If set to zero, shards will not delay closing.
	ShardLingerTimeLimit = "history.shardLingerTimeLimit"
	// ShardOwnershipAssertionEnabled configures if the shard ownership is asserted
	// for API requests when a NotFound or NamespaceNotFound error is returned from
	// persistence.
	// NOTE: Shard ownership assertion is not implemented by any persistence implementation
	// in this codebase, because assertion is not needed for persistence implementation
	// that guarantees read after write consistency. As a result, even if this config is
	// enabled, it's a no-op.
	ShardOwnershipAssertionEnabled = "history.shardOwnershipAssertionEnabled"
	// HistoryClientOwnershipCachingEnabled configures if history clients try to cache
	// shard ownership information, instead of checking membership for each request.
	// Only inspected when an instance first creates a history client, so changes
	// to this require a restart to take effect.
	HistoryClientOwnershipCachingEnabled = "history.clientOwnershipCachingEnabled"
	// ShardIOConcurrency controls the concurrency of persistence operations in shard context
	ShardIOConcurrency = "history.shardIOConcurrency"
	// StandbyClusterDelay is the artificial delay added to standby cluster's view of active cluster's time
	StandbyClusterDelay = "history.standbyClusterDelay"
	// StandbyTaskMissingEventsResendDelay is the amount of time standby cluster's will wait (if events are missing)
	// before calling remote for missing events
	StandbyTaskMissingEventsResendDelay = "history.standbyTaskMissingEventsResendDelay"
	// StandbyTaskMissingEventsDiscardDelay is the amount of time standby cluster's will wait (if events are missing)
	// before discarding the task
	StandbyTaskMissingEventsDiscardDelay = "history.standbyTaskMissingEventsDiscardDelay"
	// QueuePendingTaskCriticalCount is the max number of pending task in one queue
	// before triggering queue slice splitting and unloading
	QueuePendingTaskCriticalCount = "history.queuePendingTaskCriticalCount"
	// QueueReaderStuckCriticalAttempts is the max number of task loading attempts for a certain task range
	// before that task range is split into a separate slice to unblock loading for later range.
	// currently only work for scheduled queues and the task range is 1s.
	QueueReaderStuckCriticalAttempts = "history.queueReaderStuckCriticalAttempts"
	// QueueCriticalSlicesCount is the max number of slices in one queue
	// before force compacting slices
	QueueCriticalSlicesCount = "history.queueCriticalSlicesCount"
	// QueuePendingTaskMaxCount is the max number of task pending tasks in one queue before stop
	// loading new tasks into memory. While QueuePendingTaskCriticalCount won't stop task loading
	// for the entire queue but only trigger a queue action to unload tasks. Ideally this max count
	// limit should not be hit and task unloading should happen once critical count is exceeded. But
	// since queue action is async, we need this hard limit.
	QueuePendingTaskMaxCount = "history.queuePendingTasksMaxCount"
	// ContinueAsNewMinInterval is the minimal interval between continue_as_new executions.
	// This is needed to prevent tight loop continue_as_new spin. Default is 1s.
	ContinueAsNewMinInterval = "history.continueAsNewMinInterval"

	// TaskSchedulerEnableRateLimiter indicates if task scheduler rate limiter should be enabled
	TaskSchedulerEnableRateLimiter = "history.taskSchedulerEnableRateLimiter"
	// TaskSchedulerEnableRateLimiterShadowMode indicates if task scheduler rate limiter should run in shadow mode
	// i.e. through rate limiter and emit metrics but do not actually block/throttle task scheduling
	TaskSchedulerEnableRateLimiterShadowMode = "history.taskSchedulerEnableRateLimiterShadowMode"
	// TaskSchedulerRateLimiterStartupDelay is the duration to wait after startup before enforcing task scheduler rate limiting
	TaskSchedulerRateLimiterStartupDelay = "history.taskSchedulerRateLimiterStartupDelay"
	// TaskSchedulerGlobalMaxQPS is the max qps all task schedulers in the cluster can schedule tasks
	// If value less or equal to 0, will fall back to TaskSchedulerMaxQPS
	TaskSchedulerGlobalMaxQPS = "history.taskSchedulerGlobalMaxQPS"
	// TaskSchedulerMaxQPS is the max qps task schedulers on a host can schedule tasks
	// If value less or equal to 0, will fall back to HistoryPersistenceMaxQPS
	TaskSchedulerMaxQPS = "history.taskSchedulerMaxQPS"
	// TaskSchedulerGlobalNamespaceMaxQPS is the max qps all task schedulers in the cluster can schedule tasks for a certain namespace
	// If value less or equal to 0, will fall back to TaskSchedulerNamespaceMaxQPS
	TaskSchedulerGlobalNamespaceMaxQPS = "history.taskSchedulerGlobalNamespaceMaxQPS"
	// TaskSchedulerNamespaceMaxQPS is the max qps task schedulers on a host can schedule tasks for a certain namespace
	// If value less or equal to 0, will fall back to HistoryPersistenceNamespaceMaxQPS
	TaskSchedulerNamespaceMaxQPS = "history.taskSchedulerNamespaceMaxQPS"

	// TimerTaskBatchSize is batch size for timer processor to process tasks
	TimerTaskBatchSize = "history.timerTaskBatchSize"
	// TimerProcessorSchedulerWorkerCount is the number of workers in the host level task scheduler for timer processor
	TimerProcessorSchedulerWorkerCount = "history.timerProcessorSchedulerWorkerCount"
	// TimerProcessorSchedulerActiveRoundRobinWeights is the priority round robin weights used by timer task scheduler for active namespaces
	TimerProcessorSchedulerActiveRoundRobinWeights = "history.timerProcessorSchedulerActiveRoundRobinWeights"
	// TimerProcessorSchedulerStandbyRoundRobinWeights is the priority round robin weights used by timer task scheduler for standby namespaces
	TimerProcessorSchedulerStandbyRoundRobinWeights = "history.timerProcessorSchedulerStandbyRoundRobinWeights"
	// TimerProcessorUpdateAckInterval is update interval for timer processor
	TimerProcessorUpdateAckInterval = "history.timerProcessorUpdateAckInterval"
	// TimerProcessorUpdateAckIntervalJitterCoefficient is the update interval jitter coefficient
	TimerProcessorUpdateAckIntervalJitterCoefficient = "history.timerProcessorUpdateAckIntervalJitterCoefficient"
	// TimerProcessorMaxPollRPS is max poll rate per second for timer processor
	TimerProcessorMaxPollRPS = "history.timerProcessorMaxPollRPS"
	// TimerProcessorMaxPollHostRPS is max poll rate per second for all timer processor on a host
	TimerProcessorMaxPollHostRPS = "history.timerProcessorMaxPollHostRPS"
	// TimerProcessorMaxPollInterval is max poll interval for timer processor
	TimerProcessorMaxPollInterval = "history.timerProcessorMaxPollInterval"
	// TimerProcessorMaxPollIntervalJitterCoefficient is the max poll interval jitter coefficient
	TimerProcessorMaxPollIntervalJitterCoefficient = "history.timerProcessorMaxPollIntervalJitterCoefficient"
	// TimerProcessorPollBackoffInterval is the poll backoff interval if task redispatcher's size exceeds limit for timer processor
	TimerProcessorPollBackoffInterval = "history.timerProcessorPollBackoffInterval"
	// TimerProcessorMaxTimeShift is the max shift timer processor can have
	TimerProcessorMaxTimeShift = "history.timerProcessorMaxTimeShift"
	// TimerQueueMaxReaderCount is the max number of readers in one multi-cursor timer queue
	TimerQueueMaxReaderCount = "history.timerQueueMaxReaderCount"
	// RetentionTimerJitterDuration is a time duration jitter to distribute timer from T0 to T0 + jitter duration
	RetentionTimerJitterDuration = "history.retentionTimerJitterDuration"

	// MemoryTimerProcessorSchedulerWorkerCount is the number of workers in the task scheduler for in memory timer processor.
	MemoryTimerProcessorSchedulerWorkerCount = "history.memoryTimerProcessorSchedulerWorkerCount"

	// TransferTaskBatchSize is batch size for transferQueueProcessor
	TransferTaskBatchSize = "history.transferTaskBatchSize"
	// TransferProcessorMaxPollRPS is max poll rate per second for transferQueueProcessor
	TransferProcessorMaxPollRPS = "history.transferProcessorMaxPollRPS"
	// TransferProcessorMaxPollHostRPS is max poll rate per second for all transferQueueProcessor on a host
	TransferProcessorMaxPollHostRPS = "history.transferProcessorMaxPollHostRPS"
	// TransferProcessorSchedulerWorkerCount is the number of workers in the host level task scheduler for transferQueueProcessor
	TransferProcessorSchedulerWorkerCount = "history.transferProcessorSchedulerWorkerCount"
	// TransferProcessorSchedulerActiveRoundRobinWeights is the priority round robin weights used by transfer task scheduler for active namespaces
	TransferProcessorSchedulerActiveRoundRobinWeights = "history.transferProcessorSchedulerActiveRoundRobinWeights"
	// TransferProcessorSchedulerStandbyRoundRobinWeights is the priority round robin weights used by transfer task scheduler for standby namespaces
	TransferProcessorSchedulerStandbyRoundRobinWeights = "history.transferProcessorSchedulerStandbyRoundRobinWeights"
	// TransferProcessorMaxPollInterval max poll interval for transferQueueProcessor
	TransferProcessorMaxPollInterval = "history.transferProcessorMaxPollInterval"
	// TransferProcessorMaxPollIntervalJitterCoefficient is the max poll interval jitter coefficient
	TransferProcessorMaxPollIntervalJitterCoefficient = "history.transferProcessorMaxPollIntervalJitterCoefficient"
	// TransferProcessorUpdateAckInterval is update interval for transferQueueProcessor
	TransferProcessorUpdateAckInterval = "history.transferProcessorUpdateAckInterval"
	// TransferProcessorUpdateAckIntervalJitterCoefficient is the update interval jitter coefficient
	TransferProcessorUpdateAckIntervalJitterCoefficient = "history.transferProcessorUpdateAckIntervalJitterCoefficient"
	// TransferProcessorPollBackoffInterval is the poll backoff interval if task redispatcher's size exceeds limit for transferQueueProcessor
	TransferProcessorPollBackoffInterval = "history.transferProcessorPollBackoffInterval"
	// TransferProcessorEnsureCloseBeforeDelete means we ensure the execution is closed before we delete it
	TransferProcessorEnsureCloseBeforeDelete = "history.transferProcessorEnsureCloseBeforeDelete"
	// TransferQueueMaxReaderCount is the max number of readers in one multi-cursor transfer queue
	TransferQueueMaxReaderCount = "history.transferQueueMaxReaderCount"

	// CallbackProcessorEnabled enables starting the callback queue processor.
	CallbackProcessorEnabled = "history.callbackProcessorEnabled"
	// CallbackTaskBatchSize is batch size for callbackQueueFactory
	CallbackTaskBatchSize = "history.callbackTaskBatchSize"
	// CallbackProcessorMaxPollRPS is max poll rate per second for callbackQueueFactory
	CallbackProcessorMaxPollRPS = "history.callbackProcessorMaxPollRPS"
	// CallbackProcessorMaxPollHostRPS is max poll rate per second for all callbackQueueFactory on a host
	CallbackProcessorMaxPollHostRPS = "history.callbackProcessorMaxPollHostRPS"
	// CallbackProcessorUpdateShardTaskCount is update shard count for callbackQueueFactory
	CallbackProcessorUpdateShardTaskCount = "history.callbackProcessorUpdateShardTaskCount"
	// CallbackProcessorMaxPollInterval max poll interval for callbackQueueFactory
	CallbackProcessorMaxPollInterval = "history.callbackProcessorMaxPollInterval"
	// CallbackProcessorMaxPollIntervalJitterCoefficient is the max poll interval jitter coefficient
	CallbackProcessorMaxPollIntervalJitterCoefficient = "history.callbackProcessorMaxPollIntervalJitterCoefficient"
	// CallbackProcessorUpdateAckInterval is update interval for callbackQueueFactory
	CallbackProcessorUpdateAckInterval = "history.callbackProcessorUpdateAckInterval"
	// CallbackProcessorUpdateAckIntervalJitterCoefficient is the update interval jitter coefficient
	CallbackProcessorUpdateAckIntervalJitterCoefficient = "history.callbackProcessorUpdateAckIntervalJitterCoefficient"
	// CallbackProcessorPollBackoffInterval is the poll backoff interval if task redispatcher's size exceeds limit for callbackQueueFactory
	CallbackProcessorPollBackoffInterval = "history.callbackProcessorPollBackoffInterval"
	// CallbackQueueMaxReaderCount is the max number of readers in one multi-cursor callback queue
	CallbackQueueMaxReaderCount = "history.callbackQueueMaxReaderCount"
	// CallbackTaskTimeout is the timeout for executing a single callback task.
	CallbackTaskTimeout = "history.callbackTaskTimeout"

	// VisibilityTaskBatchSize is batch size for visibilityQueueProcessor
	VisibilityTaskBatchSize = "history.visibilityTaskBatchSize"
	// VisibilityProcessorMaxPollRPS is max poll rate per second for visibilityQueueProcessor
	VisibilityProcessorMaxPollRPS = "history.visibilityProcessorMaxPollRPS"
	// VisibilityProcessorMaxPollHostRPS is max poll rate per second for all visibilityQueueProcessor on a host
	VisibilityProcessorMaxPollHostRPS = "history.visibilityProcessorMaxPollHostRPS"
	// VisibilityProcessorSchedulerWorkerCount is the number of workers in the host level task scheduler for visibilityQueueProcessor
	VisibilityProcessorSchedulerWorkerCount = "history.visibilityProcessorSchedulerWorkerCount"
	// VisibilityProcessorSchedulerActiveRoundRobinWeights is the priority round robin weights by visibility task scheduler for active namespaces
	VisibilityProcessorSchedulerActiveRoundRobinWeights = "history.visibilityProcessorSchedulerActiveRoundRobinWeights"
	// VisibilityProcessorSchedulerStandbyRoundRobinWeights is the priority round robin weights by visibility task scheduler for standby namespaces
	VisibilityProcessorSchedulerStandbyRoundRobinWeights = "history.visibilityProcessorSchedulerStandbyRoundRobinWeights"
	// VisibilityProcessorMaxPollInterval max poll interval for visibilityQueueProcessor
	VisibilityProcessorMaxPollInterval = "history.visibilityProcessorMaxPollInterval"
	// VisibilityProcessorMaxPollIntervalJitterCoefficient is the max poll interval jitter coefficient
	VisibilityProcessorMaxPollIntervalJitterCoefficient = "history.visibilityProcessorMaxPollIntervalJitterCoefficient"
	// VisibilityProcessorUpdateAckInterval is update interval for visibilityQueueProcessor
	VisibilityProcessorUpdateAckInterval = "history.visibilityProcessorUpdateAckInterval"
	// VisibilityProcessorUpdateAckIntervalJitterCoefficient is the update interval jitter coefficient
	VisibilityProcessorUpdateAckIntervalJitterCoefficient = "history.visibilityProcessorUpdateAckIntervalJitterCoefficient"
	// VisibilityProcessorPollBackoffInterval is the poll backoff interval if task redispatcher's size exceeds limit for visibilityQueueProcessor
	VisibilityProcessorPollBackoffInterval = "history.visibilityProcessorPollBackoffInterval"
	// VisibilityProcessorEnsureCloseBeforeDelete means we ensure the visibility of an execution is closed before we delete its visibility records
	VisibilityProcessorEnsureCloseBeforeDelete = "history.visibilityProcessorEnsureCloseBeforeDelete"
	// VisibilityProcessorEnableCloseWorkflowCleanup to clean up the mutable state after visibility
	// close task has been processed. Must use Elasticsearch as visibility store, otherwise workflow
	// data (eg: search attributes) will be lost after workflow is closed.
	VisibilityProcessorEnableCloseWorkflowCleanup = "history.visibilityProcessorEnableCloseWorkflowCleanup"
	// VisibilityQueueMaxReaderCount is the max number of readers in one multi-cursor visibility queue
	VisibilityQueueMaxReaderCount = "history.visibilityQueueMaxReaderCount"

	// ArchivalTaskBatchSize is batch size for archivalQueueProcessor
	ArchivalTaskBatchSize = "history.archivalTaskBatchSize"
	// ArchivalProcessorMaxPollRPS is max poll rate per second for archivalQueueProcessor
	ArchivalProcessorMaxPollRPS = "history.archivalProcessorMaxPollRPS"
	// ArchivalProcessorMaxPollHostRPS is max poll rate per second for all archivalQueueProcessor on a host
	ArchivalProcessorMaxPollHostRPS = "history.archivalProcessorMaxPollHostRPS"
	// ArchivalProcessorSchedulerWorkerCount is the number of workers in the host level task scheduler for
	// archivalQueueProcessor
	ArchivalProcessorSchedulerWorkerCount = "history.archivalProcessorSchedulerWorkerCount"
	// ArchivalProcessorMaxPollInterval max poll interval for archivalQueueProcessor
	ArchivalProcessorMaxPollInterval = "history.archivalProcessorMaxPollInterval"
	// ArchivalProcessorMaxPollIntervalJitterCoefficient is the max poll interval jitter coefficient
	ArchivalProcessorMaxPollIntervalJitterCoefficient = "history.archivalProcessorMaxPollIntervalJitterCoefficient"
	// ArchivalProcessorUpdateAckInterval is update interval for archivalQueueProcessor
	ArchivalProcessorUpdateAckInterval = "history.archivalProcessorUpdateAckInterval"
	// ArchivalProcessorUpdateAckIntervalJitterCoefficient is the update interval jitter coefficient
	ArchivalProcessorUpdateAckIntervalJitterCoefficient = "history.archivalProcessorUpdateAckIntervalJitterCoefficient"
	// ArchivalProcessorPollBackoffInterval is the poll backoff interval if task redispatcher's size exceeds limit for
	// archivalQueueProcessor
	ArchivalProcessorPollBackoffInterval = "history.archivalProcessorPollBackoffInterval"
	// ArchivalProcessorArchiveDelay is the delay before archivalQueueProcessor starts to process archival tasks
	ArchivalProcessorArchiveDelay = "history.archivalProcessorArchiveDelay"
	// ArchivalBackendMaxRPS is the maximum rate of requests per second to the archival backend
	ArchivalBackendMaxRPS = "history.archivalBackendMaxRPS"
	// ArchivalQueueMaxReaderCount is the max number of readers in one multi-cursor archival queue
	ArchivalQueueMaxReaderCount = "history.archivalQueueMaxReaderCount"

	// WorkflowExecutionMaxInFlightUpdates is the max number of updates that can be in-flight (admitted but not yet completed) for any given workflow execution.
	WorkflowExecutionMaxInFlightUpdates = "history.maxInFlightUpdates"
	// WorkflowExecutionMaxTotalUpdates is the max number of updates that any given workflow execution can receive.
	WorkflowExecutionMaxTotalUpdates = "history.maxTotalUpdates"

	// ReplicatorTaskBatchSize is batch size for ReplicatorProcessor
	ReplicatorTaskBatchSize = "history.replicatorTaskBatchSize"
	// ReplicatorMaxSkipTaskCount is maximum number of tasks that can be skipped during tasks pagination due to not meeting filtering conditions (e.g. missed namespace).
	ReplicatorMaxSkipTaskCount = "history.replicatorMaxSkipTaskCount"
	// ReplicatorProcessorMaxPollInterval is max poll interval for ReplicatorProcessor
	ReplicatorProcessorMaxPollInterval = "history.replicatorProcessorMaxPollInterval"
	// ReplicatorProcessorMaxPollIntervalJitterCoefficient is the max poll interval jitter coefficient
	ReplicatorProcessorMaxPollIntervalJitterCoefficient = "history.replicatorProcessorMaxPollIntervalJitterCoefficient"
	// MaximumBufferedEventsBatch is the maximum permissible number of buffered events for any given mutable state.
	MaximumBufferedEventsBatch = "history.maximumBufferedEventsBatch"
	// MaximumBufferedEventsSizeInBytes is the maximum permissible size of all buffered events for any given mutable
	// state. The total size is determined by the sum of the size, in bytes, of each HistoryEvent proto.
	MaximumBufferedEventsSizeInBytes = "history.maximumBufferedEventsSizeInBytes"
	// MaximumSignalsPerExecution is max number of signals supported by single execution
	MaximumSignalsPerExecution = "history.maximumSignalsPerExecution"
	// ShardUpdateMinInterval is the minimal time interval which the shard info can be updated
	ShardUpdateMinInterval = "history.shardUpdateMinInterval"
	// ShardUpdateMinTasksCompleted is the minimum number of tasks which must be completed (across all queues) before the shard info can be updated.
	// Note that once history.shardUpdateMinInterval amount of time has passed we'll update the shard info regardless of the number of tasks completed.
	// When the this config is zero or lower we will only update shard info at most once every history.shardUpdateMinInterval.
	ShardUpdateMinTasksCompleted = "history.shardUpdateMinTasksCompleted"
	// ShardSyncMinInterval is the minimal time interval which the shard info should be sync to remote
	ShardSyncMinInterval = "history.shardSyncMinInterval"
	// EmitShardLagLog whether emit the shard lag log
	EmitShardLagLog = "history.emitShardLagLog"
	// DefaultEventEncoding is the encoding type for history events
	DefaultEventEncoding = "history.defaultEventEncoding"
	// DefaultActivityRetryPolicy represents the out-of-box retry policy for activities where
	// the user has not specified an explicit RetryPolicy
	DefaultActivityRetryPolicy = "history.defaultActivityRetryPolicy"
	// DefaultWorkflowRetryPolicy represents the out-of-box retry policy for unset fields
	// where the user has set an explicit RetryPolicy, but not specified all the fields
	DefaultWorkflowRetryPolicy = "history.defaultWorkflowRetryPolicy"
	// HistoryMaxAutoResetPoints is the key for max number of auto reset points stored in mutableState
	HistoryMaxAutoResetPoints = "history.historyMaxAutoResetPoints"
	// EnableParentClosePolicy whether to  ParentClosePolicy
	EnableParentClosePolicy = "history.enableParentClosePolicy"
	// ParentClosePolicyThreshold decides that parent close policy will be processed by sys workers(if enabled) if
	// the number of children greater than or equal to this threshold
	ParentClosePolicyThreshold = "history.parentClosePolicyThreshold"
	// NumParentClosePolicySystemWorkflows is key for number of parentClosePolicy system workflows running in total
	NumParentClosePolicySystemWorkflows = "history.numParentClosePolicySystemWorkflows"
	// HistoryThrottledLogRPS is the rate limit on number of log messages emitted per second for throttled logger
	HistoryThrottledLogRPS = "history.throttledLogRPS"
	// StickyTTL is to expire a sticky taskqueue if no update more than this duration
	StickyTTL = "history.stickyTTL"
	// WorkflowTaskHeartbeatTimeout for workflow task heartbeat
	WorkflowTaskHeartbeatTimeout = "history.workflowTaskHeartbeatTimeout"
	// WorkflowTaskCriticalAttempts is the number of attempts for a workflow task that's regarded as critical
	WorkflowTaskCriticalAttempts = "history.workflowTaskCriticalAttempt"
	// WorkflowTaskRetryMaxInterval is the maximum interval added to a workflow task's startToClose timeout for slowing down retry
	WorkflowTaskRetryMaxInterval = "history.workflowTaskRetryMaxInterval"
	// DefaultWorkflowTaskTimeout for a workflow task
	DefaultWorkflowTaskTimeout = "history.defaultWorkflowTaskTimeout"
	// SkipReapplicationByNamespaceID is whether skipping a event re-application for a namespace
	SkipReapplicationByNamespaceID = "history.SkipReapplicationByNamespaceID"
	// StandbyTaskReReplicationContextTimeout is the context timeout for standby task re-replication
	StandbyTaskReReplicationContextTimeout = "history.standbyTaskReReplicationContextTimeout"
	// MaxBufferedQueryCount indicates max buffer query count
	MaxBufferedQueryCount = "history.MaxBufferedQueryCount"
	// MutableStateChecksumGenProbability is the probability [0-100] that checksum will be generated for mutable state
	MutableStateChecksumGenProbability = "history.mutableStateChecksumGenProbability"
	// MutableStateChecksumVerifyProbability is the probability [0-100] that checksum will be verified for mutable state
	MutableStateChecksumVerifyProbability = "history.mutableStateChecksumVerifyProbability"
	// MutableStateChecksumInvalidateBefore is the epoch timestamp before which all checksums are to be discarded
	MutableStateChecksumInvalidateBefore = "history.mutableStateChecksumInvalidateBefore"

	// ReplicationTaskFetcherParallelism determines how many go routines we spin up for fetching tasks
	ReplicationTaskFetcherParallelism = "history.ReplicationTaskFetcherParallelism"
	// ReplicationTaskFetcherAggregationInterval determines how frequently the fetch requests are sent
	ReplicationTaskFetcherAggregationInterval = "history.ReplicationTaskFetcherAggregationInterval"
	// ReplicationTaskFetcherTimerJitterCoefficient is the jitter for fetcher timer
	ReplicationTaskFetcherTimerJitterCoefficient = "history.ReplicationTaskFetcherTimerJitterCoefficient"
	// ReplicationTaskFetcherErrorRetryWait is the wait time when fetcher encounters error
	ReplicationTaskFetcherErrorRetryWait = "history.ReplicationTaskFetcherErrorRetryWait"
	// ReplicationTaskProcessorErrorRetryWait is the initial retry wait when we see errors in applying replication tasks
	ReplicationTaskProcessorErrorRetryWait = "history.ReplicationTaskProcessorErrorRetryWait"
	// ReplicationTaskProcessorErrorRetryBackoffCoefficient is the retry wait backoff time coefficient
	ReplicationTaskProcessorErrorRetryBackoffCoefficient = "history.ReplicationTaskProcessorErrorRetryBackoffCoefficient"
	// ReplicationTaskProcessorErrorRetryMaxInterval is the retry wait backoff max duration
	ReplicationTaskProcessorErrorRetryMaxInterval = "history.ReplicationTaskProcessorErrorRetryMaxInterval"
	// ReplicationTaskProcessorErrorRetryMaxAttempts is the max retry attempts for applying replication tasks
	ReplicationTaskProcessorErrorRetryMaxAttempts = "history.ReplicationTaskProcessorErrorRetryMaxAttempts"
	// ReplicationTaskProcessorErrorRetryExpiration is the max retry duration for applying replication tasks
	ReplicationTaskProcessorErrorRetryExpiration = "history.ReplicationTaskProcessorErrorRetryExpiration"
	// ReplicationTaskProcessorNoTaskInitialWait is the wait time when not ask is returned
	ReplicationTaskProcessorNoTaskInitialWait = "history.ReplicationTaskProcessorNoTaskInitialWait"
	// ReplicationTaskProcessorCleanupInterval determines how frequently the cleanup replication queue
	ReplicationTaskProcessorCleanupInterval = "history.ReplicationTaskProcessorCleanupInterval"
	// ReplicationTaskProcessorCleanupJitterCoefficient is the jitter for cleanup timer
	ReplicationTaskProcessorCleanupJitterCoefficient = "history.ReplicationTaskProcessorCleanupJitterCoefficient"
	// ReplicationTaskProcessorStartWait is the wait time before each task processing batch
	ReplicationTaskProcessorStartWait = "history.ReplicationTaskProcessorStartWait"
	// ReplicationTaskProcessorHostQPS is the qps of task processing rate limiter on host level
	ReplicationTaskProcessorHostQPS = "history.ReplicationTaskProcessorHostQPS"
	// ReplicationTaskProcessorShardQPS is the qps of task processing rate limiter on shard level
	ReplicationTaskProcessorShardQPS = "history.ReplicationTaskProcessorShardQPS"
	// ReplicationEnableDLQMetrics is the flag to emit DLQ metrics
	ReplicationEnableDLQMetrics = "history.ReplicationEnableDLQMetrics"
	// HistoryTaskDLQEnabled enables the history task DLQ. This applies to internal tasks like transfer and timer tasks.
	// Do not turn this on if you aren't using Cassandra as the history task DLQ is not implemented for other databases.
	HistoryTaskDLQEnabled = "history.TaskDLQEnabled"
	// HistoryTaskDLQUnexpectedErrorAttempts is the number of task execution attempts before sending the task to DLQ.
	HistoryTaskDLQUnexpectedErrorAttempts = "history.TaskDLQUnexpectedErrorAttempts"
	// HistoryTaskDLQInteralErrors causes history task processing to send tasks failing with serviceerror.Internal to
	// the dlq (or will drop them if not enabled)
	HistoryTaskDLQInternalErrors = "history.TaskDLQInternalErrors"

	// ReplicationStreamSyncStatusDuration sync replication status duration
	ReplicationStreamSyncStatusDuration = "history.ReplicationStreamSyncStatusDuration"
	// ReplicationStreamMinReconnectDuration minimal replication stream reconnection duration
	ReplicationStreamMinReconnectDuration = "history.ReplicationStreamMinReconnectDuration"
	// ReplicationProcessorSchedulerQueueSize is the replication task executor queue size
	ReplicationProcessorSchedulerQueueSize = "history.ReplicationProcessorSchedulerQueueSize"
	// ReplicationProcessorSchedulerWorkerCount is the replication task executor worker count
	ReplicationProcessorSchedulerWorkerCount = "history.ReplicationProcessorSchedulerWorkerCount"
	// EnableEagerNamespaceRefresher is a feature flag for eagerly refresh namespace during processing replication task
	EnableEagerNamespaceRefresher = "history.EnableEagerNamespaceRefresher"
	// EnableReplicationTaskBatching is a feature flag for batching replicate history event task
	EnableReplicationTaskBatching = "history.EnableReplicationTaskBatching"
	// EnableReplicateLocalGeneratedEvents is a feature flag for replicating locally generated events
	EnableReplicateLocalGeneratedEvents = "history.EnableReplicateLocalGeneratedEvents"

	// keys for worker

	// WorkerPersistenceMaxQPS is the max qps worker host can query DB
	WorkerPersistenceMaxQPS = "worker.persistenceMaxQPS"
	// WorkerPersistenceGlobalMaxQPS is the max qps worker cluster can query DB
	WorkerPersistenceGlobalMaxQPS = "worker.persistenceGlobalMaxQPS"
	// WorkerPersistenceNamespaceMaxQPS is the max qps each namespace on worker host can query DB
	WorkerPersistenceNamespaceMaxQPS = "worker.persistenceNamespaceMaxQPS"
	// WorkerPersistenceNamespaceMaxQPS is the max qps each namespace in worker cluster can query DB
	WorkerPersistenceGlobalNamespaceMaxQPS = "worker.persistenceGlobalNamespaceMaxQPS"
	// WorkerEnablePersistencePriorityRateLimiting indicates if priority rate limiting is enabled in worker persistence client
	WorkerEnablePersistencePriorityRateLimiting = "worker.enablePersistencePriorityRateLimiting"
	// WorkerPersistenceDynamicRateLimitingParams is a map that contains all adjustable dynamic rate limiting params
	// see DefaultDynamicRateLimitingParams for available options and defaults
	WorkerPersistenceDynamicRateLimitingParams = "worker.persistenceDynamicRateLimitingParams"
	// WorkerIndexerConcurrency is the max concurrent messages to be processed at any given time
	WorkerIndexerConcurrency = "worker.indexerConcurrency"
	// WorkerESProcessorNumOfWorkers is num of workers for esProcessor
	WorkerESProcessorNumOfWorkers = "worker.ESProcessorNumOfWorkers"
	// WorkerESProcessorBulkActions is max number of requests in bulk for esProcessor
	WorkerESProcessorBulkActions = "worker.ESProcessorBulkActions"
	// WorkerESProcessorBulkSize is max total size of bulk in bytes for esProcessor
	WorkerESProcessorBulkSize = "worker.ESProcessorBulkSize"
	// WorkerESProcessorFlushInterval is flush interval for esProcessor
	WorkerESProcessorFlushInterval = "worker.ESProcessorFlushInterval"
	// WorkerESProcessorAckTimeout is the timeout that store will wait to get ack signal from ES processor.
	// Should be at least WorkerESProcessorFlushInterval+<time to process request>.
	WorkerESProcessorAckTimeout = "worker.ESProcessorAckTimeout"
	// WorkerThrottledLogRPS is the rate limit on number of log messages emitted per second for throttled logger
	WorkerThrottledLogRPS = "worker.throttledLogRPS"
	// WorkerScannerMaxConcurrentActivityExecutionSize indicates worker scanner max concurrent activity execution size
	WorkerScannerMaxConcurrentActivityExecutionSize = "worker.ScannerMaxConcurrentActivityExecutionSize"
	// WorkerScannerMaxConcurrentWorkflowTaskExecutionSize indicates worker scanner max concurrent workflow execution size
	WorkerScannerMaxConcurrentWorkflowTaskExecutionSize = "worker.ScannerMaxConcurrentWorkflowTaskExecutionSize"
	// WorkerScannerMaxConcurrentActivityTaskPollers indicates worker scanner max concurrent activity pollers
	WorkerScannerMaxConcurrentActivityTaskPollers = "worker.ScannerMaxConcurrentActivityTaskPollers"
	// WorkerScannerMaxConcurrentWorkflowTaskPollers indicates worker scanner max concurrent workflow pollers
	WorkerScannerMaxConcurrentWorkflowTaskPollers = "worker.ScannerMaxConcurrentWorkflowTaskPollers"
	// ScannerPersistenceMaxQPS is the maximum rate of persistence calls from worker.Scanner
	ScannerPersistenceMaxQPS = "worker.scannerPersistenceMaxQPS"
	// ExecutionScannerPerHostQPS is the maximum rate of calls per host from executions.Scanner
	ExecutionScannerPerHostQPS = "worker.executionScannerPerHostQPS"
	// ExecutionScannerPerShardQPS is the maximum rate of calls per shard from executions.Scanner
	ExecutionScannerPerShardQPS = "worker.executionScannerPerShardQPS"
	// ExecutionDataDurationBuffer is the data TTL duration buffer of execution data
	ExecutionDataDurationBuffer = "worker.executionDataDurationBuffer"
	// ExecutionScannerWorkerCount is the execution scavenger worker count
	ExecutionScannerWorkerCount = "worker.executionScannerWorkerCount"
	// ExecutionScannerHistoryEventIdValidator is the flag to enable history event id validator
	ExecutionScannerHistoryEventIdValidator = "worker.executionEnableHistoryEventIdValidator"
	// TaskQueueScannerEnabled indicates if task queue scanner should be started as part of worker.Scanner
	TaskQueueScannerEnabled = "worker.taskQueueScannerEnabled"
	// BuildIdScavengerEnabled indicates if the build id scavenger should be started as part of worker.Scanner
	BuildIdScavengerEnabled = "worker.buildIdScavengerEnabled"
	// HistoryScannerEnabled indicates if history scanner should be started as part of worker.Scanner
	HistoryScannerEnabled = "worker.historyScannerEnabled"
	// ExecutionsScannerEnabled indicates if executions scanner should be started as part of worker.Scanner
	ExecutionsScannerEnabled = "worker.executionsScannerEnabled"
	// HistoryScannerDataMinAge indicates the history scanner cleanup minimum age.
	HistoryScannerDataMinAge = "worker.historyScannerDataMinAge"
	// HistoryScannerVerifyRetention indicates the history scanner verify data retention.
	// If the service configures with archival feature enabled, update worker.historyScannerVerifyRetention to be double of the data retention.
	HistoryScannerVerifyRetention = "worker.historyScannerVerifyRetention"
	// EnableBatcher decides whether start batcher in our worker
	EnableBatcher = "worker.enableBatcher"
	// BatcherRPS controls number the rps of batch operations
	BatcherRPS = "worker.batcherRPS"
	// BatcherConcurrency controls the concurrency of one batch operation
	BatcherConcurrency = "worker.batcherConcurrency"
	// WorkerParentCloseMaxConcurrentActivityExecutionSize indicates worker parent close worker max concurrent activity execution size
	WorkerParentCloseMaxConcurrentActivityExecutionSize = "worker.ParentCloseMaxConcurrentActivityExecutionSize"
	// WorkerParentCloseMaxConcurrentWorkflowTaskExecutionSize indicates worker parent close worker max concurrent workflow execution size
	WorkerParentCloseMaxConcurrentWorkflowTaskExecutionSize = "worker.ParentCloseMaxConcurrentWorkflowTaskExecutionSize"
	// WorkerParentCloseMaxConcurrentActivityTaskPollers indicates worker parent close worker max concurrent activity pollers
	WorkerParentCloseMaxConcurrentActivityTaskPollers = "worker.ParentCloseMaxConcurrentActivityTaskPollers"
	// WorkerParentCloseMaxConcurrentWorkflowTaskPollers indicates worker parent close worker max concurrent workflow pollers
	WorkerParentCloseMaxConcurrentWorkflowTaskPollers = "worker.ParentCloseMaxConcurrentWorkflowTaskPollers"
	// WorkerPerNamespaceWorkerCount controls number of per-ns (scheduler, batcher, etc.) workers to run per namespace
	WorkerPerNamespaceWorkerCount = "worker.perNamespaceWorkerCount"
	// WorkerPerNamespaceWorkerOptions are SDK worker options for per-namespace worker
	WorkerPerNamespaceWorkerOptions = "worker.perNamespaceWorkerOptions"
	// WorkerPerNamespaceWorkerStartRate controls how fast per-namespace workers can be started (workers/second).
	WorkerPerNamespaceWorkerStartRate = "worker.perNamespaceWorkerStartRate"
	// WorkerEnableScheduler controls whether to start the worker for scheduled workflows
	WorkerEnableScheduler = "worker.enableScheduler"
	// WorkerStickyCacheSize controls the sticky cache size for SDK workers on worker nodes
	// (shared between all workers in the process, cannot be changed after startup)
	WorkerStickyCacheSize = "worker.stickyCacheSize"
	// SchedulerNamespaceStartWorkflowRPS is the per-namespace limit for starting workflows by schedules
	SchedulerNamespaceStartWorkflowRPS = "worker.schedulerNamespaceStartWorkflowRPS"
	// WorkerDeleteNamespaceActivityLimitsConfig is a map that contains a copy of relevant sdkworker.Options
	// settings for controlling remote activity concurrency for delete namespace workflows.
	WorkerDeleteNamespaceActivityLimitsConfig = "worker.deleteNamespaceActivityLimitsConfig"
)<|MERGE_RESOLUTION|>--- conflicted
+++ resolved
@@ -465,14 +465,11 @@
 	MatchingMaxWaitForPollerBeforeFwd = "matching.maxWaitForPollerBeforeFwd"
 	// QueryPollerUnavailableWindow WF Queries are rejected after a while if no poller has been seen within the window
 	QueryPollerUnavailableWindow = "matching.queryPollerUnavailableWindow"
-<<<<<<< HEAD
 	// MatchingListNexusIncomingServicesLongPollTimeout is the max length of long polls for ListNexusIncomingServices calls.
 	MatchingListNexusIncomingServicesLongPollTimeout = "matching.listNexusIncomingServicesLongPollTimeout"
-=======
 	// MatchingMembershipUnloadDelay is how long to wait to re-confirm loss of ownership before unloading a task queue.
 	// Set to zero to disable proactive unload.
 	MatchingMembershipUnloadDelay = "matching.membershipUnloadDelay"
->>>>>>> 0c2cac40
 
 	// for matching testing only:
 
