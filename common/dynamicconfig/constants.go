// The MIT License
//
// Copyright (c) 2020 Temporal Technologies Inc.  All rights reserved.
//
// Copyright (c) 2020 Uber Technologies, Inc.
//
// Permission is hereby granted, free of charge, to any person obtaining a copy
// of this software and associated documentation files (the "Software"), to deal
// in the Software without restriction, including without limitation the rights
// to use, copy, modify, merge, publish, distribute, sublicense, and/or sell
// copies of the Software, and to permit persons to whom the Software is
// furnished to do so, subject to the following conditions:
//
// The above copyright notice and this permission notice shall be included in
// all copies or substantial portions of the Software.
//
// THE SOFTWARE IS PROVIDED "AS IS", WITHOUT WARRANTY OF ANY KIND, EXPRESS OR
// IMPLIED, INCLUDING BUT NOT LIMITED TO THE WARRANTIES OF MERCHANTABILITY,
// FITNESS FOR A PARTICULAR PURPOSE AND NONINFRINGEMENT. IN NO EVENT SHALL THE
// AUTHORS OR COPYRIGHT HOLDERS BE LIABLE FOR ANY CLAIM, DAMAGES OR OTHER
// LIABILITY, WHETHER IN AN ACTION OF CONTRACT, TORT OR OTHERWISE, ARISING FROM,
// OUT OF OR IN CONNECTION WITH THE SOFTWARE OR THE USE OR OTHER DEALINGS IN
// THE SOFTWARE.

package dynamicconfig

import (
	"math"
	"os"
	"time"

	enumspb "go.temporal.io/api/enums/v1"
	sdkworker "go.temporal.io/sdk/worker"
	"go.temporal.io/server/common/debug"
	"go.temporal.io/server/common/primitives"
	"go.temporal.io/server/common/retrypolicy"
)

var (
	// keys for dynamic config itself
	DynamicConfigSubscriptionCallback = NewGlobalTypedSetting(
		"dynamicconfig.subscriptionCallback",
		subscriptionCallbackSettings{
			MinWorkers:   10,
			MaxWorkers:   100,
			TargetDelay:  10 * time.Millisecond,
			ShrinkFactor: 1000, // 10 seconds
		},
		`Settings for dynamic config subscription dispatch. Requires server restart.`,
	)
	DynamicConfigSubscriptionPollInterval = NewGlobalDurationSetting(
		"dynamicconfig.subscriptionPollInterval",
		time.Minute,
		`Poll interval for emulating subscriptions on non-subscribable Client.`,
	)

	// keys for admin

	AdminEnableListHistoryTasks = NewGlobalBoolSetting(
		"admin.enableListHistoryTasks",
		true,
		`AdminEnableListHistoryTasks is the key for enabling listing history tasks`,
	)
	AdminMatchingNamespaceToPartitionDispatchRate = NewNamespaceFloatSetting(
		"admin.matchingNamespaceToPartitionDispatchRate",
		10000,
		`AdminMatchingNamespaceToPartitionDispatchRate is the max qps of any task queue partition for a given namespace`,
	)
	AdminMatchingNamespaceTaskqueueToPartitionDispatchRate = NewTaskQueueFloatSetting(
		"admin.matchingNamespaceTaskqueueToPartitionDispatchRate",
		1000,
		`AdminMatchingNamespaceTaskqueueToPartitionDispatchRate is the max qps of a task queue partition for a given namespace & task queue`,
	)

	// keys for system

	VisibilityPersistenceMaxReadQPS = NewGlobalIntSetting(
		"system.visibilityPersistenceMaxReadQPS",
		9000,
		`VisibilityPersistenceMaxReadQPS is the max QPC system host can query visibility DB for read.`,
	)
	VisibilityPersistenceMaxWriteQPS = NewGlobalIntSetting(
		"system.visibilityPersistenceMaxWriteQPS",
		9000,
		`VisibilityPersistenceMaxWriteQPS is the max QPC system host can query visibility DB for write.`,
	)
	VisibilityPersistenceSlowQueryThreshold = NewGlobalDurationSetting(
		"system.visibilityPersistenceSlowQueryThreshold",
		time.Second,
		`VisibilityPersistenceSlowQueryThreshold is the threshold above which a query is considered slow and logged.`,
	)
	EnableReadFromSecondaryVisibility = NewNamespaceBoolSetting(
		"system.enableReadFromSecondaryVisibility",
		false,
		`EnableReadFromSecondaryVisibility is the config to enable read from secondary visibility`,
	)
	VisibilityEnableShadowReadMode = NewGlobalBoolSetting(
		"system.visibilityEnableShadowReadMode",
		false,
		`VisibilityEnableShadowReadMode is the config to enable shadow read from secondary visibility`,
	)
	SecondaryVisibilityWritingMode = NewGlobalStringSetting(
		"system.secondaryVisibilityWritingMode",
		"off",
		`SecondaryVisibilityWritingMode is key for how to write to secondary visibility`,
	)
	VisibilityDisableOrderByClause = NewNamespaceBoolSetting(
		"system.visibilityDisableOrderByClause",
		true,
		`VisibilityDisableOrderByClause is the config to disable ORDERY BY clause for Elasticsearch`,
	)
	VisibilityEnableManualPagination = NewNamespaceBoolSetting(
		"system.visibilityEnableManualPagination",
		true,
		`VisibilityEnableManualPagination is the config to enable manual pagination for Elasticsearch`,
	)
	VisibilityAllowList = NewNamespaceBoolSetting(
		"system.visibilityAllowList",
		true,
		`VisibilityAllowList is the config to allow list of values for regular types`,
	)
	SuppressErrorSetSystemSearchAttribute = NewNamespaceBoolSetting(
		"system.suppressErrorSetSystemSearchAttribute",
		false,
		`SuppressErrorSetSystemSearchAttribute suppresses errors when trying to set
values in system search attributes.`,
	)

	HistoryArchivalState = NewGlobalStringSetting(
		"system.historyArchivalState",
		"", // actual default is from static config
		`HistoryArchivalState is key for the state of history archival`,
	)
	EnableReadFromHistoryArchival = NewGlobalBoolSetting(
		"system.enableReadFromHistoryArchival",
		false, // actual default is from static config
		`EnableReadFromHistoryArchival is key for enabling reading history from archival store`,
	)
	VisibilityArchivalState = NewGlobalStringSetting(
		"system.visibilityArchivalState",
		"", // actual default is from static config
		`VisibilityArchivalState is key for the state of visibility archival`,
	)
	EnableReadFromVisibilityArchival = NewGlobalBoolSetting(
		"system.enableReadFromVisibilityArchival",
		false, // actual default is from static config
		`EnableReadFromVisibilityArchival is key for enabling reading visibility from archival store`,
	)
	EnableNamespaceNotActiveAutoForwarding = NewNamespaceBoolSetting(
		"system.enableNamespaceNotActiveAutoForwarding",
		true,
		`EnableNamespaceNotActiveAutoForwarding whether enabling DC auto forwarding to active cluster
for signal / start / signal with start API if namespace is not active`,
	)
	TransactionSizeLimit = NewGlobalIntSetting(
		"system.transactionSizeLimit",
		primitives.DefaultTransactionSizeLimit,
		`TransactionSizeLimit is the largest allowed transaction size to persistence`,
	)
	DisallowQuery = NewNamespaceBoolSetting(
		"system.disallowQuery",
		false,
		`DisallowQuery is the key to disallow query for a namespace`,
	)
	EnableCrossNamespaceCommands = NewGlobalBoolSetting(
		"system.enableCrossNamespaceCommands",
		true,
		`EnableCrossNamespaceCommands is the key to enable commands for external namespaces`,
	)
	ClusterMetadataRefreshInterval = NewGlobalDurationSetting(
		"system.clusterMetadataRefreshInterval",
		time.Minute,
		`ClusterMetadataRefreshInterval is config to manage cluster metadata table refresh interval`,
	)
	ForceSearchAttributesCacheRefreshOnRead = NewGlobalBoolSetting(
		"system.forceSearchAttributesCacheRefreshOnRead",
		false,
		`ForceSearchAttributesCacheRefreshOnRead forces refreshing search attributes cache on a read operation, so we always
get the latest data from DB. This effectively bypasses cache value and is used to facilitate testing of changes in
search attributes. This should not be turned on in production.`,
	)
	EnableRingpopTLS = NewGlobalBoolSetting(
		"system.enableRingpopTLS",
		false,
		`EnableRingpopTLS controls whether to use TLS for ringpop, using the same "internode" TLS
config as the other services.`,
	)
	RingpopApproximateMaxPropagationTime = NewGlobalDurationSetting(
		"system.ringpopApproximateMaxPropagationTime",
		3*time.Second,
		`RingpopApproximateMaxPropagationTime is used for timing certain startup and shutdown processes.
(It is not and doesn't have to be a guarantee.)`,
	)
	EnableParentClosePolicyWorker = NewGlobalBoolSetting(
		"system.enableParentClosePolicyWorker",
		true,
		`EnableParentClosePolicyWorker decides whether or not enable system workers for processing parent close policy task`,
	)
	EnableStickyQuery = NewNamespaceBoolSetting(
		"system.enableStickyQuery",
		true,
		`EnableStickyQuery indicates if sticky query should be enabled per namespace`,
	)
	EnableActivityEagerExecution = NewNamespaceBoolSetting(
		"system.enableActivityEagerExecution",
		false,
		`EnableActivityEagerExecution indicates if activity eager execution is enabled per namespace`,
	)
	EnableEagerWorkflowStart = NewNamespaceBoolSetting(
		"system.enableEagerWorkflowStart",
		false,
		`EnableEagerWorkflowStart toggles "eager workflow start" - returning the first workflow task inline in the
response to a StartWorkflowExecution request and skipping the trip through matching.`,
	)
	NamespaceCacheRefreshInterval = NewGlobalDurationSetting(
		"system.namespaceCacheRefreshInterval",
		10*time.Second,
		`NamespaceCacheRefreshInterval is the key for namespace cache refresh interval dynamic config`,
	)
	PersistenceHealthSignalMetricsEnabled = NewGlobalBoolSetting(
		"system.persistenceHealthSignalMetricsEnabled",
		true,
		`PersistenceHealthSignalMetricsEnabled determines whether persistence shard RPS metrics are emitted`,
	)
	PersistenceHealthSignalAggregationEnabled = NewGlobalBoolSetting(
		"system.persistenceHealthSignalAggregationEnabled",
		true,
		`PersistenceHealthSignalAggregationEnabled determines whether persistence latency and error averages are tracked`,
	)
	PersistenceHealthSignalWindowSize = NewGlobalDurationSetting(
		"system.persistenceHealthSignalWindowSize",
		10*time.Second,
		`PersistenceHealthSignalWindowSize is the time window size in seconds for aggregating persistence signals`,
	)
	PersistenceHealthSignalBufferSize = NewGlobalIntSetting(
		"system.persistenceHealthSignalBufferSize",
		5000,
		`PersistenceHealthSignalBufferSize is the maximum number of persistence signals to buffer in memory per signal key`,
	)
	ShardRPSWarnLimit = NewGlobalIntSetting(
		"system.shardRPSWarnLimit",
		50,
		`ShardRPSWarnLimit is the per-shard RPS limit for warning`,
	)
	ShardPerNsRPSWarnPercent = NewGlobalFloatSetting(
		"system.shardPerNsRPSWarnPercent",
		0.8,
		`ShardPerNsRPSWarnPercent is the per-shard per-namespace RPS limit for warning as a percentage of ShardRPSWarnLimit
these warning are not emitted if the value is set to 0 or less`,
	)
	OperatorRPSRatio = NewGlobalFloatSetting(
		"system.operatorRPSRatio",
		0.2,
		`OperatorRPSRatio is the percentage of the rate limit provided to priority rate limiters that should be used for
operator API calls (highest priority). Should be >0.0 and <= 1.0 (defaults to 20% if not specified)`,
	)
	PersistenceQPSBurstRatio = NewGlobalFloatSetting(
		"system.persistenceQPSBurstRatio",
		1.0,
		`PersistenceQPSBurstRatio is the burst ratio for persistence QPS. This flag controls the burst ratio for all services.`,
	)

	// deadlock detector

	DeadlockDumpGoroutines = NewGlobalBoolSetting(
		"system.deadlock.DumpGoroutines",
		true,
		`Whether the deadlock detector should dump goroutines`,
	)
	DeadlockFailHealthCheck = NewGlobalBoolSetting(
		"system.deadlock.FailHealthCheck",
		false,
		`Whether the deadlock detector should cause the grpc server to fail health checks`,
	)
	DeadlockAbortProcess = NewGlobalBoolSetting(
		"system.deadlock.AbortProcess",
		false,
		`Whether the deadlock detector should abort the process`,
	)
	DeadlockInterval = NewGlobalDurationSetting(
		"system.deadlock.Interval",
		60*time.Second,
		`How often the detector checks each root.`,
	)
	DeadlockMaxWorkersPerRoot = NewGlobalIntSetting(
		"system.deadlock.MaxWorkersPerRoot",
		10,
		`How many extra goroutines can be created per root.`,
	)

	// utf-8 validation

	ValidateUTF8SampleRPCRequest = NewGlobalFloatSetting(
		"system.validateUTF8.sample.rpcRequest",
		0.0,
		`Sample rate of utf-8 string validation for rpc requests`,
	)
	ValidateUTF8SampleRPCResponse = NewGlobalFloatSetting(
		"system.validateUTF8.sample.rpcResponse",
		0.0,
		`Sample rate of utf-8 string validation for rpc responses`,
	)
	ValidateUTF8SamplePersistence = NewGlobalFloatSetting(
		"system.validateUTF8.sample.persistence",
		0.0,
		`Sample rate of utf-8 string validation for persistence [de]serialization`,
	)
	ValidateUTF8FailRPCRequest = NewGlobalBoolSetting(
		"system.validateUTF8.fail.rpcRequest",
		false,
		`Whether to fail rpcs on utf-8 string validation errors`,
	)
	ValidateUTF8FailRPCResponse = NewGlobalBoolSetting(
		"system.validateUTF8.fail.rpcResponse",
		false,
		`Whether to fail rpcs on utf-8 string validation errors`,
	)
	ValidateUTF8FailPersistence = NewGlobalBoolSetting(
		"system.validateUTF8.fail.persistence",
		false,
		`Whether to fail persistence [de]serialization on utf-8 string validation errors`,
	)

	// keys for size limit

	BlobSizeLimitError = NewNamespaceIntSetting(
		"limit.blobSize.error",
		2*1024*1024,
		`BlobSizeLimitError is the per event blob size limit`,
	)
	BlobSizeLimitWarn = NewNamespaceIntSetting(
		"limit.blobSize.warn",
		512*1024,
		`BlobSizeLimitWarn is the per event blob size limit for warning`,
	)
	MemoSizeLimitError = NewNamespaceIntSetting(
		"limit.memoSize.error",
		2*1024*1024,
		`MemoSizeLimitError is the per event memo size limit`,
	)
	MemoSizeLimitWarn = NewNamespaceIntSetting(
		"limit.memoSize.warn",
		2*1024,
		`MemoSizeLimitWarn is the per event memo size limit for warning`,
	)
	NumPendingChildExecutionsLimitError = NewNamespaceIntSetting(
		"limit.numPendingChildExecutions.error",
		2000,
		`NumPendingChildExecutionsLimitError is the maximum number of pending child workflows a workflow can have before
StartChildWorkflowExecution commands will fail.`,
	)
	NumPendingActivitiesLimitError = NewNamespaceIntSetting(
		"limit.numPendingActivities.error",
		2000,
		`NumPendingActivitiesLimitError is the maximum number of pending activities a workflow can have before
ScheduleActivityTask will fail.`,
	)
	NumPendingSignalsLimitError = NewNamespaceIntSetting(
		"limit.numPendingSignals.error",
		2000,
		`NumPendingSignalsLimitError is the maximum number of pending signals a workflow can have before
SignalExternalWorkflowExecution commands from this workflow will fail.`,
	)
	NumPendingCancelRequestsLimitError = NewNamespaceIntSetting(
		"limit.numPendingCancelRequests.error",
		2000,
		`NumPendingCancelRequestsLimitError is the maximum number of pending requests to cancel other workflows a workflow can have before
RequestCancelExternalWorkflowExecution commands will fail.`,
	)
	HistorySizeLimitError = NewNamespaceIntSetting(
		"limit.historySize.error",
		50*1024*1024,
		`HistorySizeLimitError is the per workflow execution history size limit`,
	)
	HistorySizeLimitWarn = NewNamespaceIntSetting(
		"limit.historySize.warn",
		10*1024*1024,
		`HistorySizeLimitWarn is the per workflow execution history size limit for warning`,
	)
	HistorySizeSuggestContinueAsNew = NewNamespaceIntSetting(
		"limit.historySize.suggestContinueAsNew",
		4*1024*1024,
		`HistorySizeSuggestContinueAsNew is the workflow execution history size limit to suggest
continue-as-new (in workflow task started event)`,
	)
	HistoryCountLimitError = NewNamespaceIntSetting(
		"limit.historyCount.error",
		50*1024,
		`HistoryCountLimitError is the per workflow execution history event count limit`,
	)
	HistoryCountLimitWarn = NewNamespaceIntSetting(
		"limit.historyCount.warn",
		10*1024,
		`HistoryCountLimitWarn is the per workflow execution history event count limit for warning`,
	)
	MutableStateActivityFailureSizeLimitError = NewNamespaceIntSetting(
		"limit.mutableStateActivityFailureSize.error",
		4*1024,
		`MutableStateActivityFailureSizeLimitError is the per activity failure size limit for workflow mutable state.
If exceeded, failure will be truncated before being stored in mutable state.`,
	)
	MutableStateActivityFailureSizeLimitWarn = NewNamespaceIntSetting(
		"limit.mutableStateActivityFailureSize.warn",
		2*1024,
		`MutableStateActivityFailureSizeLimitWarn is the per activity failure size warning limit for workflow mutable state`,
	)
	MutableStateSizeLimitError = NewGlobalIntSetting(
		"limit.mutableStateSize.error",
		8*1024*1024,
		`MutableStateSizeLimitError is the per workflow execution mutable state size limit in bytes`,
	)
	MutableStateSizeLimitWarn = NewGlobalIntSetting(
		"limit.mutableStateSize.warn",
		1*1024*1024,
		`MutableStateSizeLimitWarn is the per workflow execution mutable state size limit in bytes for warning`,
	)
	MutableStateTombstoneCountLimit = NewGlobalIntSetting(
		"limit.mutableStateTombstoneCountLimit",
		16,
		`MutableStateTombstoneCountLimit is the maximum number of deleted sub state machines tracked in mutable state.`,
	)
	HistoryCountSuggestContinueAsNew = NewNamespaceIntSetting(
		"limit.historyCount.suggestContinueAsNew",
		4*1024,
		`HistoryCountSuggestContinueAsNew is the workflow execution history event count limit to
suggest continue-as-new (in workflow task started event)`,
	)
	HistoryMaxPageSize = NewNamespaceIntSetting(
		"limit.historyMaxPageSize",
		primitives.GetHistoryMaxPageSize,
		`HistoryMaxPageSize is default max size for GetWorkflowExecutionHistory in one page`,
	)
	MaxIDLengthLimit = NewGlobalIntSetting(
		"limit.maxIDLength",
		1000,
		`MaxIDLengthLimit is the length limit for various IDs, including: Namespace, TaskQueue, WorkflowID, ActivityID, TimerID,
WorkflowType, ActivityType, SignalName, MarkerName, ErrorReason/FailureReason/CancelCause, Identity, RequestID`,
	)
	WorkerBuildIdSizeLimit = NewGlobalIntSetting(
		"limit.workerBuildIdSize",
		255,
		`WorkerBuildIdSizeLimit is the byte length limit for a worker build id as used in the rpc methods for updating
the version sets for a task queue.
Do not set this to a value higher than 255 for clusters using SQL based persistence due to predefined VARCHAR
column width.`,
	)
	VersionCompatibleSetLimitPerQueue = NewNamespaceIntSetting(
		"limit.versionCompatibleSetLimitPerQueue",
		10,
		`VersionCompatibleSetLimitPerQueue is the max number of compatible sets allowed in the versioning data for a task
queue. Update requests which would cause the versioning data to exceed this number will fail with a
FailedPrecondition error.`,
	)
	VersionBuildIdLimitPerQueue = NewNamespaceIntSetting(
		"limit.versionBuildIdLimitPerQueue",
		100,
		`VersionBuildIdLimitPerQueue is the max number of build IDs allowed to be defined in the versioning data for a
task queue. Update requests which would cause the versioning data to exceed this number will fail with a
FailedPrecondition error.`,
	)
	AssignmentRuleLimitPerQueue = NewNamespaceIntSetting(
		"limit.wv.AssignmentRuleLimitPerQueue",
		100,
		`AssignmentRuleLimitPerQueue is the max number of Build ID assignment rules allowed to be defined in the
versioning data for a task queue. Update requests which would cause the versioning data to exceed this number
will fail with a FailedPrecondition error.`,
	)
	RedirectRuleLimitPerQueue = NewNamespaceIntSetting(
		"limit.wv.RedirectRuleLimitPerQueue",
		500,
		`RedirectRuleLimitPerQueue is the max number of compatible redirect rules allowed to be defined
in the versioning data for a task queue. Update requests which would cause the versioning data to exceed this
number will fail with a FailedPrecondition error.`,
	)
	RedirectRuleMaxUpstreamBuildIDsPerQueue = NewNamespaceIntSetting(
		"limit.wv.RedirectRuleMaxUpstreamBuildIDsPerQueue",
		50,
		`RedirectRuleMaxUpstreamBuildIDsPerQueue is the max number of compatible redirect rules allowed to be connected
in one chain in the versioning data for a task queue. Update requests which would cause the versioning data
to exceed this number will fail with a FailedPrecondition error.`,
	)
	MatchingDeletedRuleRetentionTime = NewNamespaceDurationSetting(
		"matching.wv.DeletedRuleRetentionTime",
		14*24*time.Hour,
		`MatchingDeletedRuleRetentionTime is the length of time that deleted Version Assignment Rules and
Deleted Redirect Rules will be kept in the DB (with DeleteTimestamp). After this time, the tombstones are deleted at the next time update of versioning data for the task queue.`,
	)
	ReachabilityBuildIdVisibilityGracePeriod = NewNamespaceDurationSetting(
		"matching.wv.ReachabilityBuildIdVisibilityGracePeriod",
		3*time.Minute,
		`ReachabilityBuildIdVisibilityGracePeriod is the time period for which deleted versioning rules are still considered active
to account for the delay in updating the build id field in visibility. Not yet supported for GetDeploymentReachability. We recommend waiting
at least 2 minutes between changing the current deployment and calling GetDeployment, so that newly started workflow executions using the
recently-current deployment can arrive in visibility.`,
	)
	ReachabilityTaskQueueScanLimit = NewGlobalIntSetting(
		"limit.reachabilityTaskQueueScan",
		20,
		`ReachabilityTaskQueueScanLimit limits the number of task queues to scan when responding to a
GetWorkerTaskReachability query.`,
	)
	ReachabilityQueryBuildIdLimit = NewGlobalIntSetting(
		"limit.reachabilityQueryBuildIds",
		5,
		`ReachabilityQueryBuildIdLimit limits the number of build ids that can be requested in a single call to the
DescribeTaskQueue API with ReportTaskQueueReachability==true, or to the GetWorkerTaskReachability API.`,
	)
	ReachabilityCacheOpenWFsTTL = NewGlobalDurationSetting(
		"matching.wv.reachabilityCacheOpenWFsTTL",
		time.Minute,
		`ReachabilityCacheOpenWFsTTL is the TTL for the reachability open workflows cache.`,
	)
	ReachabilityCacheClosedWFsTTL = NewGlobalDurationSetting(
		"matching.wv.reachabilityCacheClosedWFsTTL",
		10*time.Minute,
		`ReachabilityCacheClosedWFsTTL is the TTL for the reachability closed workflows cache.`,
	)
	ReachabilityQuerySetDurationSinceDefault = NewGlobalDurationSetting(
		"frontend.reachabilityQuerySetDurationSinceDefault",
		5*time.Minute,
		`ReachabilityQuerySetDurationSinceDefault is the minimum period since a version set was demoted from being the
queue default before it is considered unreachable by new workflows.
This setting allows some propagation delay of versioning data for the reachability queries, which may happen for
the following reasons:
1. There are no workflows currently marked as open in the visibility store but a worker for the demoted version
is currently processing a task.
2. There are delays in the visibility task processor (which is asynchronous).
3. There's propagation delay of the versioning data between matching nodes.`,
	)
	TaskQueuesPerBuildIdLimit = NewNamespaceIntSetting(
		"limit.taskQueuesPerBuildId",
		20,
		`TaskQueuesPerBuildIdLimit limits the number of task queue names that can be mapped to a single build id.`,
	)

	NexusEndpointNameMaxLength = NewGlobalIntSetting(
		"limit.endpointNameMaxLength",
		200,
		`NexusEndpointNameMaxLength is the maximum length of a Nexus endpoint name.`,
	)
	NexusEndpointExternalURLMaxLength = NewGlobalIntSetting(
		"limit.endpointExternalURLMaxLength",
		4*1024,
		`NexusEndpointExternalURLMaxLength is the maximum length of a Nexus endpoint external target URL.`,
	)
	NexusEndpointDescriptionMaxSize = NewNamespaceIntSetting(
		"limit.endpointDescriptionMaxSize",
		20000,
		`Maximum size of Nexus Endpoint description payload in bytes including data and metadata.`,
	)
	NexusEndpointListDefaultPageSize = NewGlobalIntSetting(
		"limit.endpointListDefaultPageSize",
		100,
		`NexusEndpointListDefaultPageSize is the default page size for listing Nexus endpoints.`,
	)
	NexusEndpointListMaxPageSize = NewGlobalIntSetting(
		"limit.endpointListMaxPageSize",
		1000,
		`NexusEndpointListMaxPageSize is the maximum page size for listing Nexus endpoints.`,
	)

	RemovableBuildIdDurationSinceDefault = NewGlobalDurationSetting(
		"worker.removableBuildIdDurationSinceDefault",
		time.Hour,
		`RemovableBuildIdDurationSinceDefault is the minimum duration since a build id was last default in its containing
set for it to be considered for removal, used by the build id scavenger.
This setting allows some propagation delay of versioning data, which may happen for the following reasons:
1. There are no workflows currently marked as open in the visibility store but a worker for the demoted version
is currently processing a task.
2. There are delays in the visibility task processor (which is asynchronous).
3. There's propagation delay of the versioning data between matching nodes.`,
	)
	BuildIdScavengerVisibilityRPS = NewGlobalFloatSetting(
		"worker.buildIdScavengerVisibilityRPS",
		1.0,
		`BuildIdScavengerVisibilityRPS is the rate limit for visibility calls from the build id scavenger`,
	)

	// keys for frontend
	FrontendHTTPAllowedHosts = NewGlobalTypedSetting(
		"frontend.httpAllowedHosts",
		[]string(nil),
		`HTTP API Requests with a "Host" header matching the allowed hosts will be processed, otherwise rejected.
Wildcards (*) are expanded to allow any substring. By default any Host header is allowed.`,
	)
	FrontendPersistenceMaxQPS = NewGlobalIntSetting(
		"frontend.persistenceMaxQPS",
		2000,
		`FrontendPersistenceMaxQPS is the max qps frontend host can query DB`,
	)
	FrontendPersistenceGlobalMaxQPS = NewGlobalIntSetting(
		"frontend.persistenceGlobalMaxQPS",
		0,
		`FrontendPersistenceGlobalMaxQPS is the max qps frontend cluster can query DB`,
	)
	FrontendPersistenceNamespaceMaxQPS = NewNamespaceIntSetting(
		"frontend.persistenceNamespaceMaxQPS",
		0,
		`FrontendPersistenceNamespaceMaxQPS is the max qps each namespace on frontend host can query DB`,
	)
	FrontendPersistenceGlobalNamespaceMaxQPS = NewNamespaceIntSetting(
		"frontend.persistenceGlobalNamespaceMaxQPS",
		0,
		`FrontendPersistenceGlobalNamespaceMaxQPS is the max qps each namespace in frontend cluster can query DB`,
	)
	FrontendPersistenceDynamicRateLimitingParams = NewGlobalTypedSetting(
		"frontend.persistenceDynamicRateLimitingParams",
		DefaultDynamicRateLimitingParams,
		`FrontendPersistenceDynamicRateLimitingParams is a struct that contains all adjustable dynamic rate limiting params.
Fields: Enabled, RefreshInterval, LatencyThreshold, ErrorThreshold, RateBackoffStepSize, RateIncreaseStepSize, RateMultiMin, RateMultiMax.
See DynamicRateLimitingParams comments for more details.`,
	)
	FrontendVisibilityMaxPageSize = NewNamespaceIntSetting(
		"frontend.visibilityMaxPageSize",
		1000,
		`FrontendVisibilityMaxPageSize is default max size for ListWorkflowExecutions in one page`,
	)
	FrontendHistoryMaxPageSize = NewNamespaceIntSetting(
		"frontend.historyMaxPageSize",
		primitives.GetHistoryMaxPageSize,
		`FrontendHistoryMaxPageSize is default max size for GetWorkflowExecutionHistory in one page`,
	)
	FrontendRPS = NewGlobalIntSetting(
		"frontend.rps",
		2400,
		`FrontendRPS is workflow rate limit per second per-instance`,
	)
	FrontendGlobalRPS = NewGlobalIntSetting(
		"frontend.globalRPS",
		0,
		`FrontendGlobalRPS is workflow rate limit per second for the whole cluster`,
	)
	FrontendNamespaceReplicationInducingAPIsRPS = NewGlobalIntSetting(
		"frontend.rps.namespaceReplicationInducingAPIs",
		20,
		`FrontendNamespaceReplicationInducingAPIsRPS limits the per second request rate for namespace replication inducing
APIs (e.g. RegisterNamespace, UpdateNamespace, UpdateWorkerBuildIdCompatibility).
This config is EXPERIMENTAL and may be changed or removed in a later release.`,
	)
	FrontendMaxNamespaceRPSPerInstance = NewNamespaceIntSetting(
		"frontend.namespaceRPS",
		2400,
		`FrontendMaxNamespaceRPSPerInstance is workflow namespace rate limit per second`,
	)
	FrontendMaxNamespaceBurstRatioPerInstance = NewNamespaceFloatSetting(
		"frontend.namespaceBurstRatio",
		2,
		`FrontendMaxNamespaceBurstRatioPerInstance is workflow namespace burst limit as a ratio of namespace RPS. The RPS
used here will be the effective RPS from global and per-instance limits. The value must be 1 or higher.`,
	)
	FrontendMaxConcurrentLongRunningRequestsPerInstance = NewNamespaceIntSetting(
		"frontend.namespaceCount",
		1200,
		`FrontendMaxConcurrentLongRunningRequestsPerInstance limits concurrent long-running requests per-instance,
per-API. Example requests include long-poll requests, and 'Query' requests (which need to wait for WFTs). The
limit is applied individually to each API method. This value is ignored if
FrontendGlobalMaxConcurrentLongRunningRequests is greater than zero. Warning: setting this to zero will cause all
long-running requests to fail. The name 'frontend.namespaceCount' is kept for backwards compatibility with
existing deployments even though it is a bit of a misnomer. This does not limit the number of namespaces; it is a
per-_namespace_ limit on the _count_ of long-running requests. Requests are only throttled when the limit is
exceeded, not when it is only reached.`,
	)
	FrontendGlobalMaxConcurrentLongRunningRequests = NewNamespaceIntSetting(
		"frontend.globalNamespaceCount",
		0,
		`FrontendGlobalMaxConcurrentLongRunningRequests limits concurrent long-running requests across all frontend
instances in the cluster, for a given namespace, per-API method. If this is set to 0 (the default), then it is
ignored. The name 'frontend.globalNamespaceCount' is kept for consistency with the per-instance limit name,
'frontend.namespaceCount'.`,
	)
	FrontendMaxNamespaceVisibilityRPSPerInstance = NewNamespaceIntSetting(
		"frontend.namespaceRPS.visibility",
		10,
		`FrontendMaxNamespaceVisibilityRPSPerInstance is namespace rate limit per second for visibility APIs.
This config is EXPERIMENTAL and may be changed or removed in a later release.`,
	)
	FrontendMaxNamespaceNamespaceReplicationInducingAPIsRPSPerInstance = NewNamespaceIntSetting(
		"frontend.namespaceRPS.namespaceReplicationInducingAPIs",
		1,
		`FrontendMaxNamespaceNamespaceReplicationInducingAPIsRPSPerInstance is a per host/per namespace RPS limit for
namespace replication inducing APIs (e.g. RegisterNamespace, UpdateNamespace, UpdateWorkerBuildIdCompatibility).
This config is EXPERIMENTAL and may be changed or removed in a later release.`,
	)
	FrontendMaxNamespaceVisibilityBurstRatioPerInstance = NewNamespaceFloatSetting(
		"frontend.namespaceBurstRatio.visibility",
		1,
		`FrontendMaxNamespaceVisibilityBurstRatioPerInstance is namespace burst limit for visibility APIs as a ratio of
namespace visibility RPS. The RPS used here will be the effective RPS from global and per-instance limits. This
config is EXPERIMENTAL and may be changed or removed in a later release. The value must be 1 or higher.`,
	)
	FrontendMaxNamespaceNamespaceReplicationInducingAPIsBurstRatioPerInstance = NewNamespaceFloatSetting(
		"frontend.namespaceBurstRatio.namespaceReplicationInducingAPIs",
		10,
		`FrontendMaxNamespaceNamespaceReplicationInducingAPIsBurstRatioPerInstance is a per host/per namespace burst limit for
namespace replication inducing APIs (e.g. RegisterNamespace, UpdateNamespace, UpdateWorkerBuildIdCompatibility)
as a ratio of namespace ReplicationInducingAPIs RPS. The RPS used here will be the effective RPS from global and
per-instance limits. This config is EXPERIMENTAL and may be changed or removed in a later release. The value must
be 1 or higher.`,
	)
	FrontendGlobalNamespaceRPS = NewNamespaceIntSetting(
		"frontend.globalNamespaceRPS",
		0,
		`FrontendGlobalNamespaceRPS is workflow namespace rate limit per second for the whole cluster.
The limit is evenly distributed among available frontend service instances.
If this is set, it overwrites per instance limit "frontend.namespaceRPS".`,
	)
	InternalFrontendGlobalNamespaceRPS = NewNamespaceIntSetting(
		"internal-frontend.globalNamespaceRPS",
		0,
		`InternalFrontendGlobalNamespaceRPS is workflow namespace rate limit per second across
all internal-frontends.`,
	)
	FrontendGlobalNamespaceVisibilityRPS = NewNamespaceIntSetting(
		"frontend.globalNamespaceRPS.visibility",
		0,
		`FrontendGlobalNamespaceVisibilityRPS is workflow namespace rate limit per second for the whole cluster for visibility API.
The limit is evenly distributed among available frontend service instances.
If this is set, it overwrites per instance limit "frontend.namespaceRPS.visibility".
This config is EXPERIMENTAL and may be changed or removed in a later release.`,
	)
	FrontendGlobalNamespaceNamespaceReplicationInducingAPIsRPS = NewNamespaceIntSetting(
		"frontend.globalNamespaceRPS.namespaceReplicationInducingAPIs",
		10,
		`FrontendGlobalNamespaceNamespaceReplicationInducingAPIsRPS is a cluster global, per namespace RPS limit for
namespace replication inducing APIs (e.g. RegisterNamespace, UpdateNamespace, UpdateWorkerBuildIdCompatibility).
The limit is evenly distributed among available frontend service instances.
If this is set, it overwrites the per instance limit configured with
"frontend.namespaceRPS.namespaceReplicationInducingAPIs".
This config is EXPERIMENTAL and may be changed or removed in a later release.`,
	)
	InternalFrontendGlobalNamespaceVisibilityRPS = NewNamespaceIntSetting(
		"internal-frontend.globalNamespaceRPS.visibility",
		0,
		`InternalFrontendGlobalNamespaceVisibilityRPS is workflow namespace rate limit per second
across all internal-frontends.
This config is EXPERIMENTAL and may be changed or removed in a later release.`,
	)
	FrontendThrottledLogRPS = NewGlobalIntSetting(
		"frontend.throttledLogRPS",
		20,
		`FrontendThrottledLogRPS is the rate limit on number of log messages emitted per second for throttled logger`,
	)
	FrontendShutdownDrainDuration = NewGlobalDurationSetting(
		"frontend.shutdownDrainDuration",
		0*time.Second,
		`FrontendShutdownDrainDuration is the duration of traffic drain during shutdown`,
	)
	FrontendShutdownFailHealthCheckDuration = NewGlobalDurationSetting(
		"frontend.shutdownFailHealthCheckDuration",
		0*time.Second,
		`FrontendShutdownFailHealthCheckDuration is the duration of shutdown failure detection`,
	)
	FrontendMaxBadBinaries = NewNamespaceIntSetting(
		"frontend.maxBadBinaries",
		10,
		`FrontendMaxBadBinaries is the max number of bad binaries in namespace config`,
	)
	FrontendMaskInternalErrorDetails = NewNamespaceBoolSetting(
		"frontend.maskInternalErrorDetails",
		true,
		`MaskInternalOrUnknownErrors is whether to replace internal/unknown errors with default error`,
	)
	HistoryHostErrorPercentage = NewGlobalFloatSetting(
		"frontend.historyHostErrorPercentage",
		0.5,
		`HistoryHostErrorPercentage is the percentage of hosts that are unhealthy`,
	)
	SendRawWorkflowHistory = NewNamespaceBoolSetting(
		"frontend.sendRawWorkflowHistory",
		false,
		`SendRawWorkflowHistory is whether to enable raw history retrieving`,
	)
	SearchAttributesNumberOfKeysLimit = NewNamespaceIntSetting(
		"frontend.searchAttributesNumberOfKeysLimit",
		100,
		`SearchAttributesNumberOfKeysLimit is the limit of number of keys`,
	)
	SearchAttributesSizeOfValueLimit = NewNamespaceIntSetting(
		"frontend.searchAttributesSizeOfValueLimit",
		2*1024,
		`SearchAttributesSizeOfValueLimit is the size limit of each value`,
	)
	SearchAttributesTotalSizeLimit = NewNamespaceIntSetting(
		"frontend.searchAttributesTotalSizeLimit",
		40*1024,
		`SearchAttributesTotalSizeLimit is the size limit of the whole map`,
	)
	VisibilityArchivalQueryMaxPageSize = NewGlobalIntSetting(
		"frontend.visibilityArchivalQueryMaxPageSize",
		10000,
		`VisibilityArchivalQueryMaxPageSize is the maximum page size for a visibility archival query`,
	)
	EnableServerVersionCheck = NewGlobalBoolSetting(
		"frontend.enableServerVersionCheck",
		os.Getenv("TEMPORAL_VERSION_CHECK_DISABLED") == "",
		`EnableServerVersionCheck is a flag that controls whether or not periodic version checking is enabled`,
	)
	EnableTokenNamespaceEnforcement = NewGlobalBoolSetting(
		"frontend.enableTokenNamespaceEnforcement",
		true,
		`EnableTokenNamespaceEnforcement enables enforcement that namespace in completion token matches namespace of the request`,
	)
	DisableListVisibilityByFilter = NewNamespaceBoolSetting(
		"frontend.disableListVisibilityByFilter",
		false,
		`DisableListVisibilityByFilter is config to disable list open/close workflow using filter`,
	)
	KeepAliveMinTime = NewGlobalDurationSetting(
		"frontend.keepAliveMinTime",
		10*time.Second,
		`KeepAliveMinTime is the minimum amount of time a client should wait before sending a keepalive ping.`,
	)
	KeepAlivePermitWithoutStream = NewGlobalBoolSetting(
		"frontend.keepAlivePermitWithoutStream",
		true,
		`KeepAlivePermitWithoutStream If true, server allows keepalive pings even when there are no active
streams(RPCs). If false, and client sends ping when there are no active
streams, server will send GOAWAY and close the connection.`,
	)
	KeepAliveMaxConnectionIdle = NewGlobalDurationSetting(
		"frontend.keepAliveMaxConnectionIdle",
		2*time.Minute,
		`KeepAliveMaxConnectionIdle is a duration for the amount of time after which an
idle connection would be closed by sending a GoAway. Idleness duration is
defined since the most recent time the number of outstanding RPCs became
zero or the connection establishment.`,
	)
	KeepAliveMaxConnectionAge = NewGlobalDurationSetting(
		"frontend.keepAliveMaxConnectionAge",
		5*time.Minute,
		`KeepAliveMaxConnectionAge is a duration for the maximum amount of time a
connection may exist before it will be closed by sending a GoAway. A
random jitter of +/-10% will be added to MaxConnectionAge to spread out
connection storms.`,
	)
	KeepAliveMaxConnectionAgeGrace = NewGlobalDurationSetting(
		"frontend.keepAliveMaxConnectionAgeGrace",
		70*time.Second,
		`KeepAliveMaxConnectionAgeGrace is an additive period after MaxConnectionAge after
which the connection will be forcibly closed.`,
	)
	KeepAliveTime = NewGlobalDurationSetting(
		"frontend.keepAliveTime",
		1*time.Minute,
		`KeepAliveTime After a duration of this time if the server doesn't see any activity it
pings the client to see if the transport is still alive.
If set below 1s, a minimum value of 1s will be used instead.`,
	)
	KeepAliveTimeout = NewGlobalDurationSetting(
		"frontend.keepAliveTimeout",
		10*time.Second,
		`KeepAliveTimeout After having pinged for keepalive check, the server waits for a duration
of Timeout and if no activity is seen even after that the connection is closed.`,
	)
	FrontendEnableSchedules = NewNamespaceBoolSetting(
		"frontend.enableSchedules",
		true,
		`FrontendEnableSchedules enables schedule-related RPCs in the frontend`,
	)
	// [cleanup-wv-pre-release]
	EnableDeployments = NewNamespaceBoolSetting(
		"system.enableDeployments",
		false,
		`EnableDeployments enables deployments (deprecated versioning v3 pre-release) in all services,
including deployment-related RPCs in the frontend, deployment entity workflows in the worker,
and deployment interaction in matching and history.`,
	)
<<<<<<< HEAD
	EnableDeploymentVersions = NewGlobalBoolSetting(
=======
	EnableDeploymentVersions = NewNamespaceBoolSetting(
>>>>>>> 6fbdc7b2
		"system.enableDeploymentVersions",
		false,
		`EnableDeploymentVersions enables deployment versions (versioning v3) in all services,
including deployment-related RPCs in the frontend, deployment version entity workflows in the worker,
and deployment interaction in matching and history.`,
	)
	EnableNexus = NewGlobalBoolSetting(
		"system.enableNexus",
		true,
		`Toggles all Nexus functionality on the server. Note that toggling this requires restarting server hosts for it
		to take effect.`,
	)

	AllowDeleteNamespaceIfNexusEndpointTarget = NewGlobalBoolSetting(
		"frontend.allowDeleteNamespaceIfNexusEndpointTarget",
		false,
		`If set to true (default is false), namespaces that are Nexus endpoint targets will be prevented from being deleted.`,
	)

	RefreshNexusEndpointsLongPollTimeout = NewGlobalDurationSetting(
		"system.refreshNexusEndpointsLongPollTimeout",
		5*time.Minute,
		`RefreshNexusEndpointsLongPollTimeout is the maximum duration of background long poll requests to update Nexus endpoints.`,
	)
	RefreshNexusEndpointsMinWait = NewGlobalDurationSetting(
		"system.refreshNexusEndpointsMinWait",
		1*time.Second,
		`RefreshNexusEndpointsMinWait is the minimum wait time between background long poll requests to update Nexus endpoints.`,
	)
	NexusReadThroughCacheSize = NewGlobalIntSetting(
		"system.nexusReadThroughCacheSize",
		100,
		`The size of the Nexus endpoint registry's readthrough LRU cache - the cache is a secondary cache and is only
used when the first cache layer has a miss. Requires server restart for change to be applied.`,
	)
	NexusReadThroughCacheTTL = NewGlobalDurationSetting(
		"system.nexusReadThroughCacheTTL",
		30*time.Second,
		`The TTL of the Nexus endpoint registry's readthrough LRU cache - the cache is a secondary cache and is only
used when the first cache layer has a miss. Requires server restart for change to be applied.`,
	)
	FrontendNexusRequestHeadersBlacklist = NewGlobalTypedSetting(
		"frontend.nexusRequestHeadersBlacklist",
		[]string(nil),
		`Nexus request headers to be removed before being sent to a user handler.
Wildcards (*) are expanded to allow any substring. By default blacklist is empty.`,
	)
	FrontendCallbackURLMaxLength = NewNamespaceIntSetting(
		"frontend.callbackURLMaxLength",
		1000,
		`FrontendCallbackURLMaxLength is the maximum length of callback URL`,
	)
	FrontendCallbackHeaderMaxSize = NewNamespaceIntSetting(
		"frontend.callbackHeaderMaxLength",
		8*1024,
		`FrontendCallbackHeaderMaxSize is the maximum accumulated size of callback header keys and values`,
	)
	MaxCallbacksPerWorkflow = NewNamespaceIntSetting(
		"system.maxCallbacksPerWorkflow",
		32,
		`MaxCallbacksPerWorkflow is the maximum number of callbacks that can be attached to a workflow.`,
	)
	FrontendLinkMaxSize = NewNamespaceIntSetting(
		"frontend.linkMaxSize",
		4000, // Links may include a workflow ID and namespace name, both of which are limited to a length of 1000.
		`Maximum size in bytes of temporal.api.common.v1.Link object in an API request.`,
	)
	FrontendMaxLinksPerRequest = NewNamespaceIntSetting(
		"frontend.maxlinksPerRequest",
		10,
		`Maximum number of links allowed to be attached via a single API request.`,
	)
	FrontendMaxConcurrentBatchOperationPerNamespace = NewNamespaceIntSetting(
		"frontend.MaxConcurrentBatchOperationPerNamespace",
		1,
		`FrontendMaxConcurrentBatchOperationPerNamespace is the max concurrent batch operation job count per namespace`,
	)
	FrontendMaxExecutionCountBatchOperationPerNamespace = NewNamespaceIntSetting(
		"frontend.MaxExecutionCountBatchOperationPerNamespace",
		1000,
		`FrontendMaxExecutionCountBatchOperationPerNamespace is the max execution count batch operation supports per namespace`,
	)
	FrontendEnableBatcher = NewNamespaceBoolSetting(
		"frontend.enableBatcher",
		true,
		`FrontendEnableBatcher enables batcher-related RPCs in the frontend`,
	)

	FrontendEnableUpdateWorkflowExecution = NewNamespaceBoolSetting(
		"frontend.enableUpdateWorkflowExecution",
		true,
		`FrontendEnableUpdateWorkflowExecution enables UpdateWorkflowExecution API in the frontend.`,
	)

	FrontendEnableExecuteMultiOperation = NewNamespaceBoolSetting(
		"frontend.enableExecuteMultiOperation",
		true,
		`FrontendEnableExecuteMultiOperation enables the ExecuteMultiOperation API in the frontend.
The API is under active development.`,
	)

	FrontendEnableUpdateWorkflowExecutionAsyncAccepted = NewNamespaceBoolSetting(
		"frontend.enableUpdateWorkflowExecutionAsyncAccepted",
		true,
		`FrontendEnableUpdateWorkflowExecutionAsyncAccepted enables the UpdateWorkflowExecution API
to allow waiting on the "Accepted" lifecycle stage.`,
	)

	FrontendEnableWorkerVersioningDataAPIs = NewNamespaceBoolSetting(
		"frontend.workerVersioningDataAPIs",
		false,
		`FrontendEnableWorkerVersioningDataAPIs enables worker versioning data read / write APIs.`,
	)
	FrontendEnableWorkerVersioningWorkflowAPIs = NewNamespaceBoolSetting(
		"frontend.workerVersioningWorkflowAPIs",
		false,
		`FrontendEnableWorkerVersioningWorkflowAPIs enables worker versioning in workflow progress APIs.`,
	)
	FrontendEnableWorkerVersioningRuleAPIs = NewNamespaceBoolSetting(
		"frontend.workerVersioningRuleAPIs",
		false,
		`FrontendEnableWorkerVersioningRuleAPIs enables worker versioning in workflow progress APIs.`,
	)

	DeleteNamespaceDeleteActivityRPS = NewGlobalIntSetting(
		"frontend.deleteNamespaceDeleteActivityRPS",
		100,
		`DeleteNamespaceDeleteActivityRPS is an RPS per every parallel delete executions activity.
Total RPS is equal to DeleteNamespaceDeleteActivityRPS * DeleteNamespaceConcurrentDeleteExecutionsActivities.
Default value is 100. Despite starting with 'frontend.' this setting is used by a worker and can be changed while namespace is deleted.`,
	)
	DeleteNamespacePageSize = NewGlobalIntSetting(
		"frontend.deleteNamespaceDeletePageSize",
		1000,
		`DeleteNamespacePageSize is a page size to read executions from visibility for delete executions activity.
Default value is 1000. Read once before delete of specified namespace is started.`,
	)
	DeleteNamespacePagesPerExecution = NewGlobalIntSetting(
		"frontend.deleteNamespacePagesPerExecution",
		256,
		`DeleteNamespacePagesPerExecution is a number of pages before returning ContinueAsNew from delete executions activity.
Default value is 256. Read once before delete of specified namespace is started.`,
	)
	DeleteNamespaceConcurrentDeleteExecutionsActivities = NewGlobalIntSetting(
		"frontend.deleteNamespaceConcurrentDeleteExecutionsActivities",
		4,
		`DeleteNamespaceConcurrentDeleteExecutionsActivities is a number of concurrent delete executions activities.
Must be not greater than 256 and number of worker cores in the cluster.
Default is 4. Read once before delete of specified namespace is started.`,
	)
	DeleteNamespaceNamespaceDeleteDelay = NewGlobalDurationSetting(
		"frontend.deleteNamespaceNamespaceDeleteDelay",
		0*time.Hour,
		`DeleteNamespaceNamespaceDeleteDelay is a duration for how long namespace stays in database
after all namespace resources (i.e. workflow executions) are deleted.
Default is 0, means, namespace will be deleted immediately.`,
	)
	ProtectedNamespaces = NewGlobalTypedSetting(
		"worker.protectedNamespaces",
		([]string)(nil),
		`List of namespace names that can't be deleted.`,
	)

	// keys for matching

	MatchingRPS = NewGlobalIntSetting(
		"matching.rps",
		1200,
		`MatchingRPS is request rate per second for each matching host`,
	)
	MatchingPersistenceMaxQPS = NewGlobalIntSetting(
		"matching.persistenceMaxQPS",
		3000,
		`MatchingPersistenceMaxQPS is the max qps matching host can query DB`,
	)
	MatchingPersistenceGlobalMaxQPS = NewGlobalIntSetting(
		"matching.persistenceGlobalMaxQPS",
		0,
		`MatchingPersistenceGlobalMaxQPS is the max qps matching cluster can query DB`,
	)
	MatchingPersistenceNamespaceMaxQPS = NewNamespaceIntSetting(
		"matching.persistenceNamespaceMaxQPS",
		0,
		`MatchingPersistenceNamespaceMaxQPS is the max qps each namespace on matching host can query DB`,
	)
	MatchingPersistenceGlobalNamespaceMaxQPS = NewNamespaceIntSetting(
		"matching.persistenceGlobalNamespaceMaxQPS",
		0,
		`MatchingPersistenceNamespaceMaxQPS is the max qps each namespace in matching cluster can query DB`,
	)
	MatchingPersistenceDynamicRateLimitingParams = NewGlobalTypedSetting(
		"matching.persistenceDynamicRateLimitingParams",
		DefaultDynamicRateLimitingParams,
		`MatchingPersistenceDynamicRateLimitingParams is a struct that contains all adjustable dynamic rate limiting params.
Fields: Enabled, RefreshInterval, LatencyThreshold, ErrorThreshold, RateBackoffStepSize, RateIncreaseStepSize, RateMultiMin, RateMultiMax.
See DynamicRateLimitingParams comments for more details.`,
	)
	MatchingMinTaskThrottlingBurstSize = NewTaskQueueIntSetting(
		"matching.minTaskThrottlingBurstSize",
		1,
		`MatchingMinTaskThrottlingBurstSize is the minimum burst size for task queue throttling`,
	)
	MatchingGetTasksBatchSize = NewTaskQueueIntSetting(
		"matching.getTasksBatchSize",
		1000,
		`MatchingGetTasksBatchSize is the maximum batch size to fetch from the task buffer`,
	)
	MatchingLongPollExpirationInterval = NewTaskQueueDurationSetting(
		"matching.longPollExpirationInterval",
		time.Minute,
		`MatchingLongPollExpirationInterval is the long poll expiration interval in the matching service`,
	)
	MatchingSyncMatchWaitDuration = NewTaskQueueDurationSetting(
		"matching.syncMatchWaitDuration",
		200*time.Millisecond,
		`MatchingSyncMatchWaitDuration is to wait time for sync match`,
	)
	MatchingHistoryMaxPageSize = NewNamespaceIntSetting(
		"matching.historyMaxPageSize",
		primitives.GetHistoryMaxPageSize,
		`MatchingHistoryMaxPageSize is the maximum page size of history events returned on PollWorkflowTaskQueue requests`,
	)
	MatchingLoadUserData = NewTaskQueueBoolSetting(
		"matching.loadUserData",
		true,
		`MatchingLoadUserData can be used to entirely disable loading user data from persistence (and the inter node RPCs
that propoagate it). When turned off, features that rely on user data (e.g. worker versioning) will essentially
be disabled. When disabled, matching will drop tasks for versioned workflows and activities to avoid breaking
versioning semantics. Operator intervention will be required to reschedule the dropped tasks.`,
	)
	MatchingUpdateAckInterval = NewTaskQueueDurationSettingWithConstrainedDefault(
		"matching.updateAckInterval",
		[]TypedConstrainedValue[time.Duration]{
			// Use a longer default interval for the per-namespace internal worker queues.
			{
				Constraints: Constraints{
					TaskQueueName: primitives.PerNSWorkerTaskQueue,
				},
				Value: 5 * time.Minute,
			},
			// Default for everything else.
			{
				Value: 1 * time.Minute,
			},
		},
		`MatchingUpdateAckInterval is the interval for update ack`,
	)
	MatchingMaxTaskQueueIdleTime = NewTaskQueueDurationSetting(
		"matching.maxTaskQueueIdleTime",
		5*time.Minute,
		`MatchingMaxTaskQueueIdleTime is the time after which an idle task queue will be unloaded.
Note: this should be greater than matching.longPollExpirationInterval and matching.getUserDataLongPollTimeout.`,
	)
	MatchingOutstandingTaskAppendsThreshold = NewTaskQueueIntSetting(
		"matching.outstandingTaskAppendsThreshold",
		250,
		`MatchingOutstandingTaskAppendsThreshold is the threshold for outstanding task appends`,
	)
	MatchingMaxTaskBatchSize = NewTaskQueueIntSetting(
		"matching.maxTaskBatchSize",
		100,
		`MatchingMaxTaskBatchSize is max batch size for task writer`,
	)
	MatchingMaxTaskDeleteBatchSize = NewTaskQueueIntSetting(
		"matching.maxTaskDeleteBatchSize",
		100,
		`MatchingMaxTaskDeleteBatchSize is the max batch size for range deletion of tasks`,
	)
	MatchingThrottledLogRPS = NewGlobalIntSetting(
		"matching.throttledLogRPS",
		20,
		`MatchingThrottledLogRPS is the rate limit on number of log messages emitted per second for throttled logger`,
	)
	MatchingNumTaskqueueWritePartitions = NewTaskQueueIntSettingWithConstrainedDefault(
		"matching.numTaskqueueWritePartitions",
		defaultNumTaskQueuePartitions,
		`MatchingNumTaskqueueWritePartitions is the number of write partitions for a task queue`,
	)
	MatchingNumTaskqueueReadPartitions = NewTaskQueueIntSettingWithConstrainedDefault(
		"matching.numTaskqueueReadPartitions",
		defaultNumTaskQueuePartitions,
		`MatchingNumTaskqueueReadPartitions is the number of read partitions for a task queue`,
	)
	MetricsBreakdownByTaskQueue = NewTaskQueueBoolSetting(
		"metrics.breakdownByTaskQueue",
		true,
		`MetricsBreakdownByTaskQueue determines if the 'taskqueue' tag in Matching and History metrics should
contain the actual TQ name or a generic __omitted__ value. Disable this option if the cardinality is too high for your
observability stack. Disabling this option will disable all the per-Task Queue gauges such as backlog lag, count, and age.`,
	)
	MetricsBreakdownByPartition = NewTaskQueueBoolSetting(
		"metrics.breakdownByPartition",
		true,
		`MetricsBreakdownByPartition determines if the 'partition' tag in Matching metrics should
contain the actual normal partition ID or a generic __normal__ value. Regardless of this config, the tag value for sticky
queues will be "__sticky__". Disable this option if the partition cardinality is too high for your
observability stack. Disabling this option will disable all the per-Task Queue gauges such as backlog lag, count, and age.`,
	)
	MetricsBreakdownByBuildID = NewTaskQueueBoolSetting(
		"metrics.breakdownByBuildID",
		true,
		`MetricsBreakdownByBuildID determines if the 'worker-build-id' tag in Matching metrics should
contain the actual Build ID or a generic "__versioned__" value. Regardless of this config, the tag value for unversioned
queues will be "__unversioned__". Disable this option if the Build ID cardinality is too high for your
observability stack. Disabling this option will disable all the per-Task Queue gauges such as backlog lag, count, and age
for VERSIONED queues.`,
	)
	MatchingForwarderMaxOutstandingPolls = NewTaskQueueIntSetting(
		"matching.forwarderMaxOutstandingPolls",
		1,
		`MatchingForwarderMaxOutstandingPolls is the max number of inflight polls from the forwarder`,
	)
	MatchingForwarderMaxOutstandingTasks = NewTaskQueueIntSetting(
		"matching.forwarderMaxOutstandingTasks",
		1,
		`MatchingForwarderMaxOutstandingTasks is the max number of inflight addTask/queryTask from the forwarder`,
	)
	MatchingForwarderMaxRatePerSecond = NewTaskQueueIntSetting(
		"matching.forwarderMaxRatePerSecond",
		10,
		`MatchingForwarderMaxRatePerSecond is the max rate at which add/query can be forwarded`,
	)
	MatchingForwarderMaxChildrenPerNode = NewTaskQueueIntSetting(
		"matching.forwarderMaxChildrenPerNode",
		20,
		`MatchingForwarderMaxChildrenPerNode is the max number of children per node in the task queue partition tree`,
	)
	MatchingAlignMembershipChange = NewGlobalDurationSetting(
		"matching.alignMembershipChange",
		0*time.Second,
		`MatchingAlignMembershipChange is a duration to align matching's membership changes to.
This can help reduce effects of task queue movement.`,
	)
	MatchingShutdownDrainDuration = NewGlobalDurationSetting(
		"matching.shutdownDrainDuration",
		0*time.Second,
		`MatchingShutdownDrainDuration is the duration of traffic drain during shutdown`,
	)
	MatchingGetUserDataLongPollTimeout = NewGlobalDurationSetting(
		"matching.getUserDataLongPollTimeout",
		5*time.Minute-10*time.Second,
		`MatchingGetUserDataLongPollTimeout is the max length of long polls for GetUserData calls between partitions.`,
	)
	MatchingGetUserDataRefresh = NewGlobalDurationSetting(
		"matching.getUserDataRefresh",
		5*time.Minute,
		`MatchingGetUserDataRefresh is how often the user data owner refreshes data from persistence.`,
	)
	MatchingBacklogNegligibleAge = NewTaskQueueDurationSetting(
		"matching.backlogNegligibleAge",
		5*time.Second,
		`MatchingBacklogNegligibleAge if the head of backlog gets older than this we stop sync match and
forwarding to ensure more equal dispatch order among partitions.`,
	)
	MatchingMaxWaitForPollerBeforeFwd = NewTaskQueueDurationSetting(
		"matching.maxWaitForPollerBeforeFwd",
		200*time.Millisecond,
		`MatchingMaxWaitForPollerBeforeFwd in presence of a non-negligible backlog, we resume forwarding tasks if the
duration since last poll exceeds this threshold.`,
	)
	QueryPollerUnavailableWindow = NewGlobalDurationSetting(
		"matching.queryPollerUnavailableWindow",
		20*time.Second,
		`QueryPollerUnavailableWindow WF Queries are rejected after a while if no poller has been seen within the window`,
	)
	MatchingListNexusEndpointsLongPollTimeout = NewGlobalDurationSetting(
		"matching.listNexusEndpointsLongPollTimeout",
		5*time.Minute-10*time.Second,
		`MatchingListNexusEndpointsLongPollTimeout is the max length of long polls for ListNexusEndpoints calls.`,
	)
	MatchingNexusEndpointsRefreshInterval = NewGlobalDurationSetting(
		"matching.nexusEndpointsRefreshInterval",
		10*time.Second,
		`Time to wait between calls to check that the in-memory view of Nexus endpoints matches the persisted state.`,
	)
	MatchingMembershipUnloadDelay = NewGlobalDurationSetting(
		"matching.membershipUnloadDelay",
		500*time.Millisecond,
		`MatchingMembershipUnloadDelay is how long to wait to re-confirm loss of ownership before unloading a task queue.
Set to zero to disable proactive unload.`,
	)
	MatchingQueryWorkflowTaskTimeoutLogRate = NewTaskQueueFloatSetting(
		"matching.queryWorkflowTaskTimeoutLogRate",
		0.0,
		`MatchingQueryWorkflowTaskTimeoutLogRate defines the sampling rate for logs when a query workflow task times out. Since
these log lines can be noisy, we want to be able to turn on and sample selectively for each affected namespace.`,
	)
	TaskQueueInfoByBuildIdTTL = NewTaskQueueDurationSetting(
		"matching.TaskQueueInfoByBuildIdTTL",
		time.Second,
		`TaskQueueInfoByBuildIdTTL serves as a TTL for the cache holding DescribeTaskQueue partition results`,
	)
	MatchingDropNonRetryableTasks = NewGlobalBoolSetting(
		"matching.dropNonRetryableTasks",
		false,
		`MatchingDropNonRetryableTasks states if we should drop matching tasks with Internal/Dataloss errors`,
	)
	MatchingMaxTaskQueuesInDeployment = NewNamespaceIntSetting(
		"matching.maxTaskQueuesInDeployment",
		1000,
		`MatchingMaxTaskQueuesInDeployment represents the maximum number of task-queues that can be registed in a single deployment`,
	)
	// for matching testing only:

	TestMatchingDisableSyncMatch = NewGlobalBoolSetting(
		"test.matching.disableSyncMatch",
		false,
		`TestMatchingDisableSyncMatch forces tasks to go through the db once`,
	)
	TestMatchingLBForceReadPartition = NewGlobalIntSetting(
		"test.matching.lbForceReadPartition",
		-1,
		`TestMatchingLBForceReadPartition forces polls to go to a specific partition`,
	)
	TestMatchingLBForceWritePartition = NewGlobalIntSetting(
		"test.matching.lbForceWritePartition",
		-1,
		`TestMatchingLBForceWritePartition forces adds to go to a specific partition`,
	)

	// keys for history

	EnableReplicationStream = NewGlobalBoolSetting(
		"history.enableReplicationStream",
		true,
		`EnableReplicationStream turn on replication stream`,
	)
	EnableHistoryReplicationDLQV2 = NewGlobalBoolSetting(
		"history.enableHistoryReplicationDLQV2",
		false,
		`EnableHistoryReplicationDLQV2 switches to the DLQ v2 implementation for history replication. See details in
[go.temporal.io/server/common/persistence.QueueV2]. This feature is currently in development. Do NOT use it in
production.`,
	)

	HistoryRPS = NewGlobalIntSetting(
		"history.rps",
		3000,
		`HistoryRPS is request rate per second for each history host`,
	)
	HistoryPersistenceMaxQPS = NewGlobalIntSetting(
		"history.persistenceMaxQPS",
		9000,
		`HistoryPersistenceMaxQPS is the max qps history host can query DB`,
	)
	HistoryPersistenceGlobalMaxQPS = NewGlobalIntSetting(
		"history.persistenceGlobalMaxQPS",
		0,
		`HistoryPersistenceGlobalMaxQPS is the max qps history cluster can query DB`,
	)
	HistoryPersistenceNamespaceMaxQPS = NewNamespaceIntSetting(
		"history.persistenceNamespaceMaxQPS",
		0,
		`HistoryPersistenceNamespaceMaxQPS is the max qps each namespace on history host can query DB
If value less or equal to 0, will fall back to HistoryPersistenceMaxQPS`,
	)
	HistoryPersistenceGlobalNamespaceMaxQPS = NewNamespaceIntSetting(
		"history.persistenceGlobalNamespaceMaxQPS",
		0,
		`HistoryPersistenceNamespaceMaxQPS is the max qps each namespace in history cluster can query DB`,
	)
	HistoryPersistencePerShardNamespaceMaxQPS = NewNamespaceIntSetting(
		"history.persistencePerShardNamespaceMaxQPS",
		0,
		`HistoryPersistencePerShardNamespaceMaxQPS is the max qps each namespace on a shard can query DB`,
	)
	HistoryPersistenceDynamicRateLimitingParams = NewGlobalTypedSetting(
		"history.persistenceDynamicRateLimitingParams",
		DefaultDynamicRateLimitingParams,
		`HistoryPersistenceDynamicRateLimitingParams is a struct that contains all adjustable dynamic rate limiting params.
Fields: Enabled, RefreshInterval, LatencyThreshold, ErrorThreshold, RateBackoffStepSize, RateIncreaseStepSize, RateMultiMin, RateMultiMax.
See DynamicRateLimitingParams comments for more details.`,
	)
	HistoryLongPollExpirationInterval = NewNamespaceDurationSetting(
		"history.longPollExpirationInterval",
		time.Second*20,
		`HistoryLongPollExpirationInterval is the long poll expiration interval in the history service`,
	)
	HistoryCacheSizeBasedLimit = NewGlobalBoolSetting(
		"history.cacheSizeBasedLimit",
		false,
		`HistoryCacheSizeBasedLimit if true, size of the history cache will be limited by HistoryCacheMaxSizeBytes
and HistoryCacheHostLevelMaxSizeBytes. Otherwise, entry count in the history cache will be limited by
HistoryCacheMaxSize and HistoryCacheHostLevelMaxSize.`,
	)
	HistoryCacheInitialSize = NewGlobalIntSetting(
		"history.cacheInitialSize",
		128,
		`HistoryCacheInitialSize is initial size of history cache`,
	)
	HistoryCacheMaxSize = NewGlobalIntSetting(
		"history.cacheMaxSize",
		512,
		`HistoryCacheMaxSize is the maximum number of entries in the shard level history cache`,
	)
	HistoryCacheMaxSizeBytes = NewGlobalIntSetting(
		"history.cacheMaxSizeBytes",
		512*4*1024,
		`HistoryCacheMaxSizeBytes is the maximum size of the shard level history cache in bytes. This is only used if
HistoryCacheSizeBasedLimit is set to true.`,
	)
	HistoryCacheTTL = NewGlobalDurationSetting(
		"history.cacheTTL",
		time.Hour,
		`HistoryCacheTTL is TTL of history cache`,
	)
	HistoryCacheNonUserContextLockTimeout = NewGlobalDurationSetting(
		"history.cacheNonUserContextLockTimeout",
		500*time.Millisecond,
		`HistoryCacheNonUserContextLockTimeout controls how long non-user call (callerType != API or Operator)
will wait on workflow lock acquisition. Requires service restart to take effect.`,
	)
	EnableHostHistoryCache = NewGlobalBoolSetting(
		"history.enableHostHistoryCache",
		true,
		`EnableHostHistoryCache controls if the history cache is host level`,
	)
	HistoryCacheHostLevelMaxSize = NewGlobalIntSetting(
		"history.hostLevelCacheMaxSize",
		128000,
		`HistoryCacheHostLevelMaxSize is the maximum number of entries in the host level history cache`,
	)
	HistoryCacheHostLevelMaxSizeBytes = NewGlobalIntSetting(
		"history.hostLevelCacheMaxSizeBytes",
		256000*4*1024,
		`HistoryCacheHostLevelMaxSizeBytes is the maximum size of the host level history cache. This is only used if
HistoryCacheSizeBasedLimit is set to true.`,
	)
	EnableWorkflowExecutionTimeoutTimer = NewGlobalBoolSetting(
		"history.enableWorkflowExecutionTimeoutTimer",
		false,
		`EnableWorkflowExecutionTimeoutTimer controls whether to enable the new logic for generating a workflow execution
timeout timer when execution timeout is specified when starting a workflow.
For backward compatibility, this feature is disabled by default and should only be enabled after server version
containing this flag is deployed to all history service nodes in the cluster.`,
	)
	EnableTransitionHistory = NewGlobalBoolSetting(
		"history.enableTransitionHistory",
		false,
		`EnableTransitionHistory controls whether to enable the new logic for recording the history for each state transition.
This feature is still under development and should NOT be enabled.`,
	)
	HistoryStartupMembershipJoinDelay = NewGlobalDurationSetting(
		"history.startupMembershipJoinDelay",
		0*time.Second,
		`HistoryStartupMembershipJoinDelay is the duration a history instance waits
before joining membership after starting.`,
	)
	HistoryShutdownDrainDuration = NewGlobalDurationSetting(
		"history.shutdownDrainDuration",
		0*time.Second,
		`HistoryShutdownDrainDuration is the duration of traffic drain during shutdown`,
	)
	XDCCacheMaxSizeBytes = NewGlobalIntSetting(
		"history.xdcCacheMaxSizeBytes",
		8*1024*1024,
		`XDCCacheMaxSizeBytes is max size of events cache in bytes`,
	)
	EventsCacheMaxSizeBytes = NewGlobalIntSetting(
		"history.eventsCacheMaxSizeBytes",
		512*1024,
		`EventsCacheMaxSizeBytes is max size of the shard level events cache in bytes`,
	)
	EventsHostLevelCacheMaxSizeBytes = NewGlobalIntSetting(
		"history.eventsHostLevelCacheMaxSizeBytes",
		512*512*1024,
		`EventsHostLevelCacheMaxSizeBytes is max size of the host level events cache in bytes`,
	)
	EventsCacheTTL = NewGlobalDurationSetting(
		"history.eventsCacheTTL",
		time.Hour,
		`EventsCacheTTL is TTL of events cache`,
	)
	EnableHostLevelEventsCache = NewGlobalBoolSetting(
		"history.enableHostLevelEventsCache",
		false,
		`EnableHostLevelEventsCache controls if the events cache is host level`,
	)
	AcquireShardInterval = NewGlobalDurationSetting(
		"history.acquireShardInterval",
		time.Minute,
		`AcquireShardInterval is interval that timer used to acquire shard`,
	)
	AcquireShardConcurrency = NewGlobalIntSetting(
		"history.acquireShardConcurrency",
		10,
		`AcquireShardConcurrency is number of goroutines that can be used to acquire shards in the shard controller.`,
	)
	ShardLingerOwnershipCheckQPS = NewGlobalIntSetting(
		"history.shardLingerOwnershipCheckQPS",
		4,
		`ShardLingerOwnershipCheckQPS is the frequency to perform shard ownership
checks while a shard is lingering.`,
	)
	ShardLingerTimeLimit = NewGlobalDurationSetting(
		"history.shardLingerTimeLimit",
		0,
		`ShardLingerTimeLimit configures if and for how long the shard controller
will temporarily delay closing shards after a membership update, awaiting a
shard ownership lost error from persistence. If set to zero, shards will not delay closing.
Do NOT use non-zero value with persistence layers that are missing AssertShardOwnership support.`,
	)
	ShardFinalizerTimeout = NewGlobalDurationSetting(
		"history.shardFinalizerTimeout",
		2*time.Second,
		`ShardFinalizerTimeout configures if and for how long the shard will attempt
to cleanup any of its associated data, such as workflow contexts. If set to zero, the finalizer is disabled.`,
	)
	HistoryClientOwnershipCachingEnabled = NewGlobalBoolSetting(
		"history.clientOwnershipCachingEnabled",
		false,
		`HistoryClientOwnershipCachingEnabled configures if history clients try to cache
shard ownership information, instead of checking membership for each request.
Only inspected when an instance first creates a history client, so changes
to this require a restart to take effect.`,
	)
	ShardIOConcurrency = NewGlobalIntSetting(
		"history.shardIOConcurrency",
		1,
		`ShardIOConcurrency controls the concurrency of persistence operations in shard context`,
	)
	ShardIOTimeout = NewGlobalDurationSetting(
		"history.shardIOTimeout",
		5*time.Second*debug.TimeoutMultiplier,
		`ShardIOTimeout sets the timeout for persistence operations in the shard context`,
	)
	StandbyClusterDelay = NewGlobalDurationSetting(
		"history.standbyClusterDelay",
		5*time.Minute,
		`StandbyClusterDelay is the artificial delay added to standby cluster's view of active cluster's time`,
	)
	StandbyTaskMissingEventsResendDelay = NewTaskTypeDurationSetting(
		"history.standbyTaskMissingEventsResendDelay",
		10*time.Minute,
		`StandbyTaskMissingEventsResendDelay is the amount of time standby cluster's will wait (if events are missing)
before calling remote for missing events`,
	)
	StandbyTaskMissingEventsDiscardDelay = NewTaskTypeDurationSetting(
		"history.standbyTaskMissingEventsDiscardDelay",
		15*time.Minute,
		`StandbyTaskMissingEventsDiscardDelay is the amount of time standby cluster's will wait (if events are missing)
before discarding the task`,
	)
	QueuePendingTaskCriticalCount = NewGlobalIntSetting(
		"history.queuePendingTaskCriticalCount",
		9000,
		`Max number of pending tasks in a history queue before triggering slice splitting and unloading.
NOTE: The outbound queue has a separate configuration: outboundQueuePendingTaskCriticalCount.`,
	)
	QueueReaderStuckCriticalAttempts = NewGlobalIntSetting(
		"history.queueReaderStuckCriticalAttempts",
		3,
		`QueueReaderStuckCriticalAttempts is the max number of task loading attempts for a certain task range
before that task range is split into a separate slice to unblock loading for later range.
currently only work for scheduled queues and the task range is 1s.`,
	)
	QueueCriticalSlicesCount = NewGlobalIntSetting(
		"history.queueCriticalSlicesCount",
		50,
		`QueueCriticalSlicesCount is the max number of slices in one queue
before force compacting slices`,
	)
	QueuePendingTaskMaxCount = NewGlobalIntSetting(
		"history.queuePendingTasksMaxCount",
		10000,
		`The max number of task pending tasks in a history queue before stopping loading new tasks into memory. This
limit is in addition to queuePendingTaskCriticalCount which controls when to unload already loaded tasks but doesn't
prevent loading new tasks. Ideally this max count limit should not be hit and task unloading should happen once critical
count is exceeded. But since queue action is async, we need this hard limit.
NOTE: The outbound queue has a separate configuration: outboundQueuePendingTaskMaxCount.
`,
	)
	QueueMaxPredicateSize = NewGlobalIntSetting(
		"history.queueMaxPredicateSize",
		0,
		`The max size of the multi-cursor predicate structure stored in the shard info record. 0 is considered
unlimited. When the predicate size is surpassed for a given scope, the predicate is converted to a universal predicate,
which causes all tasks in the scope's range to eventually be reprocessed without applying any filtering logic.
NOTE: The outbound queue has a separate configuration: outboundQueueMaxPredicateSize.
`,
	)

	TaskSchedulerEnableRateLimiter = NewGlobalBoolSetting(
		"history.taskSchedulerEnableRateLimiter",
		false,
		`TaskSchedulerEnableRateLimiter indicates if task scheduler rate limiter should be enabled`,
	)
	TaskSchedulerEnableRateLimiterShadowMode = NewGlobalBoolSetting(
		"history.taskSchedulerEnableRateLimiterShadowMode",
		true,
		`TaskSchedulerEnableRateLimiterShadowMode indicates if task scheduler rate limiter should run in shadow mode
i.e. through rate limiter and emit metrics but do not actually block/throttle task scheduling`,
	)
	TaskSchedulerRateLimiterStartupDelay = NewGlobalDurationSetting(
		"history.taskSchedulerRateLimiterStartupDelay",
		5*time.Second,
		`TaskSchedulerRateLimiterStartupDelay is the duration to wait after startup before enforcing task scheduler rate limiting`,
	)
	TaskSchedulerGlobalMaxQPS = NewGlobalIntSetting(
		"history.taskSchedulerGlobalMaxQPS",
		0,
		`TaskSchedulerGlobalMaxQPS is the max qps all task schedulers in the cluster can schedule tasks
If value less or equal to 0, will fall back to TaskSchedulerMaxQPS`,
	)
	TaskSchedulerMaxQPS = NewGlobalIntSetting(
		"history.taskSchedulerMaxQPS",
		0,
		`TaskSchedulerMaxQPS is the max qps task schedulers on a host can schedule tasks
If value less or equal to 0, will fall back to HistoryPersistenceMaxQPS`,
	)
	TaskSchedulerGlobalNamespaceMaxQPS = NewNamespaceIntSetting(
		"history.taskSchedulerGlobalNamespaceMaxQPS",
		0,
		`TaskSchedulerGlobalNamespaceMaxQPS is the max qps all task schedulers in the cluster can schedule tasks for a certain namespace
If value less or equal to 0, will fall back to TaskSchedulerNamespaceMaxQPS`,
	)
	TaskSchedulerNamespaceMaxQPS = NewNamespaceIntSetting(
		"history.taskSchedulerNamespaceMaxQPS",
		0,
		`TaskSchedulerNamespaceMaxQPS is the max qps task schedulers on a host can schedule tasks for a certain namespace
If value less or equal to 0, will fall back to HistoryPersistenceNamespaceMaxQPS`,
	)
	TaskSchedulerInactiveChannelDeletionDelay = NewGlobalDurationSetting(
		"history.taskSchedulerInactiveChannelDeletionDelay",
		time.Hour,
		`TaskSchedulerInactiveChannelDeletionDelay the time delay before a namespace's' channel is removed from the scheduler`,
	)

	TimerTaskBatchSize = NewGlobalIntSetting(
		"history.timerTaskBatchSize",
		100,
		`TimerTaskBatchSize is batch size for timer processor to process tasks`,
	)
	TimerProcessorSchedulerWorkerCount = NewGlobalIntSetting(
		"history.timerProcessorSchedulerWorkerCount",
		512,
		`TimerProcessorSchedulerWorkerCount is the number of workers in the host level task scheduler for timer processor`,
	)
	TimerProcessorSchedulerActiveRoundRobinWeights = NewNamespaceMapSetting(
		"history.timerProcessorSchedulerActiveRoundRobinWeights",
		nil, // actual default is in service/history/configs package
		`TimerProcessorSchedulerActiveRoundRobinWeights is the priority round robin weights used by timer task scheduler for active namespaces`,
	)
	TimerProcessorSchedulerStandbyRoundRobinWeights = NewNamespaceMapSetting(
		"history.timerProcessorSchedulerStandbyRoundRobinWeights",
		nil, // actual default is in service/history/configs package
		`TimerProcessorSchedulerStandbyRoundRobinWeights is the priority round robin weights used by timer task scheduler for standby namespaces`,
	)
	TimerProcessorUpdateAckInterval = NewGlobalDurationSetting(
		"history.timerProcessorUpdateAckInterval",
		30*time.Second,
		`TimerProcessorUpdateAckInterval is update interval for timer processor`,
	)
	TimerProcessorUpdateAckIntervalJitterCoefficient = NewGlobalFloatSetting(
		"history.timerProcessorUpdateAckIntervalJitterCoefficient",
		0.15,
		`TimerProcessorUpdateAckIntervalJitterCoefficient is the update interval jitter coefficient`,
	)
	TimerProcessorMaxPollRPS = NewGlobalIntSetting(
		"history.timerProcessorMaxPollRPS",
		20,
		`TimerProcessorMaxPollRPS is max poll rate per second for timer processor`,
	)
	TimerProcessorMaxPollHostRPS = NewGlobalIntSetting(
		"history.timerProcessorMaxPollHostRPS",
		0,
		`TimerProcessorMaxPollHostRPS is max poll rate per second for all timer processor on a host`,
	)
	TimerProcessorMaxPollInterval = NewGlobalDurationSetting(
		"history.timerProcessorMaxPollInterval",
		5*time.Minute,
		`TimerProcessorMaxPollInterval is max poll interval for timer processor`,
	)
	TimerProcessorMaxPollIntervalJitterCoefficient = NewGlobalFloatSetting(
		"history.timerProcessorMaxPollIntervalJitterCoefficient",
		0.15,
		`TimerProcessorMaxPollIntervalJitterCoefficient is the max poll interval jitter coefficient`,
	)
	TimerProcessorPollBackoffInterval = NewGlobalDurationSetting(
		"history.timerProcessorPollBackoffInterval",
		5*time.Second,
		`TimerProcessorPollBackoffInterval is the poll backoff interval if task redispatcher's size exceeds limit for timer processor`,
	)
	TimerProcessorMaxTimeShift = NewGlobalDurationSetting(
		"history.timerProcessorMaxTimeShift",
		1*time.Second,
		`TimerProcessorMaxTimeShift is the max shift timer processor can have`,
	)
	TimerQueueMaxReaderCount = NewGlobalIntSetting(
		"history.timerQueueMaxReaderCount",
		2,
		`TimerQueueMaxReaderCount is the max number of readers in one multi-cursor timer queue`,
	)
	RetentionTimerJitterDuration = NewGlobalDurationSetting(
		"history.retentionTimerJitterDuration",
		30*time.Minute,
		`RetentionTimerJitterDuration is a time duration jitter to distribute timer from T0 to T0 + jitter duration`,
	)

	MemoryTimerProcessorSchedulerWorkerCount = NewGlobalIntSetting(
		"history.memoryTimerProcessorSchedulerWorkerCount",
		64,
		`MemoryTimerProcessorSchedulerWorkerCount is the number of workers in the task scheduler for in memory timer processor.`,
	)

	TransferTaskBatchSize = NewGlobalIntSetting(
		"history.transferTaskBatchSize",
		100,
		`TransferTaskBatchSize is batch size for transferQueueProcessor`,
	)
	TransferProcessorMaxPollRPS = NewGlobalIntSetting(
		"history.transferProcessorMaxPollRPS",
		20,
		`TransferProcessorMaxPollRPS is max poll rate per second for transferQueueProcessor`,
	)
	TransferProcessorMaxPollHostRPS = NewGlobalIntSetting(
		"history.transferProcessorMaxPollHostRPS",
		0,
		`TransferProcessorMaxPollHostRPS is max poll rate per second for all transferQueueProcessor on a host`,
	)
	TransferProcessorSchedulerWorkerCount = NewGlobalIntSetting(
		"history.transferProcessorSchedulerWorkerCount",
		512,
		`TransferProcessorSchedulerWorkerCount is the number of workers in the host level task scheduler for transferQueueProcessor`,
	)
	TransferProcessorSchedulerActiveRoundRobinWeights = NewNamespaceMapSetting(
		"history.transferProcessorSchedulerActiveRoundRobinWeights",
		nil, // actual default is in service/history/configs package
		`TransferProcessorSchedulerActiveRoundRobinWeights is the priority round robin weights used by transfer task scheduler for active namespaces`,
	)
	TransferProcessorSchedulerStandbyRoundRobinWeights = NewNamespaceMapSetting(
		"history.transferProcessorSchedulerStandbyRoundRobinWeights",
		nil, // actual default is in service/history/configs package
		`TransferProcessorSchedulerStandbyRoundRobinWeights is the priority round robin weights used by transfer task scheduler for standby namespaces`,
	)
	TransferProcessorMaxPollInterval = NewGlobalDurationSetting(
		"history.transferProcessorMaxPollInterval",
		1*time.Minute,
		`TransferProcessorMaxPollInterval max poll interval for transferQueueProcessor`,
	)
	TransferProcessorMaxPollIntervalJitterCoefficient = NewGlobalFloatSetting(
		"history.transferProcessorMaxPollIntervalJitterCoefficient",
		0.15,
		`TransferProcessorMaxPollIntervalJitterCoefficient is the max poll interval jitter coefficient`,
	)
	TransferProcessorUpdateAckInterval = NewGlobalDurationSetting(
		"history.transferProcessorUpdateAckInterval",
		30*time.Second,
		`TransferProcessorUpdateAckInterval is update interval for transferQueueProcessor`,
	)
	TransferProcessorUpdateAckIntervalJitterCoefficient = NewGlobalFloatSetting(
		"history.transferProcessorUpdateAckIntervalJitterCoefficient",
		0.15,
		`TransferProcessorUpdateAckIntervalJitterCoefficient is the update interval jitter coefficient`,
	)
	TransferProcessorPollBackoffInterval = NewGlobalDurationSetting(
		"history.transferProcessorPollBackoffInterval",
		5*time.Second,
		`TransferProcessorPollBackoffInterval is the poll backoff interval if task redispatcher's size exceeds limit for transferQueueProcessor`,
	)
	TransferProcessorEnsureCloseBeforeDelete = NewGlobalBoolSetting(
		"history.transferProcessorEnsureCloseBeforeDelete",
		true,
		`TransferProcessorEnsureCloseBeforeDelete means we ensure the execution is closed before we delete it`,
	)
	TransferQueueMaxReaderCount = NewGlobalIntSetting(
		"history.transferQueueMaxReaderCount",
		2,
		`TransferQueueMaxReaderCount is the max number of readers in one multi-cursor transfer queue`,
	)

	OutboundTaskBatchSize = NewGlobalIntSetting(
		"history.outboundTaskBatchSize",
		100,
		`OutboundTaskBatchSize is batch size for outboundQueueFactory`,
	)
	OutboundQueuePendingTaskMaxCount = NewGlobalIntSetting(
		"history.outboundQueuePendingTasksMaxCount",
		10000,
		`The max number of task pending tasks in the outbound queue before stopping loading new tasks into memory. This
limit is in addition to outboundQueuePendingTaskCriticalCount which controls when to unload already loaded tasks but
doesn't prevent loading new tasks. Ideally this max count limit should not be hit and task unloading should happen once
critical count is exceeded. But since queue action is async, we need this hard limit.
`,
	)
	OutboundQueuePendingTaskCriticalCount = NewGlobalIntSetting(
		"history.outboundQueuePendingTaskCriticalCount",
		9000,
		`Max number of pending tasks in the outbound queue before triggering slice splitting and unloading.`,
	)
	OutboundQueueMaxPredicateSize = NewGlobalIntSetting(
		"history.outboundQueueMaxPredicateSize",
		10*1024,
		`The max size of the multi-cursor predicate structure stored in the shard info record for the outbound queue. 0
is considered unlimited. When the predicate size is surpassed for a given scope, the predicate is converted to a
universal predicate, which causes all tasks in the scope's range to eventually be reprocessed without applying any
filtering logic.
`,
	)

	OutboundProcessorMaxPollRPS = NewGlobalIntSetting(
		"history.outboundProcessorMaxPollRPS",
		20,
		`OutboundProcessorMaxPollRPS is max poll rate per second for outboundQueueFactory`,
	)
	OutboundProcessorMaxPollHostRPS = NewGlobalIntSetting(
		"history.outboundProcessorMaxPollHostRPS",
		0,
		`OutboundProcessorMaxPollHostRPS is max poll rate per second for all outboundQueueFactory on a host`,
	)
	OutboundProcessorMaxPollInterval = NewGlobalDurationSetting(
		"history.outboundProcessorMaxPollInterval",
		1*time.Minute,
		`OutboundProcessorMaxPollInterval max poll interval for outboundQueueFactory`,
	)
	OutboundProcessorMaxPollIntervalJitterCoefficient = NewGlobalFloatSetting(
		"history.outboundProcessorMaxPollIntervalJitterCoefficient",
		0.15,
		`OutboundProcessorMaxPollIntervalJitterCoefficient is the max poll interval jitter coefficient`,
	)
	OutboundProcessorUpdateAckInterval = NewGlobalDurationSetting(
		"history.outboundProcessorUpdateAckInterval",
		30*time.Second,
		`OutboundProcessorUpdateAckInterval is update interval for outboundQueueFactory`,
	)
	OutboundProcessorUpdateAckIntervalJitterCoefficient = NewGlobalFloatSetting(
		"history.outboundProcessorUpdateAckIntervalJitterCoefficient",
		0.15,
		`OutboundProcessorUpdateAckIntervalJitterCoefficient is the update interval jitter coefficient`,
	)
	OutboundProcessorPollBackoffInterval = NewGlobalDurationSetting(
		"history.outboundProcessorPollBackoffInterval",
		5*time.Second,
		`OutboundProcessorPollBackoffInterval is the poll backoff interval if task redispatcher's size exceeds limit for outboundQueueFactory`,
	)
	OutboundQueueMaxReaderCount = NewGlobalIntSetting(
		"history.outboundQueueMaxReaderCount",
		4,
		`OutboundQueueMaxReaderCount is the max number of readers in one multi-cursor outbound queue`,
	)
	OutboundQueueGroupLimiterBufferSize = NewDestinationIntSetting(
		"history.outboundQueue.groupLimiter.bufferSize",
		100,
		`OutboundQueueGroupLimiterBufferSize is the max buffer size of the group limiter`,
	)
	OutboundQueueGroupLimiterConcurrency = NewDestinationIntSetting(
		"history.outboundQueue.groupLimiter.concurrency",
		100,
		`OutboundQueueGroupLimiterConcurrency is the concurrency of the group limiter`,
	)
	OutboundQueueHostSchedulerMaxTaskRPS = NewDestinationFloatSetting(
		"history.outboundQueue.hostScheduler.maxTaskRPS",
		100.0,
		`OutboundQueueHostSchedulerMaxTaskRPS is the host scheduler max task RPS`,
	)
	OutboundQueueCircuitBreakerSettings = NewDestinationTypedSetting(
		"history.outboundQueue.circuitBreakerSettings",
		CircuitBreakerSettings{},
		`OutboundQueueCircuitBreakerSettings are circuit breaker settings.
Fields (see gobreaker reference for more details):
- MaxRequests: Maximum number of requests allowed to pass through when it is half-open (default 1).
- Interval (duration): Cyclic period in closed state to clear the internal counts;
  if interval is 0, then it never clears the internal counts (default 0).
- Timeout (duration): Period of open state before changing to half-open state (default 60s).`,
	)
	OutboundStandbyTaskMissingEventsDiscardDelay = NewDestinationDurationSetting(
		"history.outboundQueue.standbyTaskMissingEventsDiscardDelay",
		// This is effectively equivalent to never discarding outbound tasks since it's 290+ years.
		time.Duration(math.MaxInt64),
		`OutboundStandbyTaskMissingEventsDiscardDelay is the equivalent of
StandbyTaskMissingEventsDiscardDelay for outbound standby task processor.`,
	)
	OutboundStandbyTaskMissingEventsDestinationDownErr = NewDestinationBoolSetting(
		"history.outboundQueue.standbyTaskMissingEventsDestinationDownErr",
		true,
		`OutboundStandbyTaskMissingEventsDestinationDownErr enables returning DestinationDownError when
the outbound standby task failed to be processed due to missing events.`,
	)

	VisibilityTaskBatchSize = NewGlobalIntSetting(
		"history.visibilityTaskBatchSize",
		100,
		`VisibilityTaskBatchSize is batch size for visibilityQueueProcessor`,
	)
	VisibilityProcessorMaxPollRPS = NewGlobalIntSetting(
		"history.visibilityProcessorMaxPollRPS",
		20,
		`VisibilityProcessorMaxPollRPS is max poll rate per second for visibilityQueueProcessor`,
	)
	VisibilityProcessorMaxPollHostRPS = NewGlobalIntSetting(
		"history.visibilityProcessorMaxPollHostRPS",
		0,
		`VisibilityProcessorMaxPollHostRPS is max poll rate per second for all visibilityQueueProcessor on a host`,
	)
	VisibilityProcessorSchedulerWorkerCount = NewGlobalIntSetting(
		"history.visibilityProcessorSchedulerWorkerCount",
		512,
		`VisibilityProcessorSchedulerWorkerCount is the number of workers in the host level task scheduler for visibilityQueueProcessor`,
	)
	VisibilityProcessorSchedulerActiveRoundRobinWeights = NewNamespaceMapSetting(
		"history.visibilityProcessorSchedulerActiveRoundRobinWeights",
		nil, // actual default is in service/history/configs package
		`VisibilityProcessorSchedulerActiveRoundRobinWeights is the priority round robin weights by visibility task scheduler for active namespaces`,
	)
	VisibilityProcessorSchedulerStandbyRoundRobinWeights = NewNamespaceMapSetting(
		"history.visibilityProcessorSchedulerStandbyRoundRobinWeights",
		nil, // actual default is in service/history/configs package
		`VisibilityProcessorSchedulerStandbyRoundRobinWeights is the priority round robin weights by visibility task scheduler for standby namespaces`,
	)
	VisibilityProcessorMaxPollInterval = NewGlobalDurationSetting(
		"history.visibilityProcessorMaxPollInterval",
		1*time.Minute,
		`VisibilityProcessorMaxPollInterval max poll interval for visibilityQueueProcessor`,
	)
	VisibilityProcessorMaxPollIntervalJitterCoefficient = NewGlobalFloatSetting(
		"history.visibilityProcessorMaxPollIntervalJitterCoefficient",
		0.15,
		`VisibilityProcessorMaxPollIntervalJitterCoefficient is the max poll interval jitter coefficient`,
	)
	VisibilityProcessorUpdateAckInterval = NewGlobalDurationSetting(
		"history.visibilityProcessorUpdateAckInterval",
		30*time.Second,
		`VisibilityProcessorUpdateAckInterval is update interval for visibilityQueueProcessor`,
	)
	VisibilityProcessorUpdateAckIntervalJitterCoefficient = NewGlobalFloatSetting(
		"history.visibilityProcessorUpdateAckIntervalJitterCoefficient",
		0.15,
		`VisibilityProcessorUpdateAckIntervalJitterCoefficient is the update interval jitter coefficient`,
	)
	VisibilityProcessorPollBackoffInterval = NewGlobalDurationSetting(
		"history.visibilityProcessorPollBackoffInterval",
		5*time.Second,
		`VisibilityProcessorPollBackoffInterval is the poll backoff interval if task redispatcher's size exceeds limit for visibilityQueueProcessor`,
	)
	VisibilityProcessorEnsureCloseBeforeDelete = NewGlobalBoolSetting(
		"history.visibilityProcessorEnsureCloseBeforeDelete",
		false,
		`VisibilityProcessorEnsureCloseBeforeDelete means we ensure the visibility of an execution is closed before we delete its visibility records`,
	)
	VisibilityProcessorEnableCloseWorkflowCleanup = NewNamespaceBoolSetting(
		"history.visibilityProcessorEnableCloseWorkflowCleanup",
		false,
		`VisibilityProcessorEnableCloseWorkflowCleanup to clean up the mutable state after visibility
close task has been processed. Must use Elasticsearch as visibility store, otherwise workflow
data (eg: search attributes) will be lost after workflow is closed.`,
	)
	VisibilityProcessorRelocateAttributesMinBlobSize = NewNamespaceIntSetting(
		"history.visibilityProcessorRelocateAttributesMinBlobSize",
		0,
		`VisibilityProcessorRelocateAttributesMinBlobSize is the minimum size in bytes of memo or search
attributes.`,
	)
	VisibilityQueueMaxReaderCount = NewGlobalIntSetting(
		"history.visibilityQueueMaxReaderCount",
		2,
		`VisibilityQueueMaxReaderCount is the max number of readers in one multi-cursor visibility queue`,
	)

	DisableFetchRelocatableAttributesFromVisibility = NewNamespaceBoolSetting(
		"history.disableFetchRelocatableAttributesFromVisibility",
		false,
		`DisableFetchRelocatableAttributesFromVisibility disables fetching memo and search attributes from
visibility if they were removed from the mutable state`,
	)

	ArchivalTaskBatchSize = NewGlobalIntSetting(
		"history.archivalTaskBatchSize",
		100,
		`ArchivalTaskBatchSize is batch size for archivalQueueProcessor`,
	)
	ArchivalProcessorMaxPollRPS = NewGlobalIntSetting(
		"history.archivalProcessorMaxPollRPS",
		20,
		`ArchivalProcessorMaxPollRPS is max poll rate per second for archivalQueueProcessor`,
	)
	ArchivalProcessorMaxPollHostRPS = NewGlobalIntSetting(
		"history.archivalProcessorMaxPollHostRPS",
		0,
		`ArchivalProcessorMaxPollHostRPS is max poll rate per second for all archivalQueueProcessor on a host`,
	)
	ArchivalProcessorSchedulerWorkerCount = NewGlobalIntSetting(
		"history.archivalProcessorSchedulerWorkerCount",
		512,
		`ArchivalProcessorSchedulerWorkerCount is the number of workers in the host level task scheduler for
archivalQueueProcessor`,
	)
	ArchivalProcessorMaxPollInterval = NewGlobalDurationSetting(
		"history.archivalProcessorMaxPollInterval",
		5*time.Minute,
		`ArchivalProcessorMaxPollInterval max poll interval for archivalQueueProcessor`,
	)
	ArchivalProcessorMaxPollIntervalJitterCoefficient = NewGlobalFloatSetting(
		"history.archivalProcessorMaxPollIntervalJitterCoefficient",
		0.15,
		`ArchivalProcessorMaxPollIntervalJitterCoefficient is the max poll interval jitter coefficient`,
	)
	ArchivalProcessorUpdateAckInterval = NewGlobalDurationSetting(
		"history.archivalProcessorUpdateAckInterval",
		30*time.Second,
		`ArchivalProcessorUpdateAckInterval is update interval for archivalQueueProcessor`,
	)
	ArchivalProcessorUpdateAckIntervalJitterCoefficient = NewGlobalFloatSetting(
		"history.archivalProcessorUpdateAckIntervalJitterCoefficient",
		0.15,
		`ArchivalProcessorUpdateAckIntervalJitterCoefficient is the update interval jitter coefficient`,
	)
	ArchivalProcessorPollBackoffInterval = NewGlobalDurationSetting(
		"history.archivalProcessorPollBackoffInterval",
		5*time.Second,
		`ArchivalProcessorPollBackoffInterval is the poll backoff interval if task redispatcher's size exceeds limit for
archivalQueueProcessor`,
	)
	ArchivalProcessorArchiveDelay = NewGlobalDurationSetting(
		"history.archivalProcessorArchiveDelay",
		5*time.Minute,
		`ArchivalProcessorArchiveDelay is the delay before archivalQueueProcessor starts to process archival tasks`,
	)
	ArchivalBackendMaxRPS = NewGlobalFloatSetting(
		"history.archivalBackendMaxRPS",
		10000.0,
		`ArchivalBackendMaxRPS is the maximum rate of requests per second to the archival backend`,
	)
	ArchivalQueueMaxReaderCount = NewGlobalIntSetting(
		"history.archivalQueueMaxReaderCount",
		2,
		`ArchivalQueueMaxReaderCount is the max number of readers in one multi-cursor archival queue`,
	)

	WorkflowExecutionMaxInFlightUpdates = NewNamespaceIntSetting(
		"history.maxInFlightUpdates",
		10,
		`WorkflowExecutionMaxInFlightUpdates is the max number of updates that can be in-flight (admitted but not yet completed) for any given workflow execution. Set to zero to disable limit.`,
	)
	WorkflowExecutionMaxTotalUpdates = NewNamespaceIntSetting(
		"history.maxTotalUpdates",
		2000,
		`WorkflowExecutionMaxTotalUpdates is the max number of updates that any given workflow execution can receive.`,
	)

	ReplicatorTaskBatchSize = NewGlobalIntSetting(
		"history.replicatorTaskBatchSize",
		25,
		`ReplicatorTaskBatchSize is batch size for ReplicatorProcessor`,
	)
	ReplicatorMaxSkipTaskCount = NewGlobalIntSetting(
		"history.replicatorMaxSkipTaskCount",
		250,
		`ReplicatorMaxSkipTaskCount is maximum number of tasks that can be skipped during tasks pagination due to not meeting filtering conditions (e.g. missed namespace).`,
	)
	ReplicatorProcessorMaxPollInterval = NewGlobalDurationSetting(
		"history.replicatorProcessorMaxPollInterval",
		1*time.Minute,
		`ReplicatorProcessorMaxPollInterval is max poll interval for ReplicatorProcessor`,
	)
	ReplicatorProcessorMaxPollIntervalJitterCoefficient = NewGlobalFloatSetting(
		"history.replicatorProcessorMaxPollIntervalJitterCoefficient",
		0.15,
		`ReplicatorProcessorMaxPollIntervalJitterCoefficient is the max poll interval jitter coefficient`,
	)
	MaximumBufferedEventsBatch = NewGlobalIntSetting(
		"history.maximumBufferedEventsBatch",
		100,
		`MaximumBufferedEventsBatch is the maximum permissible number of buffered events for any given mutable state.`,
	)
	MaximumBufferedEventsSizeInBytes = NewGlobalIntSetting(
		"history.maximumBufferedEventsSizeInBytes",
		2*1024*1024,
		`MaximumBufferedEventsSizeInBytes is the maximum permissible size of all buffered events for any given mutable
state. The total size is determined by the sum of the size, in bytes, of each HistoryEvent proto.`,
	)
	MaximumSignalsPerExecution = NewNamespaceIntSetting(
		"history.maximumSignalsPerExecution",
		10000,
		`MaximumSignalsPerExecution is max number of signals supported by single execution`,
	)
	ShardUpdateMinInterval = NewGlobalDurationSetting(
		"history.shardUpdateMinInterval",
		5*time.Minute,
		`ShardUpdateMinInterval is the minimal time interval which the shard info can be updated`,
	)
	ShardFirstUpdateInterval = NewGlobalDurationSetting(
		"history.shardFirstUpdateInterval",
		10*time.Second,
		`ShardFirstUpdateInterval is the time interval after which the first shard info update will happen.
		It should be smaller than ShardUpdateMinInterval`,
	)
	ShardUpdateMinTasksCompleted = NewGlobalIntSetting(
		"history.shardUpdateMinTasksCompleted",
		1000,
		`ShardUpdateMinTasksCompleted is the minimum number of tasks which must be completed (across all queues) before the shard info can be updated.
Note that once history.shardUpdateMinInterval amount of time has passed we'll update the shard info regardless of the number of tasks completed.
When the this config is zero or lower we will only update shard info at most once every history.shardUpdateMinInterval.`,
	)
	ShardSyncMinInterval = NewGlobalDurationSetting(
		"history.shardSyncMinInterval",
		5*time.Minute,
		`ShardSyncMinInterval is the minimal time interval which the shard info should be sync to remote`,
	)
	EmitShardLagLog = NewGlobalBoolSetting(
		"history.emitShardLagLog",
		false,
		`EmitShardLagLog whether emit the shard lag log`,
	)
	DefaultEventEncoding = NewNamespaceStringSetting(
		"history.defaultEventEncoding",
		enumspb.ENCODING_TYPE_PROTO3.String(),
		`DefaultEventEncoding is the encoding type for history events`,
	)
	DefaultActivityRetryPolicy = NewNamespaceTypedSetting(
		"history.defaultActivityRetryPolicy",
		retrypolicy.DefaultDefaultRetrySettings,
		`DefaultActivityRetryPolicy represents the out-of-box retry policy for activities where
the user has not specified an explicit RetryPolicy`,
	)
	DefaultWorkflowRetryPolicy = NewNamespaceTypedSetting(
		"history.defaultWorkflowRetryPolicy",
		retrypolicy.DefaultDefaultRetrySettings,
		`DefaultWorkflowRetryPolicy represents the out-of-box retry policy for unset fields
where the user has set an explicit RetryPolicy, but not specified all the fields`,
	)
	AllowResetWithPendingChildren = NewNamespaceBoolSetting(
		"history.allowResetWithPendingChildren",
		false,
		`Allows resetting of workflows with pending children when set to true`,
	)
	HistoryMaxAutoResetPoints = NewNamespaceIntSetting(
		"history.historyMaxAutoResetPoints",
		primitives.DefaultHistoryMaxAutoResetPoints,
		`HistoryMaxAutoResetPoints is the key for max number of auto reset points stored in mutableState`,
	)
	EnableParentClosePolicy = NewNamespaceBoolSetting(
		"history.enableParentClosePolicy",
		true,
		`EnableParentClosePolicy whether to  ParentClosePolicy`,
	)
	ParentClosePolicyThreshold = NewNamespaceIntSetting(
		"history.parentClosePolicyThreshold",
		10,
		`ParentClosePolicyThreshold decides that parent close policy will be processed by sys workers(if enabled) if
the number of children greater than or equal to this threshold`,
	)
	NumParentClosePolicySystemWorkflows = NewGlobalIntSetting(
		"history.numParentClosePolicySystemWorkflows",
		10,
		`NumParentClosePolicySystemWorkflows is key for number of parentClosePolicy system workflows running in total`,
	)
	HistoryThrottledLogRPS = NewGlobalIntSetting(
		"history.throttledLogRPS",
		4,
		`HistoryThrottledLogRPS is the rate limit on number of log messages emitted per second for throttled logger`,
	)
	WorkflowTaskHeartbeatTimeout = NewNamespaceDurationSetting(
		"history.workflowTaskHeartbeatTimeout",
		time.Minute*30,
		`WorkflowTaskHeartbeatTimeout for workflow task heartbeat`,
	)
	WorkflowTaskCriticalAttempts = NewGlobalIntSetting(
		"history.workflowTaskCriticalAttempt",
		10,
		`WorkflowTaskCriticalAttempts is the number of attempts for a workflow task that's regarded as critical`,
	)
	WorkflowTaskRetryMaxInterval = NewGlobalDurationSetting(
		"history.workflowTaskRetryMaxInterval",
		time.Minute*10,
		`WorkflowTaskRetryMaxInterval is the maximum interval added to a workflow task's startToClose timeout for slowing down retry`,
	)
	DiscardSpeculativeWorkflowTaskMaximumEventsCount = NewGlobalIntSetting(
		"history.discardSpeculativeWorkflowTaskMaximumEventsCount",
		10,
		`If speculative workflow task shipped more than DiscardSpeculativeWorkflowTaskMaximumEventsCount events, it can't be discarded`,
	)
	DefaultWorkflowTaskTimeout = NewNamespaceDurationSetting(
		"history.defaultWorkflowTaskTimeout",
		primitives.DefaultWorkflowTaskTimeout,
		`DefaultWorkflowTaskTimeout for a workflow task`,
	)
	SkipReapplicationByNamespaceID = NewNamespaceIDBoolSetting(
		"history.SkipReapplicationByNamespaceID",
		false,
		`SkipReapplicationByNamespaceID is whether skipping a event re-application for a namespace`,
	)
	StandbyTaskReReplicationContextTimeout = NewNamespaceIDDurationSetting(
		"history.standbyTaskReReplicationContextTimeout",
		30*time.Second,
		`StandbyTaskReReplicationContextTimeout is the context timeout for standby task re-replication`,
	)
	MaxBufferedQueryCount = NewGlobalIntSetting(
		"history.MaxBufferedQueryCount",
		1,
		`MaxBufferedQueryCount indicates max buffer query count`,
	)
	MutableStateChecksumGenProbability = NewNamespaceIntSetting(
		"history.mutableStateChecksumGenProbability",
		0,
		`MutableStateChecksumGenProbability is the probability [0-100] that checksum will be generated for mutable state`,
	)
	MutableStateChecksumVerifyProbability = NewNamespaceIntSetting(
		"history.mutableStateChecksumVerifyProbability",
		0,
		`MutableStateChecksumVerifyProbability is the probability [0-100] that checksum will be verified for mutable state`,
	)
	MutableStateChecksumInvalidateBefore = NewGlobalFloatSetting(
		"history.mutableStateChecksumInvalidateBefore",
		0,
		`MutableStateChecksumInvalidateBefore is the epoch timestamp before which all checksums are to be discarded`,
	)

	ReplicationTaskApplyTimeout = NewGlobalDurationSetting(
		"history.ReplicationTaskApplyTimeout",
		20*time.Second,
		`ReplicationTaskApplyTimeout is the context timeout for replication task apply`,
	)
	ReplicationTaskFetcherParallelism = NewGlobalIntSetting(
		"history.ReplicationTaskFetcherParallelism",
		4,
		`ReplicationTaskFetcherParallelism determines how many go routines we spin up for fetching tasks`,
	)
	ReplicationTaskFetcherAggregationInterval = NewGlobalDurationSetting(
		"history.ReplicationTaskFetcherAggregationInterval",
		2*time.Second,
		`ReplicationTaskFetcherAggregationInterval determines how frequently the fetch requests are sent`,
	)
	ReplicationTaskFetcherTimerJitterCoefficient = NewGlobalFloatSetting(
		"history.ReplicationTaskFetcherTimerJitterCoefficient",
		0.15,
		`ReplicationTaskFetcherTimerJitterCoefficient is the jitter for fetcher timer`,
	)
	ReplicationTaskFetcherErrorRetryWait = NewGlobalDurationSetting(
		"history.ReplicationTaskFetcherErrorRetryWait",
		time.Second,
		`ReplicationTaskFetcherErrorRetryWait is the wait time when fetcher encounters error`,
	)
	ReplicationTaskProcessorErrorRetryWait = NewShardIDDurationSetting(
		"history.ReplicationTaskProcessorErrorRetryWait",
		1*time.Second,
		`ReplicationTaskProcessorErrorRetryWait is the initial retry wait when we see errors in applying replication tasks`,
	)
	ReplicationTaskProcessorErrorRetryBackoffCoefficient = NewShardIDFloatSetting(
		"history.ReplicationTaskProcessorErrorRetryBackoffCoefficient",
		1.2,
		`ReplicationTaskProcessorErrorRetryBackoffCoefficient is the retry wait backoff time coefficient`,
	)
	ReplicationTaskProcessorErrorRetryMaxInterval = NewShardIDDurationSetting(
		"history.ReplicationTaskProcessorErrorRetryMaxInterval",
		5*time.Second,
		`ReplicationTaskProcessorErrorRetryMaxInterval is the retry wait backoff max duration`,
	)
	ReplicationTaskProcessorErrorRetryMaxAttempts = NewShardIDIntSetting(
		"history.ReplicationTaskProcessorErrorRetryMaxAttempts",
		80,
		`ReplicationTaskProcessorErrorRetryMaxAttempts is the max retry attempts for applying replication tasks`,
	)
	ReplicationTaskProcessorErrorRetryExpiration = NewShardIDDurationSetting(
		"history.ReplicationTaskProcessorErrorRetryExpiration",
		5*time.Minute,
		`ReplicationTaskProcessorErrorRetryExpiration is the max retry duration for applying replication tasks`,
	)
	ReplicationTaskProcessorNoTaskInitialWait = NewShardIDDurationSetting(
		"history.ReplicationTaskProcessorNoTaskInitialWait",
		2*time.Second,
		`ReplicationTaskProcessorNoTaskInitialWait is the wait time when not ask is returned`,
	)
	ReplicationTaskProcessorCleanupInterval = NewShardIDDurationSetting(
		"history.ReplicationTaskProcessorCleanupInterval",
		1*time.Minute,
		`ReplicationTaskProcessorCleanupInterval determines how frequently the cleanup replication queue`,
	)
	ReplicationTaskProcessorCleanupJitterCoefficient = NewShardIDFloatSetting(
		"history.ReplicationTaskProcessorCleanupJitterCoefficient",
		0.15,
		`ReplicationTaskProcessorCleanupJitterCoefficient is the jitter for cleanup timer`,
	)
	ReplicationTaskProcessorHostQPS = NewGlobalFloatSetting(
		"history.ReplicationTaskProcessorHostQPS",
		1500,
		`ReplicationTaskProcessorHostQPS is the qps of task processing rate limiter on host level`,
	)
	ReplicationTaskProcessorShardQPS = NewGlobalFloatSetting(
		"history.ReplicationTaskProcessorShardQPS",
		30,
		`ReplicationTaskProcessorShardQPS is the qps of task processing rate limiter on shard level`,
	)
	ReplicationEnableDLQMetrics = NewGlobalBoolSetting(
		"history.ReplicationEnableDLQMetrics",
		true,
		`ReplicationEnableDLQMetrics is the flag to emit DLQ metrics`,
	)
	ReplicationEnableUpdateWithNewTaskMerge = NewGlobalBoolSetting(
		"history.ReplicationEnableUpdateWithNewTaskMerge",
		false,
		`ReplicationEnableUpdateWithNewTaskMerge is the flag controlling whether replication task merging logic
should be enabled for non continuedAsNew workflow UpdateWithNew case.`,
	)
	ReplicationMultipleBatches = NewGlobalBoolSetting(
		"history.ReplicationMultipleBatches",
		false,
		`ReplicationMultipleBatches is the flag to enable replication of multiple history event batches`,
	)
	HistoryTaskDLQEnabled = NewGlobalBoolSetting(
		"history.TaskDLQEnabled",
		true,
		`HistoryTaskDLQEnabled enables the history task DLQ. This applies to internal tasks like transfer and timer tasks.
Do not turn this on if you aren't using Cassandra as the history task DLQ is not implemented for other databases.`,
	)
	HistoryTaskDLQUnexpectedErrorAttempts = NewGlobalIntSetting(
		"history.TaskDLQUnexpectedErrorAttempts",
		70, // 70 attempts takes about an hour
		`HistoryTaskDLQUnexpectedErrorAttempts is the number of task execution attempts before sending the task to DLQ.`,
	)
	HistoryTaskDLQInternalErrors = NewGlobalBoolSetting(
		"history.TaskDLQInternalErrors",
		false,
		`HistoryTaskDLQInternalErrors causes history task processing to send tasks failing with serviceerror.Internal to
the dlq (or will drop them if not enabled)`,
	)
	HistoryTaskDLQErrorPattern = NewGlobalStringSetting(
		"history.TaskDLQErrorPattern",
		"",
		`HistoryTaskDLQErrorPattern specifies a regular expression. If a task processing error matches with this regex,
that task will be sent to DLQ.`,
	)

	ReplicationStreamSyncStatusDuration = NewGlobalDurationSetting(
		"history.ReplicationStreamSyncStatusDuration",
		1*time.Second,
		`ReplicationStreamSyncStatusDuration sync replication status duration`,
	)
	ReplicationProcessorSchedulerQueueSize = NewGlobalIntSetting(
		"history.ReplicationProcessorSchedulerQueueSize",
		128,
		`ReplicationProcessorSchedulerQueueSize is the replication task executor queue size`,
	)
	ReplicationProcessorSchedulerWorkerCount = NewGlobalIntSetting(
		"history.ReplicationProcessorSchedulerWorkerCount",
		512,
		`ReplicationProcessorSchedulerWorkerCount is the replication task executor worker count`,
	)
	ReplicationLowPriorityProcessorSchedulerWorkerCount = NewGlobalIntSetting(
		"history.ReplicationLowPriorityProcessorSchedulerWorkerCount",
		128,
		`ReplicationLowPriorityProcessorSchedulerWorkerCount is the low priority replication task executor worker count`,
	)
	ReplicationLowPriorityTaskParallelism = NewGlobalIntSetting(
		"history.ReplicationLowPriorityTaskParallelism",
		1,
		`ReplicationLowPriorityTaskParallelism is the number of executions' low priority replication tasks that can be processed in parallel`,
	)

	EnableEagerNamespaceRefresher = NewGlobalBoolSetting(
		"history.EnableEagerNamespaceRefresher",
		false,
		`EnableEagerNamespaceRefresher is a feature flag for eagerly refresh namespace during processing replication task`,
	)
	EnableReplicationTaskBatching = NewGlobalBoolSetting(
		"history.EnableReplicationTaskBatching",
		false,
		`EnableReplicationTaskBatching is a feature flag for batching replicate history event task`,
	)
	EnableReplicateLocalGeneratedEvents = NewGlobalBoolSetting(
		"history.EnableReplicateLocalGeneratedEvents",
		false,
		`EnableReplicateLocalGeneratedEvents is a feature flag for replicating locally generated events`,
	)
	EnableReplicationTaskTieredProcessing = NewGlobalBoolSetting(
		"history.EnableReplicationTaskTieredProcessing",
		false,
		`EnableReplicationTaskTieredProcessing is a feature flag for enabling tiered replication task processing stack`,
	)
	ReplicationStreamSenderHighPriorityQPS = NewGlobalIntSetting(
		"history.ReplicationStreamSenderHighPriorityQPS",
		100,
		`Maximum number of high priority replication tasks that can be sent per second per shard`,
	)
	ReplicationStreamSenderLowPriorityQPS = NewGlobalIntSetting(
		"history.ReplicationStreamSenderLowPriorityQPS",
		100,
		`Maximum number of low priority replication tasks that can be sent per second per shard`,
	)
	ReplicationReceiverMaxOutstandingTaskCount = NewGlobalIntSetting(
		"history.ReplicationReceiverMaxOutstandingTaskCount",
		500,
		`Maximum number of outstanding tasks allowed for a single shard in the stream receiver`,
	)
	ReplicationResendMaxBatchCount = NewGlobalIntSetting(
		"history.ReplicationResendMaxBatchCount",
		10,
		`Maximum number of resend events batch for a single replication request`,
	)
	ReplicationProgressCacheMaxSize = NewGlobalIntSetting(
		"history.ReplicationProgressCacheMaxSize",
		128000,
		`ReplicationProgressCacheMaxSize is the maximum number of entries in the replication progress cache`,
	)
	ReplicationProgressCacheTTL = NewGlobalDurationSetting(
		"history.ReplicationProgressCacheTTL",
		time.Hour,
		`ReplicationProgressCacheTTL is TTL of replication progress cache`,
	)
	WorkflowIdReuseMinimalInterval = NewNamespaceDurationSetting(
		"history.workflowIdReuseMinimalInterval",
		1*time.Second,
		`WorkflowIdReuseMinimalInterval is used for timing how soon users can create new workflow with the same workflow ID.`,
	)
	EnableWorkflowIdReuseStartTimeValidation = NewNamespaceBoolSetting(
		"history.enableWorkflowIdReuseStartTimeValidation",
		false,
		`If true, validate the start time of the old workflow is older than WorkflowIdReuseMinimalInterval when reusing workflow ID.`,
	)
	HealthPersistenceLatencyFailure = NewGlobalFloatSetting(
		"history.healthPersistenceLatencyFailure",
		500,
		"History service health check on persistence average latency (millisecond) threshold",
	)
	HealthPersistenceErrorRatio = NewGlobalFloatSetting(
		"history.healthPersistenceErrorRatio",
		0.90,
		"History service health check on persistence error ratio",
	)

	// keys for worker

	WorkerPersistenceMaxQPS = NewGlobalIntSetting(
		"worker.persistenceMaxQPS",
		500,
		`WorkerPersistenceMaxQPS is the max qps worker host can query DB`,
	)
	WorkerPersistenceGlobalMaxQPS = NewGlobalIntSetting(
		"worker.persistenceGlobalMaxQPS",
		0,
		`WorkerPersistenceGlobalMaxQPS is the max qps worker cluster can query DB`,
	)
	WorkerPersistenceNamespaceMaxQPS = NewNamespaceIntSetting(
		"worker.persistenceNamespaceMaxQPS",
		0,
		`WorkerPersistenceNamespaceMaxQPS is the max qps each namespace on worker host can query DB`,
	)
	WorkerPersistenceGlobalNamespaceMaxQPS = NewNamespaceIntSetting(
		"worker.persistenceGlobalNamespaceMaxQPS",
		0,
		`WorkerPersistenceNamespaceMaxQPS is the max qps each namespace in worker cluster can query DB`,
	)
	WorkerPersistenceDynamicRateLimitingParams = NewGlobalTypedSetting(
		"worker.persistenceDynamicRateLimitingParams",
		DefaultDynamicRateLimitingParams,
		`WorkerPersistenceDynamicRateLimitingParams is a struct that contains all adjustable dynamic rate limiting params.
Fields: Enabled, RefreshInterval, LatencyThreshold, ErrorThreshold, RateBackoffStepSize, RateIncreaseStepSize, RateMultiMin, RateMultiMax.
See DynamicRateLimitingParams comments for more details.`,
	)
	WorkerIndexerConcurrency = NewGlobalIntSetting(
		"worker.indexerConcurrency",
		100,
		`WorkerIndexerConcurrency is the max concurrent messages to be processed at any given time`,
	)
	WorkerESProcessorNumOfWorkers = NewGlobalIntSetting(
		"worker.ESProcessorNumOfWorkers",
		2,
		`WorkerESProcessorNumOfWorkers is num of workers for esProcessor`,
	)
	WorkerESProcessorBulkActions = NewGlobalIntSetting(
		"worker.ESProcessorBulkActions",
		500,
		`WorkerESProcessorBulkActions is max number of requests in bulk for esProcessor`,
	)
	WorkerESProcessorBulkSize = NewGlobalIntSetting(
		"worker.ESProcessorBulkSize",
		16*1024*1024,
		`WorkerESProcessorBulkSize is max total size of bulk in bytes for esProcessor`,
	)
	WorkerESProcessorFlushInterval = NewGlobalDurationSetting(
		"worker.ESProcessorFlushInterval",
		1*time.Second,
		`WorkerESProcessorFlushInterval is flush interval for esProcessor`,
	)
	WorkerESProcessorAckTimeout = NewGlobalDurationSetting(
		"worker.ESProcessorAckTimeout",
		30*time.Second,
		`WorkerESProcessorAckTimeout is the timeout that store will wait to get ack signal from ES processor.
Should be at least WorkerESProcessorFlushInterval+<time to process request>.`,
	)
	WorkerThrottledLogRPS = NewGlobalIntSetting(
		"worker.throttledLogRPS",
		20,
		`WorkerThrottledLogRPS is the rate limit on number of log messages emitted per second for throttled logger`,
	)
	WorkerScannerMaxConcurrentActivityExecutionSize = NewGlobalIntSetting(
		"worker.ScannerMaxConcurrentActivityExecutionSize",
		10,
		`WorkerScannerMaxConcurrentActivityExecutionSize indicates worker scanner max concurrent activity execution size`,
	)
	WorkerScannerMaxConcurrentWorkflowTaskExecutionSize = NewGlobalIntSetting(
		"worker.ScannerMaxConcurrentWorkflowTaskExecutionSize",
		10,
		`WorkerScannerMaxConcurrentWorkflowTaskExecutionSize indicates worker scanner max concurrent workflow execution size`,
	)
	WorkerScannerMaxConcurrentActivityTaskPollers = NewGlobalIntSetting(
		"worker.ScannerMaxConcurrentActivityTaskPollers",
		8,
		`WorkerScannerMaxConcurrentActivityTaskPollers indicates worker scanner max concurrent activity pollers`,
	)
	WorkerScannerMaxConcurrentWorkflowTaskPollers = NewGlobalIntSetting(
		"worker.ScannerMaxConcurrentWorkflowTaskPollers",
		8,
		`WorkerScannerMaxConcurrentWorkflowTaskPollers indicates worker scanner max concurrent workflow pollers`,
	)
	ScannerPersistenceMaxQPS = NewGlobalIntSetting(
		"worker.scannerPersistenceMaxQPS",
		100,
		`ScannerPersistenceMaxQPS is the maximum rate of persistence calls from worker.Scanner`,
	)
	ExecutionScannerPerHostQPS = NewGlobalIntSetting(
		"worker.executionScannerPerHostQPS",
		10,
		`ExecutionScannerPerHostQPS is the maximum rate of calls per host from executions.Scanner`,
	)
	ExecutionScannerPerShardQPS = NewGlobalIntSetting(
		"worker.executionScannerPerShardQPS",
		1,
		`ExecutionScannerPerShardQPS is the maximum rate of calls per shard from executions.Scanner`,
	)
	ExecutionDataDurationBuffer = NewGlobalDurationSetting(
		"worker.executionDataDurationBuffer",
		time.Hour*24*90,
		`ExecutionDataDurationBuffer is the data TTL duration buffer of execution data`,
	)
	ExecutionScannerWorkerCount = NewGlobalIntSetting(
		"worker.executionScannerWorkerCount",
		8,
		`ExecutionScannerWorkerCount is the execution scavenger worker count`,
	)
	ExecutionScannerHistoryEventIdValidator = NewGlobalBoolSetting(
		"worker.executionEnableHistoryEventIdValidator",
		true,
		`ExecutionScannerHistoryEventIdValidator is the flag to enable history event id validator`,
	)
	TaskQueueScannerEnabled = NewGlobalBoolSetting(
		"worker.taskQueueScannerEnabled",
		true,
		`TaskQueueScannerEnabled indicates if task queue scanner should be started as part of worker.Scanner`,
	)
	BuildIdScavengerEnabled = NewGlobalBoolSetting(
		"worker.buildIdScavengerEnabled",
		false,
		`BuildIdScavengerEnabled indicates if the build id scavenger should be started as part of worker.Scanner`,
	)
	HistoryScannerEnabled = NewGlobalBoolSetting(
		"worker.historyScannerEnabled",
		true,
		`HistoryScannerEnabled indicates if history scanner should be started as part of worker.Scanner`,
	)
	ExecutionsScannerEnabled = NewGlobalBoolSetting(
		"worker.executionsScannerEnabled",
		false,
		`ExecutionsScannerEnabled indicates if executions scanner should be started as part of worker.Scanner`,
	)
	HistoryScannerDataMinAge = NewGlobalDurationSetting(
		"worker.historyScannerDataMinAge",
		60*24*time.Hour,
		`HistoryScannerDataMinAge indicates the history scanner cleanup minimum age.`,
	)
	HistoryScannerVerifyRetention = NewGlobalBoolSetting(
		"worker.historyScannerVerifyRetention",
		true,
		`HistoryScannerVerifyRetention indicates the history scanner verify data retention.
If the service configures with archival feature enabled, update worker.historyScannerVerifyRetention to be double of the data retention.`,
	)
	EnableBatcherNamespace = NewNamespaceBoolSetting(
		"worker.enableNamespaceBatcher",
		true,
		`EnableBatcher decides whether to start new (per-namespace) batcher in our worker`,
	)
	BatcherRPS = NewNamespaceIntSetting(
		"worker.batcherRPS",
		50,
		`BatcherRPS controls number the rps of batch operations`,
	)
	BatcherConcurrency = NewNamespaceIntSetting(
		"worker.batcherConcurrency",
		5,
		`BatcherConcurrency controls the concurrency of one batch operation`,
	)
	WorkerParentCloseMaxConcurrentActivityExecutionSize = NewGlobalIntSetting(
		"worker.ParentCloseMaxConcurrentActivityExecutionSize",
		1000,
		`WorkerParentCloseMaxConcurrentActivityExecutionSize indicates worker parent close worker max concurrent activity execution size`,
	)
	WorkerParentCloseMaxConcurrentWorkflowTaskExecutionSize = NewGlobalIntSetting(
		"worker.ParentCloseMaxConcurrentWorkflowTaskExecutionSize",
		1000,
		`WorkerParentCloseMaxConcurrentWorkflowTaskExecutionSize indicates worker parent close worker max concurrent workflow execution size`,
	)
	WorkerParentCloseMaxConcurrentActivityTaskPollers = NewGlobalIntSetting(
		"worker.ParentCloseMaxConcurrentActivityTaskPollers",
		4,
		`WorkerParentCloseMaxConcurrentActivityTaskPollers indicates worker parent close worker max concurrent activity pollers`,
	)
	WorkerParentCloseMaxConcurrentWorkflowTaskPollers = NewGlobalIntSetting(
		"worker.ParentCloseMaxConcurrentWorkflowTaskPollers",
		4,
		`WorkerParentCloseMaxConcurrentWorkflowTaskPollers indicates worker parent close worker max concurrent workflow pollers`,
	)
	WorkerPerNamespaceWorkerCount = NewNamespaceIntSetting(
		"worker.perNamespaceWorkerCount",
		1,
		`WorkerPerNamespaceWorkerCount controls number of per-ns (scheduler, batcher, etc.) workers to run per namespace`,
	)
	WorkerPerNamespaceWorkerOptions = NewNamespaceTypedSetting(
		"worker.perNamespaceWorkerOptions",
		sdkworker.Options{},
		`WorkerPerNamespaceWorkerOptions are SDK worker options for per-namespace workers`,
	)
	WorkerPerNamespaceWorkerStartRate = NewGlobalFloatSetting(
		"worker.perNamespaceWorkerStartRate",
		10.0,
		`WorkerPerNamespaceWorkerStartRate controls how fast per-namespace workers can be started (workers/second)`,
	)
	WorkerEnableScheduler = NewNamespaceBoolSetting(
		"worker.enableScheduler",
		true,
		`WorkerEnableScheduler controls whether to start the worker for scheduled workflows`,
	)
	WorkerStickyCacheSize = NewGlobalIntSetting(
		"worker.stickyCacheSize",
		0,
		`WorkerStickyCacheSize controls the sticky cache size for SDK workers on worker nodes
(shared between all workers in the process, cannot be changed after startup)`,
	)
	SchedulerNamespaceStartWorkflowRPS = NewNamespaceFloatSetting(
		"worker.schedulerNamespaceStartWorkflowRPS",
		30.0,
		`SchedulerNamespaceStartWorkflowRPS is the per-namespace limit for starting workflows by schedules`,
	)
	SchedulerLocalActivitySleepLimit = NewNamespaceDurationSetting(
		"worker.schedulerLocalActivitySleepLimit",
		1*time.Second,
		`How long to sleep within a local activity before pushing to workflow level sleep (don't make this
close to or more than the workflow task timeout)`,
	)
	WorkerDeleteNamespaceActivityLimits = NewGlobalTypedSetting(
		"worker.deleteNamespaceActivityLimitsConfig",
		sdkworker.Options{},
		`WorkerDeleteNamespaceActivityLimitsConfig is a struct with relevant sdkworker.Options
settings for controlling remote activity concurrency for delete namespace workflows.
Valid fields: MaxConcurrentActivityExecutionSize, TaskQueueActivitiesPerSecond,
WorkerActivitiesPerSecond, MaxConcurrentActivityTaskPollers.
`,
	)
	MaxUserMetadataSummarySize = NewNamespaceIntSetting(
		"limit.userMetadataSummarySize",
		400,
		`MaxUserMetadataSummarySize is the maximum size of user metadata summary payloads in bytes.`,
	)
	MaxUserMetadataDetailsSize = NewNamespaceIntSetting(
		"limit.userMetadataDetailsSize",
		20000,
		`MaxUserMetadataDetailsSize is the maximum size of user metadata details payloads in bytes.`,
	)

	LogAllReqErrors = NewNamespaceBoolSetting(
		"system.logAllReqErrors",
		false,
		`When set to true, logs all RPC/request errors for the namespace, not just unexpected ones.`,
	)

	ActivityAPIsEnabled = NewNamespaceBoolSetting(
		"frontend.activityAPIsEnabled",
		false,
		`ActivityAPIsEnabled is a "feature enable" flag. `,
	)
)<|MERGE_RESOLUTION|>--- conflicted
+++ resolved
@@ -865,11 +865,7 @@
 including deployment-related RPCs in the frontend, deployment entity workflows in the worker,
 and deployment interaction in matching and history.`,
 	)
-<<<<<<< HEAD
-	EnableDeploymentVersions = NewGlobalBoolSetting(
-=======
 	EnableDeploymentVersions = NewNamespaceBoolSetting(
->>>>>>> 6fbdc7b2
 		"system.enableDeploymentVersions",
 		false,
 		`EnableDeploymentVersions enables deployment versions (versioning v3) in all services,
