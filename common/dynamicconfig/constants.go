--- conflicted
+++ resolved
@@ -340,17 +340,12 @@
 	// StandbyTaskMissingEventsDiscardDelay is the amount of time standby cluster's will wait (if events are missing)
 	// before discarding the task
 	StandbyTaskMissingEventsDiscardDelay = "history.standbyTaskMissingEventsDiscardDelay"
-<<<<<<< HEAD
 	// QueueReaderStuckCriticalAttempts is the max number of task loading attempts for a certain task range
 	// before that task range is split into a separate slice to unblock loading for later range.
 	// currently only work for scheduled queues and the task range is 1s.
 	QueueReaderStuckCriticalAttempts = "history.queueReaderStuckCriticalAttempts"
 	// QueueMaxReaderCount is the max number of readers in one multi-cursor queue
 	QueueMaxReaderCount = "history.queueMaxReaderCount"
-	// TimerTaskHighPriorityRPS is the per namespace rps limit for processing timer tasks as high priority
-	TimerTaskHighPriorityRPS = "history.timerTaskHighPriorityRPS"
-=======
->>>>>>> 780bb6f1
 	// TimerTaskBatchSize is batch size for timer processor to process tasks
 	TimerTaskBatchSize = "history.timerTaskBatchSize"
 	// TimerTaskWorkerCount is number of task workers for timer processor
