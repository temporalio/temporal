// The MIT License
//
// Copyright (c) 2020 Temporal Technologies Inc.  All rights reserved.
//
// Copyright (c) 2020 Uber Technologies, Inc.
//
// Permission is hereby granted, free of charge, to any person obtaining a copy
// of this software and associated documentation files (the "Software"), to deal
// in the Software without restriction, including without limitation the rights
// to use, copy, modify, merge, publish, distribute, sublicense, and/or sell
// copies of the Software, and to permit persons to whom the Software is
// furnished to do so, subject to the following conditions:
//
// The above copyright notice and this permission notice shall be included in
// all copies or substantial portions of the Software.
//
// THE SOFTWARE IS PROVIDED "AS IS", WITHOUT WARRANTY OF ANY KIND, EXPRESS OR
// IMPLIED, INCLUDING BUT NOT LIMITED TO THE WARRANTIES OF MERCHANTABILITY,
// FITNESS FOR A PARTICULAR PURPOSE AND NONINFRINGEMENT. IN NO EVENT SHALL THE
// AUTHORS OR COPYRIGHT HOLDERS BE LIABLE FOR ANY CLAIM, DAMAGES OR OTHER
// LIABILITY, WHETHER IN AN ACTION OF CONTRACT, TORT OR OTHERWISE, ARISING FROM,
// OUT OF OR IN CONNECTION WITH THE SOFTWARE OR THE USE OR OTHER DEALINGS IN
// THE SOFTWARE.

package dynamicconfig

import (
	"os"
	"time"

	enumspb "go.temporal.io/api/enums/v1"

	"go.temporal.io/server/common/primitives"
	"go.temporal.io/server/common/retrypolicy"
)

var (
	// keys for admin

	AdminEnableListHistoryTasks = NewGlobalBoolSetting(
		"admin.enableListHistoryTasks",
		true,
		`AdminEnableListHistoryTasks is the key for enabling listing history tasks`,
	)
	AdminMatchingNamespaceToPartitionDispatchRate = NewNamespaceFloatSetting(
		"admin.matchingNamespaceToPartitionDispatchRate",
		10000,
		`AdminMatchingNamespaceToPartitionDispatchRate is the max qps of any task queue partition for a given namespace`,
	)
	AdminMatchingNamespaceTaskqueueToPartitionDispatchRate = NewTaskQueueFloatSetting(
		"admin.matchingNamespaceTaskqueueToPartitionDispatchRate",
		1000,
		`AdminMatchingNamespaceTaskqueueToPartitionDispatchRate is the max qps of a task queue partition for a given namespace & task queue`,
	)

	// keys for system

	VisibilityPersistenceMaxReadQPS = NewGlobalIntSetting(
		"system.visibilityPersistenceMaxReadQPS",
		9000,
		`VisibilityPersistenceMaxReadQPS is the max QPC system host can query visibility DB for read.`,
	)
	VisibilityPersistenceMaxWriteQPS = NewGlobalIntSetting(
		"system.visibilityPersistenceMaxWriteQPS",
		9000,
		`VisibilityPersistenceMaxWriteQPS is the max QPC system host can query visibility DB for write.`,
	)
	EnableReadFromSecondaryVisibility = NewNamespaceBoolSetting(
		"system.enableReadFromSecondaryVisibility",
		false,
		`EnableReadFromSecondaryVisibility is the config to enable read from secondary visibility`,
	)
	SecondaryVisibilityWritingMode = NewGlobalStringSetting(
		"system.secondaryVisibilityWritingMode",
		"off",
		`SecondaryVisibilityWritingMode is key for how to write to secondary visibility`,
	)
	VisibilityDisableOrderByClause = NewNamespaceBoolSetting(
		"system.visibilityDisableOrderByClause",
		true,
		`VisibilityDisableOrderByClause is the config to disable ORDERY BY clause for Elasticsearch`,
	)
	VisibilityEnableManualPagination = NewNamespaceBoolSetting(
		"system.visibilityEnableManualPagination",
		true,
		`VisibilityEnableManualPagination is the config to enable manual pagination for Elasticsearch`,
	)
	VisibilityAllowList = NewNamespaceBoolSetting(
		"system.visibilityAllowList",
		true,
		`VisibilityAllowList is the config to allow list of values for regular types`,
	)
	SuppressErrorSetSystemSearchAttribute = NewNamespaceBoolSetting(
		"system.suppressErrorSetSystemSearchAttribute",
		false,
		`SuppressErrorSetSystemSearchAttribute suppresses errors when trying to set
values in system search attributes.`,
	)

	HistoryArchivalState = NewGlobalStringSetting(
		"system.historyArchivalState",
		"", // actual default is from static config
		`HistoryArchivalState is key for the state of history archival`,
	)
	EnableReadFromHistoryArchival = NewGlobalBoolSetting(
		"system.enableReadFromHistoryArchival",
		false, // actual default is from static config
		`EnableReadFromHistoryArchival is key for enabling reading history from archival store`,
	)
	VisibilityArchivalState = NewGlobalStringSetting(
		"system.visibilityArchivalState",
		"", // actual default is from static config
		`VisibilityArchivalState is key for the state of visibility archival`,
	)
	EnableReadFromVisibilityArchival = NewGlobalBoolSetting(
		"system.enableReadFromVisibilityArchival",
		false, // actual default is from static config
		`EnableReadFromVisibilityArchival is key for enabling reading visibility from archival store`,
	)
	EnableNamespaceNotActiveAutoForwarding = NewNamespaceBoolSetting(
		"system.enableNamespaceNotActiveAutoForwarding",
		true,
		`EnableNamespaceNotActiveAutoForwarding whether enabling DC auto forwarding to active cluster
for signal / start / signal with start API if namespace is not active`,
	)
	TransactionSizeLimit = NewGlobalIntSetting(
		"system.transactionSizeLimit",
		primitives.DefaultTransactionSizeLimit,
		`TransactionSizeLimit is the largest allowed transaction size to persistence`,
	)
	DisallowQuery = NewNamespaceBoolSetting(
		"system.disallowQuery",
		false,
		`DisallowQuery is the key to disallow query for a namespace`,
	)
	EnableCrossNamespaceCommands = NewGlobalBoolSetting(
		"system.enableCrossNamespaceCommands",
		true,
		`EnableCrossNamespaceCommands is the key to enable commands for external namespaces`,
	)
	ClusterMetadataRefreshInterval = NewGlobalDurationSetting(
		"system.clusterMetadataRefreshInterval",
		time.Minute,
		`ClusterMetadataRefreshInterval is config to manage cluster metadata table refresh interval`,
	)
	ForceSearchAttributesCacheRefreshOnRead = NewGlobalBoolSetting(
		"system.forceSearchAttributesCacheRefreshOnRead",
		false,
		`ForceSearchAttributesCacheRefreshOnRead forces refreshing search attributes cache on a read operation, so we always
get the latest data from DB. This effectively bypasses cache value and is used to facilitate testing of changes in
search attributes. This should not be turned on in production.`,
	)
	EnableRingpopTLS = NewGlobalBoolSetting(
		"system.enableRingpopTLS",
		false,
		`EnableRingpopTLS controls whether to use TLS for ringpop, using the same "internode" TLS
config as the other services.`,
	)
	RingpopApproximateMaxPropagationTime = NewGlobalDurationSetting(
		"system.ringpopApproximateMaxPropagationTime",
		3*time.Second,
		`RingpopApproximateMaxPropagationTime is used for timing certain startup and shutdown processes.
(It is not and doesn't have to be a guarantee.)`,
	)
	EnableParentClosePolicyWorker = NewGlobalBoolSetting(
		"system.enableParentClosePolicyWorker",
		true,
		`EnableParentClosePolicyWorker decides whether or not enable system workers for processing parent close policy task`,
	)
	EnableStickyQuery = NewNamespaceBoolSetting(
		"system.enableStickyQuery",
		true,
		`EnableStickyQuery indicates if sticky query should be enabled per namespace`,
	)
	EnableActivityEagerExecution = NewNamespaceBoolSetting(
		"system.enableActivityEagerExecution",
		false,
		`EnableActivityEagerExecution indicates if activity eager execution is enabled per namespace`,
	)
	EnableEagerWorkflowStart = NewNamespaceBoolSetting(
		"system.enableEagerWorkflowStart",
		false,
		`EnableEagerWorkflowStart toggles "eager workflow start" - returning the first workflow task inline in the
response to a StartWorkflowExecution request and skipping the trip through matching.`,
	)
	NamespaceCacheRefreshInterval = NewGlobalDurationSetting(
		"system.namespaceCacheRefreshInterval",
		10*time.Second,
		`NamespaceCacheRefreshInterval is the key for namespace cache refresh interval dynamic config`,
	)
	PersistenceHealthSignalMetricsEnabled = NewGlobalBoolSetting(
		"system.persistenceHealthSignalMetricsEnabled",
		true,
		`PersistenceHealthSignalMetricsEnabled determines whether persistence shard RPS metrics are emitted`,
	)
	PersistenceHealthSignalAggregationEnabled = NewGlobalBoolSetting(
		"system.persistenceHealthSignalAggregationEnabled",
		true,
		`PersistenceHealthSignalAggregationEnabled determines whether persistence latency and error averages are tracked`,
	)
	PersistenceHealthSignalWindowSize = NewGlobalDurationSetting(
		"system.persistenceHealthSignalWindowSize",
		10*time.Second,
		`PersistenceHealthSignalWindowSize is the time window size in seconds for aggregating persistence signals`,
	)
	PersistenceHealthSignalBufferSize = NewGlobalIntSetting(
		"system.persistenceHealthSignalBufferSize",
		5000,
		`PersistenceHealthSignalBufferSize is the maximum number of persistence signals to buffer in memory per signal key`,
	)
	ShardRPSWarnLimit = NewGlobalIntSetting(
		"system.shardRPSWarnLimit",
		50,
		`ShardRPSWarnLimit is the per-shard RPS limit for warning`,
	)
	ShardPerNsRPSWarnPercent = NewGlobalFloatSetting(
		"system.shardPerNsRPSWarnPercent",
		0.8,
		`ShardPerNsRPSWarnPercent is the per-shard per-namespace RPS limit for warning as a percentage of ShardRPSWarnLimit
these warning are not emitted if the value is set to 0 or less`,
	)
	OperatorRPSRatio = NewGlobalFloatSetting(
		"system.operatorRPSRatio",
		0.2,
		`OperatorRPSRatio is the percentage of the rate limit provided to priority rate limiters that should be used for
operator API calls (highest priority). Should be >0.0 and <= 1.0 (defaults to 20% if not specified)`,
	)
	PersistenceQPSBurstRatio = NewGlobalFloatSetting(
		"system.persistenceQPSBurstRatio",
		1.0,
		`PersistenceQPSBurstRatio is the burst ratio for persistence QPS. This flag controls the burst ratio for all services.`,
	)

	// deadlock detector

	DeadlockDumpGoroutines = NewGlobalBoolSetting(
		"system.deadlock.DumpGoroutines",
		true,
		`Whether the deadlock detector should dump goroutines`,
	)
	DeadlockFailHealthCheck = NewGlobalBoolSetting(
		"system.deadlock.FailHealthCheck",
		false,
		`Whether the deadlock detector should cause the grpc server to fail health checks`,
	)
	DeadlockAbortProcess = NewGlobalBoolSetting(
		"system.deadlock.AbortProcess",
		false,
		`Whether the deadlock detector should abort the process`,
	)
	DeadlockInterval = NewGlobalDurationSetting(
		"system.deadlock.Interval",
		30*time.Second,
		`How often the detector checks each root.`,
	)
	DeadlockMaxWorkersPerRoot = NewGlobalIntSetting(
		"system.deadlock.MaxWorkersPerRoot",
		10,
		`How many extra goroutines can be created per root.`,
	)

	// utf-8 validation

	ValidateUTF8SampleRPCRequest = NewGlobalFloatSetting(
		"system.validateUTF8.sample.rpcRequest",
		0.0,
		`Sample rate of utf-8 string validation for rpc requests`,
	)
	ValidateUTF8SampleRPCResponse = NewGlobalFloatSetting(
		"system.validateUTF8.sample.rpcResponse",
		0.0,
		`Sample rate of utf-8 string validation for rpc responses`,
	)
	ValidateUTF8SamplePersistence = NewGlobalFloatSetting(
		"system.validateUTF8.sample.persistence",
		0.0,
		`Sample rate of utf-8 string validation for persistence [de]serialization`,
	)
	ValidateUTF8FailRPCRequest = NewGlobalBoolSetting(
		"system.validateUTF8.fail.rpcRequest",
		false,
		`Whether to fail rpcs on utf-8 string validation errors`,
	)
	ValidateUTF8FailRPCResponse = NewGlobalBoolSetting(
		"system.validateUTF8.fail.rpcResponse",
		false,
		`Whether to fail rpcs on utf-8 string validation errors`,
	)
	ValidateUTF8FailPersistence = NewGlobalBoolSetting(
		"system.validateUTF8.fail.persistence",
		false,
		`Whether to fail persistence [de]serialization on utf-8 string validation errors`,
	)

	// keys for size limit

	BlobSizeLimitError = NewNamespaceIntSetting(
		"limit.blobSize.error",
		2*1024*1024,
		`BlobSizeLimitError is the per event blob size limit`,
	)
	BlobSizeLimitWarn = NewNamespaceIntSetting(
		"limit.blobSize.warn",
		512*1024,
		`BlobSizeLimitWarn is the per event blob size limit for warning`,
	)
	MemoSizeLimitError = NewNamespaceIntSetting(
		"limit.memoSize.error",
		2*1024*1024,
		`MemoSizeLimitError is the per event memo size limit`,
	)
	MemoSizeLimitWarn = NewNamespaceIntSetting(
		"limit.memoSize.warn",
		2*1024,
		`MemoSizeLimitWarn is the per event memo size limit for warning`,
	)
	NumPendingChildExecutionsLimitError = NewNamespaceIntSetting(
		"limit.numPendingChildExecutions.error",
		2000,
		`NumPendingChildExecutionsLimitError is the maximum number of pending child workflows a workflow can have before
StartChildWorkflowExecution commands will fail.`,
	)
	NumPendingActivitiesLimitError = NewNamespaceIntSetting(
		"limit.numPendingActivities.error",
		2000,
		`NumPendingActivitiesLimitError is the maximum number of pending activities a workflow can have before
ScheduleActivityTask will fail.`,
	)
	NumPendingSignalsLimitError = NewNamespaceIntSetting(
		"limit.numPendingSignals.error",
		2000,
		`NumPendingSignalsLimitError is the maximum number of pending signals a workflow can have before
SignalExternalWorkflowExecution commands from this workflow will fail.`,
	)
	NumPendingCancelRequestsLimitError = NewNamespaceIntSetting(
		"limit.numPendingCancelRequests.error",
		2000,
		`NumPendingCancelRequestsLimitError is the maximum number of pending requests to cancel other workflows a workflow can have before
RequestCancelExternalWorkflowExecution commands will fail.`,
	)
	HistorySizeLimitError = NewNamespaceIntSetting(
		"limit.historySize.error",
		50*1024*1024,
		`HistorySizeLimitError is the per workflow execution history size limit`,
	)
	HistorySizeLimitWarn = NewNamespaceIntSetting(
		"limit.historySize.warn",
		10*1024*1024,
		`HistorySizeLimitWarn is the per workflow execution history size limit for warning`,
	)
	HistorySizeSuggestContinueAsNew = NewNamespaceIntSetting(
		"limit.historySize.suggestContinueAsNew",
		4*1024*1024,
		`HistorySizeSuggestContinueAsNew is the workflow execution history size limit to suggest
continue-as-new (in workflow task started event)`,
	)
	HistoryCountLimitError = NewNamespaceIntSetting(
		"limit.historyCount.error",
		50*1024,
		`HistoryCountLimitError is the per workflow execution history event count limit`,
	)
	HistoryCountLimitWarn = NewNamespaceIntSetting(
		"limit.historyCount.warn",
		10*1024,
		`HistoryCountLimitWarn is the per workflow execution history event count limit for warning`,
	)
	MutableStateActivityFailureSizeLimitError = NewNamespaceIntSetting(
		"limit.mutableStateActivityFailureSize.error",
		4*1024,
		`MutableStateActivityFailureSizeLimitError is the per activity failure size limit for workflow mutable state.
If exceeded, failure will be truncated before being stored in mutable state.`,
	)
	MutableStateActivityFailureSizeLimitWarn = NewNamespaceIntSetting(
		"limit.mutableStateActivityFailureSize.warn",
		2*1024,
		`MutableStateActivityFailureSizeLimitWarn is the per activity failure size warning limit for workflow mutable state`,
	)
	MutableStateSizeLimitError = NewGlobalIntSetting(
		"limit.mutableStateSize.error",
		8*1024*1024,
		`MutableStateSizeLimitError is the per workflow execution mutable state size limit in bytes`,
	)
	MutableStateSizeLimitWarn = NewGlobalIntSetting(
		"limit.mutableStateSize.warn",
		1*1024*1024,
		`MutableStateSizeLimitWarn is the per workflow execution mutable state size limit in bytes for warning`,
	)
	HistoryCountSuggestContinueAsNew = NewNamespaceIntSetting(
		"limit.historyCount.suggestContinueAsNew",
		4*1024,
		`HistoryCountSuggestContinueAsNew is the workflow execution history event count limit to
suggest continue-as-new (in workflow task started event)`,
	)
	HistoryMaxPageSize = NewNamespaceIntSetting(
		"limit.historyMaxPageSize",
		primitives.GetHistoryMaxPageSize,
		`HistoryMaxPageSize is default max size for GetWorkflowExecutionHistory in one page`,
	)
	MaxIDLengthLimit = NewGlobalIntSetting(
		"limit.maxIDLength",
		1000,
		`MaxIDLengthLimit is the length limit for various IDs, including: Namespace, TaskQueue, WorkflowID, ActivityID, TimerID,
WorkflowType, ActivityType, SignalName, MarkerName, ErrorReason/FailureReason/CancelCause, Identity, RequestID`,
	)
	WorkerBuildIdSizeLimit = NewGlobalIntSetting(
		"limit.workerBuildIdSize",
		255,
		`WorkerBuildIdSizeLimit is the byte length limit for a worker build id as used in the rpc methods for updating
the version sets for a task queue.
Do not set this to a value higher than 255 for clusters using SQL based persistence due to predefined VARCHAR
column width.`,
	)
	VersionCompatibleSetLimitPerQueue = NewNamespaceIntSetting(
		"limit.versionCompatibleSetLimitPerQueue",
		10,
		`VersionCompatibleSetLimitPerQueue is the max number of compatible sets allowed in the versioning data for a task
queue. Update requests which would cause the versioning data to exceed this number will fail with a
FailedPrecondition error.`,
	)
	VersionBuildIdLimitPerQueue = NewNamespaceIntSetting(
		"limit.versionBuildIdLimitPerQueue",
		100,
		`VersionBuildIdLimitPerQueue is the max number of build IDs allowed to be defined in the versioning data for a
task queue. Update requests which would cause the versioning data to exceed this number will fail with a
FailedPrecondition error.`,
	)
	AssignmentRuleLimitPerQueue = NewNamespaceIntSetting(
		"limit.wv.AssignmentRuleLimitPerQueue",
		100,
		`AssignmentRuleLimitPerQueue is the max number of Build ID assignment rules allowed to be defined in the
versioning data for a task queue. Update requests which would cause the versioning data to exceed this number
will fail with a FailedPrecondition error.`,
	)
	RedirectRuleLimitPerQueue = NewNamespaceIntSetting(
		"limit.wv.RedirectRuleLimitPerQueue",
		500,
		`RedirectRuleLimitPerQueue is the max number of compatible redirect rules allowed to be defined
in the versioning data for a task queue. Update requests which would cause the versioning data to exceed this
number will fail with a FailedPrecondition error.`,
	)
	RedirectRuleChainLimitPerQueue = NewNamespaceIntSetting(
		"limit.wv.RedirectRuleChainLimitPerQueue",
		50,
		`RedirectRuleChainLimitPerQueue is the max number of compatible redirect rules allowed to be connected
in one chain in the versioning data for a task queue. Update requests which would cause the versioning data
to exceed this number will fail with a FailedPrecondition error.`,
	)
	MatchingDeletedRuleRetentionTime = NewNamespaceDurationSetting(
		"matching.wv.DeletedRuleRetentionTime",
		14*24*time.Hour,
		`MatchingDeletedRuleRetentionTime is the length of time that deleted Version Assignment Rules and
Deleted Redirect Rules will be kept in the DB (with DeleteTimestamp). After this time, the tombstones are deleted at the next time update of versioning data for the task queue.`,
	)
	ReachabilityBuildIdVisibilityGracePeriod = NewNamespaceDurationSetting(
		"matching.wv.ReachabilityBuildIdVisibilityGracePeriod",
		3*time.Minute,
		`ReachabilityBuildIdVisibilityGracePeriod is the time period for which deleted versioning rules are still considered active
to account for the delay in updating the build id field in visibility.`,
	)
	ReachabilityTaskQueueScanLimit = NewGlobalIntSetting(
		"limit.reachabilityTaskQueueScan",
		20,
		`ReachabilityTaskQueueScanLimit limits the number of task queues to scan when responding to a
GetWorkerTaskReachability query.`,
	)
	ReachabilityQueryBuildIdLimit = NewGlobalIntSetting(
		"limit.reachabilityQueryBuildIds",
		5,
		`ReachabilityQueryBuildIdLimit limits the number of build ids that can be requested in a single call to the
DescribeTaskQueue API with ReportTaskQueueReachability==true, or to the GetWorkerTaskReachability API.`,
	)
	ReachabilityQuerySetDurationSinceDefault = NewGlobalDurationSetting(
		"frontend.reachabilityQuerySetDurationSinceDefault",
		5*time.Minute,
		`ReachabilityQuerySetDurationSinceDefault is the minimum period since a version set was demoted from being the
queue default before it is considered unreachable by new workflows.
This setting allows some propagation delay of versioning data for the reachability queries, which may happen for
the following reasons:
1. There are no workflows currently marked as open in the visibility store but a worker for the demoted version
is currently processing a task.
2. There are delays in the visibility task processor (which is asynchronous).
3. There's propagation delay of the versioning data between matching nodes.`,
	)
	TaskQueuesPerBuildIdLimit = NewNamespaceIntSetting(
		"limit.taskQueuesPerBuildId",
		20,
		`TaskQueuesPerBuildIdLimit limits the number of task queue names that can be mapped to a single build id.`,
	)

<<<<<<< HEAD
	NexusIncomingServiceNameMaxLength = NewGlobalIntSetting(
		"limit.incomingServiceNameMaxLength",
		200,
		`NexusIncomingServiceNameMaxLength is the maximum length of a Nexus incoming service name.`,
	)
	NexusIncomingServiceMaxSize = NewGlobalIntSetting(
		"limit.incomingServiceMaxSize",
		4*1024,
		`NexusIncomingServiceMaxSize is the maximum size of a Nexus incoming service in bytes.`,
	)
	NexusIncomingServiceListDefaultPageSize = NewGlobalIntSetting(
		"limit.incomingServiceListDefaultPageSize",
		100,
		`NexusIncomingServiceListDefaultPageSize is the default page size for listing Nexus incoming services.`,
	)
	NexusIncomingServiceListMaxPageSize = NewGlobalIntSetting(
		"limit.incomingServiceListMaxPageSize",
		1000,
		`NexusIncomingServiceListMaxPageSize is the maximum page size for listing Nexus incoming services.`,
	)
	NexusOutgoingServiceURLMaxLength = NewGlobalIntSetting(
		"limit.outgoingServiceURLMaxLength",
		1000,
		`NexusOutgoingServiceURLMaxLength is the maximum length of an outgoing service URL.`,
	)
	NexusOutgoingServiceNameMaxLength = NewGlobalIntSetting(
		"limit.outgoingServiceNameMaxLength",
		200,
		`NexusOutgoingServiceNameMaxLength is the maximum length of an outgoing service name.`,
	)
	NexusOutgoingServiceListDefaultPageSize = NewGlobalIntSetting(
		"limit.outgoingServiceListDefaultPageSize",
		100,
		`NexusOutgoingServiceListDefaultPageSize is the default page size for listing outgoing services.`,
	)
	NexusOutgoingServiceListMaxPageSize = NewGlobalIntSetting(
		"limit.outgoingServiceListMaxPageSize",
		1000,
		`NexusOutgoingServiceListMaxPageSize is the maximum page size for listing outgoing services.`,
	)
=======
	// NexusIncomingServiceNameMaxLength is the maximum length of a Nexus incoming service name.
	NexusIncomingServiceNameMaxLength = "limit.incomingServiceNameMaxLength"
	// NexusIncomingServiceMaxSize is the maximum size of a Nexus incoming service in bytes.
	NexusIncomingServiceMaxSize = "limit.incomingServiceMaxSize"
	// NexusIncomingServiceListDefaultPageSize is the default page size for listing Nexus incoming services.
	NexusIncomingServiceListDefaultPageSize = "limit.incomingServiceListDefaultPageSize"
	// NexusIncomingServiceListMaxPageSize is the maximum page size for listing Nexus incoming services.
	NexusIncomingServiceListMaxPageSize = "limit.incomingServiceListMaxPageSize"
	// NexusOutgoingServiceURLMaxLength is the maximum length of an outgoing service URL and public callback URL.
	NexusOutgoingServiceURLMaxLength = "limit.outgoingServiceURLMaxLength"
	// NexusOutgoingServiceNameMaxLength is the maximum length of an outgoing service name.
	NexusOutgoingServiceNameMaxLength = "limit.outgoingServiceNameMaxLength"
	// NexusOutgoingServiceListDefaultPageSize is the default page size for listing outgoing services.
	NexusOutgoingServiceListDefaultPageSize = "limit.outgoingServiceListDefaultPageSize"
	// NexusOutgoingServiceListMaxPageSize is the maximum page size for listing outgoing services.
	NexusOutgoingServiceListMaxPageSize = "limit.outgoingServiceListMaxPageSize"
>>>>>>> e048184a

	RemovableBuildIdDurationSinceDefault = NewGlobalDurationSetting(
		"worker.removableBuildIdDurationSinceDefault",
		time.Hour,
		`RemovableBuildIdDurationSinceDefault is the minimum duration since a build id was last default in its containing
set for it to be considered for removal, used by the build id scavenger.
This setting allows some propagation delay of versioning data, which may happen for the following reasons:
1. There are no workflows currently marked as open in the visibility store but a worker for the demoted version
is currently processing a task.
2. There are delays in the visibility task processor (which is asynchronous).
3. There's propagation delay of the versioning data between matching nodes.`,
	)
	BuildIdScavengerVisibilityRPS = NewGlobalFloatSetting(
		"worker.buildIdScavengerVisibilityRPS",
		1.0,
		`BuildIdScavengerVisibilityRPS is the rate limit for visibility calls from the build id scavenger`,
	)

	// keys for frontend

<<<<<<< HEAD
	FrontendPersistenceMaxQPS = NewGlobalIntSetting(
		"frontend.persistenceMaxQPS",
		2000,
		`FrontendPersistenceMaxQPS is the max qps frontend host can query DB`,
	)
	FrontendPersistenceGlobalMaxQPS = NewGlobalIntSetting(
		"frontend.persistenceGlobalMaxQPS",
		0,
		`FrontendPersistenceGlobalMaxQPS is the max qps frontend cluster can query DB`,
	)
	FrontendPersistenceNamespaceMaxQPS = NewNamespaceIntSetting(
		"frontend.persistenceNamespaceMaxQPS",
		0,
		`FrontendPersistenceNamespaceMaxQPS is the max qps each namespace on frontend host can query DB`,
	)
	FrontendPersistenceGlobalNamespaceMaxQPS = NewNamespaceIntSetting(
		"frontend.persistenceGlobalNamespaceMaxQPS",
		0,
		`FrontendPersistenceGlobalNamespaceMaxQPS is the max qps each namespace in frontend cluster can query DB`,
	)
	FrontendEnablePersistencePriorityRateLimiting = NewGlobalBoolSetting(
		"frontend.enablePersistencePriorityRateLimiting",
		true,
		`FrontendEnablePersistencePriorityRateLimiting indicates if priority rate limiting is enabled in frontend persistence client`,
	)
	FrontendPersistenceDynamicRateLimitingParams = NewGlobalMapSetting(
		"frontend.persistenceDynamicRateLimitingParams",
		DefaultDynamicRateLimitingParams,
		`FrontendPersistenceDynamicRateLimitingParams is a map that contains all adjustable dynamic rate limiting params
see DefaultDynamicRateLimitingParams for available options and defaults`,
	)
	FrontendVisibilityMaxPageSize = NewNamespaceIntSetting(
		"frontend.visibilityMaxPageSize",
		1000,
		`FrontendVisibilityMaxPageSize is default max size for ListWorkflowExecutions in one page`,
	)
	FrontendHistoryMaxPageSize = NewNamespaceIntSetting(
		"frontend.historyMaxPageSize",
		primitives.GetHistoryMaxPageSize,
		`FrontendHistoryMaxPageSize is default max size for GetWorkflowExecutionHistory in one page`,
	)
	FrontendRPS = NewGlobalIntSetting(
		"frontend.rps",
		2400,
		`FrontendRPS is workflow rate limit per second per-instance`,
	)
	FrontendGlobalRPS = NewGlobalIntSetting(
		"frontend.globalRPS",
		0,
		`FrontendGlobalRPS is workflow rate limit per second for the whole cluster`,
	)
	FrontendNamespaceReplicationInducingAPIsRPS = NewGlobalIntSetting(
		"frontend.rps.namespaceReplicationInducingAPIs",
		20,
		`FrontendNamespaceReplicationInducingAPIsRPS limits the per second request rate for namespace replication inducing
APIs (e.g. RegisterNamespace, UpdateNamespace, UpdateWorkerBuildIdCompatibility).
This config is EXPERIMENTAL and may be changed or removed in a later release.`,
	)
	FrontendMaxNamespaceRPSPerInstance = NewNamespaceIntSetting(
		"frontend.namespaceRPS",
		2400,
		`FrontendMaxNamespaceRPSPerInstance is workflow namespace rate limit per second`,
	)
	FrontendMaxNamespaceBurstRatioPerInstance = NewNamespaceFloatSetting(
		"frontend.namespaceBurstRatio",
		2,
		`FrontendMaxNamespaceBurstRatioPerInstance is workflow namespace burst limit as a ratio of namespace RPS. The RPS
used here will be the effective RPS from global and per-instance limits. The value must be 1 or higher.`,
	)
	FrontendMaxConcurrentLongRunningRequestsPerInstance = NewNamespaceIntSetting(
		"frontend.namespaceCount",
		1200,
		`FrontendMaxConcurrentLongRunningRequestsPerInstance limits concurrent long-running requests per-instance,
per-API. Example requests include long-poll requests, and 'Query' requests (which need to wait for WFTs). The
limit is applied individually to each API method. This value is ignored if
FrontendGlobalMaxConcurrentLongRunningRequests is greater than zero. Warning: setting this to zero will cause all
long-running requests to fail. The name 'frontend.namespaceCount' is kept for backwards compatibility with
existing deployments even though it is a bit of a misnomer. This does not limit the number of namespaces; it is a
per-_namespace_ limit on the _count_ of long-running requests. Requests are only throttled when the limit is
exceeded, not when it is only reached.`,
	)
	FrontendGlobalMaxConcurrentLongRunningRequests = NewNamespaceIntSetting(
		"frontend.globalNamespaceCount",
		0,
		`FrontendGlobalMaxConcurrentLongRunningRequests limits concurrent long-running requests across all frontend
instances in the cluster, for a given namespace, per-API method. If this is set to 0 (the default), then it is
ignored. The name 'frontend.globalNamespaceCount' is kept for consistency with the per-instance limit name,
'frontend.namespaceCount'.`,
	)
	FrontendMaxNamespaceVisibilityRPSPerInstance = NewNamespaceIntSetting(
		"frontend.namespaceRPS.visibility",
		10,
		`FrontendMaxNamespaceVisibilityRPSPerInstance is namespace rate limit per second for visibility APIs.
This config is EXPERIMENTAL and may be changed or removed in a later release.`,
	)
	FrontendMaxNamespaceNamespaceReplicationInducingAPIsRPSPerInstance = NewNamespaceIntSetting(
		"frontend.namespaceRPS.namespaceReplicationInducingAPIs",
		1,
		`FrontendMaxNamespaceNamespaceReplicationInducingAPIsRPSPerInstance is a per host/per namespace RPS limit for
namespace replication inducing APIs (e.g. RegisterNamespace, UpdateNamespace, UpdateWorkerBuildIdCompatibility).
This config is EXPERIMENTAL and may be changed or removed in a later release.`,
	)
	FrontendMaxNamespaceVisibilityBurstRatioPerInstance = NewNamespaceFloatSetting(
		"frontend.namespaceBurstRatio.visibility",
		1,
		`FrontendMaxNamespaceVisibilityBurstRatioPerInstance is namespace burst limit for visibility APIs as a ratio of
namespace visibility RPS. The RPS used here will be the effective RPS from global and per-instance limits. This
config is EXPERIMENTAL and may be changed or removed in a later release. The value must be 1 or higher.`,
	)
	FrontendMaxNamespaceNamespaceReplicationInducingAPIsBurstRatioPerInstance = NewNamespaceFloatSetting(
		"frontend.namespaceBurstRatio.namespaceReplicationInducingAPIs",
		10,
		`FrontendMaxNamespaceNamespaceReplicationInducingAPIsBurstRatioPerInstance is a per host/per namespace burst limit for
namespace replication inducing APIs (e.g. RegisterNamespace, UpdateNamespace, UpdateWorkerBuildIdCompatibility)
as a ratio of namespace ReplicationInducingAPIs RPS. The RPS used here will be the effective RPS from global and
per-instance limits. This config is EXPERIMENTAL and may be changed or removed in a later release. The value must
be 1 or higher.`,
	)
	FrontendGlobalNamespaceRPS = NewNamespaceIntSetting(
		"frontend.globalNamespaceRPS",
		0,
		`FrontendGlobalNamespaceRPS is workflow namespace rate limit per second for the whole cluster.
The limit is evenly distributed among available frontend service instances.
If this is set, it overwrites per instance limit "frontend.namespaceRPS".`,
	)
	InternalFrontendGlobalNamespaceRPS = NewNamespaceIntSetting(
		"internal-frontend.globalNamespaceRPS",
		0,
		`InternalFrontendGlobalNamespaceRPS is workflow namespace rate limit per second across
all internal-frontends.`,
	)
	FrontendGlobalNamespaceVisibilityRPS = NewNamespaceIntSetting(
		"frontend.globalNamespaceRPS.visibility",
		0,
		`FrontendGlobalNamespaceVisibilityRPS is workflow namespace rate limit per second for the whole cluster for visibility API.
The limit is evenly distributed among available frontend service instances.
If this is set, it overwrites per instance limit "frontend.namespaceRPS.visibility".
This config is EXPERIMENTAL and may be changed or removed in a later release.`,
	)
	FrontendGlobalNamespaceNamespaceReplicationInducingAPIsRPS = NewNamespaceIntSetting(
		"frontend.globalNamespaceRPS.namespaceReplicationInducingAPIs",
		10,
		`FrontendGlobalNamespaceNamespaceReplicationInducingAPIsRPS is a cluster global, per namespace RPS limit for
namespace replication inducing APIs (e.g. RegisterNamespace, UpdateNamespace, UpdateWorkerBuildIdCompatibility).
The limit is evenly distributed among available frontend service instances.
If this is set, it overwrites the per instance limit configured with
"frontend.namespaceRPS.namespaceReplicationInducingAPIs".
This config is EXPERIMENTAL and may be changed or removed in a later release.`,
	)
	InternalFrontendGlobalNamespaceVisibilityRPS = NewNamespaceIntSetting(
		"internal-frontend.globalNamespaceRPS.visibility",
		0,
		`InternalFrontendGlobalNamespaceVisibilityRPS is workflow namespace rate limit per second
across all internal-frontends.
This config is EXPERIMENTAL and may be changed or removed in a later release.`,
	)
	FrontendThrottledLogRPS = NewGlobalIntSetting(
		"frontend.throttledLogRPS",
		20,
		`FrontendThrottledLogRPS is the rate limit on number of log messages emitted per second for throttled logger`,
	)
	FrontendShutdownDrainDuration = NewGlobalDurationSetting(
		"frontend.shutdownDrainDuration",
		0*time.Second,
		`FrontendShutdownDrainDuration is the duration of traffic drain during shutdown`,
	)
	FrontendShutdownFailHealthCheckDuration = NewGlobalDurationSetting(
		"frontend.shutdownFailHealthCheckDuration",
		0*time.Second,
		`FrontendShutdownFailHealthCheckDuration is the duration of shutdown failure detection`,
	)
	FrontendMaxBadBinaries = NewNamespaceIntSetting(
		"frontend.maxBadBinaries",
		10,
		`FrontendMaxBadBinaries is the max number of bad binaries in namespace config`,
	)
	SendRawWorkflowHistory = NewNamespaceBoolSetting(
		"frontend.sendRawWorkflowHistory",
		false,
		`SendRawWorkflowHistory is whether to enable raw history retrieving`,
	)
	SearchAttributesNumberOfKeysLimit = NewNamespaceIntSetting(
		"frontend.searchAttributesNumberOfKeysLimit",
		100,
		`SearchAttributesNumberOfKeysLimit is the limit of number of keys`,
	)
	SearchAttributesSizeOfValueLimit = NewNamespaceIntSetting(
		"frontend.searchAttributesSizeOfValueLimit",
		2*1024,
		`SearchAttributesSizeOfValueLimit is the size limit of each value`,
	)
	SearchAttributesTotalSizeLimit = NewNamespaceIntSetting(
		"frontend.searchAttributesTotalSizeLimit",
		40*1024,
		`SearchAttributesTotalSizeLimit is the size limit of the whole map`,
	)
	VisibilityArchivalQueryMaxPageSize = NewGlobalIntSetting(
		"frontend.visibilityArchivalQueryMaxPageSize",
		10000,
		`VisibilityArchivalQueryMaxPageSize is the maximum page size for a visibility archival query`,
	)
	EnableServerVersionCheck = NewGlobalBoolSetting(
		"frontend.enableServerVersionCheck",
		os.Getenv("TEMPORAL_VERSION_CHECK_DISABLED") == "",
		`EnableServerVersionCheck is a flag that controls whether or not periodic version checking is enabled`,
	)
	EnableTokenNamespaceEnforcement = NewGlobalBoolSetting(
		"frontend.enableTokenNamespaceEnforcement",
		true,
		`EnableTokenNamespaceEnforcement enables enforcement that namespace in completion token matches namespace of the request`,
	)
	DisableListVisibilityByFilter = NewNamespaceBoolSetting(
		"frontend.disableListVisibilityByFilter",
		false,
		`DisableListVisibilityByFilter is config to disable list open/close workflow using filter`,
	)
	KeepAliveMinTime = NewGlobalDurationSetting(
		"frontend.keepAliveMinTime",
		10*time.Second,
		`KeepAliveMinTime is the minimum amount of time a client should wait before sending a keepalive ping.`,
	)
	KeepAlivePermitWithoutStream = NewGlobalBoolSetting(
		"frontend.keepAlivePermitWithoutStream",
		true,
		`KeepAlivePermitWithoutStream If true, server allows keepalive pings even when there are no active
streams(RPCs). If false, and client sends ping when there are no active
streams, server will send GOAWAY and close the connection.`,
	)
	KeepAliveMaxConnectionIdle = NewGlobalDurationSetting(
		"frontend.keepAliveMaxConnectionIdle",
		2*time.Minute,
		`KeepAliveMaxConnectionIdle is a duration for the amount of time after which an
idle connection would be closed by sending a GoAway. Idleness duration is
defined since the most recent time the number of outstanding RPCs became
zero or the connection establishment.`,
	)
	KeepAliveMaxConnectionAge = NewGlobalDurationSetting(
		"frontend.keepAliveMaxConnectionAge",
		5*time.Minute,
		`KeepAliveMaxConnectionAge is a duration for the maximum amount of time a
connection may exist before it will be closed by sending a GoAway. A
random jitter of +/-10% will be added to MaxConnectionAge to spread out
connection storms.`,
	)
	KeepAliveMaxConnectionAgeGrace = NewGlobalDurationSetting(
		"frontend.keepAliveMaxConnectionAgeGrace",
		70*time.Second,
		`KeepAliveMaxConnectionAgeGrace is an additive period after MaxConnectionAge after
which the connection will be forcibly closed.`,
	)
	KeepAliveTime = NewGlobalDurationSetting(
		"frontend.keepAliveTime",
		1*time.Minute,
		`KeepAliveTime After a duration of this time if the server doesn't see any activity it
pings the client to see if the transport is still alive.
If set below 1s, a minimum value of 1s will be used instead.`,
	)
	KeepAliveTimeout = NewGlobalDurationSetting(
		"frontend.keepAliveTimeout",
		10*time.Second,
		`KeepAliveTimeout After having pinged for keepalive check, the server waits for a duration
of Timeout and if no activity is seen even after that the connection is closed.`,
	)
	FrontendEnableSchedules = NewNamespaceBoolSetting(
		"frontend.enableSchedules",
		true,
		`FrontendEnableSchedules enables schedule-related RPCs in the frontend`,
	)
	FrontendEnableNexusAPIs = NewGlobalBoolSetting(
		"frontend.enableNexusAPIs",
		false,
		`FrontendEnableNexusAPIs enables serving Nexus HTTP requests in the frontend.`,
	)
	FrontendRefreshNexusIncomingServicesLongPollTimeout = NewGlobalDurationSetting(
		"frontend.refreshNexusIncomingServicesLongPollTimeout",
		5*time.Minute,
		`FrontendRefreshNexusIncomingServicesLongPollTimeout is the maximum duration of background long poll requests to update Nexus incoming services.`,
	)
	FrontendEnableCallbackAttachment = NewNamespaceBoolSetting(
		"frontend.enableCallbackAttachment",
		false,
		`FrontendEnableCallbackAttachment enables attaching callbacks to workflows.`,
	)
	FrontendCallbackURLMaxLength = NewNamespaceIntSetting(
		"frontend.callbackURLMaxLength",
		1000,
		`FrontendCallbackURLMaxLength is the maximum length of callback URL`,
	)
	FrontendMaxConcurrentBatchOperationPerNamespace = NewNamespaceIntSetting(
		"frontend.MaxConcurrentBatchOperationPerNamespace",
		1,
		`FrontendMaxConcurrentBatchOperationPerNamespace is the max concurrent batch operation job count per namespace`,
	)
	FrontendMaxExecutionCountBatchOperationPerNamespace = NewNamespaceIntSetting(
		"frontend.MaxExecutionCountBatchOperationPerNamespace",
		1000,
		`FrontendMaxExecutionCountBatchOperationPerNamespace is the max execution count batch operation supports per namespace`,
	)
	FrontendEnableBatcher = NewNamespaceBoolSetting(
		"frontend.enableBatcher",
		true,
		`FrontendEnableBatcher enables batcher-related RPCs in the frontend`,
	)
	FrontendAccessHistoryFraction = NewGlobalFloatSetting(
		"frontend.accessHistoryFraction",
		0.0,
		`FrontendAccessHistoryFraction (0.0~1.0) is the fraction of history operations that are sent to the history
service using the new RPCs. The remaining access history via the existing implementation.
TODO: remove once migration completes.`,
	)
	FrontendAdminDeleteAccessHistoryFraction = NewGlobalFloatSetting(
		"frontend.adminDeleteAccessHistoryFraction",
		0.0,
		`FrontendAdminDeleteAccessHistoryFraction (0.0~1.0) is the fraction of admin DeleteWorkflowExecution requests
that are sent to the history service using the new RPCs. The remaining access history via the existing implementation.
TODO: remove once migration completes.`,
	)
=======
	// FrontendPersistenceMaxQPS is the max qps frontend host can query DB
	FrontendPersistenceMaxQPS = "frontend.persistenceMaxQPS"
	// FrontendPersistenceGlobalMaxQPS is the max qps frontend cluster can query DB
	FrontendPersistenceGlobalMaxQPS = "frontend.persistenceGlobalMaxQPS"
	// FrontendPersistenceNamespaceMaxQPS is the max qps each namespace on frontend host can query DB
	FrontendPersistenceNamespaceMaxQPS = "frontend.persistenceNamespaceMaxQPS"
	// FrontendPersistenceGlobalNamespaceMaxQPS is the max qps each namespace in frontend cluster can query DB
	FrontendPersistenceGlobalNamespaceMaxQPS = "frontend.persistenceGlobalNamespaceMaxQPS"
	// FrontendPersistenceDynamicRateLimitingParams is a map that contains all adjustable dynamic rate limiting params
	// see DefaultDynamicRateLimitingParams for available options and defaults
	FrontendPersistenceDynamicRateLimitingParams = "frontend.persistenceDynamicRateLimitingParams"
	// FrontendVisibilityMaxPageSize is default max size for ListWorkflowExecutions in one page
	FrontendVisibilityMaxPageSize = "frontend.visibilityMaxPageSize"
	// FrontendHistoryMaxPageSize is default max size for GetWorkflowExecutionHistory in one page
	FrontendHistoryMaxPageSize = "frontend.historyMaxPageSize"
	// FrontendRPS is workflow rate limit per second per-instance
	FrontendRPS = "frontend.rps"
	// FrontendGlobalRPS is workflow rate limit per second for the whole cluster
	FrontendGlobalRPS = "frontend.globalRPS"
	// FrontendNamespaceReplicationInducingAPIsRPS limits the per second request rate for namespace replication inducing
	// APIs (e.g. RegisterNamespace, UpdateNamespace, UpdateWorkerBuildIdCompatibility).
	// This config is EXPERIMENTAL and may be changed or removed in a later release.
	FrontendNamespaceReplicationInducingAPIsRPS = "frontend.rps.namespaceReplicationInducingAPIs"
	// FrontendMaxNamespaceRPSPerInstance is workflow namespace rate limit per second
	FrontendMaxNamespaceRPSPerInstance = "frontend.namespaceRPS"
	// FrontendMaxNamespaceBurstRatioPerInstance is workflow namespace burst limit as a ratio of namespace RPS. The RPS
	// used here will be the effective RPS from global and per-instance limits. The value must be 1 or higher.
	FrontendMaxNamespaceBurstRatioPerInstance = "frontend.namespaceBurstRatio"
	// FrontendMaxConcurrentLongRunningRequestsPerInstance limits concurrent long-running requests per-instance,
	// per-API. Example requests include long-poll requests, and `Query` requests (which need to wait for WFTs). The
	// limit is applied individually to each API method. This value is ignored if
	// FrontendGlobalMaxConcurrentLongRunningRequests is greater than zero. Warning: setting this to zero will cause all
	// long-running requests to fail. The name `frontend.namespaceCount` is kept for backwards compatibility with
	// existing deployments even though it is a bit of a misnomer. This does not limit the number of namespaces; it is a
	// per-_namespace_ limit on the _count_ of long-running requests. Requests are only throttled when the limit is
	// exceeded, not when it is only reached.
	FrontendMaxConcurrentLongRunningRequestsPerInstance = "frontend.namespaceCount"
	// FrontendGlobalMaxConcurrentLongRunningRequests limits concurrent long-running requests across all frontend
	// instances in the cluster, for a given namespace, per-API method. If this is set to 0 (the default), then it is
	// ignored. The name `frontend.globalNamespaceCount` is kept for consistency with the per-instance limit name,
	// `frontend.namespaceCount`.
	FrontendGlobalMaxConcurrentLongRunningRequests = "frontend.globalNamespaceCount"
	// FrontendMaxNamespaceVisibilityRPSPerInstance is namespace rate limit per second for visibility APIs.
	// This config is EXPERIMENTAL and may be changed or removed in a later release.
	FrontendMaxNamespaceVisibilityRPSPerInstance = "frontend.namespaceRPS.visibility"
	// FrontendMaxNamespaceNamespaceReplicationInducingAPIsRPSPerInstance is a per host/per namespace RPS limit for
	// namespace replication inducing APIs (e.g. RegisterNamespace, UpdateNamespace, UpdateWorkerBuildIdCompatibility).
	// This config is EXPERIMENTAL and may be changed or removed in a later release.
	FrontendMaxNamespaceNamespaceReplicationInducingAPIsRPSPerInstance = "frontend.namespaceRPS.namespaceReplicationInducingAPIs"
	// FrontendMaxNamespaceVisibilityBurstRatioPerInstance is namespace burst limit for visibility APIs as a ratio of
	// namespace visibility RPS. The RPS used here will be the effective RPS from global and per-instance limits. This
	// config is EXPERIMENTAL and may be changed or removed in a later release. The value must be 1 or higher.
	FrontendMaxNamespaceVisibilityBurstRatioPerInstance = "frontend.namespaceBurstRatio.visibility"
	// FrontendMaxNamespaceNamespaceReplicationInducingAPIsBurstRatioPerInstance is a per host/per namespace burst limit for
	// namespace replication inducing APIs (e.g. RegisterNamespace, UpdateNamespace, UpdateWorkerBuildIdCompatibility)
	// as a ratio of namespace ReplicationInducingAPIs RPS. The RPS used here will be the effective RPS from global and
	// per-instance limits. This config is EXPERIMENTAL and may be changed or removed in a later release. The value must
	// be 1 or higher.
	FrontendMaxNamespaceNamespaceReplicationInducingAPIsBurstRatioPerInstance = "frontend.namespaceBurstRatio.namespaceReplicationInducingAPIs"
	// FrontendGlobalNamespaceRPS is workflow namespace rate limit per second for the whole cluster.
	// The limit is evenly distributed among available frontend service instances.
	// If this is set, it overwrites per instance limit "frontend.namespaceRPS".
	FrontendGlobalNamespaceRPS = "frontend.globalNamespaceRPS"
	// InternalFrontendGlobalNamespaceRPS is workflow namespace rate limit per second across
	// all internal-frontends.
	InternalFrontendGlobalNamespaceRPS = "internal-frontend.globalNamespaceRPS"
	// FrontendGlobalNamespaceVisibilityRPS is workflow namespace rate limit per second for the whole cluster for visibility API.
	// The limit is evenly distributed among available frontend service instances.
	// If this is set, it overwrites per instance limit "frontend.namespaceRPS.visibility".
	// This config is EXPERIMENTAL and may be changed or removed in a later release.
	FrontendGlobalNamespaceVisibilityRPS = "frontend.globalNamespaceRPS.visibility"
	// FrontendGlobalNamespaceNamespaceReplicationInducingAPIsRPS is a cluster global, per namespace RPS limit for
	// namespace replication inducing APIs (e.g. RegisterNamespace, UpdateNamespace, UpdateWorkerBuildIdCompatibility).
	// The limit is evenly distributed among available frontend service instances.
	// If this is set, it overwrites the per instance limit configured with
	// "frontend.namespaceRPS.namespaceReplicationInducingAPIs".
	// This config is EXPERIMENTAL and may be changed or removed in a later release.
	FrontendGlobalNamespaceNamespaceReplicationInducingAPIsRPS = "frontend.globalNamespaceRPS.namespaceReplicationInducingAPIs"
	// InternalFrontendGlobalNamespaceVisibilityRPS is workflow namespace rate limit per second
	// across all internal-frontends.
	// This config is EXPERIMENTAL and may be changed or removed in a later release.
	InternalFrontendGlobalNamespaceVisibilityRPS = "internal-frontend.globalNamespaceRPS.visibility"
	// FrontendThrottledLogRPS is the rate limit on number of log messages emitted per second for throttled logger
	FrontendThrottledLogRPS = "frontend.throttledLogRPS"
	// FrontendShutdownDrainDuration is the duration of traffic drain during shutdown
	FrontendShutdownDrainDuration = "frontend.shutdownDrainDuration"
	// FrontendShutdownFailHealthCheckDuration is the duration of shutdown failure detection
	FrontendShutdownFailHealthCheckDuration = "frontend.shutdownFailHealthCheckDuration"
	// FrontendMaxBadBinaries is the max number of bad binaries in namespace config
	FrontendMaxBadBinaries = "frontend.maxBadBinaries"
	// SendRawWorkflowHistory is whether to enable raw history retrieving
	SendRawWorkflowHistory = "frontend.sendRawWorkflowHistory"
	// SearchAttributesNumberOfKeysLimit is the limit of number of keys
	SearchAttributesNumberOfKeysLimit = "frontend.searchAttributesNumberOfKeysLimit"
	// SearchAttributesSizeOfValueLimit is the size limit of each value
	SearchAttributesSizeOfValueLimit = "frontend.searchAttributesSizeOfValueLimit"
	// SearchAttributesTotalSizeLimit is the size limit of the whole map
	SearchAttributesTotalSizeLimit = "frontend.searchAttributesTotalSizeLimit"
	// VisibilityArchivalQueryMaxPageSize is the maximum page size for a visibility archival query
	VisibilityArchivalQueryMaxPageSize = "frontend.visibilityArchivalQueryMaxPageSize"
	// EnableServerVersionCheck is a flag that controls whether or not periodic version checking is enabled
	EnableServerVersionCheck = "frontend.enableServerVersionCheck"
	// EnableTokenNamespaceEnforcement enables enforcement that namespace in completion token matches namespace of the request
	EnableTokenNamespaceEnforcement = "frontend.enableTokenNamespaceEnforcement"
	// DisableListVisibilityByFilter is config to disable list open/close workflow using filter
	DisableListVisibilityByFilter = "frontend.disableListVisibilityByFilter"
	// KeepAliveMinTime is the minimum amount of time a client should wait before sending a keepalive ping.
	KeepAliveMinTime = "frontend.keepAliveMinTime"
	// KeepAlivePermitWithoutStream If true, server allows keepalive pings even when there are no active
	// streams(RPCs). If false, and client sends ping when there are no active
	// streams, server will send GOAWAY and close the connection.
	KeepAlivePermitWithoutStream = "frontend.keepAlivePermitWithoutStream"
	// KeepAliveMaxConnectionIdle is a duration for the amount of time after which an
	// idle connection would be closed by sending a GoAway. Idleness duration is
	// defined since the most recent time the number of outstanding RPCs became
	// zero or the connection establishment.
	KeepAliveMaxConnectionIdle = "frontend.keepAliveMaxConnectionIdle"
	// KeepAliveMaxConnectionAge is a duration for the maximum amount of time a
	// connection may exist before it will be closed by sending a GoAway. A
	// random jitter of +/-10% will be added to MaxConnectionAge to spread out
	// connection storms.
	KeepAliveMaxConnectionAge = "frontend.keepAliveMaxConnectionAge"
	// KeepAliveMaxConnectionAgeGrace is an additive period after MaxConnectionAge after
	// which the connection will be forcibly closed.
	KeepAliveMaxConnectionAgeGrace = "frontend.keepAliveMaxConnectionAgeGrace"
	// KeepAliveTime After a duration of this time if the server doesn't see any activity it
	// pings the client to see if the transport is still alive.
	// If set below 1s, a minimum value of 1s will be used instead.
	KeepAliveTime = "frontend.keepAliveTime"
	// KeepAliveTimeout After having pinged for keepalive check, the server waits for a duration
	// of Timeout and if no activity is seen even after that the connection is closed.
	KeepAliveTimeout = "frontend.keepAliveTimeout"
	// FrontendEnableSchedules enables schedule-related RPCs in the frontend
	FrontendEnableSchedules = "frontend.enableSchedules"
	// FrontendEnableNexusAPIs enables serving Nexus HTTP requests in the frontend.
	FrontendEnableNexusAPIs = "frontend.enableNexusAPIs"
	// FrontendRefreshNexusIncomingServicesLongPollTimeout is the maximum duration of background long poll requests to update Nexus incoming services.
	FrontendRefreshNexusIncomingServicesLongPollTimeout = "frontend.refreshNexusIncomingServicesLongPollTimeout"
	// FrontendRefreshNexusIncomingServicesMinWait is the minimum wait time between background long poll requests to update Nexus incoming services.
	FrontendRefreshNexusIncomingServicesMinWait = "frontend.refreshNexusIncomingServicesMinWait"
	// FrontendEnableCallbackAttachment enables attaching callbacks to workflows.
	FrontendEnableCallbackAttachment = "frontend.enableCallbackAttachment"
	// FrontendCallbackURLMaxLength is the maximum length of callback URL
	FrontendCallbackURLMaxLength = "frontend.callbackURLMaxLength"
	// FrontendMaxCallbacksPerWorkflow is the maximum number of callbacks that can be attached to a workflow.
	FrontendMaxCallbacksPerWorkflow = "frontend.maxCallbacksPerWorkflow"
	// FrontendMaxConcurrentBatchOperationPerNamespace is the max concurrent batch operation job count per namespace
	FrontendMaxConcurrentBatchOperationPerNamespace = "frontend.MaxConcurrentBatchOperationPerNamespace"
	// FrontendMaxExecutionCountBatchOperationPerNamespace is the max execution count batch operation supports per namespace
	FrontendMaxExecutionCountBatchOperationPerNamespace = "frontend.MaxExecutionCountBatchOperationPerNamespace"
	// FrontendEnableBatcher enables batcher-related RPCs in the frontend
	FrontendEnableBatcher = "frontend.enableBatcher"
	// FrontendAccessHistoryFraction (0.0~1.0) is the fraction of history operations that are sent to the history
	// service using the new RPCs. The remaining access history via the existing implementation.
	// TODO: remove once migration completes.
	FrontendAccessHistoryFraction = "frontend.accessHistoryFraction"
	// FrontendAdminDeleteAccessHistoryFraction (0.0~1.0) is the fraction of admin DeleteWorkflowExecution requests
	// that are sent to the history service using the new RPCs. The remaining access history via the existing implementation.
	// TODO: remove once migration completes.
	FrontendAdminDeleteAccessHistoryFraction = "frontend.adminDeleteAccessHistoryFraction"
>>>>>>> e048184a

	FrontendEnableUpdateWorkflowExecution = NewNamespaceBoolSetting(
		"frontend.enableUpdateWorkflowExecution",
		false,
		`FrontendEnableUpdateWorkflowExecution enables UpdateWorkflowExecution API in the frontend.
The UpdateWorkflowExecution API has gone through rigorous testing efforts but this config's default is 'false' until the
feature gets more time in production.`,
	)

	FrontendEnableExecuteMultiOperation = NewNamespaceBoolSetting(
		"frontend.enableExecuteMultiOperation",
		false,
		`FrontendEnableExecuteMultiOperation enables the ExecuteMultiOperation API in the frontend.
The API is under active development.`,
	)

	FrontendEnableUpdateWorkflowExecutionAsyncAccepted = NewNamespaceBoolSetting(
		"frontend.enableUpdateWorkflowExecutionAsyncAccepted",
		false,
		`FrontendEnableUpdateWorkflowExecutionAsyncAccepted enables the form of
asynchronous workflow execution update that waits on the "Accepted"
lifecycle stage. Default value is 'false'.`,
	)

	FrontendEnableWorkerVersioningDataAPIs = NewNamespaceBoolSetting(
		"frontend.workerVersioningDataAPIs",
		false,
		`FrontendEnableWorkerVersioningDataAPIs enables worker versioning data read / write APIs.`,
	)
	FrontendEnableWorkerVersioningWorkflowAPIs = NewNamespaceBoolSetting(
		"frontend.workerVersioningWorkflowAPIs",
		false,
		`FrontendEnableWorkerVersioningWorkflowAPIs enables worker versioning in workflow progress APIs.`,
	)
	FrontendEnableWorkerVersioningRuleAPIs = NewNamespaceBoolSetting(
		"frontend.workerVersioningRuleAPIs",
		false,
		`FrontendEnableWorkerVersioningRuleAPIs enables worker versioning in workflow progress APIs.`,
	)

	DeleteNamespaceDeleteActivityRPS = NewGlobalIntSetting(
		"frontend.deleteNamespaceDeleteActivityRPS",
		100,
		`DeleteNamespaceDeleteActivityRPS is an RPS per every parallel delete executions activity.
Total RPS is equal to DeleteNamespaceDeleteActivityRPS * DeleteNamespaceConcurrentDeleteExecutionsActivities.
Default value is 100.`,
	)
	DeleteNamespacePageSize = NewGlobalIntSetting(
		"frontend.deleteNamespaceDeletePageSize",
		1000,
		`DeleteNamespacePageSize is a page size to read executions from visibility for delete executions activity.
Default value is 1000.`,
	)
	DeleteNamespacePagesPerExecution = NewGlobalIntSetting(
		"frontend.deleteNamespacePagesPerExecution",
		256,
		`DeleteNamespacePagesPerExecution is a number of pages before returning ContinueAsNew from delete executions activity.
Default value is 256.`,
	)
	DeleteNamespaceConcurrentDeleteExecutionsActivities = NewGlobalIntSetting(
		"frontend.deleteNamespaceConcurrentDeleteExecutionsActivities",
		4,
		`DeleteNamespaceConcurrentDeleteExecutionsActivities is a number of concurrent delete executions activities.
Must be not greater than 256 and number of worker cores in the cluster.
Default is 4.`,
	)
	DeleteNamespaceNamespaceDeleteDelay = NewGlobalDurationSetting(
		"frontend.deleteNamespaceNamespaceDeleteDelay",
		0*time.Hour,
		`DeleteNamespaceNamespaceDeleteDelay is a duration for how long namespace stays in database
after all namespace resources (i.e. workflow executions) are deleted.
Default is 0, means, namespace will be deleted immediately.`,
	)

	// keys for matching

<<<<<<< HEAD
	MatchingRPS = NewGlobalIntSetting(
		"matching.rps",
		1200,
		`MatchingRPS is request rate per second for each matching host`,
	)
	MatchingPersistenceMaxQPS = NewGlobalIntSetting(
		"matching.persistenceMaxQPS",
		3000,
		`MatchingPersistenceMaxQPS is the max qps matching host can query DB`,
	)
	MatchingPersistenceGlobalMaxQPS = NewGlobalIntSetting(
		"matching.persistenceGlobalMaxQPS",
		0,
		`MatchingPersistenceGlobalMaxQPS is the max qps matching cluster can query DB`,
	)
	MatchingPersistenceNamespaceMaxQPS = NewNamespaceIntSetting(
		"matching.persistenceNamespaceMaxQPS",
		0,
		`MatchingPersistenceNamespaceMaxQPS is the max qps each namespace on matching host can query DB`,
	)
	MatchingPersistenceGlobalNamespaceMaxQPS = NewNamespaceIntSetting(
		"matching.persistenceGlobalNamespaceMaxQPS",
		0,
		`MatchingPersistenceNamespaceMaxQPS is the max qps each namespace in matching cluster can query DB`,
	)
	MatchingEnablePersistencePriorityRateLimiting = NewGlobalBoolSetting(
		"matching.enablePersistencePriorityRateLimiting",
		true,
		`MatchingEnablePersistencePriorityRateLimiting indicates if priority rate limiting is enabled in matching persistence client`,
	)
	MatchingPersistenceDynamicRateLimitingParams = NewGlobalMapSetting(
		"matching.persistenceDynamicRateLimitingParams",
		DefaultDynamicRateLimitingParams,
		`MatchingPersistenceDynamicRateLimitingParams is a map that contains all adjustable dynamic rate limiting params
see DefaultDynamicRateLimitingParams for available options and defaults`,
	)
	MatchingMinTaskThrottlingBurstSize = NewTaskQueueIntSetting(
		"matching.minTaskThrottlingBurstSize",
		1,
		`MatchingMinTaskThrottlingBurstSize is the minimum burst size for task queue throttling`,
	)
	MatchingGetTasksBatchSize = NewTaskQueueIntSetting(
		"matching.getTasksBatchSize",
		1000,
		`MatchingGetTasksBatchSize is the maximum batch size to fetch from the task buffer`,
	)
	MatchingLongPollExpirationInterval = NewTaskQueueDurationSetting(
		"matching.longPollExpirationInterval",
		time.Minute,
		`MatchingLongPollExpirationInterval is the long poll expiration interval in the matching service`,
	)
	MatchingSyncMatchWaitDuration = NewTaskQueueDurationSetting(
		"matching.syncMatchWaitDuration",
		200*time.Millisecond,
		`MatchingSyncMatchWaitDuration is to wait time for sync match`,
	)
	MatchingHistoryMaxPageSize = NewNamespaceIntSetting(
		"matching.historyMaxPageSize",
		primitives.GetHistoryMaxPageSize,
		`MatchingHistoryMaxPageSize is the maximum page size of history events returned on PollWorkflowTaskQueue requests`,
	)
	MatchingLoadUserData = NewTaskQueueBoolSetting(
		"matching.loadUserData",
		true,
		`MatchingLoadUserData can be used to entirely disable loading user data from persistence (and the inter node RPCs
that propoagate it). When turned off, features that rely on user data (e.g. worker versioning) will essentially
be disabled. When disabled, matching will drop tasks for versioned workflows and activities to avoid breaking
versioning semantics. Operator intervention will be required to reschedule the dropped tasks.`,
	)
	MatchingUpdateAckInterval = NewTaskQueueDurationSettingWithConstrainedDefault(
		"matching.updateAckInterval",
		[]TypedConstrainedValue[time.Duration]{
			// Use a longer default interval for the per-namespace internal worker queues.
			{
				Constraints: Constraints{
					TaskQueueName: primitives.PerNSWorkerTaskQueue,
				},
				Value: 5 * time.Minute,
			},
			// Default for everything else.
			{
				Value: 1 * time.Minute,
			},
		},
		`MatchingUpdateAckInterval is the interval for update ack`,
	)
	MatchingMaxTaskQueueIdleTime = NewTaskQueueDurationSetting(
		"matching.maxTaskQueueIdleTime",
		5*time.Minute,
		`MatchingMaxTaskQueueIdleTime is the time after which an idle task queue will be unloaded.
Note: this should be greater than matching.longPollExpirationInterval and matching.getUserDataLongPollTimeout.`,
	)
	MatchingOutstandingTaskAppendsThreshold = NewTaskQueueIntSetting(
		"matching.outstandingTaskAppendsThreshold",
		250,
		`MatchingOutstandingTaskAppendsThreshold is the threshold for outstanding task appends`,
	)
	MatchingMaxTaskBatchSize = NewTaskQueueIntSetting(
		"matching.maxTaskBatchSize",
		100,
		`MatchingMaxTaskBatchSize is max batch size for task writer`,
	)
	MatchingMaxTaskDeleteBatchSize = NewTaskQueueIntSetting(
		"matching.maxTaskDeleteBatchSize",
		100,
		`MatchingMaxTaskDeleteBatchSize is the max batch size for range deletion of tasks`,
	)
	MatchingThrottledLogRPS = NewGlobalIntSetting(
		"matching.throttledLogRPS",
		20,
		`MatchingThrottledLogRPS is the rate limit on number of log messages emitted per second for throttled logger`,
	)
	MatchingNumTaskqueueWritePartitions = NewTaskQueueIntSettingWithConstrainedDefault(
		"matching.numTaskqueueWritePartitions",
		defaultNumTaskQueuePartitions,
		`MatchingNumTaskqueueWritePartitions is the number of write partitions for a task queue`,
	)
	MatchingNumTaskqueueReadPartitions = NewTaskQueueIntSettingWithConstrainedDefault(
		"matching.numTaskqueueReadPartitions",
		defaultNumTaskQueuePartitions,
		`MatchingNumTaskqueueReadPartitions is the number of read partitions for a task queue`,
	)
	MatchingForwarderMaxOutstandingPolls = NewTaskQueueIntSetting(
		"matching.forwarderMaxOutstandingPolls",
		1,
		`MatchingForwarderMaxOutstandingPolls is the max number of inflight polls from the forwarder`,
	)
	MatchingForwarderMaxOutstandingTasks = NewTaskQueueIntSetting(
		"matching.forwarderMaxOutstandingTasks",
		1,
		`MatchingForwarderMaxOutstandingTasks is the max number of inflight addTask/queryTask from the forwarder`,
	)
	MatchingForwarderMaxRatePerSecond = NewTaskQueueIntSetting(
		"matching.forwarderMaxRatePerSecond",
		10,
		`MatchingForwarderMaxRatePerSecond is the max rate at which add/query can be forwarded`,
	)
	MatchingForwarderMaxChildrenPerNode = NewTaskQueueIntSetting(
		"matching.forwarderMaxChildrenPerNode",
		20,
		`MatchingForwarderMaxChildrenPerNode is the max number of children per node in the task queue partition tree`,
	)
	MatchingAlignMembershipChange = NewGlobalDurationSetting(
		"matching.alignMembershipChange",
		0*time.Second,
		`MatchingAlignMembershipChange is a duration to align matching's membership changes to.
This can help reduce effects of task queue movement.`,
	)
	MatchingShutdownDrainDuration = NewGlobalDurationSetting(
		"matching.shutdownDrainDuration",
		0*time.Second,
		`MatchingShutdownDrainDuration is the duration of traffic drain during shutdown`,
	)
	MatchingGetUserDataLongPollTimeout = NewGlobalDurationSetting(
		"matching.getUserDataLongPollTimeout",
		5*time.Minute-10*time.Second,
		`MatchingGetUserDataLongPollTimeout is the max length of long polls for GetUserData calls between partitions.`,
	)
	MatchingBacklogNegligibleAge = NewTaskQueueDurationSetting(
		"matching.backlogNegligibleAge",
		24*365*10*time.Hour,
		`MatchingBacklogNegligibleAge if the head of backlog gets older than this we stop sync match and
forwarding to ensure more equal dispatch order among partitions.`,
	)
	MatchingMaxWaitForPollerBeforeFwd = NewTaskQueueDurationSetting(
		"matching.maxWaitForPollerBeforeFwd",
		200*time.Millisecond,
		`MatchingMaxWaitForPollerBeforeFwd in presence of a non-negligible backlog, we resume forwarding tasks if the
duration since last poll exceeds this threshold.`,
	)
	QueryPollerUnavailableWindow = NewGlobalDurationSetting(
		"matching.queryPollerUnavailableWindow",
		20*time.Second,
		`QueryPollerUnavailableWindow WF Queries are rejected after a while if no poller has been seen within the window`,
	)
	MatchingListNexusIncomingServicesLongPollTimeout = NewGlobalDurationSetting(
		"matching.listNexusIncomingServicesLongPollTimeout",
		5*time.Minute-10*time.Second,
		`MatchingListNexusIncomingServicesLongPollTimeout is the max length of long polls for ListNexusIncomingServices calls.`,
	)
	MatchingMembershipUnloadDelay = NewGlobalDurationSetting(
		"matching.membershipUnloadDelay",
		500*time.Millisecond,
		`MatchingMembershipUnloadDelay is how long to wait to re-confirm loss of ownership before unloading a task queue.
Set to zero to disable proactive unload.`,
	)
	MatchingQueryWorkflowTaskTimeoutLogRate = NewTaskQueueFloatSetting(
		"matching.queryWorkflowTaskTimeoutLogRate",
		0.0,
		`MatchingQueryWorkflowTaskTimeoutLogRate defines the sampling rate for logs when a query workflow task times out. Since
these log lines can be noisy, we want to be able to turn on and sample selectively for each affected namespace.`,
	)
=======
	// MatchingRPS is request rate per second for each matching host
	MatchingRPS = "matching.rps"
	// MatchingPersistenceMaxQPS is the max qps matching host can query DB
	MatchingPersistenceMaxQPS = "matching.persistenceMaxQPS"
	// MatchingPersistenceGlobalMaxQPS is the max qps matching cluster can query DB
	MatchingPersistenceGlobalMaxQPS = "matching.persistenceGlobalMaxQPS"
	// MatchingPersistenceNamespaceMaxQPS is the max qps each namespace on matching host can query DB
	MatchingPersistenceNamespaceMaxQPS = "matching.persistenceNamespaceMaxQPS"
	// MatchingPersistenceNamespaceMaxQPS is the max qps each namespace in matching cluster can query DB
	MatchingPersistenceGlobalNamespaceMaxQPS = "matching.persistenceGlobalNamespaceMaxQPS"
	// MatchingPersistenceDynamicRateLimitingParams is a map that contains all adjustable dynamic rate limiting params
	// see DefaultDynamicRateLimitingParams for available options and defaults
	MatchingPersistenceDynamicRateLimitingParams = "matching.persistenceDynamicRateLimitingParams"
	// MatchingMinTaskThrottlingBurstSize is the minimum burst size for task queue throttling
	MatchingMinTaskThrottlingBurstSize = "matching.minTaskThrottlingBurstSize"
	// MatchingGetTasksBatchSize is the maximum batch size to fetch from the task buffer
	MatchingGetTasksBatchSize = "matching.getTasksBatchSize"
	// MatchingLongPollExpirationInterval is the long poll expiration interval in the matching service
	MatchingLongPollExpirationInterval = "matching.longPollExpirationInterval"
	// MatchingSyncMatchWaitDuration is to wait time for sync match
	MatchingSyncMatchWaitDuration = "matching.syncMatchWaitDuration"
	// MatchingHistoryMaxPageSize is the maximum page size of history events returned on PollWorkflowTaskQueue requests
	MatchingHistoryMaxPageSize = "matching.historyMaxPageSize"
	// MatchingLoadUserData can be used to entirely disable loading user data from persistence (and the inter node RPCs
	// that propoagate it). When turned off, features that rely on user data (e.g. worker versioning) will essentially
	// be disabled. When disabled, matching will drop tasks for versioned workflows and activities to avoid breaking
	// versioning semantics. Operator intervention will be required to reschedule the dropped tasks.
	MatchingLoadUserData = "matching.loadUserData"
	// MatchingUpdateAckInterval is the interval for update ack
	MatchingUpdateAckInterval = "matching.updateAckInterval"
	// MatchingMaxTaskQueueIdleTime is the time after which an idle task queue will be unloaded.
	// Note: this should be greater than matching.longPollExpirationInterval and matching.getUserDataLongPollTimeout.
	MatchingMaxTaskQueueIdleTime = "matching.maxTaskQueueIdleTime"
	// MatchingOutstandingTaskAppendsThreshold is the threshold for outstanding task appends
	MatchingOutstandingTaskAppendsThreshold = "matching.outstandingTaskAppendsThreshold"
	// MatchingMaxTaskBatchSize is max batch size for task writer
	MatchingMaxTaskBatchSize = "matching.maxTaskBatchSize"
	// MatchingMaxTaskDeleteBatchSize is the max batch size for range deletion of tasks
	MatchingMaxTaskDeleteBatchSize = "matching.maxTaskDeleteBatchSize"
	// MatchingThrottledLogRPS is the rate limit on number of log messages emitted per second for throttled logger
	MatchingThrottledLogRPS = "matching.throttledLogRPS"
	// MatchingNumTaskqueueWritePartitions is the number of write partitions for a task queue
	MatchingNumTaskqueueWritePartitions = "matching.numTaskqueueWritePartitions"
	// MatchingNumTaskqueueReadPartitions is the number of read partitions for a task queue
	MatchingNumTaskqueueReadPartitions = "matching.numTaskqueueReadPartitions"
	// MatchingForwarderMaxOutstandingPolls is the max number of inflight polls from the forwarder
	MatchingForwarderMaxOutstandingPolls = "matching.forwarderMaxOutstandingPolls"
	// MatchingForwarderMaxOutstandingTasks is the max number of inflight addTask/queryTask from the forwarder
	MatchingForwarderMaxOutstandingTasks = "matching.forwarderMaxOutstandingTasks"
	// MatchingForwarderMaxRatePerSecond is the max rate at which add/query can be forwarded
	MatchingForwarderMaxRatePerSecond = "matching.forwarderMaxRatePerSecond"
	// MatchingForwarderMaxChildrenPerNode is the max number of children per node in the task queue partition tree
	MatchingForwarderMaxChildrenPerNode = "matching.forwarderMaxChildrenPerNode"
	// MatchingAlignMembershipChange is a duration to align matching's membership changes to.
	// This can help reduce effects of task queue movement.
	MatchingAlignMembershipChange = "matching.alignMembershipChange"
	// MatchingShutdownDrainDuration is the duration of traffic drain during shutdown
	MatchingShutdownDrainDuration = "matching.shutdownDrainDuration"
	// MatchingGetUserDataLongPollTimeout is the max length of long polls for GetUserData calls between partitions.
	MatchingGetUserDataLongPollTimeout = "matching.getUserDataLongPollTimeout"
	// MatchingBacklogNegligibleAge if the head of backlog gets older than this we stop sync match and
	// forwarding to ensure more equal dispatch order among partitions.
	MatchingBacklogNegligibleAge = "matching.backlogNegligibleAge"
	// MatchingMaxWaitForPollerBeforeFwd in presence of a non-negligible backlog, we resume forwarding tasks if the
	// duration since last poll exceeds this threshold.
	MatchingMaxWaitForPollerBeforeFwd = "matching.maxWaitForPollerBeforeFwd"
	// QueryPollerUnavailableWindow WF Queries are rejected after a while if no poller has been seen within the window
	QueryPollerUnavailableWindow = "matching.queryPollerUnavailableWindow"
	// MatchingListNexusIncomingServicesLongPollTimeout is the max length of long polls for ListNexusIncomingServices calls.
	MatchingListNexusIncomingServicesLongPollTimeout = "matching.listNexusIncomingServicesLongPollTimeout"
	// MatchingMembershipUnloadDelay is how long to wait to re-confirm loss of ownership before unloading a task queue.
	// Set to zero to disable proactive unload.
	MatchingMembershipUnloadDelay = "matching.membershipUnloadDelay"
	// MatchingQueryWorkflowTaskTimeoutLogRate defines the sampling rate for logs when a query workflow task times out. Since
	// these log lines can be noisy, we want to be able to turn on and sample selectively for each affected namespace.
	MatchingQueryWorkflowTaskTimeoutLogRate = "matching.queryWorkflowTaskTimeoutLogRate"
>>>>>>> e048184a

	// for matching testing only:

	TestMatchingDisableSyncMatch = NewGlobalBoolSetting(
		"test.matching.disableSyncMatch",
		false,
		`TestMatchingDisableSyncMatch forces tasks to go through the db once`,
	)
	TestMatchingLBForceReadPartition = NewGlobalIntSetting(
		"test.matching.lbForceReadPartition",
		-1,
		`TestMatchingLBForceReadPartition forces polls to go to a specific partition`,
	)
	TestMatchingLBForceWritePartition = NewGlobalIntSetting(
		"test.matching.lbForceWritePartition",
		-1,
		`TestMatchingLBForceWritePartition forces adds to go to a specific partition`,
	)

	// keys for history

	EnableReplicationStream = NewGlobalBoolSetting(
		"history.enableReplicationStream",
		false,
		`EnableReplicationStream turn on replication stream`,
	)
	EnableHistoryReplicationDLQV2 = NewGlobalBoolSetting(
		"history.enableHistoryReplicationDLQV2",
		false,
		`EnableHistoryReplicationDLQV2 switches to the DLQ v2 implementation for history replication. See details in
[go.temporal.io/server/common/persistence.QueueV2]. This feature is currently in development. Do NOT use it in
production.`,
	)

<<<<<<< HEAD
	HistoryRPS = NewGlobalIntSetting(
		"history.rps",
		3000,
		`HistoryRPS is request rate per second for each history host`,
	)
	HistoryPersistenceMaxQPS = NewGlobalIntSetting(
		"history.persistenceMaxQPS",
		9000,
		`HistoryPersistenceMaxQPS is the max qps history host can query DB`,
	)
	HistoryPersistenceGlobalMaxQPS = NewGlobalIntSetting(
		"history.persistenceGlobalMaxQPS",
		0,
		`HistoryPersistenceGlobalMaxQPS is the max qps history cluster can query DB`,
	)
	HistoryPersistenceNamespaceMaxQPS = NewNamespaceIntSetting(
		"history.persistenceNamespaceMaxQPS",
		0,
		`HistoryPersistenceNamespaceMaxQPS is the max qps each namespace on history host can query DB
If value less or equal to 0, will fall back to HistoryPersistenceMaxQPS`,
	)
	HistoryPersistenceGlobalNamespaceMaxQPS = NewNamespaceIntSetting(
		"history.persistenceGlobalNamespaceMaxQPS",
		0,
		`HistoryPersistenceNamespaceMaxQPS is the max qps each namespace in history cluster can query DB`,
	)
	HistoryPersistencePerShardNamespaceMaxQPS = NewNamespaceIntSetting(
		"history.persistencePerShardNamespaceMaxQPS",
		0,
		`HistoryPersistencePerShardNamespaceMaxQPS is the max qps each namespace on a shard can query DB`,
	)
	HistoryEnablePersistencePriorityRateLimiting = NewGlobalBoolSetting(
		"history.enablePersistencePriorityRateLimiting",
		true,
		`HistoryEnablePersistencePriorityRateLimiting indicates if priority rate limiting is enabled in history persistence client`,
	)
	HistoryPersistenceDynamicRateLimitingParams = NewGlobalMapSetting(
		"history.persistenceDynamicRateLimitingParams",
		DefaultDynamicRateLimitingParams,
		`HistoryPersistenceDynamicRateLimitingParams is a map that contains all adjustable dynamic rate limiting params
see DefaultDynamicRateLimitingParams for available options and defaults`,
	)
	HistoryLongPollExpirationInterval = NewNamespaceDurationSetting(
		"history.longPollExpirationInterval",
		time.Second*20,
		`HistoryLongPollExpirationInterval is the long poll expiration interval in the history service`,
	)
	HistoryCacheSizeBasedLimit = NewGlobalBoolSetting(
		"history.cacheSizeBasedLimit",
		false,
		`HistoryCacheSizeBasedLimit if true, size of the history cache will be limited by HistoryCacheMaxSizeBytes
and HistoryCacheHostLevelMaxSizeBytes. Otherwise, entry count in the history cache will be limited by
HistoryCacheMaxSize and HistoryCacheHostLevelMaxSize.`,
	)
	HistoryCacheInitialSize = NewGlobalIntSetting(
		"history.cacheInitialSize",
		128,
		`HistoryCacheInitialSize is initial size of history cache`,
	)
	HistoryCacheMaxSize = NewGlobalIntSetting(
		"history.cacheMaxSize",
		512,
		`HistoryCacheMaxSize is the maximum number of entries in the shard level history cache`,
	)
	HistoryCacheMaxSizeBytes = NewGlobalIntSetting(
		"history.cacheMaxSizeBytes",
		512*4*1024,
		`HistoryCacheMaxSizeBytes is the maximum size of the shard level history cache in bytes. This is only used if
HistoryCacheSizeBasedLimit is set to true.`,
	)
	HistoryCacheTTL = NewGlobalDurationSetting(
		"history.cacheTTL",
		time.Hour,
		`HistoryCacheTTL is TTL of history cache`,
	)
	HistoryCacheNonUserContextLockTimeout = NewGlobalDurationSetting(
		"history.cacheNonUserContextLockTimeout",
		500*time.Millisecond,
		`HistoryCacheNonUserContextLockTimeout controls how long non-user call (callerType != API or Operator)
will wait on workflow lock acquisition. Requires service restart to take effect.`,
	)
	EnableHostHistoryCache = NewGlobalBoolSetting(
		"history.enableHostHistoryCache",
		false,
		`EnableHostHistoryCache controls if the history cache is host level`,
	)
	HistoryCacheHostLevelMaxSize = NewGlobalIntSetting(
		"history.hostLevelCacheMaxSize",
		256000,
		`HistoryCacheHostLevelMaxSize is the maximum number of entries in the host level history cache`,
	)
	HistoryCacheHostLevelMaxSizeBytes = NewGlobalIntSetting(
		"history.hostLevelCacheMaxSizeBytes",
		256000*4*1024,
		`HistoryCacheHostLevelMaxSizeBytes is the maximum size of the host level history cache. This is only used if
HistoryCacheSizeBasedLimit is set to true.`,
	)
	EnableMutableStateTransitionHistory = NewGlobalBoolSetting(
		"history.enableMutableStateTransitionHistory",
		false,
		`EnableMutableStateTransitionHistory controls whether to record state transition history in mutable state records.
The feature is used in the hierarchical state machine framework and is considered unstable as the structure may
change with the pending replication design.`,
	)
	EnableWorkflowExecutionTimeoutTimer = NewGlobalBoolSetting(
		"history.enableWorkflowExecutionTimeoutTimer",
		false,
		`EnableWorkflowExecutionTimeoutTimer controls whether to enable the new logic for generating a workflow execution
timeout timer when execution timeout is specified when starting a workflow.
For backward compatibility, this feature is disabled by default and should only be enabled after server version
containing this flag is deployed to all history service nodes in the cluster.`,
	)
	HistoryStartupMembershipJoinDelay = NewGlobalDurationSetting(
		"history.startupMembershipJoinDelay",
		0*time.Second,
		`HistoryStartupMembershipJoinDelay is the duration a history instance waits
before joining membership after starting.`,
	)
	HistoryShutdownDrainDuration = NewGlobalDurationSetting(
		"history.shutdownDrainDuration",
		0*time.Second,
		`HistoryShutdownDrainDuration is the duration of traffic drain during shutdown`,
	)
	XDCCacheMaxSizeBytes = NewGlobalIntSetting(
		"history.xdcCacheMaxSizeBytes",
		8*1024*1024,
		`XDCCacheMaxSizeBytes is max size of events cache in bytes`,
	)
	EventsCacheMaxSizeBytes = NewGlobalIntSetting(
		"history.eventsCacheMaxSizeBytes",
		512*1024,
		`EventsCacheMaxSizeBytes is max size of the shard level events cache in bytes`,
	)
	EventsHostLevelCacheMaxSizeBytes = NewGlobalIntSetting(
		"history.eventsHostLevelCacheMaxSizeBytes",
		512*512*1024,
		`EventsHostLevelCacheMaxSizeBytes is max size of the host level events cache in bytes`,
	)
	EventsCacheTTL = NewGlobalDurationSetting(
		"history.eventsCacheTTL",
		time.Hour,
		`EventsCacheTTL is TTL of events cache`,
	)
	EnableHostLevelEventsCache = NewGlobalBoolSetting(
		"history.enableHostLevelEventsCache",
		false,
		`EnableHostLevelEventsCache controls if the events cache is host level`,
	)
	AcquireShardInterval = NewGlobalDurationSetting(
		"history.acquireShardInterval",
		time.Minute,
		`AcquireShardInterval is interval that timer used to acquire shard`,
	)
	AcquireShardConcurrency = NewGlobalIntSetting(
		"history.acquireShardConcurrency",
		10,
		`AcquireShardConcurrency is number of goroutines that can be used to acquire shards in the shard controller.`,
	)
	ShardLingerOwnershipCheckQPS = NewGlobalIntSetting(
		"history.shardLingerOwnershipCheckQPS",
		4,
		`ShardLingerOwnershipCheckQPS is the frequency to perform shard ownership
checks while a shard is lingering.`,
	)
	ShardLingerTimeLimit = NewGlobalDurationSetting(
		"history.shardLingerTimeLimit",
		0,
		`ShardLingerTimeLimit configures if and for how long the shard controller
will temporarily delay closing shards after a membership update, awaiting a
shard ownership lost error from persistence. Not recommended with
persistence layers that are missing AssertShardOwnership support.
If set to zero, shards will not delay closing.`,
	)
	ShardOwnershipAssertionEnabled = NewGlobalBoolSetting(
		"history.shardOwnershipAssertionEnabled",
		false,
		`ShardOwnershipAssertionEnabled configures if the shard ownership is asserted
for API requests when a NotFound or NamespaceNotFound error is returned from
persistence.
NOTE: Shard ownership assertion is not implemented by any persistence implementation
in this codebase, because assertion is not needed for persistence implementation
that guarantees read after write consistency. As a result, even if this config is
enabled, it's a no-op.`,
	)
	HistoryClientOwnershipCachingEnabled = NewGlobalBoolSetting(
		"history.clientOwnershipCachingEnabled",
		false,
		`HistoryClientOwnershipCachingEnabled configures if history clients try to cache
shard ownership information, instead of checking membership for each request.
Only inspected when an instance first creates a history client, so changes
to this require a restart to take effect.`,
	)
	ShardIOConcurrency = NewGlobalIntSetting(
		"history.shardIOConcurrency",
		1,
		`ShardIOConcurrency controls the concurrency of persistence operations in shard context`,
	)
	StandbyClusterDelay = NewGlobalDurationSetting(
		"history.standbyClusterDelay",
		5*time.Minute,
		`StandbyClusterDelay is the artificial delay added to standby cluster's view of active cluster's time`,
	)
	StandbyTaskMissingEventsResendDelay = NewTaskTypeDurationSetting(
		"history.standbyTaskMissingEventsResendDelay",
		10*time.Minute,
		`StandbyTaskMissingEventsResendDelay is the amount of time standby cluster's will wait (if events are missing)
before calling remote for missing events`,
	)
	StandbyTaskMissingEventsDiscardDelay = NewTaskTypeDurationSetting(
		"history.standbyTaskMissingEventsDiscardDelay",
		15*time.Minute,
		`StandbyTaskMissingEventsDiscardDelay is the amount of time standby cluster's will wait (if events are missing)
before discarding the task`,
	)
	QueuePendingTaskCriticalCount = NewGlobalIntSetting(
		"history.queuePendingTaskCriticalCount",
		9000,
		`QueuePendingTaskCriticalCount is the max number of pending task in one queue
before triggering queue slice splitting and unloading`,
	)
	QueueReaderStuckCriticalAttempts = NewGlobalIntSetting(
		"history.queueReaderStuckCriticalAttempts",
		3,
		`QueueReaderStuckCriticalAttempts is the max number of task loading attempts for a certain task range
before that task range is split into a separate slice to unblock loading for later range.
currently only work for scheduled queues and the task range is 1s.`,
	)
	QueueCriticalSlicesCount = NewGlobalIntSetting(
		"history.queueCriticalSlicesCount",
		50,
		`QueueCriticalSlicesCount is the max number of slices in one queue
before force compacting slices`,
	)
	QueuePendingTaskMaxCount = NewGlobalIntSetting(
		"history.queuePendingTasksMaxCount",
		10000,
		`QueuePendingTaskMaxCount is the max number of task pending tasks in one queue before stop
loading new tasks into memory. While QueuePendingTaskCriticalCount won't stop task loading
for the entire queue but only trigger a queue action to unload tasks. Ideally this max count
limit should not be hit and task unloading should happen once critical count is exceeded. But
since queue action is async, we need this hard limit.`,
	)
	ContinueAsNewMinInterval = NewNamespaceDurationSetting(
		"history.continueAsNewMinInterval",
		time.Second,
		`ContinueAsNewMinInterval is the minimal interval between continue_as_new executions.
This is needed to prevent tight loop continue_as_new spin. Default is 1s.`,
	)
=======
	// HistoryRPS is request rate per second for each history host
	HistoryRPS = "history.rps"
	// HistoryPersistenceMaxQPS is the max qps history host can query DB
	HistoryPersistenceMaxQPS = "history.persistenceMaxQPS"
	// HistoryPersistenceGlobalMaxQPS is the max qps history cluster can query DB
	HistoryPersistenceGlobalMaxQPS = "history.persistenceGlobalMaxQPS"
	// HistoryPersistenceNamespaceMaxQPS is the max qps each namespace on history host can query DB
	// If value less or equal to 0, will fall back to HistoryPersistenceMaxQPS
	HistoryPersistenceNamespaceMaxQPS = "history.persistenceNamespaceMaxQPS"
	// HistoryPersistenceNamespaceMaxQPS is the max qps each namespace in history cluster can query DB
	HistoryPersistenceGlobalNamespaceMaxQPS = "history.persistenceGlobalNamespaceMaxQPS"
	// HistoryPersistencePerShardNamespaceMaxQPS is the max qps each namespace on a shard can query DB
	HistoryPersistencePerShardNamespaceMaxQPS = "history.persistencePerShardNamespaceMaxQPS"
	// HistoryPersistenceDynamicRateLimitingParams is a map that contains all adjustable dynamic rate limiting params
	// see DefaultDynamicRateLimitingParams for available options and defaults
	HistoryPersistenceDynamicRateLimitingParams = "history.persistenceDynamicRateLimitingParams"
	// HistoryLongPollExpirationInterval is the long poll expiration interval in the history service
	HistoryLongPollExpirationInterval = "history.longPollExpirationInterval"
	// HistoryCacheSizeBasedLimit if true, size of the history cache will be limited by HistoryCacheMaxSizeBytes
	// and HistoryCacheHostLevelMaxSizeBytes. Otherwise, entry count in the history cache will be limited by
	// HistoryCacheMaxSize and HistoryCacheHostLevelMaxSize.
	HistoryCacheSizeBasedLimit = "history.cacheSizeBasedLimit"
	// HistoryCacheInitialSize is initial size of history cache
	HistoryCacheInitialSize = "history.cacheInitialSize"
	// HistoryCacheMaxSize is the maximum number of entries in the shard level history cache
	HistoryCacheMaxSize = "history.cacheMaxSize"
	// HistoryCacheMaxSizeBytes is the maximum size of the shard level history cache in bytes. This is only used if
	// HistoryCacheSizeBasedLimit is set to true.
	HistoryCacheMaxSizeBytes = "history.cacheMaxSizeBytes"
	// HistoryCacheTTL is TTL of history cache
	HistoryCacheTTL = "history.cacheTTL"
	// HistoryCacheNonUserContextLockTimeout controls how long non-user call (callerType != API or Operator)
	// will wait on workflow lock acquisition. Requires service restart to take effect.
	HistoryCacheNonUserContextLockTimeout = "history.cacheNonUserContextLockTimeout"
	// EnableHostHistoryCache controls if the history cache is host level
	EnableHostHistoryCache = "history.enableHostHistoryCache"
	// HistoryCacheHostLevelMaxSize is the maximum number of entries in the host level history cache
	HistoryCacheHostLevelMaxSize = "history.hostLevelCacheMaxSize"
	// HistoryCacheHostLevelMaxSizeBytes is the maximum size of the host level history cache. This is only used if
	// HistoryCacheSizeBasedLimit is set to true.
	HistoryCacheHostLevelMaxSizeBytes = "history.hostLevelCacheMaxSizeBytes"
	// EnableMutableStateTransitionHistory controls whether to record state transition history in mutable state records.
	// The feature is used in the hierarchical state machine framework and is considered unstable as the structure may
	// change with the pending replication design.
	EnableMutableStateTransitionHistory = "history.enableMutableStateTransitionHistory"
	// EnableWorkflowExecutionTimeoutTimer controls whether to enable the new logic for generating a workflow execution
	// timeout timer when execution timeout is specified when starting a workflow.
	// For backward compatibility, this feature is disabled by default and should only be enabled after server version
	// containing this flag is deployed to all history service nodes in the cluster.
	EnableWorkflowExecutionTimeoutTimer = "history.enableWorkflowExecutionTimeoutTimer"
	// HistoryStartupMembershipJoinDelay is the duration a history instance waits
	// before joining membership after starting.
	HistoryStartupMembershipJoinDelay = "history.startupMembershipJoinDelay"
	// HistoryShutdownDrainDuration is the duration of traffic drain during shutdown
	HistoryShutdownDrainDuration = "history.shutdownDrainDuration"
	// XDCCacheMaxSizeBytes is max size of events cache in bytes
	XDCCacheMaxSizeBytes = "history.xdcCacheMaxSizeBytes"
	// EventsCacheMaxSizeBytes is max size of the shard level events cache in bytes
	EventsCacheMaxSizeBytes = "history.eventsCacheMaxSizeBytes"
	// EventsHostLevelCacheMaxSizeBytes is max size of the host level events cache in bytes
	EventsHostLevelCacheMaxSizeBytes = "history.eventsHostLevelCacheMaxSizeBytes"
	// EventsCacheTTL is TTL of events cache
	EventsCacheTTL = "history.eventsCacheTTL"
	// EnableHostLevelEventsCache controls if the events cache is host level
	EnableHostLevelEventsCache = "history.enableHostLevelEventsCache"
	// AcquireShardInterval is interval that timer used to acquire shard
	AcquireShardInterval = "history.acquireShardInterval"
	// AcquireShardConcurrency is number of goroutines that can be used to acquire shards in the shard controller.
	AcquireShardConcurrency = "history.acquireShardConcurrency"
	// ShardLingerOwnershipCheckQPS is the frequency to perform shard ownership
	// checks while a shard is lingering.
	ShardLingerOwnershipCheckQPS = "history.shardLingerOwnershipCheckQPS"
	// ShardLingerTimeLimit configures if and for how long the shard controller
	// will temporarily delay closing shards after a membership update, awaiting a
	// shard ownership lost error from persistence. Not recommended with
	// persistence layers that are missing AssertShardOwnership support.
	// If set to zero, shards will not delay closing.
	ShardLingerTimeLimit = "history.shardLingerTimeLimit"
	// ShardOwnershipAssertionEnabled configures if the shard ownership is asserted
	// for API requests when a NotFound or NamespaceNotFound error is returned from
	// persistence.
	// NOTE: Shard ownership assertion is not implemented by any persistence implementation
	// in this codebase, because assertion is not needed for persistence implementation
	// that guarantees read after write consistency. As a result, even if this config is
	// enabled, it's a no-op.
	ShardOwnershipAssertionEnabled = "history.shardOwnershipAssertionEnabled"
	// HistoryClientOwnershipCachingEnabled configures if history clients try to cache
	// shard ownership information, instead of checking membership for each request.
	// Only inspected when an instance first creates a history client, so changes
	// to this require a restart to take effect.
	HistoryClientOwnershipCachingEnabled = "history.clientOwnershipCachingEnabled"
	// ShardIOConcurrency controls the concurrency of persistence operations in shard context
	ShardIOConcurrency = "history.shardIOConcurrency"
	// StandbyClusterDelay is the artificial delay added to standby cluster's view of active cluster's time
	StandbyClusterDelay = "history.standbyClusterDelay"
	// StandbyTaskMissingEventsResendDelay is the amount of time standby cluster's will wait (if events are missing)
	// before calling remote for missing events
	StandbyTaskMissingEventsResendDelay = "history.standbyTaskMissingEventsResendDelay"
	// StandbyTaskMissingEventsDiscardDelay is the amount of time standby cluster's will wait (if events are missing)
	// before discarding the task
	StandbyTaskMissingEventsDiscardDelay = "history.standbyTaskMissingEventsDiscardDelay"
	// QueuePendingTaskCriticalCount is the max number of pending task in one queue
	// before triggering queue slice splitting and unloading
	QueuePendingTaskCriticalCount = "history.queuePendingTaskCriticalCount"
	// QueueReaderStuckCriticalAttempts is the max number of task loading attempts for a certain task range
	// before that task range is split into a separate slice to unblock loading for later range.
	// currently only work for scheduled queues and the task range is 1s.
	QueueReaderStuckCriticalAttempts = "history.queueReaderStuckCriticalAttempts"
	// QueueCriticalSlicesCount is the max number of slices in one queue
	// before force compacting slices
	QueueCriticalSlicesCount = "history.queueCriticalSlicesCount"
	// QueuePendingTaskMaxCount is the max number of task pending tasks in one queue before stop
	// loading new tasks into memory. While QueuePendingTaskCriticalCount won't stop task loading
	// for the entire queue but only trigger a queue action to unload tasks. Ideally this max count
	// limit should not be hit and task unloading should happen once critical count is exceeded. But
	// since queue action is async, we need this hard limit.
	QueuePendingTaskMaxCount = "history.queuePendingTasksMaxCount"
	// ContinueAsNewMinInterval is the minimal interval between continue_as_new executions.
	// This is needed to prevent tight loop continue_as_new spin. Default is 1s.
	ContinueAsNewMinInterval = "history.continueAsNewMinInterval"
>>>>>>> e048184a

	TaskSchedulerEnableRateLimiter = NewGlobalBoolSetting(
		"history.taskSchedulerEnableRateLimiter",
		false,
		`TaskSchedulerEnableRateLimiter indicates if task scheduler rate limiter should be enabled`,
	)
	TaskSchedulerEnableRateLimiterShadowMode = NewGlobalBoolSetting(
		"history.taskSchedulerEnableRateLimiterShadowMode",
		true,
		`TaskSchedulerEnableRateLimiterShadowMode indicates if task scheduler rate limiter should run in shadow mode
i.e. through rate limiter and emit metrics but do not actually block/throttle task scheduling`,
	)
	TaskSchedulerRateLimiterStartupDelay = NewGlobalDurationSetting(
		"history.taskSchedulerRateLimiterStartupDelay",
		5*time.Second,
		`TaskSchedulerRateLimiterStartupDelay is the duration to wait after startup before enforcing task scheduler rate limiting`,
	)
	TaskSchedulerGlobalMaxQPS = NewGlobalIntSetting(
		"history.taskSchedulerGlobalMaxQPS",
		0,
		`TaskSchedulerGlobalMaxQPS is the max qps all task schedulers in the cluster can schedule tasks
If value less or equal to 0, will fall back to TaskSchedulerMaxQPS`,
	)
	TaskSchedulerMaxQPS = NewGlobalIntSetting(
		"history.taskSchedulerMaxQPS",
		0,
		`TaskSchedulerMaxQPS is the max qps task schedulers on a host can schedule tasks
If value less or equal to 0, will fall back to HistoryPersistenceMaxQPS`,
	)
	TaskSchedulerGlobalNamespaceMaxQPS = NewNamespaceIntSetting(
		"history.taskSchedulerGlobalNamespaceMaxQPS",
		0,
		`TaskSchedulerGlobalNamespaceMaxQPS is the max qps all task schedulers in the cluster can schedule tasks for a certain namespace
If value less or equal to 0, will fall back to TaskSchedulerNamespaceMaxQPS`,
	)
	TaskSchedulerNamespaceMaxQPS = NewNamespaceIntSetting(
		"history.taskSchedulerNamespaceMaxQPS",
		0,
		`TaskSchedulerNamespaceMaxQPS is the max qps task schedulers on a host can schedule tasks for a certain namespace
If value less or equal to 0, will fall back to HistoryPersistenceNamespaceMaxQPS`,
	)

	TimerTaskBatchSize = NewGlobalIntSetting(
		"history.timerTaskBatchSize",
		100,
		`TimerTaskBatchSize is batch size for timer processor to process tasks`,
	)
	TimerProcessorSchedulerWorkerCount = NewGlobalIntSetting(
		"history.timerProcessorSchedulerWorkerCount",
		512,
		`TimerProcessorSchedulerWorkerCount is the number of workers in the host level task scheduler for timer processor`,
	)
	TimerProcessorSchedulerActiveRoundRobinWeights = NewNamespaceMapSetting(
		"history.timerProcessorSchedulerActiveRoundRobinWeights",
		nil, // actual default is in service/history/configs package
		`TimerProcessorSchedulerActiveRoundRobinWeights is the priority round robin weights used by timer task scheduler for active namespaces`,
	)
	TimerProcessorSchedulerStandbyRoundRobinWeights = NewNamespaceMapSetting(
		"history.timerProcessorSchedulerStandbyRoundRobinWeights",
		nil, // actual default is in service/history/configs package
		`TimerProcessorSchedulerStandbyRoundRobinWeights is the priority round robin weights used by timer task scheduler for standby namespaces`,
	)
	TimerProcessorUpdateAckInterval = NewGlobalDurationSetting(
		"history.timerProcessorUpdateAckInterval",
		30*time.Second,
		`TimerProcessorUpdateAckInterval is update interval for timer processor`,
	)
	TimerProcessorUpdateAckIntervalJitterCoefficient = NewGlobalFloatSetting(
		"history.timerProcessorUpdateAckIntervalJitterCoefficient",
		0.15,
		`TimerProcessorUpdateAckIntervalJitterCoefficient is the update interval jitter coefficient`,
	)
	TimerProcessorMaxPollRPS = NewGlobalIntSetting(
		"history.timerProcessorMaxPollRPS",
		20,
		`TimerProcessorMaxPollRPS is max poll rate per second for timer processor`,
	)
	TimerProcessorMaxPollHostRPS = NewGlobalIntSetting(
		"history.timerProcessorMaxPollHostRPS",
		0,
		`TimerProcessorMaxPollHostRPS is max poll rate per second for all timer processor on a host`,
	)
	TimerProcessorMaxPollInterval = NewGlobalDurationSetting(
		"history.timerProcessorMaxPollInterval",
		5*time.Minute,
		`TimerProcessorMaxPollInterval is max poll interval for timer processor`,
	)
	TimerProcessorMaxPollIntervalJitterCoefficient = NewGlobalFloatSetting(
		"history.timerProcessorMaxPollIntervalJitterCoefficient",
		0.15,
		`TimerProcessorMaxPollIntervalJitterCoefficient is the max poll interval jitter coefficient`,
	)
	TimerProcessorPollBackoffInterval = NewGlobalDurationSetting(
		"history.timerProcessorPollBackoffInterval",
		5*time.Second,
		`TimerProcessorPollBackoffInterval is the poll backoff interval if task redispatcher's size exceeds limit for timer processor`,
	)
	TimerProcessorMaxTimeShift = NewGlobalDurationSetting(
		"history.timerProcessorMaxTimeShift",
		1*time.Second,
		`TimerProcessorMaxTimeShift is the max shift timer processor can have`,
	)
	TimerQueueMaxReaderCount = NewGlobalIntSetting(
		"history.timerQueueMaxReaderCount",
		2,
		`TimerQueueMaxReaderCount is the max number of readers in one multi-cursor timer queue`,
	)
	RetentionTimerJitterDuration = NewGlobalDurationSetting(
		"history.retentionTimerJitterDuration",
		30*time.Minute,
		`RetentionTimerJitterDuration is a time duration jitter to distribute timer from T0 to T0 + jitter duration`,
	)

	MemoryTimerProcessorSchedulerWorkerCount = NewGlobalIntSetting(
		"history.memoryTimerProcessorSchedulerWorkerCount",
		64,
		`MemoryTimerProcessorSchedulerWorkerCount is the number of workers in the task scheduler for in memory timer processor.`,
	)

	TransferTaskBatchSize = NewGlobalIntSetting(
		"history.transferTaskBatchSize",
		100,
		`TransferTaskBatchSize is batch size for transferQueueProcessor`,
	)
	TransferProcessorMaxPollRPS = NewGlobalIntSetting(
		"history.transferProcessorMaxPollRPS",
		20,
		`TransferProcessorMaxPollRPS is max poll rate per second for transferQueueProcessor`,
	)
	TransferProcessorMaxPollHostRPS = NewGlobalIntSetting(
		"history.transferProcessorMaxPollHostRPS",
		0,
		`TransferProcessorMaxPollHostRPS is max poll rate per second for all transferQueueProcessor on a host`,
	)
	TransferProcessorSchedulerWorkerCount = NewGlobalIntSetting(
		"history.transferProcessorSchedulerWorkerCount",
		512,
		`TransferProcessorSchedulerWorkerCount is the number of workers in the host level task scheduler for transferQueueProcessor`,
	)
	TransferProcessorSchedulerActiveRoundRobinWeights = NewNamespaceMapSetting(
		"history.transferProcessorSchedulerActiveRoundRobinWeights",
		nil, // actual default is in service/history/configs package
		`TransferProcessorSchedulerActiveRoundRobinWeights is the priority round robin weights used by transfer task scheduler for active namespaces`,
	)
	TransferProcessorSchedulerStandbyRoundRobinWeights = NewNamespaceMapSetting(
		"history.transferProcessorSchedulerStandbyRoundRobinWeights",
		nil, // actual default is in service/history/configs package
		`TransferProcessorSchedulerStandbyRoundRobinWeights is the priority round robin weights used by transfer task scheduler for standby namespaces`,
	)
	TransferProcessorMaxPollInterval = NewGlobalDurationSetting(
		"history.transferProcessorMaxPollInterval",
		1*time.Minute,
		`TransferProcessorMaxPollInterval max poll interval for transferQueueProcessor`,
	)
	TransferProcessorMaxPollIntervalJitterCoefficient = NewGlobalFloatSetting(
		"history.transferProcessorMaxPollIntervalJitterCoefficient",
		0.15,
		`TransferProcessorMaxPollIntervalJitterCoefficient is the max poll interval jitter coefficient`,
	)
	TransferProcessorUpdateAckInterval = NewGlobalDurationSetting(
		"history.transferProcessorUpdateAckInterval",
		30*time.Second,
		`TransferProcessorUpdateAckInterval is update interval for transferQueueProcessor`,
	)
	TransferProcessorUpdateAckIntervalJitterCoefficient = NewGlobalFloatSetting(
		"history.transferProcessorUpdateAckIntervalJitterCoefficient",
		0.15,
		`TransferProcessorUpdateAckIntervalJitterCoefficient is the update interval jitter coefficient`,
	)
	TransferProcessorPollBackoffInterval = NewGlobalDurationSetting(
		"history.transferProcessorPollBackoffInterval",
		5*time.Second,
		`TransferProcessorPollBackoffInterval is the poll backoff interval if task redispatcher's size exceeds limit for transferQueueProcessor`,
	)
	TransferProcessorEnsureCloseBeforeDelete = NewGlobalBoolSetting(
		"history.transferProcessorEnsureCloseBeforeDelete",
		true,
		`TransferProcessorEnsureCloseBeforeDelete means we ensure the execution is closed before we delete it`,
	)
	TransferQueueMaxReaderCount = NewGlobalIntSetting(
		"history.transferQueueMaxReaderCount",
		2,
		`TransferQueueMaxReaderCount is the max number of readers in one multi-cursor transfer queue`,
	)

	OutboundProcessorEnabled = NewGlobalBoolSetting(
		"history.outboundProcessorEnabled",
		false,
		`OutboundProcessorEnabled enables starting the outbound queue processor.`,
	)
	OutboundTaskBatchSize = NewGlobalIntSetting(
		"history.outboundTaskBatchSize",
		100,
		`OutboundTaskBatchSize is batch size for outboundQueueFactory`,
	)
	OutboundProcessorMaxPollRPS = NewGlobalIntSetting(
		"history.outboundProcessorMaxPollRPS",
		20,
		`OutboundProcessorMaxPollRPS is max poll rate per second for outboundQueueFactory`,
	)
	OutboundProcessorMaxPollHostRPS = NewGlobalIntSetting(
		"history.outboundProcessorMaxPollHostRPS",
		0,
		`OutboundProcessorMaxPollHostRPS is max poll rate per second for all outboundQueueFactory on a host`,
	)
	OutboundProcessorMaxPollInterval = NewGlobalDurationSetting(
		"history.outboundProcessorMaxPollInterval",
		1*time.Minute,
		`OutboundProcessorMaxPollInterval max poll interval for outboundQueueFactory`,
	)
	OutboundProcessorMaxPollIntervalJitterCoefficient = NewGlobalFloatSetting(
		"history.outboundProcessorMaxPollIntervalJitterCoefficient",
		0.15,
		`OutboundProcessorMaxPollIntervalJitterCoefficient is the max poll interval jitter coefficient`,
	)
	OutboundProcessorUpdateAckInterval = NewGlobalDurationSetting(
		"history.outboundProcessorUpdateAckInterval",
		30*time.Second,
		`OutboundProcessorUpdateAckInterval is update interval for outboundQueueFactory`,
	)
	OutboundProcessorUpdateAckIntervalJitterCoefficient = NewGlobalFloatSetting(
		"history.outboundProcessorUpdateAckIntervalJitterCoefficient",
		0.15,
		`OutboundProcessorUpdateAckIntervalJitterCoefficient is the update interval jitter coefficient`,
	)
	OutboundProcessorPollBackoffInterval = NewGlobalDurationSetting(
		"history.outboundProcessorPollBackoffInterval",
		5*time.Second,
		`OutboundProcessorPollBackoffInterval is the poll backoff interval if task redispatcher's size exceeds limit for outboundQueueFactory`,
	)
	OutboundQueueMaxReaderCount = NewGlobalIntSetting(
		"history.outboundQueueMaxReaderCount",
		4,
		`OutboundQueueMaxReaderCount is the max number of readers in one multi-cursor outbound queue`,
	)

	VisibilityTaskBatchSize = NewGlobalIntSetting(
		"history.visibilityTaskBatchSize",
		100,
		`VisibilityTaskBatchSize is batch size for visibilityQueueProcessor`,
	)
	VisibilityProcessorMaxPollRPS = NewGlobalIntSetting(
		"history.visibilityProcessorMaxPollRPS",
		20,
		`VisibilityProcessorMaxPollRPS is max poll rate per second for visibilityQueueProcessor`,
	)
	VisibilityProcessorMaxPollHostRPS = NewGlobalIntSetting(
		"history.visibilityProcessorMaxPollHostRPS",
		0,
		`VisibilityProcessorMaxPollHostRPS is max poll rate per second for all visibilityQueueProcessor on a host`,
	)
	VisibilityProcessorSchedulerWorkerCount = NewGlobalIntSetting(
		"history.visibilityProcessorSchedulerWorkerCount",
		512,
		`VisibilityProcessorSchedulerWorkerCount is the number of workers in the host level task scheduler for visibilityQueueProcessor`,
	)
	VisibilityProcessorSchedulerActiveRoundRobinWeights = NewNamespaceMapSetting(
		"history.visibilityProcessorSchedulerActiveRoundRobinWeights",
		nil, // actual default is in service/history/configs package
		`VisibilityProcessorSchedulerActiveRoundRobinWeights is the priority round robin weights by visibility task scheduler for active namespaces`,
	)
	VisibilityProcessorSchedulerStandbyRoundRobinWeights = NewNamespaceMapSetting(
		"history.visibilityProcessorSchedulerStandbyRoundRobinWeights",
		nil, // actual default is in service/history/configs package
		`VisibilityProcessorSchedulerStandbyRoundRobinWeights is the priority round robin weights by visibility task scheduler for standby namespaces`,
	)
	VisibilityProcessorMaxPollInterval = NewGlobalDurationSetting(
		"history.visibilityProcessorMaxPollInterval",
		1*time.Minute,
		`VisibilityProcessorMaxPollInterval max poll interval for visibilityQueueProcessor`,
	)
	VisibilityProcessorMaxPollIntervalJitterCoefficient = NewGlobalFloatSetting(
		"history.visibilityProcessorMaxPollIntervalJitterCoefficient",
		0.15,
		`VisibilityProcessorMaxPollIntervalJitterCoefficient is the max poll interval jitter coefficient`,
	)
	VisibilityProcessorUpdateAckInterval = NewGlobalDurationSetting(
		"history.visibilityProcessorUpdateAckInterval",
		30*time.Second,
		`VisibilityProcessorUpdateAckInterval is update interval for visibilityQueueProcessor`,
	)
	VisibilityProcessorUpdateAckIntervalJitterCoefficient = NewGlobalFloatSetting(
		"history.visibilityProcessorUpdateAckIntervalJitterCoefficient",
		0.15,
		`VisibilityProcessorUpdateAckIntervalJitterCoefficient is the update interval jitter coefficient`,
	)
	VisibilityProcessorPollBackoffInterval = NewGlobalDurationSetting(
		"history.visibilityProcessorPollBackoffInterval",
		5*time.Second,
		`VisibilityProcessorPollBackoffInterval is the poll backoff interval if task redispatcher's size exceeds limit for visibilityQueueProcessor`,
	)
	VisibilityProcessorEnsureCloseBeforeDelete = NewGlobalBoolSetting(
		"history.visibilityProcessorEnsureCloseBeforeDelete",
		false,
		`VisibilityProcessorEnsureCloseBeforeDelete means we ensure the visibility of an execution is closed before we delete its visibility records`,
	)
	VisibilityProcessorEnableCloseWorkflowCleanup = NewNamespaceBoolSetting(
		"history.visibilityProcessorEnableCloseWorkflowCleanup",
		false,
		`VisibilityProcessorEnableCloseWorkflowCleanup to clean up the mutable state after visibility
close task has been processed. Must use Elasticsearch as visibility store, otherwise workflow
data (eg: search attributes) will be lost after workflow is closed.`,
	)
	VisibilityQueueMaxReaderCount = NewGlobalIntSetting(
		"history.visibilityQueueMaxReaderCount",
		2,
		`VisibilityQueueMaxReaderCount is the max number of readers in one multi-cursor visibility queue`,
	)

	ArchivalTaskBatchSize = NewGlobalIntSetting(
		"history.archivalTaskBatchSize",
		100,
		`ArchivalTaskBatchSize is batch size for archivalQueueProcessor`,
	)
	ArchivalProcessorMaxPollRPS = NewGlobalIntSetting(
		"history.archivalProcessorMaxPollRPS",
		20,
		`ArchivalProcessorMaxPollRPS is max poll rate per second for archivalQueueProcessor`,
	)
	ArchivalProcessorMaxPollHostRPS = NewGlobalIntSetting(
		"history.archivalProcessorMaxPollHostRPS",
		0,
		`ArchivalProcessorMaxPollHostRPS is max poll rate per second for all archivalQueueProcessor on a host`,
	)
	ArchivalProcessorSchedulerWorkerCount = NewGlobalIntSetting(
		"history.archivalProcessorSchedulerWorkerCount",
		512,
		`ArchivalProcessorSchedulerWorkerCount is the number of workers in the host level task scheduler for
archivalQueueProcessor`,
	)
	ArchivalProcessorMaxPollInterval = NewGlobalDurationSetting(
		"history.archivalProcessorMaxPollInterval",
		5*time.Minute,
		`ArchivalProcessorMaxPollInterval max poll interval for archivalQueueProcessor`,
	)
	ArchivalProcessorMaxPollIntervalJitterCoefficient = NewGlobalFloatSetting(
		"history.archivalProcessorMaxPollIntervalJitterCoefficient",
		0.15,
		`ArchivalProcessorMaxPollIntervalJitterCoefficient is the max poll interval jitter coefficient`,
	)
	ArchivalProcessorUpdateAckInterval = NewGlobalDurationSetting(
		"history.archivalProcessorUpdateAckInterval",
		30*time.Second,
		`ArchivalProcessorUpdateAckInterval is update interval for archivalQueueProcessor`,
	)
	ArchivalProcessorUpdateAckIntervalJitterCoefficient = NewGlobalFloatSetting(
		"history.archivalProcessorUpdateAckIntervalJitterCoefficient",
		0.15,
		`ArchivalProcessorUpdateAckIntervalJitterCoefficient is the update interval jitter coefficient`,
	)
	ArchivalProcessorPollBackoffInterval = NewGlobalDurationSetting(
		"history.archivalProcessorPollBackoffInterval",
		5*time.Second,
		`ArchivalProcessorPollBackoffInterval is the poll backoff interval if task redispatcher's size exceeds limit for
archivalQueueProcessor`,
	)
	ArchivalProcessorArchiveDelay = NewGlobalDurationSetting(
		"history.archivalProcessorArchiveDelay",
		5*time.Minute,
		`ArchivalProcessorArchiveDelay is the delay before archivalQueueProcessor starts to process archival tasks`,
	)
	ArchivalBackendMaxRPS = NewGlobalFloatSetting(
		"history.archivalBackendMaxRPS",
		10000.0,
		`ArchivalBackendMaxRPS is the maximum rate of requests per second to the archival backend`,
	)
	ArchivalQueueMaxReaderCount = NewGlobalIntSetting(
		"history.archivalQueueMaxReaderCount",
		2,
		`ArchivalQueueMaxReaderCount is the max number of readers in one multi-cursor archival queue`,
	)

	WorkflowExecutionMaxInFlightUpdates = NewNamespaceIntSetting(
		"history.maxInFlightUpdates",
		10,
		`WorkflowExecutionMaxInFlightUpdates is the max number of updates that can be in-flight (admitted but not yet completed) for any given workflow execution.`,
	)
	WorkflowExecutionMaxTotalUpdates = NewNamespaceIntSetting(
		"history.maxTotalUpdates",
		2000,
		`WorkflowExecutionMaxTotalUpdates is the max number of updates that any given workflow execution can receive.`,
	)

	ReplicatorTaskBatchSize = NewGlobalIntSetting(
		"history.replicatorTaskBatchSize",
		25,
		`ReplicatorTaskBatchSize is batch size for ReplicatorProcessor`,
	)
	ReplicatorMaxSkipTaskCount = NewGlobalIntSetting(
		"history.replicatorMaxSkipTaskCount",
		250,
		`ReplicatorMaxSkipTaskCount is maximum number of tasks that can be skipped during tasks pagination due to not meeting filtering conditions (e.g. missed namespace).`,
	)
	ReplicatorProcessorMaxPollInterval = NewGlobalDurationSetting(
		"history.replicatorProcessorMaxPollInterval",
		1*time.Minute,
		`ReplicatorProcessorMaxPollInterval is max poll interval for ReplicatorProcessor`,
	)
	ReplicatorProcessorMaxPollIntervalJitterCoefficient = NewGlobalFloatSetting(
		"history.replicatorProcessorMaxPollIntervalJitterCoefficient",
		0.15,
		`ReplicatorProcessorMaxPollIntervalJitterCoefficient is the max poll interval jitter coefficient`,
	)
	MaximumBufferedEventsBatch = NewGlobalIntSetting(
		"history.maximumBufferedEventsBatch",
		100,
		`MaximumBufferedEventsBatch is the maximum permissible number of buffered events for any given mutable state.`,
	)
	MaximumBufferedEventsSizeInBytes = NewGlobalIntSetting(
		"history.maximumBufferedEventsSizeInBytes",
		2*1024*1024,
		`MaximumBufferedEventsSizeInBytes is the maximum permissible size of all buffered events for any given mutable
state. The total size is determined by the sum of the size, in bytes, of each HistoryEvent proto.`,
	)
	MaximumSignalsPerExecution = NewNamespaceIntSetting(
		"history.maximumSignalsPerExecution",
		10000,
		`MaximumSignalsPerExecution is max number of signals supported by single execution`,
	)
	ShardUpdateMinInterval = NewGlobalDurationSetting(
		"history.shardUpdateMinInterval",
		5*time.Minute,
		`ShardUpdateMinInterval is the minimal time interval which the shard info can be updated`,
	)
	ShardUpdateMinTasksCompleted = NewGlobalIntSetting(
		"history.shardUpdateMinTasksCompleted",
		1000,
		`ShardUpdateMinTasksCompleted is the minimum number of tasks which must be completed (across all queues) before the shard info can be updated.
Note that once history.shardUpdateMinInterval amount of time has passed we'll update the shard info regardless of the number of tasks completed.
When the this config is zero or lower we will only update shard info at most once every history.shardUpdateMinInterval.`,
	)
	ShardSyncMinInterval = NewGlobalDurationSetting(
		"history.shardSyncMinInterval",
		5*time.Minute,
		`ShardSyncMinInterval is the minimal time interval which the shard info should be sync to remote`,
	)
	EmitShardLagLog = NewGlobalBoolSetting(
		"history.emitShardLagLog",
		false,
		`EmitShardLagLog whether emit the shard lag log`,
	)
	DefaultEventEncoding = NewNamespaceStringSetting(
		"history.defaultEventEncoding",
		enumspb.ENCODING_TYPE_PROTO3.String(),
		`DefaultEventEncoding is the encoding type for history events`,
	)
	DefaultActivityRetryPolicy = NewNamespaceMapSetting(
		"history.defaultActivityRetryPolicy",
		retrypolicy.GetDefault(),
		`DefaultActivityRetryPolicy represents the out-of-box retry policy for activities where
the user has not specified an explicit RetryPolicy`,
	)
	DefaultWorkflowRetryPolicy = NewNamespaceMapSetting(
		"history.defaultWorkflowRetryPolicy",
		retrypolicy.GetDefault(),
		`DefaultWorkflowRetryPolicy represents the out-of-box retry policy for unset fields
where the user has set an explicit RetryPolicy, but not specified all the fields`,
	)
	HistoryMaxAutoResetPoints = NewNamespaceIntSetting(
		"history.historyMaxAutoResetPoints",
		primitives.DefaultHistoryMaxAutoResetPoints,
		`HistoryMaxAutoResetPoints is the key for max number of auto reset points stored in mutableState`,
	)
	EnableParentClosePolicy = NewNamespaceBoolSetting(
		"history.enableParentClosePolicy",
		true,
		`EnableParentClosePolicy whether to  ParentClosePolicy`,
	)
	ParentClosePolicyThreshold = NewNamespaceIntSetting(
		"history.parentClosePolicyThreshold",
		10,
		`ParentClosePolicyThreshold decides that parent close policy will be processed by sys workers(if enabled) if
the number of children greater than or equal to this threshold`,
	)
	NumParentClosePolicySystemWorkflows = NewGlobalIntSetting(
		"history.numParentClosePolicySystemWorkflows",
		10,
		`NumParentClosePolicySystemWorkflows is key for number of parentClosePolicy system workflows running in total`,
	)
	HistoryThrottledLogRPS = NewGlobalIntSetting(
		"history.throttledLogRPS",
		4,
		`HistoryThrottledLogRPS is the rate limit on number of log messages emitted per second for throttled logger`,
	)
	WorkflowTaskHeartbeatTimeout = NewNamespaceDurationSetting(
		"history.workflowTaskHeartbeatTimeout",
		time.Minute*30,
		`WorkflowTaskHeartbeatTimeout for workflow task heartbeat`,
	)
	WorkflowTaskCriticalAttempts = NewGlobalIntSetting(
		"history.workflowTaskCriticalAttempt",
		10,
		`WorkflowTaskCriticalAttempts is the number of attempts for a workflow task that's regarded as critical`,
	)
	WorkflowTaskRetryMaxInterval = NewGlobalDurationSetting(
		"history.workflowTaskRetryMaxInterval",
		time.Minute*10,
		`WorkflowTaskRetryMaxInterval is the maximum interval added to a workflow task's startToClose timeout for slowing down retry`,
	)
	DefaultWorkflowTaskTimeout = NewNamespaceDurationSetting(
		"history.defaultWorkflowTaskTimeout",
		primitives.DefaultWorkflowTaskTimeout,
		`DefaultWorkflowTaskTimeout for a workflow task`,
	)
	SkipReapplicationByNamespaceID = NewNamespaceIDBoolSetting(
		"history.SkipReapplicationByNamespaceID",
		false,
		`SkipReapplicationByNamespaceID is whether skipping a event re-application for a namespace`,
	)
	StandbyTaskReReplicationContextTimeout = NewNamespaceIDDurationSetting(
		"history.standbyTaskReReplicationContextTimeout",
		30*time.Second,
		`StandbyTaskReReplicationContextTimeout is the context timeout for standby task re-replication`,
	)
	MaxBufferedQueryCount = NewGlobalIntSetting(
		"history.MaxBufferedQueryCount",
		1,
		`MaxBufferedQueryCount indicates max buffer query count`,
	)
	MutableStateChecksumGenProbability = NewNamespaceIntSetting(
		"history.mutableStateChecksumGenProbability",
		0,
		`MutableStateChecksumGenProbability is the probability [0-100] that checksum will be generated for mutable state`,
	)
	MutableStateChecksumVerifyProbability = NewNamespaceIntSetting(
		"history.mutableStateChecksumVerifyProbability",
		0,
		`MutableStateChecksumVerifyProbability is the probability [0-100] that checksum will be verified for mutable state`,
	)
	MutableStateChecksumInvalidateBefore = NewGlobalFloatSetting(
		"history.mutableStateChecksumInvalidateBefore",
		0,
		`MutableStateChecksumInvalidateBefore is the epoch timestamp before which all checksums are to be discarded`,
	)

	ReplicationTaskFetcherParallelism = NewGlobalIntSetting(
		"history.ReplicationTaskFetcherParallelism",
		4,
		`ReplicationTaskFetcherParallelism determines how many go routines we spin up for fetching tasks`,
	)
	ReplicationTaskFetcherAggregationInterval = NewGlobalDurationSetting(
		"history.ReplicationTaskFetcherAggregationInterval",
		2*time.Second,
		`ReplicationTaskFetcherAggregationInterval determines how frequently the fetch requests are sent`,
	)
	ReplicationTaskFetcherTimerJitterCoefficient = NewGlobalFloatSetting(
		"history.ReplicationTaskFetcherTimerJitterCoefficient",
		0.15,
		`ReplicationTaskFetcherTimerJitterCoefficient is the jitter for fetcher timer`,
	)
	ReplicationTaskFetcherErrorRetryWait = NewGlobalDurationSetting(
		"history.ReplicationTaskFetcherErrorRetryWait",
		time.Second,
		`ReplicationTaskFetcherErrorRetryWait is the wait time when fetcher encounters error`,
	)
	ReplicationTaskProcessorErrorRetryWait = NewShardIDDurationSetting(
		"history.ReplicationTaskProcessorErrorRetryWait",
		1*time.Second,
		`ReplicationTaskProcessorErrorRetryWait is the initial retry wait when we see errors in applying replication tasks`,
	)
	ReplicationTaskProcessorErrorRetryBackoffCoefficient = NewShardIDFloatSetting(
		"history.ReplicationTaskProcessorErrorRetryBackoffCoefficient",
		1.2,
		`ReplicationTaskProcessorErrorRetryBackoffCoefficient is the retry wait backoff time coefficient`,
	)
	ReplicationTaskProcessorErrorRetryMaxInterval = NewShardIDDurationSetting(
		"history.ReplicationTaskProcessorErrorRetryMaxInterval",
		5*time.Second,
		`ReplicationTaskProcessorErrorRetryMaxInterval is the retry wait backoff max duration`,
	)
	ReplicationTaskProcessorErrorRetryMaxAttempts = NewShardIDIntSetting(
		"history.ReplicationTaskProcessorErrorRetryMaxAttempts",
		80,
		`ReplicationTaskProcessorErrorRetryMaxAttempts is the max retry attempts for applying replication tasks`,
	)
	ReplicationTaskProcessorErrorRetryExpiration = NewShardIDDurationSetting(
		"history.ReplicationTaskProcessorErrorRetryExpiration",
		5*time.Minute,
		`ReplicationTaskProcessorErrorRetryExpiration is the max retry duration for applying replication tasks`,
	)
	ReplicationTaskProcessorNoTaskInitialWait = NewShardIDDurationSetting(
		"history.ReplicationTaskProcessorNoTaskInitialWait",
		2*time.Second,
		`ReplicationTaskProcessorNoTaskInitialWait is the wait time when not ask is returned`,
	)
	ReplicationTaskProcessorCleanupInterval = NewShardIDDurationSetting(
		"history.ReplicationTaskProcessorCleanupInterval",
		1*time.Minute,
		`ReplicationTaskProcessorCleanupInterval determines how frequently the cleanup replication queue`,
	)
	ReplicationTaskProcessorCleanupJitterCoefficient = NewShardIDFloatSetting(
		"history.ReplicationTaskProcessorCleanupJitterCoefficient",
		0.15,
		`ReplicationTaskProcessorCleanupJitterCoefficient is the jitter for cleanup timer`,
	)
	ReplicationTaskProcessorHostQPS = NewGlobalFloatSetting(
		"history.ReplicationTaskProcessorHostQPS",
		1500,
		`ReplicationTaskProcessorHostQPS is the qps of task processing rate limiter on host level`,
	)
	ReplicationTaskProcessorShardQPS = NewGlobalFloatSetting(
		"history.ReplicationTaskProcessorShardQPS",
		30,
		`ReplicationTaskProcessorShardQPS is the qps of task processing rate limiter on shard level`,
	)
	ReplicationEnableDLQMetrics = NewGlobalBoolSetting(
		"history.ReplicationEnableDLQMetrics",
		true,
		`ReplicationEnableDLQMetrics is the flag to emit DLQ metrics`,
	)
	ReplicationEnableUpdateWithNewTaskMerge = NewGlobalBoolSetting(
		"history.ReplicationEnableUpdateWithNewTaskMerge",
		false,
		`ReplicationEnableUpdateWithNewTaskMerge is the flag controlling whether replication task merging logic
should be enabled for non continuedAsNew workflow UpdateWithNew case.`,
	)
	HistoryTaskDLQEnabled = NewGlobalBoolSetting(
		"history.TaskDLQEnabled",
		true,
		`HistoryTaskDLQEnabled enables the history task DLQ. This applies to internal tasks like transfer and timer tasks.
Do not turn this on if you aren't using Cassandra as the history task DLQ is not implemented for other databases.`,
	)
	HistoryTaskDLQUnexpectedErrorAttempts = NewGlobalIntSetting(
		"history.TaskDLQUnexpectedErrorAttempts",
		100,
		`HistoryTaskDLQUnexpectedErrorAttempts is the number of task execution attempts before sending the task to DLQ.`,
	)
	HistoryTaskDLQInternalErrors = NewGlobalBoolSetting(
		"history.TaskDLQInternalErrors",
		false,
		`HistoryTaskDLQInternalErrors causes history task processing to send tasks failing with serviceerror.Internal to
the dlq (or will drop them if not enabled)`,
	)
	HistoryTaskDLQErrorPattern = NewGlobalStringSetting(
		"history.TaskDLQErrorPattern",
		"",
		`HistoryTaskDLQErrorPattern specifies a regular expression. If a task processing error matches with this regex,
that task will be sent to DLQ.`,
	)

	ReplicationStreamSyncStatusDuration = NewGlobalDurationSetting(
		"history.ReplicationStreamSyncStatusDuration",
		1*time.Second,
		`ReplicationStreamSyncStatusDuration sync replication status duration`,
	)
	ReplicationProcessorSchedulerQueueSize = NewGlobalIntSetting(
		"history.ReplicationProcessorSchedulerQueueSize",
		128,
		`ReplicationProcessorSchedulerQueueSize is the replication task executor queue size`,
	)
	ReplicationProcessorSchedulerWorkerCount = NewGlobalIntSetting(
		"history.ReplicationProcessorSchedulerWorkerCount",
		512,
		`ReplicationProcessorSchedulerWorkerCount is the replication task executor worker count`,
	)
	EnableEagerNamespaceRefresher = NewGlobalBoolSetting(
		"history.EnableEagerNamespaceRefresher",
		false,
		`EnableEagerNamespaceRefresher is a feature flag for eagerly refresh namespace during processing replication task`,
	)
	EnableReplicationTaskBatching = NewGlobalBoolSetting(
		"history.EnableReplicationTaskBatching",
		false,
		`EnableReplicationTaskBatching is a feature flag for batching replicate history event task`,
	)
	EnableReplicateLocalGeneratedEvents = NewGlobalBoolSetting(
		"history.EnableReplicateLocalGeneratedEvents",
		false,
		`EnableReplicateLocalGeneratedEvents is a feature flag for replicating locally generated events`,
	)

	// keys for worker

<<<<<<< HEAD
	WorkerPersistenceMaxQPS = NewGlobalIntSetting(
		"worker.persistenceMaxQPS",
		500,
		`WorkerPersistenceMaxQPS is the max qps worker host can query DB`,
	)
	WorkerPersistenceGlobalMaxQPS = NewGlobalIntSetting(
		"worker.persistenceGlobalMaxQPS",
		0,
		`WorkerPersistenceGlobalMaxQPS is the max qps worker cluster can query DB`,
	)
	WorkerPersistenceNamespaceMaxQPS = NewNamespaceIntSetting(
		"worker.persistenceNamespaceMaxQPS",
		0,
		`WorkerPersistenceNamespaceMaxQPS is the max qps each namespace on worker host can query DB`,
	)
	WorkerPersistenceGlobalNamespaceMaxQPS = NewNamespaceIntSetting(
		"worker.persistenceGlobalNamespaceMaxQPS",
		0,
		`WorkerPersistenceNamespaceMaxQPS is the max qps each namespace in worker cluster can query DB`,
	)
	WorkerEnablePersistencePriorityRateLimiting = NewGlobalBoolSetting(
		"worker.enablePersistencePriorityRateLimiting",
		true,
		`WorkerEnablePersistencePriorityRateLimiting indicates if priority rate limiting is enabled in worker persistence client`,
	)
	WorkerPersistenceDynamicRateLimitingParams = NewGlobalMapSetting(
		"worker.persistenceDynamicRateLimitingParams",
		DefaultDynamicRateLimitingParams,
		`WorkerPersistenceDynamicRateLimitingParams is a map that contains all adjustable dynamic rate limiting params
see DefaultDynamicRateLimitingParams for available options and defaults`,
	)
	WorkerIndexerConcurrency = NewGlobalIntSetting(
		"worker.indexerConcurrency",
		100,
		`WorkerIndexerConcurrency is the max concurrent messages to be processed at any given time`,
	)
	WorkerESProcessorNumOfWorkers = NewGlobalIntSetting(
		"worker.ESProcessorNumOfWorkers",
		2,
		`WorkerESProcessorNumOfWorkers is num of workers for esProcessor`,
	)
	WorkerESProcessorBulkActions = NewGlobalIntSetting(
		"worker.ESProcessorBulkActions",
		500,
		`WorkerESProcessorBulkActions is max number of requests in bulk for esProcessor`,
	)
	WorkerESProcessorBulkSize = NewGlobalIntSetting(
		"worker.ESProcessorBulkSize",
		16*1024*1024,
		`WorkerESProcessorBulkSize is max total size of bulk in bytes for esProcessor`,
	)
	WorkerESProcessorFlushInterval = NewGlobalDurationSetting(
		"worker.ESProcessorFlushInterval",
		1*time.Second,
		`WorkerESProcessorFlushInterval is flush interval for esProcessor`,
	)
	WorkerESProcessorAckTimeout = NewGlobalDurationSetting(
		"worker.ESProcessorAckTimeout",
		30*time.Second,
		`WorkerESProcessorAckTimeout is the timeout that store will wait to get ack signal from ES processor.
Should be at least WorkerESProcessorFlushInterval+<time to process request>.`,
	)
	WorkerThrottledLogRPS = NewGlobalIntSetting(
		"worker.throttledLogRPS",
		20,
		`WorkerThrottledLogRPS is the rate limit on number of log messages emitted per second for throttled logger`,
	)
	WorkerScannerMaxConcurrentActivityExecutionSize = NewGlobalIntSetting(
		"worker.ScannerMaxConcurrentActivityExecutionSize",
		10,
		`WorkerScannerMaxConcurrentActivityExecutionSize indicates worker scanner max concurrent activity execution size`,
	)
	WorkerScannerMaxConcurrentWorkflowTaskExecutionSize = NewGlobalIntSetting(
		"worker.ScannerMaxConcurrentWorkflowTaskExecutionSize",
		10,
		`WorkerScannerMaxConcurrentWorkflowTaskExecutionSize indicates worker scanner max concurrent workflow execution size`,
	)
	WorkerScannerMaxConcurrentActivityTaskPollers = NewGlobalIntSetting(
		"worker.ScannerMaxConcurrentActivityTaskPollers",
		8,
		`WorkerScannerMaxConcurrentActivityTaskPollers indicates worker scanner max concurrent activity pollers`,
	)
	WorkerScannerMaxConcurrentWorkflowTaskPollers = NewGlobalIntSetting(
		"worker.ScannerMaxConcurrentWorkflowTaskPollers",
		8,
		`WorkerScannerMaxConcurrentWorkflowTaskPollers indicates worker scanner max concurrent workflow pollers`,
	)
	ScannerPersistenceMaxQPS = NewGlobalIntSetting(
		"worker.scannerPersistenceMaxQPS",
		100,
		`ScannerPersistenceMaxQPS is the maximum rate of persistence calls from worker.Scanner`,
	)
	ExecutionScannerPerHostQPS = NewGlobalIntSetting(
		"worker.executionScannerPerHostQPS",
		10,
		`ExecutionScannerPerHostQPS is the maximum rate of calls per host from executions.Scanner`,
	)
	ExecutionScannerPerShardQPS = NewGlobalIntSetting(
		"worker.executionScannerPerShardQPS",
		1,
		`ExecutionScannerPerShardQPS is the maximum rate of calls per shard from executions.Scanner`,
	)
	ExecutionDataDurationBuffer = NewGlobalDurationSetting(
		"worker.executionDataDurationBuffer",
		time.Hour*24*90,
		`ExecutionDataDurationBuffer is the data TTL duration buffer of execution data`,
	)
	ExecutionScannerWorkerCount = NewGlobalIntSetting(
		"worker.executionScannerWorkerCount",
		8,
		`ExecutionScannerWorkerCount is the execution scavenger worker count`,
	)
	ExecutionScannerHistoryEventIdValidator = NewGlobalBoolSetting(
		"worker.executionEnableHistoryEventIdValidator",
		true,
		`ExecutionScannerHistoryEventIdValidator is the flag to enable history event id validator`,
	)
	TaskQueueScannerEnabled = NewGlobalBoolSetting(
		"worker.taskQueueScannerEnabled",
		true,
		`TaskQueueScannerEnabled indicates if task queue scanner should be started as part of worker.Scanner`,
	)
	BuildIdScavengerEnabled = NewGlobalBoolSetting(
		"worker.buildIdScavengerEnabled",
		false,
		`BuildIdScavengerEnabled indicates if the build id scavenger should be started as part of worker.Scanner`,
	)
	HistoryScannerEnabled = NewGlobalBoolSetting(
		"worker.historyScannerEnabled",
		true,
		`HistoryScannerEnabled indicates if history scanner should be started as part of worker.Scanner`,
	)
	ExecutionsScannerEnabled = NewGlobalBoolSetting(
		"worker.executionsScannerEnabled",
		false,
		`ExecutionsScannerEnabled indicates if executions scanner should be started as part of worker.Scanner`,
	)
	HistoryScannerDataMinAge = NewGlobalDurationSetting(
		"worker.historyScannerDataMinAge",
		60*24*time.Hour,
		`HistoryScannerDataMinAge indicates the history scanner cleanup minimum age.`,
	)
	HistoryScannerVerifyRetention = NewGlobalBoolSetting(
		"worker.historyScannerVerifyRetention",
		true,
		`HistoryScannerVerifyRetention indicates the history scanner verify data retention.
If the service configures with archival feature enabled, update worker.historyScannerVerifyRetention to be double of the data retention.`,
	)
	EnableBatcherGlobal = NewGlobalBoolSetting(
		"worker.enableBatcher",
		true,
		`EnableBatcher decides whether to start old (system namespace) batcher in our worker`,
	)
	EnableBatcherNamespace = NewNamespaceBoolSetting(
		"worker.enableNamespaceBatcher",
		true,
		`EnableBatcher decides whether to start new (per-namespace) batcher in our worker`,
	)
	BatcherRPS = NewNamespaceIntSetting(
		"worker.batcherRPS",
		50,
		`BatcherRPS controls number the rps of batch operations`,
	)
	BatcherConcurrency = NewNamespaceIntSetting(
		"worker.batcherConcurrency",
		5,
		`BatcherConcurrency controls the concurrency of one batch operation`,
	)
	WorkerParentCloseMaxConcurrentActivityExecutionSize = NewGlobalIntSetting(
		"worker.ParentCloseMaxConcurrentActivityExecutionSize",
		1000,
		`WorkerParentCloseMaxConcurrentActivityExecutionSize indicates worker parent close worker max concurrent activity execution size`,
	)
	WorkerParentCloseMaxConcurrentWorkflowTaskExecutionSize = NewGlobalIntSetting(
		"worker.ParentCloseMaxConcurrentWorkflowTaskExecutionSize",
		1000,
		`WorkerParentCloseMaxConcurrentWorkflowTaskExecutionSize indicates worker parent close worker max concurrent workflow execution size`,
	)
	WorkerParentCloseMaxConcurrentActivityTaskPollers = NewGlobalIntSetting(
		"worker.ParentCloseMaxConcurrentActivityTaskPollers",
		4,
		`WorkerParentCloseMaxConcurrentActivityTaskPollers indicates worker parent close worker max concurrent activity pollers`,
	)
	WorkerParentCloseMaxConcurrentWorkflowTaskPollers = NewGlobalIntSetting(
		"worker.ParentCloseMaxConcurrentWorkflowTaskPollers",
		4,
		`WorkerParentCloseMaxConcurrentWorkflowTaskPollers indicates worker parent close worker max concurrent workflow pollers`,
	)
	WorkerPerNamespaceWorkerCount = NewNamespaceIntSetting(
		"worker.perNamespaceWorkerCount",
		1,
		`WorkerPerNamespaceWorkerCount controls number of per-ns (scheduler, batcher, etc.) workers to run per namespace`,
	)
	WorkerPerNamespaceWorkerOptions = NewNamespaceMapSetting(
		"worker.perNamespaceWorkerOptions",
		map[string]any{},
		`WorkerPerNamespaceWorkerOptions are SDK worker options for per-namespace worker`,
	)
	WorkerPerNamespaceWorkerStartRate = NewGlobalFloatSetting(
		"worker.perNamespaceWorkerStartRate",
		10.0,
		`WorkerPerNamespaceWorkerStartRate controls how fast per-namespace workers can be started (workers/second)`,
	)
	WorkerEnableScheduler = NewNamespaceBoolSetting(
		"worker.enableScheduler",
		true,
		`WorkerEnableScheduler controls whether to start the worker for scheduled workflows`,
	)
	WorkerStickyCacheSize = NewGlobalIntSetting(
		"worker.stickyCacheSize",
		0,
		`WorkerStickyCacheSize controls the sticky cache size for SDK workers on worker nodes
(shared between all workers in the process, cannot be changed after startup)`,
	)
	SchedulerNamespaceStartWorkflowRPS = NewNamespaceFloatSetting(
		"worker.schedulerNamespaceStartWorkflowRPS",
		30.0,
		`SchedulerNamespaceStartWorkflowRPS is the per-namespace limit for starting workflows by schedules`,
	)
	WorkerDeleteNamespaceActivityLimitsConfig = NewGlobalMapSetting(
		"worker.deleteNamespaceActivityLimitsConfig",
		map[string]any{},
		`WorkerDeleteNamespaceActivityLimitsConfig is a map that contains a copy of relevant sdkworker.Options
settings for controlling remote activity concurrency for delete namespace workflows.`,
	)
=======
	// WorkerPersistenceMaxQPS is the max qps worker host can query DB
	WorkerPersistenceMaxQPS = "worker.persistenceMaxQPS"
	// WorkerPersistenceGlobalMaxQPS is the max qps worker cluster can query DB
	WorkerPersistenceGlobalMaxQPS = "worker.persistenceGlobalMaxQPS"
	// WorkerPersistenceNamespaceMaxQPS is the max qps each namespace on worker host can query DB
	WorkerPersistenceNamespaceMaxQPS = "worker.persistenceNamespaceMaxQPS"
	// WorkerPersistenceNamespaceMaxQPS is the max qps each namespace in worker cluster can query DB
	WorkerPersistenceGlobalNamespaceMaxQPS = "worker.persistenceGlobalNamespaceMaxQPS"
	// WorkerPersistenceDynamicRateLimitingParams is a map that contains all adjustable dynamic rate limiting params
	// see DefaultDynamicRateLimitingParams for available options and defaults
	WorkerPersistenceDynamicRateLimitingParams = "worker.persistenceDynamicRateLimitingParams"
	// WorkerIndexerConcurrency is the max concurrent messages to be processed at any given time
	WorkerIndexerConcurrency = "worker.indexerConcurrency"
	// WorkerESProcessorNumOfWorkers is num of workers for esProcessor
	WorkerESProcessorNumOfWorkers = "worker.ESProcessorNumOfWorkers"
	// WorkerESProcessorBulkActions is max number of requests in bulk for esProcessor
	WorkerESProcessorBulkActions = "worker.ESProcessorBulkActions"
	// WorkerESProcessorBulkSize is max total size of bulk in bytes for esProcessor
	WorkerESProcessorBulkSize = "worker.ESProcessorBulkSize"
	// WorkerESProcessorFlushInterval is flush interval for esProcessor
	WorkerESProcessorFlushInterval = "worker.ESProcessorFlushInterval"
	// WorkerESProcessorAckTimeout is the timeout that store will wait to get ack signal from ES processor.
	// Should be at least WorkerESProcessorFlushInterval+<time to process request>.
	WorkerESProcessorAckTimeout = "worker.ESProcessorAckTimeout"
	// WorkerThrottledLogRPS is the rate limit on number of log messages emitted per second for throttled logger
	WorkerThrottledLogRPS = "worker.throttledLogRPS"
	// WorkerScannerMaxConcurrentActivityExecutionSize indicates worker scanner max concurrent activity execution size
	WorkerScannerMaxConcurrentActivityExecutionSize = "worker.ScannerMaxConcurrentActivityExecutionSize"
	// WorkerScannerMaxConcurrentWorkflowTaskExecutionSize indicates worker scanner max concurrent workflow execution size
	WorkerScannerMaxConcurrentWorkflowTaskExecutionSize = "worker.ScannerMaxConcurrentWorkflowTaskExecutionSize"
	// WorkerScannerMaxConcurrentActivityTaskPollers indicates worker scanner max concurrent activity pollers
	WorkerScannerMaxConcurrentActivityTaskPollers = "worker.ScannerMaxConcurrentActivityTaskPollers"
	// WorkerScannerMaxConcurrentWorkflowTaskPollers indicates worker scanner max concurrent workflow pollers
	WorkerScannerMaxConcurrentWorkflowTaskPollers = "worker.ScannerMaxConcurrentWorkflowTaskPollers"
	// ScannerPersistenceMaxQPS is the maximum rate of persistence calls from worker.Scanner
	ScannerPersistenceMaxQPS = "worker.scannerPersistenceMaxQPS"
	// ExecutionScannerPerHostQPS is the maximum rate of calls per host from executions.Scanner
	ExecutionScannerPerHostQPS = "worker.executionScannerPerHostQPS"
	// ExecutionScannerPerShardQPS is the maximum rate of calls per shard from executions.Scanner
	ExecutionScannerPerShardQPS = "worker.executionScannerPerShardQPS"
	// ExecutionDataDurationBuffer is the data TTL duration buffer of execution data
	ExecutionDataDurationBuffer = "worker.executionDataDurationBuffer"
	// ExecutionScannerWorkerCount is the execution scavenger worker count
	ExecutionScannerWorkerCount = "worker.executionScannerWorkerCount"
	// ExecutionScannerHistoryEventIdValidator is the flag to enable history event id validator
	ExecutionScannerHistoryEventIdValidator = "worker.executionEnableHistoryEventIdValidator"
	// TaskQueueScannerEnabled indicates if task queue scanner should be started as part of worker.Scanner
	TaskQueueScannerEnabled = "worker.taskQueueScannerEnabled"
	// BuildIdScavengerEnabled indicates if the build id scavenger should be started as part of worker.Scanner
	BuildIdScavengerEnabled = "worker.buildIdScavengerEnabled"
	// HistoryScannerEnabled indicates if history scanner should be started as part of worker.Scanner
	HistoryScannerEnabled = "worker.historyScannerEnabled"
	// ExecutionsScannerEnabled indicates if executions scanner should be started as part of worker.Scanner
	ExecutionsScannerEnabled = "worker.executionsScannerEnabled"
	// HistoryScannerDataMinAge indicates the history scanner cleanup minimum age.
	HistoryScannerDataMinAge = "worker.historyScannerDataMinAge"
	// HistoryScannerVerifyRetention indicates the history scanner verify data retention.
	// If the service configures with archival feature enabled, update worker.historyScannerVerifyRetention to be double of the data retention.
	HistoryScannerVerifyRetention = "worker.historyScannerVerifyRetention"
	// EnableBatcher decides whether start batcher in our worker
	EnableBatcher = "worker.enableBatcher"
	// BatcherRPS controls number the rps of batch operations
	BatcherRPS = "worker.batcherRPS"
	// BatcherConcurrency controls the concurrency of one batch operation
	BatcherConcurrency = "worker.batcherConcurrency"
	// WorkerParentCloseMaxConcurrentActivityExecutionSize indicates worker parent close worker max concurrent activity execution size
	WorkerParentCloseMaxConcurrentActivityExecutionSize = "worker.ParentCloseMaxConcurrentActivityExecutionSize"
	// WorkerParentCloseMaxConcurrentWorkflowTaskExecutionSize indicates worker parent close worker max concurrent workflow execution size
	WorkerParentCloseMaxConcurrentWorkflowTaskExecutionSize = "worker.ParentCloseMaxConcurrentWorkflowTaskExecutionSize"
	// WorkerParentCloseMaxConcurrentActivityTaskPollers indicates worker parent close worker max concurrent activity pollers
	WorkerParentCloseMaxConcurrentActivityTaskPollers = "worker.ParentCloseMaxConcurrentActivityTaskPollers"
	// WorkerParentCloseMaxConcurrentWorkflowTaskPollers indicates worker parent close worker max concurrent workflow pollers
	WorkerParentCloseMaxConcurrentWorkflowTaskPollers = "worker.ParentCloseMaxConcurrentWorkflowTaskPollers"
	// WorkerPerNamespaceWorkerCount controls number of per-ns (scheduler, batcher, etc.) workers to run per namespace
	WorkerPerNamespaceWorkerCount = "worker.perNamespaceWorkerCount"
	// WorkerPerNamespaceWorkerOptions are SDK worker options for per-namespace worker
	WorkerPerNamespaceWorkerOptions = "worker.perNamespaceWorkerOptions"
	// WorkerPerNamespaceWorkerStartRate controls how fast per-namespace workers can be started (workers/second).
	WorkerPerNamespaceWorkerStartRate = "worker.perNamespaceWorkerStartRate"
	// WorkerEnableScheduler controls whether to start the worker for scheduled workflows
	WorkerEnableScheduler = "worker.enableScheduler"
	// WorkerStickyCacheSize controls the sticky cache size for SDK workers on worker nodes
	// (shared between all workers in the process, cannot be changed after startup)
	WorkerStickyCacheSize = "worker.stickyCacheSize"
	// SchedulerNamespaceStartWorkflowRPS is the per-namespace limit for starting workflows by schedules
	SchedulerNamespaceStartWorkflowRPS = "worker.schedulerNamespaceStartWorkflowRPS"
	// WorkerDeleteNamespaceActivityLimitsConfig is a map that contains a copy of relevant sdkworker.Options
	// settings for controlling remote activity concurrency for delete namespace workflows.
	WorkerDeleteNamespaceActivityLimitsConfig = "worker.deleteNamespaceActivityLimitsConfig"
>>>>>>> e048184a
)<|MERGE_RESOLUTION|>--- conflicted
+++ resolved
@@ -487,7 +487,6 @@
 		`TaskQueuesPerBuildIdLimit limits the number of task queue names that can be mapped to a single build id.`,
 	)
 
-<<<<<<< HEAD
 	NexusIncomingServiceNameMaxLength = NewGlobalIntSetting(
 		"limit.incomingServiceNameMaxLength",
 		200,
@@ -511,7 +510,7 @@
 	NexusOutgoingServiceURLMaxLength = NewGlobalIntSetting(
 		"limit.outgoingServiceURLMaxLength",
 		1000,
-		`NexusOutgoingServiceURLMaxLength is the maximum length of an outgoing service URL.`,
+		`NexusOutgoingServiceURLMaxLength is the maximum length of an outgoing service URL and public callback URL.`,
 	)
 	NexusOutgoingServiceNameMaxLength = NewGlobalIntSetting(
 		"limit.outgoingServiceNameMaxLength",
@@ -528,24 +527,6 @@
 		1000,
 		`NexusOutgoingServiceListMaxPageSize is the maximum page size for listing outgoing services.`,
 	)
-=======
-	// NexusIncomingServiceNameMaxLength is the maximum length of a Nexus incoming service name.
-	NexusIncomingServiceNameMaxLength = "limit.incomingServiceNameMaxLength"
-	// NexusIncomingServiceMaxSize is the maximum size of a Nexus incoming service in bytes.
-	NexusIncomingServiceMaxSize = "limit.incomingServiceMaxSize"
-	// NexusIncomingServiceListDefaultPageSize is the default page size for listing Nexus incoming services.
-	NexusIncomingServiceListDefaultPageSize = "limit.incomingServiceListDefaultPageSize"
-	// NexusIncomingServiceListMaxPageSize is the maximum page size for listing Nexus incoming services.
-	NexusIncomingServiceListMaxPageSize = "limit.incomingServiceListMaxPageSize"
-	// NexusOutgoingServiceURLMaxLength is the maximum length of an outgoing service URL and public callback URL.
-	NexusOutgoingServiceURLMaxLength = "limit.outgoingServiceURLMaxLength"
-	// NexusOutgoingServiceNameMaxLength is the maximum length of an outgoing service name.
-	NexusOutgoingServiceNameMaxLength = "limit.outgoingServiceNameMaxLength"
-	// NexusOutgoingServiceListDefaultPageSize is the default page size for listing outgoing services.
-	NexusOutgoingServiceListDefaultPageSize = "limit.outgoingServiceListDefaultPageSize"
-	// NexusOutgoingServiceListMaxPageSize is the maximum page size for listing outgoing services.
-	NexusOutgoingServiceListMaxPageSize = "limit.outgoingServiceListMaxPageSize"
->>>>>>> e048184a
 
 	RemovableBuildIdDurationSinceDefault = NewGlobalDurationSetting(
 		"worker.removableBuildIdDurationSinceDefault",
@@ -566,7 +547,6 @@
 
 	// keys for frontend
 
-<<<<<<< HEAD
 	FrontendPersistenceMaxQPS = NewGlobalIntSetting(
 		"frontend.persistenceMaxQPS",
 		2000,
@@ -586,11 +566,6 @@
 		"frontend.persistenceGlobalNamespaceMaxQPS",
 		0,
 		`FrontendPersistenceGlobalNamespaceMaxQPS is the max qps each namespace in frontend cluster can query DB`,
-	)
-	FrontendEnablePersistencePriorityRateLimiting = NewGlobalBoolSetting(
-		"frontend.enablePersistencePriorityRateLimiting",
-		true,
-		`FrontendEnablePersistencePriorityRateLimiting indicates if priority rate limiting is enabled in frontend persistence client`,
 	)
 	FrontendPersistenceDynamicRateLimitingParams = NewGlobalMapSetting(
 		"frontend.persistenceDynamicRateLimitingParams",
@@ -855,6 +830,11 @@
 		1000,
 		`FrontendCallbackURLMaxLength is the maximum length of callback URL`,
 	)
+	FrontendMaxCallbacksPerWorkflow = NewNamespaceIntSetting(
+		"frontend.maxCallbacksPerWorkflow",
+		32,
+		`FrontendMaxCallbacksPerWorkflow is the maximum number of callbacks that can be attached to a workflow.`,
+	)
 	FrontendMaxConcurrentBatchOperationPerNamespace = NewNamespaceIntSetting(
 		"frontend.MaxConcurrentBatchOperationPerNamespace",
 		1,
@@ -872,180 +852,18 @@
 	)
 	FrontendAccessHistoryFraction = NewGlobalFloatSetting(
 		"frontend.accessHistoryFraction",
-		0.0,
+		1.0,
 		`FrontendAccessHistoryFraction (0.0~1.0) is the fraction of history operations that are sent to the history
 service using the new RPCs. The remaining access history via the existing implementation.
 TODO: remove once migration completes.`,
 	)
 	FrontendAdminDeleteAccessHistoryFraction = NewGlobalFloatSetting(
 		"frontend.adminDeleteAccessHistoryFraction",
-		0.0,
+		1.0,
 		`FrontendAdminDeleteAccessHistoryFraction (0.0~1.0) is the fraction of admin DeleteWorkflowExecution requests
 that are sent to the history service using the new RPCs. The remaining access history via the existing implementation.
 TODO: remove once migration completes.`,
 	)
-=======
-	// FrontendPersistenceMaxQPS is the max qps frontend host can query DB
-	FrontendPersistenceMaxQPS = "frontend.persistenceMaxQPS"
-	// FrontendPersistenceGlobalMaxQPS is the max qps frontend cluster can query DB
-	FrontendPersistenceGlobalMaxQPS = "frontend.persistenceGlobalMaxQPS"
-	// FrontendPersistenceNamespaceMaxQPS is the max qps each namespace on frontend host can query DB
-	FrontendPersistenceNamespaceMaxQPS = "frontend.persistenceNamespaceMaxQPS"
-	// FrontendPersistenceGlobalNamespaceMaxQPS is the max qps each namespace in frontend cluster can query DB
-	FrontendPersistenceGlobalNamespaceMaxQPS = "frontend.persistenceGlobalNamespaceMaxQPS"
-	// FrontendPersistenceDynamicRateLimitingParams is a map that contains all adjustable dynamic rate limiting params
-	// see DefaultDynamicRateLimitingParams for available options and defaults
-	FrontendPersistenceDynamicRateLimitingParams = "frontend.persistenceDynamicRateLimitingParams"
-	// FrontendVisibilityMaxPageSize is default max size for ListWorkflowExecutions in one page
-	FrontendVisibilityMaxPageSize = "frontend.visibilityMaxPageSize"
-	// FrontendHistoryMaxPageSize is default max size for GetWorkflowExecutionHistory in one page
-	FrontendHistoryMaxPageSize = "frontend.historyMaxPageSize"
-	// FrontendRPS is workflow rate limit per second per-instance
-	FrontendRPS = "frontend.rps"
-	// FrontendGlobalRPS is workflow rate limit per second for the whole cluster
-	FrontendGlobalRPS = "frontend.globalRPS"
-	// FrontendNamespaceReplicationInducingAPIsRPS limits the per second request rate for namespace replication inducing
-	// APIs (e.g. RegisterNamespace, UpdateNamespace, UpdateWorkerBuildIdCompatibility).
-	// This config is EXPERIMENTAL and may be changed or removed in a later release.
-	FrontendNamespaceReplicationInducingAPIsRPS = "frontend.rps.namespaceReplicationInducingAPIs"
-	// FrontendMaxNamespaceRPSPerInstance is workflow namespace rate limit per second
-	FrontendMaxNamespaceRPSPerInstance = "frontend.namespaceRPS"
-	// FrontendMaxNamespaceBurstRatioPerInstance is workflow namespace burst limit as a ratio of namespace RPS. The RPS
-	// used here will be the effective RPS from global and per-instance limits. The value must be 1 or higher.
-	FrontendMaxNamespaceBurstRatioPerInstance = "frontend.namespaceBurstRatio"
-	// FrontendMaxConcurrentLongRunningRequestsPerInstance limits concurrent long-running requests per-instance,
-	// per-API. Example requests include long-poll requests, and `Query` requests (which need to wait for WFTs). The
-	// limit is applied individually to each API method. This value is ignored if
-	// FrontendGlobalMaxConcurrentLongRunningRequests is greater than zero. Warning: setting this to zero will cause all
-	// long-running requests to fail. The name `frontend.namespaceCount` is kept for backwards compatibility with
-	// existing deployments even though it is a bit of a misnomer. This does not limit the number of namespaces; it is a
-	// per-_namespace_ limit on the _count_ of long-running requests. Requests are only throttled when the limit is
-	// exceeded, not when it is only reached.
-	FrontendMaxConcurrentLongRunningRequestsPerInstance = "frontend.namespaceCount"
-	// FrontendGlobalMaxConcurrentLongRunningRequests limits concurrent long-running requests across all frontend
-	// instances in the cluster, for a given namespace, per-API method. If this is set to 0 (the default), then it is
-	// ignored. The name `frontend.globalNamespaceCount` is kept for consistency with the per-instance limit name,
-	// `frontend.namespaceCount`.
-	FrontendGlobalMaxConcurrentLongRunningRequests = "frontend.globalNamespaceCount"
-	// FrontendMaxNamespaceVisibilityRPSPerInstance is namespace rate limit per second for visibility APIs.
-	// This config is EXPERIMENTAL and may be changed or removed in a later release.
-	FrontendMaxNamespaceVisibilityRPSPerInstance = "frontend.namespaceRPS.visibility"
-	// FrontendMaxNamespaceNamespaceReplicationInducingAPIsRPSPerInstance is a per host/per namespace RPS limit for
-	// namespace replication inducing APIs (e.g. RegisterNamespace, UpdateNamespace, UpdateWorkerBuildIdCompatibility).
-	// This config is EXPERIMENTAL and may be changed or removed in a later release.
-	FrontendMaxNamespaceNamespaceReplicationInducingAPIsRPSPerInstance = "frontend.namespaceRPS.namespaceReplicationInducingAPIs"
-	// FrontendMaxNamespaceVisibilityBurstRatioPerInstance is namespace burst limit for visibility APIs as a ratio of
-	// namespace visibility RPS. The RPS used here will be the effective RPS from global and per-instance limits. This
-	// config is EXPERIMENTAL and may be changed or removed in a later release. The value must be 1 or higher.
-	FrontendMaxNamespaceVisibilityBurstRatioPerInstance = "frontend.namespaceBurstRatio.visibility"
-	// FrontendMaxNamespaceNamespaceReplicationInducingAPIsBurstRatioPerInstance is a per host/per namespace burst limit for
-	// namespace replication inducing APIs (e.g. RegisterNamespace, UpdateNamespace, UpdateWorkerBuildIdCompatibility)
-	// as a ratio of namespace ReplicationInducingAPIs RPS. The RPS used here will be the effective RPS from global and
-	// per-instance limits. This config is EXPERIMENTAL and may be changed or removed in a later release. The value must
-	// be 1 or higher.
-	FrontendMaxNamespaceNamespaceReplicationInducingAPIsBurstRatioPerInstance = "frontend.namespaceBurstRatio.namespaceReplicationInducingAPIs"
-	// FrontendGlobalNamespaceRPS is workflow namespace rate limit per second for the whole cluster.
-	// The limit is evenly distributed among available frontend service instances.
-	// If this is set, it overwrites per instance limit "frontend.namespaceRPS".
-	FrontendGlobalNamespaceRPS = "frontend.globalNamespaceRPS"
-	// InternalFrontendGlobalNamespaceRPS is workflow namespace rate limit per second across
-	// all internal-frontends.
-	InternalFrontendGlobalNamespaceRPS = "internal-frontend.globalNamespaceRPS"
-	// FrontendGlobalNamespaceVisibilityRPS is workflow namespace rate limit per second for the whole cluster for visibility API.
-	// The limit is evenly distributed among available frontend service instances.
-	// If this is set, it overwrites per instance limit "frontend.namespaceRPS.visibility".
-	// This config is EXPERIMENTAL and may be changed or removed in a later release.
-	FrontendGlobalNamespaceVisibilityRPS = "frontend.globalNamespaceRPS.visibility"
-	// FrontendGlobalNamespaceNamespaceReplicationInducingAPIsRPS is a cluster global, per namespace RPS limit for
-	// namespace replication inducing APIs (e.g. RegisterNamespace, UpdateNamespace, UpdateWorkerBuildIdCompatibility).
-	// The limit is evenly distributed among available frontend service instances.
-	// If this is set, it overwrites the per instance limit configured with
-	// "frontend.namespaceRPS.namespaceReplicationInducingAPIs".
-	// This config is EXPERIMENTAL and may be changed or removed in a later release.
-	FrontendGlobalNamespaceNamespaceReplicationInducingAPIsRPS = "frontend.globalNamespaceRPS.namespaceReplicationInducingAPIs"
-	// InternalFrontendGlobalNamespaceVisibilityRPS is workflow namespace rate limit per second
-	// across all internal-frontends.
-	// This config is EXPERIMENTAL and may be changed or removed in a later release.
-	InternalFrontendGlobalNamespaceVisibilityRPS = "internal-frontend.globalNamespaceRPS.visibility"
-	// FrontendThrottledLogRPS is the rate limit on number of log messages emitted per second for throttled logger
-	FrontendThrottledLogRPS = "frontend.throttledLogRPS"
-	// FrontendShutdownDrainDuration is the duration of traffic drain during shutdown
-	FrontendShutdownDrainDuration = "frontend.shutdownDrainDuration"
-	// FrontendShutdownFailHealthCheckDuration is the duration of shutdown failure detection
-	FrontendShutdownFailHealthCheckDuration = "frontend.shutdownFailHealthCheckDuration"
-	// FrontendMaxBadBinaries is the max number of bad binaries in namespace config
-	FrontendMaxBadBinaries = "frontend.maxBadBinaries"
-	// SendRawWorkflowHistory is whether to enable raw history retrieving
-	SendRawWorkflowHistory = "frontend.sendRawWorkflowHistory"
-	// SearchAttributesNumberOfKeysLimit is the limit of number of keys
-	SearchAttributesNumberOfKeysLimit = "frontend.searchAttributesNumberOfKeysLimit"
-	// SearchAttributesSizeOfValueLimit is the size limit of each value
-	SearchAttributesSizeOfValueLimit = "frontend.searchAttributesSizeOfValueLimit"
-	// SearchAttributesTotalSizeLimit is the size limit of the whole map
-	SearchAttributesTotalSizeLimit = "frontend.searchAttributesTotalSizeLimit"
-	// VisibilityArchivalQueryMaxPageSize is the maximum page size for a visibility archival query
-	VisibilityArchivalQueryMaxPageSize = "frontend.visibilityArchivalQueryMaxPageSize"
-	// EnableServerVersionCheck is a flag that controls whether or not periodic version checking is enabled
-	EnableServerVersionCheck = "frontend.enableServerVersionCheck"
-	// EnableTokenNamespaceEnforcement enables enforcement that namespace in completion token matches namespace of the request
-	EnableTokenNamespaceEnforcement = "frontend.enableTokenNamespaceEnforcement"
-	// DisableListVisibilityByFilter is config to disable list open/close workflow using filter
-	DisableListVisibilityByFilter = "frontend.disableListVisibilityByFilter"
-	// KeepAliveMinTime is the minimum amount of time a client should wait before sending a keepalive ping.
-	KeepAliveMinTime = "frontend.keepAliveMinTime"
-	// KeepAlivePermitWithoutStream If true, server allows keepalive pings even when there are no active
-	// streams(RPCs). If false, and client sends ping when there are no active
-	// streams, server will send GOAWAY and close the connection.
-	KeepAlivePermitWithoutStream = "frontend.keepAlivePermitWithoutStream"
-	// KeepAliveMaxConnectionIdle is a duration for the amount of time after which an
-	// idle connection would be closed by sending a GoAway. Idleness duration is
-	// defined since the most recent time the number of outstanding RPCs became
-	// zero or the connection establishment.
-	KeepAliveMaxConnectionIdle = "frontend.keepAliveMaxConnectionIdle"
-	// KeepAliveMaxConnectionAge is a duration for the maximum amount of time a
-	// connection may exist before it will be closed by sending a GoAway. A
-	// random jitter of +/-10% will be added to MaxConnectionAge to spread out
-	// connection storms.
-	KeepAliveMaxConnectionAge = "frontend.keepAliveMaxConnectionAge"
-	// KeepAliveMaxConnectionAgeGrace is an additive period after MaxConnectionAge after
-	// which the connection will be forcibly closed.
-	KeepAliveMaxConnectionAgeGrace = "frontend.keepAliveMaxConnectionAgeGrace"
-	// KeepAliveTime After a duration of this time if the server doesn't see any activity it
-	// pings the client to see if the transport is still alive.
-	// If set below 1s, a minimum value of 1s will be used instead.
-	KeepAliveTime = "frontend.keepAliveTime"
-	// KeepAliveTimeout After having pinged for keepalive check, the server waits for a duration
-	// of Timeout and if no activity is seen even after that the connection is closed.
-	KeepAliveTimeout = "frontend.keepAliveTimeout"
-	// FrontendEnableSchedules enables schedule-related RPCs in the frontend
-	FrontendEnableSchedules = "frontend.enableSchedules"
-	// FrontendEnableNexusAPIs enables serving Nexus HTTP requests in the frontend.
-	FrontendEnableNexusAPIs = "frontend.enableNexusAPIs"
-	// FrontendRefreshNexusIncomingServicesLongPollTimeout is the maximum duration of background long poll requests to update Nexus incoming services.
-	FrontendRefreshNexusIncomingServicesLongPollTimeout = "frontend.refreshNexusIncomingServicesLongPollTimeout"
-	// FrontendRefreshNexusIncomingServicesMinWait is the minimum wait time between background long poll requests to update Nexus incoming services.
-	FrontendRefreshNexusIncomingServicesMinWait = "frontend.refreshNexusIncomingServicesMinWait"
-	// FrontendEnableCallbackAttachment enables attaching callbacks to workflows.
-	FrontendEnableCallbackAttachment = "frontend.enableCallbackAttachment"
-	// FrontendCallbackURLMaxLength is the maximum length of callback URL
-	FrontendCallbackURLMaxLength = "frontend.callbackURLMaxLength"
-	// FrontendMaxCallbacksPerWorkflow is the maximum number of callbacks that can be attached to a workflow.
-	FrontendMaxCallbacksPerWorkflow = "frontend.maxCallbacksPerWorkflow"
-	// FrontendMaxConcurrentBatchOperationPerNamespace is the max concurrent batch operation job count per namespace
-	FrontendMaxConcurrentBatchOperationPerNamespace = "frontend.MaxConcurrentBatchOperationPerNamespace"
-	// FrontendMaxExecutionCountBatchOperationPerNamespace is the max execution count batch operation supports per namespace
-	FrontendMaxExecutionCountBatchOperationPerNamespace = "frontend.MaxExecutionCountBatchOperationPerNamespace"
-	// FrontendEnableBatcher enables batcher-related RPCs in the frontend
-	FrontendEnableBatcher = "frontend.enableBatcher"
-	// FrontendAccessHistoryFraction (0.0~1.0) is the fraction of history operations that are sent to the history
-	// service using the new RPCs. The remaining access history via the existing implementation.
-	// TODO: remove once migration completes.
-	FrontendAccessHistoryFraction = "frontend.accessHistoryFraction"
-	// FrontendAdminDeleteAccessHistoryFraction (0.0~1.0) is the fraction of admin DeleteWorkflowExecution requests
-	// that are sent to the history service using the new RPCs. The remaining access history via the existing implementation.
-	// TODO: remove once migration completes.
-	FrontendAdminDeleteAccessHistoryFraction = "frontend.adminDeleteAccessHistoryFraction"
->>>>>>> e048184a
 
 	FrontendEnableUpdateWorkflowExecution = NewNamespaceBoolSetting(
 		"frontend.enableUpdateWorkflowExecution",
@@ -1122,7 +940,6 @@
 
 	// keys for matching
 
-<<<<<<< HEAD
 	MatchingRPS = NewGlobalIntSetting(
 		"matching.rps",
 		1200,
@@ -1147,11 +964,6 @@
 		"matching.persistenceGlobalNamespaceMaxQPS",
 		0,
 		`MatchingPersistenceNamespaceMaxQPS is the max qps each namespace in matching cluster can query DB`,
-	)
-	MatchingEnablePersistencePriorityRateLimiting = NewGlobalBoolSetting(
-		"matching.enablePersistencePriorityRateLimiting",
-		true,
-		`MatchingEnablePersistencePriorityRateLimiting indicates if priority rate limiting is enabled in matching persistence client`,
 	)
 	MatchingPersistenceDynamicRateLimitingParams = NewGlobalMapSetting(
 		"matching.persistenceDynamicRateLimitingParams",
@@ -1315,84 +1127,6 @@
 		`MatchingQueryWorkflowTaskTimeoutLogRate defines the sampling rate for logs when a query workflow task times out. Since
 these log lines can be noisy, we want to be able to turn on and sample selectively for each affected namespace.`,
 	)
-=======
-	// MatchingRPS is request rate per second for each matching host
-	MatchingRPS = "matching.rps"
-	// MatchingPersistenceMaxQPS is the max qps matching host can query DB
-	MatchingPersistenceMaxQPS = "matching.persistenceMaxQPS"
-	// MatchingPersistenceGlobalMaxQPS is the max qps matching cluster can query DB
-	MatchingPersistenceGlobalMaxQPS = "matching.persistenceGlobalMaxQPS"
-	// MatchingPersistenceNamespaceMaxQPS is the max qps each namespace on matching host can query DB
-	MatchingPersistenceNamespaceMaxQPS = "matching.persistenceNamespaceMaxQPS"
-	// MatchingPersistenceNamespaceMaxQPS is the max qps each namespace in matching cluster can query DB
-	MatchingPersistenceGlobalNamespaceMaxQPS = "matching.persistenceGlobalNamespaceMaxQPS"
-	// MatchingPersistenceDynamicRateLimitingParams is a map that contains all adjustable dynamic rate limiting params
-	// see DefaultDynamicRateLimitingParams for available options and defaults
-	MatchingPersistenceDynamicRateLimitingParams = "matching.persistenceDynamicRateLimitingParams"
-	// MatchingMinTaskThrottlingBurstSize is the minimum burst size for task queue throttling
-	MatchingMinTaskThrottlingBurstSize = "matching.minTaskThrottlingBurstSize"
-	// MatchingGetTasksBatchSize is the maximum batch size to fetch from the task buffer
-	MatchingGetTasksBatchSize = "matching.getTasksBatchSize"
-	// MatchingLongPollExpirationInterval is the long poll expiration interval in the matching service
-	MatchingLongPollExpirationInterval = "matching.longPollExpirationInterval"
-	// MatchingSyncMatchWaitDuration is to wait time for sync match
-	MatchingSyncMatchWaitDuration = "matching.syncMatchWaitDuration"
-	// MatchingHistoryMaxPageSize is the maximum page size of history events returned on PollWorkflowTaskQueue requests
-	MatchingHistoryMaxPageSize = "matching.historyMaxPageSize"
-	// MatchingLoadUserData can be used to entirely disable loading user data from persistence (and the inter node RPCs
-	// that propoagate it). When turned off, features that rely on user data (e.g. worker versioning) will essentially
-	// be disabled. When disabled, matching will drop tasks for versioned workflows and activities to avoid breaking
-	// versioning semantics. Operator intervention will be required to reschedule the dropped tasks.
-	MatchingLoadUserData = "matching.loadUserData"
-	// MatchingUpdateAckInterval is the interval for update ack
-	MatchingUpdateAckInterval = "matching.updateAckInterval"
-	// MatchingMaxTaskQueueIdleTime is the time after which an idle task queue will be unloaded.
-	// Note: this should be greater than matching.longPollExpirationInterval and matching.getUserDataLongPollTimeout.
-	MatchingMaxTaskQueueIdleTime = "matching.maxTaskQueueIdleTime"
-	// MatchingOutstandingTaskAppendsThreshold is the threshold for outstanding task appends
-	MatchingOutstandingTaskAppendsThreshold = "matching.outstandingTaskAppendsThreshold"
-	// MatchingMaxTaskBatchSize is max batch size for task writer
-	MatchingMaxTaskBatchSize = "matching.maxTaskBatchSize"
-	// MatchingMaxTaskDeleteBatchSize is the max batch size for range deletion of tasks
-	MatchingMaxTaskDeleteBatchSize = "matching.maxTaskDeleteBatchSize"
-	// MatchingThrottledLogRPS is the rate limit on number of log messages emitted per second for throttled logger
-	MatchingThrottledLogRPS = "matching.throttledLogRPS"
-	// MatchingNumTaskqueueWritePartitions is the number of write partitions for a task queue
-	MatchingNumTaskqueueWritePartitions = "matching.numTaskqueueWritePartitions"
-	// MatchingNumTaskqueueReadPartitions is the number of read partitions for a task queue
-	MatchingNumTaskqueueReadPartitions = "matching.numTaskqueueReadPartitions"
-	// MatchingForwarderMaxOutstandingPolls is the max number of inflight polls from the forwarder
-	MatchingForwarderMaxOutstandingPolls = "matching.forwarderMaxOutstandingPolls"
-	// MatchingForwarderMaxOutstandingTasks is the max number of inflight addTask/queryTask from the forwarder
-	MatchingForwarderMaxOutstandingTasks = "matching.forwarderMaxOutstandingTasks"
-	// MatchingForwarderMaxRatePerSecond is the max rate at which add/query can be forwarded
-	MatchingForwarderMaxRatePerSecond = "matching.forwarderMaxRatePerSecond"
-	// MatchingForwarderMaxChildrenPerNode is the max number of children per node in the task queue partition tree
-	MatchingForwarderMaxChildrenPerNode = "matching.forwarderMaxChildrenPerNode"
-	// MatchingAlignMembershipChange is a duration to align matching's membership changes to.
-	// This can help reduce effects of task queue movement.
-	MatchingAlignMembershipChange = "matching.alignMembershipChange"
-	// MatchingShutdownDrainDuration is the duration of traffic drain during shutdown
-	MatchingShutdownDrainDuration = "matching.shutdownDrainDuration"
-	// MatchingGetUserDataLongPollTimeout is the max length of long polls for GetUserData calls between partitions.
-	MatchingGetUserDataLongPollTimeout = "matching.getUserDataLongPollTimeout"
-	// MatchingBacklogNegligibleAge if the head of backlog gets older than this we stop sync match and
-	// forwarding to ensure more equal dispatch order among partitions.
-	MatchingBacklogNegligibleAge = "matching.backlogNegligibleAge"
-	// MatchingMaxWaitForPollerBeforeFwd in presence of a non-negligible backlog, we resume forwarding tasks if the
-	// duration since last poll exceeds this threshold.
-	MatchingMaxWaitForPollerBeforeFwd = "matching.maxWaitForPollerBeforeFwd"
-	// QueryPollerUnavailableWindow WF Queries are rejected after a while if no poller has been seen within the window
-	QueryPollerUnavailableWindow = "matching.queryPollerUnavailableWindow"
-	// MatchingListNexusIncomingServicesLongPollTimeout is the max length of long polls for ListNexusIncomingServices calls.
-	MatchingListNexusIncomingServicesLongPollTimeout = "matching.listNexusIncomingServicesLongPollTimeout"
-	// MatchingMembershipUnloadDelay is how long to wait to re-confirm loss of ownership before unloading a task queue.
-	// Set to zero to disable proactive unload.
-	MatchingMembershipUnloadDelay = "matching.membershipUnloadDelay"
-	// MatchingQueryWorkflowTaskTimeoutLogRate defines the sampling rate for logs when a query workflow task times out. Since
-	// these log lines can be noisy, we want to be able to turn on and sample selectively for each affected namespace.
-	MatchingQueryWorkflowTaskTimeoutLogRate = "matching.queryWorkflowTaskTimeoutLogRate"
->>>>>>> e048184a
 
 	// for matching testing only:
 
@@ -1416,7 +1150,7 @@
 
 	EnableReplicationStream = NewGlobalBoolSetting(
 		"history.enableReplicationStream",
-		false,
+		true,
 		`EnableReplicationStream turn on replication stream`,
 	)
 	EnableHistoryReplicationDLQV2 = NewGlobalBoolSetting(
@@ -1427,7 +1161,6 @@
 production.`,
 	)
 
-<<<<<<< HEAD
 	HistoryRPS = NewGlobalIntSetting(
 		"history.rps",
 		3000,
@@ -1458,11 +1191,6 @@
 		"history.persistencePerShardNamespaceMaxQPS",
 		0,
 		`HistoryPersistencePerShardNamespaceMaxQPS is the max qps each namespace on a shard can query DB`,
-	)
-	HistoryEnablePersistencePriorityRateLimiting = NewGlobalBoolSetting(
-		"history.enablePersistencePriorityRateLimiting",
-		true,
-		`HistoryEnablePersistencePriorityRateLimiting indicates if priority rate limiting is enabled in history persistence client`,
 	)
 	HistoryPersistenceDynamicRateLimitingParams = NewGlobalMapSetting(
 		"history.persistenceDynamicRateLimitingParams",
@@ -1676,128 +1404,6 @@
 		`ContinueAsNewMinInterval is the minimal interval between continue_as_new executions.
 This is needed to prevent tight loop continue_as_new spin. Default is 1s.`,
 	)
-=======
-	// HistoryRPS is request rate per second for each history host
-	HistoryRPS = "history.rps"
-	// HistoryPersistenceMaxQPS is the max qps history host can query DB
-	HistoryPersistenceMaxQPS = "history.persistenceMaxQPS"
-	// HistoryPersistenceGlobalMaxQPS is the max qps history cluster can query DB
-	HistoryPersistenceGlobalMaxQPS = "history.persistenceGlobalMaxQPS"
-	// HistoryPersistenceNamespaceMaxQPS is the max qps each namespace on history host can query DB
-	// If value less or equal to 0, will fall back to HistoryPersistenceMaxQPS
-	HistoryPersistenceNamespaceMaxQPS = "history.persistenceNamespaceMaxQPS"
-	// HistoryPersistenceNamespaceMaxQPS is the max qps each namespace in history cluster can query DB
-	HistoryPersistenceGlobalNamespaceMaxQPS = "history.persistenceGlobalNamespaceMaxQPS"
-	// HistoryPersistencePerShardNamespaceMaxQPS is the max qps each namespace on a shard can query DB
-	HistoryPersistencePerShardNamespaceMaxQPS = "history.persistencePerShardNamespaceMaxQPS"
-	// HistoryPersistenceDynamicRateLimitingParams is a map that contains all adjustable dynamic rate limiting params
-	// see DefaultDynamicRateLimitingParams for available options and defaults
-	HistoryPersistenceDynamicRateLimitingParams = "history.persistenceDynamicRateLimitingParams"
-	// HistoryLongPollExpirationInterval is the long poll expiration interval in the history service
-	HistoryLongPollExpirationInterval = "history.longPollExpirationInterval"
-	// HistoryCacheSizeBasedLimit if true, size of the history cache will be limited by HistoryCacheMaxSizeBytes
-	// and HistoryCacheHostLevelMaxSizeBytes. Otherwise, entry count in the history cache will be limited by
-	// HistoryCacheMaxSize and HistoryCacheHostLevelMaxSize.
-	HistoryCacheSizeBasedLimit = "history.cacheSizeBasedLimit"
-	// HistoryCacheInitialSize is initial size of history cache
-	HistoryCacheInitialSize = "history.cacheInitialSize"
-	// HistoryCacheMaxSize is the maximum number of entries in the shard level history cache
-	HistoryCacheMaxSize = "history.cacheMaxSize"
-	// HistoryCacheMaxSizeBytes is the maximum size of the shard level history cache in bytes. This is only used if
-	// HistoryCacheSizeBasedLimit is set to true.
-	HistoryCacheMaxSizeBytes = "history.cacheMaxSizeBytes"
-	// HistoryCacheTTL is TTL of history cache
-	HistoryCacheTTL = "history.cacheTTL"
-	// HistoryCacheNonUserContextLockTimeout controls how long non-user call (callerType != API or Operator)
-	// will wait on workflow lock acquisition. Requires service restart to take effect.
-	HistoryCacheNonUserContextLockTimeout = "history.cacheNonUserContextLockTimeout"
-	// EnableHostHistoryCache controls if the history cache is host level
-	EnableHostHistoryCache = "history.enableHostHistoryCache"
-	// HistoryCacheHostLevelMaxSize is the maximum number of entries in the host level history cache
-	HistoryCacheHostLevelMaxSize = "history.hostLevelCacheMaxSize"
-	// HistoryCacheHostLevelMaxSizeBytes is the maximum size of the host level history cache. This is only used if
-	// HistoryCacheSizeBasedLimit is set to true.
-	HistoryCacheHostLevelMaxSizeBytes = "history.hostLevelCacheMaxSizeBytes"
-	// EnableMutableStateTransitionHistory controls whether to record state transition history in mutable state records.
-	// The feature is used in the hierarchical state machine framework and is considered unstable as the structure may
-	// change with the pending replication design.
-	EnableMutableStateTransitionHistory = "history.enableMutableStateTransitionHistory"
-	// EnableWorkflowExecutionTimeoutTimer controls whether to enable the new logic for generating a workflow execution
-	// timeout timer when execution timeout is specified when starting a workflow.
-	// For backward compatibility, this feature is disabled by default and should only be enabled after server version
-	// containing this flag is deployed to all history service nodes in the cluster.
-	EnableWorkflowExecutionTimeoutTimer = "history.enableWorkflowExecutionTimeoutTimer"
-	// HistoryStartupMembershipJoinDelay is the duration a history instance waits
-	// before joining membership after starting.
-	HistoryStartupMembershipJoinDelay = "history.startupMembershipJoinDelay"
-	// HistoryShutdownDrainDuration is the duration of traffic drain during shutdown
-	HistoryShutdownDrainDuration = "history.shutdownDrainDuration"
-	// XDCCacheMaxSizeBytes is max size of events cache in bytes
-	XDCCacheMaxSizeBytes = "history.xdcCacheMaxSizeBytes"
-	// EventsCacheMaxSizeBytes is max size of the shard level events cache in bytes
-	EventsCacheMaxSizeBytes = "history.eventsCacheMaxSizeBytes"
-	// EventsHostLevelCacheMaxSizeBytes is max size of the host level events cache in bytes
-	EventsHostLevelCacheMaxSizeBytes = "history.eventsHostLevelCacheMaxSizeBytes"
-	// EventsCacheTTL is TTL of events cache
-	EventsCacheTTL = "history.eventsCacheTTL"
-	// EnableHostLevelEventsCache controls if the events cache is host level
-	EnableHostLevelEventsCache = "history.enableHostLevelEventsCache"
-	// AcquireShardInterval is interval that timer used to acquire shard
-	AcquireShardInterval = "history.acquireShardInterval"
-	// AcquireShardConcurrency is number of goroutines that can be used to acquire shards in the shard controller.
-	AcquireShardConcurrency = "history.acquireShardConcurrency"
-	// ShardLingerOwnershipCheckQPS is the frequency to perform shard ownership
-	// checks while a shard is lingering.
-	ShardLingerOwnershipCheckQPS = "history.shardLingerOwnershipCheckQPS"
-	// ShardLingerTimeLimit configures if and for how long the shard controller
-	// will temporarily delay closing shards after a membership update, awaiting a
-	// shard ownership lost error from persistence. Not recommended with
-	// persistence layers that are missing AssertShardOwnership support.
-	// If set to zero, shards will not delay closing.
-	ShardLingerTimeLimit = "history.shardLingerTimeLimit"
-	// ShardOwnershipAssertionEnabled configures if the shard ownership is asserted
-	// for API requests when a NotFound or NamespaceNotFound error is returned from
-	// persistence.
-	// NOTE: Shard ownership assertion is not implemented by any persistence implementation
-	// in this codebase, because assertion is not needed for persistence implementation
-	// that guarantees read after write consistency. As a result, even if this config is
-	// enabled, it's a no-op.
-	ShardOwnershipAssertionEnabled = "history.shardOwnershipAssertionEnabled"
-	// HistoryClientOwnershipCachingEnabled configures if history clients try to cache
-	// shard ownership information, instead of checking membership for each request.
-	// Only inspected when an instance first creates a history client, so changes
-	// to this require a restart to take effect.
-	HistoryClientOwnershipCachingEnabled = "history.clientOwnershipCachingEnabled"
-	// ShardIOConcurrency controls the concurrency of persistence operations in shard context
-	ShardIOConcurrency = "history.shardIOConcurrency"
-	// StandbyClusterDelay is the artificial delay added to standby cluster's view of active cluster's time
-	StandbyClusterDelay = "history.standbyClusterDelay"
-	// StandbyTaskMissingEventsResendDelay is the amount of time standby cluster's will wait (if events are missing)
-	// before calling remote for missing events
-	StandbyTaskMissingEventsResendDelay = "history.standbyTaskMissingEventsResendDelay"
-	// StandbyTaskMissingEventsDiscardDelay is the amount of time standby cluster's will wait (if events are missing)
-	// before discarding the task
-	StandbyTaskMissingEventsDiscardDelay = "history.standbyTaskMissingEventsDiscardDelay"
-	// QueuePendingTaskCriticalCount is the max number of pending task in one queue
-	// before triggering queue slice splitting and unloading
-	QueuePendingTaskCriticalCount = "history.queuePendingTaskCriticalCount"
-	// QueueReaderStuckCriticalAttempts is the max number of task loading attempts for a certain task range
-	// before that task range is split into a separate slice to unblock loading for later range.
-	// currently only work for scheduled queues and the task range is 1s.
-	QueueReaderStuckCriticalAttempts = "history.queueReaderStuckCriticalAttempts"
-	// QueueCriticalSlicesCount is the max number of slices in one queue
-	// before force compacting slices
-	QueueCriticalSlicesCount = "history.queueCriticalSlicesCount"
-	// QueuePendingTaskMaxCount is the max number of task pending tasks in one queue before stop
-	// loading new tasks into memory. While QueuePendingTaskCriticalCount won't stop task loading
-	// for the entire queue but only trigger a queue action to unload tasks. Ideally this max count
-	// limit should not be hit and task unloading should happen once critical count is exceeded. But
-	// since queue action is async, we need this hard limit.
-	QueuePendingTaskMaxCount = "history.queuePendingTasksMaxCount"
-	// ContinueAsNewMinInterval is the minimal interval between continue_as_new executions.
-	// This is needed to prevent tight loop continue_as_new spin. Default is 1s.
-	ContinueAsNewMinInterval = "history.continueAsNewMinInterval"
->>>>>>> e048184a
 
 	TaskSchedulerEnableRateLimiter = NewGlobalBoolSetting(
 		"history.taskSchedulerEnableRateLimiter",
@@ -2471,7 +2077,6 @@
 
 	// keys for worker
 
-<<<<<<< HEAD
 	WorkerPersistenceMaxQPS = NewGlobalIntSetting(
 		"worker.persistenceMaxQPS",
 		500,
@@ -2491,11 +2096,6 @@
 		"worker.persistenceGlobalNamespaceMaxQPS",
 		0,
 		`WorkerPersistenceNamespaceMaxQPS is the max qps each namespace in worker cluster can query DB`,
-	)
-	WorkerEnablePersistencePriorityRateLimiting = NewGlobalBoolSetting(
-		"worker.enablePersistencePriorityRateLimiting",
-		true,
-		`WorkerEnablePersistencePriorityRateLimiting indicates if priority rate limiting is enabled in worker persistence client`,
 	)
 	WorkerPersistenceDynamicRateLimitingParams = NewGlobalMapSetting(
 		"worker.persistenceDynamicRateLimitingParams",
@@ -2697,95 +2297,4 @@
 		`WorkerDeleteNamespaceActivityLimitsConfig is a map that contains a copy of relevant sdkworker.Options
 settings for controlling remote activity concurrency for delete namespace workflows.`,
 	)
-=======
-	// WorkerPersistenceMaxQPS is the max qps worker host can query DB
-	WorkerPersistenceMaxQPS = "worker.persistenceMaxQPS"
-	// WorkerPersistenceGlobalMaxQPS is the max qps worker cluster can query DB
-	WorkerPersistenceGlobalMaxQPS = "worker.persistenceGlobalMaxQPS"
-	// WorkerPersistenceNamespaceMaxQPS is the max qps each namespace on worker host can query DB
-	WorkerPersistenceNamespaceMaxQPS = "worker.persistenceNamespaceMaxQPS"
-	// WorkerPersistenceNamespaceMaxQPS is the max qps each namespace in worker cluster can query DB
-	WorkerPersistenceGlobalNamespaceMaxQPS = "worker.persistenceGlobalNamespaceMaxQPS"
-	// WorkerPersistenceDynamicRateLimitingParams is a map that contains all adjustable dynamic rate limiting params
-	// see DefaultDynamicRateLimitingParams for available options and defaults
-	WorkerPersistenceDynamicRateLimitingParams = "worker.persistenceDynamicRateLimitingParams"
-	// WorkerIndexerConcurrency is the max concurrent messages to be processed at any given time
-	WorkerIndexerConcurrency = "worker.indexerConcurrency"
-	// WorkerESProcessorNumOfWorkers is num of workers for esProcessor
-	WorkerESProcessorNumOfWorkers = "worker.ESProcessorNumOfWorkers"
-	// WorkerESProcessorBulkActions is max number of requests in bulk for esProcessor
-	WorkerESProcessorBulkActions = "worker.ESProcessorBulkActions"
-	// WorkerESProcessorBulkSize is max total size of bulk in bytes for esProcessor
-	WorkerESProcessorBulkSize = "worker.ESProcessorBulkSize"
-	// WorkerESProcessorFlushInterval is flush interval for esProcessor
-	WorkerESProcessorFlushInterval = "worker.ESProcessorFlushInterval"
-	// WorkerESProcessorAckTimeout is the timeout that store will wait to get ack signal from ES processor.
-	// Should be at least WorkerESProcessorFlushInterval+<time to process request>.
-	WorkerESProcessorAckTimeout = "worker.ESProcessorAckTimeout"
-	// WorkerThrottledLogRPS is the rate limit on number of log messages emitted per second for throttled logger
-	WorkerThrottledLogRPS = "worker.throttledLogRPS"
-	// WorkerScannerMaxConcurrentActivityExecutionSize indicates worker scanner max concurrent activity execution size
-	WorkerScannerMaxConcurrentActivityExecutionSize = "worker.ScannerMaxConcurrentActivityExecutionSize"
-	// WorkerScannerMaxConcurrentWorkflowTaskExecutionSize indicates worker scanner max concurrent workflow execution size
-	WorkerScannerMaxConcurrentWorkflowTaskExecutionSize = "worker.ScannerMaxConcurrentWorkflowTaskExecutionSize"
-	// WorkerScannerMaxConcurrentActivityTaskPollers indicates worker scanner max concurrent activity pollers
-	WorkerScannerMaxConcurrentActivityTaskPollers = "worker.ScannerMaxConcurrentActivityTaskPollers"
-	// WorkerScannerMaxConcurrentWorkflowTaskPollers indicates worker scanner max concurrent workflow pollers
-	WorkerScannerMaxConcurrentWorkflowTaskPollers = "worker.ScannerMaxConcurrentWorkflowTaskPollers"
-	// ScannerPersistenceMaxQPS is the maximum rate of persistence calls from worker.Scanner
-	ScannerPersistenceMaxQPS = "worker.scannerPersistenceMaxQPS"
-	// ExecutionScannerPerHostQPS is the maximum rate of calls per host from executions.Scanner
-	ExecutionScannerPerHostQPS = "worker.executionScannerPerHostQPS"
-	// ExecutionScannerPerShardQPS is the maximum rate of calls per shard from executions.Scanner
-	ExecutionScannerPerShardQPS = "worker.executionScannerPerShardQPS"
-	// ExecutionDataDurationBuffer is the data TTL duration buffer of execution data
-	ExecutionDataDurationBuffer = "worker.executionDataDurationBuffer"
-	// ExecutionScannerWorkerCount is the execution scavenger worker count
-	ExecutionScannerWorkerCount = "worker.executionScannerWorkerCount"
-	// ExecutionScannerHistoryEventIdValidator is the flag to enable history event id validator
-	ExecutionScannerHistoryEventIdValidator = "worker.executionEnableHistoryEventIdValidator"
-	// TaskQueueScannerEnabled indicates if task queue scanner should be started as part of worker.Scanner
-	TaskQueueScannerEnabled = "worker.taskQueueScannerEnabled"
-	// BuildIdScavengerEnabled indicates if the build id scavenger should be started as part of worker.Scanner
-	BuildIdScavengerEnabled = "worker.buildIdScavengerEnabled"
-	// HistoryScannerEnabled indicates if history scanner should be started as part of worker.Scanner
-	HistoryScannerEnabled = "worker.historyScannerEnabled"
-	// ExecutionsScannerEnabled indicates if executions scanner should be started as part of worker.Scanner
-	ExecutionsScannerEnabled = "worker.executionsScannerEnabled"
-	// HistoryScannerDataMinAge indicates the history scanner cleanup minimum age.
-	HistoryScannerDataMinAge = "worker.historyScannerDataMinAge"
-	// HistoryScannerVerifyRetention indicates the history scanner verify data retention.
-	// If the service configures with archival feature enabled, update worker.historyScannerVerifyRetention to be double of the data retention.
-	HistoryScannerVerifyRetention = "worker.historyScannerVerifyRetention"
-	// EnableBatcher decides whether start batcher in our worker
-	EnableBatcher = "worker.enableBatcher"
-	// BatcherRPS controls number the rps of batch operations
-	BatcherRPS = "worker.batcherRPS"
-	// BatcherConcurrency controls the concurrency of one batch operation
-	BatcherConcurrency = "worker.batcherConcurrency"
-	// WorkerParentCloseMaxConcurrentActivityExecutionSize indicates worker parent close worker max concurrent activity execution size
-	WorkerParentCloseMaxConcurrentActivityExecutionSize = "worker.ParentCloseMaxConcurrentActivityExecutionSize"
-	// WorkerParentCloseMaxConcurrentWorkflowTaskExecutionSize indicates worker parent close worker max concurrent workflow execution size
-	WorkerParentCloseMaxConcurrentWorkflowTaskExecutionSize = "worker.ParentCloseMaxConcurrentWorkflowTaskExecutionSize"
-	// WorkerParentCloseMaxConcurrentActivityTaskPollers indicates worker parent close worker max concurrent activity pollers
-	WorkerParentCloseMaxConcurrentActivityTaskPollers = "worker.ParentCloseMaxConcurrentActivityTaskPollers"
-	// WorkerParentCloseMaxConcurrentWorkflowTaskPollers indicates worker parent close worker max concurrent workflow pollers
-	WorkerParentCloseMaxConcurrentWorkflowTaskPollers = "worker.ParentCloseMaxConcurrentWorkflowTaskPollers"
-	// WorkerPerNamespaceWorkerCount controls number of per-ns (scheduler, batcher, etc.) workers to run per namespace
-	WorkerPerNamespaceWorkerCount = "worker.perNamespaceWorkerCount"
-	// WorkerPerNamespaceWorkerOptions are SDK worker options for per-namespace worker
-	WorkerPerNamespaceWorkerOptions = "worker.perNamespaceWorkerOptions"
-	// WorkerPerNamespaceWorkerStartRate controls how fast per-namespace workers can be started (workers/second).
-	WorkerPerNamespaceWorkerStartRate = "worker.perNamespaceWorkerStartRate"
-	// WorkerEnableScheduler controls whether to start the worker for scheduled workflows
-	WorkerEnableScheduler = "worker.enableScheduler"
-	// WorkerStickyCacheSize controls the sticky cache size for SDK workers on worker nodes
-	// (shared between all workers in the process, cannot be changed after startup)
-	WorkerStickyCacheSize = "worker.stickyCacheSize"
-	// SchedulerNamespaceStartWorkflowRPS is the per-namespace limit for starting workflows by schedules
-	SchedulerNamespaceStartWorkflowRPS = "worker.schedulerNamespaceStartWorkflowRPS"
-	// WorkerDeleteNamespaceActivityLimitsConfig is a map that contains a copy of relevant sdkworker.Options
-	// settings for controlling remote activity concurrency for delete namespace workflows.
-	WorkerDeleteNamespaceActivityLimitsConfig = "worker.deleteNamespaceActivityLimitsConfig"
->>>>>>> e048184a
 )