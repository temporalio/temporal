--- conflicted
+++ resolved
@@ -373,7 +373,6 @@
 	// QueueMaxReaderCount is the max number of readers in one multi-cursor queue
 	QueueMaxReaderCount = "history.queueMaxReaderCount"
 
-<<<<<<< HEAD
 	// TaskSchedulerEnableRateLimiter indicates if rate limiter should be enabled in task scheduler
 	TaskSchedulerEnableRateLimiter = "history.taskSchedulerEnableRateLimiter"
 	// TaskSchedulerMaxQPS is the max qps task schedulers on a host can schedule tasks
@@ -383,8 +382,6 @@
 	// If value less or equal to 0, will fall back to HistoryPersistenceNamespaceMaxQPS
 	TaskSchedulerNamespaceMaxQPS = "history.taskSchedulerNamespaceMaxQPS"
 
-=======
->>>>>>> 4483f102
 	// TimerTaskBatchSize is batch size for timer processor to process tasks
 	TimerTaskBatchSize = "history.timerTaskBatchSize"
 	// TimerTaskWorkerCount is number of task workers for timer processor
