--- conflicted
+++ resolved
@@ -1215,12 +1215,11 @@
 		time.Second,
 		`TaskQueueInfoByBuildIdTTL serves as a TTL for the cache holding DescribeTaskQueue partition results`,
 	)
-<<<<<<< HEAD
 	MatchingDropNonRetryableTasks = NewGlobalBoolSetting(
 		"matching.dropNonRetryableTasks",
 		false,
 		`MatchingDropNonRetryableTasks states if we should drop matching tasks with Internal/Dataloss errors`,
-=======
+	)
 	MatchingEnableDeployments = NewNamespaceBoolSetting(
 		"matching.enableDeployment",
 		false,
@@ -1230,7 +1229,6 @@
 		"matching.maxTaskQueuesInDeployment",
 		1000,
 		`MatchingMaxTaskQueuesInDeployment represents the maximum number of task-queues that can be registed in a single deployment`,
->>>>>>> ba07427e
 	)
 	// for matching testing only:
 
