--- conflicted
+++ resolved
@@ -294,104 +294,6 @@
 
 	// keys for size limit
 
-<<<<<<< HEAD
-	// BlobSizeLimitError is the per event blob size limit
-	BlobSizeLimitError = "limit.blobSize.error"
-	// BlobSizeLimitWarn is the per event blob size limit for warning
-	BlobSizeLimitWarn = "limit.blobSize.warn"
-	// MemoSizeLimitError is the per event memo size limit
-	MemoSizeLimitError = "limit.memoSize.error"
-	// MemoSizeLimitWarn is the per event memo size limit for warning
-	MemoSizeLimitWarn = "limit.memoSize.warn"
-	// NumPendingChildExecutionsLimitError is the maximum number of pending child workflows a workflow can have before
-	// StartChildWorkflowExecution commands will fail.
-	NumPendingChildExecutionsLimitError = "limit.numPendingChildExecutions.error"
-	// NumPendingActivitiesLimitError is the maximum number of pending activities a workflow can have before
-	// ScheduleActivityTask will fail.
-	NumPendingActivitiesLimitError = "limit.numPendingActivities.error"
-	// NumPendingSignalsLimitError is the maximum number of pending signals a workflow can have before
-	// SignalExternalWorkflowExecution commands from this workflow will fail.
-	NumPendingSignalsLimitError = "limit.numPendingSignals.error"
-	// NumPendingCancelRequestsLimitError is the maximum number of pending requests to cancel other workflows a workflow can have before
-	// RequestCancelExternalWorkflowExecution commands will fail.
-	NumPendingCancelRequestsLimitError = "limit.numPendingCancelRequests.error"
-	// HistorySizeLimitError is the per workflow execution history size limit
-	HistorySizeLimitError = "limit.historySize.error"
-	// HistorySizeLimitWarn is the per workflow execution history size limit for warning
-	HistorySizeLimitWarn = "limit.historySize.warn"
-	// HistorySizeSuggestContinueAsNew is the workflow execution history size limit to suggest
-	// continue-as-new (in workflow task started event)
-	HistorySizeSuggestContinueAsNew = "limit.historySize.suggestContinueAsNew"
-	// HistoryCountLimitError is the per workflow execution history event count limit
-	HistoryCountLimitError = "limit.historyCount.error"
-	// HistoryCountLimitWarn is the per workflow execution history event count limit for warning
-	HistoryCountLimitWarn = "limit.historyCount.warn"
-	// MutableStateActivityFailureSizeLimitError is the per activity failure size limit for workflow mutable state.
-	// If exceeded, failure will be truncated before being stored in mutable state.
-	MutableStateActivityFailureSizeLimitError = "limit.mutableStateActivityFailureSize.error"
-	// MutableStateActivityFailureSizeLimitWarn is the per activity failure size warning limit for workflow mutable state
-	MutableStateActivityFailureSizeLimitWarn = "limit.mutableStateActivityFailureSize.warn"
-	// MutableStateSizeLimitError is the per workflow execution mutable state size limit in bytes
-	MutableStateSizeLimitError = "limit.mutableStateSize.error"
-	// MutableStateSizeLimitWarn is the per workflow execution mutable state size limit in bytes for warning
-	MutableStateSizeLimitWarn = "limit.mutableStateSize.warn"
-	// HistoryCountSuggestContinueAsNew is the workflow execution history event count limit to
-	// suggest continue-as-new (in workflow task started event)
-	HistoryCountSuggestContinueAsNew = "limit.historyCount.suggestContinueAsNew"
-	// HistoryMaxPageSize is default max size for GetWorkflowExecutionHistory in one page
-	HistoryMaxPageSize = "limit.historyMaxPageSize"
-	// MaxIDLengthLimit is the length limit for various IDs, including: Namespace, TaskQueue, WorkflowID, ActivityID, TimerID,
-	// WorkflowType, ActivityType, SignalName, MarkerName, ErrorReason/FailureReason/CancelCause, Identity, RequestID
-	MaxIDLengthLimit = "limit.maxIDLength"
-	// WorkerBuildIdSizeLimit is the byte length limit for a worker build ID as used in the rpc methods for updating
-	// the version sets for a task queue.
-	// Do not set this to a value higher than 255 for clusters using SQL based persistence due to predefined VARCHAR
-	// column width.
-	WorkerBuildIdSizeLimit = "limit.workerBuildIdSize"
-	// VersionCompatibleSetLimitPerQueue is the max number of compatible sets allowed in the versioning data for a task
-	// queue. Update requests which would cause the versioning data to exceed this number will fail with a
-	// FailedPrecondition error.
-	VersionCompatibleSetLimitPerQueue = "limit.versionCompatibleSetLimitPerQueue"
-	// VersionBuildIdLimitPerQueue is the max number of build IDs allowed to be defined in the versioning data for a
-	// task queue. Update requests which would cause the versioning data to exceed this number will fail with a
-	// FailedPrecondition error.
-	VersionBuildIdLimitPerQueue = "limit.versionBuildIdLimitPerQueue"
-	// AssignmentRuleLimitPerQueue is the max number of Build ID assignment rules allowed to be defined in the
-	// versioning data for a task queue. Update requests which would cause the versioning data to exceed this number
-	// will fail with a FailedPrecondition error.
-	AssignmentRuleLimitPerQueue = "limit.wv.AssignmentRuleLimitPerQueue"
-	// RedirectRuleLimitPerQueue is the max number of compatible redirect rules allowed to be defined
-	// in the versioning data for a task queue. Update requests which would cause the versioning data to exceed this
-	// number will fail with a FailedPrecondition error.
-	RedirectRuleLimitPerQueue = "limit.wv.RedirectRuleLimitPerQueue"
-	// RedirectRuleChainLimitPerQueue is the max number of compatible redirect rules allowed to be connected
-	// in one chain in the versioning data for a task queue. Update requests which would cause the versioning data
-	// to exceed this number will fail with a FailedPrecondition error.
-	RedirectRuleChainLimitPerQueue = "limit.wv.RedirectRuleChainLimitPerQueue"
-	// MatchingDeletedRuleRetentionTime is the length of time that deleted Version Assignment Rules and
-	// Deleted Redirect Rules will be kept in the DB (with DeleteTimestamp). After this time, the tombstones are deleted at the next time update of versioning data for the task queue.
-	MatchingDeletedRuleRetentionTime = "matching.wv.DeletedRuleRetentionTime"
-	// ReachabilityBuildIdVisibilityGracePeriod is the time period for which deleted versioning rules are still considered active
-	// to account for the delay in updating the build ID field in visibility.
-	ReachabilityBuildIdVisibilityGracePeriod = "matching.wv.ReachabilityBuildIdVisibilityGracePeriod"
-	// ReachabilityTaskQueueScanLimit limits the number of task queues to scan when responding to a
-	// GetWorkerTaskReachability query.
-	ReachabilityTaskQueueScanLimit = "limit.reachabilityTaskQueueScan"
-	// ReachabilityQueryBuildIdLimit limits the number of build ids that can be requested in a single call to the
-	// DescribeTaskQueue API with ReportTaskQueueReachability==true, or to the GetWorkerTaskReachability API.
-	ReachabilityQueryBuildIdLimit = "limit.reachabilityQueryBuildIds"
-	// ReachabilityQuerySetDurationSinceDefault is the minimum period since a version set was demoted from being the
-	// queue default before it is considered unreachable by new workflows.
-	// This setting allows some propagation delay of versioning data for the reachability queries, which may happen for
-	// the following reasons:
-	// 1. There are no workflows currently marked as open in the visibility store but a worker for the demoted version
-	// is currently processing a task.
-	// 2. There are delays in the visibility task processor (which is asynchronous).
-	// 3. There's propagation delay of the versioning data between matching nodes.
-	ReachabilityQuerySetDurationSinceDefault = "frontend.reachabilityQuerySetDurationSinceDefault"
-	// TaskQueuesPerBuildIdLimit limits the number of task queue names that can be mapped to a single build ID.
-	TaskQueuesPerBuildIdLimit = "limit.taskQueuesPerBuildId"
-=======
 	BlobSizeLimitError = NewNamespaceIntSetting(
 		"limit.blobSize.error",
 		2*1024*1024,
@@ -594,7 +496,6 @@
 		20,
 		`TaskQueuesPerBuildIdLimit limits the number of task queue names that can be mapped to a single build id.`,
 	)
->>>>>>> 639efd93
 
 	NexusEndpointNameMaxLength = NewGlobalIntSetting(
 		"limit.endpointNameMaxLength",
@@ -622,18 +523,6 @@
 		`NexusEndpointListMaxPageSize is the maximum page size for listing Nexus endpoints.`,
 	)
 
-<<<<<<< HEAD
-	// RemovableBuildIdDurationSinceDefault is the minimum duration since a build ID was last default in its containing
-	// set for it to be considered for removal, used by the build ID scavenger.
-	// This setting allows some propagation delay of versioning data, which may happen for the following reasons:
-	// 1. There are no workflows currently marked as open in the visibility store but a worker for the demoted version
-	// is currently processing a task.
-	// 2. There are delays in the visibility task processor (which is asynchronous).
-	// 3. There's propagation delay of the versioning data between matching nodes.
-	RemovableBuildIdDurationSinceDefault = "worker.removableBuildIdDurationSinceDefault"
-	// BuildIdScavengerVisibilityRPS is the rate limit for visibility calls from the build ID scavenger
-	BuildIdScavengerVisibilityRPS = "worker.buildIdScavengerVisibilityRPS"
-=======
 	RemovableBuildIdDurationSinceDefault = NewGlobalDurationSetting(
 		"worker.removableBuildIdDurationSinceDefault",
 		time.Hour,
@@ -650,7 +539,6 @@
 		1.0,
 		`BuildIdScavengerVisibilityRPS is the rate limit for visibility calls from the build id scavenger`,
 	)
->>>>>>> 639efd93
 
 	// keys for frontend
 
@@ -2230,97 +2118,6 @@
 
 	// keys for worker
 
-<<<<<<< HEAD
-	// WorkerPersistenceMaxQPS is the max qps worker host can query DB
-	WorkerPersistenceMaxQPS = "worker.persistenceMaxQPS"
-	// WorkerPersistenceGlobalMaxQPS is the max qps worker cluster can query DB
-	WorkerPersistenceGlobalMaxQPS = "worker.persistenceGlobalMaxQPS"
-	// WorkerPersistenceNamespaceMaxQPS is the max qps each namespace on worker host can query DB
-	WorkerPersistenceNamespaceMaxQPS = "worker.persistenceNamespaceMaxQPS"
-	// WorkerPersistenceNamespaceMaxQPS is the max qps each namespace in worker cluster can query DB
-	WorkerPersistenceGlobalNamespaceMaxQPS = "worker.persistenceGlobalNamespaceMaxQPS"
-	// WorkerPersistenceDynamicRateLimitingParams is a map that contains all adjustable dynamic rate limiting params
-	// see DefaultDynamicRateLimitingParams for available options and defaults
-	WorkerPersistenceDynamicRateLimitingParams = "worker.persistenceDynamicRateLimitingParams"
-	// WorkerIndexerConcurrency is the max concurrent messages to be processed at any given time
-	WorkerIndexerConcurrency = "worker.indexerConcurrency"
-	// WorkerESProcessorNumOfWorkers is num of workers for esProcessor
-	WorkerESProcessorNumOfWorkers = "worker.ESProcessorNumOfWorkers"
-	// WorkerESProcessorBulkActions is max number of requests in bulk for esProcessor
-	WorkerESProcessorBulkActions = "worker.ESProcessorBulkActions"
-	// WorkerESProcessorBulkSize is max total size of bulk in bytes for esProcessor
-	WorkerESProcessorBulkSize = "worker.ESProcessorBulkSize"
-	// WorkerESProcessorFlushInterval is flush interval for esProcessor
-	WorkerESProcessorFlushInterval = "worker.ESProcessorFlushInterval"
-	// WorkerESProcessorAckTimeout is the timeout that store will wait to get ack signal from ES processor.
-	// Should be at least WorkerESProcessorFlushInterval+<time to process request>.
-	WorkerESProcessorAckTimeout = "worker.ESProcessorAckTimeout"
-	// WorkerThrottledLogRPS is the rate limit on number of log messages emitted per second for throttled logger
-	WorkerThrottledLogRPS = "worker.throttledLogRPS"
-	// WorkerScannerMaxConcurrentActivityExecutionSize indicates worker scanner max concurrent activity execution size
-	WorkerScannerMaxConcurrentActivityExecutionSize = "worker.ScannerMaxConcurrentActivityExecutionSize"
-	// WorkerScannerMaxConcurrentWorkflowTaskExecutionSize indicates worker scanner max concurrent workflow execution size
-	WorkerScannerMaxConcurrentWorkflowTaskExecutionSize = "worker.ScannerMaxConcurrentWorkflowTaskExecutionSize"
-	// WorkerScannerMaxConcurrentActivityTaskPollers indicates worker scanner max concurrent activity pollers
-	WorkerScannerMaxConcurrentActivityTaskPollers = "worker.ScannerMaxConcurrentActivityTaskPollers"
-	// WorkerScannerMaxConcurrentWorkflowTaskPollers indicates worker scanner max concurrent workflow pollers
-	WorkerScannerMaxConcurrentWorkflowTaskPollers = "worker.ScannerMaxConcurrentWorkflowTaskPollers"
-	// ScannerPersistenceMaxQPS is the maximum rate of persistence calls from worker.Scanner
-	ScannerPersistenceMaxQPS = "worker.scannerPersistenceMaxQPS"
-	// ExecutionScannerPerHostQPS is the maximum rate of calls per host from executions.Scanner
-	ExecutionScannerPerHostQPS = "worker.executionScannerPerHostQPS"
-	// ExecutionScannerPerShardQPS is the maximum rate of calls per shard from executions.Scanner
-	ExecutionScannerPerShardQPS = "worker.executionScannerPerShardQPS"
-	// ExecutionDataDurationBuffer is the data TTL duration buffer of execution data
-	ExecutionDataDurationBuffer = "worker.executionDataDurationBuffer"
-	// ExecutionScannerWorkerCount is the execution scavenger worker count
-	ExecutionScannerWorkerCount = "worker.executionScannerWorkerCount"
-	// ExecutionScannerHistoryEventIdValidator is the flag to enable history event id validator
-	ExecutionScannerHistoryEventIdValidator = "worker.executionEnableHistoryEventIdValidator"
-	// TaskQueueScannerEnabled indicates if task queue scanner should be started as part of worker.Scanner
-	TaskQueueScannerEnabled = "worker.taskQueueScannerEnabled"
-	// BuildIdScavengerEnabled indicates if the build ID scavenger should be started as part of worker.Scanner
-	BuildIdScavengerEnabled = "worker.buildIdScavengerEnabled"
-	// HistoryScannerEnabled indicates if history scanner should be started as part of worker.Scanner
-	HistoryScannerEnabled = "worker.historyScannerEnabled"
-	// ExecutionsScannerEnabled indicates if executions scanner should be started as part of worker.Scanner
-	ExecutionsScannerEnabled = "worker.executionsScannerEnabled"
-	// HistoryScannerDataMinAge indicates the history scanner cleanup minimum age.
-	HistoryScannerDataMinAge = "worker.historyScannerDataMinAge"
-	// HistoryScannerVerifyRetention indicates the history scanner verify data retention.
-	// If the service configures with archival feature enabled, update worker.historyScannerVerifyRetention to be double of the data retention.
-	HistoryScannerVerifyRetention = "worker.historyScannerVerifyRetention"
-	// EnableBatcher decides whether start batcher in our worker
-	EnableBatcher = "worker.enableBatcher"
-	// BatcherRPS controls number the rps of batch operations
-	BatcherRPS = "worker.batcherRPS"
-	// BatcherConcurrency controls the concurrency of one batch operation
-	BatcherConcurrency = "worker.batcherConcurrency"
-	// WorkerParentCloseMaxConcurrentActivityExecutionSize indicates worker parent close worker max concurrent activity execution size
-	WorkerParentCloseMaxConcurrentActivityExecutionSize = "worker.ParentCloseMaxConcurrentActivityExecutionSize"
-	// WorkerParentCloseMaxConcurrentWorkflowTaskExecutionSize indicates worker parent close worker max concurrent workflow execution size
-	WorkerParentCloseMaxConcurrentWorkflowTaskExecutionSize = "worker.ParentCloseMaxConcurrentWorkflowTaskExecutionSize"
-	// WorkerParentCloseMaxConcurrentActivityTaskPollers indicates worker parent close worker max concurrent activity pollers
-	WorkerParentCloseMaxConcurrentActivityTaskPollers = "worker.ParentCloseMaxConcurrentActivityTaskPollers"
-	// WorkerParentCloseMaxConcurrentWorkflowTaskPollers indicates worker parent close worker max concurrent workflow pollers
-	WorkerParentCloseMaxConcurrentWorkflowTaskPollers = "worker.ParentCloseMaxConcurrentWorkflowTaskPollers"
-	// WorkerPerNamespaceWorkerCount controls number of per-ns (scheduler, batcher, etc.) workers to run per namespace
-	WorkerPerNamespaceWorkerCount = "worker.perNamespaceWorkerCount"
-	// WorkerPerNamespaceWorkerOptions are SDK worker options for per-namespace worker
-	WorkerPerNamespaceWorkerOptions = "worker.perNamespaceWorkerOptions"
-	// WorkerPerNamespaceWorkerStartRate controls how fast per-namespace workers can be started (workers/second).
-	WorkerPerNamespaceWorkerStartRate = "worker.perNamespaceWorkerStartRate"
-	// WorkerEnableScheduler controls whether to start the worker for scheduled workflows
-	WorkerEnableScheduler = "worker.enableScheduler"
-	// WorkerStickyCacheSize controls the sticky cache size for SDK workers on worker nodes
-	// (shared between all workers in the process, cannot be changed after startup)
-	WorkerStickyCacheSize = "worker.stickyCacheSize"
-	// SchedulerNamespaceStartWorkflowRPS is the per-namespace limit for starting workflows by schedules
-	SchedulerNamespaceStartWorkflowRPS = "worker.schedulerNamespaceStartWorkflowRPS"
-	// WorkerDeleteNamespaceActivityLimitsConfig is a map that contains a copy of relevant sdkworker.Options
-	// settings for controlling remote activity concurrency for delete namespace workflows.
-	WorkerDeleteNamespaceActivityLimitsConfig = "worker.deleteNamespaceActivityLimitsConfig"
-=======
 	WorkerPersistenceMaxQPS = NewGlobalIntSetting(
 		"worker.persistenceMaxQPS",
 		500,
@@ -2547,5 +2344,4 @@
 		`WorkerDeleteNamespaceActivityLimitsConfig is a map that contains a copy of relevant sdkworker.Options
 settings for controlling remote activity concurrency for delete namespace workflows.`,
 	)
->>>>>>> 639efd93
 )