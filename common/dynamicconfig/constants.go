// The MIT License
//
// Copyright (c) 2020 Temporal Technologies Inc.  All rights reserved.
//
// Copyright (c) 2020 Uber Technologies, Inc.
//
// Permission is hereby granted, free of charge, to any person obtaining a copy
// of this software and associated documentation files (the "Software"), to deal
// in the Software without restriction, including without limitation the rights
// to use, copy, modify, merge, publish, distribute, sublicense, and/or sell
// copies of the Software, and to permit persons to whom the Software is
// furnished to do so, subject to the following conditions:
//
// The above copyright notice and this permission notice shall be included in
// all copies or substantial portions of the Software.
//
// THE SOFTWARE IS PROVIDED "AS IS", WITHOUT WARRANTY OF ANY KIND, EXPRESS OR
// IMPLIED, INCLUDING BUT NOT LIMITED TO THE WARRANTIES OF MERCHANTABILITY,
// FITNESS FOR A PARTICULAR PURPOSE AND NONINFRINGEMENT. IN NO EVENT SHALL THE
// AUTHORS OR COPYRIGHT HOLDERS BE LIABLE FOR ANY CLAIM, DAMAGES OR OTHER
// LIABILITY, WHETHER IN AN ACTION OF CONTRACT, TORT OR OTHERWISE, ARISING FROM,
// OUT OF OR IN CONNECTION WITH THE SOFTWARE OR THE USE OR OTHER DEALINGS IN
// THE SOFTWARE.

package dynamicconfig

import (
	enumspb "go.temporal.io/api/enums/v1"
)

// Key represents a key/property stored in dynamic config
type Key string

func (k Key) String() string {
	return string(k)
}

const (
	unknownKey Key = "unknownKey"

	// dynamic config for tests
	testGetPropertyKey                                = "testGetPropertyKey"
	testCaseInsensitivePropertyKey                    = "testCaseInsensitivePropertyKey"
	testGetIntPropertyKey                             = "testGetIntPropertyKey"
	testGetFloat64PropertyKey                         = "testGetFloat64PropertyKey"
	testGetDurationPropertyKey                        = "testGetDurationPropertyKey"
	testGetBoolPropertyKey                            = "testGetBoolPropertyKey"
	testGetStringPropertyKey                          = "testGetStringPropertyKey"
	testGetMapPropertyKey                             = "testGetMapPropertyKey"
	testGetIntPropertyFilteredByNamespaceKey          = "testGetIntPropertyFilteredByNamespaceKey"
	testGetDurationPropertyFilteredByNamespaceKey     = "testGetDurationPropertyFilteredByNamespaceKey"
	testGetIntPropertyFilteredByTaskQueueInfoKey      = "testGetIntPropertyFilteredByTaskQueueInfoKey"
	testGetDurationPropertyFilteredByTaskQueueInfoKey = "testGetDurationPropertyFilteredByTaskQueueInfoKey"
	testGetBoolPropertyFilteredByNamespaceIDKey       = "testGetBoolPropertyFilteredByNamespaceIDKey"
	testGetBoolPropertyFilteredByTaskQueueInfoKey     = "testGetBoolPropertyFilteredByTaskQueueInfoKey"

	// key for admin

	// AdminMatchingNamespaceToPartitionDispatchRate is the max qps of any task queue partition for a given namespace
	AdminMatchingNamespaceToPartitionDispatchRate = "admin.matchingNamespaceToPartitionDispatchRate"
	// AdminMatchingNamespaceTaskqueueToPartitionDispatchRate is the max qps of a task queue partition for a given namespace & task queue
	AdminMatchingNamespaceTaskqueueToPartitionDispatchRate = "admin.matchingNamespaceTaskqueueToPartitionDispatchRate"

	// key for system

	// StandardVisibilityPersistenceMaxReadQPS is the max QPC system host can query standard visibility DB (SQL or Cassandra) for read.
	StandardVisibilityPersistenceMaxReadQPS = "system.standardVisibilityPersistenceMaxReadQPS"
	// StandardVisibilityPersistenceMaxWriteQPS is the max QPC system host can query standard visibility DB (SQL or Cassandra) for write.
	StandardVisibilityPersistenceMaxWriteQPS = "system.standardVisibilityPersistenceMaxWriteQPS"
	// AdvancedVisibilityPersistenceMaxReadQPS is the max QPC system host can query advanced visibility DB (Elasticsearch) for read.
	AdvancedVisibilityPersistenceMaxReadQPS = "system.advancedVisibilityPersistenceMaxReadQPS"
	// AdvancedVisibilityPersistenceMaxWriteQPS is the max QPC system host can query advanced visibility DB (Elasticsearch) for write.
	AdvancedVisibilityPersistenceMaxWriteQPS = "system.advancedVisibilityPersistenceMaxWriteQPS"
	// AdvancedVisibilityWritingMode is key for how to write to advanced visibility
	AdvancedVisibilityWritingMode = "system.advancedVisibilityWritingMode"
	// EnableWriteToSecondaryAdvancedVisibility is the config to enable write to secondary visibility for Elasticsearch
	EnableWriteToSecondaryAdvancedVisibility = "system.enableWriteToSecondaryAdvancedVisibility"
	// EnableReadVisibilityFromES is key for enable read from Elasticsearch
	EnableReadVisibilityFromES = "system.enableReadVisibilityFromES"
	// EnableReadFromSecondaryAdvancedVisibility is the config to enable read from secondary Elasticsearch
	EnableReadFromSecondaryAdvancedVisibility = "system.enableReadFromSecondaryAdvancedVisibility"
	// VisibilityDisableOrderByClause is the config to disable ORDERY BY clause for Elasticsearch
	VisibilityDisableOrderByClause = "system.visibilityDisableOrderByClause"

	// HistoryArchivalState is key for the state of history archival
	HistoryArchivalState = "system.historyArchivalState"
	// EnableReadFromHistoryArchival is key for enabling reading history from archival store
	EnableReadFromHistoryArchival = "system.enableReadFromHistoryArchival"
	// VisibilityArchivalState is key for the state of visibility archival
	VisibilityArchivalState = "system.visibilityArchivalState"
	// EnableReadFromVisibilityArchival is key for enabling reading visibility from archival store
	EnableReadFromVisibilityArchival = "system.enableReadFromVisibilityArchival"
	// EnableNamespaceNotActiveAutoForwarding whether enabling DC auto forwarding to active cluster
	// for signal / start / signal with start API if namespace is not active
	EnableNamespaceNotActiveAutoForwarding = "system.enableNamespaceNotActiveAutoForwarding"
	// TransactionSizeLimit is the largest allowed transaction size to persistence
	TransactionSizeLimit = "system.transactionSizeLimit"
	// DisallowQuery is the key to disallow query for a namespace
	DisallowQuery = "system.disallowQuery"
	// EnableAuthorization is the key to enable authorization for a namespace
	EnableAuthorization = "system.enableAuthorization"
	// EnableCrossNamespaceCommands is the key to enable commands for external namespaces
	EnableCrossNamespaceCommands = "system.enableCrossNamespaceCommands"
	// ClusterMetadataRefreshInterval is config to manage cluster metadata table refresh interval
	ClusterMetadataRefreshInterval = "system.clusterMetadataRefreshInterval"
	// ForceSearchAttributesCacheRefreshOnRead forces refreshing search attributes cache on a read operation, so we always
	// get the latest data from DB. This effectively bypasses cache value and is used to facilitate testing of changes in
	// search attributes. This should not be turned on in production.
	ForceSearchAttributesCacheRefreshOnRead = "system.forceSearchAttributesCacheRefreshOnRead"
	EnableRingpopTLS                        = "system.enableRingpopTLS"
	// EnableParentClosePolicyWorker decides whether or not enable system workers for processing parent close policy task
	EnableParentClosePolicyWorker = "system.enableParentClosePolicyWorker"
	// EnableStickyQuery indicates if sticky query should be enabled per namespace
	EnableStickyQuery = "system.enableStickyQuery"
	// EnableActivityEagerExecution indicates if acitivty eager execution is enabled per namespace
	EnableActivityEagerExecution = "system.enableActivityEagerExecution"
	// NamespaceCacheRefreshInterval is the key for namespace cache refresh interval dynamic config
	NamespaceCacheRefreshInterval = "system.namespaceCacheRefreshInterval"

	// key for size limit

	// BlobSizeLimitError is the per event blob size limit
	BlobSizeLimitError = "limit.blobSize.error"
	// BlobSizeLimitWarn is the per event blob size limit for warning
	BlobSizeLimitWarn = "limit.blobSize.warn"
	// MemoSizeLimitError is the per event memo size limit
	MemoSizeLimitError = "limit.memoSize.error"
	// MemoSizeLimitWarn is the per event memo size limit for warning
	MemoSizeLimitWarn = "limit.memoSize.warn"
	// HistorySizeLimitError is the per workflow execution history size limit
	HistorySizeLimitError = "limit.historySize.error"
	// HistorySizeLimitWarn is the per workflow execution history size limit for warning
	HistorySizeLimitWarn = "limit.historySize.warn"
	// HistoryCountLimitError is the per workflow execution history event count limit
	HistoryCountLimitError = "limit.historyCount.error"
	// HistoryCountLimitWarn is the per workflow execution history event count limit for warning
	HistoryCountLimitWarn = "limit.historyCount.warn"
	// MaxIDLengthLimit is the length limit for various IDs, including: Namespace, TaskQueue, WorkflowID, ActivityID, TimerID,
	// WorkflowType, ActivityType, SignalName, MarkerName, ErrorReason/FailureReason/CancelCause, Identity, RequestID
	MaxIDLengthLimit = "limit.maxIDLength"
	// WorkerBuildIdSizeLimit is the byte length limit for a worker build id as used in the rpc methods for updating
	// the version graph for a task queue
	WorkerBuildIdSizeLimit = "limit.workerBuildIdSize"
	// VersionGraphNodeLimit is the max number of nodes allowed in the version graph for a task queue. Update requests
	// which would cause the graph size to exceed this number will result in the oldest versions being dropped.
	VersionGraphNodeLimit = "limit.versionGraphNodeSize"

	// key for frontend

	// FrontendPersistenceMaxQPS is the max qps frontend host can query DB
	FrontendPersistenceMaxQPS = "frontend.persistenceMaxQPS"
	// FrontendPersistenceGlobalMaxQPS is the max qps frontend cluster can query DB
	FrontendPersistenceGlobalMaxQPS = "frontend.persistenceGlobalMaxQPS"
	// FrontendPersistenceNamespaceMaxQPS is the max qps each namespace on frontend host can query DB
	FrontendPersistenceNamespaceMaxQPS = "frontend.persistenceNamespaceMaxQPS"
	// FrontendEnablePersistencePriorityRateLimiting indicates if priority rate limiting is enabled in frontend persistence client
	FrontendEnablePersistencePriorityRateLimiting = "frontend.enablePersistencePriorityRateLimiting"
	// FrontendVisibilityMaxPageSize is default max size for ListWorkflowExecutions in one page
	FrontendVisibilityMaxPageSize = "frontend.visibilityMaxPageSize"
	// FrontendESIndexMaxResultWindow is ElasticSearch index setting max_result_window
	FrontendESIndexMaxResultWindow = "frontend.esIndexMaxResultWindow"
	// FrontendHistoryMaxPageSize is default max size for GetWorkflowExecutionHistory in one page
	FrontendHistoryMaxPageSize = "frontend.historyMaxPageSize"
	// FrontendRPS is workflow rate limit per second
	FrontendRPS = "frontend.rps"
	// FrontendMaxNamespaceRPSPerInstance is workflow namespace rate limit per second
	FrontendMaxNamespaceRPSPerInstance = "frontend.namespaceRPS"
	// FrontendMaxNamespaceBurstPerInstance is workflow namespace burst limit
	FrontendMaxNamespaceBurstPerInstance = "frontend.namespaceBurst"
	// FrontendMaxNamespaceCountPerInstance is workflow namespace count limit per second
	FrontendMaxNamespaceCountPerInstance = "frontend.namespaceCount"
	// FrontendMaxNamespaceVisibilityRPSPerInstance is namespace rate limit per second for visibility APIs.
	// This config is EXPERIMENTAL and may be changed or removed in a later release.
	FrontendMaxNamespaceVisibilityRPSPerInstance = "frontend.namespaceRPS.visibility"
	// FrontendMaxNamespaceVisibilityBurstPerInstance is namespace burst limit for visibility APIs.
	// This config is EXPERIMENTAL and may be changed or removed in a later release.
	FrontendMaxNamespaceVisibilityBurstPerInstance = "frontend.namespaceBurst.visibility"
	// FrontendGlobalNamespaceRPS is workflow namespace rate limit per second for the whole cluster
	FrontendGlobalNamespaceRPS = "frontend.globalNamespacerps"
	// FrontendThrottledLogRPS is the rate limit on number of log messages emitted per second for throttled logger
	FrontendThrottledLogRPS = "frontend.throttledLogRPS"
	// FrontendShutdownDrainDuration is the duration of traffic drain during shutdown
	FrontendShutdownDrainDuration = "frontend.shutdownDrainDuration"
	// EnableClientVersionCheck enables client version check for frontend
	EnableClientVersionCheck = "frontend.enableClientVersionCheck"
	// FrontendMaxBadBinaries is the max number of bad binaries in namespace config
	FrontendMaxBadBinaries = "frontend.maxBadBinaries"
	// SendRawWorkflowHistory is whether to enable raw history retrieving
	SendRawWorkflowHistory = "frontend.sendRawWorkflowHistory"
	// SearchAttributesNumberOfKeysLimit is the limit of number of keys
	SearchAttributesNumberOfKeysLimit = "frontend.searchAttributesNumberOfKeysLimit"
	// SearchAttributesSizeOfValueLimit is the size limit of each value
	SearchAttributesSizeOfValueLimit = "frontend.searchAttributesSizeOfValueLimit"
	// SearchAttributesTotalSizeLimit is the size limit of the whole map
	SearchAttributesTotalSizeLimit = "frontend.searchAttributesTotalSizeLimit"
	// VisibilityArchivalQueryMaxPageSize is the maximum page size for a visibility archival query
	VisibilityArchivalQueryMaxPageSize = "frontend.visibilityArchivalQueryMaxPageSize"
	// VisibilityArchivalQueryMaxRangeInDays is the maximum number of days for a visibility archival query
	VisibilityArchivalQueryMaxRangeInDays = "frontend.visibilityArchivalQueryMaxRangeInDays"
	// VisibilityArchivalQueryMaxQPS is the timeout for a visibility archival query
	VisibilityArchivalQueryMaxQPS = "frontend.visibilityArchivalQueryMaxQPS"
	// EnableServerVersionCheck is a flag that controls whether or not periodic version checking is enabled
	EnableServerVersionCheck = "frontend.enableServerVersionCheck"
	// EnableTokenNamespaceEnforcement enables enforcement that namespace in completion token matches namespace of the request
	EnableTokenNamespaceEnforcement = "frontend.enableTokenNamespaceEnforcement"
	// DisableListVisibilityByFilter is config to disable list open/close workflow using filter
	DisableListVisibilityByFilter = "frontend.disableListVisibilityByFilter"
	// KeepAliveMinTime is the minimum amount of time a client should wait before sending a keepalive ping.
	KeepAliveMinTime = "frontend.keepAliveMinTime"
	// KeepAlivePermitWithoutStream If true, server allows keepalive pings even when there are no active
	// streams(RPCs). If false, and client sends ping when there are no active
	// streams, server will send GOAWAY and close the connection.
	KeepAlivePermitWithoutStream = "frontend.keepAlivePermitWithoutStream"
	// KeepAliveMaxConnectionIdle is a duration for the amount of time after which an
	// idle connection would be closed by sending a GoAway. Idleness duration is
	// defined since the most recent time the number of outstanding RPCs became
	// zero or the connection establishment.
	KeepAliveMaxConnectionIdle = "frontend.keepAliveMaxConnectionIdle"
	// KeepAliveMaxConnectionAge is a duration for the maximum amount of time a
	// connection may exist before it will be closed by sending a GoAway. A
	// random jitter of +/-10% will be added to MaxConnectionAge to spread out
	// connection storms.
	KeepAliveMaxConnectionAge = "frontend.keepAliveMaxConnectionAge"
	// KeepAliveMaxConnectionAgeGrace is an additive period after MaxConnectionAge after
	// which the connection will be forcibly closed.
	KeepAliveMaxConnectionAgeGrace = "frontend.keepAliveMaxConnectionAgeGrace"
	// KeepAliveTime After a duration of this time if the server doesn't see any activity it
	// pings the client to see if the transport is still alive.
	// If set below 1s, a minimum value of 1s will be used instead.
	KeepAliveTime = "frontend.keepAliveTime"
	// KeepAliveTimeout After having pinged for keepalive check, the server waits for a duration
	// of Timeout and if no activity is seen even after that the connection is closed.
	KeepAliveTimeout = "frontend.keepAliveTimeout"
	// FrontendEnableSchedules enables schedule-related RPCs in the frontend
	FrontendEnableSchedules = "frontend.enableSchedules"

	// DeleteNamespaceDeleteActivityRPS is RPS per every parallel delete executions activity.
	// Total RPS is equal to DeleteNamespaceDeleteActivityRPS * DeleteNamespaceConcurrentDeleteExecutionsActivities.
	DeleteNamespaceDeleteActivityRPS = "frontend.deleteNamespaceDeleteActivityRPS"
	// DeleteNamespaceConcurrentDeleteExecutionsActivities is a number of concurrent delete executions activities.
	// Must be not greater than 256 and number of worker cores in the cluster.
	DeleteNamespaceConcurrentDeleteExecutionsActivities = "frontend.deleteNamespaceConcurrentDeleteExecutionsActivities"

	// key for matching

	// MatchingRPS is request rate per second for each matching host
	MatchingRPS = "matching.rps"
	// MatchingPersistenceMaxQPS is the max qps matching host can query DB
	MatchingPersistenceMaxQPS = "matching.persistenceMaxQPS"
	// MatchingPersistenceGlobalMaxQPS is the max qps matching cluster can query DB
	MatchingPersistenceGlobalMaxQPS = "matching.persistenceGlobalMaxQPS"
	// MatchingPersistenceNamespaceMaxQPS is the max qps each namespace on matching host can query DB
	MatchingPersistenceNamespaceMaxQPS = "matching.persistenceNamespaceMaxQPS"
	// MatchingEnablePersistencePriorityRateLimiting indicates if priority rate limiting is enabled in matching persistence client
	MatchingEnablePersistencePriorityRateLimiting = "matching.enablePersistencePriorityRateLimiting"
	// MatchingMinTaskThrottlingBurstSize is the minimum burst size for task queue throttling
	MatchingMinTaskThrottlingBurstSize = "matching.minTaskThrottlingBurstSize"
	// MatchingGetTasksBatchSize is the maximum batch size to fetch from the task buffer
	MatchingGetTasksBatchSize = "matching.getTasksBatchSize"
	// MatchingLongPollExpirationInterval is the long poll expiration interval in the matching service
	MatchingLongPollExpirationInterval = "matching.longPollExpirationInterval"
	// MatchingSyncMatchWaitDuration is to wait time for sync match
	MatchingSyncMatchWaitDuration = "matching.syncMatchWaitDuration"
	// MatchingUpdateAckInterval is the interval for update ack
	MatchingUpdateAckInterval = "matching.updateAckInterval"
	// MatchingIdleTaskqueueCheckInterval is the IdleTaskqueueCheckInterval
	MatchingIdleTaskqueueCheckInterval = "matching.idleTaskqueueCheckInterval"
	// MaxTaskqueueIdleTime is the max time taskqueue being idle
	MaxTaskqueueIdleTime = "matching.maxTaskqueueIdleTime"
	// MatchingOutstandingTaskAppendsThreshold is the threshold for outstanding task appends
	MatchingOutstandingTaskAppendsThreshold = "matching.outstandingTaskAppendsThreshold"
	// MatchingMaxTaskBatchSize is max batch size for task writer
	MatchingMaxTaskBatchSize = "matching.maxTaskBatchSize"
	// MatchingMaxTaskDeleteBatchSize is the max batch size for range deletion of tasks
	MatchingMaxTaskDeleteBatchSize = "matching.maxTaskDeleteBatchSize"
	// MatchingThrottledLogRPS is the rate limit on number of log messages emitted per second for throttled logger
	MatchingThrottledLogRPS = "matching.throttledLogRPS"
	// MatchingNumTaskqueueWritePartitions is the number of write partitions for a task queue
	MatchingNumTaskqueueWritePartitions = "matching.numTaskqueueWritePartitions"
	// MatchingNumTaskqueueReadPartitions is the number of read partitions for a task queue
	MatchingNumTaskqueueReadPartitions = "matching.numTaskqueueReadPartitions"
	// MatchingForwarderMaxOutstandingPolls is the max number of inflight polls from the forwarder
	MatchingForwarderMaxOutstandingPolls = "matching.forwarderMaxOutstandingPolls"
	// MatchingForwarderMaxOutstandingTasks is the max number of inflight addTask/queryTask from the forwarder
	MatchingForwarderMaxOutstandingTasks = "matching.forwarderMaxOutstandingTasks"
	// MatchingForwarderMaxRatePerSecond is the max rate at which add/query can be forwarded
	MatchingForwarderMaxRatePerSecond = "matching.forwarderMaxRatePerSecond"
	// MatchingForwarderMaxChildrenPerNode is the max number of children per node in the task queue partition tree
	MatchingForwarderMaxChildrenPerNode = "matching.forwarderMaxChildrenPerNode"
	// MatchingShutdownDrainDuration is the duration of traffic drain during shutdown
	MatchingShutdownDrainDuration = "matching.shutdownDrainDuration"
<<<<<<< HEAD
	// MatchingUseOldRouting is whether to use old task queue routing (name only) instead of namespace+name+type.
	MatchingUseOldRouting = "matching.useOldRouting"
=======
	// MatchingMetadataPollFrequency is how often non-root partitions will poll the root partition for fresh metadata
	MatchingMetadataPollFrequency = "matching.metadataPollFrequency"
>>>>>>> cd9dec9b

	// key for history

	// HistoryRPS is request rate per second for each history host
	HistoryRPS = "history.rps"
	// HistoryPersistenceMaxQPS is the max qps history host can query DB
	HistoryPersistenceMaxQPS = "history.persistenceMaxQPS"
	// HistoryPersistenceGlobalMaxQPS is the max qps history cluster can query DB
	HistoryPersistenceGlobalMaxQPS = "history.persistenceGlobalMaxQPS"
	// HistoryPersistenceNamespaceMaxQPS is the max qps each namespace on history host can query DB
	HistoryPersistenceNamespaceMaxQPS = "history.persistenceNamespaceMaxQPS"
	// HistoryEnablePersistencePriorityRateLimiting indicates if priority rate limiting is enabled in history persistence client
	HistoryEnablePersistencePriorityRateLimiting = "history.enablePersistencePriorityRateLimiting"
	// HistoryLongPollExpirationInterval is the long poll expiration interval in the history service
	HistoryLongPollExpirationInterval = "history.longPollExpirationInterval"
	// HistoryCacheInitialSize is initial size of history cache
	HistoryCacheInitialSize = "history.cacheInitialSize"
	// HistoryCacheMaxSize is max size of history cache
	HistoryCacheMaxSize = "history.cacheMaxSize"
	// HistoryCacheTTL is TTL of history cache
	HistoryCacheTTL = "history.cacheTTL"
	// HistoryShutdownDrainDuration is the duration of traffic drain during shutdown
	HistoryShutdownDrainDuration = "history.shutdownDrainDuration"
	// EventsCacheInitialSize is initial size of events cache
	EventsCacheInitialSize = "history.eventsCacheInitialSize"
	// EventsCacheMaxSize is max size of events cache
	EventsCacheMaxSize = "history.eventsCacheMaxSize"
	// EventsCacheTTL is TTL of events cache
	EventsCacheTTL = "history.eventsCacheTTL"
	// AcquireShardInterval is interval that timer used to acquire shard
	AcquireShardInterval = "history.acquireShardInterval"
	// AcquireShardConcurrency is number of goroutines that can be used to acquire shards in the shard controller.
	AcquireShardConcurrency = "history.acquireShardConcurrency"
	// StandbyClusterDelay is the artificial delay added to standby cluster's view of active cluster's time
	StandbyClusterDelay = "history.standbyClusterDelay"
	// StandbyTaskMissingEventsResendDelay is the amount of time standby cluster's will wait (if events are missing)
	// before calling remote for missing events
	StandbyTaskMissingEventsResendDelay = "history.standbyTaskMissingEventsResendDelay"
	// StandbyTaskMissingEventsDiscardDelay is the amount of time standby cluster's will wait (if events are missing)
	// before discarding the task
	StandbyTaskMissingEventsDiscardDelay = "history.standbyTaskMissingEventsDiscardDelay"
	// TimerTaskHighPriorityRPS is the per namespace rps limit for processing timer tasks as high priority
	TimerTaskHighPriorityRPS = "history.timerTaskHighPriorityRPS"
	// TimerTaskBatchSize is batch size for timer processor to process tasks
	TimerTaskBatchSize = "history.timerTaskBatchSize"
	// TimerTaskWorkerCount is number of task workers for timer processor
	TimerTaskWorkerCount = "history.timerTaskWorkerCount"
	// TimerTaskMaxRetryCount is max retry count for timer processor
	TimerTaskMaxRetryCount = "history.timerTaskMaxRetryCount"
	// TimerProcessorEnableSingleProcessor indicates if only one timer processor should be started for both active and standby tasks
	// NOTE: this is an experimental flag for guarantee task execution and will be deprecated after multicursor solution is ready
	TimerProcessorEnableSingleProcessor = "history.timerProcessorEnableSingleProcessor"
	// TimerProcessorEnableMultiCursor indicates if the new single processor multi-cursor timer processor implementation should be used
	// NOTE: this flag only takes effect when history.timerProcessorEnablePriorityTaskScheduler is enabled.
	TimerProcessorEnableMultiCursor = "history.timerProcessorEnableMultiCursor"
	// TimerProcessorEnablePriorityTaskScheduler indicates whether host level priority task scheduler should be used for timer processor
	TimerProcessorEnablePriorityTaskScheduler = "history.timerProcessorEnablePriorityTaskScheduler"
	// TimerProcessorSchedulerWorkerCount is the number of workers in the host level task scheduler for timer processor
	TimerProcessorSchedulerWorkerCount = "history.timerProcessorSchedulerWorkerCount"
	// TimerProcessorSchedulerQueueSize is the task channel size in the host level task scheduler for timer processor
	TimerProcessorSchedulerQueueSize = "history.timerProcessorSchedulerQueueSize"
	// TimerProcessorSchedulerRoundRobinWeights is the priority round robin weights for timer task scheduler
	TimerProcessorSchedulerRoundRobinWeights = "history.timerProcessorSchedulerRoundRobinWeights"
	// TimerProcessorUpdateAckInterval is update interval for timer processor
	TimerProcessorUpdateAckInterval = "history.timerProcessorUpdateAckInterval"
	// TimerProcessorUpdateAckIntervalJitterCoefficient is the update interval jitter coefficient
	TimerProcessorUpdateAckIntervalJitterCoefficient = "history.timerProcessorUpdateAckIntervalJitterCoefficient"
	// TimerProcessorCompleteTimerInterval is complete timer interval for timer processor
	TimerProcessorCompleteTimerInterval = "history.timerProcessorCompleteTimerInterval"
	// TimerProcessorFailoverMaxPollRPS is max poll rate per second for timer processor
	TimerProcessorFailoverMaxPollRPS = "history.timerProcessorFailoverMaxPollRPS"
	// TimerProcessorMaxPollRPS is max poll rate per second for timer processor
	TimerProcessorMaxPollRPS = "history.timerProcessorMaxPollRPS"
	// TimerProcessorMaxPollHostRPS is max poll rate per second for all timer processor on a host
	TimerProcessorMaxPollHostRPS = "history.timerProcessorMaxPollHostRPS"
	// TimerProcessorMaxPollInterval is max poll interval for timer processor
	TimerProcessorMaxPollInterval = "history.timerProcessorMaxPollInterval"
	// TimerProcessorMaxPollIntervalJitterCoefficient is the max poll interval jitter coefficient
	TimerProcessorMaxPollIntervalJitterCoefficient = "history.timerProcessorMaxPollIntervalJitterCoefficient"
	// TimerProcessorMaxReschedulerSize is the threshold of the number of tasks in the redispatch queue for timer processor
	TimerProcessorMaxReschedulerSize = "history.timerProcessorMaxReschedulerSize"
	// TimerProcessorPollBackoffInterval is the poll backoff interval if task redispatcher's size exceeds limit for timer processor
	TimerProcessorPollBackoffInterval = "history.timerProcessorPollBackoffInterval"
	// TimerProcessorMaxTimeShift is the max shift timer processor can have
	TimerProcessorMaxTimeShift = "history.timerProcessorMaxTimeShift"
	// TimerProcessorHistoryArchivalSizeLimit is the max history size for inline archival
	TimerProcessorHistoryArchivalSizeLimit = "history.timerProcessorHistoryArchivalSizeLimit"
	// TimerProcessorArchivalTimeLimit is the upper time limit for inline history archival
	TimerProcessorArchivalTimeLimit = "history.timerProcessorArchivalTimeLimit"
	// TransferTaskHighPriorityRPS is the per namespace rps limit for processing timer tasks as high priority
	TransferTaskHighPriorityRPS = "history.transferTaskHighPriorityRPS"
	// TransferTaskBatchSize is batch size for transferQueueProcessor
	TransferTaskBatchSize = "history.transferTaskBatchSize"
	// TransferProcessorFailoverMaxPollRPS is max poll rate per second for transferQueueProcessor
	TransferProcessorFailoverMaxPollRPS = "history.transferProcessorFailoverMaxPollRPS"
	// TransferProcessorMaxPollRPS is max poll rate per second for transferQueueProcessor
	TransferProcessorMaxPollRPS = "history.transferProcessorMaxPollRPS"
	// TransferProcessorMaxPollHostRPS is max poll rate per second for all transferQueueProcessor on a host
	TransferProcessorMaxPollHostRPS = "history.transferProcessorMaxPollHostRPS"
	// TransferTaskWorkerCount is number of worker for transferQueueProcessor
	TransferTaskWorkerCount = "history.transferTaskWorkerCount"
	// TransferTaskMaxRetryCount is max times of retry for transferQueueProcessor
	TransferTaskMaxRetryCount = "history.transferTaskMaxRetryCount"
	// TransferProcessorEnableSingleProcessor indicates if only one transfer processor should be started for both active and standby tasks
	// NOTE: this is an experimental flag for guarantee task execution and will be deprecated after multicursor solution is ready
	TransferProcessorEnableSingleProcessor = "history.transferProcessorEnableSingleProcessor"
	// TransferProcessorEnableMultiCursor indicates if the new single processor multi-cursor transfer processor implementation should be used
	// NOTE: this flag only takes effect when history.transferProcessorEnablePriorityTaskScheduler is enabled.
	TransferProcessorEnableMultiCursor = "history.transferProcessorEnableMultiCursor"
	// TransferProcessorEnablePriorityTaskScheduler indicates whether host level priority task scheduler should be used for transferQueueProcessor
	TransferProcessorEnablePriorityTaskScheduler = "history.transferProcessorEnablePriorityTaskScheduler"
	// TransferProcessorSchedulerWorkerCount is the number of workers in the host level task scheduler for transferQueueProcessor
	TransferProcessorSchedulerWorkerCount = "history.transferProcessorSchedulerWorkerCount"
	// TransferProcessorSchedulerQueueSize is the task channel size in the host level task scheduler for transferQueueProcessor
	TransferProcessorSchedulerQueueSize = "history.transferProcessorSchedulerQueueSize"
	// TransferProcessorSchedulerRoundRobinWeights is the priority round robin weights for transfer task scheduler
	TransferProcessorSchedulerRoundRobinWeights = "history.transferProcessorSchedulerRoundRobinWeights"
	// TransferProcessorUpdateShardTaskCount is update shard count for transferQueueProcessor
	TransferProcessorUpdateShardTaskCount = "history.transferProcessorUpdateShardTaskCount"
	// TransferProcessorMaxPollInterval max poll interval for transferQueueProcessor
	TransferProcessorMaxPollInterval = "history.transferProcessorMaxPollInterval"
	// TransferProcessorMaxPollIntervalJitterCoefficient is the max poll interval jitter coefficient
	TransferProcessorMaxPollIntervalJitterCoefficient = "history.transferProcessorMaxPollIntervalJitterCoefficient"
	// TransferProcessorUpdateAckInterval is update interval for transferQueueProcessor
	TransferProcessorUpdateAckInterval = "history.transferProcessorUpdateAckInterval"
	// TransferProcessorUpdateAckIntervalJitterCoefficient is the update interval jitter coefficient
	TransferProcessorUpdateAckIntervalJitterCoefficient = "history.transferProcessorUpdateAckIntervalJitterCoefficient"
	// TransferProcessorCompleteTransferInterval is complete timer interval for transferQueueProcessor
	TransferProcessorCompleteTransferInterval = "history.transferProcessorCompleteTransferInterval"
	// TransferProcessorMaxReschedulerSize is the threshold of the number of tasks in the redispatch queue for transferQueueProcessor
	TransferProcessorMaxReschedulerSize = "history.transferProcessorMaxReschedulerSize"
	// TransferProcessorPollBackoffInterval is the poll backoff interval if task redispatcher's size exceeds limit for transferQueueProcessor
	TransferProcessorPollBackoffInterval = "history.transferProcessorPollBackoffInterval"
	// TransferProcessorVisibilityArchivalTimeLimit is the upper time limit for archiving visibility records
	TransferProcessorVisibilityArchivalTimeLimit = "history.transferProcessorVisibilityArchivalTimeLimit"

	// VisibilityTaskHighPriorityRPS is the per namespace rps limit for processing timer tasks as high priority
	VisibilityTaskHighPriorityRPS = "history.visibilityTaskHighPriorityRPS"
	// VisibilityTaskBatchSize is batch size for visibilityQueueProcessor
	VisibilityTaskBatchSize = "history.visibilityTaskBatchSize"
	// VisibilityProcessorMaxPollRPS is max poll rate per second for visibilityQueueProcessor
	VisibilityProcessorMaxPollRPS = "history.visibilityProcessorMaxPollRPS"
	// VisibilityProcessorMaxPollHostRPS is max poll rate per second for all visibilityQueueProcessor on a host
	VisibilityProcessorMaxPollHostRPS = "history.visibilityProcessorMaxPollHostRPS"
	// VisibilityTaskWorkerCount is number of worker for visibilityQueueProcessor
	VisibilityTaskWorkerCount = "history.visibilityTaskWorkerCount"
	// VisibilityTaskMaxRetryCount is max times of retry for visibilityQueueProcessor
	VisibilityTaskMaxRetryCount = "history.visibilityTaskMaxRetryCount"
	// VisibilityProcessorEnableMultiCursor indicates if the new single processor multi-cursor visibility processor implementation should be used
	// NOTE: this flag only takes effect when history.visibilityProcessorEnablePriorityTaskScheduler is enabled.
	VisibilityProcessorEnableMultiCursor = "history.visibilityProcessorEnableMultiCursor"
	// VisibilityProcessorEnablePriorityTaskScheduler indicates whether host level priority task scheduler should be used for visibilityQueueProcessor
	VisibilityProcessorEnablePriorityTaskScheduler = "history.visibilityProcessorEnablePriorityTaskScheduler"
	// VisibilityProcessorSchedulerWorkerCount is the number of workers in the host level task scheduler for visibilityQueueProcessor
	VisibilityProcessorSchedulerWorkerCount = "history.visibilityProcessorSchedulerWorkerCount"
	// VisibilityProcessorSchedulerQueueSize is the task channel size in the host level task scheduler for visibilityQueueProcessor
	VisibilityProcessorSchedulerQueueSize = "history.visibilityProcessorSchedulerQueueSize"
	// VisibilityProcessorSchedulerRoundRobinWeights is the priority round robin weights for visibility task scheduler
	VisibilityProcessorSchedulerRoundRobinWeights = "history.visibilityProcessorSchedulerRoundRobinWeights"
	// VisibilityProcessorMaxPollInterval max poll interval for visibilityQueueProcessor
	VisibilityProcessorMaxPollInterval = "history.visibilityProcessorMaxPollInterval"
	// VisibilityProcessorMaxPollIntervalJitterCoefficient is the max poll interval jitter coefficient
	VisibilityProcessorMaxPollIntervalJitterCoefficient = "history.visibilityProcessorMaxPollIntervalJitterCoefficient"
	// VisibilityProcessorUpdateAckInterval is update interval for visibilityQueueProcessor
	VisibilityProcessorUpdateAckInterval = "history.visibilityProcessorUpdateAckInterval"
	// VisibilityProcessorUpdateAckIntervalJitterCoefficient is the update interval jitter coefficient
	VisibilityProcessorUpdateAckIntervalJitterCoefficient = "history.visibilityProcessorUpdateAckIntervalJitterCoefficient"
	// VisibilityProcessorCompleteTaskInterval is complete timer interval for visibilityQueueProcessor
	VisibilityProcessorCompleteTaskInterval = "history.visibilityProcessorCompleteTaskInterval"
	// VisibilityProcessorMaxReschedulerSize is the threshold of the number of tasks in the redispatch queue for visibilityQueueProcessor
	VisibilityProcessorMaxReschedulerSize = "history.visibilityProcessorMaxReschedulerSize"
	// VisibilityProcessorPollBackoffInterval is the poll backoff interval if task redispatcher's size exceeds limit for visibilityQueueProcessor
	VisibilityProcessorPollBackoffInterval = "history.visibilityProcessorPollBackoffInterval"
	// VisibilityProcessorVisibilityArchivalTimeLimit is the upper time limit for archiving visibility records
	VisibilityProcessorVisibilityArchivalTimeLimit = "history.visibilityProcessorVisibilityArchivalTimeLimit"

	// ReplicatorTaskBatchSize is batch size for ReplicatorProcessor
	ReplicatorTaskBatchSize = "history.replicatorTaskBatchSize"
	// ReplicatorTaskWorkerCount is number of worker for ReplicatorProcessor
	ReplicatorTaskWorkerCount = "history.replicatorTaskWorkerCount"
	// ReplicatorTaskMaxRetryCount is max times of retry for ReplicatorProcessor
	ReplicatorTaskMaxRetryCount = "history.replicatorTaskMaxRetryCount"
	// ReplicatorProcessorMaxPollRPS is max poll rate per second for ReplicatorProcessor
	ReplicatorProcessorMaxPollRPS = "history.replicatorProcessorMaxPollRPS"
	// ReplicatorProcessorMaxPollInterval is max poll interval for ReplicatorProcessor
	ReplicatorProcessorMaxPollInterval = "history.replicatorProcessorMaxPollInterval"
	// ReplicatorProcessorMaxPollIntervalJitterCoefficient is the max poll interval jitter coefficient
	ReplicatorProcessorMaxPollIntervalJitterCoefficient = "history.replicatorProcessorMaxPollIntervalJitterCoefficient"
	// ReplicatorProcessorUpdateAckInterval is update interval for ReplicatorProcessor
	ReplicatorProcessorUpdateAckInterval = "history.replicatorProcessorUpdateAckInterval"
	// ReplicatorProcessorUpdateAckIntervalJitterCoefficient is the update interval jitter coefficient
	ReplicatorProcessorUpdateAckIntervalJitterCoefficient = "history.replicatorProcessorUpdateAckIntervalJitterCoefficient"
	// ReplicatorProcessorMaxReschedulerSize is the threshold of the number of tasks in the redispatch queue for ReplicatorProcessor
	ReplicatorProcessorMaxReschedulerSize = "history.replicatorProcessorMaxReschedulerSize"
	// ReplicatorProcessorEnablePriorityTaskProcessor indicates whether priority task processor should be used for ReplicatorProcessor
	ReplicatorProcessorEnablePriorityTaskProcessor = "history.replicatorProcessorEnablePriorityTaskProcessor"
	// MaximumBufferedEventsBatch is max number of buffer event in mutable state
	MaximumBufferedEventsBatch = "history.maximumBufferedEventsBatch"
	// MaximumSignalsPerExecution is max number of signals supported by single execution
	MaximumSignalsPerExecution = "history.maximumSignalsPerExecution"
	// ShardUpdateMinInterval is the minimal time interval which the shard info can be updated
	ShardUpdateMinInterval = "history.shardUpdateMinInterval"
	// ShardSyncMinInterval is the minimal time interval which the shard info should be sync to remote
	ShardSyncMinInterval = "history.shardSyncMinInterval"
	// EmitShardDiffLog whether emit the shard diff log
	EmitShardDiffLog = "history.emitShardDiffLog"
	// DefaultEventEncoding is the encoding type for history events
	DefaultEventEncoding = "history.defaultEventEncoding"
	// NumArchiveSystemWorkflows is key for number of archive system workflows running in total
	NumArchiveSystemWorkflows = "history.numArchiveSystemWorkflows"
	// ArchiveRequestRPS is the rate limit on the number of archive request per second
	ArchiveRequestRPS = "history.archiveRequestRPS"
	// DefaultActivityRetryPolicy represents the out-of-box retry policy for activities where
	// the user has not specified an explicit RetryPolicy
	DefaultActivityRetryPolicy = "history.defaultActivityRetryPolicy"
	// DefaultWorkflowRetryPolicy represents the out-of-box retry policy for unset fields
	// where the user has set an explicit RetryPolicy, but not specified all the fields
	DefaultWorkflowRetryPolicy = "history.defaultWorkflowRetryPolicy"
	// HistoryMaxAutoResetPoints is the key for max number of auto reset points stored in mutableState
	HistoryMaxAutoResetPoints = "history.historyMaxAutoResetPoints"
	// EnableParentClosePolicy whether to  ParentClosePolicy
	EnableParentClosePolicy = "history.enableParentClosePolicy"
	// ParentClosePolicyThreshold decides that parent close policy will be processed by sys workers(if enabled) if
	// the number of children greater than or equal to this threshold
	ParentClosePolicyThreshold = "history.parentClosePolicyThreshold"
	// NumParentClosePolicySystemWorkflows is key for number of parentClosePolicy system workflows running in total
	NumParentClosePolicySystemWorkflows = "history.numParentClosePolicySystemWorkflows"
	// HistoryThrottledLogRPS is the rate limit on number of log messages emitted per second for throttled logger
	HistoryThrottledLogRPS = "history.throttledLogRPS"
	// StickyTTL is to expire a sticky taskqueue if no update more than this duration
	StickyTTL = "history.stickyTTL"
	// WorkflowTaskHeartbeatTimeout for workflow task heartbeat
	WorkflowTaskHeartbeatTimeout = "history.workflowTaskHeartbeatTimeout"
	// WorkflowTaskCriticalAttempts is the number of attempts for a workflow task that's regarded as critical
	WorkflowTaskCriticalAttempts = "history.workflowTaskCriticalAttempt"
	// WorkflowTaskRetryMaxInterval is the maximum interval added to a workflow task's startToClose timeout for slowing down retry
	WorkflowTaskRetryMaxInterval = "history.workflowTaskRetryMaxInterval"
	// DefaultWorkflowTaskTimeout for a workflow task
	DefaultWorkflowTaskTimeout = "history.defaultWorkflowTaskTimeout"
	// SkipReapplicationByNamespaceID is whether skipping a event re-application for a namespace
	SkipReapplicationByNamespaceID = "history.SkipReapplicationByNamespaceID"
	// StandbyTaskReReplicationContextTimeout is the context timeout for standby task re-replication
	StandbyTaskReReplicationContextTimeout = "history.standbyTaskReReplicationContextTimeout"
	// MaxBufferedQueryCount indicates max buffer query count
	MaxBufferedQueryCount = "history.MaxBufferedQueryCount"
	// MutableStateChecksumGenProbability is the probability [0-100] that checksum will be generated for mutable state
	MutableStateChecksumGenProbability = "history.mutableStateChecksumGenProbability"
	// MutableStateChecksumVerifyProbability is the probability [0-100] that checksum will be verified for mutable state
	MutableStateChecksumVerifyProbability = "history.mutableStateChecksumVerifyProbability"
	// MutableStateChecksumInvalidateBefore is the epoch timestamp before which all checksums are to be discarded
	MutableStateChecksumInvalidateBefore = "history.mutableStateChecksumInvalidateBefore"

	// ReplicationTaskFetcherParallelism determines how many go routines we spin up for fetching tasks
	ReplicationTaskFetcherParallelism = "history.ReplicationTaskFetcherParallelism"
	// ReplicationTaskFetcherAggregationInterval determines how frequently the fetch requests are sent
	ReplicationTaskFetcherAggregationInterval = "history.ReplicationTaskFetcherAggregationInterval"
	// ReplicationTaskFetcherTimerJitterCoefficient is the jitter for fetcher timer
	ReplicationTaskFetcherTimerJitterCoefficient = "history.ReplicationTaskFetcherTimerJitterCoefficient"
	// ReplicationTaskFetcherErrorRetryWait is the wait time when fetcher encounters error
	ReplicationTaskFetcherErrorRetryWait = "history.ReplicationTaskFetcherErrorRetryWait"
	// ReplicationTaskProcessorErrorRetryWait is the initial retry wait when we see errors in applying replication tasks
	ReplicationTaskProcessorErrorRetryWait = "history.ReplicationTaskProcessorErrorRetryWait"
	// ReplicationTaskProcessorErrorRetryBackoffCoefficient is the retry wait backoff time coefficient
	ReplicationTaskProcessorErrorRetryBackoffCoefficient = "history.ReplicationTaskProcessorErrorRetryBackoffCoefficient"
	// ReplicationTaskProcessorErrorRetryMaxInterval is the retry wait backoff max duration
	ReplicationTaskProcessorErrorRetryMaxInterval = "history.ReplicationTaskProcessorErrorRetryMaxInterval"
	// ReplicationTaskProcessorErrorRetryMaxAttempts is the max retry attempts for applying replication tasks
	ReplicationTaskProcessorErrorRetryMaxAttempts = "history.ReplicationTaskProcessorErrorRetryMaxAttempts"
	// ReplicationTaskProcessorErrorRetryExpiration is the max retry duration for applying replication tasks
	ReplicationTaskProcessorErrorRetryExpiration = "history.ReplicationTaskProcessorErrorRetryExpiration"
	// ReplicationTaskProcessorNoTaskInitialWait is the wait time when not ask is returned
	ReplicationTaskProcessorNoTaskInitialWait = "history.ReplicationTaskProcessorNoTaskInitialWait"
	// ReplicationTaskProcessorCleanupInterval determines how frequently the cleanup replication queue
	ReplicationTaskProcessorCleanupInterval = "history.ReplicationTaskProcessorCleanupInterval"
	// ReplicationTaskProcessorCleanupJitterCoefficient is the jitter for cleanup timer
	ReplicationTaskProcessorCleanupJitterCoefficient = "history.ReplicationTaskProcessorCleanupJitterCoefficient"
	// ReplicationTaskProcessorStartWait is the wait time before each task processing batch
	ReplicationTaskProcessorStartWait = "history.ReplicationTaskProcessorStartWait"
	// ReplicationTaskProcessorHostQPS is the qps of task processing rate limiter on host level
	ReplicationTaskProcessorHostQPS = "history.ReplicationTaskProcessorHostQPS"
	// ReplicationTaskProcessorShardQPS is the qps of task processing rate limiter on shard level
	ReplicationTaskProcessorShardQPS = "history.ReplicationTaskProcessorShardQPS"

	// key for worker

	// WorkerPersistenceMaxQPS is the max qps worker host can query DB
	WorkerPersistenceMaxQPS = "worker.persistenceMaxQPS"
	// WorkerPersistenceGlobalMaxQPS is the max qps worker cluster can query DB
	WorkerPersistenceGlobalMaxQPS = "worker.persistenceGlobalMaxQPS"
	// WorkerPersistenceNamespaceMaxQPS is the max qps each namespace on worker host can query DB
	WorkerPersistenceNamespaceMaxQPS = "worker.persistenceNamespaceMaxQPS"
	// WorkerEnablePersistencePriorityRateLimiting indicates if priority rate limiting is enabled in worker persistence client
	WorkerEnablePersistencePriorityRateLimiting = "worker.enablePersistencePriorityRateLimiting"
	// WorkerIndexerConcurrency is the max concurrent messages to be processed at any given time
	WorkerIndexerConcurrency = "worker.indexerConcurrency"
	// WorkerESProcessorNumOfWorkers is num of workers for esProcessor
	WorkerESProcessorNumOfWorkers = "worker.ESProcessorNumOfWorkers"
	// WorkerESProcessorBulkActions is max number of requests in bulk for esProcessor
	WorkerESProcessorBulkActions = "worker.ESProcessorBulkActions"
	// WorkerESProcessorBulkSize is max total size of bulk in bytes for esProcessor
	WorkerESProcessorBulkSize = "worker.ESProcessorBulkSize"
	// WorkerESProcessorFlushInterval is flush interval for esProcessor
	WorkerESProcessorFlushInterval = "worker.ESProcessorFlushInterval"
	// WorkerESProcessorAckTimeout is the timeout that store will wait to get ack signal from ES processor.
	// Should be at least WorkerESProcessorFlushInterval+<time to process request>.
	WorkerESProcessorAckTimeout = "worker.ESProcessorAckTimeout"
	// WorkerArchiverMaxConcurrentActivityExecutionSize indicates worker archiver max concurrent activity execution size
	WorkerArchiverMaxConcurrentActivityExecutionSize = "worker.ArchiverMaxConcurrentActivityExecutionSize"
	// WorkerArchiverMaxConcurrentWorkflowTaskExecutionSize indicates worker archiver max concurrent workflow execution size
	WorkerArchiverMaxConcurrentWorkflowTaskExecutionSize = "worker.ArchiverMaxConcurrentWorkflowTaskExecutionSize"
	// WorkerArchiverMaxConcurrentActivityTaskPollers indicates worker archiver max concurrent activity pollers
	WorkerArchiverMaxConcurrentActivityTaskPollers = "worker.ArchiverMaxConcurrentActivityTaskPollers"
	// WorkerArchiverMaxConcurrentWorkflowTaskPollers indicates worker archiver max concurrent workflow pollers
	WorkerArchiverMaxConcurrentWorkflowTaskPollers = "worker.ArchiverMaxConcurrentWorkflowTaskPollers"
	// WorkerArchiverConcurrency controls the number of coroutines handling archival work per archival workflow
	WorkerArchiverConcurrency = "worker.ArchiverConcurrency"
	// WorkerArchivalsPerIteration controls the number of archivals handled in each iteration of archival workflow
	WorkerArchivalsPerIteration = "worker.ArchivalsPerIteration"
	// WorkerTimeLimitPerArchivalIteration controls the time limit of each iteration of archival workflow
	WorkerTimeLimitPerArchivalIteration = "worker.TimeLimitPerArchivalIteration"
	// WorkerThrottledLogRPS is the rate limit on number of log messages emitted per second for throttled logger
	WorkerThrottledLogRPS = "worker.throttledLogRPS"
	// WorkerScannerMaxConcurrentActivityExecutionSize indicates worker scanner max concurrent activity execution size
	WorkerScannerMaxConcurrentActivityExecutionSize = "worker.ScannerMaxConcurrentActivityExecutionSize"
	// WorkerScannerMaxConcurrentWorkflowTaskExecutionSize indicates worker scanner max concurrent workflow execution size
	WorkerScannerMaxConcurrentWorkflowTaskExecutionSize = "worker.ScannerMaxConcurrentWorkflowTaskExecutionSize"
	// WorkerScannerMaxConcurrentActivityTaskPollers indicates worker scanner max concurrent activity pollers
	WorkerScannerMaxConcurrentActivityTaskPollers = "worker.ScannerMaxConcurrentActivityTaskPollers"
	// WorkerScannerMaxConcurrentWorkflowTaskPollers indicates worker scanner max concurrent workflow pollers
	WorkerScannerMaxConcurrentWorkflowTaskPollers = "worker.ScannerMaxConcurrentWorkflowTaskPollers"
	// ScannerPersistenceMaxQPS is the maximum rate of persistence calls from worker.Scanner
	ScannerPersistenceMaxQPS = "worker.scannerPersistenceMaxQPS"
	// TaskQueueScannerEnabled indicates if task queue scanner should be started as part of worker.Scanner
	TaskQueueScannerEnabled = "worker.taskQueueScannerEnabled"
	// HistoryScannerEnabled indicates if history scanner should be started as part of worker.Scanner
	HistoryScannerEnabled = "worker.historyScannerEnabled"
	// ExecutionsScannerEnabled indicates if executions scanner should be started as part of worker.Scanner
	ExecutionsScannerEnabled = "worker.executionsScannerEnabled"
	// HistoryScannerDataMinAge indicates the history scanner cleanup minimum age.
	HistoryScannerDataMinAge = "worker.historyScannerDataMinAge"
	// EnableBatcher decides whether start batcher in our worker
	EnableBatcher = "worker.enableBatcher"
	// EnableBatcherPerNamespaceWorker decides whether start batcher worker per namespace
	EnableBatcherPerNamespaceWorker = "worker.enableBatcherPerNamespaceWorker"
	// BatcherRPS controls number the rps of batch operations
	BatcherRPS = "worker.batcherRPS"
	// BatcherConcurrency controls the concurrency of one batch operation
	BatcherConcurrency = "worker.batcherConcurrency"
	// WorkerParentCloseMaxConcurrentActivityExecutionSize indicates worker parent close worker max concurrent activity execution size
	WorkerParentCloseMaxConcurrentActivityExecutionSize = "worker.ParentCloseMaxConcurrentActivityExecutionSize"
	// WorkerParentCloseMaxConcurrentWorkflowTaskExecutionSize indicates worker parent close worker max concurrent workflow execution size
	WorkerParentCloseMaxConcurrentWorkflowTaskExecutionSize = "worker.ParentCloseMaxConcurrentWorkflowTaskExecutionSize"
	// WorkerParentCloseMaxConcurrentActivityTaskPollers indicates worker parent close worker max concurrent activity pollers
	WorkerParentCloseMaxConcurrentActivityTaskPollers = "worker.ParentCloseMaxConcurrentActivityTaskPollers"
	// WorkerParentCloseMaxConcurrentWorkflowTaskPollers indicates worker parent close worker max concurrent workflow pollers
	WorkerParentCloseMaxConcurrentWorkflowTaskPollers = "worker.ParentCloseMaxConcurrentWorkflowTaskPollers"
	// WorkerPerNamespaceWorkerCount controls number of per-ns (scheduler, batcher, etc.) workers to run per namespace
	WorkerPerNamespaceWorkerCount = "worker.perNamespaceWorkerCount"
	// WorkerEnableScheduler controls whether to start the worker for scheduled workflows
	WorkerEnableScheduler = "worker.enableScheduler"
)

// Filter represents a filter on the dynamic config key
type Filter int

func (f Filter) String() string {
	if f <= unknownFilter || f >= lastFilterTypeForTest {
		return filters[unknownFilter]
	}
	return filters[f]
}

var filters = []string{
	"unknownFilter",
	"namespace",
	"namespaceID",
	"taskQueueName",
	"taskType",
	"shardID",
}

const (
	unknownFilter Filter = iota
	// Namespace is the namespace name
	Namespace
	// NamespaceID is the namespace Id
	NamespaceID
	// TaskQueueName is the taskqueue name
	TaskQueueName
	// TaskType is the task type (0:Workflow, 1:Activity)
	TaskType
	// ShardID is the shard id
	ShardID

	// lastFilterTypeForTest must be the last one in this const group for testing purpose
	lastFilterTypeForTest
)

// FilterOption is used to provide filters for dynamic config keys
type FilterOption func(filterMap map[Filter]interface{})

// TaskQueueFilter filters by task queue name
func TaskQueueFilter(name string) FilterOption {
	return func(filterMap map[Filter]interface{}) {
		filterMap[TaskQueueName] = name
	}
}

// NamespaceFilter filters by namespace name
func NamespaceFilter(name string) FilterOption {
	return func(filterMap map[Filter]interface{}) {
		filterMap[Namespace] = name
	}
}

// NamespaceIDFilter filters by namespace id
func NamespaceIDFilter(namespaceID string) FilterOption {
	return func(filterMap map[Filter]interface{}) {
		filterMap[NamespaceID] = namespaceID
	}
}

// TaskTypeFilter filters by task type
func TaskTypeFilter(taskType enumspb.TaskQueueType) FilterOption {
	return func(filterMap map[Filter]interface{}) {
		filterMap[TaskType] = enumspb.TaskQueueType_name[int32(taskType)]
	}
}

// ShardIDFilter filters by shard id
func ShardIDFilter(shardID int32) FilterOption {
	return func(filterMap map[Filter]interface{}) {
		filterMap[ShardID] = shardID
	}
}<|MERGE_RESOLUTION|>--- conflicted
+++ resolved
@@ -289,13 +289,10 @@
 	MatchingForwarderMaxChildrenPerNode = "matching.forwarderMaxChildrenPerNode"
 	// MatchingShutdownDrainDuration is the duration of traffic drain during shutdown
 	MatchingShutdownDrainDuration = "matching.shutdownDrainDuration"
-<<<<<<< HEAD
+	// MatchingMetadataPollFrequency is how often non-root partitions will poll the root partition for fresh metadata
+	MatchingMetadataPollFrequency = "matching.metadataPollFrequency"
 	// MatchingUseOldRouting is whether to use old task queue routing (name only) instead of namespace+name+type.
 	MatchingUseOldRouting = "matching.useOldRouting"
-=======
-	// MatchingMetadataPollFrequency is how often non-root partitions will poll the root partition for fresh metadata
-	MatchingMetadataPollFrequency = "matching.metadataPollFrequency"
->>>>>>> cd9dec9b
 
 	// key for history
 
