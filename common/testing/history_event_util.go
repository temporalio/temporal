// The MIT License
//
// Copyright (c) 2020 Temporal Technologies Inc.  All rights reserved.
//
// Copyright (c) 2020 Uber Technologies, Inc.
//
// Permission is hereby granted, free of charge, to any person obtaining a copy
// of this software and associated documentation files (the "Software"), to deal
// in the Software without restriction, including without limitation the rights
// to use, copy, modify, merge, publish, distribute, sublicense, and/or sell
// copies of the Software, and to permit persons to whom the Software is
// furnished to do so, subject to the following conditions:
//
// The above copyright notice and this permission notice shall be included in
// all copies or substantial portions of the Software.
//
// THE SOFTWARE IS PROVIDED "AS IS", WITHOUT WARRANTY OF ANY KIND, EXPRESS OR
// IMPLIED, INCLUDING BUT NOT LIMITED TO THE WARRANTIES OF MERCHANTABILITY,
// FITNESS FOR A PARTICULAR PURPOSE AND NONINFRINGEMENT. IN NO EVENT SHALL THE
// AUTHORS OR COPYRIGHT HOLDERS BE LIABLE FOR ANY CLAIM, DAMAGES OR OTHER
// LIABILITY, WHETHER IN AN ACTION OF CONTRACT, TORT OR OTHERWISE, ARISING FROM,
// OUT OF OR IN CONNECTION WITH THE SOFTWARE OR THE USE OR OTHER DEALINGS IN
// THE SOFTWARE.

package testing

import (
	"time"

	"github.com/pborman/uuid"
	commonpb "go.temporal.io/api/common/v1"
	enumspb "go.temporal.io/api/enums/v1"
	failurepb "go.temporal.io/api/failure/v1"
	historypb "go.temporal.io/api/history/v1"
	taskqueuepb "go.temporal.io/api/taskqueue/v1"

	"go.temporal.io/server/common/failure"
)

const (
	timeout              = int32(10000)
	signal               = "NDC signal"
	checksum             = "NDC checksum"
	childWorkflowPrefix  = "child-"
	reason               = "NDC reason"
	workflowType         = "test-workflow-type"
	taskQueue            = "taskQueue"
	identity             = "identity"
<<<<<<< HEAD
	decisionTaskAttempts = 1
=======
	workflowTaskAttempts = 0
>>>>>>> 004c86cb
	childWorkflowID      = "child-workflowID"
	externalWorkflowID   = "external-workflowID"
)

var (
	globalTaskID int64 = 1
)

// InitializeHistoryEventGenerator initializes the history event generator
func InitializeHistoryEventGenerator(
	namespace string,
	defaultVersion int64,
) Generator {

	generator := NewEventGenerator(time.Now().UnixNano())
	generator.SetVersion(defaultVersion)
	// Functions
	notPendingWorkflowTask := func(input ...interface{}) bool {
		count := 0
		history := input[0].([]Vertex)
		for _, e := range history {
			switch e.GetName() {
			case enumspb.EVENT_TYPE_WORKFLOW_TASK_SCHEDULED.String():
				count++
			case enumspb.EVENT_TYPE_WORKFLOW_TASK_COMPLETED.String(),
				enumspb.EVENT_TYPE_WORKFLOW_TASK_FAILED.String(),
				enumspb.EVENT_TYPE_WORKFLOW_TASK_TIMED_OUT.String():
				count--
			}
		}
		return count <= 0
	}
	containActivityComplete := func(input ...interface{}) bool {
		history := input[0].([]Vertex)
		for _, e := range history {
			if e.GetName() == enumspb.EVENT_TYPE_ACTIVITY_TASK_COMPLETED.String() {
				return true
			}
		}
		return false
	}
	hasPendingActivity := func(input ...interface{}) bool {
		count := 0
		history := input[0].([]Vertex)
		for _, e := range history {
			switch e.GetName() {
			case enumspb.EVENT_TYPE_ACTIVITY_TASK_SCHEDULED.String():
				count++
			case enumspb.EVENT_TYPE_ACTIVITY_TASK_CANCELED.String(),
				enumspb.EVENT_TYPE_ACTIVITY_TASK_FAILED.String(),
				enumspb.EVENT_TYPE_ACTIVITY_TASK_TIMED_OUT.String(),
				enumspb.EVENT_TYPE_ACTIVITY_TASK_COMPLETED.String():
				count--
			}
		}
		return count > 0
	}
	canDoBatch := func(currentBatch []Vertex, history []Vertex) bool {
		if len(currentBatch) == 0 {
			return true
		}

		hasPendingWorkflowTask := false
		for _, event := range history {
			switch event.GetName() {
			case enumspb.EVENT_TYPE_WORKFLOW_TASK_SCHEDULED.String():
				hasPendingWorkflowTask = true
			case enumspb.EVENT_TYPE_WORKFLOW_TASK_COMPLETED.String(),
				enumspb.EVENT_TYPE_WORKFLOW_TASK_FAILED.String(),
				enumspb.EVENT_TYPE_WORKFLOW_TASK_TIMED_OUT.String():
				hasPendingWorkflowTask = false
			}
		}
		if hasPendingWorkflowTask {
			return false
		}
		if currentBatch[len(currentBatch)-1].GetName() == enumspb.EVENT_TYPE_WORKFLOW_TASK_SCHEDULED.String() {
			return false
		}
		if currentBatch[0].GetName() == enumspb.EVENT_TYPE_WORKFLOW_TASK_COMPLETED.String() {
			return len(currentBatch) == 1
		}
		return true
	}

	// Setup workflow task model
	historyEventModel := NewHistoryEventModel()
	workflowTaskSchedule := NewHistoryEventVertex(enumspb.EVENT_TYPE_WORKFLOW_TASK_SCHEDULED.String())
	workflowTaskSchedule.SetDataFunc(func(input ...interface{}) interface{} {
		lastGeneratedEvent := input[1].(*historypb.HistoryEvent)
		eventID := lastGeneratedEvent.GetEventId() + 1
		version := input[2].(int64)
		historyEvent := getDefaultHistoryEvent(eventID, version)
		historyEvent.EventType = enumspb.EVENT_TYPE_WORKFLOW_TASK_SCHEDULED
		historyEvent.Attributes = &historypb.HistoryEvent_WorkflowTaskScheduledEventAttributes{WorkflowTaskScheduledEventAttributes: &historypb.WorkflowTaskScheduledEventAttributes{
			TaskQueue: &taskqueuepb.TaskQueue{
				Name: taskQueue,
				Kind: enumspb.TASK_QUEUE_KIND_NORMAL,
			},
			StartToCloseTimeoutSeconds: timeout,
			Attempt:                    workflowTaskAttempts,
		}}
		return historyEvent
	})
	workflowTaskStart := NewHistoryEventVertex(enumspb.EVENT_TYPE_WORKFLOW_TASK_STARTED.String())
	workflowTaskStart.SetIsStrictOnNextVertex(true)
	workflowTaskStart.SetDataFunc(func(input ...interface{}) interface{} {
		lastEvent := input[0].(*historypb.HistoryEvent)
		lastGeneratedEvent := input[1].(*historypb.HistoryEvent)
		eventID := lastGeneratedEvent.GetEventId() + 1
		version := input[2].(int64)
		historyEvent := getDefaultHistoryEvent(eventID, version)
		historyEvent.EventType = enumspb.EVENT_TYPE_WORKFLOW_TASK_STARTED
		historyEvent.Attributes = &historypb.HistoryEvent_WorkflowTaskStartedEventAttributes{WorkflowTaskStartedEventAttributes: &historypb.WorkflowTaskStartedEventAttributes{
			ScheduledEventId: lastEvent.EventId,
			Identity:         identity,
			RequestId:        uuid.New(),
		}}
		return historyEvent
	})
	workflowTaskFail := NewHistoryEventVertex(enumspb.EVENT_TYPE_WORKFLOW_TASK_FAILED.String())
	workflowTaskFail.SetDataFunc(func(input ...interface{}) interface{} {
		lastEvent := input[0].(*historypb.HistoryEvent)
		lastGeneratedEvent := input[1].(*historypb.HistoryEvent)
		eventID := lastGeneratedEvent.GetEventId() + 1
		version := input[2].(int64)
		historyEvent := getDefaultHistoryEvent(eventID, version)
		historyEvent.EventType = enumspb.EVENT_TYPE_WORKFLOW_TASK_FAILED
		historyEvent.Attributes = &historypb.HistoryEvent_WorkflowTaskFailedEventAttributes{WorkflowTaskFailedEventAttributes: &historypb.WorkflowTaskFailedEventAttributes{
			ScheduledEventId: lastEvent.GetWorkflowTaskStartedEventAttributes().ScheduledEventId,
			StartedEventId:   lastEvent.EventId,
			Cause:            enumspb.WORKFLOW_TASK_FAILED_CAUSE_UNHANDLED_COMMAND,
			Identity:         identity,
			ForkEventVersion: version,
		}}
		return historyEvent
	})
	workflowTaskTimedOut := NewHistoryEventVertex(enumspb.EVENT_TYPE_WORKFLOW_TASK_TIMED_OUT.String())
	workflowTaskTimedOut.SetDataFunc(func(input ...interface{}) interface{} {
		lastEvent := input[0].(*historypb.HistoryEvent)
		lastGeneratedEvent := input[1].(*historypb.HistoryEvent)
		eventID := lastGeneratedEvent.GetEventId() + 1
		version := input[2].(int64)
		historyEvent := getDefaultHistoryEvent(eventID, version)
		historyEvent.EventType = enumspb.EVENT_TYPE_WORKFLOW_TASK_TIMED_OUT
		historyEvent.Attributes = &historypb.HistoryEvent_WorkflowTaskTimedOutEventAttributes{WorkflowTaskTimedOutEventAttributes: &historypb.WorkflowTaskTimedOutEventAttributes{
			ScheduledEventId: lastEvent.GetWorkflowTaskStartedEventAttributes().ScheduledEventId,
			StartedEventId:   lastEvent.EventId,
			TimeoutType:      enumspb.TIMEOUT_TYPE_SCHEDULE_TO_START,
		}}
		return historyEvent
	})
	workflowTaskComplete := NewHistoryEventVertex(enumspb.EVENT_TYPE_WORKFLOW_TASK_COMPLETED.String())
	workflowTaskComplete.SetDataFunc(func(input ...interface{}) interface{} {
		lastEvent := input[0].(*historypb.HistoryEvent)
		lastGeneratedEvent := input[1].(*historypb.HistoryEvent)
		eventID := lastGeneratedEvent.GetEventId() + 1
		version := input[2].(int64)
		historyEvent := getDefaultHistoryEvent(eventID, version)
		historyEvent.EventType = enumspb.EVENT_TYPE_WORKFLOW_TASK_COMPLETED
		historyEvent.Attributes = &historypb.HistoryEvent_WorkflowTaskCompletedEventAttributes{WorkflowTaskCompletedEventAttributes: &historypb.WorkflowTaskCompletedEventAttributes{
			ScheduledEventId: lastEvent.GetWorkflowTaskStartedEventAttributes().ScheduledEventId,
			StartedEventId:   lastEvent.EventId,
			Identity:         identity,
			BinaryChecksum:   checksum,
		}}
		return historyEvent
	})
	workflowTaskComplete.SetIsStrictOnNextVertex(true)
	workflowTaskComplete.SetMaxNextVertex(2)
	workflowTaskScheduleToStart := NewHistoryEventEdge(workflowTaskSchedule, workflowTaskStart)
	workflowTaskStartToComplete := NewHistoryEventEdge(workflowTaskStart, workflowTaskComplete)
	workflowTaskStartToFail := NewHistoryEventEdge(workflowTaskStart, workflowTaskFail)
	workflowTaskStartToTimedOut := NewHistoryEventEdge(workflowTaskStart, workflowTaskTimedOut)
	workflowTaskFailToSchedule := NewHistoryEventEdge(workflowTaskFail, workflowTaskSchedule)
	workflowTaskFailToSchedule.SetCondition(notPendingWorkflowTask)
	workflowTaskTimedOutToSchedule := NewHistoryEventEdge(workflowTaskTimedOut, workflowTaskSchedule)
	workflowTaskTimedOutToSchedule.SetCondition(notPendingWorkflowTask)
	historyEventModel.AddEdge(workflowTaskScheduleToStart, workflowTaskStartToComplete, workflowTaskStartToFail, workflowTaskStartToTimedOut,
		workflowTaskFailToSchedule, workflowTaskTimedOutToSchedule)

	// Setup workflow model
	workflowModel := NewHistoryEventModel()

	workflowStart := NewHistoryEventVertex(enumspb.EVENT_TYPE_WORKFLOW_EXECUTION_STARTED.String())
	workflowStart.SetDataFunc(func(input ...interface{}) interface{} {
		historyEvent := getDefaultHistoryEvent(1, defaultVersion)
		historyEvent.EventType = enumspb.EVENT_TYPE_WORKFLOW_EXECUTION_STARTED
		historyEvent.Attributes = &historypb.HistoryEvent_WorkflowExecutionStartedEventAttributes{WorkflowExecutionStartedEventAttributes: &historypb.WorkflowExecutionStartedEventAttributes{
			WorkflowType: &commonpb.WorkflowType{
				Name: workflowType,
			},
			TaskQueue: &taskqueuepb.TaskQueue{
				Name: taskQueue,
				Kind: enumspb.TASK_QUEUE_KIND_NORMAL,
			},
			WorkflowExecutionTimeoutSeconds: timeout,
			WorkflowRunTimeoutSeconds:       timeout,
			WorkflowTaskTimeoutSeconds:      timeout,
			Identity:                        identity,
			FirstExecutionRunId:             uuid.New(),
			Attempt:                         1,
		}}
		return historyEvent
	})
	workflowSignal := NewHistoryEventVertex(enumspb.EVENT_TYPE_WORKFLOW_EXECUTION_SIGNALED.String())
	workflowSignal.SetDataFunc(func(input ...interface{}) interface{} {
		lastGeneratedEvent := input[1].(*historypb.HistoryEvent)
		eventID := lastGeneratedEvent.GetEventId() + 1
		version := input[2].(int64)
		historyEvent := getDefaultHistoryEvent(eventID, version)
		historyEvent.EventType = enumspb.EVENT_TYPE_WORKFLOW_EXECUTION_SIGNALED
		historyEvent.Attributes = &historypb.HistoryEvent_WorkflowExecutionSignaledEventAttributes{WorkflowExecutionSignaledEventAttributes: &historypb.WorkflowExecutionSignaledEventAttributes{
			SignalName: signal,
			Identity:   identity,
		}}
		return historyEvent
	})
	workflowComplete := NewHistoryEventVertex(enumspb.EVENT_TYPE_WORKFLOW_EXECUTION_COMPLETED.String())
	workflowComplete.SetDataFunc(func(input ...interface{}) interface{} {
		lastEvent := input[0].(*historypb.HistoryEvent)
		eventID := lastEvent.GetEventId() + 1
		version := input[2].(int64)
		historyEvent := getDefaultHistoryEvent(eventID, version)
		historyEvent.EventType = enumspb.EVENT_TYPE_WORKFLOW_EXECUTION_COMPLETED
		historyEvent.Attributes = &historypb.HistoryEvent_WorkflowExecutionCompletedEventAttributes{WorkflowExecutionCompletedEventAttributes: &historypb.WorkflowExecutionCompletedEventAttributes{
			WorkflowTaskCompletedEventId: lastEvent.EventId,
		}}
		return historyEvent
	})
	continueAsNew := NewHistoryEventVertex(enumspb.EVENT_TYPE_WORKFLOW_EXECUTION_CONTINUED_AS_NEW.String())
	continueAsNew.SetDataFunc(func(input ...interface{}) interface{} {
		lastEvent := input[0].(*historypb.HistoryEvent)
		eventID := lastEvent.GetEventId() + 1
		version := input[2].(int64)
		historyEvent := getDefaultHistoryEvent(eventID, version)
		historyEvent.EventType = enumspb.EVENT_TYPE_WORKFLOW_EXECUTION_CONTINUED_AS_NEW
		historyEvent.Attributes = &historypb.HistoryEvent_WorkflowExecutionContinuedAsNewEventAttributes{WorkflowExecutionContinuedAsNewEventAttributes: &historypb.WorkflowExecutionContinuedAsNewEventAttributes{
			NewExecutionRunId: uuid.New(),
			WorkflowType: &commonpb.WorkflowType{
				Name: workflowType,
			},
			TaskQueue: &taskqueuepb.TaskQueue{
				Name: taskQueue,
				Kind: enumspb.TASK_QUEUE_KIND_NORMAL,
			},
			WorkflowRunTimeoutSeconds:    timeout,
			WorkflowTaskTimeoutSeconds:   timeout,
			WorkflowTaskCompletedEventId: eventID - 1,
			Initiator:                    enumspb.CONTINUE_AS_NEW_INITIATOR_WORKFLOW,
		}}
		return historyEvent
	})
	workflowFail := NewHistoryEventVertex(enumspb.EVENT_TYPE_WORKFLOW_EXECUTION_FAILED.String())
	workflowFail.SetDataFunc(func(input ...interface{}) interface{} {
		lastEvent := input[0].(*historypb.HistoryEvent)
		eventID := lastEvent.GetEventId() + 1
		version := input[2].(int64)
		historyEvent := getDefaultHistoryEvent(eventID, version)
		historyEvent.EventType = enumspb.EVENT_TYPE_WORKFLOW_EXECUTION_FAILED
		historyEvent.Attributes = &historypb.HistoryEvent_WorkflowExecutionFailedEventAttributes{WorkflowExecutionFailedEventAttributes: &historypb.WorkflowExecutionFailedEventAttributes{
			WorkflowTaskCompletedEventId: lastEvent.EventId,
		}}
		return historyEvent
	})
	workflowCancel := NewHistoryEventVertex(enumspb.EVENT_TYPE_WORKFLOW_EXECUTION_CANCELED.String())
	workflowCancel.SetDataFunc(func(input ...interface{}) interface{} {
		lastEvent := input[0].(*historypb.HistoryEvent)
		lastGeneratedEvent := input[1].(*historypb.HistoryEvent)
		eventID := lastGeneratedEvent.GetEventId() + 1
		version := input[2].(int64)
		historyEvent := getDefaultHistoryEvent(eventID, version)
		historyEvent.EventType = enumspb.EVENT_TYPE_WORKFLOW_EXECUTION_CANCELED
		historyEvent.Attributes = &historypb.HistoryEvent_WorkflowExecutionCanceledEventAttributes{WorkflowExecutionCanceledEventAttributes: &historypb.WorkflowExecutionCanceledEventAttributes{
			WorkflowTaskCompletedEventId: lastEvent.EventId,
		}}
		return historyEvent
	})
	workflowCancelRequest := NewHistoryEventVertex(enumspb.EVENT_TYPE_WORKFLOW_EXECUTION_CANCEL_REQUESTED.String())
	workflowCancelRequest.SetDataFunc(func(input ...interface{}) interface{} {
		lastGeneratedEvent := input[1].(*historypb.HistoryEvent)
		eventID := lastGeneratedEvent.GetEventId() + 1
		version := input[2].(int64)
		historyEvent := getDefaultHistoryEvent(eventID, version)
		historyEvent.EventType = enumspb.EVENT_TYPE_WORKFLOW_EXECUTION_CANCEL_REQUESTED
		historyEvent.Attributes = &historypb.HistoryEvent_WorkflowExecutionCancelRequestedEventAttributes{WorkflowExecutionCancelRequestedEventAttributes: &historypb.WorkflowExecutionCancelRequestedEventAttributes{
			Cause:                    "",
			ExternalInitiatedEventId: 1,
			ExternalWorkflowExecution: &commonpb.WorkflowExecution{
				WorkflowId: externalWorkflowID,
				RunId:      uuid.New(),
			},
			Identity: identity,
		}}
		return historyEvent
	})
	workflowTerminate := NewHistoryEventVertex(enumspb.EVENT_TYPE_WORKFLOW_EXECUTION_TERMINATED.String())
	workflowTerminate.SetDataFunc(func(input ...interface{}) interface{} {
		lastEvent := input[0].(*historypb.HistoryEvent)
		eventID := lastEvent.GetEventId() + 1
		version := input[2].(int64)
		historyEvent := getDefaultHistoryEvent(eventID, version)
		historyEvent.EventType = enumspb.EVENT_TYPE_WORKFLOW_EXECUTION_TERMINATED
		historyEvent.Attributes = &historypb.HistoryEvent_WorkflowExecutionTerminatedEventAttributes{WorkflowExecutionTerminatedEventAttributes: &historypb.WorkflowExecutionTerminatedEventAttributes{
			Identity: identity,
			Reason:   reason,
		}}
		return historyEvent
	})
	workflowTimedOut := NewHistoryEventVertex(enumspb.EVENT_TYPE_WORKFLOW_EXECUTION_TIMED_OUT.String())
	workflowTimedOut.SetDataFunc(func(input ...interface{}) interface{} {
		lastEvent := input[0].(*historypb.HistoryEvent)
		eventID := lastEvent.GetEventId() + 1
		version := input[2].(int64)
		historyEvent := getDefaultHistoryEvent(eventID, version)
		historyEvent.EventType = enumspb.EVENT_TYPE_WORKFLOW_EXECUTION_TIMED_OUT
		historyEvent.Attributes = &historypb.HistoryEvent_WorkflowExecutionTimedOutEventAttributes{WorkflowExecutionTimedOutEventAttributes: &historypb.WorkflowExecutionTimedOutEventAttributes{
			RetryState: enumspb.RETRY_STATE_TIMEOUT,
		}}
		return historyEvent
	})
	workflowStartToSignal := NewHistoryEventEdge(workflowStart, workflowSignal)
	workflowStartToWorkflowTaskSchedule := NewHistoryEventEdge(workflowStart, workflowTaskSchedule)
	workflowStartToWorkflowTaskSchedule.SetCondition(notPendingWorkflowTask)
	workflowSignalToWorkflowTaskSchedule := NewHistoryEventEdge(workflowSignal, workflowTaskSchedule)
	workflowSignalToWorkflowTaskSchedule.SetCondition(notPendingWorkflowTask)
	workflowTaskCompleteToWorkflowComplete := NewHistoryEventEdge(workflowTaskComplete, workflowComplete)
	workflowTaskCompleteToWorkflowComplete.SetCondition(containActivityComplete)
	workflowTaskCompleteToWorkflowFailed := NewHistoryEventEdge(workflowTaskComplete, workflowFail)
	workflowTaskCompleteToWorkflowFailed.SetCondition(containActivityComplete)
	workflowTaskCompleteToCAN := NewHistoryEventEdge(workflowTaskComplete, continueAsNew)
	workflowTaskCompleteToCAN.SetCondition(containActivityComplete)
	workflowCancelRequestToCancel := NewHistoryEventEdge(workflowCancelRequest, workflowCancel)
	workflowModel.AddEdge(workflowStartToSignal, workflowStartToWorkflowTaskSchedule, workflowSignalToWorkflowTaskSchedule,
		workflowTaskCompleteToCAN, workflowTaskCompleteToWorkflowComplete, workflowTaskCompleteToWorkflowFailed, workflowCancelRequestToCancel)

	// Setup activity model
	activityModel := NewHistoryEventModel()
	activitySchedule := NewHistoryEventVertex(enumspb.EVENT_TYPE_ACTIVITY_TASK_SCHEDULED.String())
	activitySchedule.SetDataFunc(func(input ...interface{}) interface{} {
		lastEvent := input[0].(*historypb.HistoryEvent)
		lastGeneratedEvent := input[1].(*historypb.HistoryEvent)
		eventID := lastGeneratedEvent.GetEventId() + 1
		version := input[2].(int64)
		historyEvent := getDefaultHistoryEvent(eventID, version)
		historyEvent.EventType = enumspb.EVENT_TYPE_ACTIVITY_TASK_SCHEDULED
		historyEvent.Attributes = &historypb.HistoryEvent_ActivityTaskScheduledEventAttributes{ActivityTaskScheduledEventAttributes: &historypb.ActivityTaskScheduledEventAttributes{
			ActivityId:   uuid.New(),
			ActivityType: &commonpb.ActivityType{Name: "activity"},
			Namespace:    namespace,
			TaskQueue: &taskqueuepb.TaskQueue{
				Name: taskQueue,
				Kind: enumspb.TASK_QUEUE_KIND_NORMAL,
			},
			ScheduleToCloseTimeoutSeconds: timeout,
			ScheduleToStartTimeoutSeconds: timeout,
			StartToCloseTimeoutSeconds:    timeout,
			WorkflowTaskCompletedEventId:  lastEvent.EventId,
		}}
		return historyEvent
	})
	activityStart := NewHistoryEventVertex(enumspb.EVENT_TYPE_ACTIVITY_TASK_STARTED.String())
	activityStart.SetDataFunc(func(input ...interface{}) interface{} {
		lastEvent := input[0].(*historypb.HistoryEvent)
		lastGeneratedEvent := input[1].(*historypb.HistoryEvent)
		eventID := lastGeneratedEvent.GetEventId() + 1
		version := input[2].(int64)
		historyEvent := getDefaultHistoryEvent(eventID, version)
		historyEvent.EventType = enumspb.EVENT_TYPE_ACTIVITY_TASK_STARTED
		historyEvent.Attributes = &historypb.HistoryEvent_ActivityTaskStartedEventAttributes{ActivityTaskStartedEventAttributes: &historypb.ActivityTaskStartedEventAttributes{
			ScheduledEventId: lastEvent.EventId,
			Identity:         identity,
			RequestId:        uuid.New(),
			Attempt:          1,
		}}
		return historyEvent
	})
	activityComplete := NewHistoryEventVertex(enumspb.EVENT_TYPE_ACTIVITY_TASK_COMPLETED.String())
	activityComplete.SetDataFunc(func(input ...interface{}) interface{} {
		lastEvent := input[0].(*historypb.HistoryEvent)
		lastGeneratedEvent := input[1].(*historypb.HistoryEvent)
		eventID := lastGeneratedEvent.GetEventId() + 1
		version := input[2].(int64)
		historyEvent := getDefaultHistoryEvent(eventID, version)
		historyEvent.EventType = enumspb.EVENT_TYPE_ACTIVITY_TASK_COMPLETED
		historyEvent.Attributes = &historypb.HistoryEvent_ActivityTaskCompletedEventAttributes{ActivityTaskCompletedEventAttributes: &historypb.ActivityTaskCompletedEventAttributes{
			ScheduledEventId: lastEvent.GetActivityTaskStartedEventAttributes().ScheduledEventId,
			StartedEventId:   lastEvent.EventId,
			Identity:         identity,
		}}
		return historyEvent
	})
	activityFail := NewHistoryEventVertex(enumspb.EVENT_TYPE_ACTIVITY_TASK_FAILED.String())
	activityFail.SetDataFunc(func(input ...interface{}) interface{} {
		lastEvent := input[0].(*historypb.HistoryEvent)
		lastGeneratedEvent := input[1].(*historypb.HistoryEvent)
		eventID := lastGeneratedEvent.GetEventId() + 1
		version := input[2].(int64)
		historyEvent := getDefaultHistoryEvent(eventID, version)
		historyEvent.EventType = enumspb.EVENT_TYPE_ACTIVITY_TASK_FAILED
		historyEvent.Attributes = &historypb.HistoryEvent_ActivityTaskFailedEventAttributes{ActivityTaskFailedEventAttributes: &historypb.ActivityTaskFailedEventAttributes{
			ScheduledEventId: lastEvent.GetActivityTaskStartedEventAttributes().ScheduledEventId,
			StartedEventId:   lastEvent.EventId,
			Identity:         identity,
			Failure:          failure.NewServerFailure(reason, false),
		}}
		return historyEvent
	})
	activityTimedOut := NewHistoryEventVertex(enumspb.EVENT_TYPE_ACTIVITY_TASK_TIMED_OUT.String())
	activityTimedOut.SetDataFunc(func(input ...interface{}) interface{} {
		lastEvent := input[0].(*historypb.HistoryEvent)
		lastGeneratedEvent := input[1].(*historypb.HistoryEvent)
		eventID := lastGeneratedEvent.GetEventId() + 1
		version := input[2].(int64)
		historyEvent := getDefaultHistoryEvent(eventID, version)
		historyEvent.EventType = enumspb.EVENT_TYPE_ACTIVITY_TASK_TIMED_OUT
		historyEvent.Attributes = &historypb.HistoryEvent_ActivityTaskTimedOutEventAttributes{ActivityTaskTimedOutEventAttributes: &historypb.ActivityTaskTimedOutEventAttributes{
			ScheduledEventId: lastEvent.GetActivityTaskStartedEventAttributes().ScheduledEventId,
			StartedEventId:   lastEvent.EventId,
			Failure: &failurepb.Failure{
				FailureInfo: &failurepb.Failure_TimeoutFailureInfo{TimeoutFailureInfo: &failurepb.TimeoutFailureInfo{
					TimeoutType: enumspb.TIMEOUT_TYPE_SCHEDULE_TO_CLOSE,
				}},
			},
		}}
		return historyEvent
	})
	activityCancelRequest := NewHistoryEventVertex(enumspb.EVENT_TYPE_ACTIVITY_TASK_CANCEL_REQUESTED.String())
	activityCancelRequest.SetDataFunc(func(input ...interface{}) interface{} {
		lastEvent := input[0].(*historypb.HistoryEvent)
		lastGeneratedEvent := input[1].(*historypb.HistoryEvent)
		eventID := lastGeneratedEvent.GetEventId() + 1
		version := input[2].(int64)
		historyEvent := getDefaultHistoryEvent(eventID, version)
		historyEvent.EventType = enumspb.EVENT_TYPE_ACTIVITY_TASK_CANCEL_REQUESTED
		historyEvent.Attributes = &historypb.HistoryEvent_ActivityTaskCancelRequestedEventAttributes{ActivityTaskCancelRequestedEventAttributes: &historypb.ActivityTaskCancelRequestedEventAttributes{
			WorkflowTaskCompletedEventId: lastEvent.GetActivityTaskScheduledEventAttributes().WorkflowTaskCompletedEventId,
			ScheduledEventId:             lastEvent.GetEventId(),
		}}
		return historyEvent
	})
	activityCancel := NewHistoryEventVertex(enumspb.EVENT_TYPE_ACTIVITY_TASK_CANCELED.String())
	activityCancel.SetDataFunc(func(input ...interface{}) interface{} {
		lastEvent := input[0].(*historypb.HistoryEvent)
		lastGeneratedEvent := input[1].(*historypb.HistoryEvent)
		eventID := lastGeneratedEvent.GetEventId() + 1
		version := input[2].(int64)
		historyEvent := getDefaultHistoryEvent(eventID, version)
		historyEvent.EventType = enumspb.EVENT_TYPE_ACTIVITY_TASK_CANCELED
		historyEvent.Attributes = &historypb.HistoryEvent_ActivityTaskCanceledEventAttributes{ActivityTaskCanceledEventAttributes: &historypb.ActivityTaskCanceledEventAttributes{
			LatestCancelRequestedEventId: lastEvent.EventId,
			ScheduledEventId:             lastEvent.EventId,
			StartedEventId:               lastEvent.EventId,
			Identity:                     identity,
		}}
		return historyEvent
	})
	workflowTaskCompleteToATSchedule := NewHistoryEventEdge(workflowTaskComplete, activitySchedule)

	activityScheduleToStart := NewHistoryEventEdge(activitySchedule, activityStart)
	activityScheduleToStart.SetCondition(hasPendingActivity)

	activityStartToComplete := NewHistoryEventEdge(activityStart, activityComplete)
	activityStartToComplete.SetCondition(hasPendingActivity)

	activityStartToFail := NewHistoryEventEdge(activityStart, activityFail)
	activityStartToFail.SetCondition(hasPendingActivity)

	activityStartToTimedOut := NewHistoryEventEdge(activityStart, activityTimedOut)
	activityStartToTimedOut.SetCondition(hasPendingActivity)

	activityCompleteToWorkflowTaskSchedule := NewHistoryEventEdge(activityComplete, workflowTaskSchedule)
	activityCompleteToWorkflowTaskSchedule.SetCondition(notPendingWorkflowTask)
	activityFailToWorkflowTaskSchedule := NewHistoryEventEdge(activityFail, workflowTaskSchedule)
	activityFailToWorkflowTaskSchedule.SetCondition(notPendingWorkflowTask)
	activityTimedOutToWorkflowTaskSchedule := NewHistoryEventEdge(activityTimedOut, workflowTaskSchedule)
	activityTimedOutToWorkflowTaskSchedule.SetCondition(notPendingWorkflowTask)
	activityCancelToWorkflowTaskSchedule := NewHistoryEventEdge(activityCancel, workflowTaskSchedule)
	activityCancelToWorkflowTaskSchedule.SetCondition(notPendingWorkflowTask)

	// TODO: bypass activity cancel request event. Support this event later.
	// activityScheduleToActivityCancelRequest := NewHistoryEventEdge(activitySchedule, activityCancelRequest)
	// activityScheduleToActivityCancelRequest.SetCondition(hasPendingActivity)
	activityCancelReqToCancel := NewHistoryEventEdge(activityCancelRequest, activityCancel)
	activityCancelReqToCancel.SetCondition(hasPendingActivity)

	activityModel.AddEdge(workflowTaskCompleteToATSchedule, activityScheduleToStart, activityStartToComplete,
		activityStartToFail, activityStartToTimedOut, workflowTaskCompleteToATSchedule, activityCompleteToWorkflowTaskSchedule,
		activityFailToWorkflowTaskSchedule, activityTimedOutToWorkflowTaskSchedule, activityCancelReqToCancel,
		activityCancelToWorkflowTaskSchedule)

	// Setup timer model
	timerModel := NewHistoryEventModel()
	timerStart := NewHistoryEventVertex(enumspb.EVENT_TYPE_TIMER_STARTED.String())
	timerStart.SetDataFunc(func(input ...interface{}) interface{} {
		lastEvent := input[0].(*historypb.HistoryEvent)
		lastGeneratedEvent := input[1].(*historypb.HistoryEvent)
		eventID := lastGeneratedEvent.GetEventId() + 1
		version := input[2].(int64)
		historyEvent := getDefaultHistoryEvent(eventID, version)
		historyEvent.EventType = enumspb.EVENT_TYPE_TIMER_STARTED
		historyEvent.Attributes = &historypb.HistoryEvent_TimerStartedEventAttributes{TimerStartedEventAttributes: &historypb.TimerStartedEventAttributes{
			TimerId:                      uuid.New(),
			StartToFireTimeoutSeconds:    10,
			WorkflowTaskCompletedEventId: lastEvent.EventId,
		}}
		return historyEvent
	})
	timerFired := NewHistoryEventVertex(enumspb.EVENT_TYPE_TIMER_FIRED.String())
	timerFired.SetDataFunc(func(input ...interface{}) interface{} {
		lastEvent := input[0].(*historypb.HistoryEvent)
		lastGeneratedEvent := input[1].(*historypb.HistoryEvent)
		eventID := lastGeneratedEvent.GetEventId() + 1
		version := input[2].(int64)
		historyEvent := getDefaultHistoryEvent(eventID, version)
		historyEvent.EventType = enumspb.EVENT_TYPE_TIMER_FIRED
		historyEvent.Attributes = &historypb.HistoryEvent_TimerFiredEventAttributes{TimerFiredEventAttributes: &historypb.TimerFiredEventAttributes{
			TimerId:        lastEvent.GetTimerStartedEventAttributes().TimerId,
			StartedEventId: lastEvent.EventId,
		}}
		return historyEvent
	})
	timerCancel := NewHistoryEventVertex(enumspb.EVENT_TYPE_TIMER_CANCELED.String())
	timerCancel.SetDataFunc(func(input ...interface{}) interface{} {
		lastEvent := input[0].(*historypb.HistoryEvent)
		lastGeneratedEvent := input[1].(*historypb.HistoryEvent)
		eventID := lastGeneratedEvent.GetEventId() + 1
		version := input[2].(int64)
		historyEvent := getDefaultHistoryEvent(eventID, version)
		historyEvent.EventType = enumspb.EVENT_TYPE_TIMER_CANCELED
		historyEvent.Attributes = &historypb.HistoryEvent_TimerCanceledEventAttributes{TimerCanceledEventAttributes: &historypb.TimerCanceledEventAttributes{
			TimerId:                      lastEvent.GetTimerStartedEventAttributes().TimerId,
			StartedEventId:               lastEvent.EventId,
			WorkflowTaskCompletedEventId: lastEvent.GetTimerStartedEventAttributes().WorkflowTaskCompletedEventId,
			Identity:                     identity,
		}}
		return historyEvent
	})
	timerStartToFire := NewHistoryEventEdge(timerStart, timerFired)
	timerStartToCancel := NewHistoryEventEdge(timerStart, timerCancel)

	workflowTaskCompleteToTimerStart := NewHistoryEventEdge(workflowTaskComplete, timerStart)
	timerFiredToWorkflowTaskSchedule := NewHistoryEventEdge(timerFired, workflowTaskSchedule)
	timerFiredToWorkflowTaskSchedule.SetCondition(notPendingWorkflowTask)
	timerCancelToWorkflowTaskSchedule := NewHistoryEventEdge(timerCancel, workflowTaskSchedule)
	timerCancelToWorkflowTaskSchedule.SetCondition(notPendingWorkflowTask)
	timerModel.AddEdge(timerStartToFire, timerStartToCancel, workflowTaskCompleteToTimerStart, timerFiredToWorkflowTaskSchedule, timerCancelToWorkflowTaskSchedule)

	// Setup child workflow model
	childWorkflowModel := NewHistoryEventModel()
	childWorkflowInitial := NewHistoryEventVertex(enumspb.EVENT_TYPE_START_CHILD_WORKFLOW_EXECUTION_INITIATED.String())
	childWorkflowInitial.SetDataFunc(func(input ...interface{}) interface{} {
		lastEvent := input[0].(*historypb.HistoryEvent)
		lastGeneratedEvent := input[1].(*historypb.HistoryEvent)
		eventID := lastGeneratedEvent.GetEventId() + 1
		version := input[2].(int64)
		historyEvent := getDefaultHistoryEvent(eventID, version)
		historyEvent.EventType = enumspb.EVENT_TYPE_START_CHILD_WORKFLOW_EXECUTION_INITIATED
		historyEvent.Attributes = &historypb.HistoryEvent_StartChildWorkflowExecutionInitiatedEventAttributes{StartChildWorkflowExecutionInitiatedEventAttributes: &historypb.StartChildWorkflowExecutionInitiatedEventAttributes{
			Namespace:    namespace,
			WorkflowId:   childWorkflowID,
			WorkflowType: &commonpb.WorkflowType{Name: childWorkflowPrefix + workflowType},
			TaskQueue: &taskqueuepb.TaskQueue{
				Name: taskQueue,
				Kind: enumspb.TASK_QUEUE_KIND_NORMAL,
			},
			WorkflowExecutionTimeoutSeconds: timeout,
			WorkflowRunTimeoutSeconds:       timeout,
			WorkflowTaskTimeoutSeconds:      timeout,
			WorkflowTaskCompletedEventId:    lastEvent.EventId,
			WorkflowIdReusePolicy:           enumspb.WORKFLOW_ID_REUSE_POLICY_REJECT_DUPLICATE,
		}}
		return historyEvent
	})
	childWorkflowInitialFail := NewHistoryEventVertex(enumspb.EVENT_TYPE_START_CHILD_WORKFLOW_EXECUTION_FAILED.String())
	childWorkflowInitialFail.SetDataFunc(func(input ...interface{}) interface{} {
		lastEvent := input[0].(*historypb.HistoryEvent)
		lastGeneratedEvent := input[1].(*historypb.HistoryEvent)
		eventID := lastGeneratedEvent.GetEventId() + 1
		version := input[2].(int64)
		historyEvent := getDefaultHistoryEvent(eventID, version)
		historyEvent.EventType = enumspb.EVENT_TYPE_START_CHILD_WORKFLOW_EXECUTION_FAILED
		historyEvent.Attributes = &historypb.HistoryEvent_StartChildWorkflowExecutionFailedEventAttributes{StartChildWorkflowExecutionFailedEventAttributes: &historypb.StartChildWorkflowExecutionFailedEventAttributes{
			Namespace:                    namespace,
			WorkflowId:                   childWorkflowID,
			WorkflowType:                 &commonpb.WorkflowType{Name: childWorkflowPrefix + workflowType},
			Cause:                        enumspb.START_CHILD_WORKFLOW_EXECUTION_FAILED_CAUSE_WORKFLOW_ALREADY_EXISTS,
			InitiatedEventId:             lastEvent.EventId,
			WorkflowTaskCompletedEventId: lastEvent.GetStartChildWorkflowExecutionInitiatedEventAttributes().WorkflowTaskCompletedEventId,
		}}
		return historyEvent
	})
	childWorkflowStart := NewHistoryEventVertex(enumspb.EVENT_TYPE_CHILD_WORKFLOW_EXECUTION_STARTED.String())
	childWorkflowStart.SetDataFunc(func(input ...interface{}) interface{} {
		lastEvent := input[0].(*historypb.HistoryEvent)
		lastGeneratedEvent := input[1].(*historypb.HistoryEvent)
		eventID := lastGeneratedEvent.GetEventId() + 1
		version := input[2].(int64)
		historyEvent := getDefaultHistoryEvent(eventID, version)
		historyEvent.EventType = enumspb.EVENT_TYPE_CHILD_WORKFLOW_EXECUTION_STARTED
		historyEvent.Attributes = &historypb.HistoryEvent_ChildWorkflowExecutionStartedEventAttributes{ChildWorkflowExecutionStartedEventAttributes: &historypb.ChildWorkflowExecutionStartedEventAttributes{
			Namespace:        namespace,
			WorkflowType:     &commonpb.WorkflowType{Name: childWorkflowPrefix + workflowType},
			InitiatedEventId: lastEvent.EventId,
			WorkflowExecution: &commonpb.WorkflowExecution{
				WorkflowId: childWorkflowID,
				RunId:      uuid.New(),
			},
		}}
		return historyEvent
	})
	childWorkflowCancel := NewHistoryEventVertex(enumspb.EVENT_TYPE_CHILD_WORKFLOW_EXECUTION_CANCELED.String())
	childWorkflowCancel.SetDataFunc(func(input ...interface{}) interface{} {
		lastEvent := input[0].(*historypb.HistoryEvent)
		lastGeneratedEvent := input[1].(*historypb.HistoryEvent)
		eventID := lastGeneratedEvent.GetEventId() + 1
		version := input[2].(int64)
		historyEvent := getDefaultHistoryEvent(eventID, version)
		historyEvent.EventType = enumspb.EVENT_TYPE_CHILD_WORKFLOW_EXECUTION_CANCELED
		historyEvent.Attributes = &historypb.HistoryEvent_ChildWorkflowExecutionCanceledEventAttributes{ChildWorkflowExecutionCanceledEventAttributes: &historypb.ChildWorkflowExecutionCanceledEventAttributes{
			Namespace:        namespace,
			WorkflowType:     &commonpb.WorkflowType{Name: childWorkflowPrefix + workflowType},
			InitiatedEventId: lastEvent.GetChildWorkflowExecutionStartedEventAttributes().InitiatedEventId,
			WorkflowExecution: &commonpb.WorkflowExecution{
				WorkflowId: childWorkflowID,
				RunId:      lastEvent.GetChildWorkflowExecutionStartedEventAttributes().GetWorkflowExecution().RunId,
			},
			StartedEventId: lastEvent.EventId,
		}}
		return historyEvent
	})
	childWorkflowComplete := NewHistoryEventVertex(enumspb.EVENT_TYPE_CHILD_WORKFLOW_EXECUTION_COMPLETED.String())
	childWorkflowComplete.SetDataFunc(func(input ...interface{}) interface{} {
		lastEvent := input[0].(*historypb.HistoryEvent)
		lastGeneratedEvent := input[1].(*historypb.HistoryEvent)
		eventID := lastGeneratedEvent.GetEventId() + 1
		version := input[2].(int64)
		historyEvent := getDefaultHistoryEvent(eventID, version)
		historyEvent.EventType = enumspb.EVENT_TYPE_CHILD_WORKFLOW_EXECUTION_COMPLETED
		historyEvent.Attributes = &historypb.HistoryEvent_ChildWorkflowExecutionCompletedEventAttributes{ChildWorkflowExecutionCompletedEventAttributes: &historypb.ChildWorkflowExecutionCompletedEventAttributes{
			Namespace:        namespace,
			WorkflowType:     &commonpb.WorkflowType{Name: childWorkflowPrefix + workflowType},
			InitiatedEventId: lastEvent.GetChildWorkflowExecutionStartedEventAttributes().InitiatedEventId,
			WorkflowExecution: &commonpb.WorkflowExecution{
				WorkflowId: childWorkflowID,
				RunId:      lastEvent.GetChildWorkflowExecutionStartedEventAttributes().GetWorkflowExecution().RunId,
			},
			StartedEventId: lastEvent.EventId,
		}}
		return historyEvent
	})
	childWorkflowFail := NewHistoryEventVertex(enumspb.EVENT_TYPE_CHILD_WORKFLOW_EXECUTION_FAILED.String())
	childWorkflowFail.SetDataFunc(func(input ...interface{}) interface{} {
		lastEvent := input[0].(*historypb.HistoryEvent)
		lastGeneratedEvent := input[1].(*historypb.HistoryEvent)
		eventID := lastGeneratedEvent.GetEventId() + 1
		version := input[2].(int64)
		historyEvent := getDefaultHistoryEvent(eventID, version)
		historyEvent.EventType = enumspb.EVENT_TYPE_CHILD_WORKFLOW_EXECUTION_FAILED
		historyEvent.Attributes = &historypb.HistoryEvent_ChildWorkflowExecutionFailedEventAttributes{ChildWorkflowExecutionFailedEventAttributes: &historypb.ChildWorkflowExecutionFailedEventAttributes{
			Namespace:        namespace,
			WorkflowType:     &commonpb.WorkflowType{Name: childWorkflowPrefix + workflowType},
			InitiatedEventId: lastEvent.GetChildWorkflowExecutionStartedEventAttributes().InitiatedEventId,
			WorkflowExecution: &commonpb.WorkflowExecution{
				WorkflowId: childWorkflowID,
				RunId:      lastEvent.GetChildWorkflowExecutionStartedEventAttributes().GetWorkflowExecution().RunId,
			},
			StartedEventId: lastEvent.EventId,
		}}
		return historyEvent
	})
	childWorkflowTerminate := NewHistoryEventVertex(enumspb.EVENT_TYPE_CHILD_WORKFLOW_EXECUTION_TERMINATED.String())
	childWorkflowTerminate.SetDataFunc(func(input ...interface{}) interface{} {
		lastEvent := input[0].(*historypb.HistoryEvent)
		lastGeneratedEvent := input[1].(*historypb.HistoryEvent)
		eventID := lastGeneratedEvent.GetEventId() + 1
		version := input[2].(int64)
		historyEvent := getDefaultHistoryEvent(eventID, version)
		historyEvent.EventType = enumspb.EVENT_TYPE_CHILD_WORKFLOW_EXECUTION_TERMINATED
		historyEvent.Attributes = &historypb.HistoryEvent_ChildWorkflowExecutionTerminatedEventAttributes{ChildWorkflowExecutionTerminatedEventAttributes: &historypb.ChildWorkflowExecutionTerminatedEventAttributes{
			Namespace:        namespace,
			WorkflowType:     &commonpb.WorkflowType{Name: childWorkflowPrefix + workflowType},
			InitiatedEventId: lastEvent.GetChildWorkflowExecutionStartedEventAttributes().InitiatedEventId,
			WorkflowExecution: &commonpb.WorkflowExecution{
				WorkflowId: childWorkflowID,
				RunId:      lastEvent.GetChildWorkflowExecutionStartedEventAttributes().GetWorkflowExecution().RunId,
			},
			StartedEventId: lastEvent.EventId,
		}}
		return historyEvent
	})
	childWorkflowTimedOut := NewHistoryEventVertex(enumspb.EVENT_TYPE_CHILD_WORKFLOW_EXECUTION_TIMED_OUT.String())
	childWorkflowTimedOut.SetDataFunc(func(input ...interface{}) interface{} {
		lastEvent := input[0].(*historypb.HistoryEvent)
		lastGeneratedEvent := input[1].(*historypb.HistoryEvent)
		eventID := lastGeneratedEvent.GetEventId() + 1
		version := input[2].(int64)
		historyEvent := getDefaultHistoryEvent(eventID, version)
		historyEvent.EventType = enumspb.EVENT_TYPE_CHILD_WORKFLOW_EXECUTION_TIMED_OUT
		historyEvent.Attributes = &historypb.HistoryEvent_ChildWorkflowExecutionTimedOutEventAttributes{ChildWorkflowExecutionTimedOutEventAttributes: &historypb.ChildWorkflowExecutionTimedOutEventAttributes{
			Namespace:        namespace,
			WorkflowType:     &commonpb.WorkflowType{Name: childWorkflowPrefix + workflowType},
			InitiatedEventId: lastEvent.GetChildWorkflowExecutionStartedEventAttributes().InitiatedEventId,
			WorkflowExecution: &commonpb.WorkflowExecution{
				WorkflowId: childWorkflowID,
				RunId:      lastEvent.GetChildWorkflowExecutionStartedEventAttributes().GetWorkflowExecution().RunId,
			},
			StartedEventId: lastEvent.EventId,
			RetryState:     enumspb.RETRY_STATE_TIMEOUT,
		}}
		return historyEvent
	})
	workflowTaskCompleteToChildWorkflowInitial := NewHistoryEventEdge(workflowTaskComplete, childWorkflowInitial)
	childWorkflowInitialToFail := NewHistoryEventEdge(childWorkflowInitial, childWorkflowInitialFail)
	childWorkflowInitialToStart := NewHistoryEventEdge(childWorkflowInitial, childWorkflowStart)
	childWorkflowStartToCancel := NewHistoryEventEdge(childWorkflowStart, childWorkflowCancel)
	childWorkflowStartToFail := NewHistoryEventEdge(childWorkflowStart, childWorkflowFail)
	childWorkflowStartToComplete := NewHistoryEventEdge(childWorkflowStart, childWorkflowComplete)
	childWorkflowStartToTerminate := NewHistoryEventEdge(childWorkflowStart, childWorkflowTerminate)
	childWorkflowStartToTimedOut := NewHistoryEventEdge(childWorkflowStart, childWorkflowTimedOut)
	childWorkflowCancelToWorkflowTaskSchedule := NewHistoryEventEdge(childWorkflowCancel, workflowTaskSchedule)
	childWorkflowCancelToWorkflowTaskSchedule.SetCondition(notPendingWorkflowTask)
	childWorkflowFailToWorkflowTaskSchedule := NewHistoryEventEdge(childWorkflowFail, workflowTaskSchedule)
	childWorkflowFailToWorkflowTaskSchedule.SetCondition(notPendingWorkflowTask)
	childWorkflowCompleteToWorkflowTaskSchedule := NewHistoryEventEdge(childWorkflowComplete, workflowTaskSchedule)
	childWorkflowCompleteToWorkflowTaskSchedule.SetCondition(notPendingWorkflowTask)
	childWorkflowTerminateToWorkflowTaskSchedule := NewHistoryEventEdge(childWorkflowTerminate, workflowTaskSchedule)
	childWorkflowTerminateToWorkflowTaskSchedule.SetCondition(notPendingWorkflowTask)
	childWorkflowTimedOutToWorkflowTaskSchedule := NewHistoryEventEdge(childWorkflowTimedOut, workflowTaskSchedule)
	childWorkflowTimedOutToWorkflowTaskSchedule.SetCondition(notPendingWorkflowTask)
	childWorkflowInitialFailToWorkflowTaskSchedule := NewHistoryEventEdge(childWorkflowInitialFail, workflowTaskSchedule)
	childWorkflowInitialFailToWorkflowTaskSchedule.SetCondition(notPendingWorkflowTask)
	childWorkflowModel.AddEdge(workflowTaskCompleteToChildWorkflowInitial, childWorkflowInitialToFail, childWorkflowInitialToStart,
		childWorkflowStartToCancel, childWorkflowStartToFail, childWorkflowStartToComplete, childWorkflowStartToTerminate,
		childWorkflowStartToTimedOut, childWorkflowCancelToWorkflowTaskSchedule, childWorkflowFailToWorkflowTaskSchedule,
		childWorkflowCompleteToWorkflowTaskSchedule, childWorkflowTerminateToWorkflowTaskSchedule, childWorkflowTimedOutToWorkflowTaskSchedule,
		childWorkflowInitialFailToWorkflowTaskSchedule)

	// Setup external workflow model
	externalWorkflowModel := NewHistoryEventModel()
	externalWorkflowSignal := NewHistoryEventVertex(enumspb.EVENT_TYPE_SIGNAL_EXTERNAL_WORKFLOW_EXECUTION_INITIATED.String())
	externalWorkflowSignal.SetDataFunc(func(input ...interface{}) interface{} {
		lastEvent := input[0].(*historypb.HistoryEvent)
		lastGeneratedEvent := input[1].(*historypb.HistoryEvent)
		eventID := lastGeneratedEvent.GetEventId() + 1
		version := input[2].(int64)
		historyEvent := getDefaultHistoryEvent(eventID, version)
		historyEvent.EventType = enumspb.EVENT_TYPE_SIGNAL_EXTERNAL_WORKFLOW_EXECUTION_INITIATED
		historyEvent.Attributes = &historypb.HistoryEvent_SignalExternalWorkflowExecutionInitiatedEventAttributes{SignalExternalWorkflowExecutionInitiatedEventAttributes: &historypb.SignalExternalWorkflowExecutionInitiatedEventAttributes{
			WorkflowTaskCompletedEventId: lastEvent.EventId,
			Namespace:                    namespace,
			WorkflowExecution: &commonpb.WorkflowExecution{
				WorkflowId: externalWorkflowID,
				RunId:      uuid.New(),
			},
			SignalName:        "signal",
			ChildWorkflowOnly: false,
		}}
		return historyEvent
	})
	externalWorkflowSignalFailed := NewHistoryEventVertex(enumspb.EVENT_TYPE_SIGNAL_EXTERNAL_WORKFLOW_EXECUTION_FAILED.String())
	externalWorkflowSignalFailed.SetDataFunc(func(input ...interface{}) interface{} {
		lastEvent := input[0].(*historypb.HistoryEvent)
		lastGeneratedEvent := input[1].(*historypb.HistoryEvent)
		eventID := lastGeneratedEvent.GetEventId() + 1
		version := input[2].(int64)
		historyEvent := getDefaultHistoryEvent(eventID, version)
		historyEvent.EventType = enumspb.EVENT_TYPE_SIGNAL_EXTERNAL_WORKFLOW_EXECUTION_FAILED
		historyEvent.Attributes = &historypb.HistoryEvent_SignalExternalWorkflowExecutionFailedEventAttributes{SignalExternalWorkflowExecutionFailedEventAttributes: &historypb.SignalExternalWorkflowExecutionFailedEventAttributes{
			Cause:                        enumspb.SIGNAL_EXTERNAL_WORKFLOW_EXECUTION_FAILED_CAUSE_EXTERNAL_WORKFLOW_EXECUTION_NOT_FOUND,
			WorkflowTaskCompletedEventId: lastEvent.GetSignalExternalWorkflowExecutionInitiatedEventAttributes().WorkflowTaskCompletedEventId,
			Namespace:                    namespace,
			WorkflowExecution: &commonpb.WorkflowExecution{
				WorkflowId: lastEvent.GetSignalExternalWorkflowExecutionInitiatedEventAttributes().GetWorkflowExecution().WorkflowId,
				RunId:      lastEvent.GetSignalExternalWorkflowExecutionInitiatedEventAttributes().GetWorkflowExecution().RunId,
			},
			InitiatedEventId: lastEvent.EventId,
		}}
		return historyEvent
	})
	externalWorkflowSignaled := NewHistoryEventVertex(enumspb.EVENT_TYPE_EXTERNAL_WORKFLOW_EXECUTION_SIGNALED.String())
	externalWorkflowSignaled.SetDataFunc(func(input ...interface{}) interface{} {
		lastEvent := input[0].(*historypb.HistoryEvent)
		lastGeneratedEvent := input[1].(*historypb.HistoryEvent)
		eventID := lastGeneratedEvent.GetEventId() + 1
		version := input[2].(int64)
		historyEvent := getDefaultHistoryEvent(eventID, version)
		historyEvent.EventType = enumspb.EVENT_TYPE_EXTERNAL_WORKFLOW_EXECUTION_SIGNALED
		historyEvent.Attributes = &historypb.HistoryEvent_ExternalWorkflowExecutionSignaledEventAttributes{ExternalWorkflowExecutionSignaledEventAttributes: &historypb.ExternalWorkflowExecutionSignaledEventAttributes{
			InitiatedEventId: lastEvent.EventId,
			Namespace:        namespace,
			WorkflowExecution: &commonpb.WorkflowExecution{
				WorkflowId: lastEvent.GetSignalExternalWorkflowExecutionInitiatedEventAttributes().GetWorkflowExecution().WorkflowId,
				RunId:      lastEvent.GetSignalExternalWorkflowExecutionInitiatedEventAttributes().GetWorkflowExecution().RunId,
			},
		}}
		return historyEvent
	})
	externalWorkflowCancel := NewHistoryEventVertex(enumspb.EVENT_TYPE_REQUEST_CANCEL_EXTERNAL_WORKFLOW_EXECUTION_INITIATED.String())
	externalWorkflowCancel.SetDataFunc(func(input ...interface{}) interface{} {
		lastEvent := input[0].(*historypb.HistoryEvent)
		lastGeneratedEvent := input[1].(*historypb.HistoryEvent)
		eventID := lastGeneratedEvent.GetEventId() + 1
		version := input[2].(int64)
		historyEvent := getDefaultHistoryEvent(eventID, version)
		historyEvent.EventType = enumspb.EVENT_TYPE_REQUEST_CANCEL_EXTERNAL_WORKFLOW_EXECUTION_INITIATED
		historyEvent.Attributes = &historypb.HistoryEvent_RequestCancelExternalWorkflowExecutionInitiatedEventAttributes{
			RequestCancelExternalWorkflowExecutionInitiatedEventAttributes: &historypb.RequestCancelExternalWorkflowExecutionInitiatedEventAttributes{
				WorkflowTaskCompletedEventId: lastEvent.EventId,
				Namespace:                    namespace,
				WorkflowExecution: &commonpb.WorkflowExecution{
					WorkflowId: externalWorkflowID,
					RunId:      uuid.New(),
				},
				ChildWorkflowOnly: false,
			}}
		return historyEvent
	})
	externalWorkflowCancelFail := NewHistoryEventVertex(enumspb.EVENT_TYPE_REQUEST_CANCEL_EXTERNAL_WORKFLOW_EXECUTION_FAILED.String())
	externalWorkflowCancelFail.SetDataFunc(func(input ...interface{}) interface{} {
		lastEvent := input[0].(*historypb.HistoryEvent)
		lastGeneratedEvent := input[1].(*historypb.HistoryEvent)
		eventID := lastGeneratedEvent.GetEventId() + 1
		version := input[2].(int64)
		historyEvent := getDefaultHistoryEvent(eventID, version)
		historyEvent.EventType = enumspb.EVENT_TYPE_REQUEST_CANCEL_EXTERNAL_WORKFLOW_EXECUTION_FAILED
		historyEvent.Attributes = &historypb.HistoryEvent_RequestCancelExternalWorkflowExecutionFailedEventAttributes{RequestCancelExternalWorkflowExecutionFailedEventAttributes: &historypb.RequestCancelExternalWorkflowExecutionFailedEventAttributes{
			Cause:                        enumspb.CANCEL_EXTERNAL_WORKFLOW_EXECUTION_FAILED_CAUSE_EXTERNAL_WORKFLOW_EXECUTION_NOT_FOUND,
			WorkflowTaskCompletedEventId: lastEvent.GetRequestCancelExternalWorkflowExecutionInitiatedEventAttributes().WorkflowTaskCompletedEventId,
			Namespace:                    namespace,
			WorkflowExecution: &commonpb.WorkflowExecution{
				WorkflowId: lastEvent.GetRequestCancelExternalWorkflowExecutionInitiatedEventAttributes().GetWorkflowExecution().WorkflowId,
				RunId:      lastEvent.GetRequestCancelExternalWorkflowExecutionInitiatedEventAttributes().GetWorkflowExecution().RunId,
			},
			InitiatedEventId: lastEvent.EventId,
		}}
		return historyEvent
	})
	externalWorkflowCanceled := NewHistoryEventVertex(enumspb.EVENT_TYPE_EXTERNAL_WORKFLOW_EXECUTION_CANCEL_REQUESTED.String())
	externalWorkflowCanceled.SetDataFunc(func(input ...interface{}) interface{} {
		lastEvent := input[0].(*historypb.HistoryEvent)
		lastGeneratedEvent := input[1].(*historypb.HistoryEvent)
		eventID := lastGeneratedEvent.GetEventId() + 1
		version := input[2].(int64)
		historyEvent := getDefaultHistoryEvent(eventID, version)
		historyEvent.EventType = enumspb.EVENT_TYPE_EXTERNAL_WORKFLOW_EXECUTION_CANCEL_REQUESTED
		historyEvent.Attributes = &historypb.HistoryEvent_ExternalWorkflowExecutionCancelRequestedEventAttributes{ExternalWorkflowExecutionCancelRequestedEventAttributes: &historypb.ExternalWorkflowExecutionCancelRequestedEventAttributes{
			InitiatedEventId: lastEvent.EventId,
			Namespace:        namespace,
			WorkflowExecution: &commonpb.WorkflowExecution{
				WorkflowId: lastEvent.GetRequestCancelExternalWorkflowExecutionInitiatedEventAttributes().GetWorkflowExecution().WorkflowId,
				RunId:      lastEvent.GetRequestCancelExternalWorkflowExecutionInitiatedEventAttributes().GetWorkflowExecution().RunId,
			},
		}}
		return historyEvent
	})
	workflowTaskCompleteToExternalWorkflowSignal := NewHistoryEventEdge(workflowTaskComplete, externalWorkflowSignal)
	workflowTaskCompleteToExternalWorkflowCancel := NewHistoryEventEdge(workflowTaskComplete, externalWorkflowCancel)
	externalWorkflowSignalToFail := NewHistoryEventEdge(externalWorkflowSignal, externalWorkflowSignalFailed)
	externalWorkflowSignalToSignaled := NewHistoryEventEdge(externalWorkflowSignal, externalWorkflowSignaled)
	externalWorkflowCancelToFail := NewHistoryEventEdge(externalWorkflowCancel, externalWorkflowCancelFail)
	externalWorkflowCancelToCanceled := NewHistoryEventEdge(externalWorkflowCancel, externalWorkflowCanceled)
	externalWorkflowSignaledToWorkflowTaskSchedule := NewHistoryEventEdge(externalWorkflowSignaled, workflowTaskSchedule)
	externalWorkflowSignaledToWorkflowTaskSchedule.SetCondition(notPendingWorkflowTask)
	externalWorkflowSignalFailedToWorkflowTaskSchedule := NewHistoryEventEdge(externalWorkflowSignalFailed, workflowTaskSchedule)
	externalWorkflowSignalFailedToWorkflowTaskSchedule.SetCondition(notPendingWorkflowTask)
	externalWorkflowCanceledToWorkflowTaskSchedule := NewHistoryEventEdge(externalWorkflowCanceled, workflowTaskSchedule)
	externalWorkflowCanceledToWorkflowTaskSchedule.SetCondition(notPendingWorkflowTask)
	externalWorkflowCancelFailToWorkflowTaskSchedule := NewHistoryEventEdge(externalWorkflowCancelFail, workflowTaskSchedule)
	externalWorkflowCancelFailToWorkflowTaskSchedule.SetCondition(notPendingWorkflowTask)
	externalWorkflowModel.AddEdge(workflowTaskCompleteToExternalWorkflowSignal, workflowTaskCompleteToExternalWorkflowCancel,
		externalWorkflowSignalToFail, externalWorkflowSignalToSignaled, externalWorkflowCancelToFail, externalWorkflowCancelToCanceled,
		externalWorkflowSignaledToWorkflowTaskSchedule, externalWorkflowSignalFailedToWorkflowTaskSchedule,
		externalWorkflowCanceledToWorkflowTaskSchedule, externalWorkflowCancelFailToWorkflowTaskSchedule)

	// Config event generator
	generator.SetBatchGenerationRule(canDoBatch)
	generator.AddInitialEntryVertex(workflowStart)
	generator.AddExitVertex(workflowComplete, workflowFail, workflowTerminate, workflowTimedOut, continueAsNew)
	// generator.AddRandomEntryVertex(workflowSignal, workflowTerminate, workflowTimedOut)
	generator.AddModel(historyEventModel)
	generator.AddModel(workflowModel)
	generator.AddModel(activityModel)
	generator.AddModel(timerModel)
	generator.AddModel(childWorkflowModel)
	generator.AddModel(externalWorkflowModel)
	return generator
}

func getDefaultHistoryEvent(
	eventID int64,
	version int64,
) *historypb.HistoryEvent {

	globalTaskID++
	return &historypb.HistoryEvent{
		EventId:   eventID,
		Timestamp: time.Now().UnixNano(),
		TaskId:    globalTaskID,
		Version:   version,
	}
}

func copyConnections(
	originalMap map[string][]Edge,
) map[string][]Edge {

	newMap := make(map[string][]Edge)
	for key, value := range originalMap {
		newMap[key] = copyEdges(value)
	}
	return newMap
}

func copyExitVertices(
	originalMap map[string]bool,
) map[string]bool {

	newMap := make(map[string]bool)
	for key, value := range originalMap {
		newMap[key] = value
	}
	return newMap
}

func copyVertex(vertex []Vertex) []Vertex {
	newVertex := make([]Vertex, len(vertex))
	for idx, v := range vertex {
		newVertex[idx] = v.DeepCopy()
	}
	return newVertex
}

func copyEdges(edges []Edge) []Edge {
	newEdges := make([]Edge, len(edges))
	for idx, e := range edges {
		newEdges[idx] = e.DeepCopy()
	}
	return newEdges
}<|MERGE_RESOLUTION|>--- conflicted
+++ resolved
@@ -46,11 +46,7 @@
 	workflowType         = "test-workflow-type"
 	taskQueue            = "taskQueue"
 	identity             = "identity"
-<<<<<<< HEAD
-	decisionTaskAttempts = 1
-=======
-	workflowTaskAttempts = 0
->>>>>>> 004c86cb
+	workflowTaskAttempts = 1
 	childWorkflowID      = "child-workflowID"
 	externalWorkflowID   = "external-workflowID"
 )
