--- conflicted
+++ resolved
@@ -261,28 +261,11 @@
 	}
 }
 
-<<<<<<< HEAD
 func (tv *TestVars) DeploymentVersion() *deploymentpb.WorkerDeploymentVersion {
 	return &deploymentpb.WorkerDeploymentVersion{
 		Version:        tv.BuildID(),
 		DeploymentName: tv.DeploymentSeries(),
 	}
-=======
-func (tv *TestVars) DeploymentVersion() string {
-	return getOrCreate(tv, "version", tv.uniqueString, tv.stringNSetter)
-}
-
-func (tv *TestVars) WithDeploymentVersionNumber(n int) *TestVars {
-	return tv.cloneSetN("version", n)
-}
-
-func (tv *TestVars) DeploymentName() string {
-	return getOrCreate(tv, "deployment_name", tv.uniqueString, tv.stringNSetter)
-}
-
-func (tv *TestVars) WithDeploymentNameNumber(n int) *TestVars {
-	return tv.cloneSetN("deployment_name", n)
->>>>>>> 6fbdc7b2
 }
 
 func (tv *TestVars) DeploymentVersionTransition() *workflowpb.DeploymentVersionTransition {
