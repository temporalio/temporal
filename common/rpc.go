--- conflicted
+++ resolved
@@ -52,17 +52,11 @@
 type (
 	// RPCFactory Creates a dispatcher that knows how to transport requests.
 	RPCFactory interface {
-<<<<<<< HEAD
-		CreateTChannelDispatcher() *yarpc.Dispatcher
-		CreateGRPCDispatcher() *yarpc.Dispatcher
-		CreateRingpopDispatcher() *yarpc.Dispatcher
+		GetTChannelDispatcher() *yarpc.Dispatcher
+		GetGRPCDispatcher() *yarpc.Dispatcher
+		GetRingpopDispatcher() *yarpc.Dispatcher
 		CreateTChannelDispatcherForOutbound(callerName, serviceName, hostName string) *yarpc.Dispatcher
 		CreateGRPCDispatcherForOutbound(callerName, serviceName, hostName string) *yarpc.Dispatcher
-=======
-		GetDispatcher() *yarpc.Dispatcher
-		GetRingpopDispatcher() *yarpc.Dispatcher
-		CreateDispatcherForOutbound(callerName, serviceName, hostName string) *yarpc.Dispatcher
->>>>>>> 09210709
 	}
 )
 
