// Copyright (c) 2017 Uber Technologies, Inc.
//
// Permission is hereby granted, free of charge, to any person obtaining a copy
// of this software and associated documentation files (the "Software"), to deal
// in the Software without restriction, including without limitation the rights
// to use, copy, modify, merge, publish, distribute, sublicense, and/or sell
// copies of the Software, and to permit persons to whom the Software is
// furnished to do so, subject to the following conditions:
//
// The above copyright notice and this permission notice shall be included in
// all copies or substantial portions of the Software.
//
// THE SOFTWARE IS PROVIDED "AS IS", WITHOUT WARRANTY OF ANY KIND, EXPRESS OR
// IMPLIED, INCLUDING BUT NOT LIMITED TO THE WARRANTIES OF MERCHANTABILITY,
// FITNESS FOR A PARTICULAR PURPOSE AND NONINFRINGEMENT. IN NO EVENT SHALL THE
// AUTHORS OR COPYRIGHT HOLDERS BE LIABLE FOR ANY CLAIM, DAMAGES OR OTHER
// LIABILITY, WHETHER IN AN ACTION OF CONTRACT, TORT OR OTHERWISE, ARISING FROM,
// OUT OF OR IN CONNECTION WITH THE SOFTWARE OR THE USE OR OTHER DEALINGS IN
// THE SOFTWARE.

package config

import (
	"fmt"
	"net"
	"sync"

	"go.uber.org/yarpc"
	"go.uber.org/yarpc/api/transport"
	"go.uber.org/yarpc/transport/grpc"
	"go.uber.org/yarpc/transport/tchannel"

	"github.com/temporalio/temporal/common/log"
	"github.com/temporalio/temporal/common/log/tag"
)

// RPCFactory is an implementation of service.RPCFactory interface
type RPCFactory struct {
	config      *RPC
	serviceName string
	ch          *tchannel.ChannelTransport
	logger      log.Logger

	sync.Mutex
	dispatcher        *yarpc.Dispatcher
	ringpopDispatcher *yarpc.Dispatcher
}

// NewFactory builds a new RPCFactory
// conforming to the underlying configuration
func (cfg *RPC) NewFactory(sName string, logger log.Logger) *RPCFactory {
	return newRPCFactory(cfg, sName, logger)
}

func newRPCFactory(cfg *RPC, sName string, logger log.Logger) *RPCFactory {
	factory := &RPCFactory{config: cfg, serviceName: sName, logger: logger}
	return factory
}

<<<<<<< HEAD
// CreateTChannelDispatcher creates a dispatcher for TChannel inbound
func (d *RPCFactory) CreateTChannelDispatcher() *yarpc.Dispatcher {
	return d.createInboundTChannelDispatcher(d.serviceName, d.config.Port)
}

// CreateGRPCDispatcher creates a dispatcher for gRPC inbound
func (d *RPCFactory) CreateGRPCDispatcher() *yarpc.Dispatcher {
	hostAddress := fmt.Sprintf("%v:%v", d.getListenIP(), d.config.GRPCPort)
	l, err := net.Listen("tcp", hostAddress)
	if err != nil {
		d.logger.Fatal("Failed create a gRPC listener", tag.Error(err), tag.Address(hostAddress))
	}

	dispatcher := yarpc.NewDispatcher(yarpc.Config{
		Name:     d.serviceName,
		Inbounds: yarpc.Inbounds{grpc.NewTransport().NewInbound(l)},
	})

	d.logger.Info("Created gRPC dispatcher", tag.Service(d.serviceName), tag.Address(hostAddress))

	return dispatcher
}

// CreateRingpopDispatcher creates a dispatcher for ringpop
func (d *RPCFactory) CreateRingpopDispatcher() *yarpc.Dispatcher {
=======
// GetDispatcher return a cached dispatcher
func (d *RPCFactory) GetDispatcher() *yarpc.Dispatcher {
	d.Lock()
	defer d.Unlock()

	if d.dispatcher != nil {
		return d.dispatcher
	}

	d.dispatcher = d.createInboundTChannelDispatcher(d.serviceName, d.config.Port)
	return d.dispatcher
}

// GetRingpopDispatcher return a cached ringpop dispatcher
func (d *RPCFactory) GetRingpopDispatcher() *yarpc.Dispatcher {
	d.Lock()
	defer d.Unlock()

	if d.ringpopDispatcher != nil {
		return d.ringpopDispatcher
	}

>>>>>>> 09210709
	ringpopServiceName := fmt.Sprintf("%v-ringpop", d.serviceName)
	d.ringpopDispatcher = d.createInboundTChannelDispatcher(ringpopServiceName, d.config.RingpopPort)
	return d.ringpopDispatcher
}

<<<<<<< HEAD
// CreateTChannelDispatcherForOutbound creates a dispatcher for outbound connection
func (d *RPCFactory) CreateTChannelDispatcherForOutbound(callerName, serviceName, hostName string) *yarpc.Dispatcher {
	return d.createDispatcherForOutbound(d.ch.NewSingleOutbound(hostName), callerName, serviceName, "TChannel")
}

// CreateGRPCDispatcherForOutbound creates a dispatcher for outbound connection
func (d *RPCFactory) CreateGRPCDispatcherForOutbound(callerName, serviceName, hostName string) *yarpc.Dispatcher {
	return d.createDispatcherForOutbound(grpc.NewTransport().NewSingleOutbound(hostName), callerName, serviceName, "gRPC")
}

func (d *RPCFactory) createDispatcherForOutbound(unaryOutbound transport.UnaryOutbound, callerName, serviceName, transportType string) *yarpc.Dispatcher {
	dsp := yarpc.NewDispatcher(yarpc.Config{
=======
// CreateDispatcherForOutbound creates a dispatcher for outbound connection
func (d *RPCFactory) CreateDispatcherForOutbound(
	callerName string,
	serviceName string,
	hostName string,
) *yarpc.Dispatcher {

	// Setup dispatcher(outbound) for onebox
	d.logger.Info("Created RPC dispatcher outbound", tag.Service(d.serviceName), tag.Address(hostName))
	dispatcher := yarpc.NewDispatcher(yarpc.Config{
>>>>>>> 09210709
		Name: callerName,
		Outbounds: yarpc.Outbounds{
			serviceName: {Unary: unaryOutbound},
		},
	})

	d.logger.Info("Created RPC dispatcher outbound", tag.Service(d.serviceName), tag.TransportType(transportType))

	if err := dsp.Start(); err != nil {
		d.logger.Fatal("Failed to start outbound dispatcher", tag.Error(err), tag.TransportType(transportType))
	}
	return dsp
}

func (d *RPCFactory) createInboundTChannelDispatcher(serviceName string, port int) *yarpc.Dispatcher {
	// Setup dispatcher for onebox
	var err error
	hostAddress := fmt.Sprintf("%v:%v", d.getListenIP(), port)
	d.ch, err = tchannel.NewChannelTransport(
		tchannel.ServiceName(serviceName),
		tchannel.ListenAddr(hostAddress))
	if err != nil {
		d.logger.Fatal("Failed to create transport channel", tag.Error(err), tag.Address(hostAddress))
	}
	d.logger.Info("Created RPC dispatcher and listening", tag.Service(serviceName), tag.Address(hostAddress))
	return yarpc.NewDispatcher(yarpc.Config{
		Name:     serviceName,
		Inbounds: yarpc.Inbounds{d.ch.NewInbound()},
	})
}

func (d *RPCFactory) getListenIP() net.IP {
	if d.config.BindOnLocalHost && len(d.config.BindOnIP) > 0 {
		d.logger.Fatal("ListenIP failed, bindOnLocalHost and bindOnIP are mutually exclusive")
	}

	if d.config.BindOnLocalHost {
		return net.IPv4(127, 0, 0, 1)
	}

	if len(d.config.BindOnIP) > 0 {
		ip := net.ParseIP(d.config.BindOnIP)
		if ip != nil && ip.To4() != nil {
			return ip.To4()
		}
		d.logger.Fatal("ListenIP failed, unable to parse bindOnIP value %q or it is not IPv4 address", tag.Address(d.config.BindOnIP))
	}
	ip, err := ListenIP()
	if err != nil {
		d.logger.Fatal("ListenIP failed, err=%v", tag.Error(err))
	}
	return ip
}<|MERGE_RESOLUTION|>--- conflicted
+++ resolved
@@ -43,6 +43,7 @@
 
 	sync.Mutex
 	dispatcher        *yarpc.Dispatcher
+	grpcDispatcher    *yarpc.Dispatcher
 	ringpopDispatcher *yarpc.Dispatcher
 }
 
@@ -57,35 +58,35 @@
 	return factory
 }
 
-<<<<<<< HEAD
-// CreateTChannelDispatcher creates a dispatcher for TChannel inbound
-func (d *RPCFactory) CreateTChannelDispatcher() *yarpc.Dispatcher {
-	return d.createInboundTChannelDispatcher(d.serviceName, d.config.Port)
+// GetGRPCDispatcher returns cached dispatcher for gRPC inbound or creates one
+func (d *RPCFactory) GetGRPCDispatcher() *yarpc.Dispatcher {
+	if d.grpcDispatcher != nil {
+		return d.grpcDispatcher
+	}
+
+	d.Lock()
+	defer d.Unlock()
+
+	if d.grpcDispatcher == nil {
+		hostAddress := fmt.Sprintf("%v:%v", d.getListenIP(), d.config.GRPCPort)
+		l, err := net.Listen("tcp", hostAddress)
+		if err != nil {
+			d.logger.Fatal("Failed create a gRPC listener", tag.Error(err), tag.Address(hostAddress))
+		}
+
+		d.grpcDispatcher = yarpc.NewDispatcher(yarpc.Config{
+			Name:     d.serviceName,
+			Inbounds: yarpc.Inbounds{grpc.NewTransport().NewInbound(l)},
+		})
+
+		d.logger.Info("Created gRPC dispatcher", tag.Service(d.serviceName), tag.Address(hostAddress))
+	}
+
+	return d.grpcDispatcher
 }
 
-// CreateGRPCDispatcher creates a dispatcher for gRPC inbound
-func (d *RPCFactory) CreateGRPCDispatcher() *yarpc.Dispatcher {
-	hostAddress := fmt.Sprintf("%v:%v", d.getListenIP(), d.config.GRPCPort)
-	l, err := net.Listen("tcp", hostAddress)
-	if err != nil {
-		d.logger.Fatal("Failed create a gRPC listener", tag.Error(err), tag.Address(hostAddress))
-	}
-
-	dispatcher := yarpc.NewDispatcher(yarpc.Config{
-		Name:     d.serviceName,
-		Inbounds: yarpc.Inbounds{grpc.NewTransport().NewInbound(l)},
-	})
-
-	d.logger.Info("Created gRPC dispatcher", tag.Service(d.serviceName), tag.Address(hostAddress))
-
-	return dispatcher
-}
-
-// CreateRingpopDispatcher creates a dispatcher for ringpop
-func (d *RPCFactory) CreateRingpopDispatcher() *yarpc.Dispatcher {
-=======
-// GetDispatcher return a cached dispatcher
-func (d *RPCFactory) GetDispatcher() *yarpc.Dispatcher {
+// GetTChannelDispatcher return a cached dispatcher
+func (d *RPCFactory) GetTChannelDispatcher() *yarpc.Dispatcher {
 	d.Lock()
 	defer d.Unlock()
 
@@ -106,53 +107,12 @@
 		return d.ringpopDispatcher
 	}
 
->>>>>>> 09210709
 	ringpopServiceName := fmt.Sprintf("%v-ringpop", d.serviceName)
 	d.ringpopDispatcher = d.createInboundTChannelDispatcher(ringpopServiceName, d.config.RingpopPort)
 	return d.ringpopDispatcher
 }
 
-<<<<<<< HEAD
-// CreateTChannelDispatcherForOutbound creates a dispatcher for outbound connection
-func (d *RPCFactory) CreateTChannelDispatcherForOutbound(callerName, serviceName, hostName string) *yarpc.Dispatcher {
-	return d.createDispatcherForOutbound(d.ch.NewSingleOutbound(hostName), callerName, serviceName, "TChannel")
-}
-
-// CreateGRPCDispatcherForOutbound creates a dispatcher for outbound connection
-func (d *RPCFactory) CreateGRPCDispatcherForOutbound(callerName, serviceName, hostName string) *yarpc.Dispatcher {
-	return d.createDispatcherForOutbound(grpc.NewTransport().NewSingleOutbound(hostName), callerName, serviceName, "gRPC")
-}
-
-func (d *RPCFactory) createDispatcherForOutbound(unaryOutbound transport.UnaryOutbound, callerName, serviceName, transportType string) *yarpc.Dispatcher {
-	dsp := yarpc.NewDispatcher(yarpc.Config{
-=======
-// CreateDispatcherForOutbound creates a dispatcher for outbound connection
-func (d *RPCFactory) CreateDispatcherForOutbound(
-	callerName string,
-	serviceName string,
-	hostName string,
-) *yarpc.Dispatcher {
-
-	// Setup dispatcher(outbound) for onebox
-	d.logger.Info("Created RPC dispatcher outbound", tag.Service(d.serviceName), tag.Address(hostName))
-	dispatcher := yarpc.NewDispatcher(yarpc.Config{
->>>>>>> 09210709
-		Name: callerName,
-		Outbounds: yarpc.Outbounds{
-			serviceName: {Unary: unaryOutbound},
-		},
-	})
-
-	d.logger.Info("Created RPC dispatcher outbound", tag.Service(d.serviceName), tag.TransportType(transportType))
-
-	if err := dsp.Start(); err != nil {
-		d.logger.Fatal("Failed to start outbound dispatcher", tag.Error(err), tag.TransportType(transportType))
-	}
-	return dsp
-}
-
 func (d *RPCFactory) createInboundTChannelDispatcher(serviceName string, port int) *yarpc.Dispatcher {
-	// Setup dispatcher for onebox
 	var err error
 	hostAddress := fmt.Sprintf("%v:%v", d.getListenIP(), port)
 	d.ch, err = tchannel.NewChannelTransport(
@@ -166,6 +126,33 @@
 		Name:     serviceName,
 		Inbounds: yarpc.Inbounds{d.ch.NewInbound()},
 	})
+}
+
+// CreateTChannelDispatcherForOutbound creates a dispatcher for outbound connection
+func (d *RPCFactory) CreateTChannelDispatcherForOutbound(callerName, serviceName, hostName string) *yarpc.Dispatcher {
+	return d.createDispatcherForOutbound(d.ch.NewSingleOutbound(hostName), callerName, serviceName, hostName, "TChannel")
+}
+
+// CreateGRPCDispatcherForOutbound creates a dispatcher for outbound connection
+func (d *RPCFactory) CreateGRPCDispatcherForOutbound(callerName, serviceName, hostName string) *yarpc.Dispatcher {
+	return d.createDispatcherForOutbound(grpc.NewTransport().NewSingleOutbound(hostName), callerName, serviceName, hostName, "gRPC")
+}
+
+func (d *RPCFactory) createDispatcherForOutbound(unaryOutbound transport.UnaryOutbound, callerName, serviceName, hostName, transportType string) *yarpc.Dispatcher {
+	d.logger.Info("Created RPC dispatcher outbound", tag.Service(d.serviceName))
+	dsp := yarpc.NewDispatcher(yarpc.Config{
+		Name: callerName,
+		Outbounds: yarpc.Outbounds{
+			serviceName: {Unary: unaryOutbound},
+		},
+	})
+
+	d.logger.Info("Created RPC dispatcher outbound", tag.Service(d.serviceName), tag.Address(hostName), tag.TransportType(transportType))
+
+	if err := dsp.Start(); err != nil {
+		d.logger.Fatal("Failed to start outbound dispatcher", tag.Error(err), tag.TransportType(transportType))
+	}
+	return dsp
 }
 
 func (d *RPCFactory) getListenIP() net.IP {
