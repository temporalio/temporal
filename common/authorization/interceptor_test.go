--- conflicted
+++ resolved
@@ -64,24 +64,14 @@
 		suite.Suite
 		*require.Assertions
 
-<<<<<<< HEAD
 		controller            *gomock.Controller
 		mockFrontendHandler   *workflowservicemock.MockWorkflowServiceServer
 		mockAuthorizer        *MockAuthorizer
 		mockMetricsHandler    *metrics.MockHandler
 		mockNamespaceRegistry *namespace.MockRegistry
-		interceptor           grpc.UnaryServerInterceptor
+		interceptor           *Interceptor
 		handler               grpc.UnaryHandler
 		mockClaimMapper       *MockClaimMapper
-=======
-		controller          *gomock.Controller
-		mockFrontendHandler *workflowservicemock.MockWorkflowServiceServer
-		mockAuthorizer      *MockAuthorizer
-		mockMetricsHandler  *metrics.MockHandler
-		interceptor         *Interceptor
-		handler             grpc.UnaryHandler
-		mockClaimMapper     *MockClaimMapper
->>>>>>> 650588ce
 	}
 )
 
@@ -175,7 +165,7 @@
 	handler.EXPECT().Counter(metrics.ServiceErrUnauthorizedCounter.Name()).Return(metrics.NoopCounterMetricFunc)
 	handler.EXPECT().Timer(metrics.ServiceAuthorizationLatency.Name()).Return(metrics.NoopTimerMetricFunc)
 
-	res, err := s.interceptor(ctx, request, describeNamespaceInfo, s.handler)
+	res, err := s.interceptor.Intercept(ctx, request, describeNamespaceInfo, s.handler)
 	s.Nil(res)
 	s.Error(err)
 }
