// The MIT License
//
// Copyright (c) 2020 Temporal Technologies Inc.  All rights reserved.
//
// Copyright (c) 2020 Uber Technologies, Inc.
//
// Permission is hereby granted, free of charge, to any person obtaining a copy
// of this software and associated documentation files (the "Software"), to deal
// in the Software without restriction, including without limitation the rights
// to use, copy, modify, merge, publish, distribute, sublicense, and/or sell
// copies of the Software, and to permit persons to whom the Software is
// furnished to do so, subject to the following conditions:
//
// The above copyright notice and this permission notice shall be included in
// all copies or substantial portions of the Software.
//
// THE SOFTWARE IS PROVIDED "AS IS", WITHOUT WARRANTY OF ANY KIND, EXPRESS OR
// IMPLIED, INCLUDING BUT NOT LIMITED TO THE WARRANTIES OF MERCHANTABILITY,
// FITNESS FOR A PARTICULAR PURPOSE AND NONINFRINGEMENT. IN NO EVENT SHALL THE
// AUTHORS OR COPYRIGHT HOLDERS BE LIABLE FOR ANY CLAIM, DAMAGES OR OTHER
// LIABILITY, WHETHER IN AN ACTION OF CONTRACT, TORT OR OTHERWISE, ARISING FROM,
// OUT OF OR IN CONNECTION WITH THE SOFTWARE OR THE USE OR OTHER DEALINGS IN
// THE SOFTWARE.

package authorization

import (
	"context"
	"crypto/x509"
	"crypto/x509/pkix"
	"time"

	"go.temporal.io/api/serviceerror"
	"google.golang.org/grpc"
	"google.golang.org/grpc/credentials"
	"google.golang.org/grpc/metadata"
	"google.golang.org/grpc/peer"

	"go.temporal.io/server/common/headers"
	"go.temporal.io/server/common/log"
	"go.temporal.io/server/common/log/tag"
	"go.temporal.io/server/common/metrics"
	"go.temporal.io/server/common/util"
)

type (
	contextKeyMappedClaims struct{}
	contextKeyAuthHeader   struct{}
)

type (
	// JWTAudienceMapper returns JWT audience for a given request
	JWTAudienceMapper interface {
		Audience(ctx context.Context, req interface{}, info *grpc.UnaryServerInfo) string
	}
)

const (
	RequestUnauthorized = "Request unauthorized."

	defaultAuthHeaderName      = "authorization"
	defaultAuthExtraHeaderName = "authorization-extras"
)

var (
	errUnauthorized = serviceerror.NewPermissionDenied(RequestUnauthorized, "")

	MappedClaims contextKeyMappedClaims
	AuthHeader   contextKeyAuthHeader
)

// TLSInfoFromContext extracts TLS information from the context's peer value.
func TLSInfoFromContext(ctx context.Context) *credentials.TLSInfo {
	p, ok := peer.FromContext(ctx)
	if !ok {
		return nil
	}
	if tlsInfo, ok := p.AuthInfo.(credentials.TLSInfo); ok {
		return &tlsInfo
	}
	return nil
}

// PeerCert extracts an x509 certificate from given tlsInfo.
func PeerCert(tlsInfo *credentials.TLSInfo) *x509.Certificate {
	if tlsInfo == nil || len(tlsInfo.State.VerifiedChains) == 0 || len(tlsInfo.State.VerifiedChains[0]) == 0 {
		return nil
	}
	// The assumption here is that we only expect a single verified chain of certs (first[0]).
	// It's unclear how we should handle a situation when more than one chain is presented,
	// which subject to use. It's okay for us to limit ourselves to one chain.
	// We can always extend this logic later.
	// We take the first element in the chain ([0]) because that's the client cert
	// (at the beginning of the chain), not intermediary CAs or the root CA (at the end of the chain).
	return tlsInfo.State.VerifiedChains[0][0]
}

type Interceptor struct {
	claimMapper         ClaimMapper
	authorizer          Authorizer
	metricsHandler      metrics.Handler
	logger              log.Logger
	audienceGetter      JWTAudienceMapper
	authHeaderName      string
	authExtraHeaderName string
}

// NewInterceptor creates an authorization interceptor.
func NewInterceptor(
	claimMapper ClaimMapper,
	authorizer Authorizer,
	metricsHandler metrics.Handler,
	logger log.Logger,
	audienceGetter JWTAudienceMapper,
	authHeaderName string,
	authExtraHeaderName string,
) *Interceptor {
	return &Interceptor{
		claimMapper:         claimMapper,
		authorizer:          authorizer,
		logger:              logger,
		metricsHandler:      metricsHandler,
		authHeaderName:      util.Coalesce(authHeaderName, defaultAuthHeaderName),
		authExtraHeaderName: util.Coalesce(authExtraHeaderName, defaultAuthExtraHeaderName),
		audienceGetter:      audienceGetter,
	}
}

func (a *Interceptor) Intercept(
	ctx context.Context,
	req interface{},
	info *grpc.UnaryServerInfo,
	handler grpc.UnaryHandler,
) (interface{}, error) {
	tlsConnection := TLSInfoFromContext(ctx)
	md, _ := metadata.FromIncomingContext(ctx)

	authInfo := a.GetAuthInfo(tlsConnection, headers.GRPCHeaderGetter{Metadata: md}, func() string {
		if a.audienceGetter != nil {
			return a.audienceGetter.Audience(ctx, req, info)
		}
		return ""
	})

	var claims *Claims
	if authInfo != nil {
		var err error
		claims, err = a.GetClaims(authInfo)
		if err != nil {
			a.logger.Error("Authorization error", tag.Error(err))
			// return a generic error to the caller without disclosing details
			return nil, errUnauthorized
		}
		ctx = a.EnhanceContext(ctx, authInfo, claims)
	}

	if a.authorizer != nil {
		var namespace string
		requestWithNamespace, ok := req.(hasNamespace)
		if ok {
			namespace = requestWithNamespace.GetNamespace()
		}
		ct := &CallTarget{
			Namespace: namespace,
			APIName:   info.FullMethod,
			Request:   req,
<<<<<<< HEAD
		}, handler)
		if err != nil {
			metrics.ServiceErrAuthorizeFailedCounter.With(handler).Record(1)
			a.logAuthError(err)
			return nil, errUnauthorized // return a generic error to the caller without disclosing details
		}
		if result.Decision != DecisionAllow {
			metrics.ServiceErrUnauthorizedCounter.With(handler).Record(1)
			// if a reason is included in the result, include it in the error message
			if result.Reason != "" {
				return nil, serviceerror.NewPermissionDenied(RequestUnauthorized, result.Reason)
			}
			return nil, errUnauthorized // return a generic error to the caller without disclosing details
=======
		}
		if err := a.Authorize(ctx, claims, ct); err != nil {
			return nil, err
>>>>>>> b78884a5
		}
	}
	return handler(ctx, req)
}

<<<<<<< HEAD
func (a *interceptor) authorize(
	ctx context.Context,
	claims *Claims,
	callTarget *CallTarget,
	metricsHandler metrics.Handler) (Result, error) {
	startTime := time.Now().UTC()
	defer func() {
		metrics.ServiceAuthorizationLatency.With(metricsHandler).Record(time.Since(startTime))
	}()
	return a.authorizer.Authorize(ctx, claims, callTarget)
}
=======
// GetAuthInfo extracts auth info from TLS info and headers.
// Returns nil if either the policy's claimMapper or authorizer are nil or when there is no auth information in the
// provided TLS info or headers.
func (a *Interceptor) GetAuthInfo(tlsConnection *credentials.TLSInfo, header headers.HeaderGetter, audienceGetter func() string) *AuthInfo {
	if a.claimMapper == nil || a.authorizer == nil {
		return nil
	}
	var tlsSubject *pkix.Name
	var authHeader string
	var authExtraHeader string
>>>>>>> b78884a5

	if header != nil {
		authHeader = header.Get(a.authHeaderName)
		authExtraHeader = header.Get(a.authExtraHeaderName)
	}
	clientCert := PeerCert(tlsConnection)
	if clientCert != nil {
		tlsSubject = &clientCert.Subject
	}

	authInfoRequired := true
	if cm, ok := a.claimMapper.(ClaimMapperWithAuthInfoRequired); ok {
		authInfoRequired = cm.AuthInfoRequired()
	}

	// Add auth info to context only if there's some auth info
	if tlsSubject == nil && authHeader == "" && authInfoRequired {
		return nil
	}

	return &AuthInfo{
		AuthToken:     authHeader,
		TLSSubject:    tlsSubject,
		TLSConnection: tlsConnection,
		ExtraData:     authExtraHeader,
		Audience:      audienceGetter(),
	}
}

// GetClaims uses the policy's claimMapper to map the provided authInfo to claims.
func (a *Interceptor) GetClaims(authInfo *AuthInfo) (*Claims, error) {
	return a.claimMapper.GetClaims(authInfo)
}

// EnhanceContext returns a new context with [MappedClaims] and [AuthHeader] values.
func (a *Interceptor) EnhanceContext(ctx context.Context, authInfo *AuthInfo, claims *Claims) context.Context {
	ctx = context.WithValue(ctx, MappedClaims, claims)
	if authInfo.AuthToken != "" {
		ctx = context.WithValue(ctx, AuthHeader, authInfo.AuthToken)
	}
	return ctx
}

// Authorize uses the policy's authorizer to authorize a request based on provided claims and call target.
// Logs and emits metrics when unauthorized.
func (a *Interceptor) Authorize(ctx context.Context, claims *Claims, ct *CallTarget) error {
	if a.authorizer == nil {
		return nil
	}

	mh := a.getMetricsHandler(ct.Namespace)

	startTime := time.Now().UTC()
	result, err := a.authorizer.Authorize(ctx, claims, ct)
	mh.Timer(metrics.ServiceAuthorizationLatency.Name()).Record(time.Since(startTime))
	if err != nil {
		mh.Counter(metrics.ServiceErrAuthorizeFailedCounter.Name()).Record(1)
		a.logger.Error("Authorization error", tag.Error(err))
		return errUnauthorized // return a generic error to the caller without disclosing details
	}
	if result.Decision != DecisionAllow {
		mh.Counter(metrics.ServiceErrUnauthorizedCounter.Name()).Record(1)
		// if a reason is included in the result, include it in the error message
		if result.Reason != "" {
			return serviceerror.NewPermissionDenied(RequestUnauthorized, result.Reason)
		}
		return errUnauthorized // return a generic error to the caller without disclosing details
	}
	return nil
}

// getMetricsHandler returns a metrics handler with a namespace tag
func (a *Interceptor) getMetricsHandler(namespace string) metrics.Handler {
	var metricsHandler metrics.Handler
	if namespace != "" {
		metricsHandler = a.metricsHandler.WithTags(metrics.OperationTag(metrics.AuthorizationScope), metrics.NamespaceTag(namespace))
	} else {
		metricsHandler = a.metricsHandler.WithTags(metrics.OperationTag(metrics.AuthorizationScope), metrics.NamespaceUnknownTag())
	}
	return metricsHandler
}<|MERGE_RESOLUTION|>--- conflicted
+++ resolved
@@ -164,43 +164,14 @@
 			Namespace: namespace,
 			APIName:   info.FullMethod,
 			Request:   req,
-<<<<<<< HEAD
-		}, handler)
-		if err != nil {
-			metrics.ServiceErrAuthorizeFailedCounter.With(handler).Record(1)
-			a.logAuthError(err)
-			return nil, errUnauthorized // return a generic error to the caller without disclosing details
-		}
-		if result.Decision != DecisionAllow {
-			metrics.ServiceErrUnauthorizedCounter.With(handler).Record(1)
-			// if a reason is included in the result, include it in the error message
-			if result.Reason != "" {
-				return nil, serviceerror.NewPermissionDenied(RequestUnauthorized, result.Reason)
-			}
-			return nil, errUnauthorized // return a generic error to the caller without disclosing details
-=======
 		}
 		if err := a.Authorize(ctx, claims, ct); err != nil {
 			return nil, err
->>>>>>> b78884a5
 		}
 	}
 	return handler(ctx, req)
 }
 
-<<<<<<< HEAD
-func (a *interceptor) authorize(
-	ctx context.Context,
-	claims *Claims,
-	callTarget *CallTarget,
-	metricsHandler metrics.Handler) (Result, error) {
-	startTime := time.Now().UTC()
-	defer func() {
-		metrics.ServiceAuthorizationLatency.With(metricsHandler).Record(time.Since(startTime))
-	}()
-	return a.authorizer.Authorize(ctx, claims, callTarget)
-}
-=======
 // GetAuthInfo extracts auth info from TLS info and headers.
 // Returns nil if either the policy's claimMapper or authorizer are nil or when there is no auth information in the
 // provided TLS info or headers.
@@ -211,7 +182,6 @@
 	var tlsSubject *pkix.Name
 	var authHeader string
 	var authExtraHeader string
->>>>>>> b78884a5
 
 	if header != nil {
 		authHeader = header.Get(a.authHeaderName)
@@ -266,14 +236,14 @@
 
 	startTime := time.Now().UTC()
 	result, err := a.authorizer.Authorize(ctx, claims, ct)
-	mh.Timer(metrics.ServiceAuthorizationLatency.Name()).Record(time.Since(startTime))
+	metrics.ServiceAuthorizationLatency.With(mh).Record(time.Since(startTime))
 	if err != nil {
-		mh.Counter(metrics.ServiceErrAuthorizeFailedCounter.Name()).Record(1)
+		metrics.ServiceErrAuthorizeFailedCounter.With(mh).Record(1)
 		a.logger.Error("Authorization error", tag.Error(err))
 		return errUnauthorized // return a generic error to the caller without disclosing details
 	}
 	if result.Decision != DecisionAllow {
-		mh.Counter(metrics.ServiceErrUnauthorizedCounter.Name()).Record(1)
+		metrics.ServiceErrUnauthorizedCounter.With(mh).Record(1)
 		// if a reason is included in the result, include it in the error message
 		if result.Reason != "" {
 			return serviceerror.NewPermissionDenied(RequestUnauthorized, result.Reason)
