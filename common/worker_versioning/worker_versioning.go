// The MIT License
//
// Copyright (c) 2020 Temporal Technologies Inc.  All rights reserved.
//
// Copyright (c) 2020 Uber Technologies, Inc.
//
// Permission is hereby granted, free of charge, to any person obtaining a copy
// of this software and associated documentation files (the "Software"), to deal
// in the Software without restriction, including without limitation the rights
// to use, copy, modify, merge, publish, distribute, sublicense, and/or sell
// copies of the Software, and to permit persons to whom the Software is
// furnished to do so, subject to the following conditions:
//
// The above copyright notice and this permission notice shall be included in
// all copies or substantial portions of the Software.
//
// THE SOFTWARE IS PROVIDED "AS IS", WITHOUT WARRANTY OF ANY KIND, EXPRESS OR
// IMPLIED, INCLUDING BUT NOT LIMITED TO THE WARRANTIES OF MERCHANTABILITY,
// FITNESS FOR A PARTICULAR PURPOSE AND NONINFRINGEMENT. IN NO EVENT SHALL THE
// AUTHORS OR COPYRIGHT HOLDERS BE LIABLE FOR ANY CLAIM, DAMAGES OR OTHER
// LIABILITY, WHETHER IN AN ACTION OF CONTRACT, TORT OR OTHERWISE, ARISING FROM,
// OUT OF OR IN CONNECTION WITH THE SOFTWARE OR THE USE OR OTHER DEALINGS IN
// THE SOFTWARE.

package worker_versioning

import (
	"context"
	"fmt"
	"strings"

	"github.com/temporalio/sqlparser"
	commonpb "go.temporal.io/api/common/v1"
	"google.golang.org/protobuf/types/known/emptypb"

	persistencespb "go.temporal.io/server/api/persistence/v1"
	taskqueuespb "go.temporal.io/server/api/taskqueue/v1"
	"go.temporal.io/server/common/namespace"
	"go.temporal.io/server/common/persistence/visibility/manager"
	"go.temporal.io/server/common/searchattribute"
)

const (
	buildIdSearchAttributePrefixAssigned    = "assigned"
	buildIdSearchAttributePrefixVersioned   = "versioned"
	buildIdSearchAttributePrefixUnversioned = "unversioned"
	BuildIdSearchAttributeDelimiter         = ":"
	// UnversionedSearchAttribute is the sentinel value used to mark all unversioned workflows
	UnversionedSearchAttribute = buildIdSearchAttributePrefixUnversioned
)

// AssignedBuildIdSearchAttribute returns the search attribute value for the currently assigned build id
func AssignedBuildIdSearchAttribute(buildId string) string {
	return buildIdSearchAttributePrefixAssigned + BuildIdSearchAttributeDelimiter + buildId
}

// IsUnversionedOrAssignedBuildIdSearchAttribute returns the value is "unversioned" or "assigned:<bld>"
func IsUnversionedOrAssignedBuildIdSearchAttribute(buildId string) bool {
	return buildId == UnversionedSearchAttribute ||
		strings.HasPrefix(buildId, buildIdSearchAttributePrefixAssigned+BuildIdSearchAttributeDelimiter)
}

// VersionedBuildIdSearchAttribute returns the search attribute value for a versioned build id
func VersionedBuildIdSearchAttribute(buildId string) string {
	return buildIdSearchAttributePrefixVersioned + BuildIdSearchAttributeDelimiter + buildId
}

// UnversionedBuildIdSearchAttribute returns the search attribute value for an unversioned build id
func UnversionedBuildIdSearchAttribute(buildId string) string {
	return buildIdSearchAttributePrefixUnversioned + BuildIdSearchAttributeDelimiter + buildId
}

// VersionStampToBuildIdSearchAttribute returns the search attribute value for a version stamp
func VersionStampToBuildIdSearchAttribute(stamp *commonpb.WorkerVersionStamp) string {
	if stamp.GetBuildId() == "" {
		return UnversionedSearchAttribute
	}
	if stamp.UseVersioning {
		return VersionedBuildIdSearchAttribute(stamp.BuildId)
	}
	return UnversionedBuildIdSearchAttribute(stamp.BuildId)
}

// FindBuildId finds a build id in the version data's sets, returning (set index, index within that set).
// Returns -1, -1 if not found.
func FindBuildId(versioningData *persistencespb.VersioningData, buildId string) (setIndex, indexInSet int) {
	versionSets := versioningData.GetVersionSets()
	for sidx, set := range versionSets {
		for bidx, id := range set.GetBuildIds() {
			if buildId == id.Id {
				return sidx, bidx
			}
		}
	}
	return -1, -1
}

func WorkflowsExistForBuildId(ctx context.Context, visibilityManager manager.VisibilityManager, ns *namespace.Namespace, taskQueue, buildId string) (bool, error) {
	escapedTaskQueue := sqlparser.String(sqlparser.NewStrVal([]byte(taskQueue)))
	escapedBuildId := sqlparser.String(sqlparser.NewStrVal([]byte(VersionedBuildIdSearchAttribute(buildId))))
	query := fmt.Sprintf("%s = %s AND %s = %s", searchattribute.TaskQueue, escapedTaskQueue, searchattribute.BuildIds, escapedBuildId)

	response, err := visibilityManager.CountWorkflowExecutions(ctx, &manager.CountWorkflowExecutionsRequest{
		NamespaceID: ns.ID(),
		Namespace:   ns.Name(),
		Query:       query,
	})
	if err != nil {
		return false, err
	}
	return response.Count > 0, nil
}

// StampIfUsingVersioning returns the given WorkerVersionStamp if it is using versioning,
// otherwise returns nil.
func StampIfUsingVersioning(stamp *commonpb.WorkerVersionStamp) *commonpb.WorkerVersionStamp {
	if stamp.GetUseVersioning() {
		return stamp
	}
	return nil
}

// BuildIdIfUsingVersioning returns the given WorkerVersionStamp if it is using versioning,
// otherwise returns nil.
func BuildIdIfUsingVersioning(stamp *commonpb.WorkerVersionStamp) string {
	if stamp.GetUseVersioning() {
		return stamp.GetBuildId()
	}
	return ""
}

// MakeDirectiveForWorkflowTask returns a versioning directive based on the following parameters:
// - inheritedBuildId: build ID inherited from a past/previous wf execution (for Child WF or CaN)
// - assignedBuildId: the build id to which the WF is currently assigned (i.e. mutable state's AssginedBuildId)
// - stamp: the latest versioning stamp of the execution (only needed for old versioning)
<<<<<<< HEAD
// - hasCompletedWorkflowTask: if the wf has completed any wft
func MakeDirectiveForWorkflowTask(inheritedBuildId string, assignedBuildId string, stamp *commonpb.WorkerVersionStamp, hasCompletedWorkflowTask bool) *taskqueuespb.TaskVersionDirective {
	if id := StampIfUsingVersioning(stamp).GetBuildId(); id != "" && assignedBuildId == "" {
=======
// - lastWorkflowTaskStartedEventID: to determine if this is the first WFT
func MakeDirectiveForWorkflowTask(inheritedBuildId string, assignedBuildId string, stamp *commonpb.WorkerVersionStamp, lastWorkflowTaskStartedEventID int64) *taskqueuespb.TaskVersionDirective {
	if id := BuildIdIfUsingVersioning(stamp); id != "" && assignedBuildId == "" {
>>>>>>> c1a0c623
		// TODO: old versioning only [cleanup-old-wv]
		return MakeBuildIdDirective(id)
	} else if !hasCompletedWorkflowTask && inheritedBuildId == "" {
		// first workflow task (or a retry of) and build ID not inherited. if this is retry we reassign build ID
		// if WF has an inherited build id, we do not allow usage of assignment rules
		return MakeUseAssignmentRulesDirective()
	} else if assignedBuildId != "" {
		return MakeBuildIdDirective(assignedBuildId)
	}
	// else: unversioned queue
	return nil
}

func MakeUseAssignmentRulesDirective() *taskqueuespb.TaskVersionDirective {
	return &taskqueuespb.TaskVersionDirective{BuildId: &taskqueuespb.TaskVersionDirective_UseAssignmentRules{UseAssignmentRules: &emptypb.Empty{}}}
}

func MakeBuildIdDirective(buildId string) *taskqueuespb.TaskVersionDirective {
	return &taskqueuespb.TaskVersionDirective{BuildId: &taskqueuespb.TaskVersionDirective_AssignedBuildId{AssignedBuildId: buildId}}
}

func StampFromCapabilities(cap *commonpb.WorkerVersionCapabilities) *commonpb.WorkerVersionStamp {
	// TODO: remove `cap.BuildId != ""` condition after old versioning cleanup. this condition is used to differentiate
	// between old and new versioning in Record*TaskStart calls. [cleanup-old-wv]
	// we don't want to add stamp for task started events in old versioning
	if cap != nil && cap.BuildId != "" {
		return &commonpb.WorkerVersionStamp{UseVersioning: cap.UseVersioning, BuildId: cap.BuildId}
	}
	return nil
}<|MERGE_RESOLUTION|>--- conflicted
+++ resolved
@@ -133,15 +133,9 @@
 // - inheritedBuildId: build ID inherited from a past/previous wf execution (for Child WF or CaN)
 // - assignedBuildId: the build id to which the WF is currently assigned (i.e. mutable state's AssginedBuildId)
 // - stamp: the latest versioning stamp of the execution (only needed for old versioning)
-<<<<<<< HEAD
-// - hasCompletedWorkflowTask: if the wf has completed any wft
-func MakeDirectiveForWorkflowTask(inheritedBuildId string, assignedBuildId string, stamp *commonpb.WorkerVersionStamp, hasCompletedWorkflowTask bool) *taskqueuespb.TaskVersionDirective {
-	if id := StampIfUsingVersioning(stamp).GetBuildId(); id != "" && assignedBuildId == "" {
-=======
-// - lastWorkflowTaskStartedEventID: to determine if this is the first WFT
+// - hasCompletedWorkflowTask: if the wf has completed any WFT
 func MakeDirectiveForWorkflowTask(inheritedBuildId string, assignedBuildId string, stamp *commonpb.WorkerVersionStamp, lastWorkflowTaskStartedEventID int64) *taskqueuespb.TaskVersionDirective {
 	if id := BuildIdIfUsingVersioning(stamp); id != "" && assignedBuildId == "" {
->>>>>>> c1a0c623
 		// TODO: old versioning only [cleanup-old-wv]
 		return MakeBuildIdDirective(id)
 	} else if !hasCompletedWorkflowTask && inheritedBuildId == "" {
