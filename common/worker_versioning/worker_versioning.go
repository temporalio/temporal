--- conflicted
+++ resolved
@@ -277,18 +277,6 @@
 			return false, err
 		}
 		return resp.GetIsMember(), nil
-<<<<<<< HEAD
-	}
-}
-
-// [cleanup-wv-pre-release]
-func FindDeployment(deployments *persistencespb.DeploymentData, deployment *deploymentpb.Deployment) int {
-	for i, d := range deployments.GetDeployments() { //nolint:staticcheck // SA1019: worker versioning v0.30
-		if d.Deployment.Equal(deployment) {
-			return i
-		}
-=======
->>>>>>> 5e1a22e6
 	}
 }
 
