// The MIT License
//
// Copyright (c) 2020 Temporal Technologies Inc.  All rights reserved.
//
// Copyright (c) 2020 Uber Technologies, Inc.
//
// Permission is hereby granted, free of charge, to any person obtaining a copy
// of this software and associated documentation files (the "Software"), to deal
// in the Software without restriction, including without limitation the rights
// to use, copy, modify, merge, publish, distribute, sublicense, and/or sell
// copies of the Software, and to permit persons to whom the Software is
// furnished to do so, subject to the following conditions:
//
// The above copyright notice and this permission notice shall be included in
// all copies or substantial portions of the Software.
//
// THE SOFTWARE IS PROVIDED "AS IS", WITHOUT WARRANTY OF ANY KIND, EXPRESS OR
// IMPLIED, INCLUDING BUT NOT LIMITED TO THE WARRANTIES OF MERCHANTABILITY,
// FITNESS FOR A PARTICULAR PURPOSE AND NONINFRINGEMENT. IN NO EVENT SHALL THE
// AUTHORS OR COPYRIGHT HOLDERS BE LIABLE FOR ANY CLAIM, DAMAGES OR OTHER
// LIABILITY, WHETHER IN AN ACTION OF CONTRACT, TORT OR OTHERWISE, ARISING FROM,
// OUT OF OR IN CONNECTION WITH THE SOFTWARE OR THE USE OR OTHER DEALINGS IN
// THE SOFTWARE.

package worker_versioning

import (
	"context"
	"fmt"
	"strings"

	"github.com/temporalio/sqlparser"
	commonpb "go.temporal.io/api/common/v1"
	"google.golang.org/protobuf/types/known/emptypb"

	persistencespb "go.temporal.io/server/api/persistence/v1"
	taskqueuespb "go.temporal.io/server/api/taskqueue/v1"
	"go.temporal.io/server/common"
	"go.temporal.io/server/common/namespace"
	"go.temporal.io/server/common/persistence/visibility/manager"
	"go.temporal.io/server/common/searchattribute"
)

const (
	buildIdSearchAttributePrefixAssigned    = "assigned"
	buildIdSearchAttributePrefixVersioned   = "versioned"
	buildIdSearchAttributePrefixUnversioned = "unversioned"
	BuildIdSearchAttributeDelimiter         = ":"
	// UnversionedSearchAttribute is the sentinel value used to mark all unversioned workflows
	UnversionedSearchAttribute = buildIdSearchAttributePrefixUnversioned
)

// AssignedBuildIdSearchAttribute returns the search attribute value for the currently assigned build id
func AssignedBuildIdSearchAttribute(buildId string) string {
	return buildIdSearchAttributePrefixAssigned + BuildIdSearchAttributeDelimiter + buildId
}

// IsUnversionedOrAssignedBuildIdSearchAttribute returns the value is "unversioned" or "assigned:<bld>"
func IsUnversionedOrAssignedBuildIdSearchAttribute(buildId string) bool {
	return buildId == UnversionedSearchAttribute ||
		strings.HasPrefix(buildId, buildIdSearchAttributePrefixAssigned+BuildIdSearchAttributeDelimiter)
}

// VersionedBuildIdSearchAttribute returns the search attribute value for a versioned build id
func VersionedBuildIdSearchAttribute(buildId string) string {
	return buildIdSearchAttributePrefixVersioned + BuildIdSearchAttributeDelimiter + buildId
}

// UnversionedBuildIdSearchAttribute returns the search attribute value for an unversioned build id
func UnversionedBuildIdSearchAttribute(buildId string) string {
	return buildIdSearchAttributePrefixUnversioned + BuildIdSearchAttributeDelimiter + buildId
}

// VersionStampToBuildIdSearchAttribute returns the search attribute value for a version stamp
func VersionStampToBuildIdSearchAttribute(stamp *commonpb.WorkerVersionStamp) string {
	if stamp.GetBuildId() == "" {
		return UnversionedSearchAttribute
	}
	if stamp.UseVersioning {
		return VersionedBuildIdSearchAttribute(stamp.BuildId)
	}
	return UnversionedBuildIdSearchAttribute(stamp.BuildId)
}

// FindBuildId finds a build id in the version data's sets, returning (set index, index within that set).
// Returns -1, -1 if not found.
func FindBuildId(versioningData *persistencespb.VersioningData, buildId string) (setIndex, indexInSet int) {
	versionSets := versioningData.GetVersionSets()
	for sidx, set := range versionSets {
		for bidx, id := range set.GetBuildIds() {
			if buildId == id.Id {
				return sidx, bidx
			}
		}
	}
	return -1, -1
}

func WorkflowsExistForBuildId(ctx context.Context, visibilityManager manager.VisibilityManager, ns *namespace.Namespace, taskQueue, buildId string) (bool, error) {
	escapedTaskQueue := sqlparser.String(sqlparser.NewStrVal([]byte(taskQueue)))
	escapedBuildId := sqlparser.String(sqlparser.NewStrVal([]byte(VersionedBuildIdSearchAttribute(buildId))))
	query := fmt.Sprintf("%s = %s AND %s = %s", searchattribute.TaskQueue, escapedTaskQueue, searchattribute.BuildIds, escapedBuildId)

	response, err := visibilityManager.CountWorkflowExecutions(ctx, &manager.CountWorkflowExecutionsRequest{
		NamespaceID: ns.ID(),
		Namespace:   ns.Name(),
		Query:       query,
	})
	if err != nil {
		return false, err
	}
	return response.Count > 0, nil
}

// StampIfUsingVersioning returns the given WorkerVersionStamp if it is using versioning,
// otherwise returns nil.
func StampIfUsingVersioning(stamp *commonpb.WorkerVersionStamp) *commonpb.WorkerVersionStamp {
	if stamp.GetUseVersioning() {
		return stamp
	}
	return nil
}

<<<<<<< HEAD
=======
// MakeDirectiveForWorkflowTask returns a versioning directive based on the following parameters:
// - inheritedBuildId: build ID inherited from a past/previous wf execution (for Child WF or CaN)
// - assignedBuildId: the build id to which the WF is currently assigned (i.e. mutable state's AssginedBuildId)
// - stamp: the latest versioning stamp of the execution (only needed for old versioning)
// - lastWorkflowTaskStartedEventID: to determine if this is the first WF task
>>>>>>> d7003b2d
func MakeDirectiveForWorkflowTask(inheritedBuildId string, assignedBuildId string, stamp *commonpb.WorkerVersionStamp, lastWorkflowTaskStartedEventID int64) *taskqueuespb.TaskVersionDirective {
	if id := StampIfUsingVersioning(stamp).GetBuildId(); id != "" && assignedBuildId == "" {
		// TODO: old versioning only [cleanup-old-wv]
		return MakeBuildIdDirective(id)
	} else if lastWorkflowTaskStartedEventID == common.EmptyEventID && inheritedBuildId == "" {
		// first workflow task and build ID not inherited. if this is retry we reassign build ID
<<<<<<< HEAD
=======
		// if WF has an inherited build id, we do not allow usage of assignment rules
>>>>>>> d7003b2d
		return MakeUseAssignmentRulesDirective()
	} else if assignedBuildId != "" {
		return MakeBuildIdDirective(assignedBuildId)
	}
	// else: unversioned queue
	return nil
}

func MakeUseAssignmentRulesDirective() *taskqueuespb.TaskVersionDirective {
	return &taskqueuespb.TaskVersionDirective{BuildId: &taskqueuespb.TaskVersionDirective_UseAssignmentRules{UseAssignmentRules: &emptypb.Empty{}}}
}

func MakeBuildIdDirective(buildId string) *taskqueuespb.TaskVersionDirective {
	return &taskqueuespb.TaskVersionDirective{BuildId: &taskqueuespb.TaskVersionDirective_AssignedBuildId{AssignedBuildId: buildId}}
}

func StampFromCapabilities(cap *commonpb.WorkerVersionCapabilities) *commonpb.WorkerVersionStamp {
	// TODO: remove `cap.BuildId != ""` condition after old versioning cleanup. this condition is used to differentiate
	// between old and new versioning in Record*TaskStart calls. [cleanup-old-wv]
	// we don't want to add stamp for task started events in old versioning
	if cap != nil && cap.BuildId != "" {
		return &commonpb.WorkerVersionStamp{UseVersioning: cap.UseVersioning, BuildId: cap.BuildId}
	}
	return nil
}<|MERGE_RESOLUTION|>--- conflicted
+++ resolved
@@ -121,24 +121,18 @@
 	return nil
 }
 
-<<<<<<< HEAD
-=======
 // MakeDirectiveForWorkflowTask returns a versioning directive based on the following parameters:
 // - inheritedBuildId: build ID inherited from a past/previous wf execution (for Child WF or CaN)
 // - assignedBuildId: the build id to which the WF is currently assigned (i.e. mutable state's AssginedBuildId)
 // - stamp: the latest versioning stamp of the execution (only needed for old versioning)
 // - lastWorkflowTaskStartedEventID: to determine if this is the first WF task
->>>>>>> d7003b2d
 func MakeDirectiveForWorkflowTask(inheritedBuildId string, assignedBuildId string, stamp *commonpb.WorkerVersionStamp, lastWorkflowTaskStartedEventID int64) *taskqueuespb.TaskVersionDirective {
 	if id := StampIfUsingVersioning(stamp).GetBuildId(); id != "" && assignedBuildId == "" {
 		// TODO: old versioning only [cleanup-old-wv]
 		return MakeBuildIdDirective(id)
 	} else if lastWorkflowTaskStartedEventID == common.EmptyEventID && inheritedBuildId == "" {
 		// first workflow task and build ID not inherited. if this is retry we reassign build ID
-<<<<<<< HEAD
-=======
 		// if WF has an inherited build id, we do not allow usage of assignment rules
->>>>>>> d7003b2d
 		return MakeUseAssignmentRulesDirective()
 	} else if assignedBuildId != "" {
 		return MakeBuildIdDirective(assignedBuildId)
