// The MIT License
//
// Copyright (c) 2020 Temporal Technologies Inc.  All rights reserved.
//
// Copyright (c) 2020 Uber Technologies, Inc.
//
// Permission is hereby granted, free of charge, to any person obtaining a copy
// of this software and associated documentation files (the "Software"), to deal
// in the Software without restriction, including without limitation the rights
// to use, copy, modify, merge, publish, distribute, sublicense, and/or sell
// copies of the Software, and to permit persons to whom the Software is
// furnished to do so, subject to the following conditions:
//
// The above copyright notice and this permission notice shall be included in
// all copies or substantial portions of the Software.
//
// THE SOFTWARE IS PROVIDED "AS IS", WITHOUT WARRANTY OF ANY KIND, EXPRESS OR
// IMPLIED, INCLUDING BUT NOT LIMITED TO THE WARRANTIES OF MERCHANTABILITY,
// FITNESS FOR A PARTICULAR PURPOSE AND NONINFRINGEMENT. IN NO EVENT SHALL THE
// AUTHORS OR COPYRIGHT HOLDERS BE LIABLE FOR ANY CLAIM, DAMAGES OR OTHER
// LIABILITY, WHETHER IN AN ACTION OF CONTRACT, TORT OR OTHERWISE, ARISING FROM,
// OUT OF OR IN CONNECTION WITH THE SOFTWARE OR THE USE OR OTHER DEALINGS IN
// THE SOFTWARE.

package worker_versioning

import (
	"context"
	"fmt"
	"math"
	"math/rand"
	"strings"

	"github.com/dgryski/go-farm"
	"github.com/temporalio/sqlparser"
	commonpb "go.temporal.io/api/common/v1"
	deploymentpb "go.temporal.io/api/deployment/v1"
	enumspb "go.temporal.io/api/enums/v1"
	"go.temporal.io/api/serviceerror"
	workflowpb "go.temporal.io/api/workflow/v1"
	deploymentspb "go.temporal.io/server/api/deployment/v1"
	persistencespb "go.temporal.io/server/api/persistence/v1"
	taskqueuespb "go.temporal.io/server/api/taskqueue/v1"
	"go.temporal.io/server/common/namespace"
	"go.temporal.io/server/common/persistence/visibility/manager"
	"go.temporal.io/server/common/searchattribute"
	serviceerrors "go.temporal.io/server/common/serviceerror"
	"google.golang.org/protobuf/types/known/emptypb"
)

const (
	BuildIdSearchAttributePrefixPinned      = "pinned"
	buildIdSearchAttributePrefixAssigned    = "assigned"
	buildIdSearchAttributePrefixVersioned   = "versioned"
	buildIdSearchAttributePrefixUnversioned = "unversioned"
	BuildIdSearchAttributeDelimiter         = ":"
	BuildIdSearchAttributeEscape            = "|"
	// UnversionedSearchAttribute is the sentinel value used to mark all unversioned workflows
	UnversionedSearchAttribute = buildIdSearchAttributePrefixUnversioned
<<<<<<< HEAD
	UnversionedVersionId       = "__unversioned__"

	// Prefixes, Delimeters and Keys
	WorkerDeploymentVersionIdDelimiter         = "/"
=======
	UnversionedBuildId         = "__unversioned__"

	// Prefixes, Delimeters and Keys
	WorkerDeploymentVersionIdDelimiter         = "."
>>>>>>> 5cae2bd5
	WorkerDeploymentVersionWorkflowIDPrefix    = "temporal-sys-worker-deployment-version"
	WorkerDeploymentWorkflowIDPrefix           = "temporal-sys-worker-deployment"
	WorkerDeploymentVersionWorkflowIDDelimeter = ":"
	WorkerDeploymentVersionWorkflowIDEscape    = "|"
)

// EscapeChar is a helper which escapes the BuildIdSearchAttributeDelimiter character
// in the input string
func escapeChar(s, escape, delimiter string) string {
	s = strings.Replace(s, escape, escape+escape, -1)
	s = strings.Replace(s, delimiter, escape+delimiter, -1)
	return s
}

// PinnedBuildIdSearchAttribute returns the search attribute value for the currently assigned pinned build ID in the form
// 'pinned:<deployment_series_name>:<deployment_build_id>'. Each workflow execution will have at most one member of the
// BuildIds KeywordList in this format. If the workflow becomes unpinned or unversioned, this entry will be removed from
// that list.
func PinnedBuildIdSearchAttribute(deployment *deploymentpb.Deployment) string {
	return fmt.Sprintf("%s%s%s%s%s",
		BuildIdSearchAttributePrefixPinned,
		BuildIdSearchAttributeDelimiter,
		escapeChar(deployment.GetSeriesName(), BuildIdSearchAttributeEscape, BuildIdSearchAttributeDelimiter),
		BuildIdSearchAttributeDelimiter,
		escapeChar(deployment.GetBuildId(), BuildIdSearchAttributeEscape, BuildIdSearchAttributeDelimiter),
	)
}

// AssignedBuildIdSearchAttribute returns the search attribute value for the currently assigned build ID
func AssignedBuildIdSearchAttribute(buildId string) string {
	return buildIdSearchAttributePrefixAssigned + BuildIdSearchAttributeDelimiter + buildId
}

// IsUnversionedOrAssignedBuildIdSearchAttribute returns the value is "unversioned" or "assigned:<bld>"
func IsUnversionedOrAssignedBuildIdSearchAttribute(buildId string) bool {
	return buildId == UnversionedSearchAttribute ||
		strings.HasPrefix(buildId, buildIdSearchAttributePrefixAssigned+BuildIdSearchAttributeDelimiter)
}

// VersionedBuildIdSearchAttribute returns the search attribute value for a versioned build ID
func VersionedBuildIdSearchAttribute(buildId string) string {
	return buildIdSearchAttributePrefixVersioned + BuildIdSearchAttributeDelimiter + buildId
}

// UnversionedBuildIdSearchAttribute returns the search attribute value for an unversioned build ID
func UnversionedBuildIdSearchAttribute(buildId string) string {
	return buildIdSearchAttributePrefixUnversioned + BuildIdSearchAttributeDelimiter + buildId
}

// VersionStampToBuildIdSearchAttribute returns the search attribute value for a version stamp
func VersionStampToBuildIdSearchAttribute(stamp *commonpb.WorkerVersionStamp) string {
	if stamp.GetBuildId() == "" {
		return UnversionedSearchAttribute
	}
	if stamp.UseVersioning {
		return VersionedBuildIdSearchAttribute(stamp.BuildId)
	}
	return UnversionedBuildIdSearchAttribute(stamp.BuildId)
}

// FindBuildId finds a build ID in the version data's sets, returning (set index, index within that set).
// Returns -1, -1 if not found.
func FindBuildId(versioningData *persistencespb.VersioningData, buildId string) (setIndex, indexInSet int) {
	versionSets := versioningData.GetVersionSets()
	for sidx, set := range versionSets {
		for bidx, id := range set.GetBuildIds() {
			if buildId == id.Id {
				return sidx, bidx
			}
		}
	}
	return -1, -1
}

func WorkflowsExistForBuildId(ctx context.Context, visibilityManager manager.VisibilityManager, ns *namespace.Namespace, taskQueue, buildId string) (bool, error) {
	escapedTaskQueue := sqlparser.String(sqlparser.NewStrVal([]byte(taskQueue)))
	escapedBuildId := sqlparser.String(sqlparser.NewStrVal([]byte(VersionedBuildIdSearchAttribute(buildId))))
	query := fmt.Sprintf("%s = %s AND %s = %s", searchattribute.TaskQueue, escapedTaskQueue, searchattribute.BuildIds, escapedBuildId)

	response, err := visibilityManager.CountWorkflowExecutions(ctx, &manager.CountWorkflowExecutionsRequest{
		NamespaceID: ns.ID(),
		Namespace:   ns.Name(),
		Query:       query,
	})
	if err != nil {
		return false, err
	}
	return response.Count > 0, nil
}

// StampIfUsingVersioning returns the given WorkerVersionStamp if it is using versioning,
// otherwise returns nil.
func StampIfUsingVersioning(stamp *commonpb.WorkerVersionStamp) *commonpb.WorkerVersionStamp {
	if stamp.GetUseVersioning() {
		return stamp
	}
	return nil
}

// BuildIdIfUsingVersioning returns the given WorkerVersionStamp if it is using versioning,
// otherwise returns nil.
func BuildIdIfUsingVersioning(stamp *commonpb.WorkerVersionStamp) string {
	if stamp.GetUseVersioning() {
		return stamp.GetBuildId()
	}
	return ""
}

// DeploymentFromCapabilities returns the deployment if it is using versioning V3, otherwise nil.
// It returns the deployment from the `options` if present, otherwise, from `capabilities`,
func DeploymentFromCapabilities(capabilities *commonpb.WorkerVersionCapabilities, options *deploymentpb.WorkerDeploymentOptions) *deploymentpb.Deployment {
	if options.GetWorkerVersioningMode() != enumspb.WORKER_VERSIONING_MODE_UNVERSIONED &&
		options.GetDeploymentName() != "" &&
		options.GetBuildId() != "" {
		return &deploymentpb.Deployment{
			SeriesName: options.GetDeploymentName(),
			BuildId:    options.GetBuildId(),
		}
	}
	if capabilities.GetUseVersioning() && capabilities.GetDeploymentSeriesName() != "" && capabilities.GetBuildId() != "" {
		return &deploymentpb.Deployment{
			SeriesName: capabilities.GetDeploymentSeriesName(),
			BuildId:    capabilities.GetBuildId(),
		}
	}
	return nil
}

func DeploymentVersionFromOptions(options *deploymentpb.WorkerDeploymentOptions) *deploymentspb.WorkerDeploymentVersion {
	if options.GetWorkerVersioningMode() == enumspb.WORKER_VERSIONING_MODE_VERSIONED {
		return &deploymentspb.WorkerDeploymentVersion{
			DeploymentName: options.GetDeploymentName(),
			BuildId:        options.GetBuildId(),
		}
	}
	return nil
}

// DeploymentOrVersion Temporary helper function to return a Deployment based on passed Deployment
// or WorkerDeploymentVersion objects, if `v` is not nil, it'll take precedence.
func DeploymentOrVersion(d *deploymentpb.Deployment, v *deploymentspb.WorkerDeploymentVersion) *deploymentpb.Deployment {
	if v != nil {
		return DeploymentIfValid(DeploymentFromDeploymentVersion(v))
	}
	return DeploymentIfValid(d)
}

// DeploymentIfValid returns the deployment back if is both of its fields have value.
func DeploymentIfValid(d *deploymentpb.Deployment) *deploymentpb.Deployment {
	if d.GetSeriesName() != "" && d.GetBuildId() != "" {
		return d
	}
	return nil
}

// DeploymentToString is intended to be used for logs and metrics only. Theoretically, it can map
// different deployments to the string.
// DO NOT USE IN SERVER LOGIC.
func DeploymentToString(deployment *deploymentpb.Deployment) string {
	if deployment == nil {
		return "UNVERSIONED"
	}
	return deployment.GetSeriesName() + ":" + deployment.GetBuildId()
}

// MakeDirectiveForWorkflowTask returns a versioning directive based on the following parameters:
// - inheritedBuildId: build ID inherited from a past/previous wf execution (for Child WF or CaN)
// - assignedBuildId: the build ID to which the WF is currently assigned (i.e. mutable state's AssginedBuildId)
// - stamp: the latest versioning stamp of the execution (only needed for old versioning)
// - hasCompletedWorkflowTask: if the wf has completed any WFT
// - behavior: workflow's effective behavior
// - deployment: workflow's effective deployment
func MakeDirectiveForWorkflowTask(
	inheritedBuildId string,
	assignedBuildId string,
	stamp *commonpb.WorkerVersionStamp,
	hasCompletedWorkflowTask bool,
	behavior enumspb.VersioningBehavior,
	deployment *deploymentpb.Deployment,
) *taskqueuespb.TaskVersionDirective {
	if behavior != enumspb.VERSIONING_BEHAVIOR_UNSPECIFIED {
		return &taskqueuespb.TaskVersionDirective{
			Behavior:          behavior,
			DeploymentVersion: DeploymentVersionFromDeployment(deployment),
		}
	}
	if id := BuildIdIfUsingVersioning(stamp); id != "" && assignedBuildId == "" {
		// TODO: old versioning only [cleanup-old-wv]
		return MakeBuildIdDirective(id)
	} else if !hasCompletedWorkflowTask && inheritedBuildId == "" {
		// first workflow task (or a retry of) and build ID not inherited. if this is retry we reassign build ID
		// if WF has an inherited build ID, we do not allow usage of assignment rules
		return MakeUseAssignmentRulesDirective()
	} else if assignedBuildId != "" {
		return MakeBuildIdDirective(assignedBuildId)
	}
	// else: unversioned queue
	return nil
}

// DeploymentVersionFromDeployment Temporary helper function to convert Deployment to
// WorkerDeploymentVersion proto until we update code to use the new proto in all places.
func DeploymentVersionFromDeployment(deployment *deploymentpb.Deployment) *deploymentspb.WorkerDeploymentVersion {
	if deployment == nil {
		return nil
	}
	return &deploymentspb.WorkerDeploymentVersion{
		BuildId:        deployment.GetBuildId(),
		DeploymentName: deployment.GetSeriesName(),
	}
}

// DeploymentFromDeploymentVersion Temporary helper function to convert WorkerDeploymentVersion to
// Deployment proto until we update code to use the new proto in all places.
func DeploymentFromDeploymentVersion(dv *deploymentspb.WorkerDeploymentVersion) *deploymentpb.Deployment {
	if dv == nil {
		return nil
	}
	return &deploymentpb.Deployment{
		BuildId:    dv.GetBuildId(),
		SeriesName: dv.GetDeploymentName(),
	}
}

func MakeUseAssignmentRulesDirective() *taskqueuespb.TaskVersionDirective {
	return &taskqueuespb.TaskVersionDirective{BuildId: &taskqueuespb.TaskVersionDirective_UseAssignmentRules{UseAssignmentRules: &emptypb.Empty{}}}
}

func MakeBuildIdDirective(buildId string) *taskqueuespb.TaskVersionDirective {
	return &taskqueuespb.TaskVersionDirective{BuildId: &taskqueuespb.TaskVersionDirective_AssignedBuildId{AssignedBuildId: buildId}}
}

func StampFromCapabilities(cap *commonpb.WorkerVersionCapabilities) *commonpb.WorkerVersionStamp {
	if cap.GetUseVersioning() && cap.GetDeploymentSeriesName() != "" {
		// Versioning 3, do not return stamp.
		return nil
	}
	// TODO: remove `cap.BuildId != ""` condition after old versioning cleanup. this condition is used to differentiate
	// between old and new versioning in Record*TaskStart calls. [cleanup-old-wv]
	// we don't want to add stamp for task started events in old versioning
	if cap.GetBuildId() != "" {
		return &commonpb.WorkerVersionStamp{UseVersioning: cap.UseVersioning, BuildId: cap.BuildId}
	}
	return nil
}

func StampFromBuildId(buildId string) *commonpb.WorkerVersionStamp {
	return &commonpb.WorkerVersionStamp{UseVersioning: true, BuildId: buildId}
}

// ValidateDeployment returns error if the deployment is nil or it has empty build ID or deployment
// name.
func ValidateDeployment(deployment *deploymentpb.Deployment) error {
	if deployment == nil {
		return serviceerror.NewInvalidArgument("deployment cannot be nil")
	}
	if deployment.GetSeriesName() == "" {
		return serviceerror.NewInvalidArgument("deployment series name cannot be empty")
	}
	if deployment.GetBuildId() == "" {
		return serviceerror.NewInvalidArgument("deployment build ID cannot be empty")
	}
	return nil
}

// ValidateDeploymentVersion returns error if the deployment version is nil or it has empty version
// or deployment name.
func ValidateDeploymentVersion(version *deploymentspb.WorkerDeploymentVersion) error {
	if version == nil {
		return serviceerror.NewInvalidArgument("deployment version cannot be nil")
	}
	if version.GetDeploymentName() == "" {
		return serviceerror.NewInvalidArgument("deployment name cannot be empty")
	}
	if version.GetBuildId() == "" {
		return serviceerror.NewInvalidArgument("build id cannot be empty")
	}
	return nil
}

// ValidateDeploymentVersionString returns error if the deployment version is nil or it has empty version
// or deployment name.
func ValidateDeploymentVersionString(version string) (*deploymentspb.WorkerDeploymentVersion, error) {
	if version == "" {
		return nil, serviceerror.NewInvalidArgument("version is required")
	}
	v, err := WorkerDeploymentVersionFromString(version)
	if err != nil {
		return nil, serviceerror.NewInvalidArgument(fmt.Sprintf("invalid version string %q, expected format is \"<deployment_name>/<build_id>\"", version))
	}
	return v, nil
}

func ValidateVersioningOverride(override *workflowpb.VersioningOverride) error {
	if override == nil {
		return nil
	}
	switch override.GetBehavior() {
	case enumspb.VERSIONING_BEHAVIOR_PINNED:
		if override.GetDeployment() != nil {
			return ValidateDeployment(override.GetDeployment())
		} else if override.GetPinnedVersion() != "" {
			_, err := ValidateDeploymentVersionString(override.GetPinnedVersion())
			return err
		} else {
			return serviceerror.NewInvalidArgument("must provide deployment (deprecated) or pinned version if behavior is 'PINNED'")
		}
	case enumspb.VERSIONING_BEHAVIOR_AUTO_UPGRADE:
		if override.GetDeployment() != nil {
			return serviceerror.NewInvalidArgument("only provide deployment if behavior is 'PINNED'")
		}
		if override.GetPinnedVersion() != "" {
			return serviceerror.NewInvalidArgument("only provide pinned version if behavior is 'PINNED'")
		}
	case enumspb.VERSIONING_BEHAVIOR_UNSPECIFIED:
		return serviceerror.NewInvalidArgument("override behavior is required")
	default:
		return serviceerror.NewInvalidArgument(fmt.Sprintf("override behavior %s not recognized", override.GetBehavior()))
	}
	return nil
}

// FindDeploymentVersionForWorkflowID returns the deployment version that should be used for a
// particular workflow ID based on the versioning info of the task queue. Nil means unversioned.
func FindDeploymentVersionForWorkflowID(
	current *deploymentspb.DeploymentVersionData,
	ramping *deploymentspb.DeploymentVersionData,
	workflowId string,
) *deploymentspb.WorkerDeploymentVersion {
	ramp := ramping.GetRampPercentage()
	rampingVersion := ramping.GetVersion()
<<<<<<< HEAD
=======
	if rampingVersion.GetBuildId() == "" {
		// Ramping to unversioned
		rampingVersion = nil
	}
>>>>>>> 5cae2bd5
	if ramp <= 0 {
		// No ramp
		return current.GetVersion()
	} else if ramp == 100 {
		return rampingVersion
	}
	// Partial ramp. Decide based on workflow ID
	wfRampThreshold := calcRampThreshold(workflowId)
	if wfRampThreshold <= float64(ramp) {
		return rampingVersion
	}
	return current.GetVersion()
}

// calcRampThreshold returns a number in [0, 100) that is deterministically calculated based on the
// passed id. If id is empty, a random threshold is returned.
func calcRampThreshold(id string) float64 {
	if id == "" {
		return rand.Float64()
	}
	h := farm.Fingerprint32([]byte(id))
	return 100 * (float64(h) / (float64(math.MaxUint32) + 1))
}

//revive:disable-next-line:cognitive-complexity
func CalculateTaskQueueVersioningInfo(deployments *persistencespb.DeploymentData) (*deploymentspb.DeploymentVersionData, *deploymentspb.DeploymentVersionData) {
	if deployments == nil {
		return nil, nil
	}

	var current *deploymentspb.DeploymentVersionData
<<<<<<< HEAD
	ramping := deployments.GetUnversionedRampData() // nil if there is no unversioned ramp
=======
	var ramping *deploymentspb.DeploymentVersionData
>>>>>>> 5cae2bd5

	// Find old current
	for _, d := range deployments.GetDeployments() {
		// [cleanup-old-wv]
		if d.Data.LastBecameCurrentTime != nil {
			if t := d.Data.LastBecameCurrentTime.AsTime(); t.After(current.GetRoutingUpdateTime().AsTime()) {
				current = &deploymentspb.DeploymentVersionData{
					Version:           DeploymentVersionFromDeployment(d.Deployment),
					RoutingUpdateTime: d.Data.LastBecameCurrentTime,
				}
<<<<<<< HEAD
			}
		}
	}

	// Find new current and ramping
	for _, v := range deployments.GetVersions() {
		if v.RoutingUpdateTime != nil && v.GetCurrentSinceTime() != nil {
			if t := v.RoutingUpdateTime.AsTime(); t.After(current.GetRoutingUpdateTime().AsTime()) {
				current = v
			}
		}
		if v.RoutingUpdateTime != nil && v.GetRampingSinceTime() != nil {
			if t := v.RoutingUpdateTime.AsTime(); t.After(ramping.GetRoutingUpdateTime().AsTime()) {
				ramping = v
			}
		}
	}

=======
			}
		}
	}

	// Find new current and ramping
	for _, v := range deployments.GetVersions() {
		if v.RoutingUpdateTime != nil && v.GetCurrentSinceTime() != nil {
			if t := v.RoutingUpdateTime.AsTime(); t.After(current.GetRoutingUpdateTime().AsTime()) {
				current = v
			}
		}
		if v.RoutingUpdateTime != nil && v.GetRampPercentage() > 0 {
			if t := v.RoutingUpdateTime.AsTime(); t.After(ramping.GetRoutingUpdateTime().AsTime()) {
				ramping = v
			}
		}
	}

>>>>>>> 5cae2bd5
	return current, ramping
}

func ValidateTaskVersionDirective(
	directive *taskqueuespb.TaskVersionDirective,
	wfBehavior enumspb.VersioningBehavior,
	wfDeployment *deploymentpb.Deployment,
	scheduledDeployment *deploymentpb.Deployment,
) error {
	// Effective behavior and deployment of the workflow when History scheduled the WFT.
	directiveBehavior := directive.GetBehavior()
	if directiveBehavior != wfBehavior &&
		// Verisoning 3 pre-release (v1.26, Dec 2024) is not populating request.VersionDirective so
		// we skip this check until v1.28 if directiveBehavior is unspecified.
		// TODO (shahab): remove this line after v1.27 is released.
		directiveBehavior != enumspb.VERSIONING_BEHAVIOR_UNSPECIFIED {
		// This must be a task scheduled before the workflow changes behavior. Matching can drop it.
		return serviceerrors.NewObsoleteMatchingTask(fmt.Sprintf(
			"task was scheduled when workflow had versioning behavior %s, now it has versioning behavior %s.",
			directiveBehavior, wfBehavior))
	}

	directiveDeployment := DirectiveDeployment(directive)
	if directiveDeployment == nil {
		// TODO: remove this once the ScheduledDeployment field is removed from proto
		directiveDeployment = scheduledDeployment
	}
	if !directiveDeployment.Equal(wfDeployment) {
		// This must be a task scheduled before the workflow transitions to the current
		// deployment. Matching can drop it.
		return serviceerrors.NewObsoleteMatchingTask(fmt.Sprintf(
			"task was scheduled when workflow was on build %s, now it is on build %s.",
			directiveDeployment.GetBuildId(), wfDeployment.GetBuildId()))
	}
	return nil
}

// DirectiveDeployment Temporary function until Directive proto is removed.
func DirectiveDeployment(directive *taskqueuespb.TaskVersionDirective) *deploymentpb.Deployment {
	if dv := directive.GetDeploymentVersion(); dv != nil {
		return DeploymentFromDeploymentVersion(dv)
	}
	return directive.GetDeployment()
}

func WorkerDeploymentVersionToString(v *deploymentspb.WorkerDeploymentVersion) string {
	if v == nil {
		return "__unversioned__"
	}
	return v.GetDeploymentName() + WorkerDeploymentVersionIdDelimiter + v.GetBuildId()
}

func WorkerDeploymentVersionFromString(s string) (*deploymentspb.WorkerDeploymentVersion, error) {
	if s == "__unversioned__" {
		return nil, nil
	}
	before, after, found := strings.Cut(s, WorkerDeploymentVersionIdDelimiter)
	if !found {
		return nil, fmt.Errorf("expected delimiter %s not found in version string %s", WorkerDeploymentVersionIdDelimiter, s)
	}
	return &deploymentspb.WorkerDeploymentVersion{
		DeploymentName: before,
		BuildId:        after,
	}, nil
}

// GenerateDeploymentWorkflowID is a helper that generates a system accepted
// workflowID which are used in our Worker Deployment workflows
func GenerateDeploymentWorkflowID(deploymentName string) string {
	// escaping the reserved workflow delimiter (|) from the inputs, if present
<<<<<<< HEAD
	escapedDeploymentName := escapeChar(deploymentName, WorkerDeploymentVersionWorkflowIDEscape, WorkerDeploymentVersionWorkflowIDDelimeter)
	return WorkerDeploymentWorkflowIDPrefix + WorkerDeploymentVersionWorkflowIDDelimeter + escapedDeploymentName
=======
	return WorkerDeploymentWorkflowIDPrefix + WorkerDeploymentVersionWorkflowIDDelimeter + deploymentName
>>>>>>> 5cae2bd5
}

// GenerateVersionWorkflowID is a helper that generates a system accepted
// workflowID which are used in our Worker Deployment Version workflows
func GenerateVersionWorkflowID(deploymentName string, buildID string) string {
<<<<<<< HEAD
	escapedVersionString := escapeChar(WorkerDeploymentVersionToString(&deploymentspb.WorkerDeploymentVersion{
		DeploymentName: deploymentName,
		BuildId:        buildID,
	}), WorkerDeploymentVersionWorkflowIDEscape, WorkerDeploymentVersionWorkflowIDDelimeter)

	return WorkerDeploymentVersionWorkflowIDPrefix + WorkerDeploymentVersionWorkflowIDDelimeter + escapedVersionString
=======
	versionString := WorkerDeploymentVersionToString(&deploymentspb.WorkerDeploymentVersion{
		DeploymentName: deploymentName,
		BuildId:        buildID,
	})

	return WorkerDeploymentVersionWorkflowIDPrefix + WorkerDeploymentVersionWorkflowIDDelimeter + versionString
>>>>>>> 5cae2bd5
}<|MERGE_RESOLUTION|>--- conflicted
+++ resolved
@@ -57,17 +57,10 @@
 	BuildIdSearchAttributeEscape            = "|"
 	// UnversionedSearchAttribute is the sentinel value used to mark all unversioned workflows
 	UnversionedSearchAttribute = buildIdSearchAttributePrefixUnversioned
-<<<<<<< HEAD
 	UnversionedVersionId       = "__unversioned__"
-
-	// Prefixes, Delimeters and Keys
-	WorkerDeploymentVersionIdDelimiter         = "/"
-=======
-	UnversionedBuildId         = "__unversioned__"
 
 	// Prefixes, Delimeters and Keys
 	WorkerDeploymentVersionIdDelimiter         = "."
->>>>>>> 5cae2bd5
 	WorkerDeploymentVersionWorkflowIDPrefix    = "temporal-sys-worker-deployment-version"
 	WorkerDeploymentWorkflowIDPrefix           = "temporal-sys-worker-deployment"
 	WorkerDeploymentVersionWorkflowIDDelimeter = ":"
@@ -399,13 +392,6 @@
 ) *deploymentspb.WorkerDeploymentVersion {
 	ramp := ramping.GetRampPercentage()
 	rampingVersion := ramping.GetVersion()
-<<<<<<< HEAD
-=======
-	if rampingVersion.GetBuildId() == "" {
-		// Ramping to unversioned
-		rampingVersion = nil
-	}
->>>>>>> 5cae2bd5
 	if ramp <= 0 {
 		// No ramp
 		return current.GetVersion()
@@ -437,11 +423,7 @@
 	}
 
 	var current *deploymentspb.DeploymentVersionData
-<<<<<<< HEAD
 	ramping := deployments.GetUnversionedRampData() // nil if there is no unversioned ramp
-=======
-	var ramping *deploymentspb.DeploymentVersionData
->>>>>>> 5cae2bd5
 
 	// Find old current
 	for _, d := range deployments.GetDeployments() {
@@ -452,7 +434,6 @@
 					Version:           DeploymentVersionFromDeployment(d.Deployment),
 					RoutingUpdateTime: d.Data.LastBecameCurrentTime,
 				}
-<<<<<<< HEAD
 			}
 		}
 	}
@@ -471,26 +452,6 @@
 		}
 	}
 
-=======
-			}
-		}
-	}
-
-	// Find new current and ramping
-	for _, v := range deployments.GetVersions() {
-		if v.RoutingUpdateTime != nil && v.GetCurrentSinceTime() != nil {
-			if t := v.RoutingUpdateTime.AsTime(); t.After(current.GetRoutingUpdateTime().AsTime()) {
-				current = v
-			}
-		}
-		if v.RoutingUpdateTime != nil && v.GetRampPercentage() > 0 {
-			if t := v.RoutingUpdateTime.AsTime(); t.After(ramping.GetRoutingUpdateTime().AsTime()) {
-				ramping = v
-			}
-		}
-	}
-
->>>>>>> 5cae2bd5
 	return current, ramping
 }
 
@@ -560,31 +521,15 @@
 // GenerateDeploymentWorkflowID is a helper that generates a system accepted
 // workflowID which are used in our Worker Deployment workflows
 func GenerateDeploymentWorkflowID(deploymentName string) string {
-	// escaping the reserved workflow delimiter (|) from the inputs, if present
-<<<<<<< HEAD
-	escapedDeploymentName := escapeChar(deploymentName, WorkerDeploymentVersionWorkflowIDEscape, WorkerDeploymentVersionWorkflowIDDelimeter)
-	return WorkerDeploymentWorkflowIDPrefix + WorkerDeploymentVersionWorkflowIDDelimeter + escapedDeploymentName
-=======
 	return WorkerDeploymentWorkflowIDPrefix + WorkerDeploymentVersionWorkflowIDDelimeter + deploymentName
->>>>>>> 5cae2bd5
 }
 
 // GenerateVersionWorkflowID is a helper that generates a system accepted
 // workflowID which are used in our Worker Deployment Version workflows
 func GenerateVersionWorkflowID(deploymentName string, buildID string) string {
-<<<<<<< HEAD
-	escapedVersionString := escapeChar(WorkerDeploymentVersionToString(&deploymentspb.WorkerDeploymentVersion{
-		DeploymentName: deploymentName,
-		BuildId:        buildID,
-	}), WorkerDeploymentVersionWorkflowIDEscape, WorkerDeploymentVersionWorkflowIDDelimeter)
-
-	return WorkerDeploymentVersionWorkflowIDPrefix + WorkerDeploymentVersionWorkflowIDDelimeter + escapedVersionString
-=======
 	versionString := WorkerDeploymentVersionToString(&deploymentspb.WorkerDeploymentVersion{
 		DeploymentName: deploymentName,
 		BuildId:        buildID,
 	})
-
 	return WorkerDeploymentVersionWorkflowIDPrefix + WorkerDeploymentVersionWorkflowIDDelimeter + versionString
->>>>>>> 5cae2bd5
 }