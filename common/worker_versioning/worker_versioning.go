--- conflicted
+++ resolved
@@ -55,9 +55,6 @@
 	return buildIdSearchAttributePrefixAssigned + BuildIdSearchAttributeDelimiter + buildId
 }
 
-<<<<<<< HEAD
-// VersionedBuildIdSearchAttribute returns the search attribute value for an unversioned build id
-=======
 // IsUnversionedOrAssignedBuildIdSearchAttribute returns the value is "unversioned" or "assigned:<bld>"
 func IsUnversionedOrAssignedBuildIdSearchAttribute(buildId string) bool {
 	return buildId == UnversionedSearchAttribute ||
@@ -65,7 +62,6 @@
 }
 
 // VersionedBuildIdSearchAttribute returns the search attribute value for a versioned build id
->>>>>>> 07a4b849
 func VersionedBuildIdSearchAttribute(buildId string) string {
 	return buildIdSearchAttributePrefixVersioned + BuildIdSearchAttributeDelimiter + buildId
 }
