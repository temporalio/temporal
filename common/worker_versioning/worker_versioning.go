// The MIT License
//
// Copyright (c) 2020 Temporal Technologies Inc.  All rights reserved.
//
// Copyright (c) 2020 Uber Technologies, Inc.
//
// Permission is hereby granted, free of charge, to any person obtaining a copy
// of this software and associated documentation files (the "Software"), to deal
// in the Software without restriction, including without limitation the rights
// to use, copy, modify, merge, publish, distribute, sublicense, and/or sell
// copies of the Software, and to permit persons to whom the Software is
// furnished to do so, subject to the following conditions:
//
// The above copyright notice and this permission notice shall be included in
// all copies or substantial portions of the Software.
//
// THE SOFTWARE IS PROVIDED "AS IS", WITHOUT WARRANTY OF ANY KIND, EXPRESS OR
// IMPLIED, INCLUDING BUT NOT LIMITED TO THE WARRANTIES OF MERCHANTABILITY,
// FITNESS FOR A PARTICULAR PURPOSE AND NONINFRINGEMENT. IN NO EVENT SHALL THE
// AUTHORS OR COPYRIGHT HOLDERS BE LIABLE FOR ANY CLAIM, DAMAGES OR OTHER
// LIABILITY, WHETHER IN AN ACTION OF CONTRACT, TORT OR OTHERWISE, ARISING FROM,
// OUT OF OR IN CONNECTION WITH THE SOFTWARE OR THE USE OR OTHER DEALINGS IN
// THE SOFTWARE.

package worker_versioning

import (
	"context"
	"fmt"
	"math"
	"math/rand"
	"strings"

	"github.com/dgryski/go-farm"
	"github.com/temporalio/sqlparser"
	commonpb "go.temporal.io/api/common/v1"
	deploymentpb "go.temporal.io/api/deployment/v1"
	enumspb "go.temporal.io/api/enums/v1"
	"go.temporal.io/api/serviceerror"
	taskqueuepb "go.temporal.io/api/taskqueue/v1"
	workflowpb "go.temporal.io/api/workflow/v1"
	deploymentspb "go.temporal.io/server/api/deployment/v1"
	persistencespb "go.temporal.io/server/api/persistence/v1"
	taskqueuespb "go.temporal.io/server/api/taskqueue/v1"
	"go.temporal.io/server/common/namespace"
	"go.temporal.io/server/common/persistence/visibility/manager"
	"go.temporal.io/server/common/searchattribute"
	serviceerrors "go.temporal.io/server/common/serviceerror"
	"google.golang.org/protobuf/types/known/emptypb"
)

const (
	BuildIdSearchAttributePrefixPinned      = "pinned"
	buildIdSearchAttributePrefixAssigned    = "assigned"
	buildIdSearchAttributePrefixVersioned   = "versioned"
	buildIdSearchAttributePrefixUnversioned = "unversioned"
	BuildIdSearchAttributeDelimiter         = ":"
	BuildIdSearchAttributeEscape            = "|"
	// UnversionedSearchAttribute is the sentinel value used to mark all unversioned workflows
<<<<<<< HEAD
	UnversionedSearchAttribute                 = buildIdSearchAttributePrefixUnversioned
	WorkerDeploymentVersionWorkflowIDPrefix    = "temporal-sys-worker-deployment-version"
	WorkerDeploymentWorkflowIDPrefix           = "temporal-sys-worker-deployment"
	WorkerDeploymentVersionWorkflowIDDelimeter = ":"
=======
	UnversionedSearchAttribute         = buildIdSearchAttributePrefixUnversioned
	WorkerDeploymentVersionIdDelimiter = "/"
>>>>>>> 0c8ec0d3
)

// EscapeChar is a helper which escapes the BuildIdSearchAttributeDelimiter character
// in the input string
func escapeChar(s string) string {
	s = strings.Replace(s, BuildIdSearchAttributeEscape, BuildIdSearchAttributeEscape+BuildIdSearchAttributeEscape, -1)
	s = strings.Replace(s, BuildIdSearchAttributeDelimiter, BuildIdSearchAttributeEscape+BuildIdSearchAttributeDelimiter, -1)
	return s
}

// PinnedBuildIdSearchAttribute returns the search attribute value for the currently assigned pinned build ID in the form
// 'pinned:<deployment_series_name>:<deployment_build_id>'. Each workflow execution will have at most one member of the
// BuildIds KeywordList in this format. If the workflow becomes unpinned or unversioned, this entry will be removed from
// that list.
func PinnedBuildIdSearchAttribute(deployment *deploymentpb.Deployment) string {
	return fmt.Sprintf("%s%s%s%s%s",
		BuildIdSearchAttributePrefixPinned,
		BuildIdSearchAttributeDelimiter,
		escapeChar(deployment.GetSeriesName()),
		BuildIdSearchAttributeDelimiter,
		escapeChar(deployment.GetBuildId()),
	)
}

// AssignedBuildIdSearchAttribute returns the search attribute value for the currently assigned build ID
func AssignedBuildIdSearchAttribute(buildId string) string {
	return buildIdSearchAttributePrefixAssigned + BuildIdSearchAttributeDelimiter + buildId
}

// IsUnversionedOrAssignedBuildIdSearchAttribute returns the value is "unversioned" or "assigned:<bld>"
func IsUnversionedOrAssignedBuildIdSearchAttribute(buildId string) bool {
	return buildId == UnversionedSearchAttribute ||
		strings.HasPrefix(buildId, buildIdSearchAttributePrefixAssigned+BuildIdSearchAttributeDelimiter)
}

// VersionedBuildIdSearchAttribute returns the search attribute value for a versioned build ID
func VersionedBuildIdSearchAttribute(buildId string) string {
	return buildIdSearchAttributePrefixVersioned + BuildIdSearchAttributeDelimiter + buildId
}

// UnversionedBuildIdSearchAttribute returns the search attribute value for an unversioned build ID
func UnversionedBuildIdSearchAttribute(buildId string) string {
	return buildIdSearchAttributePrefixUnversioned + BuildIdSearchAttributeDelimiter + buildId
}

// VersionStampToBuildIdSearchAttribute returns the search attribute value for a version stamp
func VersionStampToBuildIdSearchAttribute(stamp *commonpb.WorkerVersionStamp) string {
	if stamp.GetBuildId() == "" {
		return UnversionedSearchAttribute
	}
	if stamp.UseVersioning {
		return VersionedBuildIdSearchAttribute(stamp.BuildId)
	}
	return UnversionedBuildIdSearchAttribute(stamp.BuildId)
}

// FindBuildId finds a build ID in the version data's sets, returning (set index, index within that set).
// Returns -1, -1 if not found.
func FindBuildId(versioningData *persistencespb.VersioningData, buildId string) (setIndex, indexInSet int) {
	versionSets := versioningData.GetVersionSets()
	for sidx, set := range versionSets {
		for bidx, id := range set.GetBuildIds() {
			if buildId == id.Id {
				return sidx, bidx
			}
		}
	}
	return -1, -1
}

func WorkflowsExistForBuildId(ctx context.Context, visibilityManager manager.VisibilityManager, ns *namespace.Namespace, taskQueue, buildId string) (bool, error) {
	escapedTaskQueue := sqlparser.String(sqlparser.NewStrVal([]byte(taskQueue)))
	escapedBuildId := sqlparser.String(sqlparser.NewStrVal([]byte(VersionedBuildIdSearchAttribute(buildId))))
	query := fmt.Sprintf("%s = %s AND %s = %s", searchattribute.TaskQueue, escapedTaskQueue, searchattribute.BuildIds, escapedBuildId)

	response, err := visibilityManager.CountWorkflowExecutions(ctx, &manager.CountWorkflowExecutionsRequest{
		NamespaceID: ns.ID(),
		Namespace:   ns.Name(),
		Query:       query,
	})
	if err != nil {
		return false, err
	}
	return response.Count > 0, nil
}

// StampIfUsingVersioning returns the given WorkerVersionStamp if it is using versioning,
// otherwise returns nil.
func StampIfUsingVersioning(stamp *commonpb.WorkerVersionStamp) *commonpb.WorkerVersionStamp {
	if stamp.GetUseVersioning() {
		return stamp
	}
	return nil
}

// BuildIdIfUsingVersioning returns the given WorkerVersionStamp if it is using versioning,
// otherwise returns nil.
func BuildIdIfUsingVersioning(stamp *commonpb.WorkerVersionStamp) string {
	if stamp.GetUseVersioning() {
		return stamp.GetBuildId()
	}
	return ""
}

// DeploymentFromCapabilities returns the deployment if it is using versioning V3, otherwise nil.
// It returns the deployment from the `options` if present, otherwise, from `capabilities`,
func DeploymentFromCapabilities(capabilities *commonpb.WorkerVersionCapabilities, options *deploymentpb.WorkerDeploymentOptions) *deploymentpb.Deployment {
	if options.GetWorkflowVersioningMode() != enumspb.WORKFLOW_VERSIONING_MODE_UNVERSIONED &&
		options.GetDeploymentName() != "" &&
		options.GetBuildId() != "" {
		return &deploymentpb.Deployment{
			SeriesName: options.GetDeploymentName(),
			BuildId:    options.GetBuildId(),
		}
	}
	if capabilities.GetUseVersioning() && capabilities.GetDeploymentSeriesName() != "" && capabilities.GetBuildId() != "" {
		return &deploymentpb.Deployment{
			SeriesName: capabilities.GetDeploymentSeriesName(),
			BuildId:    capabilities.GetBuildId(),
		}
	}
	return nil
}

// DeploymentOrVersion Temporary helper function to return a Deployment based on passed Deployment
// or WorkerDeploymentVersion objects, if `v` is not nil, it'll take precedence.
func DeploymentOrVersion(d *deploymentpb.Deployment, v *deploymentpb.WorkerDeploymentVersion) *deploymentpb.Deployment {
	if v != nil {
		return DeploymentIfValid(DeploymentFromDeploymentVersion(v))
	}
	return DeploymentIfValid(d)
}

// DeploymentIfValid returns the deployment back if is both of its fields have value.
func DeploymentIfValid(d *deploymentpb.Deployment) *deploymentpb.Deployment {
	if d.GetSeriesName() != "" && d.GetBuildId() != "" {
		return d
	}
	return nil
}

// DeploymentToString is intended to be used for logs and metrics only. Theoretically, it can map
// different deployments to the string.
// DO NOT USE IN SERVER LOGIC.
func DeploymentToString(deployment *deploymentpb.Deployment) string {
	if deployment == nil {
		return "UNVERSIONED"
	}
	return deployment.GetSeriesName() + ":" + deployment.GetBuildId()
}

// MakeDirectiveForWorkflowTask returns a versioning directive based on the following parameters:
// - inheritedBuildId: build ID inherited from a past/previous wf execution (for Child WF or CaN)
// - assignedBuildId: the build ID to which the WF is currently assigned (i.e. mutable state's AssginedBuildId)
// - stamp: the latest versioning stamp of the execution (only needed for old versioning)
// - hasCompletedWorkflowTask: if the wf has completed any WFT
// - behavior: workflow's effective behavior
// - deployment: workflow's effective deployment
func MakeDirectiveForWorkflowTask(
	inheritedBuildId string,
	assignedBuildId string,
	stamp *commonpb.WorkerVersionStamp,
	hasCompletedWorkflowTask bool,
	behavior enumspb.VersioningBehavior,
	deployment *deploymentpb.Deployment,
) *taskqueuespb.TaskVersionDirective {
	if behavior != enumspb.VERSIONING_BEHAVIOR_UNSPECIFIED {
		return &taskqueuespb.TaskVersionDirective{
			Behavior:          behavior,
			DeploymentVersion: DeploymentVersionFromDeployment(deployment),
		}
	}
	if id := BuildIdIfUsingVersioning(stamp); id != "" && assignedBuildId == "" {
		// TODO: old versioning only [cleanup-old-wv]
		return MakeBuildIdDirective(id)
	} else if !hasCompletedWorkflowTask && inheritedBuildId == "" {
		// first workflow task (or a retry of) and build ID not inherited. if this is retry we reassign build ID
		// if WF has an inherited build ID, we do not allow usage of assignment rules
		return MakeUseAssignmentRulesDirective()
	} else if assignedBuildId != "" {
		return MakeBuildIdDirective(assignedBuildId)
	}
	// else: unversioned queue
	return nil
}

// DeploymentVersionFromDeployment Temporary helper function to convert Deployment to
// WorkerDeploymentVersion proto until we update code to use the new proto in all places.
func DeploymentVersionFromDeployment(deployment *deploymentpb.Deployment) *deploymentpb.WorkerDeploymentVersion {
	if deployment == nil {
		return nil
	}
	return &deploymentpb.WorkerDeploymentVersion{
		BuildId:        deployment.GetBuildId(),
		DeploymentName: deployment.GetSeriesName(),
	}
}

// DeploymentFromDeploymentVersion Temporary helper function to convert WorkerDeploymentVersion to
// Deployment proto until we update code to use the new proto in all places.
func DeploymentFromDeploymentVersion(dv *deploymentpb.WorkerDeploymentVersion) *deploymentpb.Deployment {
	if dv == nil {
		return nil
	}
	return &deploymentpb.Deployment{
		BuildId:    dv.GetBuildId(),
		SeriesName: dv.GetDeploymentName(),
	}
}

func MakeUseAssignmentRulesDirective() *taskqueuespb.TaskVersionDirective {
	return &taskqueuespb.TaskVersionDirective{BuildId: &taskqueuespb.TaskVersionDirective_UseAssignmentRules{UseAssignmentRules: &emptypb.Empty{}}}
}

func MakeBuildIdDirective(buildId string) *taskqueuespb.TaskVersionDirective {
	return &taskqueuespb.TaskVersionDirective{BuildId: &taskqueuespb.TaskVersionDirective_AssignedBuildId{AssignedBuildId: buildId}}
}

func StampFromCapabilities(cap *commonpb.WorkerVersionCapabilities) *commonpb.WorkerVersionStamp {
	if cap.GetUseVersioning() && cap.GetDeploymentSeriesName() != "" {
		// Versioning 3, do not return stamp.
		return nil
	}
	// TODO: remove `cap.BuildId != ""` condition after old versioning cleanup. this condition is used to differentiate
	// between old and new versioning in Record*TaskStart calls. [cleanup-old-wv]
	// we don't want to add stamp for task started events in old versioning
	if cap.GetBuildId() != "" {
		return &commonpb.WorkerVersionStamp{UseVersioning: cap.UseVersioning, BuildId: cap.BuildId}
	}
	return nil
}

func StampFromBuildId(buildId string) *commonpb.WorkerVersionStamp {
	return &commonpb.WorkerVersionStamp{UseVersioning: true, BuildId: buildId}
}

// ValidateDeployment returns error if the deployment is nil or it has empty build ID or deployment
// name.
func ValidateDeployment(deployment *deploymentpb.Deployment) error {
	if deployment == nil {
		return serviceerror.NewInvalidArgument("deployment cannot be nil")
	}
	if deployment.GetSeriesName() == "" {
		return serviceerror.NewInvalidArgument("deployment series name cannot be empty")
	}
	if deployment.GetBuildId() == "" {
		return serviceerror.NewInvalidArgument("deployment build ID cannot be empty")
	}
	return nil
}

// ValidateDeploymentVersion returns error if the deployment version is nil or it has empty version
// or deployment name.
func ValidateDeploymentVersion(version *deploymentpb.WorkerDeploymentVersion) error {
	if version == nil {
		return serviceerror.NewInvalidArgument("deployment cannot be nil")
	}
	if version.GetDeploymentName() == "" {
		return serviceerror.NewInvalidArgument("deployment name name cannot be empty")
	}
	if version.GetBuildId() == "" {
		return serviceerror.NewInvalidArgument("build id cannot be empty")
	}
	return nil
}

func ValidateVersioningOverride(override *workflowpb.VersioningOverride) error {
	if override == nil {
		return nil
	}
	switch override.GetBehavior() {
	case enumspb.VERSIONING_BEHAVIOR_PINNED:
		if override.GetDeployment() != nil {
			return ValidateDeployment(override.GetDeployment())
		} else if override.GetPinnedVersion() != nil {
			return ValidateDeploymentVersion(override.GetPinnedVersion())
		} else {
			return serviceerror.NewInvalidArgument("must provide deployment if behavior is 'PINNED'")
		}
	case enumspb.VERSIONING_BEHAVIOR_AUTO_UPGRADE:
		if override.GetDeployment() != nil {
			return serviceerror.NewInvalidArgument("only provide deployment if behavior is 'PINNED'")
		}
		if override.GetPinnedVersion() != nil {
			return serviceerror.NewInvalidArgument("only provide pinned version if behavior is 'PINNED'")
		}
	case enumspb.VERSIONING_BEHAVIOR_UNSPECIFIED:
		return serviceerror.NewInvalidArgument("override behavior is required")
	default:
		return serviceerror.NewInvalidArgument(fmt.Sprintf("override behavior %s not recognized", override.GetBehavior()))
	}
	return nil
}

// FindDeploymentVersionForWorkflowID returns the deployment version that should be used for a
// particular workflow ID based on the versioning info of the task queue. Nil means unversioned.
func FindDeploymentVersionForWorkflowID(versioningInfo *taskqueuepb.TaskQueueVersioningInfo, workflowId string) *deploymentpb.WorkerDeploymentVersion {
	if versioningInfo == nil {
		return nil // unversioned
	}
	ramp := versioningInfo.GetRampingVersionPercentage()
	if ramp <= 0 {
		// No ramp
		return versioningInfo.GetCurrentVersion()
	} else if ramp == 100 {
		return versioningInfo.GetRampingVersion()
	}
	// Partial ramp. Decide based on workflow ID
	wfRampThreshold := calcRampThreshold(workflowId)
	if wfRampThreshold <= float64(ramp) {
		return versioningInfo.GetRampingVersion()
	}
	return versioningInfo.GetCurrentVersion()
}

// calcRampThreshold returns a number in [0, 100) that is deterministically calculated based on the
// passed id. If id is empty, a random threshold is returned.
func calcRampThreshold(id string) float64 {
	if id == "" {
		return rand.Float64()
	}
	h := farm.Fingerprint32([]byte(id))
	return 100 * (float64(h) / (float64(math.MaxUint32) + 1))
}

//revive:disable-next-line:cognitive-complexity
func CalculateTaskQueueVersioningInfo(deployments *persistencespb.DeploymentData) *taskqueuepb.TaskQueueVersioningInfo {
	if deployments == nil {
		return nil
	}

	var current *deploymentspb.DeploymentVersionData
	var ramping *deploymentspb.DeploymentVersionData

	// Find old current
	for _, d := range deployments.GetDeployments() {
		// [cleanup-old-wv]
		if d.Data.LastBecameCurrentTime != nil {
			if t := d.Data.LastBecameCurrentTime.AsTime(); t.After(current.GetRoutingUpdateTime().AsTime()) {
				current = &deploymentspb.DeploymentVersionData{
					Version:           DeploymentVersionFromDeployment(d.Deployment),
					RoutingUpdateTime: d.Data.LastBecameCurrentTime,
				}
			}
		}
	}

	// Find new current and ramping
	for _, v := range deployments.GetVersions() {
		if v.RoutingUpdateTime != nil && v.GetCurrentSinceTime() != nil {
			if t := v.RoutingUpdateTime.AsTime(); t.After(current.GetRoutingUpdateTime().AsTime()) {
				current = v
			}
		}
		if v.RoutingUpdateTime != nil && v.GetRampPercentage() > 0 {
			if t := v.RoutingUpdateTime.AsTime(); t.After(ramping.GetRoutingUpdateTime().AsTime()) {
				ramping = v
			}
		}
	}

	if current == nil && ramping == nil {
		return nil // TODO (Shahab): __unversioned__
	}

	info := &taskqueuepb.TaskQueueVersioningInfo{
		CurrentVersion: current.GetVersion(),
		UpdateTime:     current.GetRoutingUpdateTime(),
	}
	if ramping.GetRampPercentage() > 0 {
		info.RampingVersionPercentage = ramping.GetRampPercentage()
		if ramping.GetVersion().GetBuildId() != "" {
			// If version is "" it means it's ramping to unversioned, so we do not set RampingVersion.
			// todo (carly): handle unversioned
			info.RampingVersion = ramping.GetVersion()
		}
		if info.GetUpdateTime().AsTime().Before(ramping.GetRoutingUpdateTime().AsTime()) {
			info.UpdateTime = ramping.GetRoutingUpdateTime()
		}
	}

	return info
}

func ValidateTaskVersionDirective(
	directive *taskqueuespb.TaskVersionDirective,
	wfBehavior enumspb.VersioningBehavior,
	wfDeployment *deploymentpb.Deployment,
	scheduledDeployment *deploymentpb.Deployment,
) error {
	// Effective behavior and deployment of the workflow when History scheduled the WFT.
	directiveBehavior := directive.GetBehavior()
	if directiveBehavior != wfBehavior &&
		// Verisoning 3 pre-release (v1.26, Dec 2024) is not populating request.VersionDirective so
		// we skip this check until v1.28 if directiveBehavior is unspecified.
		// TODO (shahab): remove this line after v1.27 is released.
		directiveBehavior != enumspb.VERSIONING_BEHAVIOR_UNSPECIFIED {
		// This must be a task scheduled before the workflow changes behavior. Matching can drop it.
		return serviceerrors.NewObsoleteMatchingTask(fmt.Sprintf(
			"task was scheduled when workflow had versioning behavior %s, now it has versioning behavior %s.",
			directiveBehavior, wfBehavior))
	}

	directiveDeployment := DirectiveDeployment(directive)
	if directiveDeployment == nil {
		// TODO: remove this once the ScheduledDeployment field is removed from proto
		directiveDeployment = scheduledDeployment
	}
	if !directiveDeployment.Equal(wfDeployment) {
		// This must be a task scheduled before the workflow transitions to the current
		// deployment. Matching can drop it.
		return serviceerrors.NewObsoleteMatchingTask(fmt.Sprintf(
			"task was scheduled when workflow was on build %s, now it is on build %s.",
			directiveDeployment.GetBuildId(), wfDeployment.GetBuildId()))
	}
	return nil
}

// DirectiveDeployment Temporary function until Directive proto is removed.
func DirectiveDeployment(directive *taskqueuespb.TaskVersionDirective) *deploymentpb.Deployment {
	if dv := directive.GetDeploymentVersion(); dv != nil {
		return DeploymentFromDeploymentVersion(dv)
	}
	return directive.GetDeployment()
}

<<<<<<< HEAD
// GenerateWorkflowID is a helper that generates a system accepted
// workflowID which are used in our Worker Deployment workflows
func GenerateWorkflowID(WorkerDeploymentName string) string {
	// escaping the reserved workflow delimiter (|) from the inputs, if present
	escapedWorkerDeploymentName := escapeChar(WorkerDeploymentName)
	return WorkerDeploymentWorkflowIDPrefix + WorkerDeploymentVersionWorkflowIDDelimeter + escapedWorkerDeploymentName
}

// GenerateVersionWorkflowID is a helper that generates a system accepted
// workflowID which are used in our Worker Deployment Version workflows
func GenerateVersionWorkflowID(version string) string {
	escapedVersion := escapeChar(version)

	return WorkerDeploymentVersionWorkflowIDPrefix + WorkerDeploymentVersionWorkflowIDDelimeter + escapedVersion
=======
func WorkerDeploymentVersionToString(v *deploymentpb.WorkerDeploymentVersion) string {
	if v == nil {
		return "__unversioned__"
	}
	return v.GetDeploymentName() + WorkerDeploymentVersionIdDelimiter + v.GetBuildId()
}
func WorkerDeploymentVersionFromString(s string) (*deploymentpb.WorkerDeploymentVersion, error) {
	if s == "__unversioned__" {
		return nil, nil
	}
	before, after, found := strings.Cut(s, WorkerDeploymentVersionIdDelimiter)
	if !found {
		return nil, fmt.Errorf("expected delimiter %s not found in version string %s", WorkerDeploymentVersionIdDelimiter, s)
	}
	return &deploymentpb.WorkerDeploymentVersion{
		DeploymentName: before,
		BuildId:        after,
	}, nil
>>>>>>> 0c8ec0d3
}<|MERGE_RESOLUTION|>--- conflicted
+++ resolved
@@ -31,7 +31,7 @@
 	"math/rand"
 	"strings"
 
-	"github.com/dgryski/go-farm"
+	farm "github.com/dgryski/go-farm"
 	"github.com/temporalio/sqlparser"
 	commonpb "go.temporal.io/api/common/v1"
 	deploymentpb "go.temporal.io/api/deployment/v1"
@@ -57,15 +57,8 @@
 	BuildIdSearchAttributeDelimiter         = ":"
 	BuildIdSearchAttributeEscape            = "|"
 	// UnversionedSearchAttribute is the sentinel value used to mark all unversioned workflows
-<<<<<<< HEAD
-	UnversionedSearchAttribute                 = buildIdSearchAttributePrefixUnversioned
-	WorkerDeploymentVersionWorkflowIDPrefix    = "temporal-sys-worker-deployment-version"
-	WorkerDeploymentWorkflowIDPrefix           = "temporal-sys-worker-deployment"
-	WorkerDeploymentVersionWorkflowIDDelimeter = ":"
-=======
 	UnversionedSearchAttribute         = buildIdSearchAttributePrefixUnversioned
 	WorkerDeploymentVersionIdDelimiter = "/"
->>>>>>> 0c8ec0d3
 )
 
 // EscapeChar is a helper which escapes the BuildIdSearchAttributeDelimiter character
@@ -492,22 +485,6 @@
 	return directive.GetDeployment()
 }
 
-<<<<<<< HEAD
-// GenerateWorkflowID is a helper that generates a system accepted
-// workflowID which are used in our Worker Deployment workflows
-func GenerateWorkflowID(WorkerDeploymentName string) string {
-	// escaping the reserved workflow delimiter (|) from the inputs, if present
-	escapedWorkerDeploymentName := escapeChar(WorkerDeploymentName)
-	return WorkerDeploymentWorkflowIDPrefix + WorkerDeploymentVersionWorkflowIDDelimeter + escapedWorkerDeploymentName
-}
-
-// GenerateVersionWorkflowID is a helper that generates a system accepted
-// workflowID which are used in our Worker Deployment Version workflows
-func GenerateVersionWorkflowID(version string) string {
-	escapedVersion := escapeChar(version)
-
-	return WorkerDeploymentVersionWorkflowIDPrefix + WorkerDeploymentVersionWorkflowIDDelimeter + escapedVersion
-=======
 func WorkerDeploymentVersionToString(v *deploymentpb.WorkerDeploymentVersion) string {
 	if v == nil {
 		return "__unversioned__"
@@ -526,5 +503,4 @@
 		DeploymentName: before,
 		BuildId:        after,
 	}, nil
->>>>>>> 0c8ec0d3
 }