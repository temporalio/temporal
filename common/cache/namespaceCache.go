// Copyright (c) 2017 Uber Technologies, Inc.
//
// Permission is hereby granted, free of charge, to any person obtaining a copy
// of this software and associated documentation files (the "Software"), to deal
// in the Software without restriction, including without limitation the rights
// to use, copy, modify, merge, publish, distribute, sublicense, and/or sell
// copies of the Software, and to permit persons to whom the Software is
// furnished to do so, subject to the following conditions:
//
// The above copyright notice and this permission notice shall be included in
// all copies or substantial portions of the Software.
//
// THE SOFTWARE IS PROVIDED "AS IS", WITHOUT WARRANTY OF ANY KIND, EXPRESS OR
// IMPLIED, INCLUDING BUT NOT LIMITED TO THE WARRANTIES OF MERCHANTABILITY,
// FITNESS FOR A PARTICULAR PURPOSE AND NONINFRINGEMENT. IN NO EVENT SHALL THE
// AUTHORS OR COPYRIGHT HOLDERS BE LIABLE FOR ANY CLAIM, DAMAGES OR OTHER
// LIABILITY, WHETHER IN AN ACTION OF CONTRACT, TORT OR OTHERWISE, ARISING FROM,
// OUT OF OR IN CONNECTION WITH THE SOFTWARE OR THE USE OR OTHER DEALINGS IN
// THE SOFTWARE.

//go:generate mockgen -copyright_file ../../LICENSE -package $GOPACKAGE -source $GOFILE -destination namespaceCache_mock.go -self_package github.com/temporalio/temporal/common/cache

package cache

import (
	"hash/fnv"
	"sort"
	"strconv"
	"sync"
	"sync/atomic"
	"time"

<<<<<<< HEAD
=======
	namespacepb "go.temporal.io/temporal-proto/namespace"
>>>>>>> 34a5163e
	"go.temporal.io/temporal-proto/serviceerror"

	"github.com/temporalio/temporal/.gen/proto/persistenceblobs"
	"github.com/temporalio/temporal/common"
	"github.com/temporalio/temporal/common/clock"
	"github.com/temporalio/temporal/common/cluster"
	"github.com/temporalio/temporal/common/log"
	"github.com/temporalio/temporal/common/log/tag"
	"github.com/temporalio/temporal/common/metrics"
	"github.com/temporalio/temporal/common/persistence"
	"github.com/temporalio/temporal/common/primitives"
)

// ReplicationPolicy is the namespace's replication policy,
// derived from namespace's replication config
type ReplicationPolicy int

const (
	// ReplicationPolicyOneCluster indicate that workflows does not need to be replicated
	// applicable to local namespace & global namespace with one cluster
	ReplicationPolicyOneCluster ReplicationPolicy = 0
	// ReplicationPolicyMultiCluster indicate that workflows need to be replicated
	ReplicationPolicyMultiCluster ReplicationPolicy = 1
)

const (
	namespaceCacheInitialSize = 10 * 1024
	namespaceCacheMaxSize     = 64 * 1024
	namespaceCacheTTL         = 0 // 0 means infinity
	// NamespaceCacheRefreshInterval namespace cache refresh interval
	NamespaceCacheRefreshInterval = 10 * time.Second
	// NamespaceCacheRefreshFailureRetryInterval is the wait time
	// if refreshment encounters error
	NamespaceCacheRefreshFailureRetryInterval = 1 * time.Second
	namespaceCacheRefreshPageSize             = 200

	namespaceCacheInitialized int32 = 0
	namespaceCacheStarted     int32 = 1
	namespaceCacheStopped     int32 = 2
)

type (
	// PrepareCallbackFn is function to be called before CallbackFn is called,
	// it is guaranteed that PrepareCallbackFn and CallbackFn pair will be both called or non will be called
	PrepareCallbackFn func()

	// CallbackFn is function to be called when the namespace cache entries are changed
	// it is guaranteed that PrepareCallbackFn and CallbackFn pair will be both called or non will be called
	CallbackFn func(prevNamespaces []*NamespaceCacheEntry, nextNamespaces []*NamespaceCacheEntry)

	// NamespaceCache is used the cache namespace information and configuration to avoid making too many calls to cassandra.
	// This cache is mainly used by frontend for resolving namespace names to namespace uuids which are used throughout the
	// system.  Each namespace entry is kept in the cache for one hour but also has an expiry of 10 seconds.  This results
	// in updating the namespace entry every 10 seconds but in the case of a cassandra failure we can still keep on serving
	// requests using the stale entry from cache upto an hour
	NamespaceCache interface {
		common.Daemon
		RegisterNamespaceChangeCallback(shard int, initialNotificationVersion int64, prepareCallback PrepareCallbackFn, callback CallbackFn)
		UnregisterNamespaceChangeCallback(shard int)
		GetNamespace(name string) (*NamespaceCacheEntry, error)
		GetNamespaceByID(id string) (*NamespaceCacheEntry, error)
		GetNamespaceID(name string) (string, error)
		GetNamespaceName(id string) (string, error)
		GetAllNamespace() map[string]*NamespaceCacheEntry
		GetCacheSize() (sizeOfCacheByName int64, sizeOfCacheByID int64)
	}

	namespaceCache struct {
		status          int32
		shutdownChan    chan struct{}
		cacheNameToID   *atomic.Value
		cacheByID       *atomic.Value
		metadataMgr     persistence.MetadataManager
		clusterMetadata cluster.Metadata
		timeSource      clock.TimeSource
		metricsClient   metrics.Client
		logger          log.Logger

		// refresh lock is used to guarantee at most one
		// coroutine is doing namespace refreshment
		refreshLock sync.Mutex

		callbackLock     sync.Mutex
		prepareCallbacks map[int]PrepareCallbackFn
		callbacks        map[int]CallbackFn
	}

	// NamespaceCacheEntries is NamespaceCacheEntry slice
	NamespaceCacheEntries []*NamespaceCacheEntry

	// NamespaceCacheEntry contains the info and config for a namespace
	NamespaceCacheEntry struct {
		clusterMetadata cluster.Metadata
		sync.RWMutex
		info                        *persistenceblobs.NamespaceInfo
		config                      *persistenceblobs.NamespaceConfig
		replicationConfig           *persistenceblobs.NamespaceReplicationConfig
		configVersion               int64
		failoverVersion             int64
		isGlobalNamespace           bool
		failoverNotificationVersion int64
		notificationVersion         int64
		initialized                 bool
	}
)

// NewNamespaceCache creates a new instance of cache for holding onto namespace information to reduce the load on persistence
func NewNamespaceCache(
	metadataMgr persistence.MetadataManager,
	clusterMetadata cluster.Metadata,
	metricsClient metrics.Client,
	logger log.Logger,
) NamespaceCache {

	cache := &namespaceCache{
		status:           namespaceCacheInitialized,
		shutdownChan:     make(chan struct{}),
		cacheNameToID:    &atomic.Value{},
		cacheByID:        &atomic.Value{},
		metadataMgr:      metadataMgr,
		clusterMetadata:  clusterMetadata,
		timeSource:       clock.NewRealTimeSource(),
		metricsClient:    metricsClient,
		logger:           logger,
		prepareCallbacks: make(map[int]PrepareCallbackFn),
		callbacks:        make(map[int]CallbackFn),
	}
	cache.cacheNameToID.Store(newNamespaceCache())
	cache.cacheByID.Store(newNamespaceCache())

	return cache
}

func newNamespaceCache() Cache {
	opts := &Options{}
	opts.InitialCapacity = namespaceCacheInitialSize
	opts.TTL = namespaceCacheTTL
	return New(namespaceCacheMaxSize, opts)
}

func newNamespaceCacheEntry(
	clusterMetadata cluster.Metadata,
) *NamespaceCacheEntry {

	return &NamespaceCacheEntry{
		clusterMetadata: clusterMetadata,
		initialized:     false,
	}
}

// NewGlobalNamespaceCacheEntryForTest returns an entry with test data
func NewGlobalNamespaceCacheEntryForTest(
	info *persistenceblobs.NamespaceInfo,
	config *persistenceblobs.NamespaceConfig,
	repConfig *persistenceblobs.NamespaceReplicationConfig,
	failoverVersion int64,
	clusterMetadata cluster.Metadata,
) *NamespaceCacheEntry {

	return &NamespaceCacheEntry{
		info:              info,
		config:            config,
		isGlobalNamespace: true,
		replicationConfig: repConfig,
		failoverVersion:   failoverVersion,
		clusterMetadata:   clusterMetadata,
	}
}

// NewLocalNamespaceCacheEntryForTest returns an entry with test data
func NewLocalNamespaceCacheEntryForTest(
	info *persistenceblobs.NamespaceInfo,
	config *persistenceblobs.NamespaceConfig,
	targetCluster string,
	clusterMetadata cluster.Metadata,
) *NamespaceCacheEntry {

	return &NamespaceCacheEntry{
		info:              info,
		config:            config,
		isGlobalNamespace: false,
		replicationConfig: &persistenceblobs.NamespaceReplicationConfig{
			ActiveClusterName: targetCluster,
			Clusters:          []string{ targetCluster },
		},
		failoverVersion: common.EmptyVersion,
		clusterMetadata: clusterMetadata,
	}
}

// NewNamespaceCacheEntryForTest returns an entry with test data
func NewNamespaceCacheEntryForTest(
	info *persistenceblobs.NamespaceInfo,
	config *persistenceblobs.NamespaceConfig,
	isGlobalNamespace bool,
	repConfig *persistenceblobs.NamespaceReplicationConfig,
	failoverVersion int64,
	clusterMetadata cluster.Metadata,
) *NamespaceCacheEntry {

	return &NamespaceCacheEntry{
		info:              info,
		config:            config,
		isGlobalNamespace: isGlobalNamespace,
		replicationConfig: repConfig,
		failoverVersion:   failoverVersion,
		clusterMetadata:   clusterMetadata,
	}
}

func (c *namespaceCache) GetCacheSize() (sizeOfCacheByName int64, sizeOfCacheByID int64) {
	return int64(c.cacheByID.Load().(Cache).Size()), int64(c.cacheNameToID.Load().(Cache).Size())
}

// Start start the background refresh of namespace
func (c *namespaceCache) Start() {
	if !atomic.CompareAndSwapInt32(&c.status, namespaceCacheInitialized, namespaceCacheStarted) {
		return
	}

	// initialize the cache by initial scan
	err := c.refreshNamespaces()
	if err != nil {
		c.logger.Fatal("Unable to initialize namespace cache", tag.Error(err))
	}
	go c.refreshLoop()
}

// Start start the background refresh of namespace
func (c *namespaceCache) Stop() {
	if !atomic.CompareAndSwapInt32(&c.status, namespaceCacheStarted, namespaceCacheStopped) {
		return
	}
	close(c.shutdownChan)
}

func (c *namespaceCache) GetAllNamespace() map[string]*NamespaceCacheEntry {
	result := make(map[string]*NamespaceCacheEntry)
	ite := c.cacheByID.Load().(Cache).Iterator()
	defer ite.Close()

	for ite.HasNext() {
		entry := ite.Next()
		id := entry.Key().(string)
		namespaceCacheEntry := entry.Value().(*NamespaceCacheEntry)
		namespaceCacheEntry.RLock()
		dup := namespaceCacheEntry.duplicate()
		namespaceCacheEntry.RUnlock()
		result[id] = dup
	}
	return result
}

// RegisterNamespaceChangeCallback set a namespace change callback
// WARN: the beforeCallback function will be triggered by namespace cache when holding the namespace cache lock,
// make sure the callback function will not call namespace cache again in case of dead lock
// afterCallback will be invoked when NOT holding the namespace cache lock.
func (c *namespaceCache) RegisterNamespaceChangeCallback(
	shard int,
	initialNotificationVersion int64,
	prepareCallback PrepareCallbackFn,
	callback CallbackFn,
) {

	c.callbackLock.Lock()
	c.prepareCallbacks[shard] = prepareCallback
	c.callbacks[shard] = callback
	c.callbackLock.Unlock()

	// this section is trying to make the shard catch up with namespace changes
	namespaces := NamespaceCacheEntries{}
	for _, namespace := range c.GetAllNamespace() {
		namespaces = append(namespaces, namespace)
	}
	// we mush notify the change in a ordered fashion
	// since history shard have to update the shard info
	// with namespace change version.
	sort.Sort(namespaces)

	prevEntries := []*NamespaceCacheEntry{}
	nextEntries := []*NamespaceCacheEntry{}
	for _, namespace := range namespaces {
		if namespace.notificationVersion >= initialNotificationVersion {
			prevEntries = append(prevEntries, nil)
			nextEntries = append(nextEntries, namespace)
		}
	}
	if len(prevEntries) > 0 {
		prepareCallback()
		callback(prevEntries, nextEntries)
	}
}

// UnregisterNamespaceChangeCallback delete a namespace failover callback
func (c *namespaceCache) UnregisterNamespaceChangeCallback(
	shard int,
) {

	c.callbackLock.Lock()
	defer c.callbackLock.Unlock()

	delete(c.prepareCallbacks, shard)
	delete(c.callbacks, shard)
}

// GetNamespace retrieves the information from the cache if it exists, otherwise retrieves the information from metadata
// store and writes it to the cache with an expiry before returning back
func (c *namespaceCache) GetNamespace(
	name string,
) (*NamespaceCacheEntry, error) {

	if name == "" {
		return nil, serviceerror.NewInvalidArgument("Namespace is empty.")
	}
	return c.getNamespace(name)
}

// GetNamespaceByID retrieves the information from the cache if it exists, otherwise retrieves the information from metadata
// store and writes it to the cache with an expiry before returning back
func (c *namespaceCache) GetNamespaceByID(
	id string,
) (*NamespaceCacheEntry, error) {

	if id == "" {
		return nil, serviceerror.NewInvalidArgument("NamespaceID is empty.")
	}
	return c.getNamespaceByID(id, true)
}

// GetNamespaceID retrieves namespaceID by using GetNamespace
func (c *namespaceCache) GetNamespaceID(
	name string,
) (string, error) {

	entry, err := c.GetNamespace(name)
	if err != nil {
		return "", err
	}
	return primitives.UUIDString(entry.info.Id), nil
}

// GetNamespaceName returns namespace name given the namespace id
func (c *namespaceCache) GetNamespaceName(
	id string,
) (string, error) {

	entry, err := c.getNamespaceByID(id, false)
	if err != nil {
		return "", err
	}
	return entry.info.Name, nil
}

func (c *namespaceCache) refreshLoop() {
	timer := time.NewTicker(NamespaceCacheRefreshInterval)
	defer timer.Stop()

	for {
		select {
		case <-c.shutdownChan:
			return
		case <-timer.C:
			for err := c.refreshNamespaces(); err != nil; err = c.refreshNamespaces() {
				select {
				case <-c.shutdownChan:
					return
				default:
					c.logger.Error("Error refreshing namespace cache", tag.Error(err))
					time.Sleep(NamespaceCacheRefreshFailureRetryInterval)
				}
			}
		}
	}
}

func (c *namespaceCache) refreshNamespaces() error {
	c.refreshLock.Lock()
	defer c.refreshLock.Unlock()
	return c.refreshNamespacesLocked()
}

// this function only refresh the namespaces in the v2 table
// the namespaces in the v1 table will be refreshed if cache is stale
func (c *namespaceCache) refreshNamespacesLocked() error {
	// first load the metadata record, then load namespaces
	// this can guarantee that namespaces in the cache are not updated more than metadata record
	metadata, err := c.metadataMgr.GetMetadata()
	if err != nil {
		return err
	}
	namespaceNotificationVersion := metadata.NotificationVersion

	var token []byte
	request := &persistence.ListNamespacesRequest{PageSize: namespaceCacheRefreshPageSize}
	var namespaces NamespaceCacheEntries
	continuePage := true

	for continuePage {
		request.NextPageToken = token
		response, err := c.metadataMgr.ListNamespaces(request)
		if err != nil {
			return err
		}
		token = response.NextPageToken
		for _, namespace := range response.Namespaces {
			namespaces = append(namespaces, c.buildEntryFromRecord(namespace))
		}
		continuePage = len(token) != 0
	}

	// we mush apply the namespace change by order
	// since history shard have to update the shard info
	// with namespace change version.
	sort.Sort(namespaces)

	prevEntries := []*NamespaceCacheEntry{}
	nextEntries := []*NamespaceCacheEntry{}

	// make a copy of the existing namespace cache, so we can calculate diff and do compare and swap
	newCacheNameToID := newNamespaceCache()
	newCacheByID := newNamespaceCache()
	for _, namespace := range c.GetAllNamespace() {
		newCacheNameToID.Put(namespace.info.Name, primitives.UUIDString(namespace.info.Id))
		newCacheByID.Put(primitives.UUIDString(namespace.info.Id), namespace)
	}

UpdateLoop:
	for _, namespace := range namespaces {
		if namespace.notificationVersion >= namespaceNotificationVersion {
			// this guarantee that namespace change events before the
			// namespaceNotificationVersion is loaded into the cache.

			// the namespace change events after the namespaceNotificationVersion
			// will be loaded into cache in the next refresh
			break UpdateLoop
		}
		prevEntry, nextEntry, err := c.updateIDToNamespaceCache(newCacheByID, primitives.UUIDString(namespace.info.Id), namespace)
		if err != nil {
			return err
		}
		c.updateNameToIDCache(newCacheNameToID, nextEntry.info.Name, primitives.UUIDString(nextEntry.info.Id))

		if prevEntry != nil {
			prevEntries = append(prevEntries, prevEntry)
			nextEntries = append(nextEntries, nextEntry)
		}
	}

	// NOTE: READ REF BEFORE MODIFICATION
	// ref: historyEngine.go registerNamespaceFailoverCallback function
	c.callbackLock.Lock()
	defer c.callbackLock.Unlock()
	c.triggerNamespaceChangePrepareCallbackLocked()
	c.cacheByID.Store(newCacheByID)
	c.cacheNameToID.Store(newCacheNameToID)
	c.triggerNamespaceChangeCallbackLocked(prevEntries, nextEntries)
	return nil
}

func (c *namespaceCache) checkNamespaceExists(
	name string,
	id string,
) error {

	_, err := c.metadataMgr.GetNamespace(&persistence.GetNamespaceRequest{Name: name, ID: primitives.MustParseUUID(id)})
	return err
}

func (c *namespaceCache) updateNameToIDCache(
	cacheNameToID Cache,
	name string,
	id string,
) {

	cacheNameToID.Put(name, id)
}

func (c *namespaceCache) updateIDToNamespaceCache(
	cacheByID Cache,
	id string,
	record *NamespaceCacheEntry,
) (*NamespaceCacheEntry, *NamespaceCacheEntry, error) {

	elem, err := cacheByID.PutIfNotExist(id, newNamespaceCacheEntry(c.clusterMetadata))
	if err != nil {
		return nil, nil, err
	}
	entry := elem.(*NamespaceCacheEntry)

	entry.Lock()
	defer entry.Unlock()

	var prevNamespace *NamespaceCacheEntry
	triggerCallback := c.clusterMetadata.IsGlobalNamespaceEnabled() &&
		// initialized will be true when the entry contains valid data
		entry.initialized &&
		record.notificationVersion > entry.notificationVersion
	if triggerCallback {
		prevNamespace = entry.duplicate()
	}

	entry.info = record.info
	entry.config = record.config
	entry.replicationConfig = record.replicationConfig
	entry.configVersion = record.configVersion
	entry.failoverVersion = record.failoverVersion
	entry.isGlobalNamespace = record.isGlobalNamespace
	entry.failoverNotificationVersion = record.failoverNotificationVersion
	entry.notificationVersion = record.notificationVersion
	entry.initialized = record.initialized

	nextNamespace := entry.duplicate()

	return prevNamespace, nextNamespace, nil
}

// getNamespace retrieves the information from the cache if it exists, otherwise retrieves the information from metadata
// store and writes it to the cache with an expiry before returning back
func (c *namespaceCache) getNamespace(
	name string,
) (*NamespaceCacheEntry, error) {

	id, cacheHit := c.cacheNameToID.Load().(Cache).Get(name).(string)
	if cacheHit {
		return c.getNamespaceByID(id, true)
	}

	if err := c.checkNamespaceExists(name, ""); err != nil {
		return nil, err
	}

	c.refreshLock.Lock()
	defer c.refreshLock.Unlock()
	id, cacheHit = c.cacheNameToID.Load().(Cache).Get(name).(string)
	if cacheHit {
		return c.getNamespaceByID(id, true)
	}
	if err := c.refreshNamespacesLocked(); err != nil {
		return nil, err
	}
	id, cacheHit = c.cacheNameToID.Load().(Cache).Get(name).(string)
	if cacheHit {
		return c.getNamespaceByID(id, true)
	}
	// impossible case
	return nil, serviceerror.NewInternal("namespaceCache encounter case where namespace exists but cannot be loaded")
}

// getNamespaceByID retrieves the information from the cache if it exists, otherwise retrieves the information from metadata
// store and writes it to the cache with an expiry before returning back
func (c *namespaceCache) getNamespaceByID(
	id string,
	deepCopy bool,
) (*NamespaceCacheEntry, error) {

	var result *NamespaceCacheEntry
	entry, cacheHit := c.cacheByID.Load().(Cache).Get(id).(*NamespaceCacheEntry)
	if cacheHit {
		entry.RLock()
		result = entry
		if deepCopy {
			result = entry.duplicate()
		}
		entry.RUnlock()
		return result, nil
	}

	if err := c.checkNamespaceExists("", id); err != nil {
		return nil, err
	}

	c.refreshLock.Lock()
	defer c.refreshLock.Unlock()
	entry, cacheHit = c.cacheByID.Load().(Cache).Get(id).(*NamespaceCacheEntry)
	if cacheHit {
		entry.RLock()
		result = entry
		if deepCopy {
			result = entry.duplicate()
		}
		entry.RUnlock()
		return result, nil
	}
	if err := c.refreshNamespacesLocked(); err != nil {
		return nil, err
	}
	entry, cacheHit = c.cacheByID.Load().(Cache).Get(id).(*NamespaceCacheEntry)
	if cacheHit {
		entry.RLock()
		result = entry
		if deepCopy {
			result = entry.duplicate()
		}
		entry.RUnlock()
		return result, nil
	}
	// impossible case
	return nil, serviceerror.NewInternal("namespaceCache encounter case where namespace exists but cannot be loaded")
}

func (c *namespaceCache) triggerNamespaceChangePrepareCallbackLocked() {
	sw := c.metricsClient.StartTimer(metrics.NamespaceCacheScope, metrics.NamespaceCachePrepareCallbacksLatency)
	defer sw.Stop()

	for _, prepareCallback := range c.prepareCallbacks {
		prepareCallback()
	}
}

func (c *namespaceCache) triggerNamespaceChangeCallbackLocked(
	prevNamespaces []*NamespaceCacheEntry,
	nextNamespaces []*NamespaceCacheEntry,
) {

	sw := c.metricsClient.StartTimer(metrics.NamespaceCacheScope, metrics.NamespaceCacheCallbacksLatency)
	defer sw.Stop()

	for _, callback := range c.callbacks {
		callback(prevNamespaces, nextNamespaces)
	}
}

func (c *namespaceCache) buildEntryFromRecord(
	record *persistence.GetNamespaceResponse,
) *NamespaceCacheEntry {

	// this is a shallow copy, but since the record is generated by persistence
	// and only accessible here, it would be fine
	newEntry := newNamespaceCacheEntry(c.clusterMetadata)
	newEntry.info = record.Namespace.Info
	newEntry.config = record.Namespace.Config
	newEntry.replicationConfig = record.Namespace.ReplicationConfig
	newEntry.configVersion = record.Namespace.ConfigVersion
	newEntry.failoverVersion = record.Namespace.FailoverVersion
	newEntry.isGlobalNamespace = record.IsGlobalNamespace
	newEntry.failoverNotificationVersion = record.Namespace.FailoverNotificationVersion
	newEntry.notificationVersion = record.NotificationVersion
	newEntry.initialized = true
	return newEntry
}

<<<<<<< HEAD
=======
func copyResetBinary(bins namespacepb.BadBinaries) namespacepb.BadBinaries {
	newbins := make(map[string]*namespacepb.BadBinaryInfo, len(bins.Binaries))
	for k, v := range bins.Binaries {
		newbins[k] = v
	}
	return namespacepb.BadBinaries{
		Binaries: newbins,
	}
}

>>>>>>> 34a5163e
func (entry *NamespaceCacheEntry) duplicate() *NamespaceCacheEntry {
	// this is a deep copy
	result := newNamespaceCacheEntry(entry.clusterMetadata)
	result.info = entry.info
	result.info.Data = map[string]string{}
	for k, v := range entry.info.Data {
		result.info.Data[k] = v
	}
	result.config = entry.config
	result.replicationConfig = entry.replicationConfig
	result.configVersion = entry.configVersion
	result.failoverVersion = entry.failoverVersion
	result.isGlobalNamespace = entry.isGlobalNamespace
	result.failoverNotificationVersion = entry.failoverNotificationVersion
	result.notificationVersion = entry.notificationVersion
	result.initialized = entry.initialized
	return result
}

// GetInfo return the namespace info
func (entry *NamespaceCacheEntry) GetInfo() *persistenceblobs.NamespaceInfo {
	return entry.info
}

// GetConfig return the namespace config
func (entry *NamespaceCacheEntry) GetConfig() *persistenceblobs.NamespaceConfig {
	return entry.config
}

// GetReplicationConfig return the namespace replication config
func (entry *NamespaceCacheEntry) GetReplicationConfig() *persistenceblobs.NamespaceReplicationConfig {
	return entry.replicationConfig
}

// GetConfigVersion return the namespace config version
func (entry *NamespaceCacheEntry) GetConfigVersion() int64 {
	return entry.configVersion
}

// GetFailoverVersion return the namespace failover version
func (entry *NamespaceCacheEntry) GetFailoverVersion() int64 {
	return entry.failoverVersion
}

// IsGlobalNamespace return whether the namespace is a global namespace
func (entry *NamespaceCacheEntry) IsGlobalNamespace() bool {
	return entry.isGlobalNamespace
}

// GetFailoverNotificationVersion return the global notification version of when failover happened
func (entry *NamespaceCacheEntry) GetFailoverNotificationVersion() int64 {
	return entry.failoverNotificationVersion
}

// GetNotificationVersion return the global notification version of when namespace changed
func (entry *NamespaceCacheEntry) GetNotificationVersion() int64 {
	return entry.notificationVersion
}

// IsNamespaceActive return whether the namespace is active, i.e. non global namespace or global namespace which active cluster is the current cluster
func (entry *NamespaceCacheEntry) IsNamespaceActive() bool {
	if !entry.isGlobalNamespace {
		// namespace is not a global namespace, meaning namespace is always "active" within each cluster
		return true
	}
	return entry.clusterMetadata.GetCurrentClusterName() == entry.replicationConfig.ActiveClusterName
}

// GetReplicationPolicy return the derived workflow replication policy
func (entry *NamespaceCacheEntry) GetReplicationPolicy() ReplicationPolicy {
	// frontend guarantee that the clusters always contains the active namespace, so if the # of clusters is 1
	// then we do not need to send out any events for replication
	if entry.isGlobalNamespace && len(entry.replicationConfig.Clusters) > 1 {
		return ReplicationPolicyMultiCluster
	}
	return ReplicationPolicyOneCluster
}

// GetNamespaceNotActiveErr return err if namespace is not active, nil otherwise
func (entry *NamespaceCacheEntry) GetNamespaceNotActiveErr() error {
	if entry.IsNamespaceActive() {
		// namespace is consider active
		return nil
	}
	return serviceerror.NewNamespaceNotActive(
		entry.info.Name,
		entry.clusterMetadata.GetCurrentClusterName(),
		entry.replicationConfig.ActiveClusterName,
	)
}

// Len return length
func (t NamespaceCacheEntries) Len() int {
	return len(t)
}

// Swap implements sort.Interface.
func (t NamespaceCacheEntries) Swap(i, j int) {
	t[i], t[j] = t[j], t[i]
}

// Less implements sort.Interface
func (t NamespaceCacheEntries) Less(i, j int) bool {
	return t[i].notificationVersion < t[j].notificationVersion
}

// CreateNamespaceCacheEntry create a cache entry with namespace
func CreateNamespaceCacheEntry(
	namespace string,
) *NamespaceCacheEntry {

	return &NamespaceCacheEntry{info: &persistenceblobs.NamespaceInfo{Name: namespace}}
}

// SampleRetentionKey is key to specify sample retention
var SampleRetentionKey = "sample_retention_days"

// SampleRateKey is key to specify sample rate
var SampleRateKey = "sample_retention_rate"

// GetRetentionDays returns retention in days for given workflow
func (entry *NamespaceCacheEntry) GetRetentionDays(
	workflowID string,
) int32 {

	if entry.IsSampledForLongerRetention(workflowID) {
		if sampledRetentionValue, ok := entry.info.Data[SampleRetentionKey]; ok {
			sampledRetentionDays, err := strconv.Atoi(sampledRetentionValue)
			if err != nil || sampledRetentionDays < int(entry.config.RetentionDays) {
				return entry.config.RetentionDays
			}
			return int32(sampledRetentionDays)
		}
	}
	return entry.config.RetentionDays
}

// IsSampledForLongerRetentionEnabled return whether sample for longer retention is enabled or not
func (entry *NamespaceCacheEntry) IsSampledForLongerRetentionEnabled(
	workflowID string,
) bool {

	_, ok := entry.info.Data[SampleRateKey]
	return ok
}

// IsSampledForLongerRetention return should given workflow been sampled or not
func (entry *NamespaceCacheEntry) IsSampledForLongerRetention(
	workflowID string,
) bool {

	if sampledRateValue, ok := entry.info.Data[SampleRateKey]; ok {
		sampledRate, err := strconv.ParseFloat(sampledRateValue, 64)
		if err != nil {
			return false
		}

		h := fnv.New32a()
		_, err = h.Write([]byte(workflowID))
		if err != nil {
			return false
		}
		hash := h.Sum32()

		r := float64(hash%1000) / float64(1000) // use 1000 so we support one decimal rate like 1.5%.
		if r < sampledRate {                    // sampled
			return true
		}
	}
	return false
}<|MERGE_RESOLUTION|>--- conflicted
+++ resolved
@@ -30,10 +30,7 @@
 	"sync/atomic"
 	"time"
 
-<<<<<<< HEAD
-=======
 	namespacepb "go.temporal.io/temporal-proto/namespace"
->>>>>>> 34a5163e
 	"go.temporal.io/temporal-proto/serviceerror"
 
 	"github.com/temporalio/temporal/.gen/proto/persistenceblobs"
@@ -675,19 +672,6 @@
 	return newEntry
 }
 
-<<<<<<< HEAD
-=======
-func copyResetBinary(bins namespacepb.BadBinaries) namespacepb.BadBinaries {
-	newbins := make(map[string]*namespacepb.BadBinaryInfo, len(bins.Binaries))
-	for k, v := range bins.Binaries {
-		newbins[k] = v
-	}
-	return namespacepb.BadBinaries{
-		Binaries: newbins,
-	}
-}
-
->>>>>>> 34a5163e
 func (entry *NamespaceCacheEntry) duplicate() *NamespaceCacheEntry {
 	// this is a deep copy
 	result := newNamespaceCacheEntry(entry.clusterMetadata)
