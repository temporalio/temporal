--- conflicted
+++ resolved
@@ -83,7 +83,6 @@
 func (s *namespaceCacheSuite) TestListNamespace() {
 	namespaceNotificationVersion := int64(0)
 	namespaceRecord1 := &persistence.GetNamespaceResponse{
-<<<<<<< HEAD
 		Namespace: &persistenceblobs.NamespaceDetail{
 			Info: &persistenceblobs.NamespaceInfo{Id: uuid.NewRandom(), Name: "some random namespace name", Data: make(map[string]string)},
 			Config: &persistenceblobs.NamespaceConfig{
@@ -97,19 +96,6 @@
 					cluster.TestCurrentClusterName,
 					cluster.TestAlternativeClusterName,
 				},
-=======
-		Info: &persistence.NamespaceInfo{ID: uuid.New(), Name: "some random namespace name", Data: make(map[string]string)},
-		Config: &persistence.NamespaceConfig{
-			Retention: 1,
-			BadBinaries: namespacepb.BadBinaries{
-				Binaries: map[string]*namespacepb.BadBinaryInfo{},
-			}},
-		ReplicationConfig: &persistence.NamespaceReplicationConfig{
-			ActiveClusterName: cluster.TestCurrentClusterName,
-			Clusters: []*persistence.ClusterReplicationConfig{
-				{ClusterName: cluster.TestCurrentClusterName},
-				{ClusterName: cluster.TestAlternativeClusterName},
->>>>>>> 34a5163e
 			},
 			FailoverNotificationVersion: 0,
 		},
@@ -119,7 +105,6 @@
 	namespaceNotificationVersion++
 
 	namespaceRecord2 := &persistence.GetNamespaceResponse{
-<<<<<<< HEAD
 		Namespace: &persistenceblobs.NamespaceDetail{
 			Info: &persistenceblobs.NamespaceInfo{Id: uuid.NewRandom(), Name: "another random namespace name", Data: make(map[string]string)},
 			Config: &persistenceblobs.NamespaceConfig{
@@ -133,19 +118,6 @@
 					cluster.TestCurrentClusterName,
 					cluster.TestAlternativeClusterName,
 				},
-=======
-		Info: &persistence.NamespaceInfo{ID: uuid.New(), Name: "another random namespace name", Data: make(map[string]string)},
-		Config: &persistence.NamespaceConfig{
-			Retention: 2,
-			BadBinaries: namespacepb.BadBinaries{
-				Binaries: map[string]*namespacepb.BadBinaryInfo{},
-			}},
-		ReplicationConfig: &persistence.NamespaceReplicationConfig{
-			ActiveClusterName: cluster.TestAlternativeClusterName,
-			Clusters: []*persistence.ClusterReplicationConfig{
-				{ClusterName: cluster.TestCurrentClusterName},
-				{ClusterName: cluster.TestAlternativeClusterName},
->>>>>>> 34a5163e
 			},
 			FailoverNotificationVersion: 0,
 		},
@@ -155,7 +127,6 @@
 	namespaceNotificationVersion++
 
 	namespaceRecord3 := &persistence.GetNamespaceResponse{
-<<<<<<< HEAD
 		Namespace: &persistenceblobs.NamespaceDetail{
 			Info: &persistenceblobs.NamespaceInfo{Id: uuid.NewRandom(), Name: "yet another random namespace name", Data: make(map[string]string)},
 			Config: &persistenceblobs.NamespaceConfig{
@@ -169,19 +140,6 @@
 					cluster.TestCurrentClusterName,
 					cluster.TestAlternativeClusterName,
 				},
-=======
-		Info: &persistence.NamespaceInfo{ID: uuid.New(), Name: "yet another random namespace name", Data: make(map[string]string)},
-		Config: &persistence.NamespaceConfig{
-			Retention: 3,
-			BadBinaries: namespacepb.BadBinaries{
-				Binaries: map[string]*namespacepb.BadBinaryInfo{},
-			}},
-		ReplicationConfig: &persistence.NamespaceReplicationConfig{
-			ActiveClusterName: cluster.TestAlternativeClusterName,
-			Clusters: []*persistence.ClusterReplicationConfig{
-				{ClusterName: cluster.TestCurrentClusterName},
-				{ClusterName: cluster.TestAlternativeClusterName},
->>>>>>> 34a5163e
 			},
 			FailoverNotificationVersion: 0,
 		},
@@ -241,7 +199,6 @@
 	namespaceNotificationVersion := int64(999999) // make this notification version really large for test
 	s.metadataMgr.On("GetMetadata").Return(&persistence.GetMetadataResponse{NotificationVersion: namespaceNotificationVersion}, nil)
 	namespaceRecord := &persistence.GetNamespaceResponse{
-<<<<<<< HEAD
 		Namespace: &persistenceblobs.NamespaceDetail{
 			Info: &persistenceblobs.NamespaceInfo{Id: uuid.NewRandom(), Name: "some random namespace name", Data: make(map[string]string)},
 			Config: &persistenceblobs.NamespaceConfig{
@@ -253,17 +210,6 @@
 							Operator:        "test operator",
 							CreatedTimeNano: 123,
 						},
-=======
-		Info: &persistence.NamespaceInfo{ID: uuid.New(), Name: "some random namespace name", Data: make(map[string]string)},
-		Config: &persistence.NamespaceConfig{
-			Retention: 1,
-			BadBinaries: namespacepb.BadBinaries{
-				Binaries: map[string]*namespacepb.BadBinaryInfo{
-					"abc": {
-						Reason:          "test reason",
-						Operator:        "test operator",
-						CreatedTimeNano: 123,
->>>>>>> 34a5163e
 					},
 				}},
 			ReplicationConfig: &persistenceblobs.NamespaceReplicationConfig{
@@ -299,7 +245,6 @@
 	namespaceNotificationVersion := int64(999999) // make this notification version really large for test
 	s.metadataMgr.On("GetMetadata").Return(&persistence.GetMetadataResponse{NotificationVersion: namespaceNotificationVersion}, nil)
 	namespaceRecord := &persistence.GetNamespaceResponse{
-<<<<<<< HEAD
 		Namespace: &persistenceblobs.NamespaceDetail{
 			Info: &persistenceblobs.NamespaceInfo{Id: uuid.NewRandom(), Name: "some random namespace name", Data: make(map[string]string)},
 			Config: &persistenceblobs.NamespaceConfig{
@@ -307,13 +252,6 @@
 				BadBinaries: &commonproto.BadBinaries{
 					Binaries: map[string]*commonproto.BadBinaryInfo{},
 				},
-=======
-		Info: &persistence.NamespaceInfo{ID: uuid.New(), Name: "some random namespace name", Data: make(map[string]string)},
-		Config: &persistence.NamespaceConfig{
-			Retention: 1,
-			BadBinaries: namespacepb.BadBinaries{
-				Binaries: map[string]*namespacepb.BadBinaryInfo{},
->>>>>>> 34a5163e
 			},
 			ReplicationConfig: &persistenceblobs.NamespaceReplicationConfig{
 				ActiveClusterName: cluster.TestCurrentClusterName,
@@ -346,7 +284,6 @@
 func (s *namespaceCacheSuite) TestRegisterCallback_CatchUp() {
 	namespaceNotificationVersion := int64(0)
 	namespaceRecord1 := &persistence.GetNamespaceResponse{
-<<<<<<< HEAD
 		Namespace: &persistenceblobs.NamespaceDetail{
 			Info: &persistenceblobs.NamespaceInfo{Id: uuid.NewRandom(), Name: "some random namespace name", Data: make(map[string]string)},
 			Config: &persistenceblobs.NamespaceConfig{
@@ -360,19 +297,6 @@
 					cluster.TestCurrentClusterName,
 					cluster.TestAlternativeClusterName,
 				},
-=======
-		Info: &persistence.NamespaceInfo{ID: uuid.New(), Name: "some random namespace name", Data: make(map[string]string)},
-		Config: &persistence.NamespaceConfig{
-			Retention: 1,
-			BadBinaries: namespacepb.BadBinaries{
-				Binaries: map[string]*namespacepb.BadBinaryInfo{},
-			}},
-		ReplicationConfig: &persistence.NamespaceReplicationConfig{
-			ActiveClusterName: cluster.TestCurrentClusterName,
-			Clusters: []*persistence.ClusterReplicationConfig{
-				{ClusterName: cluster.TestCurrentClusterName},
-				{ClusterName: cluster.TestAlternativeClusterName},
->>>>>>> 34a5163e
 			},
 			ConfigVersion:               10,
 			FailoverVersion:             11,
@@ -384,7 +308,6 @@
 	namespaceNotificationVersion++
 
 	namespaceRecord2 := &persistence.GetNamespaceResponse{
-<<<<<<< HEAD
 		Namespace: &persistenceblobs.NamespaceDetail{
 			Info: &persistenceblobs.NamespaceInfo{Id: uuid.NewRandom(), Name: "another random namespace name", Data: make(map[string]string)},
 			Config: &persistenceblobs.NamespaceConfig{
@@ -398,19 +321,6 @@
 					cluster.TestCurrentClusterName,
 					cluster.TestAlternativeClusterName,
 				},
-=======
-		Info: &persistence.NamespaceInfo{ID: uuid.New(), Name: "another random namespace name", Data: make(map[string]string)},
-		Config: &persistence.NamespaceConfig{
-			Retention: 2,
-			BadBinaries: namespacepb.BadBinaries{
-				Binaries: map[string]*namespacepb.BadBinaryInfo{},
-			}},
-		ReplicationConfig: &persistence.NamespaceReplicationConfig{
-			ActiveClusterName: cluster.TestAlternativeClusterName,
-			Clusters: []*persistence.ClusterReplicationConfig{
-				{ClusterName: cluster.TestCurrentClusterName},
-				{ClusterName: cluster.TestAlternativeClusterName},
->>>>>>> 34a5163e
 			},
 			ConfigVersion:               20,
 			FailoverVersion:             21,
@@ -461,7 +371,6 @@
 func (s *namespaceCacheSuite) TestUpdateCache_TriggerCallBack() {
 	namespaceNotificationVersion := int64(0)
 	namespaceRecord1Old := &persistence.GetNamespaceResponse{
-<<<<<<< HEAD
 		Namespace: &persistenceblobs.NamespaceDetail{
 			Info: &persistenceblobs.NamespaceInfo{Id: uuid.NewRandom(), Name: "some random namespace name", Data: make(map[string]string)},
 			Config: &persistenceblobs.NamespaceConfig{
@@ -475,19 +384,6 @@
 					cluster.TestCurrentClusterName,
 					cluster.TestAlternativeClusterName,
 				},
-=======
-		Info: &persistence.NamespaceInfo{ID: uuid.New(), Name: "some random namespace name", Data: make(map[string]string)},
-		Config: &persistence.NamespaceConfig{
-			Retention: 1,
-			BadBinaries: namespacepb.BadBinaries{
-				Binaries: map[string]*namespacepb.BadBinaryInfo{},
-			}},
-		ReplicationConfig: &persistence.NamespaceReplicationConfig{
-			ActiveClusterName: cluster.TestCurrentClusterName,
-			Clusters: []*persistence.ClusterReplicationConfig{
-				{ClusterName: cluster.TestCurrentClusterName},
-				{ClusterName: cluster.TestAlternativeClusterName},
->>>>>>> 34a5163e
 			},
 			ConfigVersion:               10,
 			FailoverVersion:             11,
@@ -499,7 +395,6 @@
 	namespaceNotificationVersion++
 
 	namespaceRecord2Old := &persistence.GetNamespaceResponse{
-<<<<<<< HEAD
 		Namespace: &persistenceblobs.NamespaceDetail{
 			Info: &persistenceblobs.NamespaceInfo{Id: uuid.NewRandom(), Name: "another random namespace name", Data: make(map[string]string)},
 			Config: &persistenceblobs.NamespaceConfig{
@@ -513,19 +408,6 @@
 					cluster.TestCurrentClusterName,
 					cluster.TestAlternativeClusterName,
 				},
-=======
-		Info: &persistence.NamespaceInfo{ID: uuid.New(), Name: "another random namespace name", Data: make(map[string]string)},
-		Config: &persistence.NamespaceConfig{
-			Retention: 2,
-			BadBinaries: namespacepb.BadBinaries{
-				Binaries: map[string]*namespacepb.BadBinaryInfo{},
-			}},
-		ReplicationConfig: &persistence.NamespaceReplicationConfig{
-			ActiveClusterName: cluster.TestAlternativeClusterName,
-			Clusters: []*persistence.ClusterReplicationConfig{
-				{ClusterName: cluster.TestCurrentClusterName},
-				{ClusterName: cluster.TestAlternativeClusterName},
->>>>>>> 34a5163e
 			},
 			ConfigVersion:               20,
 			FailoverVersion:             21,
@@ -634,7 +516,6 @@
 	s.metadataMgr.On("GetMetadata").Return(&persistence.GetMetadataResponse{NotificationVersion: namespaceNotificationVersion}, nil)
 	id := primitives.UUID(uuid.NewRandom())
 	namespaceRecordOld := &persistence.GetNamespaceResponse{
-<<<<<<< HEAD
 		Namespace: &persistenceblobs.NamespaceDetail{
 			Info: &persistenceblobs.NamespaceInfo{Id: id, Name: "some random namespace name", Data: make(map[string]string)},
 			Config: &persistenceblobs.NamespaceConfig{
@@ -648,19 +529,6 @@
 					cluster.TestCurrentClusterName,
 					cluster.TestAlternativeClusterName,
 				},
-=======
-		Info: &persistence.NamespaceInfo{ID: id, Name: "some random namespace name", Data: make(map[string]string)},
-		Config: &persistence.NamespaceConfig{
-			Retention: 1,
-			BadBinaries: namespacepb.BadBinaries{
-				Binaries: map[string]*namespacepb.BadBinaryInfo{},
-			}},
-		ReplicationConfig: &persistence.NamespaceReplicationConfig{
-			ActiveClusterName: cluster.TestCurrentClusterName,
-			Clusters: []*persistence.ClusterReplicationConfig{
-				{ClusterName: cluster.TestCurrentClusterName},
-				{ClusterName: cluster.TestAlternativeClusterName},
->>>>>>> 34a5163e
 			},
 			ConfigVersion:   0,
 			FailoverVersion: 0,
@@ -762,17 +630,10 @@
 		info: &persistenceblobs.NamespaceInfo{
 			Data: make(map[string]string),
 		},
-<<<<<<< HEAD
 		config: &persistenceblobs.NamespaceConfig{
 			RetentionDays: 7,
 			BadBinaries: &commonproto.BadBinaries{
 				Binaries: map[string]*commonproto.BadBinaryInfo{},
-=======
-		config: &persistence.NamespaceConfig{
-			Retention: 7,
-			BadBinaries: namespacepb.BadBinaries{
-				Binaries: map[string]*namespacepb.BadBinaryInfo{},
->>>>>>> 34a5163e
 			},
 		},
 	}
@@ -788,17 +649,10 @@
 		info: &persistenceblobs.NamespaceInfo{
 			Data: make(map[string]string),
 		},
-<<<<<<< HEAD
 		config: &persistenceblobs.NamespaceConfig{
 			RetentionDays: 7,
 			BadBinaries: &commonproto.BadBinaries{
 				Binaries: map[string]*commonproto.BadBinaryInfo{},
-=======
-		config: &persistence.NamespaceConfig{
-			Retention: 7,
-			BadBinaries: namespacepb.BadBinaries{
-				Binaries: map[string]*namespacepb.BadBinaryInfo{},
->>>>>>> 34a5163e
 			},
 		},
 	}
