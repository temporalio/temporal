// Copyright (c) 2017 Uber Technologies, Inc.
//
// Permission is hereby granted, free of charge, to any person obtaining a copy
// of this software and associated documentation files (the "Software"), to deal
// in the Software without restriction, including without limitation the rights
// to use, copy, modify, merge, publish, distribute, sublicense, and/or sell
// copies of the Software, and to permit persons to whom the Software is
// furnished to do so, subject to the following conditions:
//
// The above copyright notice and this permission notice shall be included in
// all copies or substantial portions of the Software.
//
// THE SOFTWARE IS PROVIDED "AS IS", WITHOUT WARRANTY OF ANY KIND, EXPRESS OR
// IMPLIED, INCLUDING BUT NOT LIMITED TO THE WARRANTIES OF MERCHANTABILITY,
// FITNESS FOR A PARTICULAR PURPOSE AND NONINFRINGEMENT. IN NO EVENT SHALL THE
// AUTHORS OR COPYRIGHT HOLDERS BE LIABLE FOR ANY CLAIM, DAMAGES OR OTHER
// LIABILITY, WHETHER IN AN ACTION OF CONTRACT, TORT OR OTHERWISE, ARISING FROM,
// OUT OF OR IN CONNECTION WITH THE SOFTWARE OR THE USE OR OTHER DEALINGS IN
// THE SOFTWARE.

package namespace

import (
	"context"
	"log"
	"os"
	"testing"

	"github.com/gogo/protobuf/types"
	"github.com/pborman/uuid"
	"github.com/stretchr/testify/mock"
	"github.com/stretchr/testify/suite"
	namespacepb "go.temporal.io/temporal-proto/namespace"
	replicationpb "go.temporal.io/temporal-proto/replication"
	"go.temporal.io/temporal-proto/serviceerror"
	"go.temporal.io/temporal-proto/workflowservice"

	"github.com/temporalio/temporal/.gen/proto/persistenceblobs"
	"github.com/temporalio/temporal/common"
	"github.com/temporalio/temporal/common/archiver"
	"github.com/temporalio/temporal/common/archiver/provider"
	"github.com/temporalio/temporal/common/cluster"
	"github.com/temporalio/temporal/common/log/loggerimpl"
	"github.com/temporalio/temporal/common/mocks"
	"github.com/temporalio/temporal/common/persistence"
	persistencetests "github.com/temporalio/temporal/common/persistence/persistence-tests"
	"github.com/temporalio/temporal/common/service/config"
	dc "github.com/temporalio/temporal/common/service/dynamicconfig"
)

type (
	namespaceHandlerGlobalNamespaceEnabledNotMasterClusterSuite struct {
		suite.Suite
		persistencetests.TestBase

		minRetentionDays        int
		maxBadBinaryCount       int
		metadataMgr             persistence.MetadataManager
		mockProducer            *mocks.KafkaProducer
		mockNamespaceReplicator Replicator
		archivalMetadata        archiver.ArchivalMetadata
		mockArchiverProvider    *provider.MockArchiverProvider

		handler *HandlerImpl
	}
)

func TestNamespaceHandlerGlobalNamespaceEnabledNotMasterClusterSuite(t *testing.T) {
	s := new(namespaceHandlerGlobalNamespaceEnabledNotMasterClusterSuite)
	suite.Run(t, s)
}

func (s *namespaceHandlerGlobalNamespaceEnabledNotMasterClusterSuite) SetupSuite() {
	if testing.Verbose() {
		log.SetOutput(os.Stdout)
	}

	s.TestBase = persistencetests.NewTestBaseWithCassandra(&persistencetests.TestBaseOptions{
		ClusterMetadata: cluster.GetTestClusterMetadata(true, false),
	})
	s.TestBase.Setup()
}

func (s *namespaceHandlerGlobalNamespaceEnabledNotMasterClusterSuite) TearDownSuite() {
	s.TestBase.TearDownWorkflowStore()
}

func (s *namespaceHandlerGlobalNamespaceEnabledNotMasterClusterSuite) SetupTest() {
	logger := loggerimpl.NewNopLogger()
	dcCollection := dc.NewCollection(dc.NewNopClient(), logger)
	s.minRetentionDays = 1
	s.maxBadBinaryCount = 10
	s.metadataMgr = s.TestBase.MetadataManager
	s.mockProducer = &mocks.KafkaProducer{}
	s.mockNamespaceReplicator = NewNamespaceReplicator(s.mockProducer, logger)
	s.archivalMetadata = archiver.NewArchivalMetadata(
		dcCollection,
		"",
		false,
		"",
		false,
		&config.ArchivalNamespaceDefaults{},
	)
	s.mockArchiverProvider = &provider.MockArchiverProvider{}
	s.handler = NewHandler(
		s.minRetentionDays,
		dc.GetIntPropertyFilteredByNamespace(s.maxBadBinaryCount),
		logger,
		s.metadataMgr,
		s.ClusterMetadata,
		s.mockNamespaceReplicator,
		s.archivalMetadata,
		s.mockArchiverProvider,
	)
}

func (s *namespaceHandlerGlobalNamespaceEnabledNotMasterClusterSuite) TearDownTest() {
	s.mockProducer.AssertExpectations(s.T())
	s.mockArchiverProvider.AssertExpectations(s.T())
}

func (s *namespaceHandlerGlobalNamespaceEnabledNotMasterClusterSuite) TestRegisterGetNamespace_LocalNamespace_AllDefault() {
	namespace := s.getRandomNamespace()
	isGlobalNamespace := false
<<<<<<< HEAD
	var clusters []*commonproto.ClusterReplicationConfiguration
	for _, name := range persistence.GetOrUseDefaultClusters(s.ClusterMetadata.GetCurrentClusterName(), nil) {
		clusters = append(clusters, &commonproto.ClusterReplicationConfiguration{
			ClusterName: name,
=======
	var clusters []*replicationpb.ClusterReplicationConfiguration
	for _, replicationConfig := range persistence.GetOrUseDefaultClusters(s.ClusterMetadata.GetCurrentClusterName(), nil) {
		clusters = append(clusters, &replicationpb.ClusterReplicationConfiguration{
			ClusterName: replicationConfig.ClusterName,
>>>>>>> 34a5163e
		})
	}

	retention := int32(1)
	registerResp, err := s.handler.RegisterNamespace(context.Background(), &workflowservice.RegisterNamespaceRequest{
		Name:                                   namespace,
		IsGlobalNamespace:                      isGlobalNamespace,
		WorkflowExecutionRetentionPeriodInDays: retention,
	})
	s.NoError(err)
	s.Nil(registerResp)

	resp, err := s.handler.DescribeNamespace(context.Background(), &workflowservice.DescribeNamespaceRequest{
		Name: namespace,
	})
	s.NoError(err)

	s.NotEmpty(resp.NamespaceInfo.GetId())
	resp.NamespaceInfo.Id = ""
	s.Equal(&namespacepb.NamespaceInfo{
		Name:        namespace,
		Status:      namespacepb.NamespaceStatus_Registered,
		Description: "",
		OwnerEmail:  "",
		Data:        map[string]string{},
		Id:          "",
	}, resp.NamespaceInfo)
	s.Equal(&namespacepb.NamespaceConfiguration{
		WorkflowExecutionRetentionPeriodInDays: retention,
		EmitMetric:                             &types.BoolValue{Value: false},
		HistoryArchivalStatus:                  namespacepb.ArchivalStatus_Disabled,
		HistoryArchivalURI:                     "",
		VisibilityArchivalStatus:               namespacepb.ArchivalStatus_Disabled,
		VisibilityArchivalURI:                  "",
		BadBinaries:                            &namespacepb.BadBinaries{Binaries: map[string]*namespacepb.BadBinaryInfo{}},
	}, resp.Configuration)
	s.Equal(&replicationpb.NamespaceReplicationConfiguration{
		ActiveClusterName: s.ClusterMetadata.GetCurrentClusterName(),
		Clusters:          clusters,
	}, resp.ReplicationConfiguration)
	s.Equal(common.EmptyVersion, resp.GetFailoverVersion())
	s.Equal(isGlobalNamespace, resp.GetIsGlobalNamespace())
}

func (s *namespaceHandlerGlobalNamespaceEnabledNotMasterClusterSuite) TestRegisterGetNamespace_LocalNamespace_NoDefault() {
	namespace := s.getRandomNamespace()
	description := "some random description"
	email := "some random email"
	retention := int32(7)
	emitMetric := true
	activeClusterName := cluster.TestCurrentClusterName
	clusters := []*replicationpb.ClusterReplicationConfiguration{
		&replicationpb.ClusterReplicationConfiguration{
			ClusterName: activeClusterName,
		},
	}
	data := map[string]string{"some random key": "some random value"}
	isGlobalNamespace := false

<<<<<<< HEAD
	var expectedClusters []*commonproto.ClusterReplicationConfiguration
	for _, name := range persistence.GetOrUseDefaultClusters(s.ClusterMetadata.GetCurrentClusterName(), nil) {
		expectedClusters = append(expectedClusters, &commonproto.ClusterReplicationConfiguration{
			ClusterName: name,
=======
	var expectedClusters []*replicationpb.ClusterReplicationConfiguration
	for _, replicationConfig := range persistence.GetOrUseDefaultClusters(s.ClusterMetadata.GetCurrentClusterName(), nil) {
		expectedClusters = append(expectedClusters, &replicationpb.ClusterReplicationConfiguration{
			ClusterName: replicationConfig.ClusterName,
>>>>>>> 34a5163e
		})
	}

	registerResp, err := s.handler.RegisterNamespace(context.Background(), &workflowservice.RegisterNamespaceRequest{
		Name:                                   namespace,
		Description:                            description,
		OwnerEmail:                             email,
		WorkflowExecutionRetentionPeriodInDays: retention,
		EmitMetric:                             emitMetric,
		Clusters:                               clusters,
		ActiveClusterName:                      activeClusterName,
		Data:                                   data,
		IsGlobalNamespace:                      isGlobalNamespace,
	})
	s.NoError(err)
	s.Nil(registerResp)

	resp, err := s.handler.DescribeNamespace(context.Background(), &workflowservice.DescribeNamespaceRequest{
		Name: namespace,
	})
	s.NoError(err)

	s.NotEmpty(resp.NamespaceInfo.GetId())
	resp.NamespaceInfo.Id = ""
	s.Equal(&namespacepb.NamespaceInfo{
		Name:        namespace,
		Status:      namespacepb.NamespaceStatus_Registered,
		Description: description,
		OwnerEmail:  email,
		Data:        data,
		Id:          "",
	}, resp.NamespaceInfo)
	s.Equal(&namespacepb.NamespaceConfiguration{
		WorkflowExecutionRetentionPeriodInDays: retention,
		EmitMetric:                             &types.BoolValue{Value: emitMetric},
		HistoryArchivalStatus:                  namespacepb.ArchivalStatus_Disabled,
		HistoryArchivalURI:                     "",
		VisibilityArchivalStatus:               namespacepb.ArchivalStatus_Disabled,
		VisibilityArchivalURI:                  "",
		BadBinaries:                            &namespacepb.BadBinaries{Binaries: map[string]*namespacepb.BadBinaryInfo{}},
	}, resp.Configuration)
	s.Equal(&replicationpb.NamespaceReplicationConfiguration{
		ActiveClusterName: s.ClusterMetadata.GetCurrentClusterName(),
		Clusters:          expectedClusters,
	}, resp.ReplicationConfiguration)
	s.Equal(common.EmptyVersion, resp.GetFailoverVersion())
	s.Equal(isGlobalNamespace, resp.GetIsGlobalNamespace())
}

func (s *namespaceHandlerGlobalNamespaceEnabledNotMasterClusterSuite) TestUpdateGetNamespace_LocalNamespace_NoAttrSet() {
	namespace := s.getRandomNamespace()
	description := "some random description"
	email := "some random email"
	retention := int32(7)
	emitMetric := true
	data := map[string]string{"some random key": "some random value"}
<<<<<<< HEAD
	var clusters []*commonproto.ClusterReplicationConfiguration
	for _, name := range persistence.GetOrUseDefaultClusters(s.ClusterMetadata.GetCurrentClusterName(), nil) {
		clusters = append(clusters, &commonproto.ClusterReplicationConfiguration{
			ClusterName: name,
=======
	var clusters []*replicationpb.ClusterReplicationConfiguration
	for _, replicationConfig := range persistence.GetOrUseDefaultClusters(s.ClusterMetadata.GetCurrentClusterName(), nil) {
		clusters = append(clusters, &replicationpb.ClusterReplicationConfiguration{
			ClusterName: replicationConfig.ClusterName,
>>>>>>> 34a5163e
		})
	}

	isGlobalNamespace := false

	registerResp, err := s.handler.RegisterNamespace(context.Background(), &workflowservice.RegisterNamespaceRequest{
		Name:                                   namespace,
		Description:                            description,
		OwnerEmail:                             email,
		WorkflowExecutionRetentionPeriodInDays: retention,
		EmitMetric:                             emitMetric,
		Clusters:                               clusters,
		ActiveClusterName:                      s.ClusterMetadata.GetCurrentClusterName(),
		Data:                                   data,
		IsGlobalNamespace:                      isGlobalNamespace,
	})
	s.NoError(err)
	s.Nil(registerResp)

	fnTest := func(info *namespacepb.NamespaceInfo, config *namespacepb.NamespaceConfiguration,
		replicationConfig *replicationpb.NamespaceReplicationConfiguration, isGlobalNamespace bool, failoverVersion int64) {
		s.NotEmpty(info.GetId())
		info.Id = ""
		s.Equal(&namespacepb.NamespaceInfo{
			Name:        namespace,
			Status:      namespacepb.NamespaceStatus_Registered,
			Description: description,
			OwnerEmail:  email,
			Data:        data,
			Id:          "",
		}, info)
		s.Equal(&namespacepb.NamespaceConfiguration{
			WorkflowExecutionRetentionPeriodInDays: retention,
			EmitMetric:                             &types.BoolValue{Value: emitMetric},
			HistoryArchivalStatus:                  namespacepb.ArchivalStatus_Disabled,
			HistoryArchivalURI:                     "",
			VisibilityArchivalStatus:               namespacepb.ArchivalStatus_Disabled,
			VisibilityArchivalURI:                  "",
			BadBinaries:                            &namespacepb.BadBinaries{Binaries: map[string]*namespacepb.BadBinaryInfo{}},
		}, config)
		s.Equal(&replicationpb.NamespaceReplicationConfiguration{
			ActiveClusterName: s.ClusterMetadata.GetCurrentClusterName(),
			Clusters:          clusters,
		}, replicationConfig)
		s.Equal(common.EmptyVersion, failoverVersion)
		s.Equal(isGlobalNamespace, isGlobalNamespace)
	}

	updateResp, err := s.handler.UpdateNamespace(context.Background(), &workflowservice.UpdateNamespaceRequest{
		Name: namespace,
	})
	s.NoError(err)
	fnTest(
		updateResp.NamespaceInfo,
		updateResp.Configuration,
		updateResp.ReplicationConfiguration,
		updateResp.GetIsGlobalNamespace(),
		updateResp.GetFailoverVersion(),
	)

	getResp, err := s.handler.DescribeNamespace(context.Background(), &workflowservice.DescribeNamespaceRequest{
		Name: namespace,
	})
	s.NoError(err)
	fnTest(
		getResp.NamespaceInfo,
		getResp.Configuration,
		getResp.ReplicationConfiguration,
		getResp.GetIsGlobalNamespace(),
		getResp.GetFailoverVersion(),
	)
}

func (s *namespaceHandlerGlobalNamespaceEnabledNotMasterClusterSuite) TestUpdateGetNamespace_LocalNamespace_AllAttrSet() {
	namespace := s.getRandomNamespace()
	isGlobalNamespace := false
	registerResp, err := s.handler.RegisterNamespace(context.Background(), &workflowservice.RegisterNamespaceRequest{
		Name:                                   namespace,
		IsGlobalNamespace:                      isGlobalNamespace,
		WorkflowExecutionRetentionPeriodInDays: 1,
	})
	s.NoError(err)
	s.Nil(registerResp)

	description := "some random description"
	email := "some random email"
	retention := int32(7)
	emitMetric := true
	data := map[string]string{"some random key": "some random value"}
<<<<<<< HEAD
	var clusters []*commonproto.ClusterReplicationConfiguration
	for _, name := range persistence.GetOrUseDefaultClusters(s.ClusterMetadata.GetCurrentClusterName(), nil) {
		clusters = append(clusters, &commonproto.ClusterReplicationConfiguration{
			ClusterName: name,
=======
	var clusters []*replicationpb.ClusterReplicationConfiguration
	for _, replicationConfig := range persistence.GetOrUseDefaultClusters(s.ClusterMetadata.GetCurrentClusterName(), nil) {
		clusters = append(clusters, &replicationpb.ClusterReplicationConfiguration{
			ClusterName: replicationConfig.ClusterName,
>>>>>>> 34a5163e
		})
	}

	fnTest := func(info *namespacepb.NamespaceInfo, config *namespacepb.NamespaceConfiguration,
		replicationConfig *replicationpb.NamespaceReplicationConfiguration, isGlobalNamespace bool, failoverVersion int64) {
		s.NotEmpty(info.GetId())
		info.Id = ""
		s.Equal(&namespacepb.NamespaceInfo{
			Name:        namespace,
			Status:      namespacepb.NamespaceStatus_Registered,
			Description: description,
			OwnerEmail:  email,
			Data:        data,
			Id:          "",
		}, info)
		s.Equal(&namespacepb.NamespaceConfiguration{
			WorkflowExecutionRetentionPeriodInDays: retention,
			EmitMetric:                             &types.BoolValue{Value: emitMetric},
			HistoryArchivalStatus:                  namespacepb.ArchivalStatus_Disabled,
			HistoryArchivalURI:                     "",
			VisibilityArchivalStatus:               namespacepb.ArchivalStatus_Disabled,
			VisibilityArchivalURI:                  "",
			BadBinaries:                            &namespacepb.BadBinaries{Binaries: map[string]*namespacepb.BadBinaryInfo{}},
		}, config)
		s.Equal(&replicationpb.NamespaceReplicationConfiguration{
			ActiveClusterName: s.ClusterMetadata.GetCurrentClusterName(),
			Clusters:          clusters,
		}, replicationConfig)
		s.Equal(common.EmptyVersion, failoverVersion)
		s.Equal(isGlobalNamespace, isGlobalNamespace)
	}

	updateResp, err := s.handler.UpdateNamespace(context.Background(), &workflowservice.UpdateNamespaceRequest{
		Name: namespace,
		UpdatedInfo: &namespacepb.UpdateNamespaceInfo{
			Description: description,
			OwnerEmail:  email,
			Data:        data,
		},
		Configuration: &namespacepb.NamespaceConfiguration{
			WorkflowExecutionRetentionPeriodInDays: retention,
			EmitMetric:                             &types.BoolValue{Value: emitMetric},
			HistoryArchivalStatus:                  namespacepb.ArchivalStatus_Disabled,
			HistoryArchivalURI:                     "",
			VisibilityArchivalStatus:               namespacepb.ArchivalStatus_Disabled,
			VisibilityArchivalURI:                  "",
			BadBinaries:                            &namespacepb.BadBinaries{Binaries: map[string]*namespacepb.BadBinaryInfo{}},
		},
		ReplicationConfiguration: &replicationpb.NamespaceReplicationConfiguration{
			ActiveClusterName: s.ClusterMetadata.GetCurrentClusterName(),
			Clusters:          clusters,
		},
	})
	s.NoError(err)
	fnTest(
		updateResp.NamespaceInfo,
		updateResp.Configuration,
		updateResp.ReplicationConfiguration,
		updateResp.GetIsGlobalNamespace(),
		updateResp.GetFailoverVersion(),
	)

	getResp, err := s.handler.DescribeNamespace(context.Background(), &workflowservice.DescribeNamespaceRequest{
		Name: namespace,
	})
	s.NoError(err)
	fnTest(
		getResp.NamespaceInfo,
		getResp.Configuration,
		getResp.ReplicationConfiguration,
		getResp.GetIsGlobalNamespace(),
		getResp.GetFailoverVersion(),
	)
}

func (s *namespaceHandlerGlobalNamespaceEnabledNotMasterClusterSuite) TestRegisterGetNamespace_GlobalNamespace_AllDefault() {
	namespace := s.getRandomNamespace()
	isGlobalNamespace := true
<<<<<<< HEAD
	var clusters []*commonproto.ClusterReplicationConfiguration
	for _, name := range persistence.GetOrUseDefaultClusters(s.ClusterMetadata.GetCurrentClusterName(), nil) {
		clusters = append(clusters, &commonproto.ClusterReplicationConfiguration{
			ClusterName: name,
=======
	var clusters []*replicationpb.ClusterReplicationConfiguration
	for _, replicationConfig := range persistence.GetOrUseDefaultClusters(s.ClusterMetadata.GetCurrentClusterName(), nil) {
		clusters = append(clusters, &replicationpb.ClusterReplicationConfiguration{
			ClusterName: replicationConfig.ClusterName,
>>>>>>> 34a5163e
		})
	}
	s.Equal(1, len(clusters))

	registerResp, err := s.handler.RegisterNamespace(context.Background(), &workflowservice.RegisterNamespaceRequest{
		Name:              namespace,
		IsGlobalNamespace: isGlobalNamespace,
	})
	s.Error(err)
	s.IsType(&serviceerror.InvalidArgument{}, err)
	s.Nil(registerResp)

	resp, err := s.handler.DescribeNamespace(context.Background(), &workflowservice.DescribeNamespaceRequest{
		Name: namespace,
	})
	s.Error(err)
	s.IsType(&serviceerror.NotFound{}, err)
	s.Nil(resp)
}

func (s *namespaceHandlerGlobalNamespaceEnabledNotMasterClusterSuite) TestRegisterGetNamespace_GlobalNamespace_NoDefault() {
	namespace := s.getRandomNamespace()
	description := "some random description"
	email := "some random email"
	retention := int32(7)
	emitMetric := true
	activeClusterName := ""
	clusters := []*replicationpb.ClusterReplicationConfiguration{}
	for clusterName := range s.ClusterMetadata.GetAllClusterInfo() {
		if clusterName != s.ClusterMetadata.GetCurrentClusterName() {
			activeClusterName = clusterName
		}
		clusters = append(clusters, &replicationpb.ClusterReplicationConfiguration{
			ClusterName: clusterName,
		})
	}
	s.True(len(activeClusterName) > 0)
	s.True(len(clusters) > 1)
	data := map[string]string{"some random key": "some random value"}
	isGlobalNamespace := true

	registerResp, err := s.handler.RegisterNamespace(context.Background(), &workflowservice.RegisterNamespaceRequest{
		Name:                                   namespace,
		Description:                            description,
		OwnerEmail:                             email,
		WorkflowExecutionRetentionPeriodInDays: retention,
		EmitMetric:                             emitMetric,
		Clusters:                               clusters,
		ActiveClusterName:                      activeClusterName,
		Data:                                   data,
		IsGlobalNamespace:                      isGlobalNamespace,
	})
	s.Error(err)
	s.IsType(&serviceerror.InvalidArgument{}, err)
	s.Nil(registerResp)

	resp, err := s.handler.DescribeNamespace(context.Background(), &workflowservice.DescribeNamespaceRequest{
		Name: namespace,
	})
	s.Error(err)
	s.IsType(&serviceerror.NotFound{}, err)
	s.Nil(resp)
}

func (s *namespaceHandlerGlobalNamespaceEnabledNotMasterClusterSuite) TestUpdateGetNamespace_GlobalNamespace_NoAttrSet() {
	namespace := s.getRandomNamespace()
	description := "some random description"
	email := "some random email"
	retention := int32(7)
	emitMetric := true
	activeClusterName := ""
	clusters := []string{}
	for clusterName := range s.ClusterMetadata.GetAllClusterInfo() {
		if clusterName != s.ClusterMetadata.GetCurrentClusterName() {
			activeClusterName = clusterName
		}
		clusters = append(clusters, clusterName)
	}
	s.True(len(activeClusterName) > 0)
	s.True(len(clusters) > 1)
	data := map[string]string{"some random key": "some random value"}
	isGlobalNamespace := true

	_, err := s.MetadataManager.CreateNamespace(&persistence.CreateNamespaceRequest{
<<<<<<< HEAD
		Namespace: &persistenceblobs.NamespaceDetail{
			Info: &persistenceblobs.NamespaceInfo{
				Id:          uuid.NewRandom(),
				Name:        namespace,
				Status:      enums.NamespaceStatusRegistered,
				Description: description,
				Owner:       email,
				Data:        data,
			},
			Config: &persistenceblobs.NamespaceConfig{
				RetentionDays:            retention,
				EmitMetric:               emitMetric,
				HistoryArchivalStatus:    enums.ArchivalStatusDisabled,
				HistoryArchivalURI:       "",
				VisibilityArchivalStatus: enums.ArchivalStatusDisabled,
				VisibilityArchivalURI:    "",
			},
			ReplicationConfig: &persistenceblobs.NamespaceReplicationConfig{
				ActiveClusterName: activeClusterName,
				Clusters:          clusters,
			},
			ConfigVersion:   0,
			FailoverVersion: s.ClusterMetadata.GetNextFailoverVersion(activeClusterName, 0),
=======
		Info: &persistence.NamespaceInfo{
			ID:          uuid.New(),
			Name:        namespace,
			Status:      persistence.NamespaceStatusRegistered,
			Description: description,
			OwnerEmail:  email,
			Data:        data,
		},
		Config: &persistence.NamespaceConfig{
			Retention:                retention,
			EmitMetric:               emitMetric,
			HistoryArchivalStatus:    namespacepb.ArchivalStatus_Disabled,
			HistoryArchivalURI:       "",
			VisibilityArchivalStatus: namespacepb.ArchivalStatus_Disabled,
			VisibilityArchivalURI:    "",
		},
		ReplicationConfig: &persistence.NamespaceReplicationConfig{
			ActiveClusterName: activeClusterName,
			Clusters:          clusters,
>>>>>>> 34a5163e
		},
		IsGlobalNamespace: isGlobalNamespace,
	})
	s.NoError(err)

	resp, err := s.handler.UpdateNamespace(context.Background(), &workflowservice.UpdateNamespaceRequest{
		Name: namespace,
	})
	s.Error(err)
	s.IsType(&serviceerror.InvalidArgument{}, err)
	s.Nil(resp)
}

func (s *namespaceHandlerGlobalNamespaceEnabledNotMasterClusterSuite) TestUpdateGetNamespace_GlobalNamespace_AllAttrSet() {
	namespace := s.getRandomNamespace()
	description := "some random description"
	email := "some random email"
	retention := int32(7)
	emitMetric := true
	activeClusterName := ""
<<<<<<< HEAD
	clusters := []*commonproto.ClusterReplicationConfiguration{}
	clustersDB := []string{}
=======
	clusters := []*replicationpb.ClusterReplicationConfiguration{}
	clustersDB := []*persistence.ClusterReplicationConfig{}
>>>>>>> 34a5163e
	for clusterName := range s.ClusterMetadata.GetAllClusterInfo() {
		if clusterName != s.ClusterMetadata.GetCurrentClusterName() {
			activeClusterName = clusterName
		}
		clusters = append(clusters, &replicationpb.ClusterReplicationConfiguration{
			ClusterName: clusterName,
		})
		clustersDB = append(clustersDB, clusterName)
	}
	s.True(len(activeClusterName) > 0)
	s.True(len(clusters) > 1)
	s.True(len(clustersDB) > 1)
	data := map[string]string{"some random key": "some random value"}
	isGlobalNamespace := true

	_, err := s.MetadataManager.CreateNamespace(&persistence.CreateNamespaceRequest{
<<<<<<< HEAD
		Namespace: &persistenceblobs.NamespaceDetail{
			Info: &persistenceblobs.NamespaceInfo{
				Id:          uuid.NewRandom(),
				Name:        namespace,
				Status:      enums.NamespaceStatusRegistered,
				Description: "",
				Owner:  "",
				Data:        map[string]string{},
			},
			Config: &persistenceblobs.NamespaceConfig{
				RetentionDays:                0,
				EmitMetric:               false,
				HistoryArchivalStatus:    enums.ArchivalStatusDisabled,
				HistoryArchivalURI:       "",
				VisibilityArchivalStatus: enums.ArchivalStatusDisabled,
				VisibilityArchivalURI:    "",
			},
			ReplicationConfig: &persistenceblobs.NamespaceReplicationConfig{
				ActiveClusterName: activeClusterName,
				Clusters:          clustersDB,
			},
			ConfigVersion:     0,
			FailoverVersion:   s.ClusterMetadata.GetNextFailoverVersion(activeClusterName, 0),
=======
		Info: &persistence.NamespaceInfo{
			ID:          uuid.New(),
			Name:        namespace,
			Status:      persistence.NamespaceStatusRegistered,
			Description: "",
			OwnerEmail:  "",
			Data:        map[string]string{},
		},
		Config: &persistence.NamespaceConfig{
			Retention:                0,
			EmitMetric:               false,
			HistoryArchivalStatus:    namespacepb.ArchivalStatus_Disabled,
			HistoryArchivalURI:       "",
			VisibilityArchivalStatus: namespacepb.ArchivalStatus_Disabled,
			VisibilityArchivalURI:    "",
		},
		ReplicationConfig: &persistence.NamespaceReplicationConfig{
			ActiveClusterName: activeClusterName,
			Clusters:          clustersDB,
>>>>>>> 34a5163e
		},
		IsGlobalNamespace: isGlobalNamespace,
	})
	s.NoError(err)

	updateResp, err := s.handler.UpdateNamespace(context.Background(), &workflowservice.UpdateNamespaceRequest{
		Name: namespace,
		UpdatedInfo: &namespacepb.UpdateNamespaceInfo{
			Description: description,
			OwnerEmail:  email,
			Data:        data,
		},
		Configuration: &namespacepb.NamespaceConfiguration{
			WorkflowExecutionRetentionPeriodInDays: retention,
			EmitMetric:                             &types.BoolValue{Value: emitMetric},
			HistoryArchivalStatus:                  namespacepb.ArchivalStatus_Disabled,
			HistoryArchivalURI:                     "",
			VisibilityArchivalStatus:               namespacepb.ArchivalStatus_Disabled,
			VisibilityArchivalURI:                  "",
			BadBinaries:                            &namespacepb.BadBinaries{Binaries: map[string]*namespacepb.BadBinaryInfo{}},
		},
		ReplicationConfiguration: &replicationpb.NamespaceReplicationConfiguration{
			ActiveClusterName: "",
			Clusters:          clusters,
		},
	})
	s.Error(err)
	s.IsType(&serviceerror.InvalidArgument{}, err)
	s.Nil(updateResp)
}

func (s *namespaceHandlerGlobalNamespaceEnabledNotMasterClusterSuite) TestUpdateGetNamespace_GlobalNamespace_Failover() {
	namespace := s.getRandomNamespace()
	description := "some random description"
	email := "some random email"
	retention := int32(7)
	emitMetric := true
	prevActiveClusterName := ""
	nextActiveClusterName := s.ClusterMetadata.GetCurrentClusterName()
<<<<<<< HEAD
	clusters := []*commonproto.ClusterReplicationConfiguration{}
	clustersDB := []string{}
=======
	clusters := []*replicationpb.ClusterReplicationConfiguration{}
	clustersDB := []*persistence.ClusterReplicationConfig{}
>>>>>>> 34a5163e
	for clusterName := range s.ClusterMetadata.GetAllClusterInfo() {
		if clusterName != s.ClusterMetadata.GetCurrentClusterName() {
			prevActiveClusterName = clusterName
		}
		clusters = append(clusters, &replicationpb.ClusterReplicationConfiguration{
			ClusterName: clusterName,
		})
		clustersDB = append(clustersDB, clusterName)
	}
	s.True(len(prevActiveClusterName) > 0)
	s.True(len(clusters) > 1)
	s.True(len(clustersDB) > 1)
	data := map[string]string{"some random key": "some random value"}
	isGlobalNamespace := true

	_, err := s.MetadataManager.CreateNamespace(&persistence.CreateNamespaceRequest{
<<<<<<< HEAD
		Namespace: &persistenceblobs.NamespaceDetail{
			Info: &persistenceblobs.NamespaceInfo{
				Id:          uuid.NewRandom(),
				Name:        namespace,
				Status:      enums.NamespaceStatusRegistered,
				Description: description,
				Owner:       email,
				Data:        data,
			},
			Config: &persistenceblobs.NamespaceConfig{
				RetentionDays:            retention,
				EmitMetric:               emitMetric,
				HistoryArchivalStatus:    enums.ArchivalStatusDisabled,
				HistoryArchivalURI:       "",
				VisibilityArchivalStatus: enums.ArchivalStatusDisabled,
				VisibilityArchivalURI:    "",
			},
			ReplicationConfig: &persistenceblobs.NamespaceReplicationConfig{
				ActiveClusterName: prevActiveClusterName,
				Clusters:          clustersDB,
			},
			ConfigVersion:   0,
			FailoverVersion: s.ClusterMetadata.GetNextFailoverVersion(prevActiveClusterName, 0),
=======
		Info: &persistence.NamespaceInfo{
			ID:          uuid.New(),
			Name:        namespace,
			Status:      persistence.NamespaceStatusRegistered,
			Description: description,
			OwnerEmail:  email,
			Data:        data,
		},
		Config: &persistence.NamespaceConfig{
			Retention:                retention,
			EmitMetric:               emitMetric,
			HistoryArchivalStatus:    namespacepb.ArchivalStatus_Disabled,
			HistoryArchivalURI:       "",
			VisibilityArchivalStatus: namespacepb.ArchivalStatus_Disabled,
			VisibilityArchivalURI:    "",
		},
		ReplicationConfig: &persistence.NamespaceReplicationConfig{
			ActiveClusterName: prevActiveClusterName,
			Clusters:          clustersDB,
>>>>>>> 34a5163e
		},
		IsGlobalNamespace: isGlobalNamespace,
	})
	s.NoError(err)

	fnTest := func(info *namespacepb.NamespaceInfo, config *namespacepb.NamespaceConfiguration,
		replicationConfig *replicationpb.NamespaceReplicationConfiguration, isGlobalNamespace bool, failoverVersion int64) {
		s.NotEmpty(info.GetId())
		info.Id = ""
		s.Equal(&namespacepb.NamespaceInfo{
			Name:        namespace,
			Status:      namespacepb.NamespaceStatus_Registered,
			Description: description,
			OwnerEmail:  email,
			Data:        data,
			Id:          "",
		}, info)
		s.Equal(&namespacepb.NamespaceConfiguration{
			WorkflowExecutionRetentionPeriodInDays: retention,
			EmitMetric:                             &types.BoolValue{Value: emitMetric},
			HistoryArchivalStatus:                  namespacepb.ArchivalStatus_Disabled,
			HistoryArchivalURI:                     "",
			VisibilityArchivalStatus:               namespacepb.ArchivalStatus_Disabled,
			VisibilityArchivalURI:                  "",
			BadBinaries:                            &namespacepb.BadBinaries{Binaries: map[string]*namespacepb.BadBinaryInfo{}},
		}, config)
		s.Equal(&replicationpb.NamespaceReplicationConfiguration{
			ActiveClusterName: nextActiveClusterName,
			Clusters:          clusters,
		}, replicationConfig)
		s.Equal(s.ClusterMetadata.GetNextFailoverVersion(
			nextActiveClusterName,
			s.ClusterMetadata.GetNextFailoverVersion(prevActiveClusterName, 0),
		), failoverVersion)
		s.Equal(isGlobalNamespace, isGlobalNamespace)
	}

	s.mockProducer.On("Publish", mock.Anything).Return(nil).Once()

	updateResp, err := s.handler.UpdateNamespace(context.Background(), &workflowservice.UpdateNamespaceRequest{
		Name: namespace,
		ReplicationConfiguration: &replicationpb.NamespaceReplicationConfiguration{
			ActiveClusterName: s.ClusterMetadata.GetCurrentClusterName(),
		},
	})
	s.NoError(err)
	fnTest(
		updateResp.NamespaceInfo,
		updateResp.Configuration,
		updateResp.ReplicationConfiguration,
		updateResp.GetIsGlobalNamespace(),
		updateResp.GetFailoverVersion(),
	)

	getResp, err := s.handler.DescribeNamespace(context.Background(), &workflowservice.DescribeNamespaceRequest{
		Name: namespace,
	})
	s.NoError(err)
	fnTest(
		getResp.NamespaceInfo,
		getResp.Configuration,
		getResp.ReplicationConfiguration,
		getResp.GetIsGlobalNamespace(),
		getResp.GetFailoverVersion(),
	)
}

func (s *namespaceHandlerGlobalNamespaceEnabledNotMasterClusterSuite) getRandomNamespace() string {
	return "namespace" + uuid.New()
}<|MERGE_RESOLUTION|>--- conflicted
+++ resolved
@@ -122,17 +122,10 @@
 func (s *namespaceHandlerGlobalNamespaceEnabledNotMasterClusterSuite) TestRegisterGetNamespace_LocalNamespace_AllDefault() {
 	namespace := s.getRandomNamespace()
 	isGlobalNamespace := false
-<<<<<<< HEAD
 	var clusters []*commonproto.ClusterReplicationConfiguration
 	for _, name := range persistence.GetOrUseDefaultClusters(s.ClusterMetadata.GetCurrentClusterName(), nil) {
 		clusters = append(clusters, &commonproto.ClusterReplicationConfiguration{
 			ClusterName: name,
-=======
-	var clusters []*replicationpb.ClusterReplicationConfiguration
-	for _, replicationConfig := range persistence.GetOrUseDefaultClusters(s.ClusterMetadata.GetCurrentClusterName(), nil) {
-		clusters = append(clusters, &replicationpb.ClusterReplicationConfiguration{
-			ClusterName: replicationConfig.ClusterName,
->>>>>>> 34a5163e
 		})
 	}
 
@@ -192,17 +185,10 @@
 	data := map[string]string{"some random key": "some random value"}
 	isGlobalNamespace := false
 
-<<<<<<< HEAD
 	var expectedClusters []*commonproto.ClusterReplicationConfiguration
 	for _, name := range persistence.GetOrUseDefaultClusters(s.ClusterMetadata.GetCurrentClusterName(), nil) {
 		expectedClusters = append(expectedClusters, &commonproto.ClusterReplicationConfiguration{
 			ClusterName: name,
-=======
-	var expectedClusters []*replicationpb.ClusterReplicationConfiguration
-	for _, replicationConfig := range persistence.GetOrUseDefaultClusters(s.ClusterMetadata.GetCurrentClusterName(), nil) {
-		expectedClusters = append(expectedClusters, &replicationpb.ClusterReplicationConfiguration{
-			ClusterName: replicationConfig.ClusterName,
->>>>>>> 34a5163e
 		})
 	}
 
@@ -259,17 +245,10 @@
 	retention := int32(7)
 	emitMetric := true
 	data := map[string]string{"some random key": "some random value"}
-<<<<<<< HEAD
 	var clusters []*commonproto.ClusterReplicationConfiguration
 	for _, name := range persistence.GetOrUseDefaultClusters(s.ClusterMetadata.GetCurrentClusterName(), nil) {
 		clusters = append(clusters, &commonproto.ClusterReplicationConfiguration{
 			ClusterName: name,
-=======
-	var clusters []*replicationpb.ClusterReplicationConfiguration
-	for _, replicationConfig := range persistence.GetOrUseDefaultClusters(s.ClusterMetadata.GetCurrentClusterName(), nil) {
-		clusters = append(clusters, &replicationpb.ClusterReplicationConfiguration{
-			ClusterName: replicationConfig.ClusterName,
->>>>>>> 34a5163e
 		})
 	}
 
@@ -359,17 +338,10 @@
 	retention := int32(7)
 	emitMetric := true
 	data := map[string]string{"some random key": "some random value"}
-<<<<<<< HEAD
 	var clusters []*commonproto.ClusterReplicationConfiguration
 	for _, name := range persistence.GetOrUseDefaultClusters(s.ClusterMetadata.GetCurrentClusterName(), nil) {
 		clusters = append(clusters, &commonproto.ClusterReplicationConfiguration{
 			ClusterName: name,
-=======
-	var clusters []*replicationpb.ClusterReplicationConfiguration
-	for _, replicationConfig := range persistence.GetOrUseDefaultClusters(s.ClusterMetadata.GetCurrentClusterName(), nil) {
-		clusters = append(clusters, &replicationpb.ClusterReplicationConfiguration{
-			ClusterName: replicationConfig.ClusterName,
->>>>>>> 34a5163e
 		})
 	}
 
@@ -448,17 +420,10 @@
 func (s *namespaceHandlerGlobalNamespaceEnabledNotMasterClusterSuite) TestRegisterGetNamespace_GlobalNamespace_AllDefault() {
 	namespace := s.getRandomNamespace()
 	isGlobalNamespace := true
-<<<<<<< HEAD
 	var clusters []*commonproto.ClusterReplicationConfiguration
 	for _, name := range persistence.GetOrUseDefaultClusters(s.ClusterMetadata.GetCurrentClusterName(), nil) {
 		clusters = append(clusters, &commonproto.ClusterReplicationConfiguration{
 			ClusterName: name,
-=======
-	var clusters []*replicationpb.ClusterReplicationConfiguration
-	for _, replicationConfig := range persistence.GetOrUseDefaultClusters(s.ClusterMetadata.GetCurrentClusterName(), nil) {
-		clusters = append(clusters, &replicationpb.ClusterReplicationConfiguration{
-			ClusterName: replicationConfig.ClusterName,
->>>>>>> 34a5163e
 		})
 	}
 	s.Equal(1, len(clusters))
@@ -543,7 +508,6 @@
 	isGlobalNamespace := true
 
 	_, err := s.MetadataManager.CreateNamespace(&persistence.CreateNamespaceRequest{
-<<<<<<< HEAD
 		Namespace: &persistenceblobs.NamespaceDetail{
 			Info: &persistenceblobs.NamespaceInfo{
 				Id:          uuid.NewRandom(),
@@ -567,27 +531,6 @@
 			},
 			ConfigVersion:   0,
 			FailoverVersion: s.ClusterMetadata.GetNextFailoverVersion(activeClusterName, 0),
-=======
-		Info: &persistence.NamespaceInfo{
-			ID:          uuid.New(),
-			Name:        namespace,
-			Status:      persistence.NamespaceStatusRegistered,
-			Description: description,
-			OwnerEmail:  email,
-			Data:        data,
-		},
-		Config: &persistence.NamespaceConfig{
-			Retention:                retention,
-			EmitMetric:               emitMetric,
-			HistoryArchivalStatus:    namespacepb.ArchivalStatus_Disabled,
-			HistoryArchivalURI:       "",
-			VisibilityArchivalStatus: namespacepb.ArchivalStatus_Disabled,
-			VisibilityArchivalURI:    "",
-		},
-		ReplicationConfig: &persistence.NamespaceReplicationConfig{
-			ActiveClusterName: activeClusterName,
-			Clusters:          clusters,
->>>>>>> 34a5163e
 		},
 		IsGlobalNamespace: isGlobalNamespace,
 	})
@@ -608,13 +551,8 @@
 	retention := int32(7)
 	emitMetric := true
 	activeClusterName := ""
-<<<<<<< HEAD
 	clusters := []*commonproto.ClusterReplicationConfiguration{}
 	clustersDB := []string{}
-=======
-	clusters := []*replicationpb.ClusterReplicationConfiguration{}
-	clustersDB := []*persistence.ClusterReplicationConfig{}
->>>>>>> 34a5163e
 	for clusterName := range s.ClusterMetadata.GetAllClusterInfo() {
 		if clusterName != s.ClusterMetadata.GetCurrentClusterName() {
 			activeClusterName = clusterName
@@ -631,7 +569,6 @@
 	isGlobalNamespace := true
 
 	_, err := s.MetadataManager.CreateNamespace(&persistence.CreateNamespaceRequest{
-<<<<<<< HEAD
 		Namespace: &persistenceblobs.NamespaceDetail{
 			Info: &persistenceblobs.NamespaceInfo{
 				Id:          uuid.NewRandom(),
@@ -655,27 +592,6 @@
 			},
 			ConfigVersion:     0,
 			FailoverVersion:   s.ClusterMetadata.GetNextFailoverVersion(activeClusterName, 0),
-=======
-		Info: &persistence.NamespaceInfo{
-			ID:          uuid.New(),
-			Name:        namespace,
-			Status:      persistence.NamespaceStatusRegistered,
-			Description: "",
-			OwnerEmail:  "",
-			Data:        map[string]string{},
-		},
-		Config: &persistence.NamespaceConfig{
-			Retention:                0,
-			EmitMetric:               false,
-			HistoryArchivalStatus:    namespacepb.ArchivalStatus_Disabled,
-			HistoryArchivalURI:       "",
-			VisibilityArchivalStatus: namespacepb.ArchivalStatus_Disabled,
-			VisibilityArchivalURI:    "",
-		},
-		ReplicationConfig: &persistence.NamespaceReplicationConfig{
-			ActiveClusterName: activeClusterName,
-			Clusters:          clustersDB,
->>>>>>> 34a5163e
 		},
 		IsGlobalNamespace: isGlobalNamespace,
 	})
@@ -715,13 +631,8 @@
 	emitMetric := true
 	prevActiveClusterName := ""
 	nextActiveClusterName := s.ClusterMetadata.GetCurrentClusterName()
-<<<<<<< HEAD
 	clusters := []*commonproto.ClusterReplicationConfiguration{}
 	clustersDB := []string{}
-=======
-	clusters := []*replicationpb.ClusterReplicationConfiguration{}
-	clustersDB := []*persistence.ClusterReplicationConfig{}
->>>>>>> 34a5163e
 	for clusterName := range s.ClusterMetadata.GetAllClusterInfo() {
 		if clusterName != s.ClusterMetadata.GetCurrentClusterName() {
 			prevActiveClusterName = clusterName
@@ -738,7 +649,6 @@
 	isGlobalNamespace := true
 
 	_, err := s.MetadataManager.CreateNamespace(&persistence.CreateNamespaceRequest{
-<<<<<<< HEAD
 		Namespace: &persistenceblobs.NamespaceDetail{
 			Info: &persistenceblobs.NamespaceInfo{
 				Id:          uuid.NewRandom(),
@@ -762,27 +672,6 @@
 			},
 			ConfigVersion:   0,
 			FailoverVersion: s.ClusterMetadata.GetNextFailoverVersion(prevActiveClusterName, 0),
-=======
-		Info: &persistence.NamespaceInfo{
-			ID:          uuid.New(),
-			Name:        namespace,
-			Status:      persistence.NamespaceStatusRegistered,
-			Description: description,
-			OwnerEmail:  email,
-			Data:        data,
-		},
-		Config: &persistence.NamespaceConfig{
-			Retention:                retention,
-			EmitMetric:               emitMetric,
-			HistoryArchivalStatus:    namespacepb.ArchivalStatus_Disabled,
-			HistoryArchivalURI:       "",
-			VisibilityArchivalStatus: namespacepb.ArchivalStatus_Disabled,
-			VisibilityArchivalURI:    "",
-		},
-		ReplicationConfig: &persistence.NamespaceReplicationConfig{
-			ActiveClusterName: prevActiveClusterName,
-			Clusters:          clustersDB,
->>>>>>> 34a5163e
 		},
 		IsGlobalNamespace: isGlobalNamespace,
 	})
