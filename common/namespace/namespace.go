package namespace

import (
	"fmt"
	"maps"
	"time"

	"github.com/google/uuid"
	enumspb "go.temporal.io/api/enums/v1"
	namespacepb "go.temporal.io/api/namespace/v1"
	rulespb "go.temporal.io/api/rules/v1"
	"go.temporal.io/api/serviceerror"
	persistencespb "go.temporal.io/server/api/persistence/v1"
	"go.temporal.io/server/common"
	"go.temporal.io/server/common/util"
	expmaps "golang.org/x/exp/maps"
)

type (
	// Mutation changes a Namespace "in-flight" during a Clone operation.
	Mutation interface {
		apply(*Namespace)
	}

	// BadBinaryError is an error type carrying additional information about
	// when/why/who configured a given checksum as being bad.
	BadBinaryError struct {
		cksum string
		info  *namespacepb.BadBinaryInfo
	}

	// ID is the unique identifier type for a Namespace.
	ID string

	// Name is a user-supplied nickname for a Namespace.
	Name string

	// Namespaces is a *Namespace slice
	Namespaces []*Namespace

	// Namespace contains the info and config for a namespace
	Namespace struct {
		info                *persistencespb.NamespaceInfo
		config              *persistencespb.NamespaceConfig
		configVersion       int64
		notificationVersion int64

		customSearchAttributesMapper CustomSearchAttributesMapper
		replicationResolver          ReplicationResolver
	}

	CustomSearchAttributesMapper struct {
		fieldToAlias map[string]string
		aliasToField map[string]string
	}

	// ReplicationPolicy is the namespace's replication policy,
	// derived from namespace's replication config
	ReplicationPolicy int
)

const (
	EmptyName       Name = ""
	EmptyID         ID   = ""
	EmptyBusinessID      = ""

	// ReplicationPolicyOneCluster indicate that workflows does not need to be replicated
	// applicable to local namespace & global namespace with one cluster
	ReplicationPolicyOneCluster ReplicationPolicy = 0
	// ReplicationPolicyMultiCluster indicate that workflows need to be replicated
	ReplicationPolicyMultiCluster ReplicationPolicy = 1
)

func NewID() ID {
	return ID(uuid.NewString())
}

func FromPersistentState(
	detail *persistencespb.NamespaceDetail,
	resolver ReplicationResolver,
	mutations ...Mutation,
) (*Namespace, error) {
	if resolver == nil {
		return nil, serviceerror.NewInvalidArgument("replicationResolver must be provided")
	}
	ns := &Namespace{
		info:          detail.Info,
		config:        detail.Config,
		configVersion: detail.ConfigVersion,
		customSearchAttributesMapper: CustomSearchAttributesMapper{
			fieldToAlias: detail.Config.CustomSearchAttributeAliases,
			aliasToField: util.InverseMap(detail.Config.CustomSearchAttributeAliases),
		},
		replicationResolver: resolver,
	}

	for _, m := range mutations {
		m.apply(ns)
	}

	return ns, nil
}

func (ns *Namespace) Clone(mutations ...Mutation) *Namespace {
	// Clone the resolver to get a deep copy of replication state
	clonedResolver := ns.replicationResolver.Clone()

	cloned := &Namespace{
		info:          common.CloneProto(ns.info),
		config:        common.CloneProto(ns.config),
		configVersion: ns.configVersion,
		customSearchAttributesMapper: CustomSearchAttributesMapper{
			fieldToAlias: ns.customSearchAttributesMapper.fieldToAlias,
			aliasToField: ns.customSearchAttributesMapper.aliasToField,
		},
		notificationVersion: ns.notificationVersion,
		replicationResolver: clonedResolver,
	}

	for _, m := range mutations {
		m.apply(cloned)
	}

	return cloned
}

// VisibilityArchivalState observes the visibility archive configuration (state
// and URI) for this namespace.
func (ns *Namespace) VisibilityArchivalState() ArchivalConfigState {
	return ArchivalConfigState{
		State: ns.config.VisibilityArchivalState,
		URI:   ns.config.VisibilityArchivalUri,
	}
}

// HistoryArchivalState observes the history archive configuration (state and
// URI) for this namespace.
func (ns *Namespace) HistoryArchivalState() ArchivalConfigState {
	return ArchivalConfigState{
		State: ns.config.HistoryArchivalState,
		URI:   ns.config.HistoryArchivalUri,
	}
}

// VerifyBinaryChecksum returns an error if the provided checksum is one of this
// namespace's configured bad binary checksums. The returned error (if any) will
// be unwrappable as BadBinaryError.
func (ns *Namespace) VerifyBinaryChecksum(cksum string) error {
	badBinMap := ns.config.GetBadBinaries().GetBinaries()
	if badBinMap == nil {
		return nil
	}
	if info, ok := badBinMap[cksum]; ok {
		return BadBinaryError{cksum: cksum, info: info}
	}
	return nil
}

// ID observes this namespace's permanent unique identifier in string form.
func (ns *Namespace) ID() ID {
	if ns.info == nil {
		return ID("")
	}
	return ID(ns.info.Id)
}

// Name observes this namespace's configured name.
func (ns *Namespace) Name() Name {
	if ns.info == nil {
		return Name("")
	}
	return Name(ns.info.Name)
}

func (ns *Namespace) State() enumspb.NamespaceState {
	if ns.info == nil {
		return enumspb.NAMESPACE_STATE_UNSPECIFIED
	}
	return ns.info.State
}

func (ns *Namespace) ReplicationState() enumspb.ReplicationState {
	return ns.replicationResolver.ReplicationState()
}

// ActiveClusterName observes the name of the cluster that is currently active
// for this namspace.
<<<<<<< HEAD
func (ns *Namespace) ActiveClusterName(businessID string) string {
	if ns.replicationConfig == nil {
		return ""
	}
	return ns.replicationConfig.ActiveClusterName
=======
func (ns *Namespace) ActiveClusterName() string {
	return ns.replicationResolver.ActiveClusterName()
>>>>>>> 5ab79219
}

// ClusterNames observes the names of the clusters to which this namespace is
// replicated.
func (ns *Namespace) ClusterNames() []string {
	return ns.replicationResolver.ClusterNames()
}

// IsOnCluster returns true is namespace is registered on cluster otherwise false.
func (ns *Namespace) IsOnCluster(clusterName string) bool {
	for _, cluster := range ns.ClusterNames() {
		if cluster == clusterName {
			return true
		}
	}
	return false
}

// ConfigVersion return the namespace config version
func (ns *Namespace) ConfigVersion() int64 {
	return ns.configVersion
}

// FailoverVersion return the namespace failover version
func (ns *Namespace) FailoverVersion() int64 {
	return ns.replicationResolver.FailoverVersion()
}

// IsGlobalNamespace returns whether the namespace is a global namespace.
// Being a global namespace doesn't necessarily mean that there are multiple registered clusters for it, only that it
// has a failover version. To determine whether operations should be replicated for a namespace, see ReplicationPolicy.
func (ns *Namespace) IsGlobalNamespace() bool {
	return ns.replicationResolver.IsGlobalNamespace()
}

// FailoverNotificationVersion return the global notification version of when failover happened
func (ns *Namespace) FailoverNotificationVersion() int64 {
	return ns.replicationResolver.FailoverNotificationVersion()
}

// NotificationVersion return the global notification version of when namespace changed
func (ns *Namespace) NotificationVersion() int64 {
	return ns.notificationVersion
}

// ActiveInCluster returns whether the namespace is active, i.e. non global
// namespace or global namespace which active cluster is the provided cluster
func (ns *Namespace) ActiveInCluster(clusterName string) bool {
	if !ns.replicationResolver.IsGlobalNamespace() {
		// namespace is not a global namespace, meaning namespace is always
		// "active" within each cluster
		return true
	}
	return clusterName == ns.ActiveClusterName(EmptyBusinessID)
}

// ReplicationPolicy return the derived workflow replication policy
func (ns *Namespace) ReplicationPolicy() ReplicationPolicy {
	// frontend guarantee that the clusters always contains the active
	// namespace, so if the # of clusters is 1 then we do not need to send out
	// any events for replication
	if ns.replicationResolver.IsGlobalNamespace() && len(ns.ClusterNames()) > 1 {
		return ReplicationPolicyMultiCluster
	}
	return ReplicationPolicyOneCluster
}

func (ns *Namespace) GetCustomData(key string) string {
	if ns.info.Data == nil {
		return ""
	}
	return ns.info.Data[key]
}

// Retention returns retention duration for this namespace.
func (ns *Namespace) Retention() time.Duration {
	if ns.config.Retention == nil {
		return 0
	}

	return ns.config.Retention.AsDuration()
}

// CustomSearchAttributesMapper is a part of temporary solution. Do not use this method.
func (ns *Namespace) CustomSearchAttributesMapper() CustomSearchAttributesMapper {
	return ns.customSearchAttributesMapper
}

func (ns *Namespace) GetWorkflowRules() []*rulespb.WorkflowRule {
	if ns.config.WorkflowRules == nil {
		return nil
	}
	return expmaps.Values(ns.config.WorkflowRules)
}

func (ns *Namespace) GetWorkflowRule(ruleID string) (*rulespb.WorkflowRule, bool) {
	if ns.config.WorkflowRules == nil {
		return nil, false
	}
	result, ok := ns.config.WorkflowRules[ruleID]
	return result, ok
}

// Error returns the reason associated with this bad binary.
func (e BadBinaryError) Error() string {
	return e.info.Reason
}

// Reason returns the reason associated with this bad binary.
func (e BadBinaryError) Reason() string {
	return e.info.Reason
}

// Operator returns the operator associated with this bad binary.
func (e BadBinaryError) Operator() string {
	return e.info.Operator
}

// Created returns the time at which this bad binary was declared to be bad.
func (e BadBinaryError) Created() time.Time {
	return e.info.CreateTime.AsTime()
}

// Checksum observes the binary checksum that caused this error.
func (e BadBinaryError) Checksum() string {
	return e.cksum
}

func (id ID) String() string {
	return string(id)
}

func (id ID) IsEmpty() bool {
	return id == EmptyID
}

func (n Name) String() string {
	return string(n)
}

func (n Name) IsEmpty() bool {
	return n == EmptyName
}

func (m *CustomSearchAttributesMapper) GetAlias(fieldName string, namespace string) (string, error) {
	alias, ok := m.fieldToAlias[fieldName]
	if !ok {
		return "", serviceerror.NewInvalidArgument(
			fmt.Sprintf("Namespace %s has no mapping defined for field name %s", namespace, fieldName),
		)
	}
	return alias, nil
}

func (m *CustomSearchAttributesMapper) GetFieldName(alias string, namespace string) (string, error) {
	fieldName, ok := m.aliasToField[alias]
	if !ok {
		return "", serviceerror.NewInvalidArgument(
			fmt.Sprintf("Namespace %s has no mapping defined for search attribute %s", namespace, alias),
		)
	}
	return fieldName, nil
}

func (m *CustomSearchAttributesMapper) FieldToAliasMap() map[string]string {
	return maps.Clone(m.fieldToAlias)
}<|MERGE_RESOLUTION|>--- conflicted
+++ resolved
@@ -185,16 +185,8 @@
 
 // ActiveClusterName observes the name of the cluster that is currently active
 // for this namspace.
-<<<<<<< HEAD
-func (ns *Namespace) ActiveClusterName(businessID string) string {
-	if ns.replicationConfig == nil {
-		return ""
-	}
-	return ns.replicationConfig.ActiveClusterName
-=======
-func (ns *Namespace) ActiveClusterName() string {
+func (ns *Namespace) ActiveClusterName(businessId string) string {
 	return ns.replicationResolver.ActiveClusterName()
->>>>>>> 5ab79219
 }
 
 // ClusterNames observes the names of the clusters to which this namespace is
