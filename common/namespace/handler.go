--- conflicted
+++ resolved
@@ -34,11 +34,8 @@
 	"go.temporal.io/temporal-proto/serviceerror"
 	"go.temporal.io/temporal-proto/workflowservice"
 
-<<<<<<< HEAD
 	"github.com/temporalio/temporal/.gen/proto/persistenceblobs"
-=======
 	replicationgenpb "github.com/temporalio/temporal/.gen/proto/replication"
->>>>>>> 34a5163e
 	"github.com/temporalio/temporal/common"
 	"github.com/temporalio/temporal/common/archiver"
 	"github.com/temporalio/temporal/common/archiver/provider"
@@ -214,11 +211,7 @@
 		HistoryArchivalURI:       nextHistoryArchivalState.URI,
 		VisibilityArchivalStatus: nextVisibilityArchivalState.Status,
 		VisibilityArchivalURI:    nextVisibilityArchivalState.URI,
-<<<<<<< HEAD
 		BadBinaries:              &commonproto.BadBinaries{Binaries: map[string]*commonproto.BadBinaryInfo{}},
-=======
-		BadBinaries:              namespacepb.BadBinaries{Binaries: map[string]*namespacepb.BadBinaryInfo{}},
->>>>>>> 34a5163e
 	}
 	replicationConfig := &persistenceblobs.NamespaceReplicationConfig{
 		ActiveClusterName: activeClusterName,
@@ -266,21 +259,12 @@
 
 	if namespaceRequest.IsGlobalNamespace {
 		err = d.namespaceReplicator.HandleTransmissionTask(
-<<<<<<< HEAD
 			enums.NamespaceOperationCreate,
 			namespaceRequest.Namespace.Info,
 			namespaceRequest.Namespace.Config,
 			namespaceRequest.Namespace.ReplicationConfig,
 			namespaceRequest.Namespace.ConfigVersion,
 			namespaceRequest.Namespace.FailoverVersion,
-=======
-			replicationgenpb.NamespaceOperation_Create,
-			namespaceRequest.Info,
-			namespaceRequest.Config,
-			namespaceRequest.ReplicationConfig,
-			namespaceRequest.ConfigVersion,
-			namespaceRequest.FailoverVersion,
->>>>>>> 34a5163e
 			namespaceRequest.IsGlobalNamespace,
 		)
 		if err != nil {
@@ -641,17 +625,10 @@
 
 func (d *HandlerImpl) createResponse(
 	ctx context.Context,
-<<<<<<< HEAD
 	info *persistenceblobs.NamespaceInfo,
 	config *persistenceblobs.NamespaceConfig,
 	replicationConfig *persistenceblobs.NamespaceReplicationConfig,
 ) (*commonproto.NamespaceInfo, *commonproto.NamespaceConfiguration, *commonproto.NamespaceReplicationConfiguration) {
-=======
-	info *persistence.NamespaceInfo,
-	config *persistence.NamespaceConfig,
-	replicationConfig *persistence.NamespaceReplicationConfig,
-) (*namespacepb.NamespaceInfo, *namespacepb.NamespaceConfiguration, *replicationpb.NamespaceReplicationConfiguration) {
->>>>>>> 34a5163e
 
 	infoResult := &namespacepb.NamespaceInfo{
 		Name:        info.Name,
@@ -674,25 +651,12 @@
 
 	var clusters []*replicationpb.ClusterReplicationConfiguration
 	for _, cluster := range replicationConfig.Clusters {
-<<<<<<< HEAD
 		clusters = append(clusters, &commonproto.ClusterReplicationConfiguration{
 			ClusterName: cluster,
-=======
-		clusters = append(clusters, &replicationpb.ClusterReplicationConfiguration{
-			ClusterName: cluster.ClusterName,
->>>>>>> 34a5163e
 		})
 	}
-
 	replicationConfigResult := &replicationpb.NamespaceReplicationConfiguration{
 		ActiveClusterName: replicationConfig.ActiveClusterName,
-		Clusters:          clusters,
-	}
-
-	return infoResult, configResult, replicationConfigResult
-}
-
-func (d *HandlerImpl) mergeBadBinaries(
 	old map[string]*namespacepb.BadBinaryInfo,
 	new map[string]*namespacepb.BadBinaryInfo,
 	createTimeNano int64,
@@ -788,21 +752,4 @@
 	}
 
 	return archiver.ValidateURI(URI)
-<<<<<<< HEAD
-=======
-}
-
-func getNamespaceStatus(info *persistence.NamespaceInfo) namespacepb.NamespaceStatus {
-	switch info.Status {
-	case persistence.NamespaceStatusRegistered:
-		return namespacepb.NamespaceStatus_Registered
-	case persistence.NamespaceStatusDeprecated:
-		return namespacepb.NamespaceStatus_Deprecated
-	case persistence.NamespaceStatusDeleted:
-		return namespacepb.NamespaceStatus_Deleted
-	}
-
-	// TODO: panic, log, ...?
-	return namespacepb.NamespaceStatus_Registered
->>>>>>> 34a5163e
 }