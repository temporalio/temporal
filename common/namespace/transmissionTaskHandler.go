--- conflicted
+++ resolved
@@ -25,12 +25,8 @@
 	namespacepb "go.temporal.io/temporal-proto/namespace"
 	replicationpb "go.temporal.io/temporal-proto/replication"
 
-<<<<<<< HEAD
 	"github.com/temporalio/temporal/.gen/proto/persistenceblobs"
-	"github.com/temporalio/temporal/.gen/proto/replication"
-=======
 	replicationgenpb "github.com/temporalio/temporal/.gen/proto/replication"
->>>>>>> 34a5163e
 	"github.com/temporalio/temporal/common/log"
 	"github.com/temporalio/temporal/common/log/tag"
 	"github.com/temporalio/temporal/common/messaging"
@@ -43,13 +39,8 @@
 type (
 	// Replicator is the interface which can replicate the namespace
 	Replicator interface {
-<<<<<<< HEAD
 		HandleTransmissionTask(namespaceOperation enums.NamespaceOperation, info *persistenceblobs.NamespaceInfo,
 			config *persistenceblobs.NamespaceConfig, replicationConfig *persistenceblobs.NamespaceReplicationConfig,
-=======
-		HandleTransmissionTask(namespaceOperation replicationgenpb.NamespaceOperation, info *persistence.NamespaceInfo,
-			config *persistence.NamespaceConfig, replicationConfig *persistence.NamespaceReplicationConfig,
->>>>>>> 34a5163e
 			configVersion int64, failoverVersion int64, isGlobalNamespaceEnabled bool) error
 	}
 
@@ -68,13 +59,8 @@
 }
 
 // HandleTransmissionTask handle transmission of the namespace replication task
-<<<<<<< HEAD
 func (namespaceReplicator *namespaceReplicatorImpl) HandleTransmissionTask(namespaceOperation enums.NamespaceOperation,
 	info *persistenceblobs.NamespaceInfo, config *persistenceblobs.NamespaceConfig, replicationConfig *persistenceblobs.NamespaceReplicationConfig,
-=======
-func (namespaceReplicator *namespaceReplicatorImpl) HandleTransmissionTask(namespaceOperation replicationgenpb.NamespaceOperation,
-	info *persistence.NamespaceInfo, config *persistence.NamespaceConfig, replicationConfig *persistence.NamespaceReplicationConfig,
->>>>>>> 34a5163e
 	configVersion int64, failoverVersion int64, isGlobalNamespaceEnabled bool) error {
 
 	if !isGlobalNamespaceEnabled {
@@ -82,37 +68,19 @@
 		return nil
 	}
 
-<<<<<<< HEAD
 	taskType := enums.ReplicationTaskTypeNamespace
 	task := &replication.NamespaceTaskAttributes{
 		NamespaceOperation: namespaceOperation,
 		Id:                 primitives.UUIDString(info.Id),
 		Info: &commonproto.NamespaceInfo{
-=======
-	status, err := namespaceReplicator.convertNamespaceStatusToProto(info.Status)
-	if err != nil {
-		return err
-	}
-
-	taskType := replicationgenpb.ReplicationTaskType_NamespaceTask
-	task := &replicationgenpb.NamespaceTaskAttributes{
-		NamespaceOperation: namespaceOperation,
-		Id:                 info.ID,
-		Info: &namespacepb.NamespaceInfo{
->>>>>>> 34a5163e
 			Name:        info.Name,
 			Status:      info.Status,
 			Description: info.Description,
 			OwnerEmail:  info.Owner,
 			Data:        info.Data,
 		},
-<<<<<<< HEAD
 		Config: &commonproto.NamespaceConfiguration{
 			WorkflowExecutionRetentionPeriodInDays: config.RetentionDays,
-=======
-		Config: &namespacepb.NamespaceConfiguration{
-			WorkflowExecutionRetentionPeriodInDays: config.Retention,
->>>>>>> 34a5163e
 			EmitMetric:                             &types.BoolValue{Value: config.EmitMetric},
 			HistoryArchivalStatus:                  config.HistoryArchivalStatus,
 			HistoryArchivalURI:                     config.HistoryArchivalURI,
@@ -138,20 +106,11 @@
 }
 
 func (namespaceReplicator *namespaceReplicatorImpl) convertClusterReplicationConfigToProto(
-<<<<<<< HEAD
 	input []string,
 ) []*commonproto.ClusterReplicationConfiguration {
 	output := []*commonproto.ClusterReplicationConfiguration{}
 	for _, clusterName := range input {
 		output = append(output, &commonproto.ClusterReplicationConfiguration{ClusterName: clusterName})
-=======
-	input []*persistence.ClusterReplicationConfig,
-) []*replicationpb.ClusterReplicationConfiguration {
-	var output []*replicationpb.ClusterReplicationConfiguration
-	for _, cluster := range input {
-		clusterName := cluster.ClusterName
-		output = append(output, &replicationpb.ClusterReplicationConfiguration{ClusterName: clusterName})
->>>>>>> 34a5163e
 	}
 	return output
 }
