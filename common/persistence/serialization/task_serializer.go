--- conflicted
+++ resolved
@@ -603,21 +603,6 @@
 	deleteExecutionTask *tasks.DeleteExecutionTask,
 ) *persistencespb.TransferTaskInfo {
 	return &persistencespb.TransferTaskInfo{
-<<<<<<< HEAD
-		NamespaceId:             deleteExecutionTask.WorkflowKey.NamespaceID,
-		WorkflowId:              deleteExecutionTask.WorkflowKey.WorkflowID,
-		RunId:                   deleteExecutionTask.WorkflowKey.RunID,
-		TaskType:                enumsspb.TASK_TYPE_TRANSFER_DELETE_EXECUTION,
-		TargetNamespaceId:       "",
-		TargetWorkflowId:        "",
-		TargetRunId:             "",
-		TargetChildWorkflowOnly: false,
-		TaskQueue:               "",
-		ScheduleId:              0,
-		Version:                 deleteExecutionTask.Version,
-		TaskId:                  deleteExecutionTask.TaskID,
-		VisibilityTime:          timestamp.TimePtr(deleteExecutionTask.VisibilityTimestamp),
-=======
 		NamespaceId:    deleteExecutionTask.WorkflowKey.NamespaceID,
 		WorkflowId:     deleteExecutionTask.WorkflowKey.WorkflowID,
 		RunId:          deleteExecutionTask.WorkflowKey.RunID,
@@ -625,7 +610,6 @@
 		Version:        deleteExecutionTask.Version,
 		TaskId:         deleteExecutionTask.TaskID,
 		VisibilityTime: timestamp.TimePtr(deleteExecutionTask.VisibilityTimestamp),
->>>>>>> d2d1e3d7
 	}
 }
 
