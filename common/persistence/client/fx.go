// The MIT License
//
// Copyright (c) 2020 Temporal Technologies Inc.  All rights reserved.
//
// Copyright (c) 2020 Uber Technologies, Inc.
//
// Permission is hereby granted, free of charge, to any person obtaining a copy
// of this software and associated documentation files (the "Software"), to deal
// in the Software without restriction, including without limitation the rights
// to use, copy, modify, merge, publish, distribute, sublicense, and/or sell
// copies of the Software, and to permit persons to whom the Software is
// furnished to do so, subject to the following conditions:
//
// The above copyright notice and this permission notice shall be included in
// all copies or substantial portions of the Software.
//
// THE SOFTWARE IS PROVIDED "AS IS", WITHOUT WARRANTY OF ANY KIND, EXPRESS OR
// IMPLIED, INCLUDING BUT NOT LIMITED TO THE WARRANTIES OF MERCHANTABILITY,
// FITNESS FOR A PARTICULAR PURPOSE AND NONINFRINGEMENT. IN NO EVENT SHALL THE
// AUTHORS OR COPYRIGHT HOLDERS BE LIABLE FOR ANY CLAIM, DAMAGES OR OTHER
// LIABILITY, WHETHER IN AN ACTION OF CONTRACT, TORT OR OTHERWISE, ARISING FROM,
// OUT OF OR IN CONNECTION WITH THE SOFTWARE OR THE USE OR OTHER DEALINGS IN
// THE SOFTWARE.

package client

import (
	"go.temporal.io/server/common/persistence"
	"go.uber.org/fx"

	"go.temporal.io/server/common/cluster"
	"go.temporal.io/server/common/config"
	"go.temporal.io/server/common/dynamicconfig"
	"go.temporal.io/server/common/log"
	"go.temporal.io/server/common/metrics"
	"go.temporal.io/server/common/persistence/serialization"
	"go.temporal.io/server/common/primitives"
	"go.temporal.io/server/common/quotas"
)

type (
	PersistenceMaxQps                  dynamicconfig.IntPropertyFn
	PersistenceNamespaceMaxQps         dynamicconfig.IntPropertyFnWithNamespaceFilter
	PersistencePerShardNamespaceMaxQPS dynamicconfig.IntPropertyFnWithNamespaceFilter
	EnablePriorityRateLimiting         dynamicconfig.BoolPropertyFn

	EnableDynamicRateLimiting               dynamicconfig.BoolPropertyFn
	DynamicRateLimitingRefreshInterval      dynamicconfig.DurationPropertyFn
	DynamicRateLimitingLatencyThreshold     dynamicconfig.FloatPropertyFn
	DynamicRateLimitingErrorThreshold       dynamicconfig.FloatPropertyFn
	DynamicRateLimitingRateBackoffStepSize  dynamicconfig.FloatPropertyFn
	DynamicRateLimitingRateIncreaseStepSize dynamicconfig.FloatPropertyFn

	ClusterName string

	NewFactoryParams struct {
		fx.In

<<<<<<< HEAD
		DataStoreFactory                        DataStoreFactory
		Cfg                                     *config.Persistence
		PersistenceMaxQPS                       PersistenceMaxQps
		PersistenceNamespaceMaxQPS              PersistenceNamespaceMaxQps
		PersistencePerShardNamespaceMaxQPS      PersistencePerShardNamespaceMaxQPS
		EnablePriorityRateLimiting              EnablePriorityRateLimiting
		ClusterName                             ClusterName
		ServiceName                             primitives.ServiceName
		MetricsHandler                          metrics.Handler
		Logger                                  log.Logger
		HealthSignals                           aggregate.SignalAggregator[quotas.Request]
		EnableDynamicRateLimiting               EnableDynamicRateLimiting
		DynamicRateLimitingRefreshInterval      DynamicRateLimitingRefreshInterval
		DynamicRateLimitingLatencyThreshold     DynamicRateLimitingLatencyThreshold
		DynamicRateLimitingErrorThreshold       DynamicRateLimitingErrorThreshold
		DynamicRateLimitingRateBackoffStepSize  DynamicRateLimitingRateBackoffStepSize
		DynamicRateLimitingRateIncreaseStepSize DynamicRateLimitingRateIncreaseStepSize
=======
		DataStoreFactory                   DataStoreFactory
		Cfg                                *config.Persistence
		PersistenceMaxQPS                  PersistenceMaxQps
		PersistenceNamespaceMaxQPS         PersistenceNamespaceMaxQps
		PersistencePerShardNamespaceMaxQPS PersistencePerShardNamespaceMaxQPS
		EnablePriorityRateLimiting         EnablePriorityRateLimiting
		ClusterName                        ClusterName
		ServiceName                        primitives.ServiceName
		MetricsHandler                     metrics.Handler
		Logger                             log.Logger
		HealthSignals                      persistence.HealthSignalAggregator
>>>>>>> 3c409ce7
	}

	FactoryProviderFn func(NewFactoryParams) Factory
)

var Module = fx.Options(
	BeanModule,
	fx.Provide(ClusterNameProvider),
	fx.Provide(DataStoreFactoryProvider),
)

func ClusterNameProvider(config *cluster.Config) ClusterName {
	return ClusterName(config.CurrentClusterName)
}

func FactoryProvider(
	params NewFactoryParams,
) Factory {
	var requestRatelimiter quotas.RequestRateLimiter
	if params.PersistenceMaxQPS != nil && params.PersistenceMaxQPS() > 0 {
		if params.EnablePriorityRateLimiting != nil && params.EnablePriorityRateLimiting() {
			if params.EnableDynamicRateLimiting != nil && params.EnableDynamicRateLimiting() {
				requestRatelimiter = NewDynamicPriorityRateLimiter(
					params.PersistenceNamespaceMaxQPS,
					params.PersistenceMaxQPS,
					params.PersistencePerShardNamespaceMaxQPS,
					RequestPriorityFn,
					params.HealthSignals,
					params.DynamicRateLimitingRefreshInterval,
					params.DynamicRateLimitingLatencyThreshold,
					params.DynamicRateLimitingErrorThreshold,
					params.DynamicRateLimitingRateBackoffStepSize,
					params.DynamicRateLimitingRateIncreaseStepSize,
				)
			} else {
				requestRatelimiter = NewPriorityRateLimiter(
					params.PersistenceNamespaceMaxQPS,
					params.PersistenceMaxQPS,
					params.PersistencePerShardNamespaceMaxQPS,
					RequestPriorityFn,
				)
			}
		} else {
			requestRatelimiter = NewNoopPriorityRateLimiter(params.PersistenceMaxQPS)
		}
	}

	return NewFactory(
		params.DataStoreFactory,
		params.Cfg,
		requestRatelimiter,
		serialization.NewSerializer(),
		string(params.ClusterName),
		params.MetricsHandler,
		params.Logger,
		params.HealthSignals,
	)
}<|MERGE_RESOLUTION|>--- conflicted
+++ resolved
@@ -56,7 +56,6 @@
 	NewFactoryParams struct {
 		fx.In
 
-<<<<<<< HEAD
 		DataStoreFactory                        DataStoreFactory
 		Cfg                                     *config.Persistence
 		PersistenceMaxQPS                       PersistenceMaxQps
@@ -67,26 +66,13 @@
 		ServiceName                             primitives.ServiceName
 		MetricsHandler                          metrics.Handler
 		Logger                                  log.Logger
-		HealthSignals                           aggregate.SignalAggregator[quotas.Request]
+		HealthSignals                           persistence.HealthSignalAggregator
 		EnableDynamicRateLimiting               EnableDynamicRateLimiting
 		DynamicRateLimitingRefreshInterval      DynamicRateLimitingRefreshInterval
 		DynamicRateLimitingLatencyThreshold     DynamicRateLimitingLatencyThreshold
 		DynamicRateLimitingErrorThreshold       DynamicRateLimitingErrorThreshold
 		DynamicRateLimitingRateBackoffStepSize  DynamicRateLimitingRateBackoffStepSize
 		DynamicRateLimitingRateIncreaseStepSize DynamicRateLimitingRateIncreaseStepSize
-=======
-		DataStoreFactory                   DataStoreFactory
-		Cfg                                *config.Persistence
-		PersistenceMaxQPS                  PersistenceMaxQps
-		PersistenceNamespaceMaxQPS         PersistenceNamespaceMaxQps
-		PersistencePerShardNamespaceMaxQPS PersistencePerShardNamespaceMaxQPS
-		EnablePriorityRateLimiting         EnablePriorityRateLimiting
-		ClusterName                        ClusterName
-		ServiceName                        primitives.ServiceName
-		MetricsHandler                     metrics.Handler
-		Logger                             log.Logger
-		HealthSignals                      persistence.HealthSignalAggregator
->>>>>>> 3c409ce7
 	}
 
 	FactoryProviderFn func(NewFactoryParams) Factory
