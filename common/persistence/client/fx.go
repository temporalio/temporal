// The MIT License
//
// Copyright (c) 2020 Temporal Technologies Inc.  All rights reserved.
//
// Copyright (c) 2020 Uber Technologies, Inc.
//
// Permission is hereby granted, free of charge, to any person obtaining a copy
// of this software and associated documentation files (the "Software"), to deal
// in the Software without restriction, including without limitation the rights
// to use, copy, modify, merge, publish, distribute, sublicense, and/or sell
// copies of the Software, and to permit persons to whom the Software is
// furnished to do so, subject to the following conditions:
//
// The above copyright notice and this permission notice shall be included in
// all copies or substantial portions of the Software.
//
// THE SOFTWARE IS PROVIDED "AS IS", WITHOUT WARRANTY OF ANY KIND, EXPRESS OR
// IMPLIED, INCLUDING BUT NOT LIMITED TO THE WARRANTIES OF MERCHANTABILITY,
// FITNESS FOR A PARTICULAR PURPOSE AND NONINFRINGEMENT. IN NO EVENT SHALL THE
// AUTHORS OR COPYRIGHT HOLDERS BE LIABLE FOR ANY CLAIM, DAMAGES OR OTHER
// LIABILITY, WHETHER IN AN ACTION OF CONTRACT, TORT OR OTHERWISE, ARISING FROM,
// OUT OF OR IN CONNECTION WITH THE SOFTWARE OR THE USE OR OTHER DEALINGS IN
// THE SOFTWARE.

package client

import (
	"go.uber.org/fx"

	"go.temporal.io/server/common/cluster"
	"go.temporal.io/server/common/config"
	"go.temporal.io/server/common/dynamicconfig"
	"go.temporal.io/server/common/log"
	"go.temporal.io/server/common/metrics"
	"go.temporal.io/server/common/persistence/serialization"
	"go.temporal.io/server/common/quotas"
)

type (
	PersistenceMaxQps          dynamicconfig.IntPropertyFn
	PersistenceNamespaceMaxQps dynamicconfig.IntPropertyFnWithNamespaceFilter
	EnablePriorityRateLimiting dynamicconfig.BoolPropertyFn
	ClusterName                string

	NewFactoryParams struct {
		fx.In

		DataStoreFactory           DataStoreFactory
		Cfg                        *config.Persistence
		PersistenceMaxQPS          PersistenceMaxQps
		PersistenceNamespaceMaxQPS PersistenceNamespaceMaxQps
		EnablePriorityRateLimiting EnablePriorityRateLimiting
		ClusterName                ClusterName
		MetricsClient              metrics.Client
		Logger                     log.Logger
	}

	FactoryProviderFn func(NewFactoryParams) Factory
)

var Module = fx.Options(
	BeanModule,
	fx.Provide(ClusterNameProvider),
	fx.Provide(DataStoreFactoryProvider),
)

func ClusterNameProvider(config *cluster.Config) ClusterName {
	return ClusterName(config.CurrentClusterName)
}

func FactoryProvider(
	params NewFactoryParams,
) Factory {
	var requestRatelimiter quotas.RequestRateLimiter
	if params.PersistenceMaxQPS != nil && params.PersistenceMaxQPS() > 0 {
<<<<<<< HEAD
		if params.PriorityRateLimiting != nil && params.PriorityRateLimiting() {
			requestRatelimiter = NewPriorityRateLimiter(params.PersistenceMaxQPS)
=======
		if params.EnablePriorityRateLimiting != nil && params.EnablePriorityRateLimiting() {
			requestRatelimiter = NewPriorityRateLimiter(params.PersistenceNamespaceMaxQPS, params.PersistenceMaxQPS)
>>>>>>> ae338519
		} else {
			requestRatelimiter = NewNoopPriorityRateLimiter(params.PersistenceMaxQPS)
		}
	}

	return NewFactory(
		params.DataStoreFactory,
		params.Cfg,
		requestRatelimiter,
		serialization.NewSerializer(),
		string(params.ClusterName),
		params.MetricsClient,
		params.Logger,
	)
}<|MERGE_RESOLUTION|>--- conflicted
+++ resolved
@@ -73,13 +73,8 @@
 ) Factory {
 	var requestRatelimiter quotas.RequestRateLimiter
 	if params.PersistenceMaxQPS != nil && params.PersistenceMaxQPS() > 0 {
-<<<<<<< HEAD
-		if params.PriorityRateLimiting != nil && params.PriorityRateLimiting() {
-			requestRatelimiter = NewPriorityRateLimiter(params.PersistenceMaxQPS)
-=======
 		if params.EnablePriorityRateLimiting != nil && params.EnablePriorityRateLimiting() {
 			requestRatelimiter = NewPriorityRateLimiter(params.PersistenceNamespaceMaxQPS, params.PersistenceMaxQPS)
->>>>>>> ae338519
 		} else {
 			requestRatelimiter = NewNoopPriorityRateLimiter(params.PersistenceMaxQPS)
 		}
