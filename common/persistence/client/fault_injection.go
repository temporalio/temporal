--- conflicted
+++ resolved
@@ -301,15 +301,6 @@
 	return d.ClusterMDStore, nil
 }
 
-<<<<<<< HEAD
-func (d *FaultInjectionDataStoreFactory) NewNexusIncomingServiceStore() (persistence.NexusServiceStore, error) {
-	if d.NexusServiceStore == nil {
-		baseStore, err := d.baseFactory.NewNexusIncomingServiceStore()
-		if err != nil {
-			return nil, err
-		}
-		if storeConfig, ok := d.config.Targets.DataStores[config.NexusIncomingServiceStoreName]; ok {
-=======
 func (d *FaultInjectionDataStoreFactory) NewNexusServiceStore() (persistence.NexusServiceStore, error) {
 	if d.NexusServiceStore == nil {
 		baseStore, err := d.baseFactory.NewNexusServiceStore()
@@ -317,7 +308,6 @@
 			return nil, err
 		}
 		if storeConfig, ok := d.config.Targets.DataStores[config.NexusServiceStoreName]; ok {
->>>>>>> c3d2486a
 			d.NexusServiceStore = &FaultInjectionNexusServiceStore{
 				baseNexusServiceStore: baseStore,
 				ErrorGenerator:        NewTargetedDataStoreErrorGenerator(&storeConfig),
