--- conflicted
+++ resolved
@@ -52,13 +52,8 @@
 		NewQueueV2() (p.QueueV2, error)
 		// NewClusterMetadataStore returns a new metadata store
 		NewClusterMetadataStore() (p.ClusterMetadataStore, error)
-<<<<<<< HEAD
-		// NewNexusIncomingServiceStore returns a new nexus service store
-		NewNexusIncomingServiceStore() (p.NexusServiceStore, error)
-=======
 		// NewNexusServiceStore returns a new nexus service store
 		NewNexusServiceStore() (p.NexusServiceStore, error)
->>>>>>> c3d2486a
 	}
 
 	// AbstractDataStoreFactory creates a DataStoreFactory, can be used to implement custom datastore support outside
