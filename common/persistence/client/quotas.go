package client

import (
	"go.temporal.io/server/common/headers"
	"go.temporal.io/server/common/log"
	"go.temporal.io/server/common/metrics"
	p "go.temporal.io/server/common/persistence"
	"go.temporal.io/server/common/quotas"
	"go.temporal.io/server/service/history/tasks"
)

type (
	perShardPerNamespaceKey struct {
		namespaceID string
		shardID     int32
	}
)

var (
	CallerTypeDefaultPriority = map[string]int{
<<<<<<< HEAD
		headers.CallerTypeOperator:    0,
		headers.CallerTypeAPI:         2,
		headers.CallerTypeBackground:  4,
		headers.CallerTypeReplication: 5,
		headers.CallerTypePreemptable: 6,
=======
		headers.CallerTypeOperator:       0,
		headers.CallerTypeAPI:            2,
		headers.CallerTypeBackgroundHigh: 4,
		headers.CallerTypeBackgroundLow:  5,
		headers.CallerTypePreemptable:    6,
>>>>>>> 776033ec
	}

	APITypeCallOriginPriorityOverride = map[string]int{
		"StartWorkflowExecution":           1,
		"SignalWithStartWorkflowExecution": 1,
		"SignalWorkflowExecution":          1,
		"RequestCancelWorkflowExecution":   1,
		"TerminateWorkflowExecution":       1,
		"GetWorkflowExecutionHistory":      1,
		"UpdateWorkflowExecution":          1,
	}

	BackgroundTypeAPIPriorityOverride = map[string]int{
		"GetOrCreateShard": 1,
		"UpdateShard":      1,

		// This is a preprequisite for checkpointing queue process progress
		p.ConstructHistoryTaskAPI("RangeCompleteHistoryTasks", tasks.CategoryTransfer):   1,
		p.ConstructHistoryTaskAPI("RangeCompleteHistoryTasks", tasks.CategoryTimer):      1,
		p.ConstructHistoryTaskAPI("RangeCompleteHistoryTasks", tasks.CategoryVisibility): 1,

		// Task resource isolation assumes task can always be loaded.
		// When one namespace has high load, all task processing goroutines
		// may be busy and consumes all persistence request tokens, preventing
		// tasks for other namespaces to be loaded. So give task loading a higher
		// priority than other background requests.
		// NOTE: we also don't want task loading to consume all persistence request tokens,
		// and blocks all other operations. This is done by setting the queue host rps limit
		// dynamic config.
		p.ConstructHistoryTaskAPI("GetHistoryTasks", tasks.CategoryTransfer):   3,
		p.ConstructHistoryTaskAPI("GetHistoryTasks", tasks.CategoryTimer):      3,
		p.ConstructHistoryTaskAPI("GetHistoryTasks", tasks.CategoryVisibility): 3,
	}

	RequestPrioritiesOrdered = []int{0, 1, 2, 3, 4, 5, 6}
)

func NewPriorityRateLimiter(
	hostMaxQPS PersistenceMaxQps,
	requestPriorityFn quotas.RequestPriorityFn,
	operatorRPSRatio OperatorRPSRatio,
	burstRatio PersistenceBurstRatio,
	healthSignals p.HealthSignalAggregator,
	dynamicParams DynamicRateLimitingParams,
	metricsHandler metrics.Handler,
	logger log.Logger,
) quotas.RequestRateLimiter {
	hostRateFn := func() float64 { return float64(hostMaxQPS()) }

	return quotas.NewMultiRequestRateLimiter(
		// host-level dynamic rate limiter
		newPriorityDynamicRateLimiter(
			hostRateFn,
			requestPriorityFn,
			operatorRPSRatio,
			burstRatio,
			healthSignals,
			dynamicParams,
			metricsHandler,
			logger,
		),
		// basic host-level rate limiter
		newPriorityRateLimiter(
			hostRateFn,
			requestPriorityFn,
			operatorRPSRatio,
			burstRatio,
		),
	)
}

func NewPriorityNamespaceRateLimiter(
	hostMaxQPS PersistenceMaxQps,
	namespaceMaxQPS PersistenceNamespaceMaxQps,
	requestPriorityFn quotas.RequestPriorityFn,
	operatorRPSRatio OperatorRPSRatio,
	burstRatio PersistenceBurstRatio,
) quotas.RequestRateLimiter {

	return newPriorityNamespaceRateLimiter(
		namespaceMaxQPS,
		hostMaxQPS,
		requestPriorityFn,
		operatorRPSRatio,
		burstRatio,
	)
}

func NewPriorityNamespaceShardRateLimiter(
	hostMaxQPS PersistenceMaxQps,
	perShardNamespaceMaxQPS PersistencePerShardNamespaceMaxQPS,
	requestPriorityFn quotas.RequestPriorityFn,
	operatorRPSRatio OperatorRPSRatio,
	burstRatio PersistenceBurstRatio,
) quotas.RequestRateLimiter {

	return newPerShardPerNamespacePriorityRateLimiter(
		perShardNamespaceMaxQPS,
		hostMaxQPS,
		requestPriorityFn,
		operatorRPSRatio,
		burstRatio,
	)
}

func newPerShardPerNamespacePriorityRateLimiter(
	perShardNamespaceMaxQPS PersistencePerShardNamespaceMaxQPS,
	hostMaxQPS PersistenceMaxQps,
	requestPriorityFn quotas.RequestPriorityFn,
	operatorRPSRatio OperatorRPSRatio,
	burstRatio PersistenceBurstRatio,
) quotas.RequestRateLimiter {
	return quotas.NewMapRequestRateLimiter(func(req quotas.Request) quotas.RequestRateLimiter {
		if hasCaller(req) && hasCallerSegment(req) {
			return newPriorityRateLimiter(func() float64 {
				if perShardNamespaceMaxQPS == nil || perShardNamespaceMaxQPS(req.Caller) <= 0 {
					return float64(hostMaxQPS())
				}
				return float64(perShardNamespaceMaxQPS(req.Caller))
			},
				requestPriorityFn,
				operatorRPSRatio,
				burstRatio,
			)
		}
		return quotas.NoopRequestRateLimiter
	},
		perShardPerNamespaceKeyFn,
	)
}

func perShardPerNamespaceKeyFn(req quotas.Request) perShardPerNamespaceKey {
	return perShardPerNamespaceKey{
		namespaceID: req.Caller,
		shardID:     req.CallerSegment,
	}
}

func newPriorityNamespaceRateLimiter(
	namespaceMaxQPS PersistenceNamespaceMaxQps,
	hostMaxQPS PersistenceMaxQps,
	requestPriorityFn quotas.RequestPriorityFn,
	operatorRPSRatio OperatorRPSRatio,
	burstRatio PersistenceBurstRatio,
) quotas.RequestRateLimiter {
	return quotas.NewNamespaceRequestRateLimiter(func(req quotas.Request) quotas.RequestRateLimiter {
		if hasCaller(req) {
			return newPriorityRateLimiter(
				func() float64 {
					if namespaceMaxQPS == nil {
						return float64(hostMaxQPS())
					}

					namespaceQPS := float64(namespaceMaxQPS(req.Caller))
					if namespaceQPS <= 0 {
						return float64(hostMaxQPS())
					}

					return namespaceQPS
				},
				requestPriorityFn,
				operatorRPSRatio,
				burstRatio,
			)
		}
		return quotas.NoopRequestRateLimiter
	})
}

func newPriorityRateLimiter(
	rateFn quotas.RateFn,
	requestPriorityFn quotas.RequestPriorityFn,
	operatorRPSRatio OperatorRPSRatio,
	burstRatio PersistenceBurstRatio,
) quotas.RequestRateLimiter {
	rateLimiters := make(map[int]quotas.RequestRateLimiter)
	for priority := range RequestPrioritiesOrdered {
		if priority == CallerTypeDefaultPriority[headers.CallerTypeOperator] {
			rateLimiters[priority] = quotas.NewRequestRateLimiterAdapter(
				quotas.NewDefaultRateLimiter(
					operatorRateFn(rateFn, operatorRPSRatio),
					quotas.BurstRatioFn(burstRatio),
				),
			)
		} else {
			rateLimiters[priority] = quotas.NewRequestRateLimiterAdapter(
				quotas.NewDefaultRateLimiter(
					rateFn,
					quotas.BurstRatioFn(burstRatio),
				),
			)
		}
	}

	return quotas.NewPriorityRateLimiter(
		requestPriorityFn,
		rateLimiters,
	)
}

func newPriorityDynamicRateLimiter(
	rateFn quotas.RateFn,
	requestPriorityFn quotas.RequestPriorityFn,
	operatorRPSRatio OperatorRPSRatio,
	burstRatio PersistenceBurstRatio,
	healthSignals p.HealthSignalAggregator,
	dynamicParams DynamicRateLimitingParams,
	metricsHandler metrics.Handler,
	logger log.Logger,
) quotas.RequestRateLimiter {
	rateLimiters := make(map[int]quotas.RequestRateLimiter)
	for priority := range RequestPrioritiesOrdered {
		// TODO: refactor this so dynamic rate adjustment is global for all priorities
		if priority == CallerTypeDefaultPriority[headers.CallerTypeOperator] {
			rateLimiters[priority] = NewHealthRequestRateLimiterImpl(
				healthSignals,
				operatorRateFn(rateFn, operatorRPSRatio),
				dynamicParams,
				burstRatio,
				metricsHandler,
				logger,
			)
		} else {
			rateLimiters[priority] = NewHealthRequestRateLimiterImpl(
				healthSignals,
				rateFn,
				dynamicParams,
				burstRatio,
				metricsHandler,
				logger,
			)
		}
	}

	return quotas.NewPriorityRateLimiter(
		requestPriorityFn,
		rateLimiters,
	)
}

func RequestPriorityFn(req quotas.Request) int {
	switch req.CallerType {
	case headers.CallerTypeOperator:
		return CallerTypeDefaultPriority[req.CallerType]
	case headers.CallerTypeAPI:
		if priority, ok := APITypeCallOriginPriorityOverride[req.Initiation]; ok {
			return priority
		}
		return CallerTypeDefaultPriority[req.CallerType]
	case headers.CallerTypeBackgroundHigh, headers.CallerTypeBackgroundLow:
		if priority, ok := BackgroundTypeAPIPriorityOverride[req.API]; ok {
			return priority
		}
		return CallerTypeDefaultPriority[req.CallerType]
	case headers.CallerTypePreemptable:
		return CallerTypeDefaultPriority[req.CallerType]
	case headers.CallerTypeReplication:
		return CallerTypeDefaultPriority[req.CallerType]
	default:
		// default requests to API priority to be consistent with existing behavior
		return CallerTypeDefaultPriority[headers.CallerTypeAPI]
	}
}

func operatorRateFn(rateFn quotas.RateFn, operatorRPSRatio OperatorRPSRatio) quotas.RateFn {
	return func() float64 {
		return operatorRPSRatio() * rateFn()
	}
}

func hasCaller(req quotas.Request) bool {
	return req.Caller != "" && req.Caller != headers.CallerNameSystem
}

func hasCallerSegment(req quotas.Request) bool {
	return req.CallerSegment > 0 && req.CallerSegment != p.CallerSegmentMissing
}<|MERGE_RESOLUTION|>--- conflicted
+++ resolved
@@ -18,19 +18,11 @@
 
 var (
 	CallerTypeDefaultPriority = map[string]int{
-<<<<<<< HEAD
-		headers.CallerTypeOperator:    0,
-		headers.CallerTypeAPI:         2,
-		headers.CallerTypeBackground:  4,
-		headers.CallerTypeReplication: 5,
-		headers.CallerTypePreemptable: 6,
-=======
 		headers.CallerTypeOperator:       0,
 		headers.CallerTypeAPI:            2,
 		headers.CallerTypeBackgroundHigh: 4,
 		headers.CallerTypeBackgroundLow:  5,
 		headers.CallerTypePreemptable:    6,
->>>>>>> 776033ec
 	}
 
 	APITypeCallOriginPriorityOverride = map[string]int{
@@ -287,8 +279,6 @@
 		return CallerTypeDefaultPriority[req.CallerType]
 	case headers.CallerTypePreemptable:
 		return CallerTypeDefaultPriority[req.CallerType]
-	case headers.CallerTypeReplication:
-		return CallerTypeDefaultPriority[req.CallerType]
 	default:
 		// default requests to API priority to be consistent with existing behavior
 		return CallerTypeDefaultPriority[headers.CallerTypeAPI]
