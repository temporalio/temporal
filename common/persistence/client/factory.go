// The MIT License
//
// Copyright (c) 2020 Temporal Technologies Inc.  All rights reserved.
//
// Copyright (c) 2020 Uber Technologies, Inc.
//
// Permission is hereby granted, free of charge, to any person obtaining a copy
// of this software and associated documentation files (the "Software"), to deal
// in the Software without restriction, including without limitation the rights
// to use, copy, modify, merge, publish, distribute, sublicense, and/or sell
// copies of the Software, and to permit persons to whom the Software is
// furnished to do so, subject to the following conditions:
//
// The above copyright notice and this permission notice shall be included in
// all copies or substantial portions of the Software.
//
// THE SOFTWARE IS PROVIDED "AS IS", WITHOUT WARRANTY OF ANY KIND, EXPRESS OR
// IMPLIED, INCLUDING BUT NOT LIMITED TO THE WARRANTIES OF MERCHANTABILITY,
// FITNESS FOR A PARTICULAR PURPOSE AND NONINFRINGEMENT. IN NO EVENT SHALL THE
// AUTHORS OR COPYRIGHT HOLDERS BE LIABLE FOR ANY CLAIM, DAMAGES OR OTHER
// LIABILITY, WHETHER IN AN ACTION OF CONTRACT, TORT OR OTHERWISE, ARISING FROM,
// OUT OF OR IN CONNECTION WITH THE SOFTWARE OR THE USE OR OTHER DEALINGS IN
// THE SOFTWARE.

package client

import (
	"go.temporal.io/api/serviceerror"
	"go.temporal.io/server/common"
	"go.temporal.io/server/common/config"
	"go.temporal.io/server/common/log"
	"go.temporal.io/server/common/metrics"
	p "go.temporal.io/server/common/persistence"
	"go.temporal.io/server/common/persistence/serialization"
	"go.temporal.io/server/common/quotas"
)

var (
	retryPolicy = common.CreatePersistenceClientRetryPolicy()
)

type (
	// Factory defines the interface for any implementation that can vend
	// persistence layer objects backed by a datastore. The actual datastore
	// is implementation detail hidden behind this interface
	Factory interface {
		// Close the factory
		Close()
		// NewTaskManager returns a new task manager
		NewTaskManager() (p.TaskManager, error)
		// NewShardManager returns a new shard manager
		NewShardManager() (p.ShardManager, error)
		// NewMetadataManager returns a new metadata manager
		NewMetadataManager() (p.MetadataManager, error)
		// NewExecutionManager returns a new execution manager
		NewExecutionManager() (p.ExecutionManager, error)
		// NewNamespaceReplicationQueue returns a new queue for namespace replication
		NewNamespaceReplicationQueue() (p.NamespaceReplicationQueue, error)
		// NewClusterMetadataManager returns a new manager for cluster specific metadata
		NewClusterMetadataManager() (p.ClusterMetadataManager, error)
	}

	factoryImpl struct {
		dataStoreFactory DataStoreFactory
		config           *config.Persistence
		serializer       serialization.Serializer
		metricsHandler   metrics.Handler
		logger           log.Logger
		clusterName      string
		ratelimiter      quotas.RequestRateLimiter
		healthSignals    p.HealthSignalAggregator
	}
)

// NewFactory returns an implementation of factory that vends persistence objects based on
// specified configuration. This factory takes as input a config.Persistence object
// which specifies the datastore to be used for a given type of object. This config
// also contains config for individual datastores themselves.
//
// The objects returned by this factory enforce ratelimit and maxconns according to
// given configuration. In addition, all objects will emit metrics automatically
func NewFactory(
	dataStoreFactory DataStoreFactory,
	cfg *config.Persistence,
	ratelimiter quotas.RequestRateLimiter,
	serializer serialization.Serializer,
	clusterName string,
	metricsHandler metrics.Handler,
	logger log.Logger,
	healthSignals p.HealthSignalAggregator,
) Factory {
	factory := &factoryImpl{
		dataStoreFactory: dataStoreFactory,
		config:           cfg,
		serializer:       serializer,
		metricsHandler:   metricsHandler,
		logger:           logger,
		clusterName:      clusterName,
		ratelimiter:      ratelimiter,
		healthSignals:    healthSignals,
	}
	factory.initDependencies()
	return factory
}

// NewTaskManager returns a new task manager
func (f *factoryImpl) NewTaskManager() (p.TaskManager, error) {
	taskStore, err := f.dataStoreFactory.NewTaskStore()
	if err != nil {
		return nil, err
	}

	result := p.NewTaskManager(taskStore, f.serializer)
	if f.ratelimiter != nil {
		result = p.NewTaskPersistenceRateLimitedClient(result, f.ratelimiter, f.logger)
	}
<<<<<<< HEAD
	if f.metricsHandler != nil || f.healthSignals != nil {
		f.updateNilMetricsAndHealthSignals()
=======
	if f.metricsHandler != nil && f.healthSignals != nil {
>>>>>>> 2a4aec07
		result = p.NewTaskPersistenceMetricsClient(result, f.metricsHandler, f.healthSignals, f.logger)
	}
	return result, nil
}

// NewShardManager returns a new shard manager
func (f *factoryImpl) NewShardManager() (p.ShardManager, error) {
	shardStore, err := f.dataStoreFactory.NewShardStore()
	if err != nil {
		return nil, err
	}

	result := p.NewShardManager(shardStore, f.serializer)
	if f.ratelimiter != nil {
		result = p.NewShardPersistenceRateLimitedClient(result, f.ratelimiter, f.logger)
	}
<<<<<<< HEAD
	if f.metricsHandler != nil || f.healthSignals != nil {
		f.updateNilMetricsAndHealthSignals()
=======
	if f.metricsHandler != nil && f.healthSignals != nil {
>>>>>>> 2a4aec07
		result = p.NewShardPersistenceMetricsClient(result, f.metricsHandler, f.healthSignals, f.logger)
	}
	result = p.NewShardPersistenceRetryableClient(result, retryPolicy, IsPersistenceTransientError)
	return result, nil
}

// NewMetadataManager returns a new metadata manager
func (f *factoryImpl) NewMetadataManager() (p.MetadataManager, error) {
	store, err := f.dataStoreFactory.NewMetadataStore()
	if err != nil {
		return nil, err
	}

	result := p.NewMetadataManagerImpl(store, f.serializer, f.logger, f.clusterName)
	if f.ratelimiter != nil {
		result = p.NewMetadataPersistenceRateLimitedClient(result, f.ratelimiter, f.logger)
	}
<<<<<<< HEAD
	if f.metricsHandler != nil || f.healthSignals != nil {
		f.updateNilMetricsAndHealthSignals()
=======
	if f.metricsHandler != nil && f.healthSignals != nil {
>>>>>>> 2a4aec07
		result = p.NewMetadataPersistenceMetricsClient(result, f.metricsHandler, f.healthSignals, f.logger)
	}
	result = p.NewMetadataPersistenceRetryableClient(result, retryPolicy, IsPersistenceTransientError)
	return result, nil
}

// NewClusterMetadataManager returns a new cluster metadata manager
func (f *factoryImpl) NewClusterMetadataManager() (p.ClusterMetadataManager, error) {
	store, err := f.dataStoreFactory.NewClusterMetadataStore()
	if err != nil {
		return nil, err
	}

	result := p.NewClusterMetadataManagerImpl(store, f.serializer, f.clusterName, f.logger)
	if f.ratelimiter != nil {
		result = p.NewClusterMetadataPersistenceRateLimitedClient(result, f.ratelimiter, f.logger)
	}
<<<<<<< HEAD
	if f.metricsHandler != nil || f.healthSignals != nil {
		f.updateNilMetricsAndHealthSignals()
=======
	if f.metricsHandler != nil && f.healthSignals != nil {
>>>>>>> 2a4aec07
		result = p.NewClusterMetadataPersistenceMetricsClient(result, f.metricsHandler, f.healthSignals, f.logger)
	}
	result = p.NewClusterMetadataPersistenceRetryableClient(result, retryPolicy, IsPersistenceTransientError)
	return result, nil
}

// NewExecutionManager returns a new execution manager
func (f *factoryImpl) NewExecutionManager() (p.ExecutionManager, error) {
	store, err := f.dataStoreFactory.NewExecutionStore()
	if err != nil {
		return nil, err
	}

	result := p.NewExecutionManager(store, f.serializer, f.logger, f.config.TransactionSizeLimit)
	if f.ratelimiter != nil {
		result = p.NewExecutionPersistenceRateLimitedClient(result, f.ratelimiter, f.logger)
	}
<<<<<<< HEAD
	if f.metricsHandler != nil || f.healthSignals != nil {
		f.updateNilMetricsAndHealthSignals()
=======
	if f.metricsHandler != nil && f.healthSignals != nil {
>>>>>>> 2a4aec07
		result = p.NewExecutionPersistenceMetricsClient(result, f.metricsHandler, f.healthSignals, f.logger)
	}
	result = p.NewExecutionPersistenceRetryableClient(result, retryPolicy, IsPersistenceTransientError)
	return result, nil
}

func (f *factoryImpl) NewNamespaceReplicationQueue() (p.NamespaceReplicationQueue, error) {
	result, err := f.dataStoreFactory.NewQueue(p.NamespaceReplicationQueueType)
	if err != nil {
		return nil, err
	}

	if f.ratelimiter != nil {
		result = p.NewQueuePersistenceRateLimitedClient(result, f.ratelimiter, f.logger)
	}
<<<<<<< HEAD
	if f.metricsHandler != nil || f.healthSignals != nil {
		f.updateNilMetricsAndHealthSignals()
=======
	if f.metricsHandler != nil && f.healthSignals != nil {
>>>>>>> 2a4aec07
		result = p.NewQueuePersistenceMetricsClient(result, f.metricsHandler, f.healthSignals, f.logger)
	}
	result = p.NewQueuePersistenceRetryableClient(result, retryPolicy, IsPersistenceTransientError)
	return p.NewNamespaceReplicationQueue(result, f.serializer, f.clusterName, f.metricsHandler, f.logger)
}

// Close closes this factory
func (f *factoryImpl) Close() {
	f.dataStoreFactory.Close()
	if f.healthSignals != nil {
<<<<<<< HEAD
		f.healthSignals.Start()
=======
		f.healthSignals.Stop()
>>>>>>> 2a4aec07
	}
}

func IsPersistenceTransientError(err error) bool {
	switch err.(type) {
	case *serviceerror.Unavailable:
		return true
	}

	return false
}

<<<<<<< HEAD
func (f *factoryImpl) updateNilMetricsAndHealthSignals() {
=======
func (f *factoryImpl) initDependencies() {
	if f.metricsHandler == nil && f.healthSignals == nil {
		return
	}

>>>>>>> 2a4aec07
	if f.metricsHandler == nil {
		f.metricsHandler = metrics.NoopMetricsHandler
	}
	if f.healthSignals == nil {
		f.healthSignals = p.NoopHealthSignalAggregator
	}
	f.healthSignals.Start()
}<|MERGE_RESOLUTION|>--- conflicted
+++ resolved
@@ -114,12 +114,7 @@
 	if f.ratelimiter != nil {
 		result = p.NewTaskPersistenceRateLimitedClient(result, f.ratelimiter, f.logger)
 	}
-<<<<<<< HEAD
-	if f.metricsHandler != nil || f.healthSignals != nil {
-		f.updateNilMetricsAndHealthSignals()
-=======
-	if f.metricsHandler != nil && f.healthSignals != nil {
->>>>>>> 2a4aec07
+	if f.metricsHandler != nil && f.healthSignals != nil {
 		result = p.NewTaskPersistenceMetricsClient(result, f.metricsHandler, f.healthSignals, f.logger)
 	}
 	return result, nil
@@ -136,12 +131,7 @@
 	if f.ratelimiter != nil {
 		result = p.NewShardPersistenceRateLimitedClient(result, f.ratelimiter, f.logger)
 	}
-<<<<<<< HEAD
-	if f.metricsHandler != nil || f.healthSignals != nil {
-		f.updateNilMetricsAndHealthSignals()
-=======
-	if f.metricsHandler != nil && f.healthSignals != nil {
->>>>>>> 2a4aec07
+	if f.metricsHandler != nil && f.healthSignals != nil {
 		result = p.NewShardPersistenceMetricsClient(result, f.metricsHandler, f.healthSignals, f.logger)
 	}
 	result = p.NewShardPersistenceRetryableClient(result, retryPolicy, IsPersistenceTransientError)
@@ -159,12 +149,7 @@
 	if f.ratelimiter != nil {
 		result = p.NewMetadataPersistenceRateLimitedClient(result, f.ratelimiter, f.logger)
 	}
-<<<<<<< HEAD
-	if f.metricsHandler != nil || f.healthSignals != nil {
-		f.updateNilMetricsAndHealthSignals()
-=======
-	if f.metricsHandler != nil && f.healthSignals != nil {
->>>>>>> 2a4aec07
+	if f.metricsHandler != nil && f.healthSignals != nil {
 		result = p.NewMetadataPersistenceMetricsClient(result, f.metricsHandler, f.healthSignals, f.logger)
 	}
 	result = p.NewMetadataPersistenceRetryableClient(result, retryPolicy, IsPersistenceTransientError)
@@ -182,12 +167,7 @@
 	if f.ratelimiter != nil {
 		result = p.NewClusterMetadataPersistenceRateLimitedClient(result, f.ratelimiter, f.logger)
 	}
-<<<<<<< HEAD
-	if f.metricsHandler != nil || f.healthSignals != nil {
-		f.updateNilMetricsAndHealthSignals()
-=======
-	if f.metricsHandler != nil && f.healthSignals != nil {
->>>>>>> 2a4aec07
+	if f.metricsHandler != nil && f.healthSignals != nil {
 		result = p.NewClusterMetadataPersistenceMetricsClient(result, f.metricsHandler, f.healthSignals, f.logger)
 	}
 	result = p.NewClusterMetadataPersistenceRetryableClient(result, retryPolicy, IsPersistenceTransientError)
@@ -205,12 +185,7 @@
 	if f.ratelimiter != nil {
 		result = p.NewExecutionPersistenceRateLimitedClient(result, f.ratelimiter, f.logger)
 	}
-<<<<<<< HEAD
-	if f.metricsHandler != nil || f.healthSignals != nil {
-		f.updateNilMetricsAndHealthSignals()
-=======
-	if f.metricsHandler != nil && f.healthSignals != nil {
->>>>>>> 2a4aec07
+	if f.metricsHandler != nil && f.healthSignals != nil {
 		result = p.NewExecutionPersistenceMetricsClient(result, f.metricsHandler, f.healthSignals, f.logger)
 	}
 	result = p.NewExecutionPersistenceRetryableClient(result, retryPolicy, IsPersistenceTransientError)
@@ -226,12 +201,7 @@
 	if f.ratelimiter != nil {
 		result = p.NewQueuePersistenceRateLimitedClient(result, f.ratelimiter, f.logger)
 	}
-<<<<<<< HEAD
-	if f.metricsHandler != nil || f.healthSignals != nil {
-		f.updateNilMetricsAndHealthSignals()
-=======
-	if f.metricsHandler != nil && f.healthSignals != nil {
->>>>>>> 2a4aec07
+	if f.metricsHandler != nil && f.healthSignals != nil {
 		result = p.NewQueuePersistenceMetricsClient(result, f.metricsHandler, f.healthSignals, f.logger)
 	}
 	result = p.NewQueuePersistenceRetryableClient(result, retryPolicy, IsPersistenceTransientError)
@@ -242,11 +212,7 @@
 func (f *factoryImpl) Close() {
 	f.dataStoreFactory.Close()
 	if f.healthSignals != nil {
-<<<<<<< HEAD
-		f.healthSignals.Start()
-=======
 		f.healthSignals.Stop()
->>>>>>> 2a4aec07
 	}
 }
 
@@ -259,15 +225,11 @@
 	return false
 }
 
-<<<<<<< HEAD
-func (f *factoryImpl) updateNilMetricsAndHealthSignals() {
-=======
 func (f *factoryImpl) initDependencies() {
 	if f.metricsHandler == nil && f.healthSignals == nil {
 		return
 	}
 
->>>>>>> 2a4aec07
 	if f.metricsHandler == nil {
 		f.metricsHandler = metrics.NoopMetricsHandler
 	}
