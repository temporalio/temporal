package persistencetests

import (
	"context"
	"math/rand"
	"sync"
	"sync/atomic"
	"time"

	"github.com/google/uuid"
	"github.com/stretchr/testify/require"
	historypb "go.temporal.io/api/history/v1"
	"go.temporal.io/api/serviceerror"
	persistencespb "go.temporal.io/server/api/persistence/v1"
	"go.temporal.io/server/chasm"
	"go.temporal.io/server/common/backoff"
	"go.temporal.io/server/common/debug"
	p "go.temporal.io/server/common/persistence"
	"go.temporal.io/server/common/testing/protorequire"
	"google.golang.org/protobuf/types/known/timestamppb"
)

type (
	// HistoryV2PersistenceSuite contains history persistence tests
	HistoryV2PersistenceSuite struct {
		// suite.Suite
		*TestBase
		// override suite.Suite.Assertions with require.Assertions; this means that s.NotNil(nil) will stop the test,
		// not merely log an error
		*require.Assertions
		protorequire.ProtoAssertions

		ctx    context.Context
		cancel context.CancelFunc
	}
)

const testForkRunID = "11220000-0000-f000-f000-000000000000"

var (
	historyTestRetryPolicy = backoff.NewExponentialRetryPolicy(time.Millisecond * 50).
		WithMaximumInterval(time.Second * 3).
		WithExpirationInterval(time.Second * 30)
)

func isConditionFail(err error) bool {
	switch err.(type) {
	case *p.ConditionFailedError:
		return true
	default:
		return false
	}
}

// SetupSuite implementation
func (s *HistoryV2PersistenceSuite) SetupSuite() {
}

// TearDownSuite implementation
func (s *HistoryV2PersistenceSuite) TearDownSuite() {
	s.TearDownWorkflowStore()
}

// SetupTest implementation
func (s *HistoryV2PersistenceSuite) SetupTest() {
	// Have to define our overridden assertions in the test setup. If we did it earlier, s.T() will return nil
	s.Assertions = require.New(s.T())
	s.ProtoAssertions = protorequire.New(s.T())

	s.ctx, s.cancel = context.WithTimeout(context.Background(), 30*time.Second*debug.TimeoutMultiplier)
}

// TearDownTest implementation
func (s *HistoryV2PersistenceSuite) TearDownTest() {
	s.cancel()
}

// TestGenUUIDs testing  uuid.NewString() can generate unique UUID
func (s *HistoryV2PersistenceSuite) TestGenUUIDs() {
	wg := sync.WaitGroup{}
	m := sync.Map{}
	concurrency := 1000
	for i := 0; i < concurrency; i++ {
		wg.Add(1)
		go func() {
			defer wg.Done()
			u := uuid.NewString()
			m.Store(u, true)
		}()
	}
	wg.Wait()
	cnt := 0
	m.Range(func(k, v interface{}) bool {
		cnt++
		return true
	})
	s.Equal(concurrency, cnt)
}

// TestScanAllTrees test
func (s *HistoryV2PersistenceSuite) TestScanAllTrees() {
	resp, err := s.ExecutionManager.GetAllHistoryTreeBranches(s.ctx, &p.GetAllHistoryTreeBranchesRequest{
		PageSize: 1,
	})
	s.Nil(err)
	s.Equal(0, len(resp.Branches), "some trees were leaked in other tests")

	trees := map[string]bool{}
	totalTrees := 1002
	pgSize := 100

	for i := 0; i < totalTrees; i++ {
		treeID := uuid.NewString()
		bi, err := s.newHistoryBranch(treeID)
		s.Nil(err)

		events := s.genRandomEvents([]int64{1, 2, 3}, 1)
		err = s.appendNewBranchAndFirstNode(bi, events, 1, "branchInfo")
		s.Nil(err)
		trees[string(treeID)] = true
	}

	var pgToken []byte
	for {
		resp, err := s.ExecutionManager.GetAllHistoryTreeBranches(s.ctx, &p.GetAllHistoryTreeBranchesRequest{
			PageSize:      pgSize,
			NextPageToken: pgToken,
		})
		s.Nil(err)
		for _, br := range resp.Branches {
			uuidTreeId := br.BranchInfo.TreeId
			if trees[uuidTreeId] {
				delete(trees, uuidTreeId)

				s.True(br.ForkTime.AsTime().UnixNano() > 0)
				s.True(len(br.BranchInfo.BranchId) > 0)
				s.Equal("branchInfo", br.Info)
			} else {
				s.Fail("treeID not found", br.BranchInfo.TreeId)
			}
		}

		if len(resp.NextPageToken) == 0 {
			break
		}
		pgToken = resp.NextPageToken
	}

	s.Equal(0, len(trees))
}

// TestReadBranchByPagination test
func (s *HistoryV2PersistenceSuite) TestReadBranchByPagination() {
	treeID := uuid.NewString()
	bi, err := s.newHistoryBranch(treeID)
	s.Nil(err)

	historyW := &historypb.History{}
	events := s.genRandomEvents([]int64{1, 2, 3}, 0)
	err = s.appendNewBranchAndFirstNode(bi, events, 1, "branchInfo")
	s.Nil(err)
	historyW.Events = events

	events = s.genRandomEvents([]int64{4}, 0)
	err = s.appendNewNode(bi, events, 2)
	s.Nil(err)
	historyW.Events = append(historyW.Events, events...)

	events = s.genRandomEvents([]int64{5, 6, 7, 8}, 4)
	err = s.appendNewNode(bi, events, 6)
	s.Nil(err)
	historyW.Events = append(historyW.Events, events...)

	// stale event batch
	events = s.genRandomEvents([]int64{6, 7, 8}, 1)
	err = s.appendNewNode(bi, events, 3)
	s.Nil(err)
	// stale event batch
	events = s.genRandomEvents([]int64{6, 7, 8}, 2)
	err = s.appendNewNode(bi, events, 4)
	s.Nil(err)
	// stale event batch
	events = s.genRandomEvents([]int64{6, 7, 8}, 3)
	err = s.appendNewNode(bi, events, 5)
	s.Nil(err)

	events = s.genRandomEvents([]int64{9}, 4)
	err = s.appendNewNode(bi, events, 7)
	s.Nil(err)
	historyW.Events = append(historyW.Events, events...)

	// Start to read from middle, should not return error, but the first batch should be ignored by application layer
	req := &p.ReadHistoryBranchRequest{
		BranchToken:   bi,
		MinEventID:    6,
		MaxEventID:    10,
		PageSize:      4,
		NextPageToken: nil,
		ShardID:       s.ShardInfo.GetShardId(),
	}
	// first page
	resp, err := s.ExecutionManager.ReadHistoryBranch(s.ctx, req)
	s.Nil(err)
	s.Equal(4, len(resp.HistoryEvents))
	s.Equal(int64(6), resp.HistoryEvents[0].GetEventId())

	events = s.genRandomEvents([]int64{10}, 4)
	err = s.appendNewNode(bi, events, 8)
	s.Nil(err)
	historyW.Events = append(historyW.Events, events...)

	events = s.genRandomEvents([]int64{11}, 4)
	err = s.appendNewNode(bi, events, 9)
	s.Nil(err)
	historyW.Events = append(historyW.Events, events...)

	events = s.genRandomEvents([]int64{12}, 4)
	err = s.appendNewNode(bi, events, 10)
	s.Nil(err)
	historyW.Events = append(historyW.Events, events...)

	events = s.genRandomEvents([]int64{13, 14, 15}, 4)
	err = s.appendNewNode(bi, events, 11)
	s.Nil(err)
	// we don't append this batch because we will fork from 13
	// historyW.Events = append(historyW.Events, events...)

	// fork from here
	bi2, err := s.fork(bi, 13)
	s.Nil(err)

	events = s.genRandomEvents([]int64{13}, 4)
	err = s.appendNewNode(bi2, events, 12)
	s.Nil(err)
	historyW.Events = append(historyW.Events, events...)

	events = s.genRandomEvents([]int64{14}, 4)
	err = s.appendNewNode(bi2, events, 13)
	s.Nil(err)
	historyW.Events = append(historyW.Events, events...)

	events = s.genRandomEvents([]int64{15, 16, 17}, 4)
	err = s.appendNewNode(bi2, events, 14)
	s.Nil(err)
	historyW.Events = append(historyW.Events, events...)

	events = s.genRandomEvents([]int64{18, 19, 20}, 4)
	err = s.appendNewNode(bi2, events, 15)
	s.Nil(err)
	historyW.Events = append(historyW.Events, events...)

	// read branch to verify
	historyR := &historypb.History{}

	req = &p.ReadHistoryBranchRequest{
		BranchToken:   bi2,
		MinEventID:    1,
		MaxEventID:    21,
		PageSize:      3,
		NextPageToken: nil,
		ShardID:       s.ShardInfo.GetShardId(),
	}

	// first page
	resp, err = s.ExecutionManager.ReadHistoryBranch(s.ctx, req)
	s.Nil(err)

	s.Equal(8, len(resp.HistoryEvents))
	historyR.Events = append(historyR.Events, resp.HistoryEvents...)
	req.NextPageToken = resp.NextPageToken

	// this page is all stale batches
	// doe to difference in Cassandra / MySQL pagination
	// the stale event batch may get returned
	resp, err = s.ExecutionManager.ReadHistoryBranch(s.ctx, req)
	s.Nil(err)
	historyR.Events = append(historyR.Events, resp.HistoryEvents...)
	req.NextPageToken = resp.NextPageToken
	if len(resp.HistoryEvents) == 0 {
		// second page
		resp, err = s.ExecutionManager.ReadHistoryBranch(s.ctx, req)
		s.Nil(err)
		s.Equal(3, len(resp.HistoryEvents))
		historyR.Events = append(historyR.Events, resp.HistoryEvents...)
		req.NextPageToken = resp.NextPageToken
	} else if len(resp.HistoryEvents) == 3 {
		// no op
	} else {
		s.Fail("should either return 0 (Cassandra) or 3 (MySQL) events")
	}

	// 3rd page, since we fork from nodeID=13, we can only see one batch of 12 here
	resp, err = s.ExecutionManager.ReadHistoryBranch(s.ctx, req)
	s.Nil(err)
	s.Equal(1, len(resp.HistoryEvents))
	historyR.Events = append(historyR.Events, resp.HistoryEvents...)
	req.NextPageToken = resp.NextPageToken

	// 4th page, 13~17
	resp, err = s.ExecutionManager.ReadHistoryBranch(s.ctx, req)
	s.Nil(err)
	s.Equal(5, len(resp.HistoryEvents))
	historyR.Events = append(historyR.Events, resp.HistoryEvents...)
	req.NextPageToken = resp.NextPageToken

	// last page: one batch of 18-20
	// We have only one page left and the page size is set to one. In this case,
	// persistence may or may not return a nextPageToken.
	// If it does return a token, we need to ensure that if the token returned is used
	// to get history again, no error and history events should be returned.
	req.PageSize = 1
	resp, err = s.ExecutionManager.ReadHistoryBranch(s.ctx, req)
	s.Nil(err)
	s.Equal(3, len(resp.HistoryEvents))
	historyR.Events = append(historyR.Events, resp.HistoryEvents...)
	req.NextPageToken = resp.NextPageToken
	if len(resp.NextPageToken) != 0 {
		resp, err = s.ExecutionManager.ReadHistoryBranch(s.ctx, req)
		s.Nil(err)
		s.Equal(0, len(resp.HistoryEvents))
	}

	s.ProtoEqual(historyW, historyR)
	s.Equal(0, len(resp.NextPageToken))

	// MinEventID is in the middle of the last batch and this is the first request (NextPageToken
	// is empty), the call should return an error.
	req.MinEventID = 19
	req.NextPageToken = nil
	_, err = s.ExecutionManager.ReadHistoryBranch(s.ctx, req)
	s.IsType(&serviceerror.NotFound{}, err)

	err = s.deleteHistoryBranch(bi2)
	s.Nil(err)
	err = s.deleteHistoryBranch(bi)
	s.Nil(err)
	branches := s.descTree(treeID)
	s.Equal(0, len(branches))
}

// TestConcurrentlyCreateAndAppendBranches test
func (s *HistoryV2PersistenceSuite) TestConcurrentlyCreateAndAppendBranches() {
	treeID := uuid.NewString()
	wg := sync.WaitGroup{}
	concurrency := 1
	m := &sync.Map{}

	// test create new branch along with appending new nodes
	for i := 0; i < concurrency; i++ {
		wg.Add(1)
		go func(idx int) {
			defer wg.Done()
			bi, err := s.newHistoryBranch(treeID)
			s.Nil(err)
			historyW := &historypb.History{}
			m.Store(idx, bi)

			events := s.genRandomEvents([]int64{1, 2, 3}, 1)
			err = s.appendNewBranchAndFirstNode(bi, events, 1, "branchInfo")
			s.Nil(err)
			historyW.Events = events

			events = s.genRandomEvents([]int64{4}, 1)
			err = s.appendNewNode(bi, events, 2)
			s.Nil(err)
			historyW.Events = append(historyW.Events, events...)

			events = s.genRandomEvents([]int64{5, 6, 7, 8}, 1)
			err = s.appendNewNode(bi, events, 3)
			s.Nil(err)
			historyW.Events = append(historyW.Events, events...)

			events = s.genRandomEvents([]int64{9, 10, 11, 12, 13, 14, 15, 16, 17, 18, 19, 20}, 1)
			err = s.appendNewNode(bi, events, 4000)
			s.Nil(err)
			historyW.Events = append(historyW.Events, events...)

			// read branch to verify
			historyR := &historypb.History{}
			events = s.read(bi, 1, 21)
			s.Equal(20, len(events))
			historyR.Events = events

			s.ProtoEqual(historyW, historyR)
		}(i)
	}

	wg.Wait()
	branches := s.descTree(treeID)
	s.Equal(concurrency, len(branches))

	wg = sync.WaitGroup{}
	// test appending nodes(override and new nodes) on each branch concurrently
	for i := 0; i < concurrency; i++ {
		wg.Add(1)
		go func(idx int) {
			defer wg.Done()

			branch := s.getBranchByKey(m, idx)

			// override with smaller txn_id
			events := s.genRandomEvents([]int64{5}, 1)
			err := s.appendNewNode(branch, events, 0)
			s.Nil(err)
			// it shouldn't change anything
			events = s.read(branch, 1, 25)
			s.Equal(20, len(events))

			// override with greatest txn_id
			events = s.genRandomEvents([]int64{5}, 1)
			err = s.appendNewNode(branch, events, 3000)
			s.Nil(err)

			// read to verify override success, at this point history is corrupted, missing 6/7/8, so we should only see 5 events
			events = s.read(branch, 1, 6)
			s.Equal(5, len(events))
			_, err = s.readWithError(branch, 1, 25)
			_, ok := err.(*serviceerror.DataLoss)
			s.Equal(true, ok)

			// override with even larger txn_id and same version
			events = s.genRandomEvents([]int64{5, 6}, 1)
			err = s.appendNewNode(branch, events, 3001)
			s.Nil(err)

			// read to verify override success, at this point history is corrupted, missing 7/8, so we should only see 6 events
			events = s.read(branch, 1, 7)
			s.Equal(6, len(events))
			_, err = s.readWithError(branch, 1, 25)
			_, ok = err.(*serviceerror.DataLoss)
			s.Equal(true, ok)

			// override more with larger txn_id, this would fix the corrupted hole so that we cna get 20 events again
			events = s.genRandomEvents([]int64{7, 8}, 1)
			err = s.appendNewNode(branch, events, 3002)
			s.Nil(err)

			// read to verify override
			events = s.read(branch, 1, 25)
			s.Equal(20, len(events))
			events = s.genRandomEvents([]int64{9, 10, 11, 12, 13, 14, 15, 16, 17, 18, 19, 20, 21, 22, 23}, 1)
			err = s.appendNewNode(branch, events, 4001)
			s.Nil(err)
			events = s.read(branch, 1, 25)
			s.Equal(23, len(events))
		}(i)
	}

	wg.Wait()
	// Finally lets clean up all branches
	m.Range(func(k, v interface{}) bool {
		br := v.([]byte)
		// delete old branches along with create new branches
		err := s.deleteHistoryBranch(br)
		s.Nil(err)
		return true
	})

	branches = s.descTree(treeID)
	s.Equal(0, len(branches))
}

// TestConcurrentlyForkAndAppendBranches test
func (s *HistoryV2PersistenceSuite) TestConcurrentlyForkAndAppendBranches() {
	treeID := uuid.NewString()
	wg := sync.WaitGroup{}
	concurrency := 10
	masterBr, err := s.newHistoryBranch(treeID)
	s.Nil(err)
	branches := s.descTree(treeID)
	s.Equal(0, len(branches))

	// append first batch to master branch
	eids := []int64{}
	for i := int64(1); i <= int64(concurrency)+1; i++ {
		eids = append(eids, i)
	}
	events := s.genRandomEvents(eids, 1)
	err = s.appendNewBranchAndFirstNode(masterBr, events[0:1], 1, "masterbr")
	s.Nil(err)

	readEvents := s.read(masterBr, 1, int64(concurrency)+2)
	s.Nil(err)
	s.Equal(1, len(readEvents))

	branches = s.descTree(treeID)
	s.Equal(1, len(branches))
	mbrID := branches[0].BranchId

	txn := int64(1)
	getTxnLock := sync.Mutex{}
	reserveTxn := func(count int) int64 {
		getTxnLock.Lock()
		defer getTxnLock.Unlock()

		ret := txn
		txn += int64(count)
		return ret
	}

	err = s.appendOneByOne(masterBr, events[1:], reserveTxn(len(events[1:])))
	s.Nil(err)
	events = s.read(masterBr, 1, int64(concurrency)+2)
	s.Nil(err)
	s.Equal((concurrency)+1, len(events))

	level1ID := new(sync.Map)
	level1Br := new(sync.Map)
	// test forking from master branch and append nodes
	for i := 0; i < concurrency; i++ {
		wg.Add(1)
		go func(idx int) {
			defer wg.Done()

			forkNodeID := rand.Int63n(int64(concurrency)) + 2
			level1ID.Store(idx, forkNodeID)

			bi, err := s.fork(masterBr, forkNodeID)
			s.Nil(err)
			level1Br.Store(idx, bi)

			// cannot append to ancestors
			events := s.genRandomEvents([]int64{forkNodeID - 1}, 1)
			err = s.appendNewNode(bi, events, reserveTxn(1))
			_, ok := err.(*p.InvalidPersistenceRequestError)
			s.Equal(true, ok)

			// append second batch to first level
			eids := make([]int64, 0)
			for i := forkNodeID; i <= int64(concurrency)*2+1; i++ {
				eids = append(eids, i)
			}
			events = s.genRandomEvents(eids, 1)

			err = s.appendNewNode(bi, events[0:1], reserveTxn(1))
			s.Nil(err)

			err = s.appendOneByOne(bi, events[1:], reserveTxn(len(events[1:])))
			s.Nil(err)

			events = s.read(bi, 1, int64(concurrency)*2+2)
			s.Nil(err)
			s.Equal((concurrency)*2+1, len(events))

			if idx == 0 {
				err = s.deleteHistoryBranch(bi)
				s.Nil(err)
			}

		}(i)
	}

	wg.Wait()
	branches = s.descTree(treeID)
	s.Equal(concurrency, len(branches))
	forkOnLevel1 := int32(0)
	level2Br := new(sync.Map)
	wg = sync.WaitGroup{}

	// test forking for second level of branch
	for i := 1; i < concurrency; i++ {
		wg.Add(1)
		go func(idx int) {
			defer wg.Done()

			// Event we fork from level1 branch, it is possible that the new branch will fork from master branch
			forkNodeID := rand.Int63n(int64(concurrency)*2) + 2
			forkBr := s.getBranchByKey(level1Br, idx)
			lastForkNodeID := s.getIDByKey(level1ID, idx)

			if forkNodeID > lastForkNodeID {
				atomic.AddInt32(&forkOnLevel1, int32(1))
			}

			bi, err := s.fork(forkBr, forkNodeID)
			s.Nil(err)
			level2Br.Store(idx, bi)

			// append second batch to second level
			eids := make([]int64, 0)
			for i := forkNodeID; i <= int64(concurrency)*3+1; i++ {
				eids = append(eids, i)
			}
			events := s.genRandomEvents(eids, 1)
			err = s.appendNewNode(bi, events[0:1], reserveTxn(1))
			s.Nil(err)
			err = s.appendOneByOne(bi, events[1:], reserveTxn(len(events[1:])))
			s.Nil(err)
			events = s.read(bi, 1, int64(concurrency)*3+2)
			s.Nil(err)
			s.Equal((concurrency)*3+1, len(events))

			// try override last event
			events = s.genRandomEvents([]int64{int64(concurrency)*3 + 1}, 1)
			err = s.appendNewNode(bi, events, reserveTxn(1))
			s.Nil(err)
			events = s.read(bi, 1, int64(concurrency)*3+2)
			s.Nil(err)
			s.Equal((concurrency)*3+1, len(events))

			// test fork and newBranch concurrently
			bi, err = s.newHistoryBranch(treeID)
			s.Nil(err)
			level2Br.Store(concurrency+idx, bi)

			events = s.genRandomEvents([]int64{1}, 1)
			err = s.appendNewBranchAndFirstNode(bi, events, reserveTxn(1), "newbr")
			s.Nil(err)

		}(i)
	}

	wg.Wait()
	branches = s.descTree(treeID)
	s.Equal(concurrency*3-2, len(branches))
	actualForkOnLevel1 := int32(0)
	masterCnt := 0
	for _, b := range branches {
		if len(b.Ancestors) == 2 {
			actualForkOnLevel1++
		} else if len(b.Ancestors) == 0 {
			masterCnt++
		} else {
			s.Equal(1, len(b.Ancestors))
			s.Equal(mbrID, b.Ancestors[0].GetBranchId())
		}
	}
	s.Equal(forkOnLevel1, actualForkOnLevel1)
	s.Equal(concurrency, masterCnt)

	// Finally lets clean up all branches
	level1Br.Range(func(k, v interface{}) bool {
		br := v.([]byte)
		// delete old branches along with create new branches
		err := s.deleteHistoryBranch(br)
		s.Nil(err)

		return true
	})
	level2Br.Range(func(k, v interface{}) bool {
		br := v.([]byte)
		// delete old branches along with create new branches
		err := s.deleteHistoryBranch(br)
		s.Nil(err)

		return true
	})
	err = s.deleteHistoryBranch(masterBr)
	s.Nil(err)

	branches = s.descTree(treeID)
	s.Equal(0, len(branches))

}

func (s *HistoryV2PersistenceSuite) getBranchByKey(m *sync.Map, k int) []byte {
	v, ok := m.Load(k)
	s.Equal(true, ok)
	br := v.([]byte)
	return br
}

func (s *HistoryV2PersistenceSuite) getIDByKey(m *sync.Map, k int) int64 {
	v, ok := m.Load(k)
	s.Equal(true, ok)
	id := v.(int64)
	return id
}

func (s *HistoryV2PersistenceSuite) genRandomEvents(eventIDs []int64, version int64) []*historypb.HistoryEvent {
	var events []*historypb.HistoryEvent

	now := time.Date(2020, 8, 22, 0, 0, 0, 0, time.UTC)
	for _, eid := range eventIDs {
		e := &historypb.HistoryEvent{EventId: eid, Version: version, EventTime: timestamppb.New(now)}
		events = append(events, e)
	}

	return events
}

// persistence helper
func (s *HistoryV2PersistenceSuite) newHistoryBranch(treeID string) ([]byte, error) {
	return s.ExecutionManager.GetHistoryBranchUtil().NewHistoryBranch(
<<<<<<< HEAD
		uuid.New(),
		uuid.New(),
		uuid.New(),
		chasm.WorkflowArchetypeID,
=======
		uuid.NewString(),
		uuid.NewString(),
		uuid.NewString(),
>>>>>>> dc592846
		treeID,
		nil,
		[]*persistencespb.HistoryBranchRange{},
		0,
		0,
		0,
	)
}

// persistence helper
func (s *HistoryV2PersistenceSuite) deleteHistoryBranch(branch []byte) error {

	op := func() error {
		return s.ExecutionManager.DeleteHistoryBranch(s.ctx, &p.DeleteHistoryBranchRequest{
			BranchToken: branch,
			ShardID:     s.ShardInfo.GetShardId(),
		})
	}

	return backoff.ThrottleRetry(op, historyTestRetryPolicy, isConditionFail)
}

// persistence helper
func (s *HistoryV2PersistenceSuite) descTree(treeID string) []*persistencespb.HistoryBranch {
	var branches []*persistencespb.HistoryBranch

	var nextPageToken []byte
	for {
		resp, err := s.ExecutionManager.GetAllHistoryTreeBranches(s.ctx, &p.GetAllHistoryTreeBranchesRequest{
			NextPageToken: nextPageToken,
			PageSize:      100,
		})
		s.NoError(err)

		for _, branch := range resp.Branches {
			if branch.BranchInfo.TreeId == treeID {
				branches = append(branches, branch.BranchInfo)
			}
		}

		nextPageToken = resp.NextPageToken
		if len(nextPageToken) == 0 {
			break
		}
	}

	return branches
}

// persistence helper
func (s *HistoryV2PersistenceSuite) read(branch []byte, minID, maxID int64) []*historypb.HistoryEvent {
	res, err := s.readWithError(branch, minID, maxID)
	s.Nil(err)
	return res
}

func (s *HistoryV2PersistenceSuite) readWithError(branch []byte, minID, maxID int64) ([]*historypb.HistoryEvent, error) {

	// use small page size to enforce pagination
	randPageSize := 2
	res := make([]*historypb.HistoryEvent, 0)
	token := []byte{}
	for {
		resp, err := s.ExecutionManager.ReadHistoryBranch(s.ctx, &p.ReadHistoryBranchRequest{
			BranchToken:   branch,
			MinEventID:    minID,
			MaxEventID:    maxID,
			PageSize:      randPageSize,
			NextPageToken: token,
			ShardID:       s.ShardInfo.GetShardId(),
		})
		if err != nil {
			return nil, err
		}
		if len(resp.HistoryEvents) > 0 {
			s.True(resp.Size > 0)
		}
		res = append(res, resp.HistoryEvents...)
		token = resp.NextPageToken
		if len(token) == 0 {
			break
		}
	}

	return res, nil
}

func (s *HistoryV2PersistenceSuite) appendOneByOne(branch []byte, events []*historypb.HistoryEvent, txnID int64) error {
	for index, e := range events {
		err := s.append(branch, []*historypb.HistoryEvent{e}, txnID+int64(index), false, "")
		if err != nil {
			return err
		}
	}
	return nil
}

func (s *HistoryV2PersistenceSuite) appendNewNode(branch []byte, events []*historypb.HistoryEvent, txnID int64) error {
	return s.append(branch, events, txnID, false, "")
}

func (s *HistoryV2PersistenceSuite) appendNewBranchAndFirstNode(branch []byte, events []*historypb.HistoryEvent, txnID int64, branchInfo string) error {
	return s.append(branch, events, txnID, true, branchInfo)
}

// persistence helper
func (s *HistoryV2PersistenceSuite) append(branch []byte, events []*historypb.HistoryEvent, txnID int64, isNewBranch bool, branchInfo string) error {

	var resp *p.AppendHistoryNodesResponse

	op := func() error {
		var err error
		resp, err = s.ExecutionManager.AppendHistoryNodes(s.ctx, &p.AppendHistoryNodesRequest{
			IsNewBranch:   isNewBranch,
			Info:          branchInfo,
			BranchToken:   branch,
			Events:        events,
			TransactionID: txnID,
			ShardID:       s.ShardInfo.GetShardId(),
		})
		return err
	}

	err := backoff.ThrottleRetry(op, historyTestRetryPolicy, isConditionFail)
	if err != nil {
		return err
	}
	s.True(resp.Size > 0)

	return err
}

// persistence helper
func (s *HistoryV2PersistenceSuite) fork(forkBranch []byte, forkNodeID int64) ([]byte, error) {

	bi := []byte{}

	op := func() error {
		var err error
		resp, err := s.ExecutionManager.ForkHistoryBranch(s.ctx, &p.ForkHistoryBranchRequest{
			ForkBranchToken: forkBranch,
			ForkNodeID:      forkNodeID,
			Info:            testForkRunID,
			ShardID:         s.ShardInfo.GetShardId(),
			NamespaceID:     uuid.NewString(),
			NewRunID:        uuid.NewString(),
		})
		if resp != nil {
			bi = resp.NewBranchToken
		}
		return err
	}

	err := backoff.ThrottleRetry(op, historyTestRetryPolicy, isConditionFail)
	return bi, err
}<|MERGE_RESOLUTION|>--- conflicted
+++ resolved
@@ -682,16 +682,10 @@
 // persistence helper
 func (s *HistoryV2PersistenceSuite) newHistoryBranch(treeID string) ([]byte, error) {
 	return s.ExecutionManager.GetHistoryBranchUtil().NewHistoryBranch(
-<<<<<<< HEAD
-		uuid.New(),
-		uuid.New(),
-		uuid.New(),
-		chasm.WorkflowArchetypeID,
-=======
 		uuid.NewString(),
 		uuid.NewString(),
 		uuid.NewString(),
->>>>>>> dc592846
+		chasm.WorkflowArchetypeID,
 		treeID,
 		nil,
 		[]*persistencespb.HistoryBranchRange{},
