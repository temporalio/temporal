--- conflicted
+++ resolved
@@ -52,6 +52,7 @@
 	"go.temporal.io/server/common/persistence/sql/sqlplugin/mysql"
 	"go.temporal.io/server/common/persistence/sql/sqlplugin/postgresql"
 	"go.temporal.io/server/common/persistence/sql/sqlplugin/sqlite"
+	"go.temporal.io/server/common/quotas"
 	"go.temporal.io/server/common/resolver"
 	"go.temporal.io/server/common/searchattribute"
 	"go.temporal.io/server/environment"
@@ -97,12 +98,8 @@
 		TaskIDGenerator           TransferTaskIDGenerator
 		ClusterMetadata           cluster.Metadata
 		SearchAttributesManager   searchattribute.Manager
-<<<<<<< HEAD
-		PersistenceHealthSignals  aggregate.SignalAggregator[quotas.Request]
 		PersistenceRateLimiter    quotas.RequestRateLimiter
-=======
 		PersistenceHealthSignals  persistence.HealthSignalAggregator
->>>>>>> 3c409ce7
 		ReadLevel                 int64
 		ReplicationReadLevel      int64
 		DefaultTestCluster        PersistenceTestCluster
@@ -194,7 +191,7 @@
 		clusterMetadataConfig = cluster.NewTestClusterMetadataConfig(false, false)
 	}
 	if s.PersistenceHealthSignals == nil {
-		s.PersistenceHealthSignals = aggregate.NoopPersistenceHealthSignalAggregator
+		s.PersistenceHealthSignals = persistence.NoopHealthSignalAggregator
 	}
 
 	clusterName := clusterMetadataConfig.CurrentClusterName
@@ -210,11 +207,7 @@
 		s.Logger,
 		metrics.NoopMetricsHandler,
 	)
-<<<<<<< HEAD
 	factory := client.NewFactory(dataStoreFactory, &cfg, s.PersistenceRateLimiter, serialization.NewSerializer(), clusterName, metrics.NoopMetricsHandler, s.Logger, s.PersistenceHealthSignals)
-=======
-	factory := client.NewFactory(dataStoreFactory, &cfg, nil, serialization.NewSerializer(), clusterName, metrics.NoopMetricsHandler, s.Logger, persistence.NoopHealthSignalAggregator)
->>>>>>> 3c409ce7
 
 	s.TaskMgr, err = factory.NewTaskManager()
 	s.fatalOnError("NewTaskManager", err)
