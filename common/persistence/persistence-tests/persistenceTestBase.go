--- conflicted
+++ resolved
@@ -220,15 +220,9 @@
 
 	s.ReadLevel = 0
 	s.ReplicationReadLevel = 0
-<<<<<<< HEAD
-	s.ShardInfo = &pblobs.ShardInfo{
+	s.ShardInfo = &persistenceblobs.ShardInfo{
 		ShardId:                 shardID,
 		RangeId:                 0,
-=======
-	s.ShardInfo = &persistenceblobs.ShardInfo{
-		ShardID:                 shardID,
-		RangeID:                 0,
->>>>>>> dbf5b010
 		TransferAckLevel:        0,
 		ReplicationAckLevel:     0,
 		TimerAckLevel:           &types.Timestamp{},
@@ -253,13 +247,8 @@
 
 // CreateShard is a utility method to create the shard using persistence layer
 func (s *TestBase) CreateShard(shardID int32, owner string, rangeID int64) error {
-<<<<<<< HEAD
-	info := &pblobs.ShardInfo{
+	info := &persistenceblobs.ShardInfo{
 		ShardId: shardID,
-=======
-	info := &persistenceblobs.ShardInfo{
-		ShardID: shardID,
->>>>>>> dbf5b010
 		Owner:   owner,
 		RangeId: rangeID,
 	}
@@ -1261,21 +1250,12 @@
 	taskID := s.GetNextSequenceNumber()
 	tasks := []*persistenceblobs.AllocatedTaskInfo{
 		{
-<<<<<<< HEAD
 			TaskId: taskID,
-			Data: &pblobs.TaskInfo{
+			Data: &persistenceblobs.TaskInfo{
 				NamespaceId: namespaceID,
 				WorkflowId:  workflowExecution.WorkflowId,
 				RunId:       primitives.MustParseUUID(workflowExecution.RunId),
 				ScheduleId:  decisionScheduleID,
-=======
-			TaskID: taskID,
-			Data: &persistenceblobs.TaskInfo{
-				NamespaceID: namespaceID,
-				WorkflowID:  workflowExecution.WorkflowId,
-				RunID:       primitives.MustParseUUID(workflowExecution.RunId),
-				ScheduleID:  decisionScheduleID,
->>>>>>> dbf5b010
 				CreatedTime: types.TimestampNow(),
 			},
 		},
@@ -1315,19 +1295,11 @@
 		taskID := s.GetNextSequenceNumber()
 		tasks := []*persistenceblobs.AllocatedTaskInfo{
 			{
-<<<<<<< HEAD
-				Data: &pblobs.TaskInfo{
+				Data: &persistenceblobs.TaskInfo{
 					NamespaceId: namespaceID,
 					WorkflowId:  workflowExecution.WorkflowId,
 					RunId:       primitives.MustParseUUID(workflowExecution.RunId),
 					ScheduleId:  activityScheduleID,
-=======
-				Data: &persistenceblobs.TaskInfo{
-					NamespaceID: namespaceID,
-					WorkflowID:  workflowExecution.WorkflowId,
-					RunID:       primitives.MustParseUUID(workflowExecution.RunId),
-					ScheduleID:  activityScheduleID,
->>>>>>> dbf5b010
 					Expiry:      timestamp.TimestampNowAddSeconds(defaultScheduleToStartTimeout).ToProto(),
 					CreatedTime: types.TimestampNow(),
 				},
