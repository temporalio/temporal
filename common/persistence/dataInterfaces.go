// Copyright (c) 2017 Uber Technologies, Inc.
//
// Permission is hereby granted, free of charge, to any person obtaining a copy
// of this software and associated documentation files (the "Software"), to deal
// in the Software without restriction, including without limitation the rights
// to use, copy, modify, merge, publish, distribute, sublicense, and/or sell
// copies of the Software, and to permit persons to whom the Software is
// furnished to do so, subject to the following conditions:
//
// The above copyright notice and this permission notice shall be included in
// all copies or substantial portions of the Software.
//
// THE SOFTWARE IS PROVIDED "AS IS", WITHOUT WARRANTY OF ANY KIND, EXPRESS OR
// IMPLIED, INCLUDING BUT NOT LIMITED TO THE WARRANTIES OF MERCHANTABILITY,
// FITNESS FOR A PARTICULAR PURPOSE AND NONINFRINGEMENT. IN NO EVENT SHALL THE
// AUTHORS OR COPYRIGHT HOLDERS BE LIABLE FOR ANY CLAIM, DAMAGES OR OTHER
// LIABILITY, WHETHER IN AN ACTION OF CONTRACT, TORT OR OTHERWISE, ARISING FROM,
// OUT OF OR IN CONNECTION WITH THE SOFTWARE OR THE USE OR OTHER DEALINGS IN
// THE SOFTWARE.

package persistence

import (
	"fmt"
	"net"
	"strings"
	"time"

	"github.com/gogo/protobuf/types"
	"github.com/pborman/uuid"
	commonpb "go.temporal.io/temporal-proto/common"
	eventpb "go.temporal.io/temporal-proto/event"
	executionpb "go.temporal.io/temporal-proto/execution"
	namespacepb "go.temporal.io/temporal-proto/namespace"

	"github.com/temporalio/temporal/.gen/proto/persistenceblobs"
	replicationgenpb "github.com/temporalio/temporal/.gen/proto/replication"
	"github.com/temporalio/temporal/common"
	"github.com/temporalio/temporal/common/checksum"
	"github.com/temporalio/temporal/common/persistence/serialization"
	"github.com/temporalio/temporal/common/primitives"
)

// Namespace status
const (
	NamespaceStatusRegistered = iota
	NamespaceStatusDeprecated
	NamespaceStatusDeleted
)

const (
	// EventStoreVersion is already deprecated, this is used for forward
	// compatibility (so that rollback is possible).
	// TODO we can remove it after fixing all the query templates and when
	// we decide the compatibility is no longer needed.
	EventStoreVersion = 2
)

// CreateWorkflowMode workflow creation mode
type CreateWorkflowMode int

// QueueType is an enum that represents various queue types in persistence
type QueueType int

// Queue types used in queue table
// Use positive numbers for queue type
// Negative numbers are reserved for DLQ
const (
	NamespaceReplicationQueueType QueueType = iota + 1
)

// Create Workflow Execution Mode
const (
	// Fail if current record exists
	// Only applicable for CreateWorkflowExecution
	CreateWorkflowModeBrandNew CreateWorkflowMode = iota
	// Update current record only if workflow is closed
	// Only applicable for CreateWorkflowExecution
	CreateWorkflowModeWorkflowIDReuse
	// Update current record only if workflow is open
	// Only applicable for UpdateWorkflowExecution
	CreateWorkflowModeContinueAsNew
	// Do not update current record since workflow to
	// applicable for CreateWorkflowExecution, UpdateWorkflowExecution
	CreateWorkflowModeZombie
)

// UpdateWorkflowMode update mode
type UpdateWorkflowMode int

// Update Workflow Execution Mode
const (
	// Update workflow, including current record
	// NOTE: update on current record is a condition update
	UpdateWorkflowModeUpdateCurrent UpdateWorkflowMode = iota
	// Update workflow, without current record
	// NOTE: current record CANNOT point to the workflow to be updated
	UpdateWorkflowModeBypassCurrent
)

// ConflictResolveWorkflowMode conflict resolve mode
type ConflictResolveWorkflowMode int

// Conflict Resolve Workflow Mode
const (
	// Conflict resolve workflow, including current record
	// NOTE: update on current record is a condition update
	ConflictResolveWorkflowModeUpdateCurrent ConflictResolveWorkflowMode = iota
	// Conflict resolve workflow, without current record
	// NOTE: current record CANNOT point to the workflow to be updated
	ConflictResolveWorkflowModeBypassCurrent
)

// Workflow execution states
const (
	WorkflowStateCreated = iota
	WorkflowStateRunning
	WorkflowStateCompleted
	WorkflowStateZombie
	WorkflowStateVoid
	WorkflowStateCorrupted
)

// Types of task lists
const (
	TaskListTypeDecision int32 = iota
	TaskListTypeActivity
)

// Kinds of task lists
const (
	TaskListKindNormal int32 = iota
	TaskListKindSticky
)

// Transfer task types
const (
	TransferTaskTypeDecisionTask = iota
	TransferTaskTypeActivityTask
	TransferTaskTypeCloseExecution
	TransferTaskTypeCancelExecution
	TransferTaskTypeStartChildExecution
	TransferTaskTypeSignalExecution
	TransferTaskTypeRecordWorkflowStarted
	TransferTaskTypeResetWorkflow
	TransferTaskTypeUpsertWorkflowSearchAttributes
)

// Types of replication tasks
const (
	ReplicationTaskTypeHistory = iota
	ReplicationTaskTypeSyncActivity
)

// Types of timers
const (
	TaskTypeDecisionTimeout = iota
	TaskTypeActivityTimeout
	TaskTypeUserTimer
	TaskTypeWorkflowTimeout
	TaskTypeDeleteHistoryEvent
	TaskTypeActivityRetryTimer
	TaskTypeWorkflowBackoffTimer
)

// UnknownNumRowsAffected is returned when the number of rows that an API affected cannot be determined
const UnknownNumRowsAffected = -1

// Types of workflow backoff timeout
const (
	WorkflowBackoffTimeoutTypeRetry = iota
	WorkflowBackoffTimeoutTypeCron
)

const (
	// InitialFailoverNotificationVersion is the initial failover version for a namespace
	InitialFailoverNotificationVersion int64 = 0

	// TransferTaskTransferTargetWorkflowID is the the dummy workflow ID for transfer tasks of types
	// that do not have a target workflow
	TransferTaskTransferTargetWorkflowID = "20000000-0000-f000-f000-000000000001"

	// indicate invalid workflow state transition
	invalidStateTransitionMsg = "unable to change workflow state from %v to %v, status %v"
)

const numItemsInGarbageInfo = 3

type (
	// InvalidPersistenceRequestError represents invalid request to persistence
	InvalidPersistenceRequestError struct {
		Msg string
	}

	// CurrentWorkflowConditionFailedError represents a failed conditional update for current workflow record
	CurrentWorkflowConditionFailedError struct {
		Msg string
	}

	// ConditionFailedError represents a failed conditional update for execution record
	ConditionFailedError struct {
		Msg string
	}

	// ShardAlreadyExistError is returned when conditionally creating a shard fails
	ShardAlreadyExistError struct {
		Msg string
	}

	// ShardOwnershipLostError is returned when conditional update fails due to RangeID for the shard
	ShardOwnershipLostError struct {
		ShardID int
		Msg     string
	}

	// WorkflowExecutionAlreadyStartedError is returned when creating a new workflow failed.
	WorkflowExecutionAlreadyStartedError struct {
		Msg              string
		StartRequestID   string
		RunID            string
		State            int
		Status           executionpb.WorkflowExecutionStatus
		LastWriteVersion int64
	}

	// TimeoutError is returned when a write operation fails due to a timeout
	TimeoutError struct {
		Msg string
	}

	// TransactionSizeLimitError is returned when the transaction size is too large
	TransactionSizeLimitError struct {
		Msg string
	}

	// ShardInfoWithFailover describes a shard
	ShardInfoWithFailover struct {
		*persistenceblobs.ShardInfo
		TransferFailoverLevels map[string]TransferFailoverLevel // uuid -> TransferFailoverLevel
		TimerFailoverLevels    map[string]TimerFailoverLevel    // uuid -> TimerFailoverLevel
	}

	// TransferFailoverLevel contains corresponding start / end level
	TransferFailoverLevel struct {
		StartTime    time.Time
		MinLevel     int64
		CurrentLevel int64
		MaxLevel     int64
		NamespaceIDs map[string]struct{}
	}

	// TimerFailoverLevel contains namespace IDs and corresponding start / end level
	TimerFailoverLevel struct {
		StartTime    time.Time
		MinLevel     time.Time
		CurrentLevel time.Time
		MaxLevel     time.Time
		NamespaceIDs map[string]struct{}
	}

	// WorkflowExecutionInfo describes a workflow execution
	WorkflowExecutionInfo struct {
		NamespaceID                        string
		WorkflowID                         string
		RunID                              string
		ParentNamespaceID                  string
		ParentWorkflowID                   string
		ParentRunID                        string
		InitiatedID                        int64
		CompletionEventBatchID             int64
		CompletionEvent                    *eventpb.HistoryEvent
		TaskList                           string
		WorkflowTypeName                   string
		WorkflowTimeout                    int32
		DecisionStartToCloseTimeout        int32
		ExecutionContext                   []byte
		State                              int
		Status                             executionpb.WorkflowExecutionStatus
		LastFirstEventID                   int64
		LastEventTaskID                    int64
		NextEventID                        int64
		LastProcessedEvent                 int64
		StartTimestamp                     time.Time
		LastUpdatedTimestamp               time.Time
		CreateRequestID                    string
		SignalCount                        int32
		DecisionVersion                    int64
		DecisionScheduleID                 int64
		DecisionStartedID                  int64
		DecisionRequestID                  string
		DecisionTimeout                    int32
		DecisionAttempt                    int64
		DecisionStartedTimestamp           int64
		DecisionScheduledTimestamp         int64
		DecisionOriginalScheduledTimestamp int64
		CancelRequested                    bool
		CancelRequestID                    string
		StickyTaskList                     string
		StickyScheduleToStartTimeout       int32
		ClientLibraryVersion               string
		ClientFeatureVersion               string
		ClientImpl                         string
		AutoResetPoints                    *executionpb.ResetPoints
		Memo                               map[string][]byte
		SearchAttributes                   map[string][]byte
		// for retry
		Attempt            int32
		HasRetryPolicy     bool
		InitialInterval    int32
		BackoffCoefficient float64
		MaximumInterval    int32
		ExpirationTime     time.Time
		MaximumAttempts    int32
		NonRetriableErrors []string
		BranchToken        []byte
		// Cron
		CronSchedule      string
		ExpirationSeconds int32
	}

	// ExecutionStats is the statistics about workflow execution
	ExecutionStats struct {
		HistorySize int64
	}

	// ReplicationState represents mutable state information for global namespaces.
	// This information is used by replication protocol when applying events from remote clusters
	ReplicationState struct {
		CurrentVersion      int64
		StartVersion        int64
		LastWriteVersion    int64
		LastWriteEventID    int64
		LastReplicationInfo map[string]*replicationgenpb.ReplicationInfo
	}

	// ReplicationTaskInfoWrapper describes a replication task.
	ReplicationTaskInfoWrapper struct {
		*persistenceblobs.ReplicationTaskInfo
	}

	// Task is the generic interface for workflow tasks
	Task interface {
		GetType() int
		GetVersion() int64
		SetVersion(version int64)
		GetTaskID() int64
		SetTaskID(id int64)
		GetVisibilityTimestamp() time.Time
		SetVisibilityTimestamp(timestamp time.Time)
	}

	// TaskListKey is the struct used to identity TaskLists
	TaskListKey struct {
		NamespaceID primitives.UUID
		Name        string
		TaskType    int32
	}

	// ActivityTask identifies a transfer task for activity
	ActivityTask struct {
		VisibilityTimestamp time.Time
		TaskID              int64
		NamespaceID         string
		TaskList            string
		ScheduleID          int64
		Version             int64
	}

	// DecisionTask identifies a transfer task for decision
	DecisionTask struct {
		VisibilityTimestamp time.Time
		TaskID              int64
		NamespaceID         string
		TaskList            string
		ScheduleID          int64
		Version             int64
		RecordVisibility    bool
	}

	// RecordWorkflowStartedTask identifites a transfer task for writing visibility open execution record
	RecordWorkflowStartedTask struct {
		VisibilityTimestamp time.Time
		TaskID              int64
		Version             int64
	}

	// ResetWorkflowTask identifites a transfer task to reset workflow
	ResetWorkflowTask struct {
		VisibilityTimestamp time.Time
		TaskID              int64
		Version             int64
	}

	// CloseExecutionTask identifies a transfer task for deletion of execution
	CloseExecutionTask struct {
		VisibilityTimestamp time.Time
		TaskID              int64
		Version             int64
	}

	// DeleteHistoryEventTask identifies a timer task for deletion of history events of completed execution.
	DeleteHistoryEventTask struct {
		VisibilityTimestamp time.Time
		TaskID              int64
		Version             int64
	}

	// DecisionTimeoutTask identifies a timeout task.
	DecisionTimeoutTask struct {
		VisibilityTimestamp time.Time
		TaskID              int64
		EventID             int64
		ScheduleAttempt     int64
		TimeoutType         int
		Version             int64
	}

	// WorkflowTimeoutTask identifies a timeout task.
	WorkflowTimeoutTask struct {
		VisibilityTimestamp time.Time
		TaskID              int64
		Version             int64
	}

	// CancelExecutionTask identifies a transfer task for cancel of execution
	CancelExecutionTask struct {
		VisibilityTimestamp     time.Time
		TaskID                  int64
		TargetNamespaceID       string
		TargetWorkflowID        string
		TargetRunID             string
		TargetChildWorkflowOnly bool
		InitiatedID             int64
		Version                 int64
	}

	// SignalExecutionTask identifies a transfer task for signal execution
	SignalExecutionTask struct {
		VisibilityTimestamp     time.Time
		TaskID                  int64
		TargetNamespaceID       string
		TargetWorkflowID        string
		TargetRunID             string
		TargetChildWorkflowOnly bool
		InitiatedID             int64
		Version                 int64
	}

	// UpsertWorkflowSearchAttributesTask identifies a transfer task for upsert search attributes
	UpsertWorkflowSearchAttributesTask struct {
		VisibilityTimestamp time.Time
		TaskID              int64
		// this version is not used by task processing for validation,
		// instead, the version is used by elastic search
		Version int64
	}

	// StartChildExecutionTask identifies a transfer task for starting child execution
	StartChildExecutionTask struct {
		VisibilityTimestamp time.Time
		TaskID              int64
		TargetNamespaceID   string
		TargetWorkflowID    string
		InitiatedID         int64
		Version             int64
	}

	// ActivityTimeoutTask identifies a timeout task.
	ActivityTimeoutTask struct {
		VisibilityTimestamp time.Time
		TaskID              int64
		TimeoutType         int
		EventID             int64
		Attempt             int64
		Version             int64
	}

	// UserTimerTask identifies a timeout task.
	UserTimerTask struct {
		VisibilityTimestamp time.Time
		TaskID              int64
		EventID             int64
		Version             int64
	}

	// ActivityRetryTimerTask to schedule a retry task for activity
	ActivityRetryTimerTask struct {
		VisibilityTimestamp time.Time
		TaskID              int64
		EventID             int64
		Version             int64
		Attempt             int32
	}

	// WorkflowBackoffTimerTask to schedule first decision task for retried workflow
	WorkflowBackoffTimerTask struct {
		VisibilityTimestamp time.Time
		TaskID              int64
		EventID             int64 // TODO this attribute is not used?
		Version             int64
		TimeoutType         int // 0 for retry, 1 for cron.
	}

	// HistoryReplicationTask is the replication task created for shipping history replication events to other clusters
	HistoryReplicationTask struct {
		VisibilityTimestamp time.Time
		TaskID              int64
		FirstEventID        int64
		NextEventID         int64
		Version             int64
		BranchToken         []byte
		NewRunBranchToken   []byte

		// TODO when 2DC is deprecated remove these 2 attributes
		ResetWorkflow       bool
		LastReplicationInfo map[string]*replicationgenpb.ReplicationInfo
	}

	// SyncActivityTask is the replication task created for shipping activity info to other clusters
	SyncActivityTask struct {
		VisibilityTimestamp time.Time
		TaskID              int64
		Version             int64
		ScheduledID         int64
	}

	// VersionHistoryItem contains the event id and the associated version
	VersionHistoryItem struct {
		EventID int64
		Version int64
	}

	// VersionHistory provides operations on version history
	VersionHistory struct {
		BranchToken []byte
		Items       []*VersionHistoryItem
	}

	// VersionHistories contains a set of VersionHistory
	VersionHistories struct {
		CurrentVersionHistoryIndex int
		Histories                  []*VersionHistory
	}

	// WorkflowMutableState indicates workflow related state
	WorkflowMutableState struct {
		ActivityInfos       map[int64]*ActivityInfo
		TimerInfos          map[string]*persistenceblobs.TimerInfo
		ChildExecutionInfos map[int64]*ChildExecutionInfo
		RequestCancelInfos  map[int64]*persistenceblobs.RequestCancelInfo
		SignalInfos         map[int64]*persistenceblobs.SignalInfo
		SignalRequestedIDs  map[string]struct{}
		ExecutionInfo       *WorkflowExecutionInfo
		ExecutionStats      *ExecutionStats
		ReplicationState    *ReplicationState
		BufferedEvents      []*eventpb.HistoryEvent
		VersionHistories    *VersionHistories
		Checksum            checksum.Checksum
	}

	// ActivityInfo details.
	ActivityInfo struct {
		Version                  int64
		ScheduleID               int64
		ScheduledEventBatchID    int64
		ScheduledEvent           *eventpb.HistoryEvent
		ScheduledTime            time.Time
		StartedID                int64
		StartedEvent             *eventpb.HistoryEvent
		StartedTime              time.Time
		NamespaceID              string
		ActivityID               string
		RequestID                string
		Details                  []byte
		ScheduleToStartTimeout   int32
		ScheduleToCloseTimeout   int32
		StartToCloseTimeout      int32
		HeartbeatTimeout         int32
		CancelRequested          bool
		CancelRequestID          int64
		LastHeartBeatUpdatedTime time.Time
		TimerTaskStatus          int32
		// For retry
		Attempt            int32
		StartedIdentity    string
		TaskList           string
		HasRetryPolicy     bool
		InitialInterval    int32
		BackoffCoefficient float64
		MaximumInterval    int32
		ExpirationTime     time.Time
		MaximumAttempts    int32
		NonRetriableErrors []string
		LastFailureReason  string
		LastWorkerIdentity string
		LastFailureDetails []byte
		// Not written to database - This is used only for deduping heartbeat timer creation
		LastHeartbeatTimeoutVisibility int64
	}

	// ChildExecutionInfo has details for pending child executions.
	ChildExecutionInfo struct {
		Version               int64
		InitiatedID           int64
		InitiatedEventBatchID int64
		InitiatedEvent        *eventpb.HistoryEvent
		StartedID             int64
		StartedWorkflowID     string
		StartedRunID          string
		StartedEvent          *eventpb.HistoryEvent
		CreateRequestID       string
		Namespace             string
		WorkflowTypeName      string
		ParentClosePolicy     commonpb.ParentClosePolicy
	}

	// CreateShardRequest is used to create a shard in executions table
	CreateShardRequest struct {
		ShardInfo *persistenceblobs.ShardInfo
	}

	// GetShardRequest is used to get shard information
	GetShardRequest struct {
		ShardID int32
	}

	// GetShardResponse is the response to GetShard
	GetShardResponse struct {
		ShardInfo *persistenceblobs.ShardInfo
	}

	// UpdateShardRequest  is used to update shard information
	UpdateShardRequest struct {
		ShardInfo       *persistenceblobs.ShardInfo
		PreviousRangeID int64
	}

	// CreateWorkflowExecutionRequest is used to write a new workflow execution
	CreateWorkflowExecutionRequest struct {
		RangeID int64

		Mode CreateWorkflowMode

		PreviousRunID            string
		PreviousLastWriteVersion int64

		NewWorkflowSnapshot WorkflowSnapshot
	}

	// CreateWorkflowExecutionResponse is the response to CreateWorkflowExecutionRequest
	CreateWorkflowExecutionResponse struct {
	}

	// GetWorkflowExecutionRequest is used to retrieve the info of a workflow execution
	GetWorkflowExecutionRequest struct {
		NamespaceID string
		Execution   executionpb.WorkflowExecution
	}

	// GetWorkflowExecutionResponse is the response to GetworkflowExecutionRequest
	GetWorkflowExecutionResponse struct {
		State             *WorkflowMutableState
		MutableStateStats *MutableStateStats
	}

	// GetCurrentExecutionRequest is used to retrieve the current RunId for an execution
	GetCurrentExecutionRequest struct {
		NamespaceID string
		WorkflowID  string
	}

	// GetCurrentExecutionResponse is the response to GetCurrentExecution
	GetCurrentExecutionResponse struct {
		StartRequestID   string
		RunID            string
		State            int
		Status           executionpb.WorkflowExecutionStatus
		LastWriteVersion int64
	}

	// UpdateWorkflowExecutionRequest is used to update a workflow execution
	UpdateWorkflowExecutionRequest struct {
		RangeID int64

		Mode UpdateWorkflowMode

		UpdateWorkflowMutation WorkflowMutation

		NewWorkflowSnapshot *WorkflowSnapshot

		Encoding common.EncodingType // optional binary encoding type
	}

	// ConflictResolveWorkflowExecutionRequest is used to reset workflow execution state for a single run
	ConflictResolveWorkflowExecutionRequest struct {
		RangeID int64

		Mode ConflictResolveWorkflowMode

		// workflow to be resetted
		ResetWorkflowSnapshot WorkflowSnapshot

		// maybe new workflow
		NewWorkflowSnapshot *WorkflowSnapshot

		// current workflow
		CurrentWorkflowMutation *WorkflowMutation

		// TODO deprecate this once nDC migration is completed
		//  basically should use CurrentWorkflowMutation instead
		CurrentWorkflowCAS *CurrentWorkflowCAS

		Encoding common.EncodingType // optional binary encoding type
	}

	// CurrentWorkflowCAS represent a compare and swap on current record
	// TODO deprecate this once nDC migration is completed
	CurrentWorkflowCAS struct {
		PrevRunID            string
		PrevLastWriteVersion int64
		PrevState            int
	}

	// ResetWorkflowExecutionRequest is used to reset workflow execution state for current run and create new run
	ResetWorkflowExecutionRequest struct {
		RangeID int64

		// for base run (we need to make sure the baseRun hasn't been deleted after forking)
		BaseRunID          string
		BaseRunNextEventID int64

		// for current workflow record
		CurrentRunID          string
		CurrentRunNextEventID int64

		// for current mutable state
		CurrentWorkflowMutation *WorkflowMutation

		// For new mutable state
		NewWorkflowSnapshot WorkflowSnapshot

		Encoding common.EncodingType // optional binary encoding type
	}

	// WorkflowEvents is used as generic workflow history events transaction container
	WorkflowEvents struct {
		NamespaceID string
		WorkflowID  string
		RunID       string
		BranchToken []byte
		Events      []*eventpb.HistoryEvent
	}

	// WorkflowMutation is used as generic workflow execution state mutation
	WorkflowMutation struct {
		ExecutionInfo    *WorkflowExecutionInfo
		ExecutionStats   *ExecutionStats
		ReplicationState *ReplicationState
		VersionHistories *VersionHistories

		UpsertActivityInfos       []*ActivityInfo
		DeleteActivityInfos       []int64
		UpsertTimerInfos          []*persistenceblobs.TimerInfo
		DeleteTimerInfos          []string
		UpsertChildExecutionInfos []*ChildExecutionInfo
		DeleteChildExecutionInfo  *int64
		UpsertRequestCancelInfos  []*persistenceblobs.RequestCancelInfo
		DeleteRequestCancelInfo   *int64
		UpsertSignalInfos         []*persistenceblobs.SignalInfo
		DeleteSignalInfo          *int64
		UpsertSignalRequestedIDs  []string
		DeleteSignalRequestedID   string
		NewBufferedEvents         []*eventpb.HistoryEvent
		ClearBufferedEvents       bool

		TransferTasks    []Task
		ReplicationTasks []Task
		TimerTasks       []Task

		Condition int64
		Checksum  checksum.Checksum
	}

	// WorkflowSnapshot is used as generic workflow execution state snapshot
	WorkflowSnapshot struct {
		ExecutionInfo    *WorkflowExecutionInfo
		ExecutionStats   *ExecutionStats
		ReplicationState *ReplicationState
		VersionHistories *VersionHistories

		ActivityInfos       []*ActivityInfo
		TimerInfos          []*persistenceblobs.TimerInfo
		ChildExecutionInfos []*ChildExecutionInfo
		RequestCancelInfos  []*persistenceblobs.RequestCancelInfo
		SignalInfos         []*persistenceblobs.SignalInfo
		SignalRequestedIDs  []string

		TransferTasks    []Task
		ReplicationTasks []Task
		TimerTasks       []Task

		Condition int64
		Checksum  checksum.Checksum
	}

	// DeleteWorkflowExecutionRequest is used to delete a workflow execution
	DeleteWorkflowExecutionRequest struct {
		NamespaceID string
		WorkflowID  string
		RunID       string
	}

	// DeleteTaskRequest is used to detele a task that corrupted and need to be removed
	// 	e.g. corrupted history event batch, eventID is not continouous
	DeleteTaskRequest struct {
		TaskID  int64
		Type    int
		ShardID int
	}

	// DeleteCurrentWorkflowExecutionRequest is used to delete the current workflow execution
	DeleteCurrentWorkflowExecutionRequest struct {
		NamespaceID string
		WorkflowID  string
		RunID       string
	}

	// GetTransferTasksRequest is used to read tasks from the transfer task queue
	GetTransferTasksRequest struct {
		ReadLevel     int64
		MaxReadLevel  int64
		BatchSize     int
		NextPageToken []byte
	}

	// GetTransferTasksResponse is the response to GetTransferTasksRequest
	GetTransferTasksResponse struct {
		Tasks         []*persistenceblobs.TransferTaskInfo
		NextPageToken []byte
	}

	// GetReplicationTasksRequest is used to read tasks from the replication task queue
	GetReplicationTasksRequest struct {
		ReadLevel     int64
		MaxReadLevel  int64
		BatchSize     int
		NextPageToken []byte
	}

	// GetReplicationTasksResponse is the response to GetReplicationTask
	GetReplicationTasksResponse struct {
		Tasks         []*persistenceblobs.ReplicationTaskInfo
		NextPageToken []byte
	}

	// CompleteTransferTaskRequest is used to complete a task in the transfer task queue
	CompleteTransferTaskRequest struct {
		TaskID int64
	}

	// RangeCompleteTransferTaskRequest is used to complete a range of tasks in the transfer task queue
	RangeCompleteTransferTaskRequest struct {
		ExclusiveBeginTaskID int64
		InclusiveEndTaskID   int64
	}

	// CompleteReplicationTaskRequest is used to complete a task in the replication task queue
	CompleteReplicationTaskRequest struct {
		TaskID int64
	}

	// RangeCompleteReplicationTaskRequest is used to complete a range of task in the replication task queue
	RangeCompleteReplicationTaskRequest struct {
		InclusiveEndTaskID int64
	}

	// PutReplicationTaskToDLQRequest is used to put a replication task to dlq
	PutReplicationTaskToDLQRequest struct {
		SourceClusterName string
		TaskInfo          *persistenceblobs.ReplicationTaskInfo
	}

	// GetReplicationTasksFromDLQRequest is used to get replication tasks from dlq
	GetReplicationTasksFromDLQRequest struct {
		SourceClusterName string
		GetReplicationTasksRequest
	}

	// DeleteReplicationTaskFromDLQRequest is used to delete replication task from DLQ
	DeleteReplicationTaskFromDLQRequest struct {
		SourceClusterName string
		TaskID            int64
	}

	//RangeDeleteReplicationTaskFromDLQRequest is used to delete replication tasks from DLQ
	RangeDeleteReplicationTaskFromDLQRequest struct {
		SourceClusterName    string
		ExclusiveBeginTaskID int64
		InclusiveEndTaskID   int64
	}

	// GetReplicationTasksFromDLQResponse is the response for GetReplicationTasksFromDLQ
	GetReplicationTasksFromDLQResponse = GetReplicationTasksResponse

	// RangeCompleteTimerTaskRequest is used to complete a range of tasks in the timer task queue
	RangeCompleteTimerTaskRequest struct {
		InclusiveBeginTimestamp time.Time
		ExclusiveEndTimestamp   time.Time
	}

	// CompleteTimerTaskRequest is used to complete a task in the timer task queue
	CompleteTimerTaskRequest struct {
		VisibilityTimestamp time.Time
		TaskID              int64
	}

	// LeaseTaskListRequest is used to request lease of a task list
	LeaseTaskListRequest struct {
		NamespaceID  primitives.UUID
		TaskList     string
		TaskType     int32
		TaskListKind int32
		RangeID      int64
	}

	// LeaseTaskListResponse is response to LeaseTaskListRequest
	LeaseTaskListResponse struct {
		TaskListInfo *PersistedTaskListInfo
	}

	// UpdateTaskListRequest is used to update task list implementation information
	UpdateTaskListRequest struct {
		RangeID      int64
		TaskListInfo *persistenceblobs.TaskListInfo
	}

	// UpdateTaskListResponse is the response to UpdateTaskList
	UpdateTaskListResponse struct {
	}

	// ListTaskListRequest contains the request params needed to invoke ListTaskList API
	ListTaskListRequest struct {
		PageSize  int
		PageToken []byte
	}

	// ListTaskListResponse is the response from ListTaskList API
	ListTaskListResponse struct {
		Items         []*PersistedTaskListInfo
		NextPageToken []byte
	}

	// DeleteTaskListRequest contains the request params needed to invoke DeleteTaskList API
	DeleteTaskListRequest struct {
		TaskList *TaskListKey
		RangeID  int64
	}

	// CreateTasksRequest is used to create a new task for a workflow execution
	CreateTasksRequest struct {
		TaskListInfo *PersistedTaskListInfo
		Tasks        []*persistenceblobs.AllocatedTaskInfo
	}

	// CreateTasksResponse is the response to CreateTasksRequest
	CreateTasksResponse struct {
	}

	PersistedTaskListInfo struct {
		Data    *persistenceblobs.TaskListInfo
		RangeID int64
	}

	// GetTasksRequest is used to retrieve tasks of a task list
	GetTasksRequest struct {
		NamespaceID  primitives.UUID
		TaskList     string
		TaskType     int32
		ReadLevel    int64  // range exclusive
		MaxReadLevel *int64 // optional: range inclusive when specified
		BatchSize    int
	}

	// GetTasksResponse is the response to GetTasksRequests
	GetTasksResponse struct {
		Tasks []*persistenceblobs.AllocatedTaskInfo
	}

	// CompleteTaskRequest is used to complete a task
	CompleteTaskRequest struct {
		TaskList *TaskListKey
		TaskID   int64
	}

	// CompleteTasksLessThanRequest contains the request params needed to invoke CompleteTasksLessThan API
	CompleteTasksLessThanRequest struct {
		NamespaceID  primitives.UUID
		TaskListName string
		TaskType     int32
		TaskID       int64 // Tasks less than or equal to this ID will be completed
		Limit        int   // Limit on the max number of tasks that can be completed. Required param
	}

	// GetTimerIndexTasksRequest is the request for GetTimerIndexTasks
	// TODO: replace this with an iterator that can configure min and max index.
	GetTimerIndexTasksRequest struct {
		MinTimestamp  time.Time
		MaxTimestamp  time.Time
		BatchSize     int
		NextPageToken []byte
	}

	// GetTimerIndexTasksResponse is the response for GetTimerIndexTasks
	GetTimerIndexTasksResponse struct {
		Timers        []*persistenceblobs.TimerTaskInfo
		NextPageToken []byte
	}

<<<<<<< HEAD
=======
	// NamespaceInfo describes the namespace entity
	NamespaceInfo struct {
		ID          string
		Name        string
		Status      int
		Description string
		OwnerEmail  string
		Data        map[string]string
	}

	// NamespaceConfig describes the namespace configuration
	NamespaceConfig struct {
		// NOTE: this retention is in days, not in seconds
		Retention                int32
		EmitMetric               bool
		HistoryArchivalStatus    namespacepb.ArchivalStatus
		HistoryArchivalURI       string
		VisibilityArchivalStatus namespacepb.ArchivalStatus
		VisibilityArchivalURI    string
		BadBinaries              namespacepb.BadBinaries
	}

	// NamespaceReplicationConfig describes the cross DC namespace replication configuration
	NamespaceReplicationConfig struct {
		ActiveClusterName string
		Clusters          []*ClusterReplicationConfig
	}

	// ClusterReplicationConfig describes the cross DC cluster replication configuration
	ClusterReplicationConfig struct {
		ClusterName string
		// Note: if adding new properties of non-primitive types, remember to update GetCopy()
	}

>>>>>>> 34a5163e
	// CreateNamespaceRequest is used to create the namespace
	CreateNamespaceRequest struct {
		Namespace         *persistenceblobs.NamespaceDetail
		IsGlobalNamespace bool
	}

	// CreateNamespaceResponse is the response for CreateNamespace
	CreateNamespaceResponse struct {
		ID primitives.UUID
	}

	// GetNamespaceRequest is used to read namespace
	GetNamespaceRequest struct {
		ID   primitives.UUID
		Name string
	}

	// GetNamespaceResponse is the response for GetNamespace
	GetNamespaceResponse struct {
		Namespace                   *persistenceblobs.NamespaceDetail
		IsGlobalNamespace           bool
		NotificationVersion         int64
	}

	// UpdateNamespaceRequest is used to update namespace
	UpdateNamespaceRequest struct {
		Namespace                   *persistenceblobs.NamespaceDetail
		NotificationVersion         int64
	}

	// DeleteNamespaceRequest is used to delete namespace entry from namespaces table
	DeleteNamespaceRequest struct {
		ID primitives.UUID
	}

	// DeleteNamespaceByNameRequest is used to delete namespace entry from namespaces_by_name table
	DeleteNamespaceByNameRequest struct {
		Name string
	}

	// ListNamespacesRequest is used to list namespaces
	ListNamespacesRequest struct {
		PageSize      int
		NextPageToken []byte
	}

	// ListNamespacesResponse is the response for GetNamespace
	ListNamespacesResponse struct {
		Namespaces    []*GetNamespaceResponse
		NextPageToken []byte
	}

	// GetMetadataResponse is the response for GetMetadata
	GetMetadataResponse struct {
		NotificationVersion int64
	}

	// MutableStateStats is the size stats for MutableState
	MutableStateStats struct {
		// Total size of mutable state
		MutableStateSize int

		// Breakdown of size into more granular stats
		ExecutionInfoSize  int
		ActivityInfoSize   int
		TimerInfoSize      int
		ChildInfoSize      int
		SignalInfoSize     int
		BufferedEventsSize int

		// Item count for various information captured within mutable state
		ActivityInfoCount      int
		TimerInfoCount         int
		ChildInfoCount         int
		SignalInfoCount        int
		RequestCancelInfoCount int
		BufferedEventsCount    int
	}

	// MutableStateUpdateSessionStats is size stats for mutableState updating session
	MutableStateUpdateSessionStats struct {
		MutableStateSize int // Total size of mutable state update

		// Breakdown of mutable state size update for more granular stats
		ExecutionInfoSize  int
		ActivityInfoSize   int
		TimerInfoSize      int
		ChildInfoSize      int
		SignalInfoSize     int
		BufferedEventsSize int

		// Item counts in this session update
		ActivityInfoCount      int
		TimerInfoCount         int
		ChildInfoCount         int
		SignalInfoCount        int
		RequestCancelInfoCount int

		// Deleted item counts in this session update
		DeleteActivityInfoCount      int
		DeleteTimerInfoCount         int
		DeleteChildInfoCount         int
		DeleteSignalInfoCount        int
		DeleteRequestCancelInfoCount int
	}

	// UpdateWorkflowExecutionResponse is response for UpdateWorkflowExecutionRequest
	UpdateWorkflowExecutionResponse struct {
		MutableStateUpdateSessionStats *MutableStateUpdateSessionStats
	}

	// AppendHistoryNodesRequest is used to append a batch of history nodes
	AppendHistoryNodesRequest struct {
		// true if this is the first append request to the branch
		IsNewBranch bool
		// the info for clean up data in background
		Info string
		// The branch to be appended
		BranchToken []byte
		// The batch of events to be appended. The first eventID will become the nodeID of this batch
		Events []*eventpb.HistoryEvent
		// requested TransactionID for this write operation. For the same eventID, the node with larger TransactionID always wins
		TransactionID int64
		// optional binary encoding type
		Encoding common.EncodingType
		// The shard to get history node data
		ShardID *int
	}

	// AppendHistoryNodesResponse is a response to AppendHistoryNodesRequest
	AppendHistoryNodesResponse struct {
		// the size of the event data that has been appended
		Size int
	}

	// ReadHistoryBranchRequest is used to read a history branch
	ReadHistoryBranchRequest struct {
		// The branch to be read
		BranchToken []byte
		// Get the history nodes from MinEventID. Inclusive.
		MinEventID int64
		// Get the history nodes upto MaxEventID.  Exclusive.
		MaxEventID int64
		// Maximum number of batches of events per page. Not that number of events in a batch >=1, it is not number of events per page.
		// However for a single page, it is also possible that the returned events is less than PageSize (event zero events) due to stale events.
		PageSize int
		// Token to continue reading next page of history append transactions.  Pass in empty slice for first page
		NextPageToken []byte
		// The shard to get history branch data
		ShardID *int
	}

	// ReadHistoryBranchResponse is the response to ReadHistoryBranchRequest
	ReadHistoryBranchResponse struct {
		// History events
		HistoryEvents []*eventpb.HistoryEvent
		// Token to read next page if there are more events beyond page size.
		// Use this to set NextPageToken on ReadHistoryBranchRequest to read the next page.
		// Empty means we have reached the last page, not need to continue
		NextPageToken []byte
		// Size of history read from store
		Size int
		// the first_event_id of last loaded batch
		LastFirstEventID int64
	}

	// ReadHistoryBranchByBatchResponse is the response to ReadHistoryBranchRequest
	ReadHistoryBranchByBatchResponse struct {
		// History events by batch
		History []*eventpb.History
		// Token to read next page if there are more events beyond page size.
		// Use this to set NextPageToken on ReadHistoryBranchRequest to read the next page.
		// Empty means we have reached the last page, not need to continue
		NextPageToken []byte
		// Size of history read from store
		Size int
		// the first_event_id of last loaded batch
		LastFirstEventID int64
	}

	// ReadRawHistoryBranchResponse is the response to ReadHistoryBranchRequest
	ReadRawHistoryBranchResponse struct {
		// HistoryEventBlobs history event blobs
		HistoryEventBlobs []*serialization.DataBlob
		// Token to read next page if there are more events beyond page size.
		// Use this to set NextPageToken on ReadHistoryBranchRequest to read the next page.
		// Empty means we have reached the last page, not need to continue
		NextPageToken []byte
		// Size of history read from store
		Size int
	}

	// ForkHistoryBranchRequest is used to fork a history branch
	ForkHistoryBranchRequest struct {
		// The base branch to fork from
		ForkBranchToken []byte
		// The nodeID to fork from, the new branch will start from ( inclusive ), the base branch will stop at(exclusive)
		// Application must provide a void forking nodeID, it must be a valid nodeID in that branch. A valid nodeID is the firstEventID of a valid batch of events.
		// And ForkNodeID > 1 because forking from 1 doesn't make any sense.
		ForkNodeID int64
		// the info for clean up data in background
		Info string
		// The shard to get history branch data
		ShardID *int
	}

	// ForkHistoryBranchResponse is the response to ForkHistoryBranchRequest
	ForkHistoryBranchResponse struct {
		// branchToken to represent the new branch
		NewBranchToken []byte
	}

	// CompleteForkBranchRequest is used to complete forking
	CompleteForkBranchRequest struct {
		// the new branch returned from ForkHistoryBranchRequest
		BranchToken []byte
		// true means the fork is success, will update the flag, otherwise will delete the new branch
		Success bool
		// The shard to update history branch data
		ShardID *int
	}

	// DeleteHistoryBranchRequest is used to remove a history branch
	DeleteHistoryBranchRequest struct {
		// branch to be deleted
		BranchToken []byte
		// The shard to delete history branch data
		ShardID *int
	}

	// GetHistoryTreeRequest is used to retrieve branch info of a history tree
	GetHistoryTreeRequest struct {
		// A UUID of a tree
		TreeID primitives.UUID
		// Get data from this shard
		ShardID *int
		// optional: can provide treeID via branchToken if treeID is empty
		BranchToken []byte
	}

	// HistoryBranchDetail contains detailed information of a branch
	HistoryBranchDetail struct {
		TreeID   string
		BranchID string
		ForkTime time.Time
		Info     string
	}

	// GetHistoryTreeResponse is a response to GetHistoryTreeRequest
	GetHistoryTreeResponse struct {
		// all branches of a tree
		Branches []*persistenceblobs.HistoryBranch
	}

	// GetAllHistoryTreeBranchesRequest is a request of GetAllHistoryTreeBranches
	GetAllHistoryTreeBranchesRequest struct {
		// pagination token
		NextPageToken []byte
		// maximum number of branches returned per page
		PageSize int
	}

	// GetAllHistoryTreeBranchesResponse is a response to GetAllHistoryTreeBranches
	GetAllHistoryTreeBranchesResponse struct {
		// pagination token
		NextPageToken []byte
		// all branches of all trees
		Branches []HistoryBranchDetail
	}

	// InitializeImmutableClusterMetadataRequest is a request of InitializeImmutableClusterMetadata
	// These values can only be set a single time upon cluster initialization.
	InitializeImmutableClusterMetadataRequest struct {
		persistenceblobs.ImmutableClusterMetadata
	}

	// InitializeImmutableClusterMetadataResponse is a request of InitializeImmutableClusterMetadata
	InitializeImmutableClusterMetadataResponse struct {
		PersistedImmutableData persistenceblobs.ImmutableClusterMetadata
		RequestApplied         bool
	}

	// GetImmutableClusterMetadataResponse is the response to GetImmutableClusterMetadata
	// These values are set a single time upon cluster initialization.
	GetImmutableClusterMetadataResponse struct {
		persistenceblobs.ImmutableClusterMetadata
	}

	// GetClusterMembersRequest is the response to GetClusterMembers
	GetClusterMembersRequest struct {
		LastHeartbeatWithin time.Duration
		RPCAddressEquals    net.IP
		HostIDEquals        uuid.UUID
		RoleEquals          ServiceType
		SessionStartedAfter time.Time
		NextPageToken       []byte
		PageSize            int
	}

	// GetClusterMembersResponse is the response to GetClusterMembers
	GetClusterMembersResponse struct {
		ActiveMembers []*ClusterMember
		NextPageToken []byte
	}

	// ClusterMember is used as a response to GetClusterMembers
	ClusterMember struct {
		Role          ServiceType
		HostID        uuid.UUID
		RPCAddress    net.IP
		RPCPort       uint16
		SessionStart  time.Time
		LastHeartbeat time.Time
		RecordExpiry  time.Time
	}

	// UpsertClusterMembershipRequest is the request to UpsertClusterMembership
	UpsertClusterMembershipRequest struct {
		Role         ServiceType
		HostID       uuid.UUID
		RPCAddress   net.IP
		RPCPort      uint16
		SessionStart time.Time
		RecordExpiry time.Duration
	}

	// PruneClusterMembershipRequest is the request to PruneClusterMembership
	PruneClusterMembershipRequest struct {
		MaxRecordsPruned int
	}

	// Closeable is an interface for any entity that supports a close operation to release resources
	Closeable interface {
		Close()
	}

	// ShardManager is used to manage all shards
	ShardManager interface {
		Closeable
		GetName() string
		CreateShard(request *CreateShardRequest) error
		GetShard(request *GetShardRequest) (*GetShardResponse, error)
		UpdateShard(request *UpdateShardRequest) error
	}

	// ExecutionManager is used to manage workflow executions
	ExecutionManager interface {
		Closeable
		GetName() string
		GetShardID() int

		CreateWorkflowExecution(request *CreateWorkflowExecutionRequest) (*CreateWorkflowExecutionResponse, error)
		GetWorkflowExecution(request *GetWorkflowExecutionRequest) (*GetWorkflowExecutionResponse, error)
		UpdateWorkflowExecution(request *UpdateWorkflowExecutionRequest) (*UpdateWorkflowExecutionResponse, error)
		ConflictResolveWorkflowExecution(request *ConflictResolveWorkflowExecutionRequest) error
		ResetWorkflowExecution(request *ResetWorkflowExecutionRequest) error
		DeleteWorkflowExecution(request *DeleteWorkflowExecutionRequest) error
		DeleteCurrentWorkflowExecution(request *DeleteCurrentWorkflowExecutionRequest) error
		GetCurrentExecution(request *GetCurrentExecutionRequest) (*GetCurrentExecutionResponse, error)

		// Transfer task related methods
		GetTransferTasks(request *GetTransferTasksRequest) (*GetTransferTasksResponse, error)
		CompleteTransferTask(request *CompleteTransferTaskRequest) error
		RangeCompleteTransferTask(request *RangeCompleteTransferTaskRequest) error

		// Replication task related methods
		GetReplicationTasks(request *GetReplicationTasksRequest) (*GetReplicationTasksResponse, error)
		CompleteReplicationTask(request *CompleteReplicationTaskRequest) error
		RangeCompleteReplicationTask(request *RangeCompleteReplicationTaskRequest) error
		PutReplicationTaskToDLQ(request *PutReplicationTaskToDLQRequest) error
		GetReplicationTasksFromDLQ(request *GetReplicationTasksFromDLQRequest) (*GetReplicationTasksFromDLQResponse, error)
		DeleteReplicationTaskFromDLQ(request *DeleteReplicationTaskFromDLQRequest) error
		RangeDeleteReplicationTaskFromDLQ(request *RangeDeleteReplicationTaskFromDLQRequest) error

		// Timer related methods.
		GetTimerIndexTasks(request *GetTimerIndexTasksRequest) (*GetTimerIndexTasksResponse, error)
		CompleteTimerTask(request *CompleteTimerTaskRequest) error
		RangeCompleteTimerTask(request *RangeCompleteTimerTaskRequest) error

		// Remove Task due to corrupted data
		DeleteTask(request *DeleteTaskRequest) error
	}

	// ExecutionManagerFactory creates an instance of ExecutionManager for a given shard
	ExecutionManagerFactory interface {
		Closeable
		NewExecutionManager(shardID int) (ExecutionManager, error)
	}

	// TaskManager is used to manage tasks
	TaskManager interface {
		Closeable
		GetName() string
		LeaseTaskList(request *LeaseTaskListRequest) (*LeaseTaskListResponse, error)
		UpdateTaskList(request *UpdateTaskListRequest) (*UpdateTaskListResponse, error)
		ListTaskList(request *ListTaskListRequest) (*ListTaskListResponse, error)
		DeleteTaskList(request *DeleteTaskListRequest) error
		CreateTasks(request *CreateTasksRequest) (*CreateTasksResponse, error)
		GetTasks(request *GetTasksRequest) (*GetTasksResponse, error)
		CompleteTask(request *CompleteTaskRequest) error
		// CompleteTasksLessThan completes tasks less than or equal to the given task id
		// This API takes a limit parameter which specifies the count of maxRows that
		// can be deleted. This parameter may be ignored by the underlying storage, but
		// its mandatory to specify it. On success this method returns the number of rows
		// actually deleted. If the underlying storage doesn't support "limit", all rows
		// less than or equal to taskID will be deleted.
		// On success, this method returns:
		//  - number of rows actually deleted, if limit is honored
		//  - UnknownNumRowsDeleted, when all rows below value are deleted
		CompleteTasksLessThan(request *CompleteTasksLessThanRequest) (int, error)
	}

	// HistoryManager is used to manager workflow history events
	HistoryManager interface {
		Closeable
		GetName() string

		// The below are history V2 APIs
		// V2 regards history events growing as a tree, decoupled from workflow concepts
		// For Temporal, treeID is new runID, except for fork(reset), treeID will be the runID that it forks from.

		// AppendHistoryNodes add(or override) a batch of nodes to a history branch
		AppendHistoryNodes(request *AppendHistoryNodesRequest) (*AppendHistoryNodesResponse, error)
		// ReadHistoryBranch returns history node data for a branch
		ReadHistoryBranch(request *ReadHistoryBranchRequest) (*ReadHistoryBranchResponse, error)
		// ReadHistoryBranchByBatch returns history node data for a branch ByBatch
		ReadHistoryBranchByBatch(request *ReadHistoryBranchRequest) (*ReadHistoryBranchByBatchResponse, error)
		// ReadRawHistoryBranch returns history node raw data for a branch ByBatch
		// NOTE: this API should only be used by 3+DC
		ReadRawHistoryBranch(request *ReadHistoryBranchRequest) (*ReadRawHistoryBranchResponse, error)
		// ForkHistoryBranch forks a new branch from a old branch
		ForkHistoryBranch(request *ForkHistoryBranchRequest) (*ForkHistoryBranchResponse, error)
		// DeleteHistoryBranch removes a branch
		// If this is the last branch to delete, it will also remove the root node
		DeleteHistoryBranch(request *DeleteHistoryBranchRequest) error
		// GetHistoryTree returns all branch information of a tree
		GetHistoryTree(request *GetHistoryTreeRequest) (*GetHistoryTreeResponse, error)
		// GetAllHistoryTreeBranches returns all branches of all trees
		GetAllHistoryTreeBranches(request *GetAllHistoryTreeBranchesRequest) (*GetAllHistoryTreeBranchesResponse, error)
	}

	// MetadataManager is used to manage metadata CRUD for namespace entities
	MetadataManager interface {
		Closeable
		GetName() string
		CreateNamespace(request *CreateNamespaceRequest) (*CreateNamespaceResponse, error)
		GetNamespace(request *GetNamespaceRequest) (*GetNamespaceResponse, error)
		UpdateNamespace(request *UpdateNamespaceRequest) error
		DeleteNamespace(request *DeleteNamespaceRequest) error
		DeleteNamespaceByName(request *DeleteNamespaceByNameRequest) error
		ListNamespaces(request *ListNamespacesRequest) (*ListNamespacesResponse, error)
		GetMetadata() (*GetMetadataResponse, error)
		InitializeSystemNamespaces(currentClusterName string) error
	}

	// ClusterMetadataManager is used to manage cluster-wide metadata and configuration
	ClusterMetadataManager interface {
		Closeable
		GetName() string
		InitializeImmutableClusterMetadata(request *InitializeImmutableClusterMetadataRequest) (*InitializeImmutableClusterMetadataResponse, error)
		GetImmutableClusterMetadata() (*GetImmutableClusterMetadataResponse, error)
		GetClusterMembers(request *GetClusterMembersRequest) (*GetClusterMembersResponse, error)
		UpsertClusterMembership(request *UpsertClusterMembershipRequest) error
		PruneClusterMembership(request *PruneClusterMembershipRequest) error
	}
)

func (e *InvalidPersistenceRequestError) Error() string {
	return e.Msg
}

func (e *CurrentWorkflowConditionFailedError) Error() string {
	return e.Msg
}

func (e *ConditionFailedError) Error() string {
	return e.Msg
}

func (e *ShardAlreadyExistError) Error() string {
	return e.Msg
}

func (e *ShardOwnershipLostError) Error() string {
	return e.Msg
}

func (e *WorkflowExecutionAlreadyStartedError) Error() string {
	return e.Msg
}

func (e *TimeoutError) Error() string {
	return e.Msg
}

func (e *TransactionSizeLimitError) Error() string {
	return e.Msg
}

// IsTimeoutError check whether error is TimeoutError
func IsTimeoutError(err error) bool {
	_, ok := err.(*TimeoutError)
	return ok
}

// GetType returns the type of the activity task
func (a *ActivityTask) GetType() int {
	return TransferTaskTypeActivityTask
}

// GetVersion returns the version of the activity task
func (a *ActivityTask) GetVersion() int64 {
	return a.Version
}

// SetVersion returns the version of the activity task
func (a *ActivityTask) SetVersion(version int64) {
	a.Version = version
}

// GetTaskID returns the sequence ID of the activity task
func (a *ActivityTask) GetTaskID() int64 {
	return a.TaskID
}

// SetTaskID sets the sequence ID of the activity task
func (a *ActivityTask) SetTaskID(id int64) {
	a.TaskID = id
}

// GetVisibilityTimestamp get the visibility timestamp
func (a *ActivityTask) GetVisibilityTimestamp() time.Time {
	return a.VisibilityTimestamp
}

// SetVisibilityTimestamp set the visibility timestamp
func (a *ActivityTask) SetVisibilityTimestamp(timestamp time.Time) {
	a.VisibilityTimestamp = timestamp
}

// GetType returns the type of the decision task
func (d *DecisionTask) GetType() int {
	return TransferTaskTypeDecisionTask
}

// GetVersion returns the version of the decision task
func (d *DecisionTask) GetVersion() int64 {
	return d.Version
}

// SetVersion returns the version of the decision task
func (d *DecisionTask) SetVersion(version int64) {
	d.Version = version
}

// GetTaskID returns the sequence ID of the decision task.
func (d *DecisionTask) GetTaskID() int64 {
	return d.TaskID
}

// SetTaskID sets the sequence ID of the decision task
func (d *DecisionTask) SetTaskID(id int64) {
	d.TaskID = id
}

// GetVisibilityTimestamp get the visibility timestamp
func (d ReplicationTaskInfoWrapper) GetVisibilityTimestamp() *types.Timestamp {
	return &types.Timestamp{}
}

// GetVisibilityTimestamp get the visibility timestamp
func (d *DecisionTask) GetVisibilityTimestamp() time.Time {
	return d.VisibilityTimestamp
}

// SetVisibilityTimestamp set the visibility timestamp
func (d *DecisionTask) SetVisibilityTimestamp(timestamp time.Time) {
	d.VisibilityTimestamp = timestamp
}

// GetType returns the type of the record workflow started task
func (a *RecordWorkflowStartedTask) GetType() int {
	return TransferTaskTypeRecordWorkflowStarted
}

// GetVersion returns the version of the record workflow started task
func (a *RecordWorkflowStartedTask) GetVersion() int64 {
	return a.Version
}

// SetVersion returns the version of the record workflow started task
func (a *RecordWorkflowStartedTask) SetVersion(version int64) {
	a.Version = version
}

// GetTaskID returns the sequence ID of the record workflow started task
func (a *RecordWorkflowStartedTask) GetTaskID() int64 {
	return a.TaskID
}

// SetTaskID sets the sequence ID of the record workflow started task
func (a *RecordWorkflowStartedTask) SetTaskID(id int64) {
	a.TaskID = id
}

// GetVisibilityTimestamp get the visibility timestamp
func (a *RecordWorkflowStartedTask) GetVisibilityTimestamp() time.Time {
	return a.VisibilityTimestamp
}

// SetVisibilityTimestamp set the visibility timestamp
func (a *RecordWorkflowStartedTask) SetVisibilityTimestamp(timestamp time.Time) {
	a.VisibilityTimestamp = timestamp
}

// GetType returns the type of the ResetWorkflowTask
func (a *ResetWorkflowTask) GetType() int {
	return TransferTaskTypeResetWorkflow
}

// GetVersion returns the version of the ResetWorkflowTask
func (a *ResetWorkflowTask) GetVersion() int64 {
	return a.Version
}

// SetVersion returns the version of the ResetWorkflowTask
func (a *ResetWorkflowTask) SetVersion(version int64) {
	a.Version = version
}

// GetTaskID returns the sequence ID of the ResetWorkflowTask
func (a *ResetWorkflowTask) GetTaskID() int64 {
	return a.TaskID
}

// SetTaskID sets the sequence ID of the ResetWorkflowTask
func (a *ResetWorkflowTask) SetTaskID(id int64) {
	a.TaskID = id
}

// GetVisibilityTimestamp get the visibility timestamp
func (a *ResetWorkflowTask) GetVisibilityTimestamp() time.Time {
	return a.VisibilityTimestamp
}

// SetVisibilityTimestamp set the visibility timestamp
func (a *ResetWorkflowTask) SetVisibilityTimestamp(timestamp time.Time) {
	a.VisibilityTimestamp = timestamp
}

// GetType returns the type of the close execution task
func (a *CloseExecutionTask) GetType() int {
	return TransferTaskTypeCloseExecution
}

// GetVersion returns the version of the close execution task
func (a *CloseExecutionTask) GetVersion() int64 {
	return a.Version
}

// SetVersion returns the version of the close execution task
func (a *CloseExecutionTask) SetVersion(version int64) {
	a.Version = version
}

// GetTaskID returns the sequence ID of the close execution task
func (a *CloseExecutionTask) GetTaskID() int64 {
	return a.TaskID
}

// SetTaskID sets the sequence ID of the close execution task
func (a *CloseExecutionTask) SetTaskID(id int64) {
	a.TaskID = id
}

// GetVisibilityTimestamp get the visibility timestamp
func (a *CloseExecutionTask) GetVisibilityTimestamp() time.Time {
	return a.VisibilityTimestamp
}

// SetVisibilityTimestamp set the visibility timestamp
func (a *CloseExecutionTask) SetVisibilityTimestamp(timestamp time.Time) {
	a.VisibilityTimestamp = timestamp
}

// GetType returns the type of the delete execution task
func (a *DeleteHistoryEventTask) GetType() int {
	return TaskTypeDeleteHistoryEvent
}

// GetVersion returns the version of the delete execution task
func (a *DeleteHistoryEventTask) GetVersion() int64 {
	return a.Version
}

// SetVersion returns the version of the delete execution task
func (a *DeleteHistoryEventTask) SetVersion(version int64) {
	a.Version = version
}

// GetTaskID returns the sequence ID of the delete execution task
func (a *DeleteHistoryEventTask) GetTaskID() int64 {
	return a.TaskID
}

// SetTaskID sets the sequence ID of the delete execution task
func (a *DeleteHistoryEventTask) SetTaskID(id int64) {
	a.TaskID = id
}

// GetVisibilityTimestamp get the visibility timestamp
func (a *DeleteHistoryEventTask) GetVisibilityTimestamp() time.Time {
	return a.VisibilityTimestamp
}

// SetVisibilityTimestamp set the visibility timestamp
func (a *DeleteHistoryEventTask) SetVisibilityTimestamp(timestamp time.Time) {
	a.VisibilityTimestamp = timestamp
}

// GetType returns the type of the timer task
func (d *DecisionTimeoutTask) GetType() int {
	return TaskTypeDecisionTimeout
}

// GetVersion returns the version of the timer task
func (d *DecisionTimeoutTask) GetVersion() int64 {
	return d.Version
}

// SetVersion returns the version of the timer task
func (d *DecisionTimeoutTask) SetVersion(version int64) {
	d.Version = version
}

// GetTaskID returns the sequence ID.
func (d *DecisionTimeoutTask) GetTaskID() int64 {
	return d.TaskID
}

// SetTaskID sets the sequence ID.
func (d *DecisionTimeoutTask) SetTaskID(id int64) {
	d.TaskID = id
}

// GetVisibilityTimestamp gets the visibility time stamp
func (d *DecisionTimeoutTask) GetVisibilityTimestamp() time.Time {
	return d.VisibilityTimestamp
}

// SetVisibilityTimestamp gets the visibility time stamp
func (d *DecisionTimeoutTask) SetVisibilityTimestamp(t time.Time) {
	d.VisibilityTimestamp = t
}

// GetType returns the type of the timer task
func (a *ActivityTimeoutTask) GetType() int {
	return TaskTypeActivityTimeout
}

// GetVersion returns the version of the timer task
func (a *ActivityTimeoutTask) GetVersion() int64 {
	return a.Version
}

// SetVersion returns the version of the timer task
func (a *ActivityTimeoutTask) SetVersion(version int64) {
	a.Version = version
}

// GetTaskID returns the sequence ID.
func (a *ActivityTimeoutTask) GetTaskID() int64 {
	return a.TaskID
}

// SetTaskID sets the sequence ID.
func (a *ActivityTimeoutTask) SetTaskID(id int64) {
	a.TaskID = id
}

// GetVisibilityTimestamp gets the visibility time stamp
func (a *ActivityTimeoutTask) GetVisibilityTimestamp() time.Time {
	return a.VisibilityTimestamp
}

// SetVisibilityTimestamp gets the visibility time stamp
func (a *ActivityTimeoutTask) SetVisibilityTimestamp(t time.Time) {
	a.VisibilityTimestamp = t
}

// GetType returns the type of the timer task
func (u *UserTimerTask) GetType() int {
	return TaskTypeUserTimer
}

// GetVersion returns the version of the timer task
func (u *UserTimerTask) GetVersion() int64 {
	return u.Version
}

// SetVersion returns the version of the timer task
func (u *UserTimerTask) SetVersion(version int64) {
	u.Version = version
}

// GetTaskID returns the sequence ID of the timer task.
func (u *UserTimerTask) GetTaskID() int64 {
	return u.TaskID
}

// SetTaskID sets the sequence ID of the timer task.
func (u *UserTimerTask) SetTaskID(id int64) {
	u.TaskID = id
}

// GetVisibilityTimestamp gets the visibility time stamp
func (u *UserTimerTask) GetVisibilityTimestamp() time.Time {
	return u.VisibilityTimestamp
}

// SetVisibilityTimestamp gets the visibility time stamp
func (u *UserTimerTask) SetVisibilityTimestamp(t time.Time) {
	u.VisibilityTimestamp = t
}

// GetType returns the type of the retry timer task
func (r *ActivityRetryTimerTask) GetType() int {
	return TaskTypeActivityRetryTimer
}

// GetVersion returns the version of the retry timer task
func (r *ActivityRetryTimerTask) GetVersion() int64 {
	return r.Version
}

// SetVersion returns the version of the retry timer task
func (r *ActivityRetryTimerTask) SetVersion(version int64) {
	r.Version = version
}

// GetTaskID returns the sequence ID.
func (r *ActivityRetryTimerTask) GetTaskID() int64 {
	return r.TaskID
}

// SetTaskID sets the sequence ID.
func (r *ActivityRetryTimerTask) SetTaskID(id int64) {
	r.TaskID = id
}

// GetVisibilityTimestamp gets the visibility time stamp
func (r *ActivityRetryTimerTask) GetVisibilityTimestamp() time.Time {
	return r.VisibilityTimestamp
}

// SetVisibilityTimestamp gets the visibility time stamp
func (r *ActivityRetryTimerTask) SetVisibilityTimestamp(t time.Time) {
	r.VisibilityTimestamp = t
}

// GetType returns the type of the retry timer task
func (r *WorkflowBackoffTimerTask) GetType() int {
	return TaskTypeWorkflowBackoffTimer
}

// GetVersion returns the version of the retry timer task
func (r *WorkflowBackoffTimerTask) GetVersion() int64 {
	return r.Version
}

// SetVersion returns the version of the retry timer task
func (r *WorkflowBackoffTimerTask) SetVersion(version int64) {
	r.Version = version
}

// GetTaskID returns the sequence ID.
func (r *WorkflowBackoffTimerTask) GetTaskID() int64 {
	return r.TaskID
}

// SetTaskID sets the sequence ID.
func (r *WorkflowBackoffTimerTask) SetTaskID(id int64) {
	r.TaskID = id
}

// GetVisibilityTimestamp gets the visibility time stamp
func (r *WorkflowBackoffTimerTask) GetVisibilityTimestamp() time.Time {
	return r.VisibilityTimestamp
}

// SetVisibilityTimestamp gets the visibility time stamp
func (r *WorkflowBackoffTimerTask) SetVisibilityTimestamp(t time.Time) {
	r.VisibilityTimestamp = t
}

// GetType returns the type of the timeout task.
func (u *WorkflowTimeoutTask) GetType() int {
	return TaskTypeWorkflowTimeout
}

// GetVersion returns the version of the timeout task
func (u *WorkflowTimeoutTask) GetVersion() int64 {
	return u.Version
}

// SetVersion returns the version of the timeout task
func (u *WorkflowTimeoutTask) SetVersion(version int64) {
	u.Version = version
}

// GetTaskID returns the sequence ID of the cancel transfer task.
func (u *WorkflowTimeoutTask) GetTaskID() int64 {
	return u.TaskID
}

// SetTaskID sets the sequence ID of the cancel transfer task.
func (u *WorkflowTimeoutTask) SetTaskID(id int64) {
	u.TaskID = id
}

// GetVisibilityTimestamp gets the visibility time stamp
func (u *WorkflowTimeoutTask) GetVisibilityTimestamp() time.Time {
	return u.VisibilityTimestamp
}

// SetVisibilityTimestamp gets the visibility time stamp
func (u *WorkflowTimeoutTask) SetVisibilityTimestamp(t time.Time) {
	u.VisibilityTimestamp = t
}

// GetType returns the type of the cancel transfer task
func (u *CancelExecutionTask) GetType() int {
	return TransferTaskTypeCancelExecution
}

// GetVersion returns the version of the cancel transfer task
func (u *CancelExecutionTask) GetVersion() int64 {
	return u.Version
}

// SetVersion returns the version of the cancel transfer task
func (u *CancelExecutionTask) SetVersion(version int64) {
	u.Version = version
}

// GetTaskID returns the sequence ID of the cancel transfer task.
func (u *CancelExecutionTask) GetTaskID() int64 {
	return u.TaskID
}

// SetTaskID sets the sequence ID of the cancel transfer task.
func (u *CancelExecutionTask) SetTaskID(id int64) {
	u.TaskID = id
}

// GetVisibilityTimestamp get the visibility timestamp
func (u *CancelExecutionTask) GetVisibilityTimestamp() time.Time {
	return u.VisibilityTimestamp
}

// SetVisibilityTimestamp set the visibility timestamp
func (u *CancelExecutionTask) SetVisibilityTimestamp(timestamp time.Time) {
	u.VisibilityTimestamp = timestamp
}

// GetType returns the type of the signal transfer task
func (u *SignalExecutionTask) GetType() int {
	return TransferTaskTypeSignalExecution
}

// GetVersion returns the version of the signal transfer task
func (u *SignalExecutionTask) GetVersion() int64 {
	return u.Version
}

// SetVersion returns the version of the signal transfer task
func (u *SignalExecutionTask) SetVersion(version int64) {
	u.Version = version
}

// GetTaskID returns the sequence ID of the signal transfer task.
func (u *SignalExecutionTask) GetTaskID() int64 {
	return u.TaskID
}

// SetTaskID sets the sequence ID of the signal transfer task.
func (u *SignalExecutionTask) SetTaskID(id int64) {
	u.TaskID = id
}

// GetVisibilityTimestamp get the visibility timestamp
func (u *SignalExecutionTask) GetVisibilityTimestamp() time.Time {
	return u.VisibilityTimestamp
}

// SetVisibilityTimestamp set the visibility timestamp
func (u *SignalExecutionTask) SetVisibilityTimestamp(timestamp time.Time) {
	u.VisibilityTimestamp = timestamp
}

// GetType returns the type of the upsert search attributes transfer task
func (u *UpsertWorkflowSearchAttributesTask) GetType() int {
	return TransferTaskTypeUpsertWorkflowSearchAttributes
}

// GetVersion returns the version of the upsert search attributes transfer task
func (u *UpsertWorkflowSearchAttributesTask) GetVersion() int64 {
	return u.Version
}

// SetVersion returns the version of the upsert search attributes transfer task
func (u *UpsertWorkflowSearchAttributesTask) SetVersion(version int64) {
	u.Version = version
}

// GetTaskID returns the sequence ID of the signal transfer task.
func (u *UpsertWorkflowSearchAttributesTask) GetTaskID() int64 {
	return u.TaskID
}

// SetTaskID sets the sequence ID of the signal transfer task.
func (u *UpsertWorkflowSearchAttributesTask) SetTaskID(id int64) {
	u.TaskID = id
}

// GetVisibilityTimestamp get the visibility timestamp
func (u *UpsertWorkflowSearchAttributesTask) GetVisibilityTimestamp() time.Time {
	return u.VisibilityTimestamp
}

// SetVisibilityTimestamp set the visibility timestamp
func (u *UpsertWorkflowSearchAttributesTask) SetVisibilityTimestamp(timestamp time.Time) {
	u.VisibilityTimestamp = timestamp
}

// GetType returns the type of the start child transfer task
func (u *StartChildExecutionTask) GetType() int {
	return TransferTaskTypeStartChildExecution
}

// GetVersion returns the version of the start child transfer task
func (u *StartChildExecutionTask) GetVersion() int64 {
	return u.Version
}

// SetVersion returns the version of the start child transfer task
func (u *StartChildExecutionTask) SetVersion(version int64) {
	u.Version = version
}

// GetTaskID returns the sequence ID of the start child transfer task
func (u *StartChildExecutionTask) GetTaskID() int64 {
	return u.TaskID
}

// SetTaskID sets the sequence ID of the start child transfer task
func (u *StartChildExecutionTask) SetTaskID(id int64) {
	u.TaskID = id
}

// GetVisibilityTimestamp get the visibility timestamp
func (u *StartChildExecutionTask) GetVisibilityTimestamp() time.Time {
	return u.VisibilityTimestamp
}

// SetVisibilityTimestamp set the visibility timestamp
func (u *StartChildExecutionTask) SetVisibilityTimestamp(timestamp time.Time) {
	u.VisibilityTimestamp = timestamp
}

// GetType returns the type of the history replication task
func (a *HistoryReplicationTask) GetType() int {
	return ReplicationTaskTypeHistory
}

// GetVersion returns the version of the history replication task
func (a *HistoryReplicationTask) GetVersion() int64 {
	return a.Version
}

// SetVersion returns the version of the history replication task
func (a *HistoryReplicationTask) SetVersion(version int64) {
	a.Version = version
}

// GetTaskID returns the sequence ID of the history replication task
func (a *HistoryReplicationTask) GetTaskID() int64 {
	return a.TaskID
}

// SetTaskID sets the sequence ID of the history replication task
func (a *HistoryReplicationTask) SetTaskID(id int64) {
	a.TaskID = id
}

// GetVisibilityTimestamp get the visibility timestamp
func (a *HistoryReplicationTask) GetVisibilityTimestamp() time.Time {
	return a.VisibilityTimestamp
}

// SetVisibilityTimestamp set the visibility timestamp
func (a *HistoryReplicationTask) SetVisibilityTimestamp(timestamp time.Time) {
	a.VisibilityTimestamp = timestamp
}

// GetType returns the type of the history replication task
func (a *SyncActivityTask) GetType() int {
	return ReplicationTaskTypeSyncActivity
}

// GetVersion returns the version of the history replication task
func (a *SyncActivityTask) GetVersion() int64 {
	return a.Version
}

// SetVersion returns the version of the history replication task
func (a *SyncActivityTask) SetVersion(version int64) {
	a.Version = version
}

// GetTaskID returns the sequence ID of the history replication task
func (a *SyncActivityTask) GetTaskID() int64 {
	return a.TaskID
}

// SetTaskID sets the sequence ID of the history replication task
func (a *SyncActivityTask) SetTaskID(id int64) {
	a.TaskID = id
}

// GetVisibilityTimestamp get the visibility timestamp
func (a *SyncActivityTask) GetVisibilityTimestamp() time.Time {
	return a.VisibilityTimestamp
}

// SetVisibilityTimestamp set the visibility timestamp
func (a *SyncActivityTask) SetVisibilityTimestamp(timestamp time.Time) {
	a.VisibilityTimestamp = timestamp
}

// DBTimestampToUnixNano converts CQL timestamp to UnixNano
func DBTimestampToUnixNano(milliseconds int64) int64 {
	return milliseconds * 1000 * 1000 // Milliseconds are 10⁻³, nanoseconds are 10⁻⁹, (-3) - (-9) = 6, so multiply by 10⁶
}

// UnixNanoToDBTimestamp converts UnixNano to CQL timestamp
func UnixNanoToDBTimestamp(timestamp int64) int64 {
	return timestamp / (1000 * 1000) // Milliseconds are 10⁻³, nanoseconds are 10⁻⁹, (-9) - (-3) = -6, so divide by 10⁶
}

// NewHistoryBranchToken return a new branch token
func NewHistoryBranchToken(treeID []byte) ([]byte, error) {
	branchID := uuid.NewRandom()
	bi := &persistenceblobs.HistoryBranch{
		TreeId:    treeID,
		BranchId:  branchID,
		Ancestors: []*persistenceblobs.HistoryBranchRange{},
	}
	datablob, err := serialization.HistoryBranchToBlob(bi)
	if err != nil {
		return nil, err
	}
	token := datablob.Data
	return token, nil
}

// NewHistoryBranchTokenByBranchID return a new branch token with treeID/branchID
func NewHistoryBranchTokenByBranchID(treeID, branchID []byte) ([]byte, error) {
	bi := &persistenceblobs.HistoryBranch{
		TreeId:    treeID,
		BranchId:  branchID,
		Ancestors: []*persistenceblobs.HistoryBranchRange{},
	}
	datablob, err := serialization.HistoryBranchToBlob(bi)
	if err != nil {
		return nil, err
	}
	token := datablob.Data
	return token, nil
}

// BuildHistoryGarbageCleanupInfo combine the workflow identity information into a string
func BuildHistoryGarbageCleanupInfo(namespaceID, workflowID, runID string) string {
	return fmt.Sprintf("%v:%v:%v", namespaceID, workflowID, runID)
}

// SplitHistoryGarbageCleanupInfo returns workflow identity information
func SplitHistoryGarbageCleanupInfo(info string) (namespaceID, workflowID, runID string, err error) {
	ss := strings.Split(info, ":")
	// workflowID can contain ":" so len(ss) can be greater than 3
	if len(ss) < numItemsInGarbageInfo {
		return "", "", "", fmt.Errorf("not able to split info for  %s", info)
	}
	namespaceID = ss[0]
	runID = ss[len(ss)-1]
	workflowEnd := len(info) - len(runID) - 1
	workflowID = info[len(namespaceID)+1 : workflowEnd]
	return
}

// NewGetReplicationTasksFromDLQRequest creates a new GetReplicationTasksFromDLQRequest
func NewGetReplicationTasksFromDLQRequest(
	sourceClusterName string,
	readLevel int64,
	maxReadLevel int64,
	batchSize int,
	nextPageToken []byte,
) *GetReplicationTasksFromDLQRequest {
	return &GetReplicationTasksFromDLQRequest{
		SourceClusterName: sourceClusterName,
		GetReplicationTasksRequest: GetReplicationTasksRequest{
			ReadLevel:     readLevel,
			MaxReadLevel:  maxReadLevel,
			BatchSize:     batchSize,
			NextPageToken: nextPageToken,
		},
	}
}

func (r *ReplicationState) GenerateVersionProto() *persistenceblobs.ReplicationVersions {
	return &persistenceblobs.ReplicationVersions{
		StartVersion: &types.Int64Value{Value: r.StartVersion},
		LastWriteVersion: &types.Int64Value{ Value: r.LastWriteVersion},
	}
}

type ServiceType int

const (
	All ServiceType = iota
	Frontend
	History
	Matching
	Worker
)<|MERGE_RESOLUTION|>--- conflicted
+++ resolved
@@ -1016,43 +1016,6 @@
 		NextPageToken []byte
 	}
 
-<<<<<<< HEAD
-=======
-	// NamespaceInfo describes the namespace entity
-	NamespaceInfo struct {
-		ID          string
-		Name        string
-		Status      int
-		Description string
-		OwnerEmail  string
-		Data        map[string]string
-	}
-
-	// NamespaceConfig describes the namespace configuration
-	NamespaceConfig struct {
-		// NOTE: this retention is in days, not in seconds
-		Retention                int32
-		EmitMetric               bool
-		HistoryArchivalStatus    namespacepb.ArchivalStatus
-		HistoryArchivalURI       string
-		VisibilityArchivalStatus namespacepb.ArchivalStatus
-		VisibilityArchivalURI    string
-		BadBinaries              namespacepb.BadBinaries
-	}
-
-	// NamespaceReplicationConfig describes the cross DC namespace replication configuration
-	NamespaceReplicationConfig struct {
-		ActiveClusterName string
-		Clusters          []*ClusterReplicationConfig
-	}
-
-	// ClusterReplicationConfig describes the cross DC cluster replication configuration
-	ClusterReplicationConfig struct {
-		ClusterName string
-		// Note: if adding new properties of non-primitive types, remember to update GetCopy()
-	}
-
->>>>>>> 34a5163e
 	// CreateNamespaceRequest is used to create the namespace
 	CreateNamespaceRequest struct {
 		Namespace         *persistenceblobs.NamespaceDetail
