// The MIT License
//
// Copyright (c) 2020 Temporal Technologies Inc.  All rights reserved.
//
// Copyright (c) 2020 Uber Technologies, Inc.
//
// Permission is hereby granted, free of charge, to any person obtaining a copy
// of this software and associated documentation files (the "Software"), to deal
// in the Software without restriction, including without limitation the rights
// to use, copy, modify, merge, publish, distribute, sublicense, and/or sell
// copies of the Software, and to permit persons to whom the Software is
// furnished to do so, subject to the following conditions:
//
// The above copyright notice and this permission notice shall be included in
// all copies or substantial portions of the Software.
//
// THE SOFTWARE IS PROVIDED "AS IS", WITHOUT WARRANTY OF ANY KIND, EXPRESS OR
// IMPLIED, INCLUDING BUT NOT LIMITED TO THE WARRANTIES OF MERCHANTABILITY,
// FITNESS FOR A PARTICULAR PURPOSE AND NONINFRINGEMENT. IN NO EVENT SHALL THE
// AUTHORS OR COPYRIGHT HOLDERS BE LIABLE FOR ANY CLAIM, DAMAGES OR OTHER
// LIABILITY, WHETHER IN AN ACTION OF CONTRACT, TORT OR OTHERWISE, ARISING FROM,
// OUT OF OR IN CONNECTION WITH THE SOFTWARE OR THE USE OR OTHER DEALINGS IN
// THE SOFTWARE.

package persistence

import (
	eventpb "go.temporal.io/temporal-proto/event"
	"go.temporal.io/temporal-proto/serviceerror"

	"github.com/temporalio/temporal/common"
	"github.com/temporalio/temporal/common/log"
	"github.com/temporalio/temporal/common/persistence/serialization"
	"github.com/temporalio/temporal/common/primitives"
)

type (
	// executionManagerImpl implements ExecutionManager based on ExecutionStore, statsComputer and PayloadSerializer
	executionManagerImpl struct {
		serializer    PayloadSerializer
		persistence   ExecutionStore
		statsComputer statsComputer
		logger        log.Logger
	}
)

var _ ExecutionManager = (*executionManagerImpl)(nil)

// NewExecutionManagerImpl returns new ExecutionManager
func NewExecutionManagerImpl(
	persistence ExecutionStore,
	logger log.Logger,
) ExecutionManager {

	return &executionManagerImpl{
		serializer:    NewPayloadSerializer(),
		persistence:   persistence,
		statsComputer: statsComputer{},
		logger:        logger,
	}
}

func (m *executionManagerImpl) GetName() string {
	return m.persistence.GetName()
}

func (m *executionManagerImpl) GetShardID() int {
	return m.persistence.GetShardID()
}

// The below three APIs are related to serialization/deserialization
func (m *executionManagerImpl) GetWorkflowExecution(
	request *GetWorkflowExecutionRequest,
) (*GetWorkflowExecutionResponse, error) {

	response, err := m.persistence.GetWorkflowExecution(request)
	if err != nil {
		return nil, err
	}
	newResponse := &GetWorkflowExecutionResponse{
		State: &WorkflowMutableState{
			TimerInfos:         response.State.TimerInfos,
			RequestCancelInfos: response.State.RequestCancelInfos,
			SignalInfos:        response.State.SignalInfos,
			SignalRequestedIDs: response.State.SignalRequestedIDs,
			ReplicationState:   response.State.ReplicationState,
			Checksum:           response.State.Checksum,
		},
	}

	newResponse.State.ActivityInfos, err = m.DeserializeActivityInfos(response.State.ActivityInfos)
	if err != nil {
		return nil, err
	}
	newResponse.State.ChildExecutionInfos, err = m.DeserializeChildExecutionInfos(response.State.ChildExecutionInfos)
	if err != nil {
		return nil, err
	}
	newResponse.State.BufferedEvents, err = m.DeserializeBufferedEvents(response.State.BufferedEvents)
	if err != nil {
		return nil, err
	}
	newResponse.State.ExecutionInfo, newResponse.State.ExecutionStats, err = m.DeserializeExecutionInfo(response.State.ExecutionInfo)
	if err != nil {
		return nil, err
	}
	versionHistories, err := m.DeserializeVersionHistories(response.State.VersionHistories)
	if err != nil {
		return nil, err
	}
	newResponse.State.VersionHistories = versionHistories
	newResponse.MutableStateStats = m.statsComputer.computeMutableStateStats(response)

	return newResponse, nil
}

func (m *executionManagerImpl) DeserializeExecutionInfo(
	info *InternalWorkflowExecutionInfo,
) (*WorkflowExecutionInfo, *ExecutionStats, error) {

	completionEvent, err := m.serializer.DeserializeEvent(info.CompletionEvent)
	if err != nil {
		return nil, nil, err
	}

	autoResetPoints, err := m.serializer.DeserializeResetPoints(info.AutoResetPoints)
	if err != nil {
		return nil, nil, err
	}

	newInfo := &WorkflowExecutionInfo{
		CompletionEvent: completionEvent,

		NamespaceID:                        info.NamespaceID,
		WorkflowID:                         info.WorkflowID,
		RunID:                              info.RunID,
		ParentNamespaceID:                  info.ParentNamespaceID,
		ParentWorkflowID:                   info.ParentWorkflowID,
		ParentRunID:                        info.ParentRunID,
		InitiatedID:                        info.InitiatedID,
		CompletionEventBatchID:             info.CompletionEventBatchID,
		TaskList:                           info.TaskList,
		WorkflowTypeName:                   info.WorkflowTypeName,
<<<<<<< HEAD
		WorkflowRunTimeout:                 info.WorkflowRunTimeout,
		WorkflowExecutionTimeout:           info.WorkflowExecutionTimeout,
		WorkflowTaskTimeout:                info.WorkflowTaskTimeout,
		ExecutionContext:                   info.ExecutionContext,
=======
		WorkflowTimeout:                    info.WorkflowTimeout,
		DecisionStartToCloseTimeout:        info.DecisionStartToCloseTimeout,
>>>>>>> fef68ebb
		State:                              info.State,
		Status:                             info.Status,
		LastFirstEventID:                   info.LastFirstEventID,
		LastEventTaskID:                    info.LastEventTaskID,
		NextEventID:                        info.NextEventID,
		LastProcessedEvent:                 info.LastProcessedEvent,
		StartTimestamp:                     info.StartTimestamp,
		LastUpdatedTimestamp:               info.LastUpdatedTimestamp,
		CreateRequestID:                    info.CreateRequestID,
		SignalCount:                        info.SignalCount,
		DecisionVersion:                    info.DecisionVersion,
		DecisionScheduleID:                 info.DecisionScheduleID,
		DecisionStartedID:                  info.DecisionStartedID,
		DecisionRequestID:                  info.DecisionRequestID,
		DecisionTimeout:                    info.DecisionTimeout,
		DecisionAttempt:                    info.DecisionAttempt,
		DecisionStartedTimestamp:           info.DecisionStartedTimestamp,
		DecisionScheduledTimestamp:         info.DecisionScheduledTimestamp,
		DecisionOriginalScheduledTimestamp: info.DecisionOriginalScheduledTimestamp,
		CancelRequested:                    info.CancelRequested,
		CancelRequestID:                    info.CancelRequestID,
		StickyTaskList:                     info.StickyTaskList,
		StickyScheduleToStartTimeout:       info.StickyScheduleToStartTimeout,
		ClientLibraryVersion:               info.ClientLibraryVersion,
		ClientFeatureVersion:               info.ClientFeatureVersion,
		ClientImpl:                         info.ClientImpl,
		Attempt:                            info.Attempt,
		HasRetryPolicy:                     info.HasRetryPolicy,
		InitialInterval:                    info.InitialInterval,
		BackoffCoefficient:                 info.BackoffCoefficient,
		MaximumInterval:                    info.MaximumInterval,
		WorkflowTimeoutTime:                info.ExpirationTime,
		MaximumAttempts:                    info.MaximumAttempts,
		NonRetriableErrors:                 info.NonRetriableErrors,
		BranchToken:                        info.BranchToken,
		CronSchedule:                       info.CronSchedule,
		AutoResetPoints:                    autoResetPoints,
		SearchAttributes:                   info.SearchAttributes,
		Memo:                               info.Memo,
	}
	newStats := &ExecutionStats{
		HistorySize: info.HistorySize,
	}
	return newInfo, newStats, nil
}

func (m *executionManagerImpl) DeserializeBufferedEvents(
	blobs []*serialization.DataBlob,
) ([]*eventpb.HistoryEvent, error) {

	events := make([]*eventpb.HistoryEvent, 0)
	for _, b := range blobs {
		history, err := m.serializer.DeserializeBatchEvents(b)
		if err != nil {
			return nil, err
		}
		events = append(events, history...)
	}
	return events, nil
}

func (m *executionManagerImpl) DeserializeChildExecutionInfos(
	infos map[int64]*InternalChildExecutionInfo,
) (map[int64]*ChildExecutionInfo, error) {

	newInfos := make(map[int64]*ChildExecutionInfo, 0)
	for k, v := range infos {
		initiatedEvent, err := m.serializer.DeserializeEvent(v.InitiatedEvent)
		if err != nil {
			return nil, err
		}
		startedEvent, err := m.serializer.DeserializeEvent(v.StartedEvent)
		if err != nil {
			return nil, err
		}
		c := &ChildExecutionInfo{
			InitiatedEvent: initiatedEvent,
			StartedEvent:   startedEvent,

			Version:               v.Version,
			InitiatedID:           v.InitiatedID,
			InitiatedEventBatchID: v.InitiatedEventBatchID,
			StartedID:             v.StartedID,
			StartedWorkflowID:     v.StartedWorkflowID,
			StartedRunID:          v.StartedRunID,
			CreateRequestID:       v.CreateRequestID,
			Namespace:             v.Namespace,
			WorkflowTypeName:      v.WorkflowTypeName,
			ParentClosePolicy:     v.ParentClosePolicy,
		}

		// Needed for backward compatibility reason.
		// ChildWorkflowExecutionStartedEvent was only used by transfer queue processing of StartChildWorkflow.
		// Updated the code to instead directly read WorkflowId and RunId from mutable state
		// Existing mutable state won't have those values set so instead use started event to set StartedWorkflowID and
		// StartedRunID on the mutable state before passing it to application
		if startedEventAttr := startedEvent.GetChildWorkflowExecutionStartedEventAttributes(); startedEventAttr != nil {
			if startedExecution := startedEventAttr.WorkflowExecution; startedExecution != nil {
				c.StartedWorkflowID = startedExecution.GetWorkflowId()
				c.StartedRunID = startedExecution.GetRunId()
			}
		}

		newInfos[k] = c
	}
	return newInfos, nil
}

func (m *executionManagerImpl) DeserializeActivityInfos(
	infos map[int64]*InternalActivityInfo,
) (map[int64]*ActivityInfo, error) {

	newInfos := make(map[int64]*ActivityInfo, 0)
	for k, v := range infos {
		scheduledEvent, err := m.serializer.DeserializeEvent(v.ScheduledEvent)
		if err != nil {
			return nil, err
		}
		startedEvent, err := m.serializer.DeserializeEvent(v.StartedEvent)
		if err != nil {
			return nil, err
		}
		a := &ActivityInfo{
			ScheduledEvent: scheduledEvent,
			StartedEvent:   startedEvent,

			Version:                                 v.Version,
			ScheduleID:                              v.ScheduleID,
			ScheduledEventBatchID:                   v.ScheduledEventBatchID,
			ScheduledTime:                           v.ScheduledTime,
			StartedID:                               v.StartedID,
			StartedTime:                             v.StartedTime,
			ActivityID:                              v.ActivityID,
			RequestID:                               v.RequestID,
			Details:                                 v.Details,
			ScheduleToStartTimeout:                  v.ScheduleToStartTimeout,
			ScheduleToCloseTimeout:                  v.ScheduleToCloseTimeout,
			StartToCloseTimeout:                     v.StartToCloseTimeout,
			HeartbeatTimeout:                        v.HeartbeatTimeout,
			CancelRequested:                         v.CancelRequested,
			CancelRequestID:                         v.CancelRequestID,
			LastHeartBeatUpdatedTime:                v.LastHeartBeatUpdatedTime,
			TimerTaskStatus:                         v.TimerTaskStatus,
			Attempt:                                 v.Attempt,
			NamespaceID:                             v.NamespaceID.String(),
			StartedIdentity:                         v.StartedIdentity,
			TaskList:                                v.TaskList,
			HasRetryPolicy:                          v.HasRetryPolicy,
			InitialInterval:                         v.InitialInterval,
			BackoffCoefficient:                      v.BackoffCoefficient,
			MaximumInterval:                         v.MaximumInterval,
			ExpirationTime:                          v.ExpirationTime,
			MaximumAttempts:                         v.MaximumAttempts,
			NonRetriableErrors:                      v.NonRetriableErrors,
			LastFailureReason:                       v.LastFailureReason,
			LastWorkerIdentity:                      v.LastWorkerIdentity,
			LastFailureDetails:                      v.LastFailureDetails,
			LastHeartbeatTimeoutVisibilityInSeconds: v.LastHeartbeatTimeoutVisibilityInSeconds,
		}
		newInfos[k] = a
	}
	return newInfos, nil
}

func (m *executionManagerImpl) UpdateWorkflowExecution(
	request *UpdateWorkflowExecutionRequest,
) (*UpdateWorkflowExecutionResponse, error) {

	serializedWorkflowMutation, err := m.SerializeWorkflowMutation(&request.UpdateWorkflowMutation, request.Encoding)
	if err != nil {
		return nil, err
	}
	var serializedNewWorkflowSnapshot *InternalWorkflowSnapshot
	if request.NewWorkflowSnapshot != nil {
		serializedNewWorkflowSnapshot, err = m.SerializeWorkflowSnapshot(request.NewWorkflowSnapshot, request.Encoding)
		if err != nil {
			return nil, err
		}
	}

	newRequest := &InternalUpdateWorkflowExecutionRequest{
		RangeID: request.RangeID,

		Mode: request.Mode,

		UpdateWorkflowMutation: *serializedWorkflowMutation,
		NewWorkflowSnapshot:    serializedNewWorkflowSnapshot,
	}

	msuss := m.statsComputer.computeMutableStateUpdateStats(newRequest)
	err1 := m.persistence.UpdateWorkflowExecution(newRequest)
	return &UpdateWorkflowExecutionResponse{MutableStateUpdateSessionStats: msuss}, err1
}

func (m *executionManagerImpl) SerializeUpsertChildExecutionInfos(
	infos []*ChildExecutionInfo,
	encoding common.EncodingType,
) ([]*InternalChildExecutionInfo, error) {

	newInfos := make([]*InternalChildExecutionInfo, 0)
	for _, v := range infos {
		initiatedEvent, err := m.serializer.SerializeEvent(v.InitiatedEvent, encoding)
		if err != nil {
			return nil, err
		}
		startedEvent, err := m.serializer.SerializeEvent(v.StartedEvent, encoding)
		if err != nil {
			return nil, err
		}
		i := &InternalChildExecutionInfo{
			InitiatedEvent: initiatedEvent,
			StartedEvent:   startedEvent,

			Version:               v.Version,
			InitiatedID:           v.InitiatedID,
			InitiatedEventBatchID: v.InitiatedEventBatchID,
			CreateRequestID:       v.CreateRequestID,
			StartedID:             v.StartedID,
			StartedWorkflowID:     v.StartedWorkflowID,
			StartedRunID:          v.StartedRunID,
			Namespace:             v.Namespace,
			WorkflowTypeName:      v.WorkflowTypeName,
			ParentClosePolicy:     v.ParentClosePolicy,
		}
		newInfos = append(newInfos, i)
	}
	return newInfos, nil
}

func (m *executionManagerImpl) SerializeUpsertActivityInfos(
	infos []*ActivityInfo,
	encoding common.EncodingType,
) ([]*InternalActivityInfo, error) {

	newInfos := make([]*InternalActivityInfo, 0)
	for _, v := range infos {
		scheduledEvent, err := m.serializer.SerializeEvent(v.ScheduledEvent, encoding)
		if err != nil {
			return nil, err
		}
		startedEvent, err := m.serializer.SerializeEvent(v.StartedEvent, encoding)
		if err != nil {
			return nil, err
		}
		i := &InternalActivityInfo{
			Version:                                 v.Version,
			ScheduleID:                              v.ScheduleID,
			ScheduledEventBatchID:                   v.ScheduledEventBatchID,
			ScheduledEvent:                          scheduledEvent,
			ScheduledTime:                           v.ScheduledTime,
			StartedID:                               v.StartedID,
			StartedEvent:                            startedEvent,
			StartedTime:                             v.StartedTime,
			ActivityID:                              v.ActivityID,
			RequestID:                               v.RequestID,
			Details:                                 v.Details,
			ScheduleToStartTimeout:                  v.ScheduleToStartTimeout,
			ScheduleToCloseTimeout:                  v.ScheduleToCloseTimeout,
			StartToCloseTimeout:                     v.StartToCloseTimeout,
			HeartbeatTimeout:                        v.HeartbeatTimeout,
			CancelRequested:                         v.CancelRequested,
			CancelRequestID:                         v.CancelRequestID,
			LastHeartBeatUpdatedTime:                v.LastHeartBeatUpdatedTime,
			TimerTaskStatus:                         v.TimerTaskStatus,
			Attempt:                                 v.Attempt,
			NamespaceID:                             primitives.MustParseUUID(v.NamespaceID),
			StartedIdentity:                         v.StartedIdentity,
			TaskList:                                v.TaskList,
			HasRetryPolicy:                          v.HasRetryPolicy,
			InitialInterval:                         v.InitialInterval,
			BackoffCoefficient:                      v.BackoffCoefficient,
			MaximumInterval:                         v.MaximumInterval,
			ExpirationTime:                          v.ExpirationTime,
			MaximumAttempts:                         v.MaximumAttempts,
			NonRetriableErrors:                      v.NonRetriableErrors,
			LastFailureReason:                       v.LastFailureReason,
			LastWorkerIdentity:                      v.LastWorkerIdentity,
			LastFailureDetails:                      v.LastFailureDetails,
			LastHeartbeatTimeoutVisibilityInSeconds: v.LastHeartbeatTimeoutVisibilityInSeconds,
		}
		newInfos = append(newInfos, i)
	}
	return newInfos, nil
}

func (m *executionManagerImpl) SerializeExecutionInfo(
	info *WorkflowExecutionInfo,
	stats *ExecutionStats,
	encoding common.EncodingType,
) (*InternalWorkflowExecutionInfo, error) {

	if info == nil {
		return &InternalWorkflowExecutionInfo{}, nil
	}
	completionEvent, err := m.serializer.SerializeEvent(info.CompletionEvent, encoding)
	if err != nil {
		return nil, err
	}

	resetPoints, err := m.serializer.SerializeResetPoints(info.AutoResetPoints, encoding)
	if err != nil {
		return nil, err
	}

	return &InternalWorkflowExecutionInfo{
		NamespaceID:                        info.NamespaceID,
		WorkflowID:                         info.WorkflowID,
		RunID:                              info.RunID,
		ParentNamespaceID:                  info.ParentNamespaceID,
		ParentWorkflowID:                   info.ParentWorkflowID,
		ParentRunID:                        info.ParentRunID,
		InitiatedID:                        info.InitiatedID,
		CompletionEventBatchID:             info.CompletionEventBatchID,
		CompletionEvent:                    completionEvent,
		TaskList:                           info.TaskList,
		WorkflowTypeName:                   info.WorkflowTypeName,
<<<<<<< HEAD
		WorkflowRunTimeout:                 info.WorkflowRunTimeout,
		WorkflowExecutionTimeout:           info.WorkflowExecutionTimeout,
		WorkflowTaskTimeout:                info.WorkflowTaskTimeout,
		ExecutionContext:                   info.ExecutionContext,
=======
		WorkflowTimeout:                    info.WorkflowTimeout,
		DecisionStartToCloseTimeout:        info.DecisionStartToCloseTimeout,
>>>>>>> fef68ebb
		State:                              info.State,
		Status:                             info.Status,
		LastFirstEventID:                   info.LastFirstEventID,
		LastEventTaskID:                    info.LastEventTaskID,
		NextEventID:                        info.NextEventID,
		LastProcessedEvent:                 info.LastProcessedEvent,
		StartTimestamp:                     info.StartTimestamp,
		LastUpdatedTimestamp:               info.LastUpdatedTimestamp,
		CreateRequestID:                    info.CreateRequestID,
		SignalCount:                        info.SignalCount,
		DecisionVersion:                    info.DecisionVersion,
		DecisionScheduleID:                 info.DecisionScheduleID,
		DecisionStartedID:                  info.DecisionStartedID,
		DecisionRequestID:                  info.DecisionRequestID,
		DecisionTimeout:                    info.DecisionTimeout,
		DecisionAttempt:                    info.DecisionAttempt,
		DecisionStartedTimestamp:           info.DecisionStartedTimestamp,
		DecisionScheduledTimestamp:         info.DecisionScheduledTimestamp,
		DecisionOriginalScheduledTimestamp: info.DecisionOriginalScheduledTimestamp,
		CancelRequested:                    info.CancelRequested,
		CancelRequestID:                    info.CancelRequestID,
		StickyTaskList:                     info.StickyTaskList,
		StickyScheduleToStartTimeout:       info.StickyScheduleToStartTimeout,
		ClientLibraryVersion:               info.ClientLibraryVersion,
		ClientFeatureVersion:               info.ClientFeatureVersion,
		ClientImpl:                         info.ClientImpl,
		AutoResetPoints:                    resetPoints,
		Attempt:                            info.Attempt,
		HasRetryPolicy:                     info.HasRetryPolicy,
		InitialInterval:                    info.InitialInterval,
		BackoffCoefficient:                 info.BackoffCoefficient,
		MaximumInterval:                    info.MaximumInterval,
		ExpirationTime:                     info.WorkflowTimeoutTime,
		MaximumAttempts:                    info.MaximumAttempts,
		NonRetriableErrors:                 info.NonRetriableErrors,
		BranchToken:                        info.BranchToken,
		CronSchedule:                       info.CronSchedule,
		Memo:                               info.Memo,
		SearchAttributes:                   info.SearchAttributes,

		// attributes which are not related to mutable state
		HistorySize: stats.HistorySize,
	}, nil
}

func (m *executionManagerImpl) ConflictResolveWorkflowExecution(
	request *ConflictResolveWorkflowExecutionRequest,
) error {

	serializedResetWorkflowSnapshot, err := m.SerializeWorkflowSnapshot(&request.ResetWorkflowSnapshot, request.Encoding)
	if err != nil {
		return err
	}
	var serializedCurrentWorkflowMutation *InternalWorkflowMutation
	if request.CurrentWorkflowMutation != nil {
		serializedCurrentWorkflowMutation, err = m.SerializeWorkflowMutation(request.CurrentWorkflowMutation, request.Encoding)
		if err != nil {
			return err
		}
	}
	var serializedNewWorkflowMutation *InternalWorkflowSnapshot
	if request.NewWorkflowSnapshot != nil {
		serializedNewWorkflowMutation, err = m.SerializeWorkflowSnapshot(request.NewWorkflowSnapshot, request.Encoding)
		if err != nil {
			return err
		}
	}

	if request.CurrentWorkflowMutation != nil && request.CurrentWorkflowCAS != nil {
		return serviceerror.NewInternal("ConflictResolveWorkflowExecution: current workflow & current workflow CAS both set")
	}

	newRequest := &InternalConflictResolveWorkflowExecutionRequest{
		RangeID: request.RangeID,

		Mode: request.Mode,

		ResetWorkflowSnapshot: *serializedResetWorkflowSnapshot,

		NewWorkflowSnapshot: serializedNewWorkflowMutation,

		CurrentWorkflowMutation: serializedCurrentWorkflowMutation,

		// TODO deprecate this once nDC migration is completed
		//  basically should use CurrentWorkflowMutation instead
		CurrentWorkflowCAS: request.CurrentWorkflowCAS,
	}
	return m.persistence.ConflictResolveWorkflowExecution(newRequest)
}

func (m *executionManagerImpl) ResetWorkflowExecution(
	request *ResetWorkflowExecutionRequest,
) error {

	serializedNewWorkflowSnapshot, err := m.SerializeWorkflowSnapshot(&request.NewWorkflowSnapshot, request.Encoding)
	if err != nil {
		return err
	}
	var serializedUpdateWorkflowSnapshot *InternalWorkflowMutation
	if request.CurrentWorkflowMutation != nil {
		serializedUpdateWorkflowSnapshot, err = m.SerializeWorkflowMutation(request.CurrentWorkflowMutation, request.Encoding)
		if err != nil {
			return err
		}
	}

	newRequest := &InternalResetWorkflowExecutionRequest{
		RangeID: request.RangeID,

		BaseRunID:          request.BaseRunID,
		BaseRunNextEventID: request.BaseRunNextEventID,

		CurrentRunID:          request.CurrentRunID,
		CurrentRunNextEventID: request.CurrentRunNextEventID,

		CurrentWorkflowMutation: serializedUpdateWorkflowSnapshot,

		NewWorkflowSnapshot: *serializedNewWorkflowSnapshot,
	}
	return m.persistence.ResetWorkflowExecution(newRequest)
}

func (m *executionManagerImpl) CreateWorkflowExecution(
	request *CreateWorkflowExecutionRequest,
) (*CreateWorkflowExecutionResponse, error) {

	encoding := common.EncodingTypeProto3

	serializedNewWorkflowSnapshot, err := m.SerializeWorkflowSnapshot(&request.NewWorkflowSnapshot, encoding)
	if err != nil {
		return nil, err
	}

	newRequest := &InternalCreateWorkflowExecutionRequest{
		RangeID: request.RangeID,

		Mode: request.Mode,

		PreviousRunID:            request.PreviousRunID,
		PreviousLastWriteVersion: request.PreviousLastWriteVersion,

		NewWorkflowSnapshot: *serializedNewWorkflowSnapshot,
	}

	return m.persistence.CreateWorkflowExecution(newRequest)
}

func (m *executionManagerImpl) SerializeWorkflowMutation(
	input *WorkflowMutation,
	encoding common.EncodingType,
) (*InternalWorkflowMutation, error) {

	serializedExecutionInfo, err := m.SerializeExecutionInfo(
		input.ExecutionInfo,
		input.ExecutionStats,
		encoding,
	)
	if err != nil {
		return nil, err
	}
	serializedVersionHistories, err := m.SerializeVersionHistories(input.VersionHistories, encoding)
	if err != nil {
		return nil, err
	}
	serializedUpsertActivityInfos, err := m.SerializeUpsertActivityInfos(input.UpsertActivityInfos, encoding)
	if err != nil {
		return nil, err
	}
	serializedUpsertChildExecutionInfos, err := m.SerializeUpsertChildExecutionInfos(input.UpsertChildExecutionInfos, encoding)
	if err != nil {
		return nil, err
	}
	var serializedNewBufferedEvents *serialization.DataBlob
	if input.NewBufferedEvents != nil {
		serializedNewBufferedEvents, err = m.serializer.SerializeBatchEvents(input.NewBufferedEvents, encoding)
		if err != nil {
			return nil, err
		}
	}

	startVersion, err := getStartVersion(input.VersionHistories, input.ReplicationState)
	if err != nil {
		return nil, err
	}
	lastWriteVersion, err := getLastWriteVersion(input.VersionHistories, input.ReplicationState)
	if err != nil {
		return nil, err
	}

	return &InternalWorkflowMutation{
		ExecutionInfo:    serializedExecutionInfo,
		ReplicationState: input.ReplicationState,
		VersionHistories: serializedVersionHistories,
		StartVersion:     startVersion,
		LastWriteVersion: lastWriteVersion,

		UpsertActivityInfos:       serializedUpsertActivityInfos,
		DeleteActivityInfos:       input.DeleteActivityInfos,
		UpsertTimerInfos:          input.UpsertTimerInfos,
		DeleteTimerInfos:          input.DeleteTimerInfos,
		UpsertChildExecutionInfos: serializedUpsertChildExecutionInfos,
		DeleteChildExecutionInfo:  input.DeleteChildExecutionInfo,
		UpsertRequestCancelInfos:  input.UpsertRequestCancelInfos,
		DeleteRequestCancelInfo:   input.DeleteRequestCancelInfo,
		UpsertSignalInfos:         input.UpsertSignalInfos,
		DeleteSignalInfo:          input.DeleteSignalInfo,
		UpsertSignalRequestedIDs:  input.UpsertSignalRequestedIDs,
		DeleteSignalRequestedID:   input.DeleteSignalRequestedID,
		NewBufferedEvents:         serializedNewBufferedEvents,
		ClearBufferedEvents:       input.ClearBufferedEvents,

		TransferTasks:    input.TransferTasks,
		ReplicationTasks: input.ReplicationTasks,
		TimerTasks:       input.TimerTasks,

		Condition: input.Condition,
		Checksum:  input.Checksum,
	}, nil
}

func (m *executionManagerImpl) SerializeWorkflowSnapshot(
	input *WorkflowSnapshot,
	encoding common.EncodingType,
) (*InternalWorkflowSnapshot, error) {

	serializedExecutionInfo, err := m.SerializeExecutionInfo(
		input.ExecutionInfo,
		input.ExecutionStats,
		encoding,
	)
	if err != nil {
		return nil, err
	}
	serializedVersionHistories, err := m.SerializeVersionHistories(input.VersionHistories, encoding)
	if err != nil {
		return nil, err
	}
	serializedActivityInfos, err := m.SerializeUpsertActivityInfos(input.ActivityInfos, encoding)
	if err != nil {
		return nil, err
	}
	serializedChildExecutionInfos, err := m.SerializeUpsertChildExecutionInfos(input.ChildExecutionInfos, encoding)
	if err != nil {
		return nil, err
	}

	startVersion, err := getStartVersion(input.VersionHistories, input.ReplicationState)
	if err != nil {
		return nil, err
	}
	lastWriteVersion, err := getLastWriteVersion(input.VersionHistories, input.ReplicationState)
	if err != nil {
		return nil, err
	}

	return &InternalWorkflowSnapshot{
		ExecutionInfo:    serializedExecutionInfo,
		ReplicationState: input.ReplicationState,
		VersionHistories: serializedVersionHistories,
		StartVersion:     startVersion,
		LastWriteVersion: lastWriteVersion,

		ActivityInfos:       serializedActivityInfos,
		TimerInfos:          input.TimerInfos,
		ChildExecutionInfos: serializedChildExecutionInfos,
		RequestCancelInfos:  input.RequestCancelInfos,
		SignalInfos:         input.SignalInfos,
		SignalRequestedIDs:  input.SignalRequestedIDs,

		TransferTasks:    input.TransferTasks,
		ReplicationTasks: input.ReplicationTasks,
		TimerTasks:       input.TimerTasks,

		Condition: input.Condition,
		Checksum:  input.Checksum,
	}, nil
}

func (m *executionManagerImpl) SerializeVersionHistories(
	versionHistories *VersionHistories,
	encoding common.EncodingType,
) (*serialization.DataBlob, error) {

	if versionHistories == nil {
		return nil, nil
	}
	return m.serializer.SerializeVersionHistories(versionHistories.ToProto(), encoding)
}

func (m *executionManagerImpl) DeserializeVersionHistories(
	blob *serialization.DataBlob,
) (*VersionHistories, error) {

	if blob == nil {
		return nil, nil
	}
	versionHistories, err := m.serializer.DeserializeVersionHistories(blob)
	if err != nil {
		return nil, err
	}
	return NewVersionHistoriesFromProto(versionHistories), nil
}

func (m *executionManagerImpl) DeleteWorkflowExecution(
	request *DeleteWorkflowExecutionRequest,
) error {
	return m.persistence.DeleteWorkflowExecution(request)
}

func (m *executionManagerImpl) DeleteCurrentWorkflowExecution(
	request *DeleteCurrentWorkflowExecutionRequest,
) error {
	return m.persistence.DeleteCurrentWorkflowExecution(request)
}

func (m *executionManagerImpl) GetCurrentExecution(
	request *GetCurrentExecutionRequest,
) (*GetCurrentExecutionResponse, error) {
	return m.persistence.GetCurrentExecution(request)
}

func (m *executionManagerImpl) ListConcreteExecutions(
	request *ListConcreteExecutionsRequest,
) (*ListConcreteExecutionsResponse, error) {
	response, err := m.persistence.ListConcreteExecutions(request)
	if err != nil {
		return nil, err
	}
	newResponse := &ListConcreteExecutionsResponse{
		ExecutionInfos: make([]*WorkflowExecutionInfo, len(response.ExecutionInfos), len(response.ExecutionInfos)),
		PageToken:      response.NextPageToken,
	}
	for i, info := range response.ExecutionInfos {
		newResponse.ExecutionInfos[i], _, err = m.DeserializeExecutionInfo(info)
		if err != nil {
			return nil, err
		}
	}
	return newResponse, nil
}

// Transfer task related methods
func (m *executionManagerImpl) GetTransferTasks(
	request *GetTransferTasksRequest,
) (*GetTransferTasksResponse, error) {
	return m.persistence.GetTransferTasks(request)
}

func (m *executionManagerImpl) CompleteTransferTask(
	request *CompleteTransferTaskRequest,
) error {
	return m.persistence.CompleteTransferTask(request)
}

func (m *executionManagerImpl) RangeCompleteTransferTask(
	request *RangeCompleteTransferTaskRequest,
) error {
	return m.persistence.RangeCompleteTransferTask(request)
}

// Replication task related methods
func (m *executionManagerImpl) GetReplicationTasks(
	request *GetReplicationTasksRequest,
) (*GetReplicationTasksResponse, error) {
	return m.persistence.GetReplicationTasks(request)
}

func (m *executionManagerImpl) CompleteReplicationTask(
	request *CompleteReplicationTaskRequest,
) error {
	return m.persistence.CompleteReplicationTask(request)
}

func (m *executionManagerImpl) RangeCompleteReplicationTask(
	request *RangeCompleteReplicationTaskRequest,
) error {
	return m.persistence.RangeCompleteReplicationTask(request)
}

func (m *executionManagerImpl) PutReplicationTaskToDLQ(
	request *PutReplicationTaskToDLQRequest,
) error {
	return m.persistence.PutReplicationTaskToDLQ(request)
}

func (m *executionManagerImpl) GetReplicationTasksFromDLQ(
	request *GetReplicationTasksFromDLQRequest,
) (*GetReplicationTasksFromDLQResponse, error) {
	return m.persistence.GetReplicationTasksFromDLQ(request)
}

func (m *executionManagerImpl) DeleteReplicationTaskFromDLQ(
	request *DeleteReplicationTaskFromDLQRequest,
) error {
	return m.persistence.DeleteReplicationTaskFromDLQ(request)
}

func (m *executionManagerImpl) RangeDeleteReplicationTaskFromDLQ(
	request *RangeDeleteReplicationTaskFromDLQRequest,
) error {
	return m.persistence.RangeDeleteReplicationTaskFromDLQ(request)
}

// Timer related methods.
func (m *executionManagerImpl) GetTimerIndexTasks(
	request *GetTimerIndexTasksRequest,
) (*GetTimerIndexTasksResponse, error) {
	return m.persistence.GetTimerIndexTasks(request)
}

func (m *executionManagerImpl) CompleteTimerTask(
	request *CompleteTimerTaskRequest,
) error {
	return m.persistence.CompleteTimerTask(request)
}

func (m *executionManagerImpl) RangeCompleteTimerTask(
	request *RangeCompleteTimerTaskRequest,
) error {
	return m.persistence.RangeCompleteTimerTask(request)
}

func (m *executionManagerImpl) Close() {
	m.persistence.Close()
}

func getStartVersion(
	versionHistories *VersionHistories,
	replicationState *ReplicationState,
) (int64, error) {

	if replicationState == nil && versionHistories == nil {
		return common.EmptyVersion, nil
	}

	if replicationState != nil {
		return replicationState.StartVersion, nil
	}

	versionHistory, err := versionHistories.GetCurrentVersionHistory()
	if err != nil {
		return 0, err
	}
	versionHistoryItem, err := versionHistory.GetFirstItem()
	if err != nil {
		return 0, err
	}
	return versionHistoryItem.GetVersion(), nil
}

func getLastWriteVersion(
	versionHistories *VersionHistories,
	replicationState *ReplicationState,
) (int64, error) {

	if replicationState == nil && versionHistories == nil {
		return common.EmptyVersion, nil
	}

	if replicationState != nil {
		return replicationState.LastWriteVersion, nil
	}

	versionHistory, err := versionHistories.GetCurrentVersionHistory()
	if err != nil {
		return 0, err
	}
	versionHistoryItem, err := versionHistory.GetLastItem()
	if err != nil {
		return 0, err
	}
	return versionHistoryItem.GetVersion(), nil
}<|MERGE_RESOLUTION|>--- conflicted
+++ resolved
@@ -141,15 +141,9 @@
 		CompletionEventBatchID:             info.CompletionEventBatchID,
 		TaskList:                           info.TaskList,
 		WorkflowTypeName:                   info.WorkflowTypeName,
-<<<<<<< HEAD
 		WorkflowRunTimeout:                 info.WorkflowRunTimeout,
 		WorkflowExecutionTimeout:           info.WorkflowExecutionTimeout,
 		WorkflowTaskTimeout:                info.WorkflowTaskTimeout,
-		ExecutionContext:                   info.ExecutionContext,
-=======
-		WorkflowTimeout:                    info.WorkflowTimeout,
-		DecisionStartToCloseTimeout:        info.DecisionStartToCloseTimeout,
->>>>>>> fef68ebb
 		State:                              info.State,
 		Status:                             info.Status,
 		LastFirstEventID:                   info.LastFirstEventID,
@@ -466,15 +460,9 @@
 		CompletionEvent:                    completionEvent,
 		TaskList:                           info.TaskList,
 		WorkflowTypeName:                   info.WorkflowTypeName,
-<<<<<<< HEAD
 		WorkflowRunTimeout:                 info.WorkflowRunTimeout,
 		WorkflowExecutionTimeout:           info.WorkflowExecutionTimeout,
 		WorkflowTaskTimeout:                info.WorkflowTaskTimeout,
-		ExecutionContext:                   info.ExecutionContext,
-=======
-		WorkflowTimeout:                    info.WorkflowTimeout,
-		DecisionStartToCloseTimeout:        info.DecisionStartToCloseTimeout,
->>>>>>> fef68ebb
 		State:                              info.State,
 		Status:                             info.Status,
 		LastFirstEventID:                   info.LastFirstEventID,
