--- conflicted
+++ resolved
@@ -161,75 +161,6 @@
 	return &UpdateWorkflowExecutionResponse{MutableStateUpdateSessionStats: msuss}, err1
 }
 
-<<<<<<< HEAD
-func (m *executionManagerImpl) SerializeExecutionInfo(
-	info *persistencespb.WorkflowExecutionInfo,
-	// TODO: return blob here
-) (*persistencespb.WorkflowExecutionInfo, error) {
-
-	if info == nil {
-		return &persistencespb.WorkflowExecutionInfo{}, nil
-	}
-
-	return &persistencespb.WorkflowExecutionInfo{
-		NamespaceId:                       info.NamespaceId,
-		WorkflowId:                        info.WorkflowId,
-		FirstExecutionRunId:               info.FirstExecutionRunId,
-		ParentNamespaceId:                 info.ParentNamespaceId,
-		ParentWorkflowId:                  info.ParentWorkflowId,
-		ParentRunId:                       info.ParentRunId,
-		InitiatedId:                       info.InitiatedId,
-		CompletionEventBatchId:            info.CompletionEventBatchId,
-		CompletionEvent:                   info.CompletionEvent,
-		TaskQueue:                         info.TaskQueue,
-		WorkflowTypeName:                  info.WorkflowTypeName,
-		WorkflowRunTimeout:                info.WorkflowRunTimeout,
-		WorkflowExecutionTimeout:          info.WorkflowExecutionTimeout,
-		DefaultWorkflowTaskTimeout:        info.DefaultWorkflowTaskTimeout,
-		LastFirstEventId:                  info.LastFirstEventId,
-		LastEventTaskId:                   info.LastEventTaskId,
-		LastWorkflowTaskStartId:           info.LastWorkflowTaskStartId,
-		StartTime:                         info.StartTime,
-		LastUpdateTime:                    info.LastUpdateTime,
-		SignalCount:                       info.SignalCount,
-		WorkflowTaskVersion:               info.WorkflowTaskVersion,
-		WorkflowTaskScheduleId:            info.WorkflowTaskScheduleId,
-		WorkflowTaskStartedId:             info.WorkflowTaskStartedId,
-		WorkflowTaskRequestId:             info.WorkflowTaskRequestId,
-		WorkflowTaskTimeout:               info.WorkflowTaskTimeout,
-		WorkflowTaskAttempt:               info.WorkflowTaskAttempt,
-		WorkflowTaskStartedTime:           info.WorkflowTaskStartedTime,
-		WorkflowTaskScheduledTime:         info.WorkflowTaskScheduledTime,
-		WorkflowTaskOriginalScheduledTime: info.WorkflowTaskOriginalScheduledTime,
-		CancelRequested:                   info.CancelRequested,
-		StickyTaskQueue:                   info.StickyTaskQueue,
-		StickyScheduleToStartTimeout:      info.StickyScheduleToStartTimeout,
-		AutoResetPoints:                   info.AutoResetPoints,
-		Attempt:                           info.Attempt,
-		HasRetryPolicy:                    info.HasRetryPolicy,
-		RetryInitialInterval:              info.RetryInitialInterval,
-		RetryBackoffCoefficient:           info.RetryBackoffCoefficient,
-		RetryMaximumInterval:              info.RetryMaximumInterval,
-		RetryMaximumAttempts:              info.RetryMaximumAttempts,
-		RetryNonRetryableErrorTypes:       info.RetryNonRetryableErrorTypes,
-		CronSchedule:                      info.CronSchedule,
-		Memo:                              info.Memo,
-		SearchAttributes:                  info.SearchAttributes,
-		WorkflowRunExpirationTime:         info.WorkflowRunExpirationTime,
-		WorkflowExecutionExpirationTime:   info.WorkflowExecutionExpirationTime,
-		LastFirstEventTxnId:               info.LastFirstEventTxnId,
-
-		ExecutionStats:       info.ExecutionStats,
-		VersionHistories:     info.VersionHistories,
-		CancelRequestId:      info.CancelRequestId,
-		HistorySize:          info.HistorySize,
-		StateTransitionCount: info.StateTransitionCount,
-		StartVersion:         info.StartVersion,
-	}, nil
-}
-
-=======
->>>>>>> 114c1398
 func (m *executionManagerImpl) ConflictResolveWorkflowExecution(
 	request *ConflictResolveWorkflowExecutionRequest,
 ) error {
