// Copyright (c) 2017 Uber Technologies, Inc.
//
// Permission is hereby granted, free of charge, to any person obtaining a copy
// of this software and associated documentation files (the "Software"), to deal
// in the Software without restriction, including without limitation the rights
// to use, copy, modify, merge, publish, distribute, sublicense, and/or sell
// copies of the Software, and to permit persons to whom the Software is
// furnished to do so, subject to the following conditions:
//
// The above copyright notice and this permission notice shall be included in
// all copies or substantial portions of the Software.
//
// THE SOFTWARE IS PROVIDED "AS IS", WITHOUT WARRANTY OF ANY KIND, EXPRESS OR
// IMPLIED, INCLUDING BUT NOT LIMITED TO THE WARRANTIES OF MERCHANTABILITY,
// FITNESS FOR A PARTICULAR PURPOSE AND NONINFRINGEMENT. IN NO EVENT SHALL THE
// AUTHORS OR COPYRIGHT HOLDERS BE LIABLE FOR ANY CLAIM, DAMAGES OR OTHER
// LIABILITY, WHETHER IN AN ACTION OF CONTRACT, TORT OR OTHERWISE, ARISING FROM,
// OUT OF OR IN CONNECTION WITH THE SOFTWARE OR THE USE OR OTHER DEALINGS IN
// THE SOFTWARE.

package persistence

import (
	"fmt"
	"time"

	"go.temporal.io/temporal-proto/serviceerror"

	"github.com/temporalio/temporal/common/primitives"
	"github.com/temporalio/temporal/common/primitives/timestamp"

	"github.com/temporalio/temporal/.gen/proto/persistenceblobs"
	"github.com/temporalio/temporal/common/persistence/serialization"

	commonpb "go.temporal.io/temporal-proto/common"
	executionpb "go.temporal.io/temporal-proto/execution"
	namespacepb "go.temporal.io/temporal-proto/namespace"

	"github.com/temporalio/temporal/common"
	"github.com/temporalio/temporal/common/checksum"
)

type (
	//////////////////////////////////////////////////////////////////////
	// Persistence interface is a lower layer of dataInterface.
	// The intention is to let different persistence implementation(SQL,Cassandra/etc) share some common logic
	// Right now the only common part is serialization/deserialization, and only ExecutionManager/HistoryManager need it.
	// ShardManager/TaskManager/MetadataManager are the same.
	//////////////////////////////////////////////////////////////////////

	// ShardStore is a lower level of ShardManager
	ShardStore = ShardManager
	// TaskStore is a lower level of TaskManager
	TaskStore = TaskManager
	// MetadataStore is a lower level of MetadataManager
	MetadataStore interface {
		Closeable
		GetName() string
		CreateNamespace(request *InternalCreateNamespaceRequest) (*CreateNamespaceResponse, error)
		GetNamespace(request *GetNamespaceRequest) (*InternalGetNamespaceResponse, error)
		UpdateNamespace(request *InternalUpdateNamespaceRequest) error
		DeleteNamespace(request *DeleteNamespaceRequest) error
		DeleteNamespaceByName(request *DeleteNamespaceByNameRequest) error
		ListNamespaces(request *ListNamespacesRequest) (*InternalListNamespacesResponse, error)
		GetMetadata() (*GetMetadataResponse, error)
	}

	// ClusterMetadataStore is a lower level of ClusterMetadataManager.
	// There is no Internal constructs needed to abstract away at the interface level currently,
	//  so we can reimplement the ClusterMetadataManager and leave this as a placeholder.
	ClusterMetadataStore interface {
		Closeable
		GetName() string
		// Initialize immutable metadata for the cluster. Takes no action if already initialized.
		InitializeImmutableClusterMetadata(request *InternalInitializeImmutableClusterMetadataRequest) (*InternalInitializeImmutableClusterMetadataResponse, error)
		GetImmutableClusterMetadata() (*InternalGetImmutableClusterMetadataResponse, error)
		// Membership APIs
		GetClusterMembers(request *GetClusterMembersRequest) (*GetClusterMembersResponse, error)
		UpsertClusterMembership(request *UpsertClusterMembershipRequest) error
		PruneClusterMembership(request *PruneClusterMembershipRequest) error
	}

	// ExecutionStore is used to manage workflow executions for Persistence layer
	ExecutionStore interface {
		Closeable
		GetName() string
		GetShardID() int
		//The below three APIs are related to serialization/deserialization
		GetWorkflowExecution(request *GetWorkflowExecutionRequest) (*InternalGetWorkflowExecutionResponse, error)
		UpdateWorkflowExecution(request *InternalUpdateWorkflowExecutionRequest) error
		ConflictResolveWorkflowExecution(request *InternalConflictResolveWorkflowExecutionRequest) error
		ResetWorkflowExecution(request *InternalResetWorkflowExecutionRequest) error

		CreateWorkflowExecution(request *InternalCreateWorkflowExecutionRequest) (*CreateWorkflowExecutionResponse, error)
		DeleteWorkflowExecution(request *DeleteWorkflowExecutionRequest) error
		DeleteCurrentWorkflowExecution(request *DeleteCurrentWorkflowExecutionRequest) error
		GetCurrentExecution(request *GetCurrentExecutionRequest) (*GetCurrentExecutionResponse, error)

		// Transfer task related methods
		GetTransferTasks(request *GetTransferTasksRequest) (*GetTransferTasksResponse, error)
		CompleteTransferTask(request *CompleteTransferTaskRequest) error
		RangeCompleteTransferTask(request *RangeCompleteTransferTaskRequest) error

		// Replication task related methods
		GetReplicationTasks(request *GetReplicationTasksRequest) (*GetReplicationTasksResponse, error)
		CompleteReplicationTask(request *CompleteReplicationTaskRequest) error
		RangeCompleteReplicationTask(request *RangeCompleteReplicationTaskRequest) error
		PutReplicationTaskToDLQ(request *PutReplicationTaskToDLQRequest) error
		GetReplicationTasksFromDLQ(request *GetReplicationTasksFromDLQRequest) (*GetReplicationTasksFromDLQResponse, error)
		DeleteReplicationTaskFromDLQ(request *DeleteReplicationTaskFromDLQRequest) error
		RangeDeleteReplicationTaskFromDLQ(request *RangeDeleteReplicationTaskFromDLQRequest) error

		// Timer related methods.
		GetTimerIndexTasks(request *GetTimerIndexTasksRequest) (*GetTimerIndexTasksResponse, error)
		CompleteTimerTask(request *CompleteTimerTaskRequest) error
		RangeCompleteTimerTask(request *RangeCompleteTimerTaskRequest) error

		// Remove corrupted task
		DeleteTask(request *DeleteTaskRequest) error
	}

	// HistoryStore is to manager workflow history events
	HistoryStore interface {
		Closeable
		GetName() string

		// The below are history V2 APIs
		// V2 regards history events growing as a tree, decoupled from workflow concepts

		// AppendHistoryNodes add(or override) a node to a history branch
		AppendHistoryNodes(request *InternalAppendHistoryNodesRequest) error
		// ReadHistoryBranch returns history node data for a branch
		ReadHistoryBranch(request *InternalReadHistoryBranchRequest) (*InternalReadHistoryBranchResponse, error)
		// ForkHistoryBranch forks a new branch from a old branch
		ForkHistoryBranch(request *InternalForkHistoryBranchRequest) (*InternalForkHistoryBranchResponse, error)
		// DeleteHistoryBranch removes a branch
		DeleteHistoryBranch(request *InternalDeleteHistoryBranchRequest) error
		// GetHistoryTree returns all branch information of a tree
		GetHistoryTree(request *GetHistoryTreeRequest) (*GetHistoryTreeResponse, error)
		// GetAllHistoryTreeBranches returns all branches of all trees
		GetAllHistoryTreeBranches(request *GetAllHistoryTreeBranchesRequest) (*GetAllHistoryTreeBranchesResponse, error)
	}

	// VisibilityStore is the store interface for visibility
	VisibilityStore interface {
		Closeable
		GetName() string
		RecordWorkflowExecutionStarted(request *InternalRecordWorkflowExecutionStartedRequest) error
		RecordWorkflowExecutionClosed(request *InternalRecordWorkflowExecutionClosedRequest) error
		UpsertWorkflowExecution(request *InternalUpsertWorkflowExecutionRequest) error
		ListOpenWorkflowExecutions(request *ListWorkflowExecutionsRequest) (*InternalListWorkflowExecutionsResponse, error)
		ListClosedWorkflowExecutions(request *ListWorkflowExecutionsRequest) (*InternalListWorkflowExecutionsResponse, error)
		ListOpenWorkflowExecutionsByType(request *ListWorkflowExecutionsByTypeRequest) (*InternalListWorkflowExecutionsResponse, error)
		ListClosedWorkflowExecutionsByType(request *ListWorkflowExecutionsByTypeRequest) (*InternalListWorkflowExecutionsResponse, error)
		ListOpenWorkflowExecutionsByWorkflowID(request *ListWorkflowExecutionsByWorkflowIDRequest) (*InternalListWorkflowExecutionsResponse, error)
		ListClosedWorkflowExecutionsByWorkflowID(request *ListWorkflowExecutionsByWorkflowIDRequest) (*InternalListWorkflowExecutionsResponse, error)
		ListClosedWorkflowExecutionsByStatus(request *ListClosedWorkflowExecutionsByStatusRequest) (*InternalListWorkflowExecutionsResponse, error)
		GetClosedWorkflowExecution(request *GetClosedWorkflowExecutionRequest) (*InternalGetClosedWorkflowExecutionResponse, error)
		DeleteWorkflowExecution(request *VisibilityDeleteWorkflowExecutionRequest) error
		ListWorkflowExecutions(request *ListWorkflowExecutionsRequestV2) (*InternalListWorkflowExecutionsResponse, error)
		ScanWorkflowExecutions(request *ListWorkflowExecutionsRequestV2) (*InternalListWorkflowExecutionsResponse, error)
		CountWorkflowExecutions(request *CountWorkflowExecutionsRequest) (*CountWorkflowExecutionsResponse, error)
	}

	// Queue is a store to enqueue and get messages
	Queue interface {
		Closeable
		EnqueueMessage(messagePayload []byte) error
		ReadMessages(lastMessageID int, maxCount int) ([]*QueueMessage, error)
		DeleteMessagesBefore(messageID int) error
		UpdateAckLevel(messageID int, clusterName string) error
		GetAckLevels() (map[string]int, error)
		EnqueueMessageToDLQ(messagePayload []byte) (int, error)
		ReadMessagesFromDLQ(firstMessageID int, lastMessageID int, pageSize int, pageToken []byte) ([]*QueueMessage, []byte, error)
		DeleteMessageFromDLQ(messageID int) error
		RangeDeleteMessagesFromDLQ(firstMessageID int, lastMessageID int) error
		UpdateDLQAckLevel(messageID int, clusterName string) error
		GetDLQAckLevels() (map[string]int, error)
	}

	// QueueMessage is the message that stores in the queue
	QueueMessage struct {
		ID        int       `json:"message_id"`
		QueueType QueueType `json:"queue_type"`
		Payload   []byte    `json:"message_payload"`
	}

	// DataBlob represents a blob for any binary data.
	// It contains raw data, and metadata(right now only encoding) in other field
	// Note that it should be only used for Persistence layer, below dataInterface and application(historyEngine/etc)

	// InternalCreateWorkflowExecutionRequest is used to write a new workflow execution
	InternalCreateWorkflowExecutionRequest struct {
		RangeID int64

		Mode CreateWorkflowMode

		PreviousRunID            string
		PreviousLastWriteVersion int64

		NewWorkflowSnapshot InternalWorkflowSnapshot
	}

	// InternalWorkflowExecutionInfo describes a workflow execution for Persistence Interface
	InternalWorkflowExecutionInfo struct {
		NamespaceID                        string
		WorkflowID                         string
		RunID                              string
		ParentNamespaceID                  string
		ParentWorkflowID                   string
		ParentRunID                        string
		InitiatedID                        int64
		CompletionEventBatchID             int64
		CompletionEvent                    *serialization.DataBlob
		TaskList                           string
		WorkflowTypeName                   string
		WorkflowTimeout                    int32
		DecisionStartToCloseTimeout        int32
		ExecutionContext                   []byte
		State                              int
		Status                             executionpb.WorkflowExecutionStatus
		LastFirstEventID                   int64
		LastEventTaskID                    int64
		NextEventID                        int64
		LastProcessedEvent                 int64
		StartTimestamp                     time.Time
		LastUpdatedTimestamp               time.Time
		CreateRequestID                    string
		SignalCount                        int32
		DecisionVersion                    int64
		DecisionScheduleID                 int64
		DecisionStartedID                  int64
		DecisionRequestID                  string
		DecisionTimeout                    int32
		DecisionAttempt                    int64
		DecisionStartedTimestamp           int64
		DecisionScheduledTimestamp         int64
		DecisionOriginalScheduledTimestamp int64
		CancelRequested                    bool
		CancelRequestID                    string
		StickyTaskList                     string
		StickyScheduleToStartTimeout       int32
		ClientLibraryVersion               string
		ClientFeatureVersion               string
		ClientImpl                         string
		AutoResetPoints                    *serialization.DataBlob
		// for retry
		Attempt            int32
		HasRetryPolicy     bool
		InitialInterval    int32
		BackoffCoefficient float64
		MaximumInterval    int32
		ExpirationTime     time.Time
		MaximumAttempts    int32
		NonRetriableErrors []string
		BranchToken        []byte
		CronSchedule       string
		ExpirationSeconds  int32
		Memo               map[string][]byte
		SearchAttributes   map[string][]byte

		// attributes which are not related to mutable state at all
		HistorySize int64
	}

	// InternalWorkflowMutableState indicates workflow related state for Persistence Interface
	InternalWorkflowMutableState struct {
		ExecutionInfo    *InternalWorkflowExecutionInfo
		ReplicationState *ReplicationState
		VersionHistories *serialization.DataBlob
		ActivityInfos    map[int64]*InternalActivityInfo

		TimerInfos          map[string]*persistenceblobs.TimerInfo
		ChildExecutionInfos map[int64]*InternalChildExecutionInfo
		RequestCancelInfos  map[int64]*persistenceblobs.RequestCancelInfo
		SignalInfos         map[int64]*persistenceblobs.SignalInfo
		SignalRequestedIDs  map[string]struct{}
		BufferedEvents      []*serialization.DataBlob

		Checksum checksum.Checksum
	}

	// InternalActivityInfo details  for Persistence Interface
	InternalActivityInfo struct {
		Version                  int64
		ScheduleID               int64
		ScheduledEventBatchID    int64
		ScheduledEvent           *serialization.DataBlob
		ScheduledTime            time.Time
		StartedID                int64
		StartedEvent             *serialization.DataBlob
		StartedTime              time.Time
		ActivityID               string
		RequestID                string
		Details                  []byte
		ScheduleToStartTimeout   int32
		ScheduleToCloseTimeout   int32
		StartToCloseTimeout      int32
		HeartbeatTimeout         int32
		CancelRequested          bool
		CancelRequestID          int64
		LastHeartBeatUpdatedTime time.Time
		TimerTaskStatus          int32
		// For retry
		Attempt            int32
		NamespaceID        primitives.UUID
		StartedIdentity    string
		TaskList           string
		HasRetryPolicy     bool
		InitialInterval    int32
		BackoffCoefficient float64
		MaximumInterval    int32
		ExpirationTime     time.Time
		MaximumAttempts    int32
		NonRetriableErrors []string
		LastFailureReason  string
		LastWorkerIdentity string
		LastFailureDetails []byte
		// Not written to database - This is used only for deduping heartbeat timer creation
		LastHeartbeatTimeoutVisibility int64
	}

	// InternalChildExecutionInfo has details for pending child executions for Persistence Interface
	InternalChildExecutionInfo struct {
		Version               int64
		InitiatedID           int64
		InitiatedEventBatchID int64
		InitiatedEvent        *serialization.DataBlob
		StartedID             int64
		StartedWorkflowID     string
		StartedRunID          string
		StartedEvent          *serialization.DataBlob
		CreateRequestID       string
		Namespace             string
		WorkflowTypeName      string
		ParentClosePolicy     commonpb.ParentClosePolicy
	}

	// InternalUpdateWorkflowExecutionRequest is used to update a workflow execution for Persistence Interface
	InternalUpdateWorkflowExecutionRequest struct {
		RangeID int64

		Mode UpdateWorkflowMode

		UpdateWorkflowMutation InternalWorkflowMutation

		NewWorkflowSnapshot *InternalWorkflowSnapshot
	}

	// InternalConflictResolveWorkflowExecutionRequest is used to reset workflow execution state for Persistence Interface
	InternalConflictResolveWorkflowExecutionRequest struct {
		RangeID int64

		Mode ConflictResolveWorkflowMode

		// workflow to be resetted
		ResetWorkflowSnapshot InternalWorkflowSnapshot

		// maybe new workflow
		NewWorkflowSnapshot *InternalWorkflowSnapshot

		// current workflow
		CurrentWorkflowMutation *InternalWorkflowMutation

		// TODO deprecate this once nDC migration is completed
		//  basically should use CurrentWorkflowMutation instead
		CurrentWorkflowCAS *CurrentWorkflowCAS
	}

	// InternalResetWorkflowExecutionRequest is used to reset workflow execution state for Persistence Interface
	InternalResetWorkflowExecutionRequest struct {
		RangeID int64

		// for base run (we need to make sure the baseRun hasn't been deleted after forking)
		BaseRunID          string
		BaseRunNextEventID int64

		// for current workflow record
		CurrentRunID          string
		CurrentRunNextEventID int64

		// for current mutable state
		CurrentWorkflowMutation *InternalWorkflowMutation

		// For new mutable state
		NewWorkflowSnapshot InternalWorkflowSnapshot
	}

	// InternalWorkflowMutation is used as generic workflow execution state mutation for Persistence Interface
	InternalWorkflowMutation struct {
		ExecutionInfo    *InternalWorkflowExecutionInfo
		ReplicationState *ReplicationState
		VersionHistories *serialization.DataBlob
		StartVersion     int64
		LastWriteVersion int64

		UpsertActivityInfos       []*InternalActivityInfo
		DeleteActivityInfos       []int64
		UpsertTimerInfos          []*persistenceblobs.TimerInfo
		DeleteTimerInfos          []string
		UpsertChildExecutionInfos []*InternalChildExecutionInfo
		DeleteChildExecutionInfo  *int64
		UpsertRequestCancelInfos  []*persistenceblobs.RequestCancelInfo
		DeleteRequestCancelInfo   *int64
		UpsertSignalInfos         []*persistenceblobs.SignalInfo
		DeleteSignalInfo          *int64
		UpsertSignalRequestedIDs  []string
		DeleteSignalRequestedID   string
		NewBufferedEvents         *serialization.DataBlob
		ClearBufferedEvents       bool

		TransferTasks    []Task
		TimerTasks       []Task
		ReplicationTasks []Task

		Condition int64

		Checksum checksum.Checksum
	}

	// InternalWorkflowSnapshot is used as generic workflow execution state snapshot for Persistence Interface
	InternalWorkflowSnapshot struct {
		ExecutionInfo    *InternalWorkflowExecutionInfo
		ReplicationState *ReplicationState
		VersionHistories *serialization.DataBlob
		StartVersion     int64
		LastWriteVersion int64

		ActivityInfos       []*InternalActivityInfo
		TimerInfos          []*persistenceblobs.TimerInfo
		ChildExecutionInfos []*InternalChildExecutionInfo
		RequestCancelInfos  []*persistenceblobs.RequestCancelInfo
		SignalInfos         []*persistenceblobs.SignalInfo
		SignalRequestedIDs  []string

		TransferTasks    []Task
		TimerTasks       []Task
		ReplicationTasks []Task

		Condition int64

		Checksum checksum.Checksum
	}

	// InternalAppendHistoryEventsRequest is used to append new events to workflow execution history  for Persistence Interface
	InternalAppendHistoryEventsRequest struct {
		NamespaceID       string
		Execution         executionpb.WorkflowExecution
		FirstEventID      int64
		EventBatchVersion int64
		RangeID           int64
		TransactionID     int64
		Events            *serialization.DataBlob
		Overwrite         bool
	}

	// InternalAppendHistoryNodesRequest is used to append a batch of history nodes
	InternalAppendHistoryNodesRequest struct {
		// True if it is the first append request to the branch
		IsNewBranch bool
		// The info for clean up data in background
		Info string
		// The branch to be appended
		BranchInfo *persistenceblobs.HistoryBranch
		// The first eventID becomes the nodeID to be appended
		NodeID int64
		// The events to be appended
		Events *serialization.DataBlob
		// Requested TransactionID for conditional update
		TransactionID int64
		// Used in sharded data stores to identify which shard to use
		ShardID int
	}

	// InternalGetWorkflowExecutionResponse is the response to GetworkflowExecutionRequest for Persistence Interface
	InternalGetWorkflowExecutionResponse struct {
		State *InternalWorkflowMutableState
	}

	// InternalForkHistoryBranchRequest is used to fork a history branch
	InternalForkHistoryBranchRequest struct {
		// The base branch to fork from
		ForkBranchInfo *persistenceblobs.HistoryBranch
		// The nodeID to fork from, the new branch will start from ( inclusive ), the base branch will stop at(exclusive)
		ForkNodeID int64
		// branchID of the new branch
		NewBranchID primitives.UUID
		// the info for clean up data in background
		Info string
		// Used in sharded data stores to identify which shard to use
		ShardID int
	}

	// InternalForkHistoryBranchResponse is the response to ForkHistoryBranchRequest
	InternalForkHistoryBranchResponse struct {
		// branchInfo to represent the new branch
		NewBranchInfo *persistenceblobs.HistoryBranch
	}

	// InternalDeleteHistoryBranchRequest is used to remove a history branch
	InternalDeleteHistoryBranchRequest struct {
		// branch to be deleted
		BranchInfo *persistenceblobs.HistoryBranch
		// Used in sharded data stores to identify which shard to use
		ShardID int
	}

	// InternalReadHistoryBranchRequest is used to read a history branch
	InternalReadHistoryBranchRequest struct {
		// The tree of branch range to be read
		TreeID primitives.UUID
		// The branch range to be read
		BranchID primitives.UUID
		// Get the history nodes from MinNodeID. Inclusive.
		MinNodeID int64
		// Get the history nodes upto MaxNodeID.  Exclusive.
		MaxNodeID int64
		// passing thru for pagination
		PageSize int
		// Pagination token
		NextPageToken []byte
		// LastNodeID is the last known node ID attached to a history node
		LastNodeID int64
		// LastTransactionID is the last known transaction ID attached to a history node
		LastTransactionID int64
		// Used in sharded data stores to identify which shard to use
		ShardID int
	}

	// InternalCompleteForkBranchRequest is used to update some tree/branch meta data for forking
	InternalCompleteForkBranchRequest struct {
		// branch to be updated
		BranchInfo persistenceblobs.HistoryBranch
		// whether fork is successful
		Success bool
		// Used in sharded data stores to identify which shard to use
		ShardID int
	}

	// InternalReadHistoryBranchResponse is the response to ReadHistoryBranchRequest
	InternalReadHistoryBranchResponse struct {
		// History events
		History []*serialization.DataBlob
		// Pagination token
		NextPageToken []byte
		// LastNodeID is the last known node ID attached to a history node
		LastNodeID int64
		// LastTransactionID is the last known transaction ID attached to a history node
		LastTransactionID int64
	}

	// VisibilityWorkflowExecutionInfo is visibility info for internal response
	VisibilityWorkflowExecutionInfo struct {
		WorkflowID       string
		RunID            string
		TypeName         string
		StartTime        time.Time
		ExecutionTime    time.Time
		CloseTime        time.Time
		Status           *executionpb.WorkflowExecutionStatus
		HistoryLength    int64
		Memo             *serialization.DataBlob
		SearchAttributes map[string]interface{}
	}

	// InternalListWorkflowExecutionsResponse is response from ListWorkflowExecutions
	InternalListWorkflowExecutionsResponse struct {
		Executions []*VisibilityWorkflowExecutionInfo
		// Token to read next page if there are more workflow executions beyond page size.
		// Use this to set NextPageToken on ListWorkflowExecutionsRequest to read the next page.
		NextPageToken []byte
	}

	// InternalGetClosedWorkflowExecutionResponse is response from GetWorkflowExecution
	InternalGetClosedWorkflowExecutionResponse struct {
		Execution *VisibilityWorkflowExecutionInfo
	}

	// InternalRecordWorkflowExecutionStartedRequest request to RecordWorkflowExecutionStarted
	InternalRecordWorkflowExecutionStartedRequest struct {
		NamespaceID        string
		WorkflowID         string
		RunID              string
		WorkflowTypeName   string
		StartTimestamp     int64
		ExecutionTimestamp int64
		WorkflowTimeout    int64
		TaskID             int64
		Memo               *serialization.DataBlob
		SearchAttributes   map[string][]byte
	}

	// InternalRecordWorkflowExecutionClosedRequest is request to RecordWorkflowExecutionClosed
	InternalRecordWorkflowExecutionClosedRequest struct {
		NamespaceID        string
		WorkflowID         string
		RunID              string
		WorkflowTypeName   string
		StartTimestamp     int64
		ExecutionTimestamp int64
		TaskID             int64
		Memo               *serialization.DataBlob
		SearchAttributes   map[string][]byte
		CloseTimestamp     int64
		Status             executionpb.WorkflowExecutionStatus
		HistoryLength      int64
		RetentionSeconds   int64
	}

	// InternalUpsertWorkflowExecutionRequest is request to UpsertWorkflowExecution
	InternalUpsertWorkflowExecutionRequest struct {
		NamespaceID        string
		WorkflowID         string
		RunID              string
		WorkflowTypeName   string
		StartTimestamp     int64
		ExecutionTimestamp int64
		WorkflowTimeout    int64
		TaskID             int64
		Memo               *serialization.DataBlob
		SearchAttributes   map[string][]byte
	}

<<<<<<< HEAD
=======
	// InternalNamespaceConfig describes the namespace configuration
	InternalNamespaceConfig struct {
		// NOTE: this retention is in days, not in seconds
		Retention                int32
		EmitMetric               bool                       // deprecated
		ArchivalBucket           string                     // deprecated
		ArchivalStatus           namespacepb.ArchivalStatus // deprecated
		HistoryArchivalStatus    namespacepb.ArchivalStatus
		HistoryArchivalURI       string
		VisibilityArchivalStatus namespacepb.ArchivalStatus
		VisibilityArchivalURI    string
		BadBinaries              *serialization.DataBlob
	}

>>>>>>> 34a5163e
	// InternalCreateNamespaceRequest is used to create the namespace
	InternalCreateNamespaceRequest struct {
		ID					primitives.UUID
		Name                string
		Namespace           *serialization.DataBlob
		IsGlobal            bool
	}

	// InternalGetNamespaceResponse is the response for GetNamespace
	InternalGetNamespaceResponse struct {
		Namespace           *serialization.DataBlob
		IsGlobal            bool
		NotificationVersion int64
	}

	// InternalUpdateNamespaceRequest is used to update namespace
	InternalUpdateNamespaceRequest struct {
		Id					primitives.UUID
		Name                string
		Namespace           *serialization.DataBlob
		NotificationVersion int64
	}

	// InternalListNamespacesResponse is the response for GetNamespace
	InternalListNamespacesResponse struct {
		Namespaces    []*InternalGetNamespaceResponse
		NextPageToken []byte
	}

	// InternalInitializeImmutableClusterMetadataRequest is a request of InitializeImmutableClusterMetadata
	// These values can only be set a single time upon cluster initialization.
	InternalInitializeImmutableClusterMetadataRequest struct {
		// Serialized ImmutableCusterMetadata to persist.
		ImmutableClusterMetadata *serialization.DataBlob
	}

	// InternalInitializeImmutableClusterMetadataResponse is a request of InitializeImmutableClusterMetadata
	InternalInitializeImmutableClusterMetadataResponse struct {
		// Serialized ImmutableCusterMetadata that is currently persisted.
		PersistedImmutableMetadata *serialization.DataBlob
		RequestApplied             bool
	}

	// InternalGetImmutableClusterMetadataResponse is the response to GetImmutableClusterMetadata
	// These values are set a single time upon cluster initialization.
	InternalGetImmutableClusterMetadataResponse struct {
		// Serialized ImmutableCusterMetadata.
		ImmutableClusterMetadata *serialization.DataBlob
	}

	// InternalUpsertClusterMembershipRequest is the request to UpsertClusterMembership
	InternalUpsertClusterMembershipRequest struct {
		ClusterMember
		RecordExpiry time.Time
	}
)

// NewDataBlob returns a new DataBlob
func NewDataBlob(data []byte, encodingType common.EncodingType) *serialization.DataBlob {
	if data == nil || len(data) == 0 {
		return nil
	}
	if encodingType != common.EncodingTypeProto3 && data[0] == 'Y' {
		panic(fmt.Sprintf("Invalid incoding: \"%v\"", encodingType))
	}
	return &serialization.DataBlob{
		Data:     data,
		Encoding: encodingType,
	}
}

// FromDataBlob decodes a datablob into a (payload, encodingType) tuple
func FromDataBlob(blob *serialization.DataBlob) ([]byte, string) {
	if blob == nil || len(blob.Data) == 0 {
		return nil, ""
	}
	return blob.Data, string(blob.Encoding)
}

// NewDataBlobFromProto convert data blob from Proto representation
func NewDataBlobFromProto(blob *commonpb.DataBlob) *serialization.DataBlob {
	switch blob.GetEncodingType() {
	case commonpb.EncodingType_JSON:
		return &serialization.DataBlob{
			Encoding: common.EncodingTypeJSON,
			Data:     blob.Data,
		}
	case commonpb.EncodingType_Proto3:
		return &serialization.DataBlob{
			Encoding: common.EncodingTypeProto3,
			Data:     blob.Data,
		}
	default:
		panic(fmt.Sprintf("NewDataBlobFromProto seeing unsupported enconding type: %v", blob.GetEncodingType()))
	}
}

func InternalWorkflowExecutionInfoToProto(executionInfo *InternalWorkflowExecutionInfo, startVersion int64, currentVersion int64, replicationState *ReplicationState, versionHistories *serialization.DataBlob) (*persistenceblobs.WorkflowExecutionInfo, *persistenceblobs.WorkflowExecutionState, error) {
	state := &persistenceblobs.WorkflowExecutionState{
		CreateRequestId: executionInfo.CreateRequestID,
		State:           int32(executionInfo.State),
		Status:          executionInfo.Status,
		RunId:           primitives.MustParseUUID(executionInfo.RunID),
	}

	info := &persistenceblobs.WorkflowExecutionInfo{
		NamespaceId:                             primitives.MustParseUUID(executionInfo.NamespaceID),
		WorkflowId:                              executionInfo.WorkflowID,
		TaskList:                                executionInfo.TaskList,
		WorkflowTypeName:                        executionInfo.WorkflowTypeName,
		WorkflowTimeoutSeconds:                  executionInfo.WorkflowTimeout,
		DecisionTaskTimeoutSeconds:              executionInfo.DecisionStartToCloseTimeout,
		ExecutionContext:                        executionInfo.ExecutionContext,
		LastFirstEventId:                        executionInfo.LastFirstEventID,
		LastEventTaskId:                         executionInfo.LastEventTaskID,
		LastProcessedEvent:                      executionInfo.LastProcessedEvent,
		StartTimeNanos:                          executionInfo.StartTimestamp.UnixNano(),
		LastUpdatedTimeNanos:                    executionInfo.LastUpdatedTimestamp.UnixNano(),
		DecisionVersion:                         executionInfo.DecisionVersion,
		DecisionScheduleId:                      executionInfo.DecisionScheduleID,
		DecisionStartedId:                       executionInfo.DecisionStartedID,
		DecisionRequestId:                       executionInfo.DecisionRequestID,
		DecisionTimeout:                         executionInfo.DecisionTimeout,
		DecisionAttempt:                         executionInfo.DecisionAttempt,
		DecisionStartedTimestampNanos:           executionInfo.DecisionStartedTimestamp,
		DecisionScheduledTimestampNanos:         executionInfo.DecisionScheduledTimestamp,
		DecisionOriginalScheduledTimestampNanos: executionInfo.DecisionOriginalScheduledTimestamp,
		StickyTaskList:                          executionInfo.StickyTaskList,
		StickyScheduleToStartTimeout:            int64(executionInfo.StickyScheduleToStartTimeout),
		ClientLibraryVersion:                    executionInfo.ClientLibraryVersion,
		ClientFeatureVersion:                    executionInfo.ClientFeatureVersion,
		ClientImpl:                              executionInfo.ClientImpl,
		SignalCount:                             int64(executionInfo.SignalCount),
		HistorySize:                             executionInfo.HistorySize,
		CronSchedule:                            executionInfo.CronSchedule,
		CompletionEventBatchId:                  executionInfo.CompletionEventBatchID,
		HasRetryPolicy:                          executionInfo.HasRetryPolicy,
		RetryAttempt:                            int64(executionInfo.Attempt),
		RetryInitialIntervalSeconds:             executionInfo.InitialInterval,
		RetryBackoffCoefficient:                 executionInfo.BackoffCoefficient,
		RetryMaximumIntervalSeconds:             executionInfo.MaximumInterval,
		RetryMaximumAttempts:                    executionInfo.MaximumAttempts,
		RetryExpirationSeconds:                  executionInfo.ExpirationSeconds,
		RetryNonRetryableErrors:                 executionInfo.NonRetriableErrors,
		EventStoreVersion:                       EventStoreVersion,
		EventBranchToken:                        executionInfo.BranchToken,
		AutoResetPoints:                         executionInfo.AutoResetPoints.Data,
		AutoResetPointsEncoding:                 executionInfo.AutoResetPoints.GetEncoding().String(),
		SearchAttributes:                        executionInfo.SearchAttributes,
		Memo:                                    executionInfo.Memo,
	}

	if !executionInfo.ExpirationTime.IsZero() {
		info.RetryExpirationTimeNanos = executionInfo.ExpirationTime.UnixNano()
	}

	completionEvent := executionInfo.CompletionEvent
	if completionEvent != nil {
		info.CompletionEvent = completionEvent.Data
		info.CompletionEventEncoding = string(completionEvent.Encoding)
	}

	info.StartVersion = startVersion
	info.CurrentVersion = currentVersion
	if replicationState == nil && versionHistories == nil {
		// both unspecified
		// this is allowed
	} else if replicationState != nil && versionHistories == nil {
		info.ReplicationData = &persistenceblobs.ReplicationData{LastReplicationInfo: replicationState.LastReplicationInfo, LastWriteEventId: replicationState.LastWriteEventID}
	} else if versionHistories != nil && replicationState == nil {
		info.VersionHistories = versionHistories.Data
		info.VersionHistoriesEncoding = string(versionHistories.GetEncoding())
	} else {
		return nil, nil, serviceerror.NewInternal(fmt.Sprintf("build workflow execution with both version histories and replication state."))
	}

	if executionInfo.ParentNamespaceID != "" {
		info.ParentNamespaceId = primitives.MustParseUUID(executionInfo.ParentNamespaceID)
		info.ParentWorkflowId = executionInfo.ParentWorkflowID
		info.ParentRunId = primitives.MustParseUUID(executionInfo.ParentRunID)
		info.InitiatedId = executionInfo.InitiatedID
		info.CompletionEvent = nil
	}

	if executionInfo.CancelRequested {
		info.CancelRequested = true
		info.CancelRequestId = executionInfo.CancelRequestID
	}
	return info, state, nil
}

func ProtoWorkflowExecutionToPartialInternalExecution(info *persistenceblobs.WorkflowExecutionInfo, state *persistenceblobs.WorkflowExecutionState, nextEventID int64) *InternalWorkflowExecutionInfo {
	executionInfo := &InternalWorkflowExecutionInfo{
		NamespaceID:                        primitives.UUIDString(info.NamespaceId),
		WorkflowID:                         info.WorkflowId,
		RunID:                              primitives.UUIDString(state.RunId),
		NextEventID:                        nextEventID,
		TaskList:                           info.GetTaskList(),
		WorkflowTypeName:                   info.GetWorkflowTypeName(),
		WorkflowTimeout:                    info.GetWorkflowTimeoutSeconds(),
		DecisionStartToCloseTimeout:        info.GetDecisionTaskTimeoutSeconds(),
		State:                              int(state.GetState()),
		Status:                             state.GetStatus(),
		LastFirstEventID:                   info.GetLastFirstEventId(),
		LastProcessedEvent:                 info.GetLastProcessedEvent(),
		StartTimestamp:                     time.Unix(0, info.GetStartTimeNanos()),
		LastUpdatedTimestamp:               time.Unix(0, info.GetLastUpdatedTimeNanos()),
		CreateRequestID:                    state.GetCreateRequestId(),
		DecisionVersion:                    info.GetDecisionVersion(),
		DecisionScheduleID:                 info.GetDecisionScheduleId(),
		DecisionStartedID:                  info.GetDecisionStartedId(),
		DecisionRequestID:                  info.GetDecisionRequestId(),
		DecisionTimeout:                    info.GetDecisionTimeout(),
		DecisionAttempt:                    info.GetDecisionAttempt(),
		DecisionStartedTimestamp:           info.GetDecisionStartedTimestampNanos(),
		DecisionScheduledTimestamp:         info.GetDecisionScheduledTimestampNanos(),
		DecisionOriginalScheduledTimestamp: info.GetDecisionOriginalScheduledTimestampNanos(),
		StickyTaskList:                     info.GetStickyTaskList(),
		StickyScheduleToStartTimeout:       int32(info.GetStickyScheduleToStartTimeout()),
		ClientLibraryVersion:               info.GetClientLibraryVersion(),
		ClientFeatureVersion:               info.GetClientFeatureVersion(),
		ClientImpl:                         info.GetClientImpl(),
		SignalCount:                        int32(info.GetSignalCount()),
		HistorySize:                        info.GetHistorySize(),
		CronSchedule:                       info.GetCronSchedule(),
		CompletionEventBatchID:             common.EmptyEventID,
		HasRetryPolicy:                     info.GetHasRetryPolicy(),
		Attempt:                            int32(info.GetRetryAttempt()),
		InitialInterval:                    info.GetRetryInitialIntervalSeconds(),
		BackoffCoefficient:                 info.GetRetryBackoffCoefficient(),
		MaximumInterval:                    info.GetRetryMaximumIntervalSeconds(),
		MaximumAttempts:                    info.GetRetryMaximumAttempts(),
		ExpirationSeconds:                  info.GetRetryExpirationSeconds(),
		BranchToken:                        info.GetEventBranchToken(),
		ExecutionContext:                   info.GetExecutionContext(),
		NonRetriableErrors:                 info.GetRetryNonRetryableErrors(),
		SearchAttributes:                   info.GetSearchAttributes(),
		Memo:                               info.GetMemo(),
	}

	if info.GetRetryExpirationTimeNanos() != 0 {
		executionInfo.ExpirationTime = time.Unix(0, info.GetRetryExpirationTimeNanos())
	}

	if info.ParentNamespaceId != nil {
		executionInfo.ParentNamespaceID = primitives.UUID(info.ParentNamespaceId).String()
		executionInfo.ParentWorkflowID = info.GetParentWorkflowId()
		executionInfo.ParentRunID = primitives.UUID(info.ParentRunId).String()
		executionInfo.InitiatedID = info.GetInitiatedId()
		if executionInfo.CompletionEvent != nil {
			executionInfo.CompletionEvent = nil
		}
	}

	if info.GetCancelRequested() {
		executionInfo.CancelRequested = true
		executionInfo.CancelRequestID = info.GetCancelRequestId()
	}

	executionInfo.CompletionEventBatchID = info.CompletionEventBatchId

	if info.CompletionEvent != nil {
		executionInfo.CompletionEvent = NewDataBlob(info.CompletionEvent,
			common.EncodingType(info.GetCompletionEventEncoding()))
	}

	if info.AutoResetPoints != nil {
		executionInfo.AutoResetPoints = NewDataBlob(info.AutoResetPoints,
			common.EncodingType(info.GetAutoResetPointsEncoding()))
	}
	return executionInfo
}

func ProtoActivityInfoToInternalActivityInfo(decoded *persistenceblobs.ActivityInfo) *InternalActivityInfo {
	info := &InternalActivityInfo{
		NamespaceID:              decoded.GetNamespaceId(),
		ScheduleID:               decoded.GetScheduleId(),
		Details:                  decoded.LastHeartbeatDetails,
		LastHeartBeatUpdatedTime: *timestamp.TimestampFromProto(decoded.LastHeartbeatUpdatedTime).ToTime(),
		Version:                  decoded.GetVersion(),
		ScheduledEventBatchID:    decoded.GetScheduledEventBatchId(),
		ScheduledEvent:           NewDataBlob(decoded.ScheduledEvent, common.EncodingType(decoded.GetScheduledEventEncoding())),
		ScheduledTime:            time.Unix(0, decoded.GetScheduledTimeNanos()),
		StartedID:                decoded.GetStartedId(),
		StartedTime:              time.Unix(0, decoded.GetStartedTimeNanos()),
		ActivityID:               decoded.GetActivityId(),
		RequestID:                decoded.GetRequestId(),
		ScheduleToStartTimeout:   decoded.GetScheduleToStartTimeoutSeconds(),
		ScheduleToCloseTimeout:   decoded.GetScheduleToCloseTimeoutSeconds(),
		StartToCloseTimeout:      decoded.GetStartToCloseTimeoutSeconds(),
		HeartbeatTimeout:         decoded.GetHeartbeatTimeoutSeconds(),
		CancelRequested:          decoded.GetCancelRequested(),
		CancelRequestID:          decoded.GetCancelRequestId(),
		TimerTaskStatus:          decoded.GetTimerTaskStatus(),
		Attempt:                  decoded.GetAttempt(),
		StartedIdentity:          decoded.GetStartedIdentity(),
		TaskList:                 decoded.GetTaskList(),
		HasRetryPolicy:           decoded.GetHasRetryPolicy(),
		InitialInterval:          decoded.GetRetryInitialIntervalSeconds(),
		BackoffCoefficient:       decoded.GetRetryBackoffCoefficient(),
		MaximumInterval:          decoded.GetRetryMaximumIntervalSeconds(),
		MaximumAttempts:          decoded.GetRetryMaximumAttempts(),
		NonRetriableErrors:       decoded.GetRetryNonRetryableErrors(),
		LastFailureReason:        decoded.GetRetryLastFailureReason(),
		LastWorkerIdentity:       decoded.GetRetryLastWorkerIdentity(),
		LastFailureDetails:       decoded.GetRetryLastFailureDetails(),
	}
	if decoded.GetRetryExpirationTimeNanos() != 0 {
		info.ExpirationTime = time.Unix(0, decoded.GetRetryExpirationTimeNanos())
	}
	if decoded.StartedEvent != nil {
		info.StartedEvent = NewDataBlob(decoded.StartedEvent, common.EncodingType(decoded.GetStartedEventEncoding()))
	}
	return info
}

func (v *InternalActivityInfo) ToProto() *persistenceblobs.ActivityInfo {
	scheduledEvent, scheduledEncoding := FromDataBlob(v.ScheduledEvent)
	startEvent, startEncoding := FromDataBlob(v.StartedEvent)

	info := &persistenceblobs.ActivityInfo{
		NamespaceId:                   v.NamespaceID,
		ScheduleId:                    v.ScheduleID,
		LastHeartbeatDetails:          v.Details,
		LastHeartbeatUpdatedTime:      timestamp.TimestampFromTime(&v.LastHeartBeatUpdatedTime).ToProto(),
		Version:                       v.Version,
		ScheduledEventBatchId:         v.ScheduledEventBatchID,
		ScheduledEvent:                scheduledEvent,
		ScheduledEventEncoding:        scheduledEncoding,
		ScheduledTimeNanos:            v.ScheduledTime.UnixNano(),
		StartedId:                     v.StartedID,
		StartedEvent:                  startEvent,
		StartedEventEncoding:          startEncoding,
		StartedTimeNanos:              v.StartedTime.UnixNano(),
		ActivityId:                    v.ActivityID,
		RequestId:                     v.RequestID,
		ScheduleToStartTimeoutSeconds: v.ScheduleToStartTimeout,
		ScheduleToCloseTimeoutSeconds: v.ScheduleToCloseTimeout,
		StartToCloseTimeoutSeconds:    v.StartToCloseTimeout,
		HeartbeatTimeoutSeconds:       v.HeartbeatTimeout,
		CancelRequested:               v.CancelRequested,
		CancelRequestId:               v.CancelRequestID,
		TimerTaskStatus:               v.TimerTaskStatus,
		Attempt:                       v.Attempt,
		TaskList:                      v.TaskList,
		StartedIdentity:               v.StartedIdentity,
		HasRetryPolicy:                v.HasRetryPolicy,
		RetryInitialIntervalSeconds:   v.InitialInterval,
		RetryBackoffCoefficient:       v.BackoffCoefficient,
		RetryMaximumIntervalSeconds:   v.MaximumInterval,
		RetryMaximumAttempts:          v.MaximumAttempts,
		RetryNonRetryableErrors:       v.NonRetriableErrors,
		RetryLastFailureReason:        v.LastFailureReason,
		RetryLastWorkerIdentity:       v.LastWorkerIdentity,
		RetryLastFailureDetails:       v.LastFailureDetails,
	}
	if !v.ExpirationTime.IsZero() {
		info.RetryExpirationTimeNanos = v.ExpirationTime.UnixNano()
	}
	return info
}

func (v *InternalChildExecutionInfo) ToProto() *persistenceblobs.ChildExecutionInfo {
	initiateEvent, initiateEncoding := FromDataBlob(v.InitiatedEvent)
	startEvent, startEncoding := FromDataBlob(v.StartedEvent)

	info := &persistenceblobs.ChildExecutionInfo{
		Version:                v.Version,
		InitiatedId:            v.InitiatedID,
		InitiatedEventBatchId:  v.InitiatedEventBatchID,
		InitiatedEvent:         initiateEvent,
		InitiatedEventEncoding: initiateEncoding,
		StartedEvent:           startEvent,
		StartedEventEncoding:   startEncoding,
		StartedId:              v.StartedID,
		StartedWorkflowId:      v.StartedWorkflowID,
		StartedRunId:           primitives.MustParseUUID(v.StartedRunID),
		CreateRequestId:        v.CreateRequestID,
		Namespace:              v.Namespace,
		WorkflowTypeName:       v.WorkflowTypeName,
		ParentClosePolicy:      int32(v.ParentClosePolicy),
	}
	return info
}

func ProtoChildExecutionInfoToInternal(rowInfo *persistenceblobs.ChildExecutionInfo) *InternalChildExecutionInfo {
	return &InternalChildExecutionInfo{
		InitiatedID:           rowInfo.GetInitiatedId(),
		InitiatedEventBatchID: rowInfo.GetInitiatedEventBatchId(),
		Version:               rowInfo.GetVersion(),
		StartedID:             rowInfo.GetStartedId(),
		StartedWorkflowID:     rowInfo.GetStartedWorkflowId(),
		StartedRunID:          primitives.UUID(rowInfo.GetStartedRunId()).String(),
		CreateRequestID:       rowInfo.GetCreateRequestId(),
		Namespace:             rowInfo.GetNamespace(),
		WorkflowTypeName:      rowInfo.GetWorkflowTypeName(),
		ParentClosePolicy:     commonpb.ParentClosePolicy(rowInfo.GetParentClosePolicy()),
		InitiatedEvent:        NewDataBlob(rowInfo.InitiatedEvent, common.EncodingType(rowInfo.InitiatedEventEncoding)),
		StartedEvent:          NewDataBlob(rowInfo.StartedEvent, common.EncodingType(rowInfo.StartedEventEncoding)),
	}
}<|MERGE_RESOLUTION|>--- conflicted
+++ resolved
@@ -621,23 +621,6 @@
 		SearchAttributes   map[string][]byte
 	}
 
-<<<<<<< HEAD
-=======
-	// InternalNamespaceConfig describes the namespace configuration
-	InternalNamespaceConfig struct {
-		// NOTE: this retention is in days, not in seconds
-		Retention                int32
-		EmitMetric               bool                       // deprecated
-		ArchivalBucket           string                     // deprecated
-		ArchivalStatus           namespacepb.ArchivalStatus // deprecated
-		HistoryArchivalStatus    namespacepb.ArchivalStatus
-		HistoryArchivalURI       string
-		VisibilityArchivalStatus namespacepb.ArchivalStatus
-		VisibilityArchivalURI    string
-		BadBinaries              *serialization.DataBlob
-	}
-
->>>>>>> 34a5163e
 	// InternalCreateNamespaceRequest is used to create the namespace
 	InternalCreateNamespaceRequest struct {
 		ID					primitives.UUID
