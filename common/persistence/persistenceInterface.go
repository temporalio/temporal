// The MIT License
//
// Copyright (c) 2020 Temporal Technologies Inc.  All rights reserved.
//
// Copyright (c) 2020 Uber Technologies, Inc.
//
// Permission is hereby granted, free of charge, to any person obtaining a copy
// of this software and associated documentation files (the "Software"), to deal
// in the Software without restriction, including without limitation the rights
// to use, copy, modify, merge, publish, distribute, sublicense, and/or sell
// copies of the Software, and to permit persons to whom the Software is
// furnished to do so, subject to the following conditions:
//
// The above copyright notice and this permission notice shall be included in
// all copies or substantial portions of the Software.
//
// THE SOFTWARE IS PROVIDED "AS IS", WITHOUT WARRANTY OF ANY KIND, EXPRESS OR
// IMPLIED, INCLUDING BUT NOT LIMITED TO THE WARRANTIES OF MERCHANTABILITY,
// FITNESS FOR A PARTICULAR PURPOSE AND NONINFRINGEMENT. IN NO EVENT SHALL THE
// AUTHORS OR COPYRIGHT HOLDERS BE LIABLE FOR ANY CLAIM, DAMAGES OR OTHER
// LIABILITY, WHETHER IN AN ACTION OF CONTRACT, TORT OR OTHERWISE, ARISING FROM,
// OUT OF OR IN CONNECTION WITH THE SOFTWARE OR THE USE OR OTHER DEALINGS IN
// THE SOFTWARE.

package persistence

import (
	"fmt"
	"time"

	"go.temporal.io/temporal-proto/serviceerror"

	"github.com/temporalio/temporal/common/primitives"
	"github.com/temporalio/temporal/common/primitives/timestamp"

	"github.com/temporalio/temporal/.gen/proto/persistenceblobs"
	"github.com/temporalio/temporal/common/persistence/serialization"

	commonpb "go.temporal.io/temporal-proto/common"
	executionpb "go.temporal.io/temporal-proto/execution"

	"github.com/temporalio/temporal/common"
	"github.com/temporalio/temporal/common/checksum"
)

type (
	//////////////////////////////////////////////////////////////////////
	// Persistence interface is a lower layer of dataInterface.
	// The intention is to let different persistence implementation(SQL,Cassandra/etc) share some common logic
	// Right now the only common part is serialization/deserialization, and only ExecutionManager/HistoryManager need it.
	// ShardManager/TaskManager/MetadataManager are the same.
	//////////////////////////////////////////////////////////////////////

	// ShardStore is a lower level of ShardManager
	ShardStore = ShardManager
	// TaskStore is a lower level of TaskManager
	TaskStore = TaskManager
	// MetadataStore is a lower level of MetadataManager
	MetadataStore interface {
		Closeable
		GetName() string
		CreateNamespace(request *InternalCreateNamespaceRequest) (*CreateNamespaceResponse, error)
		GetNamespace(request *GetNamespaceRequest) (*InternalGetNamespaceResponse, error)
		UpdateNamespace(request *InternalUpdateNamespaceRequest) error
		DeleteNamespace(request *DeleteNamespaceRequest) error
		DeleteNamespaceByName(request *DeleteNamespaceByNameRequest) error
		ListNamespaces(request *ListNamespacesRequest) (*InternalListNamespacesResponse, error)
		GetMetadata() (*GetMetadataResponse, error)
	}

	// ClusterMetadataStore is a lower level of ClusterMetadataManager.
	// There is no Internal constructs needed to abstract away at the interface level currently,
	//  so we can reimplement the ClusterMetadataManager and leave this as a placeholder.
	ClusterMetadataStore interface {
		Closeable
		GetName() string
		// Initialize immutable metadata for the cluster. Takes no action if already initialized.
		InitializeImmutableClusterMetadata(request *InternalInitializeImmutableClusterMetadataRequest) (*InternalInitializeImmutableClusterMetadataResponse, error)
		GetImmutableClusterMetadata() (*InternalGetImmutableClusterMetadataResponse, error)
		// Membership APIs
		GetClusterMembers(request *GetClusterMembersRequest) (*GetClusterMembersResponse, error)
		UpsertClusterMembership(request *UpsertClusterMembershipRequest) error
		PruneClusterMembership(request *PruneClusterMembershipRequest) error
	}

	// ExecutionStore is used to manage workflow executions for Persistence layer
	ExecutionStore interface {
		Closeable
		GetName() string
		GetShardID() int
		//The below three APIs are related to serialization/deserialization
		GetWorkflowExecution(request *GetWorkflowExecutionRequest) (*InternalGetWorkflowExecutionResponse, error)
		UpdateWorkflowExecution(request *InternalUpdateWorkflowExecutionRequest) error
		ConflictResolveWorkflowExecution(request *InternalConflictResolveWorkflowExecutionRequest) error
		ResetWorkflowExecution(request *InternalResetWorkflowExecutionRequest) error

		CreateWorkflowExecution(request *InternalCreateWorkflowExecutionRequest) (*CreateWorkflowExecutionResponse, error)
		DeleteWorkflowExecution(request *DeleteWorkflowExecutionRequest) error
		DeleteCurrentWorkflowExecution(request *DeleteCurrentWorkflowExecutionRequest) error
		GetCurrentExecution(request *GetCurrentExecutionRequest) (*GetCurrentExecutionResponse, error)

		// Transfer task related methods
		GetTransferTasks(request *GetTransferTasksRequest) (*GetTransferTasksResponse, error)
		CompleteTransferTask(request *CompleteTransferTaskRequest) error
		RangeCompleteTransferTask(request *RangeCompleteTransferTaskRequest) error

		// Replication task related methods
		GetReplicationTasks(request *GetReplicationTasksRequest) (*GetReplicationTasksResponse, error)
		CompleteReplicationTask(request *CompleteReplicationTaskRequest) error
		RangeCompleteReplicationTask(request *RangeCompleteReplicationTaskRequest) error
		PutReplicationTaskToDLQ(request *PutReplicationTaskToDLQRequest) error
		GetReplicationTasksFromDLQ(request *GetReplicationTasksFromDLQRequest) (*GetReplicationTasksFromDLQResponse, error)
		DeleteReplicationTaskFromDLQ(request *DeleteReplicationTaskFromDLQRequest) error
		RangeDeleteReplicationTaskFromDLQ(request *RangeDeleteReplicationTaskFromDLQRequest) error

		// Timer related methods.
		GetTimerIndexTasks(request *GetTimerIndexTasksRequest) (*GetTimerIndexTasksResponse, error)
		CompleteTimerTask(request *CompleteTimerTaskRequest) error
		RangeCompleteTimerTask(request *RangeCompleteTimerTaskRequest) error

		// Scan related methods
		ListConcreteExecutions(request *ListConcreteExecutionsRequest) (*InternalListConcreteExecutionsResponse, error)
	}

	// HistoryStore is to manager workflow history events
	HistoryStore interface {
		Closeable
		GetName() string

		// The below are history V2 APIs
		// V2 regards history events growing as a tree, decoupled from workflow concepts

		// AppendHistoryNodes add(or override) a node to a history branch
		AppendHistoryNodes(request *InternalAppendHistoryNodesRequest) error
		// ReadHistoryBranch returns history node data for a branch
		ReadHistoryBranch(request *InternalReadHistoryBranchRequest) (*InternalReadHistoryBranchResponse, error)
		// ForkHistoryBranch forks a new branch from a old branch
		ForkHistoryBranch(request *InternalForkHistoryBranchRequest) (*InternalForkHistoryBranchResponse, error)
		// DeleteHistoryBranch removes a branch
		DeleteHistoryBranch(request *InternalDeleteHistoryBranchRequest) error
		// GetHistoryTree returns all branch information of a tree
		GetHistoryTree(request *GetHistoryTreeRequest) (*GetHistoryTreeResponse, error)
		// GetAllHistoryTreeBranches returns all branches of all trees
		GetAllHistoryTreeBranches(request *GetAllHistoryTreeBranchesRequest) (*GetAllHistoryTreeBranchesResponse, error)
	}

	// VisibilityStore is the store interface for visibility
	VisibilityStore interface {
		Closeable
		GetName() string
		RecordWorkflowExecutionStarted(request *InternalRecordWorkflowExecutionStartedRequest) error
		RecordWorkflowExecutionClosed(request *InternalRecordWorkflowExecutionClosedRequest) error
		UpsertWorkflowExecution(request *InternalUpsertWorkflowExecutionRequest) error
		ListOpenWorkflowExecutions(request *ListWorkflowExecutionsRequest) (*InternalListWorkflowExecutionsResponse, error)
		ListClosedWorkflowExecutions(request *ListWorkflowExecutionsRequest) (*InternalListWorkflowExecutionsResponse, error)
		ListOpenWorkflowExecutionsByType(request *ListWorkflowExecutionsByTypeRequest) (*InternalListWorkflowExecutionsResponse, error)
		ListClosedWorkflowExecutionsByType(request *ListWorkflowExecutionsByTypeRequest) (*InternalListWorkflowExecutionsResponse, error)
		ListOpenWorkflowExecutionsByWorkflowID(request *ListWorkflowExecutionsByWorkflowIDRequest) (*InternalListWorkflowExecutionsResponse, error)
		ListClosedWorkflowExecutionsByWorkflowID(request *ListWorkflowExecutionsByWorkflowIDRequest) (*InternalListWorkflowExecutionsResponse, error)
		ListClosedWorkflowExecutionsByStatus(request *ListClosedWorkflowExecutionsByStatusRequest) (*InternalListWorkflowExecutionsResponse, error)
		GetClosedWorkflowExecution(request *GetClosedWorkflowExecutionRequest) (*InternalGetClosedWorkflowExecutionResponse, error)
		DeleteWorkflowExecution(request *VisibilityDeleteWorkflowExecutionRequest) error
		ListWorkflowExecutions(request *ListWorkflowExecutionsRequestV2) (*InternalListWorkflowExecutionsResponse, error)
		ScanWorkflowExecutions(request *ListWorkflowExecutionsRequestV2) (*InternalListWorkflowExecutionsResponse, error)
		CountWorkflowExecutions(request *CountWorkflowExecutionsRequest) (*CountWorkflowExecutionsResponse, error)
	}

	// Queue is a store to enqueue and get messages
	Queue interface {
		Closeable
		EnqueueMessage(messagePayload []byte) error
		ReadMessages(lastMessageID int64, maxCount int) ([]*QueueMessage, error)
		DeleteMessagesBefore(messageID int64) error
		UpdateAckLevel(messageID int64, clusterName string) error
		GetAckLevels() (map[string]int64, error)
		EnqueueMessageToDLQ(messagePayload []byte) (int64, error)
		ReadMessagesFromDLQ(firstMessageID int64, lastMessageID int64, pageSize int, pageToken []byte) ([]*QueueMessage, []byte, error)
		DeleteMessageFromDLQ(messageID int64) error
		RangeDeleteMessagesFromDLQ(firstMessageID int64, lastMessageID int64) error
		UpdateDLQAckLevel(messageID int64, clusterName string) error
		GetDLQAckLevels() (map[string]int64, error)
	}

	// QueueMessage is the message that stores in the queue
	QueueMessage struct {
		ID        int64     `json:"message_id"`
		QueueType QueueType `json:"queue_type"`
		Payload   []byte    `json:"message_payload"`
	}

	// DataBlob represents a blob for any binary data.
	// It contains raw data, and metadata(right now only encoding) in other field
	// Note that it should be only used for Persistence layer, below dataInterface and application(historyEngine/etc)

	// InternalCreateWorkflowExecutionRequest is used to write a new workflow execution
	InternalCreateWorkflowExecutionRequest struct {
		RangeID int64

		Mode CreateWorkflowMode

		PreviousRunID            string
		PreviousLastWriteVersion int64

		NewWorkflowSnapshot InternalWorkflowSnapshot
	}

	// InternalWorkflowExecutionInfo describes a workflow execution for Persistence Interface
	InternalWorkflowExecutionInfo struct {
		NamespaceID                        string
		WorkflowID                         string
		RunID                              string
		ParentNamespaceID                  string
		ParentWorkflowID                   string
		ParentRunID                        string
		InitiatedID                        int64
		CompletionEventBatchID             int64
		CompletionEvent                    *serialization.DataBlob
		TaskList                           string
		WorkflowTypeName                   string
<<<<<<< HEAD
		WorkflowRunTimeout                 int32
		WorkflowExecutionTimeout           int32
		WorkflowTaskTimeout                int32
		ExecutionContext                   []byte
=======
		WorkflowTimeout                    int32
		DecisionStartToCloseTimeout        int32
>>>>>>> fef68ebb
		State                              int
		Status                             executionpb.WorkflowExecutionStatus
		LastFirstEventID                   int64
		LastEventTaskID                    int64
		NextEventID                        int64
		LastProcessedEvent                 int64
		StartTimestamp                     time.Time
		LastUpdatedTimestamp               time.Time
		CreateRequestID                    string
		SignalCount                        int32
		DecisionVersion                    int64
		DecisionScheduleID                 int64
		DecisionStartedID                  int64
		DecisionRequestID                  string
		DecisionTimeout                    int32
		DecisionAttempt                    int64
		DecisionStartedTimestamp           int64
		DecisionScheduledTimestamp         int64
		DecisionOriginalScheduledTimestamp int64
		CancelRequested                    bool
		CancelRequestID                    string
		StickyTaskList                     string
		StickyScheduleToStartTimeout       int32
		ClientLibraryVersion               string
		ClientFeatureVersion               string
		ClientImpl                         string
		AutoResetPoints                    *serialization.DataBlob
		// for retry
		Attempt            int32
		HasRetryPolicy     bool
		InitialInterval    int32
		BackoffCoefficient float64
		MaximumInterval    int32
		ExpirationTime     time.Time
		MaximumAttempts    int32
		NonRetriableErrors []string
		BranchToken        []byte
		CronSchedule       string
		Memo               map[string]*commonpb.Payload
		SearchAttributes   map[string]*commonpb.Payload

		// attributes which are not related to mutable state at all
		HistorySize int64
	}

	// InternalWorkflowMutableState indicates workflow related state for Persistence Interface
	InternalWorkflowMutableState struct {
		ExecutionInfo    *InternalWorkflowExecutionInfo
		ReplicationState *ReplicationState
		VersionHistories *serialization.DataBlob
		ActivityInfos    map[int64]*InternalActivityInfo

		TimerInfos          map[string]*persistenceblobs.TimerInfo
		ChildExecutionInfos map[int64]*InternalChildExecutionInfo
		RequestCancelInfos  map[int64]*persistenceblobs.RequestCancelInfo
		SignalInfos         map[int64]*persistenceblobs.SignalInfo
		SignalRequestedIDs  map[string]struct{}
		BufferedEvents      []*serialization.DataBlob

		Checksum checksum.Checksum
	}

	// InternalActivityInfo details  for Persistence Interface
	InternalActivityInfo struct {
		Version                  int64
		ScheduleID               int64
		ScheduledEventBatchID    int64
		ScheduledEvent           *serialization.DataBlob
		ScheduledTime            time.Time
		StartedID                int64
		StartedEvent             *serialization.DataBlob
		StartedTime              time.Time
		ActivityID               string
		RequestID                string
		Details                  *commonpb.Payload
		ScheduleToStartTimeout   int32
		ScheduleToCloseTimeout   int32
		StartToCloseTimeout      int32
		HeartbeatTimeout         int32
		CancelRequested          bool
		CancelRequestID          int64
		LastHeartBeatUpdatedTime time.Time
		TimerTaskStatus          int32
		// For retry
		Attempt            int32
		NamespaceID        primitives.UUID
		StartedIdentity    string
		TaskList           string
		HasRetryPolicy     bool
		InitialInterval    int32
		BackoffCoefficient float64
		MaximumInterval    int32
		ExpirationTime     time.Time
		MaximumAttempts    int32
		NonRetriableErrors []string
		LastFailureReason  string
		LastWorkerIdentity string
		LastFailureDetails *commonpb.Payload
		// Not written to database - This is used only for deduping heartbeat timer creation
		LastHeartbeatTimeoutVisibilityInSeconds int64
	}

	// InternalChildExecutionInfo has details for pending child executions for Persistence Interface
	InternalChildExecutionInfo struct {
		Version               int64
		InitiatedID           int64
		InitiatedEventBatchID int64
		InitiatedEvent        *serialization.DataBlob
		StartedID             int64
		StartedWorkflowID     string
		StartedRunID          string
		StartedEvent          *serialization.DataBlob
		CreateRequestID       string
		Namespace             string
		WorkflowTypeName      string
		ParentClosePolicy     commonpb.ParentClosePolicy
	}

	// InternalUpdateWorkflowExecutionRequest is used to update a workflow execution for Persistence Interface
	InternalUpdateWorkflowExecutionRequest struct {
		RangeID int64

		Mode UpdateWorkflowMode

		UpdateWorkflowMutation InternalWorkflowMutation

		NewWorkflowSnapshot *InternalWorkflowSnapshot
	}

	// InternalConflictResolveWorkflowExecutionRequest is used to reset workflow execution state for Persistence Interface
	InternalConflictResolveWorkflowExecutionRequest struct {
		RangeID int64

		Mode ConflictResolveWorkflowMode

		// workflow to be resetted
		ResetWorkflowSnapshot InternalWorkflowSnapshot

		// maybe new workflow
		NewWorkflowSnapshot *InternalWorkflowSnapshot

		// current workflow
		CurrentWorkflowMutation *InternalWorkflowMutation

		// TODO deprecate this once nDC migration is completed
		//  basically should use CurrentWorkflowMutation instead
		CurrentWorkflowCAS *CurrentWorkflowCAS
	}

	// InternalResetWorkflowExecutionRequest is used to reset workflow execution state for Persistence Interface
	InternalResetWorkflowExecutionRequest struct {
		RangeID int64

		// for base run (we need to make sure the baseRun hasn't been deleted after forking)
		BaseRunID          string
		BaseRunNextEventID int64

		// for current workflow record
		CurrentRunID          string
		CurrentRunNextEventID int64

		// for current mutable state
		CurrentWorkflowMutation *InternalWorkflowMutation

		// For new mutable state
		NewWorkflowSnapshot InternalWorkflowSnapshot
	}

	// InternalWorkflowMutation is used as generic workflow execution state mutation for Persistence Interface
	InternalWorkflowMutation struct {
		ExecutionInfo    *InternalWorkflowExecutionInfo
		ReplicationState *ReplicationState
		VersionHistories *serialization.DataBlob
		StartVersion     int64
		LastWriteVersion int64

		UpsertActivityInfos       []*InternalActivityInfo
		DeleteActivityInfos       []int64
		UpsertTimerInfos          []*persistenceblobs.TimerInfo
		DeleteTimerInfos          []string
		UpsertChildExecutionInfos []*InternalChildExecutionInfo
		DeleteChildExecutionInfo  *int64
		UpsertRequestCancelInfos  []*persistenceblobs.RequestCancelInfo
		DeleteRequestCancelInfo   *int64
		UpsertSignalInfos         []*persistenceblobs.SignalInfo
		DeleteSignalInfo          *int64
		UpsertSignalRequestedIDs  []string
		DeleteSignalRequestedID   string
		NewBufferedEvents         *serialization.DataBlob
		ClearBufferedEvents       bool

		TransferTasks    []Task
		TimerTasks       []Task
		ReplicationTasks []Task

		Condition int64

		Checksum checksum.Checksum
	}

	// InternalWorkflowSnapshot is used as generic workflow execution state snapshot for Persistence Interface
	InternalWorkflowSnapshot struct {
		ExecutionInfo    *InternalWorkflowExecutionInfo
		ReplicationState *ReplicationState
		VersionHistories *serialization.DataBlob
		StartVersion     int64
		LastWriteVersion int64

		ActivityInfos       []*InternalActivityInfo
		TimerInfos          []*persistenceblobs.TimerInfo
		ChildExecutionInfos []*InternalChildExecutionInfo
		RequestCancelInfos  []*persistenceblobs.RequestCancelInfo
		SignalInfos         []*persistenceblobs.SignalInfo
		SignalRequestedIDs  []string

		TransferTasks    []Task
		TimerTasks       []Task
		ReplicationTasks []Task

		Condition int64

		Checksum checksum.Checksum
	}

	// InternalAppendHistoryEventsRequest is used to append new events to workflow execution history  for Persistence Interface
	InternalAppendHistoryEventsRequest struct {
		NamespaceID       string
		Execution         executionpb.WorkflowExecution
		FirstEventID      int64
		EventBatchVersion int64
		RangeID           int64
		TransactionID     int64
		Events            *serialization.DataBlob
		Overwrite         bool
	}

	// InternalAppendHistoryNodesRequest is used to append a batch of history nodes
	InternalAppendHistoryNodesRequest struct {
		// True if it is the first append request to the branch
		IsNewBranch bool
		// The info for clean up data in background
		Info string
		// The branch to be appended
		BranchInfo *persistenceblobs.HistoryBranch
		// The first eventID becomes the nodeID to be appended
		NodeID int64
		// The events to be appended
		Events *serialization.DataBlob
		// Requested TransactionID for conditional update
		TransactionID int64
		// Used in sharded data stores to identify which shard to use
		ShardID int
	}

	// InternalGetWorkflowExecutionResponse is the response to GetworkflowExecution for Persistence Interface
	InternalGetWorkflowExecutionResponse struct {
		State *InternalWorkflowMutableState
	}

	// InternalListConcreteExecutionsResponse is the response to ListConcreteExecutions for Persistence Interface
	InternalListConcreteExecutionsResponse struct {
		ExecutionInfos []*InternalWorkflowExecutionInfo
		NextPageToken  []byte
	}

	// InternalForkHistoryBranchRequest is used to fork a history branch
	InternalForkHistoryBranchRequest struct {
		// The base branch to fork from
		ForkBranchInfo *persistenceblobs.HistoryBranch
		// The nodeID to fork from, the new branch will start from ( inclusive ), the base branch will stop at(exclusive)
		ForkNodeID int64
		// branchID of the new branch
		NewBranchID primitives.UUID
		// the info for clean up data in background
		Info string
		// Used in sharded data stores to identify which shard to use
		ShardID int
	}

	// InternalForkHistoryBranchResponse is the response to ForkHistoryBranchRequest
	InternalForkHistoryBranchResponse struct {
		// branchInfo to represent the new branch
		NewBranchInfo *persistenceblobs.HistoryBranch
	}

	// InternalDeleteHistoryBranchRequest is used to remove a history branch
	InternalDeleteHistoryBranchRequest struct {
		// branch to be deleted
		BranchInfo *persistenceblobs.HistoryBranch
		// Used in sharded data stores to identify which shard to use
		ShardID int
	}

	// InternalReadHistoryBranchRequest is used to read a history branch
	InternalReadHistoryBranchRequest struct {
		// The tree of branch range to be read
		TreeID primitives.UUID
		// The branch range to be read
		BranchID primitives.UUID
		// Get the history nodes from MinNodeID. Inclusive.
		MinNodeID int64
		// Get the history nodes upto MaxNodeID.  Exclusive.
		MaxNodeID int64
		// passing thru for pagination
		PageSize int
		// Pagination token
		NextPageToken []byte
		// LastNodeID is the last known node ID attached to a history node
		LastNodeID int64
		// LastTransactionID is the last known transaction ID attached to a history node
		LastTransactionID int64
		// Used in sharded data stores to identify which shard to use
		ShardID int
	}

	// InternalCompleteForkBranchRequest is used to update some tree/branch meta data for forking
	InternalCompleteForkBranchRequest struct {
		// branch to be updated
		BranchInfo persistenceblobs.HistoryBranch
		// whether fork is successful
		Success bool
		// Used in sharded data stores to identify which shard to use
		ShardID int
	}

	// InternalReadHistoryBranchResponse is the response to ReadHistoryBranchRequest
	InternalReadHistoryBranchResponse struct {
		// History events
		History []*serialization.DataBlob
		// Pagination token
		NextPageToken []byte
		// LastNodeID is the last known node ID attached to a history node
		LastNodeID int64
		// LastTransactionID is the last known transaction ID attached to a history node
		LastTransactionID int64
	}

	// VisibilityWorkflowExecutionInfo is visibility info for internal response
	VisibilityWorkflowExecutionInfo struct {
		WorkflowID       string
		RunID            string
		TypeName         string
		StartTime        time.Time
		ExecutionTime    time.Time
		CloseTime        time.Time
		Status           *executionpb.WorkflowExecutionStatus
		HistoryLength    int64
		Memo             *serialization.DataBlob
		TaskList         string
		SearchAttributes map[string]interface{}
	}

	// InternalListWorkflowExecutionsResponse is response from ListWorkflowExecutions
	InternalListWorkflowExecutionsResponse struct {
		Executions []*VisibilityWorkflowExecutionInfo
		// Token to read next page if there are more workflow executions beyond page size.
		// Use this to set NextPageToken on ListWorkflowExecutionsRequest to read the next page.
		NextPageToken []byte
	}

	// InternalGetClosedWorkflowExecutionResponse is response from GetWorkflowExecution
	InternalGetClosedWorkflowExecutionResponse struct {
		Execution *VisibilityWorkflowExecutionInfo
	}

	// InternalRecordWorkflowExecutionStartedRequest request to RecordWorkflowExecutionStarted
	InternalRecordWorkflowExecutionStartedRequest struct {
		NamespaceID        string
		WorkflowID         string
		RunID              string
		WorkflowTypeName   string
		StartTimestamp     int64
		ExecutionTimestamp int64
		RunTimeout         int64
		TaskID             int64
		Memo               *serialization.DataBlob
		TaskList           string
		SearchAttributes   map[string]*commonpb.Payload
	}

	// InternalRecordWorkflowExecutionClosedRequest is request to RecordWorkflowExecutionClosed
	InternalRecordWorkflowExecutionClosedRequest struct {
		NamespaceID        string
		WorkflowID         string
		RunID              string
		WorkflowTypeName   string
		StartTimestamp     int64
		ExecutionTimestamp int64
		TaskID             int64
		Memo               *serialization.DataBlob
		TaskList           string
		SearchAttributes   map[string]*commonpb.Payload
		CloseTimestamp     int64
		Status             executionpb.WorkflowExecutionStatus
		HistoryLength      int64
		RetentionSeconds   int64
	}

	// InternalUpsertWorkflowExecutionRequest is request to UpsertWorkflowExecution
	InternalUpsertWorkflowExecutionRequest struct {
		NamespaceID        string
		WorkflowID         string
		RunID              string
		WorkflowTypeName   string
		StartTimestamp     int64
		ExecutionTimestamp int64
		WorkflowTimeout    int64
		TaskID             int64
		Memo               *serialization.DataBlob
		TaskList           string
		SearchAttributes   map[string]*commonpb.Payload
	}

	// InternalCreateNamespaceRequest is used to create the namespace
	InternalCreateNamespaceRequest struct {
		ID        primitives.UUID
		Name      string
		Namespace *serialization.DataBlob
		IsGlobal  bool
	}

	// InternalGetNamespaceResponse is the response for GetNamespace
	InternalGetNamespaceResponse struct {
		Namespace           *serialization.DataBlob
		IsGlobal            bool
		NotificationVersion int64
	}

	// InternalUpdateNamespaceRequest is used to update namespace
	InternalUpdateNamespaceRequest struct {
		Id                  primitives.UUID
		Name                string
		Namespace           *serialization.DataBlob
		NotificationVersion int64
	}

	// InternalListNamespacesResponse is the response for GetNamespace
	InternalListNamespacesResponse struct {
		Namespaces    []*InternalGetNamespaceResponse
		NextPageToken []byte
	}

	// InternalInitializeImmutableClusterMetadataRequest is a request of InitializeImmutableClusterMetadata
	// These values can only be set a single time upon cluster initialization.
	InternalInitializeImmutableClusterMetadataRequest struct {
		// Serialized ImmutableCusterMetadata to persist.
		ImmutableClusterMetadata *serialization.DataBlob
	}

	// InternalInitializeImmutableClusterMetadataResponse is a request of InitializeImmutableClusterMetadata
	InternalInitializeImmutableClusterMetadataResponse struct {
		// Serialized ImmutableCusterMetadata that is currently persisted.
		PersistedImmutableMetadata *serialization.DataBlob
		RequestApplied             bool
	}

	// InternalGetImmutableClusterMetadataResponse is the response to GetImmutableClusterMetadata
	// These values are set a single time upon cluster initialization.
	InternalGetImmutableClusterMetadataResponse struct {
		// Serialized ImmutableCusterMetadata.
		ImmutableClusterMetadata *serialization.DataBlob
	}

	// InternalUpsertClusterMembershipRequest is the request to UpsertClusterMembership
	InternalUpsertClusterMembershipRequest struct {
		ClusterMember
		RecordExpiry time.Time
	}
)

// NewDataBlob returns a new DataBlob
func NewDataBlob(data []byte, encodingType common.EncodingType) *serialization.DataBlob {
	if data == nil || len(data) == 0 {
		return nil
	}
	if encodingType != common.EncodingTypeProto3 && data[0] == 'Y' {
		panic(fmt.Sprintf("Invalid incoding: \"%v\"", encodingType))
	}
	return &serialization.DataBlob{
		Data:     data,
		Encoding: encodingType,
	}
}

// FromDataBlob decodes a datablob into a (payload, encodingType) tuple
func FromDataBlob(blob *serialization.DataBlob) ([]byte, string) {
	if blob == nil || len(blob.Data) == 0 {
		return nil, ""
	}
	return blob.Data, string(blob.Encoding)
}

// NewDataBlobFromProto convert data blob from Proto representation
func NewDataBlobFromProto(blob *commonpb.DataBlob) *serialization.DataBlob {
	switch blob.GetEncodingType() {
	case commonpb.EncodingType_JSON:
		return &serialization.DataBlob{
			Encoding: common.EncodingTypeJSON,
			Data:     blob.Data,
		}
	case commonpb.EncodingType_Proto3:
		return &serialization.DataBlob{
			Encoding: common.EncodingTypeProto3,
			Data:     blob.Data,
		}
	default:
		panic(fmt.Sprintf("NewDataBlobFromProto seeing unsupported enconding type: %v", blob.GetEncodingType()))
	}
}

func InternalWorkflowExecutionInfoToProto(executionInfo *InternalWorkflowExecutionInfo, startVersion int64, currentVersion int64, replicationState *ReplicationState, versionHistories *serialization.DataBlob) (*persistenceblobs.WorkflowExecutionInfo, *persistenceblobs.WorkflowExecutionState, error) {
	state := &persistenceblobs.WorkflowExecutionState{
		CreateRequestId: executionInfo.CreateRequestID,
		State:           int32(executionInfo.State),
		Status:          executionInfo.Status,
		RunId:           primitives.MustParseUUID(executionInfo.RunID),
	}

	info := &persistenceblobs.WorkflowExecutionInfo{
		NamespaceId:                             primitives.MustParseUUID(executionInfo.NamespaceID),
		WorkflowId:                              executionInfo.WorkflowID,
		TaskList:                                executionInfo.TaskList,
		WorkflowTypeName:                        executionInfo.WorkflowTypeName,
<<<<<<< HEAD
		WorkflowRunTimeoutSeconds:               executionInfo.WorkflowRunTimeout,
		WorkflowExecutionTimeoutSeconds:         executionInfo.WorkflowExecutionTimeout,
		WorkflowTaskTimeoutSeconds:              executionInfo.WorkflowTaskTimeout,
		ExecutionContext:                        executionInfo.ExecutionContext,
=======
		WorkflowTimeoutSeconds:                  executionInfo.WorkflowTimeout,
		DecisionTaskTimeoutSeconds:              executionInfo.DecisionStartToCloseTimeout,
>>>>>>> fef68ebb
		LastFirstEventId:                        executionInfo.LastFirstEventID,
		LastEventTaskId:                         executionInfo.LastEventTaskID,
		LastProcessedEvent:                      executionInfo.LastProcessedEvent,
		StartTimeNanos:                          executionInfo.StartTimestamp.UnixNano(),
		LastUpdatedTimeNanos:                    executionInfo.LastUpdatedTimestamp.UnixNano(),
		DecisionVersion:                         executionInfo.DecisionVersion,
		DecisionScheduleId:                      executionInfo.DecisionScheduleID,
		DecisionStartedId:                       executionInfo.DecisionStartedID,
		DecisionRequestId:                       executionInfo.DecisionRequestID,
		DecisionTimeout:                         executionInfo.DecisionTimeout,
		DecisionAttempt:                         executionInfo.DecisionAttempt,
		DecisionStartedTimestampNanos:           executionInfo.DecisionStartedTimestamp,
		DecisionScheduledTimestampNanos:         executionInfo.DecisionScheduledTimestamp,
		DecisionOriginalScheduledTimestampNanos: executionInfo.DecisionOriginalScheduledTimestamp,
		StickyTaskList:                          executionInfo.StickyTaskList,
		StickyScheduleToStartTimeout:            int64(executionInfo.StickyScheduleToStartTimeout),
		ClientLibraryVersion:                    executionInfo.ClientLibraryVersion,
		ClientFeatureVersion:                    executionInfo.ClientFeatureVersion,
		ClientImpl:                              executionInfo.ClientImpl,
		SignalCount:                             int64(executionInfo.SignalCount),
		HistorySize:                             executionInfo.HistorySize,
		CronSchedule:                            executionInfo.CronSchedule,
		CompletionEventBatchId:                  executionInfo.CompletionEventBatchID,
		HasRetryPolicy:                          executionInfo.HasRetryPolicy,
		RetryAttempt:                            int64(executionInfo.Attempt),
		RetryInitialIntervalSeconds:             executionInfo.InitialInterval,
		RetryBackoffCoefficient:                 executionInfo.BackoffCoefficient,
		RetryMaximumIntervalSeconds:             executionInfo.MaximumInterval,
		RetryMaximumAttempts:                    executionInfo.MaximumAttempts,
		RetryNonRetryableErrors:                 executionInfo.NonRetriableErrors,
		EventStoreVersion:                       EventStoreVersion,
		EventBranchToken:                        executionInfo.BranchToken,
		AutoResetPoints:                         executionInfo.AutoResetPoints.Data,
		AutoResetPointsEncoding:                 executionInfo.AutoResetPoints.GetEncoding().String(),
		SearchAttributes:                        executionInfo.SearchAttributes,
		Memo:                                    executionInfo.Memo,
	}

	if !executionInfo.ExpirationTime.IsZero() {
		info.RetryExpirationTimeNanos = executionInfo.ExpirationTime.UnixNano()
	}

	completionEvent := executionInfo.CompletionEvent
	if completionEvent != nil {
		info.CompletionEvent = completionEvent.Data
		info.CompletionEventEncoding = string(completionEvent.Encoding)
	}

	info.StartVersion = startVersion
	info.CurrentVersion = currentVersion
	if replicationState == nil && versionHistories == nil {
		// both unspecified
		// this is allowed
	} else if replicationState != nil && versionHistories == nil {
		info.ReplicationData = &persistenceblobs.ReplicationData{LastReplicationInfo: replicationState.LastReplicationInfo, LastWriteEventId: replicationState.LastWriteEventID}
	} else if versionHistories != nil && replicationState == nil {
		info.VersionHistories = versionHistories.Data
		info.VersionHistoriesEncoding = string(versionHistories.GetEncoding())
	} else {
		return nil, nil, serviceerror.NewInternal(fmt.Sprintf("build workflow execution with both version histories and replication state."))
	}

	if executionInfo.ParentNamespaceID != "" {
		info.ParentNamespaceId = primitives.MustParseUUID(executionInfo.ParentNamespaceID)
		info.ParentWorkflowId = executionInfo.ParentWorkflowID
		info.ParentRunId = primitives.MustParseUUID(executionInfo.ParentRunID)
		info.InitiatedId = executionInfo.InitiatedID
		info.CompletionEvent = nil
	}

	if executionInfo.CancelRequested {
		info.CancelRequested = true
		info.CancelRequestId = executionInfo.CancelRequestID
	}
	return info, state, nil
}

func ProtoWorkflowExecutionToPartialInternalExecution(info *persistenceblobs.WorkflowExecutionInfo, state *persistenceblobs.WorkflowExecutionState, nextEventID int64) *InternalWorkflowExecutionInfo {
	executionInfo := &InternalWorkflowExecutionInfo{
		NamespaceID:                        primitives.UUIDString(info.NamespaceId),
		WorkflowID:                         info.WorkflowId,
		RunID:                              primitives.UUIDString(state.RunId),
		NextEventID:                        nextEventID,
		TaskList:                           info.GetTaskList(),
		WorkflowTypeName:                   info.GetWorkflowTypeName(),
		WorkflowExecutionTimeout:           info.GetWorkflowExecutionTimeoutSeconds(),
		WorkflowRunTimeout:                 info.GetWorkflowRunTimeoutSeconds(),
		WorkflowTaskTimeout:                info.GetWorkflowTaskTimeoutSeconds(),
		State:                              int(state.GetState()),
		Status:                             state.GetStatus(),
		LastFirstEventID:                   info.GetLastFirstEventId(),
		LastProcessedEvent:                 info.GetLastProcessedEvent(),
		StartTimestamp:                     time.Unix(0, info.GetStartTimeNanos()),
		LastUpdatedTimestamp:               time.Unix(0, info.GetLastUpdatedTimeNanos()),
		CreateRequestID:                    state.GetCreateRequestId(),
		DecisionVersion:                    info.GetDecisionVersion(),
		DecisionScheduleID:                 info.GetDecisionScheduleId(),
		DecisionStartedID:                  info.GetDecisionStartedId(),
		DecisionRequestID:                  info.GetDecisionRequestId(),
		DecisionTimeout:                    info.GetDecisionTimeout(),
		DecisionAttempt:                    info.GetDecisionAttempt(),
		DecisionStartedTimestamp:           info.GetDecisionStartedTimestampNanos(),
		DecisionScheduledTimestamp:         info.GetDecisionScheduledTimestampNanos(),
		DecisionOriginalScheduledTimestamp: info.GetDecisionOriginalScheduledTimestampNanos(),
		StickyTaskList:                     info.GetStickyTaskList(),
		StickyScheduleToStartTimeout:       int32(info.GetStickyScheduleToStartTimeout()),
		ClientLibraryVersion:               info.GetClientLibraryVersion(),
		ClientFeatureVersion:               info.GetClientFeatureVersion(),
		ClientImpl:                         info.GetClientImpl(),
		SignalCount:                        int32(info.GetSignalCount()),
		HistorySize:                        info.GetHistorySize(),
		CronSchedule:                       info.GetCronSchedule(),
		CompletionEventBatchID:             common.EmptyEventID,
		HasRetryPolicy:                     info.GetHasRetryPolicy(),
		Attempt:                            int32(info.GetRetryAttempt()),
		InitialInterval:                    info.GetRetryInitialIntervalSeconds(),
		BackoffCoefficient:                 info.GetRetryBackoffCoefficient(),
		MaximumInterval:                    info.GetRetryMaximumIntervalSeconds(),
		MaximumAttempts:                    info.GetRetryMaximumAttempts(),
		BranchToken:                        info.GetEventBranchToken(),
		NonRetriableErrors:                 info.GetRetryNonRetryableErrors(),
		SearchAttributes:                   info.GetSearchAttributes(),
		Memo:                               info.GetMemo(),
	}

	if info.GetRetryExpirationTimeNanos() != 0 {
		executionInfo.ExpirationTime = time.Unix(0, info.GetRetryExpirationTimeNanos())
	}

	if info.ParentNamespaceId != nil {
		executionInfo.ParentNamespaceID = primitives.UUID(info.ParentNamespaceId).String()
		executionInfo.ParentWorkflowID = info.GetParentWorkflowId()
		executionInfo.ParentRunID = primitives.UUID(info.ParentRunId).String()
		executionInfo.InitiatedID = info.GetInitiatedId()
		if executionInfo.CompletionEvent != nil {
			executionInfo.CompletionEvent = nil
		}
	}

	if info.GetCancelRequested() {
		executionInfo.CancelRequested = true
		executionInfo.CancelRequestID = info.GetCancelRequestId()
	}

	executionInfo.CompletionEventBatchID = info.CompletionEventBatchId

	if info.CompletionEvent != nil {
		executionInfo.CompletionEvent = NewDataBlob(info.CompletionEvent,
			common.EncodingType(info.GetCompletionEventEncoding()))
	}

	if info.AutoResetPoints != nil {
		executionInfo.AutoResetPoints = NewDataBlob(info.AutoResetPoints,
			common.EncodingType(info.GetAutoResetPointsEncoding()))
	}
	return executionInfo
}

func ProtoActivityInfoToInternalActivityInfo(decoded *persistenceblobs.ActivityInfo) *InternalActivityInfo {
	info := &InternalActivityInfo{
		NamespaceID:              decoded.GetNamespaceId(),
		ScheduleID:               decoded.GetScheduleId(),
		Details:                  decoded.LastHeartbeatDetails,
		LastHeartBeatUpdatedTime: *timestamp.TimestampFromProto(decoded.LastHeartbeatUpdatedTime).ToTime(),
		Version:                  decoded.GetVersion(),
		ScheduledEventBatchID:    decoded.GetScheduledEventBatchId(),
		ScheduledEvent:           NewDataBlob(decoded.ScheduledEvent, common.EncodingType(decoded.GetScheduledEventEncoding())),
		ScheduledTime:            time.Unix(0, decoded.GetScheduledTimeNanos()),
		StartedID:                decoded.GetStartedId(),
		StartedTime:              time.Unix(0, decoded.GetStartedTimeNanos()),
		ActivityID:               decoded.GetActivityId(),
		RequestID:                decoded.GetRequestId(),
		ScheduleToStartTimeout:   decoded.GetScheduleToStartTimeoutSeconds(),
		ScheduleToCloseTimeout:   decoded.GetScheduleToCloseTimeoutSeconds(),
		StartToCloseTimeout:      decoded.GetStartToCloseTimeoutSeconds(),
		HeartbeatTimeout:         decoded.GetHeartbeatTimeoutSeconds(),
		CancelRequested:          decoded.GetCancelRequested(),
		CancelRequestID:          decoded.GetCancelRequestId(),
		TimerTaskStatus:          decoded.GetTimerTaskStatus(),
		Attempt:                  decoded.GetAttempt(),
		StartedIdentity:          decoded.GetStartedIdentity(),
		TaskList:                 decoded.GetTaskList(),
		HasRetryPolicy:           decoded.GetHasRetryPolicy(),
		InitialInterval:          decoded.GetRetryInitialIntervalSeconds(),
		BackoffCoefficient:       decoded.GetRetryBackoffCoefficient(),
		MaximumInterval:          decoded.GetRetryMaximumIntervalSeconds(),
		MaximumAttempts:          decoded.GetRetryMaximumAttempts(),
		NonRetriableErrors:       decoded.GetRetryNonRetryableErrors(),
		LastFailureReason:        decoded.GetRetryLastFailureReason(),
		LastWorkerIdentity:       decoded.GetRetryLastWorkerIdentity(),
		LastFailureDetails:       decoded.GetRetryLastFailureDetails(),
	}
	if decoded.GetRetryExpirationTimeNanos() != 0 {
		info.ExpirationTime = time.Unix(0, decoded.GetRetryExpirationTimeNanos())
	}
	if decoded.StartedEvent != nil {
		info.StartedEvent = NewDataBlob(decoded.StartedEvent, common.EncodingType(decoded.GetStartedEventEncoding()))
	}
	return info
}

func (v *InternalActivityInfo) ToProto() *persistenceblobs.ActivityInfo {
	scheduledEvent, scheduledEncoding := FromDataBlob(v.ScheduledEvent)
	startEvent, startEncoding := FromDataBlob(v.StartedEvent)

	info := &persistenceblobs.ActivityInfo{
		NamespaceId:                   v.NamespaceID,
		ScheduleId:                    v.ScheduleID,
		LastHeartbeatDetails:          v.Details,
		LastHeartbeatUpdatedTime:      timestamp.TimestampFromTime(&v.LastHeartBeatUpdatedTime).ToProto(),
		Version:                       v.Version,
		ScheduledEventBatchId:         v.ScheduledEventBatchID,
		ScheduledEvent:                scheduledEvent,
		ScheduledEventEncoding:        scheduledEncoding,
		ScheduledTimeNanos:            v.ScheduledTime.UnixNano(),
		StartedId:                     v.StartedID,
		StartedEvent:                  startEvent,
		StartedEventEncoding:          startEncoding,
		StartedTimeNanos:              v.StartedTime.UnixNano(),
		ActivityId:                    v.ActivityID,
		RequestId:                     v.RequestID,
		ScheduleToStartTimeoutSeconds: v.ScheduleToStartTimeout,
		ScheduleToCloseTimeoutSeconds: v.ScheduleToCloseTimeout,
		StartToCloseTimeoutSeconds:    v.StartToCloseTimeout,
		HeartbeatTimeoutSeconds:       v.HeartbeatTimeout,
		CancelRequested:               v.CancelRequested,
		CancelRequestId:               v.CancelRequestID,
		TimerTaskStatus:               v.TimerTaskStatus,
		Attempt:                       v.Attempt,
		TaskList:                      v.TaskList,
		StartedIdentity:               v.StartedIdentity,
		HasRetryPolicy:                v.HasRetryPolicy,
		RetryInitialIntervalSeconds:   v.InitialInterval,
		RetryBackoffCoefficient:       v.BackoffCoefficient,
		RetryMaximumIntervalSeconds:   v.MaximumInterval,
		RetryMaximumAttempts:          v.MaximumAttempts,
		RetryNonRetryableErrors:       v.NonRetriableErrors,
		RetryLastFailureReason:        v.LastFailureReason,
		RetryLastWorkerIdentity:       v.LastWorkerIdentity,
		RetryLastFailureDetails:       v.LastFailureDetails,
	}
	if !v.ExpirationTime.IsZero() {
		info.RetryExpirationTimeNanos = v.ExpirationTime.UnixNano()
	}
	return info
}

func (v *InternalChildExecutionInfo) ToProto() *persistenceblobs.ChildExecutionInfo {
	initiateEvent, initiateEncoding := FromDataBlob(v.InitiatedEvent)
	startEvent, startEncoding := FromDataBlob(v.StartedEvent)

	info := &persistenceblobs.ChildExecutionInfo{
		Version:                v.Version,
		InitiatedId:            v.InitiatedID,
		InitiatedEventBatchId:  v.InitiatedEventBatchID,
		InitiatedEvent:         initiateEvent,
		InitiatedEventEncoding: initiateEncoding,
		StartedEvent:           startEvent,
		StartedEventEncoding:   startEncoding,
		StartedId:              v.StartedID,
		StartedWorkflowId:      v.StartedWorkflowID,
		StartedRunId:           primitives.MustParseUUID(v.StartedRunID),
		CreateRequestId:        v.CreateRequestID,
		Namespace:              v.Namespace,
		WorkflowTypeName:       v.WorkflowTypeName,
		ParentClosePolicy:      int32(v.ParentClosePolicy),
	}
	return info
}

func ProtoChildExecutionInfoToInternal(rowInfo *persistenceblobs.ChildExecutionInfo) *InternalChildExecutionInfo {
	return &InternalChildExecutionInfo{
		InitiatedID:           rowInfo.GetInitiatedId(),
		InitiatedEventBatchID: rowInfo.GetInitiatedEventBatchId(),
		Version:               rowInfo.GetVersion(),
		StartedID:             rowInfo.GetStartedId(),
		StartedWorkflowID:     rowInfo.GetStartedWorkflowId(),
		StartedRunID:          primitives.UUID(rowInfo.GetStartedRunId()).String(),
		CreateRequestID:       rowInfo.GetCreateRequestId(),
		Namespace:             rowInfo.GetNamespace(),
		WorkflowTypeName:      rowInfo.GetWorkflowTypeName(),
		ParentClosePolicy:     commonpb.ParentClosePolicy(rowInfo.GetParentClosePolicy()),
		InitiatedEvent:        NewDataBlob(rowInfo.InitiatedEvent, common.EncodingType(rowInfo.InitiatedEventEncoding)),
		StartedEvent:          NewDataBlob(rowInfo.StartedEvent, common.EncodingType(rowInfo.StartedEventEncoding)),
	}
}<|MERGE_RESOLUTION|>--- conflicted
+++ resolved
@@ -217,15 +217,9 @@
 		CompletionEvent                    *serialization.DataBlob
 		TaskList                           string
 		WorkflowTypeName                   string
-<<<<<<< HEAD
 		WorkflowRunTimeout                 int32
 		WorkflowExecutionTimeout           int32
 		WorkflowTaskTimeout                int32
-		ExecutionContext                   []byte
-=======
-		WorkflowTimeout                    int32
-		DecisionStartToCloseTimeout        int32
->>>>>>> fef68ebb
 		State                              int
 		Status                             executionpb.WorkflowExecutionStatus
 		LastFirstEventID                   int64
@@ -749,15 +743,9 @@
 		WorkflowId:                              executionInfo.WorkflowID,
 		TaskList:                                executionInfo.TaskList,
 		WorkflowTypeName:                        executionInfo.WorkflowTypeName,
-<<<<<<< HEAD
 		WorkflowRunTimeoutSeconds:               executionInfo.WorkflowRunTimeout,
 		WorkflowExecutionTimeoutSeconds:         executionInfo.WorkflowExecutionTimeout,
 		WorkflowTaskTimeoutSeconds:              executionInfo.WorkflowTaskTimeout,
-		ExecutionContext:                        executionInfo.ExecutionContext,
-=======
-		WorkflowTimeoutSeconds:                  executionInfo.WorkflowTimeout,
-		DecisionTaskTimeoutSeconds:              executionInfo.DecisionStartToCloseTimeout,
->>>>>>> fef68ebb
 		LastFirstEventId:                        executionInfo.LastFirstEventID,
 		LastEventTaskId:                         executionInfo.LastEventTaskID,
 		LastProcessedEvent:                      executionInfo.LastProcessedEvent,
