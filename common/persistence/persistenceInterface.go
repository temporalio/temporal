// The MIT License
//
// Copyright (c) 2020 Temporal Technologies Inc.  All rights reserved.
//
// Copyright (c) 2020 Uber Technologies, Inc.
//
// Permission is hereby granted, free of charge, to any person obtaining a copy
// of this software and associated documentation files (the "Software"), to deal
// in the Software without restriction, including without limitation the rights
// to use, copy, modify, merge, publish, distribute, sublicense, and/or sell
// copies of the Software, and to permit persons to whom the Software is
// furnished to do so, subject to the following conditions:
//
// The above copyright notice and this permission notice shall be included in
// all copies or substantial portions of the Software.
//
// THE SOFTWARE IS PROVIDED "AS IS", WITHOUT WARRANTY OF ANY KIND, EXPRESS OR
// IMPLIED, INCLUDING BUT NOT LIMITED TO THE WARRANTIES OF MERCHANTABILITY,
// FITNESS FOR A PARTICULAR PURPOSE AND NONINFRINGEMENT. IN NO EVENT SHALL THE
// AUTHORS OR COPYRIGHT HOLDERS BE LIABLE FOR ANY CLAIM, DAMAGES OR OTHER
// LIABILITY, WHETHER IN AN ACTION OF CONTRACT, TORT OR OTHERWISE, ARISING FROM,
// OUT OF OR IN CONNECTION WITH THE SOFTWARE OR THE USE OR OTHER DEALINGS IN
// THE SOFTWARE.

//go:generate mockgen -copyright_file ../../LICENSE -package mock -source $GOFILE -destination mock/store_mock.go -aux_files go.temporal.io/server/common/persistence=dataInterfaces.go

package persistence

import (
	"context"
	"math"
	"time"

	commonpb "go.temporal.io/api/common/v1"
	enumspb "go.temporal.io/api/enums/v1"

	persistencespb "go.temporal.io/server/api/persistence/v1"
	"go.temporal.io/server/service/history/tasks"
)

const (
	EmptyQueueMessageID = int64(-1)
	MinQueueMessageID   = EmptyQueueMessageID + 1
	MaxQueueMessageID   = math.MaxInt64
)

type (
	// ////////////////////////////////////////////////////////////////////
	// Persistence interface is a lower layer of dataInterface.
	// The intention is to let different persistence implementation(SQL,Cassandra/etc) share some common logic
	// Right now the only common part is serialization/deserialization.
	// ////////////////////////////////////////////////////////////////////

	// ShardStore is a lower level of ShardManager
	ShardStore interface {
		Closeable
		GetName() string
		GetClusterName() string
		GetOrCreateShard(request *InternalGetOrCreateShardRequest) (*InternalGetOrCreateShardResponse, error)
		UpdateShard(request *InternalUpdateShardRequest) error
	}

	// TaskStore is a lower level of TaskManager
	TaskStore interface {
		Closeable
		GetName() string
		CreateTaskQueue(request *InternalCreateTaskQueueRequest) error
		GetTaskQueue(request *InternalGetTaskQueueRequest) (*InternalGetTaskQueueResponse, error)
		UpdateTaskQueue(request *InternalUpdateTaskQueueRequest) (*UpdateTaskQueueResponse, error)
		ListTaskQueue(request *ListTaskQueueRequest) (*InternalListTaskQueueResponse, error)
		DeleteTaskQueue(request *DeleteTaskQueueRequest) error
		CreateTasks(request *InternalCreateTasksRequest) (*CreateTasksResponse, error)
		GetTasks(request *GetTasksRequest) (*InternalGetTasksResponse, error)
		CompleteTask(request *CompleteTaskRequest) error
		CompleteTasksLessThan(request *CompleteTasksLessThanRequest) (int, error)
	}
	// MetadataStore is a lower level of MetadataManager
	MetadataStore interface {
		Closeable
		GetName() string
		CreateNamespace(request *InternalCreateNamespaceRequest) (*CreateNamespaceResponse, error)
		GetNamespace(request *GetNamespaceRequest) (*InternalGetNamespaceResponse, error)
		UpdateNamespace(request *InternalUpdateNamespaceRequest) error
		DeleteNamespace(request *DeleteNamespaceRequest) error
		DeleteNamespaceByName(request *DeleteNamespaceByNameRequest) error
		ListNamespaces(request *ListNamespacesRequest) (*InternalListNamespacesResponse, error)
		GetMetadata() (*GetMetadataResponse, error)
	}

	// ClusterMetadataStore is a lower level of ClusterMetadataManager.
	// There is no Internal constructs needed to abstract away at the interface level currently,
	//  so we can reimplement the ClusterMetadataManager and leave this as a placeholder.
	ClusterMetadataStore interface {
		Closeable
		GetName() string
		ListClusterMetadata(request *InternalListClusterMetadataRequest) (*InternalListClusterMetadataResponse, error)
		GetClusterMetadata(request *InternalGetClusterMetadataRequest) (*InternalGetClusterMetadataResponse, error)
		SaveClusterMetadata(request *InternalSaveClusterMetadataRequest) (bool, error)
		DeleteClusterMetadata(request *InternalDeleteClusterMetadataRequest) error
		// Membership APIs
		GetClusterMembers(request *GetClusterMembersRequest) (*GetClusterMembersResponse, error)
		UpsertClusterMembership(request *UpsertClusterMembershipRequest) error
		PruneClusterMembership(request *PruneClusterMembershipRequest) error
	}

	// ExecutionStore is used to manage workflow execution including mutable states / history / tasks.
	ExecutionStore interface {
		Closeable
		GetName() string
		// The below three APIs are related to serialization/deserialization
		CreateWorkflowExecution(request *InternalCreateWorkflowExecutionRequest) (*InternalCreateWorkflowExecutionResponse, error)
		UpdateWorkflowExecution(request *InternalUpdateWorkflowExecutionRequest) error
		ConflictResolveWorkflowExecution(request *InternalConflictResolveWorkflowExecutionRequest) error

		DeleteWorkflowExecution(request *DeleteWorkflowExecutionRequest) error
		DeleteCurrentWorkflowExecution(request *DeleteCurrentWorkflowExecutionRequest) error
		GetCurrentExecution(request *GetCurrentExecutionRequest) (*InternalGetCurrentExecutionResponse, error)
		GetWorkflowExecution(request *GetWorkflowExecutionRequest) (*InternalGetWorkflowExecutionResponse, error)
		SetWorkflowExecution(request *InternalSetWorkflowExecutionRequest) error

		// Scan related methods
		ListConcreteExecutions(request *ListConcreteExecutionsRequest) (*InternalListConcreteExecutionsResponse, error)

		// Tasks related APIs
		AddHistoryTasks(request *InternalAddHistoryTasksRequest) error
		GetHistoryTask(request *GetHistoryTaskRequest) (*InternalGetHistoryTaskResponse, error)
		GetHistoryTasks(request *GetHistoryTasksRequest) (*InternalGetHistoryTasksResponse, error)
		CompleteHistoryTask(request *CompleteHistoryTaskRequest) error
		RangeCompleteHistoryTasks(request *RangeCompleteHistoryTasksRequest) error

		PutReplicationTaskToDLQ(request *PutReplicationTaskToDLQRequest) error
		GetReplicationTasksFromDLQ(request *GetReplicationTasksFromDLQRequest) (*InternalGetReplicationTasksFromDLQResponse, error)
		DeleteReplicationTaskFromDLQ(request *DeleteReplicationTaskFromDLQRequest) error
		RangeDeleteReplicationTaskFromDLQ(request *RangeDeleteReplicationTaskFromDLQRequest) error

		// The below are history V2 APIs
		// V2 regards history events growing as a tree, decoupled from workflow concepts

		// AppendHistoryNodes add a node to history node table
		AppendHistoryNodes(request *InternalAppendHistoryNodesRequest) error
		// DeleteHistoryNodes delete a node from history node table
		DeleteHistoryNodes(request *InternalDeleteHistoryNodesRequest) error
		// ReadHistoryBranch returns history node data for a branch
		ReadHistoryBranch(request *InternalReadHistoryBranchRequest) (*InternalReadHistoryBranchResponse, error)
		// ForkHistoryBranch forks a new branch from a old branch
		ForkHistoryBranch(request *InternalForkHistoryBranchRequest) error
		// DeleteHistoryBranch removes a branch
		DeleteHistoryBranch(request *InternalDeleteHistoryBranchRequest) error
		// GetHistoryTree returns all branch information of a tree
		GetHistoryTree(request *GetHistoryTreeRequest) (*InternalGetHistoryTreeResponse, error)
		// GetAllHistoryTreeBranches returns all branches of all trees
		GetAllHistoryTreeBranches(request *GetAllHistoryTreeBranchesRequest) (*InternalGetAllHistoryTreeBranchesResponse, error)
	}

	// Queue is a store to enqueue and get messages
	Queue interface {
		Closeable
		Init(blob *commonpb.DataBlob) error
		EnqueueMessage(blob commonpb.DataBlob) error
		ReadMessages(lastMessageID int64, maxCount int) ([]*QueueMessage, error)
		DeleteMessagesBefore(messageID int64) error
		UpdateAckLevel(metadata *InternalQueueMetadata) error
		GetAckLevels() (*InternalQueueMetadata, error)

		EnqueueMessageToDLQ(blob commonpb.DataBlob) (int64, error)
		ReadMessagesFromDLQ(firstMessageID int64, lastMessageID int64, pageSize int, pageToken []byte) ([]*QueueMessage, []byte, error)
		DeleteMessageFromDLQ(messageID int64) error
		RangeDeleteMessagesFromDLQ(firstMessageID int64, lastMessageID int64) error
		UpdateDLQAckLevel(metadata *InternalQueueMetadata) error
		GetDLQAckLevels() (*InternalQueueMetadata, error)
	}

	// QueueMessage is the message that stores in the queue
	QueueMessage struct {
		QueueType QueueType `json:"queue_type"`
		ID        int64     `json:"message_id"`
		Data      []byte    `json:"message_payload"`
		Encoding  string    `json:"message_encoding"`
	}

	InternalQueueMetadata struct {
		Blob    *commonpb.DataBlob
		Version int64
	}

	// InternalGetOrCreateShardRequest is used by ShardStore to retrieve or create a shard.
	// GetOrCreateShard should: if shard exists, return it. If not, call CreateShardInfo and
	// create the shard with the returned value.
	InternalGetOrCreateShardRequest struct {
		ShardID          int32
		CreateShardInfo  func() (rangeID int64, shardInfo *commonpb.DataBlob, err error)
		LifecycleContext context.Context // cancelled when shard is unloaded
	}

	// InternalGetOrCreateShardResponse is the response to GetShard
	InternalGetOrCreateShardResponse struct {
		ShardInfo *commonpb.DataBlob
	}

	// InternalUpdateShardRequest is used by ShardStore to update a shard
	InternalUpdateShardRequest struct {
		ShardID         int32
		RangeID         int64
		ShardInfo       *commonpb.DataBlob
		PreviousRangeID int64
	}

	InternalCreateTaskQueueRequest struct {
		NamespaceID   string
		TaskQueue     string
		TaskType      enumspb.TaskQueueType
		RangeID       int64
		TaskQueueInfo *commonpb.DataBlob

		TaskQueueKind enumspb.TaskQueueKind
		ExpiryTime    *time.Time
	}

	InternalGetTaskQueueRequest struct {
		NamespaceID string
		TaskQueue   string
		TaskType    enumspb.TaskQueueType
	}

	InternalGetTaskQueueResponse struct {
		RangeID       int64
		TaskQueueInfo *commonpb.DataBlob
	}

	InternalUpdateTaskQueueRequest struct {
		NamespaceID   string
		TaskQueue     string
		TaskType      enumspb.TaskQueueType
		RangeID       int64
		TaskQueueInfo *commonpb.DataBlob

		TaskQueueKind enumspb.TaskQueueKind
		ExpiryTime    *time.Time

		PrevRangeID int64
	}

	InternalCreateTasksRequest struct {
		NamespaceID   string
		TaskQueue     string
		TaskType      enumspb.TaskQueueType
		RangeID       int64
		TaskQueueInfo *commonpb.DataBlob
		Tasks         []*InternalCreateTask
	}

	InternalCreateTask struct {
		TaskId     int64
		ExpiryTime *time.Time
		Task       *commonpb.DataBlob
	}

	InternalGetTasksResponse struct {
		Tasks         []*commonpb.DataBlob
		NextPageToken []byte
	}

	InternalListTaskQueueResponse struct {
		Items         []*InternalListTaskQueueItem
		NextPageToken []byte
	}

	InternalListTaskQueueItem struct {
		TaskQueue *commonpb.DataBlob // serialized PersistedTaskQueueInfo
		RangeID   int64
	}

	// DataBlob represents a blob for any binary data.
	// It contains raw data, and metadata(right now only encoding) in other field
	// Note that it should be only used for Persistence layer, below dataInterface and application(historyEngine/etc)

	// InternalCreateWorkflowExecutionRequest is used to write a new workflow execution
	InternalCreateWorkflowExecutionRequest struct {
		ShardID int32
		RangeID int64

		Mode CreateWorkflowMode

		PreviousRunID            string
		PreviousLastWriteVersion int64

		NewWorkflowSnapshot  InternalWorkflowSnapshot
		NewWorkflowNewEvents []*InternalAppendHistoryNodesRequest
	}

	// InternalCreateWorkflowExecutionResponse is the response from persistence for create new workflow execution
	InternalCreateWorkflowExecutionResponse struct {
	}

	// InternalUpdateWorkflowExecutionRequest is used to update a workflow execution for Persistence Interface
	InternalUpdateWorkflowExecutionRequest struct {
		ShardID int32
		RangeID int64

		Mode UpdateWorkflowMode

		UpdateWorkflowMutation  InternalWorkflowMutation
		UpdateWorkflowNewEvents []*InternalAppendHistoryNodesRequest
		NewWorkflowSnapshot     *InternalWorkflowSnapshot
		NewWorkflowNewEvents    []*InternalAppendHistoryNodesRequest
	}

	// InternalConflictResolveWorkflowExecutionRequest is used to reset workflow execution state for Persistence Interface
	InternalConflictResolveWorkflowExecutionRequest struct {
		ShardID int32
		RangeID int64

		Mode ConflictResolveWorkflowMode

		// workflow to be resetted
		ResetWorkflowSnapshot        InternalWorkflowSnapshot
		ResetWorkflowEventsNewEvents []*InternalAppendHistoryNodesRequest
		// maybe new workflow
		NewWorkflowSnapshot        *InternalWorkflowSnapshot
		NewWorkflowEventsNewEvents []*InternalAppendHistoryNodesRequest

		// current workflow
		CurrentWorkflowMutation        *InternalWorkflowMutation
		CurrentWorkflowEventsNewEvents []*InternalAppendHistoryNodesRequest
	}

<<<<<<< HEAD
	InternalHistoryTask struct {
		Key  tasks.Key
		Blob commonpb.DataBlob
	}

	// InternalAddHistoryTasksRequest is used to write new tasks
	InternalAddHistoryTasksRequest struct {
=======
	InternalSetWorkflowExecutionRequest struct {
		ShardID int32
		RangeID int64

		SetWorkflowSnapshot InternalWorkflowSnapshot
	}

	// InternalWorkflowMutableState indicates workflow related state for Persistence Interface
	InternalWorkflowMutableState struct {
		ActivityInfos       map[int64]*commonpb.DataBlob  // ActivityInfo
		TimerInfos          map[string]*commonpb.DataBlob // TimerInfo
		ChildExecutionInfos map[int64]*commonpb.DataBlob  // ChildExecutionInfo
		RequestCancelInfos  map[int64]*commonpb.DataBlob  // RequestCancelInfo
		SignalInfos         map[int64]*commonpb.DataBlob  // SignalInfo
		SignalRequestedIDs  []string
		ExecutionInfo       *commonpb.DataBlob // WorkflowExecutionInfo
		ExecutionState      *commonpb.DataBlob // WorkflowExecutionState
		NextEventID         int64
		BufferedEvents      []*commonpb.DataBlob
		Checksum            *commonpb.DataBlob // persistencespb.Checksum
		DBRecordVersion     int64
	}

	// InternalAddTasksRequest is used to write new tasks
	InternalAddTasksRequest struct {
>>>>>>> 61b9b657
		ShardID int32
		RangeID int64

		NamespaceID string
		WorkflowID  string
		RunID       string

		Tasks map[tasks.Category][]InternalHistoryTask
	}

	// InternalWorkflowMutation is used as generic workflow execution state mutation for Persistence Interface
	InternalWorkflowMutation struct {
		// TODO: properly set this on call sites
		NamespaceID string
		WorkflowID  string
		RunID       string

		ExecutionInfo      *commonpb.DataBlob
		ExecutionState     *persistencespb.WorkflowExecutionState
		ExecutionStateBlob *commonpb.DataBlob
		NextEventID        int64
		StartVersion       int64
		LastWriteVersion   int64
		DBRecordVersion    int64

		UpsertActivityInfos       map[int64]*commonpb.DataBlob
		DeleteActivityInfos       map[int64]struct{}
		UpsertTimerInfos          map[string]*commonpb.DataBlob
		DeleteTimerInfos          map[string]struct{}
		UpsertChildExecutionInfos map[int64]*commonpb.DataBlob
		DeleteChildExecutionInfos map[int64]struct{}
		UpsertRequestCancelInfos  map[int64]*commonpb.DataBlob
		DeleteRequestCancelInfos  map[int64]struct{}
		UpsertSignalInfos         map[int64]*commonpb.DataBlob
		DeleteSignalInfos         map[int64]struct{}
		UpsertSignalRequestedIDs  map[string]struct{}
		DeleteSignalRequestedIDs  map[string]struct{}
		NewBufferedEvents         *commonpb.DataBlob
		ClearBufferedEvents       bool

		Tasks map[tasks.Category][]InternalHistoryTask

		Condition int64

		Checksum *commonpb.DataBlob
	}

	// InternalWorkflowSnapshot is used as generic workflow execution state snapshot for Persistence Interface
	InternalWorkflowSnapshot struct {
		// TODO: properly set this on call sites
		NamespaceID string
		WorkflowID  string
		RunID       string

		ExecutionInfo      *persistencespb.WorkflowExecutionInfo
		ExecutionInfoBlob  *commonpb.DataBlob
		ExecutionState     *persistencespb.WorkflowExecutionState
		ExecutionStateBlob *commonpb.DataBlob
		StartVersion       int64
		LastWriteVersion   int64
		NextEventID        int64
		DBRecordVersion    int64

		ActivityInfos       map[int64]*commonpb.DataBlob
		TimerInfos          map[string]*commonpb.DataBlob
		ChildExecutionInfos map[int64]*commonpb.DataBlob
		RequestCancelInfos  map[int64]*commonpb.DataBlob
		SignalInfos         map[int64]*commonpb.DataBlob
		SignalRequestedIDs  map[string]struct{}

		Tasks map[tasks.Category][]InternalHistoryTask

		Condition int64

		Checksum *commonpb.DataBlob
	}

	InternalGetCurrentExecutionResponse struct {
		RunID          string
		ExecutionState *persistencespb.WorkflowExecutionState
	}

	// InternalHistoryNode represent a history node metadata
	InternalHistoryNode struct {
		// The first eventID becomes the nodeID to be appended
		NodeID int64
		// requested TransactionID for this write operation. For the same eventID, the node with larger TransactionID always wins
		TransactionID int64
		// TransactionID for events before these events. For events chaining
		PrevTransactionID int64
		// The events to be appended
		Events *commonpb.DataBlob
	}

	// InternalAppendHistoryNodesRequest is used to append a batch of history nodes
	InternalAppendHistoryNodesRequest struct {
		// True if it is the first append request to the branch
		IsNewBranch bool
		// The info for clean up data in background
		Info string
		// The branch to be appended
		BranchInfo *persistencespb.HistoryBranch
		// Serialized TreeInfo
		TreeInfo *commonpb.DataBlob
		// The history node
		Node InternalHistoryNode
		// Used in sharded data stores to identify which shard to use
		ShardID int32
	}

	// InternalGetWorkflowExecutionResponse is the response to GetworkflowExecution for Persistence Interface
	InternalGetWorkflowExecutionResponse struct {
		State           *InternalWorkflowMutableState
		DBRecordVersion int64
	}

	// InternalListConcreteExecutionsResponse is the response to ListConcreteExecutions for Persistence Interface
	InternalListConcreteExecutionsResponse struct {
		States        []*InternalWorkflowMutableState
		NextPageToken []byte
	}

	InternalGetHistoryTaskResponse struct {
		Task commonpb.DataBlob
	}

	InternalGetHistoryTasksResponse struct {
		Tasks         []commonpb.DataBlob
		NextPageToken []byte
	}

	InternalGetReplicationTasksFromDLQResponse = InternalGetHistoryTasksResponse

	// InternalForkHistoryBranchRequest is used to fork a history branch
	InternalForkHistoryBranchRequest struct {
		// The base branch to fork from
		ForkBranchInfo *persistencespb.HistoryBranch
		// Serialized TreeInfo
		TreeInfo *commonpb.DataBlob
		// The nodeID to fork from, the new branch will start from ( inclusive ), the base branch will stop at(exclusive)
		ForkNodeID int64
		// branchID of the new branch
		NewBranchID string
		// the info for clean up data in background
		Info string
		// Used in sharded data stores to identify which shard to use
		ShardID int32
	}

	// InternalForkHistoryBranchResponse is the response to ForkHistoryBranchRequest
	InternalForkHistoryBranchResponse struct {
		// branchInfo to represent the new branch
		NewBranchInfo *persistencespb.HistoryBranch
	}

	// InternalDeleteHistoryNodesRequest is used to remove a history node
	InternalDeleteHistoryNodesRequest struct {
		// Used in sharded data stores to identify which shard to use
		ShardID int32
		// The branch to be appended
		BranchInfo *persistencespb.HistoryBranch
		// node ID of the history node
		NodeID int64
		// transaction ID of the history node
		TransactionID int64
	}

	// InternalDeleteHistoryBranchRequest is used to remove a history branch
	InternalDeleteHistoryBranchRequest struct {
		// Used in sharded data stores to identify which shard to use
		ShardID  int32
		TreeId   string // TreeId, BranchId is used to delete target history branch itself.
		BranchId string
		// branch ranges is used to delete range of history nodes from target branch and it ancestors.
		BranchRanges []InternalDeleteHistoryBranchRange
	}

	// InternalDeleteHistoryBranchRange is used to delete a range of history nodes of a branch
	InternalDeleteHistoryBranchRange struct {
		BranchId    string
		BeginNodeId int64 // delete nodes with ID >= BeginNodeId
	}

	// InternalReadHistoryBranchRequest is used to read a history branch
	InternalReadHistoryBranchRequest struct {
		// The tree of branch range to be read
		TreeID string
		// The branch range to be read
		BranchID string
		// Get the history nodes from MinNodeID. Inclusive.
		MinNodeID int64
		// Get the history nodes upto MaxNodeID.  Exclusive.
		MaxNodeID int64
		// passing thru for pagination
		PageSize int
		// Pagination token
		NextPageToken []byte
		// Used in sharded data stores to identify which shard to use
		ShardID int32
		// whether to only return metadata, excluding node content
		MetadataOnly bool
		// whether we iterate in reverse order
		ReverseOrder bool
	}

	// InternalCompleteForkBranchRequest is used to update some tree/branch meta data for forking
	InternalCompleteForkBranchRequest struct {
		// branch to be updated
		BranchInfo persistencespb.HistoryBranch
		// whether fork is successful
		Success bool
		// Used in sharded data stores to identify which shard to use
		ShardID int32
	}

	// InternalReadHistoryBranchResponse is the response to ReadHistoryBranchRequest
	InternalReadHistoryBranchResponse struct {
		// History nodes
		Nodes []InternalHistoryNode
		// Pagination token
		NextPageToken []byte
	}

	// InternalGetAllHistoryTreeBranchesResponse is response to GetAllHistoryTreeBranches
	// Only used by persistence layer
	InternalGetAllHistoryTreeBranchesResponse struct {
		// pagination token
		NextPageToken []byte
		// all branches of all trees
		Branches []InternalHistoryBranchDetail
	}

	// InternalHistoryBranchDetail used by InternalGetAllHistoryTreeBranchesResponse
	InternalHistoryBranchDetail struct {
		TreeID   string
		BranchID string
		Encoding string
		Data     []byte // HistoryTreeInfo blob
	}

	// InternalGetHistoryTreeResponse is response to GetHistoryTree
	// Only used by persistence layer
	InternalGetHistoryTreeResponse struct {
		// TreeInfos
		TreeInfos []*commonpb.DataBlob
	}

	// InternalCreateNamespaceRequest is used to create the namespace
	InternalCreateNamespaceRequest struct {
		ID        string
		Name      string
		Namespace *commonpb.DataBlob
		IsGlobal  bool
	}

	// InternalGetNamespaceResponse is the response for GetNamespace
	InternalGetNamespaceResponse struct {
		Namespace           *commonpb.DataBlob
		IsGlobal            bool
		NotificationVersion int64
	}

	// InternalUpdateNamespaceRequest is used to update namespace
	InternalUpdateNamespaceRequest struct {
		Id                  string
		Name                string
		Namespace           *commonpb.DataBlob
		NotificationVersion int64
		IsGlobal            bool
	}

	// InternalListNamespacesResponse is the response for GetNamespace
	InternalListNamespacesResponse struct {
		Namespaces    []*InternalGetNamespaceResponse
		NextPageToken []byte
	}

	// InternalListClusterMetadataRequest is the request for ListClusterMetadata
	InternalListClusterMetadataRequest struct {
		PageSize      int
		NextPageToken []byte
	}

	// InternalListClusterMetadataResponse is the response for ListClusterMetadata
	InternalListClusterMetadataResponse struct {
		ClusterMetadata []*InternalGetClusterMetadataResponse
		NextPageToken   []byte
	}

	// InternalGetClusterMetadataRequest is the request for GetClusterMetadata
	InternalGetClusterMetadataRequest struct {
		ClusterName string
	}

	// InternalGetClusterMetadataResponse is the response for GetClusterMetadata
	InternalGetClusterMetadataResponse struct {
		// Serialized MutableCusterMetadata.
		ClusterMetadata *commonpb.DataBlob
		Version         int64
	}

	// InternalSaveClusterMetadataRequest is the request for SaveClusterMetadata
	InternalSaveClusterMetadataRequest struct {
		ClusterName string
		// Serialized MutableCusterMetadata.
		ClusterMetadata *commonpb.DataBlob
		Version         int64
	}

	// InternalDeleteClusterMetadataRequest is the request for DeleteClusterMetadata
	InternalDeleteClusterMetadataRequest struct {
		ClusterName string
	}

	// InternalUpsertClusterMembershipRequest is the request to UpsertClusterMembership
	InternalUpsertClusterMembershipRequest struct {
		ClusterMember
		RecordExpiry time.Time
	}
)<|MERGE_RESOLUTION|>--- conflicted
+++ resolved
@@ -323,16 +323,6 @@
 		CurrentWorkflowMutation        *InternalWorkflowMutation
 		CurrentWorkflowEventsNewEvents []*InternalAppendHistoryNodesRequest
 	}
-
-<<<<<<< HEAD
-	InternalHistoryTask struct {
-		Key  tasks.Key
-		Blob commonpb.DataBlob
-	}
-
-	// InternalAddHistoryTasksRequest is used to write new tasks
-	InternalAddHistoryTasksRequest struct {
-=======
 	InternalSetWorkflowExecutionRequest struct {
 		ShardID int32
 		RangeID int64
@@ -356,9 +346,13 @@
 		DBRecordVersion     int64
 	}
 
-	// InternalAddTasksRequest is used to write new tasks
-	InternalAddTasksRequest struct {
->>>>>>> 61b9b657
+	InternalHistoryTask struct {
+		Key  tasks.Key
+		Blob commonpb.DataBlob
+	}
+
+	// InternalAddHistoryTasksRequest is used to write new tasks
+	InternalAddHistoryTasksRequest struct {
 		ShardID int32
 		RangeID int64
 
