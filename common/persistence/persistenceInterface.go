--- conflicted
+++ resolved
@@ -259,14 +259,8 @@
 		NonRetriableErrors []string
 		BranchToken        []byte
 		CronSchedule       string
-<<<<<<< HEAD
-		Memo               map[string][]byte
-		SearchAttributes   map[string][]byte
-=======
-		ExpirationSeconds  int32
 		Memo               map[string]*commonpb.Payload
 		SearchAttributes   map[string]*commonpb.Payload
->>>>>>> e76d2de3
 
 		// attributes which are not related to mutable state at all
 		HistorySize int64
