--- conflicted
+++ resolved
@@ -42,9 +42,6 @@
 const constMembershipPartition = 0
 
 const (
-<<<<<<< HEAD
-	templateListClusterMetadata   = `SELECT data, data_encoding, version FROM cluster_metadata_info WHERE metadata_partition = ?`
-=======
 	// ****** CLUSTER_METADATA TABLE ******
 	// TODO: deprecate this v1 query after 1.15+
 	templateGetClusterMetadataV1    = `SELECT data, data_encoding, version FROM cluster_metadata WHERE metadata_partition = ?`
@@ -52,7 +49,7 @@
 	templateUpdateClusterMetadataV1 = `UPDATE cluster_metadata SET data = ?, data_encoding = ?, version = ? WHERE metadata_partition = ? IF version = ?`
 
 	// ****** CLUSTER_METADATA_INFO TABLE ******
->>>>>>> 14fe930b
+  templateListClusterMetadata   = `SELECT data, data_encoding, version FROM cluster_metadata_info WHERE metadata_partition = ?`
 	templateGetClusterMetadata    = `SELECT data, data_encoding, version FROM cluster_metadata_info WHERE metadata_partition = ? AND cluster_name= ?`
 	templateCreateClusterMetadata = `INSERT INTO cluster_metadata_info (metadata_partition, cluster_name, data, data_encoding, version) VALUES(?, ?, ?, ?, ?) IF NOT EXISTS`
 	templateUpdateClusterMetadata = `UPDATE cluster_metadata_info SET data = ?, data_encoding = ?, version = ? WHERE metadata_partition = ? AND cluster_name = ? IF version = ?`
@@ -95,7 +92,6 @@
 	}, nil
 }
 
-<<<<<<< HEAD
 func (m *ClusterMetadataStore) ListClusterMetadata(
 	request *p.InternalListClusterMetadataRequest,
 ) (*p.InternalListClusterMetadataResponse, error) {
@@ -130,7 +126,8 @@
 		return nil, serviceerror.NewUnavailable(fmt.Sprintf("ListClusterMetadata operation failed. Error: %v", err))
 	}
 	return response, nil
-=======
+}
+
 func (m *ClusterMetadataStore) GetClusterMetadataV1() (*p.InternalGetClusterMetadataResponse, error) {
 	query := m.session.Query(templateGetClusterMetadataV1, constMetadataPartition)
 
@@ -178,7 +175,6 @@
 		return false, serviceerror.NewUnavailable("SaveClusterMetadataV1 operation encountered concurrent write.")
 	}
 	return true, nil
->>>>>>> 14fe930b
 }
 
 func (m *ClusterMetadataStore) GetClusterMetadata(
