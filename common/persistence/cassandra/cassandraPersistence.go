--- conflicted
+++ resolved
@@ -881,7 +881,6 @@
 	switch request.Mode {
 	case p.CreateWorkflowModeZombie:
 		// noop
-<<<<<<< HEAD
 
 	case p.CreateWorkflowModeContinueAsNew:
 		batch.Query(templateUpdateCurrentWorkflowExecutionQuery,
@@ -892,12 +891,6 @@
 			newWorkflow.ExecutionState.State,
 			shardID,
 			rowTypeExecution,
-=======
-	default:
-		if err := createOrUpdateCurrentExecution(batch,
-			request.Mode,
-			request.ShardID,
->>>>>>> 25e22aee
 			namespaceID,
 			workflowID,
 			permanentRunID,
@@ -979,11 +972,10 @@
 	}()
 
 	if !applied {
-<<<<<<< HEAD
 		return nil, convertErrors(
 			record,
 			iter,
-			d.shardID,
+			request.ShardID,
 			request.RangeID,
 			requestCurrentRunID,
 			[]executionCASCondition{{
@@ -994,130 +986,6 @@
 				nextEventID: newWorkflow.Condition,
 			}},
 		)
-=======
-		// There can be two reasons why the query does not get applied. Either the RangeID has changed, or
-		// the workflow is already started. Check the row info returned by Cassandra to figure out which one it is.
-	GetFailureReasonLoop:
-		for {
-			rowType, ok := previous["type"].(int)
-			if !ok {
-				// This should never happen, as all our rows have the type field.
-				break GetFailureReasonLoop
-			}
-			runID := gocql.UUIDToString(previous["run_id"])
-
-			if rowType == rowTypeShard {
-				if rangeID, ok := previous["range_id"].(int64); ok && rangeID != request.RangeID {
-					// CreateWorkflowExecution failed because rangeID was modified
-					return nil, &p.ShardOwnershipLostError{
-						ShardID: request.ShardID,
-						Msg: fmt.Sprintf("Failed to create workflow execution.  Request RangeID: %v, Actual RangeID: %v",
-							request.RangeID, rangeID),
-					}
-				}
-
-			} else if rowType == rowTypeExecution && runID == permanentRunID {
-				var columns []string
-				for k, v := range previous {
-					columns = append(columns, fmt.Sprintf("%s=%v", k, v))
-				}
-
-				if state, ok := previous["execution_state"].([]byte); ok {
-					stateEncoding, ok := previous["execution_state_encoding"].(string)
-					if !ok {
-						return nil, newPersistedTypeMismatchError("execution_state_encoding", "", stateEncoding, previous)
-					}
-
-					// TODO: fix blob
-					protoState, err := serialization.WorkflowExecutionStateFromBlob(state, stateEncoding)
-					if err != nil {
-						return nil, err
-					}
-
-					lastWriteVersion := previous["workflow_last_write_version"].(int64)
-
-					msg := fmt.Sprintf("Workflow execution already running. WorkflowId: %v, RunId: %v, rangeID: %v, columns: (%v)",
-						newWorkflow.WorkflowID, protoState.RunId, request.RangeID, strings.Join(columns, ","))
-					if request.Mode == p.CreateWorkflowModeBrandNew {
-						// todo: Look at moving these errors upstream to manager
-						return nil, &p.WorkflowExecutionAlreadyStartedError{
-							Msg:              msg,
-							StartRequestID:   protoState.CreateRequestId,
-							RunID:            protoState.RunId,
-							State:            protoState.State,
-							Status:           protoState.Status,
-							LastWriteVersion: lastWriteVersion,
-						}
-					}
-					return nil, &p.CurrentWorkflowConditionFailedError{Msg: msg}
-				}
-
-				if prevRunID := gocql.UUIDToString(previous["current_run_id"]); prevRunID != request.PreviousRunID {
-					// currentRunID on previous run has been changed, return to caller to handle
-					msg := fmt.Sprintf("Workflow execution creation condition failed by mismatch runID. WorkflowId: %v, Expected Current RunId: %v, Actual Current RunId: %v",
-						newWorkflow.WorkflowID, request.PreviousRunID, prevRunID)
-					return nil, &p.CurrentWorkflowConditionFailedError{Msg: msg}
-				}
-
-				msg := fmt.Sprintf("Workflow execution creation condition failed. WorkflowId: %v, CurrentRunId: %v, columns: (%v)",
-					newWorkflow.WorkflowID, newWorkflow.ExecutionState.RunId, strings.Join(columns, ","))
-				return nil, &p.CurrentWorkflowConditionFailedError{Msg: msg}
-			} else if rowType == rowTypeExecution && runID == newWorkflow.ExecutionState.RunId {
-				msg := fmt.Sprintf("Workflow execution already running. WorkflowId: %v, RunId: %v, rangeId: %v",
-					newWorkflow.WorkflowID, newWorkflow.ExecutionState.RunId, request.RangeID)
-
-				mutableState, err := mutableStateFromRow(previous)
-				if err != nil {
-					return nil, serviceerror.NewInternal(fmt.Sprintf("CreateWorkflowExecution operation error check failed. Error: %v", err))
-				}
-				lastWriteVersion := common.EmptyVersion
-				// TODO: fix blob
-				executionInfo, err := serialization.WorkflowExecutionInfoFromBlob(mutableState.ExecutionInfo.Data, mutableState.ExecutionInfo.EncodingType.String())
-				if err != nil {
-					return nil, serviceerror.NewInternal(fmt.Sprintf("CreateWorkflowExecution operation error check failed. Error: %v", err))
-				}
-				if executionInfo.VersionHistories != nil {
-					currentVersionHistory, err := versionhistory.GetCurrentVersionHistory(executionInfo.VersionHistories)
-					if err != nil {
-						return nil, serviceerror.NewInternal(fmt.Sprintf("CreateWorkflowExecution operation error check failed. Error: %v", err))
-					}
-					lastItem, err := versionhistory.GetLastVersionHistoryItem(currentVersionHistory)
-					if err != nil {
-						return nil, serviceerror.NewInternal(fmt.Sprintf("CreateWorkflowExecution operation error check failed. Error: %v", err))
-					}
-					lastWriteVersion = lastItem.GetVersion()
-				}
-				return nil, &p.WorkflowExecutionAlreadyStartedError{
-					Msg:              msg,
-					StartRequestID:   newWorkflow.ExecutionState.CreateRequestId,
-					RunID:            newWorkflow.ExecutionState.RunId,
-					State:            newWorkflow.ExecutionState.State,
-					Status:           newWorkflow.ExecutionState.Status,
-					LastWriteVersion: lastWriteVersion,
-				}
-			}
-
-			previous = make(map[string]interface{})
-			if !iter.MapScan(previous) {
-				// Cassandra returns the actual row that caused a condition failure, so we should always return
-				// from the checks above, but just in case.
-				break GetFailureReasonLoop
-			}
-		}
-
-		// At this point we only know that the write was not applied.
-		// It's much safer to return ShardOwnershipLostError as the default to force the application to reload
-		// shard to recover from such errors
-		var columns []string
-		for k, v := range previous {
-			columns = append(columns, fmt.Sprintf("%s=%v", k, v))
-		}
-		return nil, &p.ShardOwnershipLostError{
-			ShardID: request.ShardID,
-			Msg: fmt.Sprintf("Failed to create workflow execution.  Request RangeID: %v, columns: (%v)",
-				request.RangeID, strings.Join(columns, ",")),
-		}
->>>>>>> 25e22aee
 	}
 
 	return &p.CreateWorkflowExecutionResponse{}, nil
@@ -1244,16 +1112,8 @@
 			if namespaceID != newNamespaceID {
 				return serviceerror.NewInternal(fmt.Sprintf("UpdateWorkflowExecution: cannot continue as new to another namespace"))
 			}
-<<<<<<< HEAD
 
 			batch.Query(templateUpdateCurrentWorkflowExecutionQuery,
-=======
-			if err := createOrUpdateCurrentExecution(batch,
-				p.CreateWorkflowModeContinueAsNew,
-				request.ShardID,
-				newNamespaceID,
-				newWorkflowID,
->>>>>>> 25e22aee
 				newRunID,
 				newWorkflow.ExecutionStateBlob.Data,
 				newWorkflow.ExecutionStateBlob.EncodingType.String(),
