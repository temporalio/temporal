--- conflicted
+++ resolved
@@ -105,130 +105,6 @@
 )
 
 const (
-<<<<<<< HEAD
-	templateWorkflowExecutionType = `{` +
-		`namespace_id: ?, ` +
-		`workflow_id: ?, ` +
-		`run_id: ?, ` +
-		`parent_namespace_id: ?, ` +
-		`parent_workflow_id: ?, ` +
-		`parent_run_id: ?, ` +
-		`initiated_id: ?, ` +
-		`completion_event_batch_id: ?, ` +
-		`completion_event: ?, ` +
-		`completion_event_data_encoding: ?, ` +
-		`task_list: ?, ` +
-		`workflow_type_name: ?, ` +
-		`workflow_timeout: ?, ` +
-		`decision_task_timeout: ?, ` +
-		`execution_context: ?, ` +
-		`state: ?, ` +
-		`status: ?, ` +
-		`last_first_event_id: ?, ` +
-		`last_event_task_id: ?, ` +
-		`next_event_id: ?, ` +
-		`last_processed_event: ?, ` +
-		`start_time: ?, ` +
-		`last_updated_time: ?, ` +
-		`create_request_id: ?, ` +
-		`signal_count: ?, ` +
-		`history_size: ?, ` +
-		`decision_version: ?, ` +
-		`decision_schedule_id: ?, ` +
-		`decision_started_id: ?, ` +
-		`decision_request_id: ?, ` +
-		`decision_timeout: ?, ` +
-		`decision_attempt: ?, ` +
-		`decision_timestamp: ?, ` +
-		`decision_scheduled_timestamp: ?, ` +
-		`decision_original_scheduled_timestamp: ?, ` +
-		`cancel_requested: ?, ` +
-		`cancel_request_id: ?, ` +
-		`sticky_task_list: ?, ` +
-		`sticky_schedule_to_start_timeout: ?,` +
-		`client_library_version: ?, ` +
-		`client_feature_version: ?, ` +
-		`client_impl: ?, ` +
-		`auto_reset_points: ?, ` +
-		`auto_reset_points_encoding: ?, ` +
-		`attempt: ?, ` +
-		`has_retry_policy: ?, ` +
-		`init_interval: ?, ` +
-		`backoff_coefficient: ?, ` +
-		`max_interval: ?, ` +
-		`expiration_time: ?, ` +
-		`max_attempts: ?, ` +
-		`non_retriable_errors: ?, ` +
-		`event_store_version: ?, ` +
-		`branch_token: ?, ` +
-		`cron_schedule: ?, ` +
-		`expiration_seconds: ?, ` +
-		`search_attributes: ?, ` +
-		`memo: ? ` +
-		`}`
-
-	templateReplicationStateType = `{` +
-		`current_version: ?, ` +
-		`start_version: ?, ` +
-		`last_write_version: ?, ` +
-		`last_write_event_id: ?, ` +
-		`last_replication_info: ?` +
-		`}`
-
-	templateActivityInfoType = `{` +
-		`version: ?,` +
-		`schedule_id: ?, ` +
-		`scheduled_event_batch_id: ?, ` +
-		`scheduled_event: ?, ` +
-		`scheduled_time: ?, ` +
-		`started_id: ?, ` +
-		`started_event: ?, ` +
-		`started_time: ?, ` +
-		`activity_id: ?, ` +
-		`request_id: ?, ` +
-		`details: ?, ` +
-		`schedule_to_start_timeout: ?, ` +
-		`schedule_to_close_timeout: ?, ` +
-		`start_to_close_timeout: ?, ` +
-		`heart_beat_timeout: ?, ` +
-		`cancel_requested: ?, ` +
-		`cancel_request_id: ?, ` +
-		`last_hb_updated_time: ?, ` +
-		`timer_task_status: ?, ` +
-		`attempt: ?, ` +
-		`task_list: ?, ` +
-		`started_identity: ?, ` +
-		`has_retry_policy: ?, ` +
-		`init_interval: ?, ` +
-		`backoff_coefficient: ?, ` +
-		`max_interval: ?, ` +
-		`expiration_time: ?, ` +
-		`max_attempts: ?, ` +
-		`non_retriable_errors: ?, ` +
-		`last_failure_reason: ?, ` +
-		`last_worker_identity: ?, ` +
-		`last_failure_details: ?, ` +
-		`event_data_encoding: ?` +
-		`}`
-
-	templateChildExecutionInfoType = `{` +
-		`version: ?,` +
-		`initiated_id: ?, ` +
-		`initiated_event_batch_id: ?, ` +
-		`initiated_event: ?, ` +
-		`started_id: ?, ` +
-		`started_workflow_id: ?, ` +
-		`started_run_id: ?, ` +
-		`started_event: ?, ` +
-		`create_request_id: ?, ` +
-		`event_data_encoding: ?, ` +
-		`namespace: ?, ` +
-		`workflow_type_name: ?, ` +
-		`parent_close_policy: ?` +
-		`}`
-
-=======
->>>>>>> 98665f6a
 	templateCreateShardQuery = `INSERT INTO executions (` +
 		`shard_id, type, namespace_id, workflow_id, run_id, visibility_ts, task_id, shard, shard_encoding, range_id)` +
 		`VALUES(?, ?, ?, ?, ?, ?, ?, ?, ?, ?) IF NOT EXISTS`
@@ -1389,8 +1265,8 @@
 
 			replicationVersions, err := serialization.ReplicationVersionsToBlob(
 				&persistenceblobs.ReplicationVersions{
-					StartVersion: &types.Int64Value{Value: startVersion},
-					LastWriteVersion: &types.Int64Value{ Value: lastWriteVersion},
+					StartVersion:     &types.Int64Value{Value: startVersion},
+					LastWriteVersion: &types.Int64Value{Value: lastWriteVersion},
 				})
 
 			if err != nil {
@@ -1504,8 +1380,8 @@
 
 	replicationVersions, err := serialization.ReplicationVersionsToBlob(
 		&persistenceblobs.ReplicationVersions{
-			StartVersion: &types.Int64Value{Value: startVersion},
-			LastWriteVersion: &types.Int64Value{ Value: lastWriteVersion},
+			StartVersion:     &types.Int64Value{Value: startVersion},
+			LastWriteVersion: &types.Int64Value{Value: lastWriteVersion},
 		})
 	if err != nil {
 		return err
@@ -1663,8 +1539,8 @@
 
 		replicationVersions, err := serialization.ReplicationVersionsToBlob(
 			&persistenceblobs.ReplicationVersions{
-				StartVersion: &types.Int64Value{Value: startVersion},
-				LastWriteVersion: &types.Int64Value{ Value: lastWriteVersion},
+				StartVersion:     &types.Int64Value{Value: startVersion},
+				LastWriteVersion: &types.Int64Value{Value: lastWriteVersion},
 			})
 		if err != nil {
 			return err
@@ -2030,13 +1906,8 @@
 		RunID:            currentRunID,
 		StartRequestID:   executionInfo.CreateRequestId,
 		State:            int(executionInfo.State),
-<<<<<<< HEAD
 		Status:           executionInfo.Status,
-		LastWriteVersion: replicationState.LastWriteVersion,
-=======
-		CloseStatus:      int(executionInfo.CloseStatus),
 		LastWriteVersion: replicationVersions.LastWriteVersion.GetValue(),
->>>>>>> 98665f6a
 	}, nil
 }
 
