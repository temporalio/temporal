--- conflicted
+++ resolved
@@ -222,11 +222,7 @@
 		return nil, gocql.ConvertError("QueueV2ReadMessages", err)
 	}
 
-<<<<<<< HEAD
 	nextPageToken := persistence.GetNextPageToken(messages)
-=======
-	nextPageToken := s.getNextPageToken(messages, messageID)
->>>>>>> 23e20f0c
 
 	return &persistence.InternalReadMessagesResponse{
 		Messages:      messages,
