--- conflicted
+++ resolved
@@ -30,13 +30,10 @@
 
 	commonpb "go.temporal.io/api/common/v1"
 	"go.temporal.io/api/enums/v1"
-<<<<<<< HEAD
-=======
 	"go.temporal.io/api/serviceerror"
 
 	persistencespb "go.temporal.io/server/api/persistence/v1"
 	"go.temporal.io/server/common/log"
->>>>>>> b5363131
 	"go.temporal.io/server/common/persistence"
 	"go.temporal.io/server/common/persistence/nosql/nosqlplugin/cassandra/gocql"
 	"go.temporal.io/server/common/persistence/serialization"
@@ -87,6 +84,13 @@
 	//  |                  |<--8. Conflict/Error----------------|
 	//  |                  |                                    |
 	QueueMessageIDConflict = "queue message with id already exists, likely due to concurrent writes"
+
+	// pageTokenPrefixByte is the first byte of the serialized page token. It's used to ensure that the page token is
+	// not empty. Without this, if the last_read_message_id is 0, the serialized page token would be empty, and clients
+	// could erroneously assume that there are no more messages beyond the first page. This is purely used to ensure
+	// that tokens are non-empty; it is not used to verify that the token is valid like the magic byte in some other
+	// protocols.
+	pageTokenPrefixByte = 0
 )
 
 func NewQueueV2Store(session gocql.Session, logger log.Logger) persistence.QueueV2 {
@@ -132,11 +136,7 @@
 	if request.PageSize <= 0 {
 		return nil, persistence.ErrNonPositiveReadQueueMessagesPageSize
 	}
-<<<<<<< HEAD
-	minMessageID, err := persistence.GetMinMessageID(request)
-=======
 	minMessageID, err := q.getMinMessageID(request.QueueType, request.QueueName, request.NextPageToken, queue)
->>>>>>> b5363131
 	if err != nil {
 		return nil, err
 	}
@@ -193,8 +193,6 @@
 	}, nil
 }
 
-<<<<<<< HEAD
-=======
 func (q *queueV2Store) CreateQueue(
 	ctx context.Context,
 	request *persistence.InternalCreateQueueRequest,
@@ -283,7 +281,6 @@
 	return append([]byte{pageTokenPrefixByte}, b...)
 }
 
->>>>>>> b5363131
 func (q *queueV2Store) tryInsert(ctx context.Context, queueType persistence.QueueV2Type, queueName string, blob commonpb.DataBlob, messageID int64) error {
 	applied, err := q.session.Query(
 		TemplateEnqueueMessageQuery,
