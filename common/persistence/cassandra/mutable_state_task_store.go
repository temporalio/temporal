// The MIT License
//
// Copyright (c) 2020 Temporal Technologies Inc.  All rights reserved.
//
// Copyright (c) 2020 Uber Technologies, Inc.
//
// Permission is hereby granted, free of charge, to any person obtaining a copy
// of this software and associated documentation files (the "Software"), to deal
// in the Software without restriction, including without limitation the rights
// to use, copy, modify, merge, publish, distribute, sublicense, and/or sell
// copies of the Software, and to permit persons to whom the Software is
// furnished to do so, subject to the following conditions:
//
// The above copyright notice and this permission notice shall be included in
// all copies or substantial portions of the Software.
//
// THE SOFTWARE IS PROVIDED "AS IS", WITHOUT WARRANTY OF ANY KIND, EXPRESS OR
// IMPLIED, INCLUDING BUT NOT LIMITED TO THE WARRANTIES OF MERCHANTABILITY,
// FITNESS FOR A PARTICULAR PURPOSE AND NONINFRINGEMENT. IN NO EVENT SHALL THE
// AUTHORS OR COPYRIGHT HOLDERS BE LIABLE FOR ANY CLAIM, DAMAGES OR OTHER
// LIABILITY, WHETHER IN AN ACTION OF CONTRACT, TORT OR OTHERWISE, ARISING FROM,
// OUT OF OR IN CONNECTION WITH THE SOFTWARE OR THE USE OR OTHER DEALINGS IN
// THE SOFTWARE.

package cassandra

import (
	"context"
	"fmt"
	"time"

	"go.temporal.io/api/serviceerror"

	"go.temporal.io/server/common/log"
	p "go.temporal.io/server/common/persistence"
	"go.temporal.io/server/common/persistence/nosql/nosqlplugin/cassandra/gocql"
	"go.temporal.io/server/common/persistence/serialization"
	"go.temporal.io/server/service/history/tasks"
)

const (
	templateCreateTransferTaskQuery = `INSERT INTO executions (` +
		`shard_id, type, namespace_id, workflow_id, run_id, transfer, transfer_encoding, visibility_ts, task_id) ` +
		`VALUES(?, ?, ?, ?, ?, ?, ?, ?, ?)`

	templateCreateReplicationTaskQuery = `INSERT INTO executions (` +
		`shard_id, type, namespace_id, workflow_id, run_id, replication, replication_encoding, visibility_ts, task_id) ` +
		`VALUES(?, ?, ?, ?, ?, ?, ?, ?, ?)`

	templateCreateVisibilityTaskQuery = `INSERT INTO executions (` +
		`shard_id, type, namespace_id, workflow_id, run_id, visibility_task_data, visibility_task_encoding, visibility_ts, task_id) ` +
		`VALUES(?, ?, ?, ?, ?, ?, ?, ?, ?)`

	templateCreateTimerTaskQuery = `INSERT INTO executions (` +
		`shard_id, type, namespace_id, workflow_id, run_id, timer, timer_encoding, visibility_ts, task_id) ` +
		`VALUES(?, ?, ?, ?, ?, ?, ?, ?, ?)`

	templateCreateHistoryTaskQuery = `INSERT INTO executions (` +
		`shard_id, type, namespace_id, workflow_id, run_id, task_data, task_encoding, visibility_ts, task_id) ` +
		`VALUES(?, ?, ?, ?, ?, ?, ?, ?, ?)`

	templateGetHistoryImmediateTasksQuery = `SELECT task_id, task_data, task_encoding ` +
		`FROM executions ` +
		`WHERE shard_id = ? ` +
		`and type = ? ` +
		`and namespace_id = ? ` +
		`and workflow_id = ? ` +
		`and run_id = ? ` +
		`and visibility_ts = ? ` +
		`and task_id >= ? ` +
		`and task_id < ?`

	templateGetHistoryScheduledTasksQuery = `SELECT visibility_ts, task_id, task_data, task_encoding ` +
		`FROM executions ` +
		`WHERE shard_id = ? ` +
		`and type = ?` +
		`and namespace_id = ? ` +
		`and workflow_id = ?` +
		`and run_id = ?` +
		`and visibility_ts >= ? ` +
		`and visibility_ts < ?`

	templateGetTransferTasksQuery = `SELECT task_id, transfer, transfer_encoding ` +
		`FROM executions ` +
		`WHERE shard_id = ? ` +
		`and type = ? ` +
		`and namespace_id = ? ` +
		`and workflow_id = ? ` +
		`and run_id = ? ` +
		`and visibility_ts = ? ` +
		`and task_id >= ? ` +
		`and task_id < ?`

	templateGetVisibilityTasksQuery = `SELECT task_id, visibility_task_data, visibility_task_encoding ` +
		`FROM executions ` +
		`WHERE shard_id = ? ` +
		`and type = ? ` +
		`and namespace_id = ? ` +
		`and workflow_id = ? ` +
		`and run_id = ? ` +
		`and visibility_ts = ? ` +
		`and task_id >= ? ` +
		`and task_id < ?`

	templateGetReplicationTasksQuery = `SELECT task_id, replication, replication_encoding ` +
		`FROM executions ` +
		`WHERE shard_id = ? ` +
		`and type = ? ` +
		`and namespace_id = ? ` +
		`and workflow_id = ? ` +
		`and run_id = ? ` +
		`and visibility_ts = ? ` +
		`and task_id >= ? ` +
		`and task_id < ?`

	templateIsQueueEmptyQuery = `SELECT task_id ` +
		`FROM executions ` +
		`WHERE shard_id = ? ` +
		`and type = ? ` +
		`and namespace_id = ? ` +
		`and workflow_id = ? ` +
		`and run_id = ? ` +
		`and visibility_ts = ? ` +
		`and task_id >= ? ` +
		`limit 1`

	templateCompleteTransferTaskQuery = `DELETE FROM executions ` +
		`WHERE shard_id = ? ` +
		`and type = ? ` +
		`and namespace_id = ? ` +
		`and workflow_id = ? ` +
		`and run_id = ? ` +
		`and visibility_ts = ? ` +
		`and task_id = ?`

	templateRangeCompleteTransferTaskQuery = `DELETE FROM executions ` +
		`WHERE shard_id = ? ` +
		`and type = ? ` +
		`and namespace_id = ? ` +
		`and workflow_id = ? ` +
		`and run_id = ? ` +
		`and visibility_ts = ? ` +
		`and task_id >= ? ` +
		`and task_id < ?`

	templateCompleteVisibilityTaskQuery = templateCompleteTransferTaskQuery

	templateRangeCompleteVisibilityTaskQuery = templateRangeCompleteTransferTaskQuery

	templateCompleteReplicationTaskQuery = templateCompleteTransferTaskQuery

	templateRangeCompleteReplicationTaskQuery = templateRangeCompleteTransferTaskQuery

	templateCompleteHistoryTaskQuery = templateCompleteTransferTaskQuery

	templateRangeCompleteHistoryImmediateTasksQuery = templateRangeCompleteTransferTaskQuery

	templateRangeCompleteHistoryScheduledTasksQuery = templateRangeCompleteTimerTaskQuery

	templateGetTimerTasksQuery = `SELECT visibility_ts, task_id, timer, timer_encoding ` +
		`FROM executions ` +
		`WHERE shard_id = ? ` +
		`and type = ?` +
		`and namespace_id = ? ` +
		`and workflow_id = ?` +
		`and run_id = ?` +
		`and visibility_ts >= ? ` +
		`and visibility_ts < ?`

	templateCompleteTimerTaskQuery = `DELETE FROM executions ` +
		`WHERE shard_id = ? ` +
		`and type = ? ` +
		`and namespace_id = ? ` +
		`and workflow_id = ?` +
		`and run_id = ?` +
		`and visibility_ts = ? ` +
		`and task_id = ?`

	templateRangeCompleteTimerTaskQuery = `DELETE FROM executions ` +
		`WHERE shard_id = ? ` +
		`and type = ? ` +
		`and namespace_id = ? ` +
		`and workflow_id = ?` +
		`and run_id = ?` +
		`and visibility_ts >= ? ` +
		`and visibility_ts < ?`
)

type (
	MutableStateTaskStore struct {
		Session gocql.Session
		Logger  log.Logger
	}
)

func NewMutableStateTaskStore(
	session gocql.Session,
	logger log.Logger,
) *MutableStateTaskStore {
	return &MutableStateTaskStore{
		Session: session,
		Logger:  logger,
	}
}

func (d *MutableStateTaskStore) RegisterHistoryTaskReader(
	_ context.Context,
	_ *p.RegisterHistoryTaskReaderRequest,
) error {
	// no-op
	return nil
}

func (d *MutableStateTaskStore) UnregisterHistoryTaskReader(
	_ context.Context,
	_ *p.UnregisterHistoryTaskReaderRequest,
) {
	// no-op
}

func (d *MutableStateTaskStore) UpdateHistoryTaskReaderProgress(
	_ context.Context,
	_ *p.UpdateHistoryTaskReaderProgressRequest,
) {
	// no-op
}

func (d *MutableStateTaskStore) AddHistoryTasks(
	ctx context.Context,
	request *p.InternalAddHistoryTasksRequest,
) error {
	batch := d.Session.NewBatch(gocql.LoggedBatch).WithContext(ctx)

	if err := applyTasks(
		batch,
		request.ShardID,
		request.Tasks,
	); err != nil {
		return err
	}

	batch.Query(templateUpdateLeaseQuery,
		request.RangeID,
		request.ShardID,
		rowTypeShard,
		rowTypeShardNamespaceID,
		rowTypeShardWorkflowID,
		rowTypeShardRunID,
		defaultVisibilityTimestamp,
		rowTypeShardTaskID,
		request.RangeID,
	)

	previous := make(map[string]interface{})
	applied, iter, err := d.Session.MapExecuteBatchCAS(batch, previous)
	if err != nil {
		return gocql.ConvertError("AddTasks", err)
	}
	defer func() {
		_ = iter.Close()
	}()

	if !applied {
		if previousRangeID, ok := previous["range_id"].(int64); ok && previousRangeID != request.RangeID {
			// CreateWorkflowExecution failed because rangeID was modified
			return &p.ShardOwnershipLostError{
				ShardID: request.ShardID,
				Msg:     fmt.Sprintf("Failed to add tasks.  Request RangeID: %v, Actual RangeID: %v", request.RangeID, previousRangeID),
			}
		} else {
			return serviceerror.NewUnavailable("AddTasks operation failed: %v")
		}
	}
	return nil
}

func (d *MutableStateTaskStore) GetHistoryTasks(
	ctx context.Context,
	request *p.GetHistoryTasksRequest,
) (*p.InternalGetHistoryTasksResponse, error) {
	switch request.TaskCategory.ID() {
	case tasks.CategoryIDTransfer:
		return d.getTransferTasks(ctx, request)
	case tasks.CategoryIDTimer:
		return d.getTimerTasks(ctx, request)
	case tasks.CategoryIDVisibility:
		return d.getVisibilityTasks(ctx, request)
	case tasks.CategoryIDReplication:
		return d.getReplicationTasks(ctx, request)
	default:
		return d.getHistoryTasks(ctx, request)
	}
}

func (d *MutableStateTaskStore) CompleteHistoryTask(
	ctx context.Context,
	request *p.CompleteHistoryTaskRequest,
) error {
	switch request.TaskCategory.ID() {
	case tasks.CategoryIDTransfer:
		return d.completeTransferTask(ctx, request)
	case tasks.CategoryIDTimer:
		return d.completeTimerTask(ctx, request)
	case tasks.CategoryIDVisibility:
		return d.completeVisibilityTask(ctx, request)
	case tasks.CategoryIDReplication:
		return d.completeReplicationTask(ctx, request)
	default:
		return d.completeHistoryTask(ctx, request)
	}
}

func (d *MutableStateTaskStore) RangeCompleteHistoryTasks(
	ctx context.Context,
	request *p.RangeCompleteHistoryTasksRequest,
) error {
	switch request.TaskCategory.ID() {
	case tasks.CategoryIDTransfer:
		return d.rangeCompleteTransferTasks(ctx, request)
	case tasks.CategoryIDTimer:
		return d.rangeCompleteTimerTasks(ctx, request)
	case tasks.CategoryIDVisibility:
		return d.rangeCompleteVisibilityTasks(ctx, request)
	case tasks.CategoryIDReplication:
		return d.rangeCompleteReplicationTasks(ctx, request)
	default:
		return d.rangeCompleteHistoryTasks(ctx, request)
	}
}

func (d *MutableStateTaskStore) getTransferTasks(
	ctx context.Context,
	request *p.GetHistoryTasksRequest,
) (*p.InternalGetHistoryTasksResponse, error) {

	// Reading transfer tasks need to be quorum level consistent, otherwise we could lose task
	query := d.Session.Query(templateGetTransferTasksQuery,
		request.ShardID,
		rowTypeTransferTask,
		rowTypeTransferNamespaceID,
		rowTypeTransferWorkflowID,
		rowTypeTransferRunID,
		defaultVisibilityTimestamp,
		request.InclusiveMinTaskKey.TaskID,
		request.ExclusiveMaxTaskKey.TaskID,
	).WithContext(ctx)
	iter := query.PageSize(request.BatchSize).PageState(request.NextPageToken).Iter()

	response := &p.InternalGetHistoryTasksResponse{}
	var taskID int64
	var data []byte
	var encoding string

	for iter.Scan(&taskID, &data, &encoding) {
		response.Tasks = append(response.Tasks, p.InternalHistoryTask{
			Key:  tasks.NewImmediateKey(taskID),
			Blob: *p.NewDataBlob(data, encoding),
		})

		taskID = 0
		data = nil
		encoding = ""
	}
	if len(iter.PageState()) > 0 {
		response.NextPageToken = iter.PageState()
	}

	if err := iter.Close(); err != nil {
		return nil, gocql.ConvertError("GetTransferTasks", err)
	}

	return response, nil
}

func (d *MutableStateTaskStore) completeTransferTask(
	ctx context.Context,
	request *p.CompleteHistoryTaskRequest,
) error {
	query := d.Session.Query(templateCompleteTransferTaskQuery,
		request.ShardID,
		rowTypeTransferTask,
		rowTypeTransferNamespaceID,
		rowTypeTransferWorkflowID,
		rowTypeTransferRunID,
		defaultVisibilityTimestamp,
		request.TaskKey.TaskID,
	).WithContext(ctx)

	err := query.Exec()
	return gocql.ConvertError("CompleteTransferTask", err)
}

func (d *MutableStateTaskStore) rangeCompleteTransferTasks(
	ctx context.Context,
	request *p.RangeCompleteHistoryTasksRequest,
) error {
	query := d.Session.Query(templateRangeCompleteTransferTaskQuery,
		request.ShardID,
		rowTypeTransferTask,
		rowTypeTransferNamespaceID,
		rowTypeTransferWorkflowID,
		rowTypeTransferRunID,
		defaultVisibilityTimestamp,
		request.InclusiveMinTaskKey.TaskID,
		request.ExclusiveMaxTaskKey.TaskID,
	).WithContext(ctx)

	err := query.Exec()
	return gocql.ConvertError("RangeCompleteTransferTask", err)
}

func (d *MutableStateTaskStore) getTimerTasks(
	ctx context.Context,
	request *p.GetHistoryTasksRequest,
) (*p.InternalGetHistoryTasksResponse, error) {
	// Reading timer tasks need to be quorum level consistent, otherwise we could lose tasks
	minTimestamp := p.UnixMilliseconds(request.InclusiveMinTaskKey.FireTime)
	maxTimestamp := p.UnixMilliseconds(request.ExclusiveMaxTaskKey.FireTime)
	query := d.Session.Query(templateGetTimerTasksQuery,
		request.ShardID,
		rowTypeTimerTask,
		rowTypeTimerNamespaceID,
		rowTypeTimerWorkflowID,
		rowTypeTimerRunID,
		minTimestamp,
		maxTimestamp,
	).WithContext(ctx)
	iter := query.PageSize(request.BatchSize).PageState(request.NextPageToken).Iter()

	response := &p.InternalGetHistoryTasksResponse{}
	var timestamp time.Time
	var taskID int64
	var data []byte
	var encoding string

	for iter.Scan(&timestamp, &taskID, &data, &encoding) {
		response.Tasks = append(response.Tasks, p.InternalHistoryTask{
			Key:  tasks.NewKey(timestamp, taskID),
			Blob: *p.NewDataBlob(data, encoding),
		})

		timestamp = time.Time{}
		taskID = 0
		data = nil
		encoding = ""
	}
	if len(iter.PageState()) > 0 {
		response.NextPageToken = iter.PageState()
	}

	if err := iter.Close(); err != nil {
		return nil, gocql.ConvertError("GetTimerTasks", err)
	}

	return response, nil
}

func (d *MutableStateTaskStore) completeTimerTask(
	ctx context.Context,
	request *p.CompleteHistoryTaskRequest,
) error {
	ts := p.UnixMilliseconds(request.TaskKey.FireTime)
	query := d.Session.Query(templateCompleteTimerTaskQuery,
		request.ShardID,
		rowTypeTimerTask,
		rowTypeTimerNamespaceID,
		rowTypeTimerWorkflowID,
		rowTypeTimerRunID,
		ts,
		request.TaskKey.TaskID,
	).WithContext(ctx)

	err := query.Exec()
	return gocql.ConvertError("CompleteTimerTask", err)
}

func (d *MutableStateTaskStore) rangeCompleteTimerTasks(
	ctx context.Context,
	request *p.RangeCompleteHistoryTasksRequest,
) error {
	start := p.UnixMilliseconds(request.InclusiveMinTaskKey.FireTime)
	end := p.UnixMilliseconds(request.ExclusiveMaxTaskKey.FireTime)
	query := d.Session.Query(templateRangeCompleteTimerTaskQuery,
		request.ShardID,
		rowTypeTimerTask,
		rowTypeTimerNamespaceID,
		rowTypeTimerWorkflowID,
		rowTypeTimerRunID,
		start,
		end,
	).WithContext(ctx)

	err := query.Exec()
	return gocql.ConvertError("RangeCompleteTimerTask", err)
}

func (d *MutableStateTaskStore) getReplicationTasks(
	ctx context.Context,
	request *p.GetHistoryTasksRequest,
) (*p.InternalGetHistoryTasksResponse, error) {

	// Reading replication tasks need to be quorum level consistent, otherwise we could lose task
	query := d.Session.Query(templateGetReplicationTasksQuery,
		request.ShardID,
		rowTypeReplicationTask,
		rowTypeReplicationNamespaceID,
		rowTypeReplicationWorkflowID,
		rowTypeReplicationRunID,
		defaultVisibilityTimestamp,
		request.InclusiveMinTaskKey.TaskID,
		request.ExclusiveMaxTaskKey.TaskID,
	).WithContext(ctx).PageSize(request.BatchSize).PageState(request.NextPageToken)

	return d.populateGetReplicationTasksResponse(query, "GetReplicationTasks")
}

func (d *MutableStateTaskStore) completeReplicationTask(
	ctx context.Context,
	request *p.CompleteHistoryTaskRequest,
) error {
	query := d.Session.Query(templateCompleteReplicationTaskQuery,
		request.ShardID,
		rowTypeReplicationTask,
		rowTypeReplicationNamespaceID,
		rowTypeReplicationWorkflowID,
		rowTypeReplicationRunID,
		defaultVisibilityTimestamp,
		request.TaskKey.TaskID,
	).WithContext(ctx)

	err := query.Exec()
	return gocql.ConvertError("CompleteReplicationTask", err)
}

func (d *MutableStateTaskStore) rangeCompleteReplicationTasks(
	ctx context.Context,
	request *p.RangeCompleteHistoryTasksRequest,
) error {
	query := d.Session.Query(templateRangeCompleteReplicationTaskQuery,
		request.ShardID,
		rowTypeReplicationTask,
		rowTypeReplicationNamespaceID,
		rowTypeReplicationWorkflowID,
		rowTypeReplicationRunID,
		defaultVisibilityTimestamp,
		request.InclusiveMinTaskKey.TaskID,
		request.ExclusiveMaxTaskKey.TaskID,
	).WithContext(ctx)

	err := query.Exec()
	return gocql.ConvertError("RangeCompleteReplicationTask", err)
}

func (d *MutableStateTaskStore) PutReplicationTaskToDLQ(
	ctx context.Context,
	request *p.PutReplicationTaskToDLQRequest,
) error {
	task := request.TaskInfo
	datablob, err := serialization.ReplicationTaskInfoToBlob(task)
	if err != nil {
		return gocql.ConvertError("PutReplicationTaskToDLQ", err)
	}

	// Use source cluster name as the workflow id for replication dlq
	query := d.Session.Query(templateCreateReplicationTaskQuery,
		request.ShardID,
		rowTypeDLQ,
		rowTypeDLQNamespaceID,
		request.SourceClusterName,
		rowTypeDLQRunID,
		datablob.Data,
		datablob.EncodingType.String(),
		defaultVisibilityTimestamp,
		task.GetTaskId(),
	).WithContext(ctx)

	err = query.Exec()
	if err != nil {
		return gocql.ConvertError("PutReplicationTaskToDLQ", err)
	}

	return nil
}

func (d *MutableStateTaskStore) GetReplicationTasksFromDLQ(
	ctx context.Context,
	request *p.GetReplicationTasksFromDLQRequest,
) (*p.InternalGetHistoryTasksResponse, error) {
	// Reading replication tasks need to be quorum level consistent, otherwise we could lose tasks
	query := d.Session.Query(templateGetReplicationTasksQuery,
		request.ShardID,
		rowTypeDLQ,
		rowTypeDLQNamespaceID,
		request.SourceClusterName,
		rowTypeDLQRunID,
		defaultVisibilityTimestamp,
		request.InclusiveMinTaskKey.TaskID,
		request.ExclusiveMaxTaskKey.TaskID,
	).WithContext(ctx).PageSize(request.BatchSize).PageState(request.NextPageToken)

	return d.populateGetReplicationTasksResponse(query, "GetReplicationTasksFromDLQ")
}

func (d *MutableStateTaskStore) DeleteReplicationTaskFromDLQ(
	ctx context.Context,
	request *p.DeleteReplicationTaskFromDLQRequest,
) error {

	query := d.Session.Query(templateCompleteReplicationTaskQuery,
		request.ShardID,
		rowTypeDLQ,
		rowTypeDLQNamespaceID,
		request.SourceClusterName,
		rowTypeDLQRunID,
		defaultVisibilityTimestamp,
		request.TaskKey.TaskID,
	).WithContext(ctx)

	err := query.Exec()
	return gocql.ConvertError("DeleteReplicationTaskFromDLQ", err)
}

func (d *MutableStateTaskStore) RangeDeleteReplicationTaskFromDLQ(
	ctx context.Context,
	request *p.RangeDeleteReplicationTaskFromDLQRequest,
) error {

	query := d.Session.Query(templateRangeCompleteReplicationTaskQuery,
		request.ShardID,
		rowTypeDLQ,
		rowTypeDLQNamespaceID,
		request.SourceClusterName,
		rowTypeDLQRunID,
		defaultVisibilityTimestamp,
		request.InclusiveMinTaskKey.TaskID,
		request.ExclusiveMaxTaskKey.TaskID,
	).WithContext(ctx)

	err := query.Exec()
	return gocql.ConvertError("RangeDeleteReplicationTaskFromDLQ", err)
}

<<<<<<< HEAD
func (d *MutableStateTaskStore) IsReplicationDLQEmpty(
	ctx context.Context,
	request *p.GetReplicationTasksFromDLQRequest,
) (bool, error) {

	query := d.Session.Query(templateIsQueueEmptyQuery,
		request.ShardID,
		rowTypeDLQ,
		rowTypeDLQNamespaceID,
		request.SourceClusterName,
		rowTypeDLQRunID,
		defaultVisibilityTimestamp,
		request.InclusiveMinTaskKey.TaskID,
	).WithContext(ctx)

	if err := query.Scan(nil); err != nil {
		if gocql.IsNotFoundError(err) {
			return true, nil
		}
		return true, gocql.ConvertError("IsReplicationDLQEmpty", err)
	}
	return false, nil
}

func (d *MutableStateTaskStore) getVisibilityTask(
	ctx context.Context,
	request *p.GetHistoryTaskRequest,
) (*p.InternalGetHistoryTaskResponse, error) {
	shardID := request.ShardID
	taskID := request.TaskKey.TaskID
	query := d.Session.Query(templateGetVisibilityTaskQuery,
		shardID,
		rowTypeVisibilityTask,
		rowTypeVisibilityTaskNamespaceID,
		rowTypeVisibilityTaskWorkflowID,
		rowTypeVisibilityTaskRunID,
		defaultVisibilityTimestamp,
		taskID,
	).WithContext(ctx)

	var data []byte
	var encoding string
	if err := query.Scan(&data, &encoding); err != nil {
		return nil, gocql.ConvertError("GetVisibilityTask", err)
	}
	return &p.InternalGetHistoryTaskResponse{
		InternalHistoryTask: p.InternalHistoryTask{
			Key:  tasks.NewImmediateKey(taskID),
			Blob: *p.NewDataBlob(data, encoding),
		},
	}, nil
}

=======
>>>>>>> 122bb36e
func (d *MutableStateTaskStore) getVisibilityTasks(
	ctx context.Context,
	request *p.GetHistoryTasksRequest,
) (*p.InternalGetHistoryTasksResponse, error) {

	// Reading Visibility tasks need to be quorum level consistent, otherwise we could lose task
	query := d.Session.Query(templateGetVisibilityTasksQuery,
		request.ShardID,
		rowTypeVisibilityTask,
		rowTypeVisibilityTaskNamespaceID,
		rowTypeVisibilityTaskWorkflowID,
		rowTypeVisibilityTaskRunID,
		defaultVisibilityTimestamp,
		request.InclusiveMinTaskKey.TaskID,
		request.ExclusiveMaxTaskKey.TaskID,
	).WithContext(ctx)
	iter := query.PageSize(request.BatchSize).PageState(request.NextPageToken).Iter()

	response := &p.InternalGetHistoryTasksResponse{}
	var taskID int64
	var data []byte
	var encoding string

	for iter.Scan(&taskID, &data, &encoding) {
		response.Tasks = append(response.Tasks, p.InternalHistoryTask{
			Key:  tasks.NewImmediateKey(taskID),
			Blob: *p.NewDataBlob(data, encoding),
		})

		taskID = 0
		data = nil
		encoding = ""
	}
	if len(iter.PageState()) > 0 {
		response.NextPageToken = iter.PageState()
	}

	if err := iter.Close(); err != nil {
		return nil, gocql.ConvertError("GetVisibilityTasks", err)
	}

	return response, nil
}

func (d *MutableStateTaskStore) completeVisibilityTask(
	ctx context.Context,
	request *p.CompleteHistoryTaskRequest,
) error {
	query := d.Session.Query(templateCompleteVisibilityTaskQuery,
		request.ShardID,
		rowTypeVisibilityTask,
		rowTypeVisibilityTaskNamespaceID,
		rowTypeVisibilityTaskWorkflowID,
		rowTypeVisibilityTaskRunID,
		defaultVisibilityTimestamp,
		request.TaskKey.TaskID,
	).WithContext(ctx)

	err := query.Exec()
	return gocql.ConvertError("CompleteVisibilityTask", err)
}

func (d *MutableStateTaskStore) rangeCompleteVisibilityTasks(
	ctx context.Context,
	request *p.RangeCompleteHistoryTasksRequest,
) error {
	query := d.Session.Query(templateRangeCompleteVisibilityTaskQuery,
		request.ShardID,
		rowTypeVisibilityTask,
		rowTypeVisibilityTaskNamespaceID,
		rowTypeVisibilityTaskWorkflowID,
		rowTypeVisibilityTaskRunID,
		defaultVisibilityTimestamp,
		request.InclusiveMinTaskKey.TaskID,
		request.ExclusiveMaxTaskKey.TaskID,
	).WithContext(ctx)

	err := query.Exec()
	return gocql.ConvertError("RangeCompleteVisibilityTask", err)
}

func (d *MutableStateTaskStore) populateGetReplicationTasksResponse(
	query gocql.Query,
	operation string,
) (*p.InternalGetHistoryTasksResponse, error) {
	iter := query.Iter()

	response := &p.InternalGetHistoryTasksResponse{}
	var taskID int64
	var data []byte
	var encoding string

	for iter.Scan(&taskID, &data, &encoding) {
		response.Tasks = append(response.Tasks, p.InternalHistoryTask{
			Key:  tasks.NewImmediateKey(taskID),
			Blob: *p.NewDataBlob(data, encoding),
		})

		taskID = 0
		data = nil
		encoding = ""
	}
	if len(iter.PageState()) > 0 {
		response.NextPageToken = iter.PageState()
	}

	if err := iter.Close(); err != nil {
		return nil, gocql.ConvertError(operation, err)
	}

	return response, nil
}

func (d *MutableStateTaskStore) getHistoryTasks(
	ctx context.Context,
	request *p.GetHistoryTasksRequest,
) (*p.InternalGetHistoryTasksResponse, error) {
	switch request.TaskCategory.Type() {
	case tasks.CategoryTypeImmediate:
		return d.getHistoryImmedidateTasks(ctx, request)
	case tasks.CategoryTypeScheduled:
		return d.getHistoryScheduledTasks(ctx, request)
	default:
		panic(fmt.Sprintf("Unknown task category type: %v", request.TaskCategory.Type().String()))
	}
}

func (d *MutableStateTaskStore) getHistoryImmedidateTasks(
	ctx context.Context,
	request *p.GetHistoryTasksRequest,
) (*p.InternalGetHistoryTasksResponse, error) {
	// execution manager should already validated the request
	// Reading history tasks need to be quorum level consistent, otherwise we could lose task

	query := d.Session.Query(templateGetHistoryImmediateTasksQuery,
		request.ShardID,
		request.TaskCategory.ID(),
		rowTypeHistoryTaskNamespaceID,
		rowTypeHistoryTaskWorkflowID,
		rowTypeHistoryTaskRunID,
		defaultVisibilityTimestamp,
		request.InclusiveMinTaskKey.TaskID,
		request.ExclusiveMaxTaskKey.TaskID,
	).WithContext(ctx)

	iter := query.PageSize(request.BatchSize).PageState(request.NextPageToken).Iter()

	response := &p.InternalGetHistoryTasksResponse{}
	var taskID int64
	var data []byte
	var encoding string

	for iter.Scan(&taskID, &data, &encoding) {
		response.Tasks = append(response.Tasks, p.InternalHistoryTask{
			Key:  tasks.NewImmediateKey(taskID),
			Blob: *p.NewDataBlob(data, encoding),
		})

		taskID = 0
		data = nil
		encoding = ""
	}
	if len(iter.PageState()) > 0 {
		response.NextPageToken = iter.PageState()
	}

	if err := iter.Close(); err != nil {
		return nil, gocql.ConvertError("GetHistoryImmediateTasks", err)
	}

	return response, nil
}

func (d *MutableStateTaskStore) getHistoryScheduledTasks(
	ctx context.Context,
	request *p.GetHistoryTasksRequest,
) (*p.InternalGetHistoryTasksResponse, error) {
	// execution manager should already validated the request
	// Reading history tasks need to be quorum level consistent, otherwise we could lose task

	minTimestamp := p.UnixMilliseconds(request.InclusiveMinTaskKey.FireTime)
	maxTimestamp := p.UnixMilliseconds(request.ExclusiveMaxTaskKey.FireTime)
	query := d.Session.Query(templateGetHistoryScheduledTasksQuery,
		request.ShardID,
		request.TaskCategory.ID(),
		rowTypeHistoryTaskNamespaceID,
		rowTypeHistoryTaskWorkflowID,
		rowTypeHistoryTaskRunID,
		minTimestamp,
		maxTimestamp,
	).WithContext(ctx)

	iter := query.PageSize(request.BatchSize).PageState(request.NextPageToken).Iter()

	response := &p.InternalGetHistoryTasksResponse{}
	var timestamp time.Time
	var taskID int64
	var data []byte
	var encoding string

	for iter.Scan(&timestamp, &taskID, &data, &encoding) {
		response.Tasks = append(response.Tasks, p.InternalHistoryTask{
			Key:  tasks.NewKey(timestamp, taskID),
			Blob: *p.NewDataBlob(data, encoding),
		})

		timestamp = time.Time{}
		taskID = 0
		data = nil
		encoding = ""
	}
	if len(iter.PageState()) > 0 {
		response.NextPageToken = iter.PageState()
	}

	if err := iter.Close(); err != nil {
		return nil, gocql.ConvertError("GetHistoryScheduledTasks", err)
	}

	return response, nil
}

func (d *MutableStateTaskStore) completeHistoryTask(
	ctx context.Context,
	request *p.CompleteHistoryTaskRequest,
) error {
	ts := defaultVisibilityTimestamp
	if request.TaskCategory.Type() == tasks.CategoryTypeScheduled {
		ts = p.UnixMilliseconds(request.TaskKey.FireTime)
	}
	query := d.Session.Query(templateCompleteHistoryTaskQuery,
		request.ShardID,
		request.TaskCategory.ID(),
		rowTypeHistoryTaskNamespaceID,
		rowTypeHistoryTaskWorkflowID,
		rowTypeHistoryTaskRunID,
		ts,
		request.TaskKey.TaskID,
	).WithContext(ctx)

	err := query.Exec()
	return gocql.ConvertError("CompleteHistoryTask", err)
}

func (d *MutableStateTaskStore) rangeCompleteHistoryTasks(
	ctx context.Context,
	request *p.RangeCompleteHistoryTasksRequest,
) error {
	// execution manager should already validated the request
	var query gocql.Query
	if request.TaskCategory.Type() == tasks.CategoryTypeImmediate {
		query = d.Session.Query(templateRangeCompleteHistoryImmediateTasksQuery,
			request.ShardID,
			request.TaskCategory.ID(),
			rowTypeHistoryTaskNamespaceID,
			rowTypeHistoryTaskWorkflowID,
			rowTypeHistoryTaskRunID,
			defaultVisibilityTimestamp,
			request.InclusiveMinTaskKey.TaskID,
			request.ExclusiveMaxTaskKey.TaskID,
		).WithContext(ctx)
	} else {
		minTimestamp := p.UnixMilliseconds(request.InclusiveMinTaskKey.FireTime)
		maxTimestamp := p.UnixMilliseconds(request.ExclusiveMaxTaskKey.FireTime)
		query = d.Session.Query(templateRangeCompleteHistoryScheduledTasksQuery,
			request.ShardID,
			request.TaskCategory.ID(),
			rowTypeHistoryTaskNamespaceID,
			rowTypeHistoryTaskWorkflowID,
			rowTypeHistoryTaskRunID,
			minTimestamp,
			maxTimestamp,
		).WithContext(ctx)
	}

	err := query.Exec()
	return gocql.ConvertError("RangeCompleteHistoryTasks", err)
}<|MERGE_RESOLUTION|>--- conflicted
+++ resolved
@@ -640,7 +640,6 @@
 	return gocql.ConvertError("RangeDeleteReplicationTaskFromDLQ", err)
 }
 
-<<<<<<< HEAD
 func (d *MutableStateTaskStore) IsReplicationDLQEmpty(
 	ctx context.Context,
 	request *p.GetReplicationTasksFromDLQRequest,
@@ -665,37 +664,6 @@
 	return false, nil
 }
 
-func (d *MutableStateTaskStore) getVisibilityTask(
-	ctx context.Context,
-	request *p.GetHistoryTaskRequest,
-) (*p.InternalGetHistoryTaskResponse, error) {
-	shardID := request.ShardID
-	taskID := request.TaskKey.TaskID
-	query := d.Session.Query(templateGetVisibilityTaskQuery,
-		shardID,
-		rowTypeVisibilityTask,
-		rowTypeVisibilityTaskNamespaceID,
-		rowTypeVisibilityTaskWorkflowID,
-		rowTypeVisibilityTaskRunID,
-		defaultVisibilityTimestamp,
-		taskID,
-	).WithContext(ctx)
-
-	var data []byte
-	var encoding string
-	if err := query.Scan(&data, &encoding); err != nil {
-		return nil, gocql.ConvertError("GetVisibilityTask", err)
-	}
-	return &p.InternalGetHistoryTaskResponse{
-		InternalHistoryTask: p.InternalHistoryTask{
-			Key:  tasks.NewImmediateKey(taskID),
-			Blob: *p.NewDataBlob(data, encoding),
-		},
-	}, nil
-}
-
-=======
->>>>>>> 122bb36e
 func (d *MutableStateTaskStore) getVisibilityTasks(
 	ctx context.Context,
 	request *p.GetHistoryTasksRequest,
