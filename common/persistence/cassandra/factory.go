--- conflicted
+++ resolved
@@ -122,13 +122,8 @@
 	return NewQueueV2Store(f.session, f.logger), nil
 }
 
-<<<<<<< HEAD
-// NewNexusIncomingServiceStore returns a new NexusServiceStore
-func (f *Factory) NewNexusIncomingServiceStore() (p.NexusServiceStore, error) {
-=======
 // NewNexusServiceStore returns a new NexusServiceStore
 func (f *Factory) NewNexusServiceStore() (p.NexusServiceStore, error) {
->>>>>>> c3d2486a
 	return NewNexusServiceStore(f.session, f.logger), nil
 }
 
