// The MIT License
//
// Copyright (c) 2020 Temporal Technologies Inc.  All rights reserved.
//
// Copyright (c) 2020 Uber Technologies, Inc.
//
// Permission is hereby granted, free of charge, to any person obtaining a copy
// of this software and associated documentation files (the "Software"), to deal
// in the Software without restriction, including without limitation the rights
// to use, copy, modify, merge, publish, distribute, sublicense, and/or sell
// copies of the Software, and to permit persons to whom the Software is
// furnished to do so, subject to the following conditions:
//
// The above copyright notice and this permission notice shall be included in
// all copies or substantial portions of the Software.
//
// THE SOFTWARE IS PROVIDED "AS IS", WITHOUT WARRANTY OF ANY KIND, EXPRESS OR
// IMPLIED, INCLUDING BUT NOT LIMITED TO THE WARRANTIES OF MERCHANTABILITY,
// FITNESS FOR A PARTICULAR PURPOSE AND NONINFRINGEMENT. IN NO EVENT SHALL THE
// AUTHORS OR COPYRIGHT HOLDERS BE LIABLE FOR ANY CLAIM, DAMAGES OR OTHER
// LIABILITY, WHETHER IN AN ACTION OF CONTRACT, TORT OR OTHERWISE, ARISING FROM,
// OUT OF OR IN CONNECTION WITH THE SOFTWARE OR THE USE OR OTHER DEALINGS IN
// THE SOFTWARE.

//go:generate mockgen -copyright_file ../../LICENSE -package mock -source $GOFILE -destination mock/store_mock.go -aux_files go.temporal.io/server/common/incomingServiceStore=data_interfaces.go

package persistence

import (
	"context"
	"math"
	"time"

	commonpb "go.temporal.io/api/common/v1"
	enumspb "go.temporal.io/api/enums/v1"
	"google.golang.org/protobuf/types/known/timestamppb"

	persistencespb "go.temporal.io/server/api/persistence/v1"
	"go.temporal.io/server/service/history/tasks"
)

const (
	EmptyQueueMessageID = int64(-1)
	MaxQueueMessageID   = math.MaxInt64
)

type (
	// ////////////////////////////////////////////////////////////////////
	// Persistence interface is a lower layer of dataInterface.
	// The intention is to let different incomingServiceStore implementation(SQL,Cassandra/etc) share some common logic
	// Right now the only common part is serialization/deserialization.
	// ////////////////////////////////////////////////////////////////////

	// ShardStore is a lower level of ShardManager
	ShardStore interface {
		Closeable
		GetName() string
		GetClusterName() string
		GetOrCreateShard(ctx context.Context, request *InternalGetOrCreateShardRequest) (*InternalGetOrCreateShardResponse, error)
		UpdateShard(ctx context.Context, request *InternalUpdateShardRequest) error
		AssertShardOwnership(ctx context.Context, request *AssertShardOwnershipRequest) error
	}

	// TaskStore is a lower level of TaskManager
	TaskStore interface {
		Closeable
		GetName() string
		CreateTaskQueue(ctx context.Context, request *InternalCreateTaskQueueRequest) error
		GetTaskQueue(ctx context.Context, request *InternalGetTaskQueueRequest) (*InternalGetTaskQueueResponse, error)
		UpdateTaskQueue(ctx context.Context, request *InternalUpdateTaskQueueRequest) (*UpdateTaskQueueResponse, error)
		ListTaskQueue(ctx context.Context, request *ListTaskQueueRequest) (*InternalListTaskQueueResponse, error)
		DeleteTaskQueue(ctx context.Context, request *DeleteTaskQueueRequest) error
		CreateTasks(ctx context.Context, request *InternalCreateTasksRequest) (*CreateTasksResponse, error)
		GetTasks(ctx context.Context, request *GetTasksRequest) (*InternalGetTasksResponse, error)
		CompleteTask(ctx context.Context, request *CompleteTaskRequest) error
		CompleteTasksLessThan(ctx context.Context, request *CompleteTasksLessThanRequest) (int, error)
		GetTaskQueueUserData(ctx context.Context, request *GetTaskQueueUserDataRequest) (*InternalGetTaskQueueUserDataResponse, error)
		UpdateTaskQueueUserData(ctx context.Context, request *InternalUpdateTaskQueueUserDataRequest) error
		ListTaskQueueUserDataEntries(ctx context.Context, request *ListTaskQueueUserDataEntriesRequest) (*InternalListTaskQueueUserDataEntriesResponse, error)
		GetTaskQueuesByBuildId(ctx context.Context, request *GetTaskQueuesByBuildIdRequest) ([]string, error)
		CountTaskQueuesByBuildId(ctx context.Context, request *CountTaskQueuesByBuildIdRequest) (int, error)
	}
	// MetadataStore is a lower level of MetadataManager
	MetadataStore interface {
		Closeable
		GetName() string
		CreateNamespace(ctx context.Context, request *InternalCreateNamespaceRequest) (*CreateNamespaceResponse, error)
		GetNamespace(ctx context.Context, request *GetNamespaceRequest) (*InternalGetNamespaceResponse, error)
		UpdateNamespace(ctx context.Context, request *InternalUpdateNamespaceRequest) error
		RenameNamespace(ctx context.Context, request *InternalRenameNamespaceRequest) error
		DeleteNamespace(ctx context.Context, request *DeleteNamespaceRequest) error
		DeleteNamespaceByName(ctx context.Context, request *DeleteNamespaceByNameRequest) error
		ListNamespaces(ctx context.Context, request *InternalListNamespacesRequest) (*InternalListNamespacesResponse, error)
		GetMetadata(ctx context.Context) (*GetMetadataResponse, error)
	}

	// ClusterMetadataStore is a lower level of ClusterMetadataManager.
	// There is no Internal constructs needed to abstract away at the interface level currently,
	//  so we can reimplement the ClusterMetadataManager and leave this as a placeholder.
	ClusterMetadataStore interface {
		Closeable
		GetName() string
		ListClusterMetadata(ctx context.Context, request *InternalListClusterMetadataRequest) (*InternalListClusterMetadataResponse, error)
		GetClusterMetadata(ctx context.Context, request *InternalGetClusterMetadataRequest) (*InternalGetClusterMetadataResponse, error)
		SaveClusterMetadata(ctx context.Context, request *InternalSaveClusterMetadataRequest) (bool, error)
		DeleteClusterMetadata(ctx context.Context, request *InternalDeleteClusterMetadataRequest) error
		// Membership APIs
		GetClusterMembers(ctx context.Context, request *GetClusterMembersRequest) (*GetClusterMembersResponse, error)
		UpsertClusterMembership(ctx context.Context, request *UpsertClusterMembershipRequest) error
		PruneClusterMembership(ctx context.Context, request *PruneClusterMembershipRequest) error
	}

	// ExecutionStore is used to manage workflow execution including mutable states / history / tasks.
	ExecutionStore interface {
		Closeable
		GetName() string
		GetHistoryBranchUtil() HistoryBranchUtil

		// The below three APIs are related to serialization/deserialization
		CreateWorkflowExecution(ctx context.Context, request *InternalCreateWorkflowExecutionRequest) (*InternalCreateWorkflowExecutionResponse, error)
		UpdateWorkflowExecution(ctx context.Context, request *InternalUpdateWorkflowExecutionRequest) error
		ConflictResolveWorkflowExecution(ctx context.Context, request *InternalConflictResolveWorkflowExecutionRequest) error

		DeleteWorkflowExecution(ctx context.Context, request *DeleteWorkflowExecutionRequest) error
		DeleteCurrentWorkflowExecution(ctx context.Context, request *DeleteCurrentWorkflowExecutionRequest) error
		GetCurrentExecution(ctx context.Context, request *GetCurrentExecutionRequest) (*InternalGetCurrentExecutionResponse, error)
		GetWorkflowExecution(ctx context.Context, request *GetWorkflowExecutionRequest) (*InternalGetWorkflowExecutionResponse, error)
		SetWorkflowExecution(ctx context.Context, request *InternalSetWorkflowExecutionRequest) error

		// Scan related methods
		ListConcreteExecutions(ctx context.Context, request *ListConcreteExecutionsRequest) (*InternalListConcreteExecutionsResponse, error)

		// Tasks related APIs

		// Hints for incomingServiceStore implementaion regarding hisotry task readers
		RegisterHistoryTaskReader(ctx context.Context, request *RegisterHistoryTaskReaderRequest) error
		UnregisterHistoryTaskReader(ctx context.Context, request *UnregisterHistoryTaskReaderRequest)
		UpdateHistoryTaskReaderProgress(ctx context.Context, request *UpdateHistoryTaskReaderProgressRequest)

		AddHistoryTasks(ctx context.Context, request *InternalAddHistoryTasksRequest) error
		GetHistoryTasks(ctx context.Context, request *GetHistoryTasksRequest) (*InternalGetHistoryTasksResponse, error)
		CompleteHistoryTask(ctx context.Context, request *CompleteHistoryTaskRequest) error
		RangeCompleteHistoryTasks(ctx context.Context, request *RangeCompleteHistoryTasksRequest) error

		PutReplicationTaskToDLQ(ctx context.Context, request *PutReplicationTaskToDLQRequest) error
		GetReplicationTasksFromDLQ(ctx context.Context, request *GetReplicationTasksFromDLQRequest) (*InternalGetReplicationTasksFromDLQResponse, error)
		DeleteReplicationTaskFromDLQ(ctx context.Context, request *DeleteReplicationTaskFromDLQRequest) error
		RangeDeleteReplicationTaskFromDLQ(ctx context.Context, request *RangeDeleteReplicationTaskFromDLQRequest) error
		IsReplicationDLQEmpty(ctx context.Context, request *GetReplicationTasksFromDLQRequest) (bool, error)

		// The below are history V2 APIs
		// V2 regards history events growing as a tree, decoupled from workflow concepts

		// AppendHistoryNodes add a node to history node table
		AppendHistoryNodes(ctx context.Context, request *InternalAppendHistoryNodesRequest) error
		// DeleteHistoryNodes delete a node from history node table
		DeleteHistoryNodes(ctx context.Context, request *InternalDeleteHistoryNodesRequest) error
		// ReadHistoryBranch returns history node data for a branch
		ReadHistoryBranch(ctx context.Context, request *InternalReadHistoryBranchRequest) (*InternalReadHistoryBranchResponse, error)
		// ForkHistoryBranch forks a new branch from a old branch
		ForkHistoryBranch(ctx context.Context, request *InternalForkHistoryBranchRequest) error
		// DeleteHistoryBranch removes a branch
		DeleteHistoryBranch(ctx context.Context, request *InternalDeleteHistoryBranchRequest) error
		// GetHistoryTree returns all branch information of a tree
		GetHistoryTree(ctx context.Context, request *GetHistoryTreeRequest) (*InternalGetHistoryTreeResponse, error)
		// GetAllHistoryTreeBranches returns all branches of all trees.
		// Note that branches may be skipped or duplicated across pages if there are branches created or deleted while
		// paginating through results.
		GetAllHistoryTreeBranches(ctx context.Context, request *GetAllHistoryTreeBranchesRequest) (*InternalGetAllHistoryTreeBranchesResponse, error)
	}

	// Queue is a store to enqueue and get messages
	Queue interface {
		Closeable
		Init(ctx context.Context, blob *commonpb.DataBlob) error
		EnqueueMessage(ctx context.Context, blob *commonpb.DataBlob) error
		ReadMessages(ctx context.Context, lastMessageID int64, maxCount int) ([]*QueueMessage, error)
		DeleteMessagesBefore(ctx context.Context, messageID int64) error
		UpdateAckLevel(ctx context.Context, metadata *InternalQueueMetadata) error
		GetAckLevels(ctx context.Context) (*InternalQueueMetadata, error)

		EnqueueMessageToDLQ(ctx context.Context, blob *commonpb.DataBlob) (int64, error)
		ReadMessagesFromDLQ(ctx context.Context, firstMessageID int64, lastMessageID int64, pageSize int, pageToken []byte) ([]*QueueMessage, []byte, error)
		DeleteMessageFromDLQ(ctx context.Context, messageID int64) error
		RangeDeleteMessagesFromDLQ(ctx context.Context, firstMessageID int64, lastMessageID int64) error
		UpdateDLQAckLevel(ctx context.Context, metadata *InternalQueueMetadata) error
		GetDLQAckLevels(ctx context.Context) (*InternalQueueMetadata, error)
	}

<<<<<<< HEAD
	// TODO: document me
=======
	// NexusServiceStore is a store for managing Nexus services
>>>>>>> c3d2486a
	NexusServiceStore interface {
		Closeable
		GetName() string
		GetNexusIncomingService(ctx context.Context, name string) (*InternalGetNexusIncomingServiceResponse, error)
		ListNexusIncomingServices(ctx context.Context, req *InternalListNexusIncomingServicesRequest) (*InternalListNexusIncomingServicesResponse, error)
		CreateOrUpdateNexusIncomingService(ctx context.Context, req *InternalCreateOrUpdateNexusIncomingServiceRequest) error
		DeleteNexusIncomingService(ctx context.Context, name string) error
	}

	// QueueMessage is the message that stores in the queue
	QueueMessage struct {
		QueueType QueueType `json:"queue_type"`
		ID        int64     `json:"message_id"`
		Data      []byte    `json:"message_payload"`
		Encoding  string    `json:"message_encoding"`
	}

	InternalQueueMetadata struct {
		Blob    *commonpb.DataBlob
		Version int64
	}

	// InternalGetOrCreateShardRequest is used by ShardStore to retrieve or create a shard.
	// GetOrCreateShard should: if shard exists, return it. If not, call CreateShardInfo and
	// create the shard with the returned value.
	InternalGetOrCreateShardRequest struct {
		ShardID          int32
		CreateShardInfo  func() (rangeID int64, shardInfo *commonpb.DataBlob, err error)
		LifecycleContext context.Context // cancelled when shard is unloaded
	}

	// InternalGetOrCreateShardResponse is the response to GetShard
	InternalGetOrCreateShardResponse struct {
		ShardInfo *commonpb.DataBlob
	}

	// InternalUpdateShardRequest is used by ShardStore to update a shard
	InternalUpdateShardRequest struct {
		ShardID         int32
		RangeID         int64
		Owner           string
		ShardInfo       *commonpb.DataBlob
		PreviousRangeID int64
	}

	InternalCreateTaskQueueRequest struct {
		NamespaceID   string
		TaskQueue     string
		TaskType      enumspb.TaskQueueType
		RangeID       int64
		TaskQueueInfo *commonpb.DataBlob

		TaskQueueKind enumspb.TaskQueueKind
		ExpiryTime    *timestamppb.Timestamp
	}

	InternalGetTaskQueueRequest struct {
		NamespaceID string
		TaskQueue   string
		TaskType    enumspb.TaskQueueType
	}

	InternalGetTaskQueueResponse struct {
		RangeID       int64
		TaskQueueInfo *commonpb.DataBlob
	}

	InternalGetTaskQueueUserDataResponse struct {
		Version  int64
		UserData *commonpb.DataBlob
	}

	InternalUpdateTaskQueueRequest struct {
		NamespaceID   string
		TaskQueue     string
		TaskType      enumspb.TaskQueueType
		RangeID       int64
		TaskQueueInfo *commonpb.DataBlob

		TaskQueueKind enumspb.TaskQueueKind
		ExpiryTime    *timestamppb.Timestamp

		PrevRangeID int64
	}

	InternalUpdateTaskQueueUserDataRequest struct {
		NamespaceID string
		TaskQueue   string
		Version     int64
		UserData    *commonpb.DataBlob
		// Used to build an index of build_id to task_queues
		BuildIdsAdded   []string
		BuildIdsRemoved []string
	}

	InternalTaskQueueUserDataEntry struct {
		TaskQueue string
		Data      *commonpb.DataBlob
		Version   int64
	}

	InternalListTaskQueueUserDataEntriesResponse struct {
		NextPageToken []byte
		Entries       []InternalTaskQueueUserDataEntry
	}

	InternalCreateTasksRequest struct {
		NamespaceID   string
		TaskQueue     string
		TaskType      enumspb.TaskQueueType
		RangeID       int64
		TaskQueueInfo *commonpb.DataBlob
		Tasks         []*InternalCreateTask
	}

	InternalCreateTask struct {
		TaskId     int64
		ExpiryTime *timestamppb.Timestamp
		Task       *commonpb.DataBlob
	}

	InternalGetTasksResponse struct {
		Tasks         []*commonpb.DataBlob
		NextPageToken []byte
	}

	InternalListTaskQueueResponse struct {
		Items         []*InternalListTaskQueueItem
		NextPageToken []byte
	}

	InternalListTaskQueueItem struct {
		TaskQueue *commonpb.DataBlob // serialized PersistedTaskQueueInfo
		RangeID   int64
	}

	// DataBlob represents a blob for any binary data.
	// It contains raw data, and metadata(right now only encoding) in other field
	// Note that it should be only used for Persistence layer, below dataInterface and application(historyEngine/etc)

	// InternalCreateWorkflowExecutionRequest is used to write a new workflow execution
	InternalCreateWorkflowExecutionRequest struct {
		ShardID int32
		RangeID int64

		Mode CreateWorkflowMode

		PreviousRunID            string
		PreviousLastWriteVersion int64

		NewWorkflowSnapshot  InternalWorkflowSnapshot
		NewWorkflowNewEvents []*InternalAppendHistoryNodesRequest
	}

	// InternalCreateWorkflowExecutionResponse is the response from incomingServiceStore for create new workflow execution
	InternalCreateWorkflowExecutionResponse struct {
	}

	// InternalUpdateWorkflowExecutionRequest is used to update a workflow execution for Persistence Interface
	InternalUpdateWorkflowExecutionRequest struct {
		ShardID int32
		RangeID int64

		Mode UpdateWorkflowMode

		UpdateWorkflowMutation  InternalWorkflowMutation
		UpdateWorkflowNewEvents []*InternalAppendHistoryNodesRequest
		NewWorkflowSnapshot     *InternalWorkflowSnapshot
		NewWorkflowNewEvents    []*InternalAppendHistoryNodesRequest
	}

	// InternalConflictResolveWorkflowExecutionRequest is used to reset workflow execution state for Persistence Interface
	InternalConflictResolveWorkflowExecutionRequest struct {
		ShardID int32
		RangeID int64

		Mode ConflictResolveWorkflowMode

		// workflow to be resetted
		ResetWorkflowSnapshot        InternalWorkflowSnapshot
		ResetWorkflowEventsNewEvents []*InternalAppendHistoryNodesRequest
		// maybe new workflow
		NewWorkflowSnapshot        *InternalWorkflowSnapshot
		NewWorkflowEventsNewEvents []*InternalAppendHistoryNodesRequest

		// current workflow
		CurrentWorkflowMutation        *InternalWorkflowMutation
		CurrentWorkflowEventsNewEvents []*InternalAppendHistoryNodesRequest
	}
	InternalSetWorkflowExecutionRequest struct {
		ShardID int32
		RangeID int64

		SetWorkflowSnapshot InternalWorkflowSnapshot
	}

	// InternalWorkflowMutableState indicates workflow related state for Persistence Interface
	InternalWorkflowMutableState struct {
		ActivityInfos       map[int64]*commonpb.DataBlob  // ActivityInfo
		TimerInfos          map[string]*commonpb.DataBlob // TimerInfo
		ChildExecutionInfos map[int64]*commonpb.DataBlob  // ChildExecutionInfo
		RequestCancelInfos  map[int64]*commonpb.DataBlob  // RequestCancelInfo
		SignalInfos         map[int64]*commonpb.DataBlob  // SignalInfo
		SignalRequestedIDs  []string
		ExecutionInfo       *commonpb.DataBlob // WorkflowExecutionInfo
		ExecutionState      *commonpb.DataBlob // WorkflowExecutionState
		NextEventID         int64
		BufferedEvents      []*commonpb.DataBlob
		Checksum            *commonpb.DataBlob // persistencespb.Checksum
		DBRecordVersion     int64
	}

	InternalHistoryTask struct {
		Key  tasks.Key
		Blob *commonpb.DataBlob
	}

	// InternalAddHistoryTasksRequest is used to write new tasks
	InternalAddHistoryTasksRequest struct {
		ShardID int32
		RangeID int64

		NamespaceID string
		WorkflowID  string
		RunID       string

		Tasks map[tasks.Category][]InternalHistoryTask
	}

	// InternalWorkflowMutation is used as generic workflow execution state mutation for Persistence Interface
	InternalWorkflowMutation struct {
		// TODO: properly set this on call sites
		NamespaceID string
		WorkflowID  string
		RunID       string

		ExecutionInfo      *persistencespb.WorkflowExecutionInfo
		ExecutionInfoBlob  *commonpb.DataBlob
		ExecutionState     *persistencespb.WorkflowExecutionState
		ExecutionStateBlob *commonpb.DataBlob
		NextEventID        int64
		StartVersion       int64
		LastWriteVersion   int64
		DBRecordVersion    int64

		UpsertActivityInfos       map[int64]*commonpb.DataBlob
		DeleteActivityInfos       map[int64]struct{}
		UpsertTimerInfos          map[string]*commonpb.DataBlob
		DeleteTimerInfos          map[string]struct{}
		UpsertChildExecutionInfos map[int64]*commonpb.DataBlob
		DeleteChildExecutionInfos map[int64]struct{}
		UpsertRequestCancelInfos  map[int64]*commonpb.DataBlob
		DeleteRequestCancelInfos  map[int64]struct{}
		UpsertSignalInfos         map[int64]*commonpb.DataBlob
		DeleteSignalInfos         map[int64]struct{}
		UpsertSignalRequestedIDs  map[string]struct{}
		DeleteSignalRequestedIDs  map[string]struct{}
		NewBufferedEvents         *commonpb.DataBlob
		ClearBufferedEvents       bool

		Tasks map[tasks.Category][]InternalHistoryTask

		Condition int64

		Checksum *commonpb.DataBlob
	}

	// InternalWorkflowSnapshot is used as generic workflow execution state snapshot for Persistence Interface
	InternalWorkflowSnapshot struct {
		// TODO: properly set this on call sites
		NamespaceID string
		WorkflowID  string
		RunID       string

		ExecutionInfo      *persistencespb.WorkflowExecutionInfo
		ExecutionInfoBlob  *commonpb.DataBlob
		ExecutionState     *persistencespb.WorkflowExecutionState
		ExecutionStateBlob *commonpb.DataBlob
		StartVersion       int64
		LastWriteVersion   int64
		NextEventID        int64
		DBRecordVersion    int64

		ActivityInfos       map[int64]*commonpb.DataBlob
		TimerInfos          map[string]*commonpb.DataBlob
		ChildExecutionInfos map[int64]*commonpb.DataBlob
		RequestCancelInfos  map[int64]*commonpb.DataBlob
		SignalInfos         map[int64]*commonpb.DataBlob
		SignalRequestedIDs  map[string]struct{}

		Tasks map[tasks.Category][]InternalHistoryTask

		Condition int64

		Checksum *commonpb.DataBlob
	}

	InternalGetCurrentExecutionResponse struct {
		RunID          string
		ExecutionState *persistencespb.WorkflowExecutionState
	}

	// InternalHistoryNode represent a history node metadata
	InternalHistoryNode struct {
		// The first eventID becomes the nodeID to be appended
		NodeID int64
		// requested TransactionID for this write operation. For the same eventID, the node with larger TransactionID always wins
		TransactionID int64
		// TransactionID for events before these events. For events chaining
		PrevTransactionID int64
		// The events to be appended
		Events *commonpb.DataBlob
	}

	// InternalAppendHistoryNodesRequest is used to append a batch of history nodes
	InternalAppendHistoryNodesRequest struct {
		// The raw branch token
		BranchToken []byte
		// True if it is the first append request to the branch
		IsNewBranch bool
		// The info for clean up data in background
		Info string
		// The branch to be appended
		BranchInfo *persistencespb.HistoryBranch
		// Serialized TreeInfo
		TreeInfo *commonpb.DataBlob
		// The history node
		Node InternalHistoryNode
		// Used in sharded data stores to identify which shard to use
		ShardID int32
	}

	// InternalGetWorkflowExecutionResponse is the response to GetworkflowExecution for Persistence Interface
	InternalGetWorkflowExecutionResponse struct {
		State           *InternalWorkflowMutableState
		DBRecordVersion int64
	}

	// InternalListConcreteExecutionsResponse is the response to ListConcreteExecutions for Persistence Interface
	InternalListConcreteExecutionsResponse struct {
		States        []*InternalWorkflowMutableState
		NextPageToken []byte
	}

	InternalGetHistoryTaskResponse struct {
		InternalHistoryTask
	}

	InternalGetHistoryTasksResponse struct {
		Tasks         []InternalHistoryTask
		NextPageToken []byte
	}

	InternalGetReplicationTasksFromDLQResponse = InternalGetHistoryTasksResponse

	// InternalForkHistoryBranchRequest is used to fork a history branch
	InternalForkHistoryBranchRequest struct {
		// The base branch token
		ForkBranchToken []byte
		// The base branch to fork from
		ForkBranchInfo *persistencespb.HistoryBranch
		// Serialized TreeInfo
		TreeInfo *commonpb.DataBlob
		// The nodeID to fork from, the new branch will start from ( inclusive ), the base branch will stop at(exclusive)
		ForkNodeID int64
		// branchID of the new branch
		NewBranchID string
		// the info for clean up data in background
		Info string
		// Used in sharded data stores to identify which shard to use
		ShardID int32
	}

	// InternalDeleteHistoryNodesRequest is used to remove a history node
	InternalDeleteHistoryNodesRequest struct {
		// The raw branch token
		BranchToken []byte
		// Used in sharded data stores to identify which shard to use
		ShardID int32
		// The branch to be appended
		BranchInfo *persistencespb.HistoryBranch
		// node ID of the history node
		NodeID int64
		// transaction ID of the history node
		TransactionID int64
	}

	// InternalDeleteHistoryBranchRequest is used to remove a history branch
	InternalDeleteHistoryBranchRequest struct {
		// The raw branch token
		BranchToken []byte
		// The branch
		BranchInfo *persistencespb.HistoryBranch
		// Used in sharded data stores to identify which shard to use
		ShardID int32
		// branch ranges is used to delete range of history nodes from target branch and it ancestors.
		BranchRanges []InternalDeleteHistoryBranchRange
	}

	// InternalDeleteHistoryBranchRange is used to delete a range of history nodes of a branch
	InternalDeleteHistoryBranchRange struct {
		BranchId    string
		BeginNodeId int64 // delete nodes with ID >= BeginNodeId
	}

	// InternalReadHistoryBranchRequest is used to read a history branch
	InternalReadHistoryBranchRequest struct {
		// The raw branch token
		BranchToken []byte
		// The branch range to be read
		BranchID string
		// Get the history nodes from MinNodeID. Inclusive.
		MinNodeID int64
		// Get the history nodes upto MaxNodeID.  Exclusive.
		MaxNodeID int64
		// passing thru for pagination
		PageSize int
		// Pagination token
		NextPageToken []byte
		// Used in sharded data stores to identify which shard to use
		ShardID int32
		// whether to only return metadata, excluding node content
		MetadataOnly bool
		// whether we iterate in reverse order
		ReverseOrder bool
	}

	// InternalCompleteForkBranchRequest is used to update some tree/branch meta data for forking
	InternalCompleteForkBranchRequest struct {
		// branch to be updated
		BranchInfo persistencespb.HistoryBranch
		// whether fork is successful
		Success bool
		// Used in sharded data stores to identify which shard to use
		ShardID int32
	}

	// InternalReadHistoryBranchResponse is the response to ReadHistoryBranchRequest
	InternalReadHistoryBranchResponse struct {
		// History nodes
		Nodes []InternalHistoryNode
		// Pagination token
		NextPageToken []byte
	}

	// InternalGetAllHistoryTreeBranchesResponse is response to GetAllHistoryTreeBranches
	// Only used by incomingServiceStore layer
	InternalGetAllHistoryTreeBranchesResponse struct {
		// pagination token
		NextPageToken []byte
		// all branches of all trees
		Branches []InternalHistoryBranchDetail
	}

	// InternalHistoryBranchDetail used by InternalGetAllHistoryTreeBranchesResponse
	InternalHistoryBranchDetail struct {
		TreeID   string
		BranchID string
		Encoding string
		Data     []byte // HistoryTreeInfo blob
	}

	// InternalGetHistoryTreeResponse is response to GetHistoryTree
	// Only used by incomingServiceStore layer
	InternalGetHistoryTreeResponse struct {
		// TreeInfos
		TreeInfos []*commonpb.DataBlob
	}

	// InternalCreateNamespaceRequest is used to create the namespace
	InternalCreateNamespaceRequest struct {
		ID        string
		Name      string
		Namespace *commonpb.DataBlob
		IsGlobal  bool
	}

	// InternalGetNamespaceResponse is the response for GetNamespace
	InternalGetNamespaceResponse struct {
		Namespace           *commonpb.DataBlob
		IsGlobal            bool
		NotificationVersion int64
	}

	// InternalUpdateNamespaceRequest is used to update namespace
	InternalUpdateNamespaceRequest struct {
		Id                  string
		Name                string
		Namespace           *commonpb.DataBlob
		NotificationVersion int64
		IsGlobal            bool
	}

	InternalRenameNamespaceRequest struct {
		*InternalUpdateNamespaceRequest
		PreviousName string
	}

	InternalListNamespacesRequest struct {
		PageSize      int
		NextPageToken []byte
	}

	// InternalListNamespacesResponse is the response for GetNamespace
	InternalListNamespacesResponse struct {
		Namespaces    []*InternalGetNamespaceResponse
		NextPageToken []byte
	}

	// InternalListClusterMetadataRequest is the request for ListClusterMetadata
	InternalListClusterMetadataRequest struct {
		PageSize      int
		NextPageToken []byte
	}

	// InternalListClusterMetadataResponse is the response for ListClusterMetadata
	InternalListClusterMetadataResponse struct {
		ClusterMetadata []*InternalGetClusterMetadataResponse
		NextPageToken   []byte
	}

	// InternalGetClusterMetadataRequest is the request for GetClusterMetadata
	InternalGetClusterMetadataRequest struct {
		ClusterName string
	}

	// InternalGetClusterMetadataResponse is the response for GetClusterMetadata
	InternalGetClusterMetadataResponse struct {
		// Serialized MutableCusterMetadata.
		ClusterMetadata *commonpb.DataBlob
		Version         int64
	}

	// InternalSaveClusterMetadataRequest is the request for SaveClusterMetadata
	InternalSaveClusterMetadataRequest struct {
		ClusterName string
		// Serialized MutableCusterMetadata.
		ClusterMetadata *commonpb.DataBlob
		Version         int64
	}

	// InternalDeleteClusterMetadataRequest is the request for DeleteClusterMetadata
	InternalDeleteClusterMetadataRequest struct {
		ClusterName string
	}

	// InternalUpsertClusterMembershipRequest is the request to UpsertClusterMembership
	InternalUpsertClusterMembershipRequest struct {
		ClusterMember
		RecordExpiry time.Time
	}

<<<<<<< HEAD
	// TODO: document me
	InternalGetNexusIncomingServiceResponse struct {
	}

	// TODO: document me
=======
	// InternalGetNexusIncomingServiceResponse is the response to GetNexusIncomingService
	InternalGetNexusIncomingServiceResponse struct {
	}

	// InternalListNexusIncomingServicesRequest is the request to ListNexusIncomingServices
>>>>>>> c3d2486a
	InternalListNexusIncomingServicesRequest struct {
		PageSize     int32
		PageToken    []byte
		TableVersion int64
	}

<<<<<<< HEAD
	// TODO: document me
	InternalListNexusIncomingServicesResponse struct {
	}

	// TODO: document me
=======
	// InternalListNexusIncomingServicesResponse is the response to ListNexusIncomingServices
	InternalListNexusIncomingServicesResponse struct {
	}

	// InternalCreateOrUpdateNexusIncomingServiceRequest is the request to CreateOrUpdateNexusIncomingService
>>>>>>> c3d2486a
	InternalCreateOrUpdateNexusIncomingServiceRequest struct {
	}

	// QueueV2 is an interface for a generic FIFO queue. It should eventually replace the Queue interface. Why do we
	// need this migration? The main problem is very simple. The `queue_metadata` table in Cassandra has a primary key
	// of (queue_type). This means that we can only have one queue of each type. This is a problem because we want to
	// have multiple queues of the same type, but with different names. For example, we want to have a DLQ for
	// replication tasks from one cluster to another, and cluster names are dynamic, so we can't create separate static
	// queue types for each cluster. The solution is to add a queue_name column to the table, and make the primary key
	// (queue_type, queue_name). This allows us to have multiple queues of the same type, but with different names.
	// Since the new table (which is called `queues` in Cassandra), supports dynamic names, the interface built around
	// it should also support dynamic names. This is why we need a new interface. There are other types built on top of
	// this up the stack, like HistoryTaskQueueManager, for which the same principle of needing a new type because we
	// now support dynamic names applies.
	QueueV2 interface {
		// EnqueueMessage adds a message to the back of the queue.
		EnqueueMessage(
			ctx context.Context,
			request *InternalEnqueueMessageRequest,
		) (*InternalEnqueueMessageResponse, error)
		// ReadMessages returns messages in order of increasing message ID.
		ReadMessages(
			ctx context.Context,
			request *InternalReadMessagesRequest,
		) (*InternalReadMessagesResponse, error)
		// CreateQueue creates a new queue. An error will be returned if the queue already exists. In addition, an error
		// will be returned if you attempt to operate on a queue with something like EnqueueMessage or ReadMessages
		// before the queue is created.
		CreateQueue(
			ctx context.Context,
			request *InternalCreateQueueRequest,
		) (*InternalCreateQueueResponse, error)
		RangeDeleteMessages(
			ctx context.Context,
			request *InternalRangeDeleteMessagesRequest,
		) (*InternalRangeDeleteMessagesResponse, error)
		ListQueues(
			ctx context.Context,
			request *InternalListQueuesRequest,
		) (*InternalListQueuesResponse, error)
	}

	QueueV2Type int

	MessageMetadata struct {
		ID int64
	}

	QueueV2Message struct {
		MetaData MessageMetadata
		Data     *commonpb.DataBlob
	}

	InternalEnqueueMessageRequest struct {
		QueueType QueueV2Type
		QueueName string
		Blob      *commonpb.DataBlob
	}

	InternalEnqueueMessageResponse struct {
		Metadata MessageMetadata
	}

	InternalReadMessagesRequest struct {
		QueueType     QueueV2Type
		QueueName     string
		PageSize      int
		NextPageToken []byte
	}

	InternalReadMessagesResponse struct {
		Messages      []QueueV2Message
		NextPageToken []byte
	}

	InternalCreateQueueRequest struct {
		QueueType QueueV2Type
		QueueName string
	}

	InternalCreateQueueResponse struct {
		// empty
	}

	// InternalRangeDeleteMessagesRequest deletes all messages with ID <= given messageID
	InternalRangeDeleteMessagesRequest struct {
		QueueType                   QueueV2Type
		QueueName                   string
		InclusiveMaxMessageMetadata MessageMetadata
	}

	InternalRangeDeleteMessagesResponse struct {
		MessagesDeleted int64
	}

	InternalListQueuesRequest struct {
		QueueType     QueueV2Type
		PageSize      int
		NextPageToken []byte
	}

	QueueInfo struct {
		QueueName    string
		MessageCount int64
	}

	InternalListQueuesResponse struct {
		Queues        []QueueInfo
		NextPageToken []byte
	}
)<|MERGE_RESOLUTION|>--- conflicted
+++ resolved
@@ -187,11 +187,7 @@
 		GetDLQAckLevels(ctx context.Context) (*InternalQueueMetadata, error)
 	}
 
-<<<<<<< HEAD
-	// TODO: document me
-=======
 	// NexusServiceStore is a store for managing Nexus services
->>>>>>> c3d2486a
 	NexusServiceStore interface {
 		Closeable
 		GetName() string
@@ -744,38 +740,22 @@
 		RecordExpiry time.Time
 	}
 
-<<<<<<< HEAD
-	// TODO: document me
-	InternalGetNexusIncomingServiceResponse struct {
-	}
-
-	// TODO: document me
-=======
 	// InternalGetNexusIncomingServiceResponse is the response to GetNexusIncomingService
 	InternalGetNexusIncomingServiceResponse struct {
 	}
 
 	// InternalListNexusIncomingServicesRequest is the request to ListNexusIncomingServices
->>>>>>> c3d2486a
 	InternalListNexusIncomingServicesRequest struct {
 		PageSize     int32
 		PageToken    []byte
 		TableVersion int64
 	}
 
-<<<<<<< HEAD
-	// TODO: document me
-	InternalListNexusIncomingServicesResponse struct {
-	}
-
-	// TODO: document me
-=======
 	// InternalListNexusIncomingServicesResponse is the response to ListNexusIncomingServices
 	InternalListNexusIncomingServicesResponse struct {
 	}
 
 	// InternalCreateOrUpdateNexusIncomingServiceRequest is the request to CreateOrUpdateNexusIncomingService
->>>>>>> c3d2486a
 	InternalCreateOrUpdateNexusIncomingServiceRequest struct {
 	}
 
