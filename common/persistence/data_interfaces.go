// The MIT License
//
// Copyright (c) 2020 Temporal Technologies Inc.  All rights reserved.
//
// Copyright (c) 2020 Uber Technologies, Inc.
//
// Permission is hereby granted, free of charge, to any person obtaining a copy
// of this software and associated documentation files (the "Software"), to deal
// in the Software without restriction, including without limitation the rights
// to use, copy, modify, merge, publish, distribute, sublicense, and/or sell
// copies of the Software, and to permit persons to whom the Software is
// furnished to do so, subject to the following conditions:
//
// The above copyright notice and this permission notice shall be included in
// all copies or substantial portions of the Software.
//
// THE SOFTWARE IS PROVIDED "AS IS", WITHOUT WARRANTY OF ANY KIND, EXPRESS OR
// IMPLIED, INCLUDING BUT NOT LIMITED TO THE WARRANTIES OF MERCHANTABILITY,
// FITNESS FOR A PARTICULAR PURPOSE AND NONINFRINGEMENT. IN NO EVENT SHALL THE
// AUTHORS OR COPYRIGHT HOLDERS BE LIABLE FOR ANY CLAIM, DAMAGES OR OTHER
// LIABILITY, WHETHER IN AN ACTION OF CONTRACT, TORT OR OTHERWISE, ARISING FROM,
// OUT OF OR IN CONNECTION WITH THE SOFTWARE OR THE USE OR OTHER DEALINGS IN
// THE SOFTWARE.

//go:generate mockgen -copyright_file ../../LICENSE -package $GOPACKAGE -source $GOFILE -destination data_interfaces_mock.go

package persistence

import (
	"context"
	"fmt"
	"net"
	"strings"
	"time"

	"github.com/pborman/uuid"
	"google.golang.org/protobuf/types/known/timestamppb"

	commonpb "go.temporal.io/api/common/v1"
	enumspb "go.temporal.io/api/enums/v1"
	historypb "go.temporal.io/api/history/v1"

	enumsspb "go.temporal.io/server/api/enums/v1"
	persistencespb "go.temporal.io/server/api/persistence/v1"
	"go.temporal.io/server/common/persistence/serialization"
	"go.temporal.io/server/service/history/tasks"
)

// CreateWorkflowMode workflow creation mode
type CreateWorkflowMode int

// QueueType is an enum that represents various queue types in incomingServiceStore
type QueueType int32

// Queue types used in queue table
// Use positive numbers for queue type
// Negative numbers are reserved for DLQ

const (
	NamespaceReplicationQueueType QueueType = iota + 1
)

// Create Workflow Execution Mode
const (
	// CreateWorkflowModeBrandNew fail if current record exists
	// Only applicable for CreateWorkflowExecution
	CreateWorkflowModeBrandNew CreateWorkflowMode = iota
	// CreateWorkflowModeUpdateCurrent update current record only if workflow is closed
	// Only applicable for CreateWorkflowExecution
	CreateWorkflowModeUpdateCurrent
	// CreateWorkflowModeBypassCurrent do not update current record since workflow is in zombie state
	// applicable for CreateWorkflowExecution, UpdateWorkflowExecution
	CreateWorkflowModeBypassCurrent
)

// UpdateWorkflowMode update mode
type UpdateWorkflowMode int

// Update Workflow Execution Mode
const (
	// UpdateWorkflowModeUpdateCurrent update workflow, including current record
	// NOTE: update on current record is a condition update
	UpdateWorkflowModeUpdateCurrent UpdateWorkflowMode = iota
	// UpdateWorkflowModeBypassCurrent update workflow, without current record
	// NOTE: current record CANNOT point to the workflow to be updated
	UpdateWorkflowModeBypassCurrent
)

// ConflictResolveWorkflowMode conflict resolve mode
type ConflictResolveWorkflowMode int

// Conflict Resolve Workflow Mode
const (
	// ConflictResolveWorkflowModeUpdateCurrent conflict resolve workflow, including current record
	// NOTE: update on current record is a condition update
	ConflictResolveWorkflowModeUpdateCurrent ConflictResolveWorkflowMode = iota
	// ConflictResolveWorkflowModeBypassCurrent conflict resolve workflow, without current record
	// NOTE: current record CANNOT point to the workflow to be updated
	ConflictResolveWorkflowModeBypassCurrent
)

// UnknownNumRowsAffected is returned when the number of rows that an API affected cannot be determined
const UnknownNumRowsAffected = -1

const (
	// InitialFailoverNotificationVersion is the initial failover version for a namespace
	InitialFailoverNotificationVersion int64 = 0
)

const numItemsInGarbageInfo = 3

const ScheduledTaskMinPrecision = time.Millisecond

type (
	// InvalidPersistenceRequestError represents invalid request to incomingServiceStore
	InvalidPersistenceRequestError struct {
		Msg string
	}

	// AppendHistoryTimeoutError represents a failed insert to history tree / node request
	AppendHistoryTimeoutError struct {
		Msg string
	}

	// CurrentWorkflowConditionFailedError represents a failed conditional update for current workflow record
	CurrentWorkflowConditionFailedError struct {
		Msg              string
		RequestID        string
		RunID            string
		State            enumsspb.WorkflowExecutionState
		Status           enumspb.WorkflowExecutionStatus
		LastWriteVersion int64
	}

	// WorkflowConditionFailedError represents a failed conditional update for workflow record
	WorkflowConditionFailedError struct {
		Msg             string
		NextEventID     int64
		DBRecordVersion int64
	}

	// ConditionFailedError represents a failed conditional update for execution record
	ConditionFailedError struct {
		Msg string
	}

	// ShardAlreadyExistError is returned when conditionally creating a shard fails
	ShardAlreadyExistError struct {
		Msg string
	}

	// ShardOwnershipLostError is returned when conditional update fails due to RangeID for the shard
	ShardOwnershipLostError struct {
		ShardID int32
		Msg     string
	}

	// TimeoutError is returned when a write operation fails due to a timeout
	TimeoutError struct {
		Msg string
	}

	// TransactionSizeLimitError is returned when the transaction size is too large
	TransactionSizeLimitError struct {
		Msg string
	}

	// TaskQueueKey is the struct used to identity TaskQueues
	TaskQueueKey struct {
		NamespaceID   string
		TaskQueueName string
		TaskQueueType enumspb.TaskQueueType
	}

	// GetOrCreateShardRequest is used to get shard information, or supply
	// initial information to create a shard in executions table
	GetOrCreateShardRequest struct {
		ShardID          int32
		InitialShardInfo *persistencespb.ShardInfo // optional, zero value will be used if missing
		LifecycleContext context.Context           // cancelled when shard is unloaded
	}

	// GetOrCreateShardResponse is the response to GetOrCreateShard
	GetOrCreateShardResponse struct {
		ShardInfo *persistencespb.ShardInfo
	}

	// UpdateShardRequest  is used to update shard information
	UpdateShardRequest struct {
		ShardInfo       *persistencespb.ShardInfo
		PreviousRangeID int64
	}

	// AssertShardOwnershipRequest is used to assert shard ownership
	AssertShardOwnershipRequest struct {
		ShardID int32
		RangeID int64
	}

	// AddHistoryTasksRequest is used to write new tasks
	AddHistoryTasksRequest struct {
		ShardID int32
		RangeID int64

		NamespaceID string
		WorkflowID  string
		RunID       string

		Tasks map[tasks.Category][]tasks.Task
	}

	// CreateWorkflowExecutionRequest is used to write a new workflow execution
	CreateWorkflowExecutionRequest struct {
		ShardID int32
		RangeID int64

		Mode CreateWorkflowMode

		PreviousRunID            string
		PreviousLastWriteVersion int64

		NewWorkflowSnapshot WorkflowSnapshot
		NewWorkflowEvents   []*WorkflowEvents
	}

	// CreateWorkflowExecutionResponse is the response to CreateWorkflowExecutionRequest
	CreateWorkflowExecutionResponse struct {
		NewMutableStateStats MutableStateStatistics
	}

	// UpdateWorkflowExecutionRequest is used to update a workflow execution
	UpdateWorkflowExecutionRequest struct {
		ShardID int32
		RangeID int64

		Mode UpdateWorkflowMode

		UpdateWorkflowMutation WorkflowMutation
		UpdateWorkflowEvents   []*WorkflowEvents
		NewWorkflowSnapshot    *WorkflowSnapshot
		NewWorkflowEvents      []*WorkflowEvents
	}

	// UpdateWorkflowExecutionResponse is response for UpdateWorkflowExecutionRequest
	UpdateWorkflowExecutionResponse struct {
		UpdateMutableStateStats MutableStateStatistics
		NewMutableStateStats    *MutableStateStatistics
	}

	// ConflictResolveWorkflowExecutionRequest is used to reset workflow execution state for a single run
	ConflictResolveWorkflowExecutionRequest struct {
		ShardID int32
		RangeID int64

		Mode ConflictResolveWorkflowMode

		// workflow to be resetted
		ResetWorkflowSnapshot WorkflowSnapshot
		ResetWorkflowEvents   []*WorkflowEvents

		// maybe new workflow
		NewWorkflowSnapshot *WorkflowSnapshot
		NewWorkflowEvents   []*WorkflowEvents

		// current workflow
		CurrentWorkflowMutation *WorkflowMutation
		CurrentWorkflowEvents   []*WorkflowEvents
	}

	ConflictResolveWorkflowExecutionResponse struct {
		ResetMutableStateStats   MutableStateStatistics
		NewMutableStateStats     *MutableStateStatistics
		CurrentMutableStateStats *MutableStateStatistics
	}

	// GetCurrentExecutionRequest is used to retrieve the current RunId for an execution
	GetCurrentExecutionRequest struct {
		ShardID     int32
		NamespaceID string
		WorkflowID  string
	}

	// GetCurrentExecutionResponse is the response to GetCurrentExecution
	GetCurrentExecutionResponse struct {
		StartRequestID string
		RunID          string
		State          enumsspb.WorkflowExecutionState
		Status         enumspb.WorkflowExecutionStatus
	}

	// GetWorkflowExecutionRequest is used to retrieve the info of a workflow execution
	GetWorkflowExecutionRequest struct {
		ShardID     int32
		NamespaceID string
		WorkflowID  string
		RunID       string
	}

	// GetWorkflowExecutionResponse is the response to GetWorkflowExecutionRequest
	GetWorkflowExecutionResponse struct {
		State             *persistencespb.WorkflowMutableState
		DBRecordVersion   int64
		MutableStateStats MutableStateStatistics
	}

	// SetWorkflowExecutionRequest is used to overwrite the info of a workflow execution
	SetWorkflowExecutionRequest struct {
		ShardID int32
		RangeID int64

		SetWorkflowSnapshot WorkflowSnapshot
	}

	// SetWorkflowExecutionResponse is the response to SetWorkflowExecutionRequest
	SetWorkflowExecutionResponse struct {
	}

	// ListConcreteExecutionsRequest is request to ListConcreteExecutions
	ListConcreteExecutionsRequest struct {
		ShardID   int32
		PageSize  int
		PageToken []byte
	}

	// ListConcreteExecutionsResponse is response to ListConcreteExecutions
	ListConcreteExecutionsResponse struct {
		States    []*persistencespb.WorkflowMutableState
		PageToken []byte
	}

	// WorkflowEvents is used as generic workflow history events transaction container
	WorkflowEvents struct {
		NamespaceID string
		WorkflowID  string
		RunID       string
		BranchToken []byte
		PrevTxnID   int64
		TxnID       int64
		Events      []*historypb.HistoryEvent
	}

	// WorkflowMutation is used as generic workflow execution state mutation
	WorkflowMutation struct {
		ExecutionInfo  *persistencespb.WorkflowExecutionInfo
		ExecutionState *persistencespb.WorkflowExecutionState
		// TODO deprecate NextEventID in favor of DBRecordVersion
		NextEventID int64

		UpsertActivityInfos       map[int64]*persistencespb.ActivityInfo
		DeleteActivityInfos       map[int64]struct{}
		UpsertTimerInfos          map[string]*persistencespb.TimerInfo
		DeleteTimerInfos          map[string]struct{}
		UpsertChildExecutionInfos map[int64]*persistencespb.ChildExecutionInfo
		DeleteChildExecutionInfos map[int64]struct{}
		UpsertRequestCancelInfos  map[int64]*persistencespb.RequestCancelInfo
		DeleteRequestCancelInfos  map[int64]struct{}
		UpsertSignalInfos         map[int64]*persistencespb.SignalInfo
		DeleteSignalInfos         map[int64]struct{}
		UpsertSignalRequestedIDs  map[string]struct{}
		DeleteSignalRequestedIDs  map[string]struct{}
		NewBufferedEvents         []*historypb.HistoryEvent
		ClearBufferedEvents       bool

		Tasks map[tasks.Category][]tasks.Task

		// TODO deprecate Condition in favor of DBRecordVersion
		Condition       int64
		DBRecordVersion int64
		Checksum        *persistencespb.Checksum
	}

	// WorkflowSnapshot is used as generic workflow execution state snapshot
	WorkflowSnapshot struct {
		ExecutionInfo  *persistencespb.WorkflowExecutionInfo
		ExecutionState *persistencespb.WorkflowExecutionState
		// TODO deprecate NextEventID in favor of DBRecordVersion
		NextEventID int64

		ActivityInfos       map[int64]*persistencespb.ActivityInfo
		TimerInfos          map[string]*persistencespb.TimerInfo
		ChildExecutionInfos map[int64]*persistencespb.ChildExecutionInfo
		RequestCancelInfos  map[int64]*persistencespb.RequestCancelInfo
		SignalInfos         map[int64]*persistencespb.SignalInfo
		SignalRequestedIDs  map[string]struct{}

		Tasks map[tasks.Category][]tasks.Task

		// TODO deprecate Condition in favor of DBRecordVersion
		Condition       int64
		DBRecordVersion int64
		Checksum        *persistencespb.Checksum
	}

	// DeleteWorkflowExecutionRequest is used to delete a workflow execution
	DeleteWorkflowExecutionRequest struct {
		ShardID     int32
		NamespaceID string
		WorkflowID  string
		RunID       string
	}

	// DeleteCurrentWorkflowExecutionRequest is used to delete the current workflow execution
	DeleteCurrentWorkflowExecutionRequest struct {
		ShardID     int32
		NamespaceID string
		WorkflowID  string
		RunID       string
	}

	// RegisterHistoryTaskReaderRequest is a hint for underlying incomingServiceStore implementation
	// that a new queue reader is created by queue processing logic
	RegisterHistoryTaskReaderRequest struct {
		ShardID      int32
		ShardOwner   string
		TaskCategory tasks.Category
		ReaderID     int64
	}

	// UnregisterHistoryTaskReaderRequest is a hint for underlying incomingServiceStore implementation
	// that queue processing logic is done using an existing queue reader
	UnregisterHistoryTaskReaderRequest RegisterHistoryTaskReaderRequest

	// UpdateHistoryTaskReaderProgressRequest is a hint for underlying incomingServiceStore implementation
	// that a certain queue reader's process and the fact that it won't try to load tasks with
	// key less than InclusiveMinPendingTaskKey
	UpdateHistoryTaskReaderProgressRequest struct {
		ShardID                    int32
		ShardOwner                 string
		TaskCategory               tasks.Category
		ReaderID                   int64
		InclusiveMinPendingTaskKey tasks.Key
	}

	// GetHistoryTasksRequest is used to get a range of history tasks
	// Either max TaskID or FireTime is required depending on the
	// task category type. Min TaskID or FireTime is optional.
	GetHistoryTasksRequest struct {
		ShardID             int32
		TaskCategory        tasks.Category
		ReaderID            int64
		InclusiveMinTaskKey tasks.Key
		ExclusiveMaxTaskKey tasks.Key
		BatchSize           int
		NextPageToken       []byte
	}

	// GetHistoryTasksResponse is the response for GetHistoryTasks
	GetHistoryTasksResponse struct {
		Tasks         []tasks.Task
		NextPageToken []byte
	}

	// CompleteHistoryTaskRequest delete one history task
	CompleteHistoryTaskRequest struct {
		ShardID      int32
		TaskCategory tasks.Category
		TaskKey      tasks.Key
	}

	// RangeCompleteHistoryTasksRequest deletes a range of history tasks
	// Either max TaskID or FireTime is required depending on the
	// task category type. Min TaskID or FireTime is optional.
	RangeCompleteHistoryTasksRequest struct {
		ShardID             int32
		TaskCategory        tasks.Category
		InclusiveMinTaskKey tasks.Key
		ExclusiveMaxTaskKey tasks.Key
	}

	// GetReplicationTasksRequest is used to read tasks from the replication task queue
	GetReplicationTasksRequest struct {
		ShardID       int32
		MinTaskID     int64
		MaxTaskID     int64
		BatchSize     int
		NextPageToken []byte
	}

	// PutReplicationTaskToDLQRequest is used to put a replication task to dlq
	PutReplicationTaskToDLQRequest struct {
		ShardID           int32
		SourceClusterName string
		TaskInfo          *persistencespb.ReplicationTaskInfo
	}

	// GetReplicationTasksFromDLQRequest is used to get replication tasks from dlq
	GetReplicationTasksFromDLQRequest struct {
		GetHistoryTasksRequest

		SourceClusterName string
	}

	// DeleteReplicationTaskFromDLQRequest is used to delete replication task from DLQ
	DeleteReplicationTaskFromDLQRequest struct {
		CompleteHistoryTaskRequest

		SourceClusterName string
	}

	// RangeDeleteReplicationTaskFromDLQRequest is used to delete replication tasks from DLQ
	RangeDeleteReplicationTaskFromDLQRequest struct {
		RangeCompleteHistoryTasksRequest

		SourceClusterName string
	}

	// CreateTaskQueueRequest create a new task queue
	CreateTaskQueueRequest struct {
		RangeID       int64
		TaskQueueInfo *persistencespb.TaskQueueInfo
	}

	// CreateTaskQueueResponse is the response to CreateTaskQueue
	CreateTaskQueueResponse struct {
	}

	// UpdateTaskQueueRequest is used to update task queue implementation information
	UpdateTaskQueueRequest struct {
		RangeID       int64
		TaskQueueInfo *persistencespb.TaskQueueInfo

		PrevRangeID int64
	}

	// UpdateTaskQueueResponse is the response to UpdateTaskQueue
	UpdateTaskQueueResponse struct {
	}

	// GetTaskQueueRequest get the target task queue
	GetTaskQueueRequest struct {
		NamespaceID string
		TaskQueue   string
		TaskType    enumspb.TaskQueueType
	}

	// GetTaskQueueResponse is the response to GetTaskQueue
	GetTaskQueueResponse struct {
		RangeID       int64
		TaskQueueInfo *persistencespb.TaskQueueInfo
	}

	// GetTaskQueueUserDataRequest is the input type for the GetTaskQueueUserData API
	GetTaskQueueUserDataRequest struct {
		NamespaceID string
		TaskQueue   string
	}

	// GetTaskQueueUserDataResponse is the output type for the GetTaskQueueUserData API
	GetTaskQueueUserDataResponse struct {
		UserData *persistencespb.VersionedTaskQueueUserData
	}

	// UpdateTaskQueueUserDataRequest is the input type for the UpdateTaskQueueUserData API
	UpdateTaskQueueUserDataRequest struct {
		NamespaceID     string
		TaskQueue       string
		UserData        *persistencespb.VersionedTaskQueueUserData
		BuildIdsAdded   []string
		BuildIdsRemoved []string
	}

	ListTaskQueueUserDataEntriesRequest struct {
		NamespaceID   string
		PageSize      int
		NextPageToken []byte
	}

	TaskQueueUserDataEntry struct {
		TaskQueue string
		UserData  *persistencespb.VersionedTaskQueueUserData
	}

	ListTaskQueueUserDataEntriesResponse struct {
		NextPageToken []byte
		Entries       []*TaskQueueUserDataEntry
	}

	GetTaskQueuesByBuildIdRequest struct {
		NamespaceID string
		BuildID     string
	}

	CountTaskQueuesByBuildIdRequest struct {
		NamespaceID string
		BuildID     string
	}

	// ListTaskQueueRequest contains the request params needed to invoke ListTaskQueue API
	ListTaskQueueRequest struct {
		PageSize  int
		PageToken []byte
	}

	// ListTaskQueueResponse is the response from ListTaskQueue API
	ListTaskQueueResponse struct {
		Items         []*PersistedTaskQueueInfo
		NextPageToken []byte
	}

	// DeleteTaskQueueRequest contains the request params needed to invoke DeleteTaskQueue API
	DeleteTaskQueueRequest struct {
		TaskQueue *TaskQueueKey
		RangeID   int64
	}

	// CreateTasksRequest is used to create a new task for a workflow execution
	CreateTasksRequest struct {
		TaskQueueInfo *PersistedTaskQueueInfo
		Tasks         []*persistencespb.AllocatedTaskInfo
	}

	// CreateTasksResponse is the response to CreateTasksRequest
	CreateTasksResponse struct {
	}

	PersistedTaskQueueInfo struct {
		Data    *persistencespb.TaskQueueInfo
		RangeID int64
	}

	// GetTasksRequest is used to retrieve tasks of a task queue
	GetTasksRequest struct {
		NamespaceID        string
		TaskQueue          string
		TaskType           enumspb.TaskQueueType
		InclusiveMinTaskID int64
		ExclusiveMaxTaskID int64
		PageSize           int
		NextPageToken      []byte
	}

	// GetTasksResponse is the response to GetTasksRequests
	GetTasksResponse struct {
		Tasks         []*persistencespb.AllocatedTaskInfo
		NextPageToken []byte
	}

	// CompleteTaskRequest is used to complete a task
	CompleteTaskRequest struct {
		TaskQueue *TaskQueueKey
		TaskID    int64
	}

	// CompleteTasksLessThanRequest contains the request params needed to invoke CompleteTasksLessThan API
	CompleteTasksLessThanRequest struct {
		NamespaceID        string
		TaskQueueName      string
		TaskType           enumspb.TaskQueueType
		ExclusiveMaxTaskID int64 // Tasks less than this ID will be completed
		Limit              int   // Limit on the max number of tasks that can be completed. Required param
	}

	// CreateNamespaceRequest is used to create the namespace
	CreateNamespaceRequest struct {
		Namespace         *persistencespb.NamespaceDetail
		IsGlobalNamespace bool
	}

	// CreateNamespaceResponse is the response for CreateNamespace
	CreateNamespaceResponse struct {
		ID string
	}

	// GetNamespaceRequest is used to read namespace
	GetNamespaceRequest struct {
		ID   string
		Name string
	}

	// GetNamespaceResponse is the response for GetNamespace
	GetNamespaceResponse struct {
		Namespace           *persistencespb.NamespaceDetail
		IsGlobalNamespace   bool
		NotificationVersion int64
	}

	// UpdateNamespaceRequest is used to update namespace
	UpdateNamespaceRequest struct {
		Namespace           *persistencespb.NamespaceDetail
		IsGlobalNamespace   bool
		NotificationVersion int64
	}

	// RenameNamespaceRequest is used to rename namespace.
	RenameNamespaceRequest struct {
		PreviousName string
		NewName      string
	}

	// DeleteNamespaceRequest is used to delete namespace entry from namespaces table
	DeleteNamespaceRequest struct {
		ID string
	}

	// DeleteNamespaceByNameRequest is used to delete namespace entry from namespaces_by_name table
	DeleteNamespaceByNameRequest struct {
		Name string
	}

	// ListNamespacesRequest is used to list namespaces
	ListNamespacesRequest struct {
		PageSize       int
		NextPageToken  []byte
		IncludeDeleted bool
	}

	// ListNamespacesResponse is the response for GetNamespace
	ListNamespacesResponse struct {
		Namespaces    []*GetNamespaceResponse
		NextPageToken []byte
	}

	// GetMetadataResponse is the response for GetMetadata
	GetMetadataResponse struct {
		NotificationVersion int64
	}

	// MutableStateStatistics is the size stats for MutableState
	MutableStateStatistics struct {
		TotalSize         int
		HistoryStatistics *HistoryStatistics

		// Breakdown of size into more granular stats
		ExecutionInfoSize  int
		ExecutionStateSize int

		ActivityInfoSize      int
		TimerInfoSize         int
		ChildInfoSize         int
		RequestCancelInfoSize int
		SignalInfoSize        int
		SignalRequestIDSize   int
		BufferedEventsSize    int
		// UpdateInfoSize is included in ExecutionInfoSize

		// Item count for various information captured within mutable state
		ActivityInfoCount      int
		TimerInfoCount         int
		ChildInfoCount         int
		RequestCancelInfoCount int
		SignalInfoCount        int
		SignalRequestIDCount   int
		BufferedEventsCount    int
		TaskCountByCategory    map[string]int
		UpdateInfoCount        int

		// Total item count for various information captured within mutable state
		TotalActivityCount              int64
		TotalUserTimerCount             int64
		TotalChildExecutionCount        int64
		TotalRequestCancelExternalCount int64
		TotalSignalExternalCount        int64
		TotalSignalCount                int64
		TotalUpdateCount                int64
	}

	HistoryStatistics struct {
		SizeDiff  int
		CountDiff int
	}

	// AppendHistoryNodesRequest is used to append a batch of history nodes
	AppendHistoryNodesRequest struct {
		// The shard to get history node data
		ShardID int32
		// true if this is the first append request to the branch
		IsNewBranch bool
		// the info for clean up data in background
		Info string
		// The branch to be appended
		BranchToken []byte
		// The batch of events to be appended. The first eventID will become the nodeID of this batch
		Events []*historypb.HistoryEvent
		// TransactionID for events before these events. For events chaining
		PrevTransactionID int64
		// requested TransactionID for this write operation. For the same eventID, the node with larger TransactionID always wins
		TransactionID int64
	}

	// AppendHistoryNodesResponse is a response to AppendHistoryNodesRequest
	AppendHistoryNodesResponse struct {
		// the size of the event data that has been appended
		Size int
	}

	// AppendRawHistoryNodesRequest is used to append a batch of raw history nodes
	AppendRawHistoryNodesRequest struct {
		// The shard to get history node data
		ShardID int32
		// true if this is the first append request to the branch
		IsNewBranch bool
		// the info for clean up data in background
		Info string
		// The branch to be appended
		BranchToken []byte
		// The batch of events to be appended. The first eventID will become the nodeID of this batch
		History *commonpb.DataBlob
		// TransactionID for events before these events. For events chaining
		PrevTransactionID int64
		// requested TransactionID for this write operation. For the same eventID, the node with larger TransactionID always wins
		TransactionID int64
		// NodeID is the first event id.
		NodeID int64
	}

	// ReadHistoryBranchRequest is used to read a history branch
	ReadHistoryBranchRequest struct {
		// The shard to get history branch data
		ShardID int32
		// The branch to be read
		BranchToken []byte
		// Get the history nodes from MinEventID. Inclusive.
		MinEventID int64
		// Get the history nodes upto MaxEventID.  Exclusive.
		MaxEventID int64
		// Maximum number of batches of events per page. Not that number of events in a batch >=1, it is not number of events per page.
		// However for a single page, it is also possible that the returned events is less than PageSize (event zero events) due to stale events.
		PageSize int
		// Token to continue reading next page of history append transactions.  Pass in empty slice for first page
		NextPageToken []byte
	}

	// ReadHistoryBranchResponse is the response to ReadHistoryBranchRequest
	ReadHistoryBranchResponse struct {
		// History events
		HistoryEvents []*historypb.HistoryEvent
		// Token to read next page if there are more events beyond page size.
		// Use this to set NextPageToken on ReadHistoryBranchRequest to read the next page.
		// Empty means we have reached the last page, not need to continue
		NextPageToken []byte
		// Size of history read from store
		Size int
	}

	// ReadHistoryBranchRequest is used to read a history branch
	ReadHistoryBranchReverseRequest struct {
		// The shard to get history branch data
		ShardID int32
		// The branch to be read
		BranchToken []byte
		// Get the history nodes upto MaxEventID.  Exclusive.
		MaxEventID int64
		// Maximum number of batches of events per page. Not that number of events in a batch >=1, it is not number of events per page.
		// However for a single page, it is also possible that the returned events is less than PageSize (event zero events) due to stale events.
		PageSize int
		// LastFirstTransactionID specified in mutable state. Only used for reading in reverse order.
		LastFirstTransactionID int64
		// Token to continue reading next page of history append transactions.  Pass in empty slice for first page
		NextPageToken []byte
	}

	// ReadHistoryBranchResponse is the response to ReadHistoryBranchRequest
	ReadHistoryBranchReverseResponse struct {
		// History events
		HistoryEvents []*historypb.HistoryEvent
		// Token to read next page if there are more events beyond page size.
		// Use this to set NextPageToken on ReadHistoryBranchRequest to read the next page.
		// Empty means we have reached the last page, not need to continue
		NextPageToken []byte
		// Size of history read from store
		Size int
	}

	// ReadHistoryBranchByBatchResponse is the response to ReadHistoryBranchRequest
	ReadHistoryBranchByBatchResponse struct {
		// History events by batch
		History []*historypb.History
		// TransactionID for relevant History batch
		TransactionIDs []int64
		// Token to read next page if there are more events beyond page size.
		// Use this to set NextPageToken on ReadHistoryBranchRequest to read the next page.
		// Empty means we have reached the last page, not need to continue
		NextPageToken []byte
		// Size of history read from store
		Size int
	}

	// ReadRawHistoryBranchResponse is the response to ReadHistoryBranchRequest
	ReadRawHistoryBranchResponse struct {
		// HistoryEventBlobs history event blobs
		HistoryEventBlobs []*commonpb.DataBlob
		// NodeIDs is the first event id of each history blob
		NodeIDs []int64
		// Token to read next page if there are more events beyond page size.
		// Use this to set NextPageToken on ReadHistoryBranchRequest to read the next page.
		// Empty means we have reached the last page, not need to continue
		NextPageToken []byte
		// Size of history read from store
		Size int
	}

	// ForkHistoryBranchRequest is used to fork a history branch
	ForkHistoryBranchRequest struct {
		// The shard to get history branch data
		ShardID int32
		// The namespace performing the fork
		NamespaceID string
		// The base branch to fork from
		ForkBranchToken []byte
		// The nodeID to fork from, the new branch will start from ( inclusive ), the base branch will stop at(exclusive)
		// Application must provide a void forking nodeID, it must be a valid nodeID in that branch. A valid nodeID is the firstEventID of a valid batch of events.
		// And ForkNodeID > 1 because forking from 1 doesn't make any sense.
		ForkNodeID int64
		// the info for clean up data in background
		Info string
	}

	// ForkHistoryBranchResponse is the response to ForkHistoryBranchRequest
	ForkHistoryBranchResponse struct {
		// branchToken to represent the new branch
		NewBranchToken []byte
	}

	// CompleteForkBranchRequest is used to complete forking
	CompleteForkBranchRequest struct {
		// the new branch returned from ForkHistoryBranchRequest
		BranchToken []byte
		// true means the fork is success, will update the flag, otherwise will delete the new branch
		Success bool
		// The shard to update history branch data
		ShardID *int
	}

	// DeleteHistoryBranchRequest is used to remove a history branch
	DeleteHistoryBranchRequest struct {
		// The shard to delete history branch data
		ShardID int32
		// branch to be deleted
		BranchToken []byte
	}

	// TrimHistoryBranchRequest is used to validate & trim a history branch
	TrimHistoryBranchRequest struct {
		// The shard to delete history branch data
		ShardID int32
		// branch to be validated & trimmed
		BranchToken []byte
		// known valid node ID
		NodeID int64
		// known valid transaction ID
		TransactionID int64
	}

	// TrimHistoryBranchResponse is the response to TrimHistoryBranchRequest
	TrimHistoryBranchResponse struct {
	}

	// GetHistoryTreeRequest is used to retrieve branch info of a history tree
	GetHistoryTreeRequest struct {
		// A UUID of a tree
		TreeID string
		// Get data from this shard
		ShardID int32
	}

	// HistoryBranchDetail contains detailed information of a branch
	HistoryBranchDetail struct {
		BranchInfo *persistencespb.HistoryBranch
		ForkTime   *timestamppb.Timestamp
		Info       string
	}

	// GetHistoryTreeResponse is a response to GetHistoryTreeRequest
	GetHistoryTreeResponse struct {
		BranchInfos []*persistencespb.HistoryBranch
	}

	// GetAllHistoryTreeBranchesRequest is a request of GetAllHistoryTreeBranches
	GetAllHistoryTreeBranchesRequest struct {
		// pagination token
		NextPageToken []byte
		// maximum number of branches returned per page
		PageSize int
	}

	// GetAllHistoryTreeBranchesResponse is a response to GetAllHistoryTreeBranches
	GetAllHistoryTreeBranchesResponse struct {
		// pagination token
		NextPageToken []byte
		// all branches of all trees
		Branches []HistoryBranchDetail
	}

	// ListClusterMetadataRequest is the request to ListClusterMetadata
	ListClusterMetadataRequest struct {
		PageSize      int
		NextPageToken []byte
	}

	// ListClusterMetadataResponse is the response to ListClusterMetadata
	ListClusterMetadataResponse struct {
		ClusterMetadata []*GetClusterMetadataResponse
		NextPageToken   []byte
	}

	// GetClusterMetadataRequest is the request to GetClusterMetadata
	GetClusterMetadataRequest struct {
		ClusterName string
	}

	// GetClusterMetadataResponse is the response to GetClusterMetadata
	GetClusterMetadataResponse struct {
		*persistencespb.ClusterMetadata
		Version int64
	}

	// SaveClusterMetadataRequest is the request to SaveClusterMetadata
	SaveClusterMetadataRequest struct {
		*persistencespb.ClusterMetadata
		Version int64
	}

	// DeleteClusterMetadataRequest is the request to DeleteClusterMetadata
	DeleteClusterMetadataRequest struct {
		ClusterName string
	}

	// GetClusterMembersRequest is the request to GetClusterMembers
	GetClusterMembersRequest struct {
		LastHeartbeatWithin time.Duration
		RPCAddressEquals    net.IP
		HostIDEquals        uuid.UUID
		RoleEquals          ServiceType
		SessionStartedAfter time.Time
		NextPageToken       []byte
		PageSize            int
	}

	// GetClusterMembersResponse is the response to GetClusterMembers
	GetClusterMembersResponse struct {
		ActiveMembers []*ClusterMember
		NextPageToken []byte
	}

	// ClusterMember is used as a response to GetClusterMembers
	ClusterMember struct {
		Role          ServiceType
		HostID        uuid.UUID
		RPCAddress    net.IP
		RPCPort       uint16
		SessionStart  time.Time
		LastHeartbeat time.Time
		RecordExpiry  time.Time
	}

	// UpsertClusterMembershipRequest is the request to UpsertClusterMembership
	UpsertClusterMembershipRequest struct {
		Role         ServiceType
		HostID       uuid.UUID
		RPCAddress   net.IP
		RPCPort      uint16
		SessionStart time.Time
		RecordExpiry time.Duration
	}

	// PruneClusterMembershipRequest is the request to PruneClusterMembership
	PruneClusterMembershipRequest struct {
		MaxRecordsPruned int
	}

<<<<<<< HEAD
	// TODO: document me
	GetNexusIncomingServiceRequest struct {
	}

	// TODO: document me
	GetNexusIncomingServiceResponse struct {
	}

	// TODO: document me
	ListNexusIncomingServicesRequest struct {
	}

	// TODO: document me
	ListNexusIncomingServicesResponse struct {
	}

	// TODO: document me
	CreateOrUpdateNexusIncomingServiceRequest struct {
	}

	// TODO: document me
=======
	// GetNexusIncomingServiceRequest is the request to GetNexusIncomingService
	GetNexusIncomingServiceRequest struct {
	}

	// GetNexusIncomingServiceResponse is the response to GetNexusIncomingService
	GetNexusIncomingServiceResponse struct {
	}

	// ListNexusIncomingServicesRequest is the request to ListNexusIncomingServices
	ListNexusIncomingServicesRequest struct {
	}

	// ListNexusIncomingServicesResponse is the response to ListNexusIncomingServices
	ListNexusIncomingServicesResponse struct {
	}

	// CreateOrUpdateNexusIncomingServiceRequest is the request to CreateOrUpdateNexusIncomingService
	CreateOrUpdateNexusIncomingServiceRequest struct {
	}

	// DeleteNexusIncomingServiceRequest is the request to DeleteNexusIncomingService
>>>>>>> c3d2486a
	DeleteNexusIncomingServiceRequest struct {
	}

	// Closeable is an interface for any entity that supports a close operation to release resources
	// TODO: allow this method to return errors
	Closeable interface {
		Close()
	}

	// ShardManager is used to manage all shards
	ShardManager interface {
		Closeable
		GetName() string

		GetOrCreateShard(ctx context.Context, request *GetOrCreateShardRequest) (*GetOrCreateShardResponse, error)
		UpdateShard(ctx context.Context, request *UpdateShardRequest) error
		AssertShardOwnership(ctx context.Context, request *AssertShardOwnershipRequest) error
	}

	// ExecutionManager is used to manage workflow executions
	ExecutionManager interface {
		Closeable
		GetName() string
		GetHistoryBranchUtil() HistoryBranchUtil

		CreateWorkflowExecution(ctx context.Context, request *CreateWorkflowExecutionRequest) (*CreateWorkflowExecutionResponse, error)
		UpdateWorkflowExecution(ctx context.Context, request *UpdateWorkflowExecutionRequest) (*UpdateWorkflowExecutionResponse, error)
		ConflictResolveWorkflowExecution(ctx context.Context, request *ConflictResolveWorkflowExecutionRequest) (*ConflictResolveWorkflowExecutionResponse, error)
		DeleteWorkflowExecution(ctx context.Context, request *DeleteWorkflowExecutionRequest) error
		DeleteCurrentWorkflowExecution(ctx context.Context, request *DeleteCurrentWorkflowExecutionRequest) error
		GetCurrentExecution(ctx context.Context, request *GetCurrentExecutionRequest) (*GetCurrentExecutionResponse, error)
		GetWorkflowExecution(ctx context.Context, request *GetWorkflowExecutionRequest) (*GetWorkflowExecutionResponse, error)
		SetWorkflowExecution(ctx context.Context, request *SetWorkflowExecutionRequest) (*SetWorkflowExecutionResponse, error)

		// Scan operations

		ListConcreteExecutions(ctx context.Context, request *ListConcreteExecutionsRequest) (*ListConcreteExecutionsResponse, error)

		// Tasks related APIs

		// Hints for incomingServiceStore implementation regarding history task readers
		RegisterHistoryTaskReader(ctx context.Context, request *RegisterHistoryTaskReaderRequest) error
		UnregisterHistoryTaskReader(ctx context.Context, request *UnregisterHistoryTaskReaderRequest)
		UpdateHistoryTaskReaderProgress(ctx context.Context, request *UpdateHistoryTaskReaderProgressRequest)

		AddHistoryTasks(ctx context.Context, request *AddHistoryTasksRequest) error
		GetHistoryTasks(ctx context.Context, request *GetHistoryTasksRequest) (*GetHistoryTasksResponse, error)
		CompleteHistoryTask(ctx context.Context, request *CompleteHistoryTaskRequest) error
		RangeCompleteHistoryTasks(ctx context.Context, request *RangeCompleteHistoryTasksRequest) error

		PutReplicationTaskToDLQ(ctx context.Context, request *PutReplicationTaskToDLQRequest) error
		GetReplicationTasksFromDLQ(ctx context.Context, request *GetReplicationTasksFromDLQRequest) (*GetHistoryTasksResponse, error)
		DeleteReplicationTaskFromDLQ(ctx context.Context, request *DeleteReplicationTaskFromDLQRequest) error
		RangeDeleteReplicationTaskFromDLQ(ctx context.Context, request *RangeDeleteReplicationTaskFromDLQRequest) error
		IsReplicationDLQEmpty(ctx context.Context, request *GetReplicationTasksFromDLQRequest) (bool, error)

		// The below are history V2 APIs
		// V2 regards history events growing as a tree, decoupled from workflow concepts
		// For Temporal, treeID is new runID, except for fork(reset), treeID will be the runID that it forks from.

		// AppendHistoryNodes add a node to history node table
		AppendHistoryNodes(ctx context.Context, request *AppendHistoryNodesRequest) (*AppendHistoryNodesResponse, error)
		// AppendRawHistoryNodes add a node of raw histories to history node table
		AppendRawHistoryNodes(ctx context.Context, request *AppendRawHistoryNodesRequest) (*AppendHistoryNodesResponse, error)
		// ReadHistoryBranch returns history node data for a branch
		ReadHistoryBranch(ctx context.Context, request *ReadHistoryBranchRequest) (*ReadHistoryBranchResponse, error)
		// ReadHistoryBranchByBatch returns history node data for a branch ByBatch
		ReadHistoryBranchByBatch(ctx context.Context, request *ReadHistoryBranchRequest) (*ReadHistoryBranchByBatchResponse, error)
		// ReadHistoryBranchReverse returns history node data for a branch
		ReadHistoryBranchReverse(ctx context.Context, request *ReadHistoryBranchReverseRequest) (*ReadHistoryBranchReverseResponse, error)
		// ReadRawHistoryBranch returns history node raw data for a branch ByBatch
		// NOTE: this API should only be used by 3+DC
		ReadRawHistoryBranch(ctx context.Context, request *ReadHistoryBranchRequest) (*ReadRawHistoryBranchResponse, error)
		// ForkHistoryBranch forks a new branch from a old branch
		ForkHistoryBranch(ctx context.Context, request *ForkHistoryBranchRequest) (*ForkHistoryBranchResponse, error)
		// DeleteHistoryBranch removes a branch
		// If this is the last branch to delete, it will also remove the root node
		DeleteHistoryBranch(ctx context.Context, request *DeleteHistoryBranchRequest) error
		// TrimHistoryBranch validate & trim a history branch
		TrimHistoryBranch(ctx context.Context, request *TrimHistoryBranchRequest) (*TrimHistoryBranchResponse, error)
		// GetHistoryTree returns all branch information of a tree
		GetHistoryTree(ctx context.Context, request *GetHistoryTreeRequest) (*GetHistoryTreeResponse, error)
		// GetAllHistoryTreeBranches returns all branches of all trees
		GetAllHistoryTreeBranches(ctx context.Context, request *GetAllHistoryTreeBranchesRequest) (*GetAllHistoryTreeBranchesResponse, error)
	}

	// TaskManager is used to manage tasks and task queues
	TaskManager interface {
		Closeable
		GetName() string
		CreateTaskQueue(ctx context.Context, request *CreateTaskQueueRequest) (*CreateTaskQueueResponse, error)
		UpdateTaskQueue(ctx context.Context, request *UpdateTaskQueueRequest) (*UpdateTaskQueueResponse, error)
		GetTaskQueue(ctx context.Context, request *GetTaskQueueRequest) (*GetTaskQueueResponse, error)
		ListTaskQueue(ctx context.Context, request *ListTaskQueueRequest) (*ListTaskQueueResponse, error)
		DeleteTaskQueue(ctx context.Context, request *DeleteTaskQueueRequest) error
		CreateTasks(ctx context.Context, request *CreateTasksRequest) (*CreateTasksResponse, error)
		GetTasks(ctx context.Context, request *GetTasksRequest) (*GetTasksResponse, error)
		CompleteTask(ctx context.Context, request *CompleteTaskRequest) error
		// CompleteTasksLessThan completes tasks less than or equal to the given task id
		// This API takes a limit parameter which specifies the count of maxRows that
		// can be deleted. This parameter may be ignored by the underlying storage, but
		// its mandatory to specify it. On success this method returns the number of rows
		// actually deleted. If the underlying storage doesn't support "limit", all rows
		// less than or equal to taskID will be deleted.
		// On success, this method returns either:
		//  - UnknownNumRowsAffected (this means all rows below value are deleted)
		//  - number of rows deleted, which may be equal to limit
		CompleteTasksLessThan(ctx context.Context, request *CompleteTasksLessThanRequest) (int, error)

		// GetTaskQueueUserData gets versioned user data.
		// This data would only exist if a user uses APIs that generate it, such as the worker versioning related APIs.
		// The caller should be prepared to gracefully handle the "NotFound" service error.
		GetTaskQueueUserData(ctx context.Context, request *GetTaskQueueUserDataRequest) (*GetTaskQueueUserDataResponse, error)
		// UpdateTaskQueueUserData updates the user data for a given task queue.
		// The request takes the _current_ known version along with the data to update.
		// The caller should +1 increment the cached version number if this call succeeds.
		// Fails with ConditionFailedError if the user data was updated concurrently.
		UpdateTaskQueueUserData(ctx context.Context, request *UpdateTaskQueueUserDataRequest) error
		ListTaskQueueUserDataEntries(ctx context.Context, request *ListTaskQueueUserDataEntriesRequest) (*ListTaskQueueUserDataEntriesResponse, error)
		GetTaskQueuesByBuildId(ctx context.Context, request *GetTaskQueuesByBuildIdRequest) ([]string, error)
		CountTaskQueuesByBuildId(ctx context.Context, request *CountTaskQueuesByBuildIdRequest) (int, error)
	}

	// MetadataManager is used to manage metadata CRUD for namespace entities
	MetadataManager interface {
		Closeable
		GetName() string
		CreateNamespace(ctx context.Context, request *CreateNamespaceRequest) (*CreateNamespaceResponse, error)
		GetNamespace(ctx context.Context, request *GetNamespaceRequest) (*GetNamespaceResponse, error)
		UpdateNamespace(ctx context.Context, request *UpdateNamespaceRequest) error
		RenameNamespace(ctx context.Context, request *RenameNamespaceRequest) error
		DeleteNamespace(ctx context.Context, request *DeleteNamespaceRequest) error
		DeleteNamespaceByName(ctx context.Context, request *DeleteNamespaceByNameRequest) error
		ListNamespaces(ctx context.Context, request *ListNamespacesRequest) (*ListNamespacesResponse, error)
		GetMetadata(ctx context.Context) (*GetMetadataResponse, error)
		InitializeSystemNamespaces(ctx context.Context, currentClusterName string) error
	}

	// ClusterMetadataManager is used to manage cluster-wide metadata and configuration
	ClusterMetadataManager interface {
		Closeable
		GetName() string
		GetClusterMembers(ctx context.Context, request *GetClusterMembersRequest) (*GetClusterMembersResponse, error)
		UpsertClusterMembership(ctx context.Context, request *UpsertClusterMembershipRequest) error
		PruneClusterMembership(ctx context.Context, request *PruneClusterMembershipRequest) error
		ListClusterMetadata(ctx context.Context, request *ListClusterMetadataRequest) (*ListClusterMetadataResponse, error)
		GetCurrentClusterMetadata(ctx context.Context) (*GetClusterMetadataResponse, error)
		GetClusterMetadata(ctx context.Context, request *GetClusterMetadataRequest) (*GetClusterMetadataResponse, error)
		SaveClusterMetadata(ctx context.Context, request *SaveClusterMetadataRequest) (bool, error)
		DeleteClusterMetadata(ctx context.Context, request *DeleteClusterMetadataRequest) error
	}

<<<<<<< HEAD
	// TODO: document me
=======
	// NexusServiceManager is used to manage CRUD for Nexus services
>>>>>>> c3d2486a
	NexusServiceManager interface {
		Closeable
		GetName() string
		GetNexusIncomingService(ctx context.Context, request *GetNexusIncomingServiceRequest) (*GetNexusIncomingServiceResponse, error)
		ListNexusIncomingServices(ctx context.Context, request *ListNexusIncomingServicesRequest) (*ListNexusIncomingServicesResponse, error)
		CreateOrUpdateNexusIncomingService(ctx context.Context, request *CreateOrUpdateNexusIncomingServiceRequest) error
		DeleteNexusIncomingService(ctx context.Context, request *DeleteNexusIncomingServiceRequest) error
	}

	// HistoryTaskQueueManager is responsible for managing a queue of internal history tasks. This is called a history
	// task queue manager, but the actual history task queues are not managed by this object. Instead, this object is
	// responsible for managing a generic queue of history tasks (which is what the history task DLQ is).
	HistoryTaskQueueManager interface {
		EnqueueTask(ctx context.Context, request *EnqueueTaskRequest) (*EnqueueTaskResponse, error)
		ReadRawTasks(
			ctx context.Context,
			request *ReadRawTasksRequest,
		) (*ReadRawTasksResponse, error)
		ReadTasks(ctx context.Context, request *ReadTasksRequest) (*ReadTasksResponse, error)
		// CreateQueue must return an ErrQueueAlreadyExists if the queue already exists.
		CreateQueue(ctx context.Context, request *CreateQueueRequest) (*CreateQueueResponse, error)
		DeleteTasks(ctx context.Context, request *DeleteTasksRequest) (*DeleteTasksResponse, error)
		ListQueues(ctx context.Context, request *ListQueuesRequest) (*ListQueuesResponse, error)
	}

	HistoryTaskQueueManagerImpl struct {
		queue      QueueV2
		serializer *serialization.TaskSerializer
	}

	// QueueKey identifies a history task queue. It is converted to a queue name using the GetQueueName method.
	QueueKey struct {
		QueueType     QueueV2Type
		Category      tasks.Category
		SourceCluster string
		// TargetCluster is only used for cross-cluster replication tasks.
		TargetCluster string
	}

	// EnqueueTaskRequest does not include a QueueKey because it does not need the QueueKey.Category field, as that can
	// already be inferred from the Task field.
	EnqueueTaskRequest struct {
		QueueType     QueueV2Type
		SourceCluster string
		TargetCluster string
		Task          tasks.Task
		// SourceShardID of the task in its original cluster. Note that tasks may move between clusters, so this shard
		// id may not be the same as the shard id of the task in the current cluster.
		SourceShardID int
	}

	EnqueueTaskResponse struct {
		Metadata MessageMetadata
	}

	ReadTasksRequest struct {
		QueueKey      QueueKey
		PageSize      int
		NextPageToken []byte
	}

	HistoryTask struct {
		MessageMetadata MessageMetadata
		Task            tasks.Task
	}

	ReadTasksResponse struct {
		Tasks         []HistoryTask
		NextPageToken []byte
	}

	ReadRawTasksRequest = ReadTasksRequest

	RawHistoryTask struct {
		MessageMetadata MessageMetadata
		Payload         *persistencespb.HistoryTask
	}

	ReadRawTasksResponse struct {
		Tasks         []RawHistoryTask
		NextPageToken []byte
	}

	CreateQueueRequest struct {
		QueueKey QueueKey
	}

	CreateQueueResponse struct {
	}

	DeleteTasksRequest struct {
		QueueKey                    QueueKey
		InclusiveMaxMessageMetadata MessageMetadata
	}

	DeleteTasksResponse struct {
		MessagesDeleted int64
	}

	ListQueuesRequest struct {
		QueueType     QueueV2Type
		PageSize      int
		NextPageToken []byte
	}

	ListQueuesResponse struct {
		Queues        []QueueInfo
		NextPageToken []byte
	}
)

func (e *InvalidPersistenceRequestError) Error() string {
	return e.Msg
}

func (e *AppendHistoryTimeoutError) Error() string {
	return e.Msg
}

func (e *CurrentWorkflowConditionFailedError) Error() string {
	return e.Msg
}

func (e *WorkflowConditionFailedError) Error() string {
	return e.Msg
}

func (e *ConditionFailedError) Error() string {
	return e.Msg
}

func (e *ShardAlreadyExistError) Error() string {
	return e.Msg
}

func (e *ShardOwnershipLostError) Error() string {
	return e.Msg
}

func (e *TimeoutError) Error() string {
	return e.Msg
}

func (e *TransactionSizeLimitError) Error() string {
	return e.Msg
}

func IsConflictErr(err error) bool {
	switch err.(type) {
	case *CurrentWorkflowConditionFailedError,
		*WorkflowConditionFailedError,
		*ConditionFailedError:
		return true
	}
	return false
}

// UnixMilliseconds returns t as a Unix time, the number of milliseconds elapsed since January 1, 1970 UTC.
// It should be used for all CQL timestamp.
func UnixMilliseconds(t time.Time) int64 {
	// Handling zero time separately because UnixNano is undefined for zero times.
	if t.IsZero() {
		return 0
	}

	unixNano := t.UnixNano()
	if unixNano < 0 {
		// Time is before January 1, 1970 UTC
		return 0
	}
	return unixNano / int64(time.Millisecond)
}

// BuildHistoryGarbageCleanupInfo combine the workflow identity information into a string
func BuildHistoryGarbageCleanupInfo(namespaceID, workflowID, runID string) string {
	return fmt.Sprintf("%v:%v:%v", namespaceID, workflowID, runID)
}

// SplitHistoryGarbageCleanupInfo returns workflow identity information
func SplitHistoryGarbageCleanupInfo(info string) (namespaceID, workflowID, runID string, err error) {
	ss := strings.Split(info, ":")
	// workflowID can contain ":" so len(ss) can be greater than 3
	if len(ss) < numItemsInGarbageInfo {
		return "", "", "", fmt.Errorf("not able to split info for  %s", info)
	}
	namespaceID = ss[0]
	runID = ss[len(ss)-1]
	workflowEnd := len(info) - len(runID) - 1
	workflowID = info[len(namespaceID)+1 : workflowEnd]
	return
}

type ServiceType int

const (
	All ServiceType = iota
	Frontend
	History
	Matching
	Worker
	InternalFrontend
)<|MERGE_RESOLUTION|>--- conflicted
+++ resolved
@@ -1058,29 +1058,6 @@
 		MaxRecordsPruned int
 	}
 
-<<<<<<< HEAD
-	// TODO: document me
-	GetNexusIncomingServiceRequest struct {
-	}
-
-	// TODO: document me
-	GetNexusIncomingServiceResponse struct {
-	}
-
-	// TODO: document me
-	ListNexusIncomingServicesRequest struct {
-	}
-
-	// TODO: document me
-	ListNexusIncomingServicesResponse struct {
-	}
-
-	// TODO: document me
-	CreateOrUpdateNexusIncomingServiceRequest struct {
-	}
-
-	// TODO: document me
-=======
 	// GetNexusIncomingServiceRequest is the request to GetNexusIncomingService
 	GetNexusIncomingServiceRequest struct {
 	}
@@ -1102,7 +1079,6 @@
 	}
 
 	// DeleteNexusIncomingServiceRequest is the request to DeleteNexusIncomingService
->>>>>>> c3d2486a
 	DeleteNexusIncomingServiceRequest struct {
 	}
 
@@ -1255,11 +1231,7 @@
 		DeleteClusterMetadata(ctx context.Context, request *DeleteClusterMetadataRequest) error
 	}
 
-<<<<<<< HEAD
-	// TODO: document me
-=======
 	// NexusServiceManager is used to manage CRUD for Nexus services
->>>>>>> c3d2486a
 	NexusServiceManager interface {
 		Closeable
 		GetName() string
