--- conflicted
+++ resolved
@@ -42,7 +42,10 @@
 	EmptyPartition = 0
 )
 
-<<<<<<< HEAD
+var (
+	ErrNotImplemented = errors.New("method is not implemented yet for SQL")
+)
+
 type (
 	queueV2 struct {
 		logger log.Logger
@@ -52,10 +55,6 @@
 	QueueV2MetadataPayload struct {
 		AckLevel int64
 	}
-=======
-var (
-	ErrNotImplemented = errors.New("method is not implemented yet for SQL")
->>>>>>> b5363131
 )
 
 // NewQueueV2 returns an implementation of persistence.QueueV2.
@@ -114,7 +113,6 @@
 	ctx context.Context,
 	request *persistence.InternalReadMessagesRequest,
 ) (*persistence.InternalReadMessagesResponse, error) {
-<<<<<<< HEAD
 	if request.PageSize <= 0 {
 		return nil, persistence.ErrNonPositiveReadQueueMessagesPageSize
 	}
@@ -167,8 +165,6 @@
 		MessagePayload:  blob.Data,
 		MessageEncoding: blob.EncodingType.String(),
 	}
-=======
-	return nil, fmt.Errorf("%w: ReadMessages", ErrNotImplemented)
 }
 
 func (q queueV2) CreateQueue(
@@ -176,5 +172,4 @@
 	*persistence.InternalCreateQueueRequest,
 ) (*persistence.InternalCreateQueueResponse, error) {
 	return nil, fmt.Errorf("%w: CreateQueue", ErrNotImplemented)
->>>>>>> b5363131
 }