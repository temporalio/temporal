// The MIT License
//
// Copyright (c) 2020 Temporal Technologies Inc.  All rights reserved.
//
// Copyright (c) 2020 Uber Technologies, Inc.
//
// Permission is hereby granted, free of charge, to any person obtaining a copy
// of this software and associated documentation files (the "Software"), to deal
// in the Software without restriction, including without limitation the rights
// to use, copy, modify, merge, publish, distribute, sublicense, and/or sell
// copies of the Software, and to permit persons to whom the Software is
// furnished to do so, subject to the following conditions:
//
// The above copyright notice and this permission notice shall be included in
// all copies or substantial portions of the Software.
//
// THE SOFTWARE IS PROVIDED "AS IS", WITHOUT WARRANTY OF ANY KIND, EXPRESS OR
// IMPLIED, INCLUDING BUT NOT LIMITED TO THE WARRANTIES OF MERCHANTABILITY,
// FITNESS FOR A PARTICULAR PURPOSE AND NONINFRINGEMENT. IN NO EVENT SHALL THE
// AUTHORS OR COPYRIGHT HOLDERS BE LIABLE FOR ANY CLAIM, DAMAGES OR OTHER
// LIABILITY, WHETHER IN AN ACTION OF CONTRACT, TORT OR OTHERWISE, ARISING FROM,
// OUT OF OR IN CONNECTION WITH THE SOFTWARE OR THE USE OR OTHER DEALINGS IN
// THE SOFTWARE.

package sqlplugin

import (
	"database/sql"
	"time"

	commonpb "go.temporal.io/temporal-proto/common"
	executionpb "go.temporal.io/temporal-proto/execution"

	"github.com/temporalio/temporal/common/persistence"
	"github.com/temporalio/temporal/common/primitives"
	"github.com/temporalio/temporal/common/service/config"
)

type (
	// Plugin defines the interface for any SQL database that needs to implement
	Plugin interface {
		CreateDB(cfg *config.SQL) (DB, error)
		CreateAdminDB(cfg *config.SQL) (AdminDB, error)
	}

	// ClusterMetadataRow represents a row in the cluster_metadata table
	ClusterMetadataRow struct {
		ImmutableData         []byte
		ImmutableDataEncoding string
	}

	// ClusterMembershipRow represents a row in the cluster_membership table
	ClusterMembershipRow struct {
		Role           persistence.ServiceType
		HostID         []byte
		RPCAddress     string
		RPCPort        uint16
		SessionStart   time.Time
		LastHeartbeat  time.Time
		RecordExpiry   time.Time
		InsertionOrder uint64
	}

	// ClusterMembershipFilter is used for GetClusterMembership queries
	ClusterMembershipFilter struct {
		RPCAddressEquals          string
		HostIDEquals              []byte
		RoleEquals                persistence.ServiceType
		LastHeartbeatAfter        time.Time
		RecordExpiryAfter         time.Time
		SessionStartedAfter       time.Time
		MaxRecordCount            int
		InsertionOrderGreaterThan uint64
	}

	// PruneClusterMembershipFilter is used for PruneClusterMembership queries
	PruneClusterMembershipFilter struct {
		PruneRecordsBefore time.Time
		MaxRecordsAffected int
	}

	// NamespaceRow represents a row in namespace table
	NamespaceRow struct {
		ID                  primitives.UUID
		Name                string
		Data                []byte
		DataEncoding        string
		IsGlobal            bool
		NotificationVersion int64
	}

	// NamespaceFilter contains the column names within namespace table that
	// can be used to filter results through a WHERE clause. When ID is not
	// nil, it will be used for WHERE condition. If ID is nil and Name is non-nil,
	// Name will be used for WHERE condition. When both ID and Name are nil,
	// no WHERE clause will be used
	NamespaceFilter struct {
		ID            *primitives.UUID
		Name          *string
		GreaterThanID *primitives.UUID
		PageSize      *int
	}

	// NamespaceMetadataRow represents a row in namespace_metadata table
	NamespaceMetadataRow struct {
		NotificationVersion int64
	}

	// ShardsRow represents a row in shards table
	ShardsRow struct {
		ShardID      int64
		RangeID      int64
		Data         []byte
		DataEncoding string
	}

	// ShardsFilter contains the column names within shards table that
	// can be used to filter results through a WHERE clause
	ShardsFilter struct {
		ShardID int64
	}

	// TransferTasksRow represents a row in transfer_tasks table
	TransferTasksRow struct {
		ShardID      int
		TaskID       int64
		Data         []byte
		DataEncoding string
	}

	// TransferTasksFilter contains the column names within transfer_tasks table that
	// can be used to filter results through a WHERE clause
	TransferTasksFilter struct {
		ShardID   int
		TaskID    *int64
		MinTaskID *int64
		MaxTaskID *int64
	}

	// ExecutionsRow represents a row in executions table
	ExecutionsRow struct {
		ShardID                  int
		NamespaceID              primitives.UUID
		WorkflowID               string
		RunID                    primitives.UUID
		NextEventID              int64
		LastWriteVersion         int64
		Data                     []byte
		DataEncoding             string
		State                    []byte
		StateEncoding            string
		VersionHistories         []byte
		VersionHistoriesEncoding string
	}

	// ExecutionsFilter contains the column names within executions table that
	// can be used to filter results through a WHERE clause
	ExecutionsFilter struct {
		ShardID     int
		NamespaceID primitives.UUID
		WorkflowID  string
		RunID       primitives.UUID
	}

	// CurrentExecutionsRow represents a row in current_executions table
	CurrentExecutionsRow struct {
		ShardID          int64
		NamespaceID      primitives.UUID
		WorkflowID       string
		RunID            primitives.UUID
		CreateRequestID  string
		State            int
		Status           executionpb.WorkflowExecutionStatus
		LastWriteVersion int64
		StartVersion     int64
	}

	// CurrentExecutionsFilter contains the column names within current_executions table that
	// can be used to filter results through a WHERE clause
	CurrentExecutionsFilter struct {
		ShardID     int64
		NamespaceID primitives.UUID
		WorkflowID  string
		RunID       primitives.UUID
	}

	// BufferedEventsRow represents a row in buffered_events table
	BufferedEventsRow struct {
		ShardID      int
		NamespaceID  primitives.UUID
		WorkflowID   string
		RunID        primitives.UUID
		Data         []byte
		DataEncoding string
	}

	// BufferedEventsFilter contains the column names within buffered_events table that
	// can be used to filter results through a WHERE clause
	BufferedEventsFilter struct {
		ShardID     int
		NamespaceID primitives.UUID
		WorkflowID  string
		RunID       primitives.UUID
	}

	// TasksRow represents a row in tasks table
	TasksRow struct {
		NamespaceID  primitives.UUID
		TaskType     int64
		TaskID       int64
		TaskListName string
		Data         []byte
		DataEncoding string
	}

	// TasksFilter contains the column names within tasks table that
	// can be used to filter results through a WHERE clause
	TasksFilter struct {
		NamespaceID          primitives.UUID
		TaskListName         string
		TaskType             int64
		TaskID               *int64
		MinTaskID            *int64
		MaxTaskID            *int64
		TaskIDLessThanEquals *int64
		Limit                *int
		PageSize             *int
	}

	// TaskListsRow represents a row in task_lists table
	TaskListsRow struct {
		ShardID      int
		NamespaceID  primitives.UUID
		Name         string
		TaskType     int64
		RangeID      int64
		Data         []byte
		DataEncoding string
	}

	// TaskListsFilter contains the column names within task_lists table that
	// can be used to filter results through a WHERE clause
	TaskListsFilter struct {
		ShardID                int
		NamespaceID            *primitives.UUID
		Name                   *string
		TaskType               *int64
		NamespaceIDGreaterThan *primitives.UUID
		NameGreaterThan        *string
		TaskTypeGreaterThan    *int64
		RangeID                *int64
		PageSize               *int
	}

	// ReplicationTasksRow represents a row in replication_tasks table
	ReplicationTasksRow struct {
		ShardID      int
		TaskID       int64
		Data         []byte
		DataEncoding string
	}

	// ReplicationTaskDLQRow represents a row in replication_tasks_dlq table
	ReplicationTaskDLQRow struct {
		SourceClusterName string
		ShardID           int
		TaskID            int64
		Data              []byte
		DataEncoding      string
	}

	// ReplicationTasksFilter contains the column names within replication_tasks table that
	// can be used to filter results through a WHERE clause
	ReplicationTasksFilter struct {
		ShardID            int
		TaskID             int64
		InclusiveEndTaskID int64
		MinTaskID          int64
		MaxTaskID          int64
		PageSize           int
	}

	// ReplicationTasksDLQFilter contains the column names within replication_tasks_dlq table that
	// can be used to filter results through a WHERE clause
	ReplicationTasksDLQFilter struct {
		ReplicationTasksFilter
		SourceClusterName string
	}

	// TimerTasksRow represents a row in timer_tasks table
	TimerTasksRow struct {
		ShardID             int
		VisibilityTimestamp time.Time
		TaskID              int64
		Data                []byte
		DataEncoding        string
	}

	// TimerTasksFilter contains the column names within timer_tasks table that
	// can be used to filter results through a WHERE clause
	TimerTasksFilter struct {
		ShardID                int
		TaskID                 int64
		VisibilityTimestamp    *time.Time
		MinVisibilityTimestamp *time.Time
		MaxVisibilityTimestamp *time.Time
		PageSize               *int
	}

	// EventsRow represents a row in events table
	EventsRow struct {
		NamespaceID  primitives.UUID
		WorkflowID   string
		RunID        primitives.UUID
		FirstEventID int64
		BatchVersion int64
		RangeID      int64
		TxID         int64
		Data         []byte
		DataEncoding string
	}

	// EventsFilter contains the column names within events table that
	// can be used to filter results through a WHERE clause
	EventsFilter struct {
		NamespaceID  primitives.UUID
		WorkflowID   string
		RunID        primitives.UUID
		FirstEventID *int64
		NextEventID  *int64
		PageSize     *int
	}

	// HistoryNodeRow represents a row in history_node table
	HistoryNodeRow struct {
		ShardID  int
		TreeID   primitives.UUID
		BranchID primitives.UUID
		NodeID   int64
		// use pointer so that it's easier to multiple by -1
		TxnID        *int64
		Data         []byte
		DataEncoding string
	}

	// HistoryNodeFilter contains the column names within history_node table that
	// can be used to filter results through a WHERE clause
	HistoryNodeFilter struct {
		ShardID  int
		TreeID   primitives.UUID
		BranchID primitives.UUID
		// Inclusive
		MinNodeID *int64
		// Exclusive
		MaxNodeID *int64
		PageSize  *int
	}

	// HistoryTreeRow represents a row in history_tree table
	HistoryTreeRow struct {
		ShardID      int
		TreeID       primitives.UUID
		BranchID     primitives.UUID
		Data         []byte
		DataEncoding string
	}

	// HistoryTreeFilter contains the column names within history_tree table that
	// can be used to filter results through a WHERE clause
	HistoryTreeFilter struct {
		ShardID  int
		TreeID   primitives.UUID
		BranchID *primitives.UUID
	}

	// ActivityInfoMapsRow represents a row in activity_info_maps table
	ActivityInfoMapsRow struct {
<<<<<<< HEAD
		ShardID                  int64
		NamespaceID              primitives.UUID
		WorkflowID               string
		RunID                    primitives.UUID
		ScheduleID               int64
		Data                     []byte
		DataEncoding             string
		LastHeartbeatDetails     *commonpb.Payload
		LastHeartbeatUpdatedTime time.Time
=======
		ShardID      int64
		NamespaceID  primitives.UUID
		WorkflowID   string
		RunID        primitives.UUID
		ScheduleID   int64
		Data         []byte
		DataEncoding string
>>>>>>> b22c0c8c
	}

	// ActivityInfoMapsFilter contains the column names within activity_info_maps table that
	// can be used to filter results through a WHERE clause
	ActivityInfoMapsFilter struct {
		ShardID     int64
		NamespaceID primitives.UUID
		WorkflowID  string
		RunID       primitives.UUID
		ScheduleID  *int64
	}

	// TimerInfoMapsRow represents a row in timer_info_maps table
	TimerInfoMapsRow struct {
		ShardID      int64
		NamespaceID  primitives.UUID
		WorkflowID   string
		RunID        primitives.UUID
		TimerID      string
		Data         []byte
		DataEncoding string
	}

	// TimerInfoMapsFilter contains the column names within timer_info_maps table that
	// can be used to filter results through a WHERE clause
	TimerInfoMapsFilter struct {
		ShardID     int64
		NamespaceID primitives.UUID
		WorkflowID  string
		RunID       primitives.UUID
		TimerID     *string
	}

	// ChildExecutionInfoMapsRow represents a row in child_execution_info_maps table
	ChildExecutionInfoMapsRow struct {
		ShardID      int64
		NamespaceID  primitives.UUID
		WorkflowID   string
		RunID        primitives.UUID
		InitiatedID  int64
		Data         []byte
		DataEncoding string
	}

	// ChildExecutionInfoMapsFilter contains the column names within child_execution_info_maps table that
	// can be used to filter results through a WHERE clause
	ChildExecutionInfoMapsFilter struct {
		ShardID     int64
		NamespaceID primitives.UUID
		WorkflowID  string
		RunID       primitives.UUID
		InitiatedID *int64
	}

	// RequestCancelInfoMapsRow represents a row in request_cancel_info_maps table
	RequestCancelInfoMapsRow struct {
		ShardID      int64
		NamespaceID  primitives.UUID
		WorkflowID   string
		RunID        primitives.UUID
		InitiatedID  int64
		Data         []byte
		DataEncoding string
	}

	// RequestCancelInfoMapsFilter contains the column names within request_cancel_info_maps table that
	// can be used to filter results through a WHERE clause
	RequestCancelInfoMapsFilter struct {
		ShardID     int64
		NamespaceID primitives.UUID
		WorkflowID  string
		RunID       primitives.UUID
		InitiatedID *int64
	}

	// SignalInfoMapsRow represents a row in signal_info_maps table
	SignalInfoMapsRow struct {
		ShardID      int64
		NamespaceID  primitives.UUID
		WorkflowID   string
		RunID        primitives.UUID
		InitiatedID  int64
		Data         []byte
		DataEncoding string
	}

	// SignalInfoMapsFilter contains the column names within signal_info_maps table that
	// can be used to filter results through a WHERE clause
	SignalInfoMapsFilter struct {
		ShardID     int64
		NamespaceID primitives.UUID
		WorkflowID  string
		RunID       primitives.UUID
		InitiatedID *int64
	}

	// SignalsRequestedSetsRow represents a row in signals_requested_sets table
	SignalsRequestedSetsRow struct {
		ShardID     int64
		NamespaceID primitives.UUID
		WorkflowID  string
		RunID       primitives.UUID
		SignalID    string
	}

	// SignalsRequestedSetsFilter contains the column names within signals_requested_sets table that
	// can be used to filter results through a WHERE clause
	SignalsRequestedSetsFilter struct {
		ShardID     int64
		NamespaceID primitives.UUID
		WorkflowID  string
		RunID       primitives.UUID
		SignalID    *string
	}

	// VisibilityRow represents a row in executions_visibility table
	VisibilityRow struct {
		NamespaceID      string
		RunID            string
		WorkflowTypeName string
		WorkflowID       string
		StartTime        time.Time
		ExecutionTime    time.Time
		Status           *int32
		CloseTime        *time.Time
		HistoryLength    *int64
		Memo             []byte
		Encoding         string
	}

	// VisibilityFilter contains the column names within executions_visibility table that
	// can be used to filter results through a WHERE clause
	VisibilityFilter struct {
		NamespaceID      string
		Closed           bool
		RunID            *string
		WorkflowID       *string
		WorkflowTypeName *string
		Status           *int32
		MinStartTime     *time.Time
		MaxStartTime     *time.Time
		PageSize         *int
	}

	// QueueRow represents a row in queue table
	QueueRow struct {
		QueueType      persistence.QueueType
		MessageID      int64
		MessagePayload []byte
	}

	// QueueMetadataRow represents a row in queue_metadata table
	QueueMetadataRow struct {
		QueueType persistence.QueueType
		Data      []byte
	}

	// tableCRUD defines the API for interacting with the database tables
	tableCRUD interface {
		InsertIfNotExistsIntoClusterMetadata(row *ClusterMetadataRow) (sql.Result, error)
		GetClusterMetadata() (*ClusterMetadataRow, error)
		GetClusterMembers(filter *ClusterMembershipFilter) ([]ClusterMembershipRow, error)
		UpsertClusterMembership(row *ClusterMembershipRow) (sql.Result, error)
		PruneClusterMembership(filter *PruneClusterMembershipFilter) (sql.Result, error)

		InsertIntoNamespace(rows *NamespaceRow) (sql.Result, error)
		UpdateNamespace(row *NamespaceRow) (sql.Result, error)
		// SelectFromNamespace returns namespaces that match filter criteria. Either ID or
		// Name can be specified to filter results. If both are not specified, all rows
		// will be returned
		SelectFromNamespace(filter *NamespaceFilter) ([]NamespaceRow, error)
		// DeleteNamespace deletes a single row. One of ID or Name MUST be specified
		DeleteFromNamespace(filter *NamespaceFilter) (sql.Result, error)

		LockNamespaceMetadata() error
		UpdateNamespaceMetadata(row *NamespaceMetadataRow) (sql.Result, error)
		SelectFromNamespaceMetadata() (*NamespaceMetadataRow, error)

		InsertIntoShards(rows *ShardsRow) (sql.Result, error)
		UpdateShards(row *ShardsRow) (sql.Result, error)
		SelectFromShards(filter *ShardsFilter) (*ShardsRow, error)
		ReadLockShards(filter *ShardsFilter) (int, error)
		WriteLockShards(filter *ShardsFilter) (int, error)

		InsertIntoTasks(rows []TasksRow) (sql.Result, error)
		// SelectFromTasks retrieves one or more rows from the tasks table
		// Required filter params - {namespaceID, tasklistName, taskType, minTaskID, maxTaskID, pageSize}
		SelectFromTasks(filter *TasksFilter) ([]TasksRow, error)
		// DeleteFromTasks deletes a row from tasks table
		// Required filter params:
		//  to delete single row
		//     - {namespaceID, tasklistName, taskType, taskID}
		//  to delete multiple rows
		//    - {namespaceID, tasklistName, taskType, taskIDLessThanEquals, limit }
		//    - this will delete upto limit number of tasks less than or equal to the given task id
		DeleteFromTasks(filter *TasksFilter) (sql.Result, error)

		InsertIntoTaskLists(row *TaskListsRow) (sql.Result, error)
		ReplaceIntoTaskLists(row *TaskListsRow) (sql.Result, error)
		UpdateTaskLists(row *TaskListsRow) (sql.Result, error)
		// SelectFromTaskLists returns one or more rows from task_lists table
		// Required Filter params:
		//  to read a single row: {shardID, namespaceID, name, taskType}
		//  to range read multiple rows: {shardID, namespaceIDGreaterThan, nameGreaterThan, taskTypeGreaterThan, pageSize}
		SelectFromTaskLists(filter *TaskListsFilter) ([]TaskListsRow, error)
		DeleteFromTaskLists(filter *TaskListsFilter) (sql.Result, error)
		LockTaskLists(filter *TaskListsFilter) (int64, error)

		// eventsV2
		InsertIntoHistoryNode(row *HistoryNodeRow) (sql.Result, error)
		SelectFromHistoryNode(filter *HistoryNodeFilter) ([]HistoryNodeRow, error)
		DeleteFromHistoryNode(filter *HistoryNodeFilter) (sql.Result, error)
		InsertIntoHistoryTree(row *HistoryTreeRow) (sql.Result, error)
		SelectFromHistoryTree(filter *HistoryTreeFilter) ([]HistoryTreeRow, error)
		DeleteFromHistoryTree(filter *HistoryTreeFilter) (sql.Result, error)

		InsertIntoExecutions(row *ExecutionsRow) (sql.Result, error)
		UpdateExecutions(row *ExecutionsRow) (sql.Result, error)
		SelectFromExecutions(filter *ExecutionsFilter) (*ExecutionsRow, error)
		DeleteFromExecutions(filter *ExecutionsFilter) (sql.Result, error)
		ReadLockExecutions(filter *ExecutionsFilter) (int, error)
		WriteLockExecutions(filter *ExecutionsFilter) (int, error)

		LockCurrentExecutionsJoinExecutions(filter *CurrentExecutionsFilter) ([]CurrentExecutionsRow, error)

		InsertIntoCurrentExecutions(row *CurrentExecutionsRow) (sql.Result, error)
		UpdateCurrentExecutions(row *CurrentExecutionsRow) (sql.Result, error)
		// SelectFromCurrentExecutions returns one or more rows from current_executions table
		// Required params - {shardID, namespaceID, workflowID}
		SelectFromCurrentExecutions(filter *CurrentExecutionsFilter) (*CurrentExecutionsRow, error)
		// DeleteFromCurrentExecutions deletes a single row that matches the filter criteria
		// If a row exist, that row will be deleted and this method will return success
		// If there is no row matching the filter criteria, this method will still return success
		// Callers can check the output of Result.RowsAffected() to see if a row was deleted or not
		// Required params - {shardID, namespaceID, workflowID, runID}
		DeleteFromCurrentExecutions(filter *CurrentExecutionsFilter) (sql.Result, error)
		LockCurrentExecutions(filter *CurrentExecutionsFilter) (*CurrentExecutionsRow, error)

		InsertIntoTransferTasks(rows []TransferTasksRow) (sql.Result, error)
		// SelectFromTransferTasks returns rows that match filter criteria from transfer_tasks table.
		// Required filter params - {shardID, minTaskID, maxTaskID}
		SelectFromTransferTasks(filter *TransferTasksFilter) ([]TransferTasksRow, error)
		// DeleteFromTransferTasks deletes one or more rows from transfer_tasks table.
		// Filter params - shardID is required. If TaskID is not nil, a single row is deleted.
		// When MinTaskID and MaxTaskID are not-nil, a range of rows are deleted.
		DeleteFromTransferTasks(filter *TransferTasksFilter) (sql.Result, error)

		InsertIntoTimerTasks(rows []TimerTasksRow) (sql.Result, error)
		// SelectFromTimerTasks returns one or more rows from timer_tasks table
		// Required filter Params - {shardID, taskID, minVisibilityTimestamp, maxVisibilityTimestamp, pageSize}
		SelectFromTimerTasks(filter *TimerTasksFilter) ([]TimerTasksRow, error)
		// DeleteFromTimerTasks deletes one or more rows from timer_tasks table
		// Required filter Params:
		//  - to delete one row - {shardID, visibilityTimestamp, taskID}
		//  - to delete multiple rows - {shardID, minVisibilityTimestamp, maxVisibilityTimestamp}
		DeleteFromTimerTasks(filter *TimerTasksFilter) (sql.Result, error)

		InsertIntoBufferedEvents(rows []BufferedEventsRow) (sql.Result, error)
		SelectFromBufferedEvents(filter *BufferedEventsFilter) ([]BufferedEventsRow, error)
		DeleteFromBufferedEvents(filter *BufferedEventsFilter) (sql.Result, error)

		InsertIntoReplicationTasks(rows []ReplicationTasksRow) (sql.Result, error)
		// SelectFromReplicationTasks returns one or more rows from replication_tasks table
		// Required filter params - {shardID, minTaskID, maxTaskID, pageSize}
		SelectFromReplicationTasks(filter *ReplicationTasksFilter) ([]ReplicationTasksRow, error)
		// DeleteFromReplicationTasks deletes a row from replication_tasks table
		// Required filter params - {shardID, inclusiveEndTaskID}
		DeleteFromReplicationTasks(filter *ReplicationTasksFilter) (sql.Result, error)
		// DeleteFromReplicationTasks deletes multi rows from replication_tasks table
		// Required filter params - {shardID, inclusiveEndTaskID}
		RangeDeleteFromReplicationTasks(filter *ReplicationTasksFilter) (sql.Result, error)
		// InsertIntoReplicationTasksDLQ puts the replication task into DLQ
		InsertIntoReplicationTasksDLQ(row *ReplicationTaskDLQRow) (sql.Result, error)
		// SelectFromReplicationTasksDLQ returns one or more rows from replication_tasks_dlq table
		// Required filter params - {sourceClusterName, shardID, minTaskID, pageSize}
		SelectFromReplicationTasksDLQ(filter *ReplicationTasksDLQFilter) ([]ReplicationTasksRow, error)
		// DeleteMessageFromReplicationTasksDLQ deletes one row from replication_tasks_dlq table
		// Required filter params - {sourceClusterName, shardID, taskID}
		DeleteMessageFromReplicationTasksDLQ(filter *ReplicationTasksDLQFilter) (sql.Result, error)
		// RangeDeleteMessageFromReplicationTasksDLQ deletes one or more rows from replication_tasks_dlq table
		// Required filter params - {sourceClusterName, shardID, taskID, inclusiveTaskID}
		RangeDeleteMessageFromReplicationTasksDLQ(filter *ReplicationTasksDLQFilter) (sql.Result, error)

		ReplaceIntoActivityInfoMaps(rows []ActivityInfoMapsRow) (sql.Result, error)
		// SelectFromActivityInfoMaps returns one or more rows from activity_info_maps
		// Required filter params - {shardID, namespaceID, workflowID, runID}
		SelectFromActivityInfoMaps(filter *ActivityInfoMapsFilter) ([]ActivityInfoMapsRow, error)
		// DeleteFromActivityInfoMaps deletes a row from activity_info_maps table
		// Required filter params
		// - single row delete - {shardID, namespaceID, workflowID, runID, scheduleID}
		// - range delete - {shardID, namespaceID, workflowID, runID}
		DeleteFromActivityInfoMaps(filter *ActivityInfoMapsFilter) (sql.Result, error)

		ReplaceIntoTimerInfoMaps(rows []TimerInfoMapsRow) (sql.Result, error)
		// SelectFromTimerInfoMaps returns one or more rows form timer_info_maps table
		// Required filter params - {shardID, namespaceID, workflowID, runID}
		SelectFromTimerInfoMaps(filter *TimerInfoMapsFilter) ([]TimerInfoMapsRow, error)
		// DeleteFromTimerInfoMaps deletes one or more rows from timer_info_maps
		// Required filter params
		// - single row - {shardID, namespaceID, workflowID, runID, timerID}
		// - multiple rows - {shardID, namespaceID, workflowID, runID}
		DeleteFromTimerInfoMaps(filter *TimerInfoMapsFilter) (sql.Result, error)

		ReplaceIntoChildExecutionInfoMaps(rows []ChildExecutionInfoMapsRow) (sql.Result, error)
		// SelectFromChildExecutionInfoMaps returns one or more rows form child_execution_info_maps table
		// Required filter params - {shardID, namespaceID, workflowID, runID}
		SelectFromChildExecutionInfoMaps(filter *ChildExecutionInfoMapsFilter) ([]ChildExecutionInfoMapsRow, error)
		// DeleteFromChildExecutionInfoMaps deletes one or more rows from child_execution_info_maps
		// Required filter params
		// - single row - {shardID, namespaceID, workflowID, runID, initiatedID}
		// - multiple rows - {shardID, namespaceID, workflowID, runID}
		DeleteFromChildExecutionInfoMaps(filter *ChildExecutionInfoMapsFilter) (sql.Result, error)

		ReplaceIntoRequestCancelInfoMaps(rows []RequestCancelInfoMapsRow) (sql.Result, error)
		// SelectFromRequestCancelInfoMaps returns one or more rows form request_cancel_info_maps table
		// Required filter params - {shardID, namespaceID, workflowID, runID}
		SelectFromRequestCancelInfoMaps(filter *RequestCancelInfoMapsFilter) ([]RequestCancelInfoMapsRow, error)
		// DeleteFromRequestCancelInfoMaps deletes one or more rows from request_cancel_info_maps
		// Required filter params
		// - single row - {shardID, namespaceID, workflowID, runID, initiatedID}
		// - multiple rows - {shardID, namespaceID, workflowID, runID}
		DeleteFromRequestCancelInfoMaps(filter *RequestCancelInfoMapsFilter) (sql.Result, error)

		ReplaceIntoSignalInfoMaps(rows []SignalInfoMapsRow) (sql.Result, error)
		// SelectFromSignalInfoMaps returns one or more rows form signal_info_maps table
		// Required filter params - {shardID, namespaceID, workflowID, runID}
		SelectFromSignalInfoMaps(filter *SignalInfoMapsFilter) ([]SignalInfoMapsRow, error)
		// DeleteFromSignalInfoMaps deletes one or more rows from signal_info_maps table
		// Required filter params
		// - single row - {shardID, namespaceID, workflowID, runID, initiatedID}
		// - multiple rows - {shardID, namespaceID, workflowID, runID}
		DeleteFromSignalInfoMaps(filter *SignalInfoMapsFilter) (sql.Result, error)

		InsertIntoSignalsRequestedSets(rows []SignalsRequestedSetsRow) (sql.Result, error)
		// SelectFromSignalInfoMaps returns one or more rows form singals_requested_sets table
		// Required filter params - {shardID, namespaceID, workflowID, runID}
		SelectFromSignalsRequestedSets(filter *SignalsRequestedSetsFilter) ([]SignalsRequestedSetsRow, error)
		// DeleteFromSignalsRequestedSets deletes one or more rows from signals_requested_sets
		// Required filter params
		// - single row - {shardID, namespaceID, workflowID, runID, signalID}
		// - multiple rows - {shardID, namespaceID, workflowID, runID}
		DeleteFromSignalsRequestedSets(filter *SignalsRequestedSetsFilter) (sql.Result, error)

		// InsertIntoVisibility inserts a row into visibility table. If a row already exist,
		// no changes will be made by this API
		InsertIntoVisibility(row *VisibilityRow) (sql.Result, error)
		// ReplaceIntoVisibility deletes old row (if it exist) and inserts new row into visibility table
		ReplaceIntoVisibility(row *VisibilityRow) (sql.Result, error)
		// SelectFromVisibility returns one or more rows from visibility table
		// Required filter params:
		// - getClosedWorkflowExecution - retrieves single row - {namespaceID, runID, closed=true}
		// - All other queries retrieve multiple rows (range):
		//   - MUST specify following required params:
		//     - namespaceID, minStartTime, maxStartTime, runID and pageSize where some or all of these may come from previous page token
		//   - OPTIONALLY specify one of following params
		//     - workflowID, workflowTypeName, status (along with closed=true)
		SelectFromVisibility(filter *VisibilityFilter) ([]VisibilityRow, error)
		DeleteFromVisibility(filter *VisibilityFilter) (sql.Result, error)

		InsertIntoQueue(row *QueueRow) (sql.Result, error)
		GetLastEnqueuedMessageIDForUpdate(queueType persistence.QueueType) (int64, error)
		GetMessagesFromQueue(queueType persistence.QueueType, lastMessageID int64, maxRows int) ([]QueueRow, error)
		GetMessagesBetween(queueType persistence.QueueType, firstMessageID int64, lastMessageID int64, maxRows int) ([]QueueRow, error)
		DeleteMessagesBefore(queueType persistence.QueueType, messageID int64) (sql.Result, error)
		RangeDeleteMessages(queueType persistence.QueueType, exclusiveBeginMessageID int64, inclusiveEndMessageID int64) (sql.Result, error)
		DeleteMessage(queueType persistence.QueueType, messageID int64) (sql.Result, error)
		InsertAckLevel(queueType persistence.QueueType, messageID int64, clusterName string) error
		UpdateAckLevels(queueType persistence.QueueType, clusterAckLevels map[string]int64) error
		GetAckLevels(queueType persistence.QueueType, forUpdate bool) (map[string]int64, error)
	}

	// adminCRUD defines admin operations for CLI and test suites
	adminCRUD interface {
		CreateSchemaVersionTables() error
		ReadSchemaVersion(database string) (string, error)
		UpdateSchemaVersion(database string, newVersion string, minCompatibleVersion string) error
		WriteSchemaUpdateLog(oldVersion string, newVersion string, manifestMD5 string, desc string) error
		ListTables(database string) ([]string, error)
		DropTable(table string) error
		DropAllTables(database string) error
		CreateDatabase(database string) error
		DropDatabase(database string) error
		Exec(stmt string, args ...interface{}) error
	}

	// Tx defines the API for a SQL transaction
	Tx interface {
		tableCRUD
		Commit() error
		Rollback() error
	}

	// DB defines the API for regular SQL operations of a Temporal server
	DB interface {
		tableCRUD

		BeginTx() (Tx, error)
		PluginName() string
		IsDupEntryError(err error) bool
		Close() error
	}

	// AdminDB defines the API for admin SQL operations for CLI and testing suites
	AdminDB interface {
		adminCRUD
		PluginName() string
		Close() error
	}
	// Conn defines the API for a single database connection
	Conn interface {
		Exec(query string, args ...interface{}) (sql.Result, error)
		NamedExec(query string, arg interface{}) (sql.Result, error)
		Get(dest interface{}, query string, args ...interface{}) error
		Select(dest interface{}, query string, args ...interface{}) error
	}
)<|MERGE_RESOLUTION|>--- conflicted
+++ resolved
@@ -28,7 +28,6 @@
 	"database/sql"
 	"time"
 
-	commonpb "go.temporal.io/temporal-proto/common"
 	executionpb "go.temporal.io/temporal-proto/execution"
 
 	"github.com/temporalio/temporal/common/persistence"
@@ -375,17 +374,6 @@
 
 	// ActivityInfoMapsRow represents a row in activity_info_maps table
 	ActivityInfoMapsRow struct {
-<<<<<<< HEAD
-		ShardID                  int64
-		NamespaceID              primitives.UUID
-		WorkflowID               string
-		RunID                    primitives.UUID
-		ScheduleID               int64
-		Data                     []byte
-		DataEncoding             string
-		LastHeartbeatDetails     *commonpb.Payload
-		LastHeartbeatUpdatedTime time.Time
-=======
 		ShardID      int64
 		NamespaceID  primitives.UUID
 		WorkflowID   string
@@ -393,7 +381,6 @@
 		ScheduleID   int64
 		Data         []byte
 		DataEncoding string
->>>>>>> b22c0c8c
 	}
 
 	// ActivityInfoMapsFilter contains the column names within activity_info_maps table that
