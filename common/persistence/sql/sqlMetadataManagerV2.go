// Copyright (c) 2018 Uber Technologies, Inc.
//
// Permission is hereby granted, free of charge, to any person obtaining a copy
// of this software and associated documentation files (the "Software"), to deal
// in the Software without restriction, including without limitation the rights
// to use, copy, modify, merge, publish, distribute, sublicense, and/or sell
// copies of the Software, and to permit persons to whom the Software is
// furnished to do so, subject to the following conditions:
//
// The above copyright notice and this permission notice shall be included in
// all copies or substantial portions of the Software.
//
// THE SOFTWARE IS PROVIDED "AS IS", WITHOUT WARRANTY OF ANY KIND, EXPRESS OR
// IMPLIED, INCLUDING BUT NOT LIMITED TO THE WARRANTIES OF MERCHANTABILITY,
// FITNESS FOR A PARTICULAR PURPOSE AND NONINFRINGEMENT. IN NO EVENT SHALL THE
// AUTHORS OR COPYRIGHT HOLDERS BE LIABLE FOR ANY CLAIM, DAMAGES OR OTHER
// LIABILITY, WHETHER IN AN ACTION OF CONTRACT, TORT OR OTHERWISE, ARISING FROM,
// OUT OF OR IN CONNECTION WITH THE SOFTWARE OR THE USE OR OTHER DEALINGS IN
// THE SOFTWARE.

package sql

import (
	"database/sql"
	"fmt"

<<<<<<< HEAD
=======
	namespacepb "go.temporal.io/temporal-proto/namespace"
>>>>>>> 34a5163e
	"go.temporal.io/temporal-proto/serviceerror"

	"github.com/temporalio/temporal/common"
	"github.com/temporalio/temporal/common/log"
	"github.com/temporalio/temporal/common/persistence"
	"github.com/temporalio/temporal/common/persistence/sql/sqlplugin"
	"github.com/temporalio/temporal/common/primitives"
)

type sqlMetadataManagerV2 struct {
	sqlStore
	activeClusterName string
}

// newMetadataPersistenceV2 creates an instance of sqlMetadataManagerV2
func newMetadataPersistenceV2(db sqlplugin.DB, currentClusterName string,
	logger log.Logger) (persistence.MetadataStore, error) {
	return &sqlMetadataManagerV2{
		sqlStore: sqlStore{
			db:     db,
			logger: logger,
		},
		activeClusterName: currentClusterName,
	}, nil
}

func updateMetadata(tx sqlplugin.Tx, oldNotificationVersion int64) error {
	result, err := tx.UpdateNamespaceMetadata(&sqlplugin.NamespaceMetadataRow{NotificationVersion: oldNotificationVersion})
	if err != nil {
		return serviceerror.NewInternal(fmt.Sprintf("Failed to update namespace metadata. Error: %v", err))
	}

	rowsAffected, err := result.RowsAffected()
	if err != nil {
		return serviceerror.NewInternal(fmt.Sprintf("Could not verify whether namespace metadata update occurred. Error: %v", err))
	} else if rowsAffected != 1 {
		return serviceerror.NewInternal(fmt.Sprintf("Failed to update namespace metadata. <>1 rows affected. Error: %v", err))
	}

	return nil
}

func lockMetadata(tx sqlplugin.Tx) error {
	err := tx.LockNamespaceMetadata()
	if err != nil {
		return serviceerror.NewInternal(fmt.Sprintf("Failed to lock namespace metadata. Error: %v", err))
	}
	return nil
}

func (m *sqlMetadataManagerV2) CreateNamespace(request *persistence.InternalCreateNamespaceRequest) (*persistence.CreateNamespaceResponse, error) {
	metadata, err := m.GetMetadata()
	if err != nil {
		return nil, err
	}

	var resp *persistence.CreateNamespaceResponse
	err = m.txExecute("CreateNamespace", func(tx sqlplugin.Tx) error {
		if _, err1 := tx.InsertIntoNamespace(&sqlplugin.NamespaceRow{
			Name:                request.Name,
			ID:                  request.ID,
			Data:                request.Namespace.Data,
			DataEncoding:        request.Namespace.Encoding.String(),
			IsGlobal:            request.IsGlobal,
			NotificationVersion: metadata.NotificationVersion,
		}); err1 != nil {
			if m.db.IsDupEntryError(err1) {
				return serviceerror.NewNamespaceAlreadyExists(fmt.Sprintf("name: %v", request.Name))
			}
			return err1
		}
		if err1 := lockMetadata(tx); err1 != nil {
			return err1
		}
		if err1 := updateMetadata(tx, metadata.NotificationVersion); err1 != nil {
			return err1
		}
		resp = &persistence.CreateNamespaceResponse{ID: request.ID}
		return nil
	})
	return resp, err
}

func (m *sqlMetadataManagerV2) GetNamespace(request *persistence.GetNamespaceRequest) (*persistence.InternalGetNamespaceResponse, error) {
	filter := &sqlplugin.NamespaceFilter{}
	switch {
	case request.Name != "" && request.ID != nil:
		return nil, serviceerror.NewInvalidArgument("GetNamespace operation failed.  Both ID and Name specified in request.")
	case request.Name != "":
		filter.Name = &request.Name
	case len(request.ID) != 0:
		filter.ID = &request.ID
	default:
		return nil, serviceerror.NewInvalidArgument("GetNamespace operation failed.  Both ID and Name are empty.")
	}

	rows, err := m.db.SelectFromNamespace(filter)
	if err != nil {
		switch err {
		case sql.ErrNoRows:
			// We did not return in the above for-loop because there were no rows.
			identity := request.Name
			if len(request.ID) > 0 {
				identity = request.ID.String()
			}

			return nil, serviceerror.NewNotFound(fmt.Sprintf("Namespace %s does not exist.", identity))
		default:
			return nil, serviceerror.NewInternal(fmt.Sprintf("GetNamespace operation failed. Error %v", err))
		}
	}

	response, err := m.namespaceRowToGetNamespaceResponse(&rows[0])
	if err != nil {
		return nil, err
	}

	return response, nil
}

func (m *sqlMetadataManagerV2) namespaceRowToGetNamespaceResponse(row *sqlplugin.NamespaceRow) (*persistence.InternalGetNamespaceResponse, error) {
	return &persistence.InternalGetNamespaceResponse{
<<<<<<< HEAD
		Namespace:           persistence.NewDataBlob(row.Data, common.EncodingType(row.DataEncoding)),
		IsGlobal:            row.IsGlobal,
		NotificationVersion: row.NotificationVersion,
=======
		Info: &persistence.NamespaceInfo{
			ID:          row.ID.String(),
			Name:        row.Name,
			Status:      int(namespaceInfo.GetStatus()),
			Description: namespaceInfo.GetDescription(),
			OwnerEmail:  namespaceInfo.GetOwner(),
			Data:        namespaceInfo.GetData(),
		},
		Config: &persistence.InternalNamespaceConfig{
			Retention:                namespaceInfo.GetRetentionDays(),
			EmitMetric:               namespaceInfo.GetEmitMetric(),
			ArchivalBucket:           namespaceInfo.GetArchivalBucket(),
			ArchivalStatus:           namespacepb.ArchivalStatus(namespaceInfo.GetArchivalStatus()),
			HistoryArchivalStatus:    namespacepb.ArchivalStatus(namespaceInfo.GetHistoryArchivalStatus()),
			HistoryArchivalURI:       namespaceInfo.GetHistoryArchivalURI(),
			VisibilityArchivalStatus: namespacepb.ArchivalStatus(namespaceInfo.GetVisibilityArchivalStatus()),
			VisibilityArchivalURI:    namespaceInfo.GetVisibilityArchivalURI(),
			BadBinaries:              badBinaries,
		},
		ReplicationConfig: &persistence.NamespaceReplicationConfig{
			ActiveClusterName: persistence.GetOrUseDefaultActiveCluster(m.activeClusterName, namespaceInfo.GetActiveClusterName()),
			Clusters:          persistence.GetOrUseDefaultClusters(m.activeClusterName, clusters),
		},
		IsGlobalNamespace:           row.IsGlobal,
		FailoverVersion:             namespaceInfo.GetFailoverVersion(),
		ConfigVersion:               namespaceInfo.GetConfigVersion(),
		NotificationVersion:         namespaceInfo.GetNotificationVersion(),
		FailoverNotificationVersion: namespaceInfo.GetFailoverNotificationVersion(),
>>>>>>> 34a5163e
	}, nil
}

func (m *sqlMetadataManagerV2) UpdateNamespace(request *persistence.InternalUpdateNamespaceRequest) error {
	return m.txExecute("UpdateNamespace", func(tx sqlplugin.Tx) error {
		result, err := tx.UpdateNamespace(&sqlplugin.NamespaceRow{
			Name:         request.Name,
			ID:           request.Id,
			Data:         request.Namespace.Data,
			DataEncoding: request.Namespace.Encoding.String(),
			NotificationVersion: request.NotificationVersion,
		})
		if err != nil {
			return err
		}
		noRowsAffected, err := result.RowsAffected()
		if err != nil {
			return fmt.Errorf("rowsAffected error: %v", err)
		}
		if noRowsAffected != 1 {
			return fmt.Errorf("%v rows updated instead of one", noRowsAffected)
		}
		if err := lockMetadata(tx); err != nil {
			return err
		}
		return updateMetadata(tx, request.NotificationVersion)
	})
}

func (m *sqlMetadataManagerV2) DeleteNamespace(request *persistence.DeleteNamespaceRequest) error {
	return m.txExecute("DeleteNamespace", func(tx sqlplugin.Tx) error {
		_, err := tx.DeleteFromNamespace(&sqlplugin.NamespaceFilter{ID: &request.ID})
		return err
	})
}

func (m *sqlMetadataManagerV2) DeleteNamespaceByName(request *persistence.DeleteNamespaceByNameRequest) error {
	return m.txExecute("DeleteNamespaceByName", func(tx sqlplugin.Tx) error {
		_, err := tx.DeleteFromNamespace(&sqlplugin.NamespaceFilter{Name: &request.Name})
		return err
	})
}

func (m *sqlMetadataManagerV2) GetMetadata() (*persistence.GetMetadataResponse, error) {
	row, err := m.db.SelectFromNamespaceMetadata()
	if err != nil {
		return nil, serviceerror.NewInternal(fmt.Sprintf("GetMetadata operation failed. Error: %v", err))
	}
	return &persistence.GetMetadataResponse{NotificationVersion: row.NotificationVersion}, nil
}

func (m *sqlMetadataManagerV2) ListNamespaces(request *persistence.ListNamespacesRequest) (*persistence.InternalListNamespacesResponse, error) {
	var pageToken *primitives.UUID
	if request.NextPageToken != nil {
		token := primitives.UUID(request.NextPageToken)
		pageToken = &token
	}
	rows, err := m.db.SelectFromNamespace(&sqlplugin.NamespaceFilter{
		GreaterThanID: pageToken,
		PageSize:      &request.PageSize,
	})
	if err != nil {
		if err == sql.ErrNoRows {
			return &persistence.InternalListNamespacesResponse{}, nil
		}
		return nil, serviceerror.NewInternal(fmt.Sprintf("ListNamespaces operation failed. Failed to get namespace rows. Error: %v", err))
	}

	var namespaces []*persistence.InternalGetNamespaceResponse
	for _, row := range rows {
		resp, err := m.namespaceRowToGetNamespaceResponse(&row)
		if err != nil {
			return nil, err
		}
		namespaces = append(namespaces, resp)
	}

	resp := &persistence.InternalListNamespacesResponse{Namespaces: namespaces}
	if len(rows) >= request.PageSize {
		resp.NextPageToken = rows[len(rows)-1].ID
	}

	return resp, nil
}<|MERGE_RESOLUTION|>--- conflicted
+++ resolved
@@ -24,10 +24,6 @@
 	"database/sql"
 	"fmt"
 
-<<<<<<< HEAD
-=======
-	namespacepb "go.temporal.io/temporal-proto/namespace"
->>>>>>> 34a5163e
 	"go.temporal.io/temporal-proto/serviceerror"
 
 	"github.com/temporalio/temporal/common"
@@ -150,50 +146,19 @@
 
 func (m *sqlMetadataManagerV2) namespaceRowToGetNamespaceResponse(row *sqlplugin.NamespaceRow) (*persistence.InternalGetNamespaceResponse, error) {
 	return &persistence.InternalGetNamespaceResponse{
-<<<<<<< HEAD
 		Namespace:           persistence.NewDataBlob(row.Data, common.EncodingType(row.DataEncoding)),
 		IsGlobal:            row.IsGlobal,
 		NotificationVersion: row.NotificationVersion,
-=======
-		Info: &persistence.NamespaceInfo{
-			ID:          row.ID.String(),
-			Name:        row.Name,
-			Status:      int(namespaceInfo.GetStatus()),
-			Description: namespaceInfo.GetDescription(),
-			OwnerEmail:  namespaceInfo.GetOwner(),
-			Data:        namespaceInfo.GetData(),
-		},
-		Config: &persistence.InternalNamespaceConfig{
-			Retention:                namespaceInfo.GetRetentionDays(),
-			EmitMetric:               namespaceInfo.GetEmitMetric(),
-			ArchivalBucket:           namespaceInfo.GetArchivalBucket(),
-			ArchivalStatus:           namespacepb.ArchivalStatus(namespaceInfo.GetArchivalStatus()),
-			HistoryArchivalStatus:    namespacepb.ArchivalStatus(namespaceInfo.GetHistoryArchivalStatus()),
-			HistoryArchivalURI:       namespaceInfo.GetHistoryArchivalURI(),
-			VisibilityArchivalStatus: namespacepb.ArchivalStatus(namespaceInfo.GetVisibilityArchivalStatus()),
-			VisibilityArchivalURI:    namespaceInfo.GetVisibilityArchivalURI(),
-			BadBinaries:              badBinaries,
-		},
-		ReplicationConfig: &persistence.NamespaceReplicationConfig{
-			ActiveClusterName: persistence.GetOrUseDefaultActiveCluster(m.activeClusterName, namespaceInfo.GetActiveClusterName()),
-			Clusters:          persistence.GetOrUseDefaultClusters(m.activeClusterName, clusters),
-		},
-		IsGlobalNamespace:           row.IsGlobal,
-		FailoverVersion:             namespaceInfo.GetFailoverVersion(),
-		ConfigVersion:               namespaceInfo.GetConfigVersion(),
-		NotificationVersion:         namespaceInfo.GetNotificationVersion(),
-		FailoverNotificationVersion: namespaceInfo.GetFailoverNotificationVersion(),
->>>>>>> 34a5163e
 	}, nil
 }
 
 func (m *sqlMetadataManagerV2) UpdateNamespace(request *persistence.InternalUpdateNamespaceRequest) error {
 	return m.txExecute("UpdateNamespace", func(tx sqlplugin.Tx) error {
 		result, err := tx.UpdateNamespace(&sqlplugin.NamespaceRow{
-			Name:         request.Name,
-			ID:           request.Id,
-			Data:         request.Namespace.Data,
-			DataEncoding: request.Namespace.Encoding.String(),
+			Name:                request.Name,
+			ID:                  request.Id,
+			Data:                request.Namespace.Data,
+			DataEncoding:        request.Namespace.Encoding.String(),
 			NotificationVersion: request.NotificationVersion,
 		})
 		if err != nil {
