--- conflicted
+++ resolved
@@ -34,10 +34,6 @@
 	commonpb "go.temporal.io/api/common/v1"
 	"go.temporal.io/api/serviceerror"
 
-<<<<<<< HEAD
-=======
-	"go.temporal.io/server/common/persistence"
->>>>>>> 8433f9f4
 	p "go.temporal.io/server/common/persistence"
 	"go.temporal.io/server/common/persistence/serialization"
 	"go.temporal.io/server/common/persistence/sql/sqlplugin"
@@ -157,27 +153,21 @@
 	return resp, nil
 }
 
-// TODO: pagination
 func (m *sqlExecutionStore) getTransferTasks(
 	request *p.GetHistoryTasksRequest,
 ) (*p.InternalGetHistoryTasksResponse, error) {
 	ctx, cancel := newExecutionContext()
 	defer cancel()
-	inclusiveMinTaskID, exclusiveMaxTaskID, err := getReadRange(request)
+	inclusiveMinTaskID, exclusiveMaxTaskID, err := getImmediateTaskReadRange(request)
 	if err != nil {
 		return nil, err
 	}
 
 	rows, err := m.Db.RangeSelectFromTransferTasks(ctx, sqlplugin.TransferTasksRangeFilter{
 		ShardID:            request.ShardID,
-<<<<<<< HEAD
 		InclusiveMinTaskID: inclusiveMinTaskID,
 		ExclusiveMaxTaskID: exclusiveMaxTaskID,
 		PageSize:           request.BatchSize,
-=======
-		InclusiveMinTaskID: request.InclusiveMinTaskKey.TaskID,
-		ExclusiveMaxTaskID: request.ExclusiveMaxTaskKey.TaskID,
->>>>>>> 8433f9f4
 	})
 	if err != nil {
 		if err != sql.ErrNoRows {
@@ -194,10 +184,10 @@
 	for i, row := range rows {
 		resp.Tasks[i] = *p.NewDataBlob(row.Data, row.DataEncoding)
 	}
-	nextTaskID := rows[len(rows)-1].TaskID + 1
-	if nextTaskID < exclusiveMaxTaskID {
-		resp.NextPageToken = serializePageToken(nextTaskID)
-	}
+	resp.NextPageToken = getImmediateTaskNextPageToken(
+		rows[len(rows)-1].TaskID,
+		exclusiveMaxTaskID,
+	)
 	return resp, nil
 }
 
@@ -367,11 +357,7 @@
 ) (*p.InternalGetHistoryTasksResponse, error) {
 	ctx, cancel := newExecutionContext()
 	defer cancel()
-<<<<<<< HEAD
-	inclusiveMinTaskID, exclusiveMaxTaskID, err := getReadRange(request)
-=======
 	inclusiveMinTaskID, exclusiveMaxTaskID, err := getImmediateTaskReadRange(request)
->>>>>>> 8433f9f4
 	if err != nil {
 		return nil, err
 	}
@@ -393,11 +379,7 @@
 	}
 }
 
-<<<<<<< HEAD
-func getReadRange(
-=======
 func getImmediateTaskReadRange(
->>>>>>> 8433f9f4
 	request *p.GetHistoryTasksRequest,
 ) (inclusiveMinTaskID int64, exclusiveMaxTaskID int64, err error) {
 	inclusiveMinTaskID = request.InclusiveMinTaskKey.TaskID
@@ -409,8 +391,6 @@
 	}
 
 	return inclusiveMinTaskID, request.ExclusiveMaxTaskKey.TaskID, nil
-<<<<<<< HEAD
-=======
 }
 
 func getImmediateTaskNextPageToken(
@@ -422,7 +402,6 @@
 		return serializePageToken(nextTaskID)
 	}
 	return nil
->>>>>>> 8433f9f4
 }
 
 func (m *sqlExecutionStore) populateGetReplicationTasksResponse(
@@ -437,15 +416,6 @@
 	for i, row := range rows {
 		tasks[i] = *p.NewDataBlob(row.Data, row.DataEncoding)
 	}
-<<<<<<< HEAD
-	var nextPageToken []byte
-	nextTaskID := rows[len(rows)-1].TaskID + 1
-	if nextTaskID < exclusiveMaxTaskID {
-		nextPageToken = serializePageToken(nextTaskID)
-	}
-=======
-
->>>>>>> 8433f9f4
 	return &p.InternalGetHistoryTasksResponse{
 		Tasks: tasks,
 		NextPageToken: getImmediateTaskNextPageToken(
@@ -467,20 +437,12 @@
 	for i, row := range rows {
 		tasks[i] = *p.NewDataBlob(row.Data, row.DataEncoding)
 	}
-	var nextPageToken []byte
-<<<<<<< HEAD
-	nextTaskID := rows[len(rows)-1].TaskID + 1
-	if nextTaskID < exclusiveMaxTaskID {
-		nextPageToken = serializePageToken(nextTaskID)
-=======
-	lastTaskID := rows[len(rows)-1].TaskID
-	if lastTaskID+1 < exclusiveMaxTaskID {
-		nextPageToken = serializePageToken(lastTaskID + 1)
->>>>>>> 8433f9f4
-	}
 	return &p.InternalGetHistoryTasksResponse{
-		Tasks:         tasks,
-		NextPageToken: nextPageToken,
+		Tasks: tasks,
+		NextPageToken: getImmediateTaskNextPageToken(
+			rows[len(rows)-1].TaskID,
+			exclusiveMaxTaskID,
+		),
 	}, nil
 }
 
@@ -547,11 +509,7 @@
 ) (*p.InternalGetHistoryTasksResponse, error) {
 	ctx, cancel := newExecutionContext()
 	defer cancel()
-<<<<<<< HEAD
-	inclusiveMinTaskID, exclusiveMaxTaskID, err := getReadRange(&request.GetHistoryTasksRequest)
-=======
 	inclusiveMinTaskID, exclusiveMaxTaskID, err := getImmediateTaskReadRange(&request.GetHistoryTasksRequest)
->>>>>>> 8433f9f4
 	if err != nil {
 		return nil, err
 	}
@@ -630,27 +588,21 @@
 	return resp, nil
 }
 
-// TODO: pagination
 func (m *sqlExecutionStore) getVisibilityTasks(
 	request *p.GetHistoryTasksRequest,
 ) (*p.InternalGetHistoryTasksResponse, error) {
 	ctx, cancel := newExecutionContext()
 	defer cancel()
-	inclusiveMinTaskID, exclusiveMaxTaskID, err := getReadRange(request)
+	inclusiveMinTaskID, exclusiveMaxTaskID, err := getImmediateTaskReadRange(request)
 	if err != nil {
 		return nil, err
 	}
 
 	rows, err := m.Db.RangeSelectFromVisibilityTasks(ctx, sqlplugin.VisibilityTasksRangeFilter{
 		ShardID:            request.ShardID,
-<<<<<<< HEAD
 		InclusiveMinTaskID: inclusiveMinTaskID,
 		ExclusiveMaxTaskID: exclusiveMaxTaskID,
 		PageSize:           request.BatchSize,
-=======
-		InclusiveMinTaskID: request.InclusiveMinTaskKey.TaskID,
-		ExclusiveMaxTaskID: request.ExclusiveMaxTaskKey.TaskID,
->>>>>>> 8433f9f4
 	})
 	if err != nil {
 		if err != sql.ErrNoRows {
@@ -667,10 +619,10 @@
 	for i, row := range rows {
 		resp.Tasks[i] = *p.NewDataBlob(row.Data, row.DataEncoding)
 	}
-	nextTaskID := rows[len(rows)-1].TaskID + 1
-	if nextTaskID < exclusiveMaxTaskID {
-		resp.NextPageToken = serializePageToken(nextTaskID)
-	}
+	resp.NextPageToken = getImmediateTaskNextPageToken(
+		rows[len(rows)-1].TaskID,
+		exclusiveMaxTaskID,
+	)
 	return resp, nil
 }
 
