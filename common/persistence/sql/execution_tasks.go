// The MIT License
//
// Copyright (c) 2020 Temporal Technologies Inc.  All rights reserved.
//
// Copyright (c) 2020 Uber Technologies, Inc.
//
// Permission is hereby granted, free of charge, to any person obtaining a copy
// of this software and associated documentation files (the "Software"), to deal
// in the Software without restriction, including without limitation the rights
// to use, copy, modify, merge, publish, distribute, sublicense, and/or sell
// copies of the Software, and to permit persons to whom the Software is
// furnished to do so, subject to the following conditions:
//
// The above copyright notice and this permission notice shall be included in
// all copies or substantial portions of the Software.
//
// THE SOFTWARE IS PROVIDED "AS IS", WITHOUT WARRANTY OF ANY KIND, EXPRESS OR
// IMPLIED, INCLUDING BUT NOT LIMITED TO THE WARRANTIES OF MERCHANTABILITY,
// FITNESS FOR A PARTICULAR PURPOSE AND NONINFRINGEMENT. IN NO EVENT SHALL THE
// AUTHORS OR COPYRIGHT HOLDERS BE LIABLE FOR ANY CLAIM, DAMAGES OR OTHER
// LIABILITY, WHETHER IN AN ACTION OF CONTRACT, TORT OR OTHERWISE, ARISING FROM,
// OUT OF OR IN CONNECTION WITH THE SOFTWARE OR THE USE OR OTHER DEALINGS IN
// THE SOFTWARE.

package sql

import (
	"context"
	"database/sql"
	"encoding/json"
	"errors"
	"fmt"
	"math"
	"time"

	"go.temporal.io/api/serviceerror"

	p "go.temporal.io/server/common/persistence"
	"go.temporal.io/server/common/persistence/serialization"
	"go.temporal.io/server/common/persistence/sql/sqlplugin"
	"go.temporal.io/server/service/history/tasks"
)

func (m *sqlExecutionStore) RegisterHistoryTaskReader(
	_ context.Context,
	_ *p.RegisterHistoryTaskReaderRequest,
) error {
	// no-op
	return nil
}

func (m *sqlExecutionStore) UnregisterHistoryTaskReader(
	_ context.Context,
	_ *p.UnregisterHistoryTaskReaderRequest,
) {
	// no-op
}

func (m *sqlExecutionStore) UpdateHistoryTaskReaderProgress(
	_ context.Context,
	_ *p.UpdateHistoryTaskReaderProgressRequest,
) {
	// no-op
}

func (m *sqlExecutionStore) AddHistoryTasks(
	ctx context.Context,
	request *p.InternalAddHistoryTasksRequest,
) error {
	return m.txExecuteShardLocked(ctx,
		"AddHistoryTasks",
		request.ShardID,
		request.RangeID,
		func(tx sqlplugin.Tx) error {
			return applyTasks(ctx,
				tx,
				request.ShardID,
				request.Tasks,
			)
		})
}

func (m *sqlExecutionStore) GetHistoryTasks(
	ctx context.Context,
	request *p.GetHistoryTasksRequest,
) (*p.InternalGetHistoryTasksResponse, error) {
	switch request.TaskCategory.Type() {
	case tasks.CategoryTypeImmediate:
		return m.getHistoryImmediateTasks(ctx, request)
	case tasks.CategoryTypeScheduled:
		return m.getHistoryScheduledTasks(ctx, request)
	default:
		return nil, serviceerror.NewInternal(fmt.Sprintf("Unknown task category type: %v", request.TaskCategory))
	}
}

func (m *sqlExecutionStore) CompleteHistoryTask(
	ctx context.Context,
	request *p.CompleteHistoryTaskRequest,
) error {
	switch request.TaskCategory.Type() {
	case tasks.CategoryTypeImmediate:
		return m.completeHistoryImmediateTask(ctx, request)
	case tasks.CategoryTypeScheduled:
		return m.completeHistoryScheduledTask(ctx, request)
	default:
		return serviceerror.NewInternal(fmt.Sprintf("Unknown task category type: %v", request.TaskCategory))
	}
}

func (m *sqlExecutionStore) RangeCompleteHistoryTasks(
	ctx context.Context,
	request *p.RangeCompleteHistoryTasksRequest,
) error {
	switch request.TaskCategory.Type() {
	case tasks.CategoryTypeImmediate:
		return m.rangeCompleteHistoryImmediateTasks(ctx, request)
	case tasks.CategoryTypeScheduled:
		return m.rangeCompleteHistoryScheduledTasks(ctx, request)
	default:
		return serviceerror.NewInternal(fmt.Sprintf("Unknown task category type: %v", request.TaskCategory))
	}
}

func (m *sqlExecutionStore) getHistoryImmediateTasks(
	ctx context.Context,
	request *p.GetHistoryTasksRequest,
) (*p.InternalGetHistoryTasksResponse, error) {
	// This is for backward compatiblity.
	// These task categories exist before the general history_immediate_tasks table is created,
	// so they have their own tables.
	categoryID := request.TaskCategory.ID()
	switch categoryID {
	case tasks.CategoryIDTransfer:
		return m.getTransferTasks(ctx, request)
	case tasks.CategoryIDVisibility:
		return m.getVisibilityTasks(ctx, request)
	case tasks.CategoryIDReplication:
		return m.getReplicationTasks(ctx, request)
	}

	inclusiveMinTaskID, exclusiveMaxTaskID, err := getImmediateTaskReadRange(request)
	if err != nil {
		return nil, err
	}

	rows, err := m.Db.RangeSelectFromHistoryImmediateTasks(ctx, sqlplugin.HistoryImmediateTasksRangeFilter{
		ShardID:            request.ShardID,
		CategoryID:         categoryID,
		InclusiveMinTaskID: inclusiveMinTaskID,
		ExclusiveMaxTaskID: exclusiveMaxTaskID,
		PageSize:           request.BatchSize,
	})
	if err != nil {
		if err != sql.ErrNoRows {
			return nil, serviceerror.NewUnavailable(
				fmt.Sprintf("GetHistoryTasks operation failed. Select failed. CategoryID: %v. Error: %v", categoryID, err),
			)
		}
	}
	resp := &p.InternalGetHistoryTasksResponse{
		Tasks: make([]p.InternalHistoryTask, len(rows)),
	}
	if len(rows) == 0 {
		return resp, nil
	}

	for i, row := range rows {
		resp.Tasks[i] = p.InternalHistoryTask{
			Key:  tasks.NewImmediateKey(row.TaskID),
			Blob: *p.NewDataBlob(row.Data, row.DataEncoding),
		}
	}
	if len(rows) == request.BatchSize {
		resp.NextPageToken = getImmediateTaskNextPageToken(
			rows[len(rows)-1].TaskID,
			exclusiveMaxTaskID,
		)
	}

	return resp, nil
}

func (m *sqlExecutionStore) completeHistoryImmediateTask(
	ctx context.Context,
	request *p.CompleteHistoryTaskRequest,
) error {
	// This is for backward compatiblity.
	// These task categories exist before the general history_immediate_tasks table is created,
	// so they have their own tables.
	categoryID := request.TaskCategory.ID()
	switch categoryID {
	case tasks.CategoryIDTransfer:
		return m.completeTransferTask(ctx, request)
	case tasks.CategoryIDVisibility:
		return m.completeVisibilityTask(ctx, request)
	case tasks.CategoryIDReplication:
		return m.completeReplicationTask(ctx, request)
	}

	if _, err := m.Db.DeleteFromHistoryImmediateTasks(ctx, sqlplugin.HistoryImmediateTasksFilter{
		ShardID:    request.ShardID,
		CategoryID: categoryID,
		TaskID:     request.TaskKey.TaskID,
	}); err != nil {
		return serviceerror.NewUnavailable(
			fmt.Sprintf("CompleteHistoryTask operation failed. CategoryID: %v. Error: %v", categoryID, err),
		)
	}
	return nil
}

func (m *sqlExecutionStore) rangeCompleteHistoryImmediateTasks(
	ctx context.Context,
	request *p.RangeCompleteHistoryTasksRequest,
) error {
	// This is for backward compatiblity.
	// These task categories exist before the general history_immediate_tasks table is created,
	// so they have their own tables.
	categoryID := request.TaskCategory.ID()
	switch categoryID {
	case tasks.CategoryIDTransfer:
		return m.rangeCompleteTransferTasks(ctx, request)
	case tasks.CategoryIDVisibility:
		return m.rangeCompleteVisibilityTasks(ctx, request)
	case tasks.CategoryIDReplication:
		return m.rangeCompleteReplicationTasks(ctx, request)
	}

	if _, err := m.Db.RangeDeleteFromHistoryImmediateTasks(ctx, sqlplugin.HistoryImmediateTasksRangeFilter{
		ShardID:            request.ShardID,
		CategoryID:         categoryID,
		InclusiveMinTaskID: request.InclusiveMinTaskKey.TaskID,
		ExclusiveMaxTaskID: request.ExclusiveMaxTaskKey.TaskID,
	}); err != nil {
		return serviceerror.NewUnavailable(
			fmt.Sprintf("RangeCompleteTransferTask operation failed. CategoryID: %v. Error: %v", categoryID, err),
		)
	}
	return nil
}

func (m *sqlExecutionStore) getHistoryScheduledTasks(
	ctx context.Context,
	request *p.GetHistoryTasksRequest,
) (*p.InternalGetHistoryTasksResponse, error) {
	// This is for backward compatiblity.
	// These task categories exist before the general history_scheduled_tasks table is created,
	// so they have their own tables.
	categoryID := request.TaskCategory.ID()
	if categoryID == tasks.CategoryIDTimer {
		return m.getTimerTasks(ctx, request)
	}

	pageToken := &scheduledTaskPageToken{TaskID: math.MinInt64, Timestamp: request.InclusiveMinTaskKey.FireTime}
	if len(request.NextPageToken) > 0 {
		if err := pageToken.deserialize(request.NextPageToken); err != nil {
			return nil, serviceerror.NewInternal(
				fmt.Sprintf("categoryID: %v. error deserializing scheduledTaskPageToken: %v", categoryID, err),
			)
		}
	}

	rows, err := m.Db.RangeSelectFromHistoryScheduledTasks(ctx, sqlplugin.HistoryScheduledTasksRangeFilter{
		ShardID:                         request.ShardID,
		CategoryID:                      categoryID,
		InclusiveMinVisibilityTimestamp: pageToken.Timestamp,
		InclusiveMinTaskID:              pageToken.TaskID,
		ExclusiveMaxVisibilityTimestamp: request.ExclusiveMaxTaskKey.FireTime,
		PageSize:                        request.BatchSize,
	})

	if err != nil && err != sql.ErrNoRows {
		return nil, serviceerror.NewUnavailable(
			fmt.Sprintf("GetHistoryTasks operation failed. Select failed. CategoryID: %v. Error: %v", categoryID, err),
		)
	}

	resp := &p.InternalGetHistoryTasksResponse{Tasks: make([]p.InternalHistoryTask, 0, len(rows))}
	for _, row := range rows {
		resp.Tasks = append(resp.Tasks, p.InternalHistoryTask{
			Key:  tasks.NewKey(row.VisibilityTimestamp, row.TaskID),
			Blob: *p.NewDataBlob(row.Data, row.DataEncoding),
		})
	}

	if len(resp.Tasks) == request.BatchSize {
		pageToken = &scheduledTaskPageToken{
			TaskID:    rows[request.BatchSize-1].TaskID + 1,
			Timestamp: rows[request.BatchSize-1].VisibilityTimestamp,
		}
		nextToken, err := pageToken.serialize()
		if err != nil {
			return nil, serviceerror.NewInternal(fmt.Sprintf("GetHistoryTasks: error serializing page token: %v", err))
		}
		resp.NextPageToken = nextToken
	}

	return resp, nil
}

func (m *sqlExecutionStore) completeHistoryScheduledTask(
	ctx context.Context,
	request *p.CompleteHistoryTaskRequest,
) error {
	// This is for backward compatiblity.
	// These task categories exist before the general history_scheduled_tasks table is created,
	// so they have their own tables.
	categoryID := request.TaskCategory.ID()
	if categoryID == tasks.CategoryIDTimer {
		return m.completeTimerTask(ctx, request)
	}

	if _, err := m.Db.DeleteFromHistoryScheduledTasks(ctx, sqlplugin.HistoryScheduledTasksFilter{
		ShardID:             request.ShardID,
		CategoryID:          categoryID,
		VisibilityTimestamp: request.TaskKey.FireTime,
		TaskID:              request.TaskKey.TaskID,
	}); err != nil {
		return serviceerror.NewUnavailable(fmt.Sprintf("CompleteHistoryTask operation failed. CategoryID: %v. Error: %v", categoryID, err))
	}
	return nil
}

func (m *sqlExecutionStore) rangeCompleteHistoryScheduledTasks(
	ctx context.Context,
	request *p.RangeCompleteHistoryTasksRequest,
) error {
	// This is for backward compatiblity.
	// These task categories exist before the general history_scheduled_tasks table is created,
	// so they have their own tables.
	categoryID := request.TaskCategory.ID()
	if categoryID == tasks.CategoryIDTimer {
		return m.rangeCompleteTimerTasks(ctx, request)
	}

	start := request.InclusiveMinTaskKey.FireTime
	end := request.ExclusiveMaxTaskKey.FireTime
	if _, err := m.Db.RangeDeleteFromHistoryScheduledTasks(ctx, sqlplugin.HistoryScheduledTasksRangeFilter{
		ShardID:                         request.ShardID,
		CategoryID:                      categoryID,
		InclusiveMinVisibilityTimestamp: start,
		ExclusiveMaxVisibilityTimestamp: end,
	}); err != nil {
		return serviceerror.NewUnavailable(fmt.Sprintf("RangeCompleteHistoryTask operation failed. CategoryID: %v. Error: %v", categoryID, err))
	}
	return nil
}

func (m *sqlExecutionStore) getTransferTasks(
	ctx context.Context,
	request *p.GetHistoryTasksRequest,
) (*p.InternalGetHistoryTasksResponse, error) {
	inclusiveMinTaskID, exclusiveMaxTaskID, err := getImmediateTaskReadRange(request)
	if err != nil {
		return nil, err
	}

	rows, err := m.Db.RangeSelectFromTransferTasks(ctx, sqlplugin.TransferTasksRangeFilter{
		ShardID:            request.ShardID,
		InclusiveMinTaskID: inclusiveMinTaskID,
		ExclusiveMaxTaskID: exclusiveMaxTaskID,
		PageSize:           request.BatchSize,
	})
	if err != nil {
		if err != sql.ErrNoRows {
			return nil, serviceerror.NewUnavailable(fmt.Sprintf("GetTransferTasks operation failed. Select failed. Error: %v", err))
		}
	}
	resp := &p.InternalGetHistoryTasksResponse{
		Tasks: make([]p.InternalHistoryTask, len(rows)),
	}
	if len(rows) == 0 {
		return resp, nil
	}

	for i, row := range rows {
		resp.Tasks[i] = p.InternalHistoryTask{
			Key:  tasks.NewImmediateKey(row.TaskID),
			Blob: *p.NewDataBlob(row.Data, row.DataEncoding),
		}
	}
	if len(rows) == request.BatchSize {
		resp.NextPageToken = getImmediateTaskNextPageToken(
			rows[len(rows)-1].TaskID,
			exclusiveMaxTaskID,
		)
	}

	return resp, nil
}

func (m *sqlExecutionStore) completeTransferTask(
	ctx context.Context,
	request *p.CompleteHistoryTaskRequest,
) error {
	if _, err := m.Db.DeleteFromTransferTasks(ctx, sqlplugin.TransferTasksFilter{
		ShardID: request.ShardID,
		TaskID:  request.TaskKey.TaskID,
	}); err != nil {
		return serviceerror.NewUnavailable(fmt.Sprintf("CompleteTransferTask operation failed. Error: %v", err))
	}
	return nil
}

func (m *sqlExecutionStore) rangeCompleteTransferTasks(
	ctx context.Context,
	request *p.RangeCompleteHistoryTasksRequest,
) error {
	if _, err := m.Db.RangeDeleteFromTransferTasks(ctx, sqlplugin.TransferTasksRangeFilter{
		ShardID:            request.ShardID,
		InclusiveMinTaskID: request.InclusiveMinTaskKey.TaskID,
		ExclusiveMaxTaskID: request.ExclusiveMaxTaskKey.TaskID,
	}); err != nil {
		return serviceerror.NewUnavailable(fmt.Sprintf("RangeCompleteTransferTask operation failed. Error: %v", err))
	}
	return nil
}

func (m *sqlExecutionStore) getTimerTasks(
	ctx context.Context,
	request *p.GetHistoryTasksRequest,
) (*p.InternalGetHistoryTasksResponse, error) {
	pageToken := &scheduledTaskPageToken{TaskID: math.MinInt64, Timestamp: request.InclusiveMinTaskKey.FireTime}
	if len(request.NextPageToken) > 0 {
		if err := pageToken.deserialize(request.NextPageToken); err != nil {
			return nil, serviceerror.NewInternal(fmt.Sprintf("error deserializing timerTaskPageToken: %v", err))
		}
	}

	rows, err := m.Db.RangeSelectFromTimerTasks(ctx, sqlplugin.TimerTasksRangeFilter{
		ShardID:                         request.ShardID,
		InclusiveMinVisibilityTimestamp: pageToken.Timestamp,
		InclusiveMinTaskID:              pageToken.TaskID,
		ExclusiveMaxVisibilityTimestamp: request.ExclusiveMaxTaskKey.FireTime,
		PageSize:                        request.BatchSize,
	})

	if err != nil && err != sql.ErrNoRows {
		return nil, serviceerror.NewUnavailable(fmt.Sprintf("GetTimerTasks operation failed. Select failed. Error: %v", err))
	}

	resp := &p.InternalGetHistoryTasksResponse{Tasks: make([]p.InternalHistoryTask, 0, len(rows))}
	for _, row := range rows {
		resp.Tasks = append(resp.Tasks, p.InternalHistoryTask{
			Key:  tasks.NewKey(row.VisibilityTimestamp, row.TaskID),
			Blob: *p.NewDataBlob(row.Data, row.DataEncoding),
		})
	}

	if len(resp.Tasks) == request.BatchSize {
		pageToken = &scheduledTaskPageToken{
			TaskID:    rows[request.BatchSize-1].TaskID + 1,
			Timestamp: rows[request.BatchSize-1].VisibilityTimestamp,
		}
		nextToken, err := pageToken.serialize()
		if err != nil {
			return nil, serviceerror.NewInternal(fmt.Sprintf("GetTimerTasks: error serializing page token: %v", err))
		}
		resp.NextPageToken = nextToken
	}

	return resp, nil
}

func (m *sqlExecutionStore) completeTimerTask(
	ctx context.Context,
	request *p.CompleteHistoryTaskRequest,
) error {
	if _, err := m.Db.DeleteFromTimerTasks(ctx, sqlplugin.TimerTasksFilter{
		ShardID:             request.ShardID,
		VisibilityTimestamp: request.TaskKey.FireTime,
		TaskID:              request.TaskKey.TaskID,
	}); err != nil {
		return serviceerror.NewUnavailable(fmt.Sprintf("CompleteTimerTask operation failed. Error: %v", err))
	}
	return nil
}

func (m *sqlExecutionStore) rangeCompleteTimerTasks(
	ctx context.Context,
	request *p.RangeCompleteHistoryTasksRequest,
) error {
	start := request.InclusiveMinTaskKey.FireTime
	end := request.ExclusiveMaxTaskKey.FireTime
	if _, err := m.Db.RangeDeleteFromTimerTasks(ctx, sqlplugin.TimerTasksRangeFilter{
		ShardID:                         request.ShardID,
		InclusiveMinVisibilityTimestamp: start,
		ExclusiveMaxVisibilityTimestamp: end,
	}); err != nil {
		return serviceerror.NewUnavailable(fmt.Sprintf("RangeCompleteTimerTask operation failed. Error: %v", err))
	}
	return nil
}

func (m *sqlExecutionStore) getReplicationTasks(
	ctx context.Context,
	request *p.GetHistoryTasksRequest,
) (*p.InternalGetHistoryTasksResponse, error) {
	inclusiveMinTaskID, exclusiveMaxTaskID, err := getImmediateTaskReadRange(request)
	if err != nil {
		return nil, err
	}

	rows, err := m.Db.RangeSelectFromReplicationTasks(ctx, sqlplugin.ReplicationTasksRangeFilter{
		ShardID:            request.ShardID,
		InclusiveMinTaskID: inclusiveMinTaskID,
		ExclusiveMaxTaskID: exclusiveMaxTaskID,
		PageSize:           request.BatchSize,
	})

	switch err {
	case nil:
		return m.populateGetReplicationTasksResponse(rows, request.ExclusiveMaxTaskKey.TaskID, request.BatchSize)
	case sql.ErrNoRows:
		return &p.InternalGetHistoryTasksResponse{}, nil
	default:
		return nil, serviceerror.NewUnavailable(fmt.Sprintf("GetReplicationTasks operation failed. Select failed: %v", err))
	}
}

func getImmediateTaskReadRange(
	request *p.GetHistoryTasksRequest,
) (inclusiveMinTaskID int64, exclusiveMaxTaskID int64, err error) {
	inclusiveMinTaskID = request.InclusiveMinTaskKey.TaskID
	if len(request.NextPageToken) > 0 {
		inclusiveMinTaskID, err = deserializePageToken(request.NextPageToken)
		if err != nil {
			return 0, 0, err
		}
	}

	return inclusiveMinTaskID, request.ExclusiveMaxTaskKey.TaskID, nil
}

func getImmediateTaskNextPageToken(
	lastTaskID int64,
	exclusiveMaxTaskID int64,
) []byte {
	nextTaskID := lastTaskID + 1
	if nextTaskID < exclusiveMaxTaskID {
		return serializePageToken(nextTaskID)
	}
	return nil
}

func (m *sqlExecutionStore) populateGetReplicationTasksResponse(
	rows []sqlplugin.ReplicationTasksRow,
	exclusiveMaxTaskID int64,
	batchSize int,
) (*p.InternalGetHistoryTasksResponse, error) {
	if len(rows) == 0 {
		return &p.InternalGetHistoryTasksResponse{}, nil
	}

	var replicationTasks = make([]p.InternalHistoryTask, len(rows))
	for i, row := range rows {
		replicationTasks[i] = p.InternalHistoryTask{
			Key:  tasks.NewImmediateKey(row.TaskID),
			Blob: *p.NewDataBlob(row.Data, row.DataEncoding),
		}
	}
	var nextPageToken []byte
	if len(rows) == batchSize {
		nextPageToken = getImmediateTaskNextPageToken(
			rows[len(rows)-1].TaskID,
			exclusiveMaxTaskID,
		)
	}
	return &p.InternalGetHistoryTasksResponse{
		Tasks:         replicationTasks,
		NextPageToken: nextPageToken,
	}, nil
}

func (m *sqlExecutionStore) populateGetReplicationDLQTasksResponse(
	rows []sqlplugin.ReplicationDLQTasksRow,
	exclusiveMaxTaskID int64,
	batchSize int,
) (*p.InternalGetHistoryTasksResponse, error) {
	if len(rows) == 0 {
		return &p.InternalGetHistoryTasksResponse{}, nil
	}

	var dlqTasks = make([]p.InternalHistoryTask, len(rows))
	for i, row := range rows {
		dlqTasks[i] = p.InternalHistoryTask{
			Key:  tasks.NewImmediateKey(row.TaskID),
			Blob: *p.NewDataBlob(row.Data, row.DataEncoding),
		}
	}
	var nextPageToken []byte
	if len(rows) == batchSize {
		nextPageToken = getImmediateTaskNextPageToken(
			rows[len(rows)-1].TaskID,
			exclusiveMaxTaskID,
		)
	}
	return &p.InternalGetHistoryTasksResponse{
		Tasks:         dlqTasks,
		NextPageToken: nextPageToken,
	}, nil
}

func (m *sqlExecutionStore) completeReplicationTask(
	ctx context.Context,
	request *p.CompleteHistoryTaskRequest,
) error {
	if _, err := m.Db.DeleteFromReplicationTasks(ctx, sqlplugin.ReplicationTasksFilter{
		ShardID: request.ShardID,
		TaskID:  request.TaskKey.TaskID,
	}); err != nil {
		return serviceerror.NewUnavailable(fmt.Sprintf("CompleteReplicationTask operation failed. Error: %v", err))
	}
	return nil
}

func (m *sqlExecutionStore) rangeCompleteReplicationTasks(
	ctx context.Context,
	request *p.RangeCompleteHistoryTasksRequest,
) error {
	if _, err := m.Db.RangeDeleteFromReplicationTasks(ctx, sqlplugin.ReplicationTasksRangeFilter{
		ShardID:            request.ShardID,
		InclusiveMinTaskID: request.InclusiveMinTaskKey.TaskID,
		ExclusiveMaxTaskID: request.ExclusiveMaxTaskKey.TaskID,
	}); err != nil {
		return serviceerror.NewUnavailable(fmt.Sprintf("RangeCompleteReplicationTask operation failed. Error: %v", err))
	}
	return nil
}

func (m *sqlExecutionStore) PutReplicationTaskToDLQ(
	ctx context.Context,
	request *p.PutReplicationTaskToDLQRequest,
) error {
	replicationTask := request.TaskInfo
	blob, err := serialization.ReplicationTaskInfoToBlob(replicationTask)

	if err != nil {
		return err
	}

	_, err = m.Db.InsertIntoReplicationDLQTasks(ctx, []sqlplugin.ReplicationDLQTasksRow{{
		SourceClusterName: request.SourceClusterName,
		ShardID:           request.ShardID,
		TaskID:            replicationTask.GetTaskId(),
		Data:              blob.Data,
		DataEncoding:      blob.EncodingType.String(),
	}})

	// Tasks are immutable. So it's fine if we already persisted it before.
	// This can happen when tasks are retried (ack and cleanup can have lag on source side).
	if err != nil && !m.Db.IsDupEntryError(err) {
		return serviceerror.NewUnavailable(fmt.Sprintf("Failed to create replication tasks. Error: %v", err))
	}

	return nil
}

func (m *sqlExecutionStore) GetReplicationTasksFromDLQ(
	ctx context.Context,
	request *p.GetReplicationTasksFromDLQRequest,
) (*p.InternalGetHistoryTasksResponse, error) {
	inclusiveMinTaskID, exclusiveMaxTaskID, err := getImmediateTaskReadRange(&request.GetHistoryTasksRequest)
	if err != nil {
		return nil, err
	}

	rows, err := m.Db.RangeSelectFromReplicationDLQTasks(ctx, sqlplugin.ReplicationDLQTasksRangeFilter{
		ShardID:            request.ShardID,
		InclusiveMinTaskID: inclusiveMinTaskID,
		ExclusiveMaxTaskID: exclusiveMaxTaskID,
		PageSize:           request.BatchSize,
		SourceClusterName:  request.SourceClusterName,
	})

	switch err {
	case nil:
		return m.populateGetReplicationDLQTasksResponse(rows, request.ExclusiveMaxTaskKey.TaskID, request.BatchSize)
	case sql.ErrNoRows:
		return &p.InternalGetHistoryTasksResponse{}, nil
	default:
		return nil, serviceerror.NewUnavailable(fmt.Sprintf("GetReplicationTasks operation failed. Select failed: %v", err))
	}
}

func (m *sqlExecutionStore) DeleteReplicationTaskFromDLQ(
	ctx context.Context,
	request *p.DeleteReplicationTaskFromDLQRequest,
) error {
	if _, err := m.Db.DeleteFromReplicationDLQTasks(ctx, sqlplugin.ReplicationDLQTasksFilter{
		ShardID:           request.ShardID,
		TaskID:            request.TaskKey.TaskID,
		SourceClusterName: request.SourceClusterName,
	}); err != nil {
		return err
	}
	return nil
}

func (m *sqlExecutionStore) RangeDeleteReplicationTaskFromDLQ(
	ctx context.Context,
	request *p.RangeDeleteReplicationTaskFromDLQRequest,
) error {
	if _, err := m.Db.RangeDeleteFromReplicationDLQTasks(ctx, sqlplugin.ReplicationDLQTasksRangeFilter{
		ShardID:            request.ShardID,
		SourceClusterName:  request.SourceClusterName,
		InclusiveMinTaskID: request.InclusiveMinTaskKey.TaskID,
		ExclusiveMaxTaskID: request.ExclusiveMaxTaskKey.TaskID,
	}); err != nil {
		return err
	}
	return nil
}

<<<<<<< HEAD
func (m *sqlExecutionStore) IsReplicationDLQEmpty(
	ctx context.Context,
	request *p.GetReplicationTasksFromDLQRequest,
) (bool, error) {
	res, err := m.Db.SelectOneFromReplicationDLQTasks(ctx, sqlplugin.ReplicationDLQTasksFilter{
		ShardID:           request.ShardID,
		SourceClusterName: request.SourceClusterName,
		TaskID:            request.InclusiveMinTaskKey.TaskID,
	})
	if err != nil {
		if errors.Is(err, sql.ErrNoRows) {
			// The queue is empty
			return true, nil
		}
		return false, err
	}
	return len(res) == 0, nil
}

func (m *sqlExecutionStore) getVisibilityTask(
	ctx context.Context,
	request *p.GetHistoryTaskRequest,
) (*p.InternalGetHistoryTaskResponse, error) {
	rows, err := m.Db.SelectFromVisibilityTasks(ctx, sqlplugin.VisibilityTasksFilter{
		ShardID: request.ShardID,
		TaskID:  request.TaskKey.TaskID,
	})
	if err != nil {
		if err == sql.ErrNoRows {
			return nil, serviceerror.NewNotFound(fmt.Sprintf("GetVisibilityTask operation failed. Task with ID %v not found. Error: %v", request.TaskKey.TaskID, err))
		}
		return nil, serviceerror.NewUnavailable(fmt.Sprintf("GetVisibilityTask operation failed. Failed to get record. TaskId: %v. Error: %v", request.TaskKey.TaskID, err))
	}

	if len(rows) == 0 {
		return nil, serviceerror.NewNotFound(fmt.Sprintf("GetVisibilityTask operation failed. Failed to get record. TaskId: %v", request.TaskKey.TaskID))
	}

	visibilityRow := rows[0]
	resp := &p.InternalGetHistoryTaskResponse{
		InternalHistoryTask: p.InternalHistoryTask{
			Key:  tasks.NewImmediateKey(visibilityRow.TaskID),
			Blob: *p.NewDataBlob(visibilityRow.Data, visibilityRow.DataEncoding),
		},
	}
	return resp, nil
}

=======
>>>>>>> 122bb36e
func (m *sqlExecutionStore) getVisibilityTasks(
	ctx context.Context,
	request *p.GetHistoryTasksRequest,
) (*p.InternalGetHistoryTasksResponse, error) {
	inclusiveMinTaskID, exclusiveMaxTaskID, err := getImmediateTaskReadRange(request)
	if err != nil {
		return nil, err
	}

	rows, err := m.Db.RangeSelectFromVisibilityTasks(ctx, sqlplugin.VisibilityTasksRangeFilter{
		ShardID:            request.ShardID,
		InclusiveMinTaskID: inclusiveMinTaskID,
		ExclusiveMaxTaskID: exclusiveMaxTaskID,
		PageSize:           request.BatchSize,
	})
	if err != nil {
		if err != sql.ErrNoRows {
			return nil, serviceerror.NewUnavailable(fmt.Sprintf("GetVisibilityTasks operation failed. Select failed. Error: %v", err))
		}
	}
	resp := &p.InternalGetHistoryTasksResponse{
		Tasks: make([]p.InternalHistoryTask, len(rows)),
	}
	if len(rows) == 0 {
		return resp, nil
	}

	for i, row := range rows {
		resp.Tasks[i] = p.InternalHistoryTask{
			Key:  tasks.NewImmediateKey(row.TaskID),
			Blob: *p.NewDataBlob(row.Data, row.DataEncoding),
		}
	}
	if len(rows) == request.BatchSize {
		resp.NextPageToken = getImmediateTaskNextPageToken(
			rows[len(rows)-1].TaskID,
			exclusiveMaxTaskID,
		)
	}

	return resp, nil
}

func (m *sqlExecutionStore) completeVisibilityTask(
	ctx context.Context,
	request *p.CompleteHistoryTaskRequest,
) error {
	if _, err := m.Db.DeleteFromVisibilityTasks(ctx, sqlplugin.VisibilityTasksFilter{
		ShardID: request.ShardID,
		TaskID:  request.TaskKey.TaskID,
	}); err != nil {
		return serviceerror.NewUnavailable(fmt.Sprintf("CompleteVisibilityTask operation failed. Error: %v", err))
	}
	return nil
}

func (m *sqlExecutionStore) rangeCompleteVisibilityTasks(
	ctx context.Context,
	request *p.RangeCompleteHistoryTasksRequest,
) error {
	if _, err := m.Db.RangeDeleteFromVisibilityTasks(ctx, sqlplugin.VisibilityTasksRangeFilter{
		ShardID:            request.ShardID,
		InclusiveMinTaskID: request.InclusiveMinTaskKey.TaskID,
		ExclusiveMaxTaskID: request.ExclusiveMaxTaskKey.TaskID,
	}); err != nil {
		return serviceerror.NewUnavailable(fmt.Sprintf("RangeCompleteVisibilityTask operation failed. Error: %v", err))
	}
	return nil
}

type scheduledTaskPageToken struct {
	TaskID    int64
	Timestamp time.Time
}

func (t *scheduledTaskPageToken) serialize() ([]byte, error) {
	return json.Marshal(t)
}

func (t *scheduledTaskPageToken) deserialize(payload []byte) error {
	return json.Unmarshal(payload, t)
}<|MERGE_RESOLUTION|>--- conflicted
+++ resolved
@@ -713,7 +713,6 @@
 	return nil
 }
 
-<<<<<<< HEAD
 func (m *sqlExecutionStore) IsReplicationDLQEmpty(
 	ctx context.Context,
 	request *p.GetReplicationTasksFromDLQRequest,
@@ -733,37 +732,6 @@
 	return len(res) == 0, nil
 }
 
-func (m *sqlExecutionStore) getVisibilityTask(
-	ctx context.Context,
-	request *p.GetHistoryTaskRequest,
-) (*p.InternalGetHistoryTaskResponse, error) {
-	rows, err := m.Db.SelectFromVisibilityTasks(ctx, sqlplugin.VisibilityTasksFilter{
-		ShardID: request.ShardID,
-		TaskID:  request.TaskKey.TaskID,
-	})
-	if err != nil {
-		if err == sql.ErrNoRows {
-			return nil, serviceerror.NewNotFound(fmt.Sprintf("GetVisibilityTask operation failed. Task with ID %v not found. Error: %v", request.TaskKey.TaskID, err))
-		}
-		return nil, serviceerror.NewUnavailable(fmt.Sprintf("GetVisibilityTask operation failed. Failed to get record. TaskId: %v. Error: %v", request.TaskKey.TaskID, err))
-	}
-
-	if len(rows) == 0 {
-		return nil, serviceerror.NewNotFound(fmt.Sprintf("GetVisibilityTask operation failed. Failed to get record. TaskId: %v", request.TaskKey.TaskID))
-	}
-
-	visibilityRow := rows[0]
-	resp := &p.InternalGetHistoryTaskResponse{
-		InternalHistoryTask: p.InternalHistoryTask{
-			Key:  tasks.NewImmediateKey(visibilityRow.TaskID),
-			Blob: *p.NewDataBlob(visibilityRow.Data, visibilityRow.DataEncoding),
-		},
-	}
-	return resp, nil
-}
-
-=======
->>>>>>> 122bb36e
 func (m *sqlExecutionStore) getVisibilityTasks(
 	ctx context.Context,
 	request *p.GetHistoryTasksRequest,
