// The MIT License
//
// Copyright (c) 2020 Temporal Technologies Inc.  All rights reserved.
//
// Copyright (c) 2020 Uber Technologies, Inc.
//
// Permission is hereby granted, free of charge, to any person obtaining a copy
// of this software and associated documentation files (the "Software"), to deal
// in the Software without restriction, including without limitation the rights
// to use, copy, modify, merge, publish, distribute, sublicense, and/or sell
// copies of the Software, and to permit persons to whom the Software is
// furnished to do so, subject to the following conditions:
//
// The above copyright notice and this permission notice shall be included in
// all copies or substantial portions of the Software.
//
// THE SOFTWARE IS PROVIDED "AS IS", WITHOUT WARRANTY OF ANY KIND, EXPRESS OR
// IMPLIED, INCLUDING BUT NOT LIMITED TO THE WARRANTIES OF MERCHANTABILITY,
// FITNESS FOR A PARTICULAR PURPOSE AND NONINFRINGEMENT. IN NO EVENT SHALL THE
// AUTHORS OR COPYRIGHT HOLDERS BE LIABLE FOR ANY CLAIM, DAMAGES OR OTHER
// LIABILITY, WHETHER IN AN ACTION OF CONTRACT, TORT OR OTHERWISE, ARISING FROM,
// OUT OF OR IN CONNECTION WITH THE SOFTWARE OR THE USE OR OTHER DEALINGS IN
// THE SOFTWARE.

package sql

import (
	"bytes"
	"context"
	"database/sql"
	"fmt"

	commonpb "go.temporal.io/api/common/v1"
	enumspb "go.temporal.io/api/enums/v1"
	"go.temporal.io/api/serviceerror"

	enumsspb "go.temporal.io/server/api/enums/v1"
	persistencespb "go.temporal.io/server/api/persistence/v1"
	"go.temporal.io/server/common"
	p "go.temporal.io/server/common/persistence"
	"go.temporal.io/server/common/persistence/serialization"
	"go.temporal.io/server/common/persistence/sql/sqlplugin"
	"go.temporal.io/server/common/primitives"
	"go.temporal.io/server/common/primitives/timestamp"
)

func applyWorkflowMutationTx(
	ctx context.Context,
	tx sqlplugin.Tx,
	shardID int32,
	workflowMutation *p.InternalWorkflowMutation,
) error {
	lastWriteVersion := workflowMutation.LastWriteVersion
	namespaceID := workflowMutation.NamespaceID
	workflowID := workflowMutation.WorkflowID
	runID := workflowMutation.ExecutionState.RunId

	namespaceIDBytes, err := primitives.ParseUUID(namespaceID)
	if err != nil {
		return serviceerror.NewInternal(fmt.Sprintf("uuid parse failed. Error: %v", err))
	}

	runIDBytes, err := primitives.ParseUUID(runID)
	if err != nil {
		return serviceerror.NewInternal(fmt.Sprintf("uuid parse failed. Error: %v", err))
	}

	// TODO Remove me if UPDATE holds the lock to the end of a transaction
	if err := lockAndCheckExecution(ctx,
		tx,
		shardID,
		namespaceIDBytes,
		workflowID,
		runIDBytes,
		workflowMutation.Condition,
		workflowMutation.DBRecordVersion,
	); err != nil {
		switch err.(type) {
		case *p.WorkflowConditionFailedError:
			return err
		default:
			return serviceerror.NewInternal(fmt.Sprintf("applyWorkflowMutationTx failed. Failed to lock executions row. Error: %v", err))
		}
	}

	if err := updateExecution(ctx,
		tx,
		namespaceID,
		workflowID,
		workflowMutation.ExecutionInfo,
		workflowMutation.ExecutionState,
		workflowMutation.NextEventID,
		lastWriteVersion,
		workflowMutation.DBRecordVersion,
		shardID,
	); err != nil {
		return serviceerror.NewInternal(fmt.Sprintf("applyWorkflowMutationTx failed. Failed to update executions row. Erorr: %v", err))
	}

	if err := applyTasks(ctx,
		tx,
		shardID,
		namespaceID,
		workflowID,
		runID,
		workflowMutation.TransferTasks,
		workflowMutation.TimerTasks,
		workflowMutation.ReplicationTasks,
		workflowMutation.VisibilityTasks,
	); err != nil {
		return err
	}

	if err := updateActivityInfos(ctx,
		tx,
		workflowMutation.UpsertActivityInfos,
		workflowMutation.DeleteActivityInfos,
		shardID,
		namespaceIDBytes,
		workflowID,
		runIDBytes,
	); err != nil {
		return serviceerror.NewInternal(fmt.Sprintf("applyWorkflowMutationTx failed. Error: %v", err))
	}

	if err := updateTimerInfos(ctx,
		tx,
		workflowMutation.UpsertTimerInfos,
		workflowMutation.DeleteTimerInfos,
		shardID,
		namespaceIDBytes,
		workflowID,
		runIDBytes,
	); err != nil {
		return serviceerror.NewInternal(fmt.Sprintf("applyWorkflowMutationTx failed. Error: %v", err))
	}

	if err := updateChildExecutionInfos(ctx,
		tx,
		workflowMutation.UpsertChildExecutionInfos,
		workflowMutation.DeleteChildExecutionInfos,
		shardID,
		namespaceIDBytes,
		workflowID,
		runIDBytes,
	); err != nil {
		return serviceerror.NewInternal(fmt.Sprintf("applyWorkflowMutationTx failed. Error: %v", err))
	}

	if err := updateRequestCancelInfos(ctx,
		tx,
		workflowMutation.UpsertRequestCancelInfos,
		workflowMutation.DeleteRequestCancelInfos,
		shardID,
		namespaceIDBytes,
		workflowID,
		runIDBytes,
	); err != nil {
		return serviceerror.NewInternal(fmt.Sprintf("applyWorkflowMutationTx failed. Error: %v", err))
	}

	if err := updateSignalInfos(ctx,
		tx,
		workflowMutation.UpsertSignalInfos,
		workflowMutation.DeleteSignalInfos,
		shardID,
		namespaceIDBytes,
		workflowID,
		runIDBytes,
	); err != nil {
		return serviceerror.NewInternal(fmt.Sprintf("applyWorkflowMutationTx failed. Error: %v", err))
	}

	if err := updateSignalsRequested(ctx,
		tx,
		workflowMutation.UpsertSignalRequestedIDs,
		workflowMutation.DeleteSignalRequestedIDs,
		shardID,
		namespaceIDBytes,
		workflowID,
		runIDBytes); err != nil {
		return serviceerror.NewInternal(fmt.Sprintf("applyWorkflowMutationTx failed. Error: %v", err))
	}

	if workflowMutation.ClearBufferedEvents {
		if err := deleteBufferedEvents(ctx,
			tx,
			shardID,
			namespaceIDBytes,
			workflowID,
			runIDBytes,
		); err != nil {
			return serviceerror.NewInternal(fmt.Sprintf("applyWorkflowMutationTx failed. Error: %v", err))
		}
	}

	if err := updateBufferedEvents(ctx,
		tx,
		workflowMutation.NewBufferedEvents,
		shardID,
		namespaceIDBytes,
		workflowID,
		runIDBytes,
	); err != nil {
		return serviceerror.NewInternal(fmt.Sprintf("applyWorkflowMutationTx failed. Error: %v", err))
	}
	return nil
}

func applyWorkflowSnapshotTxAsReset(
	ctx context.Context,
	tx sqlplugin.Tx,
	shardID int32,
	workflowSnapshot *p.InternalWorkflowSnapshot,
) error {

	lastWriteVersion := workflowSnapshot.LastWriteVersion
	workflowID := workflowSnapshot.WorkflowID
	namespaceID := workflowSnapshot.NamespaceID
	runID := workflowSnapshot.ExecutionState.RunId
	namespaceIDBytes, err := primitives.ParseUUID(namespaceID)
	if err != nil {
		return err
	}
	runIDBytes, err := primitives.ParseUUID(runID)
	if err != nil {
		return err
	}

	// TODO Is there a way to modify the various map tables without fear of other people adding rows after we delete, without locking the executions row?
	if err := lockAndCheckExecution(ctx,
		tx,
		shardID,
		namespaceIDBytes,
		workflowID,
		runIDBytes,
		workflowSnapshot.Condition,
		workflowSnapshot.DBRecordVersion,
	); err != nil {
		switch err.(type) {
		case *p.WorkflowConditionFailedError:
			return err
		default:
			return serviceerror.NewInternal(fmt.Sprintf("applyWorkflowSnapshotTxAsReset failed. Failed to lock executions row. Error: %v", err))
		}
	}

	if err := updateExecution(ctx,
		tx,
		namespaceID,
		workflowID,
		workflowSnapshot.ExecutionInfo,
		workflowSnapshot.ExecutionState,
		workflowSnapshot.NextEventID,
		lastWriteVersion,
		workflowSnapshot.DBRecordVersion,
		shardID,
	); err != nil {
		return serviceerror.NewInternal(fmt.Sprintf("applyWorkflowSnapshotTxAsReset failed. Failed to update executions row. Erorr: %v", err))
	}

	if err := applyTasks(ctx,
		tx,
		shardID,
		namespaceID,
		workflowID,
		runID,
		workflowSnapshot.TransferTasks,
		workflowSnapshot.TimerTasks,
		workflowSnapshot.ReplicationTasks,
		workflowSnapshot.VisibilityTasks,
	); err != nil {
		return err
	}

	if err := deleteActivityInfoMap(ctx,
		tx,
		shardID,
		namespaceIDBytes,
		workflowID,
		runIDBytes,
	); err != nil {
		return serviceerror.NewInternal(fmt.Sprintf("applyWorkflowSnapshotTxAsReset failed. Failed to clear activity info map. Error: %v", err))
	}

	if err := updateActivityInfos(ctx,
		tx,
		workflowSnapshot.ActivityInfos,
		nil,
		shardID,
		namespaceIDBytes,
		workflowID,
		runIDBytes,
	); err != nil {
		return serviceerror.NewInternal(fmt.Sprintf("applyWorkflowSnapshotTxAsReset failed. Failed to insert into activity info map after clearing. Error: %v", err))
	}

	if err := deleteTimerInfoMap(ctx,
		tx,
		shardID,
		namespaceIDBytes,
		workflowID,
		runIDBytes,
	); err != nil {
		return serviceerror.NewInternal(fmt.Sprintf("applyWorkflowSnapshotTxAsReset failed. Failed to clear timer info map. Error: %v", err))
	}

	if err := updateTimerInfos(ctx,
		tx,
		workflowSnapshot.TimerInfos,
		nil,
		shardID,
		namespaceIDBytes,
		workflowID,
		runIDBytes,
	); err != nil {
		return serviceerror.NewInternal(fmt.Sprintf("applyWorkflowSnapshotTxAsReset failed. Failed to insert into timer info map after clearing. Error: %v", err))
	}

	if err := deleteChildExecutionInfoMap(ctx,
		tx,
		shardID,
		namespaceIDBytes,
		workflowID,
		runIDBytes,
	); err != nil {
		return serviceerror.NewInternal(fmt.Sprintf("applyWorkflowSnapshotTxAsReset failed. Failed to clear child execution info map. Error: %v", err))
	}

	if err := updateChildExecutionInfos(ctx,
		tx,
		workflowSnapshot.ChildExecutionInfos,
		nil,
		shardID,
		namespaceIDBytes,
		workflowID,
		runIDBytes,
	); err != nil {
		return serviceerror.NewInternal(fmt.Sprintf("applyWorkflowSnapshotTxAsReset failed. Failed to insert into activity info map after clearing. Error: %v", err))
	}

	if err := deleteRequestCancelInfoMap(ctx,
		tx,
		shardID,
		namespaceIDBytes,
		workflowID,
		runIDBytes,
	); err != nil {
		return serviceerror.NewInternal(fmt.Sprintf("applyWorkflowSnapshotTxAsReset failed. Failed to clear request cancel info map. Error: %v", err))
	}

	if err := updateRequestCancelInfos(ctx,
		tx,
		workflowSnapshot.RequestCancelInfos,
		nil,
		shardID,
		namespaceIDBytes,
		workflowID,
		runIDBytes,
	); err != nil {
		return serviceerror.NewInternal(fmt.Sprintf("applyWorkflowSnapshotTxAsReset failed. Failed to insert into request cancel info map after clearing. Error: %v", err))
	}

	if err := deleteSignalInfoMap(ctx,
		tx,
		shardID,
		namespaceIDBytes,
		workflowID,
		runIDBytes,
	); err != nil {
		return serviceerror.NewInternal(fmt.Sprintf("applyWorkflowSnapshotTxAsReset failed. Failed to clear signal info map. Error: %v", err))
	}

	if err := updateSignalInfos(ctx,
		tx,
		workflowSnapshot.SignalInfos,
		nil,
		shardID,
		namespaceIDBytes,
		workflowID,
		runIDBytes,
	); err != nil {
		return serviceerror.NewInternal(fmt.Sprintf("applyWorkflowSnapshotTxAsReset failed. Failed to insert into signal info map after clearing. Error: %v", err))
	}

	if err := deleteSignalsRequestedSet(ctx,
		tx,
		shardID,
		namespaceIDBytes,
		workflowID,
		runIDBytes); err != nil {
		return serviceerror.NewInternal(fmt.Sprintf("applyWorkflowSnapshotTxAsReset failed. Failed to clear signals requested set. Error: %v", err))
	}

	if err := updateSignalsRequested(ctx,
		tx,
		workflowSnapshot.SignalRequestedIDs,
		nil,
		shardID,
		namespaceIDBytes,
		workflowID,
		runIDBytes,
	); err != nil {
		return serviceerror.NewInternal(fmt.Sprintf("applyWorkflowSnapshotTxAsReset failed. Failed to insert into signals requested set after clearing. Error: %v", err))
	}

	if err := deleteBufferedEvents(ctx,
		tx,
		shardID,
		namespaceIDBytes,
		workflowID,
		runIDBytes,
	); err != nil {
		return serviceerror.NewInternal(fmt.Sprintf("applyWorkflowSnapshotTxAsReset failed. Failed to clear buffered events. Error: %v", err))
	}
	return nil
}

func (m *sqlExecutionStore) applyWorkflowSnapshotTxAsNew(
	ctx context.Context,
	tx sqlplugin.Tx,
	shardID int32,
	workflowSnapshot *p.InternalWorkflowSnapshot,
) error {

	lastWriteVersion := workflowSnapshot.LastWriteVersion
	workflowID := workflowSnapshot.WorkflowID
	namespaceID := workflowSnapshot.NamespaceID
	runID := workflowSnapshot.ExecutionState.RunId
	namespaceIDBytes, err := primitives.ParseUUID(namespaceID)
	if err != nil {
		return err
	}
	runIDBytes, err := primitives.ParseUUID(runID)
	if err != nil {
		return err
	}

	if err := m.createExecution(ctx,
		tx,
		namespaceID,
		workflowID,
		workflowSnapshot.ExecutionInfo,
		workflowSnapshot.ExecutionState,
		workflowSnapshot.NextEventID,
		lastWriteVersion,
		workflowSnapshot.DBRecordVersion,
		shardID,
	); err != nil {
		return err
	}

	if err := applyTasks(ctx,
		tx,
		shardID,
		namespaceID,
		workflowID,
		runID,
		workflowSnapshot.TransferTasks,
		workflowSnapshot.TimerTasks,
		workflowSnapshot.ReplicationTasks,
		workflowSnapshot.VisibilityTasks,
	); err != nil {
		return err
	}

	if err := updateActivityInfos(ctx,
		tx,
		workflowSnapshot.ActivityInfos,
		nil,
		shardID,
		namespaceIDBytes,
		workflowID,
		runIDBytes,
	); err != nil {
		return serviceerror.NewInternal(fmt.Sprintf("applyWorkflowSnapshotTxAsNew failed. Failed to insert into activity info map after clearing. Error: %v", err))
	}

	if err := updateTimerInfos(ctx,
		tx,
		workflowSnapshot.TimerInfos,
		nil,
		shardID,
		namespaceIDBytes,
		workflowID,
		runIDBytes,
	); err != nil {
		return serviceerror.NewInternal(fmt.Sprintf("applyWorkflowSnapshotTxAsNew failed. Failed to insert into timer info map after clearing. Error: %v", err))
	}

	if err := updateChildExecutionInfos(ctx,
		tx,
		workflowSnapshot.ChildExecutionInfos,
		nil,
		shardID,
		namespaceIDBytes,
		workflowID,
		runIDBytes,
	); err != nil {
		return serviceerror.NewInternal(fmt.Sprintf("applyWorkflowSnapshotTxAsNew failed. Failed to insert into activity info map after clearing. Error: %v", err))
	}

	if err := updateRequestCancelInfos(ctx,
		tx,
		workflowSnapshot.RequestCancelInfos,
		nil,
		shardID,
		namespaceIDBytes,
		workflowID,
		runIDBytes,
	); err != nil {
		return serviceerror.NewInternal(fmt.Sprintf("applyWorkflowSnapshotTxAsNew failed. Failed to insert into request cancel info map after clearing. Error: %v", err))
	}

	if err := updateSignalInfos(ctx,
		tx,
		workflowSnapshot.SignalInfos,
		nil,
		shardID,
		namespaceIDBytes,
		workflowID,
		runIDBytes,
	); err != nil {
		return serviceerror.NewInternal(fmt.Sprintf("applyWorkflowSnapshotTxAsNew failed. Failed to insert into signal info map after clearing. Error: %v", err))
	}

	if err := updateSignalsRequested(ctx,
		tx,
		workflowSnapshot.SignalRequestedIDs,
		nil,
		shardID,
		namespaceIDBytes,
		workflowID,
		runIDBytes,
	); err != nil {
		return serviceerror.NewInternal(fmt.Sprintf("applyWorkflowSnapshotTxAsNew failed. Failed to insert into signals requested set after clearing. Error: %v", err))
	}

	return nil
}

func applyTasks(
	ctx context.Context,
	tx sqlplugin.Tx,
	shardID int32,
	namespaceID string,
	workflowID string,
	runID string,
	transferTasks []p.Task,
	timerTasks []p.Task,
	replicationTasks []p.Task,
	visibilityTasks []p.Task,
) error {

	if err := createTransferTasks(ctx,
		tx,
		transferTasks,
		shardID,
		namespaceID,
		workflowID,
		runID); err != nil {
		return serviceerror.NewInternal(fmt.Sprintf("applyTasks failed. Failed to create transfer tasks. Error: %v", err))
	}

	if err := createReplicationTasks(ctx,
		tx,
		replicationTasks,
		shardID,
		namespaceID,
		workflowID,
		runID); err != nil {
		return serviceerror.NewInternal(fmt.Sprintf("applyTasks failed. Failed to create replication tasks. Error: %v", err))
	}

	if err := createTimerTasks(ctx,
		tx,
		timerTasks,
		shardID,
		namespaceID,
		workflowID,
		runID); err != nil {
		return serviceerror.NewInternal(fmt.Sprintf("applyTasks failed. Failed to create timer tasks. Error: %v", err))
	}

	if err := createVisibilityTasks(ctx,
		tx,
		visibilityTasks,
		shardID,
		namespaceID,
		workflowID,
		runID); err != nil {
		return serviceerror.NewInternal(fmt.Sprintf("applyTasks failed. Failed to create timer tasks. Error: %v", err))
	}

	return nil
}

// lockCurrentExecutionIfExists returns current execution or nil if none is found for the workflowID
// locking it in the DB
func lockCurrentExecutionIfExists(
	ctx context.Context,
	tx sqlplugin.Tx,
	shardID int32,
	namespaceID primitives.UUID,
	workflowID string,
) (*sqlplugin.CurrentExecutionsRow, error) {
	rows, err := tx.LockCurrentExecutionsJoinExecutions(ctx, sqlplugin.CurrentExecutionsFilter{
		ShardID: shardID, NamespaceID: namespaceID, WorkflowID: workflowID,
	})
	if err != nil {
		if err != sql.ErrNoRows {
			return nil, serviceerror.NewInternal(fmt.Sprintf("lockCurrentExecutionIfExists failed. Failed to get current_executions row for (shard,namespace,workflow) = (%v, %v, %v). Error: %v", shardID, namespaceID, workflowID, err))
		}
	}
	size := len(rows)
	if size > 1 {
		return nil, serviceerror.NewInternal(fmt.Sprintf("lockCurrentExecutionIfExists failed. Multiple current_executions rows for (shard,namespace,workflow) = (%v, %v, %v).", shardID, namespaceID, workflowID))
	}
	if size == 0 {
		return nil, nil
	}
	return &rows[0], nil
}

func createOrUpdateCurrentExecution(
	ctx context.Context,
	tx sqlplugin.Tx,
	createMode p.CreateWorkflowMode,
	shardID int32,
	namespaceID primitives.UUID,
	workflowID string,
	runID primitives.UUID,
	state enumsspb.WorkflowExecutionState,
	status enumspb.WorkflowExecutionStatus,
	createRequestID string,
	startVersion int64,
	lastWriteVersion int64,
) error {

	row := sqlplugin.CurrentExecutionsRow{
		ShardID:          shardID,
		NamespaceID:      namespaceID,
		WorkflowID:       workflowID,
		RunID:            runID,
		CreateRequestID:  createRequestID,
		State:            state,
		Status:           status,
		StartVersion:     startVersion,
		LastWriteVersion: lastWriteVersion,
	}

	switch createMode {
	case p.CreateWorkflowModeContinueAsNew:
		if err := updateCurrentExecution(ctx,
			tx,
			shardID,
			namespaceID,
			workflowID,
			runID,
			createRequestID,
			state,
			status,
			row.StartVersion,
			row.LastWriteVersion); err != nil {
			return serviceerror.NewInternal(fmt.Sprintf("createOrUpdateCurrentExecution failed. Failed to continue as new. Error: %v", err))
		}
	case p.CreateWorkflowModeWorkflowIDReuse:
		if err := updateCurrentExecution(ctx,
			tx,
			shardID,
			namespaceID,
			workflowID,
			runID,
			createRequestID,
			state,
			status,
			row.StartVersion,
			row.LastWriteVersion); err != nil {
			return serviceerror.NewInternal(fmt.Sprintf("createOrUpdateCurrentExecution failed. Failed to reuse workflow ID. Error: %v", err))
		}
	case p.CreateWorkflowModeBrandNew:
		if _, err := tx.InsertIntoCurrentExecutions(ctx, &row); err != nil {
			return serviceerror.NewInternal(fmt.Sprintf("createOrUpdateCurrentExecution failed. Failed to insert into current_executions table. Error: %v", err))
		}
	case p.CreateWorkflowModeZombie:
		// noop
	default:
		return fmt.Errorf("createOrUpdateCurrentExecution failed. Unknown workflow creation mode: %v", createMode)
	}

	return nil
}

func lockAndCheckExecution(
	ctx context.Context,
	tx sqlplugin.Tx,
	shardID int32,
	namespaceID primitives.UUID,
	workflowID string,
	runID primitives.UUID,
	condition int64,
	dbRecordVersion int64,
) error {

	version, nextEventID, err := lockExecution(ctx, tx, shardID, namespaceID, workflowID, runID)
	if err != nil {
		return err
	}

	if nextEventID != condition {
		return &p.WorkflowConditionFailedError{
			Msg:             fmt.Sprintf("lockAndCheckExecution failed. Next_event_id was %v when it should have been %v.", nextEventID, condition),
			NextEventID:     nextEventID,
			DBRecordVersion: version,
		}
	}

	if dbRecordVersion != 0 {
		dbRecordVersion -= 1
	}
	if version != dbRecordVersion {
		return &p.WorkflowConditionFailedError{
			Msg:             fmt.Sprintf("lockAndCheckExecution failed. DBRecordVersion expected: %v, actually %v.", dbRecordVersion, version),
			NextEventID:     nextEventID,
			DBRecordVersion: version,
		}
	}

	return nil
}

func lockExecution(
	ctx context.Context,
	tx sqlplugin.Tx,
	shardID int32,
	namespaceID primitives.UUID,
	workflowID string,
	runID primitives.UUID,
) (int64, int64, error) {

	dbRecordVersion, nextEventID, err := tx.WriteLockExecutions(ctx, sqlplugin.ExecutionsFilter{
		ShardID:     shardID,
		NamespaceID: namespaceID,
		WorkflowID:  workflowID,
		RunID:       runID,
	})
	if err != nil {
		if err == sql.ErrNoRows {
			return 0, 0, serviceerror.NewNotFound(fmt.Sprintf("lockNextEventID failed. Unable to lock executions row with (shard, namespace, workflow, run) = (%v,%v,%v,%v) which does not exist.",
				shardID,
				namespaceID,
				workflowID,
				runID))
		}
		return 0, 0, serviceerror.NewInternal(fmt.Sprintf("lockNextEventID failed. Error: %v", err))
	}
	return dbRecordVersion, nextEventID, nil
}

func createTransferTasks(
	ctx context.Context,
	tx sqlplugin.Tx,
	transferTasks []p.Task,
	shardID int32,
	namespaceID string,
	workflowID string,
	runID string,
) error {

	if len(transferTasks) == 0 {
		return nil
	}

	transferTasksRows := make([]sqlplugin.TransferTasksRow, len(transferTasks))
	for i, task := range transferTasks {
		info := &persistencespb.TransferTaskInfo{
			NamespaceId:       namespaceID,
			WorkflowId:        workflowID,
			RunId:             runID,
			TargetNamespaceId: namespaceID,
			TargetWorkflowId:  p.TransferTaskTransferTargetWorkflowID,
			ScheduleId:        0,
			TaskId:            task.GetTaskID(),
			TaskType:          task.GetType(),
			Version:           task.GetVersion(),
			VisibilityTime:    timestamp.TimePtr(task.GetVisibilityTime().UTC()),
		}

		switch task.GetType() {
		case enumsspb.TASK_TYPE_TRANSFER_ACTIVITY_TASK:
			info.TargetNamespaceId = task.(*p.ActivityTask).NamespaceID
			info.TaskQueue = task.(*p.ActivityTask).TaskQueue
			info.ScheduleId = task.(*p.ActivityTask).ScheduleID

		case enumsspb.TASK_TYPE_TRANSFER_WORKFLOW_TASK:
			info.TargetNamespaceId = task.(*p.WorkflowTask).NamespaceID
			info.TaskQueue = task.(*p.WorkflowTask).TaskQueue
			info.ScheduleId = task.(*p.WorkflowTask).ScheduleID

		case enumsspb.TASK_TYPE_TRANSFER_CANCEL_EXECUTION:
			info.TargetNamespaceId = task.(*p.CancelExecutionTask).TargetNamespaceID
			info.TargetWorkflowId = task.(*p.CancelExecutionTask).TargetWorkflowID
			if task.(*p.CancelExecutionTask).TargetRunID != "" {
				info.TargetRunId = task.(*p.CancelExecutionTask).TargetRunID
			}
			info.TargetChildWorkflowOnly = task.(*p.CancelExecutionTask).TargetChildWorkflowOnly
			info.ScheduleId = task.(*p.CancelExecutionTask).InitiatedID

		case enumsspb.TASK_TYPE_TRANSFER_SIGNAL_EXECUTION:
			info.TargetNamespaceId = task.(*p.SignalExecutionTask).TargetNamespaceID
			info.TargetWorkflowId = task.(*p.SignalExecutionTask).TargetWorkflowID
			if task.(*p.SignalExecutionTask).TargetRunID != "" {
				info.TargetRunId = task.(*p.SignalExecutionTask).TargetRunID
			}
			info.TargetChildWorkflowOnly = task.(*p.SignalExecutionTask).TargetChildWorkflowOnly
			info.ScheduleId = task.(*p.SignalExecutionTask).InitiatedID

		case enumsspb.TASK_TYPE_TRANSFER_START_CHILD_EXECUTION:
			info.TargetNamespaceId = task.(*p.StartChildExecutionTask).TargetNamespaceID
			info.TargetWorkflowId = task.(*p.StartChildExecutionTask).TargetWorkflowID
			info.ScheduleId = task.(*p.StartChildExecutionTask).InitiatedID

		case enumsspb.TASK_TYPE_TRANSFER_CLOSE_EXECUTION,
			enumsspb.TASK_TYPE_TRANSFER_RESET_WORKFLOW:
			// No explicit property needs to be set

		default:
			return serviceerror.NewInternal(fmt.Sprintf("createTransferTasks failed. Unknow transfer type: %v", task.GetType()))
		}

		blob, err := serialization.TransferTaskInfoToBlob(info)
		if err != nil {
			return err
		}

		transferTasksRows[i].ShardID = shardID
		transferTasksRows[i].TaskID = task.GetTaskID()
		transferTasksRows[i].Data = blob.Data
		transferTasksRows[i].DataEncoding = blob.EncodingType.String()
	}

	result, err := tx.InsertIntoTransferTasks(ctx, transferTasksRows)
	if err != nil {
		return serviceerror.NewInternal(fmt.Sprintf("createTransferTasks failed. Error: %v", err))
	}

	rowsAffected, err := result.RowsAffected()
	if err != nil {
		return serviceerror.NewInternal(fmt.Sprintf("createTransferTasks failed. Could not verify number of rows inserted. Error: %v", err))
	}

	if int(rowsAffected) != len(transferTasks) {
		return serviceerror.NewInternal(fmt.Sprintf("createTransferTasks failed. Inserted %v instead of %v rows into transfer_tasks. Error: %v", rowsAffected, len(transferTasks), err))
	}
	return nil
}

func createReplicationTasks(
	ctx context.Context,
	tx sqlplugin.Tx,
	replicationTasks []p.Task,
	shardID int32,
	namespaceID string,
	workflowID string,
	runID string,
) error {

	if len(replicationTasks) == 0 {
		return nil
	}

	replicationTasksRows := make([]sqlplugin.ReplicationTasksRow, len(replicationTasks))
	for i, task := range replicationTasks {
		info := &persistencespb.ReplicationTaskInfo{
			TaskId:            task.GetTaskID(),
			NamespaceId:       namespaceID,
			WorkflowId:        workflowID,
			RunId:             runID,
			TaskType:          task.GetType(),
			FirstEventId:      common.EmptyEventID,
			NextEventId:       common.EmptyEventID,
			Version:           common.EmptyVersion,
			ScheduledId:       common.EmptyEventID,
			BranchToken:       nil,
			NewRunBranchToken: nil,
		}

		switch task.GetType() {
		case enumsspb.TASK_TYPE_REPLICATION_HISTORY:
			historyReplicationTask, ok := task.(*p.HistoryReplicationTask)
			if !ok {
				return serviceerror.NewInternal(fmt.Sprintf("createReplicationTasks failed. Failed to cast %v to HistoryReplicationTask", task))
			}
			info.FirstEventId = historyReplicationTask.FirstEventID
			info.NextEventId = historyReplicationTask.NextEventID
			info.Version = task.GetVersion()
			info.BranchToken = historyReplicationTask.BranchToken
			info.NewRunBranchToken = historyReplicationTask.NewRunBranchToken

		case enumsspb.TASK_TYPE_REPLICATION_SYNC_ACTIVITY:
			info.Version = task.GetVersion()
			info.ScheduledId = task.(*p.SyncActivityTask).ScheduledID

		default:
			return serviceerror.NewInternal(fmt.Sprintf("Unknown replication task: %v", task.GetType()))
		}

		blob, err := serialization.ReplicationTaskInfoToBlob(info)
		if err != nil {
			return err
		}

		replicationTasksRows[i].ShardID = shardID
		replicationTasksRows[i].TaskID = task.GetTaskID()
		replicationTasksRows[i].Data = blob.Data
		replicationTasksRows[i].DataEncoding = blob.EncodingType.String()
	}

	result, err := tx.InsertIntoReplicationTasks(ctx, replicationTasksRows)
	if err != nil {
		return serviceerror.NewInternal(fmt.Sprintf("createReplicationTasks failed. Error: %v", err))
	}

	rowsAffected, err := result.RowsAffected()
	if err != nil {
		return serviceerror.NewInternal(fmt.Sprintf("createReplicationTasks failed. Could not verify number of rows inserted. Error: %v", err))
	}

	if int(rowsAffected) != len(replicationTasks) {
		return serviceerror.NewInternal(fmt.Sprintf("createReplicationTasks failed. Inserted %v instead of %v rows into transfer_tasks. Error: %v", rowsAffected, len(replicationTasks), err))
	}
	return nil
}

func createTimerTasks(
	ctx context.Context,
	tx sqlplugin.Tx,
	timerTasks []p.Task,
	shardID int32,
	namespaceID string,
	workflowID string,
	runID string,
) error {

	if len(timerTasks) == 0 {
		return nil
	}

	timerTasksRows := make([]sqlplugin.TimerTasksRow, len(timerTasks))
	for i, task := range timerTasks {
		info := &persistencespb.TimerTaskInfo{
			NamespaceId:    namespaceID,
			WorkflowId:     workflowID,
			RunId:          runID,
			Version:        task.GetVersion(),
			TaskType:       task.GetType(),
			TaskId:         task.GetTaskID(),
			VisibilityTime: timestamp.TimePtr(task.GetVisibilityTime().UTC()),
		}

		switch t := task.(type) {
		case *p.WorkflowTaskTimeoutTask:
			info.EventId = t.EventID
			info.TimeoutType = t.TimeoutType
			info.ScheduleAttempt = t.ScheduleAttempt

		case *p.ActivityTimeoutTask:
			info.EventId = t.EventID
			info.TimeoutType = t.TimeoutType
			info.ScheduleAttempt = t.Attempt

		case *p.UserTimerTask:
			info.EventId = t.EventID

		case *p.ActivityRetryTimerTask:
			info.EventId = t.EventID
			info.ScheduleAttempt = t.Attempt

		case *p.WorkflowBackoffTimerTask:
			info.WorkflowBackoffType = t.WorkflowBackoffType

		case *p.WorkflowTimeoutTask:
			// noop

		case *p.DeleteHistoryEventTask:
			// noop

		default:
			return serviceerror.NewInternal(fmt.Sprintf("createTimerTasks failed. Unknown timer task: %v", task.GetType()))
		}

		blob, err := serialization.TimerTaskInfoToBlob(info)
		if err != nil {
			return err
		}

		timerTasksRows[i].ShardID = shardID
		timerTasksRows[i].VisibilityTimestamp = *info.VisibilityTime
		timerTasksRows[i].TaskID = task.GetTaskID()
		timerTasksRows[i].Data = blob.Data
		timerTasksRows[i].DataEncoding = blob.EncodingType.String()
	}

	result, err := tx.InsertIntoTimerTasks(ctx, timerTasksRows)
	if err != nil {
		return serviceerror.NewInternal(fmt.Sprintf("createTimerTasks failed. Error: %v", err))
	}
	rowsAffected, err := result.RowsAffected()
	if err != nil {
		return serviceerror.NewInternal(fmt.Sprintf("createTimerTasks failed. Could not verify number of rows inserted. Error: %v", err))
	}

	if int(rowsAffected) != len(timerTasks) {
		return serviceerror.NewInternal(fmt.Sprintf("createTimerTasks failed. Inserted %v instead of %v rows into timer_tasks. Error: %v", rowsAffected, len(timerTasks), err))
	}
	return nil
}

func createVisibilityTasks(
	ctx context.Context,
	tx sqlplugin.Tx,
	visibilityTasks []p.Task,
	shardID int32,
	namespaceID string,
	workflowID string,
	runID string,
) error {

	if len(visibilityTasks) == 0 {
		return nil
	}

	visibilityTasksRows := make([]sqlplugin.VisibilityTasksRow, len(visibilityTasks))
	for i, task := range visibilityTasks {
		info := &persistencespb.VisibilityTaskInfo{
			NamespaceId:    namespaceID,
			WorkflowId:     workflowID,
			RunId:          runID,
			TaskId:         task.GetTaskID(),
			TaskType:       task.GetType(),
			Version:        task.GetVersion(),
			VisibilityTime: timestamp.TimePtr(task.GetVisibilityTime().UTC()),
		}

		switch task.GetType() {
		case enumsspb.TASK_TYPE_VISIBILITY_START_EXECUTION:
			// noop

		case enumsspb.TASK_TYPE_VISIBILITY_UPSERT_EXECUTION:
			// noop

		case enumsspb.TASK_TYPE_VISIBILITY_CLOSE_EXECUTION:
			// noop

		case enumsspb.TASK_TYPE_VISIBILITY_DELETE_EXECUTION:
			// noop

		default:
			return serviceerror.NewInternal(fmt.Sprintf("createVisibilityTasks failed. Unknow visibility type: %v", task.GetType()))
		}

		blob, err := serialization.VisibilityTaskInfoToBlob(info)
		if err != nil {
			return err
		}

		visibilityTasksRows[i].ShardID = shardID
		visibilityTasksRows[i].TaskID = task.GetTaskID()
		visibilityTasksRows[i].Data = blob.Data
		visibilityTasksRows[i].DataEncoding = blob.EncodingType.String()
	}

	result, err := tx.InsertIntoVisibilityTasks(ctx, visibilityTasksRows)
	if err != nil {
		return serviceerror.NewInternal(fmt.Sprintf("createTransferTasks failed. Error: %v", err))
	}

	rowsAffected, err := result.RowsAffected()
	if err != nil {
		return serviceerror.NewInternal(fmt.Sprintf("createTransferTasks failed. Could not verify number of rows inserted. Error: %v", err))
	}

	if int(rowsAffected) != len(visibilityTasksRows) {
		return serviceerror.NewInternal(fmt.Sprintf("createTransferTasks failed. Inserted %v instead of %v rows into transfer_tasks. Error: %v", rowsAffected, len(visibilityTasksRows), err))
	}
	return nil
}

func assertNotCurrentExecution(
	ctx context.Context,
	tx sqlplugin.Tx,
	shardID int32,
	namespaceID primitives.UUID,
	workflowID string,
	runID primitives.UUID,
) error {
	currentRow, err := tx.LockCurrentExecutions(ctx, sqlplugin.CurrentExecutionsFilter{
		ShardID:     shardID,
		NamespaceID: namespaceID,
		WorkflowID:  workflowID,
	})
	if err != nil {
		if err == sql.ErrNoRows {
			// allow bypassing no current record
			return nil
		}
		return serviceerror.NewInternal(fmt.Sprintf("assertCurrentExecution failed. Unable to load current record. Error: %v", err))
	}
	return assertRunIDMismatch(runID, currentRow)
}

func assertRunIDAndUpdateCurrentExecution(
	ctx context.Context,
	tx sqlplugin.Tx,
	shardID int32,
	namespaceID primitives.UUID,
	workflowID string,
	newRunID primitives.UUID,
	previousRunID primitives.UUID,
	createRequestID string,
	state enumsspb.WorkflowExecutionState,
	status enumspb.WorkflowExecutionStatus,
	startVersion int64,
	lastWriteVersion int64,
) error {

	assertFn := func(currentRow *sqlplugin.CurrentExecutionsRow) error {
		if !bytes.Equal(currentRow.RunID, previousRunID) {
			return &p.CurrentWorkflowConditionFailedError{
				Msg: fmt.Sprintf(
					"assertRunIDAndUpdateCurrentExecution failed. current run ID: %v, request run ID: %v",
					currentRow.RunID,
					previousRunID,
				),
				RequestID:        currentRow.CreateRequestID,
				RunID:            currentRow.RunID.String(),
				State:            currentRow.State,
				Status:           currentRow.Status,
				LastWriteVersion: currentRow.LastWriteVersion,
			}
		}
		return nil
	}
	if err := assertCurrentExecution(ctx,
		tx,
		shardID,
		namespaceID,
		workflowID,
		assertFn,
	); err != nil {
		return err
	}

	return updateCurrentExecution(ctx,
		tx,
		shardID,
		namespaceID,
		workflowID,
		newRunID,
		createRequestID,
		state,
		status,
		startVersion,
		lastWriteVersion,
	)
}

func assertCurrentExecution(
	ctx context.Context,
	tx sqlplugin.Tx,
	shardID int32,
	namespaceID primitives.UUID,
	workflowID string,
	assertFn func(currentRow *sqlplugin.CurrentExecutionsRow) error,
) error {

	currentRow, err := tx.LockCurrentExecutions(ctx, sqlplugin.CurrentExecutionsFilter{
		ShardID:     shardID,
		NamespaceID: namespaceID,
		WorkflowID:  workflowID,
	})
	if err != nil {
		return serviceerror.NewInternal(fmt.Sprintf("assertCurrentExecution failed. Unable to load current record. Error: %v", err))
	}
	return assertFn(currentRow)
}

func assertRunIDMismatch(requestRunID primitives.UUID, currentRow *sqlplugin.CurrentExecutionsRow) error {
	// zombie workflow creation with existence of current record, this is a noop
	if currentRow == nil {
		return nil
	}
	if bytes.Equal(currentRow.RunID, requestRunID) {
		return extractCurrentWorkflowConflictError(
			currentRow,
			fmt.Sprintf(
				"assertRunIDMismatch failed. request run ID: %v, current run ID: %v",
				requestRunID,
				currentRow.RunID.String(),
			),
		)
	}
	return nil
}

func updateCurrentExecution(
	ctx context.Context,
	tx sqlplugin.Tx,
	shardID int32,
	namespaceID primitives.UUID,
	workflowID string,
	runID primitives.UUID,
	createRequestID string,
	state enumsspb.WorkflowExecutionState,
	status enumspb.WorkflowExecutionStatus,
	startVersion int64,
	lastWriteVersion int64,
) error {

	result, err := tx.UpdateCurrentExecutions(ctx, &sqlplugin.CurrentExecutionsRow{
		ShardID:          shardID,
		NamespaceID:      namespaceID,
		WorkflowID:       workflowID,
		RunID:            runID,
		CreateRequestID:  createRequestID,
		State:            state,
		Status:           status,
		StartVersion:     startVersion,
		LastWriteVersion: lastWriteVersion,
	})
	if err != nil {
		return serviceerror.NewInternal(fmt.Sprintf("updateCurrentExecution failed. Error: %v", err))
	}
	rowsAffected, err := result.RowsAffected()
	if err != nil {
		return serviceerror.NewInternal(fmt.Sprintf("updateCurrentExecution failed. Failed to check number of rows updated in current_executions table. Error: %v", err))
	}
	if rowsAffected != 1 {
		return serviceerror.NewInternal(fmt.Sprintf("updateCurrentExecution failed. %v rows of current_executions updated instead of 1.", rowsAffected))
	}
	return nil
}

func buildExecutionRow(
	namespaceID string,
	workflowID string,
	executionInfo *commonpb.DataBlob,
	executionState *persistencespb.WorkflowExecutionState,
	nextEventID int64,
	lastWriteVersion int64,
	dbRecordVersion int64,
	shardID int32,
) (row *sqlplugin.ExecutionsRow, err error) {

	stateBlob, err := serialization.WorkflowExecutionStateToBlob(executionState)
	if err != nil {
		return nil, err
	}

	nsBytes, err := primitives.ParseUUID(namespaceID)
	if err != nil {
		return nil, err
	}

	ridBytes, err := primitives.ParseUUID(executionState.RunId)
	if err != nil {
		return nil, err
	}

	return &sqlplugin.ExecutionsRow{
		ShardID:          shardID,
		NamespaceID:      nsBytes,
		WorkflowID:       workflowID,
		RunID:            ridBytes,
		NextEventID:      nextEventID,
		LastWriteVersion: lastWriteVersion,
		Data:             executionInfo.Data,
		DataEncoding:     executionInfo.EncodingType.String(),
		State:            stateBlob.Data,
		StateEncoding:    stateBlob.EncodingType.String(),
		DBRecordVersion:  dbRecordVersion,
	}, nil
}

func (m *sqlExecutionStore) createExecution(
	ctx context.Context,
	tx sqlplugin.Tx,
	namespaceID string,
	workflowID string,
	executionInfo *commonpb.DataBlob,
	executionState *persistencespb.WorkflowExecutionState,
	nextEventID int64,
	lastWriteVersion int64,
	dbRecordVersion int64,
	shardID int32,
) error {

	row, err := buildExecutionRow(
		namespaceID,
		workflowID,
		executionInfo,
		executionState,
		nextEventID,
		lastWriteVersion,
		dbRecordVersion,
		shardID,
	)
	if err != nil {
		return err
	}
	result, err := tx.InsertIntoExecutions(ctx, row)
	if err != nil {
<<<<<<< HEAD
		if m.db.IsDupEntryError(err) {
			return &p.WorkflowConditionFailedError{
				Msg:             fmt.Sprintf("Workflow execution already running. WorkflowId: %v", workflowID),
				NextEventID:     0,
				DBRecordVersion: 0,
=======
		if m.Db.IsDupEntryError(err) {
			return &p.WorkflowExecutionAlreadyStartedError{
				Msg:              fmt.Sprintf("Workflow execution already running. WorkflowId: %v", workflowID),
				StartRequestID:   executionState.CreateRequestId,
				RunID:            executionState.RunId,
				State:            executionState.State,
				Status:           executionState.Status,
				LastWriteVersion: row.LastWriteVersion,
>>>>>>> 4e7f6f9a
			}
		}
		return serviceerror.NewInternal(fmt.Sprintf("createExecution failed. Erorr: %v", err))
	}
	rowsAffected, err := result.RowsAffected()
	if err != nil {
		return serviceerror.NewInternal(fmt.Sprintf("createExecution failed. Failed to verify number of rows affected. Erorr: %v", err))
	}
	if rowsAffected != 1 {
		return serviceerror.NewNotFound(fmt.Sprintf("createExecution failed. Affected %v rows updated instead of 1.", rowsAffected))
	}

	return nil
}

func updateExecution(
	ctx context.Context,
	tx sqlplugin.Tx,
	namespaceID string,
	workflowID string,
	executionInfo *commonpb.DataBlob,
	executionState *persistencespb.WorkflowExecutionState,
	nextEventID int64,
	lastWriteVersion int64,
	dbRecordVersion int64,
	shardID int32,
) error {
	row, err := buildExecutionRow(
		namespaceID,
		workflowID,
		executionInfo,
		executionState,
		nextEventID,
		lastWriteVersion,
		dbRecordVersion,
		shardID,
	)
	if err != nil {
		return err
	}
	result, err := tx.UpdateExecutions(ctx, row)
	if err != nil {
		return serviceerror.NewInternal(fmt.Sprintf("updateExecution failed. Erorr: %v", err))
	}
	rowsAffected, err := result.RowsAffected()
	if err != nil {
		return serviceerror.NewInternal(fmt.Sprintf("updateExecution failed. Failed to verify number of rows affected. Erorr: %v", err))
	}
	if rowsAffected != 1 {
		return serviceerror.NewNotFound(fmt.Sprintf("updateExecution failed. Affected %v rows updated instead of 1.", rowsAffected))
	}

	return nil
}<|MERGE_RESOLUTION|>--- conflicted
+++ resolved
@@ -1310,22 +1310,11 @@
 	}
 	result, err := tx.InsertIntoExecutions(ctx, row)
 	if err != nil {
-<<<<<<< HEAD
-		if m.db.IsDupEntryError(err) {
+		if m.Db.IsDupEntryError(err) {
 			return &p.WorkflowConditionFailedError{
 				Msg:             fmt.Sprintf("Workflow execution already running. WorkflowId: %v", workflowID),
 				NextEventID:     0,
 				DBRecordVersion: 0,
-=======
-		if m.Db.IsDupEntryError(err) {
-			return &p.WorkflowExecutionAlreadyStartedError{
-				Msg:              fmt.Sprintf("Workflow execution already running. WorkflowId: %v", workflowID),
-				StartRequestID:   executionState.CreateRequestId,
-				RunID:            executionState.RunId,
-				State:            executionState.State,
-				Status:           executionState.Status,
-				LastWriteVersion: row.LastWriteVersion,
->>>>>>> 4e7f6f9a
 			}
 		}
 		return serviceerror.NewInternal(fmt.Sprintf("createExecution failed. Erorr: %v", err))
