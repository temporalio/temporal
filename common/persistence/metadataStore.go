// Copyright (c) 2017 Uber Technologies, Inc.
//
// Permission is hereby granted, free of charge, to any person obtaining a copy
// of this software and associated documentation files (the "Software"), to deal
// in the Software without restriction, including without limitation the rights
// to use, copy, modify, merge, publish, distribute, sublicense, and/or sell
// copies of the Software, and to permit persons to whom the Software is
// furnished to do so, subject to the following conditions:
//
// The above copyright notice and this permission notice shall be included in
// all copies or substantial portions of the Software.
//
// THE SOFTWARE IS PROVIDED "AS IS", WITHOUT WARRANTY OF ANY KIND, EXPRESS OR
// IMPLIED, INCLUDING BUT NOT LIMITED TO THE WARRANTIES OF MERCHANTABILITY,
// FITNESS FOR A PARTICULAR PURPOSE AND NONINFRINGEMENT. IN NO EVENT SHALL THE
// AUTHORS OR COPYRIGHT HOLDERS BE LIABLE FOR ANY CLAIM, DAMAGES OR OTHER
// LIABILITY, WHETHER IN AN ACTION OF CONTRACT, TORT OR OTHERWISE, ARISING FROM,
// OUT OF OR IN CONNECTION WITH THE SOFTWARE OR THE USE OR OTHER DEALINGS IN
// THE SOFTWARE.

package persistence

import (
<<<<<<< HEAD
	commonproto "go.temporal.io/temporal-proto/common"
	"go.temporal.io/temporal-proto/serviceerror"
=======
	namespacepb "go.temporal.io/temporal-proto/namespace"
>>>>>>> 34a5163e

	"github.com/temporalio/temporal/.gen/proto/persistenceblobs"
	"github.com/temporalio/temporal/common"
	"github.com/temporalio/temporal/common/log"
	"github.com/temporalio/temporal/common/persistence/serialization"
	"github.com/temporalio/temporal/common/primitives"
)

type (

	// metadataManagerImpl implements MetadataManager based on MetadataStore and PayloadSerializer
	metadataManagerImpl struct {
		serializer  PayloadSerializer
		persistence MetadataStore
		logger      log.Logger
		clusterName string
	}
)

var _ MetadataManager = (*metadataManagerImpl)(nil)

//NewMetadataManagerImpl returns new MetadataManager
func NewMetadataManagerImpl(persistence MetadataStore, logger log.Logger, clusterName string) MetadataManager {
	return &metadataManagerImpl{
		serializer:  NewPayloadSerializer(),
		persistence: persistence,
		logger:      logger,
		clusterName: clusterName,
	}
}

func (m *metadataManagerImpl) GetName() string {
	return m.persistence.GetName()
}

func (m *metadataManagerImpl) CreateNamespace(request *CreateNamespaceRequest) (*CreateNamespaceResponse, error) {
	datablob, err := serialization.NamespaceDetailToBlob(request.Namespace)
	if err != nil {
		return nil, err
	}

	return m.persistence.CreateNamespace(&InternalCreateNamespaceRequest{
		ID:				   request.Namespace.Info.Id,
		Name:              request.Namespace.Info.Name,
		IsGlobal: 		   request.IsGlobalNamespace,
		Namespace: 		   &datablob,
	})
}

func (m *metadataManagerImpl) GetNamespace(request *GetNamespaceRequest) (*GetNamespaceResponse, error) {
	resp, err := m.persistence.GetNamespace(request)
	if err != nil {
		return nil, err
	}
	return m.ConvertInternalGetResponse(resp)
}

func (m *metadataManagerImpl) UpdateNamespace(request *UpdateNamespaceRequest) error {
	datablob, err := serialization.NamespaceDetailToBlob(request.Namespace)
	if err != nil {
		return err
	}

	return m.persistence.UpdateNamespace(&InternalUpdateNamespaceRequest{
		Id:				     request.Namespace.Info.Id,
		Name:                request.Namespace.Info.Name,
		Namespace:           &datablob,
		NotificationVersion: request.NotificationVersion,
	})
}

func (m *metadataManagerImpl) DeleteNamespace(request *DeleteNamespaceRequest) error {
	return m.persistence.DeleteNamespace(request)
}

func (m *metadataManagerImpl) DeleteNamespaceByName(request *DeleteNamespaceByNameRequest) error {
	return m.persistence.DeleteNamespaceByName(request)
}

func (m *metadataManagerImpl) ConvertInternalGetResponse(d *InternalGetNamespaceResponse) (*GetNamespaceResponse, error) {
	ns, err := serialization.NamespaceDetailFromBlob(FromDataBlob(d.Namespace))
	if err != nil {
		return nil, err
	}

	if ns.Info.Data == nil {
		ns.Info.Data = map[string]string{}
	}

	if ns.Config.BadBinaries == nil || ns.Config.BadBinaries.Binaries == nil {
		ns.Config.BadBinaries = &commonproto.BadBinaries{Binaries: map[string]*commonproto.BadBinaryInfo{}}
	}

	ns.ReplicationConfig.ActiveClusterName = GetOrUseDefaultActiveCluster(m.clusterName, ns.ReplicationConfig.ActiveClusterName)
	ns.ReplicationConfig.Clusters = GetOrUseDefaultClusters(m.clusterName, ns.ReplicationConfig.Clusters)
	return &GetNamespaceResponse{
		Namespace:           ns,
		IsGlobalNamespace:   d.IsGlobal,
		NotificationVersion: d.NotificationVersion,
	}, nil
}

func (m *metadataManagerImpl) ListNamespaces(request *ListNamespacesRequest) (*ListNamespacesResponse, error) {
	resp, err := m.persistence.ListNamespaces(request)
	if err != nil {
		return nil, err
	}
	namespaces := make([]*GetNamespaceResponse, 0, len(resp.Namespaces))
	for _, d := range resp.Namespaces {
		ret, err := m.ConvertInternalGetResponse(d)
		if err != nil {
			return nil, err
		}
		namespaces = append(namespaces, ret)
	}
	return &ListNamespacesResponse{
		Namespaces:    namespaces,
		NextPageToken: resp.NextPageToken,
	}, nil
}

<<<<<<< HEAD
func (m *metadataManagerImpl) InitializeSystemNamespaces(currentClusterName string) error {
	_, err := m.CreateNamespace(&CreateNamespaceRequest{
		Namespace: &persistenceblobs.NamespaceDetail{
			Info: &persistenceblobs.NamespaceInfo{
				Id:          primitives.MustParseUUID(common.SystemNamespaceID),
				Name:        common.SystemLocalNamespace,
				Description: "Temporal internal system namespace",
				Owner: "temporal-core@temporal.io",
			},
			Config: &persistenceblobs.NamespaceConfig{
				RetentionDays:  common.SystemNamespaceRetentionDays,
				EmitMetric: true,
			},
			ReplicationConfig: &persistenceblobs.NamespaceReplicationConfig{
				ActiveClusterName: currentClusterName,
				Clusters:          GetOrUseDefaultClusters(currentClusterName, nil),
			},
			FailoverVersion:   common.EmptyVersion,
			FailoverNotificationVersion: -1,
		},
		IsGlobalNamespace: false,
	})
=======
func (m *metadataManagerImpl) serializeNamespaceConfig(c *NamespaceConfig) (InternalNamespaceConfig, error) {
	if c == nil {
		return InternalNamespaceConfig{}, nil
	}
	if c.BadBinaries.Binaries == nil {
		c.BadBinaries.Binaries = map[string]*namespacepb.BadBinaryInfo{}
	}
	badBinaries, err := m.serializer.SerializeBadBinaries(&c.BadBinaries, common.EncodingTypeProto3)
	if err != nil {
		return InternalNamespaceConfig{}, err
	}
	return InternalNamespaceConfig{
		Retention:                c.Retention,
		EmitMetric:               c.EmitMetric,
		HistoryArchivalStatus:    c.HistoryArchivalStatus,
		HistoryArchivalURI:       c.HistoryArchivalURI,
		VisibilityArchivalStatus: c.VisibilityArchivalStatus,
		VisibilityArchivalURI:    c.VisibilityArchivalURI,
		BadBinaries:              badBinaries,
	}, nil
}
>>>>>>> 34a5163e

	if err != nil {
<<<<<<< HEAD
		if _, ok := err.(*serviceerror.NamespaceAlreadyExists); !ok {
			return err
		}
=======
		return NamespaceConfig{}, err
	}
	if badBinaries.Binaries == nil {
		badBinaries.Binaries = map[string]*namespacepb.BadBinaryInfo{}
>>>>>>> 34a5163e
	}
	return nil
}

func (m *metadataManagerImpl) GetMetadata() (*GetMetadataResponse, error) {
	return m.persistence.GetMetadata()
}

func (m *metadataManagerImpl) Close() {
	m.persistence.Close()
}<|MERGE_RESOLUTION|>--- conflicted
+++ resolved
@@ -21,12 +21,9 @@
 package persistence
 
 import (
-<<<<<<< HEAD
 	commonproto "go.temporal.io/temporal-proto/common"
 	"go.temporal.io/temporal-proto/serviceerror"
-=======
 	namespacepb "go.temporal.io/temporal-proto/namespace"
->>>>>>> 34a5163e
 
 	"github.com/temporalio/temporal/.gen/proto/persistenceblobs"
 	"github.com/temporalio/temporal/common"
@@ -148,7 +145,6 @@
 	}, nil
 }
 
-<<<<<<< HEAD
 func (m *metadataManagerImpl) InitializeSystemNamespaces(currentClusterName string) error {
 	_, err := m.CreateNamespace(&CreateNamespaceRequest{
 		Namespace: &persistenceblobs.NamespaceDetail{
@@ -171,41 +167,11 @@
 		},
 		IsGlobalNamespace: false,
 	})
-=======
-func (m *metadataManagerImpl) serializeNamespaceConfig(c *NamespaceConfig) (InternalNamespaceConfig, error) {
-	if c == nil {
-		return InternalNamespaceConfig{}, nil
-	}
-	if c.BadBinaries.Binaries == nil {
-		c.BadBinaries.Binaries = map[string]*namespacepb.BadBinaryInfo{}
-	}
-	badBinaries, err := m.serializer.SerializeBadBinaries(&c.BadBinaries, common.EncodingTypeProto3)
-	if err != nil {
-		return InternalNamespaceConfig{}, err
-	}
-	return InternalNamespaceConfig{
-		Retention:                c.Retention,
-		EmitMetric:               c.EmitMetric,
-		HistoryArchivalStatus:    c.HistoryArchivalStatus,
-		HistoryArchivalURI:       c.HistoryArchivalURI,
-		VisibilityArchivalStatus: c.VisibilityArchivalStatus,
-		VisibilityArchivalURI:    c.VisibilityArchivalURI,
-		BadBinaries:              badBinaries,
-	}, nil
-}
->>>>>>> 34a5163e
 
 	if err != nil {
-<<<<<<< HEAD
 		if _, ok := err.(*serviceerror.NamespaceAlreadyExists); !ok {
 			return err
 		}
-=======
-		return NamespaceConfig{}, err
-	}
-	if badBinaries.Binaries == nil {
-		badBinaries.Binaries = map[string]*namespacepb.BadBinaryInfo{}
->>>>>>> 34a5163e
 	}
 	return nil
 }
