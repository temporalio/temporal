package visibility_test

import (
	"context"
	"reflect"
	"testing"
	"time"

	"github.com/stretchr/testify/require"
	"github.com/stretchr/testify/suite"
	commonpb "go.temporal.io/api/common/v1"
	persistencespb "go.temporal.io/server/api/persistence/v1"
	"go.temporal.io/server/chasm"
	"go.temporal.io/server/common/log"
	"go.temporal.io/server/common/namespace"
	"go.temporal.io/server/common/payload"
	visibilitypkg "go.temporal.io/server/common/persistence/visibility"
	"go.temporal.io/server/common/persistence/visibility/manager"
	"go.uber.org/mock/gomock"
	"google.golang.org/protobuf/proto"
)

type (
	ChasmVisibilityManagerSuite struct {
		*require.Assertions
		suite.Suite
		controller *gomock.Controller

		registry          *chasm.Registry
		visibilityManager *manager.MockVisibilityManager
<<<<<<< HEAD
		shardContext      *historyi.MockShardContext
		config            *configs.Config
		visibilityMgr     *visibilitypkg.ChasmVisibilityManager
=======
		visibilityMgr     *ChasmVisibilityManager
>>>>>>> d8e86850
	}

	// Test component for mocking CHASM components in visibility tests
	visibilityTestComponent struct {
		chasm.UnimplementedComponent
		Data *persistencespb.WorkflowExecutionState
	}
)

var (
	testChasmNamespaceID   = namespace.ID("test-chasm-ns-id")
	testChasmNamespace     = namespace.Name("test-chasm-namespace")
	testBusinessID         = "test-business-id"
	testRunID              = "test-run-id"
	testComponentStartTime = time.Now().UTC().Truncate(time.Millisecond)
	testComponentCloseTime = testComponentStartTime.Add(5 * time.Minute)

	testChasmSA1Name = "chasm_sa1"
	testChasmSA2Name = "chasm_sa2"
	testCustomSAName = "custom_sa"

	errTestVisibilityError = &testVisibilityError{message: "test visibility error"}
)

type testVisibilityError struct {
	message string
}

func (e *testVisibilityError) Error() string {
	return e.message
}

func (tc *visibilityTestComponent) LifecycleState(_ chasm.Context) chasm.LifecycleState {
	return chasm.LifecycleStateRunning
}

func TestChasmVisibilitySuite(t *testing.T) {
	suite.Run(t, new(ChasmVisibilityManagerSuite))
}

func (s *ChasmVisibilityManagerSuite) SetupTest() {
	s.Assertions = require.New(s.T())
	s.controller = gomock.NewController(s.T())

	// Create a test registry with test component
	library := chasm.NewMockLibrary(s.controller)
	library.EXPECT().Name().Return("TestLibrary").AnyTimes()
	library.EXPECT().Components().Return([]*chasm.RegistrableComponent{
		chasm.NewRegistrableComponent[*visibilityTestComponent](
			"TestComponent",
			chasm.WithSearchAttributes(
				chasm.NewSearchAttributeInt(testChasmSA1Name, chasm.SearchAttributeFieldInt01),
				chasm.NewSearchAttributeKeyword(testChasmSA2Name, chasm.SearchAttributeFieldKeyword01),
			),
		),
	}).AnyTimes()
	library.EXPECT().Tasks().Return(nil).AnyTimes()

	s.registry = chasm.NewRegistry(log.NewNoopLogger())
	err := s.registry.Register(library)
	s.NoError(err)

	s.visibilityManager = manager.NewMockVisibilityManager(s.controller)

	s.visibilityMgr = visibilitypkg.NewChasmVisibilityManager(
		s.registry,
		s.visibilityManager,
	)
}

func (s *ChasmVisibilityManagerSuite) TearDownTest() {
	s.controller.Finish()
}

func (s *ChasmVisibilityManagerSuite) TestListExecutions_Success() {
	ctx := context.Background()

	query := "StartTime > '2024-01-01T00:00:00Z'"
	pageSize := 10
	pageToken := []byte("test-token")

	// Create test search attributes
	chasmSA1Payload, err := payload.Encode(int64(123))
	s.NoError(err)
	customSAPayload, err := payload.Encode("custom-value")
	s.NoError(err)

	// Create test memo
	memoData := &commonpb.Memo{
		Fields: map[string]*commonpb.Payload{
			"test-memo-key": chasmSA1Payload,
		},
	}

	// Create chasm memo
	chasmMemoData := &persistencespb.WorkflowExecutionState{
		RunId: testRunID,
	}
	chasmMemoBytes, err := proto.Marshal(chasmMemoData)
	s.NoError(err)
	chasmMemoPayload, err := payload.Encode(chasmMemoBytes)
	s.NoError(err)

	// Get archetype ID for the test component
	archetypeID, ok := s.registry.ArchetypeIDOf(reflect.TypeFor[*visibilityTestComponent]())
	s.True(ok)

	// Create chasm search attributes map
	chasmSearchAttributes := chasm.NewSearchAttributesMap(map[string]chasm.VisibilityValue{
		testChasmSA1Name: chasm.VisibilityValueInt64(123),
		testChasmSA2Name: chasm.VisibilityValueString("test-value"),
	})

	// Create custom search attributes map
	customSearchAttributes := map[string]*commonpb.Payload{
		testCustomSAName: customSAPayload,
	}

	// Setup visibility manager mock
	expectedRequest := &manager.ListChasmExecutionsRequest{
		ArchetypeID:   archetypeID,
		NamespaceID:   testChasmNamespaceID,
		Namespace:     testChasmNamespace,
		PageSize:      pageSize,
		NextPageToken: pageToken,
		Query:         query,
	}

	expectedResponse := &chasm.ListExecutionsResponse[*commonpb.Payload]{
		Executions: []*chasm.ExecutionInfo[*commonpb.Payload]{
			{
				BusinessID:             testBusinessID,
				RunID:                  testRunID,
				StartTime:              testComponentStartTime,
				CloseTime:              testComponentCloseTime,
				HistoryLength:          100,
				HistorySizeBytes:       5000,
				StateTransitionCount:   42,
				ChasmSearchAttributes:  chasmSearchAttributes,
				CustomSearchAttributes: customSearchAttributes,
				Memo:                   memoData,
				ChasmMemo:              chasmMemoPayload,
			},
		},
		NextPageToken: []byte("next-token"),
	}

	s.visibilityManager.EXPECT().
		ListChasmExecutions(ctx, gomock.Any()).
		DoAndReturn(func(_ context.Context, req *manager.ListChasmExecutionsRequest) (*chasm.ListExecutionsResponse[*commonpb.Payload], error) {
			s.Equal(expectedRequest.ArchetypeID, req.ArchetypeID)
			s.Equal(expectedRequest.NamespaceID, req.NamespaceID)
			s.Equal(expectedRequest.Namespace, req.Namespace)
			s.Equal(expectedRequest.PageSize, req.PageSize)
			s.Equal(expectedRequest.NextPageToken, req.NextPageToken)
			s.Equal(expectedRequest.Query, req.Query)
			return expectedResponse, nil
		})

	// Call ListExecutions
	request := &chasm.ListExecutionsRequest{
		NamespaceID:   string(testChasmNamespaceID),
		NamespaceName: string(testChasmNamespace),
		Query:         query,
		PageSize:      pageSize,
		NextPageToken: pageToken,
	}

	response, err := s.visibilityMgr.ListExecutions(
		ctx,
		reflect.TypeFor[*visibilityTestComponent](),
		request,
	)

	// Verify results
	s.NoError(err)
	s.NotNil(response)
	s.Len(response.Executions, 1)
	s.Equal([]byte("next-token"), response.NextPageToken)

	execution := response.Executions[0]
	s.Equal(testBusinessID, execution.BusinessID)
	s.Equal(testRunID, execution.RunID)
	s.Equal(testComponentStartTime, execution.StartTime)
	s.Equal(testComponentCloseTime, execution.CloseTime)
	s.Equal(int64(100), execution.HistoryLength)
	s.Equal(int64(5000), execution.HistorySizeBytes)
	s.Equal(int64(42), execution.StateTransitionCount)

	// Verify chasm search attributes - check that the map was created correctly
	s.NotNil(execution.ChasmSearchAttributes)
	// The SearchAttributesMap wraps the values, so we verify it's not empty
	// The actual values are verified through the manager response

	// Verify custom search attributes
	s.Equal(customSearchAttributes, execution.CustomSearchAttributes)

	// Verify memo
	s.Equal(memoData, execution.Memo)

	// Verify chasm memo
	s.Equal(chasmMemoPayload, execution.ChasmMemo)
}

func (s *ChasmVisibilityManagerSuite) TestCountExecutions_Success() {
	ctx := context.Background()

	query := "StartTime > '2024-01-01T00:00:00Z'"

	// Get archetype ID for the test component
	archetypeID, ok := s.registry.ArchetypeIDOf(reflect.TypeFor[*visibilityTestComponent]())
	s.True(ok)

	expectedCount := int64(42)

	// Setup visibility manager mock
	expectedRequest := &manager.CountChasmExecutionsRequest{
		ArchetypeID: archetypeID,
		NamespaceID: testChasmNamespaceID,
		Namespace:   testChasmNamespace,
		Query:       query,
	}

	expectedResponse := &chasm.CountExecutionsResponse{
		Count: expectedCount,
	}

	s.visibilityManager.EXPECT().
		CountChasmExecutions(ctx, gomock.Any()).
		DoAndReturn(func(_ context.Context, req *manager.CountChasmExecutionsRequest) (*chasm.CountExecutionsResponse, error) {
			s.Equal(expectedRequest.ArchetypeID, req.ArchetypeID)
			s.Equal(expectedRequest.NamespaceID, req.NamespaceID)
			s.Equal(expectedRequest.Namespace, req.Namespace)
			s.Equal(expectedRequest.Query, req.Query)
			return expectedResponse, nil
		})

	// Call CountExecutions
	request := &chasm.CountExecutionsRequest{
		NamespaceID:   string(testChasmNamespaceID),
		NamespaceName: string(testChasmNamespace),
		Query:         query,
	}

	response, err := s.visibilityMgr.CountExecutions(
		ctx,
		reflect.TypeFor[*visibilityTestComponent](),
		request,
	)

	// Verify results
	s.NoError(err)
	s.NotNil(response)
	s.Equal(expectedCount, response.Count)
}

func (s *ChasmVisibilityManagerSuite) TestListExecutions_InvalidArchetypeType() {
	ctx := context.Background()

	// Use an invalid type that's not registered
	invalidType := reflect.TypeFor[struct{ Field string }]()

	request := &chasm.ListExecutionsRequest{
		NamespaceID:   string(testChasmNamespaceID),
		NamespaceName: string(testChasmNamespace),
		Query:         "StartTime > '2024-01-01T00:00:00Z'",
	}

	response, err := s.visibilityMgr.ListExecutions(
		ctx,
		invalidType,
		request,
	)

	s.Error(err)
	s.Nil(response)
}

func (s *ChasmVisibilityManagerSuite) TestCountExecutions_InvalidArchetypeType() {
	ctx := context.Background()

	// Use an invalid type that's not registered
	invalidType := reflect.TypeFor[struct{ Field string }]()

	request := &chasm.CountExecutionsRequest{
		NamespaceID:   string(testChasmNamespaceID),
		NamespaceName: string(testChasmNamespace),
		Query:         "StartTime > '2024-01-01T00:00:00Z'",
	}

	response, err := s.visibilityMgr.CountExecutions(
		ctx,
		invalidType,
		request,
	)

	s.Error(err)
	s.Nil(response)
}

func (s *ChasmVisibilityManagerSuite) TestListExecutions_VisibilityManagerError() {
	ctx := context.Background()

	query := "StartTime > '2024-01-01T00:00:00Z'"

	// Get archetype ID for the test component
	archetypeID, ok := s.registry.ArchetypeIDOf(reflect.TypeFor[*visibilityTestComponent]())
	s.True(ok)

	// Setup visibility manager mock to return an error
	s.visibilityManager.EXPECT().
		ListChasmExecutions(ctx, gomock.Any()).
		DoAndReturn(func(_ context.Context, req *manager.ListChasmExecutionsRequest) (*chasm.ListExecutionsResponse[*commonpb.Payload], error) {
			s.Equal(archetypeID, req.ArchetypeID)
			return nil, errTestVisibilityError
		})

	request := &chasm.ListExecutionsRequest{
		NamespaceID:   string(testChasmNamespaceID),
		NamespaceName: string(testChasmNamespace),
		Query:         query,
	}

	response, err := s.visibilityMgr.ListExecutions(
		ctx,
		reflect.TypeFor[*visibilityTestComponent](),
		request,
	)

	s.Error(err)
	s.Nil(response)
	s.Equal(errTestVisibilityError, err)
}

func (s *ChasmVisibilityManagerSuite) TestCountExecutions_VisibilityManagerError() {
	ctx := context.Background()

	query := "StartTime > '2024-01-01T00:00:00Z'"

	// Get archetype ID for the test component
	archetypeID, ok := s.registry.ArchetypeIDOf(reflect.TypeFor[*visibilityTestComponent]())
	s.True(ok)

	// Setup visibility manager mock to return an error
	s.visibilityManager.EXPECT().
		CountChasmExecutions(ctx, gomock.Any()).
		DoAndReturn(func(_ context.Context, req *manager.CountChasmExecutionsRequest) (*chasm.CountExecutionsResponse, error) {
			s.Equal(archetypeID, req.ArchetypeID)
			return nil, errTestVisibilityError
		})

	request := &chasm.CountExecutionsRequest{
		NamespaceID:   string(testChasmNamespaceID),
		NamespaceName: string(testChasmNamespace),
		Query:         query,
	}

	response, err := s.visibilityMgr.CountExecutions(
		ctx,
		reflect.TypeFor[*visibilityTestComponent](),
		request,
	)

	s.Error(err)
	s.Nil(response)
	s.Equal(errTestVisibilityError, err)
}<|MERGE_RESOLUTION|>--- conflicted
+++ resolved
@@ -1,4 +1,4 @@
-package visibility_test
+package visibility
 
 import (
 	"context"
@@ -14,7 +14,6 @@
 	"go.temporal.io/server/common/log"
 	"go.temporal.io/server/common/namespace"
 	"go.temporal.io/server/common/payload"
-	visibilitypkg "go.temporal.io/server/common/persistence/visibility"
 	"go.temporal.io/server/common/persistence/visibility/manager"
 	"go.uber.org/mock/gomock"
 	"google.golang.org/protobuf/proto"
@@ -28,13 +27,7 @@
 
 		registry          *chasm.Registry
 		visibilityManager *manager.MockVisibilityManager
-<<<<<<< HEAD
-		shardContext      *historyi.MockShardContext
-		config            *configs.Config
-		visibilityMgr     *visibilitypkg.ChasmVisibilityManager
-=======
 		visibilityMgr     *ChasmVisibilityManager
->>>>>>> d8e86850
 	}
 
 	// Test component for mocking CHASM components in visibility tests
@@ -99,7 +92,7 @@
 
 	s.visibilityManager = manager.NewMockVisibilityManager(s.controller)
 
-	s.visibilityMgr = visibilitypkg.NewChasmVisibilityManager(
+	s.visibilityMgr = NewChasmVisibilityManager(
 		s.registry,
 		s.visibilityManager,
 	)
