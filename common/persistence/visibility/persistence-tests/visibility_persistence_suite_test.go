// The MIT License
//
// Copyright (c) 2020 Temporal Technologies Inc.  All rights reserved.
//
// Copyright (c) 2020 Uber Technologies, Inc.
//
// Permission is hereby granted, free of charge, to any person obtaining a copy
// of this software and associated documentation files (the "Software"), to deal
// in the Software without restriction, including without limitation the rights
// to use, copy, modify, merge, publish, distribute, sublicense, and/or sell
// copies of the Software, and to permit persons to whom the Software is
// furnished to do so, subject to the following conditions:
//
// The above copyright notice and this permission notice shall be included in
// all copies or substantial portions of the Software.
//
// THE SOFTWARE IS PROVIDED "AS IS", WITHOUT WARRANTY OF ANY KIND, EXPRESS OR
// IMPLIED, INCLUDING BUT NOT LIMITED TO THE WARRANTIES OF MERCHANTABILITY,
// FITNESS FOR A PARTICULAR PURPOSE AND NONINFRINGEMENT. IN NO EVENT SHALL THE
// AUTHORS OR COPYRIGHT HOLDERS BE LIABLE FOR ANY CLAIM, DAMAGES OR OTHER
// LIABILITY, WHETHER IN AN ACTION OF CONTRACT, TORT OR OTHERWISE, ARISING FROM,
// OUT OF OR IN CONNECTION WITH THE SOFTWARE OR THE USE OR OTHER DEALINGS IN
// THE SOFTWARE.

package persistencetests

import (
	"context"
	"fmt"
	"time"

	"github.com/pborman/uuid"
	"github.com/stretchr/testify/require"
	commonpb "go.temporal.io/api/common/v1"
	enumspb "go.temporal.io/api/enums/v1"
	workflowpb "go.temporal.io/api/workflow/v1"

	"go.temporal.io/server/common/dynamicconfig"
	"go.temporal.io/server/common/log/tag"
	"go.temporal.io/server/common/metrics"
	"go.temporal.io/server/common/namespace"
	"go.temporal.io/server/common/payload"
	"go.temporal.io/server/common/persistence"
	persistencetests "go.temporal.io/server/common/persistence/persistence-tests"
	"go.temporal.io/server/common/persistence/visibility"
	"go.temporal.io/server/common/persistence/visibility/manager"
	"go.temporal.io/server/common/primitives/timestamp"
	"go.temporal.io/server/common/resolver"
	"go.temporal.io/server/common/searchattribute"
)

type (
	// VisibilityPersistenceSuite tests visibility persistence
	VisibilityPersistenceSuite struct {
		// override suite.Suite.Assertions with require.Assertions; this means that s.NotNil(nil) will stop the test,
		// not merely log an error
		*require.Assertions

		persistencetests.TestBase
		VisibilityMgr manager.VisibilityManager

		ctx    context.Context
		cancel context.CancelFunc
	}
)

// SetupSuite implementation
func (s *VisibilityPersistenceSuite) SetupSuite() {
	s.DefaultTestCluster.SetupTestDatabase()
	cfg := s.DefaultTestCluster.Config()

	var err error
	s.VisibilityMgr, err = visibility.NewStandardManager(
		cfg,
		resolver.NewNoopResolver(),
		dynamicconfig.GetIntPropertyFn(1000),
		dynamicconfig.GetIntPropertyFn(1000),
		metrics.NoopClient,
		s.Logger)

	if err != nil {
		// s.NoError doesn't work here.
		s.Logger.Fatal("Unable to create visibility manager", tag.Error(err))
	}
}

// SetupTest implementation
func (s *VisibilityPersistenceSuite) SetupTest() {
	// Have to define our overridden assertions in the test setup. If we did it earlier, s.T() will return nil
	s.Assertions = require.New(s.T())
	s.ctx, s.cancel = context.WithTimeout(context.Background(), time.Second*30)
}

func (s *VisibilityPersistenceSuite) TearDownTest() {
	s.cancel()
}

// TearDownSuite implementation
func (s *VisibilityPersistenceSuite) TearDownSuite() {
	s.VisibilityMgr.Close()
	s.DefaultTestCluster.TearDownTestDatabase()
}

// TestBasicVisibility test
func (s *VisibilityPersistenceSuite) TestBasicVisibility() {
	testNamespaceUUID := namespace.ID(uuid.New())
	startTime := time.Now().UTC().Add(time.Second * -5)
	startReq := s.createOpenWorkflowRecord(testNamespaceUUID, "visibility-workflow-test", "visibility-workflow", startTime, "test-queue")

	resp, err1 := s.VisibilityMgr.ListOpenWorkflowExecutions(s.ctx, &manager.ListWorkflowExecutionsRequest{
		NamespaceID:       testNamespaceUUID,
		PageSize:          1,
		EarliestStartTime: startTime,
		LatestStartTime:   startTime,
	})
	s.Nil(err1)
	s.Equal(1, len(resp.Executions))
	s.assertOpenExecutionEquals(startReq, resp.Executions[0])

	closeReq := s.createClosedWorkflowRecord(startReq, time.Now())

	resp, err3 := s.VisibilityMgr.ListOpenWorkflowExecutions(s.ctx, &manager.ListWorkflowExecutionsRequest{
		NamespaceID:       testNamespaceUUID,
		PageSize:          1,
		EarliestStartTime: startTime,
		LatestStartTime:   startTime,
	})
	s.Nil(err3)
	s.Equal(0, len(resp.Executions))

	resp, err4 := s.VisibilityMgr.ListClosedWorkflowExecutions(s.ctx, &manager.ListWorkflowExecutionsRequest{
		NamespaceID:       testNamespaceUUID,
		PageSize:          1,
		EarliestStartTime: startTime,
		LatestStartTime:   time.Now(),
	})
	s.Nil(err4)
	s.Equal(1, len(resp.Executions))
	s.assertClosedExecutionEquals(closeReq, resp.Executions[0])
}

// TestBasicVisibilityTimeSkew test
func (s *VisibilityPersistenceSuite) TestBasicVisibilityTimeSkew() {
	testNamespaceUUID := namespace.ID(uuid.New())

	startTime := time.Now()
	openRecord := s.createOpenWorkflowRecord(testNamespaceUUID, "visibility-workflow-test-time-skew", "visibility-workflow", startTime, "test-queue")

	resp, err1 := s.VisibilityMgr.ListOpenWorkflowExecutions(s.ctx, &manager.ListWorkflowExecutionsRequest{
		NamespaceID:       testNamespaceUUID,
		PageSize:          1,
		EarliestStartTime: startTime,
		LatestStartTime:   startTime,
	})
	s.NoError(err1)
	s.Equal(1, len(resp.Executions))
	s.assertOpenExecutionEquals(openRecord, resp.Executions[0])

	closedRecord := s.createClosedWorkflowRecord(openRecord, startTime.Add(-10*time.Millisecond))

	resp, err3 := s.VisibilityMgr.ListOpenWorkflowExecutions(s.ctx, &manager.ListWorkflowExecutionsRequest{
		NamespaceID:       testNamespaceUUID,
		PageSize:          1,
		EarliestStartTime: startTime,
		LatestStartTime:   startTime,
	})
	s.NoError(err3)
	s.Equal(0, len(resp.Executions))

	resp, err4 := s.VisibilityMgr.ListClosedWorkflowExecutions(s.ctx, &manager.ListWorkflowExecutionsRequest{
		NamespaceID:       testNamespaceUUID,
		PageSize:          1,
		EarliestStartTime: startTime.Add(-10 * time.Millisecond), // This is actually close_time
		LatestStartTime:   startTime.Add(-10 * time.Millisecond),
	})
	s.NoError(err4)
	s.Equal(1, len(resp.Executions))
	s.assertClosedExecutionEquals(closedRecord, resp.Executions[0])
}

func (s *VisibilityPersistenceSuite) TestBasicVisibilityShortWorkflow() {
	testNamespaceUUID := namespace.ID(uuid.New())

	startTime := time.Now().UTC()
	openRecord := s.createOpenWorkflowRecord(testNamespaceUUID, "visibility-workflow-test-short-workflow", "visibility-workflow", startTime, "test-queue")
	closedRecord := s.createClosedWorkflowRecord(openRecord, startTime.Add(10*time.Millisecond))

	resp, err3 := s.VisibilityMgr.ListOpenWorkflowExecutions(s.ctx, &manager.ListWorkflowExecutionsRequest{
		NamespaceID:       testNamespaceUUID,
		PageSize:          1,
		EarliestStartTime: startTime,
		LatestStartTime:   startTime,
	})
	s.NoError(err3)
	s.Equal(0, len(resp.Executions))

	resp, err4 := s.VisibilityMgr.ListClosedWorkflowExecutions(s.ctx, &manager.ListWorkflowExecutionsRequest{
		NamespaceID:       testNamespaceUUID,
		PageSize:          1,
		EarliestStartTime: startTime.Add(10 * time.Millisecond), // This is actually close_time
		LatestStartTime:   startTime.Add(10 * time.Millisecond),
	})
	s.NoError(err4)
	s.Equal(1, len(resp.Executions))
	s.assertClosedExecutionEquals(closedRecord, resp.Executions[0])
}

// TestVisibilityPagination test
func (s *VisibilityPersistenceSuite) TestVisibilityPagination() {
	testNamespaceUUID := namespace.ID(uuid.New())

	// Create 2 executions
	startTime1 := time.Now().UTC()
	openRecord1 := s.createOpenWorkflowRecord(testNamespaceUUID, "visibility-pagination-test1", "visibility-workflow", startTime1, "test-queue")

	startTime2 := startTime1.Add(time.Second)
	openRecord2 := s.createOpenWorkflowRecord(testNamespaceUUID, "visibility-pagination-test2", "visibility-workflow", startTime2, "test-queue")

	// Get the first one
	resp, err2 := s.VisibilityMgr.ListOpenWorkflowExecutions(s.ctx, &manager.ListWorkflowExecutionsRequest{
		NamespaceID:       testNamespaceUUID,
		PageSize:          1,
		EarliestStartTime: startTime1,
		LatestStartTime:   startTime2,
	})
	s.Nil(err2)
	s.Equal(1, len(resp.Executions))
	s.assertOpenExecutionEquals(openRecord2, resp.Executions[0])

	// Use token to get the second one
	resp, err3 := s.VisibilityMgr.ListOpenWorkflowExecutions(s.ctx, &manager.ListWorkflowExecutionsRequest{
		NamespaceID:       testNamespaceUUID,
		PageSize:          1,
		EarliestStartTime: startTime1,
		LatestStartTime:   startTime2,
		NextPageToken:     resp.NextPageToken,
	})
	s.Nil(err3)
	s.Equal(1, len(resp.Executions))
	s.assertOpenExecutionEquals(openRecord1, resp.Executions[0])

	// It is possible to not return non empty token which is going to return empty result
	if len(resp.NextPageToken) != 0 {
		// Now should get empty result by using token
		resp, err4 := s.VisibilityMgr.ListOpenWorkflowExecutions(s.ctx, &manager.ListWorkflowExecutionsRequest{
			NamespaceID:       testNamespaceUUID,
			PageSize:          1,
			EarliestStartTime: startTime1,
			LatestStartTime:   startTime2,
			NextPageToken:     resp.NextPageToken,
		})
		s.Nil(err4)
		s.Equal(0, len(resp.Executions))
	}
}

// TestFilteringByStartTime test
func (s *VisibilityPersistenceSuite) TestFilteringByStartTime() {
	testNamespaceUUID := namespace.ID(uuid.New())
	startTime := time.Now()

	// Create 2 open workflows, one started 2hrs ago, the other started just now.
	openRecord1 := s.createOpenWorkflowRecord(testNamespaceUUID, "visibility-filtering-test1", "visibility-workflow-1", startTime.Add(-2*time.Hour), "test-queue")
	openRecord2 := s.createOpenWorkflowRecord(testNamespaceUUID, "visibility-filtering-test2", "visibility-workflow-2", startTime, "test-queue")

	// List open workflows with start time filter
	resp, err := s.VisibilityMgr.ListOpenWorkflowExecutions(s.ctx, &manager.ListWorkflowExecutionsRequest{
		NamespaceID:       testNamespaceUUID,
		PageSize:          2,
		EarliestStartTime: time.Now().Add(-time.Hour),
		LatestStartTime:   time.Now(),
	})
	s.NoError(err)
	s.Equal(1, len(resp.Executions))
	s.assertOpenExecutionEquals(openRecord2, resp.Executions[0])

	// List with WorkflowType filter in query string
	queryStr := fmt.Sprintf(`StartTime BETWEEN "%v" AND "%v"`, time.Now().Add(-time.Hour).Format(time.RFC3339Nano), time.Now().Format(time.RFC3339Nano))
	resp, err = s.VisibilityMgr.ListWorkflowExecutions(s.ctx, &manager.ListWorkflowExecutionsRequestV2{
		NamespaceID: testNamespaceUUID,
		PageSize:    2,
		Query:       queryStr,
	})
	s.Nil(err)
	s.Equal(1, len(resp.Executions))
	s.assertOpenExecutionEquals(openRecord2, resp.Executions[0])

	queryStr = fmt.Sprintf(`StartTime BETWEEN "%v" AND "%v"`, time.Now().Add(-3*time.Hour).Format(time.RFC3339Nano), time.Now().Format(time.RFC3339Nano))
	resp, err = s.VisibilityMgr.ListWorkflowExecutions(s.ctx, &manager.ListWorkflowExecutionsRequestV2{
		NamespaceID: testNamespaceUUID,
		PageSize:    2,
		Query:       queryStr,
	})
	s.Nil(err)
	s.Equal(2, len(resp.Executions))

	resp, err = s.VisibilityMgr.ListWorkflowExecutions(s.ctx, &manager.ListWorkflowExecutionsRequestV2{
		NamespaceID: testNamespaceUUID,
		PageSize:    2,
		Query:       queryStr + ` AND WorkflowType = "visibility-workflow-1"`,
	})
	s.Nil(err)
	s.Equal(1, len(resp.Executions))
	s.assertOpenExecutionEquals(openRecord1, resp.Executions[0])
}

// TestFilteringByType test
func (s *VisibilityPersistenceSuite) TestFilteringByType() {
	testNamespaceUUID := namespace.ID(uuid.New())
	startTime := time.Now()

	// Create 2 executions
	openRecord1 := s.createOpenWorkflowRecord(testNamespaceUUID, "visibility-filtering-test1", "visibility-workflow-1", startTime, "test-queue")
	openRecord2 := s.createOpenWorkflowRecord(testNamespaceUUID, "visibility-filtering-test2", "visibility-workflow-2", startTime, "test-queue")

	// List open with filtering
	resp, err2 := s.VisibilityMgr.ListOpenWorkflowExecutionsByType(s.ctx, &manager.ListWorkflowExecutionsByTypeRequest{
		ListWorkflowExecutionsRequest: &manager.ListWorkflowExecutionsRequest{
			NamespaceID:       testNamespaceUUID,
			PageSize:          2,
			EarliestStartTime: startTime,
			LatestStartTime:   startTime,
		},
		WorkflowTypeName: "visibility-workflow-1",
	})
	s.Nil(err2)
	s.Equal(1, len(resp.Executions))
	s.assertOpenExecutionEquals(openRecord1, resp.Executions[0])

	// List with WorkflowType filter in query string
	resp, err := s.VisibilityMgr.ListWorkflowExecutions(s.ctx, &manager.ListWorkflowExecutionsRequestV2{
		NamespaceID: testNamespaceUUID,
		PageSize:    2,
		Query:       fmt.Sprintf(`WorkflowType = "visibility-workflow-1"`),
	})
	s.Nil(err)
	s.Equal(1, len(resp.Executions))
	s.assertOpenExecutionEquals(openRecord1, resp.Executions[0])

	// Close both executions
	s.createClosedWorkflowRecord(openRecord1, time.Now())
	closedRecord2 := s.createClosedWorkflowRecord(openRecord2, time.Now())

	// List closed with filtering
	resp, err5 := s.VisibilityMgr.ListClosedWorkflowExecutionsByType(s.ctx, &manager.ListWorkflowExecutionsByTypeRequest{
		ListWorkflowExecutionsRequest: &manager.ListWorkflowExecutionsRequest{
			NamespaceID:       testNamespaceUUID,
			PageSize:          2,
			EarliestStartTime: startTime,
			LatestStartTime:   time.Now(),
		},
		WorkflowTypeName: "visibility-workflow-2",
	})
	s.Nil(err5)
	s.Equal(1, len(resp.Executions))
	s.assertClosedExecutionEquals(closedRecord2, resp.Executions[0])

	// List with WorkflowType filter in query string
	resp, err = s.VisibilityMgr.ListWorkflowExecutions(s.ctx, &manager.ListWorkflowExecutionsRequestV2{
		NamespaceID: testNamespaceUUID,
		PageSize:    2,
		Query:       fmt.Sprintf(`WorkflowType = "visibility-workflow-2"`),
	})
	s.Nil(err)
	s.Equal(1, len(resp.Executions))
	s.assertClosedExecutionEquals(closedRecord2, resp.Executions[0])
}

// TestFilteringByWorkflowID test
func (s *VisibilityPersistenceSuite) TestFilteringByWorkflowID() {
	testNamespaceUUID := namespace.ID(uuid.New())
	startTime := time.Now()

	// Create 2 executions
	openRecord1 := s.createOpenWorkflowRecord(testNamespaceUUID, "visibility-filtering-test1", "visibility-workflow", startTime, "test-queue")
	openRecord2 := s.createOpenWorkflowRecord(testNamespaceUUID, "visibility-filtering-test2", "visibility-workflow", startTime, "test-queue")

	// List open with filtering
	resp, err2 := s.VisibilityMgr.ListOpenWorkflowExecutionsByWorkflowID(s.ctx, &manager.ListWorkflowExecutionsByWorkflowIDRequest{
		ListWorkflowExecutionsRequest: &manager.ListWorkflowExecutionsRequest{
			NamespaceID:       testNamespaceUUID,
			PageSize:          2,
			EarliestStartTime: startTime,
			LatestStartTime:   startTime,
		},
		WorkflowID: "visibility-filtering-test1",
	})
	s.Nil(err2)
	s.Equal(1, len(resp.Executions))
	s.assertOpenExecutionEquals(openRecord1, resp.Executions[0])

	// List workflow with workflowID filter in query string
	resp, err := s.VisibilityMgr.ListWorkflowExecutions(s.ctx, &manager.ListWorkflowExecutionsRequestV2{
		NamespaceID: testNamespaceUUID,
		PageSize:    2,
		Query:       fmt.Sprintf(`WorkflowId = "visibility-filtering-test1"`),
	})
	s.Nil(err)
	s.Equal(1, len(resp.Executions))
	s.assertOpenExecutionEquals(openRecord1, resp.Executions[0])

	// Close both executions
	s.createClosedWorkflowRecord(openRecord1, time.Now())
	closedRecord2 := s.createClosedWorkflowRecord(openRecord2, time.Now())

	// List closed with filtering
	resp, err5 := s.VisibilityMgr.ListClosedWorkflowExecutionsByWorkflowID(s.ctx, &manager.ListWorkflowExecutionsByWorkflowIDRequest{
		ListWorkflowExecutionsRequest: &manager.ListWorkflowExecutionsRequest{
			NamespaceID:       testNamespaceUUID,
			PageSize:          2,
			EarliestStartTime: startTime,
			LatestStartTime:   time.Now(),
		},
		WorkflowID: "visibility-filtering-test2",
	})
	s.Nil(err5)
	s.Equal(1, len(resp.Executions))
	s.assertClosedExecutionEquals(closedRecord2, resp.Executions[0])

	// List workflow with workflowID filter in query string
	resp, err = s.VisibilityMgr.ListWorkflowExecutions(s.ctx, &manager.ListWorkflowExecutionsRequestV2{
		NamespaceID: testNamespaceUUID,
		PageSize:    2,
		Query:       fmt.Sprintf(`WorkflowId = "visibility-filtering-test2"`),
	})
	s.Nil(err)
	s.Equal(1, len(resp.Executions))
	s.assertClosedExecutionEquals(closedRecord2, resp.Executions[0])
}

// TestFilteringByStatus test
func (s *VisibilityPersistenceSuite) TestFilteringByStatus() {
	testNamespaceUUID := namespace.ID(uuid.New())
	startTime := time.Now()

	// Create 2 executions
	workflowExecution1 := commonpb.WorkflowExecution{
		WorkflowId: "visibility-filtering-test1",
		RunId:      "fb15e4b5-356f-466d-8c6d-a29223e5c536",
	}
	err0 := s.VisibilityMgr.RecordWorkflowExecutionStarted(s.ctx, &manager.RecordWorkflowExecutionStartedRequest{
		VisibilityRequestBase: &manager.VisibilityRequestBase{
			NamespaceID:      testNamespaceUUID,
			Execution:        workflowExecution1,
			WorkflowTypeName: "visibility-workflow",
			StartTime:        startTime,
		},
	})
	s.Nil(err0)

	workflowExecution2 := commonpb.WorkflowExecution{
		WorkflowId: "visibility-filtering-test2",
		RunId:      "843f6fc7-102a-4c63-a2d4-7c653b01bf52",
	}
	err1 := s.VisibilityMgr.RecordWorkflowExecutionStarted(s.ctx, &manager.RecordWorkflowExecutionStartedRequest{
		VisibilityRequestBase: &manager.VisibilityRequestBase{
			NamespaceID:      testNamespaceUUID,
			Execution:        workflowExecution2,
			WorkflowTypeName: "visibility-workflow",
			StartTime:        startTime,
		},
	})
	s.Nil(err1)

	// Close both executions with different status
	err2 := s.VisibilityMgr.RecordWorkflowExecutionClosed(s.ctx, &manager.RecordWorkflowExecutionClosedRequest{
		VisibilityRequestBase: &manager.VisibilityRequestBase{
			NamespaceID:      testNamespaceUUID,
			Execution:        workflowExecution1,
			WorkflowTypeName: "visibility-workflow",
			StartTime:        startTime,
			Status:           enumspb.WORKFLOW_EXECUTION_STATUS_COMPLETED,
		},
		CloseTime: time.Now(),
	})
	s.Nil(err2)

	closeReq := &manager.RecordWorkflowExecutionClosedRequest{
		VisibilityRequestBase: &manager.VisibilityRequestBase{
			NamespaceID:      testNamespaceUUID,
			Execution:        workflowExecution2,
			WorkflowTypeName: "visibility-workflow",
			StartTime:        startTime,
			Status:           enumspb.WORKFLOW_EXECUTION_STATUS_FAILED,
		},
		CloseTime:     time.Now(),
		HistoryLength: 3,
	}
	err3 := s.VisibilityMgr.RecordWorkflowExecutionClosed(s.ctx, closeReq)
	s.Nil(err3)

	// List closed with filtering
	resp, err4 := s.VisibilityMgr.ListClosedWorkflowExecutionsByStatus(s.ctx, &manager.ListClosedWorkflowExecutionsByStatusRequest{
		ListWorkflowExecutionsRequest: &manager.ListWorkflowExecutionsRequest{
			NamespaceID:       testNamespaceUUID,
			PageSize:          2,
			EarliestStartTime: startTime,
			LatestStartTime:   time.Now(),
		},
		Status: enumspb.WORKFLOW_EXECUTION_STATUS_FAILED,
	})
	s.Nil(err4)
	s.Equal(1, len(resp.Executions))
	s.assertClosedExecutionEquals(closeReq, resp.Executions[0])

	resp, err := s.VisibilityMgr.ListWorkflowExecutions(s.ctx, &manager.ListWorkflowExecutionsRequestV2{
		NamespaceID: testNamespaceUUID,
		PageSize:    5,
		Query:       `ExecutionStatus = "Failed"`,
	})
	s.Nil(err)
	s.Equal(1, len(resp.Executions))
	s.assertClosedExecutionEquals(closeReq, resp.Executions[0])
}

// TestDelete test
func (s *VisibilityPersistenceSuite) TestDeleteWorkflow() {
	openRows := 10
	closedRows := 5
	testNamespaceUUID := namespace.ID(uuid.New())
	closeTime := time.Now().UTC()
	startTime := closeTime.Add(-5 * time.Second)
	var pendingExecutions []commonpb.WorkflowExecution
	for i := 0; i < openRows; i++ {
		workflowExecution := commonpb.WorkflowExecution{
			WorkflowId: uuid.New(),
			RunId:      uuid.New(),
		}
<<<<<<< HEAD
		pendingExecutions = append(pendingExecutions, workflowExecution)
		err0 := s.VisibilityMgr.RecordWorkflowExecutionStarted(&manager.RecordWorkflowExecutionStartedRequest{
=======
		err0 := s.VisibilityMgr.RecordWorkflowExecutionStarted(s.ctx, &manager.RecordWorkflowExecutionStartedRequest{
>>>>>>> 8a8f0aac
			VisibilityRequestBase: &manager.VisibilityRequestBase{
				NamespaceID:      testNamespaceUUID,
				Execution:        workflowExecution,
				WorkflowTypeName: "visibility-workflow",
				StartTime:        startTime,
			},
		})
		s.Nil(err0)
	}

	for i := 0; i < closedRows; i++ {
		closeReq := &manager.RecordWorkflowExecutionClosedRequest{
			VisibilityRequestBase: &manager.VisibilityRequestBase{
				NamespaceID:      testNamespaceUUID,
				Execution:        pendingExecutions[i],
				WorkflowTypeName: "visibility-workflow",
				StartTime:        startTime,
				Status:           enumspb.WORKFLOW_EXECUTION_STATUS_FAILED,
			},
			CloseTime:     closeTime,
			HistoryLength: 3,
		}
		err1 := s.VisibilityMgr.RecordWorkflowExecutionClosed(s.ctx, closeReq)
		s.Nil(err1)
	}

	resp, err3 := s.VisibilityMgr.ListClosedWorkflowExecutions(s.ctx, &manager.ListWorkflowExecutionsRequest{
		NamespaceID:       testNamespaceUUID,
		EarliestStartTime: startTime,
		LatestStartTime:   closeTime,
		PageSize:          10,
	})
	s.Nil(err3)
	s.Equal(closedRows, len(resp.Executions))

	// Delete closed workflow
	for _, row := range resp.Executions {
		err4 := s.VisibilityMgr.DeleteWorkflowExecution(s.ctx, &manager.VisibilityDeleteWorkflowExecutionRequest{
			NamespaceID: testNamespaceUUID,
			WorkflowID:  row.GetExecution().GetWorkflowId(),
			RunID:       row.GetExecution().GetRunId(),
			CloseTime:   &closeTime,
		})
		s.Nil(err4)
<<<<<<< HEAD
	}
	resp, err5 := s.VisibilityMgr.ListClosedWorkflowExecutions(&manager.ListWorkflowExecutionsRequest{
		NamespaceID:       testNamespaceUUID,
		EarliestStartTime: startTime,
		LatestStartTime:   closeTime,
		PageSize:          10,
	})
	s.Nil(err5)
	s.Equal(0, len(resp.Executions))

	resp, err6 := s.VisibilityMgr.ListOpenWorkflowExecutions(&manager.ListWorkflowExecutionsRequest{
		NamespaceID:       testNamespaceUUID,
		EarliestStartTime: startTime,
		LatestStartTime:   closeTime,
		PageSize:          10,
	})
	s.Nil(err6)
	s.Equal(openRows-closedRows, len(resp.Executions))
	// Delete open workflow
	for _, row := range resp.Executions {
		err7 := s.VisibilityMgr.DeleteWorkflowExecution(&manager.VisibilityDeleteWorkflowExecutionRequest{
			NamespaceID: testNamespaceUUID,
			WorkflowID:  row.GetExecution().GetWorkflowId(),
			RunID:       row.GetExecution().GetRunId(),
			StartTime:   &startTime,
=======
		remaining--
		resp, err5 := s.VisibilityMgr.ListClosedWorkflowExecutions(s.ctx, &manager.ListWorkflowExecutionsRequest{
			NamespaceID:       testNamespaceUUID,
			EarliestStartTime: startTime,
			LatestStartTime:   closeTime,
			PageSize:          10,
>>>>>>> 8a8f0aac
		})
		s.Nil(err7)
	}
	resp, err8 := s.VisibilityMgr.ListOpenWorkflowExecutions(&manager.ListWorkflowExecutionsRequest{
		NamespaceID:       testNamespaceUUID,
		EarliestStartTime: startTime,
		LatestStartTime:   closeTime,
		PageSize:          10,
	})
	s.Nil(err8)
	s.Equal(0, len(resp.Executions))
}

// TestUpsertWorkflowExecution test
func (s *VisibilityPersistenceSuite) TestUpsertWorkflowExecution() {
	tests := []struct {
		request  *manager.UpsertWorkflowExecutionRequest
		expected error
	}{
		{
			request: &manager.UpsertWorkflowExecutionRequest{
				VisibilityRequestBase: &manager.VisibilityRequestBase{
					NamespaceID:      "",
					Namespace:        "",
					Execution:        commonpb.WorkflowExecution{},
					WorkflowTypeName: "",
					StartTime:        time.Time{},
					ExecutionTime:    time.Time{},
					TaskID:           0,
					Memo:             nil,
					SearchAttributes: &commonpb.SearchAttributes{
						IndexedFields: map[string]*commonpb.Payload{
							searchattribute.TemporalChangeVersion: payload.EncodeBytes([]byte("dummy")),
						},
					},
					Status: enumspb.WORKFLOW_EXECUTION_STATUS_RUNNING,
				},
			},
			expected: nil,
		},
		{
			request: &manager.UpsertWorkflowExecutionRequest{
				VisibilityRequestBase: &manager.VisibilityRequestBase{
					NamespaceID:      "",
					Namespace:        "",
					Execution:        commonpb.WorkflowExecution{},
					WorkflowTypeName: "",
					StartTime:        time.Time{},
					ExecutionTime:    time.Time{},
					TaskID:           0,
					Memo:             nil,
					SearchAttributes: nil,
					Status:           enumspb.WORKFLOW_EXECUTION_STATUS_RUNNING,
				},
			},
			// To avoid blocking the task queue processors on non-ElasticSearch visibility stores
			// we simply treat any attempts to perform Upserts as "no-ops"
			// Attempts to Scan, Count or List will still fail for non-ES stores.
			expected: nil,
		},
	}

	for _, test := range tests {
		s.Equal(test.expected, s.VisibilityMgr.UpsertWorkflowExecution(s.ctx, test.request))
	}
}

// TestAdvancedVisibilityPagination test
func (s *VisibilityPersistenceSuite) TestAdvancedVisibilityPagination() {
	testNamespaceUUID := namespace.ID(uuid.New())

	// Generate 5 workflow records, keep 2 open and 3 closed.
	var startReqs []*manager.RecordWorkflowExecutionStartedRequest
	var closeReqs []*manager.RecordWorkflowExecutionClosedRequest
	for i := 0; i < 5; i++ {
		startReq := s.createOpenWorkflowRecord(testNamespaceUUID, fmt.Sprintf("advanced-visibility-%v", i), "visibility-workflow", time.Now(), "test-queue")
		if i <= 1 {
			startReqs = append([]*manager.RecordWorkflowExecutionStartedRequest{startReq}, startReqs...)
		} else {
			closeReq := s.createClosedWorkflowRecord(startReq, time.Now())
			closeReqs = append([]*manager.RecordWorkflowExecutionClosedRequest{closeReq}, closeReqs...)
		}
	}

	for pageSize := 1; pageSize <= 5; pageSize++ {
		executions := s.listWithPagination(testNamespaceUUID, 5)
		s.Equal(5, len(executions))
		for i := 0; i < 5; i++ {
			if i <= 1 {
				s.assertOpenExecutionEquals(startReqs[i], executions[i])
			} else {
				s.assertClosedExecutionEquals(closeReqs[i-2], executions[i])
			}
		}
	}
}

func (s *VisibilityPersistenceSuite) listWithPagination(namespaceID namespace.ID, pageSize int) []*workflowpb.WorkflowExecutionInfo {
	var executions []*workflowpb.WorkflowExecutionInfo
	resp, err := s.VisibilityMgr.ListWorkflowExecutions(s.ctx, &manager.ListWorkflowExecutionsRequestV2{
		NamespaceID: namespaceID,
		PageSize:    pageSize,
		Query:       "",
	})
	s.Nil(err)
	executions = append(executions, resp.Executions...)

	for len(resp.NextPageToken) > 0 {
		resp, err = s.VisibilityMgr.ListWorkflowExecutions(s.ctx, &manager.ListWorkflowExecutionsRequestV2{
			NamespaceID:   namespaceID,
			PageSize:      pageSize,
			Query:         "",
			NextPageToken: resp.NextPageToken,
		})
		s.Nil(err)
		executions = append(executions, resp.Executions...)
	}

	return executions
}

func (s *VisibilityPersistenceSuite) createClosedWorkflowRecord(
	startReq *manager.RecordWorkflowExecutionStartedRequest,
	closeTime time.Time,
) *manager.RecordWorkflowExecutionClosedRequest {
	closeReq := &manager.RecordWorkflowExecutionClosedRequest{
		VisibilityRequestBase: &manager.VisibilityRequestBase{
			NamespaceID:      startReq.NamespaceID,
			Execution:        startReq.Execution,
			WorkflowTypeName: startReq.WorkflowTypeName,
			StartTime:        startReq.StartTime,
		},
		CloseTime:     closeTime,
		HistoryLength: 5,
	}
	err := s.VisibilityMgr.RecordWorkflowExecutionClosed(s.ctx, closeReq)
	s.Nil(err)
	return closeReq
}

func (s *VisibilityPersistenceSuite) createOpenWorkflowRecord(
	namespaceID namespace.ID,
	workflowID string,
	workflowType string,
	startTime time.Time,
	taskQueue string,
) *manager.RecordWorkflowExecutionStartedRequest {
	workflowExecution := commonpb.WorkflowExecution{
		WorkflowId: workflowID,
		RunId:      uuid.New(),
	}
	startReq := &manager.RecordWorkflowExecutionStartedRequest{
		VisibilityRequestBase: &manager.VisibilityRequestBase{
			NamespaceID:      namespaceID,
			Execution:        workflowExecution,
			WorkflowTypeName: workflowType,
			StartTime:        startTime,
			TaskQueue:        taskQueue,
		},
	}
	err := s.VisibilityMgr.RecordWorkflowExecutionStarted(s.ctx, startReq)
	s.Nil(err)
	return startReq
}

func (s *VisibilityPersistenceSuite) assertClosedExecutionEquals(
	req *manager.RecordWorkflowExecutionClosedRequest, resp *workflowpb.WorkflowExecutionInfo) {
	s.Equal(req.Execution.RunId, resp.Execution.RunId)
	s.Equal(req.Execution.WorkflowId, resp.Execution.WorkflowId)
	s.Equal(req.WorkflowTypeName, resp.GetType().GetName())
	s.Equal(persistence.UnixMilliseconds(req.StartTime), persistence.UnixMilliseconds(timestamp.TimeValue(resp.GetStartTime())))
	s.Equal(persistence.UnixMilliseconds(req.CloseTime), persistence.UnixMilliseconds(timestamp.TimeValue(resp.GetCloseTime())))
	s.Equal(req.Status, resp.GetStatus())
	s.Equal(req.HistoryLength, resp.HistoryLength)
}

func (s *VisibilityPersistenceSuite) assertOpenExecutionEquals(
	req *manager.RecordWorkflowExecutionStartedRequest, resp *workflowpb.WorkflowExecutionInfo) {
	s.Equal(req.Execution.GetRunId(), resp.Execution.GetRunId())
	s.Equal(req.Execution.WorkflowId, resp.Execution.WorkflowId)
	s.Equal(req.WorkflowTypeName, resp.GetType().GetName())
	s.Equal(persistence.UnixMilliseconds(req.StartTime), persistence.UnixMilliseconds(timestamp.TimeValue(resp.GetStartTime())))
	s.Nil(resp.CloseTime)
	s.Equal(resp.Status, enumspb.WORKFLOW_EXECUTION_STATUS_RUNNING)
	s.Zero(resp.HistoryLength)
}<|MERGE_RESOLUTION|>--- conflicted
+++ resolved
@@ -526,12 +526,8 @@
 			WorkflowId: uuid.New(),
 			RunId:      uuid.New(),
 		}
-<<<<<<< HEAD
 		pendingExecutions = append(pendingExecutions, workflowExecution)
-		err0 := s.VisibilityMgr.RecordWorkflowExecutionStarted(&manager.RecordWorkflowExecutionStartedRequest{
-=======
 		err0 := s.VisibilityMgr.RecordWorkflowExecutionStarted(s.ctx, &manager.RecordWorkflowExecutionStartedRequest{
->>>>>>> 8a8f0aac
 			VisibilityRequestBase: &manager.VisibilityRequestBase{
 				NamespaceID:      testNamespaceUUID,
 				Execution:        workflowExecution,
@@ -576,7 +572,6 @@
 			CloseTime:   &closeTime,
 		})
 		s.Nil(err4)
-<<<<<<< HEAD
 	}
 	resp, err5 := s.VisibilityMgr.ListClosedWorkflowExecutions(&manager.ListWorkflowExecutionsRequest{
 		NamespaceID:       testNamespaceUUID,
@@ -602,14 +597,6 @@
 			WorkflowID:  row.GetExecution().GetWorkflowId(),
 			RunID:       row.GetExecution().GetRunId(),
 			StartTime:   &startTime,
-=======
-		remaining--
-		resp, err5 := s.VisibilityMgr.ListClosedWorkflowExecutions(s.ctx, &manager.ListWorkflowExecutionsRequest{
-			NamespaceID:       testNamespaceUUID,
-			EarliestStartTime: startTime,
-			LatestStartTime:   closeTime,
-			PageSize:          10,
->>>>>>> 8a8f0aac
 		})
 		s.Nil(err7)
 	}
