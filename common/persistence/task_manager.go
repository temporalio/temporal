--- conflicted
+++ resolved
@@ -69,7 +69,6 @@
 		return nil, err
 	}
 
-<<<<<<< HEAD
 	internalRequest := &InternalCreateTaskQueueRequest{
 		NamespaceID:   request.TaskQueueInfo.GetNamespaceId(),
 		TaskQueue:     request.TaskQueueInfo.GetName(),
@@ -80,87 +79,6 @@
 		TaskQueueInfo: taskQueueInfoBlob,
 	}
 	if err := m.taskStore.CreateTaskQueue(internalRequest); err != nil {
-=======
-	taskQueue, err := m.taskStore.GetTaskQueue(&InternalGetTaskQueueRequest{
-		NamespaceID: request.NamespaceID,
-		TaskQueue:   request.TaskQueue,
-		TaskType:    request.TaskType,
-	})
-
-	switch err.(type) {
-	case nil:
-		// If request.RangeID is > 0, we are trying to renew an existing lease on the task queue.
-		// If request.RangeID=0, we are trying to steal the task queue from its current owner.
-		if request.RangeID > 0 && request.RangeID != taskQueue.RangeID {
-			return nil, &ConditionFailedError{
-				Msg: fmt.Sprintf("LeaseTaskQueue: renew failed: taskQueue:%v, taskQueueType:%v, haveRangeID:%v, gotRangeID:%v",
-					request.TaskQueue, request.TaskType, request.RangeID, taskQueue.RangeID),
-			}
-		}
-		taskQueueInfo, err := m.serializer.TaskQueueInfoFromBlob(taskQueue.TaskQueueInfo)
-		if err != nil {
-			return nil, serviceerror.NewUnavailable(fmt.Sprintf("LeaseTaskQueue operation failed during serialization. TaskQueue: %v, TaskQueueType: %v, Error: %v", request.TaskQueue, request.TaskType, err))
-		}
-
-		taskQueueInfo.LastUpdateTime = timestamp.TimeNowPtrUtc()
-		taskQueueInfoBlob, err := m.serializer.TaskQueueInfoToBlob(taskQueueInfo, enumspb.ENCODING_TYPE_PROTO3)
-		if err != nil {
-			return nil, err
-		}
-		err = m.taskStore.ExtendLease(&InternalExtendLeaseRequest{
-			NamespaceID:   request.NamespaceID,
-			TaskQueue:     request.TaskQueue,
-			TaskType:      request.TaskType,
-			RangeID:       taskQueue.RangeID,
-			TaskQueueInfo: taskQueueInfoBlob,
-		})
-		if err != nil {
-			return nil, err
-		}
-
-		return &LeaseTaskQueueResponse{
-			TaskQueueInfo: &PersistedTaskQueueInfo{
-				Data:    taskQueueInfo,
-				RangeID: taskQueue.RangeID + 1,
-			},
-		}, nil
-
-	case *serviceerror.NotFound:
-		// First time task queue is used
-		taskQueueInfo := &persistencespb.TaskQueueInfo{
-			NamespaceId:    request.NamespaceID,
-			Name:           request.TaskQueue,
-			TaskType:       request.TaskType,
-			Kind:           request.TaskQueueKind,
-			AckLevel:       0,
-			ExpiryTime:     nil,
-			LastUpdateTime: timestamp.TimeNowPtrUtc(),
-		}
-		taskQueueInfoBlob, err := m.serializer.TaskQueueInfoToBlob(taskQueueInfo, enumspb.ENCODING_TYPE_PROTO3)
-		if err != nil {
-			return nil, err
-		}
-
-		if err := m.taskStore.CreateTaskQueue(&InternalCreateTaskQueueRequest{
-			NamespaceID:   request.NamespaceID,
-			TaskQueue:     request.TaskQueue,
-			TaskType:      request.TaskType,
-			RangeID:       initialRangeID,
-			TaskQueueInfo: taskQueueInfoBlob,
-		}); err != nil {
-			return nil, err
-		}
-
-		// return newly created TaskQueueInfo
-		return &LeaseTaskQueueResponse{
-			TaskQueueInfo: &PersistedTaskQueueInfo{
-				Data:    taskQueueInfo,
-				RangeID: initialRangeID,
-			},
-		}, nil
-	default:
-		// failed
->>>>>>> 5099ff87
 		return nil, err
 	}
 	return &CreateTaskQueueResponse{}, nil
