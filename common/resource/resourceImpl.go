// Copyright (c) 2019 Uber Technologies, Inc.
//
// Permission is hereby granted, free of charge, to any person obtaining a copy
// of this software and associated documentation files (the "Software"), to deal
// in the Software without restriction, including without limitation the rights
// to use, copy, modify, merge, publish, distribute, sublicense, and/or sell
// copies of the Software, and to permit persons to whom the Software is
// furnished to do so, subject to the following conditions:
//
// The above copyright notice and this permission notice shall be included in
// all copies or substantial portions of the Software.
//
// THE SOFTWARE IS PROVIDED "AS IS", WITHOUT WARRANTY OF ANY KIND, EXPRESS OR
// IMPLIED, INCLUDING BUT NOT LIMITED TO THE WARRANTIES OF MERCHANTABILITY,
// FITNESS FOR A PARTICULAR PURPOSE AND NONINFRINGEMENT. IN NO EVENT SHALL THE
// AUTHORS OR COPYRIGHT HOLDERS BE LIABLE FOR ANY CLAIM, DAMAGES OR OTHER
// LIABILITY, WHETHER IN AN ACTION OF CONTRACT, TORT OR OTHERWISE, ARISING FROM,
// OUT OF OR IN CONNECTION WITH THE SOFTWARE OR THE USE OR OTHER DEALINGS IN
// THE SOFTWARE.

package resource

import (
	"math/rand"
	"os"
	"sync/atomic"
	"time"

	"github.com/uber-go/tally"
	"go.temporal.io/temporal/.gen/go/temporal/workflowserviceclient"
	"go.uber.org/yarpc"

	"github.com/temporalio/temporal/client"
	"github.com/temporalio/temporal/client/admin"
	"github.com/temporalio/temporal/client/frontend"
	"github.com/temporalio/temporal/client/history"
	"github.com/temporalio/temporal/client/matching"
	"github.com/temporalio/temporal/common"
	"github.com/temporalio/temporal/common/archiver"
	"github.com/temporalio/temporal/common/archiver/provider"
	"github.com/temporalio/temporal/common/cache"
	"github.com/temporalio/temporal/common/clock"
	"github.com/temporalio/temporal/common/cluster"
	"github.com/temporalio/temporal/common/log"
	"github.com/temporalio/temporal/common/log/loggerimpl"
	"github.com/temporalio/temporal/common/log/tag"
	"github.com/temporalio/temporal/common/membership"
	"github.com/temporalio/temporal/common/messaging"
	"github.com/temporalio/temporal/common/metrics"
	"github.com/temporalio/temporal/common/persistence"
	persistenceClient "github.com/temporalio/temporal/common/persistence/client"
	"github.com/temporalio/temporal/common/service"
	"github.com/temporalio/temporal/common/service/dynamicconfig"
)

type (

	// VisibilityManagerInitializer is the function each service should implement
	// for visibility manager initialization
	VisibilityManagerInitializer func(
		persistenceBean persistenceClient.Bean,
		logger log.Logger,
	) (persistence.VisibilityManager, error)

	// Impl contains all common resources shared across frontend / matching / history / worker
	Impl struct {
		status int32

		// static infos

		numShards       int
		serviceName     string
		hostName        string
		metricsScope    tally.Scope
		clusterMetadata cluster.Metadata

		// other common resources

		domainCache       cache.DomainCache
		timeSource        clock.TimeSource
		payloadSerializer persistence.PayloadSerializer
		metricsClient     metrics.Client
		messagingClient   messaging.Client
		archivalMetadata  archiver.ArchivalMetadata
		archiverProvider  provider.ArchiverProvider

		// membership infos

		membershipMonitor       membership.Monitor
		frontendServiceResolver membership.ServiceResolver
		matchingServiceResolver membership.ServiceResolver
		historyServiceResolver  membership.ServiceResolver
		workerServiceResolver   membership.ServiceResolver

		// internal services clients

		sdkClient         workflowserviceclient.Interface
		frontendRawClient frontend.Client
		frontendClient    frontend.Client
		matchingRawClient matching.Client
		matchingClient    matching.Client
		historyRawClient  history.Client
		historyClient     history.Client
		clientBean        client.Bean

		// persistence clients

		persistenceBean persistenceClient.Bean
		visibilityMgr   persistence.VisibilityManager

		// loggers

		logger          log.Logger
		throttledLogger log.Logger

		// for registering handlers
		dispatcher *yarpc.Dispatcher

		// for ringpop listener
		ringpopDispatcher *yarpc.Dispatcher

		// internal vars

		pprofInitializer       common.PProfInitializer
		runtimeMetricsReporter *metrics.RuntimeMetricsReporter
		membershipFactory      service.MembershipMonitorFactory
		rpcFactory             common.RPCFactory
	}
)

var _ Resource = (*Impl)(nil)

// New create a new resource containing common dependencies
func New(
	params *service.BootstrapParams,
	serviceName string,
	throttledLoggerMaxRPS dynamicconfig.IntPropertyFn,
	visibilityManagerInitializer VisibilityManagerInitializer,
) (impl *Impl, retError error) {

	logger := params.Logger.WithTags(tag.Service(serviceName))
	throttledLogger := loggerimpl.NewThrottledLogger(logger, throttledLoggerMaxRPS)

	numShards := params.PersistenceConfig.NumHistoryShards
	hostName, err := os.Hostname()
	if err != nil {
		return nil, err
	}

	dispatcher := params.RPCFactory.GetDispatcher()
	ringpopDispatcher := params.RPCFactory.GetRingpopDispatcher()

<<<<<<< HEAD
	dispatcher := params.RPCFactory.CreateTChannelDispatcher()
	membershipMonitor, err := params.MembershipFactory.Create(dispatcher)
=======
	membershipMonitor, err := params.MembershipFactory.GetMembershipMonitor()
>>>>>>> 09210709
	if err != nil {
		return nil, err
	}

	dynamicCollection := dynamicconfig.NewCollection(params.DynamicConfig, logger)
	clientBean, err := client.NewClientBean(
		client.NewRPCClientFactory(
			params.RPCFactory,
			membershipMonitor,
			params.MetricsClient,
			dynamicCollection,
			numShards,
			logger,
		),
		params.DispatcherProvider,
		params.ClusterMetadata,
	)
	if err != nil {
		return nil, err
	}

	frontendServiceResolver, err := membershipMonitor.GetResolver(common.FrontendServiceName)
	if err != nil {
		return nil, err
	}

	matchingServiceResolver, err := membershipMonitor.GetResolver(common.MatchingServiceName)
	if err != nil {
		return nil, err
	}

	historyServiceResolver, err := membershipMonitor.GetResolver(common.HistoryServiceName)
	if err != nil {
		return nil, err
	}

	workerServiceResolver, err := membershipMonitor.GetResolver(common.WorkerServiceName)
	if err != nil {
		return nil, err
	}

	persistenceBean, err := persistenceClient.NewBeanFromFactory(persistenceClient.NewFactory(
		&params.PersistenceConfig,
		params.ClusterMetadata.GetCurrentClusterName(),
		params.MetricsClient,
		logger,
	))
	if err != nil {
		return nil, err
	}
	visibilityMgr, err := visibilityManagerInitializer(
		persistenceBean,
		logger,
	)
	if err != nil {
		return nil, err
	}

	domainCache := cache.NewDomainCache(
		persistenceBean.GetMetadataManager(),
		params.ClusterMetadata,
		params.MetricsClient,
		logger,
	)

	frontendRawClient := clientBean.GetFrontendClient()
	frontendClient := frontend.NewRetryableClient(
		frontendRawClient,
		common.CreateFrontendServiceRetryPolicy(),
		common.IsWhitelistServiceTransientError,
	)

	matchingRawClient, err := clientBean.GetMatchingClient(domainCache.GetDomainName)
	if err != nil {
		return nil, err
	}
	matchingClient := matching.NewRetryableClient(
		matchingRawClient,
		common.CreateMatchingServiceRetryPolicy(),
		common.IsWhitelistServiceTransientError,
	)

	historyRawClient := clientBean.GetHistoryClient()
	historyClient := history.NewRetryableClient(
		historyRawClient,
		common.CreateHistoryServiceRetryPolicy(),
		common.IsWhitelistServiceTransientError,
	)

	impl = &Impl{
		status: common.DaemonStatusInitialized,

		// static infos

		numShards:       numShards,
		serviceName:     params.Name,
		hostName:        hostName,
		metricsScope:    params.MetricScope,
		clusterMetadata: params.ClusterMetadata,

		// other common resources

		domainCache:       domainCache,
		timeSource:        clock.NewRealTimeSource(),
		payloadSerializer: persistence.NewPayloadSerializer(),
		metricsClient:     params.MetricsClient,
		messagingClient:   params.MessagingClient,
		archivalMetadata:  params.ArchivalMetadata,
		archiverProvider:  params.ArchiverProvider,

		// membership infos

		membershipMonitor:       membershipMonitor,
		frontendServiceResolver: frontendServiceResolver,
		matchingServiceResolver: matchingServiceResolver,
		historyServiceResolver:  historyServiceResolver,
		workerServiceResolver:   workerServiceResolver,

		// internal services clients

		sdkClient:         params.PublicClient,
		frontendRawClient: frontendRawClient,
		frontendClient:    frontendClient,
		matchingRawClient: matchingRawClient,
		matchingClient:    matchingClient,
		historyRawClient:  historyRawClient,
		historyClient:     historyClient,
		clientBean:        clientBean,

		// persistence clients

		persistenceBean: persistenceBean,
		visibilityMgr:   visibilityMgr,

		// loggers

		logger:          logger,
		throttledLogger: throttledLogger,

		// for registering handlers
		dispatcher: dispatcher,

		// for ringpop listener
		ringpopDispatcher: ringpopDispatcher,

		// internal vars
		pprofInitializer: params.PProfInitializer,
		runtimeMetricsReporter: metrics.NewRuntimeMetricsReporter(
			params.MetricScope,
			time.Minute,
			logger,
			params.InstanceID,
		),
		membershipFactory: params.MembershipFactory,
		rpcFactory:        params.RPCFactory,
	}
	return impl, nil
}

// Start start all resources
func (h *Impl) Start() {

	if !atomic.CompareAndSwapInt32(
		&h.status,
		common.DaemonStatusInitialized,
		common.DaemonStatusStarted,
	) {
		return
	}

	h.metricsScope.Counter(metrics.RestartCount).Inc(1)
	h.runtimeMetricsReporter.Start()

	if err := h.pprofInitializer.Start(); err != nil {
		h.logger.WithTags(tag.Error(err)).Fatal("fail to start PProf")
	}
	if err := h.dispatcher.Start(); err != nil {
		h.logger.WithTags(tag.Error(err)).Fatal("fail to start dispatcher")
	}
	if err := h.ringpopDispatcher.Start(); err != nil {
		h.logger.WithTags(tag.Error(err)).Fatal("fail to start dispatcher")
	}
	h.membershipMonitor.Start()
	h.domainCache.Start()

	// The service is now started up
	h.logger.Info("service started")
	// seed the random generator once for this service
	rand.Seed(time.Now().UTC().UnixNano())
}

// Stop stops all resources
func (h *Impl) Stop() {

	if !atomic.CompareAndSwapInt32(
		&h.status,
		common.DaemonStatusStarted,
		common.DaemonStatusStopped,
	) {
		return
	}

	h.domainCache.Stop()
	h.membershipMonitor.Stop()
	if err := h.ringpopDispatcher.Stop(); err != nil {
		h.logger.WithTags(tag.Error(err)).Error("failed to stop ringpop dispatcher")
	}
	if err := h.dispatcher.Stop(); err != nil {
		h.logger.WithTags(tag.Error(err)).Error("failed to stop dispatcher")
	}
	h.runtimeMetricsReporter.Stop()
	h.persistenceBean.Close()
}

// GetServiceName return service name
func (h *Impl) GetServiceName() string {
	return h.serviceName
}

// GetHostName return host name
func (h *Impl) GetHostName() string {
	return h.hostName
}

// GetHostInfo return host info
func (h *Impl) GetHostInfo() (*membership.HostInfo, error) {
	return h.membershipMonitor.WhoAmI()
}

// GetClusterMetadata return cluster metadata
func (h *Impl) GetClusterMetadata() cluster.Metadata {
	return h.clusterMetadata
}

// other common resources

// GetDomainCache return domain cache
func (h *Impl) GetDomainCache() cache.DomainCache {
	return h.domainCache
}

// GetTimeSource return time source
func (h *Impl) GetTimeSource() clock.TimeSource {
	return h.timeSource
}

// GetPayloadSerializer return binary payload serializer
func (h *Impl) GetPayloadSerializer() persistence.PayloadSerializer {
	return h.payloadSerializer
}

// GetMetricsClient return metrics client
func (h *Impl) GetMetricsClient() metrics.Client {
	return h.metricsClient
}

// GetMessagingClient return messaging client
func (h *Impl) GetMessagingClient() messaging.Client {
	return h.messagingClient
}

// GetArchivalMetadata return archival metadata
func (h *Impl) GetArchivalMetadata() archiver.ArchivalMetadata {
	return h.archivalMetadata
}

// GetArchiverProvider return archival provider
func (h *Impl) GetArchiverProvider() provider.ArchiverProvider {
	return h.archiverProvider
}

// membership infos

// GetMembershipMonitor return the membership monitor
func (h *Impl) GetMembershipMonitor() membership.Monitor {
	return h.membershipMonitor
}

// GetFrontendServiceResolver return frontend service resolver
func (h *Impl) GetFrontendServiceResolver() membership.ServiceResolver {
	return h.historyServiceResolver
}

// GetMatchingServiceResolver return matching service resolver
func (h *Impl) GetMatchingServiceResolver() membership.ServiceResolver {
	return h.matchingServiceResolver
}

// GetHistoryServiceResolver return history service resolver
func (h *Impl) GetHistoryServiceResolver() membership.ServiceResolver {
	return h.historyServiceResolver
}

// GetWorkerServiceResolver return worker service resolver
func (h *Impl) GetWorkerServiceResolver() membership.ServiceResolver {
	return h.workerServiceResolver
}

// internal services clients

// GetSDKClient return sdk client
func (h *Impl) GetSDKClient() workflowserviceclient.Interface {
	return h.sdkClient
}

// GetFrontendRawClient return frontend client without retry policy
func (h *Impl) GetFrontendRawClient() frontend.Client {
	return h.frontendRawClient
}

// GetFrontendClient return frontend client with retry policy
func (h *Impl) GetFrontendClient() frontend.Client {
	return h.frontendClient
}

// GetMatchingRawClient return matching client without retry policy
func (h *Impl) GetMatchingRawClient() matching.Client {
	return h.matchingRawClient
}

// GetMatchingClient return matching client with retry policy
func (h *Impl) GetMatchingClient() matching.Client {
	return h.matchingClient
}

// GetHistoryRawClient return history client without retry policy
func (h *Impl) GetHistoryRawClient() history.Client {
	return h.historyRawClient
}

// GetHistoryClient return history client with retry policy
func (h *Impl) GetHistoryClient() history.Client {
	return h.historyClient
}

// GetRemoteAdminClient return remote admin client for given cluster name
func (h *Impl) GetRemoteAdminClient(
	cluster string,
) admin.Client {

	return h.clientBean.GetRemoteAdminClient(cluster)
}

// GetRemoteFrontendClient return remote frontend client for given cluster name
func (h *Impl) GetRemoteFrontendClient(
	cluster string,
) frontend.Client {

	return h.clientBean.GetRemoteFrontendClient(cluster)
}

// GetClientBean return RPC client bean
func (h *Impl) GetClientBean() client.Bean {
	return h.clientBean
}

// persistence clients

// GetMetadataManager return metadata manager
func (h *Impl) GetMetadataManager() persistence.MetadataManager {
	return h.persistenceBean.GetMetadataManager()
}

// GetTaskManager return task manager
func (h *Impl) GetTaskManager() persistence.TaskManager {
	return h.persistenceBean.GetTaskManager()
}

// GetVisibilityManager return visibility manager
func (h *Impl) GetVisibilityManager() persistence.VisibilityManager {
	return h.visibilityMgr
}

// GetDomainReplicationQueue return domain replication queue
func (h *Impl) GetDomainReplicationQueue() persistence.DomainReplicationQueue {
	return h.persistenceBean.GetDomainReplicationQueue()
}

// GetShardManager return shard manager
func (h *Impl) GetShardManager() persistence.ShardManager {
	return h.persistenceBean.GetShardManager()
}

// GetHistoryManager return history manager
func (h *Impl) GetHistoryManager() persistence.HistoryManager {
	return h.persistenceBean.GetHistoryManager()
}

// GetExecutionManager return execution manager for given shard ID
func (h *Impl) GetExecutionManager(
	shardID int,
) (persistence.ExecutionManager, error) {

	return h.persistenceBean.GetExecutionManager(shardID)
}

// GetPersistenceBean return persistence bean
func (h *Impl) GetPersistenceBean() persistenceClient.Bean {
	return h.persistenceBean
}

// loggers

// GetLogger return logger
func (h *Impl) GetLogger() log.Logger {
	return h.logger
}

// GetThrottledLogger return throttled logger
func (h *Impl) GetThrottledLogger() log.Logger {
	return h.throttledLogger
}

// GetDispatcher return YARPC dispatcher, used for registering handlers
func (h *Impl) GetDispatcher() *yarpc.Dispatcher {
	return h.dispatcher
}<|MERGE_RESOLUTION|>--- conflicted
+++ resolved
@@ -147,15 +147,10 @@
 		return nil, err
 	}
 
-	dispatcher := params.RPCFactory.GetDispatcher()
+	dispatcher := params.RPCFactory.GetTChannelDispatcher()
 	ringpopDispatcher := params.RPCFactory.GetRingpopDispatcher()
 
-<<<<<<< HEAD
-	dispatcher := params.RPCFactory.CreateTChannelDispatcher()
-	membershipMonitor, err := params.MembershipFactory.Create(dispatcher)
-=======
 	membershipMonitor, err := params.MembershipFactory.GetMembershipMonitor()
->>>>>>> 09210709
 	if err != nil {
 		return nil, err
 	}
