--- conflicted
+++ resolved
@@ -153,6 +153,7 @@
 
 	persistenceBean, err := persistenceClient.NewBeanFromFactory(persistenceClient.NewFactory(
 		&params.PersistenceConfig,
+		params.AbstractDatastoreFactory,
 		params.ClusterMetadata.GetCurrentClusterName(),
 		params.MetricsClient,
 		logger,
@@ -207,19 +208,6 @@
 		return nil, err
 	}
 
-<<<<<<< HEAD
-=======
-	persistenceBean, err := persistenceClient.NewBeanFromFactory(persistenceClient.NewFactory(
-		&params.PersistenceConfig,
-		params.AbstractDatastoreFactory,
-		params.ClusterMetadata.GetCurrentClusterName(),
-		params.MetricsClient,
-		logger,
-	))
-	if err != nil {
-		return nil, err
-	}
->>>>>>> 20a6350a
 	visibilityMgr, err := visibilityManagerInitializer(
 		persistenceBean,
 		logger,
