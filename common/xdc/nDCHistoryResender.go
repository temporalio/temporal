// The MIT License
//
// Copyright (c) 2020 Temporal Technologies Inc.  All rights reserved.
//
// Copyright (c) 2020 Uber Technologies, Inc.
//
// Permission is hereby granted, free of charge, to any person obtaining a copy
// of this software and associated documentation files (the "Software"), to deal
// in the Software without restriction, including without limitation the rights
// to use, copy, modify, merge, publish, distribute, sublicense, and/or sell
// copies of the Software, and to permit persons to whom the Software is
// furnished to do so, subject to the following conditions:
//
// The above copyright notice and this permission notice shall be included in
// all copies or substantial portions of the Software.
//
// THE SOFTWARE IS PROVIDED "AS IS", WITHOUT WARRANTY OF ANY KIND, EXPRESS OR
// IMPLIED, INCLUDING BUT NOT LIMITED TO THE WARRANTIES OF MERCHANTABILITY,
// FITNESS FOR A PARTICULAR PURPOSE AND NONINFRINGEMENT. IN NO EVENT SHALL THE
// AUTHORS OR COPYRIGHT HOLDERS BE LIABLE FOR ANY CLAIM, DAMAGES OR OTHER
// LIABILITY, WHETHER IN AN ACTION OF CONTRACT, TORT OR OTHERWISE, ARISING FROM,
// OUT OF OR IN CONNECTION WITH THE SOFTWARE OR THE USE OR OTHER DEALINGS IN
// THE SOFTWARE.

//go:generate mockgen -copyright_file ../../LICENSE -package $GOPACKAGE -source $GOFILE -destination nDCHistoryResender_mock.go

package xdc

import (
	"context"
	"time"

<<<<<<< HEAD
	commonpb "go.temporal.io/temporal-proto/common/v1"

	"github.com/temporalio/temporal/.gen/proto/adminservice/v1"
	historygenpb "github.com/temporalio/temporal/.gen/proto/history/v1"
	"github.com/temporalio/temporal/.gen/proto/historyservice/v1"
	"github.com/temporalio/temporal/client/admin"
	"github.com/temporalio/temporal/common/cache"
	"github.com/temporalio/temporal/common/collection"
	"github.com/temporalio/temporal/common/log"
	"github.com/temporalio/temporal/common/log/tag"
	"github.com/temporalio/temporal/common/persistence"
	"github.com/temporalio/temporal/common/rpc"
=======
	"github.com/uber/cadence/.gen/go/admin"
	"github.com/uber/cadence/.gen/go/history"
	"github.com/uber/cadence/.gen/go/shared"
	adminClient "github.com/uber/cadence/client/admin"
	"github.com/uber/cadence/common"
	"github.com/uber/cadence/common/cache"
	"github.com/uber/cadence/common/collection"
	"github.com/uber/cadence/common/log"
	"github.com/uber/cadence/common/log/tag"
	"github.com/uber/cadence/common/persistence"
	"github.com/uber/cadence/common/service/dynamicconfig"
>>>>>>> a8af61ba
)

const (
	resendContextTimeout = 30 * time.Second
)

type (
	// nDCHistoryReplicationFn provides the functionality to deliver replication raw history request to history
	// the provided func should be thread safe
	nDCHistoryReplicationFn func(ctx context.Context, request *historyservice.ReplicateEventsV2Request) error

	// NDCHistoryResender is the interface for resending history events to remote
	NDCHistoryResender interface {
		// SendSingleWorkflowHistory sends multiple run IDs's history events to remote
		SendSingleWorkflowHistory(
			namespaceID string,
			workflowID string,
			runID string,
			startEventID int64,
			startEventVersion int64,
			endEventID int64,
			endEventVersion int64,
		) error
	}

	// NDCHistoryResenderImpl is the implementation of NDCHistoryResender
	NDCHistoryResenderImpl struct {
		namespaceCache       cache.NamespaceCache
		adminClient          admin.Client
		historyReplicationFn nDCHistoryReplicationFn
		serializer           persistence.PayloadSerializer
		rereplicationTimeout dynamicconfig.DurationPropertyFnWithDomainIDFilter
		logger               log.Logger
	}

	historyBatch struct {
		versionHistory *historygenpb.VersionHistory
		rawEventBatch  *commonpb.DataBlob
	}
)

// NewNDCHistoryResender create a new NDCHistoryResenderImpl
func NewNDCHistoryResender(
	namespaceCache cache.NamespaceCache,
	adminClient admin.Client,
	historyReplicationFn nDCHistoryReplicationFn,
	serializer persistence.PayloadSerializer,
	rereplicationTimeout dynamicconfig.DurationPropertyFnWithDomainIDFilter,
	logger log.Logger,
) *NDCHistoryResenderImpl {

	return &NDCHistoryResenderImpl{
		namespaceCache:       namespaceCache,
		adminClient:          adminClient,
		historyReplicationFn: historyReplicationFn,
		serializer:           serializer,
		rereplicationTimeout: rereplicationTimeout,
		logger:               logger,
	}
}

// SendSingleWorkflowHistory sends one run IDs's history events to remote
func (n *NDCHistoryResenderImpl) SendSingleWorkflowHistory(
	namespaceID string,
	workflowID string,
	runID string,
	startEventID int64,
	startEventVersion int64,
	endEventID int64,
	endEventVersion int64,
) error {

	ctx := context.Background()
	var cancel context.CancelFunc
	if n.rereplicationTimeout != nil {
		resendContextTimeout := n.rereplicationTimeout(domainID)
		if resendContextTimeout > 0 {
			ctx, cancel = context.WithTimeout(ctx, resendContextTimeout)
			defer cancel()
		}
	}

	historyIterator := collection.NewPagingIterator(n.getPaginationFn(
<<<<<<< HEAD
		namespaceID,
=======
		ctx,
		domainID,
>>>>>>> a8af61ba
		workflowID,
		runID,
		startEventID,
		startEventVersion,
		endEventID,
		endEventVersion))

	for historyIterator.HasNext() {
		result, err := historyIterator.Next()
		if err != nil {
			n.logger.Error("failed to get history events",
				tag.WorkflowNamespaceID(namespaceID),
				tag.WorkflowID(workflowID),
				tag.WorkflowRunID(runID),
				tag.Error(err))
			return err
		}
		historyBatch := result.(*historyBatch)

		replicationRequest := n.createReplicationRawRequest(
			namespaceID,
			workflowID,
			runID,
			historyBatch.rawEventBatch,
			historyBatch.versionHistory.GetItems())

		err = n.sendReplicationRawRequest(ctx, replicationRequest)
		if err != nil {
			n.logger.Error("failed to replicate events",
				tag.WorkflowNamespaceID(namespaceID),
				tag.WorkflowID(workflowID),
				tag.WorkflowRunID(runID),
				tag.Error(err))
			return err
		}
	}
	return nil
}

func (n *NDCHistoryResenderImpl) getPaginationFn(
<<<<<<< HEAD
	namespaceID string,
=======
	ctx context.Context,
	domainID string,
>>>>>>> a8af61ba
	workflowID string,
	runID string,
	startEventID int64,
	startEventVersion int64,
	endEventID int64,
	endEventVersion int64,
) collection.PaginationFn {

	return func(paginationToken []byte) ([]interface{}, []byte, error) {

		response, err := n.getHistory(
<<<<<<< HEAD
			namespaceID,
=======
			ctx,
			domainID,
>>>>>>> a8af61ba
			workflowID,
			runID,
			startEventID,
			startEventVersion,
			endEventID,
			endEventVersion,
			paginationToken,
			defaultPageSize,
		)
		if err != nil {
			return nil, nil, err
		}

		var paginateItems []interface{}
		versionHistory := response.GetVersionHistory()
		for _, history := range response.GetHistoryBatches() {
			batch := &historyBatch{
				versionHistory: versionHistory,
				rawEventBatch:  history,
			}
			paginateItems = append(paginateItems, batch)
		}
		return paginateItems, response.NextPageToken, nil
	}
}

func (n *NDCHistoryResenderImpl) createReplicationRawRequest(
	namespaceID string,
	workflowID string,
	runID string,
	historyBlob *commonpb.DataBlob,
	versionHistoryItems []*historygenpb.VersionHistoryItem,
) *historyservice.ReplicateEventsV2Request {

	request := &historyservice.ReplicateEventsV2Request{
		NamespaceId: namespaceID,
		WorkflowExecution: &commonpb.WorkflowExecution{
			WorkflowId: workflowID,
			RunId:      runID,
		},
		Events:              historyBlob,
		VersionHistoryItems: versionHistoryItems,
	}
	return request
}

func (n *NDCHistoryResenderImpl) sendReplicationRawRequest(
<<<<<<< HEAD
	request *historyservice.ReplicateEventsV2Request,
=======
	ctx context.Context,
	request *history.ReplicateEventsV2Request,
>>>>>>> a8af61ba
) error {

	ctx, cancel := context.WithTimeout(ctx, resendContextTimeout)
	defer cancel()
	return n.historyReplicationFn(ctx, request)
}

func (n *NDCHistoryResenderImpl) getHistory(
<<<<<<< HEAD
	namespaceID string,
=======
	ctx context.Context,
	domainID string,
>>>>>>> a8af61ba
	workflowID string,
	runID string,
	startEventID int64,
	startEventVersion int64,
	endEventID int64,
	endEventVersion int64,
	token []byte,
	pageSize int32,
) (*adminservice.GetWorkflowExecutionRawHistoryV2Response, error) {

	logger := n.logger.WithTags(tag.WorkflowRunID(runID))

	namespaceEntry, err := n.namespaceCache.GetNamespaceByID(namespaceID)
	if err != nil {
		logger.Error("error getting namespace", tag.Error(err))
		return nil, err
	}
	namespace := namespaceEntry.GetInfo().Name

<<<<<<< HEAD
	ctx, cancel := rpc.NewContextWithTimeoutAndHeaders(resendContextTimeout)
=======
	ctx, cancel := context.WithTimeout(ctx, resendContextTimeout)
>>>>>>> a8af61ba
	defer cancel()
	response, err := n.adminClient.GetWorkflowExecutionRawHistoryV2(ctx, &adminservice.GetWorkflowExecutionRawHistoryV2Request{
		Namespace: namespace,
		Execution: &commonpb.WorkflowExecution{
			WorkflowId: workflowID,
			RunId:      runID,
		},
		StartEventId:      startEventID,
		StartEventVersion: startEventVersion,
		EndEventId:        endEventID,
		EndEventVersion:   endEventVersion,
		MaximumPageSize:   pageSize,
		NextPageToken:     token,
	})
	if err != nil {
		logger.Error("error getting history", tag.Error(err))
		return nil, err
	}

	return response, nil
}<|MERGE_RESOLUTION|>--- conflicted
+++ resolved
@@ -30,7 +30,6 @@
 	"context"
 	"time"
 
-<<<<<<< HEAD
 	commonpb "go.temporal.io/temporal-proto/common/v1"
 
 	"github.com/temporalio/temporal/.gen/proto/adminservice/v1"
@@ -43,19 +42,7 @@
 	"github.com/temporalio/temporal/common/log/tag"
 	"github.com/temporalio/temporal/common/persistence"
 	"github.com/temporalio/temporal/common/rpc"
-=======
-	"github.com/uber/cadence/.gen/go/admin"
-	"github.com/uber/cadence/.gen/go/history"
-	"github.com/uber/cadence/.gen/go/shared"
-	adminClient "github.com/uber/cadence/client/admin"
-	"github.com/uber/cadence/common"
-	"github.com/uber/cadence/common/cache"
-	"github.com/uber/cadence/common/collection"
-	"github.com/uber/cadence/common/log"
-	"github.com/uber/cadence/common/log/tag"
-	"github.com/uber/cadence/common/persistence"
-	"github.com/uber/cadence/common/service/dynamicconfig"
->>>>>>> a8af61ba
+	"github.com/temporalio/temporal/common/service/dynamicconfig"
 )
 
 const (
@@ -87,7 +74,7 @@
 		adminClient          admin.Client
 		historyReplicationFn nDCHistoryReplicationFn
 		serializer           persistence.PayloadSerializer
-		rereplicationTimeout dynamicconfig.DurationPropertyFnWithDomainIDFilter
+		rereplicationTimeout dynamicconfig.DurationPropertyFnWithNamespaceIDFilter
 		logger               log.Logger
 	}
 
@@ -103,7 +90,7 @@
 	adminClient admin.Client,
 	historyReplicationFn nDCHistoryReplicationFn,
 	serializer persistence.PayloadSerializer,
-	rereplicationTimeout dynamicconfig.DurationPropertyFnWithDomainIDFilter,
+	rereplicationTimeout dynamicconfig.DurationPropertyFnWithNamespaceIDFilter,
 	logger log.Logger,
 ) *NDCHistoryResenderImpl {
 
@@ -131,7 +118,7 @@
 	ctx := context.Background()
 	var cancel context.CancelFunc
 	if n.rereplicationTimeout != nil {
-		resendContextTimeout := n.rereplicationTimeout(domainID)
+		resendContextTimeout := n.rereplicationTimeout(namespaceID)
 		if resendContextTimeout > 0 {
 			ctx, cancel = context.WithTimeout(ctx, resendContextTimeout)
 			defer cancel()
@@ -139,12 +126,8 @@
 	}
 
 	historyIterator := collection.NewPagingIterator(n.getPaginationFn(
-<<<<<<< HEAD
+		ctx,
 		namespaceID,
-=======
-		ctx,
-		domainID,
->>>>>>> a8af61ba
 		workflowID,
 		runID,
 		startEventID,
@@ -185,12 +168,8 @@
 }
 
 func (n *NDCHistoryResenderImpl) getPaginationFn(
-<<<<<<< HEAD
-	namespaceID string,
-=======
 	ctx context.Context,
-	domainID string,
->>>>>>> a8af61ba
+	namespaceID string,
 	workflowID string,
 	runID string,
 	startEventID int64,
@@ -202,12 +181,8 @@
 	return func(paginationToken []byte) ([]interface{}, []byte, error) {
 
 		response, err := n.getHistory(
-<<<<<<< HEAD
+			ctx,
 			namespaceID,
-=======
-			ctx,
-			domainID,
->>>>>>> a8af61ba
 			workflowID,
 			runID,
 			startEventID,
@@ -255,12 +230,8 @@
 }
 
 func (n *NDCHistoryResenderImpl) sendReplicationRawRequest(
-<<<<<<< HEAD
+	ctx context.Context,
 	request *historyservice.ReplicateEventsV2Request,
-=======
-	ctx context.Context,
-	request *history.ReplicateEventsV2Request,
->>>>>>> a8af61ba
 ) error {
 
 	ctx, cancel := context.WithTimeout(ctx, resendContextTimeout)
@@ -269,12 +240,8 @@
 }
 
 func (n *NDCHistoryResenderImpl) getHistory(
-<<<<<<< HEAD
-	namespaceID string,
-=======
 	ctx context.Context,
-	domainID string,
->>>>>>> a8af61ba
+	namespaceID string,
 	workflowID string,
 	runID string,
 	startEventID int64,
@@ -294,11 +261,7 @@
 	}
 	namespace := namespaceEntry.GetInfo().Name
 
-<<<<<<< HEAD
-	ctx, cancel := rpc.NewContextWithTimeoutAndHeaders(resendContextTimeout)
-=======
-	ctx, cancel := context.WithTimeout(ctx, resendContextTimeout)
->>>>>>> a8af61ba
+	ctx, cancel := rpc.NewContextFromParentWithTimeoutAndHeaders(ctx, resendContextTimeout)
 	defer cancel()
 	response, err := n.adminClient.GetWorkflowExecutionRawHistoryV2(ctx, &adminservice.GetWorkflowExecutionRawHistoryV2Request{
 		Namespace: namespace,
