// The MIT License

//
// Copyright (c) 2020 Temporal Technologies Inc.  All rights reserved.
//
// Copyright (c) 2020 Uber Technologies, Inc.
//
// Permission is hereby granted, free of charge, to any person obtaining a copy
// of this software and associated documentation files (the "Software"), to deal
// in the Software without restriction, including without limitation the rights
// to use, copy, modify, merge, publish, distribute, sublicense, and/or sell
// copies of the Software, and to permit persons to whom the Software is
// furnished to do so, subject to the following conditions:
//
// The above copyright notice and this permission notice shall be included in
// all copies or substantial portions of the Software.
//
// THE SOFTWARE IS PROVIDED "AS IS", WITHOUT WARRANTY OF ANY KIND, EXPRESS OR
// IMPLIED, INCLUDING BUT NOT LIMITED TO THE WARRANTIES OF MERCHANTABILITY,
// FITNESS FOR A PARTICULAR PURPOSE AND NONINFRINGEMENT. IN NO EVENT SHALL THE
// AUTHORS OR COPYRIGHT HOLDERS BE LIABLE FOR ANY CLAIM, DAMAGES OR OTHER
// LIABILITY, WHETHER IN AN ACTION OF CONTRACT, TORT OR OTHERWISE, ARISING FROM,
// OUT OF OR IN CONNECTION WITH THE SOFTWARE OR THE USE OR OTHER DEALINGS IN
// THE SOFTWARE.

package metrics

// Common tags for all services
const (
	OperationTagName            = "operation"
	ServiceRoleTagName          = "service_role"
	CacheTypeTagName            = "cache_type"
	FailureTagName              = "failure"
	TaskCategoryTagName         = "task_category"
	TaskTypeTagName             = "task_type"
	TaskPriorityTagName         = "task_priority"
	QueueReaderIDTagName        = "queue_reader_id"
	QueueActionTagName          = "queue_action"
	QueueTypeTagName            = "queue_type"
	visibilityPluginNameTagName = "visibility_plugin_name"
	ErrorTypeTagName            = "error_type"
	httpStatusTagName           = "http_status"
	nexusMethodTagName          = "method"
	nexusEndpointTagName        = "nexus_endpoint"
	nexusOutcomeTagName         = "outcome"
	versionedTagName            = "versioned"
	resourceExhaustedTag        = "resource_exhausted_cause"
	resourceExhaustedScopeTag   = "resource_exhausted_scope"
	PartitionTypeName           = "partition_type"
	PriorityTagName             = "priority"
)

// This package should hold all the metrics and tags for temporal
const (
	HistoryRoleTagValue       = "history"
	MatchingRoleTagValue      = "matching"
	FrontendRoleTagValue      = "frontend"
	AdminRoleTagValue         = "admin"
	DCRedirectionRoleTagValue = "dc_redirection"
	BlobstoreRoleTagValue     = "blobstore"

	MutableStateCacheTypeTagValue = "mutablestate"
	EventsCacheTypeTagValue       = "events"

	InvalidHistoryURITagValue    = "invalid_history_uri"
	InvalidVisibilityURITagValue = "invalid_visibility_uri"
)

// Admin Client Operations
const (
	// AdminClientStreamWorkflowReplicationMessagesScope tracks RPC calls to admin service
	AdminClientStreamWorkflowReplicationMessagesScope = "AdminClientStreamWorkflowReplicationMessages"
)

// History Client Operations
const (
	// HistoryClientStreamWorkflowReplicationMessagesScope tracks RPC calls to history service
	HistoryClientStreamWorkflowReplicationMessagesScope = "HistoryClientStreamWorkflowReplicationMessages"
)

// Matching Client Operations
const (
	// MatchingClientPollWorkflowTaskQueueScope tracks RPC calls to matching service
	MatchingClientPollWorkflowTaskQueueScope = "MatchingClientPollWorkflowTaskQueue"
	// MatchingClientPollActivityTaskQueueScope tracks RPC calls to matching service
	MatchingClientPollActivityTaskQueueScope = "MatchingClientPollActivityTaskQueue"
	// MatchingClientAddActivityTaskScope tracks RPC calls to matching service
	MatchingClientAddActivityTaskScope = "MatchingClientAddActivityTask"
	// MatchingClientAddWorkflowTaskScope tracks RPC calls to matching service
	MatchingClientAddWorkflowTaskScope = "MatchingClientAddWorkflowTask"
	// MatchingClientQueryWorkflowScope tracks RPC calls to matching service
	MatchingClientQueryWorkflowScope = "MatchingClientQueryWorkflow"
)

// Worker
const (
	// TaskQueueScavengerScope is scope used by all metrics emitted by worker.taskqueue.Scavenger module
	TaskQueueScavengerScope = "TaskQueueScavenger"
	// ExecutionsScavengerScope is scope used by all metrics emitted by worker.executions.Scavenger module
	ExecutionsScavengerScope = "ExecutionsScavenger"
)

const (
	// PersistenceAppendHistoryNodesScope tracks AppendHistoryNodes calls made by service to persistence layer
	PersistenceAppendHistoryNodesScope = "AppendHistoryNodes"
	// PersistenceAppendRawHistoryNodesScope tracks AppendRawHistoryNodes calls made by service to persistence layer
	PersistenceAppendRawHistoryNodesScope = "AppendRawHistoryNodes"
	// PersistenceReadHistoryBranchScope tracks ReadHistoryBranch calls made by service to persistence layer
	PersistenceReadHistoryBranchScope = "ReadHistoryBranch"
	// PersistenceReadHistoryBranchReverseScope tracks ReadHistoryBranchReverse calls made by service to persistence layer
	PersistenceReadHistoryBranchReverseScope = "ReadHistoryBranchReverse"
	// PersistenceReadRawHistoryBranchScope tracks ReadRawHistoryBranch calls made by service to persistence layer
	PersistenceReadRawHistoryBranchScope = "ReadRawHistoryBranch"
	// PersistenceForkHistoryBranchScope tracks ForkHistoryBranch calls made by service to persistence layer
	PersistenceForkHistoryBranchScope = "ForkHistoryBranch"
	// PersistenceDeleteHistoryBranchScope tracks DeleteHistoryBranch calls made by service to persistence layer
	PersistenceDeleteHistoryBranchScope = "DeleteHistoryBranch"
	// PersistenceTrimHistoryBranchScope tracks TrimHistoryBranch calls made by service to persistence layer
	PersistenceTrimHistoryBranchScope = "TrimHistoryBranch"
	// PersistenceGetAllHistoryTreeBranchesScope tracks GetAllHistoryTreeBranches calls made by service to persistence layer
	PersistenceGetAllHistoryTreeBranchesScope = "GetAllHistoryTreeBranches"
	// PersistenceNamespaceReplicationQueueScope is the metrics scope for namespace replication queue
	PersistenceNamespaceReplicationQueueScope = "NamespaceReplicationQueue"
	// PersistenceEnqueueMessageScope tracks Enqueue calls made by service to persistence layer
	PersistenceEnqueueMessageScope = "EnqueueMessage"
	// PersistenceEnqueueMessageToDLQScope tracks Enqueue DLQ calls made by service to persistence layer
	PersistenceEnqueueMessageToDLQScope = "EnqueueMessageToDLQ"
	// PersistenceReadQueueMessagesScope tracks ReadMessages calls made by service to persistence layer
	PersistenceReadQueueMessagesScope = "ReadQueueMessages"
	// PersistenceReadMessagesFromDLQScope tracks ReadMessagesFromDLQ calls made by service to persistence layer
	PersistenceReadMessagesFromDLQScope = "ReadMessagesFromDLQ"
	// PersistenceDeleteMessagesBeforeScope tracks DeleteMessagesBefore calls made by service to persistence layer
	PersistenceDeleteMessagesBeforeScope = "DeleteMessagesBefore"
	// PersistenceDeleteMessageFromDLQScope tracks DeleteMessageFromDLQ calls made by service to persistence layer
	PersistenceDeleteMessageFromDLQScope = "DeleteMessageFromDLQ"
	// PersistenceRangeDeleteMessagesFromDLQScope tracks RangeDeleteMessagesFromDLQ calls made by service to persistence layer
	PersistenceRangeDeleteMessagesFromDLQScope = "RangeDeleteMessagesFromDLQ"
	// PersistenceUpdateAckLevelScope tracks UpdateAckLevel calls made by service to persistence layer
	PersistenceUpdateAckLevelScope = "UpdateAckLevel"
	// PersistenceGetAckLevelScope tracks GetAckLevel calls made by service to persistence layer
	PersistenceGetAckLevelScope = "GetAckLevel"
	// PersistenceUpdateDLQAckLevelScope tracks UpdateDLQAckLevel calls made by service to persistence layer
	PersistenceUpdateDLQAckLevelScope = "UpdateDLQAckLevel"
	// PersistenceGetDLQAckLevelScope tracks GetDLQAckLevel calls made by service to persistence layer
	PersistenceGetDLQAckLevelScope = "GetDLQAckLevel"
	// PersistenceListClusterMetadataScope tracks ListClusterMetadata calls made by service to persistence layer
	PersistenceListClusterMetadataScope = "ListClusterMetadata"
	// PersistenceGetClusterMetadataScope tracks GetClusterMetadata calls made by service to persistence layer
	PersistenceGetClusterMetadataScope = "GetClusterMetadata"
	// PersistenceGetCurrentClusterMetadataScope tracks GetCurrentClusterMetadata calls made by service to persistence layer
	PersistenceGetCurrentClusterMetadataScope = "GetCurrentClusterMetadata"
	// PersistenceSaveClusterMetadataScope tracks SaveClusterMetadata calls made by service to persistence layer
	PersistenceSaveClusterMetadataScope = "SaveClusterMetadata"
	// PersistenceDeleteClusterMetadataScope tracks DeleteClusterMetadata calls made by service to persistence layer
	PersistenceDeleteClusterMetadataScope = "DeleteClusterMetadata"
	// PersistenceUpsertClusterMembershipScope tracks UpsertClusterMembership calls made by service to persistence layer
	PersistenceUpsertClusterMembershipScope = "UpsertClusterMembership"
	// PersistencePruneClusterMembershipScope tracks PruneClusterMembership calls made by service to persistence layer
	PersistencePruneClusterMembershipScope = "PruneClusterMembership"
	// PersistenceGetClusterMembersScope tracks GetClusterMembers calls made by service to persistence layer
	PersistenceGetClusterMembersScope = "GetClusterMembers"
	// PersistenceGetOrCreateShardScope tracks GetOrCreateShard calls made by service to persistence layer
	PersistenceGetOrCreateShardScope = "GetOrCreateShard"
	// PersistenceUpdateShardScope tracks UpdateShard calls made by service to persistence layer
	PersistenceUpdateShardScope = "UpdateShard"
	// PersistenceAssertShardOwnershipScope tracks UpdateShard calls made by service to persistence layer
	PersistenceAssertShardOwnershipScope = "AssertShardOwnership"
	// PersistenceCreateWorkflowExecutionScope tracks CreateWorkflowExecution calls made by service to persistence layer
	PersistenceCreateWorkflowExecutionScope = "CreateWorkflowExecution"
	// PersistenceGetWorkflowExecutionScope tracks GetWorkflowExecution calls made by service to persistence layer
	PersistenceGetWorkflowExecutionScope = "GetWorkflowExecution"
	// PersistenceSetWorkflowExecutionScope tracks SetWorkflowExecution calls made by service to persistence layer
	PersistenceSetWorkflowExecutionScope = "SetWorkflowExecution"
	// PersistenceUpdateWorkflowExecutionScope tracks UpdateWorkflowExecution calls made by service to persistence layer
	PersistenceUpdateWorkflowExecutionScope = "UpdateWorkflowExecution"
	// PersistenceConflictResolveWorkflowExecutionScope tracks ConflictResolveWorkflowExecution calls made by service to persistence layer
	PersistenceConflictResolveWorkflowExecutionScope = "ConflictResolveWorkflowExecution"
	// PersistenceDeleteWorkflowExecutionScope tracks DeleteWorkflowExecution calls made by service to persistence layer
	PersistenceDeleteWorkflowExecutionScope = "DeleteWorkflowExecution"
	// PersistenceDeleteCurrentWorkflowExecutionScope tracks DeleteCurrentWorkflowExecution calls made by service to persistence layer
	PersistenceDeleteCurrentWorkflowExecutionScope = "DeleteCurrentWorkflowExecution"
	// PersistenceGetCurrentExecutionScope tracks GetCurrentExecution calls made by service to persistence layer
	PersistenceGetCurrentExecutionScope = "GetCurrentExecution"
	// PersistenceListConcreteExecutionsScope tracks ListConcreteExecutions calls made by service to persistence layer
	PersistenceListConcreteExecutionsScope = "ListConcreteExecutions"
	// PersistenceAddTasksScope tracks AddTasks calls made by service to persistence layer
	PersistenceAddTasksScope = "AddTasks"
	// PersistenceGetTransferTasksScope tracks GetTransferTasks calls made by service to persistence layer
	PersistenceGetTransferTasksScope = "GetTransferTasks"
	// PersistenceCompleteTransferTaskScope tracks CompleteTransferTasks calls made by service to persistence layer
	PersistenceCompleteTransferTaskScope = "CompleteTransferTask"
	// PersistenceRangeCompleteTransferTasksScope tracks CompleteTransferTasks calls made by service to persistence layer
	PersistenceRangeCompleteTransferTasksScope = "RangeCompleteTransferTasks"
	// PersistenceGetVisibilityTasksScope tracks GetVisibilityTasks calls made by service to persistence layer
	PersistenceGetVisibilityTasksScope = "GetVisibilityTasks"
	// PersistenceCompleteVisibilityTaskScope tracks CompleteVisibilityTasks calls made by service to persistence layer
	PersistenceCompleteVisibilityTaskScope = "CompleteVisibilityTask"
	// PersistenceRangeCompleteVisibilityTasksScope tracks CompleteVisibilityTasks calls made by service to persistence layer
	PersistenceRangeCompleteVisibilityTasksScope = "RangeCompleteVisibilityTasks"
	// PersistenceGetReplicationTaskScope tracks GetReplicationTask calls made by service to persistence layer
	PersistenceGetArchivalTasksScope = "GetArchivalTasks"
	// PersistenceGetOutboundTasksScope tracks GetOutboundTasks calls made by service to persistence layer
	PersistenceGetOutboundTasksScope = "GetOutboundTasks"
	// PersistenceCompleteOutboundTasksScope tracks CompleteOutboundTasks calls made by service to persistence layer
	PersistenceCompleteOutboundTasksScope = "CompleteOutboundTasks"
	// PersistenceRangeCompleteOutboundTasksScope tracks RangeCompleteOutboundTasks calls made by service to persistence layer
	PersistenceRangeCompleteOutboundTasksScope = "RangeCompleteOutboundTasks"
	// PersistenceCompleteArchivalTaskScope tracks CompleteArchivalTasks calls made by service to persistence layer
	PersistenceCompleteArchivalTaskScope = "CompleteArchivalTask"
	// PersistenceRangeCompleteArchivalTasksScope tracks CompleteArchivalTasks calls made by service to persistence layer
	PersistenceRangeCompleteArchivalTasksScope = "RangeCompleteArchivalTasks"
	// PersistenceGetReplicationTasksScope tracks GetReplicationTasks calls made by service to persistence layer
	PersistenceGetReplicationTasksScope = "GetReplicationTasks"
	// PersistenceCompleteReplicationTaskScope tracks CompleteReplicationTasks calls made by service to persistence layer
	PersistenceCompleteReplicationTaskScope = "CompleteReplicationTask"
	// PersistenceRangeCompleteReplicationTasksScope tracks RangeCompleteReplicationTasks calls made by service to persistence layer
	PersistenceRangeCompleteReplicationTasksScope = "RangeCompleteReplicationTasks"
	// PersistencePutReplicationTaskToDLQScope tracks PersistencePutReplicationTaskToDLQScope calls made by service to persistence layer
	PersistencePutReplicationTaskToDLQScope = "PutReplicationTaskToDLQ"
	// PersistenceGetReplicationTasksFromDLQScope tracks PersistenceGetReplicationTasksFromDLQScope calls made by service to persistence layer
	PersistenceGetReplicationTasksFromDLQScope = "GetReplicationTasksFromDLQ"
	// PersistenceDeleteReplicationTaskFromDLQScope tracks PersistenceDeleteReplicationTaskFromDLQScope calls made by service to persistence layer
	PersistenceDeleteReplicationTaskFromDLQScope = "DeleteReplicationTaskFromDLQ"
	// PersistenceRangeDeleteReplicationTaskFromDLQScope tracks PersistenceRangeDeleteReplicationTaskFromDLQScope calls made by service to persistence layer
	PersistenceRangeDeleteReplicationTaskFromDLQScope = "RangeDeleteReplicationTaskFromDLQ"
	// PersistenceGetTimerTasksScope tracks GetTimerTasks calls made by service to persistence layer
	PersistenceGetTimerTasksScope = "GetTimerTasks"
	// PersistenceCompleteTimerTaskScope tracks CompleteTimerTasks calls made by service to persistence layer
	PersistenceCompleteTimerTaskScope = "CompleteTimerTask"
	// PersistenceRangeCompleteTimerTasksScope tracks CompleteTimerTasks calls made by service to persistence layer
	PersistenceRangeCompleteTimerTasksScope = "RangeCompleteTimerTasks"
	// PersistenceCreateTasksScope tracks CreateTasks calls made by service to persistence layer
	PersistenceCreateTasksScope = "CreateTasks"
	// PersistenceGetTasksScope tracks GetTasks calls made by service to persistence layer
	PersistenceGetTasksScope = "GetTasks"
	// PersistenceCompleteTaskScope tracks CompleteTask calls made by service to persistence layer
	PersistenceCompleteTaskScope = "CompleteTask"
	// PersistenceCompleteTasksLessThanScope is the metric scope for persistence.TaskManager.PersistenceCompleteTasksLessThan API
	PersistenceCompleteTasksLessThanScope = "CompleteTasksLessThan"
	// PersistenceCreateTaskQueueScope tracks PersistenceCreateTaskQueueScope calls made by service to persistence layer
	PersistenceCreateTaskQueueScope = "CreateTaskQueue"
	// PersistenceUpdateTaskQueueScope tracks PersistenceUpdateTaskQueueScope calls made by service to persistence layer
	PersistenceUpdateTaskQueueScope = "UpdateTaskQueue"
	// PersistenceGetTaskQueueScope tracks PersistenceGetTaskQueueScope calls made by service to persistence layer
	PersistenceGetTaskQueueScope = "GetTaskQueue"
	// PersistenceListTaskQueueScope is the metric scope for persistence.TaskManager.ListTaskQueue API
	PersistenceListTaskQueueScope = "ListTaskQueue"
	// PersistenceDeleteTaskQueueScope is the metric scope for persistence.TaskManager.DeleteTaskQueue API
	PersistenceDeleteTaskQueueScope = "DeleteTaskQueue"
	// PersistenceGetTaskQueueUserDataScope is the metric scope for persistence.TaskManager.GetTaskQueueUserData API
	PersistenceGetTaskQueueUserDataScope = "GetTaskQueueUserData"
	// PersistenceUpdateTaskQueueUserDataScope is the metric scope for persistence.TaskManager.UpdateTaskQueueUserData API
	PersistenceUpdateTaskQueueUserDataScope = "UpdateTaskQueueUserData"
	// PersistenceListTaskQueueUserDataEntriesScope is the metric scope for persistence.TaskManager.ListTaskQueueUserDataEntries API
	PersistenceListTaskQueueUserDataEntriesScope = "ListTaskQueueUserDataEntries"
	// PersistenceGetTaskQueuesByBuildIdScope is the metric scope for persistence.TaskManager.GetTaskQueuesByBuildId API
	PersistenceGetTaskQueuesByBuildIdScope = "GetTaskQueuesByBuildId"
	// PersistenceCountTaskQueuesByBuildIdScope is the metric scope for persistence.TaskManager.CountTaskQueuesByBuildId API
	PersistenceCountTaskQueuesByBuildIdScope = "CountTaskQueuesByBuildId"
	// PersistenceInitializeSystemNamespaceScope tracks InitializeSystemNamespaceScope calls made by service to persistence layer
	PersistenceInitializeSystemNamespaceScope = "InitializeSystemNamespace"
	// PersistenceCreateNamespaceScope tracks CreateNamespace calls made by service to persistence layer
	PersistenceCreateNamespaceScope = "CreateNamespace"
	// PersistenceGetNamespaceScope tracks GetNamespace calls made by service to persistence layer
	PersistenceGetNamespaceScope = "GetNamespace"
	// PersistenceUpdateNamespaceScope tracks UpdateNamespace calls made by service to persistence layer
	PersistenceUpdateNamespaceScope = "UpdateNamespace"
	// PersistenceDeleteNamespaceScope tracks DeleteNamespace calls made by service to persistence layer
	PersistenceDeleteNamespaceScope = "DeleteNamespace"
	// PersistenceRenameNamespaceScope tracks RenameNamespace calls made by service to persistence layer
	PersistenceRenameNamespaceScope = "RenameNamespace"
	// PersistenceDeleteNamespaceByNameScope tracks DeleteNamespaceByName calls made by service to persistence layer
	PersistenceDeleteNamespaceByNameScope = "DeleteNamespaceByName"
	// PersistenceListNamespacesScope tracks ListNamespaces calls made by service to persistence layer
	PersistenceListNamespacesScope = "ListNamespaces"
	// PersistenceGetMetadataScope tracks DeleteNamespaceByName calls made by service to persistence layer
	PersistenceGetMetadataScope = "GetMetadata"
	// PersistenceGetNexusEndpointScope tracks GetNexusEndpoint calls made by service to persistence layer
	PersistenceGetNexusEndpointScope = "GetNexusEndpoint"
	// PersistenceListNexusEndpointsScope tracks ListNexusEndpoint calls made by service to persistence layer
	PersistenceListNexusEndpointsScope = "ListNexusEndpoints"
	// PersistenceCreateOrUpdateNexusEndpointScope tracks CreateOrUpdateNexusEndpoint calls made by service to persistence layer
	PersistenceCreateOrUpdateNexusEndpointScope = "CreateOrUpdateNexusEndpoint"
	// PersistenceDeleteNexusEndpointScope tracks DeleteNexusEndpoint calls made by service to persistence layer
	PersistenceDeleteNexusEndpointScope = "DeleteNexusEndpoint"

	// VisibilityPersistenceRecordWorkflowExecutionStartedScope tracks RecordWorkflowExecutionStarted calls made by service to visibility persistence layer
	VisibilityPersistenceRecordWorkflowExecutionStartedScope = "RecordWorkflowExecutionStarted"
	// VisibilityPersistenceRecordWorkflowExecutionClosedScope tracks RecordWorkflowExecutionClosed calls made by service to visibility persistence layer
	VisibilityPersistenceRecordWorkflowExecutionClosedScope = "RecordWorkflowExecutionClosed"
	// VisibilityPersistenceUpsertWorkflowExecutionScope tracks UpsertWorkflowExecution calls made by service to persistence visibility layer
	VisibilityPersistenceUpsertWorkflowExecutionScope = "UpsertWorkflowExecution"
	// VisibilityPersistenceDeleteWorkflowExecutionScope tracks DeleteWorkflowExecutions calls made by service to visibility persistence layer
	VisibilityPersistenceDeleteWorkflowExecutionScope = "DeleteWorkflowExecution"
	// VisibilityPersistenceListWorkflowExecutionsScope tracks ListWorkflowExecutions calls made by service to visibility persistence layer
	VisibilityPersistenceListWorkflowExecutionsScope = "ListWorkflowExecutions"
	// VisibilityPersistenceScanWorkflowExecutionsScope tracks ScanWorkflowExecutions calls made by service to visibility persistence layer
	VisibilityPersistenceScanWorkflowExecutionsScope = "ScanWorkflowExecutions"
	// VisibilityPersistenceCountWorkflowExecutionsScope tracks CountWorkflowExecutions calls made by service to visibility persistence layer
	VisibilityPersistenceCountWorkflowExecutionsScope = "CountWorkflowExecutions"
	// VisibilityPersistenceGetWorkflowExecutionScope tracks GetWorkflowExecution calls made by service to visibility persistence layer
	VisibilityPersistenceGetWorkflowExecutionScope = "GetWorkflowExecution"
)

// Common
const (
	ServerTlsScope = "ServerTls"
	// AuthorizationScope is the scope used by all metric emitted by authorization code
	AuthorizationScope = "Authorization"
	// NamespaceCacheScope tracks namespace cache callbacks
	NamespaceCacheScope = "NamespaceCache"
)

// Frontend Scope
const (
	// AdminGetWorkflowExecutionRawHistoryV2Scope is the metric scope for admin.GetWorkflowExecutionRawHistoryScope
	AdminGetWorkflowExecutionRawHistoryV2Scope = "AdminGetWorkflowExecutionRawHistoryV2"
	// AdminGetWorkflowExecutionRawHistoryScope is the metric scope for admin.GetWorkflowExecutionRawHistoryScope
	AdminGetWorkflowExecutionRawHistoryScope = "AdminGetWorkflowExecutionRawHistory"
	// OperatorAddSearchAttributesScope is the metric scope for operator.AddSearchAttributes
	OperatorAddSearchAttributesScope = "OperatorAddSearchAttributes"
	// OperatorDeleteNamespaceScope is the metric scope for operator.OperatorDeleteNamespace
	OperatorDeleteNamespaceScope = "OperatorDeleteNamespace"

	// FrontendGetWorkflowExecutionHistoryScope is the metric scope for non-long-poll frontend.GetWorkflowExecutionHistory
	FrontendGetWorkflowExecutionHistoryScope = "GetWorkflowExecutionHistory"
	// FrontendPollWorkflowExecutionHistoryScope is the metric scope for long poll case of frontend.GetWorkflowExecutionHistory
	FrontendPollWorkflowExecutionHistoryScope = "PollWorkflowExecutionHistory"

	// VersionCheckScope is scope used by version checker
	VersionCheckScope = "VersionCheck"
)

// History Scope
const (
	// HistoryStartWorkflowExecutionScope tracks StartWorkflowExecution API calls received by service
	HistoryStartWorkflowExecutionScope = "StartWorkflowExecution"
	// HistoryRecordActivityTaskHeartbeatScope tracks RecordActivityTaskHeartbeat API calls received by service
	HistoryRecordActivityTaskHeartbeatScope = "RecordActivityTaskHeartbeat"
	// HistoryRespondWorkflowTaskCompletedScope tracks RespondWorkflowTaskCompleted API calls received by service
	HistoryRespondWorkflowTaskCompletedScope = "RespondWorkflowTaskCompleted"
	// HistoryRespondActivityTaskCompletedScope tracks RespondActivityTaskCompleted API calls received by service
	HistoryRespondActivityTaskCompletedScope = "RespondActivityTaskCompleted"
	// HistoryRespondActivityTaskFailedScope tracks RespondActivityTaskFailed API calls received by service
	HistoryRespondActivityTaskFailedScope = "RespondActivityTaskFailed"
	// HistoryRespondActivityTaskCanceledScope tracks RespondActivityTaskCanceled API calls received by service
	HistoryRespondActivityTaskCanceledScope = "RespondActivityTaskCanceled"
	// HistoryGetWorkflowExecutionHistoryScope is the metric scope for non-long-poll frontend.GetWorkflowExecutionHistory
	HistoryGetWorkflowExecutionHistoryScope = "GetWorkflowExecutionHistory"
	// HistoryPollWorkflowExecutionHistoryScope is the metric scope for long poll case of frontend.GetWorkflowExecutionHistory
	HistoryPollWorkflowExecutionHistoryScope = "PollWorkflowExecutionHistory"
	// HistoryGetWorkflowExecutionRawHistoryScope tracks GetWorkflowExecutionRawHistoryV2Scope API calls received by service
	HistoryGetWorkflowExecutionRawHistoryScope = "GetWorkflowExecutionRawHistory"
	// HistoryGetWorkflowExecutionRawHistoryV2Scope tracks GetWorkflowExecutionRawHistoryV2Scope API calls received by service
	HistoryGetWorkflowExecutionRawHistoryV2Scope = "GetWorkflowExecutionRawHistoryV2"
	// HistoryGetHistoryScope tracks GetHistoryScope API calls received by service
	HistoryGetHistoryScope = "GetHistory"
	// HistoryGetRawHistoryScope tracks GetRawHistoryScope API calls received by service
	HistoryGetRawHistoryScope = "GetRawHistory"
	// HistoryGetHistoryReverseScope tracks GetHistoryReverseScope API calls received by service
	HistoryGetHistoryReverseScope = "GetHistoryReverse"
	// HistoryRecordWorkflowTaskStartedScope tracks RecordWorkflowTaskStarted API calls received by service
	HistoryRecordWorkflowTaskStartedScope = "RecordWorkflowTaskStarted"
	// HistoryRecordActivityTaskStartedScope tracks RecordActivityTaskStarted API calls received by service
	HistoryRecordActivityTaskStartedScope = "RecordActivityTaskStarted"
	// HistorySignalWithStartWorkflowExecutionScope tracks SignalWithStartWorkflowExecution API calls received by service
	HistorySignalWithStartWorkflowExecutionScope = "SignalWithStartWorkflowExecution"
	// HistorySyncShardStatusScope tracks HistorySyncShardStatus API calls received by service
	HistorySyncShardStatusScope = "SyncShardStatus"
	// HistoryShardControllerScope is the scope used by shard controller
	HistoryShardControllerScope = "ShardController"
	// HistoryReapplyEventsScope is the scope used by event reapplication
	HistoryReapplyEventsScope = "ReapplyEvents"
	// HistoryQueryWorkflowScope tracks QueryWorkflow API calls received by service
	HistoryQueryWorkflowScope = "QueryWorkflow"
	// HistoryProcessDeleteHistoryEventScope tracks ProcessDeleteHistoryEvent processing calls
	HistoryProcessDeleteHistoryEventScope = "ProcessDeleteHistoryEvent"
	// HistoryDeleteWorkflowExecutionScope tracks DeleteWorkflowExecutions API calls
	HistoryDeleteWorkflowExecutionScope = "DeleteWorkflowExecution"
	// HistoryCacheGetOrCreateScope is the scope used by history cache
	HistoryCacheGetOrCreateScope = "HistoryCacheGetOrCreate"
	// HistoryCacheGetOrCreateCurrentScope is the scope used by history cache
	HistoryCacheGetOrCreateCurrentScope = "HistoryCacheGetOrCreateCurrent"

	// TransferActiveTaskCloseExecutionScope is the scope used for close execution task processing by transfer queue processor
	TransferActiveTaskCloseExecutionScope = "TransferActiveTaskCloseExecution"

	// TimerActiveTaskActivityTimeoutScope is the scope used by metric emitted by timer queue processor for processing activity timeouts
	TimerActiveTaskActivityTimeoutScope = "TimerActiveTaskActivityTimeout"
	// TimerActiveTaskWorkflowTaskTimeoutScope is the scope used by metric emitted by timer queue processor for processing workflow task timeouts
	TimerActiveTaskWorkflowTaskTimeoutScope = "TimerActiveTaskWorkflowTaskTimeout"
	// TimerActiveTaskWorkflowBackoffTimerScope is the scope used by metric emitted by timer queue processor for processing retry task.
	TimerActiveTaskWorkflowBackoffTimerScope = "TimerActiveTaskWorkflowBackoffTimer"

	// ReplicatorQueueProcessorScope is the scope used by all metric emitted by replicator queue processor
	ReplicatorQueueProcessorScope = "ReplicatorQueueProcessor"
	// ReplicateHistoryEventsScope is the scope used by historyReplicator API for applying events
	ReplicateHistoryEventsScope = "ReplicateHistoryEvents"
	// HistoryRereplicationByTransferTaskScope tracks history replication calls made by transfer task
	HistoryRereplicationByTransferTaskScope = "HistoryRereplicationByTransferTask"
	// HistoryRereplicationByTimerTaskScope tracks history replication calls made by timer task
	HistoryRereplicationByTimerTaskScope = "HistoryRereplicationByTimerTask"
	// HistoryRereplicationByHistoryReplicationScope tracks history replication calls made by history replication
	HistoryRereplicationByHistoryReplicationScope = "HistoryRereplicationByHistoryReplication"
	// HistoryRereplicationByActivityReplicationScope tracks history replication calls made by activity replication
	HistoryRereplicationByActivityReplicationScope = "HistoryRereplicationByActivityReplication"

	// ShardInfoScope is the scope used when updating shard info
	ShardInfoScope = "ShardInfo"
	// WorkflowContextScope is the scope used by WorkflowContext component
	WorkflowContextScope = "WorkflowContext"
	// ExecutionStatsScope is the scope used for emiting workflow execution related stats
	ExecutionStatsScope = "ExecutionStats"
	// SessionStatsScope is the scope used for emiting session update related stats
	SessionStatsScope = "SessionStats"
	// WorkflowCompletionStatsScope tracks workflow completion updates
	WorkflowCompletionStatsScope = "CompletionStats"
	// ReplicationTaskFetcherScope is scope used by all metrics emitted by ReplicationTaskFetcher
	ReplicationTaskFetcherScope = "ReplicationTaskFetcher"
	// ReplicationTaskTrackerScope is scope used by all metrics emitted by ExecutableTaskTracker
	ReplicationTaskTrackerScope = "ReplicationTaskTracker"
	// ReplicationTaskCleanupScope is scope used by all metrics emitted by ReplicationTaskProcessor cleanup
	ReplicationTaskCleanupScope = "ReplicationTaskCleanup"
	// ReplicationDLQStatsScope is scope used by all metrics emitted related to replication DLQ
	ReplicationDLQStatsScope = "ReplicationDLQStats"
	// EventsCacheGetEventScope is the scope used by events cache
	EventsCacheGetEventScope = "EventsCacheGetEvent"
	// EventsCachePutEventScope is the scope used by events cache
	EventsCachePutEventScope = "EventsCachePutEvent"
	// EventsCacheDeleteEventScope is the scope used by events cache
	EventsCacheDeleteEventScope = "EventsCacheDeleteEvent"
	// EventsCacheGetFromStoreScope is the scope used by events cache
	EventsCacheGetFromStoreScope = "EventsCacheGetFromStore"
	// HistoryEventNotificationScope is the scope used by shard history event notification
	HistoryEventNotificationScope = "HistoryEventNotification"
	// ArchiverClientScope is scope used by all metrics emitted by archiver.Client
	ArchiverClientScope = "ArchiverClient"
	// DeadlockDetectorScope is a scope for deadlock detector
	DeadlockDetectorScope = "DeadlockDetector"
	// OperationTimerQueueProcessorScope is a scope for timer queue base processor
	OperationTimerQueueProcessorScope = "TimerQueueProcessor"
	// OperationTransferQueueProcessorScope is a scope for transfer queue base processor
	OperationTransferQueueProcessorScope = "TransferQueueProcessor"
	// OperationVisibilityQueueProcessorScope is a scope for visibility queue processor
	OperationVisibilityQueueProcessorScope = "VisibilityQueueProcessor"
	// OperationArchivalQueueProcessorScope is a scope for archival queue processor
	OperationArchivalQueueProcessorScope = "ArchivalQueueProcessor"
	// OperationMemoryScheduledQueueProcessorScope is a scope for memory scheduled queue processor.
	OperationMemoryScheduledQueueProcessorScope = "MemoryScheduledQueueProcessor"
	// OperationOutboundQueueProcessorScope is a scope for the outbound queue processor.
	OperationOutboundQueueProcessorScope = "OutboundQueueProcessor"
)

// Matching Scope
const (
	// MatchingPollWorkflowTaskQueueScope tracks PollWorkflowTaskQueue API calls received by service
	MatchingPollWorkflowTaskQueueScope = "PollWorkflowTaskQueue"
	// MatchingPollActivityTaskQueueScope tracks PollActivityTaskQueue API calls received by service
	MatchingPollActivityTaskQueueScope = "PollActivityTaskQueue"
	// MatchingPollNexusTaskQueueScope tracks PollNexusTaskQueue API calls received by service
	MatchingPollNexusTaskQueueScope = "PollNexusTaskQueue"
	// MatchingAddActivityTaskScope tracks AddActivityTask API calls received by service
	MatchingAddActivityTaskScope = "AddActivityTask"
	// MatchingAddWorkflowTaskScope tracks AddWorkflowTask API calls received by service
	MatchingAddWorkflowTaskScope = "AddWorkflowTask"
	// MatchingTaskQueueMgrScope is the metrics scope for matching.TaskQueueManager component
	MatchingTaskQueueMgrScope = "TaskQueueMgr"
	// MatchingTaskQueuePartitionManagerScope is the metrics scope for matching.TaskQueuePartitionManager component
	MatchingTaskQueuePartitionManagerScope = "TaskQueuePartitionManager"
	// MatchingEngineScope is the metrics scope for matchingEngine component
	MatchingEngineScope = "MatchingEngine"
	// MatchingQueryWorkflowScope tracks AddWorkflowTask API calls received by service
	MatchingQueryWorkflowScope = "QueryWorkflow"
	// MatchingRespondQueryTaskCompletedScope tracks RespondQueryTaskCompleted API calls received by service
	MatchingRespondQueryTaskCompletedScope = "RespondQueryTaskCompleted"
	// MatchingRespondNexusTaskCompletedScope tracks RespondNexusTaskCompleted API calls received by service
	MatchingRespondNexusTaskCompletedScope = "RespondNexusTaskCompleted"
	// MatchingRespondNexusTaskFailedScope tracks RespondNexusTaskFailed API calls received by service
	MatchingRespondNexusTaskFailedScope = "RespondNexusTaskFailed"
)

// Worker Scope
const (
	// HistoryArchiverScope is used by history archivers
	HistoryArchiverScope = "HistoryArchiver"
	// VisibilityArchiverScope is used by visibility archivers
	VisibilityArchiverScope = "VisibilityArchiver"
	// HistoryScavengerScope is scope used by all metrics emitted by worker.history.Scavenger module
	HistoryScavengerScope = "HistoryScavenger"
	// ArchiverDeleteHistoryActivityScope is scope used by all metrics emitted by archiver.DeleteHistoryActivity
	ArchiverDeleteHistoryActivityScope = "ArchiverDeleteHistoryActivity"
	// ArchiverUploadHistoryActivityScope is scope used by all metrics emitted by archiver.UploadHistoryActivity
	ArchiverUploadHistoryActivityScope = "ArchiverUploadHistoryActivity"
	// ArchiverArchiveVisibilityActivityScope is scope used by all metrics emitted by archiver.ArchiveVisibilityActivity
	ArchiverArchiveVisibilityActivityScope = "ArchiverArchiveVisibilityActivity"
	// ArchiverScope is scope used by all metrics emitted by archiver.Archiver
	ArchiverScope = "Archiver"
	// ArchiverPumpScope is scope used by all metrics emitted by archiver.Pump
	ArchiverPumpScope = "ArchiverPump"
	// ArchiverArchivalWorkflowScope is scope used by all metrics emitted by archiver.ArchivalWorkflow
	ArchiverArchivalWorkflowScope = "ArchiverArchivalWorkflow"
	// AddSearchAttributesWorkflowScope is scope used by all metrics emitted by worker.AddSearchAttributesWorkflowScope module
	AddSearchAttributesWorkflowScope = "AddSearchAttributesWorkflow"
	// BatcherScope is scope used by all metrics emitted by worker.Batcher module
	BatcherScope = "Batcher"
	// ElasticsearchBulkProcessor is scope used by all metric emitted by Elasticsearch bulk processor
	ElasticsearchBulkProcessor = "ElasticsearchBulkProcessor"
	// ElasticsearchVisibility is scope used by all Elasticsearch visibility metrics
	ElasticsearchVisibility = "ElasticsearchVisibility"
	// MigrationWorkflowScope is scope used by metrics emitted by migration related workflows
	MigrationWorkflowScope = "MigrationWorkflow"
	// ReplicatorScope is the scope used by all metric emitted by replicator
	ReplicatorScope = "Replicator"
	// NamespaceReplicationTaskScope is the scope used by namespace task replication processing
	NamespaceReplicationTaskScope = "NamespaceReplicationTask"
	// HistoryReplicationTaskScope is the scope used by history task replication processing
	HistoryReplicationTaskScope = "HistoryReplicationTask"
	// HistoryMetadataReplicationTaskScope is the scope used by history metadata task replication processing
	HistoryMetadataReplicationTaskScope = "HistoryMetadataReplicationTask"
	// SyncShardTaskScope is the scope used by sync shrad information processing
	SyncShardTaskScope = "SyncShardTask"
	// SyncActivityTaskScope is the scope used by sync activity
	SyncActivityTaskScope = "SyncActivityTask"
	// SyncWorkflowStateTaskScope is the scope used by closed workflow task replication processing
	SyncWorkflowStateTaskScope = "SyncWorkflowStateTask"
	// SyncWatermarkScope is the scope used by closed workflow task replication processing
	// SyncHSMTaskScope is the scope used by sync HSM replication task
	SyncHSMTaskScope   = "SyncHSMTask"
	SyncWatermarkScope = "SyncWatermark"
	// NoopTaskScope is the scope used by noop task
	NoopTaskScope = "NoopTask"
	// UnknownTaskScope is the scope used by unknown task
	UnknownTaskScope = "UnknownTask"
	// ParentClosePolicyProcessorScope is scope used by all metrics emitted by worker.ParentClosePolicyProcessor
	ParentClosePolicyProcessorScope = "ParentClosePolicyProcessor"
	DeleteNamespaceWorkflowScope    = "DeleteNamespaceWorkflow"
	ReclaimResourcesWorkflowScope   = "ReclaimResourcesWorkflow"
	DeleteExecutionsWorkflowScope   = "DeleteExecutionsWorkflow"
)

// History task type
const (
	TaskTypeTransferActiveTaskActivity               = "TransferActiveTaskActivity"
	TaskTypeTransferActiveTaskWorkflowTask           = "TransferActiveTaskWorkflowTask"
	TaskTypeTransferActiveTaskCloseExecution         = "TransferActiveTaskCloseExecution"
	TaskTypeTransferActiveTaskCancelExecution        = "TransferActiveTaskCancelExecution"
	TaskTypeTransferActiveTaskSignalExecution        = "TransferActiveTaskSignalExecution"
	TaskTypeTransferActiveTaskStartChildExecution    = "TransferActiveTaskStartChildExecution"
	TaskTypeTransferActiveTaskResetWorkflow          = "TransferActiveTaskResetWorkflow"
	TaskTypeTransferActiveTaskDeleteExecution        = "TransferActiveTaskDeleteExecution"
	TaskTypeTransferStandbyTaskActivity              = "TransferStandbyTaskActivity"
	TaskTypeTransferStandbyTaskWorkflowTask          = "TransferStandbyTaskWorkflowTask"
	TaskTypeTransferStandbyTaskCloseExecution        = "TransferStandbyTaskCloseExecution"
	TaskTypeTransferStandbyTaskCancelExecution       = "TransferStandbyTaskCancelExecution"
	TaskTypeTransferStandbyTaskSignalExecution       = "TransferStandbyTaskSignalExecution"
	TaskTypeTransferStandbyTaskStartChildExecution   = "TransferStandbyTaskStartChildExecution"
	TaskTypeTransferStandbyTaskResetWorkflow         = "TransferStandbyTaskResetWorkflow"
	TaskTypeTransferStandbyTaskDeleteExecution       = "TransferStandbyTaskDeleteExecution"
	TaskTypeVisibilityTaskStartExecution             = "VisibilityTaskStartExecution"
	TaskTypeVisibilityTaskUpsertExecution            = "VisibilityTaskUpsertExecution"
	TaskTypeVisibilityTaskCloseExecution             = "VisibilityTaskCloseExecution"
	TaskTypeVisibilityTaskDeleteExecution            = "VisibilityTaskDeleteExecution"
	TaskTypeArchivalTaskArchiveExecution             = "ArchivalTaskArchiveExecution"
	TaskTypeTimerActiveTaskActivityTimeout           = "TimerActiveTaskActivityTimeout"
	TaskTypeTimerActiveTaskWorkflowTaskTimeout       = "TimerActiveTaskWorkflowTaskTimeout"
	TaskTypeTimerActiveTaskUserTimer                 = "TimerActiveTaskUserTimer"
	TaskTypeTimerActiveTaskWorkflowRunTimeout        = "TimerActiveTaskWorkflowRunTimeout"
	TaskTypeTimerActiveTaskWorkflowExecutionTimeout  = "TimerActiveTaskWorkflowExecutionTimeout"
	TaskTypeTimerActiveTaskActivityRetryTimer        = "TimerActiveTaskActivityRetryTimer"
	TaskTypeTimerActiveTaskWorkflowBackoffTimer      = "TimerActiveTaskWorkflowBackoffTimer"
	TaskTypeTimerActiveTaskDeleteHistoryEvent        = "TimerActiveTaskDeleteHistoryEvent"
	TaskTypeTimerStandbyTaskActivityTimeout          = "TimerStandbyTaskActivityTimeout"
	TaskTypeTimerStandbyTaskWorkflowTaskTimeout      = "TimerStandbyTaskWorkflowTaskTimeout"
	TaskTypeTimerStandbyTaskUserTimer                = "TimerStandbyTaskUserTimer"
	TaskTypeTimerStandbyTaskWorkflowRunTimeout       = "TimerStandbyTaskWorkflowRunTimeout"
	TaskTypeTimerStandbyTaskWorkflowExecutionTimeout = "TimerStandbyTaskWorkflowExecutionTimeout"
	TaskTypeTimerStandbyTaskActivityRetryTimer       = "TimerStandbyTaskActivityRetryTimer"
	TaskTypeTimerStandbyTaskWorkflowBackoffTimer     = "TimerStandbyTaskWorkflowBackoffTimer"
	TaskTypeTimerStandbyTaskDeleteHistoryEvent       = "TimerStandbyTaskDeleteHistoryEvent"
	TaskTypeMemoryScheduledTaskWorkflowTaskTimeout   = "MemoryScheduledTaskWorkflowTaskTimeout"
)

// Schedule action types
const (
	ScheduleActionTypeTag       = "schedule_action"
	ScheduleActionStartWorkflow = "start_workflow"
)

var (
	ServiceRequests = NewCounterDef(
		"service_requests",
		WithDescription("The number of RPC requests received by the service."),
	)
	ServicePendingRequests                   = NewGaugeDef("service_pending_requests")
	ServiceFailures                          = NewCounterDef("service_errors")
	ServicePanic                             = NewCounterDef("service_panics")
	ServiceErrorWithType                     = NewCounterDef("service_error_with_type")
	ServiceLatency                           = NewTimerDef("service_latency")
	ServiceLatencyNoUserLatency              = NewTimerDef("service_latency_nouserlatency")
	ServiceLatencyUserLatency                = NewTimerDef("service_latency_userlatency")
	ServiceErrInvalidArgumentCounter         = NewCounterDef("service_errors_invalid_argument")
	ServiceErrNamespaceNotActiveCounter      = NewCounterDef("service_errors_namespace_not_active")
	ServiceErrResourceExhaustedCounter       = NewCounterDef("service_errors_resource_exhausted")
	ServiceErrNotFoundCounter                = NewCounterDef("service_errors_entity_not_found")
	ServiceErrExecutionAlreadyStartedCounter = NewCounterDef("service_errors_execution_already_started")
	ServiceErrContextTimeoutCounter          = NewCounterDef("service_errors_context_timeout")
	ServiceErrRetryTaskCounter               = NewCounterDef("service_errors_retry_task")
	ServiceErrIncompleteHistoryCounter       = NewCounterDef("service_errors_incomplete_history")
	ServiceErrNonDeterministicCounter        = NewCounterDef("service_errors_nondeterministic")
	ServiceErrUnauthorizedCounter            = NewCounterDef("service_errors_unauthorized")
	ServiceErrAuthorizeFailedCounter         = NewCounterDef("service_errors_authorize_failed")
	ActionCounter                            = NewCounterDef("action")
	TlsCertsExpired                          = NewGaugeDef("certificates_expired")
	TlsCertsExpiring                         = NewGaugeDef("certificates_expiring")
	ServiceAuthorizationLatency              = NewTimerDef("service_authorization_latency")
	EventBlobSize                            = NewBytesHistogramDef("event_blob_size")
	LockRequests                             = NewCounterDef("lock_requests")
	LockLatency                              = NewTimerDef("lock_latency")
	SemaphoreRequests                        = NewCounterDef("semaphore_requests")
	SemaphoreFailures                        = NewCounterDef("semaphore_failures")
	SemaphoreLatency                         = NewTimerDef("semaphore_latency")
	ClientRequests                           = NewCounterDef(
		"client_requests",
		WithDescription("The number of requests sent by the client to an individual service, keyed by `service_role` and `operation`."),
	)
	ClientFailures                   = NewCounterDef("client_errors")
	ClientLatency                    = NewTimerDef("client_latency")
	ClientRedirectionRequests        = NewCounterDef("client_redirection_requests")
	ClientRedirectionFailures        = NewCounterDef("client_redirection_errors")
	ClientRedirectionLatency         = NewTimerDef("client_redirection_latency")
	StateTransitionCount             = NewDimensionlessHistogramDef("state_transition_count")
	HistorySize                      = NewBytesHistogramDef("history_size")
	HistoryCount                     = NewDimensionlessHistogramDef("history_count")
	TasksCompletedPerShardInfoUpdate = NewDimensionlessHistogramDef("tasks_per_shardinfo_update")
	TimeBetweenShardInfoUpdates      = NewTimerDef("time_between_shardinfo_update")
	SearchAttributesSize             = NewBytesHistogramDef("search_attributes_size")
	MemoSize                         = NewBytesHistogramDef("memo_size")
	TooManyPendingChildWorkflows     = NewCounterDef(
		"wf_too_many_pending_child_workflows",
		WithDescription("The number of Workflow Tasks failed because they would cause the limit on the number of pending child workflows to be exceeded. See https://t.mp/limits for more information."),
	)
	TooManyPendingActivities = NewCounterDef(
		"wf_too_many_pending_activities",
		WithDescription("The number of Workflow Tasks failed because they would cause the limit on the number of pending activities to be exceeded. See https://t.mp/limits for more information."),
	)
	TooManyPendingCancelRequests = NewCounterDef(
		"wf_too_many_pending_cancel_requests",
		WithDescription("The number of Workflow Tasks failed because they would cause the limit on the number of pending cancel requests to be exceeded. See https://t.mp/limits for more information."),
	)
	TooManyPendingSignalsToExternalWorkflows = NewCounterDef(
		"wf_too_many_pending_external_workflow_signals",
		WithDescription("The number of Workflow Tasks failed because they would cause the limit on the number of pending signals to external workflows to be exceeded. See https://t.mp/limits for more information."),
	)
	UTF8ValidationErrors = NewCounterDef(
		"utf8_validation_errors",
		WithDescription("Number of times the service encountered a proto message with invalid UTF-8 in a string field"),
	)

	// Frontend
	AddSearchAttributesWorkflowSuccessCount  = NewCounterDef("add_search_attributes_workflow_success")
	AddSearchAttributesWorkflowFailuresCount = NewCounterDef("add_search_attributes_workflow_failure")
	DeleteNamespaceWorkflowSuccessCount      = NewCounterDef("delete_namespace_workflow_success")
	DeleteNamespaceWorkflowFailuresCount     = NewCounterDef("delete_namespace_workflow_failure")
	VersionCheckSuccessCount                 = NewCounterDef("version_check_success")
	VersionCheckFailedCount                  = NewCounterDef("version_check_failed")
	VersionCheckRequestFailedCount           = NewCounterDef("version_check_request_failed")
	VersionCheckLatency                      = NewTimerDef("version_check_latency")
	HTTPServiceRequests                      = NewCounterDef(
		"http_service_requests",
		WithDescription("The number of HTTP requests received by the service."),
	)
	NexusRequests = NewCounterDef(
		"nexus_requests",
		WithDescription("The number of Nexus requests received by the service."),
	)
	NexusRequestPreProcessErrors = NewCounterDef(
		"nexus_request_preprocess_errors",
		WithDescription("The number of Nexus requests for which pre-processing failed."),
	)
	NexusLatencyHistogram = NewTimerDef(
		"nexus_latency",
		WithDescription("Latency histogram of Nexus requests."),
	)
	NexusCompletionRequests = NewCounterDef(
		"nexus_completion_requests",
		WithDescription("The number of Nexus completion (callback) requests received by the service."),
	)
	NexusCompletionLatencyHistogram = NewTimerDef(
		"nexus_completion_latency",
		WithDescription("Latency histogram of Nexus completion (callback) requests."),
	)
	NexusCompletionRequestPreProcessErrors = NewCounterDef(
		"nexus_completion_request_preprocess_errors",
		WithDescription("The number of Nexus completion requests for which pre-processing failed."),
	)
	HostRPSLimit          = NewGaugeDef("host_rps_limit")
	NamespaceHostRPSLimit = NewGaugeDef("namespace_host_rps_limit")

	// History
	CacheRequests                                = NewCounterDef("cache_requests")
	CacheFailures                                = NewCounterDef("cache_errors")
	CacheLatency                                 = NewTimerDef("cache_latency")
	CacheMissCounter                             = NewCounterDef("cache_miss")
	CacheSize                                    = NewGaugeDef("cache_size")
	CacheUsage                                   = NewGaugeDef("cache_usage")
	CachePinnedUsage                             = NewGaugeDef("cache_pinned_usage")
	CacheTtl                                     = NewTimerDef("cache_ttl")
	CacheEntryAgeOnGet                           = NewTimerDef("cache_entry_age_on_get")
	CacheEntryAgeOnEviction                      = NewTimerDef("cache_entry_age_on_eviction")
	HistoryEventNotificationQueueingLatency      = NewTimerDef("history_event_notification_queueing_latency")
	HistoryEventNotificationFanoutLatency        = NewTimerDef("history_event_notification_fanout_latency")
	HistoryEventNotificationInFlightMessageGauge = NewGaugeDef("history_event_notification_inflight_message_gauge")
	HistoryEventNotificationFailDeliveryCount    = NewCounterDef("history_event_notification_fail_delivery_count")
	// ArchivalTaskInvalidURI is emitted by the archival queue task executor when the history or visibility URI for an
	// archival task is not a valid URI.
	// We may emit this metric several times for a single task if the task is retried.
	ArchivalTaskInvalidURI              = NewCounterDef("archival_task_invalid_uri")
	ArchiverArchiveLatency              = NewTimerDef("archiver_archive_latency")
	ArchiverArchiveTargetLatency        = NewTimerDef("archiver_archive_target_latency")
	ShardContextClosedCounter           = NewCounterDef("shard_closed_count")
	ShardContextCreatedCounter          = NewCounterDef("sharditem_created_count")
	ShardContextRemovedCounter          = NewCounterDef("sharditem_removed_count")
	ShardContextAcquisitionLatency      = NewTimerDef("sharditem_acquisition_latency")
	ShardInfoImmediateQueueLagHistogram = NewDimensionlessHistogramDef(
		"shardinfo_immediate_queue_lag",
		WithDescription("A histogram across history shards for the difference between the smallest taskID of pending history tasks and the last generated history task ID."),
	)
	ShardInfoScheduledQueueLagTimer = NewTimerDef(
		"shardinfo_scheduled_queue_lag",
		WithDescription("A histogram across history shards for the difference between the earliest scheduled time of pending history tasks and current time."),
	)
	SyncShardFromRemoteCounter = NewCounterDef("syncshard_remote_count")
	SyncShardFromRemoteFailure = NewCounterDef("syncshard_remote_failed")
	TaskRequests               = NewCounterDef(
		"task_requests",
		WithDescription("The number of history tasks processed."),
	)
	TaskLoadLatency = NewTimerDef(
		"task_latency_load",
		WithDescription("Latency from history task generation to loading into memory (persistence schedule to start latency)."),
	)
	TaskScheduleLatency = NewTimerDef(
		"task_latency_schedule",
		WithDescription("Latency from history task loading to start processing (in-memory schedule to start latency)."),
	)
	TaskProcessingLatency = NewTimerDef(
		"task_latency_processing",
		WithDescription("Latency for processing a history task one time."),
	)
	TaskLatency = NewTimerDef(
		"task_latency",
		WithDescription("Latency for procsssing and completing a history task. This latency is across all attempts but excludes any latencies related to workflow lock or user qutoa limit."),
	)
	TaskQueueLatency = NewTimerDef(
		"task_latency_queue",
		WithDescription("End-to-end latency for processing and completing a history task, from task generation to completion."),
	)
	TaskAttempt = NewDimensionlessHistogramDef(
		"task_attempt",
		WithDescription("The number of attempts took to complete a history task."),
	)
	TaskFailures = NewCounterDef(
		"task_errors",
		WithDescription("The number of unexpected history task processing errors."),
	)
	TaskTerminalFailures = NewCounterDef(
		"task_terminal_failures",
		WithDescription("The number of times a history task failed with a terminal failure, causing it to be sent to the DLQ."),
	)
	TaskDLQFailures = NewCounterDef(
		"task_dlq_failures",
		WithDescription("The number of times we failed to send a history task to the DLQ."),
	)
	TaskDLQSendLatency = NewTimerDef(
		"task_dlq_latency",
		WithDescription("The amount of time it took to successfully send a task to the DLQ. This only records the"+
			" latency of the final attempt to send the task to the DLQ, not the cumulative latency of all attempts."),
	)
	TaskDiscarded                   = NewCounterDef("task_errors_discarded")
	TaskSkipped                     = NewCounterDef("task_skipped")
	TaskVersionMisMatch             = NewCounterDef("task_errors_version_mismatch")
	TasksDependencyTaskNotCompleted = NewCounterDef("task_dependency_task_not_completed")
	TaskStandbyRetryCounter         = NewCounterDef("task_errors_standby_retry_counter")
	TaskWorkflowBusyCounter         = NewCounterDef(
		"task_errors_workflow_busy",
		WithDescription("The number of history task processing errors caused by failing to acquire workflow lock within the configured timeout (history.cacheNonUserContextLockTimeout)."),
	)
	TaskNotActiveCounter         = NewCounterDef("task_errors_not_active_counter")
	TaskNamespaceHandoverCounter = NewCounterDef("task_errors_namespace_handover")
	TaskInternalErrorCounter     = NewCounterDef("task_errors_internal")
	TaskThrottledCounter         = NewCounterDef(
		"task_errors_throttled",
		WithDescription("The number of history task processing errors caused by resource exhausted errors, excluding workflow busy case."),
	)
	TaskCorruptionCounter       = NewCounterDef("task_errors_corruption")
	TaskScheduleToStartLatency  = NewTimerDef("task_schedule_to_start_latency")
	TaskBatchCompleteCounter    = NewCounterDef("task_batch_complete_counter")
	TaskReschedulerPendingTasks = NewDimensionlessHistogramDef("task_rescheduler_pending_tasks")
	PendingTasksCounter         = NewDimensionlessHistogramDef(
		"pending_tasks",
		WithDescription("A histogram across history shards for the number of in-memory pending history tasks."),
	)
	TaskSchedulerThrottled                               = NewCounterDef("task_scheduler_throttled")
	QueueScheduleLatency                                 = NewTimerDef("queue_latency_schedule") // latency for scheduling 100 tasks in one task channel
	QueueReaderCountHistogram                            = NewDimensionlessHistogramDef("queue_reader_count")
	QueueSliceCountHistogram                             = NewDimensionlessHistogramDef("queue_slice_count")
	QueueActionCounter                                   = NewCounterDef("queue_actions")
	ActivityE2ELatency                                   = NewTimerDef("activity_end_to_end_latency")
	AckLevelUpdateCounter                                = NewCounterDef("ack_level_update")
	AckLevelUpdateFailedCounter                          = NewCounterDef("ack_level_update_failed")
	CommandCounter                                       = NewCounterDef("command")
	MessageTypeRequestWorkflowExecutionUpdateCounter     = NewCounterDef("request_workflow_update_message")
	MessageTypeAcceptWorkflowExecutionUpdateCounter      = NewCounterDef("accept_workflow_update_message")
	MessageTypeRespondWorkflowExecutionUpdateCounter     = NewCounterDef("respond_workflow_update_message")
	MessageTypeRejectWorkflowExecutionUpdateCounter      = NewCounterDef("reject_workflow_update_message")
	InvalidStateTransitionWorkflowExecutionUpdateCounter = NewCounterDef("invalid_state_transition_workflow_update_message")
	WorkflowExecutionUpdateRegistrySize                  = NewBytesHistogramDef("workflow_update_registry_size")
	WorkflowExecutionUpdateRequestRateLimited            = NewCounterDef("workflow_update_request_rate_limited")
	WorkflowExecutionUpdateTooMany                       = NewCounterDef("workflow_update_request_too_many")
	WorkflowExecutionUpdateAborted                       = NewCounterDef("workflow_update_aborted")
	WorkflowExecutionUpdateSentToWorker                  = NewCounterDef("workflow_update_sent_to_worker")
	WorkflowExecutionUpdateSentToWorkerAgain             = NewCounterDef("workflow_update_sent_to_worker_again")
	WorkflowExecutionUpdateWaitStageAccepted             = NewCounterDef("workflow_update_wait_stage_accepted")
	WorkflowExecutionUpdateWaitStageCompleted            = NewCounterDef("workflow_update_wait_stage_completed")
	WorkflowExecutionUpdateSpeculativeWorkflowTask       = NewCounterDef("workflow_update_speculative_workflow_task")
	WorkflowExecutionUpdateNormalWorkflowTask            = NewCounterDef("workflow_update_normal_workflow_task")
	WorkflowExecutionUpdateClientTimeout                 = NewCounterDef("workflow_update_client_timeout")
	WorkflowExecutionUpdateServerTimeout                 = NewCounterDef("workflow_update_server_timeout")
	ConvertSpeculativeWorkflowTask                       = NewCounterDef(
		"workflow_task_convert_speculative_to_normal",
		WithDescription("The number of speculative workflow tasks converted to normal workflow tasks."))

	ActivityEagerExecutionCounter = NewCounterDef("activity_eager_execution")
	// WorkflowEagerExecutionCounter is emitted any time eager workflow start is requested.
	WorkflowEagerExecutionCounter = NewCounterDef("workflow_eager_execution")
	// WorkflowEagerExecutionDeniedCounter is emitted any time eager workflow start is requested and the serer fell back
	// to standard dispatch.
	// Timeouts and failures are not counted in this metric.
	// This metric has a "reason" tag attached to it to understand why eager start was denied.
	WorkflowEagerExecutionDeniedCounter           = NewCounterDef("workflow_eager_execution_denied")
	EmptyCompletionCommandsCounter                = NewCounterDef("empty_completion_commands")
	MultipleCompletionCommandsCounter             = NewCounterDef("multiple_completion_commands")
	FailedWorkflowTasksCounter                    = NewCounterDef("failed_workflow_tasks")
	WorkflowTaskAttempt                           = NewDimensionlessHistogramDef("workflow_task_attempt")
	StaleMutableStateCounter                      = NewCounterDef("stale_mutable_state")
	AutoResetPointsLimitExceededCounter           = NewCounterDef("auto_reset_points_exceed_limit")
	AutoResetPointCorruptionCounter               = NewCounterDef("auto_reset_point_corruption")
	BatchableTaskBatchCount                       = NewGaugeDef("batchable_task_batch_count")
	ConcurrencyUpdateFailureCounter               = NewCounterDef("concurrency_update_failure")
	ServiceErrShardOwnershipLostCounter           = NewCounterDef("service_errors_shard_ownership_lost")
	HeartbeatTimeoutCounter                       = NewCounterDef("heartbeat_timeout")
	ScheduleToStartTimeoutCounter                 = NewCounterDef("schedule_to_start_timeout")
	StartToCloseTimeoutCounter                    = NewCounterDef("start_to_close_timeout")
	ScheduleToCloseTimeoutCounter                 = NewCounterDef("schedule_to_close_timeout")
	NewTimerNotifyCounter                         = NewCounterDef("new_timer_notifications")
	AcquireShardsCounter                          = NewCounterDef("acquire_shards_count")
	AcquireShardsLatency                          = NewTimerDef("acquire_shards_latency")
	MembershipChangedCounter                      = NewCounterDef("membership_changed_count")
	NumShardsGauge                                = NewGaugeDef("numshards_gauge")
	GetEngineForShardErrorCounter                 = NewCounterDef("get_engine_for_shard_errors")
	GetEngineForShardLatency                      = NewTimerDef("get_engine_for_shard_latency")
	RemoveEngineForShardLatency                   = NewTimerDef("remove_engine_for_shard_latency")
	CompleteWorkflowTaskWithStickyEnabledCounter  = NewCounterDef("complete_workflow_task_sticky_enabled_count")
	CompleteWorkflowTaskWithStickyDisabledCounter = NewCounterDef("complete_workflow_task_sticky_disabled_count")
	WorkflowTaskHeartbeatTimeoutCounter           = NewCounterDef("workflow_task_heartbeat_timeout_count")
	DuplicateReplicationEventsCounter             = NewCounterDef("duplicate_replication_events")
	AcquireLockFailedCounter                      = NewCounterDef("acquire_lock_failed")
	WorkflowContextCleared                        = NewCounterDef("workflow_context_cleared")
	MutableStateSize                              = NewBytesHistogramDef(
		"mutable_state_size",
		WithDescription("The size of an individual Workflow Execution's state, emitted each time a workflow execution is retrieved or updated."),
	)
	PersistedMutableStateSize = NewBytesHistogramDef(
		"persisted_mutable_state_size",
		WithDescription("Size of the persisted Workflow Execution's state in DB, emitted each time a workflow execution is updated."),
	)
	ExecutionInfoSize                     = NewBytesHistogramDef("execution_info_size")
	ExecutionStateSize                    = NewBytesHistogramDef("execution_state_size")
	ActivityInfoSize                      = NewBytesHistogramDef("activity_info_size")
	TimerInfoSize                         = NewBytesHistogramDef("timer_info_size")
	ChildInfoSize                         = NewBytesHistogramDef("child_info_size")
	RequestCancelInfoSize                 = NewBytesHistogramDef("request_cancel_info_size")
	SignalInfoSize                        = NewBytesHistogramDef("signal_info_size")
	SignalRequestIDSize                   = NewBytesHistogramDef("signal_request_id_size")
	BufferedEventsSize                    = NewBytesHistogramDef("buffered_events_size")
	ActivityInfoCount                     = NewDimensionlessHistogramDef("activity_info_count")
	TimerInfoCount                        = NewDimensionlessHistogramDef("timer_info_count")
	ChildInfoCount                        = NewDimensionlessHistogramDef("child_info_count")
	SignalInfoCount                       = NewDimensionlessHistogramDef("signal_info_count")
	RequestCancelInfoCount                = NewDimensionlessHistogramDef("request_cancel_info_count")
	SignalRequestIDCount                  = NewDimensionlessHistogramDef("signal_request_id_count")
	BufferedEventsCount                   = NewDimensionlessHistogramDef("buffered_events_count")
	TaskCount                             = NewDimensionlessHistogramDef("task_count")
	TotalActivityCount                    = NewDimensionlessHistogramDef("total_activity_count")
	TotalUserTimerCount                   = NewDimensionlessHistogramDef("total_user_timer_count")
	TotalChildExecutionCount              = NewDimensionlessHistogramDef("total_child_execution_count")
	TotalRequestCancelExternalCount       = NewDimensionlessHistogramDef("total_request_cancel_external_count")
	TotalSignalExternalCount              = NewDimensionlessHistogramDef("total_signal_external_count")
	TotalSignalCount                      = NewDimensionlessHistogramDef("total_signal_count")
	WorkflowBackoffCount                  = NewCounterDef("workflow_backoff_timer")
	WorkflowRetryBackoffTimerCount        = NewCounterDef("workflow_retry_backoff_timer")
	WorkflowCronBackoffTimerCount         = NewCounterDef("workflow_cron_backoff_timer")
	WorkflowDelayedStartBackoffTimerCount = NewCounterDef("workflow_delayed_start_backoff_timer")
	WorkflowCleanupDeleteCount            = NewCounterDef("workflow_cleanup_delete")
	WorkflowSuccessCount                  = NewCounterDef("workflow_success")
	WorkflowCancelCount                   = NewCounterDef("workflow_cancel")
	WorkflowFailedCount                   = NewCounterDef("workflow_failed")
	WorkflowTimeoutCount                  = NewCounterDef("workflow_timeout")
	WorkflowTerminateCount                = NewCounterDef("workflow_terminate")
	WorkflowContinuedAsNewCount           = NewCounterDef("workflow_continued_as_new")
	ReplicationStreamPanic                = NewCounterDef("replication_stream_panic")
	ReplicationStreamError                = NewCounterDef("replication_stream_error")
	ReplicationServiceError               = NewCounterDef("replication_service_error")
	ReplicationTasksSend                  = NewCounterDef("replication_tasks_send")
	ReplicationTasksRecv                  = NewCounterDef("replication_tasks_recv")
	ReplicationTasksRecvBacklog           = NewDimensionlessHistogramDef("replication_tasks_recv_backlog")
	ReplicationTasksSkipped               = NewCounterDef("replication_tasks_skipped")
	ReplicationTasksApplied               = NewCounterDef("replication_tasks_applied")
	ReplicationTasksFailed                = NewCounterDef("replication_tasks_failed")
	// ReplicationTasksLag is a heuristic for how far behind the remote DC is for a given cluster. It measures the
	// difference between task IDs so its unit should be "tasks".
	ReplicationTasksLag = NewDimensionlessHistogramDef("replication_tasks_lag")
	// ReplicationTasksFetched records the number of tasks fetched by the poller.
	ReplicationTasksFetched                        = NewDimensionlessHistogramDef("replication_tasks_fetched")
	ReplicationLatency                             = NewTimerDef("replication_latency")
	ReplicationTaskTransmissionLatency             = NewTimerDef("replication_task_transmission_latency")
	ReplicationDLQFailed                           = NewCounterDef("replication_dlq_enqueue_failed")
	ReplicationDLQMaxLevelGauge                    = NewGaugeDef("replication_dlq_max_level")
	ReplicationDLQAckLevelGauge                    = NewGaugeDef("replication_dlq_ack_level")
	ReplicationNonEmptyDLQCount                    = NewCounterDef("replication_dlq_non_empty")
	ReplicationOutlierNamespace                    = NewCounterDef("replication_outlier_namespace")
	EventReapplySkippedCount                       = NewCounterDef("event_reapply_skipped_count")
	DirectQueryDispatchLatency                     = NewTimerDef("direct_query_dispatch_latency")
	DirectQueryDispatchStickyLatency               = NewTimerDef("direct_query_dispatch_sticky_latency")
	DirectQueryDispatchNonStickyLatency            = NewTimerDef("direct_query_dispatch_non_sticky_latency")
	DirectQueryDispatchStickySuccessCount          = NewCounterDef("direct_query_dispatch_sticky_success")
	DirectQueryDispatchNonStickySuccessCount       = NewCounterDef("direct_query_dispatch_non_sticky_success")
	DirectQueryDispatchClearStickinessLatency      = NewTimerDef("direct_query_dispatch_clear_stickiness_latency")
	DirectQueryDispatchClearStickinessSuccessCount = NewCounterDef("direct_query_dispatch_clear_stickiness_success")
	DirectQueryDispatchTimeoutBeforeNonStickyCount = NewCounterDef("direct_query_dispatch_timeout_before_non_sticky")
	WorkflowTaskQueryLatency                       = NewTimerDef("workflow_task_query_latency")
	ConsistentQueryTimeoutCount                    = NewCounterDef("consistent_query_timeout")
	QueryBufferExceededCount                       = NewCounterDef("query_buffer_exceeded")
	QueryRegistryInvalidStateCount                 = NewCounterDef("query_registry_invalid_state")
	WorkflowTaskTimeoutOverrideCount               = NewCounterDef("workflow_task_timeout_overrides")
	WorkflowRunTimeoutOverrideCount                = NewCounterDef("workflow_run_timeout_overrides")
	ReplicationTaskCleanupCount                    = NewCounterDef("replication_task_cleanup_count")
	ReplicationTaskCleanupFailure                  = NewCounterDef("replication_task_cleanup_failed")
	MutableStateDirty                              = NewCounterDef("mutable_state_dirty")
	MutableStateChecksumMismatch                   = NewCounterDef("mutable_state_checksum_mismatch")
	MutableStateChecksumInvalidated                = NewCounterDef("mutable_state_checksum_invalidated")
	ClosedWorkflowBufferEventCount                 = NewCounterDef("closed_workflow_buffer_event_counter")
	OutOfOrderBufferedEventsCounter                = NewCounterDef("out_of_order_buffered_events")
	ShardLingerSuccess                             = NewTimerDef("shard_linger_success")
	ShardLingerTimeouts                            = NewCounterDef("shard_linger_timeouts")
	DynamicRateLimiterMultiplier                   = NewGaugeDef("dynamic_rate_limit_multiplier")
	DLQWrites                                      = NewCounterDef(
		"dlq_writes",
		WithDescription("The number of times a message is enqueued to DLQ. DLQ can be inspected using tdbg dlq command."),
	)
<<<<<<< HEAD
	DLQMessageCount = NewGaugeDef(
		"dlq_message_count",
		WithDescription("The number of messages currently in DLQ."),
	)
=======
	ReadNamespaceErrors                     = NewCounterDef("read_namespace_errors")
	RateLimitedTaskRunnableWaitTime         = NewTimerDef("rate_limited_task_runnable_wait_time")
	CircuitBreakerExecutableBlocked         = NewCounterDef("circuit_breaker_executable_blocked")
	DynamicWorkerPoolSchedulerBufferSize    = NewCounterDef("dynamic_worker_pool_scheduler_buffer_size")
	DynamicWorkerPoolSchedulerActiveWorkers = NewCounterDef("dynamic_worker_pool_scheduler_active_workers")
	DynamicWorkerPoolSchedulerEnqueuedTasks = NewCounterDef("dynamic_worker_pool_scheduler_enqueued_tasks")
	DynamicWorkerPoolSchedulerDequeuedTasks = NewCounterDef("dynamic_worker_pool_scheduler_dequeued_tasks")
	DynamicWorkerPoolSchedulerRejectedTasks = NewCounterDef("dynamic_worker_pool_scheduler_rejected_tasks")

>>>>>>> 9fb42e23
	// Deadlock detector latency metrics
	DDClusterMetadataLockLatency         = NewTimerDef("dd_cluster_metadata_lock_latency")
	DDClusterMetadataCallbackLockLatency = NewTimerDef("dd_cluster_metadata_callback_lock_latency")
	DDShardControllerLockLatency         = NewTimerDef("dd_shard_controller_lock_latency")
	DDShardLockLatency                   = NewTimerDef("dd_shard_lock_latency")
	DDShardIOSemaphoreLatency            = NewTimerDef("dd_shard_io_semaphore_latency")
	DDNamespaceRegistryLockLatency       = NewTimerDef("dd_namespace_registry_lock_latency")

	// Matching
	MatchingClientForwardedCounter            = NewCounterDef("forwarded")
	MatchingClientInvalidTaskQueueName        = NewCounterDef("invalid_task_queue_name")
	MatchingClientInvalidTaskQueuePartition   = NewCounterDef("invalid_task_queue_partition")
	SyncMatchLatencyPerTaskQueue              = NewTimerDef("syncmatch_latency")
	AsyncMatchLatencyPerTaskQueue             = NewTimerDef("asyncmatch_latency")
	PollSuccessPerTaskQueueCounter            = NewCounterDef("poll_success")
	PollTimeoutPerTaskQueueCounter            = NewCounterDef("poll_timeouts")
	PollSuccessWithSyncPerTaskQueueCounter    = NewCounterDef("poll_success_sync")
	PollLatencyPerTaskQueue                   = NewTimerDef("poll_latency")
	LeaseRequestPerTaskQueueCounter           = NewCounterDef("lease_requests")
	LeaseFailurePerTaskQueueCounter           = NewCounterDef("lease_failures")
	ConditionFailedErrorPerTaskQueueCounter   = NewCounterDef("condition_failed_errors")
	RespondQueryTaskFailedPerTaskQueueCounter = NewCounterDef("respond_query_failed")
	RespondNexusTaskFailedPerTaskQueueCounter = NewCounterDef("respond_nexus_failed")
	SyncThrottlePerTaskQueueCounter           = NewCounterDef("sync_throttle_count")
	BufferThrottlePerTaskQueueCounter         = NewCounterDef("buffer_throttle_count")
	ExpiredTasksPerTaskQueueCounter           = NewCounterDef("tasks_expired")
	ForwardedPerTaskQueueCounter              = NewCounterDef("forwarded_per_tl")
	ForwardTaskErrorsPerTaskQueue             = NewCounterDef("forward_task_errors")
	LocalToLocalMatchPerTaskQueueCounter      = NewCounterDef("local_to_local_matches")
	LocalToRemoteMatchPerTaskQueueCounter     = NewCounterDef("local_to_remote_matches")
	RemoteToLocalMatchPerTaskQueueCounter     = NewCounterDef("remote_to_local_matches")
	RemoteToRemoteMatchPerTaskQueueCounter    = NewCounterDef("remote_to_remote_matches")
	LoadedTaskQueueFamilyGauge                = NewGaugeDef("loaded_task_queue_family_count")
	LoadedTaskQueueGauge                      = NewGaugeDef("loaded_task_queue_count")
	LoadedTaskQueuePartitionGauge             = NewGaugeDef("loaded_task_queue_partition_count")
	LoadedPhysicalTaskQueueGauge              = NewGaugeDef("loaded_physical_task_queue_count")
	TaskQueueStartedCounter                   = NewCounterDef("task_queue_started")
	TaskQueueStoppedCounter                   = NewCounterDef("task_queue_stopped")
	TaskWriteThrottlePerTaskQueueCounter      = NewCounterDef("task_write_throttle_count")
	TaskWriteLatencyPerTaskQueue              = NewTimerDef("task_write_latency")
	TaskLagPerTaskQueueGauge                  = NewGaugeDef("task_lag_per_tl")
	NoRecentPollerTasksPerTaskQueueCounter    = NewCounterDef("no_poller_tasks")
	UnknownBuildPollsCounter                  = NewCounterDef("unknown_build_polls")
	UnknownBuildTasksCounter                  = NewCounterDef("unknown_build_tasks")
	TaskDispatchLatencyPerTaskQueue           = NewTimerDef("task_dispatch_latency")
	ApproximateBacklogCount                   = NewGaugeDef("approximate_backlog_count")

	// Versioning and Reachability
	ReachabilityExitPointCounter = NewCounterDef("reachability_exit_point_count")

	// Worker
	ExecutorTasksDoneCount                          = NewCounterDef("executor_done")
	ExecutorTasksErrCount                           = NewCounterDef("executor_err")
	ExecutorTasksDeferredCount                      = NewCounterDef("executor_deferred")
	ExecutorTasksDroppedCount                       = NewCounterDef("executor_dropped")
	StartedCount                                    = NewCounterDef("started")
	StoppedCount                                    = NewCounterDef("stopped")
	TaskProcessedCount                              = NewGaugeDef("task_processed")
	TaskDeletedCount                                = NewGaugeDef("task_deleted")
	TaskQueueProcessedCount                         = NewGaugeDef("taskqueue_processed")
	TaskQueueDeletedCount                           = NewGaugeDef("taskqueue_deleted")
	TaskQueueOutstandingCount                       = NewGaugeDef("taskqueue_outstanding")
	HistoryArchiverArchiveNonRetryableErrorCount    = NewCounterDef("history_archiver_archive_non_retryable_error")
	HistoryArchiverArchiveTransientErrorCount       = NewCounterDef("history_archiver_archive_transient_error")
	HistoryArchiverArchiveSuccessCount              = NewCounterDef("history_archiver_archive_success")
	HistoryArchiverTotalUploadSize                  = NewBytesHistogramDef("history_archiver_total_upload_size")
	HistoryArchiverHistorySize                      = NewBytesHistogramDef("history_archiver_history_size")
	HistoryArchiverDuplicateArchivalsCount          = NewCounterDef("history_archiver_duplicate_archivals")
	HistoryArchiverBlobExistsCount                  = NewCounterDef("history_archiver_blob_exists")
	HistoryArchiverBlobSize                         = NewBytesHistogramDef("history_archiver_blob_size")
	HistoryWorkflowExecutionCacheLatency            = NewTimerDef("history_workflow_execution_cache_latency")
	VisibilityArchiverArchiveNonRetryableErrorCount = NewCounterDef("visibility_archiver_archive_non_retryable_error")
	VisibilityArchiverArchiveTransientErrorCount    = NewCounterDef("visibility_archiver_archive_transient_error")
	VisibilityArchiveSuccessCount                   = NewCounterDef("visibility_archiver_archive_success")
	HistoryScavengerSuccessCount                    = NewCounterDef("scavenger_success")
	HistoryScavengerErrorCount                      = NewCounterDef("scavenger_errors")
	HistoryScavengerSkipCount                       = NewCounterDef("scavenger_skips")
	ExecutionsOutstandingCount                      = NewGaugeDef("executions_outstanding")
	ScavengerValidationRequestsCount                = NewCounterDef("scavenger_validation_requests")
	ScavengerValidationFailuresCount                = NewCounterDef("scavenger_validation_failures")
	ScavengerValidationSkipsCount                   = NewCounterDef("scavenger_validation_skips")
	AddSearchAttributesFailuresCount                = NewCounterDef("add_search_attributes_failures")
	DeleteNamespaceSuccessCount                     = NewCounterDef("delete_namespace_success")
	RenameNamespaceSuccessCount                     = NewCounterDef("rename_namespace_success")
	DeleteExecutionsSuccessCount                    = NewCounterDef("delete_executions_success")
	DeleteNamespaceFailuresCount                    = NewCounterDef("delete_namespace_failures")
	UpdateNamespaceFailuresCount                    = NewCounterDef("update_namespace_failures")
	RenameNamespaceFailuresCount                    = NewCounterDef("rename_namespace_failures")
	ReadNamespaceFailuresCount                      = NewCounterDef("read_namespace_failures")
	ListExecutionsFailuresCount                     = NewCounterDef("list_executions_failures")
	CountExecutionsFailuresCount                    = NewCounterDef("count_executions_failures")
	DeleteExecutionFailuresCount                    = NewCounterDef("delete_execution_failures")
	DeleteExecutionNotFoundCount                    = NewCounterDef("delete_execution_not_found")
	RateLimiterFailuresCount                        = NewCounterDef("rate_limiter_failures")
	BatcherProcessorSuccess                         = NewCounterDef(
		"batcher_processor_requests",
		WithDescription("The number of individual workflow execution tasks successfully processed by the batch request processor"),
	)
	BatcherProcessorFailures                          = NewCounterDef("batcher_processor_errors")
	BatcherOperationFailures                          = NewCounterDef("batcher_operation_errors")
	ElasticsearchBulkProcessorRequests                = NewCounterDef("elasticsearch_bulk_processor_requests")
	ElasticsearchBulkProcessorQueuedRequests          = NewDimensionlessHistogramDef("elasticsearch_bulk_processor_queued_requests")
	ElasticsearchBulkProcessorFailures                = NewCounterDef("elasticsearch_bulk_processor_errors")
	ElasticsearchBulkProcessorCorruptedData           = NewCounterDef("elasticsearch_bulk_processor_corrupted_data")
	ElasticsearchBulkProcessorDuplicateRequest        = NewCounterDef("elasticsearch_bulk_processor_duplicate_request")
	ElasticsearchBulkProcessorRequestLatency          = NewTimerDef("elasticsearch_bulk_processor_request_latency")
	ElasticsearchBulkProcessorCommitLatency           = NewTimerDef("elasticsearch_bulk_processor_commit_latency")
	ElasticsearchBulkProcessorWaitAddLatency          = NewTimerDef("elasticsearch_bulk_processor_wait_add_latency")
	ElasticsearchBulkProcessorWaitStartLatency        = NewTimerDef("elasticsearch_bulk_processor_wait_start_latency")
	ElasticsearchBulkProcessorBulkSize                = NewDimensionlessHistogramDef("elasticsearch_bulk_processor_bulk_size")
	ElasticsearchBulkProcessorBulkResquestTookLatency = NewTimerDef("elasticsearch_bulk_processor_bulk_request_took_latency")
	ElasticsearchDocumentParseFailuresCount           = NewCounterDef("elasticsearch_document_parse_failures_counter")
	ElasticsearchDocumentGenerateFailuresCount        = NewCounterDef("elasticsearch_document_generate_failures_counter")
	ElasticsearchCustomOrderByClauseCount             = NewCounterDef("elasticsearch_custom_order_by_clause_counter")
	CatchUpReadyShardCountGauge                       = NewGaugeDef("catchup_ready_shard_count")
	HandoverReadyShardCountGauge                      = NewGaugeDef("handover_ready_shard_count")
	ReplicatorMessages                                = NewCounterDef("replicator_messages")
	ReplicatorFailures                                = NewCounterDef("replicator_errors")
	ReplicatorLatency                                 = NewTimerDef("replicator_latency")
	ReplicatorDLQFailures                             = NewCounterDef("replicator_dlq_enqueue_fails")
	NamespaceReplicationEnqueueDLQCount               = NewCounterDef("namespace_replication_dlq_enqueue_requests")
	ParentClosePolicyProcessorSuccess                 = NewCounterDef("parent_close_policy_processor_requests")
	ParentClosePolicyProcessorFailures                = NewCounterDef("parent_close_policy_processor_errors")
	ScheduleMissedCatchupWindow                       = NewCounterDef(
		"schedule_missed_catchup_window",
		WithDescription("The number of times a schedule missed an action due to the configured catchup window"),
	)
	ScheduleRateLimited = NewCounterDef(
		"schedule_rate_limited",
		WithDescription("The number of times a schedule action was delayed by more than 1s due to rate limiting"),
	)
	ScheduleBufferOverruns = NewCounterDef(
		"schedule_buffer_overruns",
		WithDescription("The number of schedule actions that were dropped due to the action buffer being full"),
	)
	ScheduleActionSuccess = NewCounterDef(
		"schedule_action_success",
		WithDescription("The number of schedule actions that were successfully taken by a schedule"),
	)
	ScheduleActionErrors = NewCounterDef(
		"schedule_action_errors",
		WithDescription("The number of schedule actions that failed to start"),
	)
	ScheduleCancelWorkflowErrors = NewCounterDef(
		"schedule_cancel_workflow_errors",
		WithDescription("The number of times a schedule got an error trying to cancel a previous run"),
	)
	ScheduleTerminateWorkflowErrors = NewCounterDef(
		"schedule_terminate_workflow_errors",
		WithDescription("The number of times a schedule got an error trying to terminate a previous run"),
	)
	ScheduleActionDelay = NewTimerDef(
		"schedule_action_delay",
		WithDescription("Delay between when scheduled actions should/actually happen"),
	)

	// Force replication
	EncounterZombieWorkflowCount        = NewCounterDef("encounter_zombie_workflow_count")
	EncounterNotFoundWorkflowCount      = NewCounterDef("encounter_not_found_workflow_count")
	EncounterPassRetentionWorkflowCount = NewCounterDef("encounter_pass_retention_workflow_count")
	GenerateReplicationTasksLatency     = NewTimerDef("generate_replication_tasks_latency")
	VerifyReplicationTaskSuccess        = NewCounterDef("verify_replication_task_success")
	VerifyReplicationTaskNotFound       = NewCounterDef("verify_replication_task_not_found")
	VerifyReplicationTaskFailed         = NewCounterDef("verify_replication_task_failed")
	VerifyReplicationTasksLatency       = NewTimerDef("verify_replication_tasks_latency")
	VerifyDescribeMutableStateLatency   = NewTimerDef("verify_describe_mutable_state_latency")

	// Replication
	NamespaceReplicationTaskAckLevelGauge = NewGaugeDef("namespace_replication_task_ack_level")
	NamespaceReplicationDLQAckLevelGauge  = NewGaugeDef("namespace_dlq_ack_level")
	NamespaceReplicationDLQMaxLevelGauge  = NewGaugeDef("namespace_dlq_max_level")

	// Persistence
	PersistenceRequests = NewCounterDef(
		"persistence_requests",
		WithDescription("Persistence requests, keyed by `operation`"),
	)
	PersistenceFailures      = NewCounterDef("persistence_errors")
	PersistenceErrorWithType = NewCounterDef(
		"persistence_error_with_type",
		WithDescription("Persistence errors, keyed by `error_type`"),
	)
	PersistenceLatency = NewTimerDef(
		"persistence_latency",
		WithDescription("Persistence latency, keyed by `operation`"),
	)
	PersistenceShardRPS                    = NewDimensionlessHistogramDef("persistence_shard_rps")
	PersistenceErrResourceExhaustedCounter = NewCounterDef("persistence_errors_resource_exhausted")
	VisibilityPersistenceRequests          = NewCounterDef("visibility_persistence_requests")
	VisibilityPersistenceErrorWithType     = NewCounterDef("visibility_persistence_error_with_type")
	VisibilityPersistenceFailures          = NewCounterDef("visibility_persistence_errors")
	VisibilityPersistenceResourceExhausted = NewCounterDef("visibility_persistence_resource_exhausted")
	VisibilityPersistenceLatency           = NewTimerDef("visibility_persistence_latency")
	CassandraInitSessionLatency            = NewTimerDef("cassandra_init_session_latency")
	CassandraSessionRefreshFailures        = NewCounterDef("cassandra_session_refresh_failures")
	PersistenceSessionRefreshFailures      = NewCounterDef("persistence_session_refresh_failures")
	PersistenceSessionRefreshAttempts      = NewCounterDef("persistence_session_refresh_attempts")

	// Common service base metrics
	RestartCount         = NewCounterDef("restarts")
	NumGoRoutinesGauge   = NewGaugeDef("num_goroutines")
	GoMaxProcsGauge      = NewGaugeDef("gomaxprocs")
	MemoryAllocatedGauge = NewGaugeDef("memory_allocated")
	MemoryHeapGauge      = NewGaugeDef("memory_heap")
	MemoryHeapIdleGauge  = NewGaugeDef("memory_heapidle")
	MemoryHeapInuseGauge = NewGaugeDef("memory_heapinuse")
	MemoryStackGauge     = NewGaugeDef("memory_stack")
	NumGCCounter         = NewBytesHistogramDef("memory_num_gc")
	GcPauseMsTimer       = NewTimerDef("memory_gc_pause_ms")
)<|MERGE_RESOLUTION|>--- conflicted
+++ resolved
@@ -958,12 +958,10 @@
 		"dlq_writes",
 		WithDescription("The number of times a message is enqueued to DLQ. DLQ can be inspected using tdbg dlq command."),
 	)
-<<<<<<< HEAD
 	DLQMessageCount = NewGaugeDef(
 		"dlq_message_count",
 		WithDescription("The number of messages currently in DLQ."),
 	)
-=======
 	ReadNamespaceErrors                     = NewCounterDef("read_namespace_errors")
 	RateLimitedTaskRunnableWaitTime         = NewTimerDef("rate_limited_task_runnable_wait_time")
 	CircuitBreakerExecutableBlocked         = NewCounterDef("circuit_breaker_executable_blocked")
@@ -973,7 +971,6 @@
 	DynamicWorkerPoolSchedulerDequeuedTasks = NewCounterDef("dynamic_worker_pool_scheduler_dequeued_tasks")
 	DynamicWorkerPoolSchedulerRejectedTasks = NewCounterDef("dynamic_worker_pool_scheduler_rejected_tasks")
 
->>>>>>> 9fb42e23
 	// Deadlock detector latency metrics
 	DDClusterMetadataLockLatency         = NewTimerDef("dd_cluster_metadata_lock_latency")
 	DDClusterMetadataCallbackLockLatency = NewTimerDef("dd_cluster_metadata_callback_lock_latency")
