package metrics

// Common tags for all services
const (
	OperationTagName            = "operation"
	ServiceRoleTagName          = "service_role"
	CacheTypeTagName            = "cache_type"
	FailureTagName              = "failure"
	FailureSourceTagName        = "failure_source"
	TaskCategoryTagName         = "task_category"
	TaskTypeTagName             = "task_type"
	TaskPriorityTagName         = "task_priority"
	QueueReaderIDTagName        = "queue_reader_id"
	QueueActionTagName          = "queue_action"
	QueueTypeTagName            = "queue_type"
	visibilityPluginNameTagName = "visibility_plugin_name"
	visibilityIndexNameTagName  = "visibility_index_name"
	ErrorTypeTagName            = "error_type"
	httpStatusTagName           = "http_status"
	nexusMethodTagName          = "method"
	nexusEndpointTagName        = "nexus_endpoint"
	nexusServiceTagName         = "nexus_service"
	nexusOperationTagName       = "nexus_operation"
	outcomeTagName              = "outcome"
	versionedTagName            = "versioned"
	resourceExhaustedTag        = "resource_exhausted_cause"
	resourceExhaustedScopeTag   = "resource_exhausted_scope"
	PartitionTagName            = "partition"
	PriorityTagName             = "priority"
	PersistenceDBKindTagName    = "db_kind"
)

// This package should hold all the metrics and tags for temporal
const (
	HistoryRoleTagValue       = "history"
	MatchingRoleTagValue      = "matching"
	FrontendRoleTagValue      = "frontend"
	AdminRoleTagValue         = "admin"
	DCRedirectionRoleTagValue = "dc_redirection"
	BlobstoreRoleTagValue     = "blobstore"

	MutableStateCacheTypeTagValue                     = "mutablestate"
	EventsCacheTypeTagValue                           = "events"
	NexusEndpointRegistryReadThroughCacheTypeTagValue = "nexus_endpoint_registry_readthrough"

	InvalidHistoryURITagValue    = "invalid_history_uri"
	InvalidVisibilityURITagValue = "invalid_visibility_uri"

	ActiveNamespaceStateTagValue  = "active"
	PassiveNamespaceStateTagValue = "passive"
	UnknownNamespaceStateTagValue = "unknown"
)

// Admin Client Operations
const (
	// AdminClientStreamWorkflowReplicationMessagesScope tracks RPC calls to admin service
	AdminClientStreamWorkflowReplicationMessagesScope = "AdminClientStreamWorkflowReplicationMessages"
)

// History Client Operations
const (
	// HistoryClientStreamWorkflowReplicationMessagesScope tracks RPC calls to history service
	HistoryClientStreamWorkflowReplicationMessagesScope = "HistoryClientStreamWorkflowReplicationMessages"
)

// Matching Client Operations
const (
	// MatchingClientPollWorkflowTaskQueueScope tracks RPC calls to matching service
	MatchingClientPollWorkflowTaskQueueScope = "MatchingClientPollWorkflowTaskQueue"
	// MatchingClientPollActivityTaskQueueScope tracks RPC calls to matching service
	MatchingClientPollActivityTaskQueueScope = "MatchingClientPollActivityTaskQueue"
	// MatchingClientAddActivityTaskScope tracks RPC calls to matching service
	MatchingClientAddActivityTaskScope = "MatchingClientAddActivityTask"
	// MatchingClientAddWorkflowTaskScope tracks RPC calls to matching service
	MatchingClientAddWorkflowTaskScope = "MatchingClientAddWorkflowTask"
	// MatchingClientQueryWorkflowScope tracks RPC calls to matching service
	MatchingClientQueryWorkflowScope = "MatchingClientQueryWorkflow"
)

// Worker
const (
	// TaskQueueScavengerScope is scope used by all metrics emitted by worker.taskqueue.Scavenger module
	TaskQueueScavengerScope = "TaskQueueScavenger"
	// ExecutionsScavengerScope is scope used by all metrics emitted by worker.executions.Scavenger module
	ExecutionsScavengerScope = "ExecutionsScavenger"
)

const (
	// PersistenceAppendHistoryNodesScope tracks AppendHistoryNodes calls made by service to persistence layer
	PersistenceAppendHistoryNodesScope = "AppendHistoryNodes"
	// PersistenceAppendRawHistoryNodesScope tracks AppendRawHistoryNodes calls made by service to persistence layer
	PersistenceAppendRawHistoryNodesScope = "AppendRawHistoryNodes"
	// PersistenceReadHistoryBranchScope tracks ReadHistoryBranch calls made by service to persistence layer
	PersistenceReadHistoryBranchScope = "ReadHistoryBranch"
	// PersistenceReadHistoryBranchReverseScope tracks ReadHistoryBranchReverse calls made by service to persistence layer
	PersistenceReadHistoryBranchReverseScope = "ReadHistoryBranchReverse"
	// PersistenceReadRawHistoryBranchScope tracks ReadRawHistoryBranch calls made by service to persistence layer
	PersistenceReadRawHistoryBranchScope = "ReadRawHistoryBranch"
	// PersistenceForkHistoryBranchScope tracks ForkHistoryBranch calls made by service to persistence layer
	PersistenceForkHistoryBranchScope = "ForkHistoryBranch"
	// PersistenceDeleteHistoryBranchScope tracks DeleteHistoryBranch calls made by service to persistence layer
	PersistenceDeleteHistoryBranchScope = "DeleteHistoryBranch"
	// PersistenceTrimHistoryBranchScope tracks TrimHistoryBranch calls made by service to persistence layer
	PersistenceTrimHistoryBranchScope = "TrimHistoryBranch"
	// PersistenceGetAllHistoryTreeBranchesScope tracks GetAllHistoryTreeBranches calls made by service to persistence layer
	PersistenceGetAllHistoryTreeBranchesScope = "GetAllHistoryTreeBranches"
	// PersistenceNamespaceReplicationQueueScope is the metrics scope for namespace replication queue
	PersistenceNamespaceReplicationQueueScope = "NamespaceReplicationQueue"
	// PersistenceEnqueueMessageScope tracks Enqueue calls made by service to persistence layer
	PersistenceEnqueueMessageScope = "EnqueueMessage"
	// PersistenceEnqueueMessageToDLQScope tracks Enqueue DLQ calls made by service to persistence layer
	PersistenceEnqueueMessageToDLQScope = "EnqueueMessageToDLQ"
	// PersistenceReadQueueMessagesScope tracks ReadMessages calls made by service to persistence layer
	PersistenceReadQueueMessagesScope = "ReadQueueMessages"
	// PersistenceReadMessagesFromDLQScope tracks ReadMessagesFromDLQ calls made by service to persistence layer
	PersistenceReadMessagesFromDLQScope = "ReadMessagesFromDLQ"
	// PersistenceDeleteMessagesBeforeScope tracks DeleteMessagesBefore calls made by service to persistence layer
	PersistenceDeleteMessagesBeforeScope = "DeleteMessagesBefore"
	// PersistenceDeleteMessageFromDLQScope tracks DeleteMessageFromDLQ calls made by service to persistence layer
	PersistenceDeleteMessageFromDLQScope = "DeleteMessageFromDLQ"
	// PersistenceRangeDeleteMessagesFromDLQScope tracks RangeDeleteMessagesFromDLQ calls made by service to persistence layer
	PersistenceRangeDeleteMessagesFromDLQScope = "RangeDeleteMessagesFromDLQ"
	// PersistenceUpdateAckLevelScope tracks UpdateAckLevel calls made by service to persistence layer
	PersistenceUpdateAckLevelScope = "UpdateAckLevel"
	// PersistenceGetAckLevelScope tracks GetAckLevel calls made by service to persistence layer
	PersistenceGetAckLevelScope = "GetAckLevel"
	// PersistenceUpdateDLQAckLevelScope tracks UpdateDLQAckLevel calls made by service to persistence layer
	PersistenceUpdateDLQAckLevelScope = "UpdateDLQAckLevel"
	// PersistenceGetDLQAckLevelScope tracks GetDLQAckLevel calls made by service to persistence layer
	PersistenceGetDLQAckLevelScope = "GetDLQAckLevel"
	// PersistenceListClusterMetadataScope tracks ListClusterMetadata calls made by service to persistence layer
	PersistenceListClusterMetadataScope = "ListClusterMetadata"
	// PersistenceGetClusterMetadataScope tracks GetClusterMetadata calls made by service to persistence layer
	PersistenceGetClusterMetadataScope = "GetClusterMetadata"
	// PersistenceGetCurrentClusterMetadataScope tracks GetCurrentClusterMetadata calls made by service to persistence layer
	PersistenceGetCurrentClusterMetadataScope = "GetCurrentClusterMetadata"
	// PersistenceSaveClusterMetadataScope tracks SaveClusterMetadata calls made by service to persistence layer
	PersistenceSaveClusterMetadataScope = "SaveClusterMetadata"
	// PersistenceDeleteClusterMetadataScope tracks DeleteClusterMetadata calls made by service to persistence layer
	PersistenceDeleteClusterMetadataScope = "DeleteClusterMetadata"
	// PersistenceUpsertClusterMembershipScope tracks UpsertClusterMembership calls made by service to persistence layer
	PersistenceUpsertClusterMembershipScope = "UpsertClusterMembership"
	// PersistencePruneClusterMembershipScope tracks PruneClusterMembership calls made by service to persistence layer
	PersistencePruneClusterMembershipScope = "PruneClusterMembership"
	// PersistenceGetClusterMembersScope tracks GetClusterMembers calls made by service to persistence layer
	PersistenceGetClusterMembersScope = "GetClusterMembers"
	// PersistenceGetOrCreateShardScope tracks GetOrCreateShard calls made by service to persistence layer
	PersistenceGetOrCreateShardScope = "GetOrCreateShard"
	// PersistenceUpdateShardScope tracks UpdateShard calls made by service to persistence layer
	PersistenceUpdateShardScope = "UpdateShard"
	// PersistenceAssertShardOwnershipScope tracks UpdateShard calls made by service to persistence layer
	PersistenceAssertShardOwnershipScope = "AssertShardOwnership"
	// PersistenceCreateWorkflowExecutionScope tracks CreateWorkflowExecution calls made by service to persistence layer
	PersistenceCreateWorkflowExecutionScope = "CreateWorkflowExecution"
	// PersistenceGetWorkflowExecutionScope tracks GetWorkflowExecution calls made by service to persistence layer
	PersistenceGetWorkflowExecutionScope = "GetWorkflowExecution"
	// PersistenceSetWorkflowExecutionScope tracks SetWorkflowExecution calls made by service to persistence layer
	PersistenceSetWorkflowExecutionScope = "SetWorkflowExecution"
	// PersistenceUpdateWorkflowExecutionScope tracks UpdateWorkflowExecution calls made by service to persistence layer
	PersistenceUpdateWorkflowExecutionScope = "UpdateWorkflowExecution"
	// PersistenceConflictResolveWorkflowExecutionScope tracks ConflictResolveWorkflowExecution calls made by service to persistence layer
	PersistenceConflictResolveWorkflowExecutionScope = "ConflictResolveWorkflowExecution"
	// PersistenceDeleteWorkflowExecutionScope tracks DeleteWorkflowExecution calls made by service to persistence layer
	PersistenceDeleteWorkflowExecutionScope = "DeleteWorkflowExecution"
	// PersistenceDeleteCurrentWorkflowExecutionScope tracks DeleteCurrentWorkflowExecution calls made by service to persistence layer
	PersistenceDeleteCurrentWorkflowExecutionScope = "DeleteCurrentWorkflowExecution"
	// PersistenceGetCurrentExecutionScope tracks GetCurrentExecution calls made by service to persistence layer
	PersistenceGetCurrentExecutionScope = "GetCurrentExecution"
	// PersistenceListConcreteExecutionsScope tracks ListConcreteExecutions calls made by service to persistence layer
	PersistenceListConcreteExecutionsScope = "ListConcreteExecutions"
	// PersistenceAddTasksScope tracks AddTasks calls made by service to persistence layer
	PersistenceAddTasksScope = "AddTasks"
	// PersistenceGetTransferTasksScope tracks GetTransferTasks calls made by service to persistence layer
	PersistenceGetTransferTasksScope = "GetTransferTasks"
	// PersistenceCompleteTransferTaskScope tracks CompleteTransferTasks calls made by service to persistence layer
	PersistenceCompleteTransferTaskScope = "CompleteTransferTask"
	// PersistenceRangeCompleteTransferTasksScope tracks CompleteTransferTasks calls made by service to persistence layer
	PersistenceRangeCompleteTransferTasksScope = "RangeCompleteTransferTasks"
	// PersistenceGetVisibilityTasksScope tracks GetVisibilityTasks calls made by service to persistence layer
	PersistenceGetVisibilityTasksScope = "GetVisibilityTasks"
	// PersistenceCompleteVisibilityTaskScope tracks CompleteVisibilityTasks calls made by service to persistence layer
	PersistenceCompleteVisibilityTaskScope = "CompleteVisibilityTask"
	// PersistenceRangeCompleteVisibilityTasksScope tracks CompleteVisibilityTasks calls made by service to persistence layer
	PersistenceRangeCompleteVisibilityTasksScope = "RangeCompleteVisibilityTasks"
	// PersistenceGetReplicationTaskScope tracks GetReplicationTask calls made by service to persistence layer
	PersistenceGetArchivalTasksScope = "GetArchivalTasks"
	// PersistenceGetOutboundTasksScope tracks GetOutboundTasks calls made by service to persistence layer
	PersistenceGetOutboundTasksScope = "GetOutboundTasks"
	// PersistenceCompleteOutboundTasksScope tracks CompleteOutboundTasks calls made by service to persistence layer
	PersistenceCompleteOutboundTasksScope = "CompleteOutboundTasks"
	// PersistenceRangeCompleteOutboundTasksScope tracks RangeCompleteOutboundTasks calls made by service to persistence layer
	PersistenceRangeCompleteOutboundTasksScope = "RangeCompleteOutboundTasks"
	// PersistenceCompleteArchivalTaskScope tracks CompleteArchivalTasks calls made by service to persistence layer
	PersistenceCompleteArchivalTaskScope = "CompleteArchivalTask"
	// PersistenceRangeCompleteArchivalTasksScope tracks CompleteArchivalTasks calls made by service to persistence layer
	PersistenceRangeCompleteArchivalTasksScope = "RangeCompleteArchivalTasks"
	// PersistenceGetReplicationTasksScope tracks GetReplicationTasks calls made by service to persistence layer
	PersistenceGetReplicationTasksScope = "GetReplicationTasks"
	// PersistenceCompleteReplicationTaskScope tracks CompleteReplicationTasks calls made by service to persistence layer
	PersistenceCompleteReplicationTaskScope = "CompleteReplicationTask"
	// PersistenceRangeCompleteReplicationTasksScope tracks RangeCompleteReplicationTasks calls made by service to persistence layer
	PersistenceRangeCompleteReplicationTasksScope = "RangeCompleteReplicationTasks"
	// PersistencePutReplicationTaskToDLQScope tracks PersistencePutReplicationTaskToDLQScope calls made by service to persistence layer
	PersistencePutReplicationTaskToDLQScope = "PutReplicationTaskToDLQ"
	// PersistenceGetReplicationTasksFromDLQScope tracks PersistenceGetReplicationTasksFromDLQScope calls made by service to persistence layer
	PersistenceGetReplicationTasksFromDLQScope = "GetReplicationTasksFromDLQ"
	// PersistenceDeleteReplicationTaskFromDLQScope tracks PersistenceDeleteReplicationTaskFromDLQScope calls made by service to persistence layer
	PersistenceDeleteReplicationTaskFromDLQScope = "DeleteReplicationTaskFromDLQ"
	// PersistenceRangeDeleteReplicationTaskFromDLQScope tracks PersistenceRangeDeleteReplicationTaskFromDLQScope calls made by service to persistence layer
	PersistenceRangeDeleteReplicationTaskFromDLQScope = "RangeDeleteReplicationTaskFromDLQ"
	// PersistenceGetTimerTasksScope tracks GetTimerTasks calls made by service to persistence layer
	PersistenceGetTimerTasksScope = "GetTimerTasks"
	// PersistenceCompleteTimerTaskScope tracks CompleteTimerTasks calls made by service to persistence layer
	PersistenceCompleteTimerTaskScope = "CompleteTimerTask"
	// PersistenceRangeCompleteTimerTasksScope tracks CompleteTimerTasks calls made by service to persistence layer
	PersistenceRangeCompleteTimerTasksScope = "RangeCompleteTimerTasks"
	// PersistenceCreateTasksScope tracks CreateTasks calls made by service to persistence layer
	PersistenceCreateTasksScope = "CreateTasks"
	// PersistenceGetTasksScope tracks GetTasks calls made by service to persistence layer
	PersistenceGetTasksScope = "GetTasks"
	// PersistenceCompleteTaskScope tracks CompleteTask calls made by service to persistence layer
	PersistenceCompleteTaskScope = "CompleteTask"
	// PersistenceCompleteTasksLessThanScope is the metric scope for persistence.TaskManager.PersistenceCompleteTasksLessThan API
	PersistenceCompleteTasksLessThanScope = "CompleteTasksLessThan"
	// PersistenceCreateTaskQueueScope tracks PersistenceCreateTaskQueueScope calls made by service to persistence layer
	PersistenceCreateTaskQueueScope = "CreateTaskQueue"
	// PersistenceUpdateTaskQueueScope tracks PersistenceUpdateTaskQueueScope calls made by service to persistence layer
	PersistenceUpdateTaskQueueScope = "UpdateTaskQueue"
	// PersistenceGetTaskQueueScope tracks PersistenceGetTaskQueueScope calls made by service to persistence layer
	PersistenceGetTaskQueueScope = "GetTaskQueue"
	// PersistenceListTaskQueueScope is the metric scope for persistence.TaskManager.ListTaskQueue API
	PersistenceListTaskQueueScope = "ListTaskQueue"
	// PersistenceDeleteTaskQueueScope is the metric scope for persistence.TaskManager.DeleteTaskQueue API
	PersistenceDeleteTaskQueueScope = "DeleteTaskQueue"
	// PersistenceGetTaskQueueUserDataScope is the metric scope for persistence.TaskManager.GetTaskQueueUserData API
	PersistenceGetTaskQueueUserDataScope = "GetTaskQueueUserData"
	// PersistenceUpdateTaskQueueUserDataScope is the metric scope for persistence.TaskManager.UpdateTaskQueueUserData API
	PersistenceUpdateTaskQueueUserDataScope = "UpdateTaskQueueUserData"
	// PersistenceListTaskQueueUserDataEntriesScope is the metric scope for persistence.TaskManager.ListTaskQueueUserDataEntries API
	PersistenceListTaskQueueUserDataEntriesScope = "ListTaskQueueUserDataEntries"
	// PersistenceGetTaskQueuesByBuildIdScope is the metric scope for persistence.TaskManager.GetTaskQueuesByBuildId API
	PersistenceGetTaskQueuesByBuildIdScope = "GetTaskQueuesByBuildId"
	// PersistenceCountTaskQueuesByBuildIdScope is the metric scope for persistence.TaskManager.CountTaskQueuesByBuildId API
	PersistenceCountTaskQueuesByBuildIdScope = "CountTaskQueuesByBuildId"
	// PersistenceInitializeSystemNamespaceScope tracks InitializeSystemNamespaceScope calls made by service to persistence layer
	PersistenceInitializeSystemNamespaceScope = "InitializeSystemNamespace"
	// PersistenceCreateNamespaceScope tracks CreateNamespace calls made by service to persistence layer
	PersistenceCreateNamespaceScope = "CreateNamespace"
	// PersistenceGetNamespaceScope tracks GetNamespace calls made by service to persistence layer
	PersistenceGetNamespaceScope = "GetNamespace"
	// PersistenceUpdateNamespaceScope tracks UpdateNamespace calls made by service to persistence layer
	PersistenceUpdateNamespaceScope = "UpdateNamespace"
	// PersistenceDeleteNamespaceScope tracks DeleteNamespace calls made by service to persistence layer
	PersistenceDeleteNamespaceScope = "DeleteNamespace"
	// PersistenceRenameNamespaceScope tracks RenameNamespace calls made by service to persistence layer
	PersistenceRenameNamespaceScope = "RenameNamespace"
	// PersistenceDeleteNamespaceByNameScope tracks DeleteNamespaceByName calls made by service to persistence layer
	PersistenceDeleteNamespaceByNameScope = "DeleteNamespaceByName"
	// PersistenceListNamespacesScope tracks ListNamespaces calls made by service to persistence layer
	PersistenceListNamespacesScope = "ListNamespaces"
	// PersistenceGetMetadataScope tracks DeleteNamespaceByName calls made by service to persistence layer
	PersistenceGetMetadataScope = "GetMetadata"
	// PersistenceGetNexusEndpointScope tracks GetNexusEndpoint calls made by service to persistence layer
	PersistenceGetNexusEndpointScope = "GetNexusEndpoint"
	// PersistenceListNexusEndpointsScope tracks ListNexusEndpoint calls made by service to persistence layer
	PersistenceListNexusEndpointsScope = "ListNexusEndpoints"
	// PersistenceCreateOrUpdateNexusEndpointScope tracks CreateOrUpdateNexusEndpoint calls made by service to persistence layer
	PersistenceCreateOrUpdateNexusEndpointScope = "CreateOrUpdateNexusEndpoint"
	// PersistenceDeleteNexusEndpointScope tracks DeleteNexusEndpoint calls made by service to persistence layer
	PersistenceDeleteNexusEndpointScope = "DeleteNexusEndpoint"

	// VisibilityPersistenceRecordWorkflowExecutionStartedScope tracks RecordWorkflowExecutionStarted calls made by service to visibility persistence layer
	VisibilityPersistenceRecordWorkflowExecutionStartedScope = "RecordWorkflowExecutionStarted"
	// VisibilityPersistenceRecordWorkflowExecutionClosedScope tracks RecordWorkflowExecutionClosed calls made by service to visibility persistence layer
	VisibilityPersistenceRecordWorkflowExecutionClosedScope = "RecordWorkflowExecutionClosed"
	// VisibilityPersistenceUpsertWorkflowExecutionScope tracks UpsertWorkflowExecution calls made by service to persistence visibility layer
	VisibilityPersistenceUpsertWorkflowExecutionScope = "UpsertWorkflowExecution"
	// VisibilityPersistenceDeleteWorkflowExecutionScope tracks DeleteWorkflowExecutions calls made by service to visibility persistence layer
	VisibilityPersistenceDeleteWorkflowExecutionScope = "DeleteWorkflowExecution"
	// VisibilityPersistenceListWorkflowExecutionsScope tracks ListWorkflowExecutions calls made by service to visibility persistence layer
	VisibilityPersistenceListWorkflowExecutionsScope = "ListWorkflowExecutions"
	// VisibilityPersistenceScanWorkflowExecutionsScope tracks ScanWorkflowExecutions calls made by service to visibility persistence layer
	VisibilityPersistenceScanWorkflowExecutionsScope = "ScanWorkflowExecutions"
	// VisibilityPersistenceCountWorkflowExecutionsScope tracks CountWorkflowExecutions calls made by service to visibility persistence layer
	VisibilityPersistenceCountWorkflowExecutionsScope = "CountWorkflowExecutions"
	// VisibilityPersistenceGetWorkflowExecutionScope tracks GetWorkflowExecution calls made by service to visibility persistence layer
	VisibilityPersistenceGetWorkflowExecutionScope = "GetWorkflowExecution"
	// VisibilityPersistenceAddSearchAttributesScope tracks AddSearchAttributes calls made by service to visibility persistence layer
	VisibilityPersistenceAddSearchAttributesScope = "AddSearchAttributes"
)

// Common
const (
	ServerTlsScope = "ServerTls"
	// AuthorizationScope is the scope used by all metric emitted by authorization code
	AuthorizationScope = "Authorization"
	// NamespaceCacheScope tracks namespace cache callbacks
	NamespaceCacheScope = "NamespaceCache"
)

// Frontend Scope
const (
	// AdminGetWorkflowExecutionRawHistoryV2Scope is the metric scope for admin.GetWorkflowExecutionRawHistoryScope
	AdminGetWorkflowExecutionRawHistoryV2Scope = "AdminGetWorkflowExecutionRawHistoryV2"
	// AdminGetWorkflowExecutionRawHistoryScope is the metric scope for admin.GetWorkflowExecutionRawHistoryScope
	AdminGetWorkflowExecutionRawHistoryScope = "AdminGetWorkflowExecutionRawHistory"
	// OperatorAddSearchAttributesScope is the metric scope for operator.AddSearchAttributes
	OperatorAddSearchAttributesScope = "OperatorAddSearchAttributes"
	// OperatorDeleteNamespaceScope is the metric scope for operator.OperatorDeleteNamespace
	OperatorDeleteNamespaceScope = "OperatorDeleteNamespace"

	// FrontendGetWorkflowExecutionHistoryScope is the metric scope for non-long-poll frontend.GetWorkflowExecutionHistory
	FrontendGetWorkflowExecutionHistoryScope = "GetWorkflowExecutionHistory"
	// FrontendPollWorkflowExecutionHistoryScope is the metric scope for long poll case of frontend.GetWorkflowExecutionHistory
	FrontendPollWorkflowExecutionHistoryScope = "PollWorkflowExecutionHistory"

	// VersionCheckScope is scope used by version checker
	VersionCheckScope = "VersionCheck"
)

// History Scope
const (
	// HistoryStartWorkflowExecutionScope tracks StartWorkflowExecution API calls received by service
	HistoryStartWorkflowExecutionScope = "StartWorkflowExecution"
	// HistoryRecordActivityTaskHeartbeatScope tracks RecordActivityTaskHeartbeat API calls received by service
	HistoryRecordActivityTaskHeartbeatScope = "RecordActivityTaskHeartbeat"
	// HistoryRespondWorkflowTaskCompletedScope tracks RespondWorkflowTaskCompleted API calls received by service
	HistoryRespondWorkflowTaskCompletedScope = "RespondWorkflowTaskCompleted"
	HistoryRespondWorkflowTaskFailedScope    = "RespondWorkflowTaskFailed"
	// HistoryRespondActivityTaskCompletedScope tracks RespondActivityTaskCompleted API calls received by service
	HistoryRespondActivityTaskCompletedScope = "RespondActivityTaskCompleted"
	// HistoryRespondActivityTaskFailedScope tracks RespondActivityTaskFailed API calls received by service
	HistoryRespondActivityTaskFailedScope = "RespondActivityTaskFailed"
	// HistoryRespondActivityTaskCanceledScope tracks RespondActivityTaskCanceled API calls received by service
	HistoryRespondActivityTaskCanceledScope = "RespondActivityTaskCanceled"
	// HistoryGetWorkflowExecutionHistoryScope is the metric scope for non-long-poll frontend.GetWorkflowExecutionHistory
	HistoryGetWorkflowExecutionHistoryScope = "GetWorkflowExecutionHistory"
	// HistoryPollWorkflowExecutionHistoryScope is the metric scope for long poll case of frontend.GetWorkflowExecutionHistory
	HistoryPollWorkflowExecutionHistoryScope = "PollWorkflowExecutionHistory"
	// HistoryGetWorkflowExecutionRawHistoryScope tracks GetWorkflowExecutionRawHistoryV2Scope API calls received by service
	HistoryGetWorkflowExecutionRawHistoryScope = "GetWorkflowExecutionRawHistory"
	// HistoryGetWorkflowExecutionRawHistoryV2Scope tracks GetWorkflowExecutionRawHistoryV2Scope API calls received by service
	HistoryGetWorkflowExecutionRawHistoryV2Scope = "GetWorkflowExecutionRawHistoryV2"
	// HistoryGetHistoryScope tracks GetHistoryScope API calls received by service
	HistoryGetHistoryScope = "GetHistory"
	// HistoryGetRawHistoryScope tracks GetRawHistoryScope API calls received by service
	HistoryGetRawHistoryScope = "GetRawHistory"
	// HistoryGetHistoryReverseScope tracks GetHistoryReverseScope API calls received by service
	HistoryGetHistoryReverseScope = "GetHistoryReverse"
	// HistoryRecordWorkflowTaskStartedScope tracks RecordWorkflowTaskStarted API calls received by service
	HistoryRecordWorkflowTaskStartedScope = "RecordWorkflowTaskStarted"
	// HistoryRecordActivityTaskStartedScope tracks RecordActivityTaskStarted API calls received by service
	HistoryRecordActivityTaskStartedScope = "RecordActivityTaskStarted"
	// HistorySignalWithStartWorkflowExecutionScope tracks SignalWithStartWorkflowExecution API calls received by service
	HistorySignalWithStartWorkflowExecutionScope = "SignalWithStartWorkflowExecution"
	// HistoryCompleteNexusOperationScope tracks CompleteNexusOperation API calls received by service
	HistoryCompleteNexusOperationScope = "CompleteNexusOperation"
	// HistorySyncShardStatusScope tracks HistorySyncShardStatus API calls received by service
	HistorySyncShardStatusScope = "SyncShardStatus"
	// HistoryShardControllerScope is the scope used by shard controller
	HistoryShardControllerScope = "ShardController"
	// HistoryReapplyEventsScope is the scope used by event reapplication
	HistoryReapplyEventsScope = "ReapplyEvents"
	// HistoryQueryWorkflowScope tracks QueryWorkflow API calls received by service
	HistoryQueryWorkflowScope = "QueryWorkflow"
	HistoryResetWorkflowScope = "HistoryResetWorkflow"
	// HistoryProcessDeleteHistoryEventScope tracks ProcessDeleteHistoryEvent processing calls
	HistoryProcessDeleteHistoryEventScope = "ProcessDeleteHistoryEvent"
	// HistoryDeleteWorkflowExecutionScope tracks DeleteWorkflowExecutions API calls
	HistoryDeleteWorkflowExecutionScope = "DeleteWorkflowExecution"
	// HistoryCacheGetOrCreateScope is the scope used by history cache
	HistoryCacheGetOrCreateScope = "HistoryCacheGetOrCreate"
	// HistoryCacheGetOrCreateCurrentScope is the scope used by history cache
	HistoryCacheGetOrCreateCurrentScope = "HistoryCacheGetOrCreateCurrent"

	// TransferActiveTaskCloseExecutionScope is the scope used for close execution task processing by transfer queue processor
	TransferActiveTaskCloseExecutionScope = "TransferActiveTaskCloseExecution"

	// TimerActiveTaskActivityTimeoutScope is the scope used by metric emitted by timer queue processor for processing activity timeouts
	TimerActiveTaskActivityTimeoutScope = "TimerActiveTaskActivityTimeout"
	// TimerActiveTaskWorkflowTaskTimeoutScope is the scope used by metric emitted by timer queue processor for processing workflow task timeouts
	TimerActiveTaskWorkflowTaskTimeoutScope = "TimerActiveTaskWorkflowTaskTimeout"
	// TimerActiveTaskWorkflowBackoffTimerScope is the scope used by metric emitted by timer queue processor for processing retry task.
	TimerActiveTaskWorkflowBackoffTimerScope = "TimerActiveTaskWorkflowBackoffTimer"

	// ReplicatorQueueProcessorScope is the scope used by all metric emitted by replicator queue processor
	ReplicatorQueueProcessorScope = "ReplicatorQueueProcessor"
	// ReplicateHistoryEventsScope is the scope used by historyReplicator API for applying events
	ReplicateHistoryEventsScope = "ReplicateHistoryEvents"
	// HistoryRereplicationByTransferTaskScope tracks history replication calls made by transfer task
	HistoryRereplicationByTransferTaskScope = "HistoryRereplicationByTransferTask"
	// HistoryRereplicationByTimerTaskScope tracks history replication calls made by timer task
	HistoryRereplicationByTimerTaskScope = "HistoryRereplicationByTimerTask"
	// HistoryRereplicationByHistoryReplicationScope tracks history replication calls made by history replication
	HistoryRereplicationByHistoryReplicationScope = "HistoryRereplicationByHistoryReplication"
	// HistoryRereplicationByActivityReplicationScope tracks history replication calls made by activity replication
	HistoryRereplicationByActivityReplicationScope = "HistoryRereplicationByActivityReplication"

	// ShardInfoScope is the scope used when updating shard info
	ShardInfoScope = "ShardInfo"
	// WorkflowContextScope is the scope used by WorkflowContext component
	WorkflowContextScope = "WorkflowContext"
	// ExecutionStatsScope is the scope used for emiting workflow execution related stats
	ExecutionStatsScope = "ExecutionStats"
	// SessionStatsScope is the scope used for emiting session update related stats
	SessionStatsScope = "SessionStats"
	// WorkflowCompletionStatsScope tracks workflow completion updates
	WorkflowCompletionStatsScope = "CompletionStats"
	// ReplicationTaskFetcherScope is scope used by all metrics emitted by ReplicationTaskFetcher
	ReplicationTaskFetcherScope = "ReplicationTaskFetcher"
	// ReplicationTaskTrackerScope is scope used by all metrics emitted by ExecutableTaskTracker
	ReplicationTaskTrackerScope = "ReplicationTaskTracker"
	// ReplicationTaskCleanupScope is scope used by all metrics emitted by ReplicationTaskProcessor cleanup
	ReplicationTaskCleanupScope = "ReplicationTaskCleanup"
	// ReplicationDLQStatsScope is scope used by all metrics emitted related to replication DLQ
	ReplicationDLQStatsScope = "ReplicationDLQStats"
	// EventsCacheGetEventScope is the scope used by events cache
	EventsCacheGetEventScope = "EventsCacheGetEvent"
	// EventsCachePutEventScope is the scope used by events cache
	EventsCachePutEventScope = "EventsCachePutEvent"
	// EventsCacheDeleteEventScope is the scope used by events cache
	EventsCacheDeleteEventScope = "EventsCacheDeleteEvent"
	// EventsCacheGetFromStoreScope is the scope used by events cache
	EventsCacheGetFromStoreScope = "EventsCacheGetFromStore"
	// HistoryEventNotificationScope is the scope used by shard history event notification
	HistoryEventNotificationScope = "HistoryEventNotification"
	// ArchiverClientScope is scope used by all metrics emitted by archiver.Client
	ArchiverClientScope = "ArchiverClient"
	// DeadlockDetectorScope is a scope for deadlock detector
	DeadlockDetectorScope = "DeadlockDetector"
	// OperationTimerQueueProcessorScope is a scope for timer queue base processor
	OperationTimerQueueProcessorScope = "TimerQueueProcessor"
	// OperationTransferQueueProcessorScope is a scope for transfer queue base processor
	OperationTransferQueueProcessorScope = "TransferQueueProcessor"
	// OperationVisibilityQueueProcessorScope is a scope for visibility queue processor
	OperationVisibilityQueueProcessorScope = "VisibilityQueueProcessor"
	// OperationArchivalQueueProcessorScope is a scope for archival queue processor
	OperationArchivalQueueProcessorScope = "ArchivalQueueProcessor"
	// OperationMemoryScheduledQueueProcessorScope is a scope for memory scheduled queue processor.
	OperationMemoryScheduledQueueProcessorScope = "MemoryScheduledQueueProcessor"
	// OperationOutboundQueueProcessorScope is a scope for the outbound queue processor.
	OperationOutboundQueueProcessorScope = "OutboundQueueProcessor"
)

// Matching Scope
const (
	// MatchingPollWorkflowTaskQueueScope tracks PollWorkflowTaskQueue API calls received by service
	MatchingPollWorkflowTaskQueueScope = "PollWorkflowTaskQueue"
	// MatchingPollActivityTaskQueueScope tracks PollActivityTaskQueue API calls received by service
	MatchingPollActivityTaskQueueScope = "PollActivityTaskQueue"
	// MatchingPollNexusTaskQueueScope tracks PollNexusTaskQueue API calls received by service
	MatchingPollNexusTaskQueueScope = "PollNexusTaskQueue"
	// MatchingAddActivityTaskScope tracks AddActivityTask API calls received by service
	MatchingAddActivityTaskScope = "AddActivityTask"
	// MatchingAddWorkflowTaskScope tracks AddWorkflowTask API calls received by service
	MatchingAddWorkflowTaskScope = "AddWorkflowTask"
	// MatchingTaskQueueMgrScope is the metrics scope for matching.TaskQueueManager component
	MatchingTaskQueueMgrScope = "TaskQueueMgr"
	// MatchingTaskQueuePartitionManagerScope is the metrics scope for matching.TaskQueuePartitionManager component
	MatchingTaskQueuePartitionManagerScope = "TaskQueuePartitionManager"
	// MatchingEngineScope is the metrics scope for matchingEngine component
	MatchingEngineScope = "MatchingEngine"
	// MatchingQueryWorkflowScope tracks AddWorkflowTask API calls received by service
	MatchingQueryWorkflowScope = "QueryWorkflow"
	// MatchingRespondQueryTaskCompletedScope tracks RespondQueryTaskCompleted API calls received by service
	MatchingRespondQueryTaskCompletedScope = "RespondQueryTaskCompleted"
	// MatchingRespondNexusTaskCompletedScope tracks RespondNexusTaskCompleted API calls received by service
	MatchingRespondNexusTaskCompletedScope = "RespondNexusTaskCompleted"
	// MatchingRespondNexusTaskFailedScope tracks RespondNexusTaskFailed API calls received by service
	MatchingRespondNexusTaskFailedScope = "RespondNexusTaskFailed"
)

// Worker Scope
const (
	// HistoryArchiverScope is used by history archivers
	HistoryArchiverScope = "HistoryArchiver"
	// VisibilityArchiverScope is used by visibility archivers
	VisibilityArchiverScope = "VisibilityArchiver"
	// HistoryScavengerScope is scope used by all metrics emitted by worker.history.Scavenger module
	HistoryScavengerScope = "HistoryScavenger"
	// ArchiverDeleteHistoryActivityScope is scope used by all metrics emitted by archiver.DeleteHistoryActivity
	ArchiverDeleteHistoryActivityScope = "ArchiverDeleteHistoryActivity"
	// ArchiverUploadHistoryActivityScope is scope used by all metrics emitted by archiver.UploadHistoryActivity
	ArchiverUploadHistoryActivityScope = "ArchiverUploadHistoryActivity"
	// ArchiverArchiveVisibilityActivityScope is scope used by all metrics emitted by archiver.ArchiveVisibilityActivity
	ArchiverArchiveVisibilityActivityScope = "ArchiverArchiveVisibilityActivity"
	// ArchiverScope is scope used by all metrics emitted by archiver.Archiver
	ArchiverScope = "Archiver"
	// ArchiverPumpScope is scope used by all metrics emitted by archiver.Pump
	ArchiverPumpScope = "ArchiverPump"
	// ArchiverArchivalWorkflowScope is scope used by all metrics emitted by archiver.ArchivalWorkflow
	ArchiverArchivalWorkflowScope = "ArchiverArchivalWorkflow"
	// AddSearchAttributesWorkflowScope is scope used by all metrics emitted by worker.AddSearchAttributesWorkflowScope module
	AddSearchAttributesWorkflowScope = "AddSearchAttributesWorkflow"
	// BatcherScope is scope used by all metrics emitted by worker.Batcher module
	BatcherScope = "Batcher"
	// ElasticsearchBulkProcessor is scope used by all metric emitted by Elasticsearch bulk processor
	ElasticsearchBulkProcessor = "ElasticsearchBulkProcessor"
	// ElasticsearchVisibility is scope used by all Elasticsearch visibility metrics
	ElasticsearchVisibility = "ElasticsearchVisibility"
	// MigrationWorkflowScope is scope used by metrics emitted by migration related workflows
	MigrationWorkflowScope = "MigrationWorkflow"
	// ReplicatorScope is the scope used by all metric emitted by replicator
	ReplicatorScope = "Replicator"
	// NamespaceReplicationTaskScope is the scope used by namespace task replication processing
	NamespaceReplicationTaskScope = "NamespaceReplicationTask"
	// HistoryReplicationTaskScope is the scope used by history task replication processing
	HistoryReplicationTaskScope = "HistoryReplicationTask"
	// HistoryMetadataReplicationTaskScope is the scope used by history metadata task replication processing
	HistoryMetadataReplicationTaskScope = "HistoryMetadataReplicationTask"
	// SyncShardTaskScope is the scope used by sync shrad information processing
	SyncShardTaskScope = "SyncShardTask"
	// SyncActivityTaskScope is the scope used by sync activity
	SyncActivityTaskScope = "SyncActivityTask"
	// SyncWorkflowStateTaskScope is the scope used by closed workflow task replication processing
	SyncWorkflowStateTaskScope = "SyncWorkflowStateTask"
	// SyncHSMTaskScope is the scope used by sync HSM replication task
	SyncHSMTaskScope = "SyncHSMTask"
	// BackfillHistoryEventsTaskScope is the scope used by backfill history events replication processing
	BackfillHistoryEventsTaskScope = "BackfillHistoryEventsTask"
	// VerifyVersionedTransitionTaskScope is the scope used by verify versioned transition task processing
	VerifyVersionedTransitionTaskScope = "VerifyVersionedTransitionTask"
	// SyncVersionedTransitionTaskScope is the scope used by sync versioned transition task processing
	SyncVersionedTransitionTaskScope = "SyncVersionedTransitionTask"
	// SyncWatermarkScope is the scope used by closed workflow task replication processing
	SyncWatermarkScope = "SyncWatermark"
	// NoopTaskScope is the scope used by noop task
	NoopTaskScope = "NoopTask"
	// UnknownTaskScope is the scope used by unknown task
	UnknownTaskScope = "UnknownTask"
	// ParentClosePolicyProcessorScope is scope used by all metrics emitted by worker.ParentClosePolicyProcessor
	ParentClosePolicyProcessorScope = "ParentClosePolicyProcessor"
)

// History task type
const (
	TaskTypeTransferActiveTaskActivity                    = "TransferActiveTaskActivity"
	TaskTypeTransferActiveTaskWorkflowTask                = "TransferActiveTaskWorkflowTask"
	TaskTypeTransferActiveTaskCloseExecution              = "TransferActiveTaskCloseExecution"
	TaskTypeTransferActiveTaskCancelExecution             = "TransferActiveTaskCancelExecution"
	TaskTypeTransferActiveTaskSignalExecution             = "TransferActiveTaskSignalExecution"
	TaskTypeTransferActiveTaskStartChildExecution         = "TransferActiveTaskStartChildExecution"
	TaskTypeTransferActiveTaskResetWorkflow               = "TransferActiveTaskResetWorkflow"
	TaskTypeTransferActiveTaskDeleteExecution             = "TransferActiveTaskDeleteExecution"
	TaskTypeTransferStandbyTaskActivity                   = "TransferStandbyTaskActivity"
	TaskTypeTransferStandbyTaskWorkflowTask               = "TransferStandbyTaskWorkflowTask"
	TaskTypeTransferStandbyTaskCloseExecution             = "TransferStandbyTaskCloseExecution"
	TaskTypeTransferStandbyTaskCancelExecution            = "TransferStandbyTaskCancelExecution"
	TaskTypeTransferStandbyTaskSignalExecution            = "TransferStandbyTaskSignalExecution"
	TaskTypeTransferStandbyTaskStartChildExecution        = "TransferStandbyTaskStartChildExecution"
	TaskTypeTransferStandbyTaskResetWorkflow              = "TransferStandbyTaskResetWorkflow"
	TaskTypeTransferStandbyTaskDeleteExecution            = "TransferStandbyTaskDeleteExecution"
	TaskTypeVisibilityTaskStartExecution                  = "VisibilityTaskStartExecution"
	TaskTypeVisibilityTaskUpsertExecution                 = "VisibilityTaskUpsertExecution"
	TaskTypeVisibilityTaskCloseExecution                  = "VisibilityTaskCloseExecution"
	TaskTypeVisibilityTaskDeleteExecution                 = "VisibilityTaskDeleteExecution"
	TaskTypeVisibilityTaskUpsertChasmExecution            = "VisibilityTaskUpsertChasmExecution"
	TaskTypeArchivalTaskArchiveExecution                  = "ArchivalTaskArchiveExecution"
	TaskTypeTimerActiveTaskActivityTimeout                = "TimerActiveTaskActivityTimeout"
	TaskTypeTimerActiveTaskWorkflowTaskTimeout            = "TimerActiveTaskWorkflowTaskTimeout"
	TaskTypeTimerActiveTaskUserTimer                      = "TimerActiveTaskUserTimer"
	TaskTypeTimerActiveTaskWorkflowRunTimeout             = "TimerActiveTaskWorkflowRunTimeout"
	TaskTypeTimerActiveTaskWorkflowExecutionTimeout       = "TimerActiveTaskWorkflowExecutionTimeout"
	TaskTypeTimerActiveTaskActivityRetryTimer             = "TimerActiveTaskActivityRetryTimer"
	TaskTypeTimerActiveTaskWorkflowBackoffTimer           = "TimerActiveTaskWorkflowBackoffTimer"
	TaskTypeTimerActiveTaskDeleteHistoryEvent             = "TimerActiveTaskDeleteHistoryEvent"
	TaskTypeTimerActiveTaskSpeculativeWorkflowTaskTimeout = "TimerActiveTaskSpeculativeWorkflowTaskTimeout"
	TaskTypeTimerStandbyTaskActivityTimeout               = "TimerStandbyTaskActivityTimeout"
	TaskTypeTimerStandbyTaskWorkflowTaskTimeout           = "TimerStandbyTaskWorkflowTaskTimeout"
	TaskTypeTimerStandbyTaskUserTimer                     = "TimerStandbyTaskUserTimer"
	TaskTypeTimerStandbyTaskWorkflowRunTimeout            = "TimerStandbyTaskWorkflowRunTimeout"
	TaskTypeTimerStandbyTaskWorkflowExecutionTimeout      = "TimerStandbyTaskWorkflowExecutionTimeout"
	TaskTypeTimerStandbyTaskActivityRetryTimer            = "TimerStandbyTaskActivityRetryTimer"
	TaskTypeTimerStandbyTaskWorkflowBackoffTimer          = "TimerStandbyTaskWorkflowBackoffTimer"
	TaskTypeTimerStandbyTaskDeleteHistoryEvent            = "TimerStandbyTaskDeleteHistoryEvent"
)

// Schedule action types
const (
	ScheduleActionTypeTag       = "schedule_action"
	ScheduleActionStartWorkflow = "start_workflow"
)

var (
	ServiceRequests = NewCounterDef(
		"service_requests",
		WithDescription("The number of RPC requests received by the service."),
	)
	ServicePendingRequests = NewGaugeDef("service_pending_requests")
	ServiceFailures        = NewCounterDef(
		"service_errors",
		WithDescription("The number of unexpected service request errors."),
	)
	ServicePanic         = NewCounterDef("service_panics")
	ServiceErrorWithType = NewCounterDef(
		"service_error_with_type",
		WithDescription("The number of all service request errors by error type."),
	)
	ServiceConnAccepted = NewCounterDef(
		"service_grpc_conn_accepted",
		WithDescription("Number of gRPC's TCP connections accepted by the service."),
	)
	ServiceConnClosed = NewCounterDef(
		"service_grpc_conn_closed",
		WithDescription("Number of gRPC's TCP connections closed on the service."),
	)
	ServiceConnActive = NewGaugeDef(
		"service_grpc_conn_active",
		WithDescription("Current number of gRPC's active TCP connections."),
	)
	ServiceDialLatency                       = NewTimerDef("service_dial_latency", WithDescription("The latency of establishing a new TCP connection."))
	ServiceDialSuccessCount                  = NewCounterDef("service_dial_success", WithDescription("Number of TCP dial attempts that successfully established a connection."))
	ServiceDialErrorCount                    = NewCounterDef("service_dial_error", WithDescription("Number of TCP dial attempts that failed to establish a connection."))
	ServiceLatency                           = NewTimerDef("service_latency")
	ServiceLatencyNoUserLatency              = NewTimerDef("service_latency_nouserlatency")
	ServiceLatencyUserLatency                = NewTimerDef("service_latency_userlatency")
	ServiceErrInvalidArgumentCounter         = NewCounterDef("service_errors_invalid_argument")
	ServiceErrNamespaceNotActiveCounter      = NewCounterDef("service_errors_namespace_not_active")
	ServiceErrResourceExhaustedCounter       = NewCounterDef("service_errors_resource_exhausted")
	ServiceErrNotFoundCounter                = NewCounterDef("service_errors_entity_not_found")
	ServiceErrExecutionAlreadyStartedCounter = NewCounterDef("service_errors_execution_already_started")
	ServiceErrContextTimeoutCounter          = NewCounterDef("service_errors_context_timeout")
	ServiceErrRetryTaskCounter               = NewCounterDef("service_errors_retry_task")
	ServiceErrIncompleteHistoryCounter       = NewCounterDef("service_errors_incomplete_history")
	ServiceErrNonDeterministicCounter        = NewCounterDef("service_errors_nondeterministic")
	ServiceErrUnauthorizedCounter            = NewCounterDef("service_errors_unauthorized")
	ServiceErrAuthorizeFailedCounter         = NewCounterDef("service_errors_authorize_failed")
	ActionCounter                            = NewCounterDef("action")
	OperationCounter                         = NewCounterDef("operation")
	TlsCertsExpired                          = NewGaugeDef("certificates_expired")
	TlsCertsExpiring                         = NewGaugeDef("certificates_expiring")
	ServiceAuthorizationLatency              = NewTimerDef("service_authorization_latency")
	EventBlobSize                            = NewBytesHistogramDef("event_blob_size")
	LockRequests                             = NewCounterDef("lock_requests")
	LockLatency                              = NewTimerDef("lock_latency")
	SemaphoreRequests                        = NewCounterDef("semaphore_requests")
	SemaphoreFailures                        = NewCounterDef("semaphore_failures")
	SemaphoreLatency                         = NewTimerDef("semaphore_latency")
	ClientRequests                           = NewCounterDef(
		"client_requests",
		WithDescription("The number of requests sent by the client to an individual service, keyed by `service_role` and `operation`."),
	)
	ClientFailures                   = NewCounterDef("client_errors")
	ClientLatency                    = NewTimerDef("client_latency")
	ClientRedirectionRequests        = NewCounterDef("client_redirection_requests")
	ClientRedirectionFailures        = NewCounterDef("client_redirection_errors")
	ClientRedirectionLatency         = NewTimerDef("client_redirection_latency")
	StateTransitionCount             = NewDimensionlessHistogramDef("state_transition_count")
	HistorySize                      = NewBytesHistogramDef("history_size")
	HistoryCount                     = NewDimensionlessHistogramDef("history_count")
	TasksCompletedPerShardInfoUpdate = NewDimensionlessHistogramDef("tasks_per_shardinfo_update")
	TimeBetweenShardInfoUpdates      = NewTimerDef("time_between_shardinfo_update")
	SearchAttributesSize             = NewBytesHistogramDef("search_attributes_size")
	MemoSize                         = NewBytesHistogramDef("memo_size")
	TooManyPendingChildWorkflows     = NewCounterDef(
		"wf_too_many_pending_child_workflows",
		WithDescription("The number of Workflow Tasks failed because they would cause the limit on the number of pending child workflows to be exceeded. See https://t.mp/limits for more information."),
	)
	TooManyPendingActivities = NewCounterDef(
		"wf_too_many_pending_activities",
		WithDescription("The number of Workflow Tasks failed because they would cause the limit on the number of pending activities to be exceeded. See https://t.mp/limits for more information."),
	)
	TooManyPendingCancelRequests = NewCounterDef(
		"wf_too_many_pending_cancel_requests",
		WithDescription("The number of Workflow Tasks failed because they would cause the limit on the number of pending cancel requests to be exceeded. See https://t.mp/limits for more information."),
	)
	TooManyPendingSignalsToExternalWorkflows = NewCounterDef(
		"wf_too_many_pending_external_workflow_signals",
		WithDescription("The number of Workflow Tasks failed because they would cause the limit on the number of pending signals to external workflows to be exceeded. See https://t.mp/limits for more information."),
	)

	// Frontend
	AddSearchAttributesWorkflowSuccessCount  = NewCounterDef("add_search_attributes_workflow_success")
	AddSearchAttributesWorkflowFailuresCount = NewCounterDef("add_search_attributes_workflow_failure")
	VersionCheckSuccessCount                 = NewCounterDef("version_check_success")
	VersionCheckFailedCount                  = NewCounterDef("version_check_failed")
	VersionCheckRequestFailedCount           = NewCounterDef("version_check_request_failed")
	VersionCheckLatency                      = NewTimerDef("version_check_latency")
	HTTPServiceRequests                      = NewCounterDef(
		"http_service_requests",
		WithDescription("The number of HTTP requests received by the service."),
	)
	NexusRequests = NewCounterDef(
		"nexus_requests",
		WithDescription("The number of Nexus requests received by the service."),
	)
	NexusRequestPreProcessErrors = NewCounterDef(
		"nexus_request_preprocess_errors",
		WithDescription("The number of Nexus requests for which pre-processing failed."),
	)
	NexusLatency = NewTimerDef(
		"nexus_latency",
		WithDescription("Latency of Nexus requests."),
	)
	NexusCompletionRequests = NewCounterDef(
		"nexus_completion_requests",
		WithDescription("The number of Nexus completion (callback) requests received by the service."),
	)
	NexusCompletionLatencyHistogram = NewTimerDef(
		"nexus_completion_latency",
		WithDescription("Latency histogram of Nexus completion (callback) requests."),
	)
	NexusCompletionRequestPreProcessErrors = NewCounterDef(
		"nexus_completion_request_preprocess_errors",
		WithDescription("The number of Nexus completion requests for which pre-processing failed."),
	)
	HostRPSLimit          = NewGaugeDef("host_rps_limit")
	NamespaceHostRPSLimit = NewGaugeDef("namespace_host_rps_limit")
	HandoverWaitLatency   = NewTimerDef("handover_wait_latency")

	// History
	CacheRequests                                = NewCounterDef("cache_requests")
	CacheFailures                                = NewCounterDef("cache_errors")
	CacheLatency                                 = NewTimerDef("cache_latency")
	CacheMissCounter                             = NewCounterDef("cache_miss")
	CacheSize                                    = NewGaugeDef("cache_size")
	CacheUsage                                   = NewGaugeDef("cache_usage")
	CachePinnedUsage                             = NewGaugeDef("cache_pinned_usage")
	CacheTtl                                     = NewTimerDef("cache_ttl")
	CacheEntryAgeOnGet                           = NewTimerDef("cache_entry_age_on_get")
	CacheEntryAgeOnEviction                      = NewTimerDef("cache_entry_age_on_eviction")
	HistoryEventNotificationQueueingLatency      = NewTimerDef("history_event_notification_queueing_latency")
	HistoryEventNotificationFanoutLatency        = NewTimerDef("history_event_notification_fanout_latency")
	HistoryEventNotificationInFlightMessageGauge = NewGaugeDef("history_event_notification_inflight_message_gauge")
	HistoryEventNotificationFailDeliveryCount    = NewCounterDef("history_event_notification_fail_delivery_count")
	HistoryHostHealthGauge                       = NewGaugeDef("host_health")
	// ArchivalTaskInvalidURI is emitted by the archival queue task executor when the history or visibility URI for an
	// archival task is not a valid URI.
	// We may emit this metric several times for a single task if the task is retried.
	ArchivalTaskInvalidURI              = NewCounterDef("archival_task_invalid_uri")
	ArchiverArchiveLatency              = NewTimerDef("archiver_archive_latency")
	ArchiverArchiveTargetLatency        = NewTimerDef("archiver_archive_target_latency")
	ShardContextClosedCounter           = NewCounterDef("shard_closed_count")
	ShardContextCreatedCounter          = NewCounterDef("sharditem_created_count")
	ShardContextRemovedCounter          = NewCounterDef("sharditem_removed_count")
	ShardContextAcquisitionLatency      = NewTimerDef("sharditem_acquisition_latency")
	ShardInfoImmediateQueueLagHistogram = NewDimensionlessHistogramDef(
		"shardinfo_immediate_queue_lag",
		WithDescription("A histogram across history shards for the difference between the smallest taskID of pending history tasks and the last generated history task ID."),
	)
	ShardInfoScheduledQueueLagTimer = NewTimerDef(
		"shardinfo_scheduled_queue_lag",
		WithDescription("A histogram across history shards for the difference between the earliest scheduled time of pending history tasks and current time."),
	)
	SyncShardFromRemoteCounter = NewCounterDef("syncshard_remote_count")
	SyncShardFromRemoteFailure = NewCounterDef("syncshard_remote_failed")
	FinalizerRuns              = NewCounterDef(
		"finalizer_runs",
		WithDescription("The number of finalizer runs."),
	)
	FinalizerRunTimeouts = NewCounterDef(
		"finalizer_run_timeouts",
		WithDescription("The number of finalizer run timeouts."),
	)
	FinalizerItemsCompleted = NewCounterDef(
		"finalizer_items_completed",
		WithDescription("The number of finalizer items that were completed successfully."),
	)
	FinalizerItemsUnfinished = NewCounterDef(
		"finalizer_items_unfinished",
		WithDescription("The number of finalizer items that were aborted before completion."),
	)
	FinalizerLatency = NewTimerDef("finalizer_latency")
	TaskRequests     = NewCounterDef(
		"task_requests",
		WithDescription("The number of history tasks processed."),
	)
	TaskLoadLatency = NewTimerDef(
		"task_latency_load",
		WithDescription("Latency from history task generation to loading into memory (persistence schedule to start latency)."),
	)
	TaskScheduleLatency = NewTimerDef(
		"task_latency_schedule",
		WithDescription("Latency from history task loading to start processing (in-memory schedule to start latency)."),
	)
	TaskProcessingLatency = NewTimerDef(
		"task_latency_processing",
		WithDescription("Latency for processing a history task one time."),
	)
	TaskLatency = NewTimerDef(
		"task_latency",
		WithDescription("Latency for procsssing and completing a history task. This latency is across all attempts but excludes any latencies related to workflow lock or user qutoa limit."),
	)
	TaskQueueLatency = NewTimerDef(
		"task_latency_queue",
		WithDescription("End-to-end latency for processing and completing a history task, from task generation to completion."),
	)
	TaskAttempt = NewDimensionlessHistogramDef(
		"task_attempt",
		WithDescription("The number of attempts took to complete a history task."),
	)
	TaskFailures = NewCounterDef(
		"task_errors",
		WithDescription("The number of unexpected history task processing errors."),
	)
	TaskTerminalFailures = NewCounterDef(
		"task_terminal_failures",
		WithDescription("The number of times a history task failed with a terminal failure, causing it to be sent to the DLQ."),
	)
	TaskDLQFailures = NewCounterDef(
		"task_dlq_failures",
		WithDescription("The number of times we failed to send a history task to the DLQ."),
	)
	TaskDLQSendLatency = NewTimerDef(
		"task_dlq_latency",
		WithDescription("The amount of time it took to successfully send a task to the DLQ. This only records the"+
			" latency of the final attempt to send the task to the DLQ, not the cumulative latency of all attempts."),
	)
	TaskDiscarded                   = NewCounterDef("task_errors_discarded")
	TaskSkipped                     = NewCounterDef("task_skipped")
	TaskVersionMisMatch             = NewCounterDef("task_errors_version_mismatch")
	TasksDependencyTaskNotCompleted = NewCounterDef("task_dependency_task_not_completed")
	TaskStandbyRetryCounter         = NewCounterDef("task_errors_standby_retry_counter")
	TaskWorkflowBusyCounter         = NewCounterDef(
		"task_errors_workflow_busy",
		WithDescription("The number of history task processing errors caused by failing to acquire workflow lock within the configured timeout (history.cacheNonUserContextLockTimeout)."),
	)
	TaskNotActiveCounter         = NewCounterDef("task_errors_not_active_counter")
	TaskNamespaceHandoverCounter = NewCounterDef("task_errors_namespace_handover")
	TaskInternalErrorCounter     = NewCounterDef("task_errors_internal")
	TaskThrottledCounter         = NewCounterDef(
		"task_errors_throttled",
		WithDescription("The number of history task processing errors caused by resource exhausted errors, excluding workflow busy case."),
	)
	TaskCorruptionCounter       = NewCounterDef("task_errors_corruption")
	TaskScheduleToStartLatency  = NewTimerDef("task_schedule_to_start_latency")
	TaskBatchCompleteCounter    = NewCounterDef("task_batch_complete_counter")
	TaskReschedulerPendingTasks = NewDimensionlessHistogramDef("task_rescheduler_pending_tasks")
	PendingTasksCounter         = NewDimensionlessHistogramDef(
		"pending_tasks",
		WithDescription("A histogram across history shards for the number of in-memory pending history tasks."),
	)
	TaskSchedulerThrottled    = NewCounterDef("task_scheduler_throttled")
	QueueScheduleLatency      = NewTimerDef("queue_latency_schedule") // latency for scheduling 100 tasks in one task channel
	QueueReaderCountHistogram = NewDimensionlessHistogramDef("queue_reader_count")
	QueueSliceCountHistogram  = NewDimensionlessHistogramDef("queue_slice_count")
	QueueActionCounter        = NewCounterDef("queue_actions")
	ActivityE2ELatency        = NewTimerDef(
		"activity_end_to_end_latency",
		WithDescription("DEPRECATED: Will be removed in one of the next releases. Duration of an activity attempt. Use activity_start_to_close_latency instead."),
	)
	ActivityStartToCloseLatency = NewTimerDef(
		"activity_start_to_close_latency",
		WithDescription("Duration of a single activity attempt. Doesn't include retries or backoffs."),
	)
	ActivityScheduleToCloseLatency = NewTimerDef(
		"activity_schedule_to_close_latency",
		WithDescription("Duration of activity execution from scheduled time to terminal state. Includes retries and backoffs."),
	)
	ActivitySuccess                                      = NewCounterDef("activity_success", WithDescription("Number of activities that succeeded (doesn't include retries)."))
	ActivityFail                                         = NewCounterDef("activity_fail", WithDescription("Number of activities that failed and won't be retried anymore."))
	ActivityTaskFail                                     = NewCounterDef("activity_task_fail", WithDescription("Number of activity task failures (includes retries)."))
	ActivityCancel                                       = NewCounterDef("activity_cancel")
	ActivityTaskTimeout                                  = NewCounterDef("activity_task_timeout", WithDescription("Number of activity task timeouts (including retries)."))
	ActivityTimeout                                      = NewCounterDef("activity_timeout", WithDescription("Number of terminal activity timeouts."))
	ActivityPayloadSize                                  = NewCounterDef("activity_payload_size", WithDescription("Size of activity payloads in bytes."))
	AckLevelUpdateCounter                                = NewCounterDef("ack_level_update")
	AckLevelUpdateFailedCounter                          = NewCounterDef("ack_level_update_failed")
	CommandCounter                                       = NewCounterDef("command")
	MessageTypeRequestWorkflowExecutionUpdateCounter     = NewCounterDef("request_workflow_update_message")
	MessageTypeAcceptWorkflowExecutionUpdateCounter      = NewCounterDef("accept_workflow_update_message")
	MessageTypeRespondWorkflowExecutionUpdateCounter     = NewCounterDef("respond_workflow_update_message")
	MessageTypeRejectWorkflowExecutionUpdateCounter      = NewCounterDef("reject_workflow_update_message")
	InvalidStateTransitionWorkflowExecutionUpdateCounter = NewCounterDef("invalid_state_transition_workflow_update_message")
	WorkflowExecutionUpdateRegistrySize                  = NewBytesHistogramDef("workflow_update_registry_size")
	WorkflowExecutionUpdateRegistrySizeLimited           = NewCounterDef("workflow_update_registry_size_limited")
	WorkflowExecutionUpdateRequestRateLimited            = NewCounterDef("workflow_update_request_rate_limited")
	WorkflowExecutionUpdateTooMany                       = NewCounterDef("workflow_update_request_too_many")
	WorkflowExecutionUpdateAborted                       = NewCounterDef("workflow_update_aborted")
	WorkflowExecutionUpdateContinueAsNewSuggestions      = NewCounterDef("workflow_update_continue_as_new_suggestions")
	WorkflowExecutionUpdateSentToWorker                  = NewCounterDef("workflow_update_sent_to_worker")
	WorkflowExecutionUpdateSentToWorkerAgain             = NewCounterDef("workflow_update_sent_to_worker_again")
	WorkflowExecutionUpdateWaitStageAccepted             = NewCounterDef("workflow_update_wait_stage_accepted")
	WorkflowExecutionUpdateWaitStageCompleted            = NewCounterDef("workflow_update_wait_stage_completed")
	WorkflowExecutionUpdateClientTimeout                 = NewCounterDef("workflow_update_client_timeout")
	WorkflowExecutionUpdateServerTimeout                 = NewCounterDef("workflow_update_server_timeout")
	SpeculativeWorkflowTaskCommits                       = NewCounterDef("speculative_workflow_task_commits")
	SpeculativeWorkflowTaskRollbacks                     = NewCounterDef("speculative_workflow_task_rollbacks")

	ActivityEagerExecutionCounter = NewCounterDef("activity_eager_execution")
	// WorkflowEagerExecutionCounter is emitted any time eager workflow start is requested.
	WorkflowEagerExecutionCounter = NewCounterDef("workflow_eager_execution")
	// WorkflowEagerExecutionDeniedCounter is emitted any time eager workflow start is requested and the serer fell back
	// to standard dispatch.
	// Timeouts and failures are not counted in this metric.
	// This metric has a "reason" tag attached to it to understand why eager start was denied.
	WorkflowEagerExecutionDeniedCounter           = NewCounterDef("workflow_eager_execution_denied")
	StartWorkflowRequestDeduped                   = NewCounterDef("start_workflow_request_deduped")
	EmptyCompletionCommandsCounter                = NewCounterDef("empty_completion_commands")
	MultipleCompletionCommandsCounter             = NewCounterDef("multiple_completion_commands")
	FailedWorkflowTasksCounter                    = NewCounterDef("failed_workflow_tasks")
	WorkflowTaskAttempt                           = NewDimensionlessHistogramDef("workflow_task_attempt")
	StaleMutableStateCounter                      = NewCounterDef("stale_mutable_state")
	AutoResetPointsLimitExceededCounter           = NewCounterDef("auto_reset_points_exceed_limit")
	AutoResetPointCorruptionCounter               = NewCounterDef("auto_reset_point_corruption")
	BatchableTaskBatchCount                       = NewGaugeDef("batchable_task_batch_count")
	ConcurrencyUpdateFailureCounter               = NewCounterDef("concurrency_update_failure")
	ServiceErrShardOwnershipLostCounter           = NewCounterDef("service_errors_shard_ownership_lost")
	HeartbeatTimeoutCounter                       = NewCounterDef("heartbeat_timeout")
	ScheduleToStartTimeoutCounter                 = NewCounterDef("schedule_to_start_timeout")
	StartToCloseTimeoutCounter                    = NewCounterDef("start_to_close_timeout")
	ScheduleToCloseTimeoutCounter                 = NewCounterDef("schedule_to_close_timeout")
	NewTimerNotifyCounter                         = NewCounterDef("new_timer_notifications")
	StateMachineTimerProcessingFailuresCounter    = NewCounterDef("state_machine_timer_processing_failures")
	StateMachineTimerSkipsCounter                 = NewCounterDef("state_machine_timer_skips")
	AcquireShardsCounter                          = NewCounterDef("acquire_shards_count")
	AcquireShardsLatency                          = NewTimerDef("acquire_shards_latency")
	MembershipChangedCounter                      = NewCounterDef("membership_changed_count")
	NumShardsGauge                                = NewGaugeDef("numshards_gauge")
	GetEngineForShardErrorCounter                 = NewCounterDef("get_engine_for_shard_errors")
	GetEngineForShardLatency                      = NewTimerDef("get_engine_for_shard_latency")
	RemoveEngineForShardLatency                   = NewTimerDef("remove_engine_for_shard_latency")
	CompleteWorkflowTaskWithStickyEnabledCounter  = NewCounterDef("complete_workflow_task_sticky_enabled_count")
	CompleteWorkflowTaskWithStickyDisabledCounter = NewCounterDef("complete_workflow_task_sticky_disabled_count")
	WorkflowTaskHeartbeatTimeoutCounter           = NewCounterDef("workflow_task_heartbeat_timeout_count")
	SignalWithStartSkipDelayCounter               = NewCounterDef("signal_with_start_skip_delay_count")
	DuplicateReplicationEventsCounter             = NewCounterDef("duplicate_replication_events")
	AcquireLockFailedCounter                      = NewCounterDef("acquire_lock_failed")
	WorkflowContextCleared                        = NewCounterDef("workflow_context_cleared")
	MutableStateSize                              = NewBytesHistogramDef(
		"mutable_state_size",
		WithDescription("The size of an individual Workflow Execution's state, emitted each time a workflow execution is retrieved or updated."),
	)
	PersistedMutableStateSize = NewBytesHistogramDef(
		"persisted_mutable_state_size",
		WithDescription("Size of the persisted Workflow Execution's state in DB, emitted each time a workflow execution is updated."),
	)
	ExecutionInfoSize                     = NewBytesHistogramDef("execution_info_size")
	ExecutionStateSize                    = NewBytesHistogramDef("execution_state_size")
	ActivityInfoSize                      = NewBytesHistogramDef("activity_info_size")
	TimerInfoSize                         = NewBytesHistogramDef("timer_info_size")
	ChildInfoSize                         = NewBytesHistogramDef("child_info_size")
	RequestCancelInfoSize                 = NewBytesHistogramDef("request_cancel_info_size")
	SignalInfoSize                        = NewBytesHistogramDef("signal_info_size")
	SignalRequestIDSize                   = NewBytesHistogramDef("signal_request_id_size")
	BufferedEventsSize                    = NewBytesHistogramDef("buffered_events_size")
	ChasmTotalSize                        = NewBytesHistogramDef("chasm_total_size")
	ActivityInfoCount                     = NewDimensionlessHistogramDef("activity_info_count")
	TimerInfoCount                        = NewDimensionlessHistogramDef("timer_info_count")
	ChildInfoCount                        = NewDimensionlessHistogramDef("child_info_count")
	SignalInfoCount                       = NewDimensionlessHistogramDef("signal_info_count")
	RequestCancelInfoCount                = NewDimensionlessHistogramDef("request_cancel_info_count")
	SignalRequestIDCount                  = NewDimensionlessHistogramDef("signal_request_id_count")
	BufferedEventsCount                   = NewDimensionlessHistogramDef("buffered_events_count")
	TaskCount                             = NewDimensionlessHistogramDef("task_count")
	TotalActivityCount                    = NewDimensionlessHistogramDef("total_activity_count")
	TotalUserTimerCount                   = NewDimensionlessHistogramDef("total_user_timer_count")
	TotalChildExecutionCount              = NewDimensionlessHistogramDef("total_child_execution_count")
	TotalRequestCancelExternalCount       = NewDimensionlessHistogramDef("total_request_cancel_external_count")
	TotalSignalExternalCount              = NewDimensionlessHistogramDef("total_signal_external_count")
	TotalSignalCount                      = NewDimensionlessHistogramDef("total_signal_count")
	WorkflowBackoffCount                  = NewCounterDef("workflow_backoff_timer")
	WorkflowRetryBackoffTimerCount        = NewCounterDef("workflow_retry_backoff_timer")
	WorkflowCronBackoffTimerCount         = NewCounterDef("workflow_cron_backoff_timer")
	WorkflowDelayedStartBackoffTimerCount = NewCounterDef("workflow_delayed_start_backoff_timer")
	WorkflowCleanupDeleteCount            = NewCounterDef("workflow_cleanup_delete")
	WorkflowSuccessCount                  = NewCounterDef("workflow_success")
	WorkflowCancelCount                   = NewCounterDef("workflow_cancel")
	WorkflowFailedCount                   = NewCounterDef("workflow_failed")
	WorkflowTimeoutCount                  = NewCounterDef("workflow_timeout")
	WorkflowTerminateCount                = NewCounterDef("workflow_terminate")
	WorkflowContinuedAsNewCount           = NewCounterDef("workflow_continued_as_new")
	WorkflowDuration                      = NewTimerDef("workflow_duration")
	ReplicationStreamPanic                = NewCounterDef("replication_stream_panic")
	ReplicationStreamError                = NewCounterDef("replication_stream_error")
	ReplicationServiceError               = NewCounterDef("replication_service_error")
	ReplicationStreamStuck                = NewCounterDef("replication_stream_stuck")
	ReplicationTasksSend                  = NewCounterDef("replication_tasks_send")
	ReplicationTaskSendAttempt            = NewDimensionlessHistogramDef("replication_task_send_attempt")
	ReplicationTaskSendError              = NewCounterDef("replication_task_send_error")
	ReplicationTaskGenerationLatency      = NewTimerDef("replication_task_generation_latency")
	ReplicationTaskLoadLatency            = NewTimerDef("replication_task_load_latency")
	ReplicationTaskLoadSize               = NewDimensionlessHistogramDef("replication_task_load_size")
	ReplicationTaskSendLatency            = NewTimerDef("replication_task_send_latency")
	ReplicationTaskSendBacklog            = NewDimensionlessHistogramDef("replication_task_send_backlog")
	ReplicationTasksRecv                  = NewCounterDef("replication_tasks_recv")
	ReplicationTasksRecvBacklog           = NewDimensionlessHistogramDef("replication_tasks_recv_backlog")
	ReplicationTasksSkipped               = NewCounterDef("replication_tasks_skipped")
	ReplicationTasksApplied               = NewCounterDef("replication_tasks_applied")
	ReplicationTasksFailed                = NewCounterDef("replication_tasks_failed")
	ReplicationTasksBackFill              = NewCounterDef("replication_tasks_back_fill")
	ReplicationTasksBackFillLatency       = NewTimerDef("replication_tasks_back_fill_latency")
	// ReplicationTasksLag is a heuristic for how far behind the remote DC is for a given cluster. It measures the
	// difference between task IDs so its unit should be "tasks".
	ReplicationTasksLag = NewDimensionlessHistogramDef("replication_tasks_lag")
	// ReplicationTasksFetched records the number of tasks fetched by the poller.
	ReplicationTasksFetched                        = NewDimensionlessHistogramDef("replication_tasks_fetched")
	ReplicationLatency                             = NewTimerDef("replication_latency")
	ReplicationTaskProcessingLatency               = NewTimerDef("replication_task_processing_latency")
	ReplicationTaskTransmissionLatency             = NewTimerDef("replication_task_transmission_latency")
	ReplicationDLQFailed                           = NewCounterDef("replication_dlq_enqueue_failed")
	ReplicationDLQMaxLevelGauge                    = NewGaugeDef("replication_dlq_max_level")
	ReplicationDLQAckLevelGauge                    = NewGaugeDef("replication_dlq_ack_level")
	ReplicationNonEmptyDLQCount                    = NewCounterDef("replication_dlq_non_empty")
	ReplicationOutlierNamespace                    = NewCounterDef("replication_outlier_namespace")
	ReplicationDuplicatedTaskCount                 = NewCounterDef("replication_duplicated_task")
	ReplicationRateLimitLatency                    = NewTimerDef("replication_sender_rate_limit_latency")
	EventReapplySkippedCount                       = NewCounterDef("event_reapply_skipped_count")
	DirectQueryDispatchLatency                     = NewTimerDef("direct_query_dispatch_latency")
	DirectQueryDispatchStickyLatency               = NewTimerDef("direct_query_dispatch_sticky_latency")
	DirectQueryDispatchNonStickyLatency            = NewTimerDef("direct_query_dispatch_non_sticky_latency")
	DirectQueryDispatchStickySuccessCount          = NewCounterDef("direct_query_dispatch_sticky_success")
	DirectQueryDispatchNonStickySuccessCount       = NewCounterDef("direct_query_dispatch_non_sticky_success")
	DirectQueryDispatchClearStickinessLatency      = NewTimerDef("direct_query_dispatch_clear_stickiness_latency")
	DirectQueryDispatchClearStickinessSuccessCount = NewCounterDef("direct_query_dispatch_clear_stickiness_success")
	DirectQueryDispatchTimeoutBeforeNonStickyCount = NewCounterDef("direct_query_dispatch_timeout_before_non_sticky")
	WorkflowTaskQueryLatency                       = NewTimerDef("workflow_task_query_latency")
	ConsistentQueryTimeoutCount                    = NewCounterDef("consistent_query_timeout")
	QueryBufferExceededCount                       = NewCounterDef("query_buffer_exceeded")
	QueryRegistryInvalidStateCount                 = NewCounterDef("query_registry_invalid_state")
	WorkflowTaskTimeoutOverrideCount               = NewCounterDef("workflow_task_timeout_overrides")
	WorkflowRunTimeoutOverrideCount                = NewCounterDef("workflow_run_timeout_overrides")
	ReplicationTaskCleanupCount                    = NewCounterDef("replication_task_cleanup_count")
	ReplicationTaskCleanupFailure                  = NewCounterDef("replication_task_cleanup_failed")
	MutableStateDirty                              = NewCounterDef("mutable_state_dirty")
	MutableStateChecksumMismatch                   = NewCounterDef("mutable_state_checksum_mismatch")
	MutableStateChecksumInvalidated                = NewCounterDef("mutable_state_checksum_invalidated")
	ClosedWorkflowBufferEventCount                 = NewCounterDef("closed_workflow_buffer_event_counter")
	OutOfOrderBufferedEventsCounter                = NewCounterDef("out_of_order_buffered_events")
	ShardLingerSuccess                             = NewTimerDef("shard_linger_success")
	ShardLingerTimeouts                            = NewCounterDef("shard_linger_timeouts")
	DynamicRateLimiterMultiplier                   = NewGaugeDef("dynamic_rate_limit_multiplier")
	DLQWrites                                      = NewCounterDef(
		"dlq_writes",
		WithDescription("The number of times a message is enqueued to DLQ. DLQ can be inspected using tdbg dlq command."),
	)
	DLQMessageCount = NewGaugeDef(
		"dlq_message_count",
		WithDescription("The number of messages currently in DLQ."),
	)
	DataLossCounter = NewCounterDef(
		"data_loss_errors",
		WithDescription("Total number of data loss errors encountered. This is a high cardinality metrics that has namespace, workflowID and runID tags."+
			"It is only emitted when system.enableDataLossMetrics is enabled. Only enable this if metrics system can handle it's cardinality"),
	)
	ReadNamespaceErrors                     = NewCounterDef("read_namespace_errors")
	RateLimitedTaskRunnableWaitTime         = NewTimerDef("rate_limited_task_runnable_wait_time")
	CircuitBreakerExecutableBlocked         = NewCounterDef("circuit_breaker_executable_blocked")
	DynamicWorkerPoolSchedulerBufferSize    = NewGaugeDef("dynamic_worker_pool_scheduler_buffer_size")
	DynamicWorkerPoolSchedulerActiveWorkers = NewGaugeDef("dynamic_worker_pool_scheduler_active_workers")
	DynamicWorkerPoolSchedulerEnqueuedTasks = NewCounterDef("dynamic_worker_pool_scheduler_enqueued_tasks")
	DynamicWorkerPoolSchedulerDequeuedTasks = NewCounterDef("dynamic_worker_pool_scheduler_dequeued_tasks")
	DynamicWorkerPoolSchedulerRejectedTasks = NewCounterDef("dynamic_worker_pool_scheduler_rejected_tasks")
	PausedActivitiesCounter                 = NewCounterDef("paused_activities")

	// Deadlock detector metrics
	DDSuspectedDeadlocks                 = NewCounterDef("dd_suspected_deadlocks")
	DDCurrentSuspectedDeadlocks          = NewGaugeDef("dd_current_suspected_deadlocks")
	DDClusterMetadataLockLatency         = NewTimerDef("dd_cluster_metadata_lock_latency")
	DDClusterMetadataCallbackLockLatency = NewTimerDef("dd_cluster_metadata_callback_lock_latency")
	DDShardControllerLockLatency         = NewTimerDef("dd_shard_controller_lock_latency")
	DDShardLockLatency                   = NewTimerDef("dd_shard_lock_latency")
	DDShardIOSemaphoreLatency            = NewTimerDef("dd_shard_io_semaphore_latency")
	DDNamespaceRegistryLockLatency       = NewTimerDef("dd_namespace_registry_lock_latency")

	// Matching
	MatchingClientForwardedCounter                    = NewCounterDef("forwarded")
	MatchingClientInvalidTaskQueueName                = NewCounterDef("invalid_task_queue_name")
	MatchingClientInvalidTaskQueuePartition           = NewCounterDef("invalid_task_queue_partition")
	SyncMatchLatencyPerTaskQueue                      = NewTimerDef("syncmatch_latency")
	AsyncMatchLatencyPerTaskQueue                     = NewTimerDef("asyncmatch_latency")
	PollSuccessPerTaskQueueCounter                    = NewCounterDef("poll_success")
	PollTimeoutPerTaskQueueCounter                    = NewCounterDef("poll_timeouts")
	PollSuccessWithSyncPerTaskQueueCounter            = NewCounterDef("poll_success_sync")
	PollLatencyPerTaskQueue                           = NewTimerDef("poll_latency")
	LeaseRequestPerTaskQueueCounter                   = NewCounterDef("lease_requests")
	LeaseFailurePerTaskQueueCounter                   = NewCounterDef("lease_failures")
	ConditionFailedErrorPerTaskQueueCounter           = NewCounterDef("condition_failed_errors")
	RespondQueryTaskFailedPerTaskQueueCounter         = NewCounterDef("respond_query_failed")
	RespondNexusTaskFailedPerTaskQueueCounter         = NewCounterDef("respond_nexus_failed")
	SyncThrottlePerTaskQueueCounter                   = NewCounterDef("sync_throttle_count")
	BufferThrottlePerTaskQueueCounter                 = NewCounterDef("buffer_throttle_count")
	ExpiredTasksPerTaskQueueCounter                   = NewCounterDef("tasks_expired")
	ForwardedPerTaskQueueCounter                      = NewCounterDef("forwarded_per_tl")
	ForwardTaskErrorsPerTaskQueue                     = NewCounterDef("forward_task_errors")
	LocalToLocalMatchPerTaskQueueCounter              = NewCounterDef("local_to_local_matches")
	LocalToRemoteMatchPerTaskQueueCounter             = NewCounterDef("local_to_remote_matches")
	RemoteToLocalMatchPerTaskQueueCounter             = NewCounterDef("remote_to_local_matches")
	RemoteToRemoteMatchPerTaskQueueCounter            = NewCounterDef("remote_to_remote_matches")
	LoadedTaskQueueFamilyGauge                        = NewGaugeDef("loaded_task_queue_family_count")
	LoadedTaskQueueGauge                              = NewGaugeDef("loaded_task_queue_count")
	LoadedTaskQueuePartitionGauge                     = NewGaugeDef("loaded_task_queue_partition_count")
	ForceLoadedTaskQueuePartitions                    = NewCounterDef("force_loaded_task_queue_partitions_count")
	ForceLoadedTaskQueuePartitionUnnecessarilyCounter = NewCounterDef("force_loaded_task_queue_partition_unnecessarily_count")
	LoadedPhysicalTaskQueueGauge                      = NewGaugeDef("loaded_physical_task_queue_count")
	TaskQueueStartedCounter                           = NewCounterDef("task_queue_started")
	TaskQueueStoppedCounter                           = NewCounterDef("task_queue_stopped")
	TaskWriteThrottlePerTaskQueueCounter              = NewCounterDef("task_write_throttle_count")
	TaskWriteLatencyPerTaskQueue                      = NewTimerDef("task_write_latency")
	TaskRewrites                                      = NewCounterDef(
		"task_rewrites",
		WithDescription("Number of times tasks are rewritten to persistence after failing to process"),
	)
	TaskLagPerTaskQueueGauge               = NewGaugeDef("task_lag_per_tl")
	NoRecentPollerTasksPerTaskQueueCounter = NewCounterDef("no_poller_tasks")
	UnknownBuildPollsCounter               = NewCounterDef("unknown_build_polls")
	UnknownBuildTasksCounter               = NewCounterDef("unknown_build_tasks")
	TaskDispatchLatencyPerTaskQueue        = NewTimerDef("task_dispatch_latency")
	ApproximateBacklogCount                = NewGaugeDef("approximate_backlog_count")
	ApproximateBacklogAgeSeconds           = NewGaugeDef("approximate_backlog_age_seconds")
	NonRetryableTasks                      = NewCounterDef(
		"non_retryable_tasks",
		WithDescription("The number of non-retryable matching tasks which are dropped due to specific errors"),
	)
	TaskCompletedMissing = NewCounterDef(
		"task_completed_dropped",
		WithDescription("Count of tasks that were completed after being dropped from the matcher"),
	)
	TaskRetryTransient = NewCounterDef(
		"task_retry_transient",
		WithDescription("Count of tasks that hit a transient error during match or forward and are retried immediately"),
	)

	// ----------------------------------------------------------------------------------------------------------------
	// Matching service: Metrics to track the health of worker registry.
	WorkerRegistryEvictionBlockedByAgeMetric = NewGaugeDef(
		"worker_registry_eviction_blocked_by_age",
		WithDescription(
			"Set if entries could not be evicted due to minEvictAge policy in a given eviction iteration. "+
				"Reset once a subsequent eviction succeeds.",
		),
	)
	WorkerRegistryCapacityUtilizationMetric = NewGaugeDef(
		"worker_registry_capacity_utilization",
		WithDescription("Tracks the ratio of total entries to maxItems."),
	)
	// ----------------------------------------------------------------------------------------------------------------

	// Versioning and Reachability
	ReachabilityExitPointCounter = NewCounterDef("reachability_exit_point_count")

	// Worker
	ExecutorTasksDoneCount                        = NewCounterDef("executor_done")
	ExecutorTasksErrCount                         = NewCounterDef("executor_err")
	ExecutorTasksDeferredCount                    = NewCounterDef("executor_deferred")
	ExecutorTasksDroppedCount                     = NewCounterDef("executor_dropped")
	StartedCount                                  = NewCounterDef("started")
	StoppedCount                                  = NewCounterDef("stopped")
	TaskProcessedCount                            = NewGaugeDef("task_processed")
	TaskDeletedCount                              = NewGaugeDef("task_deleted")
	TaskQueueProcessedCount                       = NewGaugeDef("taskqueue_processed")
	TaskQueueDeletedCount                         = NewGaugeDef("taskqueue_deleted")
	TaskQueueOutstandingCount                     = NewGaugeDef("taskqueue_outstanding")
	HistoryArchiverArchiveNonRetryableErrorCount  = NewCounterDef("history_archiver_archive_non_retryable_error")
	HistoryArchiverArchiveTransientErrorCount     = NewCounterDef("history_archiver_archive_transient_error")
	HistoryArchiverArchiveSuccessCount            = NewCounterDef("history_archiver_archive_success")
	HistoryArchiverTotalUploadSize                = NewBytesHistogramDef("history_archiver_total_upload_size")
	HistoryArchiverHistorySize                    = NewBytesHistogramDef("history_archiver_history_size")
	HistoryArchiverDuplicateArchivalsCount        = NewCounterDef("history_archiver_duplicate_archivals")
	HistoryArchiverBlobExistsCount                = NewCounterDef("history_archiver_blob_exists")
	HistoryArchiverBlobSize                       = NewBytesHistogramDef("history_archiver_blob_size")
	HistoryWorkflowExecutionCacheLatency          = NewTimerDef("history_workflow_execution_cache_latency")
	HistoryWorkflowExecutionCacheLockHoldDuration = NewTimerDef("history_workflow_execution_cache_lock_hold_duration")

	VisibilityArchiverArchiveNonRetryableErrorCount = NewCounterDef("visibility_archiver_archive_non_retryable_error")
	VisibilityArchiverArchiveTransientErrorCount    = NewCounterDef("visibility_archiver_archive_transient_error")
	VisibilityArchiveSuccessCount                   = NewCounterDef("visibility_archiver_archive_success")
	HistoryScavengerSuccessCount                    = NewCounterDef("scavenger_success")
	HistoryScavengerErrorCount                      = NewCounterDef("scavenger_errors")
	HistoryScavengerSkipCount                       = NewCounterDef("scavenger_skips")
	ExecutionsOutstandingCount                      = NewGaugeDef("executions_outstanding")
	ScavengerValidationRequestsCount                = NewCounterDef("scavenger_validation_requests")
	ScavengerValidationFailuresCount                = NewCounterDef("scavenger_validation_failures")
	ScavengerValidationSkipsCount                   = NewCounterDef("scavenger_validation_skips")
	AddSearchAttributesFailuresCount                = NewCounterDef("add_search_attributes_failures")

	// Delete Namespace metrics.
	ReclaimResourcesNamespaceDeleteSuccessCount = NewCounterDef(
		"reclaim_resources_namespace_delete_success",
		WithDescription("Incremented every time when ReclaimResources workflow deletes a namespace successfully"),
	)
	ReclaimResourcesNamespaceDeleteFailureCount = NewCounterDef(
		"reclaim_resources_namespace_delete_failure",
		WithDescription("Incremented every time when ReclaimResources workflow completes without deleting a namespace"),
	)
	ReclaimResourcesDeleteExecutionsSuccessCount = NewCounterDef(
		"reclaim_resources_delete_executions_success",
		WithDescription("The number of workflow executions that was successfully deleted when ReclaimResources workflow completes"),
	)
	ReclaimResourcesDeleteExecutionsFailureCount = NewCounterDef(
		"reclaim_resources_delete_executions_failure",
		WithDescription("The number of workflow executions that got error when ReclaimResources workflow completes"),
	)

	DeleteExecutionsSuccessCount = NewCounterDef(
		"delete_executions_success",
		WithDescription("The number of workflow executions that was successfully deleted by DeleteExecutions workflow"),
	)
	DeleteExecutionsFailureCount = NewCounterDef(
		"delete_executions_failure",
		WithDescription("The number of workflow executions that got error while deleting by DeleteExecutions workflow"),
	)
	DeleteExecutionsNotFoundCount = NewCounterDef(
		"delete_executions_not_found",
		WithDescription("The number of workflow executions that wasn't found by DeleteExecutions workflow"),
	)

	// Batcher metrics.
	BatcherProcessorSuccess = NewCounterDef(
		"batcher_processor_requests",
		WithDescription("The number of individual workflow execution tasks successfully processed by the batch request processor"),
	)
	BatcherProcessorFailures                          = NewCounterDef("batcher_processor_errors")
	BatcherOperationFailures                          = NewCounterDef("batcher_operation_errors")
	ElasticsearchBulkProcessorRequests                = NewCounterDef("elasticsearch_bulk_processor_requests")
	ElasticsearchBulkProcessorQueuedRequests          = NewDimensionlessHistogramDef("elasticsearch_bulk_processor_queued_requests")
	ElasticsearchBulkProcessorFailures                = NewCounterDef("elasticsearch_bulk_processor_errors")
	ElasticsearchBulkProcessorCorruptedData           = NewCounterDef("elasticsearch_bulk_processor_corrupted_data")
	ElasticsearchBulkProcessorDuplicateRequest        = NewCounterDef("elasticsearch_bulk_processor_duplicate_request")
	ElasticsearchBulkProcessorRequestLatency          = NewTimerDef("elasticsearch_bulk_processor_request_latency")
	ElasticsearchBulkProcessorCommitLatency           = NewTimerDef("elasticsearch_bulk_processor_commit_latency")
	ElasticsearchBulkProcessorWaitAddLatency          = NewTimerDef("elasticsearch_bulk_processor_wait_add_latency")
	ElasticsearchBulkProcessorWaitStartLatency        = NewTimerDef("elasticsearch_bulk_processor_wait_start_latency")
	ElasticsearchBulkProcessorBulkSize                = NewDimensionlessHistogramDef("elasticsearch_bulk_processor_bulk_size")
	ElasticsearchBulkProcessorBulkResquestTookLatency = NewTimerDef("elasticsearch_bulk_processor_bulk_request_took_latency")
	ElasticsearchDocumentParseFailuresCount           = NewCounterDef("elasticsearch_document_parse_failures_counter")
	ElasticsearchDocumentGenerateFailuresCount        = NewCounterDef("elasticsearch_document_generate_failures_counter")
	ElasticsearchCustomOrderByClauseCount             = NewCounterDef("elasticsearch_custom_order_by_clause_counter")
	CatchUpReadyShardCountGauge                       = NewGaugeDef("catchup_ready_shard_count")
	HandoverReadyShardCountGauge                      = NewGaugeDef("handover_ready_shard_count")
	ReplicatorMessages                                = NewCounterDef("replicator_messages")
	ReplicatorFailures                                = NewCounterDef("replicator_errors")
	ReplicatorLatency                                 = NewTimerDef("replicator_latency")
	ReplicatorDLQFailures                             = NewCounterDef("replicator_dlq_enqueue_fails")
	NamespaceReplicationEnqueueDLQCount               = NewCounterDef("namespace_replication_dlq_enqueue_requests")
	ParentClosePolicyProcessorSuccess                 = NewCounterDef("parent_close_policy_processor_requests")
	ParentClosePolicyProcessorFailures                = NewCounterDef("parent_close_policy_processor_errors")
	ScheduleMissedCatchupWindow                       = NewCounterDef(
		"schedule_missed_catchup_window",
		WithDescription("The number of times a schedule missed an action due to the configured catchup window"),
	)
	ScheduleRateLimited = NewCounterDef(
		"schedule_rate_limited",
		WithDescription("The number of times a schedule action was delayed by more than 1s due to rate limiting"),
	)
	ScheduleBufferOverruns = NewCounterDef(
		"schedule_buffer_overruns",
		WithDescription("The number of schedule actions that were dropped due to the action buffer being full"),
	)
	ScheduleActionSuccess = NewCounterDef(
		"schedule_action_success",
		WithDescription("The number of schedule actions that were successfully taken by a schedule"),
	)
	ScheduleActionErrors = NewCounterDef(
		"schedule_action_errors",
		WithDescription("The number of failed attempts from starting schedule actions"),
	)
	ScheduleCancelWorkflowErrors = NewCounterDef(
		"schedule_cancel_workflow_errors",
		WithDescription("The number of times a schedule got an error trying to cancel a previous run"),
	)
	ScheduleTerminateWorkflowErrors = NewCounterDef(
		"schedule_terminate_workflow_errors",
		WithDescription("The number of times a schedule got an error trying to terminate a previous run"),
	)
	ScheduleActionDelay = NewTimerDef(
		"schedule_action_delay",
		WithDescription("Delay between when scheduled actions should/actually happen"),
	)
<<<<<<< HEAD
=======
	ScheduleActionDropped = NewCounterDef(
		"schedule_action_dropped",
		WithDescription("The number of schedule actions that failed to start"),
	)
	SchedulePayloadSize = NewCounterDef(
		"schedule_payload_size",
		WithDescription("The size in bytes of a customer payload (including action results and update signals)"),
	)
>>>>>>> bb1589e0

	// Worker Versioning
	WorkerDeploymentCreated                           = NewCounterDef("worker_deployment_created")
	WorkerDeploymentVersionCreated                    = NewCounterDef("worker_deployment_version_created")
	WorkerDeploymentVersionCreatedManagedByController = NewCounterDef("worker_deployment_version_created_managed_by_controller")
	WorkerDeploymentVersionVisibilityQueryCount       = NewCounterDef("worker_deployment_version_visibility_query_count")
	WorkerDeploymentVersioningOverrideCounter         = NewCounterDef("worker_deployment_versioning_override_count")
	StartDeploymentTransitionCounter                  = NewCounterDef("start_deployment_transition_count")

	WorkflowResetCount        = NewCounterDef("workflow_reset_count")
	WorkflowQuerySuccessCount = NewCounterDef("workflow_query_success_count")
	WorkflowQueryFailureCount = NewCounterDef("workflow_query_failure_count")
	WorkflowQueryTimeoutCount = NewCounterDef("workflow_query_timeout_count")
	WorkflowTasksCompleted    = NewCounterDef("workflow_tasks_completed")

	// Force replication
	EncounterZombieWorkflowCount        = NewCounterDef("encounter_zombie_workflow_count")
	EncounterNotFoundWorkflowCount      = NewCounterDef("encounter_not_found_workflow_count")
	EncounterPassRetentionWorkflowCount = NewCounterDef("encounter_pass_retention_workflow_count")
	GenerateReplicationTasksLatency     = NewTimerDef("generate_replication_tasks_latency")
	VerifyReplicationTaskSuccess        = NewCounterDef("verify_replication_task_success")
	VerifyReplicationTaskNotFound       = NewCounterDef("verify_replication_task_not_found")
	VerifyReplicationTaskFailed         = NewCounterDef("verify_replication_task_failed")
	VerifyReplicationTasksLatency       = NewTimerDef("verify_replication_tasks_latency")
	VerifyDescribeMutableStateLatency   = NewTimerDef("verify_describe_mutable_state_latency")

	// Replication
	NamespaceReplicationTaskAckLevelGauge = NewGaugeDef("namespace_replication_task_ack_level")
	NamespaceReplicationDLQAckLevelGauge  = NewGaugeDef("namespace_dlq_ack_level")
	NamespaceReplicationDLQMaxLevelGauge  = NewGaugeDef("namespace_dlq_max_level")

	// Persistence
	PersistenceRequests = NewCounterDef(
		"persistence_requests",
		WithDescription("Persistence requests, keyed by `operation`"),
	)
	PersistenceFailures      = NewCounterDef("persistence_errors")
	PersistenceErrorWithType = NewCounterDef(
		"persistence_error_with_type",
		WithDescription("Persistence errors, keyed by `error_type`"),
	)
	PersistenceLatency = NewTimerDef(
		"persistence_latency",
		WithDescription("Persistence latency, keyed by `operation`"),
	)
	PersistenceShardRPS                    = NewDimensionlessHistogramDef("persistence_shard_rps")
	PersistenceErrResourceExhaustedCounter = NewCounterDef("persistence_errors_resource_exhausted")
	VisibilityPersistenceRequests          = NewCounterDef("visibility_persistence_requests")
	VisibilityPersistenceErrorWithType     = NewCounterDef("visibility_persistence_error_with_type")
	VisibilityPersistenceFailures          = NewCounterDef("visibility_persistence_errors")
	VisibilityPersistenceResourceExhausted = NewCounterDef("visibility_persistence_resource_exhausted")
	VisibilityPersistenceLatency           = NewTimerDef("visibility_persistence_latency")
	CassandraInitSessionLatency            = NewTimerDef("cassandra_init_session_latency")
	CassandraSessionRefreshFailures        = NewCounterDef("cassandra_session_refresh_failures")
	PersistenceSessionRefreshFailures      = NewCounterDef("persistence_session_refresh_failures")
	PersistenceSessionRefreshAttempts      = NewCounterDef("persistence_session_refresh_attempts")
	PersistenceSQLMaxOpenConn              = NewGaugeDef("persistence_sql_max_open_conn")
	PersistenceSQLOpenConn                 = NewGaugeDef("persistence_sql_open_conn")
	PersistenceSQLIdleConn                 = NewGaugeDef("persistence_sql_idle_conn")
	PersistenceSQLInUse                    = NewGaugeDef("persistence_sql_in_use")

	// Common service base metrics
	RestartCount            = NewCounterDef("restarts")
	NumGoRoutinesGauge      = NewGaugeDef("num_goroutines")
	GoMaxProcsGauge         = NewGaugeDef("gomaxprocs")
	MemoryAllocatedGauge    = NewGaugeDef("memory_allocated")
	MemoryHeapGauge         = NewGaugeDef("memory_heap")
	MemoryHeapObjectsGauge  = NewGaugeDef("memory_heap_objects")
	MemoryHeapIdleGauge     = NewGaugeDef("memory_heapidle")
	MemoryHeapInuseGauge    = NewGaugeDef("memory_heapinuse")
	MemoryHeapReleasedGauge = NewGaugeDef("memory_heapreleased")
	MemoryStackGauge        = NewGaugeDef("memory_stack")
	MemoryMallocsGauge      = NewGaugeDef("memory_mallocs")
	MemoryFreesGauge        = NewGaugeDef("memory_frees")
	NumGCCounter            = NewBytesHistogramDef("memory_num_gc")
	GcPauseMsTimer          = NewTimerDef("memory_gc_pause_ms")
	NumGCGauge              = NewGaugeDef("memory_num_gc_last",
		WithDescription("Last runtime.MemStats.NumGC"),
	)
	GcPauseNsTotal = NewGaugeDef("memory_pause_total_ns_last",
		WithDescription("Last runtime.MemStats.PauseTotalNs"),
	)
)<|MERGE_RESOLUTION|>--- conflicted
+++ resolved
@@ -1257,17 +1257,10 @@
 		"schedule_action_delay",
 		WithDescription("Delay between when scheduled actions should/actually happen"),
 	)
-<<<<<<< HEAD
-=======
-	ScheduleActionDropped = NewCounterDef(
-		"schedule_action_dropped",
-		WithDescription("The number of schedule actions that failed to start"),
-	)
 	SchedulePayloadSize = NewCounterDef(
 		"schedule_payload_size",
 		WithDescription("The size in bytes of a customer payload (including action results and update signals)"),
 	)
->>>>>>> bb1589e0
 
 	// Worker Versioning
 	WorkerDeploymentCreated                           = NewCounterDef("worker_deployment_created")
