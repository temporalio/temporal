--- conflicted
+++ resolved
@@ -1467,12 +1467,7 @@
 	// difference between task IDs so its unit should be "tasks".
 	ReplicationTasksLag = NewDimensionlessHistogramDef("replication_tasks_lag")
 	// ReplicationTasksFetched records the number of tasks fetched by the poller.
-<<<<<<< HEAD
 	ReplicationTasksFetched                        = NewDimensionlessHistogramDef("replication_tasks_fetched")
-=======
-	// It has the same unit issue as ReplicationTasksLag.
-	ReplicationTasksFetched                        = NewTimeHistogramDef("replication_tasks_fetched")
->>>>>>> cca978f3
 	ReplicationLatency                             = NewTimerDef("replication_latency")
 	ReplicationTasksAppliedLatency                 = NewTimerDef("replication_tasks_applied_latency")
 	ReplicationDLQFailed                           = NewCounterDef("replication_dlq_enqueue_failed")
