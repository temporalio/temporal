--- conflicted
+++ resolved
@@ -1221,72 +1221,6 @@
 		"service_requests",
 		WithDescription("The number of gRPC requests received by the service."),
 	)
-<<<<<<< HEAD
-	ServicePendingRequests                        = NewGaugeDef("service_pending_requests")
-	ServiceFailures                               = NewCounterDef("service_errors")
-	ServiceErrorWithType                          = NewCounterDef("service_error_with_type")
-	ServiceCriticalFailures                       = NewCounterDef("service_errors_critical")
-	ServiceLatency                                = NewTimerDef("service_latency")
-	ServiceLatencyNoUserLatency                   = NewTimerDef("service_latency_nouserlatency")
-	ServiceLatencyUserLatency                     = NewTimerDef("service_latency_userlatency")
-	ServiceErrInvalidArgumentCounter              = NewCounterDef("service_errors_invalid_argument")
-	ServiceErrNamespaceNotActiveCounter           = NewCounterDef("service_errors_namespace_not_active")
-	ServiceErrResourceExhaustedCounter            = NewCounterDef("service_errors_resource_exhausted")
-	ServiceErrNotFoundCounter                     = NewCounterDef("service_errors_entity_not_found")
-	ServiceErrExecutionAlreadyStartedCounter      = NewCounterDef("service_errors_execution_already_started")
-	ServiceErrNamespaceAlreadyExistsCounter       = NewCounterDef("service_errors_namespace_already_exists")
-	ServiceErrCancellationAlreadyRequestedCounter = NewCounterDef("service_errors_cancellation_already_requested")
-	ServiceErrQueryFailedCounter                  = NewCounterDef("service_errors_query_failed")
-	ServiceErrContextCancelledCounter             = NewCounterDef("service_errors_context_cancelled")
-	ServiceErrContextTimeoutCounter               = NewCounterDef("service_errors_context_timeout")
-	ServiceErrRetryTaskCounter                    = NewCounterDef("service_errors_retry_task")
-	ServiceErrBadBinaryCounter                    = NewCounterDef("service_errors_bad_binary")
-	ServiceErrClientVersionNotSupportedCounter    = NewCounterDef("service_errors_client_version_not_supported")
-	ServiceErrIncompleteHistoryCounter            = NewCounterDef("service_errors_incomplete_history")
-	ServiceErrNonDeterministicCounter             = NewCounterDef("service_errors_nondeterministic")
-	ServiceErrUnauthorizedCounter                 = NewCounterDef("service_errors_unauthorized")
-	ServiceErrAuthorizeFailedCounter              = NewCounterDef("service_errors_authorize_failed")
-	ActionCounter                                 = NewCounterDef("action")
-	TlsCertsExpired                               = NewGaugeDef("certificates_expired")
-	TlsCertsExpiring                              = NewGaugeDef("certificates_expiring")
-	ServiceAuthorizationLatency                   = NewTimerDef("service_authorization_latency")
-	EventBlobSize                                 = NewBytesHistogramDef("event_blob_size")
-	NamespaceCachePrepareCallbacksLatency         = NewTimerDef("namespace_cache_prepare_callbacks_latency")
-	NamespaceCacheCallbacksLatency                = NewTimerDef("namespace_cache_callbacks_latency")
-	LockRequests                                  = NewCounterDef("lock_requests")
-	LockFailures                                  = NewCounterDef("lock_failures")
-	LockLatency                                   = NewTimerDef("lock_latency")
-	ClientRequests                                = NewCounterDef(
-		"client_requests",
-		WithDescription("The number of requests sent by the client to an individual service, keyed by `service_role` and `operation`."),
-	)
-	ClientFailures               = NewCounterDef("client_errors")
-	ClientLatency                = NewTimerDef("client_latency")
-	ClientRedirectionRequests    = NewCounterDef("client_redirection_requests")
-	ClientRedirectionFailures    = NewCounterDef("client_redirection_errors")
-	ClientRedirectionLatency     = NewTimerDef("client_redirection_latency")
-	StateTransitionCount         = NewDimensionlessHistogramDef("state_transition_count")
-	HistorySize                  = NewBytesHistogramDef("history_size")
-	HistoryCount                 = NewDimensionlessHistogramDef("history_count")
-	SearchAttributesSize         = NewBytesHistogramDef("search_attributes_size")
-	MemoSize                     = NewBytesHistogramDef("memo_size")
-	TooManyPendingChildWorkflows = NewCounterDef(
-		"wf_too_many_pending_child_workflows",
-		WithDescription("The number of Workflow Tasks failed because they would cause the limit on the number of pending child workflows to be exceeded. See https://t.mp/limits for more information."),
-	)
-	TooManyPendingActivities = NewCounterDef(
-		"wf_too_many_pending_activities",
-		WithDescription("The number of Workflow Tasks failed because they would cause the limit on the number of pending activities to be exceeded. See https://t.mp/limits for more information."),
-	)
-	TooManyPendingCancelRequests = NewCounterDef(
-		"wf_too_many_pending_cancel_requests",
-		WithDescription("The number of Workflow Tasks failed because they would cause the limit on the number of pending cancel requests to be exceeded. See https://t.mp/limits for more information."),
-	)
-	TooManyPendingSignalsToExternalWorkflows = NewCounterDef(
-		"wf_too_many_pending_external_workflow_signals",
-		WithDescription("The number of Workflow Tasks failed because they would cause the limit on the number of pending signals to external workflows to be exceeded. See https://t.mp/limits for more information."),
-	)
-=======
 	ServicePendingRequests                   = NewGaugeDef("service_pending_requests")
 	ServiceFailures                          = NewCounterDef("service_errors")
 	ServiceErrorWithType                     = NewCounterDef("service_error_with_type")
@@ -1312,8 +1246,11 @@
 	LockRequests                             = NewCounterDef("lock_requests")
 	LockFailures                             = NewCounterDef("lock_failures")
 	LockLatency                              = NewTimerDef("lock_latency")
-	ClientRequests                           = NewCounterDef("client_requests")
-	ClientFailures                           = NewCounterDef("client_errors")
+	ClientRequests                                = NewCounterDef(
+		"client_requests",
+		WithDescription("The number of requests sent by the client to an individual service, keyed by `service_role` and `operation`."),
+	)
+  ClientFailures                           = NewCounterDef("client_errors")
 	ClientLatency                            = NewTimerDef("client_latency")
 	ClientRedirectionRequests                = NewCounterDef("client_redirection_requests")
 	ClientRedirectionFailures                = NewCounterDef("client_redirection_errors")
@@ -1323,11 +1260,22 @@
 	HistoryCount                             = NewDimensionlessHistogramDef("history_count")
 	SearchAttributesSize                     = NewBytesHistogramDef("search_attributes_size")
 	MemoSize                                 = NewBytesHistogramDef("memo_size")
-	TooManyPendingChildWorkflows             = NewCounterDef("wf_too_many_pending_child_workflows")
-	TooManyPendingActivities                 = NewCounterDef("wf_too_many_pending_activities")
-	TooManyPendingCancelRequests             = NewCounterDef("wf_too_many_pending_cancel_requests")
-	TooManyPendingSignalsToExternalWorkflows = NewCounterDef("wf_too_many_pending_external_workflow_signals")
->>>>>>> f51b96d9
+	TooManyPendingChildWorkflows = NewCounterDef(
+		"wf_too_many_pending_child_workflows",
+		WithDescription("The number of Workflow Tasks failed because they would cause the limit on the number of pending child workflows to be exceeded. See https://t.mp/limits for more information."),
+	)
+	TooManyPendingActivities = NewCounterDef(
+		"wf_too_many_pending_activities",
+		WithDescription("The number of Workflow Tasks failed because they would cause the limit on the number of pending activities to be exceeded. See https://t.mp/limits for more information."),
+	)
+	TooManyPendingCancelRequests = NewCounterDef(
+		"wf_too_many_pending_cancel_requests",
+		WithDescription("The number of Workflow Tasks failed because they would cause the limit on the number of pending cancel requests to be exceeded. See https://t.mp/limits for more information."),
+	)
+	TooManyPendingSignalsToExternalWorkflows = NewCounterDef(
+		"wf_too_many_pending_external_workflow_signals",
+		WithDescription("The number of Workflow Tasks failed because they would cause the limit on the number of pending signals to external workflows to be exceeded. See https://t.mp/limits for more information."),
+	)
 
 	// Frontend
 	AddSearchAttributesWorkflowSuccessCount  = NewCounterDef("add_search_attributes_workflow_success")
@@ -1457,57 +1405,11 @@
 	DuplicateReplicationEventsCounter             = NewCounterDef("duplicate_replication_events")
 	AcquireLockFailedCounter                      = NewCounterDef("acquire_lock_failed")
 	WorkflowContextCleared                        = NewCounterDef("workflow_context_cleared")
-<<<<<<< HEAD
 	MutableStateSize                              = NewBytesHistogramDef(
 		"mutable_state_size",
 		WithDescription("The size of an individual Workflow Execution's state, emitted each time a workflow execution is retrieved or updated."),
 	)
-	ExecutionInfoSize                       = NewBytesHistogramDef("execution_info_size")
-	ExecutionStateSize                      = NewBytesHistogramDef("execution_state_size")
-	ActivityInfoSize                        = NewBytesHistogramDef("activity_info_size")
-	TimerInfoSize                           = NewBytesHistogramDef("timer_info_size")
-	ChildInfoSize                           = NewBytesHistogramDef("child_info_size")
-	RequestCancelInfoSize                   = NewBytesHistogramDef("request_cancel_info_size")
-	SignalInfoSize                          = NewBytesHistogramDef("signal_info_size")
-	SignalRequestIDSize                     = NewBytesHistogramDef("signal_request_id_size")
-	BufferedEventsSize                      = NewBytesHistogramDef("buffered_events_size")
-	ActivityInfoCount                       = NewDimensionlessHistogramDef("activity_info_count")
-	TimerInfoCount                          = NewDimensionlessHistogramDef("timer_info_count")
-	ChildInfoCount                          = NewDimensionlessHistogramDef("child_info_count")
-	SignalInfoCount                         = NewDimensionlessHistogramDef("signal_info_count")
-	RequestCancelInfoCount                  = NewDimensionlessHistogramDef("request_cancel_info_count")
-	SignalRequestIDCount                    = NewDimensionlessHistogramDef("signal_request_id_count")
-	BufferedEventsCount                     = NewDimensionlessHistogramDef("buffered_events_count")
-	TaskCount                               = NewDimensionlessHistogramDef("task_count")
-	TotalActivityCount                      = NewDimensionlessHistogramDef("total_activity_count")
-	TotalUserTimerCount                     = NewDimensionlessHistogramDef("total_user_timer_count")
-	TotalChildExecutionCount                = NewDimensionlessHistogramDef("total_child_execution_count")
-	TotalRequestCancelExternalCount         = NewDimensionlessHistogramDef("total_request_cancel_external_count")
-	TotalSignalExternalCount                = NewDimensionlessHistogramDef("total_signal_external_count")
-	TotalSignalCount                        = NewDimensionlessHistogramDef("total_signal_count")
-	WorkflowRetryBackoffTimerCount          = NewCounterDef("workflow_retry_backoff_timer")
-	WorkflowCronBackoffTimerCount           = NewCounterDef("workflow_cron_backoff_timer")
-	WorkflowDelayedStartBackoffTimerCount   = NewCounterDef("workflow_delayed_start_backoff_timer")
-	WorkflowCleanupDeleteCount              = NewCounterDef("workflow_cleanup_delete")
-	WorkflowCleanupArchiveCount             = NewCounterDef("workflow_cleanup_archive")
-	WorkflowCleanupNopCount                 = NewCounterDef("workflow_cleanup_nop")
-	WorkflowCleanupDeleteHistoryInlineCount = NewCounterDef("workflow_cleanup_delete_history_inline")
-	WorkflowSuccessCount                    = NewCounterDef("workflow_success")
-	WorkflowCancelCount                     = NewCounterDef("workflow_cancel")
-	WorkflowFailedCount                     = NewCounterDef("workflow_failed")
-	WorkflowTimeoutCount                    = NewCounterDef("workflow_timeout")
-	WorkflowTerminateCount                  = NewCounterDef("workflow_terminate")
-	WorkflowContinuedAsNewCount             = NewCounterDef("workflow_continued_as_new")
-	LastRetrievedMessageID                  = NewGaugeDef("last_retrieved_message_id")
-	LastProcessedMessageID                  = NewGaugeDef("last_processed_message_id")
-	ReplicationTasksSend                    = NewCounterDef("replication_tasks_send")
-	ReplicationTasksRecv                    = NewCounterDef("replication_tasks_recv")
-	ReplicationTasksRecvBacklog             = NewDimensionlessHistogramDef("replication_tasks_recv_backlog")
-	ReplicationTasksApplied                 = NewCounterDef("replication_tasks_applied")
-	ReplicationTasksFailed                  = NewCounterDef("replication_tasks_failed")
-=======
-	MutableStateSize                              = NewBytesHistogramDef("mutable_state_size")
-	ExecutionInfoSize                             = NewBytesHistogramDef("execution_info_size")
+  ExecutionInfoSize                             = NewBytesHistogramDef("execution_info_size")
 	ExecutionStateSize                            = NewBytesHistogramDef("execution_state_size")
 	ActivityInfoSize                              = NewBytesHistogramDef("activity_info_size")
 	TimerInfoSize                                 = NewBytesHistogramDef("timer_info_size")
@@ -1549,7 +1451,6 @@
 	ReplicationTasksSkipped                       = NewCounterDef("replication_tasks_skipped")
 	ReplicationTasksApplied                       = NewCounterDef("replication_tasks_applied")
 	ReplicationTasksFailed                        = NewCounterDef("replication_tasks_failed")
->>>>>>> f51b96d9
 	// ReplicationTasksLag is a heuristic for how far behind the remote DC is for a given cluster. It measures the
 	// difference between task IDs so its unit should be "tasks".
 	ReplicationTasksLag = NewDimensionlessHistogramDef("replication_tasks_lag")
@@ -1617,87 +1518,6 @@
 	NoRecentPollerTasksPerTaskQueueCounter    = NewCounterDef("no_poller_tasks")
 
 	// Worker
-<<<<<<< HEAD
-	ExecutorTasksDoneCount                                    = NewCounterDef("executor_done")
-	ExecutorTasksErrCount                                     = NewCounterDef("executor_err")
-	ExecutorTasksDeferredCount                                = NewCounterDef("executor_deferred")
-	ExecutorTasksDroppedCount                                 = NewCounterDef("executor_dropped")
-	StartedCount                                              = NewCounterDef("started")
-	StoppedCount                                              = NewCounterDef("stopped")
-	ScanDuration                                              = NewTimerDef("scan_duration")
-	TaskProcessedCount                                        = NewGaugeDef("task_processed")
-	TaskDeletedCount                                          = NewGaugeDef("task_deleted")
-	TaskQueueProcessedCount                                   = NewGaugeDef("taskqueue_processed")
-	TaskQueueDeletedCount                                     = NewGaugeDef("taskqueue_deleted")
-	TaskQueueOutstandingCount                                 = NewGaugeDef("taskqueue_outstanding")
-	HistoryArchiverArchiveNonRetryableErrorCount              = NewCounterDef("history_archiver_archive_non_retryable_error")
-	HistoryArchiverArchiveTransientErrorCount                 = NewCounterDef("history_archiver_archive_transient_error")
-	HistoryArchiverArchiveSuccessCount                        = NewCounterDef("history_archiver_archive_success")
-	HistoryArchiverHistoryMutatedCount                        = NewCounterDef("history_archiver_history_mutated")
-	HistoryArchiverTotalUploadSize                            = NewBytesHistogramDef("history_archiver_total_upload_size")
-	HistoryArchiverHistorySize                                = NewBytesHistogramDef("history_archiver_history_size")
-	HistoryArchiverDuplicateArchivalsCount                    = NewCounterDef("history_archiver_duplicate_archivals")
-	HistoryArchiverBlobExistsCount                            = NewCounterDef("history_archiver_blob_exists")
-	HistoryArchiverBlobSize                                   = NewBytesHistogramDef("history_archiver_blob_size")
-	HistoryArchiverRunningDeterministicConstructionCheckCount = NewCounterDef("history_archiver_running_deterministic_construction_check")
-	HistoryArchiverDeterministicConstructionCheckFailedCount  = NewCounterDef("history_archiver_deterministic_construction_check_failed")
-	HistoryArchiverRunningBlobIntegrityCheckCount             = NewCounterDef("history_archiver_running_blob_integrity_check")
-	HistoryArchiverBlobIntegrityCheckFailedCount              = NewCounterDef("history_archiver_blob_integrity_check_failed")
-	HistoryWorkflowExecutionCacheLatency                      = NewTimerDef("history_workflow_execution_cache_latency")
-	VisibilityArchiverArchiveNonRetryableErrorCount           = NewCounterDef("visibility_archiver_archive_non_retryable_error")
-	VisibilityArchiverArchiveTransientErrorCount              = NewCounterDef("visibility_archiver_archive_transient_error")
-	VisibilityArchiveSuccessCount                             = NewCounterDef("visibility_archiver_archive_success")
-	HistoryScavengerSuccessCount                              = NewCounterDef("scavenger_success")
-	HistoryScavengerErrorCount                                = NewCounterDef("scavenger_errors")
-	HistoryScavengerSkipCount                                 = NewCounterDef("scavenger_skips")
-	ExecutionsOutstandingCount                                = NewGaugeDef("executions_outstanding")
-	ArchiverNonRetryableErrorCount                            = NewCounterDef("archiver_non_retryable_error")
-	ArchiverStartedCount                                      = NewCounterDef("archiver_started")
-	ArchiverStoppedCount                                      = NewCounterDef("archiver_stopped")
-	ArchiverCoroutineStartedCount                             = NewCounterDef("archiver_coroutine_started")
-	ArchiverCoroutineStoppedCount                             = NewCounterDef("archiver_coroutine_stopped")
-	ArchiverHandleHistoryRequestLatency                       = NewTimerDef("archiver_handle_history_request_latency")
-	ArchiverHandleVisibilityRequestLatency                    = NewTimerDef("archiver_handle_visibility_request_latency")
-	ArchiverUploadWithRetriesLatency                          = NewTimerDef("archiver_upload_with_retries_latency")
-	ArchiverDeleteWithRetriesLatency                          = NewTimerDef("archiver_delete_with_retries_latency")
-	ArchiverUploadFailedAllRetriesCount                       = NewCounterDef("archiver_upload_failed_all_retries")
-	ArchiverUploadSuccessCount                                = NewCounterDef("archiver_upload_success")
-	ArchiverDeleteFailedAllRetriesCount                       = NewCounterDef("archiver_delete_failed_all_retries")
-	ArchiverDeleteSuccessCount                                = NewCounterDef("archiver_delete_success")
-	ArchiverHandleVisibilityFailedAllRetiresCount             = NewCounterDef("archiver_handle_visibility_failed_all_retries")
-	ArchiverHandleVisibilitySuccessCount                      = NewCounterDef("archiver_handle_visibility_success")
-	ArchiverBacklogSizeGauge                                  = NewGaugeDef("archiver_backlog_size")
-	ArchiverPumpTimeoutCount                                  = NewCounterDef("archiver_pump_timeout")
-	ArchiverPumpSignalThresholdCount                          = NewCounterDef("archiver_pump_signal_threshold")
-	ArchiverPumpTimeoutWithoutSignalsCount                    = NewCounterDef("archiver_pump_timeout_without_signals")
-	ArchiverPumpSignalChannelClosedCount                      = NewCounterDef("archiver_pump_signal_channel_closed")
-	ArchiverWorkflowStartedCount                              = NewCounterDef("archiver_workflow_started")
-	ArchiverNumPumpedRequestsCount                            = NewCounterDef("archiver_num_pumped_requests")
-	ArchiverNumHandledRequestsCount                           = NewCounterDef("archiver_num_handled_requests")
-	ArchiverPumpedNotEqualHandledCount                        = NewCounterDef("archiver_pumped_not_equal_handled")
-	ArchiverHandleAllRequestsLatency                          = NewTimerDef("archiver_handle_all_requests_latency")
-	ArchiverWorkflowStoppingCount                             = NewCounterDef("archiver_workflow_stopping")
-	ScavengerValidationRequestsCount                          = NewCounterDef("scavenger_validation_requests")
-	ScavengerValidationFailuresCount                          = NewCounterDef("scavenger_validation_failures")
-	ScavengerValidationSkipsCount                             = NewCounterDef("scavenger_validation_skips")
-	AddSearchAttributesFailuresCount                          = NewCounterDef("add_search_attributes_failures")
-	DeleteNamespaceSuccessCount                               = NewCounterDef("delete_namespace_success")
-	RenameNamespaceSuccessCount                               = NewCounterDef("rename_namespace_success")
-	DeleteExecutionsSuccessCount                              = NewCounterDef("delete_executions_success")
-	DeleteNamespaceFailuresCount                              = NewCounterDef("delete_namespace_failures")
-	UpdateNamespaceFailuresCount                              = NewCounterDef("update_namespace_failures")
-	RenameNamespaceFailuresCount                              = NewCounterDef("rename_namespace_failures")
-	ReadNamespaceFailuresCount                                = NewCounterDef("read_namespace_failures")
-	ListExecutionsFailuresCount                               = NewCounterDef("list_executions_failures")
-	CountExecutionsFailuresCount                              = NewCounterDef("count_executions_failures")
-	DeleteExecutionFailuresCount                              = NewCounterDef("delete_execution_failures")
-	DeleteExecutionNotFoundCount                              = NewCounterDef("delete_execution_not_found")
-	RateLimiterFailuresCount                                  = NewCounterDef("rate_limiter_failures")
-	BatcherProcessorSuccess                                   = NewCounterDef(
-		"batcher_processor_requests",
-		WithDescription("The number of individual workflow execution tasks successfully processed by the batch request processor"),
-	)
-=======
 	ExecutorTasksDoneCount                            = NewCounterDef("executor_done")
 	ExecutorTasksErrCount                             = NewCounterDef("executor_err")
 	ExecutorTasksDeferredCount                        = NewCounterDef("executor_deferred")
@@ -1767,8 +1587,10 @@
 	DeleteExecutionFailuresCount                      = NewCounterDef("delete_execution_failures")
 	DeleteExecutionNotFoundCount                      = NewCounterDef("delete_execution_not_found")
 	RateLimiterFailuresCount                          = NewCounterDef("rate_limiter_failures")
-	BatcherProcessorSuccess                           = NewCounterDef("batcher_processor_requests")
->>>>>>> f51b96d9
+	BatcherProcessorSuccess                                   = NewCounterDef(
+		"batcher_processor_requests",
+		WithDescription("The number of individual workflow execution tasks successfully processed by the batch request processor"),
+	)
 	BatcherProcessorFailures                          = NewCounterDef("batcher_processor_errors")
 	BatcherOperationFailures                          = NewCounterDef("batcher_operation_errors")
 	ElasticsearchBulkProcessorRequests                = NewCounterDef("elasticsearch_bulk_processor_requests")
@@ -1808,7 +1630,6 @@
 	NamespaceReplicationDLQMaxLevelGauge  = NewGaugeDef("namespace_dlq_max_level")
 
 	// Persistence
-<<<<<<< HEAD
 	PersistenceRequests = NewCounterDef(
 		"persistence_requests",
 		WithDescription("Persistence requests, keyed by `operation`"),
@@ -1822,28 +1643,6 @@
 		"persistence_latency",
 		WithDescription("Persistence latency, keyed by `operation`"),
 	)
-	PersistenceShardRPS                                 = NewDimensionlessHistogramDef("persistence_shard_rps")
-	PersistenceErrShardExistsCounter                    = NewCounterDef("persistence_errors_shard_exists")
-	PersistenceErrShardOwnershipLostCounter             = NewCounterDef("persistence_errors_shard_ownership_lost")
-	PersistenceErrConditionFailedCounter                = NewCounterDef("persistence_errors_condition_failed")
-	PersistenceErrCurrentWorkflowConditionFailedCounter = NewCounterDef("persistence_errors_current_workflow_condition_failed")
-	PersistenceErrWorkflowConditionFailedCounter        = NewCounterDef("persistence_errors_workflow_condition_failed")
-	PersistenceErrTimeoutCounter                        = NewCounterDef("persistence_errors_timeout")
-	PersistenceErrBusyCounter                           = NewCounterDef("persistence_errors_busy")
-	PersistenceErrEntityNotExistsCounter                = NewCounterDef("persistence_errors_entity_not_exists")
-	PersistenceErrNamespaceAlreadyExistsCounter         = NewCounterDef("persistence_errors_namespace_already_exists")
-	PersistenceErrBadRequestCounter                     = NewCounterDef("persistence_errors_bad_request")
-	PersistenceErrResourceExhaustedCounter              = NewCounterDef("persistence_errors_resource_exhausted")
-	VisibilityPersistenceRequests                       = NewCounterDef("visibility_persistence_requests")
-	VisibilityPersistenceErrorWithType                  = NewCounterDef("visibility_persistence_error_with_type")
-	VisibilityPersistenceFailures                       = NewCounterDef("visibility_persistence_errors")
-	VisibilityPersistenceResourceExhausted              = NewCounterDef("visibility_persistence_resource_exhausted")
-	VisibilityPersistenceLatency                        = NewTimerDef("visibility_persistence_latency")
-=======
-	PersistenceRequests                    = NewCounterDef("persistence_requests")
-	PersistenceFailures                    = NewCounterDef("persistence_errors")
-	PersistenceErrorWithType               = NewCounterDef("persistence_error_with_type")
-	PersistenceLatency                     = NewTimerDef("persistence_latency")
 	PersistenceShardRPS                    = NewDimensionlessHistogramDef("persistence_shard_rps")
 	PersistenceErrResourceExhaustedCounter = NewCounterDef("persistence_errors_resource_exhausted")
 	VisibilityPersistenceRequests          = NewCounterDef("visibility_persistence_requests")
@@ -1851,5 +1650,4 @@
 	VisibilityPersistenceFailures          = NewCounterDef("visibility_persistence_errors")
 	VisibilityPersistenceResourceExhausted = NewCounterDef("visibility_persistence_resource_exhausted")
 	VisibilityPersistenceLatency           = NewTimerDef("visibility_persistence_latency")
->>>>>>> f51b96d9
 )