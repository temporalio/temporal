// The MIT License
//
// Copyright (c) 2020 Temporal Technologies Inc.  All rights reserved.
//
// Copyright (c) 2020 Uber Technologies, Inc.
//
// Permission is hereby granted, free of charge, to any person obtaining a copy
// of this software and associated documentation files (the "Software"), to deal
// in the Software without restriction, including without limitation the rights
// to use, copy, modify, merge, publish, distribute, sublicense, and/or sell
// copies of the Software, and to permit persons to whom the Software is
// furnished to do so, subject to the following conditions:
//
// The above copyright notice and this permission notice shall be included in
// all copies or substantial portions of the Software.
//
// THE SOFTWARE IS PROVIDED "AS IS", WITHOUT WARRANTY OF ANY KIND, EXPRESS OR
// IMPLIED, INCLUDING BUT NOT LIMITED TO THE WARRANTIES OF MERCHANTABILITY,
// FITNESS FOR A PARTICULAR PURPOSE AND NONINFRINGEMENT. IN NO EVENT SHALL THE
// AUTHORS OR COPYRIGHT HOLDERS BE LIABLE FOR ANY CLAIM, DAMAGES OR OTHER
// LIABILITY, WHETHER IN AN ACTION OF CONTRACT, TORT OR OTHERWISE, ARISING FROM,
// OUT OF OR IN CONNECTION WITH THE SOFTWARE OR THE USE OR OTHER DEALINGS IN
// THE SOFTWARE.

package metrics

import "github.com/uber-go/tally"

// types used/defined by the package
type (
	// MetricName is the name of the metric
	MetricName string

	// MetricType is the type of the metric
	MetricType int

	// metricDefinition contains the definition for a metric
	metricDefinition struct {
		//nolint
		metricType MetricType    // metric type
		metricName MetricName    // metric name
		buckets    tally.Buckets // buckets if we are emitting histograms
	}

	// scopeDefinition holds the tag definitions for a scope
	scopeDefinition struct {
		operation string            // 'operation' tag for scope
		tags      map[string]string // additional tags for scope
	}

	// ServiceIdx is an index that uniquely identifies the service
	ServiceIdx int
)

// MetricTypes which are supported
const (
	Counter MetricType = iota
	Timer
	Gauge
)

// Service names for all services that emit metrics.
const (
	Common = iota
	Frontend
	History
	Matching
	Worker
	NumServices
)

// Common tags for all services
const (
	HostnameTagName    = "hostname"
	OperationTagName   = "operation"
	ServiceRoleTagName = "service_role"
	StatsTypeTagName   = "stats_type"
	CacheTypeTagName   = "cache_type"
)

// This package should hold all the metrics and tags for temporal
const (
	UnknownDirectoryTagValue = "Unknown"

	HistoryRoleTagValue       = "history"
	MatchingRoleTagValue      = "matching"
	FrontendRoleTagValue      = "frontend"
	AdminRoleTagValue         = "admin"
	DCRedirectionRoleTagValue = "dc_redirection"
	BlobstoreRoleTagValue     = "blobstore"

	SizeStatsTypeTagValue  = "size"
	CountStatsTypeTagValue = "count"

	MutableStateCacheTypeTagValue = "mutablestate"
	EventsCacheTypeTagValue       = "events"
)

// Common service base metrics
const (
	RestartCount         = "restarts"
	NumGoRoutinesGauge   = "num_goroutines"
	GoMaxProcsGauge      = "gomaxprocs"
	MemoryAllocatedGauge = "memory_allocated"
	MemoryHeapGauge      = "memory_heap"
	MemoryHeapIdleGauge  = "memory_heapidle"
	MemoryHeapInuseGauge = "memory_heapinuse"
	MemoryStackGauge     = "memory_stack"
	NumGCCounter         = "memory_num_gc"
	GcPauseMsTimer       = "memory_gc_pause_ms"
)

// ServiceMetrics are types for common service base metrics
var ServiceMetrics = map[MetricName]MetricType{
	RestartCount: Counter,
}

// GoRuntimeMetrics represent the runtime stats from go runtime
var GoRuntimeMetrics = map[MetricName]MetricType{
	NumGoRoutinesGauge:   Gauge,
	GoMaxProcsGauge:      Gauge,
	MemoryAllocatedGauge: Gauge,
	MemoryHeapGauge:      Gauge,
	MemoryHeapIdleGauge:  Gauge,
	MemoryHeapInuseGauge: Gauge,
	MemoryStackGauge:     Gauge,
	NumGCCounter:         Counter,
	GcPauseMsTimer:       Timer,
}

// Scopes enum
const (
	// -- Common Operation scopes --

	// PersistenceCreateShardScope tracks CreateShard calls made by service to persistence layer
	PersistenceCreateShardScope = iota
	// PersistenceGetShardScope tracks GetShard calls made by service to persistence layer
	PersistenceGetShardScope
	// PersistenceUpdateShardScope tracks UpdateShard calls made by service to persistence layer
	PersistenceUpdateShardScope
	// PersistenceCreateWorkflowExecutionScope tracks CreateWorkflowExecution calls made by service to persistence layer
	PersistenceCreateWorkflowExecutionScope
	// PersistenceGetWorkflowExecutionScope tracks GetWorkflowExecution calls made by service to persistence layer
	PersistenceGetWorkflowExecutionScope
	// PersistenceUpdateWorkflowExecutionScope tracks UpdateWorkflowExecution calls made by service to persistence layer
	PersistenceUpdateWorkflowExecutionScope
	// PersistenceConflictResolveWorkflowExecutionScope tracks ConflictResolveWorkflowExecution calls made by service to persistence layer
	PersistenceConflictResolveWorkflowExecutionScope
	// PersistenceResetWorkflowExecutionScope tracks ResetWorkflowExecution calls made by service to persistence layer
	PersistenceResetWorkflowExecutionScope
	// PersistenceDeleteWorkflowExecutionScope tracks DeleteWorkflowExecution calls made by service to persistence layer
	PersistenceDeleteWorkflowExecutionScope
	// PersistenceDeleteCurrentWorkflowExecutionScope tracks DeleteCurrentWorkflowExecution calls made by service to persistence layer
	PersistenceDeleteCurrentWorkflowExecutionScope
	// PersistenceDeleteTaskScope tracks RemoveTask calls made by service to persistence layer
	PersistenceDeleteTaskScope
	// PersistenceGetCurrentExecutionScope tracks GetCurrentExecution calls made by service to persistence layer
	PersistenceGetCurrentExecutionScope
	// PersistenceGetTransferTasksScope tracks GetTransferTasks calls made by service to persistence layer
	PersistenceGetTransferTasksScope
	// PersistenceCompleteTransferTaskScope tracks CompleteTransferTasks calls made by service to persistence layer
	PersistenceCompleteTransferTaskScope
	// PersistenceRangeCompleteTransferTaskScope tracks CompleteTransferTasks calls made by service to persistence layer
	PersistenceRangeCompleteTransferTaskScope
	// PersistenceGetReplicationTasksScope tracks GetReplicationTasks calls made by service to persistence layer
	PersistenceGetReplicationTasksScope
	// PersistenceCompleteReplicationTaskScope tracks CompleteReplicationTasks calls made by service to persistence layer
	PersistenceCompleteReplicationTaskScope
	// PersistenceRangeCompleteReplicationTaskScope tracks RangeCompleteReplicationTasks calls made by service to persistence layer
	PersistenceRangeCompleteReplicationTaskScope
	// PersistencePutReplicationTaskToDLQScope tracks PersistencePutReplicationTaskToDLQScope calls made by service to persistence layer
	PersistencePutReplicationTaskToDLQScope
	// PersistenceGetReplicationTasksFromDLQScope tracks PersistenceGetReplicationTasksFromDLQScope calls made by service to persistence layer
	PersistenceGetReplicationTasksFromDLQScope
	// PersistenceDeleteReplicationTaskFromDLQScope tracks PersistenceDeleteReplicationTaskFromDLQScope calls made by service to persistence layer
	PersistenceDeleteReplicationTaskFromDLQScope
	// PersistenceRangeDeleteReplicationTaskFromDLQScope tracks PersistenceRangeDeleteReplicationTaskFromDLQScope calls made by service to persistence layer
	PersistenceRangeDeleteReplicationTaskFromDLQScope
	// PersistenceGetTimerIndexTasksScope tracks GetTimerIndexTasks calls made by service to persistence layer
	PersistenceGetTimerIndexTasksScope
	// PersistenceCompleteTimerTaskScope tracks CompleteTimerTasks calls made by service to persistence layer
	PersistenceCompleteTimerTaskScope
	// PersistenceRangeCompleteTimerTaskScope tracks CompleteTimerTasks calls made by service to persistence layer
	PersistenceRangeCompleteTimerTaskScope
	// PersistenceCreateTaskScope tracks CreateTask calls made by service to persistence layer
	PersistenceCreateTaskScope
	// PersistenceGetTasksScope tracks GetTasks calls made by service to persistence layer
	PersistenceGetTasksScope
	// PersistenceCompleteTaskScope tracks CompleteTask calls made by service to persistence layer
	PersistenceCompleteTaskScope
	// PersistenceCompleteTasksLessThanScope is the metric scope for persistence.TaskManager.PersistenceCompleteTasksLessThan API
	PersistenceCompleteTasksLessThanScope
	// PersistenceLeaseTaskListScope tracks LeaseTaskList calls made by service to persistence layer
	PersistenceLeaseTaskListScope
	// PersistenceUpdateTaskListScope tracks PersistenceUpdateTaskListScope calls made by service to persistence layer
	PersistenceUpdateTaskListScope
	// PersistenceListTaskListScope is the metric scope for persistence.TaskManager.ListTaskList API
	PersistenceListTaskListScope
	// PersistenceDeleteTaskListScope is the metric scope for persistence.TaskManager.DeleteTaskList API
	PersistenceDeleteTaskListScope
	// PersistenceAppendHistoryEventsScope tracks AppendHistoryEvents calls made by service to persistence layer
	PersistenceAppendHistoryEventsScope
	// PersistenceGetWorkflowExecutionHistoryScope tracks GetWorkflowExecutionHistory calls made by service to persistence layer
	PersistenceGetWorkflowExecutionHistoryScope
	// PersistenceDeleteWorkflowExecutionHistoryScope tracks DeleteWorkflowExecutionHistory calls made by service to persistence layer
	PersistenceDeleteWorkflowExecutionHistoryScope
	// PersistenceInitializeSystemNamespaceScope tracks InitializeSystemNamespaceScope calls made by service to persistence layer
	PersistenceInitializeSystemNamespaceScope
	// PersistenceCreateNamespaceScope tracks CreateNamespace calls made by service to persistence layer
	PersistenceCreateNamespaceScope
	// PersistenceGetNamespaceScope tracks GetNamespace calls made by service to persistence layer
	PersistenceGetNamespaceScope
	// PersistenceUpdateNamespaceScope tracks UpdateNamespace calls made by service to persistence layer
	PersistenceUpdateNamespaceScope
	// PersistenceDeleteNamespaceScope tracks DeleteNamespace calls made by service to persistence layer
	PersistenceDeleteNamespaceScope
	// PersistenceDeleteNamespaceByNameScope tracks DeleteNamespaceByName calls made by service to persistence layer
	PersistenceDeleteNamespaceByNameScope
	// PersistenceListNamespaceScope tracks DeleteNamespaceByName calls made by service to persistence layer
	PersistenceListNamespaceScope
	// PersistenceGetMetadataScope tracks DeleteNamespaceByName calls made by service to persistence layer
	PersistenceGetMetadataScope
	// PersistenceRecordWorkflowExecutionStartedScope tracks RecordWorkflowExecutionStarted calls made by service to persistence layer
	PersistenceRecordWorkflowExecutionStartedScope
	// PersistenceRecordWorkflowExecutionClosedScope tracks RecordWorkflowExecutionClosed calls made by service to persistence layer
	PersistenceRecordWorkflowExecutionClosedScope
	// PersistenceUpsertWorkflowExecutionScope tracks UpsertWorkflowExecution calls made by service to persistence layer
	PersistenceUpsertWorkflowExecutionScope
	// PersistenceListOpenWorkflowExecutionsScope tracks ListOpenWorkflowExecutions calls made by service to persistence layer
	PersistenceListOpenWorkflowExecutionsScope
	// PersistenceListClosedWorkflowExecutionsScope tracks ListClosedWorkflowExecutions calls made by service to persistence layer
	PersistenceListClosedWorkflowExecutionsScope
	// PersistenceListOpenWorkflowExecutionsByTypeScope tracks ListOpenWorkflowExecutionsByType calls made by service to persistence layer
	PersistenceListOpenWorkflowExecutionsByTypeScope
	// PersistenceListClosedWorkflowExecutionsByTypeScope tracks ListClosedWorkflowExecutionsByType calls made by service to persistence layer
	PersistenceListClosedWorkflowExecutionsByTypeScope
	// PersistenceListOpenWorkflowExecutionsByWorkflowIDScope tracks ListOpenWorkflowExecutionsByWorkflowID calls made by service to persistence layer
	PersistenceListOpenWorkflowExecutionsByWorkflowIDScope
	// PersistenceListClosedWorkflowExecutionsByWorkflowIDScope tracks ListClosedWorkflowExecutionsByWorkflowID calls made by service to persistence layer
	PersistenceListClosedWorkflowExecutionsByWorkflowIDScope
	// PersistenceListClosedWorkflowExecutionsByStatusScope tracks ListClosedWorkflowExecutionsByStatus calls made by service to persistence layer
	PersistenceListClosedWorkflowExecutionsByStatusScope
	// PersistenceGetClosedWorkflowExecutionScope tracks GetClosedWorkflowExecution calls made by service to persistence layer
	PersistenceGetClosedWorkflowExecutionScope
	// PersistenceVisibilityDeleteWorkflowExecutionScope is the metrics scope for persistence.VisibilityManager.DeleteWorkflowExecution
	PersistenceVisibilityDeleteWorkflowExecutionScope
	// PersistenceListWorkflowExecutionsScope tracks ListWorkflowExecutions calls made by service to persistence layer
	PersistenceListWorkflowExecutionsScope
	// PersistenceScanWorkflowExecutionsScope tracks ScanWorkflowExecutions calls made by service to persistence layer
	PersistenceScanWorkflowExecutionsScope
	// PersistenceCountWorkflowExecutionsScope tracks CountWorkflowExecutions calls made by service to persistence layer
	PersistenceCountWorkflowExecutionsScope
	// PersistenceEnqueueMessageScope tracks Enqueue calls made by service to persistence layer
	PersistenceEnqueueMessageScope
	// PersistenceEnqueueMessageToDLQScope tracks Enqueue DLQ calls made by service to persistence layer
	PersistenceEnqueueMessageToDLQScope
	// PersistenceReadQueueMessagesScope tracks ReadMessages calls made by service to persistence layer
	PersistenceReadQueueMessagesScope
	// PersistenceReadQueueMessagesFromDLQScope tracks ReadMessagesFromDLQ calls made by service to persistence layer
	PersistenceReadQueueMessagesFromDLQScope
	// PersistenceDeleteQueueMessagesScope tracks DeleteMessages calls made by service to persistence layer
	PersistenceDeleteQueueMessagesScope
	// PersistenceDeleteQueueMessageFromDLQScope tracks DeleteMessageFromDLQ calls made by service to persistence layer
	PersistenceDeleteQueueMessageFromDLQScope
	// PersistenceRangeDeleteMessagesFromDLQScope tracks RangeDeleteMessagesFromDLQ calls made by service to persistence layer
	PersistenceRangeDeleteMessagesFromDLQScope
	// PersistenceUpdateAckLevelScope tracks UpdateAckLevel calls made by service to persistence layer
	PersistenceUpdateAckLevelScope
	// PersistenceGetAckLevelScope tracks GetAckLevel calls made by service to persistence layer
	PersistenceGetAckLevelScope
	// PersistenceUpdateDLQAckLevelScope tracks UpdateDLQAckLevel calls made by service to persistence layer
	PersistenceUpdateDLQAckLevelScope
	// PersistenceGetDLQAckLevelScope tracks GetDLQAckLevel calls made by service to persistence layer
	PersistenceGetDLQAckLevelScope
	// PersistenceInitImmutableClusterMetadataScope tracks InitializeImmutableClusterMetadata calls made by service to persistence layer
	PersistenceInitImmutableClusterMetadataScope
	// PersistenceGetImmutableClusterMetadataScope tracks GetImmutableClusterMetadata calls made by service to persistence layer
	PersistenceGetImmutableClusterMetadataScope
	// PersistenceUpsertClusterMembershipScope tracks UpsertClusterMembership calls made by service to persistence layer
	PersistenceUpsertClusterMembershipScope
	// PersistencePruneClusterMembershipScope tracks PruneClusterMembership calls made by service to persistence layer
	PersistencePruneClusterMembershipScope
	// PersistenceGetClusterMembersScope tracks GetClusterMembers calls made by service to persistence layer
	PersistenceGetClusterMembersScope
	// HistoryClientStartWorkflowExecutionScope tracks RPC calls to history service
	HistoryClientStartWorkflowExecutionScope
	// HistoryClientRecordActivityTaskHeartbeatScope tracks RPC calls to history service
	HistoryClientRecordActivityTaskHeartbeatScope
	// HistoryClientRespondDecisionTaskCompletedScope tracks RPC calls to history service
	HistoryClientRespondDecisionTaskCompletedScope
	// HistoryClientRespondDecisionTaskFailedScope tracks RPC calls to history service
	HistoryClientRespondDecisionTaskFailedScope
	// HistoryClientRespondActivityTaskCompletedScope tracks RPC calls to history service
	HistoryClientRespondActivityTaskCompletedScope
	// HistoryClientRespondActivityTaskFailedScope tracks RPC calls to history service
	HistoryClientRespondActivityTaskFailedScope
	// HistoryClientRespondActivityTaskCanceledScope tracks RPC calls to history service
	HistoryClientRespondActivityTaskCanceledScope
	// HistoryClientGetMutableStateScope tracks RPC calls to history service
	HistoryClientGetMutableStateScope
	// HistoryClientPollMutableStateScope tracks RPC calls to history service
	HistoryClientPollMutableStateScope
	// HistoryClientResetStickyTaskListScope tracks RPC calls to history service
	HistoryClientResetStickyTaskListScope
	// HistoryClientDescribeWorkflowExecutionScope tracks RPC calls to history service
	HistoryClientDescribeWorkflowExecutionScope
	// HistoryClientRecordDecisionTaskStartedScope tracks RPC calls to history service
	HistoryClientRecordDecisionTaskStartedScope
	// HistoryClientRecordActivityTaskStartedScope tracks RPC calls to history service
	HistoryClientRecordActivityTaskStartedScope
	// HistoryClientRequestCancelWorkflowExecutionScope tracks RPC calls to history service
	HistoryClientRequestCancelWorkflowExecutionScope
	// HistoryClientSignalWorkflowExecutionScope tracks RPC calls to history service
	HistoryClientSignalWorkflowExecutionScope
	// HistoryClientSignalWithStartWorkflowExecutionScope tracks RPC calls to history service
	HistoryClientSignalWithStartWorkflowExecutionScope
	// HistoryClientRemoveSignalMutableStateScope tracks RPC calls to history service
	HistoryClientRemoveSignalMutableStateScope
	// HistoryClientTerminateWorkflowExecutionScope tracks RPC calls to history service
	HistoryClientTerminateWorkflowExecutionScope
	// HistoryClientResetWorkflowExecutionScope tracks RPC calls to history service
	HistoryClientResetWorkflowExecutionScope
	// HistoryClientScheduleDecisionTaskScope tracks RPC calls to history service
	HistoryClientScheduleDecisionTaskScope
	// HistoryClientRecordChildExecutionCompletedScope tracks RPC calls to history service
	HistoryClientRecordChildExecutionCompletedScope
	// HistoryClientReplicateEventsScope tracks RPC calls to history service
	HistoryClientReplicateEventsScope
	// HistoryClientReplicateRawEventsScope tracks RPC calls to history service
	HistoryClientReplicateRawEventsScope
	// HistoryClientSyncShardStatusScope tracks RPC calls to history service
	HistoryClientReplicateEventsV2Scope
	// HistoryClientReplicateRawEventsV2Scope tracks RPC calls to history service
	HistoryClientSyncShardStatusScope
	// HistoryClientSyncActivityScope tracks RPC calls to history service
	HistoryClientSyncActivityScope
	// HistoryClientGetReplicationTasksScope tracks RPC calls to history service
	HistoryClientGetReplicationTasksScope
	// HistoryClientGetDLQReplicationTasksScope tracks RPC calls to history service
	HistoryClientGetDLQReplicationTasksScope
	// HistoryClientQueryWorkflowScope tracks RPC calls to history service
	HistoryClientQueryWorkflowScope
	// HistoryClientReapplyEventsScope tracks RPC calls to history service
	HistoryClientReapplyEventsScope
	// HistoryClientReadDLQMessagesScope tracks RPC calls to history service
	HistoryClientReadDLQMessagesScope
	// HistoryClientPurgeDLQMessagesScope tracks RPC calls to history service
	HistoryClientPurgeDLQMessagesScope
	// HistoryClientMergeDLQMessagesScope tracks RPC calls to history service
	HistoryClientMergeDLQMessagesScope
	// HistoryClientRefreshWorkflowTasksScope tracks RPC calls to history service
	HistoryClientRefreshWorkflowTasksScope
	// MatchingClientPollForDecisionTaskScope tracks RPC calls to matching service
	MatchingClientPollForDecisionTaskScope
	// MatchingClientPollForActivityTaskScope tracks RPC calls to matching service
	MatchingClientPollForActivityTaskScope
	// MatchingClientAddActivityTaskScope tracks RPC calls to matching service
	MatchingClientAddActivityTaskScope
	// MatchingClientAddDecisionTaskScope tracks RPC calls to matching service
	MatchingClientAddDecisionTaskScope
	// MatchingClientQueryWorkflowScope tracks RPC calls to matching service
	MatchingClientQueryWorkflowScope
	// MatchingClientRespondQueryTaskCompletedScope tracks RPC calls to matching service
	MatchingClientRespondQueryTaskCompletedScope
	// MatchingClientCancelOutstandingPollScope tracks RPC calls to matching service
	MatchingClientCancelOutstandingPollScope
	// MatchingClientDescribeTaskListScope tracks RPC calls to matching service
	MatchingClientDescribeTaskListScope
	// MatchingClientListTaskListPartitionsScope tracks RPC calls to matching service
	MatchingClientListTaskListPartitionsScope
	// FrontendClientDeprecateNamespaceScope tracks RPC calls to frontend service
	FrontendClientDeprecateNamespaceScope
	// FrontendClientDescribeNamespaceScope tracks RPC calls to frontend service
	FrontendClientDescribeNamespaceScope
	// FrontendClientDescribeTaskListScope tracks RPC calls to frontend service
	FrontendClientDescribeTaskListScope
	// FrontendClientDescribeWorkflowExecutionScope tracks RPC calls to frontend service
	FrontendClientDescribeWorkflowExecutionScope
	// FrontendClientGetWorkflowExecutionHistoryScope tracks RPC calls to frontend service
	FrontendClientGetWorkflowExecutionHistoryScope
	// FrontendClientGetWorkflowExecutionRawHistoryScope tracks RPC calls to frontend service
	FrontendClientGetWorkflowExecutionRawHistoryScope
	// FrontendClientPollForWorkflowExecutionRawHistoryScope tracks RPC calls to frontend service
	FrontendClientPollForWorkflowExecutionRawHistoryScope
	// FrontendClientListArchivedWorkflowExecutionsScope tracks RPC calls to frontend service
	FrontendClientListArchivedWorkflowExecutionsScope
	// FrontendClientListClosedWorkflowExecutionsScope tracks RPC calls to frontend service
	FrontendClientListClosedWorkflowExecutionsScope
	// FrontendClientListNamespacesScope tracks RPC calls to frontend service
	FrontendClientListNamespacesScope
	// FrontendClientListOpenWorkflowExecutionsScope tracks RPC calls to frontend service
	FrontendClientListOpenWorkflowExecutionsScope
	// FrontendClientPollForActivityTaskScope tracks RPC calls to frontend service
	FrontendClientPollForActivityTaskScope
	// FrontendClientPollForDecisionTaskScope tracks RPC calls to frontend service
	FrontendClientPollForDecisionTaskScope
	// FrontendClientQueryWorkflowScope tracks RPC calls to frontend service
	FrontendClientQueryWorkflowScope
	// FrontendClientRecordActivityTaskHeartbeatScope tracks RPC calls to frontend service
	FrontendClientRecordActivityTaskHeartbeatScope
	// FrontendClientRecordActivityTaskHeartbeatByIdScope tracks RPC calls to frontend service
	FrontendClientRecordActivityTaskHeartbeatByIdScope
	// FrontendClientRegisterNamespaceScope tracks RPC calls to frontend service
	FrontendClientRegisterNamespaceScope
	// FrontendClientRequestCancelWorkflowExecutionScope tracks RPC calls to frontend service
	FrontendClientRequestCancelWorkflowExecutionScope
	// FrontendClientResetStickyTaskListScope tracks RPC calls to frontend service
	FrontendClientResetStickyTaskListScope
	// FrontendClientResetWorkflowExecutionScope tracks RPC calls to frontend service
	FrontendClientResetWorkflowExecutionScope
	// FrontendClientRespondActivityTaskCanceledScope tracks RPC calls to frontend service
	FrontendClientRespondActivityTaskCanceledScope
	// FrontendClientRespondActivityTaskCanceledByIdScope tracks RPC calls to frontend service
	FrontendClientRespondActivityTaskCanceledByIdScope
	// FrontendClientRespondActivityTaskCompletedScope tracks RPC calls to frontend service
	FrontendClientRespondActivityTaskCompletedScope
	// FrontendClientRespondActivityTaskCompletedByIdScope tracks RPC calls to frontend service
	FrontendClientRespondActivityTaskCompletedByIdScope
	// FrontendClientRespondActivityTaskFailedScope tracks RPC calls to frontend service
	FrontendClientRespondActivityTaskFailedScope
	// FrontendClientRespondActivityTaskFailedByIdScope tracks RPC calls to frontend service
	FrontendClientRespondActivityTaskFailedByIdScope
	// FrontendClientRespondDecisionTaskCompletedScope tracks RPC calls to frontend service
	FrontendClientRespondDecisionTaskCompletedScope
	// FrontendClientRespondDecisionTaskFailedScope tracks RPC calls to frontend service
	FrontendClientRespondDecisionTaskFailedScope
	// FrontendClientRespondQueryTaskCompletedScope tracks RPC calls to frontend service
	FrontendClientRespondQueryTaskCompletedScope
	// FrontendClientSignalWithStartWorkflowExecutionScope tracks RPC calls to frontend service
	FrontendClientSignalWithStartWorkflowExecutionScope
	// FrontendClientSignalWorkflowExecutionScope tracks RPC calls to frontend service
	FrontendClientSignalWorkflowExecutionScope
	// FrontendClientStartWorkflowExecutionScope tracks RPC calls to frontend service
	FrontendClientStartWorkflowExecutionScope
	// FrontendClientTerminateWorkflowExecutionScope tracks RPC calls to frontend service
	FrontendClientTerminateWorkflowExecutionScope
	// FrontendClientUpdateNamespaceScope tracks RPC calls to frontend service
	FrontendClientUpdateNamespaceScope
	// FrontendClientListWorkflowExecutionsScope tracks RPC calls to frontend service
	FrontendClientListWorkflowExecutionsScope
	// FrontendClientScanWorkflowExecutionsScope tracks RPC calls to frontend service
	FrontendClientScanWorkflowExecutionsScope
	// FrontendClientCountWorkflowExecutionsScope tracks RPC calls to frontend service
	FrontendClientCountWorkflowExecutionsScope
	// FrontendClientGetSearchAttributesScope tracks RPC calls to frontend service
	FrontendClientGetSearchAttributesScope
	// FrontendClientGetReplicationTasksScope tracks RPC calls to frontend service
	FrontendClientGetReplicationTasksScope
	// FrontendClientGetNamespaceReplicationTasksScope tracks RPC calls to frontend service
	FrontendClientGetNamespaceReplicationTasksScope
	// FrontendClientGetDLQReplicationTasksScope tracks RPC calls to frontend service
	FrontendClientGetDLQReplicationTasksScope
	// FrontendClientReapplyEventsScope tracks RPC calls to frontend service
	FrontendClientReapplyEventsScope
	// FrontendClientGetClusterInfoScope tracks RPC calls to frontend
	FrontendClientGetClusterInfoScope
	// FrontendClientListTaskListPartitionsScope tracks RPC calls to frontend service
	FrontendClientListTaskListPartitionsScope
	// AdminClientAddSearchAttributeScope tracks RPC calls to admin service
	AdminClientAddSearchAttributeScope
	// AdminClientCloseShardScope tracks RPC calls to admin service
	AdminClientCloseShardScope
	// AdminClientDescribeHistoryHostScope tracks RPC calls to admin service
	AdminClientDescribeHistoryHostScope
	// AdminClientDescribeWorkflowExecutionScope tracks RPC calls to admin service
	AdminClientDescribeWorkflowExecutionScope
	// AdminClientGetWorkflowExecutionRawHistoryScope tracks RPC calls to admin service
	AdminClientGetWorkflowExecutionRawHistoryScope
	// AdminClientGetWorkflowExecutionRawHistoryV2Scope tracks RPC calls to admin service
	AdminClientGetWorkflowExecutionRawHistoryV2Scope
	// AdminClientDescribeClusterScope tracks RPC calls to admin service
	AdminClientDescribeClusterScope
	// AdminClientReadDLQMessagesScope tracks RPC calls to admin service
	AdminClientReadDLQMessagesScope
	// AdminClientPurgeDLQMessagesScope tracks RPC calls to admin service
	AdminClientPurgeDLQMessagesScope
	// AdminClientMergeDLQMessagesScope tracks RPC calls to admin service
	AdminClientMergeDLQMessagesScope
	// AdminClientRefreshWorkflowTasksScope tracks RPC calls to admin service
	AdminClientRefreshWorkflowTasksScope
	// DCRedirectionDeprecateNamespaceScope tracks RPC calls for dc redirection
	DCRedirectionDeprecateNamespaceScope
	// DCRedirectionDescribeNamespaceScope tracks RPC calls for dc redirection
	DCRedirectionDescribeNamespaceScope
	// DCRedirectionDescribeTaskListScope tracks RPC calls for dc redirection
	DCRedirectionDescribeTaskListScope
	// DCRedirectionDescribeWorkflowExecutionScope tracks RPC calls for dc redirection
	DCRedirectionDescribeWorkflowExecutionScope
	// DCRedirectionGetWorkflowExecutionHistoryScope tracks RPC calls for dc redirection
	DCRedirectionGetWorkflowExecutionHistoryScope
	// DCRedirectionGetWorkflowExecutionRawHistoryScope tracks RPC calls for dc redirection
	DCRedirectionGetWorkflowExecutionRawHistoryScope
	// DCRedirectionPollForWorkflowExecutionRawHistoryScope tracks RPC calls for dc redirection
	DCRedirectionPollForWorkflowExecutionRawHistoryScope
	// DCRedirectionListArchivedWorkflowExecutionsScope tracks RPC calls for dc redirection
	DCRedirectionListArchivedWorkflowExecutionsScope
	// DCRedirectionListClosedWorkflowExecutionsScope tracks RPC calls for dc redirection
	DCRedirectionListClosedWorkflowExecutionsScope
	// DCRedirectionListNamespacesScope tracks RPC calls for dc redirection
	DCRedirectionListNamespacesScope
	// DCRedirectionListOpenWorkflowExecutionsScope tracks RPC calls for dc redirection
	DCRedirectionListOpenWorkflowExecutionsScope
	// DCRedirectionListWorkflowExecutionsScope tracks RPC calls for dc redirection
	DCRedirectionListWorkflowExecutionsScope
	// DCRedirectionScanWorkflowExecutionsScope tracks RPC calls for dc redirection
	DCRedirectionScanWorkflowExecutionsScope
	// DCRedirectionCountWorkflowExecutionsScope tracks RPC calls for dc redirection
	DCRedirectionCountWorkflowExecutionsScope
	// DCRedirectionGetSearchAttributesScope tracks RPC calls for dc redirection
	DCRedirectionGetSearchAttributesScope
	// DCRedirectionPollForActivityTaskScope tracks RPC calls for dc redirection
	DCRedirectionPollForActivityTaskScope
	// DCRedirectionPollForDecisionTaskScope tracks RPC calls for dc redirection
	DCRedirectionPollForDecisionTaskScope
	// DCRedirectionQueryWorkflowScope tracks RPC calls for dc redirection
	DCRedirectionQueryWorkflowScope
	// DCRedirectionRecordActivityTaskHeartbeatScope tracks RPC calls for dc redirection
	DCRedirectionRecordActivityTaskHeartbeatScope
	// DCRedirectionRecordActivityTaskHeartbeatByIdScope tracks RPC calls for dc redirection
	DCRedirectionRecordActivityTaskHeartbeatByIdScope
	// DCRedirectionRegisterNamespaceScope tracks RPC calls for dc redirection
	DCRedirectionRegisterNamespaceScope
	// DCRedirectionRequestCancelWorkflowExecutionScope tracks RPC calls for dc redirection
	DCRedirectionRequestCancelWorkflowExecutionScope
	// DCRedirectionResetStickyTaskListScope tracks RPC calls for dc redirection
	DCRedirectionResetStickyTaskListScope
	// DCRedirectionResetWorkflowExecutionScope tracks RPC calls for dc redirection
	DCRedirectionResetWorkflowExecutionScope
	// DCRedirectionRespondActivityTaskCanceledScope tracks RPC calls for dc redirection
	DCRedirectionRespondActivityTaskCanceledScope
	// DCRedirectionRespondActivityTaskCanceledByIdScope tracks RPC calls for dc redirection
	DCRedirectionRespondActivityTaskCanceledByIdScope
	// DCRedirectionRespondActivityTaskCompletedScope tracks RPC calls for dc redirection
	DCRedirectionRespondActivityTaskCompletedScope
	// DCRedirectionRespondActivityTaskCompletedByIdScope tracks RPC calls for dc redirection
	DCRedirectionRespondActivityTaskCompletedByIdScope
	// DCRedirectionRespondActivityTaskFailedScope tracks RPC calls for dc redirection
	DCRedirectionRespondActivityTaskFailedScope
	// DCRedirectionRespondActivityTaskFailedByIdScope tracks RPC calls for dc redirection
	DCRedirectionRespondActivityTaskFailedByIdScope
	// DCRedirectionRespondDecisionTaskCompletedScope tracks RPC calls for dc redirection
	DCRedirectionRespondDecisionTaskCompletedScope
	// DCRedirectionRespondDecisionTaskFailedScope tracks RPC calls for dc redirection
	DCRedirectionRespondDecisionTaskFailedScope
	// DCRedirectionRespondQueryTaskCompletedScope tracks RPC calls for dc redirection
	DCRedirectionRespondQueryTaskCompletedScope
	// DCRedirectionSignalWithStartWorkflowExecutionScope tracks RPC calls for dc redirection
	DCRedirectionSignalWithStartWorkflowExecutionScope
	// DCRedirectionSignalWorkflowExecutionScope tracks RPC calls for dc redirection
	DCRedirectionSignalWorkflowExecutionScope
	// DCRedirectionStartWorkflowExecutionScope tracks RPC calls for dc redirection
	DCRedirectionStartWorkflowExecutionScope
	// DCRedirectionTerminateWorkflowExecutionScope tracks RPC calls for dc redirection
	DCRedirectionTerminateWorkflowExecutionScope
	// DCRedirectionUpdateNamespaceScope tracks RPC calls for dc redirection
	DCRedirectionUpdateNamespaceScope
	// DCRedirectionListTaskListPartitionsScope tracks RPC calls for dc redirection
	DCRedirectionListTaskListPartitionsScope

	// MessagingPublishScope tracks Publish calls made by service to messaging layer
	MessagingClientPublishScope
	// MessagingPublishBatchScope tracks Publish calls made by service to messaging layer
	MessagingClientPublishBatchScope

	// NamespaceCacheScope tracks namespace cache callbacks
	NamespaceCacheScope
	// HistoryRereplicationByTransferTaskScope tracks history replication calls made by transfer task
	HistoryRereplicationByTransferTaskScope
	// HistoryRereplicationByTimerTaskScope tracks history replication calls made by timer task
	HistoryRereplicationByTimerTaskScope
	// HistoryRereplicationByHistoryReplicationScope tracks history replication calls made by history replication
	HistoryRereplicationByHistoryReplicationScope
	// HistoryRereplicationByHistoryMetadataReplicationScope tracks history replication calls made by history replication
	HistoryRereplicationByHistoryMetadataReplicationScope
	// HistoryRereplicationByActivityReplicationScope tracks history replication calls made by activity replication
	HistoryRereplicationByActivityReplicationScope

	// PersistenceAppendHistoryNodesScope tracks AppendHistoryNodes calls made by service to persistence layer
	PersistenceAppendHistoryNodesScope
	// PersistenceReadHistoryBranchScope tracks ReadHistoryBranch calls made by service to persistence layer
	PersistenceReadHistoryBranchScope
	// PersistenceForkHistoryBranchScope tracks ForkHistoryBranch calls made by service to persistence layer
	PersistenceForkHistoryBranchScope
	// PersistenceDeleteHistoryBranchScope tracks DeleteHistoryBranch calls made by service to persistence layer
	PersistenceDeleteHistoryBranchScope
	// PersistenceCompleteForkBranchScope tracks CompleteForkBranch calls made by service to persistence layer
	PersistenceCompleteForkBranchScope
	// PersistenceGetHistoryTreeScope tracks GetHistoryTree calls made by service to persistence layer
	PersistenceGetHistoryTreeScope
	// PersistenceGetAllHistoryTreeBranchesScope tracks GetHistoryTree calls made by service to persistence layer
	PersistenceGetAllHistoryTreeBranchesScope
	// PersistenceNamespaceReplicationQueueScope is the metrics scope for namespace replication queue
	PersistenceNamespaceReplicationQueueScope

	// ClusterMetadataArchivalConfigScope tracks ArchivalConfig calls to ClusterMetadata
	ClusterMetadataArchivalConfigScope

	// ElasticsearchRecordWorkflowExecutionStartedScope tracks RecordWorkflowExecutionStarted calls made by service to persistence layer
	ElasticsearchRecordWorkflowExecutionStartedScope
	// ElasticsearchRecordWorkflowExecutionClosedScope tracks RecordWorkflowExecutionClosed calls made by service to persistence layer
	ElasticsearchRecordWorkflowExecutionClosedScope
	// ElasticsearchUpsertWorkflowExecutionScope tracks UpsertWorkflowExecution calls made by service to persistence layer
	ElasticsearchUpsertWorkflowExecutionScope
	// ElasticsearchListOpenWorkflowExecutionsScope tracks ListOpenWorkflowExecutions calls made by service to persistence layer
	ElasticsearchListOpenWorkflowExecutionsScope
	// ElasticsearchListClosedWorkflowExecutionsScope tracks ListClosedWorkflowExecutions calls made by service to persistence layer
	ElasticsearchListClosedWorkflowExecutionsScope
	// ElasticsearchListOpenWorkflowExecutionsByTypeScope tracks ListOpenWorkflowExecutionsByType calls made by service to persistence layer
	ElasticsearchListOpenWorkflowExecutionsByTypeScope
	// ElasticsearchListClosedWorkflowExecutionsByTypeScope tracks ListClosedWorkflowExecutionsByType calls made by service to persistence layer
	ElasticsearchListClosedWorkflowExecutionsByTypeScope
	// ElasticsearchListOpenWorkflowExecutionsByWorkflowIDScope tracks ListOpenWorkflowExecutionsByWorkflowID calls made by service to persistence layer
	ElasticsearchListOpenWorkflowExecutionsByWorkflowIDScope
	// ElasticsearchListClosedWorkflowExecutionsByWorkflowIDScope tracks ListClosedWorkflowExecutionsByWorkflowID calls made by service to persistence layer
	ElasticsearchListClosedWorkflowExecutionsByWorkflowIDScope
	// ElasticsearchListClosedWorkflowExecutionsByStatusScope tracks ListClosedWorkflowExecutionsByStatus calls made by service to persistence layer
	ElasticsearchListClosedWorkflowExecutionsByStatusScope
	// ElasticsearchGetClosedWorkflowExecutionScope tracks GetClosedWorkflowExecution calls made by service to persistence layer
	ElasticsearchGetClosedWorkflowExecutionScope
	// ElasticsearchListWorkflowExecutionsScope tracks ListWorkflowExecutions calls made by service to persistence layer
	ElasticsearchListWorkflowExecutionsScope
	// ElasticsearchScanWorkflowExecutionsScope tracks ScanWorkflowExecutions calls made by service to persistence layer
	ElasticsearchScanWorkflowExecutionsScope
	// ElasticsearchCountWorkflowExecutionsScope tracks CountWorkflowExecutions calls made by service to persistence layer
	ElasticsearchCountWorkflowExecutionsScope
	// ElasticsearchDeleteWorkflowExecutionsScope tracks DeleteWorkflowExecution calls made by service to persistence layer
	ElasticsearchDeleteWorkflowExecutionsScope

	// SequentialTaskProcessingScope is used by sequential task processing logic
	SequentialTaskProcessingScope
	// ParallelTaskProcessingScope is used by parallel task processing logic
	ParallelTaskProcessingScope
	// TaskSchedulerScope is used by task scheduler logic
	TaskSchedulerScope

	// HistoryArchiverScope is used by history archivers
	HistoryArchiverScope
	// VisibilityArchiverScope is used by visibility archivers
	VisibilityArchiverScope

	// The following metrics are only used by internal archiver implemention.
	// TODO: move them to internal repo once temporal plugin model is in place.

	// BlobstoreClientUploadScope tracks Upload calls to blobstore
	BlobstoreClientUploadScope
	// BlobstoreClientDownloadScope tracks Download calls to blobstore
	BlobstoreClientDownloadScope
	// BlobstoreClientGetMetadataScope tracks GetMetadata calls to blobstore
	BlobstoreClientGetMetadataScope
	// BlobstoreClientExistsScope tracks Exists calls to blobstore
	BlobstoreClientExistsScope
	// BlobstoreClientDeleteScope tracks Delete calls to blobstore
	BlobstoreClientDeleteScope
	// BlobstoreClientDirectoryExistsScope tracks DirectoryExists calls to blobstore
	BlobstoreClientDirectoryExistsScope

	NumCommonScopes
)

// -- Operation scopes for Admin service --
const (
	// AdminDescribeHistoryHostScope is the metric scope for admin.AdminDescribeHistoryHostScope
	AdminDescribeHistoryHostScope = iota + NumCommonScopes
	// AdminAddSearchAttributeScope is the metric scope for admin.AdminAddSearchAttributeScope
	AdminAddSearchAttributeScope
	// AdminDescribeWorkflowExecutionScope is the metric scope for admin.AdminDescribeWorkflowExecutionScope
	AdminDescribeWorkflowExecutionScope
	// AdminGetWorkflowExecutionRawHistoryScope is the metric scope for admin.GetWorkflowExecutionRawHistoryScope
	AdminGetWorkflowExecutionRawHistoryScope
	// AdminGetWorkflowExecutionRawHistoryV2Scope is the metric scope for admin.GetWorkflowExecutionRawHistoryScope
	AdminGetWorkflowExecutionRawHistoryV2Scope
	// AdminGetReplicationMessagesScope is the metric scope for admin.GetReplicationMessages
	AdminGetReplicationMessagesScope
	// AdminGetNamespaceReplicationMessagesScope is the metric scope for admin.GetNamespaceReplicationMessages
	AdminGetNamespaceReplicationMessagesScope
	// AdminGetDLQReplicationMessagesScope is the metric scope for admin.GetDLQReplicationMessages
	AdminGetDLQReplicationMessagesScope
	// AdminReapplyEventsScope is the metric scope for admin.ReapplyEvents
	AdminReapplyEventsScope
	// AdminRefreshWorkflowTasksScope is the metric scope for admin.RefreshWorkflowTasks
	AdminRefreshWorkflowTasksScope
	// AdminRemoveTaskScope is the metric scope for admin.AdminRemoveTaskScope
	AdminRemoveTaskScope
	//AdminCloseShardTaskScope is the metric scope for admin.AdminRemoveTaskScope
	AdminCloseShardTaskScope
	//AdminReadDLQMessagesScope is the metric scope for admin.AdminReadDLQMessagesScope
	AdminReadDLQMessagesScope
	//AdminPurgeDLQMessagesScope is the metric scope for admin.AdminPurgeDLQMessagesScope
	AdminPurgeDLQMessagesScope
	//AdminMergeDLQMessagesScope is the metric scope for admin.AdminMergeDLQMessagesScope
	AdminMergeDLQMessagesScope

	NumAdminScopes
)

// -- Operation scopes for Frontend service --
const (
	// FrontendStartWorkflowExecutionScope is the metric scope for frontend.StartWorkflowExecution
	FrontendStartWorkflowExecutionScope = iota + NumAdminScopes
	// PollForDecisionTaskScope is the metric scope for frontend.PollForDecisionTask
	FrontendPollForDecisionTaskScope
	// FrontendPollForActivityTaskScope is the metric scope for frontend.PollForActivityTask
	FrontendPollForActivityTaskScope
	// FrontendRecordActivityTaskHeartbeatScope is the metric scope for frontend.RecordActivityTaskHeartbeat
	FrontendRecordActivityTaskHeartbeatScope
	// FrontendRecordActivityTaskHeartbeatByIdScope is the metric scope for frontend.RespondDecisionTaskCompleted
	FrontendRecordActivityTaskHeartbeatByIdScope
	// FrontendRespondDecisionTaskCompletedScope is the metric scope for frontend.RespondDecisionTaskCompleted
	FrontendRespondDecisionTaskCompletedScope
	// FrontendRespondDecisionTaskFailedScope is the metric scope for frontend.RespondDecisionTaskFailed
	FrontendRespondDecisionTaskFailedScope
	// FrontendRespondQueryTaskCompletedScope is the metric scope for frontend.RespondQueryTaskCompleted
	FrontendRespondQueryTaskCompletedScope
	// FrontendRespondActivityTaskCompletedScope is the metric scope for frontend.RespondActivityTaskCompleted
	FrontendRespondActivityTaskCompletedScope
	// FrontendRespondActivityTaskFailedScope is the metric scope for frontend.RespondActivityTaskFailed
	FrontendRespondActivityTaskFailedScope
	// FrontendRespondActivityTaskCanceledScope is the metric scope for frontend.RespondActivityTaskCanceled
	FrontendRespondActivityTaskCanceledScope
	// FrontendRespondActivityTaskCompletedScope is the metric scope for frontend.RespondActivityTaskCompletedById
	FrontendRespondActivityTaskCompletedByIdScope
	// FrontendRespondActivityTaskFailedScope is the metric scope for frontend.RespondActivityTaskFailedById
	FrontendRespondActivityTaskFailedByIdScope
	// FrontendRespondActivityTaskCanceledScope is the metric scope for frontend.RespondActivityTaskCanceledById
	FrontendRespondActivityTaskCanceledByIdScope
	// FrontendGetWorkflowExecutionHistoryScope is the metric scope for frontend.GetWorkflowExecutionHistory
	FrontendGetWorkflowExecutionHistoryScope
	// FrontendGetWorkflowExecutionRawHistoryScope is the metric scope for frontend.GetWorkflowExecutionRawHistory
	FrontendGetWorkflowExecutionRawHistoryScope
	// FrontendPollForWorkflowExecutionRawHistoryScope is the metric scope for frontend.GetWorkflowExecutionRawHistory
	FrontendPollForWorkflowExecutionRawHistoryScope
	// FrontendSignalWorkflowExecutionScope is the metric scope for frontend.SignalWorkflowExecution
	FrontendSignalWorkflowExecutionScope
	// FrontendSignalWithStartWorkflowExecutionScope is the metric scope for frontend.SignalWithStartWorkflowExecution
	FrontendSignalWithStartWorkflowExecutionScope
	// FrontendTerminateWorkflowExecutionScope is the metric scope for frontend.TerminateWorkflowExecution
	FrontendTerminateWorkflowExecutionScope
	// FrontendRequestCancelWorkflowExecutionScope is the metric scope for frontend.RequestCancelWorkflowExecution
	FrontendRequestCancelWorkflowExecutionScope
	// FrontendListArchivedWorkflowExecutionsScope is the metric scope for frontend.ListArchivedWorkflowExecutions
	FrontendListArchivedWorkflowExecutionsScope
	// FrontendListOpenWorkflowExecutionsScope is the metric scope for frontend.ListOpenWorkflowExecutions
	FrontendListOpenWorkflowExecutionsScope
	// FrontendListClosedWorkflowExecutionsScope is the metric scope for frontend.ListClosedWorkflowExecutions
	FrontendListClosedWorkflowExecutionsScope
	// FrontendListWorkflowExecutionsScope is the metric scope for frontend.ListWorkflowExecutions
	FrontendListWorkflowExecutionsScope
	// FrontendScanWorkflowExecutionsScope is the metric scope for frontend.ListWorkflowExecutions
	FrontendScanWorkflowExecutionsScope
	// FrontendCountWorkflowExecutionsScope is the metric scope for frontend.CountWorkflowExecutions
	FrontendCountWorkflowExecutionsScope
	// FrontendRegisterNamespaceScope is the metric scope for frontend.RegisterNamespace
	FrontendRegisterNamespaceScope
	// FrontendDescribeNamespaceScope is the metric scope for frontend.DescribeNamespace
	FrontendDescribeNamespaceScope
	// FrontendUpdateNamespaceScope is the metric scope for frontend.DescribeNamespace
	FrontendUpdateNamespaceScope
	// FrontendDeprecateNamespaceScope is the metric scope for frontend.DeprecateNamespace
	FrontendDeprecateNamespaceScope
	// FrontendQueryWorkflowScope is the metric scope for frontend.QueryWorkflow
	FrontendQueryWorkflowScope
	// FrontendDescribeWorkflowExecutionScope is the metric scope for frontend.DescribeWorkflowExecution
	FrontendDescribeWorkflowExecutionScope
	// FrontendDescribeTaskListScope is the metric scope for frontend.DescribeTaskList
	FrontendDescribeTaskListScope
	// FrontendResetStickyTaskListScope is the metric scope for frontend.ResetStickyTaskList
	FrontendListTaskListPartitionsScope
	// FrontendResetStickyTaskListScope is the metric scope for frontend.ResetStickyTaskList
	FrontendResetStickyTaskListScope
	// FrontendListNamespacesScope is the metric scope for frontend.ListNamespace
	FrontendListNamespacesScope
	// FrontendResetWorkflowExecutionScope is the metric scope for frontend.ResetWorkflowExecution
	FrontendResetWorkflowExecutionScope
	// FrontendGetSearchAttributesScope is the metric scope for frontend.GetSearchAttributes
	FrontendGetSearchAttributesScope

	NumFrontendScopes
)

// -- Operation scopes for History service --
const (
	// HistoryStartWorkflowExecutionScope tracks StartWorkflowExecution API calls received by service
	HistoryStartWorkflowExecutionScope = iota + NumCommonScopes
	// HistoryRecordActivityTaskHeartbeatScope tracks RecordActivityTaskHeartbeat API calls received by service
	HistoryRecordActivityTaskHeartbeatScope
	// HistoryRespondDecisionTaskCompletedScope tracks RespondDecisionTaskCompleted API calls received by service
	HistoryRespondDecisionTaskCompletedScope
	// HistoryRespondDecisionTaskFailedScope tracks RespondDecisionTaskFailed API calls received by service
	HistoryRespondDecisionTaskFailedScope
	// HistoryRespondActivityTaskCompletedScope tracks RespondActivityTaskCompleted API calls received by service
	HistoryRespondActivityTaskCompletedScope
	// HistoryRespondActivityTaskFailedScope tracks RespondActivityTaskFailed API calls received by service
	HistoryRespondActivityTaskFailedScope
	// HistoryRespondActivityTaskCanceledScope tracks RespondActivityTaskCanceled API calls received by service
	HistoryRespondActivityTaskCanceledScope
	// HistoryGetMutableStateScope tracks GetMutableStateScope API calls received by service
	HistoryGetMutableStateScope
	// HistoryPollMutableStateScope tracks PollMutableStateScope API calls received by service
	HistoryPollMutableStateScope
	// HistoryResetStickyTaskListScope tracks ResetStickyTaskListScope API calls received by service
	HistoryResetStickyTaskListScope
	// HistoryDescribeWorkflowExecutionScope tracks DescribeWorkflowExecution API calls received by service
	HistoryDescribeWorkflowExecutionScope
	// HistoryRecordDecisionTaskStartedScope tracks RecordDecisionTaskStarted API calls received by service
	HistoryRecordDecisionTaskStartedScope
	// HistoryRecordActivityTaskStartedScope tracks RecordActivityTaskStarted API calls received by service
	HistoryRecordActivityTaskStartedScope
	// HistorySignalWorkflowExecutionScope tracks SignalWorkflowExecution API calls received by service
	HistorySignalWorkflowExecutionScope
	// HistorySignalWithStartWorkflowExecutionScope tracks SignalWithStartWorkflowExecution API calls received by service
	HistorySignalWithStartWorkflowExecutionScope
	// HistoryRemoveSignalMutableStateScope tracks RemoveSignalMutableState API calls received by service
	HistoryRemoveSignalMutableStateScope
	// HistoryTerminateWorkflowExecutionScope tracks TerminateWorkflowExecution API calls received by service
	HistoryTerminateWorkflowExecutionScope
	// HistoryScheduleDecisionTaskScope tracks ScheduleDecisionTask API calls received by service
	HistoryScheduleDecisionTaskScope
	// HistoryRecordChildExecutionCompletedScope tracks CompleteChildExecution API calls received by service
	HistoryRecordChildExecutionCompletedScope
	// HistoryRequestCancelWorkflowExecutionScope tracks RequestCancelWorkflowExecution API calls received by service
	HistoryRequestCancelWorkflowExecutionScope
	// HistoryReplicateEventsScope tracks ReplicateEvents API calls received by service
	HistoryReplicateEventsScope
	// HistoryReplicateRawEventsScope tracks ReplicateEvents API calls received by service
	HistoryReplicateRawEventsScope
	// HistoryReplicateEventsV2Scope tracks ReplicateEvents API calls received by service
	HistoryReplicateEventsV2Scope
	// HistorySyncShardStatusScope tracks HistorySyncShardStatus API calls received by service
	HistorySyncShardStatusScope
	// HistorySyncActivityScope tracks HistoryActivity API calls received by service
	HistorySyncActivityScope
	// HistoryDescribeMutableStateScope tracks HistoryActivity API calls received by service
	HistoryDescribeMutableStateScope
	// GetReplicationMessages tracks GetReplicationMessages API calls received by service
	HistoryGetReplicationMessagesScope
	// HistoryGetDLQReplicationMessagesScope tracks GetReplicationMessages API calls received by service
	HistoryGetDLQReplicationMessagesScope
	// HistoryReadDLQMessagesScope tracks ReadDLQMessages API calls received by service
	HistoryReadDLQMessagesScope
	// HistoryPurgeDLQMessagesScope tracks PurgeDLQMessages API calls received by service
	HistoryPurgeDLQMessagesScope
	// HistoryMergeDLQMessagesScope tracks MergeDLQMessages API calls received by service
	HistoryMergeDLQMessagesScope
	// HistoryShardControllerScope is the scope used by shard controller
	HistoryShardControllerScope
	// HistoryReapplyEventsScope is the scope used by event reapplication
	HistoryReapplyEventsScope
	// HistoryRefreshWorkflowTasksScope is the scope used by refresh workflow tasks API
	HistoryRefreshWorkflowTasksScope
	// TaskPriorityAssignerScope is the scope used by all metric emitted by task priority assigner
	TaskPriorityAssignerScope
	// TransferQueueProcessorScope is the scope used by all metric emitted by transfer queue processor
	TransferQueueProcessorScope
	// TransferActiveQueueProcessorScope is the scope used by all metric emitted by transfer queue processor
	TransferActiveQueueProcessorScope
	// TransferStandbyQueueProcessorScope is the scope used by all metric emitted by transfer queue processor
	TransferStandbyQueueProcessorScope
	// TransferActiveTaskActivityScope is the scope used for activity task processing by transfer queue processor
	TransferActiveTaskActivityScope
	// TransferActiveTaskDecisionScope is the scope used for decision task processing by transfer queue processor
	TransferActiveTaskDecisionScope
	// TransferActiveTaskCloseExecutionScope is the scope used for close execution task processing by transfer queue processor
	TransferActiveTaskCloseExecutionScope
	// TransferActiveTaskCancelExecutionScope is the scope used for cancel execution task processing by transfer queue processor
	TransferActiveTaskCancelExecutionScope
	// TransferActiveTaskSignalExecutionScope is the scope used for signal execution task processing by transfer queue processor
	TransferActiveTaskSignalExecutionScope
	// TransferActiveTaskStartChildExecutionScope is the scope used for start child execution task processing by transfer queue processor
	TransferActiveTaskStartChildExecutionScope
	// TransferActiveTaskRecordWorkflowStartedScope is the scope used for record workflow started task processing by transfer queue processor
	TransferActiveTaskRecordWorkflowStartedScope
	// TransferActiveTaskResetWorkflowScope is the scope used for record workflow started task processing by transfer queue processor
	TransferActiveTaskResetWorkflowScope
	// TransferActiveTaskUpsertWorkflowSearchAttributesScope is the scope used for upsert search attributes processing by transfer queue processor
	TransferActiveTaskUpsertWorkflowSearchAttributesScope
	// TransferStandbyTaskResetWorkflowScope is the scope used for record workflow started task processing by transfer queue processor
	TransferStandbyTaskResetWorkflowScope
	// TransferStandbyTaskActivityScope is the scope used for activity task processing by transfer queue processor
	TransferStandbyTaskActivityScope
	// TransferStandbyTaskDecisionScope is the scope used for decision task processing by transfer queue processor
	TransferStandbyTaskDecisionScope
	// TransferStandbyTaskCloseExecutionScope is the scope used for close execution task processing by transfer queue processor
	TransferStandbyTaskCloseExecutionScope
	// TransferStandbyTaskCancelExecutionScope is the scope used for cancel execution task processing by transfer queue processor
	TransferStandbyTaskCancelExecutionScope
	// TransferStandbyTaskSignalExecutionScope is the scope used for signal execution task processing by transfer queue processor
	TransferStandbyTaskSignalExecutionScope
	// TransferStandbyTaskStartChildExecutionScope is the scope used for start child execution task processing by transfer queue processor
	TransferStandbyTaskStartChildExecutionScope
	// TransferStandbyTaskRecordWorkflowStartedScope is the scope used for record workflow started task processing by transfer queue processor
	TransferStandbyTaskRecordWorkflowStartedScope
	// TransferStandbyTaskUpsertWorkflowSearchAttributesScope is the scope used for upsert search attributes processing by transfer queue processor
	TransferStandbyTaskUpsertWorkflowSearchAttributesScope
	// TimerQueueProcessorScope is the scope used by all metric emitted by timer queue processor
	TimerQueueProcessorScope
	// TimerActiveQueueProcessorScope is the scope used by all metric emitted by timer queue processor
	TimerActiveQueueProcessorScope
	// TimerQueueProcessorScope is the scope used by all metric emitted by timer queue processor
	TimerStandbyQueueProcessorScope
	// TimerActiveTaskActivityTimeoutScope is the scope used by metric emitted by timer queue processor for processing activity timeouts
	TimerActiveTaskActivityTimeoutScope
	// TimerActiveTaskDecisionTimeoutScope is the scope used by metric emitted by timer queue processor for processing decision timeouts
	TimerActiveTaskDecisionTimeoutScope
	// TimerActiveTaskUserTimerScope is the scope used by metric emitted by timer queue processor for processing user timers
	TimerActiveTaskUserTimerScope
	// TimerActiveTaskWorkflowTimeoutScope is the scope used by metric emitted by timer queue processor for processing workflow timeouts.
	TimerActiveTaskWorkflowTimeoutScope
	// TimerActiveTaskActivityRetryTimerScope is the scope used by metric emitted by timer queue processor for processing retry task.
	TimerActiveTaskActivityRetryTimerScope
	// TimerActiveTaskWorkflowBackoffTimerScope is the scope used by metric emitted by timer queue processor for processing retry task.
	TimerActiveTaskWorkflowBackoffTimerScope
	// TimerActiveTaskDeleteHistoryEventScope is the scope used by metric emitted by timer queue processor for processing history event cleanup
	TimerActiveTaskDeleteHistoryEventScope
	// TimerStandbyTaskActivityTimeoutScope is the scope used by metric emitted by timer queue processor for processing activity timeouts
	TimerStandbyTaskActivityTimeoutScope
	// TimerStandbyTaskDecisionTimeoutScope is the scope used by metric emitted by timer queue processor for processing decision timeouts
	TimerStandbyTaskDecisionTimeoutScope
	// TimerStandbyTaskUserTimerScope is the scope used by metric emitted by timer queue processor for processing user timers
	TimerStandbyTaskUserTimerScope
	// TimerStandbyTaskWorkflowTimeoutScope is the scope used by metric emitted by timer queue processor for processing workflow timeouts.
	TimerStandbyTaskWorkflowTimeoutScope
	// TimerStandbyTaskActivityRetryTimerScope is the scope used by metric emitted by timer queue processor for processing retry task.
	TimerStandbyTaskActivityRetryTimerScope
	// TimerStandbyTaskDeleteHistoryEventScope is the scope used by metric emitted by timer queue processor for processing history event cleanup
	TimerStandbyTaskDeleteHistoryEventScope
	// TimerStandbyTaskWorkflowBackoffTimerScope is the scope used by metric emitted by timer queue processor for processing retry task.
	TimerStandbyTaskWorkflowBackoffTimerScope
	// HistoryEventNotificationScope is the scope used by shard history event nitification
	HistoryEventNotificationScope
	// ReplicatorQueueProcessorScope is the scope used by all metric emitted by replicator queue processor
	ReplicatorQueueProcessorScope
	// ReplicatorTaskHistoryScope is the scope used for history task processing by replicator queue processor
	ReplicatorTaskHistoryScope
	// ReplicatorTaskSyncActivityScope is the scope used for sync activity by replicator queue processor
	ReplicatorTaskSyncActivityScope
	// ReplicateHistoryEventsScope is the scope used by historyReplicator API for applying events
	ReplicateHistoryEventsScope
	// ShardInfoScope is the scope used when updating shard info
	ShardInfoScope
	// WorkflowContextScope is the scope used by WorkflowContext component
	WorkflowContextScope
	// HistoryCacheGetAndCreateScope is the scope used by history cache
	HistoryCacheGetAndCreateScope
	// HistoryCacheGetOrCreateScope is the scope used by history cache
	HistoryCacheGetOrCreateScope
	// HistoryCacheGetOrCreateCurrentScope is the scope used by history cache
	HistoryCacheGetOrCreateCurrentScope
	// HistoryCacheGetCurrentExecutionScope is the scope used by history cache for getting current execution
	HistoryCacheGetCurrentExecutionScope
	// EventsCacheGetEventScope is the scope used by events cache
	EventsCacheGetEventScope
	// EventsCachePutEventScope is the scope used by events cache
	EventsCachePutEventScope
	// EventsCacheDeleteEventScope is the scope used by events cache
	EventsCacheDeleteEventScope
	// EventsCacheGetFromStoreScope is the scope used by events cache
	EventsCacheGetFromStoreScope
	// ExecutionSizeStatsScope is the scope used for emiting workflow execution size related stats
	ExecutionSizeStatsScope
	// ExecutionCountStatsScope is the scope used for emiting workflow execution count related stats
	ExecutionCountStatsScope
	// SessionSizeStatsScope is the scope used for emiting session update size related stats
	SessionSizeStatsScope
	// SessionCountStatsScope is the scope used for emiting session update count related stats
	SessionCountStatsScope
	// HistoryResetWorkflowExecutionScope tracks ResetWorkflowExecution API calls received by service
	HistoryResetWorkflowExecutionScope
	// HistoryQueryWorkflowScope tracks QueryWorkflow API calls received by service
	HistoryQueryWorkflowScope
	// HistoryProcessDeleteHistoryEventScope tracks ProcessDeleteHistoryEvent processing calls
	HistoryProcessDeleteHistoryEventScope
	// WorkflowCompletionStatsScope tracks workflow completion updates
	WorkflowCompletionStatsScope
	// ArchiverClientScope is scope used by all metrics emitted by archiver.Client
	ArchiverClientScope
	// ReplicationTaskFetcherScope is scope used by all metrics emitted by ReplicationTaskFetcher
	ReplicationTaskFetcherScope
	// ReplicationTaskCleanupScope is scope used by all metrics emitted by ReplicationTaskProcessor cleanup
	ReplicationTaskCleanupScope
	// ReplicationDLQStatsScope is scope used by all metrics emitted related to replication DLQ
	ReplicationDLQStatsScope

	NumHistoryScopes
)

// -- Operation scopes for Matching service --
const (
	// PollForDecisionTaskScope tracks PollForDecisionTask API calls received by service
	MatchingPollForDecisionTaskScope = iota + NumCommonScopes
	// PollForActivityTaskScope tracks PollForActivityTask API calls received by service
	MatchingPollForActivityTaskScope
	// MatchingAddActivityTaskScope tracks AddActivityTask API calls received by service
	MatchingAddActivityTaskScope
	// MatchingAddDecisionTaskScope tracks AddDecisionTask API calls received by service
	MatchingAddDecisionTaskScope
	// MatchingTaskListMgrScope is the metrics scope for matching.TaskListManager component
	MatchingTaskListMgrScope
	// MatchingQueryWorkflowScope tracks AddDecisionTask API calls received by service
	MatchingQueryWorkflowScope
	// MatchingRespondQueryTaskCompletedScope tracks AddDecisionTask API calls received by service
	MatchingRespondQueryTaskCompletedScope
	// MatchingCancelOutstandingPollScope tracks CancelOutstandingPoll API calls received by service
	MatchingCancelOutstandingPollScope
	// MatchingDescribeTaskListScope tracks DescribeTaskList API calls received by service
	MatchingDescribeTaskListScope
	// MatchingListTaskListPartitionsScope tracks ListTaskListPartitions API calls received by service
	MatchingListTaskListPartitionsScope

	NumMatchingScopes
)

// -- Operation scopes for Worker service --
const (
	// ReplicationScope is the scope used by all metric emitted by replicator
	ReplicatorScope = iota + NumCommonScopes
	// NamespaceReplicationTaskScope is the scope used by namespace task replication processing
	NamespaceReplicationTaskScope
	// HistoryReplicationTaskScope is the scope used by history task replication processing
	HistoryReplicationTaskScope
	// HistoryMetadataReplicationTaskScope is the scope used by history metadata task replication processing
	HistoryMetadataReplicationTaskScope
	// HistoryReplicationV2TaskScope is the scope used by history task replication processing
	HistoryReplicationV2TaskScope
	// SyncShardTaskScope is the scope used by sync shrad information processing
	SyncShardTaskScope
	// SyncActivityTaskScope is the scope used by sync activity information processing
	SyncActivityTaskScope
	// ESProcessorScope is scope used by all metric emitted by esProcessor
	ESProcessorScope
	// IndexProcessorScope is scope used by all metric emitted by index processor
	IndexProcessorScope
	// ArchiverDeleteHistoryActivityScope is scope used by all metrics emitted by archiver.DeleteHistoryActivity
	ArchiverDeleteHistoryActivityScope
	// ArchiverUploadHistoryActivityScope is scope used by all metrics emitted by archiver.UploadHistoryActivity
	ArchiverUploadHistoryActivityScope
	// ArchiverArchiveVisibilityActivityScope is scope used by all metrics emitted by archiver.ArchiveVisibilityActivity
	ArchiverArchiveVisibilityActivityScope
	// ArchiverScope is scope used by all metrics emitted by archiver.Archiver
	ArchiverScope
	// ArchiverPumpScope is scope used by all metrics emitted by archiver.Pump
	ArchiverPumpScope
	// ArchiverArchivalWorkflowScope is scope used by all metrics emitted by archiver.ArchivalWorkflow
	ArchiverArchivalWorkflowScope
	// TaskListScavengerScope is scope used by all metrics emitted by worker.tasklist.Scavenger module
	TaskListScavengerScope
	// ExecutionsScavengerScope is scope used by all metrics emitted by worker.executions.Scavenger module
	ExecutionsScavengerScope
	// BatcherScope is scope used by all metrics emitted by worker.Batcher module
	BatcherScope
	// HistoryScavengerScope is scope used by all metrics emitted by worker.history.Scavenger module
	HistoryScavengerScope
	// ParentClosePolicyProcessorScope is scope used by all metrics emitted by worker.ParentClosePolicyProcessor
	ParentClosePolicyProcessorScope

	NumWorkerScopes
)

// ScopeDefs record the scopes for all services
var ScopeDefs = map[ServiceIdx]map[int]scopeDefinition{
	// common scope Names
	Common: {
		PersistenceCreateShardScope:                              {operation: "CreateShard"},
		PersistenceGetShardScope:                                 {operation: "GetShard"},
		PersistenceUpdateShardScope:                              {operation: "UpdateShard"},
		PersistenceCreateWorkflowExecutionScope:                  {operation: "CreateWorkflowExecution"},
		PersistenceGetWorkflowExecutionScope:                     {operation: "GetWorkflowExecution"},
		PersistenceUpdateWorkflowExecutionScope:                  {operation: "UpdateWorkflowExecution"},
		PersistenceConflictResolveWorkflowExecutionScope:         {operation: "ConflictResolveWorkflowExecution"},
		PersistenceResetWorkflowExecutionScope:                   {operation: "ResetWorkflowExecution"},
		PersistenceDeleteWorkflowExecutionScope:                  {operation: "DeleteWorkflowExecution"},
		PersistenceDeleteCurrentWorkflowExecutionScope:           {operation: "DeleteCurrentWorkflowExecution"},
		PersistenceDeleteTaskScope:                               {operation: "PersistenceDelete"},
		PersistenceGetCurrentExecutionScope:                      {operation: "GetCurrentExecution"},
		PersistenceGetTransferTasksScope:                         {operation: "GetTransferTasks"},
		PersistenceCompleteTransferTaskScope:                     {operation: "CompleteTransferTask"},
		PersistenceRangeCompleteTransferTaskScope:                {operation: "RangeCompleteTransferTask"},
		PersistenceGetReplicationTasksScope:                      {operation: "GetReplicationTasks"},
		PersistenceCompleteReplicationTaskScope:                  {operation: "CompleteReplicationTask"},
		PersistenceRangeCompleteReplicationTaskScope:             {operation: "RangeCompleteReplicationTask"},
		PersistencePutReplicationTaskToDLQScope:                  {operation: "PutReplicationTaskToDLQ"},
		PersistenceGetReplicationTasksFromDLQScope:               {operation: "GetReplicationTasksFromDLQ"},
		PersistenceDeleteReplicationTaskFromDLQScope:             {operation: "DeleteReplicationTaskFromDLQ"},
		PersistenceRangeDeleteReplicationTaskFromDLQScope:        {operation: "RangeDeleteReplicationTaskFromDLQ"},
		PersistenceGetTimerIndexTasksScope:                       {operation: "GetTimerIndexTasks"},
		PersistenceCompleteTimerTaskScope:                        {operation: "CompleteTimerTask"},
		PersistenceRangeCompleteTimerTaskScope:                   {operation: "RangeCompleteTimerTask"},
		PersistenceCreateTaskScope:                               {operation: "CreateTask"},
		PersistenceGetTasksScope:                                 {operation: "GetTasks"},
		PersistenceCompleteTaskScope:                             {operation: "CompleteTask"},
		PersistenceCompleteTasksLessThanScope:                    {operation: "CompleteTasksLessThan"},
		PersistenceLeaseTaskListScope:                            {operation: "LeaseTaskList"},
		PersistenceUpdateTaskListScope:                           {operation: "UpdateTaskList"},
		PersistenceListTaskListScope:                             {operation: "ListTaskList"},
		PersistenceDeleteTaskListScope:                           {operation: "DeleteTaskList"},
		PersistenceAppendHistoryEventsScope:                      {operation: "AppendHistoryEvents"},
		PersistenceGetWorkflowExecutionHistoryScope:              {operation: "GetWorkflowExecutionHistory"},
		PersistenceDeleteWorkflowExecutionHistoryScope:           {operation: "DeleteWorkflowExecutionHistory"},
		PersistenceInitializeSystemNamespaceScope:                {operation: "InitializeSystemNamespace"},
		PersistenceCreateNamespaceScope:                          {operation: "CreateNamespace"},
		PersistenceGetNamespaceScope:                             {operation: "GetNamespace"},
		PersistenceUpdateNamespaceScope:                          {operation: "UpdateNamespace"},
		PersistenceDeleteNamespaceScope:                          {operation: "DeleteNamespace"},
		PersistenceDeleteNamespaceByNameScope:                    {operation: "DeleteNamespaceByName"},
		PersistenceListNamespaceScope:                            {operation: "ListNamespace"},
		PersistenceGetMetadataScope:                              {operation: "GetMetadata"},
		PersistenceRecordWorkflowExecutionStartedScope:           {operation: "RecordWorkflowExecutionStarted"},
		PersistenceRecordWorkflowExecutionClosedScope:            {operation: "RecordWorkflowExecutionClosed"},
		PersistenceUpsertWorkflowExecutionScope:                  {operation: "UpsertWorkflowExecution"},
		PersistenceListOpenWorkflowExecutionsScope:               {operation: "ListOpenWorkflowExecutions"},
		PersistenceListClosedWorkflowExecutionsScope:             {operation: "ListClosedWorkflowExecutions"},
		PersistenceListOpenWorkflowExecutionsByTypeScope:         {operation: "ListOpenWorkflowExecutionsByType"},
		PersistenceListClosedWorkflowExecutionsByTypeScope:       {operation: "ListClosedWorkflowExecutionsByType"},
		PersistenceListOpenWorkflowExecutionsByWorkflowIDScope:   {operation: "ListOpenWorkflowExecutionsByWorkflowID"},
		PersistenceListClosedWorkflowExecutionsByWorkflowIDScope: {operation: "ListClosedWorkflowExecutionsByWorkflowID"},
		PersistenceListClosedWorkflowExecutionsByStatusScope:     {operation: "ListClosedWorkflowExecutionsByStatus"},
		PersistenceGetClosedWorkflowExecutionScope:               {operation: "GetClosedWorkflowExecution"},
		PersistenceVisibilityDeleteWorkflowExecutionScope:        {operation: "VisibilityDeleteWorkflowExecution"},
		PersistenceListWorkflowExecutionsScope:                   {operation: "ListWorkflowExecutions"},
		PersistenceScanWorkflowExecutionsScope:                   {operation: "ScanWorkflowExecutions"},
		PersistenceCountWorkflowExecutionsScope:                  {operation: "CountWorkflowExecutions"},
		PersistenceAppendHistoryNodesScope:                       {operation: "AppendHistoryNodes"},
		PersistenceReadHistoryBranchScope:                        {operation: "ReadHistoryBranch"},
		PersistenceForkHistoryBranchScope:                        {operation: "ForkHistoryBranch"},
		PersistenceDeleteHistoryBranchScope:                      {operation: "DeleteHistoryBranch"},
		PersistenceCompleteForkBranchScope:                       {operation: "CompleteForkBranch"},
		PersistenceGetHistoryTreeScope:                           {operation: "GetHistoryTree"},
		PersistenceGetAllHistoryTreeBranchesScope:                {operation: "GetAllHistoryTreeBranches"},
		PersistenceEnqueueMessageScope:                           {operation: "EnqueueMessage"},
		PersistenceEnqueueMessageToDLQScope:                      {operation: "EnqueueMessageToDLQ"},
		PersistenceReadQueueMessagesScope:                        {operation: "ReadQueueMessages"},
		PersistenceReadQueueMessagesFromDLQScope:                 {operation: "ReadQueueMessagesFromDLQ"},
		PersistenceDeleteQueueMessagesScope:                      {operation: "DeleteQueueMessages"},
		PersistenceDeleteQueueMessageFromDLQScope:                {operation: "DeleteQueueMessageFromDLQ"},
		PersistenceRangeDeleteMessagesFromDLQScope:               {operation: "RangeDeleteMessagesFromDLQ"},
		PersistenceUpdateAckLevelScope:                           {operation: "UpdateAckLevel"},
		PersistenceGetAckLevelScope:                              {operation: "GetAckLevel"},
		PersistenceUpdateDLQAckLevelScope:                        {operation: "UpdateDLQAckLevel"},
		PersistenceGetDLQAckLevelScope:                           {operation: "GetDLQAckLevel"},
		PersistenceNamespaceReplicationQueueScope:                {operation: "NamespaceReplicationQueue"},
		PersistenceInitImmutableClusterMetadataScope:             {operation: "InitializeImmutableClusterMetadata"},
		PersistenceGetImmutableClusterMetadataScope:              {operation: "GetImmutableClusterMetadata"},
		PersistencePruneClusterMembershipScope:                   {operation: "PruneClusterMembership"},
		PersistenceGetClusterMembersScope:                        {operation: "GetClusterMembership"},
		PersistenceUpsertClusterMembershipScope:                  {operation: "UpsertClusterMembership"},

		ClusterMetadataArchivalConfigScope: {operation: "ArchivalConfig"},

		HistoryClientStartWorkflowExecutionScope:              {operation: "HistoryClientStartWorkflowExecution", tags: map[string]string{ServiceRoleTagName: HistoryRoleTagValue}},
		HistoryClientRecordActivityTaskHeartbeatScope:         {operation: "HistoryClientRecordActivityTaskHeartbeat", tags: map[string]string{ServiceRoleTagName: HistoryRoleTagValue}},
		HistoryClientRespondDecisionTaskCompletedScope:        {operation: "HistoryClientRespondDecisionTaskCompleted", tags: map[string]string{ServiceRoleTagName: HistoryRoleTagValue}},
		HistoryClientRespondDecisionTaskFailedScope:           {operation: "HistoryClientRespondDecisionTaskFailed", tags: map[string]string{ServiceRoleTagName: HistoryRoleTagValue}},
		HistoryClientRespondActivityTaskCompletedScope:        {operation: "HistoryClientRespondActivityTaskCompleted", tags: map[string]string{ServiceRoleTagName: HistoryRoleTagValue}},
		HistoryClientRespondActivityTaskFailedScope:           {operation: "HistoryClientRespondActivityTaskFailed", tags: map[string]string{ServiceRoleTagName: HistoryRoleTagValue}},
		HistoryClientRespondActivityTaskCanceledScope:         {operation: "HistoryClientRespondActivityTaskCanceled", tags: map[string]string{ServiceRoleTagName: HistoryRoleTagValue}},
		HistoryClientGetMutableStateScope:                     {operation: "HistoryClientGetMutableState", tags: map[string]string{ServiceRoleTagName: HistoryRoleTagValue}},
		HistoryClientPollMutableStateScope:                    {operation: "HistoryClientPollMutableState", tags: map[string]string{ServiceRoleTagName: HistoryRoleTagValue}},
		HistoryClientResetStickyTaskListScope:                 {operation: "HistoryClientResetStickyTaskListScope", tags: map[string]string{ServiceRoleTagName: HistoryRoleTagValue}},
		HistoryClientDescribeWorkflowExecutionScope:           {operation: "HistoryClientDescribeWorkflowExecution", tags: map[string]string{ServiceRoleTagName: HistoryRoleTagValue}},
		HistoryClientRecordDecisionTaskStartedScope:           {operation: "HistoryClientRecordDecisionTaskStarted", tags: map[string]string{ServiceRoleTagName: HistoryRoleTagValue}},
		HistoryClientRecordActivityTaskStartedScope:           {operation: "HistoryClientRecordActivityTaskStarted", tags: map[string]string{ServiceRoleTagName: HistoryRoleTagValue}},
		HistoryClientRequestCancelWorkflowExecutionScope:      {operation: "HistoryClientRequestCancelWorkflowExecution", tags: map[string]string{ServiceRoleTagName: HistoryRoleTagValue}},
		HistoryClientSignalWorkflowExecutionScope:             {operation: "HistoryClientSignalWorkflowExecution", tags: map[string]string{ServiceRoleTagName: HistoryRoleTagValue}},
		HistoryClientSignalWithStartWorkflowExecutionScope:    {operation: "HistoryClientSignalWithStartWorkflowExecution", tags: map[string]string{ServiceRoleTagName: HistoryRoleTagValue}},
		HistoryClientRemoveSignalMutableStateScope:            {operation: "HistoryClientRemoveSignalMutableStateScope", tags: map[string]string{ServiceRoleTagName: HistoryRoleTagValue}},
		HistoryClientTerminateWorkflowExecutionScope:          {operation: "HistoryClientTerminateWorkflowExecution", tags: map[string]string{ServiceRoleTagName: HistoryRoleTagValue}},
		HistoryClientResetWorkflowExecutionScope:              {operation: "HistoryClientResetWorkflowExecution", tags: map[string]string{ServiceRoleTagName: HistoryRoleTagValue}},
		HistoryClientScheduleDecisionTaskScope:                {operation: "HistoryClientScheduleDecisionTask", tags: map[string]string{ServiceRoleTagName: HistoryRoleTagValue}},
		HistoryClientRecordChildExecutionCompletedScope:       {operation: "HistoryClientRecordChildExecutionCompleted", tags: map[string]string{ServiceRoleTagName: HistoryRoleTagValue}},
		HistoryClientReplicateEventsScope:                     {operation: "HistoryClientReplicateEvents", tags: map[string]string{ServiceRoleTagName: HistoryRoleTagValue}},
		HistoryClientReplicateRawEventsScope:                  {operation: "HistoryClientReplicateRawEvents", tags: map[string]string{ServiceRoleTagName: HistoryRoleTagValue}},
		HistoryClientReplicateEventsV2Scope:                   {operation: "HistoryClientReplicateEventsV2", tags: map[string]string{ServiceRoleTagName: HistoryRoleTagValue}},
		HistoryClientSyncShardStatusScope:                     {operation: "HistoryClientSyncShardStatusScope", tags: map[string]string{ServiceRoleTagName: HistoryRoleTagValue}},
		HistoryClientSyncActivityScope:                        {operation: "HistoryClientSyncActivityScope", tags: map[string]string{ServiceRoleTagName: HistoryRoleTagValue}},
		HistoryClientGetReplicationTasksScope:                 {operation: "HistoryClientGetReplicationTasksScope", tags: map[string]string{ServiceRoleTagName: HistoryRoleTagValue}},
		HistoryClientGetDLQReplicationTasksScope:              {operation: "HistoryClientGetDLQReplicationTasksScope", tags: map[string]string{ServiceRoleTagName: HistoryRoleTagValue}},
		HistoryClientQueryWorkflowScope:                       {operation: "HistoryClientQueryWorkflowScope", tags: map[string]string{ServiceRoleTagName: HistoryRoleTagValue}},
		HistoryClientReapplyEventsScope:                       {operation: "HistoryClientReapplyEventsScope", tags: map[string]string{ServiceRoleTagName: HistoryRoleTagValue}},
		HistoryClientReadDLQMessagesScope:                     {operation: "HistoryClientReadDLQMessagesScope", tags: map[string]string{ServiceRoleTagName: HistoryRoleTagValue}},
		HistoryClientPurgeDLQMessagesScope:                    {operation: "HistoryClientPurgeDLQMessagesScope", tags: map[string]string{ServiceRoleTagName: HistoryRoleTagValue}},
		HistoryClientMergeDLQMessagesScope:                    {operation: "HistoryClientMergeDLQMessagesScope", tags: map[string]string{ServiceRoleTagName: HistoryRoleTagValue}},
		HistoryClientRefreshWorkflowTasksScope:                {operation: "HistoryClientRefreshWorkflowTasksScope", tags: map[string]string{ServiceRoleTagName: HistoryRoleTagValue}},
		MatchingClientPollForDecisionTaskScope:                {operation: "MatchingClientPollForDecisionTask", tags: map[string]string{ServiceRoleTagName: MatchingRoleTagValue}},
		MatchingClientPollForActivityTaskScope:                {operation: "MatchingClientPollForActivityTask", tags: map[string]string{ServiceRoleTagName: MatchingRoleTagValue}},
		MatchingClientAddActivityTaskScope:                    {operation: "MatchingClientAddActivityTask", tags: map[string]string{ServiceRoleTagName: MatchingRoleTagValue}},
		MatchingClientAddDecisionTaskScope:                    {operation: "MatchingClientAddDecisionTask", tags: map[string]string{ServiceRoleTagName: MatchingRoleTagValue}},
		MatchingClientQueryWorkflowScope:                      {operation: "MatchingClientQueryWorkflow", tags: map[string]string{ServiceRoleTagName: MatchingRoleTagValue}},
		MatchingClientRespondQueryTaskCompletedScope:          {operation: "MatchingClientRespondQueryTaskCompleted", tags: map[string]string{ServiceRoleTagName: MatchingRoleTagValue}},
		MatchingClientCancelOutstandingPollScope:              {operation: "MatchingClientCancelOutstandingPoll", tags: map[string]string{ServiceRoleTagName: MatchingRoleTagValue}},
		MatchingClientDescribeTaskListScope:                   {operation: "MatchingClientDescribeTaskList", tags: map[string]string{ServiceRoleTagName: MatchingRoleTagValue}},
		MatchingClientListTaskListPartitionsScope:             {operation: "MatchingClientListTaskListPartitions", tags: map[string]string{ServiceRoleTagName: MatchingRoleTagValue}},
		FrontendClientDeprecateNamespaceScope:                 {operation: "FrontendClientDeprecateNamespace", tags: map[string]string{ServiceRoleTagName: FrontendRoleTagValue}},
		FrontendClientDescribeNamespaceScope:                  {operation: "FrontendClientDescribeNamespace", tags: map[string]string{ServiceRoleTagName: FrontendRoleTagValue}},
		FrontendClientDescribeTaskListScope:                   {operation: "FrontendClientDescribeTaskList", tags: map[string]string{ServiceRoleTagName: FrontendRoleTagValue}},
		FrontendClientDescribeWorkflowExecutionScope:          {operation: "FrontendClientDescribeWorkflowExecution", tags: map[string]string{ServiceRoleTagName: FrontendRoleTagValue}},
		FrontendClientGetWorkflowExecutionHistoryScope:        {operation: "FrontendClientGetWorkflowExecutionHistory", tags: map[string]string{ServiceRoleTagName: FrontendRoleTagValue}},
		FrontendClientGetWorkflowExecutionRawHistoryScope:     {operation: "FrontendClientGetWorkflowExecutionRawHistory", tags: map[string]string{ServiceRoleTagName: FrontendRoleTagValue}},
		FrontendClientPollForWorkflowExecutionRawHistoryScope: {operation: "FrontendClientPollForWorkflowExecutionRawHistoryScope", tags: map[string]string{ServiceRoleTagName: FrontendRoleTagValue}},
		FrontendClientListArchivedWorkflowExecutionsScope:     {operation: "FrontendClientListArchivedWorkflowExecutions", tags: map[string]string{ServiceRoleTagName: FrontendRoleTagValue}},
		FrontendClientListClosedWorkflowExecutionsScope:       {operation: "FrontendClientListClosedWorkflowExecutions", tags: map[string]string{ServiceRoleTagName: FrontendRoleTagValue}},
		FrontendClientListNamespacesScope:                     {operation: "FrontendClientListNamespaces", tags: map[string]string{ServiceRoleTagName: FrontendRoleTagValue}},
		FrontendClientListOpenWorkflowExecutionsScope:         {operation: "FrontendClientListOpenWorkflowExecutions", tags: map[string]string{ServiceRoleTagName: FrontendRoleTagValue}},
		FrontendClientPollForActivityTaskScope:                {operation: "FrontendClientPollForActivityTask", tags: map[string]string{ServiceRoleTagName: FrontendRoleTagValue}},
		FrontendClientPollForDecisionTaskScope:                {operation: "FrontendClientPollForDecisionTask", tags: map[string]string{ServiceRoleTagName: FrontendRoleTagValue}},
		FrontendClientQueryWorkflowScope:                      {operation: "FrontendClientQueryWorkflow", tags: map[string]string{ServiceRoleTagName: FrontendRoleTagValue}},
		FrontendClientRecordActivityTaskHeartbeatScope:        {operation: "FrontendClientRecordActivityTaskHeartbeat", tags: map[string]string{ServiceRoleTagName: FrontendRoleTagValue}},
		FrontendClientRecordActivityTaskHeartbeatByIdScope:    {operation: "FrontendClientRecordActivityTaskHeartbeatById", tags: map[string]string{ServiceRoleTagName: FrontendRoleTagValue}},
		FrontendClientRegisterNamespaceScope:                  {operation: "FrontendClientRegisterNamespace", tags: map[string]string{ServiceRoleTagName: FrontendRoleTagValue}},
		FrontendClientRequestCancelWorkflowExecutionScope:     {operation: "FrontendClientRequestCancelWorkflowExecution", tags: map[string]string{ServiceRoleTagName: FrontendRoleTagValue}},
		FrontendClientResetStickyTaskListScope:                {operation: "FrontendClientResetStickyTaskList", tags: map[string]string{ServiceRoleTagName: FrontendRoleTagValue}},
		FrontendClientResetWorkflowExecutionScope:             {operation: "FrontendClientResetWorkflowExecution", tags: map[string]string{ServiceRoleTagName: FrontendRoleTagValue}},
		FrontendClientRespondActivityTaskCanceledScope:        {operation: "FrontendClientRespondActivityTaskCanceled", tags: map[string]string{ServiceRoleTagName: FrontendRoleTagValue}},
		FrontendClientRespondActivityTaskCanceledByIdScope:    {operation: "FrontendClientRespondActivityTaskCanceledById", tags: map[string]string{ServiceRoleTagName: FrontendRoleTagValue}},
		FrontendClientRespondActivityTaskCompletedScope:       {operation: "FrontendClientRespondActivityTaskCompleted", tags: map[string]string{ServiceRoleTagName: FrontendRoleTagValue}},
		FrontendClientRespondActivityTaskCompletedByIdScope:   {operation: "FrontendClientRespondActivityTaskCompletedById", tags: map[string]string{ServiceRoleTagName: FrontendRoleTagValue}},
		FrontendClientRespondActivityTaskFailedScope:          {operation: "FrontendClientRespondActivityTaskFailed", tags: map[string]string{ServiceRoleTagName: FrontendRoleTagValue}},
		FrontendClientRespondActivityTaskFailedByIdScope:      {operation: "FrontendClientRespondActivityTaskFailedById", tags: map[string]string{ServiceRoleTagName: FrontendRoleTagValue}},
		FrontendClientRespondDecisionTaskCompletedScope:       {operation: "FrontendClientRespondDecisionTaskCompleted", tags: map[string]string{ServiceRoleTagName: FrontendRoleTagValue}},
		FrontendClientRespondDecisionTaskFailedScope:          {operation: "FrontendClientRespondDecisionTaskFailed", tags: map[string]string{ServiceRoleTagName: FrontendRoleTagValue}},
		FrontendClientRespondQueryTaskCompletedScope:          {operation: "FrontendClientRespondQueryTaskCompleted", tags: map[string]string{ServiceRoleTagName: FrontendRoleTagValue}},
		FrontendClientSignalWithStartWorkflowExecutionScope:   {operation: "FrontendClientSignalWithStartWorkflowExecution", tags: map[string]string{ServiceRoleTagName: FrontendRoleTagValue}},
		FrontendClientSignalWorkflowExecutionScope:            {operation: "FrontendClientSignalWorkflowExecution", tags: map[string]string{ServiceRoleTagName: FrontendRoleTagValue}},
		FrontendClientStartWorkflowExecutionScope:             {operation: "FrontendClientStartWorkflowExecution", tags: map[string]string{ServiceRoleTagName: FrontendRoleTagValue}},
		FrontendClientTerminateWorkflowExecutionScope:         {operation: "FrontendClientTerminateWorkflowExecution", tags: map[string]string{ServiceRoleTagName: FrontendRoleTagValue}},
		FrontendClientUpdateNamespaceScope:                    {operation: "FrontendClientUpdateNamespace", tags: map[string]string{ServiceRoleTagName: FrontendRoleTagValue}},
		FrontendClientListWorkflowExecutionsScope:             {operation: "FrontendClientListWorkflowExecutions", tags: map[string]string{ServiceRoleTagName: FrontendRoleTagValue}},
		FrontendClientScanWorkflowExecutionsScope:             {operation: "FrontendClientScanWorkflowExecutions", tags: map[string]string{ServiceRoleTagName: FrontendRoleTagValue}},
		FrontendClientCountWorkflowExecutionsScope:            {operation: "FrontendClientCountWorkflowExecutions", tags: map[string]string{ServiceRoleTagName: FrontendRoleTagValue}},
		FrontendClientGetSearchAttributesScope:                {operation: "FrontendClientGetSearchAttributes", tags: map[string]string{ServiceRoleTagName: FrontendRoleTagValue}},
		FrontendClientGetReplicationTasksScope:                {operation: "FrontendClientGetReplicationTasksScope", tags: map[string]string{ServiceRoleTagName: FrontendRoleTagValue}},
		FrontendClientGetNamespaceReplicationTasksScope:       {operation: "FrontendClientGetNamespaceReplicationTasksScope", tags: map[string]string{ServiceRoleTagName: FrontendRoleTagValue}},
		FrontendClientGetDLQReplicationTasksScope:             {operation: "FrontendClientGetDLQReplicationTasksScope", tags: map[string]string{ServiceRoleTagName: FrontendRoleTagValue}},
		FrontendClientReapplyEventsScope:                      {operation: "FrontendClientReapplyEventsScope", tags: map[string]string{ServiceRoleTagName: FrontendRoleTagValue}},
		FrontendClientGetClusterInfoScope:                     {operation: "FrontendClientGetClusterInfoScope", tags: map[string]string{ServiceRoleTagName: FrontendRoleTagValue}},
		FrontendClientListTaskListPartitionsScope:             {operation: "FrontendClientListTaskListPartitions", tags: map[string]string{ServiceRoleTagName: FrontendRoleTagValue}},
		AdminClientAddSearchAttributeScope:                    {operation: "AdminClientAddSearchAttribute", tags: map[string]string{ServiceRoleTagName: AdminRoleTagValue}},
		AdminClientDescribeHistoryHostScope:                   {operation: "AdminClientDescribeHistoryHost", tags: map[string]string{ServiceRoleTagName: AdminRoleTagValue}},
		AdminClientDescribeWorkflowExecutionScope:             {operation: "AdminClientDescribeWorkflowExecution", tags: map[string]string{ServiceRoleTagName: AdminRoleTagValue}},
		AdminClientGetWorkflowExecutionRawHistoryScope:        {operation: "AdminClientGetWorkflowExecutionRawHistory", tags: map[string]string{ServiceRoleTagName: AdminRoleTagValue}},
		AdminClientGetWorkflowExecutionRawHistoryV2Scope:      {operation: "AdminClientGetWorkflowExecutionRawHistoryV2", tags: map[string]string{ServiceRoleTagName: AdminRoleTagValue}},
		AdminClientDescribeClusterScope:                       {operation: "AdminClientDescribeCluster", tags: map[string]string{ServiceRoleTagName: AdminRoleTagValue}},
		AdminClientRefreshWorkflowTasksScope:                  {operation: "AdminClientRefreshWorkflowTasks", tags: map[string]string{ServiceRoleTagName: AdminRoleTagValue}},
		AdminClientCloseShardScope:                            {operation: "AdminClientCloseShard", tags: map[string]string{ServiceRoleTagName: AdminRoleTagValue}},
		AdminClientReadDLQMessagesScope:                       {operation: "AdminClientReadDLQMessages", tags: map[string]string{ServiceRoleTagName: AdminRoleTagValue}},
		AdminClientPurgeDLQMessagesScope:                      {operation: "AdminClientPurgeDLQMessages", tags: map[string]string{ServiceRoleTagName: AdminRoleTagValue}},
		AdminClientMergeDLQMessagesScope:                      {operation: "AdminClientMergeDLQMessages", tags: map[string]string{ServiceRoleTagName: AdminRoleTagValue}},
		DCRedirectionDeprecateNamespaceScope:                  {operation: "DCRedirectionDeprecateNamespace", tags: map[string]string{ServiceRoleTagName: DCRedirectionRoleTagValue}},
		DCRedirectionDescribeNamespaceScope:                   {operation: "DCRedirectionDescribeNamespace", tags: map[string]string{ServiceRoleTagName: DCRedirectionRoleTagValue}},
		DCRedirectionDescribeTaskListScope:                    {operation: "DCRedirectionDescribeTaskList", tags: map[string]string{ServiceRoleTagName: DCRedirectionRoleTagValue}},
		DCRedirectionDescribeWorkflowExecutionScope:           {operation: "DCRedirectionDescribeWorkflowExecution", tags: map[string]string{ServiceRoleTagName: DCRedirectionRoleTagValue}},
		DCRedirectionGetWorkflowExecutionHistoryScope:         {operation: "DCRedirectionGetWorkflowExecutionHistory", tags: map[string]string{ServiceRoleTagName: DCRedirectionRoleTagValue}},
		DCRedirectionGetWorkflowExecutionRawHistoryScope:      {operation: "DCRedirectionGetWorkflowExecutionRawHistoryScope", tags: map[string]string{ServiceRoleTagName: DCRedirectionRoleTagValue}},
		DCRedirectionPollForWorkflowExecutionRawHistoryScope:  {operation: "DCRedirectionPollForWorkflowExecutionRawHistoryScope", tags: map[string]string{ServiceRoleTagName: DCRedirectionRoleTagValue}},
		DCRedirectionListArchivedWorkflowExecutionsScope:      {operation: "DCRedirectionListArchivedWorkflowExecutions", tags: map[string]string{ServiceRoleTagName: DCRedirectionRoleTagValue}},
		DCRedirectionListClosedWorkflowExecutionsScope:        {operation: "DCRedirectionListClosedWorkflowExecutions", tags: map[string]string{ServiceRoleTagName: DCRedirectionRoleTagValue}},
		DCRedirectionListNamespacesScope:                      {operation: "DCRedirectionListNamespaces", tags: map[string]string{ServiceRoleTagName: DCRedirectionRoleTagValue}},
		DCRedirectionListOpenWorkflowExecutionsScope:          {operation: "DCRedirectionListOpenWorkflowExecutions", tags: map[string]string{ServiceRoleTagName: DCRedirectionRoleTagValue}},
		DCRedirectionListWorkflowExecutionsScope:              {operation: "DCRedirectionListWorkflowExecutions", tags: map[string]string{ServiceRoleTagName: DCRedirectionRoleTagValue}},
		DCRedirectionScanWorkflowExecutionsScope:              {operation: "DCRedirectionScanWorkflowExecutions", tags: map[string]string{ServiceRoleTagName: DCRedirectionRoleTagValue}},
		DCRedirectionCountWorkflowExecutionsScope:             {operation: "DCRedirectionCountWorkflowExecutions", tags: map[string]string{ServiceRoleTagName: DCRedirectionRoleTagValue}},
		DCRedirectionGetSearchAttributesScope:                 {operation: "DCRedirectionGetSearchAttributes", tags: map[string]string{ServiceRoleTagName: DCRedirectionRoleTagValue}},
		DCRedirectionPollForActivityTaskScope:                 {operation: "DCRedirectionPollForActivityTask", tags: map[string]string{ServiceRoleTagName: DCRedirectionRoleTagValue}},
		DCRedirectionPollForDecisionTaskScope:                 {operation: "DCRedirectionPollForDecisionTask", tags: map[string]string{ServiceRoleTagName: DCRedirectionRoleTagValue}},
		DCRedirectionQueryWorkflowScope:                       {operation: "DCRedirectionQueryWorkflow", tags: map[string]string{ServiceRoleTagName: DCRedirectionRoleTagValue}},
		DCRedirectionRecordActivityTaskHeartbeatScope:         {operation: "DCRedirectionRecordActivityTaskHeartbeat", tags: map[string]string{ServiceRoleTagName: DCRedirectionRoleTagValue}},
		DCRedirectionRecordActivityTaskHeartbeatByIdScope:     {operation: "DCRedirectionRecordActivityTaskHeartbeatById", tags: map[string]string{ServiceRoleTagName: DCRedirectionRoleTagValue}},
		DCRedirectionRegisterNamespaceScope:                   {operation: "DCRedirectionRegisterNamespace", tags: map[string]string{ServiceRoleTagName: DCRedirectionRoleTagValue}},
		DCRedirectionRequestCancelWorkflowExecutionScope:      {operation: "DCRedirectionRequestCancelWorkflowExecution", tags: map[string]string{ServiceRoleTagName: DCRedirectionRoleTagValue}},
		DCRedirectionResetStickyTaskListScope:                 {operation: "DCRedirectionResetStickyTaskList", tags: map[string]string{ServiceRoleTagName: DCRedirectionRoleTagValue}},
		DCRedirectionResetWorkflowExecutionScope:              {operation: "DCRedirectionResetWorkflowExecution", tags: map[string]string{ServiceRoleTagName: DCRedirectionRoleTagValue}},
		DCRedirectionRespondActivityTaskCanceledScope:         {operation: "DCRedirectionRespondActivityTaskCanceled", tags: map[string]string{ServiceRoleTagName: DCRedirectionRoleTagValue}},
		DCRedirectionRespondActivityTaskCanceledByIdScope:     {operation: "DCRedirectionRespondActivityTaskCanceledById", tags: map[string]string{ServiceRoleTagName: DCRedirectionRoleTagValue}},
		DCRedirectionRespondActivityTaskCompletedScope:        {operation: "DCRedirectionRespondActivityTaskCompleted", tags: map[string]string{ServiceRoleTagName: DCRedirectionRoleTagValue}},
		DCRedirectionRespondActivityTaskCompletedByIdScope:    {operation: "DCRedirectionRespondActivityTaskCompletedById", tags: map[string]string{ServiceRoleTagName: DCRedirectionRoleTagValue}},
		DCRedirectionRespondActivityTaskFailedScope:           {operation: "DCRedirectionRespondActivityTaskFailed", tags: map[string]string{ServiceRoleTagName: DCRedirectionRoleTagValue}},
		DCRedirectionRespondActivityTaskFailedByIdScope:       {operation: "DCRedirectionRespondActivityTaskFailedById", tags: map[string]string{ServiceRoleTagName: DCRedirectionRoleTagValue}},
		DCRedirectionRespondDecisionTaskCompletedScope:        {operation: "DCRedirectionRespondDecisionTaskCompleted", tags: map[string]string{ServiceRoleTagName: DCRedirectionRoleTagValue}},
		DCRedirectionRespondDecisionTaskFailedScope:           {operation: "DCRedirectionRespondDecisionTaskFailed", tags: map[string]string{ServiceRoleTagName: DCRedirectionRoleTagValue}},
		DCRedirectionRespondQueryTaskCompletedScope:           {operation: "DCRedirectionRespondQueryTaskCompleted", tags: map[string]string{ServiceRoleTagName: DCRedirectionRoleTagValue}},
		DCRedirectionSignalWithStartWorkflowExecutionScope:    {operation: "DCRedirectionSignalWithStartWorkflowExecution", tags: map[string]string{ServiceRoleTagName: DCRedirectionRoleTagValue}},
		DCRedirectionSignalWorkflowExecutionScope:             {operation: "DCRedirectionSignalWorkflowExecution", tags: map[string]string{ServiceRoleTagName: DCRedirectionRoleTagValue}},
		DCRedirectionStartWorkflowExecutionScope:              {operation: "DCRedirectionStartWorkflowExecution", tags: map[string]string{ServiceRoleTagName: DCRedirectionRoleTagValue}},
		DCRedirectionTerminateWorkflowExecutionScope:          {operation: "DCRedirectionTerminateWorkflowExecution", tags: map[string]string{ServiceRoleTagName: DCRedirectionRoleTagValue}},
		DCRedirectionUpdateNamespaceScope:                     {operation: "DCRedirectionUpdateNamespace", tags: map[string]string{ServiceRoleTagName: DCRedirectionRoleTagValue}},
		DCRedirectionListTaskListPartitionsScope:              {operation: "DCRedirectionListTaskListPartitions", tags: map[string]string{ServiceRoleTagName: DCRedirectionRoleTagValue}},

		MessagingClientPublishScope:      {operation: "MessagingClientPublish"},
		MessagingClientPublishBatchScope: {operation: "MessagingClientPublishBatch"},

		NamespaceCacheScope:                                   {operation: "NamespaceCache"},
		HistoryRereplicationByTransferTaskScope:               {operation: "HistoryRereplicationByTransferTask"},
		HistoryRereplicationByTimerTaskScope:                  {operation: "HistoryRereplicationByTimerTask"},
		HistoryRereplicationByHistoryReplicationScope:         {operation: "HistoryRereplicationByHistoryReplication"},
		HistoryRereplicationByHistoryMetadataReplicationScope: {operation: "HistoryRereplicationByHistoryMetadataReplication"},
		HistoryRereplicationByActivityReplicationScope:        {operation: "HistoryRereplicationByActivityReplication"},

		ElasticsearchRecordWorkflowExecutionStartedScope:           {operation: "RecordWorkflowExecutionStarted"},
		ElasticsearchRecordWorkflowExecutionClosedScope:            {operation: "RecordWorkflowExecutionClosed"},
		ElasticsearchUpsertWorkflowExecutionScope:                  {operation: "UpsertWorkflowExecution"},
		ElasticsearchListOpenWorkflowExecutionsScope:               {operation: "ListOpenWorkflowExecutions"},
		ElasticsearchListClosedWorkflowExecutionsScope:             {operation: "ListClosedWorkflowExecutions"},
		ElasticsearchListOpenWorkflowExecutionsByTypeScope:         {operation: "ListOpenWorkflowExecutionsByType"},
		ElasticsearchListClosedWorkflowExecutionsByTypeScope:       {operation: "ListClosedWorkflowExecutionsByType"},
		ElasticsearchListOpenWorkflowExecutionsByWorkflowIDScope:   {operation: "ListOpenWorkflowExecutionsByWorkflowID"},
		ElasticsearchListClosedWorkflowExecutionsByWorkflowIDScope: {operation: "ListClosedWorkflowExecutionsByWorkflowID"},
		ElasticsearchListClosedWorkflowExecutionsByStatusScope:     {operation: "ListClosedWorkflowExecutionsByStatus"},
		ElasticsearchGetClosedWorkflowExecutionScope:               {operation: "GetClosedWorkflowExecution"},
		ElasticsearchListWorkflowExecutionsScope:                   {operation: "ListWorkflowExecutions"},
		ElasticsearchScanWorkflowExecutionsScope:                   {operation: "ScanWorkflowExecutions"},
		ElasticsearchCountWorkflowExecutionsScope:                  {operation: "CountWorkflowExecutions"},
		ElasticsearchDeleteWorkflowExecutionsScope:                 {operation: "DeleteWorkflowExecution"},
		SequentialTaskProcessingScope:                              {operation: "SequentialTaskProcessing"},
		ParallelTaskProcessingScope:                                {operation: "ParallelTaskProcessing"},
		TaskSchedulerScope:                                         {operation: "TaskScheduler"},

		HistoryArchiverScope:    {operation: "HistoryArchiver"},
		VisibilityArchiverScope: {operation: "VisibilityArchiver"},

		BlobstoreClientUploadScope:          {operation: "BlobstoreClientUpload", tags: map[string]string{ServiceRoleTagName: BlobstoreRoleTagValue}},
		BlobstoreClientDownloadScope:        {operation: "BlobstoreClientDownload", tags: map[string]string{ServiceRoleTagName: BlobstoreRoleTagValue}},
		BlobstoreClientGetMetadataScope:     {operation: "BlobstoreClientGetMetadata", tags: map[string]string{ServiceRoleTagName: BlobstoreRoleTagValue}},
		BlobstoreClientExistsScope:          {operation: "BlobstoreClientExists", tags: map[string]string{ServiceRoleTagName: BlobstoreRoleTagValue}},
		BlobstoreClientDeleteScope:          {operation: "BlobstoreClientDelete", tags: map[string]string{ServiceRoleTagName: BlobstoreRoleTagValue}},
		BlobstoreClientDirectoryExistsScope: {operation: "BlobstoreClientDirectoryExists", tags: map[string]string{ServiceRoleTagName: BlobstoreRoleTagValue}},
	},
	// Frontend Scope Names
	Frontend: {
		// Admin API scope co-locates with with frontend
		AdminRemoveTaskScope:                       {operation: "AdminRemoveTask"},
		AdminCloseShardTaskScope:                   {operation: "AdminCloseShardTask"},
		AdminReadDLQMessagesScope:                  {operation: "AdminReadDLQMessages"},
		AdminPurgeDLQMessagesScope:                 {operation: "AdminPurgeDLQMessages"},
		AdminMergeDLQMessagesScope:                 {operation: "AdminMergeDLQMessages"},
		AdminDescribeHistoryHostScope:              {operation: "DescribeHistoryHost"},
		AdminAddSearchAttributeScope:               {operation: "AddSearchAttribute"},
		AdminDescribeWorkflowExecutionScope:        {operation: "DescribeWorkflowExecution"},
		AdminGetWorkflowExecutionRawHistoryScope:   {operation: "GetWorkflowExecutionRawHistory"},
		AdminGetWorkflowExecutionRawHistoryV2Scope: {operation: "GetWorkflowExecutionRawHistoryV2"},
		AdminGetReplicationMessagesScope:           {operation: "GetReplicationMessages"},
		AdminGetNamespaceReplicationMessagesScope:  {operation: "GetNamespaceReplicationMessages"},
		AdminGetDLQReplicationMessagesScope:        {operation: "AdminGetDLQReplicationMessages"},
		AdminReapplyEventsScope:                    {operation: "ReapplyEvents"},
		AdminRefreshWorkflowTasksScope:             {operation: "RefreshWorkflowTasks"},

		FrontendStartWorkflowExecutionScope:             {operation: "StartWorkflowExecution"},
		FrontendPollForDecisionTaskScope:                {operation: "PollForDecisionTask"},
		FrontendPollForActivityTaskScope:                {operation: "PollForActivityTask"},
		FrontendRecordActivityTaskHeartbeatScope:        {operation: "RecordActivityTaskHeartbeat"},
		FrontendRecordActivityTaskHeartbeatByIdScope:    {operation: "RecordActivityTaskHeartbeatById"},
		FrontendRespondDecisionTaskCompletedScope:       {operation: "RespondDecisionTaskCompleted"},
		FrontendRespondDecisionTaskFailedScope:          {operation: "RespondDecisionTaskFailed"},
		FrontendRespondQueryTaskCompletedScope:          {operation: "RespondQueryTaskCompleted"},
		FrontendRespondActivityTaskCompletedScope:       {operation: "RespondActivityTaskCompleted"},
		FrontendRespondActivityTaskFailedScope:          {operation: "RespondActivityTaskFailed"},
		FrontendRespondActivityTaskCanceledScope:        {operation: "RespondActivityTaskCanceled"},
		FrontendRespondActivityTaskCompletedByIdScope:   {operation: "RespondActivityTaskCompletedById"},
		FrontendRespondActivityTaskFailedByIdScope:      {operation: "RespondActivityTaskFailedById"},
		FrontendRespondActivityTaskCanceledByIdScope:    {operation: "RespondActivityTaskCanceledById"},
		FrontendGetWorkflowExecutionHistoryScope:        {operation: "GetWorkflowExecutionHistory"},
		FrontendGetWorkflowExecutionRawHistoryScope:     {operation: "GetWorkflowExecutionRawHistory"},
		FrontendPollForWorkflowExecutionRawHistoryScope: {operation: "PollForWorkflowExecutionRawHistory"},
		FrontendSignalWorkflowExecutionScope:            {operation: "SignalWorkflowExecution"},
		FrontendSignalWithStartWorkflowExecutionScope:   {operation: "SignalWithStartWorkflowExecution"},
		FrontendTerminateWorkflowExecutionScope:         {operation: "TerminateWorkflowExecution"},
		FrontendResetWorkflowExecutionScope:             {operation: "ResetWorkflowExecution"},
		FrontendRequestCancelWorkflowExecutionScope:     {operation: "RequestCancelWorkflowExecution"},
		FrontendListArchivedWorkflowExecutionsScope:     {operation: "ListArchivedWorkflowExecutions"},
		FrontendListOpenWorkflowExecutionsScope:         {operation: "ListOpenWorkflowExecutions"},
		FrontendListClosedWorkflowExecutionsScope:       {operation: "ListClosedWorkflowExecutions"},
		FrontendListWorkflowExecutionsScope:             {operation: "ListWorkflowExecutions"},
		FrontendScanWorkflowExecutionsScope:             {operation: "ScanWorkflowExecutions"},
		FrontendCountWorkflowExecutionsScope:            {operation: "CountWorkflowExecutions"},
		FrontendRegisterNamespaceScope:                  {operation: "RegisterNamespace"},
		FrontendDescribeNamespaceScope:                  {operation: "DescribeNamespace"},
		FrontendListNamespacesScope:                     {operation: "ListNamespace"},
		FrontendUpdateNamespaceScope:                    {operation: "UpdateNamespace"},
		FrontendDeprecateNamespaceScope:                 {operation: "DeprecateNamespace"},
		FrontendQueryWorkflowScope:                      {operation: "QueryWorkflow"},
		FrontendDescribeWorkflowExecutionScope:          {operation: "DescribeWorkflowExecution"},
		FrontendListTaskListPartitionsScope:             {operation: "FrontendListTaskListPartitions"},
		FrontendDescribeTaskListScope:                   {operation: "DescribeTaskList"},
		FrontendResetStickyTaskListScope:                {operation: "ResetStickyTaskList"},
		FrontendGetSearchAttributesScope:                {operation: "GetSearchAttributes"},
	},
	// History Scope Names
	History: {
		HistoryStartWorkflowExecutionScope:                     {operation: "StartWorkflowExecution"},
		HistoryRecordActivityTaskHeartbeatScope:                {operation: "RecordActivityTaskHeartbeat"},
		HistoryRespondDecisionTaskCompletedScope:               {operation: "RespondDecisionTaskCompleted"},
		HistoryRespondDecisionTaskFailedScope:                  {operation: "RespondDecisionTaskFailed"},
		HistoryRespondActivityTaskCompletedScope:               {operation: "RespondActivityTaskCompleted"},
		HistoryRespondActivityTaskFailedScope:                  {operation: "RespondActivityTaskFailed"},
		HistoryRespondActivityTaskCanceledScope:                {operation: "RespondActivityTaskCanceled"},
		HistoryGetMutableStateScope:                            {operation: "GetMutableState"},
		HistoryPollMutableStateScope:                           {operation: "PollMutableState"},
		HistoryResetStickyTaskListScope:                        {operation: "ResetStickyTaskListScope"},
		HistoryDescribeWorkflowExecutionScope:                  {operation: "DescribeWorkflowExecution"},
		HistoryRecordDecisionTaskStartedScope:                  {operation: "RecordDecisionTaskStarted"},
		HistoryRecordActivityTaskStartedScope:                  {operation: "RecordActivityTaskStarted"},
		HistorySignalWorkflowExecutionScope:                    {operation: "SignalWorkflowExecution"},
		HistorySignalWithStartWorkflowExecutionScope:           {operation: "SignalWithStartWorkflowExecution"},
		HistoryRemoveSignalMutableStateScope:                   {operation: "RemoveSignalMutableState"},
		HistoryTerminateWorkflowExecutionScope:                 {operation: "TerminateWorkflowExecution"},
		HistoryResetWorkflowExecutionScope:                     {operation: "ResetWorkflowExecution"},
		HistoryQueryWorkflowScope:                              {operation: "QueryWorkflow"},
		HistoryProcessDeleteHistoryEventScope:                  {operation: "ProcessDeleteHistoryEvent"},
		HistoryScheduleDecisionTaskScope:                       {operation: "ScheduleDecisionTask"},
		HistoryRecordChildExecutionCompletedScope:              {operation: "RecordChildExecutionCompleted"},
		HistoryRequestCancelWorkflowExecutionScope:             {operation: "RequestCancelWorkflowExecution"},
		HistoryReplicateEventsScope:                            {operation: "ReplicateEvents"},
		HistoryReplicateRawEventsScope:                         {operation: "ReplicateRawEvents"},
		HistoryReplicateEventsV2Scope:                          {operation: "ReplicateEventsV2"},
		HistorySyncShardStatusScope:                            {operation: "SyncShardStatus"},
		HistorySyncActivityScope:                               {operation: "SyncActivity"},
		HistoryDescribeMutableStateScope:                       {operation: "DescribeMutableState"},
		HistoryGetReplicationMessagesScope:                     {operation: "GetReplicationMessages"},
		HistoryGetDLQReplicationMessagesScope:                  {operation: "GetDLQReplicationMessages"},
		HistoryReadDLQMessagesScope:                            {operation: "ReadDLQMessages"},
		HistoryPurgeDLQMessagesScope:                           {operation: "PurgeDLQMessages"},
		HistoryMergeDLQMessagesScope:                           {operation: "MergeDLQMessages"},
		HistoryShardControllerScope:                            {operation: "ShardController"},
		HistoryReapplyEventsScope:                              {operation: "EventReapplication"},
		HistoryRefreshWorkflowTasksScope:                       {operation: "RefreshWorkflowTasks"},
		TaskPriorityAssignerScope:                              {operation: "TaskPriorityAssigner"},
		TransferQueueProcessorScope:                            {operation: "TransferQueueProcessor"},
		TransferActiveQueueProcessorScope:                      {operation: "TransferActiveQueueProcessor"},
		TransferStandbyQueueProcessorScope:                     {operation: "TransferStandbyQueueProcessor"},
		TransferActiveTaskActivityScope:                        {operation: "TransferActiveTaskActivity"},
		TransferActiveTaskDecisionScope:                        {operation: "TransferActiveTaskDecision"},
		TransferActiveTaskCloseExecutionScope:                  {operation: "TransferActiveTaskCloseExecution"},
		TransferActiveTaskCancelExecutionScope:                 {operation: "TransferActiveTaskCancelExecution"},
		TransferActiveTaskSignalExecutionScope:                 {operation: "TransferActiveTaskSignalExecution"},
		TransferActiveTaskStartChildExecutionScope:             {operation: "TransferActiveTaskStartChildExecution"},
		TransferActiveTaskRecordWorkflowStartedScope:           {operation: "TransferActiveTaskRecordWorkflowStarted"},
		TransferActiveTaskResetWorkflowScope:                   {operation: "TransferActiveTaskResetWorkflow"},
		TransferActiveTaskUpsertWorkflowSearchAttributesScope:  {operation: "TransferActiveTaskUpsertWorkflowSearchAttributes"},
		TransferStandbyTaskActivityScope:                       {operation: "TransferStandbyTaskActivity"},
		TransferStandbyTaskDecisionScope:                       {operation: "TransferStandbyTaskDecision"},
		TransferStandbyTaskCloseExecutionScope:                 {operation: "TransferStandbyTaskCloseExecution"},
		TransferStandbyTaskCancelExecutionScope:                {operation: "TransferStandbyTaskCancelExecution"},
		TransferStandbyTaskSignalExecutionScope:                {operation: "TransferStandbyTaskSignalExecution"},
		TransferStandbyTaskStartChildExecutionScope:            {operation: "TransferStandbyTaskStartChildExecution"},
		TransferStandbyTaskRecordWorkflowStartedScope:          {operation: "TransferStandbyTaskRecordWorkflowStarted"},
		TransferStandbyTaskResetWorkflowScope:                  {operation: "TransferStandbyTaskResetWorkflow"},
		TransferStandbyTaskUpsertWorkflowSearchAttributesScope: {operation: "TransferStandbyTaskUpsertWorkflowSearchAttributes"},
		TimerQueueProcessorScope:                               {operation: "TimerQueueProcessor"},
		TimerActiveQueueProcessorScope:                         {operation: "TimerActiveQueueProcessor"},
		TimerStandbyQueueProcessorScope:                        {operation: "TimerStandbyQueueProcessor"},
		TimerActiveTaskActivityTimeoutScope:                    {operation: "TimerActiveTaskActivityTimeout"},
		TimerActiveTaskDecisionTimeoutScope:                    {operation: "TimerActiveTaskDecisionTimeout"},
		TimerActiveTaskUserTimerScope:                          {operation: "TimerActiveTaskUserTimer"},
		TimerActiveTaskWorkflowTimeoutScope:                    {operation: "TimerActiveTaskWorkflowTimeout"},
		TimerActiveTaskActivityRetryTimerScope:                 {operation: "TimerActiveTaskActivityRetryTimer"},
		TimerActiveTaskWorkflowBackoffTimerScope:               {operation: "TimerActiveTaskWorkflowBackoffTimer"},
		TimerActiveTaskDeleteHistoryEventScope:                 {operation: "TimerActiveTaskDeleteHistoryEvent"},
		TimerStandbyTaskActivityTimeoutScope:                   {operation: "TimerStandbyTaskActivityTimeout"},
		TimerStandbyTaskDecisionTimeoutScope:                   {operation: "TimerStandbyTaskDecisionTimeout"},
		TimerStandbyTaskUserTimerScope:                         {operation: "TimerStandbyTaskUserTimer"},
		TimerStandbyTaskWorkflowTimeoutScope:                   {operation: "TimerStandbyTaskWorkflowTimeout"},
		TimerStandbyTaskActivityRetryTimerScope:                {operation: "TimerStandbyTaskActivityRetryTimer"},
		TimerStandbyTaskWorkflowBackoffTimerScope:              {operation: "TimerStandbyTaskWorkflowBackoffTimer"},
		TimerStandbyTaskDeleteHistoryEventScope:                {operation: "TimerStandbyTaskDeleteHistoryEvent"},
		HistoryEventNotificationScope:                          {operation: "HistoryEventNotification"},
		ReplicatorQueueProcessorScope:                          {operation: "ReplicatorQueueProcessor"},
		ReplicatorTaskHistoryScope:                             {operation: "ReplicatorTaskHistory"},
		ReplicatorTaskSyncActivityScope:                        {operation: "ReplicatorTaskSyncActivity"},
		ReplicateHistoryEventsScope:                            {operation: "ReplicateHistoryEvents"},
		ShardInfoScope:                                         {operation: "ShardInfo"},
		WorkflowContextScope:                                   {operation: "WorkflowContext"},
		HistoryCacheGetAndCreateScope:                          {operation: "HistoryCacheGetAndCreate", tags: map[string]string{CacheTypeTagName: MutableStateCacheTypeTagValue}},
		HistoryCacheGetOrCreateScope:                           {operation: "HistoryCacheGetOrCreate", tags: map[string]string{CacheTypeTagName: MutableStateCacheTypeTagValue}},
		HistoryCacheGetOrCreateCurrentScope:                    {operation: "HistoryCacheGetOrCreateCurrent", tags: map[string]string{CacheTypeTagName: MutableStateCacheTypeTagValue}},
		HistoryCacheGetCurrentExecutionScope:                   {operation: "HistoryCacheGetCurrentExecution", tags: map[string]string{CacheTypeTagName: MutableStateCacheTypeTagValue}},
		EventsCacheGetEventScope:                               {operation: "EventsCacheGetEvent", tags: map[string]string{CacheTypeTagName: EventsCacheTypeTagValue}},
		EventsCachePutEventScope:                               {operation: "EventsCachePutEvent", tags: map[string]string{CacheTypeTagName: EventsCacheTypeTagValue}},
		EventsCacheDeleteEventScope:                            {operation: "EventsCacheDeleteEvent", tags: map[string]string{CacheTypeTagName: EventsCacheTypeTagValue}},
		EventsCacheGetFromStoreScope:                           {operation: "EventsCacheGetFromStore", tags: map[string]string{CacheTypeTagName: EventsCacheTypeTagValue}},
		ExecutionSizeStatsScope:                                {operation: "ExecutionStats", tags: map[string]string{StatsTypeTagName: SizeStatsTypeTagValue}},
		ExecutionCountStatsScope:                               {operation: "ExecutionStats", tags: map[string]string{StatsTypeTagName: CountStatsTypeTagValue}},
		SessionSizeStatsScope:                                  {operation: "SessionStats", tags: map[string]string{StatsTypeTagName: SizeStatsTypeTagValue}},
		SessionCountStatsScope:                                 {operation: "SessionStats", tags: map[string]string{StatsTypeTagName: CountStatsTypeTagValue}},
		WorkflowCompletionStatsScope:                           {operation: "CompletionStats", tags: map[string]string{StatsTypeTagName: CountStatsTypeTagValue}},
		ArchiverClientScope:                                    {operation: "ArchiverClient"},
		ReplicationTaskFetcherScope:                            {operation: "ReplicationTaskFetcher"},
		ReplicationTaskCleanupScope:                            {operation: "ReplicationTaskCleanup"},
		ReplicationDLQStatsScope:                               {operation: "ReplicationDLQStats"},
	},
	// Matching Scope Names
	Matching: {
		MatchingPollForDecisionTaskScope:       {operation: "PollForDecisionTask"},
		MatchingPollForActivityTaskScope:       {operation: "PollForActivityTask"},
		MatchingAddActivityTaskScope:           {operation: "AddActivityTask"},
		MatchingAddDecisionTaskScope:           {operation: "AddDecisionTask"},
		MatchingTaskListMgrScope:               {operation: "TaskListMgr"},
		MatchingQueryWorkflowScope:             {operation: "QueryWorkflow"},
		MatchingRespondQueryTaskCompletedScope: {operation: "RespondQueryTaskCompleted"},
		MatchingCancelOutstandingPollScope:     {operation: "CancelOutstandingPoll"},
		MatchingDescribeTaskListScope:          {operation: "DescribeTaskList"},
		MatchingListTaskListPartitionsScope:    {operation: "ListTaskListPartitions"},
	},
	// Worker Scope Names
	Worker: {
		ReplicatorScope:                        {operation: "Replicator"},
		NamespaceReplicationTaskScope:          {operation: "NamespaceReplicationTask"},
		HistoryReplicationTaskScope:            {operation: "HistoryReplicationTask"},
		HistoryMetadataReplicationTaskScope:    {operation: "HistoryMetadataReplicationTask"},
		HistoryReplicationV2TaskScope:          {operation: "HistoryReplicationV2Task"},
		SyncShardTaskScope:                     {operation: "SyncShardTask"},
		SyncActivityTaskScope:                  {operation: "SyncActivityTask"},
		ESProcessorScope:                       {operation: "ESProcessor"},
		IndexProcessorScope:                    {operation: "IndexProcessor"},
		ArchiverDeleteHistoryActivityScope:     {operation: "ArchiverDeleteHistoryActivity"},
		ArchiverUploadHistoryActivityScope:     {operation: "ArchiverUploadHistoryActivity"},
		ArchiverArchiveVisibilityActivityScope: {operation: "ArchiverArchiveVisibilityActivity"},
		ArchiverScope:                          {operation: "Archiver"},
		ArchiverPumpScope:                      {operation: "ArchiverPump"},
		ArchiverArchivalWorkflowScope:          {operation: "ArchiverArchivalWorkflow"},
		TaskListScavengerScope:                 {operation: "tasklistscavenger"},
		ExecutionsScavengerScope:               {operation: "executionsscavenger"},
		HistoryScavengerScope:                  {operation: "historyscavenger"},
		BatcherScope:                           {operation: "batcher"},
		ParentClosePolicyProcessorScope:        {operation: "ParentClosePolicyProcessor"},
	},
}

// Common Metrics enum
const (
<<<<<<< HEAD
	ServiceRequests = iota
	ServiceFailures
	ServiceCriticalFailures
	ServiceLatency
	ServiceErrInvalidArgumentCounter
	ServiceErrNamespaceNotActiveCounter
	ServiceErrResourceExhaustedCounter
	ServiceErrNotFoundCounter
	ServiceErrExecutionAlreadyStartedCounter
	ServiceErrNamespaceAlreadyExistsCounter
	ServiceErrCancellationAlreadyRequestedCounter
	ServiceErrQueryFailedCounter
	ServiceErrContextTimeoutCounter
	ServiceErrRetryTaskCounter
	ServiceErrBadBinaryCounter
	ServiceErrClientVersionNotSupportedCounter
	ServiceErrIncompleteHistoryCounter
	ServiceErrNonDeterministicCounter
=======
	CadenceRequests = iota
	CadenceFailures
	CadenceCriticalFailures
	CadenceLatency
	CadenceErrBadRequestCounter
	CadenceErrDomainNotActiveCounter
	CadenceErrServiceBusyCounter
	CadenceErrEntityNotExistsCounter
	CadenceErrExecutionAlreadyStartedCounter
	CadenceErrDomainAlreadyExistsCounter
	CadenceErrCancellationAlreadyRequestedCounter
	CadenceErrQueryFailedCounter
	CadenceErrLimitExceededCounter
	CadenceErrContextTimeoutCounter
	CadenceErrRetryTaskCounter
	CadenceErrBadBinaryCounter
	CadenceErrClientVersionNotSupportedCounter
	CadenceErrIncompleteHistoryCounter
	CadenceErrNonDeterministicCounter
	CadenceErrUnauthorizedCounter
	CadenceErrAuthorizeFailedCounter
>>>>>>> 882f6808
	PersistenceRequests
	PersistenceFailures
	PersistenceLatency
	PersistenceErrShardExistsCounter
	PersistenceErrShardOwnershipLostCounter
	PersistenceErrConditionFailedCounter
	PersistenceErrCurrentWorkflowConditionFailedCounter
	PersistenceErrTimeoutCounter
	PersistenceErrBusyCounter
	PersistenceErrEntityNotExistsCounter
	PersistenceErrExecutionAlreadyStartedCounter
	PersistenceErrNamespaceAlreadyExistsCounter
	PersistenceErrBadRequestCounter
	PersistenceSampledCounter

	ClientRequests
	ClientFailures
	ClientLatency

	ClientRedirectionRequests
	ClientRedirectionFailures
	ClientRedirectionLatency

<<<<<<< HEAD
	NamespaceCachePrepareCallbacksLatency
	NamespaceCacheCallbacksLatency
=======
	CadenceAuthorizationLatency

	DomainCachePrepareCallbacksLatency
	DomainCacheCallbacksLatency
>>>>>>> 882f6808

	HistorySize
	HistoryCount
	EventBlobSize

	ArchivalConfigFailures

	ElasticsearchRequests
	ElasticsearchFailures
	ElasticsearchLatency
	ElasticsearchErrBadRequestCounter
	ElasticsearchErrBusyCounter

	SequentialTaskSubmitRequest
	SequentialTaskSubmitRequestTaskQueueExist
	SequentialTaskSubmitRequestTaskQueueMissing
	SequentialTaskSubmitLatency
	SequentialTaskQueueSize
	SequentialTaskQueueProcessingLatency
	SequentialTaskTaskProcessingLatency

	ParallelTaskSubmitRequest
	ParallelTaskSubmitLatency
	ParallelTaskTaskProcessingLatency

	PriorityTaskSubmitRequest
	PriorityTaskSubmitLatency

	HistoryArchiverArchiveNonRetryableErrorCount
	HistoryArchiverArchiveTransientErrorCount
	HistoryArchiverArchiveSuccessCount
	HistoryArchiverHistoryMutatedCount
	HistoryArchiverTotalUploadSize
	HistoryArchiverHistorySize

	// The following metrics are only used by internal history archiver implemention.
	// TODO: move them to internal repo once temporal plugin model is in place.
	HistoryArchiverBlobExistsCount
	HistoryArchiverBlobSize
	HistoryArchiverRunningDeterministicConstructionCheckCount
	HistoryArchiverDeterministicConstructionCheckFailedCount
	HistoryArchiverRunningBlobIntegrityCheckCount
	HistoryArchiverBlobIntegrityCheckFailedCount
	HistoryArchiverDuplicateArchivalsCount

	VisibilityArchiverArchiveNonRetryableErrorCount
	VisibilityArchiverArchiveTransientErrorCount
	VisibilityArchiveSuccessCount

	MatchingClientForwardedCounter
	MatchingClientInvalidTaskListName

	NamespaceReplicationTaskAckLevelGauge
	NamespaceReplicationDLQAckLevelGauge
	NamespaceReplicationDLQMaxLevelGauge

	NumCommonMetrics // Needs to be last on this list for iota numbering
)

// History Metrics enum
const (
	TaskRequests = iota + NumCommonMetrics
	TaskLatency
	TaskFailures
	TaskDiscarded
	TaskAttemptTimer
	TaskStandbyRetryCounter
	TaskNotActiveCounter
	TaskLimitExceededCounter
	TaskBatchCompleteCounter
	TaskProcessingLatency
	TaskQueueLatency

	TransferTaskThrottledCounter
	TimerTaskThrottledCounter

	ActivityE2ELatency
	AckLevelUpdateCounter
	AckLevelUpdateFailedCounter
	DecisionTypeScheduleActivityCounter
	DecisionTypeCompleteWorkflowCounter
	DecisionTypeFailWorkflowCounter
	DecisionTypeCancelWorkflowCounter
	DecisionTypeStartTimerCounter
	DecisionTypeCancelActivityCounter
	DecisionTypeCancelTimerCounter
	DecisionTypeRecordMarkerCounter
	DecisionTypeCancelExternalWorkflowCounter
	DecisionTypeChildWorkflowCounter
	DecisionTypeContinueAsNewCounter
	DecisionTypeSignalExternalWorkflowCounter
	DecisionTypeUpsertWorkflowSearchAttributesCounter
	EmptyCompletionDecisionsCounter
	MultipleCompletionDecisionsCounter
	FailedDecisionsCounter
	StaleMutableStateCounter
	AutoResetPointsLimitExceededCounter
	AutoResetPointCorruptionCounter
	ConcurrencyUpdateFailureCounter
	ServiceErrEventAlreadyStartedCounter
	ServiceErrShardOwnershipLostCounter
	HeartbeatTimeoutCounter
	ScheduleToStartTimeoutCounter
	StartToCloseTimeoutCounter
	ScheduleToCloseTimeoutCounter
	NewTimerCounter
	NewTimerNotifyCounter
	AcquireShardsCounter
	AcquireShardsLatency
	ShardClosedCounter
	ShardItemCreatedCounter
	ShardItemRemovedCounter
	ShardItemAcquisitionLatency
	ShardInfoReplicationPendingTasksTimer
	ShardInfoTransferActivePendingTasksTimer
	ShardInfoTransferStandbyPendingTasksTimer
	ShardInfoTimerActivePendingTasksTimer
	ShardInfoTimerStandbyPendingTasksTimer
	ShardInfoReplicationLagTimer
	ShardInfoTransferLagTimer
	ShardInfoTimerLagTimer
	ShardInfoTransferDiffTimer
	ShardInfoTimerDiffTimer
	ShardInfoTransferFailoverInProgressTimer
	ShardInfoTimerFailoverInProgressTimer
	ShardInfoTransferFailoverLatencyTimer
	ShardInfoTimerFailoverLatencyTimer
	SyncShardFromRemoteCounter
	SyncShardFromRemoteFailure
	MembershipChangedCounter
	NumShardsGauge
	GetEngineForShardErrorCounter
	GetEngineForShardLatency
	RemoveEngineForShardLatency
	CompleteDecisionWithStickyEnabledCounter
	CompleteDecisionWithStickyDisabledCounter
	DecisionHeartbeatTimeoutCounter
	HistoryEventNotificationQueueingLatency
	HistoryEventNotificationFanoutLatency
	HistoryEventNotificationInFlightMessageGauge
	HistoryEventNotificationFailDeliveryCount
	EmptyReplicationEventsCounter
	DuplicateReplicationEventsCounter
	StaleReplicationEventsCounter
	ReplicationEventsSizeTimer
	BufferReplicationTaskTimer
	UnbufferReplicationTaskTimer
	HistoryConflictsCounter
	CompleteTaskFailedCounter
	CacheRequests
	CacheFailures
	CacheLatency
	CacheMissCounter
	AcquireLockFailedCounter
	WorkflowContextCleared
	MutableStateSize
	ExecutionInfoSize
	ActivityInfoSize
	TimerInfoSize
	ChildInfoSize
	SignalInfoSize
	BufferedEventsSize
	ActivityInfoCount
	TimerInfoCount
	ChildInfoCount
	SignalInfoCount
	RequestCancelInfoCount
	BufferedEventsCount
	DeleteActivityInfoCount
	DeleteTimerInfoCount
	DeleteChildInfoCount
	DeleteSignalInfoCount
	DeleteRequestCancelInfoCount
	WorkflowRetryBackoffTimerCount
	WorkflowCronBackoffTimerCount
	WorkflowCleanupDeleteCount
	WorkflowCleanupArchiveCount
	WorkflowCleanupNopCount
	WorkflowCleanupDeleteHistoryInlineCount
	WorkflowSuccessCount
	WorkflowCancelCount
	WorkflowFailedCount
	WorkflowTimeoutCount
	WorkflowTerminateCount
	ArchiverClientSendSignalCount
	ArchiverClientSendSignalFailureCount
	ArchiverClientHistoryRequestCount
	ArchiverClientHistoryInlineArchiveAttemptCount
	ArchiverClientHistoryInlineArchiveFailureCount
	ArchiverClientVisibilityRequestCount
	ArchiverClientVisibilityInlineArchiveAttemptCount
	ArchiverClientVisibilityInlineArchiveFailureCount
	LastRetrievedMessageID
	LastProcessedMessageID
	ReplicationTasksApplied
	ReplicationTasksFailed
	ReplicationTasksLag
	ReplicationTasksFetched
	ReplicationTasksReturned
	ReplicationDLQFailed
	ReplicationDLQMaxLevelGauge
	ReplicationDLQAckLevelGauge
	GetReplicationMessagesForShardLatency
	GetDLQReplicationMessagesLatency
	EventReapplySkippedCount
	DirectQueryDispatchLatency
	DirectQueryDispatchStickyLatency
	DirectQueryDispatchNonStickyLatency
	DirectQueryDispatchStickySuccessCount
	DirectQueryDispatchNonStickySuccessCount
	DirectQueryDispatchClearStickinessLatency
	DirectQueryDispatchClearStickinessSuccessCount
	DirectQueryDispatchTimeoutBeforeNonStickyCount
	DecisionTaskQueryLatency
	ConsistentQueryTimeoutCount
	QueryBeforeFirstDecisionCount
	QueryBufferExceededCount
	QueryRegistryInvalidStateCount
	WorkerNotSupportsConsistentQueryCount
	DecisionStartToCloseTimeoutOverrideCount
	WorkflowExecutionStartToCloseTimeoutOverrideCount
	ReplicationTaskCleanupCount
	ReplicationTaskCleanupFailure
	MutableStateChecksumMismatch
	MutableStateChecksumInvalidated

	NumHistoryMetrics
)

// Matching metrics enum
const (
	PollSuccessCounter = iota + NumCommonMetrics
	PollTimeoutCounter
	PollSuccessWithSyncCounter
	LeaseRequestCounter
	LeaseFailureCounter
	ConditionFailedErrorCounter
	RespondQueryTaskFailedCounter
	SyncThrottleCounter
	BufferThrottleCounter
	SyncMatchLatency
	AsyncMatchLatency
	ExpiredTasksCounter
	ForwardedCounter
	ForwardTaskCalls
	ForwardTaskErrors
	ForwardTaskLatency
	ForwardQueryCalls
	ForwardQueryErrors
	ForwardQueryLatency
	ForwardPollCalls
	ForwardPollErrors
	ForwardPollLatency
	LocalToLocalMatchCounter
	LocalToRemoteMatchCounter
	RemoteToLocalMatchCounter
	RemoteToRemoteMatchCounter

	NumMatchingMetrics
)

// Worker metrics enum
const (
	ReplicatorMessages = iota + NumCommonMetrics
	ReplicatorFailures
	ReplicatorMessagesDropped
	ReplicatorLatency
	ReplicatorDLQFailures
	ESProcessorRequests
	ESProcessorRetries
	ESProcessorFailures
	ESProcessorCorruptedData
	ESProcessorProcessMsgLatency
	IndexProcessorCorruptedData
	IndexProcessorProcessMsgLatency
	ArchiverNonRetryableErrorCount
	ArchiverStartedCount
	ArchiverStoppedCount
	ArchiverCoroutineStartedCount
	ArchiverCoroutineStoppedCount
	ArchiverHandleHistoryRequestLatency
	ArchiverHandleVisibilityRequestLatency
	ArchiverUploadWithRetriesLatency
	ArchiverDeleteWithRetriesLatency
	ArchiverUploadFailedAllRetriesCount
	ArchiverUploadSuccessCount
	ArchiverDeleteFailedAllRetriesCount
	ArchiverDeleteSuccessCount
	ArchiverHandleVisibilityFailedAllRetiresCount
	ArchiverHandleVisibilitySuccessCount
	ArchiverBacklogSizeGauge
	ArchiverPumpTimeoutCount
	ArchiverPumpSignalThresholdCount
	ArchiverPumpTimeoutWithoutSignalsCount
	ArchiverPumpSignalChannelClosedCount
	ArchiverWorkflowStartedCount
	ArchiverNumPumpedRequestsCount
	ArchiverNumHandledRequestsCount
	ArchiverPumpedNotEqualHandledCount
	ArchiverHandleAllRequestsLatency
	ArchiverWorkflowStoppingCount
	TaskProcessedCount
	TaskDeletedCount
	TaskListProcessedCount
	TaskListDeletedCount
	TaskListOutstandingCount
	ExecutionsOutstandingCount
	StartedCount
	StoppedCount
	ExecutorTasksDeferredCount
	ExecutorTasksDroppedCount
	BatcherProcessorSuccess
	BatcherProcessorFailures
	HistoryScavengerSuccessCount
	HistoryScavengerErrorCount
	HistoryScavengerSkipCount
	ParentClosePolicyProcessorSuccess
	ParentClosePolicyProcessorFailures
	NamespaceReplicationEnqueueDLQCount

	NumWorkerMetrics
)

// MetricDefs record the metrics for all services
var MetricDefs = map[ServiceIdx]map[int]metricDefinition{
	Common: {
<<<<<<< HEAD
		ServiceRequests:                                     {metricName: "service_requests", metricType: Counter},
		ServiceFailures:                                     {metricName: "service_errors", metricType: Counter},
		ServiceCriticalFailures:                             {metricName: "service_errors_critical", metricType: Counter},
		ServiceLatency:                                      {metricName: "service_latency", metricType: Timer},
		ServiceErrInvalidArgumentCounter:                    {metricName: "service_errors_invalid_argument", metricType: Counter},
		ServiceErrNamespaceNotActiveCounter:                 {metricName: "service_errors_namespace_not_active", metricType: Counter},
		ServiceErrResourceExhaustedCounter:                  {metricName: "service_errors_resource_exhausted", metricType: Counter},
		ServiceErrNotFoundCounter:                           {metricName: "service_errors_entity_not_found", metricType: Counter},
		ServiceErrExecutionAlreadyStartedCounter:            {metricName: "service_errors_execution_already_started", metricType: Counter},
		ServiceErrNamespaceAlreadyExistsCounter:             {metricName: "service_errors_namespace_already_exists", metricType: Counter},
		ServiceErrCancellationAlreadyRequestedCounter:       {metricName: "service_errors_cancellation_already_requested", metricType: Counter},
		ServiceErrQueryFailedCounter:                        {metricName: "service_errors_query_failed", metricType: Counter},
		ServiceErrContextTimeoutCounter:                     {metricName: "service_errors_context_timeout", metricType: Counter},
		ServiceErrRetryTaskCounter:                          {metricName: "service_errors_retry_task", metricType: Counter},
		ServiceErrBadBinaryCounter:                          {metricName: "service_errors_bad_binary", metricType: Counter},
		ServiceErrClientVersionNotSupportedCounter:          {metricName: "service_errors_client_version_not_supported", metricType: Counter},
		ServiceErrIncompleteHistoryCounter:                  {metricName: "service_errors_incomplete_history", metricType: Counter},
		ServiceErrNonDeterministicCounter:                   {metricName: "service_errors_nondeterministic", metricType: Counter},
=======
		CadenceRequests:                                     {metricName: "cadence_requests", metricType: Counter},
		CadenceFailures:                                     {metricName: "cadence_errors", metricType: Counter},
		CadenceCriticalFailures:                             {metricName: "cadence_errors_critical", metricType: Counter},
		CadenceLatency:                                      {metricName: "cadence_latency", metricType: Timer},
		CadenceErrBadRequestCounter:                         {metricName: "cadence_errors_bad_request", metricType: Counter},
		CadenceErrDomainNotActiveCounter:                    {metricName: "cadence_errors_domain_not_active", metricType: Counter},
		CadenceErrServiceBusyCounter:                        {metricName: "cadence_errors_service_busy", metricType: Counter},
		CadenceErrEntityNotExistsCounter:                    {metricName: "cadence_errors_entity_not_exists", metricType: Counter},
		CadenceErrExecutionAlreadyStartedCounter:            {metricName: "cadence_errors_execution_already_started", metricType: Counter},
		CadenceErrDomainAlreadyExistsCounter:                {metricName: "cadence_errors_domain_already_exists", metricType: Counter},
		CadenceErrCancellationAlreadyRequestedCounter:       {metricName: "cadence_errors_cancellation_already_requested", metricType: Counter},
		CadenceErrQueryFailedCounter:                        {metricName: "cadence_errors_query_failed", metricType: Counter},
		CadenceErrLimitExceededCounter:                      {metricName: "cadence_errors_limit_exceeded", metricType: Counter},
		CadenceErrContextTimeoutCounter:                     {metricName: "cadence_errors_context_timeout", metricType: Counter},
		CadenceErrRetryTaskCounter:                          {metricName: "cadence_errors_retry_task", metricType: Counter},
		CadenceErrBadBinaryCounter:                          {metricName: "cadence_errors_bad_binary", metricType: Counter},
		CadenceErrClientVersionNotSupportedCounter:          {metricName: "cadence_errors_client_version_not_supported", metricType: Counter},
		CadenceErrIncompleteHistoryCounter:                  {metricName: "cadence_errors_incomplete_history", metricType: Counter},
		CadenceErrNonDeterministicCounter:                   {metricName: "cadence_errors_nondeterministic", metricType: Counter},
		CadenceErrUnauthorizedCounter:                       {metricName: "cadence_errors_unauthorized", metricType: Counter},
		CadenceErrAuthorizeFailedCounter:                    {metricName: "cadence_errors_authorize_failed", metricType: Counter},
>>>>>>> 882f6808
		PersistenceRequests:                                 {metricName: "persistence_requests", metricType: Counter},
		PersistenceFailures:                                 {metricName: "persistence_errors", metricType: Counter},
		PersistenceLatency:                                  {metricName: "persistence_latency", metricType: Timer},
		PersistenceErrShardExistsCounter:                    {metricName: "persistence_errors_shard_exists", metricType: Counter},
		PersistenceErrShardOwnershipLostCounter:             {metricName: "persistence_errors_shard_ownership_lost", metricType: Counter},
		PersistenceErrConditionFailedCounter:                {metricName: "persistence_errors_condition_failed", metricType: Counter},
		PersistenceErrCurrentWorkflowConditionFailedCounter: {metricName: "persistence_errors_current_workflow_condition_failed", metricType: Counter},
		PersistenceErrTimeoutCounter:                        {metricName: "persistence_errors_timeout", metricType: Counter},
		PersistenceErrBusyCounter:                           {metricName: "persistence_errors_busy", metricType: Counter},
		PersistenceErrEntityNotExistsCounter:                {metricName: "persistence_errors_entity_not_exists", metricType: Counter},
		PersistenceErrExecutionAlreadyStartedCounter:        {metricName: "persistence_errors_execution_already_started", metricType: Counter},
		PersistenceErrNamespaceAlreadyExistsCounter:         {metricName: "persistence_errors_namespace_already_exists", metricType: Counter},
		PersistenceErrBadRequestCounter:                     {metricName: "persistence_errors_bad_request", metricType: Counter},
		PersistenceSampledCounter:                           {metricName: "persistence_sampled", metricType: Counter},
<<<<<<< HEAD
		ClientRequests:                                      {metricName: "client_requests", metricType: Counter},
		ClientFailures:                                      {metricName: "client_errors", metricType: Counter},
		ClientLatency:                                       {metricName: "client_latency", metricType: Timer},
		ClientRedirectionRequests:                           {metricName: "client_redirection_requests", metricType: Counter},
		ClientRedirectionFailures:                           {metricName: "client_redirection_errors", metricType: Counter},
		ClientRedirectionLatency:                            {metricName: "client_redirection_latency", metricType: Timer},
		NamespaceCachePrepareCallbacksLatency:               {metricName: "namespace_cache_prepare_callbacks_latency", metricType: Timer},
		NamespaceCacheCallbacksLatency:                      {metricName: "namespace_cache_callbacks_latency", metricType: Timer},
=======
		CadenceClientRequests:                               {metricName: "cadence_client_requests", metricType: Counter},
		CadenceClientFailures:                               {metricName: "cadence_client_errors", metricType: Counter},
		CadenceClientLatency:                                {metricName: "cadence_client_latency", metricType: Timer},
		CadenceDcRedirectionClientRequests:                  {metricName: "cadence_client_requests_redirection", metricType: Counter},
		CadenceDcRedirectionClientFailures:                  {metricName: "cadence_client_errors_redirection", metricType: Counter},
		CadenceDcRedirectionClientLatency:                   {metricName: "cadence_client_latency_redirection", metricType: Timer},
		CadenceAuthorizationLatency:                         {metricName: "cadence_authorization_latency", metricType: Timer},
		DomainCachePrepareCallbacksLatency:                  {metricName: "domain_cache_prepare_callbacks_latency", metricType: Timer},
		DomainCacheCallbacksLatency:                         {metricName: "domain_cache_callbacks_latency", metricType: Timer},
>>>>>>> 882f6808
		HistorySize:                                         {metricName: "history_size", metricType: Timer},
		HistoryCount:                                        {metricName: "history_count", metricType: Timer},
		EventBlobSize:                                       {metricName: "event_blob_size", metricType: Timer},
		ArchivalConfigFailures:                              {metricName: "archivalconfig_failures", metricType: Counter},
		ElasticsearchRequests:                               {metricName: "elasticsearch_requests", metricType: Counter},
		ElasticsearchFailures:                               {metricName: "elasticsearch_errors", metricType: Counter},
		ElasticsearchLatency:                                {metricName: "elasticsearch_latency", metricType: Timer},
		ElasticsearchErrBadRequestCounter:                   {metricName: "elasticsearch_errors_bad_request", metricType: Counter},
		ElasticsearchErrBusyCounter:                         {metricName: "elasticsearch_errors_busy", metricType: Counter},
		SequentialTaskSubmitRequest:                         {metricName: "sequentialtask_submit_request", metricType: Counter},
		SequentialTaskSubmitRequestTaskQueueExist:           {metricName: "sequentialtask_submit_request_taskqueue_exist", metricType: Counter},
		SequentialTaskSubmitRequestTaskQueueMissing:         {metricName: "sequentialtask_submit_request_taskqueue_missing", metricType: Counter},
		SequentialTaskSubmitLatency:                         {metricName: "sequentialtask_submit_latency", metricType: Timer},
		SequentialTaskQueueSize:                             {metricName: "sequentialtask_queue_size", metricType: Timer},
		SequentialTaskQueueProcessingLatency:                {metricName: "sequentialtask_queue_processing_latency", metricType: Timer},
		SequentialTaskTaskProcessingLatency:                 {metricName: "sequentialtask_task_processing_latency", metricType: Timer},
		ParallelTaskSubmitRequest:                           {metricName: "paralleltask_submit_request", metricType: Counter},
		ParallelTaskSubmitLatency:                           {metricName: "paralleltask_submit_latency", metricType: Timer},
		ParallelTaskTaskProcessingLatency:                   {metricName: "paralleltask_task_processing_latency", metricType: Timer},
		PriorityTaskSubmitRequest:                           {metricName: "prioritytask_submit_request", metricType: Counter},
		PriorityTaskSubmitLatency:                           {metricName: "prioritytask_submit_latency", metricType: Timer},

		HistoryArchiverArchiveNonRetryableErrorCount:              {metricName: "history_archiver_archive_non_retryable_error", metricType: Counter},
		HistoryArchiverArchiveTransientErrorCount:                 {metricName: "history_archiver_archive_transient_error", metricType: Counter},
		HistoryArchiverArchiveSuccessCount:                        {metricName: "history_archiver_archive_success", metricType: Counter},
		HistoryArchiverHistoryMutatedCount:                        {metricName: "history_archiver_history_mutated", metricType: Counter},
		HistoryArchiverTotalUploadSize:                            {metricName: "history_archiver_total_upload_size", metricType: Timer},
		HistoryArchiverHistorySize:                                {metricName: "history_archiver_history_size", metricType: Timer},
		HistoryArchiverBlobExistsCount:                            {metricName: "history_archiver_blob_exists", metricType: Counter},
		HistoryArchiverBlobSize:                                   {metricName: "history_archiver_blob_size", metricType: Timer},
		HistoryArchiverRunningDeterministicConstructionCheckCount: {metricName: "history_archiver_running_deterministic_construction_check", metricType: Counter},
		HistoryArchiverDeterministicConstructionCheckFailedCount:  {metricName: "history_archiver_deterministic_construction_check_failed", metricType: Counter},
		HistoryArchiverRunningBlobIntegrityCheckCount:             {metricName: "history_archiver_running_blob_integrity_check", metricType: Counter},
		HistoryArchiverBlobIntegrityCheckFailedCount:              {metricName: "history_archiver_blob_integrity_check_failed", metricType: Counter},
		HistoryArchiverDuplicateArchivalsCount:                    {metricName: "history_archiver_duplicate_archivals", metricType: Counter},
		VisibilityArchiverArchiveNonRetryableErrorCount:           {metricName: "visibility_archiver_archive_non_retryable_error", metricType: Counter},
		VisibilityArchiverArchiveTransientErrorCount:              {metricName: "visibility_archiver_archive_transient_error", metricType: Counter},
		VisibilityArchiveSuccessCount:                             {metricName: "visibility_archiver_archive_success", metricType: Counter},
		MatchingClientForwardedCounter:                            {metricName: "forwarded", metricType: Counter},
		MatchingClientInvalidTaskListName:                         {metricName: "invalid_task_list_name", metricType: Counter},

		NamespaceReplicationTaskAckLevelGauge: {metricName: "namespace_replication_task_ack_level", metricType: Gauge},
		NamespaceReplicationDLQAckLevelGauge:  {metricName: "namespace_dlq_ack_level", metricType: Gauge},
		NamespaceReplicationDLQMaxLevelGauge:  {metricName: "namespace_dlq_max_level", metricType: Gauge},
	},
	History: {
		TaskRequests:                                      {metricName: "task_requests", metricType: Counter},
		TaskLatency:                                       {metricName: "task_latency", metricType: Timer},
		TaskAttemptTimer:                                  {metricName: "task_attempt", metricType: Timer},
		TaskFailures:                                      {metricName: "task_errors", metricType: Counter},
		TaskDiscarded:                                     {metricName: "task_errors_discarded", metricType: Counter},
		TaskStandbyRetryCounter:                           {metricName: "task_errors_standby_retry_counter", metricType: Counter},
		TaskNotActiveCounter:                              {metricName: "task_errors_not_active_counter", metricType: Counter},
		TaskLimitExceededCounter:                          {metricName: "task_errors_limit_exceeded_counter", metricType: Counter},
		TaskProcessingLatency:                             {metricName: "task_latency_processing", metricType: Timer},
		TaskQueueLatency:                                  {metricName: "task_latency_queue", metricType: Timer},
		TaskBatchCompleteCounter:                          {metricName: "task_batch_complete_counter", metricType: Counter},
		TransferTaskThrottledCounter:                      {metricName: "transfer_task_throttled_counter", metricType: Counter},
		TimerTaskThrottledCounter:                         {metricName: "timer_task_throttled_counter", metricType: Counter},
		ActivityE2ELatency:                                {metricName: "activity_end_to_end_latency", metricType: Timer},
		AckLevelUpdateCounter:                             {metricName: "ack_level_update", metricType: Counter},
		AckLevelUpdateFailedCounter:                       {metricName: "ack_level_update_failed", metricType: Counter},
		DecisionTypeScheduleActivityCounter:               {metricName: "schedule_activity_decision", metricType: Counter},
		DecisionTypeCompleteWorkflowCounter:               {metricName: "complete_workflow_decision", metricType: Counter},
		DecisionTypeFailWorkflowCounter:                   {metricName: "fail_workflow_decision", metricType: Counter},
		DecisionTypeCancelWorkflowCounter:                 {metricName: "cancel_workflow_decision", metricType: Counter},
		DecisionTypeStartTimerCounter:                     {metricName: "start_timer_decision", metricType: Counter},
		DecisionTypeCancelActivityCounter:                 {metricName: "cancel_activity_decision", metricType: Counter},
		DecisionTypeCancelTimerCounter:                    {metricName: "cancel_timer_decision", metricType: Counter},
		DecisionTypeRecordMarkerCounter:                   {metricName: "record_marker_decision", metricType: Counter},
		DecisionTypeCancelExternalWorkflowCounter:         {metricName: "cancel_external_workflow_decision", metricType: Counter},
		DecisionTypeContinueAsNewCounter:                  {metricName: "continue_as_new_decision", metricType: Counter},
		DecisionTypeSignalExternalWorkflowCounter:         {metricName: "signal_external_workflow_decision", metricType: Counter},
		DecisionTypeUpsertWorkflowSearchAttributesCounter: {metricName: "upsert_workflow_search_attributes_decision", metricType: Counter},
		DecisionTypeChildWorkflowCounter:                  {metricName: "child_workflow_decision", metricType: Counter},
		EmptyCompletionDecisionsCounter:                   {metricName: "empty_completion_decisions", metricType: Counter},
		MultipleCompletionDecisionsCounter:                {metricName: "multiple_completion_decisions", metricType: Counter},
		FailedDecisionsCounter:                            {metricName: "failed_decisions", metricType: Counter},
		StaleMutableStateCounter:                          {metricName: "stale_mutable_state", metricType: Counter},
		AutoResetPointsLimitExceededCounter:               {metricName: "auto_reset_points_exceed_limit", metricType: Counter},
		AutoResetPointCorruptionCounter:                   {metricName: "auto_reset_point_corruption", metricType: Counter},
		ConcurrencyUpdateFailureCounter:                   {metricName: "concurrency_update_failure", metricType: Counter},
		ServiceErrShardOwnershipLostCounter:               {metricName: "service_errors_shard_ownership_lost", metricType: Counter},
		ServiceErrEventAlreadyStartedCounter:              {metricName: "service_errors_event_already_started", metricType: Counter},
		HeartbeatTimeoutCounter:                           {metricName: "heartbeat_timeout", metricType: Counter},
		ScheduleToStartTimeoutCounter:                     {metricName: "schedule_to_start_timeout", metricType: Counter},
		StartToCloseTimeoutCounter:                        {metricName: "start_to_close_timeout", metricType: Counter},
		ScheduleToCloseTimeoutCounter:                     {metricName: "schedule_to_close_timeout", metricType: Counter},
		NewTimerCounter:                                   {metricName: "new_timer", metricType: Counter},
		NewTimerNotifyCounter:                             {metricName: "new_timer_notifications", metricType: Counter},
		AcquireShardsCounter:                              {metricName: "acquire_shards_count", metricType: Counter},
		AcquireShardsLatency:                              {metricName: "acquire_shards_latency", metricType: Timer},
		ShardClosedCounter:                                {metricName: "shard_closed_count", metricType: Counter},
		ShardItemCreatedCounter:                           {metricName: "sharditem_created_count", metricType: Counter},
		ShardItemRemovedCounter:                           {metricName: "sharditem_removed_count", metricType: Counter},
		ShardItemAcquisitionLatency:                       {metricName: "sharditem_acquisition_latency", metricType: Timer},
		ShardInfoReplicationPendingTasksTimer:             {metricName: "shardinfo_replication_pending_task", metricType: Timer},
		ShardInfoTransferActivePendingTasksTimer:          {metricName: "shardinfo_transfer_active_pending_task", metricType: Timer},
		ShardInfoTransferStandbyPendingTasksTimer:         {metricName: "shardinfo_transfer_standby_pending_task", metricType: Timer},
		ShardInfoTimerActivePendingTasksTimer:             {metricName: "shardinfo_timer_active_pending_task", metricType: Timer},
		ShardInfoTimerStandbyPendingTasksTimer:            {metricName: "shardinfo_timer_standby_pending_task", metricType: Timer},
		ShardInfoReplicationLagTimer:                      {metricName: "shardinfo_replication_lag", metricType: Timer},
		ShardInfoTransferLagTimer:                         {metricName: "shardinfo_transfer_lag", metricType: Timer},
		ShardInfoTimerLagTimer:                            {metricName: "shardinfo_timer_lag", metricType: Timer},
		ShardInfoTransferDiffTimer:                        {metricName: "shardinfo_transfer_diff", metricType: Timer},
		ShardInfoTimerDiffTimer:                           {metricName: "shardinfo_timer_diff", metricType: Timer},
		ShardInfoTransferFailoverInProgressTimer:          {metricName: "shardinfo_transfer_failover_in_progress", metricType: Timer},
		ShardInfoTimerFailoverInProgressTimer:             {metricName: "shardinfo_timer_failover_in_progress", metricType: Timer},
		ShardInfoTransferFailoverLatencyTimer:             {metricName: "shardinfo_transfer_failover_latency", metricType: Timer},
		ShardInfoTimerFailoverLatencyTimer:                {metricName: "shardinfo_timer_failover_latency", metricType: Timer},
		SyncShardFromRemoteCounter:                        {metricName: "syncshard_remote_count", metricType: Counter},
		SyncShardFromRemoteFailure:                        {metricName: "syncshard_remote_failed", metricType: Counter},
		MembershipChangedCounter:                          {metricName: "membership_changed_count", metricType: Counter},
		NumShardsGauge:                                    {metricName: "numshards_gauge", metricType: Gauge},
		GetEngineForShardErrorCounter:                     {metricName: "get_engine_for_shard_errors", metricType: Counter},
		GetEngineForShardLatency:                          {metricName: "get_engine_for_shard_latency", metricType: Timer},
		RemoveEngineForShardLatency:                       {metricName: "remove_engine_for_shard_latency", metricType: Timer},
		CompleteDecisionWithStickyEnabledCounter:          {metricName: "complete_decision_sticky_enabled_count", metricType: Counter},
		CompleteDecisionWithStickyDisabledCounter:         {metricName: "complete_decision_sticky_disabled_count", metricType: Counter},
		DecisionHeartbeatTimeoutCounter:                   {metricName: "decision_heartbeat_timeout_count", metricType: Counter},
		HistoryEventNotificationQueueingLatency:           {metricName: "history_event_notification_queueing_latency", metricType: Timer},
		HistoryEventNotificationFanoutLatency:             {metricName: "history_event_notification_fanout_latency", metricType: Timer},
		HistoryEventNotificationInFlightMessageGauge:      {metricName: "history_event_notification_inflight_message_gauge", metricType: Gauge},
		HistoryEventNotificationFailDeliveryCount:         {metricName: "history_event_notification_fail_delivery_count", metricType: Counter},
		EmptyReplicationEventsCounter:                     {metricName: "empty_replication_events", metricType: Counter},
		DuplicateReplicationEventsCounter:                 {metricName: "duplicate_replication_events", metricType: Counter},
		StaleReplicationEventsCounter:                     {metricName: "stale_replication_events", metricType: Counter},
		ReplicationEventsSizeTimer:                        {metricName: "replication_events_size", metricType: Timer},
		BufferReplicationTaskTimer:                        {metricName: "buffer_replication_tasks", metricType: Timer},
		UnbufferReplicationTaskTimer:                      {metricName: "unbuffer_replication_tasks", metricType: Timer},
		HistoryConflictsCounter:                           {metricName: "history_conflicts", metricType: Counter},
		CompleteTaskFailedCounter:                         {metricName: "complete_task_fail_count", metricType: Counter},
		CacheRequests:                                     {metricName: "cache_requests", metricType: Counter},
		CacheFailures:                                     {metricName: "cache_errors", metricType: Counter},
		CacheLatency:                                      {metricName: "cache_latency", metricType: Timer},
		CacheMissCounter:                                  {metricName: "cache_miss", metricType: Counter},
		AcquireLockFailedCounter:                          {metricName: "acquire_lock_failed", metricType: Counter},
		WorkflowContextCleared:                            {metricName: "workflow_context_cleared", metricType: Counter},
		MutableStateSize:                                  {metricName: "mutable_state_size", metricType: Timer},
		ExecutionInfoSize:                                 {metricName: "execution_info_size", metricType: Timer},
		ActivityInfoSize:                                  {metricName: "activity_info_size", metricType: Timer},
		TimerInfoSize:                                     {metricName: "timer_info_size", metricType: Timer},
		ChildInfoSize:                                     {metricName: "child_info_size", metricType: Timer},
		SignalInfoSize:                                    {metricName: "signal_info", metricType: Timer},
		BufferedEventsSize:                                {metricName: "buffered_events_size", metricType: Timer},
		ActivityInfoCount:                                 {metricName: "activity_info_count", metricType: Timer},
		TimerInfoCount:                                    {metricName: "timer_info_count", metricType: Timer},
		ChildInfoCount:                                    {metricName: "child_info_count", metricType: Timer},
		SignalInfoCount:                                   {metricName: "signal_info_count", metricType: Timer},
		RequestCancelInfoCount:                            {metricName: "request_cancel_info_count", metricType: Timer},
		BufferedEventsCount:                               {metricName: "buffered_events_count", metricType: Timer},
		DeleteActivityInfoCount:                           {metricName: "delete_activity_info", metricType: Timer},
		DeleteTimerInfoCount:                              {metricName: "delete_timer_info", metricType: Timer},
		DeleteChildInfoCount:                              {metricName: "delete_child_info", metricType: Timer},
		DeleteSignalInfoCount:                             {metricName: "delete_signal_info", metricType: Timer},
		DeleteRequestCancelInfoCount:                      {metricName: "delete_request_cancel_info", metricType: Timer},
		WorkflowRetryBackoffTimerCount:                    {metricName: "workflow_retry_backoff_timer", metricType: Counter},
		WorkflowCronBackoffTimerCount:                     {metricName: "workflow_cron_backoff_timer", metricType: Counter},
		WorkflowCleanupDeleteCount:                        {metricName: "workflow_cleanup_delete", metricType: Counter},
		WorkflowCleanupArchiveCount:                       {metricName: "workflow_cleanup_archive", metricType: Counter},
		WorkflowCleanupNopCount:                           {metricName: "workflow_cleanup_nop", metricType: Counter},
		WorkflowCleanupDeleteHistoryInlineCount:           {metricName: "workflow_cleanup_delete_history_inline", metricType: Counter},
		WorkflowSuccessCount:                              {metricName: "workflow_success", metricType: Counter},
		WorkflowCancelCount:                               {metricName: "workflow_cancel", metricType: Counter},
		WorkflowFailedCount:                               {metricName: "workflow_failed", metricType: Counter},
		WorkflowTimeoutCount:                              {metricName: "workflow_timeout", metricType: Counter},
		WorkflowTerminateCount:                            {metricName: "workflow_terminate", metricType: Counter},
		ArchiverClientSendSignalCount:                     {metricName: "archiver_client_sent_signal", metricType: Counter},
		ArchiverClientSendSignalFailureCount:              {metricName: "archiver_client_send_signal_error", metricType: Counter},
		ArchiverClientHistoryRequestCount:                 {metricName: "archiver_client_history_request", metricType: Counter},
		ArchiverClientHistoryInlineArchiveAttemptCount:    {metricName: "archiver_client_history_inline_archive_attempt", metricType: Counter},
		ArchiverClientHistoryInlineArchiveFailureCount:    {metricName: "archiver_client_history_inline_archive_failure", metricType: Counter},
		ArchiverClientVisibilityRequestCount:              {metricName: "archiver_client_visibility_request", metricType: Counter},
		ArchiverClientVisibilityInlineArchiveAttemptCount: {metricName: "archiver_client_visibility_inline_archive_attempt", metricType: Counter},
		ArchiverClientVisibilityInlineArchiveFailureCount: {metricName: "archiver_client_visibility_inline_archive_failure", metricType: Counter},
		LastRetrievedMessageID:                            {metricName: "last_retrieved_message_id", metricType: Gauge},
		LastProcessedMessageID:                            {metricName: "last_processed_message_id", metricType: Gauge},
		ReplicationTasksApplied:                           {metricName: "replication_tasks_applied", metricType: Counter},
		ReplicationTasksFailed:                            {metricName: "replication_tasks_failed", metricType: Counter},
		ReplicationTasksLag:                               {metricName: "replication_tasks_lag", metricType: Timer},
		ReplicationTasksFetched:                           {metricName: "replication_tasks_fetched", metricType: Timer},
		ReplicationTasksReturned:                          {metricName: "replication_tasks_returned", metricType: Timer},
		ReplicationDLQFailed:                              {metricName: "replication_dlq_enqueue_failed", metricType: Counter},
		ReplicationDLQMaxLevelGauge:                       {metricName: "replication_dlq_max_level", metricType: Gauge},
		ReplicationDLQAckLevelGauge:                       {metricName: "replication_dlq_ack_level", metricType: Gauge},
		GetReplicationMessagesForShardLatency:             {metricName: "get_replication_messages_for_shard", metricType: Timer},
		GetDLQReplicationMessagesLatency:                  {metricName: "get_dlq_replication_messages", metricType: Timer},
		EventReapplySkippedCount:                          {metricName: "event_reapply_skipped_count", metricType: Counter},
		DirectQueryDispatchLatency:                        {metricName: "direct_query_dispatch_latency", metricType: Timer},
		DirectQueryDispatchStickyLatency:                  {metricName: "direct_query_dispatch_sticky_latency", metricType: Timer},
		DirectQueryDispatchNonStickyLatency:               {metricName: "direct_query_dispatch_non_sticky_latency", metricType: Timer},
		DirectQueryDispatchStickySuccessCount:             {metricName: "direct_query_dispatch_sticky_success", metricType: Counter},
		DirectQueryDispatchNonStickySuccessCount:          {metricName: "direct_query_dispatch_non_sticky_success", metricType: Counter},
		DirectQueryDispatchClearStickinessLatency:         {metricName: "direct_query_dispatch_clear_stickiness_latency", metricType: Timer},
		DirectQueryDispatchClearStickinessSuccessCount:    {metricName: "direct_query_dispatch_clear_stickiness_success", metricType: Counter},
		DirectQueryDispatchTimeoutBeforeNonStickyCount:    {metricName: "direct_query_dispatch_timeout_before_non_sticky", metricType: Counter},
		DecisionTaskQueryLatency:                          {metricName: "decision_task_query_latency", metricType: Timer},
		ConsistentQueryTimeoutCount:                       {metricName: "consistent_query_timeout", metricType: Counter},
		QueryBeforeFirstDecisionCount:                     {metricName: "query_before_first_decision", metricType: Counter},
		QueryBufferExceededCount:                          {metricName: "query_buffer_exceeded", metricType: Counter},
		QueryRegistryInvalidStateCount:                    {metricName: "query_registry_invalid_state", metricType: Counter},
		WorkerNotSupportsConsistentQueryCount:             {metricName: "worker_not_supports_consistent_query", metricType: Counter},
		DecisionStartToCloseTimeoutOverrideCount:          {metricName: "decision_start_to_close_timeout_overrides", metricType: Counter},
		WorkflowExecutionStartToCloseTimeoutOverrideCount: {metricName: "workflow_execution_start_to_close_timeout_overrides", metricType: Counter},
		ReplicationTaskCleanupCount:                       {metricName: "replication_task_cleanup_count", metricType: Counter},
		ReplicationTaskCleanupFailure:                     {metricName: "replication_task_cleanup_failed", metricType: Counter},
		MutableStateChecksumMismatch:                      {metricName: "mutable_state_checksum_mismatch", metricType: Counter},
		MutableStateChecksumInvalidated:                   {metricName: "mutable_state_checksum_invalidated", metricType: Counter},
	},
	Matching: {
		PollSuccessCounter:            {metricName: "poll_success"},
		PollTimeoutCounter:            {metricName: "poll_timeouts"},
		PollSuccessWithSyncCounter:    {metricName: "poll_success_sync"},
		LeaseRequestCounter:           {metricName: "lease_requests"},
		LeaseFailureCounter:           {metricName: "lease_failures"},
		ConditionFailedErrorCounter:   {metricName: "condition_failed_errors"},
		RespondQueryTaskFailedCounter: {metricName: "respond_query_failed"},
		SyncThrottleCounter:           {metricName: "sync_throttle_count"},
		BufferThrottleCounter:         {metricName: "buffer_throttle_count"},
		ExpiredTasksCounter:           {metricName: "tasks_expired"},
		ForwardedCounter:              {metricName: "forwarded"},
		ForwardTaskCalls:              {metricName: "forward_task_calls"},
		ForwardTaskErrors:             {metricName: "forward_task_errors"},
		ForwardQueryCalls:             {metricName: "forward_query_calls"},
		ForwardQueryErrors:            {metricName: "forward_query_errors"},
		ForwardPollCalls:              {metricName: "forward_poll_calls"},
		ForwardPollErrors:             {metricName: "forward_poll_errors"},
		SyncMatchLatency:              {metricName: "syncmatch_latency", metricType: Timer},
		AsyncMatchLatency:             {metricName: "asyncmatch_latency", metricType: Timer},
		ForwardTaskLatency:            {metricName: "forward_task_latency"},
		ForwardQueryLatency:           {metricName: "forward_query_latency"},
		ForwardPollLatency:            {metricName: "forward_poll_latency"},
		LocalToLocalMatchCounter:      {metricName: "local_to_local_matches"},
		LocalToRemoteMatchCounter:     {metricName: "local_to_remote_matches"},
		RemoteToLocalMatchCounter:     {metricName: "remote_to_local_matches"},
		RemoteToRemoteMatchCounter:    {metricName: "remote_to_remote_matches"},
	},
	Worker: {
		ReplicatorMessages:                            {metricName: "replicator_messages"},
		ReplicatorFailures:                            {metricName: "replicator_errors"},
		ReplicatorMessagesDropped:                     {metricName: "replicator_messages_dropped"},
		ReplicatorLatency:                             {metricName: "replicator_latency"},
		ReplicatorDLQFailures:                         {metricName: "replicator_dlq_enqueue_fails", metricType: Counter},
		ESProcessorRequests:                           {metricName: "es_processor_requests"},
		ESProcessorRetries:                            {metricName: "es_processor_retries"},
		ESProcessorFailures:                           {metricName: "es_processor_errors"},
		ESProcessorCorruptedData:                      {metricName: "es_processor_corrupted_data"},
		ESProcessorProcessMsgLatency:                  {metricName: "es_processor_process_msg_latency", metricType: Timer},
		IndexProcessorCorruptedData:                   {metricName: "index_processor_corrupted_data"},
		IndexProcessorProcessMsgLatency:               {metricName: "index_processor_process_msg_latency", metricType: Timer},
		ArchiverNonRetryableErrorCount:                {metricName: "archiver_non_retryable_error"},
		ArchiverStartedCount:                          {metricName: "archiver_started"},
		ArchiverStoppedCount:                          {metricName: "archiver_stopped"},
		ArchiverCoroutineStartedCount:                 {metricName: "archiver_coroutine_started"},
		ArchiverCoroutineStoppedCount:                 {metricName: "archiver_coroutine_stopped"},
		ArchiverHandleHistoryRequestLatency:           {metricName: "archiver_handle_history_request_latency"},
		ArchiverHandleVisibilityRequestLatency:        {metricName: "archiver_handle_visibility_request_latency"},
		ArchiverUploadWithRetriesLatency:              {metricName: "archiver_upload_with_retries_latency"},
		ArchiverDeleteWithRetriesLatency:              {metricName: "archiver_delete_with_retries_latency"},
		ArchiverUploadFailedAllRetriesCount:           {metricName: "archiver_upload_failed_all_retries"},
		ArchiverUploadSuccessCount:                    {metricName: "archiver_upload_success"},
		ArchiverDeleteFailedAllRetriesCount:           {metricName: "archiver_delete_failed_all_retries"},
		ArchiverDeleteSuccessCount:                    {metricName: "archiver_delete_success"},
		ArchiverHandleVisibilityFailedAllRetiresCount: {metricName: "archiver_handle_visibility_failed_all_retries"},
		ArchiverHandleVisibilitySuccessCount:          {metricName: "archiver_handle_visibility_success"},
		ArchiverBacklogSizeGauge:                      {metricName: "archiver_backlog_size"},
		ArchiverPumpTimeoutCount:                      {metricName: "archiver_pump_timeout"},
		ArchiverPumpSignalThresholdCount:              {metricName: "archiver_pump_signal_threshold"},
		ArchiverPumpTimeoutWithoutSignalsCount:        {metricName: "archiver_pump_timeout_without_signals"},
		ArchiverPumpSignalChannelClosedCount:          {metricName: "archiver_pump_signal_channel_closed"},
		ArchiverWorkflowStartedCount:                  {metricName: "archiver_workflow_started"},
		ArchiverNumPumpedRequestsCount:                {metricName: "archiver_num_pumped_requests"},
		ArchiverNumHandledRequestsCount:               {metricName: "archiver_num_handled_requests"},
		ArchiverPumpedNotEqualHandledCount:            {metricName: "archiver_pumped_not_equal_handled"},
		ArchiverHandleAllRequestsLatency:              {metricName: "archiver_handle_all_requests_latency"},
		ArchiverWorkflowStoppingCount:                 {metricName: "archiver_workflow_stopping"},
		TaskProcessedCount:                            {metricName: "task_processed", metricType: Gauge},
		TaskDeletedCount:                              {metricName: "task_deleted", metricType: Gauge},
		TaskListProcessedCount:                        {metricName: "tasklist_processed", metricType: Gauge},
		TaskListDeletedCount:                          {metricName: "tasklist_deleted", metricType: Gauge},
		TaskListOutstandingCount:                      {metricName: "tasklist_outstanding", metricType: Gauge},
		ExecutionsOutstandingCount:                    {metricName: "executions_outstanding", metricType: Gauge},
		StartedCount:                                  {metricName: "started", metricType: Counter},
		StoppedCount:                                  {metricName: "stopped", metricType: Counter},
		ExecutorTasksDeferredCount:                    {metricName: "executor_deferred", metricType: Counter},
		ExecutorTasksDroppedCount:                     {metricName: "executor_dropped", metricType: Counter},
		BatcherProcessorSuccess:                       {metricName: "batcher_processor_requests", metricType: Counter},
		BatcherProcessorFailures:                      {metricName: "batcher_processor_errors", metricType: Counter},
		HistoryScavengerSuccessCount:                  {metricName: "scavenger_success", metricType: Counter},
		HistoryScavengerErrorCount:                    {metricName: "scavenger_errors", metricType: Counter},
		HistoryScavengerSkipCount:                     {metricName: "scavenger_skips", metricType: Counter},
		ParentClosePolicyProcessorSuccess:             {metricName: "parent_close_policy_processor_requests", metricType: Counter},
		ParentClosePolicyProcessorFailures:            {metricName: "parent_close_policy_processor_errors", metricType: Counter},
		NamespaceReplicationEnqueueDLQCount:           {metricName: "namespace_replication_dlq_enqueue_requests", metricType: Counter},
	},
}

// ErrorClass is an enum to help with classifying SLA vs. non-SLA errors (SLA = "service level agreement")
type ErrorClass uint8

const (
	// NoError indicates that there is no error (error should be nil)
	NoError = ErrorClass(iota)
	// UserError indicates that this is NOT an SLA-reportable error
	UserError
	// InternalError indicates that this is an SLA-reportable error
	InternalError
)<|MERGE_RESOLUTION|>--- conflicted
+++ resolved
@@ -1524,7 +1524,6 @@
 
 // Common Metrics enum
 const (
-<<<<<<< HEAD
 	ServiceRequests = iota
 	ServiceFailures
 	ServiceCriticalFailures
@@ -1543,29 +1542,8 @@
 	ServiceErrClientVersionNotSupportedCounter
 	ServiceErrIncompleteHistoryCounter
 	ServiceErrNonDeterministicCounter
-=======
-	CadenceRequests = iota
-	CadenceFailures
-	CadenceCriticalFailures
-	CadenceLatency
-	CadenceErrBadRequestCounter
-	CadenceErrDomainNotActiveCounter
-	CadenceErrServiceBusyCounter
-	CadenceErrEntityNotExistsCounter
-	CadenceErrExecutionAlreadyStartedCounter
-	CadenceErrDomainAlreadyExistsCounter
-	CadenceErrCancellationAlreadyRequestedCounter
-	CadenceErrQueryFailedCounter
-	CadenceErrLimitExceededCounter
-	CadenceErrContextTimeoutCounter
-	CadenceErrRetryTaskCounter
-	CadenceErrBadBinaryCounter
-	CadenceErrClientVersionNotSupportedCounter
-	CadenceErrIncompleteHistoryCounter
-	CadenceErrNonDeterministicCounter
-	CadenceErrUnauthorizedCounter
-	CadenceErrAuthorizeFailedCounter
->>>>>>> 882f6808
+	ServiceErrUnauthorizedCounter
+	ServiceErrAuthorizeFailedCounter
 	PersistenceRequests
 	PersistenceFailures
 	PersistenceLatency
@@ -1589,15 +1567,10 @@
 	ClientRedirectionFailures
 	ClientRedirectionLatency
 
-<<<<<<< HEAD
+	ServiceAuthorizationLatency
+
 	NamespaceCachePrepareCallbacksLatency
 	NamespaceCacheCallbacksLatency
-=======
-	CadenceAuthorizationLatency
-
-	DomainCachePrepareCallbacksLatency
-	DomainCacheCallbacksLatency
->>>>>>> 882f6808
 
 	HistorySize
 	HistoryCount
@@ -1924,7 +1897,6 @@
 // MetricDefs record the metrics for all services
 var MetricDefs = map[ServiceIdx]map[int]metricDefinition{
 	Common: {
-<<<<<<< HEAD
 		ServiceRequests:                                     {metricName: "service_requests", metricType: Counter},
 		ServiceFailures:                                     {metricName: "service_errors", metricType: Counter},
 		ServiceCriticalFailures:                             {metricName: "service_errors_critical", metricType: Counter},
@@ -1943,29 +1915,8 @@
 		ServiceErrClientVersionNotSupportedCounter:          {metricName: "service_errors_client_version_not_supported", metricType: Counter},
 		ServiceErrIncompleteHistoryCounter:                  {metricName: "service_errors_incomplete_history", metricType: Counter},
 		ServiceErrNonDeterministicCounter:                   {metricName: "service_errors_nondeterministic", metricType: Counter},
-=======
-		CadenceRequests:                                     {metricName: "cadence_requests", metricType: Counter},
-		CadenceFailures:                                     {metricName: "cadence_errors", metricType: Counter},
-		CadenceCriticalFailures:                             {metricName: "cadence_errors_critical", metricType: Counter},
-		CadenceLatency:                                      {metricName: "cadence_latency", metricType: Timer},
-		CadenceErrBadRequestCounter:                         {metricName: "cadence_errors_bad_request", metricType: Counter},
-		CadenceErrDomainNotActiveCounter:                    {metricName: "cadence_errors_domain_not_active", metricType: Counter},
-		CadenceErrServiceBusyCounter:                        {metricName: "cadence_errors_service_busy", metricType: Counter},
-		CadenceErrEntityNotExistsCounter:                    {metricName: "cadence_errors_entity_not_exists", metricType: Counter},
-		CadenceErrExecutionAlreadyStartedCounter:            {metricName: "cadence_errors_execution_already_started", metricType: Counter},
-		CadenceErrDomainAlreadyExistsCounter:                {metricName: "cadence_errors_domain_already_exists", metricType: Counter},
-		CadenceErrCancellationAlreadyRequestedCounter:       {metricName: "cadence_errors_cancellation_already_requested", metricType: Counter},
-		CadenceErrQueryFailedCounter:                        {metricName: "cadence_errors_query_failed", metricType: Counter},
-		CadenceErrLimitExceededCounter:                      {metricName: "cadence_errors_limit_exceeded", metricType: Counter},
-		CadenceErrContextTimeoutCounter:                     {metricName: "cadence_errors_context_timeout", metricType: Counter},
-		CadenceErrRetryTaskCounter:                          {metricName: "cadence_errors_retry_task", metricType: Counter},
-		CadenceErrBadBinaryCounter:                          {metricName: "cadence_errors_bad_binary", metricType: Counter},
-		CadenceErrClientVersionNotSupportedCounter:          {metricName: "cadence_errors_client_version_not_supported", metricType: Counter},
-		CadenceErrIncompleteHistoryCounter:                  {metricName: "cadence_errors_incomplete_history", metricType: Counter},
-		CadenceErrNonDeterministicCounter:                   {metricName: "cadence_errors_nondeterministic", metricType: Counter},
-		CadenceErrUnauthorizedCounter:                       {metricName: "cadence_errors_unauthorized", metricType: Counter},
-		CadenceErrAuthorizeFailedCounter:                    {metricName: "cadence_errors_authorize_failed", metricType: Counter},
->>>>>>> 882f6808
+		ServiceErrUnauthorizedCounter:                       {metricName: "service_errors_unauthorized", metricType: Counter},
+		ServiceErrAuthorizeFailedCounter:                    {metricName: "service_errors_authorize_failed", metricType: Counter},
 		PersistenceRequests:                                 {metricName: "persistence_requests", metricType: Counter},
 		PersistenceFailures:                                 {metricName: "persistence_errors", metricType: Counter},
 		PersistenceLatency:                                  {metricName: "persistence_latency", metricType: Timer},
@@ -1980,26 +1931,15 @@
 		PersistenceErrNamespaceAlreadyExistsCounter:         {metricName: "persistence_errors_namespace_already_exists", metricType: Counter},
 		PersistenceErrBadRequestCounter:                     {metricName: "persistence_errors_bad_request", metricType: Counter},
 		PersistenceSampledCounter:                           {metricName: "persistence_sampled", metricType: Counter},
-<<<<<<< HEAD
 		ClientRequests:                                      {metricName: "client_requests", metricType: Counter},
 		ClientFailures:                                      {metricName: "client_errors", metricType: Counter},
 		ClientLatency:                                       {metricName: "client_latency", metricType: Timer},
 		ClientRedirectionRequests:                           {metricName: "client_redirection_requests", metricType: Counter},
 		ClientRedirectionFailures:                           {metricName: "client_redirection_errors", metricType: Counter},
 		ClientRedirectionLatency:                            {metricName: "client_redirection_latency", metricType: Timer},
+		ServiceAuthorizationLatency:                         {metricName: "service_authorization_latency", metricType: Timer},
 		NamespaceCachePrepareCallbacksLatency:               {metricName: "namespace_cache_prepare_callbacks_latency", metricType: Timer},
 		NamespaceCacheCallbacksLatency:                      {metricName: "namespace_cache_callbacks_latency", metricType: Timer},
-=======
-		CadenceClientRequests:                               {metricName: "cadence_client_requests", metricType: Counter},
-		CadenceClientFailures:                               {metricName: "cadence_client_errors", metricType: Counter},
-		CadenceClientLatency:                                {metricName: "cadence_client_latency", metricType: Timer},
-		CadenceDcRedirectionClientRequests:                  {metricName: "cadence_client_requests_redirection", metricType: Counter},
-		CadenceDcRedirectionClientFailures:                  {metricName: "cadence_client_errors_redirection", metricType: Counter},
-		CadenceDcRedirectionClientLatency:                   {metricName: "cadence_client_latency_redirection", metricType: Timer},
-		CadenceAuthorizationLatency:                         {metricName: "cadence_authorization_latency", metricType: Timer},
-		DomainCachePrepareCallbacksLatency:                  {metricName: "domain_cache_prepare_callbacks_latency", metricType: Timer},
-		DomainCacheCallbacksLatency:                         {metricName: "domain_cache_callbacks_latency", metricType: Timer},
->>>>>>> 882f6808
 		HistorySize:                                         {metricName: "history_size", metricType: Timer},
 		HistoryCount:                                        {metricName: "history_count", metricType: Timer},
 		EventBlobSize:                                       {metricName: "event_blob_size", metricType: Timer},
