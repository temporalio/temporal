// The MIT License

//
// Copyright (c) 2020 Temporal Technologies Inc.  All rights reserved.
//
// Copyright (c) 2020 Uber Technologies, Inc.
//
// Permission is hereby granted, free of charge, to any person obtaining a copy
// of this software and associated documentation files (the "Software"), to deal
// in the Software without restriction, including without limitation the rights
// to use, copy, modify, merge, publish, distribute, sublicense, and/or sell
// copies of the Software, and to permit persons to whom the Software is
// furnished to do so, subject to the following conditions:
//
// The above copyright notice and this permission notice shall be included in
// all copies or substantial portions of the Software.
//
// THE SOFTWARE IS PROVIDED "AS IS", WITHOUT WARRANTY OF ANY KIND, EXPRESS OR
// IMPLIED, INCLUDING BUT NOT LIMITED TO THE WARRANTIES OF MERCHANTABILITY,
// FITNESS FOR A PARTICULAR PURPOSE AND NONINFRINGEMENT. IN NO EVENT SHALL THE
// AUTHORS OR COPYRIGHT HOLDERS BE LIABLE FOR ANY CLAIM, DAMAGES OR OTHER
// LIABILITY, WHETHER IN AN ACTION OF CONTRACT, TORT OR OTHERWISE, ARISING FROM,
// OUT OF OR IN CONNECTION WITH THE SOFTWARE OR THE USE OR OTHER DEALINGS IN
// THE SOFTWARE.

package metrics

// types used/defined by the package
type (
	// MetricName is the name of the metric
	MetricName string

	// MetricType is the type of the metric
	MetricType int

	MetricUnit string

	// metricDefinition contains the definition for a metric
	metricDefinition struct {
		metricType MetricType // metric type
		metricName MetricName // metric name
		unit       MetricUnit
	}

	// ServiceIdx is an index that uniquely identifies the service
	ServiceIdx int
)

// MetricUnit supported values
// Values are pulled from https://pkg.go.dev/golang.org/x/exp/event#Unit
const (
	Dimensionless = "1"
	Milliseconds  = "ms"
	Bytes         = "By"
)

// MetricTypes which are supported
const (
	Counter MetricType = iota
	Timer
	Gauge
	Histogram
)

<<<<<<< HEAD
// Service names for all services that emit metrics.
const (
	Common ServiceIdx = iota
	Frontend
	History
	Matching
	Worker
	Server
	UnitTestService
	NumServices
)

// Values used for metrics propagation
const (
	HistoryWorkflowExecutionCacheLatency = "history_workflow_execution_cache_latency"
)

// Common tags for all services
const (
	OperationTagName      = "operation"
	ServiceRoleTagName    = "service_role"
	CacheTypeTagName      = "cache_type"
	FailureTagName        = "failure"
	TaskCategoryTagName   = "task_category"
	TaskTypeTagName       = "task_type"
	TaskPriorityTagName   = "task_priority"
	QueueReaderIDTagName  = "queue_reader_id"
	QueueAlertTypeTagName = "queue_alert_type"
	QueueTypeTagName      = "queue_type"
	visibilityTypeTagName = "visibility_type"
	ErrorTypeTagName      = "error_type"
	httpStatusTagName     = "http_status"
	resourceExhaustedTag  = "resource_exhausted_cause"
)

// This package should hold all the metrics and tags for temporal
const (
	HistoryRoleTagValue       = "history"
	MatchingRoleTagValue      = "matching"
	FrontendRoleTagValue      = "frontend"
	AdminRoleTagValue         = "admin"
	DCRedirectionRoleTagValue = "dc_redirection"
	BlobstoreRoleTagValue     = "blobstore"

	MutableStateCacheTypeTagValue = "mutablestate"
	EventsCacheTypeTagValue       = "events"

	standardVisibilityTagValue = "standard_visibility"
	advancedVisibilityTagValue = "advanced_visibility"
)

// Common service base metrics
const (
	RestartCount         = "restarts"
	NumGoRoutinesGauge   = "num_goroutines"
	GoMaxProcsGauge      = "gomaxprocs"
	MemoryAllocatedGauge = "memory_allocated"
	MemoryHeapGauge      = "memory_heap"
	MemoryHeapIdleGauge  = "memory_heapidle"
	MemoryHeapInuseGauge = "memory_heapinuse"
	MemoryStackGauge     = "memory_stack"
	NumGCCounter         = "memory_num_gc"
	GcPauseMsTimer       = "memory_gc_pause_ms"
)

// ServiceMetrics are types for common service base metrics
var ServiceMetrics = map[MetricName]MetricType{
	RestartCount: Counter,
}

// GoRuntimeMetrics represent the runtime stats from go runtime
var GoRuntimeMetrics = map[MetricName]MetricType{
	NumGoRoutinesGauge:   Gauge,
	GoMaxProcsGauge:      Gauge,
	MemoryAllocatedGauge: Gauge,
	MemoryHeapGauge:      Gauge,
	MemoryHeapIdleGauge:  Gauge,
	MemoryHeapInuseGauge: Gauge,
	MemoryStackGauge:     Gauge,
	NumGCCounter:         Counter,
	GcPauseMsTimer:       Timer,
}

// Scopes enum
const (
	UnknownScope = iota

	// -- Common Operation scopes --

	// PersistenceGetOrCreateShardScope tracks GetOrCreateShard calls made by service to persistence layer
	PersistenceGetOrCreateShardScope
	// PersistenceUpdateShardScope tracks UpdateShard calls made by service to persistence layer
	PersistenceUpdateShardScope
	// PersistenceAssertShardOwnershipScope tracks UpdateShard calls made by service to persistence layer
	PersistenceAssertShardOwnershipScope
	// PersistenceCreateWorkflowExecutionScope tracks CreateWorkflowExecution calls made by service to persistence layer
	PersistenceCreateWorkflowExecutionScope
	// PersistenceGetWorkflowExecutionScope tracks GetWorkflowExecution calls made by service to persistence layer
	PersistenceGetWorkflowExecutionScope
	// PersistenceSetWorkflowExecutionScope tracks SetWorkflowExecution calls made by service to persistence layer
	PersistenceSetWorkflowExecutionScope
	// PersistenceUpdateWorkflowExecutionScope tracks UpdateWorkflowExecution calls made by service to persistence layer
	PersistenceUpdateWorkflowExecutionScope
	// PersistenceConflictResolveWorkflowExecutionScope tracks ConflictResolveWorkflowExecution calls made by service to persistence layer
	PersistenceConflictResolveWorkflowExecutionScope
	// PersistenceResetWorkflowExecutionScope tracks ResetWorkflowExecution calls made by service to persistence layer
	PersistenceResetWorkflowExecutionScope
	// PersistenceDeleteWorkflowExecutionScope tracks DeleteWorkflowExecution calls made by service to persistence layer
	PersistenceDeleteWorkflowExecutionScope
	// PersistenceDeleteCurrentWorkflowExecutionScope tracks DeleteCurrentWorkflowExecution calls made by service to persistence layer
	PersistenceDeleteCurrentWorkflowExecutionScope
	// PersistenceGetCurrentExecutionScope tracks GetCurrentExecution calls made by service to persistence layer
	PersistenceGetCurrentExecutionScope
	// PersistenceListConcreteExecutionsScope tracks ListConcreteExecutions calls made by service to persistence layer
	PersistenceListConcreteExecutionsScope
	// PersistenceAddTasksScope tracks AddTasks calls made by service to persistence layer
	PersistenceAddTasksScope
	// PersistenceGetTransferTaskScope tracks GetTransferTask calls made by service to persistence layer
	PersistenceGetTransferTaskScope
	// PersistenceGetTransferTasksScope tracks GetTransferTasks calls made by service to persistence layer
	PersistenceGetTransferTasksScope
	// PersistenceCompleteTransferTaskScope tracks CompleteTransferTasks calls made by service to persistence layer
	PersistenceCompleteTransferTaskScope
	// PersistenceRangeCompleteTransferTasksScope tracks CompleteTransferTasks calls made by service to persistence layer
	PersistenceRangeCompleteTransferTasksScope

	// PersistenceGetVisibilityTaskScope tracks GetVisibilityTask calls made by service to persistence layer
	PersistenceGetVisibilityTaskScope
	// PersistenceGetVisibilityTasksScope tracks GetVisibilityTasks calls made by service to persistence layer
	PersistenceGetVisibilityTasksScope
	// PersistenceCompleteVisibilityTaskScope tracks CompleteVisibilityTasks calls made by service to persistence layer
	PersistenceCompleteVisibilityTaskScope
	// PersistenceRangeCompleteVisibilityTasksScope tracks CompleteVisibilityTasks calls made by service to persistence layer
	PersistenceRangeCompleteVisibilityTasksScope

	// PersistenceGetReplicationTaskScope tracks GetReplicationTask calls made by service to persistence layer
	PersistenceGetReplicationTaskScope
	// PersistenceGetReplicationTasksScope tracks GetReplicationTasks calls made by service to persistence layer
	PersistenceGetReplicationTasksScope
	// PersistenceCompleteReplicationTaskScope tracks CompleteReplicationTasks calls made by service to persistence layer
	PersistenceCompleteReplicationTaskScope
	// PersistenceRangeCompleteReplicationTasksScope tracks RangeCompleteReplicationTasks calls made by service to persistence layer
	PersistenceRangeCompleteReplicationTasksScope
	// PersistencePutReplicationTaskToDLQScope tracks PersistencePutReplicationTaskToDLQScope calls made by service to persistence layer
	PersistencePutReplicationTaskToDLQScope
	// PersistenceGetReplicationTasksFromDLQScope tracks PersistenceGetReplicationTasksFromDLQScope calls made by service to persistence layer
	PersistenceGetReplicationTasksFromDLQScope
	// PersistenceDeleteReplicationTaskFromDLQScope tracks PersistenceDeleteReplicationTaskFromDLQScope calls made by service to persistence layer
	PersistenceDeleteReplicationTaskFromDLQScope
	// PersistenceRangeDeleteReplicationTaskFromDLQScope tracks PersistenceRangeDeleteReplicationTaskFromDLQScope calls made by service to persistence layer
	PersistenceRangeDeleteReplicationTaskFromDLQScope
	// PersistenceGetTimerTaskScope tracks GetTimerTask calls made by service to persistence layer
	PersistenceGetTimerTaskScope
	// PersistenceGetTimerTasksScope tracks GetTimerTasks calls made by service to persistence layer
	PersistenceGetTimerTasksScope
	// PersistenceCompleteTimerTaskScope tracks CompleteTimerTasks calls made by service to persistence layer
	PersistenceCompleteTimerTaskScope
	// PersistenceRangeCompleteTimerTasksScope tracks CompleteTimerTasks calls made by service to persistence layer
	PersistenceRangeCompleteTimerTasksScope
	// PersistenceCreateTaskScope tracks CreateTask calls made by service to persistence layer
	PersistenceCreateTaskScope
	// PersistenceGetTasksScope tracks GetTasks calls made by service to persistence layer
	PersistenceGetTasksScope
	// PersistenceCompleteTaskScope tracks CompleteTask calls made by service to persistence layer
	PersistenceCompleteTaskScope
	// PersistenceCompleteTasksLessThanScope is the metric scope for persistence.TaskManager.PersistenceCompleteTasksLessThan API
	PersistenceCompleteTasksLessThanScope
	// PersistenceCreateTaskQueueScope tracks PersistenceCreateTaskQueueScope calls made by service to persistence layer
	PersistenceCreateTaskQueueScope
	// PersistenceUpdateTaskQueueScope tracks PersistenceUpdateTaskQueueScope calls made by service to persistence layer
	PersistenceUpdateTaskQueueScope
	// PersistenceGetTaskQueueScope tracks PersistenceGetTaskQueueScope calls made by service to persistence layer
	PersistenceGetTaskQueueScope
	// PersistenceListTaskQueueScope is the metric scope for persistence.TaskManager.ListTaskQueue API
	PersistenceListTaskQueueScope
	// PersistenceDeleteTaskQueueScope is the metric scope for persistence.TaskManager.DeleteTaskQueue API
	PersistenceDeleteTaskQueueScope
	// PersistenceAppendHistoryEventsScope tracks AppendHistoryEvents calls made by service to persistence layer
	PersistenceAppendHistoryEventsScope
	// PersistenceGetWorkflowExecutionHistoryScope tracks GetWorkflowExecutionHistory calls made by service to persistence layer
	PersistenceGetWorkflowExecutionHistoryScope
	// PersistenceDeleteWorkflowExecutionHistoryScope tracks DeleteWorkflowExecutionHistory calls made by service to persistence layer
	PersistenceDeleteWorkflowExecutionHistoryScope
	// PersistenceInitializeSystemNamespaceScope tracks InitializeSystemNamespaceScope calls made by service to persistence layer
	PersistenceInitializeSystemNamespaceScope
	// PersistenceCreateNamespaceScope tracks CreateNamespace calls made by service to persistence layer
	PersistenceCreateNamespaceScope
	// PersistenceGetNamespaceScope tracks GetNamespace calls made by service to persistence layer
	PersistenceGetNamespaceScope
	// PersistenceUpdateNamespaceScope tracks UpdateNamespace calls made by service to persistence layer
	PersistenceUpdateNamespaceScope
	// PersistenceDeleteNamespaceScope tracks DeleteNamespace calls made by service to persistence layer
	PersistenceDeleteNamespaceScope
	// PersistenceRenameNamespaceScope tracks RenameNamespace calls made by service to persistence layer
	PersistenceRenameNamespaceScope
	// PersistenceDeleteNamespaceByNameScope tracks DeleteNamespaceByName calls made by service to persistence layer
	PersistenceDeleteNamespaceByNameScope
	// PersistenceListNamespaceScope tracks DeleteNamespaceByName calls made by service to persistence layer
	PersistenceListNamespaceScope
	// PersistenceGetMetadataScope tracks DeleteNamespaceByName calls made by service to persistence layer
	PersistenceGetMetadataScope

	// VisibilityPersistenceRecordWorkflowExecutionStartedScope tracks RecordWorkflowExecutionStarted calls made by service to visibility persistence layer
	VisibilityPersistenceRecordWorkflowExecutionStartedScope
	// VisibilityPersistenceRecordWorkflowExecutionClosedScope tracks RecordWorkflowExecutionClosed calls made by service to visibility persistence layer
	VisibilityPersistenceRecordWorkflowExecutionClosedScope
	// VisibilityPersistenceUpsertWorkflowExecutionScope tracks UpsertWorkflowExecution calls made by service to persistence visibility layer
	VisibilityPersistenceUpsertWorkflowExecutionScope
	// VisibilityPersistenceListOpenWorkflowExecutionsScope tracks ListOpenWorkflowExecutions calls made by service to visibility persistence layer
	VisibilityPersistenceListOpenWorkflowExecutionsScope
	// VisibilityPersistenceListClosedWorkflowExecutionsScope tracks ListClosedWorkflowExecutions calls made by service to visibility persistence layer
	VisibilityPersistenceListClosedWorkflowExecutionsScope
	// VisibilityPersistenceListOpenWorkflowExecutionsByTypeScope tracks ListOpenWorkflowExecutionsByType calls made by service to visibility persistence layer
	VisibilityPersistenceListOpenWorkflowExecutionsByTypeScope
	// VisibilityPersistenceListClosedWorkflowExecutionsByTypeScope tracks ListClosedWorkflowExecutionsByType calls made by service to visibility persistence layer
	VisibilityPersistenceListClosedWorkflowExecutionsByTypeScope
	// VisibilityPersistenceListOpenWorkflowExecutionsByWorkflowIDScope tracks ListOpenWorkflowExecutionsByWorkflowID calls made by service to visibility persistence layer
	VisibilityPersistenceListOpenWorkflowExecutionsByWorkflowIDScope
	// VisibilityPersistenceListClosedWorkflowExecutionsByWorkflowIDScope tracks ListClosedWorkflowExecutionsByWorkflowID calls made by service to visibility persistence layer
	VisibilityPersistenceListClosedWorkflowExecutionsByWorkflowIDScope
	// VisibilityPersistenceListClosedWorkflowExecutionsByStatusScope tracks ListClosedWorkflowExecutionsByStatus calls made by service to visibility persistence layer
	VisibilityPersistenceListClosedWorkflowExecutionsByStatusScope
	// VisibilityPersistenceDeleteWorkflowExecutionScope tracks DeleteWorkflowExecutions calls made by service to visibility persistence layer
	VisibilityPersistenceDeleteWorkflowExecutionScope
	// VisibilityPersistenceListWorkflowExecutionsScope tracks ListWorkflowExecutions calls made by service to visibility persistence layer
	VisibilityPersistenceListWorkflowExecutionsScope
	// VisibilityPersistenceScanWorkflowExecutionsScope tracks ScanWorkflowExecutions calls made by service to visibility persistence layer
	VisibilityPersistenceScanWorkflowExecutionsScope
	// VisibilityPersistenceCountWorkflowExecutionsScope tracks CountWorkflowExecutions calls made by service to visibility persistence layer
	VisibilityPersistenceCountWorkflowExecutionsScope
	// VisibilityPersistenceGetWorkflowExecutionScope tracks GetWorkflowExecution calls made by service to visibility persistence layer
	VisibilityPersistenceGetWorkflowExecutionScope

	// PersistenceEnqueueMessageScope tracks Enqueue calls made by service to persistence layer
	PersistenceEnqueueMessageScope
	// PersistenceEnqueueMessageToDLQScope tracks Enqueue DLQ calls made by service to persistence layer
	PersistenceEnqueueMessageToDLQScope
	// PersistenceReadQueueMessagesScope tracks ReadMessages calls made by service to persistence layer
	PersistenceReadQueueMessagesScope
	// PersistenceReadQueueMessagesFromDLQScope tracks ReadMessagesFromDLQ calls made by service to persistence layer
	PersistenceReadQueueMessagesFromDLQScope
	// PersistenceDeleteQueueMessagesScope tracks DeleteMessages calls made by service to persistence layer
	PersistenceDeleteQueueMessagesScope
	// PersistenceDeleteQueueMessageFromDLQScope tracks DeleteMessageFromDLQ calls made by service to persistence layer
	PersistenceDeleteQueueMessageFromDLQScope
	// PersistenceRangeDeleteMessagesFromDLQScope tracks RangeDeleteMessagesFromDLQ calls made by service to persistence layer
	PersistenceRangeDeleteMessagesFromDLQScope
	// PersistenceUpdateAckLevelScope tracks UpdateAckLevel calls made by service to persistence layer
	PersistenceUpdateAckLevelScope
	// PersistenceGetAckLevelScope tracks GetAckLevel calls made by service to persistence layer
	PersistenceGetAckLevelScope
	// PersistenceUpdateDLQAckLevelScope tracks UpdateDLQAckLevel calls made by service to persistence layer
	PersistenceUpdateDLQAckLevelScope
	// PersistenceGetDLQAckLevelScope tracks GetDLQAckLevel calls made by service to persistence layer
	PersistenceGetDLQAckLevelScope
	// PersistenceListClusterMetadataScope tracks ListClusterMetadata calls made by service to persistence layer
	PersistenceListClusterMetadataScope
	// PersistenceGetClusterMetadataScope tracks GetClusterMetadata calls made by service to persistence layer
	PersistenceGetClusterMetadataScope
	// PersistenceSaveClusterMetadataScope tracks SaveClusterMetadata calls made by service to persistence layer
	PersistenceSaveClusterMetadataScope
	// PersistenceDeleteClusterMetadataScope tracks DeleteClusterMetadata calls made by service to persistence layer
	PersistenceDeleteClusterMetadataScope
	// PersistenceUpsertClusterMembershipScope tracks UpsertClusterMembership calls made by service to persistence layer
	PersistenceUpsertClusterMembershipScope
	// PersistencePruneClusterMembershipScope tracks PruneClusterMembership calls made by service to persistence layer
	PersistencePruneClusterMembershipScope
	// PersistenceGetClusterMembersScope tracks GetClusterMembers calls made by service to persistence layer
	PersistenceGetClusterMembersScope
	// HistoryClientStartWorkflowExecutionScope tracks RPC calls to history service
	HistoryClientStartWorkflowExecutionScope
	// HistoryClientRecordActivityTaskHeartbeatScope tracks RPC calls to history service
	HistoryClientRecordActivityTaskHeartbeatScope
	// HistoryClientRespondWorkflowTaskCompletedScope tracks RPC calls to history service
	HistoryClientRespondWorkflowTaskCompletedScope
	// HistoryClientRespondWorkflowTaskFailedScope tracks RPC calls to history service
	HistoryClientRespondWorkflowTaskFailedScope
	// HistoryClientRespondActivityTaskCompletedScope tracks RPC calls to history service
	HistoryClientRespondActivityTaskCompletedScope
	// HistoryClientRespondActivityTaskFailedScope tracks RPC calls to history service
	HistoryClientRespondActivityTaskFailedScope
	// HistoryClientRespondActivityTaskCanceledScope tracks RPC calls to history service
	HistoryClientRespondActivityTaskCanceledScope
	// HistoryClientGetMutableStateScope tracks RPC calls to history service
	HistoryClientGetMutableStateScope
	// HistoryClientPollMutableStateScope tracks RPC calls to history service
	HistoryClientPollMutableStateScope
	// HistoryClientResetStickyTaskQueueScope tracks RPC calls to history service
	HistoryClientResetStickyTaskQueueScope
	// HistoryClientDescribeWorkflowExecutionScope tracks RPC calls to history service
	HistoryClientDescribeWorkflowExecutionScope
	// HistoryClientRecordWorkflowTaskStartedScope tracks RPC calls to history service
	HistoryClientRecordWorkflowTaskStartedScope
	// HistoryClientRecordActivityTaskStartedScope tracks RPC calls to history service
	HistoryClientRecordActivityTaskStartedScope
	// HistoryClientRequestCancelWorkflowExecutionScope tracks RPC calls to history service
	HistoryClientRequestCancelWorkflowExecutionScope
	// HistoryClientSignalWorkflowExecutionScope tracks RPC calls to history service
	HistoryClientSignalWorkflowExecutionScope
	// HistoryClientSignalWithStartWorkflowExecutionScope tracks RPC calls to history service
	HistoryClientSignalWithStartWorkflowExecutionScope
	// HistoryClientRemoveSignalMutableStateScope tracks RPC calls to history service
	HistoryClientRemoveSignalMutableStateScope
	// HistoryClientTerminateWorkflowExecutionScope tracks RPC calls to history service
	HistoryClientTerminateWorkflowExecutionScope
	// HistoryClientUpdateWorkflowScope tracks RPC calls to history service
	HistoryClientUpdateWorkflowScope
	// HistoryClientDeleteWorkflowExecutionScope tracks RPC calls to history service
	HistoryClientDeleteWorkflowExecutionScope
	// HistoryClientResetWorkflowExecutionScope tracks RPC calls to history service
	HistoryClientResetWorkflowExecutionScope
	// HistoryClientScheduleWorkflowTaskScope tracks RPC calls to history service
	HistoryClientScheduleWorkflowTaskScope
	// HistoryClientVerifyFirstWorkflowTaskScheduled tracks RPC calls to history service
	HistoryClientVerifyFirstWorkflowTaskScheduled
	// HistoryClientRecordChildExecutionCompletedScope tracks RPC calls to history service
	HistoryClientRecordChildExecutionCompletedScope
	// HistoryClientVerifyChildExecutionCompletionRecordedScope tracks RPC calls to history service
	HistoryClientVerifyChildExecutionCompletionRecordedScope
	// HistoryClientReplicateEventsV2Scope tracks RPC calls to history service
	HistoryClientReplicateEventsV2Scope
	// HistoryClientSyncShardStatusScope tracks RPC calls to history service
	HistoryClientSyncShardStatusScope
	// HistoryClientSyncActivityScope tracks RPC calls to history service
	HistoryClientSyncActivityScope
	// HistoryClientGetReplicationTasksScope tracks RPC calls to history service
	HistoryClientGetReplicationTasksScope
	// HistoryClientGetDLQReplicationTasksScope tracks RPC calls to history service
	HistoryClientGetDLQReplicationTasksScope
	// HistoryClientQueryWorkflowScope tracks RPC calls to history service
	HistoryClientQueryWorkflowScope
	// HistoryClientReapplyEventsScope tracks RPC calls to history service
	HistoryClientReapplyEventsScope
	// HistoryClientGetDLQMessagesScope tracks RPC calls to history service
	HistoryClientGetDLQMessagesScope
	// HistoryClientPurgeDLQMessagesScope tracks RPC calls to history service
	HistoryClientPurgeDLQMessagesScope
	// HistoryClientMergeDLQMessagesScope tracks RPC calls to history service
	HistoryClientMergeDLQMessagesScope
	// HistoryClientRefreshWorkflowTasksScope tracks RPC calls to history service
	HistoryClientRefreshWorkflowTasksScope
	// HistoryClientGenerateLastHistoryReplicationTasksScope tracks RPC calls to history service
	HistoryClientGenerateLastHistoryReplicationTasksScope
	// HistoryClientGetReplicationStatusScope tracks RPC calls to history service
	HistoryClientGetReplicationStatusScope
	// HistoryClientDeleteWorkflowVisibilityRecordScope tracks RPC calls to history service
	HistoryClientDeleteWorkflowVisibilityRecordScope
	// HistoryClientCloseShardScope tracks RPC calls to history service
	HistoryClientCloseShardScope
	// HistoryClientDescribeMutableStateScope tracks RPC calls to history service
	HistoryClientDescribeMutableStateScope
	// HistoryClientGetDLQReplicationMessagesScope tracks RPC calls to history service
	HistoryClientGetDLQReplicationMessagesScope
	// HistoryClientGetShardScope tracks RPC calls to history service
	HistoryClientGetShardScope
	// HistoryClientRebuildMutableStateScope tracks RPC calls to history service
	HistoryClientRebuildMutableStateScope
	// HistoryClientRemoveTaskScope tracks RPC calls to history service
	HistoryClientRemoveTaskScope
	// HistoryClientVerifyFirstWorkflowTaskScheduledScope tracks RPC calls to history service
	HistoryClientVerifyFirstWorkflowTaskScheduledScope
	// HistoryClientDescribeHistoryHostScope tracks RPC calls to history service
	HistoryClientDescribeHistoryHostScope
	// HistoryClientGetReplicationMessagesScope tracks RPC calls to history service
	HistoryClientGetReplicationMessagesScope
	// MatchingClientPollWorkflowTaskQueueScope tracks RPC calls to matching service
	MatchingClientPollWorkflowTaskQueueScope
	// MatchingClientPollActivityTaskQueueScope tracks RPC calls to matching service
	MatchingClientPollActivityTaskQueueScope
	// MatchingClientAddActivityTaskScope tracks RPC calls to matching service
	MatchingClientAddActivityTaskScope
	// MatchingClientAddWorkflowTaskScope tracks RPC calls to matching service
	MatchingClientAddWorkflowTaskScope
	// MatchingClientQueryWorkflowScope tracks RPC calls to matching service
	MatchingClientQueryWorkflowScope
	// MatchingClientRespondQueryTaskCompletedScope tracks RPC calls to matching service
	MatchingClientRespondQueryTaskCompletedScope
	// MatchingClientCancelOutstandingPollScope tracks RPC calls to matching service
	MatchingClientCancelOutstandingPollScope
	// MatchingClientDescribeTaskQueueScope tracks RPC calls to matching service
	MatchingClientDescribeTaskQueueScope
	// MatchingClientListTaskQueuePartitionsScope tracks RPC calls to matching service
	MatchingClientListTaskQueuePartitionsScope
	// MatchingClientUpdateWorkerBuildIdOrderingScope tracks RPC calls to matching service
	MatchingClientUpdateWorkerBuildIdOrderingScope
	// MatchingGetWorkerBuildIdOrderingScope tracks RPC calls to matching service
	MatchingClientGetWorkerBuildIdOrderingScope
	// MatchingClientInvalidateTaskQueueMetadataScope tracks RPC calls to matching service
	MatchingClientInvalidateTaskQueueMetadataScope
	// MatchingClientGetTaskQueueMetadataScope tracks RPC calls to matching service
	MatchingClientGetTaskQueueMetadataScope
	// FrontendClientDeleteWorkflowExecutionScope tracks RPC calls to frontend service
	FrontendClientDeleteWorkflowExecutionScope
	// FrontendClientDeprecateNamespaceScope tracks RPC calls to frontend service
	FrontendClientDeprecateNamespaceScope
	// FrontendClientDescribeNamespaceScope tracks RPC calls to frontend service
	FrontendClientDescribeNamespaceScope
	// FrontendClientDescribeTaskQueueScope tracks RPC calls to frontend service
	FrontendClientDescribeTaskQueueScope
	// FrontendClientDescribeWorkflowExecutionScope tracks RPC calls to frontend service
	FrontendClientDescribeWorkflowExecutionScope
	// FrontendClientGetWorkflowExecutionHistoryScope tracks RPC calls to frontend service
	FrontendClientGetWorkflowExecutionHistoryScope
	// FrontendClientGetWorkflowExecutionHistoryReverseScope tracks RPC calls to frontend service
	FrontendClientGetWorkflowExecutionHistoryReverseScope
	// FrontendClientGetWorkflowExecutionRawHistoryScope tracks RPC calls to frontend service
	FrontendClientGetWorkflowExecutionRawHistoryScope
	// FrontendClientPollForWorkflowExecutionRawHistoryScope tracks RPC calls to frontend service
	FrontendClientPollForWorkflowExecutionRawHistoryScope
	// FrontendClientListArchivedWorkflowExecutionsScope tracks RPC calls to frontend service
	FrontendClientListArchivedWorkflowExecutionsScope
	// FrontendClientListClosedWorkflowExecutionsScope tracks RPC calls to frontend service
	FrontendClientListClosedWorkflowExecutionsScope
	// FrontendClientListNamespacesScope tracks RPC calls to frontend service
	FrontendClientListNamespacesScope
	// FrontendClientListOpenWorkflowExecutionsScope tracks RPC calls to frontend service
	FrontendClientListOpenWorkflowExecutionsScope
	// FrontendClientPollActivityTaskQueueScope tracks RPC calls to frontend service
	FrontendClientPollActivityTaskQueueScope
	// FrontendClientPollWorkflowTaskQueueScope tracks RPC calls to frontend service
	FrontendClientPollWorkflowTaskQueueScope
	// FrontendClientQueryWorkflowScope tracks RPC calls to frontend service
	FrontendClientQueryWorkflowScope
	// FrontendClientRecordActivityTaskHeartbeatScope tracks RPC calls to frontend service
	FrontendClientRecordActivityTaskHeartbeatScope
	// FrontendClientRecordActivityTaskHeartbeatByIdScope tracks RPC calls to frontend service
	FrontendClientRecordActivityTaskHeartbeatByIdScope
	// FrontendClientRegisterNamespaceScope tracks RPC calls to frontend service
	FrontendClientRegisterNamespaceScope
	// FrontendClientRequestCancelWorkflowExecutionScope tracks RPC calls to frontend service
	FrontendClientRequestCancelWorkflowExecutionScope
	// FrontendClientResetStickyTaskQueueScope tracks RPC calls to frontend service
	FrontendClientResetStickyTaskQueueScope
	// FrontendClientResetWorkflowExecutionScope tracks RPC calls to frontend service
	FrontendClientResetWorkflowExecutionScope
	// FrontendClientRespondActivityTaskCanceledScope tracks RPC calls to frontend service
	FrontendClientRespondActivityTaskCanceledScope
	// FrontendClientRespondActivityTaskCanceledByIdScope tracks RPC calls to frontend service
	FrontendClientRespondActivityTaskCanceledByIdScope
	// FrontendClientRespondActivityTaskCompletedScope tracks RPC calls to frontend service
	FrontendClientRespondActivityTaskCompletedScope
	// FrontendClientRespondActivityTaskCompletedByIdScope tracks RPC calls to frontend service
	FrontendClientRespondActivityTaskCompletedByIdScope
	// FrontendClientRespondActivityTaskFailedScope tracks RPC calls to frontend service
	FrontendClientRespondActivityTaskFailedScope
	// FrontendClientRespondActivityTaskFailedByIdScope tracks RPC calls to frontend service
	FrontendClientRespondActivityTaskFailedByIdScope
	// FrontendClientRespondWorkflowTaskCompletedScope tracks RPC calls to frontend service
	FrontendClientRespondWorkflowTaskCompletedScope
	// FrontendClientRespondWorkflowTaskFailedScope tracks RPC calls to frontend service
	FrontendClientRespondWorkflowTaskFailedScope
	// FrontendClientRespondQueryTaskCompletedScope tracks RPC calls to frontend service
	FrontendClientRespondQueryTaskCompletedScope
	// FrontendClientSignalWithStartWorkflowExecutionScope tracks RPC calls to frontend service
	FrontendClientSignalWithStartWorkflowExecutionScope
	// FrontendClientSignalWorkflowExecutionScope tracks RPC calls to frontend service
	FrontendClientSignalWorkflowExecutionScope
	// FrontendClientStartWorkflowExecutionScope tracks RPC calls to frontend service
	FrontendClientStartWorkflowExecutionScope
	// FrontendClientTerminateWorkflowExecutionScope tracks RPC calls to frontend service
	FrontendClientTerminateWorkflowExecutionScope
	// FrontendClientUpdateNamespaceScope tracks RPC calls to frontend service
	FrontendClientUpdateNamespaceScope
	// FrontendClientListWorkflowExecutionsScope tracks RPC calls to frontend service
	FrontendClientListWorkflowExecutionsScope
	// FrontendClientScanWorkflowExecutionsScope tracks RPC calls to frontend service
	FrontendClientScanWorkflowExecutionsScope
	// FrontendClientCountWorkflowExecutionsScope tracks RPC calls to frontend service
	FrontendClientCountWorkflowExecutionsScope
	// FrontendClientGetSearchAttributesScope tracks RPC calls to frontend service
	FrontendClientGetSearchAttributesScope
	// FrontendClientGetClusterInfoScope tracks RPC calls to frontend
	FrontendClientGetClusterInfoScope
	// FrontendClientGetSystemInfoScope tracks RPC calls to frontend
	FrontendClientGetSystemInfoScope
	// FrontendClientListTaskQueuePartitionsScope tracks RPC calls to frontend service
	FrontendClientListTaskQueuePartitionsScope
	// FrontendClientCreateScheduleScope tracks RPC calls to frontend service
	FrontendClientCreateScheduleScope
	// FrontendClientDescribeScheduleScope tracks RPC calls to frontend service
	FrontendClientDescribeScheduleScope
	// FrontendClientUpdateScheduleScope tracks RPC calls to frontend service
	FrontendClientUpdateScheduleScope
	// FrontendClientPatchScheduleScope tracks RPC calls to frontend service
	FrontendClientPatchScheduleScope
	// FrontendClientListScheduleMatchingTimesScope tracks RPC calls to frontend service
	FrontendClientListScheduleMatchingTimesScope
	// FrontendClientDeleteScheduleScope tracks RPC calls to frontend service
	FrontendClientDeleteScheduleScope
	// FrontendClientListSchedulesScope tracks RPC calls to frontend service
	FrontendClientListSchedulesScope
	// FrontendClientUpdateWorkerBuildIdOrderingScope tracks RPC calls to frontend service
	FrontendClientUpdateWorkerBuildIdOrderingScope
	// FrontendClientUpdateWorkflowScope tracks RPC calls to frontend service
	FrontendClientUpdateWorkflowScope
	// FrontendClientGetWorkerBuildIdOrderingScope tracks RPC calls to frontend service
	FrontendClientGetWorkerBuildIdOrderingScope
	// FrontendClientDescribeBatchOperationScope tracks RPC calls to frontend service
	FrontendClientDescribeBatchOperationScope
	// FrontendClientListBatchOperationsScope tracks RPC calls to frontend service
	FrontendClientListBatchOperationsScope
	// FrontendClientStartBatchOperationScope tracks RPC calls to frontend service
	FrontendClientStartBatchOperationScope
	// FrontendClientStopBatchOperationScope tracks RPC calls to frontend service
	FrontendClientStopBatchOperationScope

	// AdminClientAddSearchAttributesScope tracks RPC calls to admin service
	AdminClientAddSearchAttributesScope
	// AdminClientRemoveSearchAttributesScope tracks RPC calls to admin service
	AdminClientRemoveSearchAttributesScope
	// AdminClientGetSearchAttributesScope tracks RPC calls to admin service
	AdminClientGetSearchAttributesScope
	// AdminClientCloseShardScope tracks RPC calls to admin service
	AdminClientCloseShardScope
	// AdminClientGetShardScope tracks RPC calls to admin service
	AdminClientGetShardScope
	// AdminClientListHistoryTasksScope tracks RPC calls to admin service
	AdminClientListHistoryTasksScope
	// AdminClientRemoveTaskScope tracks RPC calls to admin service
	AdminClientRemoveTaskScope
	// AdminClientDescribeHistoryHostScope tracks RPC calls to admin service
	AdminClientDescribeHistoryHostScope
	// AdminClientRebuildMutableStateScope tracks RPC calls to admin service
	AdminClientRebuildMutableStateScope
	// AdminClientDescribeMutableStateScope tracks RPC calls to admin service
	AdminClientDescribeMutableStateScope
	// AdminClientGetWorkflowExecutionRawHistoryV2Scope tracks RPC calls to admin service
	AdminClientGetWorkflowExecutionRawHistoryV2Scope
	// AdminClientDescribeClusterScope tracks RPC calls to admin service
	AdminClientDescribeClusterScope
	// AdminClientListClustersScope tracks RPC calls to admin service
	AdminClientListClustersScope
	// AdminClientListClusterMembersScope tracks RPC calls to admin service
	AdminClientListClusterMembersScope
	// AdminClientAddOrUpdateRemoteClusterScope tracks RPC calls to admin service
	AdminClientAddOrUpdateRemoteClusterScope
	// AdminClientRemoveRemoteClusterScope tracks RPC calls to admin service
	AdminClientRemoveRemoteClusterScope
	// AdminClientGetReplicationMessagesScope tracks RPC calls to admin service
	AdminClientGetReplicationMessagesScope
	// AdminClientGetNamespaceReplicationMessagesScope tracks RPC calls to admin service
	AdminClientGetNamespaceReplicationMessagesScope
	// AdminClientGetDLQReplicationMessagesScope tracks RPC calls to admin service
	AdminClientGetDLQReplicationMessagesScope
	// AdminClientReapplyEventsScope tracks RPC calls to admin service
	AdminClientReapplyEventsScope
	// AdminClientGetDLQMessagesScope tracks RPC calls to admin service
	AdminClientGetDLQMessagesScope
	// AdminClientPurgeDLQMessagesScope tracks RPC calls to admin service
	AdminClientPurgeDLQMessagesScope
	// AdminClientMergeDLQMessagesScope tracks RPC calls to admin service
	AdminClientMergeDLQMessagesScope
	// AdminClientRefreshWorkflowTasksScope tracks RPC calls to admin service
	AdminClientRefreshWorkflowTasksScope
	// AdminClientResendReplicationTasksScope tracks RPC calls to admin service
	AdminClientResendReplicationTasksScope
	// AdminClientGetTaskQueueTasksScope tracks RPC calls to admin service
	AdminClientGetTaskQueueTasksScope
	// AdminClientDeleteWorkflowExecutionScope tracks RPC calls to admin service
	AdminClientDeleteWorkflowExecutionScope

	// DCRedirectionDeleteWorkflowExecutionScope tracks RPC calls for dc redirection
	DCRedirectionDeleteWorkflowExecutionScope
	// DCRedirectionDeprecateNamespaceScope tracks RPC calls for dc redirection
	DCRedirectionDeprecateNamespaceScope
	// DCRedirectionDescribeNamespaceScope tracks RPC calls for dc redirection
	DCRedirectionDescribeNamespaceScope
	// DCRedirectionDescribeTaskQueueScope tracks RPC calls for dc redirection
	DCRedirectionDescribeTaskQueueScope
	// DCRedirectionDescribeWorkflowExecutionScope tracks RPC calls for dc redirection
	DCRedirectionDescribeWorkflowExecutionScope
	// DCRedirectionGetWorkflowExecutionHistoryScope tracks RPC calls for dc redirection
	DCRedirectionGetWorkflowExecutionHistoryScope
	// DCRedirectionGetWorkflowExecutionHistoryReverseScope tracks RPC calls for dc redirection
	DCRedirectionGetWorkflowExecutionHistoryReverseScope
	// DCRedirectionGetWorkflowExecutionRawHistoryScope tracks RPC calls for dc redirection
	DCRedirectionGetWorkflowExecutionRawHistoryScope
	// DCRedirectionPollForWorkflowExecutionRawHistoryScope tracks RPC calls for dc redirection
	DCRedirectionPollForWorkflowExecutionRawHistoryScope
	// DCRedirectionListArchivedWorkflowExecutionsScope tracks RPC calls for dc redirection
	DCRedirectionListArchivedWorkflowExecutionsScope
	// DCRedirectionListClosedWorkflowExecutionsScope tracks RPC calls for dc redirection
	DCRedirectionListClosedWorkflowExecutionsScope
	// DCRedirectionListNamespacesScope tracks RPC calls for dc redirection
	DCRedirectionListNamespacesScope
	// DCRedirectionListOpenWorkflowExecutionsScope tracks RPC calls for dc redirection
	DCRedirectionListOpenWorkflowExecutionsScope
	// DCRedirectionListWorkflowExecutionsScope tracks RPC calls for dc redirection
	DCRedirectionListWorkflowExecutionsScope
	// DCRedirectionScanWorkflowExecutionsScope tracks RPC calls for dc redirection
	DCRedirectionScanWorkflowExecutionsScope
	// DCRedirectionCountWorkflowExecutionsScope tracks RPC calls for dc redirection
	DCRedirectionCountWorkflowExecutionsScope
	// DCRedirectionGetSearchAttributesScope tracks RPC calls for dc redirection
	DCRedirectionGetSearchAttributesScope
	// DCRedirectionPollActivityTaskQueueScope tracks RPC calls for dc redirection
	DCRedirectionPollActivityTaskQueueScope
	// DCRedirectionPollWorkflowTaskQueueScope tracks RPC calls for dc redirection
	DCRedirectionPollWorkflowTaskQueueScope
	// DCRedirectionQueryWorkflowScope tracks RPC calls for dc redirection
	DCRedirectionQueryWorkflowScope
	// DCRedirectionRecordActivityTaskHeartbeatScope tracks RPC calls for dc redirection
	DCRedirectionRecordActivityTaskHeartbeatScope
	// DCRedirectionRecordActivityTaskHeartbeatByIdScope tracks RPC calls for dc redirection
	DCRedirectionRecordActivityTaskHeartbeatByIdScope
	// DCRedirectionRegisterNamespaceScope tracks RPC calls for dc redirection
	DCRedirectionRegisterNamespaceScope
	// DCRedirectionRequestCancelWorkflowExecutionScope tracks RPC calls for dc redirection
	DCRedirectionRequestCancelWorkflowExecutionScope
	// DCRedirectionResetStickyTaskQueueScope tracks RPC calls for dc redirection
	DCRedirectionResetStickyTaskQueueScope
	// DCRedirectionResetWorkflowExecutionScope tracks RPC calls for dc redirection
	DCRedirectionResetWorkflowExecutionScope
	// DCRedirectionRespondActivityTaskCanceledScope tracks RPC calls for dc redirection
	DCRedirectionRespondActivityTaskCanceledScope
	// DCRedirectionRespondActivityTaskCanceledByIdScope tracks RPC calls for dc redirection
	DCRedirectionRespondActivityTaskCanceledByIdScope
	// DCRedirectionRespondActivityTaskCompletedScope tracks RPC calls for dc redirection
	DCRedirectionRespondActivityTaskCompletedScope
	// DCRedirectionRespondActivityTaskCompletedByIdScope tracks RPC calls for dc redirection
	DCRedirectionRespondActivityTaskCompletedByIdScope
	// DCRedirectionRespondActivityTaskFailedScope tracks RPC calls for dc redirection
	DCRedirectionRespondActivityTaskFailedScope
	// DCRedirectionRespondActivityTaskFailedByIdScope tracks RPC calls for dc redirection
	DCRedirectionRespondActivityTaskFailedByIdScope
	// DCRedirectionRespondWorkflowTaskCompletedScope tracks RPC calls for dc redirection
	DCRedirectionRespondWorkflowTaskCompletedScope
	// DCRedirectionRespondWorkflowTaskFailedScope tracks RPC calls for dc redirection
	DCRedirectionRespondWorkflowTaskFailedScope
	// DCRedirectionRespondQueryTaskCompletedScope tracks RPC calls for dc redirection
	DCRedirectionRespondQueryTaskCompletedScope
	// DCRedirectionSignalWithStartWorkflowExecutionScope tracks RPC calls for dc redirection
	DCRedirectionSignalWithStartWorkflowExecutionScope
	// DCRedirectionSignalWorkflowExecutionScope tracks RPC calls for dc redirection
	DCRedirectionSignalWorkflowExecutionScope
	// DCRedirectionStartWorkflowExecutionScope tracks RPC calls for dc redirection
	DCRedirectionStartWorkflowExecutionScope
	// DCRedirectionTerminateWorkflowExecutionScope tracks RPC calls for dc redirection
	DCRedirectionTerminateWorkflowExecutionScope
	// DCRedirectionUpdateNamespaceScope tracks RPC calls for dc redirection
	DCRedirectionUpdateNamespaceScope
	// DCRedirectionListTaskQueuePartitionsScope tracks RPC calls for dc redirection
	DCRedirectionListTaskQueuePartitionsScope
	// DCRedirectionCreateScheduleScope tracks RPC calls for dc redirection
	DCRedirectionCreateScheduleScope
	// DCRedirectionDescribeScheduleScope tracks RPC calls for dc redirection
	DCRedirectionDescribeScheduleScope
	// DCRedirectionUpdateScheduleScope tracks RPC calls for dc redirection
	DCRedirectionUpdateScheduleScope
	// DCRedirectionPatchScheduleScope tracks RPC calls for dc redirection
	DCRedirectionPatchScheduleScope
	// DCRedirectionListScheduleMatchingTimesScope tracks RPC calls for dc redirection
	DCRedirectionListScheduleMatchingTimesScope
	// DCRedirectionDeleteScheduleScope tracks RPC calls for dc redirection
	DCRedirectionDeleteScheduleScope
	// DCRedirectionListSchedulesScope tracks RPC calls for dc redirection
	DCRedirectionListSchedulesScope
	// DCRedirectionUpdateWorkerBuildIdOrderingScope tracks RPC calls for dc redirection
	DCRedirectionUpdateWorkerBuildIdOrderingScope
	// DCRedirectionGetWorkerBuildIdOrderingScope tracks RPC calls for dc redirection
	DCRedirectionGetWorkerBuildIdOrderingScope
	// DCRedirectionUpdateWorkflowScope tracks RPC calls for dc redirection
	DCRedirectionUpdateWorkflowScope
	// DCRedirectionDescribeBatchOperationScope tracks RPC calls for dc redirection
	DCRedirectionDescribeBatchOperationScope
	// DCRedirectionListBatchOperationsScope tracks RPC calls for dc redirection
	DCRedirectionListBatchOperationsScope
	// DCRedirectionStartBatchOperationScope tracks RPC calls for dc redirection
	DCRedirectionStartBatchOperationScope
	// DCRedirectionStopBatchOperationScope tracks RPC calls for dc redirection
	DCRedirectionStopBatchOperationScope

	// MessagingClientPublishScope tracks Publish calls made by service to messaging layer
	MessagingClientPublishScope
	// MessagingClientPublishBatchScope tracks Publish calls made by service to messaging layer
	MessagingClientPublishBatchScope

	// NamespaceCacheScope tracks namespace cache callbacks
	NamespaceCacheScope
	// HistoryRereplicationByTransferTaskScope tracks history replication calls made by transfer task
	HistoryRereplicationByTransferTaskScope
	// HistoryRereplicationByTimerTaskScope tracks history replication calls made by timer task
	HistoryRereplicationByTimerTaskScope
	// HistoryRereplicationByHistoryReplicationScope tracks history replication calls made by history replication
	HistoryRereplicationByHistoryReplicationScope
	// HistoryRereplicationByHistoryMetadataReplicationScope tracks history replication calls made by history replication
	HistoryRereplicationByHistoryMetadataReplicationScope
	// HistoryRereplicationByActivityReplicationScope tracks history replication calls made by activity replication
	HistoryRereplicationByActivityReplicationScope

	// PersistenceAppendHistoryNodesScope tracks AppendHistoryNodes calls made by service to persistence layer
	PersistenceAppendHistoryNodesScope
	// PersistenceAppendRawHistoryNodesScope tracks AppendRawHistoryNodes calls made by service to persistence layer
	PersistenceAppendRawHistoryNodesScope
	// PersistenceDeleteHistoryNodesScope tracks DeleteHistoryNodes calls made by service to persistence layer
	PersistenceDeleteHistoryNodesScope
	// PersistenceParseHistoryBranchInfoScope tracks NewHistoryBranch calls made by service to persistence layer
	PersistenceParseHistoryBranchInfoScope
	// PersistenceUpdateHistoryBranchInfoScope tracks NewHistoryBranch calls made by service to persistence layer
	PersistenceUpdateHistoryBranchInfoScope
	// PersistenceNewHistoryBranchScope tracks NewHistoryBranch calls made by service to persistence layer
	PersistenceNewHistoryBranchScope
	// PersistenceReadHistoryBranchScope tracks ReadHistoryBranch calls made by service to persistence layer
	PersistenceReadHistoryBranchScope
	// PersistenceReadHistoryBranchReverseScope tracks ReadHistoryBranchReverse calls made by service to persistence layer
	PersistenceReadHistoryBranchReverseScope
	// PersistenceForkHistoryBranchScope tracks ForkHistoryBranch calls made by service to persistence layer
	PersistenceForkHistoryBranchScope
	// PersistenceDeleteHistoryBranchScope tracks DeleteHistoryBranch calls made by service to persistence layer
	PersistenceDeleteHistoryBranchScope
	// PersistenceTrimHistoryBranchScope tracks TrimHistoryBranch calls made by service to persistence layer
	PersistenceTrimHistoryBranchScope
	// PersistenceCompleteForkBranchScope tracks CompleteForkBranch calls made by service to persistence layer
	PersistenceCompleteForkBranchScope
	// PersistenceGetHistoryTreeScope tracks GetHistoryTree calls made by service to persistence layer
	PersistenceGetHistoryTreeScope
	// PersistenceGetAllHistoryTreeBranchesScope tracks GetHistoryTree calls made by service to persistence layer
	PersistenceGetAllHistoryTreeBranchesScope
	// PersistenceNamespaceReplicationQueueScope is the metrics scope for namespace replication queue
	PersistenceNamespaceReplicationQueueScope

	// ClusterMetadataArchivalConfigScope tracks ArchivalConfig calls to ClusterMetadata
	ClusterMetadataArchivalConfigScope

	// ElasticsearchBulkProcessor is scope used by all metric emitted by Elasticsearch bulk processor
	ElasticsearchBulkProcessor

	// ElasticsearchVisibility is scope used by all Elasticsearch visibility metrics
	ElasticsearchVisibility

	// SequentialTaskProcessingScope is used by sequential task processing logic
	SequentialTaskProcessingScope
	// ParallelTaskProcessingScope is used by parallel task processing logic
	ParallelTaskProcessingScope
	// TaskSchedulerScope is used by task scheduler logic
	TaskSchedulerScope

	// HistoryArchiverScope is used by history archivers
	HistoryArchiverScope
	// VisibilityArchiverScope is used by visibility archivers
	VisibilityArchiverScope

	// The following metrics are only used by internal archiver implemention.
	// TODO: move them to internal repo once temporal plugin model is in place.

	// BlobstoreClientUploadScope tracks Upload calls to blobstore
	BlobstoreClientUploadScope
	// BlobstoreClientDownloadScope tracks Download calls to blobstore
	BlobstoreClientDownloadScope
	// BlobstoreClientGetMetadataScope tracks GetMetadata calls to blobstore
	BlobstoreClientGetMetadataScope
	// BlobstoreClientExistsScope tracks Exists calls to blobstore
	BlobstoreClientExistsScope
	// BlobstoreClientDeleteScope tracks Delete calls to blobstore
	BlobstoreClientDeleteScope
	// BlobstoreClientDirectoryExistsScope tracks DirectoryExists calls to blobstore
	BlobstoreClientDirectoryExistsScope

	DynamicConfigScope

	NumCommonScopes
)

// -- Operation scopes for Admin service --
const (
	// AdminDescribeHistoryHostScope is the metric scope for admin.AdminDescribeHistoryHostScope
	AdminDescribeHistoryHostScope = iota + NumCommonScopes
	// AdminAddSearchAttributesScope is the metric scope for admin.AdminAddSearchAttributesScope
	AdminAddSearchAttributesScope
	// AdminRemoveSearchAttributesScope is the metric scope for admin.AdminRemoveSearchAttributesScope
	AdminRemoveSearchAttributesScope
	// AdminGetSearchAttributesScope is the metric scope for admin.AdminGetSearchAttributesScope
	AdminGetSearchAttributesScope
	// AdminRebuildMutableStateScope is the metric scope for admin.AdminRebuildMutableStateScope
	AdminRebuildMutableStateScope
	// AdminDescribeMutableStateScope is the metric scope for admin.AdminDescribeMutableStateScope
	AdminDescribeMutableStateScope
	// AdminGetWorkflowExecutionRawHistoryV2Scope is the metric scope for admin.GetWorkflowExecutionRawHistoryScope
	AdminGetWorkflowExecutionRawHistoryV2Scope
	// AdminGetReplicationMessagesScope is the metric scope for admin.GetReplicationMessages
	AdminGetReplicationMessagesScope
	// AdminGetNamespaceReplicationMessagesScope is the metric scope for admin.GetNamespaceReplicationMessages
	AdminGetNamespaceReplicationMessagesScope
	// AdminGetDLQReplicationMessagesScope is the metric scope for admin.GetDLQReplicationMessages
	AdminGetDLQReplicationMessagesScope
	// AdminReapplyEventsScope is the metric scope for admin.ReapplyEvents
	AdminReapplyEventsScope
	// AdminRefreshWorkflowTasksScope is the metric scope for admin.RefreshWorkflowTasks
	AdminRefreshWorkflowTasksScope
	// AdminResendReplicationTasksScope is the metric scope for admin.ResendReplicationTasks
	AdminResendReplicationTasksScope
	// AdminGetTaskQueueTasksScope is the metric scope for admin.GetTaskQueueTasks
	AdminGetTaskQueueTasksScope
	// AdminRemoveTaskScope is the metric scope for admin.AdminRemoveTaskScope
	AdminRemoveTaskScope
	// AdminCloseShardScope is the metric scope for admin.AdminCloseShardScope
	AdminCloseShardScope
	// AdminGetShardScope is the metric scope for admin.AdminGetShardScope
	AdminGetShardScope
	// AdminListHistoryTasksScope is the metric scope for admin.ListHistoryTasksScope
	AdminListHistoryTasksScope
	// AdminGetDLQMessagesScope is the metric scope for admin.AdminGetDLQMessagesScope
	AdminGetDLQMessagesScope
	// AdminPurgeDLQMessagesScope is the metric scope for admin.AdminPurgeDLQMessagesScope
	AdminPurgeDLQMessagesScope
	// AdminMergeDLQMessagesScope is the metric scope for admin.AdminMergeDLQMessagesScope
	AdminMergeDLQMessagesScope
	// AdminListClusterMembersScope is the metric scope for admin.AdminListClusterMembersScope
	AdminListClusterMembersScope
	// AdminDescribeClusterScope is the metric scope for admin.AdminDescribeClusterScope
	AdminDescribeClusterScope
	// AdminListClustersScope is the metric scope for admin.AdminListClustersScope
	AdminListClustersScope
	// AdminAddOrUpdateRemoteClusterScope is the metric scope for admin.AdminAddOrUpdateRemoteClusterScope
	AdminAddOrUpdateRemoteClusterScope
	// AdminRemoveRemoteClusterScope is the metric scope for admin.AdminRemoveRemoteClusterScope
	AdminRemoveRemoteClusterScope
	// AdminDeleteWorkflowExecutionScope is the metric scope for admin.AdminDeleteWorkflowExecutionScope
	AdminDeleteWorkflowExecutionScope

	NumAdminScopes
)

// -- Operation scopes for Admin service --
const (
	// OperatorAddSearchAttributesScope is the metric scope for operator.AddSearchAttributes
	OperatorAddSearchAttributesScope = iota + NumAdminScopes
	// OperatorRemoveSearchAttributesScope is the metric scope for operator.RemoveSearchAttributes
	OperatorRemoveSearchAttributesScope
	// OperatorListSearchAttributesScope is the metric scope for operator.ListSearchAttributes
	OperatorListSearchAttributesScope
	OperatorDeleteNamespaceScope
	// OperatorAddOrUpdateRemoteClusterScope is the metric scope for operator.AddOrUpdateRemoteCluster
	OperatorAddOrUpdateRemoteClusterScope
	// OperatorRemoveRemoteClusterScope is the metric scope for operator.RemoveRemoteCluster
	OperatorRemoveRemoteClusterScope
	// OperatorListClustersScope is the metric scope for operator.OperatorListClusters
	OperatorListClustersScope
	// OperatorDeleteWorkflowExecutionScope is the metric scope for operator.DeleteWorkflowExecution
	OperatorDeleteWorkflowExecutionScope

	NumOperatorScopes
)

// -- Operation scopes for Frontend service --
const (
	// FrontendStartWorkflowExecutionScope is the metric scope for frontend.StartWorkflowExecution
	FrontendStartWorkflowExecutionScope = iota + NumOperatorScopes
	// FrontendPollWorkflowTaskQueueScope is the metric scope for frontend.PollWorkflowTaskQueue
	FrontendPollWorkflowTaskQueueScope
	// FrontendPollActivityTaskQueueScope is the metric scope for frontend.PollActivityTaskQueue
	FrontendPollActivityTaskQueueScope
	// FrontendRecordActivityTaskHeartbeatScope is the metric scope for frontend.RecordActivityTaskHeartbeat
	FrontendRecordActivityTaskHeartbeatScope
	// FrontendRecordActivityTaskHeartbeatByIdScope is the metric scope for frontend.RespondWorkflowTaskCompleted
	FrontendRecordActivityTaskHeartbeatByIdScope
	// FrontendRespondWorkflowTaskCompletedScope is the metric scope for frontend.RespondWorkflowTaskCompleted
	FrontendRespondWorkflowTaskCompletedScope
	// FrontendRespondWorkflowTaskFailedScope is the metric scope for frontend.RespondWorkflowTaskFailed
	FrontendRespondWorkflowTaskFailedScope
	// FrontendRespondQueryTaskCompletedScope is the metric scope for frontend.RespondQueryTaskCompleted
	FrontendRespondQueryTaskCompletedScope
	// FrontendRespondActivityTaskCompletedScope is the metric scope for frontend.RespondActivityTaskCompleted
	FrontendRespondActivityTaskCompletedScope
	// FrontendRespondActivityTaskFailedScope is the metric scope for frontend.RespondActivityTaskFailed
	FrontendRespondActivityTaskFailedScope
	// FrontendRespondActivityTaskCanceledScope is the metric scope for frontend.RespondActivityTaskCanceled
	FrontendRespondActivityTaskCanceledScope
	// FrontendRespondActivityTaskCompletedByIdScope is the metric scope for frontend.RespondActivityTaskCompletedById
	FrontendRespondActivityTaskCompletedByIdScope
	// FrontendRespondActivityTaskFailedByIdScope is the metric scope for frontend.RespondActivityTaskFailedById
	FrontendRespondActivityTaskFailedByIdScope
	// FrontendRespondActivityTaskCanceledByIdScope is the metric scope for frontend.RespondActivityTaskCanceledById
	FrontendRespondActivityTaskCanceledByIdScope
	// FrontendGetWorkflowExecutionHistoryScope is the metric scope for non-long-poll frontend.GetWorkflowExecutionHistory
	FrontendGetWorkflowExecutionHistoryScope
	// FrontendGetWorkflowExecutionHistoryReverseScope is the metric for frontend.GetWorkflowExecutionHistoryReverse
	FrontendGetWorkflowExecutionHistoryReverseScope
	// FrontendPollWorkflowExecutionHistoryScope is the metric scope for long poll case of frontend.GetWorkflowExecutionHistory
	FrontendPollWorkflowExecutionHistoryScope
	// FrontendGetWorkflowExecutionRawHistoryScope is the metric scope for frontend.GetWorkflowExecutionRawHistory
	FrontendGetWorkflowExecutionRawHistoryScope
	// FrontendPollForWorkflowExecutionRawHistoryScope is the metric scope for frontend.GetWorkflowExecutionRawHistory
	FrontendPollForWorkflowExecutionRawHistoryScope
	// FrontendSignalWorkflowExecutionScope is the metric scope for frontend.SignalWorkflowExecution
	FrontendSignalWorkflowExecutionScope
	// FrontendSignalWithStartWorkflowExecutionScope is the metric scope for frontend.SignalWithStartWorkflowExecution
	FrontendSignalWithStartWorkflowExecutionScope
	// FrontendTerminateWorkflowExecutionScope is the metric scope for frontend.TerminateWorkflowExecution
	FrontendTerminateWorkflowExecutionScope
	// FrontendDeleteWorkflowExecutionScope is the metric scope for frontend.DeleteWorkflowExecution
	FrontendDeleteWorkflowExecutionScope
	// FrontendRequestCancelWorkflowExecutionScope is the metric scope for frontend.RequestCancelWorkflowExecution
	FrontendRequestCancelWorkflowExecutionScope
	// FrontendListArchivedWorkflowExecutionsScope is the metric scope for frontend.ListArchivedWorkflowExecutions
	FrontendListArchivedWorkflowExecutionsScope
	// FrontendListOpenWorkflowExecutionsScope is the metric scope for frontend.ListOpenWorkflowExecutions
	FrontendListOpenWorkflowExecutionsScope
	// FrontendListClosedWorkflowExecutionsScope is the metric scope for frontend.ListClosedWorkflowExecutions
	FrontendListClosedWorkflowExecutionsScope
	// FrontendListWorkflowExecutionsScope is the metric scope for frontend.ListWorkflowExecutions
	FrontendListWorkflowExecutionsScope
	// FrontendScanWorkflowExecutionsScope is the metric scope for frontend.ListWorkflowExecutions
	FrontendScanWorkflowExecutionsScope
	// FrontendCountWorkflowExecutionsScope is the metric scope for frontend.CountWorkflowExecutions
	FrontendCountWorkflowExecutionsScope
	// FrontendRegisterNamespaceScope is the metric scope for frontend.RegisterNamespace
	FrontendRegisterNamespaceScope
	// FrontendDescribeNamespaceScope is the metric scope for frontend.DescribeNamespace
	FrontendDescribeNamespaceScope
	// FrontendUpdateNamespaceScope is the metric scope for frontend.DescribeNamespace
	FrontendUpdateNamespaceScope
	// FrontendDeprecateNamespaceScope is the metric scope for frontend.DeprecateNamespace
	FrontendDeprecateNamespaceScope
	// FrontendQueryWorkflowScope is the metric scope for frontend.QueryWorkflow
	FrontendQueryWorkflowScope
	// FrontendDescribeWorkflowExecutionScope is the metric scope for frontend.DescribeWorkflowExecution
	FrontendDescribeWorkflowExecutionScope
	// FrontendDescribeTaskQueueScope is the metric scope for frontend.DescribeTaskQueue
	FrontendDescribeTaskQueueScope
	// FrontendListTaskQueuePartitionsScope is the metric scope for frontend.ResetStickyTaskQueue
	FrontendListTaskQueuePartitionsScope
	// FrontendResetStickyTaskQueueScope is the metric scope for frontend.ResetStickyTaskQueue
	FrontendResetStickyTaskQueueScope
	// FrontendListNamespacesScope is the metric scope for frontend.ListNamespace
	FrontendListNamespacesScope
	// FrontendResetWorkflowExecutionScope is the metric scope for frontend.ResetWorkflowExecution
	FrontendResetWorkflowExecutionScope
	// FrontendGetSearchAttributesScope is the metric scope for frontend.GetSearchAttributes
	FrontendGetSearchAttributesScope
	// FrontendGetClusterInfoScope is the metric scope for frontend.GetClusterInfo
	FrontendGetClusterInfoScope
	// FrontendGetSystemInfoScope is the metric scope for frontend.GetSystemInfo
	FrontendGetSystemInfoScope
	// FrontendCreateScheduleScope is the metric scope for frontend.CreateScheduleScope
	FrontendCreateScheduleScope
	// FrontendDescribeScheduleScope is the metric scope for frontend.DescribeScheduleScope
	FrontendDescribeScheduleScope
	// FrontendUpdateScheduleScope is the metric scope for frontend.UpdateScheduleScope
	FrontendUpdateScheduleScope
	// FrontendPatchScheduleScope is the metric scope for frontend.PatchScheduleScope
	FrontendPatchScheduleScope
	// FrontendListScheduleMatchingTimesScope is the metric scope for frontend.ListScheduleMatchingTimesScope
	FrontendListScheduleMatchingTimesScope
	// FrontendDeleteScheduleScope is the metric scope for frontend.DeleteScheduleScope
	FrontendDeleteScheduleScope
	// FrontendListSchedulesScope is the metric scope for frontend.ListSchedulesScope
	FrontendListSchedulesScope
	// FrontendUpdateWorkerBuildIdOrderingScope is the metric scope for frontend.UpdateWorkerBuildIdOrderingScope
	FrontendUpdateWorkerBuildIdOrderingScope
	// FrontendGetWorkerBuildIdOrderingScope is the metric scope for frontend.GetWorkerBuildIdOrderingScope
	FrontendGetWorkerBuildIdOrderingScope
	// FrontendUpdateWorkflowScope is the metric scope for frontend.UpdateWorkflow
	FrontendUpdateWorkflowScope
	// FrontendDescribeBatchOperationScope is the metric scope for frontend.DescribeBatchOperation
	FrontendDescribeBatchOperationScope
	// FrontendListBatchOperationsScope is the metric scope for frontend.ListBatchOperations
	FrontendListBatchOperationsScope
	// FrontendStartBatchOperationScope is the metric scope for frontend.StartBatchOperation
	FrontendStartBatchOperationScope
	// FrontendStopBatchOperationScope is the metric scope for frontend.StopBatchOperation
	FrontendStopBatchOperationScope

	// VersionCheckScope is scope used by version checker
	VersionCheckScope
	// AuthorizationScope is the scope used by all metric emitted by authorization code
	AuthorizationScope

	NumFrontendScopes
)

// -- Operation scopes for History service --
const (
	// HistoryStartWorkflowExecutionScope tracks StartWorkflowExecution API calls received by service
	HistoryStartWorkflowExecutionScope = iota + NumFrontendScopes
	// HistoryRecordActivityTaskHeartbeatScope tracks RecordActivityTaskHeartbeat API calls received by service
	HistoryRecordActivityTaskHeartbeatScope
	// HistoryRespondWorkflowTaskCompletedScope tracks RespondWorkflowTaskCompleted API calls received by service
	HistoryRespondWorkflowTaskCompletedScope
	// HistoryRespondWorkflowTaskFailedScope tracks RespondWorkflowTaskFailed API calls received by service
	HistoryRespondWorkflowTaskFailedScope
	// HistoryRespondActivityTaskCompletedScope tracks RespondActivityTaskCompleted API calls received by service
	HistoryRespondActivityTaskCompletedScope
	// HistoryRespondActivityTaskFailedScope tracks RespondActivityTaskFailed API calls received by service
	HistoryRespondActivityTaskFailedScope
	// HistoryRespondActivityTaskCanceledScope tracks RespondActivityTaskCanceled API calls received by service
	HistoryRespondActivityTaskCanceledScope
	// HistoryGetMutableStateScope tracks GetMutableStateScope API calls received by service
	HistoryGetMutableStateScope
	// HistoryPollMutableStateScope tracks PollMutableStateScope API calls received by service
	HistoryPollMutableStateScope
	// HistoryResetStickyTaskQueueScope tracks ResetStickyTaskQueueScope API calls received by service
	HistoryResetStickyTaskQueueScope
	// HistoryDescribeWorkflowExecutionScope tracks DescribeWorkflowExecution API calls received by service
	HistoryDescribeWorkflowExecutionScope
	// HistoryRecordWorkflowTaskStartedScope tracks RecordWorkflowTaskStarted API calls received by service
	HistoryRecordWorkflowTaskStartedScope
	// HistoryRecordActivityTaskStartedScope tracks RecordActivityTaskStarted API calls received by service
	HistoryRecordActivityTaskStartedScope
	// HistorySignalWorkflowExecutionScope tracks SignalWorkflowExecution API calls received by service
	HistorySignalWorkflowExecutionScope
	// HistorySignalWithStartWorkflowExecutionScope tracks SignalWithStartWorkflowExecution API calls received by service
	HistorySignalWithStartWorkflowExecutionScope
	// HistoryRemoveSignalMutableStateScope tracks RemoveSignalMutableState API calls received by service
	HistoryRemoveSignalMutableStateScope
	// HistoryTerminateWorkflowExecutionScope tracks TerminateWorkflowExecution API calls received by service
	HistoryTerminateWorkflowExecutionScope
	// HistoryScheduleWorkflowTaskScope tracks ScheduleWorkflowTask API calls received by service
	HistoryScheduleWorkflowTaskScope
	// HistoryVerifyFirstWorkflowTaskScheduled tracks VerifyFirstWorkflowTaskScheduled API calls received by service
	HistoryVerifyFirstWorkflowTaskScheduled
	// HistoryRecordChildExecutionCompletedScope tracks RecordChildExecutionCompleted API calls received by service
	HistoryRecordChildExecutionCompletedScope
	// HistoryVerifyChildExecutionCompletionRecordedScope tracks VerifyChildExecutionCompletionRecorded API calls received by service
	HistoryVerifyChildExecutionCompletionRecordedScope
	// HistoryRequestCancelWorkflowExecutionScope tracks RequestCancelWorkflowExecution API calls received by service
	HistoryRequestCancelWorkflowExecutionScope
	// HistorySyncShardStatusScope tracks HistorySyncShardStatus API calls received by service
	HistorySyncShardStatusScope
	// HistorySyncActivityScope tracks HistoryActivity API calls received by service
	HistorySyncActivityScope
	// HistoryRebuildMutableStateScope tracks RebuildMutable API calls received by service
	HistoryRebuildMutableStateScope
	// HistoryDescribeMutableStateScope tracks DescribeMutableState API calls received by service
	HistoryDescribeMutableStateScope
	// HistoryGetReplicationMessagesScope tracks GetReplicationMessages API calls received by service
	HistoryGetReplicationMessagesScope
	// HistoryGetDLQReplicationMessagesScope tracks GetReplicationMessages API calls received by service
	HistoryGetDLQReplicationMessagesScope
	// HistoryReadDLQMessagesScope tracks GetDLQMessages API calls received by service
	HistoryReadDLQMessagesScope
	// HistoryPurgeDLQMessagesScope tracks PurgeDLQMessages API calls received by service
	HistoryPurgeDLQMessagesScope
	// HistoryMergeDLQMessagesScope tracks MergeDLQMessages API calls received by service
	HistoryMergeDLQMessagesScope
	// HistoryShardControllerScope is the scope used by shard controller
	HistoryShardControllerScope
	// HistoryReapplyEventsScope is the scope used by event reapplication
	HistoryReapplyEventsScope
	// HistoryRefreshWorkflowTasksScope is the scope used by refresh workflow tasks API
	HistoryRefreshWorkflowTasksScope
	// HistoryGenerateLastHistoryReplicationTasksScope is the scope used by generate last replication tasks API
	HistoryGenerateLastHistoryReplicationTasksScope
	// HistoryGetReplicationStatusScope is the scope used by GetReplicationStatus API
	HistoryGetReplicationStatusScope
	// HistoryHistoryRemoveTaskScope is the scope used by remove task API
	HistoryHistoryRemoveTaskScope
	// HistoryCloseShard is the scope used by close shard API
	HistoryCloseShard
	// HistoryGetShard is the scope used by get shard API
	HistoryGetShard
	// HistoryReplicateEventsV2 is the scope used by replicate events API
	HistoryReplicateEventsV2
	// HistoryResetStickyTaskQueue is the scope used by reset sticky task queue API
	HistoryResetStickyTaskQueue
	// HistoryReapplyEvents is the scope used by reapply events API
	HistoryReapplyEvents
	// HistoryDescribeHistoryHost is the scope used by describe history host API
	HistoryDescribeHistoryHost
	// HistoryDeleteWorkflowVisibilityRecordScope is the scope used by delete workflow visibility record API
	HistoryDeleteWorkflowVisibilityRecordScope
	// HistoryUpdateWorkflowScope is the scope used by update workflow API
	HistoryUpdateWorkflowScope
	// TaskPriorityAssignerScope is the scope used by all metric emitted by task priority assigner
	TaskPriorityAssignerScope
	// TransferQueueProcessorScope is the scope used by all metric emitted by transfer queue processor
	TransferQueueProcessorScope
	// TransferActiveQueueProcessorScope is the scope used by all metric emitted by transfer queue processor
	TransferActiveQueueProcessorScope
	// TransferStandbyQueueProcessorScope is the scope used by all metric emitted by transfer queue processor
	TransferStandbyQueueProcessorScope
	// TransferActiveTaskActivityScope is the scope used for activity task processing by transfer queue processor
	TransferActiveTaskActivityScope
	// TransferActiveTaskWorkflowTaskScope is the scope used for workflow task processing by transfer queue processor
	TransferActiveTaskWorkflowTaskScope
	// TransferActiveTaskCloseExecutionScope is the scope used for close execution task processing by transfer queue processor
	TransferActiveTaskCloseExecutionScope
	// TransferActiveTaskCancelExecutionScope is the scope used for cancel execution task processing by transfer queue processor
	TransferActiveTaskCancelExecutionScope
	// TransferActiveTaskSignalExecutionScope is the scope used for signal execution task processing by transfer queue processor
	TransferActiveTaskSignalExecutionScope
	// TransferActiveTaskStartChildExecutionScope is the scope used for start child execution task processing by transfer queue processor
	TransferActiveTaskStartChildExecutionScope
	// TransferActiveTaskResetWorkflowScope is the scope used for record workflow started task processing by transfer queue processor
	TransferActiveTaskResetWorkflowScope
	// TransferStandbyTaskResetWorkflowScope is the scope used for record workflow started task processing by transfer queue processor
	TransferStandbyTaskResetWorkflowScope
	// TransferStandbyTaskActivityScope is the scope used for activity task processing by transfer queue processor
	TransferStandbyTaskActivityScope
	// TransferStandbyTaskWorkflowTaskScope is the scope used for workflow task processing by transfer queue processor
	TransferStandbyTaskWorkflowTaskScope
	// TransferStandbyTaskCloseExecutionScope is the scope used for close execution task processing by transfer queue processor
	TransferStandbyTaskCloseExecutionScope
	// TransferStandbyTaskCancelExecutionScope is the scope used for cancel execution task processing by transfer queue processor
	TransferStandbyTaskCancelExecutionScope
	// TransferStandbyTaskSignalExecutionScope is the scope used for signal execution task processing by transfer queue processor
	TransferStandbyTaskSignalExecutionScope
	// TransferStandbyTaskStartChildExecutionScope is the scope used for start child execution task processing by transfer queue processor
	TransferStandbyTaskStartChildExecutionScope

	// VisibilityQueueProcessorScope is the scope used by all metric emitted by visibility queue processor
	VisibilityQueueProcessorScope
	// VisibilityTaskStartExecutionScope is the scope used for start execution processing by visibility queue processor
	VisibilityTaskStartExecutionScope
	// VisibilityTaskUpsertExecutionScope is the scope used for upsert execution processing by visibility queue processor
	VisibilityTaskUpsertExecutionScope
	// VisibilityTaskCloseExecutionScope is the scope used for close execution attributes processing by visibility queue processor
	VisibilityTaskCloseExecutionScope
	// VisibilityTaskDeleteExecutionScope is the scope used for delete by visibility queue processor
	VisibilityTaskDeleteExecutionScope

	// TimerQueueProcessorScope is the scope used by all metric emitted by timer queue processor
	TimerQueueProcessorScope
	// TimerActiveQueueProcessorScope is the scope used by all metric emitted by timer queue processor
	TimerActiveQueueProcessorScope
	// TimerStandbyQueueProcessorScope is the scope used by all metric emitted by timer queue processor
	TimerStandbyQueueProcessorScope
	// TimerActiveTaskActivityTimeoutScope is the scope used by metric emitted by timer queue processor for processing activity timeouts
	TimerActiveTaskActivityTimeoutScope
	// TimerActiveTaskWorkflowTaskTimeoutScope is the scope used by metric emitted by timer queue processor for processing workflow task timeouts
	TimerActiveTaskWorkflowTaskTimeoutScope
	// TimerActiveTaskUserTimerScope is the scope used by metric emitted by timer queue processor for processing user timers
	TimerActiveTaskUserTimerScope
	// TimerActiveTaskWorkflowTimeoutScope is the scope used by metric emitted by timer queue processor for processing workflow timeouts.
	TimerActiveTaskWorkflowTimeoutScope
	// TimerActiveTaskActivityRetryTimerScope is the scope used by metric emitted by timer queue processor for processing retry task.
	TimerActiveTaskActivityRetryTimerScope
	// TimerActiveTaskWorkflowBackoffTimerScope is the scope used by metric emitted by timer queue processor for processing retry task.
	TimerActiveTaskWorkflowBackoffTimerScope
	// TimerActiveTaskDeleteHistoryEventScope is the scope used by metric emitted by timer queue processor for processing history event cleanup
	TimerActiveTaskDeleteHistoryEventScope
	// TimerStandbyTaskActivityTimeoutScope is the scope used by metric emitted by timer queue processor for processing activity timeouts
	TimerStandbyTaskActivityTimeoutScope
	// TimerStandbyTaskWorkflowTaskTimeoutScope is the scope used by metric emitted by timer queue processor for processing workflow task timeouts
	TimerStandbyTaskWorkflowTaskTimeoutScope
	// TimerStandbyTaskUserTimerScope is the scope used by metric emitted by timer queue processor for processing user timers
	TimerStandbyTaskUserTimerScope
	// TimerStandbyTaskWorkflowTimeoutScope is the scope used by metric emitted by timer queue processor for processing workflow timeouts.
	TimerStandbyTaskWorkflowTimeoutScope
	// TimerStandbyTaskActivityRetryTimerScope is the scope used by metric emitted by timer queue processor for processing retry task.
	TimerStandbyTaskActivityRetryTimerScope
	// TimerStandbyTaskDeleteHistoryEventScope is the scope used by metric emitted by timer queue processor for processing history event cleanup
	TimerStandbyTaskDeleteHistoryEventScope
	// TimerStandbyTaskWorkflowBackoffTimerScope is the scope used by metric emitted by timer queue processor for processing retry task.
	TimerStandbyTaskWorkflowBackoffTimerScope
	// HistoryEventNotificationScope is the scope used by shard history event nitification
	HistoryEventNotificationScope
	// ReplicatorQueueProcessorScope is the scope used by all metric emitted by replicator queue processor
	ReplicatorQueueProcessorScope
	// ReplicatorTaskHistoryScope is the scope used for history task processing by replicator queue processor
	ReplicatorTaskHistoryScope
	// ReplicatorTaskSyncActivityScope is the scope used for sync activity by replicator queue processor
	ReplicatorTaskSyncActivityScope
	// ReplicateHistoryEventsScope is the scope used by historyReplicator API for applying events
	ReplicateHistoryEventsScope
	// ShardInfoScope is the scope used when updating shard info
	ShardInfoScope
	// WorkflowContextScope is the scope used by WorkflowContext component
	WorkflowContextScope
	// HistoryCacheGetOrCreateScope is the scope used by history cache
	HistoryCacheGetOrCreateScope
	// HistoryCacheGetOrCreateCurrentScope is the scope used by history cache
	HistoryCacheGetOrCreateCurrentScope
	// EventsCacheGetEventScope is the scope used by events cache
	EventsCacheGetEventScope
	// EventsCachePutEventScope is the scope used by events cache
	EventsCachePutEventScope
	// EventsCacheDeleteEventScope is the scope used by events cache
	EventsCacheDeleteEventScope
	// EventsCacheGetFromStoreScope is the scope used by events cache
	EventsCacheGetFromStoreScope
	// ExecutionStatsScope is the scope used for emiting workflow execution related stats
	ExecutionStatsScope
	// SessionStatsScope is the scope used for emiting session update related stats
	SessionStatsScope
	// HistoryResetWorkflowExecutionScope tracks ResetWorkflowExecution API calls received by service
	HistoryResetWorkflowExecutionScope
	// HistoryQueryWorkflowScope tracks QueryWorkflow API calls received by service
	HistoryQueryWorkflowScope
	// HistoryProcessDeleteHistoryEventScope tracks ProcessDeleteHistoryEvent processing calls
	HistoryProcessDeleteHistoryEventScope
	// HistoryDeleteWorkflowExecutionScope tracks DeleteWorkflowExecutions API calls
	HistoryDeleteWorkflowExecutionScope
	// WorkflowCompletionStatsScope tracks workflow completion updates
	WorkflowCompletionStatsScope
	// ArchiverClientScope is scope used by all metrics emitted by archiver.Client
	ArchiverClientScope
	// ReplicationTaskFetcherScope is scope used by all metrics emitted by ReplicationTaskFetcher
	ReplicationTaskFetcherScope
	// ReplicationTaskCleanupScope is scope used by all metrics emitted by ReplicationTaskProcessor cleanup
	ReplicationTaskCleanupScope
	// ReplicationDLQStatsScope is scope used by all metrics emitted related to replication DLQ
	ReplicationDLQStatsScope
	// SyncWorkflowStateTaskScope is the scope used by closed workflow task replication processing
	SyncWorkflowStateTaskScope

	NumHistoryScopes
)

// -- Operation scopes for Matching service --
const (
	// MatchingPollWorkflowTaskQueueScope tracks PollWorkflowTaskQueue API calls received by service
	MatchingPollWorkflowTaskQueueScope = iota + NumHistoryScopes
	// MatchingPollActivityTaskQueueScope tracks PollActivityTaskQueue API calls received by service
	MatchingPollActivityTaskQueueScope
	// MatchingAddActivityTaskScope tracks AddActivityTask API calls received by service
	MatchingAddActivityTaskScope
	// MatchingAddWorkflowTaskScope tracks AddWorkflowTask API calls received by service
	MatchingAddWorkflowTaskScope
	// MatchingTaskQueueMgrScope is the metrics scope for matching.TaskQueueManager component
	MatchingTaskQueueMgrScope
	// MatchingEngineScope is the metrics scope for matchingEngine component
	MatchingEngineScope
	// MatchingQueryWorkflowScope tracks AddWorkflowTask API calls received by service
	MatchingQueryWorkflowScope
	// MatchingRespondQueryTaskCompletedScope tracks AddWorkflowTask API calls received by service
	MatchingRespondQueryTaskCompletedScope
	// MatchingCancelOutstandingPollScope tracks CancelOutstandingPoll API calls received by service
	MatchingCancelOutstandingPollScope
	// MatchingDescribeTaskQueueScope tracks DescribeTaskQueue API calls received by service
	MatchingDescribeTaskQueueScope
	// MatchingListTaskQueuePartitionsScope tracks ListTaskQueuePartitions API calls received by service
	MatchingListTaskQueuePartitionsScope
	// MatchingUpdateWorkerBuildIdOrderingScope tracks UpdateWorkerBuildIdOrdering API calls received by service
	MatchingUpdateWorkerBuildIdOrderingScope
	// MatchingGetWorkerBuildIdOrderingScope tracks GetWorkerBuildIdOrdering API calls received by service
	MatchingGetWorkerBuildIdOrderingScope
	// MatchingInvalidateTaskQueueMetadataScope tracks GetWorkerBuildIdOrdering API calls received by service
	MatchingInvalidateTaskQueueMetadataScope
	// MatchingGetTaskQueueMetadataScope tracks GetWorkerBuildIdOrdering API calls received by service
	MatchingGetTaskQueueMetadataScope

	NumMatchingScopes
)

// -- Operation scopes for Worker service --
const (
	// ReplicatorScope is the scope used by all metric emitted by replicator
	ReplicatorScope = iota + NumMatchingScopes
	// NamespaceReplicationTaskScope is the scope used by namespace task replication processing
	NamespaceReplicationTaskScope
	// HistoryReplicationTaskScope is the scope used by history task replication processing
	HistoryReplicationTaskScope
	// HistoryMetadataReplicationTaskScope is the scope used by history metadata task replication processing
	HistoryMetadataReplicationTaskScope
	// SyncShardTaskScope is the scope used by sync shrad information processing
	SyncShardTaskScope
	// SyncActivityTaskScope is the scope used by sync activity information processing
	SyncActivityTaskScope
	// ESProcessorScope is scope used by all metric emitted by esProcessor
	ESProcessorScope
	// IndexProcessorScope is scope used by all metric emitted by index processor
	IndexProcessorScope
	// ArchiverDeleteHistoryActivityScope is scope used by all metrics emitted by archiver.DeleteHistoryActivity
	ArchiverDeleteHistoryActivityScope
	// ArchiverUploadHistoryActivityScope is scope used by all metrics emitted by archiver.UploadHistoryActivity
	ArchiverUploadHistoryActivityScope
	// ArchiverArchiveVisibilityActivityScope is scope used by all metrics emitted by archiver.ArchiveVisibilityActivity
	ArchiverArchiveVisibilityActivityScope
	// ArchiverScope is scope used by all metrics emitted by archiver.Archiver
	ArchiverScope
	// ArchiverPumpScope is scope used by all metrics emitted by archiver.Pump
	ArchiverPumpScope
	// ArchiverArchivalWorkflowScope is scope used by all metrics emitted by archiver.ArchivalWorkflow
	ArchiverArchivalWorkflowScope
	// TaskQueueScavengerScope is scope used by all metrics emitted by worker.taskqueue.Scavenger module
	TaskQueueScavengerScope
	// ExecutionsScavengerScope is scope used by all metrics emitted by worker.executions.Scavenger module
	ExecutionsScavengerScope
	// BatcherScope is scope used by all metrics emitted by worker.Batcher module
	BatcherScope
	// HistoryScavengerScope is scope used by all metrics emitted by worker.history.Scavenger module
	HistoryScavengerScope
	// ParentClosePolicyProcessorScope is scope used by all metrics emitted by worker.ParentClosePolicyProcessor
	ParentClosePolicyProcessorScope
	// AddSearchAttributesWorkflowScope is scope used by all metrics emitted by worker.AddSearchAttributesWorkflowScope module
	AddSearchAttributesWorkflowScope
	// MigrationWorkflowScope is scope used by metrics emitted by migration related workflows
	MigrationWorkflowScope

	DeleteNamespaceWorkflowScope
	ReclaimResourcesWorkflowScope
	DeleteExecutionsWorkflowScope

	NumWorkerScopes
)

// -- Scopes for Server --
const (
	ServerTlsScope = iota + NumWorkerScopes

	NumServerScopes
)

// -- Scopes for UnitTestService --
const (
	TestScope1 = iota + NumServerScopes
	TestScope2

	NumUnitTestServiceScopes
)

// ScopeDefs record the scopes for all services
var ScopeDefs = map[ServiceIdx]map[int]scopeDefinition{
	// common scope Names
	Common: {
		UnknownScope:                                      {operation: "Unknown"},
		PersistenceGetOrCreateShardScope:                  {operation: "GetOrCreateShard"},
		PersistenceUpdateShardScope:                       {operation: "UpdateShard"},
		PersistenceAssertShardOwnershipScope:              {operation: "AssertShardOwnership"},
		PersistenceCreateWorkflowExecutionScope:           {operation: "CreateWorkflowExecution"},
		PersistenceGetWorkflowExecutionScope:              {operation: "GetWorkflowExecution"},
		PersistenceSetWorkflowExecutionScope:              {operation: "SetWorkflowExecution"},
		PersistenceUpdateWorkflowExecutionScope:           {operation: "UpdateWorkflowExecution"},
		PersistenceConflictResolveWorkflowExecutionScope:  {operation: "ConflictResolveWorkflowExecution"},
		PersistenceResetWorkflowExecutionScope:            {operation: "ResetWorkflowExecution"},
		PersistenceDeleteWorkflowExecutionScope:           {operation: "DeleteWorkflowExecution"},
		PersistenceDeleteCurrentWorkflowExecutionScope:    {operation: "DeleteCurrentWorkflowExecution"},
		PersistenceGetCurrentExecutionScope:               {operation: "GetCurrentExecution"},
		PersistenceListConcreteExecutionsScope:            {operation: "ListConcreteExecutions"},
		PersistenceAddTasksScope:                          {operation: "AddTasks"},
		PersistenceGetTransferTaskScope:                   {operation: "GetTransferTask"},
		PersistenceGetTransferTasksScope:                  {operation: "GetTransferTasks"},
		PersistenceCompleteTransferTaskScope:              {operation: "CompleteTransferTask"},
		PersistenceRangeCompleteTransferTasksScope:        {operation: "RangeCompleteTransferTask"},
		PersistenceGetVisibilityTaskScope:                 {operation: "GetVisibilityTask"},
		PersistenceGetVisibilityTasksScope:                {operation: "GetVisibilityTasks"},
		PersistenceCompleteVisibilityTaskScope:            {operation: "CompleteVisibilityTask"},
		PersistenceRangeCompleteVisibilityTasksScope:      {operation: "RangeCompleteVisibilityTask"},
		PersistenceGetReplicationTaskScope:                {operation: "GetReplicationTask"},
		PersistenceGetReplicationTasksScope:               {operation: "GetReplicationTasks"},
		PersistenceCompleteReplicationTaskScope:           {operation: "CompleteReplicationTask"},
		PersistenceRangeCompleteReplicationTasksScope:     {operation: "RangeCompleteReplicationTask"},
		PersistencePutReplicationTaskToDLQScope:           {operation: "PutReplicationTaskToDLQ"},
		PersistenceGetReplicationTasksFromDLQScope:        {operation: "GetReplicationTasksFromDLQ"},
		PersistenceDeleteReplicationTaskFromDLQScope:      {operation: "DeleteReplicationTaskFromDLQ"},
		PersistenceRangeDeleteReplicationTaskFromDLQScope: {operation: "RangeDeleteReplicationTaskFromDLQ"},
		PersistenceGetTimerTaskScope:                      {operation: "GetTimerTask"},
		PersistenceGetTimerTasksScope:                     {operation: "GetTimerTasks"},
		PersistenceCompleteTimerTaskScope:                 {operation: "CompleteTimerTask"},
		PersistenceRangeCompleteTimerTasksScope:           {operation: "RangeCompleteTimerTask"},
		PersistenceCreateTaskScope:                        {operation: "CreateTask"},
		PersistenceGetTasksScope:                          {operation: "GetTasks"},
		PersistenceCompleteTaskScope:                      {operation: "CompleteTask"},
		PersistenceCompleteTasksLessThanScope:             {operation: "CompleteTasksLessThan"},
		PersistenceCreateTaskQueueScope:                   {operation: "CreateTaskQueue"},
		PersistenceUpdateTaskQueueScope:                   {operation: "UpdateTaskQueue"},
		PersistenceGetTaskQueueScope:                      {operation: "GetTaskQueue"},
		PersistenceListTaskQueueScope:                     {operation: "ListTaskQueue"},
		PersistenceDeleteTaskQueueScope:                   {operation: "DeleteTaskQueue"},
		PersistenceAppendHistoryEventsScope:               {operation: "AppendHistoryEvents"},
		PersistenceGetWorkflowExecutionHistoryScope:       {operation: "GetWorkflowExecutionHistory"},
		PersistenceDeleteWorkflowExecutionHistoryScope:    {operation: "DeleteWorkflowExecutionHistory"},
		PersistenceInitializeSystemNamespaceScope:         {operation: "InitializeSystemNamespace"},
		PersistenceCreateNamespaceScope:                   {operation: "CreateNamespace"},
		PersistenceGetNamespaceScope:                      {operation: "GetNamespace"},
		PersistenceUpdateNamespaceScope:                   {operation: "UpdateNamespace"},
		PersistenceDeleteNamespaceScope:                   {operation: "DeleteNamespace"},
		PersistenceRenameNamespaceScope:                   {operation: "RenameNamespace"},
		PersistenceDeleteNamespaceByNameScope:             {operation: "DeleteNamespaceByName"},
		PersistenceListNamespaceScope:                     {operation: "ListNamespace"},
		PersistenceGetMetadataScope:                       {operation: "GetMetadata"},

		VisibilityPersistenceRecordWorkflowExecutionStartedScope:           {operation: "RecordWorkflowExecutionStarted", tags: map[string]string{visibilityTypeTagName: unknownValue}},
		VisibilityPersistenceRecordWorkflowExecutionClosedScope:            {operation: "RecordWorkflowExecutionClosed", tags: map[string]string{visibilityTypeTagName: unknownValue}},
		VisibilityPersistenceUpsertWorkflowExecutionScope:                  {operation: "UpsertWorkflowExecution", tags: map[string]string{visibilityTypeTagName: unknownValue}},
		VisibilityPersistenceListOpenWorkflowExecutionsScope:               {operation: "ListOpenWorkflowExecutions", tags: map[string]string{visibilityTypeTagName: unknownValue}},
		VisibilityPersistenceListClosedWorkflowExecutionsScope:             {operation: "ListClosedWorkflowExecutions", tags: map[string]string{visibilityTypeTagName: unknownValue}},
		VisibilityPersistenceListOpenWorkflowExecutionsByTypeScope:         {operation: "ListOpenWorkflowExecutionsByType", tags: map[string]string{visibilityTypeTagName: unknownValue}},
		VisibilityPersistenceListClosedWorkflowExecutionsByTypeScope:       {operation: "ListClosedWorkflowExecutionsByType", tags: map[string]string{visibilityTypeTagName: unknownValue}},
		VisibilityPersistenceListOpenWorkflowExecutionsByWorkflowIDScope:   {operation: "ListOpenWorkflowExecutionsByWorkflowID", tags: map[string]string{visibilityTypeTagName: unknownValue}},
		VisibilityPersistenceListClosedWorkflowExecutionsByWorkflowIDScope: {operation: "ListClosedWorkflowExecutionsByWorkflowID", tags: map[string]string{visibilityTypeTagName: unknownValue}},
		VisibilityPersistenceListClosedWorkflowExecutionsByStatusScope:     {operation: "ListClosedWorkflowExecutionsByStatus", tags: map[string]string{visibilityTypeTagName: unknownValue}},
		VisibilityPersistenceDeleteWorkflowExecutionScope:                  {operation: "VisibilityDeleteWorkflowExecution", tags: map[string]string{visibilityTypeTagName: unknownValue}},
		VisibilityPersistenceListWorkflowExecutionsScope:                   {operation: "ListWorkflowExecutions", tags: map[string]string{visibilityTypeTagName: unknownValue}},
		VisibilityPersistenceScanWorkflowExecutionsScope:                   {operation: "ScanWorkflowExecutions", tags: map[string]string{visibilityTypeTagName: unknownValue}},
		VisibilityPersistenceCountWorkflowExecutionsScope:                  {operation: "CountWorkflowExecutions", tags: map[string]string{visibilityTypeTagName: unknownValue}},
		VisibilityPersistenceGetWorkflowExecutionScope:                     {operation: "GetWorkflowExecution", tags: map[string]string{visibilityTypeTagName: unknownValue}},

		PersistenceAppendHistoryNodesScope:         {operation: "AppendHistoryNodes"},
		PersistenceAppendRawHistoryNodesScope:      {operation: "AppendRawHistoryNodes"},
		PersistenceDeleteHistoryNodesScope:         {operation: "DeleteHistoryNodes"},
		PersistenceParseHistoryBranchInfoScope:     {operation: "ParseHistoryBranch"},
		PersistenceUpdateHistoryBranchInfoScope:    {operation: "UpdateHistoryBranch"},
		PersistenceNewHistoryBranchScope:           {operation: "NewHistoryBranch"},
		PersistenceReadHistoryBranchScope:          {operation: "ReadHistoryBranch"},
		PersistenceReadHistoryBranchReverseScope:   {operation: "ReadHistoryBranchReverse"},
		PersistenceForkHistoryBranchScope:          {operation: "ForkHistoryBranch"},
		PersistenceDeleteHistoryBranchScope:        {operation: "DeleteHistoryBranch"},
		PersistenceTrimHistoryBranchScope:          {operation: "TrimHistoryBranch"},
		PersistenceCompleteForkBranchScope:         {operation: "CompleteForkBranch"},
		PersistenceGetHistoryTreeScope:             {operation: "GetHistoryTree"},
		PersistenceGetAllHistoryTreeBranchesScope:  {operation: "GetAllHistoryTreeBranches"},
		PersistenceEnqueueMessageScope:             {operation: "EnqueueMessage"},
		PersistenceEnqueueMessageToDLQScope:        {operation: "EnqueueMessageToDLQ"},
		PersistenceReadQueueMessagesScope:          {operation: "ReadQueueMessages"},
		PersistenceReadQueueMessagesFromDLQScope:   {operation: "ReadQueueMessagesFromDLQ"},
		PersistenceDeleteQueueMessagesScope:        {operation: "DeleteQueueMessages"},
		PersistenceDeleteQueueMessageFromDLQScope:  {operation: "DeleteQueueMessageFromDLQ"},
		PersistenceRangeDeleteMessagesFromDLQScope: {operation: "RangeDeleteMessagesFromDLQ"},
		PersistenceUpdateAckLevelScope:             {operation: "UpdateAckLevel"},
		PersistenceGetAckLevelScope:                {operation: "GetAckLevel"},
		PersistenceUpdateDLQAckLevelScope:          {operation: "UpdateDLQAckLevel"},
		PersistenceGetDLQAckLevelScope:             {operation: "GetDLQAckLevel"},
		PersistenceNamespaceReplicationQueueScope:  {operation: "NamespaceReplicationQueue"},
		PersistenceListClusterMetadataScope:        {operation: "ListClusterMetadata"},
		PersistenceGetClusterMetadataScope:         {operation: "GetClusterMetadata"},
		PersistenceSaveClusterMetadataScope:        {operation: "SaveClusterMetadata"},
		PersistenceDeleteClusterMetadataScope:      {operation: "DeleteClusterMetadata"},
		PersistencePruneClusterMembershipScope:     {operation: "PruneClusterMembership"},
		PersistenceGetClusterMembersScope:          {operation: "GetClusterMembership"},
		PersistenceUpsertClusterMembershipScope:    {operation: "UpsertClusterMembership"},

		ClusterMetadataArchivalConfigScope: {operation: "ArchivalConfig"},

		HistoryClientStartWorkflowExecutionScope:                 {operation: "HistoryClientStartWorkflowExecution", tags: map[string]string{ServiceRoleTagName: HistoryRoleTagValue}},
		HistoryClientRecordActivityTaskHeartbeatScope:            {operation: "HistoryClientRecordActivityTaskHeartbeat", tags: map[string]string{ServiceRoleTagName: HistoryRoleTagValue}},
		HistoryClientRespondWorkflowTaskCompletedScope:           {operation: "HistoryClientRespondWorkflowTaskCompleted", tags: map[string]string{ServiceRoleTagName: HistoryRoleTagValue}},
		HistoryClientRespondWorkflowTaskFailedScope:              {operation: "HistoryClientRespondWorkflowTaskFailed", tags: map[string]string{ServiceRoleTagName: HistoryRoleTagValue}},
		HistoryClientRespondActivityTaskCompletedScope:           {operation: "HistoryClientRespondActivityTaskCompleted", tags: map[string]string{ServiceRoleTagName: HistoryRoleTagValue}},
		HistoryClientRespondActivityTaskFailedScope:              {operation: "HistoryClientRespondActivityTaskFailed", tags: map[string]string{ServiceRoleTagName: HistoryRoleTagValue}},
		HistoryClientRespondActivityTaskCanceledScope:            {operation: "HistoryClientRespondActivityTaskCanceled", tags: map[string]string{ServiceRoleTagName: HistoryRoleTagValue}},
		HistoryClientGetMutableStateScope:                        {operation: "HistoryClientGetMutableState", tags: map[string]string{ServiceRoleTagName: HistoryRoleTagValue}},
		HistoryClientPollMutableStateScope:                       {operation: "HistoryClientPollMutableState", tags: map[string]string{ServiceRoleTagName: HistoryRoleTagValue}},
		HistoryClientResetStickyTaskQueueScope:                   {operation: "HistoryClientResetStickyTaskQueueScope", tags: map[string]string{ServiceRoleTagName: HistoryRoleTagValue}},
		HistoryClientDescribeWorkflowExecutionScope:              {operation: "HistoryClientDescribeWorkflowExecution", tags: map[string]string{ServiceRoleTagName: HistoryRoleTagValue}},
		HistoryClientRecordWorkflowTaskStartedScope:              {operation: "HistoryClientRecordWorkflowTaskStarted", tags: map[string]string{ServiceRoleTagName: HistoryRoleTagValue}},
		HistoryClientRecordActivityTaskStartedScope:              {operation: "HistoryClientRecordActivityTaskStarted", tags: map[string]string{ServiceRoleTagName: HistoryRoleTagValue}},
		HistoryClientRequestCancelWorkflowExecutionScope:         {operation: "HistoryClientRequestCancelWorkflowExecution", tags: map[string]string{ServiceRoleTagName: HistoryRoleTagValue}},
		HistoryClientSignalWorkflowExecutionScope:                {operation: "HistoryClientSignalWorkflowExecution", tags: map[string]string{ServiceRoleTagName: HistoryRoleTagValue}},
		HistoryClientSignalWithStartWorkflowExecutionScope:       {operation: "HistoryClientSignalWithStartWorkflowExecution", tags: map[string]string{ServiceRoleTagName: HistoryRoleTagValue}},
		HistoryClientRemoveSignalMutableStateScope:               {operation: "HistoryClientRemoveSignalMutableStateScope", tags: map[string]string{ServiceRoleTagName: HistoryRoleTagValue}},
		HistoryClientTerminateWorkflowExecutionScope:             {operation: "HistoryClientTerminateWorkflowExecution", tags: map[string]string{ServiceRoleTagName: HistoryRoleTagValue}},
		HistoryClientUpdateWorkflowScope:                         {operation: "HistoryClientUpdateWorkflow", tags: map[string]string{ServiceRoleTagName: HistoryRoleTagValue}},
		HistoryClientDeleteWorkflowExecutionScope:                {operation: "HistoryClientDeleteWorkflowExecution", tags: map[string]string{ServiceRoleTagName: HistoryRoleTagValue}},
		HistoryClientResetWorkflowExecutionScope:                 {operation: "HistoryClientResetWorkflowExecution", tags: map[string]string{ServiceRoleTagName: HistoryRoleTagValue}},
		HistoryClientScheduleWorkflowTaskScope:                   {operation: "HistoryClientScheduleWorkflowTask", tags: map[string]string{ServiceRoleTagName: HistoryRoleTagValue}},
		HistoryClientVerifyFirstWorkflowTaskScheduled:            {operation: "HistoryClientVerifyFirstWorkflowTaskScheduled", tags: map[string]string{ServiceRoleTagName: HistoryRoleTagValue}},
		HistoryClientRecordChildExecutionCompletedScope:          {operation: "HistoryClientRecordChildExecutionCompleted", tags: map[string]string{ServiceRoleTagName: HistoryRoleTagValue}},
		HistoryClientVerifyChildExecutionCompletionRecordedScope: {operation: "HistoryClientVerifyChildExecutionCompletionRecorded", tags: map[string]string{ServiceRoleTagName: HistoryRoleTagValue}},
		HistoryClientReplicateEventsV2Scope:                      {operation: "HistoryClientReplicateEventsV2", tags: map[string]string{ServiceRoleTagName: HistoryRoleTagValue}},
		HistoryClientSyncShardStatusScope:                        {operation: "HistoryClientSyncShardStatusScope", tags: map[string]string{ServiceRoleTagName: HistoryRoleTagValue}},
		HistoryClientSyncActivityScope:                           {operation: "HistoryClientSyncActivityScope", tags: map[string]string{ServiceRoleTagName: HistoryRoleTagValue}},
		HistoryClientGetReplicationTasksScope:                    {operation: "HistoryClientGetReplicationTasksScope", tags: map[string]string{ServiceRoleTagName: HistoryRoleTagValue}},
		HistoryClientGetDLQReplicationTasksScope:                 {operation: "HistoryClientGetDLQReplicationTasksScope", tags: map[string]string{ServiceRoleTagName: HistoryRoleTagValue}},
		HistoryClientQueryWorkflowScope:                          {operation: "HistoryClientQueryWorkflowScope", tags: map[string]string{ServiceRoleTagName: HistoryRoleTagValue}},
		HistoryClientReapplyEventsScope:                          {operation: "HistoryClientReapplyEventsScope", tags: map[string]string{ServiceRoleTagName: HistoryRoleTagValue}},
		HistoryClientGetDLQMessagesScope:                         {operation: "HistoryClientGetDLQMessagesScope", tags: map[string]string{ServiceRoleTagName: HistoryRoleTagValue}},
		HistoryClientPurgeDLQMessagesScope:                       {operation: "HistoryClientPurgeDLQMessagesScope", tags: map[string]string{ServiceRoleTagName: HistoryRoleTagValue}},
		HistoryClientMergeDLQMessagesScope:                       {operation: "HistoryClientMergeDLQMessagesScope", tags: map[string]string{ServiceRoleTagName: HistoryRoleTagValue}},
		HistoryClientRefreshWorkflowTasksScope:                   {operation: "HistoryClientRefreshWorkflowTasksScope", tags: map[string]string{ServiceRoleTagName: HistoryRoleTagValue}},
		HistoryClientGenerateLastHistoryReplicationTasksScope:    {operation: "HistoryClientGenerateLastHistoryReplicationTasksScope", tags: map[string]string{ServiceRoleTagName: HistoryRoleTagValue}},
		HistoryClientGetReplicationStatusScope:                   {operation: "HistoryClientGetReplicationStatusScope", tags: map[string]string{ServiceRoleTagName: HistoryRoleTagValue}},
		HistoryClientDeleteWorkflowVisibilityRecordScope:         {operation: "HistoryClientDeleteWorkflowVisibilityRecordScope", tags: map[string]string{ServiceRoleTagName: HistoryRoleTagValue}},
		HistoryClientCloseShardScope:                             {operation: "HistoryClientCloseShardScope", tags: map[string]string{ServiceRoleTagName: HistoryRoleTagValue}},
		HistoryClientDescribeMutableStateScope:                   {operation: "HistoryClientDescribeMutableStateScope", tags: map[string]string{ServiceRoleTagName: HistoryRoleTagValue}},
		HistoryClientGetDLQReplicationMessagesScope:              {operation: "HistoryClientGetDLQReplicationMessagesScope", tags: map[string]string{ServiceRoleTagName: HistoryRoleTagValue}},
		HistoryClientGetShardScope:                               {operation: "HistoryClientGetShardScope", tags: map[string]string{ServiceRoleTagName: HistoryRoleTagValue}},
		HistoryClientRebuildMutableStateScope:                    {operation: "HistoryClientRebuildMutableStateScope", tags: map[string]string{ServiceRoleTagName: HistoryRoleTagValue}},
		HistoryClientRemoveTaskScope:                             {operation: "HistoryClientRemoveTaskScope", tags: map[string]string{ServiceRoleTagName: HistoryRoleTagValue}},
		HistoryClientVerifyFirstWorkflowTaskScheduledScope:       {operation: "HistoryClientVerifyFirstWorkflowTaskScheduledScope", tags: map[string]string{ServiceRoleTagName: HistoryRoleTagValue}},
		HistoryClientDescribeHistoryHostScope:                    {operation: "HistoryClientDescribeHistoryHostScope", tags: map[string]string{ServiceRoleTagName: HistoryRoleTagValue}},
		HistoryClientGetReplicationMessagesScope:                 {operation: "HistoryClientGetReplicationMessagesScope", tags: map[string]string{ServiceRoleTagName: HistoryRoleTagValue}},

		MatchingClientPollWorkflowTaskQueueScope:       {operation: "MatchingClientPollWorkflowTaskQueue", tags: map[string]string{ServiceRoleTagName: MatchingRoleTagValue}},
		MatchingClientPollActivityTaskQueueScope:       {operation: "MatchingClientPollActivityTaskQueue", tags: map[string]string{ServiceRoleTagName: MatchingRoleTagValue}},
		MatchingClientAddActivityTaskScope:             {operation: "MatchingClientAddActivityTask", tags: map[string]string{ServiceRoleTagName: MatchingRoleTagValue}},
		MatchingClientAddWorkflowTaskScope:             {operation: "MatchingClientAddWorkflowTask", tags: map[string]string{ServiceRoleTagName: MatchingRoleTagValue}},
		MatchingClientQueryWorkflowScope:               {operation: "MatchingClientQueryWorkflow", tags: map[string]string{ServiceRoleTagName: MatchingRoleTagValue}},
		MatchingClientRespondQueryTaskCompletedScope:   {operation: "MatchingClientRespondQueryTaskCompleted", tags: map[string]string{ServiceRoleTagName: MatchingRoleTagValue}},
		MatchingClientCancelOutstandingPollScope:       {operation: "MatchingClientCancelOutstandingPoll", tags: map[string]string{ServiceRoleTagName: MatchingRoleTagValue}},
		MatchingClientDescribeTaskQueueScope:           {operation: "MatchingClientDescribeTaskQueue", tags: map[string]string{ServiceRoleTagName: MatchingRoleTagValue}},
		MatchingClientListTaskQueuePartitionsScope:     {operation: "MatchingClientListTaskQueuePartitions", tags: map[string]string{ServiceRoleTagName: MatchingRoleTagValue}},
		MatchingClientUpdateWorkerBuildIdOrderingScope: {operation: "MatchingClientUpdateWorkerBuildIdOrdering", tags: map[string]string{ServiceRoleTagName: MatchingRoleTagValue}},
		MatchingClientGetWorkerBuildIdOrderingScope:    {operation: "MatchingClientGetWorkerBuildIdOrdering", tags: map[string]string{ServiceRoleTagName: MatchingRoleTagValue}},
		MatchingClientInvalidateTaskQueueMetadataScope: {operation: "MatchingClientInvalidateTaskQueueMetadata", tags: map[string]string{ServiceRoleTagName: MatchingRoleTagValue}},
		MatchingClientGetTaskQueueMetadataScope:        {operation: "MatchingClientGetTaskQueueMetadata", tags: map[string]string{ServiceRoleTagName: MatchingRoleTagValue}},

		FrontendClientDeleteWorkflowExecutionScope:            {operation: "FrontendClientDeleteWorkflowExecution", tags: map[string]string{ServiceRoleTagName: FrontendRoleTagValue}},
		FrontendClientDeprecateNamespaceScope:                 {operation: "FrontendClientDeprecateNamespace", tags: map[string]string{ServiceRoleTagName: FrontendRoleTagValue}},
		FrontendClientDescribeBatchOperationScope:             {operation: "FrontendClientDescribeBatchOperation", tags: map[string]string{ServiceRoleTagName: FrontendRoleTagValue}},
		FrontendClientDescribeNamespaceScope:                  {operation: "FrontendClientDescribeNamespace", tags: map[string]string{ServiceRoleTagName: FrontendRoleTagValue}},
		FrontendClientDescribeTaskQueueScope:                  {operation: "FrontendClientDescribeTaskQueue", tags: map[string]string{ServiceRoleTagName: FrontendRoleTagValue}},
		FrontendClientDescribeWorkflowExecutionScope:          {operation: "FrontendClientDescribeWorkflowExecution", tags: map[string]string{ServiceRoleTagName: FrontendRoleTagValue}},
		FrontendClientGetWorkflowExecutionHistoryScope:        {operation: "FrontendClientGetWorkflowExecutionHistory", tags: map[string]string{ServiceRoleTagName: FrontendRoleTagValue}},
		FrontendClientGetWorkflowExecutionHistoryReverseScope: {operation: "FrontendClientGetWorkflowExecutionHistoryReverse", tags: map[string]string{ServiceRoleTagName: FrontendRoleTagValue}},
		FrontendClientGetWorkflowExecutionRawHistoryScope:     {operation: "FrontendClientGetWorkflowExecutionRawHistory", tags: map[string]string{ServiceRoleTagName: FrontendRoleTagValue}},
		FrontendClientPollForWorkflowExecutionRawHistoryScope: {operation: "FrontendClientPollForWorkflowExecutionRawHistoryScope", tags: map[string]string{ServiceRoleTagName: FrontendRoleTagValue}},
		FrontendClientListArchivedWorkflowExecutionsScope:     {operation: "FrontendClientListArchivedWorkflowExecutions", tags: map[string]string{ServiceRoleTagName: FrontendRoleTagValue}},
		FrontendClientListBatchOperationsScope:                {operation: "FrontendClientListBatchOperations", tags: map[string]string{ServiceRoleTagName: FrontendRoleTagValue}},
		FrontendClientListClosedWorkflowExecutionsScope:       {operation: "FrontendClientListClosedWorkflowExecutions", tags: map[string]string{ServiceRoleTagName: FrontendRoleTagValue}},
		FrontendClientListNamespacesScope:                     {operation: "FrontendClientListNamespaces", tags: map[string]string{ServiceRoleTagName: FrontendRoleTagValue}},
		FrontendClientListOpenWorkflowExecutionsScope:         {operation: "FrontendClientListOpenWorkflowExecutions", tags: map[string]string{ServiceRoleTagName: FrontendRoleTagValue}},
		FrontendClientPollActivityTaskQueueScope:              {operation: "FrontendClientPollActivityTaskQueue", tags: map[string]string{ServiceRoleTagName: FrontendRoleTagValue}},
		FrontendClientPollWorkflowTaskQueueScope:              {operation: "FrontendClientPollWorkflowTaskQueue", tags: map[string]string{ServiceRoleTagName: FrontendRoleTagValue}},
		FrontendClientQueryWorkflowScope:                      {operation: "FrontendClientQueryWorkflow", tags: map[string]string{ServiceRoleTagName: FrontendRoleTagValue}},
		FrontendClientRecordActivityTaskHeartbeatScope:        {operation: "FrontendClientRecordActivityTaskHeartbeat", tags: map[string]string{ServiceRoleTagName: FrontendRoleTagValue}},
		FrontendClientRecordActivityTaskHeartbeatByIdScope:    {operation: "FrontendClientRecordActivityTaskHeartbeatById", tags: map[string]string{ServiceRoleTagName: FrontendRoleTagValue}},
		FrontendClientRegisterNamespaceScope:                  {operation: "FrontendClientRegisterNamespace", tags: map[string]string{ServiceRoleTagName: FrontendRoleTagValue}},
		FrontendClientRequestCancelWorkflowExecutionScope:     {operation: "FrontendClientRequestCancelWorkflowExecution", tags: map[string]string{ServiceRoleTagName: FrontendRoleTagValue}},
		FrontendClientResetStickyTaskQueueScope:               {operation: "FrontendClientResetStickyTaskQueue", tags: map[string]string{ServiceRoleTagName: FrontendRoleTagValue}},
		FrontendClientResetWorkflowExecutionScope:             {operation: "FrontendClientResetWorkflowExecution", tags: map[string]string{ServiceRoleTagName: FrontendRoleTagValue}},
		FrontendClientRespondActivityTaskCanceledScope:        {operation: "FrontendClientRespondActivityTaskCanceled", tags: map[string]string{ServiceRoleTagName: FrontendRoleTagValue}},
		FrontendClientRespondActivityTaskCanceledByIdScope:    {operation: "FrontendClientRespondActivityTaskCanceledById", tags: map[string]string{ServiceRoleTagName: FrontendRoleTagValue}},
		FrontendClientRespondActivityTaskCompletedScope:       {operation: "FrontendClientRespondActivityTaskCompleted", tags: map[string]string{ServiceRoleTagName: FrontendRoleTagValue}},
		FrontendClientRespondActivityTaskCompletedByIdScope:   {operation: "FrontendClientRespondActivityTaskCompletedById", tags: map[string]string{ServiceRoleTagName: FrontendRoleTagValue}},
		FrontendClientRespondActivityTaskFailedScope:          {operation: "FrontendClientRespondActivityTaskFailed", tags: map[string]string{ServiceRoleTagName: FrontendRoleTagValue}},
		FrontendClientRespondActivityTaskFailedByIdScope:      {operation: "FrontendClientRespondActivityTaskFailedById", tags: map[string]string{ServiceRoleTagName: FrontendRoleTagValue}},
		FrontendClientRespondWorkflowTaskCompletedScope:       {operation: "FrontendClientRespondWorkflowTaskCompleted", tags: map[string]string{ServiceRoleTagName: FrontendRoleTagValue}},
		FrontendClientRespondWorkflowTaskFailedScope:          {operation: "FrontendClientRespondWorkflowTaskFailed", tags: map[string]string{ServiceRoleTagName: FrontendRoleTagValue}},
		FrontendClientRespondQueryTaskCompletedScope:          {operation: "FrontendClientRespondQueryTaskCompleted", tags: map[string]string{ServiceRoleTagName: FrontendRoleTagValue}},
		FrontendClientSignalWithStartWorkflowExecutionScope:   {operation: "FrontendClientSignalWithStartWorkflowExecution", tags: map[string]string{ServiceRoleTagName: FrontendRoleTagValue}},
		FrontendClientSignalWorkflowExecutionScope:            {operation: "FrontendClientSignalWorkflowExecution", tags: map[string]string{ServiceRoleTagName: FrontendRoleTagValue}},
		FrontendClientStartBatchOperationScope:                {operation: "FrontendClientStartBatchOperation", tags: map[string]string{ServiceRoleTagName: FrontendRoleTagValue}},
		FrontendClientStartWorkflowExecutionScope:             {operation: "FrontendClientStartWorkflowExecution", tags: map[string]string{ServiceRoleTagName: FrontendRoleTagValue}},
		FrontendClientStopBatchOperationScope:                 {operation: "FrontendClientStopBatchOperation", tags: map[string]string{ServiceRoleTagName: FrontendRoleTagValue}},
		FrontendClientTerminateWorkflowExecutionScope:         {operation: "FrontendClientTerminateWorkflowExecution", tags: map[string]string{ServiceRoleTagName: FrontendRoleTagValue}},
		FrontendClientUpdateNamespaceScope:                    {operation: "FrontendClientUpdateNamespace", tags: map[string]string{ServiceRoleTagName: FrontendRoleTagValue}},
		FrontendClientListWorkflowExecutionsScope:             {operation: "FrontendClientListWorkflowExecutions", tags: map[string]string{ServiceRoleTagName: FrontendRoleTagValue}},
		FrontendClientScanWorkflowExecutionsScope:             {operation: "FrontendClientScanWorkflowExecutions", tags: map[string]string{ServiceRoleTagName: FrontendRoleTagValue}},
		FrontendClientCountWorkflowExecutionsScope:            {operation: "FrontendClientCountWorkflowExecutions", tags: map[string]string{ServiceRoleTagName: FrontendRoleTagValue}},
		FrontendClientGetSearchAttributesScope:                {operation: "FrontendClientGetSearchAttributes", tags: map[string]string{ServiceRoleTagName: FrontendRoleTagValue}},
		FrontendClientGetClusterInfoScope:                     {operation: "FrontendClientGetClusterInfoScope", tags: map[string]string{ServiceRoleTagName: FrontendRoleTagValue}},
		FrontendClientGetSystemInfoScope:                      {operation: "FrontendClientGetSystemInfoScope", tags: map[string]string{ServiceRoleTagName: FrontendRoleTagValue}},
		FrontendClientListTaskQueuePartitionsScope:            {operation: "FrontendClientListTaskQueuePartitions", tags: map[string]string{ServiceRoleTagName: FrontendRoleTagValue}},
		FrontendClientCreateScheduleScope:                     {operation: "FrontendClientCreateSchedule", tags: map[string]string{ServiceRoleTagName: FrontendRoleTagValue}},
		FrontendClientDescribeScheduleScope:                   {operation: "FrontendClientDescribeSchedule", tags: map[string]string{ServiceRoleTagName: FrontendRoleTagValue}},
		FrontendClientUpdateScheduleScope:                     {operation: "FrontendClientUpdateSchedule", tags: map[string]string{ServiceRoleTagName: FrontendRoleTagValue}},
		FrontendClientPatchScheduleScope:                      {operation: "FrontendClientPatchSchedule", tags: map[string]string{ServiceRoleTagName: FrontendRoleTagValue}},
		FrontendClientListScheduleMatchingTimesScope:          {operation: "FrontendClientListScheduleMatchingTimes", tags: map[string]string{ServiceRoleTagName: FrontendRoleTagValue}},
		FrontendClientDeleteScheduleScope:                     {operation: "FrontendClientDeleteSchedule", tags: map[string]string{ServiceRoleTagName: FrontendRoleTagValue}},
		FrontendClientListSchedulesScope:                      {operation: "FrontendClientListSchedules", tags: map[string]string{ServiceRoleTagName: FrontendRoleTagValue}},
		FrontendClientUpdateWorkerBuildIdOrderingScope:        {operation: "FrontendClientUpdateWorkerBuildIdOrdering", tags: map[string]string{ServiceRoleTagName: FrontendRoleTagValue}},
		FrontendClientGetWorkerBuildIdOrderingScope:           {operation: "FrontendClientGetWorkerBuildIdOrdering", tags: map[string]string{ServiceRoleTagName: FrontendRoleTagValue}},
		FrontendClientUpdateWorkflowScope:                     {operation: "FrontendClientUpdateWorkflow", tags: map[string]string{ServiceRoleTagName: FrontendRoleTagValue}},

		AdminClientAddSearchAttributesScope:              {operation: "AdminClientAddSearchAttributes", tags: map[string]string{ServiceRoleTagName: AdminRoleTagValue}},
		AdminClientRemoveSearchAttributesScope:           {operation: "AdminClientRemoveSearchAttributes", tags: map[string]string{ServiceRoleTagName: AdminRoleTagValue}},
		AdminClientGetSearchAttributesScope:              {operation: "AdminClientGetSearchAttributes", tags: map[string]string{ServiceRoleTagName: AdminRoleTagValue}},
		AdminClientDescribeHistoryHostScope:              {operation: "AdminClientDescribeHistoryHost", tags: map[string]string{ServiceRoleTagName: AdminRoleTagValue}},
		AdminClientRebuildMutableStateScope:              {operation: "AdminClientRebuildMutableState", tags: map[string]string{ServiceRoleTagName: AdminRoleTagValue}},
		AdminClientDescribeMutableStateScope:             {operation: "AdminClientDescribeMutableState", tags: map[string]string{ServiceRoleTagName: AdminRoleTagValue}},
		AdminClientGetWorkflowExecutionRawHistoryV2Scope: {operation: "AdminClientGetWorkflowExecutionRawHistoryV2", tags: map[string]string{ServiceRoleTagName: AdminRoleTagValue}},
		AdminClientDescribeClusterScope:                  {operation: "AdminClientDescribeCluster", tags: map[string]string{ServiceRoleTagName: AdminRoleTagValue}},
		AdminClientListClustersScope:                     {operation: "AdminClientListClusters", tags: map[string]string{ServiceRoleTagName: AdminRoleTagValue}},
		AdminClientAddOrUpdateRemoteClusterScope:         {operation: "AdminClientAddOrUpdateRemoteCluster", tags: map[string]string{ServiceRoleTagName: AdminRoleTagValue}},
		AdminClientRemoveRemoteClusterScope:              {operation: "AdminClientRemoveRemoteCluster", tags: map[string]string{ServiceRoleTagName: AdminRoleTagValue}},
		AdminClientRefreshWorkflowTasksScope:             {operation: "AdminClientRefreshWorkflowTasks", tags: map[string]string{ServiceRoleTagName: AdminRoleTagValue}},
		AdminClientResendReplicationTasksScope:           {operation: "AdminClientResendReplicationTasks", tags: map[string]string{ServiceRoleTagName: AdminRoleTagValue}},
		AdminClientGetTaskQueueTasksScope:                {operation: "AdminClientGetTaskQueueTasks", tags: map[string]string{ServiceRoleTagName: AdminRoleTagValue}},
		AdminClientListClusterMembersScope:               {operation: "AdminClientListClusterMembers", tags: map[string]string{ServiceRoleTagName: AdminRoleTagValue}},
		AdminClientCloseShardScope:                       {operation: "AdminClientCloseShard", tags: map[string]string{ServiceRoleTagName: AdminRoleTagValue}},
		AdminClientGetShardScope:                         {operation: "AdminClientGetShard", tags: map[string]string{ServiceRoleTagName: AdminRoleTagValue}},
		AdminClientListHistoryTasksScope:                 {operation: "AdminClientListHistoryTasks", tags: map[string]string{ServiceRoleTagName: AdminRoleTagValue}},
		AdminClientRemoveTaskScope:                       {operation: "AdminClientRemoveTask", tags: map[string]string{ServiceRoleTagName: AdminRoleTagValue}},
		AdminClientGetReplicationMessagesScope:           {operation: "AdminClientGetReplicationMessagesScope", tags: map[string]string{ServiceRoleTagName: AdminRoleTagValue}},
		AdminClientGetNamespaceReplicationMessagesScope:  {operation: "AdminClientGetNamespaceReplicationMessagesScope", tags: map[string]string{ServiceRoleTagName: AdminRoleTagValue}},
		AdminClientGetDLQReplicationMessagesScope:        {operation: "AdminClientGetDLQReplicationMessagesScope", tags: map[string]string{ServiceRoleTagName: AdminRoleTagValue}},
		AdminClientReapplyEventsScope:                    {operation: "AdminClientReapplyEventsScope", tags: map[string]string{ServiceRoleTagName: AdminRoleTagValue}},
		AdminClientGetDLQMessagesScope:                   {operation: "AdminClientGetDLQMessages", tags: map[string]string{ServiceRoleTagName: AdminRoleTagValue}},
		AdminClientPurgeDLQMessagesScope:                 {operation: "AdminClientPurgeDLQMessages", tags: map[string]string{ServiceRoleTagName: AdminRoleTagValue}},
		AdminClientMergeDLQMessagesScope:                 {operation: "AdminClientMergeDLQMessages", tags: map[string]string{ServiceRoleTagName: AdminRoleTagValue}},
		AdminClientDeleteWorkflowExecutionScope:          {operation: "AdminClientDeleteWorkflowExecution", tags: map[string]string{ServiceRoleTagName: AdminRoleTagValue}},

		DCRedirectionDeleteWorkflowExecutionScope:            {operation: "DCRedirectionDeleteWorkflowExecution", tags: map[string]string{ServiceRoleTagName: DCRedirectionRoleTagValue}},
		DCRedirectionDeprecateNamespaceScope:                 {operation: "DCRedirectionDeprecateNamespace", tags: map[string]string{ServiceRoleTagName: DCRedirectionRoleTagValue}},
		DCRedirectionDescribeNamespaceScope:                  {operation: "DCRedirectionDescribeNamespace", tags: map[string]string{ServiceRoleTagName: DCRedirectionRoleTagValue}},
		DCRedirectionDescribeTaskQueueScope:                  {operation: "DCRedirectionDescribeTaskQueue", tags: map[string]string{ServiceRoleTagName: DCRedirectionRoleTagValue}},
		DCRedirectionDescribeWorkflowExecutionScope:          {operation: "DCRedirectionDescribeWorkflowExecution", tags: map[string]string{ServiceRoleTagName: DCRedirectionRoleTagValue}},
		DCRedirectionGetWorkflowExecutionHistoryScope:        {operation: "DCRedirectionGetWorkflowExecutionHistory", tags: map[string]string{ServiceRoleTagName: DCRedirectionRoleTagValue}},
		DCRedirectionGetWorkflowExecutionHistoryReverseScope: {operation: "DCRedirectionGetWorkflowExecutionHistoryReverse", tags: map[string]string{ServiceRoleTagName: DCRedirectionRoleTagValue}},
		DCRedirectionGetWorkflowExecutionRawHistoryScope:     {operation: "DCRedirectionGetWorkflowExecutionRawHistoryScope", tags: map[string]string{ServiceRoleTagName: DCRedirectionRoleTagValue}},
		DCRedirectionPollForWorkflowExecutionRawHistoryScope: {operation: "DCRedirectionPollForWorkflowExecutionRawHistoryScope", tags: map[string]string{ServiceRoleTagName: DCRedirectionRoleTagValue}},
		DCRedirectionListArchivedWorkflowExecutionsScope:     {operation: "DCRedirectionListArchivedWorkflowExecutions", tags: map[string]string{ServiceRoleTagName: DCRedirectionRoleTagValue}},
		DCRedirectionListClosedWorkflowExecutionsScope:       {operation: "DCRedirectionListClosedWorkflowExecutions", tags: map[string]string{ServiceRoleTagName: DCRedirectionRoleTagValue}},
		DCRedirectionListNamespacesScope:                     {operation: "DCRedirectionListNamespaces", tags: map[string]string{ServiceRoleTagName: DCRedirectionRoleTagValue}},
		DCRedirectionListOpenWorkflowExecutionsScope:         {operation: "DCRedirectionListOpenWorkflowExecutions", tags: map[string]string{ServiceRoleTagName: DCRedirectionRoleTagValue}},
		DCRedirectionListWorkflowExecutionsScope:             {operation: "DCRedirectionListWorkflowExecutions", tags: map[string]string{ServiceRoleTagName: DCRedirectionRoleTagValue}},
		DCRedirectionScanWorkflowExecutionsScope:             {operation: "DCRedirectionScanWorkflowExecutions", tags: map[string]string{ServiceRoleTagName: DCRedirectionRoleTagValue}},
		DCRedirectionCountWorkflowExecutionsScope:            {operation: "DCRedirectionCountWorkflowExecutions", tags: map[string]string{ServiceRoleTagName: DCRedirectionRoleTagValue}},
		DCRedirectionGetSearchAttributesScope:                {operation: "DCRedirectionGetSearchAttributes", tags: map[string]string{ServiceRoleTagName: DCRedirectionRoleTagValue}},
		DCRedirectionPollActivityTaskQueueScope:              {operation: "DCRedirectionPollActivityTaskQueue", tags: map[string]string{ServiceRoleTagName: DCRedirectionRoleTagValue}},
		DCRedirectionPollWorkflowTaskQueueScope:              {operation: "DCRedirectionPollWorkflowTaskQueue", tags: map[string]string{ServiceRoleTagName: DCRedirectionRoleTagValue}},
		DCRedirectionQueryWorkflowScope:                      {operation: "DCRedirectionQueryWorkflow", tags: map[string]string{ServiceRoleTagName: DCRedirectionRoleTagValue}},
		DCRedirectionRecordActivityTaskHeartbeatScope:        {operation: "DCRedirectionRecordActivityTaskHeartbeat", tags: map[string]string{ServiceRoleTagName: DCRedirectionRoleTagValue}},
		DCRedirectionRecordActivityTaskHeartbeatByIdScope:    {operation: "DCRedirectionRecordActivityTaskHeartbeatById", tags: map[string]string{ServiceRoleTagName: DCRedirectionRoleTagValue}},
		DCRedirectionRegisterNamespaceScope:                  {operation: "DCRedirectionRegisterNamespace", tags: map[string]string{ServiceRoleTagName: DCRedirectionRoleTagValue}},
		DCRedirectionRequestCancelWorkflowExecutionScope:     {operation: "DCRedirectionRequestCancelWorkflowExecution", tags: map[string]string{ServiceRoleTagName: DCRedirectionRoleTagValue}},
		DCRedirectionResetStickyTaskQueueScope:               {operation: "DCRedirectionResetStickyTaskQueue", tags: map[string]string{ServiceRoleTagName: DCRedirectionRoleTagValue}},
		DCRedirectionResetWorkflowExecutionScope:             {operation: "DCRedirectionResetWorkflowExecution", tags: map[string]string{ServiceRoleTagName: DCRedirectionRoleTagValue}},
		DCRedirectionRespondActivityTaskCanceledScope:        {operation: "DCRedirectionRespondActivityTaskCanceled", tags: map[string]string{ServiceRoleTagName: DCRedirectionRoleTagValue}},
		DCRedirectionRespondActivityTaskCanceledByIdScope:    {operation: "DCRedirectionRespondActivityTaskCanceledById", tags: map[string]string{ServiceRoleTagName: DCRedirectionRoleTagValue}},
		DCRedirectionRespondActivityTaskCompletedScope:       {operation: "DCRedirectionRespondActivityTaskCompleted", tags: map[string]string{ServiceRoleTagName: DCRedirectionRoleTagValue}},
		DCRedirectionRespondActivityTaskCompletedByIdScope:   {operation: "DCRedirectionRespondActivityTaskCompletedById", tags: map[string]string{ServiceRoleTagName: DCRedirectionRoleTagValue}},
		DCRedirectionRespondActivityTaskFailedScope:          {operation: "DCRedirectionRespondActivityTaskFailed", tags: map[string]string{ServiceRoleTagName: DCRedirectionRoleTagValue}},
		DCRedirectionRespondActivityTaskFailedByIdScope:      {operation: "DCRedirectionRespondActivityTaskFailedById", tags: map[string]string{ServiceRoleTagName: DCRedirectionRoleTagValue}},
		DCRedirectionRespondWorkflowTaskCompletedScope:       {operation: "DCRedirectionRespondWorkflowTaskCompleted", tags: map[string]string{ServiceRoleTagName: DCRedirectionRoleTagValue}},
		DCRedirectionRespondWorkflowTaskFailedScope:          {operation: "DCRedirectionRespondWorkflowTaskFailed", tags: map[string]string{ServiceRoleTagName: DCRedirectionRoleTagValue}},
		DCRedirectionRespondQueryTaskCompletedScope:          {operation: "DCRedirectionRespondQueryTaskCompleted", tags: map[string]string{ServiceRoleTagName: DCRedirectionRoleTagValue}},
		DCRedirectionSignalWithStartWorkflowExecutionScope:   {operation: "DCRedirectionSignalWithStartWorkflowExecution", tags: map[string]string{ServiceRoleTagName: DCRedirectionRoleTagValue}},
		DCRedirectionSignalWorkflowExecutionScope:            {operation: "DCRedirectionSignalWorkflowExecution", tags: map[string]string{ServiceRoleTagName: DCRedirectionRoleTagValue}},
		DCRedirectionStartWorkflowExecutionScope:             {operation: "DCRedirectionStartWorkflowExecution", tags: map[string]string{ServiceRoleTagName: DCRedirectionRoleTagValue}},
		DCRedirectionTerminateWorkflowExecutionScope:         {operation: "DCRedirectionTerminateWorkflowExecution", tags: map[string]string{ServiceRoleTagName: DCRedirectionRoleTagValue}},
		DCRedirectionUpdateNamespaceScope:                    {operation: "DCRedirectionUpdateNamespace", tags: map[string]string{ServiceRoleTagName: DCRedirectionRoleTagValue}},
		DCRedirectionListTaskQueuePartitionsScope:            {operation: "DCRedirectionListTaskQueuePartitions", tags: map[string]string{ServiceRoleTagName: DCRedirectionRoleTagValue}},
		DCRedirectionCreateScheduleScope:                     {operation: "DCRedirectionCreateSchedule", tags: map[string]string{ServiceRoleTagName: DCRedirectionRoleTagValue}},
		DCRedirectionDescribeScheduleScope:                   {operation: "DCRedirectionDescribeSchedule", tags: map[string]string{ServiceRoleTagName: DCRedirectionRoleTagValue}},
		DCRedirectionUpdateScheduleScope:                     {operation: "DCRedirectionUpdateSchedule", tags: map[string]string{ServiceRoleTagName: DCRedirectionRoleTagValue}},
		DCRedirectionPatchScheduleScope:                      {operation: "DCRedirectionPatchSchedule", tags: map[string]string{ServiceRoleTagName: DCRedirectionRoleTagValue}},
		DCRedirectionListScheduleMatchingTimesScope:          {operation: "DCRedirectionListScheduleMatchingTimes", tags: map[string]string{ServiceRoleTagName: DCRedirectionRoleTagValue}},
		DCRedirectionDeleteScheduleScope:                     {operation: "DCRedirectionDeleteSchedule", tags: map[string]string{ServiceRoleTagName: DCRedirectionRoleTagValue}},
		DCRedirectionListSchedulesScope:                      {operation: "DCRedirectionListSchedules", tags: map[string]string{ServiceRoleTagName: DCRedirectionRoleTagValue}},
		DCRedirectionUpdateWorkerBuildIdOrderingScope:        {operation: "DCRedirectionUpdateWorkerBuildIdOrdering", tags: map[string]string{ServiceRoleTagName: DCRedirectionRoleTagValue}},
		DCRedirectionGetWorkerBuildIdOrderingScope:           {operation: "DCRedirectionGetWorkerBuildIdOrdering", tags: map[string]string{ServiceRoleTagName: DCRedirectionRoleTagValue}},
		DCRedirectionUpdateWorkflowScope:                     {operation: "DCRedirectionUpdateWorkflow", tags: map[string]string{ServiceRoleTagName: DCRedirectionRoleTagValue}},
		DCRedirectionDescribeBatchOperationScope:             {operation: "DCRedirectionDescribeBatchOperation", tags: map[string]string{ServiceRoleTagName: DCRedirectionRoleTagValue}},
		DCRedirectionListBatchOperationsScope:                {operation: "DCRedirectionListBatchOperations", tags: map[string]string{ServiceRoleTagName: DCRedirectionRoleTagValue}},
		DCRedirectionStartBatchOperationScope:                {operation: "DCRedirectionStartBatchOperation", tags: map[string]string{ServiceRoleTagName: DCRedirectionRoleTagValue}},
		DCRedirectionStopBatchOperationScope:                 {operation: "DCRedirectionStopBatchOperation", tags: map[string]string{ServiceRoleTagName: DCRedirectionRoleTagValue}},

		MessagingClientPublishScope:      {operation: "MessagingClientPublish"},
		MessagingClientPublishBatchScope: {operation: "MessagingClientPublishBatch"},

		NamespaceCacheScope:                                   {operation: "NamespaceCache"},
		HistoryRereplicationByTransferTaskScope:               {operation: "HistoryRereplicationByTransferTask"},
		HistoryRereplicationByTimerTaskScope:                  {operation: "HistoryRereplicationByTimerTask"},
		HistoryRereplicationByHistoryReplicationScope:         {operation: "HistoryRereplicationByHistoryReplication"},
		HistoryRereplicationByHistoryMetadataReplicationScope: {operation: "HistoryRereplicationByHistoryMetadataReplication"},
		HistoryRereplicationByActivityReplicationScope:        {operation: "HistoryRereplicationByActivityReplication"},

		ElasticsearchBulkProcessor: {operation: "ElasticsearchBulkProcessor"},
		ElasticsearchVisibility:    {operation: "ElasticsearchVisibility"},

		SequentialTaskProcessingScope: {operation: "SequentialTaskProcessing"},
		ParallelTaskProcessingScope:   {operation: "ParallelTaskProcessing"},
		TaskSchedulerScope:            {operation: "TaskScheduler"},

		HistoryArchiverScope:    {operation: "HistoryArchiver"},
		VisibilityArchiverScope: {operation: "VisibilityArchiver"},

		BlobstoreClientUploadScope:          {operation: "BlobstoreClientUpload", tags: map[string]string{ServiceRoleTagName: BlobstoreRoleTagValue}},
		BlobstoreClientDownloadScope:        {operation: "BlobstoreClientDownload", tags: map[string]string{ServiceRoleTagName: BlobstoreRoleTagValue}},
		BlobstoreClientGetMetadataScope:     {operation: "BlobstoreClientGetMetadata", tags: map[string]string{ServiceRoleTagName: BlobstoreRoleTagValue}},
		BlobstoreClientExistsScope:          {operation: "BlobstoreClientExists", tags: map[string]string{ServiceRoleTagName: BlobstoreRoleTagValue}},
		BlobstoreClientDeleteScope:          {operation: "BlobstoreClientDelete", tags: map[string]string{ServiceRoleTagName: BlobstoreRoleTagValue}},
		BlobstoreClientDirectoryExistsScope: {operation: "BlobstoreClientDirectoryExists", tags: map[string]string{ServiceRoleTagName: BlobstoreRoleTagValue}},

		DynamicConfigScope: {operation: "DynamicConfig"},
	},
	// Frontend Scope Names
	Frontend: {
		// AdminService API scope co-locates with frontend
		AdminRemoveTaskScope:                       {operation: "AdminRemoveTask"},
		AdminCloseShardScope:                       {operation: "AdminCloseShard"},
		AdminGetShardScope:                         {operation: "AdminGetShard"},
		AdminListHistoryTasksScope:                 {operation: "AdminListHistoryTasks"},
		AdminGetDLQMessagesScope:                   {operation: "AdminGetDLQMessages"},
		AdminPurgeDLQMessagesScope:                 {operation: "AdminPurgeDLQMessages"},
		AdminMergeDLQMessagesScope:                 {operation: "AdminMergeDLQMessages"},
		AdminDescribeHistoryHostScope:              {operation: "AdminDescribeHistoryHost"},
		AdminAddSearchAttributesScope:              {operation: "AdminAddSearchAttributes"},
		AdminRemoveSearchAttributesScope:           {operation: "AdminRemoveSearchAttributes"},
		AdminGetSearchAttributesScope:              {operation: "AdminGetSearchAttributes"},
		AdminRebuildMutableStateScope:              {operation: "AdminRebuildMutableState"},
		AdminDescribeMutableStateScope:             {operation: "AdminDescribeMutableState"},
		AdminGetWorkflowExecutionRawHistoryV2Scope: {operation: "AdminGetWorkflowExecutionRawHistoryV2"},
		AdminGetReplicationMessagesScope:           {operation: "AdminGetReplicationMessages"},
		AdminListClusterMembersScope:               {operation: "AdminListClusterMembers"},
		AdminGetNamespaceReplicationMessagesScope:  {operation: "AdminGetNamespaceReplicationMessages"},
		AdminGetDLQReplicationMessagesScope:        {operation: "AdminGetDLQReplicationMessages"},
		AdminReapplyEventsScope:                    {operation: "AdminReapplyEvents"},
		AdminRefreshWorkflowTasksScope:             {operation: "AdminRefreshWorkflowTasks"},
		AdminResendReplicationTasksScope:           {operation: "AdminResendReplicationTasks"},
		AdminGetTaskQueueTasksScope:                {operation: "AdminGetTaskQueueTasks"},
		AdminDescribeClusterScope:                  {operation: "AdminDescribeCluster"},
		AdminListClustersScope:                     {operation: "AdminListClusters"},
		AdminAddOrUpdateRemoteClusterScope:         {operation: "AdminAddOrUpdateRemoteCluster"},
		AdminRemoveRemoteClusterScope:              {operation: "AdminRemoveRemoteCluster"},
		AdminDeleteWorkflowExecutionScope:          {operation: "AdminDeleteWorkflowExecution"},
		// Operator Service API
		OperatorAddSearchAttributesScope:      {operation: "OperatorAddSearchAttributes"},
		OperatorRemoveSearchAttributesScope:   {operation: "OperatorRemoveSearchAttributes"},
		OperatorListSearchAttributesScope:     {operation: "OperatorListSearchAttributes"},
		OperatorDeleteNamespaceScope:          {operation: "OperatorDeleteNamespace"},
		OperatorAddOrUpdateRemoteClusterScope: {operation: "OperatorAddOrUpdateRemoteCluster"},
		OperatorDeleteWorkflowExecutionScope:  {operation: "OperatorDeleteWorkflowExecution"},
		OperatorListClustersScope:             {operation: "OperatorListClusters"},
		OperatorRemoveRemoteClusterScope:      {operation: "OperatorRemoveRemoteCluster"},

		// Workflow Service API
		FrontendStartWorkflowExecutionScope:             {operation: "StartWorkflowExecution"},
		FrontendPollWorkflowTaskQueueScope:              {operation: "PollWorkflowTaskQueue"},
		FrontendPollActivityTaskQueueScope:              {operation: "PollActivityTaskQueue"},
		FrontendRecordActivityTaskHeartbeatScope:        {operation: "RecordActivityTaskHeartbeat"},
		FrontendRecordActivityTaskHeartbeatByIdScope:    {operation: "RecordActivityTaskHeartbeatById"},
		FrontendRespondWorkflowTaskCompletedScope:       {operation: "RespondWorkflowTaskCompleted"},
		FrontendRespondWorkflowTaskFailedScope:          {operation: "RespondWorkflowTaskFailed"},
		FrontendRespondQueryTaskCompletedScope:          {operation: "RespondQueryTaskCompleted"},
		FrontendRespondActivityTaskCompletedScope:       {operation: "RespondActivityTaskCompleted"},
		FrontendRespondActivityTaskFailedScope:          {operation: "RespondActivityTaskFailed"},
		FrontendRespondActivityTaskCanceledScope:        {operation: "RespondActivityTaskCanceled"},
		FrontendRespondActivityTaskCompletedByIdScope:   {operation: "RespondActivityTaskCompletedById"},
		FrontendRespondActivityTaskFailedByIdScope:      {operation: "RespondActivityTaskFailedById"},
		FrontendRespondActivityTaskCanceledByIdScope:    {operation: "RespondActivityTaskCanceledById"},
		FrontendGetWorkflowExecutionHistoryScope:        {operation: "GetWorkflowExecutionHistory"},
		FrontendGetWorkflowExecutionHistoryReverseScope: {operation: "GetWorkflowExecutionHistoryReverse"},
		FrontendPollWorkflowExecutionHistoryScope:       {operation: "PollWorkflowExecutionHistory"},
		FrontendGetWorkflowExecutionRawHistoryScope:     {operation: "GetWorkflowExecutionRawHistory"},
		FrontendPollForWorkflowExecutionRawHistoryScope: {operation: "PollForWorkflowExecutionRawHistory"},
		FrontendSignalWorkflowExecutionScope:            {operation: "SignalWorkflowExecution"},
		FrontendSignalWithStartWorkflowExecutionScope:   {operation: "SignalWithStartWorkflowExecution"},
		FrontendTerminateWorkflowExecutionScope:         {operation: "TerminateWorkflowExecution"},
		FrontendDeleteWorkflowExecutionScope:            {operation: "DeleteWorkflowExecution"},
		FrontendResetWorkflowExecutionScope:             {operation: "ResetWorkflowExecution"},
		FrontendRequestCancelWorkflowExecutionScope:     {operation: "RequestCancelWorkflowExecution"},
		FrontendListArchivedWorkflowExecutionsScope:     {operation: "ListArchivedWorkflowExecutions"},
		FrontendListOpenWorkflowExecutionsScope:         {operation: "ListOpenWorkflowExecutions"},
		FrontendListClosedWorkflowExecutionsScope:       {operation: "ListClosedWorkflowExecutions"},
		FrontendListWorkflowExecutionsScope:             {operation: "ListWorkflowExecutions"},
		FrontendScanWorkflowExecutionsScope:             {operation: "ScanWorkflowExecutions"},
		FrontendCountWorkflowExecutionsScope:            {operation: "CountWorkflowExecutions"},
		FrontendRegisterNamespaceScope:                  {operation: "RegisterNamespace"},
		FrontendDescribeNamespaceScope:                  {operation: "DescribeNamespace"},
		FrontendListNamespacesScope:                     {operation: "ListNamespaces"},
		FrontendUpdateNamespaceScope:                    {operation: "UpdateNamespace"},
		FrontendDeprecateNamespaceScope:                 {operation: "DeprecateNamespace"},
		FrontendQueryWorkflowScope:                      {operation: "QueryWorkflow"},
		FrontendDescribeWorkflowExecutionScope:          {operation: "DescribeWorkflowExecution"},
		FrontendListTaskQueuePartitionsScope:            {operation: "ListTaskQueuePartitions"},
		FrontendDescribeTaskQueueScope:                  {operation: "DescribeTaskQueue"},
		FrontendResetStickyTaskQueueScope:               {operation: "ResetStickyTaskQueue"},
		FrontendGetSearchAttributesScope:                {operation: "GetSearchAttributes"},
		FrontendGetClusterInfoScope:                     {operation: "GetClusterInfo"},
		FrontendGetSystemInfoScope:                      {operation: "GetSystemInfo"},
		FrontendCreateScheduleScope:                     {operation: "CreateSchedule"},
		FrontendDescribeScheduleScope:                   {operation: "DescribeSchedule"},
		FrontendUpdateScheduleScope:                     {operation: "UpdateSchedule"},
		FrontendPatchScheduleScope:                      {operation: "PatchSchedule"},
		FrontendListScheduleMatchingTimesScope:          {operation: "ListScheduleMatchingTimes"},
		FrontendDeleteScheduleScope:                     {operation: "DeleteSchedule"},
		FrontendListSchedulesScope:                      {operation: "ListSchedules"},
		FrontendUpdateWorkerBuildIdOrderingScope:        {operation: "UpdateWorkerBuildIdOrdering"},
		FrontendGetWorkerBuildIdOrderingScope:           {operation: "GetWorkerBuildIdOrdering"},
		FrontendUpdateWorkflowScope:                     {operation: "UpdateWorkflow"},
		FrontendDescribeBatchOperationScope:             {operation: "DescribeBatchOperation"},
		FrontendListBatchOperationsScope:                {operation: "ListBatchOperations"},
		FrontendStartBatchOperationScope:                {operation: "StartBatchOperation"},
		FrontendStopBatchOperationScope:                 {operation: "StopBatchOperation"},
		VersionCheckScope:                               {operation: "VersionCheck"},
		AuthorizationScope:                              {operation: "Authorization"},
	},
	// History Scope Names
	History: {
		HistoryStartWorkflowExecutionScope:                 {operation: "StartWorkflowExecution"},
		HistoryRecordActivityTaskHeartbeatScope:            {operation: "RecordActivityTaskHeartbeat"},
		HistoryRespondWorkflowTaskCompletedScope:           {operation: "RespondWorkflowTaskCompleted"},
		HistoryRespondWorkflowTaskFailedScope:              {operation: "RespondWorkflowTaskFailed"},
		HistoryRespondActivityTaskCompletedScope:           {operation: "RespondActivityTaskCompleted"},
		HistoryRespondActivityTaskFailedScope:              {operation: "RespondActivityTaskFailed"},
		HistoryRespondActivityTaskCanceledScope:            {operation: "RespondActivityTaskCanceled"},
		HistoryGetMutableStateScope:                        {operation: "GetMutableState"},
		HistoryPollMutableStateScope:                       {operation: "PollMutableState"},
		HistoryResetStickyTaskQueueScope:                   {operation: "ResetStickyTaskQueueScope"},
		HistoryDescribeWorkflowExecutionScope:              {operation: "DescribeWorkflowExecution"},
		HistoryRecordWorkflowTaskStartedScope:              {operation: "RecordWorkflowTaskStarted"},
		HistoryRecordActivityTaskStartedScope:              {operation: "RecordActivityTaskStarted"},
		HistorySignalWorkflowExecutionScope:                {operation: "SignalWorkflowExecution"},
		HistorySignalWithStartWorkflowExecutionScope:       {operation: "SignalWithStartWorkflowExecution"},
		HistoryRemoveSignalMutableStateScope:               {operation: "RemoveSignalMutableState"},
		HistoryTerminateWorkflowExecutionScope:             {operation: "TerminateWorkflowExecution"},
		HistoryResetWorkflowExecutionScope:                 {operation: "ResetWorkflowExecution"},
		HistoryQueryWorkflowScope:                          {operation: "QueryWorkflow"},
		HistoryProcessDeleteHistoryEventScope:              {operation: "ProcessDeleteHistoryEvent"},
		HistoryDeleteWorkflowExecutionScope:                {operation: "DeleteWorkflowExecution"},
		HistoryScheduleWorkflowTaskScope:                   {operation: "ScheduleWorkflowTask"},
		HistoryVerifyFirstWorkflowTaskScheduled:            {operation: "VerifyFirstWorkflowTaskScheduled"},
		HistoryRecordChildExecutionCompletedScope:          {operation: "RecordChildExecutionCompleted"},
		HistoryVerifyChildExecutionCompletionRecordedScope: {operation: "VerifyChildExecutionCompletionRecorded"},
		HistoryRequestCancelWorkflowExecutionScope:         {operation: "RequestCancelWorkflowExecution"},
		HistorySyncShardStatusScope:                        {operation: "SyncShardStatus"},
		HistorySyncActivityScope:                           {operation: "SyncActivity"},
		HistoryRebuildMutableStateScope:                    {operation: "RebuildMutableState"},
		HistoryDescribeMutableStateScope:                   {operation: "DescribeMutableState"},
		HistoryGetReplicationMessagesScope:                 {operation: "GetReplicationMessages"},
		HistoryGetDLQReplicationMessagesScope:              {operation: "GetDLQReplicationMessages"},
		HistoryReadDLQMessagesScope:                        {operation: "GetDLQMessages"},
		HistoryPurgeDLQMessagesScope:                       {operation: "PurgeDLQMessages"},
		HistoryMergeDLQMessagesScope:                       {operation: "MergeDLQMessages"},
		HistoryShardControllerScope:                        {operation: "ShardController"},
		HistoryReapplyEventsScope:                          {operation: "EventReapplication"},
		HistoryRefreshWorkflowTasksScope:                   {operation: "RefreshWorkflowTasks"},
		HistoryGenerateLastHistoryReplicationTasksScope:    {operation: "GenerateLastHistoryReplicationTasks"},
		HistoryGetReplicationStatusScope:                   {operation: "GetReplicationStatus"},
		HistoryHistoryRemoveTaskScope:                      {operation: "RemoveTask"},
		HistoryCloseShard:                                  {operation: "CloseShard"},
		HistoryGetShard:                                    {operation: "GetShard"},
		HistoryReplicateEventsV2:                           {operation: "ReplicateEventsV2"},
		HistoryResetStickyTaskQueue:                        {operation: "ResetStickyTaskQueue"},
		HistoryReapplyEvents:                               {operation: "ReapplyEvents"},
		HistoryDescribeHistoryHost:                         {operation: "DescribeHistoryHost"},
		HistoryDeleteWorkflowVisibilityRecordScope:         {operation: "DeleteWorkflowVisibilityRecord"},
		HistoryUpdateWorkflowScope:                         {operation: "UpdateWorkflow"},

		TaskPriorityAssignerScope:                   {operation: "TaskPriorityAssigner"},
		TransferQueueProcessorScope:                 {operation: "TransferQueueProcessor"},
		TransferActiveQueueProcessorScope:           {operation: "TransferActiveQueueProcessor"},
		TransferStandbyQueueProcessorScope:          {operation: "TransferStandbyQueueProcessor"},
		TransferActiveTaskActivityScope:             {operation: "TransferActiveTaskActivity"},
		TransferActiveTaskWorkflowTaskScope:         {operation: "TransferActiveTaskWorkflowTask"},
		TransferActiveTaskCloseExecutionScope:       {operation: "TransferActiveTaskCloseExecution"},
		TransferActiveTaskCancelExecutionScope:      {operation: "TransferActiveTaskCancelExecution"},
		TransferActiveTaskSignalExecutionScope:      {operation: "TransferActiveTaskSignalExecution"},
		TransferActiveTaskStartChildExecutionScope:  {operation: "TransferActiveTaskStartChildExecution"},
		TransferActiveTaskResetWorkflowScope:        {operation: "TransferActiveTaskResetWorkflow"},
		TransferStandbyTaskActivityScope:            {operation: "TransferStandbyTaskActivity"},
		TransferStandbyTaskWorkflowTaskScope:        {operation: "TransferStandbyTaskWorkflowTask"},
		TransferStandbyTaskCloseExecutionScope:      {operation: "TransferStandbyTaskCloseExecution"},
		TransferStandbyTaskCancelExecutionScope:     {operation: "TransferStandbyTaskCancelExecution"},
		TransferStandbyTaskSignalExecutionScope:     {operation: "TransferStandbyTaskSignalExecution"},
		TransferStandbyTaskStartChildExecutionScope: {operation: "TransferStandbyTaskStartChildExecution"},
		TransferStandbyTaskResetWorkflowScope:       {operation: "TransferStandbyTaskResetWorkflow"},

		VisibilityQueueProcessorScope:      {operation: "VisibilityQueueProcessor"},
		VisibilityTaskStartExecutionScope:  {operation: "VisibilityTaskStartExecution"},
		VisibilityTaskUpsertExecutionScope: {operation: "VisibilityTaskUpsertExecution"},
		VisibilityTaskCloseExecutionScope:  {operation: "VisibilityTaskCloseExecution"},
		VisibilityTaskDeleteExecutionScope: {operation: "VisibilityTaskDeleteExecution"},

		TimerQueueProcessorScope:                  {operation: "TimerQueueProcessor"},
		TimerActiveQueueProcessorScope:            {operation: "TimerActiveQueueProcessor"},
		TimerStandbyQueueProcessorScope:           {operation: "TimerStandbyQueueProcessor"},
		TimerActiveTaskActivityTimeoutScope:       {operation: "TimerActiveTaskActivityTimeout"},
		TimerActiveTaskWorkflowTaskTimeoutScope:   {operation: "TimerActiveTaskWorkflowTaskTimeout"},
		TimerActiveTaskUserTimerScope:             {operation: "TimerActiveTaskUserTimer"},
		TimerActiveTaskWorkflowTimeoutScope:       {operation: "TimerActiveTaskWorkflowTimeout"},
		TimerActiveTaskActivityRetryTimerScope:    {operation: "TimerActiveTaskActivityRetryTimer"},
		TimerActiveTaskWorkflowBackoffTimerScope:  {operation: "TimerActiveTaskWorkflowBackoffTimer"},
		TimerActiveTaskDeleteHistoryEventScope:    {operation: "TimerActiveTaskDeleteHistoryEvent"},
		TimerStandbyTaskActivityTimeoutScope:      {operation: "TimerStandbyTaskActivityTimeout"},
		TimerStandbyTaskWorkflowTaskTimeoutScope:  {operation: "TimerStandbyTaskWorkflowTaskTimeout"},
		TimerStandbyTaskUserTimerScope:            {operation: "TimerStandbyTaskUserTimer"},
		TimerStandbyTaskWorkflowTimeoutScope:      {operation: "TimerStandbyTaskWorkflowTimeout"},
		TimerStandbyTaskActivityRetryTimerScope:   {operation: "TimerStandbyTaskActivityRetryTimer"},
		TimerStandbyTaskWorkflowBackoffTimerScope: {operation: "TimerStandbyTaskWorkflowBackoffTimer"},
		TimerStandbyTaskDeleteHistoryEventScope:   {operation: "TimerStandbyTaskDeleteHistoryEvent"},
		HistoryEventNotificationScope:             {operation: "HistoryEventNotification"},
		ReplicatorQueueProcessorScope:             {operation: "ReplicatorQueueProcessor"},
		ReplicatorTaskHistoryScope:                {operation: "ReplicatorTaskHistory"},
		ReplicatorTaskSyncActivityScope:           {operation: "ReplicatorTaskSyncActivity"},
		ReplicateHistoryEventsScope:               {operation: "ReplicateHistoryEvents"},
		ShardInfoScope:                            {operation: "ShardInfo"},
		WorkflowContextScope:                      {operation: "WorkflowContext"},
		HistoryCacheGetOrCreateScope:              {operation: "HistoryCacheGetOrCreate", tags: map[string]string{CacheTypeTagName: MutableStateCacheTypeTagValue}},
		HistoryCacheGetOrCreateCurrentScope:       {operation: "HistoryCacheGetOrCreateCurrent", tags: map[string]string{CacheTypeTagName: MutableStateCacheTypeTagValue}},
		EventsCacheGetEventScope:                  {operation: "EventsCacheGetEvent", tags: map[string]string{CacheTypeTagName: EventsCacheTypeTagValue}},
		EventsCachePutEventScope:                  {operation: "EventsCachePutEvent", tags: map[string]string{CacheTypeTagName: EventsCacheTypeTagValue}},
		EventsCacheDeleteEventScope:               {operation: "EventsCacheDeleteEvent", tags: map[string]string{CacheTypeTagName: EventsCacheTypeTagValue}},
		EventsCacheGetFromStoreScope:              {operation: "EventsCacheGetFromStore", tags: map[string]string{CacheTypeTagName: EventsCacheTypeTagValue}},
		ExecutionStatsScope:                       {operation: "ExecutionStats"},
		SessionStatsScope:                         {operation: "SessionStats"},
		WorkflowCompletionStatsScope:              {operation: "CompletionStats"},
		ArchiverClientScope:                       {operation: "ArchiverClient"},
		ReplicationTaskFetcherScope:               {operation: "ReplicationTaskFetcher"},
		ReplicationTaskCleanupScope:               {operation: "ReplicationTaskCleanup"},
		ReplicationDLQStatsScope:                  {operation: "ReplicationDLQStats"},
		SyncShardTaskScope:                        {operation: "SyncShardTask"},
		SyncActivityTaskScope:                     {operation: "SyncActivityTask"},
		HistoryMetadataReplicationTaskScope:       {operation: "HistoryMetadataReplicationTask"},
		HistoryReplicationTaskScope:               {operation: "HistoryReplicationTask"},
		SyncWorkflowStateTaskScope:                {operation: "SyncWorkflowStateTask"},
		ReplicatorScope:                           {operation: "Replicator"},
	},
	// Matching Scope Names
	Matching: {
		MatchingPollWorkflowTaskQueueScope:       {operation: "PollWorkflowTaskQueue"},
		MatchingPollActivityTaskQueueScope:       {operation: "PollActivityTaskQueue"},
		MatchingAddActivityTaskScope:             {operation: "AddActivityTask"},
		MatchingAddWorkflowTaskScope:             {operation: "AddWorkflowTask"},
		MatchingTaskQueueMgrScope:                {operation: "TaskQueueMgr"},
		MatchingEngineScope:                      {operation: "MatchingEngine"},
		MatchingQueryWorkflowScope:               {operation: "QueryWorkflow"},
		MatchingRespondQueryTaskCompletedScope:   {operation: "RespondQueryTaskCompleted"},
		MatchingCancelOutstandingPollScope:       {operation: "CancelOutstandingPoll"},
		MatchingDescribeTaskQueueScope:           {operation: "DescribeTaskQueue"},
		MatchingListTaskQueuePartitionsScope:     {operation: "ListTaskQueuePartitions"},
		MatchingUpdateWorkerBuildIdOrderingScope: {operation: "UpdateWorkerBuildIdOrdering"},
		MatchingGetWorkerBuildIdOrderingScope:    {operation: "GetWorkerBuildIdOrdering"},
		MatchingInvalidateTaskQueueMetadataScope: {operation: "InvalidateTaskQueueMetadata"},
		MatchingGetTaskQueueMetadataScope:        {operation: "GetTaskQueueMetadata"},
	},
	// Worker Scope Names
	Worker: {
		ReplicatorScope:                        {operation: "Replicator"},
		NamespaceReplicationTaskScope:          {operation: "NamespaceReplicationTask"},
		HistoryReplicationTaskScope:            {operation: "HistoryReplicationTask"},
		HistoryMetadataReplicationTaskScope:    {operation: "HistoryMetadataReplicationTask"},
		SyncShardTaskScope:                     {operation: "SyncShardTask"},
		SyncActivityTaskScope:                  {operation: "SyncActivityTask"},
		ESProcessorScope:                       {operation: "ESProcessor"},
		IndexProcessorScope:                    {operation: "IndexProcessor"},
		ArchiverDeleteHistoryActivityScope:     {operation: "ArchiverDeleteHistoryActivity"},
		ArchiverUploadHistoryActivityScope:     {operation: "ArchiverUploadHistoryActivity"},
		ArchiverArchiveVisibilityActivityScope: {operation: "ArchiverArchiveVisibilityActivity"},
		ArchiverScope:                          {operation: "Archiver"},
		ArchiverPumpScope:                      {operation: "ArchiverPump"},
		ArchiverArchivalWorkflowScope:          {operation: "ArchiverArchivalWorkflow"},
		TaskQueueScavengerScope:                {operation: "taskqueuescavenger"},
		ExecutionsScavengerScope:               {operation: "executionsscavenger"},
		HistoryScavengerScope:                  {operation: "historyscavenger"},
		BatcherScope:                           {operation: "batcher"},
		ParentClosePolicyProcessorScope:        {operation: "ParentClosePolicyProcessor"},
		AddSearchAttributesWorkflowScope:       {operation: "AddSearchAttributesWorkflow"},
		MigrationWorkflowScope:                 {operation: "MigrationWorkflow"},
		DeleteNamespaceWorkflowScope:           {operation: "DeleteNamespaceWorkflow"},
		ReclaimResourcesWorkflowScope:          {operation: "ReclaimResourcesWorkflow"},
		DeleteExecutionsWorkflowScope:          {operation: "DeleteExecutionsWorkflow"},
	},
	Server: {
		ServerTlsScope: {operation: "ServerTls"},
	},
	UnitTestService: {
		TestScope1: {operation: "test_scope_1_operation"},
		TestScope2: {operation: "test_scope_2_operation"},
	},
}

// Common Metrics enum
const (
	ServiceRequests = iota
	ServicePendingRequests
	ServiceFailures
	ServiceErrorWithType
	ServiceCriticalFailures
	ServiceLatency
	ServiceLatencyNoUserLatency
	ServiceLatencyUserLatency
	ServiceErrInvalidArgumentCounter
	ServiceErrNamespaceNotActiveCounter
	ServiceErrResourceExhaustedCounter
	ServiceErrNotFoundCounter
	ServiceErrExecutionAlreadyStartedCounter
	ServiceErrNamespaceAlreadyExistsCounter
	ServiceErrCancellationAlreadyRequestedCounter
	ServiceErrQueryFailedCounter
	ServiceErrContextCancelledCounter
	ServiceErrContextTimeoutCounter
	ServiceErrRetryTaskCounter
	ServiceErrBadBinaryCounter
	ServiceErrClientVersionNotSupportedCounter
	ServiceErrIncompleteHistoryCounter
	ServiceErrNonDeterministicCounter
	ServiceErrUnauthorizedCounter
	ServiceErrAuthorizeFailedCounter

	ActionCounter

	PersistenceRequests
	PersistenceFailures
	PersistenceErrorWithType
	PersistenceLatency
	PersistenceErrShardExistsCounter
	PersistenceErrShardOwnershipLostCounter
	PersistenceErrConditionFailedCounter
	PersistenceErrCurrentWorkflowConditionFailedCounter
	PersistenceErrWorkflowConditionFailedCounter
	PersistenceErrTimeoutCounter
	PersistenceErrBusyCounter
	PersistenceErrEntityNotExistsCounter
	PersistenceErrNamespaceAlreadyExistsCounter
	PersistenceErrBadRequestCounter
	PersistenceErrResourceExhaustedCounter

	ClientRequests
	ClientFailures
	ClientLatency

	ClientRedirectionRequests
	ClientRedirectionFailures
	ClientRedirectionLatency

	ServiceAuthorizationLatency

	NamespaceCachePrepareCallbacksLatency
	NamespaceCacheCallbacksLatency

	StateTransitionCount
	HistorySize
	HistoryCount
	EventBlobSize
	SearchAttributesSize
	MemoSize

	LockRequests
	LockFailures
	LockLatency

	ArchivalConfigFailures

	VisibilityPersistenceRequests
	VisibilityPersistenceErrorWithType
	VisibilityPersistenceFailures
	VisibilityPersistenceLatency
	VisibilityPersistenceResourceExhausted

	SequentialTaskSubmitRequest
	SequentialTaskSubmitRequestTaskQueueExist
	SequentialTaskSubmitRequestTaskQueueMissing
	SequentialTaskSubmitLatency
	SequentialTaskQueueSize
	SequentialTaskQueueProcessingLatency
	SequentialTaskTaskProcessingLatency

	ParallelTaskSubmitRequest
	ParallelTaskSubmitLatency
	ParallelTaskTaskProcessingLatency

	PriorityTaskSubmitRequest
	PriorityTaskSubmitLatency

	HistoryArchiverArchiveNonRetryableErrorCount
	HistoryArchiverArchiveTransientErrorCount
	HistoryArchiverArchiveSuccessCount
	HistoryArchiverHistoryMutatedCount
	HistoryArchiverTotalUploadSize
	HistoryArchiverHistorySize
	HistoryArchiverDuplicateArchivalsCount

	// The following metrics are only used by internal history archiver implemention.
	// TODO: move them to internal repo once temporal plugin model is in place.

	HistoryArchiverBlobExistsCount
	HistoryArchiverBlobSize
	HistoryArchiverRunningDeterministicConstructionCheckCount
	HistoryArchiverDeterministicConstructionCheckFailedCount
	HistoryArchiverRunningBlobIntegrityCheckCount
	HistoryArchiverBlobIntegrityCheckFailedCount

	VisibilityArchiverArchiveNonRetryableErrorCount
	VisibilityArchiverArchiveTransientErrorCount
	VisibilityArchiveSuccessCount

	MatchingClientForwardedCounter
	MatchingClientInvalidTaskQueueName

	NamespaceReplicationTaskAckLevelGauge
	NamespaceReplicationDLQAckLevelGauge
	NamespaceReplicationDLQMaxLevelGauge

	// common metrics that are emitted per task queue

	ServiceRequestsPerTaskQueue
	ServiceFailuresPerTaskQueue
	ServiceLatencyPerTaskQueue
	ServiceErrInvalidArgumentPerTaskQueueCounter
	ServiceErrNamespaceNotActivePerTaskQueueCounter
	ServiceErrResourceExhaustedPerTaskQueueCounter
	ServiceErrNotFoundPerTaskQueueCounter
	ServiceErrExecutionAlreadyStartedPerTaskQueueCounter
	ServiceErrNamespaceAlreadyExistsPerTaskQueueCounter
	ServiceErrCancellationAlreadyRequestedPerTaskQueueCounter
	ServiceErrQueryFailedPerTaskQueueCounter
	ServiceErrContextTimeoutPerTaskQueueCounter
	ServiceErrRetryTaskPerTaskQueueCounter
	ServiceErrBadBinaryPerTaskQueueCounter
	ServiceErrClientVersionNotSupportedPerTaskQueueCounter
	ServiceErrIncompleteHistoryPerTaskQueueCounter
	ServiceErrNonDeterministicPerTaskQueueCounter
	ServiceErrUnauthorizedPerTaskQueueCounter
	ServiceErrAuthorizeFailedPerTaskQueueCounter
	VersionCheckSuccessCount
	VersionCheckRequestFailedCount
	VersionCheckFailedCount
	VersionCheckLatency

	ParentClosePolicyProcessorSuccess
	ParentClosePolicyProcessorFailures

	AddSearchAttributesWorkflowSuccessCount
	AddSearchAttributesWorkflowFailuresCount

	ElasticsearchDocumentParseFailuresCount
	ElasticsearchDocumentGenerateFailuresCount

	DeleteNamespaceWorkflowSuccessCount
	DeleteNamespaceWorkflowFailuresCount

	NoopImplementationIsUsed

	NumCommonMetrics // Needs to be last on this list for iota numbering
)

// History Metrics enum
const (
	TaskRequests = iota + NumCommonMetrics
	TaskFailures
	TaskDiscarded
	TaskSkipped
	TaskAttemptTimer
	TaskStandbyRetryCounter
	TaskWorkflowBusyCounter
	TaskNotActiveCounter
	TaskLimitExceededCounter
	TaskBatchCompleteCounter
	TaskLoadLatency
	TaskScheduleLatency
	TaskProcessingLatency
	TaskProcessingUserLatency
	TaskQueueLatency
	TaskReschedulerPendingTasks
	TaskScheduleToStartLatency
	TaskThrottledCounter
	TransferTaskMissingEventCounter

	ActivityE2ELatency
	AckLevelUpdateCounter
	AckLevelUpdateFailedCounter
	CommandTypeScheduleActivityCounter
	CommandTypeCompleteWorkflowCounter
	CommandTypeFailWorkflowCounter
	CommandTypeCancelWorkflowCounter
	CommandTypeStartTimerCounter
	CommandTypeCancelActivityCounter
	CommandTypeCancelTimerCounter
	CommandTypeRecordMarkerCounter
	CommandTypeCancelExternalWorkflowCounter
	CommandTypeChildWorkflowCounter
	CommandTypeContinueAsNewCounter
	CommandTypeSignalExternalWorkflowCounter
	CommandTypeModifyWorkflowPropertiesCounter
	CommandTypeUpsertWorkflowSearchAttributesCounter
	ActivityEagerExecutionCounter
	EmptyCompletionCommandsCounter
	MultipleCompletionCommandsCounter
	FailedWorkflowTasksCounter
	WorkflowTaskAttempt
	StaleMutableStateCounter
	AutoResetPointsLimitExceededCounter
	AutoResetPointCorruptionCounter
	ConcurrencyUpdateFailureCounter
	ServiceErrTaskAlreadyStartedCounter
	ServiceErrShardOwnershipLostCounter
	HeartbeatTimeoutCounter
	ScheduleToStartTimeoutCounter
	StartToCloseTimeoutCounter
	ScheduleToCloseTimeoutCounter
	NewTimerNotifyCounter
	AcquireShardsCounter
	AcquireShardsLatency
	ShardContextClosedCounter
	ShardContextCreatedCounter
	ShardContextRemovedCounter
	ShardContextAcquisitionLatency
	ShardInfoReplicationPendingTasksTimer
	ShardInfoTransferActivePendingTasksTimer
	ShardInfoTransferStandbyPendingTasksTimer
	ShardInfoTimerActivePendingTasksTimer
	ShardInfoTimerStandbyPendingTasksTimer
	ShardInfoVisibilityPendingTasksTimer
	ShardInfoReplicationLagHistogram
	ShardInfoTransferLagHistogram
	ShardInfoTimerLagTimer
	ShardInfoVisibilityLagHistogram
	ShardInfoTransferDiffHistogram
	ShardInfoTimerDiffTimer
	ShardInfoTransferFailoverInProgressHistogram
	ShardInfoTimerFailoverInProgressHistogram
	ShardInfoTransferFailoverLatencyTimer
	ShardInfoTimerFailoverLatencyTimer
	SyncShardFromRemoteCounter
	SyncShardFromRemoteFailure
	MembershipChangedCounter
	NumShardsGauge
	GetEngineForShardErrorCounter
	GetEngineForShardLatency
	RemoveEngineForShardLatency
	CompleteWorkflowTaskWithStickyEnabledCounter
	CompleteWorkflowTaskWithStickyDisabledCounter
	WorkflowTaskHeartbeatTimeoutCounter
	HistoryEventNotificationQueueingLatency
	HistoryEventNotificationFanoutLatency
	HistoryEventNotificationInFlightMessageGauge
	HistoryEventNotificationFailDeliveryCount
	EmptyReplicationEventsCounter
	DuplicateReplicationEventsCounter
	StaleReplicationEventsCounter
	ReplicationEventsSizeTimer
	BufferReplicationTaskTimer
	UnbufferReplicationTaskTimer
	HistoryConflictsCounter
	CompleteTaskFailedCounter
	CacheRequests
	CacheFailures
	CacheLatency
	CacheMissCounter
	AcquireLockFailedCounter
	WorkflowContextCleared
	MutableStateSize
	ExecutionInfoSize
	ExecutionStateSize
	ActivityInfoSize
	TimerInfoSize
	ChildInfoSize
	RequestCancelInfoSize
	SignalInfoSize
	BufferedEventsSize
	ActivityInfoCount
	TimerInfoCount
	ChildInfoCount
	SignalInfoCount
	RequestCancelInfoCount
	BufferedEventsCount
	TaskCount
	WorkflowRetryBackoffTimerCount
	WorkflowCronBackoffTimerCount
	WorkflowCleanupDeleteCount
	WorkflowCleanupArchiveCount
	WorkflowCleanupNopCount
	WorkflowCleanupDeleteHistoryInlineCount
	WorkflowSuccessCount
	WorkflowCancelCount
	WorkflowFailedCount
	WorkflowTimeoutCount
	WorkflowTerminateCount
	WorkflowContinuedAsNewCount
	ArchiverClientSendSignalCount
	ArchiverClientSendSignalFailureCount
	ArchiverClientHistoryRequestCount
	ArchiverClientHistoryInlineArchiveAttemptCount
	ArchiverClientHistoryInlineArchiveFailureCount
	ArchiverClientVisibilityRequestCount
	ArchiverClientVisibilityInlineArchiveAttemptCount
	ArchiverClientVisibilityInlineArchiveFailureCount
	LastRetrievedMessageID
	LastProcessedMessageID
	ReplicationTasksApplied
	ReplicationTasksFailed
	ReplicationTasksLag
	ReplicationLatency
	ReplicationTasksFetched
	ReplicationTasksReturned
	ReplicationTasksAppliedLatency
	ReplicationDLQFailed
	ReplicationDLQMaxLevelGauge
	ReplicationDLQAckLevelGauge
	GetReplicationMessagesForShardLatency
	GetDLQReplicationMessagesLatency
	EventReapplySkippedCount
	DirectQueryDispatchLatency
	DirectQueryDispatchStickyLatency
	DirectQueryDispatchNonStickyLatency
	DirectQueryDispatchStickySuccessCount
	DirectQueryDispatchNonStickySuccessCount
	DirectQueryDispatchClearStickinessLatency
	DirectQueryDispatchClearStickinessSuccessCount
	DirectQueryDispatchTimeoutBeforeNonStickyCount
	WorkflowTaskQueryLatency
	ConsistentQueryTimeoutCount
	QueryBeforeFirstWorkflowTaskCount
	QueryBufferExceededCount
	QueryRegistryInvalidStateCount
	WorkerNotSupportsConsistentQueryCount
	WorkflowTaskTimeoutOverrideCount
	WorkflowRunTimeoutOverrideCount
	ReplicationTaskCleanupCount
	ReplicationTaskCleanupFailure
	MutableStateChecksumMismatch
	MutableStateChecksumInvalidated

	ElasticsearchBulkProcessorRequests
	ElasticsearchBulkProcessorQueuedRequests
	ElasticsearchBulkProcessorRetries
	ElasticsearchBulkProcessorFailures
	ElasticsearchBulkProcessorCorruptedData
	ElasticsearchBulkProcessorDuplicateRequest

	ElasticsearchBulkProcessorRequestLatency
	ElasticsearchBulkProcessorCommitLatency
	ElasticsearchBulkProcessorWaitAddLatency
	ElasticsearchBulkProcessorWaitStartLatency

	ElasticsearchBulkProcessorBulkSize

	NumHistoryMetrics
)

// Matching metrics enum
const (
	PollSuccessPerTaskQueueCounter = iota + NumHistoryMetrics
	PollTimeoutPerTaskQueueCounter
	PollSuccessWithSyncPerTaskQueueCounter
	LeaseRequestPerTaskQueueCounter
	LeaseFailurePerTaskQueueCounter
	ConditionFailedErrorPerTaskQueueCounter
	RespondQueryTaskFailedPerTaskQueueCounter
	SyncThrottlePerTaskQueueCounter
	BufferThrottlePerTaskQueueCounter
	SyncMatchLatencyPerTaskQueue
	AsyncMatchLatencyPerTaskQueue
	ExpiredTasksPerTaskQueueCounter
	ForwardedPerTaskQueueCounter
	ForwardTaskCallsPerTaskQueue // Deprecated todo not used
	ForwardTaskErrorsPerTaskQueue
	ForwardTaskLatencyPerTaskQueue
	ForwardQueryCallsPerTaskQueue  // Deprecated todo not used
	ForwardQueryErrorsPerTaskQueue // Deprecated todo not used
	ForwardQueryLatencyPerTaskQueue
	ForwardPollCallsPerTaskQueue  // Deprecated todo not used
	ForwardPollErrorsPerTaskQueue // Deprecated todo not used
	ForwardPollLatencyPerTaskQueue
	LocalToLocalMatchPerTaskQueueCounter
	LocalToRemoteMatchPerTaskQueueCounter
	RemoteToLocalMatchPerTaskQueueCounter
	RemoteToRemoteMatchPerTaskQueueCounter
	LoadedTaskQueueGauge
	TaskQueueStartedCounter
	TaskQueueStoppedCounter
	TaskWriteThrottlePerTaskQueueCounter
	TaskWriteLatencyPerTaskQueue
	TaskLagPerTaskQueueGauge
	NoRecentPollerTasksPerTaskQueueCounter

	NumMatchingMetrics
)

// Worker metrics enum
const (
	ReplicatorMessages = iota + NumMatchingMetrics
	ReplicatorFailures
	ReplicatorLatency
	ReplicatorDLQFailures
	ArchiverNonRetryableErrorCount
	ArchiverStartedCount
	ArchiverStoppedCount
	ArchiverCoroutineStartedCount
	ArchiverCoroutineStoppedCount
	ArchiverHandleHistoryRequestLatency
	ArchiverHandleVisibilityRequestLatency
	ArchiverUploadWithRetriesLatency
	ArchiverDeleteWithRetriesLatency
	ArchiverUploadFailedAllRetriesCount
	ArchiverUploadSuccessCount
	ArchiverDeleteFailedAllRetriesCount
	ArchiverDeleteSuccessCount
	ArchiverHandleVisibilityFailedAllRetiresCount
	ArchiverHandleVisibilitySuccessCount
	ArchiverBacklogSizeGauge
	ArchiverPumpTimeoutCount
	ArchiverPumpSignalThresholdCount
	ArchiverPumpTimeoutWithoutSignalsCount
	ArchiverPumpSignalChannelClosedCount
	ArchiverWorkflowStartedCount
	ArchiverNumPumpedRequestsCount
	ArchiverNumHandledRequestsCount
	ArchiverPumpedNotEqualHandledCount
	ArchiverHandleAllRequestsLatency
	ArchiverWorkflowStoppingCount
	TaskProcessedCount
	TaskDeletedCount
	TaskQueueProcessedCount
	TaskQueueDeletedCount
	TaskQueueOutstandingCount
	ExecutionsOutstandingCount
	StartedCount
	StoppedCount
	ScanDuration
	ExecutorTasksDoneCount
	ExecutorTasksErrCount
	ExecutorTasksDeferredCount
	ExecutorTasksDroppedCount
	BatcherProcessorSuccess
	BatcherProcessorFailures
	BatcherOperationFailures
	HistoryScavengerSuccessCount
	HistoryScavengerErrorCount
	HistoryScavengerSkipCount
	NamespaceReplicationEnqueueDLQCount
	ScavengerValidationRequestsCount
	ScavengerValidationFailuresCount
	AddSearchAttributesFailuresCount
	CatchUpReadyShardCountGauge
	HandoverReadyShardCountGauge

	DeleteNamespaceSuccessCount
	RenameNamespaceSuccessCount
	DeleteExecutionsSuccessCount
	DeleteNamespaceFailuresCount
	UpdateNamespaceFailuresCount
	RenameNamespaceFailuresCount
	ReadNamespaceFailuresCount
	ListExecutionsFailuresCount
	CountExecutionsFailuresCount
	DeleteExecutionFailuresCount
	DeleteExecutionNotFoundCount
	RateLimiterFailuresCount

	NumWorkerMetrics
)

// Server metrics enum
const (
	TlsCertsExpired = iota + NumWorkerMetrics
	TlsCertsExpiring

	NumServerMetrics
)

// UnitTestService metrics enum
const (
	TestCounterMetric1 = iota + NumServerMetrics
	TestCounterMetric2
	TestCounterRollupMetric1
	TestTimerMetric1
	TestTimerMetric2
	TestGaugeMetric1
	TestGaugeMetric2
	TestBytesHistogramMetric1
	TestBytesHistogramMetric2
	TestDimensionlessHistogramMetric1
	TestDimensionlessHistogramMetric2

	NumUnitTestServiceMetrics
)

// MetricDefs record the metrics for all services
var MetricDefs = map[ServiceIdx]map[int]metricDefinition{
	Common: {
		ServiceRequests:                                     NewCounterDef("service_requests"),
		ServicePendingRequests:                              NewGaugeDef("service_pending_requests"),
		ServiceFailures:                                     NewCounterDef("service_errors"),
		ServiceErrorWithType:                                NewCounterDef("service_error_with_type"),
		ServiceCriticalFailures:                             NewCounterDef("service_errors_critical"),
		ServiceLatency:                                      NewTimerDef("service_latency"),
		ServiceLatencyNoUserLatency:                         NewTimerDef("service_latency_nouserlatency"),
		ServiceLatencyUserLatency:                           NewTimerDef("service_latency_userlatency"),
		ServiceErrInvalidArgumentCounter:                    NewCounterDef("service_errors_invalid_argument"),
		ServiceErrNamespaceNotActiveCounter:                 NewCounterDef("service_errors_namespace_not_active"),
		ServiceErrResourceExhaustedCounter:                  NewCounterDef("service_errors_resource_exhausted"),
		ServiceErrNotFoundCounter:                           NewCounterDef("service_errors_entity_not_found"),
		ServiceErrExecutionAlreadyStartedCounter:            NewCounterDef("service_errors_execution_already_started"),
		ServiceErrNamespaceAlreadyExistsCounter:             NewCounterDef("service_errors_namespace_already_exists"),
		ServiceErrCancellationAlreadyRequestedCounter:       NewCounterDef("service_errors_cancellation_already_requested"),
		ServiceErrQueryFailedCounter:                        NewCounterDef("service_errors_query_failed"),
		ServiceErrContextCancelledCounter:                   NewCounterDef("service_errors_context_cancelled"),
		ServiceErrContextTimeoutCounter:                     NewCounterDef("service_errors_context_timeout"),
		ServiceErrRetryTaskCounter:                          NewCounterDef("service_errors_retry_task"),
		ServiceErrBadBinaryCounter:                          NewCounterDef("service_errors_bad_binary"),
		ServiceErrClientVersionNotSupportedCounter:          NewCounterDef("service_errors_client_version_not_supported"),
		ServiceErrIncompleteHistoryCounter:                  NewCounterDef("service_errors_incomplete_history"),
		ServiceErrNonDeterministicCounter:                   NewCounterDef("service_errors_nondeterministic"),
		ServiceErrUnauthorizedCounter:                       NewCounterDef("service_errors_unauthorized"),
		ServiceErrAuthorizeFailedCounter:                    NewCounterDef("service_errors_authorize_failed"),
		ActionCounter:                                       NewCounterDef("action"),
		PersistenceRequests:                                 NewCounterDef("persistence_requests"),
		PersistenceFailures:                                 NewCounterDef("persistence_errors"),
		PersistenceErrorWithType:                            NewCounterDef("persistence_error_with_type"),
		PersistenceLatency:                                  NewTimerDef("persistence_latency"),
		PersistenceErrShardExistsCounter:                    NewCounterDef("persistence_errors_shard_exists"),
		PersistenceErrShardOwnershipLostCounter:             NewCounterDef("persistence_errors_shard_ownership_lost"),
		PersistenceErrConditionFailedCounter:                NewCounterDef("persistence_errors_condition_failed"),
		PersistenceErrCurrentWorkflowConditionFailedCounter: NewCounterDef("persistence_errors_current_workflow_condition_failed"),
		PersistenceErrWorkflowConditionFailedCounter:        NewCounterDef("persistence_errors_workflow_condition_failed"),
		PersistenceErrTimeoutCounter:                        NewCounterDef("persistence_errors_timeout"),
		PersistenceErrBusyCounter:                           NewCounterDef("persistence_errors_busy"),
		PersistenceErrEntityNotExistsCounter:                NewCounterDef("persistence_errors_entity_not_exists"),
		PersistenceErrNamespaceAlreadyExistsCounter:         NewCounterDef("persistence_errors_namespace_already_exists"),
		PersistenceErrBadRequestCounter:                     NewCounterDef("persistence_errors_bad_request"),
		PersistenceErrResourceExhaustedCounter:              NewCounterDef("persistence_errors_resource_exhausted"),
		ClientRequests:                                      NewCounterDef("client_requests"),
		ClientFailures:                                      NewCounterDef("client_errors"),
		ClientLatency:                                       NewTimerDef("client_latency"),
		ClientRedirectionRequests:                           NewCounterDef("client_redirection_requests"),
		ClientRedirectionFailures:                           NewCounterDef("client_redirection_errors"),
		ClientRedirectionLatency:                            NewTimerDef("client_redirection_latency"),
		ServiceAuthorizationLatency:                         NewTimerDef("service_authorization_latency"),
		NamespaceCachePrepareCallbacksLatency:               NewTimerDef("namespace_cache_prepare_callbacks_latency"),
		NamespaceCacheCallbacksLatency:                      NewTimerDef("namespace_cache_callbacks_latency"),
		StateTransitionCount:                                NewDimensionlessHistogramDef("state_transition_count"),
		HistorySize:                                         NewBytesHistogramDef("history_size"),
		HistoryCount:                                        NewDimensionlessHistogramDef("history_count"),
		EventBlobSize:                                       NewBytesHistogramDef("event_blob_size"),
		SearchAttributesSize:                                NewBytesHistogramDef("search_attributes_size"),
		MemoSize:                                            NewBytesHistogramDef("memo_size"),
		LockRequests:                                        NewCounterDef("lock_requests"),
		LockFailures:                                        NewCounterDef("lock_failures"),
		LockLatency:                                         NewTimerDef("lock_latency"),
		ArchivalConfigFailures:                              NewCounterDef("archivalconfig_failures"),

		VisibilityPersistenceRequests:          NewCounterDef("visibility_persistence_requests"),
		VisibilityPersistenceErrorWithType:     NewCounterDef("visibility_persistence_error_with_type"),
		VisibilityPersistenceFailures:          NewCounterDef("visibility_persistence_errors"),
		VisibilityPersistenceResourceExhausted: NewCounterDef("visibility_persistence_resource_exhausted"),
		VisibilityPersistenceLatency:           NewTimerDef("visibility_persistence_latency"),

		SequentialTaskSubmitRequest:                 NewCounterDef("sequentialtask_submit_request"),
		SequentialTaskSubmitRequestTaskQueueExist:   NewCounterDef("sequentialtask_submit_request_taskqueue_exist"),
		SequentialTaskSubmitRequestTaskQueueMissing: NewCounterDef("sequentialtask_submit_request_taskqueue_missing"),
		SequentialTaskSubmitLatency:                 NewTimerDef("sequentialtask_submit_latency"),
		SequentialTaskQueueSize:                     NewBytesHistogramDef("sequentialtask_queue_size"),
		SequentialTaskQueueProcessingLatency:        NewTimerDef("sequentialtask_queue_processing_latency"),
		SequentialTaskTaskProcessingLatency:         NewTimerDef("sequentialtask_task_processing_latency"),
		ParallelTaskSubmitRequest:                   NewCounterDef("paralleltask_submit_request"),
		ParallelTaskSubmitLatency:                   NewTimerDef("paralleltask_submit_latency"),
		ParallelTaskTaskProcessingLatency:           NewTimerDef("paralleltask_task_processing_latency"),
		PriorityTaskSubmitRequest:                   NewCounterDef("prioritytask_submit_request"),
		PriorityTaskSubmitLatency:                   NewTimerDef("prioritytask_submit_latency"),

		HistoryArchiverArchiveNonRetryableErrorCount:              NewCounterDef("history_archiver_archive_non_retryable_error"),
		HistoryArchiverArchiveTransientErrorCount:                 NewCounterDef("history_archiver_archive_transient_error"),
		HistoryArchiverArchiveSuccessCount:                        NewCounterDef("history_archiver_archive_success"),
		HistoryArchiverHistoryMutatedCount:                        NewCounterDef("history_archiver_history_mutated"),
		HistoryArchiverTotalUploadSize:                            NewBytesHistogramDef("history_archiver_total_upload_size"),
		HistoryArchiverHistorySize:                                NewBytesHistogramDef("history_archiver_history_size"),
		HistoryArchiverDuplicateArchivalsCount:                    NewCounterDef("history_archiver_duplicate_archivals"),
		HistoryArchiverBlobExistsCount:                            NewCounterDef("history_archiver_blob_exists"),
		HistoryArchiverBlobSize:                                   NewBytesHistogramDef("history_archiver_blob_size"),
		HistoryArchiverRunningDeterministicConstructionCheckCount: NewCounterDef("history_archiver_running_deterministic_construction_check"),
		HistoryArchiverDeterministicConstructionCheckFailedCount:  NewCounterDef("history_archiver_deterministic_construction_check_failed"),
		HistoryArchiverRunningBlobIntegrityCheckCount:             NewCounterDef("history_archiver_running_blob_integrity_check"),
		HistoryArchiverBlobIntegrityCheckFailedCount:              NewCounterDef("history_archiver_blob_integrity_check_failed"),
		VisibilityArchiverArchiveNonRetryableErrorCount:           NewCounterDef("visibility_archiver_archive_non_retryable_error"),
		VisibilityArchiverArchiveTransientErrorCount:              NewCounterDef("visibility_archiver_archive_transient_error"),
		VisibilityArchiveSuccessCount:                             NewCounterDef("visibility_archiver_archive_success"),
		VersionCheckSuccessCount:                                  NewCounterDef("version_check_success"),
		VersionCheckFailedCount:                                   NewCounterDef("version_check_failed"),
		VersionCheckRequestFailedCount:                            NewCounterDef("version_check_request_failed"),
		VersionCheckLatency:                                       NewTimerDef("version_check_latency"),

		ParentClosePolicyProcessorSuccess:  NewCounterDef("parent_close_policy_processor_requests"),
		ParentClosePolicyProcessorFailures: NewCounterDef("parent_close_policy_processor_errors"),

		AddSearchAttributesWorkflowSuccessCount:  NewCounterDef("add_search_attributes_workflow_success"),
		AddSearchAttributesWorkflowFailuresCount: NewCounterDef("add_search_attributes_workflow_failure"),

		DeleteNamespaceWorkflowSuccessCount:  NewCounterDef("delete_namespace_workflow_success"),
		DeleteNamespaceWorkflowFailuresCount: NewCounterDef("delete_namespace_workflow_failure"),

		MatchingClientForwardedCounter:     NewCounterDef("forwarded"),
		MatchingClientInvalidTaskQueueName: NewCounterDef("invalid_task_queue_name"),

		NamespaceReplicationTaskAckLevelGauge: NewGaugeDef("namespace_replication_task_ack_level"),
		NamespaceReplicationDLQAckLevelGauge:  NewGaugeDef("namespace_dlq_ack_level"),
		NamespaceReplicationDLQMaxLevelGauge:  NewGaugeDef("namespace_dlq_max_level"),

		// per task queue common metrics

		ServiceRequestsPerTaskQueue:                               NewRollupCounterDef("service_requests_per_tl", "service_requests"),
		ServiceFailuresPerTaskQueue:                               NewRollupCounterDef("service_errors_per_tl", "service_errors"),
		ServiceLatencyPerTaskQueue:                                NewRollupTimerDef("service_latency_per_tl", "service_latency"),
		ServiceErrInvalidArgumentPerTaskQueueCounter:              NewRollupCounterDef("service_errors_invalid_argument_per_tl", "service_errors_invalid_argument"),
		ServiceErrNamespaceNotActivePerTaskQueueCounter:           NewRollupCounterDef("service_errors_namespace_not_active_per_tl", "service_errors_namespace_not_active"),
		ServiceErrResourceExhaustedPerTaskQueueCounter:            NewRollupCounterDef("service_errors_resource_exhausted_per_tl", "service_errors_resource_exhausted"),
		ServiceErrNotFoundPerTaskQueueCounter:                     NewRollupCounterDef("service_errors_entity_not_found_per_tl", "service_errors_entity_not_found"),
		ServiceErrExecutionAlreadyStartedPerTaskQueueCounter:      NewRollupCounterDef("service_errors_execution_already_started_per_tl", "service_errors_execution_already_started"),
		ServiceErrNamespaceAlreadyExistsPerTaskQueueCounter:       NewRollupCounterDef("service_errors_namespace_already_exists_per_tl", "service_errors_namespace_already_exists"),
		ServiceErrCancellationAlreadyRequestedPerTaskQueueCounter: NewRollupCounterDef("service_errors_cancellation_already_requested_per_tl", "service_errors_cancellation_already_requested"),
		ServiceErrQueryFailedPerTaskQueueCounter:                  NewRollupCounterDef("service_errors_query_failed_per_tl", "service_errors_query_failed"),
		ServiceErrContextTimeoutPerTaskQueueCounter:               NewRollupCounterDef("service_errors_context_timeout_per_tl", "service_errors_context_timeout"),
		ServiceErrRetryTaskPerTaskQueueCounter:                    NewRollupCounterDef("service_errors_retry_task_per_tl", "service_errors_retry_task"),
		ServiceErrBadBinaryPerTaskQueueCounter:                    NewRollupCounterDef("service_errors_bad_binary_per_tl", "service_errors_bad_binary"),
		ServiceErrClientVersionNotSupportedPerTaskQueueCounter:    NewRollupCounterDef("service_errors_client_version_not_supported_per_tl", "service_errors_client_version_not_supported"),
		ServiceErrIncompleteHistoryPerTaskQueueCounter:            NewRollupCounterDef("service_errors_incomplete_history_per_tl", "service_errors_incomplete_history"),
		ServiceErrNonDeterministicPerTaskQueueCounter:             NewRollupCounterDef("service_errors_nondeterministic_per_tl", "service_errors_nondeterministic"),
		ServiceErrUnauthorizedPerTaskQueueCounter:                 NewRollupCounterDef("service_errors_unauthorized_per_tl", "service_errors_unauthorized"),
		ServiceErrAuthorizeFailedPerTaskQueueCounter:              NewRollupCounterDef("service_errors_authorize_failed_per_tl", "service_errors_authorize_failed"),
		ElasticsearchDocumentParseFailuresCount:                   NewCounterDef("elasticsearch_document_parse_failures_counter"),
		ElasticsearchDocumentGenerateFailuresCount:                NewCounterDef("elasticsearch_document_generate_failures_counter"),

		NoopImplementationIsUsed: NewCounterDef("noop_implementation_is_used"),
	},
	History: {
		TaskRequests: NewCounterDef("task_requests"),

		TaskAttemptTimer:         NewDimensionlessHistogramDef("task_attempt"),
		TaskFailures:             NewCounterDef("task_errors"),
		TaskDiscarded:            NewCounterDef("task_errors_discarded"),
		TaskSkipped:              NewCounterDef("task_skipped"),
		TaskStandbyRetryCounter:  NewCounterDef("task_errors_standby_retry_counter"),
		TaskWorkflowBusyCounter:  NewCounterDef("task_errors_workflow_busy"),
		TaskNotActiveCounter:     NewCounterDef("task_errors_not_active_counter"),
		TaskLimitExceededCounter: NewCounterDef("task_errors_limit_exceeded_counter"),

		TaskScheduleToStartLatency: NewTimerDef("task_schedule_to_start_latency"),

		TaskLoadLatency:           NewTimerDef("task_latency_load"),
		TaskScheduleLatency:       NewTimerDef("task_latency_schedule"),   // per-attempt
		TaskProcessingLatency:     NewTimerDef("task_latency_processing"), // per-attempt
		TaskProcessingUserLatency: NewTimerDef("task_latency_user"),       // per-attempt
		TaskQueueLatency:          NewTimerDef("task_latency_queue"),      // from task generated to task complete

		TransferTaskMissingEventCounter:                   NewCounterDef("transfer_task_missing_event_counter"),
		TaskBatchCompleteCounter:                          NewCounterDef("task_batch_complete_counter"),
		TaskReschedulerPendingTasks:                       NewDimensionlessHistogramDef("task_rescheduler_pending_tasks"),
		TaskThrottledCounter:                              NewCounterDef("task_throttled_counter"),
		ActivityE2ELatency:                                NewTimerDef("activity_end_to_end_latency"),
		AckLevelUpdateCounter:                             NewCounterDef("ack_level_update"),
		AckLevelUpdateFailedCounter:                       NewCounterDef("ack_level_update_failed"),
		CommandTypeScheduleActivityCounter:                NewCounterDef("schedule_activity_command"),
		CommandTypeCompleteWorkflowCounter:                NewCounterDef("complete_workflow_command"),
		CommandTypeFailWorkflowCounter:                    NewCounterDef("fail_workflow_command"),
		CommandTypeCancelWorkflowCounter:                  NewCounterDef("cancel_workflow_command"),
		CommandTypeStartTimerCounter:                      NewCounterDef("start_timer_command"),
		CommandTypeCancelActivityCounter:                  NewCounterDef("cancel_activity_command"),
		CommandTypeCancelTimerCounter:                     NewCounterDef("cancel_timer_command"),
		CommandTypeRecordMarkerCounter:                    NewCounterDef("record_marker_command"),
		CommandTypeCancelExternalWorkflowCounter:          NewCounterDef("cancel_external_workflow_command"),
		CommandTypeContinueAsNewCounter:                   NewCounterDef("continue_as_new_command"),
		CommandTypeSignalExternalWorkflowCounter:          NewCounterDef("signal_external_workflow_command"),
		CommandTypeUpsertWorkflowSearchAttributesCounter:  NewCounterDef("upsert_workflow_search_attributes_command"),
		CommandTypeModifyWorkflowPropertiesCounter:        NewCounterDef("modify_workflow_properties_command"),
		CommandTypeChildWorkflowCounter:                   NewCounterDef("child_workflow_command"),
		ActivityEagerExecutionCounter:                     NewCounterDef("activity_eager_execution"),
		EmptyCompletionCommandsCounter:                    NewCounterDef("empty_completion_commands"),
		MultipleCompletionCommandsCounter:                 NewCounterDef("multiple_completion_commands"),
		FailedWorkflowTasksCounter:                        NewCounterDef("failed_workflow_tasks"),
		WorkflowTaskAttempt:                               NewDimensionlessHistogramDef("workflow_task_attempt"),
		StaleMutableStateCounter:                          NewCounterDef("stale_mutable_state"),
		AutoResetPointsLimitExceededCounter:               NewCounterDef("auto_reset_points_exceed_limit"),
		AutoResetPointCorruptionCounter:                   NewCounterDef("auto_reset_point_corruption"),
		ConcurrencyUpdateFailureCounter:                   NewCounterDef("concurrency_update_failure"),
		ServiceErrShardOwnershipLostCounter:               NewCounterDef("service_errors_shard_ownership_lost"),
		ServiceErrTaskAlreadyStartedCounter:               NewCounterDef("service_errors_task_already_started"),
		HeartbeatTimeoutCounter:                           NewCounterDef("heartbeat_timeout"),
		ScheduleToStartTimeoutCounter:                     NewCounterDef("schedule_to_start_timeout"),
		StartToCloseTimeoutCounter:                        NewCounterDef("start_to_close_timeout"),
		ScheduleToCloseTimeoutCounter:                     NewCounterDef("schedule_to_close_timeout"),
		NewTimerNotifyCounter:                             NewCounterDef("new_timer_notifications"),
		AcquireShardsCounter:                              NewCounterDef("acquire_shards_count"),
		AcquireShardsLatency:                              NewTimerDef("acquire_shards_latency"),
		ShardContextClosedCounter:                         NewCounterDef("shard_closed_count"),
		ShardContextCreatedCounter:                        NewCounterDef("sharditem_created_count"),
		ShardContextRemovedCounter:                        NewCounterDef("sharditem_removed_count"),
		ShardContextAcquisitionLatency:                    NewTimerDef("sharditem_acquisition_latency"),
		ShardInfoReplicationPendingTasksTimer:             NewDimensionlessHistogramDef("shardinfo_replication_pending_task"),
		ShardInfoTransferActivePendingTasksTimer:          NewDimensionlessHistogramDef("shardinfo_transfer_active_pending_task"),
		ShardInfoTransferStandbyPendingTasksTimer:         NewDimensionlessHistogramDef("shardinfo_transfer_standby_pending_task"),
		ShardInfoTimerActivePendingTasksTimer:             NewDimensionlessHistogramDef("shardinfo_timer_active_pending_task"),
		ShardInfoTimerStandbyPendingTasksTimer:            NewDimensionlessHistogramDef("shardinfo_timer_standby_pending_task"),
		ShardInfoVisibilityPendingTasksTimer:              NewDimensionlessHistogramDef("shardinfo_visibility_pending_task"),
		ShardInfoReplicationLagHistogram:                  NewDimensionlessHistogramDef("shardinfo_replication_lag"),
		ShardInfoTransferLagHistogram:                     NewDimensionlessHistogramDef("shardinfo_transfer_lag"),
		ShardInfoTimerLagTimer:                            NewTimerDef("shardinfo_timer_lag"),
		ShardInfoVisibilityLagHistogram:                   NewDimensionlessHistogramDef("shardinfo_visibility_lag"),
		ShardInfoTransferDiffHistogram:                    NewDimensionlessHistogramDef("shardinfo_transfer_diff"),
		ShardInfoTimerDiffTimer:                           NewTimerDef("shardinfo_timer_diff"),
		ShardInfoTransferFailoverInProgressHistogram:      NewDimensionlessHistogramDef("shardinfo_transfer_failover_in_progress"),
		ShardInfoTimerFailoverInProgressHistogram:         NewDimensionlessHistogramDef("shardinfo_timer_failover_in_progress"),
		ShardInfoTransferFailoverLatencyTimer:             NewTimerDef("shardinfo_transfer_failover_latency"),
		ShardInfoTimerFailoverLatencyTimer:                NewTimerDef("shardinfo_timer_failover_latency"),
		SyncShardFromRemoteCounter:                        NewCounterDef("syncshard_remote_count"),
		SyncShardFromRemoteFailure:                        NewCounterDef("syncshard_remote_failed"),
		MembershipChangedCounter:                          NewCounterDef("membership_changed_count"),
		NumShardsGauge:                                    NewGaugeDef("numshards_gauge"),
		GetEngineForShardErrorCounter:                     NewCounterDef("get_engine_for_shard_errors"),
		GetEngineForShardLatency:                          NewTimerDef("get_engine_for_shard_latency"),
		RemoveEngineForShardLatency:                       NewTimerDef("remove_engine_for_shard_latency"),
		CompleteWorkflowTaskWithStickyEnabledCounter:      NewCounterDef("complete_workflow_task_sticky_enabled_count"),
		CompleteWorkflowTaskWithStickyDisabledCounter:     NewCounterDef("complete_workflow_task_sticky_disabled_count"),
		WorkflowTaskHeartbeatTimeoutCounter:               NewCounterDef("workflow_task_heartbeat_timeout_count"),
		HistoryEventNotificationQueueingLatency:           NewTimerDef("history_event_notification_queueing_latency"),
		HistoryEventNotificationFanoutLatency:             NewTimerDef("history_event_notification_fanout_latency"),
		HistoryEventNotificationInFlightMessageGauge:      NewGaugeDef("history_event_notification_inflight_message_gauge"),
		HistoryEventNotificationFailDeliveryCount:         NewCounterDef("history_event_notification_fail_delivery_count"),
		EmptyReplicationEventsCounter:                     NewCounterDef("empty_replication_events"),
		DuplicateReplicationEventsCounter:                 NewCounterDef("duplicate_replication_events"),
		StaleReplicationEventsCounter:                     NewCounterDef("stale_replication_events"),
		ReplicationEventsSizeTimer:                        NewTimerDef("replication_events_size"),
		BufferReplicationTaskTimer:                        NewTimerDef("buffer_replication_tasks"),
		UnbufferReplicationTaskTimer:                      NewTimerDef("unbuffer_replication_tasks"),
		HistoryConflictsCounter:                           NewCounterDef("history_conflicts"),
		CompleteTaskFailedCounter:                         NewCounterDef("complete_task_fail_count"),
		CacheRequests:                                     NewCounterDef("cache_requests"),
		CacheFailures:                                     NewCounterDef("cache_errors"),
		CacheLatency:                                      NewTimerDef("cache_latency"),
		CacheMissCounter:                                  NewCounterDef("cache_miss"),
		AcquireLockFailedCounter:                          NewCounterDef("acquire_lock_failed"),
		WorkflowContextCleared:                            NewCounterDef("workflow_context_cleared"),
		MutableStateSize:                                  NewBytesHistogramDef("mutable_state_size"),
		ExecutionInfoSize:                                 NewBytesHistogramDef("execution_info_size"),
		ExecutionStateSize:                                NewBytesHistogramDef("execution_state_size"),
		ActivityInfoSize:                                  NewBytesHistogramDef("activity_info_size"),
		TimerInfoSize:                                     NewBytesHistogramDef("timer_info_size"),
		ChildInfoSize:                                     NewBytesHistogramDef("child_info_size"),
		RequestCancelInfoSize:                             NewBytesHistogramDef("request_cancel_info_size"),
		SignalInfoSize:                                    NewBytesHistogramDef("signal_info_size"),
		BufferedEventsSize:                                NewBytesHistogramDef("buffered_events_size"),
		ActivityInfoCount:                                 NewDimensionlessHistogramDef("activity_info_count"),
		TimerInfoCount:                                    NewDimensionlessHistogramDef("timer_info_count"),
		ChildInfoCount:                                    NewDimensionlessHistogramDef("child_info_count"),
		SignalInfoCount:                                   NewDimensionlessHistogramDef("signal_info_count"),
		RequestCancelInfoCount:                            NewDimensionlessHistogramDef("request_cancel_info_count"),
		BufferedEventsCount:                               NewDimensionlessHistogramDef("buffered_events_count"),
		TaskCount:                                         NewDimensionlessHistogramDef("task_count"),
		WorkflowRetryBackoffTimerCount:                    NewCounterDef("workflow_retry_backoff_timer"),
		WorkflowCronBackoffTimerCount:                     NewCounterDef("workflow_cron_backoff_timer"),
		WorkflowCleanupDeleteCount:                        NewCounterDef("workflow_cleanup_delete"),
		WorkflowCleanupArchiveCount:                       NewCounterDef("workflow_cleanup_archive"),
		WorkflowCleanupNopCount:                           NewCounterDef("workflow_cleanup_nop"),
		WorkflowCleanupDeleteHistoryInlineCount:           NewCounterDef("workflow_cleanup_delete_history_inline"),
		WorkflowSuccessCount:                              NewCounterDef("workflow_success"),
		WorkflowCancelCount:                               NewCounterDef("workflow_cancel"),
		WorkflowFailedCount:                               NewCounterDef("workflow_failed"),
		WorkflowTimeoutCount:                              NewCounterDef("workflow_timeout"),
		WorkflowTerminateCount:                            NewCounterDef("workflow_terminate"),
		WorkflowContinuedAsNewCount:                       NewCounterDef("workflow_continued_as_new"),
		ArchiverClientSendSignalCount:                     NewCounterDef("archiver_client_sent_signal"),
		ArchiverClientSendSignalFailureCount:              NewCounterDef("archiver_client_send_signal_error"),
		ArchiverClientHistoryRequestCount:                 NewCounterDef("archiver_client_history_request"),
		ArchiverClientHistoryInlineArchiveAttemptCount:    NewCounterDef("archiver_client_history_inline_archive_attempt"),
		ArchiverClientHistoryInlineArchiveFailureCount:    NewCounterDef("archiver_client_history_inline_archive_failure"),
		ArchiverClientVisibilityRequestCount:              NewCounterDef("archiver_client_visibility_request"),
		ArchiverClientVisibilityInlineArchiveAttemptCount: NewCounterDef("archiver_client_visibility_inline_archive_attempt"),
		ArchiverClientVisibilityInlineArchiveFailureCount: NewCounterDef("archiver_client_visibility_inline_archive_failure"),
		LastRetrievedMessageID:                            NewGaugeDef("last_retrieved_message_id"),
		LastProcessedMessageID:                            NewGaugeDef("last_processed_message_id"),
		ReplicationTasksApplied:                           NewCounterDef("replication_tasks_applied"),
		ReplicationTasksFailed:                            NewCounterDef("replication_tasks_failed"),
		ReplicationTasksLag:                               NewTimerDef("replication_tasks_lag"),
		ReplicationLatency:                                NewTimerDef("replication_latency"),
		ReplicationTasksFetched:                           NewTimerDef("replication_tasks_fetched"),
		ReplicationTasksReturned:                          NewTimerDef("replication_tasks_returned"),
		ReplicationTasksAppliedLatency:                    NewTimerDef("replication_tasks_applied_latency"),
		ReplicationDLQFailed:                              NewCounterDef("replication_dlq_enqueue_failed"),
		ReplicationDLQMaxLevelGauge:                       NewGaugeDef("replication_dlq_max_level"),
		ReplicationDLQAckLevelGauge:                       NewGaugeDef("replication_dlq_ack_level"),
		GetReplicationMessagesForShardLatency:             NewTimerDef("get_replication_messages_for_shard"),
		GetDLQReplicationMessagesLatency:                  NewTimerDef("get_dlq_replication_messages"),
		EventReapplySkippedCount:                          NewCounterDef("event_reapply_skipped_count"),
		DirectQueryDispatchLatency:                        NewTimerDef("direct_query_dispatch_latency"),
		DirectQueryDispatchStickyLatency:                  NewTimerDef("direct_query_dispatch_sticky_latency"),
		DirectQueryDispatchNonStickyLatency:               NewTimerDef("direct_query_dispatch_non_sticky_latency"),
		DirectQueryDispatchStickySuccessCount:             NewCounterDef("direct_query_dispatch_sticky_success"),
		DirectQueryDispatchNonStickySuccessCount:          NewCounterDef("direct_query_dispatch_non_sticky_success"),
		DirectQueryDispatchClearStickinessLatency:         NewTimerDef("direct_query_dispatch_clear_stickiness_latency"),
		DirectQueryDispatchClearStickinessSuccessCount:    NewCounterDef("direct_query_dispatch_clear_stickiness_success"),
		DirectQueryDispatchTimeoutBeforeNonStickyCount:    NewCounterDef("direct_query_dispatch_timeout_before_non_sticky"),
		WorkflowTaskQueryLatency:                          NewTimerDef("workflow_task_query_latency"),
		ConsistentQueryTimeoutCount:                       NewCounterDef("consistent_query_timeout"),
		QueryBeforeFirstWorkflowTaskCount:                 NewCounterDef("query_before_first_workflow_task"),
		QueryBufferExceededCount:                          NewCounterDef("query_buffer_exceeded"),
		QueryRegistryInvalidStateCount:                    NewCounterDef("query_registry_invalid_state"),
		WorkerNotSupportsConsistentQueryCount:             NewCounterDef("worker_not_supports_consistent_query"),
		WorkflowTaskTimeoutOverrideCount:                  NewCounterDef("workflow_task_timeout_overrides"),
		WorkflowRunTimeoutOverrideCount:                   NewCounterDef("workflow_run_timeout_overrides"),
		ReplicationTaskCleanupCount:                       NewCounterDef("replication_task_cleanup_count"),
		ReplicationTaskCleanupFailure:                     NewCounterDef("replication_task_cleanup_failed"),
		MutableStateChecksumMismatch:                      NewCounterDef("mutable_state_checksum_mismatch"),
		MutableStateChecksumInvalidated:                   NewCounterDef("mutable_state_checksum_invalidated"),

		ElasticsearchBulkProcessorRequests:         NewCounterDef("elasticsearch_bulk_processor_requests"),
		ElasticsearchBulkProcessorQueuedRequests:   NewDimensionlessHistogramDef("elasticsearch_bulk_processor_queued_requests"),
		ElasticsearchBulkProcessorRetries:          NewCounterDef("elasticsearch_bulk_processor_retries"),
		ElasticsearchBulkProcessorFailures:         NewCounterDef("elasticsearch_bulk_processor_errors"),
		ElasticsearchBulkProcessorCorruptedData:    NewCounterDef("elasticsearch_bulk_processor_corrupted_data"),
		ElasticsearchBulkProcessorDuplicateRequest: NewCounterDef("elasticsearch_bulk_processor_duplicate_request"),
		ElasticsearchBulkProcessorRequestLatency:   NewTimerDef("elasticsearch_bulk_processor_request_latency"),
		ElasticsearchBulkProcessorCommitLatency:    NewTimerDef("elasticsearch_bulk_processor_commit_latency"),
		ElasticsearchBulkProcessorWaitAddLatency:   NewTimerDef("elasticsearch_bulk_processor_wait_add_latency"),
		ElasticsearchBulkProcessorWaitStartLatency: NewTimerDef("elasticsearch_bulk_processor_wait_start_latency"),
		ElasticsearchBulkProcessorBulkSize:         NewDimensionlessHistogramDef("elasticsearch_bulk_processor_bulk_size"),
	},
	Matching: {
		PollSuccessPerTaskQueueCounter:            NewRollupCounterDef("poll_success_per_tl", "poll_success"),
		PollTimeoutPerTaskQueueCounter:            NewRollupCounterDef("poll_timeouts_per_tl", "poll_timeouts"),
		PollSuccessWithSyncPerTaskQueueCounter:    NewRollupCounterDef("poll_success_sync_per_tl", "poll_success_sync"),
		LeaseRequestPerTaskQueueCounter:           NewRollupCounterDef("lease_requests_per_tl", "lease_requests"),
		LeaseFailurePerTaskQueueCounter:           NewRollupCounterDef("lease_failures_per_tl", "lease_failures"),
		ConditionFailedErrorPerTaskQueueCounter:   NewRollupCounterDef("condition_failed_errors_per_tl", "condition_failed_errors"),
		RespondQueryTaskFailedPerTaskQueueCounter: NewRollupCounterDef("respond_query_failed_per_tl", "respond_query_failed"),
		SyncThrottlePerTaskQueueCounter:           NewRollupCounterDef("sync_throttle_count_per_tl", "sync_throttle_count"),
		BufferThrottlePerTaskQueueCounter:         NewRollupCounterDef("buffer_throttle_count_per_tl", "buffer_throttle_count"),
		ExpiredTasksPerTaskQueueCounter:           NewRollupCounterDef("tasks_expired_per_tl", "tasks_expired"),
		ForwardedPerTaskQueueCounter:              NewCounterDef("forwarded_per_tl"),
		ForwardTaskCallsPerTaskQueue:              NewRollupCounterDef("forward_task_calls_per_tl", "forward_task_calls"),
		ForwardTaskErrorsPerTaskQueue:             NewRollupCounterDef("forward_task_errors_per_tl", "forward_task_errors"),
		ForwardQueryCallsPerTaskQueue:             NewRollupCounterDef("forward_query_calls_per_tl", "forward_query_calls"),
		ForwardQueryErrorsPerTaskQueue:            NewRollupCounterDef("forward_query_errors_per_tl", "forward_query_errors"),
		ForwardPollCallsPerTaskQueue:              NewRollupCounterDef("forward_poll_calls_per_tl", "forward_poll_calls"),
		ForwardPollErrorsPerTaskQueue:             NewRollupCounterDef("forward_poll_errors_per_tl", "forward_poll_errors"),
		SyncMatchLatencyPerTaskQueue:              NewRollupTimerDef("syncmatch_latency_per_tl", "syncmatch_latency"),
		AsyncMatchLatencyPerTaskQueue:             NewRollupTimerDef("asyncmatch_latency_per_tl", "asyncmatch_latency"),
		ForwardTaskLatencyPerTaskQueue:            NewRollupTimerDef("forward_task_latency_per_tl", "forward_task_latency"),
		ForwardQueryLatencyPerTaskQueue:           NewRollupTimerDef("forward_query_latency_per_tl", "forward_query_latency"),
		ForwardPollLatencyPerTaskQueue:            NewRollupTimerDef("forward_poll_latency_per_tl", "forward_poll_latency"),
		LocalToLocalMatchPerTaskQueueCounter:      NewRollupCounterDef("local_to_local_matches_per_tl", "local_to_local_matches"),
		LocalToRemoteMatchPerTaskQueueCounter:     NewRollupCounterDef("local_to_remote_matches_per_tl", "local_to_remote_matches"),
		RemoteToLocalMatchPerTaskQueueCounter:     NewRollupCounterDef("remote_to_local_matches_per_tl", "remote_to_local_matches"),
		RemoteToRemoteMatchPerTaskQueueCounter:    NewRollupCounterDef("remote_to_remote_matches_per_tl", "remote_to_remote_matches"),
		LoadedTaskQueueGauge:                      NewGaugeDef("loaded_task_queue_count"),
		TaskQueueStartedCounter:                   NewCounterDef("task_queue_started"),
		TaskQueueStoppedCounter:                   NewCounterDef("task_queue_stopped"),
		TaskWriteThrottlePerTaskQueueCounter:      NewRollupCounterDef("task_write_throttle_count_per_tl", "task_write_throttle_count"),
		TaskWriteLatencyPerTaskQueue:              NewRollupTimerDef("task_write_latency_per_tl", "task_write_latency"),
		TaskLagPerTaskQueueGauge:                  NewGaugeDef("task_lag_per_tl"),
		NoRecentPollerTasksPerTaskQueueCounter:    NewRollupCounterDef("no_poller_tasks_per_tl", "no_poller_tasks"),
	},
	Worker: {
		ReplicatorMessages:                            NewCounterDef("replicator_messages"),
		ReplicatorFailures:                            NewCounterDef("replicator_errors"),
		ReplicatorLatency:                             NewTimerDef("replicator_latency"),
		ReplicatorDLQFailures:                         NewCounterDef("replicator_dlq_enqueue_fails"),
		ArchiverNonRetryableErrorCount:                NewCounterDef("archiver_non_retryable_error"),
		ArchiverStartedCount:                          NewCounterDef("archiver_started"),
		ArchiverStoppedCount:                          NewCounterDef("archiver_stopped"),
		ArchiverCoroutineStartedCount:                 NewCounterDef("archiver_coroutine_started"),
		ArchiverCoroutineStoppedCount:                 NewCounterDef("archiver_coroutine_stopped"),
		ArchiverHandleHistoryRequestLatency:           NewTimerDef("archiver_handle_history_request_latency"),
		ArchiverHandleVisibilityRequestLatency:        NewTimerDef("archiver_handle_visibility_request_latency"),
		ArchiverUploadWithRetriesLatency:              NewTimerDef("archiver_upload_with_retries_latency"),
		ArchiverDeleteWithRetriesLatency:              NewTimerDef("archiver_delete_with_retries_latency"),
		ArchiverUploadFailedAllRetriesCount:           NewCounterDef("archiver_upload_failed_all_retries"),
		ArchiverUploadSuccessCount:                    NewCounterDef("archiver_upload_success"),
		ArchiverDeleteFailedAllRetriesCount:           NewCounterDef("archiver_delete_failed_all_retries"),
		ArchiverDeleteSuccessCount:                    NewCounterDef("archiver_delete_success"),
		ArchiverHandleVisibilityFailedAllRetiresCount: NewCounterDef("archiver_handle_visibility_failed_all_retries"),
		ArchiverHandleVisibilitySuccessCount:          NewCounterDef("archiver_handle_visibility_success"),
		ArchiverBacklogSizeGauge:                      NewCounterDef("archiver_backlog_size"),
		ArchiverPumpTimeoutCount:                      NewCounterDef("archiver_pump_timeout"),
		ArchiverPumpSignalThresholdCount:              NewCounterDef("archiver_pump_signal_threshold"),
		ArchiverPumpTimeoutWithoutSignalsCount:        NewCounterDef("archiver_pump_timeout_without_signals"),
		ArchiverPumpSignalChannelClosedCount:          NewCounterDef("archiver_pump_signal_channel_closed"),
		ArchiverWorkflowStartedCount:                  NewCounterDef("archiver_workflow_started"),
		ArchiverNumPumpedRequestsCount:                NewCounterDef("archiver_num_pumped_requests"),
		ArchiverNumHandledRequestsCount:               NewCounterDef("archiver_num_handled_requests"),
		ArchiverPumpedNotEqualHandledCount:            NewCounterDef("archiver_pumped_not_equal_handled"),
		ArchiverHandleAllRequestsLatency:              NewTimerDef("archiver_handle_all_requests_latency"),
		ArchiverWorkflowStoppingCount:                 NewCounterDef("archiver_workflow_stopping"),
		TaskProcessedCount:                            NewGaugeDef("task_processed"),
		TaskDeletedCount:                              NewGaugeDef("task_deleted"),
		TaskQueueProcessedCount:                       NewGaugeDef("taskqueue_processed"),
		TaskQueueDeletedCount:                         NewGaugeDef("taskqueue_deleted"),
		TaskQueueOutstandingCount:                     NewGaugeDef("taskqueue_outstanding"),
		ExecutionsOutstandingCount:                    NewGaugeDef("executions_outstanding"),
		StartedCount:                                  NewCounterDef("started"),
		StoppedCount:                                  NewCounterDef("stopped"),
		ScanDuration:                                  NewTimerDef("scan_duration"),
		ExecutorTasksDoneCount:                        NewCounterDef("executor_done"),
		ExecutorTasksErrCount:                         NewCounterDef("executor_err"),
		ExecutorTasksDeferredCount:                    NewCounterDef("executor_deferred"),
		ExecutorTasksDroppedCount:                     NewCounterDef("executor_dropped"),
		BatcherProcessorSuccess:                       NewCounterDef("batcher_processor_requests"),
		BatcherProcessorFailures:                      NewCounterDef("batcher_processor_errors"),
		BatcherOperationFailures:                      NewCounterDef("batcher_operation_errors"),
		HistoryScavengerSuccessCount:                  NewCounterDef("scavenger_success"),
		HistoryScavengerErrorCount:                    NewCounterDef("scavenger_errors"),
		HistoryScavengerSkipCount:                     NewCounterDef("scavenger_skips"),
		NamespaceReplicationEnqueueDLQCount:           NewCounterDef("namespace_replication_dlq_enqueue_requests"),
		ScavengerValidationRequestsCount:              NewCounterDef("scavenger_validation_requests"),
		ScavengerValidationFailuresCount:              NewCounterDef("scavenger_validation_failures"),
		AddSearchAttributesFailuresCount:              NewCounterDef("add_search_attributes_failures"),
		CatchUpReadyShardCountGauge:                   NewGaugeDef("catchup_ready_shard_count"),
		HandoverReadyShardCountGauge:                  NewGaugeDef("handover_ready_shard_count"),

		DeleteNamespaceSuccessCount:  NewCounterDef("delete_namespace_success"),
		RenameNamespaceSuccessCount:  NewCounterDef("rename_namespace_success"),
		DeleteExecutionsSuccessCount: NewCounterDef("delete_executions_success"),
		DeleteNamespaceFailuresCount: NewCounterDef("delete_namespace_failures"),
		UpdateNamespaceFailuresCount: NewCounterDef("update_namespace_failures"),
		RenameNamespaceFailuresCount: NewCounterDef("rename_namespace_failures"),
		ReadNamespaceFailuresCount:   NewCounterDef("read_namespace_failures"),
		ListExecutionsFailuresCount:  NewCounterDef("list_executions_failures"),
		CountExecutionsFailuresCount: NewCounterDef("count_executions_failures"),
		DeleteExecutionFailuresCount: NewCounterDef("delete_execution_failures"),
		DeleteExecutionNotFoundCount: NewCounterDef("delete_execution_not_found"),
		RateLimiterFailuresCount:     NewCounterDef("rate_limiter_failures"),
	},
	Server: {
		TlsCertsExpired:  NewGaugeDef("certificates_expired"),
		TlsCertsExpiring: NewGaugeDef("certificates_expiring"),
	},
	UnitTestService: {
		TestCounterMetric1:                NewCounterDef("test_counter_metric_a"),
		TestCounterMetric2:                NewCounterDef("test_counter_metric_b"),
		TestCounterRollupMetric1:          NewRollupCounterDef("test_counter_rollup_metric_a", "test_counter_rollup_metric_a_rollup"),
		TestTimerMetric1:                  NewTimerDef("test_timer_metric_a"),
		TestTimerMetric2:                  NewTimerDef("test_timer_metric_b"),
		TestGaugeMetric1:                  NewGaugeDef("test_gauge_metric_a"),
		TestGaugeMetric2:                  NewGaugeDef("test_gauge_metric_b"),
		TestBytesHistogramMetric1:         NewBytesHistogramDef("test_bytes_histogram_metric_a"),
		TestBytesHistogramMetric2:         NewBytesHistogramDef("test_bytes_histogram_metric_b"),
		TestDimensionlessHistogramMetric1: NewDimensionlessHistogramDef("test_bytes_histogram_metric_a"),
		TestDimensionlessHistogramMetric2: NewDimensionlessHistogramDef("test_bytes_histogram_metric_b"),
	},
}

// ErrorClass is an enum to help with classifying SLA vs. non-SLA errors (SLA = "service level agreement")
type ErrorClass uint8

const (
	// NoError indicates that there is no error (error should be nil)
	NoError = ErrorClass(iota)
	// UserError indicates that this is NOT an SLA-reportable error
	UserError
	// InternalError indicates that this is an SLA-reportable error
	InternalError
)

=======
>>>>>>> 25e4a8fb
// Empty returns true if the metricName is an empty string
func (mn MetricName) Empty() bool {
	return mn == ""
}

// String returns string representation of this metric name
func (mn MetricName) String() string {
	return string(mn)
}

func (md metricDefinition) GetMetricType() MetricType {
	return md.metricType
}

func (md metricDefinition) GetMetricName() string {
	return md.metricName.String()
}

func (md metricDefinition) GetMetricUnit() MetricUnit {
	return md.unit
}

func NewTimerDef(name string) metricDefinition {
	return metricDefinition{metricName: MetricName(name), metricType: Timer, unit: Milliseconds}
}

func NewBytesHistogramDef(name string) metricDefinition {
	return metricDefinition{metricName: MetricName(name), metricType: Histogram, unit: Bytes}
}

func NewDimensionlessHistogramDef(name string) metricDefinition {
	return metricDefinition{metricName: MetricName(name), metricType: Histogram, unit: Dimensionless}
}

func NewCounterDef(name string) metricDefinition {
	return metricDefinition{metricName: MetricName(name), metricType: Counter}
}

func NewGaugeDef(name string) metricDefinition {
	return metricDefinition{metricName: MetricName(name), metricType: Gauge}
}<|MERGE_RESOLUTION|>--- conflicted
+++ resolved
@@ -62,2905 +62,6 @@
 	Histogram
 )
 
-<<<<<<< HEAD
-// Service names for all services that emit metrics.
-const (
-	Common ServiceIdx = iota
-	Frontend
-	History
-	Matching
-	Worker
-	Server
-	UnitTestService
-	NumServices
-)
-
-// Values used for metrics propagation
-const (
-	HistoryWorkflowExecutionCacheLatency = "history_workflow_execution_cache_latency"
-)
-
-// Common tags for all services
-const (
-	OperationTagName      = "operation"
-	ServiceRoleTagName    = "service_role"
-	CacheTypeTagName      = "cache_type"
-	FailureTagName        = "failure"
-	TaskCategoryTagName   = "task_category"
-	TaskTypeTagName       = "task_type"
-	TaskPriorityTagName   = "task_priority"
-	QueueReaderIDTagName  = "queue_reader_id"
-	QueueAlertTypeTagName = "queue_alert_type"
-	QueueTypeTagName      = "queue_type"
-	visibilityTypeTagName = "visibility_type"
-	ErrorTypeTagName      = "error_type"
-	httpStatusTagName     = "http_status"
-	resourceExhaustedTag  = "resource_exhausted_cause"
-)
-
-// This package should hold all the metrics and tags for temporal
-const (
-	HistoryRoleTagValue       = "history"
-	MatchingRoleTagValue      = "matching"
-	FrontendRoleTagValue      = "frontend"
-	AdminRoleTagValue         = "admin"
-	DCRedirectionRoleTagValue = "dc_redirection"
-	BlobstoreRoleTagValue     = "blobstore"
-
-	MutableStateCacheTypeTagValue = "mutablestate"
-	EventsCacheTypeTagValue       = "events"
-
-	standardVisibilityTagValue = "standard_visibility"
-	advancedVisibilityTagValue = "advanced_visibility"
-)
-
-// Common service base metrics
-const (
-	RestartCount         = "restarts"
-	NumGoRoutinesGauge   = "num_goroutines"
-	GoMaxProcsGauge      = "gomaxprocs"
-	MemoryAllocatedGauge = "memory_allocated"
-	MemoryHeapGauge      = "memory_heap"
-	MemoryHeapIdleGauge  = "memory_heapidle"
-	MemoryHeapInuseGauge = "memory_heapinuse"
-	MemoryStackGauge     = "memory_stack"
-	NumGCCounter         = "memory_num_gc"
-	GcPauseMsTimer       = "memory_gc_pause_ms"
-)
-
-// ServiceMetrics are types for common service base metrics
-var ServiceMetrics = map[MetricName]MetricType{
-	RestartCount: Counter,
-}
-
-// GoRuntimeMetrics represent the runtime stats from go runtime
-var GoRuntimeMetrics = map[MetricName]MetricType{
-	NumGoRoutinesGauge:   Gauge,
-	GoMaxProcsGauge:      Gauge,
-	MemoryAllocatedGauge: Gauge,
-	MemoryHeapGauge:      Gauge,
-	MemoryHeapIdleGauge:  Gauge,
-	MemoryHeapInuseGauge: Gauge,
-	MemoryStackGauge:     Gauge,
-	NumGCCounter:         Counter,
-	GcPauseMsTimer:       Timer,
-}
-
-// Scopes enum
-const (
-	UnknownScope = iota
-
-	// -- Common Operation scopes --
-
-	// PersistenceGetOrCreateShardScope tracks GetOrCreateShard calls made by service to persistence layer
-	PersistenceGetOrCreateShardScope
-	// PersistenceUpdateShardScope tracks UpdateShard calls made by service to persistence layer
-	PersistenceUpdateShardScope
-	// PersistenceAssertShardOwnershipScope tracks UpdateShard calls made by service to persistence layer
-	PersistenceAssertShardOwnershipScope
-	// PersistenceCreateWorkflowExecutionScope tracks CreateWorkflowExecution calls made by service to persistence layer
-	PersistenceCreateWorkflowExecutionScope
-	// PersistenceGetWorkflowExecutionScope tracks GetWorkflowExecution calls made by service to persistence layer
-	PersistenceGetWorkflowExecutionScope
-	// PersistenceSetWorkflowExecutionScope tracks SetWorkflowExecution calls made by service to persistence layer
-	PersistenceSetWorkflowExecutionScope
-	// PersistenceUpdateWorkflowExecutionScope tracks UpdateWorkflowExecution calls made by service to persistence layer
-	PersistenceUpdateWorkflowExecutionScope
-	// PersistenceConflictResolveWorkflowExecutionScope tracks ConflictResolveWorkflowExecution calls made by service to persistence layer
-	PersistenceConflictResolveWorkflowExecutionScope
-	// PersistenceResetWorkflowExecutionScope tracks ResetWorkflowExecution calls made by service to persistence layer
-	PersistenceResetWorkflowExecutionScope
-	// PersistenceDeleteWorkflowExecutionScope tracks DeleteWorkflowExecution calls made by service to persistence layer
-	PersistenceDeleteWorkflowExecutionScope
-	// PersistenceDeleteCurrentWorkflowExecutionScope tracks DeleteCurrentWorkflowExecution calls made by service to persistence layer
-	PersistenceDeleteCurrentWorkflowExecutionScope
-	// PersistenceGetCurrentExecutionScope tracks GetCurrentExecution calls made by service to persistence layer
-	PersistenceGetCurrentExecutionScope
-	// PersistenceListConcreteExecutionsScope tracks ListConcreteExecutions calls made by service to persistence layer
-	PersistenceListConcreteExecutionsScope
-	// PersistenceAddTasksScope tracks AddTasks calls made by service to persistence layer
-	PersistenceAddTasksScope
-	// PersistenceGetTransferTaskScope tracks GetTransferTask calls made by service to persistence layer
-	PersistenceGetTransferTaskScope
-	// PersistenceGetTransferTasksScope tracks GetTransferTasks calls made by service to persistence layer
-	PersistenceGetTransferTasksScope
-	// PersistenceCompleteTransferTaskScope tracks CompleteTransferTasks calls made by service to persistence layer
-	PersistenceCompleteTransferTaskScope
-	// PersistenceRangeCompleteTransferTasksScope tracks CompleteTransferTasks calls made by service to persistence layer
-	PersistenceRangeCompleteTransferTasksScope
-
-	// PersistenceGetVisibilityTaskScope tracks GetVisibilityTask calls made by service to persistence layer
-	PersistenceGetVisibilityTaskScope
-	// PersistenceGetVisibilityTasksScope tracks GetVisibilityTasks calls made by service to persistence layer
-	PersistenceGetVisibilityTasksScope
-	// PersistenceCompleteVisibilityTaskScope tracks CompleteVisibilityTasks calls made by service to persistence layer
-	PersistenceCompleteVisibilityTaskScope
-	// PersistenceRangeCompleteVisibilityTasksScope tracks CompleteVisibilityTasks calls made by service to persistence layer
-	PersistenceRangeCompleteVisibilityTasksScope
-
-	// PersistenceGetReplicationTaskScope tracks GetReplicationTask calls made by service to persistence layer
-	PersistenceGetReplicationTaskScope
-	// PersistenceGetReplicationTasksScope tracks GetReplicationTasks calls made by service to persistence layer
-	PersistenceGetReplicationTasksScope
-	// PersistenceCompleteReplicationTaskScope tracks CompleteReplicationTasks calls made by service to persistence layer
-	PersistenceCompleteReplicationTaskScope
-	// PersistenceRangeCompleteReplicationTasksScope tracks RangeCompleteReplicationTasks calls made by service to persistence layer
-	PersistenceRangeCompleteReplicationTasksScope
-	// PersistencePutReplicationTaskToDLQScope tracks PersistencePutReplicationTaskToDLQScope calls made by service to persistence layer
-	PersistencePutReplicationTaskToDLQScope
-	// PersistenceGetReplicationTasksFromDLQScope tracks PersistenceGetReplicationTasksFromDLQScope calls made by service to persistence layer
-	PersistenceGetReplicationTasksFromDLQScope
-	// PersistenceDeleteReplicationTaskFromDLQScope tracks PersistenceDeleteReplicationTaskFromDLQScope calls made by service to persistence layer
-	PersistenceDeleteReplicationTaskFromDLQScope
-	// PersistenceRangeDeleteReplicationTaskFromDLQScope tracks PersistenceRangeDeleteReplicationTaskFromDLQScope calls made by service to persistence layer
-	PersistenceRangeDeleteReplicationTaskFromDLQScope
-	// PersistenceGetTimerTaskScope tracks GetTimerTask calls made by service to persistence layer
-	PersistenceGetTimerTaskScope
-	// PersistenceGetTimerTasksScope tracks GetTimerTasks calls made by service to persistence layer
-	PersistenceGetTimerTasksScope
-	// PersistenceCompleteTimerTaskScope tracks CompleteTimerTasks calls made by service to persistence layer
-	PersistenceCompleteTimerTaskScope
-	// PersistenceRangeCompleteTimerTasksScope tracks CompleteTimerTasks calls made by service to persistence layer
-	PersistenceRangeCompleteTimerTasksScope
-	// PersistenceCreateTaskScope tracks CreateTask calls made by service to persistence layer
-	PersistenceCreateTaskScope
-	// PersistenceGetTasksScope tracks GetTasks calls made by service to persistence layer
-	PersistenceGetTasksScope
-	// PersistenceCompleteTaskScope tracks CompleteTask calls made by service to persistence layer
-	PersistenceCompleteTaskScope
-	// PersistenceCompleteTasksLessThanScope is the metric scope for persistence.TaskManager.PersistenceCompleteTasksLessThan API
-	PersistenceCompleteTasksLessThanScope
-	// PersistenceCreateTaskQueueScope tracks PersistenceCreateTaskQueueScope calls made by service to persistence layer
-	PersistenceCreateTaskQueueScope
-	// PersistenceUpdateTaskQueueScope tracks PersistenceUpdateTaskQueueScope calls made by service to persistence layer
-	PersistenceUpdateTaskQueueScope
-	// PersistenceGetTaskQueueScope tracks PersistenceGetTaskQueueScope calls made by service to persistence layer
-	PersistenceGetTaskQueueScope
-	// PersistenceListTaskQueueScope is the metric scope for persistence.TaskManager.ListTaskQueue API
-	PersistenceListTaskQueueScope
-	// PersistenceDeleteTaskQueueScope is the metric scope for persistence.TaskManager.DeleteTaskQueue API
-	PersistenceDeleteTaskQueueScope
-	// PersistenceAppendHistoryEventsScope tracks AppendHistoryEvents calls made by service to persistence layer
-	PersistenceAppendHistoryEventsScope
-	// PersistenceGetWorkflowExecutionHistoryScope tracks GetWorkflowExecutionHistory calls made by service to persistence layer
-	PersistenceGetWorkflowExecutionHistoryScope
-	// PersistenceDeleteWorkflowExecutionHistoryScope tracks DeleteWorkflowExecutionHistory calls made by service to persistence layer
-	PersistenceDeleteWorkflowExecutionHistoryScope
-	// PersistenceInitializeSystemNamespaceScope tracks InitializeSystemNamespaceScope calls made by service to persistence layer
-	PersistenceInitializeSystemNamespaceScope
-	// PersistenceCreateNamespaceScope tracks CreateNamespace calls made by service to persistence layer
-	PersistenceCreateNamespaceScope
-	// PersistenceGetNamespaceScope tracks GetNamespace calls made by service to persistence layer
-	PersistenceGetNamespaceScope
-	// PersistenceUpdateNamespaceScope tracks UpdateNamespace calls made by service to persistence layer
-	PersistenceUpdateNamespaceScope
-	// PersistenceDeleteNamespaceScope tracks DeleteNamespace calls made by service to persistence layer
-	PersistenceDeleteNamespaceScope
-	// PersistenceRenameNamespaceScope tracks RenameNamespace calls made by service to persistence layer
-	PersistenceRenameNamespaceScope
-	// PersistenceDeleteNamespaceByNameScope tracks DeleteNamespaceByName calls made by service to persistence layer
-	PersistenceDeleteNamespaceByNameScope
-	// PersistenceListNamespaceScope tracks DeleteNamespaceByName calls made by service to persistence layer
-	PersistenceListNamespaceScope
-	// PersistenceGetMetadataScope tracks DeleteNamespaceByName calls made by service to persistence layer
-	PersistenceGetMetadataScope
-
-	// VisibilityPersistenceRecordWorkflowExecutionStartedScope tracks RecordWorkflowExecutionStarted calls made by service to visibility persistence layer
-	VisibilityPersistenceRecordWorkflowExecutionStartedScope
-	// VisibilityPersistenceRecordWorkflowExecutionClosedScope tracks RecordWorkflowExecutionClosed calls made by service to visibility persistence layer
-	VisibilityPersistenceRecordWorkflowExecutionClosedScope
-	// VisibilityPersistenceUpsertWorkflowExecutionScope tracks UpsertWorkflowExecution calls made by service to persistence visibility layer
-	VisibilityPersistenceUpsertWorkflowExecutionScope
-	// VisibilityPersistenceListOpenWorkflowExecutionsScope tracks ListOpenWorkflowExecutions calls made by service to visibility persistence layer
-	VisibilityPersistenceListOpenWorkflowExecutionsScope
-	// VisibilityPersistenceListClosedWorkflowExecutionsScope tracks ListClosedWorkflowExecutions calls made by service to visibility persistence layer
-	VisibilityPersistenceListClosedWorkflowExecutionsScope
-	// VisibilityPersistenceListOpenWorkflowExecutionsByTypeScope tracks ListOpenWorkflowExecutionsByType calls made by service to visibility persistence layer
-	VisibilityPersistenceListOpenWorkflowExecutionsByTypeScope
-	// VisibilityPersistenceListClosedWorkflowExecutionsByTypeScope tracks ListClosedWorkflowExecutionsByType calls made by service to visibility persistence layer
-	VisibilityPersistenceListClosedWorkflowExecutionsByTypeScope
-	// VisibilityPersistenceListOpenWorkflowExecutionsByWorkflowIDScope tracks ListOpenWorkflowExecutionsByWorkflowID calls made by service to visibility persistence layer
-	VisibilityPersistenceListOpenWorkflowExecutionsByWorkflowIDScope
-	// VisibilityPersistenceListClosedWorkflowExecutionsByWorkflowIDScope tracks ListClosedWorkflowExecutionsByWorkflowID calls made by service to visibility persistence layer
-	VisibilityPersistenceListClosedWorkflowExecutionsByWorkflowIDScope
-	// VisibilityPersistenceListClosedWorkflowExecutionsByStatusScope tracks ListClosedWorkflowExecutionsByStatus calls made by service to visibility persistence layer
-	VisibilityPersistenceListClosedWorkflowExecutionsByStatusScope
-	// VisibilityPersistenceDeleteWorkflowExecutionScope tracks DeleteWorkflowExecutions calls made by service to visibility persistence layer
-	VisibilityPersistenceDeleteWorkflowExecutionScope
-	// VisibilityPersistenceListWorkflowExecutionsScope tracks ListWorkflowExecutions calls made by service to visibility persistence layer
-	VisibilityPersistenceListWorkflowExecutionsScope
-	// VisibilityPersistenceScanWorkflowExecutionsScope tracks ScanWorkflowExecutions calls made by service to visibility persistence layer
-	VisibilityPersistenceScanWorkflowExecutionsScope
-	// VisibilityPersistenceCountWorkflowExecutionsScope tracks CountWorkflowExecutions calls made by service to visibility persistence layer
-	VisibilityPersistenceCountWorkflowExecutionsScope
-	// VisibilityPersistenceGetWorkflowExecutionScope tracks GetWorkflowExecution calls made by service to visibility persistence layer
-	VisibilityPersistenceGetWorkflowExecutionScope
-
-	// PersistenceEnqueueMessageScope tracks Enqueue calls made by service to persistence layer
-	PersistenceEnqueueMessageScope
-	// PersistenceEnqueueMessageToDLQScope tracks Enqueue DLQ calls made by service to persistence layer
-	PersistenceEnqueueMessageToDLQScope
-	// PersistenceReadQueueMessagesScope tracks ReadMessages calls made by service to persistence layer
-	PersistenceReadQueueMessagesScope
-	// PersistenceReadQueueMessagesFromDLQScope tracks ReadMessagesFromDLQ calls made by service to persistence layer
-	PersistenceReadQueueMessagesFromDLQScope
-	// PersistenceDeleteQueueMessagesScope tracks DeleteMessages calls made by service to persistence layer
-	PersistenceDeleteQueueMessagesScope
-	// PersistenceDeleteQueueMessageFromDLQScope tracks DeleteMessageFromDLQ calls made by service to persistence layer
-	PersistenceDeleteQueueMessageFromDLQScope
-	// PersistenceRangeDeleteMessagesFromDLQScope tracks RangeDeleteMessagesFromDLQ calls made by service to persistence layer
-	PersistenceRangeDeleteMessagesFromDLQScope
-	// PersistenceUpdateAckLevelScope tracks UpdateAckLevel calls made by service to persistence layer
-	PersistenceUpdateAckLevelScope
-	// PersistenceGetAckLevelScope tracks GetAckLevel calls made by service to persistence layer
-	PersistenceGetAckLevelScope
-	// PersistenceUpdateDLQAckLevelScope tracks UpdateDLQAckLevel calls made by service to persistence layer
-	PersistenceUpdateDLQAckLevelScope
-	// PersistenceGetDLQAckLevelScope tracks GetDLQAckLevel calls made by service to persistence layer
-	PersistenceGetDLQAckLevelScope
-	// PersistenceListClusterMetadataScope tracks ListClusterMetadata calls made by service to persistence layer
-	PersistenceListClusterMetadataScope
-	// PersistenceGetClusterMetadataScope tracks GetClusterMetadata calls made by service to persistence layer
-	PersistenceGetClusterMetadataScope
-	// PersistenceSaveClusterMetadataScope tracks SaveClusterMetadata calls made by service to persistence layer
-	PersistenceSaveClusterMetadataScope
-	// PersistenceDeleteClusterMetadataScope tracks DeleteClusterMetadata calls made by service to persistence layer
-	PersistenceDeleteClusterMetadataScope
-	// PersistenceUpsertClusterMembershipScope tracks UpsertClusterMembership calls made by service to persistence layer
-	PersistenceUpsertClusterMembershipScope
-	// PersistencePruneClusterMembershipScope tracks PruneClusterMembership calls made by service to persistence layer
-	PersistencePruneClusterMembershipScope
-	// PersistenceGetClusterMembersScope tracks GetClusterMembers calls made by service to persistence layer
-	PersistenceGetClusterMembersScope
-	// HistoryClientStartWorkflowExecutionScope tracks RPC calls to history service
-	HistoryClientStartWorkflowExecutionScope
-	// HistoryClientRecordActivityTaskHeartbeatScope tracks RPC calls to history service
-	HistoryClientRecordActivityTaskHeartbeatScope
-	// HistoryClientRespondWorkflowTaskCompletedScope tracks RPC calls to history service
-	HistoryClientRespondWorkflowTaskCompletedScope
-	// HistoryClientRespondWorkflowTaskFailedScope tracks RPC calls to history service
-	HistoryClientRespondWorkflowTaskFailedScope
-	// HistoryClientRespondActivityTaskCompletedScope tracks RPC calls to history service
-	HistoryClientRespondActivityTaskCompletedScope
-	// HistoryClientRespondActivityTaskFailedScope tracks RPC calls to history service
-	HistoryClientRespondActivityTaskFailedScope
-	// HistoryClientRespondActivityTaskCanceledScope tracks RPC calls to history service
-	HistoryClientRespondActivityTaskCanceledScope
-	// HistoryClientGetMutableStateScope tracks RPC calls to history service
-	HistoryClientGetMutableStateScope
-	// HistoryClientPollMutableStateScope tracks RPC calls to history service
-	HistoryClientPollMutableStateScope
-	// HistoryClientResetStickyTaskQueueScope tracks RPC calls to history service
-	HistoryClientResetStickyTaskQueueScope
-	// HistoryClientDescribeWorkflowExecutionScope tracks RPC calls to history service
-	HistoryClientDescribeWorkflowExecutionScope
-	// HistoryClientRecordWorkflowTaskStartedScope tracks RPC calls to history service
-	HistoryClientRecordWorkflowTaskStartedScope
-	// HistoryClientRecordActivityTaskStartedScope tracks RPC calls to history service
-	HistoryClientRecordActivityTaskStartedScope
-	// HistoryClientRequestCancelWorkflowExecutionScope tracks RPC calls to history service
-	HistoryClientRequestCancelWorkflowExecutionScope
-	// HistoryClientSignalWorkflowExecutionScope tracks RPC calls to history service
-	HistoryClientSignalWorkflowExecutionScope
-	// HistoryClientSignalWithStartWorkflowExecutionScope tracks RPC calls to history service
-	HistoryClientSignalWithStartWorkflowExecutionScope
-	// HistoryClientRemoveSignalMutableStateScope tracks RPC calls to history service
-	HistoryClientRemoveSignalMutableStateScope
-	// HistoryClientTerminateWorkflowExecutionScope tracks RPC calls to history service
-	HistoryClientTerminateWorkflowExecutionScope
-	// HistoryClientUpdateWorkflowScope tracks RPC calls to history service
-	HistoryClientUpdateWorkflowScope
-	// HistoryClientDeleteWorkflowExecutionScope tracks RPC calls to history service
-	HistoryClientDeleteWorkflowExecutionScope
-	// HistoryClientResetWorkflowExecutionScope tracks RPC calls to history service
-	HistoryClientResetWorkflowExecutionScope
-	// HistoryClientScheduleWorkflowTaskScope tracks RPC calls to history service
-	HistoryClientScheduleWorkflowTaskScope
-	// HistoryClientVerifyFirstWorkflowTaskScheduled tracks RPC calls to history service
-	HistoryClientVerifyFirstWorkflowTaskScheduled
-	// HistoryClientRecordChildExecutionCompletedScope tracks RPC calls to history service
-	HistoryClientRecordChildExecutionCompletedScope
-	// HistoryClientVerifyChildExecutionCompletionRecordedScope tracks RPC calls to history service
-	HistoryClientVerifyChildExecutionCompletionRecordedScope
-	// HistoryClientReplicateEventsV2Scope tracks RPC calls to history service
-	HistoryClientReplicateEventsV2Scope
-	// HistoryClientSyncShardStatusScope tracks RPC calls to history service
-	HistoryClientSyncShardStatusScope
-	// HistoryClientSyncActivityScope tracks RPC calls to history service
-	HistoryClientSyncActivityScope
-	// HistoryClientGetReplicationTasksScope tracks RPC calls to history service
-	HistoryClientGetReplicationTasksScope
-	// HistoryClientGetDLQReplicationTasksScope tracks RPC calls to history service
-	HistoryClientGetDLQReplicationTasksScope
-	// HistoryClientQueryWorkflowScope tracks RPC calls to history service
-	HistoryClientQueryWorkflowScope
-	// HistoryClientReapplyEventsScope tracks RPC calls to history service
-	HistoryClientReapplyEventsScope
-	// HistoryClientGetDLQMessagesScope tracks RPC calls to history service
-	HistoryClientGetDLQMessagesScope
-	// HistoryClientPurgeDLQMessagesScope tracks RPC calls to history service
-	HistoryClientPurgeDLQMessagesScope
-	// HistoryClientMergeDLQMessagesScope tracks RPC calls to history service
-	HistoryClientMergeDLQMessagesScope
-	// HistoryClientRefreshWorkflowTasksScope tracks RPC calls to history service
-	HistoryClientRefreshWorkflowTasksScope
-	// HistoryClientGenerateLastHistoryReplicationTasksScope tracks RPC calls to history service
-	HistoryClientGenerateLastHistoryReplicationTasksScope
-	// HistoryClientGetReplicationStatusScope tracks RPC calls to history service
-	HistoryClientGetReplicationStatusScope
-	// HistoryClientDeleteWorkflowVisibilityRecordScope tracks RPC calls to history service
-	HistoryClientDeleteWorkflowVisibilityRecordScope
-	// HistoryClientCloseShardScope tracks RPC calls to history service
-	HistoryClientCloseShardScope
-	// HistoryClientDescribeMutableStateScope tracks RPC calls to history service
-	HistoryClientDescribeMutableStateScope
-	// HistoryClientGetDLQReplicationMessagesScope tracks RPC calls to history service
-	HistoryClientGetDLQReplicationMessagesScope
-	// HistoryClientGetShardScope tracks RPC calls to history service
-	HistoryClientGetShardScope
-	// HistoryClientRebuildMutableStateScope tracks RPC calls to history service
-	HistoryClientRebuildMutableStateScope
-	// HistoryClientRemoveTaskScope tracks RPC calls to history service
-	HistoryClientRemoveTaskScope
-	// HistoryClientVerifyFirstWorkflowTaskScheduledScope tracks RPC calls to history service
-	HistoryClientVerifyFirstWorkflowTaskScheduledScope
-	// HistoryClientDescribeHistoryHostScope tracks RPC calls to history service
-	HistoryClientDescribeHistoryHostScope
-	// HistoryClientGetReplicationMessagesScope tracks RPC calls to history service
-	HistoryClientGetReplicationMessagesScope
-	// MatchingClientPollWorkflowTaskQueueScope tracks RPC calls to matching service
-	MatchingClientPollWorkflowTaskQueueScope
-	// MatchingClientPollActivityTaskQueueScope tracks RPC calls to matching service
-	MatchingClientPollActivityTaskQueueScope
-	// MatchingClientAddActivityTaskScope tracks RPC calls to matching service
-	MatchingClientAddActivityTaskScope
-	// MatchingClientAddWorkflowTaskScope tracks RPC calls to matching service
-	MatchingClientAddWorkflowTaskScope
-	// MatchingClientQueryWorkflowScope tracks RPC calls to matching service
-	MatchingClientQueryWorkflowScope
-	// MatchingClientRespondQueryTaskCompletedScope tracks RPC calls to matching service
-	MatchingClientRespondQueryTaskCompletedScope
-	// MatchingClientCancelOutstandingPollScope tracks RPC calls to matching service
-	MatchingClientCancelOutstandingPollScope
-	// MatchingClientDescribeTaskQueueScope tracks RPC calls to matching service
-	MatchingClientDescribeTaskQueueScope
-	// MatchingClientListTaskQueuePartitionsScope tracks RPC calls to matching service
-	MatchingClientListTaskQueuePartitionsScope
-	// MatchingClientUpdateWorkerBuildIdOrderingScope tracks RPC calls to matching service
-	MatchingClientUpdateWorkerBuildIdOrderingScope
-	// MatchingGetWorkerBuildIdOrderingScope tracks RPC calls to matching service
-	MatchingClientGetWorkerBuildIdOrderingScope
-	// MatchingClientInvalidateTaskQueueMetadataScope tracks RPC calls to matching service
-	MatchingClientInvalidateTaskQueueMetadataScope
-	// MatchingClientGetTaskQueueMetadataScope tracks RPC calls to matching service
-	MatchingClientGetTaskQueueMetadataScope
-	// FrontendClientDeleteWorkflowExecutionScope tracks RPC calls to frontend service
-	FrontendClientDeleteWorkflowExecutionScope
-	// FrontendClientDeprecateNamespaceScope tracks RPC calls to frontend service
-	FrontendClientDeprecateNamespaceScope
-	// FrontendClientDescribeNamespaceScope tracks RPC calls to frontend service
-	FrontendClientDescribeNamespaceScope
-	// FrontendClientDescribeTaskQueueScope tracks RPC calls to frontend service
-	FrontendClientDescribeTaskQueueScope
-	// FrontendClientDescribeWorkflowExecutionScope tracks RPC calls to frontend service
-	FrontendClientDescribeWorkflowExecutionScope
-	// FrontendClientGetWorkflowExecutionHistoryScope tracks RPC calls to frontend service
-	FrontendClientGetWorkflowExecutionHistoryScope
-	// FrontendClientGetWorkflowExecutionHistoryReverseScope tracks RPC calls to frontend service
-	FrontendClientGetWorkflowExecutionHistoryReverseScope
-	// FrontendClientGetWorkflowExecutionRawHistoryScope tracks RPC calls to frontend service
-	FrontendClientGetWorkflowExecutionRawHistoryScope
-	// FrontendClientPollForWorkflowExecutionRawHistoryScope tracks RPC calls to frontend service
-	FrontendClientPollForWorkflowExecutionRawHistoryScope
-	// FrontendClientListArchivedWorkflowExecutionsScope tracks RPC calls to frontend service
-	FrontendClientListArchivedWorkflowExecutionsScope
-	// FrontendClientListClosedWorkflowExecutionsScope tracks RPC calls to frontend service
-	FrontendClientListClosedWorkflowExecutionsScope
-	// FrontendClientListNamespacesScope tracks RPC calls to frontend service
-	FrontendClientListNamespacesScope
-	// FrontendClientListOpenWorkflowExecutionsScope tracks RPC calls to frontend service
-	FrontendClientListOpenWorkflowExecutionsScope
-	// FrontendClientPollActivityTaskQueueScope tracks RPC calls to frontend service
-	FrontendClientPollActivityTaskQueueScope
-	// FrontendClientPollWorkflowTaskQueueScope tracks RPC calls to frontend service
-	FrontendClientPollWorkflowTaskQueueScope
-	// FrontendClientQueryWorkflowScope tracks RPC calls to frontend service
-	FrontendClientQueryWorkflowScope
-	// FrontendClientRecordActivityTaskHeartbeatScope tracks RPC calls to frontend service
-	FrontendClientRecordActivityTaskHeartbeatScope
-	// FrontendClientRecordActivityTaskHeartbeatByIdScope tracks RPC calls to frontend service
-	FrontendClientRecordActivityTaskHeartbeatByIdScope
-	// FrontendClientRegisterNamespaceScope tracks RPC calls to frontend service
-	FrontendClientRegisterNamespaceScope
-	// FrontendClientRequestCancelWorkflowExecutionScope tracks RPC calls to frontend service
-	FrontendClientRequestCancelWorkflowExecutionScope
-	// FrontendClientResetStickyTaskQueueScope tracks RPC calls to frontend service
-	FrontendClientResetStickyTaskQueueScope
-	// FrontendClientResetWorkflowExecutionScope tracks RPC calls to frontend service
-	FrontendClientResetWorkflowExecutionScope
-	// FrontendClientRespondActivityTaskCanceledScope tracks RPC calls to frontend service
-	FrontendClientRespondActivityTaskCanceledScope
-	// FrontendClientRespondActivityTaskCanceledByIdScope tracks RPC calls to frontend service
-	FrontendClientRespondActivityTaskCanceledByIdScope
-	// FrontendClientRespondActivityTaskCompletedScope tracks RPC calls to frontend service
-	FrontendClientRespondActivityTaskCompletedScope
-	// FrontendClientRespondActivityTaskCompletedByIdScope tracks RPC calls to frontend service
-	FrontendClientRespondActivityTaskCompletedByIdScope
-	// FrontendClientRespondActivityTaskFailedScope tracks RPC calls to frontend service
-	FrontendClientRespondActivityTaskFailedScope
-	// FrontendClientRespondActivityTaskFailedByIdScope tracks RPC calls to frontend service
-	FrontendClientRespondActivityTaskFailedByIdScope
-	// FrontendClientRespondWorkflowTaskCompletedScope tracks RPC calls to frontend service
-	FrontendClientRespondWorkflowTaskCompletedScope
-	// FrontendClientRespondWorkflowTaskFailedScope tracks RPC calls to frontend service
-	FrontendClientRespondWorkflowTaskFailedScope
-	// FrontendClientRespondQueryTaskCompletedScope tracks RPC calls to frontend service
-	FrontendClientRespondQueryTaskCompletedScope
-	// FrontendClientSignalWithStartWorkflowExecutionScope tracks RPC calls to frontend service
-	FrontendClientSignalWithStartWorkflowExecutionScope
-	// FrontendClientSignalWorkflowExecutionScope tracks RPC calls to frontend service
-	FrontendClientSignalWorkflowExecutionScope
-	// FrontendClientStartWorkflowExecutionScope tracks RPC calls to frontend service
-	FrontendClientStartWorkflowExecutionScope
-	// FrontendClientTerminateWorkflowExecutionScope tracks RPC calls to frontend service
-	FrontendClientTerminateWorkflowExecutionScope
-	// FrontendClientUpdateNamespaceScope tracks RPC calls to frontend service
-	FrontendClientUpdateNamespaceScope
-	// FrontendClientListWorkflowExecutionsScope tracks RPC calls to frontend service
-	FrontendClientListWorkflowExecutionsScope
-	// FrontendClientScanWorkflowExecutionsScope tracks RPC calls to frontend service
-	FrontendClientScanWorkflowExecutionsScope
-	// FrontendClientCountWorkflowExecutionsScope tracks RPC calls to frontend service
-	FrontendClientCountWorkflowExecutionsScope
-	// FrontendClientGetSearchAttributesScope tracks RPC calls to frontend service
-	FrontendClientGetSearchAttributesScope
-	// FrontendClientGetClusterInfoScope tracks RPC calls to frontend
-	FrontendClientGetClusterInfoScope
-	// FrontendClientGetSystemInfoScope tracks RPC calls to frontend
-	FrontendClientGetSystemInfoScope
-	// FrontendClientListTaskQueuePartitionsScope tracks RPC calls to frontend service
-	FrontendClientListTaskQueuePartitionsScope
-	// FrontendClientCreateScheduleScope tracks RPC calls to frontend service
-	FrontendClientCreateScheduleScope
-	// FrontendClientDescribeScheduleScope tracks RPC calls to frontend service
-	FrontendClientDescribeScheduleScope
-	// FrontendClientUpdateScheduleScope tracks RPC calls to frontend service
-	FrontendClientUpdateScheduleScope
-	// FrontendClientPatchScheduleScope tracks RPC calls to frontend service
-	FrontendClientPatchScheduleScope
-	// FrontendClientListScheduleMatchingTimesScope tracks RPC calls to frontend service
-	FrontendClientListScheduleMatchingTimesScope
-	// FrontendClientDeleteScheduleScope tracks RPC calls to frontend service
-	FrontendClientDeleteScheduleScope
-	// FrontendClientListSchedulesScope tracks RPC calls to frontend service
-	FrontendClientListSchedulesScope
-	// FrontendClientUpdateWorkerBuildIdOrderingScope tracks RPC calls to frontend service
-	FrontendClientUpdateWorkerBuildIdOrderingScope
-	// FrontendClientUpdateWorkflowScope tracks RPC calls to frontend service
-	FrontendClientUpdateWorkflowScope
-	// FrontendClientGetWorkerBuildIdOrderingScope tracks RPC calls to frontend service
-	FrontendClientGetWorkerBuildIdOrderingScope
-	// FrontendClientDescribeBatchOperationScope tracks RPC calls to frontend service
-	FrontendClientDescribeBatchOperationScope
-	// FrontendClientListBatchOperationsScope tracks RPC calls to frontend service
-	FrontendClientListBatchOperationsScope
-	// FrontendClientStartBatchOperationScope tracks RPC calls to frontend service
-	FrontendClientStartBatchOperationScope
-	// FrontendClientStopBatchOperationScope tracks RPC calls to frontend service
-	FrontendClientStopBatchOperationScope
-
-	// AdminClientAddSearchAttributesScope tracks RPC calls to admin service
-	AdminClientAddSearchAttributesScope
-	// AdminClientRemoveSearchAttributesScope tracks RPC calls to admin service
-	AdminClientRemoveSearchAttributesScope
-	// AdminClientGetSearchAttributesScope tracks RPC calls to admin service
-	AdminClientGetSearchAttributesScope
-	// AdminClientCloseShardScope tracks RPC calls to admin service
-	AdminClientCloseShardScope
-	// AdminClientGetShardScope tracks RPC calls to admin service
-	AdminClientGetShardScope
-	// AdminClientListHistoryTasksScope tracks RPC calls to admin service
-	AdminClientListHistoryTasksScope
-	// AdminClientRemoveTaskScope tracks RPC calls to admin service
-	AdminClientRemoveTaskScope
-	// AdminClientDescribeHistoryHostScope tracks RPC calls to admin service
-	AdminClientDescribeHistoryHostScope
-	// AdminClientRebuildMutableStateScope tracks RPC calls to admin service
-	AdminClientRebuildMutableStateScope
-	// AdminClientDescribeMutableStateScope tracks RPC calls to admin service
-	AdminClientDescribeMutableStateScope
-	// AdminClientGetWorkflowExecutionRawHistoryV2Scope tracks RPC calls to admin service
-	AdminClientGetWorkflowExecutionRawHistoryV2Scope
-	// AdminClientDescribeClusterScope tracks RPC calls to admin service
-	AdminClientDescribeClusterScope
-	// AdminClientListClustersScope tracks RPC calls to admin service
-	AdminClientListClustersScope
-	// AdminClientListClusterMembersScope tracks RPC calls to admin service
-	AdminClientListClusterMembersScope
-	// AdminClientAddOrUpdateRemoteClusterScope tracks RPC calls to admin service
-	AdminClientAddOrUpdateRemoteClusterScope
-	// AdminClientRemoveRemoteClusterScope tracks RPC calls to admin service
-	AdminClientRemoveRemoteClusterScope
-	// AdminClientGetReplicationMessagesScope tracks RPC calls to admin service
-	AdminClientGetReplicationMessagesScope
-	// AdminClientGetNamespaceReplicationMessagesScope tracks RPC calls to admin service
-	AdminClientGetNamespaceReplicationMessagesScope
-	// AdminClientGetDLQReplicationMessagesScope tracks RPC calls to admin service
-	AdminClientGetDLQReplicationMessagesScope
-	// AdminClientReapplyEventsScope tracks RPC calls to admin service
-	AdminClientReapplyEventsScope
-	// AdminClientGetDLQMessagesScope tracks RPC calls to admin service
-	AdminClientGetDLQMessagesScope
-	// AdminClientPurgeDLQMessagesScope tracks RPC calls to admin service
-	AdminClientPurgeDLQMessagesScope
-	// AdminClientMergeDLQMessagesScope tracks RPC calls to admin service
-	AdminClientMergeDLQMessagesScope
-	// AdminClientRefreshWorkflowTasksScope tracks RPC calls to admin service
-	AdminClientRefreshWorkflowTasksScope
-	// AdminClientResendReplicationTasksScope tracks RPC calls to admin service
-	AdminClientResendReplicationTasksScope
-	// AdminClientGetTaskQueueTasksScope tracks RPC calls to admin service
-	AdminClientGetTaskQueueTasksScope
-	// AdminClientDeleteWorkflowExecutionScope tracks RPC calls to admin service
-	AdminClientDeleteWorkflowExecutionScope
-
-	// DCRedirectionDeleteWorkflowExecutionScope tracks RPC calls for dc redirection
-	DCRedirectionDeleteWorkflowExecutionScope
-	// DCRedirectionDeprecateNamespaceScope tracks RPC calls for dc redirection
-	DCRedirectionDeprecateNamespaceScope
-	// DCRedirectionDescribeNamespaceScope tracks RPC calls for dc redirection
-	DCRedirectionDescribeNamespaceScope
-	// DCRedirectionDescribeTaskQueueScope tracks RPC calls for dc redirection
-	DCRedirectionDescribeTaskQueueScope
-	// DCRedirectionDescribeWorkflowExecutionScope tracks RPC calls for dc redirection
-	DCRedirectionDescribeWorkflowExecutionScope
-	// DCRedirectionGetWorkflowExecutionHistoryScope tracks RPC calls for dc redirection
-	DCRedirectionGetWorkflowExecutionHistoryScope
-	// DCRedirectionGetWorkflowExecutionHistoryReverseScope tracks RPC calls for dc redirection
-	DCRedirectionGetWorkflowExecutionHistoryReverseScope
-	// DCRedirectionGetWorkflowExecutionRawHistoryScope tracks RPC calls for dc redirection
-	DCRedirectionGetWorkflowExecutionRawHistoryScope
-	// DCRedirectionPollForWorkflowExecutionRawHistoryScope tracks RPC calls for dc redirection
-	DCRedirectionPollForWorkflowExecutionRawHistoryScope
-	// DCRedirectionListArchivedWorkflowExecutionsScope tracks RPC calls for dc redirection
-	DCRedirectionListArchivedWorkflowExecutionsScope
-	// DCRedirectionListClosedWorkflowExecutionsScope tracks RPC calls for dc redirection
-	DCRedirectionListClosedWorkflowExecutionsScope
-	// DCRedirectionListNamespacesScope tracks RPC calls for dc redirection
-	DCRedirectionListNamespacesScope
-	// DCRedirectionListOpenWorkflowExecutionsScope tracks RPC calls for dc redirection
-	DCRedirectionListOpenWorkflowExecutionsScope
-	// DCRedirectionListWorkflowExecutionsScope tracks RPC calls for dc redirection
-	DCRedirectionListWorkflowExecutionsScope
-	// DCRedirectionScanWorkflowExecutionsScope tracks RPC calls for dc redirection
-	DCRedirectionScanWorkflowExecutionsScope
-	// DCRedirectionCountWorkflowExecutionsScope tracks RPC calls for dc redirection
-	DCRedirectionCountWorkflowExecutionsScope
-	// DCRedirectionGetSearchAttributesScope tracks RPC calls for dc redirection
-	DCRedirectionGetSearchAttributesScope
-	// DCRedirectionPollActivityTaskQueueScope tracks RPC calls for dc redirection
-	DCRedirectionPollActivityTaskQueueScope
-	// DCRedirectionPollWorkflowTaskQueueScope tracks RPC calls for dc redirection
-	DCRedirectionPollWorkflowTaskQueueScope
-	// DCRedirectionQueryWorkflowScope tracks RPC calls for dc redirection
-	DCRedirectionQueryWorkflowScope
-	// DCRedirectionRecordActivityTaskHeartbeatScope tracks RPC calls for dc redirection
-	DCRedirectionRecordActivityTaskHeartbeatScope
-	// DCRedirectionRecordActivityTaskHeartbeatByIdScope tracks RPC calls for dc redirection
-	DCRedirectionRecordActivityTaskHeartbeatByIdScope
-	// DCRedirectionRegisterNamespaceScope tracks RPC calls for dc redirection
-	DCRedirectionRegisterNamespaceScope
-	// DCRedirectionRequestCancelWorkflowExecutionScope tracks RPC calls for dc redirection
-	DCRedirectionRequestCancelWorkflowExecutionScope
-	// DCRedirectionResetStickyTaskQueueScope tracks RPC calls for dc redirection
-	DCRedirectionResetStickyTaskQueueScope
-	// DCRedirectionResetWorkflowExecutionScope tracks RPC calls for dc redirection
-	DCRedirectionResetWorkflowExecutionScope
-	// DCRedirectionRespondActivityTaskCanceledScope tracks RPC calls for dc redirection
-	DCRedirectionRespondActivityTaskCanceledScope
-	// DCRedirectionRespondActivityTaskCanceledByIdScope tracks RPC calls for dc redirection
-	DCRedirectionRespondActivityTaskCanceledByIdScope
-	// DCRedirectionRespondActivityTaskCompletedScope tracks RPC calls for dc redirection
-	DCRedirectionRespondActivityTaskCompletedScope
-	// DCRedirectionRespondActivityTaskCompletedByIdScope tracks RPC calls for dc redirection
-	DCRedirectionRespondActivityTaskCompletedByIdScope
-	// DCRedirectionRespondActivityTaskFailedScope tracks RPC calls for dc redirection
-	DCRedirectionRespondActivityTaskFailedScope
-	// DCRedirectionRespondActivityTaskFailedByIdScope tracks RPC calls for dc redirection
-	DCRedirectionRespondActivityTaskFailedByIdScope
-	// DCRedirectionRespondWorkflowTaskCompletedScope tracks RPC calls for dc redirection
-	DCRedirectionRespondWorkflowTaskCompletedScope
-	// DCRedirectionRespondWorkflowTaskFailedScope tracks RPC calls for dc redirection
-	DCRedirectionRespondWorkflowTaskFailedScope
-	// DCRedirectionRespondQueryTaskCompletedScope tracks RPC calls for dc redirection
-	DCRedirectionRespondQueryTaskCompletedScope
-	// DCRedirectionSignalWithStartWorkflowExecutionScope tracks RPC calls for dc redirection
-	DCRedirectionSignalWithStartWorkflowExecutionScope
-	// DCRedirectionSignalWorkflowExecutionScope tracks RPC calls for dc redirection
-	DCRedirectionSignalWorkflowExecutionScope
-	// DCRedirectionStartWorkflowExecutionScope tracks RPC calls for dc redirection
-	DCRedirectionStartWorkflowExecutionScope
-	// DCRedirectionTerminateWorkflowExecutionScope tracks RPC calls for dc redirection
-	DCRedirectionTerminateWorkflowExecutionScope
-	// DCRedirectionUpdateNamespaceScope tracks RPC calls for dc redirection
-	DCRedirectionUpdateNamespaceScope
-	// DCRedirectionListTaskQueuePartitionsScope tracks RPC calls for dc redirection
-	DCRedirectionListTaskQueuePartitionsScope
-	// DCRedirectionCreateScheduleScope tracks RPC calls for dc redirection
-	DCRedirectionCreateScheduleScope
-	// DCRedirectionDescribeScheduleScope tracks RPC calls for dc redirection
-	DCRedirectionDescribeScheduleScope
-	// DCRedirectionUpdateScheduleScope tracks RPC calls for dc redirection
-	DCRedirectionUpdateScheduleScope
-	// DCRedirectionPatchScheduleScope tracks RPC calls for dc redirection
-	DCRedirectionPatchScheduleScope
-	// DCRedirectionListScheduleMatchingTimesScope tracks RPC calls for dc redirection
-	DCRedirectionListScheduleMatchingTimesScope
-	// DCRedirectionDeleteScheduleScope tracks RPC calls for dc redirection
-	DCRedirectionDeleteScheduleScope
-	// DCRedirectionListSchedulesScope tracks RPC calls for dc redirection
-	DCRedirectionListSchedulesScope
-	// DCRedirectionUpdateWorkerBuildIdOrderingScope tracks RPC calls for dc redirection
-	DCRedirectionUpdateWorkerBuildIdOrderingScope
-	// DCRedirectionGetWorkerBuildIdOrderingScope tracks RPC calls for dc redirection
-	DCRedirectionGetWorkerBuildIdOrderingScope
-	// DCRedirectionUpdateWorkflowScope tracks RPC calls for dc redirection
-	DCRedirectionUpdateWorkflowScope
-	// DCRedirectionDescribeBatchOperationScope tracks RPC calls for dc redirection
-	DCRedirectionDescribeBatchOperationScope
-	// DCRedirectionListBatchOperationsScope tracks RPC calls for dc redirection
-	DCRedirectionListBatchOperationsScope
-	// DCRedirectionStartBatchOperationScope tracks RPC calls for dc redirection
-	DCRedirectionStartBatchOperationScope
-	// DCRedirectionStopBatchOperationScope tracks RPC calls for dc redirection
-	DCRedirectionStopBatchOperationScope
-
-	// MessagingClientPublishScope tracks Publish calls made by service to messaging layer
-	MessagingClientPublishScope
-	// MessagingClientPublishBatchScope tracks Publish calls made by service to messaging layer
-	MessagingClientPublishBatchScope
-
-	// NamespaceCacheScope tracks namespace cache callbacks
-	NamespaceCacheScope
-	// HistoryRereplicationByTransferTaskScope tracks history replication calls made by transfer task
-	HistoryRereplicationByTransferTaskScope
-	// HistoryRereplicationByTimerTaskScope tracks history replication calls made by timer task
-	HistoryRereplicationByTimerTaskScope
-	// HistoryRereplicationByHistoryReplicationScope tracks history replication calls made by history replication
-	HistoryRereplicationByHistoryReplicationScope
-	// HistoryRereplicationByHistoryMetadataReplicationScope tracks history replication calls made by history replication
-	HistoryRereplicationByHistoryMetadataReplicationScope
-	// HistoryRereplicationByActivityReplicationScope tracks history replication calls made by activity replication
-	HistoryRereplicationByActivityReplicationScope
-
-	// PersistenceAppendHistoryNodesScope tracks AppendHistoryNodes calls made by service to persistence layer
-	PersistenceAppendHistoryNodesScope
-	// PersistenceAppendRawHistoryNodesScope tracks AppendRawHistoryNodes calls made by service to persistence layer
-	PersistenceAppendRawHistoryNodesScope
-	// PersistenceDeleteHistoryNodesScope tracks DeleteHistoryNodes calls made by service to persistence layer
-	PersistenceDeleteHistoryNodesScope
-	// PersistenceParseHistoryBranchInfoScope tracks NewHistoryBranch calls made by service to persistence layer
-	PersistenceParseHistoryBranchInfoScope
-	// PersistenceUpdateHistoryBranchInfoScope tracks NewHistoryBranch calls made by service to persistence layer
-	PersistenceUpdateHistoryBranchInfoScope
-	// PersistenceNewHistoryBranchScope tracks NewHistoryBranch calls made by service to persistence layer
-	PersistenceNewHistoryBranchScope
-	// PersistenceReadHistoryBranchScope tracks ReadHistoryBranch calls made by service to persistence layer
-	PersistenceReadHistoryBranchScope
-	// PersistenceReadHistoryBranchReverseScope tracks ReadHistoryBranchReverse calls made by service to persistence layer
-	PersistenceReadHistoryBranchReverseScope
-	// PersistenceForkHistoryBranchScope tracks ForkHistoryBranch calls made by service to persistence layer
-	PersistenceForkHistoryBranchScope
-	// PersistenceDeleteHistoryBranchScope tracks DeleteHistoryBranch calls made by service to persistence layer
-	PersistenceDeleteHistoryBranchScope
-	// PersistenceTrimHistoryBranchScope tracks TrimHistoryBranch calls made by service to persistence layer
-	PersistenceTrimHistoryBranchScope
-	// PersistenceCompleteForkBranchScope tracks CompleteForkBranch calls made by service to persistence layer
-	PersistenceCompleteForkBranchScope
-	// PersistenceGetHistoryTreeScope tracks GetHistoryTree calls made by service to persistence layer
-	PersistenceGetHistoryTreeScope
-	// PersistenceGetAllHistoryTreeBranchesScope tracks GetHistoryTree calls made by service to persistence layer
-	PersistenceGetAllHistoryTreeBranchesScope
-	// PersistenceNamespaceReplicationQueueScope is the metrics scope for namespace replication queue
-	PersistenceNamespaceReplicationQueueScope
-
-	// ClusterMetadataArchivalConfigScope tracks ArchivalConfig calls to ClusterMetadata
-	ClusterMetadataArchivalConfigScope
-
-	// ElasticsearchBulkProcessor is scope used by all metric emitted by Elasticsearch bulk processor
-	ElasticsearchBulkProcessor
-
-	// ElasticsearchVisibility is scope used by all Elasticsearch visibility metrics
-	ElasticsearchVisibility
-
-	// SequentialTaskProcessingScope is used by sequential task processing logic
-	SequentialTaskProcessingScope
-	// ParallelTaskProcessingScope is used by parallel task processing logic
-	ParallelTaskProcessingScope
-	// TaskSchedulerScope is used by task scheduler logic
-	TaskSchedulerScope
-
-	// HistoryArchiverScope is used by history archivers
-	HistoryArchiverScope
-	// VisibilityArchiverScope is used by visibility archivers
-	VisibilityArchiverScope
-
-	// The following metrics are only used by internal archiver implemention.
-	// TODO: move them to internal repo once temporal plugin model is in place.
-
-	// BlobstoreClientUploadScope tracks Upload calls to blobstore
-	BlobstoreClientUploadScope
-	// BlobstoreClientDownloadScope tracks Download calls to blobstore
-	BlobstoreClientDownloadScope
-	// BlobstoreClientGetMetadataScope tracks GetMetadata calls to blobstore
-	BlobstoreClientGetMetadataScope
-	// BlobstoreClientExistsScope tracks Exists calls to blobstore
-	BlobstoreClientExistsScope
-	// BlobstoreClientDeleteScope tracks Delete calls to blobstore
-	BlobstoreClientDeleteScope
-	// BlobstoreClientDirectoryExistsScope tracks DirectoryExists calls to blobstore
-	BlobstoreClientDirectoryExistsScope
-
-	DynamicConfigScope
-
-	NumCommonScopes
-)
-
-// -- Operation scopes for Admin service --
-const (
-	// AdminDescribeHistoryHostScope is the metric scope for admin.AdminDescribeHistoryHostScope
-	AdminDescribeHistoryHostScope = iota + NumCommonScopes
-	// AdminAddSearchAttributesScope is the metric scope for admin.AdminAddSearchAttributesScope
-	AdminAddSearchAttributesScope
-	// AdminRemoveSearchAttributesScope is the metric scope for admin.AdminRemoveSearchAttributesScope
-	AdminRemoveSearchAttributesScope
-	// AdminGetSearchAttributesScope is the metric scope for admin.AdminGetSearchAttributesScope
-	AdminGetSearchAttributesScope
-	// AdminRebuildMutableStateScope is the metric scope for admin.AdminRebuildMutableStateScope
-	AdminRebuildMutableStateScope
-	// AdminDescribeMutableStateScope is the metric scope for admin.AdminDescribeMutableStateScope
-	AdminDescribeMutableStateScope
-	// AdminGetWorkflowExecutionRawHistoryV2Scope is the metric scope for admin.GetWorkflowExecutionRawHistoryScope
-	AdminGetWorkflowExecutionRawHistoryV2Scope
-	// AdminGetReplicationMessagesScope is the metric scope for admin.GetReplicationMessages
-	AdminGetReplicationMessagesScope
-	// AdminGetNamespaceReplicationMessagesScope is the metric scope for admin.GetNamespaceReplicationMessages
-	AdminGetNamespaceReplicationMessagesScope
-	// AdminGetDLQReplicationMessagesScope is the metric scope for admin.GetDLQReplicationMessages
-	AdminGetDLQReplicationMessagesScope
-	// AdminReapplyEventsScope is the metric scope for admin.ReapplyEvents
-	AdminReapplyEventsScope
-	// AdminRefreshWorkflowTasksScope is the metric scope for admin.RefreshWorkflowTasks
-	AdminRefreshWorkflowTasksScope
-	// AdminResendReplicationTasksScope is the metric scope for admin.ResendReplicationTasks
-	AdminResendReplicationTasksScope
-	// AdminGetTaskQueueTasksScope is the metric scope for admin.GetTaskQueueTasks
-	AdminGetTaskQueueTasksScope
-	// AdminRemoveTaskScope is the metric scope for admin.AdminRemoveTaskScope
-	AdminRemoveTaskScope
-	// AdminCloseShardScope is the metric scope for admin.AdminCloseShardScope
-	AdminCloseShardScope
-	// AdminGetShardScope is the metric scope for admin.AdminGetShardScope
-	AdminGetShardScope
-	// AdminListHistoryTasksScope is the metric scope for admin.ListHistoryTasksScope
-	AdminListHistoryTasksScope
-	// AdminGetDLQMessagesScope is the metric scope for admin.AdminGetDLQMessagesScope
-	AdminGetDLQMessagesScope
-	// AdminPurgeDLQMessagesScope is the metric scope for admin.AdminPurgeDLQMessagesScope
-	AdminPurgeDLQMessagesScope
-	// AdminMergeDLQMessagesScope is the metric scope for admin.AdminMergeDLQMessagesScope
-	AdminMergeDLQMessagesScope
-	// AdminListClusterMembersScope is the metric scope for admin.AdminListClusterMembersScope
-	AdminListClusterMembersScope
-	// AdminDescribeClusterScope is the metric scope for admin.AdminDescribeClusterScope
-	AdminDescribeClusterScope
-	// AdminListClustersScope is the metric scope for admin.AdminListClustersScope
-	AdminListClustersScope
-	// AdminAddOrUpdateRemoteClusterScope is the metric scope for admin.AdminAddOrUpdateRemoteClusterScope
-	AdminAddOrUpdateRemoteClusterScope
-	// AdminRemoveRemoteClusterScope is the metric scope for admin.AdminRemoveRemoteClusterScope
-	AdminRemoveRemoteClusterScope
-	// AdminDeleteWorkflowExecutionScope is the metric scope for admin.AdminDeleteWorkflowExecutionScope
-	AdminDeleteWorkflowExecutionScope
-
-	NumAdminScopes
-)
-
-// -- Operation scopes for Admin service --
-const (
-	// OperatorAddSearchAttributesScope is the metric scope for operator.AddSearchAttributes
-	OperatorAddSearchAttributesScope = iota + NumAdminScopes
-	// OperatorRemoveSearchAttributesScope is the metric scope for operator.RemoveSearchAttributes
-	OperatorRemoveSearchAttributesScope
-	// OperatorListSearchAttributesScope is the metric scope for operator.ListSearchAttributes
-	OperatorListSearchAttributesScope
-	OperatorDeleteNamespaceScope
-	// OperatorAddOrUpdateRemoteClusterScope is the metric scope for operator.AddOrUpdateRemoteCluster
-	OperatorAddOrUpdateRemoteClusterScope
-	// OperatorRemoveRemoteClusterScope is the metric scope for operator.RemoveRemoteCluster
-	OperatorRemoveRemoteClusterScope
-	// OperatorListClustersScope is the metric scope for operator.OperatorListClusters
-	OperatorListClustersScope
-	// OperatorDeleteWorkflowExecutionScope is the metric scope for operator.DeleteWorkflowExecution
-	OperatorDeleteWorkflowExecutionScope
-
-	NumOperatorScopes
-)
-
-// -- Operation scopes for Frontend service --
-const (
-	// FrontendStartWorkflowExecutionScope is the metric scope for frontend.StartWorkflowExecution
-	FrontendStartWorkflowExecutionScope = iota + NumOperatorScopes
-	// FrontendPollWorkflowTaskQueueScope is the metric scope for frontend.PollWorkflowTaskQueue
-	FrontendPollWorkflowTaskQueueScope
-	// FrontendPollActivityTaskQueueScope is the metric scope for frontend.PollActivityTaskQueue
-	FrontendPollActivityTaskQueueScope
-	// FrontendRecordActivityTaskHeartbeatScope is the metric scope for frontend.RecordActivityTaskHeartbeat
-	FrontendRecordActivityTaskHeartbeatScope
-	// FrontendRecordActivityTaskHeartbeatByIdScope is the metric scope for frontend.RespondWorkflowTaskCompleted
-	FrontendRecordActivityTaskHeartbeatByIdScope
-	// FrontendRespondWorkflowTaskCompletedScope is the metric scope for frontend.RespondWorkflowTaskCompleted
-	FrontendRespondWorkflowTaskCompletedScope
-	// FrontendRespondWorkflowTaskFailedScope is the metric scope for frontend.RespondWorkflowTaskFailed
-	FrontendRespondWorkflowTaskFailedScope
-	// FrontendRespondQueryTaskCompletedScope is the metric scope for frontend.RespondQueryTaskCompleted
-	FrontendRespondQueryTaskCompletedScope
-	// FrontendRespondActivityTaskCompletedScope is the metric scope for frontend.RespondActivityTaskCompleted
-	FrontendRespondActivityTaskCompletedScope
-	// FrontendRespondActivityTaskFailedScope is the metric scope for frontend.RespondActivityTaskFailed
-	FrontendRespondActivityTaskFailedScope
-	// FrontendRespondActivityTaskCanceledScope is the metric scope for frontend.RespondActivityTaskCanceled
-	FrontendRespondActivityTaskCanceledScope
-	// FrontendRespondActivityTaskCompletedByIdScope is the metric scope for frontend.RespondActivityTaskCompletedById
-	FrontendRespondActivityTaskCompletedByIdScope
-	// FrontendRespondActivityTaskFailedByIdScope is the metric scope for frontend.RespondActivityTaskFailedById
-	FrontendRespondActivityTaskFailedByIdScope
-	// FrontendRespondActivityTaskCanceledByIdScope is the metric scope for frontend.RespondActivityTaskCanceledById
-	FrontendRespondActivityTaskCanceledByIdScope
-	// FrontendGetWorkflowExecutionHistoryScope is the metric scope for non-long-poll frontend.GetWorkflowExecutionHistory
-	FrontendGetWorkflowExecutionHistoryScope
-	// FrontendGetWorkflowExecutionHistoryReverseScope is the metric for frontend.GetWorkflowExecutionHistoryReverse
-	FrontendGetWorkflowExecutionHistoryReverseScope
-	// FrontendPollWorkflowExecutionHistoryScope is the metric scope for long poll case of frontend.GetWorkflowExecutionHistory
-	FrontendPollWorkflowExecutionHistoryScope
-	// FrontendGetWorkflowExecutionRawHistoryScope is the metric scope for frontend.GetWorkflowExecutionRawHistory
-	FrontendGetWorkflowExecutionRawHistoryScope
-	// FrontendPollForWorkflowExecutionRawHistoryScope is the metric scope for frontend.GetWorkflowExecutionRawHistory
-	FrontendPollForWorkflowExecutionRawHistoryScope
-	// FrontendSignalWorkflowExecutionScope is the metric scope for frontend.SignalWorkflowExecution
-	FrontendSignalWorkflowExecutionScope
-	// FrontendSignalWithStartWorkflowExecutionScope is the metric scope for frontend.SignalWithStartWorkflowExecution
-	FrontendSignalWithStartWorkflowExecutionScope
-	// FrontendTerminateWorkflowExecutionScope is the metric scope for frontend.TerminateWorkflowExecution
-	FrontendTerminateWorkflowExecutionScope
-	// FrontendDeleteWorkflowExecutionScope is the metric scope for frontend.DeleteWorkflowExecution
-	FrontendDeleteWorkflowExecutionScope
-	// FrontendRequestCancelWorkflowExecutionScope is the metric scope for frontend.RequestCancelWorkflowExecution
-	FrontendRequestCancelWorkflowExecutionScope
-	// FrontendListArchivedWorkflowExecutionsScope is the metric scope for frontend.ListArchivedWorkflowExecutions
-	FrontendListArchivedWorkflowExecutionsScope
-	// FrontendListOpenWorkflowExecutionsScope is the metric scope for frontend.ListOpenWorkflowExecutions
-	FrontendListOpenWorkflowExecutionsScope
-	// FrontendListClosedWorkflowExecutionsScope is the metric scope for frontend.ListClosedWorkflowExecutions
-	FrontendListClosedWorkflowExecutionsScope
-	// FrontendListWorkflowExecutionsScope is the metric scope for frontend.ListWorkflowExecutions
-	FrontendListWorkflowExecutionsScope
-	// FrontendScanWorkflowExecutionsScope is the metric scope for frontend.ListWorkflowExecutions
-	FrontendScanWorkflowExecutionsScope
-	// FrontendCountWorkflowExecutionsScope is the metric scope for frontend.CountWorkflowExecutions
-	FrontendCountWorkflowExecutionsScope
-	// FrontendRegisterNamespaceScope is the metric scope for frontend.RegisterNamespace
-	FrontendRegisterNamespaceScope
-	// FrontendDescribeNamespaceScope is the metric scope for frontend.DescribeNamespace
-	FrontendDescribeNamespaceScope
-	// FrontendUpdateNamespaceScope is the metric scope for frontend.DescribeNamespace
-	FrontendUpdateNamespaceScope
-	// FrontendDeprecateNamespaceScope is the metric scope for frontend.DeprecateNamespace
-	FrontendDeprecateNamespaceScope
-	// FrontendQueryWorkflowScope is the metric scope for frontend.QueryWorkflow
-	FrontendQueryWorkflowScope
-	// FrontendDescribeWorkflowExecutionScope is the metric scope for frontend.DescribeWorkflowExecution
-	FrontendDescribeWorkflowExecutionScope
-	// FrontendDescribeTaskQueueScope is the metric scope for frontend.DescribeTaskQueue
-	FrontendDescribeTaskQueueScope
-	// FrontendListTaskQueuePartitionsScope is the metric scope for frontend.ResetStickyTaskQueue
-	FrontendListTaskQueuePartitionsScope
-	// FrontendResetStickyTaskQueueScope is the metric scope for frontend.ResetStickyTaskQueue
-	FrontendResetStickyTaskQueueScope
-	// FrontendListNamespacesScope is the metric scope for frontend.ListNamespace
-	FrontendListNamespacesScope
-	// FrontendResetWorkflowExecutionScope is the metric scope for frontend.ResetWorkflowExecution
-	FrontendResetWorkflowExecutionScope
-	// FrontendGetSearchAttributesScope is the metric scope for frontend.GetSearchAttributes
-	FrontendGetSearchAttributesScope
-	// FrontendGetClusterInfoScope is the metric scope for frontend.GetClusterInfo
-	FrontendGetClusterInfoScope
-	// FrontendGetSystemInfoScope is the metric scope for frontend.GetSystemInfo
-	FrontendGetSystemInfoScope
-	// FrontendCreateScheduleScope is the metric scope for frontend.CreateScheduleScope
-	FrontendCreateScheduleScope
-	// FrontendDescribeScheduleScope is the metric scope for frontend.DescribeScheduleScope
-	FrontendDescribeScheduleScope
-	// FrontendUpdateScheduleScope is the metric scope for frontend.UpdateScheduleScope
-	FrontendUpdateScheduleScope
-	// FrontendPatchScheduleScope is the metric scope for frontend.PatchScheduleScope
-	FrontendPatchScheduleScope
-	// FrontendListScheduleMatchingTimesScope is the metric scope for frontend.ListScheduleMatchingTimesScope
-	FrontendListScheduleMatchingTimesScope
-	// FrontendDeleteScheduleScope is the metric scope for frontend.DeleteScheduleScope
-	FrontendDeleteScheduleScope
-	// FrontendListSchedulesScope is the metric scope for frontend.ListSchedulesScope
-	FrontendListSchedulesScope
-	// FrontendUpdateWorkerBuildIdOrderingScope is the metric scope for frontend.UpdateWorkerBuildIdOrderingScope
-	FrontendUpdateWorkerBuildIdOrderingScope
-	// FrontendGetWorkerBuildIdOrderingScope is the metric scope for frontend.GetWorkerBuildIdOrderingScope
-	FrontendGetWorkerBuildIdOrderingScope
-	// FrontendUpdateWorkflowScope is the metric scope for frontend.UpdateWorkflow
-	FrontendUpdateWorkflowScope
-	// FrontendDescribeBatchOperationScope is the metric scope for frontend.DescribeBatchOperation
-	FrontendDescribeBatchOperationScope
-	// FrontendListBatchOperationsScope is the metric scope for frontend.ListBatchOperations
-	FrontendListBatchOperationsScope
-	// FrontendStartBatchOperationScope is the metric scope for frontend.StartBatchOperation
-	FrontendStartBatchOperationScope
-	// FrontendStopBatchOperationScope is the metric scope for frontend.StopBatchOperation
-	FrontendStopBatchOperationScope
-
-	// VersionCheckScope is scope used by version checker
-	VersionCheckScope
-	// AuthorizationScope is the scope used by all metric emitted by authorization code
-	AuthorizationScope
-
-	NumFrontendScopes
-)
-
-// -- Operation scopes for History service --
-const (
-	// HistoryStartWorkflowExecutionScope tracks StartWorkflowExecution API calls received by service
-	HistoryStartWorkflowExecutionScope = iota + NumFrontendScopes
-	// HistoryRecordActivityTaskHeartbeatScope tracks RecordActivityTaskHeartbeat API calls received by service
-	HistoryRecordActivityTaskHeartbeatScope
-	// HistoryRespondWorkflowTaskCompletedScope tracks RespondWorkflowTaskCompleted API calls received by service
-	HistoryRespondWorkflowTaskCompletedScope
-	// HistoryRespondWorkflowTaskFailedScope tracks RespondWorkflowTaskFailed API calls received by service
-	HistoryRespondWorkflowTaskFailedScope
-	// HistoryRespondActivityTaskCompletedScope tracks RespondActivityTaskCompleted API calls received by service
-	HistoryRespondActivityTaskCompletedScope
-	// HistoryRespondActivityTaskFailedScope tracks RespondActivityTaskFailed API calls received by service
-	HistoryRespondActivityTaskFailedScope
-	// HistoryRespondActivityTaskCanceledScope tracks RespondActivityTaskCanceled API calls received by service
-	HistoryRespondActivityTaskCanceledScope
-	// HistoryGetMutableStateScope tracks GetMutableStateScope API calls received by service
-	HistoryGetMutableStateScope
-	// HistoryPollMutableStateScope tracks PollMutableStateScope API calls received by service
-	HistoryPollMutableStateScope
-	// HistoryResetStickyTaskQueueScope tracks ResetStickyTaskQueueScope API calls received by service
-	HistoryResetStickyTaskQueueScope
-	// HistoryDescribeWorkflowExecutionScope tracks DescribeWorkflowExecution API calls received by service
-	HistoryDescribeWorkflowExecutionScope
-	// HistoryRecordWorkflowTaskStartedScope tracks RecordWorkflowTaskStarted API calls received by service
-	HistoryRecordWorkflowTaskStartedScope
-	// HistoryRecordActivityTaskStartedScope tracks RecordActivityTaskStarted API calls received by service
-	HistoryRecordActivityTaskStartedScope
-	// HistorySignalWorkflowExecutionScope tracks SignalWorkflowExecution API calls received by service
-	HistorySignalWorkflowExecutionScope
-	// HistorySignalWithStartWorkflowExecutionScope tracks SignalWithStartWorkflowExecution API calls received by service
-	HistorySignalWithStartWorkflowExecutionScope
-	// HistoryRemoveSignalMutableStateScope tracks RemoveSignalMutableState API calls received by service
-	HistoryRemoveSignalMutableStateScope
-	// HistoryTerminateWorkflowExecutionScope tracks TerminateWorkflowExecution API calls received by service
-	HistoryTerminateWorkflowExecutionScope
-	// HistoryScheduleWorkflowTaskScope tracks ScheduleWorkflowTask API calls received by service
-	HistoryScheduleWorkflowTaskScope
-	// HistoryVerifyFirstWorkflowTaskScheduled tracks VerifyFirstWorkflowTaskScheduled API calls received by service
-	HistoryVerifyFirstWorkflowTaskScheduled
-	// HistoryRecordChildExecutionCompletedScope tracks RecordChildExecutionCompleted API calls received by service
-	HistoryRecordChildExecutionCompletedScope
-	// HistoryVerifyChildExecutionCompletionRecordedScope tracks VerifyChildExecutionCompletionRecorded API calls received by service
-	HistoryVerifyChildExecutionCompletionRecordedScope
-	// HistoryRequestCancelWorkflowExecutionScope tracks RequestCancelWorkflowExecution API calls received by service
-	HistoryRequestCancelWorkflowExecutionScope
-	// HistorySyncShardStatusScope tracks HistorySyncShardStatus API calls received by service
-	HistorySyncShardStatusScope
-	// HistorySyncActivityScope tracks HistoryActivity API calls received by service
-	HistorySyncActivityScope
-	// HistoryRebuildMutableStateScope tracks RebuildMutable API calls received by service
-	HistoryRebuildMutableStateScope
-	// HistoryDescribeMutableStateScope tracks DescribeMutableState API calls received by service
-	HistoryDescribeMutableStateScope
-	// HistoryGetReplicationMessagesScope tracks GetReplicationMessages API calls received by service
-	HistoryGetReplicationMessagesScope
-	// HistoryGetDLQReplicationMessagesScope tracks GetReplicationMessages API calls received by service
-	HistoryGetDLQReplicationMessagesScope
-	// HistoryReadDLQMessagesScope tracks GetDLQMessages API calls received by service
-	HistoryReadDLQMessagesScope
-	// HistoryPurgeDLQMessagesScope tracks PurgeDLQMessages API calls received by service
-	HistoryPurgeDLQMessagesScope
-	// HistoryMergeDLQMessagesScope tracks MergeDLQMessages API calls received by service
-	HistoryMergeDLQMessagesScope
-	// HistoryShardControllerScope is the scope used by shard controller
-	HistoryShardControllerScope
-	// HistoryReapplyEventsScope is the scope used by event reapplication
-	HistoryReapplyEventsScope
-	// HistoryRefreshWorkflowTasksScope is the scope used by refresh workflow tasks API
-	HistoryRefreshWorkflowTasksScope
-	// HistoryGenerateLastHistoryReplicationTasksScope is the scope used by generate last replication tasks API
-	HistoryGenerateLastHistoryReplicationTasksScope
-	// HistoryGetReplicationStatusScope is the scope used by GetReplicationStatus API
-	HistoryGetReplicationStatusScope
-	// HistoryHistoryRemoveTaskScope is the scope used by remove task API
-	HistoryHistoryRemoveTaskScope
-	// HistoryCloseShard is the scope used by close shard API
-	HistoryCloseShard
-	// HistoryGetShard is the scope used by get shard API
-	HistoryGetShard
-	// HistoryReplicateEventsV2 is the scope used by replicate events API
-	HistoryReplicateEventsV2
-	// HistoryResetStickyTaskQueue is the scope used by reset sticky task queue API
-	HistoryResetStickyTaskQueue
-	// HistoryReapplyEvents is the scope used by reapply events API
-	HistoryReapplyEvents
-	// HistoryDescribeHistoryHost is the scope used by describe history host API
-	HistoryDescribeHistoryHost
-	// HistoryDeleteWorkflowVisibilityRecordScope is the scope used by delete workflow visibility record API
-	HistoryDeleteWorkflowVisibilityRecordScope
-	// HistoryUpdateWorkflowScope is the scope used by update workflow API
-	HistoryUpdateWorkflowScope
-	// TaskPriorityAssignerScope is the scope used by all metric emitted by task priority assigner
-	TaskPriorityAssignerScope
-	// TransferQueueProcessorScope is the scope used by all metric emitted by transfer queue processor
-	TransferQueueProcessorScope
-	// TransferActiveQueueProcessorScope is the scope used by all metric emitted by transfer queue processor
-	TransferActiveQueueProcessorScope
-	// TransferStandbyQueueProcessorScope is the scope used by all metric emitted by transfer queue processor
-	TransferStandbyQueueProcessorScope
-	// TransferActiveTaskActivityScope is the scope used for activity task processing by transfer queue processor
-	TransferActiveTaskActivityScope
-	// TransferActiveTaskWorkflowTaskScope is the scope used for workflow task processing by transfer queue processor
-	TransferActiveTaskWorkflowTaskScope
-	// TransferActiveTaskCloseExecutionScope is the scope used for close execution task processing by transfer queue processor
-	TransferActiveTaskCloseExecutionScope
-	// TransferActiveTaskCancelExecutionScope is the scope used for cancel execution task processing by transfer queue processor
-	TransferActiveTaskCancelExecutionScope
-	// TransferActiveTaskSignalExecutionScope is the scope used for signal execution task processing by transfer queue processor
-	TransferActiveTaskSignalExecutionScope
-	// TransferActiveTaskStartChildExecutionScope is the scope used for start child execution task processing by transfer queue processor
-	TransferActiveTaskStartChildExecutionScope
-	// TransferActiveTaskResetWorkflowScope is the scope used for record workflow started task processing by transfer queue processor
-	TransferActiveTaskResetWorkflowScope
-	// TransferStandbyTaskResetWorkflowScope is the scope used for record workflow started task processing by transfer queue processor
-	TransferStandbyTaskResetWorkflowScope
-	// TransferStandbyTaskActivityScope is the scope used for activity task processing by transfer queue processor
-	TransferStandbyTaskActivityScope
-	// TransferStandbyTaskWorkflowTaskScope is the scope used for workflow task processing by transfer queue processor
-	TransferStandbyTaskWorkflowTaskScope
-	// TransferStandbyTaskCloseExecutionScope is the scope used for close execution task processing by transfer queue processor
-	TransferStandbyTaskCloseExecutionScope
-	// TransferStandbyTaskCancelExecutionScope is the scope used for cancel execution task processing by transfer queue processor
-	TransferStandbyTaskCancelExecutionScope
-	// TransferStandbyTaskSignalExecutionScope is the scope used for signal execution task processing by transfer queue processor
-	TransferStandbyTaskSignalExecutionScope
-	// TransferStandbyTaskStartChildExecutionScope is the scope used for start child execution task processing by transfer queue processor
-	TransferStandbyTaskStartChildExecutionScope
-
-	// VisibilityQueueProcessorScope is the scope used by all metric emitted by visibility queue processor
-	VisibilityQueueProcessorScope
-	// VisibilityTaskStartExecutionScope is the scope used for start execution processing by visibility queue processor
-	VisibilityTaskStartExecutionScope
-	// VisibilityTaskUpsertExecutionScope is the scope used for upsert execution processing by visibility queue processor
-	VisibilityTaskUpsertExecutionScope
-	// VisibilityTaskCloseExecutionScope is the scope used for close execution attributes processing by visibility queue processor
-	VisibilityTaskCloseExecutionScope
-	// VisibilityTaskDeleteExecutionScope is the scope used for delete by visibility queue processor
-	VisibilityTaskDeleteExecutionScope
-
-	// TimerQueueProcessorScope is the scope used by all metric emitted by timer queue processor
-	TimerQueueProcessorScope
-	// TimerActiveQueueProcessorScope is the scope used by all metric emitted by timer queue processor
-	TimerActiveQueueProcessorScope
-	// TimerStandbyQueueProcessorScope is the scope used by all metric emitted by timer queue processor
-	TimerStandbyQueueProcessorScope
-	// TimerActiveTaskActivityTimeoutScope is the scope used by metric emitted by timer queue processor for processing activity timeouts
-	TimerActiveTaskActivityTimeoutScope
-	// TimerActiveTaskWorkflowTaskTimeoutScope is the scope used by metric emitted by timer queue processor for processing workflow task timeouts
-	TimerActiveTaskWorkflowTaskTimeoutScope
-	// TimerActiveTaskUserTimerScope is the scope used by metric emitted by timer queue processor for processing user timers
-	TimerActiveTaskUserTimerScope
-	// TimerActiveTaskWorkflowTimeoutScope is the scope used by metric emitted by timer queue processor for processing workflow timeouts.
-	TimerActiveTaskWorkflowTimeoutScope
-	// TimerActiveTaskActivityRetryTimerScope is the scope used by metric emitted by timer queue processor for processing retry task.
-	TimerActiveTaskActivityRetryTimerScope
-	// TimerActiveTaskWorkflowBackoffTimerScope is the scope used by metric emitted by timer queue processor for processing retry task.
-	TimerActiveTaskWorkflowBackoffTimerScope
-	// TimerActiveTaskDeleteHistoryEventScope is the scope used by metric emitted by timer queue processor for processing history event cleanup
-	TimerActiveTaskDeleteHistoryEventScope
-	// TimerStandbyTaskActivityTimeoutScope is the scope used by metric emitted by timer queue processor for processing activity timeouts
-	TimerStandbyTaskActivityTimeoutScope
-	// TimerStandbyTaskWorkflowTaskTimeoutScope is the scope used by metric emitted by timer queue processor for processing workflow task timeouts
-	TimerStandbyTaskWorkflowTaskTimeoutScope
-	// TimerStandbyTaskUserTimerScope is the scope used by metric emitted by timer queue processor for processing user timers
-	TimerStandbyTaskUserTimerScope
-	// TimerStandbyTaskWorkflowTimeoutScope is the scope used by metric emitted by timer queue processor for processing workflow timeouts.
-	TimerStandbyTaskWorkflowTimeoutScope
-	// TimerStandbyTaskActivityRetryTimerScope is the scope used by metric emitted by timer queue processor for processing retry task.
-	TimerStandbyTaskActivityRetryTimerScope
-	// TimerStandbyTaskDeleteHistoryEventScope is the scope used by metric emitted by timer queue processor for processing history event cleanup
-	TimerStandbyTaskDeleteHistoryEventScope
-	// TimerStandbyTaskWorkflowBackoffTimerScope is the scope used by metric emitted by timer queue processor for processing retry task.
-	TimerStandbyTaskWorkflowBackoffTimerScope
-	// HistoryEventNotificationScope is the scope used by shard history event nitification
-	HistoryEventNotificationScope
-	// ReplicatorQueueProcessorScope is the scope used by all metric emitted by replicator queue processor
-	ReplicatorQueueProcessorScope
-	// ReplicatorTaskHistoryScope is the scope used for history task processing by replicator queue processor
-	ReplicatorTaskHistoryScope
-	// ReplicatorTaskSyncActivityScope is the scope used for sync activity by replicator queue processor
-	ReplicatorTaskSyncActivityScope
-	// ReplicateHistoryEventsScope is the scope used by historyReplicator API for applying events
-	ReplicateHistoryEventsScope
-	// ShardInfoScope is the scope used when updating shard info
-	ShardInfoScope
-	// WorkflowContextScope is the scope used by WorkflowContext component
-	WorkflowContextScope
-	// HistoryCacheGetOrCreateScope is the scope used by history cache
-	HistoryCacheGetOrCreateScope
-	// HistoryCacheGetOrCreateCurrentScope is the scope used by history cache
-	HistoryCacheGetOrCreateCurrentScope
-	// EventsCacheGetEventScope is the scope used by events cache
-	EventsCacheGetEventScope
-	// EventsCachePutEventScope is the scope used by events cache
-	EventsCachePutEventScope
-	// EventsCacheDeleteEventScope is the scope used by events cache
-	EventsCacheDeleteEventScope
-	// EventsCacheGetFromStoreScope is the scope used by events cache
-	EventsCacheGetFromStoreScope
-	// ExecutionStatsScope is the scope used for emiting workflow execution related stats
-	ExecutionStatsScope
-	// SessionStatsScope is the scope used for emiting session update related stats
-	SessionStatsScope
-	// HistoryResetWorkflowExecutionScope tracks ResetWorkflowExecution API calls received by service
-	HistoryResetWorkflowExecutionScope
-	// HistoryQueryWorkflowScope tracks QueryWorkflow API calls received by service
-	HistoryQueryWorkflowScope
-	// HistoryProcessDeleteHistoryEventScope tracks ProcessDeleteHistoryEvent processing calls
-	HistoryProcessDeleteHistoryEventScope
-	// HistoryDeleteWorkflowExecutionScope tracks DeleteWorkflowExecutions API calls
-	HistoryDeleteWorkflowExecutionScope
-	// WorkflowCompletionStatsScope tracks workflow completion updates
-	WorkflowCompletionStatsScope
-	// ArchiverClientScope is scope used by all metrics emitted by archiver.Client
-	ArchiverClientScope
-	// ReplicationTaskFetcherScope is scope used by all metrics emitted by ReplicationTaskFetcher
-	ReplicationTaskFetcherScope
-	// ReplicationTaskCleanupScope is scope used by all metrics emitted by ReplicationTaskProcessor cleanup
-	ReplicationTaskCleanupScope
-	// ReplicationDLQStatsScope is scope used by all metrics emitted related to replication DLQ
-	ReplicationDLQStatsScope
-	// SyncWorkflowStateTaskScope is the scope used by closed workflow task replication processing
-	SyncWorkflowStateTaskScope
-
-	NumHistoryScopes
-)
-
-// -- Operation scopes for Matching service --
-const (
-	// MatchingPollWorkflowTaskQueueScope tracks PollWorkflowTaskQueue API calls received by service
-	MatchingPollWorkflowTaskQueueScope = iota + NumHistoryScopes
-	// MatchingPollActivityTaskQueueScope tracks PollActivityTaskQueue API calls received by service
-	MatchingPollActivityTaskQueueScope
-	// MatchingAddActivityTaskScope tracks AddActivityTask API calls received by service
-	MatchingAddActivityTaskScope
-	// MatchingAddWorkflowTaskScope tracks AddWorkflowTask API calls received by service
-	MatchingAddWorkflowTaskScope
-	// MatchingTaskQueueMgrScope is the metrics scope for matching.TaskQueueManager component
-	MatchingTaskQueueMgrScope
-	// MatchingEngineScope is the metrics scope for matchingEngine component
-	MatchingEngineScope
-	// MatchingQueryWorkflowScope tracks AddWorkflowTask API calls received by service
-	MatchingQueryWorkflowScope
-	// MatchingRespondQueryTaskCompletedScope tracks AddWorkflowTask API calls received by service
-	MatchingRespondQueryTaskCompletedScope
-	// MatchingCancelOutstandingPollScope tracks CancelOutstandingPoll API calls received by service
-	MatchingCancelOutstandingPollScope
-	// MatchingDescribeTaskQueueScope tracks DescribeTaskQueue API calls received by service
-	MatchingDescribeTaskQueueScope
-	// MatchingListTaskQueuePartitionsScope tracks ListTaskQueuePartitions API calls received by service
-	MatchingListTaskQueuePartitionsScope
-	// MatchingUpdateWorkerBuildIdOrderingScope tracks UpdateWorkerBuildIdOrdering API calls received by service
-	MatchingUpdateWorkerBuildIdOrderingScope
-	// MatchingGetWorkerBuildIdOrderingScope tracks GetWorkerBuildIdOrdering API calls received by service
-	MatchingGetWorkerBuildIdOrderingScope
-	// MatchingInvalidateTaskQueueMetadataScope tracks GetWorkerBuildIdOrdering API calls received by service
-	MatchingInvalidateTaskQueueMetadataScope
-	// MatchingGetTaskQueueMetadataScope tracks GetWorkerBuildIdOrdering API calls received by service
-	MatchingGetTaskQueueMetadataScope
-
-	NumMatchingScopes
-)
-
-// -- Operation scopes for Worker service --
-const (
-	// ReplicatorScope is the scope used by all metric emitted by replicator
-	ReplicatorScope = iota + NumMatchingScopes
-	// NamespaceReplicationTaskScope is the scope used by namespace task replication processing
-	NamespaceReplicationTaskScope
-	// HistoryReplicationTaskScope is the scope used by history task replication processing
-	HistoryReplicationTaskScope
-	// HistoryMetadataReplicationTaskScope is the scope used by history metadata task replication processing
-	HistoryMetadataReplicationTaskScope
-	// SyncShardTaskScope is the scope used by sync shrad information processing
-	SyncShardTaskScope
-	// SyncActivityTaskScope is the scope used by sync activity information processing
-	SyncActivityTaskScope
-	// ESProcessorScope is scope used by all metric emitted by esProcessor
-	ESProcessorScope
-	// IndexProcessorScope is scope used by all metric emitted by index processor
-	IndexProcessorScope
-	// ArchiverDeleteHistoryActivityScope is scope used by all metrics emitted by archiver.DeleteHistoryActivity
-	ArchiverDeleteHistoryActivityScope
-	// ArchiverUploadHistoryActivityScope is scope used by all metrics emitted by archiver.UploadHistoryActivity
-	ArchiverUploadHistoryActivityScope
-	// ArchiverArchiveVisibilityActivityScope is scope used by all metrics emitted by archiver.ArchiveVisibilityActivity
-	ArchiverArchiveVisibilityActivityScope
-	// ArchiverScope is scope used by all metrics emitted by archiver.Archiver
-	ArchiverScope
-	// ArchiverPumpScope is scope used by all metrics emitted by archiver.Pump
-	ArchiverPumpScope
-	// ArchiverArchivalWorkflowScope is scope used by all metrics emitted by archiver.ArchivalWorkflow
-	ArchiverArchivalWorkflowScope
-	// TaskQueueScavengerScope is scope used by all metrics emitted by worker.taskqueue.Scavenger module
-	TaskQueueScavengerScope
-	// ExecutionsScavengerScope is scope used by all metrics emitted by worker.executions.Scavenger module
-	ExecutionsScavengerScope
-	// BatcherScope is scope used by all metrics emitted by worker.Batcher module
-	BatcherScope
-	// HistoryScavengerScope is scope used by all metrics emitted by worker.history.Scavenger module
-	HistoryScavengerScope
-	// ParentClosePolicyProcessorScope is scope used by all metrics emitted by worker.ParentClosePolicyProcessor
-	ParentClosePolicyProcessorScope
-	// AddSearchAttributesWorkflowScope is scope used by all metrics emitted by worker.AddSearchAttributesWorkflowScope module
-	AddSearchAttributesWorkflowScope
-	// MigrationWorkflowScope is scope used by metrics emitted by migration related workflows
-	MigrationWorkflowScope
-
-	DeleteNamespaceWorkflowScope
-	ReclaimResourcesWorkflowScope
-	DeleteExecutionsWorkflowScope
-
-	NumWorkerScopes
-)
-
-// -- Scopes for Server --
-const (
-	ServerTlsScope = iota + NumWorkerScopes
-
-	NumServerScopes
-)
-
-// -- Scopes for UnitTestService --
-const (
-	TestScope1 = iota + NumServerScopes
-	TestScope2
-
-	NumUnitTestServiceScopes
-)
-
-// ScopeDefs record the scopes for all services
-var ScopeDefs = map[ServiceIdx]map[int]scopeDefinition{
-	// common scope Names
-	Common: {
-		UnknownScope:                                      {operation: "Unknown"},
-		PersistenceGetOrCreateShardScope:                  {operation: "GetOrCreateShard"},
-		PersistenceUpdateShardScope:                       {operation: "UpdateShard"},
-		PersistenceAssertShardOwnershipScope:              {operation: "AssertShardOwnership"},
-		PersistenceCreateWorkflowExecutionScope:           {operation: "CreateWorkflowExecution"},
-		PersistenceGetWorkflowExecutionScope:              {operation: "GetWorkflowExecution"},
-		PersistenceSetWorkflowExecutionScope:              {operation: "SetWorkflowExecution"},
-		PersistenceUpdateWorkflowExecutionScope:           {operation: "UpdateWorkflowExecution"},
-		PersistenceConflictResolveWorkflowExecutionScope:  {operation: "ConflictResolveWorkflowExecution"},
-		PersistenceResetWorkflowExecutionScope:            {operation: "ResetWorkflowExecution"},
-		PersistenceDeleteWorkflowExecutionScope:           {operation: "DeleteWorkflowExecution"},
-		PersistenceDeleteCurrentWorkflowExecutionScope:    {operation: "DeleteCurrentWorkflowExecution"},
-		PersistenceGetCurrentExecutionScope:               {operation: "GetCurrentExecution"},
-		PersistenceListConcreteExecutionsScope:            {operation: "ListConcreteExecutions"},
-		PersistenceAddTasksScope:                          {operation: "AddTasks"},
-		PersistenceGetTransferTaskScope:                   {operation: "GetTransferTask"},
-		PersistenceGetTransferTasksScope:                  {operation: "GetTransferTasks"},
-		PersistenceCompleteTransferTaskScope:              {operation: "CompleteTransferTask"},
-		PersistenceRangeCompleteTransferTasksScope:        {operation: "RangeCompleteTransferTask"},
-		PersistenceGetVisibilityTaskScope:                 {operation: "GetVisibilityTask"},
-		PersistenceGetVisibilityTasksScope:                {operation: "GetVisibilityTasks"},
-		PersistenceCompleteVisibilityTaskScope:            {operation: "CompleteVisibilityTask"},
-		PersistenceRangeCompleteVisibilityTasksScope:      {operation: "RangeCompleteVisibilityTask"},
-		PersistenceGetReplicationTaskScope:                {operation: "GetReplicationTask"},
-		PersistenceGetReplicationTasksScope:               {operation: "GetReplicationTasks"},
-		PersistenceCompleteReplicationTaskScope:           {operation: "CompleteReplicationTask"},
-		PersistenceRangeCompleteReplicationTasksScope:     {operation: "RangeCompleteReplicationTask"},
-		PersistencePutReplicationTaskToDLQScope:           {operation: "PutReplicationTaskToDLQ"},
-		PersistenceGetReplicationTasksFromDLQScope:        {operation: "GetReplicationTasksFromDLQ"},
-		PersistenceDeleteReplicationTaskFromDLQScope:      {operation: "DeleteReplicationTaskFromDLQ"},
-		PersistenceRangeDeleteReplicationTaskFromDLQScope: {operation: "RangeDeleteReplicationTaskFromDLQ"},
-		PersistenceGetTimerTaskScope:                      {operation: "GetTimerTask"},
-		PersistenceGetTimerTasksScope:                     {operation: "GetTimerTasks"},
-		PersistenceCompleteTimerTaskScope:                 {operation: "CompleteTimerTask"},
-		PersistenceRangeCompleteTimerTasksScope:           {operation: "RangeCompleteTimerTask"},
-		PersistenceCreateTaskScope:                        {operation: "CreateTask"},
-		PersistenceGetTasksScope:                          {operation: "GetTasks"},
-		PersistenceCompleteTaskScope:                      {operation: "CompleteTask"},
-		PersistenceCompleteTasksLessThanScope:             {operation: "CompleteTasksLessThan"},
-		PersistenceCreateTaskQueueScope:                   {operation: "CreateTaskQueue"},
-		PersistenceUpdateTaskQueueScope:                   {operation: "UpdateTaskQueue"},
-		PersistenceGetTaskQueueScope:                      {operation: "GetTaskQueue"},
-		PersistenceListTaskQueueScope:                     {operation: "ListTaskQueue"},
-		PersistenceDeleteTaskQueueScope:                   {operation: "DeleteTaskQueue"},
-		PersistenceAppendHistoryEventsScope:               {operation: "AppendHistoryEvents"},
-		PersistenceGetWorkflowExecutionHistoryScope:       {operation: "GetWorkflowExecutionHistory"},
-		PersistenceDeleteWorkflowExecutionHistoryScope:    {operation: "DeleteWorkflowExecutionHistory"},
-		PersistenceInitializeSystemNamespaceScope:         {operation: "InitializeSystemNamespace"},
-		PersistenceCreateNamespaceScope:                   {operation: "CreateNamespace"},
-		PersistenceGetNamespaceScope:                      {operation: "GetNamespace"},
-		PersistenceUpdateNamespaceScope:                   {operation: "UpdateNamespace"},
-		PersistenceDeleteNamespaceScope:                   {operation: "DeleteNamespace"},
-		PersistenceRenameNamespaceScope:                   {operation: "RenameNamespace"},
-		PersistenceDeleteNamespaceByNameScope:             {operation: "DeleteNamespaceByName"},
-		PersistenceListNamespaceScope:                     {operation: "ListNamespace"},
-		PersistenceGetMetadataScope:                       {operation: "GetMetadata"},
-
-		VisibilityPersistenceRecordWorkflowExecutionStartedScope:           {operation: "RecordWorkflowExecutionStarted", tags: map[string]string{visibilityTypeTagName: unknownValue}},
-		VisibilityPersistenceRecordWorkflowExecutionClosedScope:            {operation: "RecordWorkflowExecutionClosed", tags: map[string]string{visibilityTypeTagName: unknownValue}},
-		VisibilityPersistenceUpsertWorkflowExecutionScope:                  {operation: "UpsertWorkflowExecution", tags: map[string]string{visibilityTypeTagName: unknownValue}},
-		VisibilityPersistenceListOpenWorkflowExecutionsScope:               {operation: "ListOpenWorkflowExecutions", tags: map[string]string{visibilityTypeTagName: unknownValue}},
-		VisibilityPersistenceListClosedWorkflowExecutionsScope:             {operation: "ListClosedWorkflowExecutions", tags: map[string]string{visibilityTypeTagName: unknownValue}},
-		VisibilityPersistenceListOpenWorkflowExecutionsByTypeScope:         {operation: "ListOpenWorkflowExecutionsByType", tags: map[string]string{visibilityTypeTagName: unknownValue}},
-		VisibilityPersistenceListClosedWorkflowExecutionsByTypeScope:       {operation: "ListClosedWorkflowExecutionsByType", tags: map[string]string{visibilityTypeTagName: unknownValue}},
-		VisibilityPersistenceListOpenWorkflowExecutionsByWorkflowIDScope:   {operation: "ListOpenWorkflowExecutionsByWorkflowID", tags: map[string]string{visibilityTypeTagName: unknownValue}},
-		VisibilityPersistenceListClosedWorkflowExecutionsByWorkflowIDScope: {operation: "ListClosedWorkflowExecutionsByWorkflowID", tags: map[string]string{visibilityTypeTagName: unknownValue}},
-		VisibilityPersistenceListClosedWorkflowExecutionsByStatusScope:     {operation: "ListClosedWorkflowExecutionsByStatus", tags: map[string]string{visibilityTypeTagName: unknownValue}},
-		VisibilityPersistenceDeleteWorkflowExecutionScope:                  {operation: "VisibilityDeleteWorkflowExecution", tags: map[string]string{visibilityTypeTagName: unknownValue}},
-		VisibilityPersistenceListWorkflowExecutionsScope:                   {operation: "ListWorkflowExecutions", tags: map[string]string{visibilityTypeTagName: unknownValue}},
-		VisibilityPersistenceScanWorkflowExecutionsScope:                   {operation: "ScanWorkflowExecutions", tags: map[string]string{visibilityTypeTagName: unknownValue}},
-		VisibilityPersistenceCountWorkflowExecutionsScope:                  {operation: "CountWorkflowExecutions", tags: map[string]string{visibilityTypeTagName: unknownValue}},
-		VisibilityPersistenceGetWorkflowExecutionScope:                     {operation: "GetWorkflowExecution", tags: map[string]string{visibilityTypeTagName: unknownValue}},
-
-		PersistenceAppendHistoryNodesScope:         {operation: "AppendHistoryNodes"},
-		PersistenceAppendRawHistoryNodesScope:      {operation: "AppendRawHistoryNodes"},
-		PersistenceDeleteHistoryNodesScope:         {operation: "DeleteHistoryNodes"},
-		PersistenceParseHistoryBranchInfoScope:     {operation: "ParseHistoryBranch"},
-		PersistenceUpdateHistoryBranchInfoScope:    {operation: "UpdateHistoryBranch"},
-		PersistenceNewHistoryBranchScope:           {operation: "NewHistoryBranch"},
-		PersistenceReadHistoryBranchScope:          {operation: "ReadHistoryBranch"},
-		PersistenceReadHistoryBranchReverseScope:   {operation: "ReadHistoryBranchReverse"},
-		PersistenceForkHistoryBranchScope:          {operation: "ForkHistoryBranch"},
-		PersistenceDeleteHistoryBranchScope:        {operation: "DeleteHistoryBranch"},
-		PersistenceTrimHistoryBranchScope:          {operation: "TrimHistoryBranch"},
-		PersistenceCompleteForkBranchScope:         {operation: "CompleteForkBranch"},
-		PersistenceGetHistoryTreeScope:             {operation: "GetHistoryTree"},
-		PersistenceGetAllHistoryTreeBranchesScope:  {operation: "GetAllHistoryTreeBranches"},
-		PersistenceEnqueueMessageScope:             {operation: "EnqueueMessage"},
-		PersistenceEnqueueMessageToDLQScope:        {operation: "EnqueueMessageToDLQ"},
-		PersistenceReadQueueMessagesScope:          {operation: "ReadQueueMessages"},
-		PersistenceReadQueueMessagesFromDLQScope:   {operation: "ReadQueueMessagesFromDLQ"},
-		PersistenceDeleteQueueMessagesScope:        {operation: "DeleteQueueMessages"},
-		PersistenceDeleteQueueMessageFromDLQScope:  {operation: "DeleteQueueMessageFromDLQ"},
-		PersistenceRangeDeleteMessagesFromDLQScope: {operation: "RangeDeleteMessagesFromDLQ"},
-		PersistenceUpdateAckLevelScope:             {operation: "UpdateAckLevel"},
-		PersistenceGetAckLevelScope:                {operation: "GetAckLevel"},
-		PersistenceUpdateDLQAckLevelScope:          {operation: "UpdateDLQAckLevel"},
-		PersistenceGetDLQAckLevelScope:             {operation: "GetDLQAckLevel"},
-		PersistenceNamespaceReplicationQueueScope:  {operation: "NamespaceReplicationQueue"},
-		PersistenceListClusterMetadataScope:        {operation: "ListClusterMetadata"},
-		PersistenceGetClusterMetadataScope:         {operation: "GetClusterMetadata"},
-		PersistenceSaveClusterMetadataScope:        {operation: "SaveClusterMetadata"},
-		PersistenceDeleteClusterMetadataScope:      {operation: "DeleteClusterMetadata"},
-		PersistencePruneClusterMembershipScope:     {operation: "PruneClusterMembership"},
-		PersistenceGetClusterMembersScope:          {operation: "GetClusterMembership"},
-		PersistenceUpsertClusterMembershipScope:    {operation: "UpsertClusterMembership"},
-
-		ClusterMetadataArchivalConfigScope: {operation: "ArchivalConfig"},
-
-		HistoryClientStartWorkflowExecutionScope:                 {operation: "HistoryClientStartWorkflowExecution", tags: map[string]string{ServiceRoleTagName: HistoryRoleTagValue}},
-		HistoryClientRecordActivityTaskHeartbeatScope:            {operation: "HistoryClientRecordActivityTaskHeartbeat", tags: map[string]string{ServiceRoleTagName: HistoryRoleTagValue}},
-		HistoryClientRespondWorkflowTaskCompletedScope:           {operation: "HistoryClientRespondWorkflowTaskCompleted", tags: map[string]string{ServiceRoleTagName: HistoryRoleTagValue}},
-		HistoryClientRespondWorkflowTaskFailedScope:              {operation: "HistoryClientRespondWorkflowTaskFailed", tags: map[string]string{ServiceRoleTagName: HistoryRoleTagValue}},
-		HistoryClientRespondActivityTaskCompletedScope:           {operation: "HistoryClientRespondActivityTaskCompleted", tags: map[string]string{ServiceRoleTagName: HistoryRoleTagValue}},
-		HistoryClientRespondActivityTaskFailedScope:              {operation: "HistoryClientRespondActivityTaskFailed", tags: map[string]string{ServiceRoleTagName: HistoryRoleTagValue}},
-		HistoryClientRespondActivityTaskCanceledScope:            {operation: "HistoryClientRespondActivityTaskCanceled", tags: map[string]string{ServiceRoleTagName: HistoryRoleTagValue}},
-		HistoryClientGetMutableStateScope:                        {operation: "HistoryClientGetMutableState", tags: map[string]string{ServiceRoleTagName: HistoryRoleTagValue}},
-		HistoryClientPollMutableStateScope:                       {operation: "HistoryClientPollMutableState", tags: map[string]string{ServiceRoleTagName: HistoryRoleTagValue}},
-		HistoryClientResetStickyTaskQueueScope:                   {operation: "HistoryClientResetStickyTaskQueueScope", tags: map[string]string{ServiceRoleTagName: HistoryRoleTagValue}},
-		HistoryClientDescribeWorkflowExecutionScope:              {operation: "HistoryClientDescribeWorkflowExecution", tags: map[string]string{ServiceRoleTagName: HistoryRoleTagValue}},
-		HistoryClientRecordWorkflowTaskStartedScope:              {operation: "HistoryClientRecordWorkflowTaskStarted", tags: map[string]string{ServiceRoleTagName: HistoryRoleTagValue}},
-		HistoryClientRecordActivityTaskStartedScope:              {operation: "HistoryClientRecordActivityTaskStarted", tags: map[string]string{ServiceRoleTagName: HistoryRoleTagValue}},
-		HistoryClientRequestCancelWorkflowExecutionScope:         {operation: "HistoryClientRequestCancelWorkflowExecution", tags: map[string]string{ServiceRoleTagName: HistoryRoleTagValue}},
-		HistoryClientSignalWorkflowExecutionScope:                {operation: "HistoryClientSignalWorkflowExecution", tags: map[string]string{ServiceRoleTagName: HistoryRoleTagValue}},
-		HistoryClientSignalWithStartWorkflowExecutionScope:       {operation: "HistoryClientSignalWithStartWorkflowExecution", tags: map[string]string{ServiceRoleTagName: HistoryRoleTagValue}},
-		HistoryClientRemoveSignalMutableStateScope:               {operation: "HistoryClientRemoveSignalMutableStateScope", tags: map[string]string{ServiceRoleTagName: HistoryRoleTagValue}},
-		HistoryClientTerminateWorkflowExecutionScope:             {operation: "HistoryClientTerminateWorkflowExecution", tags: map[string]string{ServiceRoleTagName: HistoryRoleTagValue}},
-		HistoryClientUpdateWorkflowScope:                         {operation: "HistoryClientUpdateWorkflow", tags: map[string]string{ServiceRoleTagName: HistoryRoleTagValue}},
-		HistoryClientDeleteWorkflowExecutionScope:                {operation: "HistoryClientDeleteWorkflowExecution", tags: map[string]string{ServiceRoleTagName: HistoryRoleTagValue}},
-		HistoryClientResetWorkflowExecutionScope:                 {operation: "HistoryClientResetWorkflowExecution", tags: map[string]string{ServiceRoleTagName: HistoryRoleTagValue}},
-		HistoryClientScheduleWorkflowTaskScope:                   {operation: "HistoryClientScheduleWorkflowTask", tags: map[string]string{ServiceRoleTagName: HistoryRoleTagValue}},
-		HistoryClientVerifyFirstWorkflowTaskScheduled:            {operation: "HistoryClientVerifyFirstWorkflowTaskScheduled", tags: map[string]string{ServiceRoleTagName: HistoryRoleTagValue}},
-		HistoryClientRecordChildExecutionCompletedScope:          {operation: "HistoryClientRecordChildExecutionCompleted", tags: map[string]string{ServiceRoleTagName: HistoryRoleTagValue}},
-		HistoryClientVerifyChildExecutionCompletionRecordedScope: {operation: "HistoryClientVerifyChildExecutionCompletionRecorded", tags: map[string]string{ServiceRoleTagName: HistoryRoleTagValue}},
-		HistoryClientReplicateEventsV2Scope:                      {operation: "HistoryClientReplicateEventsV2", tags: map[string]string{ServiceRoleTagName: HistoryRoleTagValue}},
-		HistoryClientSyncShardStatusScope:                        {operation: "HistoryClientSyncShardStatusScope", tags: map[string]string{ServiceRoleTagName: HistoryRoleTagValue}},
-		HistoryClientSyncActivityScope:                           {operation: "HistoryClientSyncActivityScope", tags: map[string]string{ServiceRoleTagName: HistoryRoleTagValue}},
-		HistoryClientGetReplicationTasksScope:                    {operation: "HistoryClientGetReplicationTasksScope", tags: map[string]string{ServiceRoleTagName: HistoryRoleTagValue}},
-		HistoryClientGetDLQReplicationTasksScope:                 {operation: "HistoryClientGetDLQReplicationTasksScope", tags: map[string]string{ServiceRoleTagName: HistoryRoleTagValue}},
-		HistoryClientQueryWorkflowScope:                          {operation: "HistoryClientQueryWorkflowScope", tags: map[string]string{ServiceRoleTagName: HistoryRoleTagValue}},
-		HistoryClientReapplyEventsScope:                          {operation: "HistoryClientReapplyEventsScope", tags: map[string]string{ServiceRoleTagName: HistoryRoleTagValue}},
-		HistoryClientGetDLQMessagesScope:                         {operation: "HistoryClientGetDLQMessagesScope", tags: map[string]string{ServiceRoleTagName: HistoryRoleTagValue}},
-		HistoryClientPurgeDLQMessagesScope:                       {operation: "HistoryClientPurgeDLQMessagesScope", tags: map[string]string{ServiceRoleTagName: HistoryRoleTagValue}},
-		HistoryClientMergeDLQMessagesScope:                       {operation: "HistoryClientMergeDLQMessagesScope", tags: map[string]string{ServiceRoleTagName: HistoryRoleTagValue}},
-		HistoryClientRefreshWorkflowTasksScope:                   {operation: "HistoryClientRefreshWorkflowTasksScope", tags: map[string]string{ServiceRoleTagName: HistoryRoleTagValue}},
-		HistoryClientGenerateLastHistoryReplicationTasksScope:    {operation: "HistoryClientGenerateLastHistoryReplicationTasksScope", tags: map[string]string{ServiceRoleTagName: HistoryRoleTagValue}},
-		HistoryClientGetReplicationStatusScope:                   {operation: "HistoryClientGetReplicationStatusScope", tags: map[string]string{ServiceRoleTagName: HistoryRoleTagValue}},
-		HistoryClientDeleteWorkflowVisibilityRecordScope:         {operation: "HistoryClientDeleteWorkflowVisibilityRecordScope", tags: map[string]string{ServiceRoleTagName: HistoryRoleTagValue}},
-		HistoryClientCloseShardScope:                             {operation: "HistoryClientCloseShardScope", tags: map[string]string{ServiceRoleTagName: HistoryRoleTagValue}},
-		HistoryClientDescribeMutableStateScope:                   {operation: "HistoryClientDescribeMutableStateScope", tags: map[string]string{ServiceRoleTagName: HistoryRoleTagValue}},
-		HistoryClientGetDLQReplicationMessagesScope:              {operation: "HistoryClientGetDLQReplicationMessagesScope", tags: map[string]string{ServiceRoleTagName: HistoryRoleTagValue}},
-		HistoryClientGetShardScope:                               {operation: "HistoryClientGetShardScope", tags: map[string]string{ServiceRoleTagName: HistoryRoleTagValue}},
-		HistoryClientRebuildMutableStateScope:                    {operation: "HistoryClientRebuildMutableStateScope", tags: map[string]string{ServiceRoleTagName: HistoryRoleTagValue}},
-		HistoryClientRemoveTaskScope:                             {operation: "HistoryClientRemoveTaskScope", tags: map[string]string{ServiceRoleTagName: HistoryRoleTagValue}},
-		HistoryClientVerifyFirstWorkflowTaskScheduledScope:       {operation: "HistoryClientVerifyFirstWorkflowTaskScheduledScope", tags: map[string]string{ServiceRoleTagName: HistoryRoleTagValue}},
-		HistoryClientDescribeHistoryHostScope:                    {operation: "HistoryClientDescribeHistoryHostScope", tags: map[string]string{ServiceRoleTagName: HistoryRoleTagValue}},
-		HistoryClientGetReplicationMessagesScope:                 {operation: "HistoryClientGetReplicationMessagesScope", tags: map[string]string{ServiceRoleTagName: HistoryRoleTagValue}},
-
-		MatchingClientPollWorkflowTaskQueueScope:       {operation: "MatchingClientPollWorkflowTaskQueue", tags: map[string]string{ServiceRoleTagName: MatchingRoleTagValue}},
-		MatchingClientPollActivityTaskQueueScope:       {operation: "MatchingClientPollActivityTaskQueue", tags: map[string]string{ServiceRoleTagName: MatchingRoleTagValue}},
-		MatchingClientAddActivityTaskScope:             {operation: "MatchingClientAddActivityTask", tags: map[string]string{ServiceRoleTagName: MatchingRoleTagValue}},
-		MatchingClientAddWorkflowTaskScope:             {operation: "MatchingClientAddWorkflowTask", tags: map[string]string{ServiceRoleTagName: MatchingRoleTagValue}},
-		MatchingClientQueryWorkflowScope:               {operation: "MatchingClientQueryWorkflow", tags: map[string]string{ServiceRoleTagName: MatchingRoleTagValue}},
-		MatchingClientRespondQueryTaskCompletedScope:   {operation: "MatchingClientRespondQueryTaskCompleted", tags: map[string]string{ServiceRoleTagName: MatchingRoleTagValue}},
-		MatchingClientCancelOutstandingPollScope:       {operation: "MatchingClientCancelOutstandingPoll", tags: map[string]string{ServiceRoleTagName: MatchingRoleTagValue}},
-		MatchingClientDescribeTaskQueueScope:           {operation: "MatchingClientDescribeTaskQueue", tags: map[string]string{ServiceRoleTagName: MatchingRoleTagValue}},
-		MatchingClientListTaskQueuePartitionsScope:     {operation: "MatchingClientListTaskQueuePartitions", tags: map[string]string{ServiceRoleTagName: MatchingRoleTagValue}},
-		MatchingClientUpdateWorkerBuildIdOrderingScope: {operation: "MatchingClientUpdateWorkerBuildIdOrdering", tags: map[string]string{ServiceRoleTagName: MatchingRoleTagValue}},
-		MatchingClientGetWorkerBuildIdOrderingScope:    {operation: "MatchingClientGetWorkerBuildIdOrdering", tags: map[string]string{ServiceRoleTagName: MatchingRoleTagValue}},
-		MatchingClientInvalidateTaskQueueMetadataScope: {operation: "MatchingClientInvalidateTaskQueueMetadata", tags: map[string]string{ServiceRoleTagName: MatchingRoleTagValue}},
-		MatchingClientGetTaskQueueMetadataScope:        {operation: "MatchingClientGetTaskQueueMetadata", tags: map[string]string{ServiceRoleTagName: MatchingRoleTagValue}},
-
-		FrontendClientDeleteWorkflowExecutionScope:            {operation: "FrontendClientDeleteWorkflowExecution", tags: map[string]string{ServiceRoleTagName: FrontendRoleTagValue}},
-		FrontendClientDeprecateNamespaceScope:                 {operation: "FrontendClientDeprecateNamespace", tags: map[string]string{ServiceRoleTagName: FrontendRoleTagValue}},
-		FrontendClientDescribeBatchOperationScope:             {operation: "FrontendClientDescribeBatchOperation", tags: map[string]string{ServiceRoleTagName: FrontendRoleTagValue}},
-		FrontendClientDescribeNamespaceScope:                  {operation: "FrontendClientDescribeNamespace", tags: map[string]string{ServiceRoleTagName: FrontendRoleTagValue}},
-		FrontendClientDescribeTaskQueueScope:                  {operation: "FrontendClientDescribeTaskQueue", tags: map[string]string{ServiceRoleTagName: FrontendRoleTagValue}},
-		FrontendClientDescribeWorkflowExecutionScope:          {operation: "FrontendClientDescribeWorkflowExecution", tags: map[string]string{ServiceRoleTagName: FrontendRoleTagValue}},
-		FrontendClientGetWorkflowExecutionHistoryScope:        {operation: "FrontendClientGetWorkflowExecutionHistory", tags: map[string]string{ServiceRoleTagName: FrontendRoleTagValue}},
-		FrontendClientGetWorkflowExecutionHistoryReverseScope: {operation: "FrontendClientGetWorkflowExecutionHistoryReverse", tags: map[string]string{ServiceRoleTagName: FrontendRoleTagValue}},
-		FrontendClientGetWorkflowExecutionRawHistoryScope:     {operation: "FrontendClientGetWorkflowExecutionRawHistory", tags: map[string]string{ServiceRoleTagName: FrontendRoleTagValue}},
-		FrontendClientPollForWorkflowExecutionRawHistoryScope: {operation: "FrontendClientPollForWorkflowExecutionRawHistoryScope", tags: map[string]string{ServiceRoleTagName: FrontendRoleTagValue}},
-		FrontendClientListArchivedWorkflowExecutionsScope:     {operation: "FrontendClientListArchivedWorkflowExecutions", tags: map[string]string{ServiceRoleTagName: FrontendRoleTagValue}},
-		FrontendClientListBatchOperationsScope:                {operation: "FrontendClientListBatchOperations", tags: map[string]string{ServiceRoleTagName: FrontendRoleTagValue}},
-		FrontendClientListClosedWorkflowExecutionsScope:       {operation: "FrontendClientListClosedWorkflowExecutions", tags: map[string]string{ServiceRoleTagName: FrontendRoleTagValue}},
-		FrontendClientListNamespacesScope:                     {operation: "FrontendClientListNamespaces", tags: map[string]string{ServiceRoleTagName: FrontendRoleTagValue}},
-		FrontendClientListOpenWorkflowExecutionsScope:         {operation: "FrontendClientListOpenWorkflowExecutions", tags: map[string]string{ServiceRoleTagName: FrontendRoleTagValue}},
-		FrontendClientPollActivityTaskQueueScope:              {operation: "FrontendClientPollActivityTaskQueue", tags: map[string]string{ServiceRoleTagName: FrontendRoleTagValue}},
-		FrontendClientPollWorkflowTaskQueueScope:              {operation: "FrontendClientPollWorkflowTaskQueue", tags: map[string]string{ServiceRoleTagName: FrontendRoleTagValue}},
-		FrontendClientQueryWorkflowScope:                      {operation: "FrontendClientQueryWorkflow", tags: map[string]string{ServiceRoleTagName: FrontendRoleTagValue}},
-		FrontendClientRecordActivityTaskHeartbeatScope:        {operation: "FrontendClientRecordActivityTaskHeartbeat", tags: map[string]string{ServiceRoleTagName: FrontendRoleTagValue}},
-		FrontendClientRecordActivityTaskHeartbeatByIdScope:    {operation: "FrontendClientRecordActivityTaskHeartbeatById", tags: map[string]string{ServiceRoleTagName: FrontendRoleTagValue}},
-		FrontendClientRegisterNamespaceScope:                  {operation: "FrontendClientRegisterNamespace", tags: map[string]string{ServiceRoleTagName: FrontendRoleTagValue}},
-		FrontendClientRequestCancelWorkflowExecutionScope:     {operation: "FrontendClientRequestCancelWorkflowExecution", tags: map[string]string{ServiceRoleTagName: FrontendRoleTagValue}},
-		FrontendClientResetStickyTaskQueueScope:               {operation: "FrontendClientResetStickyTaskQueue", tags: map[string]string{ServiceRoleTagName: FrontendRoleTagValue}},
-		FrontendClientResetWorkflowExecutionScope:             {operation: "FrontendClientResetWorkflowExecution", tags: map[string]string{ServiceRoleTagName: FrontendRoleTagValue}},
-		FrontendClientRespondActivityTaskCanceledScope:        {operation: "FrontendClientRespondActivityTaskCanceled", tags: map[string]string{ServiceRoleTagName: FrontendRoleTagValue}},
-		FrontendClientRespondActivityTaskCanceledByIdScope:    {operation: "FrontendClientRespondActivityTaskCanceledById", tags: map[string]string{ServiceRoleTagName: FrontendRoleTagValue}},
-		FrontendClientRespondActivityTaskCompletedScope:       {operation: "FrontendClientRespondActivityTaskCompleted", tags: map[string]string{ServiceRoleTagName: FrontendRoleTagValue}},
-		FrontendClientRespondActivityTaskCompletedByIdScope:   {operation: "FrontendClientRespondActivityTaskCompletedById", tags: map[string]string{ServiceRoleTagName: FrontendRoleTagValue}},
-		FrontendClientRespondActivityTaskFailedScope:          {operation: "FrontendClientRespondActivityTaskFailed", tags: map[string]string{ServiceRoleTagName: FrontendRoleTagValue}},
-		FrontendClientRespondActivityTaskFailedByIdScope:      {operation: "FrontendClientRespondActivityTaskFailedById", tags: map[string]string{ServiceRoleTagName: FrontendRoleTagValue}},
-		FrontendClientRespondWorkflowTaskCompletedScope:       {operation: "FrontendClientRespondWorkflowTaskCompleted", tags: map[string]string{ServiceRoleTagName: FrontendRoleTagValue}},
-		FrontendClientRespondWorkflowTaskFailedScope:          {operation: "FrontendClientRespondWorkflowTaskFailed", tags: map[string]string{ServiceRoleTagName: FrontendRoleTagValue}},
-		FrontendClientRespondQueryTaskCompletedScope:          {operation: "FrontendClientRespondQueryTaskCompleted", tags: map[string]string{ServiceRoleTagName: FrontendRoleTagValue}},
-		FrontendClientSignalWithStartWorkflowExecutionScope:   {operation: "FrontendClientSignalWithStartWorkflowExecution", tags: map[string]string{ServiceRoleTagName: FrontendRoleTagValue}},
-		FrontendClientSignalWorkflowExecutionScope:            {operation: "FrontendClientSignalWorkflowExecution", tags: map[string]string{ServiceRoleTagName: FrontendRoleTagValue}},
-		FrontendClientStartBatchOperationScope:                {operation: "FrontendClientStartBatchOperation", tags: map[string]string{ServiceRoleTagName: FrontendRoleTagValue}},
-		FrontendClientStartWorkflowExecutionScope:             {operation: "FrontendClientStartWorkflowExecution", tags: map[string]string{ServiceRoleTagName: FrontendRoleTagValue}},
-		FrontendClientStopBatchOperationScope:                 {operation: "FrontendClientStopBatchOperation", tags: map[string]string{ServiceRoleTagName: FrontendRoleTagValue}},
-		FrontendClientTerminateWorkflowExecutionScope:         {operation: "FrontendClientTerminateWorkflowExecution", tags: map[string]string{ServiceRoleTagName: FrontendRoleTagValue}},
-		FrontendClientUpdateNamespaceScope:                    {operation: "FrontendClientUpdateNamespace", tags: map[string]string{ServiceRoleTagName: FrontendRoleTagValue}},
-		FrontendClientListWorkflowExecutionsScope:             {operation: "FrontendClientListWorkflowExecutions", tags: map[string]string{ServiceRoleTagName: FrontendRoleTagValue}},
-		FrontendClientScanWorkflowExecutionsScope:             {operation: "FrontendClientScanWorkflowExecutions", tags: map[string]string{ServiceRoleTagName: FrontendRoleTagValue}},
-		FrontendClientCountWorkflowExecutionsScope:            {operation: "FrontendClientCountWorkflowExecutions", tags: map[string]string{ServiceRoleTagName: FrontendRoleTagValue}},
-		FrontendClientGetSearchAttributesScope:                {operation: "FrontendClientGetSearchAttributes", tags: map[string]string{ServiceRoleTagName: FrontendRoleTagValue}},
-		FrontendClientGetClusterInfoScope:                     {operation: "FrontendClientGetClusterInfoScope", tags: map[string]string{ServiceRoleTagName: FrontendRoleTagValue}},
-		FrontendClientGetSystemInfoScope:                      {operation: "FrontendClientGetSystemInfoScope", tags: map[string]string{ServiceRoleTagName: FrontendRoleTagValue}},
-		FrontendClientListTaskQueuePartitionsScope:            {operation: "FrontendClientListTaskQueuePartitions", tags: map[string]string{ServiceRoleTagName: FrontendRoleTagValue}},
-		FrontendClientCreateScheduleScope:                     {operation: "FrontendClientCreateSchedule", tags: map[string]string{ServiceRoleTagName: FrontendRoleTagValue}},
-		FrontendClientDescribeScheduleScope:                   {operation: "FrontendClientDescribeSchedule", tags: map[string]string{ServiceRoleTagName: FrontendRoleTagValue}},
-		FrontendClientUpdateScheduleScope:                     {operation: "FrontendClientUpdateSchedule", tags: map[string]string{ServiceRoleTagName: FrontendRoleTagValue}},
-		FrontendClientPatchScheduleScope:                      {operation: "FrontendClientPatchSchedule", tags: map[string]string{ServiceRoleTagName: FrontendRoleTagValue}},
-		FrontendClientListScheduleMatchingTimesScope:          {operation: "FrontendClientListScheduleMatchingTimes", tags: map[string]string{ServiceRoleTagName: FrontendRoleTagValue}},
-		FrontendClientDeleteScheduleScope:                     {operation: "FrontendClientDeleteSchedule", tags: map[string]string{ServiceRoleTagName: FrontendRoleTagValue}},
-		FrontendClientListSchedulesScope:                      {operation: "FrontendClientListSchedules", tags: map[string]string{ServiceRoleTagName: FrontendRoleTagValue}},
-		FrontendClientUpdateWorkerBuildIdOrderingScope:        {operation: "FrontendClientUpdateWorkerBuildIdOrdering", tags: map[string]string{ServiceRoleTagName: FrontendRoleTagValue}},
-		FrontendClientGetWorkerBuildIdOrderingScope:           {operation: "FrontendClientGetWorkerBuildIdOrdering", tags: map[string]string{ServiceRoleTagName: FrontendRoleTagValue}},
-		FrontendClientUpdateWorkflowScope:                     {operation: "FrontendClientUpdateWorkflow", tags: map[string]string{ServiceRoleTagName: FrontendRoleTagValue}},
-
-		AdminClientAddSearchAttributesScope:              {operation: "AdminClientAddSearchAttributes", tags: map[string]string{ServiceRoleTagName: AdminRoleTagValue}},
-		AdminClientRemoveSearchAttributesScope:           {operation: "AdminClientRemoveSearchAttributes", tags: map[string]string{ServiceRoleTagName: AdminRoleTagValue}},
-		AdminClientGetSearchAttributesScope:              {operation: "AdminClientGetSearchAttributes", tags: map[string]string{ServiceRoleTagName: AdminRoleTagValue}},
-		AdminClientDescribeHistoryHostScope:              {operation: "AdminClientDescribeHistoryHost", tags: map[string]string{ServiceRoleTagName: AdminRoleTagValue}},
-		AdminClientRebuildMutableStateScope:              {operation: "AdminClientRebuildMutableState", tags: map[string]string{ServiceRoleTagName: AdminRoleTagValue}},
-		AdminClientDescribeMutableStateScope:             {operation: "AdminClientDescribeMutableState", tags: map[string]string{ServiceRoleTagName: AdminRoleTagValue}},
-		AdminClientGetWorkflowExecutionRawHistoryV2Scope: {operation: "AdminClientGetWorkflowExecutionRawHistoryV2", tags: map[string]string{ServiceRoleTagName: AdminRoleTagValue}},
-		AdminClientDescribeClusterScope:                  {operation: "AdminClientDescribeCluster", tags: map[string]string{ServiceRoleTagName: AdminRoleTagValue}},
-		AdminClientListClustersScope:                     {operation: "AdminClientListClusters", tags: map[string]string{ServiceRoleTagName: AdminRoleTagValue}},
-		AdminClientAddOrUpdateRemoteClusterScope:         {operation: "AdminClientAddOrUpdateRemoteCluster", tags: map[string]string{ServiceRoleTagName: AdminRoleTagValue}},
-		AdminClientRemoveRemoteClusterScope:              {operation: "AdminClientRemoveRemoteCluster", tags: map[string]string{ServiceRoleTagName: AdminRoleTagValue}},
-		AdminClientRefreshWorkflowTasksScope:             {operation: "AdminClientRefreshWorkflowTasks", tags: map[string]string{ServiceRoleTagName: AdminRoleTagValue}},
-		AdminClientResendReplicationTasksScope:           {operation: "AdminClientResendReplicationTasks", tags: map[string]string{ServiceRoleTagName: AdminRoleTagValue}},
-		AdminClientGetTaskQueueTasksScope:                {operation: "AdminClientGetTaskQueueTasks", tags: map[string]string{ServiceRoleTagName: AdminRoleTagValue}},
-		AdminClientListClusterMembersScope:               {operation: "AdminClientListClusterMembers", tags: map[string]string{ServiceRoleTagName: AdminRoleTagValue}},
-		AdminClientCloseShardScope:                       {operation: "AdminClientCloseShard", tags: map[string]string{ServiceRoleTagName: AdminRoleTagValue}},
-		AdminClientGetShardScope:                         {operation: "AdminClientGetShard", tags: map[string]string{ServiceRoleTagName: AdminRoleTagValue}},
-		AdminClientListHistoryTasksScope:                 {operation: "AdminClientListHistoryTasks", tags: map[string]string{ServiceRoleTagName: AdminRoleTagValue}},
-		AdminClientRemoveTaskScope:                       {operation: "AdminClientRemoveTask", tags: map[string]string{ServiceRoleTagName: AdminRoleTagValue}},
-		AdminClientGetReplicationMessagesScope:           {operation: "AdminClientGetReplicationMessagesScope", tags: map[string]string{ServiceRoleTagName: AdminRoleTagValue}},
-		AdminClientGetNamespaceReplicationMessagesScope:  {operation: "AdminClientGetNamespaceReplicationMessagesScope", tags: map[string]string{ServiceRoleTagName: AdminRoleTagValue}},
-		AdminClientGetDLQReplicationMessagesScope:        {operation: "AdminClientGetDLQReplicationMessagesScope", tags: map[string]string{ServiceRoleTagName: AdminRoleTagValue}},
-		AdminClientReapplyEventsScope:                    {operation: "AdminClientReapplyEventsScope", tags: map[string]string{ServiceRoleTagName: AdminRoleTagValue}},
-		AdminClientGetDLQMessagesScope:                   {operation: "AdminClientGetDLQMessages", tags: map[string]string{ServiceRoleTagName: AdminRoleTagValue}},
-		AdminClientPurgeDLQMessagesScope:                 {operation: "AdminClientPurgeDLQMessages", tags: map[string]string{ServiceRoleTagName: AdminRoleTagValue}},
-		AdminClientMergeDLQMessagesScope:                 {operation: "AdminClientMergeDLQMessages", tags: map[string]string{ServiceRoleTagName: AdminRoleTagValue}},
-		AdminClientDeleteWorkflowExecutionScope:          {operation: "AdminClientDeleteWorkflowExecution", tags: map[string]string{ServiceRoleTagName: AdminRoleTagValue}},
-
-		DCRedirectionDeleteWorkflowExecutionScope:            {operation: "DCRedirectionDeleteWorkflowExecution", tags: map[string]string{ServiceRoleTagName: DCRedirectionRoleTagValue}},
-		DCRedirectionDeprecateNamespaceScope:                 {operation: "DCRedirectionDeprecateNamespace", tags: map[string]string{ServiceRoleTagName: DCRedirectionRoleTagValue}},
-		DCRedirectionDescribeNamespaceScope:                  {operation: "DCRedirectionDescribeNamespace", tags: map[string]string{ServiceRoleTagName: DCRedirectionRoleTagValue}},
-		DCRedirectionDescribeTaskQueueScope:                  {operation: "DCRedirectionDescribeTaskQueue", tags: map[string]string{ServiceRoleTagName: DCRedirectionRoleTagValue}},
-		DCRedirectionDescribeWorkflowExecutionScope:          {operation: "DCRedirectionDescribeWorkflowExecution", tags: map[string]string{ServiceRoleTagName: DCRedirectionRoleTagValue}},
-		DCRedirectionGetWorkflowExecutionHistoryScope:        {operation: "DCRedirectionGetWorkflowExecutionHistory", tags: map[string]string{ServiceRoleTagName: DCRedirectionRoleTagValue}},
-		DCRedirectionGetWorkflowExecutionHistoryReverseScope: {operation: "DCRedirectionGetWorkflowExecutionHistoryReverse", tags: map[string]string{ServiceRoleTagName: DCRedirectionRoleTagValue}},
-		DCRedirectionGetWorkflowExecutionRawHistoryScope:     {operation: "DCRedirectionGetWorkflowExecutionRawHistoryScope", tags: map[string]string{ServiceRoleTagName: DCRedirectionRoleTagValue}},
-		DCRedirectionPollForWorkflowExecutionRawHistoryScope: {operation: "DCRedirectionPollForWorkflowExecutionRawHistoryScope", tags: map[string]string{ServiceRoleTagName: DCRedirectionRoleTagValue}},
-		DCRedirectionListArchivedWorkflowExecutionsScope:     {operation: "DCRedirectionListArchivedWorkflowExecutions", tags: map[string]string{ServiceRoleTagName: DCRedirectionRoleTagValue}},
-		DCRedirectionListClosedWorkflowExecutionsScope:       {operation: "DCRedirectionListClosedWorkflowExecutions", tags: map[string]string{ServiceRoleTagName: DCRedirectionRoleTagValue}},
-		DCRedirectionListNamespacesScope:                     {operation: "DCRedirectionListNamespaces", tags: map[string]string{ServiceRoleTagName: DCRedirectionRoleTagValue}},
-		DCRedirectionListOpenWorkflowExecutionsScope:         {operation: "DCRedirectionListOpenWorkflowExecutions", tags: map[string]string{ServiceRoleTagName: DCRedirectionRoleTagValue}},
-		DCRedirectionListWorkflowExecutionsScope:             {operation: "DCRedirectionListWorkflowExecutions", tags: map[string]string{ServiceRoleTagName: DCRedirectionRoleTagValue}},
-		DCRedirectionScanWorkflowExecutionsScope:             {operation: "DCRedirectionScanWorkflowExecutions", tags: map[string]string{ServiceRoleTagName: DCRedirectionRoleTagValue}},
-		DCRedirectionCountWorkflowExecutionsScope:            {operation: "DCRedirectionCountWorkflowExecutions", tags: map[string]string{ServiceRoleTagName: DCRedirectionRoleTagValue}},
-		DCRedirectionGetSearchAttributesScope:                {operation: "DCRedirectionGetSearchAttributes", tags: map[string]string{ServiceRoleTagName: DCRedirectionRoleTagValue}},
-		DCRedirectionPollActivityTaskQueueScope:              {operation: "DCRedirectionPollActivityTaskQueue", tags: map[string]string{ServiceRoleTagName: DCRedirectionRoleTagValue}},
-		DCRedirectionPollWorkflowTaskQueueScope:              {operation: "DCRedirectionPollWorkflowTaskQueue", tags: map[string]string{ServiceRoleTagName: DCRedirectionRoleTagValue}},
-		DCRedirectionQueryWorkflowScope:                      {operation: "DCRedirectionQueryWorkflow", tags: map[string]string{ServiceRoleTagName: DCRedirectionRoleTagValue}},
-		DCRedirectionRecordActivityTaskHeartbeatScope:        {operation: "DCRedirectionRecordActivityTaskHeartbeat", tags: map[string]string{ServiceRoleTagName: DCRedirectionRoleTagValue}},
-		DCRedirectionRecordActivityTaskHeartbeatByIdScope:    {operation: "DCRedirectionRecordActivityTaskHeartbeatById", tags: map[string]string{ServiceRoleTagName: DCRedirectionRoleTagValue}},
-		DCRedirectionRegisterNamespaceScope:                  {operation: "DCRedirectionRegisterNamespace", tags: map[string]string{ServiceRoleTagName: DCRedirectionRoleTagValue}},
-		DCRedirectionRequestCancelWorkflowExecutionScope:     {operation: "DCRedirectionRequestCancelWorkflowExecution", tags: map[string]string{ServiceRoleTagName: DCRedirectionRoleTagValue}},
-		DCRedirectionResetStickyTaskQueueScope:               {operation: "DCRedirectionResetStickyTaskQueue", tags: map[string]string{ServiceRoleTagName: DCRedirectionRoleTagValue}},
-		DCRedirectionResetWorkflowExecutionScope:             {operation: "DCRedirectionResetWorkflowExecution", tags: map[string]string{ServiceRoleTagName: DCRedirectionRoleTagValue}},
-		DCRedirectionRespondActivityTaskCanceledScope:        {operation: "DCRedirectionRespondActivityTaskCanceled", tags: map[string]string{ServiceRoleTagName: DCRedirectionRoleTagValue}},
-		DCRedirectionRespondActivityTaskCanceledByIdScope:    {operation: "DCRedirectionRespondActivityTaskCanceledById", tags: map[string]string{ServiceRoleTagName: DCRedirectionRoleTagValue}},
-		DCRedirectionRespondActivityTaskCompletedScope:       {operation: "DCRedirectionRespondActivityTaskCompleted", tags: map[string]string{ServiceRoleTagName: DCRedirectionRoleTagValue}},
-		DCRedirectionRespondActivityTaskCompletedByIdScope:   {operation: "DCRedirectionRespondActivityTaskCompletedById", tags: map[string]string{ServiceRoleTagName: DCRedirectionRoleTagValue}},
-		DCRedirectionRespondActivityTaskFailedScope:          {operation: "DCRedirectionRespondActivityTaskFailed", tags: map[string]string{ServiceRoleTagName: DCRedirectionRoleTagValue}},
-		DCRedirectionRespondActivityTaskFailedByIdScope:      {operation: "DCRedirectionRespondActivityTaskFailedById", tags: map[string]string{ServiceRoleTagName: DCRedirectionRoleTagValue}},
-		DCRedirectionRespondWorkflowTaskCompletedScope:       {operation: "DCRedirectionRespondWorkflowTaskCompleted", tags: map[string]string{ServiceRoleTagName: DCRedirectionRoleTagValue}},
-		DCRedirectionRespondWorkflowTaskFailedScope:          {operation: "DCRedirectionRespondWorkflowTaskFailed", tags: map[string]string{ServiceRoleTagName: DCRedirectionRoleTagValue}},
-		DCRedirectionRespondQueryTaskCompletedScope:          {operation: "DCRedirectionRespondQueryTaskCompleted", tags: map[string]string{ServiceRoleTagName: DCRedirectionRoleTagValue}},
-		DCRedirectionSignalWithStartWorkflowExecutionScope:   {operation: "DCRedirectionSignalWithStartWorkflowExecution", tags: map[string]string{ServiceRoleTagName: DCRedirectionRoleTagValue}},
-		DCRedirectionSignalWorkflowExecutionScope:            {operation: "DCRedirectionSignalWorkflowExecution", tags: map[string]string{ServiceRoleTagName: DCRedirectionRoleTagValue}},
-		DCRedirectionStartWorkflowExecutionScope:             {operation: "DCRedirectionStartWorkflowExecution", tags: map[string]string{ServiceRoleTagName: DCRedirectionRoleTagValue}},
-		DCRedirectionTerminateWorkflowExecutionScope:         {operation: "DCRedirectionTerminateWorkflowExecution", tags: map[string]string{ServiceRoleTagName: DCRedirectionRoleTagValue}},
-		DCRedirectionUpdateNamespaceScope:                    {operation: "DCRedirectionUpdateNamespace", tags: map[string]string{ServiceRoleTagName: DCRedirectionRoleTagValue}},
-		DCRedirectionListTaskQueuePartitionsScope:            {operation: "DCRedirectionListTaskQueuePartitions", tags: map[string]string{ServiceRoleTagName: DCRedirectionRoleTagValue}},
-		DCRedirectionCreateScheduleScope:                     {operation: "DCRedirectionCreateSchedule", tags: map[string]string{ServiceRoleTagName: DCRedirectionRoleTagValue}},
-		DCRedirectionDescribeScheduleScope:                   {operation: "DCRedirectionDescribeSchedule", tags: map[string]string{ServiceRoleTagName: DCRedirectionRoleTagValue}},
-		DCRedirectionUpdateScheduleScope:                     {operation: "DCRedirectionUpdateSchedule", tags: map[string]string{ServiceRoleTagName: DCRedirectionRoleTagValue}},
-		DCRedirectionPatchScheduleScope:                      {operation: "DCRedirectionPatchSchedule", tags: map[string]string{ServiceRoleTagName: DCRedirectionRoleTagValue}},
-		DCRedirectionListScheduleMatchingTimesScope:          {operation: "DCRedirectionListScheduleMatchingTimes", tags: map[string]string{ServiceRoleTagName: DCRedirectionRoleTagValue}},
-		DCRedirectionDeleteScheduleScope:                     {operation: "DCRedirectionDeleteSchedule", tags: map[string]string{ServiceRoleTagName: DCRedirectionRoleTagValue}},
-		DCRedirectionListSchedulesScope:                      {operation: "DCRedirectionListSchedules", tags: map[string]string{ServiceRoleTagName: DCRedirectionRoleTagValue}},
-		DCRedirectionUpdateWorkerBuildIdOrderingScope:        {operation: "DCRedirectionUpdateWorkerBuildIdOrdering", tags: map[string]string{ServiceRoleTagName: DCRedirectionRoleTagValue}},
-		DCRedirectionGetWorkerBuildIdOrderingScope:           {operation: "DCRedirectionGetWorkerBuildIdOrdering", tags: map[string]string{ServiceRoleTagName: DCRedirectionRoleTagValue}},
-		DCRedirectionUpdateWorkflowScope:                     {operation: "DCRedirectionUpdateWorkflow", tags: map[string]string{ServiceRoleTagName: DCRedirectionRoleTagValue}},
-		DCRedirectionDescribeBatchOperationScope:             {operation: "DCRedirectionDescribeBatchOperation", tags: map[string]string{ServiceRoleTagName: DCRedirectionRoleTagValue}},
-		DCRedirectionListBatchOperationsScope:                {operation: "DCRedirectionListBatchOperations", tags: map[string]string{ServiceRoleTagName: DCRedirectionRoleTagValue}},
-		DCRedirectionStartBatchOperationScope:                {operation: "DCRedirectionStartBatchOperation", tags: map[string]string{ServiceRoleTagName: DCRedirectionRoleTagValue}},
-		DCRedirectionStopBatchOperationScope:                 {operation: "DCRedirectionStopBatchOperation", tags: map[string]string{ServiceRoleTagName: DCRedirectionRoleTagValue}},
-
-		MessagingClientPublishScope:      {operation: "MessagingClientPublish"},
-		MessagingClientPublishBatchScope: {operation: "MessagingClientPublishBatch"},
-
-		NamespaceCacheScope:                                   {operation: "NamespaceCache"},
-		HistoryRereplicationByTransferTaskScope:               {operation: "HistoryRereplicationByTransferTask"},
-		HistoryRereplicationByTimerTaskScope:                  {operation: "HistoryRereplicationByTimerTask"},
-		HistoryRereplicationByHistoryReplicationScope:         {operation: "HistoryRereplicationByHistoryReplication"},
-		HistoryRereplicationByHistoryMetadataReplicationScope: {operation: "HistoryRereplicationByHistoryMetadataReplication"},
-		HistoryRereplicationByActivityReplicationScope:        {operation: "HistoryRereplicationByActivityReplication"},
-
-		ElasticsearchBulkProcessor: {operation: "ElasticsearchBulkProcessor"},
-		ElasticsearchVisibility:    {operation: "ElasticsearchVisibility"},
-
-		SequentialTaskProcessingScope: {operation: "SequentialTaskProcessing"},
-		ParallelTaskProcessingScope:   {operation: "ParallelTaskProcessing"},
-		TaskSchedulerScope:            {operation: "TaskScheduler"},
-
-		HistoryArchiverScope:    {operation: "HistoryArchiver"},
-		VisibilityArchiverScope: {operation: "VisibilityArchiver"},
-
-		BlobstoreClientUploadScope:          {operation: "BlobstoreClientUpload", tags: map[string]string{ServiceRoleTagName: BlobstoreRoleTagValue}},
-		BlobstoreClientDownloadScope:        {operation: "BlobstoreClientDownload", tags: map[string]string{ServiceRoleTagName: BlobstoreRoleTagValue}},
-		BlobstoreClientGetMetadataScope:     {operation: "BlobstoreClientGetMetadata", tags: map[string]string{ServiceRoleTagName: BlobstoreRoleTagValue}},
-		BlobstoreClientExistsScope:          {operation: "BlobstoreClientExists", tags: map[string]string{ServiceRoleTagName: BlobstoreRoleTagValue}},
-		BlobstoreClientDeleteScope:          {operation: "BlobstoreClientDelete", tags: map[string]string{ServiceRoleTagName: BlobstoreRoleTagValue}},
-		BlobstoreClientDirectoryExistsScope: {operation: "BlobstoreClientDirectoryExists", tags: map[string]string{ServiceRoleTagName: BlobstoreRoleTagValue}},
-
-		DynamicConfigScope: {operation: "DynamicConfig"},
-	},
-	// Frontend Scope Names
-	Frontend: {
-		// AdminService API scope co-locates with frontend
-		AdminRemoveTaskScope:                       {operation: "AdminRemoveTask"},
-		AdminCloseShardScope:                       {operation: "AdminCloseShard"},
-		AdminGetShardScope:                         {operation: "AdminGetShard"},
-		AdminListHistoryTasksScope:                 {operation: "AdminListHistoryTasks"},
-		AdminGetDLQMessagesScope:                   {operation: "AdminGetDLQMessages"},
-		AdminPurgeDLQMessagesScope:                 {operation: "AdminPurgeDLQMessages"},
-		AdminMergeDLQMessagesScope:                 {operation: "AdminMergeDLQMessages"},
-		AdminDescribeHistoryHostScope:              {operation: "AdminDescribeHistoryHost"},
-		AdminAddSearchAttributesScope:              {operation: "AdminAddSearchAttributes"},
-		AdminRemoveSearchAttributesScope:           {operation: "AdminRemoveSearchAttributes"},
-		AdminGetSearchAttributesScope:              {operation: "AdminGetSearchAttributes"},
-		AdminRebuildMutableStateScope:              {operation: "AdminRebuildMutableState"},
-		AdminDescribeMutableStateScope:             {operation: "AdminDescribeMutableState"},
-		AdminGetWorkflowExecutionRawHistoryV2Scope: {operation: "AdminGetWorkflowExecutionRawHistoryV2"},
-		AdminGetReplicationMessagesScope:           {operation: "AdminGetReplicationMessages"},
-		AdminListClusterMembersScope:               {operation: "AdminListClusterMembers"},
-		AdminGetNamespaceReplicationMessagesScope:  {operation: "AdminGetNamespaceReplicationMessages"},
-		AdminGetDLQReplicationMessagesScope:        {operation: "AdminGetDLQReplicationMessages"},
-		AdminReapplyEventsScope:                    {operation: "AdminReapplyEvents"},
-		AdminRefreshWorkflowTasksScope:             {operation: "AdminRefreshWorkflowTasks"},
-		AdminResendReplicationTasksScope:           {operation: "AdminResendReplicationTasks"},
-		AdminGetTaskQueueTasksScope:                {operation: "AdminGetTaskQueueTasks"},
-		AdminDescribeClusterScope:                  {operation: "AdminDescribeCluster"},
-		AdminListClustersScope:                     {operation: "AdminListClusters"},
-		AdminAddOrUpdateRemoteClusterScope:         {operation: "AdminAddOrUpdateRemoteCluster"},
-		AdminRemoveRemoteClusterScope:              {operation: "AdminRemoveRemoteCluster"},
-		AdminDeleteWorkflowExecutionScope:          {operation: "AdminDeleteWorkflowExecution"},
-		// Operator Service API
-		OperatorAddSearchAttributesScope:      {operation: "OperatorAddSearchAttributes"},
-		OperatorRemoveSearchAttributesScope:   {operation: "OperatorRemoveSearchAttributes"},
-		OperatorListSearchAttributesScope:     {operation: "OperatorListSearchAttributes"},
-		OperatorDeleteNamespaceScope:          {operation: "OperatorDeleteNamespace"},
-		OperatorAddOrUpdateRemoteClusterScope: {operation: "OperatorAddOrUpdateRemoteCluster"},
-		OperatorDeleteWorkflowExecutionScope:  {operation: "OperatorDeleteWorkflowExecution"},
-		OperatorListClustersScope:             {operation: "OperatorListClusters"},
-		OperatorRemoveRemoteClusterScope:      {operation: "OperatorRemoveRemoteCluster"},
-
-		// Workflow Service API
-		FrontendStartWorkflowExecutionScope:             {operation: "StartWorkflowExecution"},
-		FrontendPollWorkflowTaskQueueScope:              {operation: "PollWorkflowTaskQueue"},
-		FrontendPollActivityTaskQueueScope:              {operation: "PollActivityTaskQueue"},
-		FrontendRecordActivityTaskHeartbeatScope:        {operation: "RecordActivityTaskHeartbeat"},
-		FrontendRecordActivityTaskHeartbeatByIdScope:    {operation: "RecordActivityTaskHeartbeatById"},
-		FrontendRespondWorkflowTaskCompletedScope:       {operation: "RespondWorkflowTaskCompleted"},
-		FrontendRespondWorkflowTaskFailedScope:          {operation: "RespondWorkflowTaskFailed"},
-		FrontendRespondQueryTaskCompletedScope:          {operation: "RespondQueryTaskCompleted"},
-		FrontendRespondActivityTaskCompletedScope:       {operation: "RespondActivityTaskCompleted"},
-		FrontendRespondActivityTaskFailedScope:          {operation: "RespondActivityTaskFailed"},
-		FrontendRespondActivityTaskCanceledScope:        {operation: "RespondActivityTaskCanceled"},
-		FrontendRespondActivityTaskCompletedByIdScope:   {operation: "RespondActivityTaskCompletedById"},
-		FrontendRespondActivityTaskFailedByIdScope:      {operation: "RespondActivityTaskFailedById"},
-		FrontendRespondActivityTaskCanceledByIdScope:    {operation: "RespondActivityTaskCanceledById"},
-		FrontendGetWorkflowExecutionHistoryScope:        {operation: "GetWorkflowExecutionHistory"},
-		FrontendGetWorkflowExecutionHistoryReverseScope: {operation: "GetWorkflowExecutionHistoryReverse"},
-		FrontendPollWorkflowExecutionHistoryScope:       {operation: "PollWorkflowExecutionHistory"},
-		FrontendGetWorkflowExecutionRawHistoryScope:     {operation: "GetWorkflowExecutionRawHistory"},
-		FrontendPollForWorkflowExecutionRawHistoryScope: {operation: "PollForWorkflowExecutionRawHistory"},
-		FrontendSignalWorkflowExecutionScope:            {operation: "SignalWorkflowExecution"},
-		FrontendSignalWithStartWorkflowExecutionScope:   {operation: "SignalWithStartWorkflowExecution"},
-		FrontendTerminateWorkflowExecutionScope:         {operation: "TerminateWorkflowExecution"},
-		FrontendDeleteWorkflowExecutionScope:            {operation: "DeleteWorkflowExecution"},
-		FrontendResetWorkflowExecutionScope:             {operation: "ResetWorkflowExecution"},
-		FrontendRequestCancelWorkflowExecutionScope:     {operation: "RequestCancelWorkflowExecution"},
-		FrontendListArchivedWorkflowExecutionsScope:     {operation: "ListArchivedWorkflowExecutions"},
-		FrontendListOpenWorkflowExecutionsScope:         {operation: "ListOpenWorkflowExecutions"},
-		FrontendListClosedWorkflowExecutionsScope:       {operation: "ListClosedWorkflowExecutions"},
-		FrontendListWorkflowExecutionsScope:             {operation: "ListWorkflowExecutions"},
-		FrontendScanWorkflowExecutionsScope:             {operation: "ScanWorkflowExecutions"},
-		FrontendCountWorkflowExecutionsScope:            {operation: "CountWorkflowExecutions"},
-		FrontendRegisterNamespaceScope:                  {operation: "RegisterNamespace"},
-		FrontendDescribeNamespaceScope:                  {operation: "DescribeNamespace"},
-		FrontendListNamespacesScope:                     {operation: "ListNamespaces"},
-		FrontendUpdateNamespaceScope:                    {operation: "UpdateNamespace"},
-		FrontendDeprecateNamespaceScope:                 {operation: "DeprecateNamespace"},
-		FrontendQueryWorkflowScope:                      {operation: "QueryWorkflow"},
-		FrontendDescribeWorkflowExecutionScope:          {operation: "DescribeWorkflowExecution"},
-		FrontendListTaskQueuePartitionsScope:            {operation: "ListTaskQueuePartitions"},
-		FrontendDescribeTaskQueueScope:                  {operation: "DescribeTaskQueue"},
-		FrontendResetStickyTaskQueueScope:               {operation: "ResetStickyTaskQueue"},
-		FrontendGetSearchAttributesScope:                {operation: "GetSearchAttributes"},
-		FrontendGetClusterInfoScope:                     {operation: "GetClusterInfo"},
-		FrontendGetSystemInfoScope:                      {operation: "GetSystemInfo"},
-		FrontendCreateScheduleScope:                     {operation: "CreateSchedule"},
-		FrontendDescribeScheduleScope:                   {operation: "DescribeSchedule"},
-		FrontendUpdateScheduleScope:                     {operation: "UpdateSchedule"},
-		FrontendPatchScheduleScope:                      {operation: "PatchSchedule"},
-		FrontendListScheduleMatchingTimesScope:          {operation: "ListScheduleMatchingTimes"},
-		FrontendDeleteScheduleScope:                     {operation: "DeleteSchedule"},
-		FrontendListSchedulesScope:                      {operation: "ListSchedules"},
-		FrontendUpdateWorkerBuildIdOrderingScope:        {operation: "UpdateWorkerBuildIdOrdering"},
-		FrontendGetWorkerBuildIdOrderingScope:           {operation: "GetWorkerBuildIdOrdering"},
-		FrontendUpdateWorkflowScope:                     {operation: "UpdateWorkflow"},
-		FrontendDescribeBatchOperationScope:             {operation: "DescribeBatchOperation"},
-		FrontendListBatchOperationsScope:                {operation: "ListBatchOperations"},
-		FrontendStartBatchOperationScope:                {operation: "StartBatchOperation"},
-		FrontendStopBatchOperationScope:                 {operation: "StopBatchOperation"},
-		VersionCheckScope:                               {operation: "VersionCheck"},
-		AuthorizationScope:                              {operation: "Authorization"},
-	},
-	// History Scope Names
-	History: {
-		HistoryStartWorkflowExecutionScope:                 {operation: "StartWorkflowExecution"},
-		HistoryRecordActivityTaskHeartbeatScope:            {operation: "RecordActivityTaskHeartbeat"},
-		HistoryRespondWorkflowTaskCompletedScope:           {operation: "RespondWorkflowTaskCompleted"},
-		HistoryRespondWorkflowTaskFailedScope:              {operation: "RespondWorkflowTaskFailed"},
-		HistoryRespondActivityTaskCompletedScope:           {operation: "RespondActivityTaskCompleted"},
-		HistoryRespondActivityTaskFailedScope:              {operation: "RespondActivityTaskFailed"},
-		HistoryRespondActivityTaskCanceledScope:            {operation: "RespondActivityTaskCanceled"},
-		HistoryGetMutableStateScope:                        {operation: "GetMutableState"},
-		HistoryPollMutableStateScope:                       {operation: "PollMutableState"},
-		HistoryResetStickyTaskQueueScope:                   {operation: "ResetStickyTaskQueueScope"},
-		HistoryDescribeWorkflowExecutionScope:              {operation: "DescribeWorkflowExecution"},
-		HistoryRecordWorkflowTaskStartedScope:              {operation: "RecordWorkflowTaskStarted"},
-		HistoryRecordActivityTaskStartedScope:              {operation: "RecordActivityTaskStarted"},
-		HistorySignalWorkflowExecutionScope:                {operation: "SignalWorkflowExecution"},
-		HistorySignalWithStartWorkflowExecutionScope:       {operation: "SignalWithStartWorkflowExecution"},
-		HistoryRemoveSignalMutableStateScope:               {operation: "RemoveSignalMutableState"},
-		HistoryTerminateWorkflowExecutionScope:             {operation: "TerminateWorkflowExecution"},
-		HistoryResetWorkflowExecutionScope:                 {operation: "ResetWorkflowExecution"},
-		HistoryQueryWorkflowScope:                          {operation: "QueryWorkflow"},
-		HistoryProcessDeleteHistoryEventScope:              {operation: "ProcessDeleteHistoryEvent"},
-		HistoryDeleteWorkflowExecutionScope:                {operation: "DeleteWorkflowExecution"},
-		HistoryScheduleWorkflowTaskScope:                   {operation: "ScheduleWorkflowTask"},
-		HistoryVerifyFirstWorkflowTaskScheduled:            {operation: "VerifyFirstWorkflowTaskScheduled"},
-		HistoryRecordChildExecutionCompletedScope:          {operation: "RecordChildExecutionCompleted"},
-		HistoryVerifyChildExecutionCompletionRecordedScope: {operation: "VerifyChildExecutionCompletionRecorded"},
-		HistoryRequestCancelWorkflowExecutionScope:         {operation: "RequestCancelWorkflowExecution"},
-		HistorySyncShardStatusScope:                        {operation: "SyncShardStatus"},
-		HistorySyncActivityScope:                           {operation: "SyncActivity"},
-		HistoryRebuildMutableStateScope:                    {operation: "RebuildMutableState"},
-		HistoryDescribeMutableStateScope:                   {operation: "DescribeMutableState"},
-		HistoryGetReplicationMessagesScope:                 {operation: "GetReplicationMessages"},
-		HistoryGetDLQReplicationMessagesScope:              {operation: "GetDLQReplicationMessages"},
-		HistoryReadDLQMessagesScope:                        {operation: "GetDLQMessages"},
-		HistoryPurgeDLQMessagesScope:                       {operation: "PurgeDLQMessages"},
-		HistoryMergeDLQMessagesScope:                       {operation: "MergeDLQMessages"},
-		HistoryShardControllerScope:                        {operation: "ShardController"},
-		HistoryReapplyEventsScope:                          {operation: "EventReapplication"},
-		HistoryRefreshWorkflowTasksScope:                   {operation: "RefreshWorkflowTasks"},
-		HistoryGenerateLastHistoryReplicationTasksScope:    {operation: "GenerateLastHistoryReplicationTasks"},
-		HistoryGetReplicationStatusScope:                   {operation: "GetReplicationStatus"},
-		HistoryHistoryRemoveTaskScope:                      {operation: "RemoveTask"},
-		HistoryCloseShard:                                  {operation: "CloseShard"},
-		HistoryGetShard:                                    {operation: "GetShard"},
-		HistoryReplicateEventsV2:                           {operation: "ReplicateEventsV2"},
-		HistoryResetStickyTaskQueue:                        {operation: "ResetStickyTaskQueue"},
-		HistoryReapplyEvents:                               {operation: "ReapplyEvents"},
-		HistoryDescribeHistoryHost:                         {operation: "DescribeHistoryHost"},
-		HistoryDeleteWorkflowVisibilityRecordScope:         {operation: "DeleteWorkflowVisibilityRecord"},
-		HistoryUpdateWorkflowScope:                         {operation: "UpdateWorkflow"},
-
-		TaskPriorityAssignerScope:                   {operation: "TaskPriorityAssigner"},
-		TransferQueueProcessorScope:                 {operation: "TransferQueueProcessor"},
-		TransferActiveQueueProcessorScope:           {operation: "TransferActiveQueueProcessor"},
-		TransferStandbyQueueProcessorScope:          {operation: "TransferStandbyQueueProcessor"},
-		TransferActiveTaskActivityScope:             {operation: "TransferActiveTaskActivity"},
-		TransferActiveTaskWorkflowTaskScope:         {operation: "TransferActiveTaskWorkflowTask"},
-		TransferActiveTaskCloseExecutionScope:       {operation: "TransferActiveTaskCloseExecution"},
-		TransferActiveTaskCancelExecutionScope:      {operation: "TransferActiveTaskCancelExecution"},
-		TransferActiveTaskSignalExecutionScope:      {operation: "TransferActiveTaskSignalExecution"},
-		TransferActiveTaskStartChildExecutionScope:  {operation: "TransferActiveTaskStartChildExecution"},
-		TransferActiveTaskResetWorkflowScope:        {operation: "TransferActiveTaskResetWorkflow"},
-		TransferStandbyTaskActivityScope:            {operation: "TransferStandbyTaskActivity"},
-		TransferStandbyTaskWorkflowTaskScope:        {operation: "TransferStandbyTaskWorkflowTask"},
-		TransferStandbyTaskCloseExecutionScope:      {operation: "TransferStandbyTaskCloseExecution"},
-		TransferStandbyTaskCancelExecutionScope:     {operation: "TransferStandbyTaskCancelExecution"},
-		TransferStandbyTaskSignalExecutionScope:     {operation: "TransferStandbyTaskSignalExecution"},
-		TransferStandbyTaskStartChildExecutionScope: {operation: "TransferStandbyTaskStartChildExecution"},
-		TransferStandbyTaskResetWorkflowScope:       {operation: "TransferStandbyTaskResetWorkflow"},
-
-		VisibilityQueueProcessorScope:      {operation: "VisibilityQueueProcessor"},
-		VisibilityTaskStartExecutionScope:  {operation: "VisibilityTaskStartExecution"},
-		VisibilityTaskUpsertExecutionScope: {operation: "VisibilityTaskUpsertExecution"},
-		VisibilityTaskCloseExecutionScope:  {operation: "VisibilityTaskCloseExecution"},
-		VisibilityTaskDeleteExecutionScope: {operation: "VisibilityTaskDeleteExecution"},
-
-		TimerQueueProcessorScope:                  {operation: "TimerQueueProcessor"},
-		TimerActiveQueueProcessorScope:            {operation: "TimerActiveQueueProcessor"},
-		TimerStandbyQueueProcessorScope:           {operation: "TimerStandbyQueueProcessor"},
-		TimerActiveTaskActivityTimeoutScope:       {operation: "TimerActiveTaskActivityTimeout"},
-		TimerActiveTaskWorkflowTaskTimeoutScope:   {operation: "TimerActiveTaskWorkflowTaskTimeout"},
-		TimerActiveTaskUserTimerScope:             {operation: "TimerActiveTaskUserTimer"},
-		TimerActiveTaskWorkflowTimeoutScope:       {operation: "TimerActiveTaskWorkflowTimeout"},
-		TimerActiveTaskActivityRetryTimerScope:    {operation: "TimerActiveTaskActivityRetryTimer"},
-		TimerActiveTaskWorkflowBackoffTimerScope:  {operation: "TimerActiveTaskWorkflowBackoffTimer"},
-		TimerActiveTaskDeleteHistoryEventScope:    {operation: "TimerActiveTaskDeleteHistoryEvent"},
-		TimerStandbyTaskActivityTimeoutScope:      {operation: "TimerStandbyTaskActivityTimeout"},
-		TimerStandbyTaskWorkflowTaskTimeoutScope:  {operation: "TimerStandbyTaskWorkflowTaskTimeout"},
-		TimerStandbyTaskUserTimerScope:            {operation: "TimerStandbyTaskUserTimer"},
-		TimerStandbyTaskWorkflowTimeoutScope:      {operation: "TimerStandbyTaskWorkflowTimeout"},
-		TimerStandbyTaskActivityRetryTimerScope:   {operation: "TimerStandbyTaskActivityRetryTimer"},
-		TimerStandbyTaskWorkflowBackoffTimerScope: {operation: "TimerStandbyTaskWorkflowBackoffTimer"},
-		TimerStandbyTaskDeleteHistoryEventScope:   {operation: "TimerStandbyTaskDeleteHistoryEvent"},
-		HistoryEventNotificationScope:             {operation: "HistoryEventNotification"},
-		ReplicatorQueueProcessorScope:             {operation: "ReplicatorQueueProcessor"},
-		ReplicatorTaskHistoryScope:                {operation: "ReplicatorTaskHistory"},
-		ReplicatorTaskSyncActivityScope:           {operation: "ReplicatorTaskSyncActivity"},
-		ReplicateHistoryEventsScope:               {operation: "ReplicateHistoryEvents"},
-		ShardInfoScope:                            {operation: "ShardInfo"},
-		WorkflowContextScope:                      {operation: "WorkflowContext"},
-		HistoryCacheGetOrCreateScope:              {operation: "HistoryCacheGetOrCreate", tags: map[string]string{CacheTypeTagName: MutableStateCacheTypeTagValue}},
-		HistoryCacheGetOrCreateCurrentScope:       {operation: "HistoryCacheGetOrCreateCurrent", tags: map[string]string{CacheTypeTagName: MutableStateCacheTypeTagValue}},
-		EventsCacheGetEventScope:                  {operation: "EventsCacheGetEvent", tags: map[string]string{CacheTypeTagName: EventsCacheTypeTagValue}},
-		EventsCachePutEventScope:                  {operation: "EventsCachePutEvent", tags: map[string]string{CacheTypeTagName: EventsCacheTypeTagValue}},
-		EventsCacheDeleteEventScope:               {operation: "EventsCacheDeleteEvent", tags: map[string]string{CacheTypeTagName: EventsCacheTypeTagValue}},
-		EventsCacheGetFromStoreScope:              {operation: "EventsCacheGetFromStore", tags: map[string]string{CacheTypeTagName: EventsCacheTypeTagValue}},
-		ExecutionStatsScope:                       {operation: "ExecutionStats"},
-		SessionStatsScope:                         {operation: "SessionStats"},
-		WorkflowCompletionStatsScope:              {operation: "CompletionStats"},
-		ArchiverClientScope:                       {operation: "ArchiverClient"},
-		ReplicationTaskFetcherScope:               {operation: "ReplicationTaskFetcher"},
-		ReplicationTaskCleanupScope:               {operation: "ReplicationTaskCleanup"},
-		ReplicationDLQStatsScope:                  {operation: "ReplicationDLQStats"},
-		SyncShardTaskScope:                        {operation: "SyncShardTask"},
-		SyncActivityTaskScope:                     {operation: "SyncActivityTask"},
-		HistoryMetadataReplicationTaskScope:       {operation: "HistoryMetadataReplicationTask"},
-		HistoryReplicationTaskScope:               {operation: "HistoryReplicationTask"},
-		SyncWorkflowStateTaskScope:                {operation: "SyncWorkflowStateTask"},
-		ReplicatorScope:                           {operation: "Replicator"},
-	},
-	// Matching Scope Names
-	Matching: {
-		MatchingPollWorkflowTaskQueueScope:       {operation: "PollWorkflowTaskQueue"},
-		MatchingPollActivityTaskQueueScope:       {operation: "PollActivityTaskQueue"},
-		MatchingAddActivityTaskScope:             {operation: "AddActivityTask"},
-		MatchingAddWorkflowTaskScope:             {operation: "AddWorkflowTask"},
-		MatchingTaskQueueMgrScope:                {operation: "TaskQueueMgr"},
-		MatchingEngineScope:                      {operation: "MatchingEngine"},
-		MatchingQueryWorkflowScope:               {operation: "QueryWorkflow"},
-		MatchingRespondQueryTaskCompletedScope:   {operation: "RespondQueryTaskCompleted"},
-		MatchingCancelOutstandingPollScope:       {operation: "CancelOutstandingPoll"},
-		MatchingDescribeTaskQueueScope:           {operation: "DescribeTaskQueue"},
-		MatchingListTaskQueuePartitionsScope:     {operation: "ListTaskQueuePartitions"},
-		MatchingUpdateWorkerBuildIdOrderingScope: {operation: "UpdateWorkerBuildIdOrdering"},
-		MatchingGetWorkerBuildIdOrderingScope:    {operation: "GetWorkerBuildIdOrdering"},
-		MatchingInvalidateTaskQueueMetadataScope: {operation: "InvalidateTaskQueueMetadata"},
-		MatchingGetTaskQueueMetadataScope:        {operation: "GetTaskQueueMetadata"},
-	},
-	// Worker Scope Names
-	Worker: {
-		ReplicatorScope:                        {operation: "Replicator"},
-		NamespaceReplicationTaskScope:          {operation: "NamespaceReplicationTask"},
-		HistoryReplicationTaskScope:            {operation: "HistoryReplicationTask"},
-		HistoryMetadataReplicationTaskScope:    {operation: "HistoryMetadataReplicationTask"},
-		SyncShardTaskScope:                     {operation: "SyncShardTask"},
-		SyncActivityTaskScope:                  {operation: "SyncActivityTask"},
-		ESProcessorScope:                       {operation: "ESProcessor"},
-		IndexProcessorScope:                    {operation: "IndexProcessor"},
-		ArchiverDeleteHistoryActivityScope:     {operation: "ArchiverDeleteHistoryActivity"},
-		ArchiverUploadHistoryActivityScope:     {operation: "ArchiverUploadHistoryActivity"},
-		ArchiverArchiveVisibilityActivityScope: {operation: "ArchiverArchiveVisibilityActivity"},
-		ArchiverScope:                          {operation: "Archiver"},
-		ArchiverPumpScope:                      {operation: "ArchiverPump"},
-		ArchiverArchivalWorkflowScope:          {operation: "ArchiverArchivalWorkflow"},
-		TaskQueueScavengerScope:                {operation: "taskqueuescavenger"},
-		ExecutionsScavengerScope:               {operation: "executionsscavenger"},
-		HistoryScavengerScope:                  {operation: "historyscavenger"},
-		BatcherScope:                           {operation: "batcher"},
-		ParentClosePolicyProcessorScope:        {operation: "ParentClosePolicyProcessor"},
-		AddSearchAttributesWorkflowScope:       {operation: "AddSearchAttributesWorkflow"},
-		MigrationWorkflowScope:                 {operation: "MigrationWorkflow"},
-		DeleteNamespaceWorkflowScope:           {operation: "DeleteNamespaceWorkflow"},
-		ReclaimResourcesWorkflowScope:          {operation: "ReclaimResourcesWorkflow"},
-		DeleteExecutionsWorkflowScope:          {operation: "DeleteExecutionsWorkflow"},
-	},
-	Server: {
-		ServerTlsScope: {operation: "ServerTls"},
-	},
-	UnitTestService: {
-		TestScope1: {operation: "test_scope_1_operation"},
-		TestScope2: {operation: "test_scope_2_operation"},
-	},
-}
-
-// Common Metrics enum
-const (
-	ServiceRequests = iota
-	ServicePendingRequests
-	ServiceFailures
-	ServiceErrorWithType
-	ServiceCriticalFailures
-	ServiceLatency
-	ServiceLatencyNoUserLatency
-	ServiceLatencyUserLatency
-	ServiceErrInvalidArgumentCounter
-	ServiceErrNamespaceNotActiveCounter
-	ServiceErrResourceExhaustedCounter
-	ServiceErrNotFoundCounter
-	ServiceErrExecutionAlreadyStartedCounter
-	ServiceErrNamespaceAlreadyExistsCounter
-	ServiceErrCancellationAlreadyRequestedCounter
-	ServiceErrQueryFailedCounter
-	ServiceErrContextCancelledCounter
-	ServiceErrContextTimeoutCounter
-	ServiceErrRetryTaskCounter
-	ServiceErrBadBinaryCounter
-	ServiceErrClientVersionNotSupportedCounter
-	ServiceErrIncompleteHistoryCounter
-	ServiceErrNonDeterministicCounter
-	ServiceErrUnauthorizedCounter
-	ServiceErrAuthorizeFailedCounter
-
-	ActionCounter
-
-	PersistenceRequests
-	PersistenceFailures
-	PersistenceErrorWithType
-	PersistenceLatency
-	PersistenceErrShardExistsCounter
-	PersistenceErrShardOwnershipLostCounter
-	PersistenceErrConditionFailedCounter
-	PersistenceErrCurrentWorkflowConditionFailedCounter
-	PersistenceErrWorkflowConditionFailedCounter
-	PersistenceErrTimeoutCounter
-	PersistenceErrBusyCounter
-	PersistenceErrEntityNotExistsCounter
-	PersistenceErrNamespaceAlreadyExistsCounter
-	PersistenceErrBadRequestCounter
-	PersistenceErrResourceExhaustedCounter
-
-	ClientRequests
-	ClientFailures
-	ClientLatency
-
-	ClientRedirectionRequests
-	ClientRedirectionFailures
-	ClientRedirectionLatency
-
-	ServiceAuthorizationLatency
-
-	NamespaceCachePrepareCallbacksLatency
-	NamespaceCacheCallbacksLatency
-
-	StateTransitionCount
-	HistorySize
-	HistoryCount
-	EventBlobSize
-	SearchAttributesSize
-	MemoSize
-
-	LockRequests
-	LockFailures
-	LockLatency
-
-	ArchivalConfigFailures
-
-	VisibilityPersistenceRequests
-	VisibilityPersistenceErrorWithType
-	VisibilityPersistenceFailures
-	VisibilityPersistenceLatency
-	VisibilityPersistenceResourceExhausted
-
-	SequentialTaskSubmitRequest
-	SequentialTaskSubmitRequestTaskQueueExist
-	SequentialTaskSubmitRequestTaskQueueMissing
-	SequentialTaskSubmitLatency
-	SequentialTaskQueueSize
-	SequentialTaskQueueProcessingLatency
-	SequentialTaskTaskProcessingLatency
-
-	ParallelTaskSubmitRequest
-	ParallelTaskSubmitLatency
-	ParallelTaskTaskProcessingLatency
-
-	PriorityTaskSubmitRequest
-	PriorityTaskSubmitLatency
-
-	HistoryArchiverArchiveNonRetryableErrorCount
-	HistoryArchiverArchiveTransientErrorCount
-	HistoryArchiverArchiveSuccessCount
-	HistoryArchiverHistoryMutatedCount
-	HistoryArchiverTotalUploadSize
-	HistoryArchiverHistorySize
-	HistoryArchiverDuplicateArchivalsCount
-
-	// The following metrics are only used by internal history archiver implemention.
-	// TODO: move them to internal repo once temporal plugin model is in place.
-
-	HistoryArchiverBlobExistsCount
-	HistoryArchiverBlobSize
-	HistoryArchiverRunningDeterministicConstructionCheckCount
-	HistoryArchiverDeterministicConstructionCheckFailedCount
-	HistoryArchiverRunningBlobIntegrityCheckCount
-	HistoryArchiverBlobIntegrityCheckFailedCount
-
-	VisibilityArchiverArchiveNonRetryableErrorCount
-	VisibilityArchiverArchiveTransientErrorCount
-	VisibilityArchiveSuccessCount
-
-	MatchingClientForwardedCounter
-	MatchingClientInvalidTaskQueueName
-
-	NamespaceReplicationTaskAckLevelGauge
-	NamespaceReplicationDLQAckLevelGauge
-	NamespaceReplicationDLQMaxLevelGauge
-
-	// common metrics that are emitted per task queue
-
-	ServiceRequestsPerTaskQueue
-	ServiceFailuresPerTaskQueue
-	ServiceLatencyPerTaskQueue
-	ServiceErrInvalidArgumentPerTaskQueueCounter
-	ServiceErrNamespaceNotActivePerTaskQueueCounter
-	ServiceErrResourceExhaustedPerTaskQueueCounter
-	ServiceErrNotFoundPerTaskQueueCounter
-	ServiceErrExecutionAlreadyStartedPerTaskQueueCounter
-	ServiceErrNamespaceAlreadyExistsPerTaskQueueCounter
-	ServiceErrCancellationAlreadyRequestedPerTaskQueueCounter
-	ServiceErrQueryFailedPerTaskQueueCounter
-	ServiceErrContextTimeoutPerTaskQueueCounter
-	ServiceErrRetryTaskPerTaskQueueCounter
-	ServiceErrBadBinaryPerTaskQueueCounter
-	ServiceErrClientVersionNotSupportedPerTaskQueueCounter
-	ServiceErrIncompleteHistoryPerTaskQueueCounter
-	ServiceErrNonDeterministicPerTaskQueueCounter
-	ServiceErrUnauthorizedPerTaskQueueCounter
-	ServiceErrAuthorizeFailedPerTaskQueueCounter
-	VersionCheckSuccessCount
-	VersionCheckRequestFailedCount
-	VersionCheckFailedCount
-	VersionCheckLatency
-
-	ParentClosePolicyProcessorSuccess
-	ParentClosePolicyProcessorFailures
-
-	AddSearchAttributesWorkflowSuccessCount
-	AddSearchAttributesWorkflowFailuresCount
-
-	ElasticsearchDocumentParseFailuresCount
-	ElasticsearchDocumentGenerateFailuresCount
-
-	DeleteNamespaceWorkflowSuccessCount
-	DeleteNamespaceWorkflowFailuresCount
-
-	NoopImplementationIsUsed
-
-	NumCommonMetrics // Needs to be last on this list for iota numbering
-)
-
-// History Metrics enum
-const (
-	TaskRequests = iota + NumCommonMetrics
-	TaskFailures
-	TaskDiscarded
-	TaskSkipped
-	TaskAttemptTimer
-	TaskStandbyRetryCounter
-	TaskWorkflowBusyCounter
-	TaskNotActiveCounter
-	TaskLimitExceededCounter
-	TaskBatchCompleteCounter
-	TaskLoadLatency
-	TaskScheduleLatency
-	TaskProcessingLatency
-	TaskProcessingUserLatency
-	TaskQueueLatency
-	TaskReschedulerPendingTasks
-	TaskScheduleToStartLatency
-	TaskThrottledCounter
-	TransferTaskMissingEventCounter
-
-	ActivityE2ELatency
-	AckLevelUpdateCounter
-	AckLevelUpdateFailedCounter
-	CommandTypeScheduleActivityCounter
-	CommandTypeCompleteWorkflowCounter
-	CommandTypeFailWorkflowCounter
-	CommandTypeCancelWorkflowCounter
-	CommandTypeStartTimerCounter
-	CommandTypeCancelActivityCounter
-	CommandTypeCancelTimerCounter
-	CommandTypeRecordMarkerCounter
-	CommandTypeCancelExternalWorkflowCounter
-	CommandTypeChildWorkflowCounter
-	CommandTypeContinueAsNewCounter
-	CommandTypeSignalExternalWorkflowCounter
-	CommandTypeModifyWorkflowPropertiesCounter
-	CommandTypeUpsertWorkflowSearchAttributesCounter
-	ActivityEagerExecutionCounter
-	EmptyCompletionCommandsCounter
-	MultipleCompletionCommandsCounter
-	FailedWorkflowTasksCounter
-	WorkflowTaskAttempt
-	StaleMutableStateCounter
-	AutoResetPointsLimitExceededCounter
-	AutoResetPointCorruptionCounter
-	ConcurrencyUpdateFailureCounter
-	ServiceErrTaskAlreadyStartedCounter
-	ServiceErrShardOwnershipLostCounter
-	HeartbeatTimeoutCounter
-	ScheduleToStartTimeoutCounter
-	StartToCloseTimeoutCounter
-	ScheduleToCloseTimeoutCounter
-	NewTimerNotifyCounter
-	AcquireShardsCounter
-	AcquireShardsLatency
-	ShardContextClosedCounter
-	ShardContextCreatedCounter
-	ShardContextRemovedCounter
-	ShardContextAcquisitionLatency
-	ShardInfoReplicationPendingTasksTimer
-	ShardInfoTransferActivePendingTasksTimer
-	ShardInfoTransferStandbyPendingTasksTimer
-	ShardInfoTimerActivePendingTasksTimer
-	ShardInfoTimerStandbyPendingTasksTimer
-	ShardInfoVisibilityPendingTasksTimer
-	ShardInfoReplicationLagHistogram
-	ShardInfoTransferLagHistogram
-	ShardInfoTimerLagTimer
-	ShardInfoVisibilityLagHistogram
-	ShardInfoTransferDiffHistogram
-	ShardInfoTimerDiffTimer
-	ShardInfoTransferFailoverInProgressHistogram
-	ShardInfoTimerFailoverInProgressHistogram
-	ShardInfoTransferFailoverLatencyTimer
-	ShardInfoTimerFailoverLatencyTimer
-	SyncShardFromRemoteCounter
-	SyncShardFromRemoteFailure
-	MembershipChangedCounter
-	NumShardsGauge
-	GetEngineForShardErrorCounter
-	GetEngineForShardLatency
-	RemoveEngineForShardLatency
-	CompleteWorkflowTaskWithStickyEnabledCounter
-	CompleteWorkflowTaskWithStickyDisabledCounter
-	WorkflowTaskHeartbeatTimeoutCounter
-	HistoryEventNotificationQueueingLatency
-	HistoryEventNotificationFanoutLatency
-	HistoryEventNotificationInFlightMessageGauge
-	HistoryEventNotificationFailDeliveryCount
-	EmptyReplicationEventsCounter
-	DuplicateReplicationEventsCounter
-	StaleReplicationEventsCounter
-	ReplicationEventsSizeTimer
-	BufferReplicationTaskTimer
-	UnbufferReplicationTaskTimer
-	HistoryConflictsCounter
-	CompleteTaskFailedCounter
-	CacheRequests
-	CacheFailures
-	CacheLatency
-	CacheMissCounter
-	AcquireLockFailedCounter
-	WorkflowContextCleared
-	MutableStateSize
-	ExecutionInfoSize
-	ExecutionStateSize
-	ActivityInfoSize
-	TimerInfoSize
-	ChildInfoSize
-	RequestCancelInfoSize
-	SignalInfoSize
-	BufferedEventsSize
-	ActivityInfoCount
-	TimerInfoCount
-	ChildInfoCount
-	SignalInfoCount
-	RequestCancelInfoCount
-	BufferedEventsCount
-	TaskCount
-	WorkflowRetryBackoffTimerCount
-	WorkflowCronBackoffTimerCount
-	WorkflowCleanupDeleteCount
-	WorkflowCleanupArchiveCount
-	WorkflowCleanupNopCount
-	WorkflowCleanupDeleteHistoryInlineCount
-	WorkflowSuccessCount
-	WorkflowCancelCount
-	WorkflowFailedCount
-	WorkflowTimeoutCount
-	WorkflowTerminateCount
-	WorkflowContinuedAsNewCount
-	ArchiverClientSendSignalCount
-	ArchiverClientSendSignalFailureCount
-	ArchiverClientHistoryRequestCount
-	ArchiverClientHistoryInlineArchiveAttemptCount
-	ArchiverClientHistoryInlineArchiveFailureCount
-	ArchiverClientVisibilityRequestCount
-	ArchiverClientVisibilityInlineArchiveAttemptCount
-	ArchiverClientVisibilityInlineArchiveFailureCount
-	LastRetrievedMessageID
-	LastProcessedMessageID
-	ReplicationTasksApplied
-	ReplicationTasksFailed
-	ReplicationTasksLag
-	ReplicationLatency
-	ReplicationTasksFetched
-	ReplicationTasksReturned
-	ReplicationTasksAppliedLatency
-	ReplicationDLQFailed
-	ReplicationDLQMaxLevelGauge
-	ReplicationDLQAckLevelGauge
-	GetReplicationMessagesForShardLatency
-	GetDLQReplicationMessagesLatency
-	EventReapplySkippedCount
-	DirectQueryDispatchLatency
-	DirectQueryDispatchStickyLatency
-	DirectQueryDispatchNonStickyLatency
-	DirectQueryDispatchStickySuccessCount
-	DirectQueryDispatchNonStickySuccessCount
-	DirectQueryDispatchClearStickinessLatency
-	DirectQueryDispatchClearStickinessSuccessCount
-	DirectQueryDispatchTimeoutBeforeNonStickyCount
-	WorkflowTaskQueryLatency
-	ConsistentQueryTimeoutCount
-	QueryBeforeFirstWorkflowTaskCount
-	QueryBufferExceededCount
-	QueryRegistryInvalidStateCount
-	WorkerNotSupportsConsistentQueryCount
-	WorkflowTaskTimeoutOverrideCount
-	WorkflowRunTimeoutOverrideCount
-	ReplicationTaskCleanupCount
-	ReplicationTaskCleanupFailure
-	MutableStateChecksumMismatch
-	MutableStateChecksumInvalidated
-
-	ElasticsearchBulkProcessorRequests
-	ElasticsearchBulkProcessorQueuedRequests
-	ElasticsearchBulkProcessorRetries
-	ElasticsearchBulkProcessorFailures
-	ElasticsearchBulkProcessorCorruptedData
-	ElasticsearchBulkProcessorDuplicateRequest
-
-	ElasticsearchBulkProcessorRequestLatency
-	ElasticsearchBulkProcessorCommitLatency
-	ElasticsearchBulkProcessorWaitAddLatency
-	ElasticsearchBulkProcessorWaitStartLatency
-
-	ElasticsearchBulkProcessorBulkSize
-
-	NumHistoryMetrics
-)
-
-// Matching metrics enum
-const (
-	PollSuccessPerTaskQueueCounter = iota + NumHistoryMetrics
-	PollTimeoutPerTaskQueueCounter
-	PollSuccessWithSyncPerTaskQueueCounter
-	LeaseRequestPerTaskQueueCounter
-	LeaseFailurePerTaskQueueCounter
-	ConditionFailedErrorPerTaskQueueCounter
-	RespondQueryTaskFailedPerTaskQueueCounter
-	SyncThrottlePerTaskQueueCounter
-	BufferThrottlePerTaskQueueCounter
-	SyncMatchLatencyPerTaskQueue
-	AsyncMatchLatencyPerTaskQueue
-	ExpiredTasksPerTaskQueueCounter
-	ForwardedPerTaskQueueCounter
-	ForwardTaskCallsPerTaskQueue // Deprecated todo not used
-	ForwardTaskErrorsPerTaskQueue
-	ForwardTaskLatencyPerTaskQueue
-	ForwardQueryCallsPerTaskQueue  // Deprecated todo not used
-	ForwardQueryErrorsPerTaskQueue // Deprecated todo not used
-	ForwardQueryLatencyPerTaskQueue
-	ForwardPollCallsPerTaskQueue  // Deprecated todo not used
-	ForwardPollErrorsPerTaskQueue // Deprecated todo not used
-	ForwardPollLatencyPerTaskQueue
-	LocalToLocalMatchPerTaskQueueCounter
-	LocalToRemoteMatchPerTaskQueueCounter
-	RemoteToLocalMatchPerTaskQueueCounter
-	RemoteToRemoteMatchPerTaskQueueCounter
-	LoadedTaskQueueGauge
-	TaskQueueStartedCounter
-	TaskQueueStoppedCounter
-	TaskWriteThrottlePerTaskQueueCounter
-	TaskWriteLatencyPerTaskQueue
-	TaskLagPerTaskQueueGauge
-	NoRecentPollerTasksPerTaskQueueCounter
-
-	NumMatchingMetrics
-)
-
-// Worker metrics enum
-const (
-	ReplicatorMessages = iota + NumMatchingMetrics
-	ReplicatorFailures
-	ReplicatorLatency
-	ReplicatorDLQFailures
-	ArchiverNonRetryableErrorCount
-	ArchiverStartedCount
-	ArchiverStoppedCount
-	ArchiverCoroutineStartedCount
-	ArchiverCoroutineStoppedCount
-	ArchiverHandleHistoryRequestLatency
-	ArchiverHandleVisibilityRequestLatency
-	ArchiverUploadWithRetriesLatency
-	ArchiverDeleteWithRetriesLatency
-	ArchiverUploadFailedAllRetriesCount
-	ArchiverUploadSuccessCount
-	ArchiverDeleteFailedAllRetriesCount
-	ArchiverDeleteSuccessCount
-	ArchiverHandleVisibilityFailedAllRetiresCount
-	ArchiverHandleVisibilitySuccessCount
-	ArchiverBacklogSizeGauge
-	ArchiverPumpTimeoutCount
-	ArchiverPumpSignalThresholdCount
-	ArchiverPumpTimeoutWithoutSignalsCount
-	ArchiverPumpSignalChannelClosedCount
-	ArchiverWorkflowStartedCount
-	ArchiverNumPumpedRequestsCount
-	ArchiverNumHandledRequestsCount
-	ArchiverPumpedNotEqualHandledCount
-	ArchiverHandleAllRequestsLatency
-	ArchiverWorkflowStoppingCount
-	TaskProcessedCount
-	TaskDeletedCount
-	TaskQueueProcessedCount
-	TaskQueueDeletedCount
-	TaskQueueOutstandingCount
-	ExecutionsOutstandingCount
-	StartedCount
-	StoppedCount
-	ScanDuration
-	ExecutorTasksDoneCount
-	ExecutorTasksErrCount
-	ExecutorTasksDeferredCount
-	ExecutorTasksDroppedCount
-	BatcherProcessorSuccess
-	BatcherProcessorFailures
-	BatcherOperationFailures
-	HistoryScavengerSuccessCount
-	HistoryScavengerErrorCount
-	HistoryScavengerSkipCount
-	NamespaceReplicationEnqueueDLQCount
-	ScavengerValidationRequestsCount
-	ScavengerValidationFailuresCount
-	AddSearchAttributesFailuresCount
-	CatchUpReadyShardCountGauge
-	HandoverReadyShardCountGauge
-
-	DeleteNamespaceSuccessCount
-	RenameNamespaceSuccessCount
-	DeleteExecutionsSuccessCount
-	DeleteNamespaceFailuresCount
-	UpdateNamespaceFailuresCount
-	RenameNamespaceFailuresCount
-	ReadNamespaceFailuresCount
-	ListExecutionsFailuresCount
-	CountExecutionsFailuresCount
-	DeleteExecutionFailuresCount
-	DeleteExecutionNotFoundCount
-	RateLimiterFailuresCount
-
-	NumWorkerMetrics
-)
-
-// Server metrics enum
-const (
-	TlsCertsExpired = iota + NumWorkerMetrics
-	TlsCertsExpiring
-
-	NumServerMetrics
-)
-
-// UnitTestService metrics enum
-const (
-	TestCounterMetric1 = iota + NumServerMetrics
-	TestCounterMetric2
-	TestCounterRollupMetric1
-	TestTimerMetric1
-	TestTimerMetric2
-	TestGaugeMetric1
-	TestGaugeMetric2
-	TestBytesHistogramMetric1
-	TestBytesHistogramMetric2
-	TestDimensionlessHistogramMetric1
-	TestDimensionlessHistogramMetric2
-
-	NumUnitTestServiceMetrics
-)
-
-// MetricDefs record the metrics for all services
-var MetricDefs = map[ServiceIdx]map[int]metricDefinition{
-	Common: {
-		ServiceRequests:                                     NewCounterDef("service_requests"),
-		ServicePendingRequests:                              NewGaugeDef("service_pending_requests"),
-		ServiceFailures:                                     NewCounterDef("service_errors"),
-		ServiceErrorWithType:                                NewCounterDef("service_error_with_type"),
-		ServiceCriticalFailures:                             NewCounterDef("service_errors_critical"),
-		ServiceLatency:                                      NewTimerDef("service_latency"),
-		ServiceLatencyNoUserLatency:                         NewTimerDef("service_latency_nouserlatency"),
-		ServiceLatencyUserLatency:                           NewTimerDef("service_latency_userlatency"),
-		ServiceErrInvalidArgumentCounter:                    NewCounterDef("service_errors_invalid_argument"),
-		ServiceErrNamespaceNotActiveCounter:                 NewCounterDef("service_errors_namespace_not_active"),
-		ServiceErrResourceExhaustedCounter:                  NewCounterDef("service_errors_resource_exhausted"),
-		ServiceErrNotFoundCounter:                           NewCounterDef("service_errors_entity_not_found"),
-		ServiceErrExecutionAlreadyStartedCounter:            NewCounterDef("service_errors_execution_already_started"),
-		ServiceErrNamespaceAlreadyExistsCounter:             NewCounterDef("service_errors_namespace_already_exists"),
-		ServiceErrCancellationAlreadyRequestedCounter:       NewCounterDef("service_errors_cancellation_already_requested"),
-		ServiceErrQueryFailedCounter:                        NewCounterDef("service_errors_query_failed"),
-		ServiceErrContextCancelledCounter:                   NewCounterDef("service_errors_context_cancelled"),
-		ServiceErrContextTimeoutCounter:                     NewCounterDef("service_errors_context_timeout"),
-		ServiceErrRetryTaskCounter:                          NewCounterDef("service_errors_retry_task"),
-		ServiceErrBadBinaryCounter:                          NewCounterDef("service_errors_bad_binary"),
-		ServiceErrClientVersionNotSupportedCounter:          NewCounterDef("service_errors_client_version_not_supported"),
-		ServiceErrIncompleteHistoryCounter:                  NewCounterDef("service_errors_incomplete_history"),
-		ServiceErrNonDeterministicCounter:                   NewCounterDef("service_errors_nondeterministic"),
-		ServiceErrUnauthorizedCounter:                       NewCounterDef("service_errors_unauthorized"),
-		ServiceErrAuthorizeFailedCounter:                    NewCounterDef("service_errors_authorize_failed"),
-		ActionCounter:                                       NewCounterDef("action"),
-		PersistenceRequests:                                 NewCounterDef("persistence_requests"),
-		PersistenceFailures:                                 NewCounterDef("persistence_errors"),
-		PersistenceErrorWithType:                            NewCounterDef("persistence_error_with_type"),
-		PersistenceLatency:                                  NewTimerDef("persistence_latency"),
-		PersistenceErrShardExistsCounter:                    NewCounterDef("persistence_errors_shard_exists"),
-		PersistenceErrShardOwnershipLostCounter:             NewCounterDef("persistence_errors_shard_ownership_lost"),
-		PersistenceErrConditionFailedCounter:                NewCounterDef("persistence_errors_condition_failed"),
-		PersistenceErrCurrentWorkflowConditionFailedCounter: NewCounterDef("persistence_errors_current_workflow_condition_failed"),
-		PersistenceErrWorkflowConditionFailedCounter:        NewCounterDef("persistence_errors_workflow_condition_failed"),
-		PersistenceErrTimeoutCounter:                        NewCounterDef("persistence_errors_timeout"),
-		PersistenceErrBusyCounter:                           NewCounterDef("persistence_errors_busy"),
-		PersistenceErrEntityNotExistsCounter:                NewCounterDef("persistence_errors_entity_not_exists"),
-		PersistenceErrNamespaceAlreadyExistsCounter:         NewCounterDef("persistence_errors_namespace_already_exists"),
-		PersistenceErrBadRequestCounter:                     NewCounterDef("persistence_errors_bad_request"),
-		PersistenceErrResourceExhaustedCounter:              NewCounterDef("persistence_errors_resource_exhausted"),
-		ClientRequests:                                      NewCounterDef("client_requests"),
-		ClientFailures:                                      NewCounterDef("client_errors"),
-		ClientLatency:                                       NewTimerDef("client_latency"),
-		ClientRedirectionRequests:                           NewCounterDef("client_redirection_requests"),
-		ClientRedirectionFailures:                           NewCounterDef("client_redirection_errors"),
-		ClientRedirectionLatency:                            NewTimerDef("client_redirection_latency"),
-		ServiceAuthorizationLatency:                         NewTimerDef("service_authorization_latency"),
-		NamespaceCachePrepareCallbacksLatency:               NewTimerDef("namespace_cache_prepare_callbacks_latency"),
-		NamespaceCacheCallbacksLatency:                      NewTimerDef("namespace_cache_callbacks_latency"),
-		StateTransitionCount:                                NewDimensionlessHistogramDef("state_transition_count"),
-		HistorySize:                                         NewBytesHistogramDef("history_size"),
-		HistoryCount:                                        NewDimensionlessHistogramDef("history_count"),
-		EventBlobSize:                                       NewBytesHistogramDef("event_blob_size"),
-		SearchAttributesSize:                                NewBytesHistogramDef("search_attributes_size"),
-		MemoSize:                                            NewBytesHistogramDef("memo_size"),
-		LockRequests:                                        NewCounterDef("lock_requests"),
-		LockFailures:                                        NewCounterDef("lock_failures"),
-		LockLatency:                                         NewTimerDef("lock_latency"),
-		ArchivalConfigFailures:                              NewCounterDef("archivalconfig_failures"),
-
-		VisibilityPersistenceRequests:          NewCounterDef("visibility_persistence_requests"),
-		VisibilityPersistenceErrorWithType:     NewCounterDef("visibility_persistence_error_with_type"),
-		VisibilityPersistenceFailures:          NewCounterDef("visibility_persistence_errors"),
-		VisibilityPersistenceResourceExhausted: NewCounterDef("visibility_persistence_resource_exhausted"),
-		VisibilityPersistenceLatency:           NewTimerDef("visibility_persistence_latency"),
-
-		SequentialTaskSubmitRequest:                 NewCounterDef("sequentialtask_submit_request"),
-		SequentialTaskSubmitRequestTaskQueueExist:   NewCounterDef("sequentialtask_submit_request_taskqueue_exist"),
-		SequentialTaskSubmitRequestTaskQueueMissing: NewCounterDef("sequentialtask_submit_request_taskqueue_missing"),
-		SequentialTaskSubmitLatency:                 NewTimerDef("sequentialtask_submit_latency"),
-		SequentialTaskQueueSize:                     NewBytesHistogramDef("sequentialtask_queue_size"),
-		SequentialTaskQueueProcessingLatency:        NewTimerDef("sequentialtask_queue_processing_latency"),
-		SequentialTaskTaskProcessingLatency:         NewTimerDef("sequentialtask_task_processing_latency"),
-		ParallelTaskSubmitRequest:                   NewCounterDef("paralleltask_submit_request"),
-		ParallelTaskSubmitLatency:                   NewTimerDef("paralleltask_submit_latency"),
-		ParallelTaskTaskProcessingLatency:           NewTimerDef("paralleltask_task_processing_latency"),
-		PriorityTaskSubmitRequest:                   NewCounterDef("prioritytask_submit_request"),
-		PriorityTaskSubmitLatency:                   NewTimerDef("prioritytask_submit_latency"),
-
-		HistoryArchiverArchiveNonRetryableErrorCount:              NewCounterDef("history_archiver_archive_non_retryable_error"),
-		HistoryArchiverArchiveTransientErrorCount:                 NewCounterDef("history_archiver_archive_transient_error"),
-		HistoryArchiverArchiveSuccessCount:                        NewCounterDef("history_archiver_archive_success"),
-		HistoryArchiverHistoryMutatedCount:                        NewCounterDef("history_archiver_history_mutated"),
-		HistoryArchiverTotalUploadSize:                            NewBytesHistogramDef("history_archiver_total_upload_size"),
-		HistoryArchiverHistorySize:                                NewBytesHistogramDef("history_archiver_history_size"),
-		HistoryArchiverDuplicateArchivalsCount:                    NewCounterDef("history_archiver_duplicate_archivals"),
-		HistoryArchiverBlobExistsCount:                            NewCounterDef("history_archiver_blob_exists"),
-		HistoryArchiverBlobSize:                                   NewBytesHistogramDef("history_archiver_blob_size"),
-		HistoryArchiverRunningDeterministicConstructionCheckCount: NewCounterDef("history_archiver_running_deterministic_construction_check"),
-		HistoryArchiverDeterministicConstructionCheckFailedCount:  NewCounterDef("history_archiver_deterministic_construction_check_failed"),
-		HistoryArchiverRunningBlobIntegrityCheckCount:             NewCounterDef("history_archiver_running_blob_integrity_check"),
-		HistoryArchiverBlobIntegrityCheckFailedCount:              NewCounterDef("history_archiver_blob_integrity_check_failed"),
-		VisibilityArchiverArchiveNonRetryableErrorCount:           NewCounterDef("visibility_archiver_archive_non_retryable_error"),
-		VisibilityArchiverArchiveTransientErrorCount:              NewCounterDef("visibility_archiver_archive_transient_error"),
-		VisibilityArchiveSuccessCount:                             NewCounterDef("visibility_archiver_archive_success"),
-		VersionCheckSuccessCount:                                  NewCounterDef("version_check_success"),
-		VersionCheckFailedCount:                                   NewCounterDef("version_check_failed"),
-		VersionCheckRequestFailedCount:                            NewCounterDef("version_check_request_failed"),
-		VersionCheckLatency:                                       NewTimerDef("version_check_latency"),
-
-		ParentClosePolicyProcessorSuccess:  NewCounterDef("parent_close_policy_processor_requests"),
-		ParentClosePolicyProcessorFailures: NewCounterDef("parent_close_policy_processor_errors"),
-
-		AddSearchAttributesWorkflowSuccessCount:  NewCounterDef("add_search_attributes_workflow_success"),
-		AddSearchAttributesWorkflowFailuresCount: NewCounterDef("add_search_attributes_workflow_failure"),
-
-		DeleteNamespaceWorkflowSuccessCount:  NewCounterDef("delete_namespace_workflow_success"),
-		DeleteNamespaceWorkflowFailuresCount: NewCounterDef("delete_namespace_workflow_failure"),
-
-		MatchingClientForwardedCounter:     NewCounterDef("forwarded"),
-		MatchingClientInvalidTaskQueueName: NewCounterDef("invalid_task_queue_name"),
-
-		NamespaceReplicationTaskAckLevelGauge: NewGaugeDef("namespace_replication_task_ack_level"),
-		NamespaceReplicationDLQAckLevelGauge:  NewGaugeDef("namespace_dlq_ack_level"),
-		NamespaceReplicationDLQMaxLevelGauge:  NewGaugeDef("namespace_dlq_max_level"),
-
-		// per task queue common metrics
-
-		ServiceRequestsPerTaskQueue:                               NewRollupCounterDef("service_requests_per_tl", "service_requests"),
-		ServiceFailuresPerTaskQueue:                               NewRollupCounterDef("service_errors_per_tl", "service_errors"),
-		ServiceLatencyPerTaskQueue:                                NewRollupTimerDef("service_latency_per_tl", "service_latency"),
-		ServiceErrInvalidArgumentPerTaskQueueCounter:              NewRollupCounterDef("service_errors_invalid_argument_per_tl", "service_errors_invalid_argument"),
-		ServiceErrNamespaceNotActivePerTaskQueueCounter:           NewRollupCounterDef("service_errors_namespace_not_active_per_tl", "service_errors_namespace_not_active"),
-		ServiceErrResourceExhaustedPerTaskQueueCounter:            NewRollupCounterDef("service_errors_resource_exhausted_per_tl", "service_errors_resource_exhausted"),
-		ServiceErrNotFoundPerTaskQueueCounter:                     NewRollupCounterDef("service_errors_entity_not_found_per_tl", "service_errors_entity_not_found"),
-		ServiceErrExecutionAlreadyStartedPerTaskQueueCounter:      NewRollupCounterDef("service_errors_execution_already_started_per_tl", "service_errors_execution_already_started"),
-		ServiceErrNamespaceAlreadyExistsPerTaskQueueCounter:       NewRollupCounterDef("service_errors_namespace_already_exists_per_tl", "service_errors_namespace_already_exists"),
-		ServiceErrCancellationAlreadyRequestedPerTaskQueueCounter: NewRollupCounterDef("service_errors_cancellation_already_requested_per_tl", "service_errors_cancellation_already_requested"),
-		ServiceErrQueryFailedPerTaskQueueCounter:                  NewRollupCounterDef("service_errors_query_failed_per_tl", "service_errors_query_failed"),
-		ServiceErrContextTimeoutPerTaskQueueCounter:               NewRollupCounterDef("service_errors_context_timeout_per_tl", "service_errors_context_timeout"),
-		ServiceErrRetryTaskPerTaskQueueCounter:                    NewRollupCounterDef("service_errors_retry_task_per_tl", "service_errors_retry_task"),
-		ServiceErrBadBinaryPerTaskQueueCounter:                    NewRollupCounterDef("service_errors_bad_binary_per_tl", "service_errors_bad_binary"),
-		ServiceErrClientVersionNotSupportedPerTaskQueueCounter:    NewRollupCounterDef("service_errors_client_version_not_supported_per_tl", "service_errors_client_version_not_supported"),
-		ServiceErrIncompleteHistoryPerTaskQueueCounter:            NewRollupCounterDef("service_errors_incomplete_history_per_tl", "service_errors_incomplete_history"),
-		ServiceErrNonDeterministicPerTaskQueueCounter:             NewRollupCounterDef("service_errors_nondeterministic_per_tl", "service_errors_nondeterministic"),
-		ServiceErrUnauthorizedPerTaskQueueCounter:                 NewRollupCounterDef("service_errors_unauthorized_per_tl", "service_errors_unauthorized"),
-		ServiceErrAuthorizeFailedPerTaskQueueCounter:              NewRollupCounterDef("service_errors_authorize_failed_per_tl", "service_errors_authorize_failed"),
-		ElasticsearchDocumentParseFailuresCount:                   NewCounterDef("elasticsearch_document_parse_failures_counter"),
-		ElasticsearchDocumentGenerateFailuresCount:                NewCounterDef("elasticsearch_document_generate_failures_counter"),
-
-		NoopImplementationIsUsed: NewCounterDef("noop_implementation_is_used"),
-	},
-	History: {
-		TaskRequests: NewCounterDef("task_requests"),
-
-		TaskAttemptTimer:         NewDimensionlessHistogramDef("task_attempt"),
-		TaskFailures:             NewCounterDef("task_errors"),
-		TaskDiscarded:            NewCounterDef("task_errors_discarded"),
-		TaskSkipped:              NewCounterDef("task_skipped"),
-		TaskStandbyRetryCounter:  NewCounterDef("task_errors_standby_retry_counter"),
-		TaskWorkflowBusyCounter:  NewCounterDef("task_errors_workflow_busy"),
-		TaskNotActiveCounter:     NewCounterDef("task_errors_not_active_counter"),
-		TaskLimitExceededCounter: NewCounterDef("task_errors_limit_exceeded_counter"),
-
-		TaskScheduleToStartLatency: NewTimerDef("task_schedule_to_start_latency"),
-
-		TaskLoadLatency:           NewTimerDef("task_latency_load"),
-		TaskScheduleLatency:       NewTimerDef("task_latency_schedule"),   // per-attempt
-		TaskProcessingLatency:     NewTimerDef("task_latency_processing"), // per-attempt
-		TaskProcessingUserLatency: NewTimerDef("task_latency_user"),       // per-attempt
-		TaskQueueLatency:          NewTimerDef("task_latency_queue"),      // from task generated to task complete
-
-		TransferTaskMissingEventCounter:                   NewCounterDef("transfer_task_missing_event_counter"),
-		TaskBatchCompleteCounter:                          NewCounterDef("task_batch_complete_counter"),
-		TaskReschedulerPendingTasks:                       NewDimensionlessHistogramDef("task_rescheduler_pending_tasks"),
-		TaskThrottledCounter:                              NewCounterDef("task_throttled_counter"),
-		ActivityE2ELatency:                                NewTimerDef("activity_end_to_end_latency"),
-		AckLevelUpdateCounter:                             NewCounterDef("ack_level_update"),
-		AckLevelUpdateFailedCounter:                       NewCounterDef("ack_level_update_failed"),
-		CommandTypeScheduleActivityCounter:                NewCounterDef("schedule_activity_command"),
-		CommandTypeCompleteWorkflowCounter:                NewCounterDef("complete_workflow_command"),
-		CommandTypeFailWorkflowCounter:                    NewCounterDef("fail_workflow_command"),
-		CommandTypeCancelWorkflowCounter:                  NewCounterDef("cancel_workflow_command"),
-		CommandTypeStartTimerCounter:                      NewCounterDef("start_timer_command"),
-		CommandTypeCancelActivityCounter:                  NewCounterDef("cancel_activity_command"),
-		CommandTypeCancelTimerCounter:                     NewCounterDef("cancel_timer_command"),
-		CommandTypeRecordMarkerCounter:                    NewCounterDef("record_marker_command"),
-		CommandTypeCancelExternalWorkflowCounter:          NewCounterDef("cancel_external_workflow_command"),
-		CommandTypeContinueAsNewCounter:                   NewCounterDef("continue_as_new_command"),
-		CommandTypeSignalExternalWorkflowCounter:          NewCounterDef("signal_external_workflow_command"),
-		CommandTypeUpsertWorkflowSearchAttributesCounter:  NewCounterDef("upsert_workflow_search_attributes_command"),
-		CommandTypeModifyWorkflowPropertiesCounter:        NewCounterDef("modify_workflow_properties_command"),
-		CommandTypeChildWorkflowCounter:                   NewCounterDef("child_workflow_command"),
-		ActivityEagerExecutionCounter:                     NewCounterDef("activity_eager_execution"),
-		EmptyCompletionCommandsCounter:                    NewCounterDef("empty_completion_commands"),
-		MultipleCompletionCommandsCounter:                 NewCounterDef("multiple_completion_commands"),
-		FailedWorkflowTasksCounter:                        NewCounterDef("failed_workflow_tasks"),
-		WorkflowTaskAttempt:                               NewDimensionlessHistogramDef("workflow_task_attempt"),
-		StaleMutableStateCounter:                          NewCounterDef("stale_mutable_state"),
-		AutoResetPointsLimitExceededCounter:               NewCounterDef("auto_reset_points_exceed_limit"),
-		AutoResetPointCorruptionCounter:                   NewCounterDef("auto_reset_point_corruption"),
-		ConcurrencyUpdateFailureCounter:                   NewCounterDef("concurrency_update_failure"),
-		ServiceErrShardOwnershipLostCounter:               NewCounterDef("service_errors_shard_ownership_lost"),
-		ServiceErrTaskAlreadyStartedCounter:               NewCounterDef("service_errors_task_already_started"),
-		HeartbeatTimeoutCounter:                           NewCounterDef("heartbeat_timeout"),
-		ScheduleToStartTimeoutCounter:                     NewCounterDef("schedule_to_start_timeout"),
-		StartToCloseTimeoutCounter:                        NewCounterDef("start_to_close_timeout"),
-		ScheduleToCloseTimeoutCounter:                     NewCounterDef("schedule_to_close_timeout"),
-		NewTimerNotifyCounter:                             NewCounterDef("new_timer_notifications"),
-		AcquireShardsCounter:                              NewCounterDef("acquire_shards_count"),
-		AcquireShardsLatency:                              NewTimerDef("acquire_shards_latency"),
-		ShardContextClosedCounter:                         NewCounterDef("shard_closed_count"),
-		ShardContextCreatedCounter:                        NewCounterDef("sharditem_created_count"),
-		ShardContextRemovedCounter:                        NewCounterDef("sharditem_removed_count"),
-		ShardContextAcquisitionLatency:                    NewTimerDef("sharditem_acquisition_latency"),
-		ShardInfoReplicationPendingTasksTimer:             NewDimensionlessHistogramDef("shardinfo_replication_pending_task"),
-		ShardInfoTransferActivePendingTasksTimer:          NewDimensionlessHistogramDef("shardinfo_transfer_active_pending_task"),
-		ShardInfoTransferStandbyPendingTasksTimer:         NewDimensionlessHistogramDef("shardinfo_transfer_standby_pending_task"),
-		ShardInfoTimerActivePendingTasksTimer:             NewDimensionlessHistogramDef("shardinfo_timer_active_pending_task"),
-		ShardInfoTimerStandbyPendingTasksTimer:            NewDimensionlessHistogramDef("shardinfo_timer_standby_pending_task"),
-		ShardInfoVisibilityPendingTasksTimer:              NewDimensionlessHistogramDef("shardinfo_visibility_pending_task"),
-		ShardInfoReplicationLagHistogram:                  NewDimensionlessHistogramDef("shardinfo_replication_lag"),
-		ShardInfoTransferLagHistogram:                     NewDimensionlessHistogramDef("shardinfo_transfer_lag"),
-		ShardInfoTimerLagTimer:                            NewTimerDef("shardinfo_timer_lag"),
-		ShardInfoVisibilityLagHistogram:                   NewDimensionlessHistogramDef("shardinfo_visibility_lag"),
-		ShardInfoTransferDiffHistogram:                    NewDimensionlessHistogramDef("shardinfo_transfer_diff"),
-		ShardInfoTimerDiffTimer:                           NewTimerDef("shardinfo_timer_diff"),
-		ShardInfoTransferFailoverInProgressHistogram:      NewDimensionlessHistogramDef("shardinfo_transfer_failover_in_progress"),
-		ShardInfoTimerFailoverInProgressHistogram:         NewDimensionlessHistogramDef("shardinfo_timer_failover_in_progress"),
-		ShardInfoTransferFailoverLatencyTimer:             NewTimerDef("shardinfo_transfer_failover_latency"),
-		ShardInfoTimerFailoverLatencyTimer:                NewTimerDef("shardinfo_timer_failover_latency"),
-		SyncShardFromRemoteCounter:                        NewCounterDef("syncshard_remote_count"),
-		SyncShardFromRemoteFailure:                        NewCounterDef("syncshard_remote_failed"),
-		MembershipChangedCounter:                          NewCounterDef("membership_changed_count"),
-		NumShardsGauge:                                    NewGaugeDef("numshards_gauge"),
-		GetEngineForShardErrorCounter:                     NewCounterDef("get_engine_for_shard_errors"),
-		GetEngineForShardLatency:                          NewTimerDef("get_engine_for_shard_latency"),
-		RemoveEngineForShardLatency:                       NewTimerDef("remove_engine_for_shard_latency"),
-		CompleteWorkflowTaskWithStickyEnabledCounter:      NewCounterDef("complete_workflow_task_sticky_enabled_count"),
-		CompleteWorkflowTaskWithStickyDisabledCounter:     NewCounterDef("complete_workflow_task_sticky_disabled_count"),
-		WorkflowTaskHeartbeatTimeoutCounter:               NewCounterDef("workflow_task_heartbeat_timeout_count"),
-		HistoryEventNotificationQueueingLatency:           NewTimerDef("history_event_notification_queueing_latency"),
-		HistoryEventNotificationFanoutLatency:             NewTimerDef("history_event_notification_fanout_latency"),
-		HistoryEventNotificationInFlightMessageGauge:      NewGaugeDef("history_event_notification_inflight_message_gauge"),
-		HistoryEventNotificationFailDeliveryCount:         NewCounterDef("history_event_notification_fail_delivery_count"),
-		EmptyReplicationEventsCounter:                     NewCounterDef("empty_replication_events"),
-		DuplicateReplicationEventsCounter:                 NewCounterDef("duplicate_replication_events"),
-		StaleReplicationEventsCounter:                     NewCounterDef("stale_replication_events"),
-		ReplicationEventsSizeTimer:                        NewTimerDef("replication_events_size"),
-		BufferReplicationTaskTimer:                        NewTimerDef("buffer_replication_tasks"),
-		UnbufferReplicationTaskTimer:                      NewTimerDef("unbuffer_replication_tasks"),
-		HistoryConflictsCounter:                           NewCounterDef("history_conflicts"),
-		CompleteTaskFailedCounter:                         NewCounterDef("complete_task_fail_count"),
-		CacheRequests:                                     NewCounterDef("cache_requests"),
-		CacheFailures:                                     NewCounterDef("cache_errors"),
-		CacheLatency:                                      NewTimerDef("cache_latency"),
-		CacheMissCounter:                                  NewCounterDef("cache_miss"),
-		AcquireLockFailedCounter:                          NewCounterDef("acquire_lock_failed"),
-		WorkflowContextCleared:                            NewCounterDef("workflow_context_cleared"),
-		MutableStateSize:                                  NewBytesHistogramDef("mutable_state_size"),
-		ExecutionInfoSize:                                 NewBytesHistogramDef("execution_info_size"),
-		ExecutionStateSize:                                NewBytesHistogramDef("execution_state_size"),
-		ActivityInfoSize:                                  NewBytesHistogramDef("activity_info_size"),
-		TimerInfoSize:                                     NewBytesHistogramDef("timer_info_size"),
-		ChildInfoSize:                                     NewBytesHistogramDef("child_info_size"),
-		RequestCancelInfoSize:                             NewBytesHistogramDef("request_cancel_info_size"),
-		SignalInfoSize:                                    NewBytesHistogramDef("signal_info_size"),
-		BufferedEventsSize:                                NewBytesHistogramDef("buffered_events_size"),
-		ActivityInfoCount:                                 NewDimensionlessHistogramDef("activity_info_count"),
-		TimerInfoCount:                                    NewDimensionlessHistogramDef("timer_info_count"),
-		ChildInfoCount:                                    NewDimensionlessHistogramDef("child_info_count"),
-		SignalInfoCount:                                   NewDimensionlessHistogramDef("signal_info_count"),
-		RequestCancelInfoCount:                            NewDimensionlessHistogramDef("request_cancel_info_count"),
-		BufferedEventsCount:                               NewDimensionlessHistogramDef("buffered_events_count"),
-		TaskCount:                                         NewDimensionlessHistogramDef("task_count"),
-		WorkflowRetryBackoffTimerCount:                    NewCounterDef("workflow_retry_backoff_timer"),
-		WorkflowCronBackoffTimerCount:                     NewCounterDef("workflow_cron_backoff_timer"),
-		WorkflowCleanupDeleteCount:                        NewCounterDef("workflow_cleanup_delete"),
-		WorkflowCleanupArchiveCount:                       NewCounterDef("workflow_cleanup_archive"),
-		WorkflowCleanupNopCount:                           NewCounterDef("workflow_cleanup_nop"),
-		WorkflowCleanupDeleteHistoryInlineCount:           NewCounterDef("workflow_cleanup_delete_history_inline"),
-		WorkflowSuccessCount:                              NewCounterDef("workflow_success"),
-		WorkflowCancelCount:                               NewCounterDef("workflow_cancel"),
-		WorkflowFailedCount:                               NewCounterDef("workflow_failed"),
-		WorkflowTimeoutCount:                              NewCounterDef("workflow_timeout"),
-		WorkflowTerminateCount:                            NewCounterDef("workflow_terminate"),
-		WorkflowContinuedAsNewCount:                       NewCounterDef("workflow_continued_as_new"),
-		ArchiverClientSendSignalCount:                     NewCounterDef("archiver_client_sent_signal"),
-		ArchiverClientSendSignalFailureCount:              NewCounterDef("archiver_client_send_signal_error"),
-		ArchiverClientHistoryRequestCount:                 NewCounterDef("archiver_client_history_request"),
-		ArchiverClientHistoryInlineArchiveAttemptCount:    NewCounterDef("archiver_client_history_inline_archive_attempt"),
-		ArchiverClientHistoryInlineArchiveFailureCount:    NewCounterDef("archiver_client_history_inline_archive_failure"),
-		ArchiverClientVisibilityRequestCount:              NewCounterDef("archiver_client_visibility_request"),
-		ArchiverClientVisibilityInlineArchiveAttemptCount: NewCounterDef("archiver_client_visibility_inline_archive_attempt"),
-		ArchiverClientVisibilityInlineArchiveFailureCount: NewCounterDef("archiver_client_visibility_inline_archive_failure"),
-		LastRetrievedMessageID:                            NewGaugeDef("last_retrieved_message_id"),
-		LastProcessedMessageID:                            NewGaugeDef("last_processed_message_id"),
-		ReplicationTasksApplied:                           NewCounterDef("replication_tasks_applied"),
-		ReplicationTasksFailed:                            NewCounterDef("replication_tasks_failed"),
-		ReplicationTasksLag:                               NewTimerDef("replication_tasks_lag"),
-		ReplicationLatency:                                NewTimerDef("replication_latency"),
-		ReplicationTasksFetched:                           NewTimerDef("replication_tasks_fetched"),
-		ReplicationTasksReturned:                          NewTimerDef("replication_tasks_returned"),
-		ReplicationTasksAppliedLatency:                    NewTimerDef("replication_tasks_applied_latency"),
-		ReplicationDLQFailed:                              NewCounterDef("replication_dlq_enqueue_failed"),
-		ReplicationDLQMaxLevelGauge:                       NewGaugeDef("replication_dlq_max_level"),
-		ReplicationDLQAckLevelGauge:                       NewGaugeDef("replication_dlq_ack_level"),
-		GetReplicationMessagesForShardLatency:             NewTimerDef("get_replication_messages_for_shard"),
-		GetDLQReplicationMessagesLatency:                  NewTimerDef("get_dlq_replication_messages"),
-		EventReapplySkippedCount:                          NewCounterDef("event_reapply_skipped_count"),
-		DirectQueryDispatchLatency:                        NewTimerDef("direct_query_dispatch_latency"),
-		DirectQueryDispatchStickyLatency:                  NewTimerDef("direct_query_dispatch_sticky_latency"),
-		DirectQueryDispatchNonStickyLatency:               NewTimerDef("direct_query_dispatch_non_sticky_latency"),
-		DirectQueryDispatchStickySuccessCount:             NewCounterDef("direct_query_dispatch_sticky_success"),
-		DirectQueryDispatchNonStickySuccessCount:          NewCounterDef("direct_query_dispatch_non_sticky_success"),
-		DirectQueryDispatchClearStickinessLatency:         NewTimerDef("direct_query_dispatch_clear_stickiness_latency"),
-		DirectQueryDispatchClearStickinessSuccessCount:    NewCounterDef("direct_query_dispatch_clear_stickiness_success"),
-		DirectQueryDispatchTimeoutBeforeNonStickyCount:    NewCounterDef("direct_query_dispatch_timeout_before_non_sticky"),
-		WorkflowTaskQueryLatency:                          NewTimerDef("workflow_task_query_latency"),
-		ConsistentQueryTimeoutCount:                       NewCounterDef("consistent_query_timeout"),
-		QueryBeforeFirstWorkflowTaskCount:                 NewCounterDef("query_before_first_workflow_task"),
-		QueryBufferExceededCount:                          NewCounterDef("query_buffer_exceeded"),
-		QueryRegistryInvalidStateCount:                    NewCounterDef("query_registry_invalid_state"),
-		WorkerNotSupportsConsistentQueryCount:             NewCounterDef("worker_not_supports_consistent_query"),
-		WorkflowTaskTimeoutOverrideCount:                  NewCounterDef("workflow_task_timeout_overrides"),
-		WorkflowRunTimeoutOverrideCount:                   NewCounterDef("workflow_run_timeout_overrides"),
-		ReplicationTaskCleanupCount:                       NewCounterDef("replication_task_cleanup_count"),
-		ReplicationTaskCleanupFailure:                     NewCounterDef("replication_task_cleanup_failed"),
-		MutableStateChecksumMismatch:                      NewCounterDef("mutable_state_checksum_mismatch"),
-		MutableStateChecksumInvalidated:                   NewCounterDef("mutable_state_checksum_invalidated"),
-
-		ElasticsearchBulkProcessorRequests:         NewCounterDef("elasticsearch_bulk_processor_requests"),
-		ElasticsearchBulkProcessorQueuedRequests:   NewDimensionlessHistogramDef("elasticsearch_bulk_processor_queued_requests"),
-		ElasticsearchBulkProcessorRetries:          NewCounterDef("elasticsearch_bulk_processor_retries"),
-		ElasticsearchBulkProcessorFailures:         NewCounterDef("elasticsearch_bulk_processor_errors"),
-		ElasticsearchBulkProcessorCorruptedData:    NewCounterDef("elasticsearch_bulk_processor_corrupted_data"),
-		ElasticsearchBulkProcessorDuplicateRequest: NewCounterDef("elasticsearch_bulk_processor_duplicate_request"),
-		ElasticsearchBulkProcessorRequestLatency:   NewTimerDef("elasticsearch_bulk_processor_request_latency"),
-		ElasticsearchBulkProcessorCommitLatency:    NewTimerDef("elasticsearch_bulk_processor_commit_latency"),
-		ElasticsearchBulkProcessorWaitAddLatency:   NewTimerDef("elasticsearch_bulk_processor_wait_add_latency"),
-		ElasticsearchBulkProcessorWaitStartLatency: NewTimerDef("elasticsearch_bulk_processor_wait_start_latency"),
-		ElasticsearchBulkProcessorBulkSize:         NewDimensionlessHistogramDef("elasticsearch_bulk_processor_bulk_size"),
-	},
-	Matching: {
-		PollSuccessPerTaskQueueCounter:            NewRollupCounterDef("poll_success_per_tl", "poll_success"),
-		PollTimeoutPerTaskQueueCounter:            NewRollupCounterDef("poll_timeouts_per_tl", "poll_timeouts"),
-		PollSuccessWithSyncPerTaskQueueCounter:    NewRollupCounterDef("poll_success_sync_per_tl", "poll_success_sync"),
-		LeaseRequestPerTaskQueueCounter:           NewRollupCounterDef("lease_requests_per_tl", "lease_requests"),
-		LeaseFailurePerTaskQueueCounter:           NewRollupCounterDef("lease_failures_per_tl", "lease_failures"),
-		ConditionFailedErrorPerTaskQueueCounter:   NewRollupCounterDef("condition_failed_errors_per_tl", "condition_failed_errors"),
-		RespondQueryTaskFailedPerTaskQueueCounter: NewRollupCounterDef("respond_query_failed_per_tl", "respond_query_failed"),
-		SyncThrottlePerTaskQueueCounter:           NewRollupCounterDef("sync_throttle_count_per_tl", "sync_throttle_count"),
-		BufferThrottlePerTaskQueueCounter:         NewRollupCounterDef("buffer_throttle_count_per_tl", "buffer_throttle_count"),
-		ExpiredTasksPerTaskQueueCounter:           NewRollupCounterDef("tasks_expired_per_tl", "tasks_expired"),
-		ForwardedPerTaskQueueCounter:              NewCounterDef("forwarded_per_tl"),
-		ForwardTaskCallsPerTaskQueue:              NewRollupCounterDef("forward_task_calls_per_tl", "forward_task_calls"),
-		ForwardTaskErrorsPerTaskQueue:             NewRollupCounterDef("forward_task_errors_per_tl", "forward_task_errors"),
-		ForwardQueryCallsPerTaskQueue:             NewRollupCounterDef("forward_query_calls_per_tl", "forward_query_calls"),
-		ForwardQueryErrorsPerTaskQueue:            NewRollupCounterDef("forward_query_errors_per_tl", "forward_query_errors"),
-		ForwardPollCallsPerTaskQueue:              NewRollupCounterDef("forward_poll_calls_per_tl", "forward_poll_calls"),
-		ForwardPollErrorsPerTaskQueue:             NewRollupCounterDef("forward_poll_errors_per_tl", "forward_poll_errors"),
-		SyncMatchLatencyPerTaskQueue:              NewRollupTimerDef("syncmatch_latency_per_tl", "syncmatch_latency"),
-		AsyncMatchLatencyPerTaskQueue:             NewRollupTimerDef("asyncmatch_latency_per_tl", "asyncmatch_latency"),
-		ForwardTaskLatencyPerTaskQueue:            NewRollupTimerDef("forward_task_latency_per_tl", "forward_task_latency"),
-		ForwardQueryLatencyPerTaskQueue:           NewRollupTimerDef("forward_query_latency_per_tl", "forward_query_latency"),
-		ForwardPollLatencyPerTaskQueue:            NewRollupTimerDef("forward_poll_latency_per_tl", "forward_poll_latency"),
-		LocalToLocalMatchPerTaskQueueCounter:      NewRollupCounterDef("local_to_local_matches_per_tl", "local_to_local_matches"),
-		LocalToRemoteMatchPerTaskQueueCounter:     NewRollupCounterDef("local_to_remote_matches_per_tl", "local_to_remote_matches"),
-		RemoteToLocalMatchPerTaskQueueCounter:     NewRollupCounterDef("remote_to_local_matches_per_tl", "remote_to_local_matches"),
-		RemoteToRemoteMatchPerTaskQueueCounter:    NewRollupCounterDef("remote_to_remote_matches_per_tl", "remote_to_remote_matches"),
-		LoadedTaskQueueGauge:                      NewGaugeDef("loaded_task_queue_count"),
-		TaskQueueStartedCounter:                   NewCounterDef("task_queue_started"),
-		TaskQueueStoppedCounter:                   NewCounterDef("task_queue_stopped"),
-		TaskWriteThrottlePerTaskQueueCounter:      NewRollupCounterDef("task_write_throttle_count_per_tl", "task_write_throttle_count"),
-		TaskWriteLatencyPerTaskQueue:              NewRollupTimerDef("task_write_latency_per_tl", "task_write_latency"),
-		TaskLagPerTaskQueueGauge:                  NewGaugeDef("task_lag_per_tl"),
-		NoRecentPollerTasksPerTaskQueueCounter:    NewRollupCounterDef("no_poller_tasks_per_tl", "no_poller_tasks"),
-	},
-	Worker: {
-		ReplicatorMessages:                            NewCounterDef("replicator_messages"),
-		ReplicatorFailures:                            NewCounterDef("replicator_errors"),
-		ReplicatorLatency:                             NewTimerDef("replicator_latency"),
-		ReplicatorDLQFailures:                         NewCounterDef("replicator_dlq_enqueue_fails"),
-		ArchiverNonRetryableErrorCount:                NewCounterDef("archiver_non_retryable_error"),
-		ArchiverStartedCount:                          NewCounterDef("archiver_started"),
-		ArchiverStoppedCount:                          NewCounterDef("archiver_stopped"),
-		ArchiverCoroutineStartedCount:                 NewCounterDef("archiver_coroutine_started"),
-		ArchiverCoroutineStoppedCount:                 NewCounterDef("archiver_coroutine_stopped"),
-		ArchiverHandleHistoryRequestLatency:           NewTimerDef("archiver_handle_history_request_latency"),
-		ArchiverHandleVisibilityRequestLatency:        NewTimerDef("archiver_handle_visibility_request_latency"),
-		ArchiverUploadWithRetriesLatency:              NewTimerDef("archiver_upload_with_retries_latency"),
-		ArchiverDeleteWithRetriesLatency:              NewTimerDef("archiver_delete_with_retries_latency"),
-		ArchiverUploadFailedAllRetriesCount:           NewCounterDef("archiver_upload_failed_all_retries"),
-		ArchiverUploadSuccessCount:                    NewCounterDef("archiver_upload_success"),
-		ArchiverDeleteFailedAllRetriesCount:           NewCounterDef("archiver_delete_failed_all_retries"),
-		ArchiverDeleteSuccessCount:                    NewCounterDef("archiver_delete_success"),
-		ArchiverHandleVisibilityFailedAllRetiresCount: NewCounterDef("archiver_handle_visibility_failed_all_retries"),
-		ArchiverHandleVisibilitySuccessCount:          NewCounterDef("archiver_handle_visibility_success"),
-		ArchiverBacklogSizeGauge:                      NewCounterDef("archiver_backlog_size"),
-		ArchiverPumpTimeoutCount:                      NewCounterDef("archiver_pump_timeout"),
-		ArchiverPumpSignalThresholdCount:              NewCounterDef("archiver_pump_signal_threshold"),
-		ArchiverPumpTimeoutWithoutSignalsCount:        NewCounterDef("archiver_pump_timeout_without_signals"),
-		ArchiverPumpSignalChannelClosedCount:          NewCounterDef("archiver_pump_signal_channel_closed"),
-		ArchiverWorkflowStartedCount:                  NewCounterDef("archiver_workflow_started"),
-		ArchiverNumPumpedRequestsCount:                NewCounterDef("archiver_num_pumped_requests"),
-		ArchiverNumHandledRequestsCount:               NewCounterDef("archiver_num_handled_requests"),
-		ArchiverPumpedNotEqualHandledCount:            NewCounterDef("archiver_pumped_not_equal_handled"),
-		ArchiverHandleAllRequestsLatency:              NewTimerDef("archiver_handle_all_requests_latency"),
-		ArchiverWorkflowStoppingCount:                 NewCounterDef("archiver_workflow_stopping"),
-		TaskProcessedCount:                            NewGaugeDef("task_processed"),
-		TaskDeletedCount:                              NewGaugeDef("task_deleted"),
-		TaskQueueProcessedCount:                       NewGaugeDef("taskqueue_processed"),
-		TaskQueueDeletedCount:                         NewGaugeDef("taskqueue_deleted"),
-		TaskQueueOutstandingCount:                     NewGaugeDef("taskqueue_outstanding"),
-		ExecutionsOutstandingCount:                    NewGaugeDef("executions_outstanding"),
-		StartedCount:                                  NewCounterDef("started"),
-		StoppedCount:                                  NewCounterDef("stopped"),
-		ScanDuration:                                  NewTimerDef("scan_duration"),
-		ExecutorTasksDoneCount:                        NewCounterDef("executor_done"),
-		ExecutorTasksErrCount:                         NewCounterDef("executor_err"),
-		ExecutorTasksDeferredCount:                    NewCounterDef("executor_deferred"),
-		ExecutorTasksDroppedCount:                     NewCounterDef("executor_dropped"),
-		BatcherProcessorSuccess:                       NewCounterDef("batcher_processor_requests"),
-		BatcherProcessorFailures:                      NewCounterDef("batcher_processor_errors"),
-		BatcherOperationFailures:                      NewCounterDef("batcher_operation_errors"),
-		HistoryScavengerSuccessCount:                  NewCounterDef("scavenger_success"),
-		HistoryScavengerErrorCount:                    NewCounterDef("scavenger_errors"),
-		HistoryScavengerSkipCount:                     NewCounterDef("scavenger_skips"),
-		NamespaceReplicationEnqueueDLQCount:           NewCounterDef("namespace_replication_dlq_enqueue_requests"),
-		ScavengerValidationRequestsCount:              NewCounterDef("scavenger_validation_requests"),
-		ScavengerValidationFailuresCount:              NewCounterDef("scavenger_validation_failures"),
-		AddSearchAttributesFailuresCount:              NewCounterDef("add_search_attributes_failures"),
-		CatchUpReadyShardCountGauge:                   NewGaugeDef("catchup_ready_shard_count"),
-		HandoverReadyShardCountGauge:                  NewGaugeDef("handover_ready_shard_count"),
-
-		DeleteNamespaceSuccessCount:  NewCounterDef("delete_namespace_success"),
-		RenameNamespaceSuccessCount:  NewCounterDef("rename_namespace_success"),
-		DeleteExecutionsSuccessCount: NewCounterDef("delete_executions_success"),
-		DeleteNamespaceFailuresCount: NewCounterDef("delete_namespace_failures"),
-		UpdateNamespaceFailuresCount: NewCounterDef("update_namespace_failures"),
-		RenameNamespaceFailuresCount: NewCounterDef("rename_namespace_failures"),
-		ReadNamespaceFailuresCount:   NewCounterDef("read_namespace_failures"),
-		ListExecutionsFailuresCount:  NewCounterDef("list_executions_failures"),
-		CountExecutionsFailuresCount: NewCounterDef("count_executions_failures"),
-		DeleteExecutionFailuresCount: NewCounterDef("delete_execution_failures"),
-		DeleteExecutionNotFoundCount: NewCounterDef("delete_execution_not_found"),
-		RateLimiterFailuresCount:     NewCounterDef("rate_limiter_failures"),
-	},
-	Server: {
-		TlsCertsExpired:  NewGaugeDef("certificates_expired"),
-		TlsCertsExpiring: NewGaugeDef("certificates_expiring"),
-	},
-	UnitTestService: {
-		TestCounterMetric1:                NewCounterDef("test_counter_metric_a"),
-		TestCounterMetric2:                NewCounterDef("test_counter_metric_b"),
-		TestCounterRollupMetric1:          NewRollupCounterDef("test_counter_rollup_metric_a", "test_counter_rollup_metric_a_rollup"),
-		TestTimerMetric1:                  NewTimerDef("test_timer_metric_a"),
-		TestTimerMetric2:                  NewTimerDef("test_timer_metric_b"),
-		TestGaugeMetric1:                  NewGaugeDef("test_gauge_metric_a"),
-		TestGaugeMetric2:                  NewGaugeDef("test_gauge_metric_b"),
-		TestBytesHistogramMetric1:         NewBytesHistogramDef("test_bytes_histogram_metric_a"),
-		TestBytesHistogramMetric2:         NewBytesHistogramDef("test_bytes_histogram_metric_b"),
-		TestDimensionlessHistogramMetric1: NewDimensionlessHistogramDef("test_bytes_histogram_metric_a"),
-		TestDimensionlessHistogramMetric2: NewDimensionlessHistogramDef("test_bytes_histogram_metric_b"),
-	},
-}
-
-// ErrorClass is an enum to help with classifying SLA vs. non-SLA errors (SLA = "service level agreement")
-type ErrorClass uint8
-
-const (
-	// NoError indicates that there is no error (error should be nil)
-	NoError = ErrorClass(iota)
-	// UserError indicates that this is NOT an SLA-reportable error
-	UserError
-	// InternalError indicates that this is an SLA-reportable error
-	InternalError
-)
-
-=======
->>>>>>> 25e4a8fb
 // Empty returns true if the metricName is an empty string
 func (mn MetricName) Empty() bool {
 	return mn == ""
