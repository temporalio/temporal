// The MIT License

//
// Copyright (c) 2020 Temporal Technologies Inc.  All rights reserved.
//
// Copyright (c) 2020 Uber Technologies, Inc.
//
// Permission is hereby granted, free of charge, to any person obtaining a copy
// of this software and associated documentation files (the "Software"), to deal
// in the Software without restriction, including without limitation the rights
// to use, copy, modify, merge, publish, distribute, sublicense, and/or sell
// copies of the Software, and to permit persons to whom the Software is
// furnished to do so, subject to the following conditions:
//
// The above copyright notice and this permission notice shall be included in
// all copies or substantial portions of the Software.
//
// THE SOFTWARE IS PROVIDED "AS IS", WITHOUT WARRANTY OF ANY KIND, EXPRESS OR
// IMPLIED, INCLUDING BUT NOT LIMITED TO THE WARRANTIES OF MERCHANTABILITY,
// FITNESS FOR A PARTICULAR PURPOSE AND NONINFRINGEMENT. IN NO EVENT SHALL THE
// AUTHORS OR COPYRIGHT HOLDERS BE LIABLE FOR ANY CLAIM, DAMAGES OR OTHER
// LIABILITY, WHETHER IN AN ACTION OF CONTRACT, TORT OR OTHERWISE, ARISING FROM,
// OUT OF OR IN CONNECTION WITH THE SOFTWARE OR THE USE OR OTHER DEALINGS IN
// THE SOFTWARE.

package metrics

// types used/defined by the package
type (
	// MetricName is the name of the metric
	MetricName string

	// MetricType is the type of the metric
	MetricType int

	MetricUnit string

	// metricDefinition contains the definition for a metric
	metricDefinition struct {
		metricType       MetricType // metric type
		metricName       MetricName // metric name
		metricRollupName MetricName // optional. if non-empty, this name must be used for rolled-up version of this metric
		unit             MetricUnit
	}

	// scopeDefinition holds the tag definitions for a scope
	scopeDefinition struct {
		operation string            // 'operation' tag for scope
		tags      map[string]string // additional tags for scope
	}

	// ServiceIdx is an index that uniquely identifies the service
	ServiceIdx int
)

// MetricUnit supported values
// Values are pulled from https://pkg.go.dev/golang.org/x/exp/event#Unit
const (
	Dimensionless = "1"
	Milliseconds  = "ms"
	Bytes         = "By"
)

// MetricTypes which are supported
const (
	Counter MetricType = iota
	Timer
	Gauge
	Histogram
)

// Service names for all services that emit metrics.
const (
	Common ServiceIdx = iota
	Frontend
	History
	Matching
	Worker
	Server
	UnitTestService
	NumServices
)

// Values used for metrics propagation
const (
	HistoryWorkflowExecutionCacheLatency = "history_workflow_execution_cache_latency"
)

// Common tags for all services
const (
	OperationTagName      = "operation"
	ServiceRoleTagName    = "service_role"
	CacheTypeTagName      = "cache_type"
	FailureTagName        = "failure"
	TaskCategoryTagName   = "task_category"
	TaskTypeTagName       = "task_type"
	TaskPriorityTagName   = "task_priority"
	QueueTypeTagName      = "queue_type"
	visibilityTypeTagName = "visibility_type"
	ErrorTypeTagName      = "error_type"
	httpStatusTagName     = "http_status"
	resourceExhaustedTag  = "resource_exhausted_cause"
)

// This package should hold all the metrics and tags for temporal
const (
	HistoryRoleTagValue       = "history"
	MatchingRoleTagValue      = "matching"
	FrontendRoleTagValue      = "frontend"
	AdminRoleTagValue         = "admin"
	DCRedirectionRoleTagValue = "dc_redirection"
	BlobstoreRoleTagValue     = "blobstore"

	MutableStateCacheTypeTagValue = "mutablestate"
	EventsCacheTypeTagValue       = "events"

	standardVisibilityTagValue = "standard_visibility"
	advancedVisibilityTagValue = "advanced_visibility"
)

// Common service base metrics
const (
	RestartCount         = "restarts"
	NumGoRoutinesGauge   = "num_goroutines"
	GoMaxProcsGauge      = "gomaxprocs"
	MemoryAllocatedGauge = "memory_allocated"
	MemoryHeapGauge      = "memory_heap"
	MemoryHeapIdleGauge  = "memory_heapidle"
	MemoryHeapInuseGauge = "memory_heapinuse"
	MemoryStackGauge     = "memory_stack"
	NumGCCounter         = "memory_num_gc"
	GcPauseMsTimer       = "memory_gc_pause_ms"
)

// ServiceMetrics are types for common service base metrics
var ServiceMetrics = map[MetricName]MetricType{
	RestartCount: Counter,
}

// GoRuntimeMetrics represent the runtime stats from go runtime
var GoRuntimeMetrics = map[MetricName]MetricType{
	NumGoRoutinesGauge:   Gauge,
	GoMaxProcsGauge:      Gauge,
	MemoryAllocatedGauge: Gauge,
	MemoryHeapGauge:      Gauge,
	MemoryHeapIdleGauge:  Gauge,
	MemoryHeapInuseGauge: Gauge,
	MemoryStackGauge:     Gauge,
	NumGCCounter:         Counter,
	GcPauseMsTimer:       Timer,
}

// Scopes enum
const (
	UnknownScope = iota

	// -- Common Operation scopes --

	// PersistenceGetOrCreateShardScope tracks GetOrCreateShard calls made by service to persistence layer
	PersistenceGetOrCreateShardScope
	// PersistenceUpdateShardScope tracks UpdateShard calls made by service to persistence layer
	PersistenceUpdateShardScope
	// PersistenceAssertShardOwnershipScope tracks UpdateShard calls made by service to persistence layer
	PersistenceAssertShardOwnershipScope
	// PersistenceCreateWorkflowExecutionScope tracks CreateWorkflowExecution calls made by service to persistence layer
	PersistenceCreateWorkflowExecutionScope
	// PersistenceGetWorkflowExecutionScope tracks GetWorkflowExecution calls made by service to persistence layer
	PersistenceGetWorkflowExecutionScope
	// PersistenceSetWorkflowExecutionScope tracks SetWorkflowExecution calls made by service to persistence layer
	PersistenceSetWorkflowExecutionScope
	// PersistenceUpdateWorkflowExecutionScope tracks UpdateWorkflowExecution calls made by service to persistence layer
	PersistenceUpdateWorkflowExecutionScope
	// PersistenceConflictResolveWorkflowExecutionScope tracks ConflictResolveWorkflowExecution calls made by service to persistence layer
	PersistenceConflictResolveWorkflowExecutionScope
	// PersistenceResetWorkflowExecutionScope tracks ResetWorkflowExecution calls made by service to persistence layer
	PersistenceResetWorkflowExecutionScope
	// PersistenceDeleteWorkflowExecutionScope tracks DeleteWorkflowExecution calls made by service to persistence layer
	PersistenceDeleteWorkflowExecutionScope
	// PersistenceDeleteCurrentWorkflowExecutionScope tracks DeleteCurrentWorkflowExecution calls made by service to persistence layer
	PersistenceDeleteCurrentWorkflowExecutionScope
	// PersistenceGetCurrentExecutionScope tracks GetCurrentExecution calls made by service to persistence layer
	PersistenceGetCurrentExecutionScope
	// PersistenceListConcreteExecutionsScope tracks ListConcreteExecutions calls made by service to persistence layer
	PersistenceListConcreteExecutionsScope
	// PersistenceAddTasksScope tracks AddTasks calls made by service to persistence layer
	PersistenceAddTasksScope
	// PersistenceGetTransferTaskScope tracks GetTransferTask calls made by service to persistence layer
	PersistenceGetTransferTaskScope
	// PersistenceGetTransferTasksScope tracks GetTransferTasks calls made by service to persistence layer
	PersistenceGetTransferTasksScope
	// PersistenceCompleteTransferTaskScope tracks CompleteTransferTasks calls made by service to persistence layer
	PersistenceCompleteTransferTaskScope
	// PersistenceRangeCompleteTransferTasksScope tracks CompleteTransferTasks calls made by service to persistence layer
	PersistenceRangeCompleteTransferTasksScope

	// PersistenceGetVisibilityTaskScope tracks GetVisibilityTask calls made by service to persistence layer
	PersistenceGetVisibilityTaskScope
	// PersistenceGetVisibilityTasksScope tracks GetVisibilityTasks calls made by service to persistence layer
	PersistenceGetVisibilityTasksScope
	// PersistenceCompleteVisibilityTaskScope tracks CompleteVisibilityTasks calls made by service to persistence layer
	PersistenceCompleteVisibilityTaskScope
	// PersistenceRangeCompleteVisibilityTasksScope tracks CompleteVisibilityTasks calls made by service to persistence layer
	PersistenceRangeCompleteVisibilityTasksScope

	// PersistenceGetReplicationTaskScope tracks GetReplicationTask calls made by service to persistence layer
	PersistenceGetReplicationTaskScope
	// PersistenceGetReplicationTasksScope tracks GetReplicationTasks calls made by service to persistence layer
	PersistenceGetReplicationTasksScope
	// PersistenceCompleteReplicationTaskScope tracks CompleteReplicationTasks calls made by service to persistence layer
	PersistenceCompleteReplicationTaskScope
	// PersistenceRangeCompleteReplicationTasksScope tracks RangeCompleteReplicationTasks calls made by service to persistence layer
	PersistenceRangeCompleteReplicationTasksScope
	// PersistencePutReplicationTaskToDLQScope tracks PersistencePutReplicationTaskToDLQScope calls made by service to persistence layer
	PersistencePutReplicationTaskToDLQScope
	// PersistenceGetReplicationTasksFromDLQScope tracks PersistenceGetReplicationTasksFromDLQScope calls made by service to persistence layer
	PersistenceGetReplicationTasksFromDLQScope
	// PersistenceDeleteReplicationTaskFromDLQScope tracks PersistenceDeleteReplicationTaskFromDLQScope calls made by service to persistence layer
	PersistenceDeleteReplicationTaskFromDLQScope
	// PersistenceRangeDeleteReplicationTaskFromDLQScope tracks PersistenceRangeDeleteReplicationTaskFromDLQScope calls made by service to persistence layer
	PersistenceRangeDeleteReplicationTaskFromDLQScope
	// PersistenceGetTimerTaskScope tracks GetTimerTask calls made by service to persistence layer
	PersistenceGetTimerTaskScope
	// PersistenceGetTimerTasksScope tracks GetTimerTasks calls made by service to persistence layer
	PersistenceGetTimerTasksScope
	// PersistenceCompleteTimerTaskScope tracks CompleteTimerTasks calls made by service to persistence layer
	PersistenceCompleteTimerTaskScope
	// PersistenceRangeCompleteTimerTasksScope tracks CompleteTimerTasks calls made by service to persistence layer
	PersistenceRangeCompleteTimerTasksScope
	// PersistenceCreateTaskScope tracks CreateTask calls made by service to persistence layer
	PersistenceCreateTaskScope
	// PersistenceGetTasksScope tracks GetTasks calls made by service to persistence layer
	PersistenceGetTasksScope
	// PersistenceCompleteTaskScope tracks CompleteTask calls made by service to persistence layer
	PersistenceCompleteTaskScope
	// PersistenceCompleteTasksLessThanScope is the metric scope for persistence.TaskManager.PersistenceCompleteTasksLessThan API
	PersistenceCompleteTasksLessThanScope
	// PersistenceCreateTaskQueueScope tracks PersistenceCreateTaskQueueScope calls made by service to persistence layer
	PersistenceCreateTaskQueueScope
	// PersistenceUpdateTaskQueueScope tracks PersistenceUpdateTaskQueueScope calls made by service to persistence layer
	PersistenceUpdateTaskQueueScope
	// PersistenceGetTaskQueueScope tracks PersistenceGetTaskQueueScope calls made by service to persistence layer
	PersistenceGetTaskQueueScope
	// PersistenceListTaskQueueScope is the metric scope for persistence.TaskManager.ListTaskQueue API
	PersistenceListTaskQueueScope
	// PersistenceDeleteTaskQueueScope is the metric scope for persistence.TaskManager.DeleteTaskQueue API
	PersistenceDeleteTaskQueueScope
	// PersistenceAppendHistoryEventsScope tracks AppendHistoryEvents calls made by service to persistence layer
	PersistenceAppendHistoryEventsScope
	// PersistenceGetWorkflowExecutionHistoryScope tracks GetWorkflowExecutionHistory calls made by service to persistence layer
	PersistenceGetWorkflowExecutionHistoryScope
	// PersistenceDeleteWorkflowExecutionHistoryScope tracks DeleteWorkflowExecutionHistory calls made by service to persistence layer
	PersistenceDeleteWorkflowExecutionHistoryScope
	// PersistenceInitializeSystemNamespaceScope tracks InitializeSystemNamespaceScope calls made by service to persistence layer
	PersistenceInitializeSystemNamespaceScope
	// PersistenceCreateNamespaceScope tracks CreateNamespace calls made by service to persistence layer
	PersistenceCreateNamespaceScope
	// PersistenceGetNamespaceScope tracks GetNamespace calls made by service to persistence layer
	PersistenceGetNamespaceScope
	// PersistenceUpdateNamespaceScope tracks UpdateNamespace calls made by service to persistence layer
	PersistenceUpdateNamespaceScope
	// PersistenceDeleteNamespaceScope tracks DeleteNamespace calls made by service to persistence layer
	PersistenceDeleteNamespaceScope
	// PersistenceRenameNamespaceScope tracks RenameNamespace calls made by service to persistence layer
	PersistenceRenameNamespaceScope
	// PersistenceDeleteNamespaceByNameScope tracks DeleteNamespaceByName calls made by service to persistence layer
	PersistenceDeleteNamespaceByNameScope
	// PersistenceListNamespaceScope tracks DeleteNamespaceByName calls made by service to persistence layer
	PersistenceListNamespaceScope
	// PersistenceGetMetadataScope tracks DeleteNamespaceByName calls made by service to persistence layer
	PersistenceGetMetadataScope

	// VisibilityPersistenceRecordWorkflowExecutionStartedScope tracks RecordWorkflowExecutionStarted calls made by service to visibility persistence layer
	VisibilityPersistenceRecordWorkflowExecutionStartedScope
	// VisibilityPersistenceRecordWorkflowExecutionClosedScope tracks RecordWorkflowExecutionClosed calls made by service to visibility persistence layer
	VisibilityPersistenceRecordWorkflowExecutionClosedScope
	// VisibilityPersistenceUpsertWorkflowExecutionScope tracks UpsertWorkflowExecution calls made by service to persistence visibility layer
	VisibilityPersistenceUpsertWorkflowExecutionScope
	// VisibilityPersistenceListOpenWorkflowExecutionsScope tracks ListOpenWorkflowExecutions calls made by service to visibility persistence layer
	VisibilityPersistenceListOpenWorkflowExecutionsScope
	// VisibilityPersistenceListClosedWorkflowExecutionsScope tracks ListClosedWorkflowExecutions calls made by service to visibility persistence layer
	VisibilityPersistenceListClosedWorkflowExecutionsScope
	// VisibilityPersistenceListOpenWorkflowExecutionsByTypeScope tracks ListOpenWorkflowExecutionsByType calls made by service to visibility persistence layer
	VisibilityPersistenceListOpenWorkflowExecutionsByTypeScope
	// VisibilityPersistenceListClosedWorkflowExecutionsByTypeScope tracks ListClosedWorkflowExecutionsByType calls made by service to visibility persistence layer
	VisibilityPersistenceListClosedWorkflowExecutionsByTypeScope
	// VisibilityPersistenceListOpenWorkflowExecutionsByWorkflowIDScope tracks ListOpenWorkflowExecutionsByWorkflowID calls made by service to visibility persistence layer
	VisibilityPersistenceListOpenWorkflowExecutionsByWorkflowIDScope
	// VisibilityPersistenceListClosedWorkflowExecutionsByWorkflowIDScope tracks ListClosedWorkflowExecutionsByWorkflowID calls made by service to visibility persistence layer
	VisibilityPersistenceListClosedWorkflowExecutionsByWorkflowIDScope
	// VisibilityPersistenceListClosedWorkflowExecutionsByStatusScope tracks ListClosedWorkflowExecutionsByStatus calls made by service to visibility persistence layer
	VisibilityPersistenceListClosedWorkflowExecutionsByStatusScope
	// VisibilityPersistenceDeleteWorkflowExecutionScope tracks DeleteWorkflowExecutions calls made by service to visibility persistence layer
	VisibilityPersistenceDeleteWorkflowExecutionScope
	// VisibilityPersistenceListWorkflowExecutionsScope tracks ListWorkflowExecutions calls made by service to visibility persistence layer
	VisibilityPersistenceListWorkflowExecutionsScope
	// VisibilityPersistenceScanWorkflowExecutionsScope tracks ScanWorkflowExecutions calls made by service to visibility persistence layer
	VisibilityPersistenceScanWorkflowExecutionsScope
	// VisibilityPersistenceCountWorkflowExecutionsScope tracks CountWorkflowExecutions calls made by service to visibility persistence layer
	VisibilityPersistenceCountWorkflowExecutionsScope

	// PersistenceEnqueueMessageScope tracks Enqueue calls made by service to persistence layer
	PersistenceEnqueueMessageScope
	// PersistenceEnqueueMessageToDLQScope tracks Enqueue DLQ calls made by service to persistence layer
	PersistenceEnqueueMessageToDLQScope
	// PersistenceReadQueueMessagesScope tracks ReadMessages calls made by service to persistence layer
	PersistenceReadQueueMessagesScope
	// PersistenceReadQueueMessagesFromDLQScope tracks ReadMessagesFromDLQ calls made by service to persistence layer
	PersistenceReadQueueMessagesFromDLQScope
	// PersistenceDeleteQueueMessagesScope tracks DeleteMessages calls made by service to persistence layer
	PersistenceDeleteQueueMessagesScope
	// PersistenceDeleteQueueMessageFromDLQScope tracks DeleteMessageFromDLQ calls made by service to persistence layer
	PersistenceDeleteQueueMessageFromDLQScope
	// PersistenceRangeDeleteMessagesFromDLQScope tracks RangeDeleteMessagesFromDLQ calls made by service to persistence layer
	PersistenceRangeDeleteMessagesFromDLQScope
	// PersistenceUpdateAckLevelScope tracks UpdateAckLevel calls made by service to persistence layer
	PersistenceUpdateAckLevelScope
	// PersistenceGetAckLevelScope tracks GetAckLevel calls made by service to persistence layer
	PersistenceGetAckLevelScope
	// PersistenceUpdateDLQAckLevelScope tracks UpdateDLQAckLevel calls made by service to persistence layer
	PersistenceUpdateDLQAckLevelScope
	// PersistenceGetDLQAckLevelScope tracks GetDLQAckLevel calls made by service to persistence layer
	PersistenceGetDLQAckLevelScope
	// PersistenceListClusterMetadataScope tracks ListClusterMetadata calls made by service to persistence layer
	PersistenceListClusterMetadataScope
	// PersistenceGetClusterMetadataScope tracks GetClusterMetadata calls made by service to persistence layer
	PersistenceGetClusterMetadataScope
	// PersistenceSaveClusterMetadataScope tracks SaveClusterMetadata calls made by service to persistence layer
	PersistenceSaveClusterMetadataScope
	// PersistenceDeleteClusterMetadataScope tracks DeleteClusterMetadata calls made by service to persistence layer
	PersistenceDeleteClusterMetadataScope
	// PersistenceUpsertClusterMembershipScope tracks UpsertClusterMembership calls made by service to persistence layer
	PersistenceUpsertClusterMembershipScope
	// PersistencePruneClusterMembershipScope tracks PruneClusterMembership calls made by service to persistence layer
	PersistencePruneClusterMembershipScope
	// PersistenceGetClusterMembersScope tracks GetClusterMembers calls made by service to persistence layer
	PersistenceGetClusterMembersScope
	// HistoryClientStartWorkflowExecutionScope tracks RPC calls to history service
	HistoryClientStartWorkflowExecutionScope
	// HistoryClientRecordActivityTaskHeartbeatScope tracks RPC calls to history service
	HistoryClientRecordActivityTaskHeartbeatScope
	// HistoryClientRespondWorkflowTaskCompletedScope tracks RPC calls to history service
	HistoryClientRespondWorkflowTaskCompletedScope
	// HistoryClientRespondWorkflowTaskFailedScope tracks RPC calls to history service
	HistoryClientRespondWorkflowTaskFailedScope
	// HistoryClientRespondActivityTaskCompletedScope tracks RPC calls to history service
	HistoryClientRespondActivityTaskCompletedScope
	// HistoryClientRespondActivityTaskFailedScope tracks RPC calls to history service
	HistoryClientRespondActivityTaskFailedScope
	// HistoryClientRespondActivityTaskCanceledScope tracks RPC calls to history service
	HistoryClientRespondActivityTaskCanceledScope
	// HistoryClientGetMutableStateScope tracks RPC calls to history service
	HistoryClientGetMutableStateScope
	// HistoryClientPollMutableStateScope tracks RPC calls to history service
	HistoryClientPollMutableStateScope
	// HistoryClientResetStickyTaskQueueScope tracks RPC calls to history service
	HistoryClientResetStickyTaskQueueScope
	// HistoryClientDescribeWorkflowExecutionScope tracks RPC calls to history service
	HistoryClientDescribeWorkflowExecutionScope
	// HistoryClientRecordWorkflowTaskStartedScope tracks RPC calls to history service
	HistoryClientRecordWorkflowTaskStartedScope
	// HistoryClientRecordActivityTaskStartedScope tracks RPC calls to history service
	HistoryClientRecordActivityTaskStartedScope
	// HistoryClientRequestCancelWorkflowExecutionScope tracks RPC calls to history service
	HistoryClientRequestCancelWorkflowExecutionScope
	// HistoryClientSignalWorkflowExecutionScope tracks RPC calls to history service
	HistoryClientSignalWorkflowExecutionScope
	// HistoryClientSignalWithStartWorkflowExecutionScope tracks RPC calls to history service
	HistoryClientSignalWithStartWorkflowExecutionScope
	// HistoryClientRemoveSignalMutableStateScope tracks RPC calls to history service
	HistoryClientRemoveSignalMutableStateScope
	// HistoryClientTerminateWorkflowExecutionScope tracks RPC calls to history service
	HistoryClientTerminateWorkflowExecutionScope
	// HistoryClientUpdateWorkflowScope tracks RPC calls to history service
	HistoryClientUpdateWorkflowScope
	// HistoryClientDeleteWorkflowExecutionScope tracks RPC calls to history service
	HistoryClientDeleteWorkflowExecutionScope
	// HistoryClientResetWorkflowExecutionScope tracks RPC calls to history service
	HistoryClientResetWorkflowExecutionScope
	// HistoryClientScheduleWorkflowTaskScope tracks RPC calls to history service
	HistoryClientScheduleWorkflowTaskScope
	// HistoryClientVerifyFirstWorkflowTaskScheduled tracks RPC calls to history service
	HistoryClientVerifyFirstWorkflowTaskScheduled
	// HistoryClientRecordChildExecutionCompletedScope tracks RPC calls to history service
	HistoryClientRecordChildExecutionCompletedScope
	// HistoryClientVerifyChildExecutionCompletionRecordedScope tracks RPC calls to history service
	HistoryClientVerifyChildExecutionCompletionRecordedScope
	// HistoryClientReplicateEventsV2Scope tracks RPC calls to history service
	HistoryClientReplicateEventsV2Scope
	// HistoryClientSyncShardStatusScope tracks RPC calls to history service
	HistoryClientSyncShardStatusScope
	// HistoryClientSyncActivityScope tracks RPC calls to history service
	HistoryClientSyncActivityScope
	// HistoryClientGetReplicationTasksScope tracks RPC calls to history service
	HistoryClientGetReplicationTasksScope
	// HistoryClientGetDLQReplicationTasksScope tracks RPC calls to history service
	HistoryClientGetDLQReplicationTasksScope
	// HistoryClientQueryWorkflowScope tracks RPC calls to history service
	HistoryClientQueryWorkflowScope
	// HistoryClientReapplyEventsScope tracks RPC calls to history service
	HistoryClientReapplyEventsScope
	// HistoryClientGetDLQMessagesScope tracks RPC calls to history service
	HistoryClientGetDLQMessagesScope
	// HistoryClientPurgeDLQMessagesScope tracks RPC calls to history service
	HistoryClientPurgeDLQMessagesScope
	// HistoryClientMergeDLQMessagesScope tracks RPC calls to history service
	HistoryClientMergeDLQMessagesScope
	// HistoryClientRefreshWorkflowTasksScope tracks RPC calls to history service
	HistoryClientRefreshWorkflowTasksScope
	// HistoryClientGenerateLastHistoryReplicationTasksScope tracks RPC calls to history service
	HistoryClientGenerateLastHistoryReplicationTasksScope
	// HistoryClientGetReplicationStatusScope tracks RPC calls to history service
	HistoryClientGetReplicationStatusScope
	// HistoryClientDeleteWorkflowVisibilityRecordScope tracks RPC calls to history service
	HistoryClientDeleteWorkflowVisibilityRecordScope
	// HistoryClientCloseShardScope tracks RPC calls to history service
	HistoryClientCloseShardScope
	// HistoryClientDescribeMutableStateScope tracks RPC calls to history service
	HistoryClientDescribeMutableStateScope
	// HistoryClientGetDLQReplicationMessagesScope tracks RPC calls to history service
	HistoryClientGetDLQReplicationMessagesScope
	// HistoryClientGetShardScope tracks RPC calls to history service
	HistoryClientGetShardScope
	// HistoryClientRebuildMutableStateScope tracks RPC calls to history service
	HistoryClientRebuildMutableStateScope
	// HistoryClientRemoveTaskScope tracks RPC calls to history service
	HistoryClientRemoveTaskScope
	// HistoryClientVerifyFirstWorkflowTaskScheduledScope tracks RPC calls to history service
	HistoryClientVerifyFirstWorkflowTaskScheduledScope
	// HistoryClientDescribeHistoryHostScope tracks RPC calls to history service
	HistoryClientDescribeHistoryHostScope
	// HistoryClientGetReplicationMessagesScope tracks RPC calls to history service
	HistoryClientGetReplicationMessagesScope
	// MatchingClientPollWorkflowTaskQueueScope tracks RPC calls to matching service
	MatchingClientPollWorkflowTaskQueueScope
	// MatchingClientPollActivityTaskQueueScope tracks RPC calls to matching service
	MatchingClientPollActivityTaskQueueScope
	// MatchingClientAddActivityTaskScope tracks RPC calls to matching service
	MatchingClientAddActivityTaskScope
	// MatchingClientAddWorkflowTaskScope tracks RPC calls to matching service
	MatchingClientAddWorkflowTaskScope
	// MatchingClientQueryWorkflowScope tracks RPC calls to matching service
	MatchingClientQueryWorkflowScope
	// MatchingClientRespondQueryTaskCompletedScope tracks RPC calls to matching service
	MatchingClientRespondQueryTaskCompletedScope
	// MatchingClientCancelOutstandingPollScope tracks RPC calls to matching service
	MatchingClientCancelOutstandingPollScope
	// MatchingClientDescribeTaskQueueScope tracks RPC calls to matching service
	MatchingClientDescribeTaskQueueScope
	// MatchingClientListTaskQueuePartitionsScope tracks RPC calls to matching service
	MatchingClientListTaskQueuePartitionsScope
	// MatchingClientUpdateWorkerBuildIdOrderingScope tracks RPC calls to matching service
	MatchingClientUpdateWorkerBuildIdOrderingScope
	// MatchingGetWorkerBuildIdOrderingScope tracks RPC calls to matching service
	MatchingClientGetWorkerBuildIdOrderingScope
	// MatchingClientInvalidateTaskQueueMetadataScope tracks RPC calls to matching service
	MatchingClientInvalidateTaskQueueMetadataScope
	// MatchingClientGetTaskQueueMetadataScope tracks RPC calls to matching service
	MatchingClientGetTaskQueueMetadataScope
	// FrontendClientDeprecateNamespaceScope tracks RPC calls to frontend service
	FrontendClientDeprecateNamespaceScope
	// FrontendClientDescribeNamespaceScope tracks RPC calls to frontend service
	FrontendClientDescribeNamespaceScope
	// FrontendClientDescribeTaskQueueScope tracks RPC calls to frontend service
	FrontendClientDescribeTaskQueueScope
	// FrontendClientDescribeWorkflowExecutionScope tracks RPC calls to frontend service
	FrontendClientDescribeWorkflowExecutionScope
	// FrontendClientGetWorkflowExecutionHistoryScope tracks RPC calls to frontend service
	FrontendClientGetWorkflowExecutionHistoryScope
	// FrontendClientGetWorkflowExecutionHistoryReverseScope tracks RPC calls to frontend service
	FrontendClientGetWorkflowExecutionHistoryReverseScope
	// FrontendClientGetWorkflowExecutionRawHistoryScope tracks RPC calls to frontend service
	FrontendClientGetWorkflowExecutionRawHistoryScope
	// FrontendClientPollForWorkflowExecutionRawHistoryScope tracks RPC calls to frontend service
	FrontendClientPollForWorkflowExecutionRawHistoryScope
	// FrontendClientListArchivedWorkflowExecutionsScope tracks RPC calls to frontend service
	FrontendClientListArchivedWorkflowExecutionsScope
	// FrontendClientListClosedWorkflowExecutionsScope tracks RPC calls to frontend service
	FrontendClientListClosedWorkflowExecutionsScope
	// FrontendClientListNamespacesScope tracks RPC calls to frontend service
	FrontendClientListNamespacesScope
	// FrontendClientListOpenWorkflowExecutionsScope tracks RPC calls to frontend service
	FrontendClientListOpenWorkflowExecutionsScope
	// FrontendClientPollActivityTaskQueueScope tracks RPC calls to frontend service
	FrontendClientPollActivityTaskQueueScope
	// FrontendClientPollWorkflowTaskQueueScope tracks RPC calls to frontend service
	FrontendClientPollWorkflowTaskQueueScope
	// FrontendClientQueryWorkflowScope tracks RPC calls to frontend service
	FrontendClientQueryWorkflowScope
	// FrontendClientRecordActivityTaskHeartbeatScope tracks RPC calls to frontend service
	FrontendClientRecordActivityTaskHeartbeatScope
	// FrontendClientRecordActivityTaskHeartbeatByIdScope tracks RPC calls to frontend service
	FrontendClientRecordActivityTaskHeartbeatByIdScope
	// FrontendClientRegisterNamespaceScope tracks RPC calls to frontend service
	FrontendClientRegisterNamespaceScope
	// FrontendClientRequestCancelWorkflowExecutionScope tracks RPC calls to frontend service
	FrontendClientRequestCancelWorkflowExecutionScope
	// FrontendClientResetStickyTaskQueueScope tracks RPC calls to frontend service
	FrontendClientResetStickyTaskQueueScope
	// FrontendClientResetWorkflowExecutionScope tracks RPC calls to frontend service
	FrontendClientResetWorkflowExecutionScope
	// FrontendClientRespondActivityTaskCanceledScope tracks RPC calls to frontend service
	FrontendClientRespondActivityTaskCanceledScope
	// FrontendClientRespondActivityTaskCanceledByIdScope tracks RPC calls to frontend service
	FrontendClientRespondActivityTaskCanceledByIdScope
	// FrontendClientRespondActivityTaskCompletedScope tracks RPC calls to frontend service
	FrontendClientRespondActivityTaskCompletedScope
	// FrontendClientRespondActivityTaskCompletedByIdScope tracks RPC calls to frontend service
	FrontendClientRespondActivityTaskCompletedByIdScope
	// FrontendClientRespondActivityTaskFailedScope tracks RPC calls to frontend service
	FrontendClientRespondActivityTaskFailedScope
	// FrontendClientRespondActivityTaskFailedByIdScope tracks RPC calls to frontend service
	FrontendClientRespondActivityTaskFailedByIdScope
	// FrontendClientRespondWorkflowTaskCompletedScope tracks RPC calls to frontend service
	FrontendClientRespondWorkflowTaskCompletedScope
	// FrontendClientRespondWorkflowTaskFailedScope tracks RPC calls to frontend service
	FrontendClientRespondWorkflowTaskFailedScope
	// FrontendClientRespondQueryTaskCompletedScope tracks RPC calls to frontend service
	FrontendClientRespondQueryTaskCompletedScope
	// FrontendClientSignalWithStartWorkflowExecutionScope tracks RPC calls to frontend service
	FrontendClientSignalWithStartWorkflowExecutionScope
	// FrontendClientSignalWorkflowExecutionScope tracks RPC calls to frontend service
	FrontendClientSignalWorkflowExecutionScope
	// FrontendClientStartWorkflowExecutionScope tracks RPC calls to frontend service
	FrontendClientStartWorkflowExecutionScope
	// FrontendClientTerminateWorkflowExecutionScope tracks RPC calls to frontend service
	FrontendClientTerminateWorkflowExecutionScope
	// FrontendClientUpdateNamespaceScope tracks RPC calls to frontend service
	FrontendClientUpdateNamespaceScope
	// FrontendClientListWorkflowExecutionsScope tracks RPC calls to frontend service
	FrontendClientListWorkflowExecutionsScope
	// FrontendClientScanWorkflowExecutionsScope tracks RPC calls to frontend service
	FrontendClientScanWorkflowExecutionsScope
	// FrontendClientCountWorkflowExecutionsScope tracks RPC calls to frontend service
	FrontendClientCountWorkflowExecutionsScope
	// FrontendClientGetSearchAttributesScope tracks RPC calls to frontend service
	FrontendClientGetSearchAttributesScope
	// FrontendClientGetClusterInfoScope tracks RPC calls to frontend
	FrontendClientGetClusterInfoScope
	// FrontendClientGetSystemInfoScope tracks RPC calls to frontend
	FrontendClientGetSystemInfoScope
	// FrontendClientListTaskQueuePartitionsScope tracks RPC calls to frontend service
	FrontendClientListTaskQueuePartitionsScope
	// FrontendClientCreateScheduleScope tracks RPC calls to frontend service
	FrontendClientCreateScheduleScope
	// FrontendClientDescribeScheduleScope tracks RPC calls to frontend service
	FrontendClientDescribeScheduleScope
	// FrontendClientUpdateScheduleScope tracks RPC calls to frontend service
	FrontendClientUpdateScheduleScope
	// FrontendClientPatchScheduleScope tracks RPC calls to frontend service
	FrontendClientPatchScheduleScope
	// FrontendClientListScheduleMatchingTimesScope tracks RPC calls to frontend service
	FrontendClientListScheduleMatchingTimesScope
	// FrontendClientDeleteScheduleScope tracks RPC calls to frontend service
	FrontendClientDeleteScheduleScope
	// FrontendClientListSchedulesScope tracks RPC calls to frontend service
	FrontendClientListSchedulesScope
	// FrontendClientUpdateWorkerBuildIdOrderingScope tracks RPC calls to frontend service
	FrontendClientUpdateWorkerBuildIdOrderingScope
	// FrontendClientUpdateWorkflowScope tracks RPC calls to frontend service
	FrontendClientUpdateWorkflowScope
	// FrontendClientStartBatchOperationScope tracks RPC calls to frontend service
	FrontendClientStartBatchOperationScope
	// FrontendClientStopBatchOperationScope tracks RPC calls to frontend service
	FrontendClientStopBatchOperationScope
	// FrontendClientListBatchOperationsScope tracks RPC calls to frontend service
	FrontendClientListBatchOperationsScope
	// FrontendClientDescribeBatchOperationScope tracks RPC calls to frontend service
	FrontendClientDescribeBatchOperationScope
	// FrontendClientGetWorkerBuildIdOrderingScope tracks RPC calls to frontend service
	FrontendClientGetWorkerBuildIdOrderingScope
	// FrontendClientDescribeBatchOperationScope tracks RPC calls to frontend service
	FrontendClientDescribeBatchOperationScope
	// FrontendClientListBatchOperationsScope tracks RPC calls to frontend service
	FrontendClientListBatchOperationsScope
	// FrontendClientStartBatchOperationScope tracks RPC calls to frontend service
	FrontendClientStartBatchOperationScope
	// FrontendClientStopBatchOperationScope tracks RPC calls to frontend service
	FrontendClientStopBatchOperationScope

	// AdminClientAddSearchAttributesScope tracks RPC calls to admin service
	AdminClientAddSearchAttributesScope
	// AdminClientRemoveSearchAttributesScope tracks RPC calls to admin service
	AdminClientRemoveSearchAttributesScope
	// AdminClientGetSearchAttributesScope tracks RPC calls to admin service
	AdminClientGetSearchAttributesScope
	// AdminClientCloseShardScope tracks RPC calls to admin service
	AdminClientCloseShardScope
	// AdminClientGetShardScope tracks RPC calls to admin service
	AdminClientGetShardScope
	// AdminClientListHistoryTasksScope tracks RPC calls to admin service
	AdminClientListHistoryTasksScope
	// AdminClientRemoveTaskScope tracks RPC calls to admin service
	AdminClientRemoveTaskScope
	// AdminClientDescribeHistoryHostScope tracks RPC calls to admin service
	AdminClientDescribeHistoryHostScope
	// AdminClientRebuildMutableStateScope tracks RPC calls to admin service
	AdminClientRebuildMutableStateScope
	// AdminClientDescribeMutableStateScope tracks RPC calls to admin service
	AdminClientDescribeMutableStateScope
	// AdminClientGetWorkflowExecutionRawHistoryV2Scope tracks RPC calls to admin service
	AdminClientGetWorkflowExecutionRawHistoryV2Scope
	// AdminClientDescribeClusterScope tracks RPC calls to admin service
	AdminClientDescribeClusterScope
	// AdminClientListClustersScope tracks RPC calls to admin service
	AdminClientListClustersScope
	// AdminClientListClusterMembersScope tracks RPC calls to admin service
	AdminClientListClusterMembersScope
	// AdminClientAddOrUpdateRemoteClusterScope tracks RPC calls to admin service
	AdminClientAddOrUpdateRemoteClusterScope
	// AdminClientRemoveRemoteClusterScope tracks RPC calls to admin service
	AdminClientRemoveRemoteClusterScope
	// AdminClientGetReplicationMessagesScope tracks RPC calls to admin service
	AdminClientGetReplicationMessagesScope
	// AdminClientGetNamespaceReplicationMessagesScope tracks RPC calls to admin service
	AdminClientGetNamespaceReplicationMessagesScope
	// AdminClientGetDLQReplicationMessagesScope tracks RPC calls to admin service
	AdminClientGetDLQReplicationMessagesScope
	// AdminClientReapplyEventsScope tracks RPC calls to admin service
	AdminClientReapplyEventsScope
	// AdminClientGetDLQMessagesScope tracks RPC calls to admin service
	AdminClientGetDLQMessagesScope
	// AdminClientPurgeDLQMessagesScope tracks RPC calls to admin service
	AdminClientPurgeDLQMessagesScope
	// AdminClientMergeDLQMessagesScope tracks RPC calls to admin service
	AdminClientMergeDLQMessagesScope
	// AdminClientRefreshWorkflowTasksScope tracks RPC calls to admin service
	AdminClientRefreshWorkflowTasksScope
	// AdminClientResendReplicationTasksScope tracks RPC calls to admin service
	AdminClientResendReplicationTasksScope
	// AdminClientGetTaskQueueTasksScope tracks RPC calls to admin service
	AdminClientGetTaskQueueTasksScope
	// AdminClientDeleteWorkflowExecutionScope tracks RPC calls to admin service
	AdminClientDeleteWorkflowExecutionScope

	// DCRedirectionDeprecateNamespaceScope tracks RPC calls for dc redirection
	DCRedirectionDeprecateNamespaceScope
	// DCRedirectionDescribeNamespaceScope tracks RPC calls for dc redirection
	DCRedirectionDescribeNamespaceScope
	// DCRedirectionDescribeTaskQueueScope tracks RPC calls for dc redirection
	DCRedirectionDescribeTaskQueueScope
	// DCRedirectionDescribeWorkflowExecutionScope tracks RPC calls for dc redirection
	DCRedirectionDescribeWorkflowExecutionScope
	// DCRedirectionGetWorkflowExecutionHistoryScope tracks RPC calls for dc redirection
	DCRedirectionGetWorkflowExecutionHistoryScope
	// DCRedirectionGetWorkflowExecutionHistoryReverseScope tracks RPC calls for dc redirection
	DCRedirectionGetWorkflowExecutionHistoryReverseScope
	// DCRedirectionGetWorkflowExecutionRawHistoryScope tracks RPC calls for dc redirection
	DCRedirectionGetWorkflowExecutionRawHistoryScope
	// DCRedirectionPollForWorkflowExecutionRawHistoryScope tracks RPC calls for dc redirection
	DCRedirectionPollForWorkflowExecutionRawHistoryScope
	// DCRedirectionListArchivedWorkflowExecutionsScope tracks RPC calls for dc redirection
	DCRedirectionListArchivedWorkflowExecutionsScope
	// DCRedirectionListClosedWorkflowExecutionsScope tracks RPC calls for dc redirection
	DCRedirectionListClosedWorkflowExecutionsScope
	// DCRedirectionListNamespacesScope tracks RPC calls for dc redirection
	DCRedirectionListNamespacesScope
	// DCRedirectionListOpenWorkflowExecutionsScope tracks RPC calls for dc redirection
	DCRedirectionListOpenWorkflowExecutionsScope
	// DCRedirectionListWorkflowExecutionsScope tracks RPC calls for dc redirection
	DCRedirectionListWorkflowExecutionsScope
	// DCRedirectionScanWorkflowExecutionsScope tracks RPC calls for dc redirection
	DCRedirectionScanWorkflowExecutionsScope
	// DCRedirectionCountWorkflowExecutionsScope tracks RPC calls for dc redirection
	DCRedirectionCountWorkflowExecutionsScope
	// DCRedirectionGetSearchAttributesScope tracks RPC calls for dc redirection
	DCRedirectionGetSearchAttributesScope
	// DCRedirectionPollActivityTaskQueueScope tracks RPC calls for dc redirection
	DCRedirectionPollActivityTaskQueueScope
	// DCRedirectionPollWorkflowTaskQueueScope tracks RPC calls for dc redirection
	DCRedirectionPollWorkflowTaskQueueScope
	// DCRedirectionQueryWorkflowScope tracks RPC calls for dc redirection
	DCRedirectionQueryWorkflowScope
	// DCRedirectionRecordActivityTaskHeartbeatScope tracks RPC calls for dc redirection
	DCRedirectionRecordActivityTaskHeartbeatScope
	// DCRedirectionRecordActivityTaskHeartbeatByIdScope tracks RPC calls for dc redirection
	DCRedirectionRecordActivityTaskHeartbeatByIdScope
	// DCRedirectionRegisterNamespaceScope tracks RPC calls for dc redirection
	DCRedirectionRegisterNamespaceScope
	// DCRedirectionRequestCancelWorkflowExecutionScope tracks RPC calls for dc redirection
	DCRedirectionRequestCancelWorkflowExecutionScope
	// DCRedirectionResetStickyTaskQueueScope tracks RPC calls for dc redirection
	DCRedirectionResetStickyTaskQueueScope
	// DCRedirectionResetWorkflowExecutionScope tracks RPC calls for dc redirection
	DCRedirectionResetWorkflowExecutionScope
	// DCRedirectionRespondActivityTaskCanceledScope tracks RPC calls for dc redirection
	DCRedirectionRespondActivityTaskCanceledScope
	// DCRedirectionRespondActivityTaskCanceledByIdScope tracks RPC calls for dc redirection
	DCRedirectionRespondActivityTaskCanceledByIdScope
	// DCRedirectionRespondActivityTaskCompletedScope tracks RPC calls for dc redirection
	DCRedirectionRespondActivityTaskCompletedScope
	// DCRedirectionRespondActivityTaskCompletedByIdScope tracks RPC calls for dc redirection
	DCRedirectionRespondActivityTaskCompletedByIdScope
	// DCRedirectionRespondActivityTaskFailedScope tracks RPC calls for dc redirection
	DCRedirectionRespondActivityTaskFailedScope
	// DCRedirectionRespondActivityTaskFailedByIdScope tracks RPC calls for dc redirection
	DCRedirectionRespondActivityTaskFailedByIdScope
	// DCRedirectionRespondWorkflowTaskCompletedScope tracks RPC calls for dc redirection
	DCRedirectionRespondWorkflowTaskCompletedScope
	// DCRedirectionRespondWorkflowTaskFailedScope tracks RPC calls for dc redirection
	DCRedirectionRespondWorkflowTaskFailedScope
	// DCRedirectionRespondQueryTaskCompletedScope tracks RPC calls for dc redirection
	DCRedirectionRespondQueryTaskCompletedScope
	// DCRedirectionSignalWithStartWorkflowExecutionScope tracks RPC calls for dc redirection
	DCRedirectionSignalWithStartWorkflowExecutionScope
	// DCRedirectionSignalWorkflowExecutionScope tracks RPC calls for dc redirection
	DCRedirectionSignalWorkflowExecutionScope
	// DCRedirectionStartWorkflowExecutionScope tracks RPC calls for dc redirection
	DCRedirectionStartWorkflowExecutionScope
	// DCRedirectionTerminateWorkflowExecutionScope tracks RPC calls for dc redirection
	DCRedirectionTerminateWorkflowExecutionScope
	// DCRedirectionUpdateNamespaceScope tracks RPC calls for dc redirection
	DCRedirectionUpdateNamespaceScope
	// DCRedirectionListTaskQueuePartitionsScope tracks RPC calls for dc redirection
	DCRedirectionListTaskQueuePartitionsScope
	// DCRedirectionCreateScheduleScope tracks RPC calls for dc redirection
	DCRedirectionCreateScheduleScope
	// DCRedirectionDescribeScheduleScope tracks RPC calls for dc redirection
	DCRedirectionDescribeScheduleScope
	// DCRedirectionUpdateScheduleScope tracks RPC calls for dc redirection
	DCRedirectionUpdateScheduleScope
	// DCRedirectionPatchScheduleScope tracks RPC calls for dc redirection
	DCRedirectionPatchScheduleScope
	// DCRedirectionListScheduleMatchingTimesScope tracks RPC calls for dc redirection
	DCRedirectionListScheduleMatchingTimesScope
	// DCRedirectionDeleteScheduleScope tracks RPC calls for dc redirection
	DCRedirectionDeleteScheduleScope
	// DCRedirectionListSchedulesScope tracks RPC calls for dc redirection
	DCRedirectionListSchedulesScope
	// DCRedirectionUpdateWorkerBuildIdOrderingScope tracks RPC calls for dc redirection
	DCRedirectionUpdateWorkerBuildIdOrderingScope
	// DCRedirectionGetWorkerBuildIdOrderingScope tracks RPC calls for dc redirection
	DCRedirectionGetWorkerBuildIdOrderingScope
	// DCRedirectionStartBatchOperationScope tracks RPC calls for dc redirection
	DCRedirectionStartBatchOperationScope
	// DCRedirectionStopBatchOperationScope tracks RPC calls for dc redirection
	DCRedirectionStopBatchOperationScope
	// DCRedirectionDescribeBatchOperationScope tracks RPC calls for dc redirection
	DCRedirectionDescribeBatchOperationScope
	// DCRedirectionListBatchOperationsScope tracks RPC calls for dc redirection
	DCRedirectionListBatchOperationsScope
	// DCRedirectionUpdateWorkflowScope tracks RPC calls for dc redirection
	DCRedirectionUpdateWorkflowScope
	// DCRedirectionDescribeBatchOperationScope tracks RPC calls for dc redirection
	DCRedirectionDescribeBatchOperationScope
	// DCRedirectionListBatchOperationsScope tracks RPC calls for dc redirection
	DCRedirectionListBatchOperationsScope
	// DCRedirectionStartBatchOperationScope tracks RPC calls for dc redirection
	DCRedirectionStartBatchOperationScope
	// DCRedirectionStopBatchOperationScope tracks RPC calls for dc redirection
	DCRedirectionStopBatchOperationScope

	// MessagingClientPublishScope tracks Publish calls made by service to messaging layer
	MessagingClientPublishScope
	// MessagingClientPublishBatchScope tracks Publish calls made by service to messaging layer
	MessagingClientPublishBatchScope

	// NamespaceCacheScope tracks namespace cache callbacks
	NamespaceCacheScope
	// HistoryRereplicationByTransferTaskScope tracks history replication calls made by transfer task
	HistoryRereplicationByTransferTaskScope
	// HistoryRereplicationByTimerTaskScope tracks history replication calls made by timer task
	HistoryRereplicationByTimerTaskScope
	// HistoryRereplicationByHistoryReplicationScope tracks history replication calls made by history replication
	HistoryRereplicationByHistoryReplicationScope
	// HistoryRereplicationByHistoryMetadataReplicationScope tracks history replication calls made by history replication
	HistoryRereplicationByHistoryMetadataReplicationScope
	// HistoryRereplicationByActivityReplicationScope tracks history replication calls made by activity replication
	HistoryRereplicationByActivityReplicationScope

	// PersistenceAppendHistoryNodesScope tracks AppendHistoryNodes calls made by service to persistence layer
	PersistenceAppendHistoryNodesScope
	// PersistenceAppendRawHistoryNodesScope tracks AppendRawHistoryNodes calls made by service to persistence layer
	PersistenceAppendRawHistoryNodesScope
	// PersistenceDeleteHistoryNodesScope tracks DeleteHistoryNodes calls made by service to persistence layer
	PersistenceDeleteHistoryNodesScope
	// PersistenceParseHistoryBranchInfoScope tracks NewHistoryBranch calls made by service to persistence layer
	PersistenceParseHistoryBranchInfoScope
	// PersistenceUpdateHistoryBranchInfoScope tracks NewHistoryBranch calls made by service to persistence layer
	PersistenceUpdateHistoryBranchInfoScope
	// PersistenceNewHistoryBranchScope tracks NewHistoryBranch calls made by service to persistence layer
	PersistenceNewHistoryBranchScope
	// PersistenceReadHistoryBranchScope tracks ReadHistoryBranch calls made by service to persistence layer
	PersistenceReadHistoryBranchScope
	// PersistenceReadHistoryBranchReverseScope tracks ReadHistoryBranchReverse calls made by service to persistence layer
	PersistenceReadHistoryBranchReverseScope
	// PersistenceForkHistoryBranchScope tracks ForkHistoryBranch calls made by service to persistence layer
	PersistenceForkHistoryBranchScope
	// PersistenceDeleteHistoryBranchScope tracks DeleteHistoryBranch calls made by service to persistence layer
	PersistenceDeleteHistoryBranchScope
	// PersistenceTrimHistoryBranchScope tracks TrimHistoryBranch calls made by service to persistence layer
	PersistenceTrimHistoryBranchScope
	// PersistenceCompleteForkBranchScope tracks CompleteForkBranch calls made by service to persistence layer
	PersistenceCompleteForkBranchScope
	// PersistenceGetHistoryTreeScope tracks GetHistoryTree calls made by service to persistence layer
	PersistenceGetHistoryTreeScope
	// PersistenceGetAllHistoryTreeBranchesScope tracks GetHistoryTree calls made by service to persistence layer
	PersistenceGetAllHistoryTreeBranchesScope
	// PersistenceNamespaceReplicationQueueScope is the metrics scope for namespace replication queue
	PersistenceNamespaceReplicationQueueScope

	// ClusterMetadataArchivalConfigScope tracks ArchivalConfig calls to ClusterMetadata
	ClusterMetadataArchivalConfigScope

	// ElasticsearchBulkProcessor is scope used by all metric emitted by Elasticsearch bulk processor
	ElasticsearchBulkProcessor

	// ElasticsearchVisibility is scope used by all Elasticsearch visibility metrics
	ElasticsearchVisibility

	// SequentialTaskProcessingScope is used by sequential task processing logic
	SequentialTaskProcessingScope
	// ParallelTaskProcessingScope is used by parallel task processing logic
	ParallelTaskProcessingScope
	// TaskSchedulerScope is used by task scheduler logic
	TaskSchedulerScope

	// HistoryArchiverScope is used by history archivers
	HistoryArchiverScope
	// VisibilityArchiverScope is used by visibility archivers
	VisibilityArchiverScope

	// The following metrics are only used by internal archiver implemention.
	// TODO: move them to internal repo once temporal plugin model is in place.

	// BlobstoreClientUploadScope tracks Upload calls to blobstore
	BlobstoreClientUploadScope
	// BlobstoreClientDownloadScope tracks Download calls to blobstore
	BlobstoreClientDownloadScope
	// BlobstoreClientGetMetadataScope tracks GetMetadata calls to blobstore
	BlobstoreClientGetMetadataScope
	// BlobstoreClientExistsScope tracks Exists calls to blobstore
	BlobstoreClientExistsScope
	// BlobstoreClientDeleteScope tracks Delete calls to blobstore
	BlobstoreClientDeleteScope
	// BlobstoreClientDirectoryExistsScope tracks DirectoryExists calls to blobstore
	BlobstoreClientDirectoryExistsScope

	DynamicConfigScope

	NumCommonScopes
)

// -- Operation scopes for Admin service --
const (
	// AdminDescribeHistoryHostScope is the metric scope for admin.AdminDescribeHistoryHostScope
	AdminDescribeHistoryHostScope = iota + NumCommonScopes
	// AdminAddSearchAttributesScope is the metric scope for admin.AdminAddSearchAttributesScope
	AdminAddSearchAttributesScope
	// AdminRemoveSearchAttributesScope is the metric scope for admin.AdminRemoveSearchAttributesScope
	AdminRemoveSearchAttributesScope
	// AdminGetSearchAttributesScope is the metric scope for admin.AdminGetSearchAttributesScope
	AdminGetSearchAttributesScope
	// AdminRebuildMutableStateScope is the metric scope for admin.AdminRebuildMutableStateScope
	AdminRebuildMutableStateScope
	// AdminDescribeMutableStateScope is the metric scope for admin.AdminDescribeMutableStateScope
	AdminDescribeMutableStateScope
	// AdminGetWorkflowExecutionRawHistoryV2Scope is the metric scope for admin.GetWorkflowExecutionRawHistoryScope
	AdminGetWorkflowExecutionRawHistoryV2Scope
	// AdminGetReplicationMessagesScope is the metric scope for admin.GetReplicationMessages
	AdminGetReplicationMessagesScope
	// AdminGetNamespaceReplicationMessagesScope is the metric scope for admin.GetNamespaceReplicationMessages
	AdminGetNamespaceReplicationMessagesScope
	// AdminGetDLQReplicationMessagesScope is the metric scope for admin.GetDLQReplicationMessages
	AdminGetDLQReplicationMessagesScope
	// AdminReapplyEventsScope is the metric scope for admin.ReapplyEvents
	AdminReapplyEventsScope
	// AdminRefreshWorkflowTasksScope is the metric scope for admin.RefreshWorkflowTasks
	AdminRefreshWorkflowTasksScope
	// AdminResendReplicationTasksScope is the metric scope for admin.ResendReplicationTasks
	AdminResendReplicationTasksScope
	// AdminGetTaskQueueTasksScope is the metric scope for admin.GetTaskQueueTasks
	AdminGetTaskQueueTasksScope
	// AdminRemoveTaskScope is the metric scope for admin.AdminRemoveTaskScope
	AdminRemoveTaskScope
	// AdminCloseShardScope is the metric scope for admin.AdminCloseShardScope
	AdminCloseShardScope
	// AdminGetShardScope is the metric scope for admin.AdminGetShardScope
	AdminGetShardScope
	// AdminListHistoryTasksScope is the metric scope for admin.ListHistoryTasksScope
	AdminListHistoryTasksScope
	// AdminGetDLQMessagesScope is the metric scope for admin.AdminGetDLQMessagesScope
	AdminGetDLQMessagesScope
	// AdminPurgeDLQMessagesScope is the metric scope for admin.AdminPurgeDLQMessagesScope
	AdminPurgeDLQMessagesScope
	// AdminMergeDLQMessagesScope is the metric scope for admin.AdminMergeDLQMessagesScope
	AdminMergeDLQMessagesScope
	// AdminListClusterMembersScope is the metric scope for admin.AdminListClusterMembersScope
	AdminListClusterMembersScope
	// AdminDescribeClusterScope is the metric scope for admin.AdminDescribeClusterScope
	AdminDescribeClusterScope
	// AdminListClustersScope is the metric scope for admin.AdminListClustersScope
	AdminListClustersScope
	// AdminAddOrUpdateRemoteClusterScope is the metric scope for admin.AdminAddOrUpdateRemoteClusterScope
	AdminAddOrUpdateRemoteClusterScope
	// AdminRemoveRemoteClusterScope is the metric scope for admin.AdminRemoveRemoteClusterScope
	AdminRemoveRemoteClusterScope
	// AdminDeleteWorkflowExecutionScope is the metric scope for admin.AdminDeleteWorkflowExecutionScope
	AdminDeleteWorkflowExecutionScope

	NumAdminScopes
)

// -- Operation scopes for Admin service --
const (
	// OperatorAddSearchAttributesScope is the metric scope for operator.AddSearchAttributes
	OperatorAddSearchAttributesScope = iota + NumAdminScopes
	// OperatorRemoveSearchAttributesScope is the metric scope for operator.RemoveSearchAttributes
	OperatorRemoveSearchAttributesScope
	// OperatorListSearchAttributesScope is the metric scope for operator.ListSearchAttributes
	OperatorListSearchAttributesScope
	OperatorDeleteNamespaceScope
	OperatorAddOrUpdateRemoteCluster
	OperatorDeleteWorkflowExecution
	OperatorDescribeCluster
	OperatorListClusterMembers
	OperatorListClusters
	OperatorRemoveRemoteCluster

	NumOperatorScopes
)

// -- Operation scopes for Frontend service --
const (
	// FrontendStartWorkflowExecutionScope is the metric scope for frontend.StartWorkflowExecution
	FrontendStartWorkflowExecutionScope = iota + NumOperatorScopes
	// FrontendPollWorkflowTaskQueueScope is the metric scope for frontend.PollWorkflowTaskQueue
	FrontendPollWorkflowTaskQueueScope
	// FrontendPollActivityTaskQueueScope is the metric scope for frontend.PollActivityTaskQueue
	FrontendPollActivityTaskQueueScope
	// FrontendRecordActivityTaskHeartbeatScope is the metric scope for frontend.RecordActivityTaskHeartbeat
	FrontendRecordActivityTaskHeartbeatScope
	// FrontendRecordActivityTaskHeartbeatByIdScope is the metric scope for frontend.RespondWorkflowTaskCompleted
	FrontendRecordActivityTaskHeartbeatByIdScope
	// FrontendRespondWorkflowTaskCompletedScope is the metric scope for frontend.RespondWorkflowTaskCompleted
	FrontendRespondWorkflowTaskCompletedScope
	// FrontendRespondWorkflowTaskFailedScope is the metric scope for frontend.RespondWorkflowTaskFailed
	FrontendRespondWorkflowTaskFailedScope
	// FrontendRespondQueryTaskCompletedScope is the metric scope for frontend.RespondQueryTaskCompleted
	FrontendRespondQueryTaskCompletedScope
	// FrontendRespondActivityTaskCompletedScope is the metric scope for frontend.RespondActivityTaskCompleted
	FrontendRespondActivityTaskCompletedScope
	// FrontendRespondActivityTaskFailedScope is the metric scope for frontend.RespondActivityTaskFailed
	FrontendRespondActivityTaskFailedScope
	// FrontendRespondActivityTaskCanceledScope is the metric scope for frontend.RespondActivityTaskCanceled
	FrontendRespondActivityTaskCanceledScope
	// FrontendRespondActivityTaskCompletedByIdScope is the metric scope for frontend.RespondActivityTaskCompletedById
	FrontendRespondActivityTaskCompletedByIdScope
	// FrontendRespondActivityTaskFailedByIdScope is the metric scope for frontend.RespondActivityTaskFailedById
	FrontendRespondActivityTaskFailedByIdScope
	// FrontendRespondActivityTaskCanceledByIdScope is the metric scope for frontend.RespondActivityTaskCanceledById
	FrontendRespondActivityTaskCanceledByIdScope
	// FrontendGetWorkflowExecutionHistoryScope is the metric scope for non-long-poll frontend.GetWorkflowExecutionHistory
	FrontendGetWorkflowExecutionHistoryScope
	// FrontendGetWorkflowExecutionHistoryReverseScope is the metric for frontend.GetWorkflowExecutionHistoryReverse
	FrontendGetWorkflowExecutionHistoryReverseScope
	// FrontendPollWorkflowExecutionHistoryScope is the metric scope for long poll case of frontend.GetWorkflowExecutionHistory
	FrontendPollWorkflowExecutionHistoryScope
	// FrontendGetWorkflowExecutionRawHistoryScope is the metric scope for frontend.GetWorkflowExecutionRawHistory
	FrontendGetWorkflowExecutionRawHistoryScope
	// FrontendPollForWorkflowExecutionRawHistoryScope is the metric scope for frontend.GetWorkflowExecutionRawHistory
	FrontendPollForWorkflowExecutionRawHistoryScope
	// FrontendSignalWorkflowExecutionScope is the metric scope for frontend.SignalWorkflowExecution
	FrontendSignalWorkflowExecutionScope
	// FrontendSignalWithStartWorkflowExecutionScope is the metric scope for frontend.SignalWithStartWorkflowExecution
	FrontendSignalWithStartWorkflowExecutionScope
	// FrontendTerminateWorkflowExecutionScope is the metric scope for frontend.TerminateWorkflowExecution
	FrontendTerminateWorkflowExecutionScope
	// FrontendRequestCancelWorkflowExecutionScope is the metric scope for frontend.RequestCancelWorkflowExecution
	FrontendRequestCancelWorkflowExecutionScope
	// FrontendListArchivedWorkflowExecutionsScope is the metric scope for frontend.ListArchivedWorkflowExecutions
	FrontendListArchivedWorkflowExecutionsScope
	// FrontendListOpenWorkflowExecutionsScope is the metric scope for frontend.ListOpenWorkflowExecutions
	FrontendListOpenWorkflowExecutionsScope
	// FrontendListClosedWorkflowExecutionsScope is the metric scope for frontend.ListClosedWorkflowExecutions
	FrontendListClosedWorkflowExecutionsScope
	// FrontendListWorkflowExecutionsScope is the metric scope for frontend.ListWorkflowExecutions
	FrontendListWorkflowExecutionsScope
	// FrontendScanWorkflowExecutionsScope is the metric scope for frontend.ListWorkflowExecutions
	FrontendScanWorkflowExecutionsScope
	// FrontendCountWorkflowExecutionsScope is the metric scope for frontend.CountWorkflowExecutions
	FrontendCountWorkflowExecutionsScope
	// FrontendRegisterNamespaceScope is the metric scope for frontend.RegisterNamespace
	FrontendRegisterNamespaceScope
	// FrontendDescribeNamespaceScope is the metric scope for frontend.DescribeNamespace
	FrontendDescribeNamespaceScope
	// FrontendUpdateNamespaceScope is the metric scope for frontend.DescribeNamespace
	FrontendUpdateNamespaceScope
	// FrontendDeprecateNamespaceScope is the metric scope for frontend.DeprecateNamespace
	FrontendDeprecateNamespaceScope
	// FrontendQueryWorkflowScope is the metric scope for frontend.QueryWorkflow
	FrontendQueryWorkflowScope
	// FrontendDescribeWorkflowExecutionScope is the metric scope for frontend.DescribeWorkflowExecution
	FrontendDescribeWorkflowExecutionScope
	// FrontendDescribeTaskQueueScope is the metric scope for frontend.DescribeTaskQueue
	FrontendDescribeTaskQueueScope
	// FrontendListTaskQueuePartitionsScope is the metric scope for frontend.ResetStickyTaskQueue
	FrontendListTaskQueuePartitionsScope
	// FrontendResetStickyTaskQueueScope is the metric scope for frontend.ResetStickyTaskQueue
	FrontendResetStickyTaskQueueScope
	// FrontendListNamespacesScope is the metric scope for frontend.ListNamespace
	FrontendListNamespacesScope
	// FrontendResetWorkflowExecutionScope is the metric scope for frontend.ResetWorkflowExecution
	FrontendResetWorkflowExecutionScope
	// FrontendGetSearchAttributesScope is the metric scope for frontend.GetSearchAttributes
	FrontendGetSearchAttributesScope
	// FrontendGetClusterInfoScope is the metric scope for frontend.GetClusterInfo
	FrontendGetClusterInfoScope
	// FrontendGetSystemInfoScope is the metric scope for frontend.GetSystemInfo
	FrontendGetSystemInfoScope
	// FrontendCreateScheduleScope is the metric scope for frontend.CreateScheduleScope
	FrontendCreateScheduleScope
	// FrontendDescribeScheduleScope is the metric scope for frontend.DescribeScheduleScope
	FrontendDescribeScheduleScope
	// FrontendUpdateScheduleScope is the metric scope for frontend.UpdateScheduleScope
	FrontendUpdateScheduleScope
	// FrontendPatchScheduleScope is the metric scope for frontend.PatchScheduleScope
	FrontendPatchScheduleScope
	// FrontendListScheduleMatchingTimesScope is the metric scope for frontend.ListScheduleMatchingTimesScope
	FrontendListScheduleMatchingTimesScope
	// FrontendDeleteScheduleScope is the metric scope for frontend.DeleteScheduleScope
	FrontendDeleteScheduleScope
	// FrontendListSchedulesScope is the metric scope for frontend.ListSchedulesScope
	FrontendListSchedulesScope
	// FrontendUpdateWorkerBuildIdOrderingScope is the metric scope for frontend.UpdateWorkerBuildIdOrderingScope
	FrontendUpdateWorkerBuildIdOrderingScope
	// FrontendGetWorkerBuildIdOrderingScope is the metric scope for frontend.GetWorkerBuildIdOrderingScope
	FrontendGetWorkerBuildIdOrderingScope
	// FrontendUpdateWorkflowScope is the metric scope for frontend.UpdateWorkflow
	FrontendUpdateWorkflowScope
	// FrontendDescribeBatchOperationScope is the metric scope for frontend.DescribeBatchOperation
	FrontendDescribeBatchOperationScope
	// FrontendListBatchOperationsScope is the metric scope for frontend.ListBatchOperations
	FrontendListBatchOperationsScope
	// FrontendStartBatchOperationScope is the metric scope for frontend.StartBatchOperation
	FrontendStartBatchOperationScope
	// FrontendStopBatchOperationScope is the metric scope for frontend.StopBatchOperation
	FrontendStopBatchOperationScope

	// VersionCheckScope is scope used by version checker
	VersionCheckScope
	// AuthorizationScope is the scope used by all metric emitted by authorization code
	AuthorizationScope

	NumFrontendScopes
)

// -- Operation scopes for History service --
const (
	// HistoryStartWorkflowExecutionScope tracks StartWorkflowExecution API calls received by service
	HistoryStartWorkflowExecutionScope = iota + NumFrontendScopes
	// HistoryRecordActivityTaskHeartbeatScope tracks RecordActivityTaskHeartbeat API calls received by service
	HistoryRecordActivityTaskHeartbeatScope
	// HistoryRespondWorkflowTaskCompletedScope tracks RespondWorkflowTaskCompleted API calls received by service
	HistoryRespondWorkflowTaskCompletedScope
	// HistoryRespondWorkflowTaskFailedScope tracks RespondWorkflowTaskFailed API calls received by service
	HistoryRespondWorkflowTaskFailedScope
	// HistoryRespondActivityTaskCompletedScope tracks RespondActivityTaskCompleted API calls received by service
	HistoryRespondActivityTaskCompletedScope
	// HistoryRespondActivityTaskFailedScope tracks RespondActivityTaskFailed API calls received by service
	HistoryRespondActivityTaskFailedScope
	// HistoryRespondActivityTaskCanceledScope tracks RespondActivityTaskCanceled API calls received by service
	HistoryRespondActivityTaskCanceledScope
	// HistoryGetMutableStateScope tracks GetMutableStateScope API calls received by service
	HistoryGetMutableStateScope
	// HistoryPollMutableStateScope tracks PollMutableStateScope API calls received by service
	HistoryPollMutableStateScope
	// HistoryResetStickyTaskQueueScope tracks ResetStickyTaskQueueScope API calls received by service
	HistoryResetStickyTaskQueueScope
	// HistoryDescribeWorkflowExecutionScope tracks DescribeWorkflowExecution API calls received by service
	HistoryDescribeWorkflowExecutionScope
	// HistoryRecordWorkflowTaskStartedScope tracks RecordWorkflowTaskStarted API calls received by service
	HistoryRecordWorkflowTaskStartedScope
	// HistoryRecordActivityTaskStartedScope tracks RecordActivityTaskStarted API calls received by service
	HistoryRecordActivityTaskStartedScope
	// HistorySignalWorkflowExecutionScope tracks SignalWorkflowExecution API calls received by service
	HistorySignalWorkflowExecutionScope
	// HistorySignalWithStartWorkflowExecutionScope tracks SignalWithStartWorkflowExecution API calls received by service
	HistorySignalWithStartWorkflowExecutionScope
	// HistoryRemoveSignalMutableStateScope tracks RemoveSignalMutableState API calls received by service
	HistoryRemoveSignalMutableStateScope
	// HistoryTerminateWorkflowExecutionScope tracks TerminateWorkflowExecution API calls received by service
	HistoryTerminateWorkflowExecutionScope
	// HistoryScheduleWorkflowTaskScope tracks ScheduleWorkflowTask API calls received by service
	HistoryScheduleWorkflowTaskScope
	// HistoryVerifyFirstWorkflowTaskScheduled tracks VerifyFirstWorkflowTaskScheduled API calls received by service
	HistoryVerifyFirstWorkflowTaskScheduled
	// HistoryRecordChildExecutionCompletedScope tracks RecordChildExecutionCompleted API calls received by service
	HistoryRecordChildExecutionCompletedScope
	// HistoryVerifyChildExecutionCompletionRecordedScope tracks VerifyChildExecutionCompletionRecorded API calls received by service
	HistoryVerifyChildExecutionCompletionRecordedScope
	// HistoryRequestCancelWorkflowExecutionScope tracks RequestCancelWorkflowExecution API calls received by service
	HistoryRequestCancelWorkflowExecutionScope
	// HistorySyncShardStatusScope tracks HistorySyncShardStatus API calls received by service
	HistorySyncShardStatusScope
	// HistorySyncActivityScope tracks HistoryActivity API calls received by service
	HistorySyncActivityScope
	// HistoryRebuildMutableStateScope tracks RebuildMutable API calls received by service
	HistoryRebuildMutableStateScope
	// HistoryDescribeMutableStateScope tracks DescribeMutableState API calls received by service
	HistoryDescribeMutableStateScope
	// HistoryGetReplicationMessagesScope tracks GetReplicationMessages API calls received by service
	HistoryGetReplicationMessagesScope
	// HistoryGetDLQReplicationMessagesScope tracks GetReplicationMessages API calls received by service
	HistoryGetDLQReplicationMessagesScope
	// HistoryReadDLQMessagesScope tracks GetDLQMessages API calls received by service
	HistoryReadDLQMessagesScope
	// HistoryPurgeDLQMessagesScope tracks PurgeDLQMessages API calls received by service
	HistoryPurgeDLQMessagesScope
	// HistoryMergeDLQMessagesScope tracks MergeDLQMessages API calls received by service
	HistoryMergeDLQMessagesScope
	// HistoryShardControllerScope is the scope used by shard controller
	HistoryShardControllerScope
	// HistoryReapplyEventsScope is the scope used by event reapplication
	HistoryReapplyEventsScope
	// HistoryRefreshWorkflowTasksScope is the scope used by refresh workflow tasks API
	HistoryRefreshWorkflowTasksScope
	// HistoryGenerateLastHistoryReplicationTasksScope is the scope used by generate last replication tasks API
	HistoryGenerateLastHistoryReplicationTasksScope
	// HistoryGetReplicationStatusScope is the scope used by GetReplicationStatus API
	HistoryGetReplicationStatusScope
	// HistoryHistoryRemoveTaskScope is the scope used by remove task API
	HistoryHistoryRemoveTaskScope
	// HistoryCloseShard is the scope used by close shard API
	HistoryCloseShard
	// HistoryGetShard is the scope used by get shard API
	HistoryGetShard
	// HistoryReplicateEventsV2 is the scope used by replicate events API
	HistoryReplicateEventsV2
	// HistoryResetStickyTaskQueue is the scope used by reset sticky task queue API
	HistoryResetStickyTaskQueue
	// HistoryReapplyEvents is the scope used by reapply events API
	HistoryReapplyEvents
	// HistoryDescribeHistoryHost is the scope used by describe history host API
	HistoryDescribeHistoryHost
	// HistoryDeleteWorkflowVisibilityRecordScope is the scope used by delete workflow visibility record API
	HistoryDeleteWorkflowVisibilityRecordScope
	// HistoryUpdateWorkflowScope is the scope used by update workflow API
	HistoryUpdateWorkflowScope
	// TaskPriorityAssignerScope is the scope used by all metric emitted by task priority assigner
	TaskPriorityAssignerScope
	// TransferQueueProcessorScope is the scope used by all metric emitted by transfer queue processor
	TransferQueueProcessorScope
	// TransferActiveQueueProcessorScope is the scope used by all metric emitted by transfer queue processor
	TransferActiveQueueProcessorScope
	// TransferStandbyQueueProcessorScope is the scope used by all metric emitted by transfer queue processor
	TransferStandbyQueueProcessorScope
	// TransferActiveTaskActivityScope is the scope used for activity task processing by transfer queue processor
	TransferActiveTaskActivityScope
	// TransferActiveTaskWorkflowTaskScope is the scope used for workflow task processing by transfer queue processor
	TransferActiveTaskWorkflowTaskScope
	// TransferActiveTaskCloseExecutionScope is the scope used for close execution task processing by transfer queue processor
	TransferActiveTaskCloseExecutionScope
	// TransferActiveTaskCancelExecutionScope is the scope used for cancel execution task processing by transfer queue processor
	TransferActiveTaskCancelExecutionScope
	// TransferActiveTaskSignalExecutionScope is the scope used for signal execution task processing by transfer queue processor
	TransferActiveTaskSignalExecutionScope
	// TransferActiveTaskStartChildExecutionScope is the scope used for start child execution task processing by transfer queue processor
	TransferActiveTaskStartChildExecutionScope
	// TransferActiveTaskResetWorkflowScope is the scope used for record workflow started task processing by transfer queue processor
	TransferActiveTaskResetWorkflowScope
	// TransferStandbyTaskResetWorkflowScope is the scope used for record workflow started task processing by transfer queue processor
	TransferStandbyTaskResetWorkflowScope
	// TransferStandbyTaskActivityScope is the scope used for activity task processing by transfer queue processor
	TransferStandbyTaskActivityScope
	// TransferStandbyTaskWorkflowTaskScope is the scope used for workflow task processing by transfer queue processor
	TransferStandbyTaskWorkflowTaskScope
	// TransferStandbyTaskCloseExecutionScope is the scope used for close execution task processing by transfer queue processor
	TransferStandbyTaskCloseExecutionScope
	// TransferStandbyTaskCancelExecutionScope is the scope used for cancel execution task processing by transfer queue processor
	TransferStandbyTaskCancelExecutionScope
	// TransferStandbyTaskSignalExecutionScope is the scope used for signal execution task processing by transfer queue processor
	TransferStandbyTaskSignalExecutionScope
	// TransferStandbyTaskStartChildExecutionScope is the scope used for start child execution task processing by transfer queue processor
	TransferStandbyTaskStartChildExecutionScope

	// VisibilityQueueProcessorScope is the scope used by all metric emitted by visibility queue processor
	VisibilityQueueProcessorScope
	// VisibilityTaskStartExecutionScope is the scope used for start execution processing by visibility queue processor
	VisibilityTaskStartExecutionScope
	// VisibilityTaskUpsertExecutionScope is the scope used for upsert execution processing by visibility queue processor
	VisibilityTaskUpsertExecutionScope
	// VisibilityTaskCloseExecutionScope is the scope used for close execution attributes processing by visibility queue processor
	VisibilityTaskCloseExecutionScope
	// VisibilityTaskDeleteExecutionScope is the scope used for delete by visibility queue processor
	VisibilityTaskDeleteExecutionScope

	// TimerQueueProcessorScope is the scope used by all metric emitted by timer queue processor
	TimerQueueProcessorScope
	// TimerActiveQueueProcessorScope is the scope used by all metric emitted by timer queue processor
	TimerActiveQueueProcessorScope
	// TimerStandbyQueueProcessorScope is the scope used by all metric emitted by timer queue processor
	TimerStandbyQueueProcessorScope
	// TimerActiveTaskActivityTimeoutScope is the scope used by metric emitted by timer queue processor for processing activity timeouts
	TimerActiveTaskActivityTimeoutScope
	// TimerActiveTaskWorkflowTaskTimeoutScope is the scope used by metric emitted by timer queue processor for processing workflow task timeouts
	TimerActiveTaskWorkflowTaskTimeoutScope
	// TimerActiveTaskUserTimerScope is the scope used by metric emitted by timer queue processor for processing user timers
	TimerActiveTaskUserTimerScope
	// TimerActiveTaskWorkflowTimeoutScope is the scope used by metric emitted by timer queue processor for processing workflow timeouts.
	TimerActiveTaskWorkflowTimeoutScope
	// TimerActiveTaskActivityRetryTimerScope is the scope used by metric emitted by timer queue processor for processing retry task.
	TimerActiveTaskActivityRetryTimerScope
	// TimerActiveTaskWorkflowBackoffTimerScope is the scope used by metric emitted by timer queue processor for processing retry task.
	TimerActiveTaskWorkflowBackoffTimerScope
	// TimerActiveTaskDeleteHistoryEventScope is the scope used by metric emitted by timer queue processor for processing history event cleanup
	TimerActiveTaskDeleteHistoryEventScope
	// TimerStandbyTaskActivityTimeoutScope is the scope used by metric emitted by timer queue processor for processing activity timeouts
	TimerStandbyTaskActivityTimeoutScope
	// TimerStandbyTaskWorkflowTaskTimeoutScope is the scope used by metric emitted by timer queue processor for processing workflow task timeouts
	TimerStandbyTaskWorkflowTaskTimeoutScope
	// TimerStandbyTaskUserTimerScope is the scope used by metric emitted by timer queue processor for processing user timers
	TimerStandbyTaskUserTimerScope
	// TimerStandbyTaskWorkflowTimeoutScope is the scope used by metric emitted by timer queue processor for processing workflow timeouts.
	TimerStandbyTaskWorkflowTimeoutScope
	// TimerStandbyTaskActivityRetryTimerScope is the scope used by metric emitted by timer queue processor for processing retry task.
	TimerStandbyTaskActivityRetryTimerScope
	// TimerStandbyTaskDeleteHistoryEventScope is the scope used by metric emitted by timer queue processor for processing history event cleanup
	TimerStandbyTaskDeleteHistoryEventScope
	// TimerStandbyTaskWorkflowBackoffTimerScope is the scope used by metric emitted by timer queue processor for processing retry task.
	TimerStandbyTaskWorkflowBackoffTimerScope
	// HistoryEventNotificationScope is the scope used by shard history event nitification
	HistoryEventNotificationScope
	// ReplicatorQueueProcessorScope is the scope used by all metric emitted by replicator queue processor
	ReplicatorQueueProcessorScope
	// ReplicatorTaskHistoryScope is the scope used for history task processing by replicator queue processor
	ReplicatorTaskHistoryScope
	// ReplicatorTaskSyncActivityScope is the scope used for sync activity by replicator queue processor
	ReplicatorTaskSyncActivityScope
	// ReplicateHistoryEventsScope is the scope used by historyReplicator API for applying events
	ReplicateHistoryEventsScope
	// ShardInfoScope is the scope used when updating shard info
	ShardInfoScope
	// WorkflowContextScope is the scope used by WorkflowContext component
	WorkflowContextScope
	// HistoryCacheGetOrCreateScope is the scope used by history cache
	HistoryCacheGetOrCreateScope
	// HistoryCacheGetOrCreateCurrentScope is the scope used by history cache
	HistoryCacheGetOrCreateCurrentScope
	// EventsCacheGetEventScope is the scope used by events cache
	EventsCacheGetEventScope
	// EventsCachePutEventScope is the scope used by events cache
	EventsCachePutEventScope
	// EventsCacheDeleteEventScope is the scope used by events cache
	EventsCacheDeleteEventScope
	// EventsCacheGetFromStoreScope is the scope used by events cache
	EventsCacheGetFromStoreScope
	// ExecutionStatsScope is the scope used for emiting workflow execution related stats
	ExecutionStatsScope
	// SessionStatsScope is the scope used for emiting session update related stats
	SessionStatsScope
	// HistoryResetWorkflowExecutionScope tracks ResetWorkflowExecution API calls received by service
	HistoryResetWorkflowExecutionScope
	// HistoryQueryWorkflowScope tracks QueryWorkflow API calls received by service
	HistoryQueryWorkflowScope
	// HistoryProcessDeleteHistoryEventScope tracks ProcessDeleteHistoryEvent processing calls
	HistoryProcessDeleteHistoryEventScope
	// HistoryDeleteWorkflowExecutionScope tracks DeleteWorkflowExecutions API calls
	HistoryDeleteWorkflowExecutionScope
	// WorkflowCompletionStatsScope tracks workflow completion updates
	WorkflowCompletionStatsScope
	// ArchiverClientScope is scope used by all metrics emitted by archiver.Client
	ArchiverClientScope
	// ReplicationTaskFetcherScope is scope used by all metrics emitted by ReplicationTaskFetcher
	ReplicationTaskFetcherScope
	// ReplicationTaskCleanupScope is scope used by all metrics emitted by ReplicationTaskProcessor cleanup
	ReplicationTaskCleanupScope
	// ReplicationDLQStatsScope is scope used by all metrics emitted related to replication DLQ
	ReplicationDLQStatsScope
	// SyncWorkflowStateTaskScope is the scope used by closed workflow task replication processing
	SyncWorkflowStateTaskScope

	NumHistoryScopes
)

// -- Operation scopes for Matching service --
const (
	// MatchingPollWorkflowTaskQueueScope tracks PollWorkflowTaskQueue API calls received by service
	MatchingPollWorkflowTaskQueueScope = iota + NumHistoryScopes
	// MatchingPollActivityTaskQueueScope tracks PollActivityTaskQueue API calls received by service
	MatchingPollActivityTaskQueueScope
	// MatchingAddActivityTaskScope tracks AddActivityTask API calls received by service
	MatchingAddActivityTaskScope
	// MatchingAddWorkflowTaskScope tracks AddWorkflowTask API calls received by service
	MatchingAddWorkflowTaskScope
	// MatchingTaskQueueMgrScope is the metrics scope for matching.TaskQueueManager component
	MatchingTaskQueueMgrScope
	// MatchingEngineScope is the metrics scope for matchingEngine component
	MatchingEngineScope
	// MatchingQueryWorkflowScope tracks AddWorkflowTask API calls received by service
	MatchingQueryWorkflowScope
	// MatchingRespondQueryTaskCompletedScope tracks AddWorkflowTask API calls received by service
	MatchingRespondQueryTaskCompletedScope
	// MatchingCancelOutstandingPollScope tracks CancelOutstandingPoll API calls received by service
	MatchingCancelOutstandingPollScope
	// MatchingDescribeTaskQueueScope tracks DescribeTaskQueue API calls received by service
	MatchingDescribeTaskQueueScope
	// MatchingListTaskQueuePartitionsScope tracks ListTaskQueuePartitions API calls received by service
	MatchingListTaskQueuePartitionsScope
	// MatchingUpdateWorkerBuildIdOrderingScope tracks UpdateWorkerBuildIdOrdering API calls received by service
	MatchingUpdateWorkerBuildIdOrderingScope
	// MatchingGetWorkerBuildIdOrderingScope tracks GetWorkerBuildIdOrdering API calls received by service
	MatchingGetWorkerBuildIdOrderingScope
	// MatchingInvalidateTaskQueueMetadataScope tracks GetWorkerBuildIdOrdering API calls received by service
	MatchingInvalidateTaskQueueMetadataScope
	// MatchingGetTaskQueueMetadataScope tracks GetWorkerBuildIdOrdering API calls received by service
	MatchingGetTaskQueueMetadataScope

	NumMatchingScopes
)

// -- Operation scopes for Worker service --
const (
	// ReplicatorScope is the scope used by all metric emitted by replicator
	ReplicatorScope = iota + NumMatchingScopes
	// NamespaceReplicationTaskScope is the scope used by namespace task replication processing
	NamespaceReplicationTaskScope
	// HistoryReplicationTaskScope is the scope used by history task replication processing
	HistoryReplicationTaskScope
	// HistoryMetadataReplicationTaskScope is the scope used by history metadata task replication processing
	HistoryMetadataReplicationTaskScope
	// SyncShardTaskScope is the scope used by sync shrad information processing
	SyncShardTaskScope
	// SyncActivityTaskScope is the scope used by sync activity information processing
	SyncActivityTaskScope
	// ESProcessorScope is scope used by all metric emitted by esProcessor
	ESProcessorScope
	// IndexProcessorScope is scope used by all metric emitted by index processor
	IndexProcessorScope
	// ArchiverDeleteHistoryActivityScope is scope used by all metrics emitted by archiver.DeleteHistoryActivity
	ArchiverDeleteHistoryActivityScope
	// ArchiverUploadHistoryActivityScope is scope used by all metrics emitted by archiver.UploadHistoryActivity
	ArchiverUploadHistoryActivityScope
	// ArchiverArchiveVisibilityActivityScope is scope used by all metrics emitted by archiver.ArchiveVisibilityActivity
	ArchiverArchiveVisibilityActivityScope
	// ArchiverScope is scope used by all metrics emitted by archiver.Archiver
	ArchiverScope
	// ArchiverPumpScope is scope used by all metrics emitted by archiver.Pump
	ArchiverPumpScope
	// ArchiverArchivalWorkflowScope is scope used by all metrics emitted by archiver.ArchivalWorkflow
	ArchiverArchivalWorkflowScope
	// TaskQueueScavengerScope is scope used by all metrics emitted by worker.taskqueue.Scavenger module
	TaskQueueScavengerScope
	// ExecutionsScavengerScope is scope used by all metrics emitted by worker.executions.Scavenger module
	ExecutionsScavengerScope
	// BatcherScope is scope used by all metrics emitted by worker.Batcher module
	BatcherScope
	// HistoryScavengerScope is scope used by all metrics emitted by worker.history.Scavenger module
	HistoryScavengerScope
	// ParentClosePolicyProcessorScope is scope used by all metrics emitted by worker.ParentClosePolicyProcessor
	ParentClosePolicyProcessorScope
	// AddSearchAttributesWorkflowScope is scope used by all metrics emitted by worker.AddSearchAttributesWorkflowScope module
	AddSearchAttributesWorkflowScope
	// MigrationWorkflowScope is scope used by metrics emitted by migration related workflows
	MigrationWorkflowScope

	DeleteNamespaceWorkflowScope
	ReclaimResourcesWorkflowScope
	DeleteExecutionsWorkflowScope

	NumWorkerScopes
)

// -- Scopes for Server --
const (
	ServerTlsScope = iota + NumWorkerScopes

	NumServerScopes
)

// -- Scopes for UnitTestService --
const (
	TestScope1 = iota + NumServerScopes
	TestScope2

	NumUnitTestServiceScopes
)

// ScopeDefs record the scopes for all services
var ScopeDefs = map[ServiceIdx]map[int]scopeDefinition{
	// common scope Names
	Common: {
		UnknownScope:                                      {operation: "Unknown"},
		PersistenceGetOrCreateShardScope:                  {operation: "GetOrCreateShard"},
		PersistenceUpdateShardScope:                       {operation: "UpdateShard"},
		PersistenceAssertShardOwnershipScope:              {operation: "AssertShardOwnership"},
		PersistenceCreateWorkflowExecutionScope:           {operation: "CreateWorkflowExecution"},
		PersistenceGetWorkflowExecutionScope:              {operation: "GetWorkflowExecution"},
		PersistenceSetWorkflowExecutionScope:              {operation: "SetWorkflowExecution"},
		PersistenceUpdateWorkflowExecutionScope:           {operation: "UpdateWorkflowExecution"},
		PersistenceConflictResolveWorkflowExecutionScope:  {operation: "ConflictResolveWorkflowExecution"},
		PersistenceResetWorkflowExecutionScope:            {operation: "ResetWorkflowExecution"},
		PersistenceDeleteWorkflowExecutionScope:           {operation: "DeleteWorkflowExecution"},
		PersistenceDeleteCurrentWorkflowExecutionScope:    {operation: "DeleteCurrentWorkflowExecution"},
		PersistenceGetCurrentExecutionScope:               {operation: "GetCurrentExecution"},
		PersistenceListConcreteExecutionsScope:            {operation: "ListConcreteExecutions"},
		PersistenceAddTasksScope:                          {operation: "AddTasks"},
		PersistenceGetTransferTaskScope:                   {operation: "GetTransferTask"},
		PersistenceGetTransferTasksScope:                  {operation: "GetTransferTasks"},
		PersistenceCompleteTransferTaskScope:              {operation: "CompleteTransferTask"},
		PersistenceRangeCompleteTransferTasksScope:        {operation: "RangeCompleteTransferTask"},
		PersistenceGetVisibilityTaskScope:                 {operation: "GetVisibilityTask"},
		PersistenceGetVisibilityTasksScope:                {operation: "GetVisibilityTasks"},
		PersistenceCompleteVisibilityTaskScope:            {operation: "CompleteVisibilityTask"},
		PersistenceRangeCompleteVisibilityTasksScope:      {operation: "RangeCompleteVisibilityTask"},
		PersistenceGetReplicationTaskScope:                {operation: "GetReplicationTask"},
		PersistenceGetReplicationTasksScope:               {operation: "GetReplicationTasks"},
		PersistenceCompleteReplicationTaskScope:           {operation: "CompleteReplicationTask"},
		PersistenceRangeCompleteReplicationTasksScope:     {operation: "RangeCompleteReplicationTask"},
		PersistencePutReplicationTaskToDLQScope:           {operation: "PutReplicationTaskToDLQ"},
		PersistenceGetReplicationTasksFromDLQScope:        {operation: "GetReplicationTasksFromDLQ"},
		PersistenceDeleteReplicationTaskFromDLQScope:      {operation: "DeleteReplicationTaskFromDLQ"},
		PersistenceRangeDeleteReplicationTaskFromDLQScope: {operation: "RangeDeleteReplicationTaskFromDLQ"},
		PersistenceGetTimerTaskScope:                      {operation: "GetTimerTask"},
		PersistenceGetTimerTasksScope:                     {operation: "GetTimerTasks"},
		PersistenceCompleteTimerTaskScope:                 {operation: "CompleteTimerTask"},
		PersistenceRangeCompleteTimerTasksScope:           {operation: "RangeCompleteTimerTask"},
		PersistenceCreateTaskScope:                        {operation: "CreateTask"},
		PersistenceGetTasksScope:                          {operation: "GetTasks"},
		PersistenceCompleteTaskScope:                      {operation: "CompleteTask"},
		PersistenceCompleteTasksLessThanScope:             {operation: "CompleteTasksLessThan"},
		PersistenceCreateTaskQueueScope:                   {operation: "CreateTaskQueue"},
		PersistenceUpdateTaskQueueScope:                   {operation: "UpdateTaskQueue"},
		PersistenceGetTaskQueueScope:                      {operation: "GetTaskQueue"},
		PersistenceListTaskQueueScope:                     {operation: "ListTaskQueue"},
		PersistenceDeleteTaskQueueScope:                   {operation: "DeleteTaskQueue"},
		PersistenceAppendHistoryEventsScope:               {operation: "AppendHistoryEvents"},
		PersistenceGetWorkflowExecutionHistoryScope:       {operation: "GetWorkflowExecutionHistory"},
		PersistenceDeleteWorkflowExecutionHistoryScope:    {operation: "DeleteWorkflowExecutionHistory"},
		PersistenceInitializeSystemNamespaceScope:         {operation: "InitializeSystemNamespace"},
		PersistenceCreateNamespaceScope:                   {operation: "CreateNamespace"},
		PersistenceGetNamespaceScope:                      {operation: "GetNamespace"},
		PersistenceUpdateNamespaceScope:                   {operation: "UpdateNamespace"},
		PersistenceDeleteNamespaceScope:                   {operation: "DeleteNamespace"},
		PersistenceRenameNamespaceScope:                   {operation: "RenameNamespace"},
		PersistenceDeleteNamespaceByNameScope:             {operation: "DeleteNamespaceByName"},
		PersistenceListNamespaceScope:                     {operation: "ListNamespace"},
		PersistenceGetMetadataScope:                       {operation: "GetMetadata"},

		VisibilityPersistenceRecordWorkflowExecutionStartedScope:           {operation: "RecordWorkflowExecutionStarted", tags: map[string]string{visibilityTypeTagName: unknownValue}},
		VisibilityPersistenceRecordWorkflowExecutionClosedScope:            {operation: "RecordWorkflowExecutionClosed", tags: map[string]string{visibilityTypeTagName: unknownValue}},
		VisibilityPersistenceUpsertWorkflowExecutionScope:                  {operation: "UpsertWorkflowExecution", tags: map[string]string{visibilityTypeTagName: unknownValue}},
		VisibilityPersistenceListOpenWorkflowExecutionsScope:               {operation: "ListOpenWorkflowExecutions", tags: map[string]string{visibilityTypeTagName: unknownValue}},
		VisibilityPersistenceListClosedWorkflowExecutionsScope:             {operation: "ListClosedWorkflowExecutions", tags: map[string]string{visibilityTypeTagName: unknownValue}},
		VisibilityPersistenceListOpenWorkflowExecutionsByTypeScope:         {operation: "ListOpenWorkflowExecutionsByType", tags: map[string]string{visibilityTypeTagName: unknownValue}},
		VisibilityPersistenceListClosedWorkflowExecutionsByTypeScope:       {operation: "ListClosedWorkflowExecutionsByType", tags: map[string]string{visibilityTypeTagName: unknownValue}},
		VisibilityPersistenceListOpenWorkflowExecutionsByWorkflowIDScope:   {operation: "ListOpenWorkflowExecutionsByWorkflowID", tags: map[string]string{visibilityTypeTagName: unknownValue}},
		VisibilityPersistenceListClosedWorkflowExecutionsByWorkflowIDScope: {operation: "ListClosedWorkflowExecutionsByWorkflowID", tags: map[string]string{visibilityTypeTagName: unknownValue}},
		VisibilityPersistenceListClosedWorkflowExecutionsByStatusScope:     {operation: "ListClosedWorkflowExecutionsByStatus", tags: map[string]string{visibilityTypeTagName: unknownValue}},
		VisibilityPersistenceDeleteWorkflowExecutionScope:                  {operation: "VisibilityDeleteWorkflowExecution", tags: map[string]string{visibilityTypeTagName: unknownValue}},
		VisibilityPersistenceListWorkflowExecutionsScope:                   {operation: "ListWorkflowExecutions", tags: map[string]string{visibilityTypeTagName: unknownValue}},
		VisibilityPersistenceScanWorkflowExecutionsScope:                   {operation: "ScanWorkflowExecutions", tags: map[string]string{visibilityTypeTagName: unknownValue}},
		VisibilityPersistenceCountWorkflowExecutionsScope:                  {operation: "CountWorkflowExecutions", tags: map[string]string{visibilityTypeTagName: unknownValue}},

		PersistenceAppendHistoryNodesScope:         {operation: "AppendHistoryNodes"},
		PersistenceAppendRawHistoryNodesScope:      {operation: "AppendRawHistoryNodes"},
		PersistenceDeleteHistoryNodesScope:         {operation: "DeleteHistoryNodes"},
		PersistenceParseHistoryBranchInfoScope:     {operation: "ParseHistoryBranch"},
		PersistenceUpdateHistoryBranchInfoScope:    {operation: "UpdateHistoryBranch"},
		PersistenceNewHistoryBranchScope:           {operation: "NewHistoryBranch"},
		PersistenceReadHistoryBranchScope:          {operation: "ReadHistoryBranch"},
		PersistenceReadHistoryBranchReverseScope:   {operation: "ReadHistoryBranchReverse"},
		PersistenceForkHistoryBranchScope:          {operation: "ForkHistoryBranch"},
		PersistenceDeleteHistoryBranchScope:        {operation: "DeleteHistoryBranch"},
		PersistenceTrimHistoryBranchScope:          {operation: "TrimHistoryBranch"},
		PersistenceCompleteForkBranchScope:         {operation: "CompleteForkBranch"},
		PersistenceGetHistoryTreeScope:             {operation: "GetHistoryTree"},
		PersistenceGetAllHistoryTreeBranchesScope:  {operation: "GetAllHistoryTreeBranches"},
		PersistenceEnqueueMessageScope:             {operation: "EnqueueMessage"},
		PersistenceEnqueueMessageToDLQScope:        {operation: "EnqueueMessageToDLQ"},
		PersistenceReadQueueMessagesScope:          {operation: "ReadQueueMessages"},
		PersistenceReadQueueMessagesFromDLQScope:   {operation: "ReadQueueMessagesFromDLQ"},
		PersistenceDeleteQueueMessagesScope:        {operation: "DeleteQueueMessages"},
		PersistenceDeleteQueueMessageFromDLQScope:  {operation: "DeleteQueueMessageFromDLQ"},
		PersistenceRangeDeleteMessagesFromDLQScope: {operation: "RangeDeleteMessagesFromDLQ"},
		PersistenceUpdateAckLevelScope:             {operation: "UpdateAckLevel"},
		PersistenceGetAckLevelScope:                {operation: "GetAckLevel"},
		PersistenceUpdateDLQAckLevelScope:          {operation: "UpdateDLQAckLevel"},
		PersistenceGetDLQAckLevelScope:             {operation: "GetDLQAckLevel"},
		PersistenceNamespaceReplicationQueueScope:  {operation: "NamespaceReplicationQueue"},
		PersistenceListClusterMetadataScope:        {operation: "ListClusterMetadata"},
		PersistenceGetClusterMetadataScope:         {operation: "GetClusterMetadata"},
		PersistenceSaveClusterMetadataScope:        {operation: "SaveClusterMetadata"},
		PersistenceDeleteClusterMetadataScope:      {operation: "DeleteClusterMetadata"},
		PersistencePruneClusterMembershipScope:     {operation: "PruneClusterMembership"},
		PersistenceGetClusterMembersScope:          {operation: "GetClusterMembership"},
		PersistenceUpsertClusterMembershipScope:    {operation: "UpsertClusterMembership"},

		ClusterMetadataArchivalConfigScope: {operation: "ArchivalConfig"},

		HistoryClientStartWorkflowExecutionScope:                 {operation: "HistoryClientStartWorkflowExecution", tags: map[string]string{ServiceRoleTagName: HistoryRoleTagValue}},
		HistoryClientRecordActivityTaskHeartbeatScope:            {operation: "HistoryClientRecordActivityTaskHeartbeat", tags: map[string]string{ServiceRoleTagName: HistoryRoleTagValue}},
		HistoryClientRespondWorkflowTaskCompletedScope:           {operation: "HistoryClientRespondWorkflowTaskCompleted", tags: map[string]string{ServiceRoleTagName: HistoryRoleTagValue}},
		HistoryClientRespondWorkflowTaskFailedScope:              {operation: "HistoryClientRespondWorkflowTaskFailed", tags: map[string]string{ServiceRoleTagName: HistoryRoleTagValue}},
		HistoryClientRespondActivityTaskCompletedScope:           {operation: "HistoryClientRespondActivityTaskCompleted", tags: map[string]string{ServiceRoleTagName: HistoryRoleTagValue}},
		HistoryClientRespondActivityTaskFailedScope:              {operation: "HistoryClientRespondActivityTaskFailed", tags: map[string]string{ServiceRoleTagName: HistoryRoleTagValue}},
		HistoryClientRespondActivityTaskCanceledScope:            {operation: "HistoryClientRespondActivityTaskCanceled", tags: map[string]string{ServiceRoleTagName: HistoryRoleTagValue}},
		HistoryClientGetMutableStateScope:                        {operation: "HistoryClientGetMutableState", tags: map[string]string{ServiceRoleTagName: HistoryRoleTagValue}},
		HistoryClientPollMutableStateScope:                       {operation: "HistoryClientPollMutableState", tags: map[string]string{ServiceRoleTagName: HistoryRoleTagValue}},
		HistoryClientResetStickyTaskQueueScope:                   {operation: "HistoryClientResetStickyTaskQueueScope", tags: map[string]string{ServiceRoleTagName: HistoryRoleTagValue}},
		HistoryClientDescribeWorkflowExecutionScope:              {operation: "HistoryClientDescribeWorkflowExecution", tags: map[string]string{ServiceRoleTagName: HistoryRoleTagValue}},
		HistoryClientRecordWorkflowTaskStartedScope:              {operation: "HistoryClientRecordWorkflowTaskStarted", tags: map[string]string{ServiceRoleTagName: HistoryRoleTagValue}},
		HistoryClientRecordActivityTaskStartedScope:              {operation: "HistoryClientRecordActivityTaskStarted", tags: map[string]string{ServiceRoleTagName: HistoryRoleTagValue}},
		HistoryClientRequestCancelWorkflowExecutionScope:         {operation: "HistoryClientRequestCancelWorkflowExecution", tags: map[string]string{ServiceRoleTagName: HistoryRoleTagValue}},
		HistoryClientSignalWorkflowExecutionScope:                {operation: "HistoryClientSignalWorkflowExecution", tags: map[string]string{ServiceRoleTagName: HistoryRoleTagValue}},
		HistoryClientSignalWithStartWorkflowExecutionScope:       {operation: "HistoryClientSignalWithStartWorkflowExecution", tags: map[string]string{ServiceRoleTagName: HistoryRoleTagValue}},
		HistoryClientRemoveSignalMutableStateScope:               {operation: "HistoryClientRemoveSignalMutableStateScope", tags: map[string]string{ServiceRoleTagName: HistoryRoleTagValue}},
		HistoryClientTerminateWorkflowExecutionScope:             {operation: "HistoryClientTerminateWorkflowExecution", tags: map[string]string{ServiceRoleTagName: HistoryRoleTagValue}},
		HistoryClientUpdateWorkflowScope:                         {operation: "HistoryClientUpdateWorkflow", tags: map[string]string{ServiceRoleTagName: HistoryRoleTagValue}},
		HistoryClientDeleteWorkflowExecutionScope:                {operation: "HistoryClientDeleteWorkflowExecution", tags: map[string]string{ServiceRoleTagName: HistoryRoleTagValue}},
		HistoryClientResetWorkflowExecutionScope:                 {operation: "HistoryClientResetWorkflowExecution", tags: map[string]string{ServiceRoleTagName: HistoryRoleTagValue}},
		HistoryClientScheduleWorkflowTaskScope:                   {operation: "HistoryClientScheduleWorkflowTask", tags: map[string]string{ServiceRoleTagName: HistoryRoleTagValue}},
		HistoryClientVerifyFirstWorkflowTaskScheduled:            {operation: "HistoryClientVerifyFirstWorkflowTaskScheduled", tags: map[string]string{ServiceRoleTagName: HistoryRoleTagValue}},
		HistoryClientRecordChildExecutionCompletedScope:          {operation: "HistoryClientRecordChildExecutionCompleted", tags: map[string]string{ServiceRoleTagName: HistoryRoleTagValue}},
		HistoryClientVerifyChildExecutionCompletionRecordedScope: {operation: "HistoryClientVerifyChildExecutionCompletionRecorded", tags: map[string]string{ServiceRoleTagName: HistoryRoleTagValue}},
		HistoryClientReplicateEventsV2Scope:                      {operation: "HistoryClientReplicateEventsV2", tags: map[string]string{ServiceRoleTagName: HistoryRoleTagValue}},
		HistoryClientSyncShardStatusScope:                        {operation: "HistoryClientSyncShardStatusScope", tags: map[string]string{ServiceRoleTagName: HistoryRoleTagValue}},
		HistoryClientSyncActivityScope:                           {operation: "HistoryClientSyncActivityScope", tags: map[string]string{ServiceRoleTagName: HistoryRoleTagValue}},
		HistoryClientGetReplicationTasksScope:                    {operation: "HistoryClientGetReplicationTasksScope", tags: map[string]string{ServiceRoleTagName: HistoryRoleTagValue}},
		HistoryClientGetDLQReplicationTasksScope:                 {operation: "HistoryClientGetDLQReplicationTasksScope", tags: map[string]string{ServiceRoleTagName: HistoryRoleTagValue}},
		HistoryClientQueryWorkflowScope:                          {operation: "HistoryClientQueryWorkflowScope", tags: map[string]string{ServiceRoleTagName: HistoryRoleTagValue}},
		HistoryClientReapplyEventsScope:                          {operation: "HistoryClientReapplyEventsScope", tags: map[string]string{ServiceRoleTagName: HistoryRoleTagValue}},
		HistoryClientGetDLQMessagesScope:                         {operation: "HistoryClientGetDLQMessagesScope", tags: map[string]string{ServiceRoleTagName: HistoryRoleTagValue}},
		HistoryClientPurgeDLQMessagesScope:                       {operation: "HistoryClientPurgeDLQMessagesScope", tags: map[string]string{ServiceRoleTagName: HistoryRoleTagValue}},
		HistoryClientMergeDLQMessagesScope:                       {operation: "HistoryClientMergeDLQMessagesScope", tags: map[string]string{ServiceRoleTagName: HistoryRoleTagValue}},
		HistoryClientRefreshWorkflowTasksScope:                   {operation: "HistoryClientRefreshWorkflowTasksScope", tags: map[string]string{ServiceRoleTagName: HistoryRoleTagValue}},
		HistoryClientGenerateLastHistoryReplicationTasksScope:    {operation: "HistoryClientGenerateLastHistoryReplicationTasksScope", tags: map[string]string{ServiceRoleTagName: HistoryRoleTagValue}},
		HistoryClientGetReplicationStatusScope:                   {operation: "HistoryClientGetReplicationStatusScope", tags: map[string]string{ServiceRoleTagName: HistoryRoleTagValue}},
		HistoryClientDeleteWorkflowVisibilityRecordScope:         {operation: "HistoryClientDeleteWorkflowVisibilityRecordScope", tags: map[string]string{ServiceRoleTagName: HistoryRoleTagValue}},
		HistoryClientCloseShardScope:                             {operation: "HistoryClientCloseShardScope", tags: map[string]string{ServiceRoleTagName: HistoryRoleTagValue}},
		HistoryClientDescribeMutableStateScope:                   {operation: "HistoryClientDescribeMutableStateScope", tags: map[string]string{ServiceRoleTagName: HistoryRoleTagValue}},
		HistoryClientGetDLQReplicationMessagesScope:              {operation: "HistoryClientGetDLQReplicationMessagesScope", tags: map[string]string{ServiceRoleTagName: HistoryRoleTagValue}},
		HistoryClientGetShardScope:                               {operation: "HistoryClientGetShardScope", tags: map[string]string{ServiceRoleTagName: HistoryRoleTagValue}},
		HistoryClientRebuildMutableStateScope:                    {operation: "HistoryClientRebuildMutableStateScope", tags: map[string]string{ServiceRoleTagName: HistoryRoleTagValue}},
		HistoryClientRemoveTaskScope:                             {operation: "HistoryClientRemoveTaskScope", tags: map[string]string{ServiceRoleTagName: HistoryRoleTagValue}},
		HistoryClientVerifyFirstWorkflowTaskScheduledScope:       {operation: "HistoryClientVerifyFirstWorkflowTaskScheduledScope", tags: map[string]string{ServiceRoleTagName: HistoryRoleTagValue}},
		HistoryClientDescribeHistoryHostScope:                    {operation: "HistoryClientDescribeHistoryHostScope", tags: map[string]string{ServiceRoleTagName: HistoryRoleTagValue}},
		HistoryClientGetReplicationMessagesScope:                 {operation: "HistoryClientGetReplicationMessagesScope", tags: map[string]string{ServiceRoleTagName: HistoryRoleTagValue}},

		MatchingClientPollWorkflowTaskQueueScope:       {operation: "MatchingClientPollWorkflowTaskQueue", tags: map[string]string{ServiceRoleTagName: MatchingRoleTagValue}},
		MatchingClientPollActivityTaskQueueScope:       {operation: "MatchingClientPollActivityTaskQueue", tags: map[string]string{ServiceRoleTagName: MatchingRoleTagValue}},
		MatchingClientAddActivityTaskScope:             {operation: "MatchingClientAddActivityTask", tags: map[string]string{ServiceRoleTagName: MatchingRoleTagValue}},
		MatchingClientAddWorkflowTaskScope:             {operation: "MatchingClientAddWorkflowTask", tags: map[string]string{ServiceRoleTagName: MatchingRoleTagValue}},
		MatchingClientQueryWorkflowScope:               {operation: "MatchingClientQueryWorkflow", tags: map[string]string{ServiceRoleTagName: MatchingRoleTagValue}},
		MatchingClientRespondQueryTaskCompletedScope:   {operation: "MatchingClientRespondQueryTaskCompleted", tags: map[string]string{ServiceRoleTagName: MatchingRoleTagValue}},
		MatchingClientCancelOutstandingPollScope:       {operation: "MatchingClientCancelOutstandingPoll", tags: map[string]string{ServiceRoleTagName: MatchingRoleTagValue}},
		MatchingClientDescribeTaskQueueScope:           {operation: "MatchingClientDescribeTaskQueue", tags: map[string]string{ServiceRoleTagName: MatchingRoleTagValue}},
		MatchingClientListTaskQueuePartitionsScope:     {operation: "MatchingClientListTaskQueuePartitions", tags: map[string]string{ServiceRoleTagName: MatchingRoleTagValue}},
		MatchingClientUpdateWorkerBuildIdOrderingScope: {operation: "MatchingClientUpdateWorkerBuildIdOrdering", tags: map[string]string{ServiceRoleTagName: MatchingRoleTagValue}},
		MatchingClientGetWorkerBuildIdOrderingScope:    {operation: "MatchingClientGetWorkerBuildIdOrdering", tags: map[string]string{ServiceRoleTagName: MatchingRoleTagValue}},
		MatchingClientInvalidateTaskQueueMetadataScope: {operation: "MatchingClientInvalidateTaskQueueMetadata", tags: map[string]string{ServiceRoleTagName: MatchingRoleTagValue}},
		MatchingClientGetTaskQueueMetadataScope:        {operation: "MatchingClientGetTaskQueueMetadata", tags: map[string]string{ServiceRoleTagName: MatchingRoleTagValue}},

		FrontendClientDeprecateNamespaceScope:                 {operation: "FrontendClientDeprecateNamespace", tags: map[string]string{ServiceRoleTagName: FrontendRoleTagValue}},
		FrontendClientDescribeBatchOperationScope:             {operation: "FrontendClientDescribeBatchOperation", tags: map[string]string{ServiceRoleTagName: FrontendRoleTagValue}},
		FrontendClientDescribeNamespaceScope:                  {operation: "FrontendClientDescribeNamespace", tags: map[string]string{ServiceRoleTagName: FrontendRoleTagValue}},
		FrontendClientDescribeTaskQueueScope:                  {operation: "FrontendClientDescribeTaskQueue", tags: map[string]string{ServiceRoleTagName: FrontendRoleTagValue}},
		FrontendClientDescribeWorkflowExecutionScope:          {operation: "FrontendClientDescribeWorkflowExecution", tags: map[string]string{ServiceRoleTagName: FrontendRoleTagValue}},
		FrontendClientGetWorkflowExecutionHistoryScope:        {operation: "FrontendClientGetWorkflowExecutionHistory", tags: map[string]string{ServiceRoleTagName: FrontendRoleTagValue}},
		FrontendClientGetWorkflowExecutionHistoryReverseScope: {operation: "FrontendClientGetWorkflowExecutionHistoryReverse", tags: map[string]string{ServiceRoleTagName: FrontendRoleTagValue}},
		FrontendClientGetWorkflowExecutionRawHistoryScope:     {operation: "FrontendClientGetWorkflowExecutionRawHistory", tags: map[string]string{ServiceRoleTagName: FrontendRoleTagValue}},
		FrontendClientPollForWorkflowExecutionRawHistoryScope: {operation: "FrontendClientPollForWorkflowExecutionRawHistoryScope", tags: map[string]string{ServiceRoleTagName: FrontendRoleTagValue}},
		FrontendClientListArchivedWorkflowExecutionsScope:     {operation: "FrontendClientListArchivedWorkflowExecutions", tags: map[string]string{ServiceRoleTagName: FrontendRoleTagValue}},
		FrontendClientListBatchOperationsScope:                {operation: "FrontendClientListBatchOperations", tags: map[string]string{ServiceRoleTagName: FrontendRoleTagValue}},
		FrontendClientListClosedWorkflowExecutionsScope:       {operation: "FrontendClientListClosedWorkflowExecutions", tags: map[string]string{ServiceRoleTagName: FrontendRoleTagValue}},
		FrontendClientListNamespacesScope:                     {operation: "FrontendClientListNamespaces", tags: map[string]string{ServiceRoleTagName: FrontendRoleTagValue}},
		FrontendClientListOpenWorkflowExecutionsScope:         {operation: "FrontendClientListOpenWorkflowExecutions", tags: map[string]string{ServiceRoleTagName: FrontendRoleTagValue}},
		FrontendClientPollActivityTaskQueueScope:              {operation: "FrontendClientPollActivityTaskQueue", tags: map[string]string{ServiceRoleTagName: FrontendRoleTagValue}},
		FrontendClientPollWorkflowTaskQueueScope:              {operation: "FrontendClientPollWorkflowTaskQueue", tags: map[string]string{ServiceRoleTagName: FrontendRoleTagValue}},
		FrontendClientQueryWorkflowScope:                      {operation: "FrontendClientQueryWorkflow", tags: map[string]string{ServiceRoleTagName: FrontendRoleTagValue}},
		FrontendClientRecordActivityTaskHeartbeatScope:        {operation: "FrontendClientRecordActivityTaskHeartbeat", tags: map[string]string{ServiceRoleTagName: FrontendRoleTagValue}},
		FrontendClientRecordActivityTaskHeartbeatByIdScope:    {operation: "FrontendClientRecordActivityTaskHeartbeatById", tags: map[string]string{ServiceRoleTagName: FrontendRoleTagValue}},
		FrontendClientRegisterNamespaceScope:                  {operation: "FrontendClientRegisterNamespace", tags: map[string]string{ServiceRoleTagName: FrontendRoleTagValue}},
		FrontendClientRequestCancelWorkflowExecutionScope:     {operation: "FrontendClientRequestCancelWorkflowExecution", tags: map[string]string{ServiceRoleTagName: FrontendRoleTagValue}},
		FrontendClientResetStickyTaskQueueScope:               {operation: "FrontendClientResetStickyTaskQueue", tags: map[string]string{ServiceRoleTagName: FrontendRoleTagValue}},
		FrontendClientResetWorkflowExecutionScope:             {operation: "FrontendClientResetWorkflowExecution", tags: map[string]string{ServiceRoleTagName: FrontendRoleTagValue}},
		FrontendClientRespondActivityTaskCanceledScope:        {operation: "FrontendClientRespondActivityTaskCanceled", tags: map[string]string{ServiceRoleTagName: FrontendRoleTagValue}},
		FrontendClientRespondActivityTaskCanceledByIdScope:    {operation: "FrontendClientRespondActivityTaskCanceledById", tags: map[string]string{ServiceRoleTagName: FrontendRoleTagValue}},
		FrontendClientRespondActivityTaskCompletedScope:       {operation: "FrontendClientRespondActivityTaskCompleted", tags: map[string]string{ServiceRoleTagName: FrontendRoleTagValue}},
		FrontendClientRespondActivityTaskCompletedByIdScope:   {operation: "FrontendClientRespondActivityTaskCompletedById", tags: map[string]string{ServiceRoleTagName: FrontendRoleTagValue}},
		FrontendClientRespondActivityTaskFailedScope:          {operation: "FrontendClientRespondActivityTaskFailed", tags: map[string]string{ServiceRoleTagName: FrontendRoleTagValue}},
		FrontendClientRespondActivityTaskFailedByIdScope:      {operation: "FrontendClientRespondActivityTaskFailedById", tags: map[string]string{ServiceRoleTagName: FrontendRoleTagValue}},
		FrontendClientRespondWorkflowTaskCompletedScope:       {operation: "FrontendClientRespondWorkflowTaskCompleted", tags: map[string]string{ServiceRoleTagName: FrontendRoleTagValue}},
		FrontendClientRespondWorkflowTaskFailedScope:          {operation: "FrontendClientRespondWorkflowTaskFailed", tags: map[string]string{ServiceRoleTagName: FrontendRoleTagValue}},
		FrontendClientRespondQueryTaskCompletedScope:          {operation: "FrontendClientRespondQueryTaskCompleted", tags: map[string]string{ServiceRoleTagName: FrontendRoleTagValue}},
		FrontendClientSignalWithStartWorkflowExecutionScope:   {operation: "FrontendClientSignalWithStartWorkflowExecution", tags: map[string]string{ServiceRoleTagName: FrontendRoleTagValue}},
		FrontendClientSignalWorkflowExecutionScope:            {operation: "FrontendClientSignalWorkflowExecution", tags: map[string]string{ServiceRoleTagName: FrontendRoleTagValue}},
		FrontendClientStartBatchOperationScope:                {operation: "FrontendClientStartBatchOperation", tags: map[string]string{ServiceRoleTagName: FrontendRoleTagValue}},
<<<<<<< HEAD
		FrontendClientStopBatchOperationScope:                 {operation: "FrontendClientStopBatchOperation", tags: map[string]string{ServiceRoleTagName: FrontendRoleTagValue}},
		FrontendClientDescribeBatchOperationScope:             {operation: "FrontendClientDescribeBatchOperation", tags: map[string]string{ServiceRoleTagName: FrontendRoleTagValue}},
		FrontendClientListBatchOperationsScope:                {operation: "FrontendClientListBatchOperations", tags: map[string]string{ServiceRoleTagName: FrontendRoleTagValue}},
=======
>>>>>>> 2c40ed5b
		FrontendClientStartWorkflowExecutionScope:             {operation: "FrontendClientStartWorkflowExecution", tags: map[string]string{ServiceRoleTagName: FrontendRoleTagValue}},
		FrontendClientStopBatchOperationScope:                 {operation: "FrontendClientStopBatchOperation", tags: map[string]string{ServiceRoleTagName: FrontendRoleTagValue}},
		FrontendClientTerminateWorkflowExecutionScope:         {operation: "FrontendClientTerminateWorkflowExecution", tags: map[string]string{ServiceRoleTagName: FrontendRoleTagValue}},
		FrontendClientUpdateNamespaceScope:                    {operation: "FrontendClientUpdateNamespace", tags: map[string]string{ServiceRoleTagName: FrontendRoleTagValue}},
		FrontendClientListWorkflowExecutionsScope:             {operation: "FrontendClientListWorkflowExecutions", tags: map[string]string{ServiceRoleTagName: FrontendRoleTagValue}},
		FrontendClientScanWorkflowExecutionsScope:             {operation: "FrontendClientScanWorkflowExecutions", tags: map[string]string{ServiceRoleTagName: FrontendRoleTagValue}},
		FrontendClientCountWorkflowExecutionsScope:            {operation: "FrontendClientCountWorkflowExecutions", tags: map[string]string{ServiceRoleTagName: FrontendRoleTagValue}},
		FrontendClientGetSearchAttributesScope:                {operation: "FrontendClientGetSearchAttributes", tags: map[string]string{ServiceRoleTagName: FrontendRoleTagValue}},
		FrontendClientGetClusterInfoScope:                     {operation: "FrontendClientGetClusterInfoScope", tags: map[string]string{ServiceRoleTagName: FrontendRoleTagValue}},
		FrontendClientGetSystemInfoScope:                      {operation: "FrontendClientGetSystemInfoScope", tags: map[string]string{ServiceRoleTagName: FrontendRoleTagValue}},
		FrontendClientListTaskQueuePartitionsScope:            {operation: "FrontendClientListTaskQueuePartitions", tags: map[string]string{ServiceRoleTagName: FrontendRoleTagValue}},
		FrontendClientCreateScheduleScope:                     {operation: "FrontendClientCreateSchedule", tags: map[string]string{ServiceRoleTagName: FrontendRoleTagValue}},
		FrontendClientDescribeScheduleScope:                   {operation: "FrontendClientDescribeSchedule", tags: map[string]string{ServiceRoleTagName: FrontendRoleTagValue}},
		FrontendClientUpdateScheduleScope:                     {operation: "FrontendClientUpdateSchedule", tags: map[string]string{ServiceRoleTagName: FrontendRoleTagValue}},
		FrontendClientPatchScheduleScope:                      {operation: "FrontendClientPatchSchedule", tags: map[string]string{ServiceRoleTagName: FrontendRoleTagValue}},
		FrontendClientListScheduleMatchingTimesScope:          {operation: "FrontendClientListScheduleMatchingTimes", tags: map[string]string{ServiceRoleTagName: FrontendRoleTagValue}},
		FrontendClientDeleteScheduleScope:                     {operation: "FrontendClientDeleteSchedule", tags: map[string]string{ServiceRoleTagName: FrontendRoleTagValue}},
		FrontendClientListSchedulesScope:                      {operation: "FrontendClientListSchedules", tags: map[string]string{ServiceRoleTagName: FrontendRoleTagValue}},
		FrontendClientUpdateWorkerBuildIdOrderingScope:        {operation: "FrontendClientUpdateWorkerBuildIdOrdering", tags: map[string]string{ServiceRoleTagName: FrontendRoleTagValue}},
		FrontendClientGetWorkerBuildIdOrderingScope:           {operation: "FrontendClientGetWorkerBuildIdOrdering", tags: map[string]string{ServiceRoleTagName: FrontendRoleTagValue}},
		FrontendClientUpdateWorkflowScope:                     {operation: "FrontendClientUpdateWorkflow", tags: map[string]string{ServiceRoleTagName: FrontendRoleTagValue}},

		AdminClientAddSearchAttributesScope:              {operation: "AdminClientAddSearchAttributes", tags: map[string]string{ServiceRoleTagName: AdminRoleTagValue}},
		AdminClientRemoveSearchAttributesScope:           {operation: "AdminClientRemoveSearchAttributes", tags: map[string]string{ServiceRoleTagName: AdminRoleTagValue}},
		AdminClientGetSearchAttributesScope:              {operation: "AdminClientGetSearchAttributes", tags: map[string]string{ServiceRoleTagName: AdminRoleTagValue}},
		AdminClientDescribeHistoryHostScope:              {operation: "AdminClientDescribeHistoryHost", tags: map[string]string{ServiceRoleTagName: AdminRoleTagValue}},
		AdminClientRebuildMutableStateScope:              {operation: "AdminClientRebuildMutableState", tags: map[string]string{ServiceRoleTagName: AdminRoleTagValue}},
		AdminClientDescribeMutableStateScope:             {operation: "AdminClientDescribeMutableState", tags: map[string]string{ServiceRoleTagName: AdminRoleTagValue}},
		AdminClientGetWorkflowExecutionRawHistoryV2Scope: {operation: "AdminClientGetWorkflowExecutionRawHistoryV2", tags: map[string]string{ServiceRoleTagName: AdminRoleTagValue}},
		AdminClientDescribeClusterScope:                  {operation: "AdminClientDescribeCluster", tags: map[string]string{ServiceRoleTagName: AdminRoleTagValue}},
		AdminClientListClustersScope:                     {operation: "AdminClientListClusters", tags: map[string]string{ServiceRoleTagName: AdminRoleTagValue}},
		AdminClientAddOrUpdateRemoteClusterScope:         {operation: "AdminClientAddOrUpdateRemoteCluster", tags: map[string]string{ServiceRoleTagName: AdminRoleTagValue}},
		AdminClientRemoveRemoteClusterScope:              {operation: "AdminClientRemoveRemoteCluster", tags: map[string]string{ServiceRoleTagName: AdminRoleTagValue}},
		AdminClientRefreshWorkflowTasksScope:             {operation: "AdminClientRefreshWorkflowTasks", tags: map[string]string{ServiceRoleTagName: AdminRoleTagValue}},
		AdminClientResendReplicationTasksScope:           {operation: "AdminClientResendReplicationTasks", tags: map[string]string{ServiceRoleTagName: AdminRoleTagValue}},
		AdminClientGetTaskQueueTasksScope:                {operation: "AdminClientGetTaskQueueTasks", tags: map[string]string{ServiceRoleTagName: AdminRoleTagValue}},
		AdminClientListClusterMembersScope:               {operation: "AdminClientListClusterMembers", tags: map[string]string{ServiceRoleTagName: AdminRoleTagValue}},
		AdminClientCloseShardScope:                       {operation: "AdminClientCloseShard", tags: map[string]string{ServiceRoleTagName: AdminRoleTagValue}},
		AdminClientGetShardScope:                         {operation: "AdminClientGetShard", tags: map[string]string{ServiceRoleTagName: AdminRoleTagValue}},
		AdminClientListHistoryTasksScope:                 {operation: "AdminClientListHistoryTasks", tags: map[string]string{ServiceRoleTagName: AdminRoleTagValue}},
		AdminClientRemoveTaskScope:                       {operation: "AdminClientRemoveTask", tags: map[string]string{ServiceRoleTagName: AdminRoleTagValue}},
		AdminClientGetReplicationMessagesScope:           {operation: "AdminClientGetReplicationMessagesScope", tags: map[string]string{ServiceRoleTagName: AdminRoleTagValue}},
		AdminClientGetNamespaceReplicationMessagesScope:  {operation: "AdminClientGetNamespaceReplicationMessagesScope", tags: map[string]string{ServiceRoleTagName: AdminRoleTagValue}},
		AdminClientGetDLQReplicationMessagesScope:        {operation: "AdminClientGetDLQReplicationMessagesScope", tags: map[string]string{ServiceRoleTagName: AdminRoleTagValue}},
		AdminClientReapplyEventsScope:                    {operation: "AdminClientReapplyEventsScope", tags: map[string]string{ServiceRoleTagName: AdminRoleTagValue}},
		AdminClientGetDLQMessagesScope:                   {operation: "AdminClientGetDLQMessages", tags: map[string]string{ServiceRoleTagName: AdminRoleTagValue}},
		AdminClientPurgeDLQMessagesScope:                 {operation: "AdminClientPurgeDLQMessages", tags: map[string]string{ServiceRoleTagName: AdminRoleTagValue}},
		AdminClientMergeDLQMessagesScope:                 {operation: "AdminClientMergeDLQMessages", tags: map[string]string{ServiceRoleTagName: AdminRoleTagValue}},
		AdminClientDeleteWorkflowExecutionScope:          {operation: "AdminClientDeleteWorkflowExecution", tags: map[string]string{ServiceRoleTagName: AdminRoleTagValue}},

		DCRedirectionDeprecateNamespaceScope:                 {operation: "DCRedirectionDeprecateNamespace", tags: map[string]string{ServiceRoleTagName: DCRedirectionRoleTagValue}},
		DCRedirectionDescribeNamespaceScope:                  {operation: "DCRedirectionDescribeNamespace", tags: map[string]string{ServiceRoleTagName: DCRedirectionRoleTagValue}},
		DCRedirectionDescribeTaskQueueScope:                  {operation: "DCRedirectionDescribeTaskQueue", tags: map[string]string{ServiceRoleTagName: DCRedirectionRoleTagValue}},
		DCRedirectionDescribeWorkflowExecutionScope:          {operation: "DCRedirectionDescribeWorkflowExecution", tags: map[string]string{ServiceRoleTagName: DCRedirectionRoleTagValue}},
		DCRedirectionGetWorkflowExecutionHistoryScope:        {operation: "DCRedirectionGetWorkflowExecutionHistory", tags: map[string]string{ServiceRoleTagName: DCRedirectionRoleTagValue}},
		DCRedirectionGetWorkflowExecutionHistoryReverseScope: {operation: "DCRedirectionGetWorkflowExecutionHistoryReverse", tags: map[string]string{ServiceRoleTagName: DCRedirectionRoleTagValue}},
		DCRedirectionGetWorkflowExecutionRawHistoryScope:     {operation: "DCRedirectionGetWorkflowExecutionRawHistoryScope", tags: map[string]string{ServiceRoleTagName: DCRedirectionRoleTagValue}},
		DCRedirectionPollForWorkflowExecutionRawHistoryScope: {operation: "DCRedirectionPollForWorkflowExecutionRawHistoryScope", tags: map[string]string{ServiceRoleTagName: DCRedirectionRoleTagValue}},
		DCRedirectionListArchivedWorkflowExecutionsScope:     {operation: "DCRedirectionListArchivedWorkflowExecutions", tags: map[string]string{ServiceRoleTagName: DCRedirectionRoleTagValue}},
		DCRedirectionListClosedWorkflowExecutionsScope:       {operation: "DCRedirectionListClosedWorkflowExecutions", tags: map[string]string{ServiceRoleTagName: DCRedirectionRoleTagValue}},
		DCRedirectionListNamespacesScope:                     {operation: "DCRedirectionListNamespaces", tags: map[string]string{ServiceRoleTagName: DCRedirectionRoleTagValue}},
		DCRedirectionListOpenWorkflowExecutionsScope:         {operation: "DCRedirectionListOpenWorkflowExecutions", tags: map[string]string{ServiceRoleTagName: DCRedirectionRoleTagValue}},
		DCRedirectionListWorkflowExecutionsScope:             {operation: "DCRedirectionListWorkflowExecutions", tags: map[string]string{ServiceRoleTagName: DCRedirectionRoleTagValue}},
		DCRedirectionScanWorkflowExecutionsScope:             {operation: "DCRedirectionScanWorkflowExecutions", tags: map[string]string{ServiceRoleTagName: DCRedirectionRoleTagValue}},
		DCRedirectionCountWorkflowExecutionsScope:            {operation: "DCRedirectionCountWorkflowExecutions", tags: map[string]string{ServiceRoleTagName: DCRedirectionRoleTagValue}},
		DCRedirectionGetSearchAttributesScope:                {operation: "DCRedirectionGetSearchAttributes", tags: map[string]string{ServiceRoleTagName: DCRedirectionRoleTagValue}},
		DCRedirectionPollActivityTaskQueueScope:              {operation: "DCRedirectionPollActivityTaskQueue", tags: map[string]string{ServiceRoleTagName: DCRedirectionRoleTagValue}},
		DCRedirectionPollWorkflowTaskQueueScope:              {operation: "DCRedirectionPollWorkflowTaskQueue", tags: map[string]string{ServiceRoleTagName: DCRedirectionRoleTagValue}},
		DCRedirectionQueryWorkflowScope:                      {operation: "DCRedirectionQueryWorkflow", tags: map[string]string{ServiceRoleTagName: DCRedirectionRoleTagValue}},
		DCRedirectionRecordActivityTaskHeartbeatScope:        {operation: "DCRedirectionRecordActivityTaskHeartbeat", tags: map[string]string{ServiceRoleTagName: DCRedirectionRoleTagValue}},
		DCRedirectionRecordActivityTaskHeartbeatByIdScope:    {operation: "DCRedirectionRecordActivityTaskHeartbeatById", tags: map[string]string{ServiceRoleTagName: DCRedirectionRoleTagValue}},
		DCRedirectionRegisterNamespaceScope:                  {operation: "DCRedirectionRegisterNamespace", tags: map[string]string{ServiceRoleTagName: DCRedirectionRoleTagValue}},
		DCRedirectionRequestCancelWorkflowExecutionScope:     {operation: "DCRedirectionRequestCancelWorkflowExecution", tags: map[string]string{ServiceRoleTagName: DCRedirectionRoleTagValue}},
		DCRedirectionResetStickyTaskQueueScope:               {operation: "DCRedirectionResetStickyTaskQueue", tags: map[string]string{ServiceRoleTagName: DCRedirectionRoleTagValue}},
		DCRedirectionResetWorkflowExecutionScope:             {operation: "DCRedirectionResetWorkflowExecution", tags: map[string]string{ServiceRoleTagName: DCRedirectionRoleTagValue}},
		DCRedirectionRespondActivityTaskCanceledScope:        {operation: "DCRedirectionRespondActivityTaskCanceled", tags: map[string]string{ServiceRoleTagName: DCRedirectionRoleTagValue}},
		DCRedirectionRespondActivityTaskCanceledByIdScope:    {operation: "DCRedirectionRespondActivityTaskCanceledById", tags: map[string]string{ServiceRoleTagName: DCRedirectionRoleTagValue}},
		DCRedirectionRespondActivityTaskCompletedScope:       {operation: "DCRedirectionRespondActivityTaskCompleted", tags: map[string]string{ServiceRoleTagName: DCRedirectionRoleTagValue}},
		DCRedirectionRespondActivityTaskCompletedByIdScope:   {operation: "DCRedirectionRespondActivityTaskCompletedById", tags: map[string]string{ServiceRoleTagName: DCRedirectionRoleTagValue}},
		DCRedirectionRespondActivityTaskFailedScope:          {operation: "DCRedirectionRespondActivityTaskFailed", tags: map[string]string{ServiceRoleTagName: DCRedirectionRoleTagValue}},
		DCRedirectionRespondActivityTaskFailedByIdScope:      {operation: "DCRedirectionRespondActivityTaskFailedById", tags: map[string]string{ServiceRoleTagName: DCRedirectionRoleTagValue}},
		DCRedirectionRespondWorkflowTaskCompletedScope:       {operation: "DCRedirectionRespondWorkflowTaskCompleted", tags: map[string]string{ServiceRoleTagName: DCRedirectionRoleTagValue}},
		DCRedirectionRespondWorkflowTaskFailedScope:          {operation: "DCRedirectionRespondWorkflowTaskFailed", tags: map[string]string{ServiceRoleTagName: DCRedirectionRoleTagValue}},
		DCRedirectionRespondQueryTaskCompletedScope:          {operation: "DCRedirectionRespondQueryTaskCompleted", tags: map[string]string{ServiceRoleTagName: DCRedirectionRoleTagValue}},
		DCRedirectionSignalWithStartWorkflowExecutionScope:   {operation: "DCRedirectionSignalWithStartWorkflowExecution", tags: map[string]string{ServiceRoleTagName: DCRedirectionRoleTagValue}},
		DCRedirectionSignalWorkflowExecutionScope:            {operation: "DCRedirectionSignalWorkflowExecution", tags: map[string]string{ServiceRoleTagName: DCRedirectionRoleTagValue}},
		DCRedirectionStartWorkflowExecutionScope:             {operation: "DCRedirectionStartWorkflowExecution", tags: map[string]string{ServiceRoleTagName: DCRedirectionRoleTagValue}},
		DCRedirectionTerminateWorkflowExecutionScope:         {operation: "DCRedirectionTerminateWorkflowExecution", tags: map[string]string{ServiceRoleTagName: DCRedirectionRoleTagValue}},
		DCRedirectionUpdateNamespaceScope:                    {operation: "DCRedirectionUpdateNamespace", tags: map[string]string{ServiceRoleTagName: DCRedirectionRoleTagValue}},
		DCRedirectionListTaskQueuePartitionsScope:            {operation: "DCRedirectionListTaskQueuePartitions", tags: map[string]string{ServiceRoleTagName: DCRedirectionRoleTagValue}},
		DCRedirectionCreateScheduleScope:                     {operation: "DCRedirectionCreateSchedule", tags: map[string]string{ServiceRoleTagName: DCRedirectionRoleTagValue}},
		DCRedirectionDescribeScheduleScope:                   {operation: "DCRedirectionDescribeSchedule", tags: map[string]string{ServiceRoleTagName: DCRedirectionRoleTagValue}},
		DCRedirectionUpdateScheduleScope:                     {operation: "DCRedirectionUpdateSchedule", tags: map[string]string{ServiceRoleTagName: DCRedirectionRoleTagValue}},
		DCRedirectionPatchScheduleScope:                      {operation: "DCRedirectionPatchSchedule", tags: map[string]string{ServiceRoleTagName: DCRedirectionRoleTagValue}},
		DCRedirectionListScheduleMatchingTimesScope:          {operation: "DCRedirectionListScheduleMatchingTimes", tags: map[string]string{ServiceRoleTagName: DCRedirectionRoleTagValue}},
		DCRedirectionDeleteScheduleScope:                     {operation: "DCRedirectionDeleteSchedule", tags: map[string]string{ServiceRoleTagName: DCRedirectionRoleTagValue}},
		DCRedirectionListSchedulesScope:                      {operation: "DCRedirectionListSchedules", tags: map[string]string{ServiceRoleTagName: DCRedirectionRoleTagValue}},
		DCRedirectionUpdateWorkerBuildIdOrderingScope:        {operation: "DCRedirectionUpdateWorkerBuildIdOrdering", tags: map[string]string{ServiceRoleTagName: DCRedirectionRoleTagValue}},
		DCRedirectionGetWorkerBuildIdOrderingScope:           {operation: "DCRedirectionGetWorkerBuildIdOrdering", tags: map[string]string{ServiceRoleTagName: DCRedirectionRoleTagValue}},
		DCRedirectionUpdateWorkflowScope:                     {operation: "DCRedirectionUpdateWorkflow", tags: map[string]string{ServiceRoleTagName: DCRedirectionRoleTagValue}},
<<<<<<< HEAD
		DCRedirectionStartBatchOperationScope:                {operation: "DCRedirectionStartBatchOperation", tags: map[string]string{ServiceRoleTagName: DCRedirectionRoleTagValue}},
		DCRedirectionStopBatchOperationScope:                 {operation: "DCRedirectionStopBatchOperation", tags: map[string]string{ServiceRoleTagName: DCRedirectionRoleTagValue}},
		DCRedirectionDescribeBatchOperationScope:             {operation: "DCRedirectionDescribeBatchOperation", tags: map[string]string{ServiceRoleTagName: DCRedirectionRoleTagValue}},
		DCRedirectionListBatchOperationsScope:                {operation: "DCRedirectionListBatchOperations", tags: map[string]string{ServiceRoleTagName: DCRedirectionRoleTagValue}},
=======
		DCRedirectionDescribeBatchOperationScope:             {operation: "DCRedirectionDescribeBatchOperation", tags: map[string]string{ServiceRoleTagName: DCRedirectionRoleTagValue}},
		DCRedirectionListBatchOperationsScope:                {operation: "DCRedirectionListBatchOperations", tags: map[string]string{ServiceRoleTagName: DCRedirectionRoleTagValue}},
		DCRedirectionStartBatchOperationScope:                {operation: "DCRedirectionStartBatchOperation", tags: map[string]string{ServiceRoleTagName: DCRedirectionRoleTagValue}},
		DCRedirectionStopBatchOperationScope:                 {operation: "DCRedirectionStopBatchOperation", tags: map[string]string{ServiceRoleTagName: DCRedirectionRoleTagValue}},
>>>>>>> 2c40ed5b

		MessagingClientPublishScope:      {operation: "MessagingClientPublish"},
		MessagingClientPublishBatchScope: {operation: "MessagingClientPublishBatch"},

		NamespaceCacheScope:                                   {operation: "NamespaceCache"},
		HistoryRereplicationByTransferTaskScope:               {operation: "HistoryRereplicationByTransferTask"},
		HistoryRereplicationByTimerTaskScope:                  {operation: "HistoryRereplicationByTimerTask"},
		HistoryRereplicationByHistoryReplicationScope:         {operation: "HistoryRereplicationByHistoryReplication"},
		HistoryRereplicationByHistoryMetadataReplicationScope: {operation: "HistoryRereplicationByHistoryMetadataReplication"},
		HistoryRereplicationByActivityReplicationScope:        {operation: "HistoryRereplicationByActivityReplication"},

		ElasticsearchBulkProcessor: {operation: "ElasticsearchBulkProcessor"},
		ElasticsearchVisibility:    {operation: "ElasticsearchVisibility"},

		SequentialTaskProcessingScope: {operation: "SequentialTaskProcessing"},
		ParallelTaskProcessingScope:   {operation: "ParallelTaskProcessing"},
		TaskSchedulerScope:            {operation: "TaskScheduler"},

		HistoryArchiverScope:    {operation: "HistoryArchiver"},
		VisibilityArchiverScope: {operation: "VisibilityArchiver"},

		BlobstoreClientUploadScope:          {operation: "BlobstoreClientUpload", tags: map[string]string{ServiceRoleTagName: BlobstoreRoleTagValue}},
		BlobstoreClientDownloadScope:        {operation: "BlobstoreClientDownload", tags: map[string]string{ServiceRoleTagName: BlobstoreRoleTagValue}},
		BlobstoreClientGetMetadataScope:     {operation: "BlobstoreClientGetMetadata", tags: map[string]string{ServiceRoleTagName: BlobstoreRoleTagValue}},
		BlobstoreClientExistsScope:          {operation: "BlobstoreClientExists", tags: map[string]string{ServiceRoleTagName: BlobstoreRoleTagValue}},
		BlobstoreClientDeleteScope:          {operation: "BlobstoreClientDelete", tags: map[string]string{ServiceRoleTagName: BlobstoreRoleTagValue}},
		BlobstoreClientDirectoryExistsScope: {operation: "BlobstoreClientDirectoryExists", tags: map[string]string{ServiceRoleTagName: BlobstoreRoleTagValue}},

		DynamicConfigScope: {operation: "DynamicConfig"},
	},
	// Frontend Scope Names
	Frontend: {
		// AdminService API scope co-locates with frontend
		AdminRemoveTaskScope:                       {operation: "AdminRemoveTask"},
		AdminCloseShardScope:                       {operation: "AdminCloseShard"},
		AdminGetShardScope:                         {operation: "AdminGetShard"},
		AdminListHistoryTasksScope:                 {operation: "AdminListHistoryTasks"},
		AdminGetDLQMessagesScope:                   {operation: "AdminGetDLQMessages"},
		AdminPurgeDLQMessagesScope:                 {operation: "AdminPurgeDLQMessages"},
		AdminMergeDLQMessagesScope:                 {operation: "AdminMergeDLQMessages"},
		AdminDescribeHistoryHostScope:              {operation: "AdminDescribeHistoryHost"},
		AdminAddSearchAttributesScope:              {operation: "AdminAddSearchAttributes"},
		AdminRemoveSearchAttributesScope:           {operation: "AdminRemoveSearchAttributes"},
		AdminGetSearchAttributesScope:              {operation: "AdminGetSearchAttributes"},
		AdminRebuildMutableStateScope:              {operation: "AdminRebuildMutableState"},
		AdminDescribeMutableStateScope:             {operation: "AdminDescribeMutableState"},
		AdminGetWorkflowExecutionRawHistoryV2Scope: {operation: "AdminGetWorkflowExecutionRawHistoryV2"},
		AdminGetReplicationMessagesScope:           {operation: "AdminGetReplicationMessages"},
		AdminListClusterMembersScope:               {operation: "AdminListClusterMembers"},
		AdminGetNamespaceReplicationMessagesScope:  {operation: "AdminGetNamespaceReplicationMessages"},
		AdminGetDLQReplicationMessagesScope:        {operation: "AdminGetDLQReplicationMessages"},
		AdminReapplyEventsScope:                    {operation: "AdminReapplyEvents"},
		AdminRefreshWorkflowTasksScope:             {operation: "AdminRefreshWorkflowTasks"},
		AdminResendReplicationTasksScope:           {operation: "AdminResendReplicationTasks"},
		AdminGetTaskQueueTasksScope:                {operation: "AdminGetTaskQueueTasks"},
		AdminDescribeClusterScope:                  {operation: "AdminDescribeCluster"},
		AdminListClustersScope:                     {operation: "AdminListClusters"},
		AdminAddOrUpdateRemoteClusterScope:         {operation: "AdminAddOrUpdateRemoteCluster"},
		AdminRemoveRemoteClusterScope:              {operation: "AdminRemoveRemoteCluster"},
		AdminDeleteWorkflowExecutionScope:          {operation: "AdminDeleteWorkflowExecution"},
		// Operator Service API
		OperatorAddSearchAttributesScope:    {operation: "OperatorAddSearchAttributes"},
		OperatorRemoveSearchAttributesScope: {operation: "OperatorRemoveSearchAttributes"},
		OperatorListSearchAttributesScope:   {operation: "OperatorListSearchAttributes"},
		OperatorDeleteNamespaceScope:        {operation: "OperatorDeleteNamespace"},
		OperatorAddOrUpdateRemoteCluster:    {operation: "OperatorAddOrUpdateRemoteCluster"},
		OperatorDeleteWorkflowExecution:     {operation: "OperatorDeleteWorkflowExecution"},
		OperatorDescribeCluster:             {operation: "OperatorDescribeCluster"},
		OperatorListClusterMembers:          {operation: "OperatorListClusterMembers"},
		OperatorListClusters:                {operation: "OperatorListClusters"},
		OperatorRemoveRemoteCluster:         {operation: "OperatorRemoveRemoteCluster"},
		// Workflow Service API
		FrontendStartWorkflowExecutionScope:             {operation: "StartWorkflowExecution"},
		FrontendPollWorkflowTaskQueueScope:              {operation: "PollWorkflowTaskQueue"},
		FrontendPollActivityTaskQueueScope:              {operation: "PollActivityTaskQueue"},
		FrontendRecordActivityTaskHeartbeatScope:        {operation: "RecordActivityTaskHeartbeat"},
		FrontendRecordActivityTaskHeartbeatByIdScope:    {operation: "RecordActivityTaskHeartbeatById"},
		FrontendRespondWorkflowTaskCompletedScope:       {operation: "RespondWorkflowTaskCompleted"},
		FrontendRespondWorkflowTaskFailedScope:          {operation: "RespondWorkflowTaskFailed"},
		FrontendRespondQueryTaskCompletedScope:          {operation: "RespondQueryTaskCompleted"},
		FrontendRespondActivityTaskCompletedScope:       {operation: "RespondActivityTaskCompleted"},
		FrontendRespondActivityTaskFailedScope:          {operation: "RespondActivityTaskFailed"},
		FrontendRespondActivityTaskCanceledScope:        {operation: "RespondActivityTaskCanceled"},
		FrontendRespondActivityTaskCompletedByIdScope:   {operation: "RespondActivityTaskCompletedById"},
		FrontendRespondActivityTaskFailedByIdScope:      {operation: "RespondActivityTaskFailedById"},
		FrontendRespondActivityTaskCanceledByIdScope:    {operation: "RespondActivityTaskCanceledById"},
		FrontendGetWorkflowExecutionHistoryScope:        {operation: "GetWorkflowExecutionHistory"},
		FrontendGetWorkflowExecutionHistoryReverseScope: {operation: "GetWorkflowExecutionHistoryReverse"},
		FrontendPollWorkflowExecutionHistoryScope:       {operation: "PollWorkflowExecutionHistory"},
		FrontendGetWorkflowExecutionRawHistoryScope:     {operation: "GetWorkflowExecutionRawHistory"},
		FrontendPollForWorkflowExecutionRawHistoryScope: {operation: "PollForWorkflowExecutionRawHistory"},
		FrontendSignalWorkflowExecutionScope:            {operation: "SignalWorkflowExecution"},
		FrontendSignalWithStartWorkflowExecutionScope:   {operation: "SignalWithStartWorkflowExecution"},
		FrontendTerminateWorkflowExecutionScope:         {operation: "TerminateWorkflowExecution"},
		FrontendResetWorkflowExecutionScope:             {operation: "ResetWorkflowExecution"},
		FrontendRequestCancelWorkflowExecutionScope:     {operation: "RequestCancelWorkflowExecution"},
		FrontendListArchivedWorkflowExecutionsScope:     {operation: "ListArchivedWorkflowExecutions"},
		FrontendListOpenWorkflowExecutionsScope:         {operation: "ListOpenWorkflowExecutions"},
		FrontendListClosedWorkflowExecutionsScope:       {operation: "ListClosedWorkflowExecutions"},
		FrontendListWorkflowExecutionsScope:             {operation: "ListWorkflowExecutions"},
		FrontendScanWorkflowExecutionsScope:             {operation: "ScanWorkflowExecutions"},
		FrontendCountWorkflowExecutionsScope:            {operation: "CountWorkflowExecutions"},
		FrontendRegisterNamespaceScope:                  {operation: "RegisterNamespace"},
		FrontendDescribeNamespaceScope:                  {operation: "DescribeNamespace"},
		FrontendListNamespacesScope:                     {operation: "ListNamespaces"},
		FrontendUpdateNamespaceScope:                    {operation: "UpdateNamespace"},
		FrontendDeprecateNamespaceScope:                 {operation: "DeprecateNamespace"},
		FrontendQueryWorkflowScope:                      {operation: "QueryWorkflow"},
		FrontendDescribeWorkflowExecutionScope:          {operation: "DescribeWorkflowExecution"},
		FrontendListTaskQueuePartitionsScope:            {operation: "ListTaskQueuePartitions"},
		FrontendDescribeTaskQueueScope:                  {operation: "DescribeTaskQueue"},
		FrontendResetStickyTaskQueueScope:               {operation: "ResetStickyTaskQueue"},
		FrontendGetSearchAttributesScope:                {operation: "GetSearchAttributes"},
		FrontendGetClusterInfoScope:                     {operation: "GetClusterInfo"},
		FrontendGetSystemInfoScope:                      {operation: "GetSystemInfo"},
		FrontendCreateScheduleScope:                     {operation: "CreateSchedule"},
		FrontendDescribeScheduleScope:                   {operation: "DescribeSchedule"},
		FrontendUpdateScheduleScope:                     {operation: "UpdateSchedule"},
		FrontendPatchScheduleScope:                      {operation: "PatchSchedule"},
		FrontendListScheduleMatchingTimesScope:          {operation: "ListScheduleMatchingTimes"},
		FrontendDeleteScheduleScope:                     {operation: "DeleteSchedule"},
		FrontendListSchedulesScope:                      {operation: "ListSchedules"},
		FrontendUpdateWorkerBuildIdOrderingScope:        {operation: "UpdateWorkerBuildIdOrdering"},
		FrontendGetWorkerBuildIdOrderingScope:           {operation: "GetWorkerBuildIdOrdering"},
		FrontendUpdateWorkflowScope:                     {operation: "UpdateWorkflow"},
		FrontendDescribeBatchOperationScope:             {operation: "DescribeBatchOperation"},
		FrontendListBatchOperationsScope:                {operation: "ListBatchOperations"},
		FrontendStartBatchOperationScope:                {operation: "StartBatchOperation"},
		FrontendStopBatchOperationScope:                 {operation: "StopBatchOperation"},
		VersionCheckScope:                               {operation: "VersionCheck"},
		AuthorizationScope:                              {operation: "Authorization"},
	},
	// History Scope Names
	History: {
		HistoryStartWorkflowExecutionScope:                 {operation: "StartWorkflowExecution"},
		HistoryRecordActivityTaskHeartbeatScope:            {operation: "RecordActivityTaskHeartbeat"},
		HistoryRespondWorkflowTaskCompletedScope:           {operation: "RespondWorkflowTaskCompleted"},
		HistoryRespondWorkflowTaskFailedScope:              {operation: "RespondWorkflowTaskFailed"},
		HistoryRespondActivityTaskCompletedScope:           {operation: "RespondActivityTaskCompleted"},
		HistoryRespondActivityTaskFailedScope:              {operation: "RespondActivityTaskFailed"},
		HistoryRespondActivityTaskCanceledScope:            {operation: "RespondActivityTaskCanceled"},
		HistoryGetMutableStateScope:                        {operation: "GetMutableState"},
		HistoryPollMutableStateScope:                       {operation: "PollMutableState"},
		HistoryResetStickyTaskQueueScope:                   {operation: "ResetStickyTaskQueueScope"},
		HistoryDescribeWorkflowExecutionScope:              {operation: "DescribeWorkflowExecution"},
		HistoryRecordWorkflowTaskStartedScope:              {operation: "RecordWorkflowTaskStarted"},
		HistoryRecordActivityTaskStartedScope:              {operation: "RecordActivityTaskStarted"},
		HistorySignalWorkflowExecutionScope:                {operation: "SignalWorkflowExecution"},
		HistorySignalWithStartWorkflowExecutionScope:       {operation: "SignalWithStartWorkflowExecution"},
		HistoryRemoveSignalMutableStateScope:               {operation: "RemoveSignalMutableState"},
		HistoryTerminateWorkflowExecutionScope:             {operation: "TerminateWorkflowExecution"},
		HistoryResetWorkflowExecutionScope:                 {operation: "ResetWorkflowExecution"},
		HistoryQueryWorkflowScope:                          {operation: "QueryWorkflow"},
		HistoryProcessDeleteHistoryEventScope:              {operation: "ProcessDeleteHistoryEvent"},
		HistoryDeleteWorkflowExecutionScope:                {operation: "DeleteWorkflowExecution"},
		HistoryScheduleWorkflowTaskScope:                   {operation: "ScheduleWorkflowTask"},
		HistoryVerifyFirstWorkflowTaskScheduled:            {operation: "VerifyFirstWorkflowTaskScheduled"},
		HistoryRecordChildExecutionCompletedScope:          {operation: "RecordChildExecutionCompleted"},
		HistoryVerifyChildExecutionCompletionRecordedScope: {operation: "VerifyChildExecutionCompletionRecorded"},
		HistoryRequestCancelWorkflowExecutionScope:         {operation: "RequestCancelWorkflowExecution"},
		HistorySyncShardStatusScope:                        {operation: "SyncShardStatus"},
		HistorySyncActivityScope:                           {operation: "SyncActivity"},
		HistoryRebuildMutableStateScope:                    {operation: "RebuildMutableState"},
		HistoryDescribeMutableStateScope:                   {operation: "DescribeMutableState"},
		HistoryGetReplicationMessagesScope:                 {operation: "GetReplicationMessages"},
		HistoryGetDLQReplicationMessagesScope:              {operation: "GetDLQReplicationMessages"},
		HistoryReadDLQMessagesScope:                        {operation: "GetDLQMessages"},
		HistoryPurgeDLQMessagesScope:                       {operation: "PurgeDLQMessages"},
		HistoryMergeDLQMessagesScope:                       {operation: "MergeDLQMessages"},
		HistoryShardControllerScope:                        {operation: "ShardController"},
		HistoryReapplyEventsScope:                          {operation: "EventReapplication"},
		HistoryRefreshWorkflowTasksScope:                   {operation: "RefreshWorkflowTasks"},
		HistoryGenerateLastHistoryReplicationTasksScope:    {operation: "GenerateLastHistoryReplicationTasks"},
		HistoryGetReplicationStatusScope:                   {operation: "GetReplicationStatus"},
		HistoryHistoryRemoveTaskScope:                      {operation: "RemoveTask"},
		HistoryCloseShard:                                  {operation: "CloseShard"},
		HistoryGetShard:                                    {operation: "GetShard"},
		HistoryReplicateEventsV2:                           {operation: "ReplicateEventsV2"},
		HistoryResetStickyTaskQueue:                        {operation: "ResetStickyTaskQueue"},
		HistoryReapplyEvents:                               {operation: "ReapplyEvents"},
		HistoryDescribeHistoryHost:                         {operation: "DescribeHistoryHost"},
		HistoryDeleteWorkflowVisibilityRecordScope:         {operation: "DeleteWorkflowVisibilityRecord"},
		HistoryUpdateWorkflowScope:                         {operation: "UpdateWorkflow"},

		TaskPriorityAssignerScope:                   {operation: "TaskPriorityAssigner"},
		TransferQueueProcessorScope:                 {operation: "TransferQueueProcessor"},
		TransferActiveQueueProcessorScope:           {operation: "TransferActiveQueueProcessor"},
		TransferStandbyQueueProcessorScope:          {operation: "TransferStandbyQueueProcessor"},
		TransferActiveTaskActivityScope:             {operation: "TransferActiveTaskActivity"},
		TransferActiveTaskWorkflowTaskScope:         {operation: "TransferActiveTaskWorkflowTask"},
		TransferActiveTaskCloseExecutionScope:       {operation: "TransferActiveTaskCloseExecution"},
		TransferActiveTaskCancelExecutionScope:      {operation: "TransferActiveTaskCancelExecution"},
		TransferActiveTaskSignalExecutionScope:      {operation: "TransferActiveTaskSignalExecution"},
		TransferActiveTaskStartChildExecutionScope:  {operation: "TransferActiveTaskStartChildExecution"},
		TransferActiveTaskResetWorkflowScope:        {operation: "TransferActiveTaskResetWorkflow"},
		TransferStandbyTaskActivityScope:            {operation: "TransferStandbyTaskActivity"},
		TransferStandbyTaskWorkflowTaskScope:        {operation: "TransferStandbyTaskWorkflowTask"},
		TransferStandbyTaskCloseExecutionScope:      {operation: "TransferStandbyTaskCloseExecution"},
		TransferStandbyTaskCancelExecutionScope:     {operation: "TransferStandbyTaskCancelExecution"},
		TransferStandbyTaskSignalExecutionScope:     {operation: "TransferStandbyTaskSignalExecution"},
		TransferStandbyTaskStartChildExecutionScope: {operation: "TransferStandbyTaskStartChildExecution"},
		TransferStandbyTaskResetWorkflowScope:       {operation: "TransferStandbyTaskResetWorkflow"},

		VisibilityQueueProcessorScope:      {operation: "VisibilityQueueProcessor"},
		VisibilityTaskStartExecutionScope:  {operation: "VisibilityTaskStartExecution"},
		VisibilityTaskUpsertExecutionScope: {operation: "VisibilityTaskUpsertExecution"},
		VisibilityTaskCloseExecutionScope:  {operation: "VisibilityTaskCloseExecution"},
		VisibilityTaskDeleteExecutionScope: {operation: "VisibilityTaskDeleteExecution"},

		TimerQueueProcessorScope:                  {operation: "TimerQueueProcessor"},
		TimerActiveQueueProcessorScope:            {operation: "TimerActiveQueueProcessor"},
		TimerStandbyQueueProcessorScope:           {operation: "TimerStandbyQueueProcessor"},
		TimerActiveTaskActivityTimeoutScope:       {operation: "TimerActiveTaskActivityTimeout"},
		TimerActiveTaskWorkflowTaskTimeoutScope:   {operation: "TimerActiveTaskWorkflowTaskTimeout"},
		TimerActiveTaskUserTimerScope:             {operation: "TimerActiveTaskUserTimer"},
		TimerActiveTaskWorkflowTimeoutScope:       {operation: "TimerActiveTaskWorkflowTimeout"},
		TimerActiveTaskActivityRetryTimerScope:    {operation: "TimerActiveTaskActivityRetryTimer"},
		TimerActiveTaskWorkflowBackoffTimerScope:  {operation: "TimerActiveTaskWorkflowBackoffTimer"},
		TimerActiveTaskDeleteHistoryEventScope:    {operation: "TimerActiveTaskDeleteHistoryEvent"},
		TimerStandbyTaskActivityTimeoutScope:      {operation: "TimerStandbyTaskActivityTimeout"},
		TimerStandbyTaskWorkflowTaskTimeoutScope:  {operation: "TimerStandbyTaskWorkflowTaskTimeout"},
		TimerStandbyTaskUserTimerScope:            {operation: "TimerStandbyTaskUserTimer"},
		TimerStandbyTaskWorkflowTimeoutScope:      {operation: "TimerStandbyTaskWorkflowTimeout"},
		TimerStandbyTaskActivityRetryTimerScope:   {operation: "TimerStandbyTaskActivityRetryTimer"},
		TimerStandbyTaskWorkflowBackoffTimerScope: {operation: "TimerStandbyTaskWorkflowBackoffTimer"},
		TimerStandbyTaskDeleteHistoryEventScope:   {operation: "TimerStandbyTaskDeleteHistoryEvent"},
		HistoryEventNotificationScope:             {operation: "HistoryEventNotification"},
		ReplicatorQueueProcessorScope:             {operation: "ReplicatorQueueProcessor"},
		ReplicatorTaskHistoryScope:                {operation: "ReplicatorTaskHistory"},
		ReplicatorTaskSyncActivityScope:           {operation: "ReplicatorTaskSyncActivity"},
		ReplicateHistoryEventsScope:               {operation: "ReplicateHistoryEvents"},
		ShardInfoScope:                            {operation: "ShardInfo"},
		WorkflowContextScope:                      {operation: "WorkflowContext"},
		HistoryCacheGetOrCreateScope:              {operation: "HistoryCacheGetOrCreate", tags: map[string]string{CacheTypeTagName: MutableStateCacheTypeTagValue}},
		HistoryCacheGetOrCreateCurrentScope:       {operation: "HistoryCacheGetOrCreateCurrent", tags: map[string]string{CacheTypeTagName: MutableStateCacheTypeTagValue}},
		EventsCacheGetEventScope:                  {operation: "EventsCacheGetEvent", tags: map[string]string{CacheTypeTagName: EventsCacheTypeTagValue}},
		EventsCachePutEventScope:                  {operation: "EventsCachePutEvent", tags: map[string]string{CacheTypeTagName: EventsCacheTypeTagValue}},
		EventsCacheDeleteEventScope:               {operation: "EventsCacheDeleteEvent", tags: map[string]string{CacheTypeTagName: EventsCacheTypeTagValue}},
		EventsCacheGetFromStoreScope:              {operation: "EventsCacheGetFromStore", tags: map[string]string{CacheTypeTagName: EventsCacheTypeTagValue}},
		ExecutionStatsScope:                       {operation: "ExecutionStats"},
		SessionStatsScope:                         {operation: "SessionStats"},
		WorkflowCompletionStatsScope:              {operation: "CompletionStats"},
		ArchiverClientScope:                       {operation: "ArchiverClient"},
		ReplicationTaskFetcherScope:               {operation: "ReplicationTaskFetcher"},
		ReplicationTaskCleanupScope:               {operation: "ReplicationTaskCleanup"},
		ReplicationDLQStatsScope:                  {operation: "ReplicationDLQStats"},
		SyncShardTaskScope:                        {operation: "SyncShardTask"},
		SyncActivityTaskScope:                     {operation: "SyncActivityTask"},
		HistoryMetadataReplicationTaskScope:       {operation: "HistoryMetadataReplicationTask"},
		HistoryReplicationTaskScope:               {operation: "HistoryReplicationTask"},
		SyncWorkflowStateTaskScope:                {operation: "SyncWorkflowStateTask"},
		ReplicatorScope:                           {operation: "Replicator"},
	},
	// Matching Scope Names
	Matching: {
		MatchingPollWorkflowTaskQueueScope:       {operation: "PollWorkflowTaskQueue"},
		MatchingPollActivityTaskQueueScope:       {operation: "PollActivityTaskQueue"},
		MatchingAddActivityTaskScope:             {operation: "AddActivityTask"},
		MatchingAddWorkflowTaskScope:             {operation: "AddWorkflowTask"},
		MatchingTaskQueueMgrScope:                {operation: "TaskQueueMgr"},
		MatchingEngineScope:                      {operation: "MatchingEngine"},
		MatchingQueryWorkflowScope:               {operation: "QueryWorkflow"},
		MatchingRespondQueryTaskCompletedScope:   {operation: "RespondQueryTaskCompleted"},
		MatchingCancelOutstandingPollScope:       {operation: "CancelOutstandingPoll"},
		MatchingDescribeTaskQueueScope:           {operation: "DescribeTaskQueue"},
		MatchingListTaskQueuePartitionsScope:     {operation: "ListTaskQueuePartitions"},
		MatchingUpdateWorkerBuildIdOrderingScope: {operation: "UpdateWorkerBuildIdOrdering"},
		MatchingGetWorkerBuildIdOrderingScope:    {operation: "GetWorkerBuildIdOrdering"},
		MatchingInvalidateTaskQueueMetadataScope: {operation: "InvalidateTaskQueueMetadata"},
		MatchingGetTaskQueueMetadataScope:        {operation: "GetTaskQueueMetadata"},
	},
	// Worker Scope Names
	Worker: {
		ReplicatorScope:                        {operation: "Replicator"},
		NamespaceReplicationTaskScope:          {operation: "NamespaceReplicationTask"},
		HistoryReplicationTaskScope:            {operation: "HistoryReplicationTask"},
		HistoryMetadataReplicationTaskScope:    {operation: "HistoryMetadataReplicationTask"},
		SyncShardTaskScope:                     {operation: "SyncShardTask"},
		SyncActivityTaskScope:                  {operation: "SyncActivityTask"},
		ESProcessorScope:                       {operation: "ESProcessor"},
		IndexProcessorScope:                    {operation: "IndexProcessor"},
		ArchiverDeleteHistoryActivityScope:     {operation: "ArchiverDeleteHistoryActivity"},
		ArchiverUploadHistoryActivityScope:     {operation: "ArchiverUploadHistoryActivity"},
		ArchiverArchiveVisibilityActivityScope: {operation: "ArchiverArchiveVisibilityActivity"},
		ArchiverScope:                          {operation: "Archiver"},
		ArchiverPumpScope:                      {operation: "ArchiverPump"},
		ArchiverArchivalWorkflowScope:          {operation: "ArchiverArchivalWorkflow"},
		TaskQueueScavengerScope:                {operation: "taskqueuescavenger"},
		ExecutionsScavengerScope:               {operation: "executionsscavenger"},
		HistoryScavengerScope:                  {operation: "historyscavenger"},
		BatcherScope:                           {operation: "batcher"},
		ParentClosePolicyProcessorScope:        {operation: "ParentClosePolicyProcessor"},
		AddSearchAttributesWorkflowScope:       {operation: "AddSearchAttributesWorkflow"},
		MigrationWorkflowScope:                 {operation: "MigrationWorkflow"},
		DeleteNamespaceWorkflowScope:           {operation: "DeleteNamespaceWorkflow"},
		ReclaimResourcesWorkflowScope:          {operation: "ReclaimResourcesWorkflow"},
		DeleteExecutionsWorkflowScope:          {operation: "DeleteExecutionsWorkflow"},
	},
	Server: {
		ServerTlsScope: {operation: "ServerTls"},
	},
	UnitTestService: {
		TestScope1: {operation: "test_scope_1_operation"},
		TestScope2: {operation: "test_scope_2_operation"},
	},
}

// Common Metrics enum
const (
	ServiceRequests = iota
	ServicePendingRequests
	ServiceFailures
	ServiceErrorWithType
	ServiceCriticalFailures
	ServiceLatency
	ServiceLatencyNoUserLatency
	ServiceLatencyUserLatency
	ServiceErrInvalidArgumentCounter
	ServiceErrNamespaceNotActiveCounter
	ServiceErrResourceExhaustedCounter
	ServiceErrNotFoundCounter
	ServiceErrExecutionAlreadyStartedCounter
	ServiceErrNamespaceAlreadyExistsCounter
	ServiceErrCancellationAlreadyRequestedCounter
	ServiceErrQueryFailedCounter
	ServiceErrContextCancelledCounter
	ServiceErrContextTimeoutCounter
	ServiceErrRetryTaskCounter
	ServiceErrBadBinaryCounter
	ServiceErrClientVersionNotSupportedCounter
	ServiceErrIncompleteHistoryCounter
	ServiceErrNonDeterministicCounter
	ServiceErrUnauthorizedCounter
	ServiceErrAuthorizeFailedCounter

	ActionCounter

	PersistenceRequests
	PersistenceFailures
	PersistenceErrorWithType
	PersistenceLatency
	PersistenceErrShardExistsCounter
	PersistenceErrShardOwnershipLostCounter
	PersistenceErrConditionFailedCounter
	PersistenceErrCurrentWorkflowConditionFailedCounter
	PersistenceErrWorkflowConditionFailedCounter
	PersistenceErrTimeoutCounter
	PersistenceErrBusyCounter
	PersistenceErrEntityNotExistsCounter
	PersistenceErrNamespaceAlreadyExistsCounter
	PersistenceErrBadRequestCounter

	ClientRequests
	ClientFailures
	ClientLatency

	ClientRedirectionRequests
	ClientRedirectionFailures
	ClientRedirectionLatency

	ServiceAuthorizationLatency

	NamespaceCachePrepareCallbacksLatency
	NamespaceCacheCallbacksLatency

	StateTransitionCount
	HistorySize
	HistoryCount
	EventBlobSize
	SearchAttributesSize

	LockRequests
	LockFailures
	LockLatency

	ArchivalConfigFailures

	VisibilityPersistenceRequests
	VisibilityPersistenceFailures
	VisibilityPersistenceLatency
	VisibilityPersistenceInvalidArgument
	VisibilityPersistenceResourceExhausted
	VisibilityPersistenceConditionFailed
	VisibilityPersistenceTimeout
	VisibilityPersistenceNotFound
	VisibilityPersistenceInternal
	VisibilityPersistenceUnavailable

	SequentialTaskSubmitRequest
	SequentialTaskSubmitRequestTaskQueueExist
	SequentialTaskSubmitRequestTaskQueueMissing
	SequentialTaskSubmitLatency
	SequentialTaskQueueSize
	SequentialTaskQueueProcessingLatency
	SequentialTaskTaskProcessingLatency

	ParallelTaskSubmitRequest
	ParallelTaskSubmitLatency
	ParallelTaskTaskProcessingLatency

	PriorityTaskSubmitRequest
	PriorityTaskSubmitLatency

	HistoryArchiverArchiveNonRetryableErrorCount
	HistoryArchiverArchiveTransientErrorCount
	HistoryArchiverArchiveSuccessCount
	HistoryArchiverHistoryMutatedCount
	HistoryArchiverTotalUploadSize
	HistoryArchiverHistorySize
	HistoryArchiverDuplicateArchivalsCount

	// The following metrics are only used by internal history archiver implemention.
	// TODO: move them to internal repo once temporal plugin model is in place.

	HistoryArchiverBlobExistsCount
	HistoryArchiverBlobSize
	HistoryArchiverRunningDeterministicConstructionCheckCount
	HistoryArchiverDeterministicConstructionCheckFailedCount
	HistoryArchiverRunningBlobIntegrityCheckCount
	HistoryArchiverBlobIntegrityCheckFailedCount

	VisibilityArchiverArchiveNonRetryableErrorCount
	VisibilityArchiverArchiveTransientErrorCount
	VisibilityArchiveSuccessCount

	MatchingClientForwardedCounter
	MatchingClientInvalidTaskQueueName

	NamespaceReplicationTaskAckLevelGauge
	NamespaceReplicationDLQAckLevelGauge
	NamespaceReplicationDLQMaxLevelGauge

	// common metrics that are emitted per task queue

	ServiceRequestsPerTaskQueue
	ServiceFailuresPerTaskQueue
	ServiceLatencyPerTaskQueue
	ServiceErrInvalidArgumentPerTaskQueueCounter
	ServiceErrNamespaceNotActivePerTaskQueueCounter
	ServiceErrResourceExhaustedPerTaskQueueCounter
	ServiceErrNotFoundPerTaskQueueCounter
	ServiceErrExecutionAlreadyStartedPerTaskQueueCounter
	ServiceErrNamespaceAlreadyExistsPerTaskQueueCounter
	ServiceErrCancellationAlreadyRequestedPerTaskQueueCounter
	ServiceErrQueryFailedPerTaskQueueCounter
	ServiceErrContextTimeoutPerTaskQueueCounter
	ServiceErrRetryTaskPerTaskQueueCounter
	ServiceErrBadBinaryPerTaskQueueCounter
	ServiceErrClientVersionNotSupportedPerTaskQueueCounter
	ServiceErrIncompleteHistoryPerTaskQueueCounter
	ServiceErrNonDeterministicPerTaskQueueCounter
	ServiceErrUnauthorizedPerTaskQueueCounter
	ServiceErrAuthorizeFailedPerTaskQueueCounter
	VersionCheckSuccessCount
	VersionCheckRequestFailedCount
	VersionCheckFailedCount
	VersionCheckLatency

	ParentClosePolicyProcessorSuccess
	ParentClosePolicyProcessorFailures

	AddSearchAttributesWorkflowSuccessCount
	AddSearchAttributesWorkflowFailuresCount

	ElasticsearchDocumentParseFailuresCount
	ElasticsearchDocumentGenerateFailuresCount

	DeleteNamespaceWorkflowSuccessCount
	DeleteNamespaceWorkflowFailuresCount

	NoopImplementationIsUsed

	NumCommonMetrics // Needs to be last on this list for iota numbering
)

// History Metrics enum
const (
	TaskRequests = iota + NumCommonMetrics
	TaskLatency
	TaskFailures
	TaskDiscarded
	TaskSkipped
	TaskAttemptTimer
	TaskStandbyRetryCounter
	TaskWorkflowBusyCounter
	TaskNotActiveCounter
	TaskLimitExceededCounter
	TaskBatchCompleteCounter
	TaskProcessingLatency
	TaskNoUserProcessingLatency
	TaskQueueLatency
	TaskUserLatency
	TaskNoUserLatency
	TaskNoUserQueueLatency
	TaskReschedulerPendingTasks
	TaskScheduleToStartLatency
	TaskThrottledCounter
	TransferTaskMissingEventCounter

	ActivityE2ELatency
	AckLevelUpdateCounter
	AckLevelUpdateFailedCounter
	CommandTypeScheduleActivityCounter
	CommandTypeCompleteWorkflowCounter
	CommandTypeFailWorkflowCounter
	CommandTypeCancelWorkflowCounter
	CommandTypeStartTimerCounter
	CommandTypeCancelActivityCounter
	CommandTypeCancelTimerCounter
	CommandTypeRecordMarkerCounter
	CommandTypeCancelExternalWorkflowCounter
	CommandTypeChildWorkflowCounter
	CommandTypeContinueAsNewCounter
	CommandTypeSignalExternalWorkflowCounter
	CommandTypeUpsertWorkflowSearchAttributesCounter
	ActivityEagerExecutionCounter
	EmptyCompletionCommandsCounter
	MultipleCompletionCommandsCounter
	FailedWorkflowTasksCounter
	WorkflowTaskAttempt
	StaleMutableStateCounter
	AutoResetPointsLimitExceededCounter
	AutoResetPointCorruptionCounter
	ConcurrencyUpdateFailureCounter
	ServiceErrTaskAlreadyStartedCounter
	ServiceErrShardOwnershipLostCounter
	HeartbeatTimeoutCounter
	ScheduleToStartTimeoutCounter
	StartToCloseTimeoutCounter
	ScheduleToCloseTimeoutCounter
	NewTimerNotifyCounter
	AcquireShardsCounter
	AcquireShardsLatency
	ShardContextClosedCounter
	ShardContextCreatedCounter
	ShardContextRemovedCounter
	ShardContextAcquisitionLatency
	ShardInfoReplicationPendingTasksTimer
	ShardInfoTransferActivePendingTasksTimer
	ShardInfoTransferStandbyPendingTasksTimer
	ShardInfoTimerActivePendingTasksTimer
	ShardInfoTimerStandbyPendingTasksTimer
	ShardInfoVisibilityPendingTasksTimer
	ShardInfoReplicationLagHistogram
	ShardInfoTransferLagHistogram
	ShardInfoTimerLagTimer
	ShardInfoVisibilityLagHistogram
	ShardInfoTransferDiffHistogram
	ShardInfoTimerDiffTimer
	ShardInfoTransferFailoverInProgressHistogram
	ShardInfoTimerFailoverInProgressHistogram
	ShardInfoTransferFailoverLatencyTimer
	ShardInfoTimerFailoverLatencyTimer
	SyncShardFromRemoteCounter
	SyncShardFromRemoteFailure
	MembershipChangedCounter
	NumShardsGauge
	GetEngineForShardErrorCounter
	GetEngineForShardLatency
	RemoveEngineForShardLatency
	CompleteWorkflowTaskWithStickyEnabledCounter
	CompleteWorkflowTaskWithStickyDisabledCounter
	WorkflowTaskHeartbeatTimeoutCounter
	HistoryEventNotificationQueueingLatency
	HistoryEventNotificationFanoutLatency
	HistoryEventNotificationInFlightMessageGauge
	HistoryEventNotificationFailDeliveryCount
	EmptyReplicationEventsCounter
	DuplicateReplicationEventsCounter
	StaleReplicationEventsCounter
	ReplicationEventsSizeTimer
	BufferReplicationTaskTimer
	UnbufferReplicationTaskTimer
	HistoryConflictsCounter
	CompleteTaskFailedCounter
	CacheRequests
	CacheFailures
	CacheLatency
	CacheMissCounter
	AcquireLockFailedCounter
	WorkflowContextCleared
	MutableStateSize
	ExecutionInfoSize
	ExecutionStateSize
	ActivityInfoSize
	TimerInfoSize
	ChildInfoSize
	RequestCancelInfoSize
	SignalInfoSize
	BufferedEventsSize
	ActivityInfoCount
	TimerInfoCount
	ChildInfoCount
	SignalInfoCount
	RequestCancelInfoCount
	BufferedEventsCount
	TaskCount
	WorkflowRetryBackoffTimerCount
	WorkflowCronBackoffTimerCount
	WorkflowCleanupDeleteCount
	WorkflowCleanupArchiveCount
	WorkflowCleanupNopCount
	WorkflowCleanupDeleteHistoryInlineCount
	WorkflowSuccessCount
	WorkflowCancelCount
	WorkflowFailedCount
	WorkflowTimeoutCount
	WorkflowTerminateCount
	WorkflowContinuedAsNewCount
	ArchiverClientSendSignalCount
	ArchiverClientSendSignalFailureCount
	ArchiverClientHistoryRequestCount
	ArchiverClientHistoryInlineArchiveAttemptCount
	ArchiverClientHistoryInlineArchiveFailureCount
	ArchiverClientVisibilityRequestCount
	ArchiverClientVisibilityInlineArchiveAttemptCount
	ArchiverClientVisibilityInlineArchiveFailureCount
	LastRetrievedMessageID
	LastProcessedMessageID
	ReplicationTasksApplied
	ReplicationTasksFailed
	ReplicationTasksLag
	ReplicationLatency
	ReplicationTasksFetched
	ReplicationTasksReturned
	ReplicationTasksAppliedLatency
	ReplicationDLQFailed
	ReplicationDLQMaxLevelGauge
	ReplicationDLQAckLevelGauge
	GetReplicationMessagesForShardLatency
	GetDLQReplicationMessagesLatency
	EventReapplySkippedCount
	DirectQueryDispatchLatency
	DirectQueryDispatchStickyLatency
	DirectQueryDispatchNonStickyLatency
	DirectQueryDispatchStickySuccessCount
	DirectQueryDispatchNonStickySuccessCount
	DirectQueryDispatchClearStickinessLatency
	DirectQueryDispatchClearStickinessSuccessCount
	DirectQueryDispatchTimeoutBeforeNonStickyCount
	WorkflowTaskQueryLatency
	ConsistentQueryTimeoutCount
	QueryBeforeFirstWorkflowTaskCount
	QueryBufferExceededCount
	QueryRegistryInvalidStateCount
	WorkerNotSupportsConsistentQueryCount
	WorkflowTaskTimeoutOverrideCount
	WorkflowRunTimeoutOverrideCount
	ReplicationTaskCleanupCount
	ReplicationTaskCleanupFailure
	MutableStateChecksumMismatch
	MutableStateChecksumInvalidated

	ElasticsearchBulkProcessorRequests
	ElasticsearchBulkProcessorQueuedRequests
	ElasticsearchBulkProcessorRetries
	ElasticsearchBulkProcessorFailures
	ElasticsearchBulkProcessorCorruptedData
	ElasticsearchBulkProcessorDuplicateRequest

	ElasticsearchBulkProcessorRequestLatency
	ElasticsearchBulkProcessorCommitLatency
	ElasticsearchBulkProcessorWaitAddLatency
	ElasticsearchBulkProcessorWaitStartLatency

	ElasticsearchBulkProcessorBulkSize

	NumHistoryMetrics
)

// Matching metrics enum
const (
	PollSuccessPerTaskQueueCounter = iota + NumHistoryMetrics
	PollTimeoutPerTaskQueueCounter
	PollSuccessWithSyncPerTaskQueueCounter
	LeaseRequestPerTaskQueueCounter
	LeaseFailurePerTaskQueueCounter
	ConditionFailedErrorPerTaskQueueCounter
	RespondQueryTaskFailedPerTaskQueueCounter
	SyncThrottlePerTaskQueueCounter
	BufferThrottlePerTaskQueueCounter
	SyncMatchLatencyPerTaskQueue
	AsyncMatchLatencyPerTaskQueue
	ExpiredTasksPerTaskQueueCounter
	ForwardedPerTaskQueueCounter
	ForwardTaskCallsPerTaskQueue // Deprecated todo not used
	ForwardTaskErrorsPerTaskQueue
	ForwardTaskLatencyPerTaskQueue
	ForwardQueryCallsPerTaskQueue  // Deprecated todo not used
	ForwardQueryErrorsPerTaskQueue // Deprecated todo not used
	ForwardQueryLatencyPerTaskQueue
	ForwardPollCallsPerTaskQueue  // Deprecated todo not used
	ForwardPollErrorsPerTaskQueue // Deprecated todo not used
	ForwardPollLatencyPerTaskQueue
	LocalToLocalMatchPerTaskQueueCounter
	LocalToRemoteMatchPerTaskQueueCounter
	RemoteToLocalMatchPerTaskQueueCounter
	RemoteToRemoteMatchPerTaskQueueCounter
	LoadedTaskQueueGauge
	TaskQueueStartedCounter
	TaskQueueStoppedCounter
	TaskWriteThrottlePerTaskQueueCounter
	TaskWriteLatencyPerTaskQueue
	TaskLagPerTaskQueueGauge
	NoRecentPollerTasksPerTaskQueueCounter

	NumMatchingMetrics
)

// Worker metrics enum
const (
	ReplicatorMessages = iota + NumMatchingMetrics
	ReplicatorFailures
	ReplicatorLatency
	ReplicatorDLQFailures
	ArchiverNonRetryableErrorCount
	ArchiverStartedCount
	ArchiverStoppedCount
	ArchiverCoroutineStartedCount
	ArchiverCoroutineStoppedCount
	ArchiverHandleHistoryRequestLatency
	ArchiverHandleVisibilityRequestLatency
	ArchiverUploadWithRetriesLatency
	ArchiverDeleteWithRetriesLatency
	ArchiverUploadFailedAllRetriesCount
	ArchiverUploadSuccessCount
	ArchiverDeleteFailedAllRetriesCount
	ArchiverDeleteSuccessCount
	ArchiverHandleVisibilityFailedAllRetiresCount
	ArchiverHandleVisibilitySuccessCount
	ArchiverBacklogSizeGauge
	ArchiverPumpTimeoutCount
	ArchiverPumpSignalThresholdCount
	ArchiverPumpTimeoutWithoutSignalsCount
	ArchiverPumpSignalChannelClosedCount
	ArchiverWorkflowStartedCount
	ArchiverNumPumpedRequestsCount
	ArchiverNumHandledRequestsCount
	ArchiverPumpedNotEqualHandledCount
	ArchiverHandleAllRequestsLatency
	ArchiverWorkflowStoppingCount
	TaskProcessedCount
	TaskDeletedCount
	TaskQueueProcessedCount
	TaskQueueDeletedCount
	TaskQueueOutstandingCount
	ExecutionsOutstandingCount
	StartedCount
	StoppedCount
	ScanDuration
	ExecutorTasksDoneCount
	ExecutorTasksErrCount
	ExecutorTasksDeferredCount
	ExecutorTasksDroppedCount
	BatcherProcessorSuccess
	BatcherProcessorFailures
	HistoryScavengerSuccessCount
	HistoryScavengerErrorCount
	HistoryScavengerSkipCount
	NamespaceReplicationEnqueueDLQCount
	ScavengerValidationRequestsCount
	ScavengerValidationFailuresCount
	AddSearchAttributesFailuresCount
	CatchUpReadyShardCountGauge
	HandoverReadyShardCountGauge

	DeleteNamespaceSuccessCount
	RenameNamespaceSuccessCount
	DeleteExecutionsSuccessCount
	DeleteNamespaceFailuresCount
	UpdateNamespaceFailuresCount
	RenameNamespaceFailuresCount
	ReadNamespaceFailuresCount
	ListExecutionsFailuresCount
	CountExecutionsFailuresCount
	DeleteExecutionFailuresCount
	DeleteExecutionNotFoundCount
	RateLimiterFailuresCount

	NumWorkerMetrics
)

// Server metrics enum
const (
	TlsCertsExpired = iota + NumWorkerMetrics
	TlsCertsExpiring

	NumServerMetrics
)

// UnitTestService metrics enum
const (
	TestCounterMetric1 = iota + NumServerMetrics
	TestCounterMetric2
	TestCounterRollupMetric1
	TestTimerMetric1
	TestTimerMetric2
	TestGaugeMetric1
	TestGaugeMetric2
	TestBytesHistogramMetric1
	TestBytesHistogramMetric2
	TestDimensionlessHistogramMetric1
	TestDimensionlessHistogramMetric2

	NumUnitTestServiceMetrics
)

// MetricDefs record the metrics for all services
var MetricDefs = map[ServiceIdx]map[int]metricDefinition{
	Common: {
		ServiceRequests:                                     NewCounterDef("service_requests"),
		ServicePendingRequests:                              NewGaugeDef("service_pending_requests"),
		ServiceFailures:                                     NewCounterDef("service_errors"),
		ServiceErrorWithType:                                NewCounterDef("service_error_with_type"),
		ServiceCriticalFailures:                             NewCounterDef("service_errors_critical"),
		ServiceLatency:                                      NewTimerDef("service_latency"),
		ServiceLatencyNoUserLatency:                         NewTimerDef("service_latency_nouserlatency"),
		ServiceLatencyUserLatency:                           NewTimerDef("service_latency_userlatency"),
		ServiceErrInvalidArgumentCounter:                    NewCounterDef("service_errors_invalid_argument"),
		ServiceErrNamespaceNotActiveCounter:                 NewCounterDef("service_errors_namespace_not_active"),
		ServiceErrResourceExhaustedCounter:                  NewCounterDef("service_errors_resource_exhausted"),
		ServiceErrNotFoundCounter:                           NewCounterDef("service_errors_entity_not_found"),
		ServiceErrExecutionAlreadyStartedCounter:            NewCounterDef("service_errors_execution_already_started"),
		ServiceErrNamespaceAlreadyExistsCounter:             NewCounterDef("service_errors_namespace_already_exists"),
		ServiceErrCancellationAlreadyRequestedCounter:       NewCounterDef("service_errors_cancellation_already_requested"),
		ServiceErrQueryFailedCounter:                        NewCounterDef("service_errors_query_failed"),
		ServiceErrContextCancelledCounter:                   NewCounterDef("service_errors_context_cancelled"),
		ServiceErrContextTimeoutCounter:                     NewCounterDef("service_errors_context_timeout"),
		ServiceErrRetryTaskCounter:                          NewCounterDef("service_errors_retry_task"),
		ServiceErrBadBinaryCounter:                          NewCounterDef("service_errors_bad_binary"),
		ServiceErrClientVersionNotSupportedCounter:          NewCounterDef("service_errors_client_version_not_supported"),
		ServiceErrIncompleteHistoryCounter:                  NewCounterDef("service_errors_incomplete_history"),
		ServiceErrNonDeterministicCounter:                   NewCounterDef("service_errors_nondeterministic"),
		ServiceErrUnauthorizedCounter:                       NewCounterDef("service_errors_unauthorized"),
		ServiceErrAuthorizeFailedCounter:                    NewCounterDef("service_errors_authorize_failed"),
		ActionCounter:                                       NewCounterDef("action"),
		PersistenceRequests:                                 NewCounterDef("persistence_requests"),
		PersistenceFailures:                                 NewCounterDef("persistence_errors"),
		PersistenceErrorWithType:                            NewCounterDef("persistence_error_with_type"),
		PersistenceLatency:                                  NewTimerDef("persistence_latency"),
		PersistenceErrShardExistsCounter:                    NewCounterDef("persistence_errors_shard_exists"),
		PersistenceErrShardOwnershipLostCounter:             NewCounterDef("persistence_errors_shard_ownership_lost"),
		PersistenceErrConditionFailedCounter:                NewCounterDef("persistence_errors_condition_failed"),
		PersistenceErrCurrentWorkflowConditionFailedCounter: NewCounterDef("persistence_errors_current_workflow_condition_failed"),
		PersistenceErrWorkflowConditionFailedCounter:        NewCounterDef("persistence_errors_workflow_condition_failed"),
		PersistenceErrTimeoutCounter:                        NewCounterDef("persistence_errors_timeout"),
		PersistenceErrBusyCounter:                           NewCounterDef("persistence_errors_busy"),
		PersistenceErrEntityNotExistsCounter:                NewCounterDef("persistence_errors_entity_not_exists"),
		PersistenceErrNamespaceAlreadyExistsCounter:         NewCounterDef("persistence_errors_namespace_already_exists"),
		PersistenceErrBadRequestCounter:                     NewCounterDef("persistence_errors_bad_request"),
		ClientRequests:                                      NewCounterDef("client_requests"),
		ClientFailures:                                      NewCounterDef("client_errors"),
		ClientLatency:                                       NewTimerDef("client_latency"),
		ClientRedirectionRequests:                           NewCounterDef("client_redirection_requests"),
		ClientRedirectionFailures:                           NewCounterDef("client_redirection_errors"),
		ClientRedirectionLatency:                            NewTimerDef("client_redirection_latency"),
		ServiceAuthorizationLatency:                         NewTimerDef("service_authorization_latency"),
		NamespaceCachePrepareCallbacksLatency:               NewTimerDef("namespace_cache_prepare_callbacks_latency"),
		NamespaceCacheCallbacksLatency:                      NewTimerDef("namespace_cache_callbacks_latency"),
		StateTransitionCount:                                NewDimensionlessHistogramDef("state_transition_count"),
		HistorySize:                                         NewBytesHistogramDef("history_size"),
		HistoryCount:                                        NewDimensionlessHistogramDef("history_count"),
		EventBlobSize:                                       NewBytesHistogramDef("event_blob_size"),
		SearchAttributesSize:                                NewBytesHistogramDef("search_attributes_size"),
		LockRequests:                                        NewCounterDef("lock_requests"),
		LockFailures:                                        NewCounterDef("lock_failures"),
		LockLatency:                                         NewTimerDef("lock_latency"),
		ArchivalConfigFailures:                              NewCounterDef("archivalconfig_failures"),

		VisibilityPersistenceRequests:          NewCounterDef("visibility_persistence_requests"),
		VisibilityPersistenceFailures:          NewCounterDef("visibility_persistence_errors"),
		VisibilityPersistenceLatency:           NewTimerDef("visibility_persistence_latency"),
		VisibilityPersistenceInvalidArgument:   NewCounterDef("visibility_persistence_invalid_argument"),
		VisibilityPersistenceResourceExhausted: NewCounterDef("visibility_persistence_resource_exhausted"),
		VisibilityPersistenceConditionFailed:   NewCounterDef("visibility_persistence_condition_failed"),
		VisibilityPersistenceTimeout:           NewCounterDef("visibility_persistence_timeout"),
		VisibilityPersistenceNotFound:          NewCounterDef("visibility_persistence_not_found"),
		VisibilityPersistenceInternal:          NewCounterDef("visibility_persistence_internal"),
		VisibilityPersistenceUnavailable:       NewCounterDef("visibility_persistence_unavailable"),

		SequentialTaskSubmitRequest:                 NewCounterDef("sequentialtask_submit_request"),
		SequentialTaskSubmitRequestTaskQueueExist:   NewCounterDef("sequentialtask_submit_request_taskqueue_exist"),
		SequentialTaskSubmitRequestTaskQueueMissing: NewCounterDef("sequentialtask_submit_request_taskqueue_missing"),
		SequentialTaskSubmitLatency:                 NewTimerDef("sequentialtask_submit_latency"),
		SequentialTaskQueueSize:                     NewBytesHistogramDef("sequentialtask_queue_size"),
		SequentialTaskQueueProcessingLatency:        NewTimerDef("sequentialtask_queue_processing_latency"),
		SequentialTaskTaskProcessingLatency:         NewTimerDef("sequentialtask_task_processing_latency"),
		ParallelTaskSubmitRequest:                   NewCounterDef("paralleltask_submit_request"),
		ParallelTaskSubmitLatency:                   NewTimerDef("paralleltask_submit_latency"),
		ParallelTaskTaskProcessingLatency:           NewTimerDef("paralleltask_task_processing_latency"),
		PriorityTaskSubmitRequest:                   NewCounterDef("prioritytask_submit_request"),
		PriorityTaskSubmitLatency:                   NewTimerDef("prioritytask_submit_latency"),

		HistoryArchiverArchiveNonRetryableErrorCount:              NewCounterDef("history_archiver_archive_non_retryable_error"),
		HistoryArchiverArchiveTransientErrorCount:                 NewCounterDef("history_archiver_archive_transient_error"),
		HistoryArchiverArchiveSuccessCount:                        NewCounterDef("history_archiver_archive_success"),
		HistoryArchiverHistoryMutatedCount:                        NewCounterDef("history_archiver_history_mutated"),
		HistoryArchiverTotalUploadSize:                            NewBytesHistogramDef("history_archiver_total_upload_size"),
		HistoryArchiverHistorySize:                                NewBytesHistogramDef("history_archiver_history_size"),
		HistoryArchiverDuplicateArchivalsCount:                    NewCounterDef("history_archiver_duplicate_archivals"),
		HistoryArchiverBlobExistsCount:                            NewCounterDef("history_archiver_blob_exists"),
		HistoryArchiverBlobSize:                                   NewBytesHistogramDef("history_archiver_blob_size"),
		HistoryArchiverRunningDeterministicConstructionCheckCount: NewCounterDef("history_archiver_running_deterministic_construction_check"),
		HistoryArchiverDeterministicConstructionCheckFailedCount:  NewCounterDef("history_archiver_deterministic_construction_check_failed"),
		HistoryArchiverRunningBlobIntegrityCheckCount:             NewCounterDef("history_archiver_running_blob_integrity_check"),
		HistoryArchiverBlobIntegrityCheckFailedCount:              NewCounterDef("history_archiver_blob_integrity_check_failed"),
		VisibilityArchiverArchiveNonRetryableErrorCount:           NewCounterDef("visibility_archiver_archive_non_retryable_error"),
		VisibilityArchiverArchiveTransientErrorCount:              NewCounterDef("visibility_archiver_archive_transient_error"),
		VisibilityArchiveSuccessCount:                             NewCounterDef("visibility_archiver_archive_success"),
		VersionCheckSuccessCount:                                  NewCounterDef("version_check_success"),
		VersionCheckFailedCount:                                   NewCounterDef("version_check_failed"),
		VersionCheckRequestFailedCount:                            NewCounterDef("version_check_request_failed"),
		VersionCheckLatency:                                       NewTimerDef("version_check_latency"),

		ParentClosePolicyProcessorSuccess:  NewCounterDef("parent_close_policy_processor_requests"),
		ParentClosePolicyProcessorFailures: NewCounterDef("parent_close_policy_processor_errors"),

		AddSearchAttributesWorkflowSuccessCount:  NewCounterDef("add_search_attributes_workflow_success"),
		AddSearchAttributesWorkflowFailuresCount: NewCounterDef("add_search_attributes_workflow_failure"),

		DeleteNamespaceWorkflowSuccessCount:  NewCounterDef("delete_namespace_workflow_success"),
		DeleteNamespaceWorkflowFailuresCount: NewCounterDef("delete_namespace_workflow_failure"),

		MatchingClientForwardedCounter:     NewCounterDef("forwarded"),
		MatchingClientInvalidTaskQueueName: NewCounterDef("invalid_task_queue_name"),

		NamespaceReplicationTaskAckLevelGauge: NewGaugeDef("namespace_replication_task_ack_level"),
		NamespaceReplicationDLQAckLevelGauge:  NewGaugeDef("namespace_dlq_ack_level"),
		NamespaceReplicationDLQMaxLevelGauge:  NewGaugeDef("namespace_dlq_max_level"),

		// per task queue common metrics

		ServiceRequestsPerTaskQueue:                               NewRollupCounterDef("service_requests_per_tl", "service_requests"),
		ServiceFailuresPerTaskQueue:                               NewRollupCounterDef("service_errors_per_tl", "service_errors"),
		ServiceLatencyPerTaskQueue:                                NewRollupTimerDef("service_latency_per_tl", "service_latency"),
		ServiceErrInvalidArgumentPerTaskQueueCounter:              NewRollupCounterDef("service_errors_invalid_argument_per_tl", "service_errors_invalid_argument"),
		ServiceErrNamespaceNotActivePerTaskQueueCounter:           NewRollupCounterDef("service_errors_namespace_not_active_per_tl", "service_errors_namespace_not_active"),
		ServiceErrResourceExhaustedPerTaskQueueCounter:            NewRollupCounterDef("service_errors_resource_exhausted_per_tl", "service_errors_resource_exhausted"),
		ServiceErrNotFoundPerTaskQueueCounter:                     NewRollupCounterDef("service_errors_entity_not_found_per_tl", "service_errors_entity_not_found"),
		ServiceErrExecutionAlreadyStartedPerTaskQueueCounter:      NewRollupCounterDef("service_errors_execution_already_started_per_tl", "service_errors_execution_already_started"),
		ServiceErrNamespaceAlreadyExistsPerTaskQueueCounter:       NewRollupCounterDef("service_errors_namespace_already_exists_per_tl", "service_errors_namespace_already_exists"),
		ServiceErrCancellationAlreadyRequestedPerTaskQueueCounter: NewRollupCounterDef("service_errors_cancellation_already_requested_per_tl", "service_errors_cancellation_already_requested"),
		ServiceErrQueryFailedPerTaskQueueCounter:                  NewRollupCounterDef("service_errors_query_failed_per_tl", "service_errors_query_failed"),
		ServiceErrContextTimeoutPerTaskQueueCounter:               NewRollupCounterDef("service_errors_context_timeout_per_tl", "service_errors_context_timeout"),
		ServiceErrRetryTaskPerTaskQueueCounter:                    NewRollupCounterDef("service_errors_retry_task_per_tl", "service_errors_retry_task"),
		ServiceErrBadBinaryPerTaskQueueCounter:                    NewRollupCounterDef("service_errors_bad_binary_per_tl", "service_errors_bad_binary"),
		ServiceErrClientVersionNotSupportedPerTaskQueueCounter:    NewRollupCounterDef("service_errors_client_version_not_supported_per_tl", "service_errors_client_version_not_supported"),
		ServiceErrIncompleteHistoryPerTaskQueueCounter:            NewRollupCounterDef("service_errors_incomplete_history_per_tl", "service_errors_incomplete_history"),
		ServiceErrNonDeterministicPerTaskQueueCounter:             NewRollupCounterDef("service_errors_nondeterministic_per_tl", "service_errors_nondeterministic"),
		ServiceErrUnauthorizedPerTaskQueueCounter:                 NewRollupCounterDef("service_errors_unauthorized_per_tl", "service_errors_unauthorized"),
		ServiceErrAuthorizeFailedPerTaskQueueCounter:              NewRollupCounterDef("service_errors_authorize_failed_per_tl", "service_errors_authorize_failed"),
		ElasticsearchDocumentParseFailuresCount:                   NewCounterDef("elasticsearch_document_parse_failures_counter"),
		ElasticsearchDocumentGenerateFailuresCount:                NewCounterDef("elasticsearch_document_generate_failures_counter"),

		NoopImplementationIsUsed: NewCounterDef("noop_implementation_is_used"),
	},
	History: {
		TaskRequests: NewCounterDef("task_requests"),

		TaskLatency:       NewTimerDef("task_latency"),               // overall/all attempts within single worker
		TaskUserLatency:   NewTimerDef("task_latency_userlatency"),   // from task generated to task complete
		TaskNoUserLatency: NewTimerDef("task_latency_nouserlatency"), // from task generated to task complete

		TaskAttemptTimer:         NewDimensionlessHistogramDef("task_attempt"),
		TaskFailures:             NewCounterDef("task_errors"),
		TaskDiscarded:            NewCounterDef("task_errors_discarded"),
		TaskSkipped:              NewCounterDef("task_skipped"),
		TaskStandbyRetryCounter:  NewCounterDef("task_errors_standby_retry_counter"),
		TaskWorkflowBusyCounter:  NewCounterDef("task_errors_workflow_busy"),
		TaskNotActiveCounter:     NewCounterDef("task_errors_not_active_counter"),
		TaskLimitExceededCounter: NewCounterDef("task_errors_limit_exceeded_counter"),

		TaskScheduleToStartLatency: NewTimerDef("task_schedule_to_start_latency"),

		TaskProcessingLatency:       NewTimerDef("task_latency_processing"),               // per-attempt
		TaskNoUserProcessingLatency: NewTimerDef("task_latency_processing_nouserlatency"), // per-attempt

		TaskQueueLatency:       NewTimerDef("task_latency_queue"),               // from task generated to task complete
		TaskNoUserQueueLatency: NewTimerDef("task_latency_queue_nouserlatency"), // from task generated to task complete

		TransferTaskMissingEventCounter:                   NewCounterDef("transfer_task_missing_event_counter"),
		TaskBatchCompleteCounter:                          NewCounterDef("task_batch_complete_counter"),
		TaskReschedulerPendingTasks:                       NewDimensionlessHistogramDef("task_rescheduler_pending_tasks"),
		TaskThrottledCounter:                              NewCounterDef("task_throttled_counter"),
		ActivityE2ELatency:                                NewTimerDef("activity_end_to_end_latency"),
		AckLevelUpdateCounter:                             NewCounterDef("ack_level_update"),
		AckLevelUpdateFailedCounter:                       NewCounterDef("ack_level_update_failed"),
		CommandTypeScheduleActivityCounter:                NewCounterDef("schedule_activity_command"),
		CommandTypeCompleteWorkflowCounter:                NewCounterDef("complete_workflow_command"),
		CommandTypeFailWorkflowCounter:                    NewCounterDef("fail_workflow_command"),
		CommandTypeCancelWorkflowCounter:                  NewCounterDef("cancel_workflow_command"),
		CommandTypeStartTimerCounter:                      NewCounterDef("start_timer_command"),
		CommandTypeCancelActivityCounter:                  NewCounterDef("cancel_activity_command"),
		CommandTypeCancelTimerCounter:                     NewCounterDef("cancel_timer_command"),
		CommandTypeRecordMarkerCounter:                    NewCounterDef("record_marker_command"),
		CommandTypeCancelExternalWorkflowCounter:          NewCounterDef("cancel_external_workflow_command"),
		CommandTypeContinueAsNewCounter:                   NewCounterDef("continue_as_new_command"),
		CommandTypeSignalExternalWorkflowCounter:          NewCounterDef("signal_external_workflow_command"),
		CommandTypeUpsertWorkflowSearchAttributesCounter:  NewCounterDef("upsert_workflow_search_attributes_command"),
		CommandTypeChildWorkflowCounter:                   NewCounterDef("child_workflow_command"),
		ActivityEagerExecutionCounter:                     NewCounterDef("activity_eager_execution"),
		EmptyCompletionCommandsCounter:                    NewCounterDef("empty_completion_commands"),
		MultipleCompletionCommandsCounter:                 NewCounterDef("multiple_completion_commands"),
		FailedWorkflowTasksCounter:                        NewCounterDef("failed_workflow_tasks"),
		WorkflowTaskAttempt:                               NewDimensionlessHistogramDef("workflow_task_attempt"),
		StaleMutableStateCounter:                          NewCounterDef("stale_mutable_state"),
		AutoResetPointsLimitExceededCounter:               NewCounterDef("auto_reset_points_exceed_limit"),
		AutoResetPointCorruptionCounter:                   NewCounterDef("auto_reset_point_corruption"),
		ConcurrencyUpdateFailureCounter:                   NewCounterDef("concurrency_update_failure"),
		ServiceErrShardOwnershipLostCounter:               NewCounterDef("service_errors_shard_ownership_lost"),
		ServiceErrTaskAlreadyStartedCounter:               NewCounterDef("service_errors_task_already_started"),
		HeartbeatTimeoutCounter:                           NewCounterDef("heartbeat_timeout"),
		ScheduleToStartTimeoutCounter:                     NewCounterDef("schedule_to_start_timeout"),
		StartToCloseTimeoutCounter:                        NewCounterDef("start_to_close_timeout"),
		ScheduleToCloseTimeoutCounter:                     NewCounterDef("schedule_to_close_timeout"),
		NewTimerNotifyCounter:                             NewCounterDef("new_timer_notifications"),
		AcquireShardsCounter:                              NewCounterDef("acquire_shards_count"),
		AcquireShardsLatency:                              NewTimerDef("acquire_shards_latency"),
		ShardContextClosedCounter:                         NewCounterDef("shard_closed_count"),
		ShardContextCreatedCounter:                        NewCounterDef("sharditem_created_count"),
		ShardContextRemovedCounter:                        NewCounterDef("sharditem_removed_count"),
		ShardContextAcquisitionLatency:                    NewTimerDef("sharditem_acquisition_latency"),
		ShardInfoReplicationPendingTasksTimer:             NewDimensionlessHistogramDef("shardinfo_replication_pending_task"),
		ShardInfoTransferActivePendingTasksTimer:          NewDimensionlessHistogramDef("shardinfo_transfer_active_pending_task"),
		ShardInfoTransferStandbyPendingTasksTimer:         NewDimensionlessHistogramDef("shardinfo_transfer_standby_pending_task"),
		ShardInfoTimerActivePendingTasksTimer:             NewDimensionlessHistogramDef("shardinfo_timer_active_pending_task"),
		ShardInfoTimerStandbyPendingTasksTimer:            NewDimensionlessHistogramDef("shardinfo_timer_standby_pending_task"),
		ShardInfoVisibilityPendingTasksTimer:              NewDimensionlessHistogramDef("shardinfo_visibility_pending_task"),
		ShardInfoReplicationLagHistogram:                  NewDimensionlessHistogramDef("shardinfo_replication_lag"),
		ShardInfoTransferLagHistogram:                     NewDimensionlessHistogramDef("shardinfo_transfer_lag"),
		ShardInfoTimerLagTimer:                            NewTimerDef("shardinfo_timer_lag"),
		ShardInfoVisibilityLagHistogram:                   NewDimensionlessHistogramDef("shardinfo_visibility_lag"),
		ShardInfoTransferDiffHistogram:                    NewDimensionlessHistogramDef("shardinfo_transfer_diff"),
		ShardInfoTimerDiffTimer:                           NewTimerDef("shardinfo_timer_diff"),
		ShardInfoTransferFailoverInProgressHistogram:      NewDimensionlessHistogramDef("shardinfo_transfer_failover_in_progress"),
		ShardInfoTimerFailoverInProgressHistogram:         NewDimensionlessHistogramDef("shardinfo_timer_failover_in_progress"),
		ShardInfoTransferFailoverLatencyTimer:             NewTimerDef("shardinfo_transfer_failover_latency"),
		ShardInfoTimerFailoverLatencyTimer:                NewTimerDef("shardinfo_timer_failover_latency"),
		SyncShardFromRemoteCounter:                        NewCounterDef("syncshard_remote_count"),
		SyncShardFromRemoteFailure:                        NewCounterDef("syncshard_remote_failed"),
		MembershipChangedCounter:                          NewCounterDef("membership_changed_count"),
		NumShardsGauge:                                    NewGaugeDef("numshards_gauge"),
		GetEngineForShardErrorCounter:                     NewCounterDef("get_engine_for_shard_errors"),
		GetEngineForShardLatency:                          NewTimerDef("get_engine_for_shard_latency"),
		RemoveEngineForShardLatency:                       NewTimerDef("remove_engine_for_shard_latency"),
		CompleteWorkflowTaskWithStickyEnabledCounter:      NewCounterDef("complete_workflow_task_sticky_enabled_count"),
		CompleteWorkflowTaskWithStickyDisabledCounter:     NewCounterDef("complete_workflow_task_sticky_disabled_count"),
		WorkflowTaskHeartbeatTimeoutCounter:               NewCounterDef("workflow_task_heartbeat_timeout_count"),
		HistoryEventNotificationQueueingLatency:           NewTimerDef("history_event_notification_queueing_latency"),
		HistoryEventNotificationFanoutLatency:             NewTimerDef("history_event_notification_fanout_latency"),
		HistoryEventNotificationInFlightMessageGauge:      NewGaugeDef("history_event_notification_inflight_message_gauge"),
		HistoryEventNotificationFailDeliveryCount:         NewCounterDef("history_event_notification_fail_delivery_count"),
		EmptyReplicationEventsCounter:                     NewCounterDef("empty_replication_events"),
		DuplicateReplicationEventsCounter:                 NewCounterDef("duplicate_replication_events"),
		StaleReplicationEventsCounter:                     NewCounterDef("stale_replication_events"),
		ReplicationEventsSizeTimer:                        NewTimerDef("replication_events_size"),
		BufferReplicationTaskTimer:                        NewTimerDef("buffer_replication_tasks"),
		UnbufferReplicationTaskTimer:                      NewTimerDef("unbuffer_replication_tasks"),
		HistoryConflictsCounter:                           NewCounterDef("history_conflicts"),
		CompleteTaskFailedCounter:                         NewCounterDef("complete_task_fail_count"),
		CacheRequests:                                     NewCounterDef("cache_requests"),
		CacheFailures:                                     NewCounterDef("cache_errors"),
		CacheLatency:                                      NewTimerDef("cache_latency"),
		CacheMissCounter:                                  NewCounterDef("cache_miss"),
		AcquireLockFailedCounter:                          NewCounterDef("acquire_lock_failed"),
		WorkflowContextCleared:                            NewCounterDef("workflow_context_cleared"),
		MutableStateSize:                                  NewBytesHistogramDef("mutable_state_size"),
		ExecutionInfoSize:                                 NewBytesHistogramDef("execution_info_size"),
		ExecutionStateSize:                                NewBytesHistogramDef("execution_state_size"),
		ActivityInfoSize:                                  NewBytesHistogramDef("activity_info_size"),
		TimerInfoSize:                                     NewBytesHistogramDef("timer_info_size"),
		ChildInfoSize:                                     NewBytesHistogramDef("child_info_size"),
		RequestCancelInfoSize:                             NewBytesHistogramDef("request_cancel_info_size"),
		SignalInfoSize:                                    NewBytesHistogramDef("signal_info_size"),
		BufferedEventsSize:                                NewBytesHistogramDef("buffered_events_size"),
		ActivityInfoCount:                                 NewDimensionlessHistogramDef("activity_info_count"),
		TimerInfoCount:                                    NewDimensionlessHistogramDef("timer_info_count"),
		ChildInfoCount:                                    NewDimensionlessHistogramDef("child_info_count"),
		SignalInfoCount:                                   NewDimensionlessHistogramDef("signal_info_count"),
		RequestCancelInfoCount:                            NewDimensionlessHistogramDef("request_cancel_info_count"),
		BufferedEventsCount:                               NewDimensionlessHistogramDef("buffered_events_count"),
		TaskCount:                                         NewDimensionlessHistogramDef("task_count"),
		WorkflowRetryBackoffTimerCount:                    NewCounterDef("workflow_retry_backoff_timer"),
		WorkflowCronBackoffTimerCount:                     NewCounterDef("workflow_cron_backoff_timer"),
		WorkflowCleanupDeleteCount:                        NewCounterDef("workflow_cleanup_delete"),
		WorkflowCleanupArchiveCount:                       NewCounterDef("workflow_cleanup_archive"),
		WorkflowCleanupNopCount:                           NewCounterDef("workflow_cleanup_nop"),
		WorkflowCleanupDeleteHistoryInlineCount:           NewCounterDef("workflow_cleanup_delete_history_inline"),
		WorkflowSuccessCount:                              NewCounterDef("workflow_success"),
		WorkflowCancelCount:                               NewCounterDef("workflow_cancel"),
		WorkflowFailedCount:                               NewCounterDef("workflow_failed"),
		WorkflowTimeoutCount:                              NewCounterDef("workflow_timeout"),
		WorkflowTerminateCount:                            NewCounterDef("workflow_terminate"),
		WorkflowContinuedAsNewCount:                       NewCounterDef("workflow_continued_as_new"),
		ArchiverClientSendSignalCount:                     NewCounterDef("archiver_client_sent_signal"),
		ArchiverClientSendSignalFailureCount:              NewCounterDef("archiver_client_send_signal_error"),
		ArchiverClientHistoryRequestCount:                 NewCounterDef("archiver_client_history_request"),
		ArchiverClientHistoryInlineArchiveAttemptCount:    NewCounterDef("archiver_client_history_inline_archive_attempt"),
		ArchiverClientHistoryInlineArchiveFailureCount:    NewCounterDef("archiver_client_history_inline_archive_failure"),
		ArchiverClientVisibilityRequestCount:              NewCounterDef("archiver_client_visibility_request"),
		ArchiverClientVisibilityInlineArchiveAttemptCount: NewCounterDef("archiver_client_visibility_inline_archive_attempt"),
		ArchiverClientVisibilityInlineArchiveFailureCount: NewCounterDef("archiver_client_visibility_inline_archive_failure"),
		LastRetrievedMessageID:                            NewGaugeDef("last_retrieved_message_id"),
		LastProcessedMessageID:                            NewGaugeDef("last_processed_message_id"),
		ReplicationTasksApplied:                           NewCounterDef("replication_tasks_applied"),
		ReplicationTasksFailed:                            NewCounterDef("replication_tasks_failed"),
		ReplicationTasksLag:                               NewTimerDef("replication_tasks_lag"),
		ReplicationLatency:                                NewTimerDef("replication_latency"),
		ReplicationTasksFetched:                           NewTimerDef("replication_tasks_fetched"),
		ReplicationTasksReturned:                          NewTimerDef("replication_tasks_returned"),
		ReplicationTasksAppliedLatency:                    NewTimerDef("replication_tasks_applied_latency"),
		ReplicationDLQFailed:                              NewCounterDef("replication_dlq_enqueue_failed"),
		ReplicationDLQMaxLevelGauge:                       NewGaugeDef("replication_dlq_max_level"),
		ReplicationDLQAckLevelGauge:                       NewGaugeDef("replication_dlq_ack_level"),
		GetReplicationMessagesForShardLatency:             NewTimerDef("get_replication_messages_for_shard"),
		GetDLQReplicationMessagesLatency:                  NewTimerDef("get_dlq_replication_messages"),
		EventReapplySkippedCount:                          NewCounterDef("event_reapply_skipped_count"),
		DirectQueryDispatchLatency:                        NewTimerDef("direct_query_dispatch_latency"),
		DirectQueryDispatchStickyLatency:                  NewTimerDef("direct_query_dispatch_sticky_latency"),
		DirectQueryDispatchNonStickyLatency:               NewTimerDef("direct_query_dispatch_non_sticky_latency"),
		DirectQueryDispatchStickySuccessCount:             NewCounterDef("direct_query_dispatch_sticky_success"),
		DirectQueryDispatchNonStickySuccessCount:          NewCounterDef("direct_query_dispatch_non_sticky_success"),
		DirectQueryDispatchClearStickinessLatency:         NewTimerDef("direct_query_dispatch_clear_stickiness_latency"),
		DirectQueryDispatchClearStickinessSuccessCount:    NewCounterDef("direct_query_dispatch_clear_stickiness_success"),
		DirectQueryDispatchTimeoutBeforeNonStickyCount:    NewCounterDef("direct_query_dispatch_timeout_before_non_sticky"),
		WorkflowTaskQueryLatency:                          NewTimerDef("workflow_task_query_latency"),
		ConsistentQueryTimeoutCount:                       NewCounterDef("consistent_query_timeout"),
		QueryBeforeFirstWorkflowTaskCount:                 NewCounterDef("query_before_first_workflow_task"),
		QueryBufferExceededCount:                          NewCounterDef("query_buffer_exceeded"),
		QueryRegistryInvalidStateCount:                    NewCounterDef("query_registry_invalid_state"),
		WorkerNotSupportsConsistentQueryCount:             NewCounterDef("worker_not_supports_consistent_query"),
		WorkflowTaskTimeoutOverrideCount:                  NewCounterDef("workflow_task_timeout_overrides"),
		WorkflowRunTimeoutOverrideCount:                   NewCounterDef("workflow_run_timeout_overrides"),
		ReplicationTaskCleanupCount:                       NewCounterDef("replication_task_cleanup_count"),
		ReplicationTaskCleanupFailure:                     NewCounterDef("replication_task_cleanup_failed"),
		MutableStateChecksumMismatch:                      NewCounterDef("mutable_state_checksum_mismatch"),
		MutableStateChecksumInvalidated:                   NewCounterDef("mutable_state_checksum_invalidated"),

		ElasticsearchBulkProcessorRequests:         NewCounterDef("elasticsearch_bulk_processor_requests"),
		ElasticsearchBulkProcessorQueuedRequests:   NewDimensionlessHistogramDef("elasticsearch_bulk_processor_queued_requests"),
		ElasticsearchBulkProcessorRetries:          NewCounterDef("elasticsearch_bulk_processor_retries"),
		ElasticsearchBulkProcessorFailures:         NewCounterDef("elasticsearch_bulk_processor_errors"),
		ElasticsearchBulkProcessorCorruptedData:    NewCounterDef("elasticsearch_bulk_processor_corrupted_data"),
		ElasticsearchBulkProcessorDuplicateRequest: NewCounterDef("elasticsearch_bulk_processor_duplicate_request"),
		ElasticsearchBulkProcessorRequestLatency:   NewTimerDef("elasticsearch_bulk_processor_request_latency"),
		ElasticsearchBulkProcessorCommitLatency:    NewTimerDef("elasticsearch_bulk_processor_commit_latency"),
		ElasticsearchBulkProcessorWaitAddLatency:   NewTimerDef("elasticsearch_bulk_processor_wait_add_latency"),
		ElasticsearchBulkProcessorWaitStartLatency: NewTimerDef("elasticsearch_bulk_processor_wait_start_latency"),
		ElasticsearchBulkProcessorBulkSize:         NewDimensionlessHistogramDef("elasticsearch_bulk_processor_bulk_size"),
	},
	Matching: {
		PollSuccessPerTaskQueueCounter:            NewRollupCounterDef("poll_success_per_tl", "poll_success"),
		PollTimeoutPerTaskQueueCounter:            NewRollupCounterDef("poll_timeouts_per_tl", "poll_timeouts"),
		PollSuccessWithSyncPerTaskQueueCounter:    NewRollupCounterDef("poll_success_sync_per_tl", "poll_success_sync"),
		LeaseRequestPerTaskQueueCounter:           NewRollupCounterDef("lease_requests_per_tl", "lease_requests"),
		LeaseFailurePerTaskQueueCounter:           NewRollupCounterDef("lease_failures_per_tl", "lease_failures"),
		ConditionFailedErrorPerTaskQueueCounter:   NewRollupCounterDef("condition_failed_errors_per_tl", "condition_failed_errors"),
		RespondQueryTaskFailedPerTaskQueueCounter: NewRollupCounterDef("respond_query_failed_per_tl", "respond_query_failed"),
		SyncThrottlePerTaskQueueCounter:           NewRollupCounterDef("sync_throttle_count_per_tl", "sync_throttle_count"),
		BufferThrottlePerTaskQueueCounter:         NewRollupCounterDef("buffer_throttle_count_per_tl", "buffer_throttle_count"),
		ExpiredTasksPerTaskQueueCounter:           NewRollupCounterDef("tasks_expired_per_tl", "tasks_expired"),
		ForwardedPerTaskQueueCounter:              NewCounterDef("forwarded_per_tl"),
		ForwardTaskCallsPerTaskQueue:              NewRollupCounterDef("forward_task_calls_per_tl", "forward_task_calls"),
		ForwardTaskErrorsPerTaskQueue:             NewRollupCounterDef("forward_task_errors_per_tl", "forward_task_errors"),
		ForwardQueryCallsPerTaskQueue:             NewRollupCounterDef("forward_query_calls_per_tl", "forward_query_calls"),
		ForwardQueryErrorsPerTaskQueue:            NewRollupCounterDef("forward_query_errors_per_tl", "forward_query_errors"),
		ForwardPollCallsPerTaskQueue:              NewRollupCounterDef("forward_poll_calls_per_tl", "forward_poll_calls"),
		ForwardPollErrorsPerTaskQueue:             NewRollupCounterDef("forward_poll_errors_per_tl", "forward_poll_errors"),
		SyncMatchLatencyPerTaskQueue:              NewRollupTimerDef("syncmatch_latency_per_tl", "syncmatch_latency"),
		AsyncMatchLatencyPerTaskQueue:             NewRollupTimerDef("asyncmatch_latency_per_tl", "asyncmatch_latency"),
		ForwardTaskLatencyPerTaskQueue:            NewRollupTimerDef("forward_task_latency_per_tl", "forward_task_latency"),
		ForwardQueryLatencyPerTaskQueue:           NewRollupTimerDef("forward_query_latency_per_tl", "forward_query_latency"),
		ForwardPollLatencyPerTaskQueue:            NewRollupTimerDef("forward_poll_latency_per_tl", "forward_poll_latency"),
		LocalToLocalMatchPerTaskQueueCounter:      NewRollupCounterDef("local_to_local_matches_per_tl", "local_to_local_matches"),
		LocalToRemoteMatchPerTaskQueueCounter:     NewRollupCounterDef("local_to_remote_matches_per_tl", "local_to_remote_matches"),
		RemoteToLocalMatchPerTaskQueueCounter:     NewRollupCounterDef("remote_to_local_matches_per_tl", "remote_to_local_matches"),
		RemoteToRemoteMatchPerTaskQueueCounter:    NewRollupCounterDef("remote_to_remote_matches_per_tl", "remote_to_remote_matches"),
		LoadedTaskQueueGauge:                      NewGaugeDef("loaded_task_queue_count"),
		TaskQueueStartedCounter:                   NewCounterDef("task_queue_started"),
		TaskQueueStoppedCounter:                   NewCounterDef("task_queue_stopped"),
		TaskWriteThrottlePerTaskQueueCounter:      NewRollupCounterDef("task_write_throttle_count_per_tl", "task_write_throttle_count"),
		TaskWriteLatencyPerTaskQueue:              NewRollupTimerDef("task_write_latency_per_tl", "task_write_latency"),
		TaskLagPerTaskQueueGauge:                  NewGaugeDef("task_lag_per_tl"),
		NoRecentPollerTasksPerTaskQueueCounter:    NewRollupCounterDef("no_poller_tasks_per_tl", "no_poller_tasks"),
	},
	Worker: {
		ReplicatorMessages:                            NewCounterDef("replicator_messages"),
		ReplicatorFailures:                            NewCounterDef("replicator_errors"),
		ReplicatorLatency:                             NewTimerDef("replicator_latency"),
		ReplicatorDLQFailures:                         NewCounterDef("replicator_dlq_enqueue_fails"),
		ArchiverNonRetryableErrorCount:                NewCounterDef("archiver_non_retryable_error"),
		ArchiverStartedCount:                          NewCounterDef("archiver_started"),
		ArchiverStoppedCount:                          NewCounterDef("archiver_stopped"),
		ArchiverCoroutineStartedCount:                 NewCounterDef("archiver_coroutine_started"),
		ArchiverCoroutineStoppedCount:                 NewCounterDef("archiver_coroutine_stopped"),
		ArchiverHandleHistoryRequestLatency:           NewTimerDef("archiver_handle_history_request_latency"),
		ArchiverHandleVisibilityRequestLatency:        NewTimerDef("archiver_handle_visibility_request_latency"),
		ArchiverUploadWithRetriesLatency:              NewTimerDef("archiver_upload_with_retries_latency"),
		ArchiverDeleteWithRetriesLatency:              NewTimerDef("archiver_delete_with_retries_latency"),
		ArchiverUploadFailedAllRetriesCount:           NewCounterDef("archiver_upload_failed_all_retries"),
		ArchiverUploadSuccessCount:                    NewCounterDef("archiver_upload_success"),
		ArchiverDeleteFailedAllRetriesCount:           NewCounterDef("archiver_delete_failed_all_retries"),
		ArchiverDeleteSuccessCount:                    NewCounterDef("archiver_delete_success"),
		ArchiverHandleVisibilityFailedAllRetiresCount: NewCounterDef("archiver_handle_visibility_failed_all_retries"),
		ArchiverHandleVisibilitySuccessCount:          NewCounterDef("archiver_handle_visibility_success"),
		ArchiverBacklogSizeGauge:                      NewCounterDef("archiver_backlog_size"),
		ArchiverPumpTimeoutCount:                      NewCounterDef("archiver_pump_timeout"),
		ArchiverPumpSignalThresholdCount:              NewCounterDef("archiver_pump_signal_threshold"),
		ArchiverPumpTimeoutWithoutSignalsCount:        NewCounterDef("archiver_pump_timeout_without_signals"),
		ArchiverPumpSignalChannelClosedCount:          NewCounterDef("archiver_pump_signal_channel_closed"),
		ArchiverWorkflowStartedCount:                  NewCounterDef("archiver_workflow_started"),
		ArchiverNumPumpedRequestsCount:                NewCounterDef("archiver_num_pumped_requests"),
		ArchiverNumHandledRequestsCount:               NewCounterDef("archiver_num_handled_requests"),
		ArchiverPumpedNotEqualHandledCount:            NewCounterDef("archiver_pumped_not_equal_handled"),
		ArchiverHandleAllRequestsLatency:              NewTimerDef("archiver_handle_all_requests_latency"),
		ArchiverWorkflowStoppingCount:                 NewCounterDef("archiver_workflow_stopping"),
		TaskProcessedCount:                            NewGaugeDef("task_processed"),
		TaskDeletedCount:                              NewGaugeDef("task_deleted"),
		TaskQueueProcessedCount:                       NewGaugeDef("taskqueue_processed"),
		TaskQueueDeletedCount:                         NewGaugeDef("taskqueue_deleted"),
		TaskQueueOutstandingCount:                     NewGaugeDef("taskqueue_outstanding"),
		ExecutionsOutstandingCount:                    NewGaugeDef("executions_outstanding"),
		StartedCount:                                  NewCounterDef("started"),
		StoppedCount:                                  NewCounterDef("stopped"),
		ScanDuration:                                  NewTimerDef("scan_duration"),
		ExecutorTasksDoneCount:                        NewCounterDef("executor_done"),
		ExecutorTasksErrCount:                         NewCounterDef("executor_err"),
		ExecutorTasksDeferredCount:                    NewCounterDef("executor_deferred"),
		ExecutorTasksDroppedCount:                     NewCounterDef("executor_dropped"),
		BatcherProcessorSuccess:                       NewCounterDef("batcher_processor_requests"),
		BatcherProcessorFailures:                      NewCounterDef("batcher_processor_errors"),
		HistoryScavengerSuccessCount:                  NewCounterDef("scavenger_success"),
		HistoryScavengerErrorCount:                    NewCounterDef("scavenger_errors"),
		HistoryScavengerSkipCount:                     NewCounterDef("scavenger_skips"),
		NamespaceReplicationEnqueueDLQCount:           NewCounterDef("namespace_replication_dlq_enqueue_requests"),
		ScavengerValidationRequestsCount:              NewCounterDef("scavenger_validation_requests"),
		ScavengerValidationFailuresCount:              NewCounterDef("scavenger_validation_failures"),
		AddSearchAttributesFailuresCount:              NewCounterDef("add_search_attributes_failures"),
		CatchUpReadyShardCountGauge:                   NewGaugeDef("catchup_ready_shard_count"),
		HandoverReadyShardCountGauge:                  NewGaugeDef("handover_ready_shard_count"),

		DeleteNamespaceSuccessCount:  NewCounterDef("delete_namespace_success"),
		RenameNamespaceSuccessCount:  NewCounterDef("rename_namespace_success"),
		DeleteExecutionsSuccessCount: NewCounterDef("delete_executions_success"),
		DeleteNamespaceFailuresCount: NewCounterDef("delete_namespace_failures"),
		UpdateNamespaceFailuresCount: NewCounterDef("update_namespace_failures"),
		RenameNamespaceFailuresCount: NewCounterDef("rename_namespace_failures"),
		ReadNamespaceFailuresCount:   NewCounterDef("read_namespace_failures"),
		ListExecutionsFailuresCount:  NewCounterDef("list_executions_failures"),
		CountExecutionsFailuresCount: NewCounterDef("count_executions_failures"),
		DeleteExecutionFailuresCount: NewCounterDef("delete_execution_failures"),
		DeleteExecutionNotFoundCount: NewCounterDef("delete_execution_not_found"),
		RateLimiterFailuresCount:     NewCounterDef("rate_limiter_failures"),
	},
	Server: {
		TlsCertsExpired:  NewGaugeDef("certificates_expired"),
		TlsCertsExpiring: NewGaugeDef("certificates_expiring"),
	},
	UnitTestService: {
		TestCounterMetric1:                NewCounterDef("test_counter_metric_a"),
		TestCounterMetric2:                NewCounterDef("test_counter_metric_b"),
		TestCounterRollupMetric1:          NewRollupCounterDef("test_counter_rollup_metric_a", "test_counter_rollup_metric_a_rollup"),
		TestTimerMetric1:                  NewTimerDef("test_timer_metric_a"),
		TestTimerMetric2:                  NewTimerDef("test_timer_metric_b"),
		TestGaugeMetric1:                  NewGaugeDef("test_gauge_metric_a"),
		TestGaugeMetric2:                  NewGaugeDef("test_gauge_metric_b"),
		TestBytesHistogramMetric1:         NewBytesHistogramDef("test_bytes_histogram_metric_a"),
		TestBytesHistogramMetric2:         NewBytesHistogramDef("test_bytes_histogram_metric_b"),
		TestDimensionlessHistogramMetric1: NewDimensionlessHistogramDef("test_bytes_histogram_metric_a"),
		TestDimensionlessHistogramMetric2: NewDimensionlessHistogramDef("test_bytes_histogram_metric_b"),
	},
}

// ErrorClass is an enum to help with classifying SLA vs. non-SLA errors (SLA = "service level agreement")
type ErrorClass uint8

const (
	// NoError indicates that there is no error (error should be nil)
	NoError = ErrorClass(iota)
	// UserError indicates that this is NOT an SLA-reportable error
	UserError
	// InternalError indicates that this is an SLA-reportable error
	InternalError
)

// Empty returns true if the metricName is an empty string
func (mn MetricName) Empty() bool {
	return mn == ""
}

// String returns string representation of this metric name
func (mn MetricName) String() string {
	return string(mn)
}

func NewTimerDef(name string) metricDefinition {
	return metricDefinition{metricName: MetricName(name), metricType: Timer, unit: Milliseconds}
}

func NewRollupTimerDef(name string, rollupName string) metricDefinition {
	return metricDefinition{metricName: MetricName(name), metricRollupName: MetricName(rollupName), metricType: Timer, unit: Milliseconds}
}

func NewBytesHistogramDef(name string) metricDefinition {
	return metricDefinition{metricName: MetricName(name), metricType: Histogram, unit: Bytes}
}

func NewDimensionlessHistogramDef(name string) metricDefinition {
	return metricDefinition{metricName: MetricName(name), metricType: Histogram, unit: Dimensionless}
}

func NewCounterDef(name string) metricDefinition {
	return metricDefinition{metricName: MetricName(name), metricType: Counter}
}

// Rollup counter name is used to report aggregated metric excluding namespace tag.
func NewRollupCounterDef(name string, rollupName string) metricDefinition {
	return metricDefinition{metricName: MetricName(name), metricRollupName: MetricName(rollupName), metricType: Counter}
}

func NewGaugeDef(name string) metricDefinition {
	return metricDefinition{metricName: MetricName(name), metricType: Gauge}
}<|MERGE_RESOLUTION|>--- conflicted
+++ resolved
@@ -558,14 +558,6 @@
 	FrontendClientUpdateWorkerBuildIdOrderingScope
 	// FrontendClientUpdateWorkflowScope tracks RPC calls to frontend service
 	FrontendClientUpdateWorkflowScope
-	// FrontendClientStartBatchOperationScope tracks RPC calls to frontend service
-	FrontendClientStartBatchOperationScope
-	// FrontendClientStopBatchOperationScope tracks RPC calls to frontend service
-	FrontendClientStopBatchOperationScope
-	// FrontendClientListBatchOperationsScope tracks RPC calls to frontend service
-	FrontendClientListBatchOperationsScope
-	// FrontendClientDescribeBatchOperationScope tracks RPC calls to frontend service
-	FrontendClientDescribeBatchOperationScope
 	// FrontendClientGetWorkerBuildIdOrderingScope tracks RPC calls to frontend service
 	FrontendClientGetWorkerBuildIdOrderingScope
 	// FrontendClientDescribeBatchOperationScope tracks RPC calls to frontend service
@@ -730,14 +722,6 @@
 	DCRedirectionUpdateWorkerBuildIdOrderingScope
 	// DCRedirectionGetWorkerBuildIdOrderingScope tracks RPC calls for dc redirection
 	DCRedirectionGetWorkerBuildIdOrderingScope
-	// DCRedirectionStartBatchOperationScope tracks RPC calls for dc redirection
-	DCRedirectionStartBatchOperationScope
-	// DCRedirectionStopBatchOperationScope tracks RPC calls for dc redirection
-	DCRedirectionStopBatchOperationScope
-	// DCRedirectionDescribeBatchOperationScope tracks RPC calls for dc redirection
-	DCRedirectionDescribeBatchOperationScope
-	// DCRedirectionListBatchOperationsScope tracks RPC calls for dc redirection
-	DCRedirectionListBatchOperationsScope
 	// DCRedirectionUpdateWorkflowScope tracks RPC calls for dc redirection
 	DCRedirectionUpdateWorkflowScope
 	// DCRedirectionDescribeBatchOperationScope tracks RPC calls for dc redirection
@@ -1585,12 +1569,6 @@
 		FrontendClientSignalWithStartWorkflowExecutionScope:   {operation: "FrontendClientSignalWithStartWorkflowExecution", tags: map[string]string{ServiceRoleTagName: FrontendRoleTagValue}},
 		FrontendClientSignalWorkflowExecutionScope:            {operation: "FrontendClientSignalWorkflowExecution", tags: map[string]string{ServiceRoleTagName: FrontendRoleTagValue}},
 		FrontendClientStartBatchOperationScope:                {operation: "FrontendClientStartBatchOperation", tags: map[string]string{ServiceRoleTagName: FrontendRoleTagValue}},
-<<<<<<< HEAD
-		FrontendClientStopBatchOperationScope:                 {operation: "FrontendClientStopBatchOperation", tags: map[string]string{ServiceRoleTagName: FrontendRoleTagValue}},
-		FrontendClientDescribeBatchOperationScope:             {operation: "FrontendClientDescribeBatchOperation", tags: map[string]string{ServiceRoleTagName: FrontendRoleTagValue}},
-		FrontendClientListBatchOperationsScope:                {operation: "FrontendClientListBatchOperations", tags: map[string]string{ServiceRoleTagName: FrontendRoleTagValue}},
-=======
->>>>>>> 2c40ed5b
 		FrontendClientStartWorkflowExecutionScope:             {operation: "FrontendClientStartWorkflowExecution", tags: map[string]string{ServiceRoleTagName: FrontendRoleTagValue}},
 		FrontendClientStopBatchOperationScope:                 {operation: "FrontendClientStopBatchOperation", tags: map[string]string{ServiceRoleTagName: FrontendRoleTagValue}},
 		FrontendClientTerminateWorkflowExecutionScope:         {operation: "FrontendClientTerminateWorkflowExecution", tags: map[string]string{ServiceRoleTagName: FrontendRoleTagValue}},
@@ -1691,17 +1669,10 @@
 		DCRedirectionUpdateWorkerBuildIdOrderingScope:        {operation: "DCRedirectionUpdateWorkerBuildIdOrdering", tags: map[string]string{ServiceRoleTagName: DCRedirectionRoleTagValue}},
 		DCRedirectionGetWorkerBuildIdOrderingScope:           {operation: "DCRedirectionGetWorkerBuildIdOrdering", tags: map[string]string{ServiceRoleTagName: DCRedirectionRoleTagValue}},
 		DCRedirectionUpdateWorkflowScope:                     {operation: "DCRedirectionUpdateWorkflow", tags: map[string]string{ServiceRoleTagName: DCRedirectionRoleTagValue}},
-<<<<<<< HEAD
-		DCRedirectionStartBatchOperationScope:                {operation: "DCRedirectionStartBatchOperation", tags: map[string]string{ServiceRoleTagName: DCRedirectionRoleTagValue}},
-		DCRedirectionStopBatchOperationScope:                 {operation: "DCRedirectionStopBatchOperation", tags: map[string]string{ServiceRoleTagName: DCRedirectionRoleTagValue}},
-		DCRedirectionDescribeBatchOperationScope:             {operation: "DCRedirectionDescribeBatchOperation", tags: map[string]string{ServiceRoleTagName: DCRedirectionRoleTagValue}},
-		DCRedirectionListBatchOperationsScope:                {operation: "DCRedirectionListBatchOperations", tags: map[string]string{ServiceRoleTagName: DCRedirectionRoleTagValue}},
-=======
 		DCRedirectionDescribeBatchOperationScope:             {operation: "DCRedirectionDescribeBatchOperation", tags: map[string]string{ServiceRoleTagName: DCRedirectionRoleTagValue}},
 		DCRedirectionListBatchOperationsScope:                {operation: "DCRedirectionListBatchOperations", tags: map[string]string{ServiceRoleTagName: DCRedirectionRoleTagValue}},
 		DCRedirectionStartBatchOperationScope:                {operation: "DCRedirectionStartBatchOperation", tags: map[string]string{ServiceRoleTagName: DCRedirectionRoleTagValue}},
 		DCRedirectionStopBatchOperationScope:                 {operation: "DCRedirectionStopBatchOperation", tags: map[string]string{ServiceRoleTagName: DCRedirectionRoleTagValue}},
->>>>>>> 2c40ed5b
 
 		MessagingClientPublishScope:      {operation: "MessagingClientPublish"},
 		MessagingClientPublishBatchScope: {operation: "MessagingClientPublishBatch"},
