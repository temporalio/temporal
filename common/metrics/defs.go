--- conflicted
+++ resolved
@@ -899,7 +899,6 @@
 	// OperatorListSearchAttributesScope is the metric scope for operator.ListSearchAttributes
 	OperatorListSearchAttributesScope
 	OperatorDeleteNamespaceScope
-<<<<<<< HEAD
 	// OperatorAddOrUpdateRemoteClusterScope is the metric scope for operator.AddOrUpdateRemoteCluster
 	OperatorAddOrUpdateRemoteClusterScope
 	// OperatorRemoveRemoteClusterScope is the metric scope for operator.RemoveRemoteCluster
@@ -910,13 +909,6 @@
 	OperatorListClusterMembersScope
 	// OperatorDeleteWorkflowExecutionScope is the metric scope for operator.DeleteWorkflowExecution
 	OperatorDeleteWorkflowExecutionScope
-=======
-	OperatorAddOrUpdateRemoteCluster
-	OperatorDescribeCluster
-	OperatorListClusterMembers
-	OperatorListClusters
-	OperatorRemoveRemoteCluster
->>>>>>> a91898d6
 
 	NumOperatorScopes
 )
@@ -1756,7 +1748,6 @@
 		AdminRemoveRemoteClusterScope:              {operation: "AdminRemoveRemoteCluster"},
 		AdminDeleteWorkflowExecutionScope:          {operation: "AdminDeleteWorkflowExecution"},
 		// Operator Service API
-<<<<<<< HEAD
 		OperatorAddSearchAttributesScope:      {operation: "OperatorAddSearchAttributes"},
 		OperatorRemoveSearchAttributesScope:   {operation: "OperatorRemoveSearchAttributes"},
 		OperatorListSearchAttributesScope:     {operation: "OperatorListSearchAttributes"},
@@ -1767,17 +1758,7 @@
 		OperatorDescribeClusterScope:          {operation: "OperatorDescribeCluster"},
 		OperatorListClusterMembersScope:       {operation: "OperatorListClusterMembers"},
 		OperatorRemoveRemoteClusterScope:      {operation: "OperatorRemoveRemoteCluster"},
-=======
-		OperatorAddSearchAttributesScope:    {operation: "OperatorAddSearchAttributes"},
-		OperatorRemoveSearchAttributesScope: {operation: "OperatorRemoveSearchAttributes"},
-		OperatorListSearchAttributesScope:   {operation: "OperatorListSearchAttributes"},
-		OperatorDeleteNamespaceScope:        {operation: "OperatorDeleteNamespace"},
-		OperatorAddOrUpdateRemoteCluster:    {operation: "OperatorAddOrUpdateRemoteCluster"},
-		OperatorDescribeCluster:             {operation: "OperatorDescribeCluster"},
-		OperatorListClusterMembers:          {operation: "OperatorListClusterMembers"},
-		OperatorListClusters:                {operation: "OperatorListClusters"},
-		OperatorRemoveRemoteCluster:         {operation: "OperatorRemoveRemoteCluster"},
->>>>>>> a91898d6
+
 		// Workflow Service API
 		FrontendStartWorkflowExecutionScope:             {operation: "StartWorkflowExecution"},
 		FrontendPollWorkflowTaskQueueScope:              {operation: "PollWorkflowTaskQueue"},
