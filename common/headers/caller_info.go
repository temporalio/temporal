--- conflicted
+++ resolved
@@ -7,23 +7,11 @@
 )
 
 const (
-<<<<<<< HEAD
-	CallerTypeOperator = "operator"
-	// CallerTypeAPI is for user foreground requests.
-	CallerTypeAPI = "api"
-	// CallerTypeBackground is mostly for user background task. Some overrides may apply.
-	CallerTypeBackground = "background"
-	// CallerTypeReplication is for global namespace live traffic.
-	CallerTypeReplication = "replication"
-	// CallerTypePreemptable is for user related maintenance operations.
-	CallerTypePreemptable = "preemptable"
-=======
 	CallerTypeOperator       = "operator"
 	CallerTypeAPI            = "api"
 	CallerTypeBackgroundHigh = "background_high"
 	CallerTypeBackgroundLow  = "background_low"
 	CallerTypePreemptable    = "preemptable"
->>>>>>> 776033ec
 
 	CallerNameSystem = "system"
 )
@@ -50,10 +38,6 @@
 	SystemPreemptableCallerInfo = CallerInfo{
 		CallerName: CallerNameSystem,
 		CallerType: CallerTypePreemptable,
-	}
-	SystemReplicationCallerInfo = CallerInfo{
-		CallerName: CallerNameSystem,
-		CallerType: CallerTypeReplication,
 	}
 )
 
