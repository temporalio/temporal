// The MIT License
//
// Copyright (c) 2020 Temporal Technologies Inc.  All rights reserved.
//
// Copyright (c) 2020 Uber Technologies, Inc.
//
// Permission is hereby granted, free of charge, to any person obtaining a copy
// of this software and associated documentation files (the "Software"), to deal
// in the Software without restriction, including without limitation the rights
// to use, copy, modify, merge, publish, distribute, sublicense, and/or sell
// copies of the Software, and to permit persons to whom the Software is
// furnished to do so, subject to the following conditions:
//
// The above copyright notice and this permission notice shall be included in
// all copies or substantial portions of the Software.
//
// THE SOFTWARE IS PROVIDED "AS IS", WITHOUT WARRANTY OF ANY KIND, EXPRESS OR
// IMPLIED, INCLUDING BUT NOT LIMITED TO THE WARRANTIES OF MERCHANTABILITY,
// FITNESS FOR A PARTICULAR PURPOSE AND NONINFRINGEMENT. IN NO EVENT SHALL THE
// AUTHORS OR COPYRIGHT HOLDERS BE LIABLE FOR ANY CLAIM, DAMAGES OR OTHER
// LIABILITY, WHETHER IN AN ACTION OF CONTRACT, TORT OR OTHERWISE, ARISING FROM,
// OUT OF OR IN CONNECTION WITH THE SOFTWARE OR THE USE OR OTHER DEALINGS IN
// THE SOFTWARE.

package serviceerror

import (
	"github.com/gogo/status"
	"go.temporal.io/api/serviceerror"
	"google.golang.org/grpc/codes"

	"go.temporal.io/server/api/errordetails/v1"
)

// FromStatus converts gogo gRPC status to service error.
func FromStatus(st *status.Status) error {
	if st == nil || st.Code() == codes.OK {
		return nil
	}

	errDetails := extractErrorDetails(st)

	switch st.Code() {
	case codes.InvalidArgument:
		switch errDetails := errDetails.(type) {
		case *errordetails.CurrentBranchChangedFailure:
			return newCurrentBranchChanged(st, errDetails)
		}
	case codes.AlreadyExists:
		switch errDetails.(type) {
		case *errordetails.TaskAlreadyStartedFailure:
			return newTaskAlreadyStarted(st)
		}
	case codes.Aborted:
		switch errDetails := errDetails.(type) {
		case *errordetails.ShardOwnershipLostFailure:
			return newShardOwnershipLost(st, errDetails)
		case *errordetails.RetryReplicationFailure:
			return newRetryReplication(st, errDetails)
		}
<<<<<<< HEAD
	case codes.FailedPrecondition:
		switch errDetails.(type) {
		case *errordetails.WorkflowNotReadyFailure:
			return newWorkflowNotReady(st)
=======
	case codes.Unavailable:
		switch errDetails.(type) {
		case *errordetails.StickyWorkerUnavailableFailure:
			return newStickyWorkerUnavailable(st)
>>>>>>> f68d9f70
		}
	}

	return serviceerror.FromStatus(st)
}

func extractErrorDetails(st *status.Status) interface{} {
	details := st.Details()
	if len(details) > 0 {
		return details[0]
	}

	return nil
}<|MERGE_RESOLUTION|>--- conflicted
+++ resolved
@@ -58,17 +58,15 @@
 		case *errordetails.RetryReplicationFailure:
 			return newRetryReplication(st, errDetails)
 		}
-<<<<<<< HEAD
 	case codes.FailedPrecondition:
 		switch errDetails.(type) {
 		case *errordetails.WorkflowNotReadyFailure:
 			return newWorkflowNotReady(st)
-=======
+		}
 	case codes.Unavailable:
 		switch errDetails.(type) {
 		case *errordetails.StickyWorkerUnavailableFailure:
 			return newStickyWorkerUnavailable(st)
->>>>>>> f68d9f70
 		}
 	}
 
