// The MIT License
//
// Copyright (c) 2020 Temporal Technologies Inc.  All rights reserved.
//
// Copyright (c) 2020 Uber Technologies, Inc.
//
// Permission is hereby granted, free of charge, to any person obtaining a copy
// of this software and associated documentation files (the "Software"), to deal
// in the Software without restriction, including without limitation the rights
// to use, copy, modify, merge, publish, distribute, sublicense, and/or sell
// copies of the Software, and to permit persons to whom the Software is
// furnished to do so, subject to the following conditions:
//
// The above copyright notice and this permission notice shall be included in
// all copies or substantial portions of the Software.
//
// THE SOFTWARE IS PROVIDED "AS IS", WITHOUT WARRANTY OF ANY KIND, EXPRESS OR
// IMPLIED, INCLUDING BUT NOT LIMITED TO THE WARRANTIES OF MERCHANTABILITY,
// FITNESS FOR A PARTICULAR PURPOSE AND NONINFRINGEMENT. IN NO EVENT SHALL THE
// AUTHORS OR COPYRIGHT HOLDERS BE LIABLE FOR ANY CLAIM, DAMAGES OR OTHER
// LIABILITY, WHETHER IN AN ACTION OF CONTRACT, TORT OR OTHERWISE, ARISING FROM,
// OUT OF OR IN CONNECTION WITH THE SOFTWARE OR THE USE OR OTHER DEALINGS IN
// THE SOFTWARE.

package common

import (
	"time"
)

const (
	// FirstEventID is the id of the first event in the history
	FirstEventID int64 = 1
	// EmptyEventID is the id of the empty event
	EmptyEventID int64 = -23
	// EmptyVersion is used as the default value for failover version when no value is provided
	EmptyVersion int64 = -24
	// EndEventID is the id of the end event, here we use the int64 max
	EndEventID int64 = 1<<63 - 1
	// BufferedEventID is the id of the buffered event
	BufferedEventID int64 = -123
	// EmptyEventTaskID is uninitialized id of the task id within event
	EmptyEventTaskID int64 = -1234
	// TransientEventID is the id of the transient event
	TransientEventID int64 = -124
	// FirstBlobPageToken is the page token identifying the first blob for each history archival
	FirstBlobPageToken = 1
	// LastBlobNextPageToken is the next page token on the last blob for each history archival
	LastBlobNextPageToken = -1
	// EndMessageID is the id of the end message, here we use the int64 max
	EndMessageID int64 = 1<<63 - 1
)

const (
	// FrontendServiceName is the name of the frontend service
	FrontendServiceName = "frontend"
	// HistoryServiceName is the name of the history service
	HistoryServiceName = "history"
	// MatchingServiceName is the name of the matching service
	MatchingServiceName = "matching"
	// WorkerServiceName is the name of the worker service
	WorkerServiceName = "worker"
)

// Data encoding types
const (
	// todo: Deprecate and use protoEncodingEnum.ToString()
	EncodingTypeJSON    EncodingType = "json"
	EncodingTypeGob     EncodingType = "gob"
	EncodingTypeUnknown EncodingType = "unknow"
	EncodingTypeEmpty   EncodingType = ""
	EncodingTypeProto3  EncodingType = "proto3"
)

func (e EncodingType) String() string {
	return string(e)
}

type (
	// EncodingType is an enum that represents various data encoding types
	EncodingType string
)

// MaxTaskTimeout is maximum task timeout allowed. 366 days in seconds
const MaxTaskTimeout = 31622400

const (
	// GetHistoryMaxPageSize is the max page size for get history
	GetHistoryMaxPageSize = 1000
	// ReadDLQMessagesPageSize is the max page size for read DLQ messages
	ReadDLQMessagesPageSize = 1000
)

const (
	// VisibilityAppName is used to find kafka topics and ES indexName for visibility
	VisibilityAppName = "visibility"
)

// This was flagged by salus as potentially hardcoded credentials. This is a false positive by the scanner and should be
// disregarded.
// #nosec
const (
	// SystemGlobalNamespace is global namespace name for temporal system workflows running globally
	SystemGlobalNamespace = "temporal-system-global"
	// SystemLocalNamespace is namespace name for temporal system workflows running in local cluster
	SystemLocalNamespace = "temporal-system"
	// SystemNamespaceID is namespace id for all temporal system workflows
	SystemNamespaceID = "32049b68-7872-4094-8e63-d0dd59896a83"
	// SystemNamespaceRetentionDays is retention config for all temporal system workflows
	SystemNamespaceRetentionDays = 7
	// DefaultAdminOperationToken is the default dynamic config value for AdminOperationToken
	DefaultAdminOperationToken = "TemporalTeamONLY"
)

const (
	// MinLongPollTimeout is the minimum context timeout for long poll API, below which
	// the request won't be processed
	MinLongPollTimeout = time.Second * 2
	// CriticalLongPollTimeout is a threshold for the context timeout passed into long poll API,
	// below which a warning will be logged
	CriticalLongPollTimeout = time.Second * 20
	// MaxWorkflowRetentionPeriodInDays is the maximum of workflow retention when registering namespace
	// !!! Do NOT simply decrease this number, because it is being used by history scavenger to avoid race condition against history archival.
	// Check more details in history scanner(scavenger)
	MaxWorkflowRetentionPeriodInDays = 30
)

const (
	// DefaultTransactionSizeLimit is the largest allowed transaction size to persistence
	DefaultTransactionSizeLimit = 14 * 1024 * 1024
)

const (
	// ArchivalEnabled is the status for enabling archival
	ArchivalEnabled = "enabled"
	// ArchivalDisabled is the status for disabling archival
	ArchivalDisabled = "disabled"
	// ArchivalPaused is the status for pausing archival
	ArchivalPaused = "paused"
)

// enum for dynamic config AdvancedVisibilityWritingMode
const (
	// AdvancedVisibilityWritingModeOff means do not write to advanced visibility store
	AdvancedVisibilityWritingModeOff = "off"
	// AdvancedVisibilityWritingModeOn means only write to advanced visibility store
	AdvancedVisibilityWritingModeOn = "on"
	// AdvancedVisibilityWritingModeDual means write to both normal visibility and advanced visibility store
	AdvancedVisibilityWritingModeDual = "dual"
<<<<<<< HEAD
=======
)

// DomainDataKeyForManagedFailover is key of DomainData for managed failover
const DomainDataKeyForManagedFailover = "IsManagedByCadence"

type (
	// TaskType is the enum for representing different task types
	TaskType int
)

const (
	// TaskTypeTransfer is the task type for transfer task
	TaskTypeTransfer TaskType = iota + 2 // starting from 2 here to be consistent with the row type define for cassandra
	// TaskTypeTimer is the task type for timer task
	TaskTypeTimer
	// TaskTypeReplication is the task type for replication task
	TaskTypeReplication
>>>>>>> 0976e697
)<|MERGE_RESOLUTION|>--- conflicted
+++ resolved
@@ -147,12 +147,7 @@
 	AdvancedVisibilityWritingModeOn = "on"
 	// AdvancedVisibilityWritingModeDual means write to both normal visibility and advanced visibility store
 	AdvancedVisibilityWritingModeDual = "dual"
-<<<<<<< HEAD
-=======
 )
-
-// DomainDataKeyForManagedFailover is key of DomainData for managed failover
-const DomainDataKeyForManagedFailover = "IsManagedByCadence"
 
 type (
 	// TaskType is the enum for representing different task types
@@ -166,5 +161,4 @@
 	TaskTypeTimer
 	// TaskTypeReplication is the task type for replication task
 	TaskTypeReplication
->>>>>>> 0976e697
 )