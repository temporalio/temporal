// The MIT License
//
// Copyright (c) 2020 Temporal Technologies Inc.  All rights reserved.
//
// Copyright (c) 2020 Uber Technologies, Inc.
//
// Permission is hereby granted, free of charge, to any person obtaining a copy
// of this software and associated documentation files (the "Software"), to deal
// in the Software without restriction, including without limitation the rights
// to use, copy, modify, merge, publish, distribute, sublicense, and/or sell
// copies of the Software, and to permit persons to whom the Software is
// furnished to do so, subject to the following conditions:
//
// The above copyright notice and this permission notice shall be included in
// all copies or substantial portions of the Software.
//
// THE SOFTWARE IS PROVIDED "AS IS", WITHOUT WARRANTY OF ANY KIND, EXPRESS OR
// IMPLIED, INCLUDING BUT NOT LIMITED TO THE WARRANTIES OF MERCHANTABILITY,
// FITNESS FOR A PARTICULAR PURPOSE AND NONINFRINGEMENT. IN NO EVENT SHALL THE
// AUTHORS OR COPYRIGHT HOLDERS BE LIABLE FOR ANY CLAIM, DAMAGES OR OTHER
// LIABILITY, WHETHER IN AN ACTION OF CONTRACT, TORT OR OTHERWISE, ARISING FROM,
// OUT OF OR IN CONNECTION WITH THE SOFTWARE OR THE USE OR OTHER DEALINGS IN
// THE SOFTWARE.

package common

import (
	"context"
	"fmt"
	"math/rand"
	"sort"
	"strings"
	"sync"
	"time"

	"github.com/dgryski/go-farm"
	"github.com/gogo/protobuf/proto"
	commonpb "go.temporal.io/api/common/v1"
	enumspb "go.temporal.io/api/enums/v1"
	historypb "go.temporal.io/api/history/v1"
	"go.temporal.io/api/serviceerror"
	"go.temporal.io/api/workflowservice/v1"

	"go.temporal.io/server/api/historyservice/v1"
	"go.temporal.io/server/api/matchingservice/v1"
	"go.temporal.io/server/common/backoff"
	"go.temporal.io/server/common/log"
	"go.temporal.io/server/common/log/tag"
	"go.temporal.io/server/common/metrics"
	"go.temporal.io/server/common/payload"
	"go.temporal.io/server/common/primitives/timestamp"
	serviceerrors "go.temporal.io/server/common/serviceerror"
)

const (
	golandMapReserverNumberOfBytes = 48

	retryPersistenceOperationInitialInterval    = 50 * time.Millisecond
	retryPersistenceOperationMaxInterval        = 10 * time.Second
	retryPersistenceOperationExpirationInterval = 30 * time.Second

	historyServiceOperationInitialInterval    = 50 * time.Millisecond
	historyServiceOperationMaxInterval        = 10 * time.Second
	historyServiceOperationExpirationInterval = 30 * time.Second

	matchingServiceOperationInitialInterval    = 1000 * time.Millisecond
	matchingServiceOperationMaxInterval        = 10 * time.Second
	matchingServiceOperationExpirationInterval = 30 * time.Second

	frontendServiceOperationInitialInterval    = 200 * time.Millisecond
	frontendServiceOperationMaxInterval        = 5 * time.Second
	frontendServiceOperationExpirationInterval = 15 * time.Second

	adminServiceOperationInitialInterval    = 200 * time.Millisecond
	adminServiceOperationMaxInterval        = 5 * time.Second
	adminServiceOperationExpirationInterval = 15 * time.Second

	retryKafkaOperationInitialInterval    = 50 * time.Millisecond
	retryKafkaOperationMaxInterval        = 10 * time.Second
	retryKafkaOperationExpirationInterval = 30 * time.Second

	contextExpireThreshold = 10 * time.Millisecond

	// FailureReasonCompleteResultExceedsLimit is failureReason for complete result exceeds limit
	FailureReasonCompleteResultExceedsLimit = "Complete result exceeds size limit."
	// FailureReasonFailureDetailsExceedsLimit is failureReason for failure details exceeds limit
	FailureReasonFailureExceedsLimit = "Failure exceeds size limit."
	// FailureReasonCancelDetailsExceedsLimit is failureReason for cancel details exceeds limit
	FailureReasonCancelDetailsExceedsLimit = "Cancel details exceed size limit."
	// FailureReasonHeartbeatExceedsLimit is failureReason for heartbeat exceeds limit
	FailureReasonHeartbeatExceedsLimit = "Heartbeat details exceed size limit."
	// FailureReasonSizeExceedsLimit is reason to fail workflow when history size or count exceed limit
	FailureReasonSizeExceedsLimit = "Workflow history size / count exceeds limit."
	// FailureReasonTransactionSizeExceedsLimit is the failureReason for when transaction cannot be committed because it exceeds size limit
	FailureReasonTransactionSizeExceedsLimit = "Transaction size exceeds limit."
)

var (
	// ErrBlobSizeExceedsLimit is error for event blob size exceeds limit
	ErrBlobSizeExceedsLimit = serviceerror.NewInvalidArgument("Blob data size exceeds limit.")
	// ErrContextTimeoutTooShort is error for setting a very short context timeout when calling a long poll API
	ErrContextTimeoutTooShort = serviceerror.NewInvalidArgument("Context timeout is too short.")
	// ErrContextTimeoutNotSet is error for not setting a context timeout when calling a long poll API
	ErrContextTimeoutNotSet = serviceerror.NewInvalidArgument("Context timeout is not set.")
)

// AwaitWaitGroup calls Wait on the given wait
// Returns true if the Wait() call succeeded before the timeout
// Returns false if the Wait() did not return before the timeout
func AwaitWaitGroup(wg *sync.WaitGroup, timeout time.Duration) bool {

	doneC := make(chan struct{})

	go func() {
		wg.Wait()
		close(doneC)
	}()

	select {
	case <-doneC:
		return true
	case <-time.After(timeout):
		return false
	}
}

// AddSecondsToBaseTime - Gets the UnixNano with given duration and base time.
func AddSecondsToBaseTime(baseTimeInNanoSec int64, durationInSeconds int64) int64 {
	timeOut := time.Duration(durationInSeconds) * time.Second
	return time.Unix(0, baseTimeInNanoSec).Add(timeOut).UnixNano()
}

// CreatePersistanceRetryPolicy creates a retry policy for persistence layer operations
func CreatePersistanceRetryPolicy() backoff.RetryPolicy {
	policy := backoff.NewExponentialRetryPolicy(retryPersistenceOperationInitialInterval)
	policy.SetMaximumInterval(retryPersistenceOperationMaxInterval)
	policy.SetExpirationInterval(retryPersistenceOperationExpirationInterval)

	return policy
}

// CreateHistoryServiceRetryPolicy creates a retry policy for calls to history service
func CreateHistoryServiceRetryPolicy() backoff.RetryPolicy {
	policy := backoff.NewExponentialRetryPolicy(historyServiceOperationInitialInterval)
	policy.SetMaximumInterval(historyServiceOperationMaxInterval)
	policy.SetExpirationInterval(historyServiceOperationExpirationInterval)

	return policy
}

// CreateMatchingServiceRetryPolicy creates a retry policy for calls to matching service
func CreateMatchingServiceRetryPolicy() backoff.RetryPolicy {
	policy := backoff.NewExponentialRetryPolicy(matchingServiceOperationInitialInterval)
	policy.SetMaximumInterval(matchingServiceOperationMaxInterval)
	policy.SetExpirationInterval(matchingServiceOperationExpirationInterval)

	return policy
}

// CreateFrontendServiceRetryPolicy creates a retry policy for calls to frontend service
func CreateFrontendServiceRetryPolicy() backoff.RetryPolicy {
	policy := backoff.NewExponentialRetryPolicy(frontendServiceOperationInitialInterval)
	policy.SetMaximumInterval(frontendServiceOperationMaxInterval)
	policy.SetExpirationInterval(frontendServiceOperationExpirationInterval)

	return policy
}

// CreateAdminServiceRetryPolicy creates a retry policy for calls to matching service
func CreateAdminServiceRetryPolicy() backoff.RetryPolicy {
	policy := backoff.NewExponentialRetryPolicy(adminServiceOperationInitialInterval)
	policy.SetMaximumInterval(adminServiceOperationMaxInterval)
	policy.SetExpirationInterval(adminServiceOperationExpirationInterval)

	return policy
}

// CreateKafkaOperationRetryPolicy creates a retry policy for kafka operation
func CreateKafkaOperationRetryPolicy() backoff.RetryPolicy {
	policy := backoff.NewExponentialRetryPolicy(retryKafkaOperationInitialInterval)
	policy.SetMaximumInterval(retryKafkaOperationMaxInterval)
	policy.SetExpirationInterval(retryKafkaOperationExpirationInterval)

	return policy
}

// IsPersistenceTransientError checks if the error is a transient persistence error
func IsPersistenceTransientError(err error) bool {
	switch err.(type) {
	case *serviceerror.Internal,
		*serviceerror.ResourceExhausted:
		return true
	}

	return false
}

// IsKafkaTransientError check if the error is a transient kafka error
func IsKafkaTransientError(err error) bool {
	return true
}

// IsServiceTransientError checks if the error is a retryable error.
func IsServiceTransientError(err error) bool {
	return !IsServiceNonRetryableError(err)
}

// IsServiceNonRetryableError checks if the error is a non retryable error.
func IsServiceNonRetryableError(err error) bool {
	switch err.(type) {
	case *serviceerror.NotFound,
		*serviceerror.InvalidArgument,
		*serviceerror.NamespaceNotActive,
		*serviceerror.WorkflowExecutionAlreadyStarted,
		*serviceerror.CancellationAlreadyRequested:
		return true
	}

	return false
}

// IsWhitelistServiceTransientError checks if the error is a transient error.
func IsWhitelistServiceTransientError(err error) bool {
	if err == context.DeadlineExceeded {
		return true
	}

	switch err.(type) {
	case *serviceerror.Internal,
		*serviceerror.ResourceExhausted,
		*serviceerrors.ShardOwnershipLost,
		*serviceerror.DeadlineExceeded,
		*serviceerror.Unavailable:
		return true
	}

	return false
}

<<<<<<< HEAD
// WorkflowIDToHistoryShard is used to map namespaceID-workflowID pair to a shardID
func WorkflowIDToHistoryShard(namespaceID, workflowID string, numberOfShards int) int {
	idBytes := []byte(namespaceID + "_" + workflowID)
	hash := farm.Hash32(idBytes)
	return int(hash % uint32(numberOfShards))
=======
// WorkflowIDToHistoryShard is used to map workflowID to a shardID
func WorkflowIDToHistoryShard(workflowID string, numberOfShards int) int {
	hash := farm.Fingerprint32([]byte(workflowID))
	return int(hash%uint32(numberOfShards)) + 1 // ShardID starts with 1
>>>>>>> ced7304d
}

// PrettyPrintHistory prints history in human readable format
func PrettyPrintHistory(history *historypb.History, logger log.Logger) {
	fmt.Println("******************************************")
	fmt.Println("History", proto.MarshalTextString(history))
	fmt.Println("******************************************")
}

// IsValidContext checks that the thrift context is not expired on cancelled.
// Returns nil if the context is still valid. Otherwise, returns the result of
// ctx.Err()
func IsValidContext(ctx context.Context) error {
	ch := ctx.Done()
	if ch != nil {
		select {
		case <-ch:
			return ctx.Err()
		default:
			return nil
		}
	}
	deadline, ok := ctx.Deadline()
	if ok && time.Until(deadline) < contextExpireThreshold {
		return context.DeadlineExceeded
	}
	return nil
}

// GenerateRandomString is used for generate test string
func GenerateRandomString(n int) string {
	rand.Seed(time.Now().UnixNano())
	letterRunes := []rune("random")
	b := make([]rune, n)
	for i := range b {
		b[i] = letterRunes[rand.Intn(len(letterRunes))]
	}
	return string(b)
}

// CreateMatchingPollWorkflowTaskQueueResponse create response for matching's PollWorkflowTaskQueue
func CreateMatchingPollWorkflowTaskQueueResponse(historyResponse *historyservice.RecordWorkflowTaskStartedResponse, workflowExecution *commonpb.WorkflowExecution, token []byte) *matchingservice.PollWorkflowTaskQueueResponse {
	matchingResp := &matchingservice.PollWorkflowTaskQueueResponse{
		TaskToken:                  token,
		WorkflowExecution:          workflowExecution,
		WorkflowType:               historyResponse.WorkflowType,
		PreviousStartedEventId:     historyResponse.PreviousStartedEventId,
		StartedEventId:             historyResponse.StartedEventId,
		Attempt:                    historyResponse.GetAttempt(),
		NextEventId:                historyResponse.NextEventId,
		StickyExecutionEnabled:     historyResponse.StickyExecutionEnabled,
		WorkflowTaskInfo:           historyResponse.WorkflowTaskInfo,
		WorkflowExecutionTaskQueue: historyResponse.WorkflowExecutionTaskQueue,
		EventStoreVersion:          historyResponse.EventStoreVersion,
		BranchToken:                historyResponse.BranchToken,
		ScheduledTime:              timestamp.UnixOrZeroTimePtr(historyResponse.ScheduledTimestamp),
		StartedTime:                timestamp.UnixOrZeroTimePtr(historyResponse.StartedTimestamp),
		Queries:                    historyResponse.Queries,
	}

	return matchingResp
}

// MinInt64 returns the smaller of two given int64
func MinInt64(a, b int64) int64 {
	if a < b {
		return a
	}
	return b
}

// MaxInt64 returns the greater of two given int64
func MaxInt64(a, b int64) int64 {
	if a > b {
		return a
	}
	return b
}

// MinInt32 return smaller one of two inputs int32
func MinInt32(a, b int32) int32 {
	if a < b {
		return a
	}
	return b
}

// MinInt returns the smaller of two given integers
func MinInt(a, b int) int {
	if a < b {
		return a
	}
	return b
}

// MaxInt returns the greater one of two given integers
func MaxInt(a, b int) int {
	if a > b {
		return a
	}
	return b
}

// MinDuration returns the smaller of two given time duration
func MinDuration(a, b time.Duration) time.Duration {
	if a < b {
		return a
	}
	return b
}

// MaxDuration returns the greater of two given time durations
func MaxDuration(a, b time.Duration) time.Duration {
	if a > b {
		return a
	}
	return b
}

// SortInt64Slice sorts the given int64 slice.
// Sort is not guaranteed to be stable.
func SortInt64Slice(slice []int64) {
	sort.Slice(slice, func(i int, j int) bool {
		return slice[i] < slice[j]
	})
}

// EnsureRetryPolicyDefaults ensures the policy subfields, if not explicitly set, are set to the specified defaults
func EnsureRetryPolicyDefaults(originalPolicy *commonpb.RetryPolicy, defaultSettings DefaultActivityRetrySettings) {
	if originalPolicy.GetMaximumAttempts() == 0 {
		originalPolicy.MaximumAttempts = defaultSettings.MaximumAttempts
	}

	if timestamp.DurationValue(originalPolicy.GetInitialInterval()) == 0 {
		originalPolicy.InitialInterval = timestamp.DurationPtr(time.Duration(defaultSettings.InitialIntervalInSeconds) * time.Second)
	}

	if timestamp.DurationValue(originalPolicy.GetMaximumInterval()) == 0 {
		originalPolicy.MaximumInterval = timestamp.DurationPtr(time.Duration(defaultSettings.MaximumIntervalCoefficient) * timestamp.DurationValue(originalPolicy.GetInitialInterval()))
	}

	if originalPolicy.GetBackoffCoefficient() == 0 {
		originalPolicy.BackoffCoefficient = defaultSettings.BackoffCoefficient
	}
}

// ValidateRetryPolicy validates a retry policy
func ValidateRetryPolicy(policy *commonpb.RetryPolicy) error {
	if policy == nil {
		// nil policy is valid which means no retry
		return nil
	}
	if policy.GetMaximumAttempts() == 1 {
		// One maximum attempt effectively disable retries. Validating the
		// rest of the arguments is pointless
		return nil
	}
	if timestamp.DurationValue(policy.GetInitialInterval()) < 0 {
		return serviceerror.NewInvalidArgument("InitialInterval cannot be negative on retry policy.")
	}
	if policy.GetBackoffCoefficient() < 1 {
		return serviceerror.NewInvalidArgument("BackoffCoefficient cannot be less than 1 on retry policy.")
	}
	if timestamp.DurationValue(policy.GetMaximumInterval()) < 0 {
		return serviceerror.NewInvalidArgument("MaximumInterval cannot be negative on retry policy.")
	}
	if timestamp.DurationValue(policy.GetMaximumInterval()) > 0 && timestamp.DurationValue(policy.GetMaximumInterval()) < timestamp.DurationValue(policy.GetInitialInterval()) {
		return serviceerror.NewInvalidArgument("MaximumInterval cannot be less than InitialInterval on retry policy.")
	}
	if policy.GetMaximumAttempts() < 0 {
		return serviceerror.NewInvalidArgument("MaximumAttempts cannot be negative on retry policy.")
	}
	return nil
}

// CreateHistoryStartWorkflowRequest create a start workflow request for history
func CreateHistoryStartWorkflowRequest(
	namespaceID string,
	startRequest *workflowservice.StartWorkflowExecutionRequest,
) *historyservice.StartWorkflowExecutionRequest {
	now := time.Now()
	histRequest := &historyservice.StartWorkflowExecutionRequest{
		NamespaceId:            namespaceID,
		StartRequest:           startRequest,
		ContinueAsNewInitiator: enumspb.CONTINUE_AS_NEW_INITIATOR_WORKFLOW,
		Attempt:                1,
	}
	if timestamp.DurationValue(startRequest.GetWorkflowExecutionTimeout()) > 0 {
		deadline := now.Add(timestamp.DurationValue(startRequest.GetWorkflowExecutionTimeout()))
		histRequest.WorkflowExecutionExpirationTimestamp = deadline.Round(time.Millisecond).UnixNano()
	}

	histRequest.FirstWorkflowTaskBackoffSeconds = backoff.GetBackoffForNextScheduleInSeconds(startRequest.GetCronSchedule(), now, now)
	return histRequest
}

// CheckEventBlobSizeLimit checks if a blob data exceeds limits. It logs a warning if it exceeds warnLimit,
// and return ErrBlobSizeExceedsLimit if it exceeds errorLimit.
func CheckEventBlobSizeLimit(
	actualSize int,
	warnLimit int,
	errorLimit int,
	namespaceID string,
	workflowID string,
	runID string,
	scope metrics.Scope,
	logger log.Logger,
	blobSizeViolationOperationTag tag.Tag,
) error {
	scope.RecordTimer(metrics.EventBlobSize, time.Duration(actualSize))

	if actualSize > warnLimit {
		if logger != nil {
			logger.Warn("Blob size exceeds limit.",
				tag.WorkflowNamespaceID(namespaceID),
				tag.WorkflowID(workflowID),
				tag.WorkflowRunID(runID),
				tag.WorkflowSize(int64(actualSize)),
				blobSizeViolationOperationTag)
		}

		if actualSize > errorLimit {
			return ErrBlobSizeExceedsLimit
		}
	}
	return nil
}

// ValidateLongPollContextTimeout check if the context timeout for a long poll handler is too short or below a normal value.
// If the timeout is not set or too short, it logs an error, and return ErrContextTimeoutNotSet or ErrContextTimeoutTooShort
// accordingly. If the timeout is only below a normal value, it just logs an info and return nil.
func ValidateLongPollContextTimeout(
	ctx context.Context,
	handlerName string,
	logger log.Logger,
) error {

	deadline, err := ValidateLongPollContextTimeoutIsSet(ctx, handlerName, logger)
	if err != nil {
		return err
	}
	timeout := time.Until(deadline)
	if timeout < MinLongPollTimeout {
		err := ErrContextTimeoutTooShort
		logger.Error("Context timeout is too short for long poll API.",
			tag.WorkflowHandlerName(handlerName), tag.Error(err), tag.WorkflowPollContextTimeout(timeout))
		return err
	}
	if timeout < CriticalLongPollTimeout {
		logger.Warn("Context timeout is lower than critical value for long poll API.",
			tag.WorkflowHandlerName(handlerName), tag.WorkflowPollContextTimeout(timeout))
	}
	return nil
}

// ValidateLongPollContextTimeoutIsSet checks if the context timeout is set for long poll requests.
func ValidateLongPollContextTimeoutIsSet(
	ctx context.Context,
	handlerName string,
	logger log.Logger,
) (time.Time, error) {

	deadline, ok := ctx.Deadline()
	if !ok {
		err := ErrContextTimeoutNotSet
		logger.Error("Context timeout not set for long poll API.",
			tag.WorkflowHandlerName(handlerName), tag.Error(err))
		return deadline, err
	}
	return deadline, nil
}

// IsJustOrderByClause return true is query start with order by
func IsJustOrderByClause(clause string) bool {
	whereClause := strings.TrimSpace(clause)
	whereClause = strings.ToLower(whereClause)
	return strings.HasPrefix(whereClause, "order by")
}

// ConvertIndexedValueTypeToProtoType takes fieldType as interface{} and convert to IndexedValueType.
// Because different implementation of dynamic config client may lead to different types
func ConvertIndexedValueTypeToProtoType(fieldType interface{}, logger log.Logger) enumspb.IndexedValueType {
	switch t := fieldType.(type) {
	case float64:
		return enumspb.IndexedValueType(t)
	case int:
		return enumspb.IndexedValueType(t)
	case string:
		if ivt, ok := enumspb.IndexedValueType_value[t]; ok {
			return enumspb.IndexedValueType(ivt)
		}
	case enumspb.IndexedValueType:
		return t
	}

	// Unknown fieldType, please make sure dynamic config return correct value type
	logger.Error("unknown index value type", tag.Value(fieldType), tag.ValueType(fieldType))
	return fieldType.(enumspb.IndexedValueType) // it will panic and been captured by logger
}

// DeserializeSearchAttributeValue takes json encoded search attribute value and it's type as input, then
// unmarshal the value into a concrete type and return the value
func DeserializeSearchAttributeValue(value *commonpb.Payload, valueType enumspb.IndexedValueType) (interface{}, error) {
	switch valueType {
	case enumspb.INDEXED_VALUE_TYPE_STRING, enumspb.INDEXED_VALUE_TYPE_KEYWORD:
		var val string
		if err := payload.Decode(value, &val); err != nil {
			var listVal []string
			err = payload.Decode(value, &listVal)
			return listVal, err
		}
		return val, nil
	case enumspb.INDEXED_VALUE_TYPE_INT:
		var val int64
		if err := payload.Decode(value, &val); err != nil {
			var listVal []int64
			err = payload.Decode(value, &listVal)
			return listVal, err
		}
		return val, nil
	case enumspb.INDEXED_VALUE_TYPE_DOUBLE:
		var val float64
		if err := payload.Decode(value, &val); err != nil {
			var listVal []float64
			err = payload.Decode(value, &listVal)
			return listVal, err
		}
		return val, nil
	case enumspb.INDEXED_VALUE_TYPE_BOOL:
		var val bool
		if err := payload.Decode(value, &val); err != nil {
			var listVal []bool
			err = payload.Decode(value, &listVal)
			return listVal, err
		}
		return val, nil
	case enumspb.INDEXED_VALUE_TYPE_DATETIME:
		var val time.Time
		if err := payload.Decode(value, &val); err != nil {
			var listVal []time.Time
			err = payload.Decode(value, &listVal)
			return listVal, err
		}
		return val, nil
	default:
		return nil, fmt.Errorf("error: unknown index value type [%v]", valueType)
	}
}

// GetDefaultAdvancedVisibilityWritingMode get default advancedVisibilityWritingMode based on
// whether related config exists in static config file.
func GetDefaultAdvancedVisibilityWritingMode(isAdvancedVisConfigExist bool) string {
	if isAdvancedVisConfigExist {
		return AdvancedVisibilityWritingModeOn
	}
	return AdvancedVisibilityWritingModeOff
}

func GetPayloadsMapSize(data map[string]*commonpb.Payloads) int {
	size := 0
	for key, payloads := range data {
		size += len(key)
		size += payloads.Size()
	}

	return size
}<|MERGE_RESOLUTION|>--- conflicted
+++ resolved
@@ -237,18 +237,11 @@
 	return false
 }
 
-<<<<<<< HEAD
 // WorkflowIDToHistoryShard is used to map namespaceID-workflowID pair to a shardID
 func WorkflowIDToHistoryShard(namespaceID, workflowID string, numberOfShards int) int {
 	idBytes := []byte(namespaceID + "_" + workflowID)
 	hash := farm.Hash32(idBytes)
-	return int(hash % uint32(numberOfShards))
-=======
-// WorkflowIDToHistoryShard is used to map workflowID to a shardID
-func WorkflowIDToHistoryShard(workflowID string, numberOfShards int) int {
-	hash := farm.Fingerprint32([]byte(workflowID))
 	return int(hash%uint32(numberOfShards)) + 1 // ShardID starts with 1
->>>>>>> ced7304d
 }
 
 // PrettyPrintHistory prints history in human readable format
