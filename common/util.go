--- conflicted
+++ resolved
@@ -399,12 +399,8 @@
 	histRequest := &historyservice.StartWorkflowExecutionRequest{
 		NamespaceId:            namespaceID,
 		StartRequest:           startRequest,
-<<<<<<< HEAD
-		ContinueAsNewInitiator: enumspb.CONTINUE_AS_NEW_INITIATOR_DECIDER,
+		ContinueAsNewInitiator: enumspb.CONTINUE_AS_NEW_INITIATOR_WORKFLOW,
 		Attempt:                1,
-=======
-		ContinueAsNewInitiator: enumspb.CONTINUE_AS_NEW_INITIATOR_WORKFLOW,
->>>>>>> 004c86cb
 	}
 	if startRequest.GetWorkflowExecutionTimeoutSeconds() > 0 {
 		expirationInSeconds := startRequest.GetWorkflowExecutionTimeoutSeconds()
