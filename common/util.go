--- conflicted
+++ resolved
@@ -476,10 +476,6 @@
 	parentExecutionInfo *workflowspb.ParentExecutionInfo,
 	now time.Time,
 ) *historyservice.StartWorkflowExecutionRequest {
-<<<<<<< HEAD
-	now := time.Now().UTC()
-=======
->>>>>>> 0ae59f62
 	histRequest := &historyservice.StartWorkflowExecutionRequest{
 		NamespaceId:            namespaceID,
 		StartRequest:           startRequest,
