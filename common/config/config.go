--- conflicted
+++ resolved
@@ -580,16 +580,6 @@
 )
 
 const (
-<<<<<<< HEAD
-	ShardStoreName                DataStoreName = "ShardStore"
-	TaskStoreName                 DataStoreName = "TaskStore"
-	MetadataStoreName             DataStoreName = "MetadataStore"
-	ExecutionStoreName            DataStoreName = "ExecutionStore"
-	QueueName                     DataStoreName = "Queue"
-	QueueV2Name                   DataStoreName = "QueueV2"
-	ClusterMDStoreName            DataStoreName = "ClusterMDStore"
-	NexusIncomingServiceStoreName DataStoreName = "NexusIncomingServiceStore"
-=======
 	ShardStoreName        DataStoreName = "ShardStore"
 	TaskStoreName         DataStoreName = "TaskStore"
 	MetadataStoreName     DataStoreName = "MetadataStore"
@@ -598,7 +588,6 @@
 	QueueV2Name           DataStoreName = "QueueV2"
 	ClusterMDStoreName    DataStoreName = "ClusterMDStore"
 	NexusServiceStoreName DataStoreName = "NexusServiceStore"
->>>>>>> c3d2486a
 )
 
 const (
