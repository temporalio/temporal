--- conflicted
+++ resolved
@@ -237,16 +237,9 @@
     bytes executionContext = 12;
     int64 startVersion = 15;
     int64 currentVersion = 16;
-<<<<<<< HEAD
     ReplicationData replicationData = 17;
-    int64 lastEventTaskID = 19;
-    int64 lastFirstEventID = 20;
-=======
-    google.protobuf.Int64Value lastWriteEventId = 17;
-    map<string, replication.ReplicationInfo> lastReplicationInfo = 18;
     int64 lastEventTaskId = 19;
     int64 lastFirstEventId = 20;
->>>>>>> 97be0c5c
     int64 lastProcessedEvent = 21;
     int64 startTimeNanos = 22;
     int64 lastUpdatedTimeNanos = 23;
@@ -343,7 +336,7 @@
 // This information is used by replication protocol when applying events from remote clusters
 // only used in cassandra
 message ReplicationData {
-    int64 lastWriteEventID = 1;
+    int64 lastWriteEventId = 1;
     map<string, replication.ReplicationInfo> lastReplicationInfo = 2;
 }
 
