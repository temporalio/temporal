--- conflicted
+++ resolved
@@ -265,7 +265,6 @@
     int32 retryInitialIntervalSeconds = 39;
     int32 retryMaximumIntervalSeconds = 40;
     int32 retryMaximumAttempts = 41;
-<<<<<<< HEAD
     double retryBackoffCoefficient = 42;
     int64 retryExpirationTimeNanos = 43;
     repeated string retryNonRetryableErrors = 44;
@@ -280,31 +279,10 @@
     string clientImpl = 53;
     bytes autoResetPoints = 54;
     string autoResetPointsEncoding = 55;
-    map<string, bytes> searchAttributes = 56;
-    map<string, bytes> memo = 57;
+    map<string, common.Payload> searchAttributes = 56;
+    map<string, common.Payload> memo = 57;
     bytes versionHistories = 58;
     string versionHistoriesEncoding = 59;
-=======
-    int32 retryExpirationSeconds = 42;
-    double retryBackoffCoefficient = 43;
-    int64 retryExpirationTimeNanos = 44;
-    repeated string retryNonRetryableErrors = 45;
-    bool hasRetryPolicy = 46;
-    string cronSchedule = 47;
-    int32 eventStoreVersion = 48;
-    bytes eventBranchToken = 49;
-    int64 signalCount = 50;
-    int64 historySize = 51;
-    string clientLibraryVersion = 52;
-    string clientFeatureVersion = 53;
-    string clientImpl = 54;
-    bytes autoResetPoints = 55;
-    string autoResetPointsEncoding = 56;
-    map<string, common.Payload> searchAttributes = 57;
-    map<string, common.Payload> memo = 58;
-    bytes versionHistories = 59;
-    string versionHistoriesEncoding = 60;
->>>>>>> e76d2de3
 }
 
 message Checksum {
