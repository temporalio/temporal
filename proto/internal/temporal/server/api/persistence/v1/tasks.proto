--- conflicted
+++ resolved
@@ -57,7 +57,6 @@
     int64 ack_level = 5;
     google.protobuf.Timestamp expiry_time = 6 [(gogoproto.stdtime) = true];
     google.protobuf.Timestamp last_update_time = 7 [(gogoproto.stdtime) = true];
-<<<<<<< HEAD
     VersioningData versioning_data = 8;
 }
 
@@ -70,11 +69,9 @@
     // versions that will be used when generating new tasks by following the graph from the
     // version of the last task out to a leaf.
     repeated temporal.api.taskqueue.v1.VersionIdNode compatible_leaves = 2;
-=======
 }
 
 message TaskKey {
     google.protobuf.Timestamp fire_time = 1 [(gogoproto.stdtime) = true];
     int64 task_id = 2;
->>>>>>> d09213a4
 }