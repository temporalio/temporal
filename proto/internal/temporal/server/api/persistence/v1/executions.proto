--- conflicted
+++ resolved
@@ -280,9 +280,6 @@
     // Should be deprecated once the transition history is fully launched
     repeated VersionedTransition previous_transition_history = 100;
     VersionedTransition last_transition_history_break_point = 101;
-<<<<<<< HEAD
-    string worker_deployment = 102;
-=======
 
     // This is a set of child workflows that were initialized after the reset point in the parent workflow.
     // The children are identified by the key "workflow_type:workflow_id". When the parent starts to make progress after reset, it uses this data to
@@ -290,7 +287,6 @@
     map<string, ResetChildInfo> children_initialized_post_reset_point = 102;
     // The worker deployment that completed the last WFT.
     string worker_deployment_name = 103;
->>>>>>> 5cae2bd5
 }
 
 message ExecutionStats {
@@ -550,20 +546,12 @@
 
     // The deployment this activity was dispatched to most recently. Present only if the activity
     // was dispatched to a versioned worker.
-<<<<<<< HEAD
-    // Deprecated. Replaced by last_deployment_version.
-=======
     // Deprecated. Replaced by last_worker_deployment_version.
->>>>>>> 5cae2bd5
     temporal.api.deployment.v1.Deployment last_started_deployment = 43;
 
     // The deployment this activity was dispatched to most recently. Present only if the activity
     // was dispatched to a versioned worker.
-<<<<<<< HEAD
-    string last_deployment_version = 44;
-=======
     string last_worker_deployment_version = 44;
->>>>>>> 5cae2bd5
 }
 
 // timer_map column
