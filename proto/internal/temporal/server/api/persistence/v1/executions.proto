--- conflicted
+++ resolved
@@ -271,16 +271,14 @@
     //     aip.dev/not-precedent: field_behavior annotation is not yet used in this repo --)
     temporal.api.workflow.v1.WorkflowExecutionVersioningInfo versioning_info = 98;
 
-<<<<<<< HEAD
+    // This is the run id when the WorkflowExecutionStarted event was written.
+    // A workflow reset changes the execution run_id, but preserves this field so that we have a reference to the original workflow execution that was reset.
+    string original_execution_run_id = 99;
+
     // These two fields are to record the transition history when the transition history is cleaned up due to disabling transition history
     // Should be deprecated once the transition history is fully launched
-    repeated VersionedTransition previous_transition_history = 99;
-    VersionedTransition last_transition_history_break_point = 100;
-=======
-	// This is the run id when the WorkflowExecutionStarted event was written.
-	// A workflow reset changes the execution run_id, but preserves this field so that we have a reference to the original workflow execution that was reset.
-	string original_execution_run_id = 99;
->>>>>>> 9be2b747
+    repeated VersionedTransition previous_transition_history = 100;
+    VersionedTransition last_transition_history_break_point = 101;
 }
 
 message ExecutionStats {
