// The MIT License
//
// Copyright (c) 2024 Temporal Technologies, Inc.
//
// Permission is hereby granted, free of charge, to any person obtaining a copy
// of this software and associated documentation files (the "Software"), to deal
// in the Software without restriction, including without limitation the rights
// to use, copy, modify, merge, publish, distribute, sublicense, and/or sell
// copies of the Software, and to permit persons to whom the Software is
// furnished to do so, subject to the following conditions:
//
// The above copyright notice and this permission notice shall be included in
// all copies or substantial portions of the Software.
//
// THE SOFTWARE IS PROVIDED "AS IS", WITHOUT WARRANTY OF ANY KIND, EXPRESS OR
// IMPLIED, INCLUDING BUT NOT LIMITED TO THE WARRANTIES OF MERCHANTABILITY,
// FITNESS FOR A PARTICULAR PURPOSE AND NONINFRINGEMENT. IN NO EVENT SHALL THE
// AUTHORS OR COPYRIGHT HOLDERS BE LIABLE FOR ANY CLAIM, DAMAGES OR OTHER
// LIABILITY, WHETHER IN AN ACTION OF CONTRACT, TORT OR OTHERWISE, ARISING FROM,
// OUT OF OR IN CONNECTION WITH THE SOFTWARE OR THE USE OR OTHER DEALINGS IN
// THE SOFTWARE.

syntax = "proto3";

package temporal.server.api.deployment.v1;

option go_package = "go.temporal.io/server/api/deployment/v1;deployment";

import "temporal/api/enums/v1/task_queue.proto";
import "temporal/api/enums/v1/workflow.proto";
import "google/protobuf/timestamp.proto";
import "temporal/api/deployment/v1/message.proto";
import "temporal/api/common/v1/message.proto";

message DeploymentLocalState {
    temporal.api.deployment.v1.Deployment worker_deployment = 1;
    map<string, TaskQueueFamilyInfo> task_queue_families = 2;
    bool is_current = 3;
    google.protobuf.Timestamp create_time = 4;
    map<string, temporal.api.common.v1.Payload> metadata = 5; 
    
    message TaskQueueFamilyInfo {
        // key: taskQueueType, val: TaskQueueInfo
        map<int32,TaskQueueInfo> task_queues = 1;
        
        message TaskQueueInfo {
            temporal.api.enums.v1.TaskQueueType task_queue_type = 1;
            google.protobuf.Timestamp first_poller_time = 2;
        }
    }
}

message DeploymentWorkflowArgs {
    string namespace_name = 1;
    string namespace_id = 2;
    DeploymentLocalState deployment_local_state = 3;
}

message DeploymentSeriesWorkflowArgs {
    string namespace_name = 1;
    string namespace_id = 2;
    string default_build_id = 3;
}

message RegisterWorkerInDeploymentArgs{
    string task_queue_name = 1;
    temporal.api.enums.v1.TaskQueueType task_queue_type = 2;
    google.protobuf.Timestamp first_poller_time = 3;
}

<<<<<<< HEAD
// Used in internal APIs to pass versioning info about a versioned workflow.
message WorkflowVersioningInfo {
    temporal.api.enums.v1.VersioningBehavior behavior = 1;
    temporal.api.common.v1.WorkerDeployment deployment = 2;
}

// Information about task redirect done by Matching.
message TaskRedirectInfo {
    // Deployment sent in WorkflowVersioningInfo when the task was scheduled.
    temporal.api.common.v1.WorkerDeployment source_deployment = 1;
    // Whether the source deployment contains the task's task queue. Used by history to determine
    // if the task redirect should affect the workflow.
    temporal.api.common.v1.WorkerDeployment source_deployment_contains_task_queue = 2;
=======
message DescribeResponse {
    DeploymentLocalState deployment_local_state = 1;
}

message DeploymentWorkflowMemo {
    google.protobuf.Timestamp create_time = 1;
    bool is_current_deployment = 2;
>>>>>>> 8466948e
}<|MERGE_RESOLUTION|>--- conflicted
+++ resolved
@@ -37,8 +37,8 @@
     map<string, TaskQueueFamilyInfo> task_queue_families = 2;
     bool is_current = 3;
     google.protobuf.Timestamp create_time = 4;
-    map<string, temporal.api.common.v1.Payload> metadata = 5; 
-    
+    map<string, temporal.api.common.v1.Payload> metadata = 5;
+
     message TaskQueueFamilyInfo {
         // key: taskQueueType, val: TaskQueueInfo
         map<int32,TaskQueueInfo> task_queues = 1;
@@ -68,7 +68,15 @@
     google.protobuf.Timestamp first_poller_time = 3;
 }
 
-<<<<<<< HEAD
+message DescribeResponse {
+    DeploymentLocalState deployment_local_state = 1;
+}
+
+message DeploymentWorkflowMemo {
+    google.protobuf.Timestamp create_time = 1;
+    bool is_current_deployment = 2;
+}
+
 // Used in internal APIs to pass versioning info about a versioned workflow.
 message WorkflowVersioningInfo {
     temporal.api.enums.v1.VersioningBehavior behavior = 1;
@@ -82,13 +90,4 @@
     // Whether the source deployment contains the task's task queue. Used by history to determine
     // if the task redirect should affect the workflow.
     temporal.api.common.v1.WorkerDeployment source_deployment_contains_task_queue = 2;
-=======
-message DescribeResponse {
-    DeploymentLocalState deployment_local_state = 1;
-}
-
-message DeploymentWorkflowMemo {
-    google.protobuf.Timestamp create_time = 1;
-    bool is_current_deployment = 2;
->>>>>>> 8466948e
 }