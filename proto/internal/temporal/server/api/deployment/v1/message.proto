--- conflicted
+++ resolved
@@ -73,28 +73,7 @@
 }
 
 message DeploymentWorkflowMemo {
-<<<<<<< HEAD
-    google.protobuf.Timestamp create_time = 1;
-    bool is_current_deployment = 2;
-}
-
-// Used in internal APIs to pass versioning info about a versioned workflow execution.
-message WorkflowVersioningInfo {
-    temporal.api.enums.v1.VersioningBehavior behavior = 1;
-    temporal.api.deployment.v1.Deployment deployment = 2;
-}
-
-// Information about task redirect done by Matching.
-message TaskRedirectInfo {
-    // Deployment sent in WorkflowVersioningInfo when the task was scheduled.
-    temporal.api.deployment.v1.Deployment schedule_time_workflow_deployment = 1;
-    // Whether the workflow deployment that Matching received when the task was scheduled contains
-    // the task's task queue. Used by History to determine if the task redirect should affect the
-    // workflow.
-    temporal.api.deployment.v1.Deployment schedule_time_workflow_deployment_contains_task_queue = 2;
-=======
     temporal.api.deployment.v1.Deployment deployment = 1;
     google.protobuf.Timestamp create_time = 2;
     bool is_current_deployment = 3;
->>>>>>> d219f462
 }