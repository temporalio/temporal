--- conflicted
+++ resolved
@@ -231,7 +231,6 @@
     string previous_version = 1;
 }
 
-<<<<<<< HEAD
 // used as Worker Deployment workflow update input:
 message DeleteVersionArgs {
     string identity = 1;
@@ -241,7 +240,8 @@
 // used as Worker Deployment workflow update input:
 message DeleteDeploymentArgs {
     string identity = 1;
-=======
+}
+
 // used as Worker Deployment update response:
 message SetWorkerDeploymentRampingVersionResponse {
     string previous_version = 1;
@@ -254,7 +254,6 @@
     string identity = 1;
     string version = 2;
     float percentage = 3;
->>>>>>> 7495272f
 }
 
 // used as Worker Deployment activity input:
