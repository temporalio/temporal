--- conflicted
+++ resolved
@@ -59,7 +59,6 @@
     //     aip.dev/not-precedent: 'Since' captures the field semantics despite being a preposition. --)
     // Nil if not ramping. Updated when the version first starts ramping, not on each ramp change.
     google.protobuf.Timestamp ramping_since_time = 4;
-<<<<<<< HEAD
 
     // Range: [0, 100]. Must be zero if the version is not ramping (i.e. `ramping_since_time` is nil).
     // Can be in the range [0, 100] if the version is ramping.
@@ -71,19 +70,6 @@
     WorkerDeploymentVersion version = 1;
     google.protobuf.Timestamp create_time = 2;
 
-=======
-
-    // Range: [0, 100]. Must be zero if the version is not ramping (i.e. `ramping_since_time` is nil).
-    // Can be in the range [0, 100] if the version is ramping.
-    float ramp_percentage = 5;
-}
-
-// Local state for Worker Deployment Version
-message VersionLocalState {
-    WorkerDeploymentVersion version = 1;
-    google.protobuf.Timestamp create_time = 2;
-
->>>>>>> 5cae2bd5
     // Last time `current_since_time`, `ramping_since_time, or `ramp_percentage` of this version changed.
     google.protobuf.Timestamp routing_update_time = 3;
 
@@ -132,11 +118,6 @@
 
 // Data specific to a task queue, from the perspective of a worker deployment version.
 message TaskQueueVersionData {
-<<<<<<< HEAD
-    // Experimental. First time this task queue received a poller with this worker version.
-    google.protobuf.Timestamp first_poller_time = 1;
-=======
->>>>>>> 5cae2bd5
 }
 
 // used as Worker Deployment Version workflow input:
@@ -209,15 +190,6 @@
 // used as Worker Deployment Version workflow query response:
 message QueryDescribeWorkerDeploymentResponse {
     WorkerDeploymentLocalState state = 1;
-<<<<<<< HEAD
-}
-
-// used as Worker Deployment Version workflow memo:
-message VersionWorkflowMemo {
-    string deployment_name = 1;
-    string build_id = 2;
-=======
->>>>>>> 5cae2bd5
 }
 
 // used as Worker Deployment Version workflow activity input:
@@ -250,7 +222,6 @@
     map<string, int64> task_queue_max_versions = 1;
 }
 
-<<<<<<< HEAD
 // used as Worker Deployment workflow activity input:
 message SyncUnversionedRampActivityArgs {
     string current_version = 1;
@@ -260,7 +231,8 @@
 // used as Worker Deployment workflow activity output:
 message SyncUnversionedRampActivityResponse {
     map<string, int64> task_queue_max_versions = 1;
-=======
+}
+
 // used as Worker Deployment Version workflow update input:
 message UpdateVersionMetadataArgs {
     map<string, temporal.api.common.v1.Payload> upsert_entries = 1;
@@ -271,7 +243,6 @@
 // used as Worker Deployment Version workflow update response:
 message UpdateVersionMetadataResponse {
     temporal.api.deployment.v1.VersionMetadata metadata = 1;
->>>>>>> 5cae2bd5
 }
 
 // used as Worker Deployment workflow update input:
