--- conflicted
+++ resolved
@@ -175,14 +175,6 @@
 
     // Workflow executions that will be cancelled due to overlap policy.
     repeated temporal.api.common.v1.WorkflowExecution cancel_workflows = 3;
-<<<<<<< HEAD
-
-    // Workflow executions that will be terminated due to overlap policy.
-    repeated temporal.api.common.v1.WorkflowExecution terminate_workflows = 4;
-
-    // High water mark, used for evaluating when to fire tasks that are backing
-    // off from a retry.
-=======
 
     // Workflow executions that will be terminated due to overlap policy.
     repeated temporal.api.common.v1.WorkflowExecution terminate_workflows = 4;
@@ -192,7 +184,6 @@
     // generation will be consistent, regardless of when generation occurs, such
     // as after applying a replicated state (as opposed to evaluating based on
     // present time).
->>>>>>> 7ab92fc8
     google.protobuf.Timestamp last_processed_time = 5;
 }
 
