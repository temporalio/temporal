syntax = "proto3";

package temporal.server.api.historyservice.v1;
option go_package = "go.temporal.io/server/api/historyservice/v1;historyservice";

import "google/protobuf/descriptor.proto";
import "google/protobuf/duration.proto";
import "google/protobuf/timestamp.proto";

import "temporal/api/activity/v1/message.proto";
import "temporal/api/deployment/v1/message.proto";
import "temporal/api/common/v1/message.proto";
import "temporal/api/history/v1/message.proto";
import "temporal/api/taskqueue/v1/message.proto";
import "temporal/api/enums/v1/workflow.proto";
import "temporal/api/workflow/v1/message.proto";
import "temporal/api/query/v1/message.proto";
import "temporal/api/protocol/v1/message.proto";
import "temporal/api/failure/v1/message.proto";
import "temporal/api/nexus/v1/message.proto";

import "temporal/server/api/clock/v1/message.proto";
import "temporal/server/api/enums/v1/cluster.proto";
import "temporal/server/api/enums/v1/common.proto";
import "temporal/server/api/enums/v1/workflow.proto";
import "temporal/server/api/history/v1/message.proto";
import "temporal/server/api/namespace/v1/message.proto";
import "temporal/server/api/persistence/v1/executions.proto";
import "temporal/server/api/persistence/v1/hsm.proto";
import "temporal/server/api/persistence/v1/workflow_mutable_state.proto";
import "temporal/server/api/replication/v1/message.proto";
import "temporal/server/api/taskqueue/v1/message.proto";
import "temporal/server/api/token/v1/message.proto";
import "temporal/server/api/workflow/v1/message.proto";

import "temporal/api/workflowservice/v1/request_response.proto";
import "temporal/server/api/adminservice/v1/request_response.proto";
import "temporal/server/api/common/v1/dlq.proto";

extend google.protobuf.MessageOptions {
    optional RoutingOptions routing = 7234;
}

// RoutingOptions define how a request is routed to the appropriate host.
message RoutingOptions {
    // Routing is custom and implemented in the non-generated client/history/client.go.
    bool custom = 1;
    // Request will be routed to a random host.
    bool any_host = 2;
    // Request will be routed according to the specified shard ID field.
    string shard_id = 3;
    // Requested routed by task token or workflow ID may also specify how to obtain the namespace ID. Defaults to the
    // "namespace_id" field.
    string namespace_id = 4;
    // Request will be routed by resolving the namespace ID and workflow ID to a given shard.
    string workflow_id = 5;
    // Request will be routed by resolving the namespace ID and the workflow ID from this task token to a given shard.
    string task_token = 6;
    // Request will be routed by resolving the namespace ID and the workflow ID from the first task info element.
    string task_infos = 7;
    // Request will be routed by resolving the namespace ID and the workflow ID from this chasm ref to a given shard.
    string chasm_component_ref = 8;
}

message StartWorkflowExecutionRequest {
    option (routing).workflow_id = "start_request.workflow_id";

    string namespace_id = 1;
    temporal.api.workflowservice.v1.StartWorkflowExecutionRequest start_request = 2;
    temporal.server.api.workflow.v1.ParentExecutionInfo parent_execution_info = 3;
    int32 attempt = 4;
    google.protobuf.Timestamp workflow_execution_expiration_time = 5;
    temporal.api.enums.v1.ContinueAsNewInitiator continue_as_new_initiator = 6;
    // History service should use the values of continued_failure and last_completion_result
    // here, not the ones in start_request (those are moved into here in the frontend).
    temporal.api.failure.v1.Failure continued_failure = 7;
    temporal.api.common.v1.Payloads last_completion_result = 8;
    google.protobuf.Duration first_workflow_task_backoff = 9;
    // For child or continued-as-new workflows, including a version here from the source
    // (parent/previous) will set the initial version stamp of this workflow.
    // Deprecated. use `inherited_build_id`
    temporal.api.common.v1.WorkerVersionStamp source_version_stamp = 10;
    // The root execution info of the new workflow.
    // For top-level workflows (ie., without parent), this field must be nil.
    temporal.server.api.workflow.v1.RootExecutionInfo root_execution_info = 11;
    // inherited build ID from parent/previous execution
    // Deprecated. Use behavior, version, and task queue fields in `parent_execution_info`.
    string inherited_build_id = 12;
    // If set, takes precedence over the Versioning Behavior sent by the SDK on Workflow Task completion.
    // To unset the override after the workflow is running, use UpdateWorkflowExecutionOptions.
    temporal.api.workflow.v1.VersioningOverride versioning_override = 13;
    // If set, we verify the parent-child relationship before applying ID conflict policy WORKFLOW_ID_CONFLICT_POLICY_TERMINATE_EXISTING
    bool child_workflow_only = 14;
    // If present, the new workflow should start on this version with pinned base behavior.
    temporal.api.deployment.v1.WorkerDeploymentVersion inherited_pinned_version = 15;
    // Passes deployment version and revision number from a parent/previous workflow with AutoUpgrade behavior
    // to its child/continued-as-new workflow. The first workflow task of the child/CAN workflow is dispatched to
    // either this deployment version or the current version of the task queue, depending on which is the more recent version. 
    // After the first workflow task, the effective behavior of the workflow is determined by worker-sent values in
    // subsequent workflow tasks.
    temporal.api.deployment.v1.InheritedAutoUpgradeInfo inherited_auto_upgrade_info = 16;
}

message StartWorkflowExecutionResponse {
    string run_id = 1;
    temporal.server.api.clock.v1.VectorClock clock = 2;
    // Set if request_eager_execution is set on the start request
    temporal.api.workflowservice.v1.PollWorkflowTaskQueueResponse eager_workflow_task = 3;
    bool started = 4;
    temporal.api.enums.v1.WorkflowExecutionStatus status = 5;
    temporal.api.common.v1.Link link = 6;
}

message GetMutableStateRequest {
    option (routing).workflow_id = "execution.workflow_id";

    string namespace_id = 1;
    temporal.api.common.v1.WorkflowExecution execution = 2;
    int64 expected_next_event_id = 3;
    bytes current_branch_token = 4;
    temporal.server.api.history.v1.VersionHistoryItem version_history_item = 5;
    temporal.server.api.persistence.v1.VersionedTransition versioned_transition = 6;
}

message GetMutableStateResponse {
    temporal.api.common.v1.WorkflowExecution execution = 1;
    temporal.api.common.v1.WorkflowType workflow_type = 2;
    int64 next_event_id = 3;
    int64 previous_started_event_id = 4;
    int64 last_first_event_id = 5;
    temporal.api.taskqueue.v1.TaskQueue task_queue = 6;
    temporal.api.taskqueue.v1.TaskQueue sticky_task_queue = 7;
    reserved 8;
    reserved 9;
    reserved 10;
    // (-- api-linter: core::0140::prepositions=disabled
    //     aip.dev/not-precedent: "to" is used to indicate interval. --)
    google.protobuf.Duration sticky_task_queue_schedule_to_start_timeout = 11;
    reserved 12;
    bytes current_branch_token = 13;
    reserved 14;
    temporal.server.api.enums.v1.WorkflowExecutionState workflow_state = 15;
    temporal.api.enums.v1.WorkflowExecutionStatus workflow_status = 16;
    temporal.server.api.history.v1.VersionHistories version_histories = 17;
    bool is_sticky_task_queue_enabled = 18;
    int64 last_first_event_txn_id = 19;
    string first_execution_run_id = 20;
    // If using build-id based versioning: version stamp of last worker to complete a workflow
    // task for this workflow.
    temporal.api.common.v1.WorkerVersionStamp most_recent_worker_version_stamp = 21;
    // The currently assigned build ID for this execution. Presence of this value means worker versioning is used
    // for this execution.
    string assigned_build_id = 22;
    string inherited_build_id = 23;
    repeated temporal.server.api.persistence.v1.VersionedTransition transition_history = 24;
    temporal.api.workflow.v1.WorkflowExecutionVersioningInfo versioning_info = 25;
}

message PollMutableStateRequest {
    option (routing).workflow_id = "execution.workflow_id";

    string namespace_id = 1;
    temporal.api.common.v1.WorkflowExecution execution = 2;
    int64 expected_next_event_id = 3;
    bytes current_branch_token = 4;
    temporal.server.api.history.v1.VersionHistoryItem version_history_item = 5;
}

message PollMutableStateResponse {
    temporal.api.common.v1.WorkflowExecution execution = 1;
    temporal.api.common.v1.WorkflowType workflow_type = 2;
    int64 next_event_id = 3;
    int64 previous_started_event_id = 4;
    int64 last_first_event_id = 5;
    temporal.api.taskqueue.v1.TaskQueue task_queue = 6;
    temporal.api.taskqueue.v1.TaskQueue sticky_task_queue = 7;
    reserved 8;
    reserved 9;
    reserved 10;
    // (-- api-linter: core::0140::prepositions=disabled
    //     aip.dev/not-precedent: "to" is used to indicate interval. --)
    google.protobuf.Duration sticky_task_queue_schedule_to_start_timeout = 11;
    bytes current_branch_token = 12;
    reserved 13;
    temporal.server.api.history.v1.VersionHistories version_histories = 14;
    temporal.server.api.enums.v1.WorkflowExecutionState workflow_state = 15;
    temporal.api.enums.v1.WorkflowExecutionStatus workflow_status = 16;
    int64 last_first_event_txn_id = 17;
    string first_execution_run_id = 18;
}

message ResetStickyTaskQueueRequest {
    option (routing).workflow_id = "execution.workflow_id";

    string namespace_id = 1;
    temporal.api.common.v1.WorkflowExecution execution = 2;
}

message ResetStickyTaskQueueResponse {
}

message ExecuteMultiOperationRequest {
    option (routing).workflow_id = "workflow_id";

    string namespace_id = 1;
    string workflow_id = 2;
    repeated Operation operations = 3;

    message Operation {
        oneof operation {
            StartWorkflowExecutionRequest start_workflow = 1;
            UpdateWorkflowExecutionRequest update_workflow = 2;
        }
    }
}

message ExecuteMultiOperationResponse {
    repeated Response responses = 1;

    message Response {
        oneof response {
            StartWorkflowExecutionResponse start_workflow = 1;
            UpdateWorkflowExecutionResponse update_workflow = 2;
        }
    }
}

message RecordWorkflowTaskStartedRequest {
    option (routing).workflow_id = "workflow_execution.workflow_id";

    string namespace_id = 1;
    temporal.api.common.v1.WorkflowExecution workflow_execution = 2;
    int64 scheduled_event_id = 3;
    reserved 4;
    // Unique id of each poll request. Used to ensure at most once delivery of tasks.
    string request_id = 5;
    temporal.api.workflowservice.v1.PollWorkflowTaskQueueRequest poll_request = 6;
    temporal.server.api.clock.v1.VectorClock clock = 7;
    temporal.server.api.taskqueue.v1.BuildIdRedirectInfo build_id_redirect_info = 8;
    // The deployment passed by History when the task was scheduled.
    // Deprecated. use `version_directive.deployment`.
    temporal.api.deployment.v1.Deployment scheduled_deployment = 9;
    // Versioning directive that was sent by history when scheduling the task.
    temporal.server.api.taskqueue.v1.TaskVersionDirective version_directive = 10;
    // Stamp value from when the workflow task was scheduled. Used to validate the task is still relevant.
    int32 stamp = 11;
    // Revision number that was sent by matching when the task was dispatched. Used to resolve eventual consistency issues
    // that may arise due to stale routing configs in task queue partitions.
    int64 task_dispatch_revision_number = 12;
}

message RecordWorkflowTaskStartedResponse {
    temporal.api.common.v1.WorkflowType workflow_type = 1;
    int64 previous_started_event_id = 2;
    int64 scheduled_event_id = 3;
    int64 started_event_id = 4;
    int64 next_event_id = 5;
    int32 attempt = 6;
    bool sticky_execution_enabled = 7;
    temporal.server.api.history.v1.TransientWorkflowTaskInfo transient_workflow_task = 8;
    temporal.api.taskqueue.v1.TaskQueue workflow_execution_task_queue = 9;
    reserved 10;
    bytes branch_token = 11;
    google.protobuf.Timestamp scheduled_time = 12;
    google.protobuf.Timestamp started_time = 13;
    map<string, temporal.api.query.v1.WorkflowQuery> queries = 14;
    temporal.server.api.clock.v1.VectorClock clock = 15;
    repeated temporal.api.protocol.v1.Message messages = 16;
    int64 version = 17;
    temporal.api.history.v1.History history = 18;
    bytes next_page_token = 19;
    temporal.api.history.v1.History raw_history = 20;
}

// RecordWorkflowTaskStartedResponseWithRawHistory should be wire compatible with RecordWorkflowTaskStartedResponse.
// The only difference is that RecordWorkflowTaskStartedResponseWithRawHistory has a `history` field that contains the
// raw history batches. RecordWorkflowTaskStartedResponseWithRawHistory will be returned by history service.
// History client will deserialize this message to RecordWorkflowTaskStartedResponse.
message RecordWorkflowTaskStartedResponseWithRawHistory {
    temporal.api.common.v1.WorkflowType workflow_type = 1;
    int64 previous_started_event_id = 2;
    int64 scheduled_event_id = 3;
    int64 started_event_id = 4;
    int64 next_event_id = 5;
    int32 attempt = 6;
    bool sticky_execution_enabled = 7;
    temporal.server.api.history.v1.TransientWorkflowTaskInfo transient_workflow_task = 8;
    temporal.api.taskqueue.v1.TaskQueue workflow_execution_task_queue = 9;
    reserved 10;
    bytes branch_token = 11;
    google.protobuf.Timestamp scheduled_time = 12;
    google.protobuf.Timestamp started_time = 13;
    map<string, temporal.api.query.v1.WorkflowQuery> queries = 14;
    temporal.server.api.clock.v1.VectorClock clock = 15;
    repeated temporal.api.protocol.v1.Message messages = 16;
    int64 version = 17;
    temporal.api.history.v1.History history = 18;
    bytes next_page_token = 19;
    repeated bytes raw_history = 20;
}

message RecordActivityTaskStartedRequest {
    option (routing).custom = true;

    string namespace_id = 1;
    temporal.api.common.v1.WorkflowExecution workflow_execution = 2;
    int64 scheduled_event_id = 3;
    reserved 4;
    // Unique id of each poll request. Used to ensure at most once delivery of tasks.
    string request_id = 5;
    temporal.api.workflowservice.v1.PollActivityTaskQueueRequest poll_request = 6;
    temporal.server.api.clock.v1.VectorClock clock = 7;
    temporal.server.api.taskqueue.v1.BuildIdRedirectInfo build_id_redirect_info = 8;

    // Stamp represents the internal “version” of the activity options and can/will be changed with Activity API.
    int32 stamp = 9;
    // The deployment passed by History when the task was scheduled.
    // Deprecated. use `version_directive.deployment`.
    temporal.api.deployment.v1.Deployment scheduled_deployment = 10;
    reserved 11;
    // Versioning directive that was sent by history when scheduling the task.
    temporal.server.api.taskqueue.v1.TaskVersionDirective version_directive = 12;
<<<<<<< HEAD
    // Reference to the Chasm component for activity execution (if applicable). For standalone activities, all necessary
    // start information is carried within this component, obviating the need to use the fields that apply to embedded
    // activities with the exception of version_directive.
    bytes component_ref = 13;
=======
    // Revision number that was sent by matching when the task was dispatched. Used to resolve eventual consistency issues
    // that may arise due to stale routing configs in task queue partitions.
    int64 task_dispatch_revision_number = 13;
>>>>>>> 0679c8a4
}

message RecordActivityTaskStartedResponse {
    temporal.api.history.v1.HistoryEvent scheduled_event = 1;
    google.protobuf.Timestamp started_time = 2;
    int32 attempt = 3;
    google.protobuf.Timestamp current_attempt_scheduled_time = 4;
    temporal.api.common.v1.Payloads heartbeat_details = 5;
    temporal.api.common.v1.WorkflowType workflow_type = 6;
    string workflow_namespace = 7;
    temporal.server.api.clock.v1.VectorClock clock = 8;
    int64 version = 9;
    temporal.api.common.v1.Priority priority = 10;
    temporal.api.common.v1.RetryPolicy retry_policy = 11;
    int64 start_version = 12;
}

message RespondWorkflowTaskCompletedRequest {
    option (routing).task_token = "complete_request.task_token";

    string namespace_id = 1;
    temporal.api.workflowservice.v1.RespondWorkflowTaskCompletedRequest complete_request = 2;
}

message RespondWorkflowTaskCompletedResponse {
    RecordWorkflowTaskStartedResponse started_response = 1 [deprecated = true];
    repeated temporal.api.workflowservice.v1.PollActivityTaskQueueResponse activity_tasks = 2;
    int64 reset_history_event_id = 3;
    temporal.api.workflowservice.v1.PollWorkflowTaskQueueResponse new_workflow_task = 4;
}

message RespondWorkflowTaskFailedRequest {
    option (routing).task_token = "failed_request.task_token";

    string namespace_id = 1;
    temporal.api.workflowservice.v1.RespondWorkflowTaskFailedRequest failed_request = 2;
}

message RespondWorkflowTaskFailedResponse {
}

message IsWorkflowTaskValidRequest {
    option (routing).workflow_id = "execution.workflow_id";

    string namespace_id = 1;
    temporal.api.common.v1.WorkflowExecution execution = 2;
    temporal.server.api.clock.v1.VectorClock clock = 3;
    int64 scheduled_event_id = 4;
    int32 stamp = 5;
}

message IsWorkflowTaskValidResponse {
    // whether matching service can call history service to start the workflow task
    bool is_valid = 1;
}

message RecordActivityTaskHeartbeatRequest {
    option (routing).task_token = "heartbeat_request.task_token";

    string namespace_id = 1;
    temporal.api.workflowservice.v1.RecordActivityTaskHeartbeatRequest heartbeat_request = 2;
}

message RecordActivityTaskHeartbeatResponse {
    bool cancel_requested = 1;
    bool activity_paused = 2;
    bool activity_reset = 3;
}

message RespondActivityTaskCompletedRequest {
    option (routing).task_token = "complete_request.task_token";

    string namespace_id = 1;
    temporal.api.workflowservice.v1.RespondActivityTaskCompletedRequest complete_request = 2;
}

message RespondActivityTaskCompletedResponse {
}

message RespondActivityTaskFailedRequest {
    option (routing).task_token = "failed_request.task_token";

    string namespace_id = 1;
    temporal.api.workflowservice.v1.RespondActivityTaskFailedRequest failed_request = 2;
}

message RespondActivityTaskFailedResponse {
}

message RespondActivityTaskCanceledRequest {
    option (routing).task_token = "cancel_request.task_token";

    string namespace_id = 1;
    temporal.api.workflowservice.v1.RespondActivityTaskCanceledRequest cancel_request = 2;
}

message RespondActivityTaskCanceledResponse {
}

message IsActivityTaskValidRequest {
    option (routing).workflow_id = "execution.workflow_id";

    string namespace_id = 1;
    temporal.api.common.v1.WorkflowExecution execution = 2;
    temporal.server.api.clock.v1.VectorClock clock = 3;
    int64 scheduled_event_id = 4;
    // Stamp represents the internal “version” of the activity options and can/will be changed with Activity API.
    int32 stamp = 5;
}

message IsActivityTaskValidResponse {
    // whether matching service can call history service to start the activity task
    bool is_valid = 1;
}

message SignalWorkflowExecutionRequest {
    option (routing).workflow_id = "signal_request.workflow_execution.workflow_id";

    string namespace_id = 1;
    temporal.api.workflowservice.v1.SignalWorkflowExecutionRequest signal_request = 2;
    temporal.api.common.v1.WorkflowExecution external_workflow_execution = 3;
    bool child_workflow_only = 4;
}

message SignalWorkflowExecutionResponse {
}

message SignalWithStartWorkflowExecutionRequest {
    option (routing).workflow_id = "signal_with_start_request.workflow_id";

    string namespace_id = 1;
    // (-- api-linter: core::0140::prepositions=disabled
    //     aip.dev/not-precedent: "with" is needed here. --)
    temporal.api.workflowservice.v1.SignalWithStartWorkflowExecutionRequest signal_with_start_request = 2;
}

message SignalWithStartWorkflowExecutionResponse {
    string run_id = 1;
    bool started = 2;
}

message RemoveSignalMutableStateRequest {
    option (routing).workflow_id = "workflow_execution.workflow_id";

    string namespace_id = 1;
    temporal.api.common.v1.WorkflowExecution workflow_execution = 2;
    string request_id = 3;
}

message RemoveSignalMutableStateResponse {
}

message TerminateWorkflowExecutionRequest {
    option (routing).workflow_id = "terminate_request.workflow_execution.workflow_id";

    string namespace_id = 1;
    temporal.api.workflowservice.v1.TerminateWorkflowExecutionRequest terminate_request = 2;
    temporal.api.common.v1.WorkflowExecution external_workflow_execution = 3;
    bool child_workflow_only = 4;
}

message TerminateWorkflowExecutionResponse {
}

message DeleteWorkflowExecutionRequest {
    option (routing).workflow_id = "workflow_execution.workflow_id";

    string namespace_id = 1;
    temporal.api.common.v1.WorkflowExecution workflow_execution = 2;
    reserved 3;
    bool closed_workflow_only = 4;
}

message DeleteWorkflowExecutionResponse {
}

message ResetWorkflowExecutionRequest {
    option (routing).workflow_id = "reset_request.workflow_execution.workflow_id";

    string namespace_id = 1;
    temporal.api.workflowservice.v1.ResetWorkflowExecutionRequest reset_request = 2;
}

message ResetWorkflowExecutionResponse {
    string run_id = 1;
}

message RequestCancelWorkflowExecutionRequest {
    option (routing).workflow_id = "cancel_request.workflow_execution.workflow_id";

    string namespace_id = 1;
    temporal.api.workflowservice.v1.RequestCancelWorkflowExecutionRequest cancel_request = 2;
    int64 external_initiated_event_id = 3;
    temporal.api.common.v1.WorkflowExecution external_workflow_execution = 4;
    bool child_workflow_only = 5;
}

message RequestCancelWorkflowExecutionResponse {
}

message ScheduleWorkflowTaskRequest {
    option (routing).workflow_id = "workflow_execution.workflow_id";

    string namespace_id = 1;
    temporal.api.common.v1.WorkflowExecution workflow_execution = 2;
    bool is_first_workflow_task = 3;
    temporal.server.api.clock.v1.VectorClock child_clock = 4;
    temporal.server.api.clock.v1.VectorClock parent_clock = 5;
}

message ScheduleWorkflowTaskResponse {
}

message VerifyFirstWorkflowTaskScheduledRequest {
    option (routing).workflow_id = "workflow_execution.workflow_id";

    string namespace_id = 1;
    temporal.api.common.v1.WorkflowExecution workflow_execution = 2;
    temporal.server.api.clock.v1.VectorClock clock = 3;
}

message VerifyFirstWorkflowTaskScheduledResponse {
}

/**
* RecordChildExecutionCompletedRequest is used for reporting the completion of child execution to parent workflow
* execution which started it.  When a child execution is completed it creates this request and calls the
* RecordChildExecutionCompleted API with the workflowExecution of parent.  It also sets the completedExecution of the
* child as it could potentially be different than the ChildExecutionStartedEvent of parent in the situation when
* child creates multiple runs through ContinueAsNew before finally completing.
**/
message RecordChildExecutionCompletedRequest {
    option (routing).workflow_id = "parent_execution.workflow_id";

    string namespace_id = 1;
    temporal.api.common.v1.WorkflowExecution parent_execution = 2;
    int64 parent_initiated_id = 3;
    temporal.api.common.v1.WorkflowExecution child_execution = 4;
    temporal.api.history.v1.HistoryEvent completion_event = 5;
    temporal.server.api.clock.v1.VectorClock clock = 6;
    int64 parent_initiated_version = 7;
    string child_first_execution_run_id = 8;
}

message RecordChildExecutionCompletedResponse {
}

message VerifyChildExecutionCompletionRecordedRequest {
    option (routing).workflow_id = "parent_execution.workflow_id";

    string namespace_id = 1;
    temporal.api.common.v1.WorkflowExecution parent_execution = 2;
    temporal.api.common.v1.WorkflowExecution child_execution = 3;
    int64 parent_initiated_id = 4;
    int64 parent_initiated_version = 5;
    temporal.server.api.clock.v1.VectorClock clock = 6;
    bool resend_parent = 7;
}

message VerifyChildExecutionCompletionRecordedResponse {
}

message DescribeWorkflowExecutionRequest {
    option (routing).workflow_id = "request.execution.workflow_id";

    string namespace_id = 1;
    temporal.api.workflowservice.v1.DescribeWorkflowExecutionRequest request = 2;
}

message DescribeWorkflowExecutionResponse {
    temporal.api.workflow.v1.WorkflowExecutionConfig execution_config = 1;
    temporal.api.workflow.v1.WorkflowExecutionInfo workflow_execution_info = 2;
    repeated temporal.api.workflow.v1.PendingActivityInfo pending_activities = 3;
    repeated temporal.api.workflow.v1.PendingChildExecutionInfo pending_children = 4;
    temporal.api.workflow.v1.PendingWorkflowTaskInfo pending_workflow_task = 5;
    repeated temporal.api.workflow.v1.CallbackInfo callbacks = 6;
    repeated temporal.api.workflow.v1.PendingNexusOperationInfo pending_nexus_operations = 7;
    temporal.api.workflow.v1.WorkflowExecutionExtendedInfo workflow_extended_info = 8;
}

message ReplicateEventsV2Request {
    option (routing).workflow_id = "workflow_execution.workflow_id";

    string namespace_id = 1;
    temporal.api.common.v1.WorkflowExecution workflow_execution = 2;
    repeated temporal.server.api.history.v1.VersionHistoryItem version_history_items = 3;
    temporal.api.common.v1.DataBlob events = 4;
    // New run events does not need version history since there is no prior events.
    temporal.api.common.v1.DataBlob new_run_events = 5;
    temporal.server.api.workflow.v1.BaseExecutionInfo base_execution_info = 6;
    string new_run_id = 7;
}

message ReplicateEventsV2Response {
}

message ReplicateWorkflowStateRequest {
    option (routing).workflow_id = "workflow_state.execution_info.workflow_id";

    temporal.server.api.persistence.v1.WorkflowMutableState workflow_state = 1;
    string remote_cluster = 2;
    string namespace_id= 3;
    bool is_force_replication = 4;
    bool is_close_transfer_task_acked = 5;
}

message ReplicateWorkflowStateResponse {
}

message SyncShardStatusRequest {
    option (routing).shard_id = "shard_id";

    string source_cluster = 1;
    int32 shard_id = 2;
    google.protobuf.Timestamp status_time = 3;
}

message SyncShardStatusResponse {
}

message SyncActivityRequest {
    option (routing).workflow_id = "workflow_id";

    string namespace_id = 1;
    string workflow_id = 2;
    string run_id = 3;
    int64 version = 4;
    int64 scheduled_event_id = 5;
    google.protobuf.Timestamp scheduled_time = 6;
    int64 started_event_id = 7;
    google.protobuf.Timestamp started_time = 8;
    google.protobuf.Timestamp last_heartbeat_time = 9;
    temporal.api.common.v1.Payloads details = 10;
    int32 attempt = 11;
    temporal.api.failure.v1.Failure last_failure = 12;
    string last_worker_identity = 13;
    temporal.server.api.history.v1.VersionHistory version_history = 14;
    temporal.server.api.workflow.v1.BaseExecutionInfo base_execution_info = 15;
    // build ID of the worker who received this activity last time
    string last_started_build_id = 16;
    // workflows redirect_counter value when this activity started last time
    int64 last_started_redirect_counter = 17;

    // The first time the activity was scheduled.
    google.protobuf.Timestamp first_scheduled_time = 18;
    // The last time an activity attempt completion was recorded by the server.
    google.protobuf.Timestamp last_attempt_complete_time = 19;
    // Stamp represents the internal “version” of the activity options and can/will be changed with Activity API.
    int32 stamp = 20;
    // Indicates if the activity is paused.
    bool paused = 21;

    // Retry policy for the activity.
    google.protobuf.Duration retry_initial_interval = 22;
    google.protobuf.Duration retry_maximum_interval = 23;
    int32 retry_maximum_attempts = 24;
    double retry_backoff_coefficient = 25;
    int64 start_version = 26;
}

message SyncActivitiesRequest {
    option (routing).workflow_id = "workflow_id";

    string namespace_id = 1;
    string workflow_id = 2;
    string run_id = 3;
    repeated ActivitySyncInfo activities_info = 4;
}
message ActivitySyncInfo {
    int64 version = 1;
    int64 scheduled_event_id = 2;
    google.protobuf.Timestamp scheduled_time = 3;
    int64 started_event_id = 4;
    google.protobuf.Timestamp started_time = 5 ;
    google.protobuf.Timestamp last_heartbeat_time = 6;
    temporal.api.common.v1.Payloads details = 7;
    int32 attempt = 8;
    temporal.api.failure.v1.Failure last_failure = 9;
    string last_worker_identity = 10;
    temporal.server.api.history.v1.VersionHistory version_history = 11;
    // build ID of the worker who received this activity last time
    string last_started_build_id = 12;
    // workflows redirect_counter value when this activity started last time
    int64 last_started_redirect_counter = 13;


    // The first time the activity was scheduled.
    google.protobuf.Timestamp first_scheduled_time = 18;
    // The last time an activity attempt completion was recorded by the server.
    google.protobuf.Timestamp last_attempt_complete_time = 19;
    // Stamp represents the internal “version” of the activity options and can/will be changed with Activity API.
    int32 stamp = 20;
    // Indicates if the activity is paused.
    bool paused = 21;
    // Retry policy for the activity. It needs to be replicated now, since the activity properties can be updated.
    google.protobuf.Duration retry_initial_interval = 22;
    google.protobuf.Duration retry_maximum_interval = 23;
    int32 retry_maximum_attempts = 24;
    double retry_backoff_coefficient = 25;
    int64 start_version = 26;

}

message SyncActivityResponse {
}

message DescribeMutableStateRequest {
    option (routing).workflow_id = "execution.workflow_id";

    string namespace_id = 1;
    temporal.api.common.v1.WorkflowExecution execution = 2;
    bool skip_force_reload = 3;
    // (-- api-linter: core::0141::forbidden-types=disabled --)
    uint32 archetype_id = 4;
}

message DescribeMutableStateResponse {
    // CacheMutableState is only available when mutable state is in cache.
    temporal.server.api.persistence.v1.WorkflowMutableState cache_mutable_state = 1;
    // DatabaseMutableState is always available,
    // but only loaded from database when mutable state is NOT in cache or skip_force_reload is false.
    temporal.server.api.persistence.v1.WorkflowMutableState database_mutable_state = 2;
}

// At least one of the parameters needs to be provided.
message DescribeHistoryHostRequest {
    option (routing).custom = true;

    //ip:port
    string host_address = 1;
    int32 shard_id = 2;
    string namespace_id = 3;
    temporal.api.common.v1.WorkflowExecution workflow_execution = 4;
}

message DescribeHistoryHostResponse {
    int32 shards_number = 1;
    repeated int32
    shard_ids = 2;
    temporal.server.api.namespace.v1.NamespaceCacheInfo namespace_cache = 3;
    reserved 4;
    string address = 5;
}

message CloseShardRequest {
    option (routing).shard_id = "shard_id";

    int32 shard_id = 1;
}

message CloseShardResponse {
}

message GetShardRequest {
    option (routing).shard_id = "shard_id";

    int32 shard_id = 1;
}

message GetShardResponse {
    temporal.server.api.persistence.v1.ShardInfo shard_info = 1;
}

message RemoveTaskRequest {
    option (routing).shard_id = "shard_id";

    int32 shard_id = 1;
    // The task category. See tasks.TaskCategoryRegistry for more.
    int32 category = 2;
    int64 task_id = 3;
    google.protobuf.Timestamp visibility_time = 4;
}

message RemoveTaskResponse {
}

message GetReplicationMessagesRequest {
    option (routing).custom = true;

    repeated temporal.server.api.replication.v1.ReplicationToken tokens = 1;
    string cluster_name = 2;
}

message GetReplicationMessagesResponse {
    map<int32, temporal.server.api.replication.v1.ReplicationMessages> shard_messages = 1;
}

message GetDLQReplicationMessagesRequest {
    option (routing).task_infos = "task_infos";

    repeated temporal.server.api.replication.v1.ReplicationTaskInfo task_infos = 1;
}

message GetDLQReplicationMessagesResponse {
    repeated temporal.server.api.replication.v1.ReplicationTask replication_tasks = 1;
}

message QueryWorkflowRequest {
    option (routing).workflow_id = "request.execution.workflow_id";

    string namespace_id = 1;
    temporal.api.workflowservice.v1.QueryWorkflowRequest request = 2;
}

message QueryWorkflowResponse {
    temporal.api.workflowservice.v1.QueryWorkflowResponse response = 1;
}

message ReapplyEventsRequest {
    option (routing).workflow_id = "request.workflow_execution.workflow_id";

    string namespace_id = 1;
    temporal.server.api.adminservice.v1.ReapplyEventsRequest request = 2;
}

message ReapplyEventsResponse {
}

message GetDLQMessagesRequest {
    option (routing).shard_id = "shard_id";

    temporal.server.api.enums.v1.DeadLetterQueueType type = 1;
    int32 shard_id = 2;
    string source_cluster = 3;
    int64 inclusive_end_message_id = 4;
    int32 maximum_page_size = 5;
    bytes next_page_token = 6;
}

message GetDLQMessagesResponse {
    temporal.server.api.enums.v1.DeadLetterQueueType type = 1;
    repeated temporal.server.api.replication.v1.ReplicationTask replication_tasks = 2;
    bytes next_page_token = 3;
    repeated temporal.server.api.replication.v1.ReplicationTaskInfo replication_tasks_info = 4;
}

message PurgeDLQMessagesRequest {
    option (routing).shard_id = "shard_id";

    temporal.server.api.enums.v1.DeadLetterQueueType type = 1;
    int32 shard_id = 2;
    string source_cluster = 3;
    int64 inclusive_end_message_id = 4;
}

message PurgeDLQMessagesResponse {
}

message MergeDLQMessagesRequest {
    option (routing).shard_id = "shard_id";

    temporal.server.api.enums.v1.DeadLetterQueueType type = 1;
    int32 shard_id = 2;
    string source_cluster = 3;
    int64 inclusive_end_message_id = 4;
    int32 maximum_page_size = 5;
    bytes next_page_token = 6;
}

message MergeDLQMessagesResponse {
    bytes next_page_token = 1;
}

message RefreshWorkflowTasksRequest {
    option (routing).workflow_id = "request.execution.workflow_id";

    string namespace_id = 1;
    // (-- api-linter: core::0141::forbidden-types=disabled --)
    uint32 archetype_id = 3;
    temporal.server.api.adminservice.v1.RefreshWorkflowTasksRequest request = 2;
}

message RefreshWorkflowTasksResponse {
}

message GenerateLastHistoryReplicationTasksRequest {
    option (routing).workflow_id = "execution.workflow_id";

    string namespace_id = 1;
    temporal.api.common.v1.WorkflowExecution execution = 2;
    repeated string target_clusters = 3;
    // (-- api-linter: core::0141::forbidden-types=disabled --)
    uint32 archetype_id = 4;
}

message GenerateLastHistoryReplicationTasksResponse {
    int64 state_transition_count = 1;
    int64 history_length = 2;
}

message GetReplicationStatusRequest {
    option (routing).custom = true;

    // Remote cluster names to query for. If omit, will return for all remote clusters.
    repeated string remote_clusters = 1;
}

message GetReplicationStatusResponse {
    repeated ShardReplicationStatus shards = 1;
}

message ShardReplicationStatus {
    int32 shard_id = 1;
    // Max replication task id of current cluster
    int64 max_replication_task_id = 2;
    // Local time on this shard
    google.protobuf.Timestamp shard_local_time = 3;
    map<string, ShardReplicationStatusPerCluster> remote_clusters = 4;
    map<string, HandoverNamespaceInfo> handover_namespaces = 5;

    google.protobuf.Timestamp max_replication_task_visibility_time = 6;
}

message HandoverNamespaceInfo {
    // max replication task id when namespace transition to Handover state
    int64 handover_replication_task_id = 1;
}

message ShardReplicationStatusPerCluster {
    // Acked replication task id
    int64 acked_task_id = 1;
    // Acked replication task creation time
    google.protobuf.Timestamp acked_task_visibility_time = 2;
}

message RebuildMutableStateRequest {
    option (routing).workflow_id = "execution.workflow_id";

    string namespace_id = 1;
    temporal.api.common.v1.WorkflowExecution execution = 2;
}

message RebuildMutableStateResponse {
}

message ImportWorkflowExecutionRequest {
    option (routing).workflow_id = "execution.workflow_id";

    string namespace_id = 1;
    temporal.api.common.v1.WorkflowExecution execution = 2;
    repeated temporal.api.common.v1.DataBlob history_batches = 3;
    temporal.server.api.history.v1.VersionHistory version_history = 4;
    bytes token = 5;
}

message ImportWorkflowExecutionResponse {
    bytes token = 1;
    bool events_applied = 2;
}

message DeleteWorkflowVisibilityRecordRequest {
    option (routing).workflow_id = "execution.workflow_id";

    string namespace_id = 1;
    temporal.api.common.v1.WorkflowExecution execution = 2;
    google.protobuf.Timestamp workflow_start_time = 3;
    google.protobuf.Timestamp workflow_close_time = 4;
}

message DeleteWorkflowVisibilityRecordResponse {
}

// (-- api-linter: core::0134=disabled
//     aip.dev/not-precedent: This service does not follow the update method AIP --)
message UpdateWorkflowExecutionRequest {
    option (routing).workflow_id = "request.workflow_execution.workflow_id";

    string namespace_id = 1;
    temporal.api.workflowservice.v1.UpdateWorkflowExecutionRequest request = 2;
}

message UpdateWorkflowExecutionResponse {
    temporal.api.workflowservice.v1.UpdateWorkflowExecutionResponse response = 1;
}

message StreamWorkflowReplicationMessagesRequest {
    option (routing).custom = true;

    oneof attributes {
        temporal.server.api.replication.v1.SyncReplicationState sync_replication_state = 1;
    }
}

message StreamWorkflowReplicationMessagesResponse {
    oneof attributes {
        temporal.server.api.replication.v1.WorkflowReplicationMessages messages = 1;
    }
}

message PollWorkflowExecutionUpdateRequest {
    option (routing).workflow_id = "request.update_ref.workflow_execution.workflow_id";

    string namespace_id = 1;
    temporal.api.workflowservice.v1.PollWorkflowExecutionUpdateRequest request = 2;
}

message PollWorkflowExecutionUpdateResponse {
    temporal.api.workflowservice.v1.PollWorkflowExecutionUpdateResponse response = 1;
}

message GetWorkflowExecutionHistoryRequest {
    option (routing).workflow_id = "request.execution.workflow_id";

    string namespace_id = 1;
    temporal.api.workflowservice.v1.GetWorkflowExecutionHistoryRequest request = 2;
}

message GetWorkflowExecutionHistoryResponse {
    temporal.api.workflowservice.v1.GetWorkflowExecutionHistoryResponse response = 1;
    temporal.api.history.v1.History history = 2;
}

// This message must be wire compatible with GetWorkflowExecutionHistoryResponse.
message GetWorkflowExecutionHistoryResponseWithRaw {
    temporal.api.workflowservice.v1.GetWorkflowExecutionHistoryResponse response = 1;
    repeated bytes history = 2;
}

message GetWorkflowExecutionHistoryReverseRequest {
    option (routing).workflow_id = "request.execution.workflow_id";

    string namespace_id = 1;
    temporal.api.workflowservice.v1.GetWorkflowExecutionHistoryReverseRequest request = 2;
}

message GetWorkflowExecutionHistoryReverseResponse {
    temporal.api.workflowservice.v1.GetWorkflowExecutionHistoryReverseResponse response = 1;
}

/**
  * StartEventId defines the beginning of the event to fetch. The first event is exclusive.
  * EndEventId and EndEventVersion defines the end of the event to fetch. The end event is exclusive.
  **/
message GetWorkflowExecutionRawHistoryV2Request {
    option (routing).workflow_id = "request.execution.workflow_id";

    string namespace_id = 1;
    temporal.server.api.adminservice.v1.GetWorkflowExecutionRawHistoryV2Request request = 2;
}

message GetWorkflowExecutionRawHistoryV2Response {
    temporal.server.api.adminservice.v1.GetWorkflowExecutionRawHistoryV2Response response = 1;
}

message GetWorkflowExecutionRawHistoryRequest {
    option (routing).workflow_id = "request.execution.workflow_id";

    string namespace_id = 1;
    temporal.server.api.adminservice.v1.GetWorkflowExecutionRawHistoryRequest request = 2;
}

message GetWorkflowExecutionRawHistoryResponse {
    temporal.server.api.adminservice.v1.GetWorkflowExecutionRawHistoryResponse response = 1;
}

message ForceDeleteWorkflowExecutionRequest {
    option (routing).workflow_id = "request.execution.workflow_id";

    string namespace_id = 1;
    // (-- api-linter: core::0141::forbidden-types=disabled --)
    uint32 archetype_id = 3;
    temporal.server.api.adminservice.v1.DeleteWorkflowExecutionRequest request = 2;
}

message ForceDeleteWorkflowExecutionResponse {
    temporal.server.api.adminservice.v1.DeleteWorkflowExecutionResponse response = 1;
}

message GetDLQTasksRequest {
    option (routing).any_host = true;

    temporal.server.api.common.v1.HistoryDLQKey dlq_key = 1;
    // page_size must be positive. Up to this many tasks will be returned.
    int32 page_size = 2;
    bytes next_page_token = 3;
}

message GetDLQTasksResponse {
    repeated temporal.server.api.common.v1.HistoryDLQTask dlq_tasks = 1;
    // next_page_token is empty if there are no more results. However, the converse is not true. If there are no more
    // results, this field may still be non-empty. This is to avoid having to do a count query to determine whether
    // there are more results.
    bytes next_page_token = 2;
}

message DeleteDLQTasksRequest {
    option (routing).any_host = true;

    temporal.server.api.common.v1.HistoryDLQKey dlq_key = 1;
    temporal.server.api.common.v1.HistoryDLQTaskMetadata inclusive_max_task_metadata = 2;
}

message DeleteDLQTasksResponse {
    // messages_deleted is the total number of messages deleted in DeleteDLQTasks operation.
    int64 messages_deleted = 1;
}

message ListQueuesRequest {
    option (routing).any_host = true;

    int32 queue_type = 1;
    int32 page_size = 2;
    bytes next_page_token = 3;
}

message ListQueuesResponse {
    message QueueInfo {
        string queue_name = 1;
        int64 message_count = 2;
        int64 last_message_id = 3;
    }
    repeated QueueInfo queues = 1;
    bytes next_page_token = 2;
}

message AddTasksRequest {
    option (routing).shard_id = "shard_id";

    // Even though we can obtain the shard ID from the tasks, we still need the shard_id in the request for routing. If
    // not, it would be possible to include tasks for shards that belong to different hosts, and we'd need to fan-out the
    // request, which would be more complicated.
    int32 shard_id = 1;

    message Task {
        // category_id is needed to deserialize the tasks. See TaskCategory for a list of options here. However, keep in mind
        // that the list of valid options is registered dynamically with the server in the history/tasks package, so that
        // enum is not comprehensive.
        int32 category_id = 1;
        // blob is the serialized task.
        temporal.api.common.v1.DataBlob blob = 2;
    }

    // A list of tasks to enqueue or re-enqueue.
    repeated Task tasks = 2;
}

message AddTasksResponse {}

message ListTasksRequest {
    option (routing).shard_id = "request.shard_id";

    temporal.server.api.adminservice.v1.ListHistoryTasksRequest request = 1;
}

message ListTasksResponse {
    temporal.server.api.adminservice.v1.ListHistoryTasksResponse response = 1;
}

message CompleteNexusOperationChasmRequest {
    option (routing).chasm_component_ref = "completion.component_ref";

    // Completion token - holds information for locating an entity and the corresponding component.
    temporal.server.api.token.v1.NexusOperationCompletion completion = 1;
    oneof outcome {
        // Result of a successful operation, only set if state == successful.
        temporal.api.common.v1.Payload success = 2;
        // Operation failure, only set if state != successful.
        temporal.api.failure.v1.Failure failure = 3;
    }
    // Time when the operation was closed.
    google.protobuf.Timestamp close_time = 4;
}

message CompleteNexusOperationChasmResponse {}

message CompleteNexusOperationRequest {
    option (routing) = {
        namespace_id: "completion.namespace_id"
        workflow_id: "completion.workflow_id"
    };

    // Completion token - holds information for locating a run and the corresponding operation state machine.
    temporal.server.api.token.v1.NexusOperationCompletion completion = 1;
    // Operation state - may only be successful / failed / canceled.
    string state = 2;
    oneof outcome {
        // Result of a successful operation, only set if state == successful.
        temporal.api.common.v1.Payload success = 3;
        // Operation failure, only set if state != successful.
        temporal.api.nexus.v1.Failure failure = 4;
    }
    // Operation token - used when the completion is received before the started response.
    string operation_token = 5;
    // Time the operation was started. Used when completion is received before the started response.
    google.protobuf.Timestamp start_time = 6;
    // Links to be attached to a fabricated start event if completion is received before started response.
    repeated temporal.api.common.v1.Link links = 7;
}

message CompleteNexusOperationResponse {
}

message InvokeStateMachineMethodRequest {
    option (routing).workflow_id = "workflow_id";

    // TODO(Tianyu): This is the same as NexusOperationsCompletion but obviously is not about Nexus. This is because
    // State machine signaling is a generalization of the Nexus mechanisms. Perhaps eventually they should be merged.
    // Namespace UUID.
    string namespace_id = 1;
    // Workflow ID.
    string workflow_id = 2;
    // Run ID at the time this token was generated.
    string run_id = 3;
    // Reference including the path to the backing Operation state machine and a version + transition count for
    // staleness checks.
    temporal.server.api.persistence.v1.StateMachineRef ref = 4;

    // The method name to invoke. Methods must be explicitly registered for the target state machine in the state
    // machine registry, and accept an argument type of HistoryEvent that is the completion event of the completed
    // workflow.
    string method_name = 5;

    // Input, in serialized bytes, to the method. Users specify a deserializer during method registration for each state machine.
    bytes input = 6;
}

message InvokeStateMachineMethodResponse {
    // Output, in serialized bytes, of the method. Users specify a serializer during method registration for each state machine.
    bytes output = 1;
}

message DeepHealthCheckRequest {
    option (routing).custom = true;

    string host_address = 1;
}

message DeepHealthCheckResponse {
    temporal.server.api.enums.v1.HealthState state = 1;
}

message SyncWorkflowStateRequest {
    option (routing).workflow_id = "execution.workflow_id";

    string namespace_id = 1;
    temporal.api.common.v1.WorkflowExecution execution = 2;
    temporal.server.api.persistence.v1.VersionedTransition versioned_transition = 3;
    temporal.server.api.history.v1.VersionHistories version_histories = 4;
    int32 target_cluster_id = 5;
    // (-- api-linter: core::0141::forbidden-types=disabled --)
    uint32 archetype_id = 6;
}

message SyncWorkflowStateResponse {
    reserved 1;
    reserved 2;
    reserved 3;
    reserved 4;
    replication.v1.VersionedTransitionArtifact versioned_transition_artifact = 5;
}
// (-- api-linter: core::0134::request-mask-required=disabled
// (-- api-linter: core::0134::request-resource-required=disabled
message UpdateActivityOptionsRequest {
    option (routing).workflow_id = "update_request.execution.workflow_id";

    // Namespace ID of the workflow which scheduled this activity
    string namespace_id = 1;

    temporal.api.workflowservice.v1.UpdateActivityOptionsRequest update_request = 2;
}

message UpdateActivityOptionsResponse {
    // Activity options after an update
    temporal.api.activity.v1.ActivityOptions activity_options = 1;
}

message PauseActivityRequest {
    option (routing).workflow_id = "frontend_request.execution.workflow_id";

    // Namespace ID of the workflow which scheduled this activity
    string namespace_id = 1;

    temporal.api.workflowservice.v1.PauseActivityRequest frontend_request = 2;
}

message PauseActivityResponse {
}

message UnpauseActivityRequest {
    option (routing).workflow_id = "frontend_request.execution.workflow_id";

    // Namespace ID of the workflow which scheduled this activity
    string namespace_id = 1;

    temporal.api.workflowservice.v1.UnpauseActivityRequest frontend_request = 2;
}

message UnpauseActivityResponse {
}

message ResetActivityRequest {
    option (routing).workflow_id = "frontend_request.execution.workflow_id";

    // Namespace ID of the workflow which scheduled this activity
    string namespace_id = 1;

    temporal.api.workflowservice.v1.ResetActivityRequest frontend_request = 2;
}

message ResetActivityResponse {
}

// (-- api-linter: core::0134::request-mask-required=disabled
// (-- api-linter: core::0134::request-resource-required=disabled
message UpdateWorkflowExecutionOptionsRequest {
    option (routing).workflow_id = "update_request.workflow_execution.workflow_id";

    string namespace_id = 1;
    temporal.api.workflowservice.v1.UpdateWorkflowExecutionOptionsRequest update_request = 2;
}

message UpdateWorkflowExecutionOptionsResponse {
    // Workflow Execution options after update.
    temporal.api.workflow.v1.WorkflowExecutionOptions workflow_execution_options = 1;
}

message PauseWorkflowExecutionRequest {
    option (routing).workflow_id = "pause_request.workflow_id";

    // Namespace ID of the workflow which is being paused
    string namespace_id = 1;

    temporal.api.workflowservice.v1.PauseWorkflowExecutionRequest pause_request = 2;
}

message PauseWorkflowExecutionResponse { }

message UnpauseWorkflowExecutionRequest {
    option (routing).workflow_id = "unpause_request.workflow_id";

    // Namespace ID of the workflow which is being unpaused
    string namespace_id = 1;

    temporal.api.workflowservice.v1.UnpauseWorkflowExecutionRequest unpause_request = 2;
}

message UnpauseWorkflowExecutionResponse { }<|MERGE_RESOLUTION|>--- conflicted
+++ resolved
@@ -95,7 +95,7 @@
     temporal.api.deployment.v1.WorkerDeploymentVersion inherited_pinned_version = 15;
     // Passes deployment version and revision number from a parent/previous workflow with AutoUpgrade behavior
     // to its child/continued-as-new workflow. The first workflow task of the child/CAN workflow is dispatched to
-    // either this deployment version or the current version of the task queue, depending on which is the more recent version. 
+    // either this deployment version or the current version of the task queue, depending on which is the more recent version.
     // After the first workflow task, the effective behavior of the workflow is determined by worker-sent values in
     // subsequent workflow tasks.
     temporal.api.deployment.v1.InheritedAutoUpgradeInfo inherited_auto_upgrade_info = 16;
@@ -320,16 +320,13 @@
     reserved 11;
     // Versioning directive that was sent by history when scheduling the task.
     temporal.server.api.taskqueue.v1.TaskVersionDirective version_directive = 12;
-<<<<<<< HEAD
+    // Revision number that was sent by matching when the task was dispatched. Used to resolve eventual consistency issues
+    // that may arise due to stale routing configs in task queue partitions.
+    int64 task_dispatch_revision_number = 13;
     // Reference to the Chasm component for activity execution (if applicable). For standalone activities, all necessary
     // start information is carried within this component, obviating the need to use the fields that apply to embedded
     // activities with the exception of version_directive.
-    bytes component_ref = 13;
-=======
-    // Revision number that was sent by matching when the task was dispatched. Used to resolve eventual consistency issues
-    // that may arise due to stale routing configs in task queue partitions.
-    int64 task_dispatch_revision_number = 13;
->>>>>>> 0679c8a4
+    bytes component_ref = 14;
 }
 
 message RecordActivityTaskStartedResponse {
