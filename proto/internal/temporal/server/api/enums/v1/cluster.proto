--- conflicted
+++ resolved
@@ -16,13 +16,8 @@
     HEALTH_STATE_UNSPECIFIED = 0;
     // The host is in a healthy state. 
     HEALTH_STATE_SERVING = 1;
-<<<<<<< HEAD
     // The host is unhealthy through external observation. 
     HEALTH_STATE_NOT_SERVING = 2; 
     // The host has marked itself as not ready to serve traffic. 
     HEALTH_STATE_DECLINED_SERVING = 3; 
-=======
-    HEALTH_STATE_NOT_SERVING = 2;
-    HEALTH_STATE_DECLINED_SERVING = 3;
->>>>>>> 3dcdfde5
 }