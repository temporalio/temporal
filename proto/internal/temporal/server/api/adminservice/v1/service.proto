--- conflicted
+++ resolved
@@ -176,9 +176,7 @@
 
     rpc DeepHealthCheck (DeepHealthCheckRequest) returns (DeepHealthCheckResponse) {}
 
-<<<<<<< HEAD
     rpc SyncWorkflowState (SyncWorkflowStateRequest) returns (SyncWorkflowStateResponse) {}
-=======
+
     rpc DescribeTaskQueuePartition (DescribeTaskQueuePartitionRequest) returns (DescribeTaskQueuePartitionResponse) {}
->>>>>>> 5bb4d5f5
 }