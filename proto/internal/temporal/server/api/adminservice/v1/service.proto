// Copyright (c) 2019 Temporal Technologies, Inc.
//
// Permission is hereby granted, free of charge, to any person obtaining a copy
// of this software and associated documentation files (the "Software"), to deal
// in the Software without restriction, including without limitation the rights
// to use, copy, modify, merge, publish, distribute, sublicense, and/or sell
// copies of the Software, and to permit persons to whom the Software is
// furnished to do so, subject to the following conditions:
//
// The above copyright notice and this permission notice shall be included in
// all copies or substantial portions of the Software.
//
// THE SOFTWARE IS PROVIDED "AS IS", WITHOUT WARRANTY OF ANY KIND, EXPRESS OR
// IMPLIED, INCLUDING BUT NOT LIMITED TO THE WARRANTIES OF MERCHANTABILITY,
// FITNESS FOR A PARTICULAR PURPOSE AND NONINFRINGEMENT. IN NO EVENT SHALL THE
// AUTHORS OR COPYRIGHT HOLDERS BE LIABLE FOR ANY CLAIM, DAMAGES OR OTHER
// LIABILITY, WHETHER IN AN ACTION OF CONTRACT, TORT OR OTHERWISE, ARISING FROM,
// OUT OF OR IN CONNECTION WITH THE SOFTWARE OR THE USE OR OTHER DEALINGS IN
// THE SOFTWARE.

syntax = "proto3";

package temporal.server.api.adminservice.v1;
option go_package = "go.temporal.io/server/api/adminservice/v1;adminservice";

import "temporal/server/api/adminservice/v1/request_response.proto";

// AdminService provides advanced APIs for debugging and analysis with admin privilege
service AdminService {
    // RebuildMutableState attempts to rebuild mutable state according to persisted history events.
    // NOTE: this is experimental API
    rpc RebuildMutableState (RebuildMutableStateRequest) returns (RebuildMutableStateResponse) {
    }

    // ImportWorkflowExecution attempts to import workflow according to persisted history events.
    // NOTE: this is experimental API
    rpc ImportWorkflowExecution (ImportWorkflowExecutionRequest) returns (ImportWorkflowExecutionResponse) {
    }

    // DescribeWorkflowExecution returns information about the internal states of workflow execution.
    rpc DescribeMutableState (DescribeMutableStateRequest) returns (DescribeMutableStateResponse) {
    }

    // DescribeHistoryHost returns information about the internal states of a history host
    rpc DescribeHistoryHost (DescribeHistoryHostRequest) returns (DescribeHistoryHostResponse) {
    }

    rpc GetShard (GetShardRequest) returns (GetShardResponse) {
    }

    rpc CloseShard (CloseShardRequest) returns (CloseShardResponse) {
    }

    rpc ListHistoryTasks (ListHistoryTasksRequest) returns (ListHistoryTasksResponse) {
    }

    rpc RemoveTask (RemoveTaskRequest) returns (RemoveTaskResponse) {
    }

    // Returns the raw history of specified workflow execution.  It fails with 'NotFound' if specified workflow
    // execution in unknown to the service.
    // StartEventId defines the beginning of the event to fetch. The first event is inclusive.
    // EndEventId and EndEventVersion defines the end of the event to fetch. The end event is exclusive.
    rpc GetWorkflowExecutionRawHistoryV2 (GetWorkflowExecutionRawHistoryV2Request) returns (GetWorkflowExecutionRawHistoryV2Response) {
    }

    // GetReplicationMessages returns new replication tasks since the read level provided in the token.
    rpc GetReplicationMessages (GetReplicationMessagesRequest) returns (GetReplicationMessagesResponse) {
    }

    // GetNamespaceReplicationMessages returns new namespace replication tasks since last retrieved task Id.
    rpc GetNamespaceReplicationMessages (GetNamespaceReplicationMessagesRequest) returns (GetNamespaceReplicationMessagesResponse) {
    }

    // GetDLQReplicationMessages return replication messages based on DLQ info.
    rpc GetDLQReplicationMessages(GetDLQReplicationMessagesRequest) returns (GetDLQReplicationMessagesResponse){
    }

    // ReapplyEvents applies stale events to the current workflow and current run.
    rpc ReapplyEvents (ReapplyEventsRequest) returns (ReapplyEventsResponse) {
    }

    // AddSearchAttributes add custom search attributes and returns comprehensive information about them.
    // Deprecated. Use operatorservice instead.
    rpc AddSearchAttributes (AddSearchAttributesRequest) returns (AddSearchAttributesResponse) {
    }

    // RemoveSearchAttributes removes custom search attributes and returns comprehensive information about them.
    // Deprecated. Use operatorservice instead.
    rpc RemoveSearchAttributes (RemoveSearchAttributesRequest) returns (RemoveSearchAttributesResponse) {
    }

    // GetSearchAttributes returns comprehensive information about search attributes.
    // Deprecated. Use operatorservice instead.
    rpc GetSearchAttributes (GetSearchAttributesRequest) returns (GetSearchAttributesResponse) {
    }

    // DescribeCluster returns information about Temporal cluster.
    rpc DescribeCluster(DescribeClusterRequest) returns (DescribeClusterResponse) {
    }

    // ListClusters returns information about Temporal clusters.
    rpc ListClusters(ListClustersRequest) returns (ListClustersResponse) {
    }

    // ListClusterMembers returns information about Temporal cluster members.
    rpc ListClusterMembers(ListClusterMembersRequest) returns (ListClusterMembersResponse) {
    }

    // AddOrUpdateRemoteCluster adds or updates remote cluster.
    rpc AddOrUpdateRemoteCluster(AddOrUpdateRemoteClusterRequest) returns (AddOrUpdateRemoteClusterResponse) {
    }

    // RemoveRemoteCluster removes remote cluster.
    rpc RemoveRemoteCluster(RemoveRemoteClusterRequest) returns (RemoveRemoteClusterResponse) {
    }

    // GetDLQMessages returns messages from DLQ.
    rpc GetDLQMessages(GetDLQMessagesRequest) returns (GetDLQMessagesResponse) {
    }

    // (-- api-linter: core::0165::response-message-name=disabled
    //     aip.dev/not-precedent:  --)
    // PurgeDLQMessages purges messages from DLQ.
    rpc PurgeDLQMessages(PurgeDLQMessagesRequest) returns (PurgeDLQMessagesResponse) {
    }

    // MergeDLQMessages merges messages from DLQ.
    rpc MergeDLQMessages(MergeDLQMessagesRequest) returns (MergeDLQMessagesResponse) {
    }

    // RefreshWorkflowTasks refreshes all tasks of a workflow.
    rpc RefreshWorkflowTasks(RefreshWorkflowTasksRequest) returns (RefreshWorkflowTasksResponse) {
    }

    // ResendReplicationTasks requests replication tasks from remote cluster and apply tasks to current cluster.
    rpc ResendReplicationTasks(ResendReplicationTasksRequest) returns (ResendReplicationTasksResponse) {
    }

    // GetTaskQueueTasks returns tasks from task queue.
    rpc GetTaskQueueTasks(GetTaskQueueTasksRequest) returns (GetTaskQueueTasksResponse) {
    }

    // DeleteWorkflowExecution force deletes a workflow's visibility record, current & concrete execution record and history if possible
    rpc DeleteWorkflowExecution(DeleteWorkflowExecutionRequest) returns (DeleteWorkflowExecutionResponse) {
    }

    rpc StreamWorkflowReplicationMessages(stream StreamWorkflowReplicationMessagesRequest) returns (stream StreamWorkflowReplicationMessagesResponse) {
    }

    rpc GetNamespace(GetNamespaceRequest) returns (GetNamespaceResponse) {
    }

    rpc GetDLQTasks (GetDLQTasksRequest) returns (GetDLQTasksResponse) {
    }
    // (-- api-linter: core::0165::response-message-name=disabled
    //     aip.dev/not-precedent:  --)
    rpc PurgeDLQTasks (PurgeDLQTasksRequest) returns (PurgeDLQTasksResponse) {}

    rpc MergeDLQTasks (MergeDLQTasksRequest) returns (MergeDLQTasksResponse) {}

<<<<<<< HEAD
    rpc DescribeDLQJob (DescribeDLQJobRequest) returns (DescribeDLQJobResponse) {}

    rpc CancelDLQJob (CancelDLQJobRequest) returns (CancelDLQJobResponse) {}
=======
    rpc AddTasks (AddTasksRequest) returns (AddTasksResponse) {}
>>>>>>> ce211cb2
}
<|MERGE_RESOLUTION|>--- conflicted
+++ resolved
@@ -159,11 +159,9 @@
 
     rpc MergeDLQTasks (MergeDLQTasksRequest) returns (MergeDLQTasksResponse) {}
 
-<<<<<<< HEAD
     rpc DescribeDLQJob (DescribeDLQJobRequest) returns (DescribeDLQJobResponse) {}
 
     rpc CancelDLQJob (CancelDLQJobRequest) returns (CancelDLQJobResponse) {}
-=======
+
     rpc AddTasks (AddTasksRequest) returns (AddTasksResponse) {}
->>>>>>> ce211cb2
 }
