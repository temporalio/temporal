// The MIT License
//
// Copyright (c) 2019 Temporal Technologies, Inc.
//
// Permission is hereby granted, free of charge, to any person obtaining a copy
// of this software and associated documentation files (the "Software"), to deal
// in the Software without restriction, including without limitation the rights
// to use, copy, modify, merge, publish, distribute, sublicense, and/or sell
// copies of the Software, and to permit persons to whom the Software is
// furnished to do so, subject to the following conditions:
//
// The above copyright notice and this permission notice shall be included in
// all copies or substantial portions of the Software.
//
// THE SOFTWARE IS PROVIDED "AS IS", WITHOUT WARRANTY OF ANY KIND, EXPRESS OR
// IMPLIED, INCLUDING BUT NOT LIMITED TO THE WARRANTIES OF MERCHANTABILITY,
// FITNESS FOR A PARTICULAR PURPOSE AND NONINFRINGEMENT. IN NO EVENT SHALL THE
// AUTHORS OR COPYRIGHT HOLDERS BE LIABLE FOR ANY CLAIM, DAMAGES OR OTHER
// LIABILITY, WHETHER IN AN ACTION OF CONTRACT, TORT OR OTHERWISE, ARISING FROM,
// OUT OF OR IN CONNECTION WITH THE SOFTWARE OR THE USE OR OTHER DEALINGS IN
// THE SOFTWARE.

syntax = "proto3";

package temporal.server.api.matchingservice.v1;
option go_package = "go.temporal.io/server/api/matchingservice/v1;matchingservice";

import "google/protobuf/duration.proto";
import "google/protobuf/timestamp.proto";

import "temporal/api/common/v1/message.proto";
import "temporal/api/deployment/v1/message.proto";
import "temporal/api/enums/v1/task_queue.proto";
import "temporal/api/history/v1/message.proto";
import "temporal/api/taskqueue/v1/message.proto";
import "temporal/api/query/v1/message.proto";
import "temporal/api/protocol/v1/message.proto";

import "temporal/server/api/clock/v1/message.proto";
import "temporal/server/api/deployment/v1/message.proto";
import "temporal/server/api/history/v1/message.proto";
import "temporal/server/api/persistence/v1/nexus.proto";
import "temporal/server/api/persistence/v1/task_queues.proto";
import "temporal/server/api/taskqueue/v1/message.proto";

import "temporal/api/workflowservice/v1/request_response.proto";
import "temporal/api/nexus/v1/message.proto";

message PollWorkflowTaskQueueRequest {
    string namespace_id = 1;
    string poller_id = 2;
    temporal.api.workflowservice.v1.PollWorkflowTaskQueueRequest poll_request = 3;
    string forwarded_source = 4;
}

message PollWorkflowTaskQueueResponse {
    bytes task_token = 1;
    temporal.api.common.v1.WorkflowExecution workflow_execution = 2;
    temporal.api.common.v1.WorkflowType workflow_type = 3;
    int64 previous_started_event_id = 4;
    int64 started_event_id = 5;
    int32 attempt = 6;
    int64 next_event_id = 7;
    int64 backlog_count_hint = 8;
    bool sticky_execution_enabled = 9;
    temporal.api.query.v1.WorkflowQuery query = 10;
    temporal.server.api.history.v1.TransientWorkflowTaskInfo transient_workflow_task = 11;
    temporal.api.taskqueue.v1.TaskQueue workflow_execution_task_queue = 12;
    reserved 13;
    bytes branch_token = 14;
    google.protobuf.Timestamp scheduled_time = 15;
    google.protobuf.Timestamp started_time = 16;
    map<string, temporal.api.query.v1.WorkflowQuery> queries = 17;
    repeated temporal.api.protocol.v1.Message messages = 18;
    // The history for this workflow, which will either be complete or partial. Partial histories
    // are sent to workers who have signaled that they are using a sticky queue when completing
    // a workflow task. Sticky query tasks will not include any history.
    temporal.api.history.v1.History history = 19;
    bytes next_page_token = 20;
}

message PollActivityTaskQueueRequest {
    string namespace_id = 1;
    string poller_id = 2;
    temporal.api.workflowservice.v1.PollActivityTaskQueueRequest poll_request = 3;
    string forwarded_source = 4;
}

message PollActivityTaskQueueResponse {
    bytes task_token = 1;
    temporal.api.common.v1.WorkflowExecution workflow_execution = 2;
    string activity_id = 3;
    temporal.api.common.v1.ActivityType activity_type = 4;
    temporal.api.common.v1.Payloads input = 5;
    google.protobuf.Timestamp scheduled_time = 6;
    // (-- api-linter: core::0140::prepositions=disabled
    //     aip.dev/not-precedent: "to" is used to indicate interval. --)
    google.protobuf.Duration schedule_to_close_timeout = 7;
    google.protobuf.Timestamp started_time = 8;
    // (-- api-linter: core::0140::prepositions=disabled
    //     aip.dev/not-precedent: "to" is used to indicate interval. --)
    google.protobuf.Duration start_to_close_timeout = 9;
    google.protobuf.Duration heartbeat_timeout = 10;
    int32 attempt = 11;
    google.protobuf.Timestamp current_attempt_scheduled_time = 12;
    temporal.api.common.v1.Payloads heartbeat_details = 13;
    temporal.api.common.v1.WorkflowType workflow_type = 14;
    string workflow_namespace = 15;
    temporal.api.common.v1.Header header = 16;
}

message AddWorkflowTaskRequest {
    string namespace_id = 1;
    temporal.api.common.v1.WorkflowExecution execution = 2;
    temporal.api.taskqueue.v1.TaskQueue task_queue = 3;
    int64 scheduled_event_id = 4;
    // (-- api-linter: core::0140::prepositions=disabled
    //     aip.dev/not-precedent: "to" is used to indicate interval. --)
    google.protobuf.Duration schedule_to_start_timeout = 5;
    temporal.server.api.clock.v1.VectorClock clock = 9;
    // How this task should be directed by matching. (Missing means the default
    // for TaskVersionDirective, which is unversioned.)
    temporal.server.api.taskqueue.v1.TaskVersionDirective version_directive = 10;
    temporal.server.api.taskqueue.v1.TaskForwardInfo forward_info = 11;
}

message AddWorkflowTaskResponse {
    // When present, it means that the task is spooled to a versioned queue of this build ID
    // Deprecated. [cleanup-old-wv]
    string assigned_build_id = 1;
}

message AddActivityTaskRequest {
    string namespace_id = 1;
    temporal.api.common.v1.WorkflowExecution execution = 2;
    reserved 3;
    temporal.api.taskqueue.v1.TaskQueue task_queue = 4;
    int64 scheduled_event_id = 5;
    // (-- api-linter: core::0140::prepositions=disabled
    //     aip.dev/not-precedent: "to" is used to indicate interval. --)
    google.protobuf.Duration schedule_to_start_timeout = 6;
    temporal.server.api.clock.v1.VectorClock clock = 9;
    // How this task should be directed by matching. (Missing means the default
    // for TaskVersionDirective, which is unversioned.)
    temporal.server.api.taskqueue.v1.TaskVersionDirective version_directive = 10;
    temporal.server.api.taskqueue.v1.TaskForwardInfo forward_info = 11;

    int32 stamp = 12;
}

message AddActivityTaskResponse {
    // When present, it means that the task is spooled to a versioned queue of this build ID
    // Deprecated. [cleanup-old-wv]
    string assigned_build_id = 1;
}

message QueryWorkflowRequest {
    string namespace_id = 1;
    temporal.api.taskqueue.v1.TaskQueue task_queue = 2;
    temporal.api.workflowservice.v1.QueryWorkflowRequest query_request = 3;
    // How this task should be directed by matching. (Missing means the default
    // for TaskVersionDirective, which is unversioned.)
    temporal.server.api.taskqueue.v1.TaskVersionDirective version_directive = 5;
    temporal.server.api.taskqueue.v1.TaskForwardInfo forward_info = 6;
}

message QueryWorkflowResponse {
    temporal.api.common.v1.Payloads query_result = 1;
    temporal.api.query.v1.QueryRejected query_rejected = 2;
}

message RespondQueryTaskCompletedRequest {
    string namespace_id = 1;
    temporal.api.taskqueue.v1.TaskQueue task_queue = 2;
    string task_id = 3;
    temporal.api.workflowservice.v1.RespondQueryTaskCompletedRequest completed_request = 4;
}

message RespondQueryTaskCompletedResponse {
}

message CancelOutstandingPollRequest {
    string namespace_id = 1;
    temporal.api.enums.v1.TaskQueueType task_queue_type = 2;
    temporal.api.taskqueue.v1.TaskQueue task_queue = 3;
    string poller_id = 4;
}

message CancelOutstandingPollResponse {
}

message DescribeTaskQueueRequest {
    string namespace_id = 1;
    temporal.api.workflowservice.v1.DescribeTaskQueueRequest desc_request = 2;
}

message DescribeTaskQueueResponse {
    reserved 1 to 2;
    temporal.api.workflowservice.v1.DescribeTaskQueueResponse desc_response = 3;
}

message DescribeTaskQueuePartitionRequest {
    string namespace_id = 1;
    temporal.server.api.taskqueue.v1.TaskQueuePartition task_queue_partition = 2;

    temporal.api.taskqueue.v1.TaskQueueVersionSelection versions = 3;

    // Report task queue stats for the requested task queue types and versions
    bool report_stats = 4;
    // Report list of pollers for requested task queue types and versions
    bool report_pollers = 5;
    bool report_internal_task_queue_status = 6;
}

message DescribeTaskQueuePartitionResponse {
    map<string, temporal.server.api.taskqueue.v1.TaskQueueVersionInfoInternal> versions_info_internal = 1;
}

message ListTaskQueuePartitionsRequest {
    string namespace = 1;
    string namespace_id = 3;
    temporal.api.taskqueue.v1.TaskQueue task_queue = 2;
}

message ListTaskQueuePartitionsResponse {
    repeated temporal.api.taskqueue.v1.TaskQueuePartitionMetadata activity_task_queue_partitions = 1;
    repeated temporal.api.taskqueue.v1.TaskQueuePartitionMetadata workflow_task_queue_partitions = 2;
}

// (-- api-linter: core::0134::request-mask-required=disabled
//     aip.dev/not-precedent: UpdateWorkerBuildIdCompatibilityRequest doesn't follow Google API format --)
// (-- api-linter: core::0134::request-resource-required=disabled
//     aip.dev/not-precedent: UpdateWorkerBuildIdCompatibilityRequest RPC doesn't follow Google API format. --)
message UpdateWorkerBuildIdCompatibilityRequest {
    // Apply request from public API.
    message ApplyPublicRequest {
        temporal.api.workflowservice.v1.UpdateWorkerBuildIdCompatibilityRequest request = 1;
    }

    // Remove build ids (internal only)
    message RemoveBuildIds {
        // The last known user data version, used to prevent concurrent updates.
        int64 known_user_data_version = 1;
        // List of build ids to remove.
        repeated string build_ids = 2;
    }

    string namespace_id = 1;
    string task_queue = 2;

    oneof operation {
        ApplyPublicRequest apply_public_request = 3;
        RemoveBuildIds remove_build_ids = 4;
        string persist_unknown_build_id = 5;
    }
}

message UpdateWorkerBuildIdCompatibilityResponse {}

message GetWorkerVersioningRulesRequest {
    string namespace_id = 1;
    string task_queue = 2;

    oneof command {
        temporal.api.workflowservice.v1.GetWorkerVersioningRulesRequest request = 3;
    }
}

message GetWorkerVersioningRulesResponse {
    temporal.api.workflowservice.v1.GetWorkerVersioningRulesResponse response = 1;
}

// (-- api-linter: core::0134::request-mask-required=disabled
//     aip.dev/not-precedent: UpdateWorkerVersioningRulesRequest doesn't follow Google API format --)
// (-- api-linter: core::0134::request-resource-required=disabled
//     aip.dev/not-precedent: UpdateWorkerVersioningRulesRequest RPC doesn't follow Google API format. --)
message UpdateWorkerVersioningRulesRequest {
    string namespace_id = 1;
    string task_queue = 2;

    oneof command {
        temporal.api.workflowservice.v1.UpdateWorkerVersioningRulesRequest request = 3;
    }
}

message UpdateWorkerVersioningRulesResponse {
    temporal.api.workflowservice.v1.UpdateWorkerVersioningRulesResponse response = 1;
}

message GetWorkerBuildIdCompatibilityRequest {
    string namespace_id = 1;
    temporal.api.workflowservice.v1.GetWorkerBuildIdCompatibilityRequest request = 2;
}

message GetWorkerBuildIdCompatibilityResponse {
    temporal.api.workflowservice.v1.GetWorkerBuildIdCompatibilityResponse response = 1;
}

message GetTaskQueueUserDataRequest {
    string namespace_id = 1;
    // The task queue to fetch data from. The task queue is always considered as a normal
    // queue, since sticky queues have no user data.
    string task_queue = 2;
    temporal.api.enums.v1.TaskQueueType task_queue_type = 5;
    // The value of the last known user data version.
    // If the requester has no data, it should set this to 0.
    // This value must not be set to a negative number (note that our linter suggests avoiding uint64).
    int64 last_known_user_data_version = 3;
    // If set and last_known_user_data_version is the current version, block until new data is
    // available (or timeout).
    bool wait_new_data = 4;
    // If set, do not load task queue if unloaded. (Returns FailedPrecondition error in that case.)
    bool only_if_loaded = 6;
}

message GetTaskQueueUserDataResponse {
    reserved 1;
    // Versioned user data, set if the task queue has user data and the request's last_known_user_data_version is less
    // than the version cached in the root partition.
    temporal.server.api.persistence.v1.VersionedTaskQueueUserData user_data = 2;
}

message SyncDeploymentUserDataRequest {
    string namespace_id = 1;
    string task_queue = 2;
    // Note: this is the task queue type being modified, but this field should not be used for
    // routing, the user data is owned by the WORKFLOW task queue.
    temporal.api.enums.v1.TaskQueueType task_queue_type = 3;

<<<<<<< HEAD
    // This is the deployment being modified. [deprecated=true]
    temporal.api.deployment.v1.Deployment deployment = 4; 
    // Data for this deployment. [deprecated=true]
    temporal.server.api.deployment.v1.TaskQueueData data = 5;
    // Data for this deployment version. version + deployment_name to be added.
    temporal.server.api.deployment.v1.DeploymentVersionTaskQueueData version_data = 6;
=======
    // This is the deployment being modified.
    // Deprecated.
    temporal.api.deployment.v1.Deployment deployment = 4;
    // Data for this deployment.
    // Deprecated.
    temporal.server.api.deployment.v1.TaskQueueData data = 5;

    oneof operation {
        // The deployment version and its data that is being updated.
        temporal.server.api.persistence.v1.DeploymentVersionData update_version_data = 6;
        // The version whose data should be cleaned from the task queue.
        temporal.api.deployment.v1.WorkerDeploymentVersion forget_version = 7;
    }
>>>>>>> 56ee4d93
}

message SyncDeploymentUserDataResponse {
    // New task queue user data version. Can be used to wait for propagation.
    int64 version = 1;
}

message ApplyTaskQueueUserDataReplicationEventRequest {
    string namespace_id = 1;
    string task_queue = 2;
    temporal.server.api.persistence.v1.TaskQueueUserData user_data = 3;
}

message ApplyTaskQueueUserDataReplicationEventResponse {
}

message GetBuildIdTaskQueueMappingRequest {
    string namespace_id = 1;
    string build_id = 2;
}

message GetBuildIdTaskQueueMappingResponse {
    repeated string task_queues = 1;
}

message ForceLoadTaskQueuePartitionRequest {
    string namespace_id = 1;

    temporal.server.api.taskqueue.v1.TaskQueuePartition task_queue_partition = 2;
}

message ForceLoadTaskQueuePartitionResponse {
    bool was_unloaded = 1;
}

// TODO Shivam - Please remove this in 123
message ForceUnloadTaskQueueRequest {
    string namespace_id = 1;
    string task_queue = 2;
    temporal.api.enums.v1.TaskQueueType task_queue_type = 3;
}

// TODO Shivam - Please remove this in 123
message ForceUnloadTaskQueueResponse {
    bool was_loaded = 1;
}

message ForceUnloadTaskQueuePartitionRequest {
    string namespace_id = 1;
    temporal.server.api.taskqueue.v1.TaskQueuePartition task_queue_partition = 2;
}

message ForceUnloadTaskQueuePartitionResponse {
    bool was_loaded = 1;
}

// (-- api-linter: core::0134::request-mask-required=disabled
//     aip.dev/not-precedent: UpdateTaskQueueUserDataRequest doesn't follow Google API format --)
// (-- api-linter: core::0134::request-resource-required=disabled
//     aip.dev/not-precedent: UpdateTaskQueueUserDataRequest RPC doesn't follow Google API format. --)
message UpdateTaskQueueUserDataRequest {
    string namespace_id = 1;
    string task_queue = 2;
    // Versioned user data, set if the task queue has user data and the request's last_known_user_data_version is less
    // than the version cached in the root partition.
    temporal.server.api.persistence.v1.VersionedTaskQueueUserData user_data = 3;
    // List of added build ids
    repeated string build_ids_added = 4;
    // List of removed build ids
    repeated string build_ids_removed = 5;
}

message UpdateTaskQueueUserDataResponse {
}

message ReplicateTaskQueueUserDataRequest {
    string namespace_id = 1;
    string task_queue = 2;
    temporal.server.api.persistence.v1.TaskQueueUserData user_data = 3;
}

message ReplicateTaskQueueUserDataResponse {
}

message CheckTaskQueueUserDataPropagationRequest {
    string namespace_id = 1;
    string task_queue = 2;
    int64 version = 3;
}

message CheckTaskQueueUserDataPropagationResponse {
}

message DispatchNexusTaskRequest {
    string namespace_id = 1;
    temporal.api.taskqueue.v1.TaskQueue task_queue = 2;
    // Nexus request extracted by the frontend and translated into Temporal API format.
    temporal.api.nexus.v1.Request request = 3;
    temporal.server.api.taskqueue.v1.TaskForwardInfo forward_info = 4;
}

message DispatchNexusTaskResponse {
    oneof outcome {
        // Set if the worker's handler failed the nexus task.
        temporal.api.nexus.v1.HandlerError handler_error = 1;
        // Set if the worker's handler responded successfully to the nexus task.
        temporal.api.nexus.v1.Response response = 2;
    }
}

message PollNexusTaskQueueRequest {
    string namespace_id = 1;
    // A unique ID generated by the frontend for this request.
    string poller_id = 2;
    // Original WorkflowService poll request as received by the frontend.
    temporal.api.workflowservice.v1.PollNexusTaskQueueRequest request = 3;
    // Non-empty if this poll was forwarded from a child partition.
    string forwarded_source = 4;
}

message PollNexusTaskQueueResponse {
    // Response that should be delivered to the worker containing a request from DispatchNexusTaskRequest.
    temporal.api.workflowservice.v1.PollNexusTaskQueueResponse response = 1;
}

message RespondNexusTaskCompletedRequest {
    string namespace_id = 1;
    temporal.api.taskqueue.v1.TaskQueue task_queue = 2;
    // A unique ID for this task generated by the matching engine. Decoded from the incoming request's task token.
    string task_id = 3;
    // Original completion as received by the frontend.
    temporal.api.workflowservice.v1.RespondNexusTaskCompletedRequest request = 4;
}

message RespondNexusTaskCompletedResponse {
}

message RespondNexusTaskFailedRequest {
    string namespace_id = 1;
    temporal.api.taskqueue.v1.TaskQueue task_queue = 2;
    // A unique ID for this task generated by the matching engine. Decoded from the incoming request's task token.
    string task_id = 3;
    // Original failure as received by the frontend.
    temporal.api.workflowservice.v1.RespondNexusTaskFailedRequest request = 4;
}

message RespondNexusTaskFailedResponse {
}

// (-- api-linter: core::0133::request-unknown-fields=disabled
//     aip.dev/not-precedent: CreateNexusEndpoint RPC doesn't follow Google API format. --)
// (-- api-linter: core::0133::request-resource-field=disabled
//     aip.dev/not-precedent: CreateNexusEndpoint RPC doesn't follow Google API format. --)
// (-- api-linter: core::0133::request-parent-required=disabled
//     aip.dev/not-precedent: CreateNexusEndpoint RPC doesn't follow Google API format. --)
message CreateNexusEndpointRequest {
    temporal.server.api.persistence.v1.NexusEndpointSpec spec = 1;
}

message CreateNexusEndpointResponse {
    temporal.server.api.persistence.v1.NexusEndpointEntry entry = 1;
}

// (-- api-linter: core::0134::request-resource-required=disabled
//     aip.dev/not-precedent: UpdateNexusEndpoint RPC doesn't follow Google API format. --)
// (-- api-linter: core::0134::request-mask-required=disabled
//     aip.dev/not-precedent: UpdateNexusEndpoint RPC doesn't follow Google API format. --)
message UpdateNexusEndpointRequest {
    // ID of the endpoint to update.
    string id = 1;
    // Version of the endpoint, used for optimistic concurrency. Must match current version in persistence or the
    // request will fail a FAILED_PRECONDITION error.
    int64 version = 2; 
    temporal.server.api.persistence.v1.NexusEndpointSpec spec = 3;
}

message UpdateNexusEndpointResponse {
    temporal.server.api.persistence.v1.NexusEndpointEntry entry = 1;
}

// (-- api-linter: core::0135::request-name-behavior=disabled
//     aip.dev/not-precedent: DeleteNexusEndpointRequest RPC doesn't follow Google API format. --)
// (-- api-linter: core::0135::request-name-reference=disabled
//     aip.dev/not-precedent: DeleteNexusEndpointRequest RPC doesn't follow Google API format. --)
message DeleteNexusEndpointRequest {
    // ID of the endpoint to delete.
    string id = 1;
}

message DeleteNexusEndpointResponse {
}

message ListNexusEndpointsRequest {
    // To get the next page, pass in `ListNexusEndpointsResponse.next_page_token` from the previous page's response. The
    // token will be empty if there's no other page.
    // Note: the last page may be empty if the total number of services registered is a multiple of the page size.
    // Mutually exclusive with wait. Specifying both will result in an invalid argument error.
    bytes next_page_token = 1;
    int32 page_size = 2;
    // The nexus_endpoints table has a monotonically increasing version number that is incremented on every change to
    // the table. This field can be used to provide the last known table version in conjuction with the `wait` field to
    // long poll on changes to the table.
    // If next_page_token is not empty and the current table version does not match this field, this request will fail
    // with a failed precondition error.
    int64 last_known_table_version = 3;
    // If true, this request becomes a long poll and will be unblocked once the DB version is incremented.
    // Mutually exclusive with next_page_token. Specifying both will result in an invalid argument error.
    bool wait = 4;
}

message ListNexusEndpointsResponse {
    // Token for getting the next page.
    bytes next_page_token = 1;
    int64 table_version = 2;
    repeated temporal.server.api.persistence.v1.NexusEndpointEntry entries = 3;
}<|MERGE_RESOLUTION|>--- conflicted
+++ resolved
@@ -327,14 +327,6 @@
     // routing, the user data is owned by the WORKFLOW task queue.
     temporal.api.enums.v1.TaskQueueType task_queue_type = 3;
 
-<<<<<<< HEAD
-    // This is the deployment being modified. [deprecated=true]
-    temporal.api.deployment.v1.Deployment deployment = 4; 
-    // Data for this deployment. [deprecated=true]
-    temporal.server.api.deployment.v1.TaskQueueData data = 5;
-    // Data for this deployment version. version + deployment_name to be added.
-    temporal.server.api.deployment.v1.DeploymentVersionTaskQueueData version_data = 6;
-=======
     // This is the deployment being modified.
     // Deprecated.
     temporal.api.deployment.v1.Deployment deployment = 4;
@@ -348,7 +340,6 @@
         // The version whose data should be cleaned from the task queue.
         temporal.api.deployment.v1.WorkerDeploymentVersion forget_version = 7;
     }
->>>>>>> 56ee4d93
 }
 
 message SyncDeploymentUserDataResponse {
