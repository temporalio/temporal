--- conflicted
+++ resolved
@@ -388,23 +388,7 @@
 }
 
 message CreateOrUpdateNexusServiceResponse {
-<<<<<<< HEAD
-    temporal.server.api.persistence.v1.VersionedNexusIncomingService service = 1;
-=======
-}
-
-// (-- api-linter: core::0131::request-name-behavior=disabled
-//     aip.dev/not-precedent: DeleteServiceRequest RPC doesn't follow Google API format. --)
-// (-- api-linter: core::0131::request-name-reference=disabled
-//     aip.dev/not-precedent: DeleteServiceRequest RPC doesn't follow Google API format. --)
-message GetNexusServiceRequest {
-    // Name of the service to retrieve.
-    string name = 1;
-}
-
-message GetNexusServiceResponse {
     temporal.server.api.persistence.v1.NexusIncomingServiceEntry entry = 1;
->>>>>>> d1e994da
 }
 
 // (-- api-linter: core::0135::request-name-behavior=disabled
