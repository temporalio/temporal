--- conflicted
+++ resolved
@@ -642,7 +642,6 @@
     temporal.api.worker.v1.WorkerInfo worker_info = 1;
 }
 
-<<<<<<< HEAD
 // (-- api-linter: core::0134::request-resource-required=disabled
 //     aip.dev/not-precedent: UpdateFairnessStateRequest RPC doesn't follow Google API format. --)
 // (-- api-linter: core::0134::request-mask-required=disabled
@@ -656,7 +655,8 @@
 }
 
 message UpdateFairnessStateResponse {
-=======
+}
+
 message CheckTaskQueueVersionMembershipRequest {
     string namespace_id = 1;
     string task_queue = 2;
@@ -666,5 +666,4 @@
 
 message CheckTaskQueueVersionMembershipResponse {
     bool is_member = 1;
->>>>>>> 158c1c2c
 }