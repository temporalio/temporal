--- conflicted
+++ resolved
@@ -190,7 +190,6 @@
     // Returns an error if the namespace or worker doesn't exist.
     rpc DescribeWorker (DescribeWorkerRequest) returns (DescribeWorkerResponse) {}
 
-<<<<<<< HEAD
     // UpdateFairnessState changes the fairness_state stored in UserData for automatically enabling
     // priority and fairness.
     // (-- api-linter: core::0134::method-signature=disabled
@@ -200,9 +199,8 @@
     // (-- api-linter: core::0134::request-resource-required=disabled
     //     aip.dev/not-precedent: UpdateFairnessState RPC doesn't follow Google API format. --)
     rpc UpdateFairnessState(UpdateFairnessStateRequest) returns (UpdateFairnessStateResponse) {}
-=======
+
     // CheckTaskQueueVersionMembership checks if a task queue is part of a specific deployment version.
     rpc CheckTaskQueueVersionMembership(CheckTaskQueueVersionMembershipRequest) returns (CheckTaskQueueVersionMembershipResponse) {}
 
->>>>>>> 158c1c2c
 }
