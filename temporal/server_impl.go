// The MIT License
//
// Copyright (c) 2020 Temporal Technologies Inc.  All rights reserved.
//
// Copyright (c) 2020 Uber Technologies, Inc.
//
// Permission is hereby granted, free of charge, to any person obtaining a copy
// of this software and associated documentation files (the "Software"), to deal
// in the Software without restriction, including without limitation the rights
// to use, copy, modify, merge, publish, distribute, sublicense, and/or sell
// copies of the Software, and to permit persons to whom the Software is
// furnished to do so, subject to the following conditions:
//
// The above copyright notice and this permission notice shall be included in
// all copies or substantial portions of the Software.
//
// THE SOFTWARE IS PROVIDED "AS IS", WITHOUT WARRANTY OF ANY KIND, EXPRESS OR
// IMPLIED, INCLUDING BUT NOT LIMITED TO THE WARRANTIES OF MERCHANTABILITY,
// FITNESS FOR A PARTICULAR PURPOSE AND NONINFRINGEMENT. IN NO EVENT SHALL THE
// AUTHORS OR COPYRIGHT HOLDERS BE LIABLE FOR ANY CLAIM, DAMAGES OR OTHER
// LIABILITY, WHETHER IN AN ACTION OF CONTRACT, TORT OR OTHERWISE, ARISING FROM,
// OUT OF OR IN CONNECTION WITH THE SOFTWARE OR THE USE OR OTHER DEALINGS IN
// THE SOFTWARE.

package temporal

import (
	"context"
	"fmt"
	"sync"

	"go.uber.org/fx"

	"go.temporal.io/server/common/cluster"
	"go.temporal.io/server/common/config"
	"go.temporal.io/server/common/dynamicconfig"
	"go.temporal.io/server/common/log"
	"go.temporal.io/server/common/log/tag"
	persistenceClient "go.temporal.io/server/common/persistence/client"
	"go.temporal.io/server/common/resolver"
	"go.temporal.io/server/common/resource"
)

type (
	// ServerImpl is temporal server.
	ServerImpl struct {
		so               *serverOptions
		servicesMetadata []*ServicesMetadata
		stoppedCh        chan interface{}
		logger           log.Logger
		namespaceLogger  resource.NamespaceLogger

		dcCollection *dynamicconfig.Collection

		persistenceConfig          config.Persistence
		clusterMetadata            *cluster.Config
		persistenceFactoryProvider persistenceClient.FactoryProviderFn
	}
)

var ServerFxImplModule = fx.Options(
	fx.Provide(NewServerFxImpl),
	fx.Provide(func(src *ServerImpl) Server { return src }),
)

// NewServer returns a new instance of server that serves one or many services.
func NewServerFxImpl(
	opts *serverOptions,
	logger log.Logger,
	namespaceLogger resource.NamespaceLogger,
	stoppedCh chan interface{},
	dcCollection *dynamicconfig.Collection,
	servicesGroup ServicesGroupIn,
	persistenceConfig config.Persistence,
	clusterMetadata *cluster.Config,
	persistenceFactoryProvider persistenceClient.FactoryProviderFn,
) *ServerImpl {
	s := &ServerImpl{
		so:                         opts,
		servicesMetadata:           servicesGroup.Services,
		stoppedCh:                  stoppedCh,
		logger:                     logger,
		namespaceLogger:            namespaceLogger,
		dcCollection:               dcCollection,
		persistenceConfig:          persistenceConfig,
		clusterMetadata:            clusterMetadata,
		persistenceFactoryProvider: persistenceFactoryProvider,
	}
	return s
}

// Start temporal server.
// This function should be called only once, Server doesn't support multiple restarts.
func (s *ServerImpl) Start() error {
	s.logger.Info("Starting server for services", tag.Value(s.so.serviceNames))
	s.logger.Debug(s.so.config.String())

	if err := initSystemNamespaces(
		context.TODO(),
		&s.persistenceConfig,
		s.clusterMetadata.CurrentClusterName,
		s.so.persistenceServiceResolver,
		s.persistenceFactoryProvider,
		s.logger,
		s.so.customDataStoreFactory,
	); err != nil {
		return fmt.Errorf("unable to initialize system namespace: %w", err)
	}

	var wg sync.WaitGroup
	for _, svcMeta := range s.servicesMetadata {
		wg.Add(1)
		go func(svcMeta *ServicesMetadata) {
			timeoutCtx, cancelFunc := context.WithTimeout(context.Background(), serviceStartTimeout)
			defer cancelFunc()
			svcMeta.App.Start(timeoutCtx)
			wg.Done()
		}(svcMeta)
	}
	wg.Wait()

	if s.so.blockingStart {
		// If s.so.interruptCh is nil this will wait forever.
		interruptSignal := <-s.so.interruptCh
		s.logger.Info("Received interrupt signal, stopping the server.", tag.Value(interruptSignal))
		s.Stop()
	}

	return nil
}

// Stop stops the server.
func (s *ServerImpl) Stop() {
	var wg sync.WaitGroup
	wg.Add(len(s.servicesMetadata))
	close(s.stoppedCh)

	for _, svcMeta := range s.servicesMetadata {
		go func(svc *ServicesMetadata) {
			svc.ServiceStopFn()
			wg.Done()
		}(svcMeta)
	}

	wg.Wait()

	if s.so.metricProvider != nil {
		s.so.metricProvider.Stop(s.logger)
	}
}

func initSystemNamespaces(
	ctx context.Context,
	cfg *config.Persistence,
	currentClusterName string,
	persistenceServiceResolver resolver.ServiceResolver,
	persistenceFactoryProvider persistenceClient.FactoryProviderFn,
	logger log.Logger,
	customDataStoreFactory persistenceClient.AbstractDataStoreFactory,
) error {
	clusterName := persistenceClient.ClusterName(currentClusterName)
	dataStoreFactory, _ := persistenceClient.DataStoreFactoryProvider(
		clusterName,
		persistenceServiceResolver,
		cfg,
		customDataStoreFactory,
		logger,
		nil,
	)
	factory := persistenceFactoryProvider(persistenceClient.NewFactoryParams{
<<<<<<< HEAD
		DataStoreFactory:           dataStoreFactory,
		Cfg:                        cfg,
		PersistenceMaxQPS:          nil,
		PersistenceNamespaceMaxQPS: nil,
		ClusterName:                persistenceClient.ClusterName(currentClusterName),
		MetricsClient:              nil,
		Logger:                     logger,
=======
		DataStoreFactory:     dataStoreFactory,
		Cfg:                  cfg,
		PersistenceMaxQPS:    nil,
		PriorityRateLimiting: nil,
		ClusterName:          persistenceClient.ClusterName(currentClusterName),
		MetricsClient:        nil,
		Logger:               logger,
>>>>>>> 7f480149
	})
	defer factory.Close()

	metadataManager, err := factory.NewMetadataManager()
	if err != nil {
		return fmt.Errorf("unable to initialize metadata manager: %w", err)
	}
	defer metadataManager.Close()
	if err = metadataManager.InitializeSystemNamespaces(ctx, currentClusterName); err != nil {
		return fmt.Errorf("unable to register system namespace: %w", err)
	}
	return nil
}<|MERGE_RESOLUTION|>--- conflicted
+++ resolved
@@ -168,23 +168,14 @@
 		nil,
 	)
 	factory := persistenceFactoryProvider(persistenceClient.NewFactoryParams{
-<<<<<<< HEAD
 		DataStoreFactory:           dataStoreFactory,
 		Cfg:                        cfg,
 		PersistenceMaxQPS:          nil,
 		PersistenceNamespaceMaxQPS: nil,
+		PriorityRateLimiting:       nil,
 		ClusterName:                persistenceClient.ClusterName(currentClusterName),
 		MetricsClient:              nil,
 		Logger:                     logger,
-=======
-		DataStoreFactory:     dataStoreFactory,
-		Cfg:                  cfg,
-		PersistenceMaxQPS:    nil,
-		PriorityRateLimiting: nil,
-		ClusterName:          persistenceClient.ClusterName(currentClusterName),
-		MetricsClient:        nil,
-		Logger:               logger,
->>>>>>> 7f480149
 	})
 	defer factory.Close()
 
