--- conflicted
+++ resolved
@@ -91,29 +91,16 @@
 	persistenceFactoryProvider persistenceClient.FactoryProviderFn,
 ) *ServerImpl {
 	s := &ServerImpl{
-<<<<<<< HEAD
 		so:                         opts,
 		servicesMetadata:           servicesGroup.Services,
 		stoppedCh:                  stoppedCh,
 		logger:                     logger,
 		namespaceLogger:            namespaceLogger,
 		serverReporter:             serverReporter,
-		dynamicConfigClient:        dynamicConfigClient,
 		dcCollection:               dcCollection,
 		persistenceConfig:          persistenceConfig,
 		clusterMetadata:            clusterMetadata,
 		persistenceFactoryProvider: persistenceFactoryProvider,
-=======
-		so:                opts,
-		servicesMetadata:  servicesGroup.Services,
-		stoppedCh:         stoppedCh,
-		logger:            logger,
-		namespaceLogger:   namespaceLogger,
-		serverReporter:    serverReporter,
-		dcCollection:      dcCollection,
-		persistenceConfig: persistenceConfig,
-		clusterMetadata:   clusterMetadata,
->>>>>>> 4f013557
 	}
 	return s
 }
