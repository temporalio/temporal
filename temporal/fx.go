--- conflicted
+++ resolved
@@ -594,23 +594,14 @@
 		nil,
 	)
 	factory := persistenceFactoryProvider(persistenceClient.NewFactoryParams{
-<<<<<<< HEAD
 		DataStoreFactory:           dataStoreFactory,
 		Cfg:                        &config.Persistence,
 		PersistenceMaxQPS:          nil,
 		PersistenceNamespaceMaxQPS: nil,
+		PriorityRateLimiting:       nil,
 		ClusterName:                persistenceClient.ClusterName(config.ClusterMetadata.CurrentClusterName),
 		MetricsClient:              nil,
 		Logger:                     logger,
-=======
-		DataStoreFactory:     dataStoreFactory,
-		Cfg:                  &config.Persistence,
-		PersistenceMaxQPS:    nil,
-		PriorityRateLimiting: nil,
-		ClusterName:          persistenceClient.ClusterName(config.ClusterMetadata.CurrentClusterName),
-		MetricsClient:        nil,
-		Logger:               logger,
->>>>>>> 7f480149
 	})
 	defer factory.Close()
 
