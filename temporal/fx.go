--- conflicted
+++ resolved
@@ -367,12 +367,8 @@
 		fx.Provide(func() encryption.TLSConfigProvider { return params.TlsConfigProvider }),
 		fx.Provide(func() dynamicconfig.Client { return params.DynamicConfigClient }),
 		fx.Provide(func() log.Logger { return params.Logger }),
-<<<<<<< HEAD
 		fx.Provide(resource.DefaultSnTaggedLoggerProvider),
-		fx.Provide(func() metrics.MetricsHandler {
-=======
 		fx.Provide(func() metrics.Handler {
->>>>>>> a22db81d
 			return params.MetricsHandler.WithTags(metrics.ServiceNameTag(serviceName))
 		}),
 		fx.Provide(func() esclient.Client { return params.EsClient }),
@@ -434,12 +430,8 @@
 		fx.Provide(func() encryption.TLSConfigProvider { return params.TlsConfigProvider }),
 		fx.Provide(func() dynamicconfig.Client { return params.DynamicConfigClient }),
 		fx.Provide(func() log.Logger { return params.Logger }),
-<<<<<<< HEAD
 		fx.Provide(resource.DefaultSnTaggedLoggerProvider),
-		fx.Provide(func() metrics.MetricsHandler {
-=======
 		fx.Provide(func() metrics.Handler {
->>>>>>> a22db81d
 			return params.MetricsHandler.WithTags(metrics.ServiceNameTag(serviceName))
 		}),
 		fx.Provide(func() esclient.Client { return params.EsClient }),
@@ -521,7 +513,6 @@
 		fx.Provide(func() encryption.TLSConfigProvider { return params.TlsConfigProvider }),
 		fx.Provide(func() dynamicconfig.Client { return params.DynamicConfigClient }),
 		fx.Provide(func() log.Logger { return params.Logger }),
-<<<<<<< HEAD
 		fx.Provide(func() log.SnTaggedLogger {
 			tags := []tag.Tag{tag.Service(displayServiceName)}
 			if serviceName == primitives.InternalFrontendService {
@@ -530,12 +521,8 @@
 			}
 			return log.With(params.Logger, tags...)
 		}),
-		fx.Provide(func() metrics.MetricsHandler {
-			return params.MetricsHandler.WithTags(metrics.ServiceNameTag(displayServiceName))
-=======
 		fx.Provide(func() metrics.Handler {
 			return params.MetricsHandler.WithTags(metrics.ServiceNameTag(serviceName))
->>>>>>> a22db81d
 		}),
 		fx.Provide(func() resource.NamespaceLogger { return params.NamespaceLogger }),
 		fx.Provide(func() esclient.Client { return params.EsClient }),
@@ -594,12 +581,7 @@
 		fx.Provide(func() encryption.TLSConfigProvider { return params.TlsConfigProvider }),
 		fx.Provide(func() dynamicconfig.Client { return params.DynamicConfigClient }),
 		fx.Provide(func() log.Logger { return params.Logger }),
-<<<<<<< HEAD
-		fx.Provide(resource.DefaultSnTaggedLoggerProvider),
-		fx.Provide(func() metrics.MetricsHandler {
-=======
 		fx.Provide(func() metrics.Handler {
->>>>>>> a22db81d
 			return params.MetricsHandler.WithTags(metrics.ServiceNameTag(serviceName))
 		}),
 		fx.Provide(func() esclient.Client { return params.EsClient }),
