############################# Main targets #############################
# Install all tools and builds binaries.
install: bins

# Rebuild binaries (used by Dockerfile).
bins: temporal-server temporal-cassandra-tool temporal-sql-tool tdbg

# Install all tools, recompile proto files, run all possible checks and tests (long but comprehensive).
all: clean proto bins check test

# Used in CI
ci-build-misc: print-go-version proto go-generate buf-breaking bins temporal-server-debug shell-check copyright-check goimports-all gomodtidy ensure-no-changes

# Delete all build artifacts
clean: clean-bins clean-test-results
	rm -rf $(STAMPDIR)
	rm -rf $(TEST_OUTPUT_ROOT)
	rm -rf $(LOCALBIN)

# Recompile proto files.
proto: lint-protos lint-api protoc proto-codegen
########################################################################

.PHONY: proto protoc install bins ci-build-misc clean

##### Arguments ######
GOOS        ?= $(shell go env GOOS)
GOARCH      ?= $(shell go env GOARCH)
GOPATH      ?= $(shell go env GOPATH)
# Disable cgo by default.
CGO_ENABLED ?= 0

TEST_ARGS ?= -race
PERSISTENCE_TYPE ?= nosql
PERSISTENCE_DRIVER ?= cassandra

# Optional args to create multiple keyspaces:
# make install-schema TEMPORAL_DB=temporal2 VISIBILITY_DB=temporal_visibility2
TEMPORAL_DB ?= temporal
VISIBILITY_DB ?= temporal_visibility

# Always use "protolegacy" tag to allow disabling utf-8 validation on proto messages
# during proto library transition.
ALL_BUILD_TAGS := protolegacy,$(BUILD_TAG)
ALL_TEST_TAGS := $(ALL_BUILD_TAGS),$(TEST_TAG)
BUILD_TAG_FLAG := -tags $(ALL_BUILD_TAGS)
TEST_TAG_FLAG := -tags $(ALL_TEST_TAGS)


##### Variables ######

ROOT := $(shell git rev-parse --show-toplevel)
LOCALBIN := .bin
STAMPDIR := .stamp
export PATH := $(ROOT)/$(LOCALBIN):$(PATH)
GOINSTALL := GOBIN=$(ROOT)/$(LOCALBIN) go install

MODULE_ROOT := $(lastword $(shell grep -e "^module " go.mod))
COLOR := "\e[1;36m%s\e[0m\n"
RED :=   "\e[1;31m%s\e[0m\n"

define NEWLINE


endef

<<<<<<< HEAD
# 30 minutes is the upper bound defined for all tests, the longer running ones at the time of writing are XDC tests.
# If you change this, also change .github/workflows/run-tests.yml!
TEST_TIMEOUT ?= 30m
=======
# 35 minutes is the upper bound defined for all tests, the longer running ones at the time of writing are XDC tests.
# This takes into account the 40 minute timeout defined in run-tests.yml minus 5 minutes to avoid timing out the GH
# action, which causes the a job run to not produce any logs and hurts the debugging experience.
TEST_TIMEOUT ?= 35m
>>>>>>> fe34e42c

PROTO_ROOT := proto
PROTO_FILES = $(shell find ./$(PROTO_ROOT)/internal -name "*.proto")
PROTO_DIRS = $(sort $(dir $(PROTO_FILES)))
API_BINPB := $(PROTO_ROOT)/api.binpb
# Note: If you change the value of INTERNAL_BINPB, you'll have to add logic to
# develop/buf-breaking.sh to handle the old and new values at once.
INTERNAL_BINPB := $(PROTO_ROOT)/image.bin
PROTO_OUT := api

ALL_SRC         := $(shell find . -name "*.go")
ALL_SRC         += go.mod
ALL_SCRIPTS     := $(shell find . -name "*.sh")

MAIN_BRANCH    := main

TEST_DIRS       := $(sort $(dir $(filter %_test.go,$(ALL_SRC))))
FUNCTIONAL_TEST_ROOT          := ./tests
FUNCTIONAL_TEST_XDC_ROOT      := ./tests/xdc
FUNCTIONAL_TEST_NDC_ROOT      := ./tests/ndc
DB_INTEGRATION_TEST_ROOT      := ./common/persistence/tests
DB_TOOL_INTEGRATION_TEST_ROOT := ./tools/tests
INTEGRATION_TEST_DIRS := $(DB_INTEGRATION_TEST_ROOT) $(DB_TOOL_INTEGRATION_TEST_ROOT) ./temporaltest ./internal/temporalite
UNIT_TEST_DIRS ?= $(filter-out $(FUNCTIONAL_TEST_ROOT)% $(FUNCTIONAL_TEST_XDC_ROOT)% $(FUNCTIONAL_TEST_NDC_ROOT)% $(DB_INTEGRATION_TEST_ROOT)% $(DB_TOOL_INTEGRATION_TEST_ROOT)% ./temporaltest% ./internal/temporalite%,$(TEST_DIRS))

# github.com/urfave/cli/v2@v2.4.0             - needs to accept comma in values before unlocking https://github.com/urfave/cli/pull/1241.
PINNED_DEPENDENCIES := \
	github.com/go-sql-driver/mysql@v1.5.0 \
	github.com/urfave/cli/v2@v2.4.0

# Code coverage & test report output files.
TEST_OUTPUT_ROOT        := ./.testoutput
NEW_COVER_PROFILE       = $(TEST_OUTPUT_ROOT)/$(shell xxd -p -l 16 /dev/urandom).cover.out   # generates a new filename each time it's substituted
SUMMARY_COVER_PROFILE  := $(TEST_OUTPUT_ROOT)/summary.cover.out
NEW_REPORT              = $(TEST_OUTPUT_ROOT)/$(shell xxd -p -l 16 /dev/urandom).junit.xml   # generates a new filename each time it's substituted

# DB
SQL_USER ?= temporal
SQL_PASSWORD ?= temporal

# Need the following option to have integration and functional tests count towards coverage. godoc below:
# -coverpkg pkg1,pkg2,pkg3
#   Apply coverage analysis in each test to the given list of packages.
#   The default is for each test to analyze only the package being tested.
#   Packages are specified as import paths.
INTEGRATION_TEST_COVERPKG := -coverpkg="$(MODULE_ROOT)/common/persistence/..."
FUNCTIONAL_TEST_COVERPKG := -coverpkg="$(MODULE_ROOT)/client/...,$(MODULE_ROOT)/common/...,$(MODULE_ROOT)/service/...,$(MODULE_ROOT)/temporal/..."

# Only prints output if the exit code is non-zero
define silent_exec
    @output=$$($(1) 2>&1); \
    status=$$?; \
    if [ $$status -ne 0 ]; then \
        echo "$$output"; \
    fi; \
    exit $$status
endef

##### Tools #####
print-go-version:
	@go version

$(STAMPDIR):
	@mkdir -p $(STAMPDIR)

$(LOCALBIN):
	@mkdir -p $(LOCALBIN)

# When updating the version, update the golangci-lint GHA workflow as well.
.PHONY: golangci-lint
GOLANGCI_LINT_BASE_REV ?= $(MAIN_BRANCH)
GOLANGCI_LINT_FIX ?= true
GOLANGCI_LINT_VERSION := v1.60.3
GOLANGCI_LINT := $(LOCALBIN)/golangci-lint-$(GOLANGCI_LINT_VERSION)
$(GOLANGCI_LINT): $(LOCALBIN)
	$(call go-install-tool,$(GOLANGCI_LINT),github.com/golangci/golangci-lint/cmd/golangci-lint,$(GOLANGCI_LINT_VERSION))

GOTESTSUM_VER := v1.11
GOTESTSUM := $(LOCALBIN)/gotestsum-$(GOTESTSUM_VER)
$(GOTESTSUM): | $(LOCALBIN)
	$(call go-install-tool,$(GOTESTSUM),gotest.tools/gotestsum,$(GOTESTSUM_VER))

API_LINTER_VER := v1.32.3
API_LINTER := $(LOCALBIN)/api-linter-$(API_LINTER_VER)
$(API_LINTER): | $(LOCALBIN)
	$(call go-install-tool,$(API_LINTER),github.com/googleapis/api-linter/cmd/api-linter,$(API_LINTER_VER))

BUF_VER := v1.6.0
BUF := $(LOCALBIN)/buf-$(BUF_VER)
$(BUF): | $(LOCALBIN)
	$(call go-install-tool,$(BUF),github.com/bufbuild/buf/cmd/buf,$(BUF_VER))

GO_API_VER := v1.33.0
PROTOGEN := $(LOCALBIN)/protogen-$(GO_API_VER)
$(PROTOGEN): | $(LOCALBIN)
	$(call go-install-tool,$(PROTOGEN),go.temporal.io/api/cmd/protogen,$(GO_API_VER))

ACTIONLINT_VER := v1.6.27
ACTIONLINT := $(LOCALBIN)/actionlint-$(ACTIONLINT_VER)
$(ACTIONLINT): | $(LOCALBIN)
	$(call go-install-tool,$(ACTIONLINT),github.com/rhysd/actionlint/cmd/actionlint,$(ACTIONLINT_VER))

# The following tools need to have a consistent name, so we use a versioned stamp file to ensure the version we want is installed
# while installing to an unversioned binary name.
GOIMPORTS_VER := v0.20.0
GOIMPORTS := $(LOCALBIN)/goimports
$(STAMPDIR)/goimports-$(GOIMPORTS_VER): | $(STAMPDIR) $(LOCALBIN)
	$(call go-install-tool,$(GOIMPORTS),golang.org/x/tools/cmd/goimports,$(GOIMPORTS_VER))
	@touch $@
$(GOIMPORTS): $(STAMPDIR)/goimports-$(GOIMPORTS_VER)

# Mockgen is called by name throughout the codebase, so we need to keep the binary name consistent
MOCKGEN_VER := v0.4.0
MOCKGEN := $(LOCALBIN)/mockgen
$(STAMPDIR)/mockgen-$(MOCKGEN_VER): | $(STAMPDIR) $(LOCALBIN)
	$(call go-install-tool,$(MOCKGEN),go.uber.org/mock/mockgen,$(MOCKGEN_VER))
	@touch $@
$(MOCKGEN): $(STAMPDIR)/mockgen-$(MOCKGEN_VER)

STRINGER_VER := v0.21.0
STRINGER := $(LOCALBIN)/stringer
$(STAMPDIR)/stringer-$(STRINGER_VER): | $(STAMPDIR) $(LOCALBIN)
	$(call go-install-tool,$(STRINGER),golang.org/x/tools/cmd/stringer,$(STRINGER_VER))
	@touch $@
$(STRINGER): $(STAMPDIR)/stringer-$(STRINGER_VER)

PROTOC_GEN_GO_VER := v1.33.0
PROTOC_GEN_GO := $(LOCALBIN)/protoc-gen-go
$(STAMPDIR)/protoc-gen-go-$(PROTOC_GEN_GO_VER): | $(STAMPDIR) $(LOCALBIN)
	$(call go-install-tool,$(PROTOC_GEN_GO),google.golang.org/protobuf/cmd/protoc-gen-go,$(PROTOC_GEN_GO_VER))
	@touch $@
$(PROTOC_GEN_GO): $(STAMPDIR)/protoc-gen-go-$(PROTOC_GEN_GO_VER)

PROTOC_GEN_GO_GRPC_VER := v1.3.0
PROTOC_GEN_GO_GRPC := $(LOCALBIN)/protoc-gen-go-grpc
$(STAMPDIR)/protoc-gen-go-grpc-$(PROTOC_GEN_GO_GRPC_VER): | $(STAMPDIR) $(LOCALBIN)
	$(call go-install-tool,$(PROTOC_GEN_GO_GRPC),google.golang.org/grpc/cmd/protoc-gen-go-grpc,$(PROTOC_GEN_GO_GRPC_VER))
	@touch $@
$(PROTOC_GEN_GO_GRPC): $(STAMPDIR)/protoc-gen-go-grpc-$(PROTOC_GEN_GO_GRPC_VER)

PROTOC_GEN_GO_HELPERS := $(LOCALBIN)/protoc-gen-go-helpers
$(STAMPDIR)/protoc-gen-go-helpers-$(GO_API_VER): | $(STAMPDIR) $(LOCALBIN)
	$(call go-install-tool,$(PROTOC_GEN_GO_HELPERS),go.temporal.io/api/cmd/protoc-gen-go-helpers,$(GO_API_VER))
	@touch $@
$(PROTOC_GEN_GO_HELPERS): $(STAMPDIR)/protoc-gen-go-helpers-$(GO_API_VER)

# go-install-tool will 'go install' any package with custom target and name of binary, if it doesn't exist
# $1 - target path with name of binary (ideally with version)
# $2 - package url which can be installed
# $3 - specific version of package
# This is courtesy of https://github.com/kubernetes-sigs/kubebuilder/pull/3718
define go-install-tool
@[ -f $(1) ] || { \
set -e; \
package=$(2)@$(3) ;\
printf $(COLOR) "Downloading $${package}" ;\
tmpdir=$$(mktemp -d) ;\
GOBIN=$${tmpdir} go install $${package} ;\
mv $${tmpdir}/$$(basename "$$(echo "$(1)" | sed "s/-$(3)$$//")") $(1) ;\
rm -rf $${tmpdir} ;\
}
endef

##### Proto #####
$(API_BINPB): go.mod go.sum $(PROTO_FILES)
	@printf $(COLOR) "Generating proto dependencies image..."
	@./cmd/tools/getproto/run.sh --out $@

$(INTERNAL_BINPB): $(API_BINPB) $(PROTO_FILES)
	@printf $(COLOR) "Generate proto image..."
	@protoc --descriptor_set_in=$(API_BINPB) -I=$(PROTO_ROOT)/internal $(PROTO_FILES) -o $@

protoc: $(PROTOGEN) $(MOCKGEN) $(GOIMPORTS) $(PROTOC_GEN_GO) $(PROTOC_GEN_GO_GRPC) $(PROTOC_GEN_GO_HELPERS) $(API_BINPB)
	@env \
		PROTOGEN=$(PROTOGEN) MOCKGEN=$(MOCKGEN) GOIMPORTS=$(GOIMPORTS) \
		API_BINPB=$(API_BINPB) PROTO_ROOT=$(PROTO_ROOT) PROTO_OUT=$(PROTO_OUT) \
		./develop/protoc.sh

proto-codegen:
	@printf $(COLOR) "Generate service clients..."
	@go generate -run genrpcwrappers ./client/...
	@printf $(COLOR) "Generate server interceptors..."
	@go generate ./common/rpc/interceptor/logtags/...
	@printf $(COLOR) "Generate search attributes helpers..."
	@go generate -run gensearchattributehelpers ./common/searchattribute/...

update-go-api:
	@printf $(COLOR) "Update go.temporal.io/api@master..."
	@go get -u go.temporal.io/api@master

##### Binaries #####
clean-bins:
	@printf $(COLOR) "Delete old binaries..."
	@rm -f temporal-server
	@rm -f temporal-server-debug
	@rm -f temporal-cassandra-tool
	@rm -f tdbg
	@rm -f temporal-sql-tool

temporal-server: $(ALL_SRC)
	@printf $(COLOR) "Build temporal-server with CGO_ENABLED=$(CGO_ENABLED) for $(GOOS)/$(GOARCH)..."
	CGO_ENABLED=$(CGO_ENABLED) go build $(BUILD_TAG_FLAG) -o temporal-server ./cmd/server

tdbg: $(ALL_SRC)
	@printf $(COLOR) "Build tdbg with CGO_ENABLED=$(CGO_ENABLED) for $(GOOS)/$(GOARCH)..."
	CGO_ENABLED=$(CGO_ENABLED) go build $(BUILD_TAG_FLAG) -o tdbg ./cmd/tools/tdbg

temporal-cassandra-tool: $(ALL_SRC)
	@printf $(COLOR) "Build temporal-cassandra-tool with CGO_ENABLED=$(CGO_ENABLED) for $(GOOS)/$(GOARCH)..."
	CGO_ENABLED=$(CGO_ENABLED) go build $(BUILD_TAG_FLAG) -o temporal-cassandra-tool ./cmd/tools/cassandra

temporal-sql-tool: $(ALL_SRC)
	@printf $(COLOR) "Build temporal-sql-tool with CGO_ENABLED=$(CGO_ENABLED) for $(GOOS)/$(GOARCH)..."
	CGO_ENABLED=$(CGO_ENABLED) go build $(BUILD_TAG_FLAG) -o temporal-sql-tool ./cmd/tools/sql

temporal-server-debug: $(ALL_SRC)
	@printf $(COLOR) "Build temporal-server-debug with CGO_ENABLED=$(CGO_ENABLED) for $(GOOS)/$(GOARCH)..."
	CGO_ENABLED=$(CGO_ENABLED) go build $(BUILD_TAG_FLAG),TEMPORAL_DEBUG -o temporal-server-debug ./cmd/server

##### Checks #####
copyright-check:
	@printf $(COLOR) "Check license header..."
	@go run ./cmd/tools/copyright/licensegen.go --verifyOnly

copyright:
	@printf $(COLOR) "Fix license header..."
	@go run ./cmd/tools/copyright/licensegen.go

goimports:
	@printf $(COLOR) "Run goimports for modified files..."
	@MERGE_BASE=$$(git merge-base $(MAIN_BRANCH) HEAD) && \
		MODIFIED_FILES=$$(git diff --name-status $$MERGE_BASE -- | cut -f2 | grep '.go$$' || true) && \
		echo "Merge base: $$MERGE_BASE" && \
		echo "Modified files: $$MODIFIED_FILES" && \
		if [ -n "$$MODIFIED_FILES" ]; then $(GOIMPORTS) -w $$MODIFIED_FILES; fi

goimports-all:
	@printf $(COLOR) "Run goimports for all files..."
	@UNGENERATED_FILES=$$(find . -type f -name '*.go' -print0 | xargs -0 grep -L -e "Code generated by .* DO NOT EDIT." || true) && \
		$(GOIMPORTS) -w $$UNGENERATED_FILES

lint-actions: $(ACTIONLINT)
	@printf $(COLOR) "Linting GitHub actions..."
	@$(ACTIONLINT)

lint-code: $(GOLANGCI_LINT)
	@printf $(COLOR) "Linting code..."
	@$(GOLANGCI_LINT) run --verbose --timeout 10m --fix=$(GOLANGCI_LINT_FIX) --new-from-rev=$(GOLANGCI_LINT_BASE_REV) --config=.golangci.yml

lint: lint-code lint-actions lint-api lint-protos
	@printf $(COLOR) "Run linters..."

lint-api: $(API_LINTER) $(API_BINPB)
	@printf $(COLOR) "Linting proto API..."
	$(call silent_exec, $(API_LINTER) --set-exit-status -I=$(PROTO_ROOT)/internal --descriptor-set-in $(API_BINPB) --config=$(PROTO_ROOT)/api-linter.yaml $(PROTO_FILES))

lint-protos: $(BUF) $(INTERNAL_BINPB)
	@printf $(COLOR) "Linting proto definitions..."
	@$(BUF) lint $(INTERNAL_BINPB)

buf-breaking: $(BUF) $(API_BINPB) $(INTERNAL_BINPB)
	@printf $(COLOR) "Run buf breaking proto changes check..."
	@env BUF=$(BUF) API_BINPB=$(API_BINPB) INTERNAL_BINPB=$(INTERNAL_BINPB) MAIN_BRANCH=$(MAIN_BRANCH) \
		./develop/buf-breaking.sh

shell-check:
	@printf $(COLOR) "Run shellcheck for script files..."
	@shellcheck $(ALL_SCRIPTS)

check: copyright-check lint shell-check

##### Tests #####
clean-test-results:
	@rm -f test.log $(TEST_OUTPUT_ROOT)/*
	@go clean -testcache

build-tests:
	@printf $(COLOR) "Build tests..."
	@go test $(TEST_TAG_FLAG) -exec="true" -count=0 $(TEST_DIRS)

unit-test: clean-test-results
	@printf $(COLOR) "Run unit tests..."
	@go test $(UNIT_TEST_DIRS) -shuffle on -timeout=$(TEST_TIMEOUT) $(TEST_TAG_FLAG) $(TEST_ARGS) 2>&1 | tee -a test.log
	@! grep -q "^--- FAIL" test.log

integration-test: clean-test-results
	@printf $(COLOR) "Run integration tests..."
	@go test $(INTEGRATION_TEST_DIRS) -shuffle on -timeout=$(TEST_TIMEOUT) $(TEST_TAG_FLAG) $(TEST_ARGS) 2>&1 | tee -a test.log
	@! grep -q "^--- FAIL" test.log

functional-test: clean-test-results
	@printf $(COLOR) "Run functional tests..."
	@go test $(FUNCTIONAL_TEST_ROOT) -shuffle on -timeout=$(TEST_TIMEOUT) $(TEST_TAG_FLAG) $(TEST_ARGS) -persistenceType=$(PERSISTENCE_TYPE) -persistenceDriver=$(PERSISTENCE_DRIVER) 2>&1 | tee -a test.log
	@go test $(FUNCTIONAL_TEST_NDC_ROOT) -shuffle on -timeout=$(TEST_TIMEOUT) $(TEST_TAG_FLAG) $(TEST_ARGS) -persistenceType=$(PERSISTENCE_TYPE) -persistenceDriver=$(PERSISTENCE_DRIVER) 2>&1 | tee -a test.log
	@go test $(FUNCTIONAL_TEST_XDC_ROOT) -shuffle on -timeout=$(TEST_TIMEOUT) $(TEST_TAG_FLAG) $(TEST_ARGS) -persistenceType=$(PERSISTENCE_TYPE) -persistenceDriver=$(PERSISTENCE_DRIVER) 2>&1 | tee -a test.log
	@! grep -q "^--- FAIL" test.log

functional-with-fault-injection-test: clean-test-results
	@printf $(COLOR) "Run integration tests with fault injection..."
	@go test $(FUNCTIONAL_TEST_ROOT) -shuffle on -timeout=$(TEST_TIMEOUT) $(TEST_TAG_FLAG) $(TEST_ARGS) -FaultInjectionConfigFile=testdata/fault_injection.yaml -persistenceType=$(PERSISTENCE_TYPE) -persistenceDriver=$(PERSISTENCE_DRIVER) 2>&1 | tee -a test.log
	@go test $(FUNCTIONAL_TEST_NDC_ROOT) -shuffle on -timeout=$(TEST_TIMEOUT) $(TEST_TAG_FLAG) $(TEST_ARGS) -FaultInjectionConfigFile=testdata/fault_injection.yaml -persistenceType=$(PERSISTENCE_TYPE) -persistenceDriver=$(PERSISTENCE_DRIVER) 2>&1 | tee -a test.log
	@go test $(FUNCTIONAL_TEST_XDC_ROOT) -shuffle on -timeout=$(TEST_TIMEOUT) $(TEST_TAG_FLAG) $(TEST_ARGS) -FaultInjectionConfigFile=testdata/fault_injection.yaml -persistenceType=$(PERSISTENCE_TYPE) -persistenceDriver=$(PERSISTENCE_DRIVER) 2>&1 | tee -a test.log
	@! grep -q "^--- FAIL" test.log

test: unit-test integration-test functional-test

##### Coverage & Reporting #####
$(TEST_OUTPUT_ROOT):
	@mkdir -p $(TEST_OUTPUT_ROOT)

prepare-coverage-test: $(GOTESTSUM) $(TEST_OUTPUT_ROOT)

unit-test-coverage: prepare-coverage-test
	@printf $(COLOR) "Run unit tests with coverage..."
	$(GOTESTSUM) --junitfile $(NEW_REPORT) -- \
		$(UNIT_TEST_DIRS) -shuffle on -timeout=$(TEST_TIMEOUT) $(TEST_ARGS) $(TEST_TAG_FLAG) $(SINGLE_TEST_ARGS) -coverprofile=$(NEW_COVER_PROFILE)

integration-test-coverage: prepare-coverage-test
	@printf $(COLOR) "Run integration tests with coverage..."
	$(GOTESTSUM) --junitfile $(NEW_REPORT) -- \
		$(INTEGRATION_TEST_DIRS) -shuffle on -timeout=$(TEST_TIMEOUT) $(TEST_TAG_FLAG) $(INTEGRATION_TEST_COVERPKG) -coverprofile=$(NEW_COVER_PROFILE)

# This should use the same build flags as functional-test-coverage for best build caching.
pre-build-functional-test-coverage: prepare-coverage-test
	go test -c -o /dev/null $(FUNCTIONAL_TEST_ROOT) $(TEST_ARGS) $(TEST_TAG_FLAG) $(FUNCTIONAL_TEST_COVERPKG)

functional-test-coverage: prepare-coverage-test
	@printf $(COLOR) "Run functional tests with coverage with $(PERSISTENCE_DRIVER) driver..."
	$(GOTESTSUM) --junitfile $(NEW_REPORT) -- \
		$(FUNCTIONAL_TEST_ROOT) -shuffle on -timeout=$(TEST_TIMEOUT) $(TEST_ARGS) $(SINGLE_TEST_ARGS) $(TEST_TAG_FLAG) \
		 -persistenceType=$(PERSISTENCE_TYPE) -persistenceDriver=$(PERSISTENCE_DRIVER) \
		 $(FUNCTIONAL_TEST_COVERPKG) -coverprofile=$(NEW_COVER_PROFILE) $(TEST_PARALLEL_FLAGS)

functional-test-xdc-coverage: prepare-coverage-test
	@printf $(COLOR) "Run functional test for cross DC with coverage with $(PERSISTENCE_DRIVER) driver..."
	$(GOTESTSUM) --junitfile $(NEW_REPORT) -- \
		$(FUNCTIONAL_TEST_XDC_ROOT) -shuffle on -timeout=$(TEST_TIMEOUT) $(TEST_ARGS) $(TEST_TAG_FLAG) -persistenceType=$(PERSISTENCE_TYPE) -persistenceDriver=$(PERSISTENCE_DRIVER) $(FUNCTIONAL_TEST_COVERPKG) -coverprofile=$(NEW_COVER_PROFILE) $(TEST_PARALLEL_FLAGS)

functional-test-ndc-coverage: prepare-coverage-test
	@printf $(COLOR) "Run functional test for NDC with coverage with $(PERSISTENCE_DRIVER) driver..."
	$(GOTESTSUM) --junitfile $(NEW_REPORT) -- \
		$(FUNCTIONAL_TEST_NDC_ROOT) -shuffle on -timeout=$(TEST_TIMEOUT) $(TEST_ARGS) $(TEST_TAG_FLAG) -persistenceType=$(PERSISTENCE_TYPE) -persistenceDriver=$(PERSISTENCE_DRIVER) $(FUNCTIONAL_TEST_COVERPKG) -coverprofile=$(NEW_COVER_PROFILE) $(TEST_PARALLEL_FLAGS)

.PHONY: $(SUMMARY_COVER_PROFILE)
$(SUMMARY_COVER_PROFILE):
	@printf $(COLOR) "Combine coverage reports to $(SUMMARY_COVER_PROFILE)..."
	@rm -f $(SUMMARY_COVER_PROFILE) $(SUMMARY_COVER_PROFILE).html
	@if [ -z "$(wildcard $(TEST_OUTPUT_ROOT)/*.cover.out)" ]; then \
		echo "No coverage data, aborting!" && exit 1; \
	fi
	@echo "mode: atomic" > $(SUMMARY_COVER_PROFILE)
	$(foreach COVER_PROFILE,$(wildcard $(TEST_OUTPUT_ROOT)/*.cover.out),\
		@printf "Add %s...\n" $(COVER_PROFILE); \
		@grep -v -e "[Mm]ocks\?.go" -e "^mode: \w\+" $(COVER_PROFILE) >> $(SUMMARY_COVER_PROFILE) || true \
	$(NEWLINE))

coverage-report: $(SUMMARY_COVER_PROFILE)
	@printf $(COLOR) "Generate HTML report from $(SUMMARY_COVER_PROFILE) to $(SUMMARY_COVER_PROFILE).html..."
	@go tool cover -html=$(SUMMARY_COVER_PROFILE) -o $(SUMMARY_COVER_PROFILE).html

upload-test-results:
	@(cd $(TEST_OUTPUT_ROOT) && sh $(ROOT)/develop/upload-test-results.sh)

##### Schema #####
install-schema-cass-es: temporal-cassandra-tool install-schema-es
	@printf $(COLOR) "Install Cassandra schema..."
	./temporal-cassandra-tool drop -k $(TEMPORAL_DB) -f
	./temporal-cassandra-tool create -k $(TEMPORAL_DB) --rf 1
	./temporal-cassandra-tool -k $(TEMPORAL_DB) setup-schema -v 0.0
	./temporal-cassandra-tool -k $(TEMPORAL_DB) update-schema -d ./schema/cassandra/temporal/versioned

install-schema-mysql: install-schema-mysql8

install-schema-mysql8: temporal-sql-tool
	@printf $(COLOR) "Install MySQL schema..."
	./temporal-sql-tool -u $(SQL_USER) --pw $(SQL_PASSWORD) --pl mysql8 --db $(TEMPORAL_DB) drop -f
	./temporal-sql-tool -u $(SQL_USER) --pw $(SQL_PASSWORD) --pl mysql8 --db $(TEMPORAL_DB) create
	./temporal-sql-tool -u $(SQL_USER) --pw $(SQL_PASSWORD) --pl mysql8 --db $(TEMPORAL_DB) setup-schema -v 0.0
	./temporal-sql-tool -u $(SQL_USER) --pw $(SQL_PASSWORD) --pl mysql8 --db $(TEMPORAL_DB) update-schema -d ./schema/mysql/v8/temporal/versioned
	./temporal-sql-tool -u $(SQL_USER) --pw $(SQL_PASSWORD) --pl mysql8 --db $(VISIBILITY_DB) drop  -f
	./temporal-sql-tool -u $(SQL_USER) --pw $(SQL_PASSWORD) --pl mysql8 --db $(VISIBILITY_DB) create
	./temporal-sql-tool -u $(SQL_USER) --pw $(SQL_PASSWORD) --pl mysql8 --db $(VISIBILITY_DB) setup-schema -v 0.0
	./temporal-sql-tool -u $(SQL_USER) --pw $(SQL_PASSWORD) --pl mysql8 --db $(VISIBILITY_DB) update-schema -d ./schema/mysql/v8/visibility/versioned

install-schema-postgresql: install-schema-postgresql12

install-schema-postgresql12: temporal-sql-tool
	@printf $(COLOR) "Install Postgres schema..."
	./temporal-sql-tool -u $(SQL_USER) --pw $(SQL_PASSWORD) -p 5432 --pl postgres12 --db $(TEMPORAL_DB) drop -f
	./temporal-sql-tool -u $(SQL_USER) --pw $(SQL_PASSWORD) -p 5432 --pl postgres12 --db $(TEMPORAL_DB) create
	./temporal-sql-tool -u $(SQL_USER) --pw $(SQL_PASSWORD) -p 5432 --pl postgres12 --db $(TEMPORAL_DB) setup -v 0.0
	./temporal-sql-tool -u $(SQL_USER) --pw $(SQL_PASSWORD) -p 5432 --pl postgres12 --db $(TEMPORAL_DB) update-schema -d ./schema/postgresql/v12/temporal/versioned
	./temporal-sql-tool -u $(SQL_USER) --pw $(SQL_PASSWORD) -p 5432 --pl postgres12 --db $(VISIBILITY_DB) drop -f
	./temporal-sql-tool -u $(SQL_USER) --pw $(SQL_PASSWORD) -p 5432 --pl postgres12 --db $(VISIBILITY_DB) create
	./temporal-sql-tool -u $(SQL_USER) --pw $(SQL_PASSWORD) -p 5432 --pl postgres12 --db $(VISIBILITY_DB) setup-schema -v 0.0
	./temporal-sql-tool -u $(SQL_USER) --pw $(SQL_PASSWORD) -p 5432 --pl postgres12 --db $(VISIBILITY_DB) update-schema -d ./schema/postgresql/v12/visibility/versioned

install-schema-es:
	@printf $(COLOR) "Install Elasticsearch schema..."
	curl --fail -X PUT "http://127.0.0.1:9200/_cluster/settings" -H "Content-Type: application/json" --data-binary @./schema/elasticsearch/visibility/cluster_settings_v7.json --write-out "\n"
	curl --fail -X PUT "http://127.0.0.1:9200/_template/temporal_visibility_v1_template" -H "Content-Type: application/json" --data-binary @./schema/elasticsearch/visibility/index_template_v7.json --write-out "\n"
# No --fail here because create index is not idempotent operation.
	curl -X PUT "http://127.0.0.1:9200/temporal_visibility_v1_dev" --write-out "\n"
# curl -X PUT "http://127.0.0.1:9200/temporal_visibility_v1_secondary" --write-out "\n"

install-schema-xdc: temporal-cassandra-tool
	@printf $(COLOR)  "Install Cassandra schema (active)..."
	./temporal-cassandra-tool drop -k temporal_cluster_a -f
	./temporal-cassandra-tool create -k temporal_cluster_a --rf 1
	./temporal-cassandra-tool -k temporal_cluster_a setup-schema -v 0.0
	./temporal-cassandra-tool -k temporal_cluster_a update-schema -d ./schema/cassandra/temporal/versioned

	@printf $(COLOR)  "Install Cassandra schema (standby)..."
	./temporal-cassandra-tool drop -k temporal_cluster_b -f
	./temporal-cassandra-tool create -k temporal_cluster_b --rf 1
	./temporal-cassandra-tool -k temporal_cluster_b setup-schema -v 0.0
	./temporal-cassandra-tool -k temporal_cluster_b update-schema -d ./schema/cassandra/temporal/versioned

	@printf $(COLOR)  "Install Cassandra schema (other)..."
	./temporal-cassandra-tool drop -k temporal_cluster_c -f
	./temporal-cassandra-tool create -k temporal_cluster_c --rf 1
	./temporal-cassandra-tool -k temporal_cluster_c setup-schema -v 0.0
	./temporal-cassandra-tool -k temporal_cluster_c update-schema -d ./schema/cassandra/temporal/versioned

	@printf $(COLOR) "Install Elasticsearch schemas..."
	curl --fail -X PUT "http://127.0.0.1:9200/_cluster/settings" -H "Content-Type: application/json" --data-binary @./schema/elasticsearch/visibility/cluster_settings_v7.json --write-out "\n"
	curl --fail -X PUT "http://127.0.0.1:9200/_template/temporal_visibility_v1_template" -H "Content-Type: application/json" --data-binary @./schema/elasticsearch/visibility/index_template_v7.json --write-out "\n"
# No --fail here because create index is not idempotent operation.
	curl -X DELETE http://localhost:9200/temporal_visibility_v1_dev_cluster_a
	curl -X DELETE http://localhost:9200/temporal_visibility_v1_dev_cluster_b
	curl -X DELETE http://localhost:9200/temporal_visibility_v1_dev_cluster_c
	curl -X PUT "http://127.0.0.1:9200/temporal_visibility_v1_dev_cluster_a" --write-out "\n"
	curl -X PUT "http://127.0.0.1:9200/temporal_visibility_v1_dev_cluster_b" --write-out "\n"
	curl -X PUT "http://127.0.0.1:9200/temporal_visibility_v1_dev_cluster_c" --write-out "\n"

##### Run server #####
DOCKER_COMPOSE_FILES     := -f ./develop/docker-compose/docker-compose.yml -f ./develop/docker-compose/docker-compose.$(GOOS).yml
DOCKER_COMPOSE_CDC_FILES := -f ./develop/docker-compose/docker-compose.cdc.yml -f ./develop/docker-compose/docker-compose.cdc.$(GOOS).yml
start-dependencies:
	docker compose $(DOCKER_COMPOSE_FILES) up

stop-dependencies:
	docker compose $(DOCKER_COMPOSE_FILES) down

start-dependencies-cdc:
	docker compose $(DOCKER_COMPOSE_FILES) $(DOCKER_COMPOSE_CDC_FILES) up

stop-dependencies-cdc:
	docker compose $(DOCKER_COMPOSE_FILES) $(DOCKER_COMPOSE_CDC_FILES) down

start: start-sqlite

start-cass-es: temporal-server
	./temporal-server --env development-cass-es --allow-no-auth start

start-cass-es-custom: temporal-server
	./temporal-server --env development-cass-es-custom --allow-no-auth start

start-es-fi: temporal-server
	./temporal-server --env development-cass-es-fi --allow-no-auth start

start-mysql: start-mysql8

start-mysql8: temporal-server
	./temporal-server --env development-mysql8 --allow-no-auth start

start-mysql-es: temporal-server
	./temporal-server --env development-mysql-es --allow-no-auth start

start-postgres: start-postgres12

start-postgres12: temporal-server
	./temporal-server --env development-postgres12 --allow-no-auth start

start-sqlite: temporal-server
	./temporal-server --env development-sqlite --allow-no-auth start

start-xdc-cluster-a: temporal-server
	./temporal-server --env development-cluster-a --allow-no-auth start

start-xdc-cluster-b: temporal-server
	./temporal-server --env development-cluster-b --allow-no-auth start

start-xdc-cluster-c: temporal-server
	./temporal-server --env development-cluster-c --allow-no-auth start

##### Grafana #####
update-dashboards:
	@printf $(COLOR) "Update dashboards submodule from remote..."
	git submodule update --force --init --remote develop/docker-compose/grafana/provisioning/temporalio-dashboards

##### Auxiliary #####
gomodtidy:
	@printf $(COLOR) "go mod tidy..."
	@go mod tidy

update-dependencies:
	@printf $(COLOR) "Update dependencies..."
	@go get -u -t $(PINNED_DEPENDENCIES) ./...
	@go mod tidy

go-generate: $(MOCKGEN) $(GOIMPORTS) $(STRINGER)
	@printf $(COLOR) "Process go:generate directives..."
	@go generate ./...

ensure-no-changes:
	@printf $(COLOR) "Check for local changes..."
	@printf $(COLOR) "========================================================================"
	@git diff --name-status --exit-code || (printf $(COLOR) "========================================================================"; printf $(RED) "Above files are not regenerated properly. Regenerate them and try again."; exit 1)<|MERGE_RESOLUTION|>--- conflicted
+++ resolved
@@ -64,16 +64,11 @@
 
 endef
 
-<<<<<<< HEAD
-# 30 minutes is the upper bound defined for all tests, the longer running ones at the time of writing are XDC tests.
+# 35 minutes is the upper bound defined for all tests, the longer running ones at the time of writing are XDC tests.
 # If you change this, also change .github/workflows/run-tests.yml!
-TEST_TIMEOUT ?= 30m
-=======
-# 35 minutes is the upper bound defined for all tests, the longer running ones at the time of writing are XDC tests.
-# This takes into account the 40 minute timeout defined in run-tests.yml minus 5 minutes to avoid timing out the GH
-# action, which causes the a job run to not produce any logs and hurts the debugging experience.
+# The timeout in the GH workflow must be larger than this to avoid GH timing out the action,
+# which causes the a job run to not produce any logs and hurts the debugging experience.
 TEST_TIMEOUT ?= 35m
->>>>>>> fe34e42c
 
 PROTO_ROOT := proto
 PROTO_FILES = $(shell find ./$(PROTO_ROOT)/internal -name "*.proto")
