--- conflicted
+++ resolved
@@ -45,11 +45,11 @@
 BUILD_TAG_FLAG := -tags $(ALL_BUILD_TAGS)
 TEST_TAG_FLAG := -tags $(ALL_TEST_TAGS)
 
-# 35 minutes is the upper bound defined for all tests, the longer running ones at the time of writing are XDC tests.
+# 20 minutes is the upper bound defined for all tests. (Tests in CI take up to about 12:30 now)
 # If you change this, also change .github/workflows/run-tests.yml!
 # The timeout in the GH workflow must be larger than this to avoid GH timing out the action,
 # which causes the a job run to not produce any logs and hurts the debugging experience.
-TEST_TIMEOUT ?= 35m
+TEST_TIMEOUT ?= 20m
 
 # Number of retries for *-coverage targets.
 # NOTE: This is incompatible with TEST_ARGS which specify the `-run` flag due to how gotestsum selects which tests to
@@ -85,15 +85,6 @@
 
 endef
 
-<<<<<<< HEAD
-=======
-# 20 minutes is the upper bound defined for all tests. (Tests in CI take up to about 12:30 now)
-# If you change this, also change .github/workflows/run-tests.yml!
-# The timeout in the GH workflow must be larger than this to avoid GH timing out the action,
-# which causes the a job run to not produce any logs and hurts the debugging experience.
-TEST_TIMEOUT ?= 20m
-
->>>>>>> 61fe25ff
 PROTO_ROOT := proto
 PROTO_FILES = $(shell find ./$(PROTO_ROOT)/internal -name "*.proto")
 PROTO_DIRS = $(sort $(dir $(PROTO_FILES)))
