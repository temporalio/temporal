--- conflicted
+++ resolved
@@ -206,19 +206,11 @@
 		TaskList: &tasklistpb.TaskList{
 			Name: taskList,
 		},
-<<<<<<< HEAD
-		Input:                           []byte(input),
+		Input:                           payload.EncodeString(input),
 		WorkflowExecutionTimeoutSeconds: int32(et),
 		WorkflowTaskTimeoutSeconds:      int32(dt),
 		Identity:                        getCliIdentity(),
 		WorkflowIdReusePolicy:           reusePolicy,
-=======
-		Input:                               payload.EncodeString(input),
-		ExecutionStartToCloseTimeoutSeconds: int32(et),
-		TaskStartToCloseTimeoutSeconds:      int32(dt),
-		Identity:                            getCliIdentity(),
-		WorkflowIdReusePolicy:               reusePolicy,
->>>>>>> e76d2de3
 	}
 	if c.IsSet(FlagCronSchedule) {
 		startRequest.CronSchedule = c.String(FlagCronSchedule)
