// The MIT License
//
// Copyright (c) 2020 Temporal Technologies Inc.  All rights reserved.
//
// Copyright (c) 2020 Uber Technologies, Inc.
//
// Permission is hereby granted, free of charge, to any person obtaining a copy
// of this software and associated documentation files (the "Software"), to deal
// in the Software without restriction, including without limitation the rights
// to use, copy, modify, merge, publish, distribute, sublicense, and/or sell
// copies of the Software, and to permit persons to whom the Software is
// furnished to do so, subject to the following conditions:
//
// The above copyright notice and this permission notice shall be included in
// all copies or substantial portions of the Software.
//
// THE SOFTWARE IS PROVIDED "AS IS", WITHOUT WARRANTY OF ANY KIND, EXPRESS OR
// IMPLIED, INCLUDING BUT NOT LIMITED TO THE WARRANTIES OF MERCHANTABILITY,
// FITNESS FOR A PARTICULAR PURPOSE AND NONINFRINGEMENT. IN NO EVENT SHALL THE
// AUTHORS OR COPYRIGHT HOLDERS BE LIABLE FOR ANY CLAIM, DAMAGES OR OTHER
// LIABILITY, WHETHER IN AN ACTION OF CONTRACT, TORT OR OTHERWISE, ARISING FROM,
// OUT OF OR IN CONNECTION WITH THE SOFTWARE OR THE USE OR OTHER DEALINGS IN
// THE SOFTWARE.

package cli

import (
	"strings"
	"testing"
	"time"

	"github.com/gogo/protobuf/types"
	"github.com/golang/mock/gomock"
	"github.com/olekukonko/tablewriter"
	"github.com/pborman/uuid"
	"github.com/stretchr/testify/mock"
	"github.com/stretchr/testify/suite"
	"github.com/urfave/cli"
	commonpb "go.temporal.io/temporal-proto/common"
	eventpb "go.temporal.io/temporal-proto/event"
	executionpb "go.temporal.io/temporal-proto/execution"
	namespacepb "go.temporal.io/temporal-proto/namespace"
	replicationpb "go.temporal.io/temporal-proto/replication"
	"go.temporal.io/temporal-proto/serviceerror"
	tasklistpb "go.temporal.io/temporal-proto/tasklist"
	"go.temporal.io/temporal-proto/workflowservice"
	"go.temporal.io/temporal-proto/workflowservicemock"
	sdkclient "go.temporal.io/temporal/client"
	sdkmocks "go.temporal.io/temporal/mocks"

	"github.com/temporalio/temporal/.gen/proto/adminservice"
	"github.com/temporalio/temporal/.gen/proto/adminservicemock"
	"github.com/temporalio/temporal/common/payload"
)

type cliAppSuite struct {
	suite.Suite
	app               *cli.App
	mockCtrl          *gomock.Controller
	frontendClient    *workflowservicemock.MockWorkflowServiceClient
	serverAdminClient *adminservicemock.MockAdminServiceClient
	sdkClient         *sdkmocks.Client
}

type clientFactoryMock struct {
	frontendClient    workflowservice.WorkflowServiceClient
	serverAdminClient adminservice.AdminServiceClient
	sdkClient         *sdkmocks.Client
}

func (m *clientFactoryMock) FrontendClient(c *cli.Context) workflowservice.WorkflowServiceClient {
	return m.frontendClient
}

func (m *clientFactoryMock) AdminClient(c *cli.Context) adminservice.AdminServiceClient {
	return m.serverAdminClient
}

func (m *clientFactoryMock) SDKClient(c *cli.Context, namespace string) sdkclient.Client {
	return m.sdkClient
}

var commands = []string{
	"namespace", "n",
	"workflow", "wf",
	"tasklist", "tl",
}

var cliTestNamespace = "cli-test-namespace"

func TestCLIAppSuite(t *testing.T) {
	s := new(cliAppSuite)
	suite.Run(t, s)
}

func (s *cliAppSuite) SetupSuite() {
	s.app = NewCliApp()
}

func (s *cliAppSuite) SetupTest() {
	s.mockCtrl = gomock.NewController(s.T())

	s.frontendClient = workflowservicemock.NewMockWorkflowServiceClient(s.mockCtrl)
	s.serverAdminClient = adminservicemock.NewMockAdminServiceClient(s.mockCtrl)
	s.sdkClient = &sdkmocks.Client{}
	SetFactory(&clientFactoryMock{
		frontendClient:    s.frontendClient,
		serverAdminClient: s.serverAdminClient,
		sdkClient:         s.sdkClient,
	})
}

func (s *cliAppSuite) TearDownTest() {
	s.mockCtrl.Finish() // assert mock’s expectations
}

func (s *cliAppSuite) RunErrorExitCode(arguments []string) int {
	oldOsExit := osExit
	defer func() { osExit = oldOsExit }()
	var errorCode int
	osExit = func(code int) {
		errorCode = code
	}
	s.NoError(s.app.Run(arguments))
	return errorCode
}

func (s *cliAppSuite) TestAppCommands() {
	for _, test := range commands {
		cmd := s.app.Command(test)
		s.NotNil(cmd)
	}
}

func (s *cliAppSuite) TestNamespaceRegister_LocalNamespace() {
	s.frontendClient.EXPECT().RegisterNamespace(gomock.Any(), gomock.Any()).Return(nil, nil)
	errorCode := s.RunErrorExitCode([]string{"", "--ns", cliTestNamespace, "namespace", "register", "--global_namespace", "false"})
	s.Equal(0, errorCode)
}

func (s *cliAppSuite) TestNamespaceRegister_GlobalNamespace() {
	s.frontendClient.EXPECT().RegisterNamespace(gomock.Any(), gomock.Any()).Return(nil, nil)
	errorCode := s.RunErrorExitCode([]string{"", "--ns", cliTestNamespace, "namespace", "register", "--global_namespace", "true"})
	s.Equal(0, errorCode)
}

func (s *cliAppSuite) TestNamespaceRegister_NamespaceExist() {
	s.frontendClient.EXPECT().RegisterNamespace(gomock.Any(), gomock.Any()).Return(nil, serviceerror.NewNamespaceAlreadyExists(""))
	errorCode := s.RunErrorExitCode([]string{"", "--ns", cliTestNamespace, "namespace", "register", "--global_namespace", "true"})
	s.Equal(1, errorCode)
}

func (s *cliAppSuite) TestNamespaceRegister_Failed() {
	s.frontendClient.EXPECT().RegisterNamespace(gomock.Any(), gomock.Any()).Return(nil, serviceerror.NewInvalidArgument("faked error"))
	errorCode := s.RunErrorExitCode([]string{"", "--ns", cliTestNamespace, "namespace", "register", "--global_namespace", "true"})
	s.Equal(1, errorCode)
}

var describeNamespaceResponseServer = &workflowservice.DescribeNamespaceResponse{
	NamespaceInfo: &namespacepb.NamespaceInfo{
		Name:        "test-namespace",
		Description: "a test namespace",
		OwnerEmail:  "test@uber.com",
	},
	Configuration: &namespacepb.NamespaceConfiguration{
		WorkflowExecutionRetentionPeriodInDays: 3,
		EmitMetric:                             &types.BoolValue{Value: true},
	},
	ReplicationConfiguration: &replicationpb.NamespaceReplicationConfiguration{
		ActiveClusterName: "active",
		Clusters: []*replicationpb.ClusterReplicationConfiguration{
			{
				ClusterName: "active",
			},
			{
				ClusterName: "standby",
			},
		},
	},
}

func (s *cliAppSuite) TestNamespaceUpdate() {
	resp := describeNamespaceResponseServer
	s.frontendClient.EXPECT().DescribeNamespace(gomock.Any(), gomock.Any()).Return(resp, nil).Times(2)
	s.frontendClient.EXPECT().UpdateNamespace(gomock.Any(), gomock.Any()).Return(nil, nil).Times(2)
	err := s.app.Run([]string{"", "--ns", cliTestNamespace, "namespace", "update"})
	s.Nil(err)
	err = s.app.Run([]string{"", "--ns", cliTestNamespace, "namespace", "update", "--desc", "another desc", "--oe", "another@uber.com", "--rd", "1"})
	s.Nil(err)
}

func (s *cliAppSuite) TestNamespaceUpdate_NamespaceNotExist() {
	resp := describeNamespaceResponseServer
	s.frontendClient.EXPECT().DescribeNamespace(gomock.Any(), gomock.Any()).Return(resp, nil)
	s.frontendClient.EXPECT().UpdateNamespace(gomock.Any(), gomock.Any()).Return(nil, serviceerror.NewNotFound(""))
	errorCode := s.RunErrorExitCode([]string{"", "--ns", cliTestNamespace, "namespace", "update"})
	s.Equal(1, errorCode)
}

func (s *cliAppSuite) TestNamespaceUpdate_ActiveClusterFlagNotSet_NamespaceNotExist() {
	s.frontendClient.EXPECT().DescribeNamespace(gomock.Any(), gomock.Any()).Return(nil, serviceerror.NewNotFound(""))
	errorCode := s.RunErrorExitCode([]string{"", "--ns", cliTestNamespace, "namespace", "update"})
	s.Equal(1, errorCode)
}

func (s *cliAppSuite) TestNamespaceUpdate_Failed() {
	resp := describeNamespaceResponseServer
	s.frontendClient.EXPECT().DescribeNamespace(gomock.Any(), gomock.Any()).Return(resp, nil)
	s.frontendClient.EXPECT().UpdateNamespace(gomock.Any(), gomock.Any()).Return(nil, serviceerror.NewInvalidArgument("faked error"))
	errorCode := s.RunErrorExitCode([]string{"", "--ns", cliTestNamespace, "namespace", "update"})
	s.Equal(1, errorCode)
}

func (s *cliAppSuite) TestNamespaceDescribe() {
	resp := describeNamespaceResponseServer
	s.frontendClient.EXPECT().DescribeNamespace(gomock.Any(), gomock.Any()).Return(resp, nil)
	err := s.app.Run([]string{"", "--ns", cliTestNamespace, "namespace", "describe"})
	s.Nil(err)
}

func (s *cliAppSuite) TestNamespaceDescribe_NamespaceNotExist() {
	resp := describeNamespaceResponseServer
	s.frontendClient.EXPECT().DescribeNamespace(gomock.Any(), gomock.Any()).Return(resp, serviceerror.NewNotFound(""))
	errorCode := s.RunErrorExitCode([]string{"", "--ns", cliTestNamespace, "namespace", "describe"})
	s.Equal(1, errorCode)
}

func (s *cliAppSuite) TestNamespaceDescribe_Failed() {
	resp := describeNamespaceResponseServer
	s.frontendClient.EXPECT().DescribeNamespace(gomock.Any(), gomock.Any()).Return(resp, serviceerror.NewInvalidArgument("faked error"))
	errorCode := s.RunErrorExitCode([]string{"", "--ns", cliTestNamespace, "namespace", "describe"})
	s.Equal(1, errorCode)
}

var (
	eventType = eventpb.EventType_WorkflowExecutionStarted

	getWorkflowExecutionHistoryResponse = &workflowservice.GetWorkflowExecutionHistoryResponse{
		History: &eventpb.History{
			Events: []*eventpb.HistoryEvent{
				{
					EventType: eventType,
					Attributes: &eventpb.HistoryEvent_WorkflowExecutionStartedEventAttributes{WorkflowExecutionStartedEventAttributes: &eventpb.WorkflowExecutionStartedEventAttributes{
						WorkflowType:               &commonpb.WorkflowType{Name: "TestWorkflow"},
						TaskList:                   &tasklistpb.TaskList{Name: "taskList"},
						WorkflowRunTimeoutSeconds:  60,
						WorkflowTaskTimeoutSeconds: 10,
						Identity:                   "tester",
					}},
				},
			},
		},
		NextPageToken: nil,
	}
)

func (s *cliAppSuite) TestShowHistory() {
	s.sdkClient.On("GetWorkflowHistory", mock.Anything, "wid", "", mock.Anything, mock.Anything).Return(historyEventIterator()).Once()
	err := s.app.Run([]string{"", "--ns", cliTestNamespace, "workflow", "show", "-w", "wid"})
	s.Nil(err)
	s.sdkClient.AssertExpectations(s.T())
}

func (s *cliAppSuite) TestShowHistoryWithID() {
	s.sdkClient.On("GetWorkflowHistory", mock.Anything, "wid", "", mock.Anything, mock.Anything).Return(historyEventIterator()).Once()
	err := s.app.Run([]string{"", "--ns", cliTestNamespace, "workflow", "showid", "wid"})
	s.Nil(err)
	s.sdkClient.AssertExpectations(s.T())
}

func (s *cliAppSuite) TestShowHistory_PrintRawTime() {
	s.sdkClient.On("GetWorkflowHistory", mock.Anything, "wid", "", mock.Anything, mock.Anything).Return(historyEventIterator()).Once()
	err := s.app.Run([]string{"", "--ns", cliTestNamespace, "workflow", "show", "-w", "wid", "-prt"})
	s.Nil(err)
	s.sdkClient.AssertExpectations(s.T())
}

func (s *cliAppSuite) TestShowHistory_PrintDateTime() {
	s.sdkClient.On("GetWorkflowHistory", mock.Anything, "wid", "", mock.Anything, mock.Anything).Return(historyEventIterator()).Once()
	err := s.app.Run([]string{"", "--ns", cliTestNamespace, "workflow", "show", "-w", "wid", "-pdt"})
	s.Nil(err)
	s.sdkClient.AssertExpectations(s.T())
}

func (s *cliAppSuite) TestStartWorkflow() {
	resp := &workflowservice.StartWorkflowExecutionResponse{RunId: uuid.New()}
	s.frontendClient.EXPECT().StartWorkflowExecution(gomock.Any(), gomock.Any()).Return(resp, nil).Times(2)
	// start with wid
	err := s.app.Run([]string{"", "--ns", cliTestNamespace, "workflow", "start", "-tl", "testTaskList", "-wt", "testWorkflowType", "-et", "60", "-w", "wid", "wrp", "2"})
	s.Nil(err)
	// start without wid
	err = s.app.Run([]string{"", "--ns", cliTestNamespace, "workflow", "start", "-tl", "testTaskList", "-wt", "testWorkflowType", "-et", "60", "wrp", "2"})
	s.Nil(err)
}

func (s *cliAppSuite) TestStartWorkflow_Failed() {
	resp := &workflowservice.StartWorkflowExecutionResponse{RunId: uuid.New()}
	s.frontendClient.EXPECT().StartWorkflowExecution(gomock.Any(), gomock.Any()).Return(resp, serviceerror.NewInvalidArgument("faked error"))
	// start with wid
	errorCode := s.RunErrorExitCode([]string{"", "--ns", cliTestNamespace, "workflow", "start", "-tl", "testTaskList", "-wt", "testWorkflowType", "-et", "60", "-w", "wid"})
	s.Equal(1, errorCode)
}

func (s *cliAppSuite) TestRunWorkflow() {
	resp := &workflowservice.StartWorkflowExecutionResponse{RunId: uuid.New()}
	s.frontendClient.EXPECT().StartWorkflowExecution(gomock.Any(), gomock.Any()).Return(resp, nil).Times(2)
	s.sdkClient.On("GetWorkflowHistory", mock.Anything, "wid", mock.Anything, mock.Anything, mock.Anything).Return(historyEventIterator()).Once()

	// start with wid
	err := s.app.Run([]string{"", "--ns", cliTestNamespace, "workflow", "run", "-tl", "testTaskList", "-wt", "testWorkflowType", "-et", "60", "-w", "wid", "wrp", "2"})
	s.Nil(err)
	s.sdkClient.AssertExpectations(s.T())

	s.sdkClient.On("GetWorkflowHistory", mock.Anything, mock.Anything, mock.Anything, mock.Anything, mock.Anything).Return(historyEventIterator()).Once()
	// start without wid
	err = s.app.Run([]string{"", "--ns", cliTestNamespace, "workflow", "run", "-tl", "testTaskList", "-wt", "testWorkflowType", "-et", "60", "wrp", "2"})
	s.Nil(err)
	s.sdkClient.AssertExpectations(s.T())
}

func (s *cliAppSuite) TestRunWorkflow_Failed() {
	resp := &workflowservice.StartWorkflowExecutionResponse{RunId: uuid.New()}
	s.frontendClient.EXPECT().StartWorkflowExecution(gomock.Any(), gomock.Any()).Return(resp, serviceerror.NewInvalidArgument("faked error"))
	s.sdkClient.On("GetWorkflowHistory", mock.Anything, mock.Anything, mock.Anything, mock.Anything, mock.Anything).Return(historyEventIterator()).Once()
	// start with wid
	errorCode := s.RunErrorExitCode([]string{"", "--ns", cliTestNamespace, "workflow", "run", "-tl", "testTaskList", "-wt", "testWorkflowType", "-et", "60", "-w", "wid"})
	s.Equal(1, errorCode)
	s.sdkClient.AssertExpectations(s.T())
}

func (s *cliAppSuite) TestTerminateWorkflow() {
	s.sdkClient.On("TerminateWorkflow", mock.Anything, mock.Anything, mock.Anything, mock.Anything, mock.Anything).Return(nil).Once()

	err := s.app.Run([]string{"", "--ns", cliTestNamespace, "workflow", "terminate", "-w", "wid"})
	s.Nil(err)
	s.sdkClient.AssertExpectations(s.T())
}

func (s *cliAppSuite) TestTerminateWorkflow_Failed() {
	s.sdkClient.On("TerminateWorkflow", mock.Anything, mock.Anything, mock.Anything, mock.Anything, mock.Anything).Return(serviceerror.NewInvalidArgument("faked error")).Once()
	errorCode := s.RunErrorExitCode([]string{"", "--ns", cliTestNamespace, "workflow", "terminate", "-w", "wid"})
	s.Equal(1, errorCode)
	s.sdkClient.AssertExpectations(s.T())
}

func (s *cliAppSuite) TestCancelWorkflow() {
	s.sdkClient.On("CancelWorkflow", mock.Anything, mock.Anything, mock.Anything).Return(nil).Once()
	err := s.app.Run([]string{"", "--ns", cliTestNamespace, "workflow", "cancel", "-w", "wid"})
	s.Nil(err)
	s.sdkClient.AssertExpectations(s.T())
}

func (s *cliAppSuite) TestCancelWorkflow_Failed() {
	s.sdkClient.On("CancelWorkflow", mock.Anything, mock.Anything, mock.Anything).Return(serviceerror.NewInvalidArgument("faked error")).Once()
	//s.frontendClient.EXPECT().RequestCancelWorkflowExecution(gomock.Any(), gomock.Any()).Return(nil, serviceerror.NewInvalidArgument("faked error"))
	errorCode := s.RunErrorExitCode([]string{"", "--ns", cliTestNamespace, "workflow", "cancel", "-w", "wid"})
	s.Equal(1, errorCode)
	s.sdkClient.AssertExpectations(s.T())
}

func (s *cliAppSuite) TestSignalWorkflow() {
	s.frontendClient.EXPECT().SignalWorkflowExecution(gomock.Any(), gomock.Any()).Return(nil, nil)
	err := s.app.Run([]string{"", "--ns", cliTestNamespace, "workflow", "signal", "-w", "wid", "-n", "signal-name"})
	s.Nil(err)
}

func (s *cliAppSuite) TestSignalWorkflow_Failed() {
	s.frontendClient.EXPECT().SignalWorkflowExecution(gomock.Any(), gomock.Any()).Return(nil, serviceerror.NewInvalidArgument("faked error"))
	errorCode := s.RunErrorExitCode([]string{"", "--ns", cliTestNamespace, "workflow", "signal", "-w", "wid", "-n", "signal-name"})
	s.Equal(1, errorCode)
}

func (s *cliAppSuite) TestQueryWorkflow() {
	resp := &workflowservice.QueryWorkflowResponse{
		QueryResult: payload.EncodeString("query-result"),
	}
	s.frontendClient.EXPECT().QueryWorkflow(gomock.Any(), gomock.Any()).Return(resp, nil)
	err := s.app.Run([]string{"", "--ns", cliTestNamespace, "workflow", "query", "-w", "wid", "-qt", "query-type-test"})
	s.Nil(err)
}

func (s *cliAppSuite) TestQueryWorkflowUsingStackTrace() {
	resp := &workflowservice.QueryWorkflowResponse{
		QueryResult: payload.EncodeString("query-result"),
	}
	s.frontendClient.EXPECT().QueryWorkflow(gomock.Any(), gomock.Any()).Return(resp, nil)
	err := s.app.Run([]string{"", "--ns", cliTestNamespace, "workflow", "stack", "-w", "wid"})
	s.Nil(err)
}

func (s *cliAppSuite) TestQueryWorkflow_Failed() {
	resp := &workflowservice.QueryWorkflowResponse{
		QueryResult: payload.EncodeString("query-result"),
	}
	s.frontendClient.EXPECT().QueryWorkflow(gomock.Any(), gomock.Any()).Return(resp, serviceerror.NewInvalidArgument("faked error"))
	errorCode := s.RunErrorExitCode([]string{"", "--ns", cliTestNamespace, "workflow", "query", "-w", "wid", "-qt", "query-type-test"})
	s.Equal(1, errorCode)
}

var (
	status = executionpb.WorkflowExecutionStatus_Completed

	listClosedWorkflowExecutionsResponse = &workflowservice.ListClosedWorkflowExecutionsResponse{
		Executions: []*executionpb.WorkflowExecutionInfo{
			{
				Execution: &executionpb.WorkflowExecution{
					WorkflowId: "test-list-workflow-id",
					RunId:      uuid.New(),
				},
				Type: &commonpb.WorkflowType{
					Name: "test-list-workflow-type",
				},
				StartTime:     &types.Int64Value{Value: time.Now().UnixNano()},
				CloseTime:     &types.Int64Value{Value: time.Now().Add(time.Hour).UnixNano()},
				Status:        status,
				HistoryLength: 12,
			},
		},
	}

	listOpenWorkflowExecutionsResponse = &workflowservice.ListOpenWorkflowExecutionsResponse{
		Executions: []*executionpb.WorkflowExecutionInfo{
			{
				Execution: &executionpb.WorkflowExecution{
					WorkflowId: "test-list-open-workflow-id",
					RunId:      uuid.New(),
				},
				Type: &commonpb.WorkflowType{
					Name: "test-list-open-workflow-type",
				},
				StartTime:     &types.Int64Value{Value: time.Now().UnixNano()},
				CloseTime:     &types.Int64Value{Value: time.Now().Add(time.Hour).UnixNano()},
				HistoryLength: 12,
			},
		},
	}
)

func (s *cliAppSuite) TestListWorkflow() {
	s.sdkClient.On("ListClosedWorkflow", mock.Anything, mock.Anything).Return(listClosedWorkflowExecutionsResponse, nil).Once()
	err := s.app.Run([]string{"", "--ns", cliTestNamespace, "workflow", "list"})
	s.Nil(err)
	s.sdkClient.AssertExpectations(s.T())
}

func (s *cliAppSuite) TestListWorkflow_WithWorkflowID() {
	s.sdkClient.On("ListClosedWorkflow", mock.Anything, mock.Anything).Return(listClosedWorkflowExecutionsResponse, nil).Once()
	err := s.app.Run([]string{"", "--ns", cliTestNamespace, "workflow", "list", "-wid", "nothing"})
	s.Nil(err)
	s.sdkClient.AssertExpectations(s.T())
}

func (s *cliAppSuite) TestListWorkflow_WithWorkflowType() {
	s.sdkClient.On("ListClosedWorkflow", mock.Anything, mock.Anything).Return(listClosedWorkflowExecutionsResponse, nil).Once()
	err := s.app.Run([]string{"", "--ns", cliTestNamespace, "workflow", "list", "-wt", "no-type"})
	s.Nil(err)
	s.sdkClient.AssertExpectations(s.T())
}

func (s *cliAppSuite) TestListWorkflow_PrintDateTime() {
	s.sdkClient.On("ListClosedWorkflow", mock.Anything, mock.Anything).Return(listClosedWorkflowExecutionsResponse, nil).Once()
	err := s.app.Run([]string{"", "--ns", cliTestNamespace, "workflow", "list", "-pdt"})
	s.Nil(err)
	s.sdkClient.AssertExpectations(s.T())
}

func (s *cliAppSuite) TestListWorkflow_PrintRawTime() {
	s.sdkClient.On("ListClosedWorkflow", mock.Anything, mock.Anything).Return(listClosedWorkflowExecutionsResponse, nil).Once()
	err := s.app.Run([]string{"", "--ns", cliTestNamespace, "workflow", "list", "-prt"})
	s.Nil(err)
	s.sdkClient.AssertExpectations(s.T())
}

func (s *cliAppSuite) TestListWorkflow_Open() {
	s.sdkClient.On("ListOpenWorkflow", mock.Anything, mock.Anything).Return(listOpenWorkflowExecutionsResponse, nil).Once()
	err := s.app.Run([]string{"", "--ns", cliTestNamespace, "workflow", "list", "-op"})
	s.Nil(err)
	s.sdkClient.AssertExpectations(s.T())
}

func (s *cliAppSuite) TestListWorkflow_Open_WithWorkflowID() {
	s.sdkClient.On("ListOpenWorkflow", mock.Anything, mock.Anything).Return(listOpenWorkflowExecutionsResponse, nil).Once()
	err := s.app.Run([]string{"", "--ns", cliTestNamespace, "workflow", "list", "-op", "-wid", "nothing"})
	s.Nil(err)
	s.sdkClient.AssertExpectations(s.T())
}

func (s *cliAppSuite) TestListWorkflow_Open_WithWorkflowType() {
	s.sdkClient.On("ListOpenWorkflow", mock.Anything, mock.Anything).Return(listOpenWorkflowExecutionsResponse, nil).Once()
	err := s.app.Run([]string{"", "--ns", cliTestNamespace, "workflow", "list", "-op", "-wt", "no-type"})
	s.Nil(err)
	s.sdkClient.AssertExpectations(s.T())
}

func (s *cliAppSuite) TestListArchivedWorkflow() {
	s.sdkClient.On("ListArchivedWorkflow", mock.Anything, mock.Anything).Return(&workflowservice.ListArchivedWorkflowExecutionsResponse{}, nil).Once()
	err := s.app.Run([]string{"", "--ns", cliTestNamespace, "workflow", "listarchived", "-q", "some query string", "--ps", "200", "--all"})
	s.Nil(err)
	s.sdkClient.AssertExpectations(s.T())
}

func (s *cliAppSuite) TestCountWorkflow() {
	s.sdkClient.On("CountWorkflow", mock.Anything, mock.Anything).Return(&workflowservice.CountWorkflowExecutionsResponse{}, nil).Once()
	err := s.app.Run([]string{"", "--ns", cliTestNamespace, "workflow", "count"})
	s.Nil(err)
	s.sdkClient.AssertExpectations(s.T())

	s.sdkClient.On("CountWorkflow", mock.Anything, mock.Anything).Return(&workflowservice.CountWorkflowExecutionsResponse{}, nil).Once()
	err = s.app.Run([]string{"", "--ns", cliTestNamespace, "workflow", "count", "-q", "'CloseTime = missing'"})
	s.Nil(err)
	s.sdkClient.AssertExpectations(s.T())
}

var describeTaskListResponse = &workflowservice.DescribeTaskListResponse{
	Pollers: []*tasklistpb.PollerInfo{
		{
			LastAccessTime: time.Now().UnixNano(),
			Identity:       "tester",
		},
	},
}

func (s *cliAppSuite) TestAdminDescribeWorkflow() {
	resp := &adminservice.DescribeWorkflowExecutionResponse{
		ShardId:                "test-shard-id",
		HistoryAddr:            "ip:port",
		MutableStateInDatabase: `{"ExecutionInfo":{"BranchToken":"ChBNWvyipehOuYvioA1u+suwEhDyawZ9XsdN6Liiof+Novu5"}}`,
	}

	s.serverAdminClient.EXPECT().DescribeWorkflowExecution(gomock.Any(), gomock.Any()).Return(resp, nil)
	err := s.app.Run([]string{"", "--ns", cliTestNamespace, "admin", "wf", "describe", "-w", "test-wf-id"})
	s.Nil(err)
}

func (s *cliAppSuite) TestAdminDescribeWorkflow_Failed() {
	s.serverAdminClient.EXPECT().DescribeWorkflowExecution(gomock.Any(), gomock.Any()).Return(nil, serviceerror.NewInvalidArgument("faked error"))
	errorCode := s.RunErrorExitCode([]string{"", "--ns", cliTestNamespace, "admin", "wf", "describe", "-w", "test-wf-id"})
	s.Equal(1, errorCode)
}

func (s *cliAppSuite) TestAdminAddSearchAttribute() {
	request := &adminservice.AddSearchAttributeRequest{
		SearchAttribute: map[string]commonpb.IndexedValueType{
			"testKey": commonpb.IndexedValueType(1),
		},
	}
	s.serverAdminClient.EXPECT().AddSearchAttribute(gomock.Any(), request).Times(1)

	err := s.app.Run([]string{"", "--auto_confirm", "--ns", cliTestNamespace, "admin", "cl", "asa", "--search_attr_key", "testKey", "--search_attr_type", "1"})
	s.Nil(err)
}

func (s *cliAppSuite) TestDescribeTaskList() {
	s.sdkClient.On("DescribeTaskList", mock.Anything, mock.Anything, mock.Anything).Return(describeTaskListResponse, nil).Once()
	err := s.app.Run([]string{"", "--ns", cliTestNamespace, "tasklist", "describe", "-tl", "test-taskList"})
	s.Nil(err)
	s.sdkClient.AssertExpectations(s.T())
}

func (s *cliAppSuite) TestDescribeTaskList_Activity() {
	s.sdkClient.On("DescribeTaskList", mock.Anything, mock.Anything, mock.Anything).Return(describeTaskListResponse, nil).Once()
	err := s.app.Run([]string{"", "--ns", cliTestNamespace, "tasklist", "describe", "-tl", "test-taskList", "-tlt", "activity"})
	s.Nil(err)
	s.sdkClient.AssertExpectations(s.T())
}

func (s *cliAppSuite) TestObserveWorkflow() {
	s.sdkClient.On("GetWorkflowHistory", mock.Anything, "wid", "", mock.Anything, mock.Anything).Return(historyEventIterator()).Once()
	err := s.app.Run([]string{"", "--ns", cliTestNamespace, "workflow", "observe", "-w", "wid"})
	s.Nil(err)
	s.sdkClient.AssertExpectations(s.T())

	s.sdkClient.On("GetWorkflowHistory", mock.Anything, "wid", "", mock.Anything, mock.Anything).Return(historyEventIterator()).Once()
	err = s.app.Run([]string{"", "--ns", cliTestNamespace, "workflow", "observe", "-w", "wid", "-sd"})
	s.Nil(err)
	s.sdkClient.AssertExpectations(s.T())
}

func (s *cliAppSuite) TestObserveWorkflowWithID() {
	s.sdkClient.On("GetWorkflowHistory", mock.Anything, "wid", "", mock.Anything, mock.Anything).Return(historyEventIterator()).Once()
	err := s.app.Run([]string{"", "--ns", cliTestNamespace, "workflow", "observeid", "wid"})
	s.Nil(err)
	s.sdkClient.AssertExpectations(s.T())

	s.sdkClient.On("GetWorkflowHistory", mock.Anything, "wid", "", mock.Anything, mock.Anything).Return(historyEventIterator()).Once()
	err = s.app.Run([]string{"", "--ns", cliTestNamespace, "workflow", "observeid", "wid", "-sd"})
	s.Nil(err)
	s.sdkClient.AssertExpectations(s.T())
}

// TestParseTime tests the parsing of date argument in UTC and UnixNano formats
func (s *cliAppSuite) TestParseTime() {
	s.Equal(int64(100), parseTime("", 100, time.Now()))
	s.Equal(int64(1528383845000000000), parseTime("2018-06-07T15:04:05+00:00", 0, time.Now()))
	s.Equal(int64(1528383845000000000), parseTime("1528383845000000000", 0, time.Now()))
}

// TestParseTimeDateRange tests the parsing of date argument in time range format, N<duration>
// where N is the integral multiplier, and duration can be second/minute/hour/day/week/month/year
func (s *cliAppSuite) TestParseTimeDateRange() {
	now := time.Now()
	tests := []struct {
		timeStr  string // input
		defVal   int64  // input
		expected int64  // expected unix nano (approx)
	}{
		{
			timeStr:  "1s",
			defVal:   int64(0),
			expected: now.Add(-time.Second).UnixNano(),
		},
		{
			timeStr:  "100second",
			defVal:   int64(0),
			expected: now.Add(-100 * time.Second).UnixNano(),
		},
		{
			timeStr:  "2m",
			defVal:   int64(0),
			expected: now.Add(-2 * time.Minute).UnixNano(),
		},
		{
			timeStr:  "200minute",
			defVal:   int64(0),
			expected: now.Add(-200 * time.Minute).UnixNano(),
		},
		{
			timeStr:  "3h",
			defVal:   int64(0),
			expected: now.Add(-3 * time.Hour).UnixNano(),
		},
		{
			timeStr:  "1000hour",
			defVal:   int64(0),
			expected: now.Add(-1000 * time.Hour).UnixNano(),
		},
		{
			timeStr:  "5d",
			defVal:   int64(0),
			expected: now.Add(-5 * day).UnixNano(),
		},
		{
			timeStr:  "25day",
			defVal:   int64(0),
			expected: now.Add(-25 * day).UnixNano(),
		},
		{
			timeStr:  "5w",
			defVal:   int64(0),
			expected: now.Add(-5 * week).UnixNano(),
		},
		{
			timeStr:  "52week",
			defVal:   int64(0),
			expected: now.Add(-52 * week).UnixNano(),
		},
		{
			timeStr:  "3M",
			defVal:   int64(0),
			expected: now.Add(-3 * month).UnixNano(),
		},
		{
			timeStr:  "6month",
			defVal:   int64(0),
			expected: now.Add(-6 * month).UnixNano(),
		},
		{
			timeStr:  "1y",
			defVal:   int64(0),
			expected: now.Add(-year).UnixNano(),
		},
		{
			timeStr:  "7year",
			defVal:   int64(0),
			expected: now.Add(-7 * year).UnixNano(),
		},
		{
			timeStr:  "100y", // epoch time will be returned as that's the minimum unix timestamp possible
			defVal:   int64(0),
			expected: time.Unix(0, 0).UnixNano(),
		},
	}
	const delta = int64(5 * time.Millisecond)
	for _, te := range tests {
		parsedTime := parseTime(te.timeStr, te.defVal, now)
		s.True(te.expected <= parsedTime, "Case: %s. %d must be less or equal than parsed %d", te.timeStr, te.expected, parsedTime)
		s.True(te.expected+delta >= parsedTime, "Case: %s. %d must be greater or equal than parsed %d", te.timeStr, te.expected, parsedTime)
	}
}

func (s *cliAppSuite) TestBreakLongWords() {
	s.Equal("111 222 333 4", breakLongWords("1112223334", 3))
	s.Equal("111 2 223", breakLongWords("1112 223", 3))
	s.Equal("11 122 23", breakLongWords("11 12223", 3))
	s.Equal("111", breakLongWords("111", 3))
	s.Equal("", breakLongWords("", 3))
	s.Equal("111  222", breakLongWords("111 222", 3))
}

func (s *cliAppSuite) TestAnyToString() {
	arg := strings.Repeat("LongText", 80)
	event := &eventpb.HistoryEvent{
		EventId:   1,
		EventType: eventType,
		Attributes: &eventpb.HistoryEvent_WorkflowExecutionStartedEventAttributes{WorkflowExecutionStartedEventAttributes: &eventpb.WorkflowExecutionStartedEventAttributes{
<<<<<<< HEAD
			WorkflowType:               &commonpb.WorkflowType{Name: "helloworldWorkflow"},
			TaskList:                   &tasklistpb.TaskList{Name: "taskList"},
			WorkflowRunTimeoutSeconds:  60,
			WorkflowTaskTimeoutSeconds: 10,
			Identity:                   "tester",
			Input:                      []byte(arg),
=======
			WorkflowType:                        &commonpb.WorkflowType{Name: "helloworldWorkflow"},
			TaskList:                            &tasklistpb.TaskList{Name: "taskList"},
			ExecutionStartToCloseTimeoutSeconds: 60,
			TaskStartToCloseTimeoutSeconds:      10,
			Identity:                            "tester",
			Input:                               payload.EncodeString(arg),
>>>>>>> e76d2de3
		}},
	}
	res := anyToString(event, false, defaultMaxFieldLength)
	ss, l := tablewriter.WrapString(res, 10)
	s.Equal(7, len(ss))
	s.Equal(120, l)
}

func (s *cliAppSuite) TestAnyToString_DecodeMapValues() {
	fields := map[string]*commonpb.Payload{
		"TestKey": payload.EncodeString("testValue"),
	}
	execution := &executionpb.WorkflowExecutionInfo{
		Status: executionpb.WorkflowExecutionStatus_Running,
		Memo:   &commonpb.Memo{Fields: fields},
	}
	s.Equal("{Status:Running, HistoryLength:0, ExecutionTime:0, Memo:{Fields:map{TestKey:testValue}}}", anyToString(execution, true, 0))

	fields["TestKey2"] = payload.EncodeString(`anotherTestValue`)
	execution.Memo = &commonpb.Memo{Fields: fields}
	got := anyToString(execution, true, 0)
	expected := got == "{Status:Running, HistoryLength:0, ExecutionTime:0, Memo:{Fields:map{TestKey2:anotherTestValue, TestKey:testValue}}}" ||
		got == "{Status:Running, HistoryLength:0, ExecutionTime:0, Memo:{Fields:map{TestKey:testValue, TestKey2:anotherTestValue}}}"
	s.True(expected)
}

func (s *cliAppSuite) TestIsAttributeName() {
	s.True(isAttributeName("WorkflowExecutionStartedEventAttributes"))
	s.False(isAttributeName("workflowExecutionStartedEventAttributes"))
}

func (s *cliAppSuite) TestGetWorkflowIdReusePolicy() {
	res := getWorkflowIDReusePolicy(2)
	s.Equal(res.String(), commonpb.WorkflowIdReusePolicy_RejectDuplicate.String())
}

func (s *cliAppSuite) TestGetWorkflowIdReusePolicy_Failed_ExceedRange() {
	oldOsExit := osExit
	defer func() { osExit = oldOsExit }()
	var errorCode int
	osExit = func(code int) {
		errorCode = code
	}
	getWorkflowIDReusePolicy(2147483647)
	s.Equal(1, errorCode)
}

func (s *cliAppSuite) TestGetWorkflowIdReusePolicy_Failed_Negative() {
	oldOsExit := osExit
	defer func() { osExit = oldOsExit }()
	var errorCode int
	osExit = func(code int) {
		errorCode = code
	}
	getWorkflowIDReusePolicy(-1)
	s.Equal(1, errorCode)
}

func (s *cliAppSuite) TestGetSearchAttributes() {
	s.sdkClient.On("GetSearchAttributes", mock.Anything).Return(&workflowservice.GetSearchAttributesResponse{}, nil).Once()
	err := s.app.Run([]string{"", "cluster", "get-search-attr"})
	s.Nil(err)
	s.sdkClient.AssertExpectations(s.T())

	s.sdkClient.On("GetSearchAttributes", mock.Anything).Return(&workflowservice.GetSearchAttributesResponse{}, nil).Once()
	err = s.app.Run([]string{"", "--ns", cliTestNamespace, "cluster", "get-search-attr"})
	s.Nil(err)
	s.sdkClient.AssertExpectations(s.T())
}

func (s *cliAppSuite) TestParseBool() {
	res, err := parseBool("true")
	s.NoError(err)
	s.True(res)

	res, err = parseBool("false")
	s.NoError(err)
	s.False(res)

	for _, v := range []string{"True, TRUE, False, FALSE, T, F"} {
		res, err = parseBool(v)
		s.Error(err)
		s.False(res)
	}
}

func (s *cliAppSuite) TestConvertStringToRealType() {
	var res interface{}

	// int
	res = convertStringToRealType("1")
	s.Equal(int64(1), res)

	// bool
	res = convertStringToRealType("true")
	s.Equal(true, res)
	res = convertStringToRealType("false")
	s.Equal(false, res)

	// double
	res = convertStringToRealType("1.0")
	s.Equal(float64(1.0), res)

	// datetime
	res = convertStringToRealType("2019-01-01T01:01:01Z")
	s.Equal(time.Date(2019, 1, 1, 1, 1, 1, 0, time.UTC), res)

	// array
	res = convertStringToRealType(`["a", "b", "c"]`)
	s.Equal([]interface{}{"a", "b", "c"}, res)

	// string
	res = convertStringToRealType("test string")
	s.Equal("test string", res)
}

func (s *cliAppSuite) TestConvertArray() {
	t1, _ := time.Parse(defaultDateTimeFormat, "2019-06-07T16:16:34-08:00")
	t2, _ := time.Parse(defaultDateTimeFormat, "2019-06-07T17:16:34-08:00")
	testCases := []struct {
		name     string
		input    string
		expected interface{}
	}{
		{
			name:     "string",
			input:    `["a", "b", "c"]`,
			expected: []interface{}{"a", "b", "c"},
		},
		{
			name:     "int",
			input:    `[1, 2, 3]`,
			expected: []interface{}{"1", "2", "3"},
		},
		{
			name:     "double",
			input:    `[1.1, 2.2, 3.3]`,
			expected: []interface{}{"1.1", "2.2", "3.3"},
		},
		{
			name:     "bool",
			input:    `["true", "false"]`,
			expected: []interface{}{"true", "false"},
		},
		{
			name:     "datetime",
			input:    `["2019-06-07T16:16:34-08:00", "2019-06-07T17:16:34-08:00"]`,
			expected: []interface{}{t1, t2},
		},
	}
	for _, testCase := range testCases {
		res, err := parseArray(testCase.input)
		s.Nil(err)
		s.Equal(testCase.expected, res)
	}

	testCases2 := []struct {
		name     string
		input    string
		expected error
	}{
		{
			name:  "not array",
			input: "normal string",
		},
		{
			name:  "empty string",
			input: "",
		},
		{
			name:  "not json array",
			input: "[a, b, c]",
		},
	}
	for _, testCase := range testCases2 {
		res, err := parseArray(testCase.input)
		s.NotNil(err)
		s.Nil(res)
	}
}

func historyEventIterator() sdkclient.HistoryEventIterator {
	iteratorMock := &sdkmocks.HistoryEventIterator{}

	counter := 0
	hasNextFn := func() bool {
		if counter == 0 {
			return true
		} else {
			return false
		}
	}

	nextFn := func() *eventpb.HistoryEvent {
		if counter == 0 {
			event := &eventpb.HistoryEvent{
				EventType: eventType,
				Attributes: &eventpb.HistoryEvent_WorkflowExecutionStartedEventAttributes{WorkflowExecutionStartedEventAttributes: &eventpb.WorkflowExecutionStartedEventAttributes{
					WorkflowType:               &commonpb.WorkflowType{Name: "TestWorkflow"},
					TaskList:                   &tasklistpb.TaskList{Name: "taskList"},
					WorkflowRunTimeoutSeconds:  60,
					WorkflowTaskTimeoutSeconds: 10,
					Identity:                   "tester",
				}},
			}
			counter++
			return event
		} else {
			return nil
		}
	}

	iteratorMock.On("HasNext").Return(hasNextFn).Twice()
	iteratorMock.On("Next").Return(nextFn, nil).Once()

	return iteratorMock
}

func workflowRun() sdkclient.WorkflowRun {
	workflowRunMock := &sdkmocks.WorkflowRun{}

	workflowRunMock.On("GetRunID").Return(uuid.New()).Maybe()
	workflowRunMock.On("GetID").Return(uuid.New()).Maybe()

	return workflowRunMock
}<|MERGE_RESOLUTION|>--- conflicted
+++ resolved
@@ -703,21 +703,12 @@
 		EventId:   1,
 		EventType: eventType,
 		Attributes: &eventpb.HistoryEvent_WorkflowExecutionStartedEventAttributes{WorkflowExecutionStartedEventAttributes: &eventpb.WorkflowExecutionStartedEventAttributes{
-<<<<<<< HEAD
 			WorkflowType:               &commonpb.WorkflowType{Name: "helloworldWorkflow"},
 			TaskList:                   &tasklistpb.TaskList{Name: "taskList"},
 			WorkflowRunTimeoutSeconds:  60,
 			WorkflowTaskTimeoutSeconds: 10,
 			Identity:                   "tester",
-			Input:                      []byte(arg),
-=======
-			WorkflowType:                        &commonpb.WorkflowType{Name: "helloworldWorkflow"},
-			TaskList:                            &tasklistpb.TaskList{Name: "taskList"},
-			ExecutionStartToCloseTimeoutSeconds: 60,
-			TaskStartToCloseTimeoutSeconds:      10,
-			Identity:                            "tester",
 			Input:                               payload.EncodeString(arg),
->>>>>>> e76d2de3
 		}},
 	}
 	res := anyToString(event, false, defaultMaxFieldLength)
