--- conflicted
+++ resolved
@@ -27,11 +27,4 @@
 // NOTE: whenever there is a new database schema update, plz update the following versions
 
 // Version is the Cassandra database release version
-<<<<<<< HEAD
-const Version = "1.10"
-
-// VisibilityVersion is the Cassandra visibility database release version
-const VisibilityVersion = "1.0"
-=======
-const Version = "1.9"
->>>>>>> d1cd8045
+const Version = "1.10"