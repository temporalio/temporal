--- conflicted
+++ resolved
@@ -17,9 +17,8 @@
       - name: golangci-lint
         uses: golangci/golangci-lint-action@v3
         with:
-<<<<<<< HEAD
-          version: v1.50.1
-          args: --verbose --timeout 10m --fix=true --new-from-rev=HEAD~ --config=.golangci.yml
+          version: v1.51.2
+          args: --verbose --timeout 10m --fix=false --new-from-rev=HEAD~ --config=.golangci.yml
       - name: check-is-dirty
         run: |
           if [[ -n $(git status --porcelain) ]]; then
@@ -27,8 +26,4 @@
             git status
             git diff
             exit 1
-          fi
-=======
-          version: v1.51.2
-          args: --verbose --timeout 10m --fix=false --new-from-rev=HEAD~ --config=.golangci.yml
->>>>>>> cb0a9c79
+          fi