--- conflicted
+++ resolved
@@ -263,6 +263,20 @@
           TEST_ARGS: ${{ needs.set-up-single-test.outputs.single_test_args }}
           TEST_TIMEOUT: ${{ needs.set-up-single-test.outputs.test_timeout }}
 
+      - name: Upload test results
+        if: ${{ !cancelled() }}
+        run: make upload-test-results
+
+      - name: Upload test results as a GitHub Actions artifact
+        uses: actions/upload-artifact@v4.4.0
+        if: ${{ !cancelled() && !inputs.run_single_unit_test }}
+        with:
+          name: junit-xml--${{github.run_id}}--${{github.run_attempt}}--unit-test
+          path: .testoutput
+          retention-days: 14
+          include-hidden-files: true
+
+      # Ensure this doesn't contribute to the junit output.
       - name: Flaky Unit Test Detection
         if: ${{ !cancelled() && !inputs.run_single_unit_test && env.MODIFIED_TEST_SUITES != '' }}
         timeout-minutes: 30
@@ -274,19 +288,6 @@
           FAILED_TEST_RETRIES: "0"
           TEST_ARGS: "-run=${{ needs.set-up-single-test.outputs.modified_unit_test_suites }} -count=10"
           TEST_TIMEOUT: 25
-
-      - name: Upload test results
-        if: ${{ !cancelled() }}
-        run: make upload-test-results
-
-      - name: Upload test results as a GitHub Actions artifact
-        uses: actions/upload-artifact@v4.4.0
-        if: ${{ !cancelled() }}
-        with:
-          name: junit-xml--${{github.run_id}}--${{github.run_attempt}}--unit-test
-          path: .testoutput
-          retention-days: 14
-          include-hidden-files: true
 
   integration-test:
     if: ${{ inputs.run_single_functional_test != true && inputs.run_single_unit_test != true }}
@@ -334,39 +335,35 @@
         timeout-minutes: 15
         run: make integration-test-coverage
 
+      - name: Upload test results
+        if: ${{ !cancelled() }}
+        run: make upload-test-results
+
+      - name: Upload test results as a GitHub Actions artifact
+        uses: actions/upload-artifact@v4.4.0
+        if: ${{ !cancelled() }}
+        with:
+          name: junit-xml--${{github.run_id}}--${{github.run_attempt}}--integration-test
+          path: .testoutput
+          retention-days: 14
+          include-hidden-files: true
+
+      # Ensure this doesn't contribute to the junit output.
       - name: Flaky Integration Test Detection
         if: ${{ env.MODIFIED_TEST_SUITES != '' }}
         timeout-minutes: 30
         run: |
           echo "Detecting flaky integration tests: ${{ needs.set-up-single-test.outputs.modified_integration_test_suites }}"
-<<<<<<< HEAD
           make integration-test-coverage
         env:
           # Not retrying failed tests intentionally here since we're trying to detect flakes.
           FAILED_TEST_RETRIES: "0"
           TEST_ARGS: "-run=${{ needs.set-up-single-test.outputs.modified_integration_test_suites }} -count=5"
 
-=======
-          make integration-test-coverage TEST_ARGS="-run=${{ needs.set-up-single-test.outputs.modified_integration_test_suites }} -count=5"
-          
->>>>>>> ae9e2e82
-      - name: Upload test results
-        if: ${{ !cancelled() }}
-        run: make upload-test-results
-
       - name: Tear down docker compose
         if: ${{ always() }}
         run: |
           docker compose -f ${{ env.DOCKER_COMPOSE_FILE }} down -v
-          
-      - name: Upload test results as a GitHub Actions artifact
-        uses: actions/upload-artifact@v4.4.0
-        if: always()
-        with:
-          name: junit-xml--${{github.run_id}}--${{github.run_attempt}}--integration-test
-          path: .testoutput
-          retention-days: 14
-          include-hidden-files: true
 
   functional-test:
     if: ${{ inputs.run_single_unit_test != true }}
@@ -464,6 +461,20 @@
         env:
           TEST_ARGS: ${{ needs.set-up-single-test.outputs.single_test_args }}
 
+      - name: Upload test results
+        if: ${{ !cancelled() && (inputs.run_single_functional_test != true || (inputs.run_single_functional_test == true && contains(fromJSON(needs.set-up-single-test.outputs.dbs), env.PERSISTENCE_DRIVER))) }}
+        run: make upload-test-results
+
+      - name: Upload test results as a GitHub Actions artifact
+        uses: actions/upload-artifact@v4.4.0
+        if: ${{ !cancelled() && !inputs.run_single_functional_test }}
+        with:
+          name: junit-xml--${{github.run_id}}--${{github.run_attempt}}--${{matrix.runs-on}}--${{matrix.name}}--${{matrix.shard_index}}--functional-test
+          path: .testoutput
+          retention-days: 14
+          include-hidden-files: true
+
+      # Ensure this doesn't contribute to the junit output.
       - name: Flaky Functional Test Detection
         if: ${{ (env.MODIFIED_TEST_SUITES != '') && (inputs.run_single_functional_test != true || (inputs.run_single_functional_test == true && contains(fromJSON(needs.set-up-single-test.outputs.dbs), env.PERSISTENCE_DRIVER))) }}
         timeout-minutes: ${{ fromJSON(needs.set-up-single-test.outputs.github_timeout) }} # make sure this is larger than the test timeout in the Makefile
@@ -474,19 +485,6 @@
           # Not retrying failed tests intentionally here since we're trying to detect flakes.
           FAILED_TEST_RETRIES: "0"
           TEST_ARGS: "-run=${{ needs.set-up-single-test.outputs.modified_functional_test_suites }} -count=5"
-
-      - name: Upload test results
-        if: ${{ !cancelled() && (inputs.run_single_functional_test != true || (inputs.run_single_functional_test == true && contains(fromJSON(needs.set-up-single-test.outputs.dbs), env.PERSISTENCE_DRIVER))) }}
-        run: make upload-test-results
-
-      - name: Upload test results as a GitHub Actions artifact
-        uses: actions/upload-artifact@v4.4.0
-        if: ${{ !cancelled() }}
-        with:
-          name: junit-xml--${{github.run_id}}--${{github.run_attempt}}--${{matrix.runs-on}}--${{matrix.name}}--${{matrix.shard_index}}--functional-test
-          path: .testoutput
-          retention-days: 14
-          include-hidden-files: true
 
   functional-test-xdc:
     if: ${{ inputs.run_single_functional_test != true && inputs.run_single_unit_test != true }}
@@ -563,6 +561,20 @@
         timeout-minutes: 25   # update this to TEST_TIMEOUT+5 if you update the Makefile
         run: make functional-test-xdc-coverage
 
+      - name: Upload test results
+        if: ${{ !cancelled() }}
+        run: make upload-test-results
+
+      - name: Upload test results as a GitHub Actions artifact
+        uses: actions/upload-artifact@v4.4.0
+        if: ${{ !cancelled() }}
+        with:
+          name: junit-xml--${{github.run_id}}--${{github.run_attempt}}--${{matrix.name}}--functional-test-xdc
+          path: .testoutput
+          retention-days: 14
+          include-hidden-files: true
+
+      # Ensure this doesn't contribute to the junit output.
       - name: Flaky Functional XDC Test Detection
         if: ${{ env.MODIFIED_TEST_SUITES != '' }}
         timeout-minutes: 60
@@ -573,19 +585,6 @@
           # Not retrying failed tests intentionally here since we're trying to detect flakes.
           FAILED_TEST_RETRIES: "0"
           TEST_ARGS: "-run=${{ needs.set-up-single-test.outputs.modified_functional_xdc_test_suites }} -count=5"
-
-      - name: Upload test results
-        if: ${{ !cancelled() }}
-        run: make upload-test-results
-
-      - name: Upload test results as a GitHub Actions artifact
-        uses: actions/upload-artifact@v4.4.0
-        if: ${{ !cancelled() }}
-        with:
-          name: junit-xml--${{github.run_id}}--${{github.run_attempt}}--${{matrix.name}}--functional-test-xdc
-          path: .testoutput
-          retention-days: 14
-          include-hidden-files: true
 
   functional-test-ndc:
     if: ${{ inputs.run_single_functional_test != true && inputs.run_single_unit_test != true }}
@@ -663,29 +662,26 @@
         timeout-minutes: 15
         run: make functional-test-ndc-coverage
 
+      - name: Upload test results as a GitHub Actions artifact
+        uses: actions/upload-artifact@v4.4.0
+        if: ${{ !cancelled() }}
+        with:
+          name: junit-xml--${{github.run_id}}--${{github.run_attempt}}--${{matrix.name}}--functional-test-ndc
+          path: .testoutput
+          retention-days: 14
+          include-hidden-files: true
+
+      # Ensure this doesn't contribute to the junit output.
       - name: Flaky Functional NDC Test Detection
         if: ${{ env.MODIFIED_TEST_SUITES != '' }}
         timeout-minutes: 30
         run: |
           echo "Detecting flaky functional ndc tests: ${{ needs.set-up-single-test.outputs.modified_functional_ndc_test_suites }}"
-<<<<<<< HEAD
           make functional-test-ndc-coverage
         env:
           # Not retrying failed tests intentionally here since we're trying to detect flakes.
           FAILED_TEST_RETRIES: "0"
           TEST_ARGS: "-run=${{ needs.set-up-single-test.outputs.modified_functional_ndc_test_suites }} -count=5"
-=======
-          make functional-test-ndc-coverage TEST_ARGS="-run=${{ needs.set-up-single-test.outputs.modified_functional_ndc_test_suites }} -count=5"
-          
-      - name: Upload test results as a GitHub Actions artifact
-        uses: actions/upload-artifact@v4.4.0
-        if: ${{ !cancelled() }}
-        with:
-          name: junit-xml--${{github.run_id}}--${{github.run_attempt}}--${{matrix.name}}--functional-test-ndc
-          path: .testoutput
-          retention-days: 14
-          include-hidden-files: true
->>>>>>> ae9e2e82
 
   test-status:
     if: always()
