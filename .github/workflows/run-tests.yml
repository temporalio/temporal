--- conflicted
+++ resolved
@@ -1,5 +1,4 @@
 name: All Tests
-
 run-name: ${{ inputs.test_name }}${{ inputs.test_dbs }}${{ inputs.run_single_test_job }}
 
 on:
@@ -15,14 +14,14 @@
       commit:
         description: "Commit SHA"
         required: true
-      run_single_test_job:
-        description: "Which job to run a single test in"
-        type: choice
-        options:
-          - 'unit-test'
-          - 'functional-test'
-          - 'functional-test-xdc'
-          - 'functional-test-ndc'
+      run_single_functional_test:
+        description: "Run a single functional test"
+        type: boolean
+        default: false
+      run_single_unit_test:
+        description: "Run a single unit test (INSTEAD of functional test)"
+        type: boolean
+        default: false
       unit_test_directory:
         description: "[Unit Test Only] Directory to run unit tests in"
         type: string
@@ -84,15 +83,9 @@
       - id: generate_output
         run: |
           shards=3
-<<<<<<< HEAD
-          timeout=20   # update this to TEST_TIMEOUT if you update the Makefile
-          runs_on='["ubuntu-20.04"]'
-          if [[ "${{ inputs.run_single_test_job }}" != "" ]]; then
-=======
           timeout=25   # update this to TEST_TIMEOUT if you update the Makefile
           runs_on='["ubuntu-latest"]'
           if [[ "${{ inputs.run_single_functional_test }}" == "true" || "${{ inputs.run_single_unit_test }}" == "true" ]]; then
->>>>>>> 63fb3800
             shards=1
             timeout=${{ inputs.timeout_minutes }}
             single_test_args="-run ${{ inputs.test_name }} -count ${{ inputs.n_runs }}"
@@ -147,19 +140,19 @@
     runs-on: ubuntu-latest
     steps:
       - uses: actions/checkout@v4
-        if: ${{ inputs.run_single_test_job == '' }}
+        if: ${{ !inputs.run_single_functional_test && !inputs.run_single_unit_test }}
         with:
           token: ${{ secrets.GITHUB_TOKEN }}
           ref: ${{ env.COMMIT }}
 
       - uses: actions/setup-go@v5
-        if: ${{ inputs.run_single_test_job == '' }}
+        if: ${{ !inputs.run_single_functional_test && !inputs.run_single_unit_test }}
         with:
           go-version-file: "go.mod"
           cache: false  # do our own caching
 
       - name: Restore dependencies
-        if: ${{ inputs.run_single_test_job == '' }}
+        if: ${{ !inputs.run_single_functional_test && !inputs.run_single_unit_test }}
         id: restore-deps
         uses: actions/cache/restore@v4
         with:
@@ -167,18 +160,18 @@
           key: go-${{ runner.os }}${{ runner.arch }}-deps-${{ hashFiles('go.sum') }}
 
       - run: make pre-build-functional-test-coverage
-        if: ${{ inputs.run_single_test_job == '' }}
+        if: ${{ !inputs.run_single_functional_test && !inputs.run_single_unit_test }}
 
       - name: Save dependencies
         uses: actions/cache/save@v4
-        if: ${{ inputs.run_single_test_job == '' && steps.restore-deps.outputs.cache-hit != 'true' }}
+        if: ${{ !inputs.run_single_functional_test && !inputs.run_single_unit_test && steps.restore-deps.outputs.cache-hit != 'true' }}
         with:
           path: ~/go/pkg/mod
           key: ${{ steps.restore-deps.outputs.cache-primary-key }}
 
       - name: Save build outputs
         uses: actions/cache/save@v4
-        if: ${{ inputs.run_single_test_job == '' }}
+        if: ${{ !inputs.run_single_functional_test && !inputs.run_single_unit_test }}
         with:
           path: ~/.cache/go-build
           key: go-${{ runner.os }}${{ runner.arch }}-build-${{ env.COMMIT }}
@@ -191,7 +184,7 @@
     runs-on: ubuntu-latest
     steps:
       - uses: actions/checkout@v4
-        if: ${{ inputs.run_single_test_job == '' }}
+        if: ${{ !inputs.run_single_functional_test && !inputs.run_single_unit_test }}
         with:
           token: ${{ secrets.GITHUB_TOKEN }}
           ref: ${{ env.COMMIT }}
@@ -199,61 +192,46 @@
           fetch-depth: 100
 
       - uses: actions/setup-go@v5
-        if: ${{ inputs.run_single_test_job == '' }}
+        if: ${{ !inputs.run_single_functional_test && !inputs.run_single_unit_test }}
         with:
           go-version-file: "go.mod"
           cache: false  # do our own caching
 
       - name: Restore dependencies
-        if: ${{ inputs.run_single_test_job == '' }}
+        if: ${{ !inputs.run_single_functional_test && !inputs.run_single_unit_test }}
         uses: actions/cache/restore@v4
         with:
           path: ~/go/pkg/mod
           key: go-${{ runner.os }}${{ runner.arch }}-deps-${{ hashFiles('go.sum') }}
 
       - name: Restore build outputs
-        if: ${{ inputs.run_single_test_job == '' }}
+        if: ${{ !inputs.run_single_functional_test && !inputs.run_single_unit_test }}
         uses: actions/cache/restore@v4
         with:
           path: ~/.cache/go-build
           key: go-${{ runner.os }}${{ runner.arch }}-build-${{ env.COMMIT }}
 
       - uses: arduino/setup-protoc@v3
-<<<<<<< HEAD
-        if: ${{ inputs.run_single_test_job == '' }}
-=======
         if: ${{ !inputs.run_single_functional_test && !inputs.run_single_unit_test }}
         with:
           repo-token: ${{ secrets.GITHUB_TOKEN }}
->>>>>>> 63fb3800
 
       - run: GOOS=windows GOARCH=amd64 make clean-bins bins
-        if: ${{ inputs.run_single_test_job == '' }}
+        if: ${{ !inputs.run_single_functional_test && !inputs.run_single_unit_test }}
 
       - run: GOOS=darwin GOARCH=arm64 make clean-bins bins
-        if: ${{ inputs.run_single_test_job == '' }}
+        if: ${{ !inputs.run_single_functional_test && !inputs.run_single_unit_test }}
 
       - run: make clean-bins ci-build-misc
-        if: ${{ inputs.run_single_test_job == '' }}
-
-      - run: make build-tests
-        if: ${{ inputs.run_single_test_job == '' }}
+        if: ${{ !inputs.run_single_functional_test && !inputs.run_single_unit_test }}
 
   unit-test:
-    if: ${{ inputs.run_single_test_job == '' || inputs.run_single_test_job == 'unit-test' }}
+    if: ${{ inputs.run_single_functional_test != true }}
     name: Unit test
     needs: [pre-build, set-up-single-test]
     strategy:
       fail-fast: false
-<<<<<<< HEAD
-    runs-on: ubuntu-20.04
-    env:
-      SINGLE_TEST_ARGS: ${{ needs.set-up-single-test.outputs.single_test_args }}
-      UNIT_TEST_DIR: ${{ inputs.unit_test_directory }}
-      TEST_TIMEOUT: ${{ needs.set-up-single-test.outputs.test_timeout }}
-=======
     runs-on: ubuntu-latest
->>>>>>> 63fb3800
     steps:
       - uses: actions/checkout@v4
         with:
@@ -285,11 +263,6 @@
           TEST_ARGS: ${{ needs.set-up-single-test.outputs.single_test_args }}
           TEST_TIMEOUT: ${{ needs.set-up-single-test.outputs.test_timeout }}
 
-<<<<<<< HEAD
-      - name: Upload test results
-        uses: actions/upload-artifact@v4.4.0
-        if: ${{ !cancelled() && inputs.run_single_test_job != 'unit-test' }} }}
-=======
       - name: Generate test summary
         uses: mikepenz/action-junit-report@v5.0.0-rc01
         if: failure()
@@ -319,7 +292,6 @@
         # Can't pin to major because the action linter doesn't recognize the include-hidden-files flag.
         uses: actions/upload-artifact@v4.4.3
         if: ${{ !cancelled() && !inputs.run_single_unit_test }}
->>>>>>> 63fb3800
         with:
           name: junit-xml--${{github.run_id}}--${{github.run_attempt}}--unit-test
           path: .testoutput
@@ -328,7 +300,7 @@
 
       # Ensure this doesn't contribute to the junit output.
       - name: Flaky Unit Test Detection
-        if: ${{ !cancelled() && inputs.run_single_test_job != 'unit-test' && env.MODIFIED_TEST_SUITES != '' }}
+        if: ${{ !cancelled() && !inputs.run_single_unit_test && env.MODIFIED_TEST_SUITES != '' }}
         timeout-minutes: 30
         run: |
           echo "Detecting flaky unit tests: ${{ needs.set-up-single-test.outputs.modified_unit_test_suites }}"
@@ -340,16 +312,12 @@
           TEST_TIMEOUT: 25
 
   integration-test:
-    if: ${{ inputs.run_single_test_job == '' }}
+    if: ${{ inputs.run_single_functional_test != true && inputs.run_single_unit_test != true }}
     name: Integration test
     needs: [pre-build, set-up-single-test]
     strategy:
       fail-fast: false
-<<<<<<< HEAD
-    runs-on: ubuntu-20.04
-=======
     runs-on: ubuntu-latest
->>>>>>> 63fb3800
     steps:
       - uses: actions/checkout@v4
         with:
@@ -440,7 +408,7 @@
           docker compose -f ${{ env.DOCKER_COMPOSE_FILE }} down -v
 
   functional-test:
-    if: ${{ inputs.run_single_test_job == '' || inputs.run_single_test_job == 'functional-test' }}
+    if: ${{ inputs.run_single_unit_test != true }}
     name: Functional test
     needs: [pre-build, set-up-single-test]
     strategy:
@@ -491,18 +459,18 @@
       TEST_TIMEOUT: ${{ needs.set-up-single-test.outputs.test_timeout }}
     steps:
       - uses: ScribeMD/docker-cache@0.3.7
-        if: ${{ inputs.run_single_test_job == '' || (inputs.run_single_test_job == 'functional-test' && contains(fromJSON(needs.set-up-single-test.outputs.dbs), env.PERSISTENCE_DRIVER)) }}
+        if: ${{ inputs.run_single_functional_test != true || (inputs.run_single_functional_test == true && contains(fromJSON(needs.set-up-single-test.outputs.dbs), env.PERSISTENCE_DRIVER)) }}
         with:
           key: docker-${{ runner.os }}${{ runner.arch }}-${{ hashFiles(env.DOCKER_COMPOSE_FILE) }}
 
       - uses: actions/checkout@v4
-        if: ${{ inputs.run_single_test_job == '' || (inputs.run_single_test_job == 'functional-test' && contains(fromJSON(needs.set-up-single-test.outputs.dbs), env.PERSISTENCE_DRIVER)) }}
+        if: ${{ inputs.run_single_functional_test != true || (inputs.run_single_functional_test == true && contains(fromJSON(needs.set-up-single-test.outputs.dbs), env.PERSISTENCE_DRIVER)) }}
         with:
           token: ${{ secrets.GITHUB_TOKEN }}
           ref: ${{ env.COMMIT }}
 
       - name: Start containerized dependencies
-        if: ${{ toJson(matrix.containers) != '[]' && (inputs.run_single_test_job == '' || (inputs.run_single_test_job == 'functional-test' && contains(fromJSON(needs.set-up-single-test.outputs.dbs), env.PERSISTENCE_DRIVER))) }}
+        if: ${{ toJson(matrix.containers) != '[]' && (inputs.run_single_functional_test != true || (inputs.run_single_functional_test == true && contains(fromJSON(needs.set-up-single-test.outputs.dbs), env.PERSISTENCE_DRIVER))) }}
         uses: hoverkraft-tech/compose-action@v2.0.1
         with:
           compose-file: ${{ env.DOCKER_COMPOSE_FILE }}
@@ -510,10 +478,10 @@
           down-flags: -v
 
       - uses: actions/setup-go@v5
-        if: ${{ inputs.run_single_test_job == '' || (inputs.run_single_test_job == 'functional-test' && contains(fromJSON(needs.set-up-single-test.outputs.dbs), env.PERSISTENCE_DRIVER)) }}
-        with:
-          go-version-file: 'go.mod'
-          check-latest: true
+        if: ${{ inputs.run_single_functional_test != true || (inputs.run_single_functional_test == true && contains(fromJSON(needs.set-up-single-test.outputs.dbs), env.PERSISTENCE_DRIVER)) }}
+        with:
+          go-version-file: "go.mod"
+          cache: false  # do our own caching
 
       - name: Restore dependencies
         uses: actions/cache/restore@v4
@@ -545,17 +513,12 @@
           echo "JOB_ID=${job_id:-unknown}" >> "$GITHUB_OUTPUT"
 
       - name: Run functional test
-        if: ${{ inputs.run_single_test_job == '' || (inputs.run_single_test_job == 'functional-test' && contains(fromJSON(needs.set-up-single-test.outputs.dbs), env.PERSISTENCE_DRIVER)) }}
+        if: ${{ inputs.run_single_functional_test != true || (inputs.run_single_functional_test == true && contains(fromJSON(needs.set-up-single-test.outputs.dbs), env.PERSISTENCE_DRIVER)) }}
         timeout-minutes: ${{ fromJSON(needs.set-up-single-test.outputs.github_timeout) }} # make sure this is larger than the test timeout in the Makefile
         run: make functional-test-coverage
         env:
           TEST_ARGS: ${{ needs.set-up-single-test.outputs.single_test_args }}
 
-<<<<<<< HEAD
-      - name: Upload test results
-        uses: actions/upload-artifact@v4.4.0
-        if: ${{ !cancelled() && inputs.run_single_test_job == '' }}
-=======
       - name: Generate test summary
         uses: mikepenz/action-junit-report@v5.0.0-rc01
         if: failure()
@@ -585,7 +548,6 @@
         # Can't pin to major because the action linter doesn't recognize the include-hidden-files flag.
         uses: actions/upload-artifact@v4.4.3
         if: ${{ !cancelled() && !inputs.run_single_functional_test }}
->>>>>>> 63fb3800
         with:
           name: junit-xml--${{github.run_id}}--${{steps.get_job_id.outputs.JOB_ID}}--${{github.run_attempt}}--${{matrix.runs-on}}--${{matrix.name}}--${{matrix.shard_index}}--functional-test
           path: .testoutput
@@ -594,7 +556,7 @@
 
       # Ensure this doesn't contribute to the junit output.
       - name: Flaky Functional Test Detection
-        if: ${{ (env.MODIFIED_TEST_SUITES != '') && (inputs.run_single_test_job == '' || (inputs.run_single_test_job == 'functional-test' && contains(fromJSON(needs.set-up-single-test.outputs.dbs), env.PERSISTENCE_DRIVER))) }}
+        if: ${{ (env.MODIFIED_TEST_SUITES != '') && (inputs.run_single_functional_test != true || (inputs.run_single_functional_test == true && contains(fromJSON(needs.set-up-single-test.outputs.dbs), env.PERSISTENCE_DRIVER))) }}
         timeout-minutes: ${{ fromJSON(needs.set-up-single-test.outputs.github_timeout) }} # make sure this is larger than the test timeout in the Makefile
         run: |
           echo "Detecting flaky functional tests: ${{ needs.set-up-single-test.outputs.modified_integration_test_suites }}"
@@ -605,7 +567,7 @@
           TEST_ARGS: "-run=${{ needs.set-up-single-test.outputs.modified_functional_test_suites }} -count=5"
 
   functional-test-xdc:
-    if: ${{ inputs.run_single_test_job == '' || inputs.run_single_test_job == 'functional-test-xdc' }}
+    if: ${{ inputs.run_single_functional_test != true && inputs.run_single_unit_test != true }}
     name: Functional test xdc
     needs: [pre-build, set-up-single-test]
     strategy:
@@ -615,12 +577,12 @@
         include:
           - name: cass_es
             persistence_type: nosql
-            persistence_driver: cassandra
+            persistence_driver: elasticsearch
             parallel_flags: ""
             containers: [cassandra, elasticsearch]
           - name: cass_es8
             persistence_type: nosql
-            persistence_driver: cassandra
+            persistence_driver: elasticsearch
             parallel_flags: ""
             containers: [cassandra, elasticsearch8]
           - name: mysql8
@@ -638,28 +600,19 @@
             persistence_driver: postgres12_pgx
             parallel_flags: "-parallel=2" # reduce parallelism for postgres
             containers: [postgresql]
-<<<<<<< HEAD
-    runs-on: ${{ fromJson(needs.set-up-single-test.outputs.runs_on) }}
-    env:
-      PERSISTENCE_TYPE: ${{ matrix.persistence_type }}
-      PERSISTENCE_DRIVER: ${{ matrix.persistence_driver }}
-      TEST_TIMEOUT: ${{ needs.set-up-single-test.outputs.test_timeout }}
-=======
     runs-on: ubuntu-latest
     env:
       PERSISTENCE_TYPE: ${{ matrix.persistence_type }}
       PERSISTENCE_DRIVER: ${{ matrix.persistence_driver }}
->>>>>>> 63fb3800
       TEST_PARALLEL_FLAGS: ${{ matrix.parallel_flags }}
     steps:
       - uses: actions/checkout@v4
-        if: ${{ inputs.run_single_test_job == '' || (inputs.run_single_test_job == 'functional-test-xdc' && contains(fromJSON(needs.set-up-single-test.outputs.dbs), env.PERSISTENCE_DRIVER)) }}
         with:
           token: ${{ secrets.GITHUB_TOKEN }}
           ref: ${{ env.COMMIT }}
 
       - name: Start containerized dependencies
-        if: ${{ toJson(matrix.containers) != '[]' && (inputs.run_single_test_job == '' || (inputs.run_single_test_job == 'functional-test-xdc' && contains(fromJSON(needs.set-up-single-test.outputs.dbs), env.PERSISTENCE_DRIVER))) }}
+        if: ${{ toJson(matrix.containers) != '[]' }}
         uses: hoverkraft-tech/compose-action@v2.0.1
         with:
           compose-file: ${{ env.DOCKER_COMPOSE_FILE }}
@@ -667,7 +620,6 @@
           down-flags: -v
 
       - uses: actions/setup-go@v5
-        if: ${{ inputs.run_single_test_job == '' || (inputs.run_single_test_job == 'functional-test-xdc' && contains(fromJSON(needs.set-up-single-test.outputs.dbs), env.PERSISTENCE_DRIVER)) }}
         with:
           go-version-file: "go.mod"
           cache: false  # do our own caching
@@ -702,17 +654,9 @@
           echo "JOB_ID=${job_id-unknown}" >> "$GITHUB_OUTPUT"
 
       - name: Run functional test xdc
-        if: ${{ inputs.run_single_test_job == '' || (inputs.run_single_test_job == 'functional-test-xdc' && contains(fromJSON(needs.set-up-single-test.outputs.dbs), env.PERSISTENCE_DRIVER)) }}
         timeout-minutes: 25   # update this to TEST_TIMEOUT+5 if you update the Makefile
         run: make functional-test-xdc-coverage
-        env:
-          TEST_ARGS: ${{ needs.set-up-single-test.outputs.single_test_args }}
-
-<<<<<<< HEAD
-      - name: Upload test results
-        uses: actions/upload-artifact@v4.4.0
-        if: ${{ !cancelled() && (inputs.run_single_test_job == '' || (inputs.run_single_test_job == 'functional-test-xdc' && contains(fromJSON(needs.set-up-single-test.outputs.dbs), env.PERSISTENCE_DRIVER))) }}
-=======
+
       - name: Generate test summary
         uses: mikepenz/action-junit-report@v5.0.0-rc01
         if: failure()
@@ -733,7 +677,6 @@
       - name: Upload test results to Codecov
         if: ${{ !cancelled() }}
         uses: codecov/test-results-action@v1
->>>>>>> 63fb3800
         with:
           token: ${{ secrets.CODECOV_TOKEN }}
           directory: ./.testoutput
@@ -762,7 +705,7 @@
           TEST_ARGS: "-run=${{ needs.set-up-single-test.outputs.modified_functional_xdc_test_suites }} -count=5"
 
   functional-test-ndc:
-    if: ${{ inputs.run_single_test_job == '' || inputs.run_single_test_job == 'functional-test-ndc' }}
+    if: ${{ inputs.run_single_functional_test != true && inputs.run_single_unit_test != true }}
     name: Functional test ndc
     needs: [pre-build, set-up-single-test]
     strategy:
@@ -777,12 +720,12 @@
         include:
           - name: cass_es
             persistence_type: nosql
-            persistence_driver: cassandra
+            persistence_driver: elasticsearch
             containers: [cassandra, elasticsearch]
             es_version: v7
           - name: cass_es8
             persistence_type: nosql
-            persistence_driver: cassandra
+            persistence_driver: elasticsearch
             containers: [cassandra, elasticsearch8]
             es_version: v8
           - name: mysql8
@@ -797,25 +740,19 @@
             persistence_type: sql
             persistence_driver: postgres12_pgx
             containers: [postgresql]
-<<<<<<< HEAD
-    runs-on: ${{ fromJson(needs.set-up-single-test.outputs.runs_on) }}
-=======
     runs-on: ubuntu-latest
->>>>>>> 63fb3800
     env:
       PERSISTENCE_TYPE: ${{ matrix.persistence_type }}
       PERSISTENCE_DRIVER: ${{ matrix.persistence_driver }}
-      TEST_TIMEOUT: ${{ needs.set-up-single-test.outputs.test_timeout }}
       ES_VERSION: ${{ matrix.es_version }}
     steps:
       - uses: actions/checkout@v4
-        if: ${{ inputs.run_single_test_job == '' || (inputs.run_single_test_job == 'functional-test-ndc' && contains(fromJSON(needs.set-up-single-test.outputs.dbs), env.PERSISTENCE_DRIVER)) }}
         with:
           token: ${{ secrets.GITHUB_TOKEN }}
           ref: ${{ env.COMMIT }}
 
       - name: Start containerized dependencies
-        if: ${{ toJson(matrix.containers) != '[]' && (inputs.run_single_test_job == '' || (inputs.run_single_test_job == 'functional-test-ndc' && contains(fromJSON(needs.set-up-single-test.outputs.dbs), env.PERSISTENCE_DRIVER))) }}
+        if: ${{ toJson(matrix.containers) != '[]' }}
         uses: hoverkraft-tech/compose-action@v2.0.1
         with:
           compose-file: ${{ env.DOCKER_COMPOSE_FILE }}
@@ -823,7 +760,6 @@
           down-flags: -v
 
       - uses: actions/setup-go@v5
-        if: ${{ inputs.run_single_test_job == '' || (inputs.run_single_test_job == 'functional-test-ndc' && contains(fromJSON(needs.set-up-single-test.outputs.dbs), env.PERSISTENCE_DRIVER)) }}
         with:
           go-version-file: "go.mod"
           cache: false  # do our own caching
@@ -858,15 +794,9 @@
           echo "JOB_ID=${job_id:-unknown}" >> "$GITHUB_OUTPUT"
 
       - name: Run functional test ndc
-        if: ${{ inputs.run_single_test_job == '' || (inputs.run_single_test_job == 'functional-test-ndc' && contains(fromJSON(needs.set-up-single-test.outputs.dbs), env.PERSISTENCE_DRIVER)) }}
         timeout-minutes: 15
         run: make functional-test-ndc-coverage
 
-<<<<<<< HEAD
-      - name: Upload test results
-        uses: actions/upload-artifact@v4.4.0
-        if: ${{ !cancelled() && (inputs.run_single_test_job == '' || (inputs.run_single_test_job == 'functional-test-ndc' && contains(fromJSON(needs.set-up-single-test.outputs.dbs), env.PERSISTENCE_DRIVER))) }}
-=======
       - name: Upload code coverage to Codecov
         uses: codecov/codecov-action@v5
         with:
@@ -886,7 +816,6 @@
         # Can't pin to major because the action linter doesn't recognize the include-hidden-files flag.
         uses: actions/upload-artifact@v4.4.3
         if: ${{ !cancelled() }}
->>>>>>> 63fb3800
         with:
           name: junit-xml--${{github.run_id}}--${{steps.get_job_id.outputs.JOB_ID}}--${{github.run_attempt}}--${{matrix.name}}--functional-test-ndc
           path: .testoutput
@@ -921,7 +850,7 @@
     steps:
       - name: Check results
         run: |
-          if [[ ${{ inputs.run_single_test_job }} == "" ]]; then
+          if [[ ${{ inputs.run_single_functional_test }} == "" ]]; then
             # if in all-tests mode, all statuses must be success
             if [[ -n $(echo "$RESULTS" | jq '.[] | select (. != "success")') ]]; then
               exit 1
