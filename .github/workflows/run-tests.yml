name: All Tests

on:
  pull_request:
  push:
    branches:
      - main
      - release/**
      - cloud/**

  workflow_dispatch:
    inputs:
      commit:
        description: "Commit SHA"
        required: true
      run_single_functional_test:
        description: "Run a single functional test"
        type: boolean
        default: false
      run_single_unit_test:
        description: "Run a single unit test (INSTEAD of functional test)"
        type: boolean
        default: false
      unit_test_directory:
        description: "[Unit Test Only] Directory to run unit tests in"
        type: string
        default: "./temporal"
      n_runs:
        description: "Number of times to repeat the single test per database type"
        type: number
        default: 1
      test_name:
        description: "Name of the test to run (i.e. 'TestAcquireShard_DeadlineExceededErrorSuite' or 'TestFunctionalSuite/TestUpdateWorkflow')"
        type: string
      timeout_minutes:
        description: "Test timeout in minutes"
        type: number
        default: 120
      test_runner:
        description: "Which runner to use. Choose higher RAM if your n_runs is high."
        type: choice
        default: "16GB RAM (ubuntu-20.04)"
        options:
          - "16GB RAM (ubuntu-20.04)"
          - "64GB RAM (ubuntu-22.04)"
      test_dbs:
        description: 'List of DBs to test on (i.e. ["sqlite", "cassandra", "mysql8", "postgres12"])'
        type: string
        default: '["sqlite"]'

concurrency: # Auto-cancel existing runs in the PR when a new commit is pushed
  group: run-tests-${{ github.head_ref || github.run_id }}
  cancel-in-progress: true

env:
  # For workflow_dispatch: use the given commit.
  # For pull_request: use the head of the PR branch (not the merge branch which is the default!)
  # For push: use the pushed commit.
  COMMIT: ${{ github.event.inputs.commit || github.event.pull_request.head.sha || github.sha }}
  PR_BASE_COMMIT: ${{ github.event.pull_request.base.sha }}
  DOCKER_COMPOSE_FILE: ./develop/github/docker-compose.yml
  TEMPORAL_VERSION_CHECK_DISABLED: 1
  BUILDKITE_ANALYTICS_TOKEN: ${{ secrets.BUILDKITE_ANALYTICS_TOKEN }}

jobs:
  set-up-single-test:
    name: Set up single test
    runs-on: ubuntu-20.04
    outputs:
      shard_indices: ${{ steps.generate_output.outputs.shard_indices }}
      total_shards: ${{ steps.generate_output.outputs.shards }}
      github_timeout: ${{ steps.generate_output.outputs.github_timeout }}
      test_timeout: ${{ steps.generate_output.outputs.test_timeout }}
      single_test_args: ${{ steps.generate_output.outputs.single_test_args }}
      runs_on: ${{ steps.generate_output.outputs.runs_on }}
      dbs: ${{ inputs.test_dbs }}
    steps:
      - id: generate_output
        run: |
          shards=3
          timeout=30
          runs_on='["ubuntu-20.04"]'
          if [[ "${{ inputs.run_single_functional_test }}" == "true" || "${{ inputs.run_single_unit_test }}" == "true" ]]; then
            shards=1
            timeout=${{ inputs.timeout_minutes }}
            single_test_args="-run ${{ inputs.test_name }} -count ${{ inputs.n_runs }}"
            if [[ "${{ inputs.test_runner }}" == "64GB RAM (ubuntu-22.04)" ]]; then
              runs_on='[ "ubuntu-latest-16-cores" ]'
            fi
          fi
          {
            echo "shard_indices=[ $(seq -s, 0 $((shards-1))) ]"
            echo "shards=$shards"
            echo "github_timeout=$((timeout+5))"
            echo "test_timeout=${timeout}m"
            echo "single_test_args=$single_test_args"
            echo "runs_on=$runs_on"
          } >> "$GITHUB_OUTPUT"
      - id: cat_output
        run: |
          cat "$GITHUB_OUTPUT"

  misc-checks:
    name: Misc checks
    strategy:
      fail-fast: false
      matrix:
        runs-on: [ubuntu-20.04]
    runs-on: ${{ matrix.runs-on }}
    steps:
      - uses: actions/checkout@v4
        if: ${{ !inputs.run_single_functional_test && !inputs.run_single_unit_test }}
        with:
          token: ${{ secrets.GITHUB_TOKEN }}
          ref: ${{ env.COMMIT }}
          # buf-breaking tries to compare HEAD against merge base so we need to be able to find it
          fetch-depth: 100

      - uses: actions/setup-go@v5
        if: ${{ !inputs.run_single_functional_test && !inputs.run_single_unit_test }}
        with:
          go-version-file: 'go.mod'
          check-latest: true

      - uses: arduino/setup-protoc@v3
        if: ${{ !inputs.run_single_functional_test && !inputs.run_single_unit_test }}

      - run: GOOS=windows GOARCH=amd64 make clean-bins bins
        if: ${{ !inputs.run_single_functional_test && !inputs.run_single_unit_test }}

      - run: GOOS=darwin GOARCH=arm64 make clean-bins bins
        if: ${{ !inputs.run_single_functional_test && !inputs.run_single_unit_test }}

      - run: make clean-bins ci-build-misc
        if: ${{ !inputs.run_single_functional_test && !inputs.run_single_unit_test }}

      - run: make build-tests
        if: ${{ !inputs.run_single_functional_test && !inputs.run_single_unit_test }}

  unit-test:
    if: ${{ inputs.run_single_functional_test != true }}
    name: Unit test
    needs: [misc-checks, set-up-single-test]
    strategy:
      fail-fast: false
      matrix:
        runs-on: [ubuntu-20.04]
    runs-on: ${{ matrix.runs-on }}
    env:
      BUILDKITE_MESSAGE: "{\"job\": \"unit-test\"}"
      SINGLE_TEST_ARGS: ${{ needs.set-up-single-test.outputs.single_test_args }}
      UNIT_TEST_DIR: ${{ inputs.unit_test_directory }}
      TEST_TIMEOUT: ${{ needs.set-up-single-test.outputs.test_timeout }}
      RUN_SINGLE_UNIT_TEST: ${{ inputs.run_single_unit_test }}
    steps:
      - uses: actions/checkout@v4
        with:
          token: ${{ secrets.GITHUB_TOKEN }}
          ref: ${{ env.COMMIT }}

      - uses: actions/setup-go@v5
        with:
          go-version-file: 'go.mod'
          check-latest: true

      - name: Run unit tests
        if: ${{ !cancelled() && !inputs.run_single_unit_test }}
        timeout-minutes: 15
        run: make unit-test-coverage

      - name: Run single unit test
        if: ${{ !cancelled() && inputs.run_single_unit_test }}
        timeout-minutes: 15
        run: UNIT_TEST_DIRS=$UNIT_TEST_DIR make unit-test-coverage

      - name: Upload test results
        if: ${{ !cancelled() }}
        run: make upload-test-results

  integration-test:
    if: ${{ inputs.run_single_functional_test != true && inputs.run_single_unit_test != true }}
    name: Integration test
    needs: misc-checks
    strategy:
      fail-fast: false
      matrix:
        runs-on: [ubuntu-20.04]
    runs-on: ${{ matrix.runs-on }}
    env:
      BUILDKITE_MESSAGE: "{\"job\": \"integration-test\"}"
    steps:
      - uses: actions/checkout@v4
        with:
          token: ${{ secrets.GITHUB_TOKEN }}
          ref: ${{ env.COMMIT }}

      - uses: actions/setup-go@v5
        with:
          go-version-file: 'go.mod'
          check-latest: true

      - name: Start containerized dependencies
        uses: hoverkraft-tech/compose-action@v2.0.1
        with:
          compose-file: ${{ env.DOCKER_COMPOSE_FILE }}
          services: |
            cassandra
            mysql
            postgresql
          down-flags: -v

      - name: Run integration test
        timeout-minutes: 15
        run: make integration-test-coverage

      - name: Upload test results
        if: ${{ !cancelled() }}
        run: make upload-test-results

      - name: Tear down docker compose
        if: ${{ always() }}
        run: |
          docker compose -f ${{ env.DOCKER_COMPOSE_FILE }} down -v

  functional-test:
    if: ${{ inputs.run_single_unit_test != true }}
    name: Functional test
    needs: [misc-checks, set-up-single-test]
    strategy:
      fail-fast: false
      matrix:
        runs-on: ${{ fromJson(needs.set-up-single-test.outputs.runs_on) }}
        shard_index: ${{ fromJson(needs.set-up-single-test.outputs.shard_indices) }}
        name:
          - cass_es
          - cass_es8
          - sqlite
          - mysql8
          - postgres12
          - postgres12_pgx
        include:
          - name: cass_es
            persistence_type: nosql
            persistence_driver: cassandra
            containers: [cassandra, elasticsearch]
            es_version: v7
          - name: cass_es8
            persistence_type: nosql
            persistence_driver: cassandra
            containers: [cassandra, elasticsearch8]
            es_version: v8
          - name: sqlite
            persistence_type: sql
            persistence_driver: sqlite
            containers: []
          - name: mysql8
            persistence_type: sql
            persistence_driver: mysql8
            containers: [mysql]
          - name: postgres12
            persistence_type: sql
            persistence_driver: postgres12
            containers: [postgresql]
          - name: postgres12_pgx
            persistence_type: sql
            persistence_driver: postgres12_pgx
            containers: [postgresql]
    runs-on: ${{ matrix.runs-on }}
    env:
      TEST_TOTAL_SHARDS: ${{ needs.set-up-single-test.outputs.total_shards }}
      TEST_SHARD_INDEX: ${{ matrix.shard_index }}
      PERSISTENCE_TYPE: ${{ matrix.persistence_type }}
      PERSISTENCE_DRIVER: ${{ matrix.persistence_driver }}
      SINGLE_TEST_ARGS: ${{ needs.set-up-single-test.outputs.single_test_args }}
      TEST_TIMEOUT: ${{ needs.set-up-single-test.outputs.test_timeout }}
      BUILDKITE_MESSAGE: "{\"job\": \"functional-test\", \"db\": \"${{ matrix.persistence_driver }}\"}"
    steps:
      - name: Print functional test
        run: echo "${{ needs.set-up-single-test.outputs.dbs }}" && echo "$SINGLE_TEST_ARGS"
      - uses: ScribeMD/docker-cache@0.3.7
        if: ${{ inputs.run_single_functional_test != true || (inputs.run_single_functional_test == true && contains(fromJSON(needs.set-up-single-test.outputs.dbs), env.PERSISTENCE_DRIVER)) }}
        with:
          key: docker-${{ runner.os }}-${{ hashFiles(env.DOCKER_COMPOSE_FILE) }}

      - uses: actions/checkout@v4
        if: ${{ inputs.run_single_functional_test != true || (inputs.run_single_functional_test == true && contains(fromJSON(needs.set-up-single-test.outputs.dbs), env.PERSISTENCE_DRIVER)) }}
        with:
          token: ${{ secrets.GITHUB_TOKEN }}
          ref: ${{ env.COMMIT }}

      - uses: actions/setup-go@v5
        if: ${{ inputs.run_single_functional_test != true || (inputs.run_single_functional_test == true && contains(fromJSON(needs.set-up-single-test.outputs.dbs), env.PERSISTENCE_DRIVER)) }}
        with:
          go-version-file: 'go.mod'
          check-latest: true

      - name: Start containerized dependencies
        if: ${{ toJson(matrix.containers) != '[]' && (inputs.run_single_functional_test != true || (inputs.run_single_functional_test == true && contains(fromJSON(needs.set-up-single-test.outputs.dbs), env.PERSISTENCE_DRIVER))) }}
        uses: hoverkraft-tech/compose-action@v2.0.1
        with:
          compose-file: ${{ env.DOCKER_COMPOSE_FILE }}
          services: "${{ join(matrix.containers, '\n') }}"
          down-flags: -v

      - name: Run functional test
        if: ${{ inputs.run_single_functional_test != true || (inputs.run_single_functional_test == true && contains(fromJSON(needs.set-up-single-test.outputs.dbs), env.PERSISTENCE_DRIVER)) }}
        timeout-minutes: ${{ fromJSON(needs.set-up-single-test.outputs.github_timeout) }} # make sure this is larger than the test timeout in the Makefile
        run: make functional-test-coverage

      - name: Upload test results
        if: ${{ !cancelled() && (inputs.run_single_functional_test != true || (inputs.run_single_functional_test == true && contains(fromJSON(needs.set-up-single-test.outputs.dbs), env.PERSISTENCE_DRIVER))) }}
        run: make upload-test-results

  functional-test-xdc:
    if: ${{ inputs.run_single_functional_test != true && inputs.run_single_unit_test != true }}
    name: Functional test xdc
    needs: misc-checks
    strategy:
      fail-fast: false
      matrix:
        runs-on: [ubuntu-20.04]
        name: [cass_es, cass_es8, mysql8, postgres12, postgres12_pgx]
        include:
          - name: cass_es
            persistence_type: nosql
            persistence_driver: elasticsearch
            extra_flags: ""
            containers: [cassandra, elasticsearch]
          - name: cass_es8
            persistence_type: nosql
            persistence_driver: elasticsearch
            extra_flags: ""
            containers: [cassandra, elasticsearch8]
          - name: mysql8
            persistence_type: sql
            persistence_driver: mysql8
            extra_flags: ""
            containers: [mysql]
          - name: postgres12
            persistence_type: sql
            persistence_driver: postgres12
            extra_flags: "-parallel=2" # reduce parallelism for postgres
            containers: [postgresql]
          - name: postgres12_pgx
            persistence_type: sql
            persistence_driver: postgres12_pgx
            extra_flags: "-parallel=2" # reduce parallelism for postgres
            containers: [postgresql]
    runs-on: ${{ matrix.runs-on }}
    env:
      PERSISTENCE_TYPE: ${{ matrix.persistence_type }}
      PERSISTENCE_DRIVER: ${{ matrix.persistence_driver }}
<<<<<<< HEAD
      EXTRA_TEST_FLAGS: ${{ matrix.extra_flags }}
=======
      BUILDKITE_MESSAGE: "{\"job\": \"functional-test-xdc\", \"db\": \"${{ matrix.persistence_driver }}\"}"
>>>>>>> 2b0b6477
    steps:
      - uses: actions/checkout@v4
        with:
          token: ${{ secrets.GITHUB_TOKEN }}
          ref: ${{ env.COMMIT }}

      - uses: actions/setup-go@v5
        with:
          go-version-file: 'go.mod'
          check-latest: true

      - name: Start containerized dependencies
        if: ${{ toJson(matrix.containers) != '[]' }}
        uses: hoverkraft-tech/compose-action@v2.0.1
        with:
          compose-file: ${{ env.DOCKER_COMPOSE_FILE }}
          services: "${{ join(matrix.containers, '\n') }}"
          down-flags: -v

      - name: Run functional test xdc
        timeout-minutes: 30
        run: make functional-test-xdc-coverage

      - name: Upload test results
        if: ${{ !cancelled() }}
        run: make upload-test-results

  functional-test-ndc:
    if: ${{ inputs.run_single_functional_test != true && inputs.run_single_unit_test != true }}
    name: Functional test ndc
    needs: misc-checks
    strategy:
      fail-fast: false
      matrix:
        runs-on: [ubuntu-20.04]
        name:
          - cass_es
          - cass_es8
          - mysql8
          - postgres12
          - postgres12_pgx
        include:
          - name: cass_es
            persistence_type: nosql
            persistence_driver: elasticsearch
            containers: [cassandra, elasticsearch]
            es_version: v7
          - name: cass_es8
            persistence_type: nosql
            persistence_driver: elasticsearch
            containers: [cassandra, elasticsearch8]
            es_version: v8
          - name: mysql8
            persistence_type: sql
            persistence_driver: mysql8
            containers: [mysql]
          - name: postgres12
            persistence_type: sql
            persistence_driver: postgres12
            containers: [postgresql]
          - name: postgres12_pgx
            persistence_type: sql
            persistence_driver: postgres12_pgx
            containers: [postgresql]
    runs-on: ${{ matrix.runs-on }}
    env:
      PERSISTENCE_TYPE: ${{ matrix.persistence_type }}
      PERSISTENCE_DRIVER: ${{ matrix.persistence_driver }}
      ES_VERSION: ${{ matrix.es_version }}
    steps:
      - uses: actions/checkout@v4
        with:
          token: ${{ secrets.GITHUB_TOKEN }}
          ref: ${{ env.COMMIT }}

      - uses: actions/setup-go@v5
        with:
          go-version-file: 'go.mod'
          check-latest: true

      - name: Start containerized dependencies
        if: ${{ toJson(matrix.containers) != '[]' }}
        uses: hoverkraft-tech/compose-action@v2.0.1
        with:
          compose-file: ${{ env.DOCKER_COMPOSE_FILE }}
          services: "${{ join(matrix.containers, '\n') }}"
          down-flags: -v

      - name: Run functional test ndc
        timeout-minutes: 15
        run: make functional-test-ndc-coverage

  test-status:
    if: ${{ inputs.run_single_functional_test != true && inputs.run_single_unit_test != true }}
    name: Test Status
    needs:
      - unit-test
      - integration-test
      - functional-test
      - functional-test-xdc
      - functional-test-ndc
    runs-on: ubuntu-20.04
    env:
      RESULTS: ${{ toJSON(needs.*.result) }}
    steps:
      - name: Check results
        run: |
          if [[ -n $(echo "$RESULTS" | jq '.[] | select (. != "success")') ]]; then
            exit 1
          fi<|MERGE_RESOLUTION|>--- conflicted
+++ resolved
@@ -324,37 +324,34 @@
           - name: cass_es
             persistence_type: nosql
             persistence_driver: elasticsearch
-            extra_flags: ""
+            parallel_flags: ""
             containers: [cassandra, elasticsearch]
           - name: cass_es8
             persistence_type: nosql
             persistence_driver: elasticsearch
-            extra_flags: ""
+            parallel_flags: ""
             containers: [cassandra, elasticsearch8]
           - name: mysql8
             persistence_type: sql
             persistence_driver: mysql8
-            extra_flags: ""
+            parallel_flags: ""
             containers: [mysql]
           - name: postgres12
             persistence_type: sql
             persistence_driver: postgres12
-            extra_flags: "-parallel=2" # reduce parallelism for postgres
+            parallel_flags: "-parallel=2" # reduce parallelism for postgres
             containers: [postgresql]
           - name: postgres12_pgx
             persistence_type: sql
             persistence_driver: postgres12_pgx
-            extra_flags: "-parallel=2" # reduce parallelism for postgres
+            parallel_flags: "-parallel=2" # reduce parallelism for postgres
             containers: [postgresql]
     runs-on: ${{ matrix.runs-on }}
     env:
       PERSISTENCE_TYPE: ${{ matrix.persistence_type }}
       PERSISTENCE_DRIVER: ${{ matrix.persistence_driver }}
-<<<<<<< HEAD
-      EXTRA_TEST_FLAGS: ${{ matrix.extra_flags }}
-=======
       BUILDKITE_MESSAGE: "{\"job\": \"functional-test-xdc\", \"db\": \"${{ matrix.persistence_driver }}\"}"
->>>>>>> 2b0b6477
+      TEST_PARALLEL_FLAGS: ${{ matrix.parallel_flags }}
     steps:
       - uses: actions/checkout@v4
         with:
