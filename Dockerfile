--- conflicted
+++ resolved
@@ -54,13 +54,8 @@
 
 COPY . .
 
-<<<<<<< HEAD
-# need to make clean first in case binaries to be built are stale
-RUN make clean && CGO_ENABLED=0 make proto copyright cadence-cassandra-tool cadence-sql-tool cadence cadence-server
-=======
 
-RUN CGO_ENABLED=0 make copyright cadence-cassandra-tool cadence-sql-tool cadence cadence-server
->>>>>>> 035037df
+RUN CGO_ENABLED=0 make proto copyright cadence-cassandra-tool cadence-sql-tool cadence cadence-server
 
 # Download dockerize
 FROM alpine:3.11 AS dockerize
