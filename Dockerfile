--- conflicted
+++ resolved
@@ -26,11 +26,7 @@
 # Build Cadence binaries
 FROM golang:1.13.3-alpine AS builder
 
-<<<<<<< HEAD
 RUN apk add --update --no-cache ca-certificates make curl git mercurial bzr openssh protobuf
-=======
-RUN apk add --update --no-cache ca-certificates make curl git mercurial bzr openssh
->>>>>>> 46db1fe1
 
 # add credentials to builder
 ARG SSH_PRIVATE_KEY
@@ -49,18 +45,12 @@
 ENV GOFLAGS="-mod=readonly"
 
 WORKDIR /temporal
-<<<<<<< HEAD
 
-=======
->>>>>>> 46db1fe1
 # Copy go mod dependencies and build cache
-COPY go.* ./
-#COPY .gen/proto/go.* ./.gen/proto/
+#COPY go.* ./
 COPY . .
 
 RUN go mod download
-
-
 
 # need to make clean first in case binaries to be built are stale
 RUN make clean && CGO_ENABLED=0 make copyright cadence-cassandra-tool cadence-sql-tool cadence cadence-server
