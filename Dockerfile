--- conflicted
+++ resolved
@@ -3,10 +3,7 @@
 
 ##### Temporal builder #####
 FROM temporalio/base-builder:1.0.0 AS temporal-builder
-<<<<<<< HEAD
 
-=======
->>>>>>> d3126891
 WORKDIR /temporal
 
 # Copy go.mod first to build docker layer with go dependencies (to improve rebuild time).
