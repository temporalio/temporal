// Copyright (c) 2019 Uber Technologies, Inc.
//
// Permission is hereby granted, free of charge, to any person obtaining a copy
// of this software and associated documentation files (the "Software"), to deal
// in the Software without restriction, including without limitation the rights
// to use, copy, modify, merge, publish, distribute, sublicense, and/or sell
// copies of the Software, and to permit persons to whom the Software is
// furnished to do so, subject to the following conditions:
//
// The above copyright notice and this permission notice shall be included in
// all copies or substantial portions of the Software.
//
// THE SOFTWARE IS PROVIDED "AS IS", WITHOUT WARRANTY OF ANY KIND, EXPRESS OR
// IMPLIED, INCLUDING BUT NOT LIMITED TO THE WARRANTIES OF MERCHANTABILITY,
// FITNESS FOR A PARTICULAR PURPOSE AND NONINFRINGEMENT. IN NO EVENT SHALL THE
// AUTHORS OR COPYRIGHT HOLDERS BE LIABLE FOR ANY CLAIM, DAMAGES OR OTHER
// LIABILITY, WHETHER IN AN ACTION OF CONTRACT, TORT OR OTHERWISE, ARISING FROM,
// OUT OF OR IN CONNECTION WITH THE SOFTWARE OR THE USE OR OTHER DEALINGS IN
// THE SOFTWARE.

package host

import (
	"io/ioutil"
	"os"

	"github.com/uber-go/tally"
	"github.com/uber/cadence/client"
	frontendclient "github.com/uber/cadence/client/frontend"
	"github.com/uber/cadence/common"
	"github.com/uber/cadence/common/archiver"
	"github.com/uber/cadence/common/archiver/filestore"
	"github.com/uber/cadence/common/archiver/provider"
	"github.com/uber/cadence/common/cluster"
	"github.com/uber/cadence/common/definition"
	"github.com/uber/cadence/common/elasticsearch"
	"github.com/uber/cadence/common/log"
	"github.com/uber/cadence/common/log/tag"
	"github.com/uber/cadence/common/messaging"
	"github.com/uber/cadence/common/mocks"
	"github.com/uber/cadence/common/persistence"
	pes "github.com/uber/cadence/common/persistence/elasticsearch"
	"github.com/uber/cadence/common/persistence/persistence-tests"
	"github.com/uber/cadence/common/service/config"
	"github.com/uber/cadence/common/service/dynamicconfig"
	"go.uber.org/zap"
)

type (
	// TestCluster is a base struct for integration tests
	TestCluster struct {
		testBase     persistencetests.TestBase
		archiverBase *ArchiverBase
		host         Cadence
	}

	// ArchiverBase is a base struct for archiver provider being used in integration tests
	ArchiverBase struct {
		metadata                 archiver.ArchivalMetadata
		provider                 provider.ArchiverProvider
		historyStoreDirectory    string
		visibilityStoreDirectory string
		historyURI               string
		visibilityURI            string
	}

	// TestClusterConfig are config for a test cluster
	TestClusterConfig struct {
		FrontendAddress       string
		EnableEventsV2        bool
		EnableArchival        bool
		IsMasterCluster       bool
		ClusterNo             int
		ClusterMetadata       config.ClusterMetadata
		MessagingClientConfig *MessagingClientConfig
		Persistence           persistencetests.TestBaseOptions
		HistoryConfig         *HistoryConfig
		ESConfig              *elasticsearch.Config
		WorkerConfig          *WorkerConfig
		MockFrontendClient    map[string]frontendclient.Client
	}

	// MessagingClientConfig is the config for messaging config
	MessagingClientConfig struct {
		UseMock     bool
		KafkaConfig *messaging.KafkaConfig
	}

	// WorkerConfig is the config for enabling/disabling cadence worker
	WorkerConfig struct {
		EnableArchiver   bool
		EnableIndexer    bool
		EnableReplicator bool
	}
)

const defaultTestValueOfESIndexMaxResultWindow = 5

// NewCluster creates and sets up the test cluster
func NewCluster(options *TestClusterConfig, logger log.Logger) (*TestCluster, error) {

	clusterMetadata := cluster.GetTestClusterMetadata(
		options.ClusterMetadata.EnableGlobalDomain,
		options.IsMasterCluster,
	)
	if !options.IsMasterCluster && options.ClusterMetadata.MasterClusterName != "" { // xdc cluster metadata setup
		clusterMetadata = cluster.NewMetadata(
			logger,
			dynamicconfig.GetBoolPropertyFn(options.ClusterMetadata.EnableGlobalDomain),
			options.ClusterMetadata.FailoverVersionIncrement,
			options.ClusterMetadata.MasterClusterName,
			options.ClusterMetadata.CurrentClusterName,
			options.ClusterMetadata.ClusterInformation,
			options.ClusterMetadata.ReplicationConsumer,
		)
	}

	options.Persistence.StoreType = TestFlags.PersistenceType
	options.Persistence.ClusterMetadata = clusterMetadata
	testBase := persistencetests.NewTestBase(&options.Persistence)
	testBase.Setup()
	setupShards(testBase, options.HistoryConfig.NumHistoryShards, logger)
	archiverBase := newArchiverBase(options.EnableArchival, logger)
	messagingClient := getMessagingClient(options.MessagingClientConfig, logger)
	var esClient elasticsearch.Client
	var esVisibilityMgr persistence.VisibilityManager
	advancedVisibilityWritingMode := dynamicconfig.GetStringPropertyFn(common.AdvancedVisibilityWritingModeOff)
	if options.WorkerConfig.EnableIndexer {
		advancedVisibilityWritingMode = dynamicconfig.GetStringPropertyFn(common.AdvancedVisibilityWritingModeOn)
		var err error
		esClient, err = elasticsearch.NewClient(options.ESConfig)
		if err != nil {
			return nil, err
		}

		indexName := options.ESConfig.Indices[common.VisibilityAppName]
		visProducer, err := messagingClient.NewProducer(common.VisibilityAppName)
		if err != nil {
			return nil, err
		}
		visConfig := &config.VisibilityConfig{
			VisibilityListMaxQPS:   dynamicconfig.GetIntPropertyFilteredByDomain(2000),
			ESIndexMaxResultWindow: dynamicconfig.GetIntPropertyFn(defaultTestValueOfESIndexMaxResultWindow),
			ValidSearchAttributes:  dynamicconfig.GetMapPropertyFn(definition.GetDefaultIndexedKeys()),
		}
		esVisibilityStore := pes.NewElasticSearchVisibilityStore(esClient, indexName, visProducer, visConfig, logger)
		esVisibilityMgr = persistence.NewVisibilityManagerImpl(esVisibilityStore, logger)
	}
	visibilityMgr := persistence.NewVisibilityManagerWrapper(testBase.VisibilityMgr, esVisibilityMgr,
		dynamicconfig.GetBoolPropertyFnFilteredByDomain(options.WorkerConfig.EnableIndexer), advancedVisibilityWritingMode)

	pConfig := testBase.Config()
	pConfig.NumHistoryShards = options.HistoryConfig.NumHistoryShards
	cadenceParams := &CadenceParams{
<<<<<<< HEAD
		ClusterMetadata:     clusterMetadata,
		PersistenceConfig:   pConfig,
		DispatcherProvider:  client.NewDNSYarpcDispatcherProvider(logger, 0),
		MessagingClient:     messagingClient,
		MetadataMgr:         testBase.MetadataProxy,
		MetadataMgrV2:       testBase.MetadataManagerV2,
		ShardMgr:            testBase.ShardMgr,
		HistoryMgr:          testBase.HistoryMgr,
		HistoryV2Mgr:        testBase.HistoryV2Mgr,
		ExecutionMgrFactory: testBase.ExecutionMgrFactory,
		TaskMgr:             testBase.TaskMgr,
		VisibilityMgr:       visibilityMgr,
		Logger:              logger,
		ClusterNo:           options.ClusterNo,
		EnableEventsV2:      options.EnableEventsV2,
		ESConfig:            options.ESConfig,
		ESClient:            esClient,
		ArchiverMetadata:    archiverBase.metadata,
		ArchiverProvider:    archiverBase.provider,
		HistoryConfig:       options.HistoryConfig,
		WorkerConfig:        options.WorkerConfig,
		MockFrontendClient:  options.MockFrontendClient,
=======
		ClusterMetadata:        clusterMetadata,
		PersistenceConfig:      pConfig,
		DispatcherProvider:     client.NewDNSYarpcDispatcherProvider(logger, 0),
		MessagingClient:        messagingClient,
		MetadataMgr:            testBase.MetadataProxy,
		MetadataMgrV2:          testBase.MetadataManagerV2,
		ShardMgr:               testBase.ShardMgr,
		HistoryMgr:             testBase.HistoryMgr,
		HistoryV2Mgr:           testBase.HistoryV2Mgr,
		ExecutionMgrFactory:    testBase.ExecutionMgrFactory,
		TaskMgr:                testBase.TaskMgr,
		VisibilityMgr:          visibilityMgr,
		Logger:                 logger,
		ClusterNo:              options.ClusterNo,
		EnableEventsV2:         options.EnableEventsV2,
		ESConfig:               options.ESConfig,
		ESClient:               esClient,
		ArchiverMetadata:       archiverBase.metadata,
		ArchiverProvider:       archiverBase.provider,
		HistoryConfig:          options.HistoryConfig,
		WorkerConfig:           options.WorkerConfig,
		DomainReplicationQueue: testBase.DomainReplicationQueue,
>>>>>>> c81b8965
	}
	cluster := NewCadence(cadenceParams)
	if err := cluster.Start(); err != nil {
		return nil, err
	}

	return &TestCluster{testBase: testBase, archiverBase: archiverBase, host: cluster}, nil
}

func setupShards(testBase persistencetests.TestBase, numHistoryShards int, logger log.Logger) {
	// shard 0 is always created, we create additional shards if needed
	for shardID := 1; shardID < numHistoryShards; shardID++ {
		err := testBase.CreateShard(shardID, "", 0)
		if err != nil {
			logger.Fatal("Failed to create shard", tag.Error(err))
		}
	}
}

func newArchiverBase(enabled bool, logger log.Logger) *ArchiverBase {
	dcCollection := dynamicconfig.NewNopCollection()
	if !enabled {
		return &ArchiverBase{
			metadata: archiver.NewArchivalMetadata(dcCollection, "", false, "", false, &config.ArchivalDomainDefaults{}),
			provider: provider.NewArchiverProvider(nil, nil),
		}
	}

	historyStoreDirectory, err := ioutil.TempDir("", "test-history-archival")
	if err != nil {
		logger.Fatal("Failed to create temp dir for history archival", tag.Error(err))
	}
	visibilityStoreDirectory, err := ioutil.TempDir("", "test-visibility-archival")
	if err != nil {
		logger.Fatal("Failed to create temp dir for visibility archival", tag.Error(err))
	}
	cfg := &config.FilestoreArchiver{
		FileMode: "0666",
		DirMode:  "0766",
	}
	provider := provider.NewArchiverProvider(
		&config.HistoryArchiverProvider{
			Filestore: cfg,
		},
		&config.VisibilityArchiverProvider{
			Filestore: cfg,
		},
	)
	return &ArchiverBase{
		metadata: archiver.NewArchivalMetadata(dcCollection, "enabled", true, "enabled", true, &config.ArchivalDomainDefaults{
			History: config.HistoryArchivalDomainDefaults{
				Status: "enabled",
				URI:    "testScheme://test/history/archive/path",
			},
			Visibility: config.VisibilityArchivalDomainDefaults{
				Status: "enabled",
				URI:    "testScheme://test/visibility/archive/path",
			},
		}),
		provider:                 provider,
		historyStoreDirectory:    historyStoreDirectory,
		visibilityStoreDirectory: visibilityStoreDirectory,
		historyURI:               filestore.URIScheme + "://" + historyStoreDirectory,
		visibilityURI:            filestore.URIScheme + "://" + visibilityStoreDirectory,
	}
}

func getMessagingClient(config *MessagingClientConfig, logger log.Logger) messaging.Client {
	if config == nil || config.UseMock {
		return mocks.NewMockMessagingClient(&mocks.KafkaProducer{}, nil)
	}
	checkCluster := len(config.KafkaConfig.ClusterToTopic) != 0
	checkApp := len(config.KafkaConfig.Applications) != 0
	return messaging.NewKafkaClient(config.KafkaConfig, nil, zap.NewNop(), logger, tally.NoopScope, checkCluster, checkApp)
}

// TearDownCluster tears down the test cluster
func (tc *TestCluster) TearDownCluster() {
	tc.host.Stop()
	tc.host = nil
	tc.testBase.TearDownWorkflowStore()
	os.RemoveAll(tc.archiverBase.historyStoreDirectory)
	os.RemoveAll(tc.archiverBase.visibilityStoreDirectory)
}

// GetFrontendClient returns a frontend client from the test cluster
func (tc *TestCluster) GetFrontendClient() FrontendClient {
	return tc.host.GetFrontendClient()
}

// GetAdminClient returns an admin client from the test cluster
func (tc *TestCluster) GetAdminClient() AdminClient {
	return tc.host.GetAdminClient()
}

// GetHistoryClient returns a history client from the test cluster
func (tc *TestCluster) GetHistoryClient() HistoryClient {
	return tc.host.GetHistoryClient()
}<|MERGE_RESOLUTION|>--- conflicted
+++ resolved
@@ -40,7 +40,7 @@
 	"github.com/uber/cadence/common/mocks"
 	"github.com/uber/cadence/common/persistence"
 	pes "github.com/uber/cadence/common/persistence/elasticsearch"
-	"github.com/uber/cadence/common/persistence/persistence-tests"
+	persistencetests "github.com/uber/cadence/common/persistence/persistence-tests"
 	"github.com/uber/cadence/common/service/config"
 	"github.com/uber/cadence/common/service/dynamicconfig"
 	"go.uber.org/zap"
@@ -152,30 +152,6 @@
 	pConfig := testBase.Config()
 	pConfig.NumHistoryShards = options.HistoryConfig.NumHistoryShards
 	cadenceParams := &CadenceParams{
-<<<<<<< HEAD
-		ClusterMetadata:     clusterMetadata,
-		PersistenceConfig:   pConfig,
-		DispatcherProvider:  client.NewDNSYarpcDispatcherProvider(logger, 0),
-		MessagingClient:     messagingClient,
-		MetadataMgr:         testBase.MetadataProxy,
-		MetadataMgrV2:       testBase.MetadataManagerV2,
-		ShardMgr:            testBase.ShardMgr,
-		HistoryMgr:          testBase.HistoryMgr,
-		HistoryV2Mgr:        testBase.HistoryV2Mgr,
-		ExecutionMgrFactory: testBase.ExecutionMgrFactory,
-		TaskMgr:             testBase.TaskMgr,
-		VisibilityMgr:       visibilityMgr,
-		Logger:              logger,
-		ClusterNo:           options.ClusterNo,
-		EnableEventsV2:      options.EnableEventsV2,
-		ESConfig:            options.ESConfig,
-		ESClient:            esClient,
-		ArchiverMetadata:    archiverBase.metadata,
-		ArchiverProvider:    archiverBase.provider,
-		HistoryConfig:       options.HistoryConfig,
-		WorkerConfig:        options.WorkerConfig,
-		MockFrontendClient:  options.MockFrontendClient,
-=======
 		ClusterMetadata:        clusterMetadata,
 		PersistenceConfig:      pConfig,
 		DispatcherProvider:     client.NewDNSYarpcDispatcherProvider(logger, 0),
@@ -197,8 +173,8 @@
 		ArchiverProvider:       archiverBase.provider,
 		HistoryConfig:          options.HistoryConfig,
 		WorkerConfig:           options.WorkerConfig,
+		MockFrontendClient:     options.MockFrontendClient,
 		DomainReplicationQueue: testBase.DomainReplicationQueue,
->>>>>>> c81b8965
 	}
 	cluster := NewCadence(cadenceParams)
 	if err := cluster.Start(); err != nil {
