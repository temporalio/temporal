--- conflicted
+++ resolved
@@ -230,13 +230,8 @@
 		TaskStartToCloseTimeoutSeconds:      1,
 		Identity:                            identity,
 	}
-<<<<<<< HEAD
 	we, err := s.engine.StartWorkflowExecution(NewContext(), request)
-	s.Nil(err)
-=======
-	we, err := s.engine.StartWorkflowExecution(createContext(), request)
 	s.NoError(err)
->>>>>>> c2f6a576
 	s.Logger.Info("StartWorkflowExecution", tag.WorkflowRunID(we.RunId))
 	runIDs := make([]string, numRuns)
 
