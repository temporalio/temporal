--- conflicted
+++ resolved
@@ -66,13 +66,8 @@
 		Identity:                            identity,
 	}
 
-<<<<<<< HEAD
 	we, err0 := s.engine.StartWorkflowExecution(NewContext(), request)
-	s.Nil(err0)
-=======
-	we, err0 := s.engine.StartWorkflowExecution(createContext(), request)
 	s.NoError(err0)
->>>>>>> c2f6a576
 
 	s.Logger.Info("StartWorkflowExecution: response", tag.WorkflowRunID(we.RunId))
 
@@ -230,13 +225,8 @@
 		Identity:                            identity,
 	}
 
-<<<<<<< HEAD
 	we, err0 := s.engine.StartWorkflowExecution(NewContext(), request)
-	s.Nil(err0)
-=======
-	we, err0 := s.engine.StartWorkflowExecution(createContext(), request)
 	s.NoError(err0)
->>>>>>> c2f6a576
 
 	s.Logger.Info("StartWorkflowExecution", tag.WorkflowRunID(we.RunId))
 
@@ -377,13 +367,8 @@
 		Identity:                            identity,
 	}
 
-<<<<<<< HEAD
 	we, err0 := s.engine.StartWorkflowExecution(NewContext(), request)
-	s.Nil(err0)
-=======
-	we, err0 := s.engine.StartWorkflowExecution(createContext(), request)
 	s.NoError(err0)
->>>>>>> c2f6a576
 
 	s.Logger.Info("StartWorkflowExecution", tag.WorkflowRunID(we.RunId))
 
@@ -587,13 +572,8 @@
 		Identity:                            identity,
 	}
 
-<<<<<<< HEAD
 	we, err0 := s.engine.StartWorkflowExecution(NewContext(), request)
-	s.Nil(err0)
-=======
-	we, err0 := s.engine.StartWorkflowExecution(createContext(), request)
 	s.NoError(err0)
->>>>>>> c2f6a576
 
 	s.Logger.Info("StartWorkflowExecution", tag.WorkflowRunID(we.RunId))
 
@@ -680,13 +660,8 @@
 	queryWorkflowFn := func(queryType string, rejectCondition enums.QueryRejectCondition) {
 		// before the query is answer the signal is not handled because the decision task is not dispatched
 		// to the worker yet
-<<<<<<< HEAD
-		s.False(handledSignal)
+		s.False(handledSignal.Load())
 		queryResp, err := s.engine.QueryWorkflow(NewContext(), &workflowservice.QueryWorkflowRequest{
-=======
-		s.False(handledSignal.Load())
-		queryResp, err := s.engine.QueryWorkflow(createContext(), &workflowservice.QueryWorkflowRequest{
->>>>>>> c2f6a576
 			Domain: s.domainName,
 			Execution: &commonproto.WorkflowExecution{
 				WorkflowId: id,
@@ -780,13 +755,8 @@
 		Identity:                            identity,
 	}
 
-<<<<<<< HEAD
 	we, err0 := s.engine.StartWorkflowExecution(NewContext(), request)
-	s.Nil(err0)
-=======
-	we, err0 := s.engine.StartWorkflowExecution(createContext(), request)
 	s.NoError(err0)
->>>>>>> c2f6a576
 
 	s.Logger.Info("StartWorkflowExecution", tag.WorkflowRunID(we.RunId))
 
@@ -944,13 +914,8 @@
 		Identity:                            identity,
 	}
 
-<<<<<<< HEAD
 	we, err0 := s.engine.StartWorkflowExecution(NewContext(), request)
-	s.Nil(err0)
-=======
-	we, err0 := s.engine.StartWorkflowExecution(createContext(), request)
 	s.NoError(err0)
->>>>>>> c2f6a576
 
 	s.Logger.Info("StartWorkflowExecution", tag.WorkflowRunID(we.RunId))
 
@@ -1037,13 +1002,8 @@
 	}
 	queryResultCh := make(chan QueryResult)
 	queryWorkflowFn := func(queryType string, rejectCondition enums.QueryRejectCondition) {
-<<<<<<< HEAD
-		s.False(handledSignal)
+		s.False(handledSignal.Load())
 		queryResp, err := s.engine.QueryWorkflow(NewContext(), &workflowservice.QueryWorkflowRequest{
-=======
-		s.False(handledSignal.Load())
-		queryResp, err := s.engine.QueryWorkflow(createContext(), &workflowservice.QueryWorkflowRequest{
->>>>>>> c2f6a576
 			Domain: s.domainName,
 			Execution: &commonproto.WorkflowExecution{
 				WorkflowId: id,
@@ -1141,13 +1101,8 @@
 		Identity:                            identity,
 	}
 
-<<<<<<< HEAD
 	we, err0 := s.engine.StartWorkflowExecution(NewContext(), request)
-	s.Nil(err0)
-=======
-	we, err0 := s.engine.StartWorkflowExecution(createContext(), request)
 	s.NoError(err0)
->>>>>>> c2f6a576
 
 	s.Logger.Info("StartWorkflowExecution", tag.WorkflowRunID(we.RunId))
 
@@ -1235,13 +1190,8 @@
 	}
 	queryResultCh := make(chan QueryResult)
 	queryWorkflowFn := func(queryType string, rejectCondition enums.QueryRejectCondition) {
-<<<<<<< HEAD
-		s.False(handledSignal)
+		s.False(handledSignal.Load())
 		queryResp, err := s.engine.QueryWorkflow(NewContext(), &workflowservice.QueryWorkflowRequest{
-=======
-		s.False(handledSignal.Load())
-		queryResp, err := s.engine.QueryWorkflow(createContext(), &workflowservice.QueryWorkflowRequest{
->>>>>>> c2f6a576
 			Domain: s.domainName,
 			Execution: &commonproto.WorkflowExecution{
 				WorkflowId: id,
@@ -1362,13 +1312,8 @@
 		Identity:                            identity,
 	}
 
-<<<<<<< HEAD
 	we, err0 := s.engine.StartWorkflowExecution(NewContext(), request)
-	s.Nil(err0)
-=======
-	we, err0 := s.engine.StartWorkflowExecution(createContext(), request)
 	s.NoError(err0)
->>>>>>> c2f6a576
 
 	workflowExecution := &commonproto.WorkflowExecution{
 		WorkflowId: id,
