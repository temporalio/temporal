// Copyright (c) 2016 Uber Technologies, Inc.
//
// Permission is hereby granted, free of charge, to any person obtaining a copy
// of this software and associated documentation files (the "Software"), to deal
// in the Software without restriction, including without limitation the rights
// to use, copy, modify, merge, publish, distribute, sublicense, and/or sell
// copies of the Software, and to permit persons to whom the Software is
// furnished to do so, subject to the following conditions:
//
// The above copyright notice and this permission notice shall be included in
// all copies or substantial portions of the Software.
//
// THE SOFTWARE IS PROVIDED "AS IS", WITHOUT WARRANTY OF ANY KIND, EXPRESS OR
// IMPLIED, INCLUDING BUT NOT LIMITED TO THE WARRANTIES OF MERCHANTABILITY,
// FITNESS FOR A PARTICULAR PURPOSE AND NONINFRINGEMENT. IN NO EVENT SHALL THE
// AUTHORS OR COPYRIGHT HOLDERS BE LIABLE FOR ANY CLAIM, DAMAGES OR OTHER
// LIABILITY, WHETHER IN AN ACTION OF CONTRACT, TORT OR OTHERWISE, ARISING FROM,
// OUT OF OR IN CONNECTION WITH THE SOFTWARE OR THE USE OR OTHER DEALINGS IN
// THE SOFTWARE.

package host

import (
	"bytes"
	"encoding/binary"
	"errors"
	"fmt"
	"math/rand"
	"strconv"
	"time"

	"github.com/pborman/uuid"

	commonproto "go.temporal.io/temporal-proto/common"
	"go.temporal.io/temporal-proto/enums"
	"go.temporal.io/temporal-proto/workflowservice"

	"github.com/temporalio/temporal/common/log/tag"
	"github.com/temporalio/temporal/service/matching"
)

func (s *integrationSuite) TestActivityHeartBeatWorkflow_Success() {
	id := "integration-heartbeat-test"
	wt := "integration-heartbeat-test-type"
	tl := "integration-heartbeat-test-tasklist"
	identity := "worker1"
	activityName := "activity_timer"

	workflowType := &commonproto.WorkflowType{Name: wt}

	taskList := &commonproto.TaskList{Name: tl}

	header := &commonproto.Header{
		Fields: map[string][]byte{"tracing": []byte("sample data")},
	}

	request := &workflowservice.StartWorkflowExecutionRequest{
		RequestId:                           uuid.New(),
		Domain:                              s.domainName,
		WorkflowId:                          id,
		WorkflowType:                        workflowType,
		TaskList:                            taskList,
		Input:                               nil,
		Header:                              header,
		ExecutionStartToCloseTimeoutSeconds: 100,
		TaskStartToCloseTimeoutSeconds:      1,
		Identity:                            identity,
	}

<<<<<<< HEAD
	we, err0 := s.engine.StartWorkflowExecution(NewContext(), request)
	s.Nil(err0)
=======
	we, err0 := s.engine.StartWorkflowExecution(createContext(), request)
	s.NoError(err0)
>>>>>>> c2f6a576

	s.Logger.Info("StartWorkflowExecution", tag.WorkflowRunID(we.RunId))

	workflowComplete := false
	activityCount := int32(1)
	activityCounter := int32(0)

	dtHandler := func(execution *commonproto.WorkflowExecution, wt *commonproto.WorkflowType,
		previousStartedEventID, startedEventID int64, history *commonproto.History) ([]byte, []*commonproto.Decision, error) {
		if activityCounter < activityCount {
			activityCounter++
			buf := new(bytes.Buffer)
			s.Nil(binary.Write(buf, binary.LittleEndian, activityCounter))

			return []byte(strconv.Itoa(int(activityCounter))), []*commonproto.Decision{{
				DecisionType: enums.DecisionTypeScheduleActivityTask,
				Attributes: &commonproto.Decision_ScheduleActivityTaskDecisionAttributes{ScheduleActivityTaskDecisionAttributes: &commonproto.ScheduleActivityTaskDecisionAttributes{
					ActivityId:                    strconv.Itoa(int(activityCounter)),
					ActivityType:                  &commonproto.ActivityType{Name: activityName},
					TaskList:                      &commonproto.TaskList{Name: tl},
					Input:                         buf.Bytes(),
					Header:                        header,
					ScheduleToCloseTimeoutSeconds: 15,
					ScheduleToStartTimeoutSeconds: 1,
					StartToCloseTimeoutSeconds:    15,
					HeartbeatTimeoutSeconds:       1,
				}},
			}}, nil
		}

		s.Logger.Info("Completing Workflow.")

		workflowComplete = true
		return []byte(strconv.Itoa(int(activityCounter))), []*commonproto.Decision{{
			DecisionType: enums.DecisionTypeCompleteWorkflowExecution,
			Attributes: &commonproto.Decision_CompleteWorkflowExecutionDecisionAttributes{CompleteWorkflowExecutionDecisionAttributes: &commonproto.CompleteWorkflowExecutionDecisionAttributes{
				Result: []byte("Done."),
			}},
		}}, nil
	}

	activityExecutedCount := 0
	atHandler := func(execution *commonproto.WorkflowExecution, activityType *commonproto.ActivityType,
		activityID string, input []byte, taskToken []byte) ([]byte, bool, error) {
		s.Equal(id, execution.GetWorkflowId())
		s.Equal(activityName, activityType.GetName())
		for i := 0; i < 10; i++ {
			s.Logger.Info("Heartbeating for activity", tag.WorkflowActivityID(activityID), tag.Counter(i))
			_, err := s.engine.RecordActivityTaskHeartbeat(NewContext(), &workflowservice.RecordActivityTaskHeartbeatRequest{
				TaskToken: taskToken, Details: []byte("details")})
			s.NoError(err)
			time.Sleep(10 * time.Millisecond)
		}
		activityExecutedCount++
		return []byte("Activity Result."), false, nil
	}

	poller := &TaskPoller{
		Engine:          s.engine,
		Domain:          s.domainName,
		TaskList:        taskList,
		Identity:        identity,
		DecisionHandler: dtHandler,
		ActivityHandler: atHandler,
		Logger:          s.Logger,
		T:               s.T(),
	}

	_, err := poller.PollAndProcessDecisionTask(false, false)
	s.True(err == nil || err == matching.ErrNoTasks)

	err = poller.PollAndProcessActivityTask(false)
	s.True(err == nil || err == matching.ErrNoTasks)

	s.Logger.Info("Waiting for workflow to complete", tag.WorkflowRunID(we.RunId))

	s.False(workflowComplete)
	_, err = poller.PollAndProcessDecisionTask(true, false)
	s.NoError(err)
	s.True(workflowComplete)
	s.Equal(1, activityExecutedCount)

	// go over history and verify that the activity task scheduled event has header on it
	events := s.getHistory(s.domainName, &commonproto.WorkflowExecution{
		WorkflowId: id,
		RunId:      we.GetRunId(),
	})
	for _, event := range events {
		if event.GetEventType() == enums.EventTypeActivityTaskScheduled {
			s.Equal(header, event.GetActivityTaskScheduledEventAttributes().Header)
		}
	}
}

func (s *integrationSuite) TestActivityHeartbeatDetailsDuringRetry() {
	id := "integration-heartbeat-details-retry-test"
	wt := "integration-heartbeat-details-retry-type"
	tl := "integration-heartbeat-details-retry-tasklist"
	identity := "worker1"
	activityName := "activity_heartbeat_retry"

	workflowType := &commonproto.WorkflowType{Name: wt}

	taskList := &commonproto.TaskList{Name: tl}

	request := &workflowservice.StartWorkflowExecutionRequest{
		RequestId:                           uuid.New(),
		Domain:                              s.domainName,
		WorkflowId:                          id,
		WorkflowType:                        workflowType,
		TaskList:                            taskList,
		Input:                               nil,
		ExecutionStartToCloseTimeoutSeconds: 100,
		TaskStartToCloseTimeoutSeconds:      1,
		Identity:                            identity,
	}

<<<<<<< HEAD
	we, err0 := s.engine.StartWorkflowExecution(NewContext(), request)
	s.Nil(err0)
=======
	we, err0 := s.engine.StartWorkflowExecution(createContext(), request)
	s.NoError(err0)
>>>>>>> c2f6a576

	s.Logger.Info("StartWorkflowExecution", tag.WorkflowRunID(we.RunId))

	workflowComplete := false
	activitiesScheduled := false

	dtHandler := func(execution *commonproto.WorkflowExecution, wt *commonproto.WorkflowType,
		previousStartedEventID, startedEventID int64, history *commonproto.History) ([]byte, []*commonproto.Decision, error) {
		if !activitiesScheduled {
			activitiesScheduled = true
			return nil, []*commonproto.Decision{
				{
					DecisionType: enums.DecisionTypeScheduleActivityTask,
					Attributes: &commonproto.Decision_ScheduleActivityTaskDecisionAttributes{ScheduleActivityTaskDecisionAttributes: &commonproto.ScheduleActivityTaskDecisionAttributes{
						ActivityId:                    "0",
						ActivityType:                  &commonproto.ActivityType{Name: activityName},
						TaskList:                      &commonproto.TaskList{Name: tl},
						Input:                         nil,
						ScheduleToCloseTimeoutSeconds: 4,
						ScheduleToStartTimeoutSeconds: 4,
						StartToCloseTimeoutSeconds:    4,
						HeartbeatTimeoutSeconds:       1,
						RetryPolicy: &commonproto.RetryPolicy{
							InitialIntervalInSeconds:    1,
							MaximumAttempts:             3,
							MaximumIntervalInSeconds:    1,
							BackoffCoefficient:          1,
							ExpirationIntervalInSeconds: 100,
						},
					},
					}},
			}, nil
		}

		workflowComplete = true
		s.Logger.Info("Completing Workflow.")
		return nil, []*commonproto.Decision{{
			DecisionType: enums.DecisionTypeCompleteWorkflowExecution,
			Attributes: &commonproto.Decision_CompleteWorkflowExecutionDecisionAttributes{CompleteWorkflowExecutionDecisionAttributes: &commonproto.CompleteWorkflowExecutionDecisionAttributes{
				Result: []byte("Done."),
			}},
		}}, nil
	}

	activityExecutedCount := 0
	heartbeatDetails := []byte("details")
	atHandler := func(execution *commonproto.WorkflowExecution, activityType *commonproto.ActivityType,
		activityID string, input []byte, taskToken []byte) ([]byte, bool, error) {
		s.Equal(id, execution.GetWorkflowId())
		s.Equal(activityName, activityType.GetName())

		var err error
		if activityExecutedCount == 0 {
			s.Logger.Info("Heartbeating for activity:", tag.WorkflowActivityID(activityID))
			_, err = s.engine.RecordActivityTaskHeartbeat(NewContext(), &workflowservice.RecordActivityTaskHeartbeatRequest{
				TaskToken: taskToken, Details: heartbeatDetails})
			s.NoError(err)
			// Trigger heartbeat timeout and retry
			time.Sleep(time.Second * 2)
		} else if activityExecutedCount == 1 {
			// return an error and retry
			err = errors.New("retryable-error")
		}

		activityExecutedCount++
		return nil, false, err
	}

	poller := &TaskPoller{
		Engine:          s.engine,
		Domain:          s.domainName,
		TaskList:        taskList,
		Identity:        identity,
		DecisionHandler: dtHandler,
		ActivityHandler: atHandler,
		Logger:          s.Logger,
		T:               s.T(),
	}

	describeWorkflowExecution := func() (*workflowservice.DescribeWorkflowExecutionResponse, error) {
		return s.engine.DescribeWorkflowExecution(NewContext(), &workflowservice.DescribeWorkflowExecutionRequest{
			Domain: s.domainName,
			Execution: &commonproto.WorkflowExecution{
				WorkflowId: id,
				RunId:      we.RunId,
			},
		})
	}

	_, err := poller.PollAndProcessDecisionTask(false, false)
	s.True(err == nil, err)

	for i := 0; i != 3; i++ {
		err = poller.PollAndProcessActivityTask(false)
		if i == 0 {
			// first time, hearbeat timeout, respond activity complete will fail
			s.Error(err)
		} else {
			// second time, retryable error
			s.NoError(err)
		}

		dweResponse, err := describeWorkflowExecution()
		s.NoError(err)

		pendingActivities := dweResponse.GetPendingActivities()
		if i == 2 {
			// third time, complete activity, no pending info
			s.Equal(0, len(pendingActivities))
		} else {
			s.Equal(1, len(pendingActivities))
			pendingActivity := pendingActivities[0]

			s.Equal(int32(3), pendingActivity.GetMaximumAttempts())
			s.Equal(int32(i+1), pendingActivity.GetAttempt())
			s.Equal(enums.PendingActivityStateScheduled, pendingActivity.GetState())
			if i == 0 {
				s.Equal("cadenceInternal:Timeout TimeoutTypeHeartbeat", pendingActivity.GetLastFailureReason())
				s.Nil(pendingActivity.GetLastFailureDetails())
			} else { // i == 1
				expectedErrString := "retryable-error"
				s.Equal(expectedErrString, pendingActivity.GetLastFailureReason())
				s.Equal([]byte(expectedErrString), pendingActivity.GetLastFailureDetails())
			}
			s.Equal(identity, pendingActivity.GetLastWorkerIdentity())

			scheduledTS := pendingActivity.ScheduledTimestamp
			lastHeartbeatTS := pendingActivity.LastHeartbeatTimestamp
			expirationTS := pendingActivity.ExpirationTimestamp
			s.NotZero(scheduledTS)
			s.NotZero(lastHeartbeatTS)
			s.NotZero(expirationTS)
			s.Zero(pendingActivity.LastStartedTimestamp)
			s.True(scheduledTS > lastHeartbeatTS)
			s.True(expirationTS > scheduledTS)

			s.Equal(heartbeatDetails, pendingActivity.GetHeartbeatDetails())
		}
	}

	_, err = poller.PollAndProcessDecisionTask(true, false)
	s.True(err == nil, err)

	s.True(workflowComplete)
	s.Equal(3, activityExecutedCount)
}

func (s *integrationSuite) TestActivityRetry() {
	id := "integration-activity-retry-test"
	wt := "integration-activity-retry-type"
	tl := "integration-activity-retry-tasklist"
	identity := "worker1"
	identity2 := "worker2"
	activityName := "activity_retry"
	timeoutActivityName := "timeout_activity"

	workflowType := &commonproto.WorkflowType{Name: wt}

	taskList := &commonproto.TaskList{Name: tl}

	request := &workflowservice.StartWorkflowExecutionRequest{
		RequestId:                           uuid.New(),
		Domain:                              s.domainName,
		WorkflowId:                          id,
		WorkflowType:                        workflowType,
		TaskList:                            taskList,
		Input:                               nil,
		ExecutionStartToCloseTimeoutSeconds: 100,
		TaskStartToCloseTimeoutSeconds:      1,
		Identity:                            identity,
	}

<<<<<<< HEAD
	we, err0 := s.engine.StartWorkflowExecution(NewContext(), request)
	s.Nil(err0)
=======
	we, err0 := s.engine.StartWorkflowExecution(createContext(), request)
	s.NoError(err0)
>>>>>>> c2f6a576

	s.Logger.Info("StartWorkflowExecution", tag.WorkflowRunID(we.RunId))

	workflowComplete := false
	activitiesScheduled := false
	var activityAScheduled, activityAFailed, activityBScheduled, activityBTimeout *commonproto.HistoryEvent

	dtHandler := func(execution *commonproto.WorkflowExecution, wt *commonproto.WorkflowType,
		previousStartedEventID, startedEventID int64, history *commonproto.History) ([]byte, []*commonproto.Decision, error) {
		if !activitiesScheduled {
			activitiesScheduled = true

			return nil, []*commonproto.Decision{
				{
					DecisionType: enums.DecisionTypeScheduleActivityTask,
					Attributes: &commonproto.Decision_ScheduleActivityTaskDecisionAttributes{ScheduleActivityTaskDecisionAttributes: &commonproto.ScheduleActivityTaskDecisionAttributes{
						ActivityId:                    "A",
						ActivityType:                  &commonproto.ActivityType{Name: activityName},
						TaskList:                      &commonproto.TaskList{Name: tl},
						Input:                         []byte("1"),
						ScheduleToCloseTimeoutSeconds: 4,
						ScheduleToStartTimeoutSeconds: 4,
						StartToCloseTimeoutSeconds:    4,
						HeartbeatTimeoutSeconds:       1,
						RetryPolicy: &commonproto.RetryPolicy{
							InitialIntervalInSeconds:    1,
							MaximumAttempts:             3,
							MaximumIntervalInSeconds:    1,
							NonRetriableErrorReasons:    []string{"bad-bug"},
							BackoffCoefficient:          1,
							ExpirationIntervalInSeconds: 100,
						},
					}}},
				{
					DecisionType: enums.DecisionTypeScheduleActivityTask,
					Attributes: &commonproto.Decision_ScheduleActivityTaskDecisionAttributes{ScheduleActivityTaskDecisionAttributes: &commonproto.ScheduleActivityTaskDecisionAttributes{
						ActivityId:                    "B",
						ActivityType:                  &commonproto.ActivityType{Name: timeoutActivityName},
						TaskList:                      &commonproto.TaskList{Name: "no_worker_tasklist"},
						Input:                         []byte("2"),
						ScheduleToCloseTimeoutSeconds: 5,
						ScheduleToStartTimeoutSeconds: 5,
						StartToCloseTimeoutSeconds:    5,
						HeartbeatTimeoutSeconds:       0,
					}}},
			}, nil
		} else if previousStartedEventID > 0 {
			for _, event := range history.Events[previousStartedEventID:] {
				switch event.GetEventType() {
				case enums.EventTypeActivityTaskScheduled:
					switch event.GetActivityTaskScheduledEventAttributes().GetActivityId() {
					case "A":
						activityAScheduled = event
					case "B":
						activityBScheduled = event
					}

				case enums.EventTypeActivityTaskFailed:
					if event.GetActivityTaskFailedEventAttributes().GetScheduledEventId() == activityAScheduled.GetEventId() {
						activityAFailed = event
					}

				case enums.EventTypeActivityTaskTimedOut:
					if event.GetActivityTaskTimedOutEventAttributes().GetScheduledEventId() == activityBScheduled.GetEventId() {
						activityBTimeout = event
					}
				}
			}
		}

		if activityAFailed != nil && activityBTimeout != nil {
			s.Logger.Info("Completing Workflow.")
			workflowComplete = true
			return nil, []*commonproto.Decision{{
				DecisionType: enums.DecisionTypeCompleteWorkflowExecution,
				Attributes: &commonproto.Decision_CompleteWorkflowExecutionDecisionAttributes{CompleteWorkflowExecutionDecisionAttributes: &commonproto.CompleteWorkflowExecutionDecisionAttributes{
					Result: []byte("Done."),
				}},
			}}, nil
		}

		return nil, []*commonproto.Decision{}, nil
	}

	activityExecutedCount := 0
	atHandler := func(execution *commonproto.WorkflowExecution, activityType *commonproto.ActivityType,
		activityID string, input []byte, taskToken []byte) ([]byte, bool, error) {
		s.Equal(id, execution.GetWorkflowId())
		s.Equal(activityName, activityType.GetName())
		var err error
		if activityExecutedCount == 0 {
			err = errors.New("bad-luck-please-retry")
		} else if activityExecutedCount == 1 {
			err = errors.New("bad-bug")
		}
		activityExecutedCount++
		return nil, false, err
	}

	poller := &TaskPoller{
		Engine:          s.engine,
		Domain:          s.domainName,
		TaskList:        taskList,
		Identity:        identity,
		DecisionHandler: dtHandler,
		ActivityHandler: atHandler,
		Logger:          s.Logger,
		T:               s.T(),
	}

	poller2 := &TaskPoller{
		Engine:          s.engine,
		Domain:          s.domainName,
		TaskList:        taskList,
		Identity:        identity,
		DecisionHandler: dtHandler,
		ActivityHandler: atHandler,
		Logger:          s.Logger,
		T:               s.T(),
	}

	describeWorkflowExecution := func() (*workflowservice.DescribeWorkflowExecutionResponse, error) {
		return s.engine.DescribeWorkflowExecution(NewContext(), &workflowservice.DescribeWorkflowExecutionRequest{
			Domain: s.domainName,
			Execution: &commonproto.WorkflowExecution{
				WorkflowId: id,
				RunId:      we.RunId,
			},
		})
	}

	_, err := poller.PollAndProcessDecisionTask(false, false)
	s.True(err == nil, err)

	err = poller.PollAndProcessActivityTask(false)
	s.True(err == nil || err == matching.ErrNoTasks, err)

	descResp, err := describeWorkflowExecution()
	s.NoError(err)
	for _, pendingActivity := range descResp.GetPendingActivities() {
		if pendingActivity.GetActivityID() == "A" {
			expectedErrString := "bad-luck-please-retry"
			s.Equal(expectedErrString, pendingActivity.GetLastFailureReason())
			s.Equal([]byte(expectedErrString), pendingActivity.GetLastFailureDetails())
			s.Equal(identity, pendingActivity.GetLastWorkerIdentity())
		}
	}

	err = poller2.PollAndProcessActivityTask(false)
	s.True(err == nil || err == matching.ErrNoTasks, err)

	descResp, err = describeWorkflowExecution()
	s.NoError(err)
	for _, pendingActivity := range descResp.GetPendingActivities() {
		if pendingActivity.GetActivityID() == "A" {
			expectedErrString := "bad-bug"
			s.Equal(expectedErrString, pendingActivity.GetLastFailureReason())
			s.Equal([]byte(expectedErrString), pendingActivity.GetLastFailureDetails())
			s.Equal(identity2, pendingActivity.GetLastWorkerIdentity())
		}
	}

	s.Logger.Info("Waiting for workflow to complete", tag.WorkflowRunID(we.RunId))
	for i := 0; i < 3; i++ {
		s.False(workflowComplete)

		s.Logger.Info("Processing decision task:", tag.Counter(i))
		_, err := poller.PollAndProcessDecisionTaskWithoutRetry(false, false)
		if err != nil {
			s.printWorkflowHistory(s.domainName, &commonproto.WorkflowExecution{
				WorkflowId: id,
				RunId:      we.GetRunId(),
			})
		}
		s.NoError(err, "Poll for decision task failed.")

		if workflowComplete {
			break
		}
	}

	s.True(workflowComplete)
	s.True(activityExecutedCount == 2)
}

func (s *integrationSuite) TestActivityHeartBeatWorkflow_Timeout() {
	id := "integration-heartbeat-timeout-test"
	wt := "integration-heartbeat-timeout-test-type"
	tl := "integration-heartbeat-timeout-test-tasklist"
	identity := "worker1"
	activityName := "activity_timer"

	workflowType := &commonproto.WorkflowType{Name: wt}

	taskList := &commonproto.TaskList{Name: tl}

	request := &workflowservice.StartWorkflowExecutionRequest{
		RequestId:                           uuid.New(),
		Domain:                              s.domainName,
		WorkflowId:                          id,
		WorkflowType:                        workflowType,
		TaskList:                            taskList,
		Input:                               nil,
		ExecutionStartToCloseTimeoutSeconds: 100,
		TaskStartToCloseTimeoutSeconds:      1,
		Identity:                            identity,
	}

<<<<<<< HEAD
	we, err0 := s.engine.StartWorkflowExecution(NewContext(), request)
	s.Nil(err0)
=======
	we, err0 := s.engine.StartWorkflowExecution(createContext(), request)
	s.NoError(err0)
>>>>>>> c2f6a576

	s.Logger.Info("StartWorkflowExecution", tag.WorkflowRunID(we.RunId))

	workflowComplete := false
	activityCount := int32(1)
	activityCounter := int32(0)

	dtHandler := func(execution *commonproto.WorkflowExecution, wt *commonproto.WorkflowType,
		previousStartedEventID, startedEventID int64, history *commonproto.History) ([]byte, []*commonproto.Decision, error) {

		s.Logger.Info("Calling DecisionTask Handler", tag.Counter(int(activityCounter)), tag.Number(int64(activityCount)))

		if activityCounter < activityCount {
			activityCounter++
			buf := new(bytes.Buffer)
			s.Nil(binary.Write(buf, binary.LittleEndian, activityCounter))

			return []byte(strconv.Itoa(int(activityCounter))), []*commonproto.Decision{{
				DecisionType: enums.DecisionTypeScheduleActivityTask,
				Attributes: &commonproto.Decision_ScheduleActivityTaskDecisionAttributes{ScheduleActivityTaskDecisionAttributes: &commonproto.ScheduleActivityTaskDecisionAttributes{
					ActivityId:                    strconv.Itoa(int(activityCounter)),
					ActivityType:                  &commonproto.ActivityType{Name: activityName},
					TaskList:                      &commonproto.TaskList{Name: tl},
					Input:                         buf.Bytes(),
					ScheduleToCloseTimeoutSeconds: 15,
					ScheduleToStartTimeoutSeconds: 1,
					StartToCloseTimeoutSeconds:    15,
					HeartbeatTimeoutSeconds:       1,
				}},
			}}, nil
		}

		workflowComplete = true
		return []byte(strconv.Itoa(int(activityCounter))), []*commonproto.Decision{{
			DecisionType: enums.DecisionTypeCompleteWorkflowExecution,
			Attributes: &commonproto.Decision_CompleteWorkflowExecutionDecisionAttributes{CompleteWorkflowExecutionDecisionAttributes: &commonproto.CompleteWorkflowExecutionDecisionAttributes{
				Result: []byte("Done."),
			}},
		}}, nil
	}

	activityExecutedCount := 0
	atHandler := func(execution *commonproto.WorkflowExecution, activityType *commonproto.ActivityType,
		activityID string, input []byte, taskToken []byte) ([]byte, bool, error) {
		s.Equal(id, execution.GetWorkflowId())
		s.Equal(activityName, activityType.GetName())
		// Timing out more than HB time.
		time.Sleep(2 * time.Second)
		activityExecutedCount++
		return []byte("Activity Result."), false, nil
	}

	poller := &TaskPoller{
		Engine:          s.engine,
		Domain:          s.domainName,
		TaskList:        taskList,
		Identity:        identity,
		DecisionHandler: dtHandler,
		ActivityHandler: atHandler,
		Logger:          s.Logger,
		T:               s.T(),
	}

	_, err := poller.PollAndProcessDecisionTask(false, false)
	s.True(err == nil || err == matching.ErrNoTasks)

	err = poller.PollAndProcessActivityTask(false)

	s.Logger.Info("Waiting for workflow to complete", tag.WorkflowRunID(we.RunId))

	s.False(workflowComplete)
	_, err = poller.PollAndProcessDecisionTask(true, false)
	s.NoError(err)
	s.True(workflowComplete)
}

func (s *integrationSuite) TestActivityTimeouts() {
	id := "integration-activity-timeout-test"
	wt := "integration-activity-timeout-test-type"
	tl := "integration-activity-timeout-test-tasklist"
	identity := "worker1"
	activityName := "timeout_activity"

	workflowType := &commonproto.WorkflowType{Name: wt}

	taskList := &commonproto.TaskList{Name: tl}

	request := &workflowservice.StartWorkflowExecutionRequest{
		RequestId:                           uuid.New(),
		Domain:                              s.domainName,
		WorkflowId:                          id,
		WorkflowType:                        workflowType,
		TaskList:                            taskList,
		Input:                               nil,
		ExecutionStartToCloseTimeoutSeconds: 300,
		TaskStartToCloseTimeoutSeconds:      2,
		Identity:                            identity,
	}

<<<<<<< HEAD
	we, err0 := s.engine.StartWorkflowExecution(NewContext(), request)
	s.Nil(err0)
=======
	we, err0 := s.engine.StartWorkflowExecution(createContext(), request)
	s.NoError(err0)
>>>>>>> c2f6a576

	s.Logger.Info("StartWorkflowExecution", tag.WorkflowRunID(we.RunId))

	workflowComplete := false
	activitiesScheduled := false
	activitiesMap := map[int64]*commonproto.HistoryEvent{}
	failWorkflow := false
	failReason := ""
	var activityATimedout, activityBTimedout, activityCTimedout, activityDTimedout bool
	dtHandler := func(execution *commonproto.WorkflowExecution, wt *commonproto.WorkflowType,
		previousStartedEventID, startedEventID int64, history *commonproto.History) ([]byte, []*commonproto.Decision, error) {
		if !activitiesScheduled {
			activitiesScheduled = true
			return nil, []*commonproto.Decision{{
				DecisionType: enums.DecisionTypeScheduleActivityTask,
				Attributes: &commonproto.Decision_ScheduleActivityTaskDecisionAttributes{ScheduleActivityTaskDecisionAttributes: &commonproto.ScheduleActivityTaskDecisionAttributes{
					ActivityId:                    "A",
					ActivityType:                  &commonproto.ActivityType{Name: activityName},
					TaskList:                      &commonproto.TaskList{Name: "NoWorker"},
					Input:                         []byte("ScheduleToStart"),
					ScheduleToCloseTimeoutSeconds: 35,
					ScheduleToStartTimeoutSeconds: 3, // ActivityID A is expected to timeout using ScheduleToStart
					StartToCloseTimeoutSeconds:    30,
					HeartbeatTimeoutSeconds:       0,
				},
				}}, {
				DecisionType: enums.DecisionTypeScheduleActivityTask,
				Attributes: &commonproto.Decision_ScheduleActivityTaskDecisionAttributes{ScheduleActivityTaskDecisionAttributes: &commonproto.ScheduleActivityTaskDecisionAttributes{
					ActivityId:                    "B",
					ActivityType:                  &commonproto.ActivityType{Name: activityName},
					TaskList:                      &commonproto.TaskList{Name: tl},
					Input:                         []byte("ScheduleClose"),
					ScheduleToCloseTimeoutSeconds: 7, // ActivityID B is expected to timeout using ScheduleClose
					ScheduleToStartTimeoutSeconds: 5,
					StartToCloseTimeoutSeconds:    10,
					HeartbeatTimeoutSeconds:       0,
				},
				}}, {
				DecisionType: enums.DecisionTypeScheduleActivityTask,
				Attributes: &commonproto.Decision_ScheduleActivityTaskDecisionAttributes{ScheduleActivityTaskDecisionAttributes: &commonproto.ScheduleActivityTaskDecisionAttributes{
					ActivityId:                    "C",
					ActivityType:                  &commonproto.ActivityType{Name: activityName},
					TaskList:                      &commonproto.TaskList{Name: tl},
					Input:                         []byte("StartToClose"),
					ScheduleToCloseTimeoutSeconds: 15,
					ScheduleToStartTimeoutSeconds: 1,
					StartToCloseTimeoutSeconds:    5, // ActivityID C is expected to timeout using StartToClose
					HeartbeatTimeoutSeconds:       0,
				},
				}}, {
				DecisionType: enums.DecisionTypeScheduleActivityTask,
				Attributes: &commonproto.Decision_ScheduleActivityTaskDecisionAttributes{ScheduleActivityTaskDecisionAttributes: &commonproto.ScheduleActivityTaskDecisionAttributes{
					ActivityId:                    "D",
					ActivityType:                  &commonproto.ActivityType{Name: activityName},
					TaskList:                      &commonproto.TaskList{Name: tl},
					Input:                         []byte("Heartbeat"),
					ScheduleToCloseTimeoutSeconds: 35,
					ScheduleToStartTimeoutSeconds: 20,
					StartToCloseTimeoutSeconds:    15,
					HeartbeatTimeoutSeconds:       3, // ActivityID D is expected to timeout using Heartbeat
				}}},
			}, nil
		} else if previousStartedEventID > 0 {
			for _, event := range history.Events[previousStartedEventID:] {
				if event.GetEventType() == enums.EventTypeActivityTaskScheduled {
					activitiesMap[event.GetEventId()] = event
				}

				if event.GetEventType() == enums.EventTypeActivityTaskTimedOut {
					timeoutEvent := event.GetActivityTaskTimedOutEventAttributes()
					scheduledEvent, ok := activitiesMap[timeoutEvent.GetScheduledEventId()]
					if !ok {
						return nil, []*commonproto.Decision{{
							DecisionType: enums.DecisionTypeFailWorkflowExecution,
							Attributes: &commonproto.Decision_FailWorkflowExecutionDecisionAttributes{FailWorkflowExecutionDecisionAttributes: &commonproto.FailWorkflowExecutionDecisionAttributes{
								Reason: "ScheduledEvent not found.",
							}},
						}}, nil
					}

					switch timeoutEvent.GetTimeoutType() {
					case enums.TimeoutTypeScheduleToStart:
						if scheduledEvent.GetActivityTaskScheduledEventAttributes().GetActivityId() == "A" {
							activityATimedout = true
						} else {
							failWorkflow = true
							failReason = "ActivityID A is expected to timeout with ScheduleToStart"
						}
					case enums.TimeoutTypeScheduleToClose:
						if scheduledEvent.GetActivityTaskScheduledEventAttributes().GetActivityId() == "B" {
							activityBTimedout = true
						} else {
							failWorkflow = true
							failReason = "ActivityID B is expected to timeout with ScheduleToClose"
						}
					case enums.TimeoutTypeStartToClose:
						if scheduledEvent.GetActivityTaskScheduledEventAttributes().GetActivityId() == "C" {
							activityCTimedout = true
						} else {
							failWorkflow = true
							failReason = "ActivityID C is expected to timeout with StartToClose"
						}
					case enums.TimeoutTypeHeartbeat:
						if scheduledEvent.GetActivityTaskScheduledEventAttributes().GetActivityId() == "D" {
							activityDTimedout = true
						} else {
							failWorkflow = true
							failReason = "ActivityID D is expected to timeout with Heartbeat"
						}
					}
				}
			}
		}

		if failWorkflow {
			s.Logger.Error("Failing workflow.")
			workflowComplete = true
			return nil, []*commonproto.Decision{{
				DecisionType: enums.DecisionTypeFailWorkflowExecution,
				Attributes: &commonproto.Decision_FailWorkflowExecutionDecisionAttributes{FailWorkflowExecutionDecisionAttributes: &commonproto.FailWorkflowExecutionDecisionAttributes{
					Reason: failReason,
				}},
			}}, nil
		}

		if activityATimedout && activityBTimedout && activityCTimedout && activityDTimedout {
			s.Logger.Info("Completing Workflow.")
			workflowComplete = true
			return nil, []*commonproto.Decision{{
				DecisionType: enums.DecisionTypeCompleteWorkflowExecution,
				Attributes: &commonproto.Decision_CompleteWorkflowExecutionDecisionAttributes{CompleteWorkflowExecutionDecisionAttributes: &commonproto.CompleteWorkflowExecutionDecisionAttributes{
					Result: []byte("Done."),
				}},
			}}, nil
		}

		return nil, []*commonproto.Decision{}, nil
	}

	atHandler := func(execution *commonproto.WorkflowExecution, activityType *commonproto.ActivityType,
		activityID string, input []byte, taskToken []byte) ([]byte, bool, error) {
		s.Equal(id, execution.GetWorkflowId())
		s.Equal(activityName, activityType.GetName())
		timeoutType := string(input)
		switch timeoutType {
		case "ScheduleToStart":
			s.Fail("Activity A not expected to be started.")
		case "ScheduleClose":
			s.Logger.Info("Sleeping activityB for 6 seconds.")
			time.Sleep(7 * time.Second)
		case "StartToClose":
			s.Logger.Info("Sleeping activityC for 6 seconds.")
			time.Sleep(8 * time.Second)
		case "Heartbeat":
			s.Logger.Info("Starting hearbeat activity.")
			go func() {
				for i := 0; i < 6; i++ {
					s.Logger.Info("Heartbeating for activity", tag.WorkflowActivityID(activityID), tag.Counter(i))
					_, err := s.engine.RecordActivityTaskHeartbeat(NewContext(), &workflowservice.RecordActivityTaskHeartbeatRequest{
						TaskToken: taskToken, Details: []byte(string(i))})
					s.NoError(err)
					time.Sleep(1 * time.Second)
				}
				s.Logger.Info("End Heartbeating.")
			}()
			s.Logger.Info("Sleeping hearbeat activity.")
			time.Sleep(10 * time.Second)
		}

		return []byte("Activity Result."), false, nil
	}

	poller := &TaskPoller{
		Engine:          s.engine,
		Domain:          s.domainName,
		TaskList:        taskList,
		Identity:        identity,
		DecisionHandler: dtHandler,
		ActivityHandler: atHandler,
		Logger:          s.Logger,
		T:               s.T(),
	}

	_, err := poller.PollAndProcessDecisionTask(false, false)
	s.True(err == nil || err == matching.ErrNoTasks)

	for i := 0; i < 3; i++ {
		go func() {
			err = poller.PollAndProcessActivityTask(false)
			s.Logger.Error("Activity Processing Completed.  Error", tag.Error(err))
		}()
	}

	s.Logger.Info("Waiting for workflow to complete", tag.WorkflowRunID(we.RunId))
	for i := 0; i < 10; i++ {
		s.Logger.Info("Processing decision task", tag.Counter(i))
		_, err := poller.PollAndProcessDecisionTask(false, false)
		s.NoError(err, "Poll for decision task failed.")

		if workflowComplete {
			break
		}
	}

	s.True(workflowComplete)
}

func (s *integrationSuite) TestActivityHeartbeatTimeouts() {
	id := "integration-activity-heartbeat-timeout-test"
	wt := "integration-activity-heartbeat-timeout-test-type"
	tl := "integration-activity-heartbeat-timeout-test-tasklist"
	identity := "worker1"
	activityName := "timeout_activity"

	workflowType := &commonproto.WorkflowType{Name: wt}

	taskList := &commonproto.TaskList{Name: tl}

	request := &workflowservice.StartWorkflowExecutionRequest{
		RequestId:                           uuid.New(),
		Domain:                              s.domainName,
		WorkflowId:                          id,
		WorkflowType:                        workflowType,
		TaskList:                            taskList,
		Input:                               nil,
		ExecutionStartToCloseTimeoutSeconds: 70,
		TaskStartToCloseTimeoutSeconds:      2,
		Identity:                            identity,
	}

<<<<<<< HEAD
	we, err0 := s.engine.StartWorkflowExecution(NewContext(), request)
	s.Nil(err0)
=======
	we, err0 := s.engine.StartWorkflowExecution(createContext(), request)
	s.NoError(err0)
>>>>>>> c2f6a576

	s.Logger.Info("StartWorkflowExecution", tag.WorkflowRunID(we.RunId))

	workflowComplete := false
	activitiesScheduled := false
	lastHeartbeatMap := make(map[int64]int)
	failWorkflow := false
	failReason := ""
	activityCount := 10
	activitiesTimedout := 0
	dtHandler := func(execution *commonproto.WorkflowExecution, wt *commonproto.WorkflowType,
		previousStartedEventID, startedEventID int64, history *commonproto.History) ([]byte, []*commonproto.Decision, error) {
		if !activitiesScheduled {
			activitiesScheduled = true
			var decisions []*commonproto.Decision
			for i := 0; i < activityCount; i++ {
				aID := fmt.Sprintf("activity_%v", i)
				d := &commonproto.Decision{
					DecisionType: enums.DecisionTypeScheduleActivityTask,
					Attributes: &commonproto.Decision_ScheduleActivityTaskDecisionAttributes{ScheduleActivityTaskDecisionAttributes: &commonproto.ScheduleActivityTaskDecisionAttributes{
						ActivityId:                    aID,
						ActivityType:                  &commonproto.ActivityType{Name: activityName},
						TaskList:                      &commonproto.TaskList{Name: tl},
						Input:                         []byte("Heartbeat"),
						ScheduleToCloseTimeoutSeconds: 60,
						ScheduleToStartTimeoutSeconds: 5,
						StartToCloseTimeoutSeconds:    60,
						HeartbeatTimeoutSeconds:       5,
					}},
				}

				decisions = append(decisions, d)
			}

			return nil, decisions, nil
		} else if previousStartedEventID > 0 {
		ProcessLoop:
			for _, event := range history.Events[previousStartedEventID:] {
				if event.GetEventType() == enums.EventTypeActivityTaskScheduled {
					lastHeartbeatMap[event.GetEventId()] = 0
				}

				if event.GetEventType() == enums.EventTypeActivityTaskCompleted ||
					event.GetEventType() == enums.EventTypeActivityTaskFailed {
					failWorkflow = true
					failReason = "Expected activities to timeout but seeing completion instead"
				}

				if event.GetEventType() == enums.EventTypeActivityTaskTimedOut {
					timeoutEvent := event.GetActivityTaskTimedOutEventAttributes()
					_, ok := lastHeartbeatMap[timeoutEvent.GetScheduledEventId()]
					if !ok {
						failWorkflow = true
						failReason = "ScheduledEvent not found."
						break ProcessLoop
					}

					switch timeoutEvent.GetTimeoutType() {
					case enums.TimeoutTypeHeartbeat:
						activitiesTimedout++
						scheduleID := timeoutEvent.GetScheduledEventId()
						lastHeartbeat, _ := strconv.Atoi(string(timeoutEvent.Details))
						lastHeartbeatMap[scheduleID] = lastHeartbeat
					default:
						failWorkflow = true
						failReason = "Expected Heartbeat timeout but recieved another timeout"
						break ProcessLoop
					}
				}
			}
		}

		if failWorkflow {
			s.Logger.Error("Failing workflow", tag.Value(failReason))
			workflowComplete = true
			return nil, []*commonproto.Decision{{
				DecisionType: enums.DecisionTypeFailWorkflowExecution,
				Attributes: &commonproto.Decision_FailWorkflowExecutionDecisionAttributes{FailWorkflowExecutionDecisionAttributes: &commonproto.FailWorkflowExecutionDecisionAttributes{
					Reason: failReason,
				}},
			}}, nil
		}

		if activitiesTimedout == activityCount {
			s.Logger.Info("Completing Workflow")
			workflowComplete = true
			return nil, []*commonproto.Decision{{
				DecisionType: enums.DecisionTypeCompleteWorkflowExecution,
				Attributes: &commonproto.Decision_CompleteWorkflowExecutionDecisionAttributes{CompleteWorkflowExecutionDecisionAttributes: &commonproto.CompleteWorkflowExecutionDecisionAttributes{
					Result: []byte("Done."),
				}},
			}}, nil
		}

		return nil, []*commonproto.Decision{}, nil
	}

	atHandler := func(execution *commonproto.WorkflowExecution, activityType *commonproto.ActivityType,
		activityID string, input []byte, taskToken []byte) ([]byte, bool, error) {
		s.Logger.Info("Starting heartbeat activity", tag.WorkflowActivityID(activityID))
		for i := 0; i < 10; i++ {
			if !workflowComplete {
				s.Logger.Info("Heartbeating for activity", tag.WorkflowActivityID(activityID), tag.Counter(i))
				_, err := s.engine.RecordActivityTaskHeartbeat(NewContext(), &workflowservice.RecordActivityTaskHeartbeatRequest{
					TaskToken: taskToken, Details: []byte(strconv.Itoa(i))})
				if err != nil {
					s.Logger.Error("Activity heartbeat failed", tag.WorkflowActivityID(activityID), tag.Counter(i), tag.Error(err))
				}

				secondsToSleep := rand.Intn(3)
				s.Logger.Info("Activity is sleeping", tag.WorkflowActivityID(activityID), tag.Number(int64(secondsToSleep)))
				time.Sleep(time.Duration(secondsToSleep) * time.Second)
			}
		}
		s.Logger.Info("End Heartbeating.", tag.WorkflowActivityID(activityID))

		s.Logger.Info("Sleeping activity before completion", tag.WorkflowActivityID(activityID))
		time.Sleep(7 * time.Second)

		return []byte("Activity Result."), false, nil
	}

	poller := &TaskPoller{
		Engine:          s.engine,
		Domain:          s.domainName,
		TaskList:        taskList,
		Identity:        identity,
		DecisionHandler: dtHandler,
		ActivityHandler: atHandler,
		Logger:          s.Logger,
		T:               s.T(),
	}

	_, err := poller.PollAndProcessDecisionTask(false, false)
	s.True(err == nil || err == matching.ErrNoTasks)

	for i := 0; i < activityCount; i++ {
		go func() {
			err := poller.PollAndProcessActivityTask(false)
			s.Logger.Error("Activity Processing Completed.", tag.Error(err))
		}()
	}

	s.Logger.Info("Waiting for workflow to complete", tag.WorkflowRunID(we.RunId))
	for i := 0; i < 10; i++ {
		s.Logger.Info("Processing decision task", tag.Counter(i))
		_, err := poller.PollAndProcessDecisionTask(false, false)
		s.NoError(err, "Poll for decision task failed.")

		if workflowComplete {
			break
		}
	}

	s.True(workflowComplete)
	s.False(failWorkflow, failReason)
	s.Equal(activityCount, activitiesTimedout)
	s.Equal(activityCount, len(lastHeartbeatMap))
	for aID, lastHeartbeat := range lastHeartbeatMap {
		s.Logger.Info("Last heartbeat for activity with scheduleID", tag.Counter(int(aID)), tag.Number(int64(lastHeartbeat)))
		s.Equal(9, lastHeartbeat)
	}
}

func (s *integrationSuite) TestActivityCancellation() {
	id := "integration-activity-cancellation-test"
	wt := "integration-activity-cancellation-test-type"
	tl := "integration-activity-cancellation-test-tasklist"
	identity := "worker1"
	activityName := "activity_timer"

	workflowType := &commonproto.WorkflowType{Name: wt}

	taskList := &commonproto.TaskList{Name: tl}

	request := &workflowservice.StartWorkflowExecutionRequest{
		RequestId:                           uuid.New(),
		Domain:                              s.domainName,
		WorkflowId:                          id,
		WorkflowType:                        workflowType,
		TaskList:                            taskList,
		Input:                               nil,
		ExecutionStartToCloseTimeoutSeconds: 100,
		TaskStartToCloseTimeoutSeconds:      1,
		Identity:                            identity,
	}

<<<<<<< HEAD
	we, err0 := s.engine.StartWorkflowExecution(NewContext(), request)
	s.Nil(err0)
=======
	we, err0 := s.engine.StartWorkflowExecution(createContext(), request)
	s.NoError(err0)
>>>>>>> c2f6a576

	s.Logger.Info("StartWorkflowExecution: response", tag.WorkflowRunID(we.GetRunId()))

	activityCounter := int32(0)
	scheduleActivity := true
	requestCancellation := false

	dtHandler := func(execution *commonproto.WorkflowExecution, wt *commonproto.WorkflowType,
		previousStartedEventID, startedEventID int64, history *commonproto.History) ([]byte, []*commonproto.Decision, error) {
		if scheduleActivity {
			activityCounter++
			buf := new(bytes.Buffer)
			s.Nil(binary.Write(buf, binary.LittleEndian, activityCounter))

			return []byte(strconv.Itoa(int(activityCounter))), []*commonproto.Decision{{
				DecisionType: enums.DecisionTypeScheduleActivityTask,
				Attributes: &commonproto.Decision_ScheduleActivityTaskDecisionAttributes{ScheduleActivityTaskDecisionAttributes: &commonproto.ScheduleActivityTaskDecisionAttributes{
					ActivityId:                    strconv.Itoa(int(activityCounter)),
					ActivityType:                  &commonproto.ActivityType{Name: activityName},
					TaskList:                      &commonproto.TaskList{Name: tl},
					Input:                         buf.Bytes(),
					ScheduleToCloseTimeoutSeconds: 15,
					ScheduleToStartTimeoutSeconds: 10,
					StartToCloseTimeoutSeconds:    15,
					HeartbeatTimeoutSeconds:       0,
				}},
			}}, nil
		}

		if requestCancellation {
			return []byte(strconv.Itoa(int(activityCounter))), []*commonproto.Decision{{
				DecisionType: enums.DecisionTypeRequestCancelActivityTask,
				Attributes: &commonproto.Decision_RequestCancelActivityTaskDecisionAttributes{RequestCancelActivityTaskDecisionAttributes: &commonproto.RequestCancelActivityTaskDecisionAttributes{
					ActivityId: strconv.Itoa(int(activityCounter)),
				}},
			}}, nil
		}

		s.Logger.Info("Completing Workflow.")

		return []byte(strconv.Itoa(int(activityCounter))), []*commonproto.Decision{{
			DecisionType: enums.DecisionTypeCompleteWorkflowExecution,
			Attributes: &commonproto.Decision_CompleteWorkflowExecutionDecisionAttributes{CompleteWorkflowExecutionDecisionAttributes: &commonproto.CompleteWorkflowExecutionDecisionAttributes{
				Result: []byte("Done."),
			}},
		}}, nil
	}

	activityExecutedCount := 0
	atHandler := func(execution *commonproto.WorkflowExecution, activityType *commonproto.ActivityType,
		activityID string, input []byte, taskToken []byte) ([]byte, bool, error) {
		s.Equal(id, execution.GetWorkflowId())
		s.Equal(activityName, activityType.GetName())
		for i := 0; i < 10; i++ {
			s.Logger.Info("Heartbeating for activity", tag.WorkflowActivityID(activityID), tag.Counter(i))
			response, err := s.engine.RecordActivityTaskHeartbeat(NewContext(),
				&workflowservice.RecordActivityTaskHeartbeatRequest{
					TaskToken: taskToken, Details: []byte("details")})
			if response != nil && response.CancelRequested {
				return []byte("Activity Cancelled."), true, nil
			}
			s.NoError(err)
			time.Sleep(10 * time.Millisecond)
		}
		activityExecutedCount++
		return []byte("Activity Result."), false, nil
	}

	poller := &TaskPoller{
		Engine:          s.engine,
		Domain:          s.domainName,
		TaskList:        taskList,
		Identity:        identity,
		DecisionHandler: dtHandler,
		ActivityHandler: atHandler,
		Logger:          s.Logger,
		T:               s.T(),
	}

	_, err := poller.PollAndProcessDecisionTask(false, false)
	s.True(err == nil || err == matching.ErrNoTasks, err)

	cancelCh := make(chan struct{})

	go func() {
		s.Logger.Info("Trying to cancel the task in a different thread.")
		scheduleActivity = false
		requestCancellation = true
		_, err := poller.PollAndProcessDecisionTask(false, false)
		s.True(err == nil || err == matching.ErrNoTasks, err)
		cancelCh <- struct{}{}
	}()

	err = poller.PollAndProcessActivityTask(false)
	s.True(err == nil || err == matching.ErrNoTasks, err)

	<-cancelCh
	s.Logger.Info("Waiting for workflow to complete", tag.WorkflowRunID(we.RunId))
}

func (s *integrationSuite) TestActivityCancellationNotStarted() {
	id := "integration-activity-notstarted-cancellation-test"
	wt := "integration-activity-notstarted-cancellation-test-type"
	tl := "integration-activity-notstarted-cancellation-test-tasklist"
	identity := "worker1"
	activityName := "activity_notstarted"

	workflowType := &commonproto.WorkflowType{Name: wt}

	taskList := &commonproto.TaskList{Name: tl}

	request := &workflowservice.StartWorkflowExecutionRequest{
		RequestId:                           uuid.New(),
		Domain:                              s.domainName,
		WorkflowId:                          id,
		WorkflowType:                        workflowType,
		TaskList:                            taskList,
		Input:                               nil,
		ExecutionStartToCloseTimeoutSeconds: 100,
		TaskStartToCloseTimeoutSeconds:      1,
		Identity:                            identity,
	}

<<<<<<< HEAD
	we, err0 := s.engine.StartWorkflowExecution(NewContext(), request)
	s.Nil(err0)
=======
	we, err0 := s.engine.StartWorkflowExecution(createContext(), request)
	s.NoError(err0)
>>>>>>> c2f6a576

	s.Logger.Info("StartWorkflowExecutionn", tag.WorkflowRunID(we.GetRunId()))

	activityCounter := int32(0)
	scheduleActivity := true
	requestCancellation := false

	dtHandler := func(execution *commonproto.WorkflowExecution, wt *commonproto.WorkflowType,
		previousStartedEventID, startedEventID int64, history *commonproto.History) ([]byte, []*commonproto.Decision, error) {
		if scheduleActivity {
			activityCounter++
			buf := new(bytes.Buffer)
			s.Nil(binary.Write(buf, binary.LittleEndian, activityCounter))
			s.Logger.Info("Scheduling activity.")
			return []byte(strconv.Itoa(int(activityCounter))), []*commonproto.Decision{{
				DecisionType: enums.DecisionTypeScheduleActivityTask,
				Attributes: &commonproto.Decision_ScheduleActivityTaskDecisionAttributes{ScheduleActivityTaskDecisionAttributes: &commonproto.ScheduleActivityTaskDecisionAttributes{
					ActivityId:                    strconv.Itoa(int(activityCounter)),
					ActivityType:                  &commonproto.ActivityType{Name: activityName},
					TaskList:                      &commonproto.TaskList{Name: tl},
					Input:                         buf.Bytes(),
					ScheduleToCloseTimeoutSeconds: 15,
					ScheduleToStartTimeoutSeconds: 2,
					StartToCloseTimeoutSeconds:    15,
					HeartbeatTimeoutSeconds:       0,
				}},
			}}, nil
		}

		if requestCancellation {
			s.Logger.Info("Requesting cancellation.")
			return []byte(strconv.Itoa(int(activityCounter))), []*commonproto.Decision{{
				DecisionType: enums.DecisionTypeRequestCancelActivityTask,
				Attributes: &commonproto.Decision_RequestCancelActivityTaskDecisionAttributes{RequestCancelActivityTaskDecisionAttributes: &commonproto.RequestCancelActivityTaskDecisionAttributes{
					ActivityId: strconv.Itoa(int(activityCounter)),
				}},
			}}, nil
		}

		s.Logger.Info("Completing Workflow.")
		return []byte(strconv.Itoa(int(activityCounter))), []*commonproto.Decision{{
			DecisionType: enums.DecisionTypeCompleteWorkflowExecution,
			Attributes: &commonproto.Decision_CompleteWorkflowExecutionDecisionAttributes{CompleteWorkflowExecutionDecisionAttributes: &commonproto.CompleteWorkflowExecutionDecisionAttributes{
				Result: []byte("Done."),
			}},
		}}, nil
	}

	// dummy activity handler
	atHandler := func(execution *commonproto.WorkflowExecution, activityType *commonproto.ActivityType,
		activityID string, input []byte, taskToken []byte) ([]byte, bool, error) {
		s.Fail("activity should not run")
		return nil, false, nil
	}

	poller := &TaskPoller{
		Engine:          s.engine,
		Domain:          s.domainName,
		TaskList:        taskList,
		Identity:        identity,
		DecisionHandler: dtHandler,
		ActivityHandler: atHandler,
		Logger:          s.Logger,
		T:               s.T(),
	}

	_, err := poller.PollAndProcessDecisionTask(false, false)
	s.True(err == nil || err == matching.ErrNoTasks)

	// Send signal so that worker can send an activity cancel
	signalName := "my signal"
	signalInput := []byte("my signal input.")
	_, err = s.engine.SignalWorkflowExecution(NewContext(), &workflowservice.SignalWorkflowExecutionRequest{
		Domain: s.domainName,
		WorkflowExecution: &commonproto.WorkflowExecution{
			WorkflowId: id,
			RunId:      we.RunId,
		},
		SignalName: signalName,
		Input:      signalInput,
		Identity:   identity,
	})
	s.NoError(err)

	// Process signal in decider and send request cancellation
	scheduleActivity = false
	requestCancellation = true
	_, err = poller.PollAndProcessDecisionTask(true, false)
	s.NoError(err)

	scheduleActivity = false
	requestCancellation = false
	_, err = poller.PollAndProcessDecisionTask(false, false)
	s.True(err == nil || err == matching.ErrNoTasks)
}<|MERGE_RESOLUTION|>--- conflicted
+++ resolved
@@ -67,13 +67,8 @@
 		Identity:                            identity,
 	}
 
-<<<<<<< HEAD
 	we, err0 := s.engine.StartWorkflowExecution(NewContext(), request)
-	s.Nil(err0)
-=======
-	we, err0 := s.engine.StartWorkflowExecution(createContext(), request)
 	s.NoError(err0)
->>>>>>> c2f6a576
 
 	s.Logger.Info("StartWorkflowExecution", tag.WorkflowRunID(we.RunId))
 
@@ -191,13 +186,8 @@
 		Identity:                            identity,
 	}
 
-<<<<<<< HEAD
 	we, err0 := s.engine.StartWorkflowExecution(NewContext(), request)
-	s.Nil(err0)
-=======
-	we, err0 := s.engine.StartWorkflowExecution(createContext(), request)
 	s.NoError(err0)
->>>>>>> c2f6a576
 
 	s.Logger.Info("StartWorkflowExecution", tag.WorkflowRunID(we.RunId))
 
@@ -370,13 +360,8 @@
 		Identity:                            identity,
 	}
 
-<<<<<<< HEAD
 	we, err0 := s.engine.StartWorkflowExecution(NewContext(), request)
-	s.Nil(err0)
-=======
-	we, err0 := s.engine.StartWorkflowExecution(createContext(), request)
 	s.NoError(err0)
->>>>>>> c2f6a576
 
 	s.Logger.Info("StartWorkflowExecution", tag.WorkflowRunID(we.RunId))
 
@@ -585,13 +570,8 @@
 		Identity:                            identity,
 	}
 
-<<<<<<< HEAD
 	we, err0 := s.engine.StartWorkflowExecution(NewContext(), request)
-	s.Nil(err0)
-=======
-	we, err0 := s.engine.StartWorkflowExecution(createContext(), request)
 	s.NoError(err0)
->>>>>>> c2f6a576
 
 	s.Logger.Info("StartWorkflowExecution", tag.WorkflowRunID(we.RunId))
 
@@ -691,13 +671,8 @@
 		Identity:                            identity,
 	}
 
-<<<<<<< HEAD
 	we, err0 := s.engine.StartWorkflowExecution(NewContext(), request)
-	s.Nil(err0)
-=======
-	we, err0 := s.engine.StartWorkflowExecution(createContext(), request)
 	s.NoError(err0)
->>>>>>> c2f6a576
 
 	s.Logger.Info("StartWorkflowExecution", tag.WorkflowRunID(we.RunId))
 
@@ -928,13 +903,8 @@
 		Identity:                            identity,
 	}
 
-<<<<<<< HEAD
 	we, err0 := s.engine.StartWorkflowExecution(NewContext(), request)
-	s.Nil(err0)
-=======
-	we, err0 := s.engine.StartWorkflowExecution(createContext(), request)
 	s.NoError(err0)
->>>>>>> c2f6a576
 
 	s.Logger.Info("StartWorkflowExecution", tag.WorkflowRunID(we.RunId))
 
@@ -1122,13 +1092,8 @@
 		Identity:                            identity,
 	}
 
-<<<<<<< HEAD
 	we, err0 := s.engine.StartWorkflowExecution(NewContext(), request)
-	s.Nil(err0)
-=======
-	we, err0 := s.engine.StartWorkflowExecution(createContext(), request)
 	s.NoError(err0)
->>>>>>> c2f6a576
 
 	s.Logger.Info("StartWorkflowExecution: response", tag.WorkflowRunID(we.GetRunId()))
 
@@ -1252,13 +1217,8 @@
 		Identity:                            identity,
 	}
 
-<<<<<<< HEAD
 	we, err0 := s.engine.StartWorkflowExecution(NewContext(), request)
-	s.Nil(err0)
-=======
-	we, err0 := s.engine.StartWorkflowExecution(createContext(), request)
 	s.NoError(err0)
->>>>>>> c2f6a576
 
 	s.Logger.Info("StartWorkflowExecutionn", tag.WorkflowRunID(we.GetRunId()))
 
