--- conflicted
+++ resolved
@@ -944,14 +944,10 @@
 						Input:                         payloads.EncodeString("Heartbeat"),
 						ScheduleToCloseTimeoutSeconds: 60,
 						StartToCloseTimeoutSeconds:    60,
-<<<<<<< HEAD
 						HeartbeatTimeoutSeconds:       4,
-=======
-						HeartbeatTimeoutSeconds:       5,
 						RetryPolicy: &commonpb.RetryPolicy{
 							MaximumAttempts: 1,
 						},
->>>>>>> 452d3916
 					}},
 				}
 
