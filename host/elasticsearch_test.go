// Copyright (c) 2016 Uber Technologies, Inc.
//
// Permission is hereby granted, free of charge, to any person obtaining a copy
// of this software and associated documentation files (the "Software"), to deal
// in the Software without restriction, including without limitation the rights
// to use, copy, modify, merge, publish, distribute, sublicense, and/or sell
// copies of the Software, and to permit persons to whom the Software is
// furnished to do so, subject to the following conditions:
//
// The above copyright notice and this permission notice shall be included in
// all copies or substantial portions of the Software.
//
// THE SOFTWARE IS PROVIDED "AS IS", WITHOUT WARRANTY OF ANY KIND, EXPRESS OR
// IMPLIED, INCLUDING BUT NOT LIMITED TO THE WARRANTIES OF MERCHANTABILITY,
// FITNESS FOR A PARTICULAR PURPOSE AND NONINFRINGEMENT. IN NO EVENT SHALL THE
// AUTHORS OR COPYRIGHT HOLDERS BE LIABLE FOR ANY CLAIM, DAMAGES OR OTHER
// LIABILITY, WHETHER IN AN ACTION OF CONTRACT, TORT OR OTHERWISE, ARISING FROM,
// OUT OF OR IN CONNECTION WITH THE SOFTWARE OR THE USE OR OTHER DEALINGS IN
// THE SOFTWARE.

//+build esintegration

// to run locally, make sure kafka and es is running,
// then run cmd `go test -v ./host -run TestElasticsearchIntegrationSuite -tags esintegration`
package host

import (
	"bytes"
	"context"
	"encoding/json"
	"flag"
	"fmt"
	"strconv"
	"testing"
	"time"

	"github.com/olivere/elastic"
	"github.com/pborman/uuid"
	"github.com/stretchr/testify/require"
	"github.com/stretchr/testify/suite"

	commonproto "go.temporal.io/temporal-proto/common"
	"go.temporal.io/temporal-proto/enums"
	"go.temporal.io/temporal-proto/workflowservice"

	"github.com/temporalio/temporal/common"
	"github.com/temporalio/temporal/common/definition"
	"github.com/temporalio/temporal/common/log/tag"
)

const (
	numOfRetry        = 50
	waitTimeInMs      = 400
	waitForESToSettle = 4 * time.Second // wait es shards for some time ensure data consistent
)

type elasticsearchIntegrationSuite struct {
	// override suite.Suite.Assertions with require.Assertions; this means that s.NotNil(nil) will stop the test,
	// not merely log an error
	*require.Assertions
	IntegrationBase
	esClient *elastic.Client

	testSearchAttributeKey string
	testSearchAttributeVal string
}

// This cluster use customized threshold for history config
func (s *elasticsearchIntegrationSuite) SetupSuite() {
	s.setupSuite("testdata/integration_elasticsearch_cluster.yaml")
	s.esClient = CreateESClient(s.Suite, s.testClusterConfig.ESConfig.URL.String())
	PutIndexTemplate(s.Suite, s.esClient, "testdata/es_index_template.json", "test-visibility-template")
	indexName := s.testClusterConfig.ESConfig.Indices[common.VisibilityAppName]
	CreateIndex(s.Suite, s.esClient, indexName)
	s.putIndexSettings(indexName, defaultTestValueOfESIndexMaxResultWindow)
}

func (s *elasticsearchIntegrationSuite) TearDownSuite() {
	s.tearDownSuite()
	DeleteIndex(s.Suite, s.esClient, s.testClusterConfig.ESConfig.Indices[common.VisibilityAppName])
}

func (s *elasticsearchIntegrationSuite) SetupTest() {
	// Have to define our overridden assertions in the test setup. If we did it earlier, s.T() will return nil
	s.Assertions = require.New(s.T())
	s.testSearchAttributeKey = definition.CustomStringField
	s.testSearchAttributeVal = "test value"
}

func TestElasticsearchIntegrationSuite(t *testing.T) {
	flag.Parse()
	suite.Run(t, new(elasticsearchIntegrationSuite))
}

func (s *elasticsearchIntegrationSuite) TestListOpenWorkflow() {
	id := "es-integration-start-workflow-test"
	wt := "es-integration-start-workflow-test-type"
	tl := "es-integration-start-workflow-test-tasklist"
	request := s.createStartWorkflowExecutionRequest(id, wt, tl)

	attrValBytes, _ := json.Marshal(s.testSearchAttributeVal)
	searchAttr := &commonproto.SearchAttributes{
		IndexedFields: map[string][]byte{
			s.testSearchAttributeKey: attrValBytes,
		},
	}
	request.SearchAttributes = searchAttr

	startTime := time.Now().UnixNano()
<<<<<<< HEAD
	we, err := s.engine.StartWorkflowExecution(NewContext(), request)
	s.Nil(err)
=======
	we, err := s.engine.StartWorkflowExecution(createContext(), request)
	s.NoError(err)
>>>>>>> c2f6a576

	startFilter := &commonproto.StartTimeFilter{}
	startFilter.EarliestTime = startTime
	var openExecution *commonproto.WorkflowExecutionInfo
	for i := 0; i < numOfRetry; i++ {
		startFilter.LatestTime = time.Now().UnixNano()
		resp, err := s.engine.ListOpenWorkflowExecutions(NewContext(), &workflowservice.ListOpenWorkflowExecutionsRequest{
			Domain:          s.domainName,
			MaximumPageSize: defaultTestValueOfESIndexMaxResultWindow,
			StartTimeFilter: startFilter,
			Filters: &workflowservice.ListOpenWorkflowExecutionsRequest_ExecutionFilter{ExecutionFilter: &commonproto.WorkflowExecutionFilter{
				WorkflowId: id,
			}},
		})
		s.NoError(err)
		if len(resp.GetExecutions()) == 1 {
			openExecution = resp.GetExecutions()[0]
			break
		}
		time.Sleep(waitTimeInMs * time.Millisecond)
	}
	s.NotNil(openExecution)
	s.Equal(we.GetRunId(), openExecution.GetExecution().GetRunId())
	s.Equal(attrValBytes, openExecution.SearchAttributes.GetIndexedFields()[s.testSearchAttributeKey])
}

func (s *elasticsearchIntegrationSuite) TestListWorkflow() {
	id := "es-integration-list-workflow-test"
	wt := "es-integration-list-workflow-test-type"
	tl := "es-integration-list-workflow-test-tasklist"
	request := s.createStartWorkflowExecutionRequest(id, wt, tl)

<<<<<<< HEAD
	we, err := s.engine.StartWorkflowExecution(NewContext(), request)
	s.Nil(err)
=======
	we, err := s.engine.StartWorkflowExecution(createContext(), request)
	s.NoError(err)
>>>>>>> c2f6a576

	query := fmt.Sprintf(`WorkflowID = "%s"`, id)
	s.testHelperForReadOnce(we.GetRunId(), query, false)
}

func (s *elasticsearchIntegrationSuite) TestListWorkflow_ExecutionTime() {
	id := "es-integration-list-workflow-execution-time-test"
	wt := "es-integration-list-workflow-execution-time-test-type"
	tl := "es-integration-list-workflow-execution-time-test-tasklist"
	request := s.createStartWorkflowExecutionRequest(id, wt, tl)

<<<<<<< HEAD
	we, err := s.engine.StartWorkflowExecution(NewContext(), request)
	s.Nil(err)
=======
	we, err := s.engine.StartWorkflowExecution(createContext(), request)
	s.NoError(err)
>>>>>>> c2f6a576

	cronID := id + "-cron"
	request.CronSchedule = "@every 1m"
	request.WorkflowId = cronID

<<<<<<< HEAD
	weCron, err := s.engine.StartWorkflowExecution(NewContext(), request)
	s.Nil(err)
=======
	weCron, err := s.engine.StartWorkflowExecution(createContext(), request)
	s.NoError(err)
>>>>>>> c2f6a576

	query := fmt.Sprintf(`(WorkflowID = "%s" or WorkflowID = "%s") and ExecutionTime < %v`, id, cronID, time.Now().UnixNano()+int64(time.Minute))
	s.testHelperForReadOnce(weCron.GetRunId(), query, false)

	query = fmt.Sprintf(`WorkflowID = "%s"`, id)
	s.testHelperForReadOnce(we.GetRunId(), query, false)
}

func (s *elasticsearchIntegrationSuite) TestListWorkflow_SearchAttribute() {
	id := "es-integration-list-workflow-by-search-attr-test"
	wt := "es-integration-list-workflow-by-search-attr-test-type"
	tl := "es-integration-list-workflow-by-search-attr-test-tasklist"
	request := s.createStartWorkflowExecutionRequest(id, wt, tl)

	attrValBytes, _ := json.Marshal(s.testSearchAttributeVal)
	searchAttr := &commonproto.SearchAttributes{
		IndexedFields: map[string][]byte{
			s.testSearchAttributeKey: attrValBytes,
		},
	}
	request.SearchAttributes = searchAttr

<<<<<<< HEAD
	we, err := s.engine.StartWorkflowExecution(NewContext(), request)
	s.Nil(err)
=======
	we, err := s.engine.StartWorkflowExecution(createContext(), request)
	s.NoError(err)
>>>>>>> c2f6a576
	query := fmt.Sprintf(`WorkflowID = "%s" and %s = "%s"`, id, s.testSearchAttributeKey, s.testSearchAttributeVal)
	s.testHelperForReadOnce(we.GetRunId(), query, false)

	// test upsert
	dtHandler := func(execution *commonproto.WorkflowExecution, wt *commonproto.WorkflowType,
		previousStartedEventID, startedEventID int64, history *commonproto.History) ([]byte, []*commonproto.Decision, error) {

		upsertDecision := &commonproto.Decision{
			DecisionType: enums.DecisionTypeUpsertWorkflowSearchAttributes,
			Attributes: &commonproto.Decision_UpsertWorkflowSearchAttributesDecisionAttributes{UpsertWorkflowSearchAttributesDecisionAttributes: &commonproto.UpsertWorkflowSearchAttributesDecisionAttributes{
				SearchAttributes: getUpsertSearchAttributes(),
			}}}

		return nil, []*commonproto.Decision{upsertDecision}, nil
	}
	taskList := &commonproto.TaskList{Name: tl}
	poller := &TaskPoller{
		Engine:          s.engine,
		Domain:          s.domainName,
		TaskList:        taskList,
		StickyTaskList:  taskList,
		Identity:        "worker1",
		DecisionHandler: dtHandler,
		Logger:          s.Logger,
		T:               s.T(),
	}
	_, newTask, err := poller.PollAndProcessDecisionTaskWithAttemptAndRetryAndForceNewDecision(
		false,
		false,
		true,
		true,
		int64(0),
		1,
		true,
		nil)
	s.NoError(err)
	s.NotNil(newTask)
	s.NotNil(newTask.DecisionTask)

	time.Sleep(waitForESToSettle)

	listRequest := &workflowservice.ListWorkflowExecutionsRequest{
		Domain:   s.domainName,
		PageSize: int32(2),
		Query:    fmt.Sprintf(`WorkflowType = '%s' and CloseTime = missing and BinaryChecksums = 'binary-v1'`, wt),
	}
	// verify upsert data is on ES
	s.testListResultForUpsertSearchAttributes(listRequest)

	// verify DescribeWorkflowExecution
	descRequest := &workflowservice.DescribeWorkflowExecutionRequest{
		Domain: s.domainName,
		Execution: &commonproto.WorkflowExecution{
			WorkflowId: id,
		},
	}
<<<<<<< HEAD
	descResp, err := s.engine.DescribeWorkflowExecution(NewContext(), descRequest)
	s.Nil(err)
=======
	descResp, err := s.engine.DescribeWorkflowExecution(createContext(), descRequest)
	s.NoError(err)
>>>>>>> c2f6a576
	expectedSearchAttributes := getUpsertSearchAttributes()
	s.Equal(expectedSearchAttributes, descResp.WorkflowExecutionInfo.GetSearchAttributes())
}

func (s *elasticsearchIntegrationSuite) TestListWorkflow_PageToken() {
	id := "es-integration-list-workflow-token-test"
	wt := "es-integration-list-workflow-token-test-type"
	tl := "es-integration-list-workflow-token-test-tasklist"
	request := s.createStartWorkflowExecutionRequest(id, wt, tl)

	numOfWorkflows := defaultTestValueOfESIndexMaxResultWindow - 1 // == 4
	pageSize := 3

	s.testListWorkflowHelper(numOfWorkflows, pageSize, request, id, wt, false)
}

func (s *elasticsearchIntegrationSuite) TestListWorkflow_SearchAfter() {
	id := "es-integration-list-workflow-searchAfter-test"
	wt := "es-integration-list-workflow-searchAfter-test-type"
	tl := "es-integration-list-workflow-searchAfter-test-tasklist"
	request := s.createStartWorkflowExecutionRequest(id, wt, tl)

	numOfWorkflows := defaultTestValueOfESIndexMaxResultWindow + 1 // == 6
	pageSize := 4

	s.testListWorkflowHelper(numOfWorkflows, pageSize, request, id, wt, false)
}

func (s *elasticsearchIntegrationSuite) TestListWorkflow_OrQuery() {
	id := "es-integration-list-workflow-or-query-test"
	wt := "es-integration-list-workflow-or-query-test-type"
	tl := "es-integration-list-workflow-or-query-test-tasklist"
	request := s.createStartWorkflowExecutionRequest(id, wt, tl)

	// start 3 workflows
	key := definition.CustomIntField
	attrValBytes, _ := json.Marshal(1)
	searchAttr := &commonproto.SearchAttributes{
		IndexedFields: map[string][]byte{
			key: attrValBytes,
		},
	}
	request.SearchAttributes = searchAttr
<<<<<<< HEAD
	we1, err := s.engine.StartWorkflowExecution(NewContext(), request)
	s.Nil(err)
=======
	we1, err := s.engine.StartWorkflowExecution(createContext(), request)
	s.NoError(err)
>>>>>>> c2f6a576

	request.RequestId = uuid.New()
	request.WorkflowId = id + "-2"
	attrValBytes, _ = json.Marshal(2)
	searchAttr.IndexedFields[key] = attrValBytes
<<<<<<< HEAD
	we2, err := s.engine.StartWorkflowExecution(NewContext(), request)
	s.Nil(err)
=======
	we2, err := s.engine.StartWorkflowExecution(createContext(), request)
	s.NoError(err)
>>>>>>> c2f6a576

	request.RequestId = uuid.New()
	request.WorkflowId = id + "-3"
	attrValBytes, _ = json.Marshal(3)
	searchAttr.IndexedFields[key] = attrValBytes
<<<<<<< HEAD
	we3, err := s.engine.StartWorkflowExecution(NewContext(), request)
	s.Nil(err)
=======
	we3, err := s.engine.StartWorkflowExecution(createContext(), request)
	s.NoError(err)
>>>>>>> c2f6a576

	time.Sleep(waitForESToSettle)

	// query 1 workflow with search attr
	query1 := fmt.Sprintf(`CustomIntField = %d`, 1)
	var openExecution *commonproto.WorkflowExecutionInfo
	listRequest := &workflowservice.ListWorkflowExecutionsRequest{
		Domain:   s.domainName,
		PageSize: defaultTestValueOfESIndexMaxResultWindow,
		Query:    query1,
	}
	for i := 0; i < numOfRetry; i++ {
<<<<<<< HEAD
		resp, err := s.engine.ListWorkflowExecutions(NewContext(), listRequest)
		s.Nil(err)
=======
		resp, err := s.engine.ListWorkflowExecutions(createContext(), listRequest)
		s.NoError(err)
>>>>>>> c2f6a576
		if len(resp.GetExecutions()) == 1 {
			openExecution = resp.GetExecutions()[0]
			break
		}
		time.Sleep(waitTimeInMs * time.Millisecond)
	}
	s.NotNil(openExecution)
	s.Equal(we1.GetRunId(), openExecution.GetExecution().GetRunId())
	s.True(openExecution.GetExecutionTime() >= openExecution.GetStartTime())
	searchValBytes := openExecution.SearchAttributes.GetIndexedFields()[key]
	var searchVal int
	json.Unmarshal(searchValBytes, &searchVal)
	s.Equal(1, searchVal)

	// query with or clause
	query2 := fmt.Sprintf(`CustomIntField = %d or CustomIntField = %d`, 1, 2)
	listRequest.Query = query2
	var openExecutions []*commonproto.WorkflowExecutionInfo
	for i := 0; i < numOfRetry; i++ {
<<<<<<< HEAD
		resp, err := s.engine.ListWorkflowExecutions(NewContext(), listRequest)
		s.Nil(err)
=======
		resp, err := s.engine.ListWorkflowExecutions(createContext(), listRequest)
		s.NoError(err)
>>>>>>> c2f6a576
		if len(resp.GetExecutions()) == 2 {
			openExecutions = resp.GetExecutions()
			break
		}
		time.Sleep(waitTimeInMs * time.Millisecond)
	}
	s.Equal(2, len(openExecutions))
	e1 := openExecutions[0]
	e2 := openExecutions[1]
	if e1.GetExecution().GetRunId() != we1.GetRunId() {
		// results are sorted by [CloseTime,RunID] desc, so find the correct mapping first
		e1, e2 = e2, e1
	}
	s.Equal(we1.GetRunId(), e1.GetExecution().GetRunId())
	s.Equal(we2.GetRunId(), e2.GetExecution().GetRunId())
	searchValBytes = e2.SearchAttributes.GetIndexedFields()[key]
	json.Unmarshal(searchValBytes, &searchVal)
	s.Equal(2, searchVal)

	// query for open
	query3 := fmt.Sprintf(`(CustomIntField = %d or CustomIntField = %d) and CloseTime = missing`, 2, 3)
	listRequest.Query = query3
	for i := 0; i < numOfRetry; i++ {
<<<<<<< HEAD
		resp, err := s.engine.ListWorkflowExecutions(NewContext(), listRequest)
		s.Nil(err)
=======
		resp, err := s.engine.ListWorkflowExecutions(createContext(), listRequest)
		s.NoError(err)
>>>>>>> c2f6a576
		if len(resp.GetExecutions()) == 2 {
			openExecutions = resp.GetExecutions()
			break
		}
		time.Sleep(waitTimeInMs * time.Millisecond)
	}
	s.Equal(2, len(openExecutions))
	e1 = openExecutions[0]
	e2 = openExecutions[1]
	s.Equal(we3.GetRunId(), e1.GetExecution().GetRunId())
	s.Equal(we2.GetRunId(), e2.GetExecution().GetRunId())
	searchValBytes = e1.SearchAttributes.GetIndexedFields()[key]
	json.Unmarshal(searchValBytes, &searchVal)
	s.Equal(3, searchVal)
}

// To test last page search trigger max window size error
func (s *elasticsearchIntegrationSuite) TestListWorkflow_MaxWindowSize() {
	id := "es-integration-list-workflow-max-window-size-test"
	wt := "es-integration-list-workflow-max-window-size-test-type"
	tl := "es-integration-list-workflow-max-window-size-test-tasklist"
	startRequest := s.createStartWorkflowExecutionRequest(id, wt, tl)

	for i := 0; i < defaultTestValueOfESIndexMaxResultWindow; i++ {
		startRequest.RequestId = uuid.New()
		startRequest.WorkflowId = id + strconv.Itoa(i)
<<<<<<< HEAD
		_, err := s.engine.StartWorkflowExecution(NewContext(), startRequest)
		s.Nil(err)
=======
		_, err := s.engine.StartWorkflowExecution(createContext(), startRequest)
		s.NoError(err)
>>>>>>> c2f6a576
	}

	time.Sleep(waitForESToSettle)

	var listResp *workflowservice.ListWorkflowExecutionsResponse
	var nextPageToken []byte

	listRequest := &workflowservice.ListWorkflowExecutionsRequest{
		Domain:        s.domainName,
		PageSize:      int32(defaultTestValueOfESIndexMaxResultWindow),
		NextPageToken: nextPageToken,
		Query:         fmt.Sprintf(`WorkflowType = '%s' and CloseTime = missing`, wt),
	}
	// get first page
	for i := 0; i < numOfRetry; i++ {
<<<<<<< HEAD
		resp, err := s.engine.ListWorkflowExecutions(NewContext(), listRequest)
		s.Nil(err)
=======
		resp, err := s.engine.ListWorkflowExecutions(createContext(), listRequest)
		s.NoError(err)
>>>>>>> c2f6a576
		if len(resp.GetExecutions()) == defaultTestValueOfESIndexMaxResultWindow {
			listResp = resp
			break
		}
		time.Sleep(waitTimeInMs * time.Millisecond)
	}
	s.NotNil(listResp)
	s.True(len(listResp.GetNextPageToken()) != 0)

	// the last request
	listRequest.NextPageToken = listResp.GetNextPageToken()
<<<<<<< HEAD
	resp, err := s.engine.ListWorkflowExecutions(NewContext(), listRequest)
	s.Nil(err)
=======
	resp, err := s.engine.ListWorkflowExecutions(createContext(), listRequest)
	s.NoError(err)
>>>>>>> c2f6a576
	s.True(len(resp.GetExecutions()) == 0)
	s.True(len(resp.GetNextPageToken()) == 0)
}

func (s *elasticsearchIntegrationSuite) TestListWorkflow_OrderBy() {
	id := "es-integration-list-workflow-order-by-test"
	wt := "es-integration-list-workflow-order-by-test-type"
	tl := "es-integration-list-workflow-order-by-test-tasklist"
	startRequest := s.createStartWorkflowExecutionRequest(id, wt, tl)

	for i := 0; i < defaultTestValueOfESIndexMaxResultWindow+1; i++ { // start 6
		startRequest.RequestId = uuid.New()
		startRequest.WorkflowId = id + strconv.Itoa(i)

		if i < defaultTestValueOfESIndexMaxResultWindow-1 { // 4 workflow has search attr
			intVal, _ := json.Marshal(i)
			doubleVal, _ := json.Marshal(float64(i))
			strVal, _ := json.Marshal(strconv.Itoa(i))
			timeVal, _ := json.Marshal(time.Now())
			searchAttr := &commonproto.SearchAttributes{
				IndexedFields: map[string][]byte{
					definition.CustomIntField:      intVal,
					definition.CustomDoubleField:   doubleVal,
					definition.CustomKeywordField:  strVal,
					definition.CustomDatetimeField: timeVal,
				},
			}
			startRequest.SearchAttributes = searchAttr
		} else {
			startRequest.SearchAttributes = &commonproto.SearchAttributes{}
		}

<<<<<<< HEAD
		_, err := s.engine.StartWorkflowExecution(NewContext(), startRequest)
		s.Nil(err)
=======
		_, err := s.engine.StartWorkflowExecution(createContext(), startRequest)
		s.NoError(err)
>>>>>>> c2f6a576
	}

	time.Sleep(waitForESToSettle)

	desc := "desc"
	asc := "asc"
	queryTemplate := `WorkflowType = "%s" order by %s %s`
	pageSize := int32(defaultTestValueOfESIndexMaxResultWindow)

	// order by CloseTime asc
	query1 := fmt.Sprintf(queryTemplate, wt, definition.CloseTime, asc)
	var openExecutions []*commonproto.WorkflowExecutionInfo
	listRequest := &workflowservice.ListWorkflowExecutionsRequest{
		Domain:   s.domainName,
		PageSize: pageSize,
		Query:    query1,
	}
	for i := 0; i < numOfRetry; i++ {
<<<<<<< HEAD
		resp, err := s.engine.ListWorkflowExecutions(NewContext(), listRequest)
		s.Nil(err)
=======
		resp, err := s.engine.ListWorkflowExecutions(createContext(), listRequest)
		s.NoError(err)
>>>>>>> c2f6a576
		if int32(len(resp.GetExecutions())) == listRequest.GetPageSize() {
			openExecutions = resp.GetExecutions()
			break
		}
		time.Sleep(waitTimeInMs * time.Millisecond)
	}
	s.NotNil(openExecutions)
	for i := int32(1); i < pageSize; i++ {
		s.True(openExecutions[i-1].GetCloseTime() <= openExecutions[i].GetCloseTime())
	}

	// greatest effort to reduce duplicate code
	testHelper := func(query, searchAttrKey string, prevVal, currVal interface{}) {
		listRequest.Query = query
		listRequest.NextPageToken = []byte{}
<<<<<<< HEAD
		resp, err := s.engine.ListWorkflowExecutions(NewContext(), listRequest)
		s.Nil(err)
=======
		resp, err := s.engine.ListWorkflowExecutions(createContext(), listRequest)
		s.NoError(err)
>>>>>>> c2f6a576
		openExecutions = resp.GetExecutions()
		dec := json.NewDecoder(bytes.NewReader(openExecutions[0].GetSearchAttributes().GetIndexedFields()[searchAttrKey]))
		dec.UseNumber()
		err = dec.Decode(&prevVal)
		s.NoError(err)
		for i := int32(1); i < pageSize; i++ {
			indexedFields := openExecutions[i].GetSearchAttributes().GetIndexedFields()
			searchAttrBytes, ok := indexedFields[searchAttrKey]
			if !ok { // last one doesn't have search attr
				s.Equal(pageSize-1, i)
				break
			}
			dec := json.NewDecoder(bytes.NewReader(searchAttrBytes))
			dec.UseNumber()
			err = dec.Decode(&currVal)
			s.NoError(err)
			var v1, v2 interface{}
			switch searchAttrKey {
			case definition.CustomIntField:
				v1, _ = prevVal.(json.Number).Int64()
				v2, _ = currVal.(json.Number).Int64()
				s.True(v1.(int64) >= v2.(int64))
			case definition.CustomDoubleField:
				v1, _ = prevVal.(json.Number).Float64()
				v2, _ = currVal.(json.Number).Float64()
				s.True(v1.(float64) >= v2.(float64))
			case definition.CustomKeywordField:
				s.True(prevVal.(string) >= currVal.(string))
			case definition.CustomDatetimeField:
				v1, _ = time.Parse(time.RFC3339, prevVal.(string))
				v2, _ = time.Parse(time.RFC3339, currVal.(string))
				s.True(v1.(time.Time).After(v2.(time.Time)))
			}
			prevVal = currVal
		}
		listRequest.NextPageToken = resp.GetNextPageToken()
<<<<<<< HEAD
		resp, err = s.engine.ListWorkflowExecutions(NewContext(), listRequest) // last page
		s.Nil(err)
=======
		resp, err = s.engine.ListWorkflowExecutions(createContext(), listRequest) // last page
		s.NoError(err)
>>>>>>> c2f6a576
		s.Equal(1, len(resp.GetExecutions()))
	}

	// order by CustomIntField desc
	field := definition.CustomIntField
	query := fmt.Sprintf(queryTemplate, wt, field, desc)
	var int1, int2 int
	testHelper(query, field, int1, int2)

	// order by CustomDoubleField desc
	field = definition.CustomDoubleField
	query = fmt.Sprintf(queryTemplate, wt, field, desc)
	var double1, double2 float64
	testHelper(query, field, double1, double2)

	// order by CustomKeywordField desc
	field = definition.CustomKeywordField
	query = fmt.Sprintf(queryTemplate, wt, field, desc)
	var s1, s2 string
	testHelper(query, field, s1, s2)

	// order by CustomDatetimeField desc
	field = definition.CustomDatetimeField
	query = fmt.Sprintf(queryTemplate, wt, field, desc)
	var t1, t2 time.Time
	testHelper(query, field, t1, t2)
}

func (s *elasticsearchIntegrationSuite) testListWorkflowHelper(numOfWorkflows, pageSize int,
	startRequest *workflowservice.StartWorkflowExecutionRequest, wid, wType string, isScan bool) {

	// start enough number of workflows
	for i := 0; i < numOfWorkflows; i++ {
		startRequest.RequestId = uuid.New()
		startRequest.WorkflowId = wid + strconv.Itoa(i)
<<<<<<< HEAD
		_, err := s.engine.StartWorkflowExecution(NewContext(), startRequest)
		s.Nil(err)
=======
		_, err := s.engine.StartWorkflowExecution(createContext(), startRequest)
		s.NoError(err)
>>>>>>> c2f6a576
	}

	time.Sleep(waitForESToSettle)

	var openExecutions []*commonproto.WorkflowExecutionInfo
	var nextPageToken []byte

	listRequest := &workflowservice.ListWorkflowExecutionsRequest{
		Domain:        s.domainName,
		PageSize:      int32(pageSize),
		NextPageToken: nextPageToken,
		Query:         fmt.Sprintf(`WorkflowType = '%s' and CloseTime = missing`, wType),
	}

	scanRequest := &workflowservice.ScanWorkflowExecutionsRequest{
		Domain:        s.domainName,
		PageSize:      int32(pageSize),
		NextPageToken: nextPageToken,
		Query:         fmt.Sprintf(`WorkflowType = '%s' and CloseTime = missing`, wType),
	}

	// test first page
	for i := 0; i < numOfRetry; i++ {
		if isScan {
<<<<<<< HEAD
			scanResponse, err := s.engine.ScanWorkflowExecutions(NewContext(), scanRequest)
			s.Nil(err)
=======
			scanResponse, err := s.engine.ScanWorkflowExecutions(createContext(), scanRequest)
			s.NoError(err)
>>>>>>> c2f6a576
			if len(scanResponse.GetExecutions()) == pageSize {
				openExecutions = scanResponse.GetExecutions()
				nextPageToken = scanResponse.GetNextPageToken()
				break
			}
		} else {
<<<<<<< HEAD
			listResponse, err := s.engine.ListWorkflowExecutions(NewContext(), listRequest)
			s.Nil(err)
=======
			listResponse, err := s.engine.ListWorkflowExecutions(createContext(), listRequest)
			s.NoError(err)
>>>>>>> c2f6a576
			if len(listResponse.GetExecutions()) == pageSize {
				openExecutions = listResponse.GetExecutions()
				nextPageToken = listResponse.GetNextPageToken()
				break
			}
		}
		time.Sleep(waitTimeInMs * time.Millisecond)
	}
	s.NotNil(openExecutions)
	s.NotNil(nextPageToken)
	s.True(len(nextPageToken) > 0)

	// test last page
	listRequest.NextPageToken = nextPageToken
	scanRequest.NextPageToken = nextPageToken
	inIf := false
	for i := 0; i < numOfRetry; i++ {
		if isScan {
<<<<<<< HEAD
			scanResponse, err := s.engine.ScanWorkflowExecutions(NewContext(), scanRequest)
			s.Nil(err)
=======
			scanResponse, err := s.engine.ScanWorkflowExecutions(createContext(), scanRequest)
			s.NoError(err)
>>>>>>> c2f6a576
			if len(scanResponse.GetExecutions()) == numOfWorkflows-pageSize {
				inIf = true
				openExecutions = scanResponse.GetExecutions()
				nextPageToken = scanResponse.GetNextPageToken()
				break
			}
		} else {
<<<<<<< HEAD
			listResponse, err := s.engine.ListWorkflowExecutions(NewContext(), listRequest)
			s.Nil(err)
=======
			listResponse, err := s.engine.ListWorkflowExecutions(createContext(), listRequest)
			s.NoError(err)
>>>>>>> c2f6a576
			if len(listResponse.GetExecutions()) == numOfWorkflows-pageSize {
				inIf = true
				openExecutions = listResponse.GetExecutions()
				nextPageToken = listResponse.GetNextPageToken()
				break
			}
		}
		time.Sleep(waitTimeInMs * time.Millisecond)
	}
	s.True(inIf)
	s.NotNil(openExecutions)
	s.Nil(nextPageToken)
}

func (s *elasticsearchIntegrationSuite) testHelperForReadOnce(runID, query string, isScan bool) {
	var openExecution *commonproto.WorkflowExecutionInfo
	listRequest := &workflowservice.ListWorkflowExecutionsRequest{
		Domain:   s.domainName,
		PageSize: defaultTestValueOfESIndexMaxResultWindow,
		Query:    query,
	}
	scanRequest := &workflowservice.ScanWorkflowExecutionsRequest{
		Domain:   s.domainName,
		PageSize: defaultTestValueOfESIndexMaxResultWindow,
		Query:    query,
	}

	for i := 0; i < numOfRetry; i++ {
		if isScan {
<<<<<<< HEAD
			scanResponse, err := s.engine.ScanWorkflowExecutions(NewContext(), scanRequest)
			s.Nil(err)
=======
			scanResponse, err := s.engine.ScanWorkflowExecutions(createContext(), scanRequest)
			s.NoError(err)
>>>>>>> c2f6a576
			if len(scanResponse.GetExecutions()) == 1 {
				openExecution = scanResponse.GetExecutions()[0]
				break
			}
		} else {
<<<<<<< HEAD
			listResponse, err := s.engine.ListWorkflowExecutions(NewContext(), listRequest)
			s.Nil(err)
=======
			listResponse, err := s.engine.ListWorkflowExecutions(createContext(), listRequest)
			s.NoError(err)
>>>>>>> c2f6a576
			if len(listResponse.GetExecutions()) == 1 {
				openExecution = listResponse.GetExecutions()[0]
				break
			}
		}
		time.Sleep(waitTimeInMs * time.Millisecond)
	}
	s.NotNil(openExecution)
	s.Equal(runID, openExecution.GetExecution().GetRunId())
	s.True(openExecution.GetExecutionTime() >= openExecution.GetStartTime())
	if openExecution.SearchAttributes != nil && len(openExecution.SearchAttributes.GetIndexedFields()) > 0 {
		searchValBytes := openExecution.SearchAttributes.GetIndexedFields()[s.testSearchAttributeKey]
		var searchVal string
		json.Unmarshal(searchValBytes, &searchVal)
		s.Equal(s.testSearchAttributeVal, searchVal)
	}
}

func (s *elasticsearchIntegrationSuite) TestScanWorkflow() {
	id := "es-integration-scan-workflow-test"
	wt := "es-integration-scan-workflow-test-type"
	tl := "es-integration-scan-workflow-test-tasklist"
	identity := "worker1"

	workflowType := &commonproto.WorkflowType{Name: wt}

	taskList := &commonproto.TaskList{Name: tl}

	request := &workflowservice.StartWorkflowExecutionRequest{
		RequestId:                           uuid.New(),
		Domain:                              s.domainName,
		WorkflowId:                          id,
		WorkflowType:                        workflowType,
		TaskList:                            taskList,
		Input:                               nil,
		ExecutionStartToCloseTimeoutSeconds: 100,
		TaskStartToCloseTimeoutSeconds:      1,
		Identity:                            identity,
	}

<<<<<<< HEAD
	we, err := s.engine.StartWorkflowExecution(NewContext(), request)
	s.Nil(err)
=======
	we, err := s.engine.StartWorkflowExecution(createContext(), request)
	s.NoError(err)
>>>>>>> c2f6a576
	query := fmt.Sprintf(`WorkflowID = "%s"`, id)
	s.testHelperForReadOnce(we.GetRunId(), query, true)
}

func (s *elasticsearchIntegrationSuite) TestScanWorkflow_SearchAttribute() {
	id := "es-integration-scan-workflow-search-attr-test"
	wt := "es-integration-scan-workflow-search-attr-test-type"
	tl := "es-integration-scan-workflow-search-attr-test-tasklist"
	request := s.createStartWorkflowExecutionRequest(id, wt, tl)

	attrValBytes, _ := json.Marshal(s.testSearchAttributeVal)
	searchAttr := &commonproto.SearchAttributes{
		IndexedFields: map[string][]byte{
			s.testSearchAttributeKey: attrValBytes,
		},
	}
	request.SearchAttributes = searchAttr

<<<<<<< HEAD
	we, err := s.engine.StartWorkflowExecution(NewContext(), request)
	s.Nil(err)
=======
	we, err := s.engine.StartWorkflowExecution(createContext(), request)
	s.NoError(err)
>>>>>>> c2f6a576
	query := fmt.Sprintf(`WorkflowID = "%s" and %s = "%s"`, id, s.testSearchAttributeKey, s.testSearchAttributeVal)
	s.testHelperForReadOnce(we.GetRunId(), query, true)
}

func (s *elasticsearchIntegrationSuite) TestScanWorkflow_PageToken() {
	id := "es-integration-scan-workflow-token-test"
	wt := "es-integration-scan-workflow-token-test-type"
	tl := "es-integration-scan-workflow-token-test-tasklist"
	identity := "worker1"

	workflowType := &commonproto.WorkflowType{Name: wt}

	taskList := &commonproto.TaskList{Name: tl}

	request := &workflowservice.StartWorkflowExecutionRequest{
		Domain:                              s.domainName,
		WorkflowType:                        workflowType,
		TaskList:                            taskList,
		Input:                               nil,
		ExecutionStartToCloseTimeoutSeconds: 100,
		TaskStartToCloseTimeoutSeconds:      1,
		Identity:                            identity,
	}

	numOfWorkflows := 4
	pageSize := 3

	s.testListWorkflowHelper(numOfWorkflows, pageSize, request, id, wt, true)
}

func (s *elasticsearchIntegrationSuite) TestCountWorkflow() {
	id := "es-integration-count-workflow-test"
	wt := "es-integration-count-workflow-test-type"
	tl := "es-integration-count-workflow-test-tasklist"
	request := s.createStartWorkflowExecutionRequest(id, wt, tl)

	attrValBytes, _ := json.Marshal(s.testSearchAttributeVal)
	searchAttr := &commonproto.SearchAttributes{
		IndexedFields: map[string][]byte{
			s.testSearchAttributeKey: attrValBytes,
		},
	}
	request.SearchAttributes = searchAttr

<<<<<<< HEAD
	_, err := s.engine.StartWorkflowExecution(NewContext(), request)
	s.Nil(err)
=======
	_, err := s.engine.StartWorkflowExecution(createContext(), request)
	s.NoError(err)
>>>>>>> c2f6a576

	query := fmt.Sprintf(`WorkflowID = "%s" and %s = "%s"`, id, s.testSearchAttributeKey, s.testSearchAttributeVal)
	countRequest := &workflowservice.CountWorkflowExecutionsRequest{
		Domain: s.domainName,
		Query:  query,
	}
	var resp *workflowservice.CountWorkflowExecutionsResponse
	for i := 0; i < numOfRetry; i++ {
<<<<<<< HEAD
		resp, err = s.engine.CountWorkflowExecutions(NewContext(), countRequest)
		s.Nil(err)
=======
		resp, err = s.engine.CountWorkflowExecutions(createContext(), countRequest)
		s.NoError(err)
>>>>>>> c2f6a576
		if resp.GetCount() == int64(1) {
			break
		}
		time.Sleep(waitTimeInMs * time.Millisecond)
	}
	s.Equal(int64(1), resp.GetCount())

	query = fmt.Sprintf(`WorkflowID = "%s" and %s = "%s"`, id, s.testSearchAttributeKey, "noMatch")
	countRequest.Query = query
<<<<<<< HEAD
	resp, err = s.engine.CountWorkflowExecutions(NewContext(), countRequest)
	s.Nil(err)
=======
	resp, err = s.engine.CountWorkflowExecutions(createContext(), countRequest)
	s.NoError(err)
>>>>>>> c2f6a576
	s.Equal(int64(0), resp.GetCount())
}

func (s *elasticsearchIntegrationSuite) createStartWorkflowExecutionRequest(id, wt, tl string) *workflowservice.StartWorkflowExecutionRequest {
	identity := "worker1"
	workflowType := &commonproto.WorkflowType{Name: wt}
	taskList := &commonproto.TaskList{Name: tl}
	request := &workflowservice.StartWorkflowExecutionRequest{
		RequestId:                           uuid.New(),
		Domain:                              s.domainName,
		WorkflowId:                          id,
		WorkflowType:                        workflowType,
		TaskList:                            taskList,
		Input:                               nil,
		ExecutionStartToCloseTimeoutSeconds: 100,
		TaskStartToCloseTimeoutSeconds:      1,
		Identity:                            identity,
	}
	return request
}

func (s *elasticsearchIntegrationSuite) TestUpsertWorkflowExecution() {
	id := "es-integration-upsert-workflow-test"
	wt := "es-integration-upsert-workflow-test-type"
	tl := "es-integration-upsert-workflow-test-tasklist"
	identity := "worker1"

	workflowType := &commonproto.WorkflowType{Name: wt}

	taskList := &commonproto.TaskList{Name: tl}

	request := &workflowservice.StartWorkflowExecutionRequest{
		RequestId:                           uuid.New(),
		Domain:                              s.domainName,
		WorkflowId:                          id,
		WorkflowType:                        workflowType,
		TaskList:                            taskList,
		Input:                               nil,
		ExecutionStartToCloseTimeoutSeconds: 100,
		TaskStartToCloseTimeoutSeconds:      1,
		Identity:                            identity,
	}

<<<<<<< HEAD
	we, err0 := s.engine.StartWorkflowExecution(NewContext(), request)
	s.Nil(err0)
=======
	we, err0 := s.engine.StartWorkflowExecution(createContext(), request)
	s.NoError(err0)
>>>>>>> c2f6a576

	s.Logger.Info("StartWorkflowExecution", tag.WorkflowRunID(we.RunId))

	decisionCount := 0
	dtHandler := func(execution *commonproto.WorkflowExecution, wt *commonproto.WorkflowType,
		previousStartedEventID, startedEventID int64, history *commonproto.History) ([]byte, []*commonproto.Decision, error) {

		upsertDecision := &commonproto.Decision{
			DecisionType: enums.DecisionTypeUpsertWorkflowSearchAttributes,
			Attributes:   &commonproto.Decision_UpsertWorkflowSearchAttributesDecisionAttributes{UpsertWorkflowSearchAttributesDecisionAttributes: &commonproto.UpsertWorkflowSearchAttributesDecisionAttributes{}}}

		// handle first upsert
		if decisionCount == 0 {
			decisionCount++

			attrValBytes, _ := json.Marshal(s.testSearchAttributeVal)
			upsertSearchAttr := &commonproto.SearchAttributes{
				IndexedFields: map[string][]byte{
					s.testSearchAttributeKey: attrValBytes,
				},
			}
			upsertDecision.GetUpsertWorkflowSearchAttributesDecisionAttributes().SearchAttributes = upsertSearchAttr
			return nil, []*commonproto.Decision{upsertDecision}, nil
		}
		// handle second upsert, which update existing field and add new field
		if decisionCount == 1 {
			decisionCount++
			upsertDecision.GetUpsertWorkflowSearchAttributesDecisionAttributes().SearchAttributes = getUpsertSearchAttributes()
			return nil, []*commonproto.Decision{upsertDecision}, nil
		}

		return nil, []*commonproto.Decision{{
			DecisionType: enums.DecisionTypeCompleteWorkflowExecution,
			Attributes: &commonproto.Decision_CompleteWorkflowExecutionDecisionAttributes{CompleteWorkflowExecutionDecisionAttributes: &commonproto.CompleteWorkflowExecutionDecisionAttributes{
				Result: []byte("Done."),
			}},
		}}, nil
	}

	poller := &TaskPoller{
		Engine:          s.engine,
		Domain:          s.domainName,
		TaskList:        taskList,
		StickyTaskList:  taskList,
		Identity:        identity,
		DecisionHandler: dtHandler,
		Logger:          s.Logger,
		T:               s.T(),
	}

	// process 1st decision and assert decision is handled correctly.
	_, newTask, err := poller.PollAndProcessDecisionTaskWithAttemptAndRetryAndForceNewDecision(
		false,
		false,
		true,
		true,
		int64(0),
		1,
		true,
		nil)
	s.NoError(err)
	s.NotNil(newTask)
	s.NotNil(newTask.DecisionTask)
	s.Equal(int64(3), newTask.DecisionTask.GetPreviousStartedEventId())
	s.Equal(int64(7), newTask.DecisionTask.GetStartedEventId())
	s.Equal(4, len(newTask.DecisionTask.History.Events))
	s.Equal(enums.EventTypeDecisionTaskCompleted, newTask.DecisionTask.History.Events[0].GetEventType())
	s.Equal(enums.EventTypeUpsertWorkflowSearchAttributes, newTask.DecisionTask.History.Events[1].GetEventType())
	s.Equal(enums.EventTypeDecisionTaskScheduled, newTask.DecisionTask.History.Events[2].GetEventType())
	s.Equal(enums.EventTypeDecisionTaskStarted, newTask.DecisionTask.History.Events[3].GetEventType())

	time.Sleep(waitForESToSettle)

	// verify upsert data is on ES
	listRequest := &workflowservice.ListWorkflowExecutionsRequest{
		Domain:   s.domainName,
		PageSize: int32(2),
		Query:    fmt.Sprintf(`WorkflowType = '%s' and CloseTime = missing`, wt),
	}
	verified := false
	for i := 0; i < numOfRetry; i++ {
<<<<<<< HEAD
		resp, err := s.engine.ListWorkflowExecutions(NewContext(), listRequest)
		s.Nil(err)
=======
		resp, err := s.engine.ListWorkflowExecutions(createContext(), listRequest)
		s.NoError(err)
>>>>>>> c2f6a576
		if len(resp.GetExecutions()) == 1 {
			execution := resp.GetExecutions()[0]
			retrievedSearchAttr := execution.SearchAttributes
			if retrievedSearchAttr != nil && len(retrievedSearchAttr.GetIndexedFields()) > 0 {
				searchValBytes := retrievedSearchAttr.GetIndexedFields()[s.testSearchAttributeKey]
				var searchVal string
				json.Unmarshal(searchValBytes, &searchVal)
				s.Equal(s.testSearchAttributeVal, searchVal)
				verified = true
				break
			}
		}
		time.Sleep(waitTimeInMs * time.Millisecond)
	}
	s.True(verified)

	// process 2nd decision and assert decision is handled correctly.
	_, newTask, err = poller.PollAndProcessDecisionTaskWithAttemptAndRetryAndForceNewDecision(
		false,
		false,
		true,
		true,
		int64(0),
		1,
		true,
		nil)
	s.NoError(err)
	s.NotNil(newTask)
	s.NotNil(newTask.DecisionTask)
	s.Equal(4, len(newTask.DecisionTask.History.Events))
	s.Equal(enums.EventTypeDecisionTaskCompleted, newTask.DecisionTask.History.Events[0].GetEventType())
	s.Equal(enums.EventTypeUpsertWorkflowSearchAttributes, newTask.DecisionTask.History.Events[1].GetEventType())
	s.Equal(enums.EventTypeDecisionTaskScheduled, newTask.DecisionTask.History.Events[2].GetEventType())
	s.Equal(enums.EventTypeDecisionTaskStarted, newTask.DecisionTask.History.Events[3].GetEventType())

	time.Sleep(waitForESToSettle)

	// verify upsert data is on ES
	s.testListResultForUpsertSearchAttributes(listRequest)
}

func (s *elasticsearchIntegrationSuite) testListResultForUpsertSearchAttributes(listRequest *workflowservice.ListWorkflowExecutionsRequest) {
	verified := false
	for i := 0; i < numOfRetry; i++ {
<<<<<<< HEAD
		resp, err := s.engine.ListWorkflowExecutions(NewContext(), listRequest)
		s.Nil(err)
=======
		resp, err := s.engine.ListWorkflowExecutions(createContext(), listRequest)
		s.NoError(err)
>>>>>>> c2f6a576
		if len(resp.GetExecutions()) == 1 {
			execution := resp.GetExecutions()[0]
			retrievedSearchAttr := execution.SearchAttributes
			if retrievedSearchAttr != nil && len(retrievedSearchAttr.GetIndexedFields()) == 3 {
				fields := retrievedSearchAttr.GetIndexedFields()
				searchValBytes := fields[s.testSearchAttributeKey]
				var searchVal string
				err := json.Unmarshal(searchValBytes, &searchVal)
				s.NoError(err)
				s.Equal("another string", searchVal)

				searchValBytes2 := fields[definition.CustomIntField]
				var searchVal2 int
				err = json.Unmarshal(searchValBytes2, &searchVal2)
				s.NoError(err)
				s.Equal(123, searchVal2)

				binaryChecksumsBytes := fields[definition.BinaryChecksums]
				var binaryChecksums []string
				err = json.Unmarshal(binaryChecksumsBytes, &binaryChecksums)
				s.NoError(err)
				s.Equal([]string{"binary-v1", "binary-v2"}, binaryChecksums)

				verified = true
				break
			}
		}
		time.Sleep(waitTimeInMs * time.Millisecond)
	}
	s.True(verified)
}

func getUpsertSearchAttributes() *commonproto.SearchAttributes {
	attrValBytes1, _ := json.Marshal("another string")
	attrValBytes2, _ := json.Marshal(123)
	binaryChecksums, _ := json.Marshal([]string{"binary-v1", "binary-v2"})
	upsertSearchAttr := &commonproto.SearchAttributes{
		IndexedFields: map[string][]byte{
			definition.CustomStringField: attrValBytes1,
			definition.CustomIntField:    attrValBytes2,
			definition.BinaryChecksums:   binaryChecksums,
		},
	}
	return upsertSearchAttr
}

func (s *elasticsearchIntegrationSuite) TestUpsertWorkflowExecution_InvalidKey() {
	id := "es-integration-upsert-workflow-failed-test"
	wt := "es-integration-upsert-workflow-failed-test-type"
	tl := "es-integration-upsert-workflow-failed-test-tasklist"
	identity := "worker1"

	workflowType := &commonproto.WorkflowType{Name: wt}

	taskList := &commonproto.TaskList{Name: tl}

	request := &workflowservice.StartWorkflowExecutionRequest{
		RequestId:                           uuid.New(),
		Domain:                              s.domainName,
		WorkflowId:                          id,
		WorkflowType:                        workflowType,
		TaskList:                            taskList,
		Input:                               nil,
		ExecutionStartToCloseTimeoutSeconds: 100,
		TaskStartToCloseTimeoutSeconds:      1,
		Identity:                            identity,
	}

<<<<<<< HEAD
	we, err0 := s.engine.StartWorkflowExecution(NewContext(), request)
	s.Nil(err0)
=======
	we, err0 := s.engine.StartWorkflowExecution(createContext(), request)
	s.NoError(err0)
>>>>>>> c2f6a576

	s.Logger.Info("StartWorkflowExecution", tag.WorkflowRunID(we.RunId))

	dtHandler := func(execution *commonproto.WorkflowExecution, wt *commonproto.WorkflowType,
		previousStartedEventID, startedEventID int64, history *commonproto.History) ([]byte, []*commonproto.Decision, error) {

		upsertDecision := &commonproto.Decision{
			DecisionType: enums.DecisionTypeUpsertWorkflowSearchAttributes,
			Attributes: &commonproto.Decision_UpsertWorkflowSearchAttributesDecisionAttributes{UpsertWorkflowSearchAttributesDecisionAttributes: &commonproto.UpsertWorkflowSearchAttributesDecisionAttributes{
				SearchAttributes: &commonproto.SearchAttributes{
					IndexedFields: map[string][]byte{
						"INVALIDKEY": []byte(`1`),
					},
				},
			}}}
		return nil, []*commonproto.Decision{upsertDecision}, nil
	}

	poller := &TaskPoller{
		Engine:          s.engine,
		Domain:          s.domainName,
		TaskList:        taskList,
		StickyTaskList:  taskList,
		Identity:        identity,
		DecisionHandler: dtHandler,
		Logger:          s.Logger,
		T:               s.T(),
	}

	_, err := poller.PollAndProcessDecisionTask(false, false)
	s.NoError(err)

	historyResponse, err := s.engine.GetWorkflowExecutionHistory(NewContext(), &workflowservice.GetWorkflowExecutionHistoryRequest{
		Domain: s.domainName,
		Execution: &commonproto.WorkflowExecution{
			WorkflowId: id,
			RunId:      we.RunId,
		},
	})
	s.NoError(err)
	history := historyResponse.History
	decisionFailedEvent := history.GetEvents()[3]
	s.Equal(enums.EventTypeDecisionTaskFailed, decisionFailedEvent.GetEventType())
	failedDecisionAttr := decisionFailedEvent.GetDecisionTaskFailedEventAttributes()
	s.Equal(enums.DecisionTaskFailedCauseBadSearchAttributes, failedDecisionAttr.GetCause())
	s.True(len(failedDecisionAttr.GetDetails()) > 0)
}

func (s *elasticsearchIntegrationSuite) putIndexSettings(indexName string, maxResultWindowSize int) {
	_, err := s.esClient.IndexPutSettings(indexName).
		BodyString(fmt.Sprintf(`{"max_result_window" : %d}`, defaultTestValueOfESIndexMaxResultWindow)).
		Do(context.Background())
	s.Require().NoError(err)
	s.verifyMaxResultWindowSize(indexName, defaultTestValueOfESIndexMaxResultWindow)
}

func (s *elasticsearchIntegrationSuite) verifyMaxResultWindowSize(indexName string, targetSize int) {
	for i := 0; i < numOfRetry; i++ {
		settings, err := s.esClient.IndexGetSettings(indexName).Do(context.Background())
		s.Require().NoError(err)
		if settings[indexName].Settings["index"].(map[string]interface{})["max_result_window"].(string) == strconv.Itoa(targetSize) {
			return
		}
		time.Sleep(waitTimeInMs * time.Millisecond)
	}
	s.FailNow(fmt.Sprintf("ES max result window size hasn't reach target size within %v.", (numOfRetry*waitTimeInMs)*time.Millisecond))
}<|MERGE_RESOLUTION|>--- conflicted
+++ resolved
@@ -107,13 +107,8 @@
 	request.SearchAttributes = searchAttr
 
 	startTime := time.Now().UnixNano()
-<<<<<<< HEAD
 	we, err := s.engine.StartWorkflowExecution(NewContext(), request)
-	s.Nil(err)
-=======
-	we, err := s.engine.StartWorkflowExecution(createContext(), request)
-	s.NoError(err)
->>>>>>> c2f6a576
+	s.NoError(err)
 
 	startFilter := &commonproto.StartTimeFilter{}
 	startFilter.EarliestTime = startTime
@@ -146,13 +141,8 @@
 	tl := "es-integration-list-workflow-test-tasklist"
 	request := s.createStartWorkflowExecutionRequest(id, wt, tl)
 
-<<<<<<< HEAD
 	we, err := s.engine.StartWorkflowExecution(NewContext(), request)
-	s.Nil(err)
-=======
-	we, err := s.engine.StartWorkflowExecution(createContext(), request)
-	s.NoError(err)
->>>>>>> c2f6a576
+	s.NoError(err)
 
 	query := fmt.Sprintf(`WorkflowID = "%s"`, id)
 	s.testHelperForReadOnce(we.GetRunId(), query, false)
@@ -164,25 +154,15 @@
 	tl := "es-integration-list-workflow-execution-time-test-tasklist"
 	request := s.createStartWorkflowExecutionRequest(id, wt, tl)
 
-<<<<<<< HEAD
 	we, err := s.engine.StartWorkflowExecution(NewContext(), request)
-	s.Nil(err)
-=======
-	we, err := s.engine.StartWorkflowExecution(createContext(), request)
-	s.NoError(err)
->>>>>>> c2f6a576
+	s.NoError(err)
 
 	cronID := id + "-cron"
 	request.CronSchedule = "@every 1m"
 	request.WorkflowId = cronID
 
-<<<<<<< HEAD
 	weCron, err := s.engine.StartWorkflowExecution(NewContext(), request)
-	s.Nil(err)
-=======
-	weCron, err := s.engine.StartWorkflowExecution(createContext(), request)
-	s.NoError(err)
->>>>>>> c2f6a576
+	s.NoError(err)
 
 	query := fmt.Sprintf(`(WorkflowID = "%s" or WorkflowID = "%s") and ExecutionTime < %v`, id, cronID, time.Now().UnixNano()+int64(time.Minute))
 	s.testHelperForReadOnce(weCron.GetRunId(), query, false)
@@ -205,13 +185,8 @@
 	}
 	request.SearchAttributes = searchAttr
 
-<<<<<<< HEAD
 	we, err := s.engine.StartWorkflowExecution(NewContext(), request)
-	s.Nil(err)
-=======
-	we, err := s.engine.StartWorkflowExecution(createContext(), request)
-	s.NoError(err)
->>>>>>> c2f6a576
+	s.NoError(err)
 	query := fmt.Sprintf(`WorkflowID = "%s" and %s = "%s"`, id, s.testSearchAttributeKey, s.testSearchAttributeVal)
 	s.testHelperForReadOnce(we.GetRunId(), query, false)
 
@@ -268,13 +243,8 @@
 			WorkflowId: id,
 		},
 	}
-<<<<<<< HEAD
 	descResp, err := s.engine.DescribeWorkflowExecution(NewContext(), descRequest)
-	s.Nil(err)
-=======
-	descResp, err := s.engine.DescribeWorkflowExecution(createContext(), descRequest)
-	s.NoError(err)
->>>>>>> c2f6a576
+	s.NoError(err)
 	expectedSearchAttributes := getUpsertSearchAttributes()
 	s.Equal(expectedSearchAttributes, descResp.WorkflowExecutionInfo.GetSearchAttributes())
 }
@@ -318,37 +288,22 @@
 		},
 	}
 	request.SearchAttributes = searchAttr
-<<<<<<< HEAD
 	we1, err := s.engine.StartWorkflowExecution(NewContext(), request)
-	s.Nil(err)
-=======
-	we1, err := s.engine.StartWorkflowExecution(createContext(), request)
-	s.NoError(err)
->>>>>>> c2f6a576
+	s.NoError(err)
 
 	request.RequestId = uuid.New()
 	request.WorkflowId = id + "-2"
 	attrValBytes, _ = json.Marshal(2)
 	searchAttr.IndexedFields[key] = attrValBytes
-<<<<<<< HEAD
 	we2, err := s.engine.StartWorkflowExecution(NewContext(), request)
-	s.Nil(err)
-=======
-	we2, err := s.engine.StartWorkflowExecution(createContext(), request)
-	s.NoError(err)
->>>>>>> c2f6a576
+	s.NoError(err)
 
 	request.RequestId = uuid.New()
 	request.WorkflowId = id + "-3"
 	attrValBytes, _ = json.Marshal(3)
 	searchAttr.IndexedFields[key] = attrValBytes
-<<<<<<< HEAD
 	we3, err := s.engine.StartWorkflowExecution(NewContext(), request)
-	s.Nil(err)
-=======
-	we3, err := s.engine.StartWorkflowExecution(createContext(), request)
-	s.NoError(err)
->>>>>>> c2f6a576
+	s.NoError(err)
 
 	time.Sleep(waitForESToSettle)
 
@@ -361,13 +316,8 @@
 		Query:    query1,
 	}
 	for i := 0; i < numOfRetry; i++ {
-<<<<<<< HEAD
 		resp, err := s.engine.ListWorkflowExecutions(NewContext(), listRequest)
-		s.Nil(err)
-=======
-		resp, err := s.engine.ListWorkflowExecutions(createContext(), listRequest)
-		s.NoError(err)
->>>>>>> c2f6a576
+		s.NoError(err)
 		if len(resp.GetExecutions()) == 1 {
 			openExecution = resp.GetExecutions()[0]
 			break
@@ -387,13 +337,8 @@
 	listRequest.Query = query2
 	var openExecutions []*commonproto.WorkflowExecutionInfo
 	for i := 0; i < numOfRetry; i++ {
-<<<<<<< HEAD
 		resp, err := s.engine.ListWorkflowExecutions(NewContext(), listRequest)
-		s.Nil(err)
-=======
-		resp, err := s.engine.ListWorkflowExecutions(createContext(), listRequest)
-		s.NoError(err)
->>>>>>> c2f6a576
+		s.NoError(err)
 		if len(resp.GetExecutions()) == 2 {
 			openExecutions = resp.GetExecutions()
 			break
@@ -417,13 +362,8 @@
 	query3 := fmt.Sprintf(`(CustomIntField = %d or CustomIntField = %d) and CloseTime = missing`, 2, 3)
 	listRequest.Query = query3
 	for i := 0; i < numOfRetry; i++ {
-<<<<<<< HEAD
 		resp, err := s.engine.ListWorkflowExecutions(NewContext(), listRequest)
-		s.Nil(err)
-=======
-		resp, err := s.engine.ListWorkflowExecutions(createContext(), listRequest)
-		s.NoError(err)
->>>>>>> c2f6a576
+		s.NoError(err)
 		if len(resp.GetExecutions()) == 2 {
 			openExecutions = resp.GetExecutions()
 			break
@@ -450,13 +390,8 @@
 	for i := 0; i < defaultTestValueOfESIndexMaxResultWindow; i++ {
 		startRequest.RequestId = uuid.New()
 		startRequest.WorkflowId = id + strconv.Itoa(i)
-<<<<<<< HEAD
 		_, err := s.engine.StartWorkflowExecution(NewContext(), startRequest)
-		s.Nil(err)
-=======
-		_, err := s.engine.StartWorkflowExecution(createContext(), startRequest)
-		s.NoError(err)
->>>>>>> c2f6a576
+		s.NoError(err)
 	}
 
 	time.Sleep(waitForESToSettle)
@@ -472,13 +407,8 @@
 	}
 	// get first page
 	for i := 0; i < numOfRetry; i++ {
-<<<<<<< HEAD
 		resp, err := s.engine.ListWorkflowExecutions(NewContext(), listRequest)
-		s.Nil(err)
-=======
-		resp, err := s.engine.ListWorkflowExecutions(createContext(), listRequest)
-		s.NoError(err)
->>>>>>> c2f6a576
+		s.NoError(err)
 		if len(resp.GetExecutions()) == defaultTestValueOfESIndexMaxResultWindow {
 			listResp = resp
 			break
@@ -490,13 +420,8 @@
 
 	// the last request
 	listRequest.NextPageToken = listResp.GetNextPageToken()
-<<<<<<< HEAD
 	resp, err := s.engine.ListWorkflowExecutions(NewContext(), listRequest)
-	s.Nil(err)
-=======
-	resp, err := s.engine.ListWorkflowExecutions(createContext(), listRequest)
-	s.NoError(err)
->>>>>>> c2f6a576
+	s.NoError(err)
 	s.True(len(resp.GetExecutions()) == 0)
 	s.True(len(resp.GetNextPageToken()) == 0)
 }
@@ -529,13 +454,8 @@
 			startRequest.SearchAttributes = &commonproto.SearchAttributes{}
 		}
 
-<<<<<<< HEAD
 		_, err := s.engine.StartWorkflowExecution(NewContext(), startRequest)
-		s.Nil(err)
-=======
-		_, err := s.engine.StartWorkflowExecution(createContext(), startRequest)
-		s.NoError(err)
->>>>>>> c2f6a576
+		s.NoError(err)
 	}
 
 	time.Sleep(waitForESToSettle)
@@ -554,13 +474,8 @@
 		Query:    query1,
 	}
 	for i := 0; i < numOfRetry; i++ {
-<<<<<<< HEAD
 		resp, err := s.engine.ListWorkflowExecutions(NewContext(), listRequest)
-		s.Nil(err)
-=======
-		resp, err := s.engine.ListWorkflowExecutions(createContext(), listRequest)
-		s.NoError(err)
->>>>>>> c2f6a576
+		s.NoError(err)
 		if int32(len(resp.GetExecutions())) == listRequest.GetPageSize() {
 			openExecutions = resp.GetExecutions()
 			break
@@ -576,13 +491,8 @@
 	testHelper := func(query, searchAttrKey string, prevVal, currVal interface{}) {
 		listRequest.Query = query
 		listRequest.NextPageToken = []byte{}
-<<<<<<< HEAD
 		resp, err := s.engine.ListWorkflowExecutions(NewContext(), listRequest)
-		s.Nil(err)
-=======
-		resp, err := s.engine.ListWorkflowExecutions(createContext(), listRequest)
-		s.NoError(err)
->>>>>>> c2f6a576
+		s.NoError(err)
 		openExecutions = resp.GetExecutions()
 		dec := json.NewDecoder(bytes.NewReader(openExecutions[0].GetSearchAttributes().GetIndexedFields()[searchAttrKey]))
 		dec.UseNumber()
@@ -619,13 +529,8 @@
 			prevVal = currVal
 		}
 		listRequest.NextPageToken = resp.GetNextPageToken()
-<<<<<<< HEAD
 		resp, err = s.engine.ListWorkflowExecutions(NewContext(), listRequest) // last page
-		s.Nil(err)
-=======
-		resp, err = s.engine.ListWorkflowExecutions(createContext(), listRequest) // last page
-		s.NoError(err)
->>>>>>> c2f6a576
+		s.NoError(err)
 		s.Equal(1, len(resp.GetExecutions()))
 	}
 
@@ -661,13 +566,8 @@
 	for i := 0; i < numOfWorkflows; i++ {
 		startRequest.RequestId = uuid.New()
 		startRequest.WorkflowId = wid + strconv.Itoa(i)
-<<<<<<< HEAD
 		_, err := s.engine.StartWorkflowExecution(NewContext(), startRequest)
-		s.Nil(err)
-=======
-		_, err := s.engine.StartWorkflowExecution(createContext(), startRequest)
-		s.NoError(err)
->>>>>>> c2f6a576
+		s.NoError(err)
 	}
 
 	time.Sleep(waitForESToSettle)
@@ -692,26 +592,16 @@
 	// test first page
 	for i := 0; i < numOfRetry; i++ {
 		if isScan {
-<<<<<<< HEAD
 			scanResponse, err := s.engine.ScanWorkflowExecutions(NewContext(), scanRequest)
-			s.Nil(err)
-=======
-			scanResponse, err := s.engine.ScanWorkflowExecutions(createContext(), scanRequest)
 			s.NoError(err)
->>>>>>> c2f6a576
 			if len(scanResponse.GetExecutions()) == pageSize {
 				openExecutions = scanResponse.GetExecutions()
 				nextPageToken = scanResponse.GetNextPageToken()
 				break
 			}
 		} else {
-<<<<<<< HEAD
 			listResponse, err := s.engine.ListWorkflowExecutions(NewContext(), listRequest)
-			s.Nil(err)
-=======
-			listResponse, err := s.engine.ListWorkflowExecutions(createContext(), listRequest)
 			s.NoError(err)
->>>>>>> c2f6a576
 			if len(listResponse.GetExecutions()) == pageSize {
 				openExecutions = listResponse.GetExecutions()
 				nextPageToken = listResponse.GetNextPageToken()
@@ -730,13 +620,8 @@
 	inIf := false
 	for i := 0; i < numOfRetry; i++ {
 		if isScan {
-<<<<<<< HEAD
 			scanResponse, err := s.engine.ScanWorkflowExecutions(NewContext(), scanRequest)
-			s.Nil(err)
-=======
-			scanResponse, err := s.engine.ScanWorkflowExecutions(createContext(), scanRequest)
 			s.NoError(err)
->>>>>>> c2f6a576
 			if len(scanResponse.GetExecutions()) == numOfWorkflows-pageSize {
 				inIf = true
 				openExecutions = scanResponse.GetExecutions()
@@ -744,13 +629,8 @@
 				break
 			}
 		} else {
-<<<<<<< HEAD
 			listResponse, err := s.engine.ListWorkflowExecutions(NewContext(), listRequest)
-			s.Nil(err)
-=======
-			listResponse, err := s.engine.ListWorkflowExecutions(createContext(), listRequest)
 			s.NoError(err)
->>>>>>> c2f6a576
 			if len(listResponse.GetExecutions()) == numOfWorkflows-pageSize {
 				inIf = true
 				openExecutions = listResponse.GetExecutions()
@@ -780,25 +660,15 @@
 
 	for i := 0; i < numOfRetry; i++ {
 		if isScan {
-<<<<<<< HEAD
 			scanResponse, err := s.engine.ScanWorkflowExecutions(NewContext(), scanRequest)
-			s.Nil(err)
-=======
-			scanResponse, err := s.engine.ScanWorkflowExecutions(createContext(), scanRequest)
 			s.NoError(err)
->>>>>>> c2f6a576
 			if len(scanResponse.GetExecutions()) == 1 {
 				openExecution = scanResponse.GetExecutions()[0]
 				break
 			}
 		} else {
-<<<<<<< HEAD
 			listResponse, err := s.engine.ListWorkflowExecutions(NewContext(), listRequest)
-			s.Nil(err)
-=======
-			listResponse, err := s.engine.ListWorkflowExecutions(createContext(), listRequest)
 			s.NoError(err)
->>>>>>> c2f6a576
 			if len(listResponse.GetExecutions()) == 1 {
 				openExecution = listResponse.GetExecutions()[0]
 				break
@@ -839,13 +709,8 @@
 		Identity:                            identity,
 	}
 
-<<<<<<< HEAD
 	we, err := s.engine.StartWorkflowExecution(NewContext(), request)
-	s.Nil(err)
-=======
-	we, err := s.engine.StartWorkflowExecution(createContext(), request)
-	s.NoError(err)
->>>>>>> c2f6a576
+	s.NoError(err)
 	query := fmt.Sprintf(`WorkflowID = "%s"`, id)
 	s.testHelperForReadOnce(we.GetRunId(), query, true)
 }
@@ -864,13 +729,8 @@
 	}
 	request.SearchAttributes = searchAttr
 
-<<<<<<< HEAD
 	we, err := s.engine.StartWorkflowExecution(NewContext(), request)
-	s.Nil(err)
-=======
-	we, err := s.engine.StartWorkflowExecution(createContext(), request)
-	s.NoError(err)
->>>>>>> c2f6a576
+	s.NoError(err)
 	query := fmt.Sprintf(`WorkflowID = "%s" and %s = "%s"`, id, s.testSearchAttributeKey, s.testSearchAttributeVal)
 	s.testHelperForReadOnce(we.GetRunId(), query, true)
 }
@@ -915,13 +775,8 @@
 	}
 	request.SearchAttributes = searchAttr
 
-<<<<<<< HEAD
 	_, err := s.engine.StartWorkflowExecution(NewContext(), request)
-	s.Nil(err)
-=======
-	_, err := s.engine.StartWorkflowExecution(createContext(), request)
-	s.NoError(err)
->>>>>>> c2f6a576
+	s.NoError(err)
 
 	query := fmt.Sprintf(`WorkflowID = "%s" and %s = "%s"`, id, s.testSearchAttributeKey, s.testSearchAttributeVal)
 	countRequest := &workflowservice.CountWorkflowExecutionsRequest{
@@ -930,13 +785,8 @@
 	}
 	var resp *workflowservice.CountWorkflowExecutionsResponse
 	for i := 0; i < numOfRetry; i++ {
-<<<<<<< HEAD
 		resp, err = s.engine.CountWorkflowExecutions(NewContext(), countRequest)
-		s.Nil(err)
-=======
-		resp, err = s.engine.CountWorkflowExecutions(createContext(), countRequest)
-		s.NoError(err)
->>>>>>> c2f6a576
+		s.NoError(err)
 		if resp.GetCount() == int64(1) {
 			break
 		}
@@ -946,13 +796,8 @@
 
 	query = fmt.Sprintf(`WorkflowID = "%s" and %s = "%s"`, id, s.testSearchAttributeKey, "noMatch")
 	countRequest.Query = query
-<<<<<<< HEAD
 	resp, err = s.engine.CountWorkflowExecutions(NewContext(), countRequest)
-	s.Nil(err)
-=======
-	resp, err = s.engine.CountWorkflowExecutions(createContext(), countRequest)
-	s.NoError(err)
->>>>>>> c2f6a576
+	s.NoError(err)
 	s.Equal(int64(0), resp.GetCount())
 }
 
@@ -996,13 +841,8 @@
 		Identity:                            identity,
 	}
 
-<<<<<<< HEAD
 	we, err0 := s.engine.StartWorkflowExecution(NewContext(), request)
-	s.Nil(err0)
-=======
-	we, err0 := s.engine.StartWorkflowExecution(createContext(), request)
 	s.NoError(err0)
->>>>>>> c2f6a576
 
 	s.Logger.Info("StartWorkflowExecution", tag.WorkflowRunID(we.RunId))
 
@@ -1084,13 +924,8 @@
 	}
 	verified := false
 	for i := 0; i < numOfRetry; i++ {
-<<<<<<< HEAD
 		resp, err := s.engine.ListWorkflowExecutions(NewContext(), listRequest)
-		s.Nil(err)
-=======
-		resp, err := s.engine.ListWorkflowExecutions(createContext(), listRequest)
-		s.NoError(err)
->>>>>>> c2f6a576
+		s.NoError(err)
 		if len(resp.GetExecutions()) == 1 {
 			execution := resp.GetExecutions()[0]
 			retrievedSearchAttr := execution.SearchAttributes
@@ -1135,13 +970,8 @@
 func (s *elasticsearchIntegrationSuite) testListResultForUpsertSearchAttributes(listRequest *workflowservice.ListWorkflowExecutionsRequest) {
 	verified := false
 	for i := 0; i < numOfRetry; i++ {
-<<<<<<< HEAD
 		resp, err := s.engine.ListWorkflowExecutions(NewContext(), listRequest)
-		s.Nil(err)
-=======
-		resp, err := s.engine.ListWorkflowExecutions(createContext(), listRequest)
-		s.NoError(err)
->>>>>>> c2f6a576
+		s.NoError(err)
 		if len(resp.GetExecutions()) == 1 {
 			execution := resp.GetExecutions()[0]
 			retrievedSearchAttr := execution.SearchAttributes
@@ -1210,13 +1040,8 @@
 		Identity:                            identity,
 	}
 
-<<<<<<< HEAD
 	we, err0 := s.engine.StartWorkflowExecution(NewContext(), request)
-	s.Nil(err0)
-=======
-	we, err0 := s.engine.StartWorkflowExecution(createContext(), request)
 	s.NoError(err0)
->>>>>>> c2f6a576
 
 	s.Logger.Info("StartWorkflowExecution", tag.WorkflowRunID(we.RunId))
 
