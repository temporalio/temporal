--- conflicted
+++ resolved
@@ -89,13 +89,8 @@
 		Identity:                            identity,
 	}
 
-<<<<<<< HEAD
 	we, err0 := s.engine.StartWorkflowExecution(NewContext(), request)
-	s.Nil(err0)
-=======
-	we, err0 := s.engine.StartWorkflowExecution(createContext(), request)
 	s.NoError(err0)
->>>>>>> c2f6a576
 
 	s.Logger.Info("StartWorkflowExecution", tag.WorkflowRunID(we.RunId))
 
