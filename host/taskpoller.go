--- conflicted
+++ resolved
@@ -233,13 +233,8 @@
 
 		executionCtx, decisions, err := p.DecisionHandler(response.WorkflowExecution, response.WorkflowType, response.PreviousStartedEventId, response.StartedEventId, response.History)
 		if err != nil {
-<<<<<<< HEAD
-			p.Logger.Info("Failing Decision. Decision handler failed with error", tag.Error(err))
+			p.Logger.Error("Failing Decision. Decision handler failed with error", tag.Error(err))
 			_, err = p.Engine.RespondDecisionTaskFailed(NewContext(), &workflowservice.RespondDecisionTaskFailedRequest{
-=======
-			p.Logger.Error("Failing Decision. Decision handler failed with error", tag.Error(err))
-			_, err = p.Engine.RespondDecisionTaskFailed(createContext(), &workflowservice.RespondDecisionTaskFailedRequest{
->>>>>>> c2f6a576
 				TaskToken: response.TaskToken,
 				Cause:     enums.DecisionTaskFailedCauseWorkflowWorkerUnhandledFailure,
 				Details:   []byte(err.Error()),
@@ -308,13 +303,8 @@
 	executionCtx, decisions, err := p.DecisionHandler(response.WorkflowExecution, response.WorkflowType,
 		response.PreviousStartedEventId, response.StartedEventId, response.History)
 	if err != nil {
-<<<<<<< HEAD
-		p.Logger.Info("Failing Decision. Decision handler failed with error: %v", tag.Error(err))
+		p.Logger.Error("Failing Decision. Decision handler failed with error", tag.Error(err))
 		_, err = p.Engine.RespondDecisionTaskFailed(NewContext(), &workflowservice.RespondDecisionTaskFailedRequest{
-=======
-		p.Logger.Error("Failing Decision. Decision handler failed with error", tag.Error(err))
-		_, err = p.Engine.RespondDecisionTaskFailed(createContext(), &workflowservice.RespondDecisionTaskFailedRequest{
->>>>>>> c2f6a576
 			TaskToken: response.TaskToken,
 			Cause:     enums.DecisionTaskFailedCauseWorkflowWorkerUnhandledFailure,
 			Details:   []byte(err.Error()),
