--- conflicted
+++ resolved
@@ -240,13 +240,8 @@
 				lastWorkflowTaskScheduleEvent = e
 			}
 		}
-<<<<<<< HEAD
-		if lastDecisionScheduleEvent != nil && decisionAttempt > 1 {
-			require.Equal(p.T, decisionAttempt, lastDecisionScheduleEvent.GetDecisionTaskScheduledEventAttributes().GetAttempt())
-=======
-		if lastWorkflowTaskScheduleEvent != nil && workflowTaskAttempt > 0 {
+		if lastWorkflowTaskScheduleEvent != nil && workflowTaskAttempt > 1 {
 			require.Equal(p.T, workflowTaskAttempt, lastWorkflowTaskScheduleEvent.GetWorkflowTaskScheduledEventAttributes().GetAttempt())
->>>>>>> 004c86cb
 		}
 
 		commands, err := p.WorkflowTaskHandler(response.WorkflowExecution, response.WorkflowType, response.PreviousStartedEventId, response.StartedEventId, response.History)
