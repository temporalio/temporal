// Copyright (c) 2017 Uber Technologies, Inc.
//
// Permission is hereby granted, free of charge, to any person obtaining a copy
// of this software and associated documentation files (the "Software"), to deal
// in the Software without restriction, including without limitation the rights
// to use, copy, modify, merge, publish, distribute, sublicense, and/or sell
// copies of the Software, and to permit persons to whom the Software is
// furnished to do so, subject to the following conditions:
//
// The above copyright notice and this permission notice shall be included in
// all copies or substantial portions of the Software.
//
// THE SOFTWARE IS PROVIDED "AS IS", WITHOUT WARRANTY OF ANY KIND, EXPRESS OR
// IMPLIED, INCLUDING BUT NOT LIMITED TO THE WARRANTIES OF MERCHANTABILITY,
// FITNESS FOR A PARTICULAR PURPOSE AND NONINFRINGEMENT. IN NO EVENT SHALL THE
// AUTHORS OR COPYRIGHT HOLDERS BE LIABLE FOR ANY CLAIM, DAMAGES OR OTHER
// LIABILITY, WHETHER IN AN ACTION OF CONTRACT, TORT OR OTHERWISE, ARISING FROM,
// OUT OF OR IN CONNECTION WITH THE SOFTWARE OR THE USE OR OTHER DEALINGS IN
// THE SOFTWARE.

package host

import (
	"context"
	"fmt"
	"net"
	"sync"
	"time"

	"github.com/pborman/uuid"
	"github.com/stretchr/testify/mock"
	"github.com/uber-go/tally"
	"go.uber.org/yarpc/transport/grpc"

	cwsc "go.temporal.io/temporal/.gen/go/temporal/workflowserviceclient"
	"go.uber.org/yarpc"
	"go.uber.org/yarpc/api/transport"
	"go.uber.org/yarpc/transport/tchannel"

	"github.com/temporalio/temporal/.gen/go/admin/adminserviceclient"
	"github.com/temporalio/temporal/.gen/go/history/historyserviceclient"
	"github.com/temporalio/temporal/.gen/go/shared"
	"github.com/temporalio/temporal/.gen/go/temporal/workflowserviceclient"
	"github.com/temporalio/temporal/client"
	frontendclient "github.com/temporalio/temporal/client/frontend"
	"github.com/temporalio/temporal/common"
	carchiver "github.com/temporalio/temporal/common/archiver"
	"github.com/temporalio/temporal/common/archiver/provider"
	"github.com/temporalio/temporal/common/cache"
	cc "github.com/temporalio/temporal/common/client"
	"github.com/temporalio/temporal/common/cluster"
	"github.com/temporalio/temporal/common/elasticsearch"
	"github.com/temporalio/temporal/common/log"
	"github.com/temporalio/temporal/common/log/tag"
	"github.com/temporalio/temporal/common/membership"
	"github.com/temporalio/temporal/common/messaging"
	"github.com/temporalio/temporal/common/metrics"
	"github.com/temporalio/temporal/common/mocks"
	"github.com/temporalio/temporal/common/persistence"
	"github.com/temporalio/temporal/common/service"
	"github.com/temporalio/temporal/common/service/config"
	"github.com/temporalio/temporal/common/service/dynamicconfig"
	"github.com/temporalio/temporal/service/frontend"
	"github.com/temporalio/temporal/service/history"
	"github.com/temporalio/temporal/service/matching"
	"github.com/temporalio/temporal/service/worker"
	"github.com/temporalio/temporal/service/worker/archiver"
	"github.com/temporalio/temporal/service/worker/indexer"
	"github.com/temporalio/temporal/service/worker/replicator"
)

// Cadence hosts all of cadence services in one process
type Cadence interface {
	Start() error
	Stop()
	GetAdminClient() adminserviceclient.Interface
	GetFrontendClient() workflowserviceclient.Interface
	FrontendAddress() string
	GetFrontendService() service.Service
	GetHistoryClient() historyserviceclient.Interface
	GetExecutionManagerFactory() persistence.ExecutionManagerFactory
}

type (
	cadenceImpl struct {
		matchingService common.Daemon
		workerService   common.Daemon

		adminHandler           *frontend.AdminHandler
		frontendHandler        *frontend.WorkflowHandler
		historyHandlers        []*history.Handler
		logger                 log.Logger
		clusterMetadata        cluster.Metadata
		persistenceConfig      config.Persistence
		dispatcherProvider     client.DispatcherProvider
		messagingClient        messaging.Client
		metadataMgr            persistence.MetadataManager
		shardMgr               persistence.ShardManager
		historyV2Mgr           persistence.HistoryManager
		taskMgr                persistence.TaskManager
		visibilityMgr          persistence.VisibilityManager
		executionMgrFactory    persistence.ExecutionManagerFactory
		domainReplicationQueue persistence.DomainReplicationQueue
		shutdownCh             chan struct{}
		shutdownWG             sync.WaitGroup
		frontEndService        service.Service
		historyService         service.Service
		clusterNo              int // cluster number
		replicator             *replicator.Replicator
		clientWorker           archiver.ClientWorker
		indexer                *indexer.Indexer
		enbaleNDC              bool
		archiverMetadata       carchiver.ArchivalMetadata
		archiverProvider       provider.ArchiverProvider
		historyConfig          *HistoryConfig
		esConfig               *elasticsearch.Config
		esClient               elasticsearch.Client
		workerConfig           *WorkerConfig
		mockFrontendClient     map[string]frontendclient.Client
	}

	// HistoryConfig contains configs for history service
	HistoryConfig struct {
		NumHistoryShards       int
		NumHistoryHosts        int
		HistoryCountLimitError int
		HistoryCountLimitWarn  int
	}

	// CadenceParams contains everything needed to bootstrap Cadence
	CadenceParams struct {
		ClusterMetadata               cluster.Metadata
		PersistenceConfig             config.Persistence
		DispatcherProvider            client.DispatcherProvider
		MessagingClient               messaging.Client
		MetadataMgr                   persistence.MetadataManager
		ShardMgr                      persistence.ShardManager
		HistoryV2Mgr                  persistence.HistoryManager
		ExecutionMgrFactory           persistence.ExecutionManagerFactory
		TaskMgr                       persistence.TaskManager
		VisibilityMgr                 persistence.VisibilityManager
		Logger                        log.Logger
		ClusterNo                     int
		EnableNDC                     bool
		ArchiverMetadata              carchiver.ArchivalMetadata
		ArchiverProvider              provider.ArchiverProvider
		EnableReadHistoryFromArchival bool
		HistoryConfig                 *HistoryConfig
		ESConfig                      *elasticsearch.Config
		ESClient                      elasticsearch.Client
		WorkerConfig                  *WorkerConfig
		MockFrontendClient            map[string]frontendclient.Client
		DomainReplicationQueue        persistence.DomainReplicationQueue
	}

	membershipFactoryImpl struct {
		serviceName string
		hosts       map[string][]string
	}
)

// NewCadence returns an instance that hosts full cadence in one process
func NewCadence(params *CadenceParams) Cadence {
	return &cadenceImpl{
		logger:                 params.Logger,
		clusterMetadata:        params.ClusterMetadata,
		persistenceConfig:      params.PersistenceConfig,
		dispatcherProvider:     params.DispatcherProvider,
		messagingClient:        params.MessagingClient,
		metadataMgr:            params.MetadataMgr,
		visibilityMgr:          params.VisibilityMgr,
		shardMgr:               params.ShardMgr,
		historyV2Mgr:           params.HistoryV2Mgr,
		taskMgr:                params.TaskMgr,
		executionMgrFactory:    params.ExecutionMgrFactory,
		domainReplicationQueue: params.DomainReplicationQueue,
		shutdownCh:             make(chan struct{}),
		clusterNo:              params.ClusterNo,
		enbaleNDC:              params.EnableNDC,
		esConfig:               params.ESConfig,
		esClient:               params.ESClient,
		archiverMetadata:       params.ArchiverMetadata,
		archiverProvider:       params.ArchiverProvider,
		historyConfig:          params.HistoryConfig,
		workerConfig:           params.WorkerConfig,
		mockFrontendClient:     params.MockFrontendClient,
	}
}

func (c *cadenceImpl) enableWorker() bool {
	return c.workerConfig.EnableArchiver || c.workerConfig.EnableIndexer || c.workerConfig.EnableReplicator
}

func (c *cadenceImpl) Start() error {
	hosts := make(map[string][]string)
	hosts[common.FrontendServiceName] = []string{c.FrontendAddress()}
	hosts[common.MatchingServiceName] = []string{c.MatchingServiceAddress()}
	hosts[common.HistoryServiceName] = c.HistoryServiceAddress(0)
	if c.enableWorker() {
		hosts[common.WorkerServiceName] = []string{c.WorkerServiceAddress()}
	}

	// create cadence-system domain, this must be created before starting
	// the services - so directly use the metadataManager to create this
	if err := c.createSystemDomain(); err != nil {
		return err
	}

	var startWG sync.WaitGroup
	startWG.Add(2)
	go c.startHistory(hosts, &startWG, c.enbaleNDC)
	go c.startMatching(hosts, &startWG)
	startWG.Wait()

	startWG.Add(1)
	go c.startFrontend(hosts, &startWG)
	startWG.Wait()

	if c.enableWorker() {
		startWG.Add(1)
		go c.startWorker(hosts, &startWG)
		startWG.Wait()
	}

	return nil
}

func (c *cadenceImpl) Stop() {
	if c.enableWorker() {
		c.shutdownWG.Add(4)
	} else {
		c.shutdownWG.Add(3)
	}
	c.frontendHandler.Stop()
	c.adminHandler.Stop()
	for _, historyHandler := range c.historyHandlers {
		historyHandler.Stop()
	}
	c.matchingService.Stop()
	if c.workerConfig.EnableReplicator {
		c.replicator.Stop()
	}
	if c.workerConfig.EnableArchiver {
		c.clientWorker.Stop()
	}
	close(c.shutdownCh)
	c.shutdownWG.Wait()
}

func (c *cadenceImpl) FrontendAddress() string {
	switch c.clusterNo {
	case 0:
		return "127.0.0.1:7104"
	case 1:
		return "127.0.0.1:8104"
	case 2:
		return "127.0.0.1:9104"
	case 3:
		return "127.0.0.1:10104"
	default:
		return "127.0.0.1:7104"
	}
}

func (c *cadenceImpl) FrontendGRPCAddress() string {
	switch c.clusterNo {
	case 0:
		return "127.0.0.1:7134"
	case 1:
		return "127.0.0.1:8134"
	case 2:
		return "127.0.0.1:9134"
	case 3:
		return "127.0.0.1:10134"
	default:
		return "127.0.0.1:7134"
	}
}

func (c *cadenceImpl) FrontendRingpopAddress() string {
	switch c.clusterNo {
	case 0:
		return "127.0.0.1:7124"
	case 1:
		return "127.0.0.1:8124"
	case 2:
		return "127.0.0.1:9124"
	case 3:
		return "127.0.0.1:10124"
	default:
		return "127.0.0.1:7124"
	}
}

func (c *cadenceImpl) FrontendPProfPort() int {
	switch c.clusterNo {
	case 0:
		return 7105
	case 1:
		return 8105
	case 2:
		return 9105
	case 3:
		return 10105
	default:
		return 7105
	}
}

<<<<<<< HEAD
func (c *cadenceImpl) HistoryServiceAddress(penultimatePortDigit int) []string {
	var hosts []string
	startPort := penultimatePortDigit * 10
=======
func (c *cadenceImpl) HistoryServiceAddress() []string {
	var hosts []string
	startPort := 7201
>>>>>>> 09210709
	switch c.clusterNo {
	case 0:
		startPort += 7201
	case 1:
		startPort += 8201
	case 2:
		startPort += 9201
	case 3:
		startPort += 10201
	default:
		startPort += 7201
	}
	for i := 0; i < c.historyConfig.NumHistoryHosts; i++ {
		port := startPort + i
		hosts = append(hosts, fmt.Sprintf("127.0.0.1:%v", port))
	}

	c.logger.Info("History hosts", tag.Addresses(hosts))
	return hosts
}

func (c *cadenceImpl) HistoryPProfPort() []int {
	var ports []int
	startPort := 7301
	switch c.clusterNo {
	case 0:
		startPort = 7301
	case 1:
		startPort = 8301
	case 2:
		startPort = 9301
	case 3:
		startPort = 10301
	default:
		startPort = 7301
	}
	for i := 0; i < c.historyConfig.NumHistoryHosts; i++ {
		port := startPort + i
		ports = append(ports, port)
	}

	c.logger.Info("History pprof ports", tag.Value(ports))
	return ports
}

func (c *cadenceImpl) MatchingServiceAddress() string {
	switch c.clusterNo {
	case 0:
		return "127.0.0.1:7106"
	case 1:
		return "127.0.0.1:8106"
	case 2:
		return "127.0.0.1:9106"
	case 3:
		return "127.0.0.1:10106"
	default:
		return "127.0.0.1:7106"
	}
}

func (c *cadenceImpl) MatchingGRPCServiceAddress() string {
	switch c.clusterNo {
	case 0:
		return "127.0.0.1:7136"
	case 1:
		return "127.0.0.1:8136"
	case 2:
		return "127.0.0.1:9136"
	case 3:
		return "127.0.0.1:10136"
	default:
		return "127.0.0.1:7136"
	}
}

func (c *cadenceImpl) MatchingServiceRingpopAddress() string {
	switch c.clusterNo {
	case 0:
		return "127.0.0.1:7126"
	case 1:
		return "127.0.0.1:8126"
	case 2:
		return "127.0.0.1:9126"
	case 3:
		return "127.0.0.1:10126"
	default:
		return "127.0.0.1:7126"
	}
}

func (c *cadenceImpl) MatchingPProfPort() int {
	switch c.clusterNo {
	case 0:
		return 7107
	case 1:
		return 8107
	case 2:
		return 9107
	case 3:
		return 10107
	default:
		return 7107
	}
}

func (c *cadenceImpl) WorkerServiceAddress() string {
	switch c.clusterNo {
	case 0:
		return "127.0.0.1:7108"
	case 1:
		return "127.0.0.1:8108"
	case 2:
		return "127.0.0.1:9108"
	case 3:
		return "127.0.0.1:10108"
	default:
		return "127.0.0.1:7108"
	}
}

func (c *cadenceImpl) WorkerGRPCServiceAddress() string {
	switch c.clusterNo {
	case 0:
		return "127.0.0.1:7138"
	case 1:
		return "127.0.0.1:8138"
	case 2:
		return "127.0.0.1:9138"
	case 3:
		return "127.0.0.1:10138"
	default:
		return "127.0.0.1:7138"
	}
}

func (c *cadenceImpl) WorkerServiceRingpopAddress() string {
	switch c.clusterNo {
	case 0:
		return "127.0.0.1:7128"
	case 1:
		return "127.0.0.1:8128"
	case 2:
		return "127.0.0.1:9128"
	case 3:
		return "127.0.0.1:10128"
	default:
		return "127.0.0.1:7128"
	}
}

func (c *cadenceImpl) WorkerPProfPort() int {
	switch c.clusterNo {
	case 0:
		return 7109
	case 1:
		return 8109
	case 2:
		return 9109
	case 3:
		return 10109
	default:
		return 7109
	}
}

func (c *cadenceImpl) GetAdminClient() adminserviceclient.Interface {
	return NewAdminClient(c.frontEndService.GetDispatcher())
}

func (c *cadenceImpl) GetFrontendClient() workflowserviceclient.Interface {
	return NewFrontendClient(c.frontEndService.GetDispatcher())
}

// For integration tests to get hold of FE instance.
func (c *cadenceImpl) GetFrontendService() service.Service {
	return c.frontEndService
}

func (c *cadenceImpl) GetHistoryClient() historyserviceclient.Interface {
	return NewHistoryClient(c.historyService.GetDispatcher())
}

func (c *cadenceImpl) startFrontend(hosts map[string][]string, startWG *sync.WaitGroup) {
	params := new(service.BootstrapParams)
	params.DCRedirectionPolicy = config.DCRedirectionPolicy{}
	params.Name = common.FrontendServiceName
	params.Logger = c.logger
	params.ThrottledLogger = c.logger
	params.PProfInitializer = newPProfInitializerImpl(c.logger, c.FrontendPProfPort())
	params.RPCFactory = newRPCFactoryImpl(common.FrontendServiceName, c.FrontendAddress(), c.FrontendGRPCAddress(), c.FrontendRingpopAddress(),
		c.logger)
	params.MetricScope = tally.NewTestScope(common.FrontendServiceName, make(map[string]string))
	params.MembershipFactory = newMembershipFactory(params.Name, hosts)
	params.ClusterMetadata = c.clusterMetadata
	params.DispatcherProvider = c.dispatcherProvider
	params.MessagingClient = c.messagingClient
	params.PersistenceConfig = c.persistenceConfig
	params.MetricsClient = metrics.NewClient(params.MetricScope, service.GetMetricsServiceIdx(params.Name, c.logger))
	params.DynamicConfig = newIntegrationConfigClient(dynamicconfig.NewNopClient())
	params.ArchivalMetadata = c.archiverMetadata
	params.ArchiverProvider = c.archiverProvider

	var replicationMessageSink messaging.Producer
	var err error
	if c.workerConfig.EnableReplicator {
		replicationMessageSink = c.domainReplicationQueue
	} else {
		replicationMessageSink = &mocks.KafkaProducer{}
		replicationMessageSink.(*mocks.KafkaProducer).On("Publish", mock.Anything).Return(nil)
	}

	c.frontEndService = service.New(params)

	dc := dynamicconfig.NewCollection(params.DynamicConfig, c.logger)
	frontendConfig := frontend.NewConfig(dc, c.historyConfig.NumHistoryShards, c.esConfig != nil)
	domainCache := cache.NewDomainCache(c.metadataMgr, c.clusterMetadata, c.frontEndService.GetMetricsClient(), c.logger)
	c.adminHandler = frontend.NewAdminHandler(
		c.frontEndService, c.historyConfig.NumHistoryShards, domainCache, c.historyV2Mgr, params, frontendConfig)
	c.adminHandler.RegisterHandler()

	historyArchiverBootstrapContainer := &carchiver.HistoryBootstrapContainer{
		HistoryV2Manager: c.historyV2Mgr,
		Logger:           c.logger,
		MetricsClient:    c.frontEndService.GetMetricsClient(),
		ClusterMetadata:  c.clusterMetadata,
		DomainCache:      domainCache,
	}
	visibilityArchiverBootstrapContainer := &carchiver.VisibilityBootstrapContainer{
		Logger:          c.logger,
		MetricsClient:   c.frontEndService.GetMetricsClient(),
		ClusterMetadata: c.clusterMetadata,
		DomainCache:     domainCache,
	}
	err = c.archiverProvider.RegisterBootstrapContainer(common.FrontendServiceName, historyArchiverBootstrapContainer, visibilityArchiverBootstrapContainer)
	if err != nil {
		c.logger.Fatal("Failed to register archiver bootstrap container for frontend service", tag.Error(err))
	}

	c.frontendHandler = frontend.NewWorkflowHandler(
		c.frontEndService,
		frontendConfig,
		c.metadataMgr,
		c.historyV2Mgr,
		c.visibilityMgr,
		replicationMessageSink,
		c.domainReplicationQueue,
		domainCache)
	dcRedirectionHandler := frontend.NewDCRedirectionHandler(c.frontendHandler, params.DCRedirectionPolicy)
	dcRedirectionHandler.RegisterHandler()

	// must start base service first
	c.frontEndService.Start()
	if c.mockFrontendClient != nil {
		clientBean := c.frontEndService.GetClientBean()
		if clientBean != nil {
			for serviceName, frontendClient := range c.mockFrontendClient {
				clientBean.SetRemoteFrontendClient(serviceName, frontendClient)
			}
		}
	}

	err = c.adminHandler.Start()
	if err != nil {
		c.logger.Fatal("Failed to start admin", tag.Error(err))
	}
	err = dcRedirectionHandler.Start()
	if err != nil {
		c.logger.Fatal("Failed to start frontend", tag.Error(err))
	}

	startWG.Done()
	<-c.shutdownCh
	c.shutdownWG.Done()
}

func (c *cadenceImpl) startHistory(
	hosts map[string][]string,
	startWG *sync.WaitGroup,
	enableNDC bool,
) {

	pprofPorts := c.HistoryPProfPort()
	ringpopPorts := c.HistoryServiceAddress(2)
	grpcPorts := c.HistoryServiceAddress(3)
	for i, hostport := range c.HistoryServiceAddress(0) {
		params := new(service.BootstrapParams)
		params.Name = common.HistoryServiceName
		params.Logger = c.logger
		params.ThrottledLogger = c.logger
		params.PProfInitializer = newPProfInitializerImpl(c.logger, pprofPorts[i])
		params.RPCFactory = newRPCFactoryImpl(common.HistoryServiceName, hostport, grpcPorts[i], ringpopPorts[i], c.logger)
		params.MetricScope = tally.NewTestScope(common.HistoryServiceName, make(map[string]string))
		params.MembershipFactory = newMembershipFactory(params.Name, hosts)
		params.ClusterMetadata = c.clusterMetadata
		params.DispatcherProvider = c.dispatcherProvider
		params.MessagingClient = c.messagingClient
		params.PersistenceConfig = c.persistenceConfig
		params.MetricsClient = metrics.NewClient(params.MetricScope, service.GetMetricsServiceIdx(params.Name, c.logger))
		params.DynamicConfig = dynamicconfig.NewNopClient()
		dispatcher, err := params.DispatcherProvider.Get(common.FrontendServiceName, c.FrontendAddress())
		if err != nil {
			c.logger.Fatal("Failed to get dispatcher for frontend", tag.Error(err))
		}
		params.PublicClient = cwsc.New(dispatcher.ClientConfig(common.FrontendServiceName))
		params.ArchivalMetadata = c.archiverMetadata
		params.ArchiverProvider = c.archiverProvider

		service := service.New(params)
		c.historyService = service
		hConfig := c.historyConfig
		historyConfig := history.NewConfig(
			dynamicconfig.NewCollection(params.DynamicConfig, c.logger),
			hConfig.NumHistoryShards,
			config.StoreTypeCassandra,
			params.PersistenceConfig.IsAdvancedVisibilityConfigExist(),
		)
		historyConfig.HistoryMgrNumConns = dynamicconfig.GetIntPropertyFn(hConfig.NumHistoryShards)
		historyConfig.ExecutionMgrNumConns = dynamicconfig.GetIntPropertyFn(hConfig.NumHistoryShards)
		historyConfig.DecisionHeartbeatTimeout = dynamicconfig.GetDurationPropertyFnFilteredByDomain(time.Second * 5)
		historyConfig.TimerProcessorHistoryArchivalSizeLimit = dynamicconfig.GetIntPropertyFn(5 * 1024)
		historyConfig.EnableNDC = dynamicconfig.GetBoolPropertyFnFilteredByDomain(enableNDC)
		historyConfig.ReplicationTaskFetcherAggregationInterval = dynamicconfig.GetDurationPropertyFn(200 * time.Millisecond)
		historyConfig.ReplicationTaskFetcherErrorRetryWait = dynamicconfig.GetDurationPropertyFn(50 * time.Millisecond)
		historyConfig.ReplicationTaskProcessorErrorRetryWait = dynamicconfig.GetDurationPropertyFn(time.Millisecond)
		historyConfig.ReplicationTaskProcessorErrorRetryMaxAttempts = dynamicconfig.GetIntPropertyFn(1)

		if c.workerConfig.EnableIndexer {
			historyConfig.AdvancedVisibilityWritingMode = dynamicconfig.GetStringPropertyFn(common.AdvancedVisibilityWritingModeDual)
		}
		if hConfig.HistoryCountLimitWarn != 0 {
			historyConfig.HistoryCountLimitWarn = dynamicconfig.GetIntPropertyFilteredByDomain(hConfig.HistoryCountLimitWarn)
		}
		if hConfig.HistoryCountLimitError != 0 {
			historyConfig.HistoryCountLimitError = dynamicconfig.GetIntPropertyFilteredByDomain(hConfig.HistoryCountLimitError)
		}
		domainCache := cache.NewDomainCache(c.metadataMgr, c.clusterMetadata, service.GetMetricsClient(), c.logger)

		historyArchiverBootstrapContainer := &carchiver.HistoryBootstrapContainer{
			HistoryV2Manager: c.historyV2Mgr,
			Logger:           c.logger,
			MetricsClient:    service.GetMetricsClient(),
			ClusterMetadata:  c.clusterMetadata,
			DomainCache:      domainCache,
		}
		visibilityArchiverBootstrapContainer := &carchiver.VisibilityBootstrapContainer{
			Logger:          c.logger,
			MetricsClient:   service.GetMetricsClient(),
			ClusterMetadata: c.clusterMetadata,
			DomainCache:     domainCache,
		}
		err = c.archiverProvider.RegisterBootstrapContainer(common.HistoryServiceName, historyArchiverBootstrapContainer, visibilityArchiverBootstrapContainer)
		if err != nil {
			c.logger.Fatal("Failed to register archiver bootstrap container for history service", tag.Error(err))
		}

		handler := history.NewHandler(service, historyConfig, c.shardMgr, c.metadataMgr,
			c.visibilityMgr, c.historyV2Mgr, c.executionMgrFactory, domainCache, params.PublicClient)
		handler.RegisterHandler()

		service.Start()
		if c.mockFrontendClient != nil {
			clientBean := service.GetClientBean()
			if clientBean != nil {
				for serviceName, client := range c.mockFrontendClient {
					clientBean.SetRemoteFrontendClient(serviceName, client)
				}
			}
		}

		err = handler.Start()
		if err != nil {
			c.logger.Fatal("Failed to start history", tag.Error(err))
		}

		c.historyHandlers = append(c.historyHandlers, handler)
	}
	startWG.Done()
	<-c.shutdownCh
	c.shutdownWG.Done()
}

func (c *cadenceImpl) startMatching(hosts map[string][]string, startWG *sync.WaitGroup) {

	params := new(service.BootstrapParams)
	params.Name = common.MatchingServiceName
	params.Logger = c.logger
	params.ThrottledLogger = c.logger
	params.PProfInitializer = newPProfInitializerImpl(c.logger, c.MatchingPProfPort())
	params.RPCFactory = newRPCFactoryImpl(common.MatchingServiceName, c.MatchingServiceAddress(), c.MatchingGRPCServiceAddress(),
		c.MatchingServiceRingpopAddress(), c.logger)
	params.MetricScope = tally.NewTestScope(common.MatchingServiceName, make(map[string]string))
	params.MembershipFactory = newMembershipFactory(params.Name, hosts)
	params.ClusterMetadata = c.clusterMetadata
	params.DispatcherProvider = c.dispatcherProvider
	params.PersistenceConfig = c.persistenceConfig
	params.MetricsClient = metrics.NewClient(params.MetricScope, service.GetMetricsServiceIdx(params.Name, c.logger))
	params.DynamicConfig = newIntegrationConfigClient(dynamicconfig.NewNopClient())

	matchingService, err := matching.NewService(params)
	if err != nil {
		params.Logger.Fatal("unable to start matching service", tag.Error(err))
	}
	if c.mockFrontendClient != nil {
		clientBean := matchingService.GetClientBean()
		if clientBean != nil {
			for serviceName, frontendClient := range c.mockFrontendClient {
				clientBean.SetRemoteFrontendClient(serviceName, frontendClient)
			}
		}
	}
	c.matchingService = matchingService
	go c.matchingService.Start()

	startWG.Done()
	<-c.shutdownCh
	c.shutdownWG.Done()
}

func (c *cadenceImpl) startWorker(hosts map[string][]string, startWG *sync.WaitGroup) {
	params := new(service.BootstrapParams)
	params.Name = common.WorkerServiceName
	params.Logger = c.logger
	params.ThrottledLogger = c.logger
	params.PProfInitializer = newPProfInitializerImpl(c.logger, c.WorkerPProfPort())
	params.RPCFactory = newRPCFactoryImpl(common.WorkerServiceName, c.WorkerServiceAddress(), c.WorkerGRPCServiceAddress(),
		c.WorkerServiceRingpopAddress(), c.logger)
	params.MetricScope = tally.NewTestScope(common.WorkerServiceName, make(map[string]string))
	params.MembershipFactory = newMembershipFactory(params.Name, hosts)
	params.ClusterMetadata = c.clusterMetadata
	params.DispatcherProvider = c.dispatcherProvider
	params.PersistenceConfig = c.persistenceConfig
	params.MetricsClient = metrics.NewClient(params.MetricScope, service.GetMetricsServiceIdx(params.Name, c.logger))
	params.DynamicConfig = newIntegrationConfigClient(dynamicconfig.NewNopClient())
	params.ArchivalMetadata = c.archiverMetadata
	params.ArchiverProvider = c.archiverProvider

	dispatcher, err := params.DispatcherProvider.Get(common.FrontendServiceName, c.FrontendAddress())
	if err != nil {
		c.logger.Fatal("Failed to get dispatcher for frontend", tag.Error(err))
	}
	params.PublicClient = cwsc.New(dispatcher.ClientConfig(common.FrontendServiceName))
	service := service.New(params)
	service.Start()

	var replicatorDomainCache cache.DomainCache
	if c.workerConfig.EnableReplicator {
		metadataManager := persistence.NewMetadataPersistenceMetricsClient(c.metadataMgr, service.GetMetricsClient(), c.logger)
		replicatorDomainCache = cache.NewDomainCache(metadataManager, params.ClusterMetadata, service.GetMetricsClient(), service.GetLogger())
		replicatorDomainCache.Start()
		c.startWorkerReplicator(params, service, replicatorDomainCache)
	}

	var clientWorkerDomainCache cache.DomainCache
	if c.workerConfig.EnableArchiver {
		metadataProxyManager := persistence.NewMetadataPersistenceMetricsClient(c.metadataMgr, service.GetMetricsClient(), c.logger)
		clientWorkerDomainCache = cache.NewDomainCache(metadataProxyManager, params.ClusterMetadata, service.GetMetricsClient(), service.GetLogger())
		clientWorkerDomainCache.Start()
		c.startWorkerClientWorker(params, service, clientWorkerDomainCache)
	}

	if c.workerConfig.EnableIndexer {
		c.startWorkerIndexer(params, service)
	}

	startWG.Done()
	<-c.shutdownCh
	if c.workerConfig.EnableReplicator {
		replicatorDomainCache.Stop()
	}
	if c.workerConfig.EnableArchiver {
		clientWorkerDomainCache.Stop()
	}
	c.shutdownWG.Done()
}

func (c *cadenceImpl) startWorkerReplicator(params *service.BootstrapParams, service service.Service, domainCache cache.DomainCache) {
	metadataManager := persistence.NewMetadataPersistenceMetricsClient(c.metadataMgr, service.GetMetricsClient(), c.logger)
	workerConfig := worker.NewConfig(params)
	workerConfig.ReplicationCfg.ReplicatorMessageConcurrency = dynamicconfig.GetIntPropertyFn(10)
	serviceResolver, err := service.GetMembershipMonitor().GetResolver(common.WorkerServiceName)
	if err != nil {
		c.logger.Fatal("Fail to start replicator when start worker", tag.Error(err))
	}
	c.replicator = replicator.NewReplicator(
		c.clusterMetadata,
		metadataManager,
		domainCache,
		service.GetClientBean(),
		workerConfig.ReplicationCfg,
		c.messagingClient,
		c.logger,
		service.GetMetricsClient(),
		service.GetHostInfo(),
		serviceResolver,
	)
	if err := c.replicator.Start(); err != nil {
		c.replicator.Stop()
		c.logger.Fatal("Fail to start replicator when start worker", tag.Error(err))
	}
}

func (c *cadenceImpl) startWorkerClientWorker(params *service.BootstrapParams, service service.Service, domainCache cache.DomainCache) {
	workerConfig := worker.NewConfig(params)
	workerConfig.ArchiverConfig.ArchiverConcurrency = dynamicconfig.GetIntPropertyFn(10)
	historyArchiverBootstrapContainer := &carchiver.HistoryBootstrapContainer{
		HistoryV2Manager: c.historyV2Mgr,
		Logger:           c.logger,
		MetricsClient:    service.GetMetricsClient(),
		ClusterMetadata:  c.clusterMetadata,
		DomainCache:      domainCache,
	}
	err := c.archiverProvider.RegisterBootstrapContainer(common.WorkerServiceName, historyArchiverBootstrapContainer, &carchiver.VisibilityBootstrapContainer{})
	if err != nil {
		c.logger.Fatal("Failed to register archiver bootstrap container for worker service", tag.Error(err))
	}

	bc := &archiver.BootstrapContainer{
		PublicClient:     params.PublicClient,
		MetricsClient:    service.GetMetricsClient(),
		Logger:           c.logger,
		HistoryV2Manager: c.historyV2Mgr,
		DomainCache:      domainCache,
		Config:           workerConfig.ArchiverConfig,
		ArchiverProvider: c.archiverProvider,
	}
	c.clientWorker = archiver.NewClientWorker(bc)
	if err := c.clientWorker.Start(); err != nil {
		c.clientWorker.Stop()
		c.logger.Fatal("Fail to start archiver when start worker", tag.Error(err))
	}
}

func (c *cadenceImpl) startWorkerIndexer(params *service.BootstrapParams, service service.Service) {
	params.DynamicConfig.UpdateValue(dynamicconfig.AdvancedVisibilityWritingMode, common.AdvancedVisibilityWritingModeDual)
	workerConfig := worker.NewConfig(params)
	c.indexer = indexer.NewIndexer(
		workerConfig.IndexerCfg,
		c.messagingClient,
		c.esClient,
		c.esConfig,
		c.logger,
		service.GetMetricsClient())
	if err := c.indexer.Start(); err != nil {
		c.indexer.Stop()
		c.logger.Fatal("Fail to start indexer when start worker", tag.Error(err))
	}
}

func (c *cadenceImpl) createSystemDomain() error {

	_, err := c.metadataMgr.CreateDomain(&persistence.CreateDomainRequest{
		Info: &persistence.DomainInfo{
			ID:          uuid.New(),
			Name:        "cadence-system",
			Status:      persistence.DomainStatusRegistered,
			Description: "Cadence system domain",
		},
		Config: &persistence.DomainConfig{
			Retention:                1,
			HistoryArchivalStatus:    shared.ArchivalStatusDisabled,
			VisibilityArchivalStatus: shared.ArchivalStatusDisabled,
		},
		ReplicationConfig: &persistence.DomainReplicationConfig{},
		FailoverVersion:   common.EmptyVersion,
	})
	if err != nil {
		if _, ok := err.(*shared.DomainAlreadyExistsError); ok {
			return nil
		}
		return fmt.Errorf("failed to create cadence-system domain: %v", err)
	}
	return nil
}

func (c *cadenceImpl) GetExecutionManagerFactory() persistence.ExecutionManagerFactory {
	return c.executionMgrFactory
}

func newMembershipFactory(serviceName string, hosts map[string][]string) service.MembershipMonitorFactory {
	return &membershipFactoryImpl{
		serviceName: serviceName,
		hosts:       hosts,
	}
}

func (p *membershipFactoryImpl) GetMembershipMonitor() (membership.Monitor, error) {
	return newSimpleMonitor(p.serviceName, p.hosts), nil
}

func newPProfInitializerImpl(logger log.Logger, port int) common.PProfInitializer {
	return &config.PProfInitializerImpl{
		PProf: &config.PProf{
			Port: port,
		},
		Logger: logger,
	}
}

type rpcFactoryImpl struct {
	ch                 *tchannel.ChannelTransport
	serviceName        string
	ringpopServiceName string
	hostPort           string
	grpcHostPort       string
	ringpopHostPort    string
	logger             log.Logger

	sync.Mutex
	dispatcher        *yarpc.Dispatcher
	ringpopDispatcher *yarpc.Dispatcher
}

func newRPCFactoryImpl(sName, hostPort, grpcHostPort, ringpopAddress string, logger log.Logger) common.RPCFactory {
	return &rpcFactoryImpl{
		serviceName:     sName,
		hostPort:        hostPort,
		grpcHostPort:    grpcHostPort,
		ringpopHostPort: ringpopAddress,
		logger:          logger,
	}
}

<<<<<<< HEAD
func (c *rpcFactoryImpl) CreateTChannelDispatcher() *yarpc.Dispatcher {
	return c.createTChannelDispatcher(c.serviceName, c.hostPort, true)
}

func (c *rpcFactoryImpl) CreateGRPCDispatcher() *yarpc.Dispatcher {
	l, err := net.Listen("tcp", c.grpcHostPort)
	if err != nil {
		c.logger.Fatal("Failed create a gRPC listener", tag.Error(err), tag.Address(c.grpcHostPort))
	}

	t := grpc.NewTransport()

	return yarpc.NewDispatcher(yarpc.Config{
		Name:     c.serviceName,
		Inbounds: yarpc.Inbounds{t.NewInbound(l)},
		Outbounds: yarpc.Outbounds{
			c.serviceName: {Unary: t.NewSingleOutbound(c.grpcHostPort)},
		},
		InboundMiddleware: yarpc.InboundMiddleware{
			Unary: &versionMiddleware{},
		},
	})
}

func (c *rpcFactoryImpl) CreateRingpopDispatcher() *yarpc.Dispatcher {
=======
func (c *rpcFactoryImpl) GetDispatcher() *yarpc.Dispatcher {
	c.Lock()
	defer c.Unlock()

	if c.dispatcher != nil {
		return c.dispatcher
	}

	c.dispatcher = c.createTChannelDispatcher(c.serviceName, c.hostPort, true)
	return c.dispatcher
}

func (c *rpcFactoryImpl) GetRingpopDispatcher() *yarpc.Dispatcher {
	c.Lock()
	defer c.Unlock()

	if c.ringpopDispatcher != nil {
		return c.ringpopDispatcher
	}

>>>>>>> 09210709
	ringpopServiceName := fmt.Sprintf("%v-ringpop", c.serviceName)
	c.ringpopDispatcher = c.createTChannelDispatcher(ringpopServiceName, c.ringpopHostPort, false)
	return c.ringpopDispatcher
}

func (c *rpcFactoryImpl) createTChannelDispatcher(serviceName string, hostPort string, createOutbound bool) *yarpc.Dispatcher {
	// Setup dispatcher for onebox
	var err error
	c.ch, err = tchannel.NewChannelTransport(
		tchannel.ServiceName(serviceName), tchannel.ListenAddr(hostPort))
	if err != nil {
		c.logger.Fatal("Failed to create transport channel", tag.Error(err))
	}

	var outbounds yarpc.Outbounds
	if createOutbound {
		outbounds = yarpc.Outbounds{
			c.serviceName: {Unary: c.ch.NewSingleOutbound(hostPort)},
		}
	}
	return yarpc.NewDispatcher(yarpc.Config{
		Name:     serviceName,
		Inbounds: yarpc.Inbounds{c.ch.NewInbound()},
		// For integration tests to generate client out of the same outbound.
		Outbounds: outbounds,
		InboundMiddleware: yarpc.InboundMiddleware{
			Unary: &versionMiddleware{},
		},
	})
}

type versionMiddleware struct {
}

func (vm *versionMiddleware) Handle(ctx context.Context, req *transport.Request, resw transport.ResponseWriter, h transport.UnaryHandler) error {
	req.Headers = req.Headers.With(common.LibraryVersionHeaderName, "1.0.0").With(common.FeatureVersionHeaderName, cc.GoWorkerConsistentQueryVersion).With(common.ClientImplHeaderName, cc.GoSDK)
	return h.Handle(ctx, req, resw)
}

func (c *rpcFactoryImpl) CreateTChannelDispatcherForOutbound(callerName, serviceName, hostName string) *yarpc.Dispatcher {
	// Setup dispatcher(outbound) for onebox
	return c.createDispatcherForOutbound(c.ch.NewSingleOutbound(hostName), callerName, serviceName, "TChannel")
}

// CreateGRPCDispatcherForOutbound creates a dispatcher for outbound connection
func (c *rpcFactoryImpl) CreateGRPCDispatcherForOutbound(callerName, serviceName, hostName string) *yarpc.Dispatcher {
	return c.createDispatcherForOutbound(grpc.NewTransport().NewSingleOutbound(hostName), callerName, serviceName, "gRPC")
}

func (c *rpcFactoryImpl) createDispatcherForOutbound(unaryOutbound transport.UnaryOutbound, callerName, serviceName, transportType string) *yarpc.Dispatcher {
	d := yarpc.NewDispatcher(yarpc.Config{
		Name: callerName,
		Outbounds: yarpc.Outbounds{
			serviceName: {Unary: unaryOutbound},
		},
	})

	if err := d.Start(); err != nil {
		c.logger.Fatal("Failed to start outbound dispatcher", tag.Error(err), tag.TransportType(transportType))
	}
	return d
}<|MERGE_RESOLUTION|>--- conflicted
+++ resolved
@@ -307,15 +307,9 @@
 	}
 }
 
-<<<<<<< HEAD
 func (c *cadenceImpl) HistoryServiceAddress(penultimatePortDigit int) []string {
 	var hosts []string
 	startPort := penultimatePortDigit * 10
-=======
-func (c *cadenceImpl) HistoryServiceAddress() []string {
-	var hosts []string
-	startPort := 7201
->>>>>>> 09210709
 	switch c.clusterNo {
 	case 0:
 		startPort += 7201
@@ -938,12 +932,7 @@
 	}
 }
 
-<<<<<<< HEAD
-func (c *rpcFactoryImpl) CreateTChannelDispatcher() *yarpc.Dispatcher {
-	return c.createTChannelDispatcher(c.serviceName, c.hostPort, true)
-}
-
-func (c *rpcFactoryImpl) CreateGRPCDispatcher() *yarpc.Dispatcher {
+func (c *rpcFactoryImpl) GetGRPCDispatcher() *yarpc.Dispatcher {
 	l, err := net.Listen("tcp", c.grpcHostPort)
 	if err != nil {
 		c.logger.Fatal("Failed create a gRPC listener", tag.Error(err), tag.Address(c.grpcHostPort))
@@ -963,9 +952,7 @@
 	})
 }
 
-func (c *rpcFactoryImpl) CreateRingpopDispatcher() *yarpc.Dispatcher {
-=======
-func (c *rpcFactoryImpl) GetDispatcher() *yarpc.Dispatcher {
+func (c *rpcFactoryImpl) GetTChannelDispatcher() *yarpc.Dispatcher {
 	c.Lock()
 	defer c.Unlock()
 
@@ -985,7 +972,6 @@
 		return c.ringpopDispatcher
 	}
 
->>>>>>> 09210709
 	ringpopServiceName := fmt.Sprintf("%v-ringpop", c.serviceName)
 	c.ringpopDispatcher = c.createTChannelDispatcher(ringpopServiceName, c.ringpopHostPort, false)
 	return c.ringpopDispatcher
