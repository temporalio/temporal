--- conflicted
+++ resolved
@@ -718,16 +718,6 @@
 			ReplicationConfig: &persistenceblobs.NamespaceReplicationConfig{},
 			FailoverVersion:   common.EmptyVersion,
 		},
-<<<<<<< HEAD
-=======
-		Config: &persistence.NamespaceConfig{
-			Retention:                1,
-			HistoryArchivalStatus:    namespacepb.ArchivalStatus_Disabled,
-			VisibilityArchivalStatus: namespacepb.ArchivalStatus_Disabled,
-		},
-		ReplicationConfig: &persistence.NamespaceReplicationConfig{},
-		FailoverVersion:   common.EmptyVersion,
->>>>>>> 34a5163e
 	})
 	if err != nil {
 		if _, ok := err.(*serviceerror.NamespaceAlreadyExists); ok {
