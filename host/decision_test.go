--- conflicted
+++ resolved
@@ -63,13 +63,8 @@
 		Identity:                            identity,
 	}
 
-<<<<<<< HEAD
 	resp0, err0 := s.engine.StartWorkflowExecution(NewContext(), request)
-	s.Nil(err0)
-=======
-	resp0, err0 := s.engine.StartWorkflowExecution(createContext(), request)
-	s.NoError(err0)
->>>>>>> c2f6a576
+	s.NoError(err0)
 
 	we := &commonproto.WorkflowExecution{
 		WorkflowId: id,
@@ -174,13 +169,8 @@
 		Identity:                            identity,
 	}
 
-<<<<<<< HEAD
 	resp0, err0 := s.engine.StartWorkflowExecution(NewContext(), request)
-	s.Nil(err0)
-=======
-	resp0, err0 := s.engine.StartWorkflowExecution(createContext(), request)
-	s.NoError(err0)
->>>>>>> c2f6a576
+	s.NoError(err0)
 
 	we := &commonproto.WorkflowExecution{
 		WorkflowId: id,
@@ -315,13 +305,8 @@
 		Identity:                            identity,
 	}
 
-<<<<<<< HEAD
 	resp0, err0 := s.engine.StartWorkflowExecution(NewContext(), request)
-	s.Nil(err0)
-=======
-	resp0, err0 := s.engine.StartWorkflowExecution(createContext(), request)
-	s.NoError(err0)
->>>>>>> c2f6a576
+	s.NoError(err0)
 
 	we := &commonproto.WorkflowExecution{
 		WorkflowId: id,
@@ -393,13 +378,8 @@
 		Identity:                            identity,
 	}
 
-<<<<<<< HEAD
 	resp0, err0 := s.engine.StartWorkflowExecution(NewContext(), request)
-	s.Nil(err0)
-=======
-	resp0, err0 := s.engine.StartWorkflowExecution(createContext(), request)
-	s.NoError(err0)
->>>>>>> c2f6a576
+	s.NoError(err0)
 
 	we := &commonproto.WorkflowExecution{
 		WorkflowId: id,
@@ -471,13 +451,8 @@
 		Identity:                            identity,
 	}
 
-<<<<<<< HEAD
 	resp0, err0 := s.engine.StartWorkflowExecution(NewContext(), request)
-	s.Nil(err0)
-=======
-	resp0, err0 := s.engine.StartWorkflowExecution(createContext(), request)
-	s.NoError(err0)
->>>>>>> c2f6a576
+	s.NoError(err0)
 
 	we := &commonproto.WorkflowExecution{
 		WorkflowId: id,
@@ -561,13 +536,8 @@
 		Identity:                            identity,
 	}
 
-<<<<<<< HEAD
 	resp0, err0 := s.engine.StartWorkflowExecution(NewContext(), request)
-	s.Nil(err0)
-=======
-	resp0, err0 := s.engine.StartWorkflowExecution(createContext(), request)
-	s.NoError(err0)
->>>>>>> c2f6a576
+	s.NoError(err0)
 
 	we := &commonproto.WorkflowExecution{
 		WorkflowId: id,
@@ -669,13 +639,8 @@
 		Identity:                            identity,
 	}
 
-<<<<<<< HEAD
 	resp0, err0 := s.engine.StartWorkflowExecution(NewContext(), request)
-	s.Nil(err0)
-=======
-	resp0, err0 := s.engine.StartWorkflowExecution(createContext(), request)
-	s.NoError(err0)
->>>>>>> c2f6a576
+	s.NoError(err0)
 
 	we := &commonproto.WorkflowExecution{
 		WorkflowId: id,
@@ -774,13 +739,8 @@
 		Identity:                            identity,
 	}
 
-<<<<<<< HEAD
 	resp0, err0 := s.engine.StartWorkflowExecution(NewContext(), request)
-	s.Nil(err0)
-=======
-	resp0, err0 := s.engine.StartWorkflowExecution(createContext(), request)
-	s.NoError(err0)
->>>>>>> c2f6a576
+	s.NoError(err0)
 
 	we := &commonproto.WorkflowExecution{
 		WorkflowId: id,
