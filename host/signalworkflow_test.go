--- conflicted
+++ resolved
@@ -76,13 +76,8 @@
 		Identity:                            identity,
 	}
 
-<<<<<<< HEAD
 	we, err0 := s.engine.StartWorkflowExecution(NewContext(), request)
-	s.Nil(err0)
-=======
-	we, err0 := s.engine.StartWorkflowExecution(createContext(), request)
 	s.NoError(err0)
->>>>>>> c2f6a576
 
 	s.Logger.Info("StartWorkflowExecution", tag.WorkflowRunID(we.RunId))
 
@@ -255,13 +250,8 @@
 		Identity:                            identity,
 	}
 
-<<<<<<< HEAD
 	we, err0 := s.engine.StartWorkflowExecution(NewContext(), request)
-	s.Nil(err0)
-=======
-	we, err0 := s.engine.StartWorkflowExecution(createContext(), request)
 	s.NoError(err0)
->>>>>>> c2f6a576
 	s.Logger.Info("StartWorkflowExecution", tag.WorkflowRunID(we.RunId))
 
 	// decider logic
@@ -349,13 +339,8 @@
 		Identity:   identity,
 		RequestId:  requestID,
 	}
-<<<<<<< HEAD
 	_, err = s.engine.SignalWorkflowExecution(NewContext(), signalReqest)
-	s.Nil(err)
-=======
-	_, err = s.engine.SignalWorkflowExecution(createContext(), signalReqest)
-	s.NoError(err)
->>>>>>> c2f6a576
+	s.NoError(err)
 
 	// Process signal in decider
 	_, err = poller.PollAndProcessDecisionTask(false, false)
@@ -370,13 +355,8 @@
 	s.Equal(1, numOfSignaledEvent)
 
 	// Send another signal with same request id
-<<<<<<< HEAD
 	_, err = s.engine.SignalWorkflowExecution(NewContext(), signalReqest)
-	s.Nil(err)
-=======
-	_, err = s.engine.SignalWorkflowExecution(createContext(), signalReqest)
-	s.NoError(err)
->>>>>>> c2f6a576
+	s.NoError(err)
 
 	// Process signal in decider
 	_, err = poller.PollAndProcessDecisionTask(true, false)
@@ -411,13 +391,8 @@
 		Identity:                            identity,
 	}
 
-<<<<<<< HEAD
 	we, err0 := s.engine.StartWorkflowExecution(NewContext(), request)
-	s.Nil(err0)
-=======
-	we, err0 := s.engine.StartWorkflowExecution(createContext(), request)
 	s.NoError(err0)
->>>>>>> c2f6a576
 	s.Logger.Info("StartWorkflowExecution", tag.WorkflowRunID(we.RunId))
 
 	foreignRequest := &workflowservice.StartWorkflowExecutionRequest{
@@ -431,13 +406,8 @@
 		TaskStartToCloseTimeoutSeconds:      1,
 		Identity:                            identity,
 	}
-<<<<<<< HEAD
 	we2, err0 := s.engine.StartWorkflowExecution(NewContext(), foreignRequest)
-	s.Nil(err0)
-=======
-	we2, err0 := s.engine.StartWorkflowExecution(createContext(), foreignRequest)
 	s.NoError(err0)
->>>>>>> c2f6a576
 	s.Logger.Info("StartWorkflowExecution on foreign Domain", tag.WorkflowDomainName(s.foreignDomainName), tag.WorkflowRunID(we2.RunId))
 
 	activityCount := int32(1)
@@ -640,13 +610,8 @@
 	}
 	now := time.Now()
 
-<<<<<<< HEAD
 	we, err0 := s.engine.StartWorkflowExecution(NewContext(), request)
-	s.Nil(err0)
-=======
-	we, err0 := s.engine.StartWorkflowExecution(createContext(), request)
 	s.NoError(err0)
->>>>>>> c2f6a576
 
 	s.Logger.Info("StartWorkflowExecution", tag.WorkflowRunID(we.RunId))
 
@@ -719,13 +684,8 @@
 		Identity:                            identity,
 	}
 
-<<<<<<< HEAD
 	we, err0 := s.engine.StartWorkflowExecution(NewContext(), request)
-	s.Nil(err0)
-=======
-	we, err0 := s.engine.StartWorkflowExecution(createContext(), request)
 	s.NoError(err0)
->>>>>>> c2f6a576
 	s.Logger.Info("StartWorkflowExecution", tag.WorkflowRunID(we.RunId))
 
 	foreignRequest := &workflowservice.StartWorkflowExecutionRequest{
@@ -739,13 +699,8 @@
 		TaskStartToCloseTimeoutSeconds:      1,
 		Identity:                            identity,
 	}
-<<<<<<< HEAD
 	we2, err0 := s.engine.StartWorkflowExecution(NewContext(), foreignRequest)
-	s.Nil(err0)
-=======
-	we2, err0 := s.engine.StartWorkflowExecution(createContext(), foreignRequest)
 	s.NoError(err0)
->>>>>>> c2f6a576
 	s.Logger.Info("StartWorkflowExecution on foreign Domain", tag.WorkflowDomainName(s.foreignDomainName), tag.WorkflowRunID(we2.RunId))
 
 	activityCount := int32(1)
@@ -943,13 +898,8 @@
 		TaskStartToCloseTimeoutSeconds:      1,
 		Identity:                            identity,
 	}
-<<<<<<< HEAD
 	we, err0 := s.engine.StartWorkflowExecution(NewContext(), request)
-	s.Nil(err0)
-=======
-	we, err0 := s.engine.StartWorkflowExecution(createContext(), request)
 	s.NoError(err0)
->>>>>>> c2f6a576
 	s.Logger.Info("StartWorkflowExecution", tag.WorkflowRunID(we.RunId))
 
 	activityCount := int32(1)
@@ -1073,13 +1023,8 @@
 		TaskStartToCloseTimeoutSeconds:      1,
 		Identity:                            identity,
 	}
-<<<<<<< HEAD
 	we, err0 := s.engine.StartWorkflowExecution(NewContext(), request)
-	s.Nil(err0)
-=======
-	we, err0 := s.engine.StartWorkflowExecution(createContext(), request)
 	s.NoError(err0)
->>>>>>> c2f6a576
 	s.Logger.Info("StartWorkflowExecution", tag.WorkflowRunID(we.RunId))
 
 	activityCount := int32(1)
@@ -1210,13 +1155,8 @@
 		Identity:                            identity,
 	}
 
-<<<<<<< HEAD
 	we, err0 := s.engine.StartWorkflowExecution(NewContext(), request)
-	s.Nil(err0)
-=======
-	we, err0 := s.engine.StartWorkflowExecution(createContext(), request)
 	s.NoError(err0)
->>>>>>> c2f6a576
 
 	s.Logger.Info("StartWorkflowExecution", tag.WorkflowRunID(we.RunId))
 
@@ -1322,13 +1262,8 @@
 		Identity:                            identity,
 		WorkflowIdReusePolicy:               wfIDReusePolicy,
 	}
-<<<<<<< HEAD
 	resp, err := s.engine.SignalWithStartWorkflowExecution(NewContext(), sRequest)
-	s.Nil(err)
-=======
-	resp, err := s.engine.SignalWithStartWorkflowExecution(createContext(), sRequest)
-	s.NoError(err)
->>>>>>> c2f6a576
+	s.NoError(err)
 	s.Equal(we.GetRunId(), resp.GetRunId())
 
 	// Process signal in decider
@@ -1361,13 +1296,8 @@
 	sRequest.SignalInput = signalInput
 	sRequest.WorkflowId = id
 
-<<<<<<< HEAD
 	resp, err = s.engine.SignalWithStartWorkflowExecution(NewContext(), sRequest)
-	s.Nil(err)
-=======
-	resp, err = s.engine.SignalWithStartWorkflowExecution(createContext(), sRequest)
-	s.NoError(err)
->>>>>>> c2f6a576
+	s.NoError(err)
 	s.NotNil(resp.GetRunId())
 	s.NotEqual(we.GetRunId(), resp.GetRunId())
 	newWorkflowStarted = true
@@ -1392,13 +1322,8 @@
 	sRequest.SignalName = signalName
 	sRequest.SignalInput = signalInput
 	sRequest.WorkflowId = id
-<<<<<<< HEAD
 	resp, err = s.engine.SignalWithStartWorkflowExecution(NewContext(), sRequest)
-	s.Nil(err)
-=======
-	resp, err = s.engine.SignalWithStartWorkflowExecution(createContext(), sRequest)
-	s.NoError(err)
->>>>>>> c2f6a576
+	s.NoError(err)
 	s.NotNil(resp.GetRunId())
 	newWorkflowStarted = true
 
@@ -1491,13 +1416,8 @@
 		Identity:                            identity,
 	}
 
-<<<<<<< HEAD
 	we, err0 := s.engine.StartWorkflowExecution(NewContext(), request)
-	s.Nil(err0)
-=======
-	we, err0 := s.engine.StartWorkflowExecution(createContext(), request)
 	s.NoError(err0)
->>>>>>> c2f6a576
 
 	s.Logger.Info("StartWorkflowExecution", tag.WorkflowRunID(we.RunId))
 
@@ -1616,12 +1536,7 @@
 
 	// test policy WorkflowIdReusePolicyAllowDuplicateFailedOnly success start
 	sRequest.WorkflowIdReusePolicy = enums.WorkflowIdReusePolicyAllowDuplicateFailedOnly
-<<<<<<< HEAD
 	resp, err = s.engine.SignalWithStartWorkflowExecution(NewContext(), sRequest)
-	s.Nil(err)
-=======
-	resp, err = s.engine.SignalWithStartWorkflowExecution(createContext(), sRequest)
-	s.NoError(err)
->>>>>>> c2f6a576
+	s.NoError(err)
 	s.NotEmpty(resp.GetRunId())
 }