// The MIT License
//
// Copyright (c) 2020 Temporal Technologies Inc.  All rights reserved.
//
// Copyright (c) 2020 Uber Technologies, Inc.
//
// Permission is hereby granted, free of charge, to any person obtaining a copy
// of this software and associated documentation files (the "Software"), to deal
// in the Software without restriction, including without limitation the rights
// to use, copy, modify, merge, publish, distribute, sublicense, and/or sell
// copies of the Software, and to permit persons to whom the Software is
// furnished to do so, subject to the following conditions:
//
// The above copyright notice and this permission notice shall be included in
// all copies or substantial portions of the Software.
//
// THE SOFTWARE IS PROVIDED "AS IS", WITHOUT WARRANTY OF ANY KIND, EXPRESS OR
// IMPLIED, INCLUDING BUT NOT LIMITED TO THE WARRANTIES OF MERCHANTABILITY,
// FITNESS FOR A PARTICULAR PURPOSE AND NONINFRINGEMENT. IN NO EVENT SHALL THE
// AUTHORS OR COPYRIGHT HOLDERS BE LIABLE FOR ANY CLAIM, DAMAGES OR OTHER
// LIABILITY, WHETHER IN AN ACTION OF CONTRACT, TORT OR OTHERWISE, ARISING FROM,
// OUT OF OR IN CONNECTION WITH THE SOFTWARE OR THE USE OR OTHER DEALINGS IN
// THE SOFTWARE.

package host

import (
	"bytes"
	"encoding/binary"
	"fmt"
	"strconv"
	"time"

	"github.com/temporalio/temporal/service/matching"

	"github.com/pborman/uuid"

	commonpb "go.temporal.io/temporal-proto/common"
	decisionpb "go.temporal.io/temporal-proto/decision"
	eventpb "go.temporal.io/temporal-proto/event"
	executionpb "go.temporal.io/temporal-proto/execution"
	tasklistpb "go.temporal.io/temporal-proto/tasklist"
	"go.temporal.io/temporal-proto/workflowservice"

	"github.com/temporalio/temporal/common/log/tag"
	"github.com/temporalio/temporal/common/payload"
)

func (s *integrationSuite) TestContinueAsNewWorkflow() {
	id := "integration-continue-as-new-workflow-test"
	wt := "integration-continue-as-new-workflow-test-type"
	tl := "integration-continue-as-new-workflow-test-tasklist"
	identity := "worker1"

	workflowType := &commonpb.WorkflowType{Name: wt}

	taskList := &tasklistpb.TaskList{Name: tl}

	header := &commonpb.Header{
		Fields: map[string][]byte{"tracing": []byte("sample payload")},
	}
	memo := &commonpb.Memo{
		Fields: map[string]*commonpb.Payload{"memoKey": payload.EncodeString("memoVal")},
	}
	searchAttr := &commonpb.SearchAttributes{
		IndexedFields: map[string]*commonpb.Payload{"CustomKeywordField": payload.EncodeString("1")},
	}

	request := &workflowservice.StartWorkflowExecutionRequest{
		RequestId:                  uuid.New(),
		Namespace:                  s.namespace,
		WorkflowId:                 id,
		WorkflowType:               workflowType,
		TaskList:                   taskList,
		Input:                      nil,
		Header:                     header,
		Memo:                       memo,
		SearchAttributes:           searchAttr,
		WorkflowRunTimeoutSeconds:  100,
		WorkflowTaskTimeoutSeconds: 10,
		Identity:                   identity,
	}

	we, err0 := s.engine.StartWorkflowExecution(NewContext(), request)
	s.NoError(err0)

	s.Logger.Info("StartWorkflowExecution", tag.WorkflowRunID(we.RunId))

	workflowComplete := false
	continueAsNewCount := int32(10)
	continueAsNewCounter := int32(0)
	var previousRunID string
	var lastRunStartedEvent *eventpb.HistoryEvent
	dtHandler := func(execution *executionpb.WorkflowExecution, wt *commonpb.WorkflowType,
		previousStartedEventID, startedEventID int64, history *eventpb.History) ([]byte, []*decisionpb.Decision, error) {
		if continueAsNewCounter < continueAsNewCount {
			previousRunID = execution.GetRunId()
			continueAsNewCounter++
			buf := new(bytes.Buffer)
			s.Nil(binary.Write(buf, binary.LittleEndian, continueAsNewCounter))

			return []byte(strconv.Itoa(int(continueAsNewCounter))), []*decisionpb.Decision{{
				DecisionType: decisionpb.DecisionType_ContinueAsNewWorkflowExecution,
				Attributes: &decisionpb.Decision_ContinueAsNewWorkflowExecutionDecisionAttributes{ContinueAsNewWorkflowExecutionDecisionAttributes: &decisionpb.ContinueAsNewWorkflowExecutionDecisionAttributes{
<<<<<<< HEAD
					WorkflowType:               workflowType,
					TaskList:                   &tasklistpb.TaskList{Name: tl},
					Input:                      buf.Bytes(),
					Header:                     header,
					Memo:                       memo,
					SearchAttributes:           searchAttr,
					WorkflowRunTimeoutSeconds:  100,
					WorkflowTaskTimeoutSeconds: 10,
=======
					WorkflowType:                        workflowType,
					TaskList:                            &tasklistpb.TaskList{Name: tl},
					Input:                               payload.EncodeBytes(buf.Bytes()),
					Header:                              header,
					Memo:                                memo,
					SearchAttributes:                    searchAttr,
					ExecutionStartToCloseTimeoutSeconds: 100,
					TaskStartToCloseTimeoutSeconds:      10,
>>>>>>> e76d2de3
				}},
			}}, nil
		}

		lastRunStartedEvent = history.Events[0]
		workflowComplete = true
		return []byte(strconv.Itoa(int(continueAsNewCounter))), []*decisionpb.Decision{{
			DecisionType: decisionpb.DecisionType_CompleteWorkflowExecution,
			Attributes: &decisionpb.Decision_CompleteWorkflowExecutionDecisionAttributes{CompleteWorkflowExecutionDecisionAttributes: &decisionpb.CompleteWorkflowExecutionDecisionAttributes{
				Result: payload.EncodeString("Done"),
			}},
		}}, nil
	}

	poller := &TaskPoller{
		Engine:          s.engine,
		Namespace:       s.namespace,
		TaskList:        taskList,
		Identity:        identity,
		DecisionHandler: dtHandler,
		Logger:          s.Logger,
		T:               s.T(),
	}

	for i := 0; i < 10; i++ {
		_, err := poller.PollAndProcessDecisionTask(false, false)
		s.Logger.Info("PollAndProcessDecisionTask", tag.Error(err))
		s.NoError(err, strconv.Itoa(i))
	}

	s.False(workflowComplete)
	_, err := poller.PollAndProcessDecisionTask(true, false)
	s.NoError(err)
	s.True(workflowComplete)
	s.Equal(previousRunID, lastRunStartedEvent.GetWorkflowExecutionStartedEventAttributes().GetContinuedExecutionRunId())
	s.Equal(header, lastRunStartedEvent.GetWorkflowExecutionStartedEventAttributes().Header)
	s.Equal(memo, lastRunStartedEvent.GetWorkflowExecutionStartedEventAttributes().Memo)
	s.Equal(searchAttr, lastRunStartedEvent.GetWorkflowExecutionStartedEventAttributes().SearchAttributes)
}

func (s *integrationSuite) TestContinueAsNewRun_Timeout() {
	id := "integration-continue-as-new-workflow-timeout-test"
	wt := "integration-continue-as-new-workflow-timeout-test-type"
	tl := "integration-continue-as-new-workflow-timeout-test-tasklist"
	identity := "worker1"

	workflowType := &commonpb.WorkflowType{Name: wt}

	taskList := &tasklistpb.TaskList{Name: tl}

	request := &workflowservice.StartWorkflowExecutionRequest{
		RequestId:                  uuid.New(),
		Namespace:                  s.namespace,
		WorkflowId:                 id,
		WorkflowType:               workflowType,
		TaskList:                   taskList,
		Input:                      nil,
		WorkflowRunTimeoutSeconds:  100,
		WorkflowTaskTimeoutSeconds: 10,
		Identity:                   identity,
	}

	we, err0 := s.engine.StartWorkflowExecution(NewContext(), request)
	s.NoError(err0)

	s.Logger.Info("StartWorkflowExecution", tag.WorkflowRunID(we.RunId))

	workflowComplete := false
	continueAsNewCount := int32(1)
	continueAsNewCounter := int32(0)
	dtHandler := func(execution *executionpb.WorkflowExecution, wt *commonpb.WorkflowType,
		previousStartedEventID, startedEventID int64, history *eventpb.History) ([]byte, []*decisionpb.Decision, error) {
		if continueAsNewCounter < continueAsNewCount {
			continueAsNewCounter++
			buf := new(bytes.Buffer)
			s.Nil(binary.Write(buf, binary.LittleEndian, continueAsNewCounter))

			return []byte(strconv.Itoa(int(continueAsNewCounter))), []*decisionpb.Decision{{
				DecisionType: decisionpb.DecisionType_ContinueAsNewWorkflowExecution,
				Attributes: &decisionpb.Decision_ContinueAsNewWorkflowExecutionDecisionAttributes{ContinueAsNewWorkflowExecutionDecisionAttributes: &decisionpb.ContinueAsNewWorkflowExecutionDecisionAttributes{
<<<<<<< HEAD
					WorkflowType:               workflowType,
					TaskList:                   &tasklistpb.TaskList{Name: tl},
					Input:                      buf.Bytes(),
					WorkflowRunTimeoutSeconds:  1, // set timeout to 1
					WorkflowTaskTimeoutSeconds: 1,
=======
					WorkflowType:                        workflowType,
					TaskList:                            &tasklistpb.TaskList{Name: tl},
					Input:                               payload.EncodeBytes(buf.Bytes()),
					ExecutionStartToCloseTimeoutSeconds: 1, // set timeout to 1
					TaskStartToCloseTimeoutSeconds:      1,
>>>>>>> e76d2de3
				}},
			}}, nil
		}

		workflowComplete = true
		return []byte(strconv.Itoa(int(continueAsNewCounter))), []*decisionpb.Decision{{
			DecisionType: decisionpb.DecisionType_CompleteWorkflowExecution,
			Attributes: &decisionpb.Decision_CompleteWorkflowExecutionDecisionAttributes{CompleteWorkflowExecutionDecisionAttributes: &decisionpb.CompleteWorkflowExecutionDecisionAttributes{
				Result: payload.EncodeString("Done"),
			}},
		}}, nil
	}

	poller := &TaskPoller{
		Engine:          s.engine,
		Namespace:       s.namespace,
		TaskList:        taskList,
		Identity:        identity,
		DecisionHandler: dtHandler,
		Logger:          s.Logger,
		T:               s.T(),
	}

	// process the decision and continue as new
	_, err := poller.PollAndProcessDecisionTask(true, false)
	s.Logger.Info("PollAndProcessDecisionTask", tag.Error(err))
	s.NoError(err)

	s.False(workflowComplete)

	time.Sleep(1 * time.Second) // wait 1 second for timeout

GetHistoryLoop:
	for i := 0; i < 20; i++ {
		historyResponse, err := s.engine.GetWorkflowExecutionHistory(NewContext(), &workflowservice.GetWorkflowExecutionHistoryRequest{
			Namespace: s.namespace,
			Execution: &executionpb.WorkflowExecution{
				WorkflowId: id,
			},
		})
		s.NoError(err)
		history := historyResponse.History

		lastEvent := history.Events[len(history.Events)-1]
		if lastEvent.GetEventType() != eventpb.EventType_WorkflowExecutionTimedOut {
			s.Logger.Warn("Execution not timedout yet")
			time.Sleep(200 * time.Millisecond)
			continue GetHistoryLoop
		}

		timeoutEventAttributes := lastEvent.GetWorkflowExecutionTimedOutEventAttributes()
		s.Equal(eventpb.TimeoutType_StartToClose, timeoutEventAttributes.TimeoutType)
		workflowComplete = true
		break GetHistoryLoop
	}
	s.True(workflowComplete)
}

func (s *integrationSuite) TestContinueAsNewWorkflow_Timeout() {
	id := "integration-continue-as-new-workflow-timeout-test"
	wt := "integration-continue-as-new-workflow-timeout-test-type"
	tl := "integration-continue-as-new-workflow-timeout-test-tasklist"
	identity := "worker1"

	workflowType := &commonpb.WorkflowType{Name: wt}

	taskList := &tasklistpb.TaskList{Name: tl}

	request := &workflowservice.StartWorkflowExecutionRequest{
		RequestId:                       uuid.New(),
		Namespace:                       s.namespace,
		WorkflowId:                      id,
		WorkflowType:                    workflowType,
		TaskList:                        taskList,
		Input:                           nil,
		WorkflowExecutionTimeoutSeconds: 5,
		Identity:                        identity,
	}

	we, err0 := s.engine.StartWorkflowExecution(NewContext(), request)
	s.NoError(err0)

	s.Logger.Info("StartWorkflowExecution", tag.WorkflowRunID(we.RunId))

	workflowComplete := false
	continueAsNewCounter := int32(0)
	dtHandler := func(execution *executionpb.WorkflowExecution, wt *commonpb.WorkflowType,
		previousStartedEventID, startedEventID int64, history *eventpb.History) ([]byte, []*decisionpb.Decision, error) {
		continueAsNewCounter++
		buf := new(bytes.Buffer)
		s.Nil(binary.Write(buf, binary.LittleEndian, continueAsNewCounter))
		return []byte(strconv.Itoa(int(continueAsNewCounter))), []*decisionpb.Decision{{
			DecisionType: decisionpb.DecisionType_ContinueAsNewWorkflowExecution,
			Attributes: &decisionpb.Decision_ContinueAsNewWorkflowExecutionDecisionAttributes{ContinueAsNewWorkflowExecutionDecisionAttributes: &decisionpb.ContinueAsNewWorkflowExecutionDecisionAttributes{
				WorkflowType: workflowType,
				TaskList:     &tasklistpb.TaskList{Name: tl},
				Input:        buf.Bytes(),
			}},
		}}, nil
	}

	poller := &TaskPoller{
		Engine:          s.engine,
		Namespace:       s.namespace,
		TaskList:        taskList,
		Identity:        identity,
		DecisionHandler: dtHandler,
		Logger:          s.Logger,
		T:               s.T(),
	}

	// process the decision and continue as new
	_, err := poller.PollAndProcessDecisionTask(true, false)
	s.Logger.Info("PollAndProcessDecisionTask", tag.Error(err))
	s.NoError(err)

	s.False(workflowComplete)

GetHistoryLoop:
	for i := 0; i < 200; i++ {
		historyResponse, err := s.engine.GetWorkflowExecutionHistory(NewContext(), &workflowservice.GetWorkflowExecutionHistoryRequest{
			Namespace: s.namespace,
			Execution: &executionpb.WorkflowExecution{
				WorkflowId: id,
			},
		})
		s.NoError(err)
		history := historyResponse.History

		firstEvent := history.Events[0]
		lastEvent := history.Events[len(history.Events)-1]
		if lastEvent.GetEventType() != eventpb.EventType_WorkflowExecutionTimedOut {
			if lastEvent.GetEventType() == eventpb.EventType_WorkflowExecutionContinuedAsNew {
				// Ensure that timeout is not caused by runTimeout
				s.True(time.Duration(lastEvent.Timestamp-firstEvent.Timestamp) < 5*time.Second)
			}
			s.Logger.Warn(fmt.Sprintf("Execution not timed out yet. Last event is %v", lastEvent))
			time.Sleep(200 * time.Millisecond)
			_, err := poller.PollAndProcessDecisionTask(true, false)
			s.Logger.Info("PollAndProcessDecisionTask", tag.Error(err))
			if err != matching.ErrNoTasks {
				s.NoError(err)
			}
			continue GetHistoryLoop
		}

		s.True(firstEvent.GetWorkflowExecutionStartedEventAttributes().GetWorkflowRunTimeoutSeconds() < 5)
		timeoutEventAttributes := lastEvent.GetWorkflowExecutionTimedOutEventAttributes()
		s.Equal(eventpb.TimeoutType_StartToClose, timeoutEventAttributes.TimeoutType)
		workflowComplete = true
		break GetHistoryLoop
	}
	s.True(workflowComplete)
	s.True(continueAsNewCounter > 1)
}

func (s *integrationSuite) TestWorkflowContinueAsNew_TaskID() {
	id := "integration-wf-continue-as-new-task-id-test"
	wt := "integration-wf-continue-as-new-task-id-type"
	tl := "integration-wf-continue-as-new-task-id-tasklist"
	identity := "worker1"

	workflowType := &commonpb.WorkflowType{Name: wt}

	taskList := &tasklistpb.TaskList{Name: tl}

	request := &workflowservice.StartWorkflowExecutionRequest{
		RequestId:                  uuid.New(),
		Namespace:                  s.namespace,
		WorkflowId:                 id,
		WorkflowType:               workflowType,
		TaskList:                   taskList,
		Input:                      nil,
		WorkflowRunTimeoutSeconds:  100,
		WorkflowTaskTimeoutSeconds: 1,
		Identity:                   identity,
	}

	we, err0 := s.engine.StartWorkflowExecution(NewContext(), request)
	s.NoError(err0)

	s.Logger.Info("StartWorkflowExecution", tag.WorkflowRunID(we.RunId))

	var executions []*executionpb.WorkflowExecution

	continueAsNewed := false
	dtHandler := func(execution *executionpb.WorkflowExecution, wt *commonpb.WorkflowType,
		previousStartedEventID, startedEventID int64, history *eventpb.History) ([]byte, []*decisionpb.Decision, error) {

		executions = append(executions, execution)

		if !continueAsNewed {
			continueAsNewed = true
			return nil, []*decisionpb.Decision{{
				DecisionType: decisionpb.DecisionType_ContinueAsNewWorkflowExecution,
				Attributes: &decisionpb.Decision_ContinueAsNewWorkflowExecutionDecisionAttributes{ContinueAsNewWorkflowExecutionDecisionAttributes: &decisionpb.ContinueAsNewWorkflowExecutionDecisionAttributes{
					WorkflowType:               workflowType,
					TaskList:                   taskList,
					Input:                      nil,
					WorkflowRunTimeoutSeconds:  100,
					WorkflowTaskTimeoutSeconds: 1,
				}},
			}}, nil
		}

		return nil, []*decisionpb.Decision{{
			DecisionType: decisionpb.DecisionType_CompleteWorkflowExecution,
			Attributes: &decisionpb.Decision_CompleteWorkflowExecutionDecisionAttributes{CompleteWorkflowExecutionDecisionAttributes: &decisionpb.CompleteWorkflowExecutionDecisionAttributes{
				Result: payload.EncodeString("succeed"),
			}},
		}}, nil

	}

	poller := &TaskPoller{
		Engine:          s.engine,
		Namespace:       s.namespace,
		TaskList:        taskList,
		Identity:        identity,
		DecisionHandler: dtHandler,
		Logger:          s.Logger,
		T:               s.T(),
	}

	minTaskID := int64(0)
	_, err := poller.PollAndProcessDecisionTask(false, false)
	s.NoError(err)
	events := s.getHistory(s.namespace, executions[0])
	s.True(len(events) != 0)
	for _, event := range events {
		s.True(event.GetTaskId() > minTaskID)
		minTaskID = event.GetTaskId()
	}

	_, err = poller.PollAndProcessDecisionTask(false, false)
	s.NoError(err)
	events = s.getHistory(s.namespace, executions[1])
	s.True(len(events) != 0)
	for _, event := range events {
		s.True(event.GetTaskId() > minTaskID)
		minTaskID = event.GetTaskId()
	}
}

func (s *integrationSuite) TestChildWorkflowWithContinueAsNew() {
	parentID := "integration-child-workflow-with-continue-as-new-test-parent"
	childID := "integration-child-workflow-with-continue-as-new-test-child"
	wtParent := "integration-child-workflow-with-continue-as-new-test-parent-type"
	wtChild := "integration-child-workflow-with-continue-as-new-test-child-type"
	tl := "integration-child-workflow-with-continue-as-new-test-tasklist"
	identity := "worker1"

	parentWorkflowType := &commonpb.WorkflowType{}
	parentWorkflowType.Name = wtParent

	childWorkflowType := &commonpb.WorkflowType{}
	childWorkflowType.Name = wtChild

	taskList := &tasklistpb.TaskList{Name: tl}

	request := &workflowservice.StartWorkflowExecutionRequest{
		RequestId:                  uuid.New(),
		Namespace:                  s.namespace,
		WorkflowId:                 parentID,
		WorkflowType:               parentWorkflowType,
		TaskList:                   taskList,
		Input:                      nil,
		WorkflowRunTimeoutSeconds:  100,
		WorkflowTaskTimeoutSeconds: 1,
		Identity:                   identity,
	}

	we, err0 := s.engine.StartWorkflowExecution(NewContext(), request)
	s.NoError(err0)
	s.Logger.Info("StartWorkflowExecution", tag.WorkflowRunID(we.RunId))

	// decider logic
	childComplete := false
	childExecutionStarted := false
	childData := int32(1)
	continueAsNewCount := int32(10)
	continueAsNewCounter := int32(0)
	var startedEvent *eventpb.HistoryEvent
	var completedEvent *eventpb.HistoryEvent
	dtHandler := func(execution *executionpb.WorkflowExecution, wt *commonpb.WorkflowType,
		previousStartedEventID, startedEventID int64, history *eventpb.History) ([]byte, []*decisionpb.Decision, error) {
		s.Logger.Info("Processing decision task for WorkflowId:", tag.WorkflowID(execution.GetWorkflowId()))

		// Child Decider Logic
		if execution.GetWorkflowId() == childID {
			if continueAsNewCounter < continueAsNewCount {
				continueAsNewCounter++
				buf := new(bytes.Buffer)
				s.Nil(binary.Write(buf, binary.LittleEndian, continueAsNewCounter))

				return []byte(strconv.Itoa(int(continueAsNewCounter))), []*decisionpb.Decision{{
					DecisionType: decisionpb.DecisionType_ContinueAsNewWorkflowExecution,
					Attributes: &decisionpb.Decision_ContinueAsNewWorkflowExecutionDecisionAttributes{ContinueAsNewWorkflowExecutionDecisionAttributes: &decisionpb.ContinueAsNewWorkflowExecutionDecisionAttributes{
						Input: payload.EncodeBytes(buf.Bytes()),
					}},
				}}, nil
			}

			childComplete = true
			return nil, []*decisionpb.Decision{{
				DecisionType: decisionpb.DecisionType_CompleteWorkflowExecution,
				Attributes: &decisionpb.Decision_CompleteWorkflowExecutionDecisionAttributes{CompleteWorkflowExecutionDecisionAttributes: &decisionpb.CompleteWorkflowExecutionDecisionAttributes{
					Result: payload.EncodeString("Child Done"),
				}},
			}}, nil
		}

		// Parent Decider Logic
		if execution.GetWorkflowId() == parentID {
			if !childExecutionStarted {
				s.Logger.Info("Starting child execution")
				childExecutionStarted = true
				buf := new(bytes.Buffer)
				s.Nil(binary.Write(buf, binary.LittleEndian, childData))

				return nil, []*decisionpb.Decision{{
					DecisionType: decisionpb.DecisionType_StartChildWorkflowExecution,
					Attributes: &decisionpb.Decision_StartChildWorkflowExecutionDecisionAttributes{StartChildWorkflowExecutionDecisionAttributes: &decisionpb.StartChildWorkflowExecutionDecisionAttributes{
						Namespace:    s.namespace,
						WorkflowId:   childID,
						WorkflowType: childWorkflowType,
						Input:        payload.EncodeBytes(buf.Bytes()),
					}},
				}}, nil
			} else if previousStartedEventID > 0 {
				for _, event := range history.Events[previousStartedEventID:] {
					if event.GetEventType() == eventpb.EventType_ChildWorkflowExecutionStarted {
						startedEvent = event
						return nil, []*decisionpb.Decision{}, nil
					}

					if event.GetEventType() == eventpb.EventType_ChildWorkflowExecutionCompleted {
						completedEvent = event
						return nil, []*decisionpb.Decision{{
							DecisionType: decisionpb.DecisionType_CompleteWorkflowExecution,
							Attributes: &decisionpb.Decision_CompleteWorkflowExecutionDecisionAttributes{CompleteWorkflowExecutionDecisionAttributes: &decisionpb.CompleteWorkflowExecutionDecisionAttributes{
								Result: payload.EncodeString("Done"),
							}},
						}}, nil
					}
				}
			}
		}

		return nil, nil, nil
	}

	poller := &TaskPoller{
		Engine:          s.engine,
		Namespace:       s.namespace,
		TaskList:        taskList,
		Identity:        identity,
		DecisionHandler: dtHandler,
		Logger:          s.Logger,
		T:               s.T(),
	}

	// Make first decision to start child execution
	_, err := poller.PollAndProcessDecisionTask(false, false)
	s.Logger.Info("PollAndProcessDecisionTask", tag.Error(err))
	s.NoError(err)
	s.True(childExecutionStarted)

	// Process ChildExecution Started event and all generations of child executions
	for i := 0; i < 11; i++ {
		s.Logger.Warn("decision", tag.Counter(i))
		_, err = poller.PollAndProcessDecisionTask(false, false)
		s.Logger.Info("PollAndProcessDecisionTask", tag.Error(err))
		s.NoError(err)
	}

	s.False(childComplete)
	s.NotNil(startedEvent)

	// Process Child Execution final decision to complete it
	_, err = poller.PollAndProcessDecisionTask(true, false)
	s.Logger.Info("PollAndProcessDecisionTask", tag.Error(err))
	s.NoError(err)
	s.True(childComplete)

	// Process ChildExecution completed event and complete parent execution
	_, err = poller.PollAndProcessDecisionTask(false, false)
	s.Logger.Info("PollAndProcessDecisionTask", tag.Error(err))
	s.NoError(err)
	s.NotNil(completedEvent)
	completedAttributes := completedEvent.GetChildWorkflowExecutionCompletedEventAttributes()
	s.Equal(s.namespace, completedAttributes.Namespace)
	s.Equal(childID, completedAttributes.WorkflowExecution.WorkflowId)
	s.NotEqual(startedEvent.GetChildWorkflowExecutionStartedEventAttributes().WorkflowExecution.RunId,
		completedAttributes.WorkflowExecution.RunId)
	s.Equal(wtChild, completedAttributes.WorkflowType.Name)
	var result string
	err = payload.Decode(completedAttributes.GetResult(), &result)
	s.NoError(err)
	s.Equal("Child Done", result)

	s.Logger.Info("Parent Workflow Execution History: ")
}<|MERGE_RESOLUTION|>--- conflicted
+++ resolved
@@ -102,25 +102,14 @@
 			return []byte(strconv.Itoa(int(continueAsNewCounter))), []*decisionpb.Decision{{
 				DecisionType: decisionpb.DecisionType_ContinueAsNewWorkflowExecution,
 				Attributes: &decisionpb.Decision_ContinueAsNewWorkflowExecutionDecisionAttributes{ContinueAsNewWorkflowExecutionDecisionAttributes: &decisionpb.ContinueAsNewWorkflowExecutionDecisionAttributes{
-<<<<<<< HEAD
 					WorkflowType:               workflowType,
 					TaskList:                   &tasklistpb.TaskList{Name: tl},
-					Input:                      buf.Bytes(),
+					Input:                      payload.EncodeBytes(buf.Bytes()),
 					Header:                     header,
 					Memo:                       memo,
 					SearchAttributes:           searchAttr,
 					WorkflowRunTimeoutSeconds:  100,
 					WorkflowTaskTimeoutSeconds: 10,
-=======
-					WorkflowType:                        workflowType,
-					TaskList:                            &tasklistpb.TaskList{Name: tl},
-					Input:                               payload.EncodeBytes(buf.Bytes()),
-					Header:                              header,
-					Memo:                                memo,
-					SearchAttributes:                    searchAttr,
-					ExecutionStartToCloseTimeoutSeconds: 100,
-					TaskStartToCloseTimeoutSeconds:      10,
->>>>>>> e76d2de3
 				}},
 			}}, nil
 		}
@@ -201,19 +190,11 @@
 			return []byte(strconv.Itoa(int(continueAsNewCounter))), []*decisionpb.Decision{{
 				DecisionType: decisionpb.DecisionType_ContinueAsNewWorkflowExecution,
 				Attributes: &decisionpb.Decision_ContinueAsNewWorkflowExecutionDecisionAttributes{ContinueAsNewWorkflowExecutionDecisionAttributes: &decisionpb.ContinueAsNewWorkflowExecutionDecisionAttributes{
-<<<<<<< HEAD
 					WorkflowType:               workflowType,
 					TaskList:                   &tasklistpb.TaskList{Name: tl},
-					Input:                      buf.Bytes(),
+					Input:                      payload.EncodeBytes(buf.Bytes()),
 					WorkflowRunTimeoutSeconds:  1, // set timeout to 1
 					WorkflowTaskTimeoutSeconds: 1,
-=======
-					WorkflowType:                        workflowType,
-					TaskList:                            &tasklistpb.TaskList{Name: tl},
-					Input:                               payload.EncodeBytes(buf.Bytes()),
-					ExecutionStartToCloseTimeoutSeconds: 1, // set timeout to 1
-					TaskStartToCloseTimeoutSeconds:      1,
->>>>>>> e76d2de3
 				}},
 			}}, nil
 		}
