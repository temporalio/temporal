--- conflicted
+++ resolved
@@ -258,13 +258,8 @@
 		TaskStartToCloseTimeoutSeconds:      1,
 		Identity:                            identity,
 	}
-<<<<<<< HEAD
 	we, err := client1.StartWorkflowExecution(host.NewContext(), startReq)
-	s.Nil(err)
-=======
-	we, err := client1.StartWorkflowExecution(createContext(), startReq)
-	s.NoError(err)
->>>>>>> c2f6a576
+	s.NoError(err)
 	s.NotNil(we.GetRunId())
 	rid := we.GetRunId()
 
@@ -738,13 +733,8 @@
 		Identity:                            identity,
 		WorkflowIdReusePolicy:               enums.WorkflowIdReusePolicyAllowDuplicate,
 	}
-<<<<<<< HEAD
 	we, err := client1.StartWorkflowExecution(host.NewContext(), startReq)
-	s.Nil(err)
-=======
-	we, err := client1.StartWorkflowExecution(createContext(), startReq)
-	s.NoError(err)
->>>>>>> c2f6a576
+	s.NoError(err)
 	s.NotNil(we.GetRunId())
 	s.logger.Info("StartWorkflowExecution in cluster 1: ", tag.WorkflowRunID(we.GetRunId()))
 
@@ -824,13 +814,8 @@
 	// start the workflow in cluster 2
 	startReq.RequestId = uuid.New()
 	startReq.WorkflowIdReusePolicy = enums.WorkflowIdReusePolicyAllowDuplicate
-<<<<<<< HEAD
 	we, err = client2.StartWorkflowExecution(host.NewContext(), startReq)
-	s.Nil(err)
-=======
-	we, err = client2.StartWorkflowExecution(createContext(), startReq)
-	s.NoError(err)
->>>>>>> c2f6a576
+	s.NoError(err)
 	s.NotNil(we.GetRunId())
 	s.logger.Info("StartWorkflowExecution in cluster 2: ", tag.WorkflowRunID(we.GetRunId()))
 
@@ -981,13 +966,8 @@
 	}
 GetHistoryLoop:
 	for i := 0; i < 10; i++ {
-<<<<<<< HEAD
 		historyResponse, err := client2.GetWorkflowExecutionHistory(host.NewContext(), getHistoryReq)
-		s.Nil(err)
-=======
-		historyResponse, err := client2.GetWorkflowExecutionHistory(createContext(), getHistoryReq)
 		s.NoError(err)
->>>>>>> c2f6a576
 		history := historyResponse.History
 
 		lastEvent := history.Events[len(history.Events)-1]
