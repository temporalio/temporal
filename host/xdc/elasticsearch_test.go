--- conflicted
+++ resolved
@@ -195,13 +195,8 @@
 		SearchAttributes:                    searchAttr,
 	}
 	startTime := time.Now().UnixNano()
-<<<<<<< HEAD
 	we, err := client1.StartWorkflowExecution(host.NewContext(), startReq)
-	s.Nil(err)
-=======
-	we, err := client1.StartWorkflowExecution(createContext(), startReq)
-	s.NoError(err)
->>>>>>> c2f6a576
+	s.NoError(err)
 	s.NotNil(we.GetRunId())
 
 	s.logger.Info("StartWorkflowExecution \n", tag.WorkflowRunID(we.GetRunId()))
@@ -220,13 +215,8 @@
 		for i := 0; i < numOfRetry; i++ {
 			startFilter.LatestTime = time.Now().UnixNano()
 
-<<<<<<< HEAD
 			resp, err := client.ListWorkflowExecutions(host.NewContext(), listRequest)
-			s.Nil(err)
-=======
-			resp, err := client.ListWorkflowExecutions(createContext(), listRequest)
 			s.NoError(err)
->>>>>>> c2f6a576
 			if len(resp.GetExecutions()) == 1 {
 				openExecution = resp.GetExecutions()[0]
 				break
@@ -287,13 +277,8 @@
 	testListResult = func(client host.FrontendClient) {
 		verified := false
 		for i := 0; i < numOfRetry; i++ {
-<<<<<<< HEAD
 			resp, err := client.ListWorkflowExecutions(host.NewContext(), listRequest)
-			s.Nil(err)
-=======
-			resp, err := client.ListWorkflowExecutions(createContext(), listRequest)
 			s.NoError(err)
->>>>>>> c2f6a576
 			if len(resp.GetExecutions()) == 1 {
 				execution := resp.GetExecutions()[0]
 				retrievedSearchAttr := execution.SearchAttributes
@@ -345,13 +330,8 @@
 	}
 GetHistoryLoop:
 	for i := 0; i < 10; i++ {
-<<<<<<< HEAD
 		historyResponse, err := client1.GetWorkflowExecutionHistory(host.NewContext(), getHistoryReq)
-		s.Nil(err)
-=======
-		historyResponse, err := client1.GetWorkflowExecutionHistory(createContext(), getHistoryReq)
 		s.NoError(err)
->>>>>>> c2f6a576
 		history := historyResponse.History
 
 		lastEvent := history.Events[len(history.Events)-1]
