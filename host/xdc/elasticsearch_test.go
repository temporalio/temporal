// Copyright (c) 2018 Uber Technologies, Inc.
//
// Permission is hereby granted, free of charge, to any person obtaining a copy
// of this software and associated documentation files (the "Software"), to deal
// in the Software without restriction, including without limitation the rights
// to use, copy, modify, merge, publish, distribute, sublicense, and/or sell
// copies of the Software, and to permit persons to whom the Software is
// furnished to do so, subject to the following conditions:
//
// The above copyright notice and this permission notice shall be included in
// all copies or substantial portions of the Software.
//
// THE SOFTWARE IS PROVIDED "AS IS", WITHOUT WARRANTY OF ANY KIND, EXPRESS OR
// IMPLIED, INCLUDING BUT NOT LIMITED TO THE WARRANTIES OF MERCHANTABILITY,
// FITNESS FOR A PARTICULAR PURPOSE AND NONINFRINGEMENT. IN NO EVENT SHALL THE
// AUTHORS OR COPYRIGHT HOLDERS BE LIABLE FOR ANY CLAIM, DAMAGES OR OTHER
// LIABILITY, WHETHER IN AN ACTION OF CONTRACT, TORT OR OTHERWISE, ARISING FROM,
// OUT OF OR IN CONNECTION WITH THE SOFTWARE OR THE USE OR OTHER DEALINGS IN
// THE SOFTWARE.

// +build !race
// +build esintegration

// to run locally, make sure kafka and es is running,
// then run cmd `go test -v ./host/xdc -run TestESCrossDCTestSuite -tags esintegration`
package xdc

import (
	"encoding/json"
	"flag"
	"fmt"
	"io/ioutil"
	"os"
	"testing"
	"time"

	"github.com/olivere/elastic"
	"github.com/pborman/uuid"
	"github.com/stretchr/testify/require"
	"github.com/stretchr/testify/suite"
	"go.uber.org/zap"
	"gopkg.in/yaml.v2"

	commonproto "github.com/temporalio/temporal-proto/common"
	"github.com/temporalio/temporal-proto/enums"
	"github.com/temporalio/temporal-proto/workflowservice"
	"github.com/temporalio/temporal/common"
	"github.com/temporalio/temporal/common/definition"
	"github.com/temporalio/temporal/common/log"
	"github.com/temporalio/temporal/common/log/loggerimpl"
	"github.com/temporalio/temporal/common/log/tag"
	"github.com/temporalio/temporal/environment"
	"github.com/temporalio/temporal/host"
)

const (
	numOfRetry        = 100
	waitTimeInMs      = 400
	waitForESToSettle = 4 * time.Second // wait es shards for some time ensure data consistent
)

type esCrossDCTestSuite struct {
	// override suite.Suite.Assertions with require.Assertions; this means that s.NotNil(nil) will stop the test,
	// not merely log an error
	*require.Assertions
	suite.Suite
	cluster1       *host.TestCluster
	cluster2       *host.TestCluster
	logger         log.Logger
	clusterConfigs []*host.TestClusterConfig
	esClient       *elastic.Client

	testSearchAttributeKey string
	testSearchAttributeVal string
}

func TestESCrossDCTestSuite(t *testing.T) {
	flag.Parse()
	suite.Run(t, new(esCrossDCTestSuite))
}

var (
	clusterNameES              = []string{"active-es", "standby-es"}
	clusterReplicationConfigES = []*commonproto.ClusterReplicationConfiguration{
		{
			ClusterName: clusterNameES[0],
		},
		{
			ClusterName: clusterNameES[1],
		},
	}
)

func (s *esCrossDCTestSuite) SetupSuite() {
	zapLogger, err := zap.NewDevelopment()
	// cannot use s.Nil since it is not initialized
	s.Require().NoError(err)
	s.logger = loggerimpl.NewLogger(zapLogger)

	fileName := "../testdata/xdc_integration_es_clusters.yaml"
	if host.TestFlags.TestClusterConfigFile != "" {
		fileName = host.TestFlags.TestClusterConfigFile
	}
	environment.SetupEnv()

	confContent, err := ioutil.ReadFile(fileName)
	s.Require().NoError(err)
	confContent = []byte(os.ExpandEnv(string(confContent)))

	var clusterConfigs []*host.TestClusterConfig
	s.Require().NoError(yaml.Unmarshal(confContent, &clusterConfigs))
	s.clusterConfigs = clusterConfigs

	c, err := host.NewCluster(clusterConfigs[0], s.logger.WithTags(tag.ClusterName(clusterNameES[0])))
	s.Require().NoError(err)
	s.cluster1 = c

	c, err = host.NewCluster(clusterConfigs[1], s.logger.WithTags(tag.ClusterName(clusterNameES[1])))
	s.Require().NoError(err)
	s.cluster2 = c

	s.esClient = host.CreateESClient(s.Suite, s.clusterConfigs[0].ESConfig.URL.String())
	host.PutIndexTemplate(s.Suite, s.esClient, "../testdata/es_index_template.json", "test-visibility-template")
	host.CreateIndex(s.Suite, s.esClient, s.clusterConfigs[0].ESConfig.Indices[common.VisibilityAppName])
	host.CreateIndex(s.Suite, s.esClient, s.clusterConfigs[1].ESConfig.Indices[common.VisibilityAppName])

	s.testSearchAttributeKey = definition.CustomStringField
	s.testSearchAttributeVal = "test value"
}

func (s *esCrossDCTestSuite) SetupTest() {
	// Have to define our overridden assertions in the test setup. If we did it earlier, s.T() will return nil
	s.Assertions = require.New(s.T())
}

func (s *esCrossDCTestSuite) TearDownSuite() {
	s.cluster1.TearDownCluster()
	s.cluster2.TearDownCluster()
	host.DeleteIndex(s.Suite, s.esClient, s.clusterConfigs[0].ESConfig.Indices[common.VisibilityAppName])
	host.DeleteIndex(s.Suite, s.esClient, s.clusterConfigs[1].ESConfig.Indices[common.VisibilityAppName])
}

func (s *esCrossDCTestSuite) TestSearchAttributes() {
	domainName := "test-xdc-search-attr-" + common.GenerateRandomString(5)
	client1 := s.cluster1.GetFrontendClientGRPC() // active
	regReq := &workflowservice.RegisterDomainRequest{
		Name:                                   domainName,
		Clusters:                               clusterReplicationConfigES,
		ActiveClusterName:                      clusterNameES[0],
		IsGlobalDomain:                         true,
		WorkflowExecutionRetentionPeriodInDays: 1,
	}
	_, err := client1.RegisterDomain(createContext(), regReq)
	s.NoError(err)

	descReq := &workflowservice.DescribeDomainRequest{
		Name: domainName,
	}
	resp, err := client1.DescribeDomain(createContext(), descReq)
	s.NoError(err)
	s.NotNil(resp)
	// Wait for domain cache to pick the change
	time.Sleep(cacheRefreshInterval)

	client2 := s.cluster2.GetFrontendClientGRPC() // standby
	resp2, err := client2.DescribeDomain(createContext(), descReq)
	s.NoError(err)
	s.NotNil(resp2)
	s.Equal(resp, resp2)

	// start a workflow
	id := "xdc-search-attr-test-" + uuid.New()
	wt := "xdc-search-attr-test-type"
	tl := "xdc-search-attr-test-tasklist"
	identity := "worker1"
	workflowType := &commonproto.WorkflowType{Name: wt}
	taskList := &commonproto.TaskList{Name: tl}
	attrValBytes, _ := json.Marshal(s.testSearchAttributeVal)
	searchAttr := &commonproto.SearchAttributes{
		IndexedFields: map[string][]byte{
			s.testSearchAttributeKey: attrValBytes,
		},
	}
	startReq := &workflowservice.StartWorkflowExecutionRequest{
		RequestId:                           uuid.New(),
		Domain:                              domainName,
		WorkflowId:                          id,
		WorkflowType:                        workflowType,
		TaskList:                            taskList,
		Input:                               nil,
		ExecutionStartToCloseTimeoutSeconds: 100,
		TaskStartToCloseTimeoutSeconds:      1,
		Identity:                            identity,
		SearchAttributes:                    searchAttr,
	}
	startTime := time.Now().UnixNano()
	we, err := client1.StartWorkflowExecution(createContext(), startReq)
	s.Nil(err)
	s.NotNil(we.GetRunId())

	s.logger.Info("StartWorkflowExecution \n", tag.WorkflowRunID(we.GetRunId()))

	startFilter := &commonproto.StartTimeFilter{}
	startFilter.EarliestTime = startTime
	query := fmt.Sprintf(`WorkflowID = "%s" and %s = "%s"`, id, s.testSearchAttributeKey, s.testSearchAttributeVal)
<<<<<<< HEAD
	listRequest := &workflowservice.ListWorkflowExecutionsRequest{
		Domain:   domainName,
		PageSize: 100,
		Query:    query,
=======
	listRequest := &workflow.ListWorkflowExecutionsRequest{
		Domain:   common.StringPtr(domainName),
		PageSize: common.Int32Ptr(5),
		Query:    common.StringPtr(query),
>>>>>>> 9a112c23
	}

	testListResult := func(client host.FrontendClientGRPC) {
		var openExecution *commonproto.WorkflowExecutionInfo
		for i := 0; i < numOfRetry; i++ {
			startFilter.LatestTime = time.Now().UnixNano()

			resp, err := client.ListWorkflowExecutions(createContext(), listRequest)
			s.Nil(err)
			if len(resp.GetExecutions()) == 1 {
				openExecution = resp.GetExecutions()[0]
				break
			}
			time.Sleep(waitTimeInMs * time.Millisecond)
		}
		s.NotNil(openExecution)
		s.Equal(we.GetRunId(), openExecution.GetExecution().GetRunId())
		searchValBytes := openExecution.SearchAttributes.GetIndexedFields()[s.testSearchAttributeKey]
		var searchVal string
		json.Unmarshal(searchValBytes, &searchVal)
		s.Equal(s.testSearchAttributeVal, searchVal)
	}

	// List workflow in active
	engine1 := s.cluster1.GetFrontendClientGRPC()
	testListResult(engine1)

	// List workflow in standby
	engine2 := s.cluster2.GetFrontendClientGRPC()
	testListResult(engine2)

	// upsert search attributes
	dtHandler := func(execution *commonproto.WorkflowExecution, wt *commonproto.WorkflowType,
		previousStartedEventID, startedEventID int64, history *commonproto.History) ([]byte, []*commonproto.Decision, error) {

		upsertDecision := &commonproto.Decision{
			DecisionType: enums.DecisionTypeUpsertWorkflowSearchAttributes,
			Attributes: &commonproto.Decision_UpsertWorkflowSearchAttributesDecisionAttributes{UpsertWorkflowSearchAttributesDecisionAttributes: &commonproto.UpsertWorkflowSearchAttributesDecisionAttributes{
				SearchAttributes: getUpsertSearchAttributes(),
			}}}

		return nil, []*commonproto.Decision{upsertDecision}, nil
	}

	poller := host.TaskPollerGRPC{
		Engine:          client1,
		Domain:          domainName,
		TaskList:        taskList,
		Identity:        identity,
		DecisionHandler: dtHandler,
		Logger:          s.logger,
		T:               s.T(),
	}

	_, err = poller.PollAndProcessDecisionTask(false, false)
	s.logger.Info("PollAndProcessDecisionTask", tag.Error(err))
	s.Nil(err)

	time.Sleep(waitForESToSettle)

	listRequest = &workflowservice.ListWorkflowExecutionsRequest{
		Domain:   domainName,
		PageSize: int32(2),
		Query:    fmt.Sprintf(`WorkflowType = '%s' and CloseTime = missing`, wt),
	}

	testListResult = func(client host.FrontendClientGRPC) {
		verified := false
		for i := 0; i < numOfRetry; i++ {
			resp, err := client.ListWorkflowExecutions(createContext(), listRequest)
			s.Nil(err)
			if len(resp.GetExecutions()) == 1 {
				execution := resp.GetExecutions()[0]
				retrievedSearchAttr := execution.SearchAttributes
				if retrievedSearchAttr != nil && len(retrievedSearchAttr.GetIndexedFields()) == 2 {
					fields := retrievedSearchAttr.GetIndexedFields()
					searchValBytes := fields[s.testSearchAttributeKey]
					var searchVal string
					json.Unmarshal(searchValBytes, &searchVal)
					s.Equal("another string", searchVal)

					searchValBytes2 := fields[definition.CustomIntField]
					var searchVal2 int
					json.Unmarshal(searchValBytes2, &searchVal2)
					s.Equal(123, searchVal2)

					verified = true
					break
				}
			}
			time.Sleep(waitTimeInMs * time.Millisecond)
		}
		s.True(verified)
	}

	// test upsert result in active
	testListResult(engine1)

	// terminate workflow
	terminateReason := "force terminate to make sure standby process tasks"
	terminateDetails := []byte("terminate details.")
	_, err = client1.TerminateWorkflowExecution(createContext(), &workflowservice.TerminateWorkflowExecutionRequest{
		Domain: domainName,
		WorkflowExecution: &commonproto.WorkflowExecution{
			WorkflowId: id,
		},
		Reason:   terminateReason,
		Details:  terminateDetails,
		Identity: identity,
	})
	s.Nil(err)

	// check terminate done
	executionTerminated := false
	getHistoryReq := &workflowservice.GetWorkflowExecutionHistoryRequest{
		Domain: domainName,
		Execution: &commonproto.WorkflowExecution{
			WorkflowId: id,
		},
	}
GetHistoryLoop:
	for i := 0; i < 10; i++ {
		historyResponse, err := client1.GetWorkflowExecutionHistory(createContext(), getHistoryReq)
		s.Nil(err)
		history := historyResponse.History

		lastEvent := history.Events[len(history.Events)-1]
		if lastEvent.EventType != enums.EventTypeWorkflowExecutionTerminated {
			s.logger.Warn("Execution not terminated yet.")
			time.Sleep(100 * time.Millisecond)
			continue GetHistoryLoop
		}

		terminateEventAttributes := lastEvent.GetWorkflowExecutionTerminatedEventAttributes()
		s.Equal(terminateReason, terminateEventAttributes.Reason)
		s.Equal(terminateDetails, terminateEventAttributes.Details)
		s.Equal(identity, terminateEventAttributes.Identity)
		executionTerminated = true
		break GetHistoryLoop
	}
	s.True(executionTerminated)

	// check history replicated to the other cluster
	var historyResponse *workflowservice.GetWorkflowExecutionHistoryResponse
	eventsReplicated := false
GetHistoryLoop2:
	for i := 0; i < numOfRetry; i++ {
		historyResponse, err = client2.GetWorkflowExecutionHistory(createContext(), getHistoryReq)
		if err == nil {
			history := historyResponse.History
			lastEvent := history.Events[len(history.Events)-1]
			if lastEvent.EventType == enums.EventTypeWorkflowExecutionTerminated {
				terminateEventAttributes := lastEvent.GetWorkflowExecutionTerminatedEventAttributes()
				s.Equal(terminateReason, terminateEventAttributes.Reason)
				s.Equal(terminateDetails, terminateEventAttributes.Details)
				s.Equal(identity, terminateEventAttributes.Identity)
				eventsReplicated = true
				break GetHistoryLoop2
			}
		}
		time.Sleep(waitTimeInMs * time.Millisecond)
	}
	s.Nil(err)
	s.True(eventsReplicated)

	// test upsert result in standby
	testListResult(engine2)
}

func getUpsertSearchAttributes() *commonproto.SearchAttributes {
	attrValBytes1, _ := json.Marshal("another string")
	attrValBytes2, _ := json.Marshal(123)
	upsertSearchAttr := &commonproto.SearchAttributes{
		IndexedFields: map[string][]byte{
			definition.CustomStringField: attrValBytes1,
			definition.CustomIntField:    attrValBytes2,
		},
	}
	return upsertSearchAttr
}<|MERGE_RESOLUTION|>--- conflicted
+++ resolved
@@ -203,17 +203,10 @@
 	startFilter := &commonproto.StartTimeFilter{}
 	startFilter.EarliestTime = startTime
 	query := fmt.Sprintf(`WorkflowID = "%s" and %s = "%s"`, id, s.testSearchAttributeKey, s.testSearchAttributeVal)
-<<<<<<< HEAD
 	listRequest := &workflowservice.ListWorkflowExecutionsRequest{
 		Domain:   domainName,
-		PageSize: 100,
+		PageSize: 5,
 		Query:    query,
-=======
-	listRequest := &workflow.ListWorkflowExecutionsRequest{
-		Domain:   common.StringPtr(domainName),
-		PageSize: common.Int32Ptr(5),
-		Query:    common.StringPtr(query),
->>>>>>> 9a112c23
 	}
 
 	testListResult := func(client host.FrontendClientGRPC) {
