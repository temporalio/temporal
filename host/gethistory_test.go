--- conflicted
+++ resolved
@@ -62,13 +62,8 @@
 		Identity:                            identity,
 	}
 
-<<<<<<< HEAD
 	we, err0 := s.engine.StartWorkflowExecution(NewContext(), request)
-	s.Nil(err0)
-=======
-	we, err0 := s.engine.StartWorkflowExecution(createContext(), request)
 	s.NoError(err0)
->>>>>>> c2f6a576
 
 	s.Logger.Info("StartWorkflowExecution", tag.WorkflowRunID(we.RunId))
 
@@ -233,13 +228,8 @@
 		Identity:                            identity,
 	}
 
-<<<<<<< HEAD
 	we, err0 := s.engine.StartWorkflowExecution(NewContext(), request)
-	s.Nil(err0)
-=======
-	we, err0 := s.engine.StartWorkflowExecution(createContext(), request)
 	s.NoError(err0)
->>>>>>> c2f6a576
 
 	s.Logger.Info("StartWorkflowExecution", tag.WorkflowRunID(we.RunId))
 
@@ -396,13 +386,8 @@
 		Identity:                            identity,
 	}
 
-<<<<<<< HEAD
 	we, err := s.engine.StartWorkflowExecution(NewContext(), request)
-	s.Nil(err)
-=======
-	we, err := s.engine.StartWorkflowExecution(createContext(), request)
 	s.NoError(err)
->>>>>>> c2f6a576
 	execution := &commonproto.WorkflowExecution{
 		WorkflowId: workflowID,
 		RunId:      we.GetRunId(),
@@ -618,13 +603,8 @@
 		Identity:                            identity,
 	}
 
-<<<<<<< HEAD
 	we, err := s.engine.StartWorkflowExecution(NewContext(), request)
-	s.Nil(err)
-=======
-	we, err := s.engine.StartWorkflowExecution(createContext(), request)
 	s.NoError(err)
->>>>>>> c2f6a576
 	execution := &commonproto.WorkflowExecution{
 		WorkflowId: workflowID,
 		RunId:      we.GetRunId(),
@@ -768,13 +748,8 @@
 		Identity:                            identity,
 	}
 
-<<<<<<< HEAD
 	we, err := s.engine.StartWorkflowExecution(NewContext(), request)
-	s.Nil(err)
-=======
-	we, err := s.engine.StartWorkflowExecution(createContext(), request)
 	s.NoError(err)
->>>>>>> c2f6a576
 	execution := &commonproto.WorkflowExecution{
 		WorkflowId: workflowID,
 		RunId:      we.GetRunId(),
