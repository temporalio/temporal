--- conflicted
+++ resolved
@@ -59,13 +59,8 @@
 		Identity:                            identity,
 	}
 
-<<<<<<< HEAD
 	we, err0 := s.engine.StartWorkflowExecution(NewContext(), request)
-	s.Nil(err0)
-=======
-	we, err0 := s.engine.StartWorkflowExecution(createContext(), request)
 	s.NoError(err0)
->>>>>>> c2f6a576
 
 	s.Logger.Info("StartWorkflowExecution", tag.WorkflowRunID(we.RunId))
 
@@ -198,13 +193,8 @@
 		TaskStartToCloseTimeoutSeconds:      1,
 		Identity:                            identity,
 	}
-<<<<<<< HEAD
 	we, err0 := s.engine.StartWorkflowExecution(NewContext(), request)
-	s.Nil(err0)
-=======
-	we, err0 := s.engine.StartWorkflowExecution(createContext(), request)
 	s.NoError(err0)
->>>>>>> c2f6a576
 	s.Logger.Info("StartWorkflowExecution", tag.WorkflowRunID(we.RunId))
 
 	foreignRequest := &workflowservice.StartWorkflowExecutionRequest{
@@ -218,15 +208,9 @@
 		TaskStartToCloseTimeoutSeconds:      1,
 		Identity:                            identity,
 	}
-<<<<<<< HEAD
 	we2, err0 := s.engine.StartWorkflowExecution(NewContext(), foreignRequest)
-	s.Nil(err0)
-	s.Logger.Info("StartWorkflowExecution on foreign Domain: %v,  response: %v \n", tag.WorkflowDomainName(s.foreignDomainName), tag.WorkflowRunID(we2.RunId))
-=======
-	we2, err0 := s.engine.StartWorkflowExecution(createContext(), foreignRequest)
 	s.NoError(err0)
 	s.Logger.Info("StartWorkflowExecution on foreign domain", tag.WorkflowDomainName(s.foreignDomainName), tag.WorkflowRunID(we2.RunId))
->>>>>>> c2f6a576
 
 	activityCount := int32(1)
 	activityCounter := int32(0)
@@ -441,13 +425,8 @@
 		TaskStartToCloseTimeoutSeconds:      1,
 		Identity:                            identity,
 	}
-<<<<<<< HEAD
 	we, err0 := s.engine.StartWorkflowExecution(NewContext(), request)
-	s.Nil(err0)
-=======
-	we, err0 := s.engine.StartWorkflowExecution(createContext(), request)
 	s.NoError(err0)
->>>>>>> c2f6a576
 	s.Logger.Info("StartWorkflowExecution", tag.WorkflowRunID(we.RunId))
 
 	activityCount := int32(1)
