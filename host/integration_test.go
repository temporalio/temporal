--- conflicted
+++ resolved
@@ -1749,21 +1749,12 @@
 						WorkflowType:               childWorkflowType,
 						TaskList:                   taskListChild,
 						Input:                               payload.EncodeString("child-workflow-input"),
-<<<<<<< HEAD
 						Header:                     header,
 						WorkflowRunTimeoutSeconds:  200,
 						WorkflowTaskTimeoutSeconds: 2,
-						Control:                    nil,
+						Control:                    "",
 						Memo:                       memo,
 						SearchAttributes:           searchAttr,
-=======
-						Header:                              header,
-						ExecutionStartToCloseTimeoutSeconds: 200,
-						TaskStartToCloseTimeoutSeconds:      2,
-						Control:                             "",
-						Memo:                                memo,
-						SearchAttributes:                    searchAttr,
->>>>>>> fef68ebb
 					}},
 				}}, nil
 			} else if previousStartedEventID > 0 {
@@ -1922,25 +1913,14 @@
 			return []*decisionpb.Decision{{
 				DecisionType: decisionpb.DecisionType_StartChildWorkflowExecution,
 				Attributes: &decisionpb.Decision_StartChildWorkflowExecutionDecisionAttributes{StartChildWorkflowExecutionDecisionAttributes: &decisionpb.StartChildWorkflowExecutionDecisionAttributes{
-<<<<<<< HEAD
 					WorkflowId:                 childID,
 					WorkflowType:               childWorkflowType,
 					TaskList:                   taskListChild,
 					Input:                      nil,
 					WorkflowRunTimeoutSeconds:  200,
 					WorkflowTaskTimeoutSeconds: 2,
-					Control:                    nil,
+					Control:                    "",
 					CronSchedule:               cronSchedule,
-=======
-					WorkflowId:                          childID,
-					WorkflowType:                        childWorkflowType,
-					TaskList:                            taskListChild,
-					Input:                               nil,
-					ExecutionStartToCloseTimeoutSeconds: 200,
-					TaskStartToCloseTimeoutSeconds:      2,
-					Control:                             "",
-					CronSchedule:                        cronSchedule,
->>>>>>> fef68ebb
 				}},
 			}}, nil
 		}
