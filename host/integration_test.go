// The MIT License
//
// Copyright (c) 2020 Temporal Technologies Inc.  All rights reserved.
//
// Copyright (c) 2020 Uber Technologies, Inc.
//
// Permission is hereby granted, free of charge, to any person obtaining a copy
// of this software and associated documentation files (the "Software"), to deal
// in the Software without restriction, including without limitation the rights
// to use, copy, modify, merge, publish, distribute, sublicense, and/or sell
// copies of the Software, and to permit persons to whom the Software is
// furnished to do so, subject to the following conditions:
//
// The above copyright notice and this permission notice shall be included in
// all copies or substantial portions of the Software.
//
// THE SOFTWARE IS PROVIDED "AS IS", WITHOUT WARRANTY OF ANY KIND, EXPRESS OR
// IMPLIED, INCLUDING BUT NOT LIMITED TO THE WARRANTIES OF MERCHANTABILITY,
// FITNESS FOR A PARTICULAR PURPOSE AND NONINFRINGEMENT. IN NO EVENT SHALL THE
// AUTHORS OR COPYRIGHT HOLDERS BE LIABLE FOR ANY CLAIM, DAMAGES OR OTHER
// LIABILITY, WHETHER IN AN ACTION OF CONTRACT, TORT OR OTHERWISE, ARISING FROM,
// OUT OF OR IN CONNECTION WITH THE SOFTWARE OR THE USE OR OTHER DEALINGS IN
// THE SOFTWARE.

package host

import (
	"bytes"
	"encoding/binary"
	"errors"
	"flag"
	"fmt"
	"math"
	"sort"
	"strconv"
	"testing"
	"time"

	"github.com/pborman/uuid"
	log "github.com/sirupsen/logrus"
	"github.com/stretchr/testify/require"
	"github.com/stretchr/testify/suite"
	commonpb "go.temporal.io/temporal-proto/common"
	decisionpb "go.temporal.io/temporal-proto/decision"
	eventpb "go.temporal.io/temporal-proto/event"
	executionpb "go.temporal.io/temporal-proto/execution"
	filterpb "go.temporal.io/temporal-proto/filter"
	"go.temporal.io/temporal-proto/serviceerror"
	tasklistpb "go.temporal.io/temporal-proto/tasklist"
	"go.temporal.io/temporal-proto/workflowservice"

	"github.com/temporalio/temporal/common"
	"github.com/temporalio/temporal/common/log/tag"
	"github.com/temporalio/temporal/common/payload"
	"github.com/temporalio/temporal/service/matching"
)

type (
	integrationSuite struct {
		// override suite.Suite.Assertions with require.Assertions; this means that s.NotNil(nil) will stop the test,
		// not merely log an error
		*require.Assertions
		IntegrationBase
	}
)

func (s *integrationSuite) SetupSuite() {
	s.setupSuite("testdata/integration_test_cluster.yaml")
}

func (s *integrationSuite) TearDownSuite() {
	s.tearDownSuite()
}

func (s *integrationSuite) SetupTest() {
	// Have to define our overridden assertions in the test setup. If we did it earlier, s.T() will return nil
	s.Assertions = require.New(s.T())
}

func TestIntegrationSuite(t *testing.T) {
	flag.Parse()
	suite.Run(t, new(integrationSuite))
}

func (s *integrationSuite) TestStartWorkflowExecution() {
	id := "integration-start-workflow-test"
	wt := "integration-start-workflow-test-type"
	tl := "integration-start-workflow-test-tasklist"
	identity := "worker1"

	request := &workflowservice.StartWorkflowExecutionRequest{
		RequestId:                 uuid.New(),
		Namespace:                 s.namespace,
		WorkflowId:                id,
		WorkflowType:              &commonpb.WorkflowType{Name: wt},
		TaskList:                  &tasklistpb.TaskList{Name: tl},
		Input:                     nil,
		WorkflowRunTimeoutSeconds: 100,
		Identity:                  identity,
	}

	we0, err0 := s.engine.StartWorkflowExecution(NewContext(), request)
	s.NoError(err0)

	// Validate the default value for WorkflowTaskTimeoutSeconds
	historyResponse, err := s.engine.GetWorkflowExecutionHistory(NewContext(), &workflowservice.GetWorkflowExecutionHistoryRequest{
		Namespace: s.namespace,
		Execution: &executionpb.WorkflowExecution{
			WorkflowId: id,
			RunId:      we0.RunId,
		},
	})
	s.NoError(err)
	history := historyResponse.History
	startedEvent := history.Events[0].GetWorkflowExecutionStartedEventAttributes()
	s.Equal(int32(10), startedEvent.GetWorkflowTaskTimeoutSeconds())

	we1, err1 := s.engine.StartWorkflowExecution(NewContext(), request)
	s.NoError(err1)
	s.Equal(we0.RunId, we1.RunId)

	newRequest := &workflowservice.StartWorkflowExecutionRequest{
		RequestId:                  uuid.New(),
		Namespace:                  s.namespace,
		WorkflowId:                 id,
		WorkflowType:               &commonpb.WorkflowType{Name: wt},
		TaskList:                   &tasklistpb.TaskList{Name: tl},
		Input:                      nil,
		WorkflowRunTimeoutSeconds:  100,
		WorkflowTaskTimeoutSeconds: 1,
		Identity:                   identity,
	}
	we2, err2 := s.engine.StartWorkflowExecution(NewContext(), newRequest)
	s.NotNil(err2)
	s.IsType(&serviceerror.WorkflowExecutionAlreadyStarted{}, err2)
	log.Errorf("Unable to start workflow execution: %v", err2)
	s.Nil(we2)
}

func (s *integrationSuite) TestTerminateWorkflow() {
	id := "integration-terminate-workflow-test"
	wt := "integration-terminate-workflow-test-type"
	tl := "integration-terminate-workflow-test-tasklist"
	identity := "worker1"
	activityName := "activity_type1"

	request := &workflowservice.StartWorkflowExecutionRequest{
		RequestId:                  uuid.New(),
		Namespace:                  s.namespace,
		WorkflowId:                 id,
		WorkflowType:               &commonpb.WorkflowType{Name: wt},
		TaskList:                   &tasklistpb.TaskList{Name: tl},
		Input:                      nil,
		WorkflowRunTimeoutSeconds:  100,
		WorkflowTaskTimeoutSeconds: 1,
		Identity:                   identity,
	}

	we, err0 := s.engine.StartWorkflowExecution(NewContext(), request)
	s.NoError(err0)

	s.Logger.Info("StartWorkflowExecution", tag.WorkflowRunID(we.RunId))

	activityCount := int32(1)
	activityCounter := int32(0)
	dtHandler := func(execution *executionpb.WorkflowExecution, wt *commonpb.WorkflowType,
		previousStartedEventID, startedEventID int64, history *eventpb.History) ([]byte, []*decisionpb.Decision, error) {
		if activityCounter < activityCount {
			activityCounter++
			buf := new(bytes.Buffer)
			s.Nil(binary.Write(buf, binary.LittleEndian, activityCounter))

			return []byte(strconv.Itoa(int(activityCounter))), []*decisionpb.Decision{{
				DecisionType: decisionpb.DecisionType_ScheduleActivityTask,
				Attributes: &decisionpb.Decision_ScheduleActivityTaskDecisionAttributes{ScheduleActivityTaskDecisionAttributes: &decisionpb.ScheduleActivityTaskDecisionAttributes{
					ActivityId:                    strconv.Itoa(int(activityCounter)),
					ActivityType:                  &commonpb.ActivityType{Name: activityName},
					TaskList:                      &tasklistpb.TaskList{Name: tl},
					Input:                         payload.EncodeBytes(buf.Bytes()),
					ScheduleToCloseTimeoutSeconds: 100,
					ScheduleToStartTimeoutSeconds: 10,
					StartToCloseTimeoutSeconds:    50,
					HeartbeatTimeoutSeconds:       5,
				}},
			}}, nil
		}

		return []byte(strconv.Itoa(int(activityCounter))), []*decisionpb.Decision{{
			DecisionType: decisionpb.DecisionType_CompleteWorkflowExecution,
			Attributes: &decisionpb.Decision_CompleteWorkflowExecutionDecisionAttributes{CompleteWorkflowExecutionDecisionAttributes: &decisionpb.CompleteWorkflowExecutionDecisionAttributes{
				Result: payload.EncodeString("Done"),
			}},
		}}, nil
	}

	atHandler := func(execution *executionpb.WorkflowExecution, activityType *commonpb.ActivityType,
		activityID string, input *commonpb.Payload, taskToken []byte) (*commonpb.Payload, bool, error) {

		return payload.EncodeString("Activity Result"), false, nil
	}

	poller := &TaskPoller{
		Engine:          s.engine,
		Namespace:       s.namespace,
		TaskList:        &tasklistpb.TaskList{Name: tl},
		Identity:        identity,
		DecisionHandler: dtHandler,
		ActivityHandler: atHandler,
		Logger:          s.Logger,
		T:               s.T(),
	}

	_, err := poller.PollAndProcessDecisionTask(false, false)
	s.Logger.Info("PollAndProcessDecisionTask", tag.Error(err))
	s.NoError(err)

	terminateReason := "terminate reason"
	terminateDetails := payload.EncodeString("terminate details")
	_, err = s.engine.TerminateWorkflowExecution(NewContext(), &workflowservice.TerminateWorkflowExecutionRequest{
		Namespace: s.namespace,
		WorkflowExecution: &executionpb.WorkflowExecution{
			WorkflowId: id,
			RunId:      we.RunId,
		},
		Reason:   terminateReason,
		Details:  terminateDetails,
		Identity: identity,
	})
	s.NoError(err)

	executionTerminated := false
GetHistoryLoop:
	for i := 0; i < 10; i++ {
		historyResponse, err := s.engine.GetWorkflowExecutionHistory(NewContext(), &workflowservice.GetWorkflowExecutionHistoryRequest{
			Namespace: s.namespace,
			Execution: &executionpb.WorkflowExecution{
				WorkflowId: id,
				RunId:      we.RunId,
			},
		})
		s.NoError(err)
		history := historyResponse.History

		lastEvent := history.Events[len(history.Events)-1]
		if lastEvent.EventType != eventpb.EventType_WorkflowExecutionTerminated {
			s.Logger.Warn("Execution not terminated yet")
			time.Sleep(100 * time.Millisecond)
			continue GetHistoryLoop
		}

		terminateEventAttributes := lastEvent.GetWorkflowExecutionTerminatedEventAttributes()
		s.Equal(terminateReason, terminateEventAttributes.Reason)
		s.Equal(terminateDetails, terminateEventAttributes.Details)
		s.Equal(identity, terminateEventAttributes.Identity)
		executionTerminated = true
		break GetHistoryLoop
	}

	s.True(executionTerminated)

	newExecutionStarted := false
StartNewExecutionLoop:
	for i := 0; i < 10; i++ {
		request := &workflowservice.StartWorkflowExecutionRequest{
			RequestId:                  uuid.New(),
			Namespace:                  s.namespace,
			WorkflowId:                 id,
			WorkflowType:               &commonpb.WorkflowType{Name: wt},
			TaskList:                   &tasklistpb.TaskList{Name: tl},
			Input:                      nil,
			WorkflowRunTimeoutSeconds:  100,
			WorkflowTaskTimeoutSeconds: 1,
			Identity:                   identity,
		}

		newExecution, err := s.engine.StartWorkflowExecution(NewContext(), request)
		if err != nil {
			s.Logger.Warn("Start New Execution failed. Error", tag.Error(err))
			time.Sleep(100 * time.Millisecond)
			continue StartNewExecutionLoop
		}

		s.Logger.Info("New Execution Started with the same ID", tag.WorkflowID(id),
			tag.WorkflowRunID(newExecution.RunId))
		newExecutionStarted = true
		break StartNewExecutionLoop
	}

	s.True(newExecutionStarted)
}

func (s *integrationSuite) TestSequentialWorkflow() {
	id := "integration-sequential-workflow-test"
	wt := "integration-sequential-workflow-test-type"
	tl := "integration-sequential-workflow-test-tasklist"
	identity := "worker1"
	activityName := "activity_type1"

	request := &workflowservice.StartWorkflowExecutionRequest{
		RequestId:                  uuid.New(),
		Namespace:                  s.namespace,
		WorkflowId:                 id,
		WorkflowType:               &commonpb.WorkflowType{Name: wt},
		TaskList:                   &tasklistpb.TaskList{Name: tl},
		Input:                      nil,
		WorkflowRunTimeoutSeconds:  100,
		WorkflowTaskTimeoutSeconds: 1,
		Identity:                   identity,
	}

	we, err0 := s.engine.StartWorkflowExecution(NewContext(), request)
	s.NoError(err0)

	s.Logger.Info("StartWorkflowExecution", tag.WorkflowRunID(we.RunId))

	workflowComplete := false
	activityCount := int32(10)
	activityCounter := int32(0)
	dtHandler := func(execution *executionpb.WorkflowExecution, wt *commonpb.WorkflowType,
		previousStartedEventID, startedEventID int64, history *eventpb.History) ([]byte, []*decisionpb.Decision, error) {
		if activityCounter < activityCount {
			activityCounter++
			buf := new(bytes.Buffer)
			s.Nil(binary.Write(buf, binary.LittleEndian, activityCounter))

			return []byte(strconv.Itoa(int(activityCounter))), []*decisionpb.Decision{{
				DecisionType: decisionpb.DecisionType_ScheduleActivityTask,
				Attributes: &decisionpb.Decision_ScheduleActivityTaskDecisionAttributes{ScheduleActivityTaskDecisionAttributes: &decisionpb.ScheduleActivityTaskDecisionAttributes{
					ActivityId:                    strconv.Itoa(int(activityCounter)),
					ActivityType:                  &commonpb.ActivityType{Name: activityName},
					TaskList:                      &tasklistpb.TaskList{Name: tl},
					Input:                         payload.EncodeBytes(buf.Bytes()),
					ScheduleToCloseTimeoutSeconds: 100,
					ScheduleToStartTimeoutSeconds: 10,
					StartToCloseTimeoutSeconds:    50,
					HeartbeatTimeoutSeconds:       5,
				}},
			}}, nil
		}

		workflowComplete = true
		return []byte(strconv.Itoa(int(activityCounter))), []*decisionpb.Decision{{
			DecisionType: decisionpb.DecisionType_CompleteWorkflowExecution,
			Attributes: &decisionpb.Decision_CompleteWorkflowExecutionDecisionAttributes{CompleteWorkflowExecutionDecisionAttributes: &decisionpb.CompleteWorkflowExecutionDecisionAttributes{
				Result: payload.EncodeString("Done"),
			}},
		}}, nil
	}

	expectedActivity := int32(1)
	atHandler := func(execution *executionpb.WorkflowExecution, activityType *commonpb.ActivityType,
		activityID string, input *commonpb.Payload, taskToken []byte) (*commonpb.Payload, bool, error) {
		s.EqualValues(id, execution.WorkflowId)
		s.Equal(activityName, activityType.Name)
		id, _ := strconv.Atoi(activityID)
		s.Equal(int(expectedActivity), id)
		var b []byte
		err := payload.Decode(input, &b)
		s.NoError(err)
		buf := bytes.NewReader(b)
		var in int32
		binary.Read(buf, binary.LittleEndian, &in)
		s.Equal(expectedActivity, in)
		expectedActivity++

		return payload.EncodeString("Activity Result"), false, nil
	}

	poller := &TaskPoller{
		Engine:          s.engine,
		Namespace:       s.namespace,
		TaskList:        &tasklistpb.TaskList{Name: tl},
		Identity:        identity,
		DecisionHandler: dtHandler,
		ActivityHandler: atHandler,
		Logger:          s.Logger,
		T:               s.T(),
	}

	for i := 0; i < 10; i++ {
		_, err := poller.PollAndProcessDecisionTask(false, false)
		s.Logger.Info("PollAndProcessDecisionTask", tag.Error(err))
		s.NoError(err)
		if i%2 == 0 {
			err = poller.PollAndProcessActivityTask(false)
		} else { // just for testing respondActivityTaskCompleteByID
			err = poller.PollAndProcessActivityTaskWithID(false)
		}
		s.Logger.Info("PollAndProcessActivityTask", tag.Error(err))
		s.NoError(err)
	}

	s.False(workflowComplete)
	_, err := poller.PollAndProcessDecisionTask(true, false)
	s.NoError(err)
	s.True(workflowComplete)
}

func (s *integrationSuite) TestCompleteDecisionTaskAndCreateNewOne() {
	id := "integration-complete-decision-create-new-test"
	wt := "integration-complete-decision-create-new-test-type"
	tl := "integration-complete-decision-create-new-test-tasklist"
	identity := "worker1"

	request := &workflowservice.StartWorkflowExecutionRequest{
		RequestId:                  uuid.New(),
		Namespace:                  s.namespace,
		WorkflowId:                 id,
		WorkflowType:               &commonpb.WorkflowType{Name: wt},
		TaskList:                   &tasklistpb.TaskList{Name: tl},
		Input:                      nil,
		WorkflowRunTimeoutSeconds:  100,
		WorkflowTaskTimeoutSeconds: 1,
		Identity:                   identity,
	}

	we, err0 := s.engine.StartWorkflowExecution(NewContext(), request)
	s.NoError(err0)

	s.Logger.Info("StartWorkflowExecution", tag.WorkflowRunID(we.RunId))

	decisionCount := 0
	dtHandler := func(execution *executionpb.WorkflowExecution, wt *commonpb.WorkflowType,
		previousStartedEventID, startedEventID int64, history *eventpb.History) ([]byte, []*decisionpb.Decision, error) {

		if decisionCount < 2 {
			decisionCount++
			return nil, []*decisionpb.Decision{{
				DecisionType: decisionpb.DecisionType_RecordMarker,
				Attributes: &decisionpb.Decision_RecordMarkerDecisionAttributes{RecordMarkerDecisionAttributes: &decisionpb.RecordMarkerDecisionAttributes{
					MarkerName: "test-marker",
				}},
			}}, nil
		}

		return nil, []*decisionpb.Decision{{
			DecisionType: decisionpb.DecisionType_CompleteWorkflowExecution,
			Attributes: &decisionpb.Decision_CompleteWorkflowExecutionDecisionAttributes{CompleteWorkflowExecutionDecisionAttributes: &decisionpb.CompleteWorkflowExecutionDecisionAttributes{
				Result: payload.EncodeString("Done"),
			}},
		}}, nil
	}

	poller := &TaskPoller{
		Engine:          s.engine,
		Namespace:       s.namespace,
		TaskList:        &tasklistpb.TaskList{Name: tl},
		StickyTaskList:  &tasklistpb.TaskList{Name: tl},
		Identity:        identity,
		DecisionHandler: dtHandler,
		Logger:          s.Logger,
		T:               s.T(),
	}

	_, newTask, err := poller.PollAndProcessDecisionTaskWithAttemptAndRetryAndForceNewDecision(
		false,
		false,
		true,
		true,
		int64(0),
		1,
		true,
		nil)
	s.NoError(err)
	s.NotNil(newTask)
	s.NotNil(newTask.DecisionTask)

	s.Equal(int64(3), newTask.DecisionTask.GetPreviousStartedEventId())
	s.Equal(int64(7), newTask.DecisionTask.GetStartedEventId())
	s.Equal(4, len(newTask.DecisionTask.History.Events))
	s.Equal(eventpb.EventType_DecisionTaskCompleted, newTask.DecisionTask.History.Events[0].GetEventType())
	s.Equal(eventpb.EventType_MarkerRecorded, newTask.DecisionTask.History.Events[1].GetEventType())
	s.Equal(eventpb.EventType_DecisionTaskScheduled, newTask.DecisionTask.History.Events[2].GetEventType())
	s.Equal(eventpb.EventType_DecisionTaskStarted, newTask.DecisionTask.History.Events[3].GetEventType())
}

func (s *integrationSuite) TestDecisionAndActivityTimeoutsWorkflow() {
	id := "integration-timeouts-workflow-test"
	wt := "integration-timeouts-workflow-test-type"
	tl := "integration-timeouts-workflow-test-tasklist"
	identity := "worker1"
	activityName := "activity_timer"

	request := &workflowservice.StartWorkflowExecutionRequest{
		RequestId:                  uuid.New(),
		Namespace:                  s.namespace,
		WorkflowId:                 id,
		WorkflowType:               &commonpb.WorkflowType{Name: wt},
		TaskList:                   &tasklistpb.TaskList{Name: tl},
		Input:                      nil,
		WorkflowRunTimeoutSeconds:  100,
		WorkflowTaskTimeoutSeconds: 1,
		Identity:                   identity,
	}

	we, err0 := s.engine.StartWorkflowExecution(NewContext(), request)
	s.NoError(err0)

	s.Logger.Info("StartWorkflowExecution", tag.WorkflowRunID(we.RunId))

	workflowComplete := false
	activityCount := int32(4)
	activityCounter := int32(0)

	dtHandler := func(execution *executionpb.WorkflowExecution, wt *commonpb.WorkflowType,
		previousStartedEventID, startedEventID int64, history *eventpb.History) ([]byte, []*decisionpb.Decision, error) {
		if activityCounter < activityCount {
			activityCounter++
			buf := new(bytes.Buffer)
			s.Nil(binary.Write(buf, binary.LittleEndian, activityCounter))

			return []byte(strconv.Itoa(int(activityCounter))), []*decisionpb.Decision{{
				DecisionType: decisionpb.DecisionType_ScheduleActivityTask,
				Attributes: &decisionpb.Decision_ScheduleActivityTaskDecisionAttributes{ScheduleActivityTaskDecisionAttributes: &decisionpb.ScheduleActivityTaskDecisionAttributes{
					ActivityId:                    strconv.Itoa(int(activityCounter)),
					ActivityType:                  &commonpb.ActivityType{Name: activityName},
					TaskList:                      &tasklistpb.TaskList{Name: tl},
					Input:                         payload.EncodeBytes(buf.Bytes()),
					ScheduleToCloseTimeoutSeconds: 1,
					ScheduleToStartTimeoutSeconds: 1,
					StartToCloseTimeoutSeconds:    1,
					HeartbeatTimeoutSeconds:       1,
				}},
			}}, nil
		}

		s.Logger.Info("Completing enums")

		workflowComplete = true
		return []byte(strconv.Itoa(int(activityCounter))), []*decisionpb.Decision{{
			DecisionType: decisionpb.DecisionType_CompleteWorkflowExecution,
			Attributes: &decisionpb.Decision_CompleteWorkflowExecutionDecisionAttributes{CompleteWorkflowExecutionDecisionAttributes: &decisionpb.CompleteWorkflowExecutionDecisionAttributes{
				Result: payload.EncodeString("Done"),
			}},
		}}, nil
	}

	atHandler := func(execution *executionpb.WorkflowExecution, activityType *commonpb.ActivityType,
		activityID string, input *commonpb.Payload, taskToken []byte) (*commonpb.Payload, bool, error) {
		s.EqualValues(id, execution.WorkflowId)
		s.Equal(activityName, activityType.Name)
		s.Logger.Info("Activity ID", tag.WorkflowActivityID(activityID))
		return payload.EncodeString("Activity Result"), false, nil
	}

	poller := &TaskPoller{
		Engine:          s.engine,
		Namespace:       s.namespace,
		TaskList:        &tasklistpb.TaskList{Name: tl},
		Identity:        identity,
		DecisionHandler: dtHandler,
		ActivityHandler: atHandler,
		Logger:          s.Logger,
		T:               s.T(),
	}

	for i := 0; i < 8; i++ {
		dropDecisionTask := (i%2 == 0)
		s.Logger.Info("Calling Decision Task", tag.Counter(i))
		var err error
		if dropDecisionTask {
			_, err = poller.PollAndProcessDecisionTask(true, true)
		} else {
			_, err = poller.PollAndProcessDecisionTaskWithAttempt(true, false, false, false, int64(1))
		}
		if err != nil {
			historyResponse, err := s.engine.GetWorkflowExecutionHistory(NewContext(), &workflowservice.GetWorkflowExecutionHistoryRequest{
				Namespace: s.namespace,
				Execution: &executionpb.WorkflowExecution{
					WorkflowId: id,
					RunId:      we.RunId,
				},
			})
			s.NoError(err)
			history := historyResponse.History
			common.PrettyPrintHistory(history, s.Logger)
		}
		s.True(err == nil || err == matching.ErrNoTasks, "%v", err)
		if !dropDecisionTask {
			s.Logger.Info("Calling PollAndProcessActivityTask", tag.Counter(i))
			err = poller.PollAndProcessActivityTask(i%4 == 0)
			s.True(err == nil || err == matching.ErrNoTasks)
		}
	}

	s.Logger.Info("Waiting for workflow to complete", tag.WorkflowRunID(we.RunId))

	s.False(workflowComplete)
	_, err := poller.PollAndProcessDecisionTask(true, false)
	s.NoError(err)
	s.True(workflowComplete)
}

func (s *integrationSuite) TestWorkflowRetry() {
	id := "integration-wf-retry-test"
	wt := "integration-wf-retry-type"
	tl := "integration-wf-retry-tasklist"
	identity := "worker1"

	initialIntervalInSeconds := 1
	backoffCoefficient := 1.5
	maximumAttempts := 5
	request := &workflowservice.StartWorkflowExecutionRequest{
		RequestId:                  uuid.New(),
		Namespace:                  s.namespace,
		WorkflowId:                 id,
		WorkflowType:               &commonpb.WorkflowType{Name: wt},
		TaskList:                   &tasklistpb.TaskList{Name: tl},
		Input:                      nil,
		WorkflowRunTimeoutSeconds:  100,
		WorkflowTaskTimeoutSeconds: 1,
		Identity:                   identity,
		RetryPolicy: &commonpb.RetryPolicy{
			InitialIntervalInSeconds: int32(initialIntervalInSeconds),
			MaximumAttempts:          int32(maximumAttempts),
			MaximumIntervalInSeconds: 1,
			NonRetriableErrorReasons: []string{"bad-bug"},
			BackoffCoefficient:       backoffCoefficient,
		},
	}

	we, err0 := s.engine.StartWorkflowExecution(NewContext(), request)
	s.NoError(err0)

	s.Logger.Info("StartWorkflowExecution", tag.WorkflowRunID(we.RunId))

	var executions []*executionpb.WorkflowExecution

	attemptCount := 0

	dtHandler := func(execution *executionpb.WorkflowExecution, wt *commonpb.WorkflowType,
		previousStartedEventID, startedEventID int64, history *eventpb.History) ([]byte, []*decisionpb.Decision, error) {
		executions = append(executions, execution)
		attemptCount++
		if attemptCount == maximumAttempts {
			return nil, []*decisionpb.Decision{
				{
					DecisionType: decisionpb.DecisionType_CompleteWorkflowExecution,
					Attributes: &decisionpb.Decision_CompleteWorkflowExecutionDecisionAttributes{CompleteWorkflowExecutionDecisionAttributes: &decisionpb.CompleteWorkflowExecutionDecisionAttributes{
						Result: payload.EncodeString("succeed-after-retry"),
					}},
				}}, nil
		}
		return nil, []*decisionpb.Decision{
			{
				DecisionType: decisionpb.DecisionType_FailWorkflowExecution,
				Attributes: &decisionpb.Decision_FailWorkflowExecutionDecisionAttributes{FailWorkflowExecutionDecisionAttributes: &decisionpb.FailWorkflowExecutionDecisionAttributes{
					Reason:  "retryable-error",
					Details: nil,
				}},
			}}, nil
	}

	poller := &TaskPoller{
		Engine:          s.engine,
		Namespace:       s.namespace,
		TaskList:        &tasklistpb.TaskList{Name: tl},
		Identity:        identity,
		DecisionHandler: dtHandler,
		Logger:          s.Logger,
		T:               s.T(),
	}

	describeWorkflowExecution := func(execution *executionpb.WorkflowExecution) (*workflowservice.DescribeWorkflowExecutionResponse, error) {
		return s.engine.DescribeWorkflowExecution(NewContext(), &workflowservice.DescribeWorkflowExecutionRequest{
			Namespace: s.namespace,
			Execution: execution,
		})
	}

	for i := 0; i != maximumAttempts; i++ {
		_, err := poller.PollAndProcessDecisionTask(false, false)
		s.True(err == nil, err)
		events := s.getHistory(s.namespace, executions[i])
		if i == maximumAttempts-1 {
			s.Equal(eventpb.EventType_WorkflowExecutionCompleted, events[len(events)-1].GetEventType())
		} else {
			s.Equal(eventpb.EventType_WorkflowExecutionContinuedAsNew, events[len(events)-1].GetEventType())
		}
		s.Equal(int32(i), events[0].GetWorkflowExecutionStartedEventAttributes().GetAttempt())

		dweResponse, err := describeWorkflowExecution(executions[i])
		s.NoError(err)
		backoff := time.Duration(0)
		if i > 0 {
			backoff = time.Duration(float64(initialIntervalInSeconds)*math.Pow(backoffCoefficient, float64(i-1))) * time.Second
			// retry backoff cannot larger than MaximumIntervalInSeconds
			if backoff > time.Second {
				backoff = time.Second
			}
		}
		expectedExecutionTime := dweResponse.WorkflowExecutionInfo.GetStartTime().GetValue() + backoff.Nanoseconds()
		s.Equal(expectedExecutionTime, dweResponse.WorkflowExecutionInfo.GetExecutionTime())
	}
}

func (s *integrationSuite) TestWorkflowRetryFailures() {
	id := "integration-wf-retry-failures-test"
	wt := "integration-wf-retry-failures-type"
	tl := "integration-wf-retry-failures-tasklist"
	identity := "worker1"

	workflowImpl := func(attempts int, errorReason string, executions *[]*executionpb.WorkflowExecution) decisionTaskHandler {
		attemptCount := 0

		dtHandler := func(execution *executionpb.WorkflowExecution, wt *commonpb.WorkflowType,
			previousStartedEventID, startedEventID int64, history *eventpb.History) ([]byte, []*decisionpb.Decision, error) {
			*executions = append(*executions, execution)
			attemptCount++
			if attemptCount == attempts {
				return nil, []*decisionpb.Decision{
					{
						DecisionType: decisionpb.DecisionType_CompleteWorkflowExecution,
						Attributes: &decisionpb.Decision_CompleteWorkflowExecutionDecisionAttributes{CompleteWorkflowExecutionDecisionAttributes: &decisionpb.CompleteWorkflowExecutionDecisionAttributes{
							Result: payload.EncodeString("succeed-after-retry"),
						}},
					}}, nil
			}
			return nil, []*decisionpb.Decision{
				{
					DecisionType: decisionpb.DecisionType_FailWorkflowExecution,
					Attributes: &decisionpb.Decision_FailWorkflowExecutionDecisionAttributes{FailWorkflowExecutionDecisionAttributes: &decisionpb.FailWorkflowExecutionDecisionAttributes{
						//Reason:  "retryable-error",
						Reason:  errorReason,
						Details: nil,
					}},
				}}, nil
		}

		return dtHandler
	}

	// Fail using attempt
	request := &workflowservice.StartWorkflowExecutionRequest{
		RequestId:                  uuid.New(),
		Namespace:                  s.namespace,
		WorkflowId:                 id,
		WorkflowType:               &commonpb.WorkflowType{Name: wt},
		TaskList:                   &tasklistpb.TaskList{Name: tl},
		Input:                      nil,
		WorkflowRunTimeoutSeconds:  100,
		WorkflowTaskTimeoutSeconds: 1,
		Identity:                   identity,
		RetryPolicy: &commonpb.RetryPolicy{
			InitialIntervalInSeconds: 1,
			MaximumAttempts:          3,
			MaximumIntervalInSeconds: 1,
			NonRetriableErrorReasons: []string{"bad-bug"},
			BackoffCoefficient:       1,
		},
	}

	we, err0 := s.engine.StartWorkflowExecution(NewContext(), request)
	s.NoError(err0)

	s.Logger.Info("StartWorkflowExecution", tag.WorkflowRunID(we.RunId))

	var executions []*executionpb.WorkflowExecution
	dtHandler := workflowImpl(5, "retryable-error", &executions)
	poller := &TaskPoller{
		Engine:          s.engine,
		Namespace:       s.namespace,
		TaskList:        &tasklistpb.TaskList{Name: tl},
		Identity:        identity,
		DecisionHandler: dtHandler,
		Logger:          s.Logger,
		T:               s.T(),
	}

	_, err := poller.PollAndProcessDecisionTask(false, false)
	s.True(err == nil, err)
	events := s.getHistory(s.namespace, executions[0])
	s.Equal(eventpb.EventType_WorkflowExecutionContinuedAsNew, events[len(events)-1].GetEventType())
	s.Equal(int32(0), events[0].GetWorkflowExecutionStartedEventAttributes().GetAttempt())

	_, err = poller.PollAndProcessDecisionTask(false, false)
	s.True(err == nil, err)
	events = s.getHistory(s.namespace, executions[1])
	s.Equal(eventpb.EventType_WorkflowExecutionContinuedAsNew, events[len(events)-1].GetEventType())
	s.Equal(int32(1), events[0].GetWorkflowExecutionStartedEventAttributes().GetAttempt())

	_, err = poller.PollAndProcessDecisionTask(false, false)
	s.True(err == nil, err)
	events = s.getHistory(s.namespace, executions[2])
	s.Equal(eventpb.EventType_WorkflowExecutionFailed, events[len(events)-1].GetEventType())
	s.Equal(int32(2), events[0].GetWorkflowExecutionStartedEventAttributes().GetAttempt())

	// Fail error reason
	request = &workflowservice.StartWorkflowExecutionRequest{
		RequestId:                  uuid.New(),
		Namespace:                  s.namespace,
		WorkflowId:                 id,
		WorkflowType:               &commonpb.WorkflowType{Name: wt},
		TaskList:                   &tasklistpb.TaskList{Name: tl},
		Input:                      nil,
		WorkflowRunTimeoutSeconds:  100,
		WorkflowTaskTimeoutSeconds: 1,
		Identity:                   identity,
		RetryPolicy: &commonpb.RetryPolicy{
			InitialIntervalInSeconds: 1,
			MaximumAttempts:          3,
			MaximumIntervalInSeconds: 1,
			NonRetriableErrorReasons: []string{"bad-bug"},
			BackoffCoefficient:       1,
		},
	}

	we, err0 = s.engine.StartWorkflowExecution(NewContext(), request)
	s.NoError(err0)

	s.Logger.Info("StartWorkflowExecution", tag.WorkflowRunID(we.RunId))

	executions = []*executionpb.WorkflowExecution{}
	dtHandler = workflowImpl(5, "bad-bug", &executions)
	poller = &TaskPoller{
		Engine:          s.engine,
		Namespace:       s.namespace,
		TaskList:        &tasklistpb.TaskList{Name: tl},
		Identity:        identity,
		DecisionHandler: dtHandler,
		Logger:          s.Logger,
		T:               s.T(),
	}

	_, err = poller.PollAndProcessDecisionTask(false, false)
	s.True(err == nil, err)
	events = s.getHistory(s.namespace, executions[0])
	s.Equal(eventpb.EventType_WorkflowExecutionFailed, events[len(events)-1].GetEventType())
	s.Equal(int32(0), events[0].GetWorkflowExecutionStartedEventAttributes().GetAttempt())
}

func (s *integrationSuite) TestCronWorkflow() {
	id := "integration-wf-cron-test"
	wt := "integration-wf-cron-type"
	tl := "integration-wf-cron-tasklist"
	identity := "worker1"
	cronSchedule := "@every 3s"

	targetBackoffDuration := time.Second * 3
	backoffDurationTolerance := time.Millisecond * 500

	memo := &commonpb.Memo{
		Fields: map[string]*commonpb.Payload{"memoKey": payload.EncodeString("memoVal")},
	}
	searchAttr := &commonpb.SearchAttributes{
		IndexedFields: map[string]*commonpb.Payload{
			"CustomKeywordField": payload.EncodeString("1"),
		},
	}

	request := &workflowservice.StartWorkflowExecutionRequest{
		RequestId:                  uuid.New(),
		Namespace:                  s.namespace,
		WorkflowId:                 id,
		WorkflowType:               &commonpb.WorkflowType{Name: wt},
		TaskList:                   &tasklistpb.TaskList{Name: tl},
		Input:                      nil,
		WorkflowRunTimeoutSeconds:  100,
		WorkflowTaskTimeoutSeconds: 1,
		Identity:                   identity,
		CronSchedule:               cronSchedule, //minimum interval by standard spec is 1m (* * * * *, use non-standard descriptor for short interval for test
		Memo:                       memo,
		SearchAttributes:           searchAttr,
	}

	startWorkflowTS := time.Now()
	we, err0 := s.engine.StartWorkflowExecution(NewContext(), request)
	s.NoError(err0)

	s.Logger.Info("StartWorkflowExecution", tag.WorkflowRunID(we.RunId))

	var executions []*executionpb.WorkflowExecution

	attemptCount := 0

	dtHandler := func(execution *executionpb.WorkflowExecution, wt *commonpb.WorkflowType,
		previousStartedEventID, startedEventID int64, history *eventpb.History) ([]byte, []*decisionpb.Decision, error) {
		executions = append(executions, execution)
		attemptCount++
		if attemptCount == 2 {
			return nil, []*decisionpb.Decision{
				{
					DecisionType: decisionpb.DecisionType_CompleteWorkflowExecution,
					Attributes: &decisionpb.Decision_CompleteWorkflowExecutionDecisionAttributes{CompleteWorkflowExecutionDecisionAttributes: &decisionpb.CompleteWorkflowExecutionDecisionAttributes{
						Result: payload.EncodeString("cron-test-result"),
					}},
				}}, nil
		}
		return nil, []*decisionpb.Decision{
			{
				DecisionType: decisionpb.DecisionType_FailWorkflowExecution,
				Attributes: &decisionpb.Decision_FailWorkflowExecutionDecisionAttributes{FailWorkflowExecutionDecisionAttributes: &decisionpb.FailWorkflowExecutionDecisionAttributes{
					Reason:  "cron-test-error",
					Details: nil,
				}},
			}}, nil
	}

	poller := &TaskPoller{
		Engine:          s.engine,
		Namespace:       s.namespace,
		TaskList:        &tasklistpb.TaskList{Name: tl},
		Identity:        identity,
		DecisionHandler: dtHandler,
		Logger:          s.Logger,
		T:               s.T(),
	}

	startFilter := &filterpb.StartTimeFilter{}
	startFilter.EarliestTime = startWorkflowTS.UnixNano()
	startFilter.LatestTime = time.Now().UnixNano()

	// Sleep some time before checking the open executions.
	// This will not cost extra time as the polling for first decision task will be blocked for 3 seconds.
	time.Sleep(2 * time.Second)
	resp, err := s.engine.ListOpenWorkflowExecutions(NewContext(), &workflowservice.ListOpenWorkflowExecutionsRequest{
		Namespace:       s.namespace,
		MaximumPageSize: 100,
		StartTimeFilter: startFilter,
		Filters: &workflowservice.ListOpenWorkflowExecutionsRequest_ExecutionFilter{ExecutionFilter: &filterpb.WorkflowExecutionFilter{
			WorkflowId: id,
		}},
	})
	s.NoError(err)
	s.Equal(1, len(resp.GetExecutions()))
	executionInfo := resp.GetExecutions()[0]
	s.Equal(targetBackoffDuration.Nanoseconds(), executionInfo.GetExecutionTime()-executionInfo.GetStartTime().GetValue())

	_, err = poller.PollAndProcessDecisionTask(false, false)
	s.True(err == nil, err)

	// Make sure the cron workflow start running at a proper time, in this case 3 seconds after the
	// startWorkflowExecution request
	backoffDuration := time.Now().Sub(startWorkflowTS)
	s.True(backoffDuration > targetBackoffDuration)
	s.True(backoffDuration < targetBackoffDuration+backoffDurationTolerance)

	_, err = poller.PollAndProcessDecisionTask(false, false)
	s.True(err == nil, err)

	_, err = poller.PollAndProcessDecisionTask(false, false)
	s.True(err == nil, err)

	s.Equal(3, attemptCount)

	_, terminateErr := s.engine.TerminateWorkflowExecution(NewContext(), &workflowservice.TerminateWorkflowExecutionRequest{
		Namespace: s.namespace,
		WorkflowExecution: &executionpb.WorkflowExecution{
			WorkflowId: id,
		},
	})
	s.NoError(terminateErr)
	events := s.getHistory(s.namespace, executions[0])
	lastEvent := events[len(events)-1]
	s.Equal(eventpb.EventType_WorkflowExecutionContinuedAsNew, lastEvent.GetEventType())
	attributes := lastEvent.GetWorkflowExecutionContinuedAsNewEventAttributes()
	s.Equal(commonpb.ContinueAsNewInitiator_CronSchedule, attributes.GetInitiator())
	s.Equal("cron-test-error", attributes.GetFailureReason())
	s.Nil(attributes.GetLastCompletionResult())
	s.Equal(memo, attributes.Memo)
	s.Equal(searchAttr, attributes.SearchAttributes)

	events = s.getHistory(s.namespace, executions[1])
	lastEvent = events[len(events)-1]
	s.Equal(eventpb.EventType_WorkflowExecutionContinuedAsNew, lastEvent.GetEventType())
	attributes = lastEvent.GetWorkflowExecutionContinuedAsNewEventAttributes()
	s.Equal(commonpb.ContinueAsNewInitiator_CronSchedule, attributes.GetInitiator())
	s.Equal("", attributes.GetFailureReason())

	var r string
	err = payload.Decode(attributes.GetLastCompletionResult(), &r)
	s.NoError(err)
	s.Equal("cron-test-result", r)
	s.Equal(memo, attributes.Memo)
	s.Equal(searchAttr, attributes.SearchAttributes)

	events = s.getHistory(s.namespace, executions[2])
	lastEvent = events[len(events)-1]
	s.Equal(eventpb.EventType_WorkflowExecutionContinuedAsNew, lastEvent.GetEventType())
	attributes = lastEvent.GetWorkflowExecutionContinuedAsNewEventAttributes()
	s.Equal(commonpb.ContinueAsNewInitiator_CronSchedule, attributes.GetInitiator())
	s.Equal("cron-test-error", attributes.GetFailureReason())

	err = payload.Decode(attributes.GetLastCompletionResult(), &r)
	s.NoError(err)
	s.Equal("cron-test-result", r)
	s.Equal(memo, attributes.Memo)
	s.Equal(searchAttr, attributes.SearchAttributes)

	startFilter.LatestTime = time.Now().UnixNano()
	var closedExecutions []*executionpb.WorkflowExecutionInfo
	for i := 0; i < 10; i++ {
		resp, err := s.engine.ListClosedWorkflowExecutions(NewContext(), &workflowservice.ListClosedWorkflowExecutionsRequest{
			Namespace:       s.namespace,
			MaximumPageSize: 100,
			StartTimeFilter: startFilter,
			Filters: &workflowservice.ListClosedWorkflowExecutionsRequest_ExecutionFilter{ExecutionFilter: &filterpb.WorkflowExecutionFilter{
				WorkflowId: id,
			}},
		})
		s.NoError(err)
		if len(resp.GetExecutions()) == 4 {
			closedExecutions = resp.GetExecutions()
			break
		}
		time.Sleep(200 * time.Millisecond)
	}
	s.NotNil(closedExecutions)
	dweResponse, err := s.engine.DescribeWorkflowExecution(NewContext(), &workflowservice.DescribeWorkflowExecutionRequest{
		Namespace: s.namespace,
		Execution: &executionpb.WorkflowExecution{
			WorkflowId: id,
			RunId:      we.RunId,
		},
	})
	s.NoError(err)
	expectedExecutionTime := dweResponse.WorkflowExecutionInfo.GetStartTime().GetValue() + 3*time.Second.Nanoseconds()
	s.Equal(expectedExecutionTime, dweResponse.WorkflowExecutionInfo.GetExecutionTime())

	sort.Slice(closedExecutions, func(i, j int) bool {
		return closedExecutions[i].GetStartTime().GetValue() < closedExecutions[j].GetStartTime().GetValue()
	})
	lastExecution := closedExecutions[0]
	for i := 1; i != 4; i++ {
		executionInfo := closedExecutions[i]
		// Roundup to compare on the precision of seconds
		expectedBackoff := executionInfo.GetExecutionTime()/1000000000 - lastExecution.GetExecutionTime()/1000000000
		// The execution time calculate based on last execution close time
		// However, the current execution time is based on the current start time
		// This code is to remove the diff between current start time and last execution close time
		// TODO: Remove this line once we unify the time source
		executionTimeDiff := executionInfo.GetStartTime().GetValue()/1000000000 - lastExecution.GetCloseTime().GetValue()/1000000000
		// The backoff between any two executions should be multiplier of the target backoff duration which is 3 in this test
		s.Equal(int64(0), int64(expectedBackoff-executionTimeDiff)%(targetBackoffDuration.Nanoseconds()/1000000000))
		lastExecution = executionInfo
	}
}

func (s *integrationSuite) TestCronWorkflowTimeout() {
	id := "integration-wf-cron-timeout-test"
	wt := "integration-wf-cron-timeout-type"
	tl := "integration-wf-cron-timeout-tasklist"
	identity := "worker1"
	cronSchedule := "@every 3s"

	memo := &commonpb.Memo{
		Fields: map[string]*commonpb.Payload{
			"memoKey": payload.EncodeString("memoVal"),
		},
	}
	searchAttr := &commonpb.SearchAttributes{
		IndexedFields: map[string]*commonpb.Payload{
			"CustomKeywordField": payload.EncodeString("1"),
		},
	}

	request := &workflowservice.StartWorkflowExecutionRequest{
		RequestId:                  uuid.New(),
		Namespace:                  s.namespace,
		WorkflowId:                 id,
		WorkflowType:               &commonpb.WorkflowType{Name: wt},
		TaskList:                   &tasklistpb.TaskList{Name: tl},
		Input:                      nil,
		WorkflowRunTimeoutSeconds:  1, // set workflow timeout to 1s
		WorkflowTaskTimeoutSeconds: 1,
		Identity:                   identity,
		CronSchedule:               cronSchedule, //minimum interval by standard spec is 1m (* * * * *), use non-standard descriptor for short interval for test
		Memo:                       memo,
		SearchAttributes:           searchAttr,
	}

	we, err0 := s.engine.StartWorkflowExecution(NewContext(), request)
	s.NoError(err0)

	s.Logger.Info("StartWorkflowExecution", tag.WorkflowRunID(we.RunId))

	var executions []*executionpb.WorkflowExecution
	dtHandler := func(execution *executionpb.WorkflowExecution, wt *commonpb.WorkflowType,
		previousStartedEventID, startedEventID int64, h *eventpb.History) ([]byte, []*decisionpb.Decision, error) {

		executions = append(executions, execution)
		return nil, []*decisionpb.Decision{
			{
				DecisionType: decisionpb.DecisionType_CompleteWorkflowExecution,

				Attributes: &decisionpb.Decision_StartTimerDecisionAttributes{StartTimerDecisionAttributes: &decisionpb.StartTimerDecisionAttributes{
					TimerId:                   "timer-id",
					StartToFireTimeoutSeconds: 5,
				}},
			}}, nil
	}

	poller := &TaskPoller{
		Engine:          s.engine,
		Namespace:       s.namespace,
		TaskList:        &tasklistpb.TaskList{Name: tl},
		Identity:        identity,
		DecisionHandler: dtHandler,
		Logger:          s.Logger,
		T:               s.T(),
	}

	_, err := poller.PollAndProcessDecisionTask(false, false)
	s.True(err == nil, err)

	time.Sleep(1 * time.Second) // wait for workflow timeout

	// check when workflow timeout, continueAsNew event contains expected fields
	events := s.getHistory(s.namespace, executions[0])
	lastEvent := events[len(events)-1]
	s.Equal(eventpb.EventType_WorkflowExecutionContinuedAsNew, lastEvent.GetEventType())
	attributes := lastEvent.GetWorkflowExecutionContinuedAsNewEventAttributes()
	s.Equal(commonpb.ContinueAsNewInitiator_CronSchedule, attributes.GetInitiator())
	s.Equal("temporalInternal:Timeout StartToClose", attributes.GetFailureReason())
	s.Equal(memo, attributes.Memo)
	s.Equal(searchAttr, attributes.SearchAttributes)

	_, err = poller.PollAndProcessDecisionTask(false, false)
	s.True(err == nil, err)

	// check new run contains expected fields
	events = s.getHistory(s.namespace, executions[1])
	firstEvent := events[0]
	s.Equal(eventpb.EventType_WorkflowExecutionStarted, firstEvent.GetEventType())
	startAttributes := firstEvent.GetWorkflowExecutionStartedEventAttributes()
	s.Equal(memo, startAttributes.Memo)
	s.Equal(searchAttr, startAttributes.SearchAttributes)

	// terminate cron
	_, terminateErr := s.engine.TerminateWorkflowExecution(NewContext(), &workflowservice.TerminateWorkflowExecutionRequest{
		Namespace: s.namespace,
		WorkflowExecution: &executionpb.WorkflowExecution{
			WorkflowId: id,
		},
	})
	s.NoError(terminateErr)
}

func (s *integrationSuite) TestSequential_UserTimers() {
	id := "integration-sequential-user-timers-test"
	wt := "integration-sequential-user-timers-test-type"
	tl := "integration-sequential-user-timers-test-tasklist"
	identity := "worker1"

	request := &workflowservice.StartWorkflowExecutionRequest{
		RequestId:                  uuid.New(),
		Namespace:                  s.namespace,
		WorkflowId:                 id,
		WorkflowType:               &commonpb.WorkflowType{Name: wt},
		TaskList:                   &tasklistpb.TaskList{Name: tl},
		Input:                      nil,
		WorkflowRunTimeoutSeconds:  100,
		WorkflowTaskTimeoutSeconds: 1,
		Identity:                   identity,
	}

	we, err0 := s.engine.StartWorkflowExecution(NewContext(), request)
	s.NoError(err0)

	s.Logger.Info("StartWorkflowExecution", tag.WorkflowRunID(we.RunId))

	workflowComplete := false
	timerCount := int32(4)
	timerCounter := int32(0)
	dtHandler := func(execution *executionpb.WorkflowExecution, wt *commonpb.WorkflowType,
		previousStartedEventID, startedEventID int64, history *eventpb.History) ([]byte, []*decisionpb.Decision, error) {
		if timerCounter < timerCount {
			timerCounter++
			buf := new(bytes.Buffer)
			s.Nil(binary.Write(buf, binary.LittleEndian, timerCounter))
			return []byte(strconv.Itoa(int(timerCounter))), []*decisionpb.Decision{{
				DecisionType: decisionpb.DecisionType_StartTimer,
				Attributes: &decisionpb.Decision_StartTimerDecisionAttributes{StartTimerDecisionAttributes: &decisionpb.StartTimerDecisionAttributes{
					TimerId:                   fmt.Sprintf("timer-id-%d", timerCounter),
					StartToFireTimeoutSeconds: 1,
				}},
			}}, nil
		}

		workflowComplete = true
		return []byte(strconv.Itoa(int(timerCounter))), []*decisionpb.Decision{{
			DecisionType: decisionpb.DecisionType_CompleteWorkflowExecution,
			Attributes: &decisionpb.Decision_CompleteWorkflowExecutionDecisionAttributes{CompleteWorkflowExecutionDecisionAttributes: &decisionpb.CompleteWorkflowExecutionDecisionAttributes{
				Result: payload.EncodeString("Done"),
			}},
		}}, nil
	}

	poller := &TaskPoller{
		Engine:          s.engine,
		Namespace:       s.namespace,
		TaskList:        &tasklistpb.TaskList{Name: tl},
		Identity:        identity,
		DecisionHandler: dtHandler,
		ActivityHandler: nil,
		Logger:          s.Logger,
		T:               s.T(),
	}

	for i := 0; i < 4; i++ {
		_, err := poller.PollAndProcessDecisionTask(false, false)
		s.Logger.Info("PollAndProcessDecisionTask: completed")
		s.NoError(err)
	}

	s.False(workflowComplete)
	_, err := poller.PollAndProcessDecisionTask(true, false)
	s.NoError(err)
	s.True(workflowComplete)
}

func (s *integrationSuite) TestRateLimitBufferedEvents() {
	id := "integration-rate-limit-buffered-events-test"
	wt := "integration-rate-limit-buffered-events-test-type"
	tl := "integration-rate-limit-buffered-events-test-tasklist"
	identity := "worker1"

	// Start workflow execution
	request := &workflowservice.StartWorkflowExecutionRequest{
		RequestId:                  uuid.New(),
		Namespace:                  s.namespace,
		WorkflowId:                 id,
		WorkflowType:               &commonpb.WorkflowType{Name: wt},
		TaskList:                   &tasklistpb.TaskList{Name: tl},
		Input:                      nil,
		WorkflowRunTimeoutSeconds:  100,
		WorkflowTaskTimeoutSeconds: 10,
		Identity:                   identity,
	}

	we, err0 := s.engine.StartWorkflowExecution(NewContext(), request)
	s.NoError(err0)

	s.Logger.Info("StartWorkflowExecution", tag.WorkflowRunID(we.RunId))
	workflowExecution := &executionpb.WorkflowExecution{
		WorkflowId: id,
		RunId:      we.RunId,
	}

	// decider logic
	workflowComplete := false
	signalsSent := false
	signalCount := 0
	dtHandler := func(execution *executionpb.WorkflowExecution, wt *commonpb.WorkflowType,
		previousStartedEventID, startedEventID int64, h *eventpb.History) ([]byte, []*decisionpb.Decision, error) {

		// Count signals
		for _, event := range h.Events[previousStartedEventID:] {
			if event.GetEventType() == eventpb.EventType_WorkflowExecutionSignaled {
				signalCount++
			}
		}

		if !signalsSent {
			signalsSent = true
			// Buffered Signals
			for i := 0; i < 100; i++ {
				buf := new(bytes.Buffer)
				binary.Write(buf, binary.LittleEndian, i)
				s.Nil(s.sendSignal(s.namespace, workflowExecution, "SignalName", payload.EncodeBytes(buf.Bytes()), identity))
			}

			buf := new(bytes.Buffer)
			binary.Write(buf, binary.LittleEndian, 101)
			signalErr := s.sendSignal(s.namespace, workflowExecution, "SignalName", payload.EncodeBytes(buf.Bytes()), identity)
			s.Nil(signalErr)

			// this decision will be ignored as he decision task is already failed
			return nil, []*decisionpb.Decision{}, nil
		}

		workflowComplete = true
		return nil, []*decisionpb.Decision{{
			DecisionType: decisionpb.DecisionType_CompleteWorkflowExecution,
			Attributes: &decisionpb.Decision_CompleteWorkflowExecutionDecisionAttributes{CompleteWorkflowExecutionDecisionAttributes: &decisionpb.CompleteWorkflowExecutionDecisionAttributes{
				Result: payload.EncodeString("Done"),
			}},
		}}, nil
	}

	poller := &TaskPoller{
		Engine:          s.engine,
		Namespace:       s.namespace,
		TaskList:        &tasklistpb.TaskList{Name: tl},
		Identity:        identity,
		DecisionHandler: dtHandler,
		ActivityHandler: nil,
		Logger:          s.Logger,
		T:               s.T(),
	}

	// first decision to send 101 signals, the last signal will force fail decision and flush buffered events.
	_, err := poller.PollAndProcessDecisionTask(false, false)
	s.Logger.Info("PollAndProcessDecisionTask", tag.Error(err))
	s.NotNil(err)
	s.IsType(&serviceerror.NotFound{}, err)
	s.Equal("Decision task not found.", err.Error())

	// Process signal in decider
	_, err = poller.PollAndProcessDecisionTask(true, false)
	s.Logger.Info("PollAndProcessDecisionTask", tag.Error(err))
	s.NoError(err)

	s.True(workflowComplete)
	s.Equal(101, signalCount) // check that all 101 signals are received.
}

func (s *integrationSuite) TestBufferedEvents() {
	id := "integration-buffered-events-test"
	wt := "integration-buffered-events-test-type"
	tl := "integration-buffered-events-test-tasklist"
	identity := "worker1"
	signalName := "buffered-signal"

	// Start workflow execution
	request := &workflowservice.StartWorkflowExecutionRequest{
		RequestId:                  uuid.New(),
		Namespace:                  s.namespace,
		WorkflowId:                 id,
		WorkflowType:               &commonpb.WorkflowType{Name: wt},
		TaskList:                   &tasklistpb.TaskList{Name: tl},
		Input:                      nil,
		WorkflowRunTimeoutSeconds:  100,
		WorkflowTaskTimeoutSeconds: 1,
		Identity:                   identity,
	}

	we, err0 := s.engine.StartWorkflowExecution(NewContext(), request)
	s.NoError(err0)

	s.Logger.Info("StartWorkflowExecution", tag.WorkflowRunID(we.RunId))

	// decider logic
	workflowComplete := false
	signalSent := false
	var signalEvent *eventpb.HistoryEvent
	dtHandler := func(execution *executionpb.WorkflowExecution, wt *commonpb.WorkflowType,
		previousStartedEventID, startedEventID int64, history *eventpb.History) ([]byte, []*decisionpb.Decision, error) {
		if !signalSent {
			signalSent = true

			// this will create new event when there is in-flight decision task, and the new event will be buffered
			_, err := s.engine.SignalWorkflowExecution(NewContext(),
				&workflowservice.SignalWorkflowExecutionRequest{
					Namespace: s.namespace,
					WorkflowExecution: &executionpb.WorkflowExecution{
						WorkflowId: id,
					},
					SignalName: "buffered-signal",
					Input:      payload.EncodeString("buffered-signal-input"),
					Identity:   identity,
				})
			s.NoError(err)
			return nil, []*decisionpb.Decision{{
				DecisionType: decisionpb.DecisionType_ScheduleActivityTask,
				Attributes: &decisionpb.Decision_ScheduleActivityTaskDecisionAttributes{ScheduleActivityTaskDecisionAttributes: &decisionpb.ScheduleActivityTaskDecisionAttributes{
					ActivityId:                    "1",
					ActivityType:                  &commonpb.ActivityType{Name: "test-activity-type"},
					TaskList:                      &tasklistpb.TaskList{Name: tl},
					Input:                         payload.EncodeString("test-input"),
					ScheduleToCloseTimeoutSeconds: 100,
					ScheduleToStartTimeoutSeconds: 2,
					StartToCloseTimeoutSeconds:    50,
					HeartbeatTimeoutSeconds:       5,
				}},
			}}, nil
		} else if previousStartedEventID > 0 && signalEvent == nil {
			for _, event := range history.Events[previousStartedEventID:] {
				if event.GetEventType() == eventpb.EventType_WorkflowExecutionSignaled {
					signalEvent = event
				}
			}
		}

		workflowComplete = true
		return nil, []*decisionpb.Decision{{
			DecisionType: decisionpb.DecisionType_CompleteWorkflowExecution,
			Attributes: &decisionpb.Decision_CompleteWorkflowExecutionDecisionAttributes{CompleteWorkflowExecutionDecisionAttributes: &decisionpb.CompleteWorkflowExecutionDecisionAttributes{
				Result: payload.EncodeString("Done"),
			}},
		}}, nil
	}

	poller := &TaskPoller{
		Engine:          s.engine,
		Namespace:       s.namespace,
		TaskList:        &tasklistpb.TaskList{Name: tl},
		Identity:        identity,
		DecisionHandler: dtHandler,
		ActivityHandler: nil,
		Logger:          s.Logger,
		T:               s.T(),
	}

	// first decision, which sends signal and the signal event should be buffered to append after first decision closed
	_, err := poller.PollAndProcessDecisionTask(false, false)
	s.Logger.Info("PollAndProcessDecisionTask", tag.Error(err))
	s.NoError(err)

	// check history, the signal event should be after the complete decision task
	histResp, err := s.engine.GetWorkflowExecutionHistory(NewContext(), &workflowservice.GetWorkflowExecutionHistoryRequest{
		Namespace: s.namespace,
		Execution: &executionpb.WorkflowExecution{
			WorkflowId: id,
			RunId:      we.RunId,
		},
	})
	s.NoError(err)
	s.NotNil(histResp.History.Events)
	s.True(len(histResp.History.Events) >= 6)
	s.Equal(histResp.History.Events[3].GetEventType(), eventpb.EventType_DecisionTaskCompleted)
	s.Equal(histResp.History.Events[4].GetEventType(), eventpb.EventType_ActivityTaskScheduled)
	s.Equal(histResp.History.Events[5].GetEventType(), eventpb.EventType_WorkflowExecutionSignaled)

	// Process signal in decider
	_, err = poller.PollAndProcessDecisionTask(true, false)
	s.Logger.Info("PollAndProcessDecisionTask", tag.Error(err))
	s.NoError(err)
	s.NotNil(signalEvent)
	s.Equal(signalName, signalEvent.GetWorkflowExecutionSignaledEventAttributes().SignalName)
	s.Equal(identity, signalEvent.GetWorkflowExecutionSignaledEventAttributes().Identity)
	s.True(workflowComplete)
}

func (s *integrationSuite) TestDescribeWorkflowExecution() {
	id := "integration-describe-wfe-test"
	wt := "integration-describe-wfe-test-type"
	tl := "integration-describe-wfe-test-tasklist"
	identity := "worker1"

	// Start workflow execution
	request := &workflowservice.StartWorkflowExecutionRequest{
		RequestId:                  uuid.New(),
		Namespace:                  s.namespace,
		WorkflowId:                 id,
		WorkflowType:               &commonpb.WorkflowType{Name: wt},
		TaskList:                   &tasklistpb.TaskList{Name: tl},
		Input:                      nil,
		WorkflowRunTimeoutSeconds:  100,
		WorkflowTaskTimeoutSeconds: 1,
		Identity:                   identity,
	}

	we, err0 := s.engine.StartWorkflowExecution(NewContext(), request)
	s.NoError(err0)

	s.Logger.Info("StartWorkflowExecution", tag.WorkflowRunID(we.RunId))

	describeWorkflowExecution := func() (*workflowservice.DescribeWorkflowExecutionResponse, error) {
		return s.engine.DescribeWorkflowExecution(NewContext(), &workflowservice.DescribeWorkflowExecutionRequest{
			Namespace: s.namespace,
			Execution: &executionpb.WorkflowExecution{
				WorkflowId: id,
				RunId:      we.RunId,
			},
		})
	}
	dweResponse, err := describeWorkflowExecution()
	s.NoError(err)
	s.Nil(dweResponse.WorkflowExecutionInfo.CloseTime)
	s.Equal(int64(2), dweResponse.WorkflowExecutionInfo.HistoryLength) // WorkflowStarted, DecisionScheduled
	s.Equal(dweResponse.WorkflowExecutionInfo.GetStartTime().GetValue(), dweResponse.WorkflowExecutionInfo.GetExecutionTime())

	// decider logic
	workflowComplete := false
	signalSent := false
	dtHandler := func(execution *executionpb.WorkflowExecution, wt *commonpb.WorkflowType,
		previousStartedEventID, startedEventID int64, history *eventpb.History) ([]byte, []*decisionpb.Decision, error) {
		if !signalSent {
			signalSent = true

			s.NoError(err)
			return nil, []*decisionpb.Decision{{
				DecisionType: decisionpb.DecisionType_ScheduleActivityTask,
				Attributes: &decisionpb.Decision_ScheduleActivityTaskDecisionAttributes{ScheduleActivityTaskDecisionAttributes: &decisionpb.ScheduleActivityTaskDecisionAttributes{
					ActivityId:                    "1",
					ActivityType:                  &commonpb.ActivityType{Name: "test-activity-type"},
					TaskList:                      &tasklistpb.TaskList{Name: tl},
					Input:                         payload.EncodeString("test-input"),
					ScheduleToCloseTimeoutSeconds: 100,
					ScheduleToStartTimeoutSeconds: 2,
					StartToCloseTimeoutSeconds:    50,
					HeartbeatTimeoutSeconds:       5,
				}},
			}}, nil
		}

		workflowComplete = true
		return nil, []*decisionpb.Decision{{
			DecisionType: decisionpb.DecisionType_CompleteWorkflowExecution,
			Attributes: &decisionpb.Decision_CompleteWorkflowExecutionDecisionAttributes{CompleteWorkflowExecutionDecisionAttributes: &decisionpb.CompleteWorkflowExecutionDecisionAttributes{
				Result: payload.EncodeString("Done"),
			}},
		}}, nil
	}

	atHandler := func(execution *executionpb.WorkflowExecution, activityType *commonpb.ActivityType,
		activityID string, input *commonpb.Payload, taskToken []byte) (*commonpb.Payload, bool, error) {
		return payload.EncodeString("Activity Result"), false, nil
	}

	poller := &TaskPoller{
		Engine:          s.engine,
		Namespace:       s.namespace,
		TaskList:        &tasklistpb.TaskList{Name: tl},
		Identity:        identity,
		DecisionHandler: dtHandler,
		ActivityHandler: atHandler,
		Logger:          s.Logger,
		T:               s.T(),
	}

	// first decision to schedule new activity
	_, err = poller.PollAndProcessDecisionTask(false, false)
	s.Logger.Info("PollAndProcessDecisionTask", tag.Error(err))
	s.NoError(err)

	dweResponse, err = describeWorkflowExecution()
	s.NoError(err)
	s.Equal(executionpb.WorkflowExecutionStatus_Running, dweResponse.WorkflowExecutionInfo.GetStatus())
	s.Equal(int64(5), dweResponse.WorkflowExecutionInfo.HistoryLength) // DecisionStarted, DecisionCompleted, ActivityScheduled
	s.Equal(1, len(dweResponse.PendingActivities))
	s.Equal("test-activity-type", dweResponse.PendingActivities[0].ActivityType.GetName())
	s.Equal(int64(0), dweResponse.PendingActivities[0].GetLastHeartbeatTimestamp())

	// process activity task
	err = poller.PollAndProcessActivityTask(false)

	dweResponse, err = describeWorkflowExecution()
	s.NoError(err)
	s.Equal(executionpb.WorkflowExecutionStatus_Running, dweResponse.WorkflowExecutionInfo.GetStatus())
	s.Equal(int64(8), dweResponse.WorkflowExecutionInfo.HistoryLength) // ActivityTaskStarted, ActivityTaskCompleted, DecisionTaskScheduled
	s.Equal(0, len(dweResponse.PendingActivities))

	// Process signal in decider
	_, err = poller.PollAndProcessDecisionTask(true, false)
	s.NoError(err)
	s.True(workflowComplete)

	dweResponse, err = describeWorkflowExecution()
	s.NoError(err)
	s.Equal(executionpb.WorkflowExecutionStatus_Completed, dweResponse.WorkflowExecutionInfo.GetStatus())
	s.Equal(int64(11), dweResponse.WorkflowExecutionInfo.HistoryLength) // DecisionStarted, DecisionCompleted, WorkflowCompleted
}

func (s *integrationSuite) TestVisibility() {
	startTime := time.Now().UnixNano()

	// Start 2 workflow executions
	id1 := "integration-visibility-test1"
	id2 := "integration-visibility-test2"
	wt := "integration-visibility-test-type"
	tl := "integration-visibility-test-tasklist"
	identity := "worker1"

	startRequest := &workflowservice.StartWorkflowExecutionRequest{
		RequestId:                  uuid.New(),
		Namespace:                  s.namespace,
		WorkflowId:                 id1,
		WorkflowType:               &commonpb.WorkflowType{Name: wt},
		TaskList:                   &tasklistpb.TaskList{Name: tl},
		Input:                      nil,
		WorkflowRunTimeoutSeconds:  100,
		WorkflowTaskTimeoutSeconds: 10,
		Identity:                   identity,
	}

	startResponse, err0 := s.engine.StartWorkflowExecution(NewContext(), startRequest)
	s.NoError(err0)

	// Now complete one of the executions
	dtHandler := func(execution *executionpb.WorkflowExecution, wt *commonpb.WorkflowType,
		previousStartedEventID, startedEventID int64, history *eventpb.History) ([]byte, []*decisionpb.Decision, error) {
		return []byte{}, []*decisionpb.Decision{{
			DecisionType: decisionpb.DecisionType_CompleteWorkflowExecution,
			Attributes: &decisionpb.Decision_CompleteWorkflowExecutionDecisionAttributes{CompleteWorkflowExecutionDecisionAttributes: &decisionpb.CompleteWorkflowExecutionDecisionAttributes{
				Result: payload.EncodeString("Done"),
			}},
		}}, nil
	}

	poller := &TaskPoller{
		Engine:          s.engine,
		Namespace:       s.namespace,
		TaskList:        &tasklistpb.TaskList{Name: tl},
		Identity:        identity,
		DecisionHandler: dtHandler,
		ActivityHandler: nil,
		Logger:          s.Logger,
		T:               s.T(),
	}

	_, err1 := poller.PollAndProcessDecisionTask(false, false)
	s.NoError(err1)

	// wait until the start workflow is done
	var nextToken []byte
	historyEventFilterType := filterpb.HistoryEventFilterType_CloseEvent
	for {
		historyResponse, historyErr := s.engine.GetWorkflowExecutionHistory(NewContext(), &workflowservice.GetWorkflowExecutionHistoryRequest{
			Namespace: startRequest.Namespace,
			Execution: &executionpb.WorkflowExecution{
				WorkflowId: startRequest.WorkflowId,
				RunId:      startResponse.RunId,
			},
			WaitForNewEvent:        true,
			HistoryEventFilterType: historyEventFilterType,
			NextPageToken:          nextToken,
		})
		s.Nil(historyErr)
		if len(historyResponse.NextPageToken) == 0 {
			break
		}

		nextToken = historyResponse.NextPageToken
	}

	startRequest = &workflowservice.StartWorkflowExecutionRequest{
		RequestId:                  uuid.New(),
		Namespace:                  s.namespace,
		WorkflowId:                 id2,
		WorkflowType:               &commonpb.WorkflowType{Name: wt},
		TaskList:                   &tasklistpb.TaskList{Name: tl},
		Input:                      nil,
		WorkflowRunTimeoutSeconds:  100,
		WorkflowTaskTimeoutSeconds: 10,
		Identity:                   identity,
	}

	_, err2 := s.engine.StartWorkflowExecution(NewContext(), startRequest)
	s.NoError(err2)

	startFilter := &filterpb.StartTimeFilter{}
	startFilter.EarliestTime = startTime
	startFilter.LatestTime = time.Now().UnixNano()

	closedCount := 0
	openCount := 0

	var historyLength int64
	for i := 0; i < 10; i++ {
		resp, err3 := s.engine.ListClosedWorkflowExecutions(NewContext(), &workflowservice.ListClosedWorkflowExecutionsRequest{
			Namespace:       s.namespace,
			MaximumPageSize: 100,
			StartTimeFilter: startFilter,
		})
		s.NoError(err3)
		closedCount = len(resp.Executions)
		if closedCount == 1 {
			historyLength = resp.Executions[0].HistoryLength
			break
		}
		s.Logger.Info("Closed WorkflowExecution is not yet visible")
		time.Sleep(100 * time.Millisecond)
	}
	s.Equal(1, closedCount)
	s.Equal(int64(5), historyLength)

	for i := 0; i < 10; i++ {
		resp, err4 := s.engine.ListOpenWorkflowExecutions(NewContext(), &workflowservice.ListOpenWorkflowExecutionsRequest{
			Namespace:       s.namespace,
			MaximumPageSize: 100,
			StartTimeFilter: startFilter,
		})
		s.NoError(err4)
		openCount = len(resp.Executions)
		if openCount == 1 {
			break
		}
		s.Logger.Info("Open WorkflowExecution is not yet visible")
		time.Sleep(100 * time.Millisecond)
	}
	s.Equal(1, openCount)
}

func (s *integrationSuite) TestChildWorkflowExecution() {
	parentID := "integration-child-workflow-test-parent"
	childID := "integration-child-workflow-test-child"
	wtParent := "integration-child-workflow-test-parent-type"
	wtChild := "integration-child-workflow-test-child-type"
	tlParent := "integration-child-workflow-test-parent-tasklist"
	tlChild := "integration-child-workflow-test-child-tasklist"
	identity := "worker1"

	parentWorkflowType := &commonpb.WorkflowType{}
	parentWorkflowType.Name = wtParent

	childWorkflowType := &commonpb.WorkflowType{}
	childWorkflowType.Name = wtChild

	taskListParent := &tasklistpb.TaskList{}
	taskListParent.Name = tlParent
	taskListChild := &tasklistpb.TaskList{}
	taskListChild.Name = tlChild

	header := &commonpb.Header{
		Fields: map[string][]byte{"tracing": []byte("sample payload")},
	}

	request := &workflowservice.StartWorkflowExecutionRequest{
		RequestId:                  uuid.New(),
		Namespace:                  s.namespace,
		WorkflowId:                 parentID,
		WorkflowType:               parentWorkflowType,
		TaskList:                   taskListParent,
		Input:                      nil,
		Header:                     header,
		WorkflowRunTimeoutSeconds:  100,
		WorkflowTaskTimeoutSeconds: 1,
		Identity:                   identity,
	}

	we, err0 := s.engine.StartWorkflowExecution(NewContext(), request)
	s.NoError(err0)
	s.Logger.Info("StartWorkflowExecution", tag.WorkflowRunID(we.RunId))

	// decider logic
	childComplete := false
	childExecutionStarted := false
	var startedEvent *eventpb.HistoryEvent
	var completedEvent *eventpb.HistoryEvent

	memo := &commonpb.Memo{
		Fields: map[string]*commonpb.Payload{
			"Info": payload.EncodeString("memo"),
		},
	}
	attrValPayload := payload.EncodeString("attrVal")
	searchAttr := &commonpb.SearchAttributes{
		IndexedFields: map[string]*commonpb.Payload{
			"CustomKeywordField": attrValPayload,
		},
	}

	// Parent Decider Logic
	dtHandlerParent := func(execution *executionpb.WorkflowExecution, wt *commonpb.WorkflowType,
		previousStartedEventID, startedEventID int64, history *eventpb.History) ([]byte, []*decisionpb.Decision, error) {
		s.Logger.Info("Processing decision task for ", tag.WorkflowID(execution.WorkflowId))

		if execution.WorkflowId == parentID {
			if !childExecutionStarted {
				s.Logger.Info("Starting child execution")
				childExecutionStarted = true

				return nil, []*decisionpb.Decision{{
					DecisionType: decisionpb.DecisionType_StartChildWorkflowExecution,
					Attributes: &decisionpb.Decision_StartChildWorkflowExecutionDecisionAttributes{StartChildWorkflowExecutionDecisionAttributes: &decisionpb.StartChildWorkflowExecutionDecisionAttributes{
<<<<<<< HEAD
						WorkflowId:                 childID,
						WorkflowType:               childWorkflowType,
						TaskList:                   taskListChild,
						Input:                      []byte("child-workflow-input"),
						Header:                     header,
						WorkflowRunTimeoutSeconds:  200,
						WorkflowTaskTimeoutSeconds: 2,
						Control:                    nil,
						Memo:                       memo,
						SearchAttributes:           searchAttr,
=======
						WorkflowId:                          childID,
						WorkflowType:                        childWorkflowType,
						TaskList:                            taskListChild,
						Input:                               payload.EncodeString("child-workflow-input"),
						Header:                              header,
						ExecutionStartToCloseTimeoutSeconds: 200,
						TaskStartToCloseTimeoutSeconds:      2,
						Control:                             nil,
						Memo:                                memo,
						SearchAttributes:                    searchAttr,
>>>>>>> e76d2de3
					}},
				}}, nil
			} else if previousStartedEventID > 0 {
				for _, event := range history.Events[previousStartedEventID:] {
					if event.GetEventType() == eventpb.EventType_ChildWorkflowExecutionStarted {
						startedEvent = event
						return nil, []*decisionpb.Decision{}, nil
					}

					if event.GetEventType() == eventpb.EventType_ChildWorkflowExecutionCompleted {
						completedEvent = event
						return nil, []*decisionpb.Decision{{
							DecisionType: decisionpb.DecisionType_CompleteWorkflowExecution,
							Attributes: &decisionpb.Decision_CompleteWorkflowExecutionDecisionAttributes{CompleteWorkflowExecutionDecisionAttributes: &decisionpb.CompleteWorkflowExecutionDecisionAttributes{
								Result: payload.EncodeString("Done"),
							}},
						}}, nil
					}
				}
			}
		}

		return nil, nil, nil
	}

	var childStartedEvent *eventpb.HistoryEvent
	// Child Decider Logic
	dtHandlerChild := func(execution *executionpb.WorkflowExecution, wt *commonpb.WorkflowType,
		previousStartedEventID, startedEventID int64, history *eventpb.History) ([]byte, []*decisionpb.Decision, error) {
		if previousStartedEventID <= 0 {
			childStartedEvent = history.Events[0]
		}

		s.Logger.Info("Processing decision task for Child ", tag.WorkflowID(execution.WorkflowId))
		childComplete = true
		return nil, []*decisionpb.Decision{{
			DecisionType: decisionpb.DecisionType_CompleteWorkflowExecution,
			Attributes: &decisionpb.Decision_CompleteWorkflowExecutionDecisionAttributes{CompleteWorkflowExecutionDecisionAttributes: &decisionpb.CompleteWorkflowExecutionDecisionAttributes{
				Result: payload.EncodeString("Child Done"),
			}},
		}}, nil
	}

	pollerParent := &TaskPoller{
		Engine:          s.engine,
		Namespace:       s.namespace,
		TaskList:        taskListParent,
		Identity:        identity,
		DecisionHandler: dtHandlerParent,
		Logger:          s.Logger,
		T:               s.T(),
	}

	pollerChild := &TaskPoller{
		Engine:          s.engine,
		Namespace:       s.namespace,
		TaskList:        taskListChild,
		Identity:        identity,
		DecisionHandler: dtHandlerChild,
		Logger:          s.Logger,
		T:               s.T(),
	}

	// Make first decision to start child execution
	_, err := pollerParent.PollAndProcessDecisionTask(false, false)
	s.Logger.Info("PollAndProcessDecisionTask", tag.Error(err))
	s.NoError(err)
	s.True(childExecutionStarted)

	// Process ChildExecution Started event and Process Child Execution and complete it
	_, err = pollerParent.PollAndProcessDecisionTask(false, false)
	s.Logger.Info("PollAndProcessDecisionTask", tag.Error(err))
	s.NoError(err)

	_, err = pollerChild.PollAndProcessDecisionTask(false, false)
	s.Logger.Info("PollAndProcessDecisionTask", tag.Error(err))
	s.NoError(err)
	s.NotNil(startedEvent)
	s.True(childComplete)
	s.NotNil(childStartedEvent)
	s.Equal(eventpb.EventType_WorkflowExecutionStarted, childStartedEvent.GetEventType())
	s.Equal(s.namespace, childStartedEvent.GetWorkflowExecutionStartedEventAttributes().GetParentWorkflowNamespace())
	s.Equal(parentID, childStartedEvent.GetWorkflowExecutionStartedEventAttributes().ParentWorkflowExecution.GetWorkflowId())
	s.Equal(we.GetRunId(), childStartedEvent.GetWorkflowExecutionStartedEventAttributes().ParentWorkflowExecution.GetRunId())
	s.Equal(startedEvent.GetChildWorkflowExecutionStartedEventAttributes().GetInitiatedEventId(),
		childStartedEvent.GetWorkflowExecutionStartedEventAttributes().GetParentInitiatedEventId())
	s.Equal(header, startedEvent.GetChildWorkflowExecutionStartedEventAttributes().Header)
	s.Equal(header, childStartedEvent.GetWorkflowExecutionStartedEventAttributes().Header)
	s.Equal(memo, childStartedEvent.GetWorkflowExecutionStartedEventAttributes().GetMemo())
	s.Equal(searchAttr, childStartedEvent.GetWorkflowExecutionStartedEventAttributes().GetSearchAttributes())

	// Process ChildExecution completed event and complete parent execution
	_, err = pollerParent.PollAndProcessDecisionTask(false, false)
	s.Logger.Info("PollAndProcessDecisionTask", tag.Error(err))
	s.NoError(err)
	s.NotNil(completedEvent)
	completedAttributes := completedEvent.GetChildWorkflowExecutionCompletedEventAttributes()
	s.Empty(completedAttributes.Namespace)
	s.Equal(childID, completedAttributes.WorkflowExecution.WorkflowId)
	s.Equal(wtChild, completedAttributes.WorkflowType.Name)
	var r string
	err = payload.Decode(completedAttributes.GetResult(), &r)
	s.NoError(err)
	s.Equal("Child Done", r)
}

func (s *integrationSuite) TestCronChildWorkflowExecution() {
	parentID := "integration-cron-child-workflow-test-parent"
	childID := "integration-cron-child-workflow-test-child"
	wtParent := "integration-cron-child-workflow-test-parent-type"
	wtChild := "integration-cron-child-workflow-test-child-type"
	tlParent := "integration-cron-child-workflow-test-parent-tasklist"
	tlChild := "integration-cron-child-workflow-test-child-tasklist"
	identity := "worker1"

	cronSchedule := "@every 3s"
	targetBackoffDuration := time.Second * 3
	backoffDurationTolerance := time.Second

	parentWorkflowType := &commonpb.WorkflowType{Name: wtParent}
	childWorkflowType := &commonpb.WorkflowType{Name: wtChild}

	taskListParent := &tasklistpb.TaskList{Name: tlParent}
	taskListChild := &tasklistpb.TaskList{Name: tlChild}

	request := &workflowservice.StartWorkflowExecutionRequest{
		RequestId:                  uuid.New(),
		Namespace:                  s.namespace,
		WorkflowId:                 parentID,
		WorkflowType:               parentWorkflowType,
		TaskList:                   taskListParent,
		Input:                      nil,
		WorkflowRunTimeoutSeconds:  100,
		WorkflowTaskTimeoutSeconds: 1,
		Identity:                   identity,
	}

	startParentWorkflowTS := time.Now()
	we, err0 := s.engine.StartWorkflowExecution(NewContext(), request)
	s.NoError(err0)
	s.Logger.Info("StartWorkflowExecution", tag.WorkflowRunID(we.RunId))

	// decider logic
	childExecutionStarted := false
	var terminatedEvent *eventpb.HistoryEvent
	var startChildWorkflowTS time.Time
	// Parent Decider Logic
	dtHandlerParent := func(execution *executionpb.WorkflowExecution, wt *commonpb.WorkflowType,
		previousStartedEventID, startedEventID int64, history *eventpb.History) ([]byte, []*decisionpb.Decision, error) {
		s.Logger.Info("Processing decision task for ", tag.WorkflowID(execution.WorkflowId))

		if !childExecutionStarted {
			s.Logger.Info("Starting child execution")
			childExecutionStarted = true
			startChildWorkflowTS = time.Now()
			return nil, []*decisionpb.Decision{{
				DecisionType: decisionpb.DecisionType_StartChildWorkflowExecution,
				Attributes: &decisionpb.Decision_StartChildWorkflowExecutionDecisionAttributes{StartChildWorkflowExecutionDecisionAttributes: &decisionpb.StartChildWorkflowExecutionDecisionAttributes{
					WorkflowId:                 childID,
					WorkflowType:               childWorkflowType,
					TaskList:                   taskListChild,
					Input:                      nil,
					WorkflowRunTimeoutSeconds:  200,
					WorkflowTaskTimeoutSeconds: 2,
					Control:                    nil,
					CronSchedule:               cronSchedule,
				}},
			}}, nil
		}
		for _, event := range history.Events[previousStartedEventID:] {
			if event.GetEventType() == eventpb.EventType_ChildWorkflowExecutionTerminated {
				terminatedEvent = event
				return nil, []*decisionpb.Decision{{
					DecisionType: decisionpb.DecisionType_CompleteWorkflowExecution,
					Attributes: &decisionpb.Decision_CompleteWorkflowExecutionDecisionAttributes{CompleteWorkflowExecutionDecisionAttributes: &decisionpb.CompleteWorkflowExecutionDecisionAttributes{
						Result: payload.EncodeString("Done"),
					}},
				}}, nil
			}
		}
		return nil, nil, nil
	}

	// Child Decider Logic
	dtHandlerChild := func(execution *executionpb.WorkflowExecution, wt *commonpb.WorkflowType,
		previousStartedEventID, startedEventID int64, history *eventpb.History) ([]byte, []*decisionpb.Decision, error) {

		s.Logger.Info("Processing decision task for Child ", tag.WorkflowID(execution.WorkflowId))
		return nil, []*decisionpb.Decision{{
			DecisionType: decisionpb.DecisionType_CompleteWorkflowExecution,
			Attributes:   &decisionpb.Decision_CompleteWorkflowExecutionDecisionAttributes{CompleteWorkflowExecutionDecisionAttributes: &decisionpb.CompleteWorkflowExecutionDecisionAttributes{}}}}, nil
	}

	pollerParent := &TaskPoller{
		Engine:          s.engine,
		Namespace:       s.namespace,
		TaskList:        taskListParent,
		Identity:        identity,
		DecisionHandler: dtHandlerParent,
		Logger:          s.Logger,
		T:               s.T(),
	}

	pollerChild := &TaskPoller{
		Engine:          s.engine,
		Namespace:       s.namespace,
		TaskList:        taskListChild,
		Identity:        identity,
		DecisionHandler: dtHandlerChild,
		Logger:          s.Logger,
		T:               s.T(),
	}

	// Make first decision to start child execution
	_, err := pollerParent.PollAndProcessDecisionTask(false, false)
	s.Logger.Info("PollAndProcessDecisionTask", tag.Error(err))
	s.NoError(err)
	s.True(childExecutionStarted)

	// Process ChildExecution Started event
	_, err = pollerParent.PollAndProcessDecisionTask(false, false)
	s.Logger.Info("PollAndProcessDecisionTask", tag.Error(err))
	s.NoError(err)

	startFilter := &filterpb.StartTimeFilter{}
	startFilter.EarliestTime = startChildWorkflowTS.UnixNano()
	for i := 0; i < 2; i++ {
		// Sleep some time before checking the open executions.
		// This will not cost extra time as the polling for first decision task will be blocked for 3 seconds.
		time.Sleep(2 * time.Second)
		startFilter.LatestTime = time.Now().UnixNano()
		resp, err := s.engine.ListOpenWorkflowExecutions(NewContext(), &workflowservice.ListOpenWorkflowExecutionsRequest{
			Namespace:       s.namespace,
			MaximumPageSize: 100,
			StartTimeFilter: startFilter,
			Filters: &workflowservice.ListOpenWorkflowExecutionsRequest_ExecutionFilter{ExecutionFilter: &filterpb.WorkflowExecutionFilter{
				WorkflowId: childID,
			}},
		})
		s.NoError(err)
		s.Equal(1, len(resp.GetExecutions()))

		_, err = pollerChild.PollAndProcessDecisionTask(false, false)
		s.Logger.Info("PollAndProcessDecisionTask", tag.Error(err))
		s.NoError(err)

		backoffDuration := time.Now().Sub(startChildWorkflowTS)
		s.True(backoffDuration < targetBackoffDuration+backoffDurationTolerance)
		startChildWorkflowTS = time.Now()
	}

	// terminate the childworkflow
	_, terminateErr := s.engine.TerminateWorkflowExecution(NewContext(), &workflowservice.TerminateWorkflowExecutionRequest{
		Namespace: s.namespace,
		WorkflowExecution: &executionpb.WorkflowExecution{
			WorkflowId: childID,
		},
	})
	s.Nil(terminateErr)

	// Process ChildExecution terminated event and complete parent execution
	_, err = pollerParent.PollAndProcessDecisionTask(false, false)
	s.Logger.Info("PollAndProcessDecisionTask", tag.Error(err))
	s.NoError(err)
	s.NotNil(terminatedEvent)
	terminatedAttributes := terminatedEvent.GetChildWorkflowExecutionTerminatedEventAttributes()
	s.Empty(terminatedAttributes.Namespace)
	s.Equal(childID, terminatedAttributes.WorkflowExecution.WorkflowId)
	s.Equal(wtChild, terminatedAttributes.WorkflowType.Name)

	startFilter.EarliestTime = startParentWorkflowTS.UnixNano()
	startFilter.LatestTime = time.Now().UnixNano()
	var closedExecutions []*executionpb.WorkflowExecutionInfo
	for i := 0; i < 10; i++ {
		resp, err := s.engine.ListClosedWorkflowExecutions(NewContext(), &workflowservice.ListClosedWorkflowExecutionsRequest{
			Namespace:       s.namespace,
			MaximumPageSize: 100,
			StartTimeFilter: startFilter,
		})
		s.NoError(err)
		if len(resp.GetExecutions()) == 4 {
			closedExecutions = resp.GetExecutions()
			break
		}
		time.Sleep(200 * time.Millisecond)
	}
	s.NotNil(closedExecutions)
	sort.Slice(closedExecutions, func(i, j int) bool {
		return closedExecutions[i].GetStartTime().GetValue() < closedExecutions[j].GetStartTime().GetValue()
	})
	//The first parent is not the cron workflow, only verify child workflow with cron schedule
	lastExecution := closedExecutions[1]
	for i := 2; i != 4; i++ {
		executionInfo := closedExecutions[i]
		// Round up the time precision to seconds
		expectedBackoff := executionInfo.GetExecutionTime()/1000000000 - lastExecution.GetExecutionTime()/1000000000
		// The execution time calculate based on last execution close time
		// However, the current execution time is based on the current start time
		// This code is to remove the diff between current start time and last execution close time
		// TODO: Remove this line once we unify the time source.
		executionTimeDiff := executionInfo.GetStartTime().GetValue()/1000000000 - lastExecution.GetCloseTime().GetValue()/1000000000
		// The backoff between any two executions should be multiplier of the target backoff duration which is 3 in this test
		s.Equal(int64(0), int64(expectedBackoff-executionTimeDiff)/1000000000%(targetBackoffDuration.Nanoseconds()/1000000000))
		lastExecution = executionInfo
	}
}

func (s *integrationSuite) TestWorkflowTimeout() {
	startTime := time.Now().UnixNano()

	id := "integration-workflow-timeout"
	wt := "integration-workflow-timeout-type"
	tl := "integration-workflow-timeout-tasklist"
	identity := "worker1"

	request := &workflowservice.StartWorkflowExecutionRequest{
		RequestId:                  uuid.New(),
		Namespace:                  s.namespace,
		WorkflowId:                 id,
		WorkflowType:               &commonpb.WorkflowType{Name: wt},
		TaskList:                   &tasklistpb.TaskList{Name: tl},
		Input:                      nil,
		WorkflowRunTimeoutSeconds:  1,
		WorkflowTaskTimeoutSeconds: 1,
		Identity:                   identity,
	}

	we, err0 := s.engine.StartWorkflowExecution(NewContext(), request)
	s.NoError(err0)

	s.Logger.Info("StartWorkflowExecution", tag.WorkflowRunID(we.RunId))

	workflowComplete := false

	time.Sleep(time.Second)

GetHistoryLoop:
	for i := 0; i < 10; i++ {
		historyResponse, err := s.engine.GetWorkflowExecutionHistory(NewContext(), &workflowservice.GetWorkflowExecutionHistoryRequest{
			Namespace: s.namespace,
			Execution: &executionpb.WorkflowExecution{
				WorkflowId: id,
				RunId:      we.RunId,
			},
		})
		s.NoError(err)
		history := historyResponse.History

		lastEvent := history.Events[len(history.Events)-1]
		if lastEvent.GetEventType() != eventpb.EventType_WorkflowExecutionTimedOut {
			s.Logger.Warn("Execution not timedout yet. Last event: " + lastEvent.GetEventType().String())
			time.Sleep(200 * time.Millisecond)
			continue GetHistoryLoop
		}

		timeoutEventAttributes := lastEvent.GetWorkflowExecutionTimedOutEventAttributes()
		s.Equal(eventpb.TimeoutType_StartToClose, timeoutEventAttributes.TimeoutType)
		workflowComplete = true
		break GetHistoryLoop
	}
	s.True(workflowComplete)

	startFilter := &filterpb.StartTimeFilter{
		EarliestTime: startTime,
		LatestTime:   time.Now().UnixNano(),
	}

	closedCount := 0
ListClosedLoop:
	for i := 0; i < 10; i++ {
		resp, err3 := s.engine.ListClosedWorkflowExecutions(NewContext(), &workflowservice.ListClosedWorkflowExecutionsRequest{
			Namespace:       s.namespace,
			MaximumPageSize: 100,
			StartTimeFilter: startFilter,
		})
		s.NoError(err3)
		closedCount = len(resp.Executions)
		if closedCount == 0 {
			s.Logger.Info("Closed WorkflowExecution is not yet visibile")
			time.Sleep(1000 * time.Millisecond)
			continue ListClosedLoop
		}
		break ListClosedLoop
	}
	s.Equal(1, closedCount)
}

func (s *integrationSuite) TestDecisionTaskFailed() {
	id := "integration-decisiontask-failed-test"
	wt := "integration-decisiontask-failed-test-type"
	tl := "integration-decisiontask-failed-test-tasklist"
	identity := "worker1"
	activityName := "activity_type1"

	// Start workflow execution
	request := &workflowservice.StartWorkflowExecutionRequest{
		RequestId:                  uuid.New(),
		Namespace:                  s.namespace,
		WorkflowId:                 id,
		WorkflowType:               &commonpb.WorkflowType{Name: wt},
		TaskList:                   &tasklistpb.TaskList{Name: tl},
		Input:                      nil,
		WorkflowRunTimeoutSeconds:  100,
		WorkflowTaskTimeoutSeconds: 10,
		Identity:                   identity,
	}

	we, err0 := s.engine.StartWorkflowExecution(NewContext(), request)
	s.NoError(err0)
	s.Logger.Info("StartWorkflowExecution", tag.WorkflowRunID(we.RunId))

	workflowExecution := &executionpb.WorkflowExecution{
		WorkflowId: id,
		RunId:      we.RunId,
	}

	// decider logic
	workflowComplete := false
	activityScheduled := false
	activityData := int32(1)
	failureCount := 10
	signalCount := 0
	sendSignal := false
	lastDecisionTimestamp := int64(0)
	//var signalEvent *eventpb.HistoryEvent
	dtHandler := func(execution *executionpb.WorkflowExecution, wt *commonpb.WorkflowType,
		previousStartedEventID, startedEventID int64, history *eventpb.History) ([]byte, []*decisionpb.Decision, error) {
		// Count signals
		for _, event := range history.Events[previousStartedEventID:] {
			if event.GetEventType() == eventpb.EventType_WorkflowExecutionSignaled {
				signalCount++
			}
		}
		// Some signals received on this decision
		if signalCount == 1 {
			return nil, []*decisionpb.Decision{}, nil
		}

		// Send signals during decision
		if sendSignal {
			s.sendSignal(s.namespace, workflowExecution, "signalC", nil, identity)
			s.sendSignal(s.namespace, workflowExecution, "signalD", nil, identity)
			s.sendSignal(s.namespace, workflowExecution, "signalE", nil, identity)
			sendSignal = false
		}

		if !activityScheduled {
			activityScheduled = true
			buf := new(bytes.Buffer)
			s.Nil(binary.Write(buf, binary.LittleEndian, activityData))

			return nil, []*decisionpb.Decision{{
				DecisionType: decisionpb.DecisionType_ScheduleActivityTask,
				Attributes: &decisionpb.Decision_ScheduleActivityTaskDecisionAttributes{ScheduleActivityTaskDecisionAttributes: &decisionpb.ScheduleActivityTaskDecisionAttributes{
					ActivityId:                    strconv.Itoa(int(1)),
					ActivityType:                  &commonpb.ActivityType{Name: activityName},
					TaskList:                      &tasklistpb.TaskList{Name: tl},
					Input:                         payload.EncodeBytes(buf.Bytes()),
					ScheduleToCloseTimeoutSeconds: 100,
					ScheduleToStartTimeoutSeconds: 2,
					StartToCloseTimeoutSeconds:    50,
					HeartbeatTimeoutSeconds:       5,
				}},
			}}, nil
		} else if failureCount > 0 {
			// Otherwise decrement failureCount and keep failing decisions
			failureCount--
			return nil, nil, errors.New("Decider Panic")
		}

		workflowComplete = true
		time.Sleep(time.Second)
		s.Logger.Warn(fmt.Sprintf("PrevStarted: %v, StartedEventID: %v, Size: %v", previousStartedEventID, startedEventID,
			len(history.Events)))
		lastDecisionEvent := history.Events[startedEventID-1]
		s.Equal(eventpb.EventType_DecisionTaskStarted, lastDecisionEvent.GetEventType())
		lastDecisionTimestamp = lastDecisionEvent.GetTimestamp()
		return nil, []*decisionpb.Decision{{
			DecisionType: decisionpb.DecisionType_CompleteWorkflowExecution,
			Attributes: &decisionpb.Decision_CompleteWorkflowExecutionDecisionAttributes{CompleteWorkflowExecutionDecisionAttributes: &decisionpb.CompleteWorkflowExecutionDecisionAttributes{
				Result: payload.EncodeString("Done"),
			}},
		}}, nil
	}

	// activity handler
	atHandler := func(execution *executionpb.WorkflowExecution, activityType *commonpb.ActivityType,
		activityID string, input *commonpb.Payload, taskToken []byte) (*commonpb.Payload, bool, error) {

		return payload.EncodeString("Activity Result"), false, nil
	}

	poller := &TaskPoller{
		Engine:          s.engine,
		Namespace:       s.namespace,
		TaskList:        &tasklistpb.TaskList{Name: tl},
		Identity:        identity,
		DecisionHandler: dtHandler,
		ActivityHandler: atHandler,
		Logger:          s.Logger,
		T:               s.T(),
	}

	// Make first decision to schedule activity
	_, err := poller.PollAndProcessDecisionTask(false, false)
	s.Logger.Info("PollAndProcessDecisionTask", tag.Error(err))
	s.NoError(err)

	// process activity
	err = poller.PollAndProcessActivityTask(false)
	s.Logger.Info("PollAndProcessActivityTask", tag.Error(err))
	s.NoError(err)

	// fail decision 5 times
	for i := 0; i < 5; i++ {
		_, err := poller.PollAndProcessDecisionTaskWithAttempt(false, false, false, false, int64(i))
		s.NoError(err)
	}

	err = s.sendSignal(s.namespace, workflowExecution, "signalA", nil, identity)
	s.NoError(err, "failed to send signal to execution")

	// process signal
	_, err = poller.PollAndProcessDecisionTask(true, false)
	s.Logger.Info("PollAndProcessDecisionTask", tag.Error(err))
	s.NoError(err)
	s.Equal(1, signalCount)

	// send another signal to trigger decision
	err = s.sendSignal(s.namespace, workflowExecution, "signalB", nil, identity)
	s.NoError(err, "failed to send signal to execution")

	// fail decision 2 more times
	for i := 0; i < 2; i++ {
		_, err := poller.PollAndProcessDecisionTaskWithAttempt(false, false, false, false, int64(i))
		s.NoError(err)
	}
	s.Equal(3, signalCount)

	// now send a signal during failed decision
	sendSignal = true
	_, err = poller.PollAndProcessDecisionTaskWithAttempt(false, false, false, false, int64(2))
	s.NoError(err)
	s.Equal(4, signalCount)

	// fail decision 1 more times
	for i := 0; i < 2; i++ {
		_, err := poller.PollAndProcessDecisionTaskWithAttempt(false, false, false, false, int64(i))
		s.NoError(err)
	}
	s.Equal(12, signalCount)

	// Make complete workflow decision
	_, err = poller.PollAndProcessDecisionTaskWithAttempt(true, false, false, false, int64(2))
	s.Logger.Info("PollAndProcessDecisionTask", tag.Error(err))
	s.NoError(err)
	s.True(workflowComplete)
	s.Equal(16, signalCount)

	events := s.getHistory(s.namespace, workflowExecution)
	var lastEvent *eventpb.HistoryEvent
	var lastDecisionStartedEvent *eventpb.HistoryEvent
	lastIdx := 0
	for i, e := range events {
		if e.GetEventType() == eventpb.EventType_DecisionTaskStarted {
			lastDecisionStartedEvent = e
			lastIdx = i
		}
		lastEvent = e
	}
	s.NotNil(lastEvent)
	s.Equal(eventpb.EventType_WorkflowExecutionCompleted, lastEvent.GetEventType())
	s.Logger.Info(fmt.Sprintf("Last Decision Time: %v, Last Decision History Timestamp: %v, Complete Timestamp: %v",
		time.Unix(0, lastDecisionTimestamp), time.Unix(0, lastDecisionStartedEvent.GetTimestamp()),
		time.Unix(0, lastEvent.GetTimestamp())))
	s.Equal(lastDecisionTimestamp, lastDecisionStartedEvent.GetTimestamp())
	s.True(time.Duration(lastEvent.GetTimestamp()-lastDecisionTimestamp) >= time.Second)

	s.Equal(2, len(events)-lastIdx-1)
	decisionCompletedEvent := events[lastIdx+1]
	workflowCompletedEvent := events[lastIdx+2]
	s.Equal(eventpb.EventType_DecisionTaskCompleted, decisionCompletedEvent.GetEventType())
	s.Equal(eventpb.EventType_WorkflowExecutionCompleted, workflowCompletedEvent.GetEventType())
}

func (s *integrationSuite) TestDescribeTaskList() {
	workflowID := "integration-get-poller-history"
	wt := "integration-get-poller-history-type"
	tl := "integration-get-poller-history-tasklist"
	identity := "worker1"
	activityName := "activity_type1"

	// Start workflow execution
	request := &workflowservice.StartWorkflowExecutionRequest{
		RequestId:                  uuid.New(),
		Namespace:                  s.namespace,
		WorkflowId:                 workflowID,
		WorkflowType:               &commonpb.WorkflowType{Name: wt},
		TaskList:                   &tasklistpb.TaskList{Name: tl},
		Input:                      nil,
		WorkflowRunTimeoutSeconds:  100,
		WorkflowTaskTimeoutSeconds: 1,
		Identity:                   identity,
	}

	we, err0 := s.engine.StartWorkflowExecution(NewContext(), request)
	s.NoError(err0)

	s.Logger.Info("StartWorkflowExecution", tag.WorkflowRunID(we.RunId))

	// decider logic
	activityScheduled := false
	activityData := int32(1)
	// var signalEvent *eventpb.HistoryEvent
	dtHandler := func(execution *executionpb.WorkflowExecution, wt *commonpb.WorkflowType,
		previousStartedEventID, startedEventID int64, history *eventpb.History) ([]byte, []*decisionpb.Decision, error) {

		if !activityScheduled {
			activityScheduled = true
			buf := new(bytes.Buffer)
			s.Nil(binary.Write(buf, binary.LittleEndian, activityData))

			return nil, []*decisionpb.Decision{{
				DecisionType: decisionpb.DecisionType_ScheduleActivityTask,
				Attributes: &decisionpb.Decision_ScheduleActivityTaskDecisionAttributes{ScheduleActivityTaskDecisionAttributes: &decisionpb.ScheduleActivityTaskDecisionAttributes{
					ActivityId:                    strconv.Itoa(int(1)),
					ActivityType:                  &commonpb.ActivityType{Name: activityName},
					TaskList:                      &tasklistpb.TaskList{Name: tl},
					Input:                         payload.EncodeBytes(buf.Bytes()),
					ScheduleToCloseTimeoutSeconds: 100,
					ScheduleToStartTimeoutSeconds: 25,
					StartToCloseTimeoutSeconds:    50,
					HeartbeatTimeoutSeconds:       25,
				}},
			}}, nil
		}

		return nil, []*decisionpb.Decision{{
			DecisionType: decisionpb.DecisionType_CompleteWorkflowExecution,
			Attributes: &decisionpb.Decision_CompleteWorkflowExecutionDecisionAttributes{CompleteWorkflowExecutionDecisionAttributes: &decisionpb.CompleteWorkflowExecutionDecisionAttributes{
				Result: payload.EncodeString("Done"),
			}},
		}}, nil
	}

	atHandler := func(execution *executionpb.WorkflowExecution, activityType *commonpb.ActivityType,
		activityID string, input *commonpb.Payload, taskToken []byte) (*commonpb.Payload, bool, error) {
		return payload.EncodeString("Activity Result"), false, nil
	}

	poller := &TaskPoller{
		Engine:          s.engine,
		Namespace:       s.namespace,
		TaskList:        &tasklistpb.TaskList{Name: tl},
		Identity:        identity,
		DecisionHandler: dtHandler,
		ActivityHandler: atHandler,
		Logger:          s.Logger,
		T:               s.T(),
	}

	// this function poll events from history side
	testDescribeTaskList := func(namespace string, tasklist *tasklistpb.TaskList, tasklistType tasklistpb.TaskListType) []*tasklistpb.PollerInfo {
		responseInner, errInner := s.engine.DescribeTaskList(NewContext(), &workflowservice.DescribeTaskListRequest{
			Namespace:    namespace,
			TaskList:     tasklist,
			TaskListType: tasklistType,
		})

		s.NoError(errInner)
		return responseInner.Pollers
	}

	before := time.Now()

	// when no one polling on the tasklist (activity or decision), there shall be no poller information
	pollerInfos := testDescribeTaskList(s.namespace, &tasklistpb.TaskList{Name: tl}, tasklistpb.TaskListType_Activity)
	s.Empty(pollerInfos)
	pollerInfos = testDescribeTaskList(s.namespace, &tasklistpb.TaskList{Name: tl}, tasklistpb.TaskListType_Decision)
	s.Empty(pollerInfos)

	_, errDecision := poller.PollAndProcessDecisionTask(false, false)
	s.NoError(errDecision)
	pollerInfos = testDescribeTaskList(s.namespace, &tasklistpb.TaskList{Name: tl}, tasklistpb.TaskListType_Activity)
	s.Empty(pollerInfos)
	pollerInfos = testDescribeTaskList(s.namespace, &tasklistpb.TaskList{Name: tl}, tasklistpb.TaskListType_Decision)
	s.Equal(1, len(pollerInfos))
	s.Equal(identity, pollerInfos[0].GetIdentity())
	s.True(time.Unix(0, pollerInfos[0].GetLastAccessTime()).After(before))
	s.NotEmpty(pollerInfos[0].GetLastAccessTime())

	errActivity := poller.PollAndProcessActivityTask(false)
	s.NoError(errActivity)
	pollerInfos = testDescribeTaskList(s.namespace, &tasklistpb.TaskList{Name: tl}, tasklistpb.TaskListType_Activity)
	s.Equal(1, len(pollerInfos))
	s.Equal(identity, pollerInfos[0].GetIdentity())
	s.True(time.Unix(0, pollerInfos[0].GetLastAccessTime()).After(before))
	s.NotEmpty(pollerInfos[0].GetLastAccessTime())
	pollerInfos = testDescribeTaskList(s.namespace, &tasklistpb.TaskList{Name: tl}, tasklistpb.TaskListType_Decision)
	s.Equal(1, len(pollerInfos))
	s.Equal(identity, pollerInfos[0].GetIdentity())
	s.True(time.Unix(0, pollerInfos[0].GetLastAccessTime()).After(before))
	s.NotEmpty(pollerInfos[0].GetLastAccessTime())
}

func (s *integrationSuite) TestTransientDecisionTimeout() {
	id := "integration-transient-decision-timeout-test"
	wt := "integration-transient-decision-timeout-test-type"
	tl := "integration-transient-decision-timeout-test-tasklist"
	identity := "worker1"

	// Start workflow execution
	request := &workflowservice.StartWorkflowExecutionRequest{
		RequestId:                  uuid.New(),
		Namespace:                  s.namespace,
		WorkflowId:                 id,
		WorkflowType:               &commonpb.WorkflowType{Name: wt},
		TaskList:                   &tasklistpb.TaskList{Name: tl},
		Input:                      nil,
		WorkflowRunTimeoutSeconds:  100,
		WorkflowTaskTimeoutSeconds: 2,
		Identity:                   identity,
	}

	we, err0 := s.engine.StartWorkflowExecution(NewContext(), request)
	s.NoError(err0)
	s.Logger.Info("StartWorkflowExecution", tag.WorkflowRunID(we.RunId))

	workflowExecution := &executionpb.WorkflowExecution{
		WorkflowId: id,
		RunId:      we.RunId,
	}

	// decider logic
	workflowComplete := false
	failDecision := true
	signalCount := 0
	//var signalEvent *eventpb.HistoryEvent
	dtHandler := func(execution *executionpb.WorkflowExecution, wt *commonpb.WorkflowType,
		previousStartedEventID, startedEventID int64, history *eventpb.History) ([]byte, []*decisionpb.Decision, error) {
		if failDecision {
			failDecision = false
			return nil, nil, errors.New("Decider Panic")
		}

		// Count signals
		for _, event := range history.Events[previousStartedEventID:] {
			if event.GetEventType() == eventpb.EventType_WorkflowExecutionSignaled {
				signalCount++
			}
		}

		workflowComplete = true
		return nil, []*decisionpb.Decision{{
			DecisionType: decisionpb.DecisionType_CompleteWorkflowExecution,
			Attributes: &decisionpb.Decision_CompleteWorkflowExecutionDecisionAttributes{CompleteWorkflowExecutionDecisionAttributes: &decisionpb.CompleteWorkflowExecutionDecisionAttributes{
				Result: payload.EncodeString("Done"),
			}},
		}}, nil
	}

	poller := &TaskPoller{
		Engine:          s.engine,
		Namespace:       s.namespace,
		TaskList:        &tasklistpb.TaskList{Name: tl},
		Identity:        identity,
		DecisionHandler: dtHandler,
		ActivityHandler: nil,
		Logger:          s.Logger,
		T:               s.T(),
	}

	// First decision immediately fails and schedules a transient decision
	_, err := poller.PollAndProcessDecisionTask(false, false)
	s.Logger.Info("PollAndProcessDecisionTask", tag.Error(err))
	s.NoError(err)

	// Now send a signal when transient decision is scheduled
	err = s.sendSignal(s.namespace, workflowExecution, "signalA", nil, identity)
	s.NoError(err, "failed to send signal to execution")

	// Drop decision task to cause a Decision Timeout
	_, err = poller.PollAndProcessDecisionTask(true, true)
	s.Logger.Info("PollAndProcessDecisionTask", tag.Error(err))
	s.NoError(err)

	// Now process signal and complete workflow execution
	_, err = poller.PollAndProcessDecisionTaskWithAttempt(true, false, false, false, int64(1))
	s.Logger.Info("PollAndProcessDecisionTask", tag.Error(err))
	s.NoError(err)

	s.Equal(1, signalCount)
	s.True(workflowComplete)
}

func (s *integrationSuite) TestNoTransientDecisionAfterFlushBufferedEvents() {
	id := "integration-no-transient-decision-after-flush-buffered-events-test"
	wt := "integration-no-transient-decision-after-flush-buffered-events-test-type"
	tl := "integration-no-transient-decision-after-flush-buffered-events-test-tasklist"
	identity := "worker1"

	// Start workflow execution
	request := &workflowservice.StartWorkflowExecutionRequest{
		RequestId:                  uuid.New(),
		Namespace:                  s.namespace,
		WorkflowId:                 id,
		WorkflowType:               &commonpb.WorkflowType{Name: wt},
		TaskList:                   &tasklistpb.TaskList{Name: tl},
		Input:                      nil,
		WorkflowRunTimeoutSeconds:  100,
		WorkflowTaskTimeoutSeconds: 20,
		Identity:                   identity,
	}

	we, err0 := s.engine.StartWorkflowExecution(NewContext(), request)
	s.NoError(err0)

	s.Logger.Info("StartWorkflowExecution", tag.WorkflowRunID(we.RunId))

	// decider logic
	workflowComplete := false
	continueAsNewAndSignal := false
	dtHandler := func(execution *executionpb.WorkflowExecution, workflowType *commonpb.WorkflowType,
		previousStartedEventID, startedEventID int64, history *eventpb.History) ([]byte, []*decisionpb.Decision, error) {

		if !continueAsNewAndSignal {
			continueAsNewAndSignal = true
			// this will create new event when there is in-flight decision task, and the new event will be buffered
			_, err := s.engine.SignalWorkflowExecution(NewContext(),
				&workflowservice.SignalWorkflowExecutionRequest{
					Namespace: s.namespace,
					WorkflowExecution: &executionpb.WorkflowExecution{
						WorkflowId: id,
					},
					SignalName: "buffered-signal-1",
					Input:      payload.EncodeString("buffered-signal-input"),
					Identity:   identity,
				})
			s.NoError(err)

			return nil, []*decisionpb.Decision{{
				DecisionType: decisionpb.DecisionType_ContinueAsNewWorkflowExecution,
				Attributes: &decisionpb.Decision_ContinueAsNewWorkflowExecutionDecisionAttributes{ContinueAsNewWorkflowExecutionDecisionAttributes: &decisionpb.ContinueAsNewWorkflowExecutionDecisionAttributes{
					WorkflowType:               workflowType,
					TaskList:                   &tasklistpb.TaskList{Name: tl},
					Input:                      nil,
					WorkflowRunTimeoutSeconds:  1000,
					WorkflowTaskTimeoutSeconds: 100,
				}},
			}}, nil
		}

		workflowComplete = true
		return nil, []*decisionpb.Decision{{
			DecisionType: decisionpb.DecisionType_CompleteWorkflowExecution,
			Attributes: &decisionpb.Decision_CompleteWorkflowExecutionDecisionAttributes{CompleteWorkflowExecutionDecisionAttributes: &decisionpb.CompleteWorkflowExecutionDecisionAttributes{
				Result: payload.EncodeString("Done"),
			}},
		}}, nil
	}

	poller := &TaskPoller{
		Engine:          s.engine,
		Namespace:       s.namespace,
		TaskList:        &tasklistpb.TaskList{Name: tl},
		Identity:        identity,
		DecisionHandler: dtHandler,
		Logger:          s.Logger,
		T:               s.T(),
	}

	// fist decision, this try to do a continue as new but there is a buffered event,
	// so it will fail and create a new decision
	_, err := poller.PollAndProcessDecisionTask(true, false)
	s.Logger.Info("PollAndProcessDecisionTask", tag.Error(err))
	s.NoError(err)

	// second decision, which will complete the workflow
	// this expect the decision to have attempt == 0
	_, err = poller.PollAndProcessDecisionTaskWithAttempt(true, false, false, false, 0)
	s.Logger.Info("PollAndProcessDecisionTask", tag.Error(err))
	s.NoError(err)

	s.True(workflowComplete)
}

func (s *integrationSuite) TestRelayDecisionTimeout() {
	id := "integration-relay-decision-timeout-test"
	wt := "integration-relay-decision-timeout-test-type"
	tl := "integration-relay-decision-timeout-test-tasklist"
	identity := "worker1"

	// Start workflow execution
	request := &workflowservice.StartWorkflowExecutionRequest{
		RequestId:                  uuid.New(),
		Namespace:                  s.namespace,
		WorkflowId:                 id,
		WorkflowType:               &commonpb.WorkflowType{Name: wt},
		TaskList:                   &tasklistpb.TaskList{Name: tl},
		Input:                      nil,
		WorkflowRunTimeoutSeconds:  100,
		WorkflowTaskTimeoutSeconds: 2,
		Identity:                   identity,
	}

	we, err0 := s.engine.StartWorkflowExecution(NewContext(), request)
	s.NoError(err0)
	s.Logger.Info("StartWorkflowExecution", tag.WorkflowRunID(we.RunId))

	workflowExecution := &executionpb.WorkflowExecution{
		WorkflowId: id,
		RunId:      we.RunId,
	}

	workflowComplete, isFirst := false, true
	dtHandler := func(execution *executionpb.WorkflowExecution, wt *commonpb.WorkflowType,
		previousStartedEventID, startedEventID int64, history *eventpb.History) ([]byte, []*decisionpb.Decision, error) {
		if isFirst {
			isFirst = false
			return nil, []*decisionpb.Decision{{
				DecisionType: decisionpb.DecisionType_RecordMarker,
				Attributes: &decisionpb.Decision_RecordMarkerDecisionAttributes{RecordMarkerDecisionAttributes: &decisionpb.RecordMarkerDecisionAttributes{
					MarkerName: "test-marker",
				}},
			}}, nil
		}
		workflowComplete = true
		return nil, []*decisionpb.Decision{{
			DecisionType: decisionpb.DecisionType_CompleteWorkflowExecution,
			Attributes:   &decisionpb.Decision_CompleteWorkflowExecutionDecisionAttributes{CompleteWorkflowExecutionDecisionAttributes: &decisionpb.CompleteWorkflowExecutionDecisionAttributes{}}}}, nil
	}

	poller := &TaskPoller{
		Engine:          s.engine,
		Namespace:       s.namespace,
		TaskList:        &tasklistpb.TaskList{Name: tl},
		Identity:        identity,
		DecisionHandler: dtHandler,
		ActivityHandler: nil,
		Logger:          s.Logger,
		T:               s.T(),
	}

	// First decision task complete with a marker decision, and request to relay decision (immediately return a new decision task)
	_, newTask, err := poller.PollAndProcessDecisionTaskWithAttemptAndRetryAndForceNewDecision(
		false,
		false,
		false,
		false,
		0,
		3,
		true,
		nil)
	s.Logger.Info("PollAndProcessDecisionTask", tag.Error(err))
	s.NoError(err)
	s.NotNil(newTask)
	s.NotNil(newTask.DecisionTask)

	time.Sleep(time.Second * 2) // wait 2s for relay decision to timeout
	decisionTaskTimeout := false
	for i := 0; i < 3; i++ {
		events := s.getHistory(s.namespace, workflowExecution)
		if len(events) >= 8 {
			s.Equal(eventpb.EventType_DecisionTaskTimedOut, events[7].GetEventType())
			s.Equal(eventpb.TimeoutType_StartToClose, events[7].GetDecisionTaskTimedOutEventAttributes().GetTimeoutType())
			decisionTaskTimeout = true
			break
		}
		time.Sleep(time.Second)
	}
	// verify relay decision task timeout
	s.True(decisionTaskTimeout)

	// Now complete workflow
	_, err = poller.PollAndProcessDecisionTaskWithAttempt(true, false, false, false, int64(1))
	s.Logger.Info("PollAndProcessDecisionTask", tag.Error(err))
	s.NoError(err)

	s.True(workflowComplete)
}

func (s *integrationSuite) TestTaskProcessingProtectionForRateLimitError() {
	id := "integration-task-processing-protection-for-rate-limit-error-test"
	wt := "integration-task-processing-protection-for-rate-limit-error-test-type"
	tl := "integration-task-processing-protection-for-rate-limit-error-test-tasklist"
	identity := "worker1"

	// Start workflow execution
	request := &workflowservice.StartWorkflowExecutionRequest{
		RequestId:                  uuid.New(),
		Namespace:                  s.namespace,
		WorkflowId:                 id,
		WorkflowType:               &commonpb.WorkflowType{Name: wt},
		TaskList:                   &tasklistpb.TaskList{Name: tl},
		Input:                      nil,
		WorkflowRunTimeoutSeconds:  601,
		WorkflowTaskTimeoutSeconds: 600,
		Identity:                   identity,
	}

	we, err0 := s.engine.StartWorkflowExecution(NewContext(), request)
	s.NoError(err0)

	s.Logger.Info("StartWorkflowExecution", tag.WorkflowRunID(we.RunId))
	workflowExecution := &executionpb.WorkflowExecution{
		WorkflowId: id,
		RunId:      we.RunId,
	}

	// decider logic
	workflowComplete := false
	signalCount := 0
	createUserTimer := false
	dtHandler := func(execution *executionpb.WorkflowExecution, wt *commonpb.WorkflowType,
		previousStartedEventID, startedEventID int64, h *eventpb.History) ([]byte, []*decisionpb.Decision, error) {

		if !createUserTimer {
			createUserTimer = true

			return nil, []*decisionpb.Decision{{
				DecisionType: decisionpb.DecisionType_StartTimer,
				Attributes: &decisionpb.Decision_StartTimerDecisionAttributes{StartTimerDecisionAttributes: &decisionpb.StartTimerDecisionAttributes{
					TimerId:                   "timer-id-1",
					StartToFireTimeoutSeconds: 5,
				}},
			}}, nil
		}

		// Count signals
		for _, event := range h.Events[previousStartedEventID:] {
			if event.GetEventType() == eventpb.EventType_WorkflowExecutionSignaled {
				signalCount++
			}
		}

		workflowComplete = true
		return nil, []*decisionpb.Decision{{
			DecisionType: decisionpb.DecisionType_CompleteWorkflowExecution,
			Attributes: &decisionpb.Decision_CompleteWorkflowExecutionDecisionAttributes{CompleteWorkflowExecutionDecisionAttributes: &decisionpb.CompleteWorkflowExecutionDecisionAttributes{
				Result: payload.EncodeString("Done"),
			}},
		}}, nil
	}

	poller := &TaskPoller{
		Engine:          s.engine,
		Namespace:       s.namespace,
		TaskList:        &tasklistpb.TaskList{Name: tl},
		Identity:        identity,
		DecisionHandler: dtHandler,
		ActivityHandler: nil,
		Logger:          s.Logger,
		T:               s.T(),
	}

	// Process first decision to create user timer
	_, err := poller.PollAndProcessDecisionTask(false, false)
	s.Logger.Info("PollAndProcessDecisionTask", tag.Error(err))
	s.NoError(err)

	// Send one signal to create a new decision
	buf := new(bytes.Buffer)
	binary.Write(buf, binary.LittleEndian, 0)
	s.Nil(s.sendSignal(s.namespace, workflowExecution, "SignalName", payload.EncodeBytes(buf.Bytes()), identity))

	// Drop decision to cause all events to be buffered from now on
	_, err = poller.PollAndProcessDecisionTask(false, true)
	s.Logger.Info("PollAndProcessDecisionTask", tag.Error(err))
	s.NoError(err)

	// Buffered 100 Signals
	for i := 1; i < 101; i++ {
		buf := new(bytes.Buffer)
		binary.Write(buf, binary.LittleEndian, i)
		s.Nil(s.sendSignal(s.namespace, workflowExecution, "SignalName", payload.EncodeBytes(buf.Bytes()), identity))
	}

	// 101 signal, which will fail the decision
	buf = new(bytes.Buffer)
	binary.Write(buf, binary.LittleEndian, 101)
	signalErr := s.sendSignal(s.namespace, workflowExecution, "SignalName", payload.EncodeBytes(buf.Bytes()), identity)
	s.Nil(signalErr)

	// Process signal in decider
	_, err = poller.PollAndProcessDecisionTaskWithAttempt(true, false, false, false, 0)
	s.Logger.Info("pollAndProcessDecisionTask", tag.Error(err))
	s.NoError(err)

	s.True(workflowComplete)
	s.Equal(102, signalCount)
}

func (s *integrationSuite) TestStickyTimeout_NonTransientDecision() {
	id := "integration-sticky-timeout-non-transient-decision"
	wt := "integration-sticky-timeout-non-transient-decision-type"
	tl := "integration-sticky-timeout-non-transient-decision-tasklist"
	stl := "integration-sticky-timeout-non-transient-decision-tasklist-sticky"
	identity := "worker1"

	stickyTaskList := &tasklistpb.TaskList{}
	stickyTaskList.Name = stl
	stickyScheduleToStartTimeoutSeconds := 2

	// Start workflow execution
	request := &workflowservice.StartWorkflowExecutionRequest{
		RequestId:                  uuid.New(),
		Namespace:                  s.namespace,
		WorkflowId:                 id,
		WorkflowType:               &commonpb.WorkflowType{Name: wt},
		TaskList:                   &tasklistpb.TaskList{Name: tl},
		Input:                      nil,
		WorkflowRunTimeoutSeconds:  100,
		WorkflowTaskTimeoutSeconds: 1,
		Identity:                   identity,
	}

	we, err0 := s.engine.StartWorkflowExecution(NewContext(), request)
	s.NoError(err0)

	s.Logger.Info("StartWorkflowExecution", tag.WorkflowRunID(we.RunId))
	workflowExecution := &executionpb.WorkflowExecution{
		WorkflowId: id,
		RunId:      we.RunId,
	}

	// decider logic
	localActivityDone := false
	failureCount := 5
	dtHandler := func(execution *executionpb.WorkflowExecution, wt *commonpb.WorkflowType,
		previousStartedEventID, startedEventID int64, history *eventpb.History) ([]byte, []*decisionpb.Decision, error) {

		if !localActivityDone {
			localActivityDone = true

			return nil, []*decisionpb.Decision{{
				DecisionType: decisionpb.DecisionType_RecordMarker,
				Attributes: &decisionpb.Decision_RecordMarkerDecisionAttributes{RecordMarkerDecisionAttributes: &decisionpb.RecordMarkerDecisionAttributes{
					MarkerName: "local activity marker",
					Details:    payload.EncodeString("local activity data"),
				}},
			}}, nil
		}

		if failureCount > 0 {
			// send a signal on third failure to be buffered, forcing a non-transient decision when buffer is flushed
			/*if failureCount == 3 {
				err := s.engine.SignalWorkflowExecution(NewContext(), &workflowservice.SignalWorkflowExecutionRequest{
					Namespace:            s.namespace,
					WorkflowExecution: workflowExecution,
					SignalName:        "signalB",
					Input:             codec.EncodeString("signal input"),
					Identity:          identity,
					RequestId:         uuid.New(),
				})
				s.NoError(err)
			}*/
			failureCount--
			return nil, nil, errors.New("non deterministic error")
		}

		return nil, []*decisionpb.Decision{{
			DecisionType: decisionpb.DecisionType_CompleteWorkflowExecution,
			Attributes: &decisionpb.Decision_CompleteWorkflowExecutionDecisionAttributes{CompleteWorkflowExecutionDecisionAttributes: &decisionpb.CompleteWorkflowExecutionDecisionAttributes{
				Result: payload.EncodeString("Done"),
			}},
		}}, nil
	}

	poller := &TaskPoller{
		Engine:                              s.engine,
		Namespace:                           s.namespace,
		TaskList:                            &tasklistpb.TaskList{Name: tl},
		Identity:                            identity,
		DecisionHandler:                     dtHandler,
		Logger:                              s.Logger,
		T:                                   s.T(),
		StickyTaskList:                      stickyTaskList,
		StickyScheduleToStartTimeoutSeconds: int32(stickyScheduleToStartTimeoutSeconds),
	}

	_, err := poller.PollAndProcessDecisionTaskWithAttempt(false, false, false, true, int64(0))
	s.Logger.Info("PollAndProcessDecisionTask", tag.Error(err))
	s.NoError(err)

	_, err = s.engine.SignalWorkflowExecution(NewContext(), &workflowservice.SignalWorkflowExecutionRequest{
		Namespace:         s.namespace,
		WorkflowExecution: workflowExecution,
		SignalName:        "signalA",
		Input:             payload.EncodeString("signal input"),
		Identity:          identity,
		RequestId:         uuid.New(),
	})

	// Wait for decision timeout
	stickyTimeout := false
WaitForStickyTimeoutLoop:
	for i := 0; i < 10; i++ {
		events := s.getHistory(s.namespace, workflowExecution)
		for _, event := range events {
			if event.GetEventType() == eventpb.EventType_DecisionTaskTimedOut {
				s.Equal(eventpb.TimeoutType_ScheduleToStart, event.GetDecisionTaskTimedOutEventAttributes().GetTimeoutType())
				stickyTimeout = true
				break WaitForStickyTimeoutLoop
			}
		}
		time.Sleep(time.Second)
	}
	s.True(stickyTimeout, "Decision not timed out")

	for i := 0; i < 3; i++ {
		_, err = poller.PollAndProcessDecisionTaskWithAttempt(true, false, false, true, int64(i))
		s.Logger.Info("PollAndProcessDecisionTask", tag.Error(err))
		s.NoError(err)
	}

	_, err = s.engine.SignalWorkflowExecution(NewContext(), &workflowservice.SignalWorkflowExecutionRequest{
		Namespace:         s.namespace,
		WorkflowExecution: workflowExecution,
		SignalName:        "signalB",
		Input:             payload.EncodeString("signal input"),
		Identity:          identity,
		RequestId:         uuid.New(),
	})
	s.NoError(err)

	for i := 0; i < 2; i++ {
		_, err = poller.PollAndProcessDecisionTaskWithAttempt(true, false, false, true, int64(i))
		s.Logger.Info("PollAndProcessDecisionTask", tag.Error(err))
		s.NoError(err)
	}

	decisionTaskFailed := false
	events := s.getHistory(s.namespace, workflowExecution)
	for _, event := range events {
		if event.GetEventType() == eventpb.EventType_DecisionTaskFailed {
			decisionTaskFailed = true
			break
		}
	}
	s.True(decisionTaskFailed)

	// Complete workflow execution
	_, err = poller.PollAndProcessDecisionTaskWithAttempt(true, false, false, true, int64(2))

	// Assert for single decision task failed and workflow completion
	failedDecisions := 0
	workflowComplete := false
	events = s.getHistory(s.namespace, workflowExecution)
	for _, event := range events {
		switch event.GetEventType() {
		case eventpb.EventType_DecisionTaskFailed:
			failedDecisions++
		case eventpb.EventType_WorkflowExecutionCompleted:
			workflowComplete = true
		}
	}
	s.True(workflowComplete, "Workflow not complete")
	s.Equal(2, failedDecisions, "Mismatched failed decision count")
}

func (s *integrationSuite) TestStickyTasklistResetThenTimeout() {
	id := "integration-reset-sticky-fire-schedule-to-start-timeout"
	wt := "integration-reset-sticky-fire-schedule-to-start-timeout-type"
	tl := "integration-reset-sticky-fire-schedule-to-start-timeout-tasklist"
	stl := "integration-reset-sticky-fire-schedule-to-start-timeout-tasklist-sticky"
	identity := "worker1"

	stickyTaskList := &tasklistpb.TaskList{}
	stickyTaskList.Name = stl
	stickyScheduleToStartTimeoutSeconds := 2

	// Start workflow execution
	request := &workflowservice.StartWorkflowExecutionRequest{
		RequestId:                  uuid.New(),
		Namespace:                  s.namespace,
		WorkflowId:                 id,
		WorkflowType:               &commonpb.WorkflowType{Name: wt},
		TaskList:                   &tasklistpb.TaskList{Name: tl},
		Input:                      nil,
		WorkflowRunTimeoutSeconds:  100,
		WorkflowTaskTimeoutSeconds: 1,
		Identity:                   identity,
	}

	we, err0 := s.engine.StartWorkflowExecution(NewContext(), request)
	s.NoError(err0)

	s.Logger.Info("StartWorkflowExecution", tag.WorkflowRunID(we.RunId))
	workflowExecution := &executionpb.WorkflowExecution{
		WorkflowId: id,
		RunId:      we.RunId,
	}

	// decider logic
	localActivityDone := false
	failureCount := 5
	dtHandler := func(execution *executionpb.WorkflowExecution, wt *commonpb.WorkflowType,
		previousStartedEventID, startedEventID int64, history *eventpb.History) ([]byte, []*decisionpb.Decision, error) {

		if !localActivityDone {
			localActivityDone = true

			return nil, []*decisionpb.Decision{{
				DecisionType: decisionpb.DecisionType_RecordMarker,
				Attributes: &decisionpb.Decision_RecordMarkerDecisionAttributes{RecordMarkerDecisionAttributes: &decisionpb.RecordMarkerDecisionAttributes{
					MarkerName: "local activity marker",
					Details:    payload.EncodeString("local activity data"),
				}},
			}}, nil
		}

		if failureCount > 0 {
			failureCount--
			return nil, nil, errors.New("non deterministic error")
		}

		return nil, []*decisionpb.Decision{{
			DecisionType: decisionpb.DecisionType_CompleteWorkflowExecution,
			Attributes: &decisionpb.Decision_CompleteWorkflowExecutionDecisionAttributes{CompleteWorkflowExecutionDecisionAttributes: &decisionpb.CompleteWorkflowExecutionDecisionAttributes{
				Result: payload.EncodeString("Done"),
			}},
		}}, nil
	}

	poller := &TaskPoller{
		Engine:                              s.engine,
		Namespace:                           s.namespace,
		TaskList:                            &tasklistpb.TaskList{Name: tl},
		Identity:                            identity,
		DecisionHandler:                     dtHandler,
		Logger:                              s.Logger,
		T:                                   s.T(),
		StickyTaskList:                      stickyTaskList,
		StickyScheduleToStartTimeoutSeconds: int32(stickyScheduleToStartTimeoutSeconds),
	}

	_, err := poller.PollAndProcessDecisionTaskWithAttempt(false, false, false, true, int64(0))
	s.Logger.Info("PollAndProcessDecisionTask", tag.Error(err))
	s.NoError(err)

	_, err = s.engine.SignalWorkflowExecution(NewContext(), &workflowservice.SignalWorkflowExecutionRequest{
		Namespace:         s.namespace,
		WorkflowExecution: workflowExecution,
		SignalName:        "signalA",
		Input:             payload.EncodeString("signal input"),
		Identity:          identity,
		RequestId:         uuid.New(),
	})

	//Reset sticky tasklist before sticky decision task starts
	s.engine.ResetStickyTaskList(NewContext(), &workflowservice.ResetStickyTaskListRequest{
		Namespace: s.namespace,
		Execution: workflowExecution,
	})

	// Wait for decision timeout
	stickyTimeout := false
WaitForStickyTimeoutLoop:
	for i := 0; i < 10; i++ {
		events := s.getHistory(s.namespace, workflowExecution)
		for _, event := range events {
			if event.GetEventType() == eventpb.EventType_DecisionTaskTimedOut {
				s.Equal(eventpb.TimeoutType_ScheduleToStart, event.GetDecisionTaskTimedOutEventAttributes().GetTimeoutType())
				stickyTimeout = true
				break WaitForStickyTimeoutLoop
			}
		}
		time.Sleep(time.Second)
	}
	s.True(stickyTimeout, "Decision not timed out")

	for i := 0; i < 3; i++ {
		_, err = poller.PollAndProcessDecisionTaskWithAttempt(true, false, false, true, int64(i))
		s.Logger.Info("PollAndProcessDecisionTask", tag.Error(err))
		s.NoError(err)
	}

	_, err = s.engine.SignalWorkflowExecution(NewContext(), &workflowservice.SignalWorkflowExecutionRequest{
		Namespace:         s.namespace,
		WorkflowExecution: workflowExecution,
		SignalName:        "signalB",
		Input:             payload.EncodeString("signal input"),
		Identity:          identity,
		RequestId:         uuid.New(),
	})
	s.NoError(err)

	for i := 0; i < 2; i++ {
		_, err = poller.PollAndProcessDecisionTaskWithAttempt(true, false, false, true, int64(i))
		s.Logger.Info("PollAndProcessDecisionTask", tag.Error(err))
		s.NoError(err)
	}

	decisionTaskFailed := false
	events := s.getHistory(s.namespace, workflowExecution)
	for _, event := range events {
		if event.GetEventType() == eventpb.EventType_DecisionTaskFailed {
			decisionTaskFailed = true
			break
		}
	}
	s.True(decisionTaskFailed)

	// Complete workflow execution
	_, err = poller.PollAndProcessDecisionTaskWithAttempt(true, false, false, true, int64(2))

	// Assert for single decision task failed and workflow completion
	failedDecisions := 0
	workflowComplete := false
	events = s.getHistory(s.namespace, workflowExecution)
	for _, event := range events {
		switch event.GetEventType() {
		case eventpb.EventType_DecisionTaskFailed:
			failedDecisions++
		case eventpb.EventType_WorkflowExecutionCompleted:
			workflowComplete = true
		}
	}
	s.True(workflowComplete, "Workflow not complete")
	s.Equal(2, failedDecisions, "Mismatched failed decision count")
}

func (s *integrationSuite) TestBufferedEventsOutOfOrder() {
	id := "integration-buffered-events-out-of-order-test"
	wt := "integration-buffered-events-out-of-order-test-type"
	tl := "integration-buffered-events-out-of-order-test-tasklist"
	identity := "worker1"

	// Start workflow execution
	request := &workflowservice.StartWorkflowExecutionRequest{
		RequestId:                  uuid.New(),
		Namespace:                  s.namespace,
		WorkflowId:                 id,
		WorkflowType:               &commonpb.WorkflowType{Name: wt},
		TaskList:                   &tasklistpb.TaskList{Name: tl},
		Input:                      nil,
		WorkflowRunTimeoutSeconds:  100,
		WorkflowTaskTimeoutSeconds: 20,
		Identity:                   identity,
	}

	we, err0 := s.engine.StartWorkflowExecution(NewContext(), request)
	s.NoError(err0)

	s.Logger.Info("StartWorkflowExecution", tag.WorkflowRunID(we.RunId))
	workflowExecution := &executionpb.WorkflowExecution{
		WorkflowId: id,
		RunId:      we.RunId,
	}

	// decider logic
	workflowComplete := false
	firstDecision := false
	secondDecision := false
	dtHandler := func(execution *executionpb.WorkflowExecution, wt *commonpb.WorkflowType,
		previousStartedEventID, startedEventID int64, history *eventpb.History) ([]byte, []*decisionpb.Decision, error) {

		s.Logger.Info(fmt.Sprintf("Decider called: first: %v, second: %v, complete: %v\n", firstDecision, secondDecision, workflowComplete))

		if !firstDecision {
			firstDecision = true
			return nil, []*decisionpb.Decision{{
				DecisionType: decisionpb.DecisionType_RecordMarker,
				Attributes: &decisionpb.Decision_RecordMarkerDecisionAttributes{RecordMarkerDecisionAttributes: &decisionpb.RecordMarkerDecisionAttributes{
					MarkerName: "some random marker name",
					Details:    payload.EncodeString("some random marker details"),
				}},
			}, {
				DecisionType: decisionpb.DecisionType_ScheduleActivityTask,
				Attributes: &decisionpb.Decision_ScheduleActivityTaskDecisionAttributes{ScheduleActivityTaskDecisionAttributes: &decisionpb.ScheduleActivityTaskDecisionAttributes{
					ActivityId:                    "Activity-1",
					ActivityType:                  &commonpb.ActivityType{Name: "ActivityType"},
					Namespace:                     s.namespace,
					TaskList:                      &tasklistpb.TaskList{Name: tl},
					Input:                         payload.EncodeString("some random activity input"),
					ScheduleToCloseTimeoutSeconds: 100,
					ScheduleToStartTimeoutSeconds: 100,
					StartToCloseTimeoutSeconds:    100,
					HeartbeatTimeoutSeconds:       100,
				}},
			}}, nil
		}

		if !secondDecision {
			secondDecision = true
			return nil, []*decisionpb.Decision{{
				DecisionType: decisionpb.DecisionType_RecordMarker,
				Attributes: &decisionpb.Decision_RecordMarkerDecisionAttributes{RecordMarkerDecisionAttributes: &decisionpb.RecordMarkerDecisionAttributes{
					MarkerName: "some random marker name",
					Details:    payload.EncodeString("some random marker details"),
				}},
			}}, nil
		}

		workflowComplete = true
		return nil, []*decisionpb.Decision{{
			DecisionType: decisionpb.DecisionType_CompleteWorkflowExecution,
			Attributes: &decisionpb.Decision_CompleteWorkflowExecutionDecisionAttributes{CompleteWorkflowExecutionDecisionAttributes: &decisionpb.CompleteWorkflowExecutionDecisionAttributes{
				Result: payload.EncodeString("Done"),
			}},
		}}, nil
	}
	// activity handler
	atHandler := func(execution *executionpb.WorkflowExecution, activityType *commonpb.ActivityType,
		activityID string, input *commonpb.Payload, taskToken []byte) (*commonpb.Payload, bool, error) {
		return payload.EncodeString("Activity Result"), false, nil
	}

	poller := &TaskPoller{
		Engine:          s.engine,
		Namespace:       s.namespace,
		TaskList:        &tasklistpb.TaskList{Name: tl},
		Identity:        identity,
		DecisionHandler: dtHandler,
		ActivityHandler: atHandler,
		Logger:          s.Logger,
		T:               s.T(),
	}

	// first decision, which will schedule an activity and add marker
	_, task, err := poller.PollAndProcessDecisionTaskWithAttemptAndRetryAndForceNewDecision(
		true,
		false,
		false,
		false,
		int64(0),
		1,
		true,
		nil)
	s.Logger.Info("pollAndProcessDecisionTask", tag.Error(err))
	s.NoError(err)

	// This will cause activity start and complete to be buffered
	err = poller.PollAndProcessActivityTask(false)
	s.Logger.Info("pollAndProcessActivityTask", tag.Error(err))
	s.NoError(err)

	// second decision, completes another local activity and forces flush of buffered activity events
	newDecisionTask := task.GetDecisionTask()
	s.NotNil(newDecisionTask)
	task, err = poller.HandlePartialDecision(newDecisionTask)
	s.Logger.Info("pollAndProcessDecisionTask", tag.Error(err))
	s.NoError(err)
	s.NotNil(task)

	// third decision, which will close workflow
	newDecisionTask = task.GetDecisionTask()
	s.NotNil(newDecisionTask)
	task, err = poller.HandlePartialDecision(newDecisionTask)
	s.Logger.Info("pollAndProcessDecisionTask", tag.Error(err))
	s.NoError(err)
	s.Nil(task.DecisionTask)

	events := s.getHistory(s.namespace, workflowExecution)
	var scheduleEvent, startedEvent, completedEvent *eventpb.HistoryEvent
	for _, event := range events {
		switch event.GetEventType() {
		case eventpb.EventType_ActivityTaskScheduled:
			scheduleEvent = event
		case eventpb.EventType_ActivityTaskStarted:
			startedEvent = event
		case eventpb.EventType_ActivityTaskCompleted:
			completedEvent = event
		}
	}

	s.NotNil(scheduleEvent)
	s.NotNil(startedEvent)
	s.NotNil(completedEvent)
	s.True(startedEvent.GetEventId() < completedEvent.GetEventId())
	s.Equal(scheduleEvent.GetEventId(), startedEvent.GetActivityTaskStartedEventAttributes().GetScheduledEventId())
	s.Equal(scheduleEvent.GetEventId(), completedEvent.GetActivityTaskCompletedEventAttributes().GetScheduledEventId())
	s.Equal(startedEvent.GetEventId(), completedEvent.GetActivityTaskCompletedEventAttributes().GetStartedEventId())
	s.True(workflowComplete)
}

type RunIdGetter interface {
	GetRunId() string
}
type startFunc func() (RunIdGetter, error)

func (s *integrationSuite) TestStartWithMemo() {
	id := "integration-start-with-memo-test"
	wt := "integration-start-with-memo-test-type"
	tl := "integration-start-with-memo-test-tasklist"
	identity := "worker1"

	memo := &commonpb.Memo{
		Fields: map[string]*commonpb.Payload{
			"Info": payload.EncodeString(id),
		},
	}

	request := &workflowservice.StartWorkflowExecutionRequest{
		RequestId:                  uuid.New(),
		Namespace:                  s.namespace,
		WorkflowId:                 id,
		WorkflowType:               &commonpb.WorkflowType{Name: wt},
		TaskList:                   &tasklistpb.TaskList{Name: tl},
		Input:                      nil,
		WorkflowRunTimeoutSeconds:  100,
		WorkflowTaskTimeoutSeconds: 1,
		Identity:                   identity,
		Memo:                       memo,
	}

	fn := func() (RunIdGetter, error) {
		return s.engine.StartWorkflowExecution(NewContext(), request)
	}
	s.startWithMemoHelper(fn, id, &tasklistpb.TaskList{Name: tl}, memo)
}

func (s *integrationSuite) TestSignalWithStartWithMemo() {
	id := "integration-signal-with-start-with-memo-test"
	wt := "integration-signal-with-start-with-memo-test-type"
	tl := "integration-signal-with-start-with-memo-test-tasklist"
	identity := "worker1"

	memo := &commonpb.Memo{
		Fields: map[string]*commonpb.Payload{
			"Info": payload.EncodeString(id),
		},
	}

	signalName := "my signal"
	signalInput := payload.EncodeString("my signal input")
	request := &workflowservice.SignalWithStartWorkflowExecutionRequest{
		RequestId:                  uuid.New(),
		Namespace:                  s.namespace,
		WorkflowId:                 id,
		WorkflowType:               &commonpb.WorkflowType{Name: wt},
		TaskList:                   &tasklistpb.TaskList{Name: tl},
		Input:                      nil,
		WorkflowRunTimeoutSeconds:  100,
		WorkflowTaskTimeoutSeconds: 1,
		SignalName:                 signalName,
		SignalInput:                signalInput,
		Identity:                   identity,
		Memo:                       memo,
	}

	fn := func() (RunIdGetter, error) {
		return s.engine.SignalWithStartWorkflowExecution(NewContext(), request)
	}
	s.startWithMemoHelper(fn, id, &tasklistpb.TaskList{Name: tl}, memo)
}

func (s *integrationSuite) TestCancelTimer() {
	id := "integration-cancel-timer-test"
	wt := "integration-cancel-timer-test-type"
	tl := "integration-cancel-timer-test-tasklist"
	identity := "worker1"

	request := &workflowservice.StartWorkflowExecutionRequest{
		RequestId:                  uuid.New(),
		Namespace:                  s.namespace,
		WorkflowId:                 id,
		WorkflowType:               &commonpb.WorkflowType{Name: wt},
		TaskList:                   &tasklistpb.TaskList{Name: tl},
		Input:                      nil,
		WorkflowRunTimeoutSeconds:  100,
		WorkflowTaskTimeoutSeconds: 1000,
		Identity:                   identity,
	}

	creatResp, err0 := s.engine.StartWorkflowExecution(NewContext(), request)
	s.NoError(err0)
	workflowExecution := &executionpb.WorkflowExecution{
		WorkflowId: id,
		RunId:      creatResp.GetRunId(),
	}

	timerID := 1
	timerScheduled := false
	signalDelivered := false
	timerCancelled := false
	workflowComplete := false
	timer := int64(2000)
	dtHandler := func(execution *executionpb.WorkflowExecution, wt *commonpb.WorkflowType,
		previousStartedEventID, startedEventID int64, history *eventpb.History) ([]byte, []*decisionpb.Decision, error) {

		if !timerScheduled {
			timerScheduled = true
			return nil, []*decisionpb.Decision{{
				DecisionType: decisionpb.DecisionType_StartTimer,
				Attributes: &decisionpb.Decision_StartTimerDecisionAttributes{StartTimerDecisionAttributes: &decisionpb.StartTimerDecisionAttributes{
					TimerId:                   fmt.Sprintf("%v", timerID),
					StartToFireTimeoutSeconds: timer,
				}},
			}}, nil
		}

		resp, err := s.engine.GetWorkflowExecutionHistory(NewContext(), &workflowservice.GetWorkflowExecutionHistoryRequest{
			Namespace:       s.namespace,
			Execution:       workflowExecution,
			MaximumPageSize: 200,
		})
		s.NoError(err)
		for _, event := range resp.History.Events {
			switch event.GetEventType() {
			case eventpb.EventType_WorkflowExecutionSignaled:
				signalDelivered = true
			case eventpb.EventType_TimerCanceled:
				timerCancelled = true
			}
		}

		if !signalDelivered {
			s.Fail("should receive a signal")
		}

		if !timerCancelled {
			return nil, []*decisionpb.Decision{{
				DecisionType: decisionpb.DecisionType_CancelTimer,
				Attributes: &decisionpb.Decision_CancelTimerDecisionAttributes{CancelTimerDecisionAttributes: &decisionpb.CancelTimerDecisionAttributes{
					TimerId: fmt.Sprintf("%v", timerID),
				}},
			}}, nil
		}

		workflowComplete = true
		return nil, []*decisionpb.Decision{{
			DecisionType: decisionpb.DecisionType_CompleteWorkflowExecution,
			Attributes: &decisionpb.Decision_CompleteWorkflowExecutionDecisionAttributes{CompleteWorkflowExecutionDecisionAttributes: &decisionpb.CompleteWorkflowExecutionDecisionAttributes{
				Result: payload.EncodeString("Done"),
			}},
		}}, nil
	}

	poller := &TaskPoller{
		Engine:          s.engine,
		Namespace:       s.namespace,
		TaskList:        &tasklistpb.TaskList{Name: tl},
		Identity:        identity,
		DecisionHandler: dtHandler,
		ActivityHandler: nil,
		Logger:          s.Logger,
		T:               s.T(),
	}

	// schedule the timer
	_, err := poller.PollAndProcessDecisionTask(false, false)
	s.Logger.Info("PollAndProcessDecisionTask: completed")
	s.NoError(err)

	s.Nil(s.sendSignal(s.namespace, workflowExecution, "random signal name", payload.EncodeString("random signal payload"), identity))

	// receive the signal & cancel the timer
	_, err = poller.PollAndProcessDecisionTask(false, false)
	s.Logger.Info("PollAndProcessDecisionTask: completed")
	s.NoError(err)

	s.Nil(s.sendSignal(s.namespace, workflowExecution, "random signal name", payload.EncodeString("random signal payload"), identity))
	// complete the workflow
	_, err = poller.PollAndProcessDecisionTask(false, false)
	s.Logger.Info("PollAndProcessDecisionTask: completed")
	s.NoError(err)

	s.True(workflowComplete)

	resp, err := s.engine.GetWorkflowExecutionHistory(NewContext(), &workflowservice.GetWorkflowExecutionHistoryRequest{
		Namespace:       s.namespace,
		Execution:       workflowExecution,
		MaximumPageSize: 200,
	})
	s.NoError(err)
	for _, event := range resp.History.Events {
		switch event.GetEventType() {
		case eventpb.EventType_WorkflowExecutionSignaled:
			signalDelivered = true
		case eventpb.EventType_TimerCanceled:
			timerCancelled = true
		case eventpb.EventType_TimerFired:
			s.Fail("timer got fired")
		}
	}
}

func (s *integrationSuite) TestCancelTimer_CancelFiredAndBuffered() {
	id := "integration-cancel-timer-fired-and-buffered-test"
	wt := "integration-cancel-timer-fired-and-buffered-test-type"
	tl := "integration-cancel-timer-fired-and-buffered-test-tasklist"
	identity := "worker1"

	request := &workflowservice.StartWorkflowExecutionRequest{
		RequestId:                  uuid.New(),
		Namespace:                  s.namespace,
		WorkflowId:                 id,
		WorkflowType:               &commonpb.WorkflowType{Name: wt},
		TaskList:                   &tasklistpb.TaskList{Name: tl},
		Input:                      nil,
		WorkflowRunTimeoutSeconds:  100,
		WorkflowTaskTimeoutSeconds: 1000,
		Identity:                   identity,
	}

	creatResp, err0 := s.engine.StartWorkflowExecution(NewContext(), request)
	s.NoError(err0)
	workflowExecution := &executionpb.WorkflowExecution{
		WorkflowId: id,
		RunId:      creatResp.GetRunId(),
	}

	timerID := 1
	timerScheduled := false
	signalDelivered := false
	timerCancelled := false
	workflowComplete := false
	timer := int64(4)
	dtHandler := func(execution *executionpb.WorkflowExecution, wt *commonpb.WorkflowType,
		previousStartedEventID, startedEventID int64, history *eventpb.History) ([]byte, []*decisionpb.Decision, error) {

		if !timerScheduled {
			timerScheduled = true
			return nil, []*decisionpb.Decision{{
				DecisionType: decisionpb.DecisionType_StartTimer,
				Attributes: &decisionpb.Decision_StartTimerDecisionAttributes{StartTimerDecisionAttributes: &decisionpb.StartTimerDecisionAttributes{
					TimerId:                   fmt.Sprintf("%v", timerID),
					StartToFireTimeoutSeconds: timer,
				}},
			}}, nil
		}

		resp, err := s.engine.GetWorkflowExecutionHistory(NewContext(), &workflowservice.GetWorkflowExecutionHistoryRequest{
			Namespace:       s.namespace,
			Execution:       workflowExecution,
			MaximumPageSize: 200,
		})
		s.NoError(err)
		for _, event := range resp.History.Events {
			switch event.GetEventType() {
			case eventpb.EventType_WorkflowExecutionSignaled:
				signalDelivered = true
			case eventpb.EventType_TimerCanceled:
				timerCancelled = true
			}
		}

		if !signalDelivered {
			s.Fail("should receive a signal")
		}

		if !timerCancelled {
			time.Sleep(time.Duration(2*timer) * time.Second)
			return nil, []*decisionpb.Decision{{
				DecisionType: decisionpb.DecisionType_CancelTimer,
				Attributes: &decisionpb.Decision_CancelTimerDecisionAttributes{CancelTimerDecisionAttributes: &decisionpb.CancelTimerDecisionAttributes{
					TimerId: fmt.Sprintf("%v", timerID),
				}},
			}}, nil
		}

		workflowComplete = true
		return nil, []*decisionpb.Decision{{
			DecisionType: decisionpb.DecisionType_CompleteWorkflowExecution,
			Attributes: &decisionpb.Decision_CompleteWorkflowExecutionDecisionAttributes{CompleteWorkflowExecutionDecisionAttributes: &decisionpb.CompleteWorkflowExecutionDecisionAttributes{
				Result: payload.EncodeString("Done"),
			}},
		}}, nil
	}

	poller := &TaskPoller{
		Engine:          s.engine,
		Namespace:       s.namespace,
		TaskList:        &tasklistpb.TaskList{Name: tl},
		Identity:        identity,
		DecisionHandler: dtHandler,
		ActivityHandler: nil,
		Logger:          s.Logger,
		T:               s.T(),
	}

	// schedule the timer
	_, err := poller.PollAndProcessDecisionTask(false, false)
	s.Logger.Info("PollAndProcessDecisionTask: completed")
	s.NoError(err)

	s.Nil(s.sendSignal(s.namespace, workflowExecution, "random signal name", payload.EncodeString("random signal payload"), identity))

	// receive the signal & cancel the timer
	_, err = poller.PollAndProcessDecisionTask(false, false)
	s.Logger.Info("PollAndProcessDecisionTask: completed")
	s.NoError(err)

	s.Nil(s.sendSignal(s.namespace, workflowExecution, "random signal name", payload.EncodeString("random signal payload"), identity))
	// complete the workflow
	_, err = poller.PollAndProcessDecisionTask(false, false)
	s.Logger.Info("PollAndProcessDecisionTask: completed")
	s.NoError(err)

	s.True(workflowComplete)

	resp, err := s.engine.GetWorkflowExecutionHistory(NewContext(), &workflowservice.GetWorkflowExecutionHistoryRequest{
		Namespace:       s.namespace,
		Execution:       workflowExecution,
		MaximumPageSize: 200,
	})
	s.NoError(err)
	for _, event := range resp.History.Events {
		switch event.GetEventType() {
		case eventpb.EventType_WorkflowExecutionSignaled:
			signalDelivered = true
		case eventpb.EventType_TimerCanceled:
			timerCancelled = true
		case eventpb.EventType_TimerFired:
			s.Fail("timer got fired")
		}
	}
}

// helper function for TestStartWithMemo and TestSignalWithStartWithMemo to reduce duplicate code
func (s *integrationSuite) startWithMemoHelper(startFn startFunc, id string, taskList *tasklistpb.TaskList, memo *commonpb.Memo) {
	identity := "worker1"

	we, err0 := startFn()
	s.NoError(err0)

	s.Logger.Info("StartWorkflowExecution: response", tag.WorkflowRunID(we.GetRunId()))

	dtHandler := func(execution *executionpb.WorkflowExecution, workflowType *commonpb.WorkflowType,
		previousStartedEventID, startedEventID int64, history *eventpb.History) ([]byte, []*decisionpb.Decision, error) {
		return []byte(strconv.Itoa(1)), []*decisionpb.Decision{{
			DecisionType: decisionpb.DecisionType_CompleteWorkflowExecution,
			Attributes: &decisionpb.Decision_CompleteWorkflowExecutionDecisionAttributes{CompleteWorkflowExecutionDecisionAttributes: &decisionpb.CompleteWorkflowExecutionDecisionAttributes{
				Result: payload.EncodeString("Done"),
			}},
		}}, nil
	}

	poller := &TaskPoller{
		Engine:          s.engine,
		Namespace:       s.namespace,
		TaskList:        taskList,
		Identity:        identity,
		DecisionHandler: dtHandler,
		Logger:          s.Logger,
		T:               s.T(),
	}

	// verify open visibility
	var openExecutionInfo *executionpb.WorkflowExecutionInfo
	for i := 0; i < 10; i++ {
		resp, err1 := s.engine.ListOpenWorkflowExecutions(NewContext(), &workflowservice.ListOpenWorkflowExecutionsRequest{
			Namespace:       s.namespace,
			MaximumPageSize: 100,
			StartTimeFilter: &filterpb.StartTimeFilter{
				EarliestTime: 0,
				LatestTime:   time.Now().UnixNano(),
			},
			Filters: &workflowservice.ListOpenWorkflowExecutionsRequest_ExecutionFilter{ExecutionFilter: &filterpb.WorkflowExecutionFilter{
				WorkflowId: id,
			}},
		})
		s.NoError(err1)
		if len(resp.Executions) == 1 {
			openExecutionInfo = resp.Executions[0]
			break
		}
		s.Logger.Info("Open WorkflowExecution is not yet visible")
		time.Sleep(100 * time.Millisecond)
	}
	s.NotNil(openExecutionInfo)
	s.Equal(memo, openExecutionInfo.Memo)

	// make progress of workflow
	_, err := poller.PollAndProcessDecisionTask(false, false)
	s.Logger.Info("PollAndProcessDecisionTask", tag.Error(err))
	s.NoError(err)

	// verify history
	execution := &executionpb.WorkflowExecution{
		WorkflowId: id,
		RunId:      we.GetRunId(),
	}
	historyResponse, historyErr := s.engine.GetWorkflowExecutionHistory(NewContext(), &workflowservice.GetWorkflowExecutionHistoryRequest{
		Namespace: s.namespace,
		Execution: execution,
	})
	s.Nil(historyErr)
	history := historyResponse.History
	firstEvent := history.Events[0]
	s.Equal(eventpb.EventType_WorkflowExecutionStarted, firstEvent.GetEventType())
	startdEventAttributes := firstEvent.GetWorkflowExecutionStartedEventAttributes()
	s.Equal(memo, startdEventAttributes.Memo)

	// verify DescribeWorkflowExecution result
	descRequest := &workflowservice.DescribeWorkflowExecutionRequest{
		Namespace: s.namespace,
		Execution: execution,
	}
	descResp, err := s.engine.DescribeWorkflowExecution(NewContext(), descRequest)
	s.NoError(err)
	s.Equal(memo, descResp.WorkflowExecutionInfo.Memo)

	// verify closed visibility
	var closdExecutionInfo *executionpb.WorkflowExecutionInfo
	for i := 0; i < 10; i++ {
		resp, err1 := s.engine.ListClosedWorkflowExecutions(NewContext(), &workflowservice.ListClosedWorkflowExecutionsRequest{
			Namespace:       s.namespace,
			MaximumPageSize: 100,
			StartTimeFilter: &filterpb.StartTimeFilter{
				EarliestTime: 0,
				LatestTime:   time.Now().UnixNano(),
			},
			Filters: &workflowservice.ListClosedWorkflowExecutionsRequest_ExecutionFilter{ExecutionFilter: &filterpb.WorkflowExecutionFilter{
				WorkflowId: id,
			}},
		})
		s.NoError(err1)
		if len(resp.Executions) == 1 {
			closdExecutionInfo = resp.Executions[0]
			break
		}
		s.Logger.Info("Closed WorkflowExecution is not yet visible")
		time.Sleep(100 * time.Millisecond)
	}
	s.NotNil(closdExecutionInfo)
	s.Equal(memo, closdExecutionInfo.Memo)
}

func (s *integrationSuite) sendSignal(namespace string, execution *executionpb.WorkflowExecution, signalName string,
	input *commonpb.Payload, identity string) error {
	_, err := s.engine.SignalWorkflowExecution(NewContext(), &workflowservice.SignalWorkflowExecutionRequest{
		Namespace:         namespace,
		WorkflowExecution: execution,
		SignalName:        signalName,
		Input:             input,
		Identity:          identity,
	})

	return err
}<|MERGE_RESOLUTION|>--- conflicted
+++ resolved
@@ -1745,29 +1745,16 @@
 				return nil, []*decisionpb.Decision{{
 					DecisionType: decisionpb.DecisionType_StartChildWorkflowExecution,
 					Attributes: &decisionpb.Decision_StartChildWorkflowExecutionDecisionAttributes{StartChildWorkflowExecutionDecisionAttributes: &decisionpb.StartChildWorkflowExecutionDecisionAttributes{
-<<<<<<< HEAD
 						WorkflowId:                 childID,
 						WorkflowType:               childWorkflowType,
 						TaskList:                   taskListChild,
-						Input:                      []byte("child-workflow-input"),
+						Input:                               payload.EncodeString("child-workflow-input"),
 						Header:                     header,
 						WorkflowRunTimeoutSeconds:  200,
 						WorkflowTaskTimeoutSeconds: 2,
 						Control:                    nil,
 						Memo:                       memo,
 						SearchAttributes:           searchAttr,
-=======
-						WorkflowId:                          childID,
-						WorkflowType:                        childWorkflowType,
-						TaskList:                            taskListChild,
-						Input:                               payload.EncodeString("child-workflow-input"),
-						Header:                              header,
-						ExecutionStartToCloseTimeoutSeconds: 200,
-						TaskStartToCloseTimeoutSeconds:      2,
-						Control:                             nil,
-						Memo:                                memo,
-						SearchAttributes:                    searchAttr,
->>>>>>> e76d2de3
 					}},
 				}}, nil
 			} else if previousStartedEventID > 0 {
