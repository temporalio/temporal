// The MIT License
//
// Copyright (c) 2020 Temporal Technologies Inc.  All rights reserved.
//
// Copyright (c) 2020 Uber Technologies, Inc.
//
// Permission is hereby granted, free of charge, to any person obtaining a copy
// of this software and associated documentation files (the "Software"), to deal
// in the Software without restriction, including without limitation the rights
// to use, copy, modify, merge, publish, distribute, sublicense, and/or sell
// copies of the Software, and to permit persons to whom the Software is
// furnished to do so, subject to the following conditions:
//
// The above copyright notice and this permission notice shall be included in
// all copies or substantial portions of the Software.
//
// THE SOFTWARE IS PROVIDED "AS IS", WITHOUT WARRANTY OF ANY KIND, EXPRESS OR
// IMPLIED, INCLUDING BUT NOT LIMITED TO THE WARRANTIES OF MERCHANTABILITY,
// FITNESS FOR A PARTICULAR PURPOSE AND NONINFRINGEMENT. IN NO EVENT SHALL THE
// AUTHORS OR COPYRIGHT HOLDERS BE LIABLE FOR ANY CLAIM, DAMAGES OR OTHER
// LIABILITY, WHETHER IN AN ACTION OF CONTRACT, TORT OR OTHERWISE, ARISING FROM,
// OUT OF OR IN CONNECTION WITH THE SOFTWARE OR THE USE OR OTHER DEALINGS IN
// THE SOFTWARE.

package host

import (
	"bytes"
	"encoding/binary"
	"errors"
	"flag"
	"fmt"
	"math"
	"sort"
	"strconv"
	"testing"
	"time"

	"github.com/pborman/uuid"
	log "github.com/sirupsen/logrus"
	"github.com/stretchr/testify/require"
	"github.com/stretchr/testify/suite"
	commonpb "go.temporal.io/temporal-proto/common"
	decisionpb "go.temporal.io/temporal-proto/decision"
	eventpb "go.temporal.io/temporal-proto/event"
	executionpb "go.temporal.io/temporal-proto/execution"
	filterpb "go.temporal.io/temporal-proto/filter"
	"go.temporal.io/temporal-proto/serviceerror"
	tasklistpb "go.temporal.io/temporal-proto/tasklist"
	"go.temporal.io/temporal-proto/workflowservice"

	"github.com/temporalio/temporal/common"
	"github.com/temporalio/temporal/common/failure"
	"github.com/temporalio/temporal/common/log/tag"
	"github.com/temporalio/temporal/common/payload"
	"github.com/temporalio/temporal/common/payloads"
	"github.com/temporalio/temporal/service/matching"
)

type (
	integrationSuite struct {
		// override suite.Suite.Assertions with require.Assertions; this means that s.NotNil(nil) will stop the test,
		// not merely log an error
		*require.Assertions
		IntegrationBase
	}
)

func (s *integrationSuite) SetupSuite() {
	s.setupSuite("testdata/integration_test_cluster.yaml")
}

func (s *integrationSuite) TearDownSuite() {
	s.tearDownSuite()
}

func (s *integrationSuite) SetupTest() {
	// Have to define our overridden assertions in the test setup. If we did it earlier, s.T() will return nil
	s.Assertions = require.New(s.T())
}

func TestIntegrationSuite(t *testing.T) {
	flag.Parse()
	suite.Run(t, new(integrationSuite))
}

func (s *integrationSuite) TestStartWorkflowExecution() {
	id := "integration-start-workflow-test"
	wt := "integration-start-workflow-test-type"
	tl := "integration-start-workflow-test-tasklist"
	identity := "worker1"

	request := &workflowservice.StartWorkflowExecutionRequest{
		RequestId:                 uuid.New(),
		Namespace:                 s.namespace,
		WorkflowId:                id,
		WorkflowType:              &commonpb.WorkflowType{Name: wt},
		TaskList:                  &tasklistpb.TaskList{Name: tl},
		Input:                     nil,
		WorkflowRunTimeoutSeconds: 100,
		Identity:                  identity,
	}

	we0, err0 := s.engine.StartWorkflowExecution(NewContext(), request)
	s.NoError(err0)

	// Validate the default value for WorkflowTaskTimeoutSeconds
	historyResponse, err := s.engine.GetWorkflowExecutionHistory(NewContext(), &workflowservice.GetWorkflowExecutionHistoryRequest{
		Namespace: s.namespace,
		Execution: &commonpb.WorkflowExecution{
			WorkflowId: id,
			RunId:      we0.RunId,
		},
	})
	s.NoError(err)
	history := historyResponse.History
	startedEvent := history.Events[0].GetWorkflowExecutionStartedEventAttributes()
	s.Equal(int32(10), startedEvent.GetWorkflowTaskTimeoutSeconds())

	we1, err1 := s.engine.StartWorkflowExecution(NewContext(), request)
	s.NoError(err1)
	s.Equal(we0.RunId, we1.RunId)

	newRequest := &workflowservice.StartWorkflowExecutionRequest{
		RequestId:                  uuid.New(),
		Namespace:                  s.namespace,
		WorkflowId:                 id,
		WorkflowType:               &commonpb.WorkflowType{Name: wt},
		TaskList:                   &tasklistpb.TaskList{Name: tl},
		Input:                      nil,
		WorkflowRunTimeoutSeconds:  100,
		WorkflowTaskTimeoutSeconds: 1,
		Identity:                   identity,
	}
	we2, err2 := s.engine.StartWorkflowExecution(NewContext(), newRequest)
	s.NotNil(err2)
	s.IsType(&serviceerror.WorkflowExecutionAlreadyStarted{}, err2)
	log.Errorf("Unable to start workflow execution: %v", err2)
	s.Nil(we2)
}

func (s *integrationSuite) TestTerminateWorkflow() {
	id := "integration-terminate-workflow-test"
	wt := "integration-terminate-workflow-test-type"
	tl := "integration-terminate-workflow-test-tasklist"
	identity := "worker1"
	activityName := "activity_type1"

	request := &workflowservice.StartWorkflowExecutionRequest{
		RequestId:                  uuid.New(),
		Namespace:                  s.namespace,
		WorkflowId:                 id,
		WorkflowType:               &commonpb.WorkflowType{Name: wt},
		TaskList:                   &tasklistpb.TaskList{Name: tl},
		Input:                      nil,
		WorkflowRunTimeoutSeconds:  100,
		WorkflowTaskTimeoutSeconds: 1,
		Identity:                   identity,
	}

	we, err0 := s.engine.StartWorkflowExecution(NewContext(), request)
	s.NoError(err0)

	s.Logger.Info("StartWorkflowExecution", tag.WorkflowRunID(we.RunId))

	activityCount := int32(1)
	activityCounter := int32(0)
	dtHandler := func(execution *commonpb.WorkflowExecution, wt *commonpb.WorkflowType,
		previousStartedEventID, startedEventID int64, history *eventpb.History) ([]*decisionpb.Decision, error) {
		if activityCounter < activityCount {
			activityCounter++
			buf := new(bytes.Buffer)
			s.Nil(binary.Write(buf, binary.LittleEndian, activityCounter))

			return []*decisionpb.Decision{{
				DecisionType: decisionpb.DecisionType_ScheduleActivityTask,
				Attributes: &decisionpb.Decision_ScheduleActivityTaskDecisionAttributes{ScheduleActivityTaskDecisionAttributes: &decisionpb.ScheduleActivityTaskDecisionAttributes{
					ActivityId:                    strconv.Itoa(int(activityCounter)),
					ActivityType:                  &commonpb.ActivityType{Name: activityName},
					TaskList:                      &tasklistpb.TaskList{Name: tl},
					Input:                         payloads.EncodeBytes(buf.Bytes()),
					ScheduleToCloseTimeoutSeconds: 100,
					ScheduleToStartTimeoutSeconds: 10,
					StartToCloseTimeoutSeconds:    50,
					HeartbeatTimeoutSeconds:       5,
				}},
			}}, nil
		}

		return []*decisionpb.Decision{{
			DecisionType: decisionpb.DecisionType_CompleteWorkflowExecution,
			Attributes: &decisionpb.Decision_CompleteWorkflowExecutionDecisionAttributes{CompleteWorkflowExecutionDecisionAttributes: &decisionpb.CompleteWorkflowExecutionDecisionAttributes{
				Result: payloads.EncodeString("Done"),
			}},
		}}, nil
	}

	atHandler := func(execution *commonpb.WorkflowExecution, activityType *commonpb.ActivityType,
		activityID string, input *commonpb.Payloads, taskToken []byte) (*commonpb.Payloads, bool, error) {

		return payloads.EncodeString("Activity Result"), false, nil
	}

	poller := &TaskPoller{
		Engine:          s.engine,
		Namespace:       s.namespace,
		TaskList:        &tasklistpb.TaskList{Name: tl},
		Identity:        identity,
		DecisionHandler: dtHandler,
		ActivityHandler: atHandler,
		Logger:          s.Logger,
		T:               s.T(),
	}

	_, err := poller.PollAndProcessDecisionTask(false, false)
	s.Logger.Info("PollAndProcessDecisionTask", tag.Error(err))
	s.NoError(err)

	terminateReason := "terminate reason"
	terminateDetails := payloads.EncodeString("terminate details")
	_, err = s.engine.TerminateWorkflowExecution(NewContext(), &workflowservice.TerminateWorkflowExecutionRequest{
		Namespace: s.namespace,
		WorkflowExecution: &commonpb.WorkflowExecution{
			WorkflowId: id,
			RunId:      we.RunId,
		},
		Reason:   terminateReason,
		Details:  terminateDetails,
		Identity: identity,
	})
	s.NoError(err)

	executionTerminated := false
GetHistoryLoop:
	for i := 0; i < 10; i++ {
		historyResponse, err := s.engine.GetWorkflowExecutionHistory(NewContext(), &workflowservice.GetWorkflowExecutionHistoryRequest{
			Namespace: s.namespace,
			Execution: &commonpb.WorkflowExecution{
				WorkflowId: id,
				RunId:      we.RunId,
			},
		})
		s.NoError(err)
		history := historyResponse.History

		lastEvent := history.Events[len(history.Events)-1]
		if lastEvent.EventType != eventpb.EventType_WorkflowExecutionTerminated {
			s.Logger.Warn("Execution not terminated yet")
			time.Sleep(100 * time.Millisecond)
			continue GetHistoryLoop
		}

		terminateEventAttributes := lastEvent.GetWorkflowExecutionTerminatedEventAttributes()
		s.Equal(terminateReason, terminateEventAttributes.Reason)
		s.Equal(terminateDetails, terminateEventAttributes.Details)
		s.Equal(identity, terminateEventAttributes.Identity)
		executionTerminated = true
		break GetHistoryLoop
	}

	s.True(executionTerminated)

	newExecutionStarted := false
StartNewExecutionLoop:
	for i := 0; i < 10; i++ {
		request := &workflowservice.StartWorkflowExecutionRequest{
			RequestId:                  uuid.New(),
			Namespace:                  s.namespace,
			WorkflowId:                 id,
			WorkflowType:               &commonpb.WorkflowType{Name: wt},
			TaskList:                   &tasklistpb.TaskList{Name: tl},
			Input:                      nil,
			WorkflowRunTimeoutSeconds:  100,
			WorkflowTaskTimeoutSeconds: 1,
			Identity:                   identity,
		}

		newExecution, err := s.engine.StartWorkflowExecution(NewContext(), request)
		if err != nil {
			s.Logger.Warn("Start New Execution failed. Error", tag.Error(err))
			time.Sleep(100 * time.Millisecond)
			continue StartNewExecutionLoop
		}

		s.Logger.Info("New Execution Started with the same ID", tag.WorkflowID(id),
			tag.WorkflowRunID(newExecution.RunId))
		newExecutionStarted = true
		break StartNewExecutionLoop
	}

	s.True(newExecutionStarted)
}

func (s *integrationSuite) TestSequentialWorkflow() {
	id := "integration-sequential-workflow-test"
	wt := "integration-sequential-workflow-test-type"
	tl := "integration-sequential-workflow-test-tasklist"
	identity := "worker1"
	activityName := "activity_type1"

	request := &workflowservice.StartWorkflowExecutionRequest{
		RequestId:                  uuid.New(),
		Namespace:                  s.namespace,
		WorkflowId:                 id,
		WorkflowType:               &commonpb.WorkflowType{Name: wt},
		TaskList:                   &tasklistpb.TaskList{Name: tl},
		Input:                      nil,
		WorkflowRunTimeoutSeconds:  100,
		WorkflowTaskTimeoutSeconds: 1,
		Identity:                   identity,
	}

	we, err0 := s.engine.StartWorkflowExecution(NewContext(), request)
	s.NoError(err0)

	s.Logger.Info("StartWorkflowExecution", tag.WorkflowRunID(we.RunId))

	workflowComplete := false
	activityCount := int32(10)
	activityCounter := int32(0)
	dtHandler := func(execution *commonpb.WorkflowExecution, wt *commonpb.WorkflowType,
		previousStartedEventID, startedEventID int64, history *eventpb.History) ([]*decisionpb.Decision, error) {
		if activityCounter < activityCount {
			activityCounter++
			buf := new(bytes.Buffer)
			s.Nil(binary.Write(buf, binary.LittleEndian, activityCounter))

			return []*decisionpb.Decision{{
				DecisionType: decisionpb.DecisionType_ScheduleActivityTask,
				Attributes: &decisionpb.Decision_ScheduleActivityTaskDecisionAttributes{ScheduleActivityTaskDecisionAttributes: &decisionpb.ScheduleActivityTaskDecisionAttributes{
					ActivityId:                    strconv.Itoa(int(activityCounter)),
					ActivityType:                  &commonpb.ActivityType{Name: activityName},
					TaskList:                      &tasklistpb.TaskList{Name: tl},
					Input:                         payloads.EncodeBytes(buf.Bytes()),
					ScheduleToCloseTimeoutSeconds: 100,
					ScheduleToStartTimeoutSeconds: 10,
					StartToCloseTimeoutSeconds:    50,
					HeartbeatTimeoutSeconds:       5,
				}},
			}}, nil
		}

		workflowComplete = true
		return []*decisionpb.Decision{{
			DecisionType: decisionpb.DecisionType_CompleteWorkflowExecution,
			Attributes: &decisionpb.Decision_CompleteWorkflowExecutionDecisionAttributes{CompleteWorkflowExecutionDecisionAttributes: &decisionpb.CompleteWorkflowExecutionDecisionAttributes{
				Result: payloads.EncodeString("Done"),
			}},
		}}, nil
	}

	expectedActivity := int32(1)
	atHandler := func(execution *commonpb.WorkflowExecution, activityType *commonpb.ActivityType,
		activityID string, input *commonpb.Payloads, taskToken []byte) (*commonpb.Payloads, bool, error) {
		s.EqualValues(id, execution.WorkflowId)
		s.Equal(activityName, activityType.Name)
		id, _ := strconv.Atoi(activityID)
		s.Equal(int(expectedActivity), id)
		var b []byte
		err := payloads.Decode(input, &b)
		s.NoError(err)
		buf := bytes.NewReader(b)
		var in int32
		binary.Read(buf, binary.LittleEndian, &in)
		s.Equal(expectedActivity, in)
		expectedActivity++

		return payloads.EncodeString("Activity Result"), false, nil
	}

	poller := &TaskPoller{
		Engine:          s.engine,
		Namespace:       s.namespace,
		TaskList:        &tasklistpb.TaskList{Name: tl},
		Identity:        identity,
		DecisionHandler: dtHandler,
		ActivityHandler: atHandler,
		Logger:          s.Logger,
		T:               s.T(),
	}

	for i := 0; i < 10; i++ {
		_, err := poller.PollAndProcessDecisionTask(false, false)
		s.Logger.Info("PollAndProcessDecisionTask", tag.Error(err))
		s.NoError(err)
		if i%2 == 0 {
			err = poller.PollAndProcessActivityTask(false)
		} else { // just for testing respondActivityTaskCompleteByID
			err = poller.PollAndProcessActivityTaskWithID(false)
		}
		s.Logger.Info("PollAndProcessActivityTask", tag.Error(err))
		s.NoError(err)
	}

	s.False(workflowComplete)
	_, err := poller.PollAndProcessDecisionTask(true, false)
	s.NoError(err)
	s.True(workflowComplete)
}

func (s *integrationSuite) TestCompleteDecisionTaskAndCreateNewOne() {
	id := "integration-complete-decision-create-new-test"
	wt := "integration-complete-decision-create-new-test-type"
	tl := "integration-complete-decision-create-new-test-tasklist"
	identity := "worker1"

	request := &workflowservice.StartWorkflowExecutionRequest{
		RequestId:                  uuid.New(),
		Namespace:                  s.namespace,
		WorkflowId:                 id,
		WorkflowType:               &commonpb.WorkflowType{Name: wt},
		TaskList:                   &tasklistpb.TaskList{Name: tl},
		Input:                      nil,
		WorkflowRunTimeoutSeconds:  100,
		WorkflowTaskTimeoutSeconds: 1,
		Identity:                   identity,
	}

	we, err0 := s.engine.StartWorkflowExecution(NewContext(), request)
	s.NoError(err0)

	s.Logger.Info("StartWorkflowExecution", tag.WorkflowRunID(we.RunId))

	decisionCount := 0
	dtHandler := func(execution *commonpb.WorkflowExecution, wt *commonpb.WorkflowType,
		previousStartedEventID, startedEventID int64, history *eventpb.History) ([]*decisionpb.Decision, error) {

		if decisionCount < 2 {
			decisionCount++
			return []*decisionpb.Decision{{
				DecisionType: decisionpb.DecisionType_RecordMarker,
				Attributes: &decisionpb.Decision_RecordMarkerDecisionAttributes{RecordMarkerDecisionAttributes: &decisionpb.RecordMarkerDecisionAttributes{
					MarkerName: "test-marker",
				}},
			}}, nil
		}

		return []*decisionpb.Decision{{
			DecisionType: decisionpb.DecisionType_CompleteWorkflowExecution,
			Attributes: &decisionpb.Decision_CompleteWorkflowExecutionDecisionAttributes{CompleteWorkflowExecutionDecisionAttributes: &decisionpb.CompleteWorkflowExecutionDecisionAttributes{
				Result: payloads.EncodeString("Done"),
			}},
		}}, nil
	}

	poller := &TaskPoller{
		Engine:          s.engine,
		Namespace:       s.namespace,
		TaskList:        &tasklistpb.TaskList{Name: tl},
		StickyTaskList:  &tasklistpb.TaskList{Name: tl},
		Identity:        identity,
		DecisionHandler: dtHandler,
		Logger:          s.Logger,
		T:               s.T(),
	}

	_, newTask, err := poller.PollAndProcessDecisionTaskWithAttemptAndRetryAndForceNewDecision(
		false,
		false,
		true,
		true,
		int64(0),
		1,
		true,
		nil)
	s.NoError(err)
	s.NotNil(newTask)
	s.NotNil(newTask.DecisionTask)

	s.Equal(int64(3), newTask.DecisionTask.GetPreviousStartedEventId())
	s.Equal(int64(7), newTask.DecisionTask.GetStartedEventId())
	s.Equal(4, len(newTask.DecisionTask.History.Events))
	s.Equal(eventpb.EventType_DecisionTaskCompleted, newTask.DecisionTask.History.Events[0].GetEventType())
	s.Equal(eventpb.EventType_MarkerRecorded, newTask.DecisionTask.History.Events[1].GetEventType())
	s.Equal(eventpb.EventType_DecisionTaskScheduled, newTask.DecisionTask.History.Events[2].GetEventType())
	s.Equal(eventpb.EventType_DecisionTaskStarted, newTask.DecisionTask.History.Events[3].GetEventType())
}

func (s *integrationSuite) TestDecisionAndActivityTimeoutsWorkflow() {
	id := "integration-timeouts-workflow-test"
	wt := "integration-timeouts-workflow-test-type"
	tl := "integration-timeouts-workflow-test-tasklist"
	identity := "worker1"
	activityName := "activity_timer"

	request := &workflowservice.StartWorkflowExecutionRequest{
		RequestId:                  uuid.New(),
		Namespace:                  s.namespace,
		WorkflowId:                 id,
		WorkflowType:               &commonpb.WorkflowType{Name: wt},
		TaskList:                   &tasklistpb.TaskList{Name: tl},
		Input:                      nil,
		WorkflowRunTimeoutSeconds:  100,
		WorkflowTaskTimeoutSeconds: 1,
		Identity:                   identity,
	}

	we, err0 := s.engine.StartWorkflowExecution(NewContext(), request)
	s.NoError(err0)

	s.Logger.Info("StartWorkflowExecution", tag.WorkflowRunID(we.RunId))

	workflowComplete := false
	activityCount := int32(4)
	activityCounter := int32(0)

	dtHandler := func(execution *commonpb.WorkflowExecution, wt *commonpb.WorkflowType,
		previousStartedEventID, startedEventID int64, history *eventpb.History) ([]*decisionpb.Decision, error) {
		if activityCounter < activityCount {
			activityCounter++
			buf := new(bytes.Buffer)
			s.Nil(binary.Write(buf, binary.LittleEndian, activityCounter))

			return []*decisionpb.Decision{{
				DecisionType: decisionpb.DecisionType_ScheduleActivityTask,
				Attributes: &decisionpb.Decision_ScheduleActivityTaskDecisionAttributes{ScheduleActivityTaskDecisionAttributes: &decisionpb.ScheduleActivityTaskDecisionAttributes{
					ActivityId:                    strconv.Itoa(int(activityCounter)),
					ActivityType:                  &commonpb.ActivityType{Name: activityName},
					TaskList:                      &tasklistpb.TaskList{Name: tl},
					Input:                         payloads.EncodeBytes(buf.Bytes()),
					ScheduleToCloseTimeoutSeconds: 1,
					ScheduleToStartTimeoutSeconds: 1,
					StartToCloseTimeoutSeconds:    1,
					HeartbeatTimeoutSeconds:       1,
				}},
			}}, nil
		}

		s.Logger.Info("Completing enums")

		workflowComplete = true
		return []*decisionpb.Decision{{
			DecisionType: decisionpb.DecisionType_CompleteWorkflowExecution,
			Attributes: &decisionpb.Decision_CompleteWorkflowExecutionDecisionAttributes{CompleteWorkflowExecutionDecisionAttributes: &decisionpb.CompleteWorkflowExecutionDecisionAttributes{
				Result: payloads.EncodeString("Done"),
			}},
		}}, nil
	}

	atHandler := func(execution *commonpb.WorkflowExecution, activityType *commonpb.ActivityType,
		activityID string, input *commonpb.Payloads, taskToken []byte) (*commonpb.Payloads, bool, error) {
		s.EqualValues(id, execution.WorkflowId)
		s.Equal(activityName, activityType.Name)
		s.Logger.Info("Activity ID", tag.WorkflowActivityID(activityID))
		return payloads.EncodeString("Activity Result"), false, nil
	}

	poller := &TaskPoller{
		Engine:          s.engine,
		Namespace:       s.namespace,
		TaskList:        &tasklistpb.TaskList{Name: tl},
		Identity:        identity,
		DecisionHandler: dtHandler,
		ActivityHandler: atHandler,
		Logger:          s.Logger,
		T:               s.T(),
	}

	for i := 0; i < 8; i++ {
		dropDecisionTask := (i%2 == 0)
		s.Logger.Info("Calling Decision Task", tag.Counter(i))
		var err error
		if dropDecisionTask {
			_, err = poller.PollAndProcessDecisionTask(true, true)
		} else {
			_, err = poller.PollAndProcessDecisionTaskWithAttempt(true, false, false, false, int64(1))
		}
		if err != nil {
			historyResponse, err := s.engine.GetWorkflowExecutionHistory(NewContext(), &workflowservice.GetWorkflowExecutionHistoryRequest{
				Namespace: s.namespace,
				Execution: &commonpb.WorkflowExecution{
					WorkflowId: id,
					RunId:      we.RunId,
				},
			})
			s.NoError(err)
			history := historyResponse.History
			common.PrettyPrintHistory(history, s.Logger)
		}
		s.True(err == nil || err == matching.ErrNoTasks, "%v", err)
		if !dropDecisionTask {
			s.Logger.Info("Calling PollAndProcessActivityTask", tag.Counter(i))
			err = poller.PollAndProcessActivityTask(i%4 == 0)
			s.True(err == nil || err == matching.ErrNoTasks)
		}
	}

	s.Logger.Info("Waiting for workflow to complete", tag.WorkflowRunID(we.RunId))

	s.False(workflowComplete)
	_, err := poller.PollAndProcessDecisionTask(true, false)
	s.NoError(err)
	s.True(workflowComplete)
}

func (s *integrationSuite) TestWorkflowRetry() {
	id := "integration-wf-retry-test"
	wt := "integration-wf-retry-type"
	tl := "integration-wf-retry-tasklist"
	identity := "worker1"

	initialIntervalInSeconds := 1
	backoffCoefficient := 1.5
	maximumAttempts := 5
	request := &workflowservice.StartWorkflowExecutionRequest{
		RequestId:                  uuid.New(),
		Namespace:                  s.namespace,
		WorkflowId:                 id,
		WorkflowType:               &commonpb.WorkflowType{Name: wt},
		TaskList:                   &tasklistpb.TaskList{Name: tl},
		Input:                      nil,
		WorkflowRunTimeoutSeconds:  100,
		WorkflowTaskTimeoutSeconds: 1,
		Identity:                   identity,
		RetryPolicy: &commonpb.RetryPolicy{
			InitialIntervalInSeconds: int32(initialIntervalInSeconds),
			MaximumAttempts:          int32(maximumAttempts),
			MaximumIntervalInSeconds: 1,
			NonRetryableErrorTypes:   []string{"bad-bug"},
			BackoffCoefficient:       backoffCoefficient,
		},
	}

	we, err0 := s.engine.StartWorkflowExecution(NewContext(), request)
	s.NoError(err0)

	s.Logger.Info("StartWorkflowExecution", tag.WorkflowRunID(we.RunId))

	var executions []*commonpb.WorkflowExecution

	attemptCount := 0

	dtHandler := func(execution *commonpb.WorkflowExecution, wt *commonpb.WorkflowType,
		previousStartedEventID, startedEventID int64, history *eventpb.History) ([]*decisionpb.Decision, error) {
		executions = append(executions, execution)
		attemptCount++
		if attemptCount == maximumAttempts {
			return []*decisionpb.Decision{
				{
					DecisionType: decisionpb.DecisionType_CompleteWorkflowExecution,
					Attributes: &decisionpb.Decision_CompleteWorkflowExecutionDecisionAttributes{CompleteWorkflowExecutionDecisionAttributes: &decisionpb.CompleteWorkflowExecutionDecisionAttributes{
						Result: payloads.EncodeString("succeed-after-retry"),
					}},
				}}, nil
		}
		return []*decisionpb.Decision{
			{
				DecisionType: decisionpb.DecisionType_FailWorkflowExecution,
				Attributes: &decisionpb.Decision_FailWorkflowExecutionDecisionAttributes{FailWorkflowExecutionDecisionAttributes: &decisionpb.FailWorkflowExecutionDecisionAttributes{
					Failure: failure.NewServerFailure("retryable-error", false),
				}},
			}}, nil
	}

	poller := &TaskPoller{
		Engine:          s.engine,
		Namespace:       s.namespace,
		TaskList:        &tasklistpb.TaskList{Name: tl},
		Identity:        identity,
		DecisionHandler: dtHandler,
		Logger:          s.Logger,
		T:               s.T(),
	}

	describeWorkflowExecution := func(execution *commonpb.WorkflowExecution) (*workflowservice.DescribeWorkflowExecutionResponse, error) {
		return s.engine.DescribeWorkflowExecution(NewContext(), &workflowservice.DescribeWorkflowExecutionRequest{
			Namespace: s.namespace,
			Execution: execution,
		})
	}

	for i := 0; i != maximumAttempts; i++ {
		_, err := poller.PollAndProcessDecisionTask(false, false)
		s.True(err == nil, err)
		events := s.getHistory(s.namespace, executions[i])
		if i == maximumAttempts-1 {
			s.Equal(eventpb.EventType_WorkflowExecutionCompleted, events[len(events)-1].GetEventType())
		} else {
			s.Equal(eventpb.EventType_WorkflowExecutionContinuedAsNew, events[len(events)-1].GetEventType())
		}
		s.Equal(int32(i), events[0].GetWorkflowExecutionStartedEventAttributes().GetAttempt())

		dweResponse, err := describeWorkflowExecution(executions[i])
		s.NoError(err)
		backoff := time.Duration(0)
		if i > 0 {
			backoff = time.Duration(float64(initialIntervalInSeconds)*math.Pow(backoffCoefficient, float64(i-1))) * time.Second
			// retry backoff cannot larger than MaximumIntervalInSeconds
			if backoff > time.Second {
				backoff = time.Second
			}
		}
		expectedExecutionTime := dweResponse.WorkflowExecutionInfo.GetStartTime().GetValue() + backoff.Nanoseconds()
		s.Equal(expectedExecutionTime, dweResponse.WorkflowExecutionInfo.GetExecutionTime())
	}
}

func (s *integrationSuite) TestWorkflowRetryFailures() {
	id := "integration-wf-retry-failures-test"
	wt := "integration-wf-retry-failures-type"
	tl := "integration-wf-retry-failures-tasklist"
	identity := "worker1"

<<<<<<< HEAD
	workflowImpl := func(attempts int, errorReason string, nonRetryable bool, executions *[]*executionpb.WorkflowExecution) decisionTaskHandler {
=======
	workflowImpl := func(attempts int, errorReason string, executions *[]*commonpb.WorkflowExecution) decisionTaskHandler {
>>>>>>> f96299c8
		attemptCount := 0

		dtHandler := func(execution *commonpb.WorkflowExecution, wt *commonpb.WorkflowType,
			previousStartedEventID, startedEventID int64, history *eventpb.History) ([]*decisionpb.Decision, error) {
			*executions = append(*executions, execution)
			attemptCount++
			if attemptCount == attempts {
				return []*decisionpb.Decision{
					{
						DecisionType: decisionpb.DecisionType_CompleteWorkflowExecution,
						Attributes: &decisionpb.Decision_CompleteWorkflowExecutionDecisionAttributes{CompleteWorkflowExecutionDecisionAttributes: &decisionpb.CompleteWorkflowExecutionDecisionAttributes{
							Result: payloads.EncodeString("succeed-after-retry"),
						}},
					}}, nil
			}
			return []*decisionpb.Decision{
				{
					DecisionType: decisionpb.DecisionType_FailWorkflowExecution,
					Attributes: &decisionpb.Decision_FailWorkflowExecutionDecisionAttributes{FailWorkflowExecutionDecisionAttributes: &decisionpb.FailWorkflowExecutionDecisionAttributes{
						//Reason:  "retryable-error",
						Failure: failure.NewServerFailure(errorReason, nonRetryable),
					}},
				}}, nil
		}

		return dtHandler
	}

	// Fail using attempt
	request := &workflowservice.StartWorkflowExecutionRequest{
		RequestId:                  uuid.New(),
		Namespace:                  s.namespace,
		WorkflowId:                 id,
		WorkflowType:               &commonpb.WorkflowType{Name: wt},
		TaskList:                   &tasklistpb.TaskList{Name: tl},
		Input:                      nil,
		WorkflowRunTimeoutSeconds:  100,
		WorkflowTaskTimeoutSeconds: 1,
		Identity:                   identity,
		RetryPolicy: &commonpb.RetryPolicy{
			InitialIntervalInSeconds: 1,
			MaximumAttempts:          3,
			MaximumIntervalInSeconds: 1,
			NonRetryableErrorTypes:   []string{"bad-bug"},
			BackoffCoefficient:       1,
		},
	}

	we, err0 := s.engine.StartWorkflowExecution(NewContext(), request)
	s.NoError(err0)

	s.Logger.Info("StartWorkflowExecution", tag.WorkflowRunID(we.RunId))

<<<<<<< HEAD
	var executions []*executionpb.WorkflowExecution
	dtHandler := workflowImpl(5, "retryable-error", false, &executions)
=======
	var executions []*commonpb.WorkflowExecution
	dtHandler := workflowImpl(5, "retryable-error", &executions)
>>>>>>> f96299c8
	poller := &TaskPoller{
		Engine:          s.engine,
		Namespace:       s.namespace,
		TaskList:        &tasklistpb.TaskList{Name: tl},
		Identity:        identity,
		DecisionHandler: dtHandler,
		Logger:          s.Logger,
		T:               s.T(),
	}

	_, err := poller.PollAndProcessDecisionTask(false, false)
	s.True(err == nil, err)
	events := s.getHistory(s.namespace, executions[0])
	s.Equal(eventpb.EventType_WorkflowExecutionContinuedAsNew, events[len(events)-1].GetEventType())
	s.Equal(int32(0), events[0].GetWorkflowExecutionStartedEventAttributes().GetAttempt())

	_, err = poller.PollAndProcessDecisionTask(false, false)
	s.True(err == nil, err)
	events = s.getHistory(s.namespace, executions[1])
	s.Equal(eventpb.EventType_WorkflowExecutionContinuedAsNew, events[len(events)-1].GetEventType())
	s.Equal(int32(1), events[0].GetWorkflowExecutionStartedEventAttributes().GetAttempt())

	_, err = poller.PollAndProcessDecisionTask(false, false)
	s.True(err == nil, err)
	events = s.getHistory(s.namespace, executions[2])
	s.Equal(eventpb.EventType_WorkflowExecutionFailed, events[len(events)-1].GetEventType())
	s.Equal(int32(2), events[0].GetWorkflowExecutionStartedEventAttributes().GetAttempt())

	// Fail error reason
	request = &workflowservice.StartWorkflowExecutionRequest{
		RequestId:                  uuid.New(),
		Namespace:                  s.namespace,
		WorkflowId:                 id,
		WorkflowType:               &commonpb.WorkflowType{Name: wt},
		TaskList:                   &tasklistpb.TaskList{Name: tl},
		Input:                      nil,
		WorkflowRunTimeoutSeconds:  100,
		WorkflowTaskTimeoutSeconds: 1,
		Identity:                   identity,
		RetryPolicy: &commonpb.RetryPolicy{
			InitialIntervalInSeconds: 1,
			MaximumAttempts:          3,
			MaximumIntervalInSeconds: 1,
			NonRetryableErrorTypes:   []string{"bad-bug"},
			BackoffCoefficient:       1,
		},
	}

	we, err0 = s.engine.StartWorkflowExecution(NewContext(), request)
	s.NoError(err0)

	s.Logger.Info("StartWorkflowExecution", tag.WorkflowRunID(we.RunId))

<<<<<<< HEAD
	executions = []*executionpb.WorkflowExecution{}
	dtHandler = workflowImpl(5, "bad-bug", true, &executions)
=======
	executions = []*commonpb.WorkflowExecution{}
	dtHandler = workflowImpl(5, "bad-bug", &executions)
>>>>>>> f96299c8
	poller = &TaskPoller{
		Engine:          s.engine,
		Namespace:       s.namespace,
		TaskList:        &tasklistpb.TaskList{Name: tl},
		Identity:        identity,
		DecisionHandler: dtHandler,
		Logger:          s.Logger,
		T:               s.T(),
	}

	_, err = poller.PollAndProcessDecisionTask(false, false)
	s.True(err == nil, err)
	events = s.getHistory(s.namespace, executions[0])
	s.Equal(eventpb.EventType_WorkflowExecutionFailed, events[len(events)-1].GetEventType())
	s.Equal(int32(0), events[0].GetWorkflowExecutionStartedEventAttributes().GetAttempt())
}

func (s *integrationSuite) TestCronWorkflow() {
	id := "integration-wf-cron-test"
	wt := "integration-wf-cron-type"
	tl := "integration-wf-cron-tasklist"
	identity := "worker1"
	cronSchedule := "@every 3s"

	targetBackoffDuration := time.Second * 3
	backoffDurationTolerance := time.Millisecond * 500

	memo := &commonpb.Memo{
		Fields: map[string]*commonpb.Payload{"memoKey": payload.EncodeString("memoVal")},
	}
	searchAttr := &commonpb.SearchAttributes{
		IndexedFields: map[string]*commonpb.Payload{
			"CustomKeywordField": payload.EncodeString("1"),
		},
	}

	request := &workflowservice.StartWorkflowExecutionRequest{
		RequestId:                  uuid.New(),
		Namespace:                  s.namespace,
		WorkflowId:                 id,
		WorkflowType:               &commonpb.WorkflowType{Name: wt},
		TaskList:                   &tasklistpb.TaskList{Name: tl},
		Input:                      nil,
		WorkflowRunTimeoutSeconds:  100,
		WorkflowTaskTimeoutSeconds: 1,
		Identity:                   identity,
		CronSchedule:               cronSchedule, //minimum interval by standard spec is 1m (* * * * *, use non-standard descriptor for short interval for test
		Memo:                       memo,
		SearchAttributes:           searchAttr,
	}

	startWorkflowTS := time.Now()
	we, err0 := s.engine.StartWorkflowExecution(NewContext(), request)
	s.NoError(err0)

	s.Logger.Info("StartWorkflowExecution", tag.WorkflowRunID(we.RunId))

	var executions []*commonpb.WorkflowExecution

	attemptCount := 0

	dtHandler := func(execution *commonpb.WorkflowExecution, wt *commonpb.WorkflowType,
		previousStartedEventID, startedEventID int64, history *eventpb.History) ([]*decisionpb.Decision, error) {
		executions = append(executions, execution)
		attemptCount++
		if attemptCount == 2 {
			return []*decisionpb.Decision{
				{
					DecisionType: decisionpb.DecisionType_CompleteWorkflowExecution,
					Attributes: &decisionpb.Decision_CompleteWorkflowExecutionDecisionAttributes{CompleteWorkflowExecutionDecisionAttributes: &decisionpb.CompleteWorkflowExecutionDecisionAttributes{
						Result: payloads.EncodeString("cron-test-result"),
					}},
				}}, nil
		}
		return []*decisionpb.Decision{
			{
				DecisionType: decisionpb.DecisionType_FailWorkflowExecution,
				Attributes: &decisionpb.Decision_FailWorkflowExecutionDecisionAttributes{FailWorkflowExecutionDecisionAttributes: &decisionpb.FailWorkflowExecutionDecisionAttributes{
					Failure: failure.NewServerFailure("cron-test-error", false),
				}},
			}}, nil
	}

	poller := &TaskPoller{
		Engine:          s.engine,
		Namespace:       s.namespace,
		TaskList:        &tasklistpb.TaskList{Name: tl},
		Identity:        identity,
		DecisionHandler: dtHandler,
		Logger:          s.Logger,
		T:               s.T(),
	}

	startFilter := &filterpb.StartTimeFilter{}
	startFilter.EarliestTime = startWorkflowTS.UnixNano()
	startFilter.LatestTime = time.Now().UnixNano()

	// Sleep some time before checking the open executions.
	// This will not cost extra time as the polling for first decision task will be blocked for 3 seconds.
	time.Sleep(2 * time.Second)
	resp, err := s.engine.ListOpenWorkflowExecutions(NewContext(), &workflowservice.ListOpenWorkflowExecutionsRequest{
		Namespace:       s.namespace,
		MaximumPageSize: 100,
		StartTimeFilter: startFilter,
		Filters: &workflowservice.ListOpenWorkflowExecutionsRequest_ExecutionFilter{ExecutionFilter: &filterpb.WorkflowExecutionFilter{
			WorkflowId: id,
		}},
	})
	s.NoError(err)
	s.Equal(1, len(resp.GetExecutions()))
	executionInfo := resp.GetExecutions()[0]
	s.Equal(targetBackoffDuration.Nanoseconds(), executionInfo.GetExecutionTime()-executionInfo.GetStartTime().GetValue())

	_, err = poller.PollAndProcessDecisionTask(false, false)
	s.True(err == nil, err)

	// Make sure the cron workflow start running at a proper time, in this case 3 seconds after the
	// startWorkflowExecution request
	backoffDuration := time.Now().Sub(startWorkflowTS)
	s.True(backoffDuration > targetBackoffDuration)
	s.True(backoffDuration < targetBackoffDuration+backoffDurationTolerance)

	_, err = poller.PollAndProcessDecisionTask(false, false)
	s.True(err == nil, err)

	_, err = poller.PollAndProcessDecisionTask(false, false)
	s.True(err == nil, err)

	s.Equal(3, attemptCount)

	_, terminateErr := s.engine.TerminateWorkflowExecution(NewContext(), &workflowservice.TerminateWorkflowExecutionRequest{
		Namespace: s.namespace,
		WorkflowExecution: &commonpb.WorkflowExecution{
			WorkflowId: id,
		},
	})
	s.NoError(terminateErr)
	events := s.getHistory(s.namespace, executions[0])
	lastEvent := events[len(events)-1]
	s.Equal(eventpb.EventType_WorkflowExecutionContinuedAsNew, lastEvent.GetEventType())
	attributes := lastEvent.GetWorkflowExecutionContinuedAsNewEventAttributes()
	s.Equal(commonpb.ContinueAsNewInitiator_CronSchedule, attributes.GetInitiator())
	s.Equal("cron-test-error", attributes.GetFailure().GetMessage())
	s.Nil(attributes.GetLastCompletionResult())
	s.Equal(memo, attributes.Memo)
	s.Equal(searchAttr, attributes.SearchAttributes)

	events = s.getHistory(s.namespace, executions[1])
	lastEvent = events[len(events)-1]
	s.Equal(eventpb.EventType_WorkflowExecutionContinuedAsNew, lastEvent.GetEventType())
	attributes = lastEvent.GetWorkflowExecutionContinuedAsNewEventAttributes()
	s.Equal(commonpb.ContinueAsNewInitiator_CronSchedule, attributes.GetInitiator())
	s.Equal("", attributes.GetFailure().GetMessage())

	var r string
	err = payloads.Decode(attributes.GetLastCompletionResult(), &r)
	s.NoError(err)
	s.Equal("cron-test-result", r)
	s.Equal(memo, attributes.Memo)
	s.Equal(searchAttr, attributes.SearchAttributes)

	events = s.getHistory(s.namespace, executions[2])
	lastEvent = events[len(events)-1]
	s.Equal(eventpb.EventType_WorkflowExecutionContinuedAsNew, lastEvent.GetEventType())
	attributes = lastEvent.GetWorkflowExecutionContinuedAsNewEventAttributes()
	s.Equal(commonpb.ContinueAsNewInitiator_CronSchedule, attributes.GetInitiator())
	s.Equal("cron-test-error", attributes.GetFailure().GetMessage())

	err = payloads.Decode(attributes.GetLastCompletionResult(), &r)
	s.NoError(err)
	s.Equal("cron-test-result", r)
	s.Equal(memo, attributes.Memo)
	s.Equal(searchAttr, attributes.SearchAttributes)

	startFilter.LatestTime = time.Now().UnixNano()
	var closedExecutions []*executionpb.WorkflowExecutionInfo
	for i := 0; i < 10; i++ {
		resp, err := s.engine.ListClosedWorkflowExecutions(NewContext(), &workflowservice.ListClosedWorkflowExecutionsRequest{
			Namespace:       s.namespace,
			MaximumPageSize: 100,
			StartTimeFilter: startFilter,
			Filters: &workflowservice.ListClosedWorkflowExecutionsRequest_ExecutionFilter{ExecutionFilter: &filterpb.WorkflowExecutionFilter{
				WorkflowId: id,
			}},
		})
		s.NoError(err)
		if len(resp.GetExecutions()) == 4 {
			closedExecutions = resp.GetExecutions()
			break
		}
		time.Sleep(200 * time.Millisecond)
	}
	s.NotNil(closedExecutions)
	dweResponse, err := s.engine.DescribeWorkflowExecution(NewContext(), &workflowservice.DescribeWorkflowExecutionRequest{
		Namespace: s.namespace,
		Execution: &commonpb.WorkflowExecution{
			WorkflowId: id,
			RunId:      we.RunId,
		},
	})
	s.NoError(err)
	expectedExecutionTime := dweResponse.WorkflowExecutionInfo.GetStartTime().GetValue() + 3*time.Second.Nanoseconds()
	s.Equal(expectedExecutionTime, dweResponse.WorkflowExecutionInfo.GetExecutionTime())

	sort.Slice(closedExecutions, func(i, j int) bool {
		return closedExecutions[i].GetStartTime().GetValue() < closedExecutions[j].GetStartTime().GetValue()
	})
	lastExecution := closedExecutions[0]
	for i := 1; i != 4; i++ {
		executionInfo := closedExecutions[i]
		// Roundup to compare on the precision of seconds
		expectedBackoff := executionInfo.GetExecutionTime()/1000000000 - lastExecution.GetExecutionTime()/1000000000
		// The execution time calculate based on last execution close time
		// However, the current execution time is based on the current start time
		// This code is to remove the diff between current start time and last execution close time
		// TODO: Remove this line once we unify the time source
		executionTimeDiff := executionInfo.GetStartTime().GetValue()/1000000000 - lastExecution.GetCloseTime().GetValue()/1000000000
		// The backoff between any two executions should be multiplier of the target backoff duration which is 3 in this test
		s.Equal(int64(0), int64(expectedBackoff-executionTimeDiff)%(targetBackoffDuration.Nanoseconds()/1000000000))
		lastExecution = executionInfo
	}
}

func (s *integrationSuite) TestCronWorkflowTimeout() {
	id := "integration-wf-cron-timeout-test"
	wt := "integration-wf-cron-timeout-type"
	tl := "integration-wf-cron-timeout-tasklist"
	identity := "worker1"
	cronSchedule := "@every 3s"

	memo := &commonpb.Memo{
		Fields: map[string]*commonpb.Payload{
			"memoKey": payload.EncodeString("memoVal"),
		},
	}
	searchAttr := &commonpb.SearchAttributes{
		IndexedFields: map[string]*commonpb.Payload{
			"CustomKeywordField": payload.EncodeString("1"),
		},
	}

	request := &workflowservice.StartWorkflowExecutionRequest{
		RequestId:                  uuid.New(),
		Namespace:                  s.namespace,
		WorkflowId:                 id,
		WorkflowType:               &commonpb.WorkflowType{Name: wt},
		TaskList:                   &tasklistpb.TaskList{Name: tl},
		Input:                      nil,
		WorkflowRunTimeoutSeconds:  1, // set workflow timeout to 1s
		WorkflowTaskTimeoutSeconds: 1,
		Identity:                   identity,
		CronSchedule:               cronSchedule, //minimum interval by standard spec is 1m (* * * * *), use non-standard descriptor for short interval for test
		Memo:                       memo,
		SearchAttributes:           searchAttr,
	}

	we, err0 := s.engine.StartWorkflowExecution(NewContext(), request)
	s.NoError(err0)

	s.Logger.Info("StartWorkflowExecution", tag.WorkflowRunID(we.RunId))

	var executions []*commonpb.WorkflowExecution
	dtHandler := func(execution *commonpb.WorkflowExecution, wt *commonpb.WorkflowType,
		previousStartedEventID, startedEventID int64, h *eventpb.History) ([]*decisionpb.Decision, error) {

		executions = append(executions, execution)
		return []*decisionpb.Decision{
			{
				DecisionType: decisionpb.DecisionType_CompleteWorkflowExecution,

				Attributes: &decisionpb.Decision_StartTimerDecisionAttributes{StartTimerDecisionAttributes: &decisionpb.StartTimerDecisionAttributes{
					TimerId:                   "timer-id",
					StartToFireTimeoutSeconds: 5,
				}},
			}}, nil
	}

	poller := &TaskPoller{
		Engine:          s.engine,
		Namespace:       s.namespace,
		TaskList:        &tasklistpb.TaskList{Name: tl},
		Identity:        identity,
		DecisionHandler: dtHandler,
		Logger:          s.Logger,
		T:               s.T(),
	}

	_, err := poller.PollAndProcessDecisionTask(false, false)
	s.True(err == nil, err)

	time.Sleep(1 * time.Second) // wait for workflow timeout

	// check when workflow timeout, continueAsNew event contains expected fields
	events := s.getHistory(s.namespace, executions[0])
	lastEvent := events[len(events)-1]
	s.Equal(eventpb.EventType_WorkflowExecutionContinuedAsNew, lastEvent.GetEventType())
	attributes := lastEvent.GetWorkflowExecutionContinuedAsNewEventAttributes()
	s.Equal(commonpb.ContinueAsNewInitiator_CronSchedule, attributes.GetInitiator())
	s.Equal(commonpb.TimeoutType_StartToClose, attributes.GetFailure().GetTimeoutFailureInfo().GetTimeoutType())
	s.Equal(memo, attributes.Memo)
	s.Equal(searchAttr, attributes.SearchAttributes)

	_, err = poller.PollAndProcessDecisionTask(false, false)
	s.True(err == nil, err)

	// check new run contains expected fields
	events = s.getHistory(s.namespace, executions[1])
	firstEvent := events[0]
	s.Equal(eventpb.EventType_WorkflowExecutionStarted, firstEvent.GetEventType())
	startAttributes := firstEvent.GetWorkflowExecutionStartedEventAttributes()
	s.Equal(memo, startAttributes.Memo)
	s.Equal(searchAttr, startAttributes.SearchAttributes)

	// terminate cron
	_, terminateErr := s.engine.TerminateWorkflowExecution(NewContext(), &workflowservice.TerminateWorkflowExecutionRequest{
		Namespace: s.namespace,
		WorkflowExecution: &commonpb.WorkflowExecution{
			WorkflowId: id,
		},
	})
	s.NoError(terminateErr)
}

func (s *integrationSuite) TestSequential_UserTimers() {
	id := "integration-sequential-user-timers-test"
	wt := "integration-sequential-user-timers-test-type"
	tl := "integration-sequential-user-timers-test-tasklist"
	identity := "worker1"

	request := &workflowservice.StartWorkflowExecutionRequest{
		RequestId:                  uuid.New(),
		Namespace:                  s.namespace,
		WorkflowId:                 id,
		WorkflowType:               &commonpb.WorkflowType{Name: wt},
		TaskList:                   &tasklistpb.TaskList{Name: tl},
		Input:                      nil,
		WorkflowRunTimeoutSeconds:  100,
		WorkflowTaskTimeoutSeconds: 1,
		Identity:                   identity,
	}

	we, err0 := s.engine.StartWorkflowExecution(NewContext(), request)
	s.NoError(err0)

	s.Logger.Info("StartWorkflowExecution", tag.WorkflowRunID(we.RunId))

	workflowComplete := false
	timerCount := int32(4)
	timerCounter := int32(0)
	dtHandler := func(execution *commonpb.WorkflowExecution, wt *commonpb.WorkflowType,
		previousStartedEventID, startedEventID int64, history *eventpb.History) ([]*decisionpb.Decision, error) {
		if timerCounter < timerCount {
			timerCounter++
			buf := new(bytes.Buffer)
			s.Nil(binary.Write(buf, binary.LittleEndian, timerCounter))
			return []*decisionpb.Decision{{
				DecisionType: decisionpb.DecisionType_StartTimer,
				Attributes: &decisionpb.Decision_StartTimerDecisionAttributes{StartTimerDecisionAttributes: &decisionpb.StartTimerDecisionAttributes{
					TimerId:                   fmt.Sprintf("timer-id-%d", timerCounter),
					StartToFireTimeoutSeconds: 1,
				}},
			}}, nil
		}

		workflowComplete = true
		return []*decisionpb.Decision{{
			DecisionType: decisionpb.DecisionType_CompleteWorkflowExecution,
			Attributes: &decisionpb.Decision_CompleteWorkflowExecutionDecisionAttributes{CompleteWorkflowExecutionDecisionAttributes: &decisionpb.CompleteWorkflowExecutionDecisionAttributes{
				Result: payloads.EncodeString("Done"),
			}},
		}}, nil
	}

	poller := &TaskPoller{
		Engine:          s.engine,
		Namespace:       s.namespace,
		TaskList:        &tasklistpb.TaskList{Name: tl},
		Identity:        identity,
		DecisionHandler: dtHandler,
		ActivityHandler: nil,
		Logger:          s.Logger,
		T:               s.T(),
	}

	for i := 0; i < 4; i++ {
		_, err := poller.PollAndProcessDecisionTask(false, false)
		s.Logger.Info("PollAndProcessDecisionTask: completed")
		s.NoError(err)
	}

	s.False(workflowComplete)
	_, err := poller.PollAndProcessDecisionTask(true, false)
	s.NoError(err)
	s.True(workflowComplete)
}

func (s *integrationSuite) TestRateLimitBufferedEvents() {
	id := "integration-rate-limit-buffered-events-test"
	wt := "integration-rate-limit-buffered-events-test-type"
	tl := "integration-rate-limit-buffered-events-test-tasklist"
	identity := "worker1"

	// Start workflow execution
	request := &workflowservice.StartWorkflowExecutionRequest{
		RequestId:                  uuid.New(),
		Namespace:                  s.namespace,
		WorkflowId:                 id,
		WorkflowType:               &commonpb.WorkflowType{Name: wt},
		TaskList:                   &tasklistpb.TaskList{Name: tl},
		Input:                      nil,
		WorkflowRunTimeoutSeconds:  100,
		WorkflowTaskTimeoutSeconds: 10,
		Identity:                   identity,
	}

	we, err0 := s.engine.StartWorkflowExecution(NewContext(), request)
	s.NoError(err0)

	s.Logger.Info("StartWorkflowExecution", tag.WorkflowRunID(we.RunId))
	workflowExecution := &commonpb.WorkflowExecution{
		WorkflowId: id,
		RunId:      we.RunId,
	}

	// decider logic
	workflowComplete := false
	signalsSent := false
	signalCount := 0
	dtHandler := func(execution *commonpb.WorkflowExecution, wt *commonpb.WorkflowType,
		previousStartedEventID, startedEventID int64, h *eventpb.History) ([]*decisionpb.Decision, error) {

		// Count signals
		for _, event := range h.Events[previousStartedEventID:] {
			if event.GetEventType() == eventpb.EventType_WorkflowExecutionSignaled {
				signalCount++
			}
		}

		if !signalsSent {
			signalsSent = true
			// Buffered Signals
			for i := 0; i < 100; i++ {
				buf := new(bytes.Buffer)
				binary.Write(buf, binary.LittleEndian, i)
				s.Nil(s.sendSignal(s.namespace, workflowExecution, "SignalName", payloads.EncodeBytes(buf.Bytes()), identity))
			}

			buf := new(bytes.Buffer)
			binary.Write(buf, binary.LittleEndian, 101)
			signalErr := s.sendSignal(s.namespace, workflowExecution, "SignalName", payloads.EncodeBytes(buf.Bytes()), identity)
			s.Nil(signalErr)

			// this decision will be ignored as he decision task is already failed
			return []*decisionpb.Decision{}, nil
		}

		workflowComplete = true
		return []*decisionpb.Decision{{
			DecisionType: decisionpb.DecisionType_CompleteWorkflowExecution,
			Attributes: &decisionpb.Decision_CompleteWorkflowExecutionDecisionAttributes{CompleteWorkflowExecutionDecisionAttributes: &decisionpb.CompleteWorkflowExecutionDecisionAttributes{
				Result: payloads.EncodeString("Done"),
			}},
		}}, nil
	}

	poller := &TaskPoller{
		Engine:          s.engine,
		Namespace:       s.namespace,
		TaskList:        &tasklistpb.TaskList{Name: tl},
		Identity:        identity,
		DecisionHandler: dtHandler,
		ActivityHandler: nil,
		Logger:          s.Logger,
		T:               s.T(),
	}

	// first decision to send 101 signals, the last signal will force fail decision and flush buffered events.
	_, err := poller.PollAndProcessDecisionTask(false, false)
	s.Logger.Info("PollAndProcessDecisionTask", tag.Error(err))
	s.NotNil(err)
	s.IsType(&serviceerror.NotFound{}, err)
	s.Equal("Decision task not found.", err.Error())

	// Process signal in decider
	_, err = poller.PollAndProcessDecisionTask(true, false)
	s.Logger.Info("PollAndProcessDecisionTask", tag.Error(err))
	s.NoError(err)

	s.True(workflowComplete)
	s.Equal(101, signalCount) // check that all 101 signals are received.
}

func (s *integrationSuite) TestBufferedEvents() {
	id := "integration-buffered-events-test"
	wt := "integration-buffered-events-test-type"
	tl := "integration-buffered-events-test-tasklist"
	identity := "worker1"
	signalName := "buffered-signal"

	// Start workflow execution
	request := &workflowservice.StartWorkflowExecutionRequest{
		RequestId:                  uuid.New(),
		Namespace:                  s.namespace,
		WorkflowId:                 id,
		WorkflowType:               &commonpb.WorkflowType{Name: wt},
		TaskList:                   &tasklistpb.TaskList{Name: tl},
		Input:                      nil,
		WorkflowRunTimeoutSeconds:  100,
		WorkflowTaskTimeoutSeconds: 1,
		Identity:                   identity,
	}

	we, err0 := s.engine.StartWorkflowExecution(NewContext(), request)
	s.NoError(err0)

	s.Logger.Info("StartWorkflowExecution", tag.WorkflowRunID(we.RunId))

	// decider logic
	workflowComplete := false
	signalSent := false
	var signalEvent *eventpb.HistoryEvent
	dtHandler := func(execution *commonpb.WorkflowExecution, wt *commonpb.WorkflowType,
		previousStartedEventID, startedEventID int64, history *eventpb.History) ([]*decisionpb.Decision, error) {
		if !signalSent {
			signalSent = true

			// this will create new event when there is in-flight decision task, and the new event will be buffered
			_, err := s.engine.SignalWorkflowExecution(NewContext(),
				&workflowservice.SignalWorkflowExecutionRequest{
					Namespace: s.namespace,
					WorkflowExecution: &commonpb.WorkflowExecution{
						WorkflowId: id,
					},
					SignalName: "buffered-signal",
					Input:      payloads.EncodeString("buffered-signal-input"),
					Identity:   identity,
				})
			s.NoError(err)
			return []*decisionpb.Decision{{
				DecisionType: decisionpb.DecisionType_ScheduleActivityTask,
				Attributes: &decisionpb.Decision_ScheduleActivityTaskDecisionAttributes{ScheduleActivityTaskDecisionAttributes: &decisionpb.ScheduleActivityTaskDecisionAttributes{
					ActivityId:                    "1",
					ActivityType:                  &commonpb.ActivityType{Name: "test-activity-type"},
					TaskList:                      &tasklistpb.TaskList{Name: tl},
					Input:                         payloads.EncodeString("test-input"),
					ScheduleToCloseTimeoutSeconds: 100,
					ScheduleToStartTimeoutSeconds: 2,
					StartToCloseTimeoutSeconds:    50,
					HeartbeatTimeoutSeconds:       5,
				}},
			}}, nil
		} else if previousStartedEventID > 0 && signalEvent == nil {
			for _, event := range history.Events[previousStartedEventID:] {
				if event.GetEventType() == eventpb.EventType_WorkflowExecutionSignaled {
					signalEvent = event
				}
			}
		}

		workflowComplete = true
		return []*decisionpb.Decision{{
			DecisionType: decisionpb.DecisionType_CompleteWorkflowExecution,
			Attributes: &decisionpb.Decision_CompleteWorkflowExecutionDecisionAttributes{CompleteWorkflowExecutionDecisionAttributes: &decisionpb.CompleteWorkflowExecutionDecisionAttributes{
				Result: payloads.EncodeString("Done"),
			}},
		}}, nil
	}

	poller := &TaskPoller{
		Engine:          s.engine,
		Namespace:       s.namespace,
		TaskList:        &tasklistpb.TaskList{Name: tl},
		Identity:        identity,
		DecisionHandler: dtHandler,
		ActivityHandler: nil,
		Logger:          s.Logger,
		T:               s.T(),
	}

	// first decision, which sends signal and the signal event should be buffered to append after first decision closed
	_, err := poller.PollAndProcessDecisionTask(false, false)
	s.Logger.Info("PollAndProcessDecisionTask", tag.Error(err))
	s.NoError(err)

	// check history, the signal event should be after the complete decision task
	histResp, err := s.engine.GetWorkflowExecutionHistory(NewContext(), &workflowservice.GetWorkflowExecutionHistoryRequest{
		Namespace: s.namespace,
		Execution: &commonpb.WorkflowExecution{
			WorkflowId: id,
			RunId:      we.RunId,
		},
	})
	s.NoError(err)
	s.NotNil(histResp.History.Events)
	s.True(len(histResp.History.Events) >= 6)
	s.Equal(histResp.History.Events[3].GetEventType(), eventpb.EventType_DecisionTaskCompleted)
	s.Equal(histResp.History.Events[4].GetEventType(), eventpb.EventType_ActivityTaskScheduled)
	s.Equal(histResp.History.Events[5].GetEventType(), eventpb.EventType_WorkflowExecutionSignaled)

	// Process signal in decider
	_, err = poller.PollAndProcessDecisionTask(true, false)
	s.Logger.Info("PollAndProcessDecisionTask", tag.Error(err))
	s.NoError(err)
	s.NotNil(signalEvent)
	s.Equal(signalName, signalEvent.GetWorkflowExecutionSignaledEventAttributes().SignalName)
	s.Equal(identity, signalEvent.GetWorkflowExecutionSignaledEventAttributes().Identity)
	s.True(workflowComplete)
}

func (s *integrationSuite) TestDescribeWorkflowExecution() {
	id := "integration-describe-wfe-test"
	wt := "integration-describe-wfe-test-type"
	tl := "integration-describe-wfe-test-tasklist"
	identity := "worker1"

	// Start workflow execution
	request := &workflowservice.StartWorkflowExecutionRequest{
		RequestId:                  uuid.New(),
		Namespace:                  s.namespace,
		WorkflowId:                 id,
		WorkflowType:               &commonpb.WorkflowType{Name: wt},
		TaskList:                   &tasklistpb.TaskList{Name: tl},
		Input:                      nil,
		WorkflowRunTimeoutSeconds:  100,
		WorkflowTaskTimeoutSeconds: 1,
		Identity:                   identity,
	}

	we, err0 := s.engine.StartWorkflowExecution(NewContext(), request)
	s.NoError(err0)

	s.Logger.Info("StartWorkflowExecution", tag.WorkflowRunID(we.RunId))

	describeWorkflowExecution := func() (*workflowservice.DescribeWorkflowExecutionResponse, error) {
		return s.engine.DescribeWorkflowExecution(NewContext(), &workflowservice.DescribeWorkflowExecutionRequest{
			Namespace: s.namespace,
			Execution: &commonpb.WorkflowExecution{
				WorkflowId: id,
				RunId:      we.RunId,
			},
		})
	}
	dweResponse, err := describeWorkflowExecution()
	s.NoError(err)
	s.Nil(dweResponse.WorkflowExecutionInfo.CloseTime)
	s.Equal(int64(2), dweResponse.WorkflowExecutionInfo.HistoryLength) // WorkflowStarted, DecisionScheduled
	s.Equal(dweResponse.WorkflowExecutionInfo.GetStartTime().GetValue(), dweResponse.WorkflowExecutionInfo.GetExecutionTime())

	// decider logic
	workflowComplete := false
	signalSent := false
	dtHandler := func(execution *commonpb.WorkflowExecution, wt *commonpb.WorkflowType,
		previousStartedEventID, startedEventID int64, history *eventpb.History) ([]*decisionpb.Decision, error) {
		if !signalSent {
			signalSent = true

			s.NoError(err)
			return []*decisionpb.Decision{{
				DecisionType: decisionpb.DecisionType_ScheduleActivityTask,
				Attributes: &decisionpb.Decision_ScheduleActivityTaskDecisionAttributes{ScheduleActivityTaskDecisionAttributes: &decisionpb.ScheduleActivityTaskDecisionAttributes{
					ActivityId:                    "1",
					ActivityType:                  &commonpb.ActivityType{Name: "test-activity-type"},
					TaskList:                      &tasklistpb.TaskList{Name: tl},
					Input:                         payloads.EncodeString("test-input"),
					ScheduleToCloseTimeoutSeconds: 100,
					ScheduleToStartTimeoutSeconds: 2,
					StartToCloseTimeoutSeconds:    50,
					HeartbeatTimeoutSeconds:       5,
				}},
			}}, nil
		}

		workflowComplete = true
		return []*decisionpb.Decision{{
			DecisionType: decisionpb.DecisionType_CompleteWorkflowExecution,
			Attributes: &decisionpb.Decision_CompleteWorkflowExecutionDecisionAttributes{CompleteWorkflowExecutionDecisionAttributes: &decisionpb.CompleteWorkflowExecutionDecisionAttributes{
				Result: payloads.EncodeString("Done"),
			}},
		}}, nil
	}

	atHandler := func(execution *commonpb.WorkflowExecution, activityType *commonpb.ActivityType,
		activityID string, input *commonpb.Payloads, taskToken []byte) (*commonpb.Payloads, bool, error) {
		return payloads.EncodeString("Activity Result"), false, nil
	}

	poller := &TaskPoller{
		Engine:          s.engine,
		Namespace:       s.namespace,
		TaskList:        &tasklistpb.TaskList{Name: tl},
		Identity:        identity,
		DecisionHandler: dtHandler,
		ActivityHandler: atHandler,
		Logger:          s.Logger,
		T:               s.T(),
	}

	// first decision to schedule new activity
	_, err = poller.PollAndProcessDecisionTask(false, false)
	s.Logger.Info("PollAndProcessDecisionTask", tag.Error(err))
	s.NoError(err)

	dweResponse, err = describeWorkflowExecution()
	s.NoError(err)
	s.Equal(executionpb.WorkflowExecutionStatus_Running, dweResponse.WorkflowExecutionInfo.GetStatus())
	s.Equal(int64(5), dweResponse.WorkflowExecutionInfo.HistoryLength) // DecisionStarted, DecisionCompleted, ActivityScheduled
	s.Equal(1, len(dweResponse.PendingActivities))
	s.Equal("test-activity-type", dweResponse.PendingActivities[0].ActivityType.GetName())
	s.Equal(int64(0), dweResponse.PendingActivities[0].GetLastHeartbeatTimestamp())

	// process activity task
	err = poller.PollAndProcessActivityTask(false)

	dweResponse, err = describeWorkflowExecution()
	s.NoError(err)
	s.Equal(executionpb.WorkflowExecutionStatus_Running, dweResponse.WorkflowExecutionInfo.GetStatus())
	s.Equal(int64(8), dweResponse.WorkflowExecutionInfo.HistoryLength) // ActivityTaskStarted, ActivityTaskCompleted, DecisionTaskScheduled
	s.Equal(0, len(dweResponse.PendingActivities))

	// Process signal in decider
	_, err = poller.PollAndProcessDecisionTask(true, false)
	s.NoError(err)
	s.True(workflowComplete)

	dweResponse, err = describeWorkflowExecution()
	s.NoError(err)
	s.Equal(executionpb.WorkflowExecutionStatus_Completed, dweResponse.WorkflowExecutionInfo.GetStatus())
	s.Equal(int64(11), dweResponse.WorkflowExecutionInfo.HistoryLength) // DecisionStarted, DecisionCompleted, WorkflowCompleted
}

func (s *integrationSuite) TestVisibility() {
	startTime := time.Now().UnixNano()

	// Start 2 workflow executions
	id1 := "integration-visibility-test1"
	id2 := "integration-visibility-test2"
	wt := "integration-visibility-test-type"
	tl := "integration-visibility-test-tasklist"
	identity := "worker1"

	startRequest := &workflowservice.StartWorkflowExecutionRequest{
		RequestId:                  uuid.New(),
		Namespace:                  s.namespace,
		WorkflowId:                 id1,
		WorkflowType:               &commonpb.WorkflowType{Name: wt},
		TaskList:                   &tasklistpb.TaskList{Name: tl},
		Input:                      nil,
		WorkflowRunTimeoutSeconds:  100,
		WorkflowTaskTimeoutSeconds: 10,
		Identity:                   identity,
	}

	startResponse, err0 := s.engine.StartWorkflowExecution(NewContext(), startRequest)
	s.NoError(err0)

	// Now complete one of the executions
	dtHandler := func(execution *commonpb.WorkflowExecution, wt *commonpb.WorkflowType,
		previousStartedEventID, startedEventID int64, history *eventpb.History) ([]*decisionpb.Decision, error) {
		return []*decisionpb.Decision{{
			DecisionType: decisionpb.DecisionType_CompleteWorkflowExecution,
			Attributes: &decisionpb.Decision_CompleteWorkflowExecutionDecisionAttributes{CompleteWorkflowExecutionDecisionAttributes: &decisionpb.CompleteWorkflowExecutionDecisionAttributes{
				Result: payloads.EncodeString("Done"),
			}},
		}}, nil
	}

	poller := &TaskPoller{
		Engine:          s.engine,
		Namespace:       s.namespace,
		TaskList:        &tasklistpb.TaskList{Name: tl},
		Identity:        identity,
		DecisionHandler: dtHandler,
		ActivityHandler: nil,
		Logger:          s.Logger,
		T:               s.T(),
	}

	_, err1 := poller.PollAndProcessDecisionTask(false, false)
	s.NoError(err1)

	// wait until the start workflow is done
	var nextToken []byte
	historyEventFilterType := filterpb.HistoryEventFilterType_CloseEvent
	for {
		historyResponse, historyErr := s.engine.GetWorkflowExecutionHistory(NewContext(), &workflowservice.GetWorkflowExecutionHistoryRequest{
			Namespace: startRequest.Namespace,
			Execution: &commonpb.WorkflowExecution{
				WorkflowId: startRequest.WorkflowId,
				RunId:      startResponse.RunId,
			},
			WaitForNewEvent:        true,
			HistoryEventFilterType: historyEventFilterType,
			NextPageToken:          nextToken,
		})
		s.Nil(historyErr)
		if len(historyResponse.NextPageToken) == 0 {
			break
		}

		nextToken = historyResponse.NextPageToken
	}

	startRequest = &workflowservice.StartWorkflowExecutionRequest{
		RequestId:                  uuid.New(),
		Namespace:                  s.namespace,
		WorkflowId:                 id2,
		WorkflowType:               &commonpb.WorkflowType{Name: wt},
		TaskList:                   &tasklistpb.TaskList{Name: tl},
		Input:                      nil,
		WorkflowRunTimeoutSeconds:  100,
		WorkflowTaskTimeoutSeconds: 10,
		Identity:                   identity,
	}

	_, err2 := s.engine.StartWorkflowExecution(NewContext(), startRequest)
	s.NoError(err2)

	startFilter := &filterpb.StartTimeFilter{}
	startFilter.EarliestTime = startTime
	startFilter.LatestTime = time.Now().UnixNano()

	closedCount := 0
	openCount := 0

	var historyLength int64
	for i := 0; i < 10; i++ {
		resp, err3 := s.engine.ListClosedWorkflowExecutions(NewContext(), &workflowservice.ListClosedWorkflowExecutionsRequest{
			Namespace:       s.namespace,
			MaximumPageSize: 100,
			StartTimeFilter: startFilter,
		})
		s.NoError(err3)
		closedCount = len(resp.Executions)
		if closedCount == 1 {
			historyLength = resp.Executions[0].HistoryLength
			break
		}
		s.Logger.Info("Closed WorkflowExecution is not yet visible")
		time.Sleep(100 * time.Millisecond)
	}
	s.Equal(1, closedCount)
	s.Equal(int64(5), historyLength)

	for i := 0; i < 10; i++ {
		resp, err4 := s.engine.ListOpenWorkflowExecutions(NewContext(), &workflowservice.ListOpenWorkflowExecutionsRequest{
			Namespace:       s.namespace,
			MaximumPageSize: 100,
			StartTimeFilter: startFilter,
		})
		s.NoError(err4)
		openCount = len(resp.Executions)
		if openCount == 1 {
			break
		}
		s.Logger.Info("Open WorkflowExecution is not yet visible")
		time.Sleep(100 * time.Millisecond)
	}
	s.Equal(1, openCount)
}

func (s *integrationSuite) TestChildWorkflowExecution() {
	parentID := "integration-child-workflow-test-parent"
	childID := "integration-child-workflow-test-child"
	wtParent := "integration-child-workflow-test-parent-type"
	wtChild := "integration-child-workflow-test-child-type"
	tlParent := "integration-child-workflow-test-parent-tasklist"
	tlChild := "integration-child-workflow-test-child-tasklist"
	identity := "worker1"

	parentWorkflowType := &commonpb.WorkflowType{}
	parentWorkflowType.Name = wtParent

	childWorkflowType := &commonpb.WorkflowType{}
	childWorkflowType.Name = wtChild

	taskListParent := &tasklistpb.TaskList{}
	taskListParent.Name = tlParent
	taskListChild := &tasklistpb.TaskList{}
	taskListChild.Name = tlChild

	header := &commonpb.Header{
		Fields: map[string]*commonpb.Payload{"tracing": payload.EncodeString("sample payload")},
	}

	request := &workflowservice.StartWorkflowExecutionRequest{
		RequestId:                  uuid.New(),
		Namespace:                  s.namespace,
		WorkflowId:                 parentID,
		WorkflowType:               parentWorkflowType,
		TaskList:                   taskListParent,
		Input:                      nil,
		Header:                     header,
		WorkflowRunTimeoutSeconds:  100,
		WorkflowTaskTimeoutSeconds: 1,
		Identity:                   identity,
	}

	we, err0 := s.engine.StartWorkflowExecution(NewContext(), request)
	s.NoError(err0)
	s.Logger.Info("StartWorkflowExecution", tag.WorkflowRunID(we.RunId))

	// decider logic
	childComplete := false
	childExecutionStarted := false
	var startedEvent *eventpb.HistoryEvent
	var completedEvent *eventpb.HistoryEvent

	memo := &commonpb.Memo{
		Fields: map[string]*commonpb.Payload{
			"Info": payload.EncodeString("memo"),
		},
	}
	attrValPayload := payload.EncodeString("attrVal")
	searchAttr := &commonpb.SearchAttributes{
		IndexedFields: map[string]*commonpb.Payload{
			"CustomKeywordField": attrValPayload,
		},
	}

	// Parent Decider Logic
	dtHandlerParent := func(execution *commonpb.WorkflowExecution, wt *commonpb.WorkflowType,
		previousStartedEventID, startedEventID int64, history *eventpb.History) ([]*decisionpb.Decision, error) {
		s.Logger.Info("Processing decision task for ", tag.WorkflowID(execution.WorkflowId))

		if execution.WorkflowId == parentID {
			if !childExecutionStarted {
				s.Logger.Info("Starting child execution")
				childExecutionStarted = true

				return []*decisionpb.Decision{{
					DecisionType: decisionpb.DecisionType_StartChildWorkflowExecution,
					Attributes: &decisionpb.Decision_StartChildWorkflowExecutionDecisionAttributes{StartChildWorkflowExecutionDecisionAttributes: &decisionpb.StartChildWorkflowExecutionDecisionAttributes{
						WorkflowId:                 childID,
						WorkflowType:               childWorkflowType,
						TaskList:                   taskListChild,
						Input:                      payloads.EncodeString("child-workflow-input"),
						Header:                     header,
						WorkflowRunTimeoutSeconds:  200,
						WorkflowTaskTimeoutSeconds: 2,
						Control:                    "",
						Memo:                       memo,
						SearchAttributes:           searchAttr,
					}},
				}}, nil
			} else if previousStartedEventID > 0 {
				for _, event := range history.Events[previousStartedEventID:] {
					if event.GetEventType() == eventpb.EventType_ChildWorkflowExecutionStarted {
						startedEvent = event
						return []*decisionpb.Decision{}, nil
					}

					if event.GetEventType() == eventpb.EventType_ChildWorkflowExecutionCompleted {
						completedEvent = event
						return []*decisionpb.Decision{{
							DecisionType: decisionpb.DecisionType_CompleteWorkflowExecution,
							Attributes: &decisionpb.Decision_CompleteWorkflowExecutionDecisionAttributes{CompleteWorkflowExecutionDecisionAttributes: &decisionpb.CompleteWorkflowExecutionDecisionAttributes{
								Result: payloads.EncodeString("Done"),
							}},
						}}, nil
					}
				}
			}
		}

		return nil, nil
	}

	var childStartedEvent *eventpb.HistoryEvent
	// Child Decider Logic
	dtHandlerChild := func(execution *commonpb.WorkflowExecution, wt *commonpb.WorkflowType,
		previousStartedEventID, startedEventID int64, history *eventpb.History) ([]*decisionpb.Decision, error) {
		if previousStartedEventID <= 0 {
			childStartedEvent = history.Events[0]
		}

		s.Logger.Info("Processing decision task for Child ", tag.WorkflowID(execution.WorkflowId))
		childComplete = true
		return []*decisionpb.Decision{{
			DecisionType: decisionpb.DecisionType_CompleteWorkflowExecution,
			Attributes: &decisionpb.Decision_CompleteWorkflowExecutionDecisionAttributes{CompleteWorkflowExecutionDecisionAttributes: &decisionpb.CompleteWorkflowExecutionDecisionAttributes{
				Result: payloads.EncodeString("Child Done"),
			}},
		}}, nil
	}

	pollerParent := &TaskPoller{
		Engine:          s.engine,
		Namespace:       s.namespace,
		TaskList:        taskListParent,
		Identity:        identity,
		DecisionHandler: dtHandlerParent,
		Logger:          s.Logger,
		T:               s.T(),
	}

	pollerChild := &TaskPoller{
		Engine:          s.engine,
		Namespace:       s.namespace,
		TaskList:        taskListChild,
		Identity:        identity,
		DecisionHandler: dtHandlerChild,
		Logger:          s.Logger,
		T:               s.T(),
	}

	// Make first decision to start child execution
	_, err := pollerParent.PollAndProcessDecisionTask(false, false)
	s.Logger.Info("PollAndProcessDecisionTask", tag.Error(err))
	s.NoError(err)
	s.True(childExecutionStarted)

	// Process ChildExecution Started event and Process Child Execution and complete it
	_, err = pollerParent.PollAndProcessDecisionTask(false, false)
	s.Logger.Info("PollAndProcessDecisionTask", tag.Error(err))
	s.NoError(err)

	_, err = pollerChild.PollAndProcessDecisionTask(false, false)
	s.Logger.Info("PollAndProcessDecisionTask", tag.Error(err))
	s.NoError(err)
	s.NotNil(startedEvent)
	s.True(childComplete)
	s.NotNil(childStartedEvent)
	s.Equal(eventpb.EventType_WorkflowExecutionStarted, childStartedEvent.GetEventType())
	s.Equal(s.namespace, childStartedEvent.GetWorkflowExecutionStartedEventAttributes().GetParentWorkflowNamespace())
	s.Equal(parentID, childStartedEvent.GetWorkflowExecutionStartedEventAttributes().ParentWorkflowExecution.GetWorkflowId())
	s.Equal(we.GetRunId(), childStartedEvent.GetWorkflowExecutionStartedEventAttributes().ParentWorkflowExecution.GetRunId())
	s.Equal(startedEvent.GetChildWorkflowExecutionStartedEventAttributes().GetInitiatedEventId(),
		childStartedEvent.GetWorkflowExecutionStartedEventAttributes().GetParentInitiatedEventId())
	s.Equal(header, startedEvent.GetChildWorkflowExecutionStartedEventAttributes().Header)
	s.Equal(header, childStartedEvent.GetWorkflowExecutionStartedEventAttributes().Header)
	s.Equal(memo, childStartedEvent.GetWorkflowExecutionStartedEventAttributes().GetMemo())
	s.Equal(searchAttr, childStartedEvent.GetWorkflowExecutionStartedEventAttributes().GetSearchAttributes())

	// Process ChildExecution completed event and complete parent execution
	_, err = pollerParent.PollAndProcessDecisionTask(false, false)
	s.Logger.Info("PollAndProcessDecisionTask", tag.Error(err))
	s.NoError(err)
	s.NotNil(completedEvent)
	completedAttributes := completedEvent.GetChildWorkflowExecutionCompletedEventAttributes()
	s.Empty(completedAttributes.Namespace)
	s.Equal(childID, completedAttributes.WorkflowExecution.WorkflowId)
	s.Equal(wtChild, completedAttributes.WorkflowType.Name)
	var r string
	err = payloads.Decode(completedAttributes.GetResult(), &r)
	s.NoError(err)
	s.Equal("Child Done", r)
}

func (s *integrationSuite) TestCronChildWorkflowExecution() {
	parentID := "integration-cron-child-workflow-test-parent"
	childID := "integration-cron-child-workflow-test-child"
	wtParent := "integration-cron-child-workflow-test-parent-type"
	wtChild := "integration-cron-child-workflow-test-child-type"
	tlParent := "integration-cron-child-workflow-test-parent-tasklist"
	tlChild := "integration-cron-child-workflow-test-child-tasklist"
	identity := "worker1"

	cronSchedule := "@every 3s"
	targetBackoffDuration := time.Second * 3
	backoffDurationTolerance := time.Second

	parentWorkflowType := &commonpb.WorkflowType{Name: wtParent}
	childWorkflowType := &commonpb.WorkflowType{Name: wtChild}

	taskListParent := &tasklistpb.TaskList{Name: tlParent}
	taskListChild := &tasklistpb.TaskList{Name: tlChild}

	request := &workflowservice.StartWorkflowExecutionRequest{
		RequestId:                  uuid.New(),
		Namespace:                  s.namespace,
		WorkflowId:                 parentID,
		WorkflowType:               parentWorkflowType,
		TaskList:                   taskListParent,
		Input:                      nil,
		WorkflowRunTimeoutSeconds:  100,
		WorkflowTaskTimeoutSeconds: 1,
		Identity:                   identity,
	}

	startParentWorkflowTS := time.Now()
	we, err0 := s.engine.StartWorkflowExecution(NewContext(), request)
	s.NoError(err0)
	s.Logger.Info("StartWorkflowExecution", tag.WorkflowRunID(we.RunId))

	// decider logic
	childExecutionStarted := false
	var terminatedEvent *eventpb.HistoryEvent
	var startChildWorkflowTS time.Time
	// Parent Decider Logic
	dtHandlerParent := func(execution *commonpb.WorkflowExecution, wt *commonpb.WorkflowType,
		previousStartedEventID, startedEventID int64, history *eventpb.History) ([]*decisionpb.Decision, error) {
		s.Logger.Info("Processing decision task for ", tag.WorkflowID(execution.WorkflowId))

		if !childExecutionStarted {
			s.Logger.Info("Starting child execution")
			childExecutionStarted = true
			startChildWorkflowTS = time.Now()
			return []*decisionpb.Decision{{
				DecisionType: decisionpb.DecisionType_StartChildWorkflowExecution,
				Attributes: &decisionpb.Decision_StartChildWorkflowExecutionDecisionAttributes{StartChildWorkflowExecutionDecisionAttributes: &decisionpb.StartChildWorkflowExecutionDecisionAttributes{
					WorkflowId:                 childID,
					WorkflowType:               childWorkflowType,
					TaskList:                   taskListChild,
					Input:                      nil,
					WorkflowRunTimeoutSeconds:  200,
					WorkflowTaskTimeoutSeconds: 2,
					Control:                    "",
					CronSchedule:               cronSchedule,
				}},
			}}, nil
		}
		for _, event := range history.Events[previousStartedEventID:] {
			if event.GetEventType() == eventpb.EventType_ChildWorkflowExecutionTerminated {
				terminatedEvent = event
				return []*decisionpb.Decision{{
					DecisionType: decisionpb.DecisionType_CompleteWorkflowExecution,
					Attributes: &decisionpb.Decision_CompleteWorkflowExecutionDecisionAttributes{CompleteWorkflowExecutionDecisionAttributes: &decisionpb.CompleteWorkflowExecutionDecisionAttributes{
						Result: payloads.EncodeString("Done"),
					}},
				}}, nil
			}
		}
		return nil, nil
	}

	// Child Decider Logic
	dtHandlerChild := func(execution *commonpb.WorkflowExecution, wt *commonpb.WorkflowType,
		previousStartedEventID, startedEventID int64, history *eventpb.History) ([]*decisionpb.Decision, error) {

		s.Logger.Info("Processing decision task for Child ", tag.WorkflowID(execution.WorkflowId))
		return []*decisionpb.Decision{{
			DecisionType: decisionpb.DecisionType_CompleteWorkflowExecution,
			Attributes:   &decisionpb.Decision_CompleteWorkflowExecutionDecisionAttributes{CompleteWorkflowExecutionDecisionAttributes: &decisionpb.CompleteWorkflowExecutionDecisionAttributes{}}}}, nil
	}

	pollerParent := &TaskPoller{
		Engine:          s.engine,
		Namespace:       s.namespace,
		TaskList:        taskListParent,
		Identity:        identity,
		DecisionHandler: dtHandlerParent,
		Logger:          s.Logger,
		T:               s.T(),
	}

	pollerChild := &TaskPoller{
		Engine:          s.engine,
		Namespace:       s.namespace,
		TaskList:        taskListChild,
		Identity:        identity,
		DecisionHandler: dtHandlerChild,
		Logger:          s.Logger,
		T:               s.T(),
	}

	// Make first decision to start child execution
	_, err := pollerParent.PollAndProcessDecisionTask(false, false)
	s.Logger.Info("PollAndProcessDecisionTask", tag.Error(err))
	s.NoError(err)
	s.True(childExecutionStarted)

	// Process ChildExecution Started event
	_, err = pollerParent.PollAndProcessDecisionTask(false, false)
	s.Logger.Info("PollAndProcessDecisionTask", tag.Error(err))
	s.NoError(err)

	startFilter := &filterpb.StartTimeFilter{}
	startFilter.EarliestTime = startChildWorkflowTS.UnixNano()
	for i := 0; i < 2; i++ {
		// Sleep some time before checking the open executions.
		// This will not cost extra time as the polling for first decision task will be blocked for 3 seconds.
		time.Sleep(2 * time.Second)
		startFilter.LatestTime = time.Now().UnixNano()
		resp, err := s.engine.ListOpenWorkflowExecutions(NewContext(), &workflowservice.ListOpenWorkflowExecutionsRequest{
			Namespace:       s.namespace,
			MaximumPageSize: 100,
			StartTimeFilter: startFilter,
			Filters: &workflowservice.ListOpenWorkflowExecutionsRequest_ExecutionFilter{ExecutionFilter: &filterpb.WorkflowExecutionFilter{
				WorkflowId: childID,
			}},
		})
		s.NoError(err)
		s.Equal(1, len(resp.GetExecutions()))

		_, err = pollerChild.PollAndProcessDecisionTask(false, false)
		s.Logger.Info("PollAndProcessDecisionTask", tag.Error(err))
		s.NoError(err)

		backoffDuration := time.Now().Sub(startChildWorkflowTS)
		s.True(backoffDuration < targetBackoffDuration+backoffDurationTolerance)
		startChildWorkflowTS = time.Now()
	}

	// terminate the childworkflow
	_, terminateErr := s.engine.TerminateWorkflowExecution(NewContext(), &workflowservice.TerminateWorkflowExecutionRequest{
		Namespace: s.namespace,
		WorkflowExecution: &commonpb.WorkflowExecution{
			WorkflowId: childID,
		},
	})
	s.Nil(terminateErr)

	// Process ChildExecution terminated event and complete parent execution
	_, err = pollerParent.PollAndProcessDecisionTask(false, false)
	s.Logger.Info("PollAndProcessDecisionTask", tag.Error(err))
	s.NoError(err)
	s.NotNil(terminatedEvent)
	terminatedAttributes := terminatedEvent.GetChildWorkflowExecutionTerminatedEventAttributes()
	s.Empty(terminatedAttributes.Namespace)
	s.Equal(childID, terminatedAttributes.WorkflowExecution.WorkflowId)
	s.Equal(wtChild, terminatedAttributes.WorkflowType.Name)

	startFilter.EarliestTime = startParentWorkflowTS.UnixNano()
	startFilter.LatestTime = time.Now().UnixNano()
	var closedExecutions []*executionpb.WorkflowExecutionInfo
	for i := 0; i < 10; i++ {
		resp, err := s.engine.ListClosedWorkflowExecutions(NewContext(), &workflowservice.ListClosedWorkflowExecutionsRequest{
			Namespace:       s.namespace,
			MaximumPageSize: 100,
			StartTimeFilter: startFilter,
		})
		s.NoError(err)
		if len(resp.GetExecutions()) == 4 {
			closedExecutions = resp.GetExecutions()
			break
		}
		time.Sleep(200 * time.Millisecond)
	}
	s.NotNil(closedExecutions)
	sort.Slice(closedExecutions, func(i, j int) bool {
		return closedExecutions[i].GetStartTime().GetValue() < closedExecutions[j].GetStartTime().GetValue()
	})
	//The first parent is not the cron workflow, only verify child workflow with cron schedule
	lastExecution := closedExecutions[1]
	for i := 2; i != 4; i++ {
		executionInfo := closedExecutions[i]
		// Round up the time precision to seconds
		expectedBackoff := executionInfo.GetExecutionTime()/1000000000 - lastExecution.GetExecutionTime()/1000000000
		// The execution time calculate based on last execution close time
		// However, the current execution time is based on the current start time
		// This code is to remove the diff between current start time and last execution close time
		// TODO: Remove this line once we unify the time source.
		executionTimeDiff := executionInfo.GetStartTime().GetValue()/1000000000 - lastExecution.GetCloseTime().GetValue()/1000000000
		// The backoff between any two executions should be multiplier of the target backoff duration which is 3 in this test
		s.Equal(int64(0), int64(expectedBackoff-executionTimeDiff)/1000000000%(targetBackoffDuration.Nanoseconds()/1000000000))
		lastExecution = executionInfo
	}
}

func (s *integrationSuite) TestWorkflowTimeout() {
	startTime := time.Now().UnixNano()

	id := "integration-workflow-timeout"
	wt := "integration-workflow-timeout-type"
	tl := "integration-workflow-timeout-tasklist"
	identity := "worker1"

	request := &workflowservice.StartWorkflowExecutionRequest{
		RequestId:                  uuid.New(),
		Namespace:                  s.namespace,
		WorkflowId:                 id,
		WorkflowType:               &commonpb.WorkflowType{Name: wt},
		TaskList:                   &tasklistpb.TaskList{Name: tl},
		Input:                      nil,
		WorkflowRunTimeoutSeconds:  1,
		WorkflowTaskTimeoutSeconds: 1,
		Identity:                   identity,
	}

	we, err0 := s.engine.StartWorkflowExecution(NewContext(), request)
	s.NoError(err0)

	s.Logger.Info("StartWorkflowExecution", tag.WorkflowRunID(we.RunId))

	workflowComplete := false

	time.Sleep(time.Second)

GetHistoryLoop:
	for i := 0; i < 10; i++ {
		historyResponse, err := s.engine.GetWorkflowExecutionHistory(NewContext(), &workflowservice.GetWorkflowExecutionHistoryRequest{
			Namespace: s.namespace,
			Execution: &commonpb.WorkflowExecution{
				WorkflowId: id,
				RunId:      we.RunId,
			},
		})
		s.NoError(err)
		history := historyResponse.History

		lastEvent := history.Events[len(history.Events)-1]
		if lastEvent.GetEventType() != eventpb.EventType_WorkflowExecutionTimedOut {
			s.Logger.Warn("Execution not timedout yet. Last event: " + lastEvent.GetEventType().String())
			time.Sleep(200 * time.Millisecond)
			continue GetHistoryLoop
		}

		timeoutEventAttributes := lastEvent.GetWorkflowExecutionTimedOutEventAttributes()
		s.Equal(commonpb.TimeoutType_StartToClose, timeoutEventAttributes.TimeoutType)
		workflowComplete = true
		break GetHistoryLoop
	}
	s.True(workflowComplete)

	startFilter := &filterpb.StartTimeFilter{
		EarliestTime: startTime,
		LatestTime:   time.Now().UnixNano(),
	}

	closedCount := 0
ListClosedLoop:
	for i := 0; i < 10; i++ {
		resp, err3 := s.engine.ListClosedWorkflowExecutions(NewContext(), &workflowservice.ListClosedWorkflowExecutionsRequest{
			Namespace:       s.namespace,
			MaximumPageSize: 100,
			StartTimeFilter: startFilter,
		})
		s.NoError(err3)
		closedCount = len(resp.Executions)
		if closedCount == 0 {
			s.Logger.Info("Closed WorkflowExecution is not yet visibile")
			time.Sleep(1000 * time.Millisecond)
			continue ListClosedLoop
		}
		break ListClosedLoop
	}
	s.Equal(1, closedCount)
}

func (s *integrationSuite) TestDecisionTaskFailed() {
	id := "integration-decisiontask-failed-test"
	wt := "integration-decisiontask-failed-test-type"
	tl := "integration-decisiontask-failed-test-tasklist"
	identity := "worker1"
	activityName := "activity_type1"

	// Start workflow execution
	request := &workflowservice.StartWorkflowExecutionRequest{
		RequestId:                  uuid.New(),
		Namespace:                  s.namespace,
		WorkflowId:                 id,
		WorkflowType:               &commonpb.WorkflowType{Name: wt},
		TaskList:                   &tasklistpb.TaskList{Name: tl},
		Input:                      nil,
		WorkflowRunTimeoutSeconds:  100,
		WorkflowTaskTimeoutSeconds: 10,
		Identity:                   identity,
	}

	we, err0 := s.engine.StartWorkflowExecution(NewContext(), request)
	s.NoError(err0)
	s.Logger.Info("StartWorkflowExecution", tag.WorkflowRunID(we.RunId))

	workflowExecution := &commonpb.WorkflowExecution{
		WorkflowId: id,
		RunId:      we.RunId,
	}

	// decider logic
	workflowComplete := false
	activityScheduled := false
	activityData := int32(1)
	failureCount := 10
	signalCount := 0
	sendSignal := false
	lastDecisionTimestamp := int64(0)
	//var signalEvent *eventpb.HistoryEvent
	dtHandler := func(execution *commonpb.WorkflowExecution, wt *commonpb.WorkflowType,
		previousStartedEventID, startedEventID int64, history *eventpb.History) ([]*decisionpb.Decision, error) {
		// Count signals
		for _, event := range history.Events[previousStartedEventID:] {
			if event.GetEventType() == eventpb.EventType_WorkflowExecutionSignaled {
				signalCount++
			}
		}
		// Some signals received on this decision
		if signalCount == 1 {
			return []*decisionpb.Decision{}, nil
		}

		// Send signals during decision
		if sendSignal {
			s.sendSignal(s.namespace, workflowExecution, "signalC", nil, identity)
			s.sendSignal(s.namespace, workflowExecution, "signalD", nil, identity)
			s.sendSignal(s.namespace, workflowExecution, "signalE", nil, identity)
			sendSignal = false
		}

		if !activityScheduled {
			activityScheduled = true
			buf := new(bytes.Buffer)
			s.Nil(binary.Write(buf, binary.LittleEndian, activityData))

			return []*decisionpb.Decision{{
				DecisionType: decisionpb.DecisionType_ScheduleActivityTask,
				Attributes: &decisionpb.Decision_ScheduleActivityTaskDecisionAttributes{ScheduleActivityTaskDecisionAttributes: &decisionpb.ScheduleActivityTaskDecisionAttributes{
					ActivityId:                    strconv.Itoa(int(1)),
					ActivityType:                  &commonpb.ActivityType{Name: activityName},
					TaskList:                      &tasklistpb.TaskList{Name: tl},
					Input:                         payloads.EncodeBytes(buf.Bytes()),
					ScheduleToCloseTimeoutSeconds: 100,
					ScheduleToStartTimeoutSeconds: 2,
					StartToCloseTimeoutSeconds:    50,
					HeartbeatTimeoutSeconds:       5,
				}},
			}}, nil
		} else if failureCount > 0 {
			// Otherwise decrement failureCount and keep failing decisions
			failureCount--
			return nil, errors.New("Decider Panic")
		}

		workflowComplete = true
		time.Sleep(time.Second)
		s.Logger.Warn(fmt.Sprintf("PrevStarted: %v, StartedEventID: %v, Size: %v", previousStartedEventID, startedEventID,
			len(history.Events)))
		lastDecisionEvent := history.Events[startedEventID-1]
		s.Equal(eventpb.EventType_DecisionTaskStarted, lastDecisionEvent.GetEventType())
		lastDecisionTimestamp = lastDecisionEvent.GetTimestamp()
		return []*decisionpb.Decision{{
			DecisionType: decisionpb.DecisionType_CompleteWorkflowExecution,
			Attributes: &decisionpb.Decision_CompleteWorkflowExecutionDecisionAttributes{CompleteWorkflowExecutionDecisionAttributes: &decisionpb.CompleteWorkflowExecutionDecisionAttributes{
				Result: payloads.EncodeString("Done"),
			}},
		}}, nil
	}

	// activity handler
	atHandler := func(execution *commonpb.WorkflowExecution, activityType *commonpb.ActivityType,
		activityID string, input *commonpb.Payloads, taskToken []byte) (*commonpb.Payloads, bool, error) {

		return payloads.EncodeString("Activity Result"), false, nil
	}

	poller := &TaskPoller{
		Engine:          s.engine,
		Namespace:       s.namespace,
		TaskList:        &tasklistpb.TaskList{Name: tl},
		Identity:        identity,
		DecisionHandler: dtHandler,
		ActivityHandler: atHandler,
		Logger:          s.Logger,
		T:               s.T(),
	}

	// Make first decision to schedule activity
	_, err := poller.PollAndProcessDecisionTask(false, false)
	s.Logger.Info("PollAndProcessDecisionTask", tag.Error(err))
	s.NoError(err)

	// process activity
	err = poller.PollAndProcessActivityTask(false)
	s.Logger.Info("PollAndProcessActivityTask", tag.Error(err))
	s.NoError(err)

	// fail decision 5 times
	for i := 0; i < 5; i++ {
		_, err := poller.PollAndProcessDecisionTaskWithAttempt(false, false, false, false, int64(i))
		s.NoError(err)
	}

	err = s.sendSignal(s.namespace, workflowExecution, "signalA", nil, identity)
	s.NoError(err, "failed to send signal to execution")

	// process signal
	_, err = poller.PollAndProcessDecisionTask(true, false)
	s.Logger.Info("PollAndProcessDecisionTask", tag.Error(err))
	s.NoError(err)
	s.Equal(1, signalCount)

	// send another signal to trigger decision
	err = s.sendSignal(s.namespace, workflowExecution, "signalB", nil, identity)
	s.NoError(err, "failed to send signal to execution")

	// fail decision 2 more times
	for i := 0; i < 2; i++ {
		_, err := poller.PollAndProcessDecisionTaskWithAttempt(false, false, false, false, int64(i))
		s.NoError(err)
	}
	s.Equal(3, signalCount)

	// now send a signal during failed decision
	sendSignal = true
	_, err = poller.PollAndProcessDecisionTaskWithAttempt(false, false, false, false, int64(2))
	s.NoError(err)
	s.Equal(4, signalCount)

	// fail decision 1 more times
	for i := 0; i < 2; i++ {
		_, err := poller.PollAndProcessDecisionTaskWithAttempt(false, false, false, false, int64(i))
		s.NoError(err)
	}
	s.Equal(12, signalCount)

	// Make complete workflow decision
	_, err = poller.PollAndProcessDecisionTaskWithAttempt(true, false, false, false, int64(2))
	s.Logger.Info("PollAndProcessDecisionTask", tag.Error(err))
	s.NoError(err)
	s.True(workflowComplete)
	s.Equal(16, signalCount)

	events := s.getHistory(s.namespace, workflowExecution)
	var lastEvent *eventpb.HistoryEvent
	var lastDecisionStartedEvent *eventpb.HistoryEvent
	lastIdx := 0
	for i, e := range events {
		if e.GetEventType() == eventpb.EventType_DecisionTaskStarted {
			lastDecisionStartedEvent = e
			lastIdx = i
		}
		lastEvent = e
	}
	s.NotNil(lastEvent)
	s.Equal(eventpb.EventType_WorkflowExecutionCompleted, lastEvent.GetEventType())
	s.Logger.Info(fmt.Sprintf("Last Decision Time: %v, Last Decision History Timestamp: %v, Complete Timestamp: %v",
		time.Unix(0, lastDecisionTimestamp), time.Unix(0, lastDecisionStartedEvent.GetTimestamp()),
		time.Unix(0, lastEvent.GetTimestamp())))
	s.Equal(lastDecisionTimestamp, lastDecisionStartedEvent.GetTimestamp())
	s.True(time.Duration(lastEvent.GetTimestamp()-lastDecisionTimestamp) >= time.Second)

	s.Equal(2, len(events)-lastIdx-1)
	decisionCompletedEvent := events[lastIdx+1]
	workflowCompletedEvent := events[lastIdx+2]
	s.Equal(eventpb.EventType_DecisionTaskCompleted, decisionCompletedEvent.GetEventType())
	s.Equal(eventpb.EventType_WorkflowExecutionCompleted, workflowCompletedEvent.GetEventType())
}

func (s *integrationSuite) TestDescribeTaskList() {
	workflowID := "integration-get-poller-history"
	wt := "integration-get-poller-history-type"
	tl := "integration-get-poller-history-tasklist"
	identity := "worker1"
	activityName := "activity_type1"

	// Start workflow execution
	request := &workflowservice.StartWorkflowExecutionRequest{
		RequestId:                  uuid.New(),
		Namespace:                  s.namespace,
		WorkflowId:                 workflowID,
		WorkflowType:               &commonpb.WorkflowType{Name: wt},
		TaskList:                   &tasklistpb.TaskList{Name: tl},
		Input:                      nil,
		WorkflowRunTimeoutSeconds:  100,
		WorkflowTaskTimeoutSeconds: 1,
		Identity:                   identity,
	}

	we, err0 := s.engine.StartWorkflowExecution(NewContext(), request)
	s.NoError(err0)

	s.Logger.Info("StartWorkflowExecution", tag.WorkflowRunID(we.RunId))

	// decider logic
	activityScheduled := false
	activityData := int32(1)
	// var signalEvent *eventpb.HistoryEvent
	dtHandler := func(execution *commonpb.WorkflowExecution, wt *commonpb.WorkflowType,
		previousStartedEventID, startedEventID int64, history *eventpb.History) ([]*decisionpb.Decision, error) {

		if !activityScheduled {
			activityScheduled = true
			buf := new(bytes.Buffer)
			s.Nil(binary.Write(buf, binary.LittleEndian, activityData))

			return []*decisionpb.Decision{{
				DecisionType: decisionpb.DecisionType_ScheduleActivityTask,
				Attributes: &decisionpb.Decision_ScheduleActivityTaskDecisionAttributes{ScheduleActivityTaskDecisionAttributes: &decisionpb.ScheduleActivityTaskDecisionAttributes{
					ActivityId:                    strconv.Itoa(int(1)),
					ActivityType:                  &commonpb.ActivityType{Name: activityName},
					TaskList:                      &tasklistpb.TaskList{Name: tl},
					Input:                         payloads.EncodeBytes(buf.Bytes()),
					ScheduleToCloseTimeoutSeconds: 100,
					ScheduleToStartTimeoutSeconds: 25,
					StartToCloseTimeoutSeconds:    50,
					HeartbeatTimeoutSeconds:       25,
				}},
			}}, nil
		}

		return []*decisionpb.Decision{{
			DecisionType: decisionpb.DecisionType_CompleteWorkflowExecution,
			Attributes: &decisionpb.Decision_CompleteWorkflowExecutionDecisionAttributes{CompleteWorkflowExecutionDecisionAttributes: &decisionpb.CompleteWorkflowExecutionDecisionAttributes{
				Result: payloads.EncodeString("Done"),
			}},
		}}, nil
	}

	atHandler := func(execution *commonpb.WorkflowExecution, activityType *commonpb.ActivityType,
		activityID string, input *commonpb.Payloads, taskToken []byte) (*commonpb.Payloads, bool, error) {
		return payloads.EncodeString("Activity Result"), false, nil
	}

	poller := &TaskPoller{
		Engine:          s.engine,
		Namespace:       s.namespace,
		TaskList:        &tasklistpb.TaskList{Name: tl},
		Identity:        identity,
		DecisionHandler: dtHandler,
		ActivityHandler: atHandler,
		Logger:          s.Logger,
		T:               s.T(),
	}

	// this function poll events from history side
	testDescribeTaskList := func(namespace string, tasklist *tasklistpb.TaskList, tasklistType tasklistpb.TaskListType) []*tasklistpb.PollerInfo {
		responseInner, errInner := s.engine.DescribeTaskList(NewContext(), &workflowservice.DescribeTaskListRequest{
			Namespace:    namespace,
			TaskList:     tasklist,
			TaskListType: tasklistType,
		})

		s.NoError(errInner)
		return responseInner.Pollers
	}

	before := time.Now()

	// when no one polling on the tasklist (activity or decision), there shall be no poller information
	pollerInfos := testDescribeTaskList(s.namespace, &tasklistpb.TaskList{Name: tl}, tasklistpb.TaskListType_Activity)
	s.Empty(pollerInfos)
	pollerInfos = testDescribeTaskList(s.namespace, &tasklistpb.TaskList{Name: tl}, tasklistpb.TaskListType_Decision)
	s.Empty(pollerInfos)

	_, errDecision := poller.PollAndProcessDecisionTask(false, false)
	s.NoError(errDecision)
	pollerInfos = testDescribeTaskList(s.namespace, &tasklistpb.TaskList{Name: tl}, tasklistpb.TaskListType_Activity)
	s.Empty(pollerInfos)
	pollerInfos = testDescribeTaskList(s.namespace, &tasklistpb.TaskList{Name: tl}, tasklistpb.TaskListType_Decision)
	s.Equal(1, len(pollerInfos))
	s.Equal(identity, pollerInfos[0].GetIdentity())
	s.True(time.Unix(0, pollerInfos[0].GetLastAccessTime()).After(before))
	s.NotEmpty(pollerInfos[0].GetLastAccessTime())

	errActivity := poller.PollAndProcessActivityTask(false)
	s.NoError(errActivity)
	pollerInfos = testDescribeTaskList(s.namespace, &tasklistpb.TaskList{Name: tl}, tasklistpb.TaskListType_Activity)
	s.Equal(1, len(pollerInfos))
	s.Equal(identity, pollerInfos[0].GetIdentity())
	s.True(time.Unix(0, pollerInfos[0].GetLastAccessTime()).After(before))
	s.NotEmpty(pollerInfos[0].GetLastAccessTime())
	pollerInfos = testDescribeTaskList(s.namespace, &tasklistpb.TaskList{Name: tl}, tasklistpb.TaskListType_Decision)
	s.Equal(1, len(pollerInfos))
	s.Equal(identity, pollerInfos[0].GetIdentity())
	s.True(time.Unix(0, pollerInfos[0].GetLastAccessTime()).After(before))
	s.NotEmpty(pollerInfos[0].GetLastAccessTime())
}

func (s *integrationSuite) TestTransientDecisionTimeout() {
	id := "integration-transient-decision-timeout-test"
	wt := "integration-transient-decision-timeout-test-type"
	tl := "integration-transient-decision-timeout-test-tasklist"
	identity := "worker1"

	// Start workflow execution
	request := &workflowservice.StartWorkflowExecutionRequest{
		RequestId:                  uuid.New(),
		Namespace:                  s.namespace,
		WorkflowId:                 id,
		WorkflowType:               &commonpb.WorkflowType{Name: wt},
		TaskList:                   &tasklistpb.TaskList{Name: tl},
		Input:                      nil,
		WorkflowRunTimeoutSeconds:  100,
		WorkflowTaskTimeoutSeconds: 2,
		Identity:                   identity,
	}

	we, err0 := s.engine.StartWorkflowExecution(NewContext(), request)
	s.NoError(err0)
	s.Logger.Info("StartWorkflowExecution", tag.WorkflowRunID(we.RunId))

	workflowExecution := &commonpb.WorkflowExecution{
		WorkflowId: id,
		RunId:      we.RunId,
	}

	// decider logic
	workflowComplete := false
	failDecision := true
	signalCount := 0
	//var signalEvent *eventpb.HistoryEvent
	dtHandler := func(execution *commonpb.WorkflowExecution, wt *commonpb.WorkflowType,
		previousStartedEventID, startedEventID int64, history *eventpb.History) ([]*decisionpb.Decision, error) {
		if failDecision {
			failDecision = false
			return nil, errors.New("Decider Panic")
		}

		// Count signals
		for _, event := range history.Events[previousStartedEventID:] {
			if event.GetEventType() == eventpb.EventType_WorkflowExecutionSignaled {
				signalCount++
			}
		}

		workflowComplete = true
		return []*decisionpb.Decision{{
			DecisionType: decisionpb.DecisionType_CompleteWorkflowExecution,
			Attributes: &decisionpb.Decision_CompleteWorkflowExecutionDecisionAttributes{CompleteWorkflowExecutionDecisionAttributes: &decisionpb.CompleteWorkflowExecutionDecisionAttributes{
				Result: payloads.EncodeString("Done"),
			}},
		}}, nil
	}

	poller := &TaskPoller{
		Engine:          s.engine,
		Namespace:       s.namespace,
		TaskList:        &tasklistpb.TaskList{Name: tl},
		Identity:        identity,
		DecisionHandler: dtHandler,
		ActivityHandler: nil,
		Logger:          s.Logger,
		T:               s.T(),
	}

	// First decision immediately fails and schedules a transient decision
	_, err := poller.PollAndProcessDecisionTask(false, false)
	s.Logger.Info("PollAndProcessDecisionTask", tag.Error(err))
	s.NoError(err)

	// Now send a signal when transient decision is scheduled
	err = s.sendSignal(s.namespace, workflowExecution, "signalA", nil, identity)
	s.NoError(err, "failed to send signal to execution")

	// Drop decision task to cause a Decision Timeout
	_, err = poller.PollAndProcessDecisionTask(true, true)
	s.Logger.Info("PollAndProcessDecisionTask", tag.Error(err))
	s.NoError(err)

	// Now process signal and complete workflow execution
	_, err = poller.PollAndProcessDecisionTaskWithAttempt(true, false, false, false, int64(1))
	s.Logger.Info("PollAndProcessDecisionTask", tag.Error(err))
	s.NoError(err)

	s.Equal(1, signalCount)
	s.True(workflowComplete)
}

func (s *integrationSuite) TestNoTransientDecisionAfterFlushBufferedEvents() {
	id := "integration-no-transient-decision-after-flush-buffered-events-test"
	wt := "integration-no-transient-decision-after-flush-buffered-events-test-type"
	tl := "integration-no-transient-decision-after-flush-buffered-events-test-tasklist"
	identity := "worker1"

	// Start workflow execution
	request := &workflowservice.StartWorkflowExecutionRequest{
		RequestId:                  uuid.New(),
		Namespace:                  s.namespace,
		WorkflowId:                 id,
		WorkflowType:               &commonpb.WorkflowType{Name: wt},
		TaskList:                   &tasklistpb.TaskList{Name: tl},
		Input:                      nil,
		WorkflowRunTimeoutSeconds:  100,
		WorkflowTaskTimeoutSeconds: 20,
		Identity:                   identity,
	}

	we, err0 := s.engine.StartWorkflowExecution(NewContext(), request)
	s.NoError(err0)

	s.Logger.Info("StartWorkflowExecution", tag.WorkflowRunID(we.RunId))

	// decider logic
	workflowComplete := false
	continueAsNewAndSignal := false
	dtHandler := func(execution *commonpb.WorkflowExecution, workflowType *commonpb.WorkflowType,
		previousStartedEventID, startedEventID int64, history *eventpb.History) ([]*decisionpb.Decision, error) {

		if !continueAsNewAndSignal {
			continueAsNewAndSignal = true
			// this will create new event when there is in-flight decision task, and the new event will be buffered
			_, err := s.engine.SignalWorkflowExecution(NewContext(),
				&workflowservice.SignalWorkflowExecutionRequest{
					Namespace: s.namespace,
					WorkflowExecution: &commonpb.WorkflowExecution{
						WorkflowId: id,
					},
					SignalName: "buffered-signal-1",
					Input:      payloads.EncodeString("buffered-signal-input"),
					Identity:   identity,
				})
			s.NoError(err)

			return []*decisionpb.Decision{{
				DecisionType: decisionpb.DecisionType_ContinueAsNewWorkflowExecution,
				Attributes: &decisionpb.Decision_ContinueAsNewWorkflowExecutionDecisionAttributes{ContinueAsNewWorkflowExecutionDecisionAttributes: &decisionpb.ContinueAsNewWorkflowExecutionDecisionAttributes{
					WorkflowType:               workflowType,
					TaskList:                   &tasklistpb.TaskList{Name: tl},
					Input:                      nil,
					WorkflowRunTimeoutSeconds:  1000,
					WorkflowTaskTimeoutSeconds: 100,
				}},
			}}, nil
		}

		workflowComplete = true
		return []*decisionpb.Decision{{
			DecisionType: decisionpb.DecisionType_CompleteWorkflowExecution,
			Attributes: &decisionpb.Decision_CompleteWorkflowExecutionDecisionAttributes{CompleteWorkflowExecutionDecisionAttributes: &decisionpb.CompleteWorkflowExecutionDecisionAttributes{
				Result: payloads.EncodeString("Done"),
			}},
		}}, nil
	}

	poller := &TaskPoller{
		Engine:          s.engine,
		Namespace:       s.namespace,
		TaskList:        &tasklistpb.TaskList{Name: tl},
		Identity:        identity,
		DecisionHandler: dtHandler,
		Logger:          s.Logger,
		T:               s.T(),
	}

	// fist decision, this try to do a continue as new but there is a buffered event,
	// so it will fail and create a new decision
	_, err := poller.PollAndProcessDecisionTask(true, false)
	s.Logger.Info("PollAndProcessDecisionTask", tag.Error(err))
	s.NoError(err)

	// second decision, which will complete the workflow
	// this expect the decision to have attempt == 0
	_, err = poller.PollAndProcessDecisionTaskWithAttempt(true, false, false, false, 0)
	s.Logger.Info("PollAndProcessDecisionTask", tag.Error(err))
	s.NoError(err)

	s.True(workflowComplete)
}

func (s *integrationSuite) TestRelayDecisionTimeout() {
	id := "integration-relay-decision-timeout-test"
	wt := "integration-relay-decision-timeout-test-type"
	tl := "integration-relay-decision-timeout-test-tasklist"
	identity := "worker1"

	// Start workflow execution
	request := &workflowservice.StartWorkflowExecutionRequest{
		RequestId:                  uuid.New(),
		Namespace:                  s.namespace,
		WorkflowId:                 id,
		WorkflowType:               &commonpb.WorkflowType{Name: wt},
		TaskList:                   &tasklistpb.TaskList{Name: tl},
		Input:                      nil,
		WorkflowRunTimeoutSeconds:  100,
		WorkflowTaskTimeoutSeconds: 2,
		Identity:                   identity,
	}

	we, err0 := s.engine.StartWorkflowExecution(NewContext(), request)
	s.NoError(err0)
	s.Logger.Info("StartWorkflowExecution", tag.WorkflowRunID(we.RunId))

	workflowExecution := &commonpb.WorkflowExecution{
		WorkflowId: id,
		RunId:      we.RunId,
	}

	workflowComplete, isFirst := false, true
	dtHandler := func(execution *commonpb.WorkflowExecution, wt *commonpb.WorkflowType,
		previousStartedEventID, startedEventID int64, history *eventpb.History) ([]*decisionpb.Decision, error) {
		if isFirst {
			isFirst = false
			return []*decisionpb.Decision{{
				DecisionType: decisionpb.DecisionType_RecordMarker,
				Attributes: &decisionpb.Decision_RecordMarkerDecisionAttributes{RecordMarkerDecisionAttributes: &decisionpb.RecordMarkerDecisionAttributes{
					MarkerName: "test-marker",
				}},
			}}, nil
		}
		workflowComplete = true
		return []*decisionpb.Decision{{
			DecisionType: decisionpb.DecisionType_CompleteWorkflowExecution,
			Attributes:   &decisionpb.Decision_CompleteWorkflowExecutionDecisionAttributes{CompleteWorkflowExecutionDecisionAttributes: &decisionpb.CompleteWorkflowExecutionDecisionAttributes{}}}}, nil
	}

	poller := &TaskPoller{
		Engine:          s.engine,
		Namespace:       s.namespace,
		TaskList:        &tasklistpb.TaskList{Name: tl},
		Identity:        identity,
		DecisionHandler: dtHandler,
		ActivityHandler: nil,
		Logger:          s.Logger,
		T:               s.T(),
	}

	// First decision task complete with a marker decision, and request to relay decision (immediately return a new decision task)
	_, newTask, err := poller.PollAndProcessDecisionTaskWithAttemptAndRetryAndForceNewDecision(
		false,
		false,
		false,
		false,
		0,
		3,
		true,
		nil)
	s.Logger.Info("PollAndProcessDecisionTask", tag.Error(err))
	s.NoError(err)
	s.NotNil(newTask)
	s.NotNil(newTask.DecisionTask)

	time.Sleep(time.Second * 2) // wait 2s for relay decision to timeout
	decisionTaskTimeout := false
	for i := 0; i < 3; i++ {
		events := s.getHistory(s.namespace, workflowExecution)
		if len(events) >= 8 {
			s.Equal(eventpb.EventType_DecisionTaskTimedOut, events[7].GetEventType())
			s.Equal(commonpb.TimeoutType_StartToClose, events[7].GetDecisionTaskTimedOutEventAttributes().GetTimeoutType())
			decisionTaskTimeout = true
			break
		}
		time.Sleep(time.Second)
	}
	// verify relay decision task timeout
	s.True(decisionTaskTimeout)

	// Now complete workflow
	_, err = poller.PollAndProcessDecisionTaskWithAttempt(true, false, false, false, int64(1))
	s.Logger.Info("PollAndProcessDecisionTask", tag.Error(err))
	s.NoError(err)

	s.True(workflowComplete)
}

func (s *integrationSuite) TestTaskProcessingProtectionForRateLimitError() {
	id := "integration-task-processing-protection-for-rate-limit-error-test"
	wt := "integration-task-processing-protection-for-rate-limit-error-test-type"
	tl := "integration-task-processing-protection-for-rate-limit-error-test-tasklist"
	identity := "worker1"

	// Start workflow execution
	request := &workflowservice.StartWorkflowExecutionRequest{
		RequestId:                  uuid.New(),
		Namespace:                  s.namespace,
		WorkflowId:                 id,
		WorkflowType:               &commonpb.WorkflowType{Name: wt},
		TaskList:                   &tasklistpb.TaskList{Name: tl},
		Input:                      nil,
		WorkflowRunTimeoutSeconds:  601,
		WorkflowTaskTimeoutSeconds: 600,
		Identity:                   identity,
	}

	we, err0 := s.engine.StartWorkflowExecution(NewContext(), request)
	s.NoError(err0)

	s.Logger.Info("StartWorkflowExecution", tag.WorkflowRunID(we.RunId))
	workflowExecution := &commonpb.WorkflowExecution{
		WorkflowId: id,
		RunId:      we.RunId,
	}

	// decider logic
	workflowComplete := false
	signalCount := 0
	createUserTimer := false
	dtHandler := func(execution *commonpb.WorkflowExecution, wt *commonpb.WorkflowType,
		previousStartedEventID, startedEventID int64, h *eventpb.History) ([]*decisionpb.Decision, error) {

		if !createUserTimer {
			createUserTimer = true

			return []*decisionpb.Decision{{
				DecisionType: decisionpb.DecisionType_StartTimer,
				Attributes: &decisionpb.Decision_StartTimerDecisionAttributes{StartTimerDecisionAttributes: &decisionpb.StartTimerDecisionAttributes{
					TimerId:                   "timer-id-1",
					StartToFireTimeoutSeconds: 5,
				}},
			}}, nil
		}

		// Count signals
		for _, event := range h.Events[previousStartedEventID:] {
			if event.GetEventType() == eventpb.EventType_WorkflowExecutionSignaled {
				signalCount++
			}
		}

		workflowComplete = true
		return []*decisionpb.Decision{{
			DecisionType: decisionpb.DecisionType_CompleteWorkflowExecution,
			Attributes: &decisionpb.Decision_CompleteWorkflowExecutionDecisionAttributes{CompleteWorkflowExecutionDecisionAttributes: &decisionpb.CompleteWorkflowExecutionDecisionAttributes{
				Result: payloads.EncodeString("Done"),
			}},
		}}, nil
	}

	poller := &TaskPoller{
		Engine:          s.engine,
		Namespace:       s.namespace,
		TaskList:        &tasklistpb.TaskList{Name: tl},
		Identity:        identity,
		DecisionHandler: dtHandler,
		ActivityHandler: nil,
		Logger:          s.Logger,
		T:               s.T(),
	}

	// Process first decision to create user timer
	_, err := poller.PollAndProcessDecisionTask(false, false)
	s.Logger.Info("PollAndProcessDecisionTask", tag.Error(err))
	s.NoError(err)

	// Send one signal to create a new decision
	buf := new(bytes.Buffer)
	binary.Write(buf, binary.LittleEndian, 0)
	s.Nil(s.sendSignal(s.namespace, workflowExecution, "SignalName", payloads.EncodeBytes(buf.Bytes()), identity))

	// Drop decision to cause all events to be buffered from now on
	_, err = poller.PollAndProcessDecisionTask(false, true)
	s.Logger.Info("PollAndProcessDecisionTask", tag.Error(err))
	s.NoError(err)

	// Buffered 100 Signals
	for i := 1; i < 101; i++ {
		buf := new(bytes.Buffer)
		binary.Write(buf, binary.LittleEndian, i)
		s.Nil(s.sendSignal(s.namespace, workflowExecution, "SignalName", payloads.EncodeBytes(buf.Bytes()), identity))
	}

	// 101 signal, which will fail the decision
	buf = new(bytes.Buffer)
	binary.Write(buf, binary.LittleEndian, 101)
	signalErr := s.sendSignal(s.namespace, workflowExecution, "SignalName", payloads.EncodeBytes(buf.Bytes()), identity)
	s.Nil(signalErr)

	// Process signal in decider
	_, err = poller.PollAndProcessDecisionTaskWithAttempt(true, false, false, false, 0)
	s.Logger.Info("pollAndProcessDecisionTask", tag.Error(err))
	s.NoError(err)

	s.True(workflowComplete)
	s.Equal(102, signalCount)
}

func (s *integrationSuite) TestStickyTimeout_NonTransientDecision() {
	id := "integration-sticky-timeout-non-transient-decision"
	wt := "integration-sticky-timeout-non-transient-decision-type"
	tl := "integration-sticky-timeout-non-transient-decision-tasklist"
	stl := "integration-sticky-timeout-non-transient-decision-tasklist-sticky"
	identity := "worker1"

	stickyTaskList := &tasklistpb.TaskList{}
	stickyTaskList.Name = stl
	stickyScheduleToStartTimeoutSeconds := 2

	// Start workflow execution
	request := &workflowservice.StartWorkflowExecutionRequest{
		RequestId:                  uuid.New(),
		Namespace:                  s.namespace,
		WorkflowId:                 id,
		WorkflowType:               &commonpb.WorkflowType{Name: wt},
		TaskList:                   &tasklistpb.TaskList{Name: tl},
		Input:                      nil,
		WorkflowRunTimeoutSeconds:  100,
		WorkflowTaskTimeoutSeconds: 1,
		Identity:                   identity,
	}

	we, err0 := s.engine.StartWorkflowExecution(NewContext(), request)
	s.NoError(err0)

	s.Logger.Info("StartWorkflowExecution", tag.WorkflowRunID(we.RunId))
	workflowExecution := &commonpb.WorkflowExecution{
		WorkflowId: id,
		RunId:      we.RunId,
	}

	// decider logic
	localActivityDone := false
	failureCount := 5
	dtHandler := func(execution *commonpb.WorkflowExecution, wt *commonpb.WorkflowType,
		previousStartedEventID, startedEventID int64, history *eventpb.History) ([]*decisionpb.Decision, error) {

		if !localActivityDone {
			localActivityDone = true

			return []*decisionpb.Decision{{
				DecisionType: decisionpb.DecisionType_RecordMarker,
				Attributes: &decisionpb.Decision_RecordMarkerDecisionAttributes{RecordMarkerDecisionAttributes: &decisionpb.RecordMarkerDecisionAttributes{
					MarkerName: "local activity marker",
					Details:    payloads.EncodeString("local activity data"),
				}},
			}}, nil
		}

		if failureCount > 0 {
			// send a signal on third failure to be buffered, forcing a non-transient decision when buffer is flushed
			/*if failureCount == 3 {
				err := s.engine.SignalWorkflowExecution(NewContext(), &workflowservice.SignalWorkflowExecutionRequest{
					Namespace:            s.namespace,
					WorkflowExecution: workflowExecution,
					SignalName:        "signalB",
					Input:             codec.EncodeString("signal input"),
					Identity:          identity,
					RequestId:         uuid.New(),
				})
				s.NoError(err)
			}*/
			failureCount--
			return nil, errors.New("non deterministic error")
		}

		return []*decisionpb.Decision{{
			DecisionType: decisionpb.DecisionType_CompleteWorkflowExecution,
			Attributes: &decisionpb.Decision_CompleteWorkflowExecutionDecisionAttributes{CompleteWorkflowExecutionDecisionAttributes: &decisionpb.CompleteWorkflowExecutionDecisionAttributes{
				Result: payloads.EncodeString("Done"),
			}},
		}}, nil
	}

	poller := &TaskPoller{
		Engine:                              s.engine,
		Namespace:                           s.namespace,
		TaskList:                            &tasklistpb.TaskList{Name: tl},
		Identity:                            identity,
		DecisionHandler:                     dtHandler,
		Logger:                              s.Logger,
		T:                                   s.T(),
		StickyTaskList:                      stickyTaskList,
		StickyScheduleToStartTimeoutSeconds: int32(stickyScheduleToStartTimeoutSeconds),
	}

	_, err := poller.PollAndProcessDecisionTaskWithAttempt(false, false, false, true, int64(0))
	s.Logger.Info("PollAndProcessDecisionTask", tag.Error(err))
	s.NoError(err)

	_, err = s.engine.SignalWorkflowExecution(NewContext(), &workflowservice.SignalWorkflowExecutionRequest{
		Namespace:         s.namespace,
		WorkflowExecution: workflowExecution,
		SignalName:        "signalA",
		Input:             payloads.EncodeString("signal input"),
		Identity:          identity,
		RequestId:         uuid.New(),
	})

	// Wait for decision timeout
	stickyTimeout := false
WaitForStickyTimeoutLoop:
	for i := 0; i < 10; i++ {
		events := s.getHistory(s.namespace, workflowExecution)
		for _, event := range events {
			if event.GetEventType() == eventpb.EventType_DecisionTaskTimedOut {
				s.Equal(commonpb.TimeoutType_ScheduleToStart, event.GetDecisionTaskTimedOutEventAttributes().GetTimeoutType())
				stickyTimeout = true
				break WaitForStickyTimeoutLoop
			}
		}
		time.Sleep(time.Second)
	}
	s.True(stickyTimeout, "Decision not timed out")

	for i := 0; i < 3; i++ {
		_, err = poller.PollAndProcessDecisionTaskWithAttempt(true, false, false, true, int64(i))
		s.Logger.Info("PollAndProcessDecisionTask", tag.Error(err))
		s.NoError(err)
	}

	_, err = s.engine.SignalWorkflowExecution(NewContext(), &workflowservice.SignalWorkflowExecutionRequest{
		Namespace:         s.namespace,
		WorkflowExecution: workflowExecution,
		SignalName:        "signalB",
		Input:             payloads.EncodeString("signal input"),
		Identity:          identity,
		RequestId:         uuid.New(),
	})
	s.NoError(err)

	for i := 0; i < 2; i++ {
		_, err = poller.PollAndProcessDecisionTaskWithAttempt(true, false, false, true, int64(i))
		s.Logger.Info("PollAndProcessDecisionTask", tag.Error(err))
		s.NoError(err)
	}

	decisionTaskFailed := false
	events := s.getHistory(s.namespace, workflowExecution)
	for _, event := range events {
		if event.GetEventType() == eventpb.EventType_DecisionTaskFailed {
			decisionTaskFailed = true
			break
		}
	}
	s.True(decisionTaskFailed)

	// Complete workflow execution
	_, err = poller.PollAndProcessDecisionTaskWithAttempt(true, false, false, true, int64(2))

	// Assert for single decision task failed and workflow completion
	failedDecisions := 0
	workflowComplete := false
	events = s.getHistory(s.namespace, workflowExecution)
	for _, event := range events {
		switch event.GetEventType() {
		case eventpb.EventType_DecisionTaskFailed:
			failedDecisions++
		case eventpb.EventType_WorkflowExecutionCompleted:
			workflowComplete = true
		}
	}
	s.True(workflowComplete, "Workflow not complete")
	s.Equal(2, failedDecisions, "Mismatched failed decision count")
}

func (s *integrationSuite) TestStickyTasklistResetThenTimeout() {
	id := "integration-reset-sticky-fire-schedule-to-start-timeout"
	wt := "integration-reset-sticky-fire-schedule-to-start-timeout-type"
	tl := "integration-reset-sticky-fire-schedule-to-start-timeout-tasklist"
	stl := "integration-reset-sticky-fire-schedule-to-start-timeout-tasklist-sticky"
	identity := "worker1"

	stickyTaskList := &tasklistpb.TaskList{}
	stickyTaskList.Name = stl
	stickyScheduleToStartTimeoutSeconds := 2

	// Start workflow execution
	request := &workflowservice.StartWorkflowExecutionRequest{
		RequestId:                  uuid.New(),
		Namespace:                  s.namespace,
		WorkflowId:                 id,
		WorkflowType:               &commonpb.WorkflowType{Name: wt},
		TaskList:                   &tasklistpb.TaskList{Name: tl},
		Input:                      nil,
		WorkflowRunTimeoutSeconds:  100,
		WorkflowTaskTimeoutSeconds: 1,
		Identity:                   identity,
	}

	we, err0 := s.engine.StartWorkflowExecution(NewContext(), request)
	s.NoError(err0)

	s.Logger.Info("StartWorkflowExecution", tag.WorkflowRunID(we.RunId))
	workflowExecution := &commonpb.WorkflowExecution{
		WorkflowId: id,
		RunId:      we.RunId,
	}

	// decider logic
	localActivityDone := false
	failureCount := 5
	dtHandler := func(execution *commonpb.WorkflowExecution, wt *commonpb.WorkflowType,
		previousStartedEventID, startedEventID int64, history *eventpb.History) ([]*decisionpb.Decision, error) {

		if !localActivityDone {
			localActivityDone = true

			return []*decisionpb.Decision{{
				DecisionType: decisionpb.DecisionType_RecordMarker,
				Attributes: &decisionpb.Decision_RecordMarkerDecisionAttributes{RecordMarkerDecisionAttributes: &decisionpb.RecordMarkerDecisionAttributes{
					MarkerName: "local activity marker",
					Details:    payloads.EncodeString("local activity data"),
				}},
			}}, nil
		}

		if failureCount > 0 {
			failureCount--
			return nil, errors.New("non deterministic error")
		}

		return []*decisionpb.Decision{{
			DecisionType: decisionpb.DecisionType_CompleteWorkflowExecution,
			Attributes: &decisionpb.Decision_CompleteWorkflowExecutionDecisionAttributes{CompleteWorkflowExecutionDecisionAttributes: &decisionpb.CompleteWorkflowExecutionDecisionAttributes{
				Result: payloads.EncodeString("Done"),
			}},
		}}, nil
	}

	poller := &TaskPoller{
		Engine:                              s.engine,
		Namespace:                           s.namespace,
		TaskList:                            &tasklistpb.TaskList{Name: tl},
		Identity:                            identity,
		DecisionHandler:                     dtHandler,
		Logger:                              s.Logger,
		T:                                   s.T(),
		StickyTaskList:                      stickyTaskList,
		StickyScheduleToStartTimeoutSeconds: int32(stickyScheduleToStartTimeoutSeconds),
	}

	_, err := poller.PollAndProcessDecisionTaskWithAttempt(false, false, false, true, int64(0))
	s.Logger.Info("PollAndProcessDecisionTask", tag.Error(err))
	s.NoError(err)

	_, err = s.engine.SignalWorkflowExecution(NewContext(), &workflowservice.SignalWorkflowExecutionRequest{
		Namespace:         s.namespace,
		WorkflowExecution: workflowExecution,
		SignalName:        "signalA",
		Input:             payloads.EncodeString("signal input"),
		Identity:          identity,
		RequestId:         uuid.New(),
	})

	//Reset sticky tasklist before sticky decision task starts
	s.engine.ResetStickyTaskList(NewContext(), &workflowservice.ResetStickyTaskListRequest{
		Namespace: s.namespace,
		Execution: workflowExecution,
	})

	// Wait for decision timeout
	stickyTimeout := false
WaitForStickyTimeoutLoop:
	for i := 0; i < 10; i++ {
		events := s.getHistory(s.namespace, workflowExecution)
		for _, event := range events {
			if event.GetEventType() == eventpb.EventType_DecisionTaskTimedOut {
				s.Equal(commonpb.TimeoutType_ScheduleToStart, event.GetDecisionTaskTimedOutEventAttributes().GetTimeoutType())
				stickyTimeout = true
				break WaitForStickyTimeoutLoop
			}
		}
		time.Sleep(time.Second)
	}
	s.True(stickyTimeout, "Decision not timed out")

	for i := 0; i < 3; i++ {
		_, err = poller.PollAndProcessDecisionTaskWithAttempt(true, false, false, true, int64(i))
		s.Logger.Info("PollAndProcessDecisionTask", tag.Error(err))
		s.NoError(err)
	}

	_, err = s.engine.SignalWorkflowExecution(NewContext(), &workflowservice.SignalWorkflowExecutionRequest{
		Namespace:         s.namespace,
		WorkflowExecution: workflowExecution,
		SignalName:        "signalB",
		Input:             payloads.EncodeString("signal input"),
		Identity:          identity,
		RequestId:         uuid.New(),
	})
	s.NoError(err)

	for i := 0; i < 2; i++ {
		_, err = poller.PollAndProcessDecisionTaskWithAttempt(true, false, false, true, int64(i))
		s.Logger.Info("PollAndProcessDecisionTask", tag.Error(err))
		s.NoError(err)
	}

	decisionTaskFailed := false
	events := s.getHistory(s.namespace, workflowExecution)
	for _, event := range events {
		if event.GetEventType() == eventpb.EventType_DecisionTaskFailed {
			decisionTaskFailed = true
			break
		}
	}
	s.True(decisionTaskFailed)

	// Complete workflow execution
	_, err = poller.PollAndProcessDecisionTaskWithAttempt(true, false, false, true, int64(2))

	// Assert for single decision task failed and workflow completion
	failedDecisions := 0
	workflowComplete := false
	events = s.getHistory(s.namespace, workflowExecution)
	for _, event := range events {
		switch event.GetEventType() {
		case eventpb.EventType_DecisionTaskFailed:
			failedDecisions++
		case eventpb.EventType_WorkflowExecutionCompleted:
			workflowComplete = true
		}
	}
	s.True(workflowComplete, "Workflow not complete")
	s.Equal(2, failedDecisions, "Mismatched failed decision count")
}

func (s *integrationSuite) TestBufferedEventsOutOfOrder() {
	id := "integration-buffered-events-out-of-order-test"
	wt := "integration-buffered-events-out-of-order-test-type"
	tl := "integration-buffered-events-out-of-order-test-tasklist"
	identity := "worker1"

	// Start workflow execution
	request := &workflowservice.StartWorkflowExecutionRequest{
		RequestId:                  uuid.New(),
		Namespace:                  s.namespace,
		WorkflowId:                 id,
		WorkflowType:               &commonpb.WorkflowType{Name: wt},
		TaskList:                   &tasklistpb.TaskList{Name: tl},
		Input:                      nil,
		WorkflowRunTimeoutSeconds:  100,
		WorkflowTaskTimeoutSeconds: 20,
		Identity:                   identity,
	}

	we, err0 := s.engine.StartWorkflowExecution(NewContext(), request)
	s.NoError(err0)

	s.Logger.Info("StartWorkflowExecution", tag.WorkflowRunID(we.RunId))
	workflowExecution := &commonpb.WorkflowExecution{
		WorkflowId: id,
		RunId:      we.RunId,
	}

	// decider logic
	workflowComplete := false
	firstDecision := false
	secondDecision := false
	dtHandler := func(execution *commonpb.WorkflowExecution, wt *commonpb.WorkflowType,
		previousStartedEventID, startedEventID int64, history *eventpb.History) ([]*decisionpb.Decision, error) {

		s.Logger.Info(fmt.Sprintf("Decider called: first: %v, second: %v, complete: %v\n", firstDecision, secondDecision, workflowComplete))

		if !firstDecision {
			firstDecision = true
			return []*decisionpb.Decision{{
				DecisionType: decisionpb.DecisionType_RecordMarker,
				Attributes: &decisionpb.Decision_RecordMarkerDecisionAttributes{RecordMarkerDecisionAttributes: &decisionpb.RecordMarkerDecisionAttributes{
					MarkerName: "some random marker name",
					Details:    payloads.EncodeString("some random marker details"),
				}},
			}, {
				DecisionType: decisionpb.DecisionType_ScheduleActivityTask,
				Attributes: &decisionpb.Decision_ScheduleActivityTaskDecisionAttributes{ScheduleActivityTaskDecisionAttributes: &decisionpb.ScheduleActivityTaskDecisionAttributes{
					ActivityId:                    "Activity-1",
					ActivityType:                  &commonpb.ActivityType{Name: "ActivityType"},
					Namespace:                     s.namespace,
					TaskList:                      &tasklistpb.TaskList{Name: tl},
					Input:                         payloads.EncodeString("some random activity input"),
					ScheduleToCloseTimeoutSeconds: 100,
					ScheduleToStartTimeoutSeconds: 100,
					StartToCloseTimeoutSeconds:    100,
					HeartbeatTimeoutSeconds:       100,
				}},
			}}, nil
		}

		if !secondDecision {
			secondDecision = true
			return []*decisionpb.Decision{{
				DecisionType: decisionpb.DecisionType_RecordMarker,
				Attributes: &decisionpb.Decision_RecordMarkerDecisionAttributes{RecordMarkerDecisionAttributes: &decisionpb.RecordMarkerDecisionAttributes{
					MarkerName: "some random marker name",
					Details:    payloads.EncodeString("some random marker details"),
				}},
			}}, nil
		}

		workflowComplete = true
		return []*decisionpb.Decision{{
			DecisionType: decisionpb.DecisionType_CompleteWorkflowExecution,
			Attributes: &decisionpb.Decision_CompleteWorkflowExecutionDecisionAttributes{CompleteWorkflowExecutionDecisionAttributes: &decisionpb.CompleteWorkflowExecutionDecisionAttributes{
				Result: payloads.EncodeString("Done"),
			}},
		}}, nil
	}
	// activity handler
	atHandler := func(execution *commonpb.WorkflowExecution, activityType *commonpb.ActivityType,
		activityID string, input *commonpb.Payloads, taskToken []byte) (*commonpb.Payloads, bool, error) {
		return payloads.EncodeString("Activity Result"), false, nil
	}

	poller := &TaskPoller{
		Engine:          s.engine,
		Namespace:       s.namespace,
		TaskList:        &tasklistpb.TaskList{Name: tl},
		Identity:        identity,
		DecisionHandler: dtHandler,
		ActivityHandler: atHandler,
		Logger:          s.Logger,
		T:               s.T(),
	}

	// first decision, which will schedule an activity and add marker
	_, task, err := poller.PollAndProcessDecisionTaskWithAttemptAndRetryAndForceNewDecision(
		true,
		false,
		false,
		false,
		int64(0),
		1,
		true,
		nil)
	s.Logger.Info("pollAndProcessDecisionTask", tag.Error(err))
	s.NoError(err)

	// This will cause activity start and complete to be buffered
	err = poller.PollAndProcessActivityTask(false)
	s.Logger.Info("pollAndProcessActivityTask", tag.Error(err))
	s.NoError(err)

	// second decision, completes another local activity and forces flush of buffered activity events
	newDecisionTask := task.GetDecisionTask()
	s.NotNil(newDecisionTask)
	task, err = poller.HandlePartialDecision(newDecisionTask)
	s.Logger.Info("pollAndProcessDecisionTask", tag.Error(err))
	s.NoError(err)
	s.NotNil(task)

	// third decision, which will close workflow
	newDecisionTask = task.GetDecisionTask()
	s.NotNil(newDecisionTask)
	task, err = poller.HandlePartialDecision(newDecisionTask)
	s.Logger.Info("pollAndProcessDecisionTask", tag.Error(err))
	s.NoError(err)
	s.Nil(task.DecisionTask)

	events := s.getHistory(s.namespace, workflowExecution)
	var scheduleEvent, startedEvent, completedEvent *eventpb.HistoryEvent
	for _, event := range events {
		switch event.GetEventType() {
		case eventpb.EventType_ActivityTaskScheduled:
			scheduleEvent = event
		case eventpb.EventType_ActivityTaskStarted:
			startedEvent = event
		case eventpb.EventType_ActivityTaskCompleted:
			completedEvent = event
		}
	}

	s.NotNil(scheduleEvent)
	s.NotNil(startedEvent)
	s.NotNil(completedEvent)
	s.True(startedEvent.GetEventId() < completedEvent.GetEventId())
	s.Equal(scheduleEvent.GetEventId(), startedEvent.GetActivityTaskStartedEventAttributes().GetScheduledEventId())
	s.Equal(scheduleEvent.GetEventId(), completedEvent.GetActivityTaskCompletedEventAttributes().GetScheduledEventId())
	s.Equal(startedEvent.GetEventId(), completedEvent.GetActivityTaskCompletedEventAttributes().GetStartedEventId())
	s.True(workflowComplete)
}

type RunIdGetter interface {
	GetRunId() string
}
type startFunc func() (RunIdGetter, error)

func (s *integrationSuite) TestStartWithMemo() {
	id := "integration-start-with-memo-test"
	wt := "integration-start-with-memo-test-type"
	tl := "integration-start-with-memo-test-tasklist"
	identity := "worker1"

	memo := &commonpb.Memo{
		Fields: map[string]*commonpb.Payload{
			"Info": payload.EncodeString(id),
		},
	}

	request := &workflowservice.StartWorkflowExecutionRequest{
		RequestId:                  uuid.New(),
		Namespace:                  s.namespace,
		WorkflowId:                 id,
		WorkflowType:               &commonpb.WorkflowType{Name: wt},
		TaskList:                   &tasklistpb.TaskList{Name: tl},
		Input:                      nil,
		WorkflowRunTimeoutSeconds:  100,
		WorkflowTaskTimeoutSeconds: 1,
		Identity:                   identity,
		Memo:                       memo,
	}

	fn := func() (RunIdGetter, error) {
		return s.engine.StartWorkflowExecution(NewContext(), request)
	}
	s.startWithMemoHelper(fn, id, &tasklistpb.TaskList{Name: tl}, memo)
}

func (s *integrationSuite) TestSignalWithStartWithMemo() {
	id := "integration-signal-with-start-with-memo-test"
	wt := "integration-signal-with-start-with-memo-test-type"
	tl := "integration-signal-with-start-with-memo-test-tasklist"
	identity := "worker1"

	memo := &commonpb.Memo{
		Fields: map[string]*commonpb.Payload{
			"Info": payload.EncodeString(id),
		},
	}

	signalName := "my signal"
	signalInput := payloads.EncodeString("my signal input")
	request := &workflowservice.SignalWithStartWorkflowExecutionRequest{
		RequestId:                  uuid.New(),
		Namespace:                  s.namespace,
		WorkflowId:                 id,
		WorkflowType:               &commonpb.WorkflowType{Name: wt},
		TaskList:                   &tasklistpb.TaskList{Name: tl},
		Input:                      nil,
		WorkflowRunTimeoutSeconds:  100,
		WorkflowTaskTimeoutSeconds: 1,
		SignalName:                 signalName,
		SignalInput:                signalInput,
		Identity:                   identity,
		Memo:                       memo,
	}

	fn := func() (RunIdGetter, error) {
		return s.engine.SignalWithStartWorkflowExecution(NewContext(), request)
	}
	s.startWithMemoHelper(fn, id, &tasklistpb.TaskList{Name: tl}, memo)
}

func (s *integrationSuite) TestCancelTimer() {
	id := "integration-cancel-timer-test"
	wt := "integration-cancel-timer-test-type"
	tl := "integration-cancel-timer-test-tasklist"
	identity := "worker1"

	request := &workflowservice.StartWorkflowExecutionRequest{
		RequestId:                  uuid.New(),
		Namespace:                  s.namespace,
		WorkflowId:                 id,
		WorkflowType:               &commonpb.WorkflowType{Name: wt},
		TaskList:                   &tasklistpb.TaskList{Name: tl},
		Input:                      nil,
		WorkflowRunTimeoutSeconds:  100,
		WorkflowTaskTimeoutSeconds: 1000,
		Identity:                   identity,
	}

	creatResp, err0 := s.engine.StartWorkflowExecution(NewContext(), request)
	s.NoError(err0)
	workflowExecution := &commonpb.WorkflowExecution{
		WorkflowId: id,
		RunId:      creatResp.GetRunId(),
	}

	timerID := 1
	timerScheduled := false
	signalDelivered := false
	timerCancelled := false
	workflowComplete := false
	timer := int64(2000)
	dtHandler := func(execution *commonpb.WorkflowExecution, wt *commonpb.WorkflowType,
		previousStartedEventID, startedEventID int64, history *eventpb.History) ([]*decisionpb.Decision, error) {

		if !timerScheduled {
			timerScheduled = true
			return []*decisionpb.Decision{{
				DecisionType: decisionpb.DecisionType_StartTimer,
				Attributes: &decisionpb.Decision_StartTimerDecisionAttributes{StartTimerDecisionAttributes: &decisionpb.StartTimerDecisionAttributes{
					TimerId:                   fmt.Sprintf("%v", timerID),
					StartToFireTimeoutSeconds: timer,
				}},
			}}, nil
		}

		resp, err := s.engine.GetWorkflowExecutionHistory(NewContext(), &workflowservice.GetWorkflowExecutionHistoryRequest{
			Namespace:       s.namespace,
			Execution:       workflowExecution,
			MaximumPageSize: 200,
		})
		s.NoError(err)
		for _, event := range resp.History.Events {
			switch event.GetEventType() {
			case eventpb.EventType_WorkflowExecutionSignaled:
				signalDelivered = true
			case eventpb.EventType_TimerCanceled:
				timerCancelled = true
			}
		}

		if !signalDelivered {
			s.Fail("should receive a signal")
		}

		if !timerCancelled {
			return []*decisionpb.Decision{{
				DecisionType: decisionpb.DecisionType_CancelTimer,
				Attributes: &decisionpb.Decision_CancelTimerDecisionAttributes{CancelTimerDecisionAttributes: &decisionpb.CancelTimerDecisionAttributes{
					TimerId: fmt.Sprintf("%v", timerID),
				}},
			}}, nil
		}

		workflowComplete = true
		return []*decisionpb.Decision{{
			DecisionType: decisionpb.DecisionType_CompleteWorkflowExecution,
			Attributes: &decisionpb.Decision_CompleteWorkflowExecutionDecisionAttributes{CompleteWorkflowExecutionDecisionAttributes: &decisionpb.CompleteWorkflowExecutionDecisionAttributes{
				Result: payloads.EncodeString("Done"),
			}},
		}}, nil
	}

	poller := &TaskPoller{
		Engine:          s.engine,
		Namespace:       s.namespace,
		TaskList:        &tasklistpb.TaskList{Name: tl},
		Identity:        identity,
		DecisionHandler: dtHandler,
		ActivityHandler: nil,
		Logger:          s.Logger,
		T:               s.T(),
	}

	// schedule the timer
	_, err := poller.PollAndProcessDecisionTask(false, false)
	s.Logger.Info("PollAndProcessDecisionTask: completed")
	s.NoError(err)

	s.Nil(s.sendSignal(s.namespace, workflowExecution, "random signal name", payloads.EncodeString("random signal payload"), identity))

	// receive the signal & cancel the timer
	_, err = poller.PollAndProcessDecisionTask(false, false)
	s.Logger.Info("PollAndProcessDecisionTask: completed")
	s.NoError(err)

	s.Nil(s.sendSignal(s.namespace, workflowExecution, "random signal name", payloads.EncodeString("random signal payload"), identity))
	// complete the workflow
	_, err = poller.PollAndProcessDecisionTask(false, false)
	s.Logger.Info("PollAndProcessDecisionTask: completed")
	s.NoError(err)

	s.True(workflowComplete)

	resp, err := s.engine.GetWorkflowExecutionHistory(NewContext(), &workflowservice.GetWorkflowExecutionHistoryRequest{
		Namespace:       s.namespace,
		Execution:       workflowExecution,
		MaximumPageSize: 200,
	})
	s.NoError(err)
	for _, event := range resp.History.Events {
		switch event.GetEventType() {
		case eventpb.EventType_WorkflowExecutionSignaled:
			signalDelivered = true
		case eventpb.EventType_TimerCanceled:
			timerCancelled = true
		case eventpb.EventType_TimerFired:
			s.Fail("timer got fired")
		}
	}
}

func (s *integrationSuite) TestCancelTimer_CancelFiredAndBuffered() {
	id := "integration-cancel-timer-fired-and-buffered-test"
	wt := "integration-cancel-timer-fired-and-buffered-test-type"
	tl := "integration-cancel-timer-fired-and-buffered-test-tasklist"
	identity := "worker1"

	request := &workflowservice.StartWorkflowExecutionRequest{
		RequestId:                  uuid.New(),
		Namespace:                  s.namespace,
		WorkflowId:                 id,
		WorkflowType:               &commonpb.WorkflowType{Name: wt},
		TaskList:                   &tasklistpb.TaskList{Name: tl},
		Input:                      nil,
		WorkflowRunTimeoutSeconds:  100,
		WorkflowTaskTimeoutSeconds: 1000,
		Identity:                   identity,
	}

	creatResp, err0 := s.engine.StartWorkflowExecution(NewContext(), request)
	s.NoError(err0)
	workflowExecution := &commonpb.WorkflowExecution{
		WorkflowId: id,
		RunId:      creatResp.GetRunId(),
	}

	timerID := 1
	timerScheduled := false
	signalDelivered := false
	timerCancelled := false
	workflowComplete := false
	timer := int64(4)
	dtHandler := func(execution *commonpb.WorkflowExecution, wt *commonpb.WorkflowType,
		previousStartedEventID, startedEventID int64, history *eventpb.History) ([]*decisionpb.Decision, error) {

		if !timerScheduled {
			timerScheduled = true
			return []*decisionpb.Decision{{
				DecisionType: decisionpb.DecisionType_StartTimer,
				Attributes: &decisionpb.Decision_StartTimerDecisionAttributes{StartTimerDecisionAttributes: &decisionpb.StartTimerDecisionAttributes{
					TimerId:                   fmt.Sprintf("%v", timerID),
					StartToFireTimeoutSeconds: timer,
				}},
			}}, nil
		}

		resp, err := s.engine.GetWorkflowExecutionHistory(NewContext(), &workflowservice.GetWorkflowExecutionHistoryRequest{
			Namespace:       s.namespace,
			Execution:       workflowExecution,
			MaximumPageSize: 200,
		})
		s.NoError(err)
		for _, event := range resp.History.Events {
			switch event.GetEventType() {
			case eventpb.EventType_WorkflowExecutionSignaled:
				signalDelivered = true
			case eventpb.EventType_TimerCanceled:
				timerCancelled = true
			}
		}

		if !signalDelivered {
			s.Fail("should receive a signal")
		}

		if !timerCancelled {
			time.Sleep(time.Duration(2*timer) * time.Second)
			return []*decisionpb.Decision{{
				DecisionType: decisionpb.DecisionType_CancelTimer,
				Attributes: &decisionpb.Decision_CancelTimerDecisionAttributes{CancelTimerDecisionAttributes: &decisionpb.CancelTimerDecisionAttributes{
					TimerId: fmt.Sprintf("%v", timerID),
				}},
			}}, nil
		}

		workflowComplete = true
		return []*decisionpb.Decision{{
			DecisionType: decisionpb.DecisionType_CompleteWorkflowExecution,
			Attributes: &decisionpb.Decision_CompleteWorkflowExecutionDecisionAttributes{CompleteWorkflowExecutionDecisionAttributes: &decisionpb.CompleteWorkflowExecutionDecisionAttributes{
				Result: payloads.EncodeString("Done"),
			}},
		}}, nil
	}

	poller := &TaskPoller{
		Engine:          s.engine,
		Namespace:       s.namespace,
		TaskList:        &tasklistpb.TaskList{Name: tl},
		Identity:        identity,
		DecisionHandler: dtHandler,
		ActivityHandler: nil,
		Logger:          s.Logger,
		T:               s.T(),
	}

	// schedule the timer
	_, err := poller.PollAndProcessDecisionTask(false, false)
	s.Logger.Info("PollAndProcessDecisionTask: completed")
	s.NoError(err)

	s.Nil(s.sendSignal(s.namespace, workflowExecution, "random signal name", payloads.EncodeString("random signal payload"), identity))

	// receive the signal & cancel the timer
	_, err = poller.PollAndProcessDecisionTask(false, false)
	s.Logger.Info("PollAndProcessDecisionTask: completed")
	s.NoError(err)

	s.Nil(s.sendSignal(s.namespace, workflowExecution, "random signal name", payloads.EncodeString("random signal payload"), identity))
	// complete the workflow
	_, err = poller.PollAndProcessDecisionTask(false, false)
	s.Logger.Info("PollAndProcessDecisionTask: completed")
	s.NoError(err)

	s.True(workflowComplete)

	resp, err := s.engine.GetWorkflowExecutionHistory(NewContext(), &workflowservice.GetWorkflowExecutionHistoryRequest{
		Namespace:       s.namespace,
		Execution:       workflowExecution,
		MaximumPageSize: 200,
	})
	s.NoError(err)
	for _, event := range resp.History.Events {
		switch event.GetEventType() {
		case eventpb.EventType_WorkflowExecutionSignaled:
			signalDelivered = true
		case eventpb.EventType_TimerCanceled:
			timerCancelled = true
		case eventpb.EventType_TimerFired:
			s.Fail("timer got fired")
		}
	}
}

// helper function for TestStartWithMemo and TestSignalWithStartWithMemo to reduce duplicate code
func (s *integrationSuite) startWithMemoHelper(startFn startFunc, id string, taskList *tasklistpb.TaskList, memo *commonpb.Memo) {
	identity := "worker1"

	we, err0 := startFn()
	s.NoError(err0)

	s.Logger.Info("StartWorkflowExecution: response", tag.WorkflowRunID(we.GetRunId()))

	dtHandler := func(execution *commonpb.WorkflowExecution, workflowType *commonpb.WorkflowType,
		previousStartedEventID, startedEventID int64, history *eventpb.History) ([]*decisionpb.Decision, error) {
		return []*decisionpb.Decision{{
			DecisionType: decisionpb.DecisionType_CompleteWorkflowExecution,
			Attributes: &decisionpb.Decision_CompleteWorkflowExecutionDecisionAttributes{CompleteWorkflowExecutionDecisionAttributes: &decisionpb.CompleteWorkflowExecutionDecisionAttributes{
				Result: payloads.EncodeString("Done"),
			}},
		}}, nil
	}

	poller := &TaskPoller{
		Engine:          s.engine,
		Namespace:       s.namespace,
		TaskList:        taskList,
		Identity:        identity,
		DecisionHandler: dtHandler,
		Logger:          s.Logger,
		T:               s.T(),
	}

	// verify open visibility
	var openExecutionInfo *executionpb.WorkflowExecutionInfo
	for i := 0; i < 10; i++ {
		resp, err1 := s.engine.ListOpenWorkflowExecutions(NewContext(), &workflowservice.ListOpenWorkflowExecutionsRequest{
			Namespace:       s.namespace,
			MaximumPageSize: 100,
			StartTimeFilter: &filterpb.StartTimeFilter{
				EarliestTime: 0,
				LatestTime:   time.Now().UnixNano(),
			},
			Filters: &workflowservice.ListOpenWorkflowExecutionsRequest_ExecutionFilter{ExecutionFilter: &filterpb.WorkflowExecutionFilter{
				WorkflowId: id,
			}},
		})
		s.NoError(err1)
		if len(resp.Executions) == 1 {
			openExecutionInfo = resp.Executions[0]
			break
		}
		s.Logger.Info("Open WorkflowExecution is not yet visible")
		time.Sleep(100 * time.Millisecond)
	}
	s.NotNil(openExecutionInfo)
	s.Equal(memo, openExecutionInfo.Memo)

	// make progress of workflow
	_, err := poller.PollAndProcessDecisionTask(false, false)
	s.Logger.Info("PollAndProcessDecisionTask", tag.Error(err))
	s.NoError(err)

	// verify history
	execution := &commonpb.WorkflowExecution{
		WorkflowId: id,
		RunId:      we.GetRunId(),
	}
	historyResponse, historyErr := s.engine.GetWorkflowExecutionHistory(NewContext(), &workflowservice.GetWorkflowExecutionHistoryRequest{
		Namespace: s.namespace,
		Execution: execution,
	})
	s.Nil(historyErr)
	history := historyResponse.History
	firstEvent := history.Events[0]
	s.Equal(eventpb.EventType_WorkflowExecutionStarted, firstEvent.GetEventType())
	startdEventAttributes := firstEvent.GetWorkflowExecutionStartedEventAttributes()
	s.Equal(memo, startdEventAttributes.Memo)

	// verify DescribeWorkflowExecution result
	descRequest := &workflowservice.DescribeWorkflowExecutionRequest{
		Namespace: s.namespace,
		Execution: execution,
	}
	descResp, err := s.engine.DescribeWorkflowExecution(NewContext(), descRequest)
	s.NoError(err)
	s.Equal(memo, descResp.WorkflowExecutionInfo.Memo)

	// verify closed visibility
	var closdExecutionInfo *executionpb.WorkflowExecutionInfo
	for i := 0; i < 10; i++ {
		resp, err1 := s.engine.ListClosedWorkflowExecutions(NewContext(), &workflowservice.ListClosedWorkflowExecutionsRequest{
			Namespace:       s.namespace,
			MaximumPageSize: 100,
			StartTimeFilter: &filterpb.StartTimeFilter{
				EarliestTime: 0,
				LatestTime:   time.Now().UnixNano(),
			},
			Filters: &workflowservice.ListClosedWorkflowExecutionsRequest_ExecutionFilter{ExecutionFilter: &filterpb.WorkflowExecutionFilter{
				WorkflowId: id,
			}},
		})
		s.NoError(err1)
		if len(resp.Executions) == 1 {
			closdExecutionInfo = resp.Executions[0]
			break
		}
		s.Logger.Info("Closed WorkflowExecution is not yet visible")
		time.Sleep(100 * time.Millisecond)
	}
	s.NotNil(closdExecutionInfo)
	s.Equal(memo, closdExecutionInfo.Memo)
}

func (s *integrationSuite) sendSignal(namespace string, execution *commonpb.WorkflowExecution, signalName string,
	input *commonpb.Payloads, identity string) error {
	_, err := s.engine.SignalWorkflowExecution(NewContext(), &workflowservice.SignalWorkflowExecutionRequest{
		Namespace:         namespace,
		WorkflowExecution: execution,
		SignalName:        signalName,
		Input:             input,
		Identity:          identity,
	})

	return err
}<|MERGE_RESOLUTION|>--- conflicted
+++ resolved
@@ -701,11 +701,7 @@
 	tl := "integration-wf-retry-failures-tasklist"
 	identity := "worker1"
 
-<<<<<<< HEAD
-	workflowImpl := func(attempts int, errorReason string, nonRetryable bool, executions *[]*executionpb.WorkflowExecution) decisionTaskHandler {
-=======
-	workflowImpl := func(attempts int, errorReason string, executions *[]*commonpb.WorkflowExecution) decisionTaskHandler {
->>>>>>> f96299c8
+	workflowImpl := func(attempts int, errorReason string, nonRetryable bool, executions *[]*commonpb.WorkflowExecution) decisionTaskHandler {
 		attemptCount := 0
 
 		dtHandler := func(execution *commonpb.WorkflowExecution, wt *commonpb.WorkflowType,
@@ -759,13 +755,8 @@
 
 	s.Logger.Info("StartWorkflowExecution", tag.WorkflowRunID(we.RunId))
 
-<<<<<<< HEAD
-	var executions []*executionpb.WorkflowExecution
+	var executions []*commonpb.WorkflowExecution
 	dtHandler := workflowImpl(5, "retryable-error", false, &executions)
-=======
-	var executions []*commonpb.WorkflowExecution
-	dtHandler := workflowImpl(5, "retryable-error", &executions)
->>>>>>> f96299c8
 	poller := &TaskPoller{
 		Engine:          s.engine,
 		Namespace:       s.namespace,
@@ -819,13 +810,8 @@
 
 	s.Logger.Info("StartWorkflowExecution", tag.WorkflowRunID(we.RunId))
 
-<<<<<<< HEAD
-	executions = []*executionpb.WorkflowExecution{}
+	executions = []*commonpb.WorkflowExecution{}
 	dtHandler = workflowImpl(5, "bad-bug", true, &executions)
-=======
-	executions = []*commonpb.WorkflowExecution{}
-	dtHandler = workflowImpl(5, "bad-bug", &executions)
->>>>>>> f96299c8
 	poller = &TaskPoller{
 		Engine:          s.engine,
 		Namespace:       s.namespace,
