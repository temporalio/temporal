module go.temporal.io/server

go 1.23.2

retract (
	v1.26.1 // Contains retractions only.
	v1.26.0 // Published accidentally.
)

replace go.temporal.io/api => go.temporal.io/api v1.43.2-0.20250121234928-f4e3b077daa6

require (
	cloud.google.com/go/storage v1.41.0
	github.com/aws/aws-sdk-go v1.53.15
	github.com/blang/semver/v4 v4.0.0
	github.com/cactus/go-statsd-client/v5 v5.1.0
	github.com/dgryski/go-farm v0.0.0-20240924180020-3414d57e47da
	github.com/emirpasic/gods v1.18.1
	github.com/fatih/color v1.17.0
	github.com/go-faker/faker/v4 v4.4.1
	github.com/go-sql-driver/mysql v1.5.0
	github.com/gocql/gocql v1.6.0
	github.com/golang-jwt/jwt/v4 v4.5.1
	github.com/google/go-cmp v0.6.0
	github.com/google/uuid v1.6.0
	github.com/gorilla/mux v1.8.1
	github.com/grpc-ecosystem/grpc-gateway/v2 v2.22.0
	github.com/iancoleman/strcase v0.3.0
	github.com/jackc/pgx/v5 v5.6.0
	github.com/jmoiron/sqlx v1.3.4
	github.com/jstemmer/go-junit-report/v2 v2.1.0
	github.com/lib/pq v1.10.9
	github.com/mitchellh/mapstructure v1.5.0
	github.com/nexus-rpc/sdk-go v0.1.1-0.20250114202038-3196e4226205
	github.com/olekukonko/tablewriter v0.0.5
	github.com/olivere/elastic/v7 v7.0.32
	github.com/pborman/uuid v1.2.1
	github.com/pkg/errors v0.9.1
	github.com/prometheus/client_golang v1.20.4
	github.com/prometheus/client_model v0.6.1
	github.com/prometheus/common v0.60.0
	github.com/robfig/cron/v3 v3.0.1
	github.com/sony/gobreaker v1.0.0
	github.com/stretchr/testify v1.10.0
	github.com/temporalio/ringpop-go v0.0.0-20241119001152-e505ebd8f887
	github.com/temporalio/sqlparser v0.0.0-20231115171017-f4060bcfa6cb
	github.com/temporalio/tchannel-go v1.22.1-0.20240528171429-1db37fdea938
	github.com/temporalio/tctl-kit v0.0.0-20230328153839-577f95d16fa0
	github.com/uber-go/tally/v4 v4.1.17-0.20240412215630-22fe011f5ff0
	github.com/urfave/cli v1.22.15
	github.com/urfave/cli/v2 v2.4.0
	go.opentelemetry.io/contrib/instrumentation/google.golang.org/grpc/otelgrpc v0.56.0
	go.opentelemetry.io/otel v1.31.0
	go.opentelemetry.io/otel/exporters/otlp/otlpmetric/otlpmetricgrpc v1.31.0
	go.opentelemetry.io/otel/exporters/otlp/otlptrace/otlptracegrpc v1.31.0
	go.opentelemetry.io/otel/exporters/prometheus v0.53.0
	go.opentelemetry.io/otel/metric v1.31.0
	go.opentelemetry.io/otel/sdk v1.31.0
	go.opentelemetry.io/otel/sdk/metric v1.31.0
	go.opentelemetry.io/otel/trace v1.31.0
	go.temporal.io/api v1.43.2-0.20250114194029-61f369a5f511
	go.temporal.io/sdk v1.32.1
	go.temporal.io/version v0.3.0
	go.uber.org/automaxprocs v1.5.3
	go.uber.org/fx v1.22.0
	go.uber.org/mock v0.4.0
	go.uber.org/multierr v1.11.0
	go.uber.org/zap v1.27.0
	golang.org/x/exp v0.0.0-20240531132922-fd00a4e0eefc
	golang.org/x/oauth2 v0.23.0
	golang.org/x/sync v0.10.0
	golang.org/x/text v0.21.0
	golang.org/x/time v0.5.0
	google.golang.org/api v0.182.0
	google.golang.org/grpc v1.67.1
	google.golang.org/grpc/examples v0.0.0-20240531231403-5d7bd7aacb0c
	google.golang.org/protobuf v1.35.1
	gopkg.in/go-jose/go-jose.v2 v2.6.3
	gopkg.in/validator.v2 v2.0.1
	gopkg.in/yaml.v3 v3.0.1
	modernc.org/sqlite v1.34.1
)

require (
	cloud.google.com/go v0.114.0 // indirect
	cloud.google.com/go/auth v0.5.0 // indirect
	cloud.google.com/go/auth/oauth2adapt v0.2.2 // indirect
	cloud.google.com/go/compute/metadata v0.5.0 // indirect
	cloud.google.com/go/iam v1.1.8 // indirect
	github.com/apache/thrift v0.16.0 // indirect
	github.com/benbjohnson/clock v1.1.0 // indirect
	github.com/beorn7/perks v1.0.1 // indirect
	github.com/cactus/go-statsd-client/statsd v0.0.0-20200423205355-cb0885a1018c // indirect
	github.com/cenkalti/backoff/v4 v4.3.0 // indirect
	github.com/cespare/xxhash/v2 v2.3.0 // indirect
	github.com/cpuguy83/go-md2man/v2 v2.0.4 // indirect
	github.com/davecgh/go-spew v1.1.1 // indirect
	github.com/dustin/go-humanize v1.0.1 // indirect
	github.com/facebookgo/clock v0.0.0-20150410010913-600d898af40a // indirect
	github.com/felixge/httpsnoop v1.0.4 // indirect
	github.com/go-logr/logr v1.4.2 // indirect
	github.com/go-logr/stdr v1.2.2 // indirect
	github.com/gogo/protobuf v1.3.2 // indirect
	github.com/golang/groupcache v0.0.0-20210331224755-41bb18bfe9da // indirect
	github.com/golang/mock v1.6.0 // indirect
	github.com/golang/protobuf v1.5.4 // indirect
	github.com/golang/snappy v0.0.4 // indirect
	github.com/google/s2a-go v0.1.7 // indirect
	github.com/googleapis/enterprise-certificate-proxy v0.3.2 // indirect
	github.com/googleapis/gax-go/v2 v2.12.4 // indirect
	github.com/grpc-ecosystem/go-grpc-middleware v1.4.0 // indirect
	github.com/hailocab/go-hostpool v0.0.0-20160125115350-e80d13ce29ed // indirect
	github.com/hashicorp/golang-lru/v2 v2.0.7 // indirect
	github.com/jackc/pgpassfile v1.0.0 // indirect
	github.com/jackc/pgservicefile v0.0.0-20221227161230-091c0ba34f0a // indirect
	github.com/jackc/puddle/v2 v2.2.1 // indirect
	github.com/jmespath/go-jmespath v0.4.0 // indirect
	github.com/josharian/intern v1.0.0 // indirect
	github.com/klauspost/compress v1.17.9 // indirect
	github.com/konsorten/go-windows-terminal-sequences v1.0.1 // indirect
	github.com/mailru/easyjson v0.7.7 // indirect
	github.com/mattn/go-colorable v0.1.13 // indirect
	github.com/mattn/go-isatty v0.0.20 // indirect
	github.com/mattn/go-runewidth v0.0.13 // indirect
	github.com/munnerz/goautoneg v0.0.0-20191010083416-a7dc8b61c822 // indirect
	github.com/ncruces/go-strftime v0.1.9 // indirect
	github.com/opentracing/opentracing-go v1.2.0 // indirect
	github.com/pmezard/go-difflib v1.0.0 // indirect
	github.com/prometheus/procfs v0.15.1 // indirect
	github.com/rcrowley/go-metrics v0.0.0-20141108142129-dee209f2455f // indirect
	github.com/remyoudompheng/bigfft v0.0.0-20230129092748-24d4a6f8daec // indirect
	github.com/rivo/uniseg v0.2.0 // indirect
	github.com/robfig/cron v1.2.0 // indirect
	github.com/russross/blackfriday/v2 v2.1.0 // indirect
	github.com/sirupsen/logrus v1.4.2 // indirect
	github.com/stretchr/objx v0.5.2 // indirect
	github.com/twmb/murmur3 v1.1.8 // indirect
	github.com/uber-common/bark v1.0.0 // indirect
	go.opencensus.io v0.24.0 // indirect
	go.opentelemetry.io/contrib/instrumentation/net/http/otelhttp v0.52.0 // indirect
	go.opentelemetry.io/otel/exporters/otlp/otlptrace v1.31.0 // indirect
	go.opentelemetry.io/proto/otlp v1.3.1 // indirect
	go.uber.org/atomic v1.11.0 // indirect
	go.uber.org/dig v1.17.1 // indirect
	golang.org/x/crypto v0.31.0 // indirect
	golang.org/x/net v0.31.0 // indirect
	golang.org/x/sys v0.28.0 // indirect
	google.golang.org/genproto v0.0.0-20240528184218-531527333157 // indirect
	google.golang.org/genproto/googleapis/api v0.0.0-20241007155032-5fefd90f89a9 // indirect
	google.golang.org/genproto/googleapis/rpc v0.0.0-20241007155032-5fefd90f89a9 // indirect
	gopkg.in/inf.v0 v0.9.1 // indirect
	modernc.org/gc/v3 v3.0.0-20240304020402-f0dba7c97c2b // indirect
	modernc.org/libc v1.55.3 // indirect
	modernc.org/mathutil v1.6.0 // indirect
	modernc.org/memory v1.8.0 // indirect
	modernc.org/strutil v1.2.0 // indirect
	modernc.org/token v1.1.0 // indirect
<<<<<<< HEAD
)

// replace go.temporal.io/api => github.com/temporalio/api-go v1.43.2-0.20250121160331-c633e0f6ca1e
replace go.temporal.io/api => ../api-go
=======
)
>>>>>>> 56ee4d93
<|MERGE_RESOLUTION|>--- conflicted
+++ resolved
@@ -155,11 +155,4 @@
 	modernc.org/memory v1.8.0 // indirect
 	modernc.org/strutil v1.2.0 // indirect
 	modernc.org/token v1.1.0 // indirect
-<<<<<<< HEAD
-)
-
-// replace go.temporal.io/api => github.com/temporalio/api-go v1.43.2-0.20250121160331-c633e0f6ca1e
-replace go.temporal.io/api => ../api-go
-=======
-)
->>>>>>> 56ee4d93
+)