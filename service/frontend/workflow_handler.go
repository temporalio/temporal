--- conflicted
+++ resolved
@@ -3520,18 +3520,11 @@
 	workerDeployments := make([]*workflowservice.ListWorkerDeploymentsResponse_WorkerDeploymentSummary, len(resp))
 	for i, d := range resp {
 		workerDeployments[i] = &workflowservice.ListWorkerDeploymentsResponse_WorkerDeploymentSummary{
-<<<<<<< HEAD
 			Name:                  d.Name,
 			CreateTime:            d.CreateTime,
-			RoutingConfig:         worker_versioning.AddV32RoutingConfigToV31(d.RoutingConfig),
 			LatestVersionSummary:  d.LatestVersionSummary,
 			RampingVersionSummary: d.RampingVersionSummary,
 			CurrentVersionSummary: d.CurrentVersionSummary,
-=======
-			Name:          d.Name,
-			CreateTime:    d.CreateTime,
-			RoutingConfig: d.RoutingConfig,
->>>>>>> 8084e55b
 		}
 	}
 
