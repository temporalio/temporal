--- conflicted
+++ resolved
@@ -3343,11 +3343,7 @@
 		return nil, errNamespaceNotSet
 	}
 
-<<<<<<< HEAD
 	if !wh.config.EnableDeploymentVersions() {
-=======
-	if !wh.config.EnableDeploymentVersions(request.Namespace) {
->>>>>>> 6fbdc7b2
 		return nil, errDeploymentsNotAllowed
 	}
 
@@ -3365,14 +3361,42 @@
 	}, nil
 }
 
-<<<<<<< HEAD
-=======
+// Versioning-3 Public-Preview API's
+
+func (wh *WorkflowHandler) DescribeWorkerDeploymentVersion(ctx context.Context, request *workflowservice.DescribeWorkerDeploymentVersionRequest) (_ *workflowservice.DescribeWorkerDeploymentVersionResponse, retError error) {
+	defer log.CapturePanic(wh.logger, &retError)
+
+	if request == nil {
+		return nil, errRequestNotSet
+	}
+
+	if len(request.Namespace) == 0 {
+		return nil, errNamespaceNotSet
+	}
+
+	if !wh.config.EnableDeploymentVersions(request.Namespace) {
+		return nil, errDeploymentsNotAllowed
+	}
+
+	namespaceEntry, err := wh.namespaceRegistry.GetNamespace(namespace.Name(request.GetNamespace()))
+	if err != nil {
+		return nil, err
+	}
+	workerDeploymentVersionInfo, err := wh.workerDeploymentClient.DescribeVersion(ctx, namespaceEntry, request.Version)
+	if err != nil {
+		return nil, err
+	}
+
+	return &workflowservice.DescribeWorkerDeploymentVersionResponse{
+		WorkerDeploymentVersionInfo: workerDeploymentVersionInfo,
+	}, nil
+}
+
 // TODO (Shivam): Implement this
 func (wh *WorkflowHandler) SetCurrentDeploymentVersion(ctx context.Context, request *workflowservice.SetCurrentDeploymentVersionRequest) (_ *workflowservice.SetCurrentDeploymentVersionResponse, retError error) {
 	return nil, nil
 }
 
->>>>>>> 6fbdc7b2
 // Returns the schedule description and current state of an existing schedule.
 func (wh *WorkflowHandler) DescribeSchedule(ctx context.Context, request *workflowservice.DescribeScheduleRequest) (_ *workflowservice.DescribeScheduleResponse, retError error) {
 	defer log.CapturePanic(wh.logger, &retError)
