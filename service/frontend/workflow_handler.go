--- conflicted
+++ resolved
@@ -4511,25 +4511,6 @@
 	return wh.saValidator.ValidateSize(searchAttributes, namespaceName.String())
 }
 
-<<<<<<< HEAD
-func (wh *WorkflowHandler) validateTaskQueue(t *taskqueuepb.TaskQueue) error {
-	if t == nil {
-		return errTaskQueueNotSet
-	}
-	if err := validateTaskQueueName(t.GetName(), wh.config.MaxIDLengthLimit()); err != nil {
-		return err
-	}
-
-	if t.GetKind() == enumspb.TASK_QUEUE_KIND_STICKY {
-		if err := common.ValidateUTF8String("TaskQueue", t.GetNormalName()); err != nil {
-			return err
-		}
-	}
-
-	enums.SetDefaultTaskQueueKind(&t.Kind)
-	return nil
-}
-
 func (wh *WorkflowHandler) validateVersionRuleBuildId(request *workflowservice.UpdateWorkerVersioningRulesRequest) error {
 	validateBuildId := func(bid string) error {
 		if len(bid) > 255 {
@@ -4565,8 +4546,6 @@
 	return nil
 }
 
-=======
->>>>>>> 4d195798
 func (wh *WorkflowHandler) validateWorkflowIdReusePolicy(
 	reusePolicy enumspb.WorkflowIdReusePolicy,
 	conflictPolicy enumspb.WorkflowIdConflictPolicy,
