--- conflicted
+++ resolved
@@ -153,11 +153,6 @@
 		httpEnabled                                   bool
 	}
 )
-
-func (wh *WorkflowHandler) UpdateWorkerDeploymentVersionMetadata(ctx context.Context, request *workflowservice.UpdateWorkerDeploymentVersionMetadataRequest) (*workflowservice.UpdateWorkerDeploymentVersionMetadataResponse, error) {
-	// TODO implement me
-	panic("implement me")
-}
 
 // NewWorkflowHandler creates a gRPC handler for workflowservice
 func NewWorkflowHandler(
@@ -3555,8 +3550,6 @@
 	return &workflowservice.DeleteWorkerDeploymentVersionResponse{}, nil
 }
 
-<<<<<<< HEAD
-=======
 func (wh *WorkflowHandler) UpdateWorkerDeploymentVersionMetadata(ctx context.Context, request *workflowservice.UpdateWorkerDeploymentVersionMetadataRequest) (_ *workflowservice.UpdateWorkerDeploymentVersionMetadataResponse, retError error) {
 	defer log.CapturePanic(wh.logger, &retError)
 
@@ -3585,7 +3578,6 @@
 	}, nil
 }
 
->>>>>>> 5cae2bd5
 // Returns the schedule description and current state of an existing schedule.
 func (wh *WorkflowHandler) DescribeSchedule(ctx context.Context, request *workflowservice.DescribeScheduleRequest) (_ *workflowservice.DescribeScheduleResponse, retError error) {
 	defer log.CapturePanic(wh.logger, &retError)
