// Copyright (c) 2019 Temporal Technologies, Inc.
//
// Permission is hereby granted, free of charge, to any person obtaining a copy
// of this software and associated documentation files (the "Software"), to deal
// in the Software without restriction, including without limitation the rights
// to use, copy, modify, merge, publish, distribute, sublicense, and/or sell
// copies of the Software, and to permit persons to whom the Software is
// furnished to do so, subject to the following conditions:
//
// The above copyright notice and this permission notice shall be included in
// all copies or substantial portions of the Software.
//
// THE SOFTWARE IS PROVIDED "AS IS", WITHOUT WARRANTY OF ANY KIND, EXPRESS OR
// IMPLIED, INCLUDING BUT NOT LIMITED TO THE WARRANTIES OF MERCHANTABILITY,
// FITNESS FOR A PARTICULAR PURPOSE AND NONINFRINGEMENT. IN NO EVENT SHALL THE
// AUTHORS OR COPYRIGHT HOLDERS BE LIABLE FOR ANY CLAIM, DAMAGES OR OTHER
// LIABILITY, WHETHER IN AN ACTION OF CONTRACT, TORT OR OTHERWISE, ARISING FROM,
// OUT OF OR IN CONNECTION WITH THE SOFTWARE OR THE USE OR OTHER DEALINGS IN
// THE SOFTWARE.

package frontend

import (
	"context"
	"fmt"
	"time"

	"github.com/pborman/uuid"
	commonproto "go.temporal.io/temporal-proto/common"
	"go.temporal.io/temporal-proto/enums"
	"go.temporal.io/temporal-proto/serviceerror"
	"go.temporal.io/temporal-proto/workflowservice"

	"github.com/temporalio/temporal/.gen/proto/historyservice"
	"github.com/temporalio/temporal/.gen/proto/matchingservice"
	"github.com/temporalio/temporal/.gen/proto/token"
	"github.com/temporalio/temporal/common"
	"github.com/temporalio/temporal/common/archiver"
	"github.com/temporalio/temporal/common/backoff"
	"github.com/temporalio/temporal/common/cache"
	"github.com/temporalio/temporal/common/domain"
	"github.com/temporalio/temporal/common/elasticsearch/validator"
	"github.com/temporalio/temporal/common/headers"
	"github.com/temporalio/temporal/common/log"
	"github.com/temporalio/temporal/common/log/tag"
	"github.com/temporalio/temporal/common/messaging"
	"github.com/temporalio/temporal/common/metrics"
	"github.com/temporalio/temporal/common/persistence"
	"github.com/temporalio/temporal/common/primitives"
	"github.com/temporalio/temporal/common/quotas"
	"github.com/temporalio/temporal/common/resource"
)

type (
	// WorkflowHandler - gRPC handler interface for workflowservice
	WorkflowHandler struct {
		resource.Resource

		tokenSerializer           common.TaskTokenSerializer
		rateLimiter               quotas.Policy
		config                    *Config
		versionChecker            headers.VersionChecker
		domainHandler             domain.Handler
		visibilityQueryValidator  *validator.VisibilityQueryValidator
		searchAttributesValidator *validator.SearchAttributesValidator
	}
)

var (
	_                          workflowservice.WorkflowServiceServer = (*WorkflowHandler)(nil)
	frontendServiceRetryPolicy                                       = common.CreateFrontendServiceRetryPolicy()
)

// NewWorkflowHandler creates a gRPC handler for workflowservice
func NewWorkflowHandler(
	resource resource.Resource,
	config *Config,
	replicationMessageSink messaging.Producer,
) *WorkflowHandler {
	handler := &WorkflowHandler{
		Resource:        resource,
		config:          config,
		tokenSerializer: common.NewProtoTaskTokenSerializer(),
		rateLimiter: quotas.NewMultiStageRateLimiter(
			func() float64 {
				return float64(config.RPS())
			},
			func(domain string) float64 {
				return float64(config.DomainRPS(domain))
			},
		),
		versionChecker: headers.NewVersionChecker(),
		domainHandler: domain.NewHandler(
			config.MinRetentionDays(),
			config.MaxBadBinaries,
			resource.GetLogger(),
			resource.GetMetadataManager(),
			resource.GetClusterMetadata(),
			domain.NewDomainReplicator(replicationMessageSink, resource.GetLogger()),
			resource.GetArchivalMetadata(),
			resource.GetArchiverProvider(),
		),
		visibilityQueryValidator: validator.NewQueryValidator(config.ValidSearchAttributes),
		searchAttributesValidator: validator.NewSearchAttributesValidator(
			resource.GetLogger(),
			config.ValidSearchAttributes,
			config.SearchAttributesNumberOfKeysLimit,
			config.SearchAttributesSizeOfValueLimit,
			config.SearchAttributesTotalSizeLimit,
		),
	}

	return handler
}

// RegisterDomain creates a new domain which can be used as a container for all resources.  Domain is a top level
// entity within Cadence, used as a container for all resources like workflow executions, tasklists, etc.  Domain
// acts as a sandbox and provides isolation for all resources within the domain.  All resources belongs to exactly one
// domain.
func (wh *WorkflowHandler) RegisterDomain(ctx context.Context, request *workflowservice.RegisterDomainRequest) (_ *workflowservice.RegisterDomainResponse, retError error) {
	defer log.CapturePanicGRPC(wh.GetLogger(), &retError)

	scope, sw := wh.startRequestProfile(metrics.FrontendRegisterDomainScope)
	defer sw.Stop()

	if err := wh.versionChecker.ClientSupported(ctx, wh.config.EnableClientVersionCheck()); err != nil {
		return nil, wh.error(err, scope)
	}

	if request == nil {
		return nil, errRequestNotSet
	}

	if request.GetWorkflowExecutionRetentionPeriodInDays() > common.MaxWorkflowRetentionPeriodInDays {
		return nil, errInvalidRetention
	}

	if err := wh.checkPermission(wh.config, request.SecurityToken); err != nil {
		return nil, err
	}

	if request.GetName() == "" {
		return nil, errDomainNotSet
	}

	resp, err := wh.domainHandler.RegisterDomain(ctx, request)
	if err != nil {
		return nil, wh.error(err, scope)
	}

	return resp, nil
}

// DescribeDomain returns the information and configuration for a registered domain.
func (wh *WorkflowHandler) DescribeDomain(ctx context.Context, request *workflowservice.DescribeDomainRequest) (_ *workflowservice.DescribeDomainResponse, retError error) {
	defer log.CapturePanicGRPC(wh.GetLogger(), &retError)

	scope, sw := wh.startRequestProfile(metrics.FrontendDescribeDomainScope)
	defer sw.Stop()

	if err := wh.versionChecker.ClientSupported(ctx, wh.config.EnableClientVersionCheck()); err != nil {
		return nil, wh.error(err, scope)
	}

	if request == nil {
		return nil, errRequestNotSet
	}

	if request.GetName() == "" && request.GetUuid() == "" {
		return nil, errDomainNotSet
	}

	resp, err := wh.domainHandler.DescribeDomain(ctx, request)
	if err != nil {
		return resp, wh.error(err, scope)
	}
	return resp, err
}

// ListDomains returns the information and configuration for all domains.
func (wh *WorkflowHandler) ListDomains(ctx context.Context, request *workflowservice.ListDomainsRequest) (_ *workflowservice.ListDomainsResponse, retError error) {
	defer log.CapturePanicGRPC(wh.GetLogger(), &retError)

	scope, sw := wh.startRequestProfile(metrics.FrontendListDomainsScope)
	defer sw.Stop()

	if err := wh.versionChecker.ClientSupported(ctx, wh.config.EnableClientVersionCheck()); err != nil {
		return nil, wh.error(err, scope)
	}

	if request == nil {
		return nil, errRequestNotSet
	}

	resp, err := wh.domainHandler.ListDomains(ctx, request)
	if err != nil {
		return resp, wh.error(err, scope)
	}
	return resp, err
}

// UpdateDomain is used to update the information and configuration for a registered domain.
func (wh *WorkflowHandler) UpdateDomain(ctx context.Context, request *workflowservice.UpdateDomainRequest) (_ *workflowservice.UpdateDomainResponse, retError error) {
	defer log.CapturePanicGRPC(wh.GetLogger(), &retError)

	scope, sw := wh.startRequestProfile(metrics.FrontendUpdateDomainScope)
	defer sw.Stop()

	if err := wh.versionChecker.ClientSupported(ctx, wh.config.EnableClientVersionCheck()); err != nil {
		return nil, wh.error(err, scope)
	}

	if request == nil {
		return nil, errRequestNotSet
	}

	// don't require permission for failover request
	if !wh.isFailoverRequest(request) {
		if err := wh.checkPermission(wh.config, request.SecurityToken); err != nil {
			return nil, err
		}
	}

	if request.GetName() == "" {
		return nil, errDomainNotSet
	}

	resp, err := wh.domainHandler.UpdateDomain(ctx, request)
	if err != nil {
		return resp, wh.error(err, scope)
	}
	return resp, err
}

// DeprecateDomain us used to update status of a registered domain to DEPRECATED.  Once the domain is deprecated
// it cannot be used to start new workflow executions.  Existing workflow executions will continue to run on
// deprecated domains.
func (wh *WorkflowHandler) DeprecateDomain(ctx context.Context, request *workflowservice.DeprecateDomainRequest) (_ *workflowservice.DeprecateDomainResponse, retError error) {
	defer log.CapturePanicGRPC(wh.GetLogger(), &retError)

	scope, sw := wh.startRequestProfile(metrics.FrontendDeprecateDomainScope)
	defer sw.Stop()

	if err := wh.versionChecker.ClientSupported(ctx, wh.config.EnableClientVersionCheck()); err != nil {
		return nil, wh.error(err, scope)
	}

	if request == nil {
		return nil, errRequestNotSet
	}

	if err := wh.checkPermission(wh.config, request.SecurityToken); err != nil {
		return nil, err
	}

	if request.GetName() == "" {
		return nil, errDomainNotSet
	}

	resp, err := wh.domainHandler.DeprecateDomain(ctx, request)
	if err != nil {
		return nil, wh.error(err, scope)
	}
	return resp, err
}

// StartWorkflowExecution starts a new long running workflow instance.  It will create the instance with
// 'WorkflowExecutionStarted' event in history and also schedule the first DecisionTask for the worker to make the
// first decision for this instance.  It will return 'WorkflowExecutionAlreadyStartedError', if an instance already
// exists with same workflowId.
func (wh *WorkflowHandler) StartWorkflowExecution(ctx context.Context, request *workflowservice.StartWorkflowExecutionRequest) (_ *workflowservice.StartWorkflowExecutionResponse, retError error) {
	defer log.CapturePanicGRPC(wh.GetLogger(), &retError)

	scope, sw := wh.startRequestProfileWithDomain(metrics.FrontendStartWorkflowExecutionScope, request.GetDomain())
	defer sw.Stop()

	if err := wh.versionChecker.ClientSupported(ctx, wh.config.EnableClientVersionCheck()); err != nil {
		return nil, wh.error(err, scope)
	}

	if request == nil {
		return nil, wh.error(errRequestNotSet, scope)
	}

	if ok := wh.allow(request.GetDomain()); !ok {
		return nil, wh.error(errServiceBusy, scope)
	}

	domainName := request.GetDomain()
	if domainName == "" {
		return nil, wh.error(errDomainNotSet, scope)
	}

	if len(domainName) > wh.config.MaxIDLengthLimit() {
		return nil, wh.error(errDomainTooLong, scope)
	}

	if request.GetWorkflowId() == "" {
		return nil, wh.error(errWorkflowIDNotSet, scope)
	}

	if len(request.GetWorkflowId()) > wh.config.MaxIDLengthLimit() {
		return nil, wh.error(errWorkflowIDTooLong, scope)
	}

	if err := common.ValidateRetryPolicy(request.RetryPolicy); err != nil {
		return nil, wh.error(err, scope)
	}

	if err := backoff.ValidateSchedule(request.GetCronSchedule()); err != nil {
		return nil, wh.error(err, scope)
	}

	wh.GetLogger().Debug(
		"Received StartWorkflowExecution. WorkflowID",
		tag.WorkflowID(request.GetWorkflowId()))

	if request.WorkflowType == nil || request.WorkflowType.GetName() == "" {
		return nil, wh.error(errWorkflowTypeNotSet, scope)
	}

	if len(request.WorkflowType.GetName()) > wh.config.MaxIDLengthLimit() {
		return nil, wh.error(errWorkflowTypeTooLong, scope)
	}

	if err := wh.validateTaskList(request.TaskList, scope); err != nil {
		return nil, err
	}

	if request.GetExecutionStartToCloseTimeoutSeconds() <= 0 {
		return nil, wh.error(errInvalidExecutionStartToCloseTimeoutSeconds, scope)
	}

	if request.GetTaskStartToCloseTimeoutSeconds() <= 0 {
		return nil, wh.error(errInvalidTaskStartToCloseTimeoutSeconds, scope)
	}

	if request.GetRequestId() == "" {
		return nil, wh.error(errRequestIDNotSet, scope)
	}

	if len(request.GetRequestId()) > wh.config.MaxIDLengthLimit() {
		return nil, wh.error(errRequestIDTooLong, scope)
	}

	if err := wh.searchAttributesValidator.ValidateSearchAttributes(request.SearchAttributes, domainName); err != nil {
		return nil, wh.error(err, scope)
	}

	wh.GetLogger().Debug("Start workflow execution request domain", tag.WorkflowDomainName(domainName))
	domainID, err := wh.GetDomainCache().GetDomainID(domainName)
	if err != nil {
		return nil, wh.error(err, scope)
	}

	// add domain tag to scope, so further metrics will have the domain tag
	scope = scope.Tagged(metrics.DomainTag(domainName))

	sizeLimitError := wh.config.BlobSizeLimitError(domainName)
	sizeLimitWarn := wh.config.BlobSizeLimitWarn(domainName)
	actualSize := len(request.Input)
	if request.Memo != nil {
		actualSize += common.GetSizeOfMapStringToByteArray(request.Memo.GetFields())
	}
	if err := common.CheckEventBlobSizeLimit(
		actualSize,
		sizeLimitWarn,
		sizeLimitError,
		domainID,
		request.GetWorkflowId(),
		"",
		scope,
		wh.GetThrottledLogger(),
	); err != nil {
		return nil, wh.error(err, scope)
	}

	wh.GetLogger().Debug("Start workflow execution request domainID", tag.WorkflowDomainID(domainID))
	resp, err := wh.GetHistoryClient().StartWorkflowExecution(ctx, common.CreateHistoryStartWorkflowRequest(domainID, request))

	if err != nil {
		return nil, wh.error(err, scope)
	}
	return &workflowservice.StartWorkflowExecutionResponse{RunId: resp.GetRunId()}, nil
}

// GetWorkflowExecutionHistory returns the history of specified workflow execution.  It fails with 'EntityNotExistError' if speficied workflow
// execution in unknown to the service.
func (wh *WorkflowHandler) GetWorkflowExecutionHistory(ctx context.Context, request *workflowservice.GetWorkflowExecutionHistoryRequest) (_ *workflowservice.GetWorkflowExecutionHistoryResponse, retError error) {
	defer log.CapturePanicGRPC(wh.GetLogger(), &retError)

	scope, sw := wh.startRequestProfileWithDomain(metrics.FrontendGetWorkflowExecutionHistoryScope, request.GetDomain())
	defer sw.Stop()

	if err := wh.versionChecker.ClientSupported(ctx, wh.config.EnableClientVersionCheck()); err != nil {
		return nil, wh.error(err, scope)
	}

	if request == nil {
		return nil, wh.error(errRequestNotSet, scope)
	}

	if ok := wh.allow(request.GetDomain()); !ok {
		return nil, wh.error(errServiceBusy, scope)
	}

	if request.GetDomain() == "" {
		return nil, wh.error(errDomainNotSet, scope)
	}

	if err := wh.validateExecutionAndEmitMetrics(request.Execution, scope); err != nil {
		return nil, err
	}

	if request.GetMaximumPageSize() <= 0 {
		request.MaximumPageSize = int32(wh.config.HistoryMaxPageSize(request.GetDomain()))
	}

	domainID, err := wh.GetDomainCache().GetDomainID(request.GetDomain())
	if err != nil {
		return nil, wh.error(err, scope)
	}

	// force limit page size if exceed
	if request.GetMaximumPageSize() > common.GetHistoryMaxPageSize {
		wh.GetThrottledLogger().Warn("GetHistory page size is larger than threshold",
			tag.WorkflowID(request.Execution.GetWorkflowId()),
			tag.WorkflowRunID(request.Execution.GetRunId()),
			tag.WorkflowDomainID(domainID), tag.WorkflowSize(int64(request.GetMaximumPageSize())))
		request.MaximumPageSize = common.GetHistoryMaxPageSize
	}

	enableArchivalRead := wh.GetArchivalMetadata().GetHistoryConfig().ReadEnabled()
	historyArchived := wh.historyArchived(ctx, request, domainID)
	if enableArchivalRead && historyArchived {
		return wh.getArchivedHistory(ctx, request, domainID, scope)
	}

	// this function return the following 5 things,
	// 1. the workflow run ID
	// 2. the last first event ID (the event ID of the last batch of events in the history)
	// 3. the next event ID
	// 4. whether the workflow is closed
	// 5. error if any
	queryHistory := func(
		domainUUID string,
		execution *commonproto.WorkflowExecution,
		expectedNextEventID int64,
		currentBranchToken []byte,
	) ([]byte, string, int64, int64, bool, error) {
		response, err := wh.GetHistoryClient().PollMutableState(ctx, &historyservice.PollMutableStateRequest{
			DomainUUID:          domainUUID,
			Execution:           execution,
			ExpectedNextEventId: expectedNextEventID,
			CurrentBranchToken:  currentBranchToken,
		})

		if err != nil {
			return nil, "", 0, 0, false, err
		}
		isWorkflowRunning := response.GetWorkflowCloseState() == persistence.WorkflowCloseStatusRunning

		return response.CurrentBranchToken,
			response.Execution.GetRunId(),
			response.GetLastFirstEventId(),
			response.GetNextEventId(),
			isWorkflowRunning,
			nil
	}

	isLongPoll := request.GetWaitForNewEvent()
	isCloseEventOnly := request.GetHistoryEventFilterType() == enums.HistoryEventFilterTypeCloseEvent
	execution := request.Execution
	var continuationToken *token.HistoryContinuation

	var runID string
	lastFirstEventID := common.FirstEventID
	var nextEventID int64
	var isWorkflowRunning bool

	// process the token for paging
	queryNextEventID := common.EndEventID
	if request.NextPageToken != nil {
		continuationToken, err = deserializeHistoryToken(request.NextPageToken)
		if err != nil {
			return nil, wh.error(errInvalidNextPageToken, scope)
		}
		if execution.GetRunId() != "" && execution.GetRunId() != continuationToken.GetRunId() {
			return nil, wh.error(errNextPageTokenRunIDMismatch, scope)
		}

		execution.RunId = continuationToken.GetRunId()

		// we need to update the current next event ID and whether workflow is running
		if len(continuationToken.PersistenceToken) == 0 && isLongPoll && continuationToken.IsWorkflowRunning {
			if !isCloseEventOnly {
				queryNextEventID = continuationToken.GetNextEventId()
			}
			continuationToken.BranchToken, _, lastFirstEventID, nextEventID, isWorkflowRunning, err =
				queryHistory(domainID, execution, queryNextEventID, continuationToken.BranchToken)
			if err != nil {
				return nil, wh.error(err, scope)
			}
			continuationToken.FirstEventId = continuationToken.GetNextEventId()
			continuationToken.NextEventId = nextEventID
			continuationToken.IsWorkflowRunning = isWorkflowRunning
		}
	} else {
		continuationToken = &token.HistoryContinuation{}
		if !isCloseEventOnly {
			queryNextEventID = common.FirstEventID
		}
		continuationToken.BranchToken, runID, lastFirstEventID, nextEventID, isWorkflowRunning, err =
			queryHistory(domainID, execution, queryNextEventID, nil)
		if err != nil {
			return nil, wh.error(err, scope)
		}

		execution.RunId = runID

		continuationToken.RunId = runID
		continuationToken.FirstEventId = common.FirstEventID
		continuationToken.NextEventId = nextEventID
		continuationToken.IsWorkflowRunning = isWorkflowRunning
		continuationToken.PersistenceToken = nil
	}

	history := &commonproto.History{}
	history.Events = []*commonproto.HistoryEvent{}
	if isCloseEventOnly {
		if !isWorkflowRunning {
			history, _, err = wh.getHistory(
				scope,
				domainID,
				*execution,
				lastFirstEventID,
				nextEventID,
				request.GetMaximumPageSize(),
				nil,
				continuationToken.TransientDecision,
				continuationToken.BranchToken,
			)
			if err != nil {
				return nil, wh.error(err, scope)
			}
			// since getHistory func will not return empty history, so the below is safe
			history.Events = history.Events[len(history.Events)-1 : len(history.Events)]
			continuationToken = nil
		} else if isLongPoll {
			// set the persistence token to be nil so next time we will query history for updates
			continuationToken.PersistenceToken = nil
		} else {
			continuationToken = nil
		}
	} else {
		// return all events
		if continuationToken.FirstEventId >= continuationToken.NextEventId {
			// currently there is no new event
			history.Events = []*commonproto.HistoryEvent{}
			if !isWorkflowRunning {
				continuationToken = nil
			}
		} else {
			history, continuationToken.PersistenceToken, err = wh.getHistory(
				scope,
				domainID,
				*execution,
				continuationToken.FirstEventId,
				continuationToken.NextEventId,
				request.GetMaximumPageSize(),
				continuationToken.PersistenceToken,
				continuationToken.TransientDecision,
				continuationToken.BranchToken,
			)
			if err != nil {
				return nil, wh.error(err, scope)
			}

			// here, for long pull on history events, we need to intercept the paging token from cassandra
			// and do something clever
			if len(continuationToken.PersistenceToken) == 0 && (!continuationToken.IsWorkflowRunning || !isLongPoll) {
				// meaning, there is no more history to be returned
				continuationToken = nil
			}
		}
	}

	nextToken, err := serializeHistoryToken(continuationToken)
	if err != nil {
		return nil, wh.error(err, scope)
	}
	return &workflowservice.GetWorkflowExecutionHistoryResponse{
		History:       history,
		NextPageToken: nextToken,
		Archived:      false,
	}, nil
}

// PollForDecisionTask is called by application worker to process DecisionTask from a specific taskList.  A
// DecisionTask is dispatched to callers for active workflow executions, with pending decisions.
// Application is then expected to call 'RespondDecisionTaskCompleted' API when it is done processing the DecisionTask.
// It will also create a 'DecisionTaskStarted' event in the history for that session before handing off DecisionTask to
// application worker.
func (wh *WorkflowHandler) PollForDecisionTask(ctx context.Context, request *workflowservice.PollForDecisionTaskRequest) (_ *workflowservice.PollForDecisionTaskResponse, retError error) {
	defer log.CapturePanicGRPC(wh.GetLogger(), &retError)

	tagsForErrorLog := []tag.Tag{tag.WorkflowDomainName(request.GetDomain())}
	callTime := time.Now()

	scope, sw := wh.startRequestProfileWithDomain(metrics.FrontendPollForDecisionTaskScope, request.GetDomain())
	defer sw.Stop()

	if err := wh.versionChecker.ClientSupported(ctx, wh.config.EnableClientVersionCheck()); err != nil {
		return nil, wh.error(err, scope, tagsForErrorLog...)
	}

	if request == nil {
		return nil, wh.error(errRequestNotSet, scope, tagsForErrorLog...)
	}

	wh.GetLogger().Debug("Received PollForDecisionTask")
	if err := common.ValidateLongPollContextTimeout(
		ctx,
		"PollForDecisionTask",
		wh.GetThrottledLogger(),
	); err != nil {
		return nil, wh.error(err, scope, tagsForErrorLog...)
	}

	if request.GetDomain() == "" {
		return nil, wh.error(errDomainNotSet, scope, tagsForErrorLog...)
	}
	if len(request.GetDomain()) > wh.config.MaxIDLengthLimit() {
		return nil, wh.error(errDomainTooLong, scope, tagsForErrorLog...)
	}

	if len(request.GetIdentity()) > wh.config.MaxIDLengthLimit() {
		return nil, wh.error(errIdentityTooLong, scope, tagsForErrorLog...)
	}

	if err := wh.validateTaskList(request.TaskList, scope); err != nil {
		return nil, err
	}

	domainName := request.GetDomain()
	domainEntry, err := wh.GetDomainCache().GetDomain(domainName)
	if err != nil {
		return nil, wh.error(err, scope, tagsForErrorLog...)
	}
	domainID := domainEntry.GetInfo().ID

	wh.GetLogger().Debug("Poll for decision.", tag.WorkflowDomainName(domainName), tag.WorkflowDomainID(domainID))
	if err := wh.checkBadBinary(domainEntry, request.GetBinaryChecksum()); err != nil {
		return nil, wh.error(err, scope, tagsForErrorLog...)
	}

	pollerID := uuid.New()
	var matchingResp *matchingservice.PollForDecisionTaskResponse
	op := func() error {
		var err error
		matchingResp, err = wh.GetMatchingClient().PollForDecisionTask(ctx, &matchingservice.PollForDecisionTaskRequest{
			DomainUUID:  domainID,
			PollerID:    pollerID,
			PollRequest: request,
		})
		return err
	}

	err = backoff.Retry(op, frontendServiceRetryPolicy, common.IsServiceTransientError)
	if err != nil {
		err = wh.cancelOutstandingPoll(ctx, err, domainID, persistence.TaskListTypeDecision, request.TaskList, pollerID)
		if err != nil {
			// For all other errors log an error and return it back to client.
			ctxTimeout := "not-set"
			ctxDeadline, ok := ctx.Deadline()
			if ok {
				ctxTimeout = ctxDeadline.Sub(callTime).String()
			}
			wh.GetLogger().Error("PollForDecisionTask failed.",
				tag.WorkflowTaskListName(request.GetTaskList().GetName()),
				tag.Value(ctxTimeout),
				tag.Error(err))
			return nil, wh.error(err, scope)
		}

		// Must be cancellation error.  Does'nt matter what we return here.  Client already went away.
		return nil, nil
	}

	tagsForErrorLog = append(tagsForErrorLog, []tag.Tag{tag.WorkflowID(
		matchingResp.GetWorkflowExecution().GetWorkflowId()),
		tag.WorkflowRunID(matchingResp.GetWorkflowExecution().GetRunId())}...)
	resp, err := wh.createPollForDecisionTaskResponse(ctx, scope, domainID, matchingResp, matchingResp.GetBranchToken())
	if err != nil {
		return nil, wh.error(err, scope, tagsForErrorLog...)
	}
	return resp, nil
}

// RespondDecisionTaskCompleted is called by application worker to complete a DecisionTask handed as a result of
// 'PollForDecisionTask' API call.  Completing a DecisionTask will result in new events for the workflow execution and
// potentially new ActivityTask being created for corresponding decisions.  It will also create a DecisionTaskCompleted
// event in the history for that session.  Use the 'taskToken' provided as response of PollForDecisionTask API call
// for completing the DecisionTask.
// The response could contain a new decision task if there is one or if the request asking for one.
func (wh *WorkflowHandler) RespondDecisionTaskCompleted(ctx context.Context, request *workflowservice.RespondDecisionTaskCompletedRequest) (_ *workflowservice.RespondDecisionTaskCompletedResponse, retError error) {
	defer log.CapturePanicGRPC(wh.GetLogger(), &retError)

	scope := wh.getDefaultScope(metrics.FrontendRespondDecisionTaskCompletedScope)
	if err := wh.versionChecker.ClientSupported(ctx, wh.config.EnableClientVersionCheck()); err != nil {
		return nil, wh.error(err, scope)
	}

	if request == nil {
		return nil, wh.error(errRequestNotSet, scope)
	}

	// Count the request in the RPS, but we still accept it even if RPS is exceeded
	wh.allow("")

	if request.TaskToken == nil {
		return nil, wh.error(errTaskTokenNotSet, scope)
	}
	taskToken, err := wh.tokenSerializer.Deserialize(request.TaskToken)
	if err != nil {
		return nil, wh.error(err, scope)
	}

	domainId := primitives.UUIDString(taskToken.GetDomainId())
	if domainId == "" {
		return nil, wh.error(errDomainNotSet, scope)
	}

	domainEntry, err := wh.GetDomainCache().GetDomainByID(domainId)
	if err != nil {
		return nil, wh.error(err, scope)
	}

	scope, sw := wh.startRequestProfileWithDomain(
		metrics.FrontendRespondDecisionTaskCompletedScope, domainEntry.GetInfo().Name,
	)
	defer sw.Stop()

	histResp, err := wh.GetHistoryClient().RespondDecisionTaskCompleted(ctx, &historyservice.RespondDecisionTaskCompletedRequest{
		DomainUUID:      domainId,
		CompleteRequest: request},
	)
	if err != nil {
		return nil, wh.error(err, scope)
	}

	if len(request.GetIdentity()) > wh.config.MaxIDLengthLimit() {
		return nil, wh.error(errIdentityTooLong, scope)
	}

	completedResp := &workflowservice.RespondDecisionTaskCompletedResponse{}
	if request.GetReturnNewDecisionTask() && histResp != nil && histResp.StartedResponse != nil {
		taskToken := &token.Task{
			DomainId:        taskToken.GetDomainId(),
			WorkflowId:      taskToken.GetWorkflowId(),
			RunId:           taskToken.GetRunId(),
			ScheduleId:      histResp.StartedResponse.GetScheduledEventId(),
			ScheduleAttempt: histResp.StartedResponse.GetAttempt(),
		}
		token, _ := wh.tokenSerializer.Serialize(taskToken)
		workflowExecution := &commonproto.WorkflowExecution{
			WorkflowId: taskToken.GetWorkflowId(),
			RunId:      primitives.UUIDString(taskToken.GetDomainId()),
		}
		matchingResp := common.CreateMatchingPollForDecisionTaskResponse(histResp.StartedResponse, workflowExecution, token)

		newDecisionTask, err := wh.createPollForDecisionTaskResponse(ctx, scope, domainId, matchingResp, matchingResp.GetBranchToken())
		if err != nil {
			return nil, wh.error(err, scope)
		}
		completedResp.DecisionTask = newDecisionTask
	}

	return completedResp, nil
}

// RespondDecisionTaskFailed is called by application worker to indicate failure.  This results in
// DecisionTaskFailedEvent written to the history and a new DecisionTask created.  This API can be used by client to
// either clear sticky tasklist or report any panics during DecisionTask processing.  Cadence will only append first
// DecisionTaskFailed event to the history of workflow execution for consecutive failures.
func (wh *WorkflowHandler) RespondDecisionTaskFailed(ctx context.Context, request *workflowservice.RespondDecisionTaskFailedRequest) (_ *workflowservice.RespondDecisionTaskFailedResponse, retError error) {
	defer log.CapturePanicGRPC(wh.GetLogger(), &retError)

	scope := wh.getDefaultScope(metrics.FrontendRespondDecisionTaskFailedScope)
	if err := wh.versionChecker.ClientSupported(ctx, wh.config.EnableClientVersionCheck()); err != nil {
		return nil, wh.error(err, scope)
	}

	if request == nil {
		return nil, wh.error(errRequestNotSet, scope)
	}

	// Count the request in the RPS, but we still accept it even if RPS is exceeded
	wh.allow("")

	if request.TaskToken == nil {
		return nil, wh.error(errTaskTokenNotSet, scope)
	}
	taskToken, err := wh.tokenSerializer.Deserialize(request.TaskToken)
	if err != nil {
		return nil, wh.error(err, scope)
	}
	domainId := primitives.UUIDString(taskToken.GetDomainId())
	if domainId == "" {
		return nil, wh.error(errDomainNotSet, scope)
	}

	domainEntry, err := wh.GetDomainCache().GetDomainByID(domainId)
	if err != nil {
		return nil, wh.error(err, scope)
	}

	scope, sw := wh.startRequestProfileWithDomain(
		metrics.FrontendRespondDecisionTaskFailedScope, domainEntry.GetInfo().Name,
	)
	defer sw.Stop()

	if len(request.GetIdentity()) > wh.config.MaxIDLengthLimit() {
		return nil, wh.error(errIdentityTooLong, scope)
	}

	sizeLimitError := wh.config.BlobSizeLimitError(domainEntry.GetInfo().Name)
	sizeLimitWarn := wh.config.BlobSizeLimitWarn(domainEntry.GetInfo().Name)

	if err := common.CheckEventBlobSizeLimit(
		len(request.Details),
		sizeLimitWarn,
		sizeLimitError,
		domainId,
		taskToken.GetWorkflowId(),
		primitives.UUIDString(taskToken.GetRunId()),
		scope,
		wh.GetThrottledLogger(),
	); err != nil {
		// details exceed, we would just truncate the size for decision task failed as the details is not used anywhere by client code
		request.Details = request.Details[0:sizeLimitError]
	}

	_, err = wh.GetHistoryClient().RespondDecisionTaskFailed(ctx, &historyservice.RespondDecisionTaskFailedRequest{
		DomainUUID:    domainId,
		FailedRequest: request,
	})
	if err != nil {
		return nil, wh.error(err, scope)
	}

	return &workflowservice.RespondDecisionTaskFailedResponse{}, nil
}

// PollForActivityTask is called by application worker to process ActivityTask from a specific taskList.  ActivityTask
// is dispatched to callers whenever a ScheduleTask decision is made for a workflow execution.
// Application is expected to call 'RespondActivityTaskCompleted' or 'RespondActivityTaskFailed' once it is done
// processing the task.
// Application also needs to call 'RecordActivityTaskHeartbeat' API within 'heartbeatTimeoutSeconds' interval to
// prevent the task from getting timed out.  An event 'ActivityTaskStarted' event is also written to workflow execution
// history before the ActivityTask is dispatched to application worker.
func (wh *WorkflowHandler) PollForActivityTask(ctx context.Context, request *workflowservice.PollForActivityTaskRequest) (_ *workflowservice.PollForActivityTaskResponse, retError error) {
	defer log.CapturePanicGRPC(wh.GetLogger(), &retError)

	callTime := time.Now()

	scope, sw := wh.startRequestProfileWithDomain(metrics.FrontendPollForActivityTaskScope, request.GetDomain())
	defer sw.Stop()

	if err := wh.versionChecker.ClientSupported(ctx, wh.config.EnableClientVersionCheck()); err != nil {
		return nil, wh.error(err, scope)
	}

	if request == nil {
		return nil, wh.error(errRequestNotSet, scope)
	}

	wh.GetLogger().Debug("Received PollForActivityTask")
	if err := common.ValidateLongPollContextTimeout(
		ctx,
		"PollForActivityTask",
		wh.GetThrottledLogger(),
	); err != nil {
		return nil, wh.error(err, scope)
	}

	if request.GetDomain() == "" {
		return nil, wh.error(errDomainNotSet, scope)
	}

	if len(request.GetDomain()) > wh.config.MaxIDLengthLimit() {
		return nil, wh.error(errDomainTooLong, scope)
	}

	if err := wh.validateTaskList(request.TaskList, scope); err != nil {
		return nil, err
	}
	if len(request.GetIdentity()) > wh.config.MaxIDLengthLimit() {
		return nil, wh.error(errIdentityTooLong, scope)
	}

	domainID, err := wh.GetDomainCache().GetDomainID(request.GetDomain())
	if err != nil {
		return nil, wh.error(err, scope)
	}

	pollerID := uuid.New()
	var matchingResponse *matchingservice.PollForActivityTaskResponse
	op := func() error {
		var err error
		matchingResponse, err = wh.GetMatchingClient().PollForActivityTask(ctx, &matchingservice.PollForActivityTaskRequest{
			DomainUUID:  domainID,
			PollerID:    pollerID,
			PollRequest: request,
		})
		return err
	}

	err = backoff.Retry(op, frontendServiceRetryPolicy, common.IsServiceTransientError)
	if err != nil {
		err = wh.cancelOutstandingPoll(ctx, err, domainID, persistence.TaskListTypeActivity, request.TaskList, pollerID)
		if err != nil {
			// For all other errors log an error and return it back to client.
			ctxTimeout := "not-set"
			ctxDeadline, ok := ctx.Deadline()
			if ok {
				ctxTimeout = ctxDeadline.Sub(callTime).String()
			}
			wh.GetLogger().Error("PollForActivityTask failed.",
				tag.WorkflowTaskListName(request.GetTaskList().GetName()),
				tag.Value(ctxTimeout),
				tag.Error(err))
			return nil, wh.error(err, scope)
		}
	}

	if matchingResponse == nil {
		return nil, nil
	}

	return &workflowservice.PollForActivityTaskResponse{
		TaskToken:                       matchingResponse.TaskToken,
		WorkflowExecution:               matchingResponse.WorkflowExecution,
		ActivityId:                      matchingResponse.ActivityId,
		ActivityType:                    matchingResponse.ActivityType,
		Input:                           matchingResponse.Input,
		ScheduledTimestamp:              matchingResponse.ScheduledTimestamp,
		ScheduleToCloseTimeoutSeconds:   matchingResponse.ScheduleToCloseTimeoutSeconds,
		StartedTimestamp:                matchingResponse.StartedTimestamp,
		StartToCloseTimeoutSeconds:      matchingResponse.StartToCloseTimeoutSeconds,
		HeartbeatTimeoutSeconds:         matchingResponse.HeartbeatTimeoutSeconds,
		Attempt:                         matchingResponse.Attempt,
		ScheduledTimestampOfThisAttempt: matchingResponse.ScheduledTimestampOfThisAttempt,
		HeartbeatDetails:                matchingResponse.HeartbeatDetails,
		WorkflowType:                    matchingResponse.WorkflowType,
		WorkflowDomain:                  matchingResponse.WorkflowDomain,
		Header:                          matchingResponse.Header,
	}, nil
}

// RecordActivityTaskHeartbeat is called by application worker while it is processing an ActivityTask.  If worker fails
// to heartbeat within 'heartbeatTimeoutSeconds' interval for the ActivityTask, then it will be marked as timedout and
// 'ActivityTaskTimedOut' event will be written to the workflow history.  Calling 'RecordActivityTaskHeartbeat' will
// fail with 'EntityNotExistsError' in such situations.  Use the 'taskToken' provided as response of
// PollForActivityTask API call for heartbeating.
func (wh *WorkflowHandler) RecordActivityTaskHeartbeat(ctx context.Context, request *workflowservice.RecordActivityTaskHeartbeatRequest) (_ *workflowservice.RecordActivityTaskHeartbeatResponse, retError error) {
	defer log.CapturePanicGRPC(wh.GetLogger(), &retError)

	scope := wh.getDefaultScope(metrics.FrontendRecordActivityTaskHeartbeatScope)

	if err := wh.versionChecker.ClientSupported(ctx, wh.config.EnableClientVersionCheck()); err != nil {
		return nil, wh.error(err, scope)
	}

	if request == nil {
		return nil, wh.error(errRequestNotSet, scope)
	}

	// Count the request in the RPS, but we still accept it even if RPS is exceeded
	wh.allow("")

	wh.GetLogger().Debug("Received RecordActivityTaskHeartbeat")
	if request.TaskToken == nil {
		return nil, wh.error(errTaskTokenNotSet, scope)
	}
	taskToken, err := wh.tokenSerializer.Deserialize(request.TaskToken)
	if err != nil {
		return nil, wh.error(err, scope)
	}
	domainId := primitives.UUIDString(taskToken.GetDomainId())
	if domainId == "" {
		return nil, wh.error(errDomainNotSet, scope)
	}

	domainEntry, err := wh.GetDomainCache().GetDomainByID(domainId)
	if err != nil {
		return nil, wh.error(err, scope)
	}

	scope, sw := wh.startRequestProfileWithDomain(
		metrics.FrontendRecordActivityTaskHeartbeatScope, domainEntry.GetInfo().Name,
	)
	defer sw.Stop()

	sizeLimitError := wh.config.BlobSizeLimitError(domainEntry.GetInfo().Name)
	sizeLimitWarn := wh.config.BlobSizeLimitWarn(domainEntry.GetInfo().Name)

	if err := common.CheckEventBlobSizeLimit(
		len(request.Details),
		sizeLimitWarn,
		sizeLimitError,
		domainId,
		taskToken.GetWorkflowId(),
		primitives.UUIDString(taskToken.GetRunId()),
		scope,
		wh.GetThrottledLogger(),
	); err != nil {
		// heartbeat details exceed size limit, we would fail the activity immediately with explicit error reason
		failRequest := &workflowservice.RespondActivityTaskFailedRequest{
			TaskToken: request.TaskToken,
			Reason:    common.FailureReasonHeartbeatExceedsLimit,
			Details:   request.Details[0:sizeLimitError],
			Identity:  request.Identity,
		}
		_, err = wh.GetHistoryClient().RespondActivityTaskFailed(ctx, &historyservice.RespondActivityTaskFailedRequest{
			DomainUUID:    domainId,
			FailedRequest: failRequest,
		})
		if err != nil {
			return nil, wh.error(err, scope)
		}
		return &workflowservice.RecordActivityTaskHeartbeatResponse{CancelRequested: true}, nil
	}

	resp, err := wh.GetHistoryClient().RecordActivityTaskHeartbeat(ctx, &historyservice.RecordActivityTaskHeartbeatRequest{
		DomainUUID:       domainId,
		HeartbeatRequest: request,
	})
	if err != nil {
		return nil, wh.error(err, scope)
	}

	return &workflowservice.RecordActivityTaskHeartbeatResponse{CancelRequested: resp.GetCancelRequested()}, nil
}

// RecordActivityTaskHeartbeatByID is called by application worker while it is processing an ActivityTask.  If worker fails
// to heartbeat within 'heartbeatTimeoutSeconds' interval for the ActivityTask, then it will be marked as timedout and
// 'ActivityTaskTimedOut' event will be written to the workflow history.  Calling 'RecordActivityTaskHeartbeatByID' will
// fail with 'EntityNotExistsError' in such situations.  Instead of using 'taskToken' like in RecordActivityTaskHeartbeat,
// use Domain, WorkflowID and ActivityID
func (wh *WorkflowHandler) RecordActivityTaskHeartbeatByID(ctx context.Context, request *workflowservice.RecordActivityTaskHeartbeatByIDRequest) (_ *workflowservice.RecordActivityTaskHeartbeatByIDResponse, retError error) {
	defer log.CapturePanicGRPC(wh.GetLogger(), &retError)

	scope, sw := wh.startRequestProfileWithDomain(metrics.FrontendRecordActivityTaskHeartbeatByIDScope, request.GetDomain())
	defer sw.Stop()

	if err := wh.versionChecker.ClientSupported(ctx, wh.config.EnableClientVersionCheck()); err != nil {
		return nil, wh.error(err, scope)
	}

	if request == nil {
		return nil, wh.error(errRequestNotSet, scope)
	}

	// Count the request in the RPS, but we still accept it even if RPS is exceeded
	wh.allow("")

	wh.GetLogger().Debug("Received RecordActivityTaskHeartbeatByID")
	domainID, err := wh.GetDomainCache().GetDomainID(request.GetDomain())
	if err != nil {
		return nil, wh.error(err, scope)
	}
	workflowID := request.GetWorkflowID()
	runID := request.GetRunID() // runID is optional so can be empty
	activityID := request.GetActivityID()

	if domainID == "" {
		return nil, wh.error(errDomainNotSet, scope)
	}
	if workflowID == "" {
		return nil, wh.error(errWorkflowIDNotSet, scope)
	}
	if activityID == "" {
		return nil, wh.error(errActivityIDNotSet, scope)
	}

	taskToken := &token.Task{
		DomainId:   primitives.MustParseUUID(domainID),
		RunId:      primitives.MustParseUUID(runID),
		WorkflowId: workflowID,
		ScheduleId: common.EmptyEventID,
		ActivityId: activityID,
	}
	token, err := wh.tokenSerializer.Serialize(taskToken)
	if err != nil {
		return nil, wh.error(err, scope)
	}

	domainEntry, err := wh.GetDomainCache().GetDomainByID(domainID)
	if err != nil {
		return nil, wh.error(err, scope)
	}

	// add domain tag to scope, so further metrics will have the domain tag
	scope = scope.Tagged(metrics.DomainTag(domainEntry.GetInfo().Name))

	sizeLimitError := wh.config.BlobSizeLimitError(domainEntry.GetInfo().Name)
	sizeLimitWarn := wh.config.BlobSizeLimitWarn(domainEntry.GetInfo().Name)

	if err := common.CheckEventBlobSizeLimit(
		len(request.Details),
		sizeLimitWarn,
		sizeLimitError,
		domainID,
		taskToken.GetWorkflowId(),
		primitives.UUIDString(taskToken.GetRunId()),
		scope,
		wh.GetThrottledLogger(),
	); err != nil {
		// heartbeat details exceed size limit, we would fail the activity immediately with explicit error reason
		failRequest := &workflowservice.RespondActivityTaskFailedRequest{
			TaskToken: token,
			Reason:    common.FailureReasonHeartbeatExceedsLimit,
			Details:   request.Details[0:sizeLimitError],
			Identity:  request.Identity,
		}
		_, err = wh.GetHistoryClient().RespondActivityTaskFailed(ctx, &historyservice.RespondActivityTaskFailedRequest{
			DomainUUID:    domainID,
			FailedRequest: failRequest,
		})
		if err != nil {
			return nil, wh.error(err, scope)
		}
		return &workflowservice.RecordActivityTaskHeartbeatByIDResponse{CancelRequested: true}, nil
	}

	req := &workflowservice.RecordActivityTaskHeartbeatRequest{
		TaskToken: token,
		Details:   request.Details,
		Identity:  request.Identity,
	}

	resp, err := wh.GetHistoryClient().RecordActivityTaskHeartbeat(ctx, &historyservice.RecordActivityTaskHeartbeatRequest{
		DomainUUID:       domainID,
		HeartbeatRequest: req,
	})
	if err != nil {
		return nil, wh.error(err, scope)
	}
	return &workflowservice.RecordActivityTaskHeartbeatByIDResponse{CancelRequested: resp.GetCancelRequested()}, nil
}

// RespondActivityTaskCompleted is called by application worker when it is done processing an ActivityTask.  It will
// result in a new 'ActivityTaskCompleted' event being written to the workflow history and a new DecisionTask
// created for the workflow so new decisions could be made.  Use the 'taskToken' provided as response of
// PollForActivityTask API call for completion. It fails with 'EntityNotExistsError' if the taskToken is not valid
// anymore due to activity timeout.
func (wh *WorkflowHandler) RespondActivityTaskCompleted(ctx context.Context, request *workflowservice.RespondActivityTaskCompletedRequest) (_ *workflowservice.RespondActivityTaskCompletedResponse, retError error) {
	defer log.CapturePanicGRPC(wh.GetLogger(), &retError)

	scope := wh.getDefaultScope(metrics.FrontendRespondActivityTaskCompletedScope)
	if err := wh.versionChecker.ClientSupported(ctx, wh.config.EnableClientVersionCheck()); err != nil {
		return nil, wh.error(err, scope)
	}

	if request == nil {
		return nil, wh.error(errRequestNotSet, scope)
	}

	// Count the request in the RPS, but we still accept it even if RPS is exceeded
	wh.allow("")

	if request.TaskToken == nil {
		return nil, wh.error(errTaskTokenNotSet, scope)
	}
	taskToken, err := wh.tokenSerializer.Deserialize(request.TaskToken)
	if err != nil {
		return nil, wh.error(err, scope)
	}
	domainId := primitives.UUIDString(taskToken.GetDomainId())
	if domainId == "" {
		return nil, wh.error(errDomainNotSet, scope)
	}

	domainEntry, err := wh.GetDomainCache().GetDomainByID(domainId)
	if err != nil {
		return nil, wh.error(err, scope)
	}
	if len(request.GetIdentity()) > wh.config.MaxIDLengthLimit() {
		return nil, wh.error(errIdentityTooLong, scope)
	}

	scope, sw := wh.startRequestProfileWithDomain(
		metrics.FrontendRespondActivityTaskCompletedScope,
		domainEntry.GetInfo().Name,
	)
	defer sw.Stop()

	sizeLimitError := wh.config.BlobSizeLimitError(domainEntry.GetInfo().Name)
	sizeLimitWarn := wh.config.BlobSizeLimitWarn(domainEntry.GetInfo().Name)

	if err := common.CheckEventBlobSizeLimit(
		len(request.Result),
		sizeLimitWarn,
		sizeLimitError,
		domainId,
		taskToken.GetWorkflowId(),
		primitives.UUIDString(taskToken.GetRunId()),
		scope,
		wh.GetThrottledLogger(),
	); err != nil {
		// result exceeds blob size limit, we would record it as failure
		failRequest := &workflowservice.RespondActivityTaskFailedRequest{
			TaskToken: request.TaskToken,
			Reason:    common.FailureReasonCompleteResultExceedsLimit,
			Details:   request.Result[0:sizeLimitError],
			Identity:  request.Identity,
		}
		_, err = wh.GetHistoryClient().RespondActivityTaskFailed(ctx, &historyservice.RespondActivityTaskFailedRequest{
			DomainUUID:    domainId,
			FailedRequest: failRequest,
		})
		if err != nil {
			return nil, wh.error(err, scope)
		}
	} else {
		_, err = wh.GetHistoryClient().RespondActivityTaskCompleted(ctx, &historyservice.RespondActivityTaskCompletedRequest{
			DomainUUID:      domainId,
			CompleteRequest: request,
		})
		if err != nil {
			return nil, wh.error(err, scope)
		}
	}

	return &workflowservice.RespondActivityTaskCompletedResponse{}, nil
}

// RespondActivityTaskCompletedByID is called by application worker when it is done processing an ActivityTask.
// It will result in a new 'ActivityTaskCompleted' event being written to the workflow history and a new DecisionTask
// created for the workflow so new decisions could be made.  Similar to RespondActivityTaskCompleted but use Domain,
// WorkflowID and ActivityID instead of 'taskToken' for completion. It fails with 'EntityNotExistsError'
// if the these IDs are not valid anymore due to activity timeout.
func (wh *WorkflowHandler) RespondActivityTaskCompletedByID(ctx context.Context, request *workflowservice.RespondActivityTaskCompletedByIDRequest) (_ *workflowservice.RespondActivityTaskCompletedByIDResponse, retError error) {
	defer log.CapturePanicGRPC(wh.GetLogger(), &retError)

	scope, sw := wh.startRequestProfileWithDomain(metrics.FrontendRespondActivityTaskCompletedByIDScope, request.GetDomain())
	defer sw.Stop()

	if err := wh.versionChecker.ClientSupported(ctx, wh.config.EnableClientVersionCheck()); err != nil {
		return nil, wh.error(err, scope)
	}

	if request == nil {
		return nil, wh.error(errRequestNotSet, scope)
	}

	// Count the request in the RPS, but we still accept it even if RPS is exceeded
	wh.allow("")

	domainID, err := wh.GetDomainCache().GetDomainID(request.GetDomain())
	if err != nil {
		return nil, wh.error(err, scope)
	}
	workflowID := request.GetWorkflowID()
	runID := request.GetRunID() // runID is optional so can be empty
	activityID := request.GetActivityID()

	if domainID == "" {
		return nil, wh.error(errDomainNotSet, scope)
	}
	if workflowID == "" {
		return nil, wh.error(errWorkflowIDNotSet, scope)
	}
	if activityID == "" {
		return nil, wh.error(errActivityIDNotSet, scope)
	}

	if len(request.GetIdentity()) > wh.config.MaxIDLengthLimit() {
		return nil, wh.error(errIdentityTooLong, scope)
	}

	taskToken := &token.Task{
		DomainId:   primitives.MustParseUUID(domainID),
		RunId:      primitives.MustParseUUID(runID),
		WorkflowId: workflowID,
		ScheduleId: common.EmptyEventID,
		ActivityId: activityID,
	}
	token, err := wh.tokenSerializer.Serialize(taskToken)
	if err != nil {
		return nil, wh.error(err, scope)
	}

	domainEntry, err := wh.GetDomainCache().GetDomainByID(domainID)
	if err != nil {
		return nil, wh.error(err, scope)
	}

	// add domain tag to scope, so further metrics will have the domain tag
	scope = scope.Tagged(metrics.DomainTag(domainEntry.GetInfo().Name))

	sizeLimitError := wh.config.BlobSizeLimitError(domainEntry.GetInfo().Name)
	sizeLimitWarn := wh.config.BlobSizeLimitWarn(domainEntry.GetInfo().Name)

	if err := common.CheckEventBlobSizeLimit(
		len(request.Result),
		sizeLimitWarn,
		sizeLimitError,
		domainID,
		taskToken.GetWorkflowId(),
		runID,
		scope,
		wh.GetThrottledLogger(),
	); err != nil {
		// result exceeds blob size limit, we would record it as failure
		failRequest := &workflowservice.RespondActivityTaskFailedRequest{
			TaskToken: token,
			Reason:    common.FailureReasonCompleteResultExceedsLimit,
			Details:   request.Result[0:sizeLimitError],
			Identity:  request.Identity,
		}
		_, err = wh.GetHistoryClient().RespondActivityTaskFailed(ctx, &historyservice.RespondActivityTaskFailedRequest{
			DomainUUID:    domainID,
			FailedRequest: failRequest,
		})
		if err != nil {
			return nil, wh.error(err, scope)
		}
	} else {
		req := &workflowservice.RespondActivityTaskCompletedRequest{
			TaskToken: token,
			Result:    request.Result,
			Identity:  request.Identity,
		}

		_, err = wh.GetHistoryClient().RespondActivityTaskCompleted(ctx, &historyservice.RespondActivityTaskCompletedRequest{
			DomainUUID:      domainID,
			CompleteRequest: req,
		})
		if err != nil {
			return nil, wh.error(err, scope)
		}
	}

	return &workflowservice.RespondActivityTaskCompletedByIDResponse{}, nil
}

// RespondActivityTaskFailed is called by application worker when it is done processing an ActivityTask.  It will
// result in a new 'ActivityTaskFailed' event being written to the workflow history and a new DecisionTask
// created for the workflow instance so new decisions could be made.  Use the 'taskToken' provided as response of
// PollForActivityTask API call for completion. It fails with 'EntityNotExistsError' if the taskToken is not valid
// anymore due to activity timeout.
func (wh *WorkflowHandler) RespondActivityTaskFailed(ctx context.Context, request *workflowservice.RespondActivityTaskFailedRequest) (_ *workflowservice.RespondActivityTaskFailedResponse, retError error) {
	defer log.CapturePanicGRPC(wh.GetLogger(), &retError)

	scope := wh.getDefaultScope(metrics.FrontendRespondActivityTaskFailedScope)
	if err := wh.versionChecker.ClientSupported(ctx, wh.config.EnableClientVersionCheck()); err != nil {
		return nil, wh.error(err, scope)
	}

	if request == nil {
		return nil, wh.error(errRequestNotSet, scope)
	}

	// Count the request in the RPS, but we still accept it even if RPS is exceeded
	wh.allow("")

	if request.TaskToken == nil {
		return nil, wh.error(errTaskTokenNotSet, scope)
	}
	taskToken, err := wh.tokenSerializer.Deserialize(request.TaskToken)
	if err != nil {
		return nil, wh.error(err, scope)
	}
	domainID := primitives.UUIDString(taskToken.GetDomainId())
	if domainID == "" {
		return nil, wh.error(errDomainNotSet, scope)
	}

	domainEntry, err := wh.GetDomainCache().GetDomainByID(domainID)
	if err != nil {
		return nil, wh.error(err, scope)
	}

	scope, sw := wh.startRequestProfileWithDomain(
		metrics.FrontendRespondActivityTaskFailedScope,
		domainEntry.GetInfo().Name,
	)
	defer sw.Stop()

	if len(request.GetIdentity()) > wh.config.MaxIDLengthLimit() {
		return nil, wh.error(errIdentityTooLong, scope)
	}

	sizeLimitError := wh.config.BlobSizeLimitError(domainEntry.GetInfo().Name)
	sizeLimitWarn := wh.config.BlobSizeLimitWarn(domainEntry.GetInfo().Name)

	if err := common.CheckEventBlobSizeLimit(
		len(request.Details),
		sizeLimitWarn,
		sizeLimitError,
		domainID,
		taskToken.GetWorkflowId(),
		primitives.UUIDString(taskToken.GetRunId()),
		scope,
		wh.GetThrottledLogger(),
	); err != nil {
		// details exceeds blob size limit, we would truncate the details and put a specific error reason
		request.Reason = common.FailureReasonFailureDetailsExceedsLimit
		request.Details = request.Details[0:sizeLimitError]
	}

	_, err = wh.GetHistoryClient().RespondActivityTaskFailed(ctx, &historyservice.RespondActivityTaskFailedRequest{
		DomainUUID:    domainID,
		FailedRequest: request,
	})
	if err != nil {
		return nil, wh.error(err, scope)
	}
	return &workflowservice.RespondActivityTaskFailedResponse{}, nil
}

// RespondActivityTaskFailedByID is called by application worker when it is done processing an ActivityTask.
// It will result in a new 'ActivityTaskFailed' event being written to the workflow history and a new DecisionTask
// created for the workflow instance so new decisions could be made.  Similar to RespondActivityTaskFailed but use
// Domain, WorkflowID and ActivityID instead of 'taskToken' for completion. It fails with 'EntityNotExistsError'
// if the these IDs are not valid anymore due to activity timeout.
func (wh *WorkflowHandler) RespondActivityTaskFailedByID(ctx context.Context, request *workflowservice.RespondActivityTaskFailedByIDRequest) (_ *workflowservice.RespondActivityTaskFailedByIDResponse, retError error) {
	defer log.CapturePanicGRPC(wh.GetLogger(), &retError)

	scope, sw := wh.startRequestProfileWithDomain(metrics.FrontendRespondActivityTaskFailedByIDScope, request.GetDomain())
	defer sw.Stop()

	if err := wh.versionChecker.ClientSupported(ctx, wh.config.EnableClientVersionCheck()); err != nil {
		return nil, wh.error(err, scope)
	}

	if request == nil {
		return nil, wh.error(errRequestNotSet, scope)
	}

	// Count the request in the RPS, but we still accept it even if RPS is exceeded
	wh.allow("")

	domainID, err := wh.GetDomainCache().GetDomainID(request.GetDomain())
	if err != nil {
		return nil, wh.error(err, scope)
	}
	workflowID := request.GetWorkflowID()
	runID := request.GetRunID() // runID is optional so can be empty
	activityID := request.GetActivityID()

	if domainID == "" {
		return nil, wh.error(errDomainNotSet, scope)
	}
	if workflowID == "" {
		return nil, wh.error(errWorkflowIDNotSet, scope)
	}
	if activityID == "" {
		return nil, wh.error(errActivityIDNotSet, scope)
	}
	if len(request.GetIdentity()) > wh.config.MaxIDLengthLimit() {
		return nil, wh.error(errIdentityTooLong, scope)
	}

	taskToken := &token.Task{
		DomainId:   primitives.MustParseUUID(domainID),
		RunId:      primitives.MustParseUUID(runID),
		WorkflowId: workflowID,
		ScheduleId: common.EmptyEventID,
		ActivityId: activityID,
	}
	token, err := wh.tokenSerializer.Serialize(taskToken)
	if err != nil {
		return nil, wh.error(err, scope)
	}

	domainEntry, err := wh.GetDomainCache().GetDomainByID(domainID)
	if err != nil {
		return nil, wh.error(err, scope)
	}

	// add domain tag to scope, so further metrics will have the domain tag
	scope = scope.Tagged(metrics.DomainTag(domainEntry.GetInfo().Name))

	sizeLimitError := wh.config.BlobSizeLimitError(domainEntry.GetInfo().Name)
	sizeLimitWarn := wh.config.BlobSizeLimitWarn(domainEntry.GetInfo().Name)

	if err := common.CheckEventBlobSizeLimit(
		len(request.Details),
		sizeLimitWarn,
		sizeLimitError,
		domainID,
		taskToken.GetWorkflowId(),
		runID,
		scope,
		wh.GetThrottledLogger(),
	); err != nil {
		// details exceeds blob size limit, we would truncate the details and put a specific error reason
		request.Reason = common.FailureReasonFailureDetailsExceedsLimit
		request.Details = request.Details[0:sizeLimitError]
	}

	req := &workflowservice.RespondActivityTaskFailedRequest{
		TaskToken: token,
		Reason:    request.Reason,
		Details:   request.Details,
		Identity:  request.Identity,
	}

	_, err = wh.GetHistoryClient().RespondActivityTaskFailed(ctx, &historyservice.RespondActivityTaskFailedRequest{
		DomainUUID:    domainID,
		FailedRequest: req,
	})
	if err != nil {
		return nil, wh.error(err, scope)
	}
	return &workflowservice.RespondActivityTaskFailedByIDResponse{}, nil
}

// RespondActivityTaskCanceled is called by application worker when it is successfully canceled an ActivityTask.  It will
// result in a new 'ActivityTaskCanceled' event being written to the workflow history and a new DecisionTask
// created for the workflow instance so new decisions could be made.  Use the 'taskToken' provided as response of
// PollForActivityTask API call for completion. It fails with 'EntityNotExistsError' if the taskToken is not valid
// anymore due to activity timeout.
func (wh *WorkflowHandler) RespondActivityTaskCanceled(ctx context.Context, request *workflowservice.RespondActivityTaskCanceledRequest) (_ *workflowservice.RespondActivityTaskCanceledResponse, retError error) {
	defer log.CapturePanicGRPC(wh.GetLogger(), &retError)

	scope := wh.getDefaultScope(metrics.FrontendRespondActivityTaskCanceledScope)
	if err := wh.versionChecker.ClientSupported(ctx, wh.config.EnableClientVersionCheck()); err != nil {
		return nil, wh.error(err, scope)
	}

	if request == nil {
		return nil, wh.error(errRequestNotSet, scope)
	}

	// Count the request in the RPS, but we still accept it even if RPS is exceeded
	wh.allow("")

	if request.TaskToken == nil {
		return nil, wh.error(errTaskTokenNotSet, scope)
	}
	taskToken, err := wh.tokenSerializer.Deserialize(request.TaskToken)
	if err != nil {
		return nil, wh.error(err, scope)
	}

	domainID := primitives.UUIDString(taskToken.GetDomainId())

	if domainID == "" {
		return nil, wh.error(errDomainNotSet, scope)
	}

	domainEntry, err := wh.GetDomainCache().GetDomainByID(domainID)
	if err != nil {
		return nil, wh.error(err, scope)
	}

	scope, sw := wh.startRequestProfileWithDomain(
		metrics.FrontendRespondActivityTaskCanceledScope,
		domainEntry.GetInfo().Name,
	)
	defer sw.Stop()

	if len(request.GetIdentity()) > wh.config.MaxIDLengthLimit() {
		return nil, wh.error(errIdentityTooLong, scope)
	}

	sizeLimitError := wh.config.BlobSizeLimitError(domainEntry.GetInfo().Name)
	sizeLimitWarn := wh.config.BlobSizeLimitWarn(domainEntry.GetInfo().Name)

	if err := common.CheckEventBlobSizeLimit(
		len(request.Details),
		sizeLimitWarn,
		sizeLimitError,
		domainID,
		taskToken.GetWorkflowId(),
		primitives.UUIDString(taskToken.GetRunId()),
		scope,
		wh.GetThrottledLogger(),
	); err != nil {
		// details exceeds blob size limit, we would record it as failure
		failRequest := &workflowservice.RespondActivityTaskFailedRequest{
			TaskToken: request.TaskToken,
			Reason:    common.FailureReasonCancelDetailsExceedsLimit,
			Details:   request.Details[0:sizeLimitError],
			Identity:  request.Identity,
		}
		_, err = wh.GetHistoryClient().RespondActivityTaskFailed(ctx, &historyservice.RespondActivityTaskFailedRequest{
			DomainUUID:    primitives.UUIDString(taskToken.GetDomainId()),
			FailedRequest: failRequest,
		})
		if err != nil {
			return nil, wh.error(err, scope)
		}
	} else {
		_, err = wh.GetHistoryClient().RespondActivityTaskCanceled(ctx, &historyservice.RespondActivityTaskCanceledRequest{
			DomainUUID:    primitives.UUIDString(taskToken.GetDomainId()),
			CancelRequest: request,
		})
		if err != nil {
			return nil, wh.error(err, scope)
		}
	}

	return &workflowservice.RespondActivityTaskCanceledResponse{}, nil
}

<<<<<<< HEAD
// RespondActivityTaskCanceledByID is called by application worker when it is successfully canceled an ActivityTask.
// It will result in a new 'ActivityTaskCanceled' event being written to the workflow history and a new DecisionTask
// created for the workflow instance so new decisions could be made.  Similar to RespondActivityTaskCanceled but use
// Domain, WorkflowID and ActivityID instead of 'taskToken' for completion. It fails with 'EntityNotExistsError'
// if the these IDs are not valid anymore due to activity timeout.
func (wh *WorkflowHandler) RespondActivityTaskCanceledByID(ctx context.Context, request *workflowservice.RespondActivityTaskCanceledByIDRequest) (_ *workflowservice.RespondActivityTaskCanceledByIDResponse, retError error) {
	defer log.CapturePanicGRPC(wh.GetLogger(), &retError)
=======
// PollForWorkflowExecutionRawHistory get Raw History for long poll request
func (wh *WorkflowHandler) PollForWorkflowExecutionRawHistory(
	ctx context.Context,
	getRequest *gen.PollForWorkflowExecutionRawHistoryRequest,
) (resp *gen.PollForWorkflowExecutionRawHistoryResponse, retError error) {
	defer log.CapturePanic(wh.GetLogger(), &retError)

	scope, sw := wh.startRequestProfileWithDomain(metrics.FrontendPollForWorklfowExecutionRawHistoryScope, getRequest)
	defer sw.Stop()

	if err := wh.versionChecker.ClientSupported(ctx, wh.config.EnableClientVersionCheck()); err != nil {
		return nil, wh.error(err, scope)
	}

	if getRequest == nil {
		return nil, wh.error(errRequestNotSet, scope)
	}

	if ok := wh.allow(getRequest); !ok {
		return nil, wh.error(createServiceBusyError(), scope)
	}

	if getRequest.GetDomain() == "" {
		return nil, wh.error(errDomainNotSet, scope)
	}

	if err := wh.validateExecutionAndEmitMetrics(getRequest.Execution, scope); err != nil {
		return nil, err
	}

	if getRequest.GetMaximumPageSize() <= 0 {
		getRequest.MaximumPageSize = common.Int32Ptr(int32(wh.config.HistoryMaxPageSize(getRequest.GetDomain())))
	}

	domainID, err := wh.GetDomainCache().GetDomainID(getRequest.GetDomain())
	if err != nil {
		return nil, wh.error(err, scope)
	}

	// force limit page size if exceed
	if getRequest.GetMaximumPageSize() > common.GetHistoryMaxPageSize {
		wh.GetThrottledLogger().Warn("GetHistory page size is larger than threshold",
			tag.WorkflowID(getRequest.Execution.GetWorkflowId()),
			tag.WorkflowRunID(getRequest.Execution.GetRunId()),
			tag.WorkflowDomainID(domainID), tag.WorkflowSize(int64(getRequest.GetMaximumPageSize())))
		getRequest.MaximumPageSize = common.Int32Ptr(common.GetHistoryMaxPageSize)
	}

	// this function return the following 5 things,
	// 1. the workflow run ID
	// 2. the last first event ID (the event ID of the last batch of events in the history)
	// 3. the next event ID
	// 4. whether the workflow is closed
	// 5. error if any
	queryHistory := func(
		domainUUID string,
		execution *gen.WorkflowExecution,
		expectedNextEventID int64,
		currentBranchToken []byte,
	) ([]byte, string, int64, int64, bool, error) {
		response, err := wh.GetHistoryClient().PollMutableState(ctx, &h.PollMutableStateRequest{
			DomainUUID:          common.StringPtr(domainUUID),
			Execution:           execution,
			ExpectedNextEventId: common.Int64Ptr(expectedNextEventID),
			CurrentBranchToken:  currentBranchToken,
		})

		if err != nil {
			return nil, "", 0, 0, false, err
		}
		isWorkflowRunning := response.GetWorkflowCloseState() == persistence.WorkflowCloseStatusNone

		return response.CurrentBranchToken,
			response.Execution.GetRunId(),
			response.GetLastFirstEventId(),
			response.GetNextEventId(),
			isWorkflowRunning,
			nil
	}

	isCloseEventOnly := getRequest.GetHistoryEventFilterType() == gen.HistoryEventFilterTypeCloseEvent
	execution := getRequest.Execution
	token := &getHistoryContinuationToken{}

	var runID string
	lastFirstEventID := common.FirstEventID
	var nextEventID int64
	var isWorkflowRunning bool

	// process the token for paging
	queryNextEventID := common.EndEventID
	if getRequest.NextPageToken != nil {
		token, err = deserializeHistoryToken(getRequest.NextPageToken)
		if err != nil {
			return nil, wh.error(errInvalidNextPageToken, scope)
		}
		if execution.RunId != nil && execution.GetRunId() != token.RunID {
			return nil, wh.error(errNextPageTokenRunIDMismatch, scope)
		}

		execution.RunId = common.StringPtr(token.RunID)

		// we need to update the current next event ID and whether workflow is running
		if len(token.PersistenceToken) == 0 && token.IsWorkflowRunning {
			if !isCloseEventOnly {
				queryNextEventID = token.NextEventID
			}
			token.BranchToken, _, lastFirstEventID, nextEventID, isWorkflowRunning, err =
				queryHistory(domainID, execution, queryNextEventID, token.BranchToken)
			if err != nil {
				return nil, wh.error(err, scope)
			}
			token.FirstEventID = token.NextEventID
			token.NextEventID = nextEventID
			token.IsWorkflowRunning = isWorkflowRunning
		}
	} else {
		if !isCloseEventOnly {
			queryNextEventID = common.FirstEventID
		}
		token.BranchToken, runID, lastFirstEventID, nextEventID, isWorkflowRunning, err =
			queryHistory(domainID, execution, queryNextEventID, nil)
		if err != nil {
			return nil, wh.error(err, scope)
		}

		execution.RunId = &runID

		token.RunID = runID
		token.FirstEventID = common.FirstEventID
		token.NextEventID = nextEventID
		token.IsWorkflowRunning = isWorkflowRunning
		token.PersistenceToken = nil
	}

	history := []*gen.DataBlob{}
	if isCloseEventOnly {
		if !isWorkflowRunning {
			history, _, err = wh.getRawHistory(
				scope,
				domainID,
				*execution,
				lastFirstEventID,
				nextEventID,
				getRequest.GetMaximumPageSize(),
				nil,
				token.TransientDecision,
				token.BranchToken,
			)
			if err != nil {
				return nil, wh.error(err, scope)
			}
			// since getHistory func will not return empty history, so the below is safe
			history = history[len(history)-1 : len(history)]
			token = nil
		} else {
			// set the persistence token to be nil so next time we will query history for updates
			token.PersistenceToken = nil
		}
	} else {
		// return all events
		if token.FirstEventID >= token.NextEventID {
			// currently there is no new event
			if !isWorkflowRunning {
				token = nil
			}
		} else {
			history, token.PersistenceToken, err = wh.getRawHistory(
				scope,
				domainID,
				*execution,
				token.FirstEventID,
				token.NextEventID,
				getRequest.GetMaximumPageSize(),
				token.PersistenceToken,
				token.TransientDecision,
				token.BranchToken,
			)
			if err != nil {
				return nil, wh.error(err, scope)
			}

			// here, for long pull on history events, we need to intercept the paging token from cassandra
			// and do something clever
			if len(token.PersistenceToken) == 0 && (!token.IsWorkflowRunning) {
				// meaning, there is no more history to be returned
				token = nil
			}
		}
	}

	nextToken, err := serializeHistoryToken(token)
	if err != nil {
		return nil, wh.error(err, scope)
	}
	return &gen.PollForWorkflowExecutionRawHistoryResponse{
		RawHistory:    history,
		NextPageToken: nextToken,
	}, nil
}

// GetWorkflowExecutionHistory - retrieves the history of workflow execution
func (wh *WorkflowHandler) GetWorkflowExecutionHistory(
	ctx context.Context,
	getRequest *gen.GetWorkflowExecutionHistoryRequest,
) (resp *gen.GetWorkflowExecutionHistoryResponse, retError error) {
	defer log.CapturePanic(wh.GetLogger(), &retError)
>>>>>>> 3973b054

	scope, sw := wh.startRequestProfileWithDomain(metrics.FrontendRespondActivityTaskCanceledScope, request.GetDomain())
	defer sw.Stop()

	if err := wh.versionChecker.ClientSupported(ctx, wh.config.EnableClientVersionCheck()); err != nil {
		return nil, wh.error(err, scope)
	}

	if request == nil {
		return nil, wh.error(errRequestNotSet, scope)
	}

	// Count the request in the RPS, but we still accept it even if RPS is exceeded
	wh.allow("")

	domainID, err := wh.GetDomainCache().GetDomainID(request.GetDomain())
	if err != nil {
		return nil, wh.error(err, scope)
	}
	workflowID := request.GetWorkflowID()
	runID := request.GetRunID() // runID is optional so can be empty
	activityID := request.GetActivityID()

	if domainID == "" {
		return nil, wh.error(errDomainNotSet, scope)
	}
	if workflowID == "" {
		return nil, wh.error(errWorkflowIDNotSet, scope)
	}
	if activityID == "" {
		return nil, wh.error(errActivityIDNotSet, scope)
	}
	if len(request.GetIdentity()) > wh.config.MaxIDLengthLimit() {
		return nil, wh.error(errIdentityTooLong, scope)
	}

	taskToken := &token.Task{
		DomainId:   primitives.MustParseUUID(domainID),
		RunId:      primitives.MustParseUUID(runID),
		WorkflowId: workflowID,
		ScheduleId: common.EmptyEventID,
		ActivityId: activityID,
	}
	token, err := wh.tokenSerializer.Serialize(taskToken)
	if err != nil {
		return nil, wh.error(err, scope)
	}

	domainEntry, err := wh.GetDomainCache().GetDomainByID(domainID)
	if err != nil {
		return nil, wh.error(err, scope)
	}

	// add domain tag to scope, so further metrics will have the domain tag
	scope = scope.Tagged(metrics.DomainTag(domainEntry.GetInfo().Name))

	sizeLimitError := wh.config.BlobSizeLimitError(domainEntry.GetInfo().Name)
	sizeLimitWarn := wh.config.BlobSizeLimitWarn(domainEntry.GetInfo().Name)

	if err := common.CheckEventBlobSizeLimit(
		len(request.Details),
		sizeLimitWarn,
		sizeLimitError,
		domainID,
		taskToken.GetWorkflowId(),
		runID,
		scope,
		wh.GetThrottledLogger(),
	); err != nil {
		// details exceeds blob size limit, we would record it as failure
		failRequest := &workflowservice.RespondActivityTaskFailedRequest{
			TaskToken: token,
			Reason:    common.FailureReasonCancelDetailsExceedsLimit,
			Details:   request.Details[0:sizeLimitError],
			Identity:  request.Identity,
		}
		_, err = wh.GetHistoryClient().RespondActivityTaskFailed(ctx, &historyservice.RespondActivityTaskFailedRequest{
			DomainUUID:    domainID,
			FailedRequest: failRequest,
		})
		if err != nil {
			return nil, wh.error(err, scope)
		}
	} else {
		req := &workflowservice.RespondActivityTaskCanceledRequest{
			TaskToken: token,
			Details:   request.Details,
			Identity:  request.Identity,
		}

		_, err = wh.GetHistoryClient().RespondActivityTaskCanceled(ctx, &historyservice.RespondActivityTaskCanceledRequest{
			DomainUUID:    domainID,
			CancelRequest: req,
		})
		if err != nil {
			return nil, wh.error(err, scope)
		}
	}

	return &workflowservice.RespondActivityTaskCanceledByIDResponse{}, nil
}

// RequestCancelWorkflowExecution is called by application worker when it wants to request cancellation of a workflow instance.
// It will result in a new 'WorkflowExecutionCancelRequested' event being written to the workflow history and a new DecisionTask
// created for the workflow instance so new decisions could be made. It fails with 'EntityNotExistsError' if the workflow is not valid
// anymore due to completion or doesn't exist.
func (wh *WorkflowHandler) RequestCancelWorkflowExecution(ctx context.Context, request *workflowservice.RequestCancelWorkflowExecutionRequest) (_ *workflowservice.RequestCancelWorkflowExecutionResponse, retError error) {
	defer log.CapturePanicGRPC(wh.GetLogger(), &retError)

	scope, sw := wh.startRequestProfileWithDomain(metrics.FrontendRequestCancelWorkflowExecutionScope, request.GetDomain())
	defer sw.Stop()

	if err := wh.versionChecker.ClientSupported(ctx, wh.config.EnableClientVersionCheck()); err != nil {
		return nil, wh.error(err, scope)
	}

	if request == nil {
		return nil, wh.error(errRequestNotSet, scope)
	}

	if ok := wh.allow(request.GetDomain()); !ok {
		return nil, wh.error(errServiceBusy, scope)
	}

	if request.GetDomain() == "" {
		return nil, wh.error(errDomainNotSet, scope)
	}

	if err := wh.validateExecutionAndEmitMetrics(request.WorkflowExecution, scope); err != nil {
		return nil, err
	}

	domainID, err := wh.GetDomainCache().GetDomainID(request.GetDomain())
	if err != nil {
		return nil, wh.error(err, scope)
	}

	_, err = wh.GetHistoryClient().RequestCancelWorkflowExecution(ctx, &historyservice.RequestCancelWorkflowExecutionRequest{
		DomainUUID:    domainID,
		CancelRequest: request,
	})
	if err != nil {
		return nil, wh.error(err, scope)
	}

	return &workflowservice.RequestCancelWorkflowExecutionResponse{}, nil
}

// SignalWorkflowExecution is used to send a signal event to running workflow execution.  This results in
// WorkflowExecutionSignaled event recorded in the history and a decision task being created for the execution.
func (wh *WorkflowHandler) SignalWorkflowExecution(ctx context.Context, request *workflowservice.SignalWorkflowExecutionRequest) (_ *workflowservice.SignalWorkflowExecutionResponse, retError error) {
	defer log.CapturePanicGRPC(wh.GetLogger(), &retError)

	scope, sw := wh.startRequestProfileWithDomain(metrics.FrontendSignalWorkflowExecutionScope, request.GetDomain())
	defer sw.Stop()

	if err := wh.versionChecker.ClientSupported(ctx, wh.config.EnableClientVersionCheck()); err != nil {
		return nil, wh.error(err, scope)
	}

	if request == nil {
		return nil, wh.error(errRequestNotSet, scope)
	}

	if ok := wh.allow(request.GetDomain()); !ok {
		return nil, wh.error(errServiceBusy, scope)
	}

	if request.GetDomain() == "" {
		return nil, wh.error(errDomainNotSet, scope)
	}

	if len(request.GetDomain()) > wh.config.MaxIDLengthLimit() {
		return nil, wh.error(errDomainTooLong, scope)
	}

	if err := wh.validateExecutionAndEmitMetrics(request.WorkflowExecution, scope); err != nil {
		return nil, err
	}

	if request.GetSignalName() == "" {
		return nil, wh.error(errSignalNameTooLong, scope)
	}

	if len(request.GetSignalName()) > wh.config.MaxIDLengthLimit() {
		return nil, wh.error(errSignalNameTooLong, scope)
	}

	if len(request.GetRequestId()) > wh.config.MaxIDLengthLimit() {
		return nil, wh.error(errRequestIDTooLong, scope)
	}

	domainID, err := wh.GetDomainCache().GetDomainID(request.GetDomain())
	if err != nil {
		return nil, wh.error(err, scope)
	}

	sizeLimitError := wh.config.BlobSizeLimitError(request.GetDomain())
	sizeLimitWarn := wh.config.BlobSizeLimitWarn(request.GetDomain())
	if err := common.CheckEventBlobSizeLimit(
		len(request.Input),
		sizeLimitWarn,
		sizeLimitError,
		domainID,
		request.GetWorkflowExecution().GetWorkflowId(),
		request.GetWorkflowExecution().GetRunId(),
		scope,
		wh.GetThrottledLogger(),
	); err != nil {
		return nil, wh.error(err, scope)
	}

	_, err = wh.GetHistoryClient().SignalWorkflowExecution(ctx, &historyservice.SignalWorkflowExecutionRequest{
		DomainUUID:    domainID,
		SignalRequest: request,
	})
	if err != nil {
		return nil, wh.error(err, scope)
	}

	return &workflowservice.SignalWorkflowExecutionResponse{}, nil
}

// SignalWithStartWorkflowExecution is used to ensure sending signal to a workflow.
// If the workflow is running, this results in WorkflowExecutionSignaled event being recorded in the history
// and a decision task being created for the execution.
// If the workflow is not running or not found, this results in WorkflowExecutionStarted and WorkflowExecutionSignaled
// events being recorded in history, and a decision task being created for the execution
func (wh *WorkflowHandler) SignalWithStartWorkflowExecution(ctx context.Context, request *workflowservice.SignalWithStartWorkflowExecutionRequest) (_ *workflowservice.SignalWithStartWorkflowExecutionResponse, retError error) {
	defer log.CapturePanicGRPC(wh.GetLogger(), &retError)

	scope, sw := wh.startRequestProfileWithDomain(metrics.FrontendSignalWithStartWorkflowExecutionScope, request.GetDomain())
	defer sw.Stop()

	if err := wh.versionChecker.ClientSupported(ctx, wh.config.EnableClientVersionCheck()); err != nil {
		return nil, wh.error(err, scope)
	}

	if request == nil {
		return nil, wh.error(errRequestNotSet, scope)
	}

	if ok := wh.allow(request.GetDomain()); !ok {
		return nil, wh.error(errServiceBusy, scope)
	}

	domainName := request.GetDomain()
	if domainName == "" {
		return nil, wh.error(errDomainNotSet, scope)
	}

	if len(domainName) > wh.config.MaxIDLengthLimit() {
		return nil, wh.error(errDomainTooLong, scope)
	}

	if request.GetWorkflowId() == "" {
		return nil, wh.error(errWorkflowIDNotSet, scope)
	}

	if len(request.GetWorkflowId()) > wh.config.MaxIDLengthLimit() {
		return nil, wh.error(errWorkflowIDTooLong, scope)
	}

	if request.GetSignalName() == "" {
		return nil, wh.error(errSignalNameNotSet, scope)
	}

	if len(request.GetSignalName()) > wh.config.MaxIDLengthLimit() {
		return nil, wh.error(errSignalNameTooLong, scope)
	}

	if request.WorkflowType == nil || request.WorkflowType.GetName() == "" {
		return nil, wh.error(errWorkflowTypeNotSet, scope)
	}

	if len(request.WorkflowType.GetName()) > wh.config.MaxIDLengthLimit() {
		return nil, wh.error(errWorkflowTypeTooLong, scope)
	}

	if err := wh.validateTaskList(request.TaskList, scope); err != nil {
		return nil, err
	}

	if len(request.GetRequestId()) > wh.config.MaxIDLengthLimit() {
		return nil, wh.error(errRequestIDTooLong, scope)
	}

	if request.GetExecutionStartToCloseTimeoutSeconds() <= 0 {
		return nil, wh.error(errInvalidExecutionStartToCloseTimeoutSeconds, scope)
	}

	if request.GetTaskStartToCloseTimeoutSeconds() <= 0 {
		return nil, wh.error(errInvalidTaskStartToCloseTimeoutSeconds, scope)
	}

	if err := common.ValidateRetryPolicy(request.RetryPolicy); err != nil {
		return nil, wh.error(err, scope)
	}

	if err := backoff.ValidateSchedule(request.GetCronSchedule()); err != nil {
		return nil, wh.error(err, scope)
	}

	if err := wh.searchAttributesValidator.ValidateSearchAttributes(request.SearchAttributes, domainName); err != nil {
		return nil, wh.error(err, scope)
	}

	domainID, err := wh.GetDomainCache().GetDomainID(domainName)
	if err != nil {
		return nil, wh.error(err, scope)
	}

	sizeLimitError := wh.config.BlobSizeLimitError(domainName)
	sizeLimitWarn := wh.config.BlobSizeLimitWarn(domainName)
	if err := common.CheckEventBlobSizeLimit(
		len(request.SignalInput),
		sizeLimitWarn,
		sizeLimitError,
		domainID,
		request.GetWorkflowId(),
		"",
		scope,
		wh.GetThrottledLogger(),
	); err != nil {
		return nil, wh.error(err, scope)
	}
	actualSize := len(request.Input) + common.GetSizeOfMapStringToByteArray(request.Memo.GetFields())
	if err := common.CheckEventBlobSizeLimit(
		actualSize,
		sizeLimitWarn,
		sizeLimitError,
		domainID,
		request.GetWorkflowId(),
		"",
		scope,
		wh.GetThrottledLogger(),
	); err != nil {
		return nil, wh.error(err, scope)
	}

	var runId string
	op := func() error {
		var err error
		resp, err := wh.GetHistoryClient().SignalWithStartWorkflowExecution(ctx, &historyservice.SignalWithStartWorkflowExecutionRequest{
			DomainUUID:             domainID,
			SignalWithStartRequest: request,
		})
		runId = resp.GetRunId()
		return err
	}

	err = backoff.Retry(op, frontendServiceRetryPolicy, common.IsServiceTransientError)
	if err != nil {
		return nil, wh.error(err, scope)
	}

	return &workflowservice.SignalWithStartWorkflowExecutionResponse{RunId: runId}, nil
}

// ResetWorkflowExecution reset an existing workflow execution to DecisionTaskCompleted event(exclusive).
// And it will immediately terminating the current execution instance.
func (wh *WorkflowHandler) ResetWorkflowExecution(ctx context.Context, request *workflowservice.ResetWorkflowExecutionRequest) (_ *workflowservice.ResetWorkflowExecutionResponse, retError error) {
	defer log.CapturePanicGRPC(wh.GetLogger(), &retError)

	scope, sw := wh.startRequestProfileWithDomain(metrics.FrontendResetWorkflowExecutionScope, request.GetDomain())
	defer sw.Stop()

	if err := wh.versionChecker.ClientSupported(ctx, wh.config.EnableClientVersionCheck()); err != nil {
		return nil, wh.error(err, scope)
	}

	if request == nil {
		return nil, wh.error(errRequestNotSet, scope)
	}

	if ok := wh.allow(request.GetDomain()); !ok {
		return nil, wh.error(errServiceBusy, scope)
	}

	if request.GetDomain() == "" {
		return nil, wh.error(errDomainNotSet, scope)
	}

	if err := wh.validateExecutionAndEmitMetrics(request.WorkflowExecution, scope); err != nil {
		return nil, err
	}

	domainID, err := wh.GetDomainCache().GetDomainID(request.GetDomain())
	if err != nil {
		return nil, wh.error(err, scope)
	}

	resp, err := wh.GetHistoryClient().ResetWorkflowExecution(ctx, &historyservice.ResetWorkflowExecutionRequest{
		DomainUUID:   domainID,
		ResetRequest: request,
	})
	if err != nil {
		return nil, wh.error(err, scope)
	}

	return &workflowservice.ResetWorkflowExecutionResponse{RunId: resp.GetRunId()}, nil
}

// TerminateWorkflowExecution terminates an existing workflow execution by recording WorkflowExecutionTerminated event
// in the history and immediately terminating the execution instance.
func (wh *WorkflowHandler) TerminateWorkflowExecution(ctx context.Context, request *workflowservice.TerminateWorkflowExecutionRequest) (_ *workflowservice.TerminateWorkflowExecutionResponse, retError error) {
	defer log.CapturePanicGRPC(wh.GetLogger(), &retError)

	scope, sw := wh.startRequestProfileWithDomain(metrics.FrontendTerminateWorkflowExecutionScope, request.GetDomain())
	defer sw.Stop()

	if err := wh.versionChecker.ClientSupported(ctx, wh.config.EnableClientVersionCheck()); err != nil {
		return nil, wh.error(err, scope)
	}

	if request == nil {
		return nil, wh.error(errRequestNotSet, scope)
	}

	if ok := wh.allow(request.GetDomain()); !ok {
		return nil, wh.error(errServiceBusy, scope)
	}

	if request.GetDomain() == "" {
		return nil, wh.error(errDomainNotSet, scope)
	}

	if err := wh.validateExecutionAndEmitMetrics(request.WorkflowExecution, scope); err != nil {
		return nil, err
	}

	domainID, err := wh.GetDomainCache().GetDomainID(request.GetDomain())
	if err != nil {
		return nil, wh.error(err, scope)
	}

	_, err = wh.GetHistoryClient().TerminateWorkflowExecution(ctx, &historyservice.TerminateWorkflowExecutionRequest{
		DomainUUID:       domainID,
		TerminateRequest: request,
	})
	if err != nil {
		return nil, wh.error(err, scope)
	}

	return &workflowservice.TerminateWorkflowExecutionResponse{}, nil
}

// ListOpenWorkflowExecutions is a visibility API to list the open executions in a specific domain.
func (wh *WorkflowHandler) ListOpenWorkflowExecutions(ctx context.Context, request *workflowservice.ListOpenWorkflowExecutionsRequest) (_ *workflowservice.ListOpenWorkflowExecutionsResponse, retError error) {
	defer log.CapturePanicGRPC(wh.GetLogger(), &retError)

	scope, sw := wh.startRequestProfileWithDomain(metrics.FrontendListOpenWorkflowExecutionsScope, request.GetDomain())
	defer sw.Stop()

	if err := wh.versionChecker.ClientSupported(ctx, wh.config.EnableClientVersionCheck()); err != nil {
		return nil, wh.error(err, scope)
	}

	if request == nil {
		return nil, wh.error(errRequestNotSet, scope)
	}

	if ok := wh.allow(request.GetDomain()); !ok {
		return nil, wh.error(errServiceBusy, scope)
	}

	if request.GetDomain() == "" {
		return nil, wh.error(errDomainNotSet, scope)
	}

	if request.StartTimeFilter == nil {
		return nil, wh.error(errStartTimeFilterNotSet, scope)
	}

	if request.StartTimeFilter.GetEarliestTime() > request.StartTimeFilter.GetLatestTime() {
		return nil, wh.error(errEarliestTimeIsGreaterThanLatestTime, scope)
	}

	if request.GetMaximumPageSize() <= 0 {
		request.MaximumPageSize = int32(wh.config.VisibilityMaxPageSize(request.GetDomain()))
	}

	if wh.isListRequestPageSizeTooLarge(request.GetMaximumPageSize(), request.GetDomain()) {
		return nil, wh.error(errPageSizeTooBig.MessageArgs(wh.config.ESIndexMaxResultWindow()), scope)
	}

	domain := request.GetDomain()
	domainID, err := wh.GetDomainCache().GetDomainID(domain)
	if err != nil {
		return nil, wh.error(err, scope)
	}

	baseReq := persistence.ListWorkflowExecutionsRequest{
		DomainUUID:        domainID,
		Domain:            domain,
		PageSize:          int(request.GetMaximumPageSize()),
		NextPageToken:     request.NextPageToken,
		EarliestStartTime: request.StartTimeFilter.GetEarliestTime(),
		LatestStartTime:   request.StartTimeFilter.GetLatestTime(),
	}

	var persistenceResp *persistence.ListWorkflowExecutionsResponse
	if request.GetExecutionFilter() != nil {
		if wh.config.DisableListVisibilityByFilter(domain) {
			err = errNoPermission
		} else {
			persistenceResp, err = wh.GetVisibilityManager().ListOpenWorkflowExecutionsByWorkflowID(
				&persistence.ListWorkflowExecutionsByWorkflowIDRequest{
					ListWorkflowExecutionsRequest: baseReq,
					WorkflowID:                    request.GetExecutionFilter().GetWorkflowId(),
				})
		}
		wh.GetLogger().Info("List open workflow with filter",
			tag.WorkflowDomainName(request.GetDomain()), tag.WorkflowListWorkflowFilterByID)
	} else if request.GetTypeFilter() != nil {
		if wh.config.DisableListVisibilityByFilter(domain) {
			err = errNoPermission
		} else {
			persistenceResp, err = wh.GetVisibilityManager().ListOpenWorkflowExecutionsByType(&persistence.ListWorkflowExecutionsByTypeRequest{
				ListWorkflowExecutionsRequest: baseReq,
				WorkflowTypeName:              request.GetTypeFilter().GetName(),
			})
		}
		wh.GetLogger().Info("List open workflow with filter",
			tag.WorkflowDomainName(request.GetDomain()), tag.WorkflowListWorkflowFilterByType)
	} else {
		persistenceResp, err = wh.GetVisibilityManager().ListOpenWorkflowExecutions(&baseReq)
	}

	if err != nil {
		return nil, wh.error(err, scope)
	}

	return &workflowservice.ListOpenWorkflowExecutionsResponse{
		Executions:    persistenceResp.Executions,
		NextPageToken: persistenceResp.NextPageToken,
	}, nil
}

// ListClosedWorkflowExecutions is a visibility API to list the closed executions in a specific domain.
func (wh *WorkflowHandler) ListClosedWorkflowExecutions(ctx context.Context, request *workflowservice.ListClosedWorkflowExecutionsRequest) (_ *workflowservice.ListClosedWorkflowExecutionsResponse, retError error) {
	defer log.CapturePanicGRPC(wh.GetLogger(), &retError)

	scope, sw := wh.startRequestProfileWithDomain(metrics.FrontendListClosedWorkflowExecutionsScope, request.GetDomain())
	defer sw.Stop()

	if err := wh.versionChecker.ClientSupported(ctx, wh.config.EnableClientVersionCheck()); err != nil {
		return nil, wh.error(err, scope)
	}

	if request == nil {
		return nil, wh.error(errRequestNotSet, scope)
	}

	if ok := wh.allow(request.GetDomain()); !ok {
		return nil, wh.error(errServiceBusy, scope)
	}

	if request.GetDomain() == "" {
		return nil, wh.error(errDomainNotSet, scope)
	}

	if request.StartTimeFilter == nil {
		return nil, wh.error(errStartTimeFilterNotSet, scope)
	}

	if request.StartTimeFilter.GetEarliestTime() > request.StartTimeFilter.GetLatestTime() {
		return nil, wh.error(errEarliestTimeIsGreaterThanLatestTime, scope)
	}

	if request.GetMaximumPageSize() <= 0 {
		request.MaximumPageSize = int32(wh.config.VisibilityMaxPageSize(request.GetDomain()))
	}

	if wh.isListRequestPageSizeTooLarge(request.GetMaximumPageSize(), request.GetDomain()) {
		return nil, wh.error(errPageSizeTooBig.MessageArgs(wh.config.ESIndexMaxResultWindow()), scope)
	}

	domain := request.GetDomain()
	domainID, err := wh.GetDomainCache().GetDomainID(domain)
	if err != nil {
		return nil, wh.error(err, scope)
	}

	baseReq := persistence.ListWorkflowExecutionsRequest{
		DomainUUID:        domainID,
		Domain:            domain,
		PageSize:          int(request.GetMaximumPageSize()),
		NextPageToken:     request.NextPageToken,
		EarliestStartTime: request.StartTimeFilter.GetEarliestTime(),
		LatestStartTime:   request.StartTimeFilter.GetLatestTime(),
	}

	var persistenceResp *persistence.ListWorkflowExecutionsResponse
	if request.GetExecutionFilter() != nil {
		if wh.config.DisableListVisibilityByFilter(domain) {
			err = errNoPermission
		} else {
			persistenceResp, err = wh.GetVisibilityManager().ListClosedWorkflowExecutionsByWorkflowID(
				&persistence.ListWorkflowExecutionsByWorkflowIDRequest{
					ListWorkflowExecutionsRequest: baseReq,
					WorkflowID:                    request.GetExecutionFilter().GetWorkflowId(),
				})
		}
		wh.GetLogger().Info("List closed workflow with filter",
			tag.WorkflowDomainName(request.GetDomain()), tag.WorkflowListWorkflowFilterByID)
	} else if request.GetTypeFilter() != nil {
		if wh.config.DisableListVisibilityByFilter(domain) {
			err = errNoPermission
		} else {
			persistenceResp, err = wh.GetVisibilityManager().ListClosedWorkflowExecutionsByType(&persistence.ListWorkflowExecutionsByTypeRequest{
				ListWorkflowExecutionsRequest: baseReq,
				WorkflowTypeName:              request.GetTypeFilter().GetName(),
			})
		}
		wh.GetLogger().Info("List closed workflow with filter",
			tag.WorkflowDomainName(request.GetDomain()), tag.WorkflowListWorkflowFilterByType)
	} else if request.GetStatusFilter() != nil {
		if wh.config.DisableListVisibilityByFilter(domain) {
			err = errNoPermission
		} else {
			persistenceResp, err = wh.GetVisibilityManager().ListClosedWorkflowExecutionsByStatus(&persistence.ListClosedWorkflowExecutionsByStatusRequest{
				ListWorkflowExecutionsRequest: baseReq,
				Status:                        request.GetStatusFilter().GetCloseStatus(),
			})
		}
		wh.GetLogger().Info("List closed workflow with filter",
			tag.WorkflowDomainName(request.GetDomain()), tag.WorkflowListWorkflowFilterByStatus)
	} else {
		persistenceResp, err = wh.GetVisibilityManager().ListClosedWorkflowExecutions(&baseReq)
	}

	if err != nil {
		return nil, wh.error(err, scope)
	}

	return &workflowservice.ListClosedWorkflowExecutionsResponse{
		Executions:    persistenceResp.Executions,
		NextPageToken: persistenceResp.NextPageToken,
	}, nil
}

// ListWorkflowExecutions is a visibility API to list workflow executions in a specific domain.
func (wh *WorkflowHandler) ListWorkflowExecutions(ctx context.Context, request *workflowservice.ListWorkflowExecutionsRequest) (_ *workflowservice.ListWorkflowExecutionsResponse, retError error) {
	defer log.CapturePanicGRPC(wh.GetLogger(), &retError)

	scope, sw := wh.startRequestProfileWithDomain(metrics.FrontendListWorkflowExecutionsScope, request.GetDomain())
	defer sw.Stop()

	if err := wh.versionChecker.ClientSupported(ctx, wh.config.EnableClientVersionCheck()); err != nil {
		return nil, wh.error(err, scope)
	}

	if request == nil {
		return nil, wh.error(errRequestNotSet, scope)
	}

	if ok := wh.allow(request.GetDomain()); !ok {
		return nil, wh.error(errServiceBusy, scope)
	}

	if request.GetDomain() == "" {
		return nil, wh.error(errDomainNotSet, scope)
	}

	if request.GetPageSize() <= 0 {
		request.PageSize = int32(wh.config.VisibilityMaxPageSize(request.GetDomain()))
	}

	if wh.isListRequestPageSizeTooLarge(request.GetPageSize(), request.GetDomain()) {
		return nil, wh.error(errPageSizeTooBig.MessageArgs(wh.config.ESIndexMaxResultWindow()), scope)
	}

	if err := wh.visibilityQueryValidator.ValidateListRequestForQuery(request); err != nil {
		return nil, wh.error(err, scope)
	}

	domain := request.GetDomain()
	domainID, err := wh.GetDomainCache().GetDomainID(domain)
	if err != nil {
		return nil, wh.error(err, scope)
	}

	req := &persistence.ListWorkflowExecutionsRequestV2{
		DomainUUID:    domainID,
		Domain:        domain,
		PageSize:      int(request.GetPageSize()),
		NextPageToken: request.NextPageToken,
		Query:         request.GetQuery(),
	}
	persistenceResp, err := wh.GetVisibilityManager().ListWorkflowExecutions(req)
	if err != nil {
		return nil, wh.error(err, scope)
	}

	return &workflowservice.ListWorkflowExecutionsResponse{
		Executions:    persistenceResp.Executions,
		NextPageToken: persistenceResp.NextPageToken,
	}, nil
}

// ListArchivedWorkflowExecutions is a visibility API to list archived workflow executions in a specific domain.
func (wh *WorkflowHandler) ListArchivedWorkflowExecutions(ctx context.Context, request *workflowservice.ListArchivedWorkflowExecutionsRequest) (_ *workflowservice.ListArchivedWorkflowExecutionsResponse, retError error) {
	defer log.CapturePanicGRPC(wh.GetLogger(), &retError)

	scope, sw := wh.startRequestProfileWithDomain(metrics.FrontendListArchivedWorkflowExecutionsScope, request.GetDomain())
	defer sw.Stop()

	if err := wh.versionChecker.ClientSupported(ctx, wh.config.EnableClientVersionCheck()); err != nil {
		return nil, wh.error(err, scope)
	}

	if request == nil {
		return nil, wh.error(errRequestNotSet, scope)
	}

	if ok := wh.allow(request.GetDomain()); !ok {
		return nil, wh.error(errServiceBusy, scope)
	}

	if request.GetDomain() == "" {
		return nil, wh.error(errDomainNotSet, scope)
	}

	if request.GetPageSize() <= 0 {
		request.PageSize = int32(wh.config.VisibilityMaxPageSize(request.GetDomain()))
	}

	maxPageSize := wh.config.VisibilityArchivalQueryMaxPageSize()
	if int(request.GetPageSize()) > maxPageSize {
		return nil, wh.error(errPageSizeTooBig.MessageArgs(maxPageSize), scope)
	}

	if !wh.GetArchivalMetadata().GetVisibilityConfig().ClusterConfiguredForArchival() {
		return nil, wh.error(errClusterIsNotConfiguredForVisibilityArchival, scope)
	}

	if !wh.GetArchivalMetadata().GetVisibilityConfig().ReadEnabled() {
		return nil, wh.error(errClusterIsNotConfiguredForReadingArchivalVisibility, scope)
	}

	entry, err := wh.GetDomainCache().GetDomain(request.GetDomain())
	if err != nil {
		return nil, wh.error(err, scope)
	}

	if entry.GetConfig().VisibilityArchivalStatus != enums.ArchivalStatusEnabled {
		return nil, wh.error(errDomainIsNotConfiguredForVisibilityArchival, scope)
	}

	URI, err := archiver.NewURI(entry.GetConfig().VisibilityArchivalURI)
	if err != nil {
		return nil, wh.error(err, scope)
	}

	visibilityArchiver, err := wh.GetArchiverProvider().GetVisibilityArchiver(URI.Scheme(), common.FrontendServiceName)
	if err != nil {
		return nil, wh.error(err, scope)
	}

	archiverRequest := &archiver.QueryVisibilityRequest{
		DomainID:      entry.GetInfo().ID,
		PageSize:      int(request.GetPageSize()),
		NextPageToken: request.NextPageToken,
		Query:         request.GetQuery(),
	}

	archiverResponse, err := visibilityArchiver.Query(ctx, URI, archiverRequest)
	if err != nil {
		return nil, wh.error(err, scope)
	}

	// special handling of ExecutionTime for cron or retry
	for _, execution := range archiverResponse.Executions {
		if execution.GetExecutionTime() == 0 {
			execution.ExecutionTime = execution.GetStartTime().Value
		}
	}

	return &workflowservice.ListArchivedWorkflowExecutionsResponse{
		Executions:    archiverResponse.Executions,
		NextPageToken: archiverResponse.NextPageToken,
	}, nil
}

// ScanWorkflowExecutions is a visibility API to list large amount of workflow executions in a specific domain without order.
func (wh *WorkflowHandler) ScanWorkflowExecutions(ctx context.Context, request *workflowservice.ScanWorkflowExecutionsRequest) (_ *workflowservice.ScanWorkflowExecutionsResponse, retError error) {
	defer log.CapturePanicGRPC(wh.GetLogger(), &retError)

	scope, sw := wh.startRequestProfileWithDomain(metrics.FrontendScanWorkflowExecutionsScope, request.GetDomain())
	defer sw.Stop()

	if err := wh.versionChecker.ClientSupported(ctx, wh.config.EnableClientVersionCheck()); err != nil {
		return nil, wh.error(err, scope)
	}

	if request == nil {
		return nil, wh.error(errRequestNotSet, scope)
	}

	if ok := wh.allow(request.GetDomain()); !ok {
		return nil, wh.error(errServiceBusy, scope)
	}

	if request.GetDomain() == "" {
		return nil, wh.error(errDomainNotSet, scope)
	}

	if request.GetPageSize() <= 0 {
		request.PageSize = int32(wh.config.VisibilityMaxPageSize(request.GetDomain()))
	}

	if wh.isListRequestPageSizeTooLarge(request.GetPageSize(), request.GetDomain()) {
		return nil, wh.error(errPageSizeTooBig.MessageArgs(wh.config.ESIndexMaxResultWindow()), scope)
	}

	if err := wh.visibilityQueryValidator.ValidateScanRequestForQuery(request); err != nil {
		return nil, wh.error(err, scope)
	}

	domain := request.GetDomain()
	domainID, err := wh.GetDomainCache().GetDomainID(domain)
	if err != nil {
		return nil, wh.error(err, scope)
	}

	req := &persistence.ListWorkflowExecutionsRequestV2{
		DomainUUID:    domainID,
		Domain:        domain,
		PageSize:      int(request.GetPageSize()),
		NextPageToken: request.NextPageToken,
		Query:         request.GetQuery(),
	}
	persistenceResp, err := wh.GetVisibilityManager().ScanWorkflowExecutions(req)
	if err != nil {
		return nil, wh.error(err, scope)
	}

	resp := &workflowservice.ScanWorkflowExecutionsResponse{
		Executions:    persistenceResp.Executions,
		NextPageToken: persistenceResp.NextPageToken,
	}
	return resp, nil
}

// CountWorkflowExecutions is a visibility API to count of workflow executions in a specific domain.
func (wh *WorkflowHandler) CountWorkflowExecutions(ctx context.Context, request *workflowservice.CountWorkflowExecutionsRequest) (_ *workflowservice.CountWorkflowExecutionsResponse, retError error) {
	defer log.CapturePanicGRPC(wh.GetLogger(), &retError)

	scope, sw := wh.startRequestProfileWithDomain(metrics.FrontendCountWorkflowExecutionsScope, request.GetDomain())
	defer sw.Stop()

	if err := wh.versionChecker.ClientSupported(ctx, wh.config.EnableClientVersionCheck()); err != nil {
		return nil, wh.error(err, scope)
	}

	if request == nil {
		return nil, wh.error(errRequestNotSet, scope)
	}

	if ok := wh.allow(request.GetDomain()); !ok {
		return nil, wh.error(errServiceBusy, scope)
	}

	if request.GetDomain() == "" {
		return nil, wh.error(errDomainNotSet, scope)
	}

	if err := wh.visibilityQueryValidator.ValidateCountRequestForQuery(request); err != nil {
		return nil, wh.error(err, scope)
	}

	domain := request.GetDomain()
	domainID, err := wh.GetDomainCache().GetDomainID(domain)
	if err != nil {
		return nil, wh.error(err, scope)
	}

	req := &persistence.CountWorkflowExecutionsRequest{
		DomainUUID: domainID,
		Domain:     domain,
		Query:      request.GetQuery(),
	}
	persistenceResp, err := wh.GetVisibilityManager().CountWorkflowExecutions(req)
	if err != nil {
		return nil, wh.error(err, scope)
	}

	resp := &workflowservice.CountWorkflowExecutionsResponse{
		Count: persistenceResp.Count,
	}
	return resp, nil
}

// GetSearchAttributes is a visibility API to get all legal keys that could be used in list APIs
func (wh *WorkflowHandler) GetSearchAttributes(ctx context.Context, _ *workflowservice.GetSearchAttributesRequest) (_ *workflowservice.GetSearchAttributesResponse, retError error) {
	defer log.CapturePanicGRPC(wh.GetLogger(), &retError)

	scope, sw := wh.startRequestProfile(metrics.FrontendGetSearchAttributesScope)
	defer sw.Stop()

	if err := wh.versionChecker.ClientSupported(ctx, wh.config.EnableClientVersionCheck()); err != nil {
		return nil, wh.error(err, scope)
	}

	keys := wh.config.ValidSearchAttributes()
	resp := &workflowservice.GetSearchAttributesResponse{
		Keys: wh.convertIndexedKeyToProto(keys),
	}
	return resp, nil
}

// RespondQueryTaskCompleted is called by application worker to complete a QueryTask (which is a DecisionTask for query)
// as a result of 'PollForDecisionTask' API call. Completing a QueryTask will unblock the client call to 'QueryWorkflow'
// API and return the query result to client as a response to 'QueryWorkflow' API call.
func (wh *WorkflowHandler) RespondQueryTaskCompleted(ctx context.Context, request *workflowservice.RespondQueryTaskCompletedRequest) (_ *workflowservice.RespondQueryTaskCompletedResponse, retError error) {
	defer log.CapturePanicGRPC(wh.GetLogger(), &retError)

	scope := wh.getDefaultScope(metrics.FrontendRespondQueryTaskCompletedScope)
	if err := wh.versionChecker.ClientSupported(ctx, wh.config.EnableClientVersionCheck()); err != nil {
		return nil, wh.error(err, scope)
	}

	if request == nil {
		return nil, wh.error(errRequestNotSet, scope)
	}

	// Count the request in the RPS, but we still accept it even if RPS is exceeded
	wh.allow("")

	if request.TaskToken == nil {
		return nil, wh.error(errTaskTokenNotSet, scope)
	}
	queryTaskToken, err := wh.tokenSerializer.DeserializeQueryTaskToken(request.TaskToken)
	if err != nil {
		return nil, wh.error(err, scope)
	}
	if queryTaskToken.GetDomainId() == "" || queryTaskToken.GetTaskList() == "" || queryTaskToken.GetTaskId() == "" {
		return nil, wh.error(errInvalidTaskToken, scope)
	}

	domainEntry, err := wh.GetDomainCache().GetDomainByID(queryTaskToken.GetDomainId())
	if err != nil {
		return nil, wh.error(err, scope)
	}

	scope, sw := wh.startRequestProfileWithDomain(
		metrics.FrontendRespondQueryTaskCompletedScope,
		domainEntry.GetInfo().Name,
	)
	defer sw.Stop()

	sizeLimitError := wh.config.BlobSizeLimitError(domainEntry.GetInfo().Name)
	sizeLimitWarn := wh.config.BlobSizeLimitWarn(domainEntry.GetInfo().Name)

	if err := common.CheckEventBlobSizeLimit(
		len(request.GetQueryResult()),
		sizeLimitWarn,
		sizeLimitError,
		queryTaskToken.GetDomainId(),
		"",
		"",
		scope,
		wh.GetThrottledLogger(),
	); err != nil {
		request = &workflowservice.RespondQueryTaskCompletedRequest{
			TaskToken:     request.TaskToken,
			CompletedType: enums.QueryTaskCompletedTypeFailed,
			QueryResult:   nil,
			ErrorMessage:  err.Error(),
		}
	}

	headers := headers.GetValues(ctx, headers.ClientImplHeaderName, headers.FeatureVersionHeaderName)
	request.WorkerVersionInfo = &commonproto.WorkerVersionInfo{
		Impl:           headers[0],
		FeatureVersion: headers[1],
	}
	matchingRequest := &matchingservice.RespondQueryTaskCompletedRequest{
		DomainUUID:       queryTaskToken.GetDomainId(),
		TaskList:         &commonproto.TaskList{Name: queryTaskToken.GetTaskList()},
		TaskID:           queryTaskToken.GetTaskId(),
		CompletedRequest: request,
	}

	_, err = wh.GetMatchingClient().RespondQueryTaskCompleted(ctx, matchingRequest)
	if err != nil {
		return nil, wh.error(err, scope)
	}
	return &workflowservice.RespondQueryTaskCompletedResponse{}, nil
}

// ResetStickyTaskList resets the sticky tasklist related information in mutable state of a given workflow.
// Things cleared are:
// 1. StickyTaskList
// 2. StickyScheduleToStartTimeout
// 3. ClientLibraryVersion
// 4. ClientFeatureVersion
// 5. ClientImpl
func (wh *WorkflowHandler) ResetStickyTaskList(ctx context.Context, request *workflowservice.ResetStickyTaskListRequest) (_ *workflowservice.ResetStickyTaskListResponse, retError error) {
	defer log.CapturePanicGRPC(wh.GetLogger(), &retError)

	scope, sw := wh.startRequestProfileWithDomain(metrics.FrontendResetStickyTaskListScope, request.GetDomain())
	defer sw.Stop()

	if err := wh.versionChecker.ClientSupported(ctx, wh.config.EnableClientVersionCheck()); err != nil {
		return nil, wh.error(err, scope)
	}

	if request == nil {
		return nil, wh.error(errRequestNotSet, scope)
	}

	if request.GetDomain() == "" {
		return nil, wh.error(errDomainNotSet, scope)
	}

	if err := wh.validateExecutionAndEmitMetrics(request.Execution, scope); err != nil {
		return nil, err
	}

	domainID, err := wh.GetDomainCache().GetDomainID(request.GetDomain())
	if err != nil {
		return nil, wh.error(err, scope)
	}

	_, err = wh.GetHistoryClient().ResetStickyTaskList(ctx, &historyservice.ResetStickyTaskListRequest{
		DomainUUID: domainID,
		Execution:  request.Execution,
	})
	if err != nil {
		return nil, wh.error(err, scope)
	}
	return &workflowservice.ResetStickyTaskListResponse{}, nil
}

// QueryWorkflow returns query result for a specified workflow execution
func (wh *WorkflowHandler) QueryWorkflow(ctx context.Context, request *workflowservice.QueryWorkflowRequest) (_ *workflowservice.QueryWorkflowResponse, retError error) {
	defer log.CapturePanicGRPC(wh.GetLogger(), &retError)

	scope, sw := wh.startRequestProfileWithDomain(metrics.FrontendQueryWorkflowScope, request.GetDomain())
	defer sw.Stop()

	if wh.config.DisallowQuery(request.GetDomain()) {
		return nil, wh.error(errQueryDisallowedForDomain, scope)
	}

	if err := wh.versionChecker.ClientSupported(ctx, wh.config.EnableClientVersionCheck()); err != nil {
		return nil, wh.error(err, scope)
	}

	if request == nil {
		return nil, wh.error(errRequestNotSet, scope)
	}

	if request.GetDomain() == "" {
		return nil, wh.error(errDomainNotSet, scope)
	}
	if err := wh.validateExecutionAndEmitMetrics(request.Execution, scope); err != nil {
		return nil, err
	}

	if request.Query == nil {
		return nil, wh.error(errQueryNotSet, scope)
	}

	if request.Query.GetQueryType() == "" {
		return nil, wh.error(errQueryTypeNotSet, scope)
	}

	domainID, err := wh.GetDomainCache().GetDomainID(request.GetDomain())
	if err != nil {
		return nil, wh.error(err, scope)
	}

	sizeLimitError := wh.config.BlobSizeLimitError(request.GetDomain())
	sizeLimitWarn := wh.config.BlobSizeLimitWarn(request.GetDomain())

	if err := common.CheckEventBlobSizeLimit(
		len(request.GetQuery().GetQueryArgs()),
		sizeLimitWarn,
		sizeLimitError,
		domainID,
		request.GetExecution().GetWorkflowId(),
		request.GetExecution().GetRunId(),
		scope,
		wh.GetThrottledLogger()); err != nil {
		return nil, wh.error(err, scope)
	}

	req := &historyservice.QueryWorkflowRequest{
		DomainUUID: domainID,
		Request:    request,
	}
	hResponse, err := wh.GetHistoryClient().QueryWorkflow(ctx, req)
	if err != nil {
		return nil, wh.error(err, scope)
	}
	return hResponse.GetResponse(), nil
}

// DescribeWorkflowExecution returns information about the specified workflow execution.
func (wh *WorkflowHandler) DescribeWorkflowExecution(ctx context.Context, request *workflowservice.DescribeWorkflowExecutionRequest) (_ *workflowservice.DescribeWorkflowExecutionResponse, retError error) {
	defer log.CapturePanicGRPC(wh.GetLogger(), &retError)

	scope, sw := wh.startRequestProfileWithDomain(metrics.FrontendDescribeWorkflowExecutionScope, request.GetDomain())
	defer sw.Stop()

	if err := wh.versionChecker.ClientSupported(ctx, wh.config.EnableClientVersionCheck()); err != nil {
		return nil, wh.error(err, scope)
	}

	if request == nil {
		return nil, wh.error(errRequestNotSet, scope)
	}

	if ok := wh.allow(request.GetDomain()); !ok {
		return nil, wh.error(errServiceBusy, scope)
	}

	if request.GetDomain() == "" {
		return nil, wh.error(errDomainNotSet, scope)
	}
	domainID, err := wh.GetDomainCache().GetDomainID(request.GetDomain())
	if err != nil {
		return nil, wh.error(err, scope)
	}

	if err := wh.validateExecutionAndEmitMetrics(request.Execution, scope); err != nil {
		return nil, err
	}

	response, err := wh.GetHistoryClient().DescribeWorkflowExecution(ctx, &historyservice.DescribeWorkflowExecutionRequest{
		DomainUUID: domainID,
		Request:    request,
	})

	if err != nil {
		return nil, wh.error(err, scope)
	}

	return &workflowservice.DescribeWorkflowExecutionResponse{
		ExecutionConfiguration: response.GetExecutionConfiguration(),
		WorkflowExecutionInfo:  response.GetWorkflowExecutionInfo(),
		PendingActivities:      response.GetPendingActivities(),
		PendingChildren:        response.GetPendingChildren(),
	}, nil
}

// DescribeTaskList returns information about the target tasklist, right now this API returns the
// pollers which polled this tasklist in last few minutes.
func (wh *WorkflowHandler) DescribeTaskList(ctx context.Context, request *workflowservice.DescribeTaskListRequest) (_ *workflowservice.DescribeTaskListResponse, retError error) {
	defer log.CapturePanicGRPC(wh.GetLogger(), &retError)

	scope, sw := wh.startRequestProfileWithDomain(metrics.FrontendDescribeTaskListScope, request.GetDomain())
	defer sw.Stop()

	if err := wh.versionChecker.ClientSupported(ctx, wh.config.EnableClientVersionCheck()); err != nil {
		return nil, wh.error(err, scope)
	}

	if request == nil {
		return nil, wh.error(errRequestNotSet, scope)
	}

	if ok := wh.allow(request.GetDomain()); !ok {
		return nil, wh.error(errServiceBusy, scope)
	}

	if request.GetDomain() == "" {
		return nil, wh.error(errDomainNotSet, scope)
	}
	domainID, err := wh.GetDomainCache().GetDomainID(request.GetDomain())
	if err != nil {
		return nil, wh.error(err, scope)
	}

	if err := wh.validateTaskList(request.TaskList, scope); err != nil {
		return nil, err
	}

	var matchingResponse *matchingservice.DescribeTaskListResponse
	op := func() error {
		var err error
		matchingResponse, err = wh.GetMatchingClient().DescribeTaskList(ctx, &matchingservice.DescribeTaskListRequest{
			DomainUUID:  domainID,
			DescRequest: request,
		})
		return err
	}

	err = backoff.Retry(op, frontendServiceRetryPolicy, common.IsServiceTransientError)
	if err != nil {
		return nil, wh.error(err, scope)
	}

	return &workflowservice.DescribeTaskListResponse{
		Pollers:        matchingResponse.Pollers,
		TaskListStatus: matchingResponse.TaskListStatus,
	}, nil
}

// GetWorkflowExecutionRawHistory retrieves raw history directly from DB layer.
func (wh *WorkflowHandler) GetWorkflowExecutionRawHistory(ctx context.Context, request *workflowservice.GetWorkflowExecutionRawHistoryRequest) (_ *workflowservice.GetWorkflowExecutionRawHistoryResponse, retError error) {
	defer log.CapturePanicGRPC(wh.GetLogger(), &retError)

	scope, sw := wh.startRequestProfileWithDomain(metrics.FrontendGetWorkflowExecutionRawHistoryScope, request.GetDomain())
	defer sw.Stop()

	if err := wh.versionChecker.ClientSupported(ctx, wh.config.EnableClientVersionCheck()); err != nil {
		return nil, wh.error(err, scope)
	}

	if request == nil {
		return nil, wh.error(errRequestNotSet, scope)
	}

	if ok := wh.allow(request.GetDomain()); !ok {
		return nil, wh.error(errServiceBusy, scope)
	}

	if request.GetDomain() == "" {
		return nil, wh.error(errDomainNotSet, scope)
	}

	if err := wh.validateExecutionAndEmitMetrics(request.Execution, scope); err != nil {
		return nil, err
	}

	if request.GetMaximumPageSize() <= 0 {
		request.MaximumPageSize = int32(wh.config.HistoryMaxPageSize(request.GetDomain()))
	}

	domainID, err := wh.GetDomainCache().GetDomainID(request.GetDomain())
	if err != nil {
		return nil, wh.error(err, scope)
	}

	// force limit page size if exceed
	if request.GetMaximumPageSize() > common.GetHistoryMaxPageSize {
		wh.GetThrottledLogger().Warn("GetHistory page size is larger than threshold",
			tag.WorkflowID(request.Execution.GetWorkflowId()),
			tag.WorkflowRunID(request.Execution.GetRunId()),
			tag.WorkflowDomainID(domainID), tag.WorkflowSize(int64(request.GetMaximumPageSize())))
		request.MaximumPageSize = common.GetHistoryMaxPageSize
	}

	// this function return the following 5 things,
	// 1. current branch token
	// 2. the workflow run ID
	// 3. the next event ID
	// 4. error if any
	queryHistory := func(
		domainUUID string,
		execution *commonproto.WorkflowExecution,
		currentBranchToken []byte,
	) ([]byte, string, int64, error) {
		response, err := wh.GetHistoryClient().GetMutableState(ctx, &historyservice.GetMutableStateRequest{
			DomainUUID:          domainUUID,
			Execution:           execution,
			ExpectedNextEventId: common.EmptyEventID,
			CurrentBranchToken:  currentBranchToken,
		})

		if err != nil {
			return nil, "", 0, err
		}

		return response.CurrentBranchToken,
			response.Execution.GetRunId(),
			response.GetNextEventId(),
			nil
	}

	execution := request.Execution
	var continuationToken *token.HistoryContinuation

	var runID string
	var nextEventID int64

	// process the token for paging
	if request.NextPageToken != nil {
		continuationToken, err = deserializeHistoryToken(request.NextPageToken)
		if err != nil {
			return nil, wh.error(errInvalidNextPageToken, scope)
		}
		if execution.GetRunId() != continuationToken.GetRunId() {
			return nil, wh.error(errNextPageTokenRunIDMismatch, scope)
		}

		execution.RunId = continuationToken.GetRunId()

	} else {
		continuationToken = &token.HistoryContinuation{}
		continuationToken.BranchToken, runID, nextEventID, err =
			queryHistory(domainID, execution, nil)
		if err != nil {
			return nil, wh.error(err, scope)
		}

		execution.RunId = runID

		continuationToken.RunId = runID
		continuationToken.FirstEventId = common.FirstEventID
		continuationToken.NextEventId = nextEventID
		continuationToken.PersistenceToken = nil
	}

	var history []*commonproto.DataBlob
	// return all events
	if continuationToken.GetFirstEventId() >= continuationToken.GetNextEventId() {
		return &workflowservice.GetWorkflowExecutionRawHistoryResponse{
			RawHistory:    []*commonproto.DataBlob{},
			NextPageToken: nil,
		}, nil
	}

	history, continuationToken.PersistenceToken, err = wh.getRawHistory(
		scope,
		domainID,
		*execution,
		continuationToken.GetFirstEventId(),
		continuationToken.GetNextEventId(),
		request.GetMaximumPageSize(),
		continuationToken.PersistenceToken,
		continuationToken.TransientDecision,
		continuationToken.BranchToken,
	)
	if err != nil {
		return nil, wh.error(err, scope)
	}

	if len(continuationToken.PersistenceToken) == 0 {
		// meaning, there is no more history to be returned
		continuationToken = nil
	}

	nextToken, err := serializeHistoryToken(continuationToken)
	if err != nil {
		return nil, wh.error(err, scope)
	}
	return &workflowservice.GetWorkflowExecutionRawHistoryResponse{
		RawHistory:    history,
		NextPageToken: nextToken,
	}, nil
}

// GetClusterInfo return information about Temporal deployment.
func (wh *WorkflowHandler) GetClusterInfo(ctx context.Context, _ *workflowservice.GetClusterInfoRequest) (_ *workflowservice.GetClusterInfoResponse, retError error) {
	defer log.CapturePanicGRPC(wh.GetLogger(), &retError)

	scope := wh.getDefaultScope(metrics.FrontendClientGetClusterInfoScope)
	if ok := wh.allow(""); !ok {
		return nil, wh.error(errServiceBusy, scope)
	}

	return &workflowservice.GetClusterInfoResponse{
		SupportedClientVersions: &commonproto.SupportedClientVersions{
			GoSdk:   headers.SupportedGoSDKVersion,
			JavaSdk: headers.SupportedJavaSDKVersion,
		},
	}, nil
}

// ListTaskListPartitions returns all the partition and host for a task list.
func (wh *WorkflowHandler) ListTaskListPartitions(ctx context.Context, request *workflowservice.ListTaskListPartitionsRequest) (_ *workflowservice.ListTaskListPartitionsResponse, retError error) {
	defer log.CapturePanicGRPC(wh.GetLogger(), &retError)

	scope, sw := wh.startRequestProfileWithDomain(metrics.FrontendListTaskListPartitionsScope, request.GetDomain())
	defer sw.Stop()

	if request == nil {
		return nil, wh.error(errRequestNotSet, scope)
	}

	if ok := wh.allow(request.GetDomain()); !ok {
		return nil, wh.error(errServiceBusy, scope)
	}

	if request.GetDomain() == "" {
		return nil, wh.error(errDomainNotSet, scope)
	}

	if err := wh.validateTaskList(request.TaskList, scope); err != nil {
		return nil, err
	}

	matchingResponse, err := wh.GetMatchingClient().ListTaskListPartitions(ctx, &matchingservice.ListTaskListPartitionsRequest{
		Domain:   request.GetDomain(),
		TaskList: request.TaskList,
	})

	if matchingResponse == nil {
		return nil, err
	}

	return &workflowservice.ListTaskListPartitionsResponse{
		ActivityTaskListPartitions: matchingResponse.ActivityTaskListPartitions,
		DecisionTaskListPartitions: matchingResponse.DecisionTaskListPartitions,
	}, err
}

func (wh *WorkflowHandler) getRawHistory(
	scope metrics.Scope,
	domainID string,
	execution commonproto.WorkflowExecution,
	firstEventID int64,
	nextEventID int64,
	pageSize int32,
	nextPageToken []byte,
	transientDecision *commonproto.TransientDecisionInfo,
	branchToken []byte,
) ([]*commonproto.DataBlob, []byte, error) {
	var rawHistory []*commonproto.DataBlob
	shardID := common.WorkflowIDToHistoryShard(execution.GetWorkflowId(), wh.config.NumHistoryShards)

	resp, err := wh.GetHistoryManager().ReadRawHistoryBranch(&persistence.ReadHistoryBranchRequest{
		BranchToken:   branchToken,
		MinEventID:    firstEventID,
		MaxEventID:    nextEventID,
		PageSize:      int(pageSize),
		NextPageToken: nextPageToken,
		ShardID:       common.IntPtr(shardID),
	})
	if err != nil {
		return nil, nil, err
	}

	var encoding enums.EncodingType
	for _, data := range resp.HistoryEventBlobs {
		switch data.Encoding {
		case common.EncodingTypeJSON:
			encoding = enums.EncodingTypeJSON
		case common.EncodingTypeThriftRW:
			encoding = enums.EncodingTypeThriftRW
		default:
			panic(fmt.Sprintf("Invalid encoding type for raw history, encoding type: %s", data.Encoding))
		}
		rawHistory = append(rawHistory, &commonproto.DataBlob{
			EncodingType: encoding,
			Data:         data.Data,
		})
	}

	if len(nextPageToken) == 0 && transientDecision != nil {
		if err := wh.validateTransientDecisionEvents(nextEventID, transientDecision); err != nil {
			scope.IncCounter(metrics.ServiceErrIncompleteHistoryCounter)
			wh.GetLogger().Error("getHistory error",
				tag.WorkflowDomainID(domainID),
				tag.WorkflowID(execution.GetWorkflowId()),
				tag.WorkflowRunID(execution.GetRunId()),
				tag.Error(err))
		}

		blob, err := wh.GetPayloadSerializer().SerializeEvent(transientDecision.ScheduledEvent, common.EncodingTypeProto3)
		if err != nil {
			return nil, nil, err
		}
		rawHistory = append(rawHistory, &commonproto.DataBlob{
			EncodingType: enums.EncodingTypeThriftRW,
			Data:         blob.Data,
		})

		blob, err = wh.GetPayloadSerializer().SerializeEvent(transientDecision.StartedEvent, common.EncodingTypeProto3)
		if err != nil {
			return nil, nil, err
		}
		rawHistory = append(rawHistory, &commonproto.DataBlob{
			EncodingType: enums.EncodingTypeThriftRW,
			Data:         blob.Data,
		})
	}

	return rawHistory, resp.NextPageToken, nil
}

func (wh *WorkflowHandler) getHistory(
	scope metrics.Scope,
	domainID string,
	execution commonproto.WorkflowExecution,
	firstEventID, nextEventID int64,
	pageSize int32,
	nextPageToken []byte,
	transientDecision *commonproto.TransientDecisionInfo,
	branchToken []byte,
) (*commonproto.History, []byte, error) {

	var size int

	isFirstPage := len(nextPageToken) == 0
	shardID := common.WorkflowIDToHistoryShard(execution.GetWorkflowId(), wh.config.NumHistoryShards)
	var err error
	var historyEvents []*commonproto.HistoryEvent
	historyEvents, size, nextPageToken, err = persistence.ReadFullPageV2Events(wh.GetHistoryManager(), &persistence.ReadHistoryBranchRequest{
		BranchToken:   branchToken,
		MinEventID:    firstEventID,
		MaxEventID:    nextEventID,
		PageSize:      int(pageSize),
		NextPageToken: nextPageToken,
		ShardID:       common.IntPtr(shardID),
	})
	if err != nil {
		return nil, nil, err
	}

	scope.RecordTimer(metrics.HistorySize, time.Duration(size))

	isLastPage := len(nextPageToken) == 0
	if err := wh.verifyHistoryIsComplete(
		historyEvents,
		firstEventID,
		nextEventID-1,
		isFirstPage,
		isLastPage,
		int(pageSize)); err != nil {
		scope.IncCounter(metrics.ServiceErrIncompleteHistoryCounter)
		wh.GetLogger().Error("getHistory: incomplete history",
			tag.WorkflowDomainID(domainID),
			tag.WorkflowID(execution.GetWorkflowId()),
			tag.WorkflowRunID(execution.GetRunId()),
			tag.Error(err))
		return nil, nil, err
	}

	if len(nextPageToken) == 0 && transientDecision != nil {
		if err := wh.validateTransientDecisionEvents(nextEventID, transientDecision); err != nil {
			scope.IncCounter(metrics.ServiceErrIncompleteHistoryCounter)
			wh.GetLogger().Error("getHistory error",
				tag.WorkflowDomainID(domainID),
				tag.WorkflowID(execution.GetWorkflowId()),
				tag.WorkflowRunID(execution.GetRunId()),
				tag.Error(err))
		}
		// Append the transient decision events once we are done enumerating everything from the events table
		historyEvents = append(historyEvents, transientDecision.ScheduledEvent, transientDecision.StartedEvent)
	}

	executionHistory := &commonproto.History{}
	executionHistory.Events = historyEvents
	return executionHistory, nextPageToken, nil
}

func (wh *WorkflowHandler) validateTransientDecisionEvents(
	expectedNextEventID int64,
	decision *commonproto.TransientDecisionInfo,
) error {

	if decision.ScheduledEvent.GetEventId() == expectedNextEventID &&
		decision.StartedEvent.GetEventId() == expectedNextEventID+1 {
		return nil
	}

	return fmt.Errorf("invalid transient decision: expectedScheduledEventID=%v expectedStartedEventID=%v but have scheduledEventID=%v startedEventID=%v",
		expectedNextEventID,
		expectedNextEventID+1,
		decision.ScheduledEvent.GetEventId(),
		decision.StartedEvent.GetEventId())
}

// startRequestProfile initiates recording of request metrics
func (wh *WorkflowHandler) startRequestProfile(scope int) (metrics.Scope, metrics.Stopwatch) {
	metricsScope := wh.GetMetricsClient().Scope(scope).Tagged(metrics.DomainUnknownTag())
	// timer should be emitted with the all tag
	sw := metricsScope.StartTimer(metrics.ServiceLatency)
	metricsScope.IncCounter(metrics.ServiceRequests)
	return metricsScope, sw
}

// startRequestProfileWithDomain initiates recording of request metrics and returns a domain tagged scope
func (wh *WorkflowHandler) startRequestProfileWithDomain(scope int, domain string) (metrics.Scope, metrics.Stopwatch) {
	var metricsScope metrics.Scope
	if domain != "" {
		metricsScope = wh.GetMetricsClient().Scope(scope).Tagged(metrics.DomainTag(domain))
	} else {
		metricsScope = wh.GetMetricsClient().Scope(scope).Tagged(metrics.DomainUnknownTag())
	}
	sw := metricsScope.StartTimer(metrics.ServiceLatency)
	metricsScope.IncCounter(metrics.ServiceRequests)
	return metricsScope, sw
}

// getDefaultScope returns a default scope to use for request metrics
func (wh *WorkflowHandler) getDefaultScope(scope int) metrics.Scope {
	return wh.GetMetricsClient().Scope(scope).Tagged(metrics.DomainUnknownTag())
}

func (wh *WorkflowHandler) error(err error, scope metrics.Scope, tagsForErrorLog ...tag.Tag) error {
	switch err := err.(type) {
	case *serviceerror.Internal, *serviceerror.DataLoss:
		wh.GetLogger().WithTags(tagsForErrorLog...).Error("Internal service error", tag.Error(err))
		scope.IncCounter(metrics.ServiceFailures)
		return err
	case *serviceerror.InvalidArgument:
		scope.IncCounter(metrics.ServiceErrBadRequestCounter)
		return err
	case *serviceerror.DomainNotActive:
		scope.IncCounter(metrics.ServiceErrBadRequestCounter)
		return err
	case *serviceerror.ResourceExhausted:
		scope.IncCounter(metrics.ServiceErrServiceBusyCounter)
		return err
	case *serviceerror.NotFound:
		scope.IncCounter(metrics.ServiceErrEntityNotExistsCounter)
		return err
	case *serviceerror.WorkflowExecutionAlreadyStarted:
		scope.IncCounter(metrics.ServiceErrExecutionAlreadyStartedCounter)
		return err
	case *serviceerror.DomainAlreadyExists:
		scope.IncCounter(metrics.ServiceErrDomainAlreadyExistsCounter)
		return err
	case *serviceerror.CancellationAlreadyRequested:
		scope.IncCounter(metrics.ServiceErrCancellationAlreadyRequestedCounter)
		return err
	case *serviceerror.QueryFailed:
		scope.IncCounter(metrics.ServiceErrQueryFailedCounter)
		return err
	case *serviceerror.ClientVersionNotSupported:
		scope.IncCounter(metrics.ServiceErrClientVersionNotSupportedCounter)
		return err
	case *serviceerror.DeadlineExceeded:
		scope.IncCounter(metrics.ServiceErrContextTimeoutCounter)
		return err
	}

	wh.GetLogger().WithTags(tagsForErrorLog...).Error("Unknown error", tag.Error(err))
	scope.IncCounter(metrics.ServiceFailures)

	return err
}

func (wh *WorkflowHandler) validateTaskList(t *commonproto.TaskList, scope metrics.Scope) error {
	if t == nil || t.GetName() == "" {
		return wh.error(errTaskListNotSet, scope)
	}
	if len(t.GetName()) > wh.config.MaxIDLengthLimit() {
		return wh.error(errTaskListTooLong, scope)
	}
	return nil
}

func (wh *WorkflowHandler) validateExecutionAndEmitMetrics(w *commonproto.WorkflowExecution, scope metrics.Scope) error {
	err := validateExecution(w)
	if err != nil {
		return wh.error(err, scope)
	}
	return nil
}

func (wh *WorkflowHandler) createPollForDecisionTaskResponse(
	ctx context.Context,
	scope metrics.Scope,
	domainID string,
	matchingResp *matchingservice.PollForDecisionTaskResponse,
	branchToken []byte,
) (*workflowservice.PollForDecisionTaskResponse, error) {

	if matchingResp.WorkflowExecution == nil {
		// this will happen if there is no decision task to be send to worker / caller
		return &workflowservice.PollForDecisionTaskResponse{}, nil
	}

	var history *commonproto.History
	var continuation []byte
	var err error

	if matchingResp.GetStickyExecutionEnabled() && matchingResp.Query != nil {
		// meaning sticky query, we should not return any events to worker
		// since query task only check the current status
		history = &commonproto.History{
			Events: []*commonproto.HistoryEvent{},
		}
	} else {
		// here we have 3 cases:
		// 1. sticky && non query task
		// 2. non sticky &&  non query task
		// 3. non sticky && query task
		// for 1, partial history have to be send back
		// for 2 and 3, full history have to be send back

		var persistenceToken []byte

		firstEventID := common.FirstEventID
		nextEventID := matchingResp.GetNextEventId()
		if matchingResp.GetStickyExecutionEnabled() {
			firstEventID = matchingResp.GetPreviousStartedEventId() + 1
		}
		domain, dErr := wh.GetDomainCache().GetDomainByID(domainID)
		if dErr != nil {
			return nil, dErr
		}
		scope = scope.Tagged(metrics.DomainTag(domain.GetInfo().Name))
		history, persistenceToken, err = wh.getHistory(
			scope,
			domainID,
			*matchingResp.GetWorkflowExecution(),
			firstEventID,
			nextEventID,
			int32(wh.config.HistoryMaxPageSize(domain.GetInfo().Name)),
			nil,
			matchingResp.GetDecisionInfo(),
			branchToken,
		)
		if err != nil {
			return nil, err
		}

		if len(persistenceToken) != 0 {
			continuation, err = serializeHistoryToken(&token.HistoryContinuation{
				RunId:             matchingResp.WorkflowExecution.GetRunId(),
				FirstEventId:      firstEventID,
				NextEventId:       nextEventID,
				PersistenceToken:  persistenceToken,
				TransientDecision: matchingResp.GetDecisionInfo(),
				BranchToken:       branchToken,
			})
			if err != nil {
				return nil, err
			}
		}
	}

	resp := &workflowservice.PollForDecisionTaskResponse{
		TaskToken:                 matchingResp.TaskToken,
		WorkflowExecution:         matchingResp.WorkflowExecution,
		WorkflowType:              matchingResp.WorkflowType,
		PreviousStartedEventId:    matchingResp.PreviousStartedEventId,
		StartedEventId:            matchingResp.StartedEventId,
		Query:                     matchingResp.Query,
		BacklogCountHint:          matchingResp.BacklogCountHint,
		Attempt:                   matchingResp.Attempt,
		History:                   history,
		NextPageToken:             continuation,
		WorkflowExecutionTaskList: matchingResp.WorkflowExecutionTaskList,
		ScheduledTimestamp:        matchingResp.ScheduledTimestamp,
		StartedTimestamp:          matchingResp.StartedTimestamp,
		Queries:                   matchingResp.Queries,
	}

	return resp, nil
}

func (wh *WorkflowHandler) verifyHistoryIsComplete(
	events []*commonproto.HistoryEvent,
	expectedFirstEventID int64,
	expectedLastEventID int64,
	isFirstPage bool,
	isLastPage bool,
	pageSize int,
) error {

	nEvents := len(events)
	if nEvents == 0 {
		if isLastPage {
			// we seem to be returning a non-nil pageToken on the lastPage which
			// in turn cases the client to call getHistory again - only to find
			// there are no more events to consume - bail out if this is the case here
			return nil
		}
		return serviceerror.NewDataLoss("History contains zero events.")
	}

	firstEventID := events[0].GetEventId()
	lastEventID := events[nEvents-1].GetEventId()

	if !isFirstPage { // at least one page of history has been read previously
		if firstEventID <= expectedFirstEventID {
			// not first page and no events have been read in the previous pages - not possible
			return serviceerror.NewDataLoss(fmt.Sprintf("Invalid history: expected first eventID to be > %v but got %v", expectedFirstEventID, firstEventID))
		}
		expectedFirstEventID = firstEventID
	}

	if !isLastPage {
		// estimate lastEventID based on pageSize. This is a lower bound
		// since the persistence layer counts "batch of events" as a single page
		expectedLastEventID = expectedFirstEventID + int64(pageSize) - 1
	}

	nExpectedEvents := expectedLastEventID - expectedFirstEventID + 1

	if firstEventID == expectedFirstEventID &&
		((isLastPage && lastEventID == expectedLastEventID && int64(nEvents) == nExpectedEvents) ||
			(!isLastPage && lastEventID >= expectedLastEventID && int64(nEvents) >= nExpectedEvents)) {
		return nil
	}

	return serviceerror.NewDataLoss(fmt.Sprintf("Incomplete history: expected events [%v-%v] but got events [%v-%v] of length %v: isFirstPage=%v,isLastPage=%v,pageSize=%v",
		expectedFirstEventID,
		expectedLastEventID,
		firstEventID,
		lastEventID,
		nEvents,
		isFirstPage,
		isLastPage,
		pageSize))
}

func (wh *WorkflowHandler) isFailoverRequest(updateRequest *workflowservice.UpdateDomainRequest) bool {
	return updateRequest.ReplicationConfiguration != nil && updateRequest.ReplicationConfiguration.GetActiveClusterName() != ""
}

func (wh *WorkflowHandler) historyArchived(ctx context.Context, request *workflowservice.GetWorkflowExecutionHistoryRequest, domainID string) bool {
	if request.GetExecution() == nil || request.GetExecution().GetRunId() == "" {
		return false
	}
	getMutableStateRequest := &historyservice.GetMutableStateRequest{
		DomainUUID: domainID,
		Execution:  request.Execution,
	}
	_, err := wh.GetHistoryClient().GetMutableState(ctx, getMutableStateRequest)
	if err == nil {
		return false
	}
	switch err.(type) {
	case *serviceerror.NotFound:
		// the only case in which history is assumed to be archived is if getting mutable state returns entity not found error
		return true
	}

	return false
}

func (wh *WorkflowHandler) getArchivedHistory(
	ctx context.Context,
	request *workflowservice.GetWorkflowExecutionHistoryRequest,
	domainID string,
	scope metrics.Scope,
) (*workflowservice.GetWorkflowExecutionHistoryResponse, error) {
	entry, err := wh.GetDomainCache().GetDomainByID(domainID)
	if err != nil {
		return nil, wh.error(err, scope)
	}

	URIString := entry.GetConfig().HistoryArchivalURI
	if URIString == "" {
		// if URI is empty, it means the domain has never enabled for archival.
		// the error is not "workflow has passed retention period", because
		// we have no way to tell if the requested workflow exists or not.
		return nil, wh.error(errHistoryNotFound, scope)
	}

	URI, err := archiver.NewURI(URIString)
	if err != nil {
		return nil, wh.error(err, scope)
	}

	historyArchiver, err := wh.GetArchiverProvider().GetHistoryArchiver(URI.Scheme(), common.FrontendServiceName)
	if err != nil {
		return nil, wh.error(err, scope)
	}

	resp, err := historyArchiver.Get(ctx, URI, &archiver.GetHistoryRequest{
		DomainID:      domainID,
		WorkflowID:    request.GetExecution().GetWorkflowId(),
		RunID:         request.GetExecution().GetRunId(),
		NextPageToken: request.GetNextPageToken(),
		PageSize:      int(request.GetMaximumPageSize()),
	})
	if err != nil {
		return nil, wh.error(err, scope)
	}

	history := &commonproto.History{}
	for _, batch := range resp.HistoryBatches {
		history.Events = append(history.Events, batch.Events...)
	}
	return &workflowservice.GetWorkflowExecutionHistoryResponse{
		History:       history,
		NextPageToken: resp.NextPageToken,
		Archived:      true,
	}, nil
}

func (wh *WorkflowHandler) convertIndexedKeyToProto(keys map[string]interface{}) map[string]enums.IndexedValueType {
	converted := make(map[string]enums.IndexedValueType)
	for k, v := range keys {
		converted[k] = common.ConvertIndexedValueTypeToProtoType(v, wh.GetLogger())
	}
	return converted
}

func (wh *WorkflowHandler) isListRequestPageSizeTooLarge(pageSize int32, domain string) bool {
	return wh.config.EnableReadVisibilityFromES(domain) &&
		pageSize > int32(wh.config.ESIndexMaxResultWindow())
}

func (wh *WorkflowHandler) allow(domain string) bool {
	return wh.rateLimiter.Allow(quotas.Info{Domain: domain})
}
func (wh *WorkflowHandler) checkPermission(
	config *Config,
	securityToken string,
) error {
	if config.EnableAdminProtection() {
		if securityToken == "" {
			return errNoPermission
		}
		requiredToken := config.AdminOperationToken()
		if securityToken != requiredToken {
			return errNoPermission
		}
	}
	return nil
}

func (wh *WorkflowHandler) cancelOutstandingPoll(ctx context.Context, err error, domainID string, taskListType int32,
	taskList *commonproto.TaskList, pollerID string) error {
	// First check if this err is due to context cancellation.  This means client connection to frontend is closed.
	if ctx.Err() == context.Canceled {
		// Our rpc stack does not propagates context cancellation to the other service.  Lets make an explicit
		// call to matching to notify this poller is gone to prevent any tasks being dispatched to zombie pollers.
		_, err = wh.GetMatchingClient().CancelOutstandingPoll(context.Background(), &matchingservice.CancelOutstandingPollRequest{
			DomainUUID:   domainID,
			TaskListType: taskListType,
			TaskList:     taskList,
			PollerID:     pollerID,
		})
		// We can not do much if this call fails.  Just log the error and move on
		if err != nil {
			wh.GetLogger().Warn("Failed to cancel outstanding poller.",
				tag.WorkflowTaskListName(taskList.GetName()), tag.Error(err))
		}

		// Clear error as we don't want to report context cancellation error to count against our SLA
		return nil
	}

	return err
}

func (wh *WorkflowHandler) checkBadBinary(domainEntry *cache.DomainCacheEntry, binaryChecksum string) error {
	if domainEntry.GetConfig().BadBinaries.Binaries != nil {
		badBinaries := domainEntry.GetConfig().BadBinaries.Binaries
		_, ok := badBinaries[binaryChecksum]
		if ok {
			wh.GetMetricsClient().IncCounter(metrics.FrontendPollForDecisionTaskScope, metrics.ServiceErrBadBinaryCounter)
			return serviceerror.NewInvalidArgument(fmt.Sprintf("Binary %v already marked as bad deployment.", binaryChecksum))
		}
	}
	return nil
}<|MERGE_RESOLUTION|>--- conflicted
+++ resolved
@@ -1608,7 +1608,6 @@
 	return &workflowservice.RespondActivityTaskCanceledResponse{}, nil
 }
 
-<<<<<<< HEAD
 // RespondActivityTaskCanceledByID is called by application worker when it is successfully canceled an ActivityTask.
 // It will result in a new 'ActivityTaskCanceled' event being written to the workflow history and a new DecisionTask
 // created for the workflow instance so new decisions could be made.  Similar to RespondActivityTaskCanceled but use
@@ -1616,215 +1615,6 @@
 // if the these IDs are not valid anymore due to activity timeout.
 func (wh *WorkflowHandler) RespondActivityTaskCanceledByID(ctx context.Context, request *workflowservice.RespondActivityTaskCanceledByIDRequest) (_ *workflowservice.RespondActivityTaskCanceledByIDResponse, retError error) {
 	defer log.CapturePanicGRPC(wh.GetLogger(), &retError)
-=======
-// PollForWorkflowExecutionRawHistory get Raw History for long poll request
-func (wh *WorkflowHandler) PollForWorkflowExecutionRawHistory(
-	ctx context.Context,
-	getRequest *gen.PollForWorkflowExecutionRawHistoryRequest,
-) (resp *gen.PollForWorkflowExecutionRawHistoryResponse, retError error) {
-	defer log.CapturePanic(wh.GetLogger(), &retError)
-
-	scope, sw := wh.startRequestProfileWithDomain(metrics.FrontendPollForWorklfowExecutionRawHistoryScope, getRequest)
-	defer sw.Stop()
-
-	if err := wh.versionChecker.ClientSupported(ctx, wh.config.EnableClientVersionCheck()); err != nil {
-		return nil, wh.error(err, scope)
-	}
-
-	if getRequest == nil {
-		return nil, wh.error(errRequestNotSet, scope)
-	}
-
-	if ok := wh.allow(getRequest); !ok {
-		return nil, wh.error(createServiceBusyError(), scope)
-	}
-
-	if getRequest.GetDomain() == "" {
-		return nil, wh.error(errDomainNotSet, scope)
-	}
-
-	if err := wh.validateExecutionAndEmitMetrics(getRequest.Execution, scope); err != nil {
-		return nil, err
-	}
-
-	if getRequest.GetMaximumPageSize() <= 0 {
-		getRequest.MaximumPageSize = common.Int32Ptr(int32(wh.config.HistoryMaxPageSize(getRequest.GetDomain())))
-	}
-
-	domainID, err := wh.GetDomainCache().GetDomainID(getRequest.GetDomain())
-	if err != nil {
-		return nil, wh.error(err, scope)
-	}
-
-	// force limit page size if exceed
-	if getRequest.GetMaximumPageSize() > common.GetHistoryMaxPageSize {
-		wh.GetThrottledLogger().Warn("GetHistory page size is larger than threshold",
-			tag.WorkflowID(getRequest.Execution.GetWorkflowId()),
-			tag.WorkflowRunID(getRequest.Execution.GetRunId()),
-			tag.WorkflowDomainID(domainID), tag.WorkflowSize(int64(getRequest.GetMaximumPageSize())))
-		getRequest.MaximumPageSize = common.Int32Ptr(common.GetHistoryMaxPageSize)
-	}
-
-	// this function return the following 5 things,
-	// 1. the workflow run ID
-	// 2. the last first event ID (the event ID of the last batch of events in the history)
-	// 3. the next event ID
-	// 4. whether the workflow is closed
-	// 5. error if any
-	queryHistory := func(
-		domainUUID string,
-		execution *gen.WorkflowExecution,
-		expectedNextEventID int64,
-		currentBranchToken []byte,
-	) ([]byte, string, int64, int64, bool, error) {
-		response, err := wh.GetHistoryClient().PollMutableState(ctx, &h.PollMutableStateRequest{
-			DomainUUID:          common.StringPtr(domainUUID),
-			Execution:           execution,
-			ExpectedNextEventId: common.Int64Ptr(expectedNextEventID),
-			CurrentBranchToken:  currentBranchToken,
-		})
-
-		if err != nil {
-			return nil, "", 0, 0, false, err
-		}
-		isWorkflowRunning := response.GetWorkflowCloseState() == persistence.WorkflowCloseStatusNone
-
-		return response.CurrentBranchToken,
-			response.Execution.GetRunId(),
-			response.GetLastFirstEventId(),
-			response.GetNextEventId(),
-			isWorkflowRunning,
-			nil
-	}
-
-	isCloseEventOnly := getRequest.GetHistoryEventFilterType() == gen.HistoryEventFilterTypeCloseEvent
-	execution := getRequest.Execution
-	token := &getHistoryContinuationToken{}
-
-	var runID string
-	lastFirstEventID := common.FirstEventID
-	var nextEventID int64
-	var isWorkflowRunning bool
-
-	// process the token for paging
-	queryNextEventID := common.EndEventID
-	if getRequest.NextPageToken != nil {
-		token, err = deserializeHistoryToken(getRequest.NextPageToken)
-		if err != nil {
-			return nil, wh.error(errInvalidNextPageToken, scope)
-		}
-		if execution.RunId != nil && execution.GetRunId() != token.RunID {
-			return nil, wh.error(errNextPageTokenRunIDMismatch, scope)
-		}
-
-		execution.RunId = common.StringPtr(token.RunID)
-
-		// we need to update the current next event ID and whether workflow is running
-		if len(token.PersistenceToken) == 0 && token.IsWorkflowRunning {
-			if !isCloseEventOnly {
-				queryNextEventID = token.NextEventID
-			}
-			token.BranchToken, _, lastFirstEventID, nextEventID, isWorkflowRunning, err =
-				queryHistory(domainID, execution, queryNextEventID, token.BranchToken)
-			if err != nil {
-				return nil, wh.error(err, scope)
-			}
-			token.FirstEventID = token.NextEventID
-			token.NextEventID = nextEventID
-			token.IsWorkflowRunning = isWorkflowRunning
-		}
-	} else {
-		if !isCloseEventOnly {
-			queryNextEventID = common.FirstEventID
-		}
-		token.BranchToken, runID, lastFirstEventID, nextEventID, isWorkflowRunning, err =
-			queryHistory(domainID, execution, queryNextEventID, nil)
-		if err != nil {
-			return nil, wh.error(err, scope)
-		}
-
-		execution.RunId = &runID
-
-		token.RunID = runID
-		token.FirstEventID = common.FirstEventID
-		token.NextEventID = nextEventID
-		token.IsWorkflowRunning = isWorkflowRunning
-		token.PersistenceToken = nil
-	}
-
-	history := []*gen.DataBlob{}
-	if isCloseEventOnly {
-		if !isWorkflowRunning {
-			history, _, err = wh.getRawHistory(
-				scope,
-				domainID,
-				*execution,
-				lastFirstEventID,
-				nextEventID,
-				getRequest.GetMaximumPageSize(),
-				nil,
-				token.TransientDecision,
-				token.BranchToken,
-			)
-			if err != nil {
-				return nil, wh.error(err, scope)
-			}
-			// since getHistory func will not return empty history, so the below is safe
-			history = history[len(history)-1 : len(history)]
-			token = nil
-		} else {
-			// set the persistence token to be nil so next time we will query history for updates
-			token.PersistenceToken = nil
-		}
-	} else {
-		// return all events
-		if token.FirstEventID >= token.NextEventID {
-			// currently there is no new event
-			if !isWorkflowRunning {
-				token = nil
-			}
-		} else {
-			history, token.PersistenceToken, err = wh.getRawHistory(
-				scope,
-				domainID,
-				*execution,
-				token.FirstEventID,
-				token.NextEventID,
-				getRequest.GetMaximumPageSize(),
-				token.PersistenceToken,
-				token.TransientDecision,
-				token.BranchToken,
-			)
-			if err != nil {
-				return nil, wh.error(err, scope)
-			}
-
-			// here, for long pull on history events, we need to intercept the paging token from cassandra
-			// and do something clever
-			if len(token.PersistenceToken) == 0 && (!token.IsWorkflowRunning) {
-				// meaning, there is no more history to be returned
-				token = nil
-			}
-		}
-	}
-
-	nextToken, err := serializeHistoryToken(token)
-	if err != nil {
-		return nil, wh.error(err, scope)
-	}
-	return &gen.PollForWorkflowExecutionRawHistoryResponse{
-		RawHistory:    history,
-		NextPageToken: nextToken,
-	}, nil
-}
-
-// GetWorkflowExecutionHistory - retrieves the history of workflow execution
-func (wh *WorkflowHandler) GetWorkflowExecutionHistory(
-	ctx context.Context,
-	getRequest *gen.GetWorkflowExecutionHistoryRequest,
-) (resp *gen.GetWorkflowExecutionHistoryResponse, retError error) {
-	defer log.CapturePanic(wh.GetLogger(), &retError)
->>>>>>> 3973b054
 
 	scope, sw := wh.startRequestProfileWithDomain(metrics.FrontendRespondActivityTaskCanceledScope, request.GetDomain())
 	defer sw.Stop()
@@ -3024,6 +2814,202 @@
 	return &workflowservice.DescribeTaskListResponse{
 		Pollers:        matchingResponse.Pollers,
 		TaskListStatus: matchingResponse.TaskListStatus,
+	}, nil
+}
+
+func (wh *WorkflowHandler) PollForWorkflowExecutionRawHistory(ctx context.Context, request *workflowservice.PollForWorkflowExecutionRawHistoryRequest) (_ *workflowservice.PollForWorkflowExecutionRawHistoryResponse, retError error) {
+	defer log.CapturePanicGRPC(wh.GetLogger(), &retError)
+
+	scope, sw := wh.startRequestProfileWithDomain(metrics.FrontendPollForWorkflowExecutionRawHistoryScope, request.GetDomain())
+	defer sw.Stop()
+
+	if err := wh.versionChecker.ClientSupported(ctx, wh.config.EnableClientVersionCheck()); err != nil {
+		return nil, wh.error(err, scope)
+	}
+
+	if request == nil {
+		return nil, wh.error(errRequestNotSet, scope)
+	}
+
+	if ok := wh.allow(request.GetDomain()); !ok {
+		return nil, wh.error(errServiceBusy, scope)
+	}
+
+	if request.GetDomain() == "" {
+		return nil, wh.error(errDomainNotSet, scope)
+	}
+
+	if err := wh.validateExecutionAndEmitMetrics(request.Execution, scope); err != nil {
+		return nil, err
+	}
+
+	if request.GetMaximumPageSize() <= 0 {
+		request.MaximumPageSize = int32(wh.config.HistoryMaxPageSize(request.GetDomain()))
+	}
+
+	domainID, err := wh.GetDomainCache().GetDomainID(request.GetDomain())
+	if err != nil {
+		return nil, wh.error(err, scope)
+	}
+
+	// force limit page size if exceed
+	if request.GetMaximumPageSize() > common.GetHistoryMaxPageSize {
+		wh.GetThrottledLogger().Warn("GetHistory page size is larger than threshold",
+			tag.WorkflowID(request.Execution.GetWorkflowId()),
+			tag.WorkflowRunID(request.Execution.GetRunId()),
+			tag.WorkflowDomainID(domainID), tag.WorkflowSize(int64(request.GetMaximumPageSize())))
+		request.MaximumPageSize = common.GetHistoryMaxPageSize
+	}
+
+	// this function return the following 5 things,
+	// 1. the workflow run ID
+	// 2. the last first event ID (the event ID of the last batch of events in the history)
+	// 3. the next event ID
+	// 4. whether the workflow is closed
+	// 5. error if any
+	queryHistory := func(
+		domainUUID string,
+		execution *commonproto.WorkflowExecution,
+		expectedNextEventID int64,
+		currentBranchToken []byte,
+	) ([]byte, string, int64, int64, bool, error) {
+		response, err := wh.GetHistoryClient().PollMutableState(ctx, &historyservice.PollMutableStateRequest{
+			DomainUUID:          domainUUID,
+			Execution:           execution,
+			ExpectedNextEventId: expectedNextEventID,
+			CurrentBranchToken:  currentBranchToken,
+		})
+
+		if err != nil {
+			return nil, "", 0, 0, false, err
+		}
+		isWorkflowRunning := response.GetWorkflowCloseState() == persistence.WorkflowCloseStatusRunning
+
+		return response.CurrentBranchToken,
+			response.Execution.GetRunId(),
+			response.GetLastFirstEventId(),
+			response.GetNextEventId(),
+			isWorkflowRunning,
+			nil
+	}
+
+	isCloseEventOnly := request.GetHistoryEventFilterType() == enums.HistoryEventFilterTypeCloseEvent
+	execution := request.Execution
+	token := &token.HistoryContinuation{}
+
+	var runID string
+	lastFirstEventID := common.FirstEventID
+	var nextEventID int64
+	var isWorkflowRunning bool
+
+	// process the token for paging
+	queryNextEventID := common.EndEventID
+	if request.NextPageToken != nil {
+		token, err = deserializeHistoryToken(request.NextPageToken)
+		if err != nil {
+			return nil, wh.error(errInvalidNextPageToken, scope)
+		}
+		if execution.GetRunId() != "" && execution.GetRunId() != token.RunId {
+			return nil, wh.error(errNextPageTokenRunIDMismatch, scope)
+		}
+
+		execution.RunId = token.RunId
+
+		// we need to update the current next event ID and whether workflow is running
+		if len(token.PersistenceToken) == 0 && token.IsWorkflowRunning {
+			if !isCloseEventOnly {
+				queryNextEventID = token.NextEventId
+			}
+			token.BranchToken, _, lastFirstEventID, nextEventID, isWorkflowRunning, err =
+				queryHistory(domainID, execution, queryNextEventID, token.BranchToken)
+			if err != nil {
+				return nil, wh.error(err, scope)
+			}
+			token.FirstEventId = token.NextEventId
+			token.NextEventId = nextEventID
+			token.IsWorkflowRunning = isWorkflowRunning
+		}
+	} else {
+		if !isCloseEventOnly {
+			queryNextEventID = common.FirstEventID
+		}
+		token.BranchToken, runID, lastFirstEventID, nextEventID, isWorkflowRunning, err =
+			queryHistory(domainID, execution, queryNextEventID, nil)
+		if err != nil {
+			return nil, wh.error(err, scope)
+		}
+
+		execution.RunId = runID
+		token.RunId = runID
+		token.FirstEventId = common.FirstEventID
+		token.NextEventId = nextEventID
+		token.IsWorkflowRunning = isWorkflowRunning
+		token.PersistenceToken = nil
+	}
+
+	history := []*commonproto.DataBlob{}
+	if isCloseEventOnly {
+		if !isWorkflowRunning {
+			history, _, err = wh.getRawHistory(
+				scope,
+				domainID,
+				*execution,
+				lastFirstEventID,
+				nextEventID,
+				request.GetMaximumPageSize(),
+				nil,
+				token.TransientDecision,
+				token.BranchToken,
+			)
+			if err != nil {
+				return nil, wh.error(err, scope)
+			}
+			// since getHistory func will not return empty history, so the below is safe
+			history = history[len(history)-1 : len(history)]
+			token = nil
+		} else {
+			// set the persistence token to be nil so next time we will query history for updates
+			token.PersistenceToken = nil
+		}
+	} else {
+		// return all events
+		if token.FirstEventId >= token.NextEventId {
+			// currently there is no new event
+			if !isWorkflowRunning {
+				token = nil
+			}
+		} else {
+			history, token.PersistenceToken, err = wh.getRawHistory(
+				scope,
+				domainID,
+				*execution,
+				token.FirstEventId,
+				token.NextEventId,
+				request.GetMaximumPageSize(),
+				token.PersistenceToken,
+				token.TransientDecision,
+				token.BranchToken,
+			)
+			if err != nil {
+				return nil, wh.error(err, scope)
+			}
+
+			// here, for long pull on history events, we need to intercept the paging token from cassandra
+			// and do something clever
+			if len(token.PersistenceToken) == 0 && (!token.IsWorkflowRunning) {
+				// meaning, there is no more history to be returned
+				token = nil
+			}
+		}
+	}
+
+	nextToken, err := serializeHistoryToken(token)
+	if err != nil {
+		return nil, wh.error(err, scope)
+	}
+	return &workflowservice.PollForWorkflowExecutionRawHistoryResponse{
+		RawHistory:    history,
+		NextPageToken: nextToken,
 	}, nil
 }
 
