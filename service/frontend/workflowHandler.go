--- conflicted
+++ resolved
@@ -169,15 +169,6 @@
 	}
 }
 
-<<<<<<< HEAD
-=======
-// RegisterHandler register this handler, must be called before Start()
-// if DCRedirectionHandler is also used, use RegisterHandler in DCRedirectionHandler instead
-func (wh *WorkflowHandler) RegisterHandler() {
-	wh.GetDispatcher().Register(workflowserviceserver.New(wh))
-}
-
->>>>>>> 05d04dda
 // Health is for health check
 func (wh *WorkflowHandler) Health(ctx context.Context) (*health.HealthStatus, error) {
 	wh.GetLogger().Debug("Frontend health check endpoint reached.")
