--- conflicted
+++ resolved
@@ -534,11 +534,14 @@
 		request.MaximumPageSize = common.GetHistoryMaxPageSize
 	}
 
+	// TODO: Need proto changes before we can enable this
+	//if !request.GetSkipArchival() {
 	enableArchivalRead := wh.GetArchivalMetadata().GetHistoryConfig().ReadEnabled()
 	historyArchived := wh.historyArchived(ctx, request, namespaceID)
 	if enableArchivalRead && historyArchived {
 		return wh.getArchivedHistory(ctx, request, namespaceID, scope)
 	}
+	//}
 
 	// this function return the following 5 things,
 	// 1. the workflow run ID
@@ -1833,7 +1836,6 @@
 		return nil, wh.error(errIdentityTooLong, scope)
 	}
 
-<<<<<<< HEAD
 	taskToken := &tokengenpb.Task{
 		NamespaceId: primitives.MustParseUUID(namespaceID),
 		RunId:       primitives.MustParseUUID(runID),
@@ -1844,14 +1846,6 @@
 	token, err := wh.tokenSerializer.Serialize(taskToken)
 	if err != nil {
 		return nil, wh.error(err, scope)
-=======
-	if !getRequest.GetSkipArchival() {
-		enableArchivalRead := wh.GetArchivalMetadata().GetHistoryConfig().ReadEnabled()
-		historyArchived := wh.historyArchived(ctx, getRequest, domainID)
-		if enableArchivalRead && historyArchived {
-			return wh.getArchivedHistory(ctx, getRequest, domainID, scope)
-		}
->>>>>>> a88b972d
 	}
 
 	namespaceEntry, err := wh.GetNamespaceCache().GetNamespaceByID(namespaceID)
