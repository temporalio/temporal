--- conflicted
+++ resolved
@@ -27,6 +27,7 @@
 	"time"
 
 	"github.com/pborman/uuid"
+	"go.uber.org/yarpc"
 	"go.uber.org/yarpc/yarpcerrors"
 	"google.golang.org/grpc/metadata"
 
@@ -1534,16 +1535,11 @@
 		}
 	}
 
-<<<<<<< HEAD
-	completeRequest.WorkerVersionInfo = newWorkerVersionInfo(ctx)
-
-=======
 	headers := client.GetHeadersValue(ctx, common.ClientImplHeaderName, common.FeatureVersionHeaderName)
 	completeRequest.WorkerVersionInfo = &gen.WorkerVersionInfo{
 		Impl:           common.StringPtr(headers[0]),
 		FeatureVersion: common.StringPtr(headers[1]),
 	}
->>>>>>> c2f6a576
 	matchingRequest := &m.RespondQueryTaskCompletedRequest{
 		DomainUUID:       common.StringPtr(queryTaskToken.DomainID),
 		TaskList:         &gen.TaskList{Name: common.StringPtr(queryTaskToken.TaskList)},
