// Copyright (c) 2017 Uber Technologies, Inc.
//
// Permission is hereby granted, free of charge, to any person obtaining a copy
// of this software and associated documentation files (the "Software"), to deal
// in the Software without restriction, including without limitation the rights
// to use, copy, modify, merge, publish, distribute, sublicense, and/or sell
// copies of the Software, and to permit persons to whom the Software is
// furnished to do so, subject to the following conditions:
//
// The above copyright notice and this permission notice shall be included in
// all copies or substantial portions of the Software.
//
// THE SOFTWARE IS PROVIDED "AS IS", WITHOUT WARRANTY OF ANY KIND, EXPRESS OR
// IMPLIED, INCLUDING BUT NOT LIMITED TO THE WARRANTIES OF MERCHANTABILITY,
// FITNESS FOR A PARTICULAR PURPOSE AND NONINFRINGEMENT. IN NO EVENT SHALL THE
// AUTHORS OR COPYRIGHT HOLDERS BE LIABLE FOR ANY CLAIM, DAMAGES OR OTHER
// LIABILITY, WHETHER IN AN ACTION OF CONTRACT, TORT OR OTHERWISE, ARISING FROM,
// OUT OF OR IN CONNECTION WITH THE SOFTWARE OR THE USE OR OTHER DEALINGS IN
// THE SOFTWARE.

package frontend

import (
	"context"
	"encoding/json"
	"fmt"
	"time"

	"github.com/pborman/uuid"
	commonproto "go.temporal.io/temporal-proto/common"
	"go.uber.org/yarpc"
	"go.uber.org/yarpc/yarpcerrors"
	"google.golang.org/grpc/metadata"

	"github.com/temporalio/temporal/.gen/go/health"
	h "github.com/temporalio/temporal/.gen/go/history"
	m "github.com/temporalio/temporal/.gen/go/matching"
	gen "github.com/temporalio/temporal/.gen/go/shared"
	"github.com/temporalio/temporal/.gen/go/temporal/workflowserviceserver"
	"github.com/temporalio/temporal/.gen/proto/matchingservice"
	"github.com/temporalio/temporal/common"
	"github.com/temporalio/temporal/common/adapter"
	"github.com/temporalio/temporal/common/archiver"
	"github.com/temporalio/temporal/common/backoff"
	"github.com/temporalio/temporal/common/cache"
	"github.com/temporalio/temporal/common/client"
	"github.com/temporalio/temporal/common/domain"
	"github.com/temporalio/temporal/common/elasticsearch/validator"
	"github.com/temporalio/temporal/common/log"
	"github.com/temporalio/temporal/common/log/tag"
	"github.com/temporalio/temporal/common/messaging"
	"github.com/temporalio/temporal/common/metrics"
	"github.com/temporalio/temporal/common/persistence"
	"github.com/temporalio/temporal/common/quotas"
	"github.com/temporalio/temporal/common/resource"
)

const (
	getDomainReplicationMessageBatchSize = 100
	defaultLastMessageID                 = -1
)

var _ workflowserviceserver.Interface = (*WorkflowHandler)(nil)

type (
	// WorkflowHandler - Thrift handler interface for workflow service
	WorkflowHandler struct {
		resource.Resource

		tokenSerializer           common.TaskTokenSerializer
		rateLimiter               quotas.Policy
		config                    *Config
		versionChecker            client.VersionChecker
		domainHandler             domain.Handler
		visibilityQueryValidator  *validator.VisibilityQueryValidator
		searchAttributesValidator *validator.SearchAttributesValidator
	}

	getHistoryContinuationToken struct {
		RunID             string
		FirstEventID      int64
		NextEventID       int64
		IsWorkflowRunning bool
		PersistenceToken  []byte
		TransientDecision *gen.TransientDecisionInfo
		BranchToken       []byte
		ReplicationInfo   map[string]*gen.ReplicationInfo
	}

	domainGetter interface {
		GetDomain() string
	}
)

var (
	errDomainNotSet                               = &gen.BadRequestError{Message: "Domain not set on request."}
	errTaskTokenNotSet                            = &gen.BadRequestError{Message: "Task token not set on request."}
	errInvalidTaskToken                           = &gen.BadRequestError{Message: "Invalid TaskToken."}
	errTaskListNotSet                             = &gen.BadRequestError{Message: "TaskList is not set on request."}
	errTaskListTypeNotSet                         = &gen.BadRequestError{Message: "TaskListType is not set on request."}
	errExecutionNotSet                            = &gen.BadRequestError{Message: "Execution is not set on request."}
	errWorkflowIDNotSet                           = &gen.BadRequestError{Message: "WorkflowId is not set on request."}
	errActivityIDNotSet                           = &gen.BadRequestError{Message: "ActivityID is not set on request."}
	errInvalidRunID                               = &gen.BadRequestError{Message: "Invalid RunId."}
	errInvalidNextPageToken                       = &gen.BadRequestError{Message: "Invalid NextPageToken."}
	errNextPageTokenRunIDMismatch                 = &gen.BadRequestError{Message: "RunID in the request does not match the NextPageToken."}
	errQueryNotSet                                = &gen.BadRequestError{Message: "WorkflowQuery is not set on request."}
	errQueryTypeNotSet                            = &gen.BadRequestError{Message: "QueryType is not set on request."}
	errRequestNotSet                              = &gen.BadRequestError{Message: "Request is nil."}
	errNoPermission                               = &gen.BadRequestError{Message: "No permission to do this operation."}
	errRequestIDNotSet                            = &gen.BadRequestError{Message: "RequestId is not set on request."}
	errWorkflowTypeNotSet                         = &gen.BadRequestError{Message: "WorkflowType is not set on request."}
	errInvalidRetention                           = &gen.BadRequestError{Message: "RetentionDays is invalid."}
	errInvalidExecutionStartToCloseTimeoutSeconds = &gen.BadRequestError{Message: "A valid ExecutionStartToCloseTimeoutSeconds is not set on request."}
	errInvalidTaskStartToCloseTimeoutSeconds      = &gen.BadRequestError{Message: "A valid TaskStartToCloseTimeoutSeconds is not set on request."}
	errQueryDisallowedForDomain                   = &gen.BadRequestError{Message: "Domain is not allowed to query, please contact cadence team to re-enable queries."}
	errClusterNameNotSet                          = &gen.BadRequestError{Message: "Cluster name is not set."}
	errEmptyReplicationInfo                       = &gen.BadRequestError{Message: "Replication task info is not set."}

	// err for archival
	errHistoryNotFound = &gen.BadRequestError{Message: "Requested workflow history not found, may have passed retention period."}

	// err for string too long
	errDomainTooLong       = &gen.BadRequestError{Message: "Domain length exceeds limit."}
	errWorkflowTypeTooLong = &gen.BadRequestError{Message: "WorkflowType length exceeds limit."}
	errWorkflowIDTooLong   = &gen.BadRequestError{Message: "WorkflowID length exceeds limit."}
	errSignalNameTooLong   = &gen.BadRequestError{Message: "SignalName length exceeds limit."}
	errTaskListTooLong     = &gen.BadRequestError{Message: "TaskList length exceeds limit."}
	errRequestIDTooLong    = &gen.BadRequestError{Message: "RequestID length exceeds limit."}
	errIdentityTooLong     = &gen.BadRequestError{Message: "Identity length exceeds limit."}

	frontendServiceRetryPolicy = common.CreateFrontendServiceRetryPolicy()
)

// NewWorkflowHandler creates a thrift handler for the cadence service
func NewWorkflowHandler(
	resource resource.Resource,
	config *Config,
	replicationMessageSink messaging.Producer,
) *WorkflowHandler {
	return &WorkflowHandler{
		Resource:        resource,
		config:          config,
		tokenSerializer: common.NewJSONTaskTokenSerializer(),
		rateLimiter: quotas.NewMultiStageRateLimiter(
			func() float64 {
				return float64(config.RPS())
			},
			func(domain string) float64 {
				return float64(config.DomainRPS(domain))
			},
		),
		versionChecker: client.NewVersionChecker(),
		domainHandler: domain.NewHandler(
			config.MinRetentionDays(),
			config.MaxBadBinaries,
			resource.GetLogger(),
			resource.GetMetadataManager(),
			resource.GetClusterMetadata(),
			domain.NewDomainReplicator(replicationMessageSink, resource.GetLogger()),
			resource.GetArchivalMetadata(),
			resource.GetArchiverProvider(),
		),
		visibilityQueryValidator: validator.NewQueryValidator(config.ValidSearchAttributes),
		searchAttributesValidator: validator.NewSearchAttributesValidator(
			resource.GetLogger(),
			config.ValidSearchAttributes,
			config.SearchAttributesNumberOfKeysLimit,
			config.SearchAttributesSizeOfValueLimit,
			config.SearchAttributesTotalSizeLimit,
		),
	}
}

// RegisterHandler register this handler, must be called before Start()
// if DCRedirectionHandler is also used, use RegisterHandler in DCRedirectionHandler instead
func (wh *WorkflowHandler) RegisterHandler() {
	wh.GetDispatcher().Register(workflowserviceserver.New(wh))
}

// Health is for health check
func (wh *WorkflowHandler) Health(ctx context.Context) (*health.HealthStatus, error) {
	wh.GetLogger().Debug("Frontend health check endpoint reached.")
	hs := &health.HealthStatus{Ok: true, Msg: common.StringPtr("frontend good")}
	return hs, nil
}

// RegisterDomain creates a new domain which can be used as a container for all resources.  Domain is a top level
// entity within Cadence, used as a container for all resources like workflow executions, tasklists, etc.  Domain
// acts as a sandbox and provides isolation for all resources within the domain.  All resources belongs to exactly one
// domain.
func (wh *WorkflowHandler) RegisterDomain(ctx context.Context, registerRequest *gen.RegisterDomainRequest) (retError error) {
	defer log.CapturePanic(wh.GetLogger(), &retError)

	scope, sw := wh.startRequestProfile(metrics.FrontendRegisterDomainScope)
	defer sw.Stop()

	if err := wh.versionChecker.ClientSupported(ctx, wh.config.EnableClientVersionCheck()); err != nil {
		return wh.error(err, scope)
	}

	if registerRequest == nil {
		return errRequestNotSet
	}

	if registerRequest.GetWorkflowExecutionRetentionPeriodInDays() > common.MaxWorkflowRetentionPeriodInDays {
		return errInvalidRetention
	}

	if err := checkPermission(wh.config, registerRequest.SecurityToken); err != nil {
		return err
	}

	if registerRequest.GetName() == "" {
		return errDomainNotSet
	}

	err := wh.domainHandler.RegisterDomain(ctx, registerRequest)
	if err != nil {
		return wh.error(err, scope)
	}
	return nil
}

// ListDomains returns the information and configuration for a registered domain.
func (wh *WorkflowHandler) ListDomains(
	ctx context.Context,
	listRequest *gen.ListDomainsRequest,
) (response *gen.ListDomainsResponse, retError error) {
	defer log.CapturePanic(wh.GetLogger(), &retError)

	scope, sw := wh.startRequestProfile(metrics.FrontendListDomainsScope)
	defer sw.Stop()

	if err := wh.versionChecker.ClientSupported(ctx, wh.config.EnableClientVersionCheck()); err != nil {
		return nil, wh.error(err, scope)
	}

	if listRequest == nil {
		return nil, errRequestNotSet
	}

	resp, err := wh.domainHandler.ListDomains(ctx, listRequest)
	if err != nil {
		return resp, wh.error(err, scope)
	}
	return resp, err
}

// DescribeDomain returns the information and configuration for a registered domain.
func (wh *WorkflowHandler) DescribeDomain(
	ctx context.Context,
	describeRequest *gen.DescribeDomainRequest,
) (response *gen.DescribeDomainResponse, retError error) {
	defer log.CapturePanic(wh.GetLogger(), &retError)

	scope, sw := wh.startRequestProfile(metrics.FrontendDescribeDomainScope)
	defer sw.Stop()

	if err := wh.versionChecker.ClientSupported(ctx, wh.config.EnableClientVersionCheck()); err != nil {
		return nil, wh.error(err, scope)
	}

	if describeRequest == nil {
		return nil, errRequestNotSet
	}

	if describeRequest.GetName() == "" && describeRequest.GetUUID() == "" {
		return nil, errDomainNotSet
	}

	resp, err := wh.domainHandler.DescribeDomain(ctx, describeRequest)
	if err != nil {
		return resp, wh.error(err, scope)
	}
	return resp, err
}

// UpdateDomain is used to update the information and configuration for a registered domain.
func (wh *WorkflowHandler) UpdateDomain(
	ctx context.Context,
	updateRequest *gen.UpdateDomainRequest,
) (resp *gen.UpdateDomainResponse, retError error) {
	defer log.CapturePanic(wh.GetLogger(), &retError)

	scope, sw := wh.startRequestProfile(metrics.FrontendUpdateDomainScope)
	defer sw.Stop()

	if err := wh.versionChecker.ClientSupported(ctx, wh.config.EnableClientVersionCheck()); err != nil {
		return nil, wh.error(err, scope)
	}

	if updateRequest == nil {
		return nil, errRequestNotSet
	}

	// don't require permission for failover request
	if !isFailoverRequest(updateRequest) {
		if err := checkPermission(wh.config, updateRequest.SecurityToken); err != nil {
			return nil, err
		}
	}

	if updateRequest.GetName() == "" {
		return nil, errDomainNotSet
	}

	resp, err := wh.domainHandler.UpdateDomain(ctx, updateRequest)
	if err != nil {
		return resp, wh.error(err, scope)
	}
	return resp, err
}

// DeprecateDomain us used to update status of a registered domain to DEPRECATED. Once the domain is deprecated
// it cannot be used to start new workflow executions.  Existing workflow executions will continue to run on
// deprecated domains.
func (wh *WorkflowHandler) DeprecateDomain(ctx context.Context, deprecateRequest *gen.DeprecateDomainRequest) (retError error) {
	defer log.CapturePanic(wh.GetLogger(), &retError)

	scope, sw := wh.startRequestProfile(metrics.FrontendDeprecateDomainScope)
	defer sw.Stop()

	if err := wh.versionChecker.ClientSupported(ctx, wh.config.EnableClientVersionCheck()); err != nil {
		return wh.error(err, scope)
	}

	if deprecateRequest == nil {
		return errRequestNotSet
	}

	if err := checkPermission(wh.config, deprecateRequest.SecurityToken); err != nil {
		return err
	}

	if deprecateRequest.GetName() == "" {
		return errDomainNotSet
	}

	err := wh.domainHandler.DeprecateDomain(ctx, deprecateRequest)
	if err != nil {
		return wh.error(err, scope)
	}
	return err
}

// PollForActivityTask - Poll for an activity task.
func (wh *WorkflowHandler) PollForActivityTask(
	ctx context.Context,
	pollRequest *gen.PollForActivityTaskRequest,
) (resp *gen.PollForActivityTaskResponse, retError error) {
<<<<<<< HEAD
	panic("not implemented")
=======
	defer log.CapturePanic(wh.GetLogger(), &retError)

	callTime := time.Now()

	scope, sw := wh.startRequestProfileWithDomain(metrics.FrontendPollForActivityTaskScope, pollRequest)
	defer sw.Stop()

	if err := wh.versionChecker.ClientSupported(ctx, wh.config.EnableClientVersionCheck()); err != nil {
		return nil, wh.error(err, scope)
	}

	if pollRequest == nil {
		return nil, wh.error(errRequestNotSet, scope)
	}

	wh.GetLogger().Debug("Received PollForActivityTask")
	if err := common.ValidateLongPollContextTimeout(
		ctx,
		"PollForActivityTask",
		wh.GetThrottledLogger(),
	); err != nil {
		return nil, wh.error(err, scope)
	}

	if pollRequest.Domain == nil || pollRequest.GetDomain() == "" {
		return nil, wh.error(errDomainNotSet, scope)
	}

	if len(pollRequest.GetDomain()) > wh.config.MaxIDLengthLimit() {
		return nil, wh.error(errDomainTooLong, scope)
	}

	if err := wh.validateTaskList(pollRequest.TaskList, scope); err != nil {
		return nil, err
	}
	if len(pollRequest.GetIdentity()) > wh.config.MaxIDLengthLimit() {
		return nil, wh.error(errIdentityTooLong, scope)
	}

	domainID, err := wh.GetDomainCache().GetDomainID(pollRequest.GetDomain())
	if err != nil {
		return nil, wh.error(err, scope)
	}

	pollerID := uuid.New()
	op := func() error {
		var err error
		resp, err = wh.GetMatchingClient().PollForActivityTask(ctx, &m.PollForActivityTaskRequest{
			DomainUUID:  common.StringPtr(domainID),
			PollerID:    common.StringPtr(pollerID),
			PollRequest: pollRequest,
		})
		return err
	}

	err = backoff.Retry(op, frontendServiceRetryPolicy, common.IsServiceTransientError)
	if err != nil {
		err = wh.cancelOutstandingPoll(ctx, err, domainID, persistence.TaskListTypeActivity, pollRequest.TaskList, pollerID)
		if err != nil {
			// For all other errors log an error and return it back to client.
			ctxTimeout := "not-set"
			ctxDeadline, ok := ctx.Deadline()
			if ok {
				ctxTimeout = ctxDeadline.Sub(callTime).String()
			}
			wh.GetLogger().Error("PollForActivityTask failed.",
				tag.WorkflowTaskListName(pollRequest.GetTaskList().GetName()),
				tag.Value(ctxTimeout),
				tag.Error(err))
			return nil, wh.error(err, scope)
		}
	}

	return resp, nil
>>>>>>> 05d04dda
}

// PollForDecisionTask - Poll for a decision task.
func (wh *WorkflowHandler) PollForDecisionTask(
	ctx context.Context,
	pollRequest *gen.PollForDecisionTaskRequest,
) (resp *gen.PollForDecisionTaskResponse, retError error) {
	defer log.CapturePanic(wh.GetLogger(), &retError)

	tagsForErrorLog := []tag.Tag{tag.WorkflowDomainName(pollRequest.GetDomain())}
	callTime := time.Now()

	scope, sw := wh.startRequestProfileWithDomain(metrics.FrontendPollForDecisionTaskScope, pollRequest)
	defer sw.Stop()

	if err := wh.versionChecker.ClientSupported(ctx, wh.config.EnableClientVersionCheck()); err != nil {
		return nil, wh.error(err, scope, tagsForErrorLog...)
	}

	if pollRequest == nil {
		return nil, wh.error(errRequestNotSet, scope, tagsForErrorLog...)
	}

	wh.GetLogger().Debug("Received PollForDecisionTask")
	if err := common.ValidateLongPollContextTimeout(
		ctx,
		"PollForDecisionTask",
		wh.GetThrottledLogger(),
	); err != nil {
		return nil, wh.error(err, scope, tagsForErrorLog...)
	}

	if pollRequest.Domain == nil || pollRequest.GetDomain() == "" {
		return nil, wh.error(errDomainNotSet, scope, tagsForErrorLog...)
	}
	if len(pollRequest.GetDomain()) > wh.config.MaxIDLengthLimit() {
		return nil, wh.error(errDomainTooLong, scope, tagsForErrorLog...)
	}

	if len(pollRequest.GetIdentity()) > wh.config.MaxIDLengthLimit() {
		return nil, wh.error(errIdentityTooLong, scope, tagsForErrorLog...)
	}

	if err := wh.validateTaskList(pollRequest.TaskList, scope); err != nil {
		return nil, err
	}

	domainName := pollRequest.GetDomain()
	domainEntry, err := wh.GetDomainCache().GetDomain(domainName)
	if err != nil {
		return nil, wh.error(err, scope, tagsForErrorLog...)
	}
	domainID := domainEntry.GetInfo().ID

	wh.GetLogger().Debug("Poll for decision.", tag.WorkflowDomainName(domainName), tag.WorkflowDomainID(domainID))
	if err := wh.checkBadBinary(domainEntry, pollRequest.GetBinaryChecksum()); err != nil {
		return nil, wh.error(err, scope, tagsForErrorLog...)
	}

	pollerID := uuid.New()
	var matchingResp *m.PollForDecisionTaskResponse
	op := func() error {
		var err error
		matchingResp, err = wh.GetMatchingClient().PollForDecisionTask(ctx, &m.PollForDecisionTaskRequest{
			DomainUUID:  common.StringPtr(domainID),
			PollerID:    common.StringPtr(pollerID),
			PollRequest: pollRequest,
		})
		return err
	}

	err = backoff.Retry(op, frontendServiceRetryPolicy, common.IsServiceTransientError)
	if err != nil {
		err = wh.cancelOutstandingPoll(ctx, err, domainID, persistence.TaskListTypeDecision, pollRequest.TaskList, pollerID)
		if err != nil {
			// For all other errors log an error and return it back to client.
			ctxTimeout := "not-set"
			ctxDeadline, ok := ctx.Deadline()
			if ok {
				ctxTimeout = ctxDeadline.Sub(callTime).String()
			}
			wh.GetLogger().Error("PollForDecisionTask failed.",
				tag.WorkflowTaskListName(pollRequest.GetTaskList().GetName()),
				tag.Value(ctxTimeout),
				tag.Error(err))
			return nil, wh.error(err, scope)
		}

		// Must be cancellation error.  Does'nt matter what we return here.  Client already went away.
		return nil, nil
	}

	tagsForErrorLog = append(tagsForErrorLog, []tag.Tag{tag.WorkflowID(
		matchingResp.GetWorkflowExecution().GetWorkflowId()),
		tag.WorkflowRunID(matchingResp.GetWorkflowExecution().GetRunId())}...)
	resp, err = wh.createPollForDecisionTaskResponse(ctx, scope, domainID, matchingResp, matchingResp.GetBranchToken())
	if err != nil {
		return nil, wh.error(err, scope, tagsForErrorLog...)
	}
	return resp, nil
}

func (wh *WorkflowHandler) checkBadBinary(domainEntry *cache.DomainCacheEntry, binaryChecksum string) error {
	if domainEntry.GetConfig().BadBinaries.Binaries != nil {
		badBinaries := domainEntry.GetConfig().BadBinaries.Binaries
		_, ok := badBinaries[binaryChecksum]
		if ok {
			wh.GetMetricsClient().IncCounter(metrics.FrontendPollForDecisionTaskScope, metrics.CadenceErrBadBinaryCounter)
			return &gen.BadRequestError{
				Message: fmt.Sprintf("binary %v already marked as bad deployment", binaryChecksum),
			}
		}
	}
	return nil
}

func (wh *WorkflowHandler) cancelOutstandingPoll(ctx context.Context, err error, domainID string, taskListType int32,
	taskList *gen.TaskList, pollerID string) error {
	// First check if this err is due to context cancellation.  This means client connection to frontend is closed.
	if ctx.Err() == context.Canceled {
		// Our rpc stack does not propagates context cancellation to the other service.  Lets make an explicit
		// call to matching to notify this poller is gone to prevent any tasks being dispatched to zombie pollers.
		err = wh.GetMatchingClient().CancelOutstandingPoll(context.Background(), &m.CancelOutstandingPollRequest{
			DomainUUID:   common.StringPtr(domainID),
			TaskListType: common.Int32Ptr(taskListType),
			TaskList:     taskList,
			PollerID:     common.StringPtr(pollerID),
		})
		// We can not do much if this call fails.  Just log the error and move on
		if err != nil {
			wh.GetLogger().Warn("Failed to cancel outstanding poller.",
				tag.WorkflowTaskListName(taskList.GetName()), tag.Error(err))
		}

		// Clear error as we don't want to report context cancellation error to count against our SLA
		return nil
	}

	return err
}

// RecordActivityTaskHeartbeat - Record Activity Task Heart beat.
func (wh *WorkflowHandler) RecordActivityTaskHeartbeat(
	ctx context.Context,
	heartbeatRequest *gen.RecordActivityTaskHeartbeatRequest,
) (resp *gen.RecordActivityTaskHeartbeatResponse, retError error) {
	defer log.CapturePanic(wh.GetLogger(), &retError)

	scope := wh.getDefaultScope(metrics.FrontendRecordActivityTaskHeartbeatScope)

	if err := wh.versionChecker.ClientSupported(ctx, wh.config.EnableClientVersionCheck()); err != nil {
		return nil, wh.error(err, scope)
	}

	if heartbeatRequest == nil {
		return nil, wh.error(errRequestNotSet, scope)
	}

	// Count the request in the RPS, but we still accept it even if RPS is exceeded
	wh.allow(nil)

	wh.GetLogger().Debug("Received RecordActivityTaskHeartbeat")
	if heartbeatRequest.TaskToken == nil {
		return nil, wh.error(errTaskTokenNotSet, scope)
	}
	taskToken, err := wh.tokenSerializer.Deserialize(heartbeatRequest.TaskToken)
	if err != nil {
		return nil, wh.error(err, scope)
	}
	if taskToken.DomainID == "" {
		return nil, wh.error(errDomainNotSet, scope)
	}

	domainEntry, err := wh.GetDomainCache().GetDomainByID(taskToken.DomainID)
	if err != nil {
		return nil, wh.error(err, scope)
	}

	scope, sw := wh.startRequestProfileWithDomain(
		metrics.FrontendRecordActivityTaskHeartbeatScope,
		domainWrapper{
			domain: domainEntry.GetInfo().Name,
		},
	)
	defer sw.Stop()

	sizeLimitError := wh.config.BlobSizeLimitError(domainEntry.GetInfo().Name)
	sizeLimitWarn := wh.config.BlobSizeLimitWarn(domainEntry.GetInfo().Name)

	if err := common.CheckEventBlobSizeLimit(
		len(heartbeatRequest.Details),
		sizeLimitWarn,
		sizeLimitError,
		taskToken.DomainID,
		taskToken.WorkflowID,
		taskToken.RunID,
		scope,
		wh.GetThrottledLogger(),
	); err != nil {
		// heartbeat details exceed size limit, we would fail the activity immediately with explicit error reason
		failRequest := &gen.RespondActivityTaskFailedRequest{
			TaskToken: heartbeatRequest.TaskToken,
			Reason:    common.StringPtr(common.FailureReasonHeartbeatExceedsLimit),
			Details:   heartbeatRequest.Details[0:sizeLimitError],
			Identity:  heartbeatRequest.Identity,
		}
		err = wh.GetHistoryClient().RespondActivityTaskFailed(ctx, &h.RespondActivityTaskFailedRequest{
			DomainUUID:    common.StringPtr(taskToken.DomainID),
			FailedRequest: failRequest,
		})
		if err != nil {
			return nil, wh.error(err, scope)
		}
		resp = &gen.RecordActivityTaskHeartbeatResponse{CancelRequested: common.BoolPtr(true)}
	} else {
		resp, err = wh.GetHistoryClient().RecordActivityTaskHeartbeat(ctx, &h.RecordActivityTaskHeartbeatRequest{
			DomainUUID:       common.StringPtr(taskToken.DomainID),
			HeartbeatRequest: heartbeatRequest,
		})
		if err != nil {
			return nil, wh.error(err, scope)
		}
	}

	return resp, nil
}

// RecordActivityTaskHeartbeatByID - Record Activity Task Heart beat.
func (wh *WorkflowHandler) RecordActivityTaskHeartbeatByID(
	ctx context.Context,
	heartbeatRequest *gen.RecordActivityTaskHeartbeatByIDRequest,
) (resp *gen.RecordActivityTaskHeartbeatResponse, retError error) {
	defer log.CapturePanic(wh.GetLogger(), &retError)

	scope, sw := wh.startRequestProfileWithDomain(metrics.FrontendRecordActivityTaskHeartbeatByIDScope, heartbeatRequest)
	defer sw.Stop()

	if err := wh.versionChecker.ClientSupported(ctx, wh.config.EnableClientVersionCheck()); err != nil {
		return nil, wh.error(err, scope)
	}

	if heartbeatRequest == nil {
		return nil, wh.error(errRequestNotSet, scope)
	}

	// Count the request in the RPS, but we still accept it even if RPS is exceeded
	wh.allow(nil)

	wh.GetLogger().Debug("Received RecordActivityTaskHeartbeatByID")
	domainID, err := wh.GetDomainCache().GetDomainID(heartbeatRequest.GetDomain())
	if err != nil {
		return nil, wh.error(err, scope)
	}
	workflowID := heartbeatRequest.GetWorkflowID()
	runID := heartbeatRequest.GetRunID() // runID is optional so can be empty
	activityID := heartbeatRequest.GetActivityID()

	if domainID == "" {
		return nil, wh.error(errDomainNotSet, scope)
	}
	if workflowID == "" {
		return nil, wh.error(errWorkflowIDNotSet, scope)
	}
	if activityID == "" {
		return nil, wh.error(errActivityIDNotSet, scope)
	}

	taskToken := &common.TaskToken{
		DomainID:   domainID,
		RunID:      runID,
		WorkflowID: workflowID,
		ScheduleID: common.EmptyEventID,
		ActivityID: activityID,
	}
	token, err := wh.tokenSerializer.Serialize(taskToken)
	if err != nil {
		return nil, wh.error(err, scope)
	}

	domainEntry, err := wh.GetDomainCache().GetDomainByID(taskToken.DomainID)
	if err != nil {
		return nil, wh.error(err, scope)
	}

	// add domain tag to scope, so further metrics will have the domain tag
	scope = scope.Tagged(metrics.DomainTag(domainEntry.GetInfo().Name))

	sizeLimitError := wh.config.BlobSizeLimitError(domainEntry.GetInfo().Name)
	sizeLimitWarn := wh.config.BlobSizeLimitWarn(domainEntry.GetInfo().Name)

	if err := common.CheckEventBlobSizeLimit(
		len(heartbeatRequest.Details),
		sizeLimitWarn,
		sizeLimitError,
		taskToken.DomainID,
		taskToken.WorkflowID,
		taskToken.RunID,
		scope,
		wh.GetThrottledLogger(),
	); err != nil {
		// heartbeat details exceed size limit, we would fail the activity immediately with explicit error reason
		failRequest := &gen.RespondActivityTaskFailedRequest{
			TaskToken: token,
			Reason:    common.StringPtr(common.FailureReasonHeartbeatExceedsLimit),
			Details:   heartbeatRequest.Details[0:sizeLimitError],
			Identity:  heartbeatRequest.Identity,
		}
		err = wh.GetHistoryClient().RespondActivityTaskFailed(ctx, &h.RespondActivityTaskFailedRequest{
			DomainUUID:    common.StringPtr(taskToken.DomainID),
			FailedRequest: failRequest,
		})
		if err != nil {
			return nil, wh.error(err, scope)
		}
		resp = &gen.RecordActivityTaskHeartbeatResponse{CancelRequested: common.BoolPtr(true)}
	} else {
		req := &gen.RecordActivityTaskHeartbeatRequest{
			TaskToken: token,
			Details:   heartbeatRequest.Details,
			Identity:  heartbeatRequest.Identity,
		}

		resp, err = wh.GetHistoryClient().RecordActivityTaskHeartbeat(ctx, &h.RecordActivityTaskHeartbeatRequest{
			DomainUUID:       common.StringPtr(taskToken.DomainID),
			HeartbeatRequest: req,
		})
		if err != nil {
			return nil, wh.error(err, scope)
		}
	}

	return resp, nil
}

// RespondActivityTaskCompleted - response to an activity task
func (wh *WorkflowHandler) RespondActivityTaskCompleted(
	ctx context.Context,
	completeRequest *gen.RespondActivityTaskCompletedRequest,
) (retError error) {
	defer log.CapturePanic(wh.GetLogger(), &retError)

	scope := wh.getDefaultScope(metrics.FrontendRespondActivityTaskCompletedScope)
	if err := wh.versionChecker.ClientSupported(ctx, wh.config.EnableClientVersionCheck()); err != nil {
		return wh.error(err, scope)
	}

	if completeRequest == nil {
		return wh.error(errRequestNotSet, scope)
	}

	// Count the request in the RPS, but we still accept it even if RPS is exceeded
	wh.allow(nil)

	if completeRequest.TaskToken == nil {
		return wh.error(errTaskTokenNotSet, scope)
	}
	taskToken, err := wh.tokenSerializer.Deserialize(completeRequest.TaskToken)
	if err != nil {
		return wh.error(err, scope)
	}
	if taskToken.DomainID == "" {
		return wh.error(errDomainNotSet, scope)
	}

	domainEntry, err := wh.GetDomainCache().GetDomainByID(taskToken.DomainID)
	if err != nil {
		return wh.error(err, scope)
	}
	if len(completeRequest.GetIdentity()) > wh.config.MaxIDLengthLimit() {
		return wh.error(errIdentityTooLong, scope)
	}

	scope, sw := wh.startRequestProfileWithDomain(
		metrics.FrontendRespondActivityTaskCompletedScope,
		domainWrapper{
			domain: domainEntry.GetInfo().Name,
		},
	)
	defer sw.Stop()

	sizeLimitError := wh.config.BlobSizeLimitError(domainEntry.GetInfo().Name)
	sizeLimitWarn := wh.config.BlobSizeLimitWarn(domainEntry.GetInfo().Name)

	if err := common.CheckEventBlobSizeLimit(
		len(completeRequest.Result),
		sizeLimitWarn,
		sizeLimitError,
		taskToken.DomainID,
		taskToken.WorkflowID,
		taskToken.RunID,
		scope,
		wh.GetThrottledLogger(),
	); err != nil {
		// result exceeds blob size limit, we would record it as failure
		failRequest := &gen.RespondActivityTaskFailedRequest{
			TaskToken: completeRequest.TaskToken,
			Reason:    common.StringPtr(common.FailureReasonCompleteResultExceedsLimit),
			Details:   completeRequest.Result[0:sizeLimitError],
			Identity:  completeRequest.Identity,
		}
		err = wh.GetHistoryClient().RespondActivityTaskFailed(ctx, &h.RespondActivityTaskFailedRequest{
			DomainUUID:    common.StringPtr(taskToken.DomainID),
			FailedRequest: failRequest,
		})
		if err != nil {
			return wh.error(err, scope)
		}
	} else {
		err = wh.GetHistoryClient().RespondActivityTaskCompleted(ctx, &h.RespondActivityTaskCompletedRequest{
			DomainUUID:      common.StringPtr(taskToken.DomainID),
			CompleteRequest: completeRequest,
		})
		if err != nil {
			return wh.error(err, scope)
		}
	}

	return nil
}

// RespondActivityTaskCompletedByID - response to an activity task
func (wh *WorkflowHandler) RespondActivityTaskCompletedByID(
	ctx context.Context,
	completeRequest *gen.RespondActivityTaskCompletedByIDRequest,
) (retError error) {
	defer log.CapturePanic(wh.GetLogger(), &retError)

	scope, sw := wh.startRequestProfileWithDomain(metrics.FrontendRespondActivityTaskCompletedByIDScope, completeRequest)
	defer sw.Stop()

	if err := wh.versionChecker.ClientSupported(ctx, wh.config.EnableClientVersionCheck()); err != nil {
		return wh.error(err, scope)
	}

	if completeRequest == nil {
		return wh.error(errRequestNotSet, scope)
	}

	// Count the request in the RPS, but we still accept it even if RPS is exceeded
	wh.allow(nil)

	domainID, err := wh.GetDomainCache().GetDomainID(completeRequest.GetDomain())
	if err != nil {
		return wh.error(err, scope)
	}
	workflowID := completeRequest.GetWorkflowID()
	runID := completeRequest.GetRunID() // runID is optional so can be empty
	activityID := completeRequest.GetActivityID()

	if domainID == "" {
		return wh.error(errDomainNotSet, scope)
	}
	if workflowID == "" {
		return wh.error(errWorkflowIDNotSet, scope)
	}
	if activityID == "" {
		return wh.error(errActivityIDNotSet, scope)
	}

	if len(completeRequest.GetIdentity()) > wh.config.MaxIDLengthLimit() {
		return wh.error(errIdentityTooLong, scope)
	}

	taskToken := &common.TaskToken{
		DomainID:   domainID,
		RunID:      runID,
		WorkflowID: workflowID,
		ScheduleID: common.EmptyEventID,
		ActivityID: activityID,
	}
	token, err := wh.tokenSerializer.Serialize(taskToken)
	if err != nil {
		return wh.error(err, scope)
	}

	domainEntry, err := wh.GetDomainCache().GetDomainByID(taskToken.DomainID)
	if err != nil {
		return wh.error(err, scope)
	}

	// add domain tag to scope, so further metrics will have the domain tag
	scope = scope.Tagged(metrics.DomainTag(domainEntry.GetInfo().Name))

	sizeLimitError := wh.config.BlobSizeLimitError(domainEntry.GetInfo().Name)
	sizeLimitWarn := wh.config.BlobSizeLimitWarn(domainEntry.GetInfo().Name)

	if err := common.CheckEventBlobSizeLimit(
		len(completeRequest.Result),
		sizeLimitWarn,
		sizeLimitError,
		taskToken.DomainID,
		taskToken.WorkflowID,
		taskToken.RunID,
		scope,
		wh.GetThrottledLogger(),
	); err != nil {
		// result exceeds blob size limit, we would record it as failure
		failRequest := &gen.RespondActivityTaskFailedRequest{
			TaskToken: token,
			Reason:    common.StringPtr(common.FailureReasonCompleteResultExceedsLimit),
			Details:   completeRequest.Result[0:sizeLimitError],
			Identity:  completeRequest.Identity,
		}
		err = wh.GetHistoryClient().RespondActivityTaskFailed(ctx, &h.RespondActivityTaskFailedRequest{
			DomainUUID:    common.StringPtr(taskToken.DomainID),
			FailedRequest: failRequest,
		})
		if err != nil {
			return wh.error(err, scope)
		}
	} else {
		req := &gen.RespondActivityTaskCompletedRequest{
			TaskToken: token,
			Result:    completeRequest.Result,
			Identity:  completeRequest.Identity,
		}

		err = wh.GetHistoryClient().RespondActivityTaskCompleted(ctx, &h.RespondActivityTaskCompletedRequest{
			DomainUUID:      common.StringPtr(taskToken.DomainID),
			CompleteRequest: req,
		})
		if err != nil {
			return wh.error(err, scope)
		}
	}

	return nil
}

// RespondActivityTaskFailed - response to an activity task failure
func (wh *WorkflowHandler) RespondActivityTaskFailed(
	ctx context.Context,
	failedRequest *gen.RespondActivityTaskFailedRequest,
) (retError error) {
	defer log.CapturePanic(wh.GetLogger(), &retError)

	scope := wh.getDefaultScope(metrics.FrontendRespondActivityTaskFailedScope)
	if err := wh.versionChecker.ClientSupported(ctx, wh.config.EnableClientVersionCheck()); err != nil {
		return wh.error(err, scope)
	}

	if failedRequest == nil {
		return wh.error(errRequestNotSet, scope)
	}

	// Count the request in the RPS, but we still accept it even if RPS is exceeded
	wh.allow(nil)

	if failedRequest.TaskToken == nil {
		return wh.error(errTaskTokenNotSet, scope)
	}
	taskToken, err := wh.tokenSerializer.Deserialize(failedRequest.TaskToken)
	if err != nil {
		return wh.error(err, scope)
	}
	if taskToken.DomainID == "" {
		return wh.error(errDomainNotSet, scope)
	}

	domainEntry, err := wh.GetDomainCache().GetDomainByID(taskToken.DomainID)
	if err != nil {
		return wh.error(err, scope)
	}

	scope, sw := wh.startRequestProfileWithDomain(
		metrics.FrontendRespondActivityTaskFailedScope,
		domainWrapper{
			domain: domainEntry.GetInfo().Name,
		},
	)
	defer sw.Stop()

	if len(failedRequest.GetIdentity()) > wh.config.MaxIDLengthLimit() {
		return wh.error(errIdentityTooLong, scope)
	}

	sizeLimitError := wh.config.BlobSizeLimitError(domainEntry.GetInfo().Name)
	sizeLimitWarn := wh.config.BlobSizeLimitWarn(domainEntry.GetInfo().Name)

	if err := common.CheckEventBlobSizeLimit(
		len(failedRequest.Details),
		sizeLimitWarn,
		sizeLimitError,
		taskToken.DomainID,
		taskToken.WorkflowID,
		taskToken.RunID,
		scope,
		wh.GetThrottledLogger(),
	); err != nil {
		// details exceeds blob size limit, we would truncate the details and put a specific error reason
		failedRequest.Reason = common.StringPtr(common.FailureReasonFailureDetailsExceedsLimit)
		failedRequest.Details = failedRequest.Details[0:sizeLimitError]
	}

	err = wh.GetHistoryClient().RespondActivityTaskFailed(ctx, &h.RespondActivityTaskFailedRequest{
		DomainUUID:    common.StringPtr(taskToken.DomainID),
		FailedRequest: failedRequest,
	})
	if err != nil {
		return wh.error(err, scope)
	}
	return nil
}

// RespondActivityTaskFailedByID - response to an activity task failure
func (wh *WorkflowHandler) RespondActivityTaskFailedByID(
	ctx context.Context,
	failedRequest *gen.RespondActivityTaskFailedByIDRequest,
) (retError error) {
	defer log.CapturePanic(wh.GetLogger(), &retError)

	scope, sw := wh.startRequestProfileWithDomain(metrics.FrontendRespondActivityTaskFailedByIDScope, failedRequest)
	defer sw.Stop()

	if err := wh.versionChecker.ClientSupported(ctx, wh.config.EnableClientVersionCheck()); err != nil {
		return wh.error(err, scope)
	}

	if failedRequest == nil {
		return wh.error(errRequestNotSet, scope)
	}

	// Count the request in the RPS, but we still accept it even if RPS is exceeded
	wh.allow(nil)

	domainID, err := wh.GetDomainCache().GetDomainID(failedRequest.GetDomain())
	if err != nil {
		return wh.error(err, scope)
	}
	workflowID := failedRequest.GetWorkflowID()
	runID := failedRequest.GetRunID() // runID is optional so can be empty
	activityID := failedRequest.GetActivityID()

	if domainID == "" {
		return wh.error(errDomainNotSet, scope)
	}
	if workflowID == "" {
		return wh.error(errWorkflowIDNotSet, scope)
	}
	if activityID == "" {
		return wh.error(errActivityIDNotSet, scope)
	}
	if len(failedRequest.GetIdentity()) > wh.config.MaxIDLengthLimit() {
		return wh.error(errIdentityTooLong, scope)
	}

	taskToken := &common.TaskToken{
		DomainID:   domainID,
		RunID:      runID,
		WorkflowID: workflowID,
		ScheduleID: common.EmptyEventID,
		ActivityID: activityID,
	}
	token, err := wh.tokenSerializer.Serialize(taskToken)
	if err != nil {
		return wh.error(err, scope)
	}

	domainEntry, err := wh.GetDomainCache().GetDomainByID(taskToken.DomainID)
	if err != nil {
		return wh.error(err, scope)
	}

	// add domain tag to scope, so further metrics will have the domain tag
	scope = scope.Tagged(metrics.DomainTag(domainEntry.GetInfo().Name))

	sizeLimitError := wh.config.BlobSizeLimitError(domainEntry.GetInfo().Name)
	sizeLimitWarn := wh.config.BlobSizeLimitWarn(domainEntry.GetInfo().Name)

	if err := common.CheckEventBlobSizeLimit(
		len(failedRequest.Details),
		sizeLimitWarn,
		sizeLimitError,
		taskToken.DomainID,
		taskToken.WorkflowID,
		taskToken.RunID,
		scope,
		wh.GetThrottledLogger(),
	); err != nil {
		// details exceeds blob size limit, we would truncate the details and put a specific error reason
		failedRequest.Reason = common.StringPtr(common.FailureReasonFailureDetailsExceedsLimit)
		failedRequest.Details = failedRequest.Details[0:sizeLimitError]
	}

	req := &gen.RespondActivityTaskFailedRequest{
		TaskToken: token,
		Reason:    failedRequest.Reason,
		Details:   failedRequest.Details,
		Identity:  failedRequest.Identity,
	}

	err = wh.GetHistoryClient().RespondActivityTaskFailed(ctx, &h.RespondActivityTaskFailedRequest{
		DomainUUID:    common.StringPtr(taskToken.DomainID),
		FailedRequest: req,
	})
	if err != nil {
		return wh.error(err, scope)
	}
	return nil
}

// RespondActivityTaskCanceled - called to cancel an activity task
func (wh *WorkflowHandler) RespondActivityTaskCanceled(
	ctx context.Context,
	cancelRequest *gen.RespondActivityTaskCanceledRequest,
) (retError error) {
	defer log.CapturePanic(wh.GetLogger(), &retError)

	scope := wh.getDefaultScope(metrics.FrontendRespondActivityTaskCanceledScope)
	if err := wh.versionChecker.ClientSupported(ctx, wh.config.EnableClientVersionCheck()); err != nil {
		return wh.error(err, scope)
	}

	if cancelRequest == nil {
		return wh.error(errRequestNotSet, scope)
	}

	// Count the request in the RPS, but we still accept it even if RPS is exceeded
	wh.allow(nil)

	if cancelRequest.TaskToken == nil {
		return wh.error(errTaskTokenNotSet, scope)
	}
	taskToken, err := wh.tokenSerializer.Deserialize(cancelRequest.TaskToken)
	if err != nil {
		return wh.error(err, scope)
	}
	if taskToken.DomainID == "" {
		return wh.error(errDomainNotSet, scope)
	}

	domainEntry, err := wh.GetDomainCache().GetDomainByID(taskToken.DomainID)
	if err != nil {
		return wh.error(err, scope)
	}

	scope, sw := wh.startRequestProfileWithDomain(
		metrics.FrontendRespondActivityTaskCanceledScope,
		domainWrapper{
			domain: domainEntry.GetInfo().Name,
		},
	)
	defer sw.Stop()

	if len(cancelRequest.GetIdentity()) > wh.config.MaxIDLengthLimit() {
		return wh.error(errIdentityTooLong, scope)
	}

	sizeLimitError := wh.config.BlobSizeLimitError(domainEntry.GetInfo().Name)
	sizeLimitWarn := wh.config.BlobSizeLimitWarn(domainEntry.GetInfo().Name)

	if err := common.CheckEventBlobSizeLimit(
		len(cancelRequest.Details),
		sizeLimitWarn,
		sizeLimitError,
		taskToken.DomainID,
		taskToken.WorkflowID,
		taskToken.RunID,
		scope,
		wh.GetThrottledLogger(),
	); err != nil {
		// details exceeds blob size limit, we would record it as failure
		failRequest := &gen.RespondActivityTaskFailedRequest{
			TaskToken: cancelRequest.TaskToken,
			Reason:    common.StringPtr(common.FailureReasonCancelDetailsExceedsLimit),
			Details:   cancelRequest.Details[0:sizeLimitError],
			Identity:  cancelRequest.Identity,
		}
		err = wh.GetHistoryClient().RespondActivityTaskFailed(ctx, &h.RespondActivityTaskFailedRequest{
			DomainUUID:    common.StringPtr(taskToken.DomainID),
			FailedRequest: failRequest,
		})
		if err != nil {
			return wh.error(err, scope)
		}
	} else {
		err = wh.GetHistoryClient().RespondActivityTaskCanceled(ctx, &h.RespondActivityTaskCanceledRequest{
			DomainUUID:    common.StringPtr(taskToken.DomainID),
			CancelRequest: cancelRequest,
		})
		if err != nil {
			return wh.error(err, scope)
		}
	}

	return nil
}

// RespondActivityTaskCanceledByID - called to cancel an activity task
func (wh *WorkflowHandler) RespondActivityTaskCanceledByID(
	ctx context.Context,
	cancelRequest *gen.RespondActivityTaskCanceledByIDRequest,
) (retError error) {
	defer log.CapturePanic(wh.GetLogger(), &retError)

	scope, sw := wh.startRequestProfileWithDomain(metrics.FrontendRespondActivityTaskCanceledScope, cancelRequest)
	defer sw.Stop()

	if err := wh.versionChecker.ClientSupported(ctx, wh.config.EnableClientVersionCheck()); err != nil {
		return wh.error(err, scope)
	}

	if cancelRequest == nil {
		return wh.error(errRequestNotSet, scope)
	}

	// Count the request in the RPS, but we still accept it even if RPS is exceeded
	wh.allow(nil)

	domainID, err := wh.GetDomainCache().GetDomainID(cancelRequest.GetDomain())
	if err != nil {
		return wh.error(err, scope)
	}
	workflowID := cancelRequest.GetWorkflowID()
	runID := cancelRequest.GetRunID() // runID is optional so can be empty
	activityID := cancelRequest.GetActivityID()

	if domainID == "" {
		return wh.error(errDomainNotSet, scope)
	}
	if workflowID == "" {
		return wh.error(errWorkflowIDNotSet, scope)
	}
	if activityID == "" {
		return wh.error(errActivityIDNotSet, scope)
	}
	if len(cancelRequest.GetIdentity()) > wh.config.MaxIDLengthLimit() {
		return wh.error(errIdentityTooLong, scope)
	}

	taskToken := &common.TaskToken{
		DomainID:   domainID,
		RunID:      runID,
		WorkflowID: workflowID,
		ScheduleID: common.EmptyEventID,
		ActivityID: activityID,
	}
	token, err := wh.tokenSerializer.Serialize(taskToken)
	if err != nil {
		return wh.error(err, scope)
	}

	domainEntry, err := wh.GetDomainCache().GetDomainByID(taskToken.DomainID)
	if err != nil {
		return wh.error(err, scope)
	}

	// add domain tag to scope, so further metrics will have the domain tag
	scope = scope.Tagged(metrics.DomainTag(domainEntry.GetInfo().Name))

	sizeLimitError := wh.config.BlobSizeLimitError(domainEntry.GetInfo().Name)
	sizeLimitWarn := wh.config.BlobSizeLimitWarn(domainEntry.GetInfo().Name)

	if err := common.CheckEventBlobSizeLimit(
		len(cancelRequest.Details),
		sizeLimitWarn,
		sizeLimitError,
		taskToken.DomainID,
		taskToken.WorkflowID,
		taskToken.RunID,
		scope,
		wh.GetThrottledLogger(),
	); err != nil {
		// details exceeds blob size limit, we would record it as failure
		failRequest := &gen.RespondActivityTaskFailedRequest{
			TaskToken: token,
			Reason:    common.StringPtr(common.FailureReasonCancelDetailsExceedsLimit),
			Details:   cancelRequest.Details[0:sizeLimitError],
			Identity:  cancelRequest.Identity,
		}
		err = wh.GetHistoryClient().RespondActivityTaskFailed(ctx, &h.RespondActivityTaskFailedRequest{
			DomainUUID:    common.StringPtr(taskToken.DomainID),
			FailedRequest: failRequest,
		})
		if err != nil {
			return wh.error(err, scope)
		}
	} else {
		req := &gen.RespondActivityTaskCanceledRequest{
			TaskToken: token,
			Details:   cancelRequest.Details,
			Identity:  cancelRequest.Identity,
		}

		err = wh.GetHistoryClient().RespondActivityTaskCanceled(ctx, &h.RespondActivityTaskCanceledRequest{
			DomainUUID:    common.StringPtr(taskToken.DomainID),
			CancelRequest: req,
		})
		if err != nil {
			return wh.error(err, scope)
		}
	}

	return nil
}

// RespondDecisionTaskCompleted - response to a decision task
func (wh *WorkflowHandler) RespondDecisionTaskCompleted(
	ctx context.Context,
	completeRequest *gen.RespondDecisionTaskCompletedRequest,
) (resp *gen.RespondDecisionTaskCompletedResponse, retError error) {
	defer log.CapturePanic(wh.GetLogger(), &retError)

	scope := wh.getDefaultScope(metrics.FrontendRespondDecisionTaskCompletedScope)
	if err := wh.versionChecker.ClientSupported(ctx, wh.config.EnableClientVersionCheck()); err != nil {
		return nil, wh.error(err, scope)
	}

	if completeRequest == nil {
		return nil, wh.error(errRequestNotSet, scope)
	}

	// Count the request in the RPS, but we still accept it even if RPS is exceeded
	wh.allow(nil)

	if completeRequest.TaskToken == nil {
		return nil, wh.error(errTaskTokenNotSet, scope)
	}
	taskToken, err := wh.tokenSerializer.Deserialize(completeRequest.TaskToken)
	if err != nil {
		return nil, wh.error(err, scope)
	}
	if taskToken.DomainID == "" {
		return nil, wh.error(errDomainNotSet, scope)
	}

	domainEntry, err := wh.GetDomainCache().GetDomainByID(taskToken.DomainID)
	if err != nil {
		return nil, wh.error(err, scope)
	}

	scope, sw := wh.startRequestProfileWithDomain(
		metrics.FrontendRespondDecisionTaskCompletedScope,
		domainWrapper{
			domain: domainEntry.GetInfo().Name,
		},
	)
	defer sw.Stop()

	histResp, err := wh.GetHistoryClient().RespondDecisionTaskCompleted(ctx, &h.RespondDecisionTaskCompletedRequest{
		DomainUUID:      common.StringPtr(taskToken.DomainID),
		CompleteRequest: completeRequest},
	)
	if err != nil {
		return nil, wh.error(err, scope)
	}

	if len(completeRequest.GetIdentity()) > wh.config.MaxIDLengthLimit() {
		return nil, wh.error(errIdentityTooLong, scope)
	}

	completedResp := &gen.RespondDecisionTaskCompletedResponse{}
	if completeRequest.GetReturnNewDecisionTask() && histResp != nil && histResp.StartedResponse != nil {
		taskToken := &common.TaskToken{
			DomainID:        taskToken.DomainID,
			WorkflowID:      taskToken.WorkflowID,
			RunID:           taskToken.RunID,
			ScheduleID:      histResp.StartedResponse.GetScheduledEventId(),
			ScheduleAttempt: histResp.StartedResponse.GetAttempt(),
		}
		token, _ := wh.tokenSerializer.Serialize(taskToken)
		workflowExecution := &gen.WorkflowExecution{
			WorkflowId: common.StringPtr(taskToken.WorkflowID),
			RunId:      common.StringPtr(taskToken.RunID),
		}
		matchingResp := common.CreateMatchingPollForDecisionTaskResponse(histResp.StartedResponse, workflowExecution, token)

		newDecisionTask, err := wh.createPollForDecisionTaskResponse(ctx, scope, taskToken.DomainID, matchingResp, matchingResp.GetBranchToken())
		if err != nil {
			return nil, wh.error(err, scope)
		}
		completedResp.DecisionTask = newDecisionTask
	}

	return completedResp, nil
}

// RespondDecisionTaskFailed - failed response to a decision task
func (wh *WorkflowHandler) RespondDecisionTaskFailed(
	ctx context.Context,
	failedRequest *gen.RespondDecisionTaskFailedRequest,
) (retError error) {
	defer log.CapturePanic(wh.GetLogger(), &retError)

	scope := wh.getDefaultScope(metrics.FrontendRespondDecisionTaskFailedScope)
	if err := wh.versionChecker.ClientSupported(ctx, wh.config.EnableClientVersionCheck()); err != nil {
		return wh.error(err, scope)
	}

	if failedRequest == nil {
		return wh.error(errRequestNotSet, scope)
	}

	// Count the request in the RPS, but we still accept it even if RPS is exceeded
	wh.allow(nil)

	if failedRequest.TaskToken == nil {
		return wh.error(errTaskTokenNotSet, scope)
	}
	taskToken, err := wh.tokenSerializer.Deserialize(failedRequest.TaskToken)
	if err != nil {
		return wh.error(err, scope)
	}
	if taskToken.DomainID == "" {
		return wh.error(errDomainNotSet, scope)
	}

	domainEntry, err := wh.GetDomainCache().GetDomainByID(taskToken.DomainID)
	if err != nil {
		return wh.error(err, scope)
	}

	scope, sw := wh.startRequestProfileWithDomain(
		metrics.FrontendRespondDecisionTaskFailedScope,
		domainWrapper{
			domain: domainEntry.GetInfo().Name,
		},
	)
	defer sw.Stop()

	if len(failedRequest.GetIdentity()) > wh.config.MaxIDLengthLimit() {
		return wh.error(errIdentityTooLong, scope)
	}

	sizeLimitError := wh.config.BlobSizeLimitError(domainEntry.GetInfo().Name)
	sizeLimitWarn := wh.config.BlobSizeLimitWarn(domainEntry.GetInfo().Name)

	if err := common.CheckEventBlobSizeLimit(
		len(failedRequest.Details),
		sizeLimitWarn,
		sizeLimitError,
		taskToken.DomainID,
		taskToken.WorkflowID,
		taskToken.RunID,
		scope,
		wh.GetThrottledLogger(),
	); err != nil {
		// details exceed, we would just truncate the size for decision task failed as the details is not used anywhere by client code
		failedRequest.Details = failedRequest.Details[0:sizeLimitError]
	}

	err = wh.GetHistoryClient().RespondDecisionTaskFailed(ctx, &h.RespondDecisionTaskFailedRequest{
		DomainUUID:    common.StringPtr(taskToken.DomainID),
		FailedRequest: failedRequest,
	})
	if err != nil {
		return wh.error(err, scope)
	}
	return nil
}

// RespondQueryTaskCompleted - response to a query task
func (wh *WorkflowHandler) RespondQueryTaskCompleted(
	ctx context.Context,
	completeRequest *gen.RespondQueryTaskCompletedRequest,
) (retError error) {
	defer log.CapturePanic(wh.GetLogger(), &retError)

	scope := wh.getDefaultScope(metrics.FrontendRespondQueryTaskCompletedScope)
	if err := wh.versionChecker.ClientSupported(ctx, wh.config.EnableClientVersionCheck()); err != nil {
		return wh.error(err, scope)
	}

	if completeRequest == nil {
		return wh.error(errRequestNotSet, scope)
	}

	// Count the request in the RPS, but we still accept it even if RPS is exceeded
	wh.allow(nil)

	if completeRequest.TaskToken == nil {
		return wh.error(errTaskTokenNotSet, scope)
	}
	queryTaskToken, err := wh.tokenSerializer.DeserializeQueryTaskToken(completeRequest.TaskToken)
	if err != nil {
		return wh.error(err, scope)
	}
	if queryTaskToken.DomainID == "" || queryTaskToken.TaskList == "" || queryTaskToken.TaskID == "" {
		return wh.error(errInvalidTaskToken, scope)
	}

	domainEntry, err := wh.GetDomainCache().GetDomainByID(queryTaskToken.DomainID)
	if err != nil {
		return wh.error(err, scope)
	}

	scope, sw := wh.startRequestProfileWithDomain(
		metrics.FrontendRespondQueryTaskCompletedScope,
		domainWrapper{
			domain: domainEntry.GetInfo().Name,
		},
	)
	defer sw.Stop()

	sizeLimitError := wh.config.BlobSizeLimitError(domainEntry.GetInfo().Name)
	sizeLimitWarn := wh.config.BlobSizeLimitWarn(domainEntry.GetInfo().Name)

	if err := common.CheckEventBlobSizeLimit(
		len(completeRequest.GetQueryResult()),
		sizeLimitWarn,
		sizeLimitError,
		queryTaskToken.DomainID,
		"",
		"",
		scope,
		wh.GetThrottledLogger(),
	); err != nil {
		completeRequest = &gen.RespondQueryTaskCompletedRequest{
			TaskToken:     completeRequest.TaskToken,
			CompletedType: common.QueryTaskCompletedTypePtr(gen.QueryTaskCompletedTypeFailed),
			QueryResult:   nil,
			ErrorMessage:  common.StringPtr(err.Error()),
		}
	}

	headers := client.GetHeadersValue(ctx, common.ClientImplHeaderName, common.FeatureVersionHeaderName)
	completeRequest.WorkerVersionInfo = &gen.WorkerVersionInfo{
		Impl:           common.StringPtr(headers[0]),
		FeatureVersion: common.StringPtr(headers[1]),
	}
	matchingRequest := &matchingservice.RespondQueryTaskCompletedRequest{
		DomainUUID:       queryTaskToken.DomainID,
		TaskList:         &commonproto.TaskList{Name: queryTaskToken.TaskList},
		TaskID:           queryTaskToken.TaskID,
		CompletedRequest: completeRequest,
	}

	err = wh.GetMatchingClient().RespondQueryTaskCompleted(ctx, matchingRequest)
	if err != nil {
		return wh.error(err, scope)
	}
	return nil
}

func newWorkerVersionInfo(ctx context.Context) *gen.WorkerVersionInfo {
	workerVersionInfo := &gen.WorkerVersionInfo{}

	call := yarpc.CallFromContext(ctx)
	if call != nil {
		// YARPC path for Thrift version
		workerVersionInfo.Impl = common.StringPtr(call.Header(common.ClientImplHeaderName))
		workerVersionInfo.FeatureVersion = common.StringPtr(call.Header(common.FeatureVersionHeaderName))
	} else {
		// gRPC path for proto version
		md, ok := metadata.FromIncomingContext(ctx)
		if ok {
			impls := md.Get(common.ClientImplHeaderName)
			if len(impls) > 0 {
				workerVersionInfo.Impl = common.StringPtr(impls[0])
			}
			featureVersions := md.Get(common.FeatureVersionHeaderName)
			if len(featureVersions) > 0 {
				workerVersionInfo.FeatureVersion = common.StringPtr(featureVersions[0])
			}
		}
	}

	return workerVersionInfo
}

// StartWorkflowExecution - Creates a new workflow execution
func (wh *WorkflowHandler) StartWorkflowExecution(
	ctx context.Context,
	startRequest *gen.StartWorkflowExecutionRequest,
) (resp *gen.StartWorkflowExecutionResponse, retError error) {
	defer log.CapturePanic(wh.GetLogger(), &retError)

	scope, sw := wh.startRequestProfileWithDomain(metrics.FrontendStartWorkflowExecutionScope, startRequest)
	defer sw.Stop()

	if err := wh.versionChecker.ClientSupported(ctx, wh.config.EnableClientVersionCheck()); err != nil {
		return nil, wh.error(err, scope)
	}

	if startRequest == nil {
		return nil, wh.error(errRequestNotSet, scope)
	}

	if ok := wh.allow(startRequest); !ok {
		return nil, wh.error(createServiceBusyError(), scope)
	}

	domainName := startRequest.GetDomain()
	if domainName == "" {
		return nil, wh.error(errDomainNotSet, scope)
	}

	if len(domainName) > wh.config.MaxIDLengthLimit() {
		return nil, wh.error(errDomainTooLong, scope)
	}

	if startRequest.GetWorkflowId() == "" {
		return nil, wh.error(errWorkflowIDNotSet, scope)
	}

	if len(startRequest.GetWorkflowId()) > wh.config.MaxIDLengthLimit() {
		return nil, wh.error(errWorkflowIDTooLong, scope)
	}

	if err := common.ValidateRetryPolicy(startRequest.RetryPolicy); err != nil {
		return nil, wh.error(err, scope)
	}

	if err := backoff.ValidateSchedule(startRequest.GetCronSchedule()); err != nil {
		return nil, wh.error(err, scope)
	}

	wh.GetLogger().Debug(
		"Received StartWorkflowExecution. WorkflowID",
		tag.WorkflowID(startRequest.GetWorkflowId()))

	if startRequest.WorkflowType == nil || startRequest.WorkflowType.GetName() == "" {
		return nil, wh.error(errWorkflowTypeNotSet, scope)
	}

	if len(startRequest.WorkflowType.GetName()) > wh.config.MaxIDLengthLimit() {
		return nil, wh.error(errWorkflowTypeTooLong, scope)
	}

	if err := wh.validateTaskList(startRequest.TaskList, scope); err != nil {
		return nil, err
	}

	if startRequest.GetExecutionStartToCloseTimeoutSeconds() <= 0 {
		return nil, wh.error(errInvalidExecutionStartToCloseTimeoutSeconds, scope)
	}

	if startRequest.GetTaskStartToCloseTimeoutSeconds() <= 0 {
		return nil, wh.error(errInvalidTaskStartToCloseTimeoutSeconds, scope)
	}

	if startRequest.GetRequestId() == "" {
		return nil, wh.error(errRequestIDNotSet, scope)
	}

	if len(startRequest.GetRequestId()) > wh.config.MaxIDLengthLimit() {
		return nil, wh.error(errRequestIDTooLong, scope)
	}

	if err := wh.searchAttributesValidator.ValidateSearchAttributes(startRequest.SearchAttributes, domainName); err != nil {
		return nil, wh.error(err, scope)
	}

	wh.GetLogger().Debug("Start workflow execution request domain", tag.WorkflowDomainName(domainName))
	domainID, err := wh.GetDomainCache().GetDomainID(domainName)
	if err != nil {
		return nil, wh.error(err, scope)
	}

	// add domain tag to scope, so further metrics will have the domain tag
	scope = scope.Tagged(metrics.DomainTag(domainName))

	sizeLimitError := wh.config.BlobSizeLimitError(domainName)
	sizeLimitWarn := wh.config.BlobSizeLimitWarn(domainName)
	actualSize := len(startRequest.Input)
	if startRequest.Memo != nil {
		actualSize += common.GetSizeOfMapStringToByteArray(startRequest.Memo.GetFields())
	}
	if err := common.CheckEventBlobSizeLimit(
		actualSize,
		sizeLimitWarn,
		sizeLimitError,
		domainID,
		startRequest.GetWorkflowId(),
		"",
		scope,
		wh.GetThrottledLogger(),
	); err != nil {
		return nil, wh.error(err, scope)
	}

	wh.GetLogger().Debug("Start workflow execution request domainID", tag.WorkflowDomainID(domainID))
	resp, err = wh.GetHistoryClient().StartWorkflowExecution(ctx, common.CreateHistoryStartWorkflowRequest(domainID, startRequest))

	if err != nil {
		return nil, wh.error(err, scope)
	}
	return resp, nil
}

// GetWorkflowExecutionRawHistory retrieves raw history directly from DB layer.
func (wh *WorkflowHandler) GetWorkflowExecutionRawHistory(
	ctx context.Context,
	getRequest *gen.GetWorkflowExecutionRawHistoryRequest,
) (resp *gen.GetWorkflowExecutionRawHistoryResponse, retError error) {
	defer log.CapturePanic(wh.GetLogger(), &retError)

	scope, sw := wh.startRequestProfileWithDomain(metrics.FrontendGetWorkflowExecutionRawHistoryScope, getRequest)
	defer sw.Stop()

	if err := wh.versionChecker.ClientSupported(ctx, wh.config.EnableClientVersionCheck()); err != nil {
		return nil, wh.error(err, scope)
	}

	if getRequest == nil {
		return nil, wh.error(errRequestNotSet, scope)
	}

	if ok := wh.allow(getRequest); !ok {
		return nil, wh.error(createServiceBusyError(), scope)
	}

	if getRequest.GetDomain() == "" {
		return nil, wh.error(errDomainNotSet, scope)
	}

	if err := wh.validateExecutionAndEmitMetrics(getRequest.Execution, scope); err != nil {
		return nil, err
	}

	if getRequest.GetMaximumPageSize() <= 0 {
		getRequest.MaximumPageSize = common.Int32Ptr(int32(wh.config.HistoryMaxPageSize(getRequest.GetDomain())))
	}

	domainID, err := wh.GetDomainCache().GetDomainID(getRequest.GetDomain())
	if err != nil {
		return nil, wh.error(err, scope)
	}

	// force limit page size if exceed
	if getRequest.GetMaximumPageSize() > common.GetHistoryMaxPageSize {
		wh.GetThrottledLogger().Warn("GetHistory page size is larger than threshold",
			tag.WorkflowID(getRequest.Execution.GetWorkflowId()),
			tag.WorkflowRunID(getRequest.Execution.GetRunId()),
			tag.WorkflowDomainID(domainID), tag.WorkflowSize(int64(getRequest.GetMaximumPageSize())))
		getRequest.MaximumPageSize = common.Int32Ptr(common.GetHistoryMaxPageSize)
	}

	// this function return the following 5 things,
	// 1. current branch token
	// 2. the workflow run ID
	// 3. the next event ID
	// 4. error if any
	queryHistory := func(
		domainUUID string,
		execution *gen.WorkflowExecution,
		currentBranchToken []byte,
	) ([]byte, string, int64, error) {
		response, err := wh.GetHistoryClient().GetMutableState(ctx, &h.GetMutableStateRequest{
			DomainUUID:          common.StringPtr(domainUUID),
			Execution:           execution,
			ExpectedNextEventId: nil,
			CurrentBranchToken:  currentBranchToken,
		})

		if err != nil {
			return nil, "", 0, err
		}

		return response.CurrentBranchToken,
			response.Execution.GetRunId(),
			response.GetNextEventId(),
			nil
	}

	execution := getRequest.Execution
	token := &getHistoryContinuationToken{}

	var runID string
	var nextEventID int64

	// process the token for paging
	if getRequest.NextPageToken != nil {
		token, err = deserializeHistoryToken(getRequest.NextPageToken)
		if err != nil {
			return nil, wh.error(errInvalidNextPageToken, scope)
		}
		if execution.RunId != nil && execution.GetRunId() != token.RunID {
			return nil, wh.error(errNextPageTokenRunIDMismatch, scope)
		}

		execution.RunId = common.StringPtr(token.RunID)

	} else {

		token.BranchToken, runID, nextEventID, err =
			queryHistory(domainID, execution, nil)
		if err != nil {
			return nil, wh.error(err, scope)
		}

		execution.RunId = &runID

		token.RunID = runID
		token.FirstEventID = common.FirstEventID
		token.NextEventID = nextEventID
		token.PersistenceToken = nil
	}

	history := []*gen.DataBlob{}
	// return all events
	if token.FirstEventID >= token.NextEventID {
		return &gen.GetWorkflowExecutionRawHistoryResponse{
			RawHistory:    []*gen.DataBlob{},
			NextPageToken: nil,
		}, nil
	}

	history, token.PersistenceToken, err = wh.getRawHistory(
		scope,
		domainID,
		*execution,
		token.FirstEventID,
		token.NextEventID,
		getRequest.GetMaximumPageSize(),
		token.PersistenceToken,
		token.TransientDecision,
		token.BranchToken,
	)
	if err != nil {
		return nil, wh.error(err, scope)
	}

	if len(token.PersistenceToken) == 0 {
		// meaning, there is no more history to be returned
		token = nil
	}

	nextToken, err := serializeHistoryToken(token)
	if err != nil {
		return nil, wh.error(err, scope)
	}
	return &gen.GetWorkflowExecutionRawHistoryResponse{
		RawHistory:    history,
		NextPageToken: nextToken,
	}, nil
}

// GetWorkflowExecutionHistory - retrieves the history of workflow execution
func (wh *WorkflowHandler) GetWorkflowExecutionHistory(
	ctx context.Context,
	getRequest *gen.GetWorkflowExecutionHistoryRequest,
) (resp *gen.GetWorkflowExecutionHistoryResponse, retError error) {
	defer log.CapturePanic(wh.GetLogger(), &retError)

	scope, sw := wh.startRequestProfileWithDomain(metrics.FrontendGetWorkflowExecutionHistoryScope, getRequest)
	defer sw.Stop()

	if err := wh.versionChecker.ClientSupported(ctx, wh.config.EnableClientVersionCheck()); err != nil {
		return nil, wh.error(err, scope)
	}

	if getRequest == nil {
		return nil, wh.error(errRequestNotSet, scope)
	}

	if ok := wh.allow(getRequest); !ok {
		return nil, wh.error(createServiceBusyError(), scope)
	}

	if getRequest.GetDomain() == "" {
		return nil, wh.error(errDomainNotSet, scope)
	}

	if err := wh.validateExecutionAndEmitMetrics(getRequest.Execution, scope); err != nil {
		return nil, err
	}

	if getRequest.GetMaximumPageSize() <= 0 {
		getRequest.MaximumPageSize = common.Int32Ptr(int32(wh.config.HistoryMaxPageSize(getRequest.GetDomain())))
	}

	domainID, err := wh.GetDomainCache().GetDomainID(getRequest.GetDomain())
	if err != nil {
		return nil, wh.error(err, scope)
	}

	// force limit page size if exceed
	if getRequest.GetMaximumPageSize() > common.GetHistoryMaxPageSize {
		wh.GetThrottledLogger().Warn("GetHistory page size is larger than threshold",
			tag.WorkflowID(getRequest.Execution.GetWorkflowId()),
			tag.WorkflowRunID(getRequest.Execution.GetRunId()),
			tag.WorkflowDomainID(domainID), tag.WorkflowSize(int64(getRequest.GetMaximumPageSize())))
		getRequest.MaximumPageSize = common.Int32Ptr(common.GetHistoryMaxPageSize)
	}

	enableArchivalRead := wh.GetArchivalMetadata().GetHistoryConfig().ReadEnabled()
	historyArchived := wh.historyArchived(ctx, getRequest, domainID)
	if enableArchivalRead && historyArchived {
		return wh.getArchivedHistory(ctx, getRequest, domainID, scope)
	}

	// this function return the following 5 things,
	// 1. the workflow run ID
	// 2. the last first event ID (the event ID of the last batch of events in the history)
	// 3. the next event ID
	// 4. whether the workflow is closed
	// 5. error if any
	queryHistory := func(
		domainUUID string,
		execution *gen.WorkflowExecution,
		expectedNextEventID int64,
		currentBranchToken []byte,
	) ([]byte, string, int64, int64, bool, error) {
		response, err := wh.GetHistoryClient().PollMutableState(ctx, &h.PollMutableStateRequest{
			DomainUUID:          common.StringPtr(domainUUID),
			Execution:           execution,
			ExpectedNextEventId: common.Int64Ptr(expectedNextEventID),
			CurrentBranchToken:  currentBranchToken,
		})

		if err != nil {
			return nil, "", 0, 0, false, err
		}
		isWorkflowRunning := response.GetWorkflowCloseState() == persistence.WorkflowCloseStatusNone

		return response.CurrentBranchToken,
			response.Execution.GetRunId(),
			response.GetLastFirstEventId(),
			response.GetNextEventId(),
			isWorkflowRunning,
			nil
	}

	isLongPoll := getRequest.GetWaitForNewEvent()
	isCloseEventOnly := getRequest.GetHistoryEventFilterType() == gen.HistoryEventFilterTypeCloseEvent
	execution := getRequest.Execution
	token := &getHistoryContinuationToken{}

	var runID string
	lastFirstEventID := common.FirstEventID
	var nextEventID int64
	var isWorkflowRunning bool

	// process the token for paging
	queryNextEventID := common.EndEventID
	if getRequest.NextPageToken != nil {
		token, err = deserializeHistoryToken(getRequest.NextPageToken)
		if err != nil {
			return nil, wh.error(errInvalidNextPageToken, scope)
		}
		if execution.RunId != nil && execution.GetRunId() != "" && execution.GetRunId() != token.RunID {
			return nil, wh.error(errNextPageTokenRunIDMismatch, scope)
		}

		execution.RunId = common.StringPtr(token.RunID)

		// we need to update the current next event ID and whether workflow is running
		if len(token.PersistenceToken) == 0 && isLongPoll && token.IsWorkflowRunning {
			if !isCloseEventOnly {
				queryNextEventID = token.NextEventID
			}
			token.BranchToken, _, lastFirstEventID, nextEventID, isWorkflowRunning, err =
				queryHistory(domainID, execution, queryNextEventID, token.BranchToken)
			if err != nil {
				return nil, wh.error(err, scope)
			}
			token.FirstEventID = token.NextEventID
			token.NextEventID = nextEventID
			token.IsWorkflowRunning = isWorkflowRunning
		}
	} else {
		if !isCloseEventOnly {
			queryNextEventID = common.FirstEventID
		}
		token.BranchToken, runID, lastFirstEventID, nextEventID, isWorkflowRunning, err =
			queryHistory(domainID, execution, queryNextEventID, nil)
		if err != nil {
			return nil, wh.error(err, scope)
		}

		execution.RunId = &runID

		token.RunID = runID
		token.FirstEventID = common.FirstEventID
		token.NextEventID = nextEventID
		token.IsWorkflowRunning = isWorkflowRunning
		token.PersistenceToken = nil
	}

	history := &gen.History{}
	history.Events = []*gen.HistoryEvent{}
	if isCloseEventOnly {
		if !isWorkflowRunning {
			history, _, err = wh.getHistory(
				scope,
				domainID,
				*execution,
				lastFirstEventID,
				nextEventID,
				getRequest.GetMaximumPageSize(),
				nil,
				token.TransientDecision,
				token.BranchToken,
			)
			if err != nil {
				return nil, wh.error(err, scope)
			}
			// since getHistory func will not return empty history, so the below is safe
			history.Events = history.Events[len(history.Events)-1 : len(history.Events)]
			token = nil
		} else if isLongPoll {
			// set the persistence token to be nil so next time we will query history for updates
			token.PersistenceToken = nil
		} else {
			token = nil
		}
	} else {
		// return all events
		if token.FirstEventID >= token.NextEventID {
			// currently there is no new event
			history.Events = []*gen.HistoryEvent{}
			if !isWorkflowRunning {
				token = nil
			}
		} else {
			history, token.PersistenceToken, err = wh.getHistory(
				scope,
				domainID,
				*execution,
				token.FirstEventID,
				token.NextEventID,
				getRequest.GetMaximumPageSize(),
				token.PersistenceToken,
				token.TransientDecision,
				token.BranchToken,
			)
			if err != nil {
				return nil, wh.error(err, scope)
			}

			// here, for long pull on history events, we need to intercept the paging token from cassandra
			// and do something clever
			if len(token.PersistenceToken) == 0 && (!token.IsWorkflowRunning || !isLongPoll) {
				// meaning, there is no more history to be returned
				token = nil
			}
		}
	}

	nextToken, err := serializeHistoryToken(token)
	if err != nil {
		return nil, wh.error(err, scope)
	}
	return &gen.GetWorkflowExecutionHistoryResponse{
		History:       history,
		NextPageToken: nextToken,
		Archived:      common.BoolPtr(false),
	}, nil
}

// SignalWorkflowExecution is used to send a signal event to running workflow execution.  This results in
// WorkflowExecutionSignaled event recorded in the history and a decision task being created for the execution.
func (wh *WorkflowHandler) SignalWorkflowExecution(
	ctx context.Context,
	signalRequest *gen.SignalWorkflowExecutionRequest,
) (retError error) {
	defer log.CapturePanic(wh.GetLogger(), &retError)

	scope, sw := wh.startRequestProfileWithDomain(metrics.FrontendSignalWorkflowExecutionScope, signalRequest)
	defer sw.Stop()

	if err := wh.versionChecker.ClientSupported(ctx, wh.config.EnableClientVersionCheck()); err != nil {
		return wh.error(err, scope)
	}

	if signalRequest == nil {
		return wh.error(errRequestNotSet, scope)
	}

	if ok := wh.allow(signalRequest); !ok {
		return wh.error(createServiceBusyError(), scope)
	}

	if signalRequest.GetDomain() == "" {
		return wh.error(errDomainNotSet, scope)
	}

	if len(signalRequest.GetDomain()) > wh.config.MaxIDLengthLimit() {
		return wh.error(errDomainTooLong, scope)
	}

	if err := wh.validateExecutionAndEmitMetrics(signalRequest.WorkflowExecution, scope); err != nil {
		return err
	}

	if signalRequest.GetSignalName() == "" {
		return wh.error(&gen.BadRequestError{Message: "SignalName is not set on request."}, scope)
	}

	if len(signalRequest.GetSignalName()) > wh.config.MaxIDLengthLimit() {
		return wh.error(errSignalNameTooLong, scope)
	}

	if len(signalRequest.GetRequestId()) > wh.config.MaxIDLengthLimit() {
		return wh.error(errRequestIDTooLong, scope)
	}

	domainID, err := wh.GetDomainCache().GetDomainID(signalRequest.GetDomain())
	if err != nil {
		return wh.error(err, scope)
	}

	sizeLimitError := wh.config.BlobSizeLimitError(signalRequest.GetDomain())
	sizeLimitWarn := wh.config.BlobSizeLimitWarn(signalRequest.GetDomain())
	if err := common.CheckEventBlobSizeLimit(
		len(signalRequest.Input),
		sizeLimitWarn,
		sizeLimitError,
		domainID,
		signalRequest.GetWorkflowExecution().GetWorkflowId(),
		signalRequest.GetWorkflowExecution().GetRunId(),
		scope,
		wh.GetThrottledLogger(),
	); err != nil {
		return wh.error(err, scope)
	}

	err = wh.GetHistoryClient().SignalWorkflowExecution(ctx, &h.SignalWorkflowExecutionRequest{
		DomainUUID:    common.StringPtr(domainID),
		SignalRequest: signalRequest,
	})
	if err != nil {
		return wh.error(err, scope)
	}

	return nil
}

// SignalWithStartWorkflowExecution is used to ensure sending a signal event to a workflow execution.
// If workflow is running, this results in WorkflowExecutionSignaled event recorded in the history
// and a decision task being created for the execution.
// If workflow is not running or not found, this results in WorkflowExecutionStarted and WorkflowExecutionSignaled
// event recorded in history, and a decision task being created for the execution
func (wh *WorkflowHandler) SignalWithStartWorkflowExecution(
	ctx context.Context,
	signalWithStartRequest *gen.SignalWithStartWorkflowExecutionRequest,
) (resp *gen.StartWorkflowExecutionResponse, retError error) {
	defer log.CapturePanic(wh.GetLogger(), &retError)

	scope, sw := wh.startRequestProfileWithDomain(metrics.FrontendSignalWithStartWorkflowExecutionScope, signalWithStartRequest)
	defer sw.Stop()

	if err := wh.versionChecker.ClientSupported(ctx, wh.config.EnableClientVersionCheck()); err != nil {
		return nil, wh.error(err, scope)
	}

	if signalWithStartRequest == nil {
		return nil, wh.error(errRequestNotSet, scope)
	}

	if ok := wh.allow(signalWithStartRequest); !ok {
		return nil, wh.error(createServiceBusyError(), scope)
	}

	domainName := signalWithStartRequest.GetDomain()
	if domainName == "" {
		return nil, wh.error(errDomainNotSet, scope)
	}

	if len(domainName) > wh.config.MaxIDLengthLimit() {
		return nil, wh.error(errDomainTooLong, scope)
	}

	if signalWithStartRequest.GetWorkflowId() == "" {
		return nil, wh.error(&gen.BadRequestError{Message: "WorkflowId is not set on request."}, scope)
	}

	if len(signalWithStartRequest.GetWorkflowId()) > wh.config.MaxIDLengthLimit() {
		return nil, wh.error(errWorkflowIDTooLong, scope)
	}

	if signalWithStartRequest.GetSignalName() == "" {
		return nil, wh.error(&gen.BadRequestError{Message: "SignalName is not set on request."}, scope)
	}

	if len(signalWithStartRequest.GetSignalName()) > wh.config.MaxIDLengthLimit() {
		return nil, wh.error(errSignalNameTooLong, scope)
	}

	if signalWithStartRequest.WorkflowType == nil || signalWithStartRequest.WorkflowType.GetName() == "" {
		return nil, wh.error(&gen.BadRequestError{Message: "WorkflowType is not set on request."}, scope)
	}

	if len(signalWithStartRequest.WorkflowType.GetName()) > wh.config.MaxIDLengthLimit() {
		return nil, wh.error(errWorkflowTypeTooLong, scope)
	}

	if err := wh.validateTaskList(signalWithStartRequest.TaskList, scope); err != nil {
		return nil, err
	}

	if len(signalWithStartRequest.GetRequestId()) > wh.config.MaxIDLengthLimit() {
		return nil, wh.error(errRequestIDTooLong, scope)
	}

	if signalWithStartRequest.GetExecutionStartToCloseTimeoutSeconds() <= 0 {
		return nil, wh.error(&gen.BadRequestError{
			Message: "A valid ExecutionStartToCloseTimeoutSeconds is not set on request."}, scope)
	}

	if signalWithStartRequest.GetTaskStartToCloseTimeoutSeconds() <= 0 {
		return nil, wh.error(&gen.BadRequestError{
			Message: "A valid TaskStartToCloseTimeoutSeconds is not set on request."}, scope)
	}

	if err := common.ValidateRetryPolicy(signalWithStartRequest.RetryPolicy); err != nil {
		return nil, wh.error(err, scope)
	}

	if err := backoff.ValidateSchedule(signalWithStartRequest.GetCronSchedule()); err != nil {
		return nil, wh.error(err, scope)
	}

	if err := wh.searchAttributesValidator.ValidateSearchAttributes(signalWithStartRequest.SearchAttributes, domainName); err != nil {
		return nil, wh.error(err, scope)
	}

	domainID, err := wh.GetDomainCache().GetDomainID(domainName)
	if err != nil {
		return nil, wh.error(err, scope)
	}

	sizeLimitError := wh.config.BlobSizeLimitError(domainName)
	sizeLimitWarn := wh.config.BlobSizeLimitWarn(domainName)
	if err := common.CheckEventBlobSizeLimit(
		len(signalWithStartRequest.SignalInput),
		sizeLimitWarn,
		sizeLimitError,
		domainID,
		signalWithStartRequest.GetWorkflowId(),
		"",
		scope,
		wh.GetThrottledLogger(),
	); err != nil {
		return nil, wh.error(err, scope)
	}
	actualSize := len(signalWithStartRequest.Input) + common.GetSizeOfMapStringToByteArray(signalWithStartRequest.Memo.GetFields())
	if err := common.CheckEventBlobSizeLimit(
		actualSize,
		sizeLimitWarn,
		sizeLimitError,
		domainID,
		signalWithStartRequest.GetWorkflowId(),
		"",
		scope,
		wh.GetThrottledLogger(),
	); err != nil {
		return nil, wh.error(err, scope)
	}

	op := func() error {
		var err error
		resp, err = wh.GetHistoryClient().SignalWithStartWorkflowExecution(ctx, &h.SignalWithStartWorkflowExecutionRequest{
			DomainUUID:             common.StringPtr(domainID),
			SignalWithStartRequest: signalWithStartRequest,
		})
		return err
	}

	err = backoff.Retry(op, frontendServiceRetryPolicy, common.IsServiceTransientError)
	if err != nil {
		return nil, wh.error(err, scope)
	}

	return resp, nil
}

// TerminateWorkflowExecution terminates an existing workflow execution by recording WorkflowExecutionTerminated event
// in the history and immediately terminating the execution instance.
func (wh *WorkflowHandler) TerminateWorkflowExecution(
	ctx context.Context,
	terminateRequest *gen.TerminateWorkflowExecutionRequest,
) (retError error) {
	defer log.CapturePanic(wh.GetLogger(), &retError)

	scope, sw := wh.startRequestProfileWithDomain(metrics.FrontendTerminateWorkflowExecutionScope, terminateRequest)
	defer sw.Stop()

	if err := wh.versionChecker.ClientSupported(ctx, wh.config.EnableClientVersionCheck()); err != nil {
		return wh.error(err, scope)
	}

	if terminateRequest == nil {
		return wh.error(errRequestNotSet, scope)
	}

	if ok := wh.allow(terminateRequest); !ok {
		return wh.error(createServiceBusyError(), scope)
	}

	if terminateRequest.GetDomain() == "" {
		return wh.error(errDomainNotSet, scope)
	}

	if err := wh.validateExecutionAndEmitMetrics(terminateRequest.WorkflowExecution, scope); err != nil {
		return err
	}

	domainID, err := wh.GetDomainCache().GetDomainID(terminateRequest.GetDomain())
	if err != nil {
		return wh.error(err, scope)
	}

	err = wh.GetHistoryClient().TerminateWorkflowExecution(ctx, &h.TerminateWorkflowExecutionRequest{
		DomainUUID:       common.StringPtr(domainID),
		TerminateRequest: terminateRequest,
	})
	if err != nil {
		return wh.error(err, scope)
	}

	return nil
}

// ResetWorkflowExecution reset an existing workflow execution to the nextFirstEventID
// in the history and immediately terminating the current execution instance.
func (wh *WorkflowHandler) ResetWorkflowExecution(
	ctx context.Context,
	resetRequest *gen.ResetWorkflowExecutionRequest,
) (resp *gen.ResetWorkflowExecutionResponse, retError error) {
	defer log.CapturePanic(wh.GetLogger(), &retError)

	scope, sw := wh.startRequestProfileWithDomain(metrics.FrontendResetWorkflowExecutionScope, resetRequest)
	defer sw.Stop()

	if err := wh.versionChecker.ClientSupported(ctx, wh.config.EnableClientVersionCheck()); err != nil {
		return nil, wh.error(err, scope)
	}

	if resetRequest == nil {
		return nil, wh.error(errRequestNotSet, scope)
	}

	if ok := wh.allow(resetRequest); !ok {
		return nil, wh.error(createServiceBusyError(), scope)
	}

	if resetRequest.GetDomain() == "" {
		return nil, wh.error(errDomainNotSet, scope)
	}

	if err := wh.validateExecutionAndEmitMetrics(resetRequest.WorkflowExecution, scope); err != nil {
		return nil, err
	}

	domainID, err := wh.GetDomainCache().GetDomainID(resetRequest.GetDomain())
	if err != nil {
		return nil, wh.error(err, scope)
	}

	resp, err = wh.GetHistoryClient().ResetWorkflowExecution(ctx, &h.ResetWorkflowExecutionRequest{
		DomainUUID:   common.StringPtr(domainID),
		ResetRequest: resetRequest,
	})
	if err != nil {
		return nil, wh.error(err, scope)
	}

	return resp, nil
}

// RequestCancelWorkflowExecution - requests to cancel a workflow execution
func (wh *WorkflowHandler) RequestCancelWorkflowExecution(
	ctx context.Context,
	cancelRequest *gen.RequestCancelWorkflowExecutionRequest,
) (retError error) {
	defer log.CapturePanic(wh.GetLogger(), &retError)

	scope, sw := wh.startRequestProfileWithDomain(metrics.FrontendRequestCancelWorkflowExecutionScope, cancelRequest)
	defer sw.Stop()

	if err := wh.versionChecker.ClientSupported(ctx, wh.config.EnableClientVersionCheck()); err != nil {
		return wh.error(err, scope)
	}

	if cancelRequest == nil {
		return wh.error(errRequestNotSet, scope)
	}

	if ok := wh.allow(cancelRequest); !ok {
		return wh.error(createServiceBusyError(), scope)
	}

	if cancelRequest.GetDomain() == "" {
		return wh.error(errDomainNotSet, scope)
	}

	if err := wh.validateExecutionAndEmitMetrics(cancelRequest.WorkflowExecution, scope); err != nil {
		return err
	}

	domainID, err := wh.GetDomainCache().GetDomainID(cancelRequest.GetDomain())
	if err != nil {
		return wh.error(err, scope)
	}

	err = wh.GetHistoryClient().RequestCancelWorkflowExecution(ctx, &h.RequestCancelWorkflowExecutionRequest{
		DomainUUID:    common.StringPtr(domainID),
		CancelRequest: cancelRequest,
	})
	if err != nil {
		return wh.error(err, scope)
	}

	return nil
}

// ListOpenWorkflowExecutions - retrieves info for open workflow executions in a domain
func (wh *WorkflowHandler) ListOpenWorkflowExecutions(
	ctx context.Context,
	listRequest *gen.ListOpenWorkflowExecutionsRequest,
) (resp *gen.ListOpenWorkflowExecutionsResponse, retError error) {
	defer log.CapturePanic(wh.GetLogger(), &retError)

	scope, sw := wh.startRequestProfileWithDomain(metrics.FrontendListOpenWorkflowExecutionsScope, listRequest)
	defer sw.Stop()

	if err := wh.versionChecker.ClientSupported(ctx, wh.config.EnableClientVersionCheck()); err != nil {
		return nil, wh.error(err, scope)
	}

	if listRequest == nil {
		return nil, wh.error(errRequestNotSet, scope)
	}

	if ok := wh.allow(listRequest); !ok {
		return nil, wh.error(createServiceBusyError(), scope)
	}

	if listRequest.GetDomain() == "" {
		return nil, wh.error(errDomainNotSet, scope)
	}

	if listRequest.StartTimeFilter == nil {
		return nil, wh.error(&gen.BadRequestError{Message: "StartTimeFilter is required"}, scope)
	}

	if listRequest.StartTimeFilter.EarliestTime == nil {
		return nil, wh.error(&gen.BadRequestError{Message: "EarliestTime in StartTimeFilter is required"}, scope)
	}

	if listRequest.StartTimeFilter.LatestTime == nil {
		return nil, wh.error(&gen.BadRequestError{Message: "LatestTime in StartTimeFilter is required"}, scope)
	}

	if listRequest.StartTimeFilter.GetEarliestTime() > listRequest.StartTimeFilter.GetLatestTime() {
		return nil, wh.error(&gen.BadRequestError{Message: "EarliestTime in StartTimeFilter should not be larger than LatestTime"}, scope)
	}

	if listRequest.ExecutionFilter != nil && listRequest.TypeFilter != nil {
		return nil, wh.error(&gen.BadRequestError{
			Message: "Only one of ExecutionFilter or TypeFilter is allowed"}, scope)
	}

	if listRequest.GetMaximumPageSize() <= 0 {
		listRequest.MaximumPageSize = common.Int32Ptr(int32(wh.config.VisibilityMaxPageSize(listRequest.GetDomain())))
	}

	if wh.isListRequestPageSizeTooLarge(listRequest.GetMaximumPageSize(), listRequest.GetDomain()) {
		return nil, wh.error(&gen.BadRequestError{
			Message: fmt.Sprintf("Pagesize is larger than allow %d", wh.config.ESIndexMaxResultWindow())}, scope)
	}

	domain := listRequest.GetDomain()
	domainID, err := wh.GetDomainCache().GetDomainID(domain)
	if err != nil {
		return nil, wh.error(err, scope)
	}

	baseReq := persistence.ListWorkflowExecutionsRequest{
		DomainUUID:        domainID,
		Domain:            domain,
		PageSize:          int(listRequest.GetMaximumPageSize()),
		NextPageToken:     listRequest.NextPageToken,
		EarliestStartTime: listRequest.StartTimeFilter.GetEarliestTime(),
		LatestStartTime:   listRequest.StartTimeFilter.GetLatestTime(),
	}

	var persistenceResp *persistence.ListWorkflowExecutionsResponse
	if listRequest.ExecutionFilter != nil {
		if wh.config.DisableListVisibilityByFilter(domain) {
			err = errNoPermission
		} else {
			persistenceResp, err = wh.GetVisibilityManager().ListOpenWorkflowExecutionsByWorkflowID(
				&persistence.ListWorkflowExecutionsByWorkflowIDRequest{
					ListWorkflowExecutionsRequest: baseReq,
					WorkflowID:                    listRequest.ExecutionFilter.GetWorkflowId(),
				})
		}
		wh.GetLogger().Info("List open workflow with filter",
			tag.WorkflowDomainName(listRequest.GetDomain()), tag.WorkflowListWorkflowFilterByID)
	} else if listRequest.TypeFilter != nil {
		if wh.config.DisableListVisibilityByFilter(domain) {
			err = errNoPermission
		} else {
			persistenceResp, err = wh.GetVisibilityManager().ListOpenWorkflowExecutionsByType(&persistence.ListWorkflowExecutionsByTypeRequest{
				ListWorkflowExecutionsRequest: baseReq,
				WorkflowTypeName:              listRequest.TypeFilter.GetName(),
			})
		}
		wh.GetLogger().Info("List open workflow with filter",
			tag.WorkflowDomainName(listRequest.GetDomain()), tag.WorkflowListWorkflowFilterByType)
	} else {
		persistenceResp, err = wh.GetVisibilityManager().ListOpenWorkflowExecutions(&baseReq)
	}

	if err != nil {
		return nil, wh.error(err, scope)
	}

	resp = &gen.ListOpenWorkflowExecutionsResponse{}
	resp.Executions = persistenceResp.Executions
	resp.NextPageToken = persistenceResp.NextPageToken
	return resp, nil
}

// ListArchivedWorkflowExecutions - retrieves archived info for closed workflow executions in a domain
func (wh *WorkflowHandler) ListArchivedWorkflowExecutions(
	ctx context.Context,
	listRequest *gen.ListArchivedWorkflowExecutionsRequest,
) (resp *gen.ListArchivedWorkflowExecutionsResponse, retError error) {
	defer log.CapturePanic(wh.GetLogger(), &retError)

	scope, sw := wh.startRequestProfileWithDomain(metrics.FrontendListArchivedWorkflowExecutionsScope, listRequest)
	defer sw.Stop()

	if err := wh.versionChecker.ClientSupported(ctx, wh.config.EnableClientVersionCheck()); err != nil {
		return nil, wh.error(err, scope)
	}

	if listRequest == nil {
		return nil, wh.error(errRequestNotSet, scope)
	}

	if ok := wh.allow(listRequest); !ok {
		return nil, wh.error(createServiceBusyError(), scope)
	}

	if listRequest.GetDomain() == "" {
		return nil, wh.error(errDomainNotSet, scope)
	}

	if listRequest.GetPageSize() <= 0 {
		listRequest.PageSize = common.Int32Ptr(int32(wh.config.VisibilityMaxPageSize(listRequest.GetDomain())))
	}

	maxPageSize := wh.config.VisibilityArchivalQueryMaxPageSize()
	if int(listRequest.GetPageSize()) > maxPageSize {
		return nil, wh.error(&gen.BadRequestError{
			Message: fmt.Sprintf("Pagesize is larger than allowed %d", maxPageSize)}, scope)
	}

	if !wh.GetArchivalMetadata().GetVisibilityConfig().ClusterConfiguredForArchival() {
		return nil, wh.error(&gen.BadRequestError{Message: "Cluster is not configured for visibility archival"}, scope)
	}

	if !wh.GetArchivalMetadata().GetVisibilityConfig().ReadEnabled() {
		return nil, wh.error(&gen.BadRequestError{Message: "Cluster is not configured for reading archived visibility records"}, scope)
	}

	entry, err := wh.GetDomainCache().GetDomain(listRequest.GetDomain())
	if err != nil {
		return nil, wh.error(err, scope)
	}

	if entry.GetConfig().VisibilityArchivalStatus != gen.ArchivalStatusEnabled {
		return nil, wh.error(&gen.BadRequestError{Message: "Domain is not configured for visibility archival"}, scope)
	}

	URI, err := archiver.NewURI(entry.GetConfig().VisibilityArchivalURI)
	if err != nil {
		return nil, wh.error(err, scope)
	}

	visibilityArchiver, err := wh.GetArchiverProvider().GetVisibilityArchiver(URI.Scheme(), common.FrontendServiceName)
	if err != nil {
		return nil, wh.error(err, scope)
	}

	archiverRequest := &archiver.QueryVisibilityRequest{
		DomainID:      entry.GetInfo().ID,
		PageSize:      int(listRequest.GetPageSize()),
		NextPageToken: listRequest.NextPageToken,
		Query:         listRequest.GetQuery(),
	}

	archiverResponse, err := visibilityArchiver.Query(ctx, URI, archiverRequest)
	if err != nil {
		return nil, wh.error(err, scope)
	}

	// special handling of ExecutionTime for cron or retry
	for _, execution := range archiverResponse.Executions {
		if execution.GetExecutionTime() == 0 {
			execution.ExecutionTime = common.Int64Ptr(execution.GetStartTime())
		}
	}

	return &gen.ListArchivedWorkflowExecutionsResponse{
		Executions:    archiverResponse.Executions,
		NextPageToken: archiverResponse.NextPageToken,
	}, nil
}

// ListClosedWorkflowExecutions - retrieves info for closed workflow executions in a domain
func (wh *WorkflowHandler) ListClosedWorkflowExecutions(
	ctx context.Context,
	listRequest *gen.ListClosedWorkflowExecutionsRequest,
) (resp *gen.ListClosedWorkflowExecutionsResponse, retError error) {
	defer log.CapturePanic(wh.GetLogger(), &retError)

	scope, sw := wh.startRequestProfileWithDomain(metrics.FrontendListClosedWorkflowExecutionsScope, listRequest)
	defer sw.Stop()

	if err := wh.versionChecker.ClientSupported(ctx, wh.config.EnableClientVersionCheck()); err != nil {
		return nil, wh.error(err, scope)
	}

	if listRequest == nil {
		return nil, wh.error(errRequestNotSet, scope)
	}

	if ok := wh.allow(listRequest); !ok {
		return nil, wh.error(createServiceBusyError(), scope)
	}

	if listRequest.GetDomain() == "" {
		return nil, wh.error(errDomainNotSet, scope)
	}

	if listRequest.StartTimeFilter == nil {
		return nil, wh.error(&gen.BadRequestError{Message: "StartTimeFilter is required"}, scope)
	}

	if listRequest.StartTimeFilter.EarliestTime == nil {
		return nil, wh.error(&gen.BadRequestError{Message: "EarliestTime in StartTimeFilter is required"}, scope)
	}

	if listRequest.StartTimeFilter.LatestTime == nil {
		return nil, wh.error(&gen.BadRequestError{Message: "LatestTime in StartTimeFilter is required"}, scope)
	}

	if listRequest.StartTimeFilter.GetEarliestTime() > listRequest.StartTimeFilter.GetLatestTime() {
		return nil, wh.error(&gen.BadRequestError{Message: "EarliestTime in StartTimeFilter should not be larger than LatestTime"}, scope)
	}

	filterCount := 0
	if listRequest.TypeFilter != nil {
		filterCount++
	}
	if listRequest.StatusFilter != nil {
		filterCount++
	}

	if filterCount > 1 {
		return nil, wh.error(&gen.BadRequestError{
			Message: "Only one of ExecutionFilter, TypeFilter or StatusFilter is allowed"}, scope)
	} // If ExecutionFilter is provided with one of TypeFilter or StatusFilter, use ExecutionFilter and ignore other filter

	if listRequest.GetMaximumPageSize() <= 0 {
		listRequest.MaximumPageSize = common.Int32Ptr(int32(wh.config.VisibilityMaxPageSize(listRequest.GetDomain())))
	}

	if wh.isListRequestPageSizeTooLarge(listRequest.GetMaximumPageSize(), listRequest.GetDomain()) {
		return nil, wh.error(&gen.BadRequestError{
			Message: fmt.Sprintf("Pagesize is larger than allow %d", wh.config.ESIndexMaxResultWindow())}, scope)
	}

	domain := listRequest.GetDomain()
	domainID, err := wh.GetDomainCache().GetDomainID(domain)
	if err != nil {
		return nil, wh.error(err, scope)
	}

	baseReq := persistence.ListWorkflowExecutionsRequest{
		DomainUUID:        domainID,
		Domain:            domain,
		PageSize:          int(listRequest.GetMaximumPageSize()),
		NextPageToken:     listRequest.NextPageToken,
		EarliestStartTime: listRequest.StartTimeFilter.GetEarliestTime(),
		LatestStartTime:   listRequest.StartTimeFilter.GetLatestTime(),
	}

	var persistenceResp *persistence.ListWorkflowExecutionsResponse
	if listRequest.ExecutionFilter != nil {
		if wh.config.DisableListVisibilityByFilter(domain) {
			err = errNoPermission
		} else {
			persistenceResp, err = wh.GetVisibilityManager().ListClosedWorkflowExecutionsByWorkflowID(
				&persistence.ListWorkflowExecutionsByWorkflowIDRequest{
					ListWorkflowExecutionsRequest: baseReq,
					WorkflowID:                    listRequest.ExecutionFilter.GetWorkflowId(),
				})
		}
		wh.GetLogger().Info("List closed workflow with filter",
			tag.WorkflowDomainName(listRequest.GetDomain()), tag.WorkflowListWorkflowFilterByID)
	} else if listRequest.TypeFilter != nil {
		if wh.config.DisableListVisibilityByFilter(domain) {
			err = errNoPermission
		} else {
			persistenceResp, err = wh.GetVisibilityManager().ListClosedWorkflowExecutionsByType(&persistence.ListWorkflowExecutionsByTypeRequest{
				ListWorkflowExecutionsRequest: baseReq,
				WorkflowTypeName:              listRequest.TypeFilter.GetName(),
			})
		}
		wh.GetLogger().Info("List closed workflow with filter",
			tag.WorkflowDomainName(listRequest.GetDomain()), tag.WorkflowListWorkflowFilterByType)
	} else if listRequest.StatusFilter != nil {
		if wh.config.DisableListVisibilityByFilter(domain) {
			err = errNoPermission
		} else {
			persistenceResp, err = wh.GetVisibilityManager().ListClosedWorkflowExecutionsByStatus(&persistence.ListClosedWorkflowExecutionsByStatusRequest{
				ListWorkflowExecutionsRequest: baseReq,
				Status:                        listRequest.GetStatusFilter(),
			})
		}
		wh.GetLogger().Info("List closed workflow with filter",
			tag.WorkflowDomainName(listRequest.GetDomain()), tag.WorkflowListWorkflowFilterByStatus)
	} else {
		persistenceResp, err = wh.GetVisibilityManager().ListClosedWorkflowExecutions(&baseReq)
	}

	if err != nil {
		return nil, wh.error(err, scope)
	}

	resp = &gen.ListClosedWorkflowExecutionsResponse{}
	resp.Executions = persistenceResp.Executions
	resp.NextPageToken = persistenceResp.NextPageToken
	return resp, nil
}

// ListWorkflowExecutions - retrieves info for workflow executions in a domain
func (wh *WorkflowHandler) ListWorkflowExecutions(
	ctx context.Context,
	listRequest *gen.ListWorkflowExecutionsRequest,
) (resp *gen.ListWorkflowExecutionsResponse, retError error) {
	defer log.CapturePanic(wh.GetLogger(), &retError)

	scope, sw := wh.startRequestProfileWithDomain(metrics.FrontendListWorkflowExecutionsScope, listRequest)
	defer sw.Stop()

	if err := wh.versionChecker.ClientSupported(ctx, wh.config.EnableClientVersionCheck()); err != nil {
		return nil, wh.error(err, scope)
	}

	if listRequest == nil {
		return nil, wh.error(errRequestNotSet, scope)
	}

	if ok := wh.allow(listRequest); !ok {
		return nil, wh.error(createServiceBusyError(), scope)
	}

	if listRequest.GetDomain() == "" {
		return nil, wh.error(errDomainNotSet, scope)
	}

	if listRequest.GetPageSize() <= 0 {
		listRequest.PageSize = common.Int32Ptr(int32(wh.config.VisibilityMaxPageSize(listRequest.GetDomain())))
	}

	if wh.isListRequestPageSizeTooLarge(listRequest.GetPageSize(), listRequest.GetDomain()) {
		return nil, wh.error(&gen.BadRequestError{
			Message: fmt.Sprintf("Pagesize is larger than allow %d", wh.config.ESIndexMaxResultWindow())}, scope)
	}

	if err := wh.visibilityQueryValidator.ValidateListRequestForQuery(listRequest); err != nil {
		return nil, wh.error(err, scope)
	}

	domain := listRequest.GetDomain()
	domainID, err := wh.GetDomainCache().GetDomainID(domain)
	if err != nil {
		return nil, wh.error(err, scope)
	}

	req := &persistence.ListWorkflowExecutionsRequestV2{
		DomainUUID:    domainID,
		Domain:        domain,
		PageSize:      int(listRequest.GetPageSize()),
		NextPageToken: listRequest.NextPageToken,
		Query:         listRequest.GetQuery(),
	}
	persistenceResp, err := wh.GetVisibilityManager().ListWorkflowExecutions(req)
	if err != nil {
		return nil, wh.error(err, scope)
	}

	resp = &gen.ListWorkflowExecutionsResponse{}
	resp.Executions = persistenceResp.Executions
	resp.NextPageToken = persistenceResp.NextPageToken
	return resp, nil
}

// ScanWorkflowExecutions - retrieves info for large amount of workflow executions in a domain without order
func (wh *WorkflowHandler) ScanWorkflowExecutions(
	ctx context.Context,
	listRequest *gen.ListWorkflowExecutionsRequest,
) (resp *gen.ListWorkflowExecutionsResponse, retError error) {
	defer log.CapturePanic(wh.GetLogger(), &retError)

	scope, sw := wh.startRequestProfileWithDomain(metrics.FrontendScanWorkflowExecutionsScope, listRequest)
	defer sw.Stop()

	if err := wh.versionChecker.ClientSupported(ctx, wh.config.EnableClientVersionCheck()); err != nil {
		return nil, wh.error(err, scope)
	}

	if listRequest == nil {
		return nil, wh.error(errRequestNotSet, scope)
	}

	if ok := wh.allow(listRequest); !ok {
		return nil, wh.error(createServiceBusyError(), scope)
	}

	if listRequest.GetDomain() == "" {
		return nil, wh.error(errDomainNotSet, scope)
	}

	if listRequest.GetPageSize() <= 0 {
		listRequest.PageSize = common.Int32Ptr(int32(wh.config.VisibilityMaxPageSize(listRequest.GetDomain())))
	}

	if wh.isListRequestPageSizeTooLarge(listRequest.GetPageSize(), listRequest.GetDomain()) {
		return nil, wh.error(&gen.BadRequestError{
			Message: fmt.Sprintf("Pagesize is larger than allow %d", wh.config.ESIndexMaxResultWindow())}, scope)
	}

	if err := wh.visibilityQueryValidator.ValidateListRequestForQuery(listRequest); err != nil {
		return nil, wh.error(err, scope)
	}

	domain := listRequest.GetDomain()
	domainID, err := wh.GetDomainCache().GetDomainID(domain)
	if err != nil {
		return nil, wh.error(err, scope)
	}

	req := &persistence.ListWorkflowExecutionsRequestV2{
		DomainUUID:    domainID,
		Domain:        domain,
		PageSize:      int(listRequest.GetPageSize()),
		NextPageToken: listRequest.NextPageToken,
		Query:         listRequest.GetQuery(),
	}
	persistenceResp, err := wh.GetVisibilityManager().ScanWorkflowExecutions(req)
	if err != nil {
		return nil, wh.error(err, scope)
	}

	resp = &gen.ListWorkflowExecutionsResponse{}
	resp.Executions = persistenceResp.Executions
	resp.NextPageToken = persistenceResp.NextPageToken
	return resp, nil
}

// CountWorkflowExecutions - count number of workflow executions in a domain
func (wh *WorkflowHandler) CountWorkflowExecutions(
	ctx context.Context,
	countRequest *gen.CountWorkflowExecutionsRequest,
) (resp *gen.CountWorkflowExecutionsResponse, retError error) {
	defer log.CapturePanic(wh.GetLogger(), &retError)

	scope, sw := wh.startRequestProfileWithDomain(metrics.FrontendCountWorkflowExecutionsScope, countRequest)
	defer sw.Stop()

	if err := wh.versionChecker.ClientSupported(ctx, wh.config.EnableClientVersionCheck()); err != nil {
		return nil, wh.error(err, scope)
	}

	if countRequest == nil {
		return nil, wh.error(errRequestNotSet, scope)
	}

	if ok := wh.allow(countRequest); !ok {
		return nil, wh.error(createServiceBusyError(), scope)
	}

	if countRequest.GetDomain() == "" {
		return nil, wh.error(errDomainNotSet, scope)
	}

	if err := wh.visibilityQueryValidator.ValidateCountRequestForQuery(countRequest); err != nil {
		return nil, wh.error(err, scope)
	}

	domain := countRequest.GetDomain()
	domainID, err := wh.GetDomainCache().GetDomainID(domain)
	if err != nil {
		return nil, wh.error(err, scope)
	}

	req := &persistence.CountWorkflowExecutionsRequest{
		DomainUUID: domainID,
		Domain:     domain,
		Query:      countRequest.GetQuery(),
	}
	persistenceResp, err := wh.GetVisibilityManager().CountWorkflowExecutions(req)
	if err != nil {
		return nil, wh.error(err, scope)
	}

	resp = &gen.CountWorkflowExecutionsResponse{
		Count: common.Int64Ptr(persistenceResp.Count),
	}
	return resp, nil
}

// GetSearchAttributes return valid indexed keys
func (wh *WorkflowHandler) GetSearchAttributes(ctx context.Context) (resp *gen.GetSearchAttributesResponse, retError error) {
	defer log.CapturePanic(wh.GetLogger(), &retError)

	scope, sw := wh.startRequestProfile(metrics.FrontendGetSearchAttributesScope)
	defer sw.Stop()

	if err := wh.versionChecker.ClientSupported(ctx, wh.config.EnableClientVersionCheck()); err != nil {
		return nil, wh.error(err, scope)
	}

	keys := wh.config.ValidSearchAttributes()
	resp = &gen.GetSearchAttributesResponse{
		Keys: wh.convertIndexedKeyToThrift(keys),
	}
	return resp, nil
}

// ResetStickyTaskList reset the volatile information in mutable state of a given workflow.
func (wh *WorkflowHandler) ResetStickyTaskList(
	ctx context.Context,
	resetRequest *gen.ResetStickyTaskListRequest,
) (resp *gen.ResetStickyTaskListResponse, retError error) {
	defer log.CapturePanic(wh.GetLogger(), &retError)

	scope, sw := wh.startRequestProfileWithDomain(metrics.FrontendResetStickyTaskListScope, resetRequest)
	defer sw.Stop()

	if err := wh.versionChecker.ClientSupported(ctx, wh.config.EnableClientVersionCheck()); err != nil {
		return nil, wh.error(err, scope)
	}

	if resetRequest == nil {
		return nil, wh.error(errRequestNotSet, scope)
	}

	if resetRequest.GetDomain() == "" {
		return nil, wh.error(errDomainNotSet, scope)
	}

	if err := wh.validateExecutionAndEmitMetrics(resetRequest.Execution, scope); err != nil {
		return nil, err
	}

	domainID, err := wh.GetDomainCache().GetDomainID(resetRequest.GetDomain())
	if err != nil {
		return nil, wh.error(err, scope)
	}

	_, err = wh.GetHistoryClient().ResetStickyTaskList(ctx, &h.ResetStickyTaskListRequest{
		DomainUUID: common.StringPtr(domainID),
		Execution:  resetRequest.Execution,
	})
	if err != nil {
		return nil, wh.error(err, scope)
	}
	return &gen.ResetStickyTaskListResponse{}, nil
}

// QueryWorkflow returns query result for a specified workflow execution
func (wh *WorkflowHandler) QueryWorkflow(
	ctx context.Context,
	queryRequest *gen.QueryWorkflowRequest,
) (resp *gen.QueryWorkflowResponse, retError error) {
	defer log.CapturePanic(wh.GetLogger(), &retError)

	scope, sw := wh.startRequestProfileWithDomain(metrics.FrontendQueryWorkflowScope, queryRequest)
	defer sw.Stop()

	if wh.config.DisallowQuery(queryRequest.GetDomain()) {
		return nil, wh.error(errQueryDisallowedForDomain, scope)
	}

	if err := wh.versionChecker.ClientSupported(ctx, wh.config.EnableClientVersionCheck()); err != nil {
		return nil, wh.error(err, scope)
	}

	if queryRequest == nil {
		return nil, wh.error(errRequestNotSet, scope)
	}

	if queryRequest.GetDomain() == "" {
		return nil, wh.error(errDomainNotSet, scope)
	}
	if err := wh.validateExecutionAndEmitMetrics(queryRequest.Execution, scope); err != nil {
		return nil, err
	}

	if queryRequest.Query == nil {
		return nil, wh.error(errQueryNotSet, scope)
	}

	if queryRequest.Query.GetQueryType() == "" {
		return nil, wh.error(errQueryTypeNotSet, scope)
	}

	domainID, err := wh.GetDomainCache().GetDomainID(queryRequest.GetDomain())
	if err != nil {
		return nil, wh.error(err, scope)
	}

	sizeLimitError := wh.config.BlobSizeLimitError(queryRequest.GetDomain())
	sizeLimitWarn := wh.config.BlobSizeLimitWarn(queryRequest.GetDomain())

	if err := common.CheckEventBlobSizeLimit(
		len(queryRequest.GetQuery().GetQueryArgs()),
		sizeLimitWarn,
		sizeLimitError,
		domainID,
		queryRequest.GetExecution().GetWorkflowId(),
		queryRequest.GetExecution().GetRunId(),
		scope,
		wh.GetThrottledLogger()); err != nil {
		return nil, wh.error(err, scope)
	}

	req := &h.QueryWorkflowRequest{
		DomainUUID: common.StringPtr(domainID),
		Request:    queryRequest,
	}
	hResponse, err := wh.GetHistoryClient().QueryWorkflow(ctx, req)
	if err != nil {
		return nil, wh.error(err, scope)
	}
	return hResponse.GetResponse(), nil
}

// DescribeWorkflowExecution returns information about the specified workflow execution.
func (wh *WorkflowHandler) DescribeWorkflowExecution(
	ctx context.Context,
	request *gen.DescribeWorkflowExecutionRequest,
) (resp *gen.DescribeWorkflowExecutionResponse, retError error) {
	defer log.CapturePanic(wh.GetLogger(), &retError)

	scope, sw := wh.startRequestProfileWithDomain(metrics.FrontendDescribeWorkflowExecutionScope, request)
	defer sw.Stop()

	if err := wh.versionChecker.ClientSupported(ctx, wh.config.EnableClientVersionCheck()); err != nil {
		return nil, wh.error(err, scope)
	}

	if request == nil {
		return nil, wh.error(errRequestNotSet, scope)
	}

	if ok := wh.allow(request); !ok {
		return nil, wh.error(createServiceBusyError(), scope)
	}

	if request.GetDomain() == "" {
		return nil, wh.error(errDomainNotSet, scope)
	}
	domainID, err := wh.GetDomainCache().GetDomainID(request.GetDomain())
	if err != nil {
		return nil, wh.error(err, scope)
	}

	if err := wh.validateExecutionAndEmitMetrics(request.Execution, scope); err != nil {
		return nil, err
	}

	response, err := wh.GetHistoryClient().DescribeWorkflowExecution(ctx, &h.DescribeWorkflowExecutionRequest{
		DomainUUID: common.StringPtr(domainID),
		Request:    request,
	})

	if err != nil {
		return nil, wh.error(err, scope)
	}

	return response, nil
}

// DescribeTaskList returns information about the target tasklist, right now this API returns the
// pollers which polled this tasklist in last few minutes. If includeTaskListStatus field is true,
// it will also return status of tasklist's ackManager (readLevel, ackLevel, backlogCountHint and taskIDBlock).
func (wh *WorkflowHandler) DescribeTaskList(
	ctx context.Context,
	request *gen.DescribeTaskListRequest,
) (resp *gen.DescribeTaskListResponse, retError error) {
	defer log.CapturePanic(wh.GetLogger(), &retError)

	scope, sw := wh.startRequestProfileWithDomain(metrics.FrontendDescribeTaskListScope, request)
	defer sw.Stop()

	if err := wh.versionChecker.ClientSupported(ctx, wh.config.EnableClientVersionCheck()); err != nil {
		return nil, wh.error(err, scope)
	}

	if request == nil {
		return nil, wh.error(errRequestNotSet, scope)
	}

	if ok := wh.allow(request); !ok {
		return nil, wh.error(createServiceBusyError(), scope)
	}

	if request.GetDomain() == "" {
		return nil, wh.error(errDomainNotSet, scope)
	}
	domainID, err := wh.GetDomainCache().GetDomainID(request.GetDomain())
	if err != nil {
		return nil, wh.error(err, scope)
	}

	if err := wh.validateTaskList(request.TaskList, scope); err != nil {
		return nil, err
	}

	if err := wh.validateTaskListType(request.TaskListType, scope); err != nil {
		return nil, err
	}

	var response *gen.DescribeTaskListResponse
	op := func() error {
		var err error
		response, err = wh.GetMatchingClient().DescribeTaskList(ctx, &m.DescribeTaskListRequest{
			DomainUUID:  common.StringPtr(domainID),
			DescRequest: request,
		})
		return err
	}

	err = backoff.Retry(op, frontendServiceRetryPolicy, common.IsServiceTransientError)
	if err != nil {
		return nil, wh.error(err, scope)
	}

	return response, nil
}

// ListTaskListPartitions returns all the partition and host for a taskList
func (wh *WorkflowHandler) ListTaskListPartitions(ctx context.Context, request *gen.ListTaskListPartitionsRequest) (resp *gen.ListTaskListPartitionsResponse, retError error) {
	defer log.CapturePanic(wh.GetLogger(), &retError)

	scope, sw := wh.startRequestProfileWithDomain(metrics.FrontendListTaskListPartitionsScope, request)
	defer sw.Stop()

	if request == nil {
		return nil, wh.error(errRequestNotSet, scope)
	}

	if ok := wh.allow(request); !ok {
		return nil, wh.error(createServiceBusyError(), scope)
	}

	if request.GetDomain() == "" {
		return nil, wh.error(errDomainNotSet, scope)
	}

	if err := wh.validateTaskList(request.TaskList, scope); err != nil {
		return nil, err
	}

	resp, err := wh.GetMatchingClient().ListTaskListPartitions(ctx, &matchingservice.ListTaskListPartitionsRequest{
		Domain:   *request.Domain,
		TaskList: adapter.ToProtoTaskList(request.TaskList),
	})

	return resp, err
}

func (wh *WorkflowHandler) getRawHistory(
	scope metrics.Scope,
	domainID string,
	execution gen.WorkflowExecution,
	firstEventID int64,
	nextEventID int64,
	pageSize int32,
	nextPageToken []byte,
	transientDecision *gen.TransientDecisionInfo,
	branchToken []byte,
) ([]*gen.DataBlob, []byte, error) {
	rawHistory := []*gen.DataBlob{}
	shardID := common.WorkflowIDToHistoryShard(*execution.WorkflowId, wh.config.NumHistoryShards)

	resp, err := wh.GetHistoryManager().ReadRawHistoryBranch(&persistence.ReadHistoryBranchRequest{
		BranchToken:   branchToken,
		MinEventID:    firstEventID,
		MaxEventID:    nextEventID,
		PageSize:      int(pageSize),
		NextPageToken: nextPageToken,
		ShardID:       common.IntPtr(shardID),
	})
	if err != nil {
		return nil, nil, err
	}

	var encoding *gen.EncodingType
	for _, data := range resp.HistoryEventBlobs {
		switch data.Encoding {
		case common.EncodingTypeJSON:
			encoding = gen.EncodingTypeJSON.Ptr()
		case common.EncodingTypeThriftRW:
			encoding = gen.EncodingTypeThriftRW.Ptr()
		default:
			panic(fmt.Sprintf("Invalid encoding type for raw history, encoding type: %s", data.Encoding))
		}
		rawHistory = append(rawHistory, &gen.DataBlob{
			EncodingType: encoding,
			Data:         data.Data,
		})
	}

	if len(nextPageToken) == 0 && transientDecision != nil {
		if err := wh.validateTransientDecisionEvents(nextEventID, transientDecision); err != nil {
			scope.IncCounter(metrics.CadenceErrIncompleteHistoryCounter)
			wh.GetLogger().Error("getHistory error",
				tag.WorkflowDomainID(domainID),
				tag.WorkflowID(execution.GetWorkflowId()),
				tag.WorkflowRunID(execution.GetRunId()),
				tag.Error(err))
		}

		blob, err := wh.GetPayloadSerializer().SerializeEvent(transientDecision.ScheduledEvent, common.EncodingTypeThriftRW)
		if err != nil {
			return nil, nil, err
		}
		rawHistory = append(rawHistory, &gen.DataBlob{
			EncodingType: gen.EncodingTypeThriftRW.Ptr(),
			Data:         blob.Data,
		})

		blob, err = wh.GetPayloadSerializer().SerializeEvent(transientDecision.StartedEvent, common.EncodingTypeThriftRW)
		if err != nil {
			return nil, nil, err
		}
		rawHistory = append(rawHistory, &gen.DataBlob{
			EncodingType: gen.EncodingTypeThriftRW.Ptr(),
			Data:         blob.Data,
		})
	}

	return rawHistory, resp.NextPageToken, nil
}

func (wh *WorkflowHandler) getHistory(
	scope metrics.Scope,
	domainID string,
	execution gen.WorkflowExecution,
	firstEventID, nextEventID int64,
	pageSize int32,
	nextPageToken []byte,
	transientDecision *gen.TransientDecisionInfo,
	branchToken []byte,
) (*gen.History, []byte, error) {

	var historyEvents []*gen.HistoryEvent
	var size int

	isFirstPage := len(nextPageToken) == 0
	shardID := common.WorkflowIDToHistoryShard(*execution.WorkflowId, wh.config.NumHistoryShards)
	var err error
	historyEvents, size, nextPageToken, err = persistence.ReadFullPageV2Events(wh.GetHistoryManager(), &persistence.ReadHistoryBranchRequest{
		BranchToken:   branchToken,
		MinEventID:    firstEventID,
		MaxEventID:    nextEventID,
		PageSize:      int(pageSize),
		NextPageToken: nextPageToken,
		ShardID:       common.IntPtr(shardID),
	})
	if err != nil {
		return nil, nil, err
	}

	scope.RecordTimer(metrics.HistorySize, time.Duration(size))

	isLastPage := len(nextPageToken) == 0
	if err := verifyHistoryIsComplete(
		historyEvents,
		firstEventID,
		nextEventID-1,
		isFirstPage,
		isLastPage,
		int(pageSize)); err != nil {
		scope.IncCounter(metrics.CadenceErrIncompleteHistoryCounter)
		wh.GetLogger().Error("getHistory: incomplete history",
			tag.WorkflowDomainID(domainID),
			tag.WorkflowID(execution.GetWorkflowId()),
			tag.WorkflowRunID(execution.GetRunId()),
			tag.Error(err))
		return nil, nil, err
	}

	if len(nextPageToken) == 0 && transientDecision != nil {
		if err := wh.validateTransientDecisionEvents(nextEventID, transientDecision); err != nil {
			scope.IncCounter(metrics.CadenceErrIncompleteHistoryCounter)
			wh.GetLogger().Error("getHistory error",
				tag.WorkflowDomainID(domainID),
				tag.WorkflowID(execution.GetWorkflowId()),
				tag.WorkflowRunID(execution.GetRunId()),
				tag.Error(err))
		}
		// Append the transient decision events once we are done enumerating everything from the events table
		historyEvents = append(historyEvents, transientDecision.ScheduledEvent, transientDecision.StartedEvent)
	}

	executionHistory := &gen.History{}
	executionHistory.Events = historyEvents
	return executionHistory, nextPageToken, nil
}

func (wh *WorkflowHandler) validateTransientDecisionEvents(
	expectedNextEventID int64,
	decision *gen.TransientDecisionInfo,
) error {

	if decision.ScheduledEvent.GetEventId() == expectedNextEventID &&
		decision.StartedEvent.GetEventId() == expectedNextEventID+1 {
		return nil
	}

	return fmt.Errorf(
		"invalid transient decision: "+
			"expectedScheduledEventID=%v expectedStartedEventID=%v but have scheduledEventID=%v startedEventID=%v",
		expectedNextEventID,
		expectedNextEventID+1,
		decision.ScheduledEvent.GetEventId(),
		decision.StartedEvent.GetEventId())
}

// startRequestProfile initiates recording of request metrics
func (wh *WorkflowHandler) startRequestProfile(scope int) (metrics.Scope, metrics.Stopwatch) {
	metricsScope := wh.GetMetricsClient().Scope(scope).Tagged(metrics.DomainUnknownTag())
	// timer should be emitted with the all tag
	sw := metricsScope.StartTimer(metrics.CadenceLatency)
	metricsScope.IncCounter(metrics.CadenceRequests)
	return metricsScope, sw
}

// startRequestProfileWithDomain initiates recording of request metrics and returns a domain tagged scope
func (wh *WorkflowHandler) startRequestProfileWithDomain(scope int, d domainGetter) (metrics.Scope, metrics.Stopwatch) {
	var metricsScope metrics.Scope
	if d != nil {
		metricsScope = wh.GetMetricsClient().Scope(scope).Tagged(metrics.DomainTag(d.GetDomain()))
	} else {
		metricsScope = wh.GetMetricsClient().Scope(scope).Tagged(metrics.DomainUnknownTag())
	}
	sw := metricsScope.StartTimer(metrics.CadenceLatency)
	metricsScope.IncCounter(metrics.CadenceRequests)
	return metricsScope, sw
}

// getDefaultScope returns a default scope to use for request metrics
func (wh *WorkflowHandler) getDefaultScope(scope int) metrics.Scope {
	return wh.GetMetricsClient().Scope(scope).Tagged(metrics.DomainUnknownTag())
}

func frontendInternalServiceError(fmtStr string, args ...interface{}) error {
	// NOTE: For internal error, we can't return thrift error from cadence-frontend.
	// Because in uber internal metrics, thrift errors are counted as user errors.
	return fmt.Errorf(fmtStr, args...)
}

func (wh *WorkflowHandler) error(err error, scope metrics.Scope, tagsForErrorLog ...tag.Tag) error {
	switch err := err.(type) {
	case *gen.InternalServiceError:
		wh.GetLogger().WithTags(tagsForErrorLog...).Error("Internal service error", tag.Error(err))
		scope.IncCounter(metrics.CadenceFailures)
		return frontendInternalServiceError("cadence internal error, msg: %v", err.Message)
	case *gen.BadRequestError:
		scope.IncCounter(metrics.CadenceErrBadRequestCounter)
		return err
	case *gen.DomainNotActiveError:
		scope.IncCounter(metrics.CadenceErrBadRequestCounter)
		return err
	case *gen.ServiceBusyError:
		scope.IncCounter(metrics.CadenceErrServiceBusyCounter)
		return err
	case *gen.EntityNotExistsError:
		scope.IncCounter(metrics.CadenceErrEntityNotExistsCounter)
		return err
	case *gen.WorkflowExecutionAlreadyStartedError:
		scope.IncCounter(metrics.CadenceErrExecutionAlreadyStartedCounter)
		return err
	case *gen.DomainAlreadyExistsError:
		scope.IncCounter(metrics.CadenceErrDomainAlreadyExistsCounter)
		return err
	case *gen.CancellationAlreadyRequestedError:
		scope.IncCounter(metrics.CadenceErrCancellationAlreadyRequestedCounter)
		return err
	case *gen.QueryFailedError:
		scope.IncCounter(metrics.CadenceErrQueryFailedCounter)
		return err
	case *gen.LimitExceededError:
		scope.IncCounter(metrics.CadenceErrLimitExceededCounter)
		return err
	case *gen.ClientVersionNotSupportedError:
		scope.IncCounter(metrics.CadenceErrClientVersionNotSupportedCounter)
		return err
	case *yarpcerrors.Status:
		if err.Code() == yarpcerrors.CodeDeadlineExceeded {
			scope.IncCounter(metrics.CadenceErrContextTimeoutCounter)
			return err
		}
	}

	wh.GetLogger().WithTags(tagsForErrorLog...).Error("Uncategorized error",
		tag.Error(err))
	scope.IncCounter(metrics.CadenceFailures)
	return frontendInternalServiceError("cadence internal uncategorized error, msg: %v", err.Error())
}

func (wh *WorkflowHandler) validateTaskListType(t *gen.TaskListType, scope metrics.Scope) error {
	if t == nil {
		return wh.error(errTaskListTypeNotSet, scope)
	}
	return nil
}

func (wh *WorkflowHandler) validateTaskList(t *gen.TaskList, scope metrics.Scope) error {
	if t == nil || t.Name == nil || t.GetName() == "" {
		return wh.error(errTaskListNotSet, scope)
	}
	if len(t.GetName()) > wh.config.MaxIDLengthLimit() {
		return wh.error(errTaskListTooLong, scope)
	}
	return nil
}

func (wh *WorkflowHandler) validateExecutionAndEmitMetrics(w *gen.WorkflowExecution, scope metrics.Scope) error {
	err := validateExecution(w)
	if err != nil {
		return wh.error(err, scope)
	}
	return nil
}

func validateExecution(w *gen.WorkflowExecution) error {
	if w == nil {
		return errExecutionNotSet
	}
	if w.WorkflowId == nil || w.GetWorkflowId() == "" {
		return errWorkflowIDNotSet
	}
	if w.GetRunId() != "" && uuid.Parse(w.GetRunId()) == nil {
		return errInvalidRunID
	}
	return nil
}

func (wh *WorkflowHandler) createPollForDecisionTaskResponse(
	ctx context.Context,
	scope metrics.Scope,
	domainID string,
	matchingResp *m.PollForDecisionTaskResponse,
	branchToken []byte,
) (*gen.PollForDecisionTaskResponse, error) {

	if matchingResp.WorkflowExecution == nil {
		// this will happen if there is no decision task to be send to worker / caller
		return &gen.PollForDecisionTaskResponse{}, nil
	}

	var history *gen.History
	var continuation []byte
	var err error

	if matchingResp.GetStickyExecutionEnabled() && matchingResp.Query != nil {
		// meaning sticky query, we should not return any events to worker
		// since query task only check the current status
		history = &gen.History{
			Events: []*gen.HistoryEvent{},
		}
	} else {
		// here we have 3 cases:
		// 1. sticky && non query task
		// 2. non sticky &&  non query task
		// 3. non sticky && query task
		// for 1, partial history have to be send back
		// for 2 and 3, full history have to be send back

		var persistenceToken []byte

		firstEventID := common.FirstEventID
		nextEventID := matchingResp.GetNextEventId()
		if matchingResp.GetStickyExecutionEnabled() {
			firstEventID = matchingResp.GetPreviousStartedEventId() + 1
		}
		domain, dErr := wh.GetDomainCache().GetDomainByID(domainID)
		if dErr != nil {
			return nil, dErr
		}
		scope = scope.Tagged(metrics.DomainTag(domain.GetInfo().Name))
		history, persistenceToken, err = wh.getHistory(
			scope,
			domainID,
			*matchingResp.WorkflowExecution,
			firstEventID,
			nextEventID,
			int32(wh.config.HistoryMaxPageSize(domain.GetInfo().Name)),
			nil,
			matchingResp.DecisionInfo,
			branchToken,
		)
		if err != nil {
			return nil, err
		}

		if len(persistenceToken) != 0 {
			continuation, err = serializeHistoryToken(&getHistoryContinuationToken{
				RunID:             matchingResp.WorkflowExecution.GetRunId(),
				FirstEventID:      firstEventID,
				NextEventID:       nextEventID,
				PersistenceToken:  persistenceToken,
				TransientDecision: matchingResp.DecisionInfo,
				BranchToken:       branchToken,
			})
			if err != nil {
				return nil, err
			}
		}
	}

	resp := &gen.PollForDecisionTaskResponse{
		TaskToken:                 matchingResp.TaskToken,
		WorkflowExecution:         matchingResp.WorkflowExecution,
		WorkflowType:              matchingResp.WorkflowType,
		PreviousStartedEventId:    matchingResp.PreviousStartedEventId,
		StartedEventId:            matchingResp.StartedEventId,
		Query:                     matchingResp.Query,
		BacklogCountHint:          matchingResp.BacklogCountHint,
		Attempt:                   matchingResp.Attempt,
		History:                   history,
		NextPageToken:             continuation,
		WorkflowExecutionTaskList: matchingResp.WorkflowExecutionTaskList,
		ScheduledTimestamp:        matchingResp.ScheduledTimestamp,
		StartedTimestamp:          matchingResp.StartedTimestamp,
		Queries:                   matchingResp.Queries,
	}

	return resp, nil
}

func verifyHistoryIsComplete(
	events []*gen.HistoryEvent,
	expectedFirstEventID int64,
	expectedLastEventID int64,
	isFirstPage bool,
	isLastPage bool,
	pageSize int,
) error {

	nEvents := len(events)
	if nEvents == 0 {
		if isLastPage {
			// we seem to be returning a non-nil pageToken on the lastPage which
			// in turn cases the client to call getHistory again - only to find
			// there are no more events to consume - bail out if this is the case here
			return nil
		}
		return fmt.Errorf("invalid history: contains zero events")
	}

	firstEventID := events[0].GetEventId()
	lastEventID := events[nEvents-1].GetEventId()

	if !isFirstPage { // atleast one page of history has been read previously
		if firstEventID <= expectedFirstEventID {
			// not first page and no events have been read in the previous pages - not possible
			return &gen.InternalServiceError{
				Message: fmt.Sprintf(
					"invalid history: expected first eventID to be > %v but got %v", expectedFirstEventID, firstEventID),
			}
		}
		expectedFirstEventID = firstEventID
	}

	if !isLastPage {
		// estimate lastEventID based on pageSize. This is a lower bound
		// since the persistence layer counts "batch of events" as a single page
		expectedLastEventID = expectedFirstEventID + int64(pageSize) - 1
	}

	nExpectedEvents := expectedLastEventID - expectedFirstEventID + 1

	if firstEventID == expectedFirstEventID &&
		((isLastPage && lastEventID == expectedLastEventID && int64(nEvents) == nExpectedEvents) ||
			(!isLastPage && lastEventID >= expectedLastEventID && int64(nEvents) >= nExpectedEvents)) {
		return nil
	}

	return &gen.InternalServiceError{
		Message: fmt.Sprintf(
			"incomplete history: "+
				"expected events [%v-%v] but got events [%v-%v] of length %v:"+
				"isFirstPage=%v,isLastPage=%v,pageSize=%v",
			expectedFirstEventID,
			expectedLastEventID,
			firstEventID,
			lastEventID,
			nEvents,
			isFirstPage,
			isLastPage,
			pageSize),
	}
}

func deserializeHistoryToken(bytes []byte) (*getHistoryContinuationToken, error) {
	token := &getHistoryContinuationToken{}
	err := json.Unmarshal(bytes, token)
	return token, err
}

func serializeHistoryToken(token *getHistoryContinuationToken) ([]byte, error) {
	if token == nil {
		return nil, nil
	}

	bytes, err := json.Marshal(token)
	return bytes, err
}

func createServiceBusyError() *gen.ServiceBusyError {
	err := &gen.ServiceBusyError{}
	err.Message = "Too many outstanding requests to the cadence service"
	return err
}

func isFailoverRequest(updateRequest *gen.UpdateDomainRequest) bool {
	return updateRequest.ReplicationConfiguration != nil && updateRequest.ReplicationConfiguration.GetActiveClusterName() != ""
}

func (wh *WorkflowHandler) historyArchived(ctx context.Context, request *gen.GetWorkflowExecutionHistoryRequest, domainID string) bool {
	if request.GetExecution() == nil || request.GetExecution().GetRunId() == "" {
		return false
	}
	getMutableStateRequest := &h.GetMutableStateRequest{
		DomainUUID: common.StringPtr(domainID),
		Execution:  request.Execution,
	}
	_, err := wh.GetHistoryClient().GetMutableState(ctx, getMutableStateRequest)
	if err == nil {
		return false
	}
	switch err.(type) {
	case *gen.EntityNotExistsError:
		// the only case in which history is assumed to be archived is if getting mutable state returns entity not found error
		return true
	}
	return false
}

func (wh *WorkflowHandler) getArchivedHistory(
	ctx context.Context,
	request *gen.GetWorkflowExecutionHistoryRequest,
	domainID string,
	scope metrics.Scope,
) (*gen.GetWorkflowExecutionHistoryResponse, error) {
	entry, err := wh.GetDomainCache().GetDomainByID(domainID)
	if err != nil {
		return nil, wh.error(err, scope)
	}

	URIString := entry.GetConfig().HistoryArchivalURI
	if URIString == "" {
		// if URI is empty, it means the domain has never enabled for archival.
		// the error is not "workflow has passed retention period", because
		// we have no way to tell if the requested workflow exists or not.
		return nil, wh.error(errHistoryNotFound, scope)
	}

	URI, err := archiver.NewURI(URIString)
	if err != nil {
		return nil, wh.error(err, scope)
	}

	historyArchiver, err := wh.GetArchiverProvider().GetHistoryArchiver(URI.Scheme(), common.FrontendServiceName)
	if err != nil {
		return nil, wh.error(err, scope)
	}

	resp, err := historyArchiver.Get(ctx, URI, &archiver.GetHistoryRequest{
		DomainID:      domainID,
		WorkflowID:    request.GetExecution().GetWorkflowId(),
		RunID:         request.GetExecution().GetRunId(),
		NextPageToken: request.GetNextPageToken(),
		PageSize:      int(request.GetMaximumPageSize()),
	})
	if err != nil {
		return nil, wh.error(err, scope)
	}

	history := &gen.History{}
	for _, batch := range resp.HistoryBatches {
		history.Events = append(history.Events, batch.Events...)
	}
	return &gen.GetWorkflowExecutionHistoryResponse{
		History:       history,
		NextPageToken: resp.NextPageToken,
		Archived:      common.BoolPtr(true),
	}, nil
}

func (wh *WorkflowHandler) convertIndexedKeyToThrift(keys map[string]interface{}) map[string]gen.IndexedValueType {
	converted := make(map[string]gen.IndexedValueType)
	for k, v := range keys {
		converted[k] = common.ConvertIndexedValueTypeToThriftType(v, wh.GetLogger())
	}
	return converted
}

func (wh *WorkflowHandler) isListRequestPageSizeTooLarge(pageSize int32, domain string) bool {
	return wh.config.EnableReadVisibilityFromES(domain) &&
		pageSize > int32(wh.config.ESIndexMaxResultWindow())
}

func (wh *WorkflowHandler) allow(d domainGetter) bool {
	domain := ""
	if d != nil {
		domain = d.GetDomain()
	}
	return wh.rateLimiter.Allow(quotas.Info{Domain: domain})
}

// GetClusterInfo return information about cadence deployment
func (wh *WorkflowHandler) GetClusterInfo(
	ctx context.Context,
) (resp *gen.ClusterInfo, err error) {
	defer log.CapturePanic(wh.GetLogger(), &err)

	scope := wh.getDefaultScope(metrics.FrontendClientGetClusterInfoScope)
	if ok := wh.allow(nil); !ok {
		return nil, wh.error(createServiceBusyError(), scope)
	}

	return &gen.ClusterInfo{
		SupportedClientVersions: &gen.SupportedClientVersions{
			GoSdk:   common.StringPtr(client.SupportedGoSDKVersion),
			JavaSdk: common.StringPtr(client.SupportedJavaSDKVersion),
		},
	}, nil
}

func checkPermission(
	config *Config,
	securityToken *string,
) error {
	if config.EnableAdminProtection() {
		if securityToken == nil || *securityToken == "" {
			return errNoPermission
		}
		requiredToken := config.AdminOperationToken()
		if *securityToken != requiredToken {
			return errNoPermission
		}
	}
	return nil
}

type domainWrapper struct {
	domain string
}

func (d domainWrapper) GetDomain() string {
	return d.domain
}<|MERGE_RESOLUTION|>--- conflicted
+++ resolved
@@ -349,84 +349,7 @@
 	ctx context.Context,
 	pollRequest *gen.PollForActivityTaskRequest,
 ) (resp *gen.PollForActivityTaskResponse, retError error) {
-<<<<<<< HEAD
 	panic("not implemented")
-=======
-	defer log.CapturePanic(wh.GetLogger(), &retError)
-
-	callTime := time.Now()
-
-	scope, sw := wh.startRequestProfileWithDomain(metrics.FrontendPollForActivityTaskScope, pollRequest)
-	defer sw.Stop()
-
-	if err := wh.versionChecker.ClientSupported(ctx, wh.config.EnableClientVersionCheck()); err != nil {
-		return nil, wh.error(err, scope)
-	}
-
-	if pollRequest == nil {
-		return nil, wh.error(errRequestNotSet, scope)
-	}
-
-	wh.GetLogger().Debug("Received PollForActivityTask")
-	if err := common.ValidateLongPollContextTimeout(
-		ctx,
-		"PollForActivityTask",
-		wh.GetThrottledLogger(),
-	); err != nil {
-		return nil, wh.error(err, scope)
-	}
-
-	if pollRequest.Domain == nil || pollRequest.GetDomain() == "" {
-		return nil, wh.error(errDomainNotSet, scope)
-	}
-
-	if len(pollRequest.GetDomain()) > wh.config.MaxIDLengthLimit() {
-		return nil, wh.error(errDomainTooLong, scope)
-	}
-
-	if err := wh.validateTaskList(pollRequest.TaskList, scope); err != nil {
-		return nil, err
-	}
-	if len(pollRequest.GetIdentity()) > wh.config.MaxIDLengthLimit() {
-		return nil, wh.error(errIdentityTooLong, scope)
-	}
-
-	domainID, err := wh.GetDomainCache().GetDomainID(pollRequest.GetDomain())
-	if err != nil {
-		return nil, wh.error(err, scope)
-	}
-
-	pollerID := uuid.New()
-	op := func() error {
-		var err error
-		resp, err = wh.GetMatchingClient().PollForActivityTask(ctx, &m.PollForActivityTaskRequest{
-			DomainUUID:  common.StringPtr(domainID),
-			PollerID:    common.StringPtr(pollerID),
-			PollRequest: pollRequest,
-		})
-		return err
-	}
-
-	err = backoff.Retry(op, frontendServiceRetryPolicy, common.IsServiceTransientError)
-	if err != nil {
-		err = wh.cancelOutstandingPoll(ctx, err, domainID, persistence.TaskListTypeActivity, pollRequest.TaskList, pollerID)
-		if err != nil {
-			// For all other errors log an error and return it back to client.
-			ctxTimeout := "not-set"
-			ctxDeadline, ok := ctx.Deadline()
-			if ok {
-				ctxTimeout = ctxDeadline.Sub(callTime).String()
-			}
-			wh.GetLogger().Error("PollForActivityTask failed.",
-				tag.WorkflowTaskListName(pollRequest.GetTaskList().GetName()),
-				tag.Value(ctxTimeout),
-				tag.Error(err))
-			return nil, wh.error(err, scope)
-		}
-	}
-
-	return resp, nil
->>>>>>> 05d04dda
 }
 
 // PollForDecisionTask - Poll for a decision task.
