// Copyright (c) 2017 Uber Technologies, Inc.
//
// Permission is hereby granted, free of charge, to any person obtaining a copy
// of this software and associated documentation files (the "Software"), to deal
// in the Software without restriction, including without limitation the rights
// to use, copy, modify, merge, publish, distribute, sublicense, and/or sell
// copies of the Software, and to permit persons to whom the Software is
// furnished to do so, subject to the following conditions:
//
// The above copyright notice and this permission notice shall be included in
// all copies or substantial portions of the Software.
//
// THE SOFTWARE IS PROVIDED "AS IS", WITHOUT WARRANTY OF ANY KIND, EXPRESS OR
// IMPLIED, INCLUDING BUT NOT LIMITED TO THE WARRANTIES OF MERCHANTABILITY,
// FITNESS FOR A PARTICULAR PURPOSE AND NONINFRINGEMENT. IN NO EVENT SHALL THE
// AUTHORS OR COPYRIGHT HOLDERS BE LIABLE FOR ANY CLAIM, DAMAGES OR OTHER
// LIABILITY, WHETHER IN AN ACTION OF CONTRACT, TORT OR OTHERWISE, ARISING FROM,
// OUT OF OR IN CONNECTION WITH THE SOFTWARE OR THE USE OR OTHER DEALINGS IN
// THE SOFTWARE.

package frontend

import (
	"context"
	"encoding/json"
	"fmt"
	"time"

	"github.com/pborman/uuid"
	"go.uber.org/yarpc"
	"go.uber.org/yarpc/yarpcerrors"
	"google.golang.org/grpc/metadata"

	"github.com/temporalio/temporal/.gen/go/health"
	h "github.com/temporalio/temporal/.gen/go/history"
	m "github.com/temporalio/temporal/.gen/go/matching"
	gen "github.com/temporalio/temporal/.gen/go/shared"
	"github.com/temporalio/temporal/.gen/go/temporal/workflowserviceserver"
	"github.com/temporalio/temporal/common"
	"github.com/temporalio/temporal/common/archiver"
	"github.com/temporalio/temporal/common/backoff"
	"github.com/temporalio/temporal/common/cache"
	"github.com/temporalio/temporal/common/client"
	"github.com/temporalio/temporal/common/domain"
	"github.com/temporalio/temporal/common/elasticsearch/validator"
	"github.com/temporalio/temporal/common/log"
	"github.com/temporalio/temporal/common/log/tag"
	"github.com/temporalio/temporal/common/messaging"
	"github.com/temporalio/temporal/common/metrics"
	"github.com/temporalio/temporal/common/persistence"
	"github.com/temporalio/temporal/common/quotas"
	"github.com/temporalio/temporal/common/resource"
)

const (
	getDomainReplicationMessageBatchSize = 100
	defaultLastMessageID                 = -1
)

var _ workflowserviceserver.Interface = (*WorkflowHandler)(nil)

type (
	// WorkflowHandler - Thrift handler interface for workflow service
	WorkflowHandler struct {
		resource.Resource

		tokenSerializer           common.TaskTokenSerializer
		rateLimiter               quotas.Policy
		config                    *Config
		versionChecker            client.VersionChecker
		domainHandler             domain.Handler
		visibilityQueryValidator  *validator.VisibilityQueryValidator
		searchAttributesValidator *validator.SearchAttributesValidator
	}

	getHistoryContinuationToken struct {
		RunID             string
		FirstEventID      int64
		NextEventID       int64
		IsWorkflowRunning bool
		PersistenceToken  []byte
		TransientDecision *gen.TransientDecisionInfo
		BranchToken       []byte
		ReplicationInfo   map[string]*gen.ReplicationInfo
	}

	domainGetter interface {
		GetDomain() string
	}
)

var (
	errDomainNotSet                               = &gen.BadRequestError{Message: "Domain not set on request."}
	errTaskTokenNotSet                            = &gen.BadRequestError{Message: "Task token not set on request."}
	errInvalidTaskToken                           = &gen.BadRequestError{Message: "Invalid TaskToken."}
	errTaskListNotSet                             = &gen.BadRequestError{Message: "TaskList is not set on request."}
	errTaskListTypeNotSet                         = &gen.BadRequestError{Message: "TaskListType is not set on request."}
	errExecutionNotSet                            = &gen.BadRequestError{Message: "Execution is not set on request."}
	errWorkflowIDNotSet                           = &gen.BadRequestError{Message: "WorkflowId is not set on request."}
	errActivityIDNotSet                           = &gen.BadRequestError{Message: "ActivityID is not set on request."}
	errInvalidRunID                               = &gen.BadRequestError{Message: "Invalid RunId."}
	errInvalidNextPageToken                       = &gen.BadRequestError{Message: "Invalid NextPageToken."}
	errNextPageTokenRunIDMismatch                 = &gen.BadRequestError{Message: "RunID in the request does not match the NextPageToken."}
	errQueryNotSet                                = &gen.BadRequestError{Message: "WorkflowQuery is not set on request."}
	errQueryTypeNotSet                            = &gen.BadRequestError{Message: "QueryType is not set on request."}
	errRequestNotSet                              = &gen.BadRequestError{Message: "Request is nil."}
	errNoPermission                               = &gen.BadRequestError{Message: "No permission to do this operation."}
	errRequestIDNotSet                            = &gen.BadRequestError{Message: "RequestId is not set on request."}
	errWorkflowTypeNotSet                         = &gen.BadRequestError{Message: "WorkflowType is not set on request."}
	errInvalidRetention                           = &gen.BadRequestError{Message: "RetentionDays is invalid."}
	errInvalidExecutionStartToCloseTimeoutSeconds = &gen.BadRequestError{Message: "A valid ExecutionStartToCloseTimeoutSeconds is not set on request."}
	errInvalidTaskStartToCloseTimeoutSeconds      = &gen.BadRequestError{Message: "A valid TaskStartToCloseTimeoutSeconds is not set on request."}
	errQueryDisallowedForDomain                   = &gen.BadRequestError{Message: "Domain is not allowed to query, please contact cadence team to re-enable queries."}
	errClusterNameNotSet                          = &gen.BadRequestError{Message: "Cluster name is not set."}
	errEmptyReplicationInfo                       = &gen.BadRequestError{Message: "Replication task info is not set."}

	// err for archival
	errHistoryNotFound = &gen.BadRequestError{Message: "Requested workflow history not found, may have passed retention period."}

	// err for string too long
	errDomainTooLong       = &gen.BadRequestError{Message: "Domain length exceeds limit."}
	errWorkflowTypeTooLong = &gen.BadRequestError{Message: "WorkflowType length exceeds limit."}
	errWorkflowIDTooLong   = &gen.BadRequestError{Message: "WorkflowID length exceeds limit."}
	errSignalNameTooLong   = &gen.BadRequestError{Message: "SignalName length exceeds limit."}
	errTaskListTooLong     = &gen.BadRequestError{Message: "TaskList length exceeds limit."}
	errRequestIDTooLong    = &gen.BadRequestError{Message: "RequestID length exceeds limit."}
	errIdentityTooLong     = &gen.BadRequestError{Message: "Identity length exceeds limit."}

	frontendServiceRetryPolicy = common.CreateFrontendServiceRetryPolicy()
)

// NewWorkflowHandler creates a thrift handler for the cadence service
func NewWorkflowHandler(
	resource resource.Resource,
	config *Config,
	replicationMessageSink messaging.Producer,
) *WorkflowHandler {
	return &WorkflowHandler{
		Resource:        resource,
		config:          config,
		tokenSerializer: common.NewJSONTaskTokenSerializer(),
		rateLimiter: quotas.NewMultiStageRateLimiter(
			func() float64 {
				return float64(config.RPS())
			},
			func(domain string) float64 {
				return float64(config.DomainRPS(domain))
			},
		),
		versionChecker: client.NewVersionChecker(),
		domainHandler: domain.NewHandler(
			config.MinRetentionDays(),
			config.MaxBadBinaries,
			resource.GetLogger(),
			resource.GetMetadataManager(),
			resource.GetClusterMetadata(),
			domain.NewDomainReplicator(replicationMessageSink, resource.GetLogger()),
			resource.GetArchivalMetadata(),
			resource.GetArchiverProvider(),
		),
		visibilityQueryValidator: validator.NewQueryValidator(config.ValidSearchAttributes),
		searchAttributesValidator: validator.NewSearchAttributesValidator(
			resource.GetLogger(),
			config.ValidSearchAttributes,
			config.SearchAttributesNumberOfKeysLimit,
			config.SearchAttributesSizeOfValueLimit,
			config.SearchAttributesTotalSizeLimit,
		),
	}
}

// Health is for health check
func (wh *WorkflowHandler) Health(ctx context.Context) (*health.HealthStatus, error) {
	wh.GetLogger().Debug("Frontend health check endpoint reached.")
	hs := &health.HealthStatus{Ok: true, Msg: common.StringPtr("frontend good")}
	return hs, nil
}

// RegisterDomain creates a new domain which can be used as a container for all resources.  Domain is a top level
// entity within Cadence, used as a container for all resources like workflow executions, tasklists, etc.  Domain
// acts as a sandbox and provides isolation for all resources within the domain.  All resources belongs to exactly one
// domain.
func (wh *WorkflowHandler) RegisterDomain(ctx context.Context, registerRequest *gen.RegisterDomainRequest) (retError error) {
	defer log.CapturePanic(wh.GetLogger(), &retError)

	scope, sw := wh.startRequestProfile(metrics.FrontendRegisterDomainScope)
	defer sw.Stop()

	if err := wh.versionChecker.ClientSupported(ctx, wh.config.EnableClientVersionCheck()); err != nil {
		return wh.error(err, scope)
	}

	if registerRequest == nil {
		return errRequestNotSet
	}

	if registerRequest.GetWorkflowExecutionRetentionPeriodInDays() > common.MaxWorkflowRetentionPeriodInDays {
		return errInvalidRetention
	}

	if err := checkPermission(wh.config, registerRequest.SecurityToken); err != nil {
		return err
	}

	if registerRequest.GetName() == "" {
		return errDomainNotSet
	}

	err := wh.domainHandler.RegisterDomain(ctx, registerRequest)
	if err != nil {
		return wh.error(err, scope)
	}
	return nil
}

// ListDomains returns the information and configuration for a registered domain.
func (wh *WorkflowHandler) ListDomains(
	ctx context.Context,
	listRequest *gen.ListDomainsRequest,
) (response *gen.ListDomainsResponse, retError error) {
	defer log.CapturePanic(wh.GetLogger(), &retError)

	scope, sw := wh.startRequestProfile(metrics.FrontendListDomainsScope)
	defer sw.Stop()

	if err := wh.versionChecker.ClientSupported(ctx, wh.config.EnableClientVersionCheck()); err != nil {
		return nil, wh.error(err, scope)
	}

	if listRequest == nil {
		return nil, errRequestNotSet
	}

	resp, err := wh.domainHandler.ListDomains(ctx, listRequest)
	if err != nil {
		return resp, wh.error(err, scope)
	}
	return resp, err
}

// DescribeDomain returns the information and configuration for a registered domain.
func (wh *WorkflowHandler) DescribeDomain(
	ctx context.Context,
	describeRequest *gen.DescribeDomainRequest,
) (response *gen.DescribeDomainResponse, retError error) {
	defer log.CapturePanic(wh.GetLogger(), &retError)

	scope, sw := wh.startRequestProfile(metrics.FrontendDescribeDomainScope)
	defer sw.Stop()

	if err := wh.versionChecker.ClientSupported(ctx, wh.config.EnableClientVersionCheck()); err != nil {
		return nil, wh.error(err, scope)
	}

	if describeRequest == nil {
		return nil, errRequestNotSet
	}

	if describeRequest.GetName() == "" && describeRequest.GetUUID() == "" {
		return nil, errDomainNotSet
	}

	resp, err := wh.domainHandler.DescribeDomain(ctx, describeRequest)
	if err != nil {
		return resp, wh.error(err, scope)
	}
	return resp, err
}

// UpdateDomain is used to update the information and configuration for a registered domain.
func (wh *WorkflowHandler) UpdateDomain(
	ctx context.Context,
	updateRequest *gen.UpdateDomainRequest,
) (resp *gen.UpdateDomainResponse, retError error) {
	defer log.CapturePanic(wh.GetLogger(), &retError)

	scope, sw := wh.startRequestProfile(metrics.FrontendUpdateDomainScope)
	defer sw.Stop()

	if err := wh.versionChecker.ClientSupported(ctx, wh.config.EnableClientVersionCheck()); err != nil {
		return nil, wh.error(err, scope)
	}

	if updateRequest == nil {
		return nil, errRequestNotSet
	}

	// don't require permission for failover request
	if !isFailoverRequest(updateRequest) {
		if err := checkPermission(wh.config, updateRequest.SecurityToken); err != nil {
			return nil, err
		}
	}

	if updateRequest.GetName() == "" {
		return nil, errDomainNotSet
	}

	resp, err := wh.domainHandler.UpdateDomain(ctx, updateRequest)
	if err != nil {
		return resp, wh.error(err, scope)
	}
	return resp, err
}

// DeprecateDomain us used to update status of a registered domain to DEPRECATED. Once the domain is deprecated
// it cannot be used to start new workflow executions.  Existing workflow executions will continue to run on
// deprecated domains.
func (wh *WorkflowHandler) DeprecateDomain(ctx context.Context, deprecateRequest *gen.DeprecateDomainRequest) (retError error) {
	defer log.CapturePanic(wh.GetLogger(), &retError)

	scope, sw := wh.startRequestProfile(metrics.FrontendDeprecateDomainScope)
	defer sw.Stop()

	if err := wh.versionChecker.ClientSupported(ctx, wh.config.EnableClientVersionCheck()); err != nil {
		return wh.error(err, scope)
	}

	if deprecateRequest == nil {
		return errRequestNotSet
	}

	if err := checkPermission(wh.config, deprecateRequest.SecurityToken); err != nil {
		return err
	}

	if deprecateRequest.GetName() == "" {
		return errDomainNotSet
	}

	err := wh.domainHandler.DeprecateDomain(ctx, deprecateRequest)
	if err != nil {
		return wh.error(err, scope)
	}
	return err
}

// PollForActivityTask - Poll for an activity task.
func (wh *WorkflowHandler) PollForActivityTask(
	ctx context.Context,
	pollRequest *gen.PollForActivityTaskRequest,
) (resp *gen.PollForActivityTaskResponse, retError error) {
<<<<<<< HEAD
	panic("not implemented")
=======
	defer log.CapturePanic(wh.GetLogger(), &retError)

	callTime := time.Now()

	scope, sw := wh.startRequestProfileWithDomain(metrics.FrontendPollForActivityTaskScope, pollRequest)
	defer sw.Stop()

	if err := wh.versionChecker.ClientSupported(ctx, wh.config.EnableClientVersionCheck()); err != nil {
		return nil, wh.error(err, scope)
	}

	if pollRequest == nil {
		return nil, wh.error(errRequestNotSet, scope)
	}

	wh.GetLogger().Debug("Received PollForActivityTask")
	if err := common.ValidateLongPollContextTimeout(
		ctx,
		"PollForActivityTask",
		wh.GetThrottledLogger(),
	); err != nil {
		return nil, wh.error(err, scope)
	}

	if pollRequest.Domain == nil || pollRequest.GetDomain() == "" {
		return nil, wh.error(errDomainNotSet, scope)
	}

	if len(pollRequest.GetDomain()) > wh.config.MaxIDLengthLimit() {
		return nil, wh.error(errDomainTooLong, scope)
	}

	if err := wh.validateTaskList(pollRequest.TaskList, scope); err != nil {
		return nil, err
	}
	if len(pollRequest.GetIdentity()) > wh.config.MaxIDLengthLimit() {
		return nil, wh.error(errIdentityTooLong, scope)
	}

	domainID, err := wh.GetDomainCache().GetDomainID(pollRequest.GetDomain())
	if err != nil {
		return nil, wh.error(err, scope)
	}

	pollerID := uuid.New()
	op := func() error {
		var err error
		resp, err = wh.GetMatchingClient().PollForActivityTask(ctx, &m.PollForActivityTaskRequest{
			DomainUUID:  common.StringPtr(domainID),
			PollerID:    common.StringPtr(pollerID),
			PollRequest: pollRequest,
		}, versionHeaders(ctx)...)
		return err
	}

	err = backoff.Retry(op, frontendServiceRetryPolicy, common.IsServiceTransientError)
	if err != nil {
		err = wh.cancelOutstandingPoll(ctx, err, domainID, persistence.TaskListTypeActivity, pollRequest.TaskList, pollerID)
		if err != nil {
			// For all other errors log an error and return it back to client.
			ctxTimeout := "not-set"
			ctxDeadline, ok := ctx.Deadline()
			if ok {
				ctxTimeout = ctxDeadline.Sub(callTime).String()
			}
			wh.GetLogger().Error("PollForActivityTask failed.",
				tag.WorkflowTaskListName(pollRequest.GetTaskList().GetName()),
				tag.Value(ctxTimeout),
				tag.Error(err))
			return nil, wh.error(err, scope)
		}
	}

	return resp, nil
>>>>>>> fe434fe3
}

// PollForDecisionTask - Poll for a decision task.
func (wh *WorkflowHandler) PollForDecisionTask(
	ctx context.Context,
	pollRequest *gen.PollForDecisionTaskRequest,
) (resp *gen.PollForDecisionTaskResponse, retError error) {
<<<<<<< HEAD
	panic("not implemented")
=======
	defer log.CapturePanic(wh.GetLogger(), &retError)

	tagsForErrorLog := []tag.Tag{tag.WorkflowDomainName(pollRequest.GetDomain())}
	callTime := time.Now()

	scope, sw := wh.startRequestProfileWithDomain(metrics.FrontendPollForDecisionTaskScope, pollRequest)
	defer sw.Stop()

	if err := wh.versionChecker.ClientSupported(ctx, wh.config.EnableClientVersionCheck()); err != nil {
		return nil, wh.error(err, scope, tagsForErrorLog...)
	}

	if pollRequest == nil {
		return nil, wh.error(errRequestNotSet, scope, tagsForErrorLog...)
	}

	wh.GetLogger().Debug("Received PollForDecisionTask")
	if err := common.ValidateLongPollContextTimeout(
		ctx,
		"PollForDecisionTask",
		wh.GetThrottledLogger(),
	); err != nil {
		return nil, wh.error(err, scope, tagsForErrorLog...)
	}

	if pollRequest.Domain == nil || pollRequest.GetDomain() == "" {
		return nil, wh.error(errDomainNotSet, scope, tagsForErrorLog...)
	}
	if len(pollRequest.GetDomain()) > wh.config.MaxIDLengthLimit() {
		return nil, wh.error(errDomainTooLong, scope, tagsForErrorLog...)
	}

	if len(pollRequest.GetIdentity()) > wh.config.MaxIDLengthLimit() {
		return nil, wh.error(errIdentityTooLong, scope, tagsForErrorLog...)
	}

	if err := wh.validateTaskList(pollRequest.TaskList, scope); err != nil {
		return nil, err
	}

	domainName := pollRequest.GetDomain()
	domainEntry, err := wh.GetDomainCache().GetDomain(domainName)
	if err != nil {
		return nil, wh.error(err, scope, tagsForErrorLog...)
	}
	domainID := domainEntry.GetInfo().ID

	wh.GetLogger().Debug("Poll for decision.", tag.WorkflowDomainName(domainName), tag.WorkflowDomainID(domainID))
	if err := wh.checkBadBinary(domainEntry, pollRequest.GetBinaryChecksum()); err != nil {
		return nil, wh.error(err, scope, tagsForErrorLog...)
	}

	pollerID := uuid.New()
	var matchingResp *m.PollForDecisionTaskResponse
	op := func() error {
		var err error
		matchingResp, err = wh.GetMatchingClient().PollForDecisionTask(ctx, &m.PollForDecisionTaskRequest{
			DomainUUID:  common.StringPtr(domainID),
			PollerID:    common.StringPtr(pollerID),
			PollRequest: pollRequest,
		}, versionHeaders(ctx)...)
		return err
	}

	err = backoff.Retry(op, frontendServiceRetryPolicy, common.IsServiceTransientError)
	if err != nil {
		err = wh.cancelOutstandingPoll(ctx, err, domainID, persistence.TaskListTypeDecision, pollRequest.TaskList, pollerID)
		if err != nil {
			// For all other errors log an error and return it back to client.
			ctxTimeout := "not-set"
			ctxDeadline, ok := ctx.Deadline()
			if ok {
				ctxTimeout = ctxDeadline.Sub(callTime).String()
			}
			wh.GetLogger().Error("PollForDecisionTask failed.",
				tag.WorkflowTaskListName(pollRequest.GetTaskList().GetName()),
				tag.Value(ctxTimeout),
				tag.Error(err))
			return nil, wh.error(err, scope)
		}

		// Must be cancellation error.  Does'nt matter what we return here.  Client already went away.
		return nil, nil
	}

	tagsForErrorLog = append(tagsForErrorLog, []tag.Tag{tag.WorkflowID(
		matchingResp.GetWorkflowExecution().GetWorkflowId()),
		tag.WorkflowRunID(matchingResp.GetWorkflowExecution().GetRunId())}...)
	resp, err = wh.createPollForDecisionTaskResponse(ctx, scope, domainID, matchingResp, matchingResp.GetBranchToken())
	if err != nil {
		return nil, wh.error(err, scope, tagsForErrorLog...)
	}
	return resp, nil
>>>>>>> fe434fe3
}

func (wh *WorkflowHandler) checkBadBinary(domainEntry *cache.DomainCacheEntry, binaryChecksum string) error {
	if domainEntry.GetConfig().BadBinaries.Binaries != nil {
		badBinaries := domainEntry.GetConfig().BadBinaries.Binaries
		_, ok := badBinaries[binaryChecksum]
		if ok {
			wh.GetMetricsClient().IncCounter(metrics.FrontendPollForDecisionTaskScope, metrics.CadenceErrBadBinaryCounter)
			return &gen.BadRequestError{
				Message: fmt.Sprintf("binary %v already marked as bad deployment", binaryChecksum),
			}
		}
	}
	return nil
}

<<<<<<< HEAD
=======
func (wh *WorkflowHandler) cancelOutstandingPoll(ctx context.Context, err error, domainID string, taskListType int32,
	taskList *gen.TaskList, pollerID string) error {
	// First check if this err is due to context cancellation.  This means client connection to frontend is closed.
	if ctx.Err() == context.Canceled {
		// Our rpc stack does not propagates context cancellation to the other service.  Lets make an explicit
		// call to matching to notify this poller is gone to prevent any tasks being dispatched to zombie pollers.
		err = wh.GetMatchingClient().CancelOutstandingPoll(context.Background(), &m.CancelOutstandingPollRequest{
			DomainUUID:   common.StringPtr(domainID),
			TaskListType: common.Int32Ptr(taskListType),
			TaskList:     taskList,
			PollerID:     common.StringPtr(pollerID),
		}, versionHeaders(ctx)...)
		// We can not do much if this call fails.  Just log the error and move on
		if err != nil {
			wh.GetLogger().Warn("Failed to cancel outstanding poller.",
				tag.WorkflowTaskListName(taskList.GetName()), tag.Error(err))
		}

		// Clear error as we don't want to report context cancellation error to count against our SLA
		return nil
	}

	return err
}

>>>>>>> fe434fe3
// RecordActivityTaskHeartbeat - Record Activity Task Heart beat.
func (wh *WorkflowHandler) RecordActivityTaskHeartbeat(
	ctx context.Context,
	heartbeatRequest *gen.RecordActivityTaskHeartbeatRequest,
) (resp *gen.RecordActivityTaskHeartbeatResponse, retError error) {
	defer log.CapturePanic(wh.GetLogger(), &retError)

	scope := wh.getDefaultScope(metrics.FrontendRecordActivityTaskHeartbeatScope)

	if err := wh.versionChecker.ClientSupported(ctx, wh.config.EnableClientVersionCheck()); err != nil {
		return nil, wh.error(err, scope)
	}

	if heartbeatRequest == nil {
		return nil, wh.error(errRequestNotSet, scope)
	}

	// Count the request in the RPS, but we still accept it even if RPS is exceeded
	wh.allow(nil)

	wh.GetLogger().Debug("Received RecordActivityTaskHeartbeat")
	if heartbeatRequest.TaskToken == nil {
		return nil, wh.error(errTaskTokenNotSet, scope)
	}
	taskToken, err := wh.tokenSerializer.Deserialize(heartbeatRequest.TaskToken)
	if err != nil {
		return nil, wh.error(err, scope)
	}
	if taskToken.DomainID == "" {
		return nil, wh.error(errDomainNotSet, scope)
	}

	domainEntry, err := wh.GetDomainCache().GetDomainByID(taskToken.DomainID)
	if err != nil {
		return nil, wh.error(err, scope)
	}

	scope, sw := wh.startRequestProfileWithDomain(
		metrics.FrontendRecordActivityTaskHeartbeatScope,
		domainWrapper{
			domain: domainEntry.GetInfo().Name,
		},
	)
	defer sw.Stop()

	sizeLimitError := wh.config.BlobSizeLimitError(domainEntry.GetInfo().Name)
	sizeLimitWarn := wh.config.BlobSizeLimitWarn(domainEntry.GetInfo().Name)

	if err := common.CheckEventBlobSizeLimit(
		len(heartbeatRequest.Details),
		sizeLimitWarn,
		sizeLimitError,
		taskToken.DomainID,
		taskToken.WorkflowID,
		taskToken.RunID,
		scope,
		wh.GetThrottledLogger(),
	); err != nil {
		// heartbeat details exceed size limit, we would fail the activity immediately with explicit error reason
		failRequest := &gen.RespondActivityTaskFailedRequest{
			TaskToken: heartbeatRequest.TaskToken,
			Reason:    common.StringPtr(common.FailureReasonHeartbeatExceedsLimit),
			Details:   heartbeatRequest.Details[0:sizeLimitError],
			Identity:  heartbeatRequest.Identity,
		}
		err = wh.GetHistoryClient().RespondActivityTaskFailed(ctx, &h.RespondActivityTaskFailedRequest{
			DomainUUID:    common.StringPtr(taskToken.DomainID),
			FailedRequest: failRequest,
		}, versionHeaders(ctx)...)
		if err != nil {
			return nil, wh.error(err, scope)
		}
		resp = &gen.RecordActivityTaskHeartbeatResponse{CancelRequested: common.BoolPtr(true)}
	} else {
		resp, err = wh.GetHistoryClient().RecordActivityTaskHeartbeat(ctx, &h.RecordActivityTaskHeartbeatRequest{
			DomainUUID:       common.StringPtr(taskToken.DomainID),
			HeartbeatRequest: heartbeatRequest,
		}, versionHeaders(ctx)...)
		if err != nil {
			return nil, wh.error(err, scope)
		}
	}

	return resp, nil
}

// RecordActivityTaskHeartbeatByID - Record Activity Task Heart beat.
func (wh *WorkflowHandler) RecordActivityTaskHeartbeatByID(
	ctx context.Context,
	heartbeatRequest *gen.RecordActivityTaskHeartbeatByIDRequest,
) (resp *gen.RecordActivityTaskHeartbeatResponse, retError error) {
	defer log.CapturePanic(wh.GetLogger(), &retError)

	scope, sw := wh.startRequestProfileWithDomain(metrics.FrontendRecordActivityTaskHeartbeatByIDScope, heartbeatRequest)
	defer sw.Stop()

	if err := wh.versionChecker.ClientSupported(ctx, wh.config.EnableClientVersionCheck()); err != nil {
		return nil, wh.error(err, scope)
	}

	if heartbeatRequest == nil {
		return nil, wh.error(errRequestNotSet, scope)
	}

	// Count the request in the RPS, but we still accept it even if RPS is exceeded
	wh.allow(nil)

	wh.GetLogger().Debug("Received RecordActivityTaskHeartbeatByID")
	domainID, err := wh.GetDomainCache().GetDomainID(heartbeatRequest.GetDomain())
	if err != nil {
		return nil, wh.error(err, scope)
	}
	workflowID := heartbeatRequest.GetWorkflowID()
	runID := heartbeatRequest.GetRunID() // runID is optional so can be empty
	activityID := heartbeatRequest.GetActivityID()

	if domainID == "" {
		return nil, wh.error(errDomainNotSet, scope)
	}
	if workflowID == "" {
		return nil, wh.error(errWorkflowIDNotSet, scope)
	}
	if activityID == "" {
		return nil, wh.error(errActivityIDNotSet, scope)
	}

	taskToken := &common.TaskToken{
		DomainID:   domainID,
		RunID:      runID,
		WorkflowID: workflowID,
		ScheduleID: common.EmptyEventID,
		ActivityID: activityID,
	}
	token, err := wh.tokenSerializer.Serialize(taskToken)
	if err != nil {
		return nil, wh.error(err, scope)
	}

	domainEntry, err := wh.GetDomainCache().GetDomainByID(taskToken.DomainID)
	if err != nil {
		return nil, wh.error(err, scope)
	}

	// add domain tag to scope, so further metrics will have the domain tag
	scope = scope.Tagged(metrics.DomainTag(domainEntry.GetInfo().Name))

	sizeLimitError := wh.config.BlobSizeLimitError(domainEntry.GetInfo().Name)
	sizeLimitWarn := wh.config.BlobSizeLimitWarn(domainEntry.GetInfo().Name)

	if err := common.CheckEventBlobSizeLimit(
		len(heartbeatRequest.Details),
		sizeLimitWarn,
		sizeLimitError,
		taskToken.DomainID,
		taskToken.WorkflowID,
		taskToken.RunID,
		scope,
		wh.GetThrottledLogger(),
	); err != nil {
		// heartbeat details exceed size limit, we would fail the activity immediately with explicit error reason
		failRequest := &gen.RespondActivityTaskFailedRequest{
			TaskToken: token,
			Reason:    common.StringPtr(common.FailureReasonHeartbeatExceedsLimit),
			Details:   heartbeatRequest.Details[0:sizeLimitError],
			Identity:  heartbeatRequest.Identity,
		}
		err = wh.GetHistoryClient().RespondActivityTaskFailed(ctx, &h.RespondActivityTaskFailedRequest{
			DomainUUID:    common.StringPtr(taskToken.DomainID),
			FailedRequest: failRequest,
		}, versionHeaders(ctx)...)
		if err != nil {
			return nil, wh.error(err, scope)
		}
		resp = &gen.RecordActivityTaskHeartbeatResponse{CancelRequested: common.BoolPtr(true)}
	} else {
		req := &gen.RecordActivityTaskHeartbeatRequest{
			TaskToken: token,
			Details:   heartbeatRequest.Details,
			Identity:  heartbeatRequest.Identity,
		}

		resp, err = wh.GetHistoryClient().RecordActivityTaskHeartbeat(ctx, &h.RecordActivityTaskHeartbeatRequest{
			DomainUUID:       common.StringPtr(taskToken.DomainID),
			HeartbeatRequest: req,
		}, versionHeaders(ctx)...)
		if err != nil {
			return nil, wh.error(err, scope)
		}
	}

	return resp, nil
}

// RespondActivityTaskCompleted - response to an activity task
func (wh *WorkflowHandler) RespondActivityTaskCompleted(
	ctx context.Context,
	completeRequest *gen.RespondActivityTaskCompletedRequest,
) (retError error) {
	defer log.CapturePanic(wh.GetLogger(), &retError)

	scope := wh.getDefaultScope(metrics.FrontendRespondActivityTaskCompletedScope)
	if err := wh.versionChecker.ClientSupported(ctx, wh.config.EnableClientVersionCheck()); err != nil {
		return wh.error(err, scope)
	}

	if completeRequest == nil {
		return wh.error(errRequestNotSet, scope)
	}

	// Count the request in the RPS, but we still accept it even if RPS is exceeded
	wh.allow(nil)

	if completeRequest.TaskToken == nil {
		return wh.error(errTaskTokenNotSet, scope)
	}
	taskToken, err := wh.tokenSerializer.Deserialize(completeRequest.TaskToken)
	if err != nil {
		return wh.error(err, scope)
	}
	if taskToken.DomainID == "" {
		return wh.error(errDomainNotSet, scope)
	}

	domainEntry, err := wh.GetDomainCache().GetDomainByID(taskToken.DomainID)
	if err != nil {
		return wh.error(err, scope)
	}
	if len(completeRequest.GetIdentity()) > wh.config.MaxIDLengthLimit() {
		return wh.error(errIdentityTooLong, scope)
	}

	scope, sw := wh.startRequestProfileWithDomain(
		metrics.FrontendRespondActivityTaskCompletedScope,
		domainWrapper{
			domain: domainEntry.GetInfo().Name,
		},
	)
	defer sw.Stop()

	sizeLimitError := wh.config.BlobSizeLimitError(domainEntry.GetInfo().Name)
	sizeLimitWarn := wh.config.BlobSizeLimitWarn(domainEntry.GetInfo().Name)

	if err := common.CheckEventBlobSizeLimit(
		len(completeRequest.Result),
		sizeLimitWarn,
		sizeLimitError,
		taskToken.DomainID,
		taskToken.WorkflowID,
		taskToken.RunID,
		scope,
		wh.GetThrottledLogger(),
	); err != nil {
		// result exceeds blob size limit, we would record it as failure
		failRequest := &gen.RespondActivityTaskFailedRequest{
			TaskToken: completeRequest.TaskToken,
			Reason:    common.StringPtr(common.FailureReasonCompleteResultExceedsLimit),
			Details:   completeRequest.Result[0:sizeLimitError],
			Identity:  completeRequest.Identity,
		}
		err = wh.GetHistoryClient().RespondActivityTaskFailed(ctx, &h.RespondActivityTaskFailedRequest{
			DomainUUID:    common.StringPtr(taskToken.DomainID),
			FailedRequest: failRequest,
		}, versionHeaders(ctx)...)
		if err != nil {
			return wh.error(err, scope)
		}
	} else {
		err = wh.GetHistoryClient().RespondActivityTaskCompleted(ctx, &h.RespondActivityTaskCompletedRequest{
			DomainUUID:      common.StringPtr(taskToken.DomainID),
			CompleteRequest: completeRequest,
		}, versionHeaders(ctx)...)
		if err != nil {
			return wh.error(err, scope)
		}
	}

	return nil
}

// RespondActivityTaskCompletedByID - response to an activity task
func (wh *WorkflowHandler) RespondActivityTaskCompletedByID(
	ctx context.Context,
	completeRequest *gen.RespondActivityTaskCompletedByIDRequest,
) (retError error) {
	defer log.CapturePanic(wh.GetLogger(), &retError)

	scope, sw := wh.startRequestProfileWithDomain(metrics.FrontendRespondActivityTaskCompletedByIDScope, completeRequest)
	defer sw.Stop()

	if err := wh.versionChecker.ClientSupported(ctx, wh.config.EnableClientVersionCheck()); err != nil {
		return wh.error(err, scope)
	}

	if completeRequest == nil {
		return wh.error(errRequestNotSet, scope)
	}

	// Count the request in the RPS, but we still accept it even if RPS is exceeded
	wh.allow(nil)

	domainID, err := wh.GetDomainCache().GetDomainID(completeRequest.GetDomain())
	if err != nil {
		return wh.error(err, scope)
	}
	workflowID := completeRequest.GetWorkflowID()
	runID := completeRequest.GetRunID() // runID is optional so can be empty
	activityID := completeRequest.GetActivityID()

	if domainID == "" {
		return wh.error(errDomainNotSet, scope)
	}
	if workflowID == "" {
		return wh.error(errWorkflowIDNotSet, scope)
	}
	if activityID == "" {
		return wh.error(errActivityIDNotSet, scope)
	}

	if len(completeRequest.GetIdentity()) > wh.config.MaxIDLengthLimit() {
		return wh.error(errIdentityTooLong, scope)
	}

	taskToken := &common.TaskToken{
		DomainID:   domainID,
		RunID:      runID,
		WorkflowID: workflowID,
		ScheduleID: common.EmptyEventID,
		ActivityID: activityID,
	}
	token, err := wh.tokenSerializer.Serialize(taskToken)
	if err != nil {
		return wh.error(err, scope)
	}

	domainEntry, err := wh.GetDomainCache().GetDomainByID(taskToken.DomainID)
	if err != nil {
		return wh.error(err, scope)
	}

	// add domain tag to scope, so further metrics will have the domain tag
	scope = scope.Tagged(metrics.DomainTag(domainEntry.GetInfo().Name))

	sizeLimitError := wh.config.BlobSizeLimitError(domainEntry.GetInfo().Name)
	sizeLimitWarn := wh.config.BlobSizeLimitWarn(domainEntry.GetInfo().Name)

	if err := common.CheckEventBlobSizeLimit(
		len(completeRequest.Result),
		sizeLimitWarn,
		sizeLimitError,
		taskToken.DomainID,
		taskToken.WorkflowID,
		taskToken.RunID,
		scope,
		wh.GetThrottledLogger(),
	); err != nil {
		// result exceeds blob size limit, we would record it as failure
		failRequest := &gen.RespondActivityTaskFailedRequest{
			TaskToken: token,
			Reason:    common.StringPtr(common.FailureReasonCompleteResultExceedsLimit),
			Details:   completeRequest.Result[0:sizeLimitError],
			Identity:  completeRequest.Identity,
		}
		err = wh.GetHistoryClient().RespondActivityTaskFailed(ctx, &h.RespondActivityTaskFailedRequest{
			DomainUUID:    common.StringPtr(taskToken.DomainID),
			FailedRequest: failRequest,
		}, versionHeaders(ctx)...)
		if err != nil {
			return wh.error(err, scope)
		}
	} else {
		req := &gen.RespondActivityTaskCompletedRequest{
			TaskToken: token,
			Result:    completeRequest.Result,
			Identity:  completeRequest.Identity,
		}

		err = wh.GetHistoryClient().RespondActivityTaskCompleted(ctx, &h.RespondActivityTaskCompletedRequest{
			DomainUUID:      common.StringPtr(taskToken.DomainID),
			CompleteRequest: req,
		}, versionHeaders(ctx)...)
		if err != nil {
			return wh.error(err, scope)
		}
	}

	return nil
}

// RespondActivityTaskFailed - response to an activity task failure
func (wh *WorkflowHandler) RespondActivityTaskFailed(
	ctx context.Context,
	failedRequest *gen.RespondActivityTaskFailedRequest,
) (retError error) {
	defer log.CapturePanic(wh.GetLogger(), &retError)

	scope := wh.getDefaultScope(metrics.FrontendRespondActivityTaskFailedScope)
	if err := wh.versionChecker.ClientSupported(ctx, wh.config.EnableClientVersionCheck()); err != nil {
		return wh.error(err, scope)
	}

	if failedRequest == nil {
		return wh.error(errRequestNotSet, scope)
	}

	// Count the request in the RPS, but we still accept it even if RPS is exceeded
	wh.allow(nil)

	if failedRequest.TaskToken == nil {
		return wh.error(errTaskTokenNotSet, scope)
	}
	taskToken, err := wh.tokenSerializer.Deserialize(failedRequest.TaskToken)
	if err != nil {
		return wh.error(err, scope)
	}
	if taskToken.DomainID == "" {
		return wh.error(errDomainNotSet, scope)
	}

	domainEntry, err := wh.GetDomainCache().GetDomainByID(taskToken.DomainID)
	if err != nil {
		return wh.error(err, scope)
	}

	scope, sw := wh.startRequestProfileWithDomain(
		metrics.FrontendRespondActivityTaskFailedScope,
		domainWrapper{
			domain: domainEntry.GetInfo().Name,
		},
	)
	defer sw.Stop()

	if len(failedRequest.GetIdentity()) > wh.config.MaxIDLengthLimit() {
		return wh.error(errIdentityTooLong, scope)
	}

	sizeLimitError := wh.config.BlobSizeLimitError(domainEntry.GetInfo().Name)
	sizeLimitWarn := wh.config.BlobSizeLimitWarn(domainEntry.GetInfo().Name)

	if err := common.CheckEventBlobSizeLimit(
		len(failedRequest.Details),
		sizeLimitWarn,
		sizeLimitError,
		taskToken.DomainID,
		taskToken.WorkflowID,
		taskToken.RunID,
		scope,
		wh.GetThrottledLogger(),
	); err != nil {
		// details exceeds blob size limit, we would truncate the details and put a specific error reason
		failedRequest.Reason = common.StringPtr(common.FailureReasonFailureDetailsExceedsLimit)
		failedRequest.Details = failedRequest.Details[0:sizeLimitError]
	}

	err = wh.GetHistoryClient().RespondActivityTaskFailed(ctx, &h.RespondActivityTaskFailedRequest{
		DomainUUID:    common.StringPtr(taskToken.DomainID),
		FailedRequest: failedRequest,
	}, versionHeaders(ctx)...)
	if err != nil {
		return wh.error(err, scope)
	}
	return nil
}

// RespondActivityTaskFailedByID - response to an activity task failure
func (wh *WorkflowHandler) RespondActivityTaskFailedByID(
	ctx context.Context,
	failedRequest *gen.RespondActivityTaskFailedByIDRequest,
) (retError error) {
	defer log.CapturePanic(wh.GetLogger(), &retError)

	scope, sw := wh.startRequestProfileWithDomain(metrics.FrontendRespondActivityTaskFailedByIDScope, failedRequest)
	defer sw.Stop()

	if err := wh.versionChecker.ClientSupported(ctx, wh.config.EnableClientVersionCheck()); err != nil {
		return wh.error(err, scope)
	}

	if failedRequest == nil {
		return wh.error(errRequestNotSet, scope)
	}

	// Count the request in the RPS, but we still accept it even if RPS is exceeded
	wh.allow(nil)

	domainID, err := wh.GetDomainCache().GetDomainID(failedRequest.GetDomain())
	if err != nil {
		return wh.error(err, scope)
	}
	workflowID := failedRequest.GetWorkflowID()
	runID := failedRequest.GetRunID() // runID is optional so can be empty
	activityID := failedRequest.GetActivityID()

	if domainID == "" {
		return wh.error(errDomainNotSet, scope)
	}
	if workflowID == "" {
		return wh.error(errWorkflowIDNotSet, scope)
	}
	if activityID == "" {
		return wh.error(errActivityIDNotSet, scope)
	}
	if len(failedRequest.GetIdentity()) > wh.config.MaxIDLengthLimit() {
		return wh.error(errIdentityTooLong, scope)
	}

	taskToken := &common.TaskToken{
		DomainID:   domainID,
		RunID:      runID,
		WorkflowID: workflowID,
		ScheduleID: common.EmptyEventID,
		ActivityID: activityID,
	}
	token, err := wh.tokenSerializer.Serialize(taskToken)
	if err != nil {
		return wh.error(err, scope)
	}

	domainEntry, err := wh.GetDomainCache().GetDomainByID(taskToken.DomainID)
	if err != nil {
		return wh.error(err, scope)
	}

	// add domain tag to scope, so further metrics will have the domain tag
	scope = scope.Tagged(metrics.DomainTag(domainEntry.GetInfo().Name))

	sizeLimitError := wh.config.BlobSizeLimitError(domainEntry.GetInfo().Name)
	sizeLimitWarn := wh.config.BlobSizeLimitWarn(domainEntry.GetInfo().Name)

	if err := common.CheckEventBlobSizeLimit(
		len(failedRequest.Details),
		sizeLimitWarn,
		sizeLimitError,
		taskToken.DomainID,
		taskToken.WorkflowID,
		taskToken.RunID,
		scope,
		wh.GetThrottledLogger(),
	); err != nil {
		// details exceeds blob size limit, we would truncate the details and put a specific error reason
		failedRequest.Reason = common.StringPtr(common.FailureReasonFailureDetailsExceedsLimit)
		failedRequest.Details = failedRequest.Details[0:sizeLimitError]
	}

	req := &gen.RespondActivityTaskFailedRequest{
		TaskToken: token,
		Reason:    failedRequest.Reason,
		Details:   failedRequest.Details,
		Identity:  failedRequest.Identity,
	}

	err = wh.GetHistoryClient().RespondActivityTaskFailed(ctx, &h.RespondActivityTaskFailedRequest{
		DomainUUID:    common.StringPtr(taskToken.DomainID),
		FailedRequest: req,
	}, versionHeaders(ctx)...)
	if err != nil {
		return wh.error(err, scope)
	}
	return nil
}

// RespondActivityTaskCanceled - called to cancel an activity task
func (wh *WorkflowHandler) RespondActivityTaskCanceled(
	ctx context.Context,
	cancelRequest *gen.RespondActivityTaskCanceledRequest,
) (retError error) {
	defer log.CapturePanic(wh.GetLogger(), &retError)

	scope := wh.getDefaultScope(metrics.FrontendRespondActivityTaskCanceledScope)
	if err := wh.versionChecker.ClientSupported(ctx, wh.config.EnableClientVersionCheck()); err != nil {
		return wh.error(err, scope)
	}

	if cancelRequest == nil {
		return wh.error(errRequestNotSet, scope)
	}

	// Count the request in the RPS, but we still accept it even if RPS is exceeded
	wh.allow(nil)

	if cancelRequest.TaskToken == nil {
		return wh.error(errTaskTokenNotSet, scope)
	}
	taskToken, err := wh.tokenSerializer.Deserialize(cancelRequest.TaskToken)
	if err != nil {
		return wh.error(err, scope)
	}
	if taskToken.DomainID == "" {
		return wh.error(errDomainNotSet, scope)
	}

	domainEntry, err := wh.GetDomainCache().GetDomainByID(taskToken.DomainID)
	if err != nil {
		return wh.error(err, scope)
	}

	scope, sw := wh.startRequestProfileWithDomain(
		metrics.FrontendRespondActivityTaskCanceledScope,
		domainWrapper{
			domain: domainEntry.GetInfo().Name,
		},
	)
	defer sw.Stop()

	if len(cancelRequest.GetIdentity()) > wh.config.MaxIDLengthLimit() {
		return wh.error(errIdentityTooLong, scope)
	}

	sizeLimitError := wh.config.BlobSizeLimitError(domainEntry.GetInfo().Name)
	sizeLimitWarn := wh.config.BlobSizeLimitWarn(domainEntry.GetInfo().Name)

	if err := common.CheckEventBlobSizeLimit(
		len(cancelRequest.Details),
		sizeLimitWarn,
		sizeLimitError,
		taskToken.DomainID,
		taskToken.WorkflowID,
		taskToken.RunID,
		scope,
		wh.GetThrottledLogger(),
	); err != nil {
		// details exceeds blob size limit, we would record it as failure
		failRequest := &gen.RespondActivityTaskFailedRequest{
			TaskToken: cancelRequest.TaskToken,
			Reason:    common.StringPtr(common.FailureReasonCancelDetailsExceedsLimit),
			Details:   cancelRequest.Details[0:sizeLimitError],
			Identity:  cancelRequest.Identity,
		}
		err = wh.GetHistoryClient().RespondActivityTaskFailed(ctx, &h.RespondActivityTaskFailedRequest{
			DomainUUID:    common.StringPtr(taskToken.DomainID),
			FailedRequest: failRequest,
		}, versionHeaders(ctx)...)
		if err != nil {
			return wh.error(err, scope)
		}
	} else {
		err = wh.GetHistoryClient().RespondActivityTaskCanceled(ctx, &h.RespondActivityTaskCanceledRequest{
			DomainUUID:    common.StringPtr(taskToken.DomainID),
			CancelRequest: cancelRequest,
		}, versionHeaders(ctx)...)
		if err != nil {
			return wh.error(err, scope)
		}
	}

	return nil
}

// RespondActivityTaskCanceledByID - called to cancel an activity task
func (wh *WorkflowHandler) RespondActivityTaskCanceledByID(
	ctx context.Context,
	cancelRequest *gen.RespondActivityTaskCanceledByIDRequest,
) (retError error) {
	defer log.CapturePanic(wh.GetLogger(), &retError)

	scope, sw := wh.startRequestProfileWithDomain(metrics.FrontendRespondActivityTaskCanceledScope, cancelRequest)
	defer sw.Stop()

	if err := wh.versionChecker.ClientSupported(ctx, wh.config.EnableClientVersionCheck()); err != nil {
		return wh.error(err, scope)
	}

	if cancelRequest == nil {
		return wh.error(errRequestNotSet, scope)
	}

	// Count the request in the RPS, but we still accept it even if RPS is exceeded
	wh.allow(nil)

	domainID, err := wh.GetDomainCache().GetDomainID(cancelRequest.GetDomain())
	if err != nil {
		return wh.error(err, scope)
	}
	workflowID := cancelRequest.GetWorkflowID()
	runID := cancelRequest.GetRunID() // runID is optional so can be empty
	activityID := cancelRequest.GetActivityID()

	if domainID == "" {
		return wh.error(errDomainNotSet, scope)
	}
	if workflowID == "" {
		return wh.error(errWorkflowIDNotSet, scope)
	}
	if activityID == "" {
		return wh.error(errActivityIDNotSet, scope)
	}
	if len(cancelRequest.GetIdentity()) > wh.config.MaxIDLengthLimit() {
		return wh.error(errIdentityTooLong, scope)
	}

	taskToken := &common.TaskToken{
		DomainID:   domainID,
		RunID:      runID,
		WorkflowID: workflowID,
		ScheduleID: common.EmptyEventID,
		ActivityID: activityID,
	}
	token, err := wh.tokenSerializer.Serialize(taskToken)
	if err != nil {
		return wh.error(err, scope)
	}

	domainEntry, err := wh.GetDomainCache().GetDomainByID(taskToken.DomainID)
	if err != nil {
		return wh.error(err, scope)
	}

	// add domain tag to scope, so further metrics will have the domain tag
	scope = scope.Tagged(metrics.DomainTag(domainEntry.GetInfo().Name))

	sizeLimitError := wh.config.BlobSizeLimitError(domainEntry.GetInfo().Name)
	sizeLimitWarn := wh.config.BlobSizeLimitWarn(domainEntry.GetInfo().Name)

	if err := common.CheckEventBlobSizeLimit(
		len(cancelRequest.Details),
		sizeLimitWarn,
		sizeLimitError,
		taskToken.DomainID,
		taskToken.WorkflowID,
		taskToken.RunID,
		scope,
		wh.GetThrottledLogger(),
	); err != nil {
		// details exceeds blob size limit, we would record it as failure
		failRequest := &gen.RespondActivityTaskFailedRequest{
			TaskToken: token,
			Reason:    common.StringPtr(common.FailureReasonCancelDetailsExceedsLimit),
			Details:   cancelRequest.Details[0:sizeLimitError],
			Identity:  cancelRequest.Identity,
		}
		err = wh.GetHistoryClient().RespondActivityTaskFailed(ctx, &h.RespondActivityTaskFailedRequest{
			DomainUUID:    common.StringPtr(taskToken.DomainID),
			FailedRequest: failRequest,
		}, versionHeaders(ctx)...)
		if err != nil {
			return wh.error(err, scope)
		}
	} else {
		req := &gen.RespondActivityTaskCanceledRequest{
			TaskToken: token,
			Details:   cancelRequest.Details,
			Identity:  cancelRequest.Identity,
		}

		err = wh.GetHistoryClient().RespondActivityTaskCanceled(ctx, &h.RespondActivityTaskCanceledRequest{
			DomainUUID:    common.StringPtr(taskToken.DomainID),
			CancelRequest: req,
		}, versionHeaders(ctx)...)
		if err != nil {
			return wh.error(err, scope)
		}
	}

	return nil
}

// RespondDecisionTaskCompleted - response to a decision task
func (wh *WorkflowHandler) RespondDecisionTaskCompleted(
	ctx context.Context,
	completeRequest *gen.RespondDecisionTaskCompletedRequest,
) (resp *gen.RespondDecisionTaskCompletedResponse, retError error) {
	defer log.CapturePanic(wh.GetLogger(), &retError)

	scope := wh.getDefaultScope(metrics.FrontendRespondDecisionTaskCompletedScope)
	if err := wh.versionChecker.ClientSupported(ctx, wh.config.EnableClientVersionCheck()); err != nil {
		return nil, wh.error(err, scope)
	}

	if completeRequest == nil {
		return nil, wh.error(errRequestNotSet, scope)
	}

	// Count the request in the RPS, but we still accept it even if RPS is exceeded
	wh.allow(nil)

	if completeRequest.TaskToken == nil {
		return nil, wh.error(errTaskTokenNotSet, scope)
	}
	taskToken, err := wh.tokenSerializer.Deserialize(completeRequest.TaskToken)
	if err != nil {
		return nil, wh.error(err, scope)
	}
	if taskToken.DomainID == "" {
		return nil, wh.error(errDomainNotSet, scope)
	}

	domainEntry, err := wh.GetDomainCache().GetDomainByID(taskToken.DomainID)
	if err != nil {
		return nil, wh.error(err, scope)
	}

	scope, sw := wh.startRequestProfileWithDomain(
		metrics.FrontendRespondDecisionTaskCompletedScope,
		domainWrapper{
			domain: domainEntry.GetInfo().Name,
		},
	)
	defer sw.Stop()

	histResp, err := wh.GetHistoryClient().RespondDecisionTaskCompleted(ctx, &h.RespondDecisionTaskCompletedRequest{
		DomainUUID:      common.StringPtr(taskToken.DomainID),
		CompleteRequest: completeRequest},
		versionHeaders(ctx)...,
	)
	if err != nil {
		return nil, wh.error(err, scope)
	}

	if len(completeRequest.GetIdentity()) > wh.config.MaxIDLengthLimit() {
		return nil, wh.error(errIdentityTooLong, scope)
	}

	completedResp := &gen.RespondDecisionTaskCompletedResponse{}
	if completeRequest.GetReturnNewDecisionTask() && histResp != nil && histResp.StartedResponse != nil {
		taskToken := &common.TaskToken{
			DomainID:        taskToken.DomainID,
			WorkflowID:      taskToken.WorkflowID,
			RunID:           taskToken.RunID,
			ScheduleID:      histResp.StartedResponse.GetScheduledEventId(),
			ScheduleAttempt: histResp.StartedResponse.GetAttempt(),
		}
		token, _ := wh.tokenSerializer.Serialize(taskToken)
		workflowExecution := &gen.WorkflowExecution{
			WorkflowId: common.StringPtr(taskToken.WorkflowID),
			RunId:      common.StringPtr(taskToken.RunID),
		}
		matchingResp := common.CreateMatchingPollForDecisionTaskResponse(histResp.StartedResponse, workflowExecution, token)

		newDecisionTask, err := wh.createPollForDecisionTaskResponse(ctx, scope, taskToken.DomainID, matchingResp, matchingResp.GetBranchToken())
		if err != nil {
			return nil, wh.error(err, scope)
		}
		completedResp.DecisionTask = newDecisionTask
	}

	return completedResp, nil
}

// RespondDecisionTaskFailed - failed response to a decision task
func (wh *WorkflowHandler) RespondDecisionTaskFailed(
	ctx context.Context,
	failedRequest *gen.RespondDecisionTaskFailedRequest,
) (retError error) {
	defer log.CapturePanic(wh.GetLogger(), &retError)

	scope := wh.getDefaultScope(metrics.FrontendRespondDecisionTaskFailedScope)
	if err := wh.versionChecker.ClientSupported(ctx, wh.config.EnableClientVersionCheck()); err != nil {
		return wh.error(err, scope)
	}

	if failedRequest == nil {
		return wh.error(errRequestNotSet, scope)
	}

	// Count the request in the RPS, but we still accept it even if RPS is exceeded
	wh.allow(nil)

	if failedRequest.TaskToken == nil {
		return wh.error(errTaskTokenNotSet, scope)
	}
	taskToken, err := wh.tokenSerializer.Deserialize(failedRequest.TaskToken)
	if err != nil {
		return wh.error(err, scope)
	}
	if taskToken.DomainID == "" {
		return wh.error(errDomainNotSet, scope)
	}

	domainEntry, err := wh.GetDomainCache().GetDomainByID(taskToken.DomainID)
	if err != nil {
		return wh.error(err, scope)
	}

	scope, sw := wh.startRequestProfileWithDomain(
		metrics.FrontendRespondDecisionTaskFailedScope,
		domainWrapper{
			domain: domainEntry.GetInfo().Name,
		},
	)
	defer sw.Stop()

	if len(failedRequest.GetIdentity()) > wh.config.MaxIDLengthLimit() {
		return wh.error(errIdentityTooLong, scope)
	}

	sizeLimitError := wh.config.BlobSizeLimitError(domainEntry.GetInfo().Name)
	sizeLimitWarn := wh.config.BlobSizeLimitWarn(domainEntry.GetInfo().Name)

	if err := common.CheckEventBlobSizeLimit(
		len(failedRequest.Details),
		sizeLimitWarn,
		sizeLimitError,
		taskToken.DomainID,
		taskToken.WorkflowID,
		taskToken.RunID,
		scope,
		wh.GetThrottledLogger(),
	); err != nil {
		// details exceed, we would just truncate the size for decision task failed as the details is not used anywhere by client code
		failedRequest.Details = failedRequest.Details[0:sizeLimitError]
	}

	err = wh.GetHistoryClient().RespondDecisionTaskFailed(ctx, &h.RespondDecisionTaskFailedRequest{
		DomainUUID:    common.StringPtr(taskToken.DomainID),
		FailedRequest: failedRequest,
	}, versionHeaders(ctx)...)
	if err != nil {
		return wh.error(err, scope)
	}
	return nil
}

// RespondQueryTaskCompleted - response to a query task
func (wh *WorkflowHandler) RespondQueryTaskCompleted(
	ctx context.Context,
	completeRequest *gen.RespondQueryTaskCompletedRequest,
) (retError error) {
<<<<<<< HEAD
	panic("not impemented")
=======
	defer log.CapturePanic(wh.GetLogger(), &retError)

	scope := wh.getDefaultScope(metrics.FrontendRespondQueryTaskCompletedScope)
	if err := wh.versionChecker.ClientSupported(ctx, wh.config.EnableClientVersionCheck()); err != nil {
		return wh.error(err, scope)
	}

	if completeRequest == nil {
		return wh.error(errRequestNotSet, scope)
	}

	// Count the request in the RPS, but we still accept it even if RPS is exceeded
	wh.allow(nil)

	if completeRequest.TaskToken == nil {
		return wh.error(errTaskTokenNotSet, scope)
	}
	queryTaskToken, err := wh.tokenSerializer.DeserializeQueryTaskToken(completeRequest.TaskToken)
	if err != nil {
		return wh.error(err, scope)
	}
	if queryTaskToken.DomainID == "" || queryTaskToken.TaskList == "" || queryTaskToken.TaskID == "" {
		return wh.error(errInvalidTaskToken, scope)
	}

	domainEntry, err := wh.GetDomainCache().GetDomainByID(queryTaskToken.DomainID)
	if err != nil {
		return wh.error(err, scope)
	}

	scope, sw := wh.startRequestProfileWithDomain(
		metrics.FrontendRespondQueryTaskCompletedScope,
		domainWrapper{
			domain: domainEntry.GetInfo().Name,
		},
	)
	defer sw.Stop()

	sizeLimitError := wh.config.BlobSizeLimitError(domainEntry.GetInfo().Name)
	sizeLimitWarn := wh.config.BlobSizeLimitWarn(domainEntry.GetInfo().Name)

	if err := common.CheckEventBlobSizeLimit(
		len(completeRequest.GetQueryResult()),
		sizeLimitWarn,
		sizeLimitError,
		queryTaskToken.DomainID,
		"",
		"",
		scope,
		wh.GetThrottledLogger(),
	); err != nil {
		completeRequest = &gen.RespondQueryTaskCompletedRequest{
			TaskToken:     completeRequest.TaskToken,
			CompletedType: common.QueryTaskCompletedTypePtr(gen.QueryTaskCompletedTypeFailed),
			QueryResult:   nil,
			ErrorMessage:  common.StringPtr(err.Error()),
		}
	}

	headers := client.GetHeadersValue(ctx, common.ClientImplHeaderName, common.FeatureVersionHeaderName)
	completeRequest.WorkerVersionInfo = &gen.WorkerVersionInfo{
		Impl:           common.StringPtr(headers[0]),
		FeatureVersion: common.StringPtr(headers[1]),
	}
	matchingRequest := &m.RespondQueryTaskCompletedRequest{
		DomainUUID:       common.StringPtr(queryTaskToken.DomainID),
		TaskList:         &gen.TaskList{Name: common.StringPtr(queryTaskToken.TaskList)},
		TaskID:           common.StringPtr(queryTaskToken.TaskID),
		CompletedRequest: completeRequest,
	}

	err = wh.GetMatchingClient().RespondQueryTaskCompleted(ctx, matchingRequest, versionHeaders(ctx)...)
	if err != nil {
		return wh.error(err, scope)
	}
	return nil
>>>>>>> fe434fe3
}

func newWorkerVersionInfo(ctx context.Context) *gen.WorkerVersionInfo {
	workerVersionInfo := &gen.WorkerVersionInfo{}

	call := yarpc.CallFromContext(ctx)
	if call != nil {
		// YARPC path for Thrift version
		workerVersionInfo.Impl = common.StringPtr(call.Header(common.ClientImplHeaderName))
		workerVersionInfo.FeatureVersion = common.StringPtr(call.Header(common.FeatureVersionHeaderName))
	} else {
		// gRPC path for proto version
		md, ok := metadata.FromIncomingContext(ctx)
		if ok {
			impls := md.Get(common.ClientImplHeaderName)
			if len(impls) > 0 {
				workerVersionInfo.Impl = common.StringPtr(impls[0])
			}
			featureVersions := md.Get(common.FeatureVersionHeaderName)
			if len(featureVersions) > 0 {
				workerVersionInfo.FeatureVersion = common.StringPtr(featureVersions[0])
			}
		}
	}

	return workerVersionInfo
}

// StartWorkflowExecution - Creates a new workflow execution
func (wh *WorkflowHandler) StartWorkflowExecution(
	ctx context.Context,
	startRequest *gen.StartWorkflowExecutionRequest,
) (resp *gen.StartWorkflowExecutionResponse, retError error) {
	defer log.CapturePanic(wh.GetLogger(), &retError)

	scope, sw := wh.startRequestProfileWithDomain(metrics.FrontendStartWorkflowExecutionScope, startRequest)
	defer sw.Stop()

	if err := wh.versionChecker.ClientSupported(ctx, wh.config.EnableClientVersionCheck()); err != nil {
		return nil, wh.error(err, scope)
	}

	if startRequest == nil {
		return nil, wh.error(errRequestNotSet, scope)
	}

	if ok := wh.allow(startRequest); !ok {
		return nil, wh.error(createServiceBusyError(), scope)
	}

	domainName := startRequest.GetDomain()
	if domainName == "" {
		return nil, wh.error(errDomainNotSet, scope)
	}

	if len(domainName) > wh.config.MaxIDLengthLimit() {
		return nil, wh.error(errDomainTooLong, scope)
	}

	if startRequest.GetWorkflowId() == "" {
		return nil, wh.error(errWorkflowIDNotSet, scope)
	}

	if len(startRequest.GetWorkflowId()) > wh.config.MaxIDLengthLimit() {
		return nil, wh.error(errWorkflowIDTooLong, scope)
	}

	if err := common.ValidateRetryPolicy(startRequest.RetryPolicy); err != nil {
		return nil, wh.error(err, scope)
	}

	if err := backoff.ValidateSchedule(startRequest.GetCronSchedule()); err != nil {
		return nil, wh.error(err, scope)
	}

	wh.GetLogger().Debug(
		"Received StartWorkflowExecution. WorkflowID",
		tag.WorkflowID(startRequest.GetWorkflowId()))

	if startRequest.WorkflowType == nil || startRequest.WorkflowType.GetName() == "" {
		return nil, wh.error(errWorkflowTypeNotSet, scope)
	}

	if len(startRequest.WorkflowType.GetName()) > wh.config.MaxIDLengthLimit() {
		return nil, wh.error(errWorkflowTypeTooLong, scope)
	}

	if err := wh.validateTaskList(startRequest.TaskList, scope); err != nil {
		return nil, err
	}

	if startRequest.GetExecutionStartToCloseTimeoutSeconds() <= 0 {
		return nil, wh.error(errInvalidExecutionStartToCloseTimeoutSeconds, scope)
	}

	if startRequest.GetTaskStartToCloseTimeoutSeconds() <= 0 {
		return nil, wh.error(errInvalidTaskStartToCloseTimeoutSeconds, scope)
	}

	if startRequest.GetRequestId() == "" {
		return nil, wh.error(errRequestIDNotSet, scope)
	}

	if len(startRequest.GetRequestId()) > wh.config.MaxIDLengthLimit() {
		return nil, wh.error(errRequestIDTooLong, scope)
	}

	if err := wh.searchAttributesValidator.ValidateSearchAttributes(startRequest.SearchAttributes, domainName); err != nil {
		return nil, wh.error(err, scope)
	}

	wh.GetLogger().Debug("Start workflow execution request domain", tag.WorkflowDomainName(domainName))
	domainID, err := wh.GetDomainCache().GetDomainID(domainName)
	if err != nil {
		return nil, wh.error(err, scope)
	}

	// add domain tag to scope, so further metrics will have the domain tag
	scope = scope.Tagged(metrics.DomainTag(domainName))

	sizeLimitError := wh.config.BlobSizeLimitError(domainName)
	sizeLimitWarn := wh.config.BlobSizeLimitWarn(domainName)
	actualSize := len(startRequest.Input)
	if startRequest.Memo != nil {
		actualSize += common.GetSizeOfMapStringToByteArray(startRequest.Memo.GetFields())
	}
	if err := common.CheckEventBlobSizeLimit(
		actualSize,
		sizeLimitWarn,
		sizeLimitError,
		domainID,
		startRequest.GetWorkflowId(),
		"",
		scope,
		wh.GetThrottledLogger(),
	); err != nil {
		return nil, wh.error(err, scope)
	}

	wh.GetLogger().Debug("Start workflow execution request domainID", tag.WorkflowDomainID(domainID))
	resp, err = wh.GetHistoryClient().StartWorkflowExecution(ctx, common.CreateHistoryStartWorkflowRequest(domainID, startRequest), versionHeaders(ctx)...)

	if err != nil {
		return nil, wh.error(err, scope)
	}
	return resp, nil
}

// GetWorkflowExecutionRawHistory retrieves raw history directly from DB layer.
func (wh *WorkflowHandler) GetWorkflowExecutionRawHistory(
	ctx context.Context,
	getRequest *gen.GetWorkflowExecutionRawHistoryRequest,
) (resp *gen.GetWorkflowExecutionRawHistoryResponse, retError error) {
	defer log.CapturePanic(wh.GetLogger(), &retError)

	scope, sw := wh.startRequestProfileWithDomain(metrics.FrontendGetWorkflowExecutionRawHistoryScope, getRequest)
	defer sw.Stop()

	if err := wh.versionChecker.ClientSupported(ctx, wh.config.EnableClientVersionCheck()); err != nil {
		return nil, wh.error(err, scope)
	}

	if getRequest == nil {
		return nil, wh.error(errRequestNotSet, scope)
	}

	if ok := wh.allow(getRequest); !ok {
		return nil, wh.error(createServiceBusyError(), scope)
	}

	if getRequest.GetDomain() == "" {
		return nil, wh.error(errDomainNotSet, scope)
	}

	if err := wh.validateExecutionAndEmitMetrics(getRequest.Execution, scope); err != nil {
		return nil, err
	}

	if getRequest.GetMaximumPageSize() <= 0 {
		getRequest.MaximumPageSize = common.Int32Ptr(int32(wh.config.HistoryMaxPageSize(getRequest.GetDomain())))
	}

	domainID, err := wh.GetDomainCache().GetDomainID(getRequest.GetDomain())
	if err != nil {
		return nil, wh.error(err, scope)
	}

	// force limit page size if exceed
	if getRequest.GetMaximumPageSize() > common.GetHistoryMaxPageSize {
		wh.GetThrottledLogger().Warn("GetHistory page size is larger than threshold",
			tag.WorkflowID(getRequest.Execution.GetWorkflowId()),
			tag.WorkflowRunID(getRequest.Execution.GetRunId()),
			tag.WorkflowDomainID(domainID), tag.WorkflowSize(int64(getRequest.GetMaximumPageSize())))
		getRequest.MaximumPageSize = common.Int32Ptr(common.GetHistoryMaxPageSize)
	}

	// this function return the following 5 things,
	// 1. current branch token
	// 2. the workflow run ID
	// 3. the next event ID
	// 4. error if any
	queryHistory := func(
		domainUUID string,
		execution *gen.WorkflowExecution,
		currentBranchToken []byte,
	) ([]byte, string, int64, error) {
		response, err := wh.GetHistoryClient().GetMutableState(ctx, &h.GetMutableStateRequest{
			DomainUUID:          common.StringPtr(domainUUID),
			Execution:           execution,
			ExpectedNextEventId: nil,
			CurrentBranchToken:  currentBranchToken,
		}, versionHeaders(ctx)...)

		if err != nil {
			return nil, "", 0, err
		}

		return response.CurrentBranchToken,
			response.Execution.GetRunId(),
			response.GetNextEventId(),
			nil
	}

	execution := getRequest.Execution
	token := &getHistoryContinuationToken{}

	var runID string
	var nextEventID int64

	// process the token for paging
	if getRequest.NextPageToken != nil {
		token, err = deserializeHistoryToken(getRequest.NextPageToken)
		if err != nil {
			return nil, wh.error(errInvalidNextPageToken, scope)
		}
		if execution.RunId != nil && execution.GetRunId() != token.RunID {
			return nil, wh.error(errNextPageTokenRunIDMismatch, scope)
		}

		execution.RunId = common.StringPtr(token.RunID)

	} else {

		token.BranchToken, runID, nextEventID, err =
			queryHistory(domainID, execution, nil)
		if err != nil {
			return nil, wh.error(err, scope)
		}

		execution.RunId = &runID

		token.RunID = runID
		token.FirstEventID = common.FirstEventID
		token.NextEventID = nextEventID
		token.PersistenceToken = nil
	}

	history := []*gen.DataBlob{}
	// return all events
	if token.FirstEventID >= token.NextEventID {
		return &gen.GetWorkflowExecutionRawHistoryResponse{
			RawHistory:    []*gen.DataBlob{},
			NextPageToken: nil,
		}, nil
	}

	history, token.PersistenceToken, err = wh.getRawHistory(
		scope,
		domainID,
		*execution,
		token.FirstEventID,
		token.NextEventID,
		getRequest.GetMaximumPageSize(),
		token.PersistenceToken,
		token.TransientDecision,
		token.BranchToken,
	)
	if err != nil {
		return nil, wh.error(err, scope)
	}

	if len(token.PersistenceToken) == 0 {
		// meaning, there is no more history to be returned
		token = nil
	}

	nextToken, err := serializeHistoryToken(token)
	if err != nil {
		return nil, wh.error(err, scope)
	}
	return &gen.GetWorkflowExecutionRawHistoryResponse{
		RawHistory:    history,
		NextPageToken: nextToken,
	}, nil
}

// GetWorkflowExecutionHistory - retrieves the history of workflow execution
func (wh *WorkflowHandler) GetWorkflowExecutionHistory(
	ctx context.Context,
	getRequest *gen.GetWorkflowExecutionHistoryRequest,
) (resp *gen.GetWorkflowExecutionHistoryResponse, retError error) {
	defer log.CapturePanic(wh.GetLogger(), &retError)

	scope, sw := wh.startRequestProfileWithDomain(metrics.FrontendGetWorkflowExecutionHistoryScope, getRequest)
	defer sw.Stop()

	if err := wh.versionChecker.ClientSupported(ctx, wh.config.EnableClientVersionCheck()); err != nil {
		return nil, wh.error(err, scope)
	}

	if getRequest == nil {
		return nil, wh.error(errRequestNotSet, scope)
	}

	if ok := wh.allow(getRequest); !ok {
		return nil, wh.error(createServiceBusyError(), scope)
	}

	if getRequest.GetDomain() == "" {
		return nil, wh.error(errDomainNotSet, scope)
	}

	if err := wh.validateExecutionAndEmitMetrics(getRequest.Execution, scope); err != nil {
		return nil, err
	}

	if getRequest.GetMaximumPageSize() <= 0 {
		getRequest.MaximumPageSize = common.Int32Ptr(int32(wh.config.HistoryMaxPageSize(getRequest.GetDomain())))
	}

	domainID, err := wh.GetDomainCache().GetDomainID(getRequest.GetDomain())
	if err != nil {
		return nil, wh.error(err, scope)
	}

	// force limit page size if exceed
	if getRequest.GetMaximumPageSize() > common.GetHistoryMaxPageSize {
		wh.GetThrottledLogger().Warn("GetHistory page size is larger than threshold",
			tag.WorkflowID(getRequest.Execution.GetWorkflowId()),
			tag.WorkflowRunID(getRequest.Execution.GetRunId()),
			tag.WorkflowDomainID(domainID), tag.WorkflowSize(int64(getRequest.GetMaximumPageSize())))
		getRequest.MaximumPageSize = common.Int32Ptr(common.GetHistoryMaxPageSize)
	}

	enableArchivalRead := wh.GetArchivalMetadata().GetHistoryConfig().ReadEnabled()
	historyArchived := wh.historyArchived(ctx, getRequest, domainID)
	if enableArchivalRead && historyArchived {
		return wh.getArchivedHistory(ctx, getRequest, domainID, scope)
	}

	// this function return the following 5 things,
	// 1. the workflow run ID
	// 2. the last first event ID (the event ID of the last batch of events in the history)
	// 3. the next event ID
	// 4. whether the workflow is closed
	// 5. error if any
	queryHistory := func(
		domainUUID string,
		execution *gen.WorkflowExecution,
		expectedNextEventID int64,
		currentBranchToken []byte,
	) ([]byte, string, int64, int64, bool, error) {
		response, err := wh.GetHistoryClient().PollMutableState(ctx, &h.PollMutableStateRequest{
			DomainUUID:          common.StringPtr(domainUUID),
			Execution:           execution,
			ExpectedNextEventId: common.Int64Ptr(expectedNextEventID),
			CurrentBranchToken:  currentBranchToken,
		}, versionHeaders(ctx)...)

		if err != nil {
			return nil, "", 0, 0, false, err
		}
		isWorkflowRunning := response.GetWorkflowCloseState() == persistence.WorkflowCloseStatusNone

		return response.CurrentBranchToken,
			response.Execution.GetRunId(),
			response.GetLastFirstEventId(),
			response.GetNextEventId(),
			isWorkflowRunning,
			nil
	}

	isLongPoll := getRequest.GetWaitForNewEvent()
	isCloseEventOnly := getRequest.GetHistoryEventFilterType() == gen.HistoryEventFilterTypeCloseEvent
	execution := getRequest.Execution
	token := &getHistoryContinuationToken{}

	var runID string
	lastFirstEventID := common.FirstEventID
	var nextEventID int64
	var isWorkflowRunning bool

	// process the token for paging
	queryNextEventID := common.EndEventID
	if getRequest.NextPageToken != nil {
		token, err = deserializeHistoryToken(getRequest.NextPageToken)
		if err != nil {
			return nil, wh.error(errInvalidNextPageToken, scope)
		}
		if execution.RunId != nil && execution.GetRunId() != "" && execution.GetRunId() != token.RunID {
			return nil, wh.error(errNextPageTokenRunIDMismatch, scope)
		}

		execution.RunId = common.StringPtr(token.RunID)

		// we need to update the current next event ID and whether workflow is running
		if len(token.PersistenceToken) == 0 && isLongPoll && token.IsWorkflowRunning {
			if !isCloseEventOnly {
				queryNextEventID = token.NextEventID
			}
			token.BranchToken, _, lastFirstEventID, nextEventID, isWorkflowRunning, err =
				queryHistory(domainID, execution, queryNextEventID, token.BranchToken)
			if err != nil {
				return nil, wh.error(err, scope)
			}
			token.FirstEventID = token.NextEventID
			token.NextEventID = nextEventID
			token.IsWorkflowRunning = isWorkflowRunning
		}
	} else {
		if !isCloseEventOnly {
			queryNextEventID = common.FirstEventID
		}
		token.BranchToken, runID, lastFirstEventID, nextEventID, isWorkflowRunning, err =
			queryHistory(domainID, execution, queryNextEventID, nil)
		if err != nil {
			return nil, wh.error(err, scope)
		}

		execution.RunId = &runID

		token.RunID = runID
		token.FirstEventID = common.FirstEventID
		token.NextEventID = nextEventID
		token.IsWorkflowRunning = isWorkflowRunning
		token.PersistenceToken = nil
	}

	history := &gen.History{}
	history.Events = []*gen.HistoryEvent{}
	if isCloseEventOnly {
		if !isWorkflowRunning {
			history, _, err = wh.getHistory(
				scope,
				domainID,
				*execution,
				lastFirstEventID,
				nextEventID,
				getRequest.GetMaximumPageSize(),
				nil,
				token.TransientDecision,
				token.BranchToken,
			)
			if err != nil {
				return nil, wh.error(err, scope)
			}
			// since getHistory func will not return empty history, so the below is safe
			history.Events = history.Events[len(history.Events)-1 : len(history.Events)]
			token = nil
		} else if isLongPoll {
			// set the persistence token to be nil so next time we will query history for updates
			token.PersistenceToken = nil
		} else {
			token = nil
		}
	} else {
		// return all events
		if token.FirstEventID >= token.NextEventID {
			// currently there is no new event
			history.Events = []*gen.HistoryEvent{}
			if !isWorkflowRunning {
				token = nil
			}
		} else {
			history, token.PersistenceToken, err = wh.getHistory(
				scope,
				domainID,
				*execution,
				token.FirstEventID,
				token.NextEventID,
				getRequest.GetMaximumPageSize(),
				token.PersistenceToken,
				token.TransientDecision,
				token.BranchToken,
			)
			if err != nil {
				return nil, wh.error(err, scope)
			}

			// here, for long pull on history events, we need to intercept the paging token from cassandra
			// and do something clever
			if len(token.PersistenceToken) == 0 && (!token.IsWorkflowRunning || !isLongPoll) {
				// meaning, there is no more history to be returned
				token = nil
			}
		}
	}

	nextToken, err := serializeHistoryToken(token)
	if err != nil {
		return nil, wh.error(err, scope)
	}
	return &gen.GetWorkflowExecutionHistoryResponse{
		History:       history,
		NextPageToken: nextToken,
		Archived:      common.BoolPtr(false),
	}, nil
}

// SignalWorkflowExecution is used to send a signal event to running workflow execution.  This results in
// WorkflowExecutionSignaled event recorded in the history and a decision task being created for the execution.
func (wh *WorkflowHandler) SignalWorkflowExecution(
	ctx context.Context,
	signalRequest *gen.SignalWorkflowExecutionRequest,
) (retError error) {
	defer log.CapturePanic(wh.GetLogger(), &retError)

	scope, sw := wh.startRequestProfileWithDomain(metrics.FrontendSignalWorkflowExecutionScope, signalRequest)
	defer sw.Stop()

	if err := wh.versionChecker.ClientSupported(ctx, wh.config.EnableClientVersionCheck()); err != nil {
		return wh.error(err, scope)
	}

	if signalRequest == nil {
		return wh.error(errRequestNotSet, scope)
	}

	if ok := wh.allow(signalRequest); !ok {
		return wh.error(createServiceBusyError(), scope)
	}

	if signalRequest.GetDomain() == "" {
		return wh.error(errDomainNotSet, scope)
	}

	if len(signalRequest.GetDomain()) > wh.config.MaxIDLengthLimit() {
		return wh.error(errDomainTooLong, scope)
	}

	if err := wh.validateExecutionAndEmitMetrics(signalRequest.WorkflowExecution, scope); err != nil {
		return err
	}

	if signalRequest.GetSignalName() == "" {
		return wh.error(&gen.BadRequestError{Message: "SignalName is not set on request."}, scope)
	}

	if len(signalRequest.GetSignalName()) > wh.config.MaxIDLengthLimit() {
		return wh.error(errSignalNameTooLong, scope)
	}

	if len(signalRequest.GetRequestId()) > wh.config.MaxIDLengthLimit() {
		return wh.error(errRequestIDTooLong, scope)
	}

	domainID, err := wh.GetDomainCache().GetDomainID(signalRequest.GetDomain())
	if err != nil {
		return wh.error(err, scope)
	}

	sizeLimitError := wh.config.BlobSizeLimitError(signalRequest.GetDomain())
	sizeLimitWarn := wh.config.BlobSizeLimitWarn(signalRequest.GetDomain())
	if err := common.CheckEventBlobSizeLimit(
		len(signalRequest.Input),
		sizeLimitWarn,
		sizeLimitError,
		domainID,
		signalRequest.GetWorkflowExecution().GetWorkflowId(),
		signalRequest.GetWorkflowExecution().GetRunId(),
		scope,
		wh.GetThrottledLogger(),
	); err != nil {
		return wh.error(err, scope)
	}

	err = wh.GetHistoryClient().SignalWorkflowExecution(ctx, &h.SignalWorkflowExecutionRequest{
		DomainUUID:    common.StringPtr(domainID),
		SignalRequest: signalRequest,
	}, versionHeaders(ctx)...)
	if err != nil {
		return wh.error(err, scope)
	}

	return nil
}

// SignalWithStartWorkflowExecution is used to ensure sending a signal event to a workflow execution.
// If workflow is running, this results in WorkflowExecutionSignaled event recorded in the history
// and a decision task being created for the execution.
// If workflow is not running or not found, this results in WorkflowExecutionStarted and WorkflowExecutionSignaled
// event recorded in history, and a decision task being created for the execution
func (wh *WorkflowHandler) SignalWithStartWorkflowExecution(
	ctx context.Context,
	signalWithStartRequest *gen.SignalWithStartWorkflowExecutionRequest,
) (resp *gen.StartWorkflowExecutionResponse, retError error) {
	defer log.CapturePanic(wh.GetLogger(), &retError)

	scope, sw := wh.startRequestProfileWithDomain(metrics.FrontendSignalWithStartWorkflowExecutionScope, signalWithStartRequest)
	defer sw.Stop()

	if err := wh.versionChecker.ClientSupported(ctx, wh.config.EnableClientVersionCheck()); err != nil {
		return nil, wh.error(err, scope)
	}

	if signalWithStartRequest == nil {
		return nil, wh.error(errRequestNotSet, scope)
	}

	if ok := wh.allow(signalWithStartRequest); !ok {
		return nil, wh.error(createServiceBusyError(), scope)
	}

	domainName := signalWithStartRequest.GetDomain()
	if domainName == "" {
		return nil, wh.error(errDomainNotSet, scope)
	}

	if len(domainName) > wh.config.MaxIDLengthLimit() {
		return nil, wh.error(errDomainTooLong, scope)
	}

	if signalWithStartRequest.GetWorkflowId() == "" {
		return nil, wh.error(&gen.BadRequestError{Message: "WorkflowId is not set on request."}, scope)
	}

	if len(signalWithStartRequest.GetWorkflowId()) > wh.config.MaxIDLengthLimit() {
		return nil, wh.error(errWorkflowIDTooLong, scope)
	}

	if signalWithStartRequest.GetSignalName() == "" {
		return nil, wh.error(&gen.BadRequestError{Message: "SignalName is not set on request."}, scope)
	}

	if len(signalWithStartRequest.GetSignalName()) > wh.config.MaxIDLengthLimit() {
		return nil, wh.error(errSignalNameTooLong, scope)
	}

	if signalWithStartRequest.WorkflowType == nil || signalWithStartRequest.WorkflowType.GetName() == "" {
		return nil, wh.error(&gen.BadRequestError{Message: "WorkflowType is not set on request."}, scope)
	}

	if len(signalWithStartRequest.WorkflowType.GetName()) > wh.config.MaxIDLengthLimit() {
		return nil, wh.error(errWorkflowTypeTooLong, scope)
	}

	if err := wh.validateTaskList(signalWithStartRequest.TaskList, scope); err != nil {
		return nil, err
	}

	if len(signalWithStartRequest.GetRequestId()) > wh.config.MaxIDLengthLimit() {
		return nil, wh.error(errRequestIDTooLong, scope)
	}

	if signalWithStartRequest.GetExecutionStartToCloseTimeoutSeconds() <= 0 {
		return nil, wh.error(&gen.BadRequestError{
			Message: "A valid ExecutionStartToCloseTimeoutSeconds is not set on request."}, scope)
	}

	if signalWithStartRequest.GetTaskStartToCloseTimeoutSeconds() <= 0 {
		return nil, wh.error(&gen.BadRequestError{
			Message: "A valid TaskStartToCloseTimeoutSeconds is not set on request."}, scope)
	}

	if err := common.ValidateRetryPolicy(signalWithStartRequest.RetryPolicy); err != nil {
		return nil, wh.error(err, scope)
	}

	if err := backoff.ValidateSchedule(signalWithStartRequest.GetCronSchedule()); err != nil {
		return nil, wh.error(err, scope)
	}

	if err := wh.searchAttributesValidator.ValidateSearchAttributes(signalWithStartRequest.SearchAttributes, domainName); err != nil {
		return nil, wh.error(err, scope)
	}

	domainID, err := wh.GetDomainCache().GetDomainID(domainName)
	if err != nil {
		return nil, wh.error(err, scope)
	}

	sizeLimitError := wh.config.BlobSizeLimitError(domainName)
	sizeLimitWarn := wh.config.BlobSizeLimitWarn(domainName)
	if err := common.CheckEventBlobSizeLimit(
		len(signalWithStartRequest.SignalInput),
		sizeLimitWarn,
		sizeLimitError,
		domainID,
		signalWithStartRequest.GetWorkflowId(),
		"",
		scope,
		wh.GetThrottledLogger(),
	); err != nil {
		return nil, wh.error(err, scope)
	}
	actualSize := len(signalWithStartRequest.Input) + common.GetSizeOfMapStringToByteArray(signalWithStartRequest.Memo.GetFields())
	if err := common.CheckEventBlobSizeLimit(
		actualSize,
		sizeLimitWarn,
		sizeLimitError,
		domainID,
		signalWithStartRequest.GetWorkflowId(),
		"",
		scope,
		wh.GetThrottledLogger(),
	); err != nil {
		return nil, wh.error(err, scope)
	}

	op := func() error {
		var err error
		resp, err = wh.GetHistoryClient().SignalWithStartWorkflowExecution(ctx, &h.SignalWithStartWorkflowExecutionRequest{
			DomainUUID:             common.StringPtr(domainID),
			SignalWithStartRequest: signalWithStartRequest,
		}, versionHeaders(ctx)...)
		return err
	}

	err = backoff.Retry(op, frontendServiceRetryPolicy, common.IsServiceTransientError)
	if err != nil {
		return nil, wh.error(err, scope)
	}

	return resp, nil
}

// TerminateWorkflowExecution terminates an existing workflow execution by recording WorkflowExecutionTerminated event
// in the history and immediately terminating the execution instance.
func (wh *WorkflowHandler) TerminateWorkflowExecution(
	ctx context.Context,
	terminateRequest *gen.TerminateWorkflowExecutionRequest,
) (retError error) {
	defer log.CapturePanic(wh.GetLogger(), &retError)

	scope, sw := wh.startRequestProfileWithDomain(metrics.FrontendTerminateWorkflowExecutionScope, terminateRequest)
	defer sw.Stop()

	if err := wh.versionChecker.ClientSupported(ctx, wh.config.EnableClientVersionCheck()); err != nil {
		return wh.error(err, scope)
	}

	if terminateRequest == nil {
		return wh.error(errRequestNotSet, scope)
	}

	if ok := wh.allow(terminateRequest); !ok {
		return wh.error(createServiceBusyError(), scope)
	}

	if terminateRequest.GetDomain() == "" {
		return wh.error(errDomainNotSet, scope)
	}

	if err := wh.validateExecutionAndEmitMetrics(terminateRequest.WorkflowExecution, scope); err != nil {
		return err
	}

	domainID, err := wh.GetDomainCache().GetDomainID(terminateRequest.GetDomain())
	if err != nil {
		return wh.error(err, scope)
	}

	err = wh.GetHistoryClient().TerminateWorkflowExecution(ctx, &h.TerminateWorkflowExecutionRequest{
		DomainUUID:       common.StringPtr(domainID),
		TerminateRequest: terminateRequest,
	}, versionHeaders(ctx)...)
	if err != nil {
		return wh.error(err, scope)
	}

	return nil
}

// ResetWorkflowExecution reset an existing workflow execution to the nextFirstEventID
// in the history and immediately terminating the current execution instance.
func (wh *WorkflowHandler) ResetWorkflowExecution(
	ctx context.Context,
	resetRequest *gen.ResetWorkflowExecutionRequest,
) (resp *gen.ResetWorkflowExecutionResponse, retError error) {
	defer log.CapturePanic(wh.GetLogger(), &retError)

	scope, sw := wh.startRequestProfileWithDomain(metrics.FrontendResetWorkflowExecutionScope, resetRequest)
	defer sw.Stop()

	if err := wh.versionChecker.ClientSupported(ctx, wh.config.EnableClientVersionCheck()); err != nil {
		return nil, wh.error(err, scope)
	}

	if resetRequest == nil {
		return nil, wh.error(errRequestNotSet, scope)
	}

	if ok := wh.allow(resetRequest); !ok {
		return nil, wh.error(createServiceBusyError(), scope)
	}

	if resetRequest.GetDomain() == "" {
		return nil, wh.error(errDomainNotSet, scope)
	}

	if err := wh.validateExecutionAndEmitMetrics(resetRequest.WorkflowExecution, scope); err != nil {
		return nil, err
	}

	domainID, err := wh.GetDomainCache().GetDomainID(resetRequest.GetDomain())
	if err != nil {
		return nil, wh.error(err, scope)
	}

	resp, err = wh.GetHistoryClient().ResetWorkflowExecution(ctx, &h.ResetWorkflowExecutionRequest{
		DomainUUID:   common.StringPtr(domainID),
		ResetRequest: resetRequest,
	}, versionHeaders(ctx)...)
	if err != nil {
		return nil, wh.error(err, scope)
	}

	return resp, nil
}

// RequestCancelWorkflowExecution - requests to cancel a workflow execution
func (wh *WorkflowHandler) RequestCancelWorkflowExecution(
	ctx context.Context,
	cancelRequest *gen.RequestCancelWorkflowExecutionRequest,
) (retError error) {
	defer log.CapturePanic(wh.GetLogger(), &retError)

	scope, sw := wh.startRequestProfileWithDomain(metrics.FrontendRequestCancelWorkflowExecutionScope, cancelRequest)
	defer sw.Stop()

	if err := wh.versionChecker.ClientSupported(ctx, wh.config.EnableClientVersionCheck()); err != nil {
		return wh.error(err, scope)
	}

	if cancelRequest == nil {
		return wh.error(errRequestNotSet, scope)
	}

	if ok := wh.allow(cancelRequest); !ok {
		return wh.error(createServiceBusyError(), scope)
	}

	if cancelRequest.GetDomain() == "" {
		return wh.error(errDomainNotSet, scope)
	}

	if err := wh.validateExecutionAndEmitMetrics(cancelRequest.WorkflowExecution, scope); err != nil {
		return err
	}

	domainID, err := wh.GetDomainCache().GetDomainID(cancelRequest.GetDomain())
	if err != nil {
		return wh.error(err, scope)
	}

	err = wh.GetHistoryClient().RequestCancelWorkflowExecution(ctx, &h.RequestCancelWorkflowExecutionRequest{
		DomainUUID:    common.StringPtr(domainID),
		CancelRequest: cancelRequest,
	}, versionHeaders(ctx)...)
	if err != nil {
		return wh.error(err, scope)
	}

	return nil
}

// ListOpenWorkflowExecutions - retrieves info for open workflow executions in a domain
func (wh *WorkflowHandler) ListOpenWorkflowExecutions(
	ctx context.Context,
	listRequest *gen.ListOpenWorkflowExecutionsRequest,
) (resp *gen.ListOpenWorkflowExecutionsResponse, retError error) {
	defer log.CapturePanic(wh.GetLogger(), &retError)

	scope, sw := wh.startRequestProfileWithDomain(metrics.FrontendListOpenWorkflowExecutionsScope, listRequest)
	defer sw.Stop()

	if err := wh.versionChecker.ClientSupported(ctx, wh.config.EnableClientVersionCheck()); err != nil {
		return nil, wh.error(err, scope)
	}

	if listRequest == nil {
		return nil, wh.error(errRequestNotSet, scope)
	}

	if ok := wh.allow(listRequest); !ok {
		return nil, wh.error(createServiceBusyError(), scope)
	}

	if listRequest.GetDomain() == "" {
		return nil, wh.error(errDomainNotSet, scope)
	}

	if listRequest.StartTimeFilter == nil {
		return nil, wh.error(&gen.BadRequestError{Message: "StartTimeFilter is required"}, scope)
	}

	if listRequest.StartTimeFilter.EarliestTime == nil {
		return nil, wh.error(&gen.BadRequestError{Message: "EarliestTime in StartTimeFilter is required"}, scope)
	}

	if listRequest.StartTimeFilter.LatestTime == nil {
		return nil, wh.error(&gen.BadRequestError{Message: "LatestTime in StartTimeFilter is required"}, scope)
	}

	if listRequest.StartTimeFilter.GetEarliestTime() > listRequest.StartTimeFilter.GetLatestTime() {
		return nil, wh.error(&gen.BadRequestError{Message: "EarliestTime in StartTimeFilter should not be larger than LatestTime"}, scope)
	}

	if listRequest.ExecutionFilter != nil && listRequest.TypeFilter != nil {
		return nil, wh.error(&gen.BadRequestError{
			Message: "Only one of ExecutionFilter or TypeFilter is allowed"}, scope)
	}

	if listRequest.GetMaximumPageSize() <= 0 {
		listRequest.MaximumPageSize = common.Int32Ptr(int32(wh.config.VisibilityMaxPageSize(listRequest.GetDomain())))
	}

	if wh.isListRequestPageSizeTooLarge(listRequest.GetMaximumPageSize(), listRequest.GetDomain()) {
		return nil, wh.error(&gen.BadRequestError{
			Message: fmt.Sprintf("Pagesize is larger than allow %d", wh.config.ESIndexMaxResultWindow())}, scope)
	}

	domain := listRequest.GetDomain()
	domainID, err := wh.GetDomainCache().GetDomainID(domain)
	if err != nil {
		return nil, wh.error(err, scope)
	}

	baseReq := persistence.ListWorkflowExecutionsRequest{
		DomainUUID:        domainID,
		Domain:            domain,
		PageSize:          int(listRequest.GetMaximumPageSize()),
		NextPageToken:     listRequest.NextPageToken,
		EarliestStartTime: listRequest.StartTimeFilter.GetEarliestTime(),
		LatestStartTime:   listRequest.StartTimeFilter.GetLatestTime(),
	}

	var persistenceResp *persistence.ListWorkflowExecutionsResponse
	if listRequest.ExecutionFilter != nil {
		if wh.config.DisableListVisibilityByFilter(domain) {
			err = errNoPermission
		} else {
			persistenceResp, err = wh.GetVisibilityManager().ListOpenWorkflowExecutionsByWorkflowID(
				&persistence.ListWorkflowExecutionsByWorkflowIDRequest{
					ListWorkflowExecutionsRequest: baseReq,
					WorkflowID:                    listRequest.ExecutionFilter.GetWorkflowId(),
				})
		}
		wh.GetLogger().Info("List open workflow with filter",
			tag.WorkflowDomainName(listRequest.GetDomain()), tag.WorkflowListWorkflowFilterByID)
	} else if listRequest.TypeFilter != nil {
		if wh.config.DisableListVisibilityByFilter(domain) {
			err = errNoPermission
		} else {
			persistenceResp, err = wh.GetVisibilityManager().ListOpenWorkflowExecutionsByType(&persistence.ListWorkflowExecutionsByTypeRequest{
				ListWorkflowExecutionsRequest: baseReq,
				WorkflowTypeName:              listRequest.TypeFilter.GetName(),
			})
		}
		wh.GetLogger().Info("List open workflow with filter",
			tag.WorkflowDomainName(listRequest.GetDomain()), tag.WorkflowListWorkflowFilterByType)
	} else {
		persistenceResp, err = wh.GetVisibilityManager().ListOpenWorkflowExecutions(&baseReq)
	}

	if err != nil {
		return nil, wh.error(err, scope)
	}

	resp = &gen.ListOpenWorkflowExecutionsResponse{}
	resp.Executions = persistenceResp.Executions
	resp.NextPageToken = persistenceResp.NextPageToken
	return resp, nil
}

// ListArchivedWorkflowExecutions - retrieves archived info for closed workflow executions in a domain
func (wh *WorkflowHandler) ListArchivedWorkflowExecutions(
	ctx context.Context,
	listRequest *gen.ListArchivedWorkflowExecutionsRequest,
) (resp *gen.ListArchivedWorkflowExecutionsResponse, retError error) {
	defer log.CapturePanic(wh.GetLogger(), &retError)

	scope, sw := wh.startRequestProfileWithDomain(metrics.FrontendListArchivedWorkflowExecutionsScope, listRequest)
	defer sw.Stop()

	if err := wh.versionChecker.ClientSupported(ctx, wh.config.EnableClientVersionCheck()); err != nil {
		return nil, wh.error(err, scope)
	}

	if listRequest == nil {
		return nil, wh.error(errRequestNotSet, scope)
	}

	if ok := wh.allow(listRequest); !ok {
		return nil, wh.error(createServiceBusyError(), scope)
	}

	if listRequest.GetDomain() == "" {
		return nil, wh.error(errDomainNotSet, scope)
	}

	if listRequest.GetPageSize() <= 0 {
		listRequest.PageSize = common.Int32Ptr(int32(wh.config.VisibilityMaxPageSize(listRequest.GetDomain())))
	}

	maxPageSize := wh.config.VisibilityArchivalQueryMaxPageSize()
	if int(listRequest.GetPageSize()) > maxPageSize {
		return nil, wh.error(&gen.BadRequestError{
			Message: fmt.Sprintf("Pagesize is larger than allowed %d", maxPageSize)}, scope)
	}

	if !wh.GetArchivalMetadata().GetVisibilityConfig().ClusterConfiguredForArchival() {
		return nil, wh.error(&gen.BadRequestError{Message: "Cluster is not configured for visibility archival"}, scope)
	}

	if !wh.GetArchivalMetadata().GetVisibilityConfig().ReadEnabled() {
		return nil, wh.error(&gen.BadRequestError{Message: "Cluster is not configured for reading archived visibility records"}, scope)
	}

	entry, err := wh.GetDomainCache().GetDomain(listRequest.GetDomain())
	if err != nil {
		return nil, wh.error(err, scope)
	}

	if entry.GetConfig().VisibilityArchivalStatus != gen.ArchivalStatusEnabled {
		return nil, wh.error(&gen.BadRequestError{Message: "Domain is not configured for visibility archival"}, scope)
	}

	URI, err := archiver.NewURI(entry.GetConfig().VisibilityArchivalURI)
	if err != nil {
		return nil, wh.error(err, scope)
	}

	visibilityArchiver, err := wh.GetArchiverProvider().GetVisibilityArchiver(URI.Scheme(), common.FrontendServiceName)
	if err != nil {
		return nil, wh.error(err, scope)
	}

	archiverRequest := &archiver.QueryVisibilityRequest{
		DomainID:      entry.GetInfo().ID,
		PageSize:      int(listRequest.GetPageSize()),
		NextPageToken: listRequest.NextPageToken,
		Query:         listRequest.GetQuery(),
	}

	archiverResponse, err := visibilityArchiver.Query(ctx, URI, archiverRequest)
	if err != nil {
		return nil, wh.error(err, scope)
	}

	// special handling of ExecutionTime for cron or retry
	for _, execution := range archiverResponse.Executions {
		if execution.GetExecutionTime() == 0 {
			execution.ExecutionTime = common.Int64Ptr(execution.GetStartTime())
		}
	}

	return &gen.ListArchivedWorkflowExecutionsResponse{
		Executions:    archiverResponse.Executions,
		NextPageToken: archiverResponse.NextPageToken,
	}, nil
}

// ListClosedWorkflowExecutions - retrieves info for closed workflow executions in a domain
func (wh *WorkflowHandler) ListClosedWorkflowExecutions(
	ctx context.Context,
	listRequest *gen.ListClosedWorkflowExecutionsRequest,
) (resp *gen.ListClosedWorkflowExecutionsResponse, retError error) {
	defer log.CapturePanic(wh.GetLogger(), &retError)

	scope, sw := wh.startRequestProfileWithDomain(metrics.FrontendListClosedWorkflowExecutionsScope, listRequest)
	defer sw.Stop()

	if err := wh.versionChecker.ClientSupported(ctx, wh.config.EnableClientVersionCheck()); err != nil {
		return nil, wh.error(err, scope)
	}

	if listRequest == nil {
		return nil, wh.error(errRequestNotSet, scope)
	}

	if ok := wh.allow(listRequest); !ok {
		return nil, wh.error(createServiceBusyError(), scope)
	}

	if listRequest.GetDomain() == "" {
		return nil, wh.error(errDomainNotSet, scope)
	}

	if listRequest.StartTimeFilter == nil {
		return nil, wh.error(&gen.BadRequestError{Message: "StartTimeFilter is required"}, scope)
	}

	if listRequest.StartTimeFilter.EarliestTime == nil {
		return nil, wh.error(&gen.BadRequestError{Message: "EarliestTime in StartTimeFilter is required"}, scope)
	}

	if listRequest.StartTimeFilter.LatestTime == nil {
		return nil, wh.error(&gen.BadRequestError{Message: "LatestTime in StartTimeFilter is required"}, scope)
	}

	if listRequest.StartTimeFilter.GetEarliestTime() > listRequest.StartTimeFilter.GetLatestTime() {
		return nil, wh.error(&gen.BadRequestError{Message: "EarliestTime in StartTimeFilter should not be larger than LatestTime"}, scope)
	}

	filterCount := 0
	if listRequest.TypeFilter != nil {
		filterCount++
	}
	if listRequest.StatusFilter != nil {
		filterCount++
	}

	if filterCount > 1 {
		return nil, wh.error(&gen.BadRequestError{
			Message: "Only one of ExecutionFilter, TypeFilter or StatusFilter is allowed"}, scope)
	} // If ExecutionFilter is provided with one of TypeFilter or StatusFilter, use ExecutionFilter and ignore other filter

	if listRequest.GetMaximumPageSize() <= 0 {
		listRequest.MaximumPageSize = common.Int32Ptr(int32(wh.config.VisibilityMaxPageSize(listRequest.GetDomain())))
	}

	if wh.isListRequestPageSizeTooLarge(listRequest.GetMaximumPageSize(), listRequest.GetDomain()) {
		return nil, wh.error(&gen.BadRequestError{
			Message: fmt.Sprintf("Pagesize is larger than allow %d", wh.config.ESIndexMaxResultWindow())}, scope)
	}

	domain := listRequest.GetDomain()
	domainID, err := wh.GetDomainCache().GetDomainID(domain)
	if err != nil {
		return nil, wh.error(err, scope)
	}

	baseReq := persistence.ListWorkflowExecutionsRequest{
		DomainUUID:        domainID,
		Domain:            domain,
		PageSize:          int(listRequest.GetMaximumPageSize()),
		NextPageToken:     listRequest.NextPageToken,
		EarliestStartTime: listRequest.StartTimeFilter.GetEarliestTime(),
		LatestStartTime:   listRequest.StartTimeFilter.GetLatestTime(),
	}

	var persistenceResp *persistence.ListWorkflowExecutionsResponse
	if listRequest.ExecutionFilter != nil {
		if wh.config.DisableListVisibilityByFilter(domain) {
			err = errNoPermission
		} else {
			persistenceResp, err = wh.GetVisibilityManager().ListClosedWorkflowExecutionsByWorkflowID(
				&persistence.ListWorkflowExecutionsByWorkflowIDRequest{
					ListWorkflowExecutionsRequest: baseReq,
					WorkflowID:                    listRequest.ExecutionFilter.GetWorkflowId(),
				})
		}
		wh.GetLogger().Info("List closed workflow with filter",
			tag.WorkflowDomainName(listRequest.GetDomain()), tag.WorkflowListWorkflowFilterByID)
	} else if listRequest.TypeFilter != nil {
		if wh.config.DisableListVisibilityByFilter(domain) {
			err = errNoPermission
		} else {
			persistenceResp, err = wh.GetVisibilityManager().ListClosedWorkflowExecutionsByType(&persistence.ListWorkflowExecutionsByTypeRequest{
				ListWorkflowExecutionsRequest: baseReq,
				WorkflowTypeName:              listRequest.TypeFilter.GetName(),
			})
		}
		wh.GetLogger().Info("List closed workflow with filter",
			tag.WorkflowDomainName(listRequest.GetDomain()), tag.WorkflowListWorkflowFilterByType)
	} else if listRequest.StatusFilter != nil {
		if wh.config.DisableListVisibilityByFilter(domain) {
			err = errNoPermission
		} else {
			persistenceResp, err = wh.GetVisibilityManager().ListClosedWorkflowExecutionsByStatus(&persistence.ListClosedWorkflowExecutionsByStatusRequest{
				ListWorkflowExecutionsRequest: baseReq,
				Status:                        listRequest.GetStatusFilter(),
			})
		}
		wh.GetLogger().Info("List closed workflow with filter",
			tag.WorkflowDomainName(listRequest.GetDomain()), tag.WorkflowListWorkflowFilterByStatus)
	} else {
		persistenceResp, err = wh.GetVisibilityManager().ListClosedWorkflowExecutions(&baseReq)
	}

	if err != nil {
		return nil, wh.error(err, scope)
	}

	resp = &gen.ListClosedWorkflowExecutionsResponse{}
	resp.Executions = persistenceResp.Executions
	resp.NextPageToken = persistenceResp.NextPageToken
	return resp, nil
}

// ListWorkflowExecutions - retrieves info for workflow executions in a domain
func (wh *WorkflowHandler) ListWorkflowExecutions(
	ctx context.Context,
	listRequest *gen.ListWorkflowExecutionsRequest,
) (resp *gen.ListWorkflowExecutionsResponse, retError error) {
	defer log.CapturePanic(wh.GetLogger(), &retError)

	scope, sw := wh.startRequestProfileWithDomain(metrics.FrontendListWorkflowExecutionsScope, listRequest)
	defer sw.Stop()

	if err := wh.versionChecker.ClientSupported(ctx, wh.config.EnableClientVersionCheck()); err != nil {
		return nil, wh.error(err, scope)
	}

	if listRequest == nil {
		return nil, wh.error(errRequestNotSet, scope)
	}

	if ok := wh.allow(listRequest); !ok {
		return nil, wh.error(createServiceBusyError(), scope)
	}

	if listRequest.GetDomain() == "" {
		return nil, wh.error(errDomainNotSet, scope)
	}

	if listRequest.GetPageSize() <= 0 {
		listRequest.PageSize = common.Int32Ptr(int32(wh.config.VisibilityMaxPageSize(listRequest.GetDomain())))
	}

	if wh.isListRequestPageSizeTooLarge(listRequest.GetPageSize(), listRequest.GetDomain()) {
		return nil, wh.error(&gen.BadRequestError{
			Message: fmt.Sprintf("Pagesize is larger than allow %d", wh.config.ESIndexMaxResultWindow())}, scope)
	}

	if err := wh.visibilityQueryValidator.ValidateListRequestForQuery(listRequest); err != nil {
		return nil, wh.error(err, scope)
	}

	domain := listRequest.GetDomain()
	domainID, err := wh.GetDomainCache().GetDomainID(domain)
	if err != nil {
		return nil, wh.error(err, scope)
	}

	req := &persistence.ListWorkflowExecutionsRequestV2{
		DomainUUID:    domainID,
		Domain:        domain,
		PageSize:      int(listRequest.GetPageSize()),
		NextPageToken: listRequest.NextPageToken,
		Query:         listRequest.GetQuery(),
	}
	persistenceResp, err := wh.GetVisibilityManager().ListWorkflowExecutions(req)
	if err != nil {
		return nil, wh.error(err, scope)
	}

	resp = &gen.ListWorkflowExecutionsResponse{}
	resp.Executions = persistenceResp.Executions
	resp.NextPageToken = persistenceResp.NextPageToken
	return resp, nil
}

// ScanWorkflowExecutions - retrieves info for large amount of workflow executions in a domain without order
func (wh *WorkflowHandler) ScanWorkflowExecutions(
	ctx context.Context,
	listRequest *gen.ListWorkflowExecutionsRequest,
) (resp *gen.ListWorkflowExecutionsResponse, retError error) {
	defer log.CapturePanic(wh.GetLogger(), &retError)

	scope, sw := wh.startRequestProfileWithDomain(metrics.FrontendScanWorkflowExecutionsScope, listRequest)
	defer sw.Stop()

	if err := wh.versionChecker.ClientSupported(ctx, wh.config.EnableClientVersionCheck()); err != nil {
		return nil, wh.error(err, scope)
	}

	if listRequest == nil {
		return nil, wh.error(errRequestNotSet, scope)
	}

	if ok := wh.allow(listRequest); !ok {
		return nil, wh.error(createServiceBusyError(), scope)
	}

	if listRequest.GetDomain() == "" {
		return nil, wh.error(errDomainNotSet, scope)
	}

	if listRequest.GetPageSize() <= 0 {
		listRequest.PageSize = common.Int32Ptr(int32(wh.config.VisibilityMaxPageSize(listRequest.GetDomain())))
	}

	if wh.isListRequestPageSizeTooLarge(listRequest.GetPageSize(), listRequest.GetDomain()) {
		return nil, wh.error(&gen.BadRequestError{
			Message: fmt.Sprintf("Pagesize is larger than allow %d", wh.config.ESIndexMaxResultWindow())}, scope)
	}

	if err := wh.visibilityQueryValidator.ValidateListRequestForQuery(listRequest); err != nil {
		return nil, wh.error(err, scope)
	}

	domain := listRequest.GetDomain()
	domainID, err := wh.GetDomainCache().GetDomainID(domain)
	if err != nil {
		return nil, wh.error(err, scope)
	}

	req := &persistence.ListWorkflowExecutionsRequestV2{
		DomainUUID:    domainID,
		Domain:        domain,
		PageSize:      int(listRequest.GetPageSize()),
		NextPageToken: listRequest.NextPageToken,
		Query:         listRequest.GetQuery(),
	}
	persistenceResp, err := wh.GetVisibilityManager().ScanWorkflowExecutions(req)
	if err != nil {
		return nil, wh.error(err, scope)
	}

	resp = &gen.ListWorkflowExecutionsResponse{}
	resp.Executions = persistenceResp.Executions
	resp.NextPageToken = persistenceResp.NextPageToken
	return resp, nil
}

// CountWorkflowExecutions - count number of workflow executions in a domain
func (wh *WorkflowHandler) CountWorkflowExecutions(
	ctx context.Context,
	countRequest *gen.CountWorkflowExecutionsRequest,
) (resp *gen.CountWorkflowExecutionsResponse, retError error) {
	defer log.CapturePanic(wh.GetLogger(), &retError)

	scope, sw := wh.startRequestProfileWithDomain(metrics.FrontendCountWorkflowExecutionsScope, countRequest)
	defer sw.Stop()

	if err := wh.versionChecker.ClientSupported(ctx, wh.config.EnableClientVersionCheck()); err != nil {
		return nil, wh.error(err, scope)
	}

	if countRequest == nil {
		return nil, wh.error(errRequestNotSet, scope)
	}

	if ok := wh.allow(countRequest); !ok {
		return nil, wh.error(createServiceBusyError(), scope)
	}

	if countRequest.GetDomain() == "" {
		return nil, wh.error(errDomainNotSet, scope)
	}

	if err := wh.visibilityQueryValidator.ValidateCountRequestForQuery(countRequest); err != nil {
		return nil, wh.error(err, scope)
	}

	domain := countRequest.GetDomain()
	domainID, err := wh.GetDomainCache().GetDomainID(domain)
	if err != nil {
		return nil, wh.error(err, scope)
	}

	req := &persistence.CountWorkflowExecutionsRequest{
		DomainUUID: domainID,
		Domain:     domain,
		Query:      countRequest.GetQuery(),
	}
	persistenceResp, err := wh.GetVisibilityManager().CountWorkflowExecutions(req)
	if err != nil {
		return nil, wh.error(err, scope)
	}

	resp = &gen.CountWorkflowExecutionsResponse{
		Count: common.Int64Ptr(persistenceResp.Count),
	}
	return resp, nil
}

// GetSearchAttributes return valid indexed keys
func (wh *WorkflowHandler) GetSearchAttributes(ctx context.Context) (resp *gen.GetSearchAttributesResponse, retError error) {
	defer log.CapturePanic(wh.GetLogger(), &retError)

	scope, sw := wh.startRequestProfile(metrics.FrontendGetSearchAttributesScope)
	defer sw.Stop()

	if err := wh.versionChecker.ClientSupported(ctx, wh.config.EnableClientVersionCheck()); err != nil {
		return nil, wh.error(err, scope)
	}

	keys := wh.config.ValidSearchAttributes()
	resp = &gen.GetSearchAttributesResponse{
		Keys: wh.convertIndexedKeyToThrift(keys),
	}
	return resp, nil
}

// ResetStickyTaskList reset the volatile information in mutable state of a given workflow.
func (wh *WorkflowHandler) ResetStickyTaskList(
	ctx context.Context,
	resetRequest *gen.ResetStickyTaskListRequest,
) (resp *gen.ResetStickyTaskListResponse, retError error) {
	defer log.CapturePanic(wh.GetLogger(), &retError)

	scope, sw := wh.startRequestProfileWithDomain(metrics.FrontendResetStickyTaskListScope, resetRequest)
	defer sw.Stop()

	if err := wh.versionChecker.ClientSupported(ctx, wh.config.EnableClientVersionCheck()); err != nil {
		return nil, wh.error(err, scope)
	}

	if resetRequest == nil {
		return nil, wh.error(errRequestNotSet, scope)
	}

	if resetRequest.GetDomain() == "" {
		return nil, wh.error(errDomainNotSet, scope)
	}

	if err := wh.validateExecutionAndEmitMetrics(resetRequest.Execution, scope); err != nil {
		return nil, err
	}

	domainID, err := wh.GetDomainCache().GetDomainID(resetRequest.GetDomain())
	if err != nil {
		return nil, wh.error(err, scope)
	}

	_, err = wh.GetHistoryClient().ResetStickyTaskList(ctx, &h.ResetStickyTaskListRequest{
		DomainUUID: common.StringPtr(domainID),
		Execution:  resetRequest.Execution,
	}, versionHeaders(ctx)...)
	if err != nil {
		return nil, wh.error(err, scope)
	}
	return &gen.ResetStickyTaskListResponse{}, nil
}

// QueryWorkflow returns query result for a specified workflow execution
func (wh *WorkflowHandler) QueryWorkflow(
	ctx context.Context,
	queryRequest *gen.QueryWorkflowRequest,
) (resp *gen.QueryWorkflowResponse, retError error) {
	defer log.CapturePanic(wh.GetLogger(), &retError)

	scope, sw := wh.startRequestProfileWithDomain(metrics.FrontendQueryWorkflowScope, queryRequest)
	defer sw.Stop()

	if wh.config.DisallowQuery(queryRequest.GetDomain()) {
		return nil, wh.error(errQueryDisallowedForDomain, scope)
	}

	if err := wh.versionChecker.ClientSupported(ctx, wh.config.EnableClientVersionCheck()); err != nil {
		return nil, wh.error(err, scope)
	}

	if queryRequest == nil {
		return nil, wh.error(errRequestNotSet, scope)
	}

	if queryRequest.GetDomain() == "" {
		return nil, wh.error(errDomainNotSet, scope)
	}
	if err := wh.validateExecutionAndEmitMetrics(queryRequest.Execution, scope); err != nil {
		return nil, err
	}

	if queryRequest.Query == nil {
		return nil, wh.error(errQueryNotSet, scope)
	}

	if queryRequest.Query.GetQueryType() == "" {
		return nil, wh.error(errQueryTypeNotSet, scope)
	}

	domainID, err := wh.GetDomainCache().GetDomainID(queryRequest.GetDomain())
	if err != nil {
		return nil, wh.error(err, scope)
	}

	sizeLimitError := wh.config.BlobSizeLimitError(queryRequest.GetDomain())
	sizeLimitWarn := wh.config.BlobSizeLimitWarn(queryRequest.GetDomain())

	if err := common.CheckEventBlobSizeLimit(
		len(queryRequest.GetQuery().GetQueryArgs()),
		sizeLimitWarn,
		sizeLimitError,
		domainID,
		queryRequest.GetExecution().GetWorkflowId(),
		queryRequest.GetExecution().GetRunId(),
		scope,
		wh.GetThrottledLogger()); err != nil {
		return nil, wh.error(err, scope)
	}

	req := &h.QueryWorkflowRequest{
		DomainUUID: common.StringPtr(domainID),
		Request:    queryRequest,
	}
	hResponse, err := wh.GetHistoryClient().QueryWorkflow(ctx, req, versionHeaders(ctx)...)
	if err != nil {
		return nil, wh.error(err, scope)
	}
	return hResponse.GetResponse(), nil
}

// DescribeWorkflowExecution returns information about the specified workflow execution.
func (wh *WorkflowHandler) DescribeWorkflowExecution(
	ctx context.Context,
	request *gen.DescribeWorkflowExecutionRequest,
) (resp *gen.DescribeWorkflowExecutionResponse, retError error) {
	defer log.CapturePanic(wh.GetLogger(), &retError)

	scope, sw := wh.startRequestProfileWithDomain(metrics.FrontendDescribeWorkflowExecutionScope, request)
	defer sw.Stop()

	if err := wh.versionChecker.ClientSupported(ctx, wh.config.EnableClientVersionCheck()); err != nil {
		return nil, wh.error(err, scope)
	}

	if request == nil {
		return nil, wh.error(errRequestNotSet, scope)
	}

	if ok := wh.allow(request); !ok {
		return nil, wh.error(createServiceBusyError(), scope)
	}

	if request.GetDomain() == "" {
		return nil, wh.error(errDomainNotSet, scope)
	}
	domainID, err := wh.GetDomainCache().GetDomainID(request.GetDomain())
	if err != nil {
		return nil, wh.error(err, scope)
	}

	if err := wh.validateExecutionAndEmitMetrics(request.Execution, scope); err != nil {
		return nil, err
	}

	response, err := wh.GetHistoryClient().DescribeWorkflowExecution(ctx, &h.DescribeWorkflowExecutionRequest{
		DomainUUID: common.StringPtr(domainID),
		Request:    request,
	}, versionHeaders(ctx)...)

	if err != nil {
		return nil, wh.error(err, scope)
	}

	return response, nil
}

// DescribeTaskList returns information about the target tasklist, right now this API returns the
// pollers which polled this tasklist in last few minutes. If includeTaskListStatus field is true,
// it will also return status of tasklist's ackManager (readLevel, ackLevel, backlogCountHint and taskIDBlock).
func (wh *WorkflowHandler) DescribeTaskList(
	ctx context.Context,
	request *gen.DescribeTaskListRequest,
) (resp *gen.DescribeTaskListResponse, retError error) {
<<<<<<< HEAD
	panic("not implemented")
=======
	defer log.CapturePanic(wh.GetLogger(), &retError)

	scope, sw := wh.startRequestProfileWithDomain(metrics.FrontendDescribeTaskListScope, request)
	defer sw.Stop()

	if err := wh.versionChecker.ClientSupported(ctx, wh.config.EnableClientVersionCheck()); err != nil {
		return nil, wh.error(err, scope)
	}

	if request == nil {
		return nil, wh.error(errRequestNotSet, scope)
	}

	if ok := wh.allow(request); !ok {
		return nil, wh.error(createServiceBusyError(), scope)
	}

	if request.GetDomain() == "" {
		return nil, wh.error(errDomainNotSet, scope)
	}
	domainID, err := wh.GetDomainCache().GetDomainID(request.GetDomain())
	if err != nil {
		return nil, wh.error(err, scope)
	}

	if err := wh.validateTaskList(request.TaskList, scope); err != nil {
		return nil, err
	}

	if err := wh.validateTaskListType(request.TaskListType, scope); err != nil {
		return nil, err
	}

	var response *gen.DescribeTaskListResponse
	op := func() error {
		var err error
		response, err = wh.GetMatchingClient().DescribeTaskList(ctx, &m.DescribeTaskListRequest{
			DomainUUID:  common.StringPtr(domainID),
			DescRequest: request,
		}, versionHeaders(ctx)...)
		return err
	}

	err = backoff.Retry(op, frontendServiceRetryPolicy, common.IsServiceTransientError)
	if err != nil {
		return nil, wh.error(err, scope)
	}

	return response, nil
>>>>>>> fe434fe3
}

// ListTaskListPartitions returns all the partition and host for a taskList
func (wh *WorkflowHandler) ListTaskListPartitions(ctx context.Context, request *gen.ListTaskListPartitionsRequest) (resp *gen.ListTaskListPartitionsResponse, retError error) {
<<<<<<< HEAD
	panic("not implemented")
=======
	defer log.CapturePanic(wh.GetLogger(), &retError)

	scope, sw := wh.startRequestProfileWithDomain(metrics.FrontendListTaskListPartitionsScope, request)
	defer sw.Stop()

	if request == nil {
		return nil, wh.error(errRequestNotSet, scope)
	}

	if ok := wh.allow(request); !ok {
		return nil, wh.error(createServiceBusyError(), scope)
	}

	if request.GetDomain() == "" {
		return nil, wh.error(errDomainNotSet, scope)
	}

	if err := wh.validateTaskList(request.TaskList, scope); err != nil {
		return nil, err
	}

	resp, err := wh.GetMatchingClient().ListTaskListPartitions(ctx, &m.ListTaskListPartitionsRequest{
		Domain:   request.Domain,
		TaskList: request.TaskList,
	}, versionHeaders(ctx)...)
	return resp, err
>>>>>>> fe434fe3
}

func (wh *WorkflowHandler) getRawHistory(
	scope metrics.Scope,
	domainID string,
	execution gen.WorkflowExecution,
	firstEventID int64,
	nextEventID int64,
	pageSize int32,
	nextPageToken []byte,
	transientDecision *gen.TransientDecisionInfo,
	branchToken []byte,
) ([]*gen.DataBlob, []byte, error) {
	rawHistory := []*gen.DataBlob{}
	shardID := common.WorkflowIDToHistoryShard(*execution.WorkflowId, wh.config.NumHistoryShards)

	resp, err := wh.GetHistoryManager().ReadRawHistoryBranch(&persistence.ReadHistoryBranchRequest{
		BranchToken:   branchToken,
		MinEventID:    firstEventID,
		MaxEventID:    nextEventID,
		PageSize:      int(pageSize),
		NextPageToken: nextPageToken,
		ShardID:       common.IntPtr(shardID),
	})
	if err != nil {
		return nil, nil, err
	}

	var encoding *gen.EncodingType
	for _, data := range resp.HistoryEventBlobs {
		switch data.Encoding {
		case common.EncodingTypeJSON:
			encoding = gen.EncodingTypeJSON.Ptr()
		case common.EncodingTypeThriftRW:
			encoding = gen.EncodingTypeThriftRW.Ptr()
		default:
			panic(fmt.Sprintf("Invalid encoding type for raw history, encoding type: %s", data.Encoding))
		}
		rawHistory = append(rawHistory, &gen.DataBlob{
			EncodingType: encoding,
			Data:         data.Data,
		})
	}

	if len(nextPageToken) == 0 && transientDecision != nil {
		if err := wh.validateTransientDecisionEvents(nextEventID, transientDecision); err != nil {
			scope.IncCounter(metrics.CadenceErrIncompleteHistoryCounter)
			wh.GetLogger().Error("getHistory error",
				tag.WorkflowDomainID(domainID),
				tag.WorkflowID(execution.GetWorkflowId()),
				tag.WorkflowRunID(execution.GetRunId()),
				tag.Error(err))
		}

		blob, err := wh.GetPayloadSerializer().SerializeEvent(transientDecision.ScheduledEvent, common.EncodingTypeThriftRW)
		if err != nil {
			return nil, nil, err
		}
		rawHistory = append(rawHistory, &gen.DataBlob{
			EncodingType: gen.EncodingTypeThriftRW.Ptr(),
			Data:         blob.Data,
		})

		blob, err = wh.GetPayloadSerializer().SerializeEvent(transientDecision.StartedEvent, common.EncodingTypeThriftRW)
		if err != nil {
			return nil, nil, err
		}
		rawHistory = append(rawHistory, &gen.DataBlob{
			EncodingType: gen.EncodingTypeThriftRW.Ptr(),
			Data:         blob.Data,
		})
	}

	return rawHistory, resp.NextPageToken, nil
}

func (wh *WorkflowHandler) getHistory(
	scope metrics.Scope,
	domainID string,
	execution gen.WorkflowExecution,
	firstEventID, nextEventID int64,
	pageSize int32,
	nextPageToken []byte,
	transientDecision *gen.TransientDecisionInfo,
	branchToken []byte,
) (*gen.History, []byte, error) {

	var historyEvents []*gen.HistoryEvent
	var size int

	isFirstPage := len(nextPageToken) == 0
	shardID := common.WorkflowIDToHistoryShard(*execution.WorkflowId, wh.config.NumHistoryShards)
	var err error
	historyEvents, size, nextPageToken, err = persistence.ReadFullPageV2Events(wh.GetHistoryManager(), &persistence.ReadHistoryBranchRequest{
		BranchToken:   branchToken,
		MinEventID:    firstEventID,
		MaxEventID:    nextEventID,
		PageSize:      int(pageSize),
		NextPageToken: nextPageToken,
		ShardID:       common.IntPtr(shardID),
	})
	if err != nil {
		return nil, nil, err
	}

	scope.RecordTimer(metrics.HistorySize, time.Duration(size))

	isLastPage := len(nextPageToken) == 0
	if err := verifyHistoryIsComplete(
		historyEvents,
		firstEventID,
		nextEventID-1,
		isFirstPage,
		isLastPage,
		int(pageSize)); err != nil {
		scope.IncCounter(metrics.CadenceErrIncompleteHistoryCounter)
		wh.GetLogger().Error("getHistory: incomplete history",
			tag.WorkflowDomainID(domainID),
			tag.WorkflowID(execution.GetWorkflowId()),
			tag.WorkflowRunID(execution.GetRunId()),
			tag.Error(err))
		return nil, nil, err
	}

	if len(nextPageToken) == 0 && transientDecision != nil {
		if err := wh.validateTransientDecisionEvents(nextEventID, transientDecision); err != nil {
			scope.IncCounter(metrics.CadenceErrIncompleteHistoryCounter)
			wh.GetLogger().Error("getHistory error",
				tag.WorkflowDomainID(domainID),
				tag.WorkflowID(execution.GetWorkflowId()),
				tag.WorkflowRunID(execution.GetRunId()),
				tag.Error(err))
		}
		// Append the transient decision events once we are done enumerating everything from the events table
		historyEvents = append(historyEvents, transientDecision.ScheduledEvent, transientDecision.StartedEvent)
	}

	executionHistory := &gen.History{}
	executionHistory.Events = historyEvents
	return executionHistory, nextPageToken, nil
}

func (wh *WorkflowHandler) validateTransientDecisionEvents(
	expectedNextEventID int64,
	decision *gen.TransientDecisionInfo,
) error {

	if decision.ScheduledEvent.GetEventId() == expectedNextEventID &&
		decision.StartedEvent.GetEventId() == expectedNextEventID+1 {
		return nil
	}

	return fmt.Errorf(
		"invalid transient decision: "+
			"expectedScheduledEventID=%v expectedStartedEventID=%v but have scheduledEventID=%v startedEventID=%v",
		expectedNextEventID,
		expectedNextEventID+1,
		decision.ScheduledEvent.GetEventId(),
		decision.StartedEvent.GetEventId())
}

// startRequestProfile initiates recording of request metrics
func (wh *WorkflowHandler) startRequestProfile(scope int) (metrics.Scope, metrics.Stopwatch) {
	metricsScope := wh.GetMetricsClient().Scope(scope).Tagged(metrics.DomainUnknownTag())
	// timer should be emitted with the all tag
	sw := metricsScope.StartTimer(metrics.CadenceLatency)
	metricsScope.IncCounter(metrics.CadenceRequests)
	return metricsScope, sw
}

// startRequestProfileWithDomain initiates recording of request metrics and returns a domain tagged scope
func (wh *WorkflowHandler) startRequestProfileWithDomain(scope int, d domainGetter) (metrics.Scope, metrics.Stopwatch) {
	var metricsScope metrics.Scope
	if d != nil {
		metricsScope = wh.GetMetricsClient().Scope(scope).Tagged(metrics.DomainTag(d.GetDomain()))
	} else {
		metricsScope = wh.GetMetricsClient().Scope(scope).Tagged(metrics.DomainUnknownTag())
	}
	sw := metricsScope.StartTimer(metrics.CadenceLatency)
	metricsScope.IncCounter(metrics.CadenceRequests)
	return metricsScope, sw
}

// getDefaultScope returns a default scope to use for request metrics
func (wh *WorkflowHandler) getDefaultScope(scope int) metrics.Scope {
	return wh.GetMetricsClient().Scope(scope).Tagged(metrics.DomainUnknownTag())
}

func frontendInternalServiceError(fmtStr string, args ...interface{}) error {
	// NOTE: For internal error, we can't return thrift error from cadence-frontend.
	// Because in uber internal metrics, thrift errors are counted as user errors.
	return fmt.Errorf(fmtStr, args...)
}

func (wh *WorkflowHandler) error(err error, scope metrics.Scope, tagsForErrorLog ...tag.Tag) error {
	switch err := err.(type) {
	case *gen.InternalServiceError:
		wh.GetLogger().WithTags(tagsForErrorLog...).Error("Internal service error", tag.Error(err))
		scope.IncCounter(metrics.CadenceFailures)
		return frontendInternalServiceError("cadence internal error, msg: %v", err.Message)
	case *gen.BadRequestError:
		scope.IncCounter(metrics.CadenceErrBadRequestCounter)
		return err
	case *gen.DomainNotActiveError:
		scope.IncCounter(metrics.CadenceErrBadRequestCounter)
		return err
	case *gen.ServiceBusyError:
		scope.IncCounter(metrics.CadenceErrServiceBusyCounter)
		return err
	case *gen.EntityNotExistsError:
		scope.IncCounter(metrics.CadenceErrEntityNotExistsCounter)
		return err
	case *gen.WorkflowExecutionAlreadyStartedError:
		scope.IncCounter(metrics.CadenceErrExecutionAlreadyStartedCounter)
		return err
	case *gen.DomainAlreadyExistsError:
		scope.IncCounter(metrics.CadenceErrDomainAlreadyExistsCounter)
		return err
	case *gen.CancellationAlreadyRequestedError:
		scope.IncCounter(metrics.CadenceErrCancellationAlreadyRequestedCounter)
		return err
	case *gen.QueryFailedError:
		scope.IncCounter(metrics.CadenceErrQueryFailedCounter)
		return err
	case *gen.LimitExceededError:
		scope.IncCounter(metrics.CadenceErrLimitExceededCounter)
		return err
	case *gen.ClientVersionNotSupportedError:
		scope.IncCounter(metrics.CadenceErrClientVersionNotSupportedCounter)
		return err
	case *yarpcerrors.Status:
		if err.Code() == yarpcerrors.CodeDeadlineExceeded {
			scope.IncCounter(metrics.CadenceErrContextTimeoutCounter)
			return err
		}
	}

	wh.GetLogger().WithTags(tagsForErrorLog...).Error("Uncategorized error",
		tag.Error(err))
	scope.IncCounter(metrics.CadenceFailures)
	return frontendInternalServiceError("cadence internal uncategorized error, msg: %v", err.Error())
}

func (wh *WorkflowHandler) validateTaskListType(t *gen.TaskListType, scope metrics.Scope) error {
	if t == nil {
		return wh.error(errTaskListTypeNotSet, scope)
	}
	return nil
}

func (wh *WorkflowHandler) validateTaskList(t *gen.TaskList, scope metrics.Scope) error {
	if t == nil || t.Name == nil || t.GetName() == "" {
		return wh.error(errTaskListNotSet, scope)
	}
	if len(t.GetName()) > wh.config.MaxIDLengthLimit() {
		return wh.error(errTaskListTooLong, scope)
	}
	return nil
}

func (wh *WorkflowHandler) validateExecutionAndEmitMetrics(w *gen.WorkflowExecution, scope metrics.Scope) error {
	err := validateExecution(w)
	if err != nil {
		return wh.error(err, scope)
	}
	return nil
}

func validateExecution(w *gen.WorkflowExecution) error {
	if w == nil {
		return errExecutionNotSet
	}
	if w.WorkflowId == nil || w.GetWorkflowId() == "" {
		return errWorkflowIDNotSet
	}
	if w.GetRunId() != "" && uuid.Parse(w.GetRunId()) == nil {
		return errInvalidRunID
	}
	return nil
}

func (wh *WorkflowHandler) createPollForDecisionTaskResponse(
	ctx context.Context,
	scope metrics.Scope,
	domainID string,
	matchingResp *m.PollForDecisionTaskResponse,
	branchToken []byte,
) (*gen.PollForDecisionTaskResponse, error) {

	if matchingResp.WorkflowExecution == nil {
		// this will happen if there is no decision task to be send to worker / caller
		return &gen.PollForDecisionTaskResponse{}, nil
	}

	var history *gen.History
	var continuation []byte
	var err error

	if matchingResp.GetStickyExecutionEnabled() && matchingResp.Query != nil {
		// meaning sticky query, we should not return any events to worker
		// since query task only check the current status
		history = &gen.History{
			Events: []*gen.HistoryEvent{},
		}
	} else {
		// here we have 3 cases:
		// 1. sticky && non query task
		// 2. non sticky &&  non query task
		// 3. non sticky && query task
		// for 1, partial history have to be send back
		// for 2 and 3, full history have to be send back

		var persistenceToken []byte

		firstEventID := common.FirstEventID
		nextEventID := matchingResp.GetNextEventId()
		if matchingResp.GetStickyExecutionEnabled() {
			firstEventID = matchingResp.GetPreviousStartedEventId() + 1
		}
		domain, dErr := wh.GetDomainCache().GetDomainByID(domainID)
		if dErr != nil {
			return nil, dErr
		}
		scope = scope.Tagged(metrics.DomainTag(domain.GetInfo().Name))
		history, persistenceToken, err = wh.getHistory(
			scope,
			domainID,
			*matchingResp.WorkflowExecution,
			firstEventID,
			nextEventID,
			int32(wh.config.HistoryMaxPageSize(domain.GetInfo().Name)),
			nil,
			matchingResp.DecisionInfo,
			branchToken,
		)
		if err != nil {
			return nil, err
		}

		if len(persistenceToken) != 0 {
			continuation, err = serializeHistoryToken(&getHistoryContinuationToken{
				RunID:             matchingResp.WorkflowExecution.GetRunId(),
				FirstEventID:      firstEventID,
				NextEventID:       nextEventID,
				PersistenceToken:  persistenceToken,
				TransientDecision: matchingResp.DecisionInfo,
				BranchToken:       branchToken,
			})
			if err != nil {
				return nil, err
			}
		}
	}

	resp := &gen.PollForDecisionTaskResponse{
		TaskToken:                 matchingResp.TaskToken,
		WorkflowExecution:         matchingResp.WorkflowExecution,
		WorkflowType:              matchingResp.WorkflowType,
		PreviousStartedEventId:    matchingResp.PreviousStartedEventId,
		StartedEventId:            matchingResp.StartedEventId,
		Query:                     matchingResp.Query,
		BacklogCountHint:          matchingResp.BacklogCountHint,
		Attempt:                   matchingResp.Attempt,
		History:                   history,
		NextPageToken:             continuation,
		WorkflowExecutionTaskList: matchingResp.WorkflowExecutionTaskList,
		ScheduledTimestamp:        matchingResp.ScheduledTimestamp,
		StartedTimestamp:          matchingResp.StartedTimestamp,
		Queries:                   matchingResp.Queries,
	}

	return resp, nil
}

func verifyHistoryIsComplete(
	events []*gen.HistoryEvent,
	expectedFirstEventID int64,
	expectedLastEventID int64,
	isFirstPage bool,
	isLastPage bool,
	pageSize int,
) error {

	nEvents := len(events)
	if nEvents == 0 {
		if isLastPage {
			// we seem to be returning a non-nil pageToken on the lastPage which
			// in turn cases the client to call getHistory again - only to find
			// there are no more events to consume - bail out if this is the case here
			return nil
		}
		return fmt.Errorf("invalid history: contains zero events")
	}

	firstEventID := events[0].GetEventId()
	lastEventID := events[nEvents-1].GetEventId()

	if !isFirstPage { // atleast one page of history has been read previously
		if firstEventID <= expectedFirstEventID {
			// not first page and no events have been read in the previous pages - not possible
			return &gen.InternalServiceError{
				Message: fmt.Sprintf(
					"invalid history: expected first eventID to be > %v but got %v", expectedFirstEventID, firstEventID),
			}
		}
		expectedFirstEventID = firstEventID
	}

	if !isLastPage {
		// estimate lastEventID based on pageSize. This is a lower bound
		// since the persistence layer counts "batch of events" as a single page
		expectedLastEventID = expectedFirstEventID + int64(pageSize) - 1
	}

	nExpectedEvents := expectedLastEventID - expectedFirstEventID + 1

	if firstEventID == expectedFirstEventID &&
		((isLastPage && lastEventID == expectedLastEventID && int64(nEvents) == nExpectedEvents) ||
			(!isLastPage && lastEventID >= expectedLastEventID && int64(nEvents) >= nExpectedEvents)) {
		return nil
	}

	return &gen.InternalServiceError{
		Message: fmt.Sprintf(
			"incomplete history: "+
				"expected events [%v-%v] but got events [%v-%v] of length %v:"+
				"isFirstPage=%v,isLastPage=%v,pageSize=%v",
			expectedFirstEventID,
			expectedLastEventID,
			firstEventID,
			lastEventID,
			nEvents,
			isFirstPage,
			isLastPage,
			pageSize),
	}
}

func deserializeHistoryToken(bytes []byte) (*getHistoryContinuationToken, error) {
	token := &getHistoryContinuationToken{}
	err := json.Unmarshal(bytes, token)
	return token, err
}

func serializeHistoryToken(token *getHistoryContinuationToken) ([]byte, error) {
	if token == nil {
		return nil, nil
	}

	bytes, err := json.Marshal(token)
	return bytes, err
}

func createServiceBusyError() *gen.ServiceBusyError {
	err := &gen.ServiceBusyError{}
	err.Message = "Too many outstanding requests to the cadence service"
	return err
}

func isFailoverRequest(updateRequest *gen.UpdateDomainRequest) bool {
	return updateRequest.ReplicationConfiguration != nil && updateRequest.ReplicationConfiguration.GetActiveClusterName() != ""
}

func (wh *WorkflowHandler) historyArchived(ctx context.Context, request *gen.GetWorkflowExecutionHistoryRequest, domainID string) bool {
	if request.GetExecution() == nil || request.GetExecution().GetRunId() == "" {
		return false
	}
	getMutableStateRequest := &h.GetMutableStateRequest{
		DomainUUID: common.StringPtr(domainID),
		Execution:  request.Execution,
	}
	_, err := wh.GetHistoryClient().GetMutableState(ctx, getMutableStateRequest, versionHeaders(ctx)...)
	if err == nil {
		return false
	}
	switch err.(type) {
	case *gen.EntityNotExistsError:
		// the only case in which history is assumed to be archived is if getting mutable state returns entity not found error
		return true
	}
	return false
}

func (wh *WorkflowHandler) getArchivedHistory(
	ctx context.Context,
	request *gen.GetWorkflowExecutionHistoryRequest,
	domainID string,
	scope metrics.Scope,
) (*gen.GetWorkflowExecutionHistoryResponse, error) {
	entry, err := wh.GetDomainCache().GetDomainByID(domainID)
	if err != nil {
		return nil, wh.error(err, scope)
	}

	URIString := entry.GetConfig().HistoryArchivalURI
	if URIString == "" {
		// if URI is empty, it means the domain has never enabled for archival.
		// the error is not "workflow has passed retention period", because
		// we have no way to tell if the requested workflow exists or not.
		return nil, wh.error(errHistoryNotFound, scope)
	}

	URI, err := archiver.NewURI(URIString)
	if err != nil {
		return nil, wh.error(err, scope)
	}

	historyArchiver, err := wh.GetArchiverProvider().GetHistoryArchiver(URI.Scheme(), common.FrontendServiceName)
	if err != nil {
		return nil, wh.error(err, scope)
	}

	resp, err := historyArchiver.Get(ctx, URI, &archiver.GetHistoryRequest{
		DomainID:      domainID,
		WorkflowID:    request.GetExecution().GetWorkflowId(),
		RunID:         request.GetExecution().GetRunId(),
		NextPageToken: request.GetNextPageToken(),
		PageSize:      int(request.GetMaximumPageSize()),
	})
	if err != nil {
		return nil, wh.error(err, scope)
	}

	history := &gen.History{}
	for _, batch := range resp.HistoryBatches {
		history.Events = append(history.Events, batch.Events...)
	}
	return &gen.GetWorkflowExecutionHistoryResponse{
		History:       history,
		NextPageToken: resp.NextPageToken,
		Archived:      common.BoolPtr(true),
	}, nil
}

func (wh *WorkflowHandler) convertIndexedKeyToThrift(keys map[string]interface{}) map[string]gen.IndexedValueType {
	converted := make(map[string]gen.IndexedValueType)
	for k, v := range keys {
		converted[k] = common.ConvertIndexedValueTypeToThriftType(v, wh.GetLogger())
	}
	return converted
}

func (wh *WorkflowHandler) isListRequestPageSizeTooLarge(pageSize int32, domain string) bool {
	return wh.config.EnableReadVisibilityFromES(domain) &&
		pageSize > int32(wh.config.ESIndexMaxResultWindow())
}

func (wh *WorkflowHandler) allow(d domainGetter) bool {
	domain := ""
	if d != nil {
		domain = d.GetDomain()
	}
	return wh.rateLimiter.Allow(quotas.Info{Domain: domain})
}

// GetClusterInfo return information about cadence deployment
func (wh *WorkflowHandler) GetClusterInfo(
	ctx context.Context,
) (resp *gen.ClusterInfo, err error) {
	defer log.CapturePanic(wh.GetLogger(), &err)

	scope := wh.getDefaultScope(metrics.FrontendClientGetClusterInfoScope)
	if ok := wh.allow(nil); !ok {
		return nil, wh.error(createServiceBusyError(), scope)
	}

	return &gen.ClusterInfo{
		SupportedClientVersions: &gen.SupportedClientVersions{
			GoSdk:   common.StringPtr(client.SupportedGoSDKVersion),
			JavaSdk: common.StringPtr(client.SupportedJavaSDKVersion),
		},
	}, nil
}

func checkPermission(
	config *Config,
	securityToken *string,
) error {
	if config.EnableAdminProtection() {
		if securityToken == nil || *securityToken == "" {
			return errNoPermission
		}
		requiredToken := config.AdminOperationToken()
		if *securityToken != requiredToken {
			return errNoPermission
		}
	}
	return nil
}

type domainWrapper struct {
	domain string
}

func (d domainWrapper) GetDomain() string {
	return d.domain
}

// TODO: Remove this func after history and matching services gRPC migration is complete
// It sets version headers in YARPC format
func versionHeaders(ctx context.Context) []yarpc.CallOption {
	headers := client.GetHeadersValue(ctx, common.LibraryVersionHeaderName, common.FeatureVersionHeaderName, common.ClientImplHeaderName)
	return []yarpc.CallOption{
		yarpc.WithHeader(common.LibraryVersionHeaderName, headers[0]),
		yarpc.WithHeader(common.FeatureVersionHeaderName, headers[1]),
		yarpc.WithHeader(common.ClientImplHeaderName, headers[2]),
	}
}<|MERGE_RESOLUTION|>--- conflicted
+++ resolved
@@ -340,84 +340,7 @@
 	ctx context.Context,
 	pollRequest *gen.PollForActivityTaskRequest,
 ) (resp *gen.PollForActivityTaskResponse, retError error) {
-<<<<<<< HEAD
 	panic("not implemented")
-=======
-	defer log.CapturePanic(wh.GetLogger(), &retError)
-
-	callTime := time.Now()
-
-	scope, sw := wh.startRequestProfileWithDomain(metrics.FrontendPollForActivityTaskScope, pollRequest)
-	defer sw.Stop()
-
-	if err := wh.versionChecker.ClientSupported(ctx, wh.config.EnableClientVersionCheck()); err != nil {
-		return nil, wh.error(err, scope)
-	}
-
-	if pollRequest == nil {
-		return nil, wh.error(errRequestNotSet, scope)
-	}
-
-	wh.GetLogger().Debug("Received PollForActivityTask")
-	if err := common.ValidateLongPollContextTimeout(
-		ctx,
-		"PollForActivityTask",
-		wh.GetThrottledLogger(),
-	); err != nil {
-		return nil, wh.error(err, scope)
-	}
-
-	if pollRequest.Domain == nil || pollRequest.GetDomain() == "" {
-		return nil, wh.error(errDomainNotSet, scope)
-	}
-
-	if len(pollRequest.GetDomain()) > wh.config.MaxIDLengthLimit() {
-		return nil, wh.error(errDomainTooLong, scope)
-	}
-
-	if err := wh.validateTaskList(pollRequest.TaskList, scope); err != nil {
-		return nil, err
-	}
-	if len(pollRequest.GetIdentity()) > wh.config.MaxIDLengthLimit() {
-		return nil, wh.error(errIdentityTooLong, scope)
-	}
-
-	domainID, err := wh.GetDomainCache().GetDomainID(pollRequest.GetDomain())
-	if err != nil {
-		return nil, wh.error(err, scope)
-	}
-
-	pollerID := uuid.New()
-	op := func() error {
-		var err error
-		resp, err = wh.GetMatchingClient().PollForActivityTask(ctx, &m.PollForActivityTaskRequest{
-			DomainUUID:  common.StringPtr(domainID),
-			PollerID:    common.StringPtr(pollerID),
-			PollRequest: pollRequest,
-		}, versionHeaders(ctx)...)
-		return err
-	}
-
-	err = backoff.Retry(op, frontendServiceRetryPolicy, common.IsServiceTransientError)
-	if err != nil {
-		err = wh.cancelOutstandingPoll(ctx, err, domainID, persistence.TaskListTypeActivity, pollRequest.TaskList, pollerID)
-		if err != nil {
-			// For all other errors log an error and return it back to client.
-			ctxTimeout := "not-set"
-			ctxDeadline, ok := ctx.Deadline()
-			if ok {
-				ctxTimeout = ctxDeadline.Sub(callTime).String()
-			}
-			wh.GetLogger().Error("PollForActivityTask failed.",
-				tag.WorkflowTaskListName(pollRequest.GetTaskList().GetName()),
-				tag.Value(ctxTimeout),
-				tag.Error(err))
-			return nil, wh.error(err, scope)
-		}
-	}
-
-	return resp, nil
->>>>>>> fe434fe3
 }
 
 // PollForDecisionTask - Poll for a decision task.
@@ -425,103 +348,7 @@
 	ctx context.Context,
 	pollRequest *gen.PollForDecisionTaskRequest,
 ) (resp *gen.PollForDecisionTaskResponse, retError error) {
-<<<<<<< HEAD
 	panic("not implemented")
-=======
-	defer log.CapturePanic(wh.GetLogger(), &retError)
-
-	tagsForErrorLog := []tag.Tag{tag.WorkflowDomainName(pollRequest.GetDomain())}
-	callTime := time.Now()
-
-	scope, sw := wh.startRequestProfileWithDomain(metrics.FrontendPollForDecisionTaskScope, pollRequest)
-	defer sw.Stop()
-
-	if err := wh.versionChecker.ClientSupported(ctx, wh.config.EnableClientVersionCheck()); err != nil {
-		return nil, wh.error(err, scope, tagsForErrorLog...)
-	}
-
-	if pollRequest == nil {
-		return nil, wh.error(errRequestNotSet, scope, tagsForErrorLog...)
-	}
-
-	wh.GetLogger().Debug("Received PollForDecisionTask")
-	if err := common.ValidateLongPollContextTimeout(
-		ctx,
-		"PollForDecisionTask",
-		wh.GetThrottledLogger(),
-	); err != nil {
-		return nil, wh.error(err, scope, tagsForErrorLog...)
-	}
-
-	if pollRequest.Domain == nil || pollRequest.GetDomain() == "" {
-		return nil, wh.error(errDomainNotSet, scope, tagsForErrorLog...)
-	}
-	if len(pollRequest.GetDomain()) > wh.config.MaxIDLengthLimit() {
-		return nil, wh.error(errDomainTooLong, scope, tagsForErrorLog...)
-	}
-
-	if len(pollRequest.GetIdentity()) > wh.config.MaxIDLengthLimit() {
-		return nil, wh.error(errIdentityTooLong, scope, tagsForErrorLog...)
-	}
-
-	if err := wh.validateTaskList(pollRequest.TaskList, scope); err != nil {
-		return nil, err
-	}
-
-	domainName := pollRequest.GetDomain()
-	domainEntry, err := wh.GetDomainCache().GetDomain(domainName)
-	if err != nil {
-		return nil, wh.error(err, scope, tagsForErrorLog...)
-	}
-	domainID := domainEntry.GetInfo().ID
-
-	wh.GetLogger().Debug("Poll for decision.", tag.WorkflowDomainName(domainName), tag.WorkflowDomainID(domainID))
-	if err := wh.checkBadBinary(domainEntry, pollRequest.GetBinaryChecksum()); err != nil {
-		return nil, wh.error(err, scope, tagsForErrorLog...)
-	}
-
-	pollerID := uuid.New()
-	var matchingResp *m.PollForDecisionTaskResponse
-	op := func() error {
-		var err error
-		matchingResp, err = wh.GetMatchingClient().PollForDecisionTask(ctx, &m.PollForDecisionTaskRequest{
-			DomainUUID:  common.StringPtr(domainID),
-			PollerID:    common.StringPtr(pollerID),
-			PollRequest: pollRequest,
-		}, versionHeaders(ctx)...)
-		return err
-	}
-
-	err = backoff.Retry(op, frontendServiceRetryPolicy, common.IsServiceTransientError)
-	if err != nil {
-		err = wh.cancelOutstandingPoll(ctx, err, domainID, persistence.TaskListTypeDecision, pollRequest.TaskList, pollerID)
-		if err != nil {
-			// For all other errors log an error and return it back to client.
-			ctxTimeout := "not-set"
-			ctxDeadline, ok := ctx.Deadline()
-			if ok {
-				ctxTimeout = ctxDeadline.Sub(callTime).String()
-			}
-			wh.GetLogger().Error("PollForDecisionTask failed.",
-				tag.WorkflowTaskListName(pollRequest.GetTaskList().GetName()),
-				tag.Value(ctxTimeout),
-				tag.Error(err))
-			return nil, wh.error(err, scope)
-		}
-
-		// Must be cancellation error.  Does'nt matter what we return here.  Client already went away.
-		return nil, nil
-	}
-
-	tagsForErrorLog = append(tagsForErrorLog, []tag.Tag{tag.WorkflowID(
-		matchingResp.GetWorkflowExecution().GetWorkflowId()),
-		tag.WorkflowRunID(matchingResp.GetWorkflowExecution().GetRunId())}...)
-	resp, err = wh.createPollForDecisionTaskResponse(ctx, scope, domainID, matchingResp, matchingResp.GetBranchToken())
-	if err != nil {
-		return nil, wh.error(err, scope, tagsForErrorLog...)
-	}
-	return resp, nil
->>>>>>> fe434fe3
 }
 
 func (wh *WorkflowHandler) checkBadBinary(domainEntry *cache.DomainCacheEntry, binaryChecksum string) error {
@@ -538,34 +365,6 @@
 	return nil
 }
 
-<<<<<<< HEAD
-=======
-func (wh *WorkflowHandler) cancelOutstandingPoll(ctx context.Context, err error, domainID string, taskListType int32,
-	taskList *gen.TaskList, pollerID string) error {
-	// First check if this err is due to context cancellation.  This means client connection to frontend is closed.
-	if ctx.Err() == context.Canceled {
-		// Our rpc stack does not propagates context cancellation to the other service.  Lets make an explicit
-		// call to matching to notify this poller is gone to prevent any tasks being dispatched to zombie pollers.
-		err = wh.GetMatchingClient().CancelOutstandingPoll(context.Background(), &m.CancelOutstandingPollRequest{
-			DomainUUID:   common.StringPtr(domainID),
-			TaskListType: common.Int32Ptr(taskListType),
-			TaskList:     taskList,
-			PollerID:     common.StringPtr(pollerID),
-		}, versionHeaders(ctx)...)
-		// We can not do much if this call fails.  Just log the error and move on
-		if err != nil {
-			wh.GetLogger().Warn("Failed to cancel outstanding poller.",
-				tag.WorkflowTaskListName(taskList.GetName()), tag.Error(err))
-		}
-
-		// Clear error as we don't want to report context cancellation error to count against our SLA
-		return nil
-	}
-
-	return err
-}
-
->>>>>>> fe434fe3
 // RecordActivityTaskHeartbeat - Record Activity Task Heart beat.
 func (wh *WorkflowHandler) RecordActivityTaskHeartbeat(
 	ctx context.Context,
@@ -1482,86 +1281,7 @@
 	ctx context.Context,
 	completeRequest *gen.RespondQueryTaskCompletedRequest,
 ) (retError error) {
-<<<<<<< HEAD
 	panic("not impemented")
-=======
-	defer log.CapturePanic(wh.GetLogger(), &retError)
-
-	scope := wh.getDefaultScope(metrics.FrontendRespondQueryTaskCompletedScope)
-	if err := wh.versionChecker.ClientSupported(ctx, wh.config.EnableClientVersionCheck()); err != nil {
-		return wh.error(err, scope)
-	}
-
-	if completeRequest == nil {
-		return wh.error(errRequestNotSet, scope)
-	}
-
-	// Count the request in the RPS, but we still accept it even if RPS is exceeded
-	wh.allow(nil)
-
-	if completeRequest.TaskToken == nil {
-		return wh.error(errTaskTokenNotSet, scope)
-	}
-	queryTaskToken, err := wh.tokenSerializer.DeserializeQueryTaskToken(completeRequest.TaskToken)
-	if err != nil {
-		return wh.error(err, scope)
-	}
-	if queryTaskToken.DomainID == "" || queryTaskToken.TaskList == "" || queryTaskToken.TaskID == "" {
-		return wh.error(errInvalidTaskToken, scope)
-	}
-
-	domainEntry, err := wh.GetDomainCache().GetDomainByID(queryTaskToken.DomainID)
-	if err != nil {
-		return wh.error(err, scope)
-	}
-
-	scope, sw := wh.startRequestProfileWithDomain(
-		metrics.FrontendRespondQueryTaskCompletedScope,
-		domainWrapper{
-			domain: domainEntry.GetInfo().Name,
-		},
-	)
-	defer sw.Stop()
-
-	sizeLimitError := wh.config.BlobSizeLimitError(domainEntry.GetInfo().Name)
-	sizeLimitWarn := wh.config.BlobSizeLimitWarn(domainEntry.GetInfo().Name)
-
-	if err := common.CheckEventBlobSizeLimit(
-		len(completeRequest.GetQueryResult()),
-		sizeLimitWarn,
-		sizeLimitError,
-		queryTaskToken.DomainID,
-		"",
-		"",
-		scope,
-		wh.GetThrottledLogger(),
-	); err != nil {
-		completeRequest = &gen.RespondQueryTaskCompletedRequest{
-			TaskToken:     completeRequest.TaskToken,
-			CompletedType: common.QueryTaskCompletedTypePtr(gen.QueryTaskCompletedTypeFailed),
-			QueryResult:   nil,
-			ErrorMessage:  common.StringPtr(err.Error()),
-		}
-	}
-
-	headers := client.GetHeadersValue(ctx, common.ClientImplHeaderName, common.FeatureVersionHeaderName)
-	completeRequest.WorkerVersionInfo = &gen.WorkerVersionInfo{
-		Impl:           common.StringPtr(headers[0]),
-		FeatureVersion: common.StringPtr(headers[1]),
-	}
-	matchingRequest := &m.RespondQueryTaskCompletedRequest{
-		DomainUUID:       common.StringPtr(queryTaskToken.DomainID),
-		TaskList:         &gen.TaskList{Name: common.StringPtr(queryTaskToken.TaskList)},
-		TaskID:           common.StringPtr(queryTaskToken.TaskID),
-		CompletedRequest: completeRequest,
-	}
-
-	err = wh.GetMatchingClient().RespondQueryTaskCompleted(ctx, matchingRequest, versionHeaders(ctx)...)
-	if err != nil {
-		return wh.error(err, scope)
-	}
-	return nil
->>>>>>> fe434fe3
 }
 
 func newWorkerVersionInfo(ctx context.Context) *gen.WorkerVersionInfo {
@@ -3111,93 +2831,12 @@
 	ctx context.Context,
 	request *gen.DescribeTaskListRequest,
 ) (resp *gen.DescribeTaskListResponse, retError error) {
-<<<<<<< HEAD
 	panic("not implemented")
-=======
-	defer log.CapturePanic(wh.GetLogger(), &retError)
-
-	scope, sw := wh.startRequestProfileWithDomain(metrics.FrontendDescribeTaskListScope, request)
-	defer sw.Stop()
-
-	if err := wh.versionChecker.ClientSupported(ctx, wh.config.EnableClientVersionCheck()); err != nil {
-		return nil, wh.error(err, scope)
-	}
-
-	if request == nil {
-		return nil, wh.error(errRequestNotSet, scope)
-	}
-
-	if ok := wh.allow(request); !ok {
-		return nil, wh.error(createServiceBusyError(), scope)
-	}
-
-	if request.GetDomain() == "" {
-		return nil, wh.error(errDomainNotSet, scope)
-	}
-	domainID, err := wh.GetDomainCache().GetDomainID(request.GetDomain())
-	if err != nil {
-		return nil, wh.error(err, scope)
-	}
-
-	if err := wh.validateTaskList(request.TaskList, scope); err != nil {
-		return nil, err
-	}
-
-	if err := wh.validateTaskListType(request.TaskListType, scope); err != nil {
-		return nil, err
-	}
-
-	var response *gen.DescribeTaskListResponse
-	op := func() error {
-		var err error
-		response, err = wh.GetMatchingClient().DescribeTaskList(ctx, &m.DescribeTaskListRequest{
-			DomainUUID:  common.StringPtr(domainID),
-			DescRequest: request,
-		}, versionHeaders(ctx)...)
-		return err
-	}
-
-	err = backoff.Retry(op, frontendServiceRetryPolicy, common.IsServiceTransientError)
-	if err != nil {
-		return nil, wh.error(err, scope)
-	}
-
-	return response, nil
->>>>>>> fe434fe3
 }
 
 // ListTaskListPartitions returns all the partition and host for a taskList
 func (wh *WorkflowHandler) ListTaskListPartitions(ctx context.Context, request *gen.ListTaskListPartitionsRequest) (resp *gen.ListTaskListPartitionsResponse, retError error) {
-<<<<<<< HEAD
 	panic("not implemented")
-=======
-	defer log.CapturePanic(wh.GetLogger(), &retError)
-
-	scope, sw := wh.startRequestProfileWithDomain(metrics.FrontendListTaskListPartitionsScope, request)
-	defer sw.Stop()
-
-	if request == nil {
-		return nil, wh.error(errRequestNotSet, scope)
-	}
-
-	if ok := wh.allow(request); !ok {
-		return nil, wh.error(createServiceBusyError(), scope)
-	}
-
-	if request.GetDomain() == "" {
-		return nil, wh.error(errDomainNotSet, scope)
-	}
-
-	if err := wh.validateTaskList(request.TaskList, scope); err != nil {
-		return nil, err
-	}
-
-	resp, err := wh.GetMatchingClient().ListTaskListPartitions(ctx, &m.ListTaskListPartitionsRequest{
-		Domain:   request.Domain,
-		TaskList: request.TaskList,
-	}, versionHeaders(ctx)...)
-	return resp, err
->>>>>>> fe434fe3
 }
 
 func (wh *WorkflowHandler) getRawHistory(
