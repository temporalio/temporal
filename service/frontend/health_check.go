--- conflicted
+++ resolved
@@ -104,11 +104,7 @@
 }
 
 func ensureMinimumProportionOfHosts(proportionOfDeclinedServingHosts float64, totalHosts int) float64 {
-<<<<<<< HEAD
-	minimumHostsFailed := 2.0 // We want to ensure that at least 2 fail before we notify the upstream.
-=======
 	const minimumHostsFailed = 2.0 // We want to ensure that at least 2 fail before we notify the upstream.
->>>>>>> 3dcdfde5
 	minimumProportion := minimumHostsFailed / float64(totalHosts)
 	return math.Max(proportionOfDeclinedServingHosts, minimumProportion)
 }