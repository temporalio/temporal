--- conflicted
+++ resolved
@@ -885,11 +885,7 @@
 	replicationConfigResult := &replicationpb.NamespaceReplicationConfig{
 		ActiveClusterName: replicationConfig.ActiveClusterName,
 		Clusters:          clusters,
-<<<<<<< HEAD
 		State:             replicationConfig.GetState(),
-=======
-		State:             replicationConfig.State,
->>>>>>> 051fb08d
 	}
 
 	var failoverHistory []*replicationpb.FailoverStatus
