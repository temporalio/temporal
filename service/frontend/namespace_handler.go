//go:generate mockgen -package $GOPACKAGE -source $GOFILE -destination namespace_handler_mock.go

package frontend

import (
	"context"
	"fmt"
	"time"

	"github.com/pborman/uuid"
	enumspb "go.temporal.io/api/enums/v1"
	namespacepb "go.temporal.io/api/namespace/v1"
	replicationpb "go.temporal.io/api/replication/v1"
	rulespb "go.temporal.io/api/rules/v1"
	"go.temporal.io/api/serviceerror"
	"go.temporal.io/api/workflowservice/v1"
	enumsspb "go.temporal.io/server/api/enums/v1"
	persistencespb "go.temporal.io/server/api/persistence/v1"
	"go.temporal.io/server/common"
	"go.temporal.io/server/common/archiver"
	"go.temporal.io/server/common/archiver/provider"
	"go.temporal.io/server/common/clock"
	"go.temporal.io/server/common/cluster"
	"go.temporal.io/server/common/log"
	"go.temporal.io/server/common/log/tag"
	"go.temporal.io/server/common/namespace"
	"go.temporal.io/server/common/namespace/nsmanager"
	"go.temporal.io/server/common/namespace/nsreplication"
	"go.temporal.io/server/common/persistence"
	"go.temporal.io/server/common/primitives"
	"go.temporal.io/server/common/primitives/timestamp"
	"go.temporal.io/server/common/util"
	"google.golang.org/protobuf/types/known/durationpb"
	"google.golang.org/protobuf/types/known/timestamppb"
)

type (
	// namespaceHandler implements the namespace-related APIs specified by the [workflowservice] package,
	// such as registering, updating, and querying namespaces.
	namespaceHandler struct {
		logger                 log.Logger
		metadataMgr            persistence.MetadataManager
		clusterMetadata        cluster.Metadata
		namespaceReplicator    nsreplication.Replicator
		namespaceAttrValidator *nsmanager.Validator
		archivalMetadata       archiver.ArchivalMetadata
		archiverProvider       provider.ArchiverProvider
		timeSource             clock.TimeSource
		config                 *Config
		serviceName            primitives.ServiceName
	}
)

const (
	maxReplicationHistorySize = 10
)

var (
	// err indicating that this cluster is not the master, so cannot do namespace registration or update
	errNotMasterCluster                   = serviceerror.NewInvalidArgument("Cluster is not master cluster, cannot do namespace registration or namespace update.")
	errCannotDoNamespaceFailoverAndUpdate = serviceerror.NewInvalidArgument("Cannot set active cluster to current cluster when other parameters are set.")
	errInvalidRetentionPeriod             = serviceerror.NewInvalidArgument("A valid retention period is not set on request.")
	errInvalidNamespaceStateUpdate        = serviceerror.NewInvalidArgument("Invalid namespace state update.")

	errCustomSearchAttributeFieldAlreadyAllocated = serviceerror.NewInvalidArgument("Custom search attribute field name already allocated.")
)

// newNamespaceHandler create a new namespace handler
func newNamespaceHandler(
	logger log.Logger,
	metadataMgr persistence.MetadataManager,
	clusterMetadata cluster.Metadata,
	namespaceReplicator nsreplication.Replicator,
	archivalMetadata archiver.ArchivalMetadata,
	archiverProvider provider.ArchiverProvider,
	timeSource clock.TimeSource,
	config *Config,
	serviceName primitives.ServiceName,
) *namespaceHandler {
	return &namespaceHandler{
		logger:                 logger,
		metadataMgr:            metadataMgr,
		clusterMetadata:        clusterMetadata,
		namespaceReplicator:    namespaceReplicator,
		namespaceAttrValidator: nsmanager.NewValidator(clusterMetadata),
		archivalMetadata:       archivalMetadata,
		archiverProvider:       archiverProvider,
		timeSource:             timeSource,
		config:                 config,
		serviceName:            serviceName,
	}
}

// RegisterNamespace register a new namespace
//
//nolint:revive // cognitive complexity grandfathered
func (d *namespaceHandler) RegisterNamespace(
	ctx context.Context,
	registerRequest *workflowservice.RegisterNamespaceRequest,
) (*workflowservice.RegisterNamespaceResponse, error) {

	if !d.clusterMetadata.IsGlobalNamespaceEnabled() {
		if registerRequest.GetIsGlobalNamespace() {
			return nil, serviceerror.NewInvalidArgument("Cannot register global namespace when not enabled")
		}

		registerRequest.IsGlobalNamespace = false
	} else {
		// cluster global namespace enabled
		if !d.clusterMetadata.IsMasterCluster() && registerRequest.GetIsGlobalNamespace() {
			return nil, errNotMasterCluster
		}
	}

	if err := validateRetentionDuration(
		registerRequest.WorkflowExecutionRetentionPeriod,
		registerRequest.IsGlobalNamespace,
	); err != nil {
		return nil, err
	}

	// first check if the name is already registered as the local namespace
	_, err := d.metadataMgr.GetNamespace(ctx, &persistence.GetNamespaceRequest{Name: registerRequest.GetNamespace()})
	switch err.(type) {
	case nil:
		// namespace already exists, cannot proceed
		return nil, serviceerror.NewNamespaceAlreadyExists(fmt.Sprintf("Namespace %q already exists", registerRequest.GetNamespace()))
	case *serviceerror.NamespaceNotFound:
		// namespace does not exists, proceeds
	default:
		// other err
		return nil, err
	}

	var activeClusterName string
	// input validation on cluster names
	if registerRequest.GetActiveClusterName() != "" {
		activeClusterName = registerRequest.GetActiveClusterName()
	} else {
		activeClusterName = d.clusterMetadata.GetCurrentClusterName()
	}
	var clusters []string
	for _, clusterConfig := range registerRequest.Clusters {
		clusterName := clusterConfig.GetClusterName()
		clusters = append(clusters, clusterName)
	}
	clusters = persistence.GetOrUseDefaultClusters(activeClusterName, clusters)

	currentHistoryArchivalState := namespace.NeverEnabledState()
	nextHistoryArchivalState := currentHistoryArchivalState
	clusterHistoryArchivalConfig := d.archivalMetadata.GetHistoryConfig()
	if clusterHistoryArchivalConfig.ClusterConfiguredForArchival() {
		archivalEvent, err := d.toArchivalRegisterEvent(
			registerRequest.HistoryArchivalState,
			registerRequest.GetHistoryArchivalUri(),
			clusterHistoryArchivalConfig.GetNamespaceDefaultState(),
			clusterHistoryArchivalConfig.GetNamespaceDefaultURI(),
		)
		if err != nil {
			return nil, err
		}

		nextHistoryArchivalState, _, err = currentHistoryArchivalState.GetNextState(archivalEvent, d.validateHistoryArchivalURI)
		if err != nil {
			return nil, err
		}
	}

	currentVisibilityArchivalState := namespace.NeverEnabledState()
	nextVisibilityArchivalState := currentVisibilityArchivalState
	clusterVisibilityArchivalConfig := d.archivalMetadata.GetVisibilityConfig()
	if clusterVisibilityArchivalConfig.ClusterConfiguredForArchival() {
		archivalEvent, err := d.toArchivalRegisterEvent(
			registerRequest.VisibilityArchivalState,
			registerRequest.GetVisibilityArchivalUri(),
			clusterVisibilityArchivalConfig.GetNamespaceDefaultState(),
			clusterVisibilityArchivalConfig.GetNamespaceDefaultURI(),
		)
		if err != nil {
			return nil, err
		}

		nextVisibilityArchivalState, _, err = currentVisibilityArchivalState.GetNextState(archivalEvent, d.validateVisibilityArchivalURI)
		if err != nil {
			return nil, err
		}
	}

	info := &persistencespb.NamespaceInfo{
		Id:          uuid.New(),
		Name:        registerRequest.GetNamespace(),
		State:       enumspb.NAMESPACE_STATE_REGISTERED,
		Owner:       registerRequest.GetOwnerEmail(),
		Description: registerRequest.GetDescription(),
		Data:        registerRequest.Data,
	}
	config := &persistencespb.NamespaceConfig{
		Retention:                    registerRequest.GetWorkflowExecutionRetentionPeriod(),
		HistoryArchivalState:         nextHistoryArchivalState.State,
		HistoryArchivalUri:           nextHistoryArchivalState.URI,
		VisibilityArchivalState:      nextVisibilityArchivalState.State,
		VisibilityArchivalUri:        nextVisibilityArchivalState.URI,
		BadBinaries:                  &namespacepb.BadBinaries{Binaries: map[string]*namespacepb.BadBinaryInfo{}},
		CustomSearchAttributeAliases: nil,
	}
	replicationConfig := &persistencespb.NamespaceReplicationConfig{
		ActiveClusterName: activeClusterName,
		Clusters:          clusters,
		State:             enumspb.REPLICATION_STATE_NORMAL,
	}
	isGlobalNamespace := registerRequest.GetIsGlobalNamespace()

	if err := d.namespaceAttrValidator.ValidateNamespaceConfig(config); err != nil {
		return nil, err
	}
	if isGlobalNamespace {
		if err := d.namespaceAttrValidator.ValidateNamespaceReplicationConfigForGlobalNamespace(
			replicationConfig,
		); err != nil {
			return nil, err
		}
	} else {
		if err := d.namespaceAttrValidator.ValidateNamespaceReplicationConfigForLocalNamespace(
			replicationConfig,
		); err != nil {
			return nil, err
		}
	}

	failoverVersion := common.EmptyVersion
	if registerRequest.GetIsGlobalNamespace() {
		failoverVersion = d.clusterMetadata.GetNextFailoverVersion(activeClusterName, 0)
	}

	namespaceRequest := &persistence.CreateNamespaceRequest{
		Namespace: &persistencespb.NamespaceDetail{
			Info:              info,
			Config:            config,
			ReplicationConfig: replicationConfig,
			ConfigVersion:     0,
			FailoverVersion:   failoverVersion,
		},
		IsGlobalNamespace: isGlobalNamespace,
	}

	namespaceResponse, err := d.metadataMgr.CreateNamespace(ctx, namespaceRequest)
	if err != nil {
		return nil, err
	}

	err = d.namespaceReplicator.HandleTransmissionTask(
		ctx,
		enumsspb.NAMESPACE_OPERATION_CREATE,
		namespaceRequest.Namespace.Info,
		namespaceRequest.Namespace.Config,
		namespaceRequest.Namespace.ReplicationConfig,
		false,
		namespaceRequest.Namespace.ConfigVersion,
		namespaceRequest.Namespace.FailoverVersion,
		namespaceRequest.IsGlobalNamespace,
		nil,
	)
	if err != nil {
		return nil, err
	}

	d.logger.Info("Register namespace succeeded",
		tag.WorkflowNamespace(registerRequest.GetNamespace()),
		tag.WorkflowNamespaceID(namespaceResponse.ID),
	)

	return &workflowservice.RegisterNamespaceResponse{}, nil
}

// ListNamespaces list all namespaces
func (d *namespaceHandler) ListNamespaces(
	ctx context.Context,
	listRequest *workflowservice.ListNamespacesRequest,
) (*workflowservice.ListNamespacesResponse, error) {

	pageSize := 100
	if listRequest.GetPageSize() != 0 {
		pageSize = int(listRequest.GetPageSize())
	}

	resp, err := d.metadataMgr.ListNamespaces(ctx, &persistence.ListNamespacesRequest{
		PageSize:       pageSize,
		NextPageToken:  listRequest.NextPageToken,
		IncludeDeleted: listRequest.GetNamespaceFilter().GetIncludeDeleted(),
	})

	if err != nil {
		return nil, err
	}

	var namespaces []*workflowservice.DescribeNamespaceResponse
	for _, namespace := range resp.Namespaces {
		desc := &workflowservice.DescribeNamespaceResponse{
			IsGlobalNamespace: namespace.IsGlobalNamespace,
			FailoverVersion:   namespace.Namespace.FailoverVersion,
		}
		desc.NamespaceInfo, desc.Config, desc.ReplicationConfig, desc.FailoverHistory =
			d.createResponse(
				namespace.Namespace.Info,
				namespace.Namespace.Config,
				namespace.Namespace.ReplicationConfig)
		namespaces = append(namespaces, desc)
	}

	response := &workflowservice.ListNamespacesResponse{
		Namespaces:    namespaces,
		NextPageToken: resp.NextPageToken,
	}

	return response, nil
}

// DescribeNamespace describe the namespace
func (d *namespaceHandler) DescribeNamespace(
	ctx context.Context,
	describeRequest *workflowservice.DescribeNamespaceRequest,
) (*workflowservice.DescribeNamespaceResponse, error) {

	// TODO, we should migrate the non global namespace to new table, see #773
	req := &persistence.GetNamespaceRequest{
		Name: describeRequest.GetNamespace(),
		ID:   describeRequest.GetId(),
	}
	resp, err := d.metadataMgr.GetNamespace(ctx, req)
	if err != nil {
		return nil, err
	}

	response := &workflowservice.DescribeNamespaceResponse{
		IsGlobalNamespace: resp.IsGlobalNamespace,
		FailoverVersion:   resp.Namespace.FailoverVersion,
	}
	response.NamespaceInfo, response.Config, response.ReplicationConfig, response.FailoverHistory =
		d.createResponse(resp.Namespace.Info, resp.Namespace.Config, resp.Namespace.ReplicationConfig)
	return response, nil
}

// UpdateNamespace update the namespace
//
//nolint:revive // cognitive complexity grandfathered
func (d *namespaceHandler) UpdateNamespace(
	ctx context.Context,
	updateRequest *workflowservice.UpdateNamespaceRequest,
) (*workflowservice.UpdateNamespaceResponse, error) {

	// must get the metadata (notificationVersion) first
	// this version can be regarded as the lock on the v2 namespace table
	// and since we do not know which table will return the namespace afterwards
	// this call has to be made
	metadata, err := d.metadataMgr.GetMetadata(ctx)
	if err != nil {
		return nil, err
	}
	notificationVersion := metadata.NotificationVersion
	getResponse, err := d.metadataMgr.GetNamespace(ctx, &persistence.GetNamespaceRequest{Name: updateRequest.GetNamespace()})
	if err != nil {
		return nil, err
	}

	info := getResponse.Namespace.Info
	config := getResponse.Namespace.Config
	replicationConfig := getResponse.Namespace.ReplicationConfig
	failoverHistory := getResponse.Namespace.ReplicationConfig.FailoverHistory
	configVersion := getResponse.Namespace.ConfigVersion
	failoverVersion := getResponse.Namespace.FailoverVersion
	failoverNotificationVersion := getResponse.Namespace.FailoverNotificationVersion
	isGlobalNamespace := getResponse.IsGlobalNamespace || updateRequest.PromoteNamespace
	needsNamespacePromotion := !getResponse.IsGlobalNamespace && updateRequest.PromoteNamespace

	currentHistoryArchivalState := &namespace.ArchivalConfigState{
		State: config.HistoryArchivalState,
		URI:   config.HistoryArchivalUri,
	}
	nextHistoryArchivalState := currentHistoryArchivalState
	historyArchivalConfigChanged := false
	clusterHistoryArchivalConfig := d.archivalMetadata.GetHistoryConfig()
	if updateRequest.Config != nil && clusterHistoryArchivalConfig.ClusterConfiguredForArchival() {
		cfg := updateRequest.GetConfig()
		archivalEvent, err := d.toArchivalUpdateEvent(cfg.HistoryArchivalState, cfg.GetHistoryArchivalUri(), clusterHistoryArchivalConfig.GetNamespaceDefaultURI())
		if err != nil {
			return nil, err
		}
		nextHistoryArchivalState, historyArchivalConfigChanged, err = currentHistoryArchivalState.GetNextState(archivalEvent, d.validateHistoryArchivalURI)
		if err != nil {
			return nil, err
		}
	}

	currentVisibilityArchivalState := &namespace.ArchivalConfigState{
		State: config.VisibilityArchivalState,
		URI:   config.VisibilityArchivalUri,
	}
	nextVisibilityArchivalState := currentVisibilityArchivalState
	visibilityArchivalConfigChanged := false
	clusterVisibilityArchivalConfig := d.archivalMetadata.GetVisibilityConfig()
	if updateRequest.Config != nil && clusterVisibilityArchivalConfig.ClusterConfiguredForArchival() {
		cfg := updateRequest.GetConfig()
		archivalEvent, err := d.toArchivalUpdateEvent(cfg.VisibilityArchivalState, cfg.GetVisibilityArchivalUri(), clusterVisibilityArchivalConfig.GetNamespaceDefaultURI())
		if err != nil {
			return nil, err
		}
		nextVisibilityArchivalState, visibilityArchivalConfigChanged, err = currentVisibilityArchivalState.GetNextState(archivalEvent, d.validateVisibilityArchivalURI)
		if err != nil {
			return nil, err
		}
	}

	// whether active cluster is changed
	activeClusterChanged := false
	// whether anything other than active cluster is changed
	configurationChanged := false
	// whether replication cluster list is changed
	clusterListChanged := false

	if updateRequest.UpdateInfo != nil {
		updatedInfo := updateRequest.UpdateInfo
		if updatedInfo.GetDescription() != "" {
			configurationChanged = true
			info.Description = updatedInfo.GetDescription()
		}
		if updatedInfo.GetOwnerEmail() != "" {
			configurationChanged = true
			info.Owner = updatedInfo.GetOwnerEmail()
		}
		if updatedInfo.Data != nil {
			configurationChanged = true
			// only do merging
			info.Data = d.mergeNamespaceData(info.Data, updatedInfo.Data)
		}
		if updatedInfo.State != enumspb.NAMESPACE_STATE_UNSPECIFIED && info.State != updatedInfo.State {
			configurationChanged = true
			if err := validateStateUpdate(getResponse, updateRequest); err != nil {
				return nil, err
			}
			info.State = updatedInfo.State
		}
	}
	if updateRequest.Config != nil {
		updatedConfig := updateRequest.Config
		if updatedConfig.GetWorkflowExecutionRetentionTtl() != nil {
			configurationChanged = true

			config.Retention = updatedConfig.GetWorkflowExecutionRetentionTtl()
			if err := validateRetentionDuration(
				config.Retention,
				isGlobalNamespace,
			); err != nil {
				return nil, err
			}
		}
		if historyArchivalConfigChanged {
			configurationChanged = true
			config.HistoryArchivalState = nextHistoryArchivalState.State
			config.HistoryArchivalUri = nextHistoryArchivalState.URI
		}
		if visibilityArchivalConfigChanged {
			configurationChanged = true
			config.VisibilityArchivalState = nextVisibilityArchivalState.State
			config.VisibilityArchivalUri = nextVisibilityArchivalState.URI
		}
		if updatedConfig.BadBinaries != nil {
			maxLength := d.config.MaxBadBinaries(updateRequest.GetNamespace())
			// only do merging
			bb := d.mergeBadBinaries(config.BadBinaries.Binaries, updatedConfig.BadBinaries.Binaries, time.Now().UTC())
			config.BadBinaries = &bb
			if len(config.BadBinaries.Binaries) > maxLength {
				return nil, serviceerror.NewInvalidArgument(fmt.Sprintf("Total resetBinaries cannot exceed the max limit: %v", maxLength))
			}
		}
		if len(updatedConfig.CustomSearchAttributeAliases) > 0 {
			configurationChanged = true
			csaAliases, err := d.upsertCustomSearchAttributesAliases(
				config.CustomSearchAttributeAliases,
				updatedConfig.CustomSearchAttributeAliases,
			)
			if err != nil {
				return nil, err
			}
			config.CustomSearchAttributeAliases = csaAliases
		}
	}

	if updateRequest.GetDeleteBadBinary() != "" {
		binChecksum := updateRequest.GetDeleteBadBinary()
		_, ok := config.BadBinaries.Binaries[binChecksum]
		if !ok {
			return nil, serviceerror.NewInvalidArgument(fmt.Sprintf("Bad binary checksum %v doesn't exists.", binChecksum))
		}
		configurationChanged = true
		delete(config.BadBinaries.Binaries, binChecksum)
	}

	if updateRequest.ReplicationConfig != nil {
		updateReplicationConfig := updateRequest.ReplicationConfig
		if len(updateReplicationConfig.Clusters) != 0 {
			configurationChanged = true
			clusterListChanged = true
			var clustersNew []string
			for _, clusterConfig := range updateReplicationConfig.Clusters {
				clustersNew = append(clustersNew, clusterConfig.GetClusterName())
			}
			replicationConfig.Clusters = clustersNew
		}
		if updateReplicationConfig.State != enumspb.REPLICATION_STATE_UNSPECIFIED &&
			updateReplicationConfig.State != replicationConfig.State {
			if err := validateReplicationStateUpdate(getResponse, updateRequest); err != nil {
				return nil, err
			}
			configurationChanged = true
			replicationConfig.State = updateReplicationConfig.State
		}

		if updateReplicationConfig.GetActiveClusterName() != "" {
			activeClusterChanged = true
			replicationConfig.ActiveClusterName = updateReplicationConfig.GetActiveClusterName()
		}
	}

	if err := d.namespaceAttrValidator.ValidateNamespaceConfig(config); err != nil {
		return nil, err
	}
	if isGlobalNamespace {
		if err := d.namespaceAttrValidator.ValidateNamespaceReplicationConfigForGlobalNamespace(
			replicationConfig,
		); err != nil {
			return nil, err
		}
		if !d.clusterMetadata.IsGlobalNamespaceEnabled() {
			return nil, serviceerror.NewInvalidArgument(fmt.Sprintf("global namespace is not enabled on this "+
				"cluster, cannot update global namespace or promote local namespace: %v", updateRequest.Namespace))
		}
	} else {
		if err := d.namespaceAttrValidator.ValidateNamespaceReplicationConfigForLocalNamespace(
			replicationConfig,
		); err != nil {
			return nil, err
		}
	}

	if configurationChanged && activeClusterChanged && isGlobalNamespace {
		return nil, errCannotDoNamespaceFailoverAndUpdate
	} else if configurationChanged || activeClusterChanged || needsNamespacePromotion {
		if (needsNamespacePromotion || activeClusterChanged) && isGlobalNamespace {
			failoverVersion = d.clusterMetadata.GetNextFailoverVersion(
				replicationConfig.ActiveClusterName,
				failoverVersion,
			)
			failoverNotificationVersion = notificationVersion
		}
		// set the versions
		if configurationChanged {
			configVersion++
		}

		if (configurationChanged || activeClusterChanged) && isGlobalNamespace {
			// N.B., it should be sufficient to check only for activeClusterChanged. In order to be defensive, we also
			// check for configurationChanged. If nothing needs to be updated this will be a no-op.
			failoverHistory = d.maybeUpdateFailoverHistory(
				failoverHistory,
				updateRequest.ReplicationConfig,
				getResponse.Namespace,
				failoverVersion,
			)
		}

		replicationConfig.FailoverHistory = failoverHistory
		updateReq := &persistence.UpdateNamespaceRequest{
			Namespace: &persistencespb.NamespaceDetail{
				Info:                        info,
				Config:                      config,
				ReplicationConfig:           replicationConfig,
				ConfigVersion:               configVersion,
				FailoverVersion:             failoverVersion,
				FailoverNotificationVersion: failoverNotificationVersion,
			},
			IsGlobalNamespace:   isGlobalNamespace,
			NotificationVersion: notificationVersion,
		}
		err = d.metadataMgr.UpdateNamespace(ctx, updateReq)
		if err != nil {
			return nil, err
		}
	}

	err = d.namespaceReplicator.HandleTransmissionTask(
		ctx,
		enumsspb.NAMESPACE_OPERATION_UPDATE,
		info,
		config,
		replicationConfig,
		clusterListChanged,
		configVersion,
		failoverVersion,
		isGlobalNamespace,
		failoverHistory,
	)
	if err != nil {
		return nil, err
	}

	response := &workflowservice.UpdateNamespaceResponse{
		IsGlobalNamespace: isGlobalNamespace,
		FailoverVersion:   failoverVersion,
	}
	response.NamespaceInfo, response.Config, response.ReplicationConfig, _ = d.createResponse(info, config, replicationConfig)

	d.logger.Info("Update namespace succeeded",
		tag.WorkflowNamespace(info.Name),
		tag.WorkflowNamespaceID(info.Id),
	)
	return response, nil
}

// DeprecateNamespace deprecates a namespace
// Deprecated.
func (d *namespaceHandler) DeprecateNamespace(
	ctx context.Context,
	deprecateRequest *workflowservice.DeprecateNamespaceRequest,
) (*workflowservice.DeprecateNamespaceResponse, error) {

	clusterMetadata := d.clusterMetadata
	// TODO remove the IsGlobalNamespaceEnabled check once cross DC is public
	if clusterMetadata.IsGlobalNamespaceEnabled() && !clusterMetadata.IsMasterCluster() {
		return nil, errNotMasterCluster
	}

	// must get the metadata (notificationVersion) first
	// this version can be regarded as the lock on the v2 namespace table
	// and since we do not know which table will return the namespace afterwards
	// this call has to be made
	metadata, err := d.metadataMgr.GetMetadata(ctx)
	if err != nil {
		return nil, err
	}
	notificationVersion := metadata.NotificationVersion
	getResponse, err := d.metadataMgr.GetNamespace(ctx, &persistence.GetNamespaceRequest{Name: deprecateRequest.GetNamespace()})
	if err != nil {
		return nil, err
	}

	getResponse.Namespace.ConfigVersion = getResponse.Namespace.ConfigVersion + 1
	getResponse.Namespace.Info.State = enumspb.NAMESPACE_STATE_DEPRECATED
	updateReq := &persistence.UpdateNamespaceRequest{
		Namespace: &persistencespb.NamespaceDetail{
			Info:                        getResponse.Namespace.Info,
			Config:                      getResponse.Namespace.Config,
			ReplicationConfig:           getResponse.Namespace.ReplicationConfig,
			ConfigVersion:               getResponse.Namespace.ConfigVersion,
			FailoverVersion:             getResponse.Namespace.FailoverVersion,
			FailoverNotificationVersion: getResponse.Namespace.FailoverNotificationVersion,
		},
		NotificationVersion: notificationVersion,
		IsGlobalNamespace:   getResponse.IsGlobalNamespace,
	}
	err = d.metadataMgr.UpdateNamespace(ctx, updateReq)
	if err != nil {
		return nil, err
	}
	return nil, nil
}

func (d *namespaceHandler) CreateWorkflowRule(
	ctx context.Context,
	ruleSpec *rulespb.WorkflowRuleSpec,
	createdByIdentity string,
	description string,
	nsName string,
) (*rulespb.WorkflowRule, error) {

	if ruleSpec.GetId() == "" {
		return nil, serviceerror.NewInvalidArgument("Workflow Rule ID is not set.")
	}

	metadata, err := d.metadataMgr.GetMetadata(ctx)
	if err != nil {
		return nil, err
	}
	getNamespaceResponse, err := d.metadataMgr.GetNamespace(ctx, &persistence.GetNamespaceRequest{Name: nsName})
	if err != nil {
		return nil, err
	}

	existingNamespace := getNamespaceResponse.Namespace
	config := getNamespaceResponse.Namespace.Config

	if config.WorkflowRules == nil {
		config.WorkflowRules = make(map[string]*rulespb.WorkflowRule)
	}

	_, ok := config.WorkflowRules[ruleSpec.GetId()]
	if ok {
		return nil, serviceerror.NewInvalidArgument("Workflow Rule with this ID already exists.")
	}

	workflowRule := &rulespb.WorkflowRule{
		Spec:              ruleSpec,
		CreateTime:        timestamppb.New(d.timeSource.Now()),
		CreatedByIdentity: createdByIdentity,
		Description:       description,
	}
	config.WorkflowRules[ruleSpec.GetId()] = workflowRule

	updateReq := &persistence.UpdateNamespaceRequest{
		Namespace: &persistencespb.NamespaceDetail{
			Info:                        existingNamespace.Info,
			Config:                      config,
			ReplicationConfig:           existingNamespace.ReplicationConfig,
			ConfigVersion:               existingNamespace.ConfigVersion + 1,
			FailoverVersion:             existingNamespace.FailoverVersion,
			FailoverNotificationVersion: existingNamespace.FailoverNotificationVersion,
		},
		IsGlobalNamespace:   getNamespaceResponse.IsGlobalNamespace,
		NotificationVersion: metadata.NotificationVersion,
	}
	err = d.metadataMgr.UpdateNamespace(ctx, updateReq)
	if err != nil {
		return nil, err
	}

	return workflowRule, nil
}

func (d *namespaceHandler) DescribeWorkflowRule(
	ctx context.Context, ruleID string, nsName string,
) (*rulespb.WorkflowRule, error) {
	getNamespaceResponse, err := d.metadataMgr.GetNamespace(ctx, &persistence.GetNamespaceRequest{Name: nsName})
	if err != nil {
		return nil, err
	}

	if getNamespaceResponse.Namespace.Config.WorkflowRules == nil {
		return nil, serviceerror.NewInvalidArgument("Workflow Rule with this ID not Found.")
	}

	rule, ok := getNamespaceResponse.Namespace.Config.WorkflowRules[ruleID]
	if !ok {
		return nil, serviceerror.NewInvalidArgument("Workflow Rule with this ID not Found.")
	}

	return rule, nil
}

func (d *namespaceHandler) DeleteWorkflowRule(
	ctx context.Context, ruleID string, nsName string,
) error {
	if ruleID == "" {
		return serviceerror.NewInvalidArgument("Workflow Rule ID is not set.")
	}

	metadata, err := d.metadataMgr.GetMetadata(ctx)
	if err != nil {
		return err
	}

	getNamespaceResponse, err := d.metadataMgr.GetNamespace(ctx, &persistence.GetNamespaceRequest{Name: nsName})
	if err != nil {
		return err
	}

	existingNamespace := getNamespaceResponse.Namespace
	config := getNamespaceResponse.Namespace.Config
	if config.WorkflowRules == nil {
		return serviceerror.NewInvalidArgument("Workflow Rule with this ID not Found.")
	}
	_, ok := config.WorkflowRules[ruleID]
	if !ok {
		return serviceerror.NewInvalidArgument("Workflow Rule with this ID not Found.")
	}

	delete(config.WorkflowRules, ruleID)

	updateReq := &persistence.UpdateNamespaceRequest{
		Namespace: &persistencespb.NamespaceDetail{
			Info:                        existingNamespace.Info,
			Config:                      config,
			ReplicationConfig:           existingNamespace.ReplicationConfig,
			ConfigVersion:               existingNamespace.ConfigVersion + 1,
			FailoverVersion:             existingNamespace.FailoverVersion,
			FailoverNotificationVersion: existingNamespace.FailoverNotificationVersion,
		},
		IsGlobalNamespace:   getNamespaceResponse.IsGlobalNamespace,
		NotificationVersion: metadata.NotificationVersion,
	}
	return d.metadataMgr.UpdateNamespace(ctx, updateReq)
}

func (d *namespaceHandler) ListWorkflowRules(
	ctx context.Context, nsName string,
) ([]*rulespb.WorkflowRule, error) {
	getNamespaceResponse, err := d.metadataMgr.GetNamespace(ctx, &persistence.GetNamespaceRequest{Name: nsName})
	if err != nil {
		return nil, err
	}

	workflowRulesMap := getNamespaceResponse.Namespace.Config.WorkflowRules
	if workflowRulesMap == nil {
		return []*rulespb.WorkflowRule{}, nil
	}

	workflowRules := make([]*rulespb.WorkflowRule, 0, len(workflowRulesMap))
	for _, rule := range workflowRulesMap {
		workflowRules = append(workflowRules, rule)
	}
	return workflowRules, nil
}

func (d *namespaceHandler) createResponse(
	info *persistencespb.NamespaceInfo,
	config *persistencespb.NamespaceConfig,
	replicationConfig *persistencespb.NamespaceReplicationConfig,
) (*namespacepb.NamespaceInfo, *namespacepb.NamespaceConfig, *replicationpb.NamespaceReplicationConfig, []*replicationpb.FailoverStatus) {

	infoResult := &namespacepb.NamespaceInfo{
		Name:        info.Name,
		State:       info.State,
		Description: info.Description,
		OwnerEmail:  info.Owner,
		Data:        info.Data,
		Id:          info.Id,

		Capabilities: &namespacepb.NamespaceInfo_Capabilities{
			EagerWorkflowStart: d.config.EnableEagerWorkflowStart(info.Name),
			SyncUpdate:         d.config.EnableUpdateWorkflowExecution(info.Name),
			AsyncUpdate:        d.config.EnableUpdateWorkflowExecutionAsyncAccepted(info.Name),
		},
		SupportsSchedules: d.config.EnableSchedules(info.Name),
	}

	configResult := &namespacepb.NamespaceConfig{
		WorkflowExecutionRetentionTtl: config.Retention,
		HistoryArchivalState:          config.HistoryArchivalState,
		HistoryArchivalUri:            config.HistoryArchivalUri,
		VisibilityArchivalState:       config.VisibilityArchivalState,
		VisibilityArchivalUri:         config.VisibilityArchivalUri,
		BadBinaries:                   config.BadBinaries,
		CustomSearchAttributeAliases:  config.CustomSearchAttributeAliases,
	}

	var clusters []*replicationpb.ClusterReplicationConfig
	for _, cluster := range replicationConfig.Clusters {
		clusters = append(clusters, &replicationpb.ClusterReplicationConfig{
			ClusterName: cluster,
		})
	}
	replicationConfigResult := &replicationpb.NamespaceReplicationConfig{
		ActiveClusterName: replicationConfig.ActiveClusterName,
		Clusters:          clusters,
	}

	var failoverHistory []*replicationpb.FailoverStatus
	for _, entry := range replicationConfig.GetFailoverHistory() {
		failoverHistory = append(failoverHistory, &replicationpb.FailoverStatus{
			FailoverTime:    entry.GetFailoverTime(),
			FailoverVersion: entry.GetFailoverVersion(),
		})
	}

	return infoResult, configResult, replicationConfigResult, failoverHistory
}

func (d *namespaceHandler) mergeBadBinaries(
	old map[string]*namespacepb.BadBinaryInfo,
	new map[string]*namespacepb.BadBinaryInfo,
	createTime time.Time,
) namespacepb.BadBinaries {

	if old == nil {
		old = map[string]*namespacepb.BadBinaryInfo{}
	}
	for k, v := range new {
		v.CreateTime = timestamppb.New(createTime)
		old[k] = v
	}
	return namespacepb.BadBinaries{
		Binaries: old,
	}
}

func (d *namespaceHandler) mergeNamespaceData(
	old map[string]string,
	new map[string]string,
) map[string]string {

	if old == nil {
		old = map[string]string{}
	}
	for k, v := range new {
		old[k] = v
	}
	return old
}

func (d *namespaceHandler) upsertCustomSearchAttributesAliases(
	current map[string]string,
	upsert map[string]string,
) (map[string]string, error) {
	result := util.CloneMapNonNil(current)
	for key, value := range upsert {
		if value == "" {
			delete(result, key)
		} else if _, ok := current[key]; !ok {
			result[key] = value
		} else {
			return nil, errCustomSearchAttributeFieldAlreadyAllocated
		}
	}
	return result, nil
}

func (d *namespaceHandler) toArchivalRegisterEvent(
	state enumspb.ArchivalState,
	URI string,
	defaultState enumspb.ArchivalState,
	defaultURI string,
) (*namespace.ArchivalConfigEvent, error) {

	event := &namespace.ArchivalConfigEvent{
		State:      state,
		URI:        URI,
		DefaultURI: defaultURI,
	}
	if event.State == enumspb.ARCHIVAL_STATE_UNSPECIFIED {
		event.State = defaultState
	}
	if err := event.Validate(); err != nil {
		return nil, err
	}
	return event, nil
}

func (d *namespaceHandler) toArchivalUpdateEvent(
	state enumspb.ArchivalState,
	URI string,
	defaultURI string,
) (*namespace.ArchivalConfigEvent, error) {

	event := &namespace.ArchivalConfigEvent{
		State:      state,
		URI:        URI,
		DefaultURI: defaultURI,
	}
	if err := event.Validate(); err != nil {
		return nil, err
	}
	return event, nil
}

func (d *namespaceHandler) validateHistoryArchivalURI(URIString string) error {
	URI, err := archiver.NewURI(URIString)
	if err != nil {
		return err
	}

<<<<<<< HEAD
	var archiver archiver.HistoryArchiver
	archiver, err = d.archiverProvider.GetHistoryArchiver(URI.Scheme(), string(primitives.FrontendService))
=======
	d.logger.Info("validateHistoryArchivalURI for " + string(d.serviceName))
	archiver, err := d.archiverProvider.GetHistoryArchiver(URI.Scheme(), string(d.serviceName))
>>>>>>> 11471424
	if err != nil {
		archiver, err = d.archiverProvider.GetHistoryArchiver(URI.Scheme(), string(primitives.InternalFrontendService))
		if err != nil {
			return err
		}
	}

	return archiver.ValidateURI(URI)
}

func (d *namespaceHandler) validateVisibilityArchivalURI(URIString string) error {
	URI, err := archiver.NewURI(URIString)
	if err != nil {
		return err
	}

<<<<<<< HEAD
	var archiver archiver.VisibilityArchiver
	archiver, err = d.archiverProvider.GetVisibilityArchiver(URI.Scheme(), string(primitives.FrontendService))
=======
	archiver, err := d.archiverProvider.GetVisibilityArchiver(URI.Scheme(), string(d.serviceName))
>>>>>>> 11471424
	if err != nil {
		archiver, err = d.archiverProvider.GetVisibilityArchiver(URI.Scheme(), string(primitives.InternalFrontendService))
		if err != nil {
			return err
		}
	}

	return archiver.ValidateURI(URI)
}

// maybeUpdateFailoverHistory adds an entry if the Namespace is becoming active in a new cluster.
func (d *namespaceHandler) maybeUpdateFailoverHistory(
	failoverHistory []*persistencespb.FailoverStatus,
	updateReplicationConfig *replicationpb.NamespaceReplicationConfig,
	namespaceDetail *persistencespb.NamespaceDetail,
	newFailoverVersion int64,
) []*persistencespb.FailoverStatus {
	d.logger.Debug(
		"maybeUpdateFailoverHistory",
		tag.NewAnyTag("failoverHistory", failoverHistory),
		tag.NewAnyTag("updateReplConfig", updateReplicationConfig),
		tag.NewAnyTag("namespaceDetail", namespaceDetail),
	)
	if updateReplicationConfig == nil {
		d.logger.Debug("updateReplicationConfig was nil")
		return failoverHistory
	}

	lastFailoverVersion := int64(-1)
	if l := len(namespaceDetail.ReplicationConfig.FailoverHistory); l > 0 {
		lastFailoverVersion = namespaceDetail.ReplicationConfig.FailoverHistory[l-1].FailoverVersion
	}
	if lastFailoverVersion != newFailoverVersion {
		now := d.timeSource.Now()
		failoverHistory = append(
			failoverHistory, &persistencespb.FailoverStatus{
				FailoverTime:    timestamppb.New(now),
				FailoverVersion: newFailoverVersion,
			},
		)
	}
	if l := len(failoverHistory); l > maxReplicationHistorySize {
		failoverHistory = failoverHistory[l-maxReplicationHistorySize : l]
	}
	return failoverHistory
}

// validateRetentionDuration ensures that retention duration can't be set below a sane minimum.
func validateRetentionDuration(retention *durationpb.Duration, isGlobalNamespace bool) error {
	if err := timestamp.ValidateAndCapProtoDuration(retention); err != nil {
		return errInvalidRetentionPeriod
	}

	min := namespace.MinRetentionLocal
	if isGlobalNamespace {
		min = namespace.MinRetentionGlobal
	}
	if timestamp.DurationValue(retention) < min {
		return errInvalidRetentionPeriod
	}
	return nil
}

func validateReplicationStateUpdate(existingNamespace *persistence.GetNamespaceResponse, nsUpdateRequest *workflowservice.UpdateNamespaceRequest) error {
	if nsUpdateRequest.ReplicationConfig == nil ||
		nsUpdateRequest.ReplicationConfig.State == enumspb.REPLICATION_STATE_UNSPECIFIED ||
		nsUpdateRequest.ReplicationConfig.State == existingNamespace.Namespace.ReplicationConfig.State {
		return nil // no change
	}

	if existingNamespace.Namespace.Info.State != enumspb.NAMESPACE_STATE_REGISTERED {
		return serviceerror.NewInvalidArgument(
			fmt.Sprintf(
				"update ReplicationState is only supported when namespace is in %s state, current state: %s",
				enumspb.NAMESPACE_STATE_REGISTERED.String(),
				existingNamespace.Namespace.Info.State.String(),
			),
		)
	}

	if nsUpdateRequest.ReplicationConfig.State == enumspb.REPLICATION_STATE_HANDOVER {
		if !existingNamespace.IsGlobalNamespace {
			return serviceerror.NewInvalidArgument(
				fmt.Sprintf(
					"%s can only be set for global namespace",
					enumspb.REPLICATION_STATE_HANDOVER,
				),
			)
		}
		// verify namespace has more than 1 replication clusters
		replicationClusterCount := len(existingNamespace.Namespace.ReplicationConfig.Clusters)
		if len(nsUpdateRequest.ReplicationConfig.Clusters) > 0 {
			replicationClusterCount = len(nsUpdateRequest.ReplicationConfig.Clusters)
		}
		if replicationClusterCount < 2 {
			return serviceerror.NewInvalidArgument(fmt.Sprintf("%s require more than one replication clusters", enumspb.REPLICATION_STATE_HANDOVER))
		}
	}
	return nil
}

func validateStateUpdate(existingNamespace *persistence.GetNamespaceResponse, nsUpdateRequest *workflowservice.UpdateNamespaceRequest) error {
	if nsUpdateRequest.UpdateInfo == nil {
		return nil // no change
	}
	oldState := existingNamespace.Namespace.Info.State
	newState := nsUpdateRequest.UpdateInfo.State
	if newState == enumspb.NAMESPACE_STATE_UNSPECIFIED || oldState == newState {
		return nil // no change
	}

	if existingNamespace.Namespace.ReplicationConfig != nil &&
		existingNamespace.Namespace.ReplicationConfig.State == enumspb.REPLICATION_STATE_HANDOVER {
		return serviceerror.NewInvalidArgument("cannot update namespace state while its replication state in REPLICATION_STATE_HANDOVER")
	}

	switch oldState {
	case enumspb.NAMESPACE_STATE_REGISTERED:
		switch newState {
		case enumspb.NAMESPACE_STATE_DELETED, enumspb.NAMESPACE_STATE_DEPRECATED:
			return nil
		default:
			return errInvalidNamespaceStateUpdate
		}

	case enumspb.NAMESPACE_STATE_DEPRECATED:
		switch newState {
		case enumspb.NAMESPACE_STATE_DELETED:
			return nil
		default:
			return errInvalidNamespaceStateUpdate
		}

	case enumspb.NAMESPACE_STATE_DELETED:
		return errInvalidNamespaceStateUpdate
	default:
		return errInvalidNamespaceStateUpdate
	}
}<|MERGE_RESOLUTION|>--- conflicted
+++ resolved
@@ -956,18 +956,9 @@
 		return err
 	}
 
-<<<<<<< HEAD
-	var archiver archiver.HistoryArchiver
-	archiver, err = d.archiverProvider.GetHistoryArchiver(URI.Scheme(), string(primitives.FrontendService))
-=======
-	d.logger.Info("validateHistoryArchivalURI for " + string(d.serviceName))
 	archiver, err := d.archiverProvider.GetHistoryArchiver(URI.Scheme(), string(d.serviceName))
->>>>>>> 11471424
-	if err != nil {
-		archiver, err = d.archiverProvider.GetHistoryArchiver(URI.Scheme(), string(primitives.InternalFrontendService))
-		if err != nil {
-			return err
-		}
+	if err != nil {
+		return err
 	}
 
 	return archiver.ValidateURI(URI)
@@ -979,17 +970,9 @@
 		return err
 	}
 
-<<<<<<< HEAD
-	var archiver archiver.VisibilityArchiver
-	archiver, err = d.archiverProvider.GetVisibilityArchiver(URI.Scheme(), string(primitives.FrontendService))
-=======
 	archiver, err := d.archiverProvider.GetVisibilityArchiver(URI.Scheme(), string(d.serviceName))
->>>>>>> 11471424
-	if err != nil {
-		archiver, err = d.archiverProvider.GetVisibilityArchiver(URI.Scheme(), string(primitives.InternalFrontendService))
-		if err != nil {
-			return err
-		}
+	if err != nil {
+		return err
 	}
 
 	return archiver.ValidateURI(URI)
