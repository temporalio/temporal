--- conflicted
+++ resolved
@@ -27,28 +27,20 @@
 import (
 	"context"
 	"fmt"
-	"net"
-	"sync/atomic"
-	"time"
-
-	"github.com/pborman/uuid"
-	clusterpb "go.temporal.io/api/cluster/v1"
 	commonpb "go.temporal.io/api/common/v1"
 	enumspb "go.temporal.io/api/enums/v1"
 	"go.temporal.io/api/operatorservice/v1"
 	"go.temporal.io/api/serviceerror"
 	sdkclient "go.temporal.io/sdk/client"
-<<<<<<< HEAD
 	"go.temporal.io/server/api/adminservice/v1"
 	"go.temporal.io/server/api/historyservice/v1"
 	persistencespb "go.temporal.io/server/api/persistence/v1"
 	serverClient "go.temporal.io/server/client"
 	"go.temporal.io/server/client/admin"
 	"go.temporal.io/server/common/persistence"
-	"go.temporal.io/server/common/primitives/timestamp"
-=======
+	"sync/atomic"
+
 	"golang.org/x/exp/maps"
->>>>>>> 4392952a
 	"google.golang.org/grpc/health"
 	healthpb "google.golang.org/grpc/health/grpc_health_v1"
 
@@ -69,12 +61,10 @@
 var _ OperatorHandler = (*OperatorHandlerImpl)(nil)
 
 type (
-	// OperatorHandlerImpl - gRPC handler interface for operatorservice
+	// OperatorHandlerImpl - gRPC handler interface for operator service
 	OperatorHandlerImpl struct {
 		status int32
 
-<<<<<<< HEAD
-		healthStatus           int32
 		logger                 log.Logger
 		config                 *Config
 		esConfig               *esclient.Config
@@ -89,20 +79,6 @@
 		clusterMetadataManager persistence.ClusterMetadataManager
 		clusterMetadata        clustermetadata.Metadata
 		clientFactory          serverClient.Factory
-		adminClient            adminservice.AdminServiceClient
-=======
-		logger            log.Logger
-		config            *Config
-		esConfig          *esclient.Config
-		esClient          esclient.Client
-		sdkClientFactory  sdk.ClientFactory
-		metricsClient     metrics.Client
-		saProvider        searchattribute.Provider
-		saManager         searchattribute.Manager
-		healthServer      *health.Server
-		historyClient     historyservice.HistoryServiceClient
-		namespaceRegistry namespace.Registry
->>>>>>> 4392952a
 	}
 
 	NewOperatorHandlerImplArgs struct {
@@ -120,7 +96,6 @@
 		clusterMetadataManager persistence.ClusterMetadataManager
 		clusterMetadata        clustermetadata.Metadata
 		clientFactory          serverClient.Factory
-		adminClient            adminservice.AdminServiceClient
 	}
 )
 
@@ -145,7 +120,6 @@
 		clusterMetadataManager: args.clusterMetadataManager,
 		clusterMetadata:        args.clusterMetadata,
 		clientFactory:          args.clientFactory,
-		adminClient:            args.adminClient,
 	}
 
 	return handler
@@ -400,11 +374,10 @@
 	ctx context.Context,
 	request *operatorservice.AddOrUpdateRemoteClusterRequest,
 ) (_ *operatorservice.AddOrUpdateRemoteClusterResponse, retError error) {
-<<<<<<< HEAD
 	const endpointName = "AddOrUpdateRemoteCluster"
 	defer log.CapturePanic(h.logger, &retError)
 
-	scope, sw := h.startRequestProfile(metrics.OperatorAddOrUpdateRemoteClusterScope)
+	_, sw := h.startRequestProfile(metrics.OperatorAddOrUpdateRemoteClusterScope)
 	defer sw.Stop()
 
 	adminClient := h.clientFactory.NewAdminClientWithTimeout(
@@ -416,12 +389,12 @@
 	// Fetch cluster metadata from remote cluster
 	resp, err := adminClient.DescribeCluster(ctx, &adminservice.DescribeClusterRequest{})
 	if err != nil {
-		return nil, h.error(err, scope, endpointName)
+		return nil, serviceerror.NewUnavailable(fmt.Sprintf(errUnableConnectRemoteClusterMessage, endpointName, err))
 	}
 
 	err = h.validateRemoteClusterMetadata(resp)
 	if err != nil {
-		return nil, h.error(err, scope, endpointName)
+		return nil, serviceerror.NewInvalidArgument(fmt.Sprintf(errInvalidRemoteClusterInfo, err))
 	}
 
 	var updateRequestVersion int64 = 0
@@ -436,7 +409,7 @@
 	case *serviceerror.NotFound:
 		updateRequestVersion = 0
 	default:
-		return nil, h.error(err, scope, endpointName)
+		return nil, serviceerror.NewInternal(fmt.Sprintf(errUnableToStoreClusterInfo, err))
 	}
 
 	applied, err := clusterMetadataMgr.SaveClusterMetadata(ctx, &persistence.SaveClusterMetadataRequest{
@@ -453,210 +426,53 @@
 		Version: updateRequestVersion,
 	})
 	if err != nil {
-		return nil, h.error(err, scope, endpointName)
+		return nil, serviceerror.NewInternal(fmt.Sprintf(errUnableToStoreClusterInfo, err))
 	}
 	if !applied {
-		return nil, h.error(serviceerror.NewInvalidArgument(
-			"Cannot update remote cluster due to update immutable fields"),
-			scope,
-			endpointName,
-		)
+		return nil, serviceerror.NewInternal(fmt.Sprintf(errUnableToStoreClusterInfo, err))
 	}
 	return &operatorservice.AddOrUpdateRemoteClusterResponse{}, nil
-=======
-	return nil, serviceerror.NewUnimplemented("TODO: Need to get from another PR")
->>>>>>> 4392952a
 }
 
 func (h *OperatorHandlerImpl) RemoveRemoteCluster(
 	ctx context.Context,
 	request *operatorservice.RemoveRemoteClusterRequest,
 ) (_ *operatorservice.RemoveRemoteClusterResponse, retError error) {
-<<<<<<< HEAD
 	const endpointName = "RemoveRemoteCluster"
 	defer log.CapturePanic(h.logger, &retError)
 
-	scope, sw := h.startRequestProfile(metrics.OperatorRemoveRemoteClusterScope)
+	_, sw := h.startRequestProfile(metrics.OperatorRemoveRemoteClusterScope)
 	defer sw.Stop()
 
 	if err := h.clusterMetadataManager.DeleteClusterMetadata(
 		ctx,
 		&persistence.DeleteClusterMetadataRequest{ClusterName: request.GetClusterName()},
 	); err != nil {
-		return nil, h.error(err, scope, endpointName)
+		return nil, serviceerror.NewInternal(fmt.Sprintf(errUnableToDeleteClusterInfo, err))
 	}
 	return &operatorservice.RemoveRemoteClusterResponse{}, nil
-=======
-	return nil, serviceerror.NewUnimplemented("TODO: Need to get from another PR")
->>>>>>> 4392952a
 }
 
 func (h *OperatorHandlerImpl) DescribeCluster(
 	ctx context.Context,
 	request *operatorservice.DescribeClusterRequest,
 ) (_ *operatorservice.DescribeClusterResponse, retError error) {
-<<<<<<< HEAD
-	const endpointName = "DescribeCluster"
-	defer log.CapturePanic(h.logger, &retError)
-
-	scope, sw := h.startRequestProfile(metrics.OperatorDescribeClusterScope)
-	defer sw.Stop()
-
-	resp, err := h.adminClient.DescribeCluster(ctx, &adminservice.DescribeClusterRequest{
-		ClusterName: request.GetClusterName(),
-	})
-	if err != nil {
-		return nil, h.error(err, scope, endpointName)
-	}
-
-	var membership *clusterpb.MembershipInfo
-	if resp.GetMembershipInfo() != nil {
-		membership = &clusterpb.MembershipInfo{
-			CurrentHost: &clusterpb.HostInfo{
-				Identity: resp.GetMembershipInfo().GetCurrentHost().Identity,
-			},
-			ReachableMembers: resp.GetMembershipInfo().GetReachableMembers(),
-			Rings:            []*clusterpb.RingInfo{},
-		}
-		for _, ringInfo := range resp.GetMembershipInfo().GetRings() {
-			var members []*clusterpb.HostInfo
-			for _, member := range ringInfo.GetMembers() {
-				members = append(members, &clusterpb.HostInfo{
-					Identity: member.GetIdentity(),
-				})
-			}
-			membership.Rings = append(membership.Rings, &clusterpb.RingInfo{
-				Role:        ringInfo.GetRole(),
-				MemberCount: ringInfo.GetMemberCount(),
-				Members:     members,
-			})
-		}
-	}
-	return &operatorservice.DescribeClusterResponse{
-		SupportedClients:         resp.GetSupportedClients(),
-		ServerVersion:            resp.GetServerVersion(),
-		MembershipInfo:           membership,
-		ClusterId:                resp.GetClusterId(),
-		ClusterName:              resp.GetClusterName(),
-		HistoryShardCount:        resp.GetHistoryShardCount(),
-		PersistenceStore:         resp.GetPersistenceStore(),
-		VisibilityStore:          resp.GetVisibilityStore(),
-		VersionInfo:              resp.GetVersionInfo(),
-		FailoverVersionIncrement: resp.GetFailoverVersionIncrement(),
-		InitialFailoverVersion:   resp.GetInitialFailoverVersion(),
-		IsGlobalNamespaceEnabled: resp.GetIsGlobalNamespaceEnabled(),
-	}, nil
-=======
+
 	return nil, serviceerror.NewUnimplemented("TODO: Need to get from another PR")
->>>>>>> 4392952a
 }
 
 func (h *OperatorHandlerImpl) ListClusters(
 	ctx context.Context,
 	request *operatorservice.ListClustersRequest,
 ) (_ *operatorservice.ListClustersResponse, retError error) {
-<<<<<<< HEAD
-	const endpointName = "ListClusters"
-	defer log.CapturePanic(h.logger, &retError)
-
-	scope, sw := h.startRequestProfile(metrics.OperatorListClustersScope)
-	defer sw.Stop()
-
-	resp, err := h.clusterMetadataManager.ListClusterMetadata(ctx, &persistence.ListClusterMetadataRequest{
-		PageSize:      int(request.GetPageSize()),
-		NextPageToken: request.GetNextPageToken(),
-	})
-	if err != nil {
-		return nil, h.error(err, scope, endpointName)
-	}
-
-	var clusterMetadataList []*clusterpb.ClusterMetadata
-	indexSearchAttributes := make(map[string]*clusterpb.IndexSearchAttributes)
-	for _, clusterResp := range resp.ClusterMetadata {
-		if clusterResp.GetIndexSearchAttributes() != nil {
-			for name, attr := range clusterResp.GetIndexSearchAttributes() {
-				indexSearchAttributes[name] = &clusterpb.IndexSearchAttributes{
-					CustomSearchAttributes: attr.GetCustomSearchAttributes(),
-				}
-			}
-		}
-		clusterMetadataList = append(clusterMetadataList, &clusterpb.ClusterMetadata{
-			Cluster:                  clusterResp.GetClusterName(),
-			HistoryShardCount:        clusterResp.GetHistoryShardCount(),
-			ClusterId:                clusterResp.GetClusterId(),
-			VersionInfo:              clusterResp.GetVersionInfo(),
-			IndexSearchAttributes:    indexSearchAttributes,
-			ClusterAddress:           clusterResp.GetClusterAddress(),
-			FailoverVersionIncrement: clusterResp.GetFailoverVersionIncrement(),
-			InitialFailoverVersion:   clusterResp.GetInitialFailoverVersion(),
-			IsGlobalNamespaceEnabled: clusterResp.GetIsGlobalNamespaceEnabled(),
-			IsConnectionEnabled:      clusterResp.GetIsConnectionEnabled(),
-		})
-	}
-	return &operatorservice.ListClustersResponse{
-		Clusters:      clusterMetadataList,
-		NextPageToken: resp.NextPageToken,
-	}, nil
-=======
 	return nil, serviceerror.NewUnimplemented("TODO: Need to get from another PR")
->>>>>>> 4392952a
 }
 
 func (h *OperatorHandlerImpl) ListClusterMembers(
 	ctx context.Context,
 	request *operatorservice.ListClusterMembersRequest,
 ) (_ *operatorservice.ListClusterMembersResponse, retError error) {
-<<<<<<< HEAD
-	const endpointName = "ListClusterMembers"
-	defer log.CapturePanic(h.logger, &retError)
-
-	scope, sw := h.startRequestProfile(metrics.OperatorListClusterMembersScope)
-	defer sw.Stop()
-
-	if request == nil {
-		return nil, h.error(errRequestNotSet, scope, endpointName)
-	}
-
-	heartbeatRef := request.GetLastHeartbeatWithin()
-	var heartbeat time.Duration
-	if heartbeatRef != nil {
-		heartbeat = *heartbeatRef
-	}
-	startedTimeRef := request.GetSessionStartedAfterTime()
-	var startedTime time.Time
-	if startedTimeRef != nil {
-		startedTime = *startedTimeRef
-	}
-
-	resp, err := h.clusterMetadataManager.GetClusterMembers(ctx, &persistence.GetClusterMembersRequest{
-		LastHeartbeatWithin: heartbeat,
-		RPCAddressEquals:    net.ParseIP(request.GetRpcAddress()),
-		HostIDEquals:        uuid.Parse(request.GetHostId()),
-		RoleEquals:          persistence.ServiceType(request.GetRole()),
-		SessionStartedAfter: startedTime,
-		PageSize:            int(request.GetPageSize()),
-		NextPageToken:       request.GetNextPageToken(),
-	})
-	if err != nil {
-		return nil, h.error(err, scope, endpointName)
-	}
-
-	var activeMembers []*clusterpb.ClusterMember
-	for _, member := range resp.ActiveMembers {
-		activeMembers = append(activeMembers, &clusterpb.ClusterMember{
-			Role:             enumspb.ClusterMemberRole(member.Role),
-			HostId:           member.HostID.String(),
-			RpcAddress:       member.RPCAddress.String(),
-			RpcPort:          int32(member.RPCPort),
-			SessionStartTime: timestamp.TimePtr(member.SessionStart),
-			LastHeartbitTime: timestamp.TimePtr(member.LastHeartbeat),
-			RecordExpiryTime: timestamp.TimePtr(member.RecordExpiry),
-		})
-	}
-	return &operatorservice.ListClusterMembersResponse{
-		ActiveMembers: activeMembers,
-		NextPageToken: resp.NextPageToken,
-	}, nil
+	return nil, serviceerror.NewUnimplemented("TODO: Need to get from another PR")
 }
 
 func (h *OperatorHandlerImpl) validateRemoteClusterMetadata(metadata *adminservice.DescribeClusterResponse) error {
@@ -687,9 +503,6 @@
 		}
 	}
 	return nil
-=======
-	return nil, serviceerror.NewUnimplemented("TODO: Need to get from another PR")
->>>>>>> 4392952a
 }
 
 // startRequestProfile initiates recording of request metrics
