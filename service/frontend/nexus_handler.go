// The MIT License
//
// Copyright (c) 2023 Temporal Technologies Inc.  All rights reserved.
//
// Permission is hereby granted, free of charge, to any person obtaining a copy
// of this software and associated documentation files (the "Software"), to deal
// in the Software without restriction, including without limitation the rights
// to use, copy, modify, merge, publish, distribute, sublicense, and/or sell
// copies of the Software, and to permit persons to whom the Software is
// furnished to do so, subject to the following conditions:
//
// The above copyright notice and this permission notice shall be included in
// all copies or substantial portions of the Software.
//
// THE SOFTWARE IS PROVIDED "AS IS", WITHOUT WARRANTY OF ANY KIND, EXPRESS OR
// IMPLIED, INCLUDING BUT NOT LIMITED TO THE WARRANTIES OF MERCHANTABILITY,
// FITNESS FOR A PARTICULAR PURPOSE AND NONINFRINGEMENT. IN NO EVENT SHALL THE
// AUTHORS OR COPYRIGHT HOLDERS BE LIABLE FOR ANY CLAIM, DAMAGES OR OTHER
// LIABILITY, WHETHER IN AN ACTION OF CONTRACT, TORT OR OTHERWISE, ARISING FROM,
// OUT OF OR IN CONNECTION WITH THE SOFTWARE OR THE USE OR OTHER DEALINGS IN
// THE SOFTWARE.

package frontend

import (
	"context"
	"errors"
	"fmt"
	"net/url"
	"runtime/debug"
	"strconv"
	"strings"
	"time"

	"github.com/nexus-rpc/sdk-go/nexus"
	"go.temporal.io/api/enums/v1"
	nexuspb "go.temporal.io/api/nexus/v1"
	"go.temporal.io/api/serviceerror"
	"go.temporal.io/api/taskqueue/v1"
	"google.golang.org/grpc/metadata"
	"google.golang.org/protobuf/types/known/timestamppb"

	"go.temporal.io/server/api/matchingservice/v1"
	"go.temporal.io/server/common"
	"go.temporal.io/server/common/authorization"
	"go.temporal.io/server/common/cluster"
	"go.temporal.io/server/common/dynamicconfig"
	"go.temporal.io/server/common/headers"
	"go.temporal.io/server/common/log"
	"go.temporal.io/server/common/log/tag"
	"go.temporal.io/server/common/metrics"
	"go.temporal.io/server/common/namespace"
	commonnexus "go.temporal.io/server/common/nexus"
	"go.temporal.io/server/common/rpc/interceptor"
)

// user-agent header contains Nexus SDK client info in the form <sdk-name>/v<sdk-version>
const headerUserAgent = "user-agent"
const clientNameVersionDelim = "/v"

// Generic Nexus context that is not bound to a specific operation.
// Includes fields extracted from an incoming Nexus request before being handled by the Nexus HTTP handler.
type nexusContext struct {
	requestStartTime                     time.Time
	apiName                              string
	namespaceName                        string
	taskQueue                            string
	endpointName                         string
	claims                               *authorization.Claims
	namespaceValidationInterceptor       *interceptor.NamespaceValidatorInterceptor
	namespaceRateLimitInterceptor        *interceptor.NamespaceRateLimitInterceptor
	namespaceConcurrencyLimitInterceptor *interceptor.ConcurrentRequestLimitInterceptor
	rateLimitInterceptor                 *interceptor.RateLimitInterceptor
}

// Context for a specific Nexus operation, includes a resolved namespace, and a bound metrics handler and logger.
type operationContext struct {
	nexusContext
	method          string
	clusterMetadata cluster.Metadata
	namespace       *namespace.Namespace
	// "Special" metrics handler that should only be passed to interceptors, which require a different set of
	// pre-baked tags than the "normal" metricsHandler.
	metricsHandlerForInterceptors metrics.Handler
	metricsHandler                metrics.Handler
	logger                        log.Logger
	clientVersionChecker          headers.VersionChecker
	auth                          *authorization.Interceptor
	telemetryInterceptor          *interceptor.TelemetryInterceptor
	redirectionInterceptor        *interceptor.Redirection
	forwardingEnabledForNamespace dynamicconfig.BoolPropertyFnWithNamespaceFilter
	cleanupFunctions              []func(error)
}

// Panic handler and metrics recording function.
// Used as a deferred statement in Nexus handler methods.
func (c *operationContext) capturePanicAndRecordMetrics(ctxPtr *context.Context, errPtr *error) {
	recovered := recover() //nolint:revive
	if recovered != nil {
		err, ok := recovered.(error)
		if !ok {
			err = fmt.Errorf("panic: %v", recovered) //nolint:goerr113
		}

		st := string(debug.Stack())

		c.logger.Error("Panic captured", tag.SysStackTrace(st), tag.Error(err))
		*errPtr = err
	}

	// Record Nexus-specific metrics
	c.metricsHandler.Counter(metrics.NexusRequests.Name()).Record(1)
	c.metricsHandler.Histogram(metrics.NexusLatencyHistogram.Name(), metrics.Milliseconds).Record(time.Since(c.requestStartTime).Milliseconds())

	// Record general telemetry metrics
	metrics.ServiceRequests.With(c.metricsHandlerForInterceptors).Record(1)
	c.telemetryInterceptor.RecordLatencyMetrics(*ctxPtr, c.requestStartTime, c.metricsHandlerForInterceptors)

	for _, fn := range c.cleanupFunctions {
		fn(*errPtr)
	}
}

func (c *operationContext) matchingRequest(req *nexuspb.Request) *matchingservice.DispatchNexusTaskRequest {
	return &matchingservice.DispatchNexusTaskRequest{
		NamespaceId: c.namespace.ID().String(),
		TaskQueue:   &taskqueue.TaskQueue{Name: c.taskQueue, Kind: enums.TASK_QUEUE_KIND_NORMAL},
		Request:     req,
	}
}

<<<<<<< HEAD
func (c *operationContext) augmentContext(ctx context.Context, header nexus.Header) context.Context {
	ctx = metrics.AddMetricsContext(ctx)
	ctx = interceptor.AddTelemetryContext(ctx, c.metricsHandlerForInterceptors)
	ctx = interceptor.PopulateCallerInfo(
		ctx,
		func() string { return c.namespaceName },
		func() string { return c.method },
	)
	if userAgent, ok := header[headerUserAgent]; ok {
		parts := strings.Split(userAgent, clientNameVersionDelim)
		if len(parts) > 1 {
			return metadata.NewIncomingContext(ctx, metadata.New(map[string]string{
				headers.ClientNameHeaderName:    parts[0],
				headers.ClientVersionHeaderName: parts[1],
			}))
		}
	}
	return ctx
=======
func (c *operationContext) augmentContext(ctx context.Context) context.Context {
	ctx = metrics.AddMetricsContext(ctx)
	return interceptor.AddTelemetryContext(ctx, c.metricsHandlerForInterceptors)
>>>>>>> ccfaf8f3
}

func (c *operationContext) interceptRequest(ctx context.Context, request *matchingservice.DispatchNexusTaskRequest, header nexus.Header) error {
	err := c.auth.Authorize(ctx, c.claims, &authorization.CallTarget{
		APIName:           c.apiName,
		Namespace:         c.namespaceName,
		NexusEndpointName: c.endpointName,
		Request:           request,
	})
	if err != nil {
		c.metricsHandler = c.metricsHandler.WithTags(metrics.NexusOutcomeTag("unauthorized"))
		return commonnexus.AdaptAuthorizeError(err)
	}

	if err := c.namespaceValidationInterceptor.ValidateState(c.namespace, c.apiName); err != nil {
		c.metricsHandler = c.metricsHandler.WithTags(metrics.NexusOutcomeTag("invalid_namespace_state"))
		return commonnexus.ConvertGRPCError(err, false)
	}

	if !c.namespace.ActiveInCluster(c.clusterMetadata.GetCurrentClusterName()) {
		notActiveErr := serviceerror.NewNamespaceNotActive(c.namespaceName, c.clusterMetadata.GetCurrentClusterName(), c.namespace.ActiveClusterName())
		if c.shouldForwardRequest(ctx, header) {
			// Handler methods should have special logic to forward requests if this method returns a serviceerror.NamespaceNotActive error.
			c.metricsHandler = c.metricsHandler.WithTags(metrics.NexusOutcomeTag("request_forwarded"))
			var forwardStartTime time.Time
			c.metricsHandlerForInterceptors, forwardStartTime = c.redirectionInterceptor.BeforeCall(c.apiName)
			c.cleanupFunctions = append(c.cleanupFunctions, func(retErr error) {
				c.redirectionInterceptor.AfterCall(c.metricsHandlerForInterceptors, forwardStartTime, c.namespace.ActiveClusterName(), retErr)
			})
			return notActiveErr
		}
		c.metricsHandler = c.metricsHandler.WithTags(metrics.NexusOutcomeTag("namespace_inactive_forwarding_disabled"))
		return nexus.HandlerErrorf(nexus.HandlerErrorTypeUnavailable, "cluster inactive")
	}

	c.cleanupFunctions = append(c.cleanupFunctions, func(retErr error) {
		if retErr != nil {
			c.telemetryInterceptor.HandleError(
				request,
				c.metricsHandlerForInterceptors,
				[]tag.Tag{tag.Operation(c.method), tag.WorkflowNamespace(c.namespaceName)},
				retErr,
			)
		}
	})

	cleanup, err := c.namespaceConcurrencyLimitInterceptor.Allow(c.namespace.Name(), c.apiName, c.metricsHandlerForInterceptors, request)
	c.cleanupFunctions = append(c.cleanupFunctions, func(error) { cleanup() })
	if err != nil {
		c.metricsHandler = c.metricsHandler.WithTags(metrics.NexusOutcomeTag("namespace_concurrency_limited"))
		return commonnexus.ConvertGRPCError(err, false)
	}

	if err := c.namespaceRateLimitInterceptor.Allow(c.namespace.Name(), c.apiName, header); err != nil {
		c.metricsHandler = c.metricsHandler.WithTags(metrics.NexusOutcomeTag("namespace_rate_limited"))
		return commonnexus.ConvertGRPCError(err, true)
	}

	if err := c.rateLimitInterceptor.Allow(c.apiName, header); err != nil {
		c.metricsHandler = c.metricsHandler.WithTags(metrics.NexusOutcomeTag("global_rate_limited"))
		return commonnexus.ConvertGRPCError(err, true)
	}

<<<<<<< HEAD
	if err := c.clientVersionChecker.ClientSupported(ctx); err != nil {
		c.metricsHandler = c.metricsHandler.WithTags(metrics.NexusOutcomeTag("unsupported_client"))
		converted := commonnexus.ConvertGRPCError(err, true)
		return converted
	}

=======
>>>>>>> ccfaf8f3
	return nil
}

// Combines logic from RedirectionInterceptor.redirectionAllowed and some from
// SelectedAPIsForwardingRedirectionPolicy.getTargetClusterAndIsNamespaceNotActiveAutoForwarding so all
// redirection conditions can be checked at once. If either of those methods are updated, this should
// be kept in sync.
func (c *operationContext) shouldForwardRequest(ctx context.Context, header nexus.Header) bool {
	redirectHeader := header.Get(interceptor.DCRedirectionContextHeaderName)
	redirectAllowed, err := strconv.ParseBool(redirectHeader)
	if err != nil {
		redirectAllowed = true
	}
	return redirectAllowed &&
		c.redirectionInterceptor.RedirectionAllowed(ctx) &&
		c.namespace.IsGlobalNamespace() &&
		len(c.namespace.ClusterNames()) > 1 &&
		c.forwardingEnabledForNamespace(c.namespaceName)
}

// Key to extract a nexusContext object from a context.Context.
type nexusContextKey struct{}

// A Nexus Handler implementation.
// Dispatches Nexus requests as Nexus tasks to workers via matching.
type nexusHandler struct {
	nexus.UnimplementedHandler
	logger                        log.Logger
	metricsHandler                metrics.Handler
	clusterMetadata               cluster.Metadata
	namespaceRegistry             namespace.Registry
	matchingClient                matchingservice.MatchingServiceClient
	auth                          *authorization.Interceptor
	telemetryInterceptor          *interceptor.TelemetryInterceptor
	redirectionInterceptor        *interceptor.Redirection
	forwardingEnabledForNamespace dynamicconfig.BoolPropertyFnWithNamespaceFilter
	forwardingClients             *cluster.FrontendHTTPClientCache
	payloadSizeLimit              dynamicconfig.IntPropertyFnWithNamespaceFilter
}

// Extracts a nexusContext from the given ctx and returns an operationContext with tagged metrics and logging.
// Resolves the context's namespace name to a registered Namespace.
func (h *nexusHandler) getOperationContext(ctx context.Context, method string) (*operationContext, error) {
	nc, ok := ctx.Value(nexusContextKey{}).(nexusContext)
	if !ok {
		return nil, errors.New("no nexus context set on context") //nolint:goerr113
	}
	oc := operationContext{
		nexusContext:                  nc,
		method:                        method,
		clusterMetadata:               h.clusterMetadata,
		clientVersionChecker:          headers.NewDefaultVersionChecker(),
		auth:                          h.auth,
		telemetryInterceptor:          h.telemetryInterceptor,
		redirectionInterceptor:        h.redirectionInterceptor,
		forwardingEnabledForNamespace: h.forwardingEnabledForNamespace,
		cleanupFunctions:              make([]func(error), 0),
	}
	oc.metricsHandlerForInterceptors = h.metricsHandler.WithTags(
		metrics.OperationTag(method),
		metrics.NamespaceTag(nc.namespaceName),
	)
	oc.metricsHandler = h.metricsHandler.WithTags(
		metrics.NamespaceTag(nc.namespaceName),
		metrics.NexusEndpointTag(nc.endpointName),
		metrics.NexusMethodTag(method),
		// default to internal error unless overridden by handler
		metrics.NexusOutcomeTag("internal_error"),
	)

	var err error
	if oc.namespace, err = h.namespaceRegistry.GetNamespace(namespace.Name(nc.namespaceName)); err != nil {
		oc.metricsHandler.Counter(metrics.NexusRequests.Name()).Record(
			1,
			metrics.NexusOutcomeTag("namespace_not_found"),
		)

		var nfe *serviceerror.NamespaceNotFound
		if errors.As(err, &nfe) {
			return nil, nexus.HandlerErrorf(nexus.HandlerErrorTypeNotFound, "namespace not found: %q", nc.namespaceName)
		}
		return nil, commonnexus.ConvertGRPCError(err, false)
	}
	oc.forwardingEnabledForNamespace = h.forwardingEnabledForNamespace
	oc.logger = log.With(h.logger, tag.Operation(method), tag.WorkflowNamespace(nc.namespaceName))
	return &oc, nil
}

// StartOperation implements the nexus.Handler interface.
func (h *nexusHandler) StartOperation(ctx context.Context, service, operation string, input *nexus.LazyValue, options nexus.StartOperationOptions) (result nexus.HandlerStartOperationResult[any], retErr error) {
	oc, err := h.getOperationContext(ctx, "StartNexusOperation")
	if err != nil {
		return nil, err
	}
<<<<<<< HEAD
	ctx = oc.augmentContext(ctx, options.Header)
=======
	ctx = oc.augmentContext(ctx)
>>>>>>> ccfaf8f3
	defer oc.capturePanicAndRecordMetrics(&ctx, &retErr)

	startOperationRequest := nexuspb.StartOperationRequest{
		Service:        service,
		Operation:      operation,
		Callback:       options.CallbackURL,
		CallbackHeader: options.CallbackHeader,
		RequestId:      options.RequestID,
	}
	request := oc.matchingRequest(&nexuspb.Request{
		ScheduledTime: timestamppb.New(oc.requestStartTime),
		Header:        options.Header,
		Variant: &nexuspb.Request_StartOperation{
			StartOperation: &startOperationRequest,
		},
	})

	if err := oc.interceptRequest(ctx, request, options.Header); err != nil {
		var notActiveErr *serviceerror.NamespaceNotActive
		if errors.As(err, &notActiveErr) {
			return h.forwardStartOperation(ctx, service, operation, input, options, oc)
		}
		return nil, err
	}

	// Transform nexus Content to temporal Payload with common/nexus PayloadSerializer.
	if err = input.Consume(&startOperationRequest.Payload); err != nil {
		oc.logger.Warn("invalid input", tag.Error(err))
		return nil, nexus.HandlerErrorf(nexus.HandlerErrorTypeBadRequest, "invalid input")
	}
	if startOperationRequest.Payload.Size() > h.payloadSizeLimit(oc.namespaceName) {
		oc.logger.Error("payload size exceeds error limit for Nexus StartOperation request", tag.Operation(operation), tag.WorkflowNamespace(oc.namespaceName))
		return nil, nexus.HandlerErrorf(nexus.HandlerErrorTypeBadRequest, "input exceeds size limit")
	}

	// Dispatch the request to be sync matched with a worker polling on the nexusContext taskQueue.
	// matchingClient sets a context timeout of 60 seconds for this request, this should be enough for any Nexus
	// RPC.
	response, err := h.matchingClient.DispatchNexusTask(ctx, request)
	if err != nil {
		if common.IsContextDeadlineExceededErr(err) {
			oc.metricsHandler = oc.metricsHandler.WithTags(metrics.NexusOutcomeTag("handler_timeout"))
			return nil, nexus.HandlerErrorf(nexus.HandlerErrorTypeDownstreamTimeout, "downstream timeout")
		}
		return nil, commonnexus.ConvertGRPCError(err, false)
	}
	// Convert to standard Nexus SDK response.
	switch t := response.GetOutcome().(type) {
	case *matchingservice.DispatchNexusTaskResponse_HandlerError:
		oc.metricsHandler = oc.metricsHandler.WithTags(metrics.NexusOutcomeTag("handler_error"))
		return nil, &nexus.HandlerError{
			Type:    convertNexusHandlerError(nexus.HandlerErrorType(t.HandlerError.GetErrorType())),
			Failure: commonnexus.ProtoFailureToNexusFailure(t.HandlerError.GetFailure()),
		}
	case *matchingservice.DispatchNexusTaskResponse_Response:
		switch t := t.Response.GetStartOperation().GetVariant().(type) {
		case *nexuspb.StartOperationResponse_SyncSuccess:
			oc.metricsHandler = oc.metricsHandler.WithTags(metrics.NexusOutcomeTag("sync_success"))
			return &nexus.HandlerStartOperationResultSync[any]{
				Value: t.SyncSuccess.GetPayload(),
			}, nil
		case *nexuspb.StartOperationResponse_AsyncSuccess:
			oc.metricsHandler = oc.metricsHandler.WithTags(metrics.NexusOutcomeTag("async_success"))
			return &nexus.HandlerStartOperationResultAsync{
				OperationID: t.AsyncSuccess.GetOperationId(),
			}, nil
		case *nexuspb.StartOperationResponse_OperationError:
			oc.metricsHandler = oc.metricsHandler.WithTags(metrics.NexusOutcomeTag("operation_error"))
			return nil, &nexus.UnsuccessfulOperationError{
				State:   nexus.OperationState(t.OperationError.GetOperationState()),
				Failure: *commonnexus.ProtoFailureToNexusFailure(t.OperationError.GetFailure()),
			}
		}
	}
	// This is the worker's fault.
	return nil, nexus.HandlerErrorf(nexus.HandlerErrorTypeDownstreamError, "empty outcome")
}

// forwardStartOperation forwards the StartOperation request to the active cluster using an HTTP request.
// Inputs and response values are passed as Reader objects to avoid reading bodies and bypass serialization.
func (h *nexusHandler) forwardStartOperation(
	ctx context.Context,
	service string,
	operation string,
	input *nexus.LazyValue,
	options nexus.StartOperationOptions,
	oc *operationContext,
) (nexus.HandlerStartOperationResult[any], error) {
	options.Header[interceptor.DCRedirectionApiHeaderName] = "true"

	client, err := h.nexusClientForActiveCluster(oc, service)
	if err != nil {
		return nil, err
	}

	resp, err := client.StartOperation(ctx, operation, input.Reader, options)
	if err != nil {
		oc.logger.Error("received error from remote cluster for forwarded Nexus start operation request.", tag.Error(err))
		oc.metricsHandler = oc.metricsHandler.WithTags(metrics.NexusOutcomeTag("forwarded_request_error"))
		return nil, commonnexus.HandlerErrorFromClientError(err)
	}

	if resp.Successful != nil {
		return &nexus.HandlerStartOperationResultSync[any]{Value: resp.Successful.Reader}, nil
	}
	// If Nexus client did not return an error, one of Successful or Pending will always be set.
	return &nexus.HandlerStartOperationResultAsync{OperationID: resp.Pending.ID}, nil
}

func (h *nexusHandler) CancelOperation(ctx context.Context, service, operation, id string, options nexus.CancelOperationOptions) (retErr error) {
	oc, err := h.getOperationContext(ctx, "CancelNexusOperation")
	if err != nil {
		return err
	}
	defer oc.capturePanicAndRecordMetrics(&ctx, &retErr)

	request := oc.matchingRequest(&nexuspb.Request{
		Header:        options.Header,
		ScheduledTime: timestamppb.New(oc.requestStartTime),
		Variant: &nexuspb.Request_CancelOperation{
			CancelOperation: &nexuspb.CancelOperationRequest{
				Service:     service,
				Operation:   operation,
				OperationId: id,
			},
		},
	})
	if err := oc.interceptRequest(ctx, request, options.Header); err != nil {
		var notActiveErr *serviceerror.NamespaceNotActive
		if errors.As(err, &notActiveErr) {
			return h.forwardCancelOperation(ctx, service, operation, id, options, oc)
		}
		return err
	}

	// Dispatch the request to be sync matched with a worker polling on the nexusContext taskQueue.
	// matchingClient sets a context timeout of 60 seconds for this request, this should be enough for any Nexus
	// RPC.
	response, err := h.matchingClient.DispatchNexusTask(ctx, request)
	if err != nil {
		if common.IsContextDeadlineExceededErr(err) {
			oc.metricsHandler = oc.metricsHandler.WithTags(metrics.NexusOutcomeTag("handler_timeout"))
			return nexus.HandlerErrorf(nexus.HandlerErrorTypeDownstreamTimeout, "downstream timeout")
		}
		return commonnexus.ConvertGRPCError(err, false)
	}
	// Convert to standard Nexus SDK response.
	switch t := response.GetOutcome().(type) {
	case *matchingservice.DispatchNexusTaskResponse_HandlerError:
		oc.metricsHandler = oc.metricsHandler.WithTags(metrics.NexusOutcomeTag("handler_error"))
		return &nexus.HandlerError{
			Type:    convertNexusHandlerError(nexus.HandlerErrorType(t.HandlerError.GetErrorType())),
			Failure: commonnexus.ProtoFailureToNexusFailure(t.HandlerError.GetFailure()),
		}
	case *matchingservice.DispatchNexusTaskResponse_Response:
		oc.metricsHandler = oc.metricsHandler.WithTags(metrics.NexusOutcomeTag("success"))
		return nil
	}
	// This is the worker's fault.
	return nexus.HandlerErrorf(nexus.HandlerErrorTypeDownstreamError, "empty outcome")
}

func (h *nexusHandler) forwardCancelOperation(
	ctx context.Context,
	service string,
	operation string,
	id string,
	options nexus.CancelOperationOptions,
	oc *operationContext,
) error {
	options.Header[interceptor.DCRedirectionApiHeaderName] = "true"

	client, err := h.nexusClientForActiveCluster(oc, service)
	if err != nil {
		return err
	}

	handle, err := client.NewHandle(operation, id)
	if err != nil {
		oc.logger.Warn("invalid Nexus cancel operation.", tag.Error(err))
		return nexus.HandlerErrorf(nexus.HandlerErrorTypeBadRequest, "invalid operation")
	}

	err = handle.Cancel(ctx, options)
	if err != nil {
		oc.logger.Error("received error from remote cluster for forwarded Nexus cancel operation request.", tag.Error(err))
		oc.metricsHandler = oc.metricsHandler.WithTags(metrics.NexusOutcomeTag("forwarded_request_error"))
		return commonnexus.HandlerErrorFromClientError(err)
	}

	return nil
}

func (h *nexusHandler) nexusClientForActiveCluster(oc *operationContext, service string) (*nexus.Client, error) {
	httpClient, err := h.forwardingClients.Get(oc.namespace.ActiveClusterName())
	if err != nil {
		oc.logger.Error("failed to forward Nexus request. error creating HTTP client", tag.Error(err), tag.SourceCluster(oc.namespace.ActiveClusterName()), tag.TargetCluster(oc.namespace.ActiveClusterName()))
		oc.metricsHandler = oc.metricsHandler.WithTags(metrics.NexusOutcomeTag("request_forwarding_failed"))
		return nil, nexus.HandlerErrorf(nexus.HandlerErrorTypeInternal, "request forwarding failed")
	}

	baseURL, err := url.JoinPath(
		httpClient.BaseURL(),
		commonnexus.RouteDispatchNexusTaskByNamespaceAndTaskQueue.Path(commonnexus.NamespaceAndTaskQueue{
			Namespace: oc.namespaceName,
			TaskQueue: oc.taskQueue,
		}))
	if err != nil {
		oc.logger.Error(fmt.Sprintf("failed to forward Nexus request. error constructing ServiceBaseURL. baseURL=%s namespace=%s task_queue=%s", httpClient.BaseURL(), oc.namespaceName, oc.taskQueue), tag.Error(err))
		oc.metricsHandler = oc.metricsHandler.WithTags(metrics.NexusOutcomeTag("request_forwarding_failed"))
		return nil, nexus.HandlerErrorf(nexus.HandlerErrorTypeInternal, "request forwarding failed")
	}

	return nexus.NewClient(nexus.ClientOptions{
		HTTPCaller: httpClient.Do,
		BaseURL:    baseURL,
		Service:    service,
	})
}

// convertNexusHandlerError converts any 5xx user handler error to a downstream error.
func convertNexusHandlerError(t nexus.HandlerErrorType) nexus.HandlerErrorType {
	switch t {
	case nexus.HandlerErrorTypeDownstreamTimeout,
		nexus.HandlerErrorTypeUnauthenticated,
		nexus.HandlerErrorTypeUnauthorized,
		nexus.HandlerErrorTypeBadRequest,
		nexus.HandlerErrorTypeNotFound,
		nexus.HandlerErrorTypeNotImplemented:
		return t
	}
	return nexus.HandlerErrorTypeDownstreamError
}<|MERGE_RESOLUTION|>--- conflicted
+++ resolved
@@ -129,7 +129,6 @@
 	}
 }
 
-<<<<<<< HEAD
 func (c *operationContext) augmentContext(ctx context.Context, header nexus.Header) context.Context {
 	ctx = metrics.AddMetricsContext(ctx)
 	ctx = interceptor.AddTelemetryContext(ctx, c.metricsHandlerForInterceptors)
@@ -148,11 +147,6 @@
 		}
 	}
 	return ctx
-=======
-func (c *operationContext) augmentContext(ctx context.Context) context.Context {
-	ctx = metrics.AddMetricsContext(ctx)
-	return interceptor.AddTelemetryContext(ctx, c.metricsHandlerForInterceptors)
->>>>>>> ccfaf8f3
 }
 
 func (c *operationContext) interceptRequest(ctx context.Context, request *matchingservice.DispatchNexusTaskRequest, header nexus.Header) error {
@@ -215,16 +209,13 @@
 		c.metricsHandler = c.metricsHandler.WithTags(metrics.NexusOutcomeTag("global_rate_limited"))
 		return commonnexus.ConvertGRPCError(err, true)
 	}
-
-<<<<<<< HEAD
+	
 	if err := c.clientVersionChecker.ClientSupported(ctx); err != nil {
 		c.metricsHandler = c.metricsHandler.WithTags(metrics.NexusOutcomeTag("unsupported_client"))
 		converted := commonnexus.ConvertGRPCError(err, true)
 		return converted
 	}
-
-=======
->>>>>>> ccfaf8f3
+	
 	return nil
 }
 
@@ -319,11 +310,7 @@
 	if err != nil {
 		return nil, err
 	}
-<<<<<<< HEAD
 	ctx = oc.augmentContext(ctx, options.Header)
-=======
-	ctx = oc.augmentContext(ctx)
->>>>>>> ccfaf8f3
 	defer oc.capturePanicAndRecordMetrics(&ctx, &retErr)
 
 	startOperationRequest := nexuspb.StartOperationRequest{
