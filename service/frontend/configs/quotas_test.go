// The MIT License
//
// Copyright (c) 2020 Temporal Technologies Inc.  All rights reserved.
//
// Copyright (c) 2020 Uber Technologies, Inc.
//
// Permission is hereby granted, free of charge, to any person obtaining a copy
// of this software and associated documentation files (the "Software"), to deal
// in the Software without restriction, including without limitation the rights
// to use, copy, modify, merge, publish, distribute, sublicense, and/or sell
// copies of the Software, and to permit persons to whom the Software is
// furnished to do so, subject to the following conditions:
//
// The above copyright notice and this permission notice shall be included in
// all copies or substantial portions of the Software.
//
// THE SOFTWARE IS PROVIDED "AS IS", WITHOUT WARRANTY OF ANY KIND, EXPRESS OR
// IMPLIED, INCLUDING BUT NOT LIMITED TO THE WARRANTIES OF MERCHANTABILITY,
// FITNESS FOR A PARTICULAR PURPOSE AND NONINFRINGEMENT. IN NO EVENT SHALL THE
// AUTHORS OR COPYRIGHT HOLDERS BE LIABLE FOR ANY CLAIM, DAMAGES OR OTHER
// LIABILITY, WHETHER IN AN ACTION OF CONTRACT, TORT OR OTHERWISE, ARISING FROM,
// OUT OF OR IN CONNECTION WITH THE SOFTWARE OR THE USE OR OTHER DEALINGS IN
// THE SOFTWARE.

package configs

import (
	"reflect"
	"testing"
	"time"

	"github.com/stretchr/testify/require"
	"github.com/stretchr/testify/suite"
	"go.temporal.io/api/workflowservice/v1"
	"golang.org/x/exp/slices"

	"go.temporal.io/server/common/headers"
	"go.temporal.io/server/common/quotas"
	"go.temporal.io/server/common/testing/temporalapi"
)

var (
	testRateBurstFn        = quotas.NewDefaultIncomingRateBurst(func() float64 { return 5 })
	testOperatorRPSRatioFn = func() float64 { return 0.2 }
)

type (
	quotasSuite struct {
		suite.Suite
		*require.Assertions
	}
)

func TestQuotasSuite(t *testing.T) {
	s := new(quotasSuite)
	suite.Run(t, s)
}

func (s *quotasSuite) SetupSuite() {
}

func (s *quotasSuite) TearDownSuite() {
}

func (s *quotasSuite) SetupTest() {
	s.Assertions = require.New(s.T())
}

func (s *quotasSuite) TearDownTest() {
}

func (s *quotasSuite) TestExecutionAPIToPriorityMapping() {
	for _, priority := range APIToPriority {
		index := slices.Index(ExecutionAPIPrioritiesOrdered, priority)
		s.NotEqual(-1, index)
	}
}

func (s *quotasSuite) TestVisibilityAPIToPriorityMapping() {
	for _, priority := range VisibilityAPIToPriority {
		index := slices.Index(VisibilityAPIPrioritiesOrdered, priority)
		s.NotEqual(-1, index)
	}
}

func (s *quotasSuite) TestNamespaceReplicationInducingAPIToPriorityMapping() {
	for _, priority := range NamespaceReplicationInducingAPIToPriority {
		index := slices.Index(NamespaceReplicationInducingAPIPrioritiesOrdered, priority)
		s.NotEqual(-1, index)
	}
}

func (s *quotasSuite) TestExecutionAPIPrioritiesOrdered() {
	for idx := range ExecutionAPIPrioritiesOrdered[1:] {
		s.True(ExecutionAPIPrioritiesOrdered[idx] < ExecutionAPIPrioritiesOrdered[idx+1])
	}
}

func (s *quotasSuite) TestVisibilityAPIPrioritiesOrdered() {
	for idx := range VisibilityAPIPrioritiesOrdered[1:] {
		s.True(VisibilityAPIPrioritiesOrdered[idx] < VisibilityAPIPrioritiesOrdered[idx+1])
	}
}

func (s *quotasSuite) TestNamespaceReplicationInducingAPIPrioritiesOrdered() {
	for idx := range NamespaceReplicationInducingAPIPrioritiesOrdered[1:] {
		s.True(NamespaceReplicationInducingAPIPrioritiesOrdered[idx] < NamespaceReplicationInducingAPIPrioritiesOrdered[idx+1])
	}
}

<<<<<<< HEAD
func (s *quotasSuite) TestOtherAPIPrioritiesOrdered() {
	for idx := range OtherAPIPrioritiesOrdered[1:] {
		s.True(OtherAPIPrioritiesOrdered[idx] < OtherAPIPrioritiesOrdered[idx+1])
	}
}

func (s *quotasSuite) TestExecutionAPIs() {
	apis := map[string]struct{}{
		"StartWorkflowExecution":             {},
		"SignalWithStartWorkflowExecution":   {},
		"SignalWorkflowExecution":            {},
		"RequestCancelWorkflowExecution":     {},
		"TerminateWorkflowExecution":         {},
		"GetWorkflowExecutionHistory":        {},
		"GetWorkflowExecutionHistoryReverse": {},
		"UpdateWorkflowExecution":            {},
		"PollWorkflowExecutionUpdate":        {},

		"RecordActivityTaskHeartbeat":      {},
		"RecordActivityTaskHeartbeatById":  {},
		"RespondActivityTaskCanceled":      {},
		"RespondActivityTaskCanceledById":  {},
		"RespondActivityTaskFailed":        {},
		"RespondActivityTaskFailedById":    {},
		"RespondActivityTaskCompleted":     {},
		"RespondActivityTaskCompletedById": {},
		"RespondWorkflowTaskCompleted":     {},

		"ResetWorkflowExecution":        {},
		"DescribeWorkflowExecution":     {},
		"RespondWorkflowTaskFailed":     {},
		"QueryWorkflow":                 {},
		"RespondQueryTaskCompleted":     {},
		"PollWorkflowTaskQueue":         {},
		"PollActivityTaskQueue":         {},
		"GetWorkerBuildIdCompatibility": {},
		"GetWorkerTaskReachability":     {},
		"GetWorkerVersioningRules":      {},
		"DeleteWorkflowExecution":       {},

		"ResetStickyTaskQueue":    {},
		"DescribeTaskQueue":       {},
		"ListTaskQueuePartitions": {},
	}

	var service workflowservice.WorkflowServiceServer
	t := reflect.TypeOf(&service).Elem()
	apiToPriority := make(map[string]int, t.NumMethod())
	for i := 0; i < t.NumMethod(); i++ {
		apiName := t.Method(i).Name
		if _, ok := apis[apiName]; ok {
			apiToPriority[apiName] = ExecutionAPIToPriority[apiName]
		}
	}
	s.Equal(apiToPriority, ExecutionAPIToPriority)
}

=======
>>>>>>> 017d8be6
func (s *quotasSuite) TestVisibilityAPIs() {
	apis := map[string]struct{}{
		"/temporal.api.workflowservice.v1.WorkflowService/GetWorkflowExecution":           {},
		"/temporal.api.workflowservice.v1.WorkflowService/CountWorkflowExecutions":        {},
		"/temporal.api.workflowservice.v1.WorkflowService/ScanWorkflowExecutions":         {},
		"/temporal.api.workflowservice.v1.WorkflowService/ListOpenWorkflowExecutions":     {},
		"/temporal.api.workflowservice.v1.WorkflowService/ListClosedWorkflowExecutions":   {},
		"/temporal.api.workflowservice.v1.WorkflowService/ListWorkflowExecutions":         {},
		"/temporal.api.workflowservice.v1.WorkflowService/ListArchivedWorkflowExecutions": {},

		"/temporal.api.workflowservice.v1.WorkflowService/GetWorkerTaskReachability": {},
		"/temporal.api.workflowservice.v1.WorkflowService/ListSchedules":             {},
		"/temporal.api.workflowservice.v1.WorkflowService/ListBatchOperations":       {},
	}

	var service workflowservice.WorkflowServiceServer
	t := reflect.TypeOf(&service).Elem()
	apiToPriority := make(map[string]int, t.NumMethod())
	for i := 0; i < t.NumMethod(); i++ {
		apiName := "/temporal.api.workflowservice.v1.WorkflowService/" + t.Method(i).Name
		if _, ok := apis[apiName]; ok {
			apiToPriority[apiName] = VisibilityAPIToPriority[apiName]
		}
	}
	s.Equal(apiToPriority, VisibilityAPIToPriority)
}

func (s *quotasSuite) TestNamespaceReplicationInducingAPIs() {
	apis := map[string]struct{}{
<<<<<<< HEAD
		"RegisterNamespace":                {},
		"UpdateNamespace":                  {},
		"UpdateWorkerBuildIdCompatibility": {},
		"UpdateWorkerVersioningRules":      {},
=======
		"/temporal.api.workflowservice.v1.WorkflowService/RegisterNamespace":                {},
		"/temporal.api.workflowservice.v1.WorkflowService/UpdateNamespace":                  {},
		"/temporal.api.workflowservice.v1.WorkflowService/UpdateWorkerBuildIdCompatibility": {},
		"/temporal.api.workflowservice.v1.WorkflowService/UpdateWorkerVersioningRules":      {},
>>>>>>> 017d8be6
	}

	var service workflowservice.WorkflowServiceServer
	t := reflect.TypeOf(&service).Elem()
	apiToPriority := make(map[string]int, t.NumMethod())
	for i := 0; i < t.NumMethod(); i++ {
		apiName := "/temporal.api.workflowservice.v1.WorkflowService/" + t.Method(i).Name
		if _, ok := apis[apiName]; ok {
			apiToPriority[apiName] = NamespaceReplicationInducingAPIToPriority[apiName]
		}
	}
	s.Equal(apiToPriority, NamespaceReplicationInducingAPIToPriority)
}

func (s *quotasSuite) TestAllAPIs() {
	apisWithPriority := make(map[string]struct{})
	for api := range APIToPriority {
		apisWithPriority[api] = struct{}{}
	}
	for api := range VisibilityAPIToPriority {
		apisWithPriority[api] = struct{}{}
	}
	for api := range NamespaceReplicationInducingAPIToPriority {
		apisWithPriority[api] = struct{}{}
	}
	var service workflowservice.WorkflowServiceServer
	temporalapi.WalkExportedMethods(&service, func(m reflect.Method) {
		_, ok := apisWithPriority["/temporal.api.workflowservice.v1.WorkflowService/"+m.Name]
		s.True(ok, "missing priority for API: %v", m.Name)
	})
	_, ok := apisWithPriority[DispatchNexusTaskByNamespaceAndTaskQueueAPIName]
	s.Truef(ok, "missing priority for API: %q", DispatchNexusTaskByNamespaceAndTaskQueueAPIName)
	_, ok = apisWithPriority[DispatchNexusTaskByServiceAPIName]
	s.Truef(ok, "missing priority for API: %q", DispatchNexusTaskByServiceAPIName)
}

func (s *quotasSuite) TestOperatorPriority_Execution() {
	limiter := NewExecutionPriorityRateLimiter(testRateBurstFn, testOperatorRPSRatioFn)
	s.testOperatorPrioritized(limiter, "DescribeWorkflowExecution")
}

func (s *quotasSuite) TestOperatorPriority_Visibility() {
	limiter := NewVisibilityPriorityRateLimiter(testRateBurstFn, testOperatorRPSRatioFn)
	s.testOperatorPrioritized(limiter, "ListOpenWorkflowExecutions")
}

func (s *quotasSuite) TestOperatorPriority_NamespaceReplicationInducing() {
	limiter := NewNamespaceReplicationInducingAPIPriorityRateLimiter(testRateBurstFn, testOperatorRPSRatioFn)
	s.testOperatorPrioritized(limiter, "RegisterNamespace")
}

func (s *quotasSuite) testOperatorPrioritized(limiter quotas.RequestRateLimiter, api string) {
	operatorRequest := quotas.NewRequest(
		api,
		1,
		"test-namespace",
		headers.CallerTypeOperator,
		-1,
		"")

	apiRequest := quotas.NewRequest(
		api,
		1,
		"test-namespace",
		headers.CallerTypeAPI,
		-1,
		"")

	requestTime := time.Now()
	limitCount := 0

	for i := 0; i < 12; i++ {
		if !limiter.Allow(requestTime, apiRequest) {
			limitCount++
			s.True(limiter.Allow(requestTime, operatorRequest))
		}
	}
	s.Equal(2, limitCount)
}<|MERGE_RESOLUTION|>--- conflicted
+++ resolved
@@ -108,66 +108,6 @@
 	}
 }
 
-<<<<<<< HEAD
-func (s *quotasSuite) TestOtherAPIPrioritiesOrdered() {
-	for idx := range OtherAPIPrioritiesOrdered[1:] {
-		s.True(OtherAPIPrioritiesOrdered[idx] < OtherAPIPrioritiesOrdered[idx+1])
-	}
-}
-
-func (s *quotasSuite) TestExecutionAPIs() {
-	apis := map[string]struct{}{
-		"StartWorkflowExecution":             {},
-		"SignalWithStartWorkflowExecution":   {},
-		"SignalWorkflowExecution":            {},
-		"RequestCancelWorkflowExecution":     {},
-		"TerminateWorkflowExecution":         {},
-		"GetWorkflowExecutionHistory":        {},
-		"GetWorkflowExecutionHistoryReverse": {},
-		"UpdateWorkflowExecution":            {},
-		"PollWorkflowExecutionUpdate":        {},
-
-		"RecordActivityTaskHeartbeat":      {},
-		"RecordActivityTaskHeartbeatById":  {},
-		"RespondActivityTaskCanceled":      {},
-		"RespondActivityTaskCanceledById":  {},
-		"RespondActivityTaskFailed":        {},
-		"RespondActivityTaskFailedById":    {},
-		"RespondActivityTaskCompleted":     {},
-		"RespondActivityTaskCompletedById": {},
-		"RespondWorkflowTaskCompleted":     {},
-
-		"ResetWorkflowExecution":        {},
-		"DescribeWorkflowExecution":     {},
-		"RespondWorkflowTaskFailed":     {},
-		"QueryWorkflow":                 {},
-		"RespondQueryTaskCompleted":     {},
-		"PollWorkflowTaskQueue":         {},
-		"PollActivityTaskQueue":         {},
-		"GetWorkerBuildIdCompatibility": {},
-		"GetWorkerTaskReachability":     {},
-		"GetWorkerVersioningRules":      {},
-		"DeleteWorkflowExecution":       {},
-
-		"ResetStickyTaskQueue":    {},
-		"DescribeTaskQueue":       {},
-		"ListTaskQueuePartitions": {},
-	}
-
-	var service workflowservice.WorkflowServiceServer
-	t := reflect.TypeOf(&service).Elem()
-	apiToPriority := make(map[string]int, t.NumMethod())
-	for i := 0; i < t.NumMethod(); i++ {
-		apiName := t.Method(i).Name
-		if _, ok := apis[apiName]; ok {
-			apiToPriority[apiName] = ExecutionAPIToPriority[apiName]
-		}
-	}
-	s.Equal(apiToPriority, ExecutionAPIToPriority)
-}
-
-=======
->>>>>>> 017d8be6
 func (s *quotasSuite) TestVisibilityAPIs() {
 	apis := map[string]struct{}{
 		"/temporal.api.workflowservice.v1.WorkflowService/GetWorkflowExecution":           {},
@@ -197,17 +137,10 @@
 
 func (s *quotasSuite) TestNamespaceReplicationInducingAPIs() {
 	apis := map[string]struct{}{
-<<<<<<< HEAD
-		"RegisterNamespace":                {},
-		"UpdateNamespace":                  {},
-		"UpdateWorkerBuildIdCompatibility": {},
-		"UpdateWorkerVersioningRules":      {},
-=======
 		"/temporal.api.workflowservice.v1.WorkflowService/RegisterNamespace":                {},
 		"/temporal.api.workflowservice.v1.WorkflowService/UpdateNamespace":                  {},
 		"/temporal.api.workflowservice.v1.WorkflowService/UpdateWorkerBuildIdCompatibility": {},
 		"/temporal.api.workflowservice.v1.WorkflowService/UpdateWorkerVersioningRules":      {},
->>>>>>> 017d8be6
 	}
 
 	var service workflowservice.WorkflowServiceServer
