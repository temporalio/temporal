--- conflicted
+++ resolved
@@ -97,42 +97,6 @@
 		DispatchNexusTaskByEndpointAPIName:                                                  1,
 
 		// P2: Change State APIs
-<<<<<<< HEAD
-		"/temporal.api.workflowservice.v1.WorkflowService/RequestCancelWorkflowExecution": 2,
-		"/temporal.api.workflowservice.v1.WorkflowService/TerminateWorkflowExecution":     2,
-		"/temporal.api.workflowservice.v1.WorkflowService/ResetWorkflowExecution":         2,
-		"/temporal.api.workflowservice.v1.WorkflowService/DeleteWorkflowExecution":        2,
-		"/temporal.api.workflowservice.v1.WorkflowService/GetWorkflowExecutionHistory":    2, // relatively high priority because it is required for replay
-		"/temporal.api.workflowservice.v1.WorkflowService/UpdateSchedule":                 2,
-		"/temporal.api.workflowservice.v1.WorkflowService/PatchSchedule":                  2,
-		"/temporal.api.workflowservice.v1.WorkflowService/DeleteSchedule":                 2,
-		"/temporal.api.workflowservice.v1.WorkflowService/StopBatchOperation":             2,
-		"/temporal.api.workflowservice.v1.WorkflowService/UpdateActivityOptionsById":      2,
-		"/temporal.api.workflowservice.v1.WorkflowService/PauseActivityById":              2,
-		"/temporal.api.workflowservice.v1.WorkflowService/UnpauseActivityById":            2,
-		"/temporal.api.workflowservice.v1.WorkflowService/ResetActivityById":              2,
-		"/temporal.api.workflowservice.v1.WorkflowService/UpdateWorkflowExecutionOptions": 2,
-		"/temporal.api.workflowservice.v1.WorkflowService/SetCurrentDeployment":           2, // [cleanup-wv-pre-release]
-		"/temporal.api.workflowservice.v1.WorkflowService/SetCurrentDeploymentVersion":    2, // [cleanup-wv-pre-release]
-
-		// P3: Status Querying APIs
-		"/temporal.api.workflowservice.v1.WorkflowService/DescribeWorkflowExecution":         3,
-		"/temporal.api.workflowservice.v1.WorkflowService/DescribeTaskQueue":                 3,
-		"/temporal.api.workflowservice.v1.WorkflowService/GetWorkerBuildIdCompatibility":     3,
-		"/temporal.api.workflowservice.v1.WorkflowService/GetWorkerVersioningRules":          3,
-		"/temporal.api.workflowservice.v1.WorkflowService/ListTaskQueuePartitions":           3,
-		"/temporal.api.workflowservice.v1.WorkflowService/QueryWorkflow":                     3,
-		"/temporal.api.workflowservice.v1.WorkflowService/DescribeSchedule":                  3,
-		"/temporal.api.workflowservice.v1.WorkflowService/ListScheduleMatchingTimes":         3,
-		"/temporal.api.workflowservice.v1.WorkflowService/DescribeBatchOperation":            3,
-		"/temporal.api.workflowservice.v1.WorkflowService/DescribeDeployment":                3, // [cleanup-wv-pre-release]
-		"/temporal.api.workflowservice.v1.WorkflowService/GetCurrentDeployment":              3, // [cleanup-wv-pre-release]
-		"/temporal.api.workflowservice.v1.WorkflowService/DescribeWorkerDeploymentVersion":   3,
-		"/temporal.api.workflowservice.v1.WorkflowService/DescribeWorkerDeployment":          3,
-		"/temporal.api.workflowservice.v1.WorkflowService/SetWorkerDeploymentCurrentVersion": 3,
-		"/temporal.api.workflowservice.v1.WorkflowService/SetWorkerDeploymentRampingVersion": 3,
-		"/temporal.api.workflowservice.v1.WorkflowService/ListWorkerDeployments":             3,
-=======
 		"/temporal.api.workflowservice.v1.WorkflowService/RequestCancelWorkflowExecution":        2,
 		"/temporal.api.workflowservice.v1.WorkflowService/TerminateWorkflowExecution":            2,
 		"/temporal.api.workflowservice.v1.WorkflowService/ResetWorkflowExecution":                2,
@@ -170,7 +134,6 @@
 		"/temporal.api.workflowservice.v1.WorkflowService/DescribeWorkerDeploymentVersion": 3,
 		"/temporal.api.workflowservice.v1.WorkflowService/DescribeWorkerDeployment":        3,
 		"/temporal.api.workflowservice.v1.WorkflowService/ListWorkerDeployments":           3,
->>>>>>> 214cd5ee
 
 		// P4: Progress APIs
 		"/temporal.api.workflowservice.v1.WorkflowService/RecordActivityTaskHeartbeat":      4,
