// The MIT License
//
// Copyright (c) 2020 Temporal Technologies Inc.  All rights reserved.
//
// Copyright (c) 2020 Uber Technologies, Inc.
//
// Permission is hereby granted, free of charge, to any person obtaining a copy
// of this software and associated documentation files (the "Software"), to deal
// in the Software without restriction, including without limitation the rights
// to use, copy, modify, merge, publish, distribute, sublicense, and/or sell
// copies of the Software, and to permit persons to whom the Software is
// furnished to do so, subject to the following conditions:
//
// The above copyright notice and this permission notice shall be included in
// all copies or substantial portions of the Software.
//
// THE SOFTWARE IS PROVIDED "AS IS", WITHOUT WARRANTY OF ANY KIND, EXPRESS OR
// IMPLIED, INCLUDING BUT NOT LIMITED TO THE WARRANTIES OF MERCHANTABILITY,
// FITNESS FOR A PARTICULAR PURPOSE AND NONINFRINGEMENT. IN NO EVENT SHALL THE
// AUTHORS OR COPYRIGHT HOLDERS BE LIABLE FOR ANY CLAIM, DAMAGES OR OTHER
// LIABILITY, WHETHER IN AN ACTION OF CONTRACT, TORT OR OTHERWISE, ARISING FROM,
// OUT OF OR IN CONNECTION WITH THE SOFTWARE OR THE USE OR OTHER DEALINGS IN
// THE SOFTWARE.

package configs

import (
	"time"

	"go.temporal.io/server/common/dynamicconfig"
	"go.temporal.io/server/common/headers"
	"go.temporal.io/server/common/quotas"
)

const (
	// OperatorPriority is used to give precedence to calls coming from web UI or tctl
	OperatorPriority = 0
)

var (
	// ExecutionAPICountLimitOverride determines how many tokens each of these API calls consumes from their
	// corresponding quota, which is determined by dynamicconfig.FrontendMaxConcurrentLongRunningRequestsPerInstance. If
	// the value is not set, then the method is not considered a long-running request and the number of concurrent
	// requests will not be throttled. The Poll* methods here are long-running because they block until there is a task
	// available. The GetWorkflowExecutionHistory method is blocking only if WaitNewEvent is true, otherwise it is not
	// long-running. The QueryWorkflow and UpdateWorkflowExecution methods are long-running because they both block
	// until a background WFT is complete.
	ExecutionAPICountLimitOverride = map[string]int{
<<<<<<< HEAD
		"/temporal.api.workflowservice.v1.WorkflowService/PollActivityTaskQueue":       1,
		"/temporal.api.workflowservice.v1.WorkflowService/PollWorkflowTaskQueue":       1,
		"/temporal.api.workflowservice.v1.WorkflowService/QueryWorkflow":               1,
		"/temporal.api.workflowservice.v1.WorkflowService/UpdateWorkflowExecution":     1,
		"/temporal.api.workflowservice.v1.WorkflowService/GetWorkflowExecutionHistory": 1,
		// DispatchNexusTask is potentially long running, it's classified in the same bucket as QueryWorkflow.
		"/temporal.api.nexusservice.v1.NexusService/DispatchNexusTask": 1,
	}

	ExecutionAPIToPriority = map[string]int{
		// priority 1
		"/temporal.api.workflowservice.v1.WorkflowService/StartWorkflowExecution":           1,
		"/temporal.api.workflowservice.v1.WorkflowService/SignalWithStartWorkflowExecution": 1,
		"/temporal.api.workflowservice.v1.WorkflowService/SignalWorkflowExecution":          1,
		"/temporal.api.workflowservice.v1.WorkflowService/RequestCancelWorkflowExecution":   1,
		"/temporal.api.workflowservice.v1.WorkflowService/TerminateWorkflowExecution":       1,
		"/temporal.api.workflowservice.v1.WorkflowService/GetWorkflowExecutionHistory":      1,
		"/temporal.api.workflowservice.v1.WorkflowService/UpdateWorkflowExecution":          1,
		"/temporal.api.nexusservice.v1.NexusService/DispatchNexusTask":                      1,

		// priority 2
		"/temporal.api.workflowservice.v1.WorkflowService/RecordActivityTaskHeartbeat":      2,
		"/temporal.api.workflowservice.v1.WorkflowService/RecordActivityTaskHeartbeatById":  2,
		"/temporal.api.workflowservice.v1.WorkflowService/RespondActivityTaskCanceled":      2,
		"/temporal.api.workflowservice.v1.WorkflowService/RespondActivityTaskCanceledById":  2,
		"/temporal.api.workflowservice.v1.WorkflowService/RespondActivityTaskFailed":        2,
		"/temporal.api.workflowservice.v1.WorkflowService/RespondActivityTaskFailedById":    2,
		"/temporal.api.workflowservice.v1.WorkflowService/RespondActivityTaskCompleted":     2,
		"/temporal.api.workflowservice.v1.WorkflowService/RespondActivityTaskCompletedById": 2,
		"/temporal.api.workflowservice.v1.WorkflowService/RespondWorkflowTaskCompleted":     2,
		"/temporal.api.workflowservice.v1.WorkflowService/RespondWorkflowTaskFailed":        2,
		"/temporal.api.workflowservice.v1.WorkflowService/RespondNexusTaskCompleted":        2,
		"/temporal.api.workflowservice.v1.WorkflowService/RespondNexusTaskFailed":           2,
		"/temporal.api.workflowservice.v1.WorkflowService/RespondQueryTaskCompleted":        2,

		// priority 3
		"/temporal.api.workflowservice.v1.WorkflowService/ResetWorkflowExecution":             3,
		"/temporal.api.workflowservice.v1.WorkflowService/DescribeWorkflowExecution":          3,
		"/temporal.api.workflowservice.v1.WorkflowService/QueryWorkflow":                      3,
		"/temporal.api.workflowservice.v1.WorkflowService/PollWorkflowTaskQueue":              3,
		"/temporal.api.workflowservice.v1.WorkflowService/PollActivityTaskQueue":              3,
		"/temporal.api.workflowservice.v1.WorkflowService/PollNexusTaskQueue":                 3,
		"/temporal.api.workflowservice.v1.WorkflowService/PollWorkflowExecutionUpdate":        3,
		"/temporal.api.workflowservice.v1.WorkflowService/GetWorkflowExecutionHistoryReverse": 3,
		"/temporal.api.workflowservice.v1.WorkflowService/GetWorkerBuildIdCompatibility":      3,
		"/temporal.api.workflowservice.v1.WorkflowService/GetWorkerTaskReachability":          3,
		"/temporal.api.workflowservice.v1.WorkflowService/DeleteWorkflowExecution":            3,

		// priority 4
		"/temporal.api.workflowservice.v1.WorkflowService/ResetStickyTaskQueue":    4,
		"/temporal.api.workflowservice.v1.WorkflowService/DescribeTaskQueue":       4,
		"/temporal.api.workflowservice.v1.WorkflowService/ListTaskQueuePartitions": 4,
=======
		"PollActivityTaskQueue":       1,
		"PollWorkflowTaskQueue":       1,
		"PollWorkflowExecutionUpdate": 1,
		"QueryWorkflow":               1,
		"UpdateWorkflowExecution":     1,
		"GetWorkflowExecutionHistory": 1,
		"PollNexusTaskQueue":          1,
	}

	// APIToPriority determines common API priorities.
	// If APIs rely on visibility, they should be added to VisibilityAPIToPriority.
	// If APIs result in replication in namespace replication queue, they belong to NamespaceReplicationInducingAPIToPriority
	APIToPriority = map[string]int{
		// P0: System level APIs
		"GetClusterInfo":      0,
		"GetSystemInfo":       0,
		"GetSearchAttributes": 0,
		"DescribeNamespace":   0,
		"ListNamespaces":      0,
		"DeprecateNamespace":  0,

		// P1: External Event APIs
		"SignalWorkflowExecution":          1,
		"SignalWithStartWorkflowExecution": 1,
		"StartWorkflowExecution":           1,
		"UpdateWorkflowExecution":          1,
		"CreateSchedule":                   1,
		"StartBatchOperation":              1,

		// P2: Change State APIs
		"RequestCancelWorkflowExecution": 2,
		"TerminateWorkflowExecution":     2,
		"ResetWorkflowExecution":         2,
		"DeleteWorkflowExecution":        2,
		"GetWorkflowExecutionHistory":    2, // relatively high priority because it is required for replay
		"UpdateSchedule":                 2,
		"PatchSchedule":                  2,
		"DeleteSchedule":                 2,
		"StopBatchOperation":             2,

		// P3: Status Querying APIs
		"DescribeWorkflowExecution":     3,
		"DescribeTaskQueue":             3,
		"GetWorkerBuildIdCompatibility": 3,
		"ListTaskQueuePartitions":       3,
		"QueryWorkflow":                 3,
		"DescribeSchedule":              3,
		"ListScheduleMatchingTimes":     3,
		"DescribeBatchOperation":        3,

		// P4: Progress APIs
		"RecordActivityTaskHeartbeat":      4,
		"RecordActivityTaskHeartbeatById":  4,
		"RespondActivityTaskCanceled":      4,
		"RespondActivityTaskCanceledById":  4,
		"RespondActivityTaskFailed":        4,
		"RespondActivityTaskFailedById":    4,
		"RespondActivityTaskCompleted":     4,
		"RespondActivityTaskCompletedById": 4,
		"RespondWorkflowTaskCompleted":     4,
		"RespondWorkflowTaskFailed":        4,
		"RespondQueryTaskCompleted":        4,
		"RespondNexusTaskCompleted":        4,
		"RespondNexusTaskFailed":           4,

		// P5: Poll APIs and other low priority APIs
		"PollWorkflowTaskQueue":              5,
		"PollActivityTaskQueue":              5,
		"PollWorkflowExecutionUpdate":        5,
		"PollNexusTaskQueue":                 5,
		"ResetStickyTaskQueue":               5,
		"GetWorkflowExecutionHistoryReverse": 5,
>>>>>>> 9da197b0
	}

	ExecutionAPIPrioritiesOrdered = []int{0, 1, 2, 3, 4, 5}

	VisibilityAPIToPriority = map[string]int{
<<<<<<< HEAD
		"/temporal.api.workflowservice.v1.WorkflowService/CountWorkflowExecutions":        1,
		"/temporal.api.workflowservice.v1.WorkflowService/ScanWorkflowExecutions":         1,
		"/temporal.api.workflowservice.v1.WorkflowService/ListOpenWorkflowExecutions":     1,
		"/temporal.api.workflowservice.v1.WorkflowService/ListClosedWorkflowExecutions":   1,
		"/temporal.api.workflowservice.v1.WorkflowService/ListWorkflowExecutions":         1,
		"/temporal.api.workflowservice.v1.WorkflowService/ListArchivedWorkflowExecutions": 1,
=======
		"CountWorkflowExecutions":        1,
		"ScanWorkflowExecutions":         1,
		"ListOpenWorkflowExecutions":     1,
		"ListClosedWorkflowExecutions":   1,
		"ListWorkflowExecutions":         1,
		"ListArchivedWorkflowExecutions": 1,

		// APIs that rely on visibility
		"GetWorkerTaskReachability": 1,
		"ListSchedules":             1,
		"ListBatchOperations":       1,
>>>>>>> 9da197b0
	}

	VisibilityAPIPrioritiesOrdered = []int{0, 1}

	// Special rate limiting for APIs that may insert replication tasks into a namespace replication queue.
	// The replication queue is used to propagate critical failover messages and this mapping prevents flooding the
	// queue and delaying failover.
	NamespaceReplicationInducingAPIToPriority = map[string]int{
		"/temporal.api.workflowservice.v1.WorkflowService/RegisterNamespace":                1,
		"/temporal.api.workflowservice.v1.WorkflowService/UpdateNamespace":                  1,
		"/temporal.api.workflowservice.v1.WorkflowService/UpdateWorkerBuildIdCompatibility": 2,
	}

	NamespaceReplicationInducingAPIPrioritiesOrdered = []int{0, 1, 2}
<<<<<<< HEAD

	OtherAPIToPriority = map[string]int{
		"/temporal.api.workflowservice.v1.WorkflowService/GetClusterInfo":      1,
		"/temporal.api.workflowservice.v1.WorkflowService/GetSystemInfo":       1,
		"/temporal.api.workflowservice.v1.WorkflowService/GetSearchAttributes": 1,

		"/temporal.api.workflowservice.v1.WorkflowService/DescribeNamespace":  1,
		"/temporal.api.workflowservice.v1.WorkflowService/ListNamespaces":     1,
		"/temporal.api.workflowservice.v1.WorkflowService/DeprecateNamespace": 1,

		"/temporal.api.workflowservice.v1.WorkflowService/CreateSchedule":            1,
		"/temporal.api.workflowservice.v1.WorkflowService/DescribeSchedule":          1,
		"/temporal.api.workflowservice.v1.WorkflowService/UpdateSchedule":            1,
		"/temporal.api.workflowservice.v1.WorkflowService/PatchSchedule":             1,
		"/temporal.api.workflowservice.v1.WorkflowService/ListScheduleMatchingTimes": 1,
		"/temporal.api.workflowservice.v1.WorkflowService/DeleteSchedule":            1,
		"/temporal.api.workflowservice.v1.WorkflowService/ListSchedules":             1,

		// TODO(yx): added temporarily here; need to check if it's the right place and priority
		"/temporal.api.workflowservice.v1.WorkflowService/DescribeBatchOperation": 1,
		"/temporal.api.workflowservice.v1.WorkflowService/ListBatchOperations":    1,
		"/temporal.api.workflowservice.v1.WorkflowService/StartBatchOperation":    1,
		"/temporal.api.workflowservice.v1.WorkflowService/StopBatchOperation":     1,
	}

	OtherAPIPrioritiesOrdered = []int{0, 1}
=======
>>>>>>> 9da197b0
)

type (
	NamespaceRateBurstImpl struct {
		namespaceName string
		rateFn        dynamicconfig.FloatPropertyFnWithNamespaceFilter
		burstFn       dynamicconfig.IntPropertyFnWithNamespaceFilter
	}

	operatorRateBurstImpl struct {
		operatorRateRatio dynamicconfig.FloatPropertyFn
		baseRateBurstFn   quotas.RateBurst
	}
)

var _ quotas.RateBurst = (*NamespaceRateBurstImpl)(nil)
var _ quotas.RateBurst = (*operatorRateBurstImpl)(nil)

func NewNamespaceRateBurst(
	namespaceName string,
	rateFn dynamicconfig.FloatPropertyFnWithNamespaceFilter,
	burstFn dynamicconfig.IntPropertyFnWithNamespaceFilter,
) *NamespaceRateBurstImpl {
	return &NamespaceRateBurstImpl{
		namespaceName: namespaceName,
		rateFn:        rateFn,
		burstFn:       burstFn,
	}
}

func (c *NamespaceRateBurstImpl) Rate() float64 {
	return c.rateFn(c.namespaceName)
}

func (c *NamespaceRateBurstImpl) Burst() int {
	return c.burstFn(c.namespaceName)
}

func newOperatorRateBurst(
	baseRateBurstFn quotas.RateBurst,
	operatorRateRatio dynamicconfig.FloatPropertyFn,
) *operatorRateBurstImpl {
	return &operatorRateBurstImpl{
		operatorRateRatio: operatorRateRatio,
		baseRateBurstFn:   baseRateBurstFn,
	}
}

func (c *operatorRateBurstImpl) Rate() float64 {
	return c.operatorRateRatio() * c.baseRateBurstFn.Rate()
}

func (c *operatorRateBurstImpl) Burst() int {
	return c.baseRateBurstFn.Burst()
}

func NewRequestToRateLimiter(
	executionRateBurstFn quotas.RateBurst,
	visibilityRateBurstFn quotas.RateBurst,
	namespaceReplicationInducingRateBurstFn quotas.RateBurst,
	operatorRPSRatio dynamicconfig.FloatPropertyFn,
) quotas.RequestRateLimiter {
	mapping := make(map[string]quotas.RequestRateLimiter)

	executionRateLimiter := NewExecutionPriorityRateLimiter(executionRateBurstFn, operatorRPSRatio)
	visibilityRateLimiter := NewVisibilityPriorityRateLimiter(visibilityRateBurstFn, operatorRPSRatio)
	namespaceReplicationInducingRateLimiter := NewNamespaceReplicationInducingAPIPriorityRateLimiter(namespaceReplicationInducingRateBurstFn, operatorRPSRatio)

	for api := range APIToPriority {
		mapping[api] = executionRateLimiter
	}
	for api := range VisibilityAPIToPriority {
		mapping[api] = visibilityRateLimiter
	}
	for api := range NamespaceReplicationInducingAPIToPriority {
		mapping[api] = namespaceReplicationInducingRateLimiter
	}

	return quotas.NewRoutingRateLimiter(mapping)
}

func NewExecutionPriorityRateLimiter(
	rateBurstFn quotas.RateBurst,
	operatorRPSRatio dynamicconfig.FloatPropertyFn,
) quotas.RequestRateLimiter {
	rateLimiters := make(map[int]quotas.RequestRateLimiter)
	for priority := range ExecutionAPIPrioritiesOrdered {
		if priority == OperatorPriority {
			rateLimiters[priority] = quotas.NewRequestRateLimiterAdapter(quotas.NewDynamicRateLimiter(newOperatorRateBurst(rateBurstFn, operatorRPSRatio), time.Minute))
		} else {
			rateLimiters[priority] = quotas.NewRequestRateLimiterAdapter(quotas.NewDynamicRateLimiter(rateBurstFn, time.Minute))
		}
	}
	return quotas.NewPriorityRateLimiter(func(req quotas.Request) int {
		if req.CallerType == headers.CallerTypeOperator {
			return OperatorPriority
		}
		if priority, ok := APIToPriority[req.API]; ok {
			return priority
		}
		return ExecutionAPIPrioritiesOrdered[len(ExecutionAPIPrioritiesOrdered)-1]
	}, rateLimiters)
}

func NewVisibilityPriorityRateLimiter(
	rateBurstFn quotas.RateBurst,
	operatorRPSRatio dynamicconfig.FloatPropertyFn,
) quotas.RequestRateLimiter {
	rateLimiters := make(map[int]quotas.RequestRateLimiter)
	for priority := range VisibilityAPIPrioritiesOrdered {
		if priority == OperatorPriority {
			rateLimiters[priority] = quotas.NewRequestRateLimiterAdapter(quotas.NewDynamicRateLimiter(newOperatorRateBurst(rateBurstFn, operatorRPSRatio), time.Minute))
		} else {
			rateLimiters[priority] = quotas.NewRequestRateLimiterAdapter(quotas.NewDynamicRateLimiter(rateBurstFn, time.Minute))
		}
	}
	return quotas.NewPriorityRateLimiter(func(req quotas.Request) int {
		if req.CallerType == headers.CallerTypeOperator {
			return OperatorPriority
		}
		if priority, ok := VisibilityAPIToPriority[req.API]; ok {
			return priority
		}
		return VisibilityAPIPrioritiesOrdered[len(VisibilityAPIPrioritiesOrdered)-1]
	}, rateLimiters)
}

func NewNamespaceReplicationInducingAPIPriorityRateLimiter(
	rateBurstFn quotas.RateBurst,
	operatorRPSRatio dynamicconfig.FloatPropertyFn,
) quotas.RequestRateLimiter {
	rateLimiters := make(map[int]quotas.RequestRateLimiter)
	for priority := range NamespaceReplicationInducingAPIPrioritiesOrdered {
		if priority == OperatorPriority {
			rateLimiters[priority] = quotas.NewRequestRateLimiterAdapter(quotas.NewDynamicRateLimiter(newOperatorRateBurst(rateBurstFn, operatorRPSRatio), time.Minute))
		} else {
			rateLimiters[priority] = quotas.NewRequestRateLimiterAdapter(quotas.NewDynamicRateLimiter(rateBurstFn, time.Minute))
		}
	}
	return quotas.NewPriorityRateLimiter(func(req quotas.Request) int {
		if req.CallerType == headers.CallerTypeOperator {
			return OperatorPriority
		}
		if priority, ok := NamespaceReplicationInducingAPIToPriority[req.API]; ok {
			return priority
		}
		return NamespaceReplicationInducingAPIPrioritiesOrdered[len(NamespaceReplicationInducingAPIPrioritiesOrdered)-1]
	}, rateLimiters)
}<|MERGE_RESOLUTION|>--- conflicted
+++ resolved
@@ -46,67 +46,16 @@
 	// long-running. The QueryWorkflow and UpdateWorkflowExecution methods are long-running because they both block
 	// until a background WFT is complete.
 	ExecutionAPICountLimitOverride = map[string]int{
-<<<<<<< HEAD
 		"/temporal.api.workflowservice.v1.WorkflowService/PollActivityTaskQueue":       1,
 		"/temporal.api.workflowservice.v1.WorkflowService/PollWorkflowTaskQueue":       1,
+		"/temporal.api.workflowservice.v1.WorkflowService/PollWorkflowExecutionUpdate": 1,
 		"/temporal.api.workflowservice.v1.WorkflowService/QueryWorkflow":               1,
 		"/temporal.api.workflowservice.v1.WorkflowService/UpdateWorkflowExecution":     1,
 		"/temporal.api.workflowservice.v1.WorkflowService/GetWorkflowExecutionHistory": 1,
+		"/temporal.api.workflowservice.v1.WorkflowService/PollNexusTaskQueue":          1,
+
 		// DispatchNexusTask is potentially long running, it's classified in the same bucket as QueryWorkflow.
 		"/temporal.api.nexusservice.v1.NexusService/DispatchNexusTask": 1,
-	}
-
-	ExecutionAPIToPriority = map[string]int{
-		// priority 1
-		"/temporal.api.workflowservice.v1.WorkflowService/StartWorkflowExecution":           1,
-		"/temporal.api.workflowservice.v1.WorkflowService/SignalWithStartWorkflowExecution": 1,
-		"/temporal.api.workflowservice.v1.WorkflowService/SignalWorkflowExecution":          1,
-		"/temporal.api.workflowservice.v1.WorkflowService/RequestCancelWorkflowExecution":   1,
-		"/temporal.api.workflowservice.v1.WorkflowService/TerminateWorkflowExecution":       1,
-		"/temporal.api.workflowservice.v1.WorkflowService/GetWorkflowExecutionHistory":      1,
-		"/temporal.api.workflowservice.v1.WorkflowService/UpdateWorkflowExecution":          1,
-		"/temporal.api.nexusservice.v1.NexusService/DispatchNexusTask":                      1,
-
-		// priority 2
-		"/temporal.api.workflowservice.v1.WorkflowService/RecordActivityTaskHeartbeat":      2,
-		"/temporal.api.workflowservice.v1.WorkflowService/RecordActivityTaskHeartbeatById":  2,
-		"/temporal.api.workflowservice.v1.WorkflowService/RespondActivityTaskCanceled":      2,
-		"/temporal.api.workflowservice.v1.WorkflowService/RespondActivityTaskCanceledById":  2,
-		"/temporal.api.workflowservice.v1.WorkflowService/RespondActivityTaskFailed":        2,
-		"/temporal.api.workflowservice.v1.WorkflowService/RespondActivityTaskFailedById":    2,
-		"/temporal.api.workflowservice.v1.WorkflowService/RespondActivityTaskCompleted":     2,
-		"/temporal.api.workflowservice.v1.WorkflowService/RespondActivityTaskCompletedById": 2,
-		"/temporal.api.workflowservice.v1.WorkflowService/RespondWorkflowTaskCompleted":     2,
-		"/temporal.api.workflowservice.v1.WorkflowService/RespondWorkflowTaskFailed":        2,
-		"/temporal.api.workflowservice.v1.WorkflowService/RespondNexusTaskCompleted":        2,
-		"/temporal.api.workflowservice.v1.WorkflowService/RespondNexusTaskFailed":           2,
-		"/temporal.api.workflowservice.v1.WorkflowService/RespondQueryTaskCompleted":        2,
-
-		// priority 3
-		"/temporal.api.workflowservice.v1.WorkflowService/ResetWorkflowExecution":             3,
-		"/temporal.api.workflowservice.v1.WorkflowService/DescribeWorkflowExecution":          3,
-		"/temporal.api.workflowservice.v1.WorkflowService/QueryWorkflow":                      3,
-		"/temporal.api.workflowservice.v1.WorkflowService/PollWorkflowTaskQueue":              3,
-		"/temporal.api.workflowservice.v1.WorkflowService/PollActivityTaskQueue":              3,
-		"/temporal.api.workflowservice.v1.WorkflowService/PollNexusTaskQueue":                 3,
-		"/temporal.api.workflowservice.v1.WorkflowService/PollWorkflowExecutionUpdate":        3,
-		"/temporal.api.workflowservice.v1.WorkflowService/GetWorkflowExecutionHistoryReverse": 3,
-		"/temporal.api.workflowservice.v1.WorkflowService/GetWorkerBuildIdCompatibility":      3,
-		"/temporal.api.workflowservice.v1.WorkflowService/GetWorkerTaskReachability":          3,
-		"/temporal.api.workflowservice.v1.WorkflowService/DeleteWorkflowExecution":            3,
-
-		// priority 4
-		"/temporal.api.workflowservice.v1.WorkflowService/ResetStickyTaskQueue":    4,
-		"/temporal.api.workflowservice.v1.WorkflowService/DescribeTaskQueue":       4,
-		"/temporal.api.workflowservice.v1.WorkflowService/ListTaskQueuePartitions": 4,
-=======
-		"PollActivityTaskQueue":       1,
-		"PollWorkflowTaskQueue":       1,
-		"PollWorkflowExecutionUpdate": 1,
-		"QueryWorkflow":               1,
-		"UpdateWorkflowExecution":     1,
-		"GetWorkflowExecutionHistory": 1,
-		"PollNexusTaskQueue":          1,
 	}
 
 	// APIToPriority determines common API priorities.
@@ -114,90 +63,81 @@
 	// If APIs result in replication in namespace replication queue, they belong to NamespaceReplicationInducingAPIToPriority
 	APIToPriority = map[string]int{
 		// P0: System level APIs
-		"GetClusterInfo":      0,
-		"GetSystemInfo":       0,
-		"GetSearchAttributes": 0,
-		"DescribeNamespace":   0,
-		"ListNamespaces":      0,
-		"DeprecateNamespace":  0,
+		"/temporal.api.workflowservice.v1.WorkflowService/GetClusterInfo":      0,
+		"/temporal.api.workflowservice.v1.WorkflowService/GetSystemInfo":       0,
+		"/temporal.api.workflowservice.v1.WorkflowService/GetSearchAttributes": 0,
+		"/temporal.api.workflowservice.v1.WorkflowService/DescribeNamespace":   0,
+		"/temporal.api.workflowservice.v1.WorkflowService/ListNamespaces":      0,
+		"/temporal.api.workflowservice.v1.WorkflowService/DeprecateNamespace":  0,
 
 		// P1: External Event APIs
-		"SignalWorkflowExecution":          1,
-		"SignalWithStartWorkflowExecution": 1,
-		"StartWorkflowExecution":           1,
-		"UpdateWorkflowExecution":          1,
-		"CreateSchedule":                   1,
-		"StartBatchOperation":              1,
+		"/temporal.api.workflowservice.v1.WorkflowService/SignalWorkflowExecution":          1,
+		"/temporal.api.workflowservice.v1.WorkflowService/SignalWithStartWorkflowExecution": 1,
+		"/temporal.api.workflowservice.v1.WorkflowService/StartWorkflowExecution":           1,
+		"/temporal.api.workflowservice.v1.WorkflowService/UpdateWorkflowExecution":          1,
+		"/temporal.api.workflowservice.v1.WorkflowService/CreateSchedule":                   1,
+		"/temporal.api.workflowservice.v1.WorkflowService/StartBatchOperation":              1,
+		"/temporal.api.nexusservice.v1.NexusService/DispatchNexusTask":                      1,
 
 		// P2: Change State APIs
-		"RequestCancelWorkflowExecution": 2,
-		"TerminateWorkflowExecution":     2,
-		"ResetWorkflowExecution":         2,
-		"DeleteWorkflowExecution":        2,
-		"GetWorkflowExecutionHistory":    2, // relatively high priority because it is required for replay
-		"UpdateSchedule":                 2,
-		"PatchSchedule":                  2,
-		"DeleteSchedule":                 2,
-		"StopBatchOperation":             2,
+		"/temporal.api.workflowservice.v1.WorkflowService/RequestCancelWorkflowExecution": 2,
+		"/temporal.api.workflowservice.v1.WorkflowService/TerminateWorkflowExecution":     2,
+		"/temporal.api.workflowservice.v1.WorkflowService/ResetWorkflowExecution":         2,
+		"/temporal.api.workflowservice.v1.WorkflowService/DeleteWorkflowExecution":        2,
+		"/temporal.api.workflowservice.v1.WorkflowService/GetWorkflowExecutionHistory":    2, // relatively high priority because it is required for replay
+		"/temporal.api.workflowservice.v1.WorkflowService/UpdateSchedule":                 2,
+		"/temporal.api.workflowservice.v1.WorkflowService/PatchSchedule":                  2,
+		"/temporal.api.workflowservice.v1.WorkflowService/DeleteSchedule":                 2,
+		"/temporal.api.workflowservice.v1.WorkflowService/StopBatchOperation":             2,
 
 		// P3: Status Querying APIs
-		"DescribeWorkflowExecution":     3,
-		"DescribeTaskQueue":             3,
-		"GetWorkerBuildIdCompatibility": 3,
-		"ListTaskQueuePartitions":       3,
-		"QueryWorkflow":                 3,
-		"DescribeSchedule":              3,
-		"ListScheduleMatchingTimes":     3,
-		"DescribeBatchOperation":        3,
+		"/temporal.api.workflowservice.v1.WorkflowService/DescribeWorkflowExecution":     3,
+		"/temporal.api.workflowservice.v1.WorkflowService/DescribeTaskQueue":             3,
+		"/temporal.api.workflowservice.v1.WorkflowService/GetWorkerBuildIdCompatibility": 3,
+		"/temporal.api.workflowservice.v1.WorkflowService/ListTaskQueuePartitions":       3,
+		"/temporal.api.workflowservice.v1.WorkflowService/QueryWorkflow":                 3,
+		"/temporal.api.workflowservice.v1.WorkflowService/DescribeSchedule":              3,
+		"/temporal.api.workflowservice.v1.WorkflowService/ListScheduleMatchingTimes":     3,
+		"/temporal.api.workflowservice.v1.WorkflowService/DescribeBatchOperation":        3,
 
 		// P4: Progress APIs
-		"RecordActivityTaskHeartbeat":      4,
-		"RecordActivityTaskHeartbeatById":  4,
-		"RespondActivityTaskCanceled":      4,
-		"RespondActivityTaskCanceledById":  4,
-		"RespondActivityTaskFailed":        4,
-		"RespondActivityTaskFailedById":    4,
-		"RespondActivityTaskCompleted":     4,
-		"RespondActivityTaskCompletedById": 4,
-		"RespondWorkflowTaskCompleted":     4,
-		"RespondWorkflowTaskFailed":        4,
-		"RespondQueryTaskCompleted":        4,
-		"RespondNexusTaskCompleted":        4,
-		"RespondNexusTaskFailed":           4,
+		"/temporal.api.workflowservice.v1.WorkflowService/RecordActivityTaskHeartbeat":      4,
+		"/temporal.api.workflowservice.v1.WorkflowService/RecordActivityTaskHeartbeatById":  4,
+		"/temporal.api.workflowservice.v1.WorkflowService/RespondActivityTaskCanceled":      4,
+		"/temporal.api.workflowservice.v1.WorkflowService/RespondActivityTaskCanceledById":  4,
+		"/temporal.api.workflowservice.v1.WorkflowService/RespondActivityTaskFailed":        4,
+		"/temporal.api.workflowservice.v1.WorkflowService/RespondActivityTaskFailedById":    4,
+		"/temporal.api.workflowservice.v1.WorkflowService/RespondActivityTaskCompleted":     4,
+		"/temporal.api.workflowservice.v1.WorkflowService/RespondActivityTaskCompletedById": 4,
+		"/temporal.api.workflowservice.v1.WorkflowService/RespondWorkflowTaskCompleted":     4,
+		"/temporal.api.workflowservice.v1.WorkflowService/RespondWorkflowTaskFailed":        4,
+		"/temporal.api.workflowservice.v1.WorkflowService/RespondQueryTaskCompleted":        4,
+		"/temporal.api.workflowservice.v1.WorkflowService/RespondNexusTaskCompleted":        4,
+		"/temporal.api.workflowservice.v1.WorkflowService/RespondNexusTaskFailed":           4,
 
 		// P5: Poll APIs and other low priority APIs
-		"PollWorkflowTaskQueue":              5,
-		"PollActivityTaskQueue":              5,
-		"PollWorkflowExecutionUpdate":        5,
-		"PollNexusTaskQueue":                 5,
-		"ResetStickyTaskQueue":               5,
-		"GetWorkflowExecutionHistoryReverse": 5,
->>>>>>> 9da197b0
+		"/temporal.api.workflowservice.v1.WorkflowService/PollWorkflowTaskQueue":              5,
+		"/temporal.api.workflowservice.v1.WorkflowService/PollActivityTaskQueue":              5,
+		"/temporal.api.workflowservice.v1.WorkflowService/PollWorkflowExecutionUpdate":        5,
+		"/temporal.api.workflowservice.v1.WorkflowService/PollNexusTaskQueue":                 5,
+		"/temporal.api.workflowservice.v1.WorkflowService/ResetStickyTaskQueue":               5,
+		"/temporal.api.workflowservice.v1.WorkflowService/GetWorkflowExecutionHistoryReverse": 5,
 	}
 
 	ExecutionAPIPrioritiesOrdered = []int{0, 1, 2, 3, 4, 5}
 
 	VisibilityAPIToPriority = map[string]int{
-<<<<<<< HEAD
 		"/temporal.api.workflowservice.v1.WorkflowService/CountWorkflowExecutions":        1,
 		"/temporal.api.workflowservice.v1.WorkflowService/ScanWorkflowExecutions":         1,
 		"/temporal.api.workflowservice.v1.WorkflowService/ListOpenWorkflowExecutions":     1,
 		"/temporal.api.workflowservice.v1.WorkflowService/ListClosedWorkflowExecutions":   1,
 		"/temporal.api.workflowservice.v1.WorkflowService/ListWorkflowExecutions":         1,
 		"/temporal.api.workflowservice.v1.WorkflowService/ListArchivedWorkflowExecutions": 1,
-=======
-		"CountWorkflowExecutions":        1,
-		"ScanWorkflowExecutions":         1,
-		"ListOpenWorkflowExecutions":     1,
-		"ListClosedWorkflowExecutions":   1,
-		"ListWorkflowExecutions":         1,
-		"ListArchivedWorkflowExecutions": 1,
 
 		// APIs that rely on visibility
-		"GetWorkerTaskReachability": 1,
-		"ListSchedules":             1,
-		"ListBatchOperations":       1,
->>>>>>> 9da197b0
+		"/temporal.api.workflowservice.v1.WorkflowService/GetWorkerTaskReachability": 1,
+		"/temporal.api.workflowservice.v1.WorkflowService/ListSchedules":             1,
+		"/temporal.api.workflowservice.v1.WorkflowService/ListBatchOperations":       1,
 	}
 
 	VisibilityAPIPrioritiesOrdered = []int{0, 1}
@@ -212,35 +152,6 @@
 	}
 
 	NamespaceReplicationInducingAPIPrioritiesOrdered = []int{0, 1, 2}
-<<<<<<< HEAD
-
-	OtherAPIToPriority = map[string]int{
-		"/temporal.api.workflowservice.v1.WorkflowService/GetClusterInfo":      1,
-		"/temporal.api.workflowservice.v1.WorkflowService/GetSystemInfo":       1,
-		"/temporal.api.workflowservice.v1.WorkflowService/GetSearchAttributes": 1,
-
-		"/temporal.api.workflowservice.v1.WorkflowService/DescribeNamespace":  1,
-		"/temporal.api.workflowservice.v1.WorkflowService/ListNamespaces":     1,
-		"/temporal.api.workflowservice.v1.WorkflowService/DeprecateNamespace": 1,
-
-		"/temporal.api.workflowservice.v1.WorkflowService/CreateSchedule":            1,
-		"/temporal.api.workflowservice.v1.WorkflowService/DescribeSchedule":          1,
-		"/temporal.api.workflowservice.v1.WorkflowService/UpdateSchedule":            1,
-		"/temporal.api.workflowservice.v1.WorkflowService/PatchSchedule":             1,
-		"/temporal.api.workflowservice.v1.WorkflowService/ListScheduleMatchingTimes": 1,
-		"/temporal.api.workflowservice.v1.WorkflowService/DeleteSchedule":            1,
-		"/temporal.api.workflowservice.v1.WorkflowService/ListSchedules":             1,
-
-		// TODO(yx): added temporarily here; need to check if it's the right place and priority
-		"/temporal.api.workflowservice.v1.WorkflowService/DescribeBatchOperation": 1,
-		"/temporal.api.workflowservice.v1.WorkflowService/ListBatchOperations":    1,
-		"/temporal.api.workflowservice.v1.WorkflowService/StartBatchOperation":    1,
-		"/temporal.api.workflowservice.v1.WorkflowService/StopBatchOperation":     1,
-	}
-
-	OtherAPIPrioritiesOrdered = []int{0, 1}
-=======
->>>>>>> 9da197b0
 )
 
 type (
