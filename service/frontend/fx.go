// The MIT License
//
// Copyright (c) 2020 Temporal Technologies Inc.  All rights reserved.
//
// Copyright (c) 2020 Uber Technologies, Inc.
//
// Permission is hereby granted, free of charge, to any person obtaining a copy
// of this software and associated documentation files (the "Software"), to deal
// in the Software without restriction, including without limitation the rights
// to use, copy, modify, merge, publish, distribute, sublicense, and/or sell
// copies of the Software, and to permit persons to whom the Software is
// furnished to do so, subject to the following conditions:
//
// The above copyright notice and this permission notice shall be included in
// all copies or substantial portions of the Software.
//
// THE SOFTWARE IS PROVIDED "AS IS", WITHOUT WARRANTY OF ANY KIND, EXPRESS OR
// IMPLIED, INCLUDING BUT NOT LIMITED TO THE WARRANTIES OF MERCHANTABILITY,
// FITNESS FOR A PARTICULAR PURPOSE AND NONINFRINGEMENT. IN NO EVENT SHALL THE
// AUTHORS OR COPYRIGHT HOLDERS BE LIABLE FOR ANY CLAIM, DAMAGES OR OTHER
// LIABILITY, WHETHER IN AN ACTION OF CONTRACT, TORT OR OTHERWISE, ARISING FROM,
// OUT OF OR IN CONNECTION WITH THE SOFTWARE OR THE USE OR OTHER DEALINGS IN
// THE SOFTWARE.

package frontend

import (
	"fmt"
	"net"

	"github.com/gorilla/mux"
	"go.uber.org/fx"
	"google.golang.org/grpc"
	"google.golang.org/grpc/health"
	"google.golang.org/grpc/keepalive"

	"go.temporal.io/server/common/nexus"

	"go.temporal.io/server/client"
	"go.temporal.io/server/common"
	"go.temporal.io/server/common/archiver"
	"go.temporal.io/server/common/archiver/provider"
	"go.temporal.io/server/common/authorization"
	"go.temporal.io/server/common/clock"
	"go.temporal.io/server/common/cluster"
	"go.temporal.io/server/common/config"
	"go.temporal.io/server/common/dynamicconfig"
	"go.temporal.io/server/common/log"
	"go.temporal.io/server/common/log/tag"
	"go.temporal.io/server/common/membership"
	"go.temporal.io/server/common/metrics"
	"go.temporal.io/server/common/namespace"
	"go.temporal.io/server/common/nexus"
	"go.temporal.io/server/common/persistence"
	persistenceClient "go.temporal.io/server/common/persistence/client"
	"go.temporal.io/server/common/persistence/serialization"
	"go.temporal.io/server/common/persistence/visibility"
	"go.temporal.io/server/common/persistence/visibility/manager"
	esclient "go.temporal.io/server/common/persistence/visibility/store/elasticsearch/client"
	"go.temporal.io/server/common/primitives"
	"go.temporal.io/server/common/quotas"
	"go.temporal.io/server/common/resolver"
	"go.temporal.io/server/common/resource"
	"go.temporal.io/server/common/rpc"
	"go.temporal.io/server/common/rpc/encryption"
	"go.temporal.io/server/common/rpc/interceptor"
	"go.temporal.io/server/common/sdk"
	"go.temporal.io/server/common/searchattribute"
	"go.temporal.io/server/common/telemetry"
	"go.temporal.io/server/common/utf8validator"
	"go.temporal.io/server/service"
	"go.temporal.io/server/service/frontend/configs"
	"go.temporal.io/server/service/history/tasks"
	"go.temporal.io/server/service/worker/scheduler"
)

type (
	FEReplicatorNamespaceReplicationQueue persistence.NamespaceReplicationQueue

	namespaceChecker struct {
		r namespace.Registry
	}
)

var Module = fx.Options(
	resource.Module,
	scheduler.Module,
	fx.Provide(dynamicconfig.NewCollection),
	fx.Provide(ConfigProvider),
	fx.Provide(NamespaceLogInterceptorProvider),
	fx.Provide(RedirectionInterceptorProvider),
	fx.Provide(TelemetryInterceptorProvider),
	fx.Provide(RetryableInterceptorProvider),
	fx.Provide(RateLimitInterceptorProvider),
	fx.Provide(interceptor.NewHealthInterceptor),
	fx.Provide(NamespaceCountLimitInterceptorProvider),
	fx.Provide(NamespaceValidatorInterceptorProvider),
	fx.Provide(NamespaceRateLimitInterceptorProvider),
	fx.Provide(SDKVersionInterceptorProvider),
	fx.Provide(CallerInfoInterceptorProvider),
	fx.Provide(GrpcServerOptionsProvider),
	fx.Provide(VisibilityManagerProvider),
	fx.Provide(ThrottledLoggerRpsFnProvider),
	fx.Provide(PersistenceRateLimitingParamsProvider),
	service.PersistenceLazyLoadedServiceResolverModule,
	fx.Provide(FEReplicatorNamespaceReplicationQueueProvider),
	fx.Provide(AuthorizationInterceptorProvider),
	fx.Provide(NamespaceCheckerProvider),
	fx.Provide(func(so GrpcServerOptions) *grpc.Server { return grpc.NewServer(so.Options...) }),
	fx.Provide(HandlerProvider),
	fx.Provide(AdminHandlerProvider),
	fx.Provide(OperatorHandlerProvider),
	fx.Provide(NewVersionChecker),
	fx.Provide(ServiceResolverProvider),
	fx.Provide(NexusHTTPHandlerProvider),
	fx.Provide(OpenAPIHTTPHandlerProvider),
	fx.Provide(HTTPAPIServerProvider),
	fx.Provide(NewServiceProvider),
	fx.Provide(IncomingServiceClientProvider),
	fx.Provide(OutgoingServiceRegistryProvider),
	fx.Invoke(ServiceLifetimeHooks),
)

func NewServiceProvider(
	serviceConfig *Config,
	server *grpc.Server,
	healthServer *health.Server,
	httpAPIServer *HTTPAPIServer,
	handler Handler,
	adminHandler *AdminHandler,
	operatorHandler *OperatorHandlerImpl,
	versionChecker *VersionChecker,
	visibilityMgr manager.VisibilityManager,
	logger log.SnTaggedLogger,
	grpcListener net.Listener,
	metricsHandler metrics.Handler,
	faultInjectionDataStoreFactory *persistenceClient.FaultInjectionDataStoreFactory,
	membershipMonitor membership.Monitor,
) *Service {
	return NewService(
		serviceConfig,
		server,
		healthServer,
		httpAPIServer,
		handler,
		adminHandler,
		operatorHandler,
		versionChecker,
		visibilityMgr,
		logger,
		grpcListener,
		metricsHandler,
		faultInjectionDataStoreFactory,
		membershipMonitor,
	)
}

// GrpcServerOptions are the options to build the frontend gRPC server along
// with the interceptors that are already set in the options.
type GrpcServerOptions struct {
	Options           []grpc.ServerOption
	UnaryInterceptors []grpc.UnaryServerInterceptor
}

func AuthorizationInterceptorProvider(
	cfg *config.Config,
	logger log.Logger,
	namespaceChecker authorization.NamespaceChecker,
	metricsHandler metrics.Handler,
	authorizer authorization.Authorizer,
	claimMapper authorization.ClaimMapper,
	audienceGetter authorization.JWTAudienceMapper,
) *authorization.Interceptor {
	return authorization.NewInterceptor(
		claimMapper,
		authorizer,
		metricsHandler,
		logger,
		namespaceChecker,
		audienceGetter,
		cfg.Global.Authorization.AuthHeaderName,
		cfg.Global.Authorization.AuthExtraHeaderName,
	)
}

func NamespaceCheckerProvider(registry namespace.Registry) authorization.NamespaceChecker {
	return &namespaceChecker{r: registry}
}

func (n *namespaceChecker) Exists(name namespace.Name) error {
	// This will get called before the namespace state validation interceptor. We want to
	// disable readthrough to avoid polluting the negative lookup cache, e.g. if this call is
	// for RegisterNamespace and the namespace doesn't exist yet.
	opts := namespace.GetNamespaceOptions{DisableReadthrough: true}
	_, err := n.r.GetNamespaceWithOptions(name, opts)
	return err
}

func GrpcServerOptionsProvider(
	logger log.Logger,
	cfg *config.Config,
	serviceConfig *Config,
	serviceName primitives.ServiceName,
	rpcFactory common.RPCFactory,
	namespaceLogInterceptor *interceptor.NamespaceLogInterceptor,
	namespaceRateLimiterInterceptor *interceptor.NamespaceRateLimitInterceptor,
	namespaceCountLimiterInterceptor *interceptor.ConcurrentRequestLimitInterceptor,
	namespaceValidatorInterceptor *interceptor.NamespaceValidatorInterceptor,
	redirectionInterceptor *RedirectionInterceptor,
	telemetryInterceptor *interceptor.TelemetryInterceptor,
	retryableInterceptor *interceptor.RetryableInterceptor,
	healthInterceptor *interceptor.HealthInterceptor,
	rateLimitInterceptor *interceptor.RateLimitInterceptor,
	traceInterceptor telemetry.ServerTraceInterceptor,
	sdkVersionInterceptor *interceptor.SDKVersionInterceptor,
	callerInfoInterceptor *interceptor.CallerInfoInterceptor,
	authInterceptor *authorization.Interceptor,
	utf8Validator *utf8validator.Validator,
	customInterceptors []grpc.UnaryServerInterceptor,
	metricsHandler metrics.Handler,
) GrpcServerOptions {
	kep := keepalive.EnforcementPolicy{
		MinTime:             serviceConfig.KeepAliveMinTime(),
		PermitWithoutStream: serviceConfig.KeepAlivePermitWithoutStream(),
	}
	kp := keepalive.ServerParameters{
		MaxConnectionIdle:     serviceConfig.KeepAliveMaxConnectionIdle(),
		MaxConnectionAge:      serviceConfig.KeepAliveMaxConnectionAge(),
		MaxConnectionAgeGrace: serviceConfig.KeepAliveMaxConnectionAgeGrace(),
		Time:                  serviceConfig.KeepAliveTime(),
		Timeout:               serviceConfig.KeepAliveTimeout(),
	}
	var grpcServerOptions []grpc.ServerOption
	var err error
	switch serviceName {
	case primitives.FrontendService:
		grpcServerOptions, err = rpcFactory.GetFrontendGRPCServerOptions()
	case primitives.InternalFrontendService:
		grpcServerOptions, err = rpcFactory.GetInternodeGRPCServerOptions()
	default:
		err = fmt.Errorf("unexpected frontend service name %q", serviceName)
	}
	if err != nil {
		logger.Fatal("creating gRPC server options failed", tag.Error(err))
	}
	unaryInterceptors := []grpc.UnaryServerInterceptor{
		// Service Error Interceptor should be the most outer interceptor on error handling
<<<<<<< HEAD
		rpc.ServiceErrorInterceptor,
		utf8Validator.Intercept,
=======
		rpc.NewServiceErrorInterceptor(logger),
>>>>>>> b4082ac7
		namespaceValidatorInterceptor.NamespaceValidateIntercept,
		namespaceLogInterceptor.Intercept, // TODO: Deprecate this with a outer custom interceptor
		grpc.UnaryServerInterceptor(traceInterceptor),
		metrics.NewServerMetricsContextInjectorInterceptor(),
		authInterceptor.Intercept,
		redirectionInterceptor.Intercept,
		telemetryInterceptor.UnaryIntercept,
		healthInterceptor.Intercept,
		namespaceValidatorInterceptor.StateValidationIntercept,
		namespaceCountLimiterInterceptor.Intercept,
		namespaceRateLimiterInterceptor.Intercept,
		rateLimitInterceptor.Intercept,
		sdkVersionInterceptor.Intercept,
		callerInfoInterceptor.Intercept,
	}
	if len(customInterceptors) > 0 {
		// TODO: Deprecate WithChainedFrontendGrpcInterceptors and provide a inner custom interceptor
		unaryInterceptors = append(unaryInterceptors, customInterceptors...)
	}
	// retry interceptor should be the most inner interceptor
	unaryInterceptors = append(unaryInterceptors, retryableInterceptor.Intercept)

	streamInterceptor := []grpc.StreamServerInterceptor{
		telemetryInterceptor.StreamIntercept,
	}

	grpcServerOptions = append(
		grpcServerOptions,
		grpc.KeepaliveParams(kp),
		grpc.KeepaliveEnforcementPolicy(kep),
		grpc.ChainUnaryInterceptor(unaryInterceptors...),
		grpc.ChainStreamInterceptor(streamInterceptor...),
	)
	return GrpcServerOptions{Options: grpcServerOptions, UnaryInterceptors: unaryInterceptors}
}

func ConfigProvider(
	dc *dynamicconfig.Collection,
	persistenceConfig config.Persistence,
) *Config {
	return NewConfig(
		dc,
		persistenceConfig.NumHistoryShards,
	)
}

func ThrottledLoggerRpsFnProvider(serviceConfig *Config) resource.ThrottledLoggerRpsFn {
	return func() float64 { return float64(serviceConfig.ThrottledLogRPS()) }
}

func NamespaceLogInterceptorProvider(
	namespaceLogger resource.NamespaceLogger,
	namespaceRegistry namespace.Registry,
) *interceptor.NamespaceLogInterceptor {
	return interceptor.NewNamespaceLogInterceptor(
		namespaceRegistry,
		namespaceLogger)
}

func RetryableInterceptorProvider() *interceptor.RetryableInterceptor {
	return interceptor.NewRetryableInterceptor(
		common.CreateFrontendHandlerRetryPolicy(),
		common.IsServiceHandlerRetryableError,
	)
}

func RedirectionInterceptorProvider(
	configuration *Config,
	namespaceCache namespace.Registry,
	policy config.DCRedirectionPolicy,
	logger log.Logger,
	clientBean client.Bean,
	metricsHandler metrics.Handler,
	timeSource clock.TimeSource,
	clusterMetadata cluster.Metadata,
) *RedirectionInterceptor {
	return NewRedirectionInterceptor(
		configuration,
		namespaceCache,
		policy,
		logger,
		clientBean,
		metricsHandler,
		timeSource,
		clusterMetadata,
	)
}

func TelemetryInterceptorProvider(
	logger log.Logger,
	metricsHandler metrics.Handler,
	namespaceRegistry namespace.Registry,
) *interceptor.TelemetryInterceptor {
	return interceptor.NewTelemetryInterceptor(
		namespaceRegistry,
		metricsHandler,
		logger,
	)
}

func RateLimitInterceptorProvider(
	serviceConfig *Config,
	frontendServiceResolver membership.ServiceResolver,
) *interceptor.RateLimitInterceptor {
	rateFn := quotas.ClusterAwareQuotaCalculator{
		MemberCounter:    frontendServiceResolver,
		PerInstanceQuota: serviceConfig.RPS,
		GlobalQuota:      serviceConfig.GlobalRPS,
	}.GetQuota
	namespaceReplicationInducingRateFn := func() float64 {
		return float64(serviceConfig.NamespaceReplicationInducingAPIsRPS())
	}

	return interceptor.NewRateLimitInterceptor(
		configs.NewRequestToRateLimiter(
			quotas.NewDefaultIncomingRateBurst(rateFn),
			quotas.NewDefaultIncomingRateBurst(rateFn),
			quotas.NewDefaultIncomingRateBurst(namespaceReplicationInducingRateFn),
			serviceConfig.OperatorRPSRatio,
		),
		map[string]int{},
	)
}

func NamespaceRateLimitInterceptorProvider(
	serviceName primitives.ServiceName,
	serviceConfig *Config,
	namespaceRegistry namespace.Registry,
	frontendServiceResolver membership.ServiceResolver,
) *interceptor.NamespaceRateLimitInterceptor {
	var globalNamespaceRPS, globalNamespaceVisibilityRPS, globalNamespaceNamespaceReplicationInducingAPIsRPS dynamicconfig.IntPropertyFnWithNamespaceFilter

	switch serviceName {
	case primitives.FrontendService:
		globalNamespaceRPS = serviceConfig.GlobalNamespaceRPS
		globalNamespaceVisibilityRPS = serviceConfig.GlobalNamespaceVisibilityRPS
		globalNamespaceNamespaceReplicationInducingAPIsRPS = serviceConfig.GlobalNamespaceNamespaceReplicationInducingAPIsRPS
	case primitives.InternalFrontendService:
		globalNamespaceRPS = serviceConfig.InternalFEGlobalNamespaceRPS
		globalNamespaceVisibilityRPS = serviceConfig.InternalFEGlobalNamespaceVisibilityRPS
		// Internal frontend has no special limit for this set of APIs
		globalNamespaceNamespaceReplicationInducingAPIsRPS = serviceConfig.InternalFEGlobalNamespaceRPS
	default:
		panic("invalid service name")
	}

	namespaceRateFn := quotas.ClusterAwareNamespaceSpecificQuotaCalculator{
		MemberCounter:    frontendServiceResolver,
		PerInstanceQuota: serviceConfig.MaxNamespaceRPSPerInstance,
		GlobalQuota:      globalNamespaceRPS,
	}.GetQuota
	visibilityRateFn := quotas.ClusterAwareNamespaceSpecificQuotaCalculator{
		MemberCounter:    frontendServiceResolver,
		PerInstanceQuota: serviceConfig.MaxNamespaceVisibilityRPSPerInstance,
		GlobalQuota:      globalNamespaceVisibilityRPS,
	}.GetQuota
	namespaceReplicationInducingRateFn := quotas.ClusterAwareNamespaceSpecificQuotaCalculator{
		MemberCounter:    frontendServiceResolver,
		PerInstanceQuota: serviceConfig.MaxNamespaceNamespaceReplicationInducingAPIsRPSPerInstance,
		GlobalQuota:      globalNamespaceNamespaceReplicationInducingAPIsRPS,
	}.GetQuota
	namespaceRateLimiter := quotas.NewNamespaceRequestRateLimiter(
		func(req quotas.Request) quotas.RequestRateLimiter {
			return configs.NewRequestToRateLimiter(
				configs.NewNamespaceRateBurst(req.Caller, namespaceRateFn, serviceConfig.MaxNamespaceBurstRatioPerInstance),
				configs.NewNamespaceRateBurst(req.Caller, visibilityRateFn, serviceConfig.MaxNamespaceVisibilityBurstRatioPerInstance),
				configs.NewNamespaceRateBurst(req.Caller, namespaceReplicationInducingRateFn, serviceConfig.MaxNamespaceNamespaceReplicationInducingAPIsBurstRatioPerInstance),
				serviceConfig.OperatorRPSRatio,
			)
		},
	)
	return interceptor.NewNamespaceRateLimitInterceptor(namespaceRegistry, namespaceRateLimiter, map[string]int{})
}

func NamespaceCountLimitInterceptorProvider(
	serviceConfig *Config,
	namespaceRegistry namespace.Registry,
	serviceResolver membership.ServiceResolver,
	logger log.SnTaggedLogger,
) *interceptor.ConcurrentRequestLimitInterceptor {
	return interceptor.NewConcurrentRequestLimitInterceptor(
		namespaceRegistry,
		serviceResolver,
		logger,
		serviceConfig.MaxConcurrentLongRunningRequestsPerInstance,
		serviceConfig.MaxGlobalConcurrentLongRunningRequests,
		configs.ExecutionAPICountLimitOverride,
	)
}

func NamespaceValidatorInterceptorProvider(
	serviceConfig *Config,
	namespaceRegistry namespace.Registry,
) *interceptor.NamespaceValidatorInterceptor {
	return interceptor.NewNamespaceValidatorInterceptor(
		namespaceRegistry,
		serviceConfig.EnableTokenNamespaceEnforcement,
		serviceConfig.MaxIDLengthLimit,
	)
}

func SDKVersionInterceptorProvider() *interceptor.SDKVersionInterceptor {
	return interceptor.NewSDKVersionInterceptor()
}

func CallerInfoInterceptorProvider(
	namespaceRegistry namespace.Registry,
) *interceptor.CallerInfoInterceptor {
	return interceptor.NewCallerInfoInterceptor(namespaceRegistry)
}

func PersistenceRateLimitingParamsProvider(
	serviceConfig *Config,
	persistenceLazyLoadedServiceResolver service.PersistenceLazyLoadedServiceResolver,
) service.PersistenceRateLimitingParams {
	return service.NewPersistenceRateLimitingParams(
		serviceConfig.PersistenceMaxQPS,
		serviceConfig.PersistenceGlobalMaxQPS,
		serviceConfig.PersistenceNamespaceMaxQPS,
		serviceConfig.PersistenceGlobalNamespaceMaxQPS,
		serviceConfig.PersistencePerShardNamespaceMaxQPS,
		serviceConfig.EnablePersistencePriorityRateLimiting,
		serviceConfig.OperatorRPSRatio,
		serviceConfig.PersistenceDynamicRateLimitingParams,
		persistenceLazyLoadedServiceResolver,
	)
}

func VisibilityManagerProvider(
	logger log.Logger,
	persistenceConfig *config.Persistence,
	customVisibilityStoreFactory visibility.VisibilityStoreFactory,
	metricsHandler metrics.Handler,
	serviceConfig *Config,
	esClient esclient.Client,
	persistenceServiceResolver resolver.ServiceResolver,
	searchAttributesMapperProvider searchattribute.MapperProvider,
	saProvider searchattribute.Provider,
) (manager.VisibilityManager, error) {
	return visibility.NewManager(
		*persistenceConfig,
		persistenceServiceResolver,
		customVisibilityStoreFactory,
		esClient,
		nil, // frontend visibility never write
		saProvider,
		searchAttributesMapperProvider,
		serviceConfig.VisibilityPersistenceMaxReadQPS,
		serviceConfig.VisibilityPersistenceMaxWriteQPS,
		serviceConfig.OperatorRPSRatio,
		serviceConfig.EnableReadFromSecondaryVisibility,
		dynamicconfig.GetStringPropertyFn(visibility.SecondaryVisibilityWritingModeOff), // frontend visibility never write
		serviceConfig.VisibilityDisableOrderByClause,
		serviceConfig.VisibilityEnableManualPagination,
		metricsHandler,
		logger,
	)
}

func FEReplicatorNamespaceReplicationQueueProvider(
	namespaceReplicationQueue persistence.NamespaceReplicationQueue,
	clusterMetadata cluster.Metadata,
) FEReplicatorNamespaceReplicationQueue {
	var replicatorNamespaceReplicationQueue persistence.NamespaceReplicationQueue
	if clusterMetadata.IsGlobalNamespaceEnabled() {
		replicatorNamespaceReplicationQueue = namespaceReplicationQueue
	}
	return replicatorNamespaceReplicationQueue
}

func ServiceResolverProvider(
	membershipMonitor membership.Monitor,
	serviceName primitives.ServiceName,
) (membership.ServiceResolver, error) {
	return membershipMonitor.GetResolver(serviceName)
}

func AdminHandlerProvider(
	persistenceConfig *config.Persistence,
	configuration *Config,
	replicatorNamespaceReplicationQueue FEReplicatorNamespaceReplicationQueue,
	esClient esclient.Client,
	visibilityMrg manager.VisibilityManager,
	logger log.SnTaggedLogger,
	persistenceExecutionManager persistence.ExecutionManager,
	namespaceReplicationQueue persistence.NamespaceReplicationQueue,
	taskManager persistence.TaskManager,
	clusterMetadataManager persistence.ClusterMetadataManager,
	persistenceMetadataManager persistence.MetadataManager,
	clientFactory client.Factory,
	clientBean client.Bean,
	historyClient resource.HistoryClient,
	sdkClientFactory sdk.ClientFactory,
	membershipMonitor membership.Monitor,
	hostInfoProvider membership.HostInfoProvider,
	metricsHandler metrics.Handler,
	namespaceRegistry namespace.Registry,
	saProvider searchattribute.Provider,
	saManager searchattribute.Manager,
	clusterMetadata cluster.Metadata,
	healthServer *health.Server,
	eventSerializer serialization.Serializer,
	timeSource clock.TimeSource,
	taskCategoryRegistry tasks.TaskCategoryRegistry,
) *AdminHandler {
	args := NewAdminHandlerArgs{
		persistenceConfig,
		configuration,
		namespaceReplicationQueue,
		replicatorNamespaceReplicationQueue,
		esClient,
		visibilityMrg,
		logger,
		taskManager,
		clusterMetadataManager,
		persistenceMetadataManager,
		clientFactory,
		clientBean,
		historyClient,
		sdkClientFactory,
		membershipMonitor,
		hostInfoProvider,
		metricsHandler,
		namespaceRegistry,
		saProvider,
		saManager,
		clusterMetadata,
		healthServer,
		eventSerializer,
		timeSource,
		persistenceExecutionManager,
		taskCategoryRegistry,
	}
	return NewAdminHandler(args)
}

func OperatorHandlerProvider(
	configuration *Config,
	esClient esclient.Client,
	logger log.SnTaggedLogger,
	sdkClientFactory sdk.ClientFactory,
	metricsHandler metrics.Handler,
	visibilityMgr manager.VisibilityManager,
	saManager searchattribute.Manager,
	healthServer *health.Server,
	historyClient resource.HistoryClient,
	clusterMetadataManager persistence.ClusterMetadataManager,
	clusterMetadata cluster.Metadata,
	clientFactory client.Factory,
	incomingServiceClient *NexusIncomingServiceClient,
	outgoingServiceRegistry *nexus.OutgoingServiceRegistry,
) *OperatorHandlerImpl {
	args := NewOperatorHandlerImplArgs{
		configuration,
		esClient,
		logger,
		sdkClientFactory,
		metricsHandler,
		visibilityMgr,
		saManager,
		healthServer,
		historyClient,
		clusterMetadataManager,
		clusterMetadata,
		clientFactory,
		incomingServiceClient,
		outgoingServiceRegistry,
	}
	return NewOperatorHandlerImpl(args)
}

func HandlerProvider(
	dcRedirectionPolicy config.DCRedirectionPolicy,
	serviceConfig *Config,
	versionChecker *VersionChecker,
	namespaceReplicationQueue FEReplicatorNamespaceReplicationQueue,
	visibilityMgr manager.VisibilityManager,
	logger log.SnTaggedLogger,
	throttledLogger log.ThrottledLogger,
	persistenceExecutionManager persistence.ExecutionManager,
	clusterMetadataManager persistence.ClusterMetadataManager,
	persistenceMetadataManager persistence.MetadataManager,
	clientBean client.Bean,
	historyClient resource.HistoryClient,
	matchingClient resource.MatchingClient,
	archiverProvider provider.ArchiverProvider,
	metricsHandler metrics.Handler,
	payloadSerializer serialization.Serializer,
	timeSource clock.TimeSource,
	namespaceRegistry namespace.Registry,
	saMapperProvider searchattribute.MapperProvider,
	saProvider searchattribute.Provider,
	clusterMetadata cluster.Metadata,
	archivalMetadata archiver.ArchivalMetadata,
	healthServer *health.Server,
	membershipMonitor membership.Monitor,
	healthInterceptor *interceptor.HealthInterceptor,
	scheduleSpecBuilder *scheduler.SpecBuilder,
) Handler {
	wfHandler := NewWorkflowHandler(
		serviceConfig,
		namespaceReplicationQueue,
		visibilityMgr,
		logger,
		throttledLogger,
		persistenceExecutionManager,
		clusterMetadataManager,
		persistenceMetadataManager,
		historyClient,
		matchingClient,
		archiverProvider,
		payloadSerializer,
		namespaceRegistry,
		saMapperProvider,
		saProvider,
		clusterMetadata,
		archivalMetadata,
		healthServer,
		timeSource,
		membershipMonitor,
		healthInterceptor,
		scheduleSpecBuilder,
	)
	return wfHandler
}

func NexusHTTPHandlerProvider(
	serviceConfig *Config,
	serviceName primitives.ServiceName,
	matchingClient resource.MatchingClient,
	metricsHandler metrics.Handler,
	namespaceRegistry namespace.Registry,
	authInterceptor *authorization.Interceptor,
	namespaceRateLimiterInterceptor *interceptor.NamespaceRateLimitInterceptor,
	namespaceCountLimiterInterceptor *interceptor.ConcurrentRequestLimitInterceptor,
	namespaceValidatorInterceptor *interceptor.NamespaceValidatorInterceptor,
	rateLimitInterceptor *interceptor.RateLimitInterceptor,
	logger log.Logger,
) *NexusHTTPHandler {
	return NewNexusHTTPHandler(
		serviceConfig,
		matchingClient,
		metricsHandler,
		namespaceRegistry,
		authInterceptor,
		namespaceValidatorInterceptor,
		namespaceRateLimiterInterceptor,
		namespaceCountLimiterInterceptor,
		rateLimitInterceptor,
		logger,
	)
}

func OpenAPIHTTPHandlerProvider(
	rateLimitInterceptor *interceptor.RateLimitInterceptor,
	logger log.Logger,
) *OpenAPIHTTPHandler {
	return NewOpenAPIHTTPHandler(
		rateLimitInterceptor,
		logger,
	)
}

// HTTPAPIServerProvider provides an HTTP API server if enabled or nil
// otherwise.
func HTTPAPIServerProvider(
	cfg *config.Config,
	serviceName primitives.ServiceName,
	serviceConfig *Config,
	grpcListener net.Listener,
	tlsConfigProvider encryption.TLSConfigProvider,
	handler Handler,
	operatorHandler *OperatorHandlerImpl,
	grpcServerOptions GrpcServerOptions,
	metricsHandler metrics.Handler,
	namespaceRegistry namespace.Registry,
	logger log.Logger,
	openAPIHTTPHandler *OpenAPIHTTPHandler,
	nexusHTTPHandler *NexusHTTPHandler,
) (*HTTPAPIServer, error) {
	// If the service is not the frontend service, HTTP API is disabled
	if serviceName != primitives.FrontendService {
		return nil, nil
	}
	// If HTTP API port is 0, it is disabled
	rpcConfig := cfg.Services[string(serviceName)].RPC
	if rpcConfig.HTTPPort == 0 {
		return nil, nil
	}
	return NewHTTPAPIServer(
		serviceConfig,
		rpcConfig,
		grpcListener,
		tlsConfigProvider,
		handler,
		operatorHandler,
		grpcServerOptions.UnaryInterceptors,
		metricsHandler,
		[]func(*mux.Router){nexusHTTPHandler.RegisterRoutes, openAPIHTTPHandler.RegisterRoutes},
		namespaceRegistry,
		logger,
	)
}

func IncomingServiceClientProvider(
	dc *dynamicconfig.Collection,
	namespaceRegistry namespace.Registry,
	matchingClient resource.MatchingClient,
	incomingServiceManager persistence.NexusIncomingServiceManager,
	logger log.Logger,
) *NexusIncomingServiceClient {
	clientConfig := newNexusIncomingServiceClientConfig(dc)
	return newNexusIncomingServiceClient(
		clientConfig,
		namespaceRegistry,
		matchingClient,
		incomingServiceManager,
		logger,
	)
}

func OutgoingServiceRegistryProvider(
	metadataManager persistence.MetadataManager,
	logger log.Logger,
	namespaceReplicationQueue persistence.NamespaceReplicationQueue,
	dc *dynamicconfig.Collection,
) *nexus.OutgoingServiceRegistry {
	registryConfig := nexus.NewOutgoingServiceRegistryConfig(dc)
	namespaceReplicator := namespace.NewNamespaceReplicator(namespaceReplicationQueue, logger)
	return nexus.NewOutgoingServiceRegistry(metadataManager, namespaceReplicator, registryConfig)
}

func ServiceLifetimeHooks(lc fx.Lifecycle, svc *Service) {
	lc.Append(fx.StartStopHook(svc.Start, svc.Stop))
}<|MERGE_RESOLUTION|>--- conflicted
+++ resolved
@@ -245,12 +245,8 @@
 	}
 	unaryInterceptors := []grpc.UnaryServerInterceptor{
 		// Service Error Interceptor should be the most outer interceptor on error handling
-<<<<<<< HEAD
-		rpc.ServiceErrorInterceptor,
+		rpc.NewServiceErrorInterceptor(logger),
 		utf8Validator.Intercept,
-=======
-		rpc.NewServiceErrorInterceptor(logger),
->>>>>>> b4082ac7
 		namespaceValidatorInterceptor.NamespaceValidateIntercept,
 		namespaceLogInterceptor.Intercept, // TODO: Deprecate this with a outer custom interceptor
 		grpc.UnaryServerInterceptor(traceInterceptor),
