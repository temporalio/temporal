// The MIT License
//
// Copyright (c) 2020 Temporal Technologies Inc.  All rights reserved.
//
// Copyright (c) 2020 Uber Technologies, Inc.
//
// Permission is hereby granted, free of charge, to any person obtaining a copy
// of this software and associated documentation files (the "Software"), to deal
// in the Software without restriction, including without limitation the rights
// to use, copy, modify, merge, publish, distribute, sublicense, and/or sell
// copies of the Software, and to permit persons to whom the Software is
// furnished to do so, subject to the following conditions:
//
// The above copyright notice and this permission notice shall be included in
// all copies or substantial portions of the Software.
//
// THE SOFTWARE IS PROVIDED "AS IS", WITHOUT WARRANTY OF ANY KIND, EXPRESS OR
// IMPLIED, INCLUDING BUT NOT LIMITED TO THE WARRANTIES OF MERCHANTABILITY,
// FITNESS FOR A PARTICULAR PURPOSE AND NONINFRINGEMENT. IN NO EVENT SHALL THE
// AUTHORS OR COPYRIGHT HOLDERS BE LIABLE FOR ANY CLAIM, DAMAGES OR OTHER
// LIABILITY, WHETHER IN AN ACTION OF CONTRACT, TORT OR OTHERWISE, ARISING FROM,
// OUT OF OR IN CONNECTION WITH THE SOFTWARE OR THE USE OR OTHER DEALINGS IN
// THE SOFTWARE.

package frontend

import (
	"fmt"
	"net"

	"go.uber.org/fx"
	"google.golang.org/grpc"
	"google.golang.org/grpc/health"
	"google.golang.org/grpc/keepalive"

	"go.temporal.io/server/api/historyservice/v1"
	"go.temporal.io/server/client"
	"go.temporal.io/server/common"
	"go.temporal.io/server/common/archiver"
	"go.temporal.io/server/common/archiver/provider"
	"go.temporal.io/server/common/authorization"
	"go.temporal.io/server/common/clock"
	"go.temporal.io/server/common/cluster"
	"go.temporal.io/server/common/config"
	"go.temporal.io/server/common/dynamicconfig"
	"go.temporal.io/server/common/log"
	"go.temporal.io/server/common/log/tag"
	"go.temporal.io/server/common/membership"
	"go.temporal.io/server/common/metrics"
	"go.temporal.io/server/common/namespace"
	"go.temporal.io/server/common/persistence"
	persistenceClient "go.temporal.io/server/common/persistence/client"
	"go.temporal.io/server/common/persistence/serialization"
	"go.temporal.io/server/common/persistence/visibility"
	"go.temporal.io/server/common/persistence/visibility/manager"
	esclient "go.temporal.io/server/common/persistence/visibility/store/elasticsearch/client"
	"go.temporal.io/server/common/primitives"
	"go.temporal.io/server/common/quotas"
	"go.temporal.io/server/common/resolver"
	"go.temporal.io/server/common/resource"
	"go.temporal.io/server/common/rpc"
	"go.temporal.io/server/common/rpc/interceptor"
	"go.temporal.io/server/common/sdk"
	"go.temporal.io/server/common/searchattribute"
	"go.temporal.io/server/common/telemetry"
	"go.temporal.io/server/service"
	"go.temporal.io/server/service/frontend/configs"
)

type FEReplicatorNamespaceReplicationQueue persistence.NamespaceReplicationQueue

var Module = fx.Options(
	resource.Module,
	fx.Provide(dynamicconfig.NewCollection),
	fx.Provide(ConfigProvider),
	fx.Provide(NamespaceLogInterceptorProvider),
	fx.Provide(RedirectionInterceptorProvider),
	fx.Provide(TelemetryInterceptorProvider),
	fx.Provide(RetryableInterceptorProvider),
	fx.Provide(RateLimitInterceptorProvider),
	fx.Provide(NamespaceCountLimitInterceptorProvider),
	fx.Provide(NamespaceValidatorInterceptorProvider),
	fx.Provide(NamespaceRateLimitInterceptorProvider),
	fx.Provide(SDKVersionInterceptorProvider),
	fx.Provide(CallerInfoInterceptorProvider),
	fx.Provide(GrpcServerOptionsProvider),
	fx.Provide(VisibilityManagerProvider),
	fx.Provide(ThrottledLoggerRpsFnProvider),
	fx.Provide(PersistenceRateLimitingParamsProvider),
	fx.Provide(FEReplicatorNamespaceReplicationQueueProvider),
	fx.Provide(func(so []grpc.ServerOption) *grpc.Server { return grpc.NewServer(so...) }),
	fx.Provide(HandlerProvider),
	fx.Provide(AdminHandlerProvider),
	fx.Provide(OperatorHandlerProvider),
	fx.Provide(NewVersionChecker),
	fx.Provide(ServiceResolverProvider),
	fx.Provide(NewServiceProvider),
	fx.Invoke(ServiceLifetimeHooks),
)

func NewServiceProvider(
	serviceConfig *Config,
	server *grpc.Server,
	healthServer *health.Server,
	handler Handler,
	adminHandler *AdminHandler,
	operatorHandler *OperatorHandlerImpl,
	versionChecker *VersionChecker,
	visibilityMgr manager.VisibilityManager,
	logger log.SnTaggedLogger,
	grpcListener net.Listener,
	metricsHandler metrics.Handler,
	faultInjectionDataStoreFactory *persistenceClient.FaultInjectionDataStoreFactory,
	membershipMonitor membership.Monitor,
) *Service {
	return NewService(
		serviceConfig,
		server,
		healthServer,
		handler,
		adminHandler,
		operatorHandler,
		versionChecker,
		visibilityMgr,
		logger,
		grpcListener,
		metricsHandler,
		faultInjectionDataStoreFactory,
		membershipMonitor,
	)
}

func GrpcServerOptionsProvider(
	logger log.Logger,
	serviceConfig *Config,
	serviceName primitives.ServiceName,
	rpcFactory common.RPCFactory,
	namespaceLogInterceptor *interceptor.NamespaceLogInterceptor,
	namespaceRateLimiterInterceptor *interceptor.NamespaceRateLimitInterceptor,
	namespaceCountLimiterInterceptor *interceptor.NamespaceCountLimitInterceptor,
	namespaceValidatorInterceptor *interceptor.NamespaceValidatorInterceptor,
	redirectionInterceptor *RedirectionInterceptor,
	telemetryInterceptor *interceptor.TelemetryInterceptor,
	retryableInterceptor *interceptor.RetryableInterceptor,
	rateLimitInterceptor *interceptor.RateLimitInterceptor,
	traceInterceptor telemetry.ServerTraceInterceptor,
	sdkVersionInterceptor *interceptor.SDKVersionInterceptor,
	callerInfoInterceptor *interceptor.CallerInfoInterceptor,
	authorizer authorization.Authorizer,
	claimMapper authorization.ClaimMapper,
	audienceGetter authorization.JWTAudienceMapper,
	customInterceptors []grpc.UnaryServerInterceptor,
	metricsHandler metrics.Handler,
) []grpc.ServerOption {
	kep := keepalive.EnforcementPolicy{
		MinTime:             serviceConfig.KeepAliveMinTime(),
		PermitWithoutStream: serviceConfig.KeepAlivePermitWithoutStream(),
	}
	kp := keepalive.ServerParameters{
		MaxConnectionIdle:     serviceConfig.KeepAliveMaxConnectionIdle(),
		MaxConnectionAge:      serviceConfig.KeepAliveMaxConnectionAge(),
		MaxConnectionAgeGrace: serviceConfig.KeepAliveMaxConnectionAgeGrace(),
		Time:                  serviceConfig.KeepAliveTime(),
		Timeout:               serviceConfig.KeepAliveTimeout(),
	}
	var grpcServerOptions []grpc.ServerOption
	var err error
	switch serviceName {
	case primitives.FrontendService:
		grpcServerOptions, err = rpcFactory.GetFrontendGRPCServerOptions()
	case primitives.InternalFrontendService:
		grpcServerOptions, err = rpcFactory.GetInternodeGRPCServerOptions()
	default:
		err = fmt.Errorf("unexpected frontend service name %q", serviceName)
	}
	if err != nil {
		logger.Fatal("creating gRPC server options failed", tag.Error(err))
	}
	unaryInterceptors := []grpc.UnaryServerInterceptor{
		// Service Error Interceptor should be the most outer interceptor on error handling
		rpc.ServiceErrorInterceptor,
		namespaceValidatorInterceptor.NamespaceValidateIntercept,
		namespaceLogInterceptor.Intercept, // TODO: Deprecate this with a outer custom interceptor
		grpc.UnaryServerInterceptor(traceInterceptor),
		metrics.NewServerMetricsContextInjectorInterceptor(),
		redirectionInterceptor.Intercept,
		telemetryInterceptor.UnaryIntercept,
		authorization.NewAuthorizationInterceptor(
			claimMapper,
			authorizer,
			metricsHandler,
			logger,
			audienceGetter,
		),
		namespaceValidatorInterceptor.StateValidationIntercept,
		namespaceCountLimiterInterceptor.Intercept,
		namespaceRateLimiterInterceptor.Intercept,
		rateLimitInterceptor.Intercept,
		sdkVersionInterceptor.Intercept,
		callerInfoInterceptor.Intercept,
	}
	if len(customInterceptors) > 0 {
		// TODO: Deprecate WithChainedFrontendGrpcInterceptors and provide a inner custom interceptor
		unaryInterceptors = append(unaryInterceptors, customInterceptors...)
	}
	// retry interceptor should be the most inner interceptor
	unaryInterceptors = append(unaryInterceptors, retryableInterceptor.Intercept)

	streamInterceptor := []grpc.StreamServerInterceptor{
		telemetryInterceptor.StreamIntercept,
	}

	return append(
		grpcServerOptions,
		grpc.KeepaliveParams(kp),
		grpc.KeepaliveEnforcementPolicy(kep),
		grpc.ChainUnaryInterceptor(unaryInterceptors...),
		grpc.ChainStreamInterceptor(streamInterceptor...),
	)
}

func ConfigProvider(
	dc *dynamicconfig.Collection,
	persistenceConfig config.Persistence,
) *Config {
	return NewConfig(
		dc,
		persistenceConfig.NumHistoryShards,
		persistenceConfig.StandardVisibilityConfigExist(),
		persistenceConfig.AdvancedVisibilityConfigExist(),
	)
}

func ThrottledLoggerRpsFnProvider(serviceConfig *Config) resource.ThrottledLoggerRpsFn {
	return func() float64 { return float64(serviceConfig.ThrottledLogRPS()) }
}

func NamespaceLogInterceptorProvider(
	namespaceLogger resource.NamespaceLogger,
	namespaceRegistry namespace.Registry,
) *interceptor.NamespaceLogInterceptor {
	return interceptor.NewNamespaceLogInterceptor(
		namespaceRegistry,
		namespaceLogger)
}

func RetryableInterceptorProvider() *interceptor.RetryableInterceptor {
	return interceptor.NewRetryableInterceptor(
		common.CreateFrontendHandlerRetryPolicy(),
		common.IsServiceHandlerRetryableError,
	)
}

func RedirectionInterceptorProvider(
	configuration *Config,
	namespaceCache namespace.Registry,
	policy config.DCRedirectionPolicy,
	logger log.Logger,
	clientBean client.Bean,
	metricsHandler metrics.Handler,
	timeSource clock.TimeSource,
	clusterMetadata cluster.Metadata,
) *RedirectionInterceptor {
	return NewRedirectionInterceptor(
		configuration,
		namespaceCache,
		policy,
		logger,
		clientBean,
		metricsHandler,
		timeSource,
		clusterMetadata,
	)
}

func TelemetryInterceptorProvider(
	logger log.Logger,
	metricsHandler metrics.Handler,
	namespaceRegistry namespace.Registry,
) *interceptor.TelemetryInterceptor {
	return interceptor.NewTelemetryInterceptor(
		namespaceRegistry,
		metricsHandler,
		logger,
	)
}

func RateLimitInterceptorProvider(
	serviceConfig *Config,
	frontendServiceResolver membership.ServiceResolver,
) *interceptor.RateLimitInterceptor {
	rateFn := func() float64 {
		return quotas.CalculateEffectiveResourceLimit(
			frontendServiceResolver,
			quotas.Limits{
				InstanceLimit: serviceConfig.RPS(),
				ClusterLimit:  serviceConfig.GlobalRPS(),
			},
		)
<<<<<<< HEAD
	}
	namespaceReplicationInducingRateFn := func() float64 {
		return quotas.CalculateEffectiveResourceLimit(
			frontendServiceResolver,
			quotas.Limits{
				InstanceLimit: serviceConfig.NamespaceReplicationInducingAPIsRPS(),
				ClusterLimit:  serviceConfig.GlobalNamespaceReplicationInducingAPIsRPS(),
			},
		)
=======
>>>>>>> d7b4da84
	}

	return interceptor.NewRateLimitInterceptor(
		configs.NewRequestToRateLimiter(
			quotas.NewDefaultIncomingRateLimiter(rateFn),
			quotas.NewDefaultIncomingRateLimiter(rateFn),
			quotas.NewDefaultIncomingRateLimiter(namespaceReplicationInducingRateFn),
			quotas.NewDefaultIncomingRateLimiter(rateFn),
			serviceConfig.OperatorRPSRatio,
		),
		map[string]int{},
	)
}

func NamespaceRateLimitInterceptorProvider(
	serviceName primitives.ServiceName,
	serviceConfig *Config,
	namespaceRegistry namespace.Registry,
	frontendServiceResolver membership.ServiceResolver,
) *interceptor.NamespaceRateLimitInterceptor {
	var globalNamespaceRPS, globalNamespaceVisibilityRPS, globalNamespaceNamespaceReplicationInducingAPIsRPS dynamicconfig.IntPropertyFnWithNamespaceFilter

	switch serviceName {
	case primitives.FrontendService:
		globalNamespaceRPS = serviceConfig.GlobalNamespaceRPS
		globalNamespaceVisibilityRPS = serviceConfig.GlobalNamespaceVisibilityRPS
		globalNamespaceNamespaceReplicationInducingAPIsRPS = serviceConfig.GlobalNamespaceNamespaceReplicationInducingAPIsRPS
	case primitives.InternalFrontendService:
		globalNamespaceRPS = serviceConfig.InternalFEGlobalNamespaceRPS
		globalNamespaceVisibilityRPS = serviceConfig.InternalFEGlobalNamespaceVisibilityRPS
		// Internal frontend has no special limit for this set of APIs
		globalNamespaceNamespaceReplicationInducingAPIsRPS = serviceConfig.InternalFEGlobalNamespaceRPS
	default:
		panic("invalid service name")
	}

	rateFn := func(namespace string) float64 {
		return namespaceRPS(
			serviceConfig.MaxNamespaceRPSPerInstance,
			globalNamespaceRPS,
			frontendServiceResolver,
			namespace,
		)
	}

	visibilityRateFn := func(namespace string) float64 {
		return namespaceRPS(
			serviceConfig.MaxNamespaceVisibilityRPSPerInstance,
			globalNamespaceVisibilityRPS,
			frontendServiceResolver,
			namespace,
		)
	}
	namespaceReplicationInducingRateFn := func(ns string) float64 {
		return namespaceRPS(
			serviceConfig.MaxNamespaceNamespaceReplicationInducingAPIsRPSPerInstance,
			globalNamespaceNamespaceReplicationInducingAPIsRPS,
			frontendServiceResolver,
			ns,
		)
	}
	namespaceRateLimiter := quotas.NewNamespaceRequestRateLimiter(
		func(req quotas.Request) quotas.RequestRateLimiter {
			return configs.NewRequestToRateLimiter(
				configs.NewNamespaceRateBurst(req.Caller, rateFn, serviceConfig.MaxNamespaceBurstPerInstance),
				configs.NewNamespaceRateBurst(req.Caller, visibilityRateFn, serviceConfig.MaxNamespaceVisibilityBurstPerInstance),
				configs.NewNamespaceRateBurst(req.Caller, namespaceReplicationInducingRateFn, serviceConfig.MaxNamespaceNamespaceReplicationInducingAPIsBurstPerInstance),
				configs.NewNamespaceRateBurst(req.Caller, rateFn, serviceConfig.MaxNamespaceBurstPerInstance),
				serviceConfig.OperatorRPSRatio,
			)
		},
	)
	return interceptor.NewNamespaceRateLimitInterceptor(namespaceRegistry, namespaceRateLimiter, map[string]int{})
}

func NamespaceCountLimitInterceptorProvider(
	serviceConfig *Config,
	namespaceRegistry namespace.Registry,
	logger log.SnTaggedLogger,
	serviceResolver membership.ServiceResolver,
) *interceptor.NamespaceCountLimitInterceptor {
	return interceptor.NewNamespaceCountLimitInterceptor(
		namespaceRegistry,
		logger,
		serviceResolver,
		serviceConfig.MaxNamespaceCountPerInstance,
		serviceConfig.GlobalMaxNamespaceCount,
		configs.ExecutionAPICountLimitOverride,
	)
}

func NamespaceValidatorInterceptorProvider(
	serviceConfig *Config,
	namespaceRegistry namespace.Registry,
) *interceptor.NamespaceValidatorInterceptor {
	return interceptor.NewNamespaceValidatorInterceptor(
		namespaceRegistry,
		serviceConfig.EnableTokenNamespaceEnforcement,
		serviceConfig.MaxIDLengthLimit,
	)
}

func SDKVersionInterceptorProvider() *interceptor.SDKVersionInterceptor {
	return interceptor.NewSDKVersionInterceptor()
}

func CallerInfoInterceptorProvider(
	namespaceRegistry namespace.Registry,
) *interceptor.CallerInfoInterceptor {
	return interceptor.NewCallerInfoInterceptor(namespaceRegistry)
}

func PersistenceRateLimitingParamsProvider(
	serviceConfig *Config,
) service.PersistenceRateLimitingParams {
	return service.NewPersistenceRateLimitingParams(
		serviceConfig.PersistenceMaxQPS,
		serviceConfig.PersistenceGlobalMaxQPS,
		serviceConfig.PersistenceNamespaceMaxQPS,
		serviceConfig.PersistencePerShardNamespaceMaxQPS,
		serviceConfig.EnablePersistencePriorityRateLimiting,
		serviceConfig.OperatorRPSRatio,
		serviceConfig.PersistenceDynamicRateLimitingParams,
	)
}

func VisibilityManagerProvider(
	logger log.Logger,
	persistenceConfig *config.Persistence,
	metricsHandler metrics.Handler,
	serviceConfig *Config,
	esClient esclient.Client,
	persistenceServiceResolver resolver.ServiceResolver,
	searchAttributesMapperProvider searchattribute.MapperProvider,
	saProvider searchattribute.Provider,
) (manager.VisibilityManager, error) {
	return visibility.NewManager(
		*persistenceConfig,
		persistenceServiceResolver,
		esClient,
		nil, // frontend visibility never write
		saProvider,
		searchAttributesMapperProvider,
		serviceConfig.VisibilityPersistenceMaxReadQPS,
		serviceConfig.VisibilityPersistenceMaxWriteQPS,
		serviceConfig.OperatorRPSRatio,
		serviceConfig.EnableReadFromSecondaryVisibility,
		dynamicconfig.GetStringPropertyFn(visibility.SecondaryVisibilityWritingModeOff), // frontend visibility never write
		serviceConfig.VisibilityDisableOrderByClause,
		serviceConfig.VisibilityEnableManualPagination,
		metricsHandler,
		logger,
	)
}

func FEReplicatorNamespaceReplicationQueueProvider(
	namespaceReplicationQueue persistence.NamespaceReplicationQueue,
	clusterMetadata cluster.Metadata,
) FEReplicatorNamespaceReplicationQueue {
	var replicatorNamespaceReplicationQueue persistence.NamespaceReplicationQueue
	if clusterMetadata.IsGlobalNamespaceEnabled() {
		replicatorNamespaceReplicationQueue = namespaceReplicationQueue
	}
	return replicatorNamespaceReplicationQueue
}

func ServiceResolverProvider(
	membershipMonitor membership.Monitor,
	serviceName primitives.ServiceName,
) (membership.ServiceResolver, error) {
	return membershipMonitor.GetResolver(serviceName)
}

func AdminHandlerProvider(
	persistenceConfig *config.Persistence,
	configuration *Config,
	replicatorNamespaceReplicationQueue FEReplicatorNamespaceReplicationQueue,
	esClient esclient.Client,
	visibilityMrg manager.VisibilityManager,
	logger log.SnTaggedLogger,
	persistenceExecutionManager persistence.ExecutionManager,
	namespaceReplicationQueue persistence.NamespaceReplicationQueue,
	taskManager persistence.TaskManager,
	clusterMetadataManager persistence.ClusterMetadataManager,
	persistenceMetadataManager persistence.MetadataManager,
	clientFactory client.Factory,
	clientBean client.Bean,
	historyClient historyservice.HistoryServiceClient,
	sdkClientFactory sdk.ClientFactory,
	membershipMonitor membership.Monitor,
	hostInfoProvider membership.HostInfoProvider,
	archiverProvider provider.ArchiverProvider,
	metricsHandler metrics.Handler,
	namespaceRegistry namespace.Registry,
	saProvider searchattribute.Provider,
	saManager searchattribute.Manager,
	clusterMetadata cluster.Metadata,
	archivalMetadata archiver.ArchivalMetadata,
	healthServer *health.Server,
	eventSerializer serialization.Serializer,
	timeSource clock.TimeSource,
) *AdminHandler {
	args := NewAdminHandlerArgs{
		persistenceConfig,
		configuration,
		namespaceReplicationQueue,
		replicatorNamespaceReplicationQueue,
		esClient,
		visibilityMrg,
		logger,
		persistenceExecutionManager,
		taskManager,
		clusterMetadataManager,
		persistenceMetadataManager,
		clientFactory,
		clientBean,
		historyClient,
		sdkClientFactory,
		membershipMonitor,
		hostInfoProvider,
		archiverProvider,
		metricsHandler,
		namespaceRegistry,
		saProvider,
		saManager,
		clusterMetadata,
		archivalMetadata,
		healthServer,
		eventSerializer,
		timeSource,
	}
	return NewAdminHandler(args)
}

func OperatorHandlerProvider(
	configuration *Config,
	esClient esclient.Client,
	logger log.SnTaggedLogger,
	sdkClientFactory sdk.ClientFactory,
	metricsHandler metrics.Handler,
	visibilityMgr manager.VisibilityManager,
	saProvider searchattribute.Provider,
	saManager searchattribute.Manager,
	healthServer *health.Server,
	historyClient historyservice.HistoryServiceClient,
	clusterMetadataManager persistence.ClusterMetadataManager,
	clusterMetadata cluster.Metadata,
	clientFactory client.Factory,
) *OperatorHandlerImpl {
	args := NewOperatorHandlerImplArgs{
		configuration,
		esClient,
		logger,
		sdkClientFactory,
		metricsHandler,
		visibilityMgr,
		saProvider,
		saManager,
		healthServer,
		historyClient,
		clusterMetadataManager,
		clusterMetadata,
		clientFactory,
	}
	return NewOperatorHandlerImpl(args)
}

func HandlerProvider(
	dcRedirectionPolicy config.DCRedirectionPolicy,
	serviceConfig *Config,
	versionChecker *VersionChecker,
	namespaceReplicationQueue FEReplicatorNamespaceReplicationQueue,
	visibilityMgr manager.VisibilityManager,
	logger log.SnTaggedLogger,
	throttledLogger log.ThrottledLogger,
	persistenceExecutionManager persistence.ExecutionManager,
	clusterMetadataManager persistence.ClusterMetadataManager,
	persistenceMetadataManager persistence.MetadataManager,
	clientBean client.Bean,
	historyClient historyservice.HistoryServiceClient,
	matchingClient resource.MatchingClient,
	archiverProvider provider.ArchiverProvider,
	metricsHandler metrics.Handler,
	payloadSerializer serialization.Serializer,
	timeSource clock.TimeSource,
	namespaceRegistry namespace.Registry,
	saMapperProvider searchattribute.MapperProvider,
	saProvider searchattribute.Provider,
	clusterMetadata cluster.Metadata,
	archivalMetadata archiver.ArchivalMetadata,
	healthServer *health.Server,
	membershipMonitor membership.Monitor,
) Handler {
	wfHandler := NewWorkflowHandler(
		serviceConfig,
		namespaceReplicationQueue,
		visibilityMgr,
		logger,
		throttledLogger,
		persistenceExecutionManager,
		clusterMetadataManager,
		persistenceMetadataManager,
		historyClient,
		matchingClient,
		archiverProvider,
		payloadSerializer,
		namespaceRegistry,
		saMapperProvider,
		saProvider,
		clusterMetadata,
		archivalMetadata,
		healthServer,
		timeSource,
		membershipMonitor,
	)
	return wfHandler
}

func ServiceLifetimeHooks(lc fx.Lifecycle, svc *Service) {
	lc.Append(fx.StartStopHook(svc.Start, svc.Stop))
}<|MERGE_RESOLUTION|>--- conflicted
+++ resolved
@@ -137,7 +137,7 @@
 	rpcFactory common.RPCFactory,
 	namespaceLogInterceptor *interceptor.NamespaceLogInterceptor,
 	namespaceRateLimiterInterceptor *interceptor.NamespaceRateLimitInterceptor,
-	namespaceCountLimiterInterceptor *interceptor.NamespaceCountLimitInterceptor,
+	namespaceCountLimiterInterceptor *interceptor.ConcurrentRequestLimitInterceptor,
 	namespaceValidatorInterceptor *interceptor.NamespaceValidatorInterceptor,
 	redirectionInterceptor *RedirectionInterceptor,
 	telemetryInterceptor *interceptor.TelemetryInterceptor,
@@ -289,27 +289,16 @@
 	serviceConfig *Config,
 	frontendServiceResolver membership.ServiceResolver,
 ) *interceptor.RateLimitInterceptor {
-	rateFn := func() float64 {
-		return quotas.CalculateEffectiveResourceLimit(
-			frontendServiceResolver,
-			quotas.Limits{
-				InstanceLimit: serviceConfig.RPS(),
-				ClusterLimit:  serviceConfig.GlobalRPS(),
-			},
-		)
-<<<<<<< HEAD
-	}
-	namespaceReplicationInducingRateFn := func() float64 {
-		return quotas.CalculateEffectiveResourceLimit(
-			frontendServiceResolver,
-			quotas.Limits{
-				InstanceLimit: serviceConfig.NamespaceReplicationInducingAPIsRPS(),
-				ClusterLimit:  serviceConfig.GlobalNamespaceReplicationInducingAPIsRPS(),
-			},
-		)
-=======
->>>>>>> d7b4da84
-	}
+	rateFn := quotas.ClusterAwareQuotaCalculator{
+		MemberCounter:    frontendServiceResolver,
+		PerInstanceQuota: serviceConfig.RPS,
+		GlobalQuota:      serviceConfig.GlobalRPS,
+	}.GetQuota
+	namespaceReplicationInducingRateFn := quotas.ClusterAwareQuotaCalculator{
+		MemberCounter:    frontendServiceResolver,
+		PerInstanceQuota: serviceConfig.NamespaceReplicationInducingAPIsRPS,
+		GlobalQuota:      serviceConfig.GlobalNamespaceReplicationInducingAPIsRPS,
+	}.GetQuota
 
 	return interceptor.NewRateLimitInterceptor(
 		configs.NewRequestToRateLimiter(
@@ -345,31 +334,21 @@
 		panic("invalid service name")
 	}
 
-	rateFn := func(namespace string) float64 {
-		return namespaceRPS(
-			serviceConfig.MaxNamespaceRPSPerInstance,
-			globalNamespaceRPS,
-			frontendServiceResolver,
-			namespace,
-		)
-	}
-
-	visibilityRateFn := func(namespace string) float64 {
-		return namespaceRPS(
-			serviceConfig.MaxNamespaceVisibilityRPSPerInstance,
-			globalNamespaceVisibilityRPS,
-			frontendServiceResolver,
-			namespace,
-		)
-	}
-	namespaceReplicationInducingRateFn := func(ns string) float64 {
-		return namespaceRPS(
-			serviceConfig.MaxNamespaceNamespaceReplicationInducingAPIsRPSPerInstance,
-			globalNamespaceNamespaceReplicationInducingAPIsRPS,
-			frontendServiceResolver,
-			ns,
-		)
-	}
+	rateFn := namespaceRPS(
+		frontendServiceResolver,
+		serviceConfig.MaxNamespaceRPSPerInstance,
+		globalNamespaceRPS,
+	)
+	visibilityRateFn := namespaceRPS(
+		frontendServiceResolver,
+		serviceConfig.MaxNamespaceVisibilityRPSPerInstance,
+		globalNamespaceVisibilityRPS,
+	)
+	namespaceReplicationInducingRateFn := namespaceRPS(
+		frontendServiceResolver,
+		serviceConfig.MaxNamespaceNamespaceReplicationInducingAPIsRPSPerInstance,
+		globalNamespaceNamespaceReplicationInducingAPIsRPS,
+	)
 	namespaceRateLimiter := quotas.NewNamespaceRequestRateLimiter(
 		func(req quotas.Request) quotas.RequestRateLimiter {
 			return configs.NewRequestToRateLimiter(
@@ -389,13 +368,13 @@
 	namespaceRegistry namespace.Registry,
 	logger log.SnTaggedLogger,
 	serviceResolver membership.ServiceResolver,
-) *interceptor.NamespaceCountLimitInterceptor {
-	return interceptor.NewNamespaceCountLimitInterceptor(
+) *interceptor.ConcurrentRequestLimitInterceptor {
+	return interceptor.NewConcurrentRequestLimitInterceptor(
 		namespaceRegistry,
 		logger,
 		serviceResolver,
-		serviceConfig.MaxNamespaceCountPerInstance,
-		serviceConfig.GlobalMaxNamespaceCount,
+		serviceConfig.MaxConcurrentTaskQueuePollsPerInstance,
+		serviceConfig.GlobalMaxConcurrentTaskQueuePolls,
 		configs.ExecutionAPICountLimitOverride,
 	)
 }
