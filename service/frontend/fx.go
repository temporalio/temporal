--- conflicted
+++ resolved
@@ -613,7 +613,6 @@
 	return wfHandler
 }
 
-<<<<<<< HEAD
 // HTTPAPIServerProvider provides an HTTP API server if enabled or nil
 // otherwise.
 func HTTPAPIServerProvider(
@@ -646,30 +645,6 @@
 	)
 }
 
-func ServiceLifetimeHooks(
-	lc fx.Lifecycle,
-	svcStoppedCh chan struct{},
-	svc *Service,
-) {
-	lc.Append(
-		fx.Hook{
-			OnStart: func(context.Context) error {
-				go func(svc common.Daemon, svcStoppedCh chan<- struct{}) {
-					// Start is blocked until Stop() is called.
-					svc.Start()
-					close(svcStoppedCh)
-				}(svc, svcStoppedCh)
-
-				return nil
-			},
-			OnStop: func(ctx context.Context) error {
-				svc.Stop()
-				return nil
-			},
-		},
-	)
-=======
 func ServiceLifetimeHooks(lc fx.Lifecycle, svc *Service) {
 	lc.Append(fx.StartStopHook(svc.Start, svc.Stop))
->>>>>>> 92695079
 }