// The MIT License
//
// Copyright (c) 2020 Temporal Technologies Inc.  All rights reserved.
//
// Copyright (c) 2020 Uber Technologies, Inc.
//
// Permission is hereby granted, free of charge, to any person obtaining a copy
// of this software and associated documentation files (the "Software"), to deal
// in the Software without restriction, including without limitation the rights
// to use, copy, modify, merge, publish, distribute, sublicense, and/or sell
// copies of the Software, and to permit persons to whom the Software is
// furnished to do so, subject to the following conditions:
//
// The above copyright notice and this permission notice shall be included in
// all copies or substantial portions of the Software.
//
// THE SOFTWARE IS PROVIDED "AS IS", WITHOUT WARRANTY OF ANY KIND, EXPRESS OR
// IMPLIED, INCLUDING BUT NOT LIMITED TO THE WARRANTIES OF MERCHANTABILITY,
// FITNESS FOR A PARTICULAR PURPOSE AND NONINFRINGEMENT. IN NO EVENT SHALL THE
// AUTHORS OR COPYRIGHT HOLDERS BE LIABLE FOR ANY CLAIM, DAMAGES OR OTHER
// LIABILITY, WHETHER IN AN ACTION OF CONTRACT, TORT OR OTHERWISE, ARISING FROM,
// OUT OF OR IN CONNECTION WITH THE SOFTWARE OR THE USE OR OTHER DEALINGS IN
// THE SOFTWARE.

package frontend

import (
	"fmt"
	"net"

	"github.com/gorilla/mux"
	"go.uber.org/fx"
	"google.golang.org/grpc"
	"google.golang.org/grpc/health"
	"google.golang.org/grpc/keepalive"

	"go.temporal.io/server/client"
	"go.temporal.io/server/common"
	"go.temporal.io/server/common/archiver"
	"go.temporal.io/server/common/archiver/provider"
	"go.temporal.io/server/common/authorization"
	"go.temporal.io/server/common/clock"
	"go.temporal.io/server/common/cluster"
	"go.temporal.io/server/common/config"
	"go.temporal.io/server/common/dynamicconfig"
	"go.temporal.io/server/common/log"
	"go.temporal.io/server/common/log/tag"
	"go.temporal.io/server/common/membership"
	"go.temporal.io/server/common/metrics"
	"go.temporal.io/server/common/namespace"
	"go.temporal.io/server/common/persistence"
	persistenceClient "go.temporal.io/server/common/persistence/client"
	"go.temporal.io/server/common/persistence/serialization"
	"go.temporal.io/server/common/persistence/visibility"
	"go.temporal.io/server/common/persistence/visibility/manager"
	esclient "go.temporal.io/server/common/persistence/visibility/store/elasticsearch/client"
	"go.temporal.io/server/common/primitives"
	"go.temporal.io/server/common/quotas"
	"go.temporal.io/server/common/resolver"
	"go.temporal.io/server/common/resource"
	"go.temporal.io/server/common/rpc"
	"go.temporal.io/server/common/rpc/encryption"
	"go.temporal.io/server/common/rpc/interceptor"
	"go.temporal.io/server/common/sdk"
	"go.temporal.io/server/common/searchattribute"
	"go.temporal.io/server/common/telemetry"
	"go.temporal.io/server/service"
	"go.temporal.io/server/service/frontend/configs"
	"go.temporal.io/server/service/history/tasks"
	"go.temporal.io/server/service/worker/scheduler"
)

type FEReplicatorNamespaceReplicationQueue persistence.NamespaceReplicationQueue

var Module = fx.Options(
	resource.Module,
	scheduler.Module,
	fx.Provide(dynamicconfig.NewCollection),
	fx.Provide(ConfigProvider),
	fx.Provide(NamespaceLogInterceptorProvider),
	fx.Provide(RedirectionInterceptorProvider),
	fx.Provide(TelemetryInterceptorProvider),
	fx.Provide(RetryableInterceptorProvider),
	fx.Provide(RateLimitInterceptorProvider),
	fx.Provide(interceptor.NewHealthInterceptor),
	fx.Provide(NamespaceCountLimitInterceptorProvider),
	fx.Provide(NamespaceValidatorInterceptorProvider),
	fx.Provide(NamespaceRateLimitInterceptorProvider),
	fx.Provide(SDKVersionInterceptorProvider),
	fx.Provide(CallerInfoInterceptorProvider),
	fx.Provide(GrpcServerOptionsProvider),
	fx.Provide(VisibilityManagerProvider),
	fx.Provide(ThrottledLoggerRpsFnProvider),
	fx.Provide(PersistenceRateLimitingParamsProvider),
	service.PersistenceLazyLoadedServiceResolverModule,
	fx.Provide(FEReplicatorNamespaceReplicationQueueProvider),
	fx.Provide(AuthorizationInterceptorProvider),
	fx.Provide(func(so GrpcServerOptions) *grpc.Server { return grpc.NewServer(so.Options...) }),
	fx.Provide(HandlerProvider),
	fx.Provide(AdminHandlerProvider),
	fx.Provide(OperatorHandlerProvider),
	fx.Provide(NewVersionChecker),
	fx.Provide(ServiceResolverProvider),
	fx.Provide(NexusHTTPHandlerProvider),
	fx.Provide(HTTPAPIServerProvider),
	fx.Provide(NewServiceProvider),
	fx.Invoke(ServiceLifetimeHooks),
)

func NewServiceProvider(
	serviceConfig *Config,
	server *grpc.Server,
	healthServer *health.Server,
	httpAPIServer *HTTPAPIServer,
	handler Handler,
	adminHandler *AdminHandler,
	operatorHandler *OperatorHandlerImpl,
	versionChecker *VersionChecker,
	visibilityMgr manager.VisibilityManager,
	logger log.SnTaggedLogger,
	grpcListener net.Listener,
	metricsHandler metrics.Handler,
	faultInjectionDataStoreFactory *persistenceClient.FaultInjectionDataStoreFactory,
	membershipMonitor membership.Monitor,
) *Service {
	return NewService(
		serviceConfig,
		server,
		healthServer,
		httpAPIServer,
		handler,
		adminHandler,
		operatorHandler,
		versionChecker,
		visibilityMgr,
		logger,
		grpcListener,
		metricsHandler,
		faultInjectionDataStoreFactory,
		membershipMonitor,
	)
}

// GrpcServerOptions are the options to build the frontend gRPC server along
// with the interceptors that are already set in the options.
type GrpcServerOptions struct {
	Options           []grpc.ServerOption
	UnaryInterceptors []grpc.UnaryServerInterceptor
}

func AuthorizationInterceptorProvider(
	cfg *config.Config,
	logger log.Logger,
	metricsHandler metrics.Handler,
	authorizer authorization.Authorizer,
	claimMapper authorization.ClaimMapper,
	audienceGetter authorization.JWTAudienceMapper,
) *authorization.Interceptor {
	return authorization.NewInterceptor(
		claimMapper,
		authorizer,
		metricsHandler,
		logger,
		audienceGetter,
		cfg.Global.Authorization.AuthHeaderName,
		cfg.Global.Authorization.AuthExtraHeaderName,
	)
}

func GrpcServerOptionsProvider(
	logger log.Logger,
	cfg *config.Config,
	serviceConfig *Config,
	serviceName primitives.ServiceName,
	rpcFactory common.RPCFactory,
	namespaceLogInterceptor *interceptor.NamespaceLogInterceptor,
	namespaceRateLimiterInterceptor *interceptor.NamespaceRateLimitInterceptor,
	namespaceCountLimiterInterceptor *interceptor.ConcurrentRequestLimitInterceptor,
	namespaceValidatorInterceptor *interceptor.NamespaceValidatorInterceptor,
	redirectionInterceptor *RedirectionInterceptor,
	telemetryInterceptor *interceptor.TelemetryInterceptor,
	retryableInterceptor *interceptor.RetryableInterceptor,
	healthInterceptor *interceptor.HealthInterceptor,
	rateLimitInterceptor *interceptor.RateLimitInterceptor,
	traceInterceptor telemetry.ServerTraceInterceptor,
	sdkVersionInterceptor *interceptor.SDKVersionInterceptor,
	callerInfoInterceptor *interceptor.CallerInfoInterceptor,
	authInterceptor *authorization.Interceptor,
	customInterceptors []grpc.UnaryServerInterceptor,
	metricsHandler metrics.Handler,
	namespaceRegistry namespace.Registry,
) GrpcServerOptions {
	kep := keepalive.EnforcementPolicy{
		MinTime:             serviceConfig.KeepAliveMinTime(),
		PermitWithoutStream: serviceConfig.KeepAlivePermitWithoutStream(),
	}
	kp := keepalive.ServerParameters{
		MaxConnectionIdle:     serviceConfig.KeepAliveMaxConnectionIdle(),
		MaxConnectionAge:      serviceConfig.KeepAliveMaxConnectionAge(),
		MaxConnectionAgeGrace: serviceConfig.KeepAliveMaxConnectionAgeGrace(),
		Time:                  serviceConfig.KeepAliveTime(),
		Timeout:               serviceConfig.KeepAliveTimeout(),
	}
	var grpcServerOptions []grpc.ServerOption
	var err error
	switch serviceName {
	case primitives.FrontendService:
		grpcServerOptions, err = rpcFactory.GetFrontendGRPCServerOptions()
	case primitives.InternalFrontendService:
		grpcServerOptions, err = rpcFactory.GetInternodeGRPCServerOptions()
	default:
		err = fmt.Errorf("unexpected frontend service name %q", serviceName)
	}
	if err != nil {
		logger.Fatal("creating gRPC server options failed", tag.Error(err))
	}
	unaryInterceptors := []grpc.UnaryServerInterceptor{
		// Service Error Interceptor should be the most outer interceptor on error handling
		rpc.ServiceErrorInterceptor,
		namespaceValidatorInterceptor.NamespaceValidateIntercept,
		namespaceLogInterceptor.Intercept, // TODO: Deprecate this with a outer custom interceptor
		grpc.UnaryServerInterceptor(traceInterceptor),
		metrics.NewServerMetricsContextInjectorInterceptor(),
<<<<<<< HEAD
		authorization.NewAuthorizationInterceptor(
			claimMapper,
			authorizer,
			metricsHandler,
			logger,
			namespaceRegistry,
			audienceGetter,
			cfg.Global.Authorization.AuthHeaderName,
			cfg.Global.Authorization.AuthExtraHeaderName,
		),
=======
		authInterceptor.Intercept,
>>>>>>> 650588ce
		redirectionInterceptor.Intercept,
		telemetryInterceptor.UnaryIntercept,
		healthInterceptor.Intercept,
		namespaceValidatorInterceptor.StateValidationIntercept,
		namespaceCountLimiterInterceptor.Intercept,
		namespaceRateLimiterInterceptor.Intercept,
		rateLimitInterceptor.Intercept,
		sdkVersionInterceptor.Intercept,
		callerInfoInterceptor.Intercept,
	}
	if len(customInterceptors) > 0 {
		// TODO: Deprecate WithChainedFrontendGrpcInterceptors and provide a inner custom interceptor
		unaryInterceptors = append(unaryInterceptors, customInterceptors...)
	}
	// retry interceptor should be the most inner interceptor
	unaryInterceptors = append(unaryInterceptors, retryableInterceptor.Intercept)

	streamInterceptor := []grpc.StreamServerInterceptor{
		telemetryInterceptor.StreamIntercept,
	}

	grpcServerOptions = append(
		grpcServerOptions,
		grpc.KeepaliveParams(kp),
		grpc.KeepaliveEnforcementPolicy(kep),
		grpc.ChainUnaryInterceptor(unaryInterceptors...),
		grpc.ChainStreamInterceptor(streamInterceptor...),
	)
	return GrpcServerOptions{Options: grpcServerOptions, UnaryInterceptors: unaryInterceptors}
}

func ConfigProvider(
	dc *dynamicconfig.Collection,
	persistenceConfig config.Persistence,
) *Config {
	return NewConfig(
		dc,
		persistenceConfig.NumHistoryShards,
	)
}

func ThrottledLoggerRpsFnProvider(serviceConfig *Config) resource.ThrottledLoggerRpsFn {
	return func() float64 { return float64(serviceConfig.ThrottledLogRPS()) }
}

func NamespaceLogInterceptorProvider(
	namespaceLogger resource.NamespaceLogger,
	namespaceRegistry namespace.Registry,
) *interceptor.NamespaceLogInterceptor {
	return interceptor.NewNamespaceLogInterceptor(
		namespaceRegistry,
		namespaceLogger)
}

func RetryableInterceptorProvider() *interceptor.RetryableInterceptor {
	return interceptor.NewRetryableInterceptor(
		common.CreateFrontendHandlerRetryPolicy(),
		common.IsServiceHandlerRetryableError,
	)
}

func RedirectionInterceptorProvider(
	configuration *Config,
	namespaceCache namespace.Registry,
	policy config.DCRedirectionPolicy,
	logger log.Logger,
	clientBean client.Bean,
	metricsHandler metrics.Handler,
	timeSource clock.TimeSource,
	clusterMetadata cluster.Metadata,
) *RedirectionInterceptor {
	return NewRedirectionInterceptor(
		configuration,
		namespaceCache,
		policy,
		logger,
		clientBean,
		metricsHandler,
		timeSource,
		clusterMetadata,
	)
}

func TelemetryInterceptorProvider(
	logger log.Logger,
	metricsHandler metrics.Handler,
	namespaceRegistry namespace.Registry,
) *interceptor.TelemetryInterceptor {
	return interceptor.NewTelemetryInterceptor(
		namespaceRegistry,
		metricsHandler,
		logger,
	)
}

func RateLimitInterceptorProvider(
	serviceConfig *Config,
	frontendServiceResolver membership.ServiceResolver,
) *interceptor.RateLimitInterceptor {
	rateFn := quotas.ClusterAwareQuotaCalculator{
		MemberCounter:    frontendServiceResolver,
		PerInstanceQuota: serviceConfig.RPS,
		GlobalQuota:      serviceConfig.GlobalRPS,
	}.GetQuota
	namespaceReplicationInducingRateFn := func() float64 {
		return float64(serviceConfig.NamespaceReplicationInducingAPIsRPS())
	}

	return interceptor.NewRateLimitInterceptor(
		configs.NewRequestToRateLimiter(
			quotas.NewDefaultIncomingRateBurst(rateFn),
			quotas.NewDefaultIncomingRateBurst(rateFn),
			quotas.NewDefaultIncomingRateBurst(namespaceReplicationInducingRateFn),
			serviceConfig.OperatorRPSRatio,
		),
		map[string]int{},
	)
}

func NamespaceRateLimitInterceptorProvider(
	serviceName primitives.ServiceName,
	serviceConfig *Config,
	namespaceRegistry namespace.Registry,
	frontendServiceResolver membership.ServiceResolver,
) *interceptor.NamespaceRateLimitInterceptor {
	var globalNamespaceRPS, globalNamespaceVisibilityRPS, globalNamespaceNamespaceReplicationInducingAPIsRPS dynamicconfig.IntPropertyFnWithNamespaceFilter

	switch serviceName {
	case primitives.FrontendService:
		globalNamespaceRPS = serviceConfig.GlobalNamespaceRPS
		globalNamespaceVisibilityRPS = serviceConfig.GlobalNamespaceVisibilityRPS
		globalNamespaceNamespaceReplicationInducingAPIsRPS = serviceConfig.GlobalNamespaceNamespaceReplicationInducingAPIsRPS
	case primitives.InternalFrontendService:
		globalNamespaceRPS = serviceConfig.InternalFEGlobalNamespaceRPS
		globalNamespaceVisibilityRPS = serviceConfig.InternalFEGlobalNamespaceVisibilityRPS
		// Internal frontend has no special limit for this set of APIs
		globalNamespaceNamespaceReplicationInducingAPIsRPS = serviceConfig.InternalFEGlobalNamespaceRPS
	default:
		panic("invalid service name")
	}

	rateFn := quotas.ClusterAwareNamespaceSpecificQuotaCalculator{
		MemberCounter:    frontendServiceResolver,
		PerInstanceQuota: serviceConfig.MaxNamespaceRPSPerInstance,
		GlobalQuota:      globalNamespaceRPS,
	}.GetQuota
	visibilityRateFn := quotas.ClusterAwareNamespaceSpecificQuotaCalculator{
		MemberCounter:    frontendServiceResolver,
		PerInstanceQuota: serviceConfig.MaxNamespaceVisibilityRPSPerInstance,
		GlobalQuota:      globalNamespaceVisibilityRPS,
	}.GetQuota
	namespaceReplicationInducingRateFn := quotas.ClusterAwareNamespaceSpecificQuotaCalculator{
		MemberCounter:    frontendServiceResolver,
		PerInstanceQuota: serviceConfig.MaxNamespaceNamespaceReplicationInducingAPIsRPSPerInstance,
		GlobalQuota:      globalNamespaceNamespaceReplicationInducingAPIsRPS,
	}.GetQuota
	namespaceRateLimiter := quotas.NewNamespaceRequestRateLimiter(
		func(req quotas.Request) quotas.RequestRateLimiter {
			return configs.NewRequestToRateLimiter(
				configs.NewNamespaceRateBurst(req.Caller, rateFn, serviceConfig.MaxNamespaceBurstPerInstance),
				configs.NewNamespaceRateBurst(req.Caller, visibilityRateFn, serviceConfig.MaxNamespaceVisibilityBurstPerInstance),
				configs.NewNamespaceRateBurst(req.Caller, namespaceReplicationInducingRateFn, serviceConfig.MaxNamespaceNamespaceReplicationInducingAPIsBurstPerInstance),
				serviceConfig.OperatorRPSRatio,
			)
		},
	)
	return interceptor.NewNamespaceRateLimitInterceptor(namespaceRegistry, namespaceRateLimiter, map[string]int{})
}

func NamespaceCountLimitInterceptorProvider(
	serviceConfig *Config,
	namespaceRegistry namespace.Registry,
	serviceResolver membership.ServiceResolver,
	logger log.SnTaggedLogger,
) *interceptor.ConcurrentRequestLimitInterceptor {
	return interceptor.NewConcurrentRequestLimitInterceptor(
		namespaceRegistry,
		serviceResolver,
		logger,
		serviceConfig.MaxConcurrentLongRunningRequestsPerInstance,
		serviceConfig.MaxGlobalConcurrentLongRunningRequests,
		configs.ExecutionAPICountLimitOverride,
	)
}

func NamespaceValidatorInterceptorProvider(
	serviceConfig *Config,
	namespaceRegistry namespace.Registry,
) *interceptor.NamespaceValidatorInterceptor {
	return interceptor.NewNamespaceValidatorInterceptor(
		namespaceRegistry,
		serviceConfig.EnableTokenNamespaceEnforcement,
		serviceConfig.MaxIDLengthLimit,
	)
}

func SDKVersionInterceptorProvider() *interceptor.SDKVersionInterceptor {
	return interceptor.NewSDKVersionInterceptor()
}

func CallerInfoInterceptorProvider(
	namespaceRegistry namespace.Registry,
) *interceptor.CallerInfoInterceptor {
	return interceptor.NewCallerInfoInterceptor(namespaceRegistry)
}

func PersistenceRateLimitingParamsProvider(
	serviceConfig *Config,
	persistenceLazyLoadedServiceResolver service.PersistenceLazyLoadedServiceResolver,
) service.PersistenceRateLimitingParams {
	return service.NewPersistenceRateLimitingParams(
		serviceConfig.PersistenceMaxQPS,
		serviceConfig.PersistenceGlobalMaxQPS,
		serviceConfig.PersistenceNamespaceMaxQPS,
		serviceConfig.PersistenceGlobalNamespaceMaxQPS,
		serviceConfig.PersistencePerShardNamespaceMaxQPS,
		serviceConfig.EnablePersistencePriorityRateLimiting,
		serviceConfig.OperatorRPSRatio,
		serviceConfig.PersistenceDynamicRateLimitingParams,
		persistenceLazyLoadedServiceResolver,
	)
}

func VisibilityManagerProvider(
	logger log.Logger,
	persistenceConfig *config.Persistence,
	customVisibilityStoreFactory visibility.VisibilityStoreFactory,
	metricsHandler metrics.Handler,
	serviceConfig *Config,
	esClient esclient.Client,
	persistenceServiceResolver resolver.ServiceResolver,
	searchAttributesMapperProvider searchattribute.MapperProvider,
	saProvider searchattribute.Provider,
) (manager.VisibilityManager, error) {
	return visibility.NewManager(
		*persistenceConfig,
		persistenceServiceResolver,
		customVisibilityStoreFactory,
		esClient,
		nil, // frontend visibility never write
		saProvider,
		searchAttributesMapperProvider,
		serviceConfig.VisibilityPersistenceMaxReadQPS,
		serviceConfig.VisibilityPersistenceMaxWriteQPS,
		serviceConfig.OperatorRPSRatio,
		serviceConfig.EnableReadFromSecondaryVisibility,
		dynamicconfig.GetStringPropertyFn(visibility.SecondaryVisibilityWritingModeOff), // frontend visibility never write
		serviceConfig.VisibilityDisableOrderByClause,
		serviceConfig.VisibilityEnableManualPagination,
		metricsHandler,
		logger,
	)
}

func FEReplicatorNamespaceReplicationQueueProvider(
	namespaceReplicationQueue persistence.NamespaceReplicationQueue,
	clusterMetadata cluster.Metadata,
) FEReplicatorNamespaceReplicationQueue {
	var replicatorNamespaceReplicationQueue persistence.NamespaceReplicationQueue
	if clusterMetadata.IsGlobalNamespaceEnabled() {
		replicatorNamespaceReplicationQueue = namespaceReplicationQueue
	}
	return replicatorNamespaceReplicationQueue
}

func ServiceResolverProvider(
	membershipMonitor membership.Monitor,
	serviceName primitives.ServiceName,
) (membership.ServiceResolver, error) {
	return membershipMonitor.GetResolver(serviceName)
}

func AdminHandlerProvider(
	persistenceConfig *config.Persistence,
	configuration *Config,
	replicatorNamespaceReplicationQueue FEReplicatorNamespaceReplicationQueue,
	esClient esclient.Client,
	visibilityMrg manager.VisibilityManager,
	logger log.SnTaggedLogger,
	persistenceExecutionManager persistence.ExecutionManager,
	namespaceReplicationQueue persistence.NamespaceReplicationQueue,
	taskManager persistence.TaskManager,
	clusterMetadataManager persistence.ClusterMetadataManager,
	persistenceMetadataManager persistence.MetadataManager,
	clientFactory client.Factory,
	clientBean client.Bean,
	historyClient resource.HistoryClient,
	sdkClientFactory sdk.ClientFactory,
	membershipMonitor membership.Monitor,
	hostInfoProvider membership.HostInfoProvider,
	metricsHandler metrics.Handler,
	namespaceRegistry namespace.Registry,
	saProvider searchattribute.Provider,
	saManager searchattribute.Manager,
	clusterMetadata cluster.Metadata,
	healthServer *health.Server,
	eventSerializer serialization.Serializer,
	timeSource clock.TimeSource,
	taskCategoryRegistry tasks.TaskCategoryRegistry,
) *AdminHandler {
	args := NewAdminHandlerArgs{
		persistenceConfig,
		configuration,
		namespaceReplicationQueue,
		replicatorNamespaceReplicationQueue,
		esClient,
		visibilityMrg,
		logger,
		taskManager,
		clusterMetadataManager,
		persistenceMetadataManager,
		clientFactory,
		clientBean,
		historyClient,
		sdkClientFactory,
		membershipMonitor,
		hostInfoProvider,
		metricsHandler,
		namespaceRegistry,
		saProvider,
		saManager,
		clusterMetadata,
		healthServer,
		eventSerializer,
		timeSource,
		persistenceExecutionManager,
		taskCategoryRegistry,
	}
	return NewAdminHandler(args)
}

func OperatorHandlerProvider(
	configuration *Config,
	esClient esclient.Client,
	logger log.SnTaggedLogger,
	sdkClientFactory sdk.ClientFactory,
	metricsHandler metrics.Handler,
	visibilityMgr manager.VisibilityManager,
	saManager searchattribute.Manager,
	healthServer *health.Server,
	historyClient resource.HistoryClient,
	clusterMetadataManager persistence.ClusterMetadataManager,
	clusterMetadata cluster.Metadata,
	clientFactory client.Factory,
) *OperatorHandlerImpl {
	args := NewOperatorHandlerImplArgs{
		configuration,
		esClient,
		logger,
		sdkClientFactory,
		metricsHandler,
		visibilityMgr,
		saManager,
		healthServer,
		historyClient,
		clusterMetadataManager,
		clusterMetadata,
		clientFactory,
	}
	return NewOperatorHandlerImpl(args)
}

func HandlerProvider(
	dcRedirectionPolicy config.DCRedirectionPolicy,
	serviceConfig *Config,
	versionChecker *VersionChecker,
	namespaceReplicationQueue FEReplicatorNamespaceReplicationQueue,
	visibilityMgr manager.VisibilityManager,
	logger log.SnTaggedLogger,
	throttledLogger log.ThrottledLogger,
	persistenceExecutionManager persistence.ExecutionManager,
	clusterMetadataManager persistence.ClusterMetadataManager,
	persistenceMetadataManager persistence.MetadataManager,
	clientBean client.Bean,
	historyClient resource.HistoryClient,
	matchingClient resource.MatchingClient,
	archiverProvider provider.ArchiverProvider,
	metricsHandler metrics.Handler,
	payloadSerializer serialization.Serializer,
	timeSource clock.TimeSource,
	namespaceRegistry namespace.Registry,
	saMapperProvider searchattribute.MapperProvider,
	saProvider searchattribute.Provider,
	clusterMetadata cluster.Metadata,
	archivalMetadata archiver.ArchivalMetadata,
	healthServer *health.Server,
	membershipMonitor membership.Monitor,
	healthInterceptor *interceptor.HealthInterceptor,
	scheduleSpecBuilder *scheduler.SpecBuilder,
) Handler {
	wfHandler := NewWorkflowHandler(
		serviceConfig,
		namespaceReplicationQueue,
		visibilityMgr,
		logger,
		throttledLogger,
		persistenceExecutionManager,
		clusterMetadataManager,
		persistenceMetadataManager,
		historyClient,
		matchingClient,
		archiverProvider,
		payloadSerializer,
		namespaceRegistry,
		saMapperProvider,
		saProvider,
		clusterMetadata,
		archivalMetadata,
		healthServer,
		timeSource,
		membershipMonitor,
		healthInterceptor,
		scheduleSpecBuilder,
	)
	return wfHandler
}

func NexusHTTPHandlerProvider(
	serviceConfig *Config,
	serviceName primitives.ServiceName,
	matchingClient resource.MatchingClient,
	metricsHandler metrics.Handler,
	namespaceRegistry namespace.Registry,
	authInterceptor *authorization.Interceptor,
	namespaceRateLimiterInterceptor *interceptor.NamespaceRateLimitInterceptor,
	namespaceCountLimiterInterceptor *interceptor.ConcurrentRequestLimitInterceptor,
	namespaceValidatorInterceptor *interceptor.NamespaceValidatorInterceptor,
	rateLimitInterceptor *interceptor.RateLimitInterceptor,
	logger log.Logger,
) *NexusHTTPHandler {
	return NewNexusHTTPHandler(
		serviceConfig,
		matchingClient,
		metricsHandler,
		namespaceRegistry,
		authInterceptor,
		namespaceValidatorInterceptor,
		namespaceRateLimiterInterceptor,
		namespaceCountLimiterInterceptor,
		rateLimitInterceptor,
		logger,
	)
}

// HTTPAPIServerProvider provides an HTTP API server if enabled or nil
// otherwise.
func HTTPAPIServerProvider(
	cfg *config.Config,
	serviceName primitives.ServiceName,
	serviceConfig *Config,
	grpcListener net.Listener,
	tlsConfigProvider encryption.TLSConfigProvider,
	handler Handler,
	operatorHandler *OperatorHandlerImpl,
	grpcServerOptions GrpcServerOptions,
	metricsHandler metrics.Handler,
	namespaceRegistry namespace.Registry,
	logger log.Logger,
	nexusHTTPHandler *NexusHTTPHandler,
) (*HTTPAPIServer, error) {
	// If the service is not the frontend service, HTTP API is disabled
	if serviceName != primitives.FrontendService {
		return nil, nil
	}
	// If HTTP API port is 0, it is disabled
	rpcConfig := cfg.Services[string(serviceName)].RPC
	if rpcConfig.HTTPPort == 0 {
		return nil, nil
	}
	return NewHTTPAPIServer(
		serviceConfig,
		rpcConfig,
		grpcListener,
		tlsConfigProvider,
		handler,
		operatorHandler,
		grpcServerOptions.UnaryInterceptors,
		metricsHandler,
		[]func(*mux.Router){nexusHTTPHandler.RegisterRoutes},
		namespaceRegistry,
		logger,
	)
}

func ServiceLifetimeHooks(lc fx.Lifecycle, svc *Service) {
	lc.Append(fx.StartStopHook(svc.Start, svc.Stop))
}<|MERGE_RESOLUTION|>--- conflicted
+++ resolved
@@ -151,6 +151,7 @@
 func AuthorizationInterceptorProvider(
 	cfg *config.Config,
 	logger log.Logger,
+	namespaceRegistry namespace.Registry,
 	metricsHandler metrics.Handler,
 	authorizer authorization.Authorizer,
 	claimMapper authorization.ClaimMapper,
@@ -161,6 +162,7 @@
 		authorizer,
 		metricsHandler,
 		logger,
+		namespaceRegistry,
 		audienceGetter,
 		cfg.Global.Authorization.AuthHeaderName,
 		cfg.Global.Authorization.AuthExtraHeaderName,
@@ -188,7 +190,6 @@
 	authInterceptor *authorization.Interceptor,
 	customInterceptors []grpc.UnaryServerInterceptor,
 	metricsHandler metrics.Handler,
-	namespaceRegistry namespace.Registry,
 ) GrpcServerOptions {
 	kep := keepalive.EnforcementPolicy{
 		MinTime:             serviceConfig.KeepAliveMinTime(),
@@ -221,20 +222,7 @@
 		namespaceLogInterceptor.Intercept, // TODO: Deprecate this with a outer custom interceptor
 		grpc.UnaryServerInterceptor(traceInterceptor),
 		metrics.NewServerMetricsContextInjectorInterceptor(),
-<<<<<<< HEAD
-		authorization.NewAuthorizationInterceptor(
-			claimMapper,
-			authorizer,
-			metricsHandler,
-			logger,
-			namespaceRegistry,
-			audienceGetter,
-			cfg.Global.Authorization.AuthHeaderName,
-			cfg.Global.Authorization.AuthExtraHeaderName,
-		),
-=======
 		authInterceptor.Intercept,
->>>>>>> 650588ce
 		redirectionInterceptor.Intercept,
 		telemetryInterceptor.UnaryIntercept,
 		healthInterceptor.Intercept,
