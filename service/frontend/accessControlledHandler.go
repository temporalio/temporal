// Copyright (c) 2019 Uber Technologies, Inc.
//
// Permission is hereby granted, free of charge, to any person obtaining a copy
// of this software and associated documentation files (the "Software"), to deal
// in the Software without restriction, including without limitation the rights
// to use, copy, modify, merge, publish, distribute, sublicense, and/or sell
// copies of the Software, and to permit persons to whom the Software is
// furnished to do so, subject to the following conditions:
//
// The above copyright notice and this permission notice shall be included in
// all copies or substantial portions of the Software.
//
// THE SOFTWARE IS PROVIDED "AS IS", WITHOUT WARRANTY OF ANY KIND, EXPRESS OR
// IMPLIED, INCLUDING BUT NOT LIMITED TO THE WARRANTIES OF MERCHANTABILITY,
// FITNESS FOR A PARTICULAR PURPOSE AND NONINFRINGEMENT. IN NO EVENT SHALL THE
// AUTHORS OR COPYRIGHT HOLDERS BE LIABLE FOR ANY CLAIM, DAMAGES OR OTHER
// LIABILITY, WHETHER IN AN ACTION OF CONTRACT, TORT OR OTHERWISE, ARISING FROM,
// OUT OF OR IN CONNECTION WITH THE SOFTWARE OR THE USE OR OTHER DEALINGS IN
// THE SOFTWARE.

package frontend

import (
	"context"

	"go.temporal.io/temporal-proto/workflowservice"
	"go.uber.org/yarpc/encoding/protobuf"
	"go.uber.org/yarpc/yarpcerrors"
	"google.golang.org/grpc"

	"github.com/temporalio/temporal/.gen/proto/healthservice"
	"github.com/temporalio/temporal/common/authorization"
	"github.com/temporalio/temporal/common/resource"
)

// TODO(vancexu): add metrics

var errUnauthorized = protobuf.NewError(yarpcerrors.CodePermissionDenied, "Request unauthorized.")

// AccessControlledWorkflowHandler frontend handler wrapper for authentication and authorization
type AccessControlledWorkflowHandler struct {
	resource.Resource

	frontendHandler workflowservice.WorkflowServiceYARPCServer
	authorizer      authorization.Authorizer

	startFn func()
	stopFn  func()
}

var _ workflowservice.WorkflowServiceYARPCServer = (*AccessControlledWorkflowHandler)(nil)

// NewAccessControlledHandlerImpl creates frontend handler with authentication support
func NewAccessControlledHandlerImpl(wfHandler *DCRedirectionHandlerImpl, authorizer authorization.Authorizer) *AccessControlledWorkflowHandler {
	if authorizer == nil {
		authorizer = authorization.NewNopAuthorizer()
	}

	return &AccessControlledWorkflowHandler{
		Resource:        wfHandler.Resource,
		frontendHandler: wfHandler,
		authorizer:      authorizer,
		startFn:         func() { wfHandler.Start() },
		stopFn:          func() { wfHandler.Stop() },
	}
}

// TODO(vancexu): refactor frontend handler

// RegisterHandler register this handler, must be called before Start()
func (a *AccessControlledWorkflowHandler) RegisterHandler() {
	a.GetGRPCDispatcher().Register(workflowservice.BuildWorkflowServiceYARPCProcedures(a))
	a.GetGRPCDispatcher().Register(healthservice.BuildMetaYARPCProcedures(a))
}

<<<<<<< HEAD
// RegisterServer register this handler at gRPC server
func (a *AccessControlledWorkflowHandler) RegisterServer(server *grpc.Server) {
	workflowservice.RegisterWorkflowServiceServer(server, a)
}

// Health callback for for health check
func (a *AccessControlledWorkflowHandler) Health(ctx context.Context) (*health.HealthStatus, error) {
	hs := &health.HealthStatus{Ok: true, Msg: common.StringPtr("auth is good")}
=======
// Health is for health check
func (a *AccessControlledWorkflowHandler) Health(context.Context, *healthservice.HealthRequest) (*healthservice.HealthStatus, error) {
	hs := &healthservice.HealthStatus{Ok: true, Msg: "Frontend health check endpoint (gRPC) reached."}
>>>>>>> da5a3406
	return hs, nil
}

// Start starts the handler
func (a *AccessControlledWorkflowHandler) Start() {
	a.startFn()
}

// Stop stops the handler
func (a *AccessControlledWorkflowHandler) Stop() {
	a.stopFn()
}

// CountWorkflowExecutions API call
func (a *AccessControlledWorkflowHandler) CountWorkflowExecutions(
	ctx context.Context,
	request *workflowservice.CountWorkflowExecutionsRequest,
) (*workflowservice.CountWorkflowExecutionsResponse, error) {

	attr := &authorization.Attributes{
		APIName:    "CountWorkflowExecutions",
		DomainName: request.GetDomain(),
	}
	isAuthorized, err := a.isAuthorized(ctx, attr)
	if err != nil {
		return nil, err
	}
	if !isAuthorized {
		return nil, errUnauthorized
	}

	return a.frontendHandler.CountWorkflowExecutions(ctx, request)
}

// DeprecateDomain API call
func (a *AccessControlledWorkflowHandler) DeprecateDomain(
	ctx context.Context,
	request *workflowservice.DeprecateDomainRequest,
) (*workflowservice.DeprecateDomainResponse, error) {

	attr := &authorization.Attributes{
		APIName:    "DeprecateDomain",
		DomainName: request.GetName(),
	}
	isAuthorized, err := a.isAuthorized(ctx, attr)
	if err != nil {
		return nil, err
	}
	if !isAuthorized {
		return nil, errUnauthorized
	}

	return a.frontendHandler.DeprecateDomain(ctx, request)
}

// DescribeDomain API call
func (a *AccessControlledWorkflowHandler) DescribeDomain(
	ctx context.Context,
	request *workflowservice.DescribeDomainRequest,
) (*workflowservice.DescribeDomainResponse, error) {

	attr := &authorization.Attributes{
		APIName:    "DescribeDomain",
		DomainName: request.GetName(),
	}
	isAuthorized, err := a.isAuthorized(ctx, attr)
	if err != nil {
		return nil, err
	}
	if !isAuthorized {
		return nil, errUnauthorized
	}

	return a.frontendHandler.DescribeDomain(ctx, request)
}

// DescribeTaskList API call
func (a *AccessControlledWorkflowHandler) DescribeTaskList(
	ctx context.Context,
	request *workflowservice.DescribeTaskListRequest,
) (*workflowservice.DescribeTaskListResponse, error) {

	attr := &authorization.Attributes{
		APIName:    "DescribeTaskList",
		DomainName: request.GetDomain(),
	}
	isAuthorized, err := a.isAuthorized(ctx, attr)
	if err != nil {
		return nil, err
	}
	if !isAuthorized {
		return nil, errUnauthorized
	}

	return a.frontendHandler.DescribeTaskList(ctx, request)
}

// DescribeWorkflowExecution API call
func (a *AccessControlledWorkflowHandler) DescribeWorkflowExecution(
	ctx context.Context,
	request *workflowservice.DescribeWorkflowExecutionRequest,
) (*workflowservice.DescribeWorkflowExecutionResponse, error) {

	attr := &authorization.Attributes{
		APIName:    "DescribeWorkflowExecution",
		DomainName: request.GetDomain(),
	}
	isAuthorized, err := a.isAuthorized(ctx, attr)
	if err != nil {
		return nil, err
	}
	if !isAuthorized {
		return nil, errUnauthorized
	}

	return a.frontendHandler.DescribeWorkflowExecution(ctx, request)
}

// GetSearchAttributes API call
func (a *AccessControlledWorkflowHandler) GetSearchAttributes(
	ctx context.Context,
	request *workflowservice.GetSearchAttributesRequest,
) (*workflowservice.GetSearchAttributesResponse, error) {
	return a.frontendHandler.GetSearchAttributes(ctx, request)
}

// GetWorkflowExecutionHistory API call
func (a *AccessControlledWorkflowHandler) GetWorkflowExecutionHistory(
	ctx context.Context,
	request *workflowservice.GetWorkflowExecutionHistoryRequest,
) (*workflowservice.GetWorkflowExecutionHistoryResponse, error) {

	attr := &authorization.Attributes{
		APIName:    "GetWorkflowExecutionHistory",
		DomainName: request.GetDomain(),
	}
	isAuthorized, err := a.isAuthorized(ctx, attr)
	if err != nil {
		return nil, err
	}
	if !isAuthorized {
		return nil, errUnauthorized
	}

	return a.frontendHandler.GetWorkflowExecutionHistory(ctx, request)
}

// GetWorkflowExecutionRawHistory API call
func (a *AccessControlledWorkflowHandler) GetWorkflowExecutionRawHistory(
	ctx context.Context,
	request *workflowservice.GetWorkflowExecutionRawHistoryRequest,
) (*workflowservice.GetWorkflowExecutionRawHistoryResponse, error) {

	attr := &authorization.Attributes{
		APIName:    "GetWorkflowExecutionRawHistory",
		DomainName: request.GetDomain(),
	}
	isAuthorized, err := a.isAuthorized(ctx, attr)
	if err != nil {
		return nil, err
	}
	if !isAuthorized {
		return nil, errUnauthorized
	}

	return a.frontendHandler.GetWorkflowExecutionRawHistory(ctx, request)
}

// ListArchivedWorkflowExecutions API call
func (a *AccessControlledWorkflowHandler) ListArchivedWorkflowExecutions(
	ctx context.Context,
	request *workflowservice.ListArchivedWorkflowExecutionsRequest,
) (*workflowservice.ListArchivedWorkflowExecutionsResponse, error) {

	attr := &authorization.Attributes{
		APIName:    "ListArchivedWorkflowExecutions",
		DomainName: request.GetDomain(),
	}
	isAuthorized, err := a.isAuthorized(ctx, attr)
	if err != nil {
		return nil, err
	}
	if !isAuthorized {
		return nil, errUnauthorized
	}

	return a.frontendHandler.ListArchivedWorkflowExecutions(ctx, request)
}

// ListClosedWorkflowExecutions API call
func (a *AccessControlledWorkflowHandler) ListClosedWorkflowExecutions(
	ctx context.Context,
	request *workflowservice.ListClosedWorkflowExecutionsRequest,
) (*workflowservice.ListClosedWorkflowExecutionsResponse, error) {

	attr := &authorization.Attributes{
		APIName:    "ListClosedWorkflowExecutions",
		DomainName: request.GetDomain(),
	}
	isAuthorized, err := a.isAuthorized(ctx, attr)
	if err != nil {
		return nil, err
	}
	if !isAuthorized {
		return nil, errUnauthorized
	}

	return a.frontendHandler.ListClosedWorkflowExecutions(ctx, request)
}

// ListDomains API call
func (a *AccessControlledWorkflowHandler) ListDomains(
	ctx context.Context,
	request *workflowservice.ListDomainsRequest,
) (*workflowservice.ListDomainsResponse, error) {

	attr := &authorization.Attributes{
		APIName: "ListDomains",
	}
	isAuthorized, err := a.isAuthorized(ctx, attr)
	if err != nil {
		return nil, err
	}
	if !isAuthorized {
		return nil, errUnauthorized
	}

	return a.frontendHandler.ListDomains(ctx, request)
}

// ListOpenWorkflowExecutions API call
func (a *AccessControlledWorkflowHandler) ListOpenWorkflowExecutions(
	ctx context.Context,
	request *workflowservice.ListOpenWorkflowExecutionsRequest,
) (*workflowservice.ListOpenWorkflowExecutionsResponse, error) {

	attr := &authorization.Attributes{
		APIName:    "ListOpenWorkflowExecutions",
		DomainName: request.GetDomain(),
	}
	isAuthorized, err := a.isAuthorized(ctx, attr)
	if err != nil {
		return nil, err
	}
	if !isAuthorized {
		return nil, errUnauthorized
	}

	return a.frontendHandler.ListOpenWorkflowExecutions(ctx, request)
}

// ListWorkflowExecutions API call
func (a *AccessControlledWorkflowHandler) ListWorkflowExecutions(
	ctx context.Context,
	request *workflowservice.ListWorkflowExecutionsRequest,
) (*workflowservice.ListWorkflowExecutionsResponse, error) {

	attr := &authorization.Attributes{
		APIName:    "ListWorkflowExecutions",
		DomainName: request.GetDomain(),
	}
	isAuthorized, err := a.isAuthorized(ctx, attr)
	if err != nil {
		return nil, err
	}
	if !isAuthorized {
		return nil, errUnauthorized
	}

	return a.frontendHandler.ListWorkflowExecutions(ctx, request)
}

// PollForActivityTask API call
func (a *AccessControlledWorkflowHandler) PollForActivityTask(
	ctx context.Context,
	request *workflowservice.PollForActivityTaskRequest,
) (*workflowservice.PollForActivityTaskResponse, error) {

	attr := &authorization.Attributes{
		APIName:    "PollForActivityTask",
		DomainName: request.GetDomain(),
	}
	isAuthorized, err := a.isAuthorized(ctx, attr)
	if err != nil {
		return nil, err
	}
	if !isAuthorized {
		return nil, errUnauthorized
	}

	return a.frontendHandler.PollForActivityTask(ctx, request)
}

// PollForDecisionTask API call
func (a *AccessControlledWorkflowHandler) PollForDecisionTask(
	ctx context.Context,
	request *workflowservice.PollForDecisionTaskRequest,
) (*workflowservice.PollForDecisionTaskResponse, error) {

	attr := &authorization.Attributes{
		APIName:    "PollForDecisionTask",
		DomainName: request.GetDomain(),
	}
	isAuthorized, err := a.isAuthorized(ctx, attr)
	if err != nil {
		return nil, err
	}
	if !isAuthorized {
		return nil, errUnauthorized
	}

	return a.frontendHandler.PollForDecisionTask(ctx, request)
}

// QueryWorkflow API call
func (a *AccessControlledWorkflowHandler) QueryWorkflow(
	ctx context.Context,
	request *workflowservice.QueryWorkflowRequest,
) (*workflowservice.QueryWorkflowResponse, error) {

	attr := &authorization.Attributes{
		APIName:    "QueryWorkflow",
		DomainName: request.GetDomain(),
	}
	isAuthorized, err := a.isAuthorized(ctx, attr)
	if err != nil {
		return nil, err
	}
	if !isAuthorized {
		return nil, errUnauthorized
	}

	return a.frontendHandler.QueryWorkflow(ctx, request)
}

// GetClusterInfo API call
func (a *AccessControlledWorkflowHandler) GetClusterInfo(
	ctx context.Context,
	request *workflowservice.GetClusterInfoRequest,
) (*workflowservice.GetClusterInfoResponse, error) {
	return a.frontendHandler.GetClusterInfo(ctx, request)
}

// RecordActivityTaskHeartbeat API call
func (a *AccessControlledWorkflowHandler) RecordActivityTaskHeartbeat(
	ctx context.Context,
	request *workflowservice.RecordActivityTaskHeartbeatRequest,
) (*workflowservice.RecordActivityTaskHeartbeatResponse, error) {
	// TODO(vancexu): add auth check for service API
	return a.frontendHandler.RecordActivityTaskHeartbeat(ctx, request)
}

// RecordActivityTaskHeartbeatByID API call
func (a *AccessControlledWorkflowHandler) RecordActivityTaskHeartbeatByID(
	ctx context.Context,
	request *workflowservice.RecordActivityTaskHeartbeatByIDRequest,
) (*workflowservice.RecordActivityTaskHeartbeatByIDResponse, error) {
	return a.frontendHandler.RecordActivityTaskHeartbeatByID(ctx, request)
}

// RegisterDomain API call
func (a *AccessControlledWorkflowHandler) RegisterDomain(
	ctx context.Context,
	request *workflowservice.RegisterDomainRequest,
) (*workflowservice.RegisterDomainResponse, error) {

	attr := &authorization.Attributes{
		APIName:    "RegisterDomain",
		DomainName: request.GetName(),
	}
	isAuthorized, err := a.isAuthorized(ctx, attr)
	if err != nil {
		return nil, err
	}
	if !isAuthorized {
		return nil, errUnauthorized
	}

	return a.frontendHandler.RegisterDomain(ctx, request)
}

// RequestCancelWorkflowExecution API call
func (a *AccessControlledWorkflowHandler) RequestCancelWorkflowExecution(
	ctx context.Context,
	request *workflowservice.RequestCancelWorkflowExecutionRequest,
) (*workflowservice.RequestCancelWorkflowExecutionResponse, error) {

	attr := &authorization.Attributes{
		APIName:    "RequestCancelWorkflowExecution",
		DomainName: request.GetDomain(),
	}
	isAuthorized, err := a.isAuthorized(ctx, attr)
	if err != nil {
		return nil, err
	}
	if !isAuthorized {
		return nil, errUnauthorized
	}

	return a.frontendHandler.RequestCancelWorkflowExecution(ctx, request)
}

// ResetStickyTaskList API call
func (a *AccessControlledWorkflowHandler) ResetStickyTaskList(
	ctx context.Context,
	request *workflowservice.ResetStickyTaskListRequest,
) (*workflowservice.ResetStickyTaskListResponse, error) {

	attr := &authorization.Attributes{
		APIName:    "ResetStickyTaskList",
		DomainName: request.GetDomain(),
	}
	isAuthorized, err := a.isAuthorized(ctx, attr)
	if err != nil {
		return nil, err
	}
	if !isAuthorized {
		return nil, errUnauthorized
	}

	return a.frontendHandler.ResetStickyTaskList(ctx, request)
}

// ResetWorkflowExecution API call
func (a *AccessControlledWorkflowHandler) ResetWorkflowExecution(
	ctx context.Context,
	request *workflowservice.ResetWorkflowExecutionRequest,
) (*workflowservice.ResetWorkflowExecutionResponse, error) {

	attr := &authorization.Attributes{
		APIName:    "ResetWorkflowExecution",
		DomainName: request.GetDomain(),
	}
	isAuthorized, err := a.isAuthorized(ctx, attr)
	if err != nil {
		return nil, err
	}
	if !isAuthorized {
		return nil, errUnauthorized
	}

	return a.frontendHandler.ResetWorkflowExecution(ctx, request)
}

// RespondActivityTaskCanceled API call
func (a *AccessControlledWorkflowHandler) RespondActivityTaskCanceled(
	ctx context.Context,
	request *workflowservice.RespondActivityTaskCanceledRequest,
) (*workflowservice.RespondActivityTaskCanceledResponse, error) {
	return a.frontendHandler.RespondActivityTaskCanceled(ctx, request)
}

// RespondActivityTaskCanceledByID API call
func (a *AccessControlledWorkflowHandler) RespondActivityTaskCanceledByID(
	ctx context.Context,
	request *workflowservice.RespondActivityTaskCanceledByIDRequest,
) (*workflowservice.RespondActivityTaskCanceledByIDResponse, error) {
	return a.frontendHandler.RespondActivityTaskCanceledByID(ctx, request)
}

// RespondActivityTaskCompleted API call
func (a *AccessControlledWorkflowHandler) RespondActivityTaskCompleted(
	ctx context.Context,
	request *workflowservice.RespondActivityTaskCompletedRequest,
) (*workflowservice.RespondActivityTaskCompletedResponse, error) {
	return a.frontendHandler.RespondActivityTaskCompleted(ctx, request)
}

// RespondActivityTaskCompletedByID API call
func (a *AccessControlledWorkflowHandler) RespondActivityTaskCompletedByID(
	ctx context.Context,
	request *workflowservice.RespondActivityTaskCompletedByIDRequest,
) (*workflowservice.RespondActivityTaskCompletedByIDResponse, error) {
	return a.frontendHandler.RespondActivityTaskCompletedByID(ctx, request)
}

// RespondActivityTaskFailed API call
func (a *AccessControlledWorkflowHandler) RespondActivityTaskFailed(
	ctx context.Context,
	request *workflowservice.RespondActivityTaskFailedRequest,
) (*workflowservice.RespondActivityTaskFailedResponse, error) {
	return a.frontendHandler.RespondActivityTaskFailed(ctx, request)
}

// RespondActivityTaskFailedByID API call
func (a *AccessControlledWorkflowHandler) RespondActivityTaskFailedByID(
	ctx context.Context,
	request *workflowservice.RespondActivityTaskFailedByIDRequest,
) (*workflowservice.RespondActivityTaskFailedByIDResponse, error) {
	return a.frontendHandler.RespondActivityTaskFailedByID(ctx, request)
}

// RespondDecisionTaskCompleted API call
func (a *AccessControlledWorkflowHandler) RespondDecisionTaskCompleted(
	ctx context.Context,
	request *workflowservice.RespondDecisionTaskCompletedRequest,
) (*workflowservice.RespondDecisionTaskCompletedResponse, error) {
	return a.frontendHandler.RespondDecisionTaskCompleted(ctx, request)
}

// RespondDecisionTaskFailed API call
func (a *AccessControlledWorkflowHandler) RespondDecisionTaskFailed(
	ctx context.Context,
	request *workflowservice.RespondDecisionTaskFailedRequest,
) (*workflowservice.RespondDecisionTaskFailedResponse, error) {
	return a.frontendHandler.RespondDecisionTaskFailed(ctx, request)
}

// RespondQueryTaskCompleted API call
func (a *AccessControlledWorkflowHandler) RespondQueryTaskCompleted(
	ctx context.Context,
	request *workflowservice.RespondQueryTaskCompletedRequest,
) (*workflowservice.RespondQueryTaskCompletedResponse, error) {
	return a.frontendHandler.RespondQueryTaskCompleted(ctx, request)
}

// ScanWorkflowExecutions API call
func (a *AccessControlledWorkflowHandler) ScanWorkflowExecutions(
	ctx context.Context,
	request *workflowservice.ScanWorkflowExecutionsRequest,
) (*workflowservice.ScanWorkflowExecutionsResponse, error) {

	attr := &authorization.Attributes{
		APIName:    "ScanWorkflowExecutions",
		DomainName: request.GetDomain(),
	}
	isAuthorized, err := a.isAuthorized(ctx, attr)
	if err != nil {
		return nil, err
	}
	if !isAuthorized {
		return nil, errUnauthorized
	}

	return a.frontendHandler.ScanWorkflowExecutions(ctx, request)
}

// SignalWithStartWorkflowExecution API call
func (a *AccessControlledWorkflowHandler) SignalWithStartWorkflowExecution(
	ctx context.Context,
	request *workflowservice.SignalWithStartWorkflowExecutionRequest,
) (*workflowservice.SignalWithStartWorkflowExecutionResponse, error) {

	attr := &authorization.Attributes{
		APIName:    "SignalWithStartWorkflowExecution",
		DomainName: request.GetDomain(),
	}
	isAuthorized, err := a.isAuthorized(ctx, attr)
	if err != nil {
		return nil, err
	}
	if !isAuthorized {
		return nil, errUnauthorized
	}

	return a.frontendHandler.SignalWithStartWorkflowExecution(ctx, request)
}

// SignalWorkflowExecution API call
func (a *AccessControlledWorkflowHandler) SignalWorkflowExecution(
	ctx context.Context,
	request *workflowservice.SignalWorkflowExecutionRequest,
) (*workflowservice.SignalWorkflowExecutionResponse, error) {

	attr := &authorization.Attributes{
		APIName:    "SignalWorkflowExecution",
		DomainName: request.GetDomain(),
	}
	isAuthorized, err := a.isAuthorized(ctx, attr)
	if err != nil {
		return nil, err
	}
	if !isAuthorized {
		return nil, errUnauthorized
	}

	return a.frontendHandler.SignalWorkflowExecution(ctx, request)
}

// StartWorkflowExecution API call
func (a *AccessControlledWorkflowHandler) StartWorkflowExecution(
	ctx context.Context,
	request *workflowservice.StartWorkflowExecutionRequest,
) (*workflowservice.StartWorkflowExecutionResponse, error) {

	attr := &authorization.Attributes{
		APIName:    "StartWorkflowExecution",
		DomainName: request.GetDomain(),
	}
	isAuthorized, err := a.isAuthorized(ctx, attr)
	if err != nil {
		return nil, err
	}
	if !isAuthorized {
		return nil, errUnauthorized
	}

	return a.frontendHandler.StartWorkflowExecution(ctx, request)
}

// TerminateWorkflowExecution API call
func (a *AccessControlledWorkflowHandler) TerminateWorkflowExecution(
	ctx context.Context,
	request *workflowservice.TerminateWorkflowExecutionRequest,
) (*workflowservice.TerminateWorkflowExecutionResponse, error) {

	attr := &authorization.Attributes{
		APIName:    "TerminateWorkflowExecution",
		DomainName: request.GetDomain(),
	}
	isAuthorized, err := a.isAuthorized(ctx, attr)
	if err != nil {
		return nil, err
	}
	if !isAuthorized {
		return nil, errUnauthorized
	}

	return a.frontendHandler.TerminateWorkflowExecution(ctx, request)
}

// ListTaskListPartitions API call
func (a *AccessControlledWorkflowHandler) ListTaskListPartitions(
	ctx context.Context,
	request *workflowservice.ListTaskListPartitionsRequest,
) (*workflowservice.ListTaskListPartitionsResponse, error) {

	attr := &authorization.Attributes{
		APIName:    "ListTaskListPartitions",
		DomainName: request.GetDomain(),
	}
	isAuthorized, err := a.isAuthorized(ctx, attr)
	if err != nil {
		return nil, err
	}
	if !isAuthorized {
		return nil, errUnauthorized
	}

	return a.frontendHandler.ListTaskListPartitions(ctx, request)
}

// UpdateDomain API call
func (a *AccessControlledWorkflowHandler) UpdateDomain(
	ctx context.Context,
	request *workflowservice.UpdateDomainRequest,
) (*workflowservice.UpdateDomainResponse, error) {

	attr := &authorization.Attributes{
		APIName:    "UpdateDomain",
		DomainName: request.GetName(),
	}
	isAuthorized, err := a.isAuthorized(ctx, attr)
	if err != nil {
		return nil, err
	}
	if !isAuthorized {
		return nil, errUnauthorized
	}

	return a.frontendHandler.UpdateDomain(ctx, request)
}

func (a *AccessControlledWorkflowHandler) isAuthorized(
	ctx context.Context,
	attr *authorization.Attributes,
) (bool, error) {
	result, err := a.authorizer.Authorize(ctx, attr)
	if err != nil {
		return false, err
	}
	return result.Decision == authorization.DecisionAllow, nil
}<|MERGE_RESOLUTION|>--- conflicted
+++ resolved
@@ -73,20 +73,14 @@
 	a.GetGRPCDispatcher().Register(healthservice.BuildMetaYARPCProcedures(a))
 }
 
-<<<<<<< HEAD
 // RegisterServer register this handler at gRPC server
 func (a *AccessControlledWorkflowHandler) RegisterServer(server *grpc.Server) {
 	workflowservice.RegisterWorkflowServiceServer(server, a)
 }
 
-// Health callback for for health check
-func (a *AccessControlledWorkflowHandler) Health(ctx context.Context) (*health.HealthStatus, error) {
-	hs := &health.HealthStatus{Ok: true, Msg: common.StringPtr("auth is good")}
-=======
 // Health is for health check
 func (a *AccessControlledWorkflowHandler) Health(context.Context, *healthservice.HealthRequest) (*healthservice.HealthStatus, error) {
 	hs := &healthservice.HealthStatus{Ok: true, Msg: "Frontend health check endpoint (gRPC) reached."}
->>>>>>> da5a3406
 	return hs, nil
 }
 
