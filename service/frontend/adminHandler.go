--- conflicted
+++ resolved
@@ -1493,21 +1493,12 @@
 
 	maxTaskID := request.GetMaxTaskId()
 	req := &persistence.GetTasksRequest{
-<<<<<<< HEAD
 		NamespaceID:        namespaceID.String(),
 		TaskQueue:          request.GetTaskQueue(),
 		TaskType:           request.GetTaskQueueType(),
 		MinTaskIDExclusive: request.GetMinTaskId(),
 		MaxTaskIDInclusive: maxTaskID,
 		PageSize:           int(request.GetBatchSize()),
-=======
-		NamespaceID: namespaceID.String(),
-		TaskQueue:   request.GetTaskQueue(),
-		TaskType:    request.GetTaskQueueType(),
-		MinTaskID:   request.GetMinTaskId(),
-		MaxTaskID:   maxTaskID,
-		PageSize:    int(request.GetBatchSize()),
->>>>>>> 3692a185
 	}
 
 	resp, err := taskMgr.GetTasks(req)
