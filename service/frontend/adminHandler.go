// The MIT License
//
// Copyright (c) 2020 Temporal Technologies Inc.  All rights reserved.
//
// Copyright (c) 2020 Uber Technologies, Inc.
//
// Permission is hereby granted, free of charge, to any person obtaining a copy
// of this software and associated documentation files (the "Software"), to deal
// in the Software without restriction, including without limitation the rights
// to use, copy, modify, merge, publish, distribute, sublicense, and/or sell
// copies of the Software, and to permit persons to whom the Software is
// furnished to do so, subject to the following conditions:
//
// The above copyright notice and this permission notice shall be included in
// all copies or substantial portions of the Software.
//
// THE SOFTWARE IS PROVIDED "AS IS", WITHOUT WARRANTY OF ANY KIND, EXPRESS OR
// IMPLIED, INCLUDING BUT NOT LIMITED TO THE WARRANTIES OF MERCHANTABILITY,
// FITNESS FOR A PARTICULAR PURPOSE AND NONINFRINGEMENT. IN NO EVENT SHALL THE
// AUTHORS OR COPYRIGHT HOLDERS BE LIABLE FOR ANY CLAIM, DAMAGES OR OTHER
// LIABILITY, WHETHER IN AN ACTION OF CONTRACT, TORT OR OTHERWISE, ARISING FROM,
// OUT OF OR IN CONNECTION WITH THE SOFTWARE OR THE USE OR OTHER DEALINGS IN
// THE SOFTWARE.

package frontend

import (
	"context"
	"errors"
	"fmt"
	"net"
	"strings"
	"sync/atomic"
	"time"

	"github.com/pborman/uuid"
	commonpb "go.temporal.io/api/common/v1"
	enumspb "go.temporal.io/api/enums/v1"
	historypb "go.temporal.io/api/history/v1"
	"go.temporal.io/api/serviceerror"
	workflowpb "go.temporal.io/api/workflow/v1"
	sdkclient "go.temporal.io/sdk/client"
	"google.golang.org/grpc/health"
	healthpb "google.golang.org/grpc/health/grpc_health_v1"

	"go.temporal.io/server/api/adminservice/v1"
	clusterspb "go.temporal.io/server/api/cluster/v1"
	enumsspb "go.temporal.io/server/api/enums/v1"
	historyspb "go.temporal.io/server/api/history/v1"
	"go.temporal.io/server/api/historyservice/v1"
	persistencespb "go.temporal.io/server/api/persistence/v1"
	replicationspb "go.temporal.io/server/api/replication/v1"
	tokenspb "go.temporal.io/server/api/token/v1"
	serverClient "go.temporal.io/server/client"
	"go.temporal.io/server/client/admin"
	"go.temporal.io/server/common"
	"go.temporal.io/server/common/archiver"
	"go.temporal.io/server/common/archiver/provider"
	"go.temporal.io/server/common/backoff"
	"go.temporal.io/server/common/cluster"
	"go.temporal.io/server/common/config"
	"go.temporal.io/server/common/convert"
	"go.temporal.io/server/common/headers"
	"go.temporal.io/server/common/log"
	"go.temporal.io/server/common/log/tag"
	"go.temporal.io/server/common/membership"
	"go.temporal.io/server/common/metrics"
	"go.temporal.io/server/common/namespace"
	"go.temporal.io/server/common/persistence"
	"go.temporal.io/server/common/persistence/serialization"
	"go.temporal.io/server/common/persistence/versionhistory"
	"go.temporal.io/server/common/persistence/visibility/manager"
	esclient "go.temporal.io/server/common/persistence/visibility/store/elasticsearch/client"
	"go.temporal.io/server/common/persistence/visibility/store/standard/cassandra"
	"go.temporal.io/server/common/primitives/timestamp"
	"go.temporal.io/server/common/rpc/interceptor"
	"go.temporal.io/server/common/sdk"
	"go.temporal.io/server/common/searchattribute"
	"go.temporal.io/server/common/xdc"
	"go.temporal.io/server/service/history/tasks"
	"go.temporal.io/server/service/worker"
	"go.temporal.io/server/service/worker/addsearchattributes"
)

const (
	getNamespaceReplicationMessageBatchSize = 100
	defaultLastMessageID                    = -1
	listClustersPageSize                    = 100
)

type (
	// AdminHandler - gRPC handler interface for adminservice
	AdminHandler struct {
		status int32

		logger                      log.Logger
		numberOfHistoryShards       int32
		ESConfig                    *esclient.Config
		ESClient                    esclient.Client
		config                      *Config
		namespaceHandler            namespace.Handler
		namespaceDLQHandler         namespace.DLQMessageHandler
		eventSerializer             serialization.Serializer
		visibilityMgr               manager.VisibilityManager
		persistenceExecutionManager persistence.ExecutionManager
		namespaceReplicationQueue   persistence.NamespaceReplicationQueue
		taskManager                 persistence.TaskManager
		clusterMetadataManager      persistence.ClusterMetadataManager
		persistenceMetadataManager  persistence.MetadataManager
		clientFactory               serverClient.Factory
		clientBean                  serverClient.Bean
		historyClient               historyservice.HistoryServiceClient
		sdkClientFactory            sdk.ClientFactory
		membershipMonitor           membership.Monitor
		metricsClient               metrics.Client
		namespaceRegistry           namespace.Registry
		saProvider                  searchattribute.Provider
		saManager                   searchattribute.Manager
		clusterMetadata             cluster.Metadata
		healthServer                *health.Server
	}

	NewAdminHandlerArgs struct {
		PersistenceConfig                   *config.Persistence
		Config                              *Config
		NamespaceReplicationQueue           persistence.NamespaceReplicationQueue
		ReplicatorNamespaceReplicationQueue persistence.NamespaceReplicationQueue
		EsConfig                            *esclient.Config
		EsClient                            esclient.Client
		VisibilityMrg                       manager.VisibilityManager
		Logger                              log.Logger
		PersistenceExecutionManager         persistence.ExecutionManager
		TaskManager                         persistence.TaskManager
		ClusterMetadataManager              persistence.ClusterMetadataManager
		PersistenceMetadataManager          persistence.MetadataManager
		ClientFactory                       serverClient.Factory
		ClientBean                          serverClient.Bean
		HistoryClient                       historyservice.HistoryServiceClient
		sdkClientFactory                    sdk.ClientFactory
		MembershipMonitor                   membership.Monitor
		ArchiverProvider                    provider.ArchiverProvider
		MetricsClient                       metrics.Client
		NamespaceRegistry                   namespace.Registry
		SaProvider                          searchattribute.Provider
		SaManager                           searchattribute.Manager
		ClusterMetadata                     cluster.Metadata
		ArchivalMetadata                    archiver.ArchivalMetadata
		HealthServer                        *health.Server
		EventSerializer                     serialization.Serializer
	}
)

var (
	_ adminservice.AdminServiceServer = (*AdminHandler)(nil)

	adminServiceRetryPolicy = common.CreateAdminServiceRetryPolicy()
	resendStartEventID      = int64(0)
)

// NewAdminHandler creates a gRPC handler for the adminservice
func NewAdminHandler(
	args NewAdminHandlerArgs,
) *AdminHandler {
	namespaceReplicationTaskExecutor := namespace.NewReplicationTaskExecutor(
		args.ClusterMetadata.GetCurrentClusterName(),
		args.PersistenceMetadataManager,
		args.Logger,
	)

	return &AdminHandler{
		logger:                args.Logger,
		status:                common.DaemonStatusInitialized,
		numberOfHistoryShards: args.PersistenceConfig.NumHistoryShards,
		config:                args.Config,
		namespaceHandler: namespace.NewHandler(
			args.Config.MaxBadBinaries,
			args.Logger,
			args.PersistenceMetadataManager,
			args.ClusterMetadata,
			namespace.NewNamespaceReplicator(args.ReplicatorNamespaceReplicationQueue, args.Logger),
			args.ArchivalMetadata,
			args.ArchiverProvider,
		),
		namespaceDLQHandler: namespace.NewDLQMessageHandler(
			namespaceReplicationTaskExecutor,
			args.NamespaceReplicationQueue,
			args.Logger,
		),
		eventSerializer:             args.EventSerializer,
		visibilityMgr:               args.VisibilityMrg,
		ESConfig:                    args.EsConfig,
		ESClient:                    args.EsClient,
		persistenceExecutionManager: args.PersistenceExecutionManager,
		namespaceReplicationQueue:   args.NamespaceReplicationQueue,
		taskManager:                 args.TaskManager,
		clusterMetadataManager:      args.ClusterMetadataManager,
		persistenceMetadataManager:  args.PersistenceMetadataManager,
		clientFactory:               args.ClientFactory,
		clientBean:                  args.ClientBean,
		historyClient:               args.HistoryClient,
		sdkClientFactory:            args.sdkClientFactory,
		membershipMonitor:           args.MembershipMonitor,
		metricsClient:               args.MetricsClient,
		namespaceRegistry:           args.NamespaceRegistry,
		saProvider:                  args.SaProvider,
		saManager:                   args.SaManager,
		clusterMetadata:             args.ClusterMetadata,
		healthServer:                args.HealthServer,
	}
}

// Start starts the handler
func (adh *AdminHandler) Start() {
	if atomic.CompareAndSwapInt32(
		&adh.status,
		common.DaemonStatusInitialized,
		common.DaemonStatusStarted,
	) {
		adh.healthServer.SetServingStatus(AdminServiceName, healthpb.HealthCheckResponse_SERVING)
	}

	// Start namespace replication queue cleanup
	// If the queue does not start, we can still call stop()
	adh.namespaceReplicationQueue.Start()
}

// Stop stops the handler
func (adh *AdminHandler) Stop() {
	if atomic.CompareAndSwapInt32(
		&adh.status,
		common.DaemonStatusStarted,
		common.DaemonStatusStopped,
	) {
		adh.healthServer.SetServingStatus(AdminServiceName, healthpb.HealthCheckResponse_NOT_SERVING)
	}

	// Calling stop if the queue does not start is ok
	adh.namespaceReplicationQueue.Stop()
}

// AddSearchAttributes add search attribute to the cluster.
func (adh *AdminHandler) AddSearchAttributes(ctx context.Context, request *adminservice.AddSearchAttributesRequest) (_ *adminservice.AddSearchAttributesResponse, retError error) {
	defer log.CapturePanic(adh.logger, &retError)

	scope, sw := adh.startRequestProfile(metrics.AdminAddSearchAttributesScope)
	defer sw.Stop()

	// validate request
	if request == nil {
		return nil, adh.error(errRequestNotSet, scope)
	}

	if len(request.GetSearchAttributes()) == 0 {
		return nil, adh.error(errSearchAttributesNotSet, scope)
	}

	indexName := request.GetIndexName()
	if indexName == "" {
		indexName = adh.ESConfig.GetVisibilityIndex()
	}

	currentSearchAttributes, err := adh.saProvider.GetSearchAttributes(indexName, true)
	if err != nil {
		return nil, adh.error(serviceerror.NewUnavailable(fmt.Sprintf(errUnableToGetSearchAttributesMessage, err)), scope)
	}

	for saName, saType := range request.GetSearchAttributes() {
		if searchattribute.IsReserved(saName) {
			return nil, adh.error(serviceerror.NewInvalidArgument(fmt.Sprintf(errSearchAttributeIsReservedMessage, saName)), scope)
		}
		if currentSearchAttributes.IsDefined(saName) {
			return nil, adh.error(serviceerror.NewInvalidArgument(fmt.Sprintf(errSearchAttributeAlreadyExistsMessage, saName)), scope)
		}
		if _, ok := enumspb.IndexedValueType_name[int32(saType)]; !ok {
			return nil, adh.error(serviceerror.NewInvalidArgument(fmt.Sprintf(errUnknownSearchAttributeTypeMessage, saType)), scope)
		}
	}

	// Execute workflow.
	wfParams := addsearchattributes.WorkflowParams{
		CustomAttributesToAdd: request.GetSearchAttributes(),
		IndexName:             indexName,
		SkipSchemaUpdate:      request.GetSkipSchemaUpdate(),
	}

	sdkClient := adh.sdkClientFactory.GetSystemClient(adh.logger)
	run, err := sdkClient.ExecuteWorkflow(
		ctx,
		sdkclient.StartWorkflowOptions{
			TaskQueue: worker.DefaultWorkerTaskQueue,
			ID:        addsearchattributes.WorkflowName,
		},
		addsearchattributes.WorkflowName,
		wfParams,
	)
	if err != nil {
		return nil, adh.error(serviceerror.NewUnavailable(fmt.Sprintf(errUnableToStartWorkflowMessage, addsearchattributes.WorkflowName, err)), scope)
	}

	// Wait for workflow to complete.
	err = run.Get(ctx, nil)
	if err != nil {
		scope.IncCounter(metrics.AddSearchAttributesWorkflowFailuresCount)
		return nil, adh.error(serviceerror.NewUnavailable(fmt.Sprintf(errWorkflowReturnedErrorMessage, addsearchattributes.WorkflowName, err)), scope)
	}
	scope.IncCounter(metrics.AddSearchAttributesWorkflowSuccessCount)

	return &adminservice.AddSearchAttributesResponse{}, nil
}

// RemoveSearchAttributes remove search attribute from the cluster.
func (adh *AdminHandler) RemoveSearchAttributes(ctx context.Context, request *adminservice.RemoveSearchAttributesRequest) (_ *adminservice.RemoveSearchAttributesResponse, retError error) {
	defer log.CapturePanic(adh.logger, &retError)

	scope, sw := adh.startRequestProfile(metrics.AdminRemoveSearchAttributesScope)
	defer sw.Stop()

	// validate request
	if request == nil {
		return nil, adh.error(errRequestNotSet, scope)
	}

	if len(request.GetSearchAttributes()) == 0 {
		return nil, adh.error(errSearchAttributesNotSet, scope)
	}

	indexName := request.GetIndexName()
	if indexName == "" {
		indexName = adh.ESConfig.GetVisibilityIndex()
	}

	currentSearchAttributes, err := adh.saProvider.GetSearchAttributes(indexName, true)
	if err != nil {
		return nil, adh.error(serviceerror.NewUnavailable(fmt.Sprintf(errUnableToGetSearchAttributesMessage, err)), scope)
	}

	newCustomSearchAttributes := map[string]enumspb.IndexedValueType{}
	for saName, saType := range currentSearchAttributes.Custom() {
		newCustomSearchAttributes[saName] = saType
	}

	for _, saName := range request.GetSearchAttributes() {
		if !currentSearchAttributes.IsDefined(saName) {
			return nil, adh.error(serviceerror.NewInvalidArgument(fmt.Sprintf(errSearchAttributeDoesntExistMessage, saName)), scope)
		}
		if _, ok := newCustomSearchAttributes[saName]; !ok {
			return nil, adh.error(serviceerror.NewInvalidArgument(fmt.Sprintf(errUnableToRemoveNonCustomSearchAttributesMessage, saName)), scope)
		}
		delete(newCustomSearchAttributes, saName)
	}

	err = adh.saManager.SaveSearchAttributes(ctx, indexName, newCustomSearchAttributes)
	if err != nil {
		return nil, adh.error(serviceerror.NewUnavailable(fmt.Sprintf(errUnableToSaveSearchAttributesMessage, err)), scope)
	}

	return &adminservice.RemoveSearchAttributesResponse{}, nil
}

func (adh *AdminHandler) GetSearchAttributes(ctx context.Context, request *adminservice.GetSearchAttributesRequest) (_ *adminservice.GetSearchAttributesResponse, retError error) {
	defer log.CapturePanic(adh.logger, &retError)

	scope, sw := adh.startRequestProfile(metrics.AdminGetSearchAttributesScope)
	defer sw.Stop()

	if request == nil {
		return nil, adh.error(errRequestNotSet, scope)
	}

	indexName := request.GetIndexName()
	if indexName == "" {
		indexName = adh.ESConfig.GetVisibilityIndex()
	}

	resp, err := adh.getSearchAttributes(ctx, indexName, "")
	if err != nil {
		return nil, adh.error(err, scope)
	}

	return resp, nil
}

func (adh *AdminHandler) getSearchAttributes(ctx context.Context, indexName string, runID string) (*adminservice.GetSearchAttributesResponse, error) {
	var lastErr error

	sdkClient := adh.sdkClientFactory.GetSystemClient(adh.logger)
	descResp, err := sdkClient.DescribeWorkflowExecution(ctx, addsearchattributes.WorkflowName, runID)
	var wfInfo *workflowpb.WorkflowExecutionInfo
	if err != nil {
		// NotFound can happen when no search attributes were added and the workflow has never been executed.
		if _, isNotFound := err.(*serviceerror.NotFound); !isNotFound {
			lastErr = serviceerror.NewUnavailable(fmt.Sprintf("unable to get %s workflow state: %v", addsearchattributes.WorkflowName, err))
			adh.logger.Error("getSearchAttributes error", tag.Error(lastErr))
		}
	} else {
		wfInfo = descResp.GetWorkflowExecutionInfo()
	}

	var esMapping map[string]string
	if adh.ESClient != nil {
		esMapping, err = adh.ESClient.GetMapping(ctx, indexName)
		if err != nil {
			lastErr = serviceerror.NewUnavailable(fmt.Sprintf("unable to get mapping from Elasticsearch: %v", err))
			adh.logger.Error("getSearchAttributes error", tag.Error(lastErr))
		}
	}

	searchAttributes, err := adh.saProvider.GetSearchAttributes(indexName, true)
	if err != nil {
		lastErr = serviceerror.NewUnavailable(fmt.Sprintf("unable to read custom search attributes: %v", err))
		adh.logger.Error("getSearchAttributes error", tag.Error(lastErr))
	}

	return &adminservice.GetSearchAttributesResponse{
		CustomAttributes:         searchAttributes.Custom(),
		SystemAttributes:         searchAttributes.System(),
		Mapping:                  esMapping,
		AddWorkflowExecutionInfo: wfInfo,
	}, lastErr
}

func (adh *AdminHandler) RebuildMutableState(ctx context.Context, request *adminservice.RebuildMutableStateRequest) (_ *adminservice.RebuildMutableStateResponse, retError error) {
	defer log.CapturePanic(adh.logger, &retError)

	scope, sw := adh.startRequestProfile(metrics.AdminRebuildMutableStateScope)
	defer sw.Stop()

	if request == nil {
		return nil, adh.error(errRequestNotSet, scope)
	}

	if err := validateExecution(request.Execution); err != nil {
		return nil, adh.error(err, scope)
	}

	namespaceID, err := adh.namespaceRegistry.GetNamespaceID(namespace.Name(request.GetNamespace()))
	if err != nil {
		return nil, adh.error(err, scope)
	}

	if _, err := adh.historyClient.RebuildMutableState(ctx, &historyservice.RebuildMutableStateRequest{
		NamespaceId: namespaceID.String(),
		Execution:   request.Execution,
	}); err != nil {
		return nil, err
	}
	return &adminservice.RebuildMutableStateResponse{}, nil
}

// DescribeMutableState returns information about the specified workflow execution.
func (adh *AdminHandler) DescribeMutableState(ctx context.Context, request *adminservice.DescribeMutableStateRequest) (_ *adminservice.DescribeMutableStateResponse, retError error) {
	defer log.CapturePanic(adh.logger, &retError)

	scope, sw := adh.startRequestProfile(metrics.AdminDescribeWorkflowExecutionScope)
	defer sw.Stop()

	if request == nil {
		return nil, adh.error(errRequestNotSet, scope)
	}

	if err := validateExecution(request.Execution); err != nil {
		return nil, adh.error(err, scope)
	}

	namespaceID, err := adh.namespaceRegistry.GetNamespaceID(namespace.Name(request.GetNamespace()))
	if err != nil {
		return nil, adh.error(err, scope)
	}

	shardID := common.WorkflowIDToHistoryShard(namespaceID.String(), request.Execution.WorkflowId, adh.numberOfHistoryShards)
	shardIDStr := convert.Int32ToString(shardID)

	historyHost, err := adh.membershipMonitor.Lookup(common.HistoryServiceName, shardIDStr)
	if err != nil {
		return nil, adh.error(err, scope)
	}

	historyAddr := historyHost.GetAddress()
	historyResponse, err := adh.historyClient.DescribeMutableState(ctx, &historyservice.DescribeMutableStateRequest{
		NamespaceId: namespaceID.String(),
		Execution:   request.Execution,
	})

	if err != nil {
		return nil, err
	}
	return &adminservice.DescribeMutableStateResponse{
		ShardId:              shardIDStr,
		HistoryAddr:          historyAddr,
		DatabaseMutableState: historyResponse.GetDatabaseMutableState(),
		CacheMutableState:    historyResponse.GetCacheMutableState(),
	}, nil
}

// RemoveTask returns information about the internal states of a history host
func (adh *AdminHandler) RemoveTask(ctx context.Context, request *adminservice.RemoveTaskRequest) (_ *adminservice.RemoveTaskResponse, retError error) {
	defer log.CapturePanic(adh.logger, &retError)

	scope, sw := adh.startRequestProfile(metrics.AdminRemoveTaskScope)
	defer sw.Stop()

	if request == nil {
		return nil, adh.error(errRequestNotSet, scope)
	}
	_, err := adh.historyClient.RemoveTask(ctx, &historyservice.RemoveTaskRequest{
		ShardId:        request.GetShardId(),
		Category:       request.GetCategory(),
		TaskId:         request.GetTaskId(),
		VisibilityTime: request.GetVisibilityTime(),
	})
	return &adminservice.RemoveTaskResponse{}, err
}

// GetShard returns information about the internal states of a shard
func (adh *AdminHandler) GetShard(ctx context.Context, request *adminservice.GetShardRequest) (_ *adminservice.GetShardResponse, retError error) {
	defer log.CapturePanic(adh.logger, &retError)

	scope, sw := adh.startRequestProfile(metrics.AdminGetShardScope)
	defer sw.Stop()

	if request == nil {
		return nil, adh.error(errRequestNotSet, scope)
	}
	resp, err := adh.historyClient.GetShard(ctx, &historyservice.GetShardRequest{ShardId: request.GetShardId()})
	if err != nil {
		return nil, err
	}
	return &adminservice.GetShardResponse{ShardInfo: resp.ShardInfo}, nil
}

// CloseShard returns information about the internal states of a history host
func (adh *AdminHandler) CloseShard(ctx context.Context, request *adminservice.CloseShardRequest) (_ *adminservice.CloseShardResponse, retError error) {
	defer log.CapturePanic(adh.logger, &retError)

	scope, sw := adh.startRequestProfile(metrics.AdminCloseShardScope)
	defer sw.Stop()

	if request == nil {
		return nil, adh.error(errRequestNotSet, scope)
	}
	_, err := adh.historyClient.CloseShard(ctx, &historyservice.CloseShardRequest{ShardId: request.GetShardId()})
	return &adminservice.CloseShardResponse{}, err
}

func (adh *AdminHandler) ListHistoryTasks(
	ctx context.Context,
	request *adminservice.ListHistoryTasksRequest,
) (_ *adminservice.ListHistoryTasksResponse, retError error) {
	defer log.CapturePanic(adh.logger, &retError)

	scope, sw := adh.startRequestProfile(metrics.AdminListHistoryTasksScope)
	defer sw.Stop()

	if request == nil {
		return nil, adh.error(errRequestNotSet, scope)
	}
	taskRange := request.GetTaskRange()
	if taskRange == nil {
		return nil, adh.error(errTaskRangeNotSet, scope)
	}

	taskCategory, ok := tasks.GetCategoryByID(int32(request.Category))
	if !ok {
		return nil, adh.error(&serviceerror.InvalidArgument{
			Message: fmt.Sprintf("unknown task category: %v", request.Category),
		}, scope)
	}

	var minTaskKey, maxTaskKey tasks.Key
	if taskRange.InclusiveMinTaskKey != nil {
		minTaskKey.FireTime = timestamp.TimeValue(taskRange.InclusiveMinTaskKey.FireTime)
		minTaskKey.TaskID = taskRange.InclusiveMinTaskKey.TaskId
	}
	if taskRange.ExclusiveMaxTaskKey != nil {
		maxTaskKey.FireTime = timestamp.TimeValue(taskRange.ExclusiveMaxTaskKey.FireTime)
		maxTaskKey.TaskID = taskRange.ExclusiveMaxTaskKey.TaskId
	}
	resp, err := adh.persistenceExecutionManager.GetHistoryTasks(ctx, &persistence.GetHistoryTasksRequest{
		ShardID:             request.ShardId,
		TaskCategory:        taskCategory,
		InclusiveMinTaskKey: minTaskKey,
		ExclusiveMaxTaskKey: maxTaskKey,
		BatchSize:           int(request.BatchSize),
		NextPageToken:       request.NextPageToken,
	})
	if err != nil {
		return nil, adh.error(err, scope)
	}

	return &adminservice.ListHistoryTasksResponse{
		Tasks:         toAdminTask(resp.Tasks),
		NextPageToken: resp.NextPageToken,
	}, nil
}

func toAdminTask(tasks []tasks.Task) []*adminservice.Task {
	var adminTasks []*adminservice.Task
	for _, task := range tasks {
		adminTasks = append(adminTasks, &adminservice.Task{
			NamespaceId: task.GetNamespaceID(),
			WorkflowId:  task.GetWorkflowID(),
			RunId:       task.GetRunID(),
			TaskId:      task.GetTaskID(),
			TaskType:    task.GetType(),
			FireTime:    timestamp.TimePtr(task.GetKey().FireTime),
			Version:     task.GetVersion(),
		})
	}
	return adminTasks
}

// DescribeHistoryHost returns information about the internal states of a history host
func (adh *AdminHandler) DescribeHistoryHost(ctx context.Context, request *adminservice.DescribeHistoryHostRequest) (_ *adminservice.DescribeHistoryHostResponse, retError error) {
	defer log.CapturePanic(adh.logger, &retError)

	scope, sw := adh.startRequestProfile(metrics.AdminDescribeHistoryHostScope)
	defer sw.Stop()

	if request == nil {
		return nil, adh.error(errRequestNotSet, scope)
	}

	flagsCount := 0
	if request.ShardId != 0 {
		flagsCount++
	}
	if len(request.Namespace) != 0 && request.WorkflowExecution != nil {
		flagsCount++
	}
	if len(request.GetHostAddress()) > 0 {
		flagsCount++
	}
	if flagsCount != 1 {
		return nil, serviceerror.NewInvalidArgument("must provide one and only one: shard id or namespace & workflow id or host address")
	}

	var err error
	var namespaceID namespace.ID
	if request.WorkflowExecution != nil {
		namespaceID, err = adh.namespaceRegistry.GetNamespaceID(namespace.Name(request.Namespace))
		if err != nil {
			return nil, adh.error(err, scope)
		}

		if err := validateExecution(request.WorkflowExecution); err != nil {
			return nil, adh.error(err, scope)
		}
	}

	resp, err := adh.historyClient.DescribeHistoryHost(ctx, &historyservice.DescribeHistoryHostRequest{
		HostAddress:       request.GetHostAddress(),
		ShardId:           request.GetShardId(),
		NamespaceId:       namespaceID.String(),
		WorkflowExecution: request.GetWorkflowExecution(),
	})

	if resp == nil {
		return nil, err
	}

	return &adminservice.DescribeHistoryHostResponse{
		ShardsNumber:          resp.GetShardsNumber(),
		ShardIds:              resp.GetShardIds(),
		NamespaceCache:        resp.GetNamespaceCache(),
		ShardControllerStatus: resp.GetShardControllerStatus(),
		Address:               resp.GetAddress(),
	}, err
}

// GetWorkflowExecutionRawHistoryV2 - retrieves the history of workflow execution
func (adh *AdminHandler) GetWorkflowExecutionRawHistoryV2(ctx context.Context, request *adminservice.GetWorkflowExecutionRawHistoryV2Request) (_ *adminservice.GetWorkflowExecutionRawHistoryV2Response, retError error) {
	defer log.CapturePanic(adh.logger, &retError)

	scope, sw := adh.startRequestProfile(metrics.AdminGetWorkflowExecutionRawHistoryV2Scope)
	defer sw.Stop()

	if err := adh.validateGetWorkflowExecutionRawHistoryV2Request(
		request,
	); err != nil {
		return nil, adh.error(err, scope)
	}
	namespaceID, err := adh.namespaceRegistry.GetNamespaceID(namespace.Name(request.GetNamespace()))
	if err != nil {
		return nil, adh.error(err, scope)
	}
	scope = scope.Tagged(metrics.NamespaceTag(request.GetNamespace()))

	execution := request.Execution
	var pageToken *tokenspb.RawHistoryContinuation
	var targetVersionHistory *historyspb.VersionHistory
	if request.NextPageToken == nil {
		response, err := adh.historyClient.GetMutableState(ctx, &historyservice.GetMutableStateRequest{
			NamespaceId: namespaceID.String(),
			Execution:   execution,
		})
		if err != nil {
			return nil, adh.error(err, scope)
		}

		targetVersionHistory, err = adh.setRequestDefaultValueAndGetTargetVersionHistory(
			request,
			response.GetVersionHistories(),
		)
		if err != nil {
			return nil, adh.error(err, scope)
		}

		pageToken = generatePaginationToken(request, response.GetVersionHistories())
	} else {
		pageToken, err = deserializeRawHistoryToken(request.NextPageToken)
		if err != nil {
			return nil, adh.error(err, scope)
		}
		versionHistories := pageToken.GetVersionHistories()
		if versionHistories == nil {
			return nil, adh.error(errInvalidVersionHistories, scope)
		}
		targetVersionHistory, err = adh.setRequestDefaultValueAndGetTargetVersionHistory(
			request,
			versionHistories,
		)
		if err != nil {
			return nil, adh.error(err, scope)
		}
	}

	if err := validatePaginationToken(
		request,
		pageToken,
	); err != nil {
		return nil, adh.error(err, scope)
	}

	if pageToken.GetStartEventId()+1 == pageToken.GetEndEventId() {
		// API is exclusive-exclusive. Return empty response here.
		return &adminservice.GetWorkflowExecutionRawHistoryV2Response{
			HistoryBatches: []*commonpb.DataBlob{},
			NextPageToken:  nil, // no further pagination
			VersionHistory: targetVersionHistory,
		}, nil
	}
	pageSize := int(request.GetMaximumPageSize())
	shardID := common.WorkflowIDToHistoryShard(
		namespaceID.String(),
		execution.GetWorkflowId(),
		adh.numberOfHistoryShards,
	)
	rawHistoryResponse, err := adh.persistenceExecutionManager.ReadRawHistoryBranch(ctx, &persistence.ReadHistoryBranchRequest{
		BranchToken: targetVersionHistory.GetBranchToken(),
		// GetWorkflowExecutionRawHistoryV2 is exclusive exclusive.
		// ReadRawHistoryBranch is inclusive exclusive.
		MinEventID:    pageToken.GetStartEventId() + 1,
		MaxEventID:    pageToken.GetEndEventId(),
		PageSize:      pageSize,
		NextPageToken: pageToken.PersistenceToken,
		ShardID:       shardID,
	})
	if err != nil {
		if _, isNotFound := err.(*serviceerror.NotFound); isNotFound {
			// when no events can be returned from DB, DB layer will return
			// EntityNotExistsError, this API shall return empty response
			return &adminservice.GetWorkflowExecutionRawHistoryV2Response{
				HistoryBatches: []*commonpb.DataBlob{},
				NextPageToken:  nil, // no further pagination
				VersionHistory: targetVersionHistory,
			}, nil
		}
		return nil, err
	}

	pageToken.PersistenceToken = rawHistoryResponse.NextPageToken
	size := rawHistoryResponse.Size
	// N.B. - Dual emit is required here so that we can see aggregate timer stats across all
	// namespaces along with the individual namespaces stats
	adh.metricsClient.
		Scope(metrics.AdminGetWorkflowExecutionRawHistoryScope).
		RecordDistribution(metrics.HistorySize, size)
	scope.RecordDistribution(metrics.HistorySize, size)

	result := &adminservice.GetWorkflowExecutionRawHistoryV2Response{
		HistoryBatches: rawHistoryResponse.HistoryEventBlobs,
		VersionHistory: targetVersionHistory,
		HistoryNodeIds: rawHistoryResponse.NodeIDs,
	}
	if len(pageToken.PersistenceToken) == 0 {
		result.NextPageToken = nil
	} else {
		result.NextPageToken, err = serializeRawHistoryToken(pageToken)
		if err != nil {
			return nil, err
		}
	}

	return result, nil
}

// DescribeCluster return information about a temporal cluster
func (adh *AdminHandler) DescribeCluster(
	ctx context.Context,
	request *adminservice.DescribeClusterRequest,
) (_ *adminservice.DescribeClusterResponse, retError error) {
	defer log.CapturePanic(adh.logger, &retError)

	scope, sw := adh.startRequestProfile(metrics.AdminDescribeClusterScope)
	defer sw.Stop()

	membershipInfo := &clusterspb.MembershipInfo{}
	if monitor := adh.membershipMonitor; monitor != nil {
		currentHost, err := monitor.WhoAmI()
		if err != nil {
			return nil, adh.error(err, scope)
		}

		membershipInfo.CurrentHost = &clusterspb.HostInfo{
			Identity: currentHost.Identity(),
		}

		members, err := monitor.GetReachableMembers()
		if err != nil {
			return nil, adh.error(err, scope)
		}

		membershipInfo.ReachableMembers = members

		var rings []*clusterspb.RingInfo
		for _, role := range []string{common.FrontendServiceName, common.HistoryServiceName, common.MatchingServiceName, common.WorkerServiceName} {
			resolver, err := monitor.GetResolver(role)
			if err != nil {
				return nil, adh.error(err, scope)
			}

			var servers []*clusterspb.HostInfo
			for _, server := range resolver.Members() {
				servers = append(servers, &clusterspb.HostInfo{
					Identity: server.Identity(),
				})
			}

			rings = append(rings, &clusterspb.RingInfo{
				Role:        role,
				MemberCount: int32(resolver.MemberCount()),
				Members:     servers,
			})
		}
		membershipInfo.Rings = rings
	}

	if len(request.ClusterName) == 0 {
		request.ClusterName = adh.clusterMetadata.GetCurrentClusterName()
	}
	metadata, err := adh.clusterMetadataManager.GetClusterMetadata(
		ctx,
		&persistence.GetClusterMetadataRequest{ClusterName: request.GetClusterName()},
	)
	if err != nil {
		return nil, adh.error(err, scope)
	}

	return &adminservice.DescribeClusterResponse{
		SupportedClients:         headers.SupportedClients,
		ServerVersion:            headers.ServerVersion,
		MembershipInfo:           membershipInfo,
		ClusterId:                metadata.ClusterId,
		ClusterName:              metadata.ClusterName,
		HistoryShardCount:        metadata.HistoryShardCount,
		PersistenceStore:         adh.persistenceExecutionManager.GetName(),
		VisibilityStore:          adh.visibilityMgr.GetName(),
		VersionInfo:              metadata.VersionInfo,
		FailoverVersionIncrement: metadata.FailoverVersionIncrement,
		InitialFailoverVersion:   metadata.InitialFailoverVersion,
		IsGlobalNamespaceEnabled: metadata.IsGlobalNamespaceEnabled,
	}, nil
}

// ListClusters return information about temporal clusters
func (adh *AdminHandler) ListClusters(
	ctx context.Context,
	request *adminservice.ListClustersRequest,
) (_ *adminservice.ListClustersResponse, retError error) {
	defer log.CapturePanic(adh.logger, &retError)

	scope, sw := adh.startRequestProfile(metrics.AdminListClustersScope)
	defer sw.Stop()

	if request == nil {
		return nil, adh.error(errRequestNotSet, scope)
	}
	if request.GetPageSize() <= 0 {
		request.PageSize = listClustersPageSize
	}

	resp, err := adh.clusterMetadataManager.ListClusterMetadata(ctx, &persistence.ListClusterMetadataRequest{
		PageSize:      int(request.GetPageSize()),
		NextPageToken: request.GetNextPageToken(),
	})
	if err != nil {
		return nil, adh.error(err, scope)
	}

	var clusterMetadataList []*persistencespb.ClusterMetadata
	for _, clusterResp := range resp.ClusterMetadata {
		clusterMetadataList = append(clusterMetadataList, &clusterResp.ClusterMetadata)
	}
	return &adminservice.ListClustersResponse{
		Clusters:      clusterMetadataList,
		NextPageToken: resp.NextPageToken,
	}, nil
}

func (adh *AdminHandler) ListClusterMembers(
	ctx context.Context,
	request *adminservice.ListClusterMembersRequest,
) (_ *adminservice.ListClusterMembersResponse, retError error) {
	defer log.CapturePanic(adh.logger, &retError)

	scope, sw := adh.startRequestProfile(metrics.AdminListClusterMembersScope)
	defer sw.Stop()

	if request == nil {
		return nil, adh.error(errRequestNotSet, scope)
	}

	metadataMgr := adh.clusterMetadataManager

	heartbitRef := request.GetLastHeartbeatWithin()
	var heartbit time.Duration
	if heartbitRef != nil {
		heartbit = *heartbitRef
	}
	startedTimeRef := request.GetSessionStartedAfterTime()
	var startedTime time.Time
	if startedTimeRef != nil {
		startedTime = *startedTimeRef
	}

	resp, err := metadataMgr.GetClusterMembers(ctx, &persistence.GetClusterMembersRequest{
		LastHeartbeatWithin: heartbit,
		RPCAddressEquals:    net.ParseIP(request.GetRpcAddress()),
		HostIDEquals:        uuid.Parse(request.GetHostId()),
		RoleEquals:          persistence.ServiceType(request.GetRole()),
		SessionStartedAfter: startedTime,
		PageSize:            int(request.GetPageSize()),
		NextPageToken:       request.GetNextPageToken(),
	})
	if err != nil {
		return nil, adh.error(err, scope)
	}

	var activeMembers []*clusterspb.ClusterMember
	for _, member := range resp.ActiveMembers {
		activeMembers = append(activeMembers, &clusterspb.ClusterMember{
			Role:             enumsspb.ClusterMemberRole(member.Role),
			HostId:           member.HostID.String(),
			RpcAddress:       member.RPCAddress.String(),
			RpcPort:          int32(member.RPCPort),
			SessionStartTime: &member.SessionStart,
			LastHeartbitTime: &member.LastHeartbeat,
			RecordExpiryTime: &member.RecordExpiry,
		})
	}

	return &adminservice.ListClusterMembersResponse{
		ActiveMembers: activeMembers,
		NextPageToken: resp.NextPageToken,
	}, nil
}

func (adh *AdminHandler) AddOrUpdateRemoteCluster(
	ctx context.Context,
	request *adminservice.AddOrUpdateRemoteClusterRequest,
) (_ *adminservice.AddOrUpdateRemoteClusterResponse, retError error) {
	defer log.CapturePanic(adh.logger, &retError)

	scope, sw := adh.startRequestProfile(metrics.AdminAddOrUpdateRemoteClusterScope)
	defer sw.Stop()

	adminClient := adh.clientFactory.NewAdminClientWithTimeout(
		request.GetFrontendAddress(),
		admin.DefaultTimeout,
		admin.DefaultLargeTimeout,
	)

	// Fetch cluster metadata from remote cluster
	resp, err := adminClient.DescribeCluster(ctx, &adminservice.DescribeClusterRequest{})
	if err != nil {
		return nil, adh.error(err, scope)
	}

	err = adh.validateRemoteClusterMetadata(resp)
	if err != nil {
		return nil, adh.error(err, scope)
	}

	var updateRequestVersion int64 = 0
	clusterMetadataMrg := adh.clusterMetadataManager
	clusterData, err := clusterMetadataMrg.GetClusterMetadata(
		ctx,
		&persistence.GetClusterMetadataRequest{ClusterName: resp.GetClusterName()},
	)
	switch err.(type) {
	case nil:
		updateRequestVersion = clusterData.Version
	case *serviceerror.NotFound:
		updateRequestVersion = 0
	default:
		return nil, adh.error(err, scope)
	}

	applied, err := clusterMetadataMrg.SaveClusterMetadata(ctx, &persistence.SaveClusterMetadataRequest{
		ClusterMetadata: persistencespb.ClusterMetadata{
			ClusterName:              resp.GetClusterName(),
			HistoryShardCount:        resp.GetHistoryShardCount(),
			ClusterId:                resp.GetClusterId(),
			ClusterAddress:           request.GetFrontendAddress(),
			FailoverVersionIncrement: resp.GetFailoverVersionIncrement(),
			InitialFailoverVersion:   resp.GetInitialFailoverVersion(),
			IsGlobalNamespaceEnabled: resp.GetIsGlobalNamespaceEnabled(),
			IsConnectionEnabled:      request.GetEnableRemoteClusterConnection(),
		},
		Version: updateRequestVersion,
	})
	if err != nil {
		return nil, adh.error(err, scope)
	}
	if !applied {
		return nil, adh.error(serviceerror.NewInvalidArgument(
			"Cannot update remote cluster due to update immutable fields"),
			scope,
		)
	}
	return &adminservice.AddOrUpdateRemoteClusterResponse{}, nil
}

func (adh *AdminHandler) RemoveRemoteCluster(
	ctx context.Context,
	request *adminservice.RemoveRemoteClusterRequest,
) (_ *adminservice.RemoveRemoteClusterResponse, retError error) {
	defer log.CapturePanic(adh.logger, &retError)

	scope, sw := adh.startRequestProfile(metrics.AdminRemoveRemoteClusterScope)
	defer sw.Stop()

	if err := adh.clusterMetadataManager.DeleteClusterMetadata(
		ctx,
		&persistence.DeleteClusterMetadataRequest{ClusterName: request.GetClusterName()},
	); err != nil {
		return nil, adh.error(err, scope)
	}
	return &adminservice.RemoveRemoteClusterResponse{}, nil
}

// GetReplicationMessages returns new replication tasks since the read level provided in the token.
func (adh *AdminHandler) GetReplicationMessages(ctx context.Context, request *adminservice.GetReplicationMessagesRequest) (_ *adminservice.GetReplicationMessagesResponse, retError error) {
	defer log.CapturePanic(adh.logger, &retError)

	scope, sw := adh.startRequestProfile(metrics.AdminGetReplicationMessagesScope)
	defer sw.Stop()

	if request == nil {
		return nil, adh.error(errRequestNotSet, scope)
	}
	if request.GetClusterName() == "" {
		return nil, adh.error(errClusterNameNotSet, scope)
	}

	resp, err := adh.historyClient.GetReplicationMessages(ctx, &historyservice.GetReplicationMessagesRequest{
		Tokens:      request.GetTokens(),
		ClusterName: request.GetClusterName(),
	})
	if err != nil {
		return nil, adh.error(err, scope)
	}
	return &adminservice.GetReplicationMessagesResponse{ShardMessages: resp.GetShardMessages()}, nil
}

// GetNamespaceReplicationMessages returns new namespace replication tasks since last retrieved task ID.
func (adh *AdminHandler) GetNamespaceReplicationMessages(ctx context.Context, request *adminservice.GetNamespaceReplicationMessagesRequest) (_ *adminservice.GetNamespaceReplicationMessagesResponse, retError error) {
	defer log.CapturePanic(adh.logger, &retError)

	scope, sw := adh.startRequestProfile(metrics.AdminGetNamespaceReplicationMessagesScope)
	defer sw.Stop()

	if request == nil {
		return nil, adh.error(errRequestNotSet, scope)
	}

	if adh.namespaceReplicationQueue == nil {
		return nil, adh.error(errors.New("namespace replication queue not enabled for cluster"), scope)
	}

	lastMessageID := request.GetLastRetrievedMessageId()
	if request.GetLastRetrievedMessageId() == defaultLastMessageID {
		if clusterAckLevels, err := adh.namespaceReplicationQueue.GetAckLevels(ctx); err == nil {
			if ackLevel, ok := clusterAckLevels[request.GetClusterName()]; ok {
				lastMessageID = ackLevel
			}
		}
	}

	replicationTasks, lastMessageID, err := adh.namespaceReplicationQueue.GetReplicationMessages(
		ctx,
		lastMessageID,
		getNamespaceReplicationMessageBatchSize,
	)
	if err != nil {
		return nil, adh.error(err, scope)
	}

	if request.GetLastProcessedMessageId() != defaultLastMessageID {
		if err := adh.namespaceReplicationQueue.UpdateAckLevel(
			ctx,
			request.GetLastProcessedMessageId(),
			request.GetClusterName(),
		); err != nil {
			adh.logger.Warn("Failed to update namespace replication queue ack level",
				tag.TaskID(request.GetLastProcessedMessageId()),
				tag.ClusterName(request.GetClusterName()))
		}
	}

	return &adminservice.GetNamespaceReplicationMessagesResponse{
		Messages: &replicationspb.ReplicationMessages{
			ReplicationTasks:       replicationTasks,
			LastRetrievedMessageId: lastMessageID,
		},
	}, nil
}

// GetDLQReplicationMessages returns new replication tasks based on the dlq info.
func (adh *AdminHandler) GetDLQReplicationMessages(ctx context.Context, request *adminservice.GetDLQReplicationMessagesRequest) (_ *adminservice.GetDLQReplicationMessagesResponse, retError error) {
	defer log.CapturePanic(adh.logger, &retError)

	scope, sw := adh.startRequestProfile(metrics.AdminGetDLQReplicationMessagesScope)
	defer sw.Stop()

	if request == nil {
		return nil, adh.error(errRequestNotSet, scope)
	}
	if len(request.GetTaskInfos()) == 0 {
		return nil, adh.error(errEmptyReplicationInfo, scope)
	}

	resp, err := adh.historyClient.GetDLQReplicationMessages(ctx, &historyservice.GetDLQReplicationMessagesRequest{TaskInfos: request.GetTaskInfos()})
	if err != nil {
		return nil, adh.error(err, scope)
	}
	return &adminservice.GetDLQReplicationMessagesResponse{ReplicationTasks: resp.GetReplicationTasks()}, nil
}

// ReapplyEvents applies stale events to the current workflow and the current run
func (adh *AdminHandler) ReapplyEvents(ctx context.Context, request *adminservice.ReapplyEventsRequest) (_ *adminservice.ReapplyEventsResponse, retError error) {
	defer log.CapturePanic(adh.logger, &retError)
	scope, sw := adh.startRequestProfile(metrics.AdminReapplyEventsScope)
	defer sw.Stop()

	if request == nil {
		return nil, adh.error(errRequestNotSet, scope)
	}
	if request.GetNamespace() == "" {
		return nil, adh.error(interceptor.ErrNamespaceNotSet, scope)
	}
	if request.WorkflowExecution == nil {
		return nil, adh.error(errExecutionNotSet, scope)
	}
	if request.GetWorkflowExecution().GetWorkflowId() == "" {
		return nil, adh.error(errWorkflowIDNotSet, scope)
	}
	if request.GetEvents() == nil {
		return nil, adh.error(errWorkflowIDNotSet, scope)
	}
	namespaceEntry, err := adh.namespaceRegistry.GetNamespace(namespace.Name(request.GetNamespace()))
	if err != nil {
		return nil, adh.error(err, scope)
	}

	_, err = adh.historyClient.ReapplyEvents(ctx, &historyservice.ReapplyEventsRequest{
		NamespaceId: namespaceEntry.ID().String(),
		Request:     request,
	})
	if err != nil {
		return nil, adh.error(err, scope)
	}
	return &adminservice.ReapplyEventsResponse{}, nil
}

// GetDLQMessages reads messages from DLQ
func (adh *AdminHandler) GetDLQMessages(
	ctx context.Context,
	request *adminservice.GetDLQMessagesRequest,
) (resp *adminservice.GetDLQMessagesResponse, retErr error) {

	defer log.CapturePanic(adh.logger, &retErr)
	scope, sw := adh.startRequestProfile(metrics.AdminReadDLQMessagesScope)
	defer sw.Stop()

	if request == nil {
		return nil, adh.error(errRequestNotSet, scope)
	}

	if request.GetMaximumPageSize() <= 0 {
		request.MaximumPageSize = common.ReadDLQMessagesPageSize
	}

	if request.GetInclusiveEndMessageId() <= 0 {
		request.InclusiveEndMessageId = common.EndMessageID
	}

	var tasks []*replicationspb.ReplicationTask
	var token []byte
	var op func() error
	switch request.GetType() {
	case enumsspb.DEAD_LETTER_QUEUE_TYPE_REPLICATION:
		resp, err := adh.historyClient.GetDLQMessages(ctx, &historyservice.GetDLQMessagesRequest{
			Type:                  request.GetType(),
			ShardId:               request.GetShardId(),
			SourceCluster:         request.GetSourceCluster(),
			InclusiveEndMessageId: request.GetInclusiveEndMessageId(),
			MaximumPageSize:       request.GetMaximumPageSize(),
			NextPageToken:         request.GetNextPageToken(),
		})

		if resp == nil {
			return nil, err
		}

		return &adminservice.GetDLQMessagesResponse{
			Type:             resp.GetType(),
			ReplicationTasks: resp.GetReplicationTasks(),
			NextPageToken:    resp.GetNextPageToken(),
		}, err
	case enumsspb.DEAD_LETTER_QUEUE_TYPE_NAMESPACE:
		op = func() error {
			select {
			case <-ctx.Done():
				return ctx.Err()
			default:
				var err error
				tasks, token, err = adh.namespaceDLQHandler.Read(
					ctx,
					request.GetInclusiveEndMessageId(),
					int(request.GetMaximumPageSize()),
					request.GetNextPageToken())
				return err
			}
		}
	default:
		return nil, adh.error(errDLQTypeIsNotSupported, scope)
	}
	retErr = backoff.Retry(op, adminServiceRetryPolicy, common.IsServiceTransientError)
	if retErr != nil {
		return nil, adh.error(retErr, scope)
	}

	return &adminservice.GetDLQMessagesResponse{
		ReplicationTasks: tasks,
		NextPageToken:    token,
	}, nil
}

// PurgeDLQMessages purge messages from DLQ
func (adh *AdminHandler) PurgeDLQMessages(
	ctx context.Context,
	request *adminservice.PurgeDLQMessagesRequest,
) (_ *adminservice.PurgeDLQMessagesResponse, err error) {

	defer log.CapturePanic(adh.logger, &err)
	scope, sw := adh.startRequestProfile(metrics.AdminPurgeDLQMessagesScope)
	defer sw.Stop()

	if request == nil {
		return nil, adh.error(errRequestNotSet, scope)
	}

	if request.GetInclusiveEndMessageId() <= 0 {
		request.InclusiveEndMessageId = common.EndMessageID
	}

	var op func() error
	switch request.GetType() {
	case enumsspb.DEAD_LETTER_QUEUE_TYPE_REPLICATION:
		resp, err := adh.historyClient.PurgeDLQMessages(ctx, &historyservice.PurgeDLQMessagesRequest{
			Type:                  request.GetType(),
			ShardId:               request.GetShardId(),
			SourceCluster:         request.GetSourceCluster(),
			InclusiveEndMessageId: request.GetInclusiveEndMessageId(),
		})

		if resp == nil {
			return nil, adh.error(err, scope)
		}

		return &adminservice.PurgeDLQMessagesResponse{}, err
	case enumsspb.DEAD_LETTER_QUEUE_TYPE_NAMESPACE:
		op = func() error {
			select {
			case <-ctx.Done():
				return ctx.Err()
			default:
				return adh.namespaceDLQHandler.Purge(ctx, request.GetInclusiveEndMessageId())
			}
		}
	default:
		return nil, adh.error(errDLQTypeIsNotSupported, scope)
	}
	err = backoff.Retry(op, adminServiceRetryPolicy, common.IsServiceTransientError)
	if err != nil {
		return nil, adh.error(err, scope)
	}

	return &adminservice.PurgeDLQMessagesResponse{}, err
}

// MergeDLQMessages merges DLQ messages
func (adh *AdminHandler) MergeDLQMessages(
	ctx context.Context,
	request *adminservice.MergeDLQMessagesRequest,
) (resp *adminservice.MergeDLQMessagesResponse, err error) {

	defer log.CapturePanic(adh.logger, &err)
	scope, sw := adh.startRequestProfile(metrics.AdminMergeDLQMessagesScope)
	defer sw.Stop()

	if request == nil {
		return nil, adh.error(errRequestNotSet, scope)
	}

	if request.GetInclusiveEndMessageId() <= 0 {
		request.InclusiveEndMessageId = common.EndMessageID
	}

	var token []byte
	var op func() error
	switch request.GetType() {
	case enumsspb.DEAD_LETTER_QUEUE_TYPE_REPLICATION:
		resp, err := adh.historyClient.MergeDLQMessages(ctx, &historyservice.MergeDLQMessagesRequest{
			Type:                  request.GetType(),
			ShardId:               request.GetShardId(),
			SourceCluster:         request.GetSourceCluster(),
			InclusiveEndMessageId: request.GetInclusiveEndMessageId(),
			MaximumPageSize:       request.GetMaximumPageSize(),
			NextPageToken:         request.GetNextPageToken(),
		})
		if resp == nil {
			return nil, adh.error(err, scope)
		}

		return &adminservice.MergeDLQMessagesResponse{
			NextPageToken: request.GetNextPageToken(),
		}, nil
	case enumsspb.DEAD_LETTER_QUEUE_TYPE_NAMESPACE:

		op = func() error {
			select {
			case <-ctx.Done():
				return ctx.Err()
			default:
				var err error
				token, err = adh.namespaceDLQHandler.Merge(
					ctx,
					request.GetInclusiveEndMessageId(),
					int(request.GetMaximumPageSize()),
					request.GetNextPageToken(),
				)
				return err
			}
		}
	default:
		return nil, adh.error(errDLQTypeIsNotSupported, scope)
	}
	err = backoff.Retry(op, adminServiceRetryPolicy, common.IsServiceTransientError)
	if err != nil {
		return nil, adh.error(err, scope)
	}

	return &adminservice.MergeDLQMessagesResponse{
		NextPageToken: token,
	}, nil
}

// RefreshWorkflowTasks re-generates the workflow tasks
func (adh *AdminHandler) RefreshWorkflowTasks(
	ctx context.Context,
	request *adminservice.RefreshWorkflowTasksRequest,
) (_ *adminservice.RefreshWorkflowTasksResponse, err error) {
	defer log.CapturePanic(adh.logger, &err)
	scope, sw := adh.startRequestProfile(metrics.AdminRefreshWorkflowTasksScope)
	defer sw.Stop()

	if request == nil {
		return nil, adh.error(errRequestNotSet, scope)
	}
	if err := validateExecution(request.Execution); err != nil {
		return nil, adh.error(err, scope)
	}
	namespaceEntry, err := adh.namespaceRegistry.GetNamespace(namespace.Name(request.GetNamespace()))
	if err != nil {
		return nil, adh.error(err, scope)
	}

	_, err = adh.historyClient.RefreshWorkflowTasks(ctx, &historyservice.RefreshWorkflowTasksRequest{
		NamespaceId: namespaceEntry.ID().String(),
		Request:     request,
	})
	if err != nil {
		return nil, adh.error(err, scope)
	}
	return &adminservice.RefreshWorkflowTasksResponse{}, nil
}

// ResendReplicationTasks requests replication task from remote cluster
func (adh *AdminHandler) ResendReplicationTasks(
	_ context.Context,
	request *adminservice.ResendReplicationTasksRequest,
) (_ *adminservice.ResendReplicationTasksResponse, err error) {
	defer log.CapturePanic(adh.logger, &err)
	scope, sw := adh.startRequestProfile(metrics.AdminResendReplicationTasksScope)
	defer sw.Stop()

	if request == nil {
		return nil, adh.error(errRequestNotSet, scope)
	}
	remoteClient, err := adh.clientBean.GetRemoteAdminClient(request.GetRemoteCluster())
	if err != nil {
		return nil, err
	}
	resender := xdc.NewNDCHistoryResender(
		adh.namespaceRegistry,
<<<<<<< HEAD
		adh.clientBean,
=======
		remoteClient,
>>>>>>> 65ea1072
		func(ctx context.Context, request *historyservice.ReplicateEventsV2Request) error {
			_, err1 := adh.historyClient.ReplicateEventsV2(ctx, request)
			return err1
		},
		adh.eventSerializer,
		nil,
		adh.logger,
	)
	if err := resender.SendSingleWorkflowHistory(
		request.GetRemoteCluster(),
		namespace.ID(request.GetNamespaceId()),
		request.GetWorkflowId(),
		request.GetRunId(),
		resendStartEventID,
		request.StartVersion,
		common.EmptyEventID,
		common.EmptyVersion,
	); err != nil {
		return nil, err
	}
	return &adminservice.ResendReplicationTasksResponse{}, nil
}

// GetTaskQueueTasks returns tasks from task queue
func (adh *AdminHandler) GetTaskQueueTasks(
	ctx context.Context,
	request *adminservice.GetTaskQueueTasksRequest,
) (_ *adminservice.GetTaskQueueTasksResponse, err error) {
	defer log.CapturePanic(adh.logger, &err)
	scope, sw := adh.startRequestProfile(metrics.AdminGetTaskQueueTasksScope)
	defer sw.Stop()

	if request == nil {
		return nil, adh.error(errRequestNotSet, scope)
	}

	namespaceID, err := adh.namespaceRegistry.GetNamespaceID(namespace.Name(request.GetNamespace()))
	if err != nil {
		return nil, adh.error(err, scope)
	}

	resp, err := adh.taskManager.GetTasks(ctx, &persistence.GetTasksRequest{
		NamespaceID:        namespaceID.String(),
		TaskQueue:          request.GetTaskQueue(),
		TaskType:           request.GetTaskQueueType(),
		InclusiveMinTaskID: request.GetMinTaskId(),
		ExclusiveMaxTaskID: request.GetMaxTaskId(),
		PageSize:           int(request.GetBatchSize()),
		NextPageToken:      request.NextPageToken,
	})
	if err != nil {
		return nil, adh.error(err, scope)
	}

	return &adminservice.GetTaskQueueTasksResponse{
		Tasks:         resp.Tasks,
		NextPageToken: resp.NextPageToken,
	}, nil
}

func (adh *AdminHandler) DeleteWorkflowExecution(
	ctx context.Context,
	request *adminservice.DeleteWorkflowExecutionRequest,
) (_ *adminservice.DeleteWorkflowExecutionResponse, err error) {
	defer log.CapturePanic(adh.logger, &err)
	scope, sw := adh.startRequestProfile(metrics.AdminDeleteWorkflowExecutionScope)
	defer sw.Stop()

	if request == nil {
		return nil, adh.error(errRequestNotSet, scope)
	}

	if err := validateExecution(request.Execution); err != nil {
		return nil, adh.error(err, scope)
	}

	namespaceID, err := adh.namespaceRegistry.GetNamespaceID(namespace.Name(request.GetNamespace()))
	if err != nil {
		return nil, adh.error(err, scope)
	}
	execution := request.Execution

	shardID := common.WorkflowIDToHistoryShard(
		namespaceID.String(),
		execution.GetWorkflowId(),
		adh.numberOfHistoryShards,
	)
	logger := log.With(adh.logger,
		tag.WorkflowNamespace(request.Namespace),
		tag.WorkflowID(execution.WorkflowId),
		tag.WorkflowRunID(execution.RunId),
	)

	if execution.RunId == "" {
		resp, err := adh.persistenceExecutionManager.GetCurrentExecution(ctx, &persistence.GetCurrentExecutionRequest{
			ShardID:     shardID,
			NamespaceID: namespaceID.String(),
			WorkflowID:  execution.WorkflowId,
		})
		if err != nil {
			return nil, adh.error(err, scope)
		}
		execution.RunId = resp.RunID
	}

	var warnings []string
	var branchTokens [][]byte
	var startTime, closeTime *time.Time
	cassVisBackend := strings.Contains(adh.visibilityMgr.GetName(), cassandra.CassandraPersistenceName)

	resp, err := adh.persistenceExecutionManager.GetWorkflowExecution(ctx, &persistence.GetWorkflowExecutionRequest{
		ShardID:     shardID,
		NamespaceID: namespaceID.String(),
		WorkflowID:  execution.WorkflowId,
		RunID:       execution.RunId,
	})
	if err != nil {
		if common.IsContextCanceledErr(err) || common.IsContextDeadlineExceededErr(err) {
			return nil, adh.error(err, scope)
		}
		// continue to deletion
		warnMsg := "Unable to load mutable state when deleting workflow execution, " +
			"will skip deleting workflow history and cassandra visibility record"
		logger.Warn(warnMsg, tag.Error(err))
		warnings = append(warnings, fmt.Sprintf("%s. Error: %v", warnMsg, err.Error()))
	} else {
		// load necessary information from mutable state
		executionInfo := resp.State.GetExecutionInfo()
		histories := executionInfo.GetVersionHistories().GetHistories()
		branchTokens = make([][]byte, 0, len(histories))
		for _, historyItem := range histories {
			branchTokens = append(branchTokens, historyItem.GetBranchToken())
		}

		if cassVisBackend {
			if resp.State.ExecutionState.State != enumsspb.WORKFLOW_EXECUTION_STATE_COMPLETED {
				startTime = executionInfo.GetStartTime()
			} else {
				completionEvent, err := adh.getWorkflowCompletionEvent(ctx, shardID, resp.State)
				if err != nil {
					warnMsg := "Unable to load workflow completion event, will skip deleting visibility record"
					adh.logger.Warn(warnMsg, tag.Error(err))
					warnings = append(warnings, fmt.Sprintf("%s. Error: %v", warnMsg, err.Error()))
				} else {
					closeTime = completionEvent.GetEventTime()
				}
			}
		}
	}

	if !cassVisBackend || (startTime != nil || closeTime != nil) {
		// if using cass visibility, then either start or close time should be non-nil
		// NOTE: the deletion is best effort, for sql and cassandra visibility implementation,
		// we can't guarantee there's no update or record close request for this workflow since
		// visibility queue processing is async. Operator can call this api again to delete visibility
		// record again if this happens.
		if _, err := adh.historyClient.DeleteWorkflowVisibilityRecord(ctx, &historyservice.DeleteWorkflowVisibilityRecordRequest{
			NamespaceId:       namespaceID.String(),
			Execution:         execution,
			WorkflowStartTime: startTime,
			WorkflowCloseTime: closeTime,
		}); err != nil {
			return nil, adh.error(err, scope)
		}
	}

	if err := adh.persistenceExecutionManager.DeleteCurrentWorkflowExecution(ctx, &persistence.DeleteCurrentWorkflowExecutionRequest{
		ShardID:     shardID,
		NamespaceID: namespaceID.String(),
		WorkflowID:  execution.WorkflowId,
		RunID:       execution.RunId,
	}); err != nil {
		return nil, adh.error(err, scope)
	}

	if err := adh.persistenceExecutionManager.DeleteWorkflowExecution(ctx, &persistence.DeleteWorkflowExecutionRequest{
		ShardID:     shardID,
		NamespaceID: namespaceID.String(),
		WorkflowID:  execution.WorkflowId,
		RunID:       execution.RunId,
	}); err != nil {
		return nil, adh.error(err, scope)
	}

	for _, branchToken := range branchTokens {
		if err := adh.persistenceExecutionManager.DeleteHistoryBranch(ctx, &persistence.DeleteHistoryBranchRequest{
			ShardID:     shardID,
			BranchToken: branchToken,
		}); err != nil {
			warnMsg := "Failed to delete history branch, skip"
			adh.logger.Warn(warnMsg, tag.WorkflowBranchID(string(branchToken)), tag.Error(err))
			warnings = append(warnings, fmt.Sprintf("%s. BranchToken: %v, Error: %v", warnMsg, branchToken, err.Error()))
		}
	}

	return &adminservice.DeleteWorkflowExecutionResponse{
		Warnings: warnings,
	}, nil
}

func (adh *AdminHandler) getWorkflowCompletionEvent(
	ctx context.Context,
	shardID int32,
	mutableState *persistencespb.WorkflowMutableState,
) (*historypb.HistoryEvent, error) {
	executionInfo := mutableState.GetExecutionInfo()
	completionEventID := mutableState.GetNextEventId() - 1

	currentVersionHistory, err := versionhistory.GetCurrentVersionHistory(executionInfo.VersionHistories)
	if err != nil {
		return nil, err
	}
	version, err := versionhistory.GetVersionHistoryEventVersion(currentVersionHistory, completionEventID)
	if err != nil {
		return nil, err
	}

	resp, err := adh.persistenceExecutionManager.ReadHistoryBranch(ctx, &persistence.ReadHistoryBranchRequest{
		ShardID:     shardID,
		BranchToken: currentVersionHistory.GetBranchToken(),
		MinEventID:  executionInfo.CompletionEventBatchId,
		MaxEventID:  completionEventID + 1,
		PageSize:    1,
	})
	if err != nil {
		return nil, err
	}

	// find history event from batch and return back single event to caller
	for _, e := range resp.HistoryEvents {
		if e.EventId == completionEventID && e.Version == version {
			return e, nil
		}
	}

	return nil, serviceerror.NewInternal("Unable to find closed event for workflow")
}

func (adh *AdminHandler) validateGetWorkflowExecutionRawHistoryV2Request(
	request *adminservice.GetWorkflowExecutionRawHistoryV2Request,
) error {

	execution := request.Execution
	if execution.GetWorkflowId() == "" {
		return errWorkflowIDNotSet
	}
	// TODO currently, this API is only going to be used by re-send history events
	// to remote cluster if kafka is lossy again, in the future, this API can be used
	// by CLI and client, then empty runID (meaning the current workflow) should be allowed
	if execution.GetRunId() == "" || uuid.Parse(execution.GetRunId()) == nil {
		return errInvalidRunID
	}

	pageSize := int(request.GetMaximumPageSize())
	if pageSize <= 0 {
		return errInvalidPageSize
	}

	if request.GetStartEventId() == common.EmptyEventID &&
		request.GetStartEventVersion() == common.EmptyVersion &&
		request.GetEndEventId() == common.EmptyEventID &&
		request.GetEndEventVersion() == common.EmptyVersion {
		return errInvalidEventQueryRange
	}

	return nil
}

func (adh *AdminHandler) validateRemoteClusterMetadata(metadata *adminservice.DescribeClusterResponse) error {
	// Verify remote cluster config
	currentClusterInfo := adh.clusterMetadata
	if metadata.GetClusterName() == currentClusterInfo.GetCurrentClusterName() {
		// cluster name conflict
		return serviceerror.NewInvalidArgument("Cannot update current cluster metadata from rpc calls")
	}
	if metadata.GetFailoverVersionIncrement() != currentClusterInfo.GetFailoverVersionIncrement() {
		// failover version increment is mismatch with current cluster config
		return serviceerror.NewInvalidArgument("Cannot add remote cluster due to failover version increment mismatch")
	}
	if metadata.GetHistoryShardCount() != adh.config.NumHistoryShards {
		// cluster shard number not equal
		// TODO: remove this check once we support different shard numbers
		return serviceerror.NewInvalidArgument("Cannot add remote cluster due to history shard number mismatch")
	}
	if !metadata.IsGlobalNamespaceEnabled {
		// remote cluster doesn't support global namespace
		return serviceerror.NewInvalidArgument("Cannot add remote cluster as global namespace is not supported")
	}
	for clusterName, cluster := range currentClusterInfo.GetAllClusterInfo() {
		if clusterName != metadata.ClusterName && cluster.InitialFailoverVersion == metadata.GetInitialFailoverVersion() {
			// initial failover version conflict
			// best effort: race condition if a concurrent write to db with the same version.
			return serviceerror.NewInvalidArgument("Cannot add remote cluster due to initial failover version conflict")
		}
	}
	return nil
}

func (adh *AdminHandler) setRequestDefaultValueAndGetTargetVersionHistory(
	request *adminservice.GetWorkflowExecutionRawHistoryV2Request,
	versionHistories *historyspb.VersionHistories,
) (*historyspb.VersionHistory, error) {

	targetBranch, err := versionhistory.GetCurrentVersionHistory(versionHistories)
	if err != nil {
		return nil, err
	}
	firstItem, err := versionhistory.GetFirstVersionHistoryItem(targetBranch)
	if err != nil {
		return nil, err
	}
	lastItem, err := versionhistory.GetLastVersionHistoryItem(targetBranch)
	if err != nil {
		return nil, err
	}

	if request.GetStartEventId() == common.EmptyVersion || request.GetStartEventVersion() == common.EmptyVersion {
		// If start event is not set, get the events from the first event
		// As the API is exclusive-exclusive, use first event id - 1 here
		request.StartEventId = common.FirstEventID - 1
		request.StartEventVersion = firstItem.GetVersion()
	}
	if request.GetEndEventId() == common.EmptyEventID || request.GetEndEventVersion() == common.EmptyVersion {
		// If end event is not set, get the events until the end event
		// As the API is exclusive-exclusive, use end event id + 1 here
		request.EndEventId = lastItem.GetEventId() + 1
		request.EndEventVersion = lastItem.GetVersion()
	}

	if request.GetStartEventId() < 0 {
		return nil, errInvalidFirstNextEventCombination
	}

	// get branch based on the end event if end event is defined in the request
	if request.GetEndEventId() == lastItem.GetEventId()+1 &&
		request.GetEndEventVersion() == lastItem.GetVersion() {
		// this is a special case, target branch remains the same
	} else {
		endItem := versionhistory.NewVersionHistoryItem(request.GetEndEventId(), request.GetEndEventVersion())
		idx, err := versionhistory.FindFirstVersionHistoryIndexByVersionHistoryItem(versionHistories, endItem)
		if err != nil {
			return nil, err
		}

		targetBranch, err = versionhistory.GetVersionHistory(versionHistories, idx)
		if err != nil {
			return nil, err
		}
	}

	startItem := versionhistory.NewVersionHistoryItem(request.GetStartEventId(), request.GetStartEventVersion())
	// If the request start event is defined. The start event may be on a different branch as current branch.
	// We need to find the LCA of the start event and the current branch.
	if request.GetStartEventId() == common.FirstEventID-1 &&
		request.GetStartEventVersion() == firstItem.GetVersion() {
		// this is a special case, start event is on the same branch as target branch
	} else {
		if !versionhistory.ContainsVersionHistoryItem(targetBranch, startItem) {
			idx, err := versionhistory.FindFirstVersionHistoryIndexByVersionHistoryItem(versionHistories, startItem)
			if err != nil {
				return nil, err
			}
			startBranch, err := versionhistory.GetVersionHistory(versionHistories, idx)
			if err != nil {
				return nil, err
			}
			startItem, err = versionhistory.FindLCAVersionHistoryItem(targetBranch, startBranch)
			if err != nil {
				return nil, err
			}
			request.StartEventId = startItem.GetEventId()
			request.StartEventVersion = startItem.GetVersion()
		}
	}

	return targetBranch, nil
}

// startRequestProfile initiates recording of request metrics
func (adh *AdminHandler) startRequestProfile(scope int) (metrics.Scope, metrics.Stopwatch) {
	metricsScope := adh.metricsClient.Scope(scope)
	sw := metricsScope.StartTimer(metrics.ServiceLatency)
	metricsScope.IncCounter(metrics.ServiceRequests)
	return metricsScope, sw
}

func (adh *AdminHandler) error(err error, scope metrics.Scope) error {
	scope.Tagged(metrics.ServiceErrorTypeTag(err)).IncCounter(metrics.ServiceFailuresWithType)

	switch err := err.(type) {
	case *serviceerror.Unavailable:
		adh.logger.Error("unavailable error", tag.Error(err))
		scope.IncCounter(metrics.ServiceFailures)
		return err
	case *serviceerror.InvalidArgument:
		scope.IncCounter(metrics.ServiceErrInvalidArgumentCounter)
		return err
	case *serviceerror.ResourceExhausted:
		scope.Tagged(metrics.ResourceExhaustedCauseTag(err.Cause)).IncCounter(metrics.ServiceErrResourceExhaustedCounter)
		return err
	case *serviceerror.NotFound, *serviceerror.NamespaceNotFound:
		return err
	}

	adh.logger.Error("Unknown error", tag.Error(err))
	scope.IncCounter(metrics.ServiceFailures)

	return err
}<|MERGE_RESOLUTION|>--- conflicted
+++ resolved
@@ -1419,17 +1419,9 @@
 	if request == nil {
 		return nil, adh.error(errRequestNotSet, scope)
 	}
-	remoteClient, err := adh.clientBean.GetRemoteAdminClient(request.GetRemoteCluster())
-	if err != nil {
-		return nil, err
-	}
 	resender := xdc.NewNDCHistoryResender(
 		adh.namespaceRegistry,
-<<<<<<< HEAD
 		adh.clientBean,
-=======
-		remoteClient,
->>>>>>> 65ea1072
 		func(ctx context.Context, request *historyservice.ReplicateEventsV2Request) error {
 			_, err1 := adh.historyClient.ReplicateEventsV2(ctx, request)
 			return err1
