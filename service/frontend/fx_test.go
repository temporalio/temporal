// The MIT License
//
// Copyright (c) 2020 Temporal Technologies Inc.  All rights reserved.
//
// Copyright (c) 2020 Uber Technologies, Inc.
//
// Permission is hereby granted, free of charge, to any person obtaining a copy
// of this software and associated documentation files (the "Software"), to deal
// in the Software without restriction, including without limitation the rights
// to use, copy, modify, merge, publish, distribute, sublicense, and/or sell
// copies of the Software, and to permit persons to whom the Software is
// furnished to do so, subject to the following conditions:
//
// The above copyright notice and this permission notice shall be included in
// all copies or substantial portions of the Software.
//
// THE SOFTWARE IS PROVIDED "AS IS", WITHOUT WARRANTY OF ANY KIND, EXPRESS OR
// IMPLIED, INCLUDING BUT NOT LIMITED TO THE WARRANTIES OF MERCHANTABILITY,
// FITNESS FOR A PARTICULAR PURPOSE AND NONINFRINGEMENT. IN NO EVENT SHALL THE
// AUTHORS OR COPYRIGHT HOLDERS BE LIABLE FOR ANY CLAIM, DAMAGES OR OTHER
// LIABILITY, WHETHER IN AN ACTION OF CONTRACT, TORT OR OTHERWISE, ARISING FROM,
// OUT OF OR IN CONNECTION WITH THE SOFTWARE OR THE USE OR OTHER DEALINGS IN
// THE SOFTWARE.

package frontend

import (
	"context"
	"net"
	"sync"
	"testing"

	"github.com/golang/mock/gomock"
	"github.com/stretchr/testify/assert"
	"github.com/stretchr/testify/require"
	"go.temporal.io/api/workflowservice/v1"
	"go.temporal.io/server/common/membership"
	"go.temporal.io/server/internal/nettest"
	"google.golang.org/grpc"
	"google.golang.org/grpc/credentials/insecure"
)

type testCase struct {
	// name of the test case
	name string
	// t is the test object
	t *testing.T
	// globalRPSLimit is the global RPS limit for all frontend hosts
	globalRPSLimit int
	// perInstanceRPSLimit is the RPS limit for each frontend host
	perInstanceRPSLimit int
	// operatorRPSRatio is the ratio of the global RPS limit that is reserved for operator requests
	operatorRPSRatio float64
	// expectRateLimit is true if the interceptor should return a rate limit error
	expectRateLimit bool
	// numRequests is the number of requests to send to the interceptor
	numRequests int
	// serviceResolver is used to determine the number of frontend hosts for the global rate limiter
	serviceResolver membership.ServiceResolver
	// configure is a function that can be used to override the default test case values
	configure func(tc *testCase)
}

func TestRateLimitInterceptorProvider(t *testing.T) {
	t.Parallel()

	// The burst limit is 2 * the rps limit, so this is 8, which is < the number of requests. The interceptor should
	// rate limit one of the last two requests because we exceeded the burst limit, and there is no delay between the
	// last two requests.
	lowPerInstanceRPSLimit := 4
	// The burst limit is 2 * the rps limit, so this is 10, which is >= the number of requests. The interceptor should
	// not rate limit any of the requests because we never exceed the burst limit.
	highPerInstanceRPSLimit := 5
	// The number of hosts is 10, so if 4 is too low of an RPS limit per-instance, then 40 is too low of a global RPS
	// limit.
	numHosts := 10
	lowGlobalRPSLimit := lowPerInstanceRPSLimit * numHosts
	highGlobalRPSLimit := highPerInstanceRPSLimit * numHosts
	operatorRPSRatio := 0.2

	testCases := []testCase{
		{
			name: "both rate limits hit",
			configure: func(tc *testCase) {
				tc.globalRPSLimit = lowGlobalRPSLimit
				tc.perInstanceRPSLimit = lowPerInstanceRPSLimit
				tc.operatorRPSRatio = operatorRPSRatio
				tc.expectRateLimit = true
			},
		},
		{
			name: "global rate limit hit",
			configure: func(tc *testCase) {
				tc.globalRPSLimit = lowGlobalRPSLimit
				tc.perInstanceRPSLimit = highPerInstanceRPSLimit
				tc.operatorRPSRatio = operatorRPSRatio
				tc.expectRateLimit = true
			},
		},
		{
			name: "per instance rate limit hit but ignored because global rate limit is not hit",
			configure: func(tc *testCase) {
				tc.globalRPSLimit = highGlobalRPSLimit
				tc.perInstanceRPSLimit = lowPerInstanceRPSLimit
				tc.operatorRPSRatio = operatorRPSRatio
				tc.expectRateLimit = false
			},
		},
		{
			name: "neither rate limit hit",
			configure: func(tc *testCase) {
				tc.globalRPSLimit = highGlobalRPSLimit
				tc.perInstanceRPSLimit = highPerInstanceRPSLimit
				tc.operatorRPSRatio = operatorRPSRatio
				tc.expectRateLimit = false
			},
		},
		{
			name: "global rate limit not configured and per instance rate limit not hit",
			configure: func(tc *testCase) {
				tc.globalRPSLimit = 0
				tc.perInstanceRPSLimit = highPerInstanceRPSLimit
				tc.operatorRPSRatio = operatorRPSRatio
				tc.expectRateLimit = false
			},
		},
		{
			name: "global rate limit not configured and per instance rate limit is hit",
			configure: func(tc *testCase) {
				tc.globalRPSLimit = 0
				tc.perInstanceRPSLimit = lowPerInstanceRPSLimit
				tc.operatorRPSRatio = operatorRPSRatio
				tc.expectRateLimit = true
			},
		},
		{
			name: "global rate limit not configured and zero per-instance rate limit",
			configure: func(tc *testCase) {
				tc.globalRPSLimit = 0
				tc.perInstanceRPSLimit = 0
				tc.operatorRPSRatio = operatorRPSRatio
				tc.expectRateLimit = true
			},
		},
		{
			name: "nil service resolver causes global RPS limit to be ignored",
			configure: func(tc *testCase) {
				tc.globalRPSLimit = lowPerInstanceRPSLimit
				tc.perInstanceRPSLimit = highPerInstanceRPSLimit
				tc.operatorRPSRatio = operatorRPSRatio
				tc.expectRateLimit = false
				tc.serviceResolver = nil
			},
		},
		{
			name: "no hosts causes global RPS limit to be ignored",
			configure: func(tc *testCase) {
				tc.globalRPSLimit = lowPerInstanceRPSLimit
				tc.perInstanceRPSLimit = highPerInstanceRPSLimit
<<<<<<< HEAD
				tc.operatorRPSRatio = operatorRPSRatio
				tc.expectRateLimit = true
=======
				tc.expectRateLimit = false
>>>>>>> a4929062
				serviceResolver := membership.NewMockServiceResolver(gomock.NewController(tc.t))
				serviceResolver.EXPECT().MemberCount().Return(0).AnyTimes()
				tc.serviceResolver = serviceResolver
			},
		},
	}

	for _, tc := range testCases {
		tc := tc
		t.Run(tc.name, func(t *testing.T) {
			t.Parallel()

			tc.numRequests = 10
			tc.t = t
			{
				// Create a mock service resolver which returns the number of frontend hosts.
				// This may be overridden by the test case.
				ctrl := gomock.NewController(t)
				serviceResolver := membership.NewMockServiceResolver(ctrl)
				serviceResolver.EXPECT().MemberCount().Return(numHosts).AnyTimes()
				tc.serviceResolver = serviceResolver
			}
			tc.configure(&tc)

			// Create a rate limit interceptor which uses the fake clock, and the per instance and global RPS limits
			// from the test case.
			rateLimitInterceptor := RateLimitInterceptorProvider(&Config{
				RPS: func() int {
					return tc.perInstanceRPSLimit
				},
				GlobalRPS: func() int {
					return tc.globalRPSLimit
				},
				NamespaceReplicationInducingAPIsRPS: func() int {
					// this is not used in this test
					return 0
				},
				OperatorRPSRatio: func() float64 {
					return tc.operatorRPSRatio
				},
			}, tc.serviceResolver)

			// Create a gRPC server for the fake workflow service.
			svc := &testSvc{}
			server := grpc.NewServer(grpc.UnaryInterceptor(rateLimitInterceptor.Intercept))
			workflowservice.RegisterWorkflowServiceServer(server, svc)

			pipe := nettest.NewPipe()

			var wg sync.WaitGroup
			defer wg.Wait()
			wg.Add(1)

			listenerDone := make(chan struct{})

			go func() {
				defer wg.Done()

				// This should return an error because Accept returns an error, but we don't assert anything because we
				// don't actually care whether this returns an error or not.
				_ = server.Serve(&testListener{
					Pipe: pipe,
					done: listenerDone,
				})
			}()

			// Create a gRPC client to the fake workflow service.
			dialer := grpc.WithContextDialer(func(ctx context.Context, _ string) (net.Conn, error) {
				return pipe.Connect(ctx.Done())
			})
			transportCredentials := grpc.WithTransportCredentials(insecure.NewCredentials())
			conn, err := grpc.DialContext(context.Background(), "fake", dialer, transportCredentials)
			require.NoError(t, err)

			defer func() {
				assert.NoError(t, conn.Close())
				// This causes the server to get an error from its call to Accept and stop itself.
				close(listenerDone)
			}()

			client := workflowservice.NewWorkflowServiceClient(conn)

			// Generate load by sending a number of requests to the server.
			for i := 0; i < tc.numRequests; i++ {
				_, err = client.StartWorkflowExecution(
					context.Background(),
					&workflowservice.StartWorkflowExecutionRequest{},
				)
				if err != nil {
					break
				}
			}

			// Check if the rate limit is hit.
			if tc.expectRateLimit {
				assert.ErrorContains(t, err, "rate limit exceeded")
			} else {
				assert.NoError(t, err)
			}
		})
	}
}

// testSvc is a fake workflow service.
type testSvc struct {
	workflowservice.UnimplementedWorkflowServiceServer
}

// StartWorkflowExecution is a fake implementation of the StartWorkflowExecution gRPC method which does nothing.
func (t *testSvc) StartWorkflowExecution(
	context.Context,
	*workflowservice.StartWorkflowExecutionRequest,
) (*workflowservice.StartWorkflowExecutionResponse, error) {
	return &workflowservice.StartWorkflowExecutionResponse{}, nil
}

// testListener is a fake listener which uses a nettest.Pipe to simulate a network connection.
type testListener struct {
	*nettest.Pipe
	// We cancel calls to Accept using the done channel so that tests don't hang if they're broken.
	done <-chan struct{}
}

func (t testListener) Accept() (net.Conn, error) {
	return t.Pipe.Accept(t.done)
}

func (t testListener) Close() error {
	return nil
}

func (t testListener) Addr() net.Addr {
	return &net.TCPAddr{}
}<|MERGE_RESOLUTION|>--- conflicted
+++ resolved
@@ -157,12 +157,8 @@
 			configure: func(tc *testCase) {
 				tc.globalRPSLimit = lowPerInstanceRPSLimit
 				tc.perInstanceRPSLimit = highPerInstanceRPSLimit
-<<<<<<< HEAD
-				tc.operatorRPSRatio = operatorRPSRatio
-				tc.expectRateLimit = true
-=======
-				tc.expectRateLimit = false
->>>>>>> a4929062
+				tc.operatorRPSRatio = operatorRPSRatio
+				tc.expectRateLimit = false
 				serviceResolver := membership.NewMockServiceResolver(gomock.NewController(tc.t))
 				serviceResolver.EXPECT().MemberCount().Return(0).AnyTimes()
 				tc.serviceResolver = serviceResolver
