// The MIT License
//
// Copyright (c) 2020 Temporal Technologies Inc.  All rights reserved.
//
// Copyright (c) 2020 Uber Technologies, Inc.
//
// Permission is hereby granted, free of charge, to any person obtaining a copy
// of this software and associated documentation files (the "Software"), to deal
// in the Software without restriction, including without limitation the rights
// to use, copy, modify, merge, publish, distribute, sublicense, and/or sell
// copies of the Software, and to permit persons to whom the Software is
// furnished to do so, subject to the following conditions:
//
// The above copyright notice and this permission notice shall be included in
// all copies or substantial portions of the Software.
//
// THE SOFTWARE IS PROVIDED "AS IS", WITHOUT WARRANTY OF ANY KIND, EXPRESS OR
// IMPLIED, INCLUDING BUT NOT LIMITED TO THE WARRANTIES OF MERCHANTABILITY,
// FITNESS FOR A PARTICULAR PURPOSE AND NONINFRINGEMENT. IN NO EVENT SHALL THE
// AUTHORS OR COPYRIGHT HOLDERS BE LIABLE FOR ANY CLAIM, DAMAGES OR OTHER
// LIABILITY, WHETHER IN AN ACTION OF CONTRACT, TORT OR OTHERWISE, ARISING FROM,
// OUT OF OR IN CONNECTION WITH THE SOFTWARE OR THE USE OR OTHER DEALINGS IN
// THE SOFTWARE.

package frontend

import (
	"context"
	"errors"
	"net"
	"sync"
	"testing"

	"github.com/golang/mock/gomock"
	"github.com/stretchr/testify/assert"
	"github.com/stretchr/testify/require"
	enumspb "go.temporal.io/api/enums/v1"
<<<<<<< HEAD
=======
	"go.temporal.io/api/serviceerror"
>>>>>>> ea567670
	"go.temporal.io/api/workflowservice/v1"
	"go.temporal.io/server/common/log"
	"go.temporal.io/server/common/membership"
	"go.temporal.io/server/common/namespace"
	"go.temporal.io/server/common/primitives"
	"go.temporal.io/server/common/rpc"
	"go.temporal.io/server/internal/nettest"
	"google.golang.org/grpc"
	"google.golang.org/grpc/credentials/insecure"
<<<<<<< HEAD
	"google.golang.org/grpc/metadata"
=======
	"google.golang.org/grpc/status"
>>>>>>> ea567670
)

type rateLimitInterceptorTestCase struct {
	// name of the test case
	name string
	// t is the test object
	t *testing.T
	// globalRPSLimit is the global RPS limit for all frontend hosts
	globalRPSLimit int
	// perInstanceRPSLimit is the RPS limit for each frontend host
	perInstanceRPSLimit int
	// operatorRPSRatio is the ratio of the global RPS limit that is reserved for operator requests
	operatorRPSRatio float64
	// expectRateLimit is true if the interceptor should return a rate limit error
	expectRateLimit bool
	// numRequests is the number of requests to send to the interceptor
	numRequests int
	// serviceResolver is used to determine the number of frontend hosts for the global rate limiter
	serviceResolver membership.ServiceResolver
	// configure is a function that can be used to override the default test case values
	configure func(tc *rateLimitInterceptorTestCase)
}

type namespaceRateLimitInterceptorTestCase struct {
	// name of the test case
	name string
	// numRequests is the number of requests to send to the interceptor
	numRequests int
	// numVisibility is the number of visibility requests to send to the interceptor
	numVisibilityRequests int
	// numReplicationInducingRequests is the number of replication inducing requests to send to the interceptor
	numReplicationInducingRequests int
	// expectRateLimit is true if the interceptor should return a rate limit error
	expectRateLimit bool
	// frontendServiceCount is the number of frontend services returned by ServiceResolver to rate limiter
	frontendServiceCount int
	// Rate limiter config values
	globalNamespaceRPS                                                int
	maxNamespaceRPSPerInstance                                        int
	maxNamespaceBurstRatioPerInstance                                 float64
	globalNamespaceVisibilityRPS                                      int
	maxNamespaceVisibilityRPSPerInstance                              int
	maxNamespaceVisibilityBurstRatioPerInstance                       float64
	globalNamespaceNamespaceReplicationInducingAPIsRPS                int
	maxNamespaceNamespaceReplicationInducingAPIsRPSPerInstance        int
	maxNamespaceNamespaceReplicationInducingAPIsBurstRatioPerInstance float64
}

func TestRateLimitInterceptorProvider(t *testing.T) {
	t.Parallel()

	// The burst limit is 2 * the rps limit, so this is 8, which is < the number of requests. The interceptor should
	// rate limit one of the last two requests because we exceeded the burst limit, and there is no delay between the
	// last two requests.
	lowPerInstanceRPSLimit := 4
	// The burst limit is 2 * the rps limit, so this is 10, which is >= the number of requests. The interceptor should
	// not rate limit any of the requests because we never exceed the burst limit.
	highPerInstanceRPSLimit := 5
	// The number of hosts is 10, so if 4 is too low of an RPS limit per-instance, then 40 is too low of a global RPS
	// limit.
	numHosts := 10
	lowGlobalRPSLimit := lowPerInstanceRPSLimit * numHosts
	highGlobalRPSLimit := highPerInstanceRPSLimit * numHosts
	operatorRPSRatio := 0.2

	testCases := []rateLimitInterceptorTestCase{
		{
			name: "both rate limits hit",
			configure: func(tc *rateLimitInterceptorTestCase) {
				tc.globalRPSLimit = lowGlobalRPSLimit
				tc.perInstanceRPSLimit = lowPerInstanceRPSLimit
				tc.operatorRPSRatio = operatorRPSRatio
				tc.expectRateLimit = true
			},
		},
		{
			name: "global rate limit hit",
			configure: func(tc *rateLimitInterceptorTestCase) {
				tc.globalRPSLimit = lowGlobalRPSLimit
				tc.perInstanceRPSLimit = highPerInstanceRPSLimit
				tc.operatorRPSRatio = operatorRPSRatio
				tc.expectRateLimit = true
			},
		},
		{
			name: "per instance rate limit hit but ignored because global rate limit is not hit",
			configure: func(tc *rateLimitInterceptorTestCase) {
				tc.globalRPSLimit = highGlobalRPSLimit
				tc.perInstanceRPSLimit = lowPerInstanceRPSLimit
				tc.operatorRPSRatio = operatorRPSRatio
				tc.expectRateLimit = false
			},
		},
		{
			name: "neither rate limit hit",
			configure: func(tc *rateLimitInterceptorTestCase) {
				tc.globalRPSLimit = highGlobalRPSLimit
				tc.perInstanceRPSLimit = highPerInstanceRPSLimit
				tc.operatorRPSRatio = operatorRPSRatio
				tc.expectRateLimit = false
			},
		},
		{
			name: "global rate limit not configured and per instance rate limit not hit",
			configure: func(tc *rateLimitInterceptorTestCase) {
				tc.globalRPSLimit = 0
				tc.perInstanceRPSLimit = highPerInstanceRPSLimit
				tc.operatorRPSRatio = operatorRPSRatio
				tc.expectRateLimit = false
			},
		},
		{
			name: "global rate limit not configured and per instance rate limit is hit",
			configure: func(tc *rateLimitInterceptorTestCase) {
				tc.globalRPSLimit = 0
				tc.perInstanceRPSLimit = lowPerInstanceRPSLimit
				tc.operatorRPSRatio = operatorRPSRatio
				tc.expectRateLimit = true
			},
		},
		{
			name: "global rate limit not configured and zero per-instance rate limit",
			configure: func(tc *rateLimitInterceptorTestCase) {
				tc.globalRPSLimit = 0
				tc.perInstanceRPSLimit = 0
				tc.operatorRPSRatio = operatorRPSRatio
				tc.expectRateLimit = true
			},
		},
		{
			name: "nil service resolver causes global RPS limit to be ignored",
			configure: func(tc *rateLimitInterceptorTestCase) {
				tc.globalRPSLimit = lowPerInstanceRPSLimit
				tc.perInstanceRPSLimit = highPerInstanceRPSLimit
				tc.operatorRPSRatio = operatorRPSRatio
				tc.expectRateLimit = false
				tc.serviceResolver = nil
			},
		},
		{
			name: "no hosts causes global RPS limit to be ignored",
			configure: func(tc *rateLimitInterceptorTestCase) {
				tc.globalRPSLimit = lowPerInstanceRPSLimit
				tc.perInstanceRPSLimit = highPerInstanceRPSLimit
				tc.operatorRPSRatio = operatorRPSRatio
				tc.expectRateLimit = false
				serviceResolver := membership.NewMockServiceResolver(gomock.NewController(tc.t))
				serviceResolver.EXPECT().MemberCount().Return(0).AnyTimes()
				tc.serviceResolver = serviceResolver
			},
		},
	}

	for _, tc := range testCases {
		tc := tc
		t.Run(tc.name, func(t *testing.T) {
			t.Parallel()

			tc.numRequests = 10
			tc.t = t
			{
				// Create a mock service resolver which returns the number of frontend hosts.
				// This may be overridden by the test case.
				ctrl := gomock.NewController(t)
				serviceResolver := membership.NewMockServiceResolver(ctrl)
				serviceResolver.EXPECT().MemberCount().Return(numHosts).AnyTimes()
				tc.serviceResolver = serviceResolver
			}
			tc.configure(&tc)

			// Create a rate limit interceptor which uses the per-instance and global RPS limits from the test case.
			rateLimitInterceptor := RateLimitInterceptorProvider(&Config{
				RPS: func() int {
					return tc.perInstanceRPSLimit
				},
				GlobalRPS: func() int {
					return tc.globalRPSLimit
				},
				NamespaceReplicationInducingAPIsRPS: func() int {
					// this is not used in this test
					return 0
				},
				OperatorRPSRatio: func() float64 {
					return tc.operatorRPSRatio
				},
			}, tc.serviceResolver)

			// Create a gRPC server for the fake workflow service.
			svc := &testSvc{}
<<<<<<< HEAD
			server := grpc.NewServer(grpc.ChainUnaryInterceptor(rpc.NewServiceErrorInterceptor(log.NewTestLogger()), rateLimitInterceptor.Intercept))

=======
			server := grpc.NewServer(grpc.ChainUnaryInterceptor(rpc.ServiceErrorInterceptor, rateLimitInterceptor.Intercept))
>>>>>>> ea567670
			workflowservice.RegisterWorkflowServiceServer(server, svc)

			pipe := nettest.NewPipe()

			var wg sync.WaitGroup
			defer wg.Wait()
			wg.Add(1)

			listener := nettest.NewListener(pipe)
			go func() {
				defer wg.Done()

				_ = server.Serve(listener)
			}()

			// Create a gRPC client to the fake workflow service.
			dialer := grpc.WithContextDialer(func(ctx context.Context, _ string) (net.Conn, error) {
				return pipe.Connect(ctx.Done())
			})
			transportCredentials := grpc.WithTransportCredentials(insecure.NewCredentials())
			conn, err := grpc.DialContext(context.Background(), "fake", dialer, transportCredentials)
			require.NoError(t, err)

			defer server.Stop()

			client := workflowservice.NewWorkflowServiceClient(conn)
			var header metadata.MD

			// Generate load by sending a number of requests to the server.
			for i := 0; i < tc.numRequests; i++ {
				_, err = client.StartWorkflowExecution(
					context.Background(),
					&workflowservice.StartWorkflowExecutionRequest{},
					grpc.Header(&header),
				)
				if err != nil {
					break
				}
			}

			// Check if the rate limit is hit.
			if tc.expectRateLimit {
				assert.ErrorContains(t, err, "rate limit exceeded")
<<<<<<< HEAD
				assert.Len(t, header.Get(rpc.ResourceExhaustedCauseHeader), 1)
				assert.Equal(t, enumspb.RESOURCE_EXHAUSTED_CAUSE_RPS_LIMIT.String(), header.Get(rpc.ResourceExhaustedCauseHeader)[0])
				assert.Len(t, header.Get(rpc.ResourceExhaustedScopeHeader), 1)
				assert.Equal(t, enumspb.RESOURCE_EXHAUSTED_SCOPE_SYSTEM.String(), header.Get(rpc.ResourceExhaustedScopeHeader))
=======
				s := status.Convert(err)
				var resourceExhausted *serviceerror.ResourceExhausted
				errors.As(serviceerror.FromStatus(s), &resourceExhausted)
				assert.Equal(t, enumspb.RESOURCE_EXHAUSTED_CAUSE_RPS_LIMIT, resourceExhausted.Cause)
				assert.Equal(t, enumspb.RESOURCE_EXHAUSTED_SCOPE_SYSTEM, resourceExhausted.Scope)
>>>>>>> ea567670
			} else {
				assert.NoError(t, err)
			}
		})
	}
}

// testSvc is a fake workflow service.
type testSvc struct {
	workflowservice.UnimplementedWorkflowServiceServer
}

// StartWorkflowExecution is a fake implementation of the StartWorkflowExecution gRPC method which does nothing.
func (t *testSvc) StartWorkflowExecution(
	context.Context,
	*workflowservice.StartWorkflowExecutionRequest,
) (*workflowservice.StartWorkflowExecutionResponse, error) {
	return &workflowservice.StartWorkflowExecutionResponse{}, nil
}

// ListWorkflowExecution is a fake implementation of the ListWorkflowExecution gRPC method which does nothing.
func (t *testSvc) ListWorkflowExecutions(
	context.Context,
	*workflowservice.ListWorkflowExecutionsRequest,
) (*workflowservice.ListWorkflowExecutionsResponse, error) {
	return &workflowservice.ListWorkflowExecutionsResponse{}, nil
}

// RegisterNamespace is a fake implementation of the RegisterNamespace gRPC method which does nothing.
func (t *testSvc) RegisterNamespace(
	context.Context,
	*workflowservice.RegisterNamespaceRequest,
) (*workflowservice.RegisterNamespaceResponse, error) {
	return &workflowservice.RegisterNamespaceResponse{}, nil
}

func TestNamespaceRateLimitInterceptorProvider(t *testing.T) {
	t.Parallel()
	testCases := []namespaceRateLimitInterceptorTestCase{
		{
			name:                              "namespace rate allow when burst ratio is 1",
			maxNamespaceRPSPerInstance:        10,
			maxNamespaceBurstRatioPerInstance: 1,
			numRequests:                       10,
			expectRateLimit:                   false,
		},
		{
			name:                              "namespace rate hit when burst ratio is 1",
			maxNamespaceRPSPerInstance:        10,
			maxNamespaceBurstRatioPerInstance: 1,
			numRequests:                       11,
			expectRateLimit:                   true,
		},
		{
			name:                              "namespace burst allow when burst ratio is 1.5",
			maxNamespaceRPSPerInstance:        10,
			maxNamespaceBurstRatioPerInstance: 1.5,
			numRequests:                       15,
			expectRateLimit:                   false,
		},
		{
			name:                              "namespace burst hit when burst ratio is 1.5",
			maxNamespaceRPSPerInstance:        10,
			maxNamespaceBurstRatioPerInstance: 1.5,
			numRequests:                       16,
			expectRateLimit:                   true,
		},
		{
			name:                              "namespace burst allow when burst ratio is 0.5",
			maxNamespaceRPSPerInstance:        10,
			maxNamespaceBurstRatioPerInstance: 0.5,
			numRequests:                       5,
			expectRateLimit:                   false,
		},
		{
			name:                              "namespace burst ratio does not apply for values < 1",
			maxNamespaceRPSPerInstance:        10,
			maxNamespaceBurstRatioPerInstance: 0.5,
			numRequests:                       10,
			expectRateLimit:                   false,
		},
		{
			name:                              "namespace burst allow when burst ratio is 1 and global limit is set",
			frontendServiceCount:              1,
			globalNamespaceRPS:                10,
			maxNamespaceRPSPerInstance:        5,
			maxNamespaceBurstRatioPerInstance: 1,
			numRequests:                       10,
			expectRateLimit:                   false,
		},
		{
			name:                              "namespace burst hit when burst ratio is 1 and global limit is set",
			frontendServiceCount:              1,
			globalNamespaceRPS:                5,
			maxNamespaceRPSPerInstance:        10,
			maxNamespaceBurstRatioPerInstance: 1,
			numRequests:                       6,
			expectRateLimit:                   true,
		},
		{
			name:                              "namespace burst allow when burst ratio is 1.5 and global limit is set",
			frontendServiceCount:              1,
			globalNamespaceRPS:                10,
			maxNamespaceRPSPerInstance:        5,
			maxNamespaceBurstRatioPerInstance: 1.5,
			numRequests:                       15,
			expectRateLimit:                   false,
		},
		{
			name:                              "namespace burst hit when burst ratio is 1.5 and global limit is set",
			frontendServiceCount:              1,
			globalNamespaceRPS:                5,
			maxNamespaceRPSPerInstance:        10,
			maxNamespaceBurstRatioPerInstance: 1.5,
			numRequests:                       8,
			expectRateLimit:                   true,
		},
		{
			name:                                 "visibility rate allow when burst ratio is 1",
			maxNamespaceVisibilityRPSPerInstance: 10,
			maxNamespaceVisibilityBurstRatioPerInstance: 1,
			numVisibilityRequests:                       10,
			expectRateLimit:                             false,
		},
		{
			name:                                 "visibility rate hit when burst ratio is 1",
			maxNamespaceVisibilityRPSPerInstance: 10,
			maxNamespaceVisibilityBurstRatioPerInstance: 1,
			numVisibilityRequests:                       11,
			expectRateLimit:                             true,
		},
		{
			name:                                 "visibility burst allow when burst ratio is 1.5",
			maxNamespaceVisibilityRPSPerInstance: 10,
			maxNamespaceVisibilityBurstRatioPerInstance: 1.5,
			numVisibilityRequests:                       15,
			expectRateLimit:                             false,
		},
		{
			name:                                 "visibility burst hit when burst ratio is 1.5",
			maxNamespaceVisibilityRPSPerInstance: 10,
			maxNamespaceVisibilityBurstRatioPerInstance: 1.5,
			numVisibilityRequests:                       16,
			expectRateLimit:                             true,
		},
		{
			name:                                 "visibility burst allow when burst ratio is 0.5",
			maxNamespaceVisibilityRPSPerInstance: 10,
			maxNamespaceVisibilityBurstRatioPerInstance: 0.5,
			numVisibilityRequests:                       5,
			expectRateLimit:                             false,
		},
		{
			name:                                 "visibility burst ratio does not apply for values < 1",
			maxNamespaceVisibilityRPSPerInstance: 10,
			maxNamespaceVisibilityBurstRatioPerInstance: 0.5,
			numVisibilityRequests:                       10,
			expectRateLimit:                             false,
		},
		{
			name:                                 "visibility burst allow when burst ratio is 1 and global limit is set",
			frontendServiceCount:                 1,
			globalNamespaceVisibilityRPS:         10,
			maxNamespaceVisibilityRPSPerInstance: 5,
			maxNamespaceVisibilityBurstRatioPerInstance: 1,
			numVisibilityRequests:                       10,
			expectRateLimit:                             false,
		},
		{
			name:                                 "visibility burst hit when burst ratio is 1 and global limit is set",
			frontendServiceCount:                 1,
			globalNamespaceVisibilityRPS:         5,
			maxNamespaceVisibilityRPSPerInstance: 10,
			maxNamespaceVisibilityBurstRatioPerInstance: 1,
			numVisibilityRequests:                       6,
			expectRateLimit:                             true,
		},
		{
			name:                                 "visibility burst allow when burst ratio is 1.5 and global limit is set",
			frontendServiceCount:                 1,
			globalNamespaceVisibilityRPS:         10,
			maxNamespaceVisibilityRPSPerInstance: 5,
			maxNamespaceVisibilityBurstRatioPerInstance: 1.5,
			numVisibilityRequests:                       15,
			expectRateLimit:                             false,
		},
		{
			name:                                 "visibility burst hit when burst ratio is 1.5 and global limit is set",
			frontendServiceCount:                 1,
			globalNamespaceVisibilityRPS:         5,
			maxNamespaceVisibilityRPSPerInstance: 10,
			maxNamespaceVisibilityBurstRatioPerInstance: 1.5,
			numVisibilityRequests:                       8,
			expectRateLimit:                             true,
		},
		{
			name: "replication inducing op rate allow when burst ratio is 1",
			maxNamespaceNamespaceReplicationInducingAPIsRPSPerInstance:        10,
			maxNamespaceNamespaceReplicationInducingAPIsBurstRatioPerInstance: 1,
			numReplicationInducingRequests:                                    10,
			expectRateLimit:                                                   false,
		},
		{
			name: "replication inducing op rate hit when burst ratio is 1",
			maxNamespaceNamespaceReplicationInducingAPIsRPSPerInstance:        10,
			maxNamespaceNamespaceReplicationInducingAPIsBurstRatioPerInstance: 1,
			numReplicationInducingRequests:                                    11,
			expectRateLimit:                                                   true,
		},
		{
			name: "replication inducing op burst allow when burst ratio is 1.5",
			maxNamespaceNamespaceReplicationInducingAPIsRPSPerInstance:        10,
			maxNamespaceNamespaceReplicationInducingAPIsBurstRatioPerInstance: 1.5,
			numReplicationInducingRequests:                                    15,
			expectRateLimit:                                                   false,
		},
		{
			name: "replication inducing op burst hit when burst ratio is 1.5",
			maxNamespaceNamespaceReplicationInducingAPIsRPSPerInstance:        10,
			maxNamespaceNamespaceReplicationInducingAPIsBurstRatioPerInstance: 1.5,
			numReplicationInducingRequests:                                    16,
			expectRateLimit:                                                   true,
		},
		{
			name: "replication inducing op burst allow when burst ratio is 0.5",
			maxNamespaceNamespaceReplicationInducingAPIsRPSPerInstance:        10,
			maxNamespaceNamespaceReplicationInducingAPIsBurstRatioPerInstance: 0.5,
			numReplicationInducingRequests:                                    5,
			expectRateLimit:                                                   false,
		},
		{
			name: "replication inducing op burst ratio does not apply for values < 1",
			maxNamespaceNamespaceReplicationInducingAPIsRPSPerInstance:        10,
			maxNamespaceNamespaceReplicationInducingAPIsBurstRatioPerInstance: 0.5,
			numReplicationInducingRequests:                                    10,
			expectRateLimit:                                                   false,
		},
		{
			name:                 "replication inducing op burst allow when burst ratio is 1 and global limit is set",
			frontendServiceCount: 1,
			globalNamespaceNamespaceReplicationInducingAPIsRPS:                10,
			maxNamespaceNamespaceReplicationInducingAPIsRPSPerInstance:        5,
			maxNamespaceNamespaceReplicationInducingAPIsBurstRatioPerInstance: 1,
			numReplicationInducingRequests:                                    10,
			expectRateLimit:                                                   false,
		},
		{
			name:                 "replication inducing op burst hit when burst ratio is 1 and global limit is set",
			frontendServiceCount: 1,
			globalNamespaceNamespaceReplicationInducingAPIsRPS:                5,
			maxNamespaceNamespaceReplicationInducingAPIsRPSPerInstance:        10,
			maxNamespaceNamespaceReplicationInducingAPIsBurstRatioPerInstance: 1,
			numReplicationInducingRequests:                                    6,
			expectRateLimit:                                                   true,
		},
		{
			name:                 "replication inducing op burst allow when burst ratio is 1.5 and global limit is set",
			frontendServiceCount: 1,
			globalNamespaceNamespaceReplicationInducingAPIsRPS:                10,
			maxNamespaceNamespaceReplicationInducingAPIsRPSPerInstance:        5,
			maxNamespaceNamespaceReplicationInducingAPIsBurstRatioPerInstance: 1.5,
			numReplicationInducingRequests:                                    15,
			expectRateLimit:                                                   false,
		},
		{
			name:                 "replication inducing op burst hit when burst ratio is 1.5 and global limit is set",
			frontendServiceCount: 1,
			globalNamespaceNamespaceReplicationInducingAPIsRPS:                5,
			maxNamespaceNamespaceReplicationInducingAPIsRPSPerInstance:        10,
			maxNamespaceNamespaceReplicationInducingAPIsBurstRatioPerInstance: 1.5,
			numReplicationInducingRequests:                                    8,
			expectRateLimit:                                                   true,
		},
	}

	for _, tc := range testCases {
		tc := tc
		t.Run(tc.name, func(t *testing.T) {
			t.Parallel()

			mockRegistry := namespace.NewMockRegistry(gomock.NewController(t))
			mockRegistry.EXPECT().GetNamespace(namespace.Name("")).Return(&namespace.Namespace{}, nil).AnyTimes()
			serviceResolver := membership.NewMockServiceResolver(gomock.NewController(t))
			serviceResolver.EXPECT().MemberCount().Return(tc.frontendServiceCount).AnyTimes()

			config := getTestConfig(tc)

			// Create a rate limit interceptor.
			rateLimitInterceptor := NamespaceRateLimitInterceptorProvider(
				primitives.FrontendService,
				&config,
				mockRegistry,
				serviceResolver,
			)

			// Create a gRPC server for the fake workflow service.
			svc := &testSvc{}
<<<<<<< HEAD
			server := grpc.NewServer(grpc.ChainUnaryInterceptor(rpc.NewServiceErrorInterceptor(log.NewTestLogger()), rateLimitInterceptor.Intercept))
=======
			server := grpc.NewServer(grpc.ChainUnaryInterceptor(rpc.ServiceErrorInterceptor, rateLimitInterceptor.Intercept))
>>>>>>> ea567670
			workflowservice.RegisterWorkflowServiceServer(server, svc)

			pipe := nettest.NewPipe()

			var wg sync.WaitGroup
			defer wg.Wait()
			wg.Add(1)

			listener := nettest.NewListener(pipe)
			go func() {
				defer wg.Done()

				_ = server.Serve(listener)
			}()

			// Create a gRPC client to the fake workflow service.
			dialer := grpc.WithContextDialer(func(ctx context.Context, _ string) (net.Conn, error) {
				return pipe.Connect(ctx.Done())
			})
			transportCredentials := grpc.WithTransportCredentials(insecure.NewCredentials())
			conn, err := grpc.DialContext(context.Background(), "fake", dialer, transportCredentials)
			require.NoError(t, err)

			defer server.Stop()

			client := workflowservice.NewWorkflowServiceClient(conn)
			var header metadata.MD

			defer func() {
				// Check if the rate limit is hit.
				if tc.expectRateLimit {
					assert.ErrorContains(t, err, "rate limit exceeded")
<<<<<<< HEAD
					assert.Len(t, header.Get(rpc.ResourceExhaustedCauseHeader), 1)
					assert.Equal(t, enumspb.RESOURCE_EXHAUSTED_CAUSE_RPS_LIMIT.String(), header.Get(rpc.ResourceExhaustedCauseHeader)[0])
					assert.Len(t, header.Get(rpc.ResourceExhaustedScopeHeader), 1)
					assert.Equal(t, enumspb.RESOURCE_EXHAUSTED_SCOPE_NAMESPACE.String(), header.Get(rpc.ResourceExhaustedScopeHeader))
=======
					s := status.Convert(err)
					var resourceExhausted *serviceerror.ResourceExhausted
					errors.As(serviceerror.FromStatus(s), &resourceExhausted)
					assert.Equal(t, enumspb.RESOURCE_EXHAUSTED_CAUSE_RPS_LIMIT, resourceExhausted.Cause)
					assert.Equal(t, enumspb.RESOURCE_EXHAUSTED_SCOPE_NAMESPACE, resourceExhausted.Scope)
>>>>>>> ea567670
				} else {
					assert.NoError(t, err)
				}
			}()

			// Generate load by sending a number of requests to the server.
			for i := 0; i < tc.numRequests; i++ {
				_, err = client.StartWorkflowExecution(
					context.Background(),
					&workflowservice.StartWorkflowExecutionRequest{},
					grpc.Header(&header),
				)
				if err != nil {
					return
				}
			}

			for i := 0; i < tc.numVisibilityRequests; i++ {
				_, err = client.ListWorkflowExecutions(
					context.Background(),
					&workflowservice.ListWorkflowExecutionsRequest{},
					grpc.Header(&header),
				)
				if err != nil {
					return
				}
			}

			for i := 0; i < tc.numReplicationInducingRequests; i++ {
				_, err = client.RegisterNamespace(
					context.Background(),
					&workflowservice.RegisterNamespaceRequest{},
					grpc.Header(&header),
				)
				if err != nil {
					return
				}
			}
		})
	}
}

func getTestConfig(tc namespaceRateLimitInterceptorTestCase) Config {
	return Config{
		OperatorRPSRatio: func() float64 {
			return 0.20
		},
		GlobalNamespaceRPS: func(namespace string) int {
			if tc.globalNamespaceRPS != 0 {
				return tc.globalNamespaceRPS
			}
			return 100
		},
		GlobalNamespaceVisibilityRPS: func(namespace string) int {
			if tc.globalNamespaceVisibilityRPS != 0 {
				return tc.globalNamespaceVisibilityRPS
			}
			return 100
		},
		GlobalNamespaceNamespaceReplicationInducingAPIsRPS: func(namespace string) int {
			if tc.globalNamespaceNamespaceReplicationInducingAPIsRPS != 0 {
				return tc.globalNamespaceNamespaceReplicationInducingAPIsRPS
			}
			return 100
		},
		MaxNamespaceRPSPerInstance: func(namespace string) int {
			if tc.maxNamespaceRPSPerInstance != 0 {
				return tc.maxNamespaceRPSPerInstance
			}
			return 100
		},
		MaxNamespaceBurstRatioPerInstance: func(namespace string) float64 {
			if tc.maxNamespaceBurstRatioPerInstance != 0 {
				return tc.maxNamespaceBurstRatioPerInstance
			}
			return 100
		},
		MaxNamespaceVisibilityRPSPerInstance: func(namespace string) int {
			if tc.maxNamespaceVisibilityRPSPerInstance != 0 {
				return tc.maxNamespaceVisibilityRPSPerInstance
			}
			return 100
		},
		MaxNamespaceVisibilityBurstRatioPerInstance: func(namespace string) float64 {
			if tc.maxNamespaceVisibilityBurstRatioPerInstance != 0 {
				return tc.maxNamespaceVisibilityBurstRatioPerInstance
			}
			return 100
		},
		MaxNamespaceNamespaceReplicationInducingAPIsRPSPerInstance: func(namespace string) int {
			if tc.maxNamespaceNamespaceReplicationInducingAPIsRPSPerInstance != 0 {
				return tc.maxNamespaceNamespaceReplicationInducingAPIsRPSPerInstance
			}
			return 100
		},
		MaxNamespaceNamespaceReplicationInducingAPIsBurstRatioPerInstance: func(namespace string) float64 {
			if tc.maxNamespaceNamespaceReplicationInducingAPIsBurstRatioPerInstance != 0 {
				return tc.maxNamespaceNamespaceReplicationInducingAPIsBurstRatioPerInstance
			}
			return 100
		},
	}
}<|MERGE_RESOLUTION|>--- conflicted
+++ resolved
@@ -35,10 +35,7 @@
 	"github.com/stretchr/testify/assert"
 	"github.com/stretchr/testify/require"
 	enumspb "go.temporal.io/api/enums/v1"
-<<<<<<< HEAD
-=======
 	"go.temporal.io/api/serviceerror"
->>>>>>> ea567670
 	"go.temporal.io/api/workflowservice/v1"
 	"go.temporal.io/server/common/log"
 	"go.temporal.io/server/common/membership"
@@ -48,11 +45,8 @@
 	"go.temporal.io/server/internal/nettest"
 	"google.golang.org/grpc"
 	"google.golang.org/grpc/credentials/insecure"
-<<<<<<< HEAD
 	"google.golang.org/grpc/metadata"
-=======
 	"google.golang.org/grpc/status"
->>>>>>> ea567670
 )
 
 type rateLimitInterceptorTestCase struct {
@@ -242,12 +236,7 @@
 
 			// Create a gRPC server for the fake workflow service.
 			svc := &testSvc{}
-<<<<<<< HEAD
 			server := grpc.NewServer(grpc.ChainUnaryInterceptor(rpc.NewServiceErrorInterceptor(log.NewTestLogger()), rateLimitInterceptor.Intercept))
-
-=======
-			server := grpc.NewServer(grpc.ChainUnaryInterceptor(rpc.ServiceErrorInterceptor, rateLimitInterceptor.Intercept))
->>>>>>> ea567670
 			workflowservice.RegisterWorkflowServiceServer(server, svc)
 
 			pipe := nettest.NewPipe()
@@ -291,18 +280,16 @@
 			// Check if the rate limit is hit.
 			if tc.expectRateLimit {
 				assert.ErrorContains(t, err, "rate limit exceeded")
-<<<<<<< HEAD
-				assert.Len(t, header.Get(rpc.ResourceExhaustedCauseHeader), 1)
-				assert.Equal(t, enumspb.RESOURCE_EXHAUSTED_CAUSE_RPS_LIMIT.String(), header.Get(rpc.ResourceExhaustedCauseHeader)[0])
-				assert.Len(t, header.Get(rpc.ResourceExhaustedScopeHeader), 1)
-				assert.Equal(t, enumspb.RESOURCE_EXHAUSTED_SCOPE_SYSTEM.String(), header.Get(rpc.ResourceExhaustedScopeHeader))
-=======
 				s := status.Convert(err)
 				var resourceExhausted *serviceerror.ResourceExhausted
 				errors.As(serviceerror.FromStatus(s), &resourceExhausted)
 				assert.Equal(t, enumspb.RESOURCE_EXHAUSTED_CAUSE_RPS_LIMIT, resourceExhausted.Cause)
 				assert.Equal(t, enumspb.RESOURCE_EXHAUSTED_SCOPE_SYSTEM, resourceExhausted.Scope)
->>>>>>> ea567670
+
+				assert.Len(t, header.Get(rpc.ResourceExhaustedCauseHeader), 1)
+				assert.Equal(t, enumspb.RESOURCE_EXHAUSTED_CAUSE_RPS_LIMIT.String(), header.Get(rpc.ResourceExhaustedCauseHeader)[0])
+				assert.Len(t, header.Get(rpc.ResourceExhaustedScopeHeader), 1)
+				assert.Equal(t, enumspb.RESOURCE_EXHAUSTED_SCOPE_SYSTEM.String(), header.Get(rpc.ResourceExhaustedScopeHeader)[0])
 			} else {
 				assert.NoError(t, err)
 			}
@@ -600,11 +587,7 @@
 
 			// Create a gRPC server for the fake workflow service.
 			svc := &testSvc{}
-<<<<<<< HEAD
 			server := grpc.NewServer(grpc.ChainUnaryInterceptor(rpc.NewServiceErrorInterceptor(log.NewTestLogger()), rateLimitInterceptor.Intercept))
-=======
-			server := grpc.NewServer(grpc.ChainUnaryInterceptor(rpc.ServiceErrorInterceptor, rateLimitInterceptor.Intercept))
->>>>>>> ea567670
 			workflowservice.RegisterWorkflowServiceServer(server, svc)
 
 			pipe := nettest.NewPipe()
@@ -637,18 +620,16 @@
 				// Check if the rate limit is hit.
 				if tc.expectRateLimit {
 					assert.ErrorContains(t, err, "rate limit exceeded")
-<<<<<<< HEAD
-					assert.Len(t, header.Get(rpc.ResourceExhaustedCauseHeader), 1)
-					assert.Equal(t, enumspb.RESOURCE_EXHAUSTED_CAUSE_RPS_LIMIT.String(), header.Get(rpc.ResourceExhaustedCauseHeader)[0])
-					assert.Len(t, header.Get(rpc.ResourceExhaustedScopeHeader), 1)
-					assert.Equal(t, enumspb.RESOURCE_EXHAUSTED_SCOPE_NAMESPACE.String(), header.Get(rpc.ResourceExhaustedScopeHeader))
-=======
 					s := status.Convert(err)
 					var resourceExhausted *serviceerror.ResourceExhausted
 					errors.As(serviceerror.FromStatus(s), &resourceExhausted)
 					assert.Equal(t, enumspb.RESOURCE_EXHAUSTED_CAUSE_RPS_LIMIT, resourceExhausted.Cause)
 					assert.Equal(t, enumspb.RESOURCE_EXHAUSTED_SCOPE_NAMESPACE, resourceExhausted.Scope)
->>>>>>> ea567670
+
+					assert.Len(t, header.Get(rpc.ResourceExhaustedCauseHeader), 1)
+					assert.Equal(t, enumspb.RESOURCE_EXHAUSTED_CAUSE_RPS_LIMIT.String(), header.Get(rpc.ResourceExhaustedCauseHeader)[0])
+					assert.Len(t, header.Get(rpc.ResourceExhaustedScopeHeader), 1)
+					assert.Equal(t, enumspb.RESOURCE_EXHAUSTED_SCOPE_NAMESPACE.String(), header.Get(rpc.ResourceExhaustedScopeHeader)[0])
 				} else {
 					assert.NoError(t, err)
 				}
