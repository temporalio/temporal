// The MIT License
//
// Copyright (c) 2020 Temporal Technologies Inc.  All rights reserved.
//
// Copyright (c) 2020 Uber Technologies, Inc.
//
// Permission is hereby granted, free of charge, to any person obtaining a copy
// of this software and associated documentation files (the "Software"), to deal
// in the Software without restriction, including without limitation the rights
// to use, copy, modify, merge, publish, distribute, sublicense, and/or sell
// copies of the Software, and to permit persons to whom the Software is
// furnished to do so, subject to the following conditions:
//
// The above copyright notice and this permission notice shall be included in
// all copies or substantial portions of the Software.
//
// THE SOFTWARE IS PROVIDED "AS IS", WITHOUT WARRANTY OF ANY KIND, EXPRESS OR
// IMPLIED, INCLUDING BUT NOT LIMITED TO THE WARRANTIES OF MERCHANTABILITY,
// FITNESS FOR A PARTICULAR PURPOSE AND NONINFRINGEMENT. IN NO EVENT SHALL THE
// AUTHORS OR COPYRIGHT HOLDERS BE LIABLE FOR ANY CLAIM, DAMAGES OR OTHER
// LIABILITY, WHETHER IN AN ACTION OF CONTRACT, TORT OR OTHERWISE, ARISING FROM,
// OUT OF OR IN CONNECTION WITH THE SOFTWARE OR THE USE OR OTHER DEALINGS IN
// THE SOFTWARE.

package frontend

import (
	"context"
	"net"
	"sync"
	"testing"

	"github.com/golang/mock/gomock"
	"github.com/stretchr/testify/assert"
	"github.com/stretchr/testify/require"
	"go.temporal.io/api/workflowservice/v1"
	"go.temporal.io/server/common/membership"
	"go.temporal.io/server/internal/nettest"
	"google.golang.org/grpc"
	"google.golang.org/grpc/credentials/insecure"
)

type testCase struct {
	// name of the test case
	name string
	// t is the test object
	t *testing.T
	// globalRPSLimit is the global RPS limit for all frontend hosts
	globalRPSLimit int
	// perInstanceRPSLimit is the RPS limit for each frontend host
	perInstanceRPSLimit int
	// operatorRPSRatio is the ratio of the global RPS limit that is reserved for operator requests
	operatorRPSRatio float64
	// expectRateLimit is true if the interceptor should return a rate limit error
	expectRateLimit bool
	// numRequests is the number of requests to send to the interceptor
	numRequests int
	// serviceResolver is used to determine the number of frontend hosts for the global rate limiter
	serviceResolver membership.ServiceResolver
	// configure is a function that can be used to override the default test case values
	configure func(tc *testCase)
}

func TestRateLimitInterceptorProvider(t *testing.T) {
	t.Parallel()

	// The burst limit is 2 * the rps limit, so this is 8, which is < the number of requests. The interceptor should
	// rate limit one of the last two requests because we exceeded the burst limit, and there is no delay between the
	// last two requests.
	lowPerInstanceRPSLimit := 4
	// The burst limit is 2 * the rps limit, so this is 10, which is >= the number of requests. The interceptor should
	// not rate limit any of the requests because we never exceed the burst limit.
	highPerInstanceRPSLimit := 5
	// The number of hosts is 10, so if 4 is too low of an RPS limit per-instance, then 40 is too low of a global RPS
	// limit.
	numHosts := 10
	lowGlobalRPSLimit := lowPerInstanceRPSLimit * numHosts
	highGlobalRPSLimit := highPerInstanceRPSLimit * numHosts
	operatorRPSRatio := 0.2

	testCases := []testCase{
		{
			name: "both rate limits hit",
			configure: func(tc *testCase) {
				tc.globalRPSLimit = lowGlobalRPSLimit
				tc.perInstanceRPSLimit = lowPerInstanceRPSLimit
				tc.operatorRPSRatio = operatorRPSRatio
				tc.expectRateLimit = true
			},
		},
		{
			name: "global rate limit hit",
			configure: func(tc *testCase) {
				tc.globalRPSLimit = lowGlobalRPSLimit
				tc.perInstanceRPSLimit = highPerInstanceRPSLimit
				tc.operatorRPSRatio = operatorRPSRatio
				tc.expectRateLimit = true
			},
		},
		{
			name: "per instance rate limit hit but ignored because global rate limit is not hit",
			configure: func(tc *testCase) {
				tc.globalRPSLimit = highGlobalRPSLimit
				tc.perInstanceRPSLimit = lowPerInstanceRPSLimit
				tc.operatorRPSRatio = operatorRPSRatio
				tc.expectRateLimit = false
			},
		},
		{
			name: "neither rate limit hit",
			configure: func(tc *testCase) {
				tc.globalRPSLimit = highGlobalRPSLimit
				tc.perInstanceRPSLimit = highPerInstanceRPSLimit
				tc.operatorRPSRatio = operatorRPSRatio
				tc.expectRateLimit = false
			},
		},
		{
			name: "global rate limit not configured and per instance rate limit not hit",
			configure: func(tc *testCase) {
				tc.globalRPSLimit = 0
				tc.perInstanceRPSLimit = highPerInstanceRPSLimit
				tc.operatorRPSRatio = operatorRPSRatio
				tc.expectRateLimit = false
			},
		},
		{
			name: "global rate limit not configured and per instance rate limit is hit",
			configure: func(tc *testCase) {
				tc.globalRPSLimit = 0
				tc.perInstanceRPSLimit = lowPerInstanceRPSLimit
				tc.operatorRPSRatio = operatorRPSRatio
				tc.expectRateLimit = true
			},
		},
		{
			name: "global rate limit not configured and zero per-instance rate limit",
			configure: func(tc *testCase) {
				tc.globalRPSLimit = 0
				tc.perInstanceRPSLimit = 0
				tc.operatorRPSRatio = operatorRPSRatio
				tc.expectRateLimit = true
			},
		},
		{
			name: "nil service resolver causes global RPS limit to be ignored",
			configure: func(tc *testCase) {
				tc.globalRPSLimit = lowPerInstanceRPSLimit
				tc.perInstanceRPSLimit = highPerInstanceRPSLimit
				tc.operatorRPSRatio = operatorRPSRatio
				tc.expectRateLimit = false
				tc.serviceResolver = nil
			},
		},
		{
<<<<<<< HEAD
			name: "no hosts returned by service resolver causes global RPS limit to be ignored",
			configure: func(tc *testCase) {
				tc.globalRPSLimit = lowPerInstanceRPSLimit
				tc.perInstanceRPSLimit = highPerInstanceRPSLimit
=======
			name: "no hosts causes global RPS limit to be ignored",
			configure: func(tc *testCase) {
				tc.globalRPSLimit = lowPerInstanceRPSLimit
				tc.perInstanceRPSLimit = highPerInstanceRPSLimit
				tc.operatorRPSRatio = operatorRPSRatio
>>>>>>> d7b4da84
				tc.expectRateLimit = false
				serviceResolver := membership.NewMockServiceResolver(gomock.NewController(tc.t))
				serviceResolver.EXPECT().MemberCount().Return(0).AnyTimes()
				tc.serviceResolver = serviceResolver
			},
		},
	}

	for _, tc := range testCases {
		tc := tc
		t.Run(tc.name, func(t *testing.T) {
			t.Parallel()

			tc.numRequests = 10
			tc.t = t
			{
				// Create a mock service resolver which returns the number of frontend hosts.
				// This may be overridden by the test case.
				ctrl := gomock.NewController(t)
				serviceResolver := membership.NewMockServiceResolver(ctrl)
				serviceResolver.EXPECT().MemberCount().Return(numHosts).AnyTimes()
				tc.serviceResolver = serviceResolver
			}
			tc.configure(&tc)

			// Create a rate limit interceptor which uses the per-instance and global RPS limits from the test case.
			rateLimitInterceptor := RateLimitInterceptorProvider(&Config{
				RPS: func() int {
					return tc.perInstanceRPSLimit
				},
				GlobalRPS: func() int {
					return tc.globalRPSLimit
				},
				NamespaceReplicationInducingAPIsRPS: func() int {
					return tc.perInstanceRPSLimit
				},
				GlobalNamespaceReplicationInducingAPIsRPS: func() int {
					return tc.globalRPSLimit
				},
				OperatorRPSRatio: func() float64 {
					return tc.operatorRPSRatio
				},
			}, tc.serviceResolver)

			// Create a gRPC server for the fake workflow service.
			svc := &testSvc{}
			server := grpc.NewServer(grpc.UnaryInterceptor(rateLimitInterceptor.Intercept))
			workflowservice.RegisterWorkflowServiceServer(server, svc)

			pipe := nettest.NewPipe()

			var wg sync.WaitGroup
			defer wg.Wait()
			wg.Add(1)

			listener := nettest.NewListener(pipe)
			go func() {
				defer wg.Done()

				_ = server.Serve(listener)
			}()

			// Create a gRPC client to the fake workflow service.
			dialer := grpc.WithContextDialer(func(ctx context.Context, _ string) (net.Conn, error) {
				return pipe.Connect(ctx.Done())
			})
			transportCredentials := grpc.WithTransportCredentials(insecure.NewCredentials())
			conn, err := grpc.DialContext(context.Background(), "fake", dialer, transportCredentials)
			require.NoError(t, err)

			defer server.Stop()

			client := workflowservice.NewWorkflowServiceClient(conn)

			// Generate load by sending a number of requests to the server.
			for i := 0; i < tc.numRequests; i++ {
				_, err = client.StartWorkflowExecution(
					context.Background(),
					&workflowservice.StartWorkflowExecutionRequest{},
				)
				if err != nil {
					break
				}
			}

			// Check if the rate limit is hit.
			if tc.expectRateLimit {
				assert.ErrorContains(t, err, "rate limit exceeded")
			} else {
				assert.NoError(t, err)
			}
		})
	}
}

// testSvc is a fake workflow service.
type testSvc struct {
	workflowservice.UnimplementedWorkflowServiceServer
}

// StartWorkflowExecution is a fake implementation of the StartWorkflowExecution gRPC method which does nothing.
func (t *testSvc) StartWorkflowExecution(
	context.Context,
	*workflowservice.StartWorkflowExecutionRequest,
) (*workflowservice.StartWorkflowExecutionResponse, error) {
	return &workflowservice.StartWorkflowExecutionResponse{}, nil
}<|MERGE_RESOLUTION|>--- conflicted
+++ resolved
@@ -153,18 +153,11 @@
 			},
 		},
 		{
-<<<<<<< HEAD
-			name: "no hosts returned by service resolver causes global RPS limit to be ignored",
+			name: "no hosts causes global RPS limit to be ignored",
 			configure: func(tc *testCase) {
 				tc.globalRPSLimit = lowPerInstanceRPSLimit
 				tc.perInstanceRPSLimit = highPerInstanceRPSLimit
-=======
-			name: "no hosts causes global RPS limit to be ignored",
-			configure: func(tc *testCase) {
-				tc.globalRPSLimit = lowPerInstanceRPSLimit
-				tc.perInstanceRPSLimit = highPerInstanceRPSLimit
-				tc.operatorRPSRatio = operatorRPSRatio
->>>>>>> d7b4da84
+				tc.operatorRPSRatio = operatorRPSRatio
 				tc.expectRateLimit = false
 				serviceResolver := membership.NewMockServiceResolver(gomock.NewController(tc.t))
 				serviceResolver.EXPECT().MemberCount().Return(0).AnyTimes()
