--- conflicted
+++ resolved
@@ -26,10 +26,6 @@
 
 	"go.temporal.io/temporal-proto/workflowservice"
 
-<<<<<<< HEAD
-	"github.com/temporalio/temporal/.gen/go/health"
-=======
->>>>>>> da5a3406
 	"github.com/temporalio/temporal/common"
 	"github.com/temporalio/temporal/common/log"
 	"github.com/temporalio/temporal/common/metrics"
@@ -74,26 +70,9 @@
 	}
 }
 
-<<<<<<< HEAD
-// Health is for health check
-func (handler *DCRedirectionHandlerImpl) Health(ctx context.Context) (*health.HealthStatus, error) {
-	hs := &health.HealthStatus{Ok: true, Msg: common.StringPtr("dc redirection good")}
-	return hs, nil
-=======
 // RegisterHandler register this handler, must be called before Start()
 func (handler *DCRedirectionHandlerImpl) RegisterHandler() {
 	handler.GetGRPCDispatcher().Register(workflowservice.BuildWorkflowServiceYARPCProcedures(handler))
-}
-
-// Start starts the handler
-func (handler *DCRedirectionHandlerImpl) Start() {
-	handler.startFn()
-}
-
-// Stop stops the handler
-func (handler *DCRedirectionHandlerImpl) Stop() {
-	handler.stopFn()
->>>>>>> da5a3406
 }
 
 // Domain APIs, domain APIs does not require redirection
