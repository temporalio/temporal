// The MIT License
//
// Copyright (c) 2020 Temporal Technologies Inc.  All rights reserved.
//
// Copyright (c) 2020 Uber Technologies, Inc.
//
// Permission is hereby granted, free of charge, to any person obtaining a copy
// of this software and associated documentation files (the "Software"), to deal
// in the Software without restriction, including without limitation the rights
// to use, copy, modify, merge, publish, distribute, sublicense, and/or sell
// copies of the Software, and to permit persons to whom the Software is
// furnished to do so, subject to the following conditions:
//
// The above copyright notice and this permission notice shall be included in
// all copies or substantial portions of the Software.
//
// THE SOFTWARE IS PROVIDED "AS IS", WITHOUT WARRANTY OF ANY KIND, EXPRESS OR
// IMPLIED, INCLUDING BUT NOT LIMITED TO THE WARRANTIES OF MERCHANTABILITY,
// FITNESS FOR A PARTICULAR PURPOSE AND NONINFRINGEMENT. IN NO EVENT SHALL THE
// AUTHORS OR COPYRIGHT HOLDERS BE LIABLE FOR ANY CLAIM, DAMAGES OR OTHER
// LIABILITY, WHETHER IN AN ACTION OF CONTRACT, TORT OR OTHERWISE, ARISING FROM,
// OUT OF OR IN CONNECTION WITH THE SOFTWARE OR THE USE OR OTHER DEALINGS IN
// THE SOFTWARE.

package frontend

import (
	"context"
	"time"

	"go.temporal.io/temporal-proto/workflowservice"
	healthpb "google.golang.org/grpc/health/grpc_health_v1"

	"github.com/temporalio/temporal/common"
	"github.com/temporalio/temporal/common/log"
	"github.com/temporalio/temporal/common/metrics"
	"github.com/temporalio/temporal/common/primitives"
	"github.com/temporalio/temporal/common/resource"
	"github.com/temporalio/temporal/common/service/config"
)

var _ Handler = (*DCRedirectionHandlerImpl)(nil)

type (
	// DCRedirectionHandlerImpl is simple wrapper over frontend service, doing redirection based on policy
	DCRedirectionHandlerImpl struct {
		resource.Resource

		currentClusterName string
		config             *Config
		redirectionPolicy  DCRedirectionPolicy
		tokenSerializer    common.TaskTokenSerializer
		frontendHandler    Handler
	}
)

// NewDCRedirectionHandler creates a thrift handler for the temporal service, frontend
func NewDCRedirectionHandler(
	wfHandler Handler,
	policy config.DCRedirectionPolicy,
) *DCRedirectionHandlerImpl {
	resource := wfHandler.GetResource()
	dcRedirectionPolicy := RedirectionPolicyGenerator(
<<<<<<< HEAD
		wfHandler.GetClusterMetadata(),
		wfHandler.config,
		wfHandler.GetNamespaceCache(),
=======
		resource.GetClusterMetadata(),
		wfHandler.GetConfig(),
		resource.GetDomainCache(),
>>>>>>> 0e8aeccc
		policy,
	)

	return &DCRedirectionHandlerImpl{
		Resource:           resource,
		currentClusterName: resource.GetClusterMetadata().GetCurrentClusterName(),
		config:             wfHandler.GetConfig(),
		redirectionPolicy:  dcRedirectionPolicy,
		tokenSerializer:    common.NewProtoTaskTokenSerializer(),
		frontendHandler:    wfHandler,
	}
}

<<<<<<< HEAD
=======
// RegisterHandler register this handler, must be called before Start()
func (handler *DCRedirectionHandlerImpl) RegisterHandler() {
	dispatcher := handler.GetResource().GetDispatcher()
	dispatcher.Register(workflowserviceserver.New(handler))
	dispatcher.Register(metaserver.New(handler))
}

>>>>>>> 0e8aeccc
// Start starts the handler
func (handler *DCRedirectionHandlerImpl) Start() {
	handler.frontendHandler.Start()
}

// Stop stops the handler
func (handler *DCRedirectionHandlerImpl) Stop() {
	handler.frontendHandler.Stop()
}

// GetResource return resource
func (handler *DCRedirectionHandlerImpl) GetResource() resource.Resource {
	return handler.Resource
}

// GetConfig return config
func (handler *DCRedirectionHandlerImpl) GetConfig() *Config {
	return handler.frontendHandler.GetConfig()
}

// UpdateHealthStatus sets the health status for this rpc handler.
// This health status will be used within the rpc health check handler
func (handler *DCRedirectionHandlerImpl) UpdateHealthStatus(status HealthStatus) {
	handler.frontendHandler.UpdateHealthStatus(status)
}

// Check is for health check
func (handler *DCRedirectionHandlerImpl) Check(ctx context.Context, request *healthpb.HealthCheckRequest) (*healthpb.HealthCheckResponse, error) {
	return handler.frontendHandler.Check(ctx, request)
}

func (handler *DCRedirectionHandlerImpl) Watch(request *healthpb.HealthCheckRequest, server healthpb.Health_WatchServer) error {
	return handler.frontendHandler.Watch(request, server)
}

// Namespace APIs, namespace APIs does not require redirection

// DeprecateNamespace API call
func (handler *DCRedirectionHandlerImpl) DeprecateNamespace(
	ctx context.Context,
	request *workflowservice.DeprecateNamespaceRequest,
) (resp *workflowservice.DeprecateNamespaceResponse, retError error) {

	var cluster = handler.currentClusterName

	scope, startTime := handler.beforeCall(metrics.DCRedirectionDeprecateNamespaceScope)
	defer func() {
		handler.afterCall(scope, startTime, cluster, &retError)
	}()

	return handler.frontendHandler.DeprecateNamespace(ctx, request)
}

// DescribeNamespace API call
func (handler *DCRedirectionHandlerImpl) DescribeNamespace(
	ctx context.Context,
	request *workflowservice.DescribeNamespaceRequest,
) (resp *workflowservice.DescribeNamespaceResponse, retError error) {

	var cluster = handler.currentClusterName

	scope, startTime := handler.beforeCall(metrics.DCRedirectionDescribeNamespaceScope)
	defer func() {
		handler.afterCall(scope, startTime, cluster, &retError)
	}()

	return handler.frontendHandler.DescribeNamespace(ctx, request)
}

// ListNamespaces API call
func (handler *DCRedirectionHandlerImpl) ListNamespaces(
	ctx context.Context,
	request *workflowservice.ListNamespacesRequest,
) (resp *workflowservice.ListNamespacesResponse, retError error) {

	var cluster = handler.currentClusterName

	scope, startTime := handler.beforeCall(metrics.DCRedirectionListNamespacesScope)
	defer func() {
		handler.afterCall(scope, startTime, cluster, &retError)
	}()

	return handler.frontendHandler.ListNamespaces(ctx, request)
}

// RegisterNamespace API call
func (handler *DCRedirectionHandlerImpl) RegisterNamespace(
	ctx context.Context,
	request *workflowservice.RegisterNamespaceRequest,
) (resp *workflowservice.RegisterNamespaceResponse, retError error) {

	var cluster = handler.currentClusterName

	scope, startTime := handler.beforeCall(metrics.DCRedirectionRegisterNamespaceScope)
	defer func() {
		handler.afterCall(scope, startTime, cluster, &retError)
	}()

	return handler.frontendHandler.RegisterNamespace(ctx, request)
}

// UpdateNamespace API call
func (handler *DCRedirectionHandlerImpl) UpdateNamespace(
	ctx context.Context,
	request *workflowservice.UpdateNamespaceRequest,
) (resp *workflowservice.UpdateNamespaceResponse, retError error) {

	var cluster = handler.currentClusterName

	scope, startTime := handler.beforeCall(metrics.DCRedirectionUpdateNamespaceScope)
	defer func() {
		handler.afterCall(scope, startTime, cluster, &retError)
	}()

	return handler.frontendHandler.UpdateNamespace(ctx, request)
}

// Other APIs

// DescribeTaskList API call
func (handler *DCRedirectionHandlerImpl) DescribeTaskList(
	ctx context.Context,
	request *workflowservice.DescribeTaskListRequest,
) (resp *workflowservice.DescribeTaskListResponse, retError error) {

	var apiName = "DescribeTaskList"
	var err error
	var cluster string

	scope, startTime := handler.beforeCall(metrics.DCRedirectionDescribeTaskListScope)
	defer func() {
		handler.afterCall(scope, startTime, cluster, &retError)
	}()

	err = handler.redirectionPolicy.WithNamespaceRedirect(ctx, request.GetNamespace(), apiName, func(targetDC string) error {
		cluster = targetDC
		switch {
		case targetDC == handler.currentClusterName:
			resp, err = handler.frontendHandler.DescribeTaskList(ctx, request)
		default:
			remoteClient := handler.GetRemoteFrontendClient(targetDC)
			resp, err = remoteClient.DescribeTaskList(ctx, request)
		}
		return err
	})

	return resp, err
}

// DescribeWorkflowExecution API call
func (handler *DCRedirectionHandlerImpl) DescribeWorkflowExecution(
	ctx context.Context,
	request *workflowservice.DescribeWorkflowExecutionRequest,
) (resp *workflowservice.DescribeWorkflowExecutionResponse, retError error) {

	var apiName = "DescribeWorkflowExecution"
	var err error
	var cluster string

	scope, startTime := handler.beforeCall(metrics.DCRedirectionDescribeWorkflowExecutionScope)
	defer func() {
		handler.afterCall(scope, startTime, cluster, &retError)
	}()

	err = handler.redirectionPolicy.WithNamespaceRedirect(ctx, request.GetNamespace(), apiName, func(targetDC string) error {
		cluster = targetDC
		switch {
		case targetDC == handler.currentClusterName:
			resp, err = handler.frontendHandler.DescribeWorkflowExecution(ctx, request)
		default:
			remoteClient := handler.GetRemoteFrontendClient(targetDC)
			resp, err = remoteClient.DescribeWorkflowExecution(ctx, request)
		}
		return err
	})

	return resp, err
}

// GetWorkflowExecutionHistory API call
func (handler *DCRedirectionHandlerImpl) GetWorkflowExecutionHistory(
	ctx context.Context,
	request *workflowservice.GetWorkflowExecutionHistoryRequest,
) (resp *workflowservice.GetWorkflowExecutionHistoryResponse, retError error) {

	var apiName = "GetWorkflowExecutionHistory"
	var err error
	var cluster string

	scope, startTime := handler.beforeCall(metrics.DCRedirectionGetWorkflowExecutionHistoryScope)
	defer func() {
		handler.afterCall(scope, startTime, cluster, &retError)
	}()

	err = handler.redirectionPolicy.WithNamespaceRedirect(ctx, request.GetNamespace(), apiName, func(targetDC string) error {
		cluster = targetDC
		switch {
		case targetDC == handler.currentClusterName:
			resp, err = handler.frontendHandler.GetWorkflowExecutionHistory(ctx, request)
		default:
			remoteClient := handler.GetRemoteFrontendClient(targetDC)
			resp, err = remoteClient.GetWorkflowExecutionHistory(ctx, request)
		}
		return err
	})

	return resp, err
}

// ListArchivedWorkflowExecutions API call
func (handler *DCRedirectionHandlerImpl) ListArchivedWorkflowExecutions(
	ctx context.Context,
	request *workflowservice.ListArchivedWorkflowExecutionsRequest,
) (resp *workflowservice.ListArchivedWorkflowExecutionsResponse, retError error) {

	var apiName = "ListArchivedWorkflowExecutions"
	var err error
	var cluster string

	scope, startTime := handler.beforeCall(metrics.DCRedirectionListArchivedWorkflowExecutionsScope)
	defer func() {
		handler.afterCall(scope, startTime, cluster, &retError)
	}()

	err = handler.redirectionPolicy.WithNamespaceRedirect(ctx, request.GetNamespace(), apiName, func(targetDC string) error {
		cluster = targetDC
		switch {
		case targetDC == handler.currentClusterName:
			resp, err = handler.frontendHandler.ListArchivedWorkflowExecutions(ctx, request)
		default:
			remoteClient := handler.GetRemoteFrontendClient(targetDC)
			resp, err = remoteClient.ListArchivedWorkflowExecutions(ctx, request)
		}
		return err
	})

	return resp, err
}

// ListClosedWorkflowExecutions API call
func (handler *DCRedirectionHandlerImpl) ListClosedWorkflowExecutions(
	ctx context.Context,
	request *workflowservice.ListClosedWorkflowExecutionsRequest,
) (resp *workflowservice.ListClosedWorkflowExecutionsResponse, retError error) {

	var apiName = "ListClosedWorkflowExecutions"
	var err error
	var cluster string

	scope, startTime := handler.beforeCall(metrics.DCRedirectionListClosedWorkflowExecutionsScope)
	defer func() {
		handler.afterCall(scope, startTime, cluster, &retError)
	}()

	err = handler.redirectionPolicy.WithNamespaceRedirect(ctx, request.GetNamespace(), apiName, func(targetDC string) error {
		cluster = targetDC
		switch {
		case targetDC == handler.currentClusterName:
			resp, err = handler.frontendHandler.ListClosedWorkflowExecutions(ctx, request)
		default:
			remoteClient := handler.GetRemoteFrontendClient(targetDC)
			resp, err = remoteClient.ListClosedWorkflowExecutions(ctx, request)
		}
		return err
	})

	return resp, err
}

// ListOpenWorkflowExecutions API call
func (handler *DCRedirectionHandlerImpl) ListOpenWorkflowExecutions(
	ctx context.Context,
	request *workflowservice.ListOpenWorkflowExecutionsRequest,
) (resp *workflowservice.ListOpenWorkflowExecutionsResponse, retError error) {

	var apiName = "ListOpenWorkflowExecutions"
	var err error
	var cluster string

	scope, startTime := handler.beforeCall(metrics.DCRedirectionListOpenWorkflowExecutionsScope)
	defer func() {
		handler.afterCall(scope, startTime, cluster, &retError)
	}()

	err = handler.redirectionPolicy.WithNamespaceRedirect(ctx, request.GetNamespace(), apiName, func(targetDC string) error {
		cluster = targetDC
		switch {
		case targetDC == handler.currentClusterName:
			resp, err = handler.frontendHandler.ListOpenWorkflowExecutions(ctx, request)
		default:
			remoteClient := handler.GetRemoteFrontendClient(targetDC)
			resp, err = remoteClient.ListOpenWorkflowExecutions(ctx, request)
		}
		return err
	})

	return resp, err
}

// ListWorkflowExecutions API call
func (handler *DCRedirectionHandlerImpl) ListWorkflowExecutions(
	ctx context.Context,
	request *workflowservice.ListWorkflowExecutionsRequest,
) (resp *workflowservice.ListWorkflowExecutionsResponse, retError error) {

	var apiName = "ListWorkflowExecutions"
	var err error
	var cluster string

	scope, startTime := handler.beforeCall(metrics.DCRedirectionListWorkflowExecutionsScope)
	defer func() {
		handler.afterCall(scope, startTime, cluster, &retError)
	}()

	err = handler.redirectionPolicy.WithNamespaceRedirect(ctx, request.GetNamespace(), apiName, func(targetDC string) error {
		cluster = targetDC
		switch {
		case targetDC == handler.currentClusterName:
			resp, err = handler.frontendHandler.ListWorkflowExecutions(ctx, request)
		default:
			remoteClient := handler.GetRemoteFrontendClient(targetDC)
			resp, err = remoteClient.ListWorkflowExecutions(ctx, request)
		}
		return err
	})

	return resp, err
}

// ScanWorkflowExecutions API call
func (handler *DCRedirectionHandlerImpl) ScanWorkflowExecutions(
	ctx context.Context,
	request *workflowservice.ScanWorkflowExecutionsRequest,
) (resp *workflowservice.ScanWorkflowExecutionsResponse, retError error) {

	var apiName = "ScanWorkflowExecutions"
	var err error
	var cluster string

	scope, startTime := handler.beforeCall(metrics.DCRedirectionScanWorkflowExecutionsScope)
	defer func() {
		handler.afterCall(scope, startTime, cluster, &retError)
	}()
	err = handler.redirectionPolicy.WithNamespaceRedirect(ctx, request.GetNamespace(), apiName, func(targetDC string) error {
		cluster = targetDC
		switch {
		case targetDC == handler.currentClusterName:
			resp, err = handler.frontendHandler.ScanWorkflowExecutions(ctx, request)
		default:
			remoteClient := handler.GetRemoteFrontendClient(targetDC)
			resp, err = remoteClient.ScanWorkflowExecutions(ctx, request)
		}
		return err
	})

	return resp, err
}

// CountWorkflowExecutions API call
func (handler *DCRedirectionHandlerImpl) CountWorkflowExecutions(
	ctx context.Context,
	request *workflowservice.CountWorkflowExecutionsRequest,
) (resp *workflowservice.CountWorkflowExecutionsResponse, retError error) {

	var apiName = "CountWorkflowExecutions"
	var err error
	var cluster string

	scope, startTime := handler.beforeCall(metrics.DCRedirectionCountWorkflowExecutionsScope)
	defer func() {
		handler.afterCall(scope, startTime, cluster, &retError)
	}()

	err = handler.redirectionPolicy.WithNamespaceRedirect(ctx, request.GetNamespace(), apiName, func(targetDC string) error {
		cluster = targetDC
		switch {
		case targetDC == handler.currentClusterName:
			resp, err = handler.frontendHandler.CountWorkflowExecutions(ctx, request)
		default:
			remoteClient := handler.GetRemoteFrontendClient(targetDC)
			resp, err = remoteClient.CountWorkflowExecutions(ctx, request)
		}
		return err
	})

	return resp, err
}

// GetSearchAttributes API call
func (handler *DCRedirectionHandlerImpl) GetSearchAttributes(
	ctx context.Context,
	request *workflowservice.GetSearchAttributesRequest,
) (resp *workflowservice.GetSearchAttributesResponse, retError error) {

	var cluster = handler.currentClusterName

	scope, startTime := handler.beforeCall(metrics.DCRedirectionGetSearchAttributesScope)
	defer func() {
		handler.afterCall(scope, startTime, cluster, &retError)
	}()

	return handler.frontendHandler.GetSearchAttributes(ctx, request)
}

// PollForActivityTask API call
func (handler *DCRedirectionHandlerImpl) PollForActivityTask(
	ctx context.Context,
	request *workflowservice.PollForActivityTaskRequest,
) (resp *workflowservice.PollForActivityTaskResponse, retError error) {

	var apiName = "PollForActivityTask"
	var err error
	var cluster string

	scope, startTime := handler.beforeCall(metrics.DCRedirectionPollForActivityTaskScope)
	defer func() {
		handler.afterCall(scope, startTime, cluster, &retError)
	}()

	err = handler.redirectionPolicy.WithNamespaceRedirect(ctx, request.GetNamespace(), apiName, func(targetDC string) error {
		cluster = targetDC
		switch {
		case targetDC == handler.currentClusterName:
			resp, err = handler.frontendHandler.PollForActivityTask(ctx, request)
		default:
			remoteClient := handler.GetRemoteFrontendClient(targetDC)
			resp, err = remoteClient.PollForActivityTask(ctx, request)
		}
		return err
	})

	return resp, err
}

// PollForDecisionTask API call
func (handler *DCRedirectionHandlerImpl) PollForDecisionTask(
	ctx context.Context,
	request *workflowservice.PollForDecisionTaskRequest,
) (resp *workflowservice.PollForDecisionTaskResponse, retError error) {

	var apiName = "PollForDecisionTask"
	var err error
	var cluster string

	scope, startTime := handler.beforeCall(metrics.DCRedirectionPollForDecisionTaskScope)
	defer func() {
		handler.afterCall(scope, startTime, cluster, &retError)
	}()

	err = handler.redirectionPolicy.WithNamespaceRedirect(ctx, request.GetNamespace(), apiName, func(targetDC string) error {
		cluster = targetDC
		switch {
		case targetDC == handler.currentClusterName:
			resp, err = handler.frontendHandler.PollForDecisionTask(ctx, request)
		default:
			remoteClient := handler.GetRemoteFrontendClient(targetDC)
			resp, err = remoteClient.PollForDecisionTask(ctx, request)
		}
		return err
	})

	return resp, err
}

// QueryWorkflow API call
func (handler *DCRedirectionHandlerImpl) QueryWorkflow(
	ctx context.Context,
	request *workflowservice.QueryWorkflowRequest,
) (resp *workflowservice.QueryWorkflowResponse, retError error) {

	var apiName = "QueryWorkflow"
	var err error
	var cluster string

	scope, startTime := handler.beforeCall(metrics.DCRedirectionQueryWorkflowScope)
	defer func() {
		handler.afterCall(scope, startTime, cluster, &retError)
	}()

	err = handler.redirectionPolicy.WithNamespaceRedirect(ctx, request.GetNamespace(), apiName, func(targetDC string) error {
		cluster = targetDC
		switch {
		case targetDC == handler.currentClusterName:
			resp, err = handler.frontendHandler.QueryWorkflow(ctx, request)
		default:
			remoteClient := handler.GetRemoteFrontendClient(targetDC)
			resp, err = remoteClient.QueryWorkflow(ctx, request)
		}
		return err
	})

	return resp, err
}

// RecordActivityTaskHeartbeat API call
func (handler *DCRedirectionHandlerImpl) RecordActivityTaskHeartbeat(
	ctx context.Context,
	request *workflowservice.RecordActivityTaskHeartbeatRequest,
) (resp *workflowservice.RecordActivityTaskHeartbeatResponse, retError error) {

	var apiName = "RecordActivityTaskHeartbeat"
	var err error
	var cluster string

	scope, startTime := handler.beforeCall(metrics.DCRedirectionRecordActivityTaskHeartbeatScope)
	defer func() {
		handler.afterCall(scope, startTime, cluster, &retError)
	}()

	token, err := handler.tokenSerializer.Deserialize(request.TaskToken)
	if err != nil {
		return nil, err
	}

	err = handler.redirectionPolicy.WithNamespaceIDRedirect(ctx, primitives.UUIDString(token.GetNamespaceId()), apiName, func(targetDC string) error {
		cluster = targetDC
		switch {
		case targetDC == handler.currentClusterName:
			resp, err = handler.frontendHandler.RecordActivityTaskHeartbeat(ctx, request)
		default:
			remoteClient := handler.GetRemoteFrontendClient(targetDC)
			resp, err = remoteClient.RecordActivityTaskHeartbeat(ctx, request)
		}
		return err
	})

	return resp, err
}

// RecordActivityTaskHeartbeatById API call
func (handler *DCRedirectionHandlerImpl) RecordActivityTaskHeartbeatById(
	ctx context.Context,
	request *workflowservice.RecordActivityTaskHeartbeatByIdRequest,
) (resp *workflowservice.RecordActivityTaskHeartbeatByIdResponse, retError error) {

	var apiName = "RecordActivityTaskHeartbeatById"
	var err error
	var cluster string

	scope, startTime := handler.beforeCall(metrics.DCRedirectionRecordActivityTaskHeartbeatByIdScope)
	defer func() {
		handler.afterCall(scope, startTime, cluster, &retError)
	}()

	err = handler.redirectionPolicy.WithNamespaceRedirect(ctx, request.GetNamespace(), apiName, func(targetDC string) error {
		cluster = targetDC
		switch {
		case targetDC == handler.currentClusterName:
			resp, err = handler.frontendHandler.RecordActivityTaskHeartbeatById(ctx, request)
		default:
			remoteClient := handler.GetRemoteFrontendClient(targetDC)
			resp, err = remoteClient.RecordActivityTaskHeartbeatById(ctx, request)
		}
		return err
	})

	return resp, err
}

// RequestCancelWorkflowExecution API call
func (handler *DCRedirectionHandlerImpl) RequestCancelWorkflowExecution(
	ctx context.Context,
	request *workflowservice.RequestCancelWorkflowExecutionRequest,
) (resp *workflowservice.RequestCancelWorkflowExecutionResponse, retError error) {

	var apiName = "RequestCancelWorkflowExecution"
	var err error
	var cluster string

	scope, startTime := handler.beforeCall(metrics.DCRedirectionRequestCancelWorkflowExecutionScope)
	defer func() {
		handler.afterCall(scope, startTime, cluster, &retError)
	}()

	err = handler.redirectionPolicy.WithNamespaceRedirect(ctx, request.GetNamespace(), apiName, func(targetDC string) error {
		cluster = targetDC
		switch {
		case targetDC == handler.currentClusterName:
			resp, err = handler.frontendHandler.RequestCancelWorkflowExecution(ctx, request)
		default:
			remoteClient := handler.GetRemoteFrontendClient(targetDC)
			resp, err = remoteClient.RequestCancelWorkflowExecution(ctx, request)
		}
		return err
	})

	return resp, err
}

// ResetStickyTaskList API call
func (handler *DCRedirectionHandlerImpl) ResetStickyTaskList(
	ctx context.Context,
	request *workflowservice.ResetStickyTaskListRequest,
) (resp *workflowservice.ResetStickyTaskListResponse, retError error) {

	var apiName = "ResetStickyTaskList"
	var err error
	var cluster string

	scope, startTime := handler.beforeCall(metrics.DCRedirectionResetStickyTaskListScope)
	defer func() {
		handler.afterCall(scope, startTime, cluster, &retError)
	}()

	err = handler.redirectionPolicy.WithNamespaceRedirect(ctx, request.GetNamespace(), apiName, func(targetDC string) error {
		cluster = targetDC
		switch {
		case targetDC == handler.currentClusterName:
			resp, err = handler.frontendHandler.ResetStickyTaskList(ctx, request)
		default:
			remoteClient := handler.GetRemoteFrontendClient(targetDC)
			resp, err = remoteClient.ResetStickyTaskList(ctx, request)
		}
		return err
	})

	return resp, err
}

// ResetWorkflowExecution API call
func (handler *DCRedirectionHandlerImpl) ResetWorkflowExecution(
	ctx context.Context,
	request *workflowservice.ResetWorkflowExecutionRequest,
) (resp *workflowservice.ResetWorkflowExecutionResponse, retError error) {

	var apiName = "ResetWorkflowExecution"
	var err error
	var cluster string

	scope, startTime := handler.beforeCall(metrics.DCRedirectionResetWorkflowExecutionScope)
	defer func() {
		handler.afterCall(scope, startTime, cluster, &retError)
	}()

	err = handler.redirectionPolicy.WithNamespaceRedirect(ctx, request.GetNamespace(), apiName, func(targetDC string) error {
		cluster = targetDC
		switch {
		case targetDC == handler.currentClusterName:
			resp, err = handler.frontendHandler.ResetWorkflowExecution(ctx, request)
		default:
			remoteClient := handler.GetRemoteFrontendClient(targetDC)
			resp, err = remoteClient.ResetWorkflowExecution(ctx, request)
		}
		return err
	})

	return resp, err
}

// RespondActivityTaskCanceled API call
func (handler *DCRedirectionHandlerImpl) RespondActivityTaskCanceled(
	ctx context.Context,
	request *workflowservice.RespondActivityTaskCanceledRequest,
) (resp *workflowservice.RespondActivityTaskCanceledResponse, retError error) {

	var apiName = "RespondActivityTaskCanceled"
	var err error
	var cluster string

	scope, startTime := handler.beforeCall(metrics.DCRedirectionRespondActivityTaskCanceledScope)
	defer func() {
		handler.afterCall(scope, startTime, cluster, &retError)
	}()

	token, err := handler.tokenSerializer.Deserialize(request.TaskToken)
	if err != nil {
		return resp, err
	}

	err = handler.redirectionPolicy.WithNamespaceIDRedirect(ctx, primitives.UUIDString(token.GetNamespaceId()), apiName, func(targetDC string) error {
		cluster = targetDC
		switch {
		case targetDC == handler.currentClusterName:
			resp, err = handler.frontendHandler.RespondActivityTaskCanceled(ctx, request)
		default:
			remoteClient := handler.GetRemoteFrontendClient(targetDC)
			resp, err = remoteClient.RespondActivityTaskCanceled(ctx, request)
		}
		return err
	})

	return resp, err
}

// RespondActivityTaskCanceledById API call
func (handler *DCRedirectionHandlerImpl) RespondActivityTaskCanceledById(
	ctx context.Context,
	request *workflowservice.RespondActivityTaskCanceledByIdRequest,
) (resp *workflowservice.RespondActivityTaskCanceledByIdResponse, retError error) {

	var apiName = "RespondActivityTaskCanceledById"
	var err error
	var cluster string

	scope, startTime := handler.beforeCall(metrics.DCRedirectionRespondActivityTaskCanceledByIdScope)
	defer func() {
		handler.afterCall(scope, startTime, cluster, &retError)
	}()

	err = handler.redirectionPolicy.WithNamespaceRedirect(ctx, request.GetNamespace(), apiName, func(targetDC string) error {
		cluster = targetDC
		switch {
		case targetDC == handler.currentClusterName:
			resp, err = handler.frontendHandler.RespondActivityTaskCanceledById(ctx, request)
		default:
			remoteClient := handler.GetRemoteFrontendClient(targetDC)
			resp, err = remoteClient.RespondActivityTaskCanceledById(ctx, request)
		}
		return err
	})

	return resp, err
}

// RespondActivityTaskCompleted API call
func (handler *DCRedirectionHandlerImpl) RespondActivityTaskCompleted(
	ctx context.Context,
	request *workflowservice.RespondActivityTaskCompletedRequest,
) (resp *workflowservice.RespondActivityTaskCompletedResponse, retError error) {

	var apiName = "RespondActivityTaskCompleted"
	var err error
	var cluster string

	scope, startTime := handler.beforeCall(metrics.DCRedirectionRespondActivityTaskCompletedScope)
	defer func() {
		handler.afterCall(scope, startTime, cluster, &retError)
	}()

	token, err := handler.tokenSerializer.Deserialize(request.TaskToken)
	if err != nil {
		return resp, err
	}

	err = handler.redirectionPolicy.WithNamespaceIDRedirect(ctx, primitives.UUIDString(token.GetNamespaceId()), apiName, func(targetDC string) error {
		cluster = targetDC
		switch {
		case targetDC == handler.currentClusterName:
			resp, err = handler.frontendHandler.RespondActivityTaskCompleted(ctx, request)
		default:
			remoteClient := handler.GetRemoteFrontendClient(targetDC)
			resp, err = remoteClient.RespondActivityTaskCompleted(ctx, request)
		}
		return err
	})

	return resp, err
}

// RespondActivityTaskCompletedById API call
func (handler *DCRedirectionHandlerImpl) RespondActivityTaskCompletedById(
	ctx context.Context,
	request *workflowservice.RespondActivityTaskCompletedByIdRequest,
) (resp *workflowservice.RespondActivityTaskCompletedByIdResponse, retError error) {

	var apiName = "RespondActivityTaskCompletedById"
	var err error
	var cluster string

	scope, startTime := handler.beforeCall(metrics.DCRedirectionRespondActivityTaskCompletedByIdScope)
	defer func() {
		handler.afterCall(scope, startTime, cluster, &retError)
	}()

	err = handler.redirectionPolicy.WithNamespaceRedirect(ctx, request.GetNamespace(), apiName, func(targetDC string) error {
		cluster = targetDC
		switch {
		case targetDC == handler.currentClusterName:
			resp, err = handler.frontendHandler.RespondActivityTaskCompletedById(ctx, request)
		default:
			remoteClient := handler.GetRemoteFrontendClient(targetDC)
			resp, err = remoteClient.RespondActivityTaskCompletedById(ctx, request)
		}
		return err
	})

	return resp, err
}

// RespondActivityTaskFailed API call
func (handler *DCRedirectionHandlerImpl) RespondActivityTaskFailed(
	ctx context.Context,
	request *workflowservice.RespondActivityTaskFailedRequest,
) (resp *workflowservice.RespondActivityTaskFailedResponse, retError error) {

	var apiName = "RespondActivityTaskFailed"
	var err error
	var cluster string

	scope, startTime := handler.beforeCall(metrics.DCRedirectionRespondActivityTaskFailedScope)
	defer func() {
		handler.afterCall(scope, startTime, cluster, &retError)
	}()

	token, err := handler.tokenSerializer.Deserialize(request.TaskToken)
	if err != nil {
		return resp, err
	}

	err = handler.redirectionPolicy.WithNamespaceIDRedirect(ctx, primitives.UUIDString(token.GetNamespaceId()), apiName, func(targetDC string) error {
		cluster = targetDC
		switch {
		case targetDC == handler.currentClusterName:
			resp, err = handler.frontendHandler.RespondActivityTaskFailed(ctx, request)
		default:
			remoteClient := handler.GetRemoteFrontendClient(targetDC)
			resp, err = remoteClient.RespondActivityTaskFailed(ctx, request)
		}
		return err
	})

	return resp, err
}

// RespondActivityTaskFailedById API call
func (handler *DCRedirectionHandlerImpl) RespondActivityTaskFailedById(
	ctx context.Context,
	request *workflowservice.RespondActivityTaskFailedByIdRequest,
) (resp *workflowservice.RespondActivityTaskFailedByIdResponse, retError error) {

	var apiName = "RespondActivityTaskFailedById"
	var err error
	var cluster string

	scope, startTime := handler.beforeCall(metrics.DCRedirectionRespondActivityTaskFailedByIdScope)
	defer func() {
		handler.afterCall(scope, startTime, cluster, &retError)
	}()

	err = handler.redirectionPolicy.WithNamespaceRedirect(ctx, request.GetNamespace(), apiName, func(targetDC string) error {
		cluster = targetDC
		switch {
		case targetDC == handler.currentClusterName:
			resp, err = handler.frontendHandler.RespondActivityTaskFailedById(ctx, request)
		default:
			remoteClient := handler.GetRemoteFrontendClient(targetDC)
			resp, err = remoteClient.RespondActivityTaskFailedById(ctx, request)
		}
		return err
	})

	return resp, err
}

// RespondDecisionTaskCompleted API call
func (handler *DCRedirectionHandlerImpl) RespondDecisionTaskCompleted(
	ctx context.Context,
	request *workflowservice.RespondDecisionTaskCompletedRequest,
) (resp *workflowservice.RespondDecisionTaskCompletedResponse, retError error) {

	var apiName = "RespondDecisionTaskCompleted"
	var err error
	var cluster string

	scope, startTime := handler.beforeCall(metrics.DCRedirectionRespondDecisionTaskCompletedScope)
	defer func() {
		handler.afterCall(scope, startTime, cluster, &retError)
	}()

	token, err := handler.tokenSerializer.Deserialize(request.TaskToken)
	if err != nil {
		return nil, err
	}

	err = handler.redirectionPolicy.WithNamespaceIDRedirect(ctx, primitives.UUIDString(token.GetNamespaceId()), apiName, func(targetDC string) error {
		cluster = targetDC
		switch {
		case targetDC == handler.currentClusterName:
			resp, err = handler.frontendHandler.RespondDecisionTaskCompleted(ctx, request)
		default:
			remoteClient := handler.GetRemoteFrontendClient(targetDC)
			resp, err = remoteClient.RespondDecisionTaskCompleted(ctx, request)
		}
		return err
	})

	return resp, err
}

// RespondDecisionTaskFailed API call
func (handler *DCRedirectionHandlerImpl) RespondDecisionTaskFailed(
	ctx context.Context,
	request *workflowservice.RespondDecisionTaskFailedRequest,
) (resp *workflowservice.RespondDecisionTaskFailedResponse, retError error) {

	var apiName = "RespondDecisionTaskFailed"
	var err error
	var cluster string

	scope, startTime := handler.beforeCall(metrics.DCRedirectionRespondDecisionTaskFailedScope)
	defer func() {
		handler.afterCall(scope, startTime, cluster, &retError)
	}()

	token, err := handler.tokenSerializer.Deserialize(request.TaskToken)
	if err != nil {
		return resp, err
	}

	err = handler.redirectionPolicy.WithNamespaceIDRedirect(ctx, primitives.UUIDString(token.GetNamespaceId()), apiName, func(targetDC string) error {
		cluster = targetDC
		switch {
		case targetDC == handler.currentClusterName:
			resp, err = handler.frontendHandler.RespondDecisionTaskFailed(ctx, request)
		default:
			remoteClient := handler.GetRemoteFrontendClient(targetDC)
			resp, err = remoteClient.RespondDecisionTaskFailed(ctx, request)
		}
		return err
	})

	return resp, err
}

// RespondQueryTaskCompleted API call
func (handler *DCRedirectionHandlerImpl) RespondQueryTaskCompleted(
	ctx context.Context,
	request *workflowservice.RespondQueryTaskCompletedRequest,
) (resp *workflowservice.RespondQueryTaskCompletedResponse, retError error) {

	var apiName = "RespondQueryTaskCompleted"
	var err error
	var cluster string

	scope, startTime := handler.beforeCall(metrics.DCRedirectionRespondQueryTaskCompletedScope)
	defer func() {
		handler.afterCall(scope, startTime, cluster, &retError)
	}()

	token, err := handler.tokenSerializer.DeserializeQueryTaskToken(request.TaskToken)
	if err != nil {
		return resp, err
	}

	err = handler.redirectionPolicy.WithNamespaceIDRedirect(ctx, token.GetNamespaceId(), apiName, func(targetDC string) error {
		cluster = targetDC
		switch {
		case targetDC == handler.currentClusterName:
			resp, err = handler.frontendHandler.RespondQueryTaskCompleted(ctx, request)
		default:
			remoteClient := handler.GetRemoteFrontendClient(targetDC)
			resp, err = remoteClient.RespondQueryTaskCompleted(ctx, request)
		}
		return err
	})

	return resp, err
}

// SignalWithStartWorkflowExecution API call
func (handler *DCRedirectionHandlerImpl) SignalWithStartWorkflowExecution(
	ctx context.Context,
	request *workflowservice.SignalWithStartWorkflowExecutionRequest,
) (resp *workflowservice.SignalWithStartWorkflowExecutionResponse, retError error) {

	var apiName = "SignalWithStartWorkflowExecution"
	var err error
	var cluster string

	scope, startTime := handler.beforeCall(metrics.DCRedirectionSignalWithStartWorkflowExecutionScope)
	defer func() {
		handler.afterCall(scope, startTime, cluster, &retError)
	}()

	err = handler.redirectionPolicy.WithNamespaceRedirect(ctx, request.GetNamespace(), apiName, func(targetDC string) error {
		cluster = targetDC
		switch {
		case targetDC == handler.currentClusterName:
			resp, err = handler.frontendHandler.SignalWithStartWorkflowExecution(ctx, request)
		default:
			remoteClient := handler.GetRemoteFrontendClient(targetDC)
			resp, err = remoteClient.SignalWithStartWorkflowExecution(ctx, request)
		}
		return err
	})

	return resp, err
}

// SignalWorkflowExecution API call
func (handler *DCRedirectionHandlerImpl) SignalWorkflowExecution(
	ctx context.Context,
	request *workflowservice.SignalWorkflowExecutionRequest,
) (resp *workflowservice.SignalWorkflowExecutionResponse, retError error) {

	var apiName = "SignalWorkflowExecution"
	var err error
	var cluster string

	scope, startTime := handler.beforeCall(metrics.DCRedirectionSignalWorkflowExecutionScope)
	defer func() {
		handler.afterCall(scope, startTime, cluster, &retError)
	}()

	err = handler.redirectionPolicy.WithNamespaceRedirect(ctx, request.GetNamespace(), apiName, func(targetDC string) error {
		cluster = targetDC
		switch {
		case targetDC == handler.currentClusterName:
			resp, err = handler.frontendHandler.SignalWorkflowExecution(ctx, request)
		default:
			remoteClient := handler.GetRemoteFrontendClient(targetDC)
			resp, err = remoteClient.SignalWorkflowExecution(ctx, request)
		}
		return err
	})
	return resp, err
}

// StartWorkflowExecution API call
func (handler *DCRedirectionHandlerImpl) StartWorkflowExecution(
	ctx context.Context,
	request *workflowservice.StartWorkflowExecutionRequest,
) (resp *workflowservice.StartWorkflowExecutionResponse, retError error) {

	var apiName = "StartWorkflowExecution"
	var err error
	var cluster string

	scope, startTime := handler.beforeCall(metrics.DCRedirectionStartWorkflowExecutionScope)
	defer func() {
		handler.afterCall(scope, startTime, cluster, &retError)
	}()

	err = handler.redirectionPolicy.WithNamespaceRedirect(ctx, request.GetNamespace(), apiName, func(targetDC string) error {
		cluster = targetDC
		switch {
		case targetDC == handler.currentClusterName:
			resp, err = handler.frontendHandler.StartWorkflowExecution(ctx, request)
		default:
			remoteClient := handler.GetRemoteFrontendClient(targetDC)
			resp, err = remoteClient.StartWorkflowExecution(ctx, request)
		}
		return err
	})

	return resp, err
}

// TerminateWorkflowExecution API call
func (handler *DCRedirectionHandlerImpl) TerminateWorkflowExecution(
	ctx context.Context,
	request *workflowservice.TerminateWorkflowExecutionRequest,
) (resp *workflowservice.TerminateWorkflowExecutionResponse, retError error) {

	var apiName = "TerminateWorkflowExecution"
	var err error
	var cluster string

	scope, startTime := handler.beforeCall(metrics.DCRedirectionTerminateWorkflowExecutionScope)
	defer func() {
		handler.afterCall(scope, startTime, cluster, &retError)
	}()

	err = handler.redirectionPolicy.WithNamespaceRedirect(ctx, request.GetNamespace(), apiName, func(targetDC string) error {
		cluster = targetDC
		switch {
		case targetDC == handler.currentClusterName:
			resp, err = handler.frontendHandler.TerminateWorkflowExecution(ctx, request)
		default:
			remoteClient := handler.GetRemoteFrontendClient(targetDC)
			resp, err = remoteClient.TerminateWorkflowExecution(ctx, request)
		}
		return err
	})

	return resp, err
}

// ListTaskListPartitions API call
func (handler *DCRedirectionHandlerImpl) ListTaskListPartitions(
	ctx context.Context,
	request *workflowservice.ListTaskListPartitionsRequest,
) (resp *workflowservice.ListTaskListPartitionsResponse, retError error) {

	var apiName = "ListTaskListPartitions"
	var err error
	var cluster string

	scope, startTime := handler.beforeCall(metrics.DCRedirectionListTaskListPartitionsScope)
	defer func() {
		handler.afterCall(scope, startTime, cluster, &retError)
	}()

	err = handler.redirectionPolicy.WithNamespaceRedirect(ctx, request.GetNamespace(), apiName, func(targetDC string) error {
		cluster = targetDC
		switch {
		case targetDC == handler.currentClusterName:
			resp, err = handler.frontendHandler.ListTaskListPartitions(ctx, request)
		default:
			remoteClient := handler.GetRemoteFrontendClient(targetDC)
			resp, err = remoteClient.ListTaskListPartitions(ctx, request)
		}
		return err
	})

	return resp, err
}

// GetClusterInfo API call
func (handler *DCRedirectionHandlerImpl) GetClusterInfo(
	ctx context.Context,
	request *workflowservice.GetClusterInfoRequest,
) (*workflowservice.GetClusterInfoResponse, error) {
	return handler.frontendHandler.GetClusterInfo(ctx, request)
}

func (handler *DCRedirectionHandlerImpl) beforeCall(
	scope int,
) (metrics.Scope, time.Time) {

	return handler.GetMetricsClient().Scope(scope), handler.GetTimeSource().Now()
}

func (handler *DCRedirectionHandlerImpl) afterCall(
	scope metrics.Scope,
	startTime time.Time,
	cluster string,
	retError *error,
) {

	log.CapturePanicGRPC(handler.GetLogger(), retError)

	scope = scope.Tagged(metrics.TargetClusterTag(cluster))
	scope.IncCounter(metrics.ClientRedirectionRequests)
	scope.RecordTimer(metrics.ClientRedirectionLatency, handler.GetTimeSource().Now().Sub(startTime))
	if *retError != nil {
		scope.IncCounter(metrics.ClientRedirectionFailures)
	}
}<|MERGE_RESOLUTION|>--- conflicted
+++ resolved
@@ -61,15 +61,9 @@
 ) *DCRedirectionHandlerImpl {
 	resource := wfHandler.GetResource()
 	dcRedirectionPolicy := RedirectionPolicyGenerator(
-<<<<<<< HEAD
-		wfHandler.GetClusterMetadata(),
-		wfHandler.config,
-		wfHandler.GetNamespaceCache(),
-=======
 		resource.GetClusterMetadata(),
 		wfHandler.GetConfig(),
-		resource.GetDomainCache(),
->>>>>>> 0e8aeccc
+		resource.GetNamespaceCache(),
 		policy,
 	)
 
@@ -83,16 +77,6 @@
 	}
 }
 
-<<<<<<< HEAD
-=======
-// RegisterHandler register this handler, must be called before Start()
-func (handler *DCRedirectionHandlerImpl) RegisterHandler() {
-	dispatcher := handler.GetResource().GetDispatcher()
-	dispatcher.Register(workflowserviceserver.New(handler))
-	dispatcher.Register(metaserver.New(handler))
-}
-
->>>>>>> 0e8aeccc
 // Start starts the handler
 func (handler *DCRedirectionHandlerImpl) Start() {
 	handler.frontendHandler.Start()
