--- conflicted
+++ resolved
@@ -408,19 +408,6 @@
 	})
 }
 
-<<<<<<< HEAD
-=======
-func effectiveRPS(frontendResolver membership.ServiceResolver, hostRPS func() int, globalRPS func() int) float64 {
-	if gRPS := globalRPS(); gRPS > 0 && frontendResolver != nil {
-		if numHosts := frontendResolver.MemberCount(); numHosts > 0 {
-			return float64(gRPS) / float64(numHosts)
-		}
-	}
-
-	return float64(hostRPS())
-}
-
->>>>>>> ba5b23d3
 func (s *Service) GetFaultInjection() *client.FaultInjectionDataStoreFactory {
 	return s.faultInjectionDataStoreFactory
 }