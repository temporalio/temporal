--- conflicted
+++ resolved
@@ -55,12 +55,8 @@
 type Config struct {
 	NumHistoryShards                int
 	PersistenceMaxQPS               dynamicconfig.IntPropertyFn
-<<<<<<< HEAD
+	PersistenceGlobalMaxQPS         dynamicconfig.IntPropertyFn
 	VisibilityMaxPageSize           dynamicconfig.IntPropertyFnWithNamespaceFilter
-=======
-	PersistenceGlobalMaxQPS         dynamicconfig.IntPropertyFn
-	VisibilityMaxPageSize           dynamicconfig.IntPropertyFnWithDomainFilter
->>>>>>> b5974d51
 	EnableVisibilitySampling        dynamicconfig.BoolPropertyFn
 	EnableReadFromClosedExecutionV2 dynamicconfig.BoolPropertyFn
 	VisibilityListMaxQPS            dynamicconfig.IntPropertyFnWithNamespaceFilter
@@ -111,9 +107,9 @@
 // NewConfig returns new service config with default values
 func NewConfig(dc *dynamicconfig.Collection, numHistoryShards int, enableReadFromES bool) *Config {
 	return &Config{
-<<<<<<< HEAD
 		NumHistoryShards:                       numHistoryShards,
 		PersistenceMaxQPS:                      dc.GetIntProperty(dynamicconfig.FrontendPersistenceMaxQPS, 2000),
+		PersistenceGlobalMaxQPS:                dc.GetIntProperty(dynamicconfig.FrontendPersistenceGlobalMaxQPS, 0),
 		VisibilityMaxPageSize:                  dc.GetIntPropertyFilteredByNamespace(dynamicconfig.FrontendVisibilityMaxPageSize, 1000),
 		EnableVisibilitySampling:               dc.GetBoolProperty(dynamicconfig.EnableVisibilitySampling, true),
 		EnableReadFromClosedExecutionV2:        dc.GetBoolProperty(dynamicconfig.EnableReadFromClosedExecutionV2, false),
@@ -145,42 +141,6 @@
 		VisibilityArchivalQueryMaxPageSize:     dc.GetIntProperty(dynamicconfig.VisibilityArchivalQueryMaxPageSize, 10000),
 		DisallowQuery:                          dc.GetBoolPropertyFnWithNamespaceFilter(dynamicconfig.DisallowQuery, false),
 		SendRawWorkflowHistory:                 dc.GetBoolPropertyFnWithNamespaceFilter(dynamicconfig.SendRawWorkflowHistory, false),
-=======
-		NumHistoryShards:                    numHistoryShards,
-		PersistenceMaxQPS:                   dc.GetIntProperty(dynamicconfig.FrontendPersistenceMaxQPS, 2000),
-		PersistenceGlobalMaxQPS:             dc.GetIntProperty(dynamicconfig.FrontendPersistenceGlobalMaxQPS, 0),
-		VisibilityMaxPageSize:               dc.GetIntPropertyFilteredByDomain(dynamicconfig.FrontendVisibilityMaxPageSize, 1000),
-		EnableVisibilitySampling:            dc.GetBoolProperty(dynamicconfig.EnableVisibilitySampling, true),
-		EnableReadFromClosedExecutionV2:     dc.GetBoolProperty(dynamicconfig.EnableReadFromClosedExecutionV2, false),
-		VisibilityListMaxQPS:                dc.GetIntPropertyFilteredByDomain(dynamicconfig.FrontendVisibilityListMaxQPS, 1),
-		EnableReadVisibilityFromES:          dc.GetBoolPropertyFnWithDomainFilter(dynamicconfig.EnableReadVisibilityFromES, enableReadFromES),
-		ESVisibilityListMaxQPS:              dc.GetIntPropertyFilteredByDomain(dynamicconfig.FrontendESVisibilityListMaxQPS, 3),
-		ESIndexMaxResultWindow:              dc.GetIntProperty(dynamicconfig.FrontendESIndexMaxResultWindow, 10000),
-		HistoryMaxPageSize:                  dc.GetIntPropertyFilteredByDomain(dynamicconfig.FrontendHistoryMaxPageSize, common.GetHistoryMaxPageSize),
-		RPS:                                 dc.GetIntProperty(dynamicconfig.FrontendRPS, 1200),
-		MaxDomainRPSPerInstance:             dc.GetIntPropertyFilteredByDomain(dynamicconfig.FrontendMaxDomainRPSPerInstance, 1200),
-		GlobalDomainRPS:                     dc.GetIntPropertyFilteredByDomain(dynamicconfig.FrontendGlobalDomainRPS, 0),
-		MaxIDLengthLimit:                    dc.GetIntProperty(dynamicconfig.MaxIDLengthLimit, 1000),
-		HistoryMgrNumConns:                  dc.GetIntProperty(dynamicconfig.FrontendHistoryMgrNumConns, 10),
-		MaxBadBinaries:                      dc.GetIntPropertyFilteredByDomain(dynamicconfig.FrontendMaxBadBinaries, domain.MaxBadBinaries),
-		EnableAdminProtection:               dc.GetBoolProperty(dynamicconfig.EnableAdminProtection, false),
-		AdminOperationToken:                 dc.GetStringProperty(dynamicconfig.AdminOperationToken, common.DefaultAdminOperationToken),
-		DisableListVisibilityByFilter:       dc.GetBoolPropertyFnWithDomainFilter(dynamicconfig.DisableListVisibilityByFilter, false),
-		BlobSizeLimitError:                  dc.GetIntPropertyFilteredByDomain(dynamicconfig.BlobSizeLimitError, 2*1024*1024),
-		BlobSizeLimitWarn:                   dc.GetIntPropertyFilteredByDomain(dynamicconfig.BlobSizeLimitWarn, 256*1024),
-		ThrottledLogRPS:                     dc.GetIntProperty(dynamicconfig.FrontendThrottledLogRPS, 20),
-		ShutdownDrainDuration:               dc.GetDurationProperty(dynamicconfig.FrontendShutdownDrainDuration, 0),
-		EnableDomainNotActiveAutoForwarding: dc.GetBoolPropertyFnWithDomainFilter(dynamicconfig.EnableDomainNotActiveAutoForwarding, true),
-		EnableClientVersionCheck:            dc.GetBoolProperty(dynamicconfig.EnableClientVersionCheck, false),
-		ValidSearchAttributes:               dc.GetMapProperty(dynamicconfig.ValidSearchAttributes, definition.GetDefaultIndexedKeys()),
-		SearchAttributesNumberOfKeysLimit:   dc.GetIntPropertyFilteredByDomain(dynamicconfig.SearchAttributesNumberOfKeysLimit, 100),
-		SearchAttributesSizeOfValueLimit:    dc.GetIntPropertyFilteredByDomain(dynamicconfig.SearchAttributesSizeOfValueLimit, 2*1024),
-		SearchAttributesTotalSizeLimit:      dc.GetIntPropertyFilteredByDomain(dynamicconfig.SearchAttributesTotalSizeLimit, 40*1024),
-		MinRetentionDays:                    dc.GetIntProperty(dynamicconfig.MinRetentionDays, domain.MinRetentionDays),
-		VisibilityArchivalQueryMaxPageSize:  dc.GetIntProperty(dynamicconfig.VisibilityArchivalQueryMaxPageSize, 10000),
-		DisallowQuery:                       dc.GetBoolPropertyFnWithDomainFilter(dynamicconfig.DisallowQuery, false),
-		SendRawWorkflowHistory:              dc.GetBoolPropertyFnWithDomainFilter(dynamicconfig.SendRawWorkflowHistory, false),
->>>>>>> b5974d51
 	}
 }
 
