package history

import (
	"go.temporal.io/server/common/log"
	"go.temporal.io/server/common/log/tag"
	"go.temporal.io/server/common/metrics"
	"go.temporal.io/server/common/persistence/visibility/manager"
	"go.temporal.io/server/common/telemetry"
	historyi "go.temporal.io/server/service/history/interfaces"
	"go.temporal.io/server/service/history/queues"
	"go.temporal.io/server/service/history/tasks"
	"go.uber.org/fx"
)

const (
	visibilityQueuePersistenceMaxRPSRatio = 0.15
)

type (
	visibilityQueueFactoryParams struct {
		fx.In

		QueueFactoryBaseParams

		VisibilityMgr manager.VisibilityManager
	}

	visibilityQueueFactory struct {
		visibilityQueueFactoryParams
		QueueFactoryBase
	}
)

func NewVisibilityQueueFactory(
	params visibilityQueueFactoryParams,
) QueueFactory {
	return &visibilityQueueFactory{
		visibilityQueueFactoryParams: params,
		QueueFactoryBase: QueueFactoryBase{
			HostScheduler: queues.NewScheduler(
				params.ClusterMetadata.GetCurrentClusterName(),
				queues.SchedulerOptions{
					WorkerCount:                    params.Config.VisibilityProcessorSchedulerWorkerCount,
					ActiveNamespaceWeights:         params.Config.VisibilityProcessorSchedulerActiveRoundRobinWeights,
					StandbyNamespaceWeights:        params.Config.VisibilityProcessorSchedulerStandbyRoundRobinWeights,
					InactiveNamespaceDeletionDelay: params.Config.TaskSchedulerInactiveChannelDeletionDelay,
				},
				params.NamespaceRegistry,
				params.Logger,
			),
			HostPriorityAssigner: queues.NewPriorityAssigner(),
			HostReaderRateLimiter: queues.NewReaderPriorityRateLimiter(
				NewHostRateLimiterRateFn(
					params.Config.VisibilityProcessorMaxPollHostRPS,
					params.Config.PersistenceMaxQPS,
					visibilityQueuePersistenceMaxRPSRatio,
				),
				int64(params.Config.VisibilityQueueMaxReaderCount()),
			),
			Tracer: params.TracerProvider.Tracer(telemetry.ComponentQueueVisibility),
		},
	}
}

func (f *visibilityQueueFactory) CreateQueue(
	shard historyi.ShardContext,
) queues.Queue {
	logger := log.With(shard.GetLogger(), tag.ComponentVisibilityQueue)
	metricsHandler := f.MetricsHandler.WithTags(metrics.OperationTag(metrics.OperationVisibilityQueueProcessorScope))

	var shardScheduler = f.HostScheduler
	if f.Config.TaskSchedulerEnableRateLimiter() {
		shardScheduler = queues.NewRateLimitedScheduler(
			f.HostScheduler,
			queues.RateLimitedSchedulerOptions{
				EnableShadowMode: f.Config.TaskSchedulerEnableRateLimiterShadowMode,
				StartupDelay:     f.Config.TaskSchedulerRateLimiterStartupDelay,
			},
			f.ClusterMetadata.GetCurrentClusterName(),
			f.NamespaceRegistry,
			f.SchedulerRateLimiter,
			f.TimeSource,
			f.ChasmRegistry,
			logger,
			metricsHandler,
		)
	}

	rescheduler := queues.NewRescheduler(
		shardScheduler,
		shard.GetTimeSource(),
		logger,
		metricsHandler,
	)

	executor := newVisibilityQueueTaskExecutor(
		shard,
		f.WorkflowCache,
		f.VisibilityMgr,
		logger,
		f.MetricsHandler,
		f.Config.VisibilityProcessorEnsureCloseBeforeDelete,
		f.Config.VisibilityProcessorEnableCloseWorkflowCleanup,
		f.Config.VisibilityProcessorRelocateAttributesMinBlobSize,
	)
	if f.ExecutorWrapper != nil {
		executor = f.ExecutorWrapper.Wrap(executor)
	}

	factory := queues.NewExecutableFactory(
		executor,
		shardScheduler,
		rescheduler,
		f.HostPriorityAssigner,
		shard.GetTimeSource(),
		shard.GetNamespaceRegistry(),
		shard.GetClusterMetadata(),
<<<<<<< HEAD
		f.ChasmRegistry,
=======
		queues.GetTaskTypeTagValue,
>>>>>>> e4d418cf
		logger,
		metricsHandler,
		f.Tracer,
		f.DLQWriter,
		f.Config.TaskDLQEnabled,
		f.Config.TaskDLQUnexpectedErrorAttempts,
		f.Config.TaskDLQInternalErrors,
		f.Config.TaskDLQErrorPattern,
	)
	return queues.NewImmediateQueue(
		shard,
		tasks.CategoryVisibility,
		shardScheduler,
		rescheduler,
		&queues.Options{
			ReaderOptions: queues.ReaderOptions{
				BatchSize:            f.Config.VisibilityTaskBatchSize,
				MaxPendingTasksCount: f.Config.QueuePendingTaskMaxCount,
				PollBackoffInterval:  f.Config.VisibilityProcessorPollBackoffInterval,
				MaxPredicateSize:     f.Config.QueueMaxPredicateSize,
			},
			MonitorOptions: queues.MonitorOptions{
				PendingTasksCriticalCount:   f.Config.QueuePendingTaskCriticalCount,
				ReaderStuckCriticalAttempts: f.Config.QueueReaderStuckCriticalAttempts,
				SliceCountCriticalThreshold: f.Config.QueueCriticalSlicesCount,
			},
			MaxPollRPS:                          f.Config.VisibilityProcessorMaxPollRPS,
			MaxPollInterval:                     f.Config.VisibilityProcessorMaxPollInterval,
			MaxPollIntervalJitterCoefficient:    f.Config.VisibilityProcessorMaxPollIntervalJitterCoefficient,
			CheckpointInterval:                  f.Config.VisibilityProcessorUpdateAckInterval,
			CheckpointIntervalJitterCoefficient: f.Config.VisibilityProcessorUpdateAckIntervalJitterCoefficient,
			MaxReaderCount:                      f.Config.VisibilityQueueMaxReaderCount,
			MoveGroupTaskCountBase:              f.Config.QueueMoveGroupTaskCountBase,
			MoveGroupTaskCountMultiplier:        f.Config.QueueMoveGroupTaskCountMultiplier,
		},
		f.HostReaderRateLimiter,
		queues.GrouperNamespaceID{},
		logger,
		metricsHandler,
		factory,
	)
}<|MERGE_RESOLUTION|>--- conflicted
+++ resolved
@@ -115,11 +115,8 @@
 		shard.GetTimeSource(),
 		shard.GetNamespaceRegistry(),
 		shard.GetClusterMetadata(),
-<<<<<<< HEAD
 		f.ChasmRegistry,
-=======
 		queues.GetTaskTypeTagValue,
->>>>>>> e4d418cf
 		logger,
 		metricsHandler,
 		f.Tracer,
