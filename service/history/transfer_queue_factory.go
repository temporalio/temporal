package history

import (
	"go.temporal.io/server/client"
	"go.temporal.io/server/common/log"
	"go.temporal.io/server/common/log/tag"
	"go.temporal.io/server/common/metrics"
	"go.temporal.io/server/common/persistence/visibility/manager"
	"go.temporal.io/server/common/resource"
	"go.temporal.io/server/common/sdk"
	"go.temporal.io/server/common/telemetry"
	historyi "go.temporal.io/server/service/history/interfaces"
	"go.temporal.io/server/service/history/queues"
	"go.temporal.io/server/service/history/tasks"
	"go.uber.org/fx"
)

const (
	transferQueuePersistenceMaxRPSRatio = 0.3
)

type (
	transferQueueFactoryParams struct {
		fx.In

		QueueFactoryBaseParams

		ClientBean        client.Bean
		SdkClientFactory  sdk.ClientFactory
		HistoryRawClient  resource.HistoryRawClient
		MatchingRawClient resource.MatchingRawClient
		VisibilityManager manager.VisibilityManager
	}

	transferQueueFactory struct {
		transferQueueFactoryParams
		QueueFactoryBase
	}
)

func NewTransferQueueFactory(
	params transferQueueFactoryParams,
) QueueFactory {
	return &transferQueueFactory{
		transferQueueFactoryParams: params,
		QueueFactoryBase: QueueFactoryBase{
			HostScheduler: queues.NewScheduler(
				params.ClusterMetadata.GetCurrentClusterName(),
				queues.SchedulerOptions{
					WorkerCount:                    params.Config.TransferProcessorSchedulerWorkerCount,
					ActiveNamespaceWeights:         params.Config.TransferProcessorSchedulerActiveRoundRobinWeights,
					StandbyNamespaceWeights:        params.Config.TransferProcessorSchedulerStandbyRoundRobinWeights,
					InactiveNamespaceDeletionDelay: params.Config.TaskSchedulerInactiveChannelDeletionDelay,
				},
				params.NamespaceRegistry,
				params.Logger,
			),
			HostPriorityAssigner: queues.NewPriorityAssigner(),
			HostReaderRateLimiter: queues.NewReaderPriorityRateLimiter(
				NewHostRateLimiterRateFn(
					params.Config.TransferProcessorMaxPollHostRPS,
					params.Config.PersistenceMaxQPS,
					transferQueuePersistenceMaxRPSRatio,
				),
				int64(params.Config.TransferQueueMaxReaderCount()),
			),
			Tracer: params.TracerProvider.Tracer(telemetry.ComponentQueueTransfer),
		},
	}
}

func (f *transferQueueFactory) CreateQueue(
	shardContext historyi.ShardContext,
) queues.Queue {
	logger := log.With(shardContext.GetLogger(), tag.ComponentTransferQueue)
	metricsHandler := f.MetricsHandler.WithTags(metrics.OperationTag(metrics.OperationTransferQueueProcessorScope))

	currentClusterName := f.ClusterMetadata.GetCurrentClusterName()

	var shardScheduler = f.HostScheduler
	if f.Config.TaskSchedulerEnableRateLimiter() {
		shardScheduler = queues.NewRateLimitedScheduler(
			f.HostScheduler,
			queues.RateLimitedSchedulerOptions{
				EnableShadowMode: f.Config.TaskSchedulerEnableRateLimiterShadowMode,
				StartupDelay:     f.Config.TaskSchedulerRateLimiterStartupDelay,
			},
			currentClusterName,
			f.NamespaceRegistry,
			f.SchedulerRateLimiter,
			f.TimeSource,
			f.ChasmRegistry,
			logger,
			metricsHandler,
		)
	}

	rescheduler := queues.NewRescheduler(
		shardScheduler,
		shardContext.GetTimeSource(),
		logger,
		metricsHandler,
	)

	activeExecutor := newTransferQueueActiveTaskExecutor(
		shardContext,
		f.WorkflowCache,
		f.SdkClientFactory,
		logger,
		f.MetricsHandler,
		f.Config,
		f.HistoryRawClient,
		f.MatchingRawClient,
		f.VisibilityManager,
		f.ChasmEngine,
	)

	standbyExecutor := newTransferQueueStandbyTaskExecutor(
		shardContext,
		f.WorkflowCache,
		logger,
		f.MetricsHandler,
		currentClusterName,
		f.HistoryRawClient,
		f.MatchingRawClient,
		f.VisibilityManager,
		f.ChasmEngine,
		f.ClientBean,
	)

	executor := queues.NewActiveStandbyExecutor(
		currentClusterName,
		f.NamespaceRegistry,
		activeExecutor,
		standbyExecutor,
		logger,
	)
	if f.ExecutorWrapper != nil {
		executor = f.ExecutorWrapper.Wrap(executor)
	}

	factory := queues.NewExecutableFactory(
		executor,
		shardScheduler,
		rescheduler,
		f.HostPriorityAssigner,
		shardContext.GetTimeSource(),
		shardContext.GetNamespaceRegistry(),
		shardContext.GetClusterMetadata(),
<<<<<<< HEAD
		f.ChasmRegistry,
=======
		queues.GetTaskTypeTagValue,
>>>>>>> e4d418cf
		logger,
		metricsHandler,
		f.Tracer,
		f.DLQWriter,
		f.Config.TaskDLQEnabled,
		f.Config.TaskDLQUnexpectedErrorAttempts,
		f.Config.TaskDLQInternalErrors,
		f.Config.TaskDLQErrorPattern,
	)
	return queues.NewImmediateQueue(
		shardContext,
		tasks.CategoryTransfer,
		shardScheduler,
		rescheduler,
		&queues.Options{
			ReaderOptions: queues.ReaderOptions{
				BatchSize:            f.Config.TransferTaskBatchSize,
				MaxPendingTasksCount: f.Config.QueuePendingTaskMaxCount,
				PollBackoffInterval:  f.Config.TransferProcessorPollBackoffInterval,
				MaxPredicateSize:     f.Config.QueueMaxPredicateSize,
			},
			MonitorOptions: queues.MonitorOptions{
				PendingTasksCriticalCount:   f.Config.QueuePendingTaskCriticalCount,
				ReaderStuckCriticalAttempts: f.Config.QueueReaderStuckCriticalAttempts,
				SliceCountCriticalThreshold: f.Config.QueueCriticalSlicesCount,
			},
			MaxPollRPS:                          f.Config.TransferProcessorMaxPollRPS,
			MaxPollInterval:                     f.Config.TransferProcessorMaxPollInterval,
			MaxPollIntervalJitterCoefficient:    f.Config.TransferProcessorMaxPollIntervalJitterCoefficient,
			CheckpointInterval:                  f.Config.TransferProcessorUpdateAckInterval,
			CheckpointIntervalJitterCoefficient: f.Config.TransferProcessorUpdateAckIntervalJitterCoefficient,
			MaxReaderCount:                      f.Config.TransferQueueMaxReaderCount,
			MoveGroupTaskCountBase:              f.Config.QueueMoveGroupTaskCountBase,
			MoveGroupTaskCountMultiplier:        f.Config.QueueMoveGroupTaskCountMultiplier,
		},
		f.HostReaderRateLimiter,
		queues.GrouperNamespaceID{},
		logger,
		metricsHandler,
		factory,
	)
}<|MERGE_RESOLUTION|>--- conflicted
+++ resolved
@@ -147,11 +147,8 @@
 		shardContext.GetTimeSource(),
 		shardContext.GetNamespaceRegistry(),
 		shardContext.GetClusterMetadata(),
-<<<<<<< HEAD
 		f.ChasmRegistry,
-=======
 		queues.GetTaskTypeTagValue,
->>>>>>> e4d418cf
 		logger,
 		metricsHandler,
 		f.Tracer,
