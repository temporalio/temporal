// The MIT License
//
// Copyright (c) 2020 Temporal Technologies Inc.  All rights reserved.
//
// Copyright (c) 2020 Uber Technologies, Inc.
//
// Permission is hereby granted, free of charge, to any person obtaining a copy
// of this software and associated documentation files (the "Software"), to deal
// in the Software without restriction, including without limitation the rights
// to use, copy, modify, merge, publish, distribute, sublicense, and/or sell
// copies of the Software, and to permit persons to whom the Software is
// furnished to do so, subject to the following conditions:
//
// The above copyright notice and this permission notice shall be included in
// all copies or substantial portions of the Software.
//
// THE SOFTWARE IS PROVIDED "AS IS", WITHOUT WARRANTY OF ANY KIND, EXPRESS OR
// IMPLIED, INCLUDING BUT NOT LIMITED TO THE WARRANTIES OF MERCHANTABILITY,
// FITNESS FOR A PARTICULAR PURPOSE AND NONINFRINGEMENT. IN NO EVENT SHALL THE
// AUTHORS OR COPYRIGHT HOLDERS BE LIABLE FOR ANY CLAIM, DAMAGES OR OTHER
// LIABILITY, WHETHER IN AN ACTION OF CONTRACT, TORT OR OTHERWISE, ARISING FROM,
// OUT OF OR IN CONNECTION WITH THE SOFTWARE OR THE USE OR OTHER DEALINGS IN
// THE SOFTWARE.

package history

import (
	"testing"
	"time"

	"github.com/golang/mock/gomock"
	"github.com/pborman/uuid"
	"github.com/stretchr/testify/mock"
	"github.com/stretchr/testify/require"
	"github.com/stretchr/testify/suite"
	"github.com/uber-go/tally"
	commonpb "go.temporal.io/api/common/v1"
	enumspb "go.temporal.io/api/enums/v1"
	historypb "go.temporal.io/api/history/v1"
	taskqueuepb "go.temporal.io/api/taskqueue/v1"

	enumsspb "go.temporal.io/server/api/enums/v1"
	"go.temporal.io/server/api/persistenceblobs/v1"

	replicationspb "go.temporal.io/server/api/replication/v1"
	"go.temporal.io/server/common"
	"go.temporal.io/server/common/cache"
	"go.temporal.io/server/common/clock"
	"go.temporal.io/server/common/cluster"
	"go.temporal.io/server/common/log"
	"go.temporal.io/server/common/metrics"
	"go.temporal.io/server/common/mocks"
	"go.temporal.io/server/common/payloads"
	"go.temporal.io/server/common/persistence"
	"go.temporal.io/server/common/service/dynamicconfig"
)

type (
	conflictResolverSuite struct {
		suite.Suite
		*require.Assertions

		controller               *gomock.Controller
		mockShard                *shardContextTest
		mockTxProcessor          *MocktransferQueueProcessor
		mockReplicationProcessor *MockReplicatorQueueProcessor
		mockTimerProcessor       *MocktimerQueueProcessor
		mockEventsCache          *MockeventsCache
		mockNamespaceCache       *cache.MockNamespaceCache
		mockClusterMetadata      *cluster.MockMetadata

		logger           log.Logger
		mockExecutionMgr *mocks.ExecutionManager
		mockHistoryV2Mgr *mocks.HistoryV2Manager
		mockContext      *workflowExecutionContextImpl

		conflictResolver *conflictResolverImpl
	}
)

func TestConflictResolverSuite(t *testing.T) {
	s := new(conflictResolverSuite)
	suite.Run(t, s)
}

func (s *conflictResolverSuite) SetupSuite() {
}

func (s *conflictResolverSuite) TearDownSuite() {

}

func (s *conflictResolverSuite) SetupTest() {
	s.Assertions = require.New(s.T())

	s.controller = gomock.NewController(s.T())
	s.mockTxProcessor = NewMocktransferQueueProcessor(s.controller)
	s.mockReplicationProcessor = NewMockReplicatorQueueProcessor(s.controller)
	s.mockTimerProcessor = NewMocktimerQueueProcessor(s.controller)
	s.mockTxProcessor.EXPECT().NotifyNewTask(gomock.Any(), gomock.Any()).AnyTimes()
	s.mockReplicationProcessor.EXPECT().notifyNewTask().AnyTimes()
	s.mockTimerProcessor.EXPECT().NotifyNewTimers(gomock.Any(), gomock.Any()).AnyTimes()

	s.mockShard = newTestShardContext(
		s.controller,
		&persistence.ShardInfoWithFailover{
			ShardInfo: &persistenceblobs.ShardInfo{
				ShardId:          10,
				RangeId:          1,
				TransferAckLevel: 0,
			}},
		NewDynamicConfigForTest(),
	)

	s.mockNamespaceCache = s.mockShard.resource.NamespaceCache
	s.mockHistoryV2Mgr = s.mockShard.resource.HistoryMgr
	s.mockExecutionMgr = s.mockShard.resource.ExecutionMgr
	s.mockClusterMetadata = s.mockShard.resource.ClusterMetadata
	s.mockEventsCache = s.mockShard.mockEventsCache
	s.mockClusterMetadata.EXPECT().GetCurrentClusterName().Return(cluster.TestCurrentClusterName).AnyTimes()
	s.mockEventsCache.EXPECT().putEvent(gomock.Any(), gomock.Any(), gomock.Any(), gomock.Any(), gomock.Any()).AnyTimes()

	s.logger = s.mockShard.GetLogger()

	h := &historyEngineImpl{
		shard:                s.mockShard,
		clusterMetadata:      s.mockClusterMetadata,
		historyEventNotifier: newHistoryEventNotifier(clock.NewRealTimeSource(), metrics.NewClient(tally.NoopScope, metrics.History), func(string) int { return 0 }),
		txProcessor:          s.mockTxProcessor,
		replicatorProcessor:  s.mockReplicationProcessor,
		timerProcessor:       s.mockTimerProcessor,
	}
	s.mockShard.SetEngine(h)

	s.mockContext = newWorkflowExecutionContext(testNamespaceID, commonpb.WorkflowExecution{
		WorkflowId: "some random workflow ID",
		RunId:      testRunID,
	}, s.mockShard, s.mockExecutionMgr, s.logger)
	s.conflictResolver = newConflictResolver(s.mockShard, s.mockContext, s.mockHistoryV2Mgr, s.logger)

}

func (s *conflictResolverSuite) TearDownTest() {
	s.controller.Finish()
	s.mockShard.Finish(s.T())
}

func (s *conflictResolverSuite) TestReset() {
	s.mockShard.config.AdvancedVisibilityWritingMode = dynamicconfig.GetStringPropertyFn(common.AdvancedVisibilityWritingModeDual)

	prevRunID := uuid.New()
	prevLastWriteVersion := int64(123)
	prevState := enumsspb.WORKFLOW_EXECUTION_STATE_RUNNING

	sourceCluster := cluster.TestAlternativeClusterName
	startTime := time.Now()
	version := int64(12)

	namespaceID := s.mockContext.namespaceID
	execution := s.mockContext.workflowExecution
	nextEventID := int64(2)
	branchToken := []byte("some random branch token")

	event1 := &historypb.HistoryEvent{
		EventId:   1,
		Version:   version,
		EventType: enumspb.EVENT_TYPE_WORKFLOW_EXECUTION_STARTED,
		Attributes: &historypb.HistoryEvent_WorkflowExecutionStartedEventAttributes{WorkflowExecutionStartedEventAttributes: &historypb.WorkflowExecutionStartedEventAttributes{
			WorkflowType:                    &commonpb.WorkflowType{Name: "some random workflow type"},
			TaskQueue:                       &taskqueuepb.TaskQueue{Name: "some random workflow type"},
			Input:                           payloads.EncodeString("some random input"),
			WorkflowExecutionTimeoutSeconds: 123,
			WorkflowRunTimeoutSeconds:       231,
			WorkflowTaskTimeoutSeconds:      233,
			Identity:                        "some random identity",
		}},
	}
	event2 := &historypb.HistoryEvent{
		EventId:    2,
		EventType:  enumspb.EVENT_TYPE_WORKFLOW_EXECUTION_STARTED,
		Attributes: &historypb.HistoryEvent_WorkflowTaskScheduledEventAttributes{WorkflowTaskScheduledEventAttributes: &historypb.WorkflowTaskScheduledEventAttributes{}}}

	historySize := int64(1234567)
	shardId := s.mockShard.GetShardID()
	s.mockHistoryV2Mgr.On("ReadHistoryBranch", &persistence.ReadHistoryBranchRequest{
		BranchToken:   branchToken,
		MinEventID:    common.FirstEventID,
		MaxEventID:    nextEventID,
		PageSize:      defaultHistoryPageSize,
		NextPageToken: nil,
		ShardID:       &shardId,
	}).Return(&persistence.ReadHistoryBranchResponse{
		HistoryEvents:    []*historypb.HistoryEvent{event1, event2},
		NextPageToken:    nil,
		LastFirstEventID: event1.GetEventId(),
		Size:             int(historySize),
	}, nil)

	s.mockContext.updateCondition = int64(59)
	createRequestID := uuid.New()

	executionInfo := &persistence.WorkflowExecutionInfo{
		NamespaceID:                  namespaceID,
		WorkflowID:                   execution.GetWorkflowId(),
		RunID:                        execution.GetRunId(),
		ParentNamespaceID:            "",
		ParentWorkflowID:             "",
		ParentRunID:                  "",
		InitiatedID:                  common.EmptyEventID,
		TaskQueue:                    event1.GetWorkflowExecutionStartedEventAttributes().TaskQueue.GetName(),
		WorkflowTypeName:             event1.GetWorkflowExecutionStartedEventAttributes().WorkflowType.GetName(),
		WorkflowExecutionTimeout:     event1.GetWorkflowExecutionStartedEventAttributes().WorkflowExecutionTimeoutSeconds,
		WorkflowRunTimeout:           event1.GetWorkflowExecutionStartedEventAttributes().WorkflowRunTimeoutSeconds,
		DefaultWorkflowTaskTimeout:   event1.GetWorkflowExecutionStartedEventAttributes().WorkflowTaskTimeoutSeconds,
		State:                        enumsspb.WORKFLOW_EXECUTION_STATE_CREATED,
		Status:                       enumspb.WORKFLOW_EXECUTION_STATUS_RUNNING,
		LastFirstEventID:             event1.GetEventId(),
		NextEventID:                  nextEventID,
		LastProcessedEvent:           common.EmptyEventID,
		StartTimestamp:               startTime,
		LastUpdatedTimestamp:         startTime,
		WorkflowTaskVersion:          common.EmptyVersion,
		WorkflowTaskScheduleID:       common.EmptyEventID,
		WorkflowTaskStartedID:        common.EmptyEventID,
		WorkflowTaskRequestID:        emptyUUID,
<<<<<<< HEAD
		WorkflowTaskTimeout:          0,
		WorkflowTaskAttempt:          0,
=======
		CurrentWorkflowTaskTimeout:   0,
		WorkflowTaskAttempt:          1,
>>>>>>> 71b8a1a3
		WorkflowTaskStartedTimestamp: 0,
		CreateRequestID:              createRequestID,
		BranchToken:                  branchToken,
	}
	// this is only a shallow test, meaning
	// the mutable state only has the minimal information
	// so we can test the conflict resolver
	s.mockExecutionMgr.On("ConflictResolveWorkflowExecution", mock.MatchedBy(func(input *persistence.ConflictResolveWorkflowExecutionRequest) bool {
		transferTasks := input.ResetWorkflowSnapshot.TransferTasks
		if len(transferTasks) != 1 {
			return false
		}
		s.IsType(&persistence.UpsertWorkflowSearchAttributesTask{}, transferTasks[0])
		input.ResetWorkflowSnapshot.TransferTasks = nil

		s.Equal(&persistence.ConflictResolveWorkflowExecutionRequest{
			RangeID: s.mockShard.shardInfo.GetRangeId(),
			CurrentWorkflowCAS: &persistence.CurrentWorkflowCAS{
				PrevRunID:            prevRunID,
				PrevLastWriteVersion: prevLastWriteVersion,
				PrevState:            prevState,
			},
			ResetWorkflowSnapshot: persistence.WorkflowSnapshot{
				ExecutionInfo: executionInfo,
				ExecutionStats: &persistence.ExecutionStats{
					HistorySize: historySize,
				},
				ReplicationState: &persistence.ReplicationState{
					CurrentVersion:   event1.GetVersion(),
					StartVersion:     event1.GetVersion(),
					LastWriteVersion: event1.GetVersion(),
					LastWriteEventID: event1.GetEventId(),
					LastReplicationInfo: map[string]*replicationspb.ReplicationInfo{
						sourceCluster: {
							Version:     event1.GetVersion(),
							LastEventId: event1.GetEventId(),
						},
					},
				},
				ActivityInfos:       []*persistence.ActivityInfo{},
				TimerInfos:          []*persistenceblobs.TimerInfo{},
				ChildExecutionInfos: []*persistence.ChildExecutionInfo{},
				RequestCancelInfos:  []*persistenceblobs.RequestCancelInfo{},
				SignalInfos:         []*persistenceblobs.SignalInfo{},
				SignalRequestedIDs:  []string{},
				TransferTasks:       nil,
				ReplicationTasks:    nil,
				TimerTasks:          nil,
				Condition:           s.mockContext.updateCondition,
			},
			Encoding: common.EncodingType(s.mockShard.GetConfig().EventEncodingType(namespaceID)),
		}, input)
		return true
	})).Return(nil).Once()
	s.mockExecutionMgr.On("GetWorkflowExecution", &persistence.GetWorkflowExecutionRequest{
		NamespaceID: namespaceID,
		Execution:   execution,
	}).Return(&persistence.GetWorkflowExecutionResponse{
		State: &persistence.WorkflowMutableState{
			ExecutionInfo: &persistence.WorkflowExecutionInfo{
				State:  enumsspb.WORKFLOW_EXECUTION_STATE_CREATED,
				Status: enumspb.WORKFLOW_EXECUTION_STATUS_RUNNING,
			},
			ExecutionStats: &persistence.ExecutionStats{},
		},
	}, nil).Once() // return empty resoonse since we are not testing the load
	s.mockClusterMetadata.EXPECT().IsGlobalNamespaceEnabled().Return(true).AnyTimes()
	s.mockClusterMetadata.EXPECT().ClusterNameForFailoverVersion(event1.GetVersion()).Return(sourceCluster).AnyTimes()
	s.mockNamespaceCache.EXPECT().GetNamespaceByID(gomock.Any()).Return(cache.NewLocalNamespaceCacheEntryForTest(
		&persistenceblobs.NamespaceInfo{Id: namespaceID}, &persistenceblobs.NamespaceConfig{}, "", nil,
	), nil).AnyTimes()

	_, err := s.conflictResolver.reset(prevRunID, prevLastWriteVersion, prevState, createRequestID, nextEventID-1, executionInfo, s.mockContext.updateCondition)
	s.Nil(err)
}<|MERGE_RESOLUTION|>--- conflicted
+++ resolved
@@ -223,13 +223,8 @@
 		WorkflowTaskScheduleID:       common.EmptyEventID,
 		WorkflowTaskStartedID:        common.EmptyEventID,
 		WorkflowTaskRequestID:        emptyUUID,
-<<<<<<< HEAD
 		WorkflowTaskTimeout:          0,
-		WorkflowTaskAttempt:          0,
-=======
-		CurrentWorkflowTaskTimeout:   0,
 		WorkflowTaskAttempt:          1,
->>>>>>> 71b8a1a3
 		WorkflowTaskStartedTimestamp: 0,
 		CreateRequestID:              createRequestID,
 		BranchToken:                  branchToken,
