// The MIT License
//
// Copyright (c) 2020 Temporal Technologies Inc.  All rights reserved.
//
// Copyright (c) 2020 Uber Technologies, Inc.
//
// Permission is hereby granted, free of charge, to any person obtaining a copy
// of this software and associated documentation files (the "Software"), to deal
// in the Software without restriction, including without limitation the rights
// to use, copy, modify, merge, publish, distribute, sublicense, and/or sell
// copies of the Software, and to permit persons to whom the Software is
// furnished to do so, subject to the following conditions:
//
// The above copyright notice and this permission notice shall be included in
// all copies or substantial portions of the Software.
//
// THE SOFTWARE IS PROVIDED "AS IS", WITHOUT WARRANTY OF ANY KIND, EXPRESS OR
// IMPLIED, INCLUDING BUT NOT LIMITED TO THE WARRANTIES OF MERCHANTABILITY,
// FITNESS FOR A PARTICULAR PURPOSE AND NONINFRINGEMENT. IN NO EVENT SHALL THE
// AUTHORS OR COPYRIGHT HOLDERS BE LIABLE FOR ANY CLAIM, DAMAGES OR OTHER
// LIABILITY, WHETHER IN AN ACTION OF CONTRACT, TORT OR OTHERWISE, ARISING FROM,
// OUT OF OR IN CONNECTION WITH THE SOFTWARE OR THE USE OR OTHER DEALINGS IN
// THE SOFTWARE.

package history

import (
	"testing"
	"time"

	"github.com/golang/mock/gomock"
	"github.com/pborman/uuid"
	"github.com/stretchr/testify/mock"
	"github.com/stretchr/testify/require"
	"github.com/stretchr/testify/suite"
	"github.com/uber-go/tally"
	commonpb "go.temporal.io/temporal-proto/common"
	eventpb "go.temporal.io/temporal-proto/event"
	executionpb "go.temporal.io/temporal-proto/execution"
	tasklistpb "go.temporal.io/temporal-proto/tasklist"

	"github.com/temporalio/temporal/.gen/proto/persistenceblobs"
	replicationgenpb "github.com/temporalio/temporal/.gen/proto/replication"
	"github.com/temporalio/temporal/common"
	"github.com/temporalio/temporal/common/cache"
	"github.com/temporalio/temporal/common/clock"
	"github.com/temporalio/temporal/common/cluster"
	"github.com/temporalio/temporal/common/log"
	"github.com/temporalio/temporal/common/metrics"
	"github.com/temporalio/temporal/common/mocks"
	"github.com/temporalio/temporal/common/payload"
	"github.com/temporalio/temporal/common/persistence"
	"github.com/temporalio/temporal/common/primitives"
	"github.com/temporalio/temporal/common/service/dynamicconfig"
)

type (
	conflictResolverSuite struct {
		suite.Suite
		*require.Assertions

		controller               *gomock.Controller
		mockShard                *shardContextTest
		mockTxProcessor          *MocktransferQueueProcessor
		mockReplicationProcessor *MockReplicatorQueueProcessor
		mockTimerProcessor       *MocktimerQueueProcessor
		mockEventsCache          *MockeventsCache
		mockNamespaceCache       *cache.MockNamespaceCache
		mockClusterMetadata      *cluster.MockMetadata

		logger           log.Logger
		mockExecutionMgr *mocks.ExecutionManager
		mockHistoryV2Mgr *mocks.HistoryV2Manager
		mockContext      *workflowExecutionContextImpl

		conflictResolver *conflictResolverImpl
	}
)

func TestConflictResolverSuite(t *testing.T) {
	s := new(conflictResolverSuite)
	suite.Run(t, s)
}

func (s *conflictResolverSuite) SetupSuite() {
}

func (s *conflictResolverSuite) TearDownSuite() {

}

func (s *conflictResolverSuite) SetupTest() {
	s.Assertions = require.New(s.T())

	s.controller = gomock.NewController(s.T())
	s.mockTxProcessor = NewMocktransferQueueProcessor(s.controller)
	s.mockReplicationProcessor = NewMockReplicatorQueueProcessor(s.controller)
	s.mockTimerProcessor = NewMocktimerQueueProcessor(s.controller)
	s.mockTxProcessor.EXPECT().NotifyNewTask(gomock.Any(), gomock.Any()).AnyTimes()
	s.mockReplicationProcessor.EXPECT().notifyNewTask().AnyTimes()
	s.mockTimerProcessor.EXPECT().NotifyNewTimers(gomock.Any(), gomock.Any()).AnyTimes()

	s.mockShard = newTestShardContext(
		s.controller,
		&persistence.ShardInfoWithFailover{
			ShardInfo: &persistenceblobs.ShardInfo{
				ShardId:          10,
				RangeId:          1,
				TransferAckLevel: 0,
			}},
		NewDynamicConfigForTest(),
	)

	s.mockNamespaceCache = s.mockShard.resource.NamespaceCache
	s.mockHistoryV2Mgr = s.mockShard.resource.HistoryMgr
	s.mockExecutionMgr = s.mockShard.resource.ExecutionMgr
	s.mockClusterMetadata = s.mockShard.resource.ClusterMetadata
	s.mockEventsCache = s.mockShard.mockEventsCache
	s.mockClusterMetadata.EXPECT().GetCurrentClusterName().Return(cluster.TestCurrentClusterName).AnyTimes()
	s.mockEventsCache.EXPECT().putEvent(gomock.Any(), gomock.Any(), gomock.Any(), gomock.Any(), gomock.Any()).AnyTimes()

	s.logger = s.mockShard.GetLogger()

	h := &historyEngineImpl{
		shard:                s.mockShard,
		clusterMetadata:      s.mockClusterMetadata,
		historyEventNotifier: newHistoryEventNotifier(clock.NewRealTimeSource(), metrics.NewClient(tally.NoopScope, metrics.History), func(string) int { return 0 }),
		txProcessor:          s.mockTxProcessor,
		replicatorProcessor:  s.mockReplicationProcessor,
		timerProcessor:       s.mockTimerProcessor,
	}
	s.mockShard.SetEngine(h)

	s.mockContext = newWorkflowExecutionContext(testNamespaceID, executionpb.WorkflowExecution{
		WorkflowId: "some random workflow ID",
		RunId:      testRunID,
	}, s.mockShard, s.mockExecutionMgr, s.logger)
	s.conflictResolver = newConflictResolver(s.mockShard, s.mockContext, s.mockHistoryV2Mgr, s.logger)

}

func (s *conflictResolverSuite) TearDownTest() {
	s.controller.Finish()
	s.mockShard.Finish(s.T())
}

func (s *conflictResolverSuite) TestReset() {
	s.mockShard.config.AdvancedVisibilityWritingMode = dynamicconfig.GetStringPropertyFn(common.AdvancedVisibilityWritingModeDual)

	prevRunID := uuid.New()
	prevLastWriteVersion := int64(123)
	prevState := persistence.WorkflowStateRunning

	sourceCluster := cluster.TestAlternativeClusterName
	startTime := time.Now()
	version := int64(12)

	namespaceID := s.mockContext.namespaceID
	execution := s.mockContext.workflowExecution
	nextEventID := int64(2)
	branchToken := []byte("some random branch token")

	event1 := &eventpb.HistoryEvent{
		EventId: 1,
		Version: version,
		Attributes: &eventpb.HistoryEvent_WorkflowExecutionStartedEventAttributes{WorkflowExecutionStartedEventAttributes: &eventpb.WorkflowExecutionStartedEventAttributes{
<<<<<<< HEAD
			WorkflowType:                    &commonpb.WorkflowType{Name: "some random workflow type"},
			TaskList:                        &tasklistpb.TaskList{Name: "some random workflow type"},
			Input:                           []byte("some random input"),
			WorkflowExecutionTimeoutSeconds: 123,
			WorkflowRunTimeoutSeconds:       231,
			WorkflowTaskTimeoutSeconds:      233,
			Identity:                        "some random identity",
=======
			WorkflowType:                        &commonpb.WorkflowType{Name: "some random workflow type"},
			TaskList:                            &tasklistpb.TaskList{Name: "some random workflow type"},
			Input:                               payload.EncodeString("some random input"),
			ExecutionStartToCloseTimeoutSeconds: 123,
			TaskStartToCloseTimeoutSeconds:      233,
			Identity:                            "some random identity",
>>>>>>> e76d2de3
		}},
	}
	event2 := &eventpb.HistoryEvent{
		EventId:    2,
		Attributes: &eventpb.HistoryEvent_DecisionTaskScheduledEventAttributes{DecisionTaskScheduledEventAttributes: &eventpb.DecisionTaskScheduledEventAttributes{}}}

	historySize := int64(1234567)
	shardId := s.mockShard.GetShardID()
	s.mockHistoryV2Mgr.On("ReadHistoryBranch", &persistence.ReadHistoryBranchRequest{
		BranchToken:   branchToken,
		MinEventID:    common.FirstEventID,
		MaxEventID:    nextEventID,
		PageSize:      defaultHistoryPageSize,
		NextPageToken: nil,
		ShardID:       &shardId,
	}).Return(&persistence.ReadHistoryBranchResponse{
		HistoryEvents:    []*eventpb.HistoryEvent{event1, event2},
		NextPageToken:    nil,
		LastFirstEventID: event1.GetEventId(),
		Size:             int(historySize),
	}, nil)

	s.mockContext.updateCondition = int64(59)
	createRequestID := uuid.New()

	executionInfo := &persistence.WorkflowExecutionInfo{
		NamespaceID:              namespaceID,
		WorkflowID:               execution.GetWorkflowId(),
		RunID:                    execution.GetRunId(),
		ParentNamespaceID:        "",
		ParentWorkflowID:         "",
		ParentRunID:              "",
		InitiatedID:              common.EmptyEventID,
		TaskList:                 event1.GetWorkflowExecutionStartedEventAttributes().TaskList.GetName(),
		WorkflowTypeName:         event1.GetWorkflowExecutionStartedEventAttributes().WorkflowType.GetName(),
		WorkflowExecutionTimeout: event1.GetWorkflowExecutionStartedEventAttributes().WorkflowExecutionTimeoutSeconds,
		WorkflowRunTimeout:       event1.GetWorkflowExecutionStartedEventAttributes().WorkflowRunTimeoutSeconds,
		WorkflowTaskTimeout:      event1.GetWorkflowExecutionStartedEventAttributes().WorkflowTaskTimeoutSeconds,
		State:                    persistence.WorkflowStateCreated,
		Status:                   executionpb.WorkflowExecutionStatus_Running,
		LastFirstEventID:         event1.GetEventId(),
		NextEventID:              nextEventID,
		LastProcessedEvent:       common.EmptyEventID,
		StartTimestamp:           startTime,
		LastUpdatedTimestamp:     startTime,
		DecisionVersion:          common.EmptyVersion,
		DecisionScheduleID:       common.EmptyEventID,
		DecisionStartedID:        common.EmptyEventID,
		DecisionRequestID:        emptyUUID,
		DecisionTimeout:          0,
		DecisionAttempt:          0,
		DecisionStartedTimestamp: 0,
		CreateRequestID:          createRequestID,
		BranchToken:              branchToken,
	}
	// this is only a shallow test, meaning
	// the mutable state only has the minimal information
	// so we can test the conflict resolver
	s.mockExecutionMgr.On("ConflictResolveWorkflowExecution", mock.MatchedBy(func(input *persistence.ConflictResolveWorkflowExecutionRequest) bool {
		transferTasks := input.ResetWorkflowSnapshot.TransferTasks
		if len(transferTasks) != 1 {
			return false
		}
		s.IsType(&persistence.UpsertWorkflowSearchAttributesTask{}, transferTasks[0])
		input.ResetWorkflowSnapshot.TransferTasks = nil

		s.Equal(&persistence.ConflictResolveWorkflowExecutionRequest{
			RangeID: s.mockShard.shardInfo.GetRangeId(),
			CurrentWorkflowCAS: &persistence.CurrentWorkflowCAS{
				PrevRunID:            prevRunID,
				PrevLastWriteVersion: prevLastWriteVersion,
				PrevState:            prevState,
			},
			ResetWorkflowSnapshot: persistence.WorkflowSnapshot{
				ExecutionInfo: executionInfo,
				ExecutionStats: &persistence.ExecutionStats{
					HistorySize: historySize,
				},
				ReplicationState: &persistence.ReplicationState{
					CurrentVersion:   event1.GetVersion(),
					StartVersion:     event1.GetVersion(),
					LastWriteVersion: event1.GetVersion(),
					LastWriteEventID: event1.GetEventId(),
					LastReplicationInfo: map[string]*replicationgenpb.ReplicationInfo{
						sourceCluster: {
							Version:     event1.GetVersion(),
							LastEventId: event1.GetEventId(),
						},
					},
				},
				ActivityInfos:       []*persistence.ActivityInfo{},
				TimerInfos:          []*persistenceblobs.TimerInfo{},
				ChildExecutionInfos: []*persistence.ChildExecutionInfo{},
				RequestCancelInfos:  []*persistenceblobs.RequestCancelInfo{},
				SignalInfos:         []*persistenceblobs.SignalInfo{},
				SignalRequestedIDs:  []string{},
				TransferTasks:       nil,
				ReplicationTasks:    nil,
				TimerTasks:          nil,
				Condition:           s.mockContext.updateCondition,
			},
			Encoding: common.EncodingType(s.mockShard.GetConfig().EventEncodingType(namespaceID)),
		}, input)
		return true
	})).Return(nil).Once()
	s.mockExecutionMgr.On("GetWorkflowExecution", &persistence.GetWorkflowExecutionRequest{
		NamespaceID: namespaceID,
		Execution:   execution,
	}).Return(&persistence.GetWorkflowExecutionResponse{
		State: &persistence.WorkflowMutableState{
			ExecutionInfo:  &persistence.WorkflowExecutionInfo{},
			ExecutionStats: &persistence.ExecutionStats{},
		},
	}, nil).Once() // return empty resoonse since we are not testing the load
	s.mockClusterMetadata.EXPECT().IsGlobalNamespaceEnabled().Return(true).AnyTimes()
	s.mockClusterMetadata.EXPECT().ClusterNameForFailoverVersion(event1.GetVersion()).Return(sourceCluster).AnyTimes()
	s.mockNamespaceCache.EXPECT().GetNamespaceByID(gomock.Any()).Return(cache.NewLocalNamespaceCacheEntryForTest(
		&persistenceblobs.NamespaceInfo{Id: primitives.MustParseUUID(namespaceID)}, &persistenceblobs.NamespaceConfig{}, "", nil,
	), nil).AnyTimes()

	_, err := s.conflictResolver.reset(prevRunID, prevLastWriteVersion, prevState, createRequestID, nextEventID-1, executionInfo, s.mockContext.updateCondition)
	s.Nil(err)
}<|MERGE_RESOLUTION|>--- conflicted
+++ resolved
@@ -164,22 +164,13 @@
 		EventId: 1,
 		Version: version,
 		Attributes: &eventpb.HistoryEvent_WorkflowExecutionStartedEventAttributes{WorkflowExecutionStartedEventAttributes: &eventpb.WorkflowExecutionStartedEventAttributes{
-<<<<<<< HEAD
 			WorkflowType:                    &commonpb.WorkflowType{Name: "some random workflow type"},
 			TaskList:                        &tasklistpb.TaskList{Name: "some random workflow type"},
-			Input:                           []byte("some random input"),
+			Input:                           payload.EncodeString("some random input"),
 			WorkflowExecutionTimeoutSeconds: 123,
 			WorkflowRunTimeoutSeconds:       231,
 			WorkflowTaskTimeoutSeconds:      233,
 			Identity:                        "some random identity",
-=======
-			WorkflowType:                        &commonpb.WorkflowType{Name: "some random workflow type"},
-			TaskList:                            &tasklistpb.TaskList{Name: "some random workflow type"},
-			Input:                               payload.EncodeString("some random input"),
-			ExecutionStartToCloseTimeoutSeconds: 123,
-			TaskStartToCloseTimeoutSeconds:      233,
-			Identity:                            "some random identity",
->>>>>>> e76d2de3
 		}},
 	}
 	event2 := &eventpb.HistoryEvent{
