// Copyright (c) 2020 Uber Technologies, Inc.
//
// Permission is hereby granted, free of charge, to any person obtaining a copy
// of this software and associated documentation files (the "Software"), to deal
// in the Software without restriction, including without limitation the rights
// to use, copy, modify, merge, publish, distribute, sublicense, and/or sell
// copies of the Software, and to permit persons to whom the Software is
// furnished to do so, subject to the following conditions:
//
// The above copyright notice and this permission notice shall be included in
// all copies or substantial portions of the Software.
//
// THE SOFTWARE IS PROVIDED "AS IS", WITHOUT WARRANTY OF ANY KIND, EXPRESS OR
// IMPLIED, INCLUDING BUT NOT LIMITED TO THE WARRANTIES OF MERCHANTABILITY,
// FITNESS FOR A PARTICULAR PURPOSE AND NONINFRINGEMENT. IN NO EVENT SHALL THE
// AUTHORS OR COPYRIGHT HOLDERS BE LIABLE FOR ANY CLAIM, DAMAGES OR OTHER
// LIABILITY, WHETHER IN AN ACTION OF CONTRACT, TORT OR OTHERWISE, ARISING FROM,
// OUT OF OR IN CONNECTION WITH THE SOFTWARE OR THE USE OR OTHER DEALINGS IN
// THE SOFTWARE.

package history

import (
	"context"
	"fmt"

	"github.com/gogo/protobuf/types"
	commonproto "go.temporal.io/temporal-proto/common"
	"go.temporal.io/temporal-proto/enums"
	"go.temporal.io/temporal-proto/serviceerror"

	"github.com/temporalio/temporal/.gen/proto/matchingservice"
	"github.com/temporalio/temporal/.gen/proto/persistenceblobs"
	"github.com/temporalio/temporal/common"
	"github.com/temporalio/temporal/common/backoff"
	"github.com/temporalio/temporal/common/log"
	"github.com/temporalio/temporal/common/log/tag"
	"github.com/temporalio/temporal/common/metrics"
	"github.com/temporalio/temporal/common/persistence"
	"github.com/temporalio/temporal/common/primitives"
)

type (
	timerQueueActiveTaskExecutor struct {
		*timerQueueTaskExecutorBase

		queueProcessor *timerQueueActiveProcessorImpl
	}
)

func newTimerQueueActiveTaskExecutor(
	shard ShardContext,
	historyService *historyEngineImpl,
	queueProcessor *timerQueueActiveProcessorImpl,
	logger log.Logger,
	metricsClient metrics.Client,
	config *Config,
) queueTaskExecutor {
	return &timerQueueActiveTaskExecutor{
		timerQueueTaskExecutorBase: newTimerQueueTaskExecutorBase(
			shard,
			historyService,
			logger,
			metricsClient,
			config,
		),
		queueProcessor: queueProcessor,
	}
}

func (t *timerQueueActiveTaskExecutor) execute(
	taskInfo queueTaskInfo,
	shouldProcessTask bool,
) error {
<<<<<<< HEAD
	timerTask, ok := taskInfo.task.(*persistenceblobs.TimerTaskInfo)
=======
	timerTask, ok := taskInfo.(*persistence.TimerTaskInfo)
>>>>>>> 1965abda
	if !ok {
		return errUnexpectedQueueTask
	}

	if !shouldProcessTask {
		return nil
	}

	switch timerTask.TaskType {
	case persistence.TaskTypeUserTimer:
		return t.executeUserTimerTimeoutTask(timerTask)
	case persistence.TaskTypeActivityTimeout:
		return t.executeActivityTimeoutTask(timerTask)
	case persistence.TaskTypeDecisionTimeout:
		return t.executeDecisionTimeoutTask(timerTask)
	case persistence.TaskTypeWorkflowTimeout:
		return t.executeWorkflowTimeoutTask(timerTask)
	case persistence.TaskTypeActivityRetryTimer:
		return t.executeActivityRetryTimerTask(timerTask)
	case persistence.TaskTypeWorkflowBackoffTimer:
		return t.executeWorkflowBackoffTimerTask(timerTask)
	case persistence.TaskTypeDeleteHistoryEvent:
		return t.executeDeleteHistoryEventTask(timerTask)
	default:
		return errUnknownTimerTask
	}
}

func (t *timerQueueActiveTaskExecutor) executeUserTimerTimeoutTask(
	task *persistenceblobs.TimerTaskInfo,
) (retError error) {

	weContext, release, err := t.cache.getOrCreateWorkflowExecutionForBackground(
		t.getDomainIDAndWorkflowExecution(task),
	)
	if err != nil {
		return err
	}
	defer func() { release(retError) }()

	mutableState, err := loadMutableStateForTimerTask(weContext, task, t.metricsClient, t.logger)
	if err != nil {
		return err
	}
	if mutableState == nil || !mutableState.IsWorkflowExecutionRunning() {
		return nil
	}

	timerSequence := t.getTimerSequence(mutableState)
	referenceTime := t.shard.GetTimeSource().Now()
	timerFired := false

Loop:
	for _, timerSequenceID := range timerSequence.loadAndSortUserTimers() {
		timerInfo, ok := mutableState.GetUserTimerInfoByEventID(timerSequenceID.eventID)
		if !ok {
			errString := fmt.Sprintf("failed to find in user timer event ID: %v", timerSequenceID.eventID)
			t.logger.Error(errString)
			return serviceerror.NewInternal(errString)
		}

		if expired := timerSequence.isExpired(referenceTime, timerSequenceID); !expired {
			// timer sequence IDs are sorted, once there is one timer
			// sequence ID not expired, all after that wil not expired
			break Loop
		}

		if _, err := mutableState.AddTimerFiredEvent(timerInfo.TimerID); err != nil {
			return err
		}
		timerFired = true
	}

	if !timerFired {
		return nil
	}

	return t.updateWorkflowExecution(weContext, mutableState, timerFired)
}

func (t *timerQueueActiveTaskExecutor) executeActivityTimeoutTask(
	task *persistenceblobs.TimerTaskInfo,
) (retError error) {

	weContext, release, err := t.cache.getOrCreateWorkflowExecutionForBackground(
		t.getDomainIDAndWorkflowExecution(task),
	)
	if err != nil {
		return err
	}
	defer func() { release(retError) }()

	mutableState, err := loadMutableStateForTimerTask(weContext, task, t.metricsClient, t.logger)
	if err != nil {
		return err
	}
	if mutableState == nil || !mutableState.IsWorkflowExecutionRunning() {
		return nil
	}

	timerSequence := t.getTimerSequence(mutableState)
	referenceTime := t.shard.GetTimeSource().Now()
	updateMutableState := false
	scheduleDecision := false

	// need to clear activity heartbeat timer task mask for new activity timer task creation
	// NOTE: LastHeartbeatTimeoutVisibility is for deduping heartbeat timer creation as it's possible
	// one heartbeat task was persisted multiple times with different taskIDs due to the retry logic
	// for updating workflow execution. In that case, only one new heartbeat timeout task should be
	// created.
	isHeartBeatTask := task.TimeoutType == int32(enums.TimeoutTypeHeartbeat)
	activityInfo, ok := mutableState.GetActivityInfo(task.EventID)
	goVisibilityTS, _ := types.TimestampFromProto(task.VisibilityTimestamp)
	if isHeartBeatTask && ok && activityInfo.LastHeartbeatTimeoutVisibility <= goVisibilityTS.Unix() {
		activityInfo.TimerTaskStatus = activityInfo.TimerTaskStatus &^ timerTaskStatusCreatedHeartbeat
		if err := mutableState.UpdateActivity(activityInfo); err != nil {
			return err
		}
		updateMutableState = true
	}

Loop:
	for _, timerSequenceID := range timerSequence.loadAndSortActivityTimers() {
		activityInfo, ok := mutableState.GetActivityInfo(timerSequenceID.eventID)
		if !ok || timerSequenceID.attempt < activityInfo.Attempt {
			// handle 2 cases:
			// 1. !ok
			//  this case can happen since each activity can have 4 timers
			//  and one of those 4 timers may have fired in this loop
			// 2. timerSequenceID.attempt < activityInfo.Attempt
			//  retry could update activity attempt, should not timeouts new attempt
			continue Loop
		}

		if expired := timerSequence.isExpired(referenceTime, timerSequenceID); !expired {
			// timer sequence IDs are sorted, once there is one timer
			// sequence ID not expired, all after that wil not expired
			break Loop
		}

		if timerSequenceID.timerType != timerTypeScheduleToStart {
			// schedule to start timeout is not retriable
			// customer should set larger schedule to start timeout if necessary
			if ok, err := mutableState.RetryActivity(
				activityInfo,
				timerTypeToReason(timerSequenceID.timerType),
				nil,
			); err != nil {
				return err
			} else if ok {
				updateMutableState = true
				continue Loop
			}
		}

		t.emitTimeoutMetricScopeWithDomainTag(
			mutableState.GetExecutionInfo().DomainID,
			metrics.TimerActiveTaskActivityTimeoutScope,
			timerSequenceID.timerType,
		)
		if _, err := mutableState.AddActivityTaskTimedOutEvent(
			activityInfo.ScheduleID,
			activityInfo.StartedID,
			timerTypeToProto(timerSequenceID.timerType),
			activityInfo.Details,
		); err != nil {
			return err
		}
		updateMutableState = true
		scheduleDecision = true
	}

	if !updateMutableState {
		return nil
	}
	return t.updateWorkflowExecution(weContext, mutableState, scheduleDecision)
}

func (t *timerQueueActiveTaskExecutor) executeDecisionTimeoutTask(
	task *persistenceblobs.TimerTaskInfo,
) (retError error) {

	weContext, release, err := t.cache.getOrCreateWorkflowExecutionForBackground(
		t.getDomainIDAndWorkflowExecution(task),
	)
	if err != nil {
		return err
	}
	defer func() { release(retError) }()

	mutableState, err := loadMutableStateForTimerTask(weContext, task, t.metricsClient, t.logger)
	if err != nil {
		return err
	}
	if mutableState == nil || !mutableState.IsWorkflowExecutionRunning() {
		return nil
	}

	scheduleID := task.EventID
	decision, ok := mutableState.GetDecisionInfo(scheduleID)
	if !ok {
		t.logger.Debug("Potentially duplicate task.", tag.TaskID(task.TaskID), tag.WorkflowScheduleID(scheduleID), tag.TaskType(persistence.TaskTypeDecisionTimeout))
		return nil
	}
	ok, err = verifyTaskVersion(t.shard, t.logger, task.DomainID, decision.Version, task.Version, task)
	if err != nil || !ok {
		return err
	}

	if decision.Attempt != task.ScheduleAttempt {
		return nil
	}

	scheduleDecision := false
	switch timerTypeFromProto(enums.TimeoutType(task.TimeoutType)) {
	case timerTypeStartToClose:
		t.emitTimeoutMetricScopeWithDomainTag(
			mutableState.GetExecutionInfo().DomainID,
			metrics.TimerActiveTaskDecisionTimeoutScope,
			timerTypeStartToClose,
		)
		if _, err := mutableState.AddDecisionTaskTimedOutEvent(
			decision.ScheduleID,
			decision.StartedID,
		); err != nil {
			return err
		}
		scheduleDecision = true

	case timerTypeScheduleToStart:
		if decision.StartedID != common.EmptyEventID {
			// decision has already started
			return nil
		}

		t.emitTimeoutMetricScopeWithDomainTag(
			mutableState.GetExecutionInfo().DomainID,
			metrics.TimerActiveTaskDecisionTimeoutScope,
			timerTypeScheduleToStart,
		)
		_, err := mutableState.AddDecisionTaskScheduleToStartTimeoutEvent(scheduleID)
		if err != nil {
			return err
		}
		scheduleDecision = true
	}

	return t.updateWorkflowExecution(weContext, mutableState, scheduleDecision)
}

func (t *timerQueueActiveTaskExecutor) executeWorkflowBackoffTimerTask(
	task *persistenceblobs.TimerTaskInfo,
) (retError error) {

	weContext, release, err := t.cache.getOrCreateWorkflowExecutionForBackground(
		t.getDomainIDAndWorkflowExecution(task),
	)
	if err != nil {
		return err
	}
	defer func() { release(retError) }()

	mutableState, err := loadMutableStateForTimerTask(weContext, task, t.metricsClient, t.logger)
	if err != nil {
		return err
	}
	if mutableState == nil || !mutableState.IsWorkflowExecutionRunning() {
		return nil
	}

	if task.TimeoutType == persistence.WorkflowBackoffTimeoutTypeRetry {
		t.metricsClient.IncCounter(metrics.TimerActiveTaskWorkflowBackoffTimerScope, metrics.WorkflowRetryBackoffTimerCount)
	} else {
		t.metricsClient.IncCounter(metrics.TimerActiveTaskWorkflowBackoffTimerScope, metrics.WorkflowCronBackoffTimerCount)
	}

	if mutableState.HasProcessedOrPendingDecision() {
		// already has decision task
		return nil
	}

	// schedule first decision task
	return t.updateWorkflowExecution(weContext, mutableState, true)
}

func (t *timerQueueActiveTaskExecutor) executeActivityRetryTimerTask(
	task *persistenceblobs.TimerTaskInfo,
) (retError error) {

	weContext, release, err := t.cache.getOrCreateWorkflowExecutionForBackground(
		t.getDomainIDAndWorkflowExecution(task),
	)
	if err != nil {
		return err
	}
	defer func() { release(retError) }()

	mutableState, err := loadMutableStateForTimerTask(weContext, task, t.metricsClient, t.logger)
	if err != nil {
		return err
	}
	if mutableState == nil || !mutableState.IsWorkflowExecutionRunning() {
		return nil
	}

	// generate activity task
	scheduledID := task.EventID
	activityInfo, ok := mutableState.GetActivityInfo(scheduledID)
	if !ok || task.ScheduleAttempt < int64(activityInfo.Attempt) || activityInfo.StartedID != common.EmptyEventID {
		if ok {
			t.logger.Info("Duplicate activity retry timer task",
				tag.WorkflowID(mutableState.GetExecutionInfo().WorkflowID),
				tag.WorkflowRunID(mutableState.GetExecutionInfo().RunID),
				tag.WorkflowDomainID(mutableState.GetExecutionInfo().DomainID),
				tag.WorkflowScheduleID(activityInfo.ScheduleID),
				tag.Attempt(activityInfo.Attempt),
				tag.FailoverVersion(activityInfo.Version),
				tag.TimerTaskStatus(activityInfo.TimerTaskStatus),
				tag.ScheduleAttempt(task.ScheduleAttempt))
		}
		return nil
	}
	ok, err = verifyTaskVersion(t.shard, t.logger, task.DomainID, activityInfo.Version, task.Version, task)
	if err != nil || !ok {
		return err
	}

	domainID := primitives.UUIDString(task.DomainID)
	targetDomainID := domainID
	if activityInfo.DomainID != "" {
		targetDomainID = activityInfo.DomainID
	} else {
		// TODO remove this block after Mar, 1th, 2020
		//  previously, DomainID in activity info is not used, so need to get
		//  schedule event from DB checking whether activity to be scheduled
		//  belongs to this domain
		scheduledEvent, err := mutableState.GetActivityScheduledEvent(scheduledID)
		if err != nil {
			return err
		}
		if scheduledEvent.GetActivityTaskScheduledEventAttributes().GetDomain() != "" {
			domainEntry, err := t.shard.GetDomainCache().GetDomain(scheduledEvent.GetActivityTaskScheduledEventAttributes().GetDomain())
			if err != nil {
				return serviceerror.NewInternal("unable to re-schedule activity across domain.")
			}
			targetDomainID = domainEntry.GetInfo().ID
		}
	}

	execution := &commonproto.WorkflowExecution{
		WorkflowId: task.WorkflowID,
		RunId:      primitives.UUIDString(task.RunID)}
	taskList := &commonproto.TaskList{
		Name: activityInfo.TaskList,
	}
	scheduleToStartTimeout := activityInfo.ScheduleToStartTimeout

	release(nil) // release earlier as we don't need the lock anymore

	_, retError = t.shard.GetService().GetMatchingClient().AddActivityTask(context.Background(), &matchingservice.AddActivityTaskRequest{
		DomainUUID:                    targetDomainID,
		SourceDomainUUID:              domainID,
		Execution:                     execution,
		TaskList:                      taskList,
		ScheduleId:                    scheduledID,
		ScheduleToStartTimeoutSeconds: scheduleToStartTimeout,
	})

	return retError
}

func (t *timerQueueActiveTaskExecutor) executeWorkflowTimeoutTask(
	task *persistenceblobs.TimerTaskInfo,
) (retError error) {

	weContext, release, err := t.cache.getOrCreateWorkflowExecutionForBackground(
		t.getDomainIDAndWorkflowExecution(task),
	)
	if err != nil {
		return err
	}
	defer func() { release(retError) }()

	mutableState, err := loadMutableStateForTimerTask(weContext, task, t.metricsClient, t.logger)
	if err != nil {
		return err
	}
	if mutableState == nil || !mutableState.IsWorkflowExecutionRunning() {
		return nil
	}

	startVersion, err := mutableState.GetStartVersion()
	if err != nil {
		return err
	}
	ok, err := verifyTaskVersion(t.shard, t.logger, task.DomainID, startVersion, task.Version, task)
	if err != nil || !ok {
		return err
	}

	eventBatchFirstEventID := mutableState.GetNextEventID()

	timeoutReason := timerTypeToReason(timerTypeStartToClose)
	backoffInterval := mutableState.GetRetryBackoffDuration(timeoutReason)
	continueAsNewInitiator := enums.ContinueAsNewInitiatorRetryPolicy
	if backoffInterval == backoff.NoBackoff {
		// check if a cron backoff is needed
		backoffInterval, err = mutableState.GetCronBackoffDuration()
		if err != nil {
			return err
		}
		continueAsNewInitiator = enums.ContinueAsNewInitiatorCronSchedule
	}
	if backoffInterval == backoff.NoBackoff {
		if err := timeoutWorkflow(mutableState, eventBatchFirstEventID); err != nil {
			return err
		}

		// We apply the update to execution using optimistic concurrency.  If it fails due to a conflict than reload
		// the history and try the operation again.
		return t.updateWorkflowExecution(weContext, mutableState, false)
	}

	// workflow timeout, but a retry or cron is needed, so we do continue as new to retry or cron
	startEvent, err := mutableState.GetStartEvent()
	if err != nil {
		return err
	}

	startAttributes := startEvent.GetWorkflowExecutionStartedEventAttributes()
	continueAsnewAttributes := &commonproto.ContinueAsNewWorkflowExecutionDecisionAttributes{
		WorkflowType:                        startAttributes.WorkflowType,
		TaskList:                            startAttributes.TaskList,
		Input:                               startAttributes.Input,
		ExecutionStartToCloseTimeoutSeconds: startAttributes.ExecutionStartToCloseTimeoutSeconds,
		TaskStartToCloseTimeoutSeconds:      startAttributes.TaskStartToCloseTimeoutSeconds,
		BackoffStartIntervalInSeconds:       int32(backoffInterval.Seconds()),
		RetryPolicy:                         startAttributes.RetryPolicy,
		Initiator:                           continueAsNewInitiator,
		FailureReason:                       timeoutReason,
		CronSchedule:                        mutableState.GetExecutionInfo().CronSchedule,
		Header:                              startAttributes.Header,
		Memo:                                startAttributes.Memo,
		SearchAttributes:                    startAttributes.SearchAttributes,
	}
	newMutableState, err := retryWorkflow(
		mutableState,
		eventBatchFirstEventID,
		startAttributes.GetParentWorkflowDomain(),
		continueAsnewAttributes,
	)
	if err != nil {
		return err
	}

	newExecutionInfo := newMutableState.GetExecutionInfo()
	return weContext.updateWorkflowExecutionWithNewAsActive(
		t.shard.GetTimeSource().Now(),
		newWorkflowExecutionContext(
			newExecutionInfo.DomainID,
			commonproto.WorkflowExecution{
				WorkflowId: newExecutionInfo.WorkflowID,
				RunId:      newExecutionInfo.RunID,
			},
			t.shard,
			t.shard.GetExecutionManager(),
			t.logger,
		),
		newMutableState,
	)
}

func (t *timerQueueActiveTaskExecutor) getTimerSequence(
	mutableState mutableState,
) timerSequence {

	timeSource := t.shard.GetTimeSource()
	return newTimerSequence(timeSource, mutableState)
}

func (t *timerQueueActiveTaskExecutor) updateWorkflowExecution(
	context workflowExecutionContext,
	mutableState mutableState,
	scheduleNewDecision bool,
) error {

	var err error
	if scheduleNewDecision {
		// Schedule a new decision.
		err = scheduleDecision(mutableState)
		if err != nil {
			return err
		}
	}

	now := t.shard.GetTimeSource().Now()
	err = context.updateWorkflowExecutionAsActive(now)
	if err != nil {
		if isShardOwnershiptLostError(err) {
			// Shard is stolen.  Stop timer processing to reduce duplicates
			t.queueProcessor.Stop()
			return err
		}
		return err
	}

	return nil
}

func (t *timerQueueActiveTaskExecutor) emitTimeoutMetricScopeWithDomainTag(
	domainID string,
	scope int,
	timerType timerType,
) {

	domainEntry, err := t.shard.GetDomainCache().GetDomainByID(domainID)
	if err != nil {
		return
	}
	metricsScope := t.metricsClient.Scope(scope).Tagged(metrics.DomainTag(domainEntry.GetInfo().Name))
	switch timerType {
	case timerTypeScheduleToStart:
		metricsScope.IncCounter(metrics.ScheduleToStartTimeoutCounter)
	case timerTypeScheduleToClose:
		metricsScope.IncCounter(metrics.ScheduleToCloseTimeoutCounter)
	case timerTypeStartToClose:
		metricsScope.IncCounter(metrics.StartToCloseTimeoutCounter)
	case timerTypeHeartbeat:
		metricsScope.IncCounter(metrics.HeartbeatTimeoutCounter)
	}
}<|MERGE_RESOLUTION|>--- conflicted
+++ resolved
@@ -72,11 +72,7 @@
 	taskInfo queueTaskInfo,
 	shouldProcessTask bool,
 ) error {
-<<<<<<< HEAD
-	timerTask, ok := taskInfo.task.(*persistenceblobs.TimerTaskInfo)
-=======
-	timerTask, ok := taskInfo.(*persistence.TimerTaskInfo)
->>>>>>> 1965abda
+	timerTask, ok := taskInfo.(*persistenceblobs.TimerTaskInfo)
 	if !ok {
 		return errUnexpectedQueueTask
 	}
