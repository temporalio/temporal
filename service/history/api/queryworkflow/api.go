--- conflicted
+++ resolved
@@ -118,7 +118,7 @@
 	}
 
 	mutableState := workflowLease.GetMutableState()
-	if !mutableState.IsWorkflowExecutionRunning() && mutableState.GetLastWorkflowTaskStartedEventID() == common.EmptyEventID {
+	if !mutableState.IsWorkflowExecutionRunning() && !mutableState.HasCompletedAnyWorkflowTask() {
 		// Workflow was closed before WorkflowTaskStarted event. In this case query will fail.
 		return nil, consts.ErrWorkflowClosedBeforeWorkflowTaskStarted
 	}
@@ -129,14 +129,6 @@
 		return nil, consts.ErrWorkflowTaskNotScheduled
 	}
 
-<<<<<<< HEAD
-	if !mutableState.IsWorkflowExecutionRunning() && !mutableState.HasCompletedAnyWorkflowTask() {
-		// Workflow was closed before WorkflowTaskStarted event. In this case query will fail.
-		return nil, consts.ErrWorkflowClosedBeforeWorkflowTaskStarted
-	}
-
-=======
->>>>>>> 639efd93
 	if mutableState.GetExecutionInfo().WorkflowTaskAttempt >= failQueryWorkflowTaskAttemptCount {
 		// while workflow task is failing, the query to that workflow will also fail. Failing fast here to prevent wasting
 		// resources to load history for a query that will fail.
