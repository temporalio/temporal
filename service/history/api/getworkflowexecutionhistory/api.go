--- conflicted
+++ resolved
@@ -346,25 +346,10 @@
 	if sendRawHistoryBetweenInternalServices && !sendRawWorkflowHistoryForNamespace {
 		rawHistory = make([][]byte, 0, len(historyBlob))
 		for _, blob := range historyBlob {
-<<<<<<< HEAD
-			fullHistory = append(fullHistory, blob.Data)
-		}
-		// If we return an empty slice in GetWorkflowExecutionHistoryResponseWithRaw, History field in deserialized
-		// GetWorkflowExecutionHistoryResponse will be nil. This is for avoiding that.
-		if len(fullHistory) == 0 {
-			history := historypb.History{}
-			blob, err := history.Marshal()
-			if err != nil {
-				return nil, err
-			}
-			fullHistory = append(fullHistory, blob)
-=======
 			rawHistory = append(rawHistory, blob.Data)
->>>>>>> cce06c6b
 		}
 		historyBlob = nil
 	}
-
 	return &historyservice.GetWorkflowExecutionHistoryResponseWithRaw{
 		Response: &workflowservice.GetWorkflowExecutionHistoryResponse{
 			History:       history,
@@ -372,6 +357,7 @@
 			NextPageToken: nextToken,
 			Archived:      false,
 		},
+
 		History: rawHistory,
 	}, nil
 }