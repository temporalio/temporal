--- conflicted
+++ resolved
@@ -51,9 +51,6 @@
 		func(workflowLease api.WorkflowLease) (*api.UpdateWorkflowAction, error) {
 			mutableState := workflowLease.GetMutableState()
 			frontendRequest := request.GetFrontendRequest()
-<<<<<<< HEAD
-			activityId := frontendRequest.GetId()
-=======
 			var activityIDs []string
 			switch a := frontendRequest.GetActivity().(type) {
 			case *workflowservice.PauseActivityRequest_Id:
@@ -70,7 +67,6 @@
 			if len(activityIDs) == 0 {
 				return nil, consts.ErrActivityNotFound
 			}
->>>>>>> 214cd5ee
 
 			for _, activityId := range activityIDs {
 				err := workflow.PauseActivity(mutableState, activityId)
