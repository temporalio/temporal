--- conflicted
+++ resolved
@@ -190,7 +190,7 @@
 				}
 				response.CurrentBranchToken = eventVersionHistory.GetBranchToken()
 				response.VersionHistories = event.VersionHistories
-<<<<<<< HEAD
+
 				notifiedEventVersionItem, err := versionhistory.GetLastVersionHistoryItem(eventVersionHistory)
 				if err != nil {
 					return nil, err
@@ -199,16 +199,8 @@
 				if versionhistory.CompareVersionHistoryItem(notifiedEventVersionItem, request.VersionHistoryItem) < 0 {
 					continue
 				}
+				// TODO: update to use transition version history
 				if !versionhistory.ContainsVersionHistoryItem(eventVersionHistory, request.VersionHistoryItem) {
-
-=======
-				// TODO: update to use transition version history
-				if !versionhistory.ContainsVersionHistoryItem(latestVersionHistory, request.VersionHistoryItem) {
-					logItem, err := versionhistory.GetLastVersionHistoryItem(latestVersionHistory)
-					if err != nil {
-						return nil, err
-					}
->>>>>>> 5812c9e5
 					logger.Warn("Request history branch and current history branch don't match after polling the mutable state",
 						tag.Value(notifiedEventVersionItem),
 						tag.TokenLastEventVersion(request.VersionHistoryItem.GetVersion()),
