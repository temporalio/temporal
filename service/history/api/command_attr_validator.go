--- conflicted
+++ resolved
@@ -99,9 +99,6 @@
 		attributes.RetryPolicy = &commonpb.RetryPolicy{}
 	}
 
-<<<<<<< HEAD
-	modifiedAttributes, err := activity.ValidateActivityRequestAttributes(
-=======
 	opts := &activitypb.ActivityOptions{
 		TaskQueue:              attributes.TaskQueue,
 		ScheduleToCloseTimeout: attributes.GetScheduleToCloseTimeout(),
@@ -112,24 +109,12 @@
 	}
 
 	err := activity.ValidateAndNormalizeActivityAttributes(
->>>>>>> 90296f12
 		activityID,
 		activityType,
 		v.getDefaultActivityRetrySettings,
 		v.maxIDLengthLimit,
 		namespaceID,
-<<<<<<< HEAD
-		&activitypb.ActivityOptions{
-			TaskQueue:              attributes.TaskQueue,
-			ScheduleToCloseTimeout: attributes.GetScheduleToCloseTimeout(),
-			ScheduleToStartTimeout: attributes.GetScheduleToStartTimeout(),
-			StartToCloseTimeout:    attributes.GetStartToCloseTimeout(),
-			HeartbeatTimeout:       attributes.GetHeartbeatTimeout(),
-			RetryPolicy:            attributes.RetryPolicy,
-		},
-=======
 		opts,
->>>>>>> 90296f12
 		attributes.GetPriority(),
 		runTimeout)
 
@@ -137,19 +122,11 @@
 		return failedCause, err
 	}
 
-<<<<<<< HEAD
-	// Update the command attributes with the adjusted timeouts
-	attributes.ScheduleToCloseTimeout = modifiedAttributes.ScheduleToCloseTimeout
-	attributes.ScheduleToStartTimeout = modifiedAttributes.ScheduleToStartTimeout
-	attributes.StartToCloseTimeout = modifiedAttributes.StartToCloseTimeout
-	attributes.HeartbeatTimeout = modifiedAttributes.HeartbeatTimeout
-=======
 	attributes.ScheduleToCloseTimeout = opts.ScheduleToCloseTimeout
 	attributes.ScheduleToStartTimeout = opts.ScheduleToStartTimeout
 	attributes.StartToCloseTimeout = opts.StartToCloseTimeout
 	attributes.HeartbeatTimeout = opts.HeartbeatTimeout
 	attributes.RetryPolicy = opts.RetryPolicy
->>>>>>> 90296f12
 
 	return enumspb.WORKFLOW_TASK_FAILED_CAUSE_UNSPECIFIED, nil
 }
