--- conflicted
+++ resolved
@@ -31,6 +31,7 @@
 	"time"
 
 	commonpb "go.temporal.io/api/common/v1"
+
 	enumsspb "go.temporal.io/server/api/enums/v1"
 	"go.temporal.io/server/common/clock"
 	"go.temporal.io/server/common/definition"
@@ -194,31 +195,7 @@
 		}
 	}
 
-<<<<<<< HEAD
-	// NOTE: old versions (before server version 1.17.3) of archival workflow will delete workflow history directly
-	// after archiving history. But getting workflow close time requires workflow close event (for workflows closed by
-	// server version before 1.17), so this step needs to be done after getting workflow close time.
-	if archiveIfEnabled {
-		deletionPromised, err := m.archiveWorkflowIfEnabled(ctx, namespaceID, we, currentBranchToken, weCtx, ms, metricsHandler)
-		if err != nil {
-			return err
-		}
-		if deletionPromised {
-			// Don't delete workflow data. The workflow data will be deleted after history archived.
-			// if we proceed to delete mutable state, then history scavanger may kick in and
-			// delete history before history archival is done.
-
-			// HOWEVER, when rolling out this change, we don't know if worker is running an old version of the
-			// archival workflow (before 1.17.3), which will only delete workflow history. To prevent this from
-			// happening, worker role must be deployed first.
-			return nil
-		}
-	}
-
 	if err := m.shardContext.DeleteWorkflowExecution(
-=======
-	if err := m.shard.DeleteWorkflowExecution(
->>>>>>> f64a3b8a
 		ctx,
 		definition.WorkflowKey{
 			NamespaceID: namespaceID.String(),
@@ -239,79 +216,4 @@
 
 	metricsHandler.Counter(metrics.WorkflowCleanupDeleteCount.GetMetricName()).Record(1)
 	return nil
-<<<<<<< HEAD
-}
-
-func (m *DeleteManagerImpl) archiveWorkflowIfEnabled(
-	ctx context.Context,
-	namespaceID namespace.ID,
-	workflowExecution commonpb.WorkflowExecution,
-	currentBranchToken []byte,
-	weCtx workflow.Context,
-	ms workflow.MutableState,
-	metricsHandler metrics.Handler,
-) (deletionPromised bool, err error) {
-
-	namespaceRegistryEntry := ms.GetNamespaceEntry()
-
-	clusterConfiguredForHistoryArchival := m.shardContext.GetArchivalMetadata().GetHistoryConfig().ClusterConfiguredForArchival()
-	namespaceConfiguredForHistoryArchival := namespaceRegistryEntry.HistoryArchivalState().State == enumspb.ARCHIVAL_STATE_ENABLED
-	archiveHistory := clusterConfiguredForHistoryArchival && namespaceConfiguredForHistoryArchival
-
-	// TODO: @ycyang once archival backfill is in place cluster:paused && namespace:enabled should be a nop rather than a delete
-	if !archiveHistory {
-		return false, nil
-	}
-
-	closeFailoverVersion, err := ms.GetLastWriteVersion()
-	if err != nil {
-		return false, err
-	}
-
-	req := &archiver.ClientRequest{
-		ArchiveRequest: &archiver.ArchiveRequest{
-			ShardID:              m.shardContext.GetShardID(),
-			NamespaceID:          namespaceID.String(),
-			WorkflowID:           workflowExecution.GetWorkflowId(),
-			RunID:                workflowExecution.GetRunId(),
-			Namespace:            namespaceRegistryEntry.Name().String(),
-			Targets:              []archiver.ArchivalTarget{archiver.ArchiveTargetHistory},
-			HistoryURI:           namespaceRegistryEntry.HistoryArchivalState().URI,
-			NextEventID:          ms.GetNextEventID(),
-			BranchToken:          currentBranchToken,
-			CloseFailoverVersion: closeFailoverVersion,
-		},
-		CallerService:        string(primitives.HistoryService),
-		AttemptArchiveInline: false, // archive in workflow by default
-	}
-	executionStats, err := weCtx.LoadExecutionStats(ctx, m.shardContext)
-	if err == nil && executionStats.HistorySize < int64(m.config.TimerProcessorHistoryArchivalSizeLimit()) {
-		req.AttemptArchiveInline = true
-	}
-
-	saTypeMap, err := m.shardContext.GetSearchAttributesProvider().GetSearchAttributes(m.visibilityManager.GetIndexName(), false)
-	if err != nil {
-		return false, err
-	}
-	// Setting search attributes types here because archival client needs to stringify them,
-	// and it might not have access to typeMap (i.e. type needs to be embedded).
-	searchattribute.ApplyTypeMap(req.ArchiveRequest.SearchAttributes, saTypeMap)
-
-	ctx, cancel := context.WithTimeout(ctx, m.config.TimerProcessorArchivalTimeLimit())
-	defer cancel()
-	resp, err := m.archivalClient.Archive(ctx, req)
-	if err != nil {
-		return false, err
-	}
-	if resp.HistoryArchivedInline {
-		metricsHandler.Counter(metrics.WorkflowCleanupDeleteHistoryInlineCount.GetMetricName()).Record(1)
-	} else {
-		metricsHandler.Counter(metrics.WorkflowCleanupArchiveCount.GetMetricName()).Record(1)
-	}
-
-	// inline archival don't perform deletion
-	// only archival through archival workflow will
-	return !resp.HistoryArchivedInline, nil
-=======
->>>>>>> f64a3b8a
 }