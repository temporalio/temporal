// The MIT License
//
// Copyright (c) 2020 Temporal Technologies Inc.  All rights reserved.
//
// Copyright (c) 2020 Uber Technologies, Inc.
//
// Permission is hereby granted, free of charge, to any person obtaining a copy
// of this software and associated documentation files (the "Software"), to deal
// in the Software without restriction, including without limitation the rights
// to use, copy, modify, merge, publish, distribute, sublicense, and/or sell
// copies of the Software, and to permit persons to whom the Software is
// furnished to do so, subject to the following conditions:
//
// The above copyright notice and this permission notice shall be included in
// all copies or substantial portions of the Software.
//
// THE SOFTWARE IS PROVIDED "AS IS", WITHOUT WARRANTY OF ANY KIND, EXPRESS OR
// IMPLIED, INCLUDING BUT NOT LIMITED TO THE WARRANTIES OF MERCHANTABILITY,
// FITNESS FOR A PARTICULAR PURPOSE AND NONINFRINGEMENT. IN NO EVENT SHALL THE
// AUTHORS OR COPYRIGHT HOLDERS BE LIABLE FOR ANY CLAIM, DAMAGES OR OTHER
// LIABILITY, WHETHER IN AN ACTION OF CONTRACT, TORT OR OTHERWISE, ARISING FROM,
// OUT OF OR IN CONNECTION WITH THE SOFTWARE OR THE USE OR OTHER DEALINGS IN
// THE SOFTWARE.

package history

import (
	"context"
	"fmt"
	"testing"
	"time"

	"github.com/golang/mock/gomock"
	"github.com/google/uuid"
	"github.com/stretchr/testify/assert"
	"github.com/stretchr/testify/mock"
	"github.com/stretchr/testify/require"
	"github.com/stretchr/testify/suite"
	"github.com/temporalio/temporal/.gen/proto/historyservice"
	"github.com/temporalio/temporal/.gen/proto/persistenceblobs"
	replicationgenpb "github.com/temporalio/temporal/.gen/proto/replication"
	"github.com/temporalio/temporal/common"
	"github.com/temporalio/temporal/common/cache"
	"github.com/temporalio/temporal/common/clock"
	"github.com/temporalio/temporal/common/cluster"
	"github.com/temporalio/temporal/common/log"
	"github.com/temporalio/temporal/common/mocks"
	"github.com/temporalio/temporal/common/payload"
	"github.com/temporalio/temporal/common/persistence"
	"github.com/temporalio/temporal/common/primitives"
	commonpb "go.temporal.io/temporal-proto/common"
	eventpb "go.temporal.io/temporal-proto/event"
	executionpb "go.temporal.io/temporal-proto/execution"
	namespacepb "go.temporal.io/temporal-proto/namespace"
	"go.temporal.io/temporal-proto/serviceerror"
	tasklistpb "go.temporal.io/temporal-proto/tasklist"
	"go.temporal.io/temporal-proto/workflowservice"
)

type (
	resetorSuite struct {
		suite.Suite
		*require.Assertions

		controller               *gomock.Controller
		mockShard                *shardContextTest
		mockTxProcessor          *MocktransferQueueProcessor
		mockReplicationProcessor *MockReplicatorQueueProcessor
		mockTimerProcessor       *MocktimerQueueProcessor
		mockEventsCache          *MockeventsCache
		mockNamespaceCache       *cache.MockNamespaceCache
		mockClusterMetadata      *cluster.MockMetadata

		mockExecutionMgr *mocks.ExecutionManager
		mockHistoryV2Mgr *mocks.HistoryV2Manager

		config  *Config
		logger  log.Logger
		shardID int

		historyEngine *historyEngineImpl
		resetor       workflowResetor
	}
)

func TestWorkflowResetorSuite(t *testing.T) {
	s := new(resetorSuite)
	suite.Run(t, s)
}

func (s *resetorSuite) SetupSuite() {
	s.config = NewDynamicConfigForTest()
}

func (s *resetorSuite) TearDownSuite() {
}

func (s *resetorSuite) SetupTest() {
	s.Assertions = require.New(s.T())

	shardID := 10
	s.shardID = shardID

	s.controller = gomock.NewController(s.T())
	s.mockTxProcessor = NewMocktransferQueueProcessor(s.controller)
	s.mockReplicationProcessor = NewMockReplicatorQueueProcessor(s.controller)
	s.mockTimerProcessor = NewMocktimerQueueProcessor(s.controller)
	s.mockTxProcessor.EXPECT().NotifyNewTask(gomock.Any(), gomock.Any()).AnyTimes()
	s.mockReplicationProcessor.EXPECT().notifyNewTask().AnyTimes()
	s.mockTimerProcessor.EXPECT().NotifyNewTimers(gomock.Any(), gomock.Any()).AnyTimes()

	s.mockShard = newTestShardContext(
		s.controller,
		&persistence.ShardInfoWithFailover{
			ShardInfo: &persistenceblobs.ShardInfo{
				ShardId:          int32(shardID),
				RangeId:          1,
				TransferAckLevel: 0,
			}},
		s.config,
	)

	s.mockExecutionMgr = s.mockShard.resource.ExecutionMgr
	s.mockHistoryV2Mgr = s.mockShard.resource.HistoryMgr
	s.mockNamespaceCache = s.mockShard.resource.NamespaceCache
	s.mockClusterMetadata = s.mockShard.resource.ClusterMetadata
	s.mockEventsCache = s.mockShard.mockEventsCache
	s.mockClusterMetadata.EXPECT().IsGlobalNamespaceEnabled().Return(true).AnyTimes()
	s.mockClusterMetadata.EXPECT().GetCurrentClusterName().Return(cluster.TestCurrentClusterName).AnyTimes()
	s.mockClusterMetadata.EXPECT().ClusterNameForFailoverVersion(common.EmptyVersion).Return(cluster.TestCurrentClusterName).AnyTimes()
	s.mockEventsCache.EXPECT().putEvent(gomock.Any(), gomock.Any(), gomock.Any(), gomock.Any(), gomock.Any()).AnyTimes()

	s.logger = s.mockShard.GetLogger()

	historyCache := newHistoryCache(s.mockShard)
	h := &historyEngineImpl{
		currentClusterName:   s.mockShard.GetClusterMetadata().GetCurrentClusterName(),
		shard:                s.mockShard,
		clusterMetadata:      s.mockClusterMetadata,
		executionManager:     s.mockExecutionMgr,
		historyV2Mgr:         s.mockHistoryV2Mgr,
		historyCache:         historyCache,
		logger:               s.logger,
		metricsClient:        s.mockShard.GetMetricsClient(),
		tokenSerializer:      common.NewProtoTaskTokenSerializer(),
		config:               s.config,
		historyEventNotifier: newHistoryEventNotifier(clock.NewRealTimeSource(), s.mockShard.GetMetricsClient(), func(string) int { return 0 }),
		txProcessor:          s.mockTxProcessor,
		replicatorProcessor:  s.mockReplicationProcessor,
		timerProcessor:       s.mockTimerProcessor,
	}
	s.mockShard.SetEngine(h)
	s.resetor = newWorkflowResetor(h)
	h.resetor = s.resetor
	s.historyEngine = h
}

func (s *resetorSuite) TearDownTest() {
	s.controller.Finish()
	s.mockShard.Finish(s.T())
}

func (s *resetorSuite) TestResetWorkflowExecution_NoReplication() {
	testNamespaceEntry := cache.NewLocalNamespaceCacheEntryForTest(
		&persistenceblobs.NamespaceInfo{Id: primitives.MustParseUUID(testNamespaceID)}, &persistenceblobs.NamespaceConfig{RetentionDays: 1}, "", nil,
	)
	s.mockNamespaceCache.EXPECT().GetNamespaceByID(gomock.Any()).Return(testNamespaceEntry, nil).AnyTimes()
	s.mockNamespaceCache.EXPECT().GetNamespace(gomock.Any()).Return(testNamespaceEntry, nil).AnyTimes()

	request := &historyservice.ResetWorkflowExecutionRequest{}
	namespaceID := testNamespaceID
	request.NamespaceId = namespaceID
	request.ResetRequest = &workflowservice.ResetWorkflowExecutionRequest{}

	wid := "wId"
	wfType := "wfType"
	taskListName := "taskList"
	forkRunID := uuid.New().String()
	currRunID := uuid.New().String()
	we := executionpb.WorkflowExecution{
		WorkflowId: wid,
		RunId:      forkRunID,
	}
	request.ResetRequest = &workflowservice.ResetWorkflowExecutionRequest{
		Namespace:             "testNamespace",
		WorkflowExecution:     &we,
		Reason:                "test reset",
		DecisionFinishEventId: 29,
		RequestId:             uuid.New().String(),
	}

	forkGwmsRequest := &persistence.GetWorkflowExecutionRequest{
		NamespaceID: namespaceID,
		Execution: executionpb.WorkflowExecution{
			WorkflowId: wid,
			RunId:      forkRunID,
		},
	}

	timerFiredID := "timerID0"
	timerUnfiredID1 := "timerID1"
	timerUnfiredID2 := "timerID2"
	timerAfterReset := "timerID3"
	actIDCompleted1 := "actID0"
	actIDCompleted2 := "actID1"
	actIDStarted1 := "actID2"
	actIDNotStarted := "actID3"
	actIDStarted2 := "actID4"
	signalName1 :=
		"sig1"
	signalName2 := "sig2"
	forkBranchToken := []byte("forkBranchToken")
	forkExeInfo := &persistence.WorkflowExecutionInfo{
		NamespaceID:        namespaceID,
		WorkflowID:         wid,
		WorkflowTypeName:   wfType,
		TaskList:           taskListName,
		RunID:              forkRunID,
		BranchToken:        forkBranchToken,
		NextEventID:        34,
		DecisionVersion:    common.EmptyVersion,
		DecisionScheduleID: common.EmptyEventID,
		DecisionStartedID:  common.EmptyEventID,
	}
	forkGwmsResponse := &persistence.GetWorkflowExecutionResponse{State: &persistence.WorkflowMutableState{
		ExecutionInfo:  forkExeInfo,
		ExecutionStats: &persistence.ExecutionStats{},
	}}

	currGwmsRequest := &persistence.GetWorkflowExecutionRequest{
		NamespaceID: namespaceID,
		Execution: executionpb.WorkflowExecution{
			WorkflowId: wid,
			RunId:      currRunID,
		},
	}
	currExeInfo := &persistence.WorkflowExecutionInfo{
		NamespaceID:        namespaceID,
		WorkflowID:         wid,
		WorkflowTypeName:   wfType,
		TaskList:           taskListName,
		RunID:              currRunID,
		NextEventID:        common.FirstEventID,
		DecisionVersion:    common.EmptyVersion,
		DecisionScheduleID: common.EmptyEventID,
		DecisionStartedID:  common.EmptyEventID,
	}
	compareCurrExeInfo := copyWorkflowExecutionInfo(currExeInfo)
	currGwmsResponse := &persistence.GetWorkflowExecutionResponse{State: &persistence.WorkflowMutableState{
		ExecutionInfo:  currExeInfo,
		ExecutionStats: &persistence.ExecutionStats{},
	}}

	gcurResponse := &persistence.GetCurrentExecutionResponse{
		RunID: currRunID,
	}

	readHistoryReq := &persistence.ReadHistoryBranchRequest{
		BranchToken:   forkBranchToken,
		MinEventID:    common.FirstEventID,
		MaxEventID:    int64(34),
		PageSize:      defaultHistoryPageSize,
		NextPageToken: nil,
		ShardID:       &s.shardID,
	}

	taskList := &tasklistpb.TaskList{
		Name: taskListName,
	}
	readHistoryResp := &persistence.ReadHistoryBranchByBatchResponse{
		NextPageToken:    nil,
		Size:             1000,
		LastFirstEventID: int64(31),
		History: []*eventpb.History{
			{
				Events: []*eventpb.HistoryEvent{
					{
						EventId:   1,
						Version:   common.EmptyVersion,
						EventType: eventpb.EventType_WorkflowExecutionStarted,
						Attributes: &eventpb.HistoryEvent_WorkflowExecutionStartedEventAttributes{WorkflowExecutionStartedEventAttributes: &eventpb.WorkflowExecutionStartedEventAttributes{
							WorkflowType: &commonpb.WorkflowType{
								Name: wfType,
							},
<<<<<<< HEAD
							TaskList:                        taskList,
							Input:                           []byte("testInput"),
							WorkflowExecutionTimeoutSeconds: 100,
							WorkflowRunTimeoutSeconds:       50,
							WorkflowTaskTimeoutSeconds:      200,
=======
							TaskList:                            taskList,
							Input:                               payload.EncodeString("testInput"),
							ExecutionStartToCloseTimeoutSeconds: 100,
							TaskStartToCloseTimeoutSeconds:      200,
>>>>>>> e76d2de3
						}},
					},
					{
						EventId:   2,
						Version:   common.EmptyVersion,
						EventType: eventpb.EventType_DecisionTaskScheduled,
						Attributes: &eventpb.HistoryEvent_DecisionTaskScheduledEventAttributes{DecisionTaskScheduledEventAttributes: &eventpb.DecisionTaskScheduledEventAttributes{
							TaskList:                   taskList,
							StartToCloseTimeoutSeconds: 100,
						}},
					},
				},
			},
			{
				Events: []*eventpb.HistoryEvent{
					{
						EventId:   3,
						Version:   common.EmptyVersion,
						EventType: eventpb.EventType_DecisionTaskStarted,
						Attributes: &eventpb.HistoryEvent_DecisionTaskStartedEventAttributes{DecisionTaskStartedEventAttributes: &eventpb.DecisionTaskStartedEventAttributes{
							ScheduledEventId: 2,
						}},
					},
				},
			},
			{
				Events: []*eventpb.HistoryEvent{
					{
						EventId:   4,
						Version:   common.EmptyVersion,
						EventType: eventpb.EventType_DecisionTaskCompleted,
						Attributes: &eventpb.HistoryEvent_DecisionTaskCompletedEventAttributes{DecisionTaskCompletedEventAttributes: &eventpb.DecisionTaskCompletedEventAttributes{
							ScheduledEventId: 2,
							StartedEventId:   3,
						}},
					},
					{
						EventId:   5,
						Version:   common.EmptyVersion,
						EventType: eventpb.EventType_MarkerRecorded,
						Attributes: &eventpb.HistoryEvent_MarkerRecordedEventAttributes{MarkerRecordedEventAttributes: &eventpb.MarkerRecordedEventAttributes{
							MarkerName:                   "Version",
							Details:                      payload.EncodeString("details"),
							DecisionTaskCompletedEventId: 4,
						}},
					},
					{
						EventId:   6,
						Version:   common.EmptyVersion,
						EventType: eventpb.EventType_ActivityTaskScheduled,
						Attributes: &eventpb.HistoryEvent_ActivityTaskScheduledEventAttributes{ActivityTaskScheduledEventAttributes: &eventpb.ActivityTaskScheduledEventAttributes{
							ActivityId: actIDCompleted1,
							ActivityType: &commonpb.ActivityType{
								Name: "actType0",
							},
							TaskList:                      taskList,
							ScheduleToCloseTimeoutSeconds: 1000,
							ScheduleToStartTimeoutSeconds: 2000,
							StartToCloseTimeoutSeconds:    3000,
							HeartbeatTimeoutSeconds:       4000,
							DecisionTaskCompletedEventId:  4,
						}},
					},
					{
						EventId:   7,
						Version:   common.EmptyVersion,
						EventType: eventpb.EventType_TimerStarted,
						Attributes: &eventpb.HistoryEvent_TimerStartedEventAttributes{TimerStartedEventAttributes: &eventpb.TimerStartedEventAttributes{
							TimerId:                      timerFiredID,
							StartToFireTimeoutSeconds:    2,
							DecisionTaskCompletedEventId: 4,
						}},
					},
				},
			},
			{
				Events: []*eventpb.HistoryEvent{
					{
						EventId:   8,
						Version:   common.EmptyVersion,
						EventType: eventpb.EventType_ActivityTaskStarted,
						Attributes: &eventpb.HistoryEvent_ActivityTaskStartedEventAttributes{ActivityTaskStartedEventAttributes: &eventpb.ActivityTaskStartedEventAttributes{
							ScheduledEventId: 6,
						}},
					},
				},
			},
			{
				Events: []*eventpb.HistoryEvent{
					{
						EventId:   9,
						Version:   common.EmptyVersion,
						EventType: eventpb.EventType_ActivityTaskCompleted,
						Attributes: &eventpb.HistoryEvent_ActivityTaskCompletedEventAttributes{ActivityTaskCompletedEventAttributes: &eventpb.ActivityTaskCompletedEventAttributes{
							ScheduledEventId: 6,
							StartedEventId:   8,
						}},
					},
					{
						EventId:   10,
						Version:   common.EmptyVersion,
						EventType: eventpb.EventType_DecisionTaskScheduled,
						Attributes: &eventpb.HistoryEvent_DecisionTaskScheduledEventAttributes{DecisionTaskScheduledEventAttributes: &eventpb.DecisionTaskScheduledEventAttributes{
							TaskList:                   taskList,
							StartToCloseTimeoutSeconds: 100,
						}},
					},
				},
			},
			{
				Events: []*eventpb.HistoryEvent{
					{
						EventId:   11,
						Version:   common.EmptyVersion,
						EventType: eventpb.EventType_DecisionTaskStarted,
						Attributes: &eventpb.HistoryEvent_DecisionTaskStartedEventAttributes{DecisionTaskStartedEventAttributes: &eventpb.DecisionTaskStartedEventAttributes{
							ScheduledEventId: 10,
						}},
					},
				},
			},
			{
				Events: []*eventpb.HistoryEvent{
					{
						EventId:   12,
						Version:   common.EmptyVersion,
						EventType: eventpb.EventType_DecisionTaskCompleted,
						Attributes: &eventpb.HistoryEvent_DecisionTaskCompletedEventAttributes{DecisionTaskCompletedEventAttributes: &eventpb.DecisionTaskCompletedEventAttributes{
							ScheduledEventId: 10,
							StartedEventId:   11,
						}},
					},
				},
			},
			{
				Events: []*eventpb.HistoryEvent{
					{
						EventId:   13,
						Version:   common.EmptyVersion,
						EventType: eventpb.EventType_TimerFired,
						Attributes: &eventpb.HistoryEvent_TimerFiredEventAttributes{TimerFiredEventAttributes: &eventpb.TimerFiredEventAttributes{
							TimerId: timerFiredID,
						}},
					},
					{
						EventId:   14,
						Version:   common.EmptyVersion,
						EventType: eventpb.EventType_DecisionTaskScheduled,
						Attributes: &eventpb.HistoryEvent_DecisionTaskScheduledEventAttributes{DecisionTaskScheduledEventAttributes: &eventpb.DecisionTaskScheduledEventAttributes{
							TaskList:                   taskList,
							StartToCloseTimeoutSeconds: 100,
						}},
					},
				},
			},
			{
				Events: []*eventpb.HistoryEvent{
					{
						EventId:   15,
						Version:   common.EmptyVersion,
						EventType: eventpb.EventType_DecisionTaskStarted,
						Attributes: &eventpb.HistoryEvent_DecisionTaskStartedEventAttributes{DecisionTaskStartedEventAttributes: &eventpb.DecisionTaskStartedEventAttributes{
							ScheduledEventId: 14,
						}},
					},
				},
			},
			{
				Events: []*eventpb.HistoryEvent{
					{
						EventId:   16,
						Version:   common.EmptyVersion,
						EventType: eventpb.EventType_DecisionTaskCompleted,
						Attributes: &eventpb.HistoryEvent_DecisionTaskCompletedEventAttributes{DecisionTaskCompletedEventAttributes: &eventpb.DecisionTaskCompletedEventAttributes{
							ScheduledEventId: 14,
							StartedEventId:   15,
						}},
					},
					{
						EventId:   17,
						Version:   common.EmptyVersion,
						EventType: eventpb.EventType_ActivityTaskScheduled,
						Attributes: &eventpb.HistoryEvent_ActivityTaskScheduledEventAttributes{ActivityTaskScheduledEventAttributes: &eventpb.ActivityTaskScheduledEventAttributes{
							ActivityId: actIDStarted1,
							ActivityType: &commonpb.ActivityType{
								Name: "actType1",
							},
							TaskList:                      taskList,
							ScheduleToCloseTimeoutSeconds: 1000,
							ScheduleToStartTimeoutSeconds: 2000,
							StartToCloseTimeoutSeconds:    3000,
							HeartbeatTimeoutSeconds:       4000,
							DecisionTaskCompletedEventId:  16,
							RetryPolicy: &commonpb.RetryPolicy{
								InitialIntervalInSeconds: 1,
								BackoffCoefficient:       0.2,
								MaximumAttempts:          10,
								MaximumIntervalInSeconds: 1000,
							},
						}},
					},
					{
						EventId:   18,
						Version:   common.EmptyVersion,
						EventType: eventpb.EventType_ActivityTaskScheduled,
						Attributes: &eventpb.HistoryEvent_ActivityTaskScheduledEventAttributes{ActivityTaskScheduledEventAttributes: &eventpb.ActivityTaskScheduledEventAttributes{
							ActivityId: actIDNotStarted,
							ActivityType: &commonpb.ActivityType{
								Name: "actType2",
							},
							TaskList:                      taskList,
							ScheduleToCloseTimeoutSeconds: 1000,
							ScheduleToStartTimeoutSeconds: 2000,
							StartToCloseTimeoutSeconds:    3000,
							HeartbeatTimeoutSeconds:       4000,
							DecisionTaskCompletedEventId:  16,
						}},
					},
					{
						EventId:   19,
						Version:   common.EmptyVersion,
						EventType: eventpb.EventType_TimerStarted,
						Attributes: &eventpb.HistoryEvent_TimerStartedEventAttributes{TimerStartedEventAttributes: &eventpb.TimerStartedEventAttributes{
							TimerId:                      timerUnfiredID1,
							StartToFireTimeoutSeconds:    4,
							DecisionTaskCompletedEventId: 16,
						}},
					},
					{
						EventId:   20,
						Version:   common.EmptyVersion,
						EventType: eventpb.EventType_TimerStarted,
						Attributes: &eventpb.HistoryEvent_TimerStartedEventAttributes{TimerStartedEventAttributes: &eventpb.TimerStartedEventAttributes{
							TimerId:                      timerUnfiredID2,
							StartToFireTimeoutSeconds:    8,
							DecisionTaskCompletedEventId: 16,
						}},
					},
					{
						EventId:   21,
						Version:   common.EmptyVersion,
						EventType: eventpb.EventType_ActivityTaskScheduled,
						Attributes: &eventpb.HistoryEvent_ActivityTaskScheduledEventAttributes{ActivityTaskScheduledEventAttributes: &eventpb.ActivityTaskScheduledEventAttributes{
							ActivityId: actIDCompleted2,
							ActivityType: &commonpb.ActivityType{
								Name: "actType2",
							},
							TaskList:                      taskList,
							ScheduleToCloseTimeoutSeconds: 1000,
							ScheduleToStartTimeoutSeconds: 2000,
							StartToCloseTimeoutSeconds:    3000,
							HeartbeatTimeoutSeconds:       4000,
							DecisionTaskCompletedEventId:  16,
						}},
					},
					{
						EventId:   22,
						Version:   common.EmptyVersion,
						EventType: eventpb.EventType_ActivityTaskScheduled,
						Attributes: &eventpb.HistoryEvent_ActivityTaskScheduledEventAttributes{ActivityTaskScheduledEventAttributes: &eventpb.ActivityTaskScheduledEventAttributes{
							ActivityId: actIDStarted2,
							ActivityType: &commonpb.ActivityType{
								Name: "actType2",
							},
							TaskList:                      taskList,
							ScheduleToCloseTimeoutSeconds: 1000,
							ScheduleToStartTimeoutSeconds: 2000,
							StartToCloseTimeoutSeconds:    3000,
							HeartbeatTimeoutSeconds:       4000,
							DecisionTaskCompletedEventId:  16,
						}},
					},
				},
			},
			{
				Events: []*eventpb.HistoryEvent{
					{
						EventId:   23,
						Version:   common.EmptyVersion,
						EventType: eventpb.EventType_ActivityTaskStarted,
						Attributes: &eventpb.HistoryEvent_ActivityTaskStartedEventAttributes{ActivityTaskStartedEventAttributes: &eventpb.ActivityTaskStartedEventAttributes{
							ScheduledEventId: 21,
						}},
					},
				},
			},
			{
				Events: []*eventpb.HistoryEvent{
					{
						EventId:   24,
						Version:   common.EmptyVersion,
						EventType: eventpb.EventType_ActivityTaskStarted,
						Attributes: &eventpb.HistoryEvent_ActivityTaskStartedEventAttributes{ActivityTaskStartedEventAttributes: &eventpb.ActivityTaskStartedEventAttributes{
							ScheduledEventId: 17,
						}},
					},
				},
			},
			{
				Events: []*eventpb.HistoryEvent{
					{
						EventId:   25,
						Version:   common.EmptyVersion,
						EventType: eventpb.EventType_ActivityTaskStarted,
						Attributes: &eventpb.HistoryEvent_ActivityTaskStartedEventAttributes{ActivityTaskStartedEventAttributes: &eventpb.ActivityTaskStartedEventAttributes{
							ScheduledEventId: 22,
						}},
					},
				},
			},
			{
				Events: []*eventpb.HistoryEvent{
					{
						EventId:   26,
						Version:   common.EmptyVersion,
						EventType: eventpb.EventType_ActivityTaskCompleted,
						Attributes: &eventpb.HistoryEvent_ActivityTaskCompletedEventAttributes{ActivityTaskCompletedEventAttributes: &eventpb.ActivityTaskCompletedEventAttributes{
							ScheduledEventId: 21,
							StartedEventId:   23,
						}},
					},
					{
						EventId:   27,
						Version:   common.EmptyVersion,
						EventType: eventpb.EventType_DecisionTaskScheduled,
						Attributes: &eventpb.HistoryEvent_DecisionTaskScheduledEventAttributes{DecisionTaskScheduledEventAttributes: &eventpb.DecisionTaskScheduledEventAttributes{
							TaskList:                   taskList,
							StartToCloseTimeoutSeconds: 100,
						}},
					},
				},
			},
			{
				Events: []*eventpb.HistoryEvent{
					{
						EventId:   28,
						Version:   common.EmptyVersion,
						EventType: eventpb.EventType_DecisionTaskStarted,
						Attributes: &eventpb.HistoryEvent_DecisionTaskStartedEventAttributes{DecisionTaskStartedEventAttributes: &eventpb.DecisionTaskStartedEventAttributes{
							ScheduledEventId: 27,
						}},
					},
				},
			},
			/////////////// reset point/////////////
			{
				Events: []*eventpb.HistoryEvent{
					{
						EventId:   29,
						Version:   common.EmptyVersion,
						EventType: eventpb.EventType_DecisionTaskCompleted,
						Attributes: &eventpb.HistoryEvent_DecisionTaskCompletedEventAttributes{DecisionTaskCompletedEventAttributes: &eventpb.DecisionTaskCompletedEventAttributes{
							ScheduledEventId: 27,
							StartedEventId:   28,
						}},
					},
					{
						EventId:   30,
						Version:   common.EmptyVersion,
						EventType: eventpb.EventType_TimerStarted,
						Attributes: &eventpb.HistoryEvent_TimerStartedEventAttributes{TimerStartedEventAttributes: &eventpb.TimerStartedEventAttributes{
							TimerId:                      timerAfterReset,
							StartToFireTimeoutSeconds:    4,
							DecisionTaskCompletedEventId: 29,
						}},
					},
				},
			},
			{
				Events: []*eventpb.HistoryEvent{
					{
						EventId:   31,
						Version:   common.EmptyVersion,
						EventType: eventpb.EventType_ActivityTaskStarted,
						Attributes: &eventpb.HistoryEvent_ActivityTaskStartedEventAttributes{ActivityTaskStartedEventAttributes: &eventpb.ActivityTaskStartedEventAttributes{
							ScheduledEventId: 18,
						}},
					},
				},
			},
			{
				Events: []*eventpb.HistoryEvent{
					{
						EventId:   32,
						Version:   common.EmptyVersion,
						EventType: eventpb.EventType_WorkflowExecutionSignaled,
						Attributes: &eventpb.HistoryEvent_WorkflowExecutionSignaledEventAttributes{WorkflowExecutionSignaledEventAttributes: &eventpb.WorkflowExecutionSignaledEventAttributes{
							SignalName: signalName1,
						}},
					},
				},
			},
			{
				Events: []*eventpb.HistoryEvent{
					{
						EventId:   33,
						Version:   common.EmptyVersion,
						EventType: eventpb.EventType_WorkflowExecutionSignaled,
						Attributes: &eventpb.HistoryEvent_WorkflowExecutionSignaledEventAttributes{WorkflowExecutionSignaledEventAttributes: &eventpb.WorkflowExecutionSignaledEventAttributes{
							SignalName: signalName2,
						}},
					},
				},
			},
		},
	}

	eid := int64(0)
	timestamp := int64(1000)
	for _, be := range readHistoryResp.History {
		for _, e := range be.Events {
			eid++
			if e.GetEventId() != eid {
				s.Fail(fmt.Sprintf("inconintous eventID: %v, %v", eid, e.GetEventId()))
			}
			e.Timestamp = timestamp
		}
	}

	newBranchToken := []byte("newBranch")
	forkResp := &persistence.ForkHistoryBranchResponse{
		NewBranchToken: newBranchToken,
	}

	appendV2Resp := &persistence.AppendHistoryNodesResponse{
		Size: 200,
	}

	s.mockExecutionMgr.On("GetWorkflowExecution", forkGwmsRequest).Return(forkGwmsResponse, nil).Once()
	s.mockExecutionMgr.On("GetCurrentExecution", mock.Anything).Return(gcurResponse, nil).Once()
	s.mockExecutionMgr.On("GetWorkflowExecution", currGwmsRequest).Return(currGwmsResponse, nil).Once()
	s.mockHistoryV2Mgr.On("ReadHistoryBranchByBatch", readHistoryReq).Return(readHistoryResp, nil).Once()
	s.mockHistoryV2Mgr.On("ForkHistoryBranch", mock.Anything).Return(forkResp, nil).Once()
	s.mockHistoryV2Mgr.On("AppendHistoryNodes", mock.Anything).Return(appendV2Resp, nil).Times(2)
	s.mockExecutionMgr.On("ResetWorkflowExecution", mock.Anything).Return(nil).Once()
	response, err := s.historyEngine.ResetWorkflowExecution(context.Background(), request)
	s.Nil(err)
	s.NotNil(response.RunId)

	// verify historyEvent: 5 events to append
	// 1. decisionFailed :29
	// 2. activityFailed :30
	// 3. signal 1 :31
	// 4. signal 2 :32
	// 5. decisionTaskScheduled :33
	calls := s.mockHistoryV2Mgr.Calls
	s.Equal(4, len(calls))
	appendCall := calls[3]
	s.Equal("AppendHistoryNodes", appendCall.Method)
	appendReq, ok := appendCall.Arguments[0].(*persistence.AppendHistoryNodesRequest)
	s.Equal(true, ok)
	s.Equal(newBranchToken, appendReq.BranchToken)
	s.Equal(false, appendReq.IsNewBranch)
	s.Equal(6, len(appendReq.Events))
	s.Equal(eventpb.EventType_DecisionTaskFailed, eventpb.EventType(appendReq.Events[0].GetEventType()))
	s.Equal(eventpb.EventType_ActivityTaskFailed, eventpb.EventType(appendReq.Events[1].GetEventType()))
	s.Equal(eventpb.EventType_ActivityTaskFailed, eventpb.EventType(appendReq.Events[2].GetEventType()))
	s.Equal(eventpb.EventType_WorkflowExecutionSignaled, eventpb.EventType(appendReq.Events[3].GetEventType()))
	s.Equal(eventpb.EventType_WorkflowExecutionSignaled, eventpb.EventType(appendReq.Events[4].GetEventType()))
	s.Equal(eventpb.EventType_DecisionTaskScheduled, eventpb.EventType(appendReq.Events[5].GetEventType()))

	s.Equal(int64(29), appendReq.Events[0].GetEventId())
	s.Equal(int64(30), appendReq.Events[1].GetEventId())
	s.Equal(int64(31), appendReq.Events[2].GetEventId())
	s.Equal(int64(32), appendReq.Events[3].GetEventId())
	s.Equal(int64(33), appendReq.Events[4].GetEventId())
	s.Equal(int64(34), appendReq.Events[5].GetEventId())

	// verify executionManager request
	calls = s.mockExecutionMgr.Calls
	s.Equal(4, len(calls))
	resetCall := calls[3]
	s.Equal("ResetWorkflowExecution", resetCall.Method)
	resetReq, ok := resetCall.Arguments[0].(*persistence.ResetWorkflowExecutionRequest)
	s.True(resetReq.CurrentWorkflowMutation.ExecutionInfo.LastEventTaskID > 0)
	resetReq.CurrentWorkflowMutation.ExecutionInfo.LastEventTaskID = 0
	s.Equal(true, ok)
	s.Equal(true, resetReq.CurrentWorkflowMutation != nil)
	compareCurrExeInfo.State = persistence.WorkflowStateCompleted
	compareCurrExeInfo.Status = executionpb.WorkflowExecutionStatus_Terminated
	compareCurrExeInfo.NextEventID = 2
	compareCurrExeInfo.CompletionEventBatchID = 1
	s.Equal(compareCurrExeInfo, resetReq.CurrentWorkflowMutation.ExecutionInfo)
	s.Equal(1, len(resetReq.CurrentWorkflowMutation.TransferTasks))
	s.Equal(1, len(resetReq.CurrentWorkflowMutation.TimerTasks))
	s.Equal(persistence.TransferTaskTypeCloseExecution, resetReq.CurrentWorkflowMutation.TransferTasks[0].GetType())
	s.Equal(persistence.TaskTypeDeleteHistoryEvent, resetReq.CurrentWorkflowMutation.TimerTasks[0].GetType())
	s.Equal(int64(200), resetReq.CurrentWorkflowMutation.ExecutionStats.HistorySize)

	s.Equal("wfType", resetReq.NewWorkflowSnapshot.ExecutionInfo.WorkflowTypeName)
	s.True(len(resetReq.NewWorkflowSnapshot.ExecutionInfo.RunID) > 0)
	s.Equal([]byte(newBranchToken), resetReq.NewWorkflowSnapshot.ExecutionInfo.BranchToken)
	// 35 = resetEventID(29) + 6 in a batch
	s.Equal(int64(34), resetReq.NewWorkflowSnapshot.ExecutionInfo.DecisionScheduleID)
	s.Equal(int64(35), resetReq.NewWorkflowSnapshot.ExecutionInfo.NextEventID)

	// one activity task, one decision task and one record workflow started task
	s.Equal(3, len(resetReq.NewWorkflowSnapshot.TransferTasks))
	s.Equal(persistence.TransferTaskTypeActivityTask, resetReq.NewWorkflowSnapshot.TransferTasks[0].GetType())
	s.Equal(persistence.TransferTaskTypeDecisionTask, resetReq.NewWorkflowSnapshot.TransferTasks[1].GetType())
	s.Equal(persistence.TransferTaskTypeRecordWorkflowStarted, resetReq.NewWorkflowSnapshot.TransferTasks[2].GetType())

	// WF timeout task, user timer, activity timeout timer, activity retry timer
	s.Equal(3, len(resetReq.NewWorkflowSnapshot.TimerTasks))
	s.Equal(persistence.TaskTypeWorkflowRunTimeout, resetReq.NewWorkflowSnapshot.TimerTasks[0].GetType())
	s.Equal(persistence.TaskTypeUserTimer, resetReq.NewWorkflowSnapshot.TimerTasks[1].GetType())
	s.Equal(persistence.TaskTypeActivityTimeout, resetReq.NewWorkflowSnapshot.TimerTasks[2].GetType())

	s.Equal(2, len(resetReq.NewWorkflowSnapshot.TimerInfos))
	s.assertTimerIDs([]string{timerUnfiredID1, timerUnfiredID2}, resetReq.NewWorkflowSnapshot.TimerInfos)

	s.Equal(1, len(resetReq.NewWorkflowSnapshot.ActivityInfos))
	s.assertActivityIDs([]string{actIDNotStarted}, resetReq.NewWorkflowSnapshot.ActivityInfos)

	s.Nil(resetReq.NewWorkflowSnapshot.ReplicationTasks)
	s.Nil(resetReq.NewWorkflowSnapshot.ReplicationState)
	s.Equal(0, len(resetReq.NewWorkflowSnapshot.RequestCancelInfos))

	// not supported feature
	s.Empty(resetReq.NewWorkflowSnapshot.ChildExecutionInfos)
	s.Empty(resetReq.NewWorkflowSnapshot.SignalInfos)
	s.Empty(resetReq.NewWorkflowSnapshot.SignalRequestedIDs)
}

func (s *resetorSuite) assertTimerIDs(ids []string, timers []*persistenceblobs.TimerInfo) {
	m := map[string]bool{}
	for _, s := range ids {
		m[s] = true
	}

	for _, t := range timers {
		delete(m, t.GetTimerId())
	}

	s.Equal(0, len(m))
}

func (s *resetorSuite) assertActivityIDs(ids []string, timers []*persistence.ActivityInfo) {
	m := map[string]bool{}
	for _, s := range ids {
		m[s] = true
	}

	for _, t := range timers {
		delete(m, t.ActivityID)
	}

	s.Equal(0, len(m))
}

func (s *resetorSuite) TestResetWorkflowExecution_NoReplication_WithRequestCancel() {
	testNamespaceEntry := cache.NewLocalNamespaceCacheEntryForTest(
		&persistenceblobs.NamespaceInfo{Id: primitives.MustParseUUID(testNamespaceID)}, &persistenceblobs.NamespaceConfig{RetentionDays: 1}, "", nil,
	)
	s.mockNamespaceCache.EXPECT().GetNamespaceByID(gomock.Any()).Return(testNamespaceEntry, nil).AnyTimes()
	s.mockNamespaceCache.EXPECT().GetNamespace(gomock.Any()).Return(testNamespaceEntry, nil).AnyTimes()

	request := &historyservice.ResetWorkflowExecutionRequest{}
	namespaceID := testNamespaceID
	request.NamespaceId = namespaceID
	request.ResetRequest = &workflowservice.ResetWorkflowExecutionRequest{}

	wid := "wId"
	wfType := "wfType"
	taskListName := "taskList"
	forkRunID := uuid.New().String()
	currRunID := uuid.New().String()
	we := executionpb.WorkflowExecution{
		WorkflowId: wid,
		RunId:      forkRunID,
	}
	request.ResetRequest = &workflowservice.ResetWorkflowExecutionRequest{
		Namespace:             "testNamespace",
		WorkflowExecution:     &we,
		Reason:                "test reset",
		DecisionFinishEventId: 30,
		RequestId:             uuid.New().String(),
	}

	forkGwmsRequest := &persistence.GetWorkflowExecutionRequest{
		NamespaceID: namespaceID,
		Execution: executionpb.WorkflowExecution{
			WorkflowId: wid,
			RunId:      forkRunID,
		},
	}

	timerFiredID := "timerID0"
	timerUnfiredID1 := "timerID1"
	timerUnfiredID2 := "timerID2"
	timerAfterReset := "timerID3"
	actIDCompleted1 := "actID0"
	actIDCompleted2 := "actID1"
	actIDStartedRetry := "actID2"
	actIDNotStarted := "actID3"
	actIDStartedNoRetry := "actID4"
	signalName1 := "sig1"
	signalName2 := "sig2"
	cancelWE := &executionpb.WorkflowExecution{
		WorkflowId: "cancel-wfid",
		RunId:      uuid.New().String(),
	}
	forkBranchToken := []byte("forkBranchToken")
	forkExeInfo := &persistence.WorkflowExecutionInfo{
		NamespaceID:        namespaceID,
		WorkflowID:         wid,
		WorkflowTypeName:   wfType,
		TaskList:           taskListName,
		RunID:              forkRunID,
		BranchToken:        forkBranchToken,
		NextEventID:        35,
		DecisionVersion:    common.EmptyVersion,
		DecisionScheduleID: common.EmptyEventID,
		DecisionStartedID:  common.EmptyEventID,
	}
	forkGwmsResponse := &persistence.GetWorkflowExecutionResponse{State: &persistence.WorkflowMutableState{
		ExecutionInfo:  forkExeInfo,
		ExecutionStats: &persistence.ExecutionStats{},
	}}

	currGwmsRequest := &persistence.GetWorkflowExecutionRequest{
		NamespaceID: namespaceID,
		Execution: executionpb.WorkflowExecution{
			WorkflowId: wid,
			RunId:      currRunID,
		},
	}
	currExeInfo := &persistence.WorkflowExecutionInfo{
		NamespaceID:        namespaceID,
		WorkflowID:         wid,
		WorkflowTypeName:   wfType,
		TaskList:           taskListName,
		RunID:              currRunID,
		NextEventID:        common.FirstEventID,
		DecisionVersion:    common.EmptyVersion,
		DecisionScheduleID: common.EmptyEventID,
		DecisionStartedID:  common.EmptyEventID,
	}
	currGwmsResponse := &persistence.GetWorkflowExecutionResponse{State: &persistence.WorkflowMutableState{
		ExecutionInfo:  currExeInfo,
		ExecutionStats: &persistence.ExecutionStats{},
	}}

	gcurResponse := &persistence.GetCurrentExecutionResponse{
		RunID: currRunID,
	}

	readHistoryReq := &persistence.ReadHistoryBranchRequest{
		BranchToken:   forkBranchToken,
		MinEventID:    common.FirstEventID,
		MaxEventID:    int64(35),
		PageSize:      defaultHistoryPageSize,
		NextPageToken: nil,
		ShardID:       &s.shardID,
	}

	taskList := &tasklistpb.TaskList{
		Name: taskListName,
	}
	readHistoryResp := &persistence.ReadHistoryBranchByBatchResponse{
		NextPageToken:    nil,
		Size:             1000,
		LastFirstEventID: int64(31),
		History: []*eventpb.History{
			{
				Events: []*eventpb.HistoryEvent{
					{
						EventId:   1,
						Version:   common.EmptyVersion,
						EventType: eventpb.EventType_WorkflowExecutionStarted,
						Attributes: &eventpb.HistoryEvent_WorkflowExecutionStartedEventAttributes{WorkflowExecutionStartedEventAttributes: &eventpb.WorkflowExecutionStartedEventAttributes{
							WorkflowType: &commonpb.WorkflowType{
								Name: wfType,
							},
<<<<<<< HEAD
							TaskList:                        taskList,
							Input:                           []byte("testInput"),
							WorkflowExecutionTimeoutSeconds: 100,
							WorkflowTaskTimeoutSeconds:      200,
=======
							TaskList:                            taskList,
							Input:                               payload.EncodeString("testInput"),
							ExecutionStartToCloseTimeoutSeconds: 100,
							TaskStartToCloseTimeoutSeconds:      200,
>>>>>>> e76d2de3
						}},
					},
					{
						EventId:   2,
						Version:   common.EmptyVersion,
						EventType: eventpb.EventType_DecisionTaskScheduled,
						Attributes: &eventpb.HistoryEvent_DecisionTaskScheduledEventAttributes{DecisionTaskScheduledEventAttributes: &eventpb.DecisionTaskScheduledEventAttributes{
							TaskList:                   taskList,
							StartToCloseTimeoutSeconds: 100,
						}},
					},
				},
			},
			{
				Events: []*eventpb.HistoryEvent{
					{
						EventId:   3,
						Version:   common.EmptyVersion,
						EventType: eventpb.EventType_DecisionTaskStarted,
						Attributes: &eventpb.HistoryEvent_DecisionTaskStartedEventAttributes{DecisionTaskStartedEventAttributes: &eventpb.DecisionTaskStartedEventAttributes{
							ScheduledEventId: 2,
						}},
					},
				},
			},
			{
				Events: []*eventpb.HistoryEvent{
					{
						EventId:   4,
						Version:   common.EmptyVersion,
						EventType: eventpb.EventType_DecisionTaskCompleted,
						Attributes: &eventpb.HistoryEvent_DecisionTaskCompletedEventAttributes{DecisionTaskCompletedEventAttributes: &eventpb.DecisionTaskCompletedEventAttributes{
							ScheduledEventId: 2,
							StartedEventId:   3,
						}},
					},
					{
						EventId:   5,
						Version:   common.EmptyVersion,
						EventType: eventpb.EventType_MarkerRecorded,
						Attributes: &eventpb.HistoryEvent_MarkerRecordedEventAttributes{MarkerRecordedEventAttributes: &eventpb.MarkerRecordedEventAttributes{
							MarkerName:                   "Version",
							Details:                      payload.EncodeString("details"),
							DecisionTaskCompletedEventId: 4,
						}},
					},
					{
						EventId:   6,
						Version:   common.EmptyVersion,
						EventType: eventpb.EventType_ActivityTaskScheduled,
						Attributes: &eventpb.HistoryEvent_ActivityTaskScheduledEventAttributes{ActivityTaskScheduledEventAttributes: &eventpb.ActivityTaskScheduledEventAttributes{
							ActivityId: actIDCompleted1,
							ActivityType: &commonpb.ActivityType{
								Name: "actType0",
							},
							TaskList:                      taskList,
							ScheduleToCloseTimeoutSeconds: 1000,
							ScheduleToStartTimeoutSeconds: 2000,
							StartToCloseTimeoutSeconds:    3000,
							HeartbeatTimeoutSeconds:       4000,
							DecisionTaskCompletedEventId:  4,
						}},
					},
					{
						EventId:   7,
						Version:   common.EmptyVersion,
						EventType: eventpb.EventType_TimerStarted,
						Attributes: &eventpb.HistoryEvent_TimerStartedEventAttributes{TimerStartedEventAttributes: &eventpb.TimerStartedEventAttributes{
							TimerId:                      timerFiredID,
							StartToFireTimeoutSeconds:    2,
							DecisionTaskCompletedEventId: 4,
						}},
					},
				},
			},
			{
				Events: []*eventpb.HistoryEvent{
					{
						EventId:   8,
						Version:   common.EmptyVersion,
						EventType: eventpb.EventType_ActivityTaskStarted,
						Attributes: &eventpb.HistoryEvent_ActivityTaskStartedEventAttributes{ActivityTaskStartedEventAttributes: &eventpb.ActivityTaskStartedEventAttributes{
							ScheduledEventId: 6,
						}},
					},
				},
			},
			{
				Events: []*eventpb.HistoryEvent{
					{
						EventId:   9,
						Version:   common.EmptyVersion,
						EventType: eventpb.EventType_ActivityTaskCompleted,
						Attributes: &eventpb.HistoryEvent_ActivityTaskCompletedEventAttributes{ActivityTaskCompletedEventAttributes: &eventpb.ActivityTaskCompletedEventAttributes{
							ScheduledEventId: 6,
							StartedEventId:   8,
						}},
					},
					{
						EventId:   10,
						Version:   common.EmptyVersion,
						EventType: eventpb.EventType_DecisionTaskScheduled,
						Attributes: &eventpb.HistoryEvent_DecisionTaskScheduledEventAttributes{DecisionTaskScheduledEventAttributes: &eventpb.DecisionTaskScheduledEventAttributes{
							TaskList:                   taskList,
							StartToCloseTimeoutSeconds: 100,
						}},
					},
				},
			},
			{
				Events: []*eventpb.HistoryEvent{
					{
						EventId:   11,
						Version:   common.EmptyVersion,
						EventType: eventpb.EventType_DecisionTaskStarted,
						Attributes: &eventpb.HistoryEvent_DecisionTaskStartedEventAttributes{DecisionTaskStartedEventAttributes: &eventpb.DecisionTaskStartedEventAttributes{
							ScheduledEventId: 10,
						}},
					},
				},
			},
			{
				Events: []*eventpb.HistoryEvent{
					{
						EventId:   12,
						Version:   common.EmptyVersion,
						EventType: eventpb.EventType_DecisionTaskCompleted,
						Attributes: &eventpb.HistoryEvent_DecisionTaskCompletedEventAttributes{DecisionTaskCompletedEventAttributes: &eventpb.DecisionTaskCompletedEventAttributes{
							ScheduledEventId: 10,
							StartedEventId:   11,
						}},
					},
				},
			},
			{
				Events: []*eventpb.HistoryEvent{
					{
						EventId:   13,
						Version:   common.EmptyVersion,
						EventType: eventpb.EventType_TimerFired,
						Attributes: &eventpb.HistoryEvent_TimerFiredEventAttributes{TimerFiredEventAttributes: &eventpb.TimerFiredEventAttributes{
							TimerId: timerFiredID,
						}},
					},
					{
						EventId:   14,
						Version:   common.EmptyVersion,
						EventType: eventpb.EventType_DecisionTaskScheduled,
						Attributes: &eventpb.HistoryEvent_DecisionTaskScheduledEventAttributes{DecisionTaskScheduledEventAttributes: &eventpb.DecisionTaskScheduledEventAttributes{
							TaskList:                   taskList,
							StartToCloseTimeoutSeconds: 100,
						}},
					},
				},
			},
			{
				Events: []*eventpb.HistoryEvent{
					{
						EventId:   15,
						Version:   common.EmptyVersion,
						EventType: eventpb.EventType_DecisionTaskStarted,
						Attributes: &eventpb.HistoryEvent_DecisionTaskStartedEventAttributes{DecisionTaskStartedEventAttributes: &eventpb.DecisionTaskStartedEventAttributes{
							ScheduledEventId: 14,
						}},
					},
				},
			},
			{
				Events: []*eventpb.HistoryEvent{
					{
						EventId:   16,
						Version:   common.EmptyVersion,
						EventType: eventpb.EventType_DecisionTaskCompleted,
						Attributes: &eventpb.HistoryEvent_DecisionTaskCompletedEventAttributes{DecisionTaskCompletedEventAttributes: &eventpb.DecisionTaskCompletedEventAttributes{
							ScheduledEventId: 14,
							StartedEventId:   15,
						}},
					},
					{
						EventId:   17,
						Version:   common.EmptyVersion,
						EventType: eventpb.EventType_ActivityTaskScheduled,
						Attributes: &eventpb.HistoryEvent_ActivityTaskScheduledEventAttributes{ActivityTaskScheduledEventAttributes: &eventpb.ActivityTaskScheduledEventAttributes{
							ActivityId: actIDStartedRetry,
							ActivityType: &commonpb.ActivityType{
								Name: "actType1",
							},
							TaskList:                      taskList,
							ScheduleToCloseTimeoutSeconds: 1000,
							ScheduleToStartTimeoutSeconds: 2000,
							StartToCloseTimeoutSeconds:    3000,
							HeartbeatTimeoutSeconds:       4000,
							DecisionTaskCompletedEventId:  16,
							RetryPolicy: &commonpb.RetryPolicy{
								InitialIntervalInSeconds: 1,
								BackoffCoefficient:       0.2,
								MaximumAttempts:          10,
								MaximumIntervalInSeconds: 1000,
							},
						}},
					},
					{
						EventId:   18,
						Version:   common.EmptyVersion,
						EventType: eventpb.EventType_ActivityTaskScheduled,
						Attributes: &eventpb.HistoryEvent_ActivityTaskScheduledEventAttributes{ActivityTaskScheduledEventAttributes: &eventpb.ActivityTaskScheduledEventAttributes{
							ActivityId: actIDNotStarted,
							ActivityType: &commonpb.ActivityType{
								Name: "actType2",
							},
							TaskList:                      taskList,
							ScheduleToCloseTimeoutSeconds: 1000,
							ScheduleToStartTimeoutSeconds: 2000,
							StartToCloseTimeoutSeconds:    3000,
							HeartbeatTimeoutSeconds:       4000,
							DecisionTaskCompletedEventId:  16,
						}},
					},
					{
						EventId:   19,
						Version:   common.EmptyVersion,
						EventType: eventpb.EventType_TimerStarted,
						Attributes: &eventpb.HistoryEvent_TimerStartedEventAttributes{TimerStartedEventAttributes: &eventpb.TimerStartedEventAttributes{
							TimerId:                      timerUnfiredID1,
							StartToFireTimeoutSeconds:    4,
							DecisionTaskCompletedEventId: 16,
						}},
					},
					{
						EventId:   20,
						Version:   common.EmptyVersion,
						EventType: eventpb.EventType_TimerStarted,
						Attributes: &eventpb.HistoryEvent_TimerStartedEventAttributes{TimerStartedEventAttributes: &eventpb.TimerStartedEventAttributes{
							TimerId:                      timerUnfiredID2,
							StartToFireTimeoutSeconds:    8,
							DecisionTaskCompletedEventId: 16,
						}},
					},
					{
						EventId:   21,
						Version:   common.EmptyVersion,
						EventType: eventpb.EventType_ActivityTaskScheduled,
						Attributes: &eventpb.HistoryEvent_ActivityTaskScheduledEventAttributes{ActivityTaskScheduledEventAttributes: &eventpb.ActivityTaskScheduledEventAttributes{
							ActivityId: actIDCompleted2,
							ActivityType: &commonpb.ActivityType{
								Name: "actType2",
							},
							TaskList:                      taskList,
							ScheduleToCloseTimeoutSeconds: 1000,
							ScheduleToStartTimeoutSeconds: 2000,
							StartToCloseTimeoutSeconds:    3000,
							HeartbeatTimeoutSeconds:       4000,
							DecisionTaskCompletedEventId:  16,
						}},
					},
					{
						EventId:   22,
						Version:   common.EmptyVersion,
						EventType: eventpb.EventType_ActivityTaskScheduled,
						Attributes: &eventpb.HistoryEvent_ActivityTaskScheduledEventAttributes{ActivityTaskScheduledEventAttributes: &eventpb.ActivityTaskScheduledEventAttributes{
							ActivityId: actIDStartedNoRetry,
							ActivityType: &commonpb.ActivityType{
								Name: "actType2",
							},
							TaskList:                      taskList,
							ScheduleToCloseTimeoutSeconds: 1000,
							ScheduleToStartTimeoutSeconds: 2000,
							StartToCloseTimeoutSeconds:    3000,
							HeartbeatTimeoutSeconds:       4000,
							DecisionTaskCompletedEventId:  16,
						}},
					},
					{
						EventId:   23,
						Version:   common.EmptyVersion,
						EventType: eventpb.EventType_RequestCancelExternalWorkflowExecutionInitiated,
						Attributes: &eventpb.HistoryEvent_RequestCancelExternalWorkflowExecutionInitiatedEventAttributes{RequestCancelExternalWorkflowExecutionInitiatedEventAttributes: &eventpb.RequestCancelExternalWorkflowExecutionInitiatedEventAttributes{
							Namespace:                    "any-namespace",
							WorkflowExecution:            cancelWE,
							DecisionTaskCompletedEventId: 16,
							ChildWorkflowOnly:            true,
						}},
					},
				},
			},
			{
				Events: []*eventpb.HistoryEvent{
					{
						EventId:   24,
						Version:   common.EmptyVersion,
						EventType: eventpb.EventType_ActivityTaskStarted,
						Attributes: &eventpb.HistoryEvent_ActivityTaskStartedEventAttributes{ActivityTaskStartedEventAttributes: &eventpb.ActivityTaskStartedEventAttributes{
							ScheduledEventId: 21,
						}},
					},
				},
			},
			{
				Events: []*eventpb.HistoryEvent{
					{
						EventId:   25,
						Version:   common.EmptyVersion,
						EventType: eventpb.EventType_ActivityTaskStarted,
						Attributes: &eventpb.HistoryEvent_ActivityTaskStartedEventAttributes{ActivityTaskStartedEventAttributes: &eventpb.ActivityTaskStartedEventAttributes{
							ScheduledEventId: 17,
						}},
					},
				},
			},
			{
				Events: []*eventpb.HistoryEvent{
					{
						EventId:   26,
						Version:   common.EmptyVersion,
						EventType: eventpb.EventType_ActivityTaskStarted,
						Attributes: &eventpb.HistoryEvent_ActivityTaskStartedEventAttributes{ActivityTaskStartedEventAttributes: &eventpb.ActivityTaskStartedEventAttributes{
							ScheduledEventId: 22,
						}},
					},
				},
			},
			{
				Events: []*eventpb.HistoryEvent{
					{
						EventId:   27,
						Version:   common.EmptyVersion,
						EventType: eventpb.EventType_ActivityTaskCompleted,
						Attributes: &eventpb.HistoryEvent_ActivityTaskCompletedEventAttributes{ActivityTaskCompletedEventAttributes: &eventpb.ActivityTaskCompletedEventAttributes{
							ScheduledEventId: 21,
							StartedEventId:   24,
						}},
					},
					{
						EventId:   28,
						Version:   common.EmptyVersion,
						EventType: eventpb.EventType_DecisionTaskScheduled,
						Attributes: &eventpb.HistoryEvent_DecisionTaskScheduledEventAttributes{DecisionTaskScheduledEventAttributes: &eventpb.DecisionTaskScheduledEventAttributes{
							TaskList:                   taskList,
							StartToCloseTimeoutSeconds: 100,
						}},
					},
				},
			},
			{
				Events: []*eventpb.HistoryEvent{
					{
						EventId:   29,
						Version:   common.EmptyVersion,
						EventType: eventpb.EventType_DecisionTaskStarted,
						Attributes: &eventpb.HistoryEvent_DecisionTaskStartedEventAttributes{DecisionTaskStartedEventAttributes: &eventpb.DecisionTaskStartedEventAttributes{
							ScheduledEventId: 28,
						}},
					},
				},
			},
			/////////////// reset point/////////////
			{
				Events: []*eventpb.HistoryEvent{
					{
						EventId:   30,
						Version:   common.EmptyVersion,
						EventType: eventpb.EventType_DecisionTaskCompleted,
						Attributes: &eventpb.HistoryEvent_DecisionTaskCompletedEventAttributes{DecisionTaskCompletedEventAttributes: &eventpb.DecisionTaskCompletedEventAttributes{
							ScheduledEventId: 28,
							StartedEventId:   29,
						}},
					},
					{
						EventId:   31,
						Version:   common.EmptyVersion,
						EventType: eventpb.EventType_TimerStarted,
						Attributes: &eventpb.HistoryEvent_TimerStartedEventAttributes{TimerStartedEventAttributes: &eventpb.TimerStartedEventAttributes{
							TimerId:                      timerAfterReset,
							StartToFireTimeoutSeconds:    4,
							DecisionTaskCompletedEventId: 30,
						}},
					},
				},
			},
			{
				Events: []*eventpb.HistoryEvent{
					{
						EventId:   32,
						Version:   common.EmptyVersion,
						EventType: eventpb.EventType_ActivityTaskStarted,
						Attributes: &eventpb.HistoryEvent_ActivityTaskStartedEventAttributes{ActivityTaskStartedEventAttributes: &eventpb.ActivityTaskStartedEventAttributes{
							ScheduledEventId: 18,
						}},
					},
				},
			},
			{
				Events: []*eventpb.HistoryEvent{
					{
						EventId:   33,
						Version:   common.EmptyVersion,
						EventType: eventpb.EventType_WorkflowExecutionSignaled,
						Attributes: &eventpb.HistoryEvent_WorkflowExecutionSignaledEventAttributes{WorkflowExecutionSignaledEventAttributes: &eventpb.WorkflowExecutionSignaledEventAttributes{
							SignalName: signalName1,
						}},
					},
				},
			},
			{
				Events: []*eventpb.HistoryEvent{
					{
						EventId:   34,
						Version:   common.EmptyVersion,
						EventType: eventpb.EventType_WorkflowExecutionSignaled,
						Attributes: &eventpb.HistoryEvent_WorkflowExecutionSignaledEventAttributes{WorkflowExecutionSignaledEventAttributes: &eventpb.WorkflowExecutionSignaledEventAttributes{
							SignalName: signalName2,
						}},
					},
				},
			},
		},
	}

	eid := int64(0)
	timestamp := int64(1000)
	for _, be := range readHistoryResp.History {
		for _, e := range be.Events {
			eid++
			if e.GetEventId() != eid {
				s.Fail(fmt.Sprintf("inconintous eventID: %v, %v", eid, e.GetEventId()))
			}
			e.Timestamp = timestamp
		}
	}

	s.mockExecutionMgr.On("GetWorkflowExecution", forkGwmsRequest).Return(forkGwmsResponse, nil).Once()
	s.mockExecutionMgr.On("GetCurrentExecution", mock.Anything).Return(gcurResponse, nil).Once()
	s.mockExecutionMgr.On("GetWorkflowExecution", currGwmsRequest).Return(currGwmsResponse, nil).Once()
	s.mockHistoryV2Mgr.On("ReadHistoryBranchByBatch", readHistoryReq).Return(readHistoryResp, nil).Once()

	_, err := s.historyEngine.ResetWorkflowExecution(context.Background(), request)
	s.EqualError(err, "it is not allowed resetting to a point that workflow has pending request cancel.")
}

func (s *resetorSuite) TestResetWorkflowExecution_Replication_WithTerminatingCurrent() {
	namespace := "testNamespace"
	beforeResetVersion := int64(100)
	afterResetVersion := int64(101)
	s.mockClusterMetadata.EXPECT().ClusterNameForFailoverVersion(beforeResetVersion).Return("standby").AnyTimes()
	s.mockClusterMetadata.EXPECT().ClusterNameForFailoverVersion(afterResetVersion).Return("active").AnyTimes()

	testNamespaceEntry := cache.NewGlobalNamespaceCacheEntryForTest(
		&persistenceblobs.NamespaceInfo{Id: primitives.MustParseUUID(testNamespaceID)},
		&persistenceblobs.NamespaceConfig{RetentionDays: 1},
		&persistenceblobs.NamespaceReplicationConfig{
			ActiveClusterName: "active",
			Clusters: []string{
				"active", "standby",
			},
		},
		afterResetVersion,
		cluster.GetTestClusterMetadata(true, true),
	)
	// override namespace cache
	s.mockNamespaceCache.EXPECT().GetNamespaceByID(gomock.Any()).Return(testNamespaceEntry, nil).AnyTimes()
	s.mockNamespaceCache.EXPECT().GetNamespace(gomock.Any()).Return(testNamespaceEntry, nil).AnyTimes()

	request := &historyservice.ResetWorkflowExecutionRequest{}
	namespaceID := testNamespaceID
	request.NamespaceId = namespaceID
	request.ResetRequest = &workflowservice.ResetWorkflowExecutionRequest{}

	wid := "wId"
	wfType := "wfType"
	taskListName := "taskList"
	forkRunID := uuid.New().String()
	currRunID := uuid.New().String()
	we := executionpb.WorkflowExecution{
		WorkflowId: wid,
		RunId:      forkRunID,
	}
	request.ResetRequest = &workflowservice.ResetWorkflowExecutionRequest{
		Namespace:             namespace,
		WorkflowExecution:     &we,
		Reason:                "test reset",
		DecisionFinishEventId: 30,
		RequestId:             uuid.New().String(),
	}

	forkGwmsRequest := &persistence.GetWorkflowExecutionRequest{
		NamespaceID: namespaceID,
		Execution: executionpb.WorkflowExecution{
			WorkflowId: wid,
			RunId:      forkRunID,
		},
	}

	timerFiredID := "timerID0"
	timerUnfiredID1 := "timerID1"
	timerUnfiredID2 := "timerID2"
	timerAfterReset := "timerID3"
	actIDCompleted1 := "actID0"
	actIDCompleted2 := "actID1"
	actIDRetry := "actID2"          // not started, will reschedule
	actIDNotStarted := "actID3"     // not started, will reschedule
	actIDStartedNoRetry := "actID4" // started, will fail
	signalName1 := "sig1"
	signalName2 := "sig2"
	signalName3 := "sig3"
	signalName4 := "sig4"

	forkBranchToken := []byte("forkBranchToken")
	forkExeInfo := &persistence.WorkflowExecutionInfo{
		NamespaceID:        namespaceID,
		WorkflowID:         wid,
		WorkflowTypeName:   wfType,
		TaskList:           taskListName,
		RunID:              forkRunID,
		BranchToken:        forkBranchToken,
		NextEventID:        35,
		DecisionVersion:    common.EmptyVersion,
		DecisionScheduleID: common.EmptyEventID,
		DecisionStartedID:  common.EmptyEventID,
	}

	forkRepState := &persistence.ReplicationState{
		CurrentVersion:      beforeResetVersion,
		StartVersion:        beforeResetVersion,
		LastWriteEventID:    common.EmptyEventID,
		LastWriteVersion:    common.EmptyVersion,
		LastReplicationInfo: map[string]*replicationgenpb.ReplicationInfo{},
	}
	forkGwmsResponse := &persistence.GetWorkflowExecutionResponse{State: &persistence.WorkflowMutableState{
		ExecutionInfo:    forkExeInfo,
		ExecutionStats:   &persistence.ExecutionStats{},
		ReplicationState: forkRepState,
	}}

	currGwmsRequest := &persistence.GetWorkflowExecutionRequest{
		NamespaceID: namespaceID,
		Execution: executionpb.WorkflowExecution{
			WorkflowId: wid,
			RunId:      currRunID,
		},
	}
	currExeInfo := &persistence.WorkflowExecutionInfo{
		NamespaceID:        namespaceID,
		WorkflowID:         wid,
		WorkflowTypeName:   wfType,
		TaskList:           taskListName,
		RunID:              currRunID,
		NextEventID:        common.FirstEventID,
		DecisionVersion:    common.EmptyVersion,
		DecisionScheduleID: common.EmptyEventID,
		DecisionStartedID:  common.EmptyEventID,
	}
	compareCurrExeInfo := copyWorkflowExecutionInfo(currExeInfo)
	currGwmsResponse := &persistence.GetWorkflowExecutionResponse{State: &persistence.WorkflowMutableState{
		ExecutionInfo:    currExeInfo,
		ExecutionStats:   &persistence.ExecutionStats{},
		ReplicationState: forkRepState,
	}}

	gcurResponse := &persistence.GetCurrentExecutionResponse{
		RunID: currRunID,
	}

	readHistoryReq := &persistence.ReadHistoryBranchRequest{
		BranchToken:   forkBranchToken,
		MinEventID:    common.FirstEventID,
		MaxEventID:    int64(35),
		PageSize:      defaultHistoryPageSize,
		NextPageToken: nil,
		ShardID:       &s.shardID,
	}

	taskList := &tasklistpb.TaskList{
		Name: taskListName,
	}
	readHistoryResp := &persistence.ReadHistoryBranchByBatchResponse{
		NextPageToken:    nil,
		Size:             1000,
		LastFirstEventID: int64(31),
		History: []*eventpb.History{
			{
				Events: []*eventpb.HistoryEvent{
					{
						EventId:   1,
						Version:   beforeResetVersion,
						EventType: eventpb.EventType_WorkflowExecutionStarted,
						Attributes: &eventpb.HistoryEvent_WorkflowExecutionStartedEventAttributes{WorkflowExecutionStartedEventAttributes: &eventpb.WorkflowExecutionStartedEventAttributes{
							WorkflowType: &commonpb.WorkflowType{
								Name: wfType,
							},
<<<<<<< HEAD
							TaskList:                        taskList,
							Input:                           []byte("testInput"),
							WorkflowExecutionTimeoutSeconds: 100,
							WorkflowTaskTimeoutSeconds:      200,
=======
							TaskList:                            taskList,
							Input:                               payload.EncodeString("testInput"),
							ExecutionStartToCloseTimeoutSeconds: 100,
							TaskStartToCloseTimeoutSeconds:      200,
>>>>>>> e76d2de3
						}},
					},
					{
						EventId:   2,
						Version:   beforeResetVersion,
						EventType: eventpb.EventType_DecisionTaskScheduled,
						Attributes: &eventpb.HistoryEvent_DecisionTaskScheduledEventAttributes{DecisionTaskScheduledEventAttributes: &eventpb.DecisionTaskScheduledEventAttributes{
							TaskList:                   taskList,
							StartToCloseTimeoutSeconds: 100,
						}},
					},
				},
			},
			{
				Events: []*eventpb.HistoryEvent{
					{
						EventId:   3,
						Version:   beforeResetVersion,
						EventType: eventpb.EventType_DecisionTaskStarted,
						Attributes: &eventpb.HistoryEvent_DecisionTaskStartedEventAttributes{DecisionTaskStartedEventAttributes: &eventpb.DecisionTaskStartedEventAttributes{
							ScheduledEventId: 2,
						}},
					},
				},
			},
			{
				Events: []*eventpb.HistoryEvent{
					{
						EventId:   4,
						Version:   beforeResetVersion,
						EventType: eventpb.EventType_DecisionTaskCompleted,
						Attributes: &eventpb.HistoryEvent_DecisionTaskCompletedEventAttributes{DecisionTaskCompletedEventAttributes: &eventpb.DecisionTaskCompletedEventAttributes{
							ScheduledEventId: 2,
							StartedEventId:   3,
						}},
					},
					{
						EventId:   5,
						Version:   beforeResetVersion,
						EventType: eventpb.EventType_MarkerRecorded,
						Attributes: &eventpb.HistoryEvent_MarkerRecordedEventAttributes{MarkerRecordedEventAttributes: &eventpb.MarkerRecordedEventAttributes{
							MarkerName:                   "Version",
							Details:                      payload.EncodeString("details"),
							DecisionTaskCompletedEventId: 4,
						}},
					},
					{
						EventId:   6,
						Version:   beforeResetVersion,
						EventType: eventpb.EventType_ActivityTaskScheduled,
						Attributes: &eventpb.HistoryEvent_ActivityTaskScheduledEventAttributes{ActivityTaskScheduledEventAttributes: &eventpb.ActivityTaskScheduledEventAttributes{
							ActivityId: actIDCompleted1,
							ActivityType: &commonpb.ActivityType{
								Name: "actType0",
							},
							TaskList:                      taskList,
							ScheduleToCloseTimeoutSeconds: 1000,
							ScheduleToStartTimeoutSeconds: 2000,
							StartToCloseTimeoutSeconds:    3000,
							HeartbeatTimeoutSeconds:       4000,
							DecisionTaskCompletedEventId:  4,
						}},
					},
					{
						EventId:   7,
						Version:   beforeResetVersion,
						EventType: eventpb.EventType_TimerStarted,
						Attributes: &eventpb.HistoryEvent_TimerStartedEventAttributes{TimerStartedEventAttributes: &eventpb.TimerStartedEventAttributes{
							TimerId:                      timerFiredID,
							StartToFireTimeoutSeconds:    2,
							DecisionTaskCompletedEventId: 4,
						}},
					},
				},
			},
			{
				Events: []*eventpb.HistoryEvent{
					{
						EventId:   8,
						Version:   beforeResetVersion,
						EventType: eventpb.EventType_ActivityTaskStarted,
						Attributes: &eventpb.HistoryEvent_ActivityTaskStartedEventAttributes{ActivityTaskStartedEventAttributes: &eventpb.ActivityTaskStartedEventAttributes{
							ScheduledEventId: 6,
						}},
					},
				},
			},
			{
				Events: []*eventpb.HistoryEvent{
					{
						EventId:   9,
						Version:   beforeResetVersion,
						EventType: eventpb.EventType_ActivityTaskCompleted,
						Attributes: &eventpb.HistoryEvent_ActivityTaskCompletedEventAttributes{ActivityTaskCompletedEventAttributes: &eventpb.ActivityTaskCompletedEventAttributes{
							ScheduledEventId: 6,
							StartedEventId:   8,
						}},
					},
					{
						EventId:   10,
						Version:   beforeResetVersion,
						EventType: eventpb.EventType_DecisionTaskScheduled,
						Attributes: &eventpb.HistoryEvent_DecisionTaskScheduledEventAttributes{DecisionTaskScheduledEventAttributes: &eventpb.DecisionTaskScheduledEventAttributes{
							TaskList:                   taskList,
							StartToCloseTimeoutSeconds: 100,
						}},
					},
				},
			},
			{
				Events: []*eventpb.HistoryEvent{
					{
						EventId:   11,
						Version:   beforeResetVersion,
						EventType: eventpb.EventType_DecisionTaskStarted,
						Attributes: &eventpb.HistoryEvent_DecisionTaskStartedEventAttributes{DecisionTaskStartedEventAttributes: &eventpb.DecisionTaskStartedEventAttributes{
							ScheduledEventId: 10,
						}},
					},
				},
			},
			{
				Events: []*eventpb.HistoryEvent{
					{
						EventId:   12,
						Version:   beforeResetVersion,
						EventType: eventpb.EventType_DecisionTaskCompleted,
						Attributes: &eventpb.HistoryEvent_DecisionTaskCompletedEventAttributes{DecisionTaskCompletedEventAttributes: &eventpb.DecisionTaskCompletedEventAttributes{
							ScheduledEventId: 10,
							StartedEventId:   11,
						}},
					},
				},
			},
			{
				Events: []*eventpb.HistoryEvent{
					{
						EventId:   13,
						Version:   beforeResetVersion,
						EventType: eventpb.EventType_TimerFired,
						Attributes: &eventpb.HistoryEvent_TimerFiredEventAttributes{TimerFiredEventAttributes: &eventpb.TimerFiredEventAttributes{
							TimerId: timerFiredID,
						}},
					},
					{
						EventId:   14,
						Version:   beforeResetVersion,
						EventType: eventpb.EventType_DecisionTaskScheduled,
						Attributes: &eventpb.HistoryEvent_DecisionTaskScheduledEventAttributes{DecisionTaskScheduledEventAttributes: &eventpb.DecisionTaskScheduledEventAttributes{
							TaskList:                   taskList,
							StartToCloseTimeoutSeconds: 100,
						}},
					},
				},
			},
			{
				Events: []*eventpb.HistoryEvent{
					{
						EventId:   15,
						Version:   beforeResetVersion,
						EventType: eventpb.EventType_DecisionTaskStarted,
						Attributes: &eventpb.HistoryEvent_DecisionTaskStartedEventAttributes{DecisionTaskStartedEventAttributes: &eventpb.DecisionTaskStartedEventAttributes{
							ScheduledEventId: 14,
						}},
					},
				},
			},
			{
				Events: []*eventpb.HistoryEvent{
					{
						EventId:   16,
						Version:   beforeResetVersion,
						EventType: eventpb.EventType_DecisionTaskCompleted,
						Attributes: &eventpb.HistoryEvent_DecisionTaskCompletedEventAttributes{DecisionTaskCompletedEventAttributes: &eventpb.DecisionTaskCompletedEventAttributes{
							ScheduledEventId: 14,
							StartedEventId:   15,
						}},
					},
					{
						EventId:   17,
						Version:   beforeResetVersion,
						EventType: eventpb.EventType_ActivityTaskScheduled,
						Attributes: &eventpb.HistoryEvent_ActivityTaskScheduledEventAttributes{ActivityTaskScheduledEventAttributes: &eventpb.ActivityTaskScheduledEventAttributes{
							ActivityId: actIDRetry,
							ActivityType: &commonpb.ActivityType{
								Name: "actType1",
							},
							TaskList:                      taskList,
							ScheduleToCloseTimeoutSeconds: 1000,
							ScheduleToStartTimeoutSeconds: 2000,
							StartToCloseTimeoutSeconds:    3000,
							HeartbeatTimeoutSeconds:       4000,
							DecisionTaskCompletedEventId:  16,
							RetryPolicy: &commonpb.RetryPolicy{
								InitialIntervalInSeconds: 1,
								BackoffCoefficient:       0.2,
								MaximumAttempts:          10,
								MaximumIntervalInSeconds: 1000,
							},
						}},
					},
					{
						EventId:   18,
						Version:   beforeResetVersion,
						EventType: eventpb.EventType_ActivityTaskScheduled,
						Attributes: &eventpb.HistoryEvent_ActivityTaskScheduledEventAttributes{ActivityTaskScheduledEventAttributes: &eventpb.ActivityTaskScheduledEventAttributes{
							ActivityId: actIDNotStarted,
							ActivityType: &commonpb.ActivityType{
								Name: "actType2",
							},
							TaskList:                      taskList,
							ScheduleToCloseTimeoutSeconds: 1000,
							ScheduleToStartTimeoutSeconds: 2000,
							StartToCloseTimeoutSeconds:    3000,
							HeartbeatTimeoutSeconds:       4000,
							DecisionTaskCompletedEventId:  16,
						}},
					},
					{
						EventId:   19,
						Version:   beforeResetVersion,
						EventType: eventpb.EventType_TimerStarted,
						Attributes: &eventpb.HistoryEvent_TimerStartedEventAttributes{TimerStartedEventAttributes: &eventpb.TimerStartedEventAttributes{
							TimerId:                      timerUnfiredID1,
							StartToFireTimeoutSeconds:    4,
							DecisionTaskCompletedEventId: 16,
						}},
					},
					{
						EventId:   20,
						Version:   beforeResetVersion,
						EventType: eventpb.EventType_TimerStarted,
						Attributes: &eventpb.HistoryEvent_TimerStartedEventAttributes{TimerStartedEventAttributes: &eventpb.TimerStartedEventAttributes{
							TimerId:                      timerUnfiredID2,
							StartToFireTimeoutSeconds:    8,
							DecisionTaskCompletedEventId: 16,
						}},
					},
					{
						EventId:   21,
						Version:   beforeResetVersion,
						EventType: eventpb.EventType_ActivityTaskScheduled,
						Attributes: &eventpb.HistoryEvent_ActivityTaskScheduledEventAttributes{ActivityTaskScheduledEventAttributes: &eventpb.ActivityTaskScheduledEventAttributes{
							ActivityId: actIDCompleted2,
							ActivityType: &commonpb.ActivityType{
								Name: "actType2",
							},
							TaskList:                      taskList,
							ScheduleToCloseTimeoutSeconds: 1000,
							ScheduleToStartTimeoutSeconds: 2000,
							StartToCloseTimeoutSeconds:    3000,
							HeartbeatTimeoutSeconds:       4000,
							DecisionTaskCompletedEventId:  16,
						}},
					},
					{
						EventId:   22,
						Version:   beforeResetVersion,
						EventType: eventpb.EventType_ActivityTaskScheduled,
						Attributes: &eventpb.HistoryEvent_ActivityTaskScheduledEventAttributes{ActivityTaskScheduledEventAttributes: &eventpb.ActivityTaskScheduledEventAttributes{
							ActivityId: actIDStartedNoRetry,
							ActivityType: &commonpb.ActivityType{
								Name: "actType2",
							},
							TaskList:                      taskList,
							ScheduleToCloseTimeoutSeconds: 1000,
							ScheduleToStartTimeoutSeconds: 2000,
							StartToCloseTimeoutSeconds:    3000,
							HeartbeatTimeoutSeconds:       4000,
							DecisionTaskCompletedEventId:  16,
						}},
					},
					{
						EventId:   23,
						Version:   beforeResetVersion,
						EventType: eventpb.EventType_WorkflowExecutionSignaled,
						Attributes: &eventpb.HistoryEvent_WorkflowExecutionSignaledEventAttributes{WorkflowExecutionSignaledEventAttributes: &eventpb.WorkflowExecutionSignaledEventAttributes{
							SignalName: signalName3,
						}},
					},
				},
			},
			{
				Events: []*eventpb.HistoryEvent{
					{
						EventId:   24,
						Version:   beforeResetVersion,
						EventType: eventpb.EventType_ActivityTaskStarted,
						Attributes: &eventpb.HistoryEvent_ActivityTaskStartedEventAttributes{ActivityTaskStartedEventAttributes: &eventpb.ActivityTaskStartedEventAttributes{
							ScheduledEventId: 21,
						}},
					},
				},
			},
			{
				Events: []*eventpb.HistoryEvent{
					{
						EventId:   25,
						Version:   beforeResetVersion,
						EventType: eventpb.EventType_WorkflowExecutionSignaled,
						Attributes: &eventpb.HistoryEvent_WorkflowExecutionSignaledEventAttributes{WorkflowExecutionSignaledEventAttributes: &eventpb.WorkflowExecutionSignaledEventAttributes{
							SignalName: signalName4,
						}},
					},
				},
			},
			{
				Events: []*eventpb.HistoryEvent{
					{
						EventId:   26,
						Version:   beforeResetVersion,
						EventType: eventpb.EventType_ActivityTaskStarted,
						Attributes: &eventpb.HistoryEvent_ActivityTaskStartedEventAttributes{ActivityTaskStartedEventAttributes: &eventpb.ActivityTaskStartedEventAttributes{
							ScheduledEventId: 22,
						}},
					},
				},
			},
			{
				Events: []*eventpb.HistoryEvent{
					{
						EventId:   27,
						Version:   beforeResetVersion,
						EventType: eventpb.EventType_ActivityTaskCompleted,
						Attributes: &eventpb.HistoryEvent_ActivityTaskCompletedEventAttributes{ActivityTaskCompletedEventAttributes: &eventpb.ActivityTaskCompletedEventAttributes{
							ScheduledEventId: 21,
							StartedEventId:   24,
						}},
					},
					{
						EventId:   28,
						Version:   beforeResetVersion,
						EventType: eventpb.EventType_DecisionTaskScheduled,
						Attributes: &eventpb.HistoryEvent_DecisionTaskScheduledEventAttributes{DecisionTaskScheduledEventAttributes: &eventpb.DecisionTaskScheduledEventAttributes{
							TaskList:                   taskList,
							StartToCloseTimeoutSeconds: 100,
						}},
					},
				},
			},
			{
				Events: []*eventpb.HistoryEvent{
					{
						EventId:   29,
						Version:   beforeResetVersion,
						EventType: eventpb.EventType_DecisionTaskStarted,
						Attributes: &eventpb.HistoryEvent_DecisionTaskStartedEventAttributes{DecisionTaskStartedEventAttributes: &eventpb.DecisionTaskStartedEventAttributes{
							ScheduledEventId: 28,
						}},
					},
				},
			},
			/////////////// reset point/////////////
			{
				Events: []*eventpb.HistoryEvent{
					{
						EventId:   30,
						Version:   beforeResetVersion,
						EventType: eventpb.EventType_DecisionTaskCompleted,
						Attributes: &eventpb.HistoryEvent_DecisionTaskCompletedEventAttributes{DecisionTaskCompletedEventAttributes: &eventpb.DecisionTaskCompletedEventAttributes{
							ScheduledEventId: 28,
							StartedEventId:   29,
						}},
					},
					{
						EventId:   31,
						Version:   beforeResetVersion,
						EventType: eventpb.EventType_TimerStarted,
						Attributes: &eventpb.HistoryEvent_TimerStartedEventAttributes{TimerStartedEventAttributes: &eventpb.TimerStartedEventAttributes{
							TimerId:                      timerAfterReset,
							StartToFireTimeoutSeconds:    4,
							DecisionTaskCompletedEventId: 30,
						}},
					},
				},
			},
			{
				Events: []*eventpb.HistoryEvent{
					{
						EventId:   32,
						Version:   beforeResetVersion,
						EventType: eventpb.EventType_ActivityTaskStarted,
						Attributes: &eventpb.HistoryEvent_ActivityTaskStartedEventAttributes{ActivityTaskStartedEventAttributes: &eventpb.ActivityTaskStartedEventAttributes{
							ScheduledEventId: 18,
						}},
					},
				},
			},
			{
				Events: []*eventpb.HistoryEvent{
					{
						EventId:   33,
						Version:   beforeResetVersion,
						EventType: eventpb.EventType_WorkflowExecutionSignaled,
						Attributes: &eventpb.HistoryEvent_WorkflowExecutionSignaledEventAttributes{WorkflowExecutionSignaledEventAttributes: &eventpb.WorkflowExecutionSignaledEventAttributes{
							SignalName: signalName1,
						}},
					},
				},
			},
			{
				Events: []*eventpb.HistoryEvent{
					{
						EventId:   34,
						Version:   beforeResetVersion,
						EventType: eventpb.EventType_WorkflowExecutionSignaled,
						Attributes: &eventpb.HistoryEvent_WorkflowExecutionSignaledEventAttributes{WorkflowExecutionSignaledEventAttributes: &eventpb.WorkflowExecutionSignaledEventAttributes{
							SignalName: signalName2,
						}},
					},
				},
			},
		},
	}

	eid := int64(0)
	timestamp := int64(1000)
	for _, be := range readHistoryResp.History {
		for _, e := range be.Events {
			eid++
			if e.GetEventId() != eid {
				s.Fail(fmt.Sprintf("inconintous eventID: %v, %v", eid, e.GetEventId()))
			}
			e.Timestamp = timestamp
		}
	}

	newBranchToken := []byte("newBranch")
	forkResp := &persistence.ForkHistoryBranchResponse{
		NewBranchToken: newBranchToken,
	}

	appendV2Resp := &persistence.AppendHistoryNodesResponse{
		Size: 200,
	}

	s.mockExecutionMgr.On("GetWorkflowExecution", forkGwmsRequest).Return(forkGwmsResponse, nil).Once()
	s.mockExecutionMgr.On("GetCurrentExecution", mock.Anything).Return(gcurResponse, nil).Once()
	s.mockExecutionMgr.On("GetWorkflowExecution", currGwmsRequest).Return(currGwmsResponse, nil).Once()
	s.mockHistoryV2Mgr.On("ReadHistoryBranchByBatch", readHistoryReq).Return(readHistoryResp, nil).Once()
	s.mockHistoryV2Mgr.On("ForkHistoryBranch", mock.Anything).Return(forkResp, nil).Once()
	s.mockHistoryV2Mgr.On("AppendHistoryNodes", mock.Anything).Return(appendV2Resp, nil).Times(2)
	s.mockExecutionMgr.On("ResetWorkflowExecution", mock.Anything).Return(nil).Once()

	response, err := s.historyEngine.ResetWorkflowExecution(context.Background(), request)
	s.Nil(err)
	s.NotNil(response.RunId)

	// verify historyEvent: 5 events to append
	// 1. decisionFailed
	// 2. activityFailed
	// 3. signal 1
	// 4. signal 2
	// 5. decisionTaskScheduled
	calls := s.mockHistoryV2Mgr.Calls
	s.Equal(4, len(calls))
	appendCall := calls[3]
	s.Equal("AppendHistoryNodes", appendCall.Method)
	appendReq, ok := appendCall.Arguments[0].(*persistence.AppendHistoryNodesRequest)
	s.Equal(true, ok)
	s.Equal(newBranchToken, appendReq.BranchToken)
	s.Equal(false, appendReq.IsNewBranch)
	s.Equal(5, len(appendReq.Events))
	s.Equal(eventpb.EventType_DecisionTaskFailed, eventpb.EventType(appendReq.Events[0].GetEventType()))
	s.Equal(eventpb.EventType_ActivityTaskFailed, eventpb.EventType(appendReq.Events[1].GetEventType()))
	s.Equal(eventpb.EventType_WorkflowExecutionSignaled, eventpb.EventType(appendReq.Events[2].GetEventType()))
	s.Equal(eventpb.EventType_WorkflowExecutionSignaled, eventpb.EventType(appendReq.Events[3].GetEventType()))
	s.Equal(eventpb.EventType_DecisionTaskScheduled, eventpb.EventType(appendReq.Events[4].GetEventType()))

	s.Equal(int64(30), appendReq.Events[0].GetEventId())
	s.Equal(int64(31), appendReq.Events[1].GetEventId())
	s.Equal(int64(32), appendReq.Events[2].GetEventId())
	s.Equal(int64(33), appendReq.Events[3].GetEventId())
	s.Equal(int64(34), appendReq.Events[4].GetEventId())

	// verify executionManager request
	calls = s.mockExecutionMgr.Calls
	s.Equal(4, len(calls))
	resetCall := calls[3]
	s.Equal("ResetWorkflowExecution", resetCall.Method)
	resetReq, ok := resetCall.Arguments[0].(*persistence.ResetWorkflowExecutionRequest)
	s.True(resetReq.CurrentWorkflowMutation.ExecutionInfo.LastEventTaskID > 0)
	resetReq.CurrentWorkflowMutation.ExecutionInfo.LastEventTaskID = 0
	s.Equal(true, ok)
	s.Equal(true, resetReq.CurrentWorkflowMutation != nil)
	compareCurrExeInfo.State = persistence.WorkflowStateCompleted
	compareCurrExeInfo.Status = executionpb.WorkflowExecutionStatus_Terminated
	compareCurrExeInfo.NextEventID = 2
	compareCurrExeInfo.LastFirstEventID = 1
	compareCurrExeInfo.CompletionEventBatchID = 1
	s.Equal(compareCurrExeInfo, resetReq.CurrentWorkflowMutation.ExecutionInfo)
	s.Equal(1, len(resetReq.CurrentWorkflowMutation.TransferTasks))
	s.Equal(1, len(resetReq.CurrentWorkflowMutation.TimerTasks))
	s.Equal(persistence.TransferTaskTypeCloseExecution, resetReq.CurrentWorkflowMutation.TransferTasks[0].GetType())
	s.Equal(persistence.TaskTypeDeleteHistoryEvent, resetReq.CurrentWorkflowMutation.TimerTasks[0].GetType())
	s.Equal(int64(200), resetReq.CurrentWorkflowMutation.ExecutionStats.HistorySize)

	s.Equal("wfType", resetReq.NewWorkflowSnapshot.ExecutionInfo.WorkflowTypeName)
	s.True(len(resetReq.NewWorkflowSnapshot.ExecutionInfo.RunID) > 0)
	s.Equal([]byte(newBranchToken), resetReq.NewWorkflowSnapshot.ExecutionInfo.BranchToken)

	s.Equal(int64(34), resetReq.NewWorkflowSnapshot.ExecutionInfo.DecisionScheduleID)
	s.Equal(int64(35), resetReq.NewWorkflowSnapshot.ExecutionInfo.NextEventID)

	s.Equal(4, len(resetReq.NewWorkflowSnapshot.TransferTasks))
	s.Equal(persistence.TransferTaskTypeActivityTask, resetReq.NewWorkflowSnapshot.TransferTasks[0].GetType())
	s.Equal(persistence.TransferTaskTypeActivityTask, resetReq.NewWorkflowSnapshot.TransferTasks[1].GetType())
	s.Equal(persistence.TransferTaskTypeDecisionTask, resetReq.NewWorkflowSnapshot.TransferTasks[2].GetType())
	s.Equal(persistence.TransferTaskTypeRecordWorkflowStarted, resetReq.NewWorkflowSnapshot.TransferTasks[3].GetType())

	// WF timeout task, user timer, activity timeout timer, activity retry timer
	s.Equal(3, len(resetReq.NewWorkflowSnapshot.TimerTasks))
	s.Equal(persistence.TaskTypeWorkflowRunTimeout, resetReq.NewWorkflowSnapshot.TimerTasks[0].GetType())
	s.Equal(persistence.TaskTypeUserTimer, resetReq.NewWorkflowSnapshot.TimerTasks[1].GetType())
	s.Equal(persistence.TaskTypeActivityTimeout, resetReq.NewWorkflowSnapshot.TimerTasks[2].GetType())

	s.Equal(2, len(resetReq.NewWorkflowSnapshot.TimerInfos))
	s.assertTimerIDs([]string{timerUnfiredID1, timerUnfiredID2}, resetReq.NewWorkflowSnapshot.TimerInfos)

	s.Equal(2, len(resetReq.NewWorkflowSnapshot.ActivityInfos))
	s.assertActivityIDs([]string{actIDRetry, actIDNotStarted}, resetReq.NewWorkflowSnapshot.ActivityInfos)

	s.Equal(1, len(resetReq.NewWorkflowSnapshot.ReplicationTasks))
	s.Equal(persistence.ReplicationTaskTypeHistory, resetReq.NewWorkflowSnapshot.ReplicationTasks[0].GetType())
	s.Equal(1, len(resetReq.CurrentWorkflowMutation.ReplicationTasks))
	s.Equal(persistence.ReplicationTaskTypeHistory, resetReq.CurrentWorkflowMutation.ReplicationTasks[0].GetType())

	compareRepState := copyReplicationState(forkRepState)
	compareRepState.StartVersion = beforeResetVersion
	compareRepState.CurrentVersion = afterResetVersion
	compareRepState.LastWriteEventID = 34
	compareRepState.LastWriteVersion = afterResetVersion
	compareRepState.LastReplicationInfo = map[string]*replicationgenpb.ReplicationInfo{
		"standby": {
			LastEventId: 29,
			Version:     beforeResetVersion,
		},
	}
	s.Equal(compareRepState, resetReq.NewWorkflowSnapshot.ReplicationState)

	// not supported feature
	s.Empty(resetReq.NewWorkflowSnapshot.ChildExecutionInfos)
	s.Empty(resetReq.NewWorkflowSnapshot.SignalInfos)
	s.Empty(resetReq.NewWorkflowSnapshot.SignalRequestedIDs)
	s.Equal(0, len(resetReq.NewWorkflowSnapshot.RequestCancelInfos))
}

func (s *resetorSuite) TestResetWorkflowExecution_Replication_NotActive() {
	namespace := "testNamespace"
	beforeResetVersion := int64(100)
	afterResetVersion := int64(101)
	s.mockClusterMetadata.EXPECT().ClusterNameForFailoverVersion(beforeResetVersion).Return("active").AnyTimes()
	s.mockClusterMetadata.EXPECT().ClusterNameForFailoverVersion(afterResetVersion).Return("standby").AnyTimes()

	testNamespaceEntry := cache.NewGlobalNamespaceCacheEntryForTest(
		&persistenceblobs.NamespaceInfo{Id: primitives.MustParseUUID(testNamespaceID)},
		&persistenceblobs.NamespaceConfig{RetentionDays: 1},
		&persistenceblobs.NamespaceReplicationConfig{
			ActiveClusterName: "active",
			Clusters: []string{
				"active", "standby",
			},
		},
		afterResetVersion,
		cluster.GetTestClusterMetadata(true, true),
	)
	// override namespace cache
	s.mockNamespaceCache.EXPECT().GetNamespaceByID(gomock.Any()).Return(testNamespaceEntry, nil).AnyTimes()
	s.mockNamespaceCache.EXPECT().GetNamespace(gomock.Any()).Return(testNamespaceEntry, nil).AnyTimes()

	request := &historyservice.ResetWorkflowExecutionRequest{}
	namespaceID := testNamespaceID
	request.NamespaceId = namespaceID
	request.ResetRequest = &workflowservice.ResetWorkflowExecutionRequest{}

	wid := "wId"
	wfType := "wfType"
	taskListName := "taskList"
	forkRunID := uuid.New().String()
	currRunID := uuid.New().String()
	we := executionpb.WorkflowExecution{
		WorkflowId: wid,
		RunId:      forkRunID,
	}
	request.ResetRequest = &workflowservice.ResetWorkflowExecutionRequest{
		Namespace:             namespace,
		WorkflowExecution:     &we,
		Reason:                "test reset",
		DecisionFinishEventId: 30,
		RequestId:             uuid.New().String(),
	}

	forkGwmsRequest := &persistence.GetWorkflowExecutionRequest{
		NamespaceID: namespaceID,
		Execution: executionpb.WorkflowExecution{
			WorkflowId: wid,
			RunId:      forkRunID,
		},
	}

	timerFiredID := "timerID0"
	timerUnfiredID1 := "timerID1"
	timerUnfiredID2 := "timerID2"
	timerAfterReset := "timerID3"
	actIDCompleted1 := "actID0"
	actIDCompleted2 := "actID1"
	actIDRetry := "actID2"          // not started, will reschedule
	actIDNotStarted := "actID3"     // not started, will reschedule
	actIDStartedNoRetry := "actID4" // started, will fail
	signalName1 := "sig1"
	signalName2 := "sig2"
	signalName3 := "sig3"
	signalName4 := "sig4"

	forkBranchToken := []byte("forkBranchToken")
	forkExeInfo := &persistence.WorkflowExecutionInfo{
		NamespaceID:        namespaceID,
		WorkflowID:         wid,
		WorkflowTypeName:   wfType,
		TaskList:           taskListName,
		RunID:              forkRunID,
		BranchToken:        forkBranchToken,
		NextEventID:        35,
		DecisionVersion:    common.EmptyVersion,
		DecisionScheduleID: common.EmptyEventID,
		DecisionStartedID:  common.EmptyEventID,
	}

	forkRepState := &persistence.ReplicationState{
		CurrentVersion:      beforeResetVersion,
		StartVersion:        beforeResetVersion,
		LastWriteEventID:    common.EmptyEventID,
		LastWriteVersion:    common.EmptyVersion,
		LastReplicationInfo: map[string]*replicationgenpb.ReplicationInfo{},
	}
	forkGwmsResponse := &persistence.GetWorkflowExecutionResponse{State: &persistence.WorkflowMutableState{
		ExecutionInfo:    forkExeInfo,
		ExecutionStats:   &persistence.ExecutionStats{},
		ReplicationState: forkRepState,
	}}

	currGwmsRequest := &persistence.GetWorkflowExecutionRequest{
		NamespaceID: namespaceID,
		Execution: executionpb.WorkflowExecution{
			WorkflowId: wid,
			RunId:      currRunID,
		},
	}
	currExeInfo := &persistence.WorkflowExecutionInfo{
		NamespaceID:        namespaceID,
		WorkflowID:         wid,
		WorkflowTypeName:   wfType,
		TaskList:           taskListName,
		RunID:              currRunID,
		NextEventID:        common.FirstEventID,
		DecisionVersion:    common.EmptyVersion,
		DecisionScheduleID: common.EmptyEventID,
		DecisionStartedID:  common.EmptyEventID,
	}
	currGwmsResponse := &persistence.GetWorkflowExecutionResponse{State: &persistence.WorkflowMutableState{
		ExecutionInfo:    currExeInfo,
		ExecutionStats:   &persistence.ExecutionStats{},
		ReplicationState: forkRepState,
	}}

	gcurResponse := &persistence.GetCurrentExecutionResponse{
		RunID: currRunID,
	}

	readHistoryReq := &persistence.ReadHistoryBranchRequest{
		BranchToken:   forkBranchToken,
		MinEventID:    common.FirstEventID,
		MaxEventID:    int64(35),
		PageSize:      defaultHistoryPageSize,
		NextPageToken: nil,
		ShardID:       &s.shardID,
	}

	taskList := &tasklistpb.TaskList{
		Name: taskListName,
	}
	readHistoryResp := &persistence.ReadHistoryBranchByBatchResponse{
		NextPageToken:    nil,
		Size:             1000,
		LastFirstEventID: int64(31),
		History: []*eventpb.History{
			{
				Events: []*eventpb.HistoryEvent{
					{
						EventId:   1,
						Version:   beforeResetVersion,
						EventType: eventpb.EventType_WorkflowExecutionStarted,
						Attributes: &eventpb.HistoryEvent_WorkflowExecutionStartedEventAttributes{WorkflowExecutionStartedEventAttributes: &eventpb.WorkflowExecutionStartedEventAttributes{
							WorkflowType: &commonpb.WorkflowType{
								Name: wfType,
							},
<<<<<<< HEAD
							TaskList:                   taskList,
							Input:                      []byte("testInput"),
							WorkflowRunTimeoutSeconds:  100,
							WorkflowTaskTimeoutSeconds: 200,
=======
							TaskList:                            taskList,
							Input:                               payload.EncodeString("testInput"),
							ExecutionStartToCloseTimeoutSeconds: 100,
							TaskStartToCloseTimeoutSeconds:      200,
>>>>>>> e76d2de3
						}},
					},
					{
						EventId:   2,
						Version:   beforeResetVersion,
						EventType: eventpb.EventType_DecisionTaskScheduled,
						Attributes: &eventpb.HistoryEvent_DecisionTaskScheduledEventAttributes{DecisionTaskScheduledEventAttributes: &eventpb.DecisionTaskScheduledEventAttributes{
							TaskList:                   taskList,
							StartToCloseTimeoutSeconds: 100,
						}},
					},
				},
			},
			{
				Events: []*eventpb.HistoryEvent{
					{
						EventId:   3,
						Version:   beforeResetVersion,
						EventType: eventpb.EventType_DecisionTaskStarted,
						Attributes: &eventpb.HistoryEvent_DecisionTaskStartedEventAttributes{DecisionTaskStartedEventAttributes: &eventpb.DecisionTaskStartedEventAttributes{
							ScheduledEventId: 2,
						}},
					},
				},
			},
			{
				Events: []*eventpb.HistoryEvent{
					{
						EventId:   4,
						Version:   beforeResetVersion,
						EventType: eventpb.EventType_DecisionTaskCompleted,
						Attributes: &eventpb.HistoryEvent_DecisionTaskCompletedEventAttributes{DecisionTaskCompletedEventAttributes: &eventpb.DecisionTaskCompletedEventAttributes{
							ScheduledEventId: 2,
							StartedEventId:   3,
						}},
					},
					{
						EventId:   5,
						Version:   beforeResetVersion,
						EventType: eventpb.EventType_MarkerRecorded,
						Attributes: &eventpb.HistoryEvent_MarkerRecordedEventAttributes{MarkerRecordedEventAttributes: &eventpb.MarkerRecordedEventAttributes{
							MarkerName:                   "Version",
							Details:                      payload.EncodeString("details"),
							DecisionTaskCompletedEventId: 4,
						}},
					},
					{
						EventId:   6,
						Version:   beforeResetVersion,
						EventType: eventpb.EventType_ActivityTaskScheduled,
						Attributes: &eventpb.HistoryEvent_ActivityTaskScheduledEventAttributes{ActivityTaskScheduledEventAttributes: &eventpb.ActivityTaskScheduledEventAttributes{
							ActivityId: actIDCompleted1,
							ActivityType: &commonpb.ActivityType{
								Name: "actType0",
							},
							TaskList:                      taskList,
							ScheduleToCloseTimeoutSeconds: 1000,
							ScheduleToStartTimeoutSeconds: 2000,
							StartToCloseTimeoutSeconds:    3000,
							HeartbeatTimeoutSeconds:       4000,
							DecisionTaskCompletedEventId:  4,
						}},
					},
					{
						EventId:   7,
						Version:   beforeResetVersion,
						EventType: eventpb.EventType_TimerStarted,
						Attributes: &eventpb.HistoryEvent_TimerStartedEventAttributes{TimerStartedEventAttributes: &eventpb.TimerStartedEventAttributes{
							TimerId:                      timerFiredID,
							StartToFireTimeoutSeconds:    2,
							DecisionTaskCompletedEventId: 4,
						}},
					},
				},
			},
			{
				Events: []*eventpb.HistoryEvent{
					{
						EventId:   8,
						Version:   beforeResetVersion,
						EventType: eventpb.EventType_ActivityTaskStarted,
						Attributes: &eventpb.HistoryEvent_ActivityTaskStartedEventAttributes{ActivityTaskStartedEventAttributes: &eventpb.ActivityTaskStartedEventAttributes{
							ScheduledEventId: 6,
						}},
					},
				},
			},
			{
				Events: []*eventpb.HistoryEvent{
					{
						EventId:   9,
						Version:   beforeResetVersion,
						EventType: eventpb.EventType_ActivityTaskCompleted,
						Attributes: &eventpb.HistoryEvent_ActivityTaskCompletedEventAttributes{ActivityTaskCompletedEventAttributes: &eventpb.ActivityTaskCompletedEventAttributes{
							ScheduledEventId: 6,
							StartedEventId:   8,
						}},
					},
					{
						EventId:   10,
						Version:   beforeResetVersion,
						EventType: eventpb.EventType_DecisionTaskScheduled,
						Attributes: &eventpb.HistoryEvent_DecisionTaskScheduledEventAttributes{DecisionTaskScheduledEventAttributes: &eventpb.DecisionTaskScheduledEventAttributes{
							TaskList:                   taskList,
							StartToCloseTimeoutSeconds: 100,
						}},
					},
				},
			},
			{
				Events: []*eventpb.HistoryEvent{
					{
						EventId:   11,
						Version:   beforeResetVersion,
						EventType: eventpb.EventType_DecisionTaskStarted,
						Attributes: &eventpb.HistoryEvent_DecisionTaskStartedEventAttributes{DecisionTaskStartedEventAttributes: &eventpb.DecisionTaskStartedEventAttributes{
							ScheduledEventId: 10,
						}},
					},
				},
			},
			{
				Events: []*eventpb.HistoryEvent{
					{
						EventId:   12,
						Version:   beforeResetVersion,
						EventType: eventpb.EventType_DecisionTaskCompleted,
						Attributes: &eventpb.HistoryEvent_DecisionTaskCompletedEventAttributes{DecisionTaskCompletedEventAttributes: &eventpb.DecisionTaskCompletedEventAttributes{
							ScheduledEventId: 10,
							StartedEventId:   11,
						}},
					},
				},
			},
			{
				Events: []*eventpb.HistoryEvent{
					{
						EventId:   13,
						Version:   beforeResetVersion,
						EventType: eventpb.EventType_TimerFired,
						Attributes: &eventpb.HistoryEvent_TimerFiredEventAttributes{TimerFiredEventAttributes: &eventpb.TimerFiredEventAttributes{
							TimerId: timerFiredID,
						}},
					},
					{
						EventId:   14,
						Version:   beforeResetVersion,
						EventType: eventpb.EventType_DecisionTaskScheduled,
						Attributes: &eventpb.HistoryEvent_DecisionTaskScheduledEventAttributes{DecisionTaskScheduledEventAttributes: &eventpb.DecisionTaskScheduledEventAttributes{
							TaskList:                   taskList,
							StartToCloseTimeoutSeconds: 100,
						}},
					},
				},
			},
			{
				Events: []*eventpb.HistoryEvent{
					{
						EventId:   15,
						Version:   beforeResetVersion,
						EventType: eventpb.EventType_DecisionTaskStarted,
						Attributes: &eventpb.HistoryEvent_DecisionTaskStartedEventAttributes{DecisionTaskStartedEventAttributes: &eventpb.DecisionTaskStartedEventAttributes{
							ScheduledEventId: 14,
						}},
					},
				},
			},
			{
				Events: []*eventpb.HistoryEvent{
					{
						EventId:   16,
						Version:   beforeResetVersion,
						EventType: eventpb.EventType_DecisionTaskCompleted,
						Attributes: &eventpb.HistoryEvent_DecisionTaskCompletedEventAttributes{DecisionTaskCompletedEventAttributes: &eventpb.DecisionTaskCompletedEventAttributes{
							ScheduledEventId: 14,
							StartedEventId:   15,
						}},
					},
					{
						EventId:   17,
						Version:   beforeResetVersion,
						EventType: eventpb.EventType_ActivityTaskScheduled,
						Attributes: &eventpb.HistoryEvent_ActivityTaskScheduledEventAttributes{ActivityTaskScheduledEventAttributes: &eventpb.ActivityTaskScheduledEventAttributes{
							ActivityId: actIDRetry,
							ActivityType: &commonpb.ActivityType{
								Name: "actType1",
							},
							TaskList:                      taskList,
							ScheduleToCloseTimeoutSeconds: 1000,
							ScheduleToStartTimeoutSeconds: 2000,
							StartToCloseTimeoutSeconds:    3000,
							HeartbeatTimeoutSeconds:       4000,
							DecisionTaskCompletedEventId:  16,
							RetryPolicy: &commonpb.RetryPolicy{
								InitialIntervalInSeconds: 1,
								BackoffCoefficient:       0.2,
								MaximumAttempts:          10,
								MaximumIntervalInSeconds: 1000,
							},
						}},
					},
					{
						EventId:   18,
						Version:   beforeResetVersion,
						EventType: eventpb.EventType_ActivityTaskScheduled,
						Attributes: &eventpb.HistoryEvent_ActivityTaskScheduledEventAttributes{ActivityTaskScheduledEventAttributes: &eventpb.ActivityTaskScheduledEventAttributes{
							ActivityId: actIDNotStarted,
							ActivityType: &commonpb.ActivityType{
								Name: "actType2",
							},
							TaskList:                      taskList,
							ScheduleToCloseTimeoutSeconds: 1000,
							ScheduleToStartTimeoutSeconds: 2000,
							StartToCloseTimeoutSeconds:    3000,
							HeartbeatTimeoutSeconds:       4000,
							DecisionTaskCompletedEventId:  16,
						}},
					},
					{
						EventId:   19,
						Version:   beforeResetVersion,
						EventType: eventpb.EventType_TimerStarted,
						Attributes: &eventpb.HistoryEvent_TimerStartedEventAttributes{TimerStartedEventAttributes: &eventpb.TimerStartedEventAttributes{
							TimerId:                      timerUnfiredID1,
							StartToFireTimeoutSeconds:    4,
							DecisionTaskCompletedEventId: 16,
						}},
					},
					{
						EventId:   20,
						Version:   beforeResetVersion,
						EventType: eventpb.EventType_TimerStarted,
						Attributes: &eventpb.HistoryEvent_TimerStartedEventAttributes{TimerStartedEventAttributes: &eventpb.TimerStartedEventAttributes{
							TimerId:                      timerUnfiredID2,
							StartToFireTimeoutSeconds:    8,
							DecisionTaskCompletedEventId: 16,
						}},
					},
					{
						EventId:   21,
						Version:   beforeResetVersion,
						EventType: eventpb.EventType_ActivityTaskScheduled,
						Attributes: &eventpb.HistoryEvent_ActivityTaskScheduledEventAttributes{ActivityTaskScheduledEventAttributes: &eventpb.ActivityTaskScheduledEventAttributes{
							ActivityId: actIDCompleted2,
							ActivityType: &commonpb.ActivityType{
								Name: "actType2",
							},
							TaskList:                      taskList,
							ScheduleToCloseTimeoutSeconds: 1000,
							ScheduleToStartTimeoutSeconds: 2000,
							StartToCloseTimeoutSeconds:    3000,
							HeartbeatTimeoutSeconds:       4000,
							DecisionTaskCompletedEventId:  16,
						}},
					},
					{
						EventId:   22,
						Version:   beforeResetVersion,
						EventType: eventpb.EventType_ActivityTaskScheduled,
						Attributes: &eventpb.HistoryEvent_ActivityTaskScheduledEventAttributes{ActivityTaskScheduledEventAttributes: &eventpb.ActivityTaskScheduledEventAttributes{
							ActivityId: actIDStartedNoRetry,
							ActivityType: &commonpb.ActivityType{
								Name: "actType2",
							},
							TaskList:                      taskList,
							ScheduleToCloseTimeoutSeconds: 1000,
							ScheduleToStartTimeoutSeconds: 2000,
							StartToCloseTimeoutSeconds:    3000,
							HeartbeatTimeoutSeconds:       4000,
							DecisionTaskCompletedEventId:  16,
						}},
					},
					{
						EventId:   23,
						Version:   beforeResetVersion,
						EventType: eventpb.EventType_WorkflowExecutionSignaled,
						Attributes: &eventpb.HistoryEvent_WorkflowExecutionSignaledEventAttributes{WorkflowExecutionSignaledEventAttributes: &eventpb.WorkflowExecutionSignaledEventAttributes{
							SignalName: signalName3,
						}},
					},
				},
			},
			{
				Events: []*eventpb.HistoryEvent{
					{
						EventId:   24,
						Version:   beforeResetVersion,
						EventType: eventpb.EventType_ActivityTaskStarted,
						Attributes: &eventpb.HistoryEvent_ActivityTaskStartedEventAttributes{ActivityTaskStartedEventAttributes: &eventpb.ActivityTaskStartedEventAttributes{
							ScheduledEventId: 21,
						}},
					},
				},
			},
			{
				Events: []*eventpb.HistoryEvent{
					{
						EventId:   25,
						Version:   beforeResetVersion,
						EventType: eventpb.EventType_WorkflowExecutionSignaled,
						Attributes: &eventpb.HistoryEvent_WorkflowExecutionSignaledEventAttributes{WorkflowExecutionSignaledEventAttributes: &eventpb.WorkflowExecutionSignaledEventAttributes{
							SignalName: signalName4,
						}},
					},
				},
			},
			{
				Events: []*eventpb.HistoryEvent{
					{
						EventId:   26,
						Version:   beforeResetVersion,
						EventType: eventpb.EventType_ActivityTaskStarted,
						Attributes: &eventpb.HistoryEvent_ActivityTaskStartedEventAttributes{ActivityTaskStartedEventAttributes: &eventpb.ActivityTaskStartedEventAttributes{
							ScheduledEventId: 22,
						}},
					},
				},
			},
			{
				Events: []*eventpb.HistoryEvent{
					{
						EventId:   27,
						Version:   beforeResetVersion,
						EventType: eventpb.EventType_ActivityTaskCompleted,
						Attributes: &eventpb.HistoryEvent_ActivityTaskCompletedEventAttributes{ActivityTaskCompletedEventAttributes: &eventpb.ActivityTaskCompletedEventAttributes{
							ScheduledEventId: 21,
							StartedEventId:   24,
						}},
					},
					{
						EventId:   28,
						Version:   beforeResetVersion,
						EventType: eventpb.EventType_DecisionTaskScheduled,
						Attributes: &eventpb.HistoryEvent_DecisionTaskScheduledEventAttributes{DecisionTaskScheduledEventAttributes: &eventpb.DecisionTaskScheduledEventAttributes{
							TaskList:                   taskList,
							StartToCloseTimeoutSeconds: 100,
						}},
					},
				},
			},
			{
				Events: []*eventpb.HistoryEvent{
					{
						EventId:   29,
						Version:   beforeResetVersion,
						EventType: eventpb.EventType_DecisionTaskStarted,
						Attributes: &eventpb.HistoryEvent_DecisionTaskStartedEventAttributes{DecisionTaskStartedEventAttributes: &eventpb.DecisionTaskStartedEventAttributes{
							ScheduledEventId: 28,
						}},
					},
				},
			},
			/////////////// reset point/////////////
			{
				Events: []*eventpb.HistoryEvent{
					{
						EventId:   30,
						Version:   beforeResetVersion,
						EventType: eventpb.EventType_DecisionTaskCompleted,
						Attributes: &eventpb.HistoryEvent_DecisionTaskCompletedEventAttributes{DecisionTaskCompletedEventAttributes: &eventpb.DecisionTaskCompletedEventAttributes{
							ScheduledEventId: 28,
							StartedEventId:   29,
						}},
					},
					{
						EventId:   31,
						Version:   beforeResetVersion,
						EventType: eventpb.EventType_TimerStarted,
						Attributes: &eventpb.HistoryEvent_TimerStartedEventAttributes{TimerStartedEventAttributes: &eventpb.TimerStartedEventAttributes{
							TimerId:                      timerAfterReset,
							StartToFireTimeoutSeconds:    4,
							DecisionTaskCompletedEventId: 30,
						}},
					},
				},
			},
			{
				Events: []*eventpb.HistoryEvent{
					{
						EventId:   32,
						Version:   beforeResetVersion,
						EventType: eventpb.EventType_ActivityTaskStarted,
						Attributes: &eventpb.HistoryEvent_ActivityTaskStartedEventAttributes{ActivityTaskStartedEventAttributes: &eventpb.ActivityTaskStartedEventAttributes{
							ScheduledEventId: 18,
						}},
					},
				},
			},
			{
				Events: []*eventpb.HistoryEvent{
					{
						EventId:   33,
						Version:   beforeResetVersion,
						EventType: eventpb.EventType_WorkflowExecutionSignaled,
						Attributes: &eventpb.HistoryEvent_WorkflowExecutionSignaledEventAttributes{WorkflowExecutionSignaledEventAttributes: &eventpb.WorkflowExecutionSignaledEventAttributes{
							SignalName: signalName1,
						}},
					},
				},
			},
			{
				Events: []*eventpb.HistoryEvent{
					{
						EventId:   34,
						Version:   beforeResetVersion,
						EventType: eventpb.EventType_WorkflowExecutionSignaled,
						Attributes: &eventpb.HistoryEvent_WorkflowExecutionSignaledEventAttributes{WorkflowExecutionSignaledEventAttributes: &eventpb.WorkflowExecutionSignaledEventAttributes{
							SignalName: signalName2,
						}},
					},
				},
			},
		},
	}

	eid := int64(0)
	timestamp := int64(1000)
	for _, be := range readHistoryResp.History {
		for _, e := range be.Events {
			eid++
			if e.GetEventId() != eid {
				s.Fail(fmt.Sprintf("inconintous eventID: %v, %v", eid, e.GetEventId()))
			}
			e.Timestamp = timestamp
		}
	}

	newBranchToken := []byte("newBranch")
	forkResp := &persistence.ForkHistoryBranchResponse{
		NewBranchToken: newBranchToken,
	}

	s.mockExecutionMgr.On("GetWorkflowExecution", forkGwmsRequest).Return(forkGwmsResponse, nil).Once()
	s.mockExecutionMgr.On("GetCurrentExecution", mock.Anything).Return(gcurResponse, nil).Once()
	s.mockExecutionMgr.On("GetWorkflowExecution", currGwmsRequest).Return(currGwmsResponse, nil).Once()
	s.mockHistoryV2Mgr.On("ReadHistoryBranchByBatch", readHistoryReq).Return(readHistoryResp, nil).Once()
	s.mockHistoryV2Mgr.On("ForkHistoryBranch", mock.Anything).Return(forkResp, nil).Once()

	_, err := s.historyEngine.ResetWorkflowExecution(context.Background(), request)
	s.IsType(&serviceerror.NamespaceNotActive{}, err)
}

func (s *resetorSuite) TestResetWorkflowExecution_Replication_NoTerminatingCurrent() {
	namespace := "testNamespace"
	beforeResetVersion := int64(100)
	afterResetVersion := int64(101)
	s.mockClusterMetadata.EXPECT().ClusterNameForFailoverVersion(beforeResetVersion).Return("standby").AnyTimes()
	s.mockClusterMetadata.EXPECT().ClusterNameForFailoverVersion(afterResetVersion).Return("active").AnyTimes()

	testNamespaceEntry := cache.NewGlobalNamespaceCacheEntryForTest(
		&persistenceblobs.NamespaceInfo{Id: primitives.MustParseUUID(testNamespaceID)},
		&persistenceblobs.NamespaceConfig{RetentionDays: 1},
		&persistenceblobs.NamespaceReplicationConfig{
			ActiveClusterName: "active",
			Clusters: []string{
				"active", "standby",
			},
		},
		afterResetVersion,
		cluster.GetTestClusterMetadata(true, true),
	)
	// override namespace cache
	s.mockNamespaceCache.EXPECT().GetNamespaceByID(gomock.Any()).Return(testNamespaceEntry, nil).AnyTimes()
	s.mockNamespaceCache.EXPECT().GetNamespace(gomock.Any()).Return(testNamespaceEntry, nil).AnyTimes()

	request := &historyservice.ResetWorkflowExecutionRequest{}
	namespaceID := testNamespaceID
	request.NamespaceId = namespaceID
	request.ResetRequest = &workflowservice.ResetWorkflowExecutionRequest{}

	wid := "wId"
	wfType := "wfType"
	taskListName := "taskList"
	forkRunID := uuid.New().String()
	currRunID := uuid.New().String()
	we := executionpb.WorkflowExecution{
		WorkflowId: wid,
		RunId:      forkRunID,
	}
	request.ResetRequest = &workflowservice.ResetWorkflowExecutionRequest{
		Namespace:             namespace,
		WorkflowExecution:     &we,
		Reason:                "test reset",
		DecisionFinishEventId: 30,
		RequestId:             uuid.New().String(),
	}

	forkGwmsRequest := &persistence.GetWorkflowExecutionRequest{
		NamespaceID: namespaceID,
		Execution: executionpb.WorkflowExecution{
			WorkflowId: wid,
			RunId:      forkRunID,
		},
	}

	timerFiredID := "timerID0"
	timerUnfiredID1 := "timerID1"
	timerUnfiredID2 := "timerID2"
	timerAfterReset := "timerID3"
	actIDCompleted1 := "actID0"
	actIDCompleted2 := "actID1"
	actIDRetry := "actID2"          // not started, will reschedule
	actIDNotStarted := "actID3"     // not started, will reschedule
	actIDStartedNoRetry := "actID4" // started, will fail
	signalName1 := "sig1"
	signalName2 := "sig2"
	signalName3 := "sig3"
	signalName4 := "sig4"

	forkBranchToken := []byte("forkBranchToken")
	forkExeInfo := &persistence.WorkflowExecutionInfo{
		NamespaceID:        namespaceID,
		WorkflowID:         wid,
		WorkflowTypeName:   wfType,
		TaskList:           taskListName,
		RunID:              forkRunID,
		BranchToken:        forkBranchToken,
		NextEventID:        35,
		DecisionVersion:    common.EmptyVersion,
		DecisionScheduleID: common.EmptyEventID,
		DecisionStartedID:  common.EmptyEventID,
	}

	forkRepState := &persistence.ReplicationState{
		CurrentVersion:      beforeResetVersion,
		StartVersion:        beforeResetVersion,
		LastWriteEventID:    common.EmptyEventID,
		LastWriteVersion:    common.EmptyVersion,
		LastReplicationInfo: map[string]*replicationgenpb.ReplicationInfo{},
	}
	forkGwmsResponse := &persistence.GetWorkflowExecutionResponse{State: &persistence.WorkflowMutableState{
		ExecutionInfo:    forkExeInfo,
		ExecutionStats:   &persistence.ExecutionStats{},
		ReplicationState: forkRepState,
	}}

	currGwmsRequest := &persistence.GetWorkflowExecutionRequest{
		NamespaceID: namespaceID,
		Execution: executionpb.WorkflowExecution{
			WorkflowId: wid,
			RunId:      currRunID,
		},
	}
	currExeInfo := &persistence.WorkflowExecutionInfo{
		NamespaceID:        namespaceID,
		WorkflowID:         wid,
		WorkflowTypeName:   wfType,
		TaskList:           taskListName,
		RunID:              currRunID,
		NextEventID:        common.FirstEventID,
		State:              persistence.WorkflowStateCompleted,
		DecisionVersion:    common.EmptyVersion,
		DecisionScheduleID: common.EmptyEventID,
		DecisionStartedID:  common.EmptyEventID,
	}
	compareCurrExeInfo := copyWorkflowExecutionInfo(currExeInfo)
	currGwmsResponse := &persistence.GetWorkflowExecutionResponse{State: &persistence.WorkflowMutableState{
		ExecutionInfo:    currExeInfo,
		ExecutionStats:   &persistence.ExecutionStats{},
		ReplicationState: forkRepState,
	}}

	gcurResponse := &persistence.GetCurrentExecutionResponse{
		RunID: currRunID,
	}

	readHistoryReq := &persistence.ReadHistoryBranchRequest{
		BranchToken:   forkBranchToken,
		MinEventID:    common.FirstEventID,
		MaxEventID:    int64(35),
		PageSize:      defaultHistoryPageSize,
		NextPageToken: nil,
		ShardID:       &s.shardID,
	}

	taskList := &tasklistpb.TaskList{
		Name: taskListName,
	}
	readHistoryResp := &persistence.ReadHistoryBranchByBatchResponse{
		NextPageToken:    nil,
		Size:             1000,
		LastFirstEventID: int64(31),
		History: []*eventpb.History{
			{
				Events: []*eventpb.HistoryEvent{
					{
						EventId:   1,
						Version:   beforeResetVersion,
						EventType: eventpb.EventType_WorkflowExecutionStarted,
						Attributes: &eventpb.HistoryEvent_WorkflowExecutionStartedEventAttributes{WorkflowExecutionStartedEventAttributes: &eventpb.WorkflowExecutionStartedEventAttributes{
							WorkflowType: &commonpb.WorkflowType{
								Name: wfType,
							},
<<<<<<< HEAD
							TaskList:                   taskList,
							Input:                      []byte("testInput"),
							WorkflowRunTimeoutSeconds:  100,
							WorkflowTaskTimeoutSeconds: 200,
=======
							TaskList:                            taskList,
							Input:                               payload.EncodeString("testInput"),
							ExecutionStartToCloseTimeoutSeconds: 100,
							TaskStartToCloseTimeoutSeconds:      200,
>>>>>>> e76d2de3
						}},
					},
					{
						EventId:   2,
						Version:   beforeResetVersion,
						EventType: eventpb.EventType_DecisionTaskScheduled,
						Attributes: &eventpb.HistoryEvent_DecisionTaskScheduledEventAttributes{DecisionTaskScheduledEventAttributes: &eventpb.DecisionTaskScheduledEventAttributes{
							TaskList:                   taskList,
							StartToCloseTimeoutSeconds: 100,
						}},
					},
				},
			},
			{
				Events: []*eventpb.HistoryEvent{
					{
						EventId:   3,
						Version:   beforeResetVersion,
						EventType: eventpb.EventType_DecisionTaskStarted,
						Attributes: &eventpb.HistoryEvent_DecisionTaskStartedEventAttributes{DecisionTaskStartedEventAttributes: &eventpb.DecisionTaskStartedEventAttributes{
							ScheduledEventId: 2,
						}},
					},
				},
			},
			{
				Events: []*eventpb.HistoryEvent{
					{
						EventId:   4,
						Version:   beforeResetVersion,
						EventType: eventpb.EventType_DecisionTaskCompleted,
						Attributes: &eventpb.HistoryEvent_DecisionTaskCompletedEventAttributes{DecisionTaskCompletedEventAttributes: &eventpb.DecisionTaskCompletedEventAttributes{
							ScheduledEventId: 2,
							StartedEventId:   3,
						}},
					},
					{
						EventId:   5,
						Version:   beforeResetVersion,
						EventType: eventpb.EventType_MarkerRecorded,
						Attributes: &eventpb.HistoryEvent_MarkerRecordedEventAttributes{MarkerRecordedEventAttributes: &eventpb.MarkerRecordedEventAttributes{
							MarkerName:                   "Version",
							Details:                      payload.EncodeString("details"),
							DecisionTaskCompletedEventId: 4,
						}},
					},
					{
						EventId:   6,
						Version:   beforeResetVersion,
						EventType: eventpb.EventType_ActivityTaskScheduled,
						Attributes: &eventpb.HistoryEvent_ActivityTaskScheduledEventAttributes{ActivityTaskScheduledEventAttributes: &eventpb.ActivityTaskScheduledEventAttributes{
							ActivityId: actIDCompleted1,
							ActivityType: &commonpb.ActivityType{
								Name: "actType0",
							},
							TaskList:                      taskList,
							ScheduleToCloseTimeoutSeconds: 1000,
							ScheduleToStartTimeoutSeconds: 2000,
							StartToCloseTimeoutSeconds:    3000,
							HeartbeatTimeoutSeconds:       4000,
							DecisionTaskCompletedEventId:  4,
						}},
					},
					{
						EventId:   7,
						Version:   beforeResetVersion,
						EventType: eventpb.EventType_TimerStarted,
						Attributes: &eventpb.HistoryEvent_TimerStartedEventAttributes{TimerStartedEventAttributes: &eventpb.TimerStartedEventAttributes{
							TimerId:                      timerFiredID,
							StartToFireTimeoutSeconds:    2,
							DecisionTaskCompletedEventId: 4,
						}},
					},
				},
			},
			{
				Events: []*eventpb.HistoryEvent{
					{
						EventId:   8,
						Version:   beforeResetVersion,
						EventType: eventpb.EventType_ActivityTaskStarted,
						Attributes: &eventpb.HistoryEvent_ActivityTaskStartedEventAttributes{ActivityTaskStartedEventAttributes: &eventpb.ActivityTaskStartedEventAttributes{
							ScheduledEventId: 6,
						}},
					},
				},
			},
			{
				Events: []*eventpb.HistoryEvent{
					{
						EventId:   9,
						Version:   beforeResetVersion,
						EventType: eventpb.EventType_ActivityTaskCompleted,
						Attributes: &eventpb.HistoryEvent_ActivityTaskCompletedEventAttributes{ActivityTaskCompletedEventAttributes: &eventpb.ActivityTaskCompletedEventAttributes{
							ScheduledEventId: 6,
							StartedEventId:   8,
						}},
					},
					{
						EventId:   10,
						Version:   beforeResetVersion,
						EventType: eventpb.EventType_DecisionTaskScheduled,
						Attributes: &eventpb.HistoryEvent_DecisionTaskScheduledEventAttributes{DecisionTaskScheduledEventAttributes: &eventpb.DecisionTaskScheduledEventAttributes{
							TaskList:                   taskList,
							StartToCloseTimeoutSeconds: 100,
						}},
					},
				},
			},
			{
				Events: []*eventpb.HistoryEvent{
					{
						EventId:   11,
						Version:   beforeResetVersion,
						EventType: eventpb.EventType_DecisionTaskStarted,
						Attributes: &eventpb.HistoryEvent_DecisionTaskStartedEventAttributes{DecisionTaskStartedEventAttributes: &eventpb.DecisionTaskStartedEventAttributes{
							ScheduledEventId: 10,
						}},
					},
				},
			},
			{
				Events: []*eventpb.HistoryEvent{
					{
						EventId:   12,
						Version:   beforeResetVersion,
						EventType: eventpb.EventType_DecisionTaskCompleted,
						Attributes: &eventpb.HistoryEvent_DecisionTaskCompletedEventAttributes{DecisionTaskCompletedEventAttributes: &eventpb.DecisionTaskCompletedEventAttributes{
							ScheduledEventId: 10,
							StartedEventId:   11,
						}},
					},
				},
			},
			{
				Events: []*eventpb.HistoryEvent{
					{
						EventId:   13,
						Version:   beforeResetVersion,
						EventType: eventpb.EventType_TimerFired,
						Attributes: &eventpb.HistoryEvent_TimerFiredEventAttributes{TimerFiredEventAttributes: &eventpb.TimerFiredEventAttributes{
							TimerId: timerFiredID,
						}},
					},
					{
						EventId:   14,
						Version:   beforeResetVersion,
						EventType: eventpb.EventType_DecisionTaskScheduled,
						Attributes: &eventpb.HistoryEvent_DecisionTaskScheduledEventAttributes{DecisionTaskScheduledEventAttributes: &eventpb.DecisionTaskScheduledEventAttributes{
							TaskList:                   taskList,
							StartToCloseTimeoutSeconds: 100,
						}},
					},
				},
			},
			{
				Events: []*eventpb.HistoryEvent{
					{
						EventId:   15,
						Version:   beforeResetVersion,
						EventType: eventpb.EventType_DecisionTaskStarted,
						Attributes: &eventpb.HistoryEvent_DecisionTaskStartedEventAttributes{DecisionTaskStartedEventAttributes: &eventpb.DecisionTaskStartedEventAttributes{
							ScheduledEventId: 14,
						}},
					},
				},
			},
			{
				Events: []*eventpb.HistoryEvent{
					{
						EventId:   16,
						Version:   beforeResetVersion,
						EventType: eventpb.EventType_DecisionTaskCompleted,
						Attributes: &eventpb.HistoryEvent_DecisionTaskCompletedEventAttributes{DecisionTaskCompletedEventAttributes: &eventpb.DecisionTaskCompletedEventAttributes{
							ScheduledEventId: 14,
							StartedEventId:   15,
						}},
					},
					{
						EventId:   17,
						Version:   beforeResetVersion,
						EventType: eventpb.EventType_ActivityTaskScheduled,
						Attributes: &eventpb.HistoryEvent_ActivityTaskScheduledEventAttributes{ActivityTaskScheduledEventAttributes: &eventpb.ActivityTaskScheduledEventAttributes{
							ActivityId: actIDRetry,
							ActivityType: &commonpb.ActivityType{
								Name: "actType1",
							},
							TaskList:                      taskList,
							ScheduleToCloseTimeoutSeconds: 1000,
							ScheduleToStartTimeoutSeconds: 2000,
							StartToCloseTimeoutSeconds:    3000,
							HeartbeatTimeoutSeconds:       4000,
							DecisionTaskCompletedEventId:  16,
							RetryPolicy: &commonpb.RetryPolicy{
								InitialIntervalInSeconds: 1,
								BackoffCoefficient:       0.2,
								MaximumAttempts:          10,
								MaximumIntervalInSeconds: 1000,
							},
						}},
					},
					{
						EventId:   18,
						Version:   beforeResetVersion,
						EventType: eventpb.EventType_ActivityTaskScheduled,
						Attributes: &eventpb.HistoryEvent_ActivityTaskScheduledEventAttributes{ActivityTaskScheduledEventAttributes: &eventpb.ActivityTaskScheduledEventAttributes{
							ActivityId: actIDNotStarted,
							ActivityType: &commonpb.ActivityType{
								Name: "actType2",
							},
							TaskList:                      taskList,
							ScheduleToCloseTimeoutSeconds: 1000,
							ScheduleToStartTimeoutSeconds: 2000,
							StartToCloseTimeoutSeconds:    3000,
							HeartbeatTimeoutSeconds:       4000,
							DecisionTaskCompletedEventId:  16,
						}},
					},
					{
						EventId:   19,
						Version:   beforeResetVersion,
						EventType: eventpb.EventType_TimerStarted,
						Attributes: &eventpb.HistoryEvent_TimerStartedEventAttributes{TimerStartedEventAttributes: &eventpb.TimerStartedEventAttributes{
							TimerId:                      timerUnfiredID1,
							StartToFireTimeoutSeconds:    4,
							DecisionTaskCompletedEventId: 16,
						}},
					},
					{
						EventId:   20,
						Version:   beforeResetVersion,
						EventType: eventpb.EventType_TimerStarted,
						Attributes: &eventpb.HistoryEvent_TimerStartedEventAttributes{TimerStartedEventAttributes: &eventpb.TimerStartedEventAttributes{
							TimerId:                      timerUnfiredID2,
							StartToFireTimeoutSeconds:    8,
							DecisionTaskCompletedEventId: 16,
						}},
					},
					{
						EventId:   21,
						Version:   beforeResetVersion,
						EventType: eventpb.EventType_ActivityTaskScheduled,
						Attributes: &eventpb.HistoryEvent_ActivityTaskScheduledEventAttributes{ActivityTaskScheduledEventAttributes: &eventpb.ActivityTaskScheduledEventAttributes{
							ActivityId: actIDCompleted2,
							ActivityType: &commonpb.ActivityType{
								Name: "actType2",
							},
							TaskList:                      taskList,
							ScheduleToCloseTimeoutSeconds: 1000,
							ScheduleToStartTimeoutSeconds: 2000,
							StartToCloseTimeoutSeconds:    3000,
							HeartbeatTimeoutSeconds:       4000,
							DecisionTaskCompletedEventId:  16,
						}},
					},
					{
						EventId:   22,
						Version:   beforeResetVersion,
						EventType: eventpb.EventType_ActivityTaskScheduled,
						Attributes: &eventpb.HistoryEvent_ActivityTaskScheduledEventAttributes{ActivityTaskScheduledEventAttributes: &eventpb.ActivityTaskScheduledEventAttributes{
							ActivityId: actIDStartedNoRetry,
							ActivityType: &commonpb.ActivityType{
								Name: "actType2",
							},
							TaskList:                      taskList,
							ScheduleToCloseTimeoutSeconds: 1000,
							ScheduleToStartTimeoutSeconds: 2000,
							StartToCloseTimeoutSeconds:    3000,
							HeartbeatTimeoutSeconds:       4000,
							DecisionTaskCompletedEventId:  16,
						}},
					},
					{
						EventId:   23,
						Version:   beforeResetVersion,
						EventType: eventpb.EventType_WorkflowExecutionSignaled,
						Attributes: &eventpb.HistoryEvent_WorkflowExecutionSignaledEventAttributes{WorkflowExecutionSignaledEventAttributes: &eventpb.WorkflowExecutionSignaledEventAttributes{
							SignalName: signalName3,
						}},
					},
				},
			},
			{
				Events: []*eventpb.HistoryEvent{
					{
						EventId:   24,
						Version:   beforeResetVersion,
						EventType: eventpb.EventType_ActivityTaskStarted,
						Attributes: &eventpb.HistoryEvent_ActivityTaskStartedEventAttributes{ActivityTaskStartedEventAttributes: &eventpb.ActivityTaskStartedEventAttributes{
							ScheduledEventId: 21,
						}},
					},
				},
			},
			{
				Events: []*eventpb.HistoryEvent{
					{
						EventId:   25,
						Version:   beforeResetVersion,
						EventType: eventpb.EventType_WorkflowExecutionSignaled,
						Attributes: &eventpb.HistoryEvent_WorkflowExecutionSignaledEventAttributes{WorkflowExecutionSignaledEventAttributes: &eventpb.WorkflowExecutionSignaledEventAttributes{
							SignalName: signalName4,
						}},
					},
				},
			},
			{
				Events: []*eventpb.HistoryEvent{
					{
						EventId:   26,
						Version:   beforeResetVersion,
						EventType: eventpb.EventType_ActivityTaskStarted,
						Attributes: &eventpb.HistoryEvent_ActivityTaskStartedEventAttributes{ActivityTaskStartedEventAttributes: &eventpb.ActivityTaskStartedEventAttributes{
							ScheduledEventId: 22,
						}},
					},
				},
			},
			{
				Events: []*eventpb.HistoryEvent{
					{
						EventId:   27,
						Version:   beforeResetVersion,
						EventType: eventpb.EventType_ActivityTaskCompleted,
						Attributes: &eventpb.HistoryEvent_ActivityTaskCompletedEventAttributes{ActivityTaskCompletedEventAttributes: &eventpb.ActivityTaskCompletedEventAttributes{
							ScheduledEventId: 21,
							StartedEventId:   24,
						}},
					},
					{
						EventId:   28,
						Version:   beforeResetVersion,
						EventType: eventpb.EventType_DecisionTaskScheduled,
						Attributes: &eventpb.HistoryEvent_DecisionTaskScheduledEventAttributes{DecisionTaskScheduledEventAttributes: &eventpb.DecisionTaskScheduledEventAttributes{
							TaskList:                   taskList,
							StartToCloseTimeoutSeconds: 100,
						}},
					},
				},
			},
			{
				Events: []*eventpb.HistoryEvent{
					{
						EventId:   29,
						Version:   beforeResetVersion,
						EventType: eventpb.EventType_DecisionTaskStarted,
						Attributes: &eventpb.HistoryEvent_DecisionTaskStartedEventAttributes{DecisionTaskStartedEventAttributes: &eventpb.DecisionTaskStartedEventAttributes{
							ScheduledEventId: 28,
						}},
					},
				},
			},
			/////////////// reset point/////////////
			{
				Events: []*eventpb.HistoryEvent{
					{
						EventId:   30,
						Version:   beforeResetVersion,
						EventType: eventpb.EventType_DecisionTaskCompleted,
						Attributes: &eventpb.HistoryEvent_DecisionTaskCompletedEventAttributes{DecisionTaskCompletedEventAttributes: &eventpb.DecisionTaskCompletedEventAttributes{
							ScheduledEventId: 28,
							StartedEventId:   29,
						}},
					},
					{
						EventId:   31,
						Version:   beforeResetVersion,
						EventType: eventpb.EventType_TimerStarted,
						Attributes: &eventpb.HistoryEvent_TimerStartedEventAttributes{TimerStartedEventAttributes: &eventpb.TimerStartedEventAttributes{
							TimerId:                      timerAfterReset,
							StartToFireTimeoutSeconds:    4,
							DecisionTaskCompletedEventId: 30,
						}},
					},
				},
			},
			{
				Events: []*eventpb.HistoryEvent{
					{
						EventId:   32,
						Version:   beforeResetVersion,
						EventType: eventpb.EventType_ActivityTaskStarted,
						Attributes: &eventpb.HistoryEvent_ActivityTaskStartedEventAttributes{ActivityTaskStartedEventAttributes: &eventpb.ActivityTaskStartedEventAttributes{
							ScheduledEventId: 18,
						}},
					},
				},
			},
			{
				Events: []*eventpb.HistoryEvent{
					{
						EventId:   33,
						Version:   beforeResetVersion,
						EventType: eventpb.EventType_WorkflowExecutionSignaled,
						Attributes: &eventpb.HistoryEvent_WorkflowExecutionSignaledEventAttributes{WorkflowExecutionSignaledEventAttributes: &eventpb.WorkflowExecutionSignaledEventAttributes{
							SignalName: signalName1,
						}},
					},
				},
			},
			{
				Events: []*eventpb.HistoryEvent{
					{
						EventId:   34,
						Version:   beforeResetVersion,
						EventType: eventpb.EventType_WorkflowExecutionSignaled,
						Attributes: &eventpb.HistoryEvent_WorkflowExecutionSignaledEventAttributes{WorkflowExecutionSignaledEventAttributes: &eventpb.WorkflowExecutionSignaledEventAttributes{
							SignalName: signalName2,
						}},
					},
				},
			},
		},
	}

	eid := int64(0)
	timestamp := int64(1000)
	for _, be := range readHistoryResp.History {
		for _, e := range be.Events {
			eid++
			if e.GetEventId() != eid {
				s.Fail(fmt.Sprintf("inconintous eventID: %v, %v", eid, e.GetEventId()))
			}
			e.Timestamp = timestamp
		}
	}

	newBranchToken := []byte("newBranch")
	forkResp := &persistence.ForkHistoryBranchResponse{
		NewBranchToken: newBranchToken,
	}

	appendV2Resp := &persistence.AppendHistoryNodesResponse{
		Size: 200,
	}

	s.mockExecutionMgr.On("GetWorkflowExecution", forkGwmsRequest).Return(forkGwmsResponse, nil).Once()
	s.mockExecutionMgr.On("GetCurrentExecution", mock.Anything).Return(gcurResponse, nil).Once()
	s.mockExecutionMgr.On("GetWorkflowExecution", currGwmsRequest).Return(currGwmsResponse, nil).Once()
	s.mockHistoryV2Mgr.On("ReadHistoryBranchByBatch", readHistoryReq).Return(readHistoryResp, nil).Once()
	s.mockHistoryV2Mgr.On("ForkHistoryBranch", mock.Anything).Return(forkResp, nil).Once()
	s.mockHistoryV2Mgr.On("AppendHistoryNodes", mock.Anything).Return(appendV2Resp, nil).Once()
	s.mockExecutionMgr.On("ResetWorkflowExecution", mock.Anything).Return(nil).Once()
	response, err := s.historyEngine.ResetWorkflowExecution(context.Background(), request)
	s.Nil(err)
	s.NotNil(response.RunId)

	// verify historyEvent: 5 events to append
	// 1. decisionFailed
	// 2. activityFailed
	// 3. signal 1
	// 4. signal 2
	// 5. decisionTaskScheduled
	calls := s.mockHistoryV2Mgr.Calls
	s.Equal(3, len(calls))
	appendCall := calls[2]
	s.Equal("AppendHistoryNodes", appendCall.Method)
	appendReq, ok := appendCall.Arguments[0].(*persistence.AppendHistoryNodesRequest)
	s.Equal(true, ok)
	s.Equal(newBranchToken, appendReq.BranchToken)
	s.Equal(false, appendReq.IsNewBranch)
	s.Equal(5, len(appendReq.Events))
	s.Equal(eventpb.EventType_DecisionTaskFailed, eventpb.EventType(appendReq.Events[0].GetEventType()))
	s.Equal(eventpb.EventType_ActivityTaskFailed, eventpb.EventType(appendReq.Events[1].GetEventType()))
	s.Equal(eventpb.EventType_WorkflowExecutionSignaled, eventpb.EventType(appendReq.Events[2].GetEventType()))
	s.Equal(eventpb.EventType_WorkflowExecutionSignaled, eventpb.EventType(appendReq.Events[3].GetEventType()))
	s.Equal(eventpb.EventType_DecisionTaskScheduled, eventpb.EventType(appendReq.Events[4].GetEventType()))

	s.Equal(int64(30), appendReq.Events[0].GetEventId())
	s.Equal(int64(31), appendReq.Events[1].GetEventId())
	s.Equal(int64(32), appendReq.Events[2].GetEventId())
	s.Equal(int64(33), appendReq.Events[3].GetEventId())
	s.Equal(int64(34), appendReq.Events[4].GetEventId())

	// verify executionManager request
	calls = s.mockExecutionMgr.Calls
	s.Equal(4, len(calls))
	resetCall := calls[3]
	s.Equal("ResetWorkflowExecution", resetCall.Method)
	resetReq, ok := resetCall.Arguments[0].(*persistence.ResetWorkflowExecutionRequest)
	s.Equal(true, ok)
	s.Equal(false, resetReq.CurrentWorkflowMutation != nil)
	s.Equal(compareCurrExeInfo.RunID, resetReq.CurrentRunID)
	s.Equal(compareCurrExeInfo.NextEventID, resetReq.CurrentRunNextEventID)

	s.Equal("wfType", resetReq.NewWorkflowSnapshot.ExecutionInfo.WorkflowTypeName)
	s.True(len(resetReq.NewWorkflowSnapshot.ExecutionInfo.RunID) > 0)
	s.Equal([]byte(newBranchToken), resetReq.NewWorkflowSnapshot.ExecutionInfo.BranchToken)

	s.Equal(int64(34), resetReq.NewWorkflowSnapshot.ExecutionInfo.DecisionScheduleID)
	s.Equal(int64(35), resetReq.NewWorkflowSnapshot.ExecutionInfo.NextEventID)

	s.Equal(4, len(resetReq.NewWorkflowSnapshot.TransferTasks))
	s.Equal(persistence.TransferTaskTypeActivityTask, resetReq.NewWorkflowSnapshot.TransferTasks[0].GetType())
	s.Equal(persistence.TransferTaskTypeActivityTask, resetReq.NewWorkflowSnapshot.TransferTasks[1].GetType())
	s.Equal(persistence.TransferTaskTypeDecisionTask, resetReq.NewWorkflowSnapshot.TransferTasks[2].GetType())
	s.Equal(persistence.TransferTaskTypeRecordWorkflowStarted, resetReq.NewWorkflowSnapshot.TransferTasks[3].GetType())

	// WF timeout task, user timer, activity timeout timer, activity retry timer
	s.Equal(3, len(resetReq.NewWorkflowSnapshot.TimerTasks))
	s.Equal(persistence.TaskTypeWorkflowRunTimeout, resetReq.NewWorkflowSnapshot.TimerTasks[0].GetType())
	s.Equal(persistence.TaskTypeUserTimer, resetReq.NewWorkflowSnapshot.TimerTasks[1].GetType())
	s.Equal(persistence.TaskTypeActivityTimeout, resetReq.NewWorkflowSnapshot.TimerTasks[2].GetType())

	s.Equal(2, len(resetReq.NewWorkflowSnapshot.TimerInfos))
	s.assertTimerIDs([]string{timerUnfiredID1, timerUnfiredID2}, resetReq.NewWorkflowSnapshot.TimerInfos)

	s.Equal(2, len(resetReq.NewWorkflowSnapshot.ActivityInfos))
	s.assertActivityIDs([]string{actIDRetry, actIDNotStarted}, resetReq.NewWorkflowSnapshot.ActivityInfos)

	s.Equal(1, len(resetReq.NewWorkflowSnapshot.ReplicationTasks))
	s.Equal(persistence.ReplicationTaskTypeHistory, resetReq.NewWorkflowSnapshot.ReplicationTasks[0].GetType())

	compareRepState := copyReplicationState(forkRepState)
	compareRepState.StartVersion = beforeResetVersion
	compareRepState.CurrentVersion = afterResetVersion
	compareRepState.LastWriteEventID = 34
	compareRepState.LastWriteVersion = afterResetVersion
	compareRepState.LastReplicationInfo = map[string]*replicationgenpb.ReplicationInfo{
		"standby": {
			LastEventId: 29,
			Version:     beforeResetVersion,
		},
	}
	s.Equal(compareRepState, resetReq.NewWorkflowSnapshot.ReplicationState)

	// not supported feature
	s.Empty(resetReq.NewWorkflowSnapshot.ChildExecutionInfos)
	s.Empty(resetReq.NewWorkflowSnapshot.SignalInfos)
	s.Empty(resetReq.NewWorkflowSnapshot.SignalRequestedIDs)
	s.Equal(0, len(resetReq.NewWorkflowSnapshot.RequestCancelInfos))
}

func (s *resetorSuite) TestApplyReset() {
	namespaceID := testNamespaceID
	beforeResetVersion := int64(100)
	afterResetVersion := int64(101)
	s.mockClusterMetadata.EXPECT().ClusterNameForFailoverVersion(beforeResetVersion).Return(cluster.TestAlternativeClusterName).AnyTimes()
	s.mockClusterMetadata.EXPECT().ClusterNameForFailoverVersion(afterResetVersion).Return(cluster.TestCurrentClusterName).AnyTimes()

	testNamespaceEntry := cache.NewGlobalNamespaceCacheEntryForTest(
		&persistenceblobs.NamespaceInfo{Id: primitives.MustParseUUID(testNamespaceID)},
		&persistenceblobs.NamespaceConfig{RetentionDays: 1},
		&persistenceblobs.NamespaceReplicationConfig{
			ActiveClusterName: cluster.TestAlternativeClusterName,
			Clusters: []string{
				cluster.TestCurrentClusterName,
				cluster.TestAlternativeClusterName,
			},
		},
		afterResetVersion,
		cluster.GetTestClusterMetadata(true, true),
	)
	// override namespace cache
	s.mockNamespaceCache.EXPECT().GetNamespaceByID(gomock.Any()).Return(testNamespaceEntry, nil).AnyTimes()
	s.mockNamespaceCache.EXPECT().GetNamespace(gomock.Any()).Return(testNamespaceEntry, nil).AnyTimes()

	wid := "wId"
	wfType := "wfType"
	taskListName := "taskList"
	forkRunID := uuid.New().String()
	currRunID := uuid.New().String()
	newRunID := uuid.New().String()
	we := executionpb.WorkflowExecution{
		WorkflowId: wid,
		RunId:      newRunID,
	}

	forkGwmsRequest := &persistence.GetWorkflowExecutionRequest{
		NamespaceID: namespaceID,
		Execution: executionpb.WorkflowExecution{
			WorkflowId: wid,
			RunId:      forkRunID,
		},
	}

	timerFiredID := "timerID0"
	timerUnfiredID1 := "timerID1"
	timerUnfiredID2 := "timerID2"
	actIDCompleted1 := "actID0"
	actIDCompleted2 := "actID1"
	actIDRetry := "actID2"          // not started, will reschedule
	actIDNotStarted := "actID3"     // not started, will reschedule
	actIDStartedNoRetry := "actID4" // started, will fail
	signalName1 := "sig1"
	signalName2 := "sig2"
	signalName3 := "sig3"
	signalName4 := "sig4"

	forkBranchToken := []byte("forkBranchToken")
	forkExeInfo := &persistence.WorkflowExecutionInfo{
		NamespaceID:        namespaceID,
		WorkflowID:         wid,
		WorkflowTypeName:   wfType,
		TaskList:           taskListName,
		RunID:              forkRunID,
		BranchToken:        forkBranchToken,
		NextEventID:        35,
		DecisionVersion:    common.EmptyVersion,
		DecisionScheduleID: common.EmptyEventID,
		DecisionStartedID:  common.EmptyEventID,
	}

	forkRepState := &persistence.ReplicationState{
		CurrentVersion:      beforeResetVersion,
		StartVersion:        beforeResetVersion,
		LastWriteEventID:    common.EmptyEventID,
		LastWriteVersion:    common.EmptyVersion,
		LastReplicationInfo: map[string]*replicationgenpb.ReplicationInfo{},
	}
	forkGwmsResponse := &persistence.GetWorkflowExecutionResponse{State: &persistence.WorkflowMutableState{
		ExecutionInfo:    forkExeInfo,
		ExecutionStats:   &persistence.ExecutionStats{},
		ReplicationState: forkRepState,
	}}

	currGwmsRequest := &persistence.GetWorkflowExecutionRequest{
		NamespaceID: namespaceID,
		Execution: executionpb.WorkflowExecution{
			WorkflowId: wid,
			RunId:      currRunID,
		},
	}
	currExeInfo := &persistence.WorkflowExecutionInfo{
		NamespaceID:        namespaceID,
		WorkflowID:         wid,
		WorkflowTypeName:   wfType,
		TaskList:           taskListName,
		RunID:              currRunID,
		NextEventID:        common.FirstEventID,
		State:              persistence.WorkflowStateCompleted,
		DecisionVersion:    common.EmptyVersion,
		DecisionScheduleID: common.EmptyEventID,
		DecisionStartedID:  common.EmptyEventID,
	}
	compareCurrExeInfo := copyWorkflowExecutionInfo(currExeInfo)
	currGwmsResponse := &persistence.GetWorkflowExecutionResponse{State: &persistence.WorkflowMutableState{
		ExecutionInfo:    currExeInfo,
		ExecutionStats:   &persistence.ExecutionStats{},
		ReplicationState: forkRepState,
	}}

	readHistoryReq := &persistence.ReadHistoryBranchRequest{
		BranchToken:   forkBranchToken,
		MinEventID:    common.FirstEventID,
		MaxEventID:    int64(30),
		PageSize:      defaultHistoryPageSize,
		NextPageToken: nil,
		ShardID:       &s.shardID,
	}

	taskList := &tasklistpb.TaskList{
		Name: taskListName,
	}

	readHistoryResp := &persistence.ReadHistoryBranchByBatchResponse{
		NextPageToken:    nil,
		Size:             1000,
		LastFirstEventID: int64(31),
		History: []*eventpb.History{
			{
				Events: []*eventpb.HistoryEvent{
					{
						EventId:   1,
						Version:   beforeResetVersion,
						EventType: eventpb.EventType_WorkflowExecutionStarted,
						Attributes: &eventpb.HistoryEvent_WorkflowExecutionStartedEventAttributes{WorkflowExecutionStartedEventAttributes: &eventpb.WorkflowExecutionStartedEventAttributes{
							WorkflowType: &commonpb.WorkflowType{
								Name: wfType,
							},
<<<<<<< HEAD
							TaskList:                   taskList,
							Input:                      []byte("testInput"),
							WorkflowRunTimeoutSeconds:  100,
							WorkflowTaskTimeoutSeconds: 200,
=======
							TaskList:                            taskList,
							Input:                               payload.EncodeString("testInput"),
							ExecutionStartToCloseTimeoutSeconds: 100,
							TaskStartToCloseTimeoutSeconds:      200,
>>>>>>> e76d2de3
						}},
					},
					{
						EventId:   2,
						Version:   beforeResetVersion,
						EventType: eventpb.EventType_DecisionTaskScheduled,
						Attributes: &eventpb.HistoryEvent_DecisionTaskScheduledEventAttributes{DecisionTaskScheduledEventAttributes: &eventpb.DecisionTaskScheduledEventAttributes{
							TaskList:                   taskList,
							StartToCloseTimeoutSeconds: 100,
						}},
					},
				},
			},
			{
				Events: []*eventpb.HistoryEvent{
					{
						EventId:   3,
						Version:   beforeResetVersion,
						EventType: eventpb.EventType_DecisionTaskStarted,
						Attributes: &eventpb.HistoryEvent_DecisionTaskStartedEventAttributes{DecisionTaskStartedEventAttributes: &eventpb.DecisionTaskStartedEventAttributes{
							ScheduledEventId: 2,
						}},
					},
				},
			},
			{
				Events: []*eventpb.HistoryEvent{
					{
						EventId:   4,
						Version:   beforeResetVersion,
						EventType: eventpb.EventType_DecisionTaskCompleted,
						Attributes: &eventpb.HistoryEvent_DecisionTaskCompletedEventAttributes{DecisionTaskCompletedEventAttributes: &eventpb.DecisionTaskCompletedEventAttributes{
							ScheduledEventId: 2,
							StartedEventId:   3,
						}},
					},
					{
						EventId:   5,
						Version:   beforeResetVersion,
						EventType: eventpb.EventType_MarkerRecorded,
						Attributes: &eventpb.HistoryEvent_MarkerRecordedEventAttributes{MarkerRecordedEventAttributes: &eventpb.MarkerRecordedEventAttributes{
							MarkerName:                   "Version",
							Details:                      payload.EncodeString("details"),
							DecisionTaskCompletedEventId: 4,
						}},
					},
					{
						EventId:   6,
						Version:   beforeResetVersion,
						EventType: eventpb.EventType_ActivityTaskScheduled,
						Attributes: &eventpb.HistoryEvent_ActivityTaskScheduledEventAttributes{ActivityTaskScheduledEventAttributes: &eventpb.ActivityTaskScheduledEventAttributes{
							ActivityId: actIDCompleted1,
							ActivityType: &commonpb.ActivityType{
								Name: "actType0",
							},
							TaskList:                      taskList,
							ScheduleToCloseTimeoutSeconds: 1000,
							ScheduleToStartTimeoutSeconds: 2000,
							StartToCloseTimeoutSeconds:    3000,
							HeartbeatTimeoutSeconds:       4000,
							DecisionTaskCompletedEventId:  4,
						}},
					},
					{
						EventId:   7,
						Version:   beforeResetVersion,
						EventType: eventpb.EventType_TimerStarted,
						Attributes: &eventpb.HistoryEvent_TimerStartedEventAttributes{TimerStartedEventAttributes: &eventpb.TimerStartedEventAttributes{
							TimerId:                      timerFiredID,
							StartToFireTimeoutSeconds:    2,
							DecisionTaskCompletedEventId: 4,
						}},
					},
				},
			},
			{
				Events: []*eventpb.HistoryEvent{
					{
						EventId:   8,
						Version:   beforeResetVersion,
						EventType: eventpb.EventType_ActivityTaskStarted,
						Attributes: &eventpb.HistoryEvent_ActivityTaskStartedEventAttributes{ActivityTaskStartedEventAttributes: &eventpb.ActivityTaskStartedEventAttributes{
							ScheduledEventId: 6,
						}},
					},
				},
			},
			{
				Events: []*eventpb.HistoryEvent{
					{
						EventId:   9,
						Version:   beforeResetVersion,
						EventType: eventpb.EventType_ActivityTaskCompleted,
						Attributes: &eventpb.HistoryEvent_ActivityTaskCompletedEventAttributes{ActivityTaskCompletedEventAttributes: &eventpb.ActivityTaskCompletedEventAttributes{
							ScheduledEventId: 6,
							StartedEventId:   8,
						}},
					},
					{
						EventId:   10,
						Version:   beforeResetVersion,
						EventType: eventpb.EventType_DecisionTaskScheduled,
						Attributes: &eventpb.HistoryEvent_DecisionTaskScheduledEventAttributes{DecisionTaskScheduledEventAttributes: &eventpb.DecisionTaskScheduledEventAttributes{
							TaskList:                   taskList,
							StartToCloseTimeoutSeconds: 100,
						}},
					},
				},
			},
			{
				Events: []*eventpb.HistoryEvent{
					{
						EventId:   11,
						Version:   beforeResetVersion,
						EventType: eventpb.EventType_DecisionTaskStarted,
						Attributes: &eventpb.HistoryEvent_DecisionTaskStartedEventAttributes{DecisionTaskStartedEventAttributes: &eventpb.DecisionTaskStartedEventAttributes{
							ScheduledEventId: 10,
						}},
					},
				},
			},
			{
				Events: []*eventpb.HistoryEvent{
					{
						EventId:   12,
						Version:   beforeResetVersion,
						EventType: eventpb.EventType_DecisionTaskCompleted,
						Attributes: &eventpb.HistoryEvent_DecisionTaskCompletedEventAttributes{DecisionTaskCompletedEventAttributes: &eventpb.DecisionTaskCompletedEventAttributes{
							ScheduledEventId: 10,
							StartedEventId:   11,
						}},
					},
				},
			},
			{
				Events: []*eventpb.HistoryEvent{
					{
						EventId:   13,
						Version:   beforeResetVersion,
						EventType: eventpb.EventType_TimerFired,
						Attributes: &eventpb.HistoryEvent_TimerFiredEventAttributes{TimerFiredEventAttributes: &eventpb.TimerFiredEventAttributes{
							TimerId: timerFiredID,
						}},
					},
					{
						EventId:   14,
						Version:   beforeResetVersion,
						EventType: eventpb.EventType_DecisionTaskScheduled,
						Attributes: &eventpb.HistoryEvent_DecisionTaskScheduledEventAttributes{DecisionTaskScheduledEventAttributes: &eventpb.DecisionTaskScheduledEventAttributes{
							TaskList:                   taskList,
							StartToCloseTimeoutSeconds: 100,
						}},
					},
				},
			},
			{
				Events: []*eventpb.HistoryEvent{
					{
						EventId:   15,
						Version:   beforeResetVersion,
						EventType: eventpb.EventType_DecisionTaskStarted,
						Attributes: &eventpb.HistoryEvent_DecisionTaskStartedEventAttributes{DecisionTaskStartedEventAttributes: &eventpb.DecisionTaskStartedEventAttributes{
							ScheduledEventId: 14,
						}},
					},
				},
			},
			{
				Events: []*eventpb.HistoryEvent{
					{
						EventId:   16,
						Version:   beforeResetVersion,
						EventType: eventpb.EventType_DecisionTaskCompleted,
						Attributes: &eventpb.HistoryEvent_DecisionTaskCompletedEventAttributes{DecisionTaskCompletedEventAttributes: &eventpb.DecisionTaskCompletedEventAttributes{
							ScheduledEventId: 14,
							StartedEventId:   15,
						}},
					},
					{
						EventId:   17,
						Version:   beforeResetVersion,
						EventType: eventpb.EventType_ActivityTaskScheduled,
						Attributes: &eventpb.HistoryEvent_ActivityTaskScheduledEventAttributes{ActivityTaskScheduledEventAttributes: &eventpb.ActivityTaskScheduledEventAttributes{
							ActivityId: actIDRetry,
							ActivityType: &commonpb.ActivityType{
								Name: "actType1",
							},
							TaskList:                      taskList,
							ScheduleToCloseTimeoutSeconds: 1000,
							ScheduleToStartTimeoutSeconds: 2000,
							StartToCloseTimeoutSeconds:    3000,
							HeartbeatTimeoutSeconds:       4000,
							DecisionTaskCompletedEventId:  16,
							RetryPolicy: &commonpb.RetryPolicy{
								InitialIntervalInSeconds: 1,
								BackoffCoefficient:       0.2,
								MaximumAttempts:          10,
								MaximumIntervalInSeconds: 1000,
							},
						}},
					},
					{
						EventId:   18,
						Version:   beforeResetVersion,
						EventType: eventpb.EventType_ActivityTaskScheduled,
						Attributes: &eventpb.HistoryEvent_ActivityTaskScheduledEventAttributes{ActivityTaskScheduledEventAttributes: &eventpb.ActivityTaskScheduledEventAttributes{
							ActivityId: actIDNotStarted,
							ActivityType: &commonpb.ActivityType{
								Name: "actType2",
							},
							TaskList:                      taskList,
							ScheduleToCloseTimeoutSeconds: 1000,
							ScheduleToStartTimeoutSeconds: 2000,
							StartToCloseTimeoutSeconds:    3000,
							HeartbeatTimeoutSeconds:       4000,
							DecisionTaskCompletedEventId:  16,
						}},
					},
					{
						EventId:   19,
						Version:   beforeResetVersion,
						EventType: eventpb.EventType_TimerStarted,
						Attributes: &eventpb.HistoryEvent_TimerStartedEventAttributes{TimerStartedEventAttributes: &eventpb.TimerStartedEventAttributes{
							TimerId:                      timerUnfiredID1,
							StartToFireTimeoutSeconds:    4,
							DecisionTaskCompletedEventId: 16,
						}},
					},
					{
						EventId:   20,
						Version:   beforeResetVersion,
						EventType: eventpb.EventType_TimerStarted,
						Attributes: &eventpb.HistoryEvent_TimerStartedEventAttributes{TimerStartedEventAttributes: &eventpb.TimerStartedEventAttributes{
							TimerId:                      timerUnfiredID2,
							StartToFireTimeoutSeconds:    8,
							DecisionTaskCompletedEventId: 16,
						}},
					},
					{
						EventId:   21,
						Version:   beforeResetVersion,
						EventType: eventpb.EventType_ActivityTaskScheduled,
						Attributes: &eventpb.HistoryEvent_ActivityTaskScheduledEventAttributes{ActivityTaskScheduledEventAttributes: &eventpb.ActivityTaskScheduledEventAttributes{
							ActivityId: actIDCompleted2,
							ActivityType: &commonpb.ActivityType{
								Name: "actType2",
							},
							TaskList:                      taskList,
							ScheduleToCloseTimeoutSeconds: 1000,
							ScheduleToStartTimeoutSeconds: 2000,
							StartToCloseTimeoutSeconds:    3000,
							HeartbeatTimeoutSeconds:       4000,
							DecisionTaskCompletedEventId:  16,
						}},
					},
					{
						EventId:   22,
						Version:   beforeResetVersion,
						EventType: eventpb.EventType_ActivityTaskScheduled,
						Attributes: &eventpb.HistoryEvent_ActivityTaskScheduledEventAttributes{ActivityTaskScheduledEventAttributes: &eventpb.ActivityTaskScheduledEventAttributes{
							ActivityId: actIDStartedNoRetry,
							ActivityType: &commonpb.ActivityType{
								Name: "actType2",
							},
							TaskList:                      taskList,
							ScheduleToCloseTimeoutSeconds: 1000,
							ScheduleToStartTimeoutSeconds: 2000,
							StartToCloseTimeoutSeconds:    3000,
							HeartbeatTimeoutSeconds:       4000,
							DecisionTaskCompletedEventId:  16,
						}},
					},
					{
						EventId:   23,
						Version:   beforeResetVersion,
						EventType: eventpb.EventType_WorkflowExecutionSignaled,
						Attributes: &eventpb.HistoryEvent_WorkflowExecutionSignaledEventAttributes{WorkflowExecutionSignaledEventAttributes: &eventpb.WorkflowExecutionSignaledEventAttributes{
							SignalName: signalName3,
						}},
					},
				},
			},
			{
				Events: []*eventpb.HistoryEvent{
					{
						EventId:   24,
						Version:   beforeResetVersion,
						EventType: eventpb.EventType_ActivityTaskStarted,
						Attributes: &eventpb.HistoryEvent_ActivityTaskStartedEventAttributes{ActivityTaskStartedEventAttributes: &eventpb.ActivityTaskStartedEventAttributes{
							ScheduledEventId: 21,
						}},
					},
				},
			},
			{
				Events: []*eventpb.HistoryEvent{
					{
						EventId:   25,
						Version:   beforeResetVersion,
						EventType: eventpb.EventType_WorkflowExecutionSignaled,
						Attributes: &eventpb.HistoryEvent_WorkflowExecutionSignaledEventAttributes{WorkflowExecutionSignaledEventAttributes: &eventpb.WorkflowExecutionSignaledEventAttributes{
							SignalName: signalName4,
						}},
					},
				},
			},
			{
				Events: []*eventpb.HistoryEvent{
					{
						EventId:   26,
						Version:   beforeResetVersion,
						EventType: eventpb.EventType_ActivityTaskStarted,
						Attributes: &eventpb.HistoryEvent_ActivityTaskStartedEventAttributes{ActivityTaskStartedEventAttributes: &eventpb.ActivityTaskStartedEventAttributes{
							ScheduledEventId: 22,
						}},
					},
				},
			},
			{
				Events: []*eventpb.HistoryEvent{
					{
						EventId:   27,
						Version:   beforeResetVersion,
						EventType: eventpb.EventType_ActivityTaskCompleted,
						Attributes: &eventpb.HistoryEvent_ActivityTaskCompletedEventAttributes{ActivityTaskCompletedEventAttributes: &eventpb.ActivityTaskCompletedEventAttributes{
							ScheduledEventId: 21,
							StartedEventId:   24,
						}},
					},
					{
						EventId:   28,
						Version:   beforeResetVersion,
						EventType: eventpb.EventType_DecisionTaskScheduled,
						Attributes: &eventpb.HistoryEvent_DecisionTaskScheduledEventAttributes{DecisionTaskScheduledEventAttributes: &eventpb.DecisionTaskScheduledEventAttributes{
							TaskList:                   taskList,
							StartToCloseTimeoutSeconds: 100,
						}},
					},
				},
			},
			{
				Events: []*eventpb.HistoryEvent{
					{
						EventId:   29,
						Version:   beforeResetVersion,
						EventType: eventpb.EventType_DecisionTaskStarted,
						Attributes: &eventpb.HistoryEvent_DecisionTaskStartedEventAttributes{DecisionTaskStartedEventAttributes: &eventpb.DecisionTaskStartedEventAttributes{
							ScheduledEventId: 28,
						}},
					},
				},
			},
			/////////////// reset point/////////////
		},
	}

	eid := int64(0)
	timestamp := int64(1000)
	for _, be := range readHistoryResp.History {
		for _, e := range be.Events {
			eid++
			if e.GetEventId() != eid {
				s.Fail(fmt.Sprintf("inconintous eventID: %v, %v", eid, e.GetEventId()))
			}
			e.Timestamp = timestamp
		}
	}

	newBranchToken := []byte("newBranch")
	forkReq := &persistence.ForkHistoryBranchRequest{
		ForkBranchToken: forkBranchToken,
		ForkNodeID:      30,
		Info:            persistence.BuildHistoryGarbageCleanupInfo(namespaceID, wid, newRunID),
		ShardID:         &s.shardID,
	}
	forkResp := &persistence.ForkHistoryBranchResponse{
		NewBranchToken: newBranchToken,
	}

	historyAfterReset := &eventpb.History{
		Events: []*eventpb.HistoryEvent{
			{
				EventId:   30,
				Version:   afterResetVersion,
				EventType: eventpb.EventType_DecisionTaskFailed,
				Attributes: &eventpb.HistoryEvent_DecisionTaskFailedEventAttributes{DecisionTaskFailedEventAttributes: &eventpb.DecisionTaskFailedEventAttributes{
					ScheduledEventId: int64(28),
					StartedEventId:   int64(29),
					Cause:            eventpb.DecisionTaskFailedCause_ResetWorkflow,
					Details:          nil,
					Identity:         identityHistoryService,
					Reason:           "resetWFtest",
					BaseRunId:        forkRunID,
					NewRunId:         newRunID,
					ForkEventVersion: beforeResetVersion,
				}},
			},
			{
				EventId:   31,
				Version:   afterResetVersion,
				EventType: eventpb.EventType_ActivityTaskFailed,
				Attributes: &eventpb.HistoryEvent_ActivityTaskFailedEventAttributes{ActivityTaskFailedEventAttributes: &eventpb.ActivityTaskFailedEventAttributes{
					Reason:           "resetWF",
					ScheduledEventId: 22,
					StartedEventId:   26,
					Identity:         identityHistoryService,
				}},
			},
			{
				EventId:   32,
				Version:   afterResetVersion,
				EventType: eventpb.EventType_WorkflowExecutionSignaled,
				Attributes: &eventpb.HistoryEvent_WorkflowExecutionSignaledEventAttributes{WorkflowExecutionSignaledEventAttributes: &eventpb.WorkflowExecutionSignaledEventAttributes{
					SignalName: signalName1,
				}},
			},
			{
				EventId:   33,
				Version:   afterResetVersion,
				EventType: eventpb.EventType_WorkflowExecutionSignaled,
				Attributes: &eventpb.HistoryEvent_WorkflowExecutionSignaledEventAttributes{WorkflowExecutionSignaledEventAttributes: &eventpb.WorkflowExecutionSignaledEventAttributes{
					SignalName: signalName2,
				}},
			},
			{
				EventId:   34,
				Version:   afterResetVersion,
				EventType: eventpb.EventType_DecisionTaskScheduled,
				Attributes: &eventpb.HistoryEvent_DecisionTaskScheduledEventAttributes{DecisionTaskScheduledEventAttributes: &eventpb.DecisionTaskScheduledEventAttributes{
					TaskList:                   taskList,
					StartToCloseTimeoutSeconds: 100,
				}},
			},
		},
	}

	appendV2Resp := &persistence.AppendHistoryNodesResponse{
		Size: 200,
	}

	request := &historyservice.ReplicateEventsRequest{
		SourceCluster:     "standby",
		NamespaceId:       namespaceID,
		WorkflowExecution: &we,
		FirstEventId:      30,
		NextEventId:       35,
		History:           historyAfterReset,
	}

	s.mockExecutionMgr.On("GetWorkflowExecution", forkGwmsRequest).Return(forkGwmsResponse, nil).Once()
	s.mockExecutionMgr.On("GetWorkflowExecution", currGwmsRequest).Return(currGwmsResponse, nil).Once()
	s.mockHistoryV2Mgr.On("ReadHistoryBranchByBatch", readHistoryReq).Return(readHistoryResp, nil).Once()
	s.mockHistoryV2Mgr.On("ForkHistoryBranch", forkReq).Return(forkResp, nil).Once()
	s.mockHistoryV2Mgr.On("AppendHistoryNodes", mock.Anything).Return(appendV2Resp, nil).Once()
	s.mockExecutionMgr.On("ResetWorkflowExecution", mock.Anything).Return(nil).Once()
	err := s.resetor.ApplyResetEvent(context.Background(), request, namespaceID, wid, currRunID)
	s.Nil(err)

	// verify historyEvent: 5 events to append
	// 1. decisionFailed
	// 2. activityFailed
	// 3. signal 1
	// 4. signal 2
	// 5. decisionTaskScheduled
	calls := s.mockHistoryV2Mgr.Calls
	s.Equal(3, len(calls))
	appendCall := calls[2]
	s.Equal("AppendHistoryNodes", appendCall.Method)
	appendReq, ok := appendCall.Arguments[0].(*persistence.AppendHistoryNodesRequest)
	s.Equal(true, ok)
	s.Equal(newBranchToken, appendReq.BranchToken)
	s.Equal(false, appendReq.IsNewBranch)
	s.Equal(5, len(appendReq.Events))
	s.Equal(eventpb.EventType_DecisionTaskFailed, eventpb.EventType(appendReq.Events[0].GetEventType()))
	s.Equal(eventpb.EventType_ActivityTaskFailed, eventpb.EventType(appendReq.Events[1].GetEventType()))
	s.Equal(eventpb.EventType_WorkflowExecutionSignaled, eventpb.EventType(appendReq.Events[2].GetEventType()))
	s.Equal(eventpb.EventType_WorkflowExecutionSignaled, eventpb.EventType(appendReq.Events[3].GetEventType()))
	s.Equal(eventpb.EventType_DecisionTaskScheduled, eventpb.EventType(appendReq.Events[4].GetEventType()))

	s.Equal(int64(30), appendReq.Events[0].GetEventId())
	s.Equal(int64(31), appendReq.Events[1].GetEventId())
	s.Equal(int64(32), appendReq.Events[2].GetEventId())
	s.Equal(int64(33), appendReq.Events[3].GetEventId())
	s.Equal(int64(34), appendReq.Events[4].GetEventId())

	s.Equal(common.EncodingType(s.config.EventEncodingType(namespaceID)), appendReq.Encoding)

	// verify executionManager request
	calls = s.mockExecutionMgr.Calls
	s.Equal(3, len(calls))
	resetCall := calls[2]
	s.Equal("ResetWorkflowExecution", resetCall.Method)
	resetReq, ok := resetCall.Arguments[0].(*persistence.ResetWorkflowExecutionRequest)
	s.Equal(true, ok)
	s.Equal(false, resetReq.CurrentWorkflowMutation != nil)
	s.Equal(compareCurrExeInfo.RunID, resetReq.CurrentRunID)
	s.Equal(compareCurrExeInfo.NextEventID, resetReq.CurrentRunNextEventID)

	s.Equal("wfType", resetReq.NewWorkflowSnapshot.ExecutionInfo.WorkflowTypeName)
	s.True(len(resetReq.NewWorkflowSnapshot.ExecutionInfo.RunID) > 0)
	s.Equal([]byte(newBranchToken), resetReq.NewWorkflowSnapshot.ExecutionInfo.BranchToken)

	s.Equal(int64(34), resetReq.NewWorkflowSnapshot.ExecutionInfo.DecisionScheduleID)
	s.Equal(int64(35), resetReq.NewWorkflowSnapshot.ExecutionInfo.NextEventID)

	s.Equal(3, len(resetReq.NewWorkflowSnapshot.TransferTasks))
	s.Equal(persistence.TransferTaskTypeActivityTask, resetReq.NewWorkflowSnapshot.TransferTasks[0].GetType())
	s.Equal(persistence.TransferTaskTypeActivityTask, resetReq.NewWorkflowSnapshot.TransferTasks[1].GetType())
	s.Equal(persistence.TransferTaskTypeDecisionTask, resetReq.NewWorkflowSnapshot.TransferTasks[2].GetType())

	// WF timeout task, user timer, activity timeout timer, activity retry timer
	s.Equal(3, len(resetReq.NewWorkflowSnapshot.TimerTasks))
	s.Equal(persistence.TaskTypeWorkflowRunTimeout, resetReq.NewWorkflowSnapshot.TimerTasks[0].GetType())
	s.Equal(persistence.TaskTypeUserTimer, resetReq.NewWorkflowSnapshot.TimerTasks[1].GetType())
	s.Equal(persistence.TaskTypeActivityTimeout, resetReq.NewWorkflowSnapshot.TimerTasks[2].GetType())

	s.Equal(2, len(resetReq.NewWorkflowSnapshot.TimerInfos))
	s.assertTimerIDs([]string{timerUnfiredID1, timerUnfiredID2}, resetReq.NewWorkflowSnapshot.TimerInfos)

	s.Equal(2, len(resetReq.NewWorkflowSnapshot.ActivityInfos))
	s.assertActivityIDs([]string{actIDRetry, actIDNotStarted}, resetReq.NewWorkflowSnapshot.ActivityInfos)

	compareRepState := copyReplicationState(forkRepState)
	compareRepState.StartVersion = beforeResetVersion
	compareRepState.CurrentVersion = afterResetVersion
	compareRepState.LastWriteEventID = 34
	compareRepState.LastWriteVersion = afterResetVersion
	compareRepState.LastReplicationInfo = map[string]*replicationgenpb.ReplicationInfo{
		"standby": {
			LastEventId: 29,
			Version:     beforeResetVersion,
		},
	}
	s.Equal(compareRepState, resetReq.NewWorkflowSnapshot.ReplicationState)

	s.Equal(0, len(resetReq.NewWorkflowSnapshot.ReplicationTasks))
	// not supported feature
	s.Empty(resetReq.NewWorkflowSnapshot.ChildExecutionInfos)
	s.Empty(resetReq.NewWorkflowSnapshot.SignalInfos)
	s.Empty(resetReq.NewWorkflowSnapshot.SignalRequestedIDs)
	s.Equal(0, len(resetReq.NewWorkflowSnapshot.RequestCancelInfos))
}

func TestFindAutoResetPoint(t *testing.T) {
	timeSource := clock.NewRealTimeSource()

	// case 1: nil
	_, pt := FindAutoResetPoint(timeSource, nil, nil)
	assert.Nil(t, pt)

	// case 2: empty
	_, pt = FindAutoResetPoint(timeSource, &namespacepb.BadBinaries{}, &executionpb.ResetPoints{})
	assert.Nil(t, pt)

	pt0 := &executionpb.ResetPointInfo{
		BinaryChecksum: "abc",
		Resettable:     true,
	}
	pt1 := &executionpb.ResetPointInfo{
		BinaryChecksum: "def",
		Resettable:     true,
	}
	pt3 := &executionpb.ResetPointInfo{
		BinaryChecksum: "ghi",
		Resettable:     false,
	}

	expiredNowNano := time.Now().UnixNano() - int64(time.Hour)
	notExpiredNowNano := time.Now().UnixNano() + int64(time.Hour)
	pt4 := &executionpb.ResetPointInfo{
		BinaryChecksum:   "expired",
		Resettable:       true,
		ExpiringTimeNano: expiredNowNano,
	}

	pt5 := &executionpb.ResetPointInfo{
		BinaryChecksum:   "notExpired",
		Resettable:       true,
		ExpiringTimeNano: notExpiredNowNano,
	}

	// case 3: two intersection
	_, pt = FindAutoResetPoint(timeSource, &namespacepb.BadBinaries{
		Binaries: map[string]*namespacepb.BadBinaryInfo{
			"abc": {},
			"def": {},
		},
	}, &executionpb.ResetPoints{
		Points: []*executionpb.ResetPointInfo{
			pt0, pt1, pt3,
		},
	})
	assert.Equal(t, pt.String(), pt0.String())

	// case 4: one intersection
	_, pt = FindAutoResetPoint(timeSource, &namespacepb.BadBinaries{
		Binaries: map[string]*namespacepb.BadBinaryInfo{
			"none":    {},
			"def":     {},
			"expired": {},
		},
	}, &executionpb.ResetPoints{
		Points: []*executionpb.ResetPointInfo{
			pt4, pt0, pt1, pt3,
		},
	})
	assert.Equal(t, pt.String(), pt1.String())

	// case 4: no intersection
	_, pt = FindAutoResetPoint(timeSource, &namespacepb.BadBinaries{
		Binaries: map[string]*namespacepb.BadBinaryInfo{
			"none1": {},
			"none2": {},
		},
	}, &executionpb.ResetPoints{
		Points: []*executionpb.ResetPointInfo{
			pt0, pt1, pt3,
		},
	})
	assert.Nil(t, pt)

	// case 5: not resettable
	_, pt = FindAutoResetPoint(timeSource, &namespacepb.BadBinaries{
		Binaries: map[string]*namespacepb.BadBinaryInfo{
			"none1": {},
			"ghi":   {},
		},
	}, &executionpb.ResetPoints{
		Points: []*executionpb.ResetPointInfo{
			pt0, pt1, pt3,
		},
	})
	assert.Nil(t, pt)

	// case 6: one intersection of expired
	_, pt = FindAutoResetPoint(timeSource, &namespacepb.BadBinaries{
		Binaries: map[string]*namespacepb.BadBinaryInfo{
			"none":    {},
			"expired": {},
		},
	}, &executionpb.ResetPoints{
		Points: []*executionpb.ResetPointInfo{
			pt0, pt1, pt3, pt4, pt5,
		},
	})
	assert.Nil(t, pt)

	// case 7: one intersection of not expired
	_, pt = FindAutoResetPoint(timeSource, &namespacepb.BadBinaries{
		Binaries: map[string]*namespacepb.BadBinaryInfo{
			"none":       {},
			"notExpired": {},
		},
	}, &executionpb.ResetPoints{
		Points: []*executionpb.ResetPointInfo{
			pt0, pt1, pt3, pt4, pt5,
		},
	})
	assert.Equal(t, pt.String(), pt5.String())
}<|MERGE_RESOLUTION|>--- conflicted
+++ resolved
@@ -282,18 +282,11 @@
 							WorkflowType: &commonpb.WorkflowType{
 								Name: wfType,
 							},
-<<<<<<< HEAD
 							TaskList:                        taskList,
-							Input:                           []byte("testInput"),
+							Input:                           payload.EncodeString("testInput"),
 							WorkflowExecutionTimeoutSeconds: 100,
 							WorkflowRunTimeoutSeconds:       50,
 							WorkflowTaskTimeoutSeconds:      200,
-=======
-							TaskList:                            taskList,
-							Input:                               payload.EncodeString("testInput"),
-							ExecutionStartToCloseTimeoutSeconds: 100,
-							TaskStartToCloseTimeoutSeconds:      200,
->>>>>>> e76d2de3
 						}},
 					},
 					{
@@ -968,17 +961,10 @@
 							WorkflowType: &commonpb.WorkflowType{
 								Name: wfType,
 							},
-<<<<<<< HEAD
-							TaskList:                        taskList,
-							Input:                           []byte("testInput"),
+							TaskList: taskList,
+							Input:                           payload.EncodeString("testInput"),
 							WorkflowExecutionTimeoutSeconds: 100,
 							WorkflowTaskTimeoutSeconds:      200,
-=======
-							TaskList:                            taskList,
-							Input:                               payload.EncodeString("testInput"),
-							ExecutionStartToCloseTimeoutSeconds: 100,
-							TaskStartToCloseTimeoutSeconds:      200,
->>>>>>> e76d2de3
 						}},
 					},
 					{
@@ -1568,17 +1554,10 @@
 							WorkflowType: &commonpb.WorkflowType{
 								Name: wfType,
 							},
-<<<<<<< HEAD
 							TaskList:                        taskList,
-							Input:                           []byte("testInput"),
+							Input:                           payload.EncodeString("testInput"),
 							WorkflowExecutionTimeoutSeconds: 100,
 							WorkflowTaskTimeoutSeconds:      200,
-=======
-							TaskList:                            taskList,
-							Input:                               payload.EncodeString("testInput"),
-							ExecutionStartToCloseTimeoutSeconds: 100,
-							TaskStartToCloseTimeoutSeconds:      200,
->>>>>>> e76d2de3
 						}},
 					},
 					{
@@ -2275,17 +2254,10 @@
 							WorkflowType: &commonpb.WorkflowType{
 								Name: wfType,
 							},
-<<<<<<< HEAD
-							TaskList:                   taskList,
-							Input:                      []byte("testInput"),
+							TaskList: taskList,
+							Input:                      payload.EncodeString("testInput"),
 							WorkflowRunTimeoutSeconds:  100,
 							WorkflowTaskTimeoutSeconds: 200,
-=======
-							TaskList:                            taskList,
-							Input:                               payload.EncodeString("testInput"),
-							ExecutionStartToCloseTimeoutSeconds: 100,
-							TaskStartToCloseTimeoutSeconds:      200,
->>>>>>> e76d2de3
 						}},
 					},
 					{
@@ -2879,17 +2851,10 @@
 							WorkflowType: &commonpb.WorkflowType{
 								Name: wfType,
 							},
-<<<<<<< HEAD
-							TaskList:                   taskList,
-							Input:                      []byte("testInput"),
+							TaskList: taskList,
+							Input:                      payload.EncodeString("testInput"),
 							WorkflowRunTimeoutSeconds:  100,
 							WorkflowTaskTimeoutSeconds: 200,
-=======
-							TaskList:                            taskList,
-							Input:                               payload.EncodeString("testInput"),
-							ExecutionStartToCloseTimeoutSeconds: 100,
-							TaskStartToCloseTimeoutSeconds:      200,
->>>>>>> e76d2de3
 						}},
 					},
 					{
@@ -3560,17 +3525,10 @@
 							WorkflowType: &commonpb.WorkflowType{
 								Name: wfType,
 							},
-<<<<<<< HEAD
-							TaskList:                   taskList,
-							Input:                      []byte("testInput"),
+							TaskList: taskList,
+							Input:                      payload.EncodeString("testInput"),
 							WorkflowRunTimeoutSeconds:  100,
 							WorkflowTaskTimeoutSeconds: 200,
-=======
-							TaskList:                            taskList,
-							Input:                               payload.EncodeString("testInput"),
-							ExecutionStartToCloseTimeoutSeconds: 100,
-							TaskStartToCloseTimeoutSeconds:      200,
->>>>>>> e76d2de3
 						}},
 					},
 					{
