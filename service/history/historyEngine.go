// The MIT License
//
// Copyright (c) 2020 Temporal Technologies Inc.  All rights reserved.
//
// Copyright (c) 2020 Uber Technologies, Inc.
//
// Permission is hereby granted, free of charge, to any person obtaining a copy
// of this software and associated documentation files (the "Software"), to deal
// in the Software without restriction, including without limitation the rights
// to use, copy, modify, merge, publish, distribute, sublicense, and/or sell
// copies of the Software, and to permit persons to whom the Software is
// furnished to do so, subject to the following conditions:
//
// The above copyright notice and this permission notice shall be included in
// all copies or substantial portions of the Software.
//
// THE SOFTWARE IS PROVIDED "AS IS", WITHOUT WARRANTY OF ANY KIND, EXPRESS OR
// IMPLIED, INCLUDING BUT NOT LIMITED TO THE WARRANTIES OF MERCHANTABILITY,
// FITNESS FOR A PARTICULAR PURPOSE AND NONINFRINGEMENT. IN NO EVENT SHALL THE
// AUTHORS OR COPYRIGHT HOLDERS BE LIABLE FOR ANY CLAIM, DAMAGES OR OTHER
// LIABILITY, WHETHER IN AN ACTION OF CONTRACT, TORT OR OTHERWISE, ARISING FROM,
// OUT OF OR IN CONNECTION WITH THE SOFTWARE OR THE USE OR OTHER DEALINGS IN
// THE SOFTWARE.

//go:generate mockgen -copyright_file ../../LICENSE -package $GOPACKAGE -source $GOFILE -destination historyEngine_mock.go

package history

import (
	"bytes"
	"context"
	"encoding/json"
	"errors"
	"fmt"
	"time"

	"github.com/pborman/uuid"
	commonpb "go.temporal.io/api/common/v1"
	enumspb "go.temporal.io/api/enums/v1"
	failurepb "go.temporal.io/api/failure/v1"
	historypb "go.temporal.io/api/history/v1"
	querypb "go.temporal.io/api/query/v1"
	"go.temporal.io/api/serviceerror"
	taskqueuepb "go.temporal.io/api/taskqueue/v1"
	workflowpb "go.temporal.io/api/workflow/v1"
	"go.temporal.io/api/workflowservice/v1"
	sdkclient "go.temporal.io/sdk/client"

	enumsspb "go.temporal.io/server/api/enums/v1"
	"go.temporal.io/server/api/historyservice/v1"
	"go.temporal.io/server/api/matchingservice/v1"
	replicationspb "go.temporal.io/server/api/replication/v1"
	workflowspb "go.temporal.io/server/api/workflow/v1"
	"go.temporal.io/server/client/history"
	"go.temporal.io/server/client/matching"
	"go.temporal.io/server/common"
	"go.temporal.io/server/common/cache"
	"go.temporal.io/server/common/clock"
	"go.temporal.io/server/common/cluster"
	"go.temporal.io/server/common/definition"
	"go.temporal.io/server/common/headers"
	"go.temporal.io/server/common/log"
	"go.temporal.io/server/common/log/tag"
	"go.temporal.io/server/common/messaging"
	"go.temporal.io/server/common/metrics"
	"go.temporal.io/server/common/persistence"
	"go.temporal.io/server/common/primitives/timestamp"
	"go.temporal.io/server/common/service/config"
	serviceerrors "go.temporal.io/server/common/serviceerror"
	"go.temporal.io/server/common/xdc"
	"go.temporal.io/server/service/worker/archiver"
)

const (
	conditionalRetryCount                     = 5
	activityCancellationMsgActivityIDUnknown  = "ACTIVITY_ID_UNKNOWN"
	activityCancellationMsgActivityNotStarted = "ACTIVITY_ID_NOT_STARTED"
	timerCancellationMsgTimerIDUnknown        = "TIMER_ID_UNKNOWN"
	defaultQueryFirstWorkflowTaskWaitTime     = time.Second
	queryFirstWorkflowTaskCheckInterval       = 200 * time.Millisecond
)

type (
	// Engine represents an interface for managing workflow execution history.
	Engine interface {
		common.Daemon

		StartWorkflowExecution(ctx context.Context, request *historyservice.StartWorkflowExecutionRequest) (*historyservice.StartWorkflowExecutionResponse, error)
		GetMutableState(ctx context.Context, request *historyservice.GetMutableStateRequest) (*historyservice.GetMutableStateResponse, error)
		PollMutableState(ctx context.Context, request *historyservice.PollMutableStateRequest) (*historyservice.PollMutableStateResponse, error)
		DescribeMutableState(ctx context.Context, request *historyservice.DescribeMutableStateRequest) (*historyservice.DescribeMutableStateResponse, error)
		ResetStickyTaskQueue(ctx context.Context, resetRequest *historyservice.ResetStickyTaskQueueRequest) (*historyservice.ResetStickyTaskQueueResponse, error)
		DescribeWorkflowExecution(ctx context.Context, request *historyservice.DescribeWorkflowExecutionRequest) (*historyservice.DescribeWorkflowExecutionResponse, error)
		RecordWorkflowTaskStarted(ctx context.Context, request *historyservice.RecordWorkflowTaskStartedRequest) (*historyservice.RecordWorkflowTaskStartedResponse, error)
		RecordActivityTaskStarted(ctx context.Context, request *historyservice.RecordActivityTaskStartedRequest) (*historyservice.RecordActivityTaskStartedResponse, error)
		RespondWorkflowTaskCompleted(ctx context.Context, request *historyservice.RespondWorkflowTaskCompletedRequest) (*historyservice.RespondWorkflowTaskCompletedResponse, error)
		RespondWorkflowTaskFailed(ctx context.Context, request *historyservice.RespondWorkflowTaskFailedRequest) error
		RespondActivityTaskCompleted(ctx context.Context, request *historyservice.RespondActivityTaskCompletedRequest) error
		RespondActivityTaskFailed(ctx context.Context, request *historyservice.RespondActivityTaskFailedRequest) error
		RespondActivityTaskCanceled(ctx context.Context, request *historyservice.RespondActivityTaskCanceledRequest) error
		RecordActivityTaskHeartbeat(ctx context.Context, request *historyservice.RecordActivityTaskHeartbeatRequest) (*historyservice.RecordActivityTaskHeartbeatResponse, error)
		RequestCancelWorkflowExecution(ctx context.Context, request *historyservice.RequestCancelWorkflowExecutionRequest) error
		SignalWorkflowExecution(ctx context.Context, request *historyservice.SignalWorkflowExecutionRequest) error
		SignalWithStartWorkflowExecution(ctx context.Context, request *historyservice.SignalWithStartWorkflowExecutionRequest) (*historyservice.SignalWithStartWorkflowExecutionResponse, error)
		RemoveSignalMutableState(ctx context.Context, request *historyservice.RemoveSignalMutableStateRequest) error
		TerminateWorkflowExecution(ctx context.Context, request *historyservice.TerminateWorkflowExecutionRequest) error
		ResetWorkflowExecution(ctx context.Context, request *historyservice.ResetWorkflowExecutionRequest) (*historyservice.ResetWorkflowExecutionResponse, error)
		ScheduleWorkflowTask(ctx context.Context, request *historyservice.ScheduleWorkflowTaskRequest) error
		RecordChildExecutionCompleted(ctx context.Context, request *historyservice.RecordChildExecutionCompletedRequest) error
		ReplicateEvents(ctx context.Context, request *historyservice.ReplicateEventsRequest) error
		ReplicateRawEvents(ctx context.Context, request *historyservice.ReplicateRawEventsRequest) error
		ReplicateEventsV2(ctx context.Context, request *historyservice.ReplicateEventsV2Request) error
		SyncShardStatus(ctx context.Context, request *historyservice.SyncShardStatusRequest) error
		SyncActivity(ctx context.Context, request *historyservice.SyncActivityRequest) error
		GetReplicationMessages(ctx context.Context, pollingCluster string, lastReadMessageID int64) (*replicationspb.ReplicationMessages, error)
		GetDLQReplicationMessages(ctx context.Context, taskInfos []*replicationspb.ReplicationTaskInfo) ([]*replicationspb.ReplicationTask, error)
		QueryWorkflow(ctx context.Context, request *historyservice.QueryWorkflowRequest) (*historyservice.QueryWorkflowResponse, error)
		ReapplyEvents(ctx context.Context, namespaceUUID string, workflowID string, runID string, events []*historypb.HistoryEvent) error
		GetDLQMessages(ctx context.Context, messagesRequest *historyservice.GetDLQMessagesRequest) (*historyservice.GetDLQMessagesResponse, error)
		PurgeDLQMessages(ctx context.Context, messagesRequest *historyservice.PurgeDLQMessagesRequest) error
		MergeDLQMessages(ctx context.Context, messagesRequest *historyservice.MergeDLQMessagesRequest) (*historyservice.MergeDLQMessagesResponse, error)
		RefreshWorkflowTasks(ctx context.Context, namespaceUUID string, execution commonpb.WorkflowExecution) error

		NotifyNewHistoryEvent(event *historyEventNotification)
		NotifyNewTransferTasks(tasks []persistence.Task)
		NotifyNewReplicationTasks(tasks []persistence.Task)
		NotifyNewTimerTasks(tasks []persistence.Task)
	}

	historyEngineImpl struct {
		currentClusterName        string
		shard                     ShardContext
		timeSource                clock.TimeSource
		workflowTaskHandler       workflowTaskHandlerCallbacks
		clusterMetadata           cluster.Metadata
		historyV2Mgr              persistence.HistoryManager
		executionManager          persistence.ExecutionManager
		visibilityMgr             persistence.VisibilityManager
		txProcessor               transferQueueProcessor
		timerProcessor            timerQueueProcessor
		replicator                *historyReplicator
		nDCReplicator             nDCHistoryReplicator
		nDCActivityReplicator     nDCActivityReplicator
		replicatorProcessor       ReplicatorQueueProcessor
		historyEventNotifier      historyEventNotifier
		tokenSerializer           common.TaskTokenSerializer
		historyCache              *historyCache
		metricsClient             metrics.Client
		logger                    log.Logger
		throttledLogger           log.Logger
		config                    *Config
		archivalClient            archiver.Client
		resetor                   workflowResetor
		workflowResetter          workflowResetter
		queueTaskProcessor        queueTaskProcessor
		replicationTaskProcessors []ReplicationTaskProcessor
		publicClient              sdkclient.Client
		eventsReapplier           nDCEventsReapplier
		matchingClient            matching.Client
		rawMatchingClient         matching.Client
		versionChecker            headers.VersionChecker
		replicationDLQHandler     replicationDLQHandler
	}
)

var _ Engine = (*historyEngineImpl)(nil)

var (
	// ErrTaskDiscarded is the error indicating that the timer / transfer task is pending for too long and discarded.
	ErrTaskDiscarded = errors.New("passive task pending for too long")
	// ErrTaskRetry is the error indicating that the timer / transfer task should be retried.
	ErrTaskRetry = errors.New("passive task should retry due to condition in mutable state is not met")
	// ErrDuplicate is exported temporarily for integration test
	ErrDuplicate = errors.New("duplicate task, completing it")
	// ErrConflict is exported temporarily for integration test
	ErrConflict = errors.New("conditional update failed")
	// ErrMaxAttemptsExceeded is exported temporarily for integration test
	ErrMaxAttemptsExceeded = errors.New("maximum attempts exceeded to update history")
	// ErrStaleState is the error returned during state update indicating that cached mutable state could be stale
	ErrStaleState = errors.New("cache mutable state could potentially be stale")
	// ErrActivityTaskNotFound is the error to indicate activity task could be duplicate and activity already completed
	ErrActivityTaskNotFound = serviceerror.NewNotFound("invalid activityID or activity already timed out or invoking workflow is completed")
	// ErrWorkflowCompleted is the error to indicate workflow execution already completed
	ErrWorkflowCompleted = serviceerror.NewNotFound("workflow execution already completed")
	// ErrWorkflowParent is the error to parent execution is given and mismatch
	ErrWorkflowParent = serviceerror.NewNotFound("workflow parent does not match")
	// ErrDeserializingToken is the error to indicate task token is invalid
	ErrDeserializingToken = serviceerror.NewInvalidArgument("error deserializing task token")
	// ErrSignalOverSize is the error to indicate signal input size is > 256K
	ErrSignalOverSize = serviceerror.NewInvalidArgument("signal input size is over 256K")
	// ErrCancellationAlreadyRequested is the error indicating cancellation for target workflow is already requested
	ErrCancellationAlreadyRequested = serviceerror.NewCancellationAlreadyRequested("cancellation already requested for this workflow execution")
	// ErrSignalsLimitExceeded is the error indicating limit reached for maximum number of signal events
	ErrSignalsLimitExceeded = serviceerror.NewResourceExhausted("exceeded workflow execution limit for signal events")
	// ErrEventsAterWorkflowFinish is the error indicating server error trying to write events after workflow finish event
	ErrEventsAterWorkflowFinish = serviceerror.NewInternal("error validating last event being workflow finish event")
	// ErrQueryEnteredInvalidState is error indicating query entered invalid state
	ErrQueryEnteredInvalidState = serviceerror.NewInvalidArgument("query entered invalid state, this should be impossible")
	// ErrQueryWorkflowBeforeFirstWorkflowTask is error indicating that query was attempted before first workflow task completed
	ErrQueryWorkflowBeforeFirstWorkflowTask = serviceerror.NewQueryFailed("workflow must handle at least one workflow task before it can be queried")
	// ErrConsistentQueryBufferExceeded is error indicating that too many consistent queries have been buffered and until buffered queries are finished new consistent queries cannot be buffered
	ErrConsistentQueryBufferExceeded = serviceerror.NewInternal("consistent query buffer is full, cannot accept new consistent queries")

	// FailedWorkflowStatuses is a set of failed workflow close states, used for start workflow policy
	// for start workflow execution API
	FailedWorkflowStatuses = map[enumspb.WorkflowExecutionStatus]bool{
		enumspb.WORKFLOW_EXECUTION_STATUS_FAILED:     true,
		enumspb.WORKFLOW_EXECUTION_STATUS_CANCELED:   true,
		enumspb.WORKFLOW_EXECUTION_STATUS_TERMINATED: true,
		enumspb.WORKFLOW_EXECUTION_STATUS_TIMED_OUT:  true,
	}
)

// NewEngineWithShardContext creates an instance of history engine
func NewEngineWithShardContext(
	shard ShardContext,
	visibilityMgr persistence.VisibilityManager,
	matching matching.Client,
	historyClient history.Client,
	publicClient sdkclient.Client,
	historyEventNotifier historyEventNotifier,
	publisher messaging.Producer,
	config *Config,
	replicationTaskFetchers ReplicationTaskFetchers,
	rawMatchingClient matching.Client,
	queueTaskProcessor queueTaskProcessor,
) Engine {
	currentClusterName := shard.GetService().GetClusterMetadata().GetCurrentClusterName()

	logger := shard.GetLogger()
	executionManager := shard.GetExecutionManager()
	historyV2Manager := shard.GetHistoryManager()
	historyCache := newHistoryCache(shard)
	historyEngImpl := &historyEngineImpl{
		currentClusterName:   currentClusterName,
		shard:                shard,
		clusterMetadata:      shard.GetClusterMetadata(),
		timeSource:           shard.GetTimeSource(),
		historyV2Mgr:         historyV2Manager,
		executionManager:     executionManager,
		visibilityMgr:        visibilityMgr,
		tokenSerializer:      common.NewProtoTaskTokenSerializer(),
		historyCache:         historyCache,
		logger:               logger.WithTags(tag.ComponentHistoryEngine),
		throttledLogger:      shard.GetThrottledLogger().WithTags(tag.ComponentHistoryEngine),
		metricsClient:        shard.GetMetricsClient(),
		historyEventNotifier: historyEventNotifier,
		config:               config,
		archivalClient: archiver.NewClient(
			shard.GetMetricsClient(),
			logger,
			publicClient,
			shard.GetConfig().NumArchiveSystemWorkflows,
			shard.GetConfig().ArchiveRequestRPS,
			shard.GetService().GetArchiverProvider(),
		),
		publicClient:       publicClient,
		matchingClient:     matching,
		rawMatchingClient:  rawMatchingClient,
		queueTaskProcessor: queueTaskProcessor,
		versionChecker:     headers.NewVersionChecker(),
	}

	historyEngImpl.txProcessor = newTransferQueueProcessor(shard, historyEngImpl, visibilityMgr, matching, historyClient, queueTaskProcessor, logger)
	historyEngImpl.timerProcessor = newTimerQueueProcessor(shard, historyEngImpl, matching, queueTaskProcessor, logger)
	historyEngImpl.eventsReapplier = newNDCEventsReapplier(shard.GetMetricsClient(), logger)

	// Only start the replicator processor if valid publisher is passed in
	if publisher != nil {
		historyEngImpl.replicatorProcessor = newReplicatorQueueProcessor(
			shard,
			historyEngImpl.historyCache,
			publisher,
			executionManager,
			historyV2Manager,
			logger,
		)
		historyEngImpl.replicator = newHistoryReplicator(
			shard,
			clock.NewRealTimeSource(),
			historyEngImpl,
			historyCache,
			shard.GetNamespaceCache(),
			historyV2Manager,
			logger,
		)
		historyEngImpl.nDCReplicator = newNDCHistoryReplicator(
			shard,
			historyCache,
			historyEngImpl.eventsReapplier,
			logger,
		)
		historyEngImpl.nDCActivityReplicator = newNDCActivityReplicator(
			shard,
			historyCache,
			logger,
		)
	}
	historyEngImpl.resetor = newWorkflowResetor(historyEngImpl)
	historyEngImpl.workflowResetter = newWorkflowResetter(
		shard,
		historyCache,
		logger,
	)
	historyEngImpl.workflowTaskHandler = newWorkflowTaskHandlerCallback(historyEngImpl)

	nDCHistoryResender := xdc.NewNDCHistoryResender(
		shard.GetNamespaceCache(),
		shard.GetService().GetClientBean().GetRemoteAdminClient(currentClusterName),
		func(ctx context.Context, request *historyservice.ReplicateEventsV2Request) error {
			return historyEngImpl.ReplicateEventsV2(ctx, request)
		},
		shard.GetService().GetPayloadSerializer(),
		nil,
		shard.GetLogger(),
	)
	historyRereplicator := xdc.NewHistoryRereplicator(
		currentClusterName,
		shard.GetNamespaceCache(),
		shard.GetService().GetClientBean().GetRemoteAdminClient(currentClusterName),
		func(ctx context.Context, request *historyservice.ReplicateRawEventsRequest) error {
			return historyEngImpl.ReplicateRawEvents(ctx, request)
		},
		shard.GetService().GetPayloadSerializer(),
		replicationTimeout,
		nil,
		shard.GetLogger(),
	)
	replicationTaskExecutor := newReplicationTaskExecutor(
		currentClusterName,
		shard.GetNamespaceCache(),
		nDCHistoryResender,
		historyRereplicator,
		historyEngImpl,
		shard.GetMetricsClient(),
		shard.GetLogger(),
	)

	var replicationTaskProcessors []ReplicationTaskProcessor
	for _, replicationTaskFetcher := range replicationTaskFetchers.GetFetchers() {
		replicationTaskProcessor := NewReplicationTaskProcessor(
			shard,
			historyEngImpl,
			config,
			shard.GetMetricsClient(),
			replicationTaskFetcher,
			replicationTaskExecutor,
		)
		replicationTaskProcessors = append(replicationTaskProcessors, replicationTaskProcessor)
	}
	historyEngImpl.replicationTaskProcessors = replicationTaskProcessors
	replicationMessageHandler := newReplicationDLQHandler(shard, replicationTaskExecutor)
	historyEngImpl.replicationDLQHandler = replicationMessageHandler

	shard.SetEngine(historyEngImpl)
	return historyEngImpl
}

// Start will spin up all the components needed to start serving this shard.
// Make sure all the components are loaded lazily so start can return immediately.  This is important because
// ShardController calls start sequentially for all the shards for a given host during startup.
func (e *historyEngineImpl) Start() {
	e.logger.Info("", tag.LifeCycleStarting)
	defer e.logger.Info("", tag.LifeCycleStarted)

	e.registerNamespaceFailoverCallback()

	e.txProcessor.Start()
	e.timerProcessor.Start()

	clusterMetadata := e.shard.GetClusterMetadata()
	if e.replicatorProcessor != nil &&
		(clusterMetadata.GetReplicationConsumerConfig().Type != config.ReplicationConsumerTypeRPC ||
			e.config.EnableKafkaReplication()) {
		e.replicatorProcessor.Start()
	}

	for _, replicationTaskProcessor := range e.replicationTaskProcessors {
		replicationTaskProcessor.Start()
	}
}

// Stop the service.
func (e *historyEngineImpl) Stop() {
	e.logger.Info("", tag.LifeCycleStopping)
	defer e.logger.Info("", tag.LifeCycleStopped)

	e.txProcessor.Stop()
	e.timerProcessor.Stop()
	if e.replicatorProcessor != nil {
		e.replicatorProcessor.Stop()
	}

	for _, replicationTaskProcessor := range e.replicationTaskProcessors {
		replicationTaskProcessor.Stop()
	}

	if e.queueTaskProcessor != nil {
		e.queueTaskProcessor.StopShardProcessor(e.shard)
	}

	// unset the failover callback
	e.shard.GetNamespaceCache().UnregisterNamespaceChangeCallback(e.shard.GetShardID())
}

func (e *historyEngineImpl) registerNamespaceFailoverCallback() {

	// NOTE: READ BEFORE MODIFICATION
	//
	// Tasks, e.g. transfer tasks and timer tasks, are created when holding the shard lock
	// meaning tasks -> release of shard lock
	//
	// Namespace change notification follows the following steps, order matters
	// 1. lock all task processing.
	// 2. namespace changes visible to everyone (Note: lock of task processing prevents task processing logic seeing the namespace changes).
	// 3. failover min and max task levels are calaulated, then update to shard.
	// 4. failover start & task processing unlock & shard namespace version notification update. (order does not matter for this discussion)
	//
	// The above guarantees that task created during the failover will be processed.
	// If the task is created after namespace change:
	// 		then active processor will handle it. (simple case)
	// If the task is created before namespace change:
	//		task -> release of shard lock
	//		failover min / max task levels calculated & updated to shard (using shard lock) -> failover start
	// above 2 guarantees that failover start is after persistence of the task.

	failoverPredicate := func(shardNotificationVersion int64, nextNamespace *cache.NamespaceCacheEntry, action func()) {
		namespaceFailoverNotificationVersion := nextNamespace.GetFailoverNotificationVersion()
		namespaceActiveCluster := nextNamespace.GetReplicationConfig().ActiveClusterName

		if nextNamespace.IsGlobalNamespace() &&
			namespaceFailoverNotificationVersion >= shardNotificationVersion &&
			namespaceActiveCluster == e.currentClusterName {
			action()
		}
	}

	// first set the failover callback
	e.shard.GetNamespaceCache().RegisterNamespaceChangeCallback(
		e.shard.GetShardID(),
		e.shard.GetNamespaceNotificationVersion(),
		func() {
			e.txProcessor.LockTaskProcessing()
			e.timerProcessor.LockTaskProcessing()
		},
		func(prevNamespaces []*cache.NamespaceCacheEntry, nextNamespaces []*cache.NamespaceCacheEntry) {
			defer func() {
				e.txProcessor.UnlockTaskPrrocessing()
				e.timerProcessor.UnlockTaskProcessing()
			}()

			if len(nextNamespaces) == 0 {
				return
			}

			shardNotificationVersion := e.shard.GetNamespaceNotificationVersion()
			failoverNamespaceIDs := map[string]struct{}{}

			for _, nextNamespace := range nextNamespaces {
				failoverPredicate(shardNotificationVersion, nextNamespace, func() {
					failoverNamespaceIDs[nextNamespace.GetInfo().Id] = struct{}{}
				})
			}

			if len(failoverNamespaceIDs) > 0 {
				e.logger.Info("Namespace Failover Start.", tag.WorkflowNamespaceIDs(failoverNamespaceIDs))

				e.txProcessor.FailoverNamespace(failoverNamespaceIDs)
				e.timerProcessor.FailoverNamespace(failoverNamespaceIDs)

				now := e.shard.GetTimeSource().Now()
				// the fake tasks will not be actually used, we just need to make sure
				// its length > 0 and has correct timestamp, to trigger a db scan
				fakeWorkflowTask := []persistence.Task{&persistence.WorkflowTask{}}
				fakeWorkflowTaskTimeoutTask := []persistence.Task{&persistence.WorkflowTaskTimeoutTask{VisibilityTimestamp: now}}
				e.txProcessor.NotifyNewTask(e.currentClusterName, fakeWorkflowTask)
				e.timerProcessor.NotifyNewTimers(e.currentClusterName, fakeWorkflowTaskTimeoutTask)
			}

			// nolint:errcheck
			e.shard.UpdateNamespaceNotificationVersion(nextNamespaces[len(nextNamespaces)-1].GetNotificationVersion() + 1)
		},
	)
}

func (e *historyEngineImpl) createMutableState(
	clusterMetadata cluster.Metadata,
	namespaceEntry *cache.NamespaceCacheEntry,
	runID string,
) (mutableState, error) {

	namespace := namespaceEntry.GetInfo().Name
	enableNDC := e.config.EnableNDC(namespace)

	var newMutableState mutableState
	if enableNDC {
		// version history applies to both local and global namespace
		newMutableState = newMutableStateBuilderWithVersionHistories(
			e.shard,
			e.shard.GetEventsCache(),
			e.logger,
			namespaceEntry,
		)
	} else if namespaceEntry.IsGlobalNamespace() {
		// 2DC XDC protocol
		// all workflows within a global namespace should have replication state,
		// no matter whether it will be replicated to multiple target clusters or not
		newMutableState = newMutableStateBuilderWithReplicationState(
			e.shard,
			e.shard.GetEventsCache(),
			e.logger,
			namespaceEntry,
		)
	} else {
		newMutableState = newMutableStateBuilder(
			e.shard,
			e.shard.GetEventsCache(),
			e.logger,
			namespaceEntry,
		)
	}

	if err := newMutableState.SetHistoryTree(runID); err != nil {
		return nil, err
	}

	return newMutableState, nil
}

func (e *historyEngineImpl) generateFirstWorkflowTask(
	mutableState mutableState,
	parentInfo *workflowspb.ParentExecutionInfo,
	startEvent *historypb.HistoryEvent,
) error {

	if parentInfo == nil {
		// WorkflowTask is only created when it is not a Child Workflow and no backoff is needed
		if err := mutableState.AddFirstWorkflowTaskScheduled(
			startEvent,
		); err != nil {
			return err
		}
	}
	return nil
}

// StartWorkflowExecution starts a workflow execution
func (e *historyEngineImpl) StartWorkflowExecution(
	ctx context.Context,
	startRequest *historyservice.StartWorkflowExecutionRequest,
) (resp *historyservice.StartWorkflowExecutionResponse, retError error) {

	namespaceEntry, err := e.getActiveNamespaceEntry(startRequest.GetNamespaceId())
	if err != nil {
		return nil, err
	}
	namespaceID := namespaceEntry.GetInfo().Id

	request := startRequest.StartRequest
	err = validateStartWorkflowExecutionRequest(request, e.config.MaxIDLengthLimit())
	if err != nil {
		return nil, err
	}
	e.overrideStartWorkflowExecutionRequest(namespaceEntry, request, metrics.HistoryStartWorkflowExecutionScope)

	workflowID := request.GetWorkflowId()
	// grab the current context as a lock, nothing more
	_, currentRelease, err := e.historyCache.getOrCreateCurrentWorkflowExecution(
		ctx,
		namespaceID,
		workflowID,
	)
	if err != nil {
		return nil, err
	}
	defer func() { currentRelease(retError) }()

	execution := commonpb.WorkflowExecution{
		WorkflowId: workflowID,
		RunId:      uuid.New(),
	}
	clusterMetadata := e.shard.GetService().GetClusterMetadata()
	mutableState, err := e.createMutableState(clusterMetadata, namespaceEntry, execution.GetRunId())
	if err != nil {
		return nil, err
	}

	startEvent, err := mutableState.AddWorkflowExecutionStartedEvent(
		execution,
		startRequest,
	)
	if err != nil {
		return nil, serviceerror.NewInternal("Failed to add workflow execution started event.")
	}

	// Generate first workflow task event if not child WF and no first workflow task backoff
	if err := e.generateFirstWorkflowTask(
		mutableState,
		startRequest.ParentExecutionInfo,
		startEvent,
	); err != nil {
		return nil, err
	}

	weContext := newWorkflowExecutionContext(namespaceID, execution, e.shard, e.executionManager, e.logger)

	now := e.timeSource.Now()
	newWorkflow, newWorkflowEventsSeq, err := mutableState.CloseTransactionAsSnapshot(
		now,
		transactionPolicyActive,
	)
	if err != nil {
		return nil, err
	}
	historySize, err := weContext.persistFirstWorkflowEvents(newWorkflowEventsSeq[0])
	if err != nil {
		return nil, err
	}

	// create as brand new
	createMode := persistence.CreateWorkflowModeBrandNew
	prevRunID := ""
	prevLastWriteVersion := int64(0)
	err = weContext.createWorkflowExecution(
		newWorkflow, historySize, now,
		createMode, prevRunID, prevLastWriteVersion,
	)
	if err != nil {
		if t, ok := err.(*persistence.WorkflowExecutionAlreadyStartedError); ok {
			if t.StartRequestID == request.GetRequestId() {
				return &historyservice.StartWorkflowExecutionResponse{
					RunId: t.RunID,
				}, nil
				// delete history is expected here because duplicate start request will create history with different rid
			}

			if mutableState.GetCurrentVersion() < t.LastWriteVersion {
				return nil, serviceerror.NewNamespaceNotActive(
					request.GetNamespace(),
					clusterMetadata.GetCurrentClusterName(),
					clusterMetadata.ClusterNameForFailoverVersion(t.LastWriteVersion),
				)
			}

			// create as ID reuse
			createMode = persistence.CreateWorkflowModeWorkflowIDReuse
			prevRunID = t.RunID
			prevLastWriteVersion = t.LastWriteVersion
			if err = e.applyWorkflowIDReusePolicyHelper(
				t.StartRequestID,
				prevRunID,
				t.State,
				t.Status,
				namespaceID,
				execution,
				startRequest.StartRequest.GetWorkflowIdReusePolicy(),
			); err != nil {
				return nil, err
			}
			err = weContext.createWorkflowExecution(
				newWorkflow, historySize, now,
				createMode, prevRunID, prevLastWriteVersion,
			)
		}
	}

	if err != nil {
		return nil, err
	}
	return &historyservice.StartWorkflowExecutionResponse{
		RunId: execution.GetRunId(),
	}, nil
}

// GetMutableState retrieves the mutable state of the workflow execution
func (e *historyEngineImpl) GetMutableState(
	ctx context.Context,
	request *historyservice.GetMutableStateRequest,
) (*historyservice.GetMutableStateResponse, error) {

	return e.getMutableStateOrPolling(ctx, request)
}

// PollMutableState retrieves the mutable state of the workflow execution with long polling
func (e *historyEngineImpl) PollMutableState(
	ctx context.Context,
	request *historyservice.PollMutableStateRequest,
) (*historyservice.PollMutableStateResponse, error) {

	response, err := e.getMutableStateOrPolling(ctx, &historyservice.GetMutableStateRequest{
		NamespaceId:         request.GetNamespaceId(),
		Execution:           request.Execution,
		ExpectedNextEventId: request.ExpectedNextEventId,
		CurrentBranchToken:  request.CurrentBranchToken})

	if err != nil {
		return nil, e.updateEntityNotExistsErrorOnPassiveCluster(err, request.GetNamespaceId())
	}
	return &historyservice.PollMutableStateResponse{
		Execution:                             response.Execution,
		WorkflowType:                          response.WorkflowType,
		NextEventId:                           response.NextEventId,
		PreviousStartedEventId:                response.PreviousStartedEventId,
		LastFirstEventId:                      response.LastFirstEventId,
		TaskQueue:                             response.TaskQueue,
		StickyTaskQueue:                       response.StickyTaskQueue,
		ClientLibraryVersion:                  response.ClientLibraryVersion,
		ClientFeatureVersion:                  response.ClientFeatureVersion,
		ClientImpl:                            response.ClientImpl,
		StickyTaskQueueScheduleToStartTimeout: response.StickyTaskQueueScheduleToStartTimeout,
		CurrentBranchToken:                    response.CurrentBranchToken,
		ReplicationInfo:                       response.ReplicationInfo,
		VersionHistories:                      response.VersionHistories,
		WorkflowState:                         response.WorkflowState,
		WorkflowStatus:                        response.WorkflowStatus,
	}, nil
}

func (e *historyEngineImpl) updateEntityNotExistsErrorOnPassiveCluster(err error, namespaceID string) error {
	switch err.(type) {
	case *serviceerror.NotFound:
		namespaceCache, namespaceCacheErr := e.shard.GetNamespaceCache().GetNamespaceByID(namespaceID)
		if namespaceCacheErr != nil {
			return err // if could not access namespace cache simply return original error
		}

		if namespaceNotActiveErr, ok := namespaceCache.GetNamespaceNotActiveErr().(*serviceerror.NamespaceNotActive); ok && namespaceNotActiveErr != nil {
			updatedErr := serviceerror.NewNotFound("Workflow execution not found in non-active cluster")
			updatedErr.ActiveCluster = namespaceNotActiveErr.ActiveCluster
			updatedErr.CurrentCluster = namespaceNotActiveErr.CurrentCluster

			return updatedErr
		}
	}
	return err
}

func (e *historyEngineImpl) getMutableStateOrPolling(
	ctx context.Context,
	request *historyservice.GetMutableStateRequest,
) (*historyservice.GetMutableStateResponse, error) {

	namespaceID, err := validateNamespaceUUID(request.GetNamespaceId())
	if err != nil {
		return nil, err
	}
	execution := commonpb.WorkflowExecution{
		WorkflowId: request.Execution.WorkflowId,
		RunId:      request.Execution.RunId,
	}
	response, err := e.getMutableState(ctx, namespaceID, execution)
	if err != nil {
		return nil, err
	}
	if request.CurrentBranchToken == nil {
		request.CurrentBranchToken = response.CurrentBranchToken
	}
	if !bytes.Equal(request.CurrentBranchToken, response.CurrentBranchToken) {
		return nil, serviceerrors.NewCurrentBranchChanged(response.CurrentBranchToken, request.CurrentBranchToken)
	}
	// set the run id in case query the current running workflow
	execution.RunId = response.Execution.RunId

	// expectedNextEventID is 0 when caller want to get the current next event ID without blocking
	expectedNextEventID := common.FirstEventID
	if request.ExpectedNextEventId != common.EmptyEventID {
		expectedNextEventID = request.GetExpectedNextEventId()
	}

	// if caller decide to long poll on workflow execution
	// and the event ID we are looking for is smaller than current next event ID
	if expectedNextEventID >= response.GetNextEventId() && response.GetWorkflowStatus() == enumspb.WORKFLOW_EXECUTION_STATUS_RUNNING {
		subscriberID, channel, err := e.historyEventNotifier.WatchHistoryEvent(definition.NewWorkflowIdentifier(namespaceID, execution.GetWorkflowId(), execution.GetRunId()))
		if err != nil {
			return nil, err
		}
		defer e.historyEventNotifier.UnwatchHistoryEvent(definition.NewWorkflowIdentifier(namespaceID, execution.GetWorkflowId(), execution.GetRunId()), subscriberID) // nolint:errcheck
		// check again in case the next event ID is updated
		response, err = e.getMutableState(ctx, namespaceID, execution)
		if err != nil {
			return nil, err
		}
		// check again if the current branch token changed
		if !bytes.Equal(request.CurrentBranchToken, response.CurrentBranchToken) {
			return nil, serviceerrors.NewCurrentBranchChanged(response.CurrentBranchToken, request.CurrentBranchToken)
		}
		if expectedNextEventID < response.GetNextEventId() || response.GetWorkflowStatus() != enumspb.WORKFLOW_EXECUTION_STATUS_RUNNING {
			return response, nil
		}

		namespaceCache, err := e.shard.GetNamespaceCache().GetNamespaceByID(namespaceID)
		if err != nil {
			return nil, err
		}
		timer := time.NewTimer(e.shard.GetConfig().LongPollExpirationInterval(namespaceCache.GetInfo().Name))
		defer timer.Stop()
		for {
			select {
			case event := <-channel:
				response.LastFirstEventId = event.lastFirstEventID
				response.NextEventId = event.nextEventID
				response.PreviousStartedEventId = event.previousStartedEventID
				response.WorkflowState = event.workflowState
				response.WorkflowStatus = event.workflowStatus
				if !bytes.Equal(request.CurrentBranchToken, event.currentBranchToken) {
					return nil, serviceerrors.NewCurrentBranchChanged(event.currentBranchToken, request.CurrentBranchToken)
				}
				if expectedNextEventID < response.GetNextEventId() || response.GetWorkflowStatus() != enumspb.WORKFLOW_EXECUTION_STATUS_RUNNING {
					return response, nil
				}
			case <-timer.C:
				return response, nil
			case <-ctx.Done():
				return nil, ctx.Err()
			}
		}
	}

	return response, nil
}

func (e *historyEngineImpl) QueryWorkflow(
	ctx context.Context,
	request *historyservice.QueryWorkflowRequest,
) (retResp *historyservice.QueryWorkflowResponse, retErr error) {

	scope := e.metricsClient.Scope(metrics.HistoryQueryWorkflowScope)

	mutableStateResp, err := e.getMutableState(ctx, request.GetNamespaceId(), *request.GetRequest().GetExecution())
	if err != nil {
		return nil, err
	}
	req := request.GetRequest()
	if mutableStateResp.GetWorkflowStatus() != enumspb.WORKFLOW_EXECUTION_STATUS_RUNNING && req.QueryRejectCondition != enumspb.QUERY_REJECT_CONDITION_NONE {
		notOpenReject := req.GetQueryRejectCondition() == enumspb.QUERY_REJECT_CONDITION_NOT_OPEN
		status := mutableStateResp.GetWorkflowStatus()
		notCompletedCleanlyReject := req.GetQueryRejectCondition() == enumspb.QUERY_REJECT_CONDITION_NOT_COMPLETED_CLEANLY && status != enumspb.WORKFLOW_EXECUTION_STATUS_COMPLETED
		if notOpenReject || notCompletedCleanlyReject {
			return &historyservice.QueryWorkflowResponse{
				Response: &workflowservice.QueryWorkflowResponse{
					QueryRejected: &querypb.QueryRejected{
						Status: status,
					},
				},
			}, nil
		}
	}

	de, err := e.shard.GetNamespaceCache().GetNamespaceByID(request.GetNamespaceId())
	if err != nil {
		return nil, err
	}

	context, release, err := e.historyCache.getOrCreateWorkflowExecution(ctx, request.GetNamespaceId(), *request.GetRequest().GetExecution())
	if err != nil {
		return nil, err
	}
	defer func() { release(retErr) }()
	mutableState, err := context.loadWorkflowExecution()
	if err != nil {
		return nil, err
	}

	// There are two ways in which queries get dispatched to workflow worker. First, queries can be dispatched on workflow tasks.
	// These workflow tasks potentially contain new events and queries. The events are treated as coming before the query in time.
	// The second way in which queries are dispatched to workflow worker is directly through matching; in this approach queries can be
	// dispatched to workflow worker immediately even if there are outstanding events that came before the query. The following logic
	// is used to determine if a query can be safely dispatched directly through matching or must be dispatched on a workflow task.
	//
	// There are three cases in which a query can be dispatched directly through matching safely, without violating strong consistency level:
	// 1. the namespace is not active, in this case history is immutable so a query dispatched at any time is consistent
	// 2. the workflow is not running, whenever a workflow is not running dispatching query directly is consistent
	// 3. if there is no pending or started workflow tasks it means no events came before query arrived, so its safe to dispatch directly
	safeToDispatchDirectly := !de.IsNamespaceActive() ||
		!mutableState.IsWorkflowExecutionRunning() ||
		(!mutableState.HasPendingWorkflowTask() && !mutableState.HasInFlightWorkflowTask())
	if safeToDispatchDirectly {
		release(nil)
		msResp, err := e.getMutableState(ctx, request.GetNamespaceId(), *request.GetRequest().GetExecution())
		if err != nil {
			return nil, err
		}
		req.Execution.RunId = msResp.Execution.RunId
		return e.queryDirectlyThroughMatching(ctx, msResp, request.GetNamespaceId(), req, scope)
	}

	// If we get here it means query could not be dispatched through matching directly, so it must block
	// until either an result has been obtained on a workflow task response or until it is safe to dispatch directly through matching.
	sw := scope.StartTimer(metrics.WorkflowTaskQueryLatency)
	defer sw.Stop()
	queryReg := mutableState.GetQueryRegistry()
	if len(queryReg.getBufferedIDs()) >= e.config.MaxBufferedQueryCount() {
		scope.IncCounter(metrics.QueryBufferExceededCount)
		return nil, ErrConsistentQueryBufferExceeded
	}
	queryID, termCh := queryReg.bufferQuery(req.GetQuery())
	defer queryReg.removeQuery(queryID)
	release(nil)
	select {
	case <-termCh:
		state, err := queryReg.getTerminationState(queryID)
		if err != nil {
			scope.IncCounter(metrics.QueryRegistryInvalidStateCount)
			return nil, err
		}
		switch state.queryTerminationType {
		case queryTerminationTypeCompleted:
			result := state.queryResult
			switch result.GetResultType() {
			case enumspb.QUERY_RESULT_TYPE_ANSWERED:
				return &historyservice.QueryWorkflowResponse{
					Response: &workflowservice.QueryWorkflowResponse{
						QueryResult: result.GetAnswer(),
					},
				}, nil
			case enumspb.QUERY_RESULT_TYPE_FAILED:
				return nil, serviceerror.NewQueryFailed(result.GetErrorMessage())
			default:
				scope.IncCounter(metrics.QueryRegistryInvalidStateCount)
				return nil, ErrQueryEnteredInvalidState
			}
		case queryTerminationTypeUnblocked:
			msResp, err := e.getMutableState(ctx, request.GetNamespaceId(), *request.GetRequest().GetExecution())
			if err != nil {
				return nil, err
			}
			req.Execution.RunId = msResp.Execution.RunId
			return e.queryDirectlyThroughMatching(ctx, msResp, request.GetNamespaceId(), req, scope)
		case queryTerminationTypeFailed:
			return nil, state.failure
		default:
			scope.IncCounter(metrics.QueryRegistryInvalidStateCount)
			return nil, ErrQueryEnteredInvalidState
		}
	case <-ctx.Done():
		scope.IncCounter(metrics.ConsistentQueryTimeoutCount)
		return nil, ctx.Err()
	}
}

func (e *historyEngineImpl) queryDirectlyThroughMatching(
	ctx context.Context,
	msResp *historyservice.GetMutableStateResponse,
	namespaceID string,
	queryRequest *workflowservice.QueryWorkflowRequest,
	scope metrics.Scope,
) (*historyservice.QueryWorkflowResponse, error) {

	sw := scope.StartTimer(metrics.DirectQueryDispatchLatency)
	defer sw.Stop()

	if msResp.GetIsStickyTaskQueueEnabled() &&
		len(msResp.GetStickyTaskQueue().GetName()) != 0 &&
		e.config.EnableStickyQuery(queryRequest.GetNamespace()) {

		stickyMatchingRequest := &matchingservice.QueryWorkflowRequest{
			NamespaceId:  namespaceID,
			QueryRequest: queryRequest,
			TaskQueue:    msResp.GetStickyTaskQueue(),
		}

		// using a clean new context in case customer provide a context which has
		// a really short deadline, causing we clear the stickiness
		stickyContext, cancel := context.WithTimeout(context.Background(), timestamp.DurationValue(msResp.GetStickyTaskQueueScheduleToStartTimeout()))
		stickyStopWatch := scope.StartTimer(metrics.DirectQueryDispatchStickyLatency)
		matchingResp, err := e.rawMatchingClient.QueryWorkflow(stickyContext, stickyMatchingRequest)
		stickyStopWatch.Stop()
		cancel()
		if err == nil {
			scope.IncCounter(metrics.DirectQueryDispatchStickySuccessCount)
			return &historyservice.QueryWorkflowResponse{
				Response: &workflowservice.QueryWorkflowResponse{
					QueryResult:   matchingResp.GetQueryResult(),
					QueryRejected: matchingResp.GetQueryRejected(),
				}}, nil
		}
		if _, ok := err.(*serviceerror.DeadlineExceeded); !ok {
			e.logger.Error("query directly though matching on sticky failed, will not attempt query on non-sticky",
				tag.WorkflowNamespace(queryRequest.GetNamespace()),
				tag.WorkflowID(queryRequest.Execution.GetWorkflowId()),
				tag.WorkflowRunID(queryRequest.Execution.GetRunId()),
				tag.WorkflowQueryType(queryRequest.Query.GetQueryType()),
				tag.Error(err))
			return nil, err
		}
		if msResp.GetWorkflowStatus() == enumspb.WORKFLOW_EXECUTION_STATUS_RUNNING {
			e.logger.Info("query direct through matching failed on sticky, clearing sticky before attempting on non-sticky",
				tag.WorkflowNamespace(queryRequest.GetNamespace()),
				tag.WorkflowID(queryRequest.Execution.GetWorkflowId()),
				tag.WorkflowRunID(queryRequest.Execution.GetRunId()),
				tag.WorkflowQueryType(queryRequest.Query.GetQueryType()))
			resetContext, cancel := context.WithTimeout(context.Background(), 5*time.Second)
			clearStickinessStopWatch := scope.StartTimer(metrics.DirectQueryDispatchClearStickinessLatency)
			_, err := e.ResetStickyTaskQueue(resetContext, &historyservice.ResetStickyTaskQueueRequest{
				NamespaceId: namespaceID,
				Execution:   queryRequest.GetExecution(),
			})
			clearStickinessStopWatch.Stop()
			cancel()
			if err != nil && err != ErrWorkflowCompleted {
				return nil, err
			}
			scope.IncCounter(metrics.DirectQueryDispatchClearStickinessSuccessCount)
		}
	}

	if err := common.IsValidContext(ctx); err != nil {
		e.logger.Info("query context timed out before query on non-sticky task queue could be attempted",
			tag.WorkflowNamespace(queryRequest.GetNamespace()),
			tag.WorkflowID(queryRequest.Execution.GetWorkflowId()),
			tag.WorkflowRunID(queryRequest.Execution.GetRunId()),
			tag.WorkflowQueryType(queryRequest.Query.GetQueryType()))
		scope.IncCounter(metrics.DirectQueryDispatchTimeoutBeforeNonStickyCount)
		return nil, err
	}

	e.logger.Info("query directly through matching on sticky timed out, attempting to query on non-sticky",
		tag.WorkflowNamespace(queryRequest.GetNamespace()),
		tag.WorkflowID(queryRequest.Execution.GetWorkflowId()),
		tag.WorkflowRunID(queryRequest.Execution.GetRunId()),
		tag.WorkflowQueryType(queryRequest.Query.GetQueryType()),
		tag.WorkflowTaskQueueName(msResp.GetStickyTaskQueue().GetName()),
		tag.WorkflowNextEventID(msResp.GetNextEventId()))

	nonStickyMatchingRequest := &matchingservice.QueryWorkflowRequest{
		NamespaceId:  namespaceID,
		QueryRequest: queryRequest,
		TaskQueue:    msResp.TaskQueue,
	}

	nonStickyStopWatch := scope.StartTimer(metrics.DirectQueryDispatchNonStickyLatency)
	matchingResp, err := e.matchingClient.QueryWorkflow(ctx, nonStickyMatchingRequest)
	nonStickyStopWatch.Stop()
	if err != nil {
		e.logger.Error("query directly though matching on non-sticky failed",
			tag.WorkflowNamespace(queryRequest.GetNamespace()),
			tag.WorkflowID(queryRequest.Execution.GetWorkflowId()),
			tag.WorkflowRunID(queryRequest.Execution.GetRunId()),
			tag.WorkflowQueryType(queryRequest.Query.GetQueryType()),
			tag.Error(err))
		return nil, err
	}
	scope.IncCounter(metrics.DirectQueryDispatchNonStickySuccessCount)
	return &historyservice.QueryWorkflowResponse{
		Response: &workflowservice.QueryWorkflowResponse{
			QueryResult:   matchingResp.GetQueryResult(),
			QueryRejected: matchingResp.GetQueryRejected(),
		}}, err
}

func (e *historyEngineImpl) getMutableState(
	ctx context.Context,
	namespaceID string,
	execution commonpb.WorkflowExecution,
) (retResp *historyservice.GetMutableStateResponse, retError error) {

	context, release, retError := e.historyCache.getOrCreateWorkflowExecution(ctx, namespaceID, execution)
	if retError != nil {
		return
	}
	defer func() { release(retError) }()

	mutableState, retError := context.loadWorkflowExecution()
	if retError != nil {
		return
	}

	currentBranchToken, err := mutableState.GetCurrentBranchToken()
	if err != nil {
		return nil, err
	}

	executionInfo := mutableState.GetExecutionInfo()
	execution.RunId = context.getExecution().RunId
	workflowState, workflowStatus := mutableState.GetWorkflowStateStatus()
	retResp = &historyservice.GetMutableStateResponse{
		Execution:              &execution,
		WorkflowType:           &commonpb.WorkflowType{Name: executionInfo.WorkflowTypeName},
		LastFirstEventId:       mutableState.GetLastFirstEventID(),
		NextEventId:            mutableState.GetNextEventID(),
		PreviousStartedEventId: mutableState.GetPreviousStartedEventID(),
		TaskQueue: &taskqueuepb.TaskQueue{
			Name: executionInfo.TaskQueue,
			Kind: enumspb.TASK_QUEUE_KIND_NORMAL,
		},
		StickyTaskQueue: &taskqueuepb.TaskQueue{
			Name: executionInfo.StickyTaskQueue,
			Kind: enumspb.TASK_QUEUE_KIND_STICKY,
		},
		ClientLibraryVersion:                  executionInfo.ClientLibraryVersion,
		ClientFeatureVersion:                  executionInfo.ClientFeatureVersion,
		ClientImpl:                            executionInfo.ClientImpl,
		StickyTaskQueueScheduleToStartTimeout: timestamp.DurationFromSeconds(executionInfo.StickyScheduleToStartTimeout),
		CurrentBranchToken:                    currentBranchToken,
		WorkflowState:                         workflowState,
		WorkflowStatus:                        workflowStatus,
		IsStickyTaskQueueEnabled:              mutableState.IsStickyTaskQueueEnabled(),
	}
	replicationState := mutableState.GetReplicationState()
	if replicationState != nil {
		retResp.ReplicationInfo = map[string]*replicationspb.ReplicationInfo{}
		for k, v := range replicationState.LastReplicationInfo {
			retResp.ReplicationInfo[k] = &replicationspb.ReplicationInfo{
				Version:     v.Version,
				LastEventId: v.LastEventId,
			}
		}
	}
	versionHistories := mutableState.GetVersionHistories()
	if versionHistories != nil {
		retResp.VersionHistories = versionHistories.ToProto()
	}
	return
}

func (e *historyEngineImpl) DescribeMutableState(
	ctx context.Context,
	request *historyservice.DescribeMutableStateRequest,
) (response *historyservice.DescribeMutableStateResponse, retError error) {

	namespaceID, err := validateNamespaceUUID(request.GetNamespaceId())
	if err != nil {
		return nil, err
	}

	execution := commonpb.WorkflowExecution{
		WorkflowId: request.Execution.WorkflowId,
		RunId:      request.Execution.RunId,
	}

	cacheCtx, dbCtx, release, cacheHit, err := e.historyCache.getAndCreateWorkflowExecution(
		ctx, namespaceID, execution,
	)
	if err != nil {
		return nil, err
	}
	defer func() { release(retError) }()

	response = &historyservice.DescribeMutableStateResponse{}

	if cacheHit && cacheCtx.(*workflowExecutionContextImpl).mutableState != nil {
		msb := cacheCtx.(*workflowExecutionContextImpl).mutableState
		response.MutableStateInCache, err = e.toMutableStateJSON(msb)
		if err != nil {
			return nil, err
		}
	}

	msb, err := dbCtx.loadWorkflowExecution()
	if err != nil {
		return nil, err
	}
	response.MutableStateInDatabase, err = e.toMutableStateJSON(msb)
	if err != nil {
		return nil, err
	}

	return response, nil
}

func (e *historyEngineImpl) toMutableStateJSON(msb mutableState) (string, error) {
	ms := msb.CopyToPersistence()

	jsonBytes, err := json.Marshal(ms)
	if err != nil {
		return "", err
	}
	return string(jsonBytes), nil
}

// ResetStickyTaskQueue reset the volatile information in mutable state of a given workflow.
// Volatile information are the information related to client, such as:
// 1. StickyTaskQueue
// 2. StickyScheduleToStartTimeout
// 3. ClientLibraryVersion
// 4. ClientFeatureVersion
// 5. ClientImpl
func (e *historyEngineImpl) ResetStickyTaskQueue(
	ctx context.Context,
	resetRequest *historyservice.ResetStickyTaskQueueRequest,
) (*historyservice.ResetStickyTaskQueueResponse, error) {

	namespaceID, err := validateNamespaceUUID(resetRequest.GetNamespaceId())
	if err != nil {
		return nil, err
	}

	err = e.updateWorkflowExecution(ctx, namespaceID, *resetRequest.Execution, false,
		func(context workflowExecutionContext, mutableState mutableState) error {
			if !mutableState.IsWorkflowExecutionRunning() {
				return ErrWorkflowCompleted
			}
			mutableState.ClearStickyness()
			return nil
		},
	)

	if err != nil {
		return nil, err
	}
	return &historyservice.ResetStickyTaskQueueResponse{}, nil
}

// DescribeWorkflowExecution returns information about the specified workflow execution.
func (e *historyEngineImpl) DescribeWorkflowExecution(
	ctx context.Context,
	request *historyservice.DescribeWorkflowExecutionRequest,
) (retResp *historyservice.DescribeWorkflowExecutionResponse, retError error) {

	namespaceID, err := validateNamespaceUUID(request.GetNamespaceId())
	if err != nil {
		return nil, err
	}

	execution := *request.Request.Execution

	context, release, err0 := e.historyCache.getOrCreateWorkflowExecution(ctx, namespaceID, execution)
	if err0 != nil {
		return nil, err0
	}
	defer func() { release(retError) }()

	mutableState, err1 := context.loadWorkflowExecution()
	if err1 != nil {
		return nil, err1
	}
	executionInfo := mutableState.GetExecutionInfo()
	result := &historyservice.DescribeWorkflowExecutionResponse{
		ExecutionConfig: &workflowpb.WorkflowExecutionConfig{
			TaskQueue: &taskqueuepb.TaskQueue{
				Name: executionInfo.TaskQueue,
				Kind: enumspb.TASK_QUEUE_KIND_NORMAL,
			},
			WorkflowExecutionTimeout:   timestamp.DurationPtr(time.Duration(executionInfo.WorkflowExecutionTimeout) * time.Second),
			WorkflowRunTimeout:         timestamp.DurationPtr(time.Duration(executionInfo.WorkflowRunTimeout) * time.Second),
			DefaultWorkflowTaskTimeout: timestamp.DurationPtr(time.Duration(executionInfo.DefaultWorkflowTaskTimeout) * time.Second),
		},
		WorkflowExecutionInfo: &workflowpb.WorkflowExecutionInfo{
			Execution: &commonpb.WorkflowExecution{
				WorkflowId: executionInfo.WorkflowID,
				RunId:      executionInfo.RunID,
			},
			Type:             &commonpb.WorkflowType{Name: executionInfo.WorkflowTypeName},
			StartTime:        &executionInfo.StartTimestamp,
			HistoryLength:    mutableState.GetNextEventID() - common.FirstEventID,
			AutoResetPoints:  executionInfo.AutoResetPoints,
			Memo:             &commonpb.Memo{Fields: executionInfo.Memo},
			SearchAttributes: &commonpb.SearchAttributes{IndexedFields: executionInfo.SearchAttributes},
			Status:           executionInfo.Status,
		},
	}

	// TODO: we need to consider adding execution time to mutable state
	// For now execution time will be calculated based on start time and cron schedule/retry policy
	// each time DescribeWorkflowExecution is called.
	startEvent, err := mutableState.GetStartEvent()
	if err != nil {
		return nil, err
	}
	backoffDuration := timestamp.DurationValue(startEvent.GetWorkflowExecutionStartedEventAttributes().GetFirstWorkflowTaskBackoff())
	result.WorkflowExecutionInfo.ExecutionTime = timestamp.TimePtr(timestamp.TimeValue(result.WorkflowExecutionInfo.GetStartTime()).Add(backoffDuration))

	if executionInfo.ParentRunID != "" {
		result.WorkflowExecutionInfo.ParentExecution = &commonpb.WorkflowExecution{
			WorkflowId: executionInfo.ParentWorkflowID,
			RunId:      executionInfo.ParentRunID,
		}
		result.WorkflowExecutionInfo.ParentNamespaceId = executionInfo.ParentNamespaceID
	}
	if executionInfo.State == enumsspb.WORKFLOW_EXECUTION_STATE_COMPLETED {
		// for closed workflow
		result.WorkflowExecutionInfo.Status = executionInfo.Status
		completionEvent, err := mutableState.GetCompletionEvent()
		if err != nil {
			return nil, err
		}
		result.WorkflowExecutionInfo.CloseTime = completionEvent.GetEventTime()
	}

	if len(mutableState.GetPendingActivityInfos()) > 0 {
		for _, ai := range mutableState.GetPendingActivityInfos() {
			p := &workflowpb.PendingActivityInfo{
				ActivityId: ai.ActivityId,
			}
			if ai.CancelRequested {
				p.State = enumspb.PENDING_ACTIVITY_STATE_CANCEL_REQUESTED
			} else if ai.StartedId != common.EmptyEventID {
				p.State = enumspb.PENDING_ACTIVITY_STATE_STARTED
			} else {
				p.State = enumspb.PENDING_ACTIVITY_STATE_SCHEDULED
			}
			if !timestamp.TimeValue(ai.LastHeartbeatUpdateTime).IsZero() {
				p.LastHeartbeatTime = ai.LastHeartbeatUpdateTime
				p.HeartbeatDetails = ai.LastHeartbeatDetails
			}
			// TODO: move to mutable state instead of loading it from event
			scheduledEvent, err := mutableState.GetActivityScheduledEvent(ai.ScheduleId)
			if err != nil {
				return nil, err
			}
			p.ActivityType = scheduledEvent.GetActivityTaskScheduledEventAttributes().ActivityType
			if p.State == enumspb.PENDING_ACTIVITY_STATE_SCHEDULED {
				p.ScheduledTime = ai.ScheduledTime
			} else {
				p.LastStartedTime = ai.StartedTime
			}
			if ai.HasRetryPolicy {
				p.Attempt = int32(ai.Attempt)
				p.ExpirationTime = ai.RetryExpirationTime
				if ai.RetryMaximumAttempts != 0 {
					p.MaximumAttempts = ai.RetryMaximumAttempts
				}
				if ai.RetryLastFailure != nil {
					p.LastFailure = ai.RetryLastFailure
				}
				if ai.RetryLastWorkerIdentity != "" {
					p.LastWorkerIdentity = ai.RetryLastWorkerIdentity
				}
			} else {
				p.Attempt = 1
			}
			result.PendingActivities = append(result.PendingActivities, p)
		}
	}

	if len(mutableState.GetPendingChildExecutionInfos()) > 0 {
		for _, ch := range mutableState.GetPendingChildExecutionInfos() {
			p := &workflowpb.PendingChildExecutionInfo{
				WorkflowId:        ch.StartedWorkflowId,
				RunId:             ch.StartedRunId,
				WorkflowTypeName:  ch.WorkflowTypeName,
				InitiatedId:       ch.InitiatedId,
				ParentClosePolicy: ch.ParentClosePolicy,
			}
			result.PendingChildren = append(result.PendingChildren, p)
		}
	}

	return result, nil
}

func (e *historyEngineImpl) RecordActivityTaskStarted(
	ctx context.Context,
	request *historyservice.RecordActivityTaskStartedRequest,
) (*historyservice.RecordActivityTaskStartedResponse, error) {

	namespaceEntry, err := e.getActiveNamespaceEntry(request.GetNamespaceId())
	if err != nil {
		return nil, err
	}

	namespaceInfo := namespaceEntry.GetInfo()

	namespaceID := namespaceInfo.Id
	namespace := namespaceInfo.Name

	execution := commonpb.WorkflowExecution{
		WorkflowId: request.WorkflowExecution.WorkflowId,
		RunId:      request.WorkflowExecution.RunId,
	}

	response := &historyservice.RecordActivityTaskStartedResponse{}
	err = e.updateWorkflowExecution(ctx, namespaceID, execution, false,
		func(context workflowExecutionContext, mutableState mutableState) error {
			if !mutableState.IsWorkflowExecutionRunning() {
				return ErrWorkflowCompleted
			}

			scheduleID := request.GetScheduleId()
			requestID := request.GetRequestId()
			ai, isRunning := mutableState.GetActivityInfo(scheduleID)

			// First check to see if cache needs to be refreshed as we could potentially have stale workflow execution in
			// some extreme cassandra failure cases.
			if !isRunning && scheduleID >= mutableState.GetNextEventID() {
				e.metricsClient.IncCounter(metrics.HistoryRecordActivityTaskStartedScope, metrics.StaleMutableStateCounter)
				return ErrStaleState
			}

			// Check execution state to make sure task is in the list of outstanding tasks and it is not yet started.  If
			// task is not outstanding than it is most probably a duplicate and complete the task.
			if !isRunning {
				// Looks like ActivityTask already completed as a result of another call.
				// It is OK to drop the task at this point.
				e.logger.Debug("Potentially duplicate task.", tag.TaskID(request.GetTaskId()), tag.WorkflowScheduleID(scheduleID), tag.TaskType(enumsspb.TASK_TYPE_TRANSFER_ACTIVITY_TASK))
				return ErrActivityTaskNotFound
			}

			scheduledEvent, err := mutableState.GetActivityScheduledEvent(scheduleID)
			if err != nil {
				return err
			}
			response.ScheduledEvent = scheduledEvent
			response.CurrentAttemptScheduledTime = ai.ScheduledTime

			if ai.StartedId != common.EmptyEventID {
				// If activity is started as part of the current request scope then return a positive response
				if ai.RequestId == requestID {
<<<<<<< HEAD
					response.StartedTimestamp = ai.StartedTime.UnixNano()
					response.Attempt = ai.Attempt
=======
					response.StartedTime = ai.StartedTime
					response.Attempt = int64(ai.Attempt)
>>>>>>> a4bc6de7
					return nil
				}

				// Looks like ActivityTask already started as a result of another call.
				// It is OK to drop the task at this point.
				e.logger.Debug("Potentially duplicate task.", tag.TaskID(request.GetTaskId()), tag.WorkflowScheduleID(scheduleID), tag.TaskType(enumsspb.TASK_TYPE_TRANSFER_ACTIVITY_TASK))
				return serviceerrors.NewTaskAlreadyStarted("Activity")
			}

			if _, err := mutableState.AddActivityTaskStartedEvent(
				ai, scheduleID, requestID, request.PollRequest.GetIdentity(),
			); err != nil {
				return err
			}

<<<<<<< HEAD
			response.StartedTimestamp = ai.StartedTime.UnixNano()
			response.Attempt = ai.Attempt
=======
			response.StartedTime = ai.StartedTime
			response.Attempt = int64(ai.Attempt)
>>>>>>> a4bc6de7
			response.HeartbeatDetails = ai.LastHeartbeatDetails

			response.WorkflowType = mutableState.GetWorkflowType()
			response.WorkflowNamespace = namespace

			return nil
		})

	if err != nil {
		return nil, err
	}

	return response, err
}

// ScheduleWorkflowTask schedules a workflow task if no outstanding workflow task found
func (e *historyEngineImpl) ScheduleWorkflowTask(
	ctx context.Context,
	req *historyservice.ScheduleWorkflowTaskRequest,
) error {
	return e.workflowTaskHandler.handleWorkflowTaskScheduled(ctx, req)
}

// RecordWorkflowTaskStarted starts a workflow task
func (e *historyEngineImpl) RecordWorkflowTaskStarted(
	ctx context.Context,
	request *historyservice.RecordWorkflowTaskStartedRequest,
) (*historyservice.RecordWorkflowTaskStartedResponse, error) {
	return e.workflowTaskHandler.handleWorkflowTaskStarted(ctx, request)
}

// RespondWorkflowTaskCompleted completes a workflow task
func (e *historyEngineImpl) RespondWorkflowTaskCompleted(
	ctx context.Context,
	req *historyservice.RespondWorkflowTaskCompletedRequest,
) (*historyservice.RespondWorkflowTaskCompletedResponse, error) {
	return e.workflowTaskHandler.handleWorkflowTaskCompleted(ctx, req)
}

// RespondWorkflowTaskFailed fails a workflow task
func (e *historyEngineImpl) RespondWorkflowTaskFailed(
	ctx context.Context,
	req *historyservice.RespondWorkflowTaskFailedRequest,
) error {
	return e.workflowTaskHandler.handleWorkflowTaskFailed(ctx, req)
}

// RespondActivityTaskCompleted completes an activity task.
func (e *historyEngineImpl) RespondActivityTaskCompleted(
	ctx context.Context,
	req *historyservice.RespondActivityTaskCompletedRequest,
) error {

	namespaceEntry, err := e.getActiveNamespaceEntry(req.GetNamespaceId())
	if err != nil {
		return err
	}
	namespaceID := namespaceEntry.GetInfo().Id
	namespace := namespaceEntry.GetInfo().Name

	request := req.CompleteRequest
	token, err0 := e.tokenSerializer.Deserialize(request.TaskToken)
	if err0 != nil {
		return ErrDeserializingToken
	}

	workflowExecution := commonpb.WorkflowExecution{
		WorkflowId: token.GetWorkflowId(),
		RunId:      token.GetRunId(),
	}

	var activityStartedTime time.Time
	var taskQueue string
	err = e.updateWorkflowExecution(ctx, namespaceID, workflowExecution, true,
		func(context workflowExecutionContext, mutableState mutableState) error {
			if !mutableState.IsWorkflowExecutionRunning() {
				return ErrWorkflowCompleted
			}

			scheduleID := token.GetScheduleId()
			if scheduleID == common.EmptyEventID { // client call CompleteActivityById, so get scheduleID by activityID
				scheduleID, err0 = getScheduleID(token.GetActivityId(), mutableState)
				if err0 != nil {
					return err0
				}
			}
			ai, isRunning := mutableState.GetActivityInfo(scheduleID)

			// First check to see if cache needs to be refreshed as we could potentially have stale workflow execution in
			// some extreme cassandra failure cases.
			if !isRunning && scheduleID >= mutableState.GetNextEventID() {
				e.metricsClient.IncCounter(metrics.HistoryRespondActivityTaskCompletedScope, metrics.StaleMutableStateCounter)
				return ErrStaleState
			}

			if !isRunning || ai.StartedId == common.EmptyEventID ||
				(token.GetScheduleId() != common.EmptyEventID && token.ScheduleAttempt != ai.Attempt) {
				return ErrActivityTaskNotFound
			}

			if _, err := mutableState.AddActivityTaskCompletedEvent(scheduleID, ai.StartedId, request); err != nil {
				// Unable to add ActivityTaskCompleted event to history
				return serviceerror.NewInternal("Unable to add ActivityTaskCompleted event to history.")
			}
			activityStartedTime = *ai.StartedTime
			taskQueue = ai.TaskQueue
			return nil
		})
	if err == nil && !activityStartedTime.IsZero() {
		scope := e.metricsClient.Scope(metrics.HistoryRespondActivityTaskCompletedScope).
			Tagged(
				metrics.NamespaceTag(namespace),
				metrics.WorkflowTypeTag(token.WorkflowType),
				metrics.ActivityTypeTag(token.ActivityType),
				metrics.TaskQueueTag(taskQueue),
			)
		scope.RecordTimer(metrics.ActivityE2ELatency, time.Since(activityStartedTime))
	}
	return err
}

// RespondActivityTaskFailed completes an activity task failure.
func (e *historyEngineImpl) RespondActivityTaskFailed(
	ctx context.Context,
	req *historyservice.RespondActivityTaskFailedRequest,
) error {

	namespaceEntry, err := e.getActiveNamespaceEntry(req.GetNamespaceId())
	if err != nil {
		return err
	}
	namespaceID := namespaceEntry.GetInfo().Id
	namespace := namespaceEntry.GetInfo().Name

	request := req.FailedRequest
	token, err0 := e.tokenSerializer.Deserialize(request.TaskToken)
	if err0 != nil {
		return ErrDeserializingToken
	}

	workflowExecution := commonpb.WorkflowExecution{
		WorkflowId: token.GetWorkflowId(),
		RunId:      token.GetRunId(),
	}

	var activityStartedTime time.Time
	var taskQueue string
	err = e.updateWorkflowExecutionWithAction(ctx, namespaceID, workflowExecution,
		func(context workflowExecutionContext, mutableState mutableState) (*updateWorkflowAction, error) {
			if !mutableState.IsWorkflowExecutionRunning() {
				return nil, ErrWorkflowCompleted
			}

			scheduleID := token.GetScheduleId()
			if scheduleID == common.EmptyEventID { // client call CompleteActivityById, so get scheduleID by activityID
				scheduleID, err0 = getScheduleID(token.GetActivityId(), mutableState)
				if err0 != nil {
					return nil, err0
				}
			}
			ai, isRunning := mutableState.GetActivityInfo(scheduleID)

			// First check to see if cache needs to be refreshed as we could potentially have stale workflow execution in
			// some extreme cassandra failure cases.
			if !isRunning && scheduleID >= mutableState.GetNextEventID() {
				e.metricsClient.IncCounter(metrics.HistoryRespondActivityTaskFailedScope, metrics.StaleMutableStateCounter)
				return nil, ErrStaleState
			}

			if !isRunning || ai.StartedId == common.EmptyEventID ||
				(token.GetScheduleId() != common.EmptyEventID && token.ScheduleAttempt != ai.Attempt) {
				return nil, ErrActivityTaskNotFound
			}

			postActions := &updateWorkflowAction{}
			failure := request.GetFailure()
			retryState, err := mutableState.RetryActivity(ai, failure)
			if err != nil {
				return nil, err
			}
			if retryState != enumspb.RETRY_STATE_IN_PROGRESS {
				// no more retry, and we want to record the failure event
				if _, err := mutableState.AddActivityTaskFailedEvent(scheduleID, ai.StartedId, failure, retryState, request.GetIdentity()); err != nil {
					// Unable to add ActivityTaskFailed event to history
					return nil, serviceerror.NewInternal("Unable to add ActivityTaskFailed event to history.")
				}
				postActions.createWorkflowTask = true
			}

			activityStartedTime = *ai.StartedTime
			taskQueue = ai.TaskQueue
			return postActions, nil
		})
	if err == nil && !activityStartedTime.IsZero() {
		scope := e.metricsClient.Scope(metrics.HistoryRespondActivityTaskFailedScope).
			Tagged(
				metrics.NamespaceTag(namespace),
				metrics.WorkflowTypeTag(token.WorkflowType),
				metrics.ActivityTypeTag(token.ActivityType),
				metrics.TaskQueueTag(taskQueue),
			)
		scope.RecordTimer(metrics.ActivityE2ELatency, time.Since(activityStartedTime))
	}
	return err
}

// RespondActivityTaskCanceled completes an activity task failure.
func (e *historyEngineImpl) RespondActivityTaskCanceled(
	ctx context.Context,
	req *historyservice.RespondActivityTaskCanceledRequest,
) error {

	namespaceEntry, err := e.getActiveNamespaceEntry(req.GetNamespaceId())
	if err != nil {
		return err
	}
	namespaceID := namespaceEntry.GetInfo().Id
	namespace := namespaceEntry.GetInfo().Name

	request := req.CancelRequest
	token, err0 := e.tokenSerializer.Deserialize(request.TaskToken)
	if err0 != nil {
		return ErrDeserializingToken
	}

	workflowExecution := commonpb.WorkflowExecution{
		WorkflowId: token.GetWorkflowId(),
		RunId:      token.GetRunId(),
	}

	var activityStartedTime time.Time
	var taskQueue string
	err = e.updateWorkflowExecution(ctx, namespaceID, workflowExecution, true,
		func(context workflowExecutionContext, mutableState mutableState) error {
			if !mutableState.IsWorkflowExecutionRunning() {
				return ErrWorkflowCompleted
			}

			scheduleID := token.GetScheduleId()
			if scheduleID == common.EmptyEventID { // client call CompleteActivityById, so get scheduleID by activityID
				scheduleID, err0 = getScheduleID(token.GetActivityId(), mutableState)
				if err0 != nil {
					return err0
				}
			}
			ai, isRunning := mutableState.GetActivityInfo(scheduleID)

			// First check to see if cache needs to be refreshed as we could potentially have stale workflow execution in
			// some extreme cassandra failure cases.
			if !isRunning && scheduleID >= mutableState.GetNextEventID() {
				e.metricsClient.IncCounter(metrics.HistoryRespondActivityTaskCanceledScope, metrics.StaleMutableStateCounter)
				return ErrStaleState
			}

			if !isRunning || ai.StartedId == common.EmptyEventID ||
				(token.GetScheduleId() != common.EmptyEventID && token.ScheduleAttempt != ai.Attempt) {
				return ErrActivityTaskNotFound
			}

			if _, err := mutableState.AddActivityTaskCanceledEvent(
				scheduleID,
				ai.StartedId,
				ai.CancelRequestId,
				request.Details,
				request.Identity); err != nil {
				// Unable to add ActivityTaskCanceled event to history
				return serviceerror.NewInternal("Unable to add ActivityTaskCanceled event to history.")
			}

			activityStartedTime = *ai.StartedTime
			taskQueue = ai.TaskQueue
			return nil
		})
	if err == nil && !activityStartedTime.IsZero() {
		scope := e.metricsClient.Scope(metrics.HistoryClientRespondActivityTaskCanceledScope).
			Tagged(
				metrics.NamespaceTag(namespace),
				metrics.WorkflowTypeTag(token.WorkflowType),
				metrics.ActivityTypeTag(token.ActivityType),
				metrics.TaskQueueTag(taskQueue),
			)
		scope.RecordTimer(metrics.ActivityE2ELatency, time.Since(activityStartedTime))
	}
	return err
}

// RecordActivityTaskHeartbeat records an hearbeat for a task.
// This method can be used for two purposes.
// - For reporting liveness of the activity.
// - For reporting progress of the activity, this can be done even if the liveness is not configured.
func (e *historyEngineImpl) RecordActivityTaskHeartbeat(
	ctx context.Context,
	req *historyservice.RecordActivityTaskHeartbeatRequest,
) (*historyservice.RecordActivityTaskHeartbeatResponse, error) {

	namespaceEntry, err := e.getActiveNamespaceEntry(req.GetNamespaceId())
	if err != nil {
		return nil, err
	}
	namespaceID := namespaceEntry.GetInfo().Id

	request := req.HeartbeatRequest
	token, err0 := e.tokenSerializer.Deserialize(request.TaskToken)
	if err0 != nil {
		return nil, ErrDeserializingToken
	}

	workflowExecution := commonpb.WorkflowExecution{
		WorkflowId: token.GetWorkflowId(),
		RunId:      token.GetRunId(),
	}

	var cancelRequested bool
	err = e.updateWorkflowExecution(ctx, namespaceID, workflowExecution, false,
		func(context workflowExecutionContext, mutableState mutableState) error {
			if !mutableState.IsWorkflowExecutionRunning() {
				e.logger.Debug("Heartbeat failed")
				return ErrWorkflowCompleted
			}

			scheduleID := token.GetScheduleId()
			if scheduleID == common.EmptyEventID { // client call RecordActivityHeartbeatByID, so get scheduleID by activityID
				scheduleID, err0 = getScheduleID(token.GetActivityId(), mutableState)
				if err0 != nil {
					return err0
				}
			}
			ai, isRunning := mutableState.GetActivityInfo(scheduleID)

			// First check to see if cache needs to be refreshed as we could potentially have stale workflow execution in
			// some extreme cassandra failure cases.
			if !isRunning && scheduleID >= mutableState.GetNextEventID() {
				e.metricsClient.IncCounter(metrics.HistoryRecordActivityTaskHeartbeatScope, metrics.StaleMutableStateCounter)
				return ErrStaleState
			}

			if !isRunning || ai.StartedId == common.EmptyEventID ||
				(token.GetScheduleId() != common.EmptyEventID && token.ScheduleAttempt != ai.Attempt) {
				return ErrActivityTaskNotFound
			}

			cancelRequested = ai.CancelRequested

			e.logger.Debug("Activity heartbeat", tag.WorkflowScheduleID(scheduleID), tag.ActivityInfo(ai), tag.Bool(cancelRequested))

			// Save progress and last HB reported time.
			mutableState.UpdateActivityProgress(ai, request)

			return nil
		})

	if err != nil {
		return &historyservice.RecordActivityTaskHeartbeatResponse{}, err
	}

	return &historyservice.RecordActivityTaskHeartbeatResponse{CancelRequested: cancelRequested}, nil
}

// RequestCancelWorkflowExecution records request cancellation event for workflow execution
func (e *historyEngineImpl) RequestCancelWorkflowExecution(
	ctx context.Context,
	req *historyservice.RequestCancelWorkflowExecutionRequest,
) error {

	namespaceEntry, err := e.getActiveNamespaceEntry(req.GetNamespaceId())
	if err != nil {
		return err
	}
	namespaceID := namespaceEntry.GetInfo().Id

	request := req.CancelRequest
	parentExecution := req.ExternalWorkflowExecution
	childWorkflowOnly := req.GetChildWorkflowOnly()
	execution := commonpb.WorkflowExecution{
		WorkflowId: request.WorkflowExecution.WorkflowId,
		RunId:      request.WorkflowExecution.RunId,
	}

	return e.updateWorkflow(ctx, namespaceID, execution,
		func(context workflowExecutionContext, mutableState mutableState) (*updateWorkflowAction, error) {
			if !mutableState.IsWorkflowExecutionRunning() {
				return nil, ErrWorkflowCompleted
			}

			executionInfo := mutableState.GetExecutionInfo()
			if childWorkflowOnly {
				parentWorkflowID := executionInfo.ParentWorkflowID
				parentRunID := executionInfo.ParentRunID
				if parentExecution.GetWorkflowId() != parentWorkflowID ||
					parentExecution.GetRunId() != parentRunID {
					return nil, ErrWorkflowParent
				}
			}

			isCancelRequested, cancelRequestID := mutableState.IsCancelRequested()
			if isCancelRequested {
				cancelRequest := req.CancelRequest
				if cancelRequest.GetRequestId() != "" {
					requestID := cancelRequest.GetRequestId()
					if requestID != "" && cancelRequestID == requestID {
						return updateWorkflowWithNewWorkflowTask, nil
					}
				}
				// if we consider workflow cancellation idempotent, then this error is redundant
				// this error maybe useful if this API is invoked by external, not workflow task from transfer queue.
				return nil, ErrCancellationAlreadyRequested
			}

			if _, err := mutableState.AddWorkflowExecutionCancelRequestedEvent("", req); err != nil {
				return nil, serviceerror.NewInternal("Unable to cancel workflow execution.")
			}

			return updateWorkflowWithNewWorkflowTask, nil
		})
}

func (e *historyEngineImpl) SignalWorkflowExecution(
	ctx context.Context,
	signalRequest *historyservice.SignalWorkflowExecutionRequest,
) error {

	namespaceEntry, err := e.getActiveNamespaceEntry(signalRequest.GetNamespaceId())
	if err != nil {
		return err
	}
	namespaceID := namespaceEntry.GetInfo().Id

	request := signalRequest.SignalRequest
	parentExecution := signalRequest.ExternalWorkflowExecution
	childWorkflowOnly := signalRequest.GetChildWorkflowOnly()
	execution := commonpb.WorkflowExecution{
		WorkflowId: request.WorkflowExecution.WorkflowId,
		RunId:      request.WorkflowExecution.RunId,
	}

	return e.updateWorkflow(
		ctx,
		namespaceID,
		execution,
		func(context workflowExecutionContext, mutableState mutableState) (*updateWorkflowAction, error) {
			executionInfo := mutableState.GetExecutionInfo()
			createWorkflowTask := true
			// Do not create workflow task when the workflow is cron and the cron has not been started yet
			if mutableState.GetExecutionInfo().CronSchedule != "" && !mutableState.HasProcessedOrPendingWorkflowTask() {
				createWorkflowTask = false
			}
			postActions := &updateWorkflowAction{
				createWorkflowTask: createWorkflowTask,
			}

			if !mutableState.IsWorkflowExecutionRunning() {
				return nil, ErrWorkflowCompleted
			}

			maxAllowedSignals := e.config.MaximumSignalsPerExecution(namespaceEntry.GetInfo().Name)
			if maxAllowedSignals > 0 && int(executionInfo.SignalCount) >= maxAllowedSignals {
				e.logger.Info("Execution limit reached for maximum signals", tag.WorkflowSignalCount(executionInfo.SignalCount),
					tag.WorkflowID(execution.GetWorkflowId()),
					tag.WorkflowRunID(execution.GetRunId()),
					tag.WorkflowNamespaceID(namespaceID))
				return nil, ErrSignalsLimitExceeded
			}

			if childWorkflowOnly {
				parentWorkflowID := executionInfo.ParentWorkflowID
				parentRunID := executionInfo.ParentRunID
				if parentExecution.GetWorkflowId() != parentWorkflowID ||
					parentExecution.GetRunId() != parentRunID {
					return nil, ErrWorkflowParent
				}
			}

			// deduplicate by request id for signal workflow task
			if requestID := request.GetRequestId(); requestID != "" {
				if mutableState.IsSignalRequested(requestID) {
					return postActions, nil
				}
				mutableState.AddSignalRequested(requestID)
			}

			if _, err := mutableState.AddWorkflowExecutionSignaled(
				request.GetSignalName(),
				request.GetInput(),
				request.GetIdentity()); err != nil {
				return nil, serviceerror.NewInternal("Unable to signal workflow execution.")
			}

			return postActions, nil
		})
}

func (e *historyEngineImpl) SignalWithStartWorkflowExecution(
	ctx context.Context,
	signalWithStartRequest *historyservice.SignalWithStartWorkflowExecutionRequest,
) (retResp *historyservice.SignalWithStartWorkflowExecutionResponse, retError error) {

	namespaceEntry, err := e.getActiveNamespaceEntry(signalWithStartRequest.GetNamespaceId())
	if err != nil {
		return nil, err
	}
	namespaceID := namespaceEntry.GetInfo().Id

	sRequest := signalWithStartRequest.SignalWithStartRequest
	execution := commonpb.WorkflowExecution{
		WorkflowId: sRequest.WorkflowId,
	}

	var prevMutableState mutableState
	attempt := 1

	context, release, err0 := e.historyCache.getOrCreateWorkflowExecution(ctx, namespaceID, execution)

	if err0 == nil {
		defer func() { release(retError) }()
	Just_Signal_Loop:
		for ; attempt <= conditionalRetryCount; attempt++ {
			// workflow not exist, will create workflow then signal
			mutableState, err1 := context.loadWorkflowExecution()
			if err1 != nil {
				if _, ok := err1.(*serviceerror.NotFound); ok {
					break
				}
				return nil, err1
			}
			// workflow exist but not running, will restart workflow then signal
			if !mutableState.IsWorkflowExecutionRunning() {
				prevMutableState = mutableState
				break
			}

			executionInfo := mutableState.GetExecutionInfo()
			maxAllowedSignals := e.config.MaximumSignalsPerExecution(namespaceEntry.GetInfo().Name)
			if maxAllowedSignals > 0 && int(executionInfo.SignalCount) >= maxAllowedSignals {
				e.logger.Info("Execution limit reached for maximum signals", tag.WorkflowSignalCount(executionInfo.SignalCount),
					tag.WorkflowID(execution.GetWorkflowId()),
					tag.WorkflowRunID(execution.GetRunId()),
					tag.WorkflowNamespaceID(namespaceID))
				return nil, ErrSignalsLimitExceeded
			}

			if _, err := mutableState.AddWorkflowExecutionSignaled(
				sRequest.GetSignalName(),
				sRequest.GetSignalInput(),
				sRequest.GetIdentity()); err != nil {
				return nil, serviceerror.NewInternal("Unable to signal workflow execution.")
			}

			// Create a transfer task to schedule a workflow task
			if !mutableState.HasPendingWorkflowTask() {
				_, err := mutableState.AddWorkflowTaskScheduledEvent(false)
				if err != nil {
					return nil, serviceerror.NewInternal("Failed to add workflow task scheduled event.")
				}
			}

			// We apply the update to execution using optimistic concurrency.  If it fails due to a conflict then reload
			// the history and try the operation again.
			if err := context.updateWorkflowExecutionAsActive(e.shard.GetTimeSource().Now()); err != nil {
				if err == ErrConflict {
					continue Just_Signal_Loop
				}
				return nil, err
			}
			return &historyservice.SignalWithStartWorkflowExecutionResponse{RunId: context.getExecution().RunId}, nil
		} // end for Just_Signal_Loop
		if attempt == conditionalRetryCount+1 {
			return nil, ErrMaxAttemptsExceeded
		}
	} else {
		if _, ok := err0.(*serviceerror.NotFound); !ok {
			return nil, err0
		}
		// workflow not exist, will create workflow then signal
	}

	// Start workflow and signal
	startRequest := getStartRequest(namespaceID, sRequest)
	request := startRequest.StartRequest
	err = validateStartWorkflowExecutionRequest(request, e.config.MaxIDLengthLimit())
	if err != nil {
		return nil, err
	}
	e.overrideStartWorkflowExecutionRequest(namespaceEntry, request, metrics.HistorySignalWorkflowExecutionScope)

	workflowID := request.GetWorkflowId()
	// grab the current context as a lock, nothing more
	_, currentRelease, err := e.historyCache.getOrCreateCurrentWorkflowExecution(
		ctx,
		namespaceID,
		workflowID,
	)
	if err != nil {
		return nil, err
	}
	defer func() { currentRelease(retError) }()

	execution = commonpb.WorkflowExecution{
		WorkflowId: workflowID,
		RunId:      uuid.New(),
	}

	clusterMetadata := e.shard.GetService().GetClusterMetadata()
	mutableState, err := e.createMutableState(clusterMetadata, namespaceEntry, execution.GetRunId())
	if err != nil {
		return nil, err
	}

	if prevMutableState != nil {
		prevLastWriteVersion, err := prevMutableState.GetLastWriteVersion()
		if err != nil {
			return nil, err
		}
		if prevLastWriteVersion > mutableState.GetCurrentVersion() {
			return nil, serviceerror.NewNamespaceNotActive(
				namespaceEntry.GetInfo().Name,
				clusterMetadata.GetCurrentClusterName(),
				clusterMetadata.ClusterNameForFailoverVersion(prevLastWriteVersion),
			)
		}

		err = e.applyWorkflowIDReusePolicyForSigWithStart(prevMutableState.GetExecutionInfo(), namespaceID, execution, request.WorkflowIdReusePolicy)
		if err != nil {
			return nil, err
		}
	}

	// Add WF start event
	startEvent, err := mutableState.AddWorkflowExecutionStartedEvent(
		execution,
		startRequest,
	)
	if err != nil {
		return nil, serviceerror.NewInternal("Failed to add workflow execution started event.")
	}

	// Add signal event
	if _, err := mutableState.AddWorkflowExecutionSignaled(
		sRequest.GetSignalName(),
		sRequest.GetSignalInput(),
		sRequest.GetIdentity()); err != nil {
		return nil, serviceerror.NewInternal("Failed to add workflow execution signaled event.")
	}

	if err = e.generateFirstWorkflowTask(
		mutableState,
		startRequest.ParentExecutionInfo,
		startEvent,
	); err != nil {
		return nil, err
	}

	context = newWorkflowExecutionContext(namespaceID, execution, e.shard, e.executionManager, e.logger)

	now := e.timeSource.Now()
	newWorkflow, newWorkflowEventsSeq, err := mutableState.CloseTransactionAsSnapshot(
		now,
		transactionPolicyActive,
	)
	if err != nil {
		return nil, err
	}
	historySize, err := context.persistFirstWorkflowEvents(newWorkflowEventsSeq[0])
	if err != nil {
		return nil, err
	}

	createMode := persistence.CreateWorkflowModeBrandNew
	prevRunID := ""
	prevLastWriteVersion := int64(0)
	if prevMutableState != nil {
		createMode = persistence.CreateWorkflowModeWorkflowIDReuse
		prevRunID = prevMutableState.GetExecutionInfo().RunID
		prevLastWriteVersion, err = prevMutableState.GetLastWriteVersion()
		if err != nil {
			return nil, err
		}
	}
	err = context.createWorkflowExecution(
		newWorkflow, historySize, now,
		createMode, prevRunID, prevLastWriteVersion,
	)

	if t, ok := err.(*persistence.WorkflowExecutionAlreadyStartedError); ok {
		if t.StartRequestID == request.GetRequestId() {
			return &historyservice.SignalWithStartWorkflowExecutionResponse{
				RunId: t.RunID,
			}, nil
			// delete history is expected here because duplicate start request will create history with different rid
		}
		return nil, err
	}

	if err != nil {
		return nil, err
	}
	return &historyservice.SignalWithStartWorkflowExecutionResponse{
		RunId: execution.RunId,
	}, nil
}

// RemoveSignalMutableState remove the signal request id in signal_requested for deduplicate
func (e *historyEngineImpl) RemoveSignalMutableState(
	ctx context.Context,
	request *historyservice.RemoveSignalMutableStateRequest,
) error {

	namespaceEntry, err := e.getActiveNamespaceEntry(request.GetNamespaceId())
	if err != nil {
		return err
	}
	namespaceID := namespaceEntry.GetInfo().Id

	execution := commonpb.WorkflowExecution{
		WorkflowId: request.WorkflowExecution.WorkflowId,
		RunId:      request.WorkflowExecution.RunId,
	}

	return e.updateWorkflowExecution(ctx, namespaceID, execution, false,
		func(context workflowExecutionContext, mutableState mutableState) error {
			if !mutableState.IsWorkflowExecutionRunning() {
				return ErrWorkflowCompleted
			}

			mutableState.DeleteSignalRequested(request.GetRequestId())

			return nil
		})
}

func (e *historyEngineImpl) TerminateWorkflowExecution(
	ctx context.Context,
	terminateRequest *historyservice.TerminateWorkflowExecutionRequest,
) error {

	namespaceEntry, err := e.getActiveNamespaceEntry(terminateRequest.GetNamespaceId())
	if err != nil {
		return err
	}
	namespaceID := namespaceEntry.GetInfo().Id

	request := terminateRequest.TerminateRequest
	execution := commonpb.WorkflowExecution{
		WorkflowId: request.WorkflowExecution.WorkflowId,
		RunId:      request.WorkflowExecution.RunId,
	}

	return e.updateWorkflow(
		ctx,
		namespaceID,
		execution,
		func(context workflowExecutionContext, mutableState mutableState) (*updateWorkflowAction, error) {
			if !mutableState.IsWorkflowExecutionRunning() {
				return nil, ErrWorkflowCompleted
			}

			eventBatchFirstEventID := mutableState.GetNextEventID()
			return updateWorkflowWithoutWorkflowTask, terminateWorkflow(
				mutableState,
				eventBatchFirstEventID,
				request.GetReason(),
				request.GetDetails(),
				request.GetIdentity(),
			)
		})
}

// RecordChildExecutionCompleted records the completion of child execution into parent execution history
func (e *historyEngineImpl) RecordChildExecutionCompleted(
	ctx context.Context,
	completionRequest *historyservice.RecordChildExecutionCompletedRequest,
) error {

	namespaceEntry, err := e.getActiveNamespaceEntry(completionRequest.GetNamespaceId())
	if err != nil {
		return err
	}
	namespaceID := namespaceEntry.GetInfo().Id

	execution := commonpb.WorkflowExecution{
		WorkflowId: completionRequest.WorkflowExecution.WorkflowId,
		RunId:      completionRequest.WorkflowExecution.RunId,
	}

	return e.updateWorkflowExecution(ctx, namespaceID, execution, true,
		func(context workflowExecutionContext, mutableState mutableState) error {
			if !mutableState.IsWorkflowExecutionRunning() {
				return ErrWorkflowCompleted
			}

			initiatedID := completionRequest.InitiatedId
			completedExecution := completionRequest.CompletedExecution
			completionEvent := completionRequest.CompletionEvent

			// Check mutable state to make sure child execution is in pending child executions
			ci, isRunning := mutableState.GetChildExecutionInfo(initiatedID)
			if !isRunning || ci.StartedId == common.EmptyEventID {
				return serviceerror.NewNotFound("Pending child execution not found.")
			}

			switch completionEvent.GetEventType() {
			case enumspb.EVENT_TYPE_WORKFLOW_EXECUTION_COMPLETED:
				attributes := completionEvent.GetWorkflowExecutionCompletedEventAttributes()
				_, err = mutableState.AddChildWorkflowExecutionCompletedEvent(initiatedID, completedExecution, attributes)
			case enumspb.EVENT_TYPE_WORKFLOW_EXECUTION_FAILED:
				attributes := completionEvent.GetWorkflowExecutionFailedEventAttributes()
				_, err = mutableState.AddChildWorkflowExecutionFailedEvent(initiatedID, completedExecution, attributes)
			case enumspb.EVENT_TYPE_WORKFLOW_EXECUTION_CANCELED:
				attributes := completionEvent.GetWorkflowExecutionCanceledEventAttributes()
				_, err = mutableState.AddChildWorkflowExecutionCanceledEvent(initiatedID, completedExecution, attributes)
			case enumspb.EVENT_TYPE_WORKFLOW_EXECUTION_TERMINATED:
				attributes := completionEvent.GetWorkflowExecutionTerminatedEventAttributes()
				_, err = mutableState.AddChildWorkflowExecutionTerminatedEvent(initiatedID, completedExecution, attributes)
			case enumspb.EVENT_TYPE_WORKFLOW_EXECUTION_TIMED_OUT:
				attributes := completionEvent.GetWorkflowExecutionTimedOutEventAttributes()
				_, err = mutableState.AddChildWorkflowExecutionTimedOutEvent(initiatedID, completedExecution, attributes)
			}

			return err
		})
}

func (e *historyEngineImpl) ReplicateEvents(
	ctx context.Context,
	replicateRequest *historyservice.ReplicateEventsRequest,
) error {

	return e.replicator.ApplyEvents(ctx, replicateRequest)
}

func (e *historyEngineImpl) ReplicateRawEvents(
	ctx context.Context,
	replicateRequest *historyservice.ReplicateRawEventsRequest,
) error {

	return e.replicator.ApplyRawEvents(ctx, replicateRequest)
}

func (e *historyEngineImpl) ReplicateEventsV2(
	ctx context.Context,
	replicateRequest *historyservice.ReplicateEventsV2Request,
) error {

	return e.nDCReplicator.ApplyEvents(ctx, replicateRequest)
}

func (e *historyEngineImpl) SyncShardStatus(
	ctx context.Context,
	request *historyservice.SyncShardStatusRequest,
) error {

	clusterName := request.GetSourceCluster()
	now := timestamp.TimeValue(request.GetStatusTime())

	// here there are 3 main things
	// 1. update the view of remote cluster's shard time
	// 2. notify the timer gate in the timer queue standby processor
	// 3, notify the transfer (essentially a no op, just put it here so it looks symmetric)
	e.shard.SetCurrentTime(clusterName, now)
	e.txProcessor.NotifyNewTask(clusterName, []persistence.Task{})
	e.timerProcessor.NotifyNewTimers(clusterName, []persistence.Task{})
	return nil
}

func (e *historyEngineImpl) SyncActivity(
	ctx context.Context,
	request *historyservice.SyncActivityRequest,
) (retError error) {

	return e.nDCActivityReplicator.SyncActivity(ctx, request)
}

func (e *historyEngineImpl) ResetWorkflowExecution(
	ctx context.Context,
	resetRequest *historyservice.ResetWorkflowExecutionRequest,
) (response *historyservice.ResetWorkflowExecutionResponse, retError error) {

	request := resetRequest.ResetRequest
	namespaceID := resetRequest.GetNamespaceId()
	workflowID := request.WorkflowExecution.GetWorkflowId()
	baseRunID := request.WorkflowExecution.GetRunId()

	baseContext, baseReleaseFn, err := e.historyCache.getOrCreateWorkflowExecution(
		ctx,
		namespaceID,
		commonpb.WorkflowExecution{
			WorkflowId: workflowID,
			RunId:      baseRunID,
		},
	)
	if err != nil {
		return nil, err
	}
	defer func() { baseReleaseFn(retError) }()

	baseMutableState, err := baseContext.loadWorkflowExecution()
	if err != nil {
		return nil, err
	}
	if request.GetWorkflowTaskFinishEventId() <= common.FirstEventID ||
		request.GetWorkflowTaskFinishEventId() >= baseMutableState.GetNextEventID() {
		return nil, serviceerror.NewInvalidArgument("Workflow task finish ID must be > 1 && <= workflow next event ID.")
	}

	// also load the current run of the workflow, it can be different from the base runID
	resp, err := e.executionManager.GetCurrentExecution(&persistence.GetCurrentExecutionRequest{
		NamespaceID: namespaceID,
		WorkflowID:  request.WorkflowExecution.GetWorkflowId(),
	})
	if err != nil {
		return nil, err
	}

	currentRunID := resp.RunID
	var currentContext workflowExecutionContext
	var currentMutableState mutableState
	var currentReleaseFn releaseWorkflowExecutionFunc
	if currentRunID == baseRunID {
		currentContext = baseContext
		currentMutableState = baseMutableState
	} else {
		currentContext, currentReleaseFn, err = e.historyCache.getOrCreateWorkflowExecution(
			ctx,
			namespaceID,
			commonpb.WorkflowExecution{
				WorkflowId: workflowID,
				RunId:      currentRunID,
			},
		)
		if err != nil {
			return nil, err
		}
		defer func() { currentReleaseFn(retError) }()

		currentMutableState, err = currentContext.loadWorkflowExecution()
		if err != nil {
			return nil, err
		}
	}

	// dedup by requestID
	if currentMutableState.GetExecutionInfo().CreateRequestID == request.GetRequestId() {
		e.logger.Info("Duplicated reset request",
			tag.WorkflowID(workflowID),
			tag.WorkflowRunID(currentRunID),
			tag.WorkflowNamespaceID(namespaceID))
		return &historyservice.ResetWorkflowExecutionResponse{
			RunId: currentRunID,
		}, nil
	}

	// TODO when NDC is rolled out, remove this block
	if baseMutableState.GetVersionHistories() == nil {
		return e.resetor.ResetWorkflowExecution(
			ctx,
			request,
			baseContext,
			baseMutableState,
			currentContext,
			currentMutableState,
		)
	}

	resetRunID := uuid.New()
	baseRebuildLastEventID := request.GetWorkflowTaskFinishEventId() - 1
	baseVersionHistories := baseMutableState.GetVersionHistories()
	baseCurrentVersionHistory, err := baseVersionHistories.GetCurrentVersionHistory()
	if err != nil {
		return nil, err
	}
	baseRebuildLastEventVersion, err := baseCurrentVersionHistory.GetEventVersion(baseRebuildLastEventID)
	if err != nil {
		return nil, err
	}
	baseCurrentBranchToken := baseCurrentVersionHistory.GetBranchToken()
	baseNextEventID := baseMutableState.GetNextEventID()

	if err := e.workflowResetter.resetWorkflow(
		ctx,
		namespaceID,
		workflowID,
		baseRunID,
		baseCurrentBranchToken,
		baseRebuildLastEventID,
		baseRebuildLastEventVersion,
		baseNextEventID,
		resetRunID,
		request.GetRequestId(),
		newNDCWorkflow(
			ctx,
			e.shard.GetNamespaceCache(),
			e.shard.GetClusterMetadata(),
			currentContext,
			currentMutableState,
			currentReleaseFn,
		),
		request.GetReason(),
		nil,
	); err != nil {
		return nil, err
	}
	return &historyservice.ResetWorkflowExecutionResponse{
		RunId: resetRunID,
	}, nil
}

func (e *historyEngineImpl) updateWorkflow(
	ctx context.Context,
	namespaceID string,
	execution commonpb.WorkflowExecution,
	action updateWorkflowActionFunc,
) (retError error) {

	workflowContext, err := e.loadWorkflow(ctx, namespaceID, execution.GetWorkflowId(), execution.GetRunId())
	if err != nil {
		return err
	}
	defer func() { workflowContext.getReleaseFn()(retError) }()

	return e.updateWorkflowHelper(workflowContext, action)
}

func (e *historyEngineImpl) updateWorkflowExecutionWithAction(
	ctx context.Context,
	namespaceID string,
	execution commonpb.WorkflowExecution,
	action updateWorkflowActionFunc,
) (retError error) {

	workflowContext, err := e.loadWorkflowOnce(ctx, namespaceID, execution.GetWorkflowId(), execution.GetRunId())
	if err != nil {
		return err
	}
	defer func() { workflowContext.getReleaseFn()(retError) }()

	return e.updateWorkflowHelper(workflowContext, action)
}

func (e *historyEngineImpl) updateWorkflowHelper(
	workflowContext workflowContext,
	action updateWorkflowActionFunc,
) (retError error) {

UpdateHistoryLoop:
	for attempt := 1; attempt <= conditionalRetryCount; attempt++ {
		weContext := workflowContext.getContext()
		mutableState := workflowContext.getMutableState()

		// conduct caller action
		postActions, err := action(weContext, mutableState)
		if err != nil {
			if err == ErrStaleState {
				// Handler detected that cached workflow mutable could potentially be stale
				// Reload workflow execution history
				workflowContext.getContext().clear()
				if attempt != conditionalRetryCount {
					_, err = workflowContext.reloadMutableState()
					if err != nil {
						return err
					}
				}
				continue UpdateHistoryLoop
			}

			// Returned error back to the caller
			return err
		}
		if postActions.noop {
			return nil
		}

		if postActions.createWorkflowTask {
			// Create a transfer task to schedule a workflow task
			if !mutableState.HasPendingWorkflowTask() {
				_, err := mutableState.AddWorkflowTaskScheduledEvent(false)
				if err != nil {
					return serviceerror.NewInternal("Failed to add workflow task scheduled event.")
				}
			}
		}

		err = workflowContext.getContext().updateWorkflowExecutionAsActive(e.shard.GetTimeSource().Now())
		if err == ErrConflict {
			if attempt != conditionalRetryCount {
				_, err = workflowContext.reloadMutableState()
				if err != nil {
					return err
				}
			}
			continue UpdateHistoryLoop
		}
		return err
	}
	return ErrMaxAttemptsExceeded
}

// TODO: remove and use updateWorkflowExecutionWithAction
func (e *historyEngineImpl) updateWorkflowExecution(
	ctx context.Context,
	namespaceID string,
	execution commonpb.WorkflowExecution,
	createWorkflowTask bool,
	action func(context workflowExecutionContext, mutableState mutableState) error,
) error {

	return e.updateWorkflowExecutionWithAction(
		ctx,
		namespaceID,
		execution,
		getUpdateWorkflowActionFunc(createWorkflowTask, action),
	)
}

func getUpdateWorkflowActionFunc(
	createWorkflowTask bool,
	action func(context workflowExecutionContext, mutableState mutableState) error,
) updateWorkflowActionFunc {

	return func(context workflowExecutionContext, mutableState mutableState) (*updateWorkflowAction, error) {
		err := action(context, mutableState)
		if err != nil {
			return nil, err
		}
		postActions := &updateWorkflowAction{
			createWorkflowTask: createWorkflowTask,
		}
		return postActions, nil
	}
}

func (e *historyEngineImpl) failWorkflowTask(
	context workflowExecutionContext,
	scheduleID int64,
	startedID int64,
	cause enumspb.WorkflowTaskFailedCause,
	failure *failurepb.Failure,
	request *workflowservice.RespondWorkflowTaskCompletedRequest,
) (mutableState, error) {

	// Clear any updates we have accumulated so far
	context.clear()

	// Reload workflow execution so we can apply the workflow task failure event
	mutableState, err := context.loadWorkflowExecution()
	if err != nil {
		return nil, err
	}

	if _, err = mutableState.AddWorkflowTaskFailedEvent(
		scheduleID, startedID, cause, failure, request.GetIdentity(), request.GetBinaryChecksum(), "", "", 0,
	); err != nil {
		return nil, err
	}

	// Return new builder back to the caller for further updates
	return mutableState, nil
}

func (e *historyEngineImpl) NotifyNewHistoryEvent(
	event *historyEventNotification,
) {

	e.historyEventNotifier.NotifyNewHistoryEvent(event)
}

func (e *historyEngineImpl) NotifyNewTransferTasks(
	tasks []persistence.Task,
) {

	if len(tasks) > 0 {
		task := tasks[0]
		clusterName := e.clusterMetadata.ClusterNameForFailoverVersion(task.GetVersion())
		e.txProcessor.NotifyNewTask(clusterName, tasks)
	}
}

func (e *historyEngineImpl) NotifyNewReplicationTasks(
	tasks []persistence.Task,
) {

	if len(tasks) > 0 {
		e.replicatorProcessor.notifyNewTask()
	}
}

func (e *historyEngineImpl) NotifyNewTimerTasks(
	tasks []persistence.Task,
) {

	if len(tasks) > 0 {
		task := tasks[0]
		clusterName := e.clusterMetadata.ClusterNameForFailoverVersion(task.GetVersion())
		e.timerProcessor.NotifyNewTimers(clusterName, tasks)
	}
}

func validateStartWorkflowExecutionRequest(
	request *workflowservice.StartWorkflowExecutionRequest,
	maxIDLengthLimit int,
) error {

	if len(request.GetRequestId()) == 0 {
		return serviceerror.NewInvalidArgument("Missing request ID.")
	}
	if timestamp.DurationValue(request.GetWorkflowExecutionTimeout()) < 0 {
		return serviceerror.NewInvalidArgument("Invalid WorkflowExecutionTimeoutSeconds.")
	}
	if timestamp.DurationValue(request.GetWorkflowRunTimeout()) < 0 {
		return serviceerror.NewInvalidArgument("Invalid WorkflowRunTimeoutSeconds.")
	}
	if timestamp.DurationValue(request.GetWorkflowTaskTimeout()) < 0 {
		return serviceerror.NewInvalidArgument("Invalid WorkflowTaskTimeoutSeconds.")
	}
	if request.TaskQueue == nil || request.TaskQueue.GetName() == "" {
		return serviceerror.NewInvalidArgument("Missing Taskqueue.")
	}
	if request.WorkflowType == nil || request.WorkflowType.GetName() == "" {
		return serviceerror.NewInvalidArgument("Missing WorkflowType.")
	}
	if len(request.GetNamespace()) > maxIDLengthLimit {
		return serviceerror.NewInvalidArgument("Namespace exceeds length limit.")
	}
	if len(request.GetWorkflowId()) > maxIDLengthLimit {
		return serviceerror.NewInvalidArgument("WorkflowId exceeds length limit.")
	}
	if len(request.TaskQueue.GetName()) > maxIDLengthLimit {
		return serviceerror.NewInvalidArgument("TaskQueue exceeds length limit.")
	}
	if len(request.WorkflowType.GetName()) > maxIDLengthLimit {
		return serviceerror.NewInvalidArgument("WorkflowType exceeds length limit.")
	}

	return common.ValidateRetryPolicy(request.RetryPolicy)
}

func (e *historyEngineImpl) overrideStartWorkflowExecutionRequest(
	namespaceEntry *cache.NamespaceCacheEntry,
	request *workflowservice.StartWorkflowExecutionRequest,
	metricsScope int,
) {
	namespace := namespaceEntry.GetInfo().Name
	executionTimeout := getWorkflowExecutionTimeout(namespace, timestamp.DurationValue(request.GetWorkflowExecutionTimeout()), e.config)
	if executionTimeout != timestamp.DurationValue(request.GetWorkflowExecutionTimeout()) {
		request.WorkflowExecutionTimeout = timestamp.DurationPtr(executionTimeout)
		e.metricsClient.Scope(
			metricsScope,
			metrics.NamespaceTag(namespace),
		).IncCounter(metrics.WorkflowExecutionTimeoutOverrideCount)
	}

	runTimeout := getWorkflowRunTimeout(namespace, timestamp.DurationValue(request.GetWorkflowRunTimeout()), executionTimeout, e.config)
	if runTimeout != timestamp.DurationValue(request.GetWorkflowRunTimeout()) {
		request.WorkflowRunTimeout = &runTimeout
		e.metricsClient.Scope(
			metricsScope,
			metrics.NamespaceTag(namespace),
		).IncCounter(metrics.WorkflowRunTimeoutOverrideCount)
	}

	taskTimeout := timestamp.DurationValue(request.GetWorkflowTaskTimeout())
	if taskTimeout == 0 {
		taskTimeout = timestamp.RoundUp(e.config.DefaultWorkflowTaskTimeout(namespace))
	}
	maxTaskTimeout := timestamp.RoundUp(e.config.MaxWorkflowTaskTimeout(namespace))
	taskTimeout = timestamp.MinDuration(taskTimeout, maxTaskTimeout)
	taskTimeout = timestamp.MinDuration(taskTimeout, runTimeout)

	if taskTimeout != timestamp.DurationValue(request.GetWorkflowTaskTimeout()) {
		request.WorkflowTaskTimeout = &taskTimeout
		e.metricsClient.Scope(
			metricsScope,
			metrics.NamespaceTag(namespace),
		).IncCounter(metrics.WorkflowTaskTimeoutOverrideCount)
	}
}

func validateNamespaceUUID(
	namespaceUUID string,
) (string, error) {

	if namespaceUUID == "" {
		return "", serviceerror.NewInvalidArgument("Missing namespace UUID.")
	} else if uuid.Parse(namespaceUUID) == nil {
		return "", serviceerror.NewInvalidArgument("Invalid namespace UUID.")
	}
	return namespaceUUID, nil
}

func (e *historyEngineImpl) getActiveNamespaceEntry(
	namespaceUUID string,
) (*cache.NamespaceCacheEntry, error) {

	return getActiveNamespaceEntryFromShard(e.shard, namespaceUUID)
}

func getActiveNamespaceEntryFromShard(
	shard ShardContext,
	namespaceUUID string,
) (*cache.NamespaceCacheEntry, error) {

	namespaceID, err := validateNamespaceUUID(namespaceUUID)
	if err != nil {
		return nil, err
	}

	namespaceEntry, err := shard.GetNamespaceCache().GetNamespaceByID(namespaceID)
	if err != nil {
		return nil, err
	}
	if err = namespaceEntry.GetNamespaceNotActiveErr(); err != nil {
		return nil, err
	}
	return namespaceEntry, nil
}

func getScheduleID(
	activityID string,
	mutableState mutableState,
) (int64, error) {

	if activityID == "" {
		return 0, serviceerror.NewInvalidArgument("Neither ActivityID nor ScheduleID is provided")
	}
	activityInfo, ok := mutableState.GetActivityByActivityID(activityID)
	if !ok {
		return 0, serviceerror.NewInvalidArgument("Cannot locate Activity ScheduleID")
	}
	return activityInfo.ScheduleId, nil
}

func getStartRequest(
	namespaceID string,
	request *workflowservice.SignalWithStartWorkflowExecutionRequest,
) *historyservice.StartWorkflowExecutionRequest {

	req := &workflowservice.StartWorkflowExecutionRequest{
		Namespace:                request.GetNamespace(),
		WorkflowId:               request.GetWorkflowId(),
		WorkflowType:             request.GetWorkflowType(),
		TaskQueue:                request.GetTaskQueue(),
		Input:                    request.GetInput(),
		WorkflowExecutionTimeout: request.GetWorkflowExecutionTimeout(),
		WorkflowRunTimeout:       request.GetWorkflowRunTimeout(),
		WorkflowTaskTimeout:      request.GetWorkflowTaskTimeout(),
		Identity:                 request.GetIdentity(),
		RequestId:                request.GetRequestId(),
		WorkflowIdReusePolicy:    request.GetWorkflowIdReusePolicy(),
		RetryPolicy:              request.GetRetryPolicy(),
		CronSchedule:             request.GetCronSchedule(),
		Memo:                     request.GetMemo(),
		SearchAttributes:         request.GetSearchAttributes(),
		Header:                   request.GetHeader(),
	}

	return common.CreateHistoryStartWorkflowRequest(namespaceID, req)
}

func setTaskInfo(
	version int64,
	timestamp time.Time,
	transferTasks []persistence.Task,
	timerTasks []persistence.Task,
) {
	// set both the task version, as well as the timestamp on the transfer tasks
	for _, task := range transferTasks {
		task.SetVersion(version)
		task.SetVisibilityTimestamp(timestamp)
	}
	for _, task := range timerTasks {
		task.SetVersion(version)
	}
}

// for startWorkflowExecution & signalWithStart to handle workflow reuse policy
func (e *historyEngineImpl) applyWorkflowIDReusePolicyForSigWithStart(
	prevExecutionInfo *persistence.WorkflowExecutionInfo,
	namespaceID string,
	execution commonpb.WorkflowExecution,
	wfIDReusePolicy enumspb.WorkflowIdReusePolicy,
) error {

	prevStartRequestID := prevExecutionInfo.CreateRequestID
	prevRunID := prevExecutionInfo.RunID
	prevState := prevExecutionInfo.State
	prevStatus := prevExecutionInfo.Status

	return e.applyWorkflowIDReusePolicyHelper(
		prevStartRequestID,
		prevRunID,
		prevState,
		prevStatus,
		namespaceID,
		execution,
		wfIDReusePolicy,
	)

}

func (e *historyEngineImpl) applyWorkflowIDReusePolicyHelper(
	prevStartRequestID,
	prevRunID string,
	prevState enumsspb.WorkflowExecutionState,
	prevStatus enumspb.WorkflowExecutionStatus,
	namespaceID string,
	execution commonpb.WorkflowExecution,
	wfIDReusePolicy enumspb.WorkflowIdReusePolicy,
) error {

	// here we know there is some information about the prev workflow, i.e. either running right now
	// or has history check if the this workflow is finished
	switch prevState {
	case enumsspb.WORKFLOW_EXECUTION_STATE_CREATED,
		enumsspb.WORKFLOW_EXECUTION_STATE_RUNNING:
		msg := "Workflow execution is already running. WorkflowId: %v, RunId: %v."
		return getWorkflowAlreadyStartedError(msg, prevStartRequestID, execution.GetWorkflowId(), prevRunID)
	case enumsspb.WORKFLOW_EXECUTION_STATE_COMPLETED:
		// previous workflow completed, proceed
	default:
		// persistence.WorkflowStateZombie or unknown type
		return serviceerror.NewInternal(fmt.Sprintf("Failed to process workflow, workflow has invalid state: %v.", prevState))
	}

	switch wfIDReusePolicy {
	case enumspb.WORKFLOW_ID_REUSE_POLICY_ALLOW_DUPLICATE_FAILED_ONLY:
		if _, ok := FailedWorkflowStatuses[prevStatus]; !ok {
			msg := "Workflow execution already finished successfully. WorkflowId: %v, RunId: %v. Workflow Id reuse policy: allow duplicate workflow Id if last run failed."
			return getWorkflowAlreadyStartedError(msg, prevStartRequestID, execution.GetWorkflowId(), prevRunID)
		}
	case enumspb.WORKFLOW_ID_REUSE_POLICY_ALLOW_DUPLICATE:
		// as long as workflow not running, so this case has no check
	case enumspb.WORKFLOW_ID_REUSE_POLICY_REJECT_DUPLICATE:
		msg := "Workflow execution already finished. WorkflowId: %v, RunId: %v. Workflow Id reuse policy: reject duplicate workflow Id."
		return getWorkflowAlreadyStartedError(msg, prevStartRequestID, execution.GetWorkflowId(), prevRunID)
	default:
		return serviceerror.NewInternal(fmt.Sprintf("Failed to process start workflow reuse policy: %v.", wfIDReusePolicy))
	}

	return nil
}

func getWorkflowAlreadyStartedError(errMsg string, createRequestID string, workflowID string, runID string) error {
	return serviceerror.NewWorkflowExecutionAlreadyStarted(
		fmt.Sprintf(errMsg, workflowID, runID),
		createRequestID,
		runID,
	)
}

func (e *historyEngineImpl) GetReplicationMessages(
	ctx context.Context,
	pollingCluster string,
	lastReadMessageID int64,
) (*replicationspb.ReplicationMessages, error) {

	scope := metrics.HistoryGetReplicationMessagesScope
	sw := e.metricsClient.StartTimer(scope, metrics.GetReplicationMessagesForShardLatency)
	defer sw.Stop()

	replicationMessages, err := e.replicatorProcessor.getTasks(
		ctx,
		pollingCluster,
		lastReadMessageID,
	)
	if err != nil {
		e.logger.Error("Failed to retrieve replication messages.", tag.Error(err))
		return nil, err
	}

	// Set cluster status for sync shard info
	replicationMessages.SyncShardStatus = &replicationspb.SyncShardStatus{
		StatusTime: timestamp.TimePtr(e.timeSource.Now()),
	}
	e.logger.Debug("Successfully fetched replication messages.", tag.Counter(len(replicationMessages.ReplicationTasks)))
	return replicationMessages, nil
}

func (e *historyEngineImpl) GetDLQReplicationMessages(
	ctx context.Context,
	taskInfos []*replicationspb.ReplicationTaskInfo,
) ([]*replicationspb.ReplicationTask, error) {

	scope := metrics.HistoryGetDLQReplicationMessagesScope
	sw := e.metricsClient.StartTimer(scope, metrics.GetDLQReplicationMessagesLatency)
	defer sw.Stop()

	tasks := make([]*replicationspb.ReplicationTask, len(taskInfos))
	for _, taskInfo := range taskInfos {
		task, err := e.replicatorProcessor.getTask(ctx, taskInfo)
		if err != nil {
			e.logger.Error("Failed to fetch DLQ replication messages.", tag.Error(err))
			return nil, err
		}
		tasks = append(tasks, task)
	}

	return tasks, nil
}

func (e *historyEngineImpl) ReapplyEvents(
	ctx context.Context,
	namespaceUUID string,
	workflowID string,
	runID string,
	reapplyEvents []*historypb.HistoryEvent,
) error {

	if e.config.SkipReapplicationByNamespaceId(namespaceUUID) {
		return nil
	}

	namespaceEntry, err := e.getActiveNamespaceEntry(namespaceUUID)
	if err != nil {
		return err
	}
	namespaceID := namespaceEntry.GetInfo().Id
	// remove run id from the execution so that reapply events to the current run
	currentExecution := commonpb.WorkflowExecution{
		WorkflowId: workflowID,
	}

	return e.updateWorkflowExecutionWithAction(
		ctx,
		namespaceID,
		currentExecution,
		func(context workflowExecutionContext, mutableState mutableState) (*updateWorkflowAction, error) {
			// Filter out reapply event from the same cluster
			toReapplyEvents := make([]*historypb.HistoryEvent, 0, len(reapplyEvents))
			lastWriteVersion, err := mutableState.GetLastWriteVersion()
			if err != nil {
				return nil, err
			}
			for _, event := range reapplyEvents {
				if event.GetVersion() == lastWriteVersion {
					// The reapply is from the same cluster. Ignoring.
					continue
				}
				dedupResource := definition.NewEventReappliedID(runID, event.GetEventId(), event.GetVersion())
				if mutableState.IsResourceDuplicated(dedupResource) {
					// already apply the signal
					continue
				}
				toReapplyEvents = append(toReapplyEvents, event)
			}
			if len(toReapplyEvents) == 0 {
				return &updateWorkflowAction{
					noop: true,
				}, nil
			}

			if !mutableState.IsWorkflowExecutionRunning() {
				// need to reset target workflow (which is also the current workflow)
				// to accept events to be reapplied
				baseRunID := mutableState.GetExecutionInfo().RunID
				resetRunID := uuid.New()
				baseRebuildLastEventID := mutableState.GetPreviousStartedEventID()

				// TODO when https://github.com/uber/cadence/issues/2420 is finished, remove this block,
				//  since cannot reapply event to a finished workflow which had no workflow tasks started
				if baseRebuildLastEventID == common.EmptyEventID {
					e.logger.Warn("cannot reapply event to a finished workflow",
						tag.WorkflowNamespaceID(namespaceID),
						tag.WorkflowID(currentExecution.GetWorkflowId()),
					)
					e.metricsClient.IncCounter(metrics.HistoryReapplyEventsScope, metrics.EventReapplySkippedCount)
					return &updateWorkflowAction{noop: true}, nil
				}

				baseVersionHistories := mutableState.GetVersionHistories()
				baseCurrentVersionHistory, err := baseVersionHistories.GetCurrentVersionHistory()
				if err != nil {
					return nil, err
				}
				baseRebuildLastEventVersion, err := baseCurrentVersionHistory.GetEventVersion(baseRebuildLastEventID)
				if err != nil {
					return nil, err
				}
				baseCurrentBranchToken := baseCurrentVersionHistory.GetBranchToken()
				baseNextEventID := mutableState.GetNextEventID()

				if err = e.workflowResetter.resetWorkflow(
					ctx,
					namespaceID,
					workflowID,
					baseRunID,
					baseCurrentBranchToken,
					baseRebuildLastEventID,
					baseRebuildLastEventVersion,
					baseNextEventID,
					resetRunID,
					uuid.New(),
					newNDCWorkflow(
						ctx,
						e.shard.GetNamespaceCache(),
						e.shard.GetClusterMetadata(),
						context,
						mutableState,
						noopReleaseFn,
					),
					eventsReapplicationResetWorkflowReason,
					toReapplyEvents,
				); err != nil {
					return nil, err
				}
				return &updateWorkflowAction{
					noop: true,
				}, nil
			}

			postActions := &updateWorkflowAction{
				createWorkflowTask: true,
			}
			// Do not create workflow task when the workflow is cron and the cron has not been started yet
			if mutableState.GetExecutionInfo().CronSchedule != "" && !mutableState.HasProcessedOrPendingWorkflowTask() {
				postActions.createWorkflowTask = false
			}
			reappliedEvents, err := e.eventsReapplier.reapplyEvents(
				ctx,
				mutableState,
				toReapplyEvents,
				runID,
			)
			if err != nil {
				e.logger.Error("failed to re-apply stale events", tag.Error(err))
				return nil, serviceerror.NewInternal("unable to re-apply stale events")
			}
			if len(reappliedEvents) == 0 {
				return &updateWorkflowAction{
					noop: true,
				}, nil
			}
			return postActions, nil
		})
}

func (e *historyEngineImpl) GetDLQMessages(
	ctx context.Context,
	request *historyservice.GetDLQMessagesRequest,
) (*historyservice.GetDLQMessagesResponse, error) {

	tasks, token, err := e.replicationDLQHandler.getMessages(
		ctx,
		request.GetSourceCluster(),
		request.GetInclusiveEndMessageId(),
		int(request.GetMaximumPageSize()),
		request.GetNextPageToken(),
	)
	if err != nil {
		return nil, err
	}
	return &historyservice.GetDLQMessagesResponse{
		Type:             request.GetType(),
		ReplicationTasks: tasks,
		NextPageToken:    token,
	}, nil
}

func (e *historyEngineImpl) PurgeDLQMessages(
	ctx context.Context,
	request *historyservice.PurgeDLQMessagesRequest,
) error {

	return e.replicationDLQHandler.purgeMessages(
		request.GetSourceCluster(),
		request.GetInclusiveEndMessageId(),
	)
}

func (e *historyEngineImpl) MergeDLQMessages(
	ctx context.Context,
	request *historyservice.MergeDLQMessagesRequest,
) (*historyservice.MergeDLQMessagesResponse, error) {

	token, err := e.replicationDLQHandler.mergeMessages(
		ctx,
		request.GetSourceCluster(),
		request.GetInclusiveEndMessageId(),
		int(request.GetMaximumPageSize()),
		request.GetNextPageToken(),
	)
	if err != nil {
		return nil, err
	}
	return &historyservice.MergeDLQMessagesResponse{
		NextPageToken: token,
	}, nil
}

func (e *historyEngineImpl) RefreshWorkflowTasks(
	ctx context.Context,
	namespaceUUID string,
	execution commonpb.WorkflowExecution,
) (retError error) {

	namespaceEntry, err := e.getActiveNamespaceEntry(namespaceUUID)
	if err != nil {
		return err
	}
	namespaceID := namespaceEntry.GetInfo().Id

	context, release, err := e.historyCache.getOrCreateWorkflowExecution(ctx, namespaceID, execution)
	if err != nil {
		return err
	}
	defer func() { release(retError) }()

	mutableState, err := context.loadWorkflowExecution()
	if err != nil {
		return err
	}

	if !mutableState.IsWorkflowExecutionRunning() {
		return nil
	}

	mutableStateTaskRefresher := newMutableStateTaskRefresher(
		e.shard.GetConfig(),
		e.shard.GetNamespaceCache(),
		e.shard.GetEventsCache(),
		e.shard.GetLogger(),
	)

	now := e.shard.GetTimeSource().Now()

	err = mutableStateTaskRefresher.refreshTasks(now, mutableState)
	if err != nil {
		return err
	}

	err = context.updateWorkflowExecutionAsActive(now)
	if err != nil {
		return err
	}
	return nil
}

func (e *historyEngineImpl) loadWorkflowOnce(
	ctx context.Context,
	namespaceID string,
	workflowID string,
	runID string,
) (workflowContext, error) {

	context, release, err := e.historyCache.getOrCreateWorkflowExecution(
		ctx,
		namespaceID,
		commonpb.WorkflowExecution{
			WorkflowId: workflowID,
			RunId:      runID,
		},
	)
	if err != nil {
		return nil, err
	}

	mutableState, err := context.loadWorkflowExecution()
	if err != nil {
		release(err)
		return nil, err
	}

	return newWorkflowContext(context, release, mutableState), nil
}

func (e *historyEngineImpl) loadWorkflow(
	ctx context.Context,
	namespaceID string,
	workflowID string,
	runID string,
) (workflowContext, error) {

	if runID != "" {
		return e.loadWorkflowOnce(ctx, namespaceID, workflowID, runID)
	}

	for attempt := 1; attempt <= conditionalRetryCount; attempt++ {

		workflowContext, err := e.loadWorkflowOnce(ctx, namespaceID, workflowID, "")
		if err != nil {
			return nil, err
		}

		if workflowContext.getMutableState().IsWorkflowExecutionRunning() {
			return workflowContext, nil
		}

		// workflow not running, need to check current record
		resp, err := e.shard.GetExecutionManager().GetCurrentExecution(
			&persistence.GetCurrentExecutionRequest{
				NamespaceID: namespaceID,
				WorkflowID:  workflowID,
			},
		)
		if err != nil {
			workflowContext.getReleaseFn()(err)
			return nil, err
		}

		if resp.RunID == workflowContext.getRunID() {
			return workflowContext, nil
		}
		workflowContext.getReleaseFn()(nil)
	}

	return nil, serviceerror.NewInternal("unable to locate current workflow execution")
}<|MERGE_RESOLUTION|>--- conflicted
+++ resolved
@@ -1396,13 +1396,8 @@
 			if ai.StartedId != common.EmptyEventID {
 				// If activity is started as part of the current request scope then return a positive response
 				if ai.RequestId == requestID {
-<<<<<<< HEAD
-					response.StartedTimestamp = ai.StartedTime.UnixNano()
+					response.StartedTime = ai.StartedTime
 					response.Attempt = ai.Attempt
-=======
-					response.StartedTime = ai.StartedTime
-					response.Attempt = int64(ai.Attempt)
->>>>>>> a4bc6de7
 					return nil
 				}
 
@@ -1418,13 +1413,8 @@
 				return err
 			}
 
-<<<<<<< HEAD
-			response.StartedTimestamp = ai.StartedTime.UnixNano()
+			response.StartedTime = ai.StartedTime
 			response.Attempt = ai.Attempt
-=======
-			response.StartedTime = ai.StartedTime
-			response.Attempt = int64(ai.Attempt)
->>>>>>> a4bc6de7
 			response.HeartbeatDetails = ai.LastHeartbeatDetails
 
 			response.WorkflowType = mutableState.GetWorkflowType()
