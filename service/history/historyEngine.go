// The MIT License
//
// Copyright (c) 2020 Temporal Technologies Inc.  All rights reserved.
//
// Copyright (c) 2020 Uber Technologies, Inc.
//
// Permission is hereby granted, free of charge, to any person obtaining a copy
// of this software and associated documentation files (the "Software"), to deal
// in the Software without restriction, including without limitation the rights
// to use, copy, modify, merge, publish, distribute, sublicense, and/or sell
// copies of the Software, and to permit persons to whom the Software is
// furnished to do so, subject to the following conditions:
//
// The above copyright notice and this permission notice shall be included in
// all copies or substantial portions of the Software.
//
// THE SOFTWARE IS PROVIDED "AS IS", WITHOUT WARRANTY OF ANY KIND, EXPRESS OR
// IMPLIED, INCLUDING BUT NOT LIMITED TO THE WARRANTIES OF MERCHANTABILITY,
// FITNESS FOR A PARTICULAR PURPOSE AND NONINFRINGEMENT. IN NO EVENT SHALL THE
// AUTHORS OR COPYRIGHT HOLDERS BE LIABLE FOR ANY CLAIM, DAMAGES OR OTHER
// LIABILITY, WHETHER IN AN ACTION OF CONTRACT, TORT OR OTHERWISE, ARISING FROM,
// OUT OF OR IN CONNECTION WITH THE SOFTWARE OR THE USE OR OTHER DEALINGS IN
// THE SOFTWARE.

package history

import (
	"bytes"
	"context"
	"fmt"
	"sync"
	"sync/atomic"
	"time"

	"github.com/pborman/uuid"
	commonpb "go.temporal.io/api/common/v1"
	"go.temporal.io/api/enums/v1"
	enumspb "go.temporal.io/api/enums/v1"
	historypb "go.temporal.io/api/history/v1"
	querypb "go.temporal.io/api/query/v1"
	"go.temporal.io/api/serviceerror"
	taskqueuepb "go.temporal.io/api/taskqueue/v1"
	workflowpb "go.temporal.io/api/workflow/v1"
	"go.temporal.io/api/workflowservice/v1"

	"go.temporal.io/server/common/payloads"
	"go.temporal.io/server/common/persistence/visibility/manager"
	"go.temporal.io/server/common/sdk"
	"go.temporal.io/server/service/history/queues"
	"go.temporal.io/server/service/history/tasks"

	enumsspb "go.temporal.io/server/api/enums/v1"
	historyspb "go.temporal.io/server/api/history/v1"
	"go.temporal.io/server/api/historyservice/v1"
	"go.temporal.io/server/api/matchingservice/v1"
	persistencespb "go.temporal.io/server/api/persistence/v1"
	replicationspb "go.temporal.io/server/api/replication/v1"
	workflowspb "go.temporal.io/server/api/workflow/v1"
	"go.temporal.io/server/client/admin"
	"go.temporal.io/server/client/history"
	"go.temporal.io/server/common"
	"go.temporal.io/server/common/clock"
	"go.temporal.io/server/common/cluster"
	"go.temporal.io/server/common/definition"
	"go.temporal.io/server/common/failure"
	"go.temporal.io/server/common/log"
	"go.temporal.io/server/common/log/tag"
	"go.temporal.io/server/common/metrics"
	"go.temporal.io/server/common/namespace"
	"go.temporal.io/server/common/persistence"
	"go.temporal.io/server/common/persistence/versionhistory"
	"go.temporal.io/server/common/primitives/timestamp"
	"go.temporal.io/server/common/rpc/interceptor"
	"go.temporal.io/server/common/searchattribute"
	serviceerrors "go.temporal.io/server/common/serviceerror"
	"go.temporal.io/server/common/xdc"
	"go.temporal.io/server/service/history/configs"
	"go.temporal.io/server/service/history/consts"
	"go.temporal.io/server/service/history/events"
	"go.temporal.io/server/service/history/shard"
	"go.temporal.io/server/service/history/workflow"
	"go.temporal.io/server/service/worker/archiver"
)

const (
	conditionalRetryCount                     = 5
	activityCancellationMsgActivityNotStarted = "ACTIVITY_ID_NOT_STARTED"
)

type (
	historyEngineImpl struct {
		status                        int32
		currentClusterName            string
		shard                         shard.Context
		timeSource                    clock.TimeSource
		workflowTaskHandler           workflowTaskHandlerCallbacks
		clusterMetadata               cluster.Metadata
		executionManager              persistence.ExecutionManager
		queueProcessors               map[tasks.Category]queues.Processor
		replicatorProcessor           *replicatorQueueProcessorImpl
		nDCReplicator                 nDCHistoryReplicator
		nDCActivityReplicator         nDCActivityReplicator
		eventNotifier                 events.Notifier
		tokenSerializer               common.TaskTokenSerializer
		historyCache                  workflow.Cache
		metricsClient                 metrics.Client
		logger                        log.Logger
		throttledLogger               log.Logger
		config                        *configs.Config
		workflowRebuilder             workflowRebuilder
		workflowResetter              workflowResetter
		replicationTaskFetchers       ReplicationTaskFetchers
		replicationTaskProcessorsLock sync.Mutex
		replicationTaskProcessors     map[string]ReplicationTaskProcessor
		sdkClientFactory              sdk.ClientFactory
		eventsReapplier               nDCEventsReapplier
		matchingClient                matchingservice.MatchingServiceClient
		rawMatchingClient             matchingservice.MatchingServiceClient
		replicationDLQHandler         replicationDLQHandler
		searchAttributesValidator     *searchattribute.Validator
		workflowDeleteManager         workflow.DeleteManager
	}
)

// NewEngineWithShardContext creates an instance of history engine
func NewEngineWithShardContext(
	shard shard.Context,
	visibilityMgr manager.VisibilityManager,
	matchingClient matchingservice.MatchingServiceClient,
	historyClient historyservice.HistoryServiceClient,
	sdkClientFactory sdk.ClientFactory,
	eventNotifier events.Notifier,
	config *configs.Config,
	replicationTaskFetchers ReplicationTaskFetchers,
	rawMatchingClient matchingservice.MatchingServiceClient,
	newCacheFn workflow.NewCacheFn,
	archivalClient archiver.Client,
	queueProcessorFactories []queues.ProcessorFactory,
) shard.Engine {
	currentClusterName := shard.GetClusterMetadata().GetCurrentClusterName()

	logger := shard.GetLogger()
	executionManager := shard.GetExecutionManager()
	historyCache := newCacheFn(shard)

	workflowDeleteManager := workflow.NewDeleteManager(
		shard,
		historyCache,
		config,
		archivalClient,
		shard.GetTimeSource(),
	)

	historyEngImpl := &historyEngineImpl{
		status:                    common.DaemonStatusInitialized,
		currentClusterName:        currentClusterName,
		shard:                     shard,
		clusterMetadata:           shard.GetClusterMetadata(),
		timeSource:                shard.GetTimeSource(),
		executionManager:          executionManager,
		tokenSerializer:           common.NewProtoTaskTokenSerializer(),
		historyCache:              historyCache,
		logger:                    log.With(logger, tag.ComponentHistoryEngine),
		throttledLogger:           log.With(shard.GetThrottledLogger(), tag.ComponentHistoryEngine),
		metricsClient:             shard.GetMetricsClient(),
		eventNotifier:             eventNotifier,
		config:                    config,
		sdkClientFactory:          sdkClientFactory,
		matchingClient:            matchingClient,
		rawMatchingClient:         rawMatchingClient,
		replicationTaskProcessors: make(map[string]ReplicationTaskProcessor),
		replicationTaskFetchers:   replicationTaskFetchers,
		workflowDeleteManager:     workflowDeleteManager,
	}

	historyEngImpl.queueProcessors = make(map[tasks.Category]queues.Processor)
	for _, factory := range queueProcessorFactories {
		processor := factory.CreateProcessor(shard, historyEngImpl, historyCache)
		historyEngImpl.queueProcessors[processor.Category()] = processor
	}

	historyEngImpl.eventsReapplier = newNDCEventsReapplier(shard.GetMetricsClient(), logger)

	if shard.GetClusterMetadata().IsGlobalNamespaceEnabled() {
		historyEngImpl.replicatorProcessor = newReplicatorQueueProcessor(
			shard,
			historyCache,
			executionManager,
			logger,
		)
		historyEngImpl.nDCReplicator = newNDCHistoryReplicator(
			shard,
			historyCache,
			historyEngImpl.eventsReapplier,
			logger,
		)
		historyEngImpl.nDCActivityReplicator = newNDCActivityReplicator(
			shard,
			historyCache,
			logger,
		)
	}
	historyEngImpl.workflowRebuilder = NewWorkflowRebuilder(
		shard,
		historyCache,
		logger,
	)
	historyEngImpl.workflowResetter = newWorkflowResetter(
		shard,
		historyCache,
		logger,
	)

	historyEngImpl.searchAttributesValidator = searchattribute.NewValidator(
		shard.GetSearchAttributesProvider(),
		shard.GetSearchAttributesMapper(),
		config.SearchAttributesNumberOfKeysLimit,
		config.SearchAttributesSizeOfValueLimit,
		config.SearchAttributesTotalSizeLimit,
	)

	historyEngImpl.workflowTaskHandler = newWorkflowTaskHandlerCallback(historyEngImpl)
	historyEngImpl.replicationDLQHandler = newLazyReplicationDLQHandler(shard)

	return historyEngImpl
}

// Start will spin up all the components needed to start serving this shard.
// Make sure all the components are loaded lazily so start can return immediately.  This is important because
// ShardController calls start sequentially for all the shards for a given host during startup.
func (e *historyEngineImpl) Start() {
	if !atomic.CompareAndSwapInt32(
		&e.status,
		common.DaemonStatusInitialized,
		common.DaemonStatusStarted,
	) {
		return
	}

	e.logger.Info("", tag.LifeCycleStarting)
	defer e.logger.Info("", tag.LifeCycleStarted)

	for _, queueProcessor := range e.queueProcessors {
		queueProcessor.Start()
	}

	// failover callback will try to create a failover queue processor to scan all inflight tasks
	// if domain needs to be failovered. However, in the multicursor queue logic, the scan range
	// can't be retrieved before the processor is started. If failover callback is registered
	// before queue processor is started, it may result in a deadline as to create the failover queue,
	// queue processor need to be started.
	e.registerNamespaceFailoverCallback()

	// Listen to cluster metadata and dynamically update replication processor for remote clussters.
	e.listenToClusterMetadataChange()
}

// Stop the service.
func (e *historyEngineImpl) Stop() {
	if !atomic.CompareAndSwapInt32(
		&e.status,
		common.DaemonStatusStarted,
		common.DaemonStatusStopped,
	) {
		return
	}

	e.logger.Info("", tag.LifeCycleStopping)
	defer e.logger.Info("", tag.LifeCycleStopped)

	for _, queueProcessor := range e.queueProcessors {
		queueProcessor.Stop()
	}

	callbackID := getMetadataChangeCallbackID(common.HistoryServiceName, e.shard.GetShardID())
	e.clusterMetadata.UnRegisterMetadataChangeCallback(callbackID)
	e.replicationTaskProcessorsLock.Lock()
	for _, replicationTaskProcessor := range e.replicationTaskProcessors {
		replicationTaskProcessor.Stop()
	}
	e.replicationTaskProcessorsLock.Unlock()

	// unset the failover callback
	e.shard.GetNamespaceRegistry().UnregisterNamespaceChangeCallback(e.shard.GetShardID())
}

func (e *historyEngineImpl) registerNamespaceFailoverCallback() {

	// NOTE: READ BEFORE MODIFICATION
	//
	// Tasks, e.g. transfer tasks and timer tasks, are created when holding the shard lock
	// meaning tasks -> release of shard lock
	//
	// Namespace change notification follows the following steps, order matters
	// 1. lock all task processing.
	// 2. namespace changes visible to everyone (Note: lock of task processing prevents task processing logic seeing the namespace changes).
	// 3. failover min and max task levels are calculated, then update to shard.
	// 4. failover start & task processing unlock & shard namespace version notification update. (order does not matter for this discussion)
	//
	// The above guarantees that task created during the failover will be processed.
	// If the task is created after namespace change:
	// 		then active processor will handle it. (simple case)
	// If the task is created before namespace change:
	//		task -> release of shard lock
	//		failover min / max task levels calculated & updated to shard (using shard lock) -> failover start
	// above 2 guarantees that failover start is after persistence of the task.

	failoverPredicate := func(shardNotificationVersion int64, nextNamespace *namespace.Namespace, action func()) {
		namespaceFailoverNotificationVersion := nextNamespace.FailoverNotificationVersion()
		namespaceActiveCluster := nextNamespace.ActiveClusterName()

		if nextNamespace.IsGlobalNamespace() &&
			namespaceFailoverNotificationVersion >= shardNotificationVersion &&
			namespaceActiveCluster == e.currentClusterName {
			action()
		}
	}

	// first set the failover callback
	e.shard.GetNamespaceRegistry().RegisterNamespaceChangeCallback(
		e.shard.GetShardID(),
		0, /* always want callback so UpdateHandoverNamespaces() can be called after shard reload */
		func() {
			for _, queueProcessor := range e.queueProcessors {
				queueProcessor.LockTaskProcessing()
			}
		},
		func(prevNamespaces []*namespace.Namespace, nextNamespaces []*namespace.Namespace) {
			defer func() {
				for _, queueProcessor := range e.queueProcessors {
					queueProcessor.UnlockTaskProcessing()
				}
			}()

			if len(nextNamespaces) == 0 {
				return
			}

			if e.shard.GetClusterMetadata().IsGlobalNamespaceEnabled() {
				e.shard.UpdateHandoverNamespaces(nextNamespaces, e.replicatorProcessor.GetMaxReplicationTaskID())
			}

			newNotificationVersion := nextNamespaces[len(nextNamespaces)-1].NotificationVersion() + 1
			shardNotificationVersion := e.shard.GetNamespaceNotificationVersion()
			if newNotificationVersion <= shardNotificationVersion {
				// skip if this is known version. this could happen once after shard reload because we use
				// 0 as initialNotificationVersion when RegisterNamespaceChangeCallback.
				return
			}

			failoverNamespaceIDs := map[string]struct{}{}
			for _, nextNamespace := range nextNamespaces {
				failoverPredicate(shardNotificationVersion, nextNamespace, func() {
					failoverNamespaceIDs[nextNamespace.ID().String()] = struct{}{}
				})
			}

			if len(failoverNamespaceIDs) > 0 {
				e.logger.Info("Namespace Failover Start.", tag.WorkflowNamespaceIDs(failoverNamespaceIDs))

				for _, queueProcessor := range e.queueProcessors {
					queueProcessor.FailoverNamespace(failoverNamespaceIDs)
				}

				// the fake tasks will not be actually used, we just need to make sure
				// its length > 0 and has correct timestamp, to trigger a db scan
				now := e.shard.GetTimeSource().Now()
				fakeTasks := make(map[tasks.Category][]tasks.Task)
				for category := range e.queueProcessors {
					fakeTasks[category] = []tasks.Task{tasks.NewFakeTask(category, now)}
				}
				e.NotifyNewTasks(e.currentClusterName, fakeTasks)
			}

			// nolint:errcheck
			e.shard.UpdateNamespaceNotificationVersion(newNotificationVersion)
		},
	)
}

func (e *historyEngineImpl) listenToClusterMetadataChange() {
	callbackID := getMetadataChangeCallbackID(common.HistoryServiceName, e.shard.GetShardID())
	e.clusterMetadata.RegisterMetadataChangeCallback(
		callbackID,
		e.handleClusterMetadataUpdate,
	)
}

func (e *historyEngineImpl) handleClusterMetadataUpdate(
	oldClusterMetadata map[string]*cluster.ClusterInformation,
	newClusterMetadata map[string]*cluster.ClusterInformation,
) {
	e.replicationTaskProcessorsLock.Lock()
	defer e.replicationTaskProcessorsLock.Unlock()

	for clusterName := range oldClusterMetadata {
		if clusterName == e.currentClusterName {
			continue
		}
		// The metadata triggers a update when the following fields update: 1. Enabled 2. Initial Failover Version 3. Cluster address
		// The callback covers three cases:
		// Case 1: Remove a cluster Case 2: Add a new cluster Case 3: Refresh cluster metadata.

		if processor, ok := e.replicationTaskProcessors[clusterName]; ok {
			// Case 1 and Case 3
			processor.Stop()
			delete(e.replicationTaskProcessors, clusterName)
		}
		if clusterInfo := newClusterMetadata[clusterName]; clusterInfo != nil && clusterInfo.Enabled {
			// Case 2 and Case 3
			fetcher := e.replicationTaskFetchers.GetOrCreateFetcher(clusterName)
			adminClient := e.shard.GetRemoteAdminClient(clusterName)
			adminRetryableClient := admin.NewRetryableClient(
				adminClient,
				common.CreateReplicationServiceBusyRetryPolicy(),
				common.IsResourceExhausted,
			)
			// Intentionally use the raw client to create its own retry policy
			historyClient := e.shard.GetHistoryClient()
			historyRetryableClient := history.NewRetryableClient(
				historyClient,
				common.CreateReplicationServiceBusyRetryPolicy(),
				common.IsResourceExhausted,
			)
			nDCHistoryResender := xdc.NewNDCHistoryResender(
				e.shard.GetNamespaceRegistry(),
				adminRetryableClient,
				func(ctx context.Context, request *historyservice.ReplicateEventsV2Request) error {
					_, err := historyRetryableClient.ReplicateEventsV2(ctx, request)
					return err
				},
				e.shard.GetPayloadSerializer(),
				e.shard.GetConfig().StandbyTaskReReplicationContextTimeout,
				e.shard.GetLogger(),
			)
			replicationTaskExecutor := newReplicationTaskExecutor(
				e.shard,
				e.shard.GetNamespaceRegistry(),
				nDCHistoryResender,
				e,
				e.shard.GetMetricsClient(),
				e.shard.GetLogger(),
			)
			replicationTaskProcessor := NewReplicationTaskProcessor(
				e.shard,
				e,
				e.config,
				e.shard.GetMetricsClient(),
				fetcher,
				replicationTaskExecutor,
			)
			replicationTaskProcessor.Start()
			e.replicationTaskProcessors[clusterName] = replicationTaskProcessor
		}
	}
}

func createMutableState(
	shard shard.Context,
	namespaceEntry *namespace.Namespace,
	runID string,
) (workflow.MutableState, error) {

	var newMutableState workflow.MutableState
	// version history applies to both local and global namespace
	newMutableState = workflow.NewMutableState(
		shard,
		shard.GetEventsCache(),
		shard.GetLogger(),
		namespaceEntry,
		shard.GetTimeSource().Now(),
	)

	if err := newMutableState.SetHistoryTree(runID); err != nil {
		return nil, err
	}

	return newMutableState, nil
}

func (e *historyEngineImpl) generateFirstWorkflowTask(
	mutableState workflow.MutableState,
	parentInfo *workflowspb.ParentExecutionInfo,
	startEvent *historypb.HistoryEvent,
) error {

	if parentInfo == nil {
		// WorkflowTask is only created when it is not a Child Workflow and no backoff is needed
		if err := mutableState.AddFirstWorkflowTaskScheduled(
			startEvent,
		); err != nil {
			return err
		}
	}
	return nil
}

// StartWorkflowExecution starts a workflow execution
func (e *historyEngineImpl) StartWorkflowExecution(
	ctx context.Context,
	startRequest *historyservice.StartWorkflowExecutionRequest,
) (resp *historyservice.StartWorkflowExecutionResponse, retError error) {

	namespaceEntry, err := e.getActiveNamespaceEntry(namespace.ID(startRequest.GetNamespaceId()))
	if err != nil {
		return nil, err
	}
	namespace := namespaceEntry.Name()
	namespaceID := namespaceEntry.ID()

	request := startRequest.StartRequest
	e.overrideStartWorkflowExecutionRequest(request, metrics.HistoryStartWorkflowExecutionScope)
	err = e.validateStartWorkflowExecutionRequest(ctx, request, namespace, "StartWorkflowExecution")
	if err != nil {
		return nil, err
	}

	workflowID := request.GetWorkflowId()
	// grab the current context as a Lock, nothing more
	_, currentRelease, err := e.historyCache.GetOrCreateCurrentWorkflowExecution(
		ctx,
		namespaceID,
		workflowID,
	)
	if err != nil {
		return nil, err
	}
	defer func() { currentRelease(retError) }()

	execution := commonpb.WorkflowExecution{
		WorkflowId: workflowID,
		RunId:      uuid.New(),
	}

	weContext, mutableState, err := e.newWorkflowWithSignal(namespaceEntry, execution, startRequest, nil)
	if err != nil {
		return nil, err
	}

	now := e.timeSource.Now()
	newWorkflow, newWorkflowEventsSeq, err := mutableState.CloseTransactionAsSnapshot(
		now,
		workflow.TransactionPolicyActive,
	)
	if err != nil {
		return nil, err
	}
	if len(newWorkflowEventsSeq) != 1 {
		return nil, serviceerror.NewInternal("unable to create 1st event batch")
	}

	// create as brand new
	createMode := persistence.CreateWorkflowModeBrandNew
	prevRunID := ""
	prevLastWriteVersion := int64(0)
	err = weContext.CreateWorkflowExecution(
		ctx,
		now,
		createMode,
		prevRunID,
		prevLastWriteVersion,
		mutableState,
		newWorkflow,
		newWorkflowEventsSeq,
	)
	if err == nil {
		return &historyservice.StartWorkflowExecutionResponse{
			RunId: execution.GetRunId(),
		}, nil
	}

	t, ok := err.(*persistence.CurrentWorkflowConditionFailedError)
	if !ok {
		return nil, err
	}

	// handle CurrentWorkflowConditionFailedError
	if t.RequestID == request.GetRequestId() {
		return &historyservice.StartWorkflowExecutionResponse{
			RunId: t.RunID,
		}, nil
		// delete history is expected here because duplicate start request will create history with different rid
	}

	// create as ID reuse
	prevRunID = t.RunID
	prevLastWriteVersion = t.LastWriteVersion
	if mutableState.GetCurrentVersion() < prevLastWriteVersion {
		clusterMetadata := e.shard.GetClusterMetadata()
		return nil, serviceerror.NewNamespaceNotActive(
			request.GetNamespace(),
			clusterMetadata.GetCurrentClusterName(),
			clusterMetadata.ClusterNameForFailoverVersion(namespaceEntry.IsGlobalNamespace(), prevLastWriteVersion),
		)
	}

	prevExecutionUpdateAction, err := e.applyWorkflowIDReusePolicyHelper(
		t.RequestID,
		prevRunID,
		t.State,
		t.Status,
		execution,
		startRequest.StartRequest.GetWorkflowIdReusePolicy(),
	)
	if err != nil {
		return nil, err
	}

	if prevExecutionUpdateAction != nil {
		// update prev execution and create new execution in one transaction
		err := e.updateWorkflowExecutionWithNew(
			ctx,
			namespaceID,
			commonpb.WorkflowExecution{
				WorkflowId: execution.WorkflowId,
				RunId:      prevRunID,
			},
			prevExecutionUpdateAction,
			func() (workflow.Context, workflow.MutableState, error) {
				return e.newWorkflowWithSignal(namespaceEntry, execution, startRequest, nil)
			},
		)
		switch err {
		case nil:
			return &historyservice.StartWorkflowExecutionResponse{
				RunId: execution.GetRunId(),
			}, nil
		case consts.ErrWorkflowCompleted:
			// previous workflow already closed
			// fallthough to the logic for only creating the new workflow below
		default:
			return nil, err
		}
	}

	if err = weContext.CreateWorkflowExecution(
		ctx,
		now,
		persistence.CreateWorkflowModeWorkflowIDReuse,
		prevRunID,
		prevLastWriteVersion,
		mutableState,
		newWorkflow,
		newWorkflowEventsSeq,
	); err != nil {
		return nil, err
	}
	return &historyservice.StartWorkflowExecutionResponse{
		RunId: execution.GetRunId(),
	}, nil
}

func (e *historyEngineImpl) newWorkflowWithSignal(
	namespaceEntry *namespace.Namespace,
	execution commonpb.WorkflowExecution,
	startRequest *historyservice.StartWorkflowExecutionRequest,
	signalWithStartRequest *workflowservice.SignalWithStartWorkflowExecutionRequest,
) (workflow.Context, workflow.MutableState, error) {
	newMutableState, err := createMutableState(e.shard, namespaceEntry, execution.GetRunId())
	if err != nil {
		return nil, nil, err
	}

	startEvent, err := newMutableState.AddWorkflowExecutionStartedEvent(
		execution,
		startRequest,
	)
	if err != nil {
		return nil, nil, err
	}

	if signalWithStartRequest != nil {
		if signalWithStartRequest.GetRequestId() != "" {
			newMutableState.AddSignalRequested(signalWithStartRequest.GetRequestId())
		}
		if _, err := newMutableState.AddWorkflowExecutionSignaled(
			signalWithStartRequest.GetSignalName(),
			signalWithStartRequest.GetSignalInput(),
			signalWithStartRequest.GetIdentity(),
			signalWithStartRequest.GetHeader(),
		); err != nil {
			return nil, nil, err
		}
	}

	// Generate first workflow task event if not child WF and no first workflow task backoff
	if err := e.generateFirstWorkflowTask(
		newMutableState,
		startRequest.ParentExecutionInfo,
		startEvent,
	); err != nil {
		return nil, nil, err
	}

	newWorkflowContext := workflow.NewContext(
		e.shard,
		definition.NewWorkflowKey(
			namespaceEntry.ID().String(),
			execution.GetWorkflowId(),
			execution.GetRunId(),
		),
		e.logger,
	)
	return newWorkflowContext, newMutableState, nil
}

// GetMutableState retrieves the mutable state of the workflow execution
func (e *historyEngineImpl) GetMutableState(
	ctx context.Context,
	request *historyservice.GetMutableStateRequest,
) (*historyservice.GetMutableStateResponse, error) {

	return e.getMutableStateOrPolling(ctx, request)
}

// PollMutableState retrieves the mutable state of the workflow execution with long polling
func (e *historyEngineImpl) PollMutableState(
	ctx context.Context,
	request *historyservice.PollMutableStateRequest,
) (*historyservice.PollMutableStateResponse, error) {

	response, err := e.getMutableStateOrPolling(ctx, &historyservice.GetMutableStateRequest{
		NamespaceId:         request.GetNamespaceId(),
		Execution:           request.Execution,
		ExpectedNextEventId: request.ExpectedNextEventId,
		CurrentBranchToken:  request.CurrentBranchToken,
	})

	if err != nil {
		return nil, err
	}
	return &historyservice.PollMutableStateResponse{
		Execution:                             response.Execution,
		WorkflowType:                          response.WorkflowType,
		NextEventId:                           response.NextEventId,
		PreviousStartedEventId:                response.PreviousStartedEventId,
		LastFirstEventId:                      response.LastFirstEventId,
		LastFirstEventTxnId:                   response.LastFirstEventTxnId,
		TaskQueue:                             response.TaskQueue,
		StickyTaskQueue:                       response.StickyTaskQueue,
		StickyTaskQueueScheduleToStartTimeout: response.StickyTaskQueueScheduleToStartTimeout,
		CurrentBranchToken:                    response.CurrentBranchToken,
		VersionHistories:                      response.VersionHistories,
		WorkflowState:                         response.WorkflowState,
		WorkflowStatus:                        response.WorkflowStatus,
	}, nil
}

func (e *historyEngineImpl) getMutableStateOrPolling(
	ctx context.Context,
	request *historyservice.GetMutableStateRequest,
) (*historyservice.GetMutableStateResponse, error) {

	namespaceID := namespace.ID(request.GetNamespaceId())
	err := validateNamespaceUUID(namespaceID)
	if err != nil {
		return nil, err
	}
	execution := commonpb.WorkflowExecution{
		WorkflowId: request.Execution.WorkflowId,
		RunId:      request.Execution.RunId,
	}
	response, err := e.getMutableState(ctx, namespaceID, execution)
	if err != nil {
		return nil, err
	}
	if request.CurrentBranchToken == nil {
		request.CurrentBranchToken = response.CurrentBranchToken
	}
	if !bytes.Equal(request.CurrentBranchToken, response.CurrentBranchToken) {
		return nil, serviceerrors.NewCurrentBranchChanged(response.CurrentBranchToken, request.CurrentBranchToken)
	}
	// set the run id in case query the current running workflow
	execution.RunId = response.Execution.RunId

	// expectedNextEventID is 0 when caller want to get the current next event ID without blocking
	expectedNextEventID := common.FirstEventID
	if request.ExpectedNextEventId != common.EmptyEventID {
		expectedNextEventID = request.GetExpectedNextEventId()
	}

	// if caller decide to long poll on workflow execution
	// and the event ID we are looking for is smaller than current next event ID
	if expectedNextEventID >= response.GetNextEventId() && response.GetWorkflowStatus() == enumspb.WORKFLOW_EXECUTION_STATUS_RUNNING {
		subscriberID, channel, err := e.eventNotifier.WatchHistoryEvent(definition.NewWorkflowKey(namespaceID.String(), execution.GetWorkflowId(), execution.GetRunId()))
		if err != nil {
			return nil, err
		}
		defer e.eventNotifier.UnwatchHistoryEvent(definition.NewWorkflowKey(namespaceID.String(), execution.GetWorkflowId(), execution.GetRunId()), subscriberID) // nolint:errcheck
		// check again in case the next event ID is updated
		response, err = e.getMutableState(ctx, namespaceID, execution)
		if err != nil {
			return nil, err
		}
		// check again if the current branch token changed
		if !bytes.Equal(request.CurrentBranchToken, response.CurrentBranchToken) {
			return nil, serviceerrors.NewCurrentBranchChanged(response.CurrentBranchToken, request.CurrentBranchToken)
		}
		if expectedNextEventID < response.GetNextEventId() || response.GetWorkflowStatus() != enumspb.WORKFLOW_EXECUTION_STATUS_RUNNING {
			return response, nil
		}

		namespaceRegistry, err := e.shard.GetNamespaceRegistry().GetNamespaceByID(namespaceID)
		if err != nil {
			return nil, err
		}
		timer := time.NewTimer(e.shard.GetConfig().LongPollExpirationInterval(namespaceRegistry.Name().String()))
		defer timer.Stop()
		for {
			select {
			case event := <-channel:
				response.LastFirstEventId = event.LastFirstEventID
				response.LastFirstEventTxnId = event.LastFirstEventTxnID
				response.NextEventId = event.NextEventID
				response.PreviousStartedEventId = event.PreviousStartedEventID
				response.WorkflowState = event.WorkflowState
				response.WorkflowStatus = event.WorkflowStatus
				if !bytes.Equal(request.CurrentBranchToken, event.CurrentBranchToken) {
					return nil, serviceerrors.NewCurrentBranchChanged(event.CurrentBranchToken, request.CurrentBranchToken)
				}
				if expectedNextEventID < response.GetNextEventId() || response.GetWorkflowStatus() != enumspb.WORKFLOW_EXECUTION_STATUS_RUNNING {
					return response, nil
				}
			case <-timer.C:
				return response, nil
			case <-ctx.Done():
				return nil, ctx.Err()
			}
		}
	}

	return response, nil
}

func (e *historyEngineImpl) QueryWorkflow(
	ctx context.Context,
	request *historyservice.QueryWorkflowRequest,
) (_ *historyservice.QueryWorkflowResponse, retErr error) {

	scope := e.metricsClient.Scope(metrics.HistoryQueryWorkflowScope)

	namespaceID := namespace.ID(request.GetNamespaceId())
	mutableStateResp, err := e.getMutableState(ctx, namespaceID, *request.GetRequest().GetExecution())
	if err != nil {
		return nil, err
	}
	req := request.GetRequest()
	if mutableStateResp.GetWorkflowStatus() != enumspb.WORKFLOW_EXECUTION_STATUS_RUNNING && req.QueryRejectCondition != enumspb.QUERY_REJECT_CONDITION_NONE {
		notOpenReject := req.GetQueryRejectCondition() == enumspb.QUERY_REJECT_CONDITION_NOT_OPEN
		status := mutableStateResp.GetWorkflowStatus()
		notCompletedCleanlyReject := req.GetQueryRejectCondition() == enumspb.QUERY_REJECT_CONDITION_NOT_COMPLETED_CLEANLY && status != enumspb.WORKFLOW_EXECUTION_STATUS_COMPLETED
		if notOpenReject || notCompletedCleanlyReject {
			return &historyservice.QueryWorkflowResponse{
				Response: &workflowservice.QueryWorkflowResponse{
					QueryRejected: &querypb.QueryRejected{
						Status: status,
					},
				},
			}, nil
		}
	}

	de, err := e.shard.GetNamespaceRegistry().GetNamespaceByID(namespaceID)
	if err != nil {
		return nil, err
	}

	context, release, err := e.historyCache.GetOrCreateWorkflowExecution(
		ctx,
		namespaceID,
		*request.GetRequest().GetExecution(),
		workflow.CallerTypeAPI,
	)
	if err != nil {
		return nil, err
	}
	defer func() { release(retErr) }()
	mutableState, err := context.LoadWorkflowExecution(ctx)
	if err != nil {
		return nil, err
	}

	// There are two ways in which queries get dispatched to workflow worker. First, queries can be dispatched on workflow tasks.
	// These workflow tasks potentially contain new events and queries. The events are treated as coming before the query in time.
	// The second way in which queries are dispatched to workflow worker is directly through matching; in this approach queries can be
	// dispatched to workflow worker immediately even if there are outstanding events that came before the query. The following logic
	// is used to determine if a query can be safely dispatched directly through matching or must be dispatched on a workflow task.
	//
	// There are three cases in which a query can be dispatched directly through matching safely, without violating strong consistency level:
	// 1. the namespace is not active, in this case history is immutable so a query dispatched at any time is consistent
	// 2. the workflow is not running, whenever a workflow is not running dispatching query directly is consistent
	// 3. if there is no pending or started workflow tasks it means no events came before query arrived, so its safe to dispatch directly
	safeToDispatchDirectly := !de.ActiveInCluster(e.clusterMetadata.GetCurrentClusterName()) ||
		!mutableState.IsWorkflowExecutionRunning() ||
		(!mutableState.HasPendingWorkflowTask() && !mutableState.HasInFlightWorkflowTask())
	if safeToDispatchDirectly {
		release(nil)
		msResp, err := e.getMutableState(ctx, namespaceID, *request.GetRequest().GetExecution())
		if err != nil {
			return nil, err
		}
		req.Execution.RunId = msResp.Execution.RunId
		return e.queryDirectlyThroughMatching(ctx, msResp, request.GetNamespaceId(), req, scope)
	}

	// If we get here it means query could not be dispatched through matching directly, so it must block
	// until either an result has been obtained on a workflow task response or until it is safe to dispatch directly through matching.
	sw := scope.StartTimer(metrics.WorkflowTaskQueryLatency)
	defer sw.Stop()
	queryReg := mutableState.GetQueryRegistry()
	if len(queryReg.GetBufferedIDs()) >= e.config.MaxBufferedQueryCount() {
		scope.IncCounter(metrics.QueryBufferExceededCount)
		return nil, consts.ErrConsistentQueryBufferExceeded
	}
	queryID, termCh := queryReg.BufferQuery(req.GetQuery())
	defer queryReg.RemoveQuery(queryID)
	release(nil)
	select {
	case <-termCh:
		state, err := queryReg.GetTerminationState(queryID)
		if err != nil {
			scope.IncCounter(metrics.QueryRegistryInvalidStateCount)
			return nil, err
		}
		switch state.QueryTerminationType {
		case workflow.QueryTerminationTypeCompleted:
			result := state.QueryResult
			switch result.GetResultType() {
			case enumspb.QUERY_RESULT_TYPE_ANSWERED:
				return &historyservice.QueryWorkflowResponse{
					Response: &workflowservice.QueryWorkflowResponse{
						QueryResult: result.GetAnswer(),
					},
				}, nil
			case enumspb.QUERY_RESULT_TYPE_FAILED:
				return nil, serviceerror.NewQueryFailed(result.GetErrorMessage())
			default:
				scope.IncCounter(metrics.QueryRegistryInvalidStateCount)
				return nil, consts.ErrQueryEnteredInvalidState
			}
		case workflow.QueryTerminationTypeUnblocked:
			msResp, err := e.getMutableState(ctx, namespaceID, *request.GetRequest().GetExecution())
			if err != nil {
				return nil, err
			}
			req.Execution.RunId = msResp.Execution.RunId
			return e.queryDirectlyThroughMatching(ctx, msResp, request.GetNamespaceId(), req, scope)
		case workflow.QueryTerminationTypeFailed:
			return nil, state.Failure
		default:
			scope.IncCounter(metrics.QueryRegistryInvalidStateCount)
			return nil, consts.ErrQueryEnteredInvalidState
		}
	case <-ctx.Done():
		scope.IncCounter(metrics.ConsistentQueryTimeoutCount)
		return nil, ctx.Err()
	}
}

func (e *historyEngineImpl) queryDirectlyThroughMatching(
	ctx context.Context,
	msResp *historyservice.GetMutableStateResponse,
	namespaceID string,
	queryRequest *workflowservice.QueryWorkflowRequest,
	scope metrics.Scope,
) (*historyservice.QueryWorkflowResponse, error) {

	sw := scope.StartTimer(metrics.DirectQueryDispatchLatency)
	defer sw.Stop()

	if msResp.GetIsStickyTaskQueueEnabled() &&
		len(msResp.GetStickyTaskQueue().GetName()) != 0 &&
		e.config.EnableStickyQuery(queryRequest.GetNamespace()) {

		stickyMatchingRequest := &matchingservice.QueryWorkflowRequest{
			NamespaceId:  namespaceID,
			QueryRequest: queryRequest,
			TaskQueue:    msResp.GetStickyTaskQueue(),
		}

		// using a clean new context in case customer provide a context which has
		// a really short deadline, causing we clear the stickiness
		stickyContext, cancel := context.WithTimeout(context.Background(), timestamp.DurationValue(msResp.GetStickyTaskQueueScheduleToStartTimeout()))
		stickyStopWatch := scope.StartTimer(metrics.DirectQueryDispatchStickyLatency)
		matchingResp, err := e.rawMatchingClient.QueryWorkflow(stickyContext, stickyMatchingRequest)
		stickyStopWatch.Stop()
		cancel()
		if err == nil {
			scope.IncCounter(metrics.DirectQueryDispatchStickySuccessCount)
			return &historyservice.QueryWorkflowResponse{
				Response: &workflowservice.QueryWorkflowResponse{
					QueryResult:   matchingResp.GetQueryResult(),
					QueryRejected: matchingResp.GetQueryRejected(),
				}}, nil
		}
		if !common.IsContextDeadlineExceededErr(err) && !common.IsContextCanceledErr(err) {
			e.logger.Error("query directly though matching on sticky failed, will not attempt query on non-sticky",
				tag.WorkflowNamespace(queryRequest.GetNamespace()),
				tag.WorkflowID(queryRequest.Execution.GetWorkflowId()),
				tag.WorkflowRunID(queryRequest.Execution.GetRunId()),
				tag.WorkflowQueryType(queryRequest.Query.GetQueryType()),
				tag.Error(err))
			return nil, err
		}
		if msResp.GetWorkflowStatus() == enumspb.WORKFLOW_EXECUTION_STATUS_RUNNING {
			e.logger.Info("query direct through matching failed on sticky, clearing sticky before attempting on non-sticky",
				tag.WorkflowNamespace(queryRequest.GetNamespace()),
				tag.WorkflowID(queryRequest.Execution.GetWorkflowId()),
				tag.WorkflowRunID(queryRequest.Execution.GetRunId()),
				tag.WorkflowQueryType(queryRequest.Query.GetQueryType()))
			resetContext, cancel := context.WithTimeout(context.Background(), 5*time.Second)
			clearStickinessStopWatch := scope.StartTimer(metrics.DirectQueryDispatchClearStickinessLatency)
			_, err := e.ResetStickyTaskQueue(resetContext, &historyservice.ResetStickyTaskQueueRequest{
				NamespaceId: namespaceID,
				Execution:   queryRequest.GetExecution(),
			})
			clearStickinessStopWatch.Stop()
			cancel()
			if err != nil && err != consts.ErrWorkflowCompleted {
				return nil, err
			}
			scope.IncCounter(metrics.DirectQueryDispatchClearStickinessSuccessCount)
		}
	}

	if err := common.IsValidContext(ctx); err != nil {
		e.logger.Info("query context timed out before query on non-sticky task queue could be attempted",
			tag.WorkflowNamespace(queryRequest.GetNamespace()),
			tag.WorkflowID(queryRequest.Execution.GetWorkflowId()),
			tag.WorkflowRunID(queryRequest.Execution.GetRunId()),
			tag.WorkflowQueryType(queryRequest.Query.GetQueryType()))
		scope.IncCounter(metrics.DirectQueryDispatchTimeoutBeforeNonStickyCount)
		return nil, err
	}

	e.logger.Info("query directly through matching on sticky timed out, attempting to query on non-sticky",
		tag.WorkflowNamespace(queryRequest.GetNamespace()),
		tag.WorkflowID(queryRequest.Execution.GetWorkflowId()),
		tag.WorkflowRunID(queryRequest.Execution.GetRunId()),
		tag.WorkflowQueryType(queryRequest.Query.GetQueryType()),
		tag.WorkflowTaskQueueName(msResp.GetStickyTaskQueue().GetName()),
		tag.WorkflowNextEventID(msResp.GetNextEventId()))

	nonStickyMatchingRequest := &matchingservice.QueryWorkflowRequest{
		NamespaceId:  namespaceID,
		QueryRequest: queryRequest,
		TaskQueue:    msResp.TaskQueue,
	}

	nonStickyStopWatch := scope.StartTimer(metrics.DirectQueryDispatchNonStickyLatency)
	matchingResp, err := e.matchingClient.QueryWorkflow(ctx, nonStickyMatchingRequest)
	nonStickyStopWatch.Stop()
	if err != nil {
		e.logger.Error("query directly though matching on non-sticky failed",
			tag.WorkflowNamespace(queryRequest.GetNamespace()),
			tag.WorkflowID(queryRequest.Execution.GetWorkflowId()),
			tag.WorkflowRunID(queryRequest.Execution.GetRunId()),
			tag.WorkflowQueryType(queryRequest.Query.GetQueryType()),
			tag.Error(err))
		return nil, err
	}
	scope.IncCounter(metrics.DirectQueryDispatchNonStickySuccessCount)
	return &historyservice.QueryWorkflowResponse{
		Response: &workflowservice.QueryWorkflowResponse{
			QueryResult:   matchingResp.GetQueryResult(),
			QueryRejected: matchingResp.GetQueryRejected(),
		}}, err
}

func (e *historyEngineImpl) getMutableState(
	ctx context.Context,
	namespaceID namespace.ID,
	execution commonpb.WorkflowExecution,
) (_ *historyservice.GetMutableStateResponse, retError error) {

	context, release, err := e.historyCache.GetOrCreateWorkflowExecution(
		ctx,
		namespaceID,
		execution,
		workflow.CallerTypeAPI,
	)
	if err != nil {
		return nil, err
	}
	defer func() { release(retError) }()

	mutableState, err := context.LoadWorkflowExecution(ctx)
	if err != nil {
		return nil, err
	}

	currentBranchToken, err := mutableState.GetCurrentBranchToken()
	if err != nil {
		return nil, err
	}

	executionInfo := mutableState.GetExecutionInfo()
	execution.RunId = context.GetRunID()
	workflowState, workflowStatus := mutableState.GetWorkflowStateStatus()
	lastFirstEventID, lastFirstEventTxnID := mutableState.GetLastFirstEventIDTxnID()
	return &historyservice.GetMutableStateResponse{
		Execution:              &execution,
		WorkflowType:           &commonpb.WorkflowType{Name: executionInfo.WorkflowTypeName},
		LastFirstEventId:       lastFirstEventID,
		LastFirstEventTxnId:    lastFirstEventTxnID,
		NextEventId:            mutableState.GetNextEventID(),
		PreviousStartedEventId: mutableState.GetPreviousStartedEventID(),
		TaskQueue: &taskqueuepb.TaskQueue{
			Name: executionInfo.TaskQueue,
			Kind: enumspb.TASK_QUEUE_KIND_NORMAL,
		},
		StickyTaskQueue: &taskqueuepb.TaskQueue{
			Name: executionInfo.StickyTaskQueue,
			Kind: enumspb.TASK_QUEUE_KIND_STICKY,
		},
		StickyTaskQueueScheduleToStartTimeout: executionInfo.StickyScheduleToStartTimeout,
		CurrentBranchToken:                    currentBranchToken,
		WorkflowState:                         workflowState,
		WorkflowStatus:                        workflowStatus,
		IsStickyTaskQueueEnabled:              mutableState.IsStickyTaskQueueEnabled(),
		VersionHistories: versionhistory.CopyVersionHistories(
			mutableState.GetExecutionInfo().GetVersionHistories(),
		),
	}, nil
}

func (e *historyEngineImpl) DescribeMutableState(
	ctx context.Context,
	request *historyservice.DescribeMutableStateRequest,
) (response *historyservice.DescribeMutableStateResponse, retError error) {

	namespaceID := namespace.ID(request.GetNamespaceId())
	err := validateNamespaceUUID(namespaceID)
	if err != nil {
		return nil, err
	}

	execution := commonpb.WorkflowExecution{
		WorkflowId: request.Execution.WorkflowId,
		RunId:      request.Execution.RunId,
	}

	context, release, err := e.historyCache.GetOrCreateWorkflowExecution(
		ctx,
		namespaceID,
		execution,
		workflow.CallerTypeAPI,
	)
	if err != nil {
		return nil, err
	}
	defer func() { release(retError) }()

	response = &historyservice.DescribeMutableStateResponse{}

	if context.(*workflow.ContextImpl).MutableState != nil {
		msb := context.(*workflow.ContextImpl).MutableState
		response.CacheMutableState = msb.CloneToProto()
	}

	// clear mutable state to force reload from persistence. This API returns both cached and persisted version.
	context.Clear()
	mutableState, err := context.LoadWorkflowExecution(ctx)
	if err != nil {
		return nil, err
	}

	response.DatabaseMutableState = mutableState.CloneToProto()
	return response, nil
}

// ResetStickyTaskQueue reset the volatile information in mutable state of a given workflow.
// Volatile information are the information related to client, such as:
// 1. StickyTaskQueue
// 2. StickyScheduleToStartTimeout
func (e *historyEngineImpl) ResetStickyTaskQueue(
	ctx context.Context,
	resetRequest *historyservice.ResetStickyTaskQueueRequest,
) (*historyservice.ResetStickyTaskQueueResponse, error) {

	namespaceID := namespace.ID(resetRequest.GetNamespaceId())
	err := validateNamespaceUUID(namespaceID)
	if err != nil {
		return nil, err
	}

	err = e.updateWorkflowExecution(
		ctx,
		namespaceID,
		*resetRequest.Execution,
		func(context workflow.Context, mutableState workflow.MutableState) (*updateWorkflowAction, error) {
			if !mutableState.IsWorkflowExecutionRunning() {
				return nil, consts.ErrWorkflowCompleted
			}

			mutableState.ClearStickyness()
			return &updateWorkflowAction{
				noop:               true,
				createWorkflowTask: false,
			}, nil
		},
	)

	if err != nil {
		return nil, err
	}
	return &historyservice.ResetStickyTaskQueueResponse{}, nil
}

// DescribeWorkflowExecution returns information about the specified workflow execution.
func (e *historyEngineImpl) DescribeWorkflowExecution(
	ctx context.Context,
	request *historyservice.DescribeWorkflowExecutionRequest,
) (_ *historyservice.DescribeWorkflowExecutionResponse, retError error) {

	namespaceID := namespace.ID(request.GetNamespaceId())
	err := validateNamespaceUUID(namespaceID)
	if err != nil {
		return nil, err
	}

	execution := *request.Request.Execution

	context, release, err := e.historyCache.GetOrCreateWorkflowExecution(
		ctx,
		namespaceID,
		execution,
		workflow.CallerTypeAPI,
	)
	if err != nil {
		return nil, err
	}
	defer func() { release(retError) }()

	mutableState, err1 := context.LoadWorkflowExecution(ctx)
	if err1 != nil {
		return nil, err1
	}
	executionInfo := mutableState.GetExecutionInfo()
	executionState := mutableState.GetExecutionState()
	result := &historyservice.DescribeWorkflowExecutionResponse{
		ExecutionConfig: &workflowpb.WorkflowExecutionConfig{
			TaskQueue: &taskqueuepb.TaskQueue{
				Name: executionInfo.TaskQueue,
				Kind: enumspb.TASK_QUEUE_KIND_NORMAL,
			},
			WorkflowExecutionTimeout:   executionInfo.WorkflowExecutionTimeout,
			WorkflowRunTimeout:         executionInfo.WorkflowRunTimeout,
			DefaultWorkflowTaskTimeout: executionInfo.DefaultWorkflowTaskTimeout,
		},
		WorkflowExecutionInfo: &workflowpb.WorkflowExecutionInfo{
			Execution: &commonpb.WorkflowExecution{
				WorkflowId: executionInfo.WorkflowId,
				RunId:      executionState.RunId,
			},
			Type:                 &commonpb.WorkflowType{Name: executionInfo.WorkflowTypeName},
			StartTime:            executionInfo.StartTime,
			Status:               executionState.Status,
			HistoryLength:        mutableState.GetNextEventID() - common.FirstEventID,
			ExecutionTime:        executionInfo.ExecutionTime,
			Memo:                 &commonpb.Memo{Fields: executionInfo.Memo},
			SearchAttributes:     &commonpb.SearchAttributes{IndexedFields: executionInfo.SearchAttributes},
			AutoResetPoints:      executionInfo.AutoResetPoints,
			TaskQueue:            executionInfo.TaskQueue,
			StateTransitionCount: executionInfo.StateTransitionCount,
		},
	}

	if executionInfo.ParentRunId != "" {
		result.WorkflowExecutionInfo.ParentExecution = &commonpb.WorkflowExecution{
			WorkflowId: executionInfo.ParentWorkflowId,
			RunId:      executionInfo.ParentRunId,
		}
		result.WorkflowExecutionInfo.ParentNamespaceId = executionInfo.ParentNamespaceId
	}
	if executionState.State == enumsspb.WORKFLOW_EXECUTION_STATE_COMPLETED {
		// for closed workflow
		result.WorkflowExecutionInfo.Status = executionState.Status
		completionEvent, err := mutableState.GetCompletionEvent(ctx)
		if err != nil {
			return nil, err
		}
		result.WorkflowExecutionInfo.CloseTime = completionEvent.GetEventTime()
	}

	if len(mutableState.GetPendingActivityInfos()) > 0 {
		for _, ai := range mutableState.GetPendingActivityInfos() {
			p := &workflowpb.PendingActivityInfo{
				ActivityId: ai.ActivityId,
			}
			if ai.CancelRequested {
				p.State = enumspb.PENDING_ACTIVITY_STATE_CANCEL_REQUESTED
			} else if ai.StartedId != common.EmptyEventID {
				p.State = enumspb.PENDING_ACTIVITY_STATE_STARTED
			} else {
				p.State = enumspb.PENDING_ACTIVITY_STATE_SCHEDULED
			}
			if !timestamp.TimeValue(ai.LastHeartbeatUpdateTime).IsZero() {
				p.LastHeartbeatTime = ai.LastHeartbeatUpdateTime
				p.HeartbeatDetails = ai.LastHeartbeatDetails
			}
			// TODO: move to mutable state instead of loading it from event
			scheduledEvent, err := mutableState.GetActivityScheduledEvent(ctx, ai.ScheduleId)
			if err != nil {
				return nil, err
			}
			p.ActivityType = scheduledEvent.GetActivityTaskScheduledEventAttributes().ActivityType
			if p.State == enumspb.PENDING_ACTIVITY_STATE_SCHEDULED {
				p.ScheduledTime = ai.ScheduledTime
			} else {
				p.LastStartedTime = ai.StartedTime
			}
			p.LastWorkerIdentity = ai.StartedIdentity
			if ai.HasRetryPolicy {
				p.Attempt = ai.Attempt
				p.ExpirationTime = ai.RetryExpirationTime
				if ai.RetryMaximumAttempts != 0 {
					p.MaximumAttempts = ai.RetryMaximumAttempts
				}
				if ai.RetryLastFailure != nil {
					p.LastFailure = ai.RetryLastFailure
				}
				if p.LastWorkerIdentity == "" && ai.RetryLastWorkerIdentity != "" {
					p.LastWorkerIdentity = ai.RetryLastWorkerIdentity
				}
			} else {
				p.Attempt = 1
			}
			result.PendingActivities = append(result.PendingActivities, p)
		}
	}

	if len(mutableState.GetPendingChildExecutionInfos()) > 0 {
		for _, ch := range mutableState.GetPendingChildExecutionInfos() {
			p := &workflowpb.PendingChildExecutionInfo{
				WorkflowId:        ch.StartedWorkflowId,
				RunId:             ch.StartedRunId,
				WorkflowTypeName:  ch.WorkflowTypeName,
				InitiatedId:       ch.InitiatedId,
				ParentClosePolicy: ch.ParentClosePolicy,
			}
			result.PendingChildren = append(result.PendingChildren, p)
		}
	}

	if di, ok := mutableState.GetPendingWorkflowTask(); ok {
		pendingWorkflowTask := &workflowpb.PendingWorkflowTaskInfo{
			State:                 enumspb.PENDING_WORKFLOW_TASK_STATE_SCHEDULED,
			ScheduledTime:         di.ScheduledTime,
			OriginalScheduledTime: di.OriginalScheduledTime,
			Attempt:               di.Attempt,
		}
		if di.StartedID != common.EmptyEventID {
			pendingWorkflowTask.State = enumspb.PENDING_WORKFLOW_TASK_STATE_STARTED
			pendingWorkflowTask.StartedTime = di.StartedTime
		}
		result.PendingWorkflowTask = pendingWorkflowTask
	}

	return result, nil
}

func (e *historyEngineImpl) RecordActivityTaskStarted(
	ctx context.Context,
	request *historyservice.RecordActivityTaskStartedRequest,
) (*historyservice.RecordActivityTaskStartedResponse, error) {

	namespaceEntry, err := e.getActiveNamespaceEntry(namespace.ID(request.GetNamespaceId()))
	if err != nil {
		return nil, err
	}

	namespaceID := namespaceEntry.ID()
	namespace := namespaceEntry.Name()

	execution := commonpb.WorkflowExecution{
		WorkflowId: request.WorkflowExecution.WorkflowId,
		RunId:      request.WorkflowExecution.RunId,
	}

	response := &historyservice.RecordActivityTaskStartedResponse{}
	err = e.updateWorkflowExecution(
		ctx,
		namespaceID,
		execution,
		func(context workflow.Context, mutableState workflow.MutableState) (*updateWorkflowAction, error) {
			if !mutableState.IsWorkflowExecutionRunning() {
				return nil, consts.ErrWorkflowCompleted
			}

			scheduleID := request.GetScheduleId()
			requestID := request.GetRequestId()
			ai, isRunning := mutableState.GetActivityInfo(scheduleID)

			metricsScope := e.metricsClient.Scope(metrics.HistoryRecordActivityTaskStartedScope)

			// First check to see if cache needs to be refreshed as we could potentially have stale workflow execution in
			// some extreme cassandra failure cases.
			if !isRunning && scheduleID >= mutableState.GetNextEventID() {
				metricsScope.IncCounter(metrics.StaleMutableStateCounter)
				return nil, consts.ErrStaleState
			}

			// Check execution state to make sure task is in the list of outstanding tasks and it is not yet started.  If
			// task is not outstanding than it is most probably a duplicate and complete the task.
			if !isRunning {
				// Looks like ActivityTask already completed as a result of another call.
				// It is OK to drop the task at this point.
				return nil, consts.ErrActivityTaskNotFound
			}

			scheduledEvent, err := mutableState.GetActivityScheduledEvent(ctx, scheduleID)
			if err != nil {
				return nil, err
			}
			response.ScheduledEvent = scheduledEvent
			response.CurrentAttemptScheduledTime = ai.ScheduledTime

			if ai.StartedId != common.EmptyEventID {
				// If activity is started as part of the current request scope then return a positive response
				if ai.RequestId == requestID {
					response.StartedTime = ai.StartedTime
					response.Attempt = ai.Attempt
					return &updateWorkflowAction{
						noop:               false,
						createWorkflowTask: false,
					}, nil
				}

				// Looks like ActivityTask already started as a result of another call.
				// It is OK to drop the task at this point.
				return nil, serviceerrors.NewTaskAlreadyStarted("Activity")
			}

			if _, err := mutableState.AddActivityTaskStartedEvent(
				ai, scheduleID, requestID, request.PollRequest.GetIdentity(),
			); err != nil {
				return nil, err
			}

			scheduleToStartLatency := ai.GetStartedTime().Sub(*ai.GetScheduledTime())
			namespaceName := namespaceEntry.Name()
			taskQueueName := ai.GetTaskQueue()

			metrics.GetPerTaskQueueScope(
				metricsScope,
				namespaceName.String(),
				taskQueueName,
				enumspb.TASK_QUEUE_KIND_NORMAL,
			).Tagged(metrics.TaskQueueTypeTag(enumspb.TASK_QUEUE_TYPE_ACTIVITY)).
				RecordTimer(metrics.TaskScheduleToStartLatency, scheduleToStartLatency)

			response.StartedTime = ai.StartedTime
			response.Attempt = ai.Attempt
			response.HeartbeatDetails = ai.LastHeartbeatDetails

			response.WorkflowType = mutableState.GetWorkflowType()
			response.WorkflowNamespace = namespace.String()

			return &updateWorkflowAction{
				noop:               false,
				createWorkflowTask: false,
			}, nil
		})

	if err != nil {
		return nil, err
	}

	return response, err
}

// ScheduleWorkflowTask schedules a workflow task if no outstanding workflow task found
func (e *historyEngineImpl) ScheduleWorkflowTask(
	ctx context.Context,
	req *historyservice.ScheduleWorkflowTaskRequest,
) error {
	return e.workflowTaskHandler.handleWorkflowTaskScheduled(ctx, req)
}

// RecordWorkflowTaskStarted starts a workflow task
func (e *historyEngineImpl) RecordWorkflowTaskStarted(
	ctx context.Context,
	request *historyservice.RecordWorkflowTaskStartedRequest,
) (*historyservice.RecordWorkflowTaskStartedResponse, error) {
	return e.workflowTaskHandler.handleWorkflowTaskStarted(ctx, request)
}

// RespondWorkflowTaskCompleted completes a workflow task
func (e *historyEngineImpl) RespondWorkflowTaskCompleted(
	ctx context.Context,
	req *historyservice.RespondWorkflowTaskCompletedRequest,
) (*historyservice.RespondWorkflowTaskCompletedResponse, error) {
	return e.workflowTaskHandler.handleWorkflowTaskCompleted(ctx, req)
}

// RespondWorkflowTaskFailed fails a workflow task
func (e *historyEngineImpl) RespondWorkflowTaskFailed(
	ctx context.Context,
	req *historyservice.RespondWorkflowTaskFailedRequest,
) error {
	return e.workflowTaskHandler.handleWorkflowTaskFailed(ctx, req)
}

// RespondActivityTaskCompleted completes an activity task.
func (e *historyEngineImpl) RespondActivityTaskCompleted(
	ctx context.Context,
	req *historyservice.RespondActivityTaskCompletedRequest,
) error {

	namespaceEntry, err := e.getActiveNamespaceEntry(namespace.ID(req.GetNamespaceId()))
	if err != nil {
		return err
	}
	namespaceID := namespaceEntry.ID()
	namespace := namespaceEntry.Name()

	request := req.CompleteRequest
	token, err0 := e.tokenSerializer.Deserialize(request.TaskToken)
	if err0 != nil {
		return consts.ErrDeserializingToken
	}

	workflowExecution := commonpb.WorkflowExecution{
		WorkflowId: token.GetWorkflowId(),
		RunId:      token.GetRunId(),
	}

	var activityStartedTime time.Time
	var taskQueue string
	var workflowTypeName string
	err = e.updateWorkflowExecution(
		ctx,
		namespaceID,
		workflowExecution,
		func(context workflow.Context, mutableState workflow.MutableState) (*updateWorkflowAction, error) {
			workflowTypeName = mutableState.GetWorkflowType().GetName()
			if !mutableState.IsWorkflowExecutionRunning() {
				return nil, consts.ErrWorkflowCompleted
			}
			scheduleID := token.GetScheduleId()
			if scheduleID == common.EmptyEventID { // client call CompleteActivityById, so get scheduleID by activityID
				scheduleID, err0 = getScheduleID(token.GetActivityId(), mutableState)
				if err0 != nil {
					return nil, err0
				}
			}
			ai, isRunning := mutableState.GetActivityInfo(scheduleID)

			// First check to see if cache needs to be refreshed as we could potentially have stale workflow execution in
			// some extreme cassandra failure cases.
			if !isRunning && scheduleID >= mutableState.GetNextEventID() {
				e.metricsClient.IncCounter(metrics.HistoryRespondActivityTaskCompletedScope, metrics.StaleMutableStateCounter)
				return nil, consts.ErrStaleState
			}

			if !isRunning || ai.StartedId == common.EmptyEventID ||
				(token.GetScheduleId() != common.EmptyEventID && token.ScheduleAttempt != ai.Attempt) {
				return nil, consts.ErrActivityTaskNotFound
			}

			if _, err := mutableState.AddActivityTaskCompletedEvent(scheduleID, ai.StartedId, request); err != nil {
				// Unable to add ActivityTaskCompleted event to history
				return nil, err
			}
			activityStartedTime = *ai.StartedTime
			taskQueue = ai.TaskQueue
			return &updateWorkflowAction{
				noop:               false,
				createWorkflowTask: true,
			}, nil
		})

	if err == nil && !activityStartedTime.IsZero() {
		scope := e.metricsClient.Scope(metrics.HistoryRespondActivityTaskCompletedScope).
			Tagged(
				metrics.NamespaceTag(namespace.String()),
				metrics.WorkflowTypeTag(workflowTypeName),
				metrics.ActivityTypeTag(token.ActivityType),
				metrics.TaskQueueTag(taskQueue),
			)
		scope.RecordTimer(metrics.ActivityE2ELatency, time.Since(activityStartedTime))
	}
	return err
}

// RespondActivityTaskFailed completes an activity task failure.
func (e *historyEngineImpl) RespondActivityTaskFailed(
	ctx context.Context,
	req *historyservice.RespondActivityTaskFailedRequest,
) error {

	namespaceEntry, err := e.getActiveNamespaceEntry(namespace.ID(req.GetNamespaceId()))
	if err != nil {
		return err
	}
	namespaceID := namespaceEntry.ID()
	namespace := namespaceEntry.Name()

	request := req.FailedRequest
	token, err0 := e.tokenSerializer.Deserialize(request.TaskToken)
	if err0 != nil {
		return consts.ErrDeserializingToken
	}

	workflowExecution := commonpb.WorkflowExecution{
		WorkflowId: token.GetWorkflowId(),
		RunId:      token.GetRunId(),
	}

	var activityStartedTime time.Time
	var taskQueue string
	var workflowTypeName string
	err = e.updateWorkflowExecution(ctx, namespaceID, workflowExecution,
		func(context workflow.Context, mutableState workflow.MutableState) (*updateWorkflowAction, error) {
			workflowTypeName = mutableState.GetWorkflowType().GetName()
			if !mutableState.IsWorkflowExecutionRunning() {
				return nil, consts.ErrWorkflowCompleted
			}

			scheduleID := token.GetScheduleId()
			if scheduleID == common.EmptyEventID { // client call CompleteActivityById, so get scheduleID by activityID
				scheduleID, err0 = getScheduleID(token.GetActivityId(), mutableState)
				if err0 != nil {
					return nil, err0
				}
			}
			ai, isRunning := mutableState.GetActivityInfo(scheduleID)

			// First check to see if cache needs to be refreshed as we could potentially have stale workflow execution in
			// some extreme cassandra failure cases.
			if !isRunning && scheduleID >= mutableState.GetNextEventID() {
				e.metricsClient.IncCounter(metrics.HistoryRespondActivityTaskFailedScope, metrics.StaleMutableStateCounter)
				return nil, consts.ErrStaleState
			}

			if !isRunning || ai.StartedId == common.EmptyEventID ||
				(token.GetScheduleId() != common.EmptyEventID && token.ScheduleAttempt != ai.Attempt) {
				return nil, consts.ErrActivityTaskNotFound
			}

			e.logger.Debug("RespondActivityTaskFailed", tag.WorkflowScheduleID(scheduleID), tag.ActivityInfo(ai), tag.NewBoolTag("hasHeartbeatDetails", request.GetLastHeartbeatDetails() != nil))

			if request.GetLastHeartbeatDetails() != nil {
				// Save heartbeat details as progress
				mutableState.UpdateActivityProgress(ai, &workflowservice.RecordActivityTaskHeartbeatRequest{
					TaskToken: request.GetTaskToken(),
					Details:   request.GetLastHeartbeatDetails(),
					Identity:  request.GetIdentity(),
					Namespace: request.GetNamespace(),
				})
			}

			postActions := &updateWorkflowAction{}
			failure := request.GetFailure()
			retryState, err := mutableState.RetryActivity(ai, failure)
			if err != nil {
				return nil, err
			}
			if retryState != enumspb.RETRY_STATE_IN_PROGRESS {
				// no more retry, and we want to record the failure event
				if _, err := mutableState.AddActivityTaskFailedEvent(scheduleID, ai.StartedId, failure, retryState, request.GetIdentity()); err != nil {
					// Unable to add ActivityTaskFailed event to history
					return nil, err
				}
				postActions.createWorkflowTask = true
			}

			activityStartedTime = *ai.StartedTime
			taskQueue = ai.TaskQueue
			return postActions, nil
		})
	if err == nil && !activityStartedTime.IsZero() {
		scope := e.metricsClient.Scope(metrics.HistoryRespondActivityTaskFailedScope).
			Tagged(
				metrics.NamespaceTag(namespace.String()),
				metrics.WorkflowTypeTag(workflowTypeName),
				metrics.ActivityTypeTag(token.ActivityType),
				metrics.TaskQueueTag(taskQueue),
			)
		scope.RecordTimer(metrics.ActivityE2ELatency, time.Since(activityStartedTime))
	}
	return err
}

// RespondActivityTaskCanceled completes an activity task failure.
func (e *historyEngineImpl) RespondActivityTaskCanceled(
	ctx context.Context,
	req *historyservice.RespondActivityTaskCanceledRequest,
) error {

	namespaceEntry, err := e.getActiveNamespaceEntry(namespace.ID(req.GetNamespaceId()))
	if err != nil {
		return err
	}
	namespaceID := namespaceEntry.ID()
	namespace := namespaceEntry.Name()

	request := req.CancelRequest
	token, err0 := e.tokenSerializer.Deserialize(request.TaskToken)
	if err0 != nil {
		return consts.ErrDeserializingToken
	}

	workflowExecution := commonpb.WorkflowExecution{
		WorkflowId: token.GetWorkflowId(),
		RunId:      token.GetRunId(),
	}

	var activityStartedTime time.Time
	var taskQueue string
	var workflowTypeName string
	err = e.updateWorkflowExecution(
		ctx,
		namespaceID,
		workflowExecution,
		func(context workflow.Context, mutableState workflow.MutableState) (*updateWorkflowAction, error) {
			workflowTypeName = mutableState.GetWorkflowType().GetName()
			if !mutableState.IsWorkflowExecutionRunning() {
				return nil, consts.ErrWorkflowCompleted
			}

			scheduleID := token.GetScheduleId()
			if scheduleID == common.EmptyEventID { // client call CompleteActivityById, so get scheduleID by activityID
				scheduleID, err0 = getScheduleID(token.GetActivityId(), mutableState)
				if err0 != nil {
					return nil, err0
				}
			}
			ai, isRunning := mutableState.GetActivityInfo(scheduleID)

			// First check to see if cache needs to be refreshed as we could potentially have stale workflow execution in
			// some extreme cassandra failure cases.
			if !isRunning && scheduleID >= mutableState.GetNextEventID() {
				e.metricsClient.IncCounter(metrics.HistoryRespondActivityTaskCanceledScope, metrics.StaleMutableStateCounter)
				return nil, consts.ErrStaleState
			}

			if !isRunning || ai.StartedId == common.EmptyEventID ||
				(token.GetScheduleId() != common.EmptyEventID && token.ScheduleAttempt != ai.Attempt) {
				return nil, consts.ErrActivityTaskNotFound
			}

			// sanity check if activity is requested to be cancelled
			if !ai.CancelRequested {
				return nil, consts.ErrActivityTaskNotCancelRequested
			}

			if _, err := mutableState.AddActivityTaskCanceledEvent(
				scheduleID,
				ai.StartedId,
				ai.CancelRequestId,
				request.Details,
				request.Identity); err != nil {
				// Unable to add ActivityTaskCanceled event to history
				return nil, err
			}

			activityStartedTime = *ai.StartedTime
			taskQueue = ai.TaskQueue
			return &updateWorkflowAction{
				noop:               false,
				createWorkflowTask: true,
			}, nil
		})

	if err == nil && !activityStartedTime.IsZero() {
		scope := e.metricsClient.Scope(metrics.HistoryRespondActivityTaskCanceledScope).
			Tagged(
				metrics.NamespaceTag(namespace.String()),
				metrics.WorkflowTypeTag(workflowTypeName),
				metrics.ActivityTypeTag(token.ActivityType),
				metrics.TaskQueueTag(taskQueue),
			)
		scope.RecordTimer(metrics.ActivityE2ELatency, time.Since(activityStartedTime))
	}
	return err
}

// RecordActivityTaskHeartbeat records an hearbeat for a task.
// This method can be used for two purposes.
// - For reporting liveness of the activity.
// - For reporting progress of the activity, this can be done even if the liveness is not configured.
func (e *historyEngineImpl) RecordActivityTaskHeartbeat(
	ctx context.Context,
	req *historyservice.RecordActivityTaskHeartbeatRequest,
) (*historyservice.RecordActivityTaskHeartbeatResponse, error) {

	namespaceEntry, err := e.getActiveNamespaceEntry(namespace.ID(req.GetNamespaceId()))
	if err != nil {
		return nil, err
	}
	namespaceID := namespaceEntry.ID()

	request := req.HeartbeatRequest
	token, err0 := e.tokenSerializer.Deserialize(request.TaskToken)
	if err0 != nil {
		return nil, consts.ErrDeserializingToken
	}

	workflowExecution := commonpb.WorkflowExecution{
		WorkflowId: token.GetWorkflowId(),
		RunId:      token.GetRunId(),
	}

	var cancelRequested bool
	err = e.updateWorkflowExecution(
		ctx,
		namespaceID,
		workflowExecution,
		func(context workflow.Context, mutableState workflow.MutableState) (*updateWorkflowAction, error) {
			if !mutableState.IsWorkflowExecutionRunning() {
				e.logger.Debug("Heartbeat failed")
				return nil, consts.ErrWorkflowCompleted
			}

			scheduleID := token.GetScheduleId()
			if scheduleID == common.EmptyEventID { // client call RecordActivityHeartbeatByID, so get scheduleID by activityID
				scheduleID, err0 = getScheduleID(token.GetActivityId(), mutableState)
				if err0 != nil {
					return nil, err0
				}
			}
			ai, isRunning := mutableState.GetActivityInfo(scheduleID)

			// First check to see if cache needs to be refreshed as we could potentially have stale workflow execution in
			// some extreme cassandra failure cases.
			if !isRunning && scheduleID >= mutableState.GetNextEventID() {
				e.metricsClient.IncCounter(metrics.HistoryRecordActivityTaskHeartbeatScope, metrics.StaleMutableStateCounter)
				return nil, consts.ErrStaleState
			}

			if !isRunning || ai.StartedId == common.EmptyEventID ||
				(token.GetScheduleId() != common.EmptyEventID && token.ScheduleAttempt != ai.Attempt) {
				return nil, consts.ErrActivityTaskNotFound
			}

			cancelRequested = ai.CancelRequested

			e.logger.Debug("Activity heartbeat", tag.WorkflowScheduleID(scheduleID), tag.ActivityInfo(ai), tag.Bool(cancelRequested))

			// Save progress and last HB reported time.
			mutableState.UpdateActivityProgress(ai, request)

			return &updateWorkflowAction{
				noop:               false,
				createWorkflowTask: false,
			}, nil
		})

	if err != nil {
		return &historyservice.RecordActivityTaskHeartbeatResponse{}, err
	}

	return &historyservice.RecordActivityTaskHeartbeatResponse{CancelRequested: cancelRequested}, nil
}

// RequestCancelWorkflowExecution records request cancellation event for workflow execution
func (e *historyEngineImpl) RequestCancelWorkflowExecution(
	ctx context.Context,
	req *historyservice.RequestCancelWorkflowExecutionRequest,
) error {

	namespaceEntry, err := e.getActiveNamespaceEntry(namespace.ID(req.GetNamespaceId()))
	if err != nil {
		return err
	}
	namespaceID := namespaceEntry.ID()

	request := req.CancelRequest
	parentExecution := req.ExternalWorkflowExecution
	childWorkflowOnly := req.GetChildWorkflowOnly()
	execution := commonpb.WorkflowExecution{
		WorkflowId: request.WorkflowExecution.WorkflowId,
	}

	firstExecutionRunID := request.GetFirstExecutionRunId()
	// If firstExecutionRunID is set on the request always try to cancel currently running execution
	if len(firstExecutionRunID) == 0 {
		execution.RunId = request.WorkflowExecution.RunId
	}

	return e.updateWorkflow(ctx, namespaceID, execution,
		func(context workflow.Context, mutableState workflow.MutableState) (*updateWorkflowAction, error) {
			if !mutableState.IsWorkflowExecutionRunning() {
				// the request to cancel this workflow is a success even
				// if the target workflow has already finished
				return &updateWorkflowAction{
					noop:               true,
					createWorkflowTask: false,
				}, nil
			}

			// There is a workflow execution currently running with the WorkflowID.
			// If user passed in a FirstExecutionRunID with the request to allow cancel to work across runs then
			// let's compare the FirstExecutionRunID on the request to make sure we cancel the correct workflow
			// execution.
			executionInfo := mutableState.GetExecutionInfo()
			if len(firstExecutionRunID) > 0 && executionInfo.FirstExecutionRunId != firstExecutionRunID {
				return nil, consts.ErrWorkflowExecutionNotFound
			}

			if childWorkflowOnly {
				parentWorkflowID := executionInfo.ParentWorkflowId
				parentRunID := executionInfo.ParentRunId
				if parentExecution.GetWorkflowId() != parentWorkflowID ||
					parentExecution.GetRunId() != parentRunID {
					return nil, consts.ErrWorkflowParent
				}
			}

			isCancelRequested := mutableState.IsCancelRequested()
			if isCancelRequested {
				// since cancellation is idempotent
				return &updateWorkflowAction{
					noop:               true,
					createWorkflowTask: false,
				}, nil
			}

			if _, err := mutableState.AddWorkflowExecutionCancelRequestedEvent(req); err != nil {
				return nil, err
			}

			return updateWorkflowWithNewWorkflowTask, nil
		})
}

func (e *historyEngineImpl) SignalWorkflowExecution(
	ctx context.Context,
	signalRequest *historyservice.SignalWorkflowExecutionRequest,
) error {

	namespaceEntry, err := e.getActiveNamespaceEntry(namespace.ID(signalRequest.GetNamespaceId()))
	if err != nil {
		return err
	}
	namespaceID := namespaceEntry.ID()

	request := signalRequest.SignalRequest
	parentExecution := signalRequest.ExternalWorkflowExecution
	childWorkflowOnly := signalRequest.GetChildWorkflowOnly()
	execution := commonpb.WorkflowExecution{
		WorkflowId: request.WorkflowExecution.WorkflowId,
		RunId:      request.WorkflowExecution.RunId,
	}

	return e.updateWorkflow(
		ctx,
		namespaceID,
		execution,
		func(context workflow.Context, mutableState workflow.MutableState) (*updateWorkflowAction, error) {
			if request.GetRequestId() != "" && mutableState.IsSignalRequested(request.GetRequestId()) {
				return &updateWorkflowAction{
					noop:               true,
					createWorkflowTask: false,
				}, nil
			}

			if !mutableState.IsWorkflowExecutionRunning() {
				return nil, consts.ErrWorkflowCompleted
			}

			executionInfo := mutableState.GetExecutionInfo()
			createWorkflowTask := true
			// Do not create workflow task when the workflow is cron and the cron has not been started yet
			if executionInfo.CronSchedule != "" && !mutableState.HasProcessedOrPendingWorkflowTask() {
				createWorkflowTask = false
			}

			maxAllowedSignals := e.config.MaximumSignalsPerExecution(namespaceEntry.Name().String())
			if maxAllowedSignals > 0 && int(executionInfo.SignalCount) >= maxAllowedSignals {
				e.logger.Info("Execution limit reached for maximum signals", tag.WorkflowSignalCount(executionInfo.SignalCount),
					tag.WorkflowID(execution.GetWorkflowId()),
					tag.WorkflowRunID(execution.GetRunId()),
					tag.WorkflowNamespaceID(namespaceID.String()))
				return nil, consts.ErrSignalsLimitExceeded
			}

			if childWorkflowOnly {
				parentWorkflowID := executionInfo.ParentWorkflowId
				parentRunID := executionInfo.ParentRunId
				if parentExecution.GetWorkflowId() != parentWorkflowID ||
					parentExecution.GetRunId() != parentRunID {
					return nil, consts.ErrWorkflowParent
				}
			}

			if request.GetRequestId() != "" {
				mutableState.AddSignalRequested(request.GetRequestId())
			}
			if _, err := mutableState.AddWorkflowExecutionSignaled(
				request.GetSignalName(),
				request.GetInput(),
				request.GetIdentity(),
				request.GetHeader()); err != nil {
				return nil, err
			}

			return &updateWorkflowAction{
				noop:               false,
				createWorkflowTask: createWorkflowTask,
			}, nil
		})
}

func (e *historyEngineImpl) SignalWithStartWorkflowExecution(
	ctx context.Context,
	signalWithStartRequest *historyservice.SignalWithStartWorkflowExecutionRequest,
) (_ *historyservice.SignalWithStartWorkflowExecutionResponse, retError error) {

	namespaceEntry, err := e.getActiveNamespaceEntry(namespace.ID(signalWithStartRequest.GetNamespaceId()))
	if err != nil {
		return nil, err
	}
	namespaceID := namespaceEntry.ID()
	namespace := namespaceEntry.Name()

	sRequest := signalWithStartRequest.SignalWithStartRequest
	execution := commonpb.WorkflowExecution{
		WorkflowId: sRequest.WorkflowId,
	}

	var prevContext workflow.Context
	var prevMutableState workflow.MutableState
	attempt := 1

	context, release, err0 := e.historyCache.GetOrCreateWorkflowExecution(
		ctx,
		namespaceID,
		execution,
		workflow.CallerTypeAPI,
	)

	if err0 == nil {
		defer func() { release(retError) }()
	Just_Signal_Loop:
		for ; attempt <= conditionalRetryCount; attempt++ {
			// workflow not exist, will create workflow then signal
			mutableState, err1 := context.LoadWorkflowExecution(ctx)
			if err1 != nil {
				if _, ok := err1.(*serviceerror.NotFound); ok {
					break
				}
				return nil, err1
			}
			// workflow exist but not running, will restart workflow then signal
			// or workflow running but we need to terminate and restart
			if !mutableState.IsWorkflowExecutionRunning() ||
				sRequest.WorkflowIdReusePolicy == enums.WORKFLOW_ID_REUSE_POLICY_TERMINATE_IF_RUNNING {
				prevContext = context
				prevMutableState = mutableState
				break
			}

			executionInfo := mutableState.GetExecutionInfo()
			maxAllowedSignals := e.config.MaximumSignalsPerExecution(namespace.String())
			if maxAllowedSignals > 0 && int(executionInfo.SignalCount) >= maxAllowedSignals {
				e.logger.Info("Execution limit reached for maximum signals", tag.WorkflowSignalCount(executionInfo.SignalCount),
					tag.WorkflowID(execution.GetWorkflowId()),
					tag.WorkflowRunID(execution.GetRunId()),
					tag.WorkflowNamespaceID(namespaceID.String()))
				return nil, consts.ErrSignalsLimitExceeded
			}

			if sRequest.GetRequestId() != "" && mutableState.IsSignalRequested(sRequest.GetRequestId()) {
				// duplicate signal
				return &historyservice.SignalWithStartWorkflowExecutionResponse{RunId: context.GetRunID()}, nil
			}
			if sRequest.GetRequestId() != "" {
				mutableState.AddSignalRequested(sRequest.GetRequestId())
			}
			if _, err := mutableState.AddWorkflowExecutionSignaled(
				sRequest.GetSignalName(),
				sRequest.GetSignalInput(),
				sRequest.GetIdentity(),
				sRequest.GetHeader()); err != nil {
				return nil, err
			}

			// Create a transfer task to schedule a workflow task
			if !mutableState.HasPendingWorkflowTask() {
				_, err := mutableState.AddWorkflowTaskScheduledEvent(false)
				if err != nil {
					return nil, err
				}
			}

			// We apply the update to execution using optimistic concurrency.  If it fails due to a conflict then reload
			// the history and try the operation again.
			if err := context.UpdateWorkflowExecutionAsActive(ctx, e.shard.GetTimeSource().Now()); err != nil {
				if err == consts.ErrConflict {
					continue Just_Signal_Loop
				}
				return nil, err
			}
			return &historyservice.SignalWithStartWorkflowExecutionResponse{RunId: context.GetRunID()}, nil
		} // end for Just_Signal_Loop
		if attempt == conditionalRetryCount+1 {
			return nil, consts.ErrMaxAttemptsExceeded
		}
	} else {
		if _, ok := err0.(*serviceerror.NotFound); !ok {
			return nil, err0
		}
		// workflow not exist, will create workflow then signal
	}

	// Start workflow and signal
	startRequest := e.getStartRequest(namespaceID, sRequest)
	request := startRequest.StartRequest
	e.overrideStartWorkflowExecutionRequest(request, metrics.HistorySignalWithStartWorkflowExecutionScope)
	err = e.validateStartWorkflowExecutionRequest(ctx, request, namespace, "SignalWithStartWorkflowExecution")
	if err != nil {
		return nil, err
	}

	if err := common.CheckEventBlobSizeLimit(
		sRequest.GetSignalInput().Size(),
		e.config.BlobSizeLimitWarn(namespace.String()),
		e.config.BlobSizeLimitError(namespace.String()),
		namespace.String(),
		sRequest.GetWorkflowId(),
		"",
		e.metricsScope(ctx).Tagged(metrics.CommandTypeTag(enumspb.COMMAND_TYPE_UNSPECIFIED.String())),
		e.throttledLogger,
		tag.BlobSizeViolationOperation("SignalWithStartWorkflowExecution"),
	); err != nil {
		return nil, err
	}

	workflowID := request.GetWorkflowId()
	// grab the current context as a Lock, nothing more
	_, currentRelease, err := e.historyCache.GetOrCreateCurrentWorkflowExecution(
		ctx,
		namespaceID,
		workflowID,
	)
	if err != nil {
		return nil, err
	}
	defer func() { currentRelease(retError) }()

	execution = commonpb.WorkflowExecution{
		WorkflowId: workflowID,
		RunId:      uuid.New(),
	}

	if prevMutableState != nil {
		prevExecutionUpdateAction, err := e.applyWorkflowIDReusePolicyForSignalWithStart(prevMutableState.GetExecutionState(), execution, request.WorkflowIdReusePolicy)
		if err != nil {
			return nil, err
		}

		if prevExecutionUpdateAction != nil {
			err := e.updateWorkflowWithNewHelper(
				ctx,
				newWorkflowContext(prevContext, release, prevMutableState),
				prevExecutionUpdateAction,
				func() (workflow.Context, workflow.MutableState, error) {
					return e.newWorkflowWithSignal(namespaceEntry, execution, startRequest, sRequest)
				},
			)
			switch err {
			case nil:
				return &historyservice.SignalWithStartWorkflowExecutionResponse{
					RunId: execution.GetRunId(),
				}, nil
			case consts.ErrWorkflowCompleted:
				// previous workflow already closed
				// fallthough to the logic for only creating the new workflow below
			default:
				return nil, err
			}
		}
	}

	now := e.timeSource.Now()
	context, mutableState, err := e.newWorkflowWithSignal(namespaceEntry, execution, startRequest, sRequest)
	if err != nil {
		return nil, err
	}

	if err := e.newWorkflowVersionCheck(prevMutableState, mutableState); err != nil {
		return nil, err
	}

	newWorkflow, newWorkflowEventsSeq, err := mutableState.CloseTransactionAsSnapshot(
		now,
		workflow.TransactionPolicyActive,
	)
	if err != nil {
		return nil, err
	}
	if len(newWorkflowEventsSeq) != 1 {
		return nil, serviceerror.NewInternal("unable to create 1st event batch")
	}

	createMode := persistence.CreateWorkflowModeBrandNew
	prevRunID := ""
	prevLastWriteVersion := int64(0)
	if prevMutableState != nil {
		createMode = persistence.CreateWorkflowModeWorkflowIDReuse
		prevRunID = prevMutableState.GetExecutionState().GetRunId()
		prevLastWriteVersion, err = prevMutableState.GetLastWriteVersion()
		if err != nil {
			return nil, err
		}
	}
	err = context.CreateWorkflowExecution(
		ctx,
		now,
		createMode,
		prevRunID,
		prevLastWriteVersion,
		mutableState,
		newWorkflow,
		newWorkflowEventsSeq,
	)

	if t, ok := err.(*persistence.CurrentWorkflowConditionFailedError); ok {
		if t.RequestID == request.GetRequestId() {
			return &historyservice.SignalWithStartWorkflowExecutionResponse{
				RunId: t.RunID,
			}, nil
			// delete history is expected here because duplicate start request will create history with different rid
		}
		return nil, err
	}

	if err != nil {
		return nil, err
	}
	return &historyservice.SignalWithStartWorkflowExecutionResponse{
		RunId: execution.RunId,
	}, nil
}

// RemoveSignalMutableState remove the signal request id in signal_requested for deduplicate
func (e *historyEngineImpl) RemoveSignalMutableState(
	ctx context.Context,
	request *historyservice.RemoveSignalMutableStateRequest,
) error {

	namespaceEntry, err := e.getActiveNamespaceEntry(namespace.ID(request.GetNamespaceId()))
	if err != nil {
		return err
	}
	namespaceID := namespaceEntry.ID()

	execution := commonpb.WorkflowExecution{
		WorkflowId: request.WorkflowExecution.WorkflowId,
		RunId:      request.WorkflowExecution.RunId,
	}

	return e.updateWorkflowExecution(
		ctx,
		namespaceID,
		execution,
		func(context workflow.Context, mutableState workflow.MutableState) (*updateWorkflowAction, error) {
			if !mutableState.IsWorkflowExecutionRunning() {
				return nil, consts.ErrWorkflowCompleted
			}

			mutableState.DeleteSignalRequested(request.GetRequestId())
			return &updateWorkflowAction{
				noop:               false,
				createWorkflowTask: false,
			}, nil
		})
}

func (e *historyEngineImpl) TerminateWorkflowExecution(
	ctx context.Context,
	terminateRequest *historyservice.TerminateWorkflowExecutionRequest,
) error {
	namespaceEntry, err := e.getActiveNamespaceEntry(namespace.ID(terminateRequest.GetNamespaceId()))
	if err != nil {
		return err
	}
	namespaceID := namespaceEntry.ID()

	request := terminateRequest.TerminateRequest
	parentExecution := terminateRequest.ExternalWorkflowExecution
	childWorkflowOnly := terminateRequest.ChildWorkflowOnly
	execution := commonpb.WorkflowExecution{
		WorkflowId: request.WorkflowExecution.WorkflowId,
	}

	firstExecutionRunID := request.GetFirstExecutionRunId()
	// If firstExecutionRunID is set on the request always try to terminate currently running execution
	if len(firstExecutionRunID) == 0 {
		execution.RunId = request.WorkflowExecution.RunId
	}

	return e.updateWorkflow(
		ctx,
		namespaceID,
		execution,
		func(context workflow.Context, mutableState workflow.MutableState) (*updateWorkflowAction, error) {
			if !mutableState.IsWorkflowExecutionRunning() {
				return nil, consts.ErrWorkflowCompleted
			}

			// There is a workflow execution currently running with the WorkflowID.
			// If user passed in a FirstExecutionRunID with the request to allow terminate to work across runs then
			// let's compare the FirstExecutionRunID on the request to make sure we terminate the correct workflow
			// execution.
			executionInfo := mutableState.GetExecutionInfo()
			if len(firstExecutionRunID) > 0 && executionInfo.FirstExecutionRunId != firstExecutionRunID {
				return nil, consts.ErrWorkflowExecutionNotFound
			}

			if childWorkflowOnly {
				if parentExecution.GetWorkflowId() != executionInfo.ParentWorkflowId ||
					parentExecution.GetRunId() != executionInfo.ParentRunId {
					return nil, consts.ErrWorkflowParent
				}
			}

			eventBatchFirstEventID := mutableState.GetNextEventID()

			return updateWorkflowWithoutWorkflowTask, workflow.TerminateWorkflow(
				mutableState,
				eventBatchFirstEventID,
				request.GetReason(),
				request.GetDetails(),
				request.GetIdentity(),
			)
		})
}

func (e *historyEngineImpl) DeleteWorkflowExecution(
	ctx context.Context,
	request *historyservice.DeleteWorkflowExecutionRequest,
) (retError error) {
	nsID := namespace.ID(request.GetNamespaceId())

	wfCtx, err := e.loadWorkflow(ctx, nsID, request.GetWorkflowExecution().GetWorkflowId(), request.GetWorkflowExecution().GetRunId())
	if err != nil {
		return err
	}
	defer func() { wfCtx.getReleaseFn()(retError) }()

	return e.workflowDeleteManager.AddDeleteWorkflowExecutionTask(
<<<<<<< HEAD
=======
		ctx,
>>>>>>> 7c8ac02a
		nsID,
		commonpb.WorkflowExecution{
			WorkflowId: request.GetWorkflowExecution().GetWorkflowId(),
			RunId:      request.GetWorkflowExecution().GetRunId(),
		},
		wfCtx.getMutableState())
}

// RecordChildExecutionCompleted records the completion of child execution into parent execution history
func (e *historyEngineImpl) RecordChildExecutionCompleted(
	ctx context.Context,
	completionRequest *historyservice.RecordChildExecutionCompletedRequest,
) error {

	namespaceEntry, err := e.getActiveNamespaceEntry(namespace.ID(completionRequest.GetNamespaceId()))
	if err != nil {
		return err
	}
	namespaceID := namespaceEntry.ID()

	execution := commonpb.WorkflowExecution{
		WorkflowId: completionRequest.WorkflowExecution.WorkflowId,
		RunId:      completionRequest.WorkflowExecution.RunId,
	}

	return e.updateWorkflowExecution(
		ctx,
		namespaceID,
		execution,
		func(context workflow.Context, mutableState workflow.MutableState) (*updateWorkflowAction, error) {
			if !mutableState.IsWorkflowExecutionRunning() {
				return nil, consts.ErrWorkflowCompleted
			}

			initiatedID := completionRequest.InitiatedId
			completedExecution := completionRequest.CompletedExecution
			completionEvent := completionRequest.CompletionEvent

			// Check mutable state to make sure child execution is in pending child executions
			ci, isRunning := mutableState.GetChildExecutionInfo(initiatedID)
			if !isRunning && initiatedID >= mutableState.GetNextEventID() {
				return nil, consts.ErrStaleState
			}
			if !isRunning || ci.StartedId == common.EmptyEventID {
				return nil, serviceerror.NewNotFound("Pending child execution not found.")
			}
			if ci.GetStartedWorkflowId() != completedExecution.GetWorkflowId() {
				return nil, serviceerror.NewNotFound("Pending child execution not found.")
			}

			switch completionEvent.GetEventType() {
			case enumspb.EVENT_TYPE_WORKFLOW_EXECUTION_COMPLETED:
				attributes := completionEvent.GetWorkflowExecutionCompletedEventAttributes()
				_, err = mutableState.AddChildWorkflowExecutionCompletedEvent(initiatedID, completedExecution, attributes)
			case enumspb.EVENT_TYPE_WORKFLOW_EXECUTION_FAILED:
				attributes := completionEvent.GetWorkflowExecutionFailedEventAttributes()
				_, err = mutableState.AddChildWorkflowExecutionFailedEvent(initiatedID, completedExecution, attributes)
			case enumspb.EVENT_TYPE_WORKFLOW_EXECUTION_CANCELED:
				attributes := completionEvent.GetWorkflowExecutionCanceledEventAttributes()
				_, err = mutableState.AddChildWorkflowExecutionCanceledEvent(initiatedID, completedExecution, attributes)
			case enumspb.EVENT_TYPE_WORKFLOW_EXECUTION_TERMINATED:
				attributes := completionEvent.GetWorkflowExecutionTerminatedEventAttributes()
				_, err = mutableState.AddChildWorkflowExecutionTerminatedEvent(initiatedID, completedExecution, attributes)
			case enumspb.EVENT_TYPE_WORKFLOW_EXECUTION_TIMED_OUT:
				attributes := completionEvent.GetWorkflowExecutionTimedOutEventAttributes()
				_, err = mutableState.AddChildWorkflowExecutionTimedOutEvent(initiatedID, completedExecution, attributes)
			}

			if err != nil {
				return nil, err
			}
			return &updateWorkflowAction{
				noop:               false,
				createWorkflowTask: true,
			}, err
		})
}

func (e *historyEngineImpl) ReplicateEventsV2(
	ctx context.Context,
	replicateRequest *historyservice.ReplicateEventsV2Request,
) error {

	return e.nDCReplicator.ApplyEvents(ctx, replicateRequest)
}

func (e *historyEngineImpl) SyncShardStatus(
	ctx context.Context,
	request *historyservice.SyncShardStatusRequest,
) error {

	clusterName := request.GetSourceCluster()
	now := timestamp.TimeValue(request.GetStatusTime())

	// here there are 3 main things
	// 1. update the view of remote cluster's shard time
	// 2. notify the timer gate in the timer queue standby processor
	// 3, notify the transfer (essentially a no op, just put it here so it looks symmetric)
	e.shard.SetCurrentTime(clusterName, now)
	for _, processor := range e.queueProcessors {
		processor.NotifyNewTasks(clusterName, []tasks.Task{})
	}
	return nil
}

func (e *historyEngineImpl) SyncActivity(
	ctx context.Context,
	request *historyservice.SyncActivityRequest,
) (retError error) {

	return e.nDCActivityReplicator.SyncActivity(ctx, request)
}

func (e *historyEngineImpl) ResetWorkflowExecution(
	ctx context.Context,
	resetRequest *historyservice.ResetWorkflowExecutionRequest,
) (response *historyservice.ResetWorkflowExecutionResponse, retError error) {

	request := resetRequest.ResetRequest
	namespaceID := namespace.ID(resetRequest.GetNamespaceId())
	workflowID := request.WorkflowExecution.GetWorkflowId()
	baseRunID := request.WorkflowExecution.GetRunId()

	baseContext, baseReleaseFn, err := e.historyCache.GetOrCreateWorkflowExecution(
		ctx,
		namespaceID,
		commonpb.WorkflowExecution{
			WorkflowId: workflowID,
			RunId:      baseRunID,
		},
		workflow.CallerTypeAPI,
	)
	if err != nil {
		return nil, err
	}
	defer func() { baseReleaseFn(retError) }()

	baseMutableState, err := baseContext.LoadWorkflowExecution(ctx)
	if err != nil {
		return nil, err
	}
	if request.GetWorkflowTaskFinishEventId() <= common.FirstEventID ||
		request.GetWorkflowTaskFinishEventId() >= baseMutableState.GetNextEventID() {
		return nil, serviceerror.NewInvalidArgument("Workflow task finish ID must be > 1 && <= workflow last event ID.")
	}

	switch request.GetResetReapplyType() {
	case enumspb.RESET_REAPPLY_TYPE_UNSPECIFIED:
		return nil, serviceerror.NewInvalidArgument("reset type not set")
	case enumspb.RESET_REAPPLY_TYPE_SIGNAL:
		// noop
	case enumspb.RESET_REAPPLY_TYPE_NONE:
		// noop
	default:
		return nil, serviceerror.NewInternal("unknown reset type")
	}

	// also load the current run of the workflow, it can be different from the base runID
	resp, err := e.executionManager.GetCurrentExecution(ctx, &persistence.GetCurrentExecutionRequest{
		ShardID:     e.shard.GetShardID(),
		NamespaceID: namespaceID.String(),
		WorkflowID:  request.WorkflowExecution.GetWorkflowId(),
	})
	if err != nil {
		return nil, err
	}

	currentRunID := resp.RunID
	if baseRunID == "" {
		baseRunID = currentRunID
	}

	var currentContext workflow.Context
	var currentMutableState workflow.MutableState
	var currentReleaseFn workflow.ReleaseCacheFunc
	if currentRunID == baseRunID {
		currentContext = baseContext
		currentMutableState = baseMutableState
	} else {
		currentContext, currentReleaseFn, err = e.historyCache.GetOrCreateWorkflowExecution(
			ctx,
			namespaceID,
			commonpb.WorkflowExecution{
				WorkflowId: workflowID,
				RunId:      currentRunID,
			},
			workflow.CallerTypeAPI,
		)
		if err != nil {
			return nil, err
		}
		defer func() { currentReleaseFn(retError) }()

		currentMutableState, err = currentContext.LoadWorkflowExecution(ctx)
		if err != nil {
			return nil, err
		}
	}

	// dedup by requestID
	if currentMutableState.GetExecutionState().CreateRequestId == request.GetRequestId() {
		e.logger.Info("Duplicated reset request",
			tag.WorkflowID(workflowID),
			tag.WorkflowRunID(currentRunID),
			tag.WorkflowNamespaceID(namespaceID.String()))
		return &historyservice.ResetWorkflowExecutionResponse{
			RunId: currentRunID,
		}, nil
	}

	resetRunID := uuid.New()
	baseRebuildLastEventID := request.GetWorkflowTaskFinishEventId() - 1
	baseVersionHistories := baseMutableState.GetExecutionInfo().GetVersionHistories()
	baseCurrentVersionHistory, err := versionhistory.GetCurrentVersionHistory(baseVersionHistories)
	if err != nil {
		return nil, err
	}
	baseRebuildLastEventVersion, err := versionhistory.GetVersionHistoryEventVersion(baseCurrentVersionHistory, baseRebuildLastEventID)
	if err != nil {
		return nil, err
	}
	baseCurrentBranchToken := baseCurrentVersionHistory.GetBranchToken()
	baseNextEventID := baseMutableState.GetNextEventID()

	if err := e.workflowResetter.resetWorkflow(
		ctx,
		namespaceID,
		workflowID,
		baseRunID,
		baseCurrentBranchToken,
		baseRebuildLastEventID,
		baseRebuildLastEventVersion,
		baseNextEventID,
		resetRunID,
		request.GetRequestId(),
		newNDCWorkflow(
			ctx,
			e.shard.GetNamespaceRegistry(),
			e.shard.GetClusterMetadata(),
			currentContext,
			currentMutableState,
			currentReleaseFn,
		),
		request.GetReason(),
		nil,
		request.GetResetReapplyType(),
	); err != nil {
		return nil, err
	}
	return &historyservice.ResetWorkflowExecutionResponse{
		RunId: resetRunID,
	}, nil
}

func (e *historyEngineImpl) updateWorkflow(
	ctx context.Context,
	namespaceID namespace.ID,
	execution commonpb.WorkflowExecution,
	action updateWorkflowActionFunc,
) (retError error) {

	workflowContext, err := e.loadWorkflow(ctx, namespaceID, execution.GetWorkflowId(), execution.GetRunId())
	if err != nil {
		return err
	}
	defer func() { workflowContext.getReleaseFn()(retError) }()

	return e.updateWorkflowWithNewHelper(ctx, workflowContext, action, nil)
}

func (e *historyEngineImpl) updateWorkflowExecution(
	ctx context.Context,
	namespaceID namespace.ID,
	execution commonpb.WorkflowExecution,
	action updateWorkflowActionFunc,
) (retError error) {

	workflowContext, err := e.loadWorkflowOnce(ctx, namespaceID, execution.GetWorkflowId(), execution.GetRunId())
	if err != nil {
		return err
	}
	defer func() { workflowContext.getReleaseFn()(retError) }()

	return e.updateWorkflowWithNewHelper(ctx, workflowContext, action, nil)
}

func (e *historyEngineImpl) updateWorkflowExecutionWithNew(
	ctx context.Context,
	namespaceID namespace.ID,
	execution commonpb.WorkflowExecution,
	action updateWorkflowActionFunc,
	newWorkflowFn func() (workflow.Context, workflow.MutableState, error),
) (retError error) {

	workflowContext, err := e.loadWorkflowOnce(
		ctx,
		namespaceID,
		execution.GetWorkflowId(),
		execution.GetRunId(),
	)
	if err != nil {
		return err
	}
	defer func() { workflowContext.getReleaseFn()(retError) }()

	return e.updateWorkflowWithNewHelper(ctx, workflowContext, action, newWorkflowFn)
}

func (e *historyEngineImpl) updateWorkflowWithNewHelper(
	ctx context.Context,
	workflowContext workflowContext,
	action updateWorkflowActionFunc,
	newWorkflowFn func() (workflow.Context, workflow.MutableState, error),
) (retError error) {

UpdateHistoryLoop:
	for attempt := 1; attempt <= conditionalRetryCount; attempt++ {
		weContext := workflowContext.getContext()
		mutableState := workflowContext.getMutableState()

		// conduct caller action
		postActions, err := action(weContext, mutableState)
		if err != nil {
			if err == consts.ErrStaleState {
				// Handler detected that cached workflow mutable could potentially be stale
				// Reload workflow execution history
				workflowContext.getContext().Clear()
				if attempt != conditionalRetryCount {
					_, err = workflowContext.reloadMutableState(ctx)
					if err != nil {
						return err
					}
				}
				continue UpdateHistoryLoop
			}

			// Returned error back to the caller
			return err
		}
		if postActions.noop {
			return nil
		}

		if postActions.createWorkflowTask {
			// Create a transfer task to schedule a workflow task
			if !mutableState.HasPendingWorkflowTask() {
				if _, err := mutableState.AddWorkflowTaskScheduledEvent(
					false,
				); err != nil {
					return err
				}
			}
		}

		if newWorkflowFn != nil {
			var newContext workflow.Context
			var newMutableState workflow.MutableState
			newContext, newMutableState, err = newWorkflowFn()
			if err != nil {
				return err
			}
			if err = e.newWorkflowVersionCheck(mutableState, newMutableState); err != nil {
				return err
			}

			err = workflowContext.getContext().UpdateWorkflowExecutionWithNewAsActive(
				ctx,
				e.shard.GetTimeSource().Now(),
				newContext,
				newMutableState,
			)
		} else {
			err = workflowContext.getContext().UpdateWorkflowExecutionAsActive(
				ctx,
				e.shard.GetTimeSource().Now(),
			)
		}

		if err == consts.ErrConflict {
			if attempt != conditionalRetryCount {
				_, err = workflowContext.reloadMutableState(ctx)
				if err != nil {
					return err
				}
			}
			continue UpdateHistoryLoop
		}
		return err
	}
	return consts.ErrMaxAttemptsExceeded
}

func (e *historyEngineImpl) newWorkflowVersionCheck(
	prevMutableState workflow.MutableState,
	newMutableState workflow.MutableState,
) error {
	if prevMutableState == nil {
		return nil
	}

	prevLastWriteVersion, err := prevMutableState.GetLastWriteVersion()
	if err != nil {
		return err
	}
	if prevLastWriteVersion > newMutableState.GetCurrentVersion() {
		clusterMetadata := e.shard.GetClusterMetadata()
		namespaceEntry := newMutableState.GetNamespaceEntry()
		return serviceerror.NewNamespaceNotActive(
			namespaceEntry.Name().String(),
			clusterMetadata.GetCurrentClusterName(),
			clusterMetadata.ClusterNameForFailoverVersion(namespaceEntry.IsGlobalNamespace(), prevLastWriteVersion),
		)
	}
	return nil
}

func (e *historyEngineImpl) failWorkflowTask(
	ctx context.Context,
	wfContext workflow.Context,
	scheduleID int64,
	startedID int64,
	wtFailedCause *workflowTaskFailedCause,
	request *workflowservice.RespondWorkflowTaskCompletedRequest,
) (workflow.MutableState, error) {

	// clear any updates we have accumulated so far
	wfContext.Clear()

	// Reload workflow execution so we can apply the workflow task failure event
	mutableState, err := wfContext.LoadWorkflowExecution(ctx)
	if err != nil {
		return nil, err
	}

	if _, err = mutableState.AddWorkflowTaskFailedEvent(
		scheduleID,
		startedID,
		wtFailedCause.failedCause,
		failure.NewServerFailure(wtFailedCause.Message(), true),
		request.GetIdentity(),
		request.GetBinaryChecksum(),
		"",
		"",
		0); err != nil {
		return nil, err
	}

	// Return new builder back to the caller for further updates
	return mutableState, nil
}

func (e *historyEngineImpl) NotifyNewHistoryEvent(
	notification *events.Notification,
) {

	e.eventNotifier.NotifyNewHistoryEvent(notification)
}

func (e *historyEngineImpl) NotifyNewTasks(
	clusterName string,
	newTasks map[tasks.Category][]tasks.Task,
) {
	for category, tasksByCategory := range newTasks {
		// TODO: make replicatorProcessor part of queueProcessors list
		// and get rid of the special case here.
		if category == tasks.CategoryReplication {
			if e.replicatorProcessor != nil {
				e.replicatorProcessor.NotifyNewTasks(tasksByCategory)
			}
			continue
		}

		if len(tasksByCategory) > 0 {
			e.queueProcessors[category].NotifyNewTasks(clusterName, tasksByCategory)
		}
	}
}

func (e *historyEngineImpl) validateStartWorkflowExecutionRequest(
	ctx context.Context,
	request *workflowservice.StartWorkflowExecutionRequest,
	namespace namespace.Name,
	operation string,
) error {

	maxIDLengthLimit := e.config.MaxIDLengthLimit()
	blobSizeLimitError := e.config.BlobSizeLimitError(namespace.String())
	blobSizeLimitWarn := e.config.BlobSizeLimitWarn(namespace.String())
	memoSizeLimitError := e.config.MemoSizeLimitError(namespace.String())
	memoSizeLimitWarn := e.config.MemoSizeLimitWarn(namespace.String())

	if len(request.GetRequestId()) == 0 {
		return serviceerror.NewInvalidArgument("Missing request ID.")
	}
	if timestamp.DurationValue(request.GetWorkflowExecutionTimeout()) < 0 {
		return serviceerror.NewInvalidArgument("Invalid WorkflowExecutionTimeoutSeconds.")
	}
	if timestamp.DurationValue(request.GetWorkflowRunTimeout()) < 0 {
		return serviceerror.NewInvalidArgument("Invalid WorkflowRunTimeoutSeconds.")
	}
	if timestamp.DurationValue(request.GetWorkflowTaskTimeout()) < 0 {
		return serviceerror.NewInvalidArgument("Invalid WorkflowTaskTimeoutSeconds.")
	}
	if request.TaskQueue == nil || request.TaskQueue.GetName() == "" {
		return serviceerror.NewInvalidArgument("Missing Taskqueue.")
	}
	if request.WorkflowType == nil || request.WorkflowType.GetName() == "" {
		return serviceerror.NewInvalidArgument("Missing WorkflowType.")
	}
	if len(request.GetNamespace()) > maxIDLengthLimit {
		return serviceerror.NewInvalidArgument("Namespace exceeds length limit.")
	}
	if len(request.GetWorkflowId()) > maxIDLengthLimit {
		return serviceerror.NewInvalidArgument("WorkflowId exceeds length limit.")
	}
	if len(request.TaskQueue.GetName()) > maxIDLengthLimit {
		return serviceerror.NewInvalidArgument("TaskQueue exceeds length limit.")
	}
	if len(request.WorkflowType.GetName()) > maxIDLengthLimit {
		return serviceerror.NewInvalidArgument("WorkflowType exceeds length limit.")
	}
	if err := common.ValidateRetryPolicy(request.RetryPolicy); err != nil {
		return err
	}

	if err := common.CheckEventBlobSizeLimit(
		request.GetInput().Size(),
		blobSizeLimitWarn,
		blobSizeLimitError,
		namespace.String(),
		request.GetWorkflowId(),
		"",
		e.metricsScope(ctx).Tagged(metrics.CommandTypeTag(enumspb.COMMAND_TYPE_UNSPECIFIED.String())),
		e.throttledLogger,
		tag.BlobSizeViolationOperation(operation),
	); err != nil {
		return err
	}

	if err := common.CheckEventBlobSizeLimit(
		request.GetMemo().Size(),
		memoSizeLimitWarn,
		memoSizeLimitError,
		namespace.String(),
		request.GetWorkflowId(),
		"",
		e.metricsScope(ctx).Tagged(metrics.CommandTypeTag(enumspb.COMMAND_TYPE_UNSPECIFIED.String())),
		e.throttledLogger,
		tag.BlobSizeViolationOperation(operation),
	); err != nil {
		return err
	}

	return nil
}

func (e *historyEngineImpl) overrideStartWorkflowExecutionRequest(
	request *workflowservice.StartWorkflowExecutionRequest,
	metricsScope int,
) {
	// workflow execution timeout is left as is
	//  if workflow execution timeout == 0 -> infinity

	namespace := request.GetNamespace()

	workflowRunTimeout := common.OverrideWorkflowRunTimeout(
		timestamp.DurationValue(request.GetWorkflowRunTimeout()),
		timestamp.DurationValue(request.GetWorkflowExecutionTimeout()),
	)
	if workflowRunTimeout != timestamp.DurationValue(request.GetWorkflowRunTimeout()) {
		request.WorkflowRunTimeout = timestamp.DurationPtr(workflowRunTimeout)
		e.metricsClient.Scope(
			metricsScope,
			metrics.NamespaceTag(namespace),
		).IncCounter(metrics.WorkflowRunTimeoutOverrideCount)
	}

	workflowTaskStartToCloseTimeout := common.OverrideWorkflowTaskTimeout(
		namespace,
		timestamp.DurationValue(request.GetWorkflowTaskTimeout()),
		timestamp.DurationValue(request.GetWorkflowRunTimeout()),
		e.config.DefaultWorkflowTaskTimeout,
	)
	if workflowTaskStartToCloseTimeout != timestamp.DurationValue(request.GetWorkflowTaskTimeout()) {
		request.WorkflowTaskTimeout = timestamp.DurationPtr(workflowTaskStartToCloseTimeout)
		e.metricsClient.Scope(
			metricsScope,
			metrics.NamespaceTag(namespace),
		).IncCounter(metrics.WorkflowTaskTimeoutOverrideCount)
	}
}

func validateNamespaceUUID(
	namespaceUUID namespace.ID,
) error {

	if namespaceUUID == "" {
		return serviceerror.NewInvalidArgument("Missing namespace UUID.")
	} else if uuid.Parse(namespaceUUID.String()) == nil {
		return serviceerror.NewInvalidArgument("Invalid namespace UUID.")
	}
	return nil
}

func (e *historyEngineImpl) getActiveNamespaceEntry(
	namespaceUUID namespace.ID,
) (*namespace.Namespace, error) {

	return getActiveNamespaceEntryFromShard(e.shard, namespaceUUID)
}

func getActiveNamespaceEntryFromShard(
	shard shard.Context,
	namespaceUUID namespace.ID,
) (*namespace.Namespace, error) {

	err := validateNamespaceUUID(namespaceUUID)
	if err != nil {
		return nil, err
	}

	namespaceEntry, err := shard.GetNamespaceRegistry().GetNamespaceByID(namespaceUUID)
	if err != nil {
		return nil, err
	}
	if !namespaceEntry.ActiveInCluster(shard.GetClusterMetadata().GetCurrentClusterName()) {
		return nil, serviceerror.NewNamespaceNotActive(
			namespaceEntry.Name().String(),
			shard.GetClusterMetadata().GetCurrentClusterName(),
			namespaceEntry.ActiveClusterName())
	}
	return namespaceEntry, nil
}

func getScheduleID(
	activityID string,
	mutableState workflow.MutableState,
) (int64, error) {

	if activityID == "" {
		return 0, serviceerror.NewInvalidArgument("activityID cannot be empty")
	}
	activityInfo, ok := mutableState.GetActivityByActivityID(activityID)
	if !ok {
		return 0, serviceerror.NewNotFound(fmt.Sprintf("cannot find pending activity with ActivityID %s, check workflow execution history for more details", activityID))
	}
	return activityInfo.ScheduleId, nil
}

func (e *historyEngineImpl) getStartRequest(
	namespaceID namespace.ID,
	request *workflowservice.SignalWithStartWorkflowExecutionRequest,
) *historyservice.StartWorkflowExecutionRequest {

	req := &workflowservice.StartWorkflowExecutionRequest{
		Namespace:                request.GetNamespace(),
		WorkflowId:               request.GetWorkflowId(),
		WorkflowType:             request.GetWorkflowType(),
		TaskQueue:                request.GetTaskQueue(),
		Input:                    request.GetInput(),
		WorkflowExecutionTimeout: request.GetWorkflowExecutionTimeout(),
		WorkflowRunTimeout:       request.GetWorkflowRunTimeout(),
		WorkflowTaskTimeout:      request.GetWorkflowTaskTimeout(),
		Identity:                 request.GetIdentity(),
		RequestId:                request.GetRequestId(),
		WorkflowIdReusePolicy:    request.GetWorkflowIdReusePolicy(),
		RetryPolicy:              request.GetRetryPolicy(),
		CronSchedule:             request.GetCronSchedule(),
		Memo:                     request.GetMemo(),
		SearchAttributes:         request.GetSearchAttributes(),
		Header:                   request.GetHeader(),
	}

	return common.CreateHistoryStartWorkflowRequest(namespaceID.String(), req, nil, e.shard.GetTimeSource().Now())
}

// for startWorkflowExecution & signalWithStart to handle workflow reuse policy
func (e *historyEngineImpl) applyWorkflowIDReusePolicyForSignalWithStart(
	prevExecutionState *persistencespb.WorkflowExecutionState,
	execution commonpb.WorkflowExecution,
	wfIDReusePolicy enumspb.WorkflowIdReusePolicy,
) (updateWorkflowActionFunc, error) {

	prevStartRequestID := prevExecutionState.CreateRequestId
	prevRunID := prevExecutionState.RunId
	prevState := prevExecutionState.State
	prevStatus := prevExecutionState.Status

	return e.applyWorkflowIDReusePolicyHelper(
		prevStartRequestID,
		prevRunID,
		prevState,
		prevStatus,
		execution,
		wfIDReusePolicy,
	)
}

// applyWorkflowIDReusePolicyHelper returns updateWorkflowActionFunc
// for updating the previous execution and an error if the situation is
// not allowed by the workflowIDReusePolicy.
// Both result may be nil, if the case is allow and no update is needed
// for the previous execution.
func (e *historyEngineImpl) applyWorkflowIDReusePolicyHelper(
	prevStartRequestID,
	prevRunID string,
	prevState enumsspb.WorkflowExecutionState,
	prevStatus enumspb.WorkflowExecutionStatus,
	newExecution commonpb.WorkflowExecution,
	wfIDReusePolicy enumspb.WorkflowIdReusePolicy,
) (updateWorkflowActionFunc, error) {

	// here we know there is some information about the prev workflow, i.e. either running right now
	// or has history check if the this workflow is finished
	switch prevState {
	case enumsspb.WORKFLOW_EXECUTION_STATE_CREATED,
		enumsspb.WORKFLOW_EXECUTION_STATE_RUNNING:
		if wfIDReusePolicy == enumspb.WORKFLOW_ID_REUSE_POLICY_TERMINATE_IF_RUNNING {
			return func(context workflow.Context, mutableState workflow.MutableState) (*updateWorkflowAction, error) {
				if !mutableState.IsWorkflowExecutionRunning() {
					return nil, consts.ErrWorkflowCompleted
				}

				return updateWorkflowWithoutWorkflowTask, workflow.TerminateWorkflow(
					mutableState,
					mutableState.GetNextEventID(),
					"TerminateIfRunning WorkflowIdReusePolicy Policy",
					payloads.EncodeString(
						fmt.Sprintf("terminated by new runID: %s", newExecution.RunId),
					),
					consts.IdentityHistoryService,
				)
			}, nil
		}

		msg := "Workflow execution is already running. WorkflowId: %v, RunId: %v."
		return nil, getWorkflowAlreadyStartedError(msg, prevStartRequestID, newExecution.GetWorkflowId(), prevRunID)
	case enumsspb.WORKFLOW_EXECUTION_STATE_COMPLETED:
		// previous workflow completed, proceed
	default:
		// persistence.WorkflowStateZombie or unknown type
		return nil, serviceerror.NewInternal(fmt.Sprintf("Failed to process workflow, workflow has invalid state: %v.", prevState))
	}

	switch wfIDReusePolicy {
	case enumspb.WORKFLOW_ID_REUSE_POLICY_ALLOW_DUPLICATE_FAILED_ONLY:
		if _, ok := consts.FailedWorkflowStatuses[prevStatus]; !ok {
			msg := "Workflow execution already finished successfully. WorkflowId: %v, RunId: %v. Workflow Id reuse policy: allow duplicate workflow Id if last run failed."
			return nil, getWorkflowAlreadyStartedError(msg, prevStartRequestID, newExecution.GetWorkflowId(), prevRunID)
		}
	case enumspb.WORKFLOW_ID_REUSE_POLICY_ALLOW_DUPLICATE,
		enumspb.WORKFLOW_ID_REUSE_POLICY_TERMINATE_IF_RUNNING:
		// as long as workflow not running, so this case has no check
	case enumspb.WORKFLOW_ID_REUSE_POLICY_REJECT_DUPLICATE:
		msg := "Workflow execution already finished. WorkflowId: %v, RunId: %v. Workflow Id reuse policy: reject duplicate workflow Id."
		return nil, getWorkflowAlreadyStartedError(msg, prevStartRequestID, newExecution.GetWorkflowId(), prevRunID)
	default:
		return nil, serviceerror.NewInternal(fmt.Sprintf("Failed to process start workflow reuse policy: %v.", wfIDReusePolicy))
	}

	return nil, nil
}

func getWorkflowAlreadyStartedError(errMsg string, createRequestID string, workflowID string, runID string) error {
	return serviceerror.NewWorkflowExecutionAlreadyStarted(
		fmt.Sprintf(errMsg, workflowID, runID),
		createRequestID,
		runID,
	)
}

func (e *historyEngineImpl) GetReplicationMessages(
	ctx context.Context,
	pollingCluster string,
	ackMessageID int64,
	ackTimestampe time.Time,
	queryMessageID int64,
) (*replicationspb.ReplicationMessages, error) {

	if ackMessageID != persistence.EmptyQueueMessageID {
		if err := e.shard.UpdateQueueClusterAckLevel(
			tasks.CategoryReplication,
			pollingCluster,
			tasks.Key{
				TaskID: ackMessageID,
			},
		); err != nil {
			e.logger.Error("error updating replication level for shard", tag.Error(err), tag.OperationFailed)
		}
		e.shard.UpdateRemoteClusterInfo(pollingCluster, ackMessageID, ackTimestampe)
	}

	replicationMessages, err := e.replicatorProcessor.paginateTasks(
		ctx,
		pollingCluster,
		queryMessageID,
	)
	if err != nil {
		e.logger.Error("Failed to retrieve replication messages.", tag.Error(err))
		return nil, err
	}
	e.logger.Debug("Successfully fetched replication messages.", tag.Counter(len(replicationMessages.ReplicationTasks)))

	return replicationMessages, nil
}

func (e *historyEngineImpl) GetDLQReplicationMessages(
	ctx context.Context,
	taskInfos []*replicationspb.ReplicationTaskInfo,
) ([]*replicationspb.ReplicationTask, error) {

	tasks := make([]*replicationspb.ReplicationTask, 0, len(taskInfos))
	for _, taskInfo := range taskInfos {
		task, err := e.replicatorProcessor.getTask(ctx, taskInfo)
		if err != nil {
			e.logger.Error("Failed to fetch DLQ replication messages.", tag.Error(err))
			return nil, err
		}
		tasks = append(tasks, task)
	}

	return tasks, nil
}

func (e *historyEngineImpl) ReapplyEvents(
	ctx context.Context,
	namespaceUUID namespace.ID,
	workflowID string,
	runID string,
	reapplyEvents []*historypb.HistoryEvent,
) error {

	if e.config.SkipReapplicationByNamespaceID(namespaceUUID.String()) {
		return nil
	}

	namespaceEntry, err := e.getActiveNamespaceEntry(namespaceUUID)
	if err != nil {
		return err
	}
	namespaceID := namespaceEntry.ID()
	// remove run id from the execution so that reapply events to the current run
	currentExecution := commonpb.WorkflowExecution{
		WorkflowId: workflowID,
	}

	return e.updateWorkflowExecution(
		ctx,
		namespaceID,
		currentExecution,
		func(context workflow.Context, mutableState workflow.MutableState) (action *updateWorkflowAction, retErr error) {
			// Filter out reapply event from the same cluster
			toReapplyEvents := make([]*historypb.HistoryEvent, 0, len(reapplyEvents))
			lastWriteVersion, err := mutableState.GetLastWriteVersion()
			if err != nil {
				return nil, err
			}
			sourceMutableState := mutableState
			if sourceMutableState.GetWorkflowKey().RunID != runID {
				originCtx, err := e.loadWorkflowOnce(ctx, namespaceID, workflowID, runID)
				if err != nil {
					return nil, err
				}
				defer func() { originCtx.getReleaseFn()(retErr) }()
				sourceMutableState = originCtx.getMutableState()
			}

			for _, event := range reapplyEvents {
				if event.GetVersion() == lastWriteVersion {
					// The reapply is from the same cluster. Ignoring.
					continue
				}
				dedupResource := definition.NewEventReappliedID(runID, event.GetEventId(), event.GetVersion())
				if mutableState.IsResourceDuplicated(dedupResource) {
					// already apply the signal
					continue
				}
				versionHistories := sourceMutableState.GetExecutionInfo().GetVersionHistories()
				if e.containsHistoryEvent(versionHistories, event.GetEventId(), event.GetVersion()) {
					continue
				}

				toReapplyEvents = append(toReapplyEvents, event)
			}
			if len(toReapplyEvents) == 0 {
				return &updateWorkflowAction{
					noop:               true,
					createWorkflowTask: false,
				}, nil
			}

			if !mutableState.IsWorkflowExecutionRunning() {
				// need to reset target workflow (which is also the current workflow)
				// to accept events to be reapplied
				baseRunID := mutableState.GetExecutionState().GetRunId()
				resetRunID := uuid.New()
				baseRebuildLastEventID := mutableState.GetPreviousStartedEventID()

				// TODO when https://github.com/uber/cadence/issues/2420 is finished, remove this block,
				//  since cannot reapply event to a finished workflow which had no workflow tasks started
				if baseRebuildLastEventID == common.EmptyEventID {
					e.logger.Warn("cannot reapply event to a finished workflow with no workflow task",
						tag.WorkflowNamespaceID(namespaceID.String()),
						tag.WorkflowID(currentExecution.GetWorkflowId()),
					)
					e.metricsClient.IncCounter(metrics.HistoryReapplyEventsScope, metrics.EventReapplySkippedCount)
					return &updateWorkflowAction{
						noop:               true,
						createWorkflowTask: false,
					}, nil
				}

				baseVersionHistories := mutableState.GetExecutionInfo().GetVersionHistories()
				baseCurrentVersionHistory, err := versionhistory.GetCurrentVersionHistory(baseVersionHistories)
				if err != nil {
					return nil, err
				}
				baseRebuildLastEventVersion, err := versionhistory.GetVersionHistoryEventVersion(baseCurrentVersionHistory, baseRebuildLastEventID)
				if err != nil {
					return nil, err
				}
				baseCurrentBranchToken := baseCurrentVersionHistory.GetBranchToken()
				baseNextEventID := mutableState.GetNextEventID()

				err = e.workflowResetter.resetWorkflow(
					ctx,
					namespaceID,
					workflowID,
					baseRunID,
					baseCurrentBranchToken,
					baseRebuildLastEventID,
					baseRebuildLastEventVersion,
					baseNextEventID,
					resetRunID,
					uuid.New(),
					newNDCWorkflow(
						ctx,
						e.shard.GetNamespaceRegistry(),
						e.shard.GetClusterMetadata(),
						context,
						mutableState,
						workflow.NoopReleaseFn,
					),
					eventsReapplicationResetWorkflowReason,
					toReapplyEvents,
					enumspb.RESET_REAPPLY_TYPE_SIGNAL,
				)
				switch err.(type) {
				case *serviceerror.InvalidArgument:
					// no-op. Usually this is due to reset workflow with pending child workflows
					e.logger.Warn("Cannot reset workflow. Ignoring reapply events.", tag.Error(err))
				case nil:
					//no-op
				default:
					return nil, err
				}
				return &updateWorkflowAction{
					noop:               true,
					createWorkflowTask: false,
				}, nil
			}

			postActions := &updateWorkflowAction{
				noop:               false,
				createWorkflowTask: true,
			}
			// Do not create workflow task when the workflow is cron and the cron has not been started yet
			if mutableState.GetExecutionInfo().CronSchedule != "" && !mutableState.HasProcessedOrPendingWorkflowTask() {
				postActions.createWorkflowTask = false
			}
			reappliedEvents, err := e.eventsReapplier.reapplyEvents(
				ctx,
				mutableState,
				toReapplyEvents,
				runID,
			)
			if err != nil {
				e.logger.Error("failed to re-apply stale events", tag.Error(err))
				return nil, err
			}
			if len(reappliedEvents) == 0 {
				return &updateWorkflowAction{
					noop:               true,
					createWorkflowTask: false,
				}, nil
			}
			return postActions, nil
		})
}

func (e *historyEngineImpl) GetDLQMessages(
	ctx context.Context,
	request *historyservice.GetDLQMessagesRequest,
) (*historyservice.GetDLQMessagesResponse, error) {

	_, ok := e.clusterMetadata.GetAllClusterInfo()[request.GetSourceCluster()]
	if !ok {
		return nil, consts.ErrUnknownCluster
	}

	tasks, token, err := e.replicationDLQHandler.getMessages(
		ctx,
		request.GetSourceCluster(),
		request.GetInclusiveEndMessageId(),
		int(request.GetMaximumPageSize()),
		request.GetNextPageToken(),
	)
	if err != nil {
		return nil, err
	}
	return &historyservice.GetDLQMessagesResponse{
		Type:             request.GetType(),
		ReplicationTasks: tasks,
		NextPageToken:    token,
	}, nil
}

func (e *historyEngineImpl) PurgeDLQMessages(
	ctx context.Context,
	request *historyservice.PurgeDLQMessagesRequest,
) error {

	_, ok := e.clusterMetadata.GetAllClusterInfo()[request.GetSourceCluster()]
	if !ok {
		return consts.ErrUnknownCluster
	}

	return e.replicationDLQHandler.purgeMessages(
		ctx,
		request.GetSourceCluster(),
		request.GetInclusiveEndMessageId(),
	)
}

func (e *historyEngineImpl) MergeDLQMessages(
	ctx context.Context,
	request *historyservice.MergeDLQMessagesRequest,
) (*historyservice.MergeDLQMessagesResponse, error) {

	_, ok := e.clusterMetadata.GetAllClusterInfo()[request.GetSourceCluster()]
	if !ok {
		return nil, consts.ErrUnknownCluster
	}

	token, err := e.replicationDLQHandler.mergeMessages(
		ctx,
		request.GetSourceCluster(),
		request.GetInclusiveEndMessageId(),
		int(request.GetMaximumPageSize()),
		request.GetNextPageToken(),
	)
	if err != nil {
		return nil, err
	}
	return &historyservice.MergeDLQMessagesResponse{
		NextPageToken: token,
	}, nil
}

func (e *historyEngineImpl) RebuildMutableState(
	ctx context.Context,
	namespaceUUID namespace.ID,
	execution commonpb.WorkflowExecution,
) error {
	return e.workflowRebuilder.rebuild(
		ctx,
		definition.NewWorkflowKey(
			namespaceUUID.String(),
			execution.GetWorkflowId(),
			execution.GetRunId(),
		),
	)
}

func (e *historyEngineImpl) RefreshWorkflowTasks(
	ctx context.Context,
	namespaceUUID namespace.ID,
	execution commonpb.WorkflowExecution,
) (retError error) {

	namespaceEntry, err := e.getActiveNamespaceEntry(namespaceUUID)
	if err != nil {
		return err
	}
	namespaceID := namespaceEntry.ID()

	context, release, err := e.historyCache.GetOrCreateWorkflowExecution(
		ctx,
		namespaceID,
		execution,
		workflow.CallerTypeAPI,
	)
	if err != nil {
		return err
	}
	defer func() { release(retError) }()

	mutableState, err := context.LoadWorkflowExecution(ctx)
	if err != nil {
		return err
	}

	if !mutableState.IsWorkflowExecutionRunning() {
		return nil
	}

	mutableStateTaskRefresher := workflow.NewTaskRefresher(
		e.shard,
		e.shard.GetConfig(),
		e.shard.GetNamespaceRegistry(),
		e.shard.GetEventsCache(),
		e.shard.GetLogger(),
	)

	now := e.shard.GetTimeSource().Now()

	err = mutableStateTaskRefresher.RefreshTasks(ctx, now, mutableState)
	if err != nil {
		return err
	}

	err = context.UpdateWorkflowExecutionAsActive(ctx, now)
	if err != nil {
		return err
	}
	return nil
}

func (e *historyEngineImpl) GenerateLastHistoryReplicationTasks(
	ctx context.Context,
	request *historyservice.GenerateLastHistoryReplicationTasksRequest,
) (_ *historyservice.GenerateLastHistoryReplicationTasksResponse, retError error) {
	namespaceEntry, err := e.getActiveNamespaceEntry(namespace.ID(request.GetNamespaceId()))
	if err != nil {
		return nil, err
	}
	namespaceID := namespaceEntry.ID()

	context, release, err := e.historyCache.GetOrCreateWorkflowExecution(
		ctx,
		namespaceID,
		*request.GetExecution(),
		workflow.CallerTypeAPI,
	)
	if err != nil {
		return nil, err
	}
	defer func() { release(retError) }()

	mutableState, err := context.LoadWorkflowExecution(ctx)
	if err != nil {
		return nil, err
	}

	now := e.shard.GetTimeSource().Now()
	task, err := mutableState.GenerateLastHistoryReplicationTasks(now)
	if err != nil {
		return nil, err
	}

	err = e.shard.AddTasks(ctx, &persistence.AddHistoryTasksRequest{
		ShardID: e.shard.GetShardID(),
		// RangeID is set by shard
		NamespaceID: string(namespaceID),
		WorkflowID:  request.Execution.WorkflowId,
		RunID:       request.Execution.RunId,
		Tasks: map[tasks.Category][]tasks.Task{
			tasks.CategoryReplication: {task},
		},
	})
	if err != nil {
		return nil, err
	}
	return &historyservice.GenerateLastHistoryReplicationTasksResponse{}, nil
}

func (e *historyEngineImpl) GetReplicationStatus(
	ctx context.Context,
	request *historyservice.GetReplicationStatusRequest,
) (_ *historyservice.ShardReplicationStatus, retError error) {

	resp := &historyservice.ShardReplicationStatus{
		ShardId:        e.shard.GetShardID(),
		ShardLocalTime: timestamp.TimePtr(e.shard.GetTimeSource().Now()),
	}
	if e.replicatorProcessor.maxTaskID != nil {
		resp.MaxReplicationTaskId = *e.replicatorProcessor.maxTaskID
	}

	remoteClusters, handoverNamespaces, err := e.shard.GetReplicationStatus(request.RemoteClusters)
	if err != nil {
		return nil, err
	}
	resp.RemoteClusters = remoteClusters
	resp.HandoverNamespaces = handoverNamespaces
	return resp, nil
}

func (e *historyEngineImpl) loadWorkflowOnce(
	ctx context.Context,
	namespaceID namespace.ID,
	workflowID string,
	runID string,
) (workflowContext, error) {

	context, release, err := e.historyCache.GetOrCreateWorkflowExecution(
		ctx,
		namespaceID,
		commonpb.WorkflowExecution{
			WorkflowId: workflowID,
			RunId:      runID,
		},
		workflow.CallerTypeAPI,
	)
	if err != nil {
		return nil, err
	}

	mutableState, err := context.LoadWorkflowExecution(ctx)
	if err != nil {
		release(err)
		return nil, err
	}

	return newWorkflowContext(context, release, mutableState), nil
}

func (e *historyEngineImpl) loadWorkflow(
	ctx context.Context,
	namespaceID namespace.ID,
	workflowID string,
	runID string,
) (workflowContext, error) {

	if runID != "" {
		return e.loadWorkflowOnce(ctx, namespaceID, workflowID, runID)
	}

	for attempt := 1; attempt <= conditionalRetryCount; attempt++ {

		workflowContext, err := e.loadWorkflowOnce(ctx, namespaceID, workflowID, "")
		if err != nil {
			return nil, err
		}

		if workflowContext.getMutableState().IsWorkflowExecutionRunning() {
			return workflowContext, nil
		}

		// workflow not running, need to check current record
		resp, err := e.shard.GetExecutionManager().GetCurrentExecution(
			ctx,
			&persistence.GetCurrentExecutionRequest{
				ShardID:     e.shard.GetShardID(),
				NamespaceID: namespaceID.String(),
				WorkflowID:  workflowID,
			},
		)
		if err != nil {
			workflowContext.getReleaseFn()(err)
			return nil, err
		}

		if resp.RunID == workflowContext.getRunID() {
			return workflowContext, nil
		}
		workflowContext.getReleaseFn()(nil)
	}

	return nil, serviceerror.NewUnavailable("unable to locate current workflow execution")
}

func (e *historyEngineImpl) metricsScope(ctx context.Context) metrics.Scope {
	return interceptor.MetricsScope(ctx, e.logger)
}

func (e *historyEngineImpl) containsHistoryEvent(
	versionHistories *historyspb.VersionHistories,
	reappliedEventID int64,
	reappliedEventVersion int64,
) bool {
	// Check if the source workflow contains the reapply event.
	// If it does, it means the event is received in this cluster, no need to reapply.
	_, err := versionhistory.FindFirstVersionHistoryIndexByVersionHistoryItem(
		versionHistories,
		versionhistory.NewVersionHistoryItem(reappliedEventID, reappliedEventVersion),
	)
	return err == nil
}

func getMetadataChangeCallbackID(componentName string, shardId int32) string {
	return fmt.Sprintf("%s-%d", componentName, shardId)
}<|MERGE_RESOLUTION|>--- conflicted
+++ resolved
@@ -2343,10 +2343,7 @@
 	defer func() { wfCtx.getReleaseFn()(retError) }()
 
 	return e.workflowDeleteManager.AddDeleteWorkflowExecutionTask(
-<<<<<<< HEAD
-=======
 		ctx,
->>>>>>> 7c8ac02a
 		nsID,
 		commonpb.WorkflowExecution{
 			WorkflowId: request.GetWorkflowExecution().GetWorkflowId(),
