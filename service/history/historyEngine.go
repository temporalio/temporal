--- conflicted
+++ resolved
@@ -2269,11 +2269,7 @@
 		*deleteRequest.GetWorkflowExecution(),
 		func(weCtx workflow.Context, mutableState workflow.MutableState) (*updateWorkflowAction, error) {
 			if mutableState.IsWorkflowExecutionRunning() {
-<<<<<<< HEAD
-				return nil, consts.ErrWorkflowIsRunning // workflow is running, cannot be deleted
-=======
 				return nil, consts.ErrWorkflowNotCompleted // workflow is running, cannot be deleted
->>>>>>> b16bd609
 			}
 
 			taskGenerator := workflow.NewTaskGenerator(
@@ -2286,16 +2282,6 @@
 			if err != nil {
 				return nil, err
 			}
-<<<<<<< HEAD
-			state, status := mutableState.GetWorkflowStateStatus()
-			if state != enumsspb.WORKFLOW_EXECUTION_STATE_DELETED {
-				err = mutableState.UpdateWorkflowStateStatus(enumsspb.WORKFLOW_EXECUTION_STATE_DELETED, status)
-				if err != nil {
-					return nil, err
-				}
-			}
-=======
->>>>>>> b16bd609
 
 			return updateWorkflowWithoutWorkflowTask, nil
 		})
