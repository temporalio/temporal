// The MIT License
//
// Copyright (c) 2020 Temporal Technologies Inc.  All rights reserved.
//
// Copyright (c) 2020 Uber Technologies, Inc.
//
// Permission is hereby granted, free of charge, to any person obtaining a copy
// of this software and associated documentation files (the "Software"), to deal
// in the Software without restriction, including without limitation the rights
// to use, copy, modify, merge, publish, distribute, sublicense, and/or sell
// copies of the Software, and to permit persons to whom the Software is
// furnished to do so, subject to the following conditions:
//
// The above copyright notice and this permission notice shall be included in
// all copies or substantial portions of the Software.
//
// THE SOFTWARE IS PROVIDED "AS IS", WITHOUT WARRANTY OF ANY KIND, EXPRESS OR
// IMPLIED, INCLUDING BUT NOT LIMITED TO THE WARRANTIES OF MERCHANTABILITY,
// FITNESS FOR A PARTICULAR PURPOSE AND NONINFRINGEMENT. IN NO EVENT SHALL THE
// AUTHORS OR COPYRIGHT HOLDERS BE LIABLE FOR ANY CLAIM, DAMAGES OR OTHER
// LIABILITY, WHETHER IN AN ACTION OF CONTRACT, TORT OR OTHERWISE, ARISING FROM,
// OUT OF OR IN CONNECTION WITH THE SOFTWARE OR THE USE OR OTHER DEALINGS IN
// THE SOFTWARE.

package history

import (
	"testing"
	"time"

	"github.com/gogo/protobuf/types"
	"github.com/golang/mock/gomock"
	"github.com/pborman/uuid"
	"github.com/stretchr/testify/mock"
	"github.com/stretchr/testify/require"
	"github.com/stretchr/testify/suite"
	"github.com/uber-go/tally"
	commonpb "go.temporal.io/temporal-proto/common"
<<<<<<< HEAD
	executionpb "go.temporal.io/temporal-proto/execution"
=======
>>>>>>> f96299c8
	tasklistpb "go.temporal.io/temporal-proto/tasklist"
	"go.temporal.io/temporal-proto/workflowservice"

	commongenpb "github.com/temporalio/temporal/.gen/proto/common"
	"github.com/temporalio/temporal/.gen/proto/historyservice"
	"github.com/temporalio/temporal/.gen/proto/persistenceblobs"
	"github.com/temporalio/temporal/common"
	"github.com/temporalio/temporal/common/cache"
	"github.com/temporalio/temporal/common/clock"
	"github.com/temporalio/temporal/common/cluster"
	"github.com/temporalio/temporal/common/log"
	"github.com/temporalio/temporal/common/metrics"
	"github.com/temporalio/temporal/common/mocks"
	"github.com/temporalio/temporal/common/persistence"
	"github.com/temporalio/temporal/common/xdc"
)

type (
	timerQueueStandbyTaskExecutorSuite struct {
		suite.Suite
		*require.Assertions

		controller               *gomock.Controller
		mockShard                *shardContextTest
		mockTxProcessor          *MocktransferQueueProcessor
		mockReplicationProcessor *MockReplicatorQueueProcessor
		mockTimerProcessor       *MocktimerQueueProcessor
		mockNamespaceCache       *cache.MockNamespaceCache
		mockClusterMetadata      *cluster.MockMetadata
		mockNDCHistoryResender   *xdc.MockNDCHistoryResender

		mockExecutionMgr        *mocks.ExecutionManager
		mockHistoryRereplicator *xdc.MockHistoryRereplicator

		logger               log.Logger
		namespaceID          string
		namespaceEntry       *cache.NamespaceCacheEntry
		version              int64
		clusterName          string
		now                  time.Time
		timeSource           *clock.EventTimeSource
		fetchHistoryDuration time.Duration
		discardDuration      time.Duration

		timerQueueStandbyTaskExecutor *timerQueueStandbyTaskExecutor
	}
)

func TestTimerQueueStandbyTaskExecutorSuite(t *testing.T) {
	s := new(timerQueueStandbyTaskExecutorSuite)
	suite.Run(t, s)
}

func (s *timerQueueStandbyTaskExecutorSuite) SetupSuite() {

}

func (s *timerQueueStandbyTaskExecutorSuite) SetupTest() {
	s.Assertions = require.New(s.T())

	config := NewDynamicConfigForTest()
	s.namespaceID = testNamespaceID
	s.namespaceEntry = testGlobalNamespaceEntry
	s.version = s.namespaceEntry.GetFailoverVersion()
	s.clusterName = cluster.TestAlternativeClusterName
	s.now = time.Now()
	s.timeSource = clock.NewEventTimeSource().Update(s.now)
	s.fetchHistoryDuration = config.StandbyTaskMissingEventsResendDelay() +
		(config.StandbyTaskMissingEventsDiscardDelay()-config.StandbyTaskMissingEventsResendDelay())/2
	s.discardDuration = config.StandbyTaskMissingEventsDiscardDelay() * 2

	s.controller = gomock.NewController(s.T())
	s.mockTxProcessor = NewMocktransferQueueProcessor(s.controller)
	s.mockReplicationProcessor = NewMockReplicatorQueueProcessor(s.controller)
	s.mockTimerProcessor = NewMocktimerQueueProcessor(s.controller)
	s.mockNDCHistoryResender = xdc.NewMockNDCHistoryResender(s.controller)
	s.mockTxProcessor.EXPECT().NotifyNewTask(gomock.Any(), gomock.Any()).AnyTimes()
	s.mockReplicationProcessor.EXPECT().notifyNewTask().AnyTimes()
	s.mockTimerProcessor.EXPECT().NotifyNewTimers(gomock.Any(), gomock.Any()).AnyTimes()

	s.mockHistoryRereplicator = &xdc.MockHistoryRereplicator{}

	s.mockShard = newTestShardContext(
		s.controller,
		&persistence.ShardInfoWithFailover{
			ShardInfo: &persistenceblobs.ShardInfo{
				RangeId:          1,
				TransferAckLevel: 0,
			}},
		config,
	)
	s.mockShard.eventsCache = newEventsCache(s.mockShard)
	s.mockShard.resource.TimeSource = s.timeSource

	// ack manager will use the namespace information
	s.mockNamespaceCache = s.mockShard.resource.NamespaceCache
	s.mockExecutionMgr = s.mockShard.resource.ExecutionMgr
	s.mockClusterMetadata = s.mockShard.resource.ClusterMetadata
	s.mockNamespaceCache.EXPECT().GetNamespaceByID(gomock.Any()).Return(testGlobalNamespaceEntry, nil).AnyTimes()
	s.mockClusterMetadata.EXPECT().GetCurrentClusterName().Return(cluster.TestCurrentClusterName).AnyTimes()
	s.mockClusterMetadata.EXPECT().GetAllClusterInfo().Return(cluster.TestAllClusterInfo).AnyTimes()
	s.mockClusterMetadata.EXPECT().IsGlobalNamespaceEnabled().Return(true).AnyTimes()
	s.mockClusterMetadata.EXPECT().ClusterNameForFailoverVersion(s.version).Return(s.clusterName).AnyTimes()

	s.logger = s.mockShard.GetLogger()

	historyCache := newHistoryCache(s.mockShard)
	h := &historyEngineImpl{
		currentClusterName:   s.mockShard.GetService().GetClusterMetadata().GetCurrentClusterName(),
		shard:                s.mockShard,
		clusterMetadata:      s.mockClusterMetadata,
		executionManager:     s.mockExecutionMgr,
		historyCache:         historyCache,
		logger:               s.logger,
		tokenSerializer:      common.NewProtoTaskTokenSerializer(),
		metricsClient:        s.mockShard.GetMetricsClient(),
		historyEventNotifier: newHistoryEventNotifier(s.timeSource, metrics.NewClient(tally.NoopScope, metrics.History), func(string) int { return 0 }),
		txProcessor:          s.mockTxProcessor,
		replicatorProcessor:  s.mockReplicationProcessor,
		timerProcessor:       s.mockTimerProcessor,
	}
	s.mockShard.SetEngine(h)

	s.timerQueueStandbyTaskExecutor = newTimerQueueStandbyTaskExecutor(
		s.mockShard,
		h,
		s.mockHistoryRereplicator,
		s.mockNDCHistoryResender,
		s.logger,
		s.mockShard.GetMetricsClient(),
		s.clusterName,
		config,
		// newTaskAllocator(s.mockShard),
	).(*timerQueueStandbyTaskExecutor)
}

func (s *timerQueueStandbyTaskExecutorSuite) TearDownTest() {
	s.controller.Finish()
	s.mockShard.Finish(s.T())
	s.mockHistoryRereplicator.AssertExpectations(s.T())
}

func (s *timerQueueStandbyTaskExecutorSuite) TestProcessUserTimerTimeout_Pending() {

	execution := commonpb.WorkflowExecution{
		WorkflowId: "some random workflow ID",
		RunId:      uuid.New(),
	}
	workflowType := "some random workflow type"
	taskListName := "some random task list"

	mutableState := newMutableStateBuilderWithReplicationStateWithEventV2(
		s.mockShard,
		s.mockShard.GetEventsCache(),
		s.logger,
		s.version,
		execution.GetRunId(),
	)
	_, err := mutableState.AddWorkflowExecutionStartedEvent(
		execution,
		&historyservice.StartWorkflowExecutionRequest{
			NamespaceId: s.namespaceID,
			StartRequest: &workflowservice.StartWorkflowExecutionRequest{
				WorkflowType:                    &commonpb.WorkflowType{Name: workflowType},
				TaskList:                        &tasklistpb.TaskList{Name: taskListName},
				WorkflowExecutionTimeoutSeconds: 2,
				WorkflowTaskTimeoutSeconds:      1,
			},
		},
	)
	s.Nil(err)

	di := addDecisionTaskScheduledEvent(mutableState)
	event := addDecisionTaskStartedEvent(mutableState, di.ScheduleID, taskListName, uuid.New())
	di.StartedID = event.GetEventId()
	event = addDecisionTaskCompletedEvent(mutableState, di.ScheduleID, di.StartedID, "some random identity")

	timerID := "timer"
	timerTimeout := 2 * time.Second
	event, _ = addTimerStartedEvent(mutableState, event.GetEventId(), timerID, int64(timerTimeout.Seconds()))
	nextEventID := event.GetEventId() + 1

	timerSequence := newTimerSequence(s.timeSource, mutableState)
	mutableState.insertTimerTasks = nil
	modified, err := timerSequence.createNextUserTimer()
	s.NoError(err)
	s.True(modified)
	task := mutableState.insertTimerTasks[0]
	protoTaskTime, err := types.TimestampProto(task.(*persistence.UserTimerTask).GetVisibilityTimestamp())
	s.NoError(err)
	timerTask := &persistenceblobs.TimerTaskInfo{
		Version:             s.version,
		NamespaceId:         s.namespaceID,
		WorkflowId:          execution.GetWorkflowId(),
		RunId:               execution.GetRunId(),
		TaskId:              int64(100),
<<<<<<< HEAD
		TaskType:            persistence.TaskTypeUserTimer,
=======
		TaskType:            commongenpb.TaskType_UserTimer,
>>>>>>> f96299c8
		TimeoutType:         int32(commonpb.TimeoutType_StartToClose),
		VisibilityTimestamp: protoTaskTime,
		EventId:             event.EventId,
	}

	persistenceMutableState := s.createPersistenceMutableState(mutableState, event.GetEventId(), event.GetVersion())
	s.mockExecutionMgr.On("GetWorkflowExecution", mock.Anything).Return(&persistence.GetWorkflowExecutionResponse{State: persistenceMutableState}, nil)

	s.mockShard.SetCurrentTime(s.clusterName, s.now)
	err = s.timerQueueStandbyTaskExecutor.execute(timerTask, true)
	s.Equal(ErrTaskRetry, err)

	s.mockShard.SetCurrentTime(s.clusterName, s.now.Add(s.fetchHistoryDuration))
	s.mockHistoryRereplicator.On("SendMultiWorkflowHistory",
		timerTask.GetNamespaceId(), timerTask.GetWorkflowId(),
		timerTask.GetRunId(), nextEventID,
		timerTask.GetRunId(), common.EndEventID,
	).Return(nil).Once()
	err = s.timerQueueStandbyTaskExecutor.execute(timerTask, true)
	s.Equal(ErrTaskRetry, err)

	s.mockShard.SetCurrentTime(s.clusterName, s.now.Add(s.discardDuration))
	err = s.timerQueueStandbyTaskExecutor.execute(timerTask, true)
	s.Equal(ErrTaskDiscarded, err)
}

func (s *timerQueueStandbyTaskExecutorSuite) TestProcessUserTimerTimeout_Success() {

	execution := commonpb.WorkflowExecution{
		WorkflowId: "some random workflow ID",
		RunId:      uuid.New(),
	}
	workflowType := "some random workflow type"
	taskListName := "some random task list"

	mutableState := newMutableStateBuilderWithReplicationStateWithEventV2(s.mockShard, s.mockShard.GetEventsCache(), s.logger, s.version, execution.GetRunId())
	_, err := mutableState.AddWorkflowExecutionStartedEvent(
		execution,
		&historyservice.StartWorkflowExecutionRequest{
			NamespaceId: s.namespaceID,
			StartRequest: &workflowservice.StartWorkflowExecutionRequest{
				WorkflowType:                    &commonpb.WorkflowType{Name: workflowType},
				TaskList:                        &tasklistpb.TaskList{Name: taskListName},
				WorkflowExecutionTimeoutSeconds: 2,
				WorkflowTaskTimeoutSeconds:      1,
			},
		},
	)
	s.Nil(err)

	di := addDecisionTaskScheduledEvent(mutableState)
	event := addDecisionTaskStartedEvent(mutableState, di.ScheduleID, taskListName, uuid.New())
	di.StartedID = event.GetEventId()
	event = addDecisionTaskCompletedEvent(mutableState, di.ScheduleID, di.StartedID, "some random identity")

	timerID := "timer"
	timerTimeout := 2 * time.Second
	event, _ = addTimerStartedEvent(mutableState, event.GetEventId(), timerID, int64(timerTimeout.Seconds()))

	timerSequence := newTimerSequence(s.timeSource, mutableState)
	mutableState.insertTimerTasks = nil
	modified, err := timerSequence.createNextUserTimer()
	s.NoError(err)
	s.True(modified)
	task := mutableState.insertTimerTasks[0]
	protoTaskTime, err := types.TimestampProto(task.(*persistence.UserTimerTask).GetVisibilityTimestamp())
	s.NoError(err)
	timerTask := &persistenceblobs.TimerTaskInfo{
		Version:             s.version,
		NamespaceId:         s.namespaceID,
		WorkflowId:          execution.GetWorkflowId(),
		RunId:               execution.GetRunId(),
		TaskId:              int64(100),
<<<<<<< HEAD
		TaskType:            persistence.TaskTypeUserTimer,
=======
		TaskType:            commongenpb.TaskType_UserTimer,
>>>>>>> f96299c8
		TimeoutType:         int32(commonpb.TimeoutType_StartToClose),
		VisibilityTimestamp: protoTaskTime,
		EventId:             event.EventId,
	}

	event = addTimerFiredEvent(mutableState, timerID)

	persistenceMutableState := s.createPersistenceMutableState(mutableState, event.GetEventId(), event.GetVersion())
	s.mockExecutionMgr.On("GetWorkflowExecution", mock.Anything).Return(&persistence.GetWorkflowExecutionResponse{State: persistenceMutableState}, nil).Once()

	s.mockShard.SetCurrentTime(s.clusterName, s.now)
	err = s.timerQueueStandbyTaskExecutor.execute(timerTask, true)
	s.Nil(err)
}

func (s *timerQueueStandbyTaskExecutorSuite) TestProcessUserTimerTimeout_Multiple() {

	execution := commonpb.WorkflowExecution{
		WorkflowId: "some random workflow ID",
		RunId:      uuid.New(),
	}
	workflowType := "some random workflow type"
	taskListName := "some random task list"

	mutableState := newMutableStateBuilderWithReplicationStateWithEventV2(s.mockShard, s.mockShard.GetEventsCache(), s.logger, s.version, execution.GetRunId())
	_, err := mutableState.AddWorkflowExecutionStartedEvent(
		execution,
		&historyservice.StartWorkflowExecutionRequest{
			NamespaceId: s.namespaceID,
			StartRequest: &workflowservice.StartWorkflowExecutionRequest{
				WorkflowType:                    &commonpb.WorkflowType{Name: workflowType},
				TaskList:                        &tasklistpb.TaskList{Name: taskListName},
				WorkflowExecutionTimeoutSeconds: 2,
				WorkflowTaskTimeoutSeconds:      1,
			},
		},
	)
	s.Nil(err)

	di := addDecisionTaskScheduledEvent(mutableState)
	event := addDecisionTaskStartedEvent(mutableState, di.ScheduleID, taskListName, uuid.New())
	di.StartedID = event.GetEventId()
	event = addDecisionTaskCompletedEvent(mutableState, di.ScheduleID, di.StartedID, "some random identity")

	timerID1 := "timer-1"
	timerTimeout1 := 2 * time.Second
	event, _ = addTimerStartedEvent(mutableState, event.GetEventId(), timerID1, int64(timerTimeout1.Seconds()))

	timerID2 := "timer-2"
	timerTimeout2 := 50 * time.Second
	_, _ = addTimerStartedEvent(mutableState, event.GetEventId(), timerID2, int64(timerTimeout2.Seconds()))

	timerSequence := newTimerSequence(s.timeSource, mutableState)
	mutableState.insertTimerTasks = nil
	modified, err := timerSequence.createNextUserTimer()
	s.NoError(err)
	s.True(modified)
	task := mutableState.insertTimerTasks[0]
	protoTaskTime, err := types.TimestampProto(task.(*persistence.UserTimerTask).GetVisibilityTimestamp())
	s.NoError(err)
	timerTask := &persistenceblobs.TimerTaskInfo{
		Version:             s.version,
		NamespaceId:         s.namespaceID,
		WorkflowId:          execution.GetWorkflowId(),
		RunId:               execution.GetRunId(),
		TaskId:              int64(100),
<<<<<<< HEAD
		TaskType:            persistence.TaskTypeUserTimer,
=======
		TaskType:            commongenpb.TaskType_UserTimer,
>>>>>>> f96299c8
		TimeoutType:         int32(commonpb.TimeoutType_StartToClose),
		VisibilityTimestamp: protoTaskTime,
		EventId:             event.EventId,
	}

	event = addTimerFiredEvent(mutableState, timerID1)

	persistenceMutableState := s.createPersistenceMutableState(mutableState, event.GetEventId(), event.GetVersion())
	s.mockExecutionMgr.On("GetWorkflowExecution", mock.Anything).Return(&persistence.GetWorkflowExecutionResponse{State: persistenceMutableState}, nil).Once()

	s.mockShard.SetCurrentTime(s.clusterName, s.now)
	err = s.timerQueueStandbyTaskExecutor.execute(timerTask, true)
	s.Nil(err)
}

func (s *timerQueueStandbyTaskExecutorSuite) TestProcessActivityTimeout_Pending() {

	execution := commonpb.WorkflowExecution{
		WorkflowId: "some random workflow ID",
		RunId:      uuid.New(),
	}
	workflowType := "some random workflow type"
	taskListName := "some random task list"

	mutableState := newMutableStateBuilderWithReplicationStateWithEventV2(s.mockShard, s.mockShard.GetEventsCache(), s.logger, s.version, execution.GetRunId())
	_, err := mutableState.AddWorkflowExecutionStartedEvent(
		execution,
		&historyservice.StartWorkflowExecutionRequest{
			NamespaceId: s.namespaceID,
			StartRequest: &workflowservice.StartWorkflowExecutionRequest{
				WorkflowType:                    &commonpb.WorkflowType{Name: workflowType},
				TaskList:                        &tasklistpb.TaskList{Name: taskListName},
				WorkflowExecutionTimeoutSeconds: 2,
				WorkflowTaskTimeoutSeconds:      1,
			},
		},
	)
	s.Nil(err)

	di := addDecisionTaskScheduledEvent(mutableState)
	event := addDecisionTaskStartedEvent(mutableState, di.ScheduleID, taskListName, uuid.New())
	di.StartedID = event.GetEventId()
	event = addDecisionTaskCompletedEvent(mutableState, di.ScheduleID, di.StartedID, "some random identity")

	tasklist := "tasklist"
	activityID := "activity"
	activityType := "activity type"
	timerTimeout := 2 * time.Second
	scheduledEvent, _ := addActivityTaskScheduledEvent(mutableState, event.GetEventId(), activityID, activityType, tasklist, nil,
		int32(timerTimeout.Seconds()), int32(timerTimeout.Seconds()), int32(timerTimeout.Seconds()), int32(timerTimeout.Seconds()))
	nextEventID := scheduledEvent.GetEventId() + 1

	timerSequence := newTimerSequence(s.timeSource, mutableState)
	mutableState.insertTimerTasks = nil
	modified, err := timerSequence.createNextActivityTimer()
	s.NoError(err)
	s.True(modified)
	task := mutableState.insertTimerTasks[0]
	protoTaskTime, err := types.TimestampProto(task.(*persistence.ActivityTimeoutTask).GetVisibilityTimestamp())
	s.NoError(err)
	timerTask := &persistenceblobs.TimerTaskInfo{
		Version:             s.version,
		NamespaceId:         s.namespaceID,
		WorkflowId:          execution.GetWorkflowId(),
		RunId:               execution.GetRunId(),
		TaskId:              int64(100),
<<<<<<< HEAD
		TaskType:            persistence.TaskTypeActivityTimeout,
=======
		TaskType:            commongenpb.TaskType_ActivityTimeout,
>>>>>>> f96299c8
		TimeoutType:         int32(commonpb.TimeoutType_ScheduleToClose),
		VisibilityTimestamp: protoTaskTime,
		EventId:             event.EventId,
	}

	persistenceMutableState := s.createPersistenceMutableState(mutableState, scheduledEvent.GetEventId(), scheduledEvent.GetVersion())
	s.mockExecutionMgr.On("GetWorkflowExecution", mock.Anything).Return(&persistence.GetWorkflowExecutionResponse{State: persistenceMutableState}, nil).Once()

	s.mockShard.SetCurrentTime(s.clusterName, s.now)
	err = s.timerQueueStandbyTaskExecutor.execute(timerTask, true)
	s.Equal(ErrTaskRetry, err)

	s.mockShard.SetCurrentTime(s.clusterName, s.now.Add(s.fetchHistoryDuration))
	s.mockHistoryRereplicator.On("SendMultiWorkflowHistory",
		timerTask.GetNamespaceId(), timerTask.GetWorkflowId(),
		timerTask.GetRunId(), nextEventID,
		timerTask.GetRunId(), common.EndEventID,
	).Return(nil).Once()
	err = s.timerQueueStandbyTaskExecutor.execute(timerTask, true)
	s.Equal(ErrTaskRetry, err)

	s.mockShard.SetCurrentTime(s.clusterName, s.now.Add(s.discardDuration))
	err = s.timerQueueStandbyTaskExecutor.execute(timerTask, true)
	s.Equal(ErrTaskDiscarded, err)
}

func (s *timerQueueStandbyTaskExecutorSuite) TestProcessActivityTimeout_Success() {

	execution := commonpb.WorkflowExecution{
		WorkflowId: "some random workflow ID",
		RunId:      uuid.New(),
	}
	workflowType := "some random workflow type"
	taskListName := "some random task list"

	mutableState := newMutableStateBuilderWithReplicationStateWithEventV2(s.mockShard, s.mockShard.GetEventsCache(), s.logger, s.version, execution.GetRunId())
	_, err := mutableState.AddWorkflowExecutionStartedEvent(
		execution,
		&historyservice.StartWorkflowExecutionRequest{
			NamespaceId: s.namespaceID,
			StartRequest: &workflowservice.StartWorkflowExecutionRequest{
				WorkflowType:                    &commonpb.WorkflowType{Name: workflowType},
				TaskList:                        &tasklistpb.TaskList{Name: taskListName},
				WorkflowExecutionTimeoutSeconds: 2,
				WorkflowTaskTimeoutSeconds:      1,
			},
		},
	)
	s.Nil(err)

	di := addDecisionTaskScheduledEvent(mutableState)
	event := addDecisionTaskStartedEvent(mutableState, di.ScheduleID, taskListName, uuid.New())
	di.StartedID = event.GetEventId()
	event = addDecisionTaskCompletedEvent(mutableState, di.ScheduleID, di.StartedID, "some random identity")

	identity := "identity"
	tasklist := "tasklist"
	activityID := "activity"
	activityType := "activity type"
	timerTimeout := 2 * time.Second
	scheduledEvent, _ := addActivityTaskScheduledEvent(mutableState, event.GetEventId(), activityID, activityType, tasklist, nil,
		int32(timerTimeout.Seconds()), int32(timerTimeout.Seconds()), int32(timerTimeout.Seconds()), int32(timerTimeout.Seconds()))
	startedEvent := addActivityTaskStartedEvent(mutableState, scheduledEvent.GetEventId(), identity)

	timerSequence := newTimerSequence(s.timeSource, mutableState)
	mutableState.insertTimerTasks = nil
	modified, err := timerSequence.createNextActivityTimer()
	s.NoError(err)
	s.True(modified)
	task := mutableState.insertTimerTasks[0]
	protoTaskTime, err := types.TimestampProto(task.(*persistence.ActivityTimeoutTask).GetVisibilityTimestamp())
	s.NoError(err)
	timerTask := &persistenceblobs.TimerTaskInfo{
		Version:             s.version,
		NamespaceId:         s.namespaceID,
		WorkflowId:          execution.GetWorkflowId(),
		RunId:               execution.GetRunId(),
		TaskId:              int64(100),
<<<<<<< HEAD
		TaskType:            persistence.TaskTypeActivityTimeout,
=======
		TaskType:            commongenpb.TaskType_ActivityTimeout,
>>>>>>> f96299c8
		TimeoutType:         int32(commonpb.TimeoutType_ScheduleToClose),
		VisibilityTimestamp: protoTaskTime,
		EventId:             event.GetEventId(),
	}

	completeEvent := addActivityTaskCompletedEvent(mutableState, scheduledEvent.GetEventId(), startedEvent.GetEventId(), nil, identity)

	persistenceMutableState := s.createPersistenceMutableState(mutableState, completeEvent.GetEventId(), completeEvent.GetVersion())
	s.mockExecutionMgr.On("GetWorkflowExecution", mock.Anything).Return(&persistence.GetWorkflowExecutionResponse{State: persistenceMutableState}, nil).Once()

	s.mockShard.SetCurrentTime(s.clusterName, s.now)
	err = s.timerQueueStandbyTaskExecutor.execute(timerTask, true)
	s.Nil(err)
}

func (s *timerQueueStandbyTaskExecutorSuite) TestProcessActivityTimeout_Heartbeat_Noop() {
	execution := commonpb.WorkflowExecution{
		WorkflowId: "some random workflow ID",
		RunId:      uuid.New(),
	}
	workflowType := "some random workflow type"
	taskListName := "some random task list"

	mutableState := newMutableStateBuilderWithReplicationStateWithEventV2(s.mockShard, s.mockShard.GetEventsCache(), s.logger, s.version, execution.GetRunId())
	_, err := mutableState.AddWorkflowExecutionStartedEvent(
		execution,
		&historyservice.StartWorkflowExecutionRequest{
			NamespaceId: s.namespaceID,
			StartRequest: &workflowservice.StartWorkflowExecutionRequest{
				WorkflowType:               &commonpb.WorkflowType{Name: workflowType},
				TaskList:                   &tasklistpb.TaskList{Name: taskListName},
				WorkflowRunTimeoutSeconds:  2,
				WorkflowTaskTimeoutSeconds: 1,
			},
		},
	)
	s.Nil(err)

	di := addDecisionTaskScheduledEvent(mutableState)
	event := addDecisionTaskStartedEvent(mutableState, di.ScheduleID, taskListName, uuid.New())
	di.StartedID = event.GetEventId()
	event = addDecisionTaskCompletedEvent(mutableState, di.ScheduleID, di.StartedID, "some random identity")

	identity := "identity"
	tasklist := "tasklist"
	activityID := "activity"
	activityType := "activity type"
	timerTimeout := 2 * time.Second
	heartbeatTimerTimeout := time.Second
	scheduledEvent, _ := addActivityTaskScheduledEvent(mutableState, event.GetEventId(), activityID, activityType, tasklist, nil,
		int32(timerTimeout.Seconds()), int32(timerTimeout.Seconds()), int32(timerTimeout.Seconds()), int32(heartbeatTimerTimeout.Seconds()))
	startedEvent := addActivityTaskStartedEvent(mutableState, scheduledEvent.GetEventId(), identity)

	timerSequence := newTimerSequence(s.timeSource, mutableState)
	mutableState.insertTimerTasks = nil
	modified, err := timerSequence.createNextActivityTimer()
	s.NoError(err)
	s.True(modified)
	task := mutableState.insertTimerTasks[0]
	s.Equal(int(timerTypeHeartbeat), task.(*persistence.ActivityTimeoutTask).TimeoutType)
	protoTaskTime, err := types.TimestampProto(task.(*persistence.ActivityTimeoutTask).GetVisibilityTimestamp().Add(-time.Second))
	s.NoError(err)
	timerTask := &persistenceblobs.TimerTaskInfo{
		Version:             s.version,
		NamespaceId:         s.namespaceID,
		WorkflowId:          execution.GetWorkflowId(),
		RunId:               execution.GetRunId(),
		TaskId:              int64(100),
<<<<<<< HEAD
		TaskType:            persistence.TaskTypeActivityTimeout,
=======
		TaskType:            commongenpb.TaskType_ActivityTimeout,
>>>>>>> f96299c8
		TimeoutType:         int32(commonpb.TimeoutType_Heartbeat),
		VisibilityTimestamp: protoTaskTime,
		EventId:             scheduledEvent.GetEventId(),
	}

	persistenceMutableState := s.createPersistenceMutableState(mutableState, startedEvent.GetEventId(), startedEvent.GetVersion())
	s.mockExecutionMgr.On("GetWorkflowExecution", mock.Anything).Return(&persistence.GetWorkflowExecutionResponse{State: persistenceMutableState}, nil).Once()

	s.mockShard.SetCurrentTime(s.clusterName, s.now)
	err = s.timerQueueStandbyTaskExecutor.execute(timerTask, true)
	s.Nil(err)
}

func (s *timerQueueStandbyTaskExecutorSuite) TestProcessActivityTimeout_Multiple_CanUpdate() {

	execution := commonpb.WorkflowExecution{
		WorkflowId: "some random workflow ID",
		RunId:      uuid.New(),
	}
	workflowType := "some random workflow type"
	taskListName := "some random task list"

	mutableState := newMutableStateBuilderWithReplicationStateWithEventV2(s.mockShard, s.mockShard.GetEventsCache(), s.logger, s.version, execution.GetRunId())
	_, err := mutableState.AddWorkflowExecutionStartedEvent(
		execution,
		&historyservice.StartWorkflowExecutionRequest{
			NamespaceId: s.namespaceID,
			StartRequest: &workflowservice.StartWorkflowExecutionRequest{
				WorkflowType:               &commonpb.WorkflowType{Name: workflowType},
				TaskList:                   &tasklistpb.TaskList{Name: taskListName},
				WorkflowRunTimeoutSeconds:  2,
				WorkflowTaskTimeoutSeconds: 1,
			},
		},
	)
	s.Nil(err)

	di := addDecisionTaskScheduledEvent(mutableState)
	event := addDecisionTaskStartedEvent(mutableState, di.ScheduleID, taskListName, uuid.New())
	di.StartedID = event.GetEventId()
	event = addDecisionTaskCompletedEvent(mutableState, di.ScheduleID, di.StartedID, "some random identity")

	identity := "identity"
	tasklist := "tasklist"
	activityID1 := "activity 1"
	activityType1 := "activity type 1"
	timerTimeout1 := 2 * time.Second
	scheduledEvent1, _ := addActivityTaskScheduledEvent(mutableState, event.GetEventId(), activityID1, activityType1, tasklist, nil,
		int32(timerTimeout1.Seconds()), int32(timerTimeout1.Seconds()), int32(timerTimeout1.Seconds()), int32(timerTimeout1.Seconds()))
	startedEvent1 := addActivityTaskStartedEvent(mutableState, scheduledEvent1.GetEventId(), identity)

	activityID2 := "activity 2"
	activityType2 := "activity type 2"
	timerTimeout2 := 20 * time.Second
	scheduledEvent2, _ := addActivityTaskScheduledEvent(mutableState, event.GetEventId(), activityID2, activityType2, tasklist, nil,
		int32(timerTimeout2.Seconds()), int32(timerTimeout2.Seconds()), int32(timerTimeout2.Seconds()), int32(timerTimeout2.Seconds()))
	addActivityTaskStartedEvent(mutableState, scheduledEvent2.GetEventId(), identity)
	activityInfo2 := mutableState.pendingActivityInfoIDs[scheduledEvent2.GetEventId()]
	activityInfo2.TimerTaskStatus |= timerTaskStatusCreatedHeartbeat
	activityInfo2.LastHeartBeatUpdatedTime = time.Now()

	timerSequence := newTimerSequence(s.timeSource, mutableState)
	mutableState.insertTimerTasks = nil
	modified, err := timerSequence.createNextActivityTimer()
	s.NoError(err)
	s.True(modified)
	protoTime, err := types.TimestampProto(activityInfo2.LastHeartBeatUpdatedTime.Add(-5 * time.Second))
	s.NoError(err)
	timerTask := &persistenceblobs.TimerTaskInfo{
		Version:             s.version,
		NamespaceId:         s.namespaceID,
		WorkflowId:          execution.GetWorkflowId(),
		RunId:               execution.GetRunId(),
		TaskId:              int64(100),
<<<<<<< HEAD
		TaskType:            persistence.TaskTypeActivityTimeout,
=======
		TaskType:            commongenpb.TaskType_ActivityTimeout,
>>>>>>> f96299c8
		TimeoutType:         int32(commonpb.TimeoutType_Heartbeat),
		VisibilityTimestamp: protoTime,
		EventId:             scheduledEvent2.GetEventId(),
	}

	completeEvent1 := addActivityTaskCompletedEvent(mutableState, scheduledEvent1.GetEventId(), startedEvent1.GetEventId(), nil, identity)

	persistenceMutableState := s.createPersistenceMutableState(mutableState, completeEvent1.GetEventId(), completeEvent1.GetVersion())
	s.mockExecutionMgr.On("GetWorkflowExecution", mock.Anything).Return(&persistence.GetWorkflowExecutionResponse{State: persistenceMutableState}, nil).Once()
	s.mockExecutionMgr.On("UpdateWorkflowExecution", mock.MatchedBy(func(input *persistence.UpdateWorkflowExecutionRequest) bool {
		s.Equal(1, len(input.UpdateWorkflowMutation.TimerTasks))
		s.Equal(1, len(input.UpdateWorkflowMutation.UpsertActivityInfos))
		mutableState.executionInfo.LastUpdatedTimestamp = input.UpdateWorkflowMutation.ExecutionInfo.LastUpdatedTimestamp
		input.RangeID = 0
		input.UpdateWorkflowMutation.ExecutionInfo.LastEventTaskID = 0
		mutableState.executionInfo.LastEventTaskID = 0
		mutableState.executionInfo.DecisionOriginalScheduledTimestamp = input.UpdateWorkflowMutation.ExecutionInfo.DecisionOriginalScheduledTimestamp
		s.Equal(&persistence.UpdateWorkflowExecutionRequest{
			UpdateWorkflowMutation: persistence.WorkflowMutation{
				ExecutionInfo:             mutableState.executionInfo,
				ExecutionStats:            &persistence.ExecutionStats{},
				ReplicationState:          mutableState.replicationState,
				TransferTasks:             nil,
				ReplicationTasks:          nil,
				TimerTasks:                input.UpdateWorkflowMutation.TimerTasks,
				Condition:                 mutableState.GetNextEventID(),
				UpsertActivityInfos:       input.UpdateWorkflowMutation.UpsertActivityInfos,
				DeleteActivityInfos:       []int64{},
				UpsertTimerInfos:          []*persistenceblobs.TimerInfo{},
				DeleteTimerInfos:          []string{},
				UpsertChildExecutionInfos: []*persistence.ChildExecutionInfo{},
				DeleteChildExecutionInfo:  nil,
				UpsertRequestCancelInfos:  []*persistenceblobs.RequestCancelInfo{},
				DeleteRequestCancelInfo:   nil,
				UpsertSignalInfos:         []*persistenceblobs.SignalInfo{},
				DeleteSignalInfo:          nil,
				UpsertSignalRequestedIDs:  []string{},
				DeleteSignalRequestedID:   "",
				NewBufferedEvents:         nil,
				ClearBufferedEvents:       false,
			},
			NewWorkflowSnapshot: nil,
			Encoding:            common.EncodingType(s.mockShard.GetConfig().EventEncodingType(s.namespaceID)),
		}, input)
		return true
	})).Return(&persistence.UpdateWorkflowExecutionResponse{MutableStateUpdateSessionStats: &persistence.MutableStateUpdateSessionStats{}}, nil).Once()

	s.mockShard.SetCurrentTime(s.clusterName, s.now)
	err = s.timerQueueStandbyTaskExecutor.execute(timerTask, true)
	s.Nil(err)
}

func (s *timerQueueStandbyTaskExecutorSuite) TestProcessDecisionTimeout_Pending() {

	execution := commonpb.WorkflowExecution{
		WorkflowId: "some random workflow ID",
		RunId:      uuid.New(),
	}
	workflowType := "some random workflow type"
	taskListName := "some random task list"

	mutableState := newMutableStateBuilderWithReplicationStateWithEventV2(s.mockShard, s.mockShard.GetEventsCache(), s.logger, s.version, execution.GetRunId())
	_, err := mutableState.AddWorkflowExecutionStartedEvent(
		execution,
		&historyservice.StartWorkflowExecutionRequest{
			NamespaceId: s.namespaceID,
			StartRequest: &workflowservice.StartWorkflowExecutionRequest{
				WorkflowType:                    &commonpb.WorkflowType{Name: workflowType},
				TaskList:                        &tasklistpb.TaskList{Name: taskListName},
				WorkflowExecutionTimeoutSeconds: 2,
				WorkflowTaskTimeoutSeconds:      1,
			},
		},
	)
	s.Nil(err)

	di := addDecisionTaskScheduledEvent(mutableState)
	startedEvent := addDecisionTaskStartedEvent(mutableState, di.ScheduleID, taskListName, uuid.New())
	nextEventID := startedEvent.GetEventId() + 1

	protoTime, err := types.TimestampProto(s.now)
	s.NoError(err)
	timerTask := &persistenceblobs.TimerTaskInfo{
		Version:             s.version,
		NamespaceId:         s.namespaceID,
		WorkflowId:          execution.GetWorkflowId(),
		RunId:               execution.GetRunId(),
		TaskId:              int64(100),
<<<<<<< HEAD
		TaskType:            persistence.TaskTypeDecisionTimeout,
=======
		TaskType:            commongenpb.TaskType_DecisionTimeout,
>>>>>>> f96299c8
		TimeoutType:         int32(commonpb.TimeoutType_StartToClose),
		VisibilityTimestamp: protoTime,
		EventId:             di.ScheduleID,
	}

	persistenceMutableState := s.createPersistenceMutableState(mutableState, startedEvent.GetEventId(), startedEvent.GetVersion())
	s.mockExecutionMgr.On("GetWorkflowExecution", mock.Anything).Return(&persistence.GetWorkflowExecutionResponse{State: persistenceMutableState}, nil).Once()

	s.mockShard.SetCurrentTime(s.clusterName, s.now)
	err = s.timerQueueStandbyTaskExecutor.execute(timerTask, true)
	s.Equal(ErrTaskRetry, err)

	s.mockShard.SetCurrentTime(s.clusterName, s.now.Add(s.fetchHistoryDuration))
	s.mockHistoryRereplicator.On("SendMultiWorkflowHistory",
		timerTask.GetNamespaceId(), timerTask.GetWorkflowId(),
		timerTask.GetRunId(), nextEventID,
		timerTask.GetRunId(), common.EndEventID,
	).Return(nil).Once()
	err = s.timerQueueStandbyTaskExecutor.execute(timerTask, true)
	s.Equal(ErrTaskRetry, err)

	s.mockShard.SetCurrentTime(s.clusterName, s.now.Add(s.discardDuration))
	err = s.timerQueueStandbyTaskExecutor.execute(timerTask, true)
	s.Equal(ErrTaskDiscarded, err)
}

func (s *timerQueueStandbyTaskExecutorSuite) TestProcessDecisionTimeout_ScheduleToStartTimer() {

	execution := commonpb.WorkflowExecution{
		WorkflowId: "some random workflow ID",
		RunId:      uuid.New(),
	}

	decisionScheduleID := int64(16384)

	protoTaskTime, err := types.TimestampProto(s.now)
	s.NoError(err)
	timerTask := &persistenceblobs.TimerTaskInfo{
		Version:             s.version,
		NamespaceId:         s.namespaceID,
		WorkflowId:          execution.GetWorkflowId(),
		RunId:               execution.GetRunId(),
		TaskId:              int64(100),
<<<<<<< HEAD
		TaskType:            persistence.TaskTypeDecisionTimeout,
=======
		TaskType:            commongenpb.TaskType_DecisionTimeout,
>>>>>>> f96299c8
		TimeoutType:         int32(commonpb.TimeoutType_ScheduleToStart),
		VisibilityTimestamp: protoTaskTime,
		EventId:             decisionScheduleID,
	}

	s.mockShard.SetCurrentTime(s.clusterName, s.now)
	err = s.timerQueueStandbyTaskExecutor.execute(timerTask, true)
	s.Equal(nil, err)
}

func (s *timerQueueStandbyTaskExecutorSuite) TestProcessDecisionTimeout_Success() {

	execution := commonpb.WorkflowExecution{
		WorkflowId: "some random workflow ID",
		RunId:      uuid.New(),
	}
	workflowType := "some random workflow type"
	taskListName := "some random task list"

	mutableState := newMutableStateBuilderWithReplicationStateWithEventV2(s.mockShard, s.mockShard.GetEventsCache(), s.logger, s.version, execution.GetRunId())
	_, err := mutableState.AddWorkflowExecutionStartedEvent(
		execution,
		&historyservice.StartWorkflowExecutionRequest{
			NamespaceId: s.namespaceID,
			StartRequest: &workflowservice.StartWorkflowExecutionRequest{
				WorkflowType:                    &commonpb.WorkflowType{Name: workflowType},
				TaskList:                        &tasklistpb.TaskList{Name: taskListName},
				WorkflowExecutionTimeoutSeconds: 2,
				WorkflowTaskTimeoutSeconds:      1,
			},
		},
	)
	s.Nil(err)

	di := addDecisionTaskScheduledEvent(mutableState)
	event := addDecisionTaskStartedEvent(mutableState, di.ScheduleID, taskListName, uuid.New())
	di.StartedID = event.GetEventId()
	event = addDecisionTaskCompletedEvent(mutableState, di.ScheduleID, di.StartedID, "some random identity")

	protoTime, err := types.TimestampProto(s.now)
	s.NoError(err)
	timerTask := &persistenceblobs.TimerTaskInfo{
		Version:             s.version,
		NamespaceId:         s.namespaceID,
		WorkflowId:          execution.GetWorkflowId(),
		RunId:               execution.GetRunId(),
		TaskId:              int64(100),
<<<<<<< HEAD
		TaskType:            persistence.TaskTypeDecisionTimeout,
=======
		TaskType:            commongenpb.TaskType_DecisionTimeout,
>>>>>>> f96299c8
		TimeoutType:         int32(commonpb.TimeoutType_StartToClose),
		VisibilityTimestamp: protoTime,
		EventId:             di.ScheduleID,
	}

	persistenceMutableState := s.createPersistenceMutableState(mutableState, event.GetEventId(), event.GetVersion())
	s.mockExecutionMgr.On("GetWorkflowExecution", mock.Anything).Return(&persistence.GetWorkflowExecutionResponse{State: persistenceMutableState}, nil).Once()

	s.mockShard.SetCurrentTime(s.clusterName, s.now)
	err = s.timerQueueStandbyTaskExecutor.execute(timerTask, true)
	s.Nil(err)
}

func (s *timerQueueStandbyTaskExecutorSuite) TestProcessWorkflowBackoffTimer_Pending() {

	execution := commonpb.WorkflowExecution{
		WorkflowId: "some random workflow ID",
		RunId:      uuid.New(),
	}
	workflowType := "some random workflow type"
	taskListName := "some random task list"

	mutableState := newMutableStateBuilderWithReplicationStateWithEventV2(s.mockShard, s.mockShard.GetEventsCache(), s.logger, s.version, execution.GetRunId())
	event, err := mutableState.AddWorkflowExecutionStartedEvent(
		execution,
		&historyservice.StartWorkflowExecutionRequest{
			NamespaceId: s.namespaceID,
			StartRequest: &workflowservice.StartWorkflowExecutionRequest{
				WorkflowType:                    &commonpb.WorkflowType{Name: workflowType},
				TaskList:                        &tasklistpb.TaskList{Name: taskListName},
				WorkflowExecutionTimeoutSeconds: 2,
				WorkflowTaskTimeoutSeconds:      1,
			},
		},
	)
	s.Nil(err)
	nextEventID := event.GetEventId() + 1

	protoTaskTime, err := types.TimestampProto(s.now)
	s.NoError(err)
	timerTask := &persistenceblobs.TimerTaskInfo{
		Version:             s.version,
		NamespaceId:         s.namespaceID,
		WorkflowId:          execution.GetWorkflowId(),
		RunId:               execution.GetRunId(),
		TaskId:              int64(100),
		TaskType:            commongenpb.TaskType_WorkflowBackoffTimer,
		VisibilityTimestamp: protoTaskTime,
	}

	persistenceMutableState := s.createPersistenceMutableState(mutableState, event.GetEventId(), event.GetVersion())
	s.mockExecutionMgr.On("GetWorkflowExecution", mock.Anything).Return(&persistence.GetWorkflowExecutionResponse{State: persistenceMutableState}, nil).Once()

	s.mockShard.SetCurrentTime(s.clusterName, s.now)
	err = s.timerQueueStandbyTaskExecutor.execute(timerTask, true)
	s.Equal(ErrTaskRetry, err)

	s.mockShard.SetCurrentTime(s.clusterName, time.Now().Add(s.fetchHistoryDuration))
	s.mockHistoryRereplicator.On("SendMultiWorkflowHistory",
		timerTask.GetNamespaceId(), timerTask.GetWorkflowId(),
		timerTask.GetRunId(), nextEventID,
		timerTask.GetRunId(), common.EndEventID,
	).Return(nil).Once()
	err = s.timerQueueStandbyTaskExecutor.execute(timerTask, true)
	s.Equal(ErrTaskRetry, err)

	s.mockShard.SetCurrentTime(s.clusterName, time.Now().Add(s.discardDuration))
	err = s.timerQueueStandbyTaskExecutor.execute(timerTask, true)
	s.Equal(ErrTaskDiscarded, err)
}

func (s *timerQueueStandbyTaskExecutorSuite) TestProcessWorkflowBackoffTimer_Success() {

	execution := commonpb.WorkflowExecution{
		WorkflowId: "some random workflow ID",
		RunId:      uuid.New(),
	}
	workflowType := "some random workflow type"
	taskListName := "some random task list"

	mutableState := newMutableStateBuilderWithReplicationStateWithEventV2(s.mockShard, s.mockShard.GetEventsCache(), s.logger, s.version, execution.GetRunId())
	_, err := mutableState.AddWorkflowExecutionStartedEvent(
		execution,
		&historyservice.StartWorkflowExecutionRequest{
			NamespaceId: s.namespaceID,
			StartRequest: &workflowservice.StartWorkflowExecutionRequest{
				WorkflowType:                    &commonpb.WorkflowType{Name: workflowType},
				TaskList:                        &tasklistpb.TaskList{Name: taskListName},
				WorkflowExecutionTimeoutSeconds: 2,
				WorkflowTaskTimeoutSeconds:      1,
			},
		},
	)
	s.Nil(err)

	di := addDecisionTaskScheduledEvent(mutableState)

	protoTaskTime, err := types.TimestampProto(s.now)
	s.NoError(err)
	timerTask := &persistenceblobs.TimerTaskInfo{
		Version:             s.version,
		NamespaceId:         s.namespaceID,
		WorkflowId:          execution.GetWorkflowId(),
		RunId:               execution.GetRunId(),
		TaskId:              int64(100),
		TaskType:            commongenpb.TaskType_WorkflowBackoffTimer,
		VisibilityTimestamp: protoTaskTime,
	}

	persistenceMutableState := s.createPersistenceMutableState(mutableState, di.ScheduleID, di.Version)
	s.mockExecutionMgr.On("GetWorkflowExecution", mock.Anything).Return(&persistence.GetWorkflowExecutionResponse{State: persistenceMutableState}, nil).Once()

	s.mockShard.SetCurrentTime(s.clusterName, s.now)
	err = s.timerQueueStandbyTaskExecutor.execute(timerTask, true)
	s.Nil(err)
}

func (s *timerQueueStandbyTaskExecutorSuite) TestProcessWorkflowTimeout_Pending() {

	execution := commonpb.WorkflowExecution{
		WorkflowId: "some random workflow ID",
		RunId:      uuid.New(),
	}
	workflowType := "some random workflow type"
	taskListName := "some random task list"

	mutableState := newMutableStateBuilderWithReplicationStateWithEventV2(s.mockShard, s.mockShard.GetEventsCache(), s.logger, s.version, execution.GetRunId())
	_, err := mutableState.AddWorkflowExecutionStartedEvent(
		execution,
		&historyservice.StartWorkflowExecutionRequest{
			NamespaceId: s.namespaceID,
			StartRequest: &workflowservice.StartWorkflowExecutionRequest{
				WorkflowType:                    &commonpb.WorkflowType{Name: workflowType},
				TaskList:                        &tasklistpb.TaskList{Name: taskListName},
				WorkflowExecutionTimeoutSeconds: 2,
				WorkflowTaskTimeoutSeconds:      1,
			},
		},
	)
	s.Nil(err)

	di := addDecisionTaskScheduledEvent(mutableState)
	startEvent := addDecisionTaskStartedEvent(mutableState, di.ScheduleID, taskListName, uuid.New())
	di.StartedID = startEvent.GetEventId()
	completionEvent := addDecisionTaskCompletedEvent(mutableState, di.ScheduleID, di.StartedID, "some random identity")
	nextEventID := completionEvent.GetEventId() + 1

	protoTaskTime, err := types.TimestampProto(s.now)
	s.NoError(err)
	timerTask := &persistenceblobs.TimerTaskInfo{
		Version:             s.version,
		NamespaceId:         s.namespaceID,
		WorkflowId:          execution.GetWorkflowId(),
		RunId:               execution.GetRunId(),
		TaskId:              int64(100),
<<<<<<< HEAD
		TaskType:            persistence.TaskTypeWorkflowRunTimeout,
=======
		TaskType:            commongenpb.TaskType_WorkflowRunTimeout,
>>>>>>> f96299c8
		TimeoutType:         int32(commonpb.TimeoutType_StartToClose),
		VisibilityTimestamp: protoTaskTime,
	}

	persistenceMutableState := s.createPersistenceMutableState(mutableState, completionEvent.GetEventId(), completionEvent.GetVersion())
	s.mockExecutionMgr.On("GetWorkflowExecution", mock.Anything).Return(&persistence.GetWorkflowExecutionResponse{State: persistenceMutableState}, nil).Once()

	s.mockShard.SetCurrentTime(s.clusterName, s.now)
	err = s.timerQueueStandbyTaskExecutor.execute(timerTask, true)
	s.Equal(ErrTaskRetry, err)

	s.mockShard.SetCurrentTime(s.clusterName, s.now.Add(s.fetchHistoryDuration))
	s.mockHistoryRereplicator.On("SendMultiWorkflowHistory",
		timerTask.GetNamespaceId(), timerTask.GetWorkflowId(),
		timerTask.GetRunId(), nextEventID,
		timerTask.GetRunId(), common.EndEventID,
	).Return(nil).Once()
	err = s.timerQueueStandbyTaskExecutor.execute(timerTask, true)
	s.Equal(ErrTaskRetry, err)

	s.mockShard.SetCurrentTime(s.clusterName, s.now.Add(s.discardDuration))
	err = s.timerQueueStandbyTaskExecutor.execute(timerTask, true)
	s.Equal(ErrTaskDiscarded, err)
}

func (s *timerQueueStandbyTaskExecutorSuite) TestProcessWorkflowTimeout_Success() {

	execution := commonpb.WorkflowExecution{
		WorkflowId: "some random workflow ID",
		RunId:      uuid.New(),
	}
	workflowType := "some random workflow type"
	taskListName := "some random task list"

	mutableState := newMutableStateBuilderWithReplicationStateWithEventV2(s.mockShard, s.mockShard.GetEventsCache(), s.logger, s.version, execution.GetRunId())
	_, err := mutableState.AddWorkflowExecutionStartedEvent(
		execution,
		&historyservice.StartWorkflowExecutionRequest{
			NamespaceId: s.namespaceID,
			StartRequest: &workflowservice.StartWorkflowExecutionRequest{
				WorkflowType:                    &commonpb.WorkflowType{Name: workflowType},
				TaskList:                        &tasklistpb.TaskList{Name: taskListName},
				WorkflowExecutionTimeoutSeconds: 2,
				WorkflowTaskTimeoutSeconds:      1,
			},
		},
	)
	s.Nil(err)

	di := addDecisionTaskScheduledEvent(mutableState)
	event := addDecisionTaskStartedEvent(mutableState, di.ScheduleID, taskListName, uuid.New())
	di.StartedID = event.GetEventId()
	event = addDecisionTaskCompletedEvent(mutableState, di.ScheduleID, di.StartedID, "some random identity")
	event = addCompleteWorkflowEvent(mutableState, event.GetEventId(), nil)

	protoTaskTime, err := types.TimestampProto(s.now)
	s.NoError(err)
	timerTask := &persistenceblobs.TimerTaskInfo{
		Version:             s.version,
		NamespaceId:         s.namespaceID,
		WorkflowId:          execution.GetWorkflowId(),
		RunId:               execution.GetRunId(),
		TaskId:              int64(100),
<<<<<<< HEAD
		TaskType:            persistence.TaskTypeWorkflowRunTimeout,
=======
		TaskType:            commongenpb.TaskType_WorkflowRunTimeout,
>>>>>>> f96299c8
		TimeoutType:         int32(commonpb.TimeoutType_StartToClose),
		VisibilityTimestamp: protoTaskTime,
	}

	persistenceMutableState := s.createPersistenceMutableState(mutableState, event.GetEventId(), event.GetVersion())
	s.mockExecutionMgr.On("GetWorkflowExecution", mock.Anything).Return(&persistence.GetWorkflowExecutionResponse{State: persistenceMutableState}, nil).Once()

	s.mockShard.SetCurrentTime(s.clusterName, s.now)
	err = s.timerQueueStandbyTaskExecutor.execute(timerTask, true)
	s.Nil(err)
}

func (s *timerQueueStandbyTaskExecutorSuite) TestProcessRetryTimeout() {

	execution := commonpb.WorkflowExecution{
		WorkflowId: "some random workflow ID",
		RunId:      uuid.New(),
	}
	workflowType := "some random workflow type"
	taskListName := "some random task list"

	mutableState := newMutableStateBuilderWithReplicationStateWithEventV2(s.mockShard, s.mockShard.GetEventsCache(), s.logger, s.version, execution.GetRunId())
	_, err := mutableState.AddWorkflowExecutionStartedEvent(
		execution,
		&historyservice.StartWorkflowExecutionRequest{
			NamespaceId: s.namespaceID,
			StartRequest: &workflowservice.StartWorkflowExecutionRequest{
				WorkflowType:                    &commonpb.WorkflowType{Name: workflowType},
				TaskList:                        &tasklistpb.TaskList{Name: taskListName},
				WorkflowExecutionTimeoutSeconds: 2,
				WorkflowTaskTimeoutSeconds:      1,
			},
		},
	)
	s.Nil(err)

	protoTaskTime, err := types.TimestampProto(s.now)
	s.NoError(err)
	timerTask := &persistenceblobs.TimerTaskInfo{
		Version:             s.version,
		NamespaceId:         s.namespaceID,
		WorkflowId:          execution.GetWorkflowId(),
		RunId:               execution.GetRunId(),
		TaskId:              int64(100),
<<<<<<< HEAD
		TaskType:            persistence.TaskTypeActivityRetryTimer,
=======
		TaskType:            commongenpb.TaskType_ActivityRetryTimer,
>>>>>>> f96299c8
		TimeoutType:         int32(commonpb.TimeoutType_StartToClose),
		VisibilityTimestamp: protoTaskTime,
	}

	s.mockShard.SetCurrentTime(s.clusterName, s.now)
	err = s.timerQueueStandbyTaskExecutor.execute(timerTask, true)
	s.Nil(err)
}

func (s *timerQueueStandbyTaskExecutorSuite) createPersistenceMutableState(
	ms mutableState,
	lastEventID int64,
	lastEventVersion int64,
) *persistence.WorkflowMutableState {

	if ms.GetReplicationState() != nil {
		ms.UpdateReplicationStateLastEventID(lastEventVersion, lastEventID)
	} else if ms.GetVersionHistories() != nil {
		currentVersionHistory, err := ms.GetVersionHistories().GetCurrentVersionHistory()
		s.NoError(err)
		err = currentVersionHistory.AddOrUpdateItem(persistence.NewVersionHistoryItem(
			lastEventID, lastEventVersion,
		))
		s.NoError(err)
	}

	return createMutableState(ms)
}<|MERGE_RESOLUTION|>--- conflicted
+++ resolved
@@ -36,10 +36,6 @@
 	"github.com/stretchr/testify/suite"
 	"github.com/uber-go/tally"
 	commonpb "go.temporal.io/temporal-proto/common"
-<<<<<<< HEAD
-	executionpb "go.temporal.io/temporal-proto/execution"
-=======
->>>>>>> f96299c8
 	tasklistpb "go.temporal.io/temporal-proto/tasklist"
 	"go.temporal.io/temporal-proto/workflowservice"
 
@@ -236,11 +232,7 @@
 		WorkflowId:          execution.GetWorkflowId(),
 		RunId:               execution.GetRunId(),
 		TaskId:              int64(100),
-<<<<<<< HEAD
-		TaskType:            persistence.TaskTypeUserTimer,
-=======
 		TaskType:            commongenpb.TaskType_UserTimer,
->>>>>>> f96299c8
 		TimeoutType:         int32(commonpb.TimeoutType_StartToClose),
 		VisibilityTimestamp: protoTaskTime,
 		EventId:             event.EventId,
@@ -314,11 +306,7 @@
 		WorkflowId:          execution.GetWorkflowId(),
 		RunId:               execution.GetRunId(),
 		TaskId:              int64(100),
-<<<<<<< HEAD
-		TaskType:            persistence.TaskTypeUserTimer,
-=======
 		TaskType:            commongenpb.TaskType_UserTimer,
->>>>>>> f96299c8
 		TimeoutType:         int32(commonpb.TimeoutType_StartToClose),
 		VisibilityTimestamp: protoTaskTime,
 		EventId:             event.EventId,
@@ -385,11 +373,7 @@
 		WorkflowId:          execution.GetWorkflowId(),
 		RunId:               execution.GetRunId(),
 		TaskId:              int64(100),
-<<<<<<< HEAD
-		TaskType:            persistence.TaskTypeUserTimer,
-=======
 		TaskType:            commongenpb.TaskType_UserTimer,
->>>>>>> f96299c8
 		TimeoutType:         int32(commonpb.TimeoutType_StartToClose),
 		VisibilityTimestamp: protoTaskTime,
 		EventId:             event.EventId,
@@ -456,11 +440,7 @@
 		WorkflowId:          execution.GetWorkflowId(),
 		RunId:               execution.GetRunId(),
 		TaskId:              int64(100),
-<<<<<<< HEAD
-		TaskType:            persistence.TaskTypeActivityTimeout,
-=======
 		TaskType:            commongenpb.TaskType_ActivityTimeout,
->>>>>>> f96299c8
 		TimeoutType:         int32(commonpb.TimeoutType_ScheduleToClose),
 		VisibilityTimestamp: protoTaskTime,
 		EventId:             event.EventId,
@@ -539,11 +519,7 @@
 		WorkflowId:          execution.GetWorkflowId(),
 		RunId:               execution.GetRunId(),
 		TaskId:              int64(100),
-<<<<<<< HEAD
-		TaskType:            persistence.TaskTypeActivityTimeout,
-=======
 		TaskType:            commongenpb.TaskType_ActivityTimeout,
->>>>>>> f96299c8
 		TimeoutType:         int32(commonpb.TimeoutType_ScheduleToClose),
 		VisibilityTimestamp: protoTaskTime,
 		EventId:             event.GetEventId(),
@@ -612,11 +588,7 @@
 		WorkflowId:          execution.GetWorkflowId(),
 		RunId:               execution.GetRunId(),
 		TaskId:              int64(100),
-<<<<<<< HEAD
-		TaskType:            persistence.TaskTypeActivityTimeout,
-=======
 		TaskType:            commongenpb.TaskType_ActivityTimeout,
->>>>>>> f96299c8
 		TimeoutType:         int32(commonpb.TimeoutType_Heartbeat),
 		VisibilityTimestamp: protoTaskTime,
 		EventId:             scheduledEvent.GetEventId(),
@@ -691,11 +663,7 @@
 		WorkflowId:          execution.GetWorkflowId(),
 		RunId:               execution.GetRunId(),
 		TaskId:              int64(100),
-<<<<<<< HEAD
-		TaskType:            persistence.TaskTypeActivityTimeout,
-=======
 		TaskType:            commongenpb.TaskType_ActivityTimeout,
->>>>>>> f96299c8
 		TimeoutType:         int32(commonpb.TimeoutType_Heartbeat),
 		VisibilityTimestamp: protoTime,
 		EventId:             scheduledEvent2.GetEventId(),
@@ -784,11 +752,7 @@
 		WorkflowId:          execution.GetWorkflowId(),
 		RunId:               execution.GetRunId(),
 		TaskId:              int64(100),
-<<<<<<< HEAD
-		TaskType:            persistence.TaskTypeDecisionTimeout,
-=======
 		TaskType:            commongenpb.TaskType_DecisionTimeout,
->>>>>>> f96299c8
 		TimeoutType:         int32(commonpb.TimeoutType_StartToClose),
 		VisibilityTimestamp: protoTime,
 		EventId:             di.ScheduleID,
@@ -832,11 +796,7 @@
 		WorkflowId:          execution.GetWorkflowId(),
 		RunId:               execution.GetRunId(),
 		TaskId:              int64(100),
-<<<<<<< HEAD
-		TaskType:            persistence.TaskTypeDecisionTimeout,
-=======
 		TaskType:            commongenpb.TaskType_DecisionTimeout,
->>>>>>> f96299c8
 		TimeoutType:         int32(commonpb.TimeoutType_ScheduleToStart),
 		VisibilityTimestamp: protoTaskTime,
 		EventId:             decisionScheduleID,
@@ -884,11 +844,7 @@
 		WorkflowId:          execution.GetWorkflowId(),
 		RunId:               execution.GetRunId(),
 		TaskId:              int64(100),
-<<<<<<< HEAD
-		TaskType:            persistence.TaskTypeDecisionTimeout,
-=======
 		TaskType:            commongenpb.TaskType_DecisionTimeout,
->>>>>>> f96299c8
 		TimeoutType:         int32(commonpb.TimeoutType_StartToClose),
 		VisibilityTimestamp: protoTime,
 		EventId:             di.ScheduleID,
@@ -1044,11 +1000,7 @@
 		WorkflowId:          execution.GetWorkflowId(),
 		RunId:               execution.GetRunId(),
 		TaskId:              int64(100),
-<<<<<<< HEAD
-		TaskType:            persistence.TaskTypeWorkflowRunTimeout,
-=======
 		TaskType:            commongenpb.TaskType_WorkflowRunTimeout,
->>>>>>> f96299c8
 		TimeoutType:         int32(commonpb.TimeoutType_StartToClose),
 		VisibilityTimestamp: protoTaskTime,
 	}
@@ -1112,11 +1064,7 @@
 		WorkflowId:          execution.GetWorkflowId(),
 		RunId:               execution.GetRunId(),
 		TaskId:              int64(100),
-<<<<<<< HEAD
-		TaskType:            persistence.TaskTypeWorkflowRunTimeout,
-=======
 		TaskType:            commongenpb.TaskType_WorkflowRunTimeout,
->>>>>>> f96299c8
 		TimeoutType:         int32(commonpb.TimeoutType_StartToClose),
 		VisibilityTimestamp: protoTaskTime,
 	}
@@ -1161,11 +1109,7 @@
 		WorkflowId:          execution.GetWorkflowId(),
 		RunId:               execution.GetRunId(),
 		TaskId:              int64(100),
-<<<<<<< HEAD
-		TaskType:            persistence.TaskTypeActivityRetryTimer,
-=======
 		TaskType:            commongenpb.TaskType_ActivityRetryTimer,
->>>>>>> f96299c8
 		TimeoutType:         int32(commonpb.TimeoutType_StartToClose),
 		VisibilityTimestamp: protoTaskTime,
 	}
