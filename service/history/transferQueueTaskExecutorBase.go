--- conflicted
+++ resolved
@@ -33,11 +33,7 @@
 	"go.temporal.io/api/serviceerror"
 	taskqueuepb "go.temporal.io/api/taskqueue/v1"
 
-<<<<<<< HEAD
-	enumsspb "go.temporal.io/server/api/enums/v1"
 	"go.temporal.io/server/api/historyservice/v1"
-=======
->>>>>>> d36291f7
 	"go.temporal.io/server/api/matchingservice/v1"
 	"go.temporal.io/server/common"
 	"go.temporal.io/server/common/log"
@@ -263,22 +259,6 @@
 		return err
 	}
 
-<<<<<<< HEAD
-	if mutableState.GetExecutionState().GetState() != enumsspb.WORKFLOW_EXECUTION_STATE_COMPLETED {
-		ns, err := t.registry.GetNamespaceByID(namespace.ID(task.GetNamespaceID()))
-		if err != nil {
-			return err
-		}
-		if ns.ActiveInCluster(t.currentClusterName) {
-			// DeleteExecutionTask transfer task is created only if workflow is not running.
-			// Therefore, this should almost never happen but if it does (cross DC resurrection, for example),
-			// workflow should not be deleted.
-			return nil
-		}
-	}
-
-=======
->>>>>>> d36291f7
 	lastWriteVersion, err := mutableState.GetLastWriteVersion()
 	if err != nil {
 		return err
