// The MIT License
//
// Copyright (c) 2020 Temporal Technologies Inc.  All rights reserved.
//
// Copyright (c) 2020 Uber Technologies, Inc.
//
// Permission is hereby granted, free of charge, to any person obtaining a copy
// of this software and associated documentation files (the "Software"), to deal
// in the Software without restriction, including without limitation the rights
// to use, copy, modify, merge, publish, distribute, sublicense, and/or sell
// copies of the Software, and to permit persons to whom the Software is
// furnished to do so, subject to the following conditions:
//
// The above copyright notice and this permission notice shall be included in
// all copies or substantial portions of the Software.
//
// THE SOFTWARE IS PROVIDED "AS IS", WITHOUT WARRANTY OF ANY KIND, EXPRESS OR
// IMPLIED, INCLUDING BUT NOT LIMITED TO THE WARRANTIES OF MERCHANTABILITY,
// FITNESS FOR A PARTICULAR PURPOSE AND NONINFRINGEMENT. IN NO EVENT SHALL THE
// AUTHORS OR COPYRIGHT HOLDERS BE LIABLE FOR ANY CLAIM, DAMAGES OR OTHER
// LIABILITY, WHETHER IN AN ACTION OF CONTRACT, TORT OR OTHERWISE, ARISING FROM,
// OUT OF OR IN CONNECTION WITH THE SOFTWARE OR THE USE OR OTHER DEALINGS IN
// THE SOFTWARE.

package history

import (
	"context"
	"fmt"

	commonpb "go.temporal.io/api/common/v1"
	enumspb "go.temporal.io/api/enums/v1"
	historypb "go.temporal.io/api/history/v1"
	querypb "go.temporal.io/api/query/v1"
	"go.temporal.io/api/serviceerror"
	taskqueuepb "go.temporal.io/api/taskqueue/v1"

	"go.temporal.io/server/common/definition"
	"go.temporal.io/server/common/searchattribute"

	historyspb "go.temporal.io/server/api/history/v1"
	"go.temporal.io/server/api/historyservice/v1"
	"go.temporal.io/server/common"
	"go.temporal.io/server/common/clock"
	"go.temporal.io/server/common/log"
	"go.temporal.io/server/common/log/tag"
	"go.temporal.io/server/common/metrics"
	"go.temporal.io/server/common/namespace"
	"go.temporal.io/server/common/payloads"
	"go.temporal.io/server/common/persistence"
	"go.temporal.io/server/common/primitives/timestamp"
	serviceerrors "go.temporal.io/server/common/serviceerror"
	"go.temporal.io/server/service/history/configs"
	"go.temporal.io/server/service/history/consts"
	"go.temporal.io/server/service/history/shard"
	"go.temporal.io/server/service/history/workflow"
)

type (
	// workflow task business logic handler
	workflowTaskHandlerCallbacks interface {
		handleWorkflowTaskScheduled(context.Context, *historyservice.ScheduleWorkflowTaskRequest) error
		handleWorkflowTaskStarted(context.Context,
			*historyservice.RecordWorkflowTaskStartedRequest) (*historyservice.RecordWorkflowTaskStartedResponse, error)
		handleWorkflowTaskFailed(context.Context,
			*historyservice.RespondWorkflowTaskFailedRequest) error
		handleWorkflowTaskCompleted(context.Context,
			*historyservice.RespondWorkflowTaskCompletedRequest) (*historyservice.RespondWorkflowTaskCompletedResponse, error)
		// TODO also include the handle of workflow task timeout here
	}

	workflowTaskHandlerCallbacksImpl struct {
		currentClusterName     string
		config                 *configs.Config
		shard                  shard.Context
		timeSource             clock.TimeSource
		historyEngine          *historyEngineImpl
		namespaceRegistry      namespace.Registry
		historyCache           workflow.Cache
		tokenSerializer        common.TaskTokenSerializer
		metricsClient          metrics.Client
		logger                 log.Logger
		throttledLogger        log.Logger
		commandAttrValidator   *commandAttrValidator
		searchAttributesMapper searchattribute.Mapper
	}
)

func newWorkflowTaskHandlerCallback(historyEngine *historyEngineImpl) *workflowTaskHandlerCallbacksImpl {
	return &workflowTaskHandlerCallbacksImpl{
		currentClusterName: historyEngine.currentClusterName,
		config:             historyEngine.config,
		shard:              historyEngine.shard,
		timeSource:         historyEngine.shard.GetTimeSource(),
		historyEngine:      historyEngine,
		namespaceRegistry:  historyEngine.shard.GetNamespaceRegistry(),
		historyCache:       historyEngine.historyCache,
		tokenSerializer:    historyEngine.tokenSerializer,
		metricsClient:      historyEngine.metricsClient,
		logger:             historyEngine.logger,
		throttledLogger:    historyEngine.throttledLogger,
		commandAttrValidator: newCommandAttrValidator(
			historyEngine.shard.GetNamespaceRegistry(),
			historyEngine.config,
			historyEngine.searchAttributesValidator,
		),
		searchAttributesMapper: historyEngine.shard.GetSearchAttributesMapper(),
	}
}

func (handler *workflowTaskHandlerCallbacksImpl) handleWorkflowTaskScheduled(
	ctx context.Context,
	req *historyservice.ScheduleWorkflowTaskRequest,
) error {

	namespaceEntry, err := handler.historyEngine.getActiveNamespaceEntry(namespace.ID(req.GetNamespaceId()))
	if err != nil {
		return err
	}
	namespaceID := namespaceEntry.ID()

	execution := commonpb.WorkflowExecution{
		WorkflowId: req.WorkflowExecution.WorkflowId,
		RunId:      req.WorkflowExecution.RunId,
	}

	return handler.historyEngine.updateWorkflowExecution(
		ctx,
		namespaceID,
		execution,
		func(context workflow.Context, mutableState workflow.MutableState) (*updateWorkflowAction, error) {
			if !mutableState.IsWorkflowExecutionRunning() {
				return nil, consts.ErrWorkflowCompleted
			}

			if mutableState.HasProcessedOrPendingWorkflowTask() {
				return &updateWorkflowAction{
					noop: true,
				}, nil
			}

			startEvent, err := mutableState.GetStartEvent(ctx)
			if err != nil {
				return nil, err
			}
			if err := mutableState.AddFirstWorkflowTaskScheduled(
				startEvent,
			); err != nil {
				return nil, err
			}

			return &updateWorkflowAction{}, nil
		})
}

func (handler *workflowTaskHandlerCallbacksImpl) handleWorkflowTaskStarted(
	ctx context.Context,
	req *historyservice.RecordWorkflowTaskStartedRequest,
) (*historyservice.RecordWorkflowTaskStartedResponse, error) {

	namespaceEntry, err := handler.historyEngine.getActiveNamespaceEntry(namespace.ID(req.GetNamespaceId()))
	if err != nil {
		return nil, err
	}
	namespaceID := namespaceEntry.ID()

	execution := commonpb.WorkflowExecution{
		WorkflowId: req.WorkflowExecution.WorkflowId,
		RunId:      req.WorkflowExecution.RunId,
	}

	scheduleID := req.GetScheduleId()
	requestID := req.GetRequestId()

	var resp *historyservice.RecordWorkflowTaskStartedResponse
	err = handler.historyEngine.updateWorkflowExecution(
		ctx,
		namespaceID,
		execution,
		func(context workflow.Context, mutableState workflow.MutableState) (*updateWorkflowAction, error) {
			if !mutableState.IsWorkflowExecutionRunning() {
				return nil, consts.ErrWorkflowCompleted
			}

			workflowTask, isRunning := mutableState.GetWorkflowTaskInfo(scheduleID)
			metricsScope := handler.metricsClient.Scope(metrics.HistoryRecordWorkflowTaskStartedScope)

			// First check to see if cache needs to be refreshed as we could potentially have stale workflow execution in
			// some extreme cassandra failure cases.
			if !isRunning && scheduleID >= mutableState.GetNextEventID() {
				metricsScope.IncCounter(metrics.StaleMutableStateCounter)
				// Reload workflow execution history
				// ErrStaleState will trigger updateWorkflowExecution function to reload the mutable state
				return nil, consts.ErrStaleState
			}

			// Check execution state to make sure task is in the list of outstanding tasks and it is not yet started.  If
			// task is not outstanding than it is most probably a duplicate and complete the task.
			if !isRunning {
				// Looks like WorkflowTask already completed as a result of another call.
				// It is OK to drop the task at this point.
				return nil, serviceerror.NewNotFound("Workflow task not found.")
			}

			updateAction := &updateWorkflowAction{}

			if workflowTask.StartedID != common.EmptyEventID {
				// If workflow task is started as part of the current request scope then return a positive response
				if workflowTask.RequestID == requestID {
					resp, err = handler.createRecordWorkflowTaskStartedResponse(mutableState, workflowTask, req.PollRequest.GetIdentity())
					if err != nil {
						return nil, err
					}
					updateAction.noop = true
					return updateAction, nil
				}

				// Looks like WorkflowTask already started as a result of another call.
				// It is OK to drop the task at this point.
				return nil, serviceerrors.NewTaskAlreadyStarted("Workflow")
			}

			_, workflowTask, err = mutableState.AddWorkflowTaskStartedEvent(
				scheduleID,
				requestID,
				req.PollRequest.TaskQueue,
				req.PollRequest.Identity,
			)
			if err != nil {
				// Unable to add WorkflowTaskStarted event to history
				return nil, err
			}

			workflowScheduleToStartLatency := workflowTask.StartedTime.Sub(*workflowTask.ScheduledTime)
			namespaceName := namespaceEntry.Name()
			taskQueue := workflowTask.TaskQueue
			metrics.GetPerTaskQueueScope(
				metricsScope,
				namespaceName.String(),
				taskQueue.GetName(),
				taskQueue.GetKind(),
			).Tagged(metrics.TaskQueueTypeTag(enumspb.TASK_QUEUE_TYPE_WORKFLOW)).
				RecordTimer(metrics.TaskScheduleToStartLatency, workflowScheduleToStartLatency)

			resp, err = handler.createRecordWorkflowTaskStartedResponse(mutableState, workflowTask, req.PollRequest.GetIdentity())
			if err != nil {
				return nil, err
			}
			return updateAction, nil
		})

	if err != nil {
		return nil, err
	}
	return resp, nil
}

func (handler *workflowTaskHandlerCallbacksImpl) handleWorkflowTaskFailed(
	ctx context.Context,
	req *historyservice.RespondWorkflowTaskFailedRequest,
) (retError error) {

	namespaceEntry, err := handler.historyEngine.getActiveNamespaceEntry(namespace.ID(req.GetNamespaceId()))
	if err != nil {
		return err
	}
	namespaceID := namespaceEntry.ID()

	request := req.FailedRequest
	token, err := handler.tokenSerializer.Deserialize(request.TaskToken)
	if err != nil {
		return consts.ErrDeserializingToken
	}

	workflowExecution := commonpb.WorkflowExecution{
		WorkflowId: token.GetWorkflowId(),
		RunId:      token.GetRunId(),
	}

	return handler.historyEngine.updateWorkflowExecution(
		ctx,
		namespaceID,
		workflowExecution,
		func(context workflow.Context, mutableState workflow.MutableState) (*updateWorkflowAction, error) {
			if !mutableState.IsWorkflowExecutionRunning() {
				return nil, consts.ErrWorkflowCompleted
			}

			scheduleID := token.GetScheduleId()
			workflowTask, isRunning := mutableState.GetWorkflowTaskInfo(scheduleID)
			if !isRunning || workflowTask.Attempt != token.ScheduleAttempt || workflowTask.StartedID == common.EmptyEventID {
				return nil, serviceerror.NewNotFound("Workflow task not found.")
			}

			_, err := mutableState.AddWorkflowTaskFailedEvent(workflowTask.ScheduleID, workflowTask.StartedID, request.GetCause(), request.GetFailure(),
				request.GetIdentity(), request.GetBinaryChecksum(), "", "", 0)
			if err != nil {
				return nil, err
			}
			return &updateWorkflowAction{
				noop:               false,
				createWorkflowTask: true,
			}, nil
		})
}

func (handler *workflowTaskHandlerCallbacksImpl) handleWorkflowTaskCompleted(
	ctx context.Context,
	req *historyservice.RespondWorkflowTaskCompletedRequest,
) (resp *historyservice.RespondWorkflowTaskCompletedResponse, retError error) {

	namespaceEntry, err := handler.historyEngine.getActiveNamespaceEntry(namespace.ID(req.GetNamespaceId()))
	if err != nil {
		return nil, err
	}
	namespaceID := namespaceEntry.ID()

	request := req.CompleteRequest
	token, err0 := handler.tokenSerializer.Deserialize(request.TaskToken)
	if err0 != nil {
		return nil, consts.ErrDeserializingToken
	}
	scheduleID := token.GetScheduleId()

	workflowExecution := commonpb.WorkflowExecution{
		WorkflowId: token.GetWorkflowId(),
		RunId:      token.GetRunId(),
	}

	weContext, release, err := handler.historyCache.GetOrCreateWorkflowExecution(
		ctx,
		namespaceID,
		workflowExecution,
		workflow.CallerTypeAPI,
	)
	if err != nil {
		return nil, err
	}
	defer func() { release(retError) }()

	var msBuilder workflow.MutableState
	var currentWorkflowTask *workflow.WorkflowTaskInfo
	var currentWorkflowTaskRunning bool
	for attempt := 1; ; attempt++ {
		msBuilder, err = weContext.LoadWorkflowExecution(ctx)
		if err != nil {
			return nil, err
		}
		if !msBuilder.IsWorkflowExecutionRunning() {
			return nil, consts.ErrWorkflowCompleted
		}

		currentWorkflowTask, currentWorkflowTaskRunning = msBuilder.GetWorkflowTaskInfo(scheduleID)

		// First check to see if cache is still up-to-date as it could potentially have stale workflow execution in
		// some extreme Cassandra failure cases.
		if currentWorkflowTaskRunning || scheduleID < msBuilder.GetNextEventID() {
			break
		}

		handler.metricsClient.IncCounter(metrics.HistoryRespondWorkflowTaskCompletedScope, metrics.StaleMutableStateCounter)
		if attempt == conditionalRetryCount {
			return nil, consts.ErrMaxAttemptsExceeded
		}

		// Reload workflow execution history
		weContext.Clear()
	}

	executionInfo := msBuilder.GetExecutionInfo()
	executionStats, err := weContext.LoadExecutionStats(ctx)
	if err != nil {
		return nil, err
	}

	if !msBuilder.IsWorkflowExecutionRunning() || !currentWorkflowTaskRunning || currentWorkflowTask.Attempt != token.ScheduleAttempt ||
		currentWorkflowTask.StartedID == common.EmptyEventID {
		return nil, serviceerror.NewNotFound("Workflow task not found.")
	}

	startedID := currentWorkflowTask.StartedID
	maxResetPoints := handler.config.MaxAutoResetPoints(namespaceEntry.Name().String())
	if msBuilder.GetExecutionInfo().AutoResetPoints != nil && maxResetPoints == len(msBuilder.GetExecutionInfo().AutoResetPoints.Points) {
		handler.metricsClient.IncCounter(metrics.HistoryRespondWorkflowTaskCompletedScope, metrics.AutoResetPointsLimitExceededCounter)
	}

	workflowTaskHeartbeating := request.GetForceCreateNewWorkflowTask() && len(request.Commands) == 0
	var workflowTaskHeartbeatTimeout bool
	var completedEvent *historypb.HistoryEvent
	if workflowTaskHeartbeating {
		namespace := namespaceEntry.Name()
		timeout := handler.config.WorkflowTaskHeartbeatTimeout(namespace.String())
		origSchedTime := timestamp.TimeValue(currentWorkflowTask.OriginalScheduledTime)
		if origSchedTime.UnixNano() > 0 && handler.timeSource.Now().After(origSchedTime.Add(timeout)) {
			workflowTaskHeartbeatTimeout = true
			scope := handler.metricsClient.Scope(metrics.HistoryRespondWorkflowTaskCompletedScope, metrics.NamespaceTag(namespace.String()))
			scope.IncCounter(metrics.WorkflowTaskHeartbeatTimeoutCounter)
			completedEvent, err = msBuilder.AddWorkflowTaskTimedOutEvent(currentWorkflowTask.ScheduleID, currentWorkflowTask.StartedID)
			if err != nil {
				return nil, err
			}
			msBuilder.ClearStickyness()
		} else {
			completedEvent, err = msBuilder.AddWorkflowTaskCompletedEvent(scheduleID, startedID, request, maxResetPoints)
			if err != nil {
				return nil, err
			}
		}
	} else {
		completedEvent, err = msBuilder.AddWorkflowTaskCompletedEvent(scheduleID, startedID, request, maxResetPoints)
		if err != nil {
			return nil, err
		}
	}

	var (
		wtFailedCause               *workflowTaskFailedCause
		activityNotStartedCancelled bool
		newStateBuilder             workflow.MutableState

		hasUnhandledEvents bool
		responseMutations  []workflowTaskResponseMutation
	)
	hasUnhandledEvents = msBuilder.HasBufferedEvents()

	if request.StickyAttributes == nil || request.StickyAttributes.WorkerTaskQueue == nil {
		handler.metricsClient.IncCounter(metrics.HistoryRespondWorkflowTaskCompletedScope, metrics.CompleteWorkflowTaskWithStickyDisabledCounter)
		executionInfo.StickyTaskQueue = ""
		executionInfo.StickyScheduleToStartTimeout = timestamp.DurationFromSeconds(0)
	} else {
		handler.metricsClient.IncCounter(metrics.HistoryRespondWorkflowTaskCompletedScope, metrics.CompleteWorkflowTaskWithStickyEnabledCounter)
		executionInfo.StickyTaskQueue = request.StickyAttributes.WorkerTaskQueue.GetName()
		executionInfo.StickyScheduleToStartTimeout = request.StickyAttributes.GetScheduleToStartTimeout()
	}

	binChecksum := request.GetBinaryChecksum()
	if err := namespaceEntry.VerifyBinaryChecksum(binChecksum); err != nil {
		wtFailedCause = NewWorkflowTaskFailedCause(enumspb.WORKFLOW_TASK_FAILED_CAUSE_BAD_BINARY, serviceerror.NewInvalidArgument(fmt.Sprintf("binary %v is already marked as bad deployment", binChecksum)))
	} else {
		namespace := namespaceEntry.Name()
		workflowSizeChecker := newWorkflowSizeChecker(
			handler.config.BlobSizeLimitWarn(namespace.String()),
			handler.config.BlobSizeLimitError(namespace.String()),
			handler.config.MemoSizeLimitWarn(namespace.String()),
			handler.config.MemoSizeLimitError(namespace.String()),
			handler.config.HistorySizeLimitWarn(namespace.String()),
			handler.config.HistorySizeLimitError(namespace.String()),
			handler.config.HistoryCountLimitWarn(namespace.String()),
			handler.config.HistoryCountLimitError(namespace.String()),
			completedEvent.GetEventId(),
			msBuilder,
			handler.historyEngine.searchAttributesValidator,
			executionStats,
			handler.metricsClient.Scope(metrics.HistoryRespondWorkflowTaskCompletedScope, metrics.NamespaceTag(namespace.String())),
			handler.throttledLogger,
		)

		workflowTaskHandler := newWorkflowTaskHandler(
			request.GetIdentity(),
			completedEvent.GetEventId(),
			msBuilder,
			handler.commandAttrValidator,
			workflowSizeChecker,
			handler.logger,
			handler.namespaceRegistry,
			handler.metricsClient,
			handler.config,
			handler.shard,
			handler.searchAttributesMapper,
		)

<<<<<<< HEAD
		if responseMutations, err = workflowTaskHandler.handleCommands(
=======
		if err := workflowTaskHandler.handleCommands(
			ctx,
>>>>>>> 715d9ce5
			request.Commands,
		); err != nil {
			return nil, err
		}

		// set the vars used by following logic
		// further refactor should also clean up the vars used below
		wtFailedCause = workflowTaskHandler.workflowTaskFailedCause

		// failMessage is not used by workflowTaskHandlerCallbacks
		activityNotStartedCancelled = workflowTaskHandler.activityNotStartedCancelled
		// continueAsNewTimerTasks is not used by workflowTaskHandlerCallbacks

		newStateBuilder = workflowTaskHandler.newStateBuilder

		hasUnhandledEvents = workflowTaskHandler.hasBufferedEvents
	}

	if wtFailedCause != nil {
		handler.metricsClient.IncCounter(metrics.HistoryRespondWorkflowTaskCompletedScope, metrics.FailedWorkflowTasksCounter)
		handler.logger.Info("Failing the workflow task.",
			tag.Value(wtFailedCause.Message()),
			tag.WorkflowID(token.GetWorkflowId()),
			tag.WorkflowRunID(token.GetRunId()),
			tag.WorkflowNamespaceID(namespaceID.String()))
		if currentWorkflowTask.Attempt > 1 {
			// drop this workflow task if it keeps failing. This will cause the workflow task to timeout and get retried after timeout.
			return nil, serviceerror.NewInvalidArgument(wtFailedCause.Message())
		}
		msBuilder, err = handler.historyEngine.failWorkflowTask(ctx, weContext, scheduleID, startedID, wtFailedCause, request)
		if err != nil {
			return nil, err
		}
		hasUnhandledEvents = true
		newStateBuilder = nil
	}

	createNewWorkflowTask := msBuilder.IsWorkflowExecutionRunning() && (hasUnhandledEvents || request.GetForceCreateNewWorkflowTask() || activityNotStartedCancelled)
	var newWorkflowTaskScheduledID int64
	if createNewWorkflowTask {
		bypassTaskGeneration := request.GetReturnNewWorkflowTask() && wtFailedCause == nil
		var newWorkflowTask *workflow.WorkflowTaskInfo
		var err error
		if workflowTaskHeartbeating && !workflowTaskHeartbeatTimeout {
			newWorkflowTask, err = msBuilder.AddWorkflowTaskScheduledEventAsHeartbeat(
				bypassTaskGeneration,
				currentWorkflowTask.OriginalScheduledTime,
			)
		} else {
			newWorkflowTask, err = msBuilder.AddWorkflowTaskScheduledEvent(bypassTaskGeneration)
		}
		if err != nil {
			return nil, err
		}

		newWorkflowTaskScheduledID = newWorkflowTask.ScheduleID
		// skip transfer task for workflow task if request asking to return new workflow task
		if bypassTaskGeneration {
			// start the new workflow task if request asked to do so
			// TODO: replace the poll request
			_, _, err := msBuilder.AddWorkflowTaskStartedEvent(
				newWorkflowTask.ScheduleID,
				"request-from-RespondWorkflowTaskCompleted",
				newWorkflowTask.TaskQueue,
				request.Identity,
			)
			if err != nil {
				return nil, err
			}
		}
	}

	var updateErr error
	if newStateBuilder != nil {
		newWorkflowExecutionInfo := newStateBuilder.GetExecutionInfo()
		newWorkflowExecutionState := newStateBuilder.GetExecutionState()
		updateErr = weContext.UpdateWorkflowExecutionWithNewAsActive(
			ctx,
			handler.shard.GetTimeSource().Now(),
			workflow.NewContext(
				handler.shard,
				definition.NewWorkflowKey(
					newWorkflowExecutionInfo.NamespaceId,
					newWorkflowExecutionInfo.WorkflowId,
					newWorkflowExecutionState.RunId,
				),
				handler.logger,
			),
			newStateBuilder,
		)
	} else {
		updateErr = weContext.UpdateWorkflowExecutionAsActive(ctx, handler.shard.GetTimeSource().Now())
	}

	if updateErr != nil {
		if updateErr == consts.ErrConflict {
			handler.metricsClient.IncCounter(metrics.HistoryRespondWorkflowTaskCompletedScope, metrics.ConcurrencyUpdateFailureCounter)
		}

		// if updateErr resulted in TransactionSizeLimitError then fail workflow
		switch updateErr.(type) {
		case *persistence.TransactionSizeLimitError:
			// must reload mutable state because the first call to updateWorkflowExecutionWithContext or continueAsNewWorkflowExecution
			// clears mutable state if error is returned
			msBuilder, err = weContext.LoadWorkflowExecution(ctx)
			if err != nil {
				return nil, err
			}

			eventBatchFirstEventID := msBuilder.GetNextEventID()
			if err := workflow.TerminateWorkflow(
				msBuilder,
				eventBatchFirstEventID,
				common.FailureReasonTransactionSizeExceedsLimit,
				payloads.EncodeString(updateErr.Error()),
				consts.IdentityHistoryService,
			); err != nil {
				return nil, err
			}
			if err := weContext.UpdateWorkflowExecutionAsActive(
				ctx,
				handler.shard.GetTimeSource().Now(),
			); err != nil {
				return nil, err
			}
		}

		return nil, updateErr
	}

	handler.handleBufferedQueries(msBuilder, req.GetCompleteRequest().GetQueryResults(), createNewWorkflowTask, namespaceEntry, workflowTaskHeartbeating)

	if workflowTaskHeartbeatTimeout {
		// at this point, update is successful, but we still return an error to client so that the worker will give up this workflow
		return nil, serviceerror.NewNotFound("workflow task heartbeat timeout")
	}

	if wtFailedCause != nil {
		return nil, serviceerror.NewInvalidArgument(wtFailedCause.Message())
	}

	resp = &historyservice.RespondWorkflowTaskCompletedResponse{}
	if request.GetReturnNewWorkflowTask() && createNewWorkflowTask {
		workflowTask, _ := msBuilder.GetWorkflowTaskInfo(newWorkflowTaskScheduledID)
		resp.StartedResponse, err = handler.createRecordWorkflowTaskStartedResponse(msBuilder, workflowTask, request.GetIdentity())
		if err != nil {
			return nil, err
		}
		// sticky is always enabled when worker request for new workflow task from RespondWorkflowTaskCompleted
		resp.StartedResponse.StickyExecutionEnabled = true
	}
	for _, mutation := range responseMutations {
		if err := mutation(resp); err != nil {
			return nil, err
		}
	}

	return resp, nil

}

func (handler *workflowTaskHandlerCallbacksImpl) createRecordWorkflowTaskStartedResponse(
	msBuilder workflow.MutableState,
	workflowTask *workflow.WorkflowTaskInfo,
	identity string,
) (*historyservice.RecordWorkflowTaskStartedResponse, error) {

	response := &historyservice.RecordWorkflowTaskStartedResponse{}
	response.WorkflowType = msBuilder.GetWorkflowType()
	executionInfo := msBuilder.GetExecutionInfo()
	if executionInfo.LastWorkflowTaskStartId != common.EmptyEventID {
		response.PreviousStartedEventId = executionInfo.LastWorkflowTaskStartId
	}

	// Starting workflowTask could result in different scheduleID if workflowTask was transient and new new events came in
	// before it was started.
	response.ScheduledEventId = workflowTask.ScheduleID
	response.StartedEventId = workflowTask.StartedID
	response.StickyExecutionEnabled = msBuilder.IsStickyTaskQueueEnabled()
	response.NextEventId = msBuilder.GetNextEventID()
	response.Attempt = workflowTask.Attempt
	response.WorkflowExecutionTaskQueue = &taskqueuepb.TaskQueue{
		Name: executionInfo.TaskQueue,
		Kind: enumspb.TASK_QUEUE_KIND_NORMAL,
	}
	response.ScheduledTime = workflowTask.ScheduledTime
	response.StartedTime = workflowTask.StartedTime

	if workflowTask.Attempt > 1 {
		// This workflowTask is retried from mutable state
		// Also return schedule and started which are not written to history yet
		scheduledEvent, startedEvent := msBuilder.CreateTransientWorkflowTaskEvents(workflowTask, identity)
		response.WorkflowTaskInfo = &historyspb.TransientWorkflowTaskInfo{}
		response.WorkflowTaskInfo.ScheduledEvent = scheduledEvent
		response.WorkflowTaskInfo.StartedEvent = startedEvent
	}
	currentBranchToken, err := msBuilder.GetCurrentBranchToken()
	if err != nil {
		return nil, err
	}
	response.BranchToken = currentBranchToken

	qr := msBuilder.GetQueryRegistry()
	buffered := qr.GetBufferedIDs()
	queries := make(map[string]*querypb.WorkflowQuery)
	for _, id := range buffered {
		input, err := qr.GetQueryInput(id)
		if err != nil {
			continue
		}
		queries[id] = input
	}
	response.Queries = queries
	return response, nil
}

func (handler *workflowTaskHandlerCallbacksImpl) handleBufferedQueries(msBuilder workflow.MutableState, queryResults map[string]*querypb.WorkflowQueryResult, createNewWorkflowTask bool, namespaceEntry *namespace.Namespace, workflowTaskHeartbeating bool) {
	queryRegistry := msBuilder.GetQueryRegistry()
	if !queryRegistry.HasBufferedQuery() {
		return
	}

	namespaceName := namespaceEntry.Name()
	workflowID := msBuilder.GetExecutionInfo().WorkflowId
	runID := msBuilder.GetExecutionState().GetRunId()

	scope := handler.metricsClient.Scope(
		metrics.HistoryRespondWorkflowTaskCompletedScope,
		metrics.NamespaceTag(namespaceEntry.Name().String()),
		metrics.CommandTypeTag("ConsistentQuery"))

	// if its a heartbeat workflow task it means local activities may still be running on the worker
	// which were started by an external event which happened before the query
	if workflowTaskHeartbeating {
		return
	}

	sizeLimitError := handler.config.BlobSizeLimitError(namespaceName.String())
	sizeLimitWarn := handler.config.BlobSizeLimitWarn(namespaceName.String())

	// Complete or fail all queries we have results for
	for id, result := range queryResults {
		if err := common.CheckEventBlobSizeLimit(
			result.GetAnswer().Size(),
			sizeLimitWarn,
			sizeLimitError,
			namespaceName.String(),
			workflowID,
			runID,
			scope,
			handler.throttledLogger,
			tag.BlobSizeViolationOperation("ConsistentQuery"),
		); err != nil {
			handler.logger.Info("failing query because query result size is too large",
				tag.WorkflowNamespace(namespaceName.String()),
				tag.WorkflowID(workflowID),
				tag.WorkflowRunID(runID),
				tag.QueryID(id),
				tag.Error(err))
			failedTerminationState := &workflow.QueryTerminationState{
				QueryTerminationType: workflow.QueryTerminationTypeFailed,
				Failure:              err,
			}
			if err := queryRegistry.SetTerminationState(id, failedTerminationState); err != nil {
				handler.logger.Error(
					"failed to set query termination state to failed",
					tag.WorkflowNamespace(namespaceName.String()),
					tag.WorkflowID(workflowID),
					tag.WorkflowRunID(runID),
					tag.QueryID(id),
					tag.Error(err))
				scope.IncCounter(metrics.QueryRegistryInvalidStateCount)
			}
		} else {
			completedTerminationState := &workflow.QueryTerminationState{
				QueryTerminationType: workflow.QueryTerminationTypeCompleted,
				QueryResult:          result,
			}
			if err := queryRegistry.SetTerminationState(id, completedTerminationState); err != nil {
				handler.logger.Error(
					"failed to set query termination state to completed",
					tag.WorkflowNamespace(namespaceName.String()),
					tag.WorkflowID(workflowID),
					tag.WorkflowRunID(runID),
					tag.QueryID(id),
					tag.Error(err))
				scope.IncCounter(metrics.QueryRegistryInvalidStateCount)
			}
		}
	}

	// If no workflow task was created then it means no buffered events came in during this workflow task's handling.
	// This means all unanswered buffered queries can be dispatched directly through matching at this point.
	if !createNewWorkflowTask {
		buffered := queryRegistry.GetBufferedIDs()
		for _, id := range buffered {
			unblockTerminationState := &workflow.QueryTerminationState{
				QueryTerminationType: workflow.QueryTerminationTypeUnblocked,
			}
			if err := queryRegistry.SetTerminationState(id, unblockTerminationState); err != nil {
				handler.logger.Error(
					"failed to set query termination state to unblocked",
					tag.WorkflowNamespace(namespaceName.String()),
					tag.WorkflowID(workflowID),
					tag.WorkflowRunID(runID),
					tag.QueryID(id),
					tag.Error(err))
				scope.IncCounter(metrics.QueryRegistryInvalidStateCount)
			}
		}
	}
}<|MERGE_RESOLUTION|>--- conflicted
+++ resolved
@@ -469,12 +469,8 @@
 			handler.searchAttributesMapper,
 		)
 
-<<<<<<< HEAD
 		if responseMutations, err = workflowTaskHandler.handleCommands(
-=======
-		if err := workflowTaskHandler.handleCommands(
 			ctx,
->>>>>>> 715d9ce5
 			request.Commands,
 		); err != nil {
 			return nil, err
