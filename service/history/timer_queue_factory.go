--- conflicted
+++ resolved
@@ -153,11 +153,8 @@
 		shardContext.GetTimeSource(),
 		shardContext.GetNamespaceRegistry(),
 		shardContext.GetClusterMetadata(),
-<<<<<<< HEAD
 		f.ChasmRegistry,
-=======
 		queues.GetTaskTypeTagValue,
->>>>>>> e4d418cf
 		logger,
 		metricsHandler,
 		f.Tracer,
