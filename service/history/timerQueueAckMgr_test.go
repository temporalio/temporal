--- conflicted
+++ resolved
@@ -139,12 +139,7 @@
 	s.timerQueueAckMgr = newTimerQueueAckMgr(
 		0,
 		s.mockShard,
-<<<<<<< HEAD
-		s.mockShard.GetMetricsClient(),
 		s.mockShard.GetQueueClusterAckLevel(tasks.CategoryTimer, s.clusterName).FireTime,
-=======
-		s.mockShard.GetTimerClusterAckLevel(s.clusterName),
->>>>>>> 4d06e1ac
 		func() time.Time {
 			return s.mockShard.GetCurrentTime(s.clusterName)
 		},
