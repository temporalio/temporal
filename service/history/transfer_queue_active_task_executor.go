// The MIT License
//
// Copyright (c) 2020 Temporal Technologies Inc.  All rights reserved.
//
// Copyright (c) 2020 Uber Technologies, Inc.
//
// Permission is hereby granted, free of charge, to any person obtaining a copy
// of this software and associated documentation files (the "Software"), to deal
// in the Software without restriction, including without limitation the rights
// to use, copy, modify, merge, publish, distribute, sublicense, and/or sell
// copies of the Software, and to permit persons to whom the Software is
// furnished to do so, subject to the following conditions:
//
// The above copyright notice and this permission notice shall be included in
// all copies or substantial portions of the Software.
//
// THE SOFTWARE IS PROVIDED "AS IS", WITHOUT WARRANTY OF ANY KIND, EXPRESS OR
// IMPLIED, INCLUDING BUT NOT LIMITED TO THE WARRANTIES OF MERCHANTABILITY,
// FITNESS FOR A PARTICULAR PURPOSE AND NONINFRINGEMENT. IN NO EVENT SHALL THE
// AUTHORS OR COPYRIGHT HOLDERS BE LIABLE FOR ANY CLAIM, DAMAGES OR OTHER
// LIABILITY, WHETHER IN AN ACTION OF CONTRACT, TORT OR OTHERWISE, ARISING FROM,
// OUT OF OR IN CONNECTION WITH THE SOFTWARE OR THE USE OR OTHER DEALINGS IN
// THE SOFTWARE.

package history

import (
	"context"
	"fmt"

	"github.com/pborman/uuid"
	commonpb "go.temporal.io/api/common/v1"
	enumspb "go.temporal.io/api/enums/v1"
	historypb "go.temporal.io/api/history/v1"
	"go.temporal.io/api/serviceerror"
	taskqueuepb "go.temporal.io/api/taskqueue/v1"
	workflowpb "go.temporal.io/api/workflow/v1"
	"go.temporal.io/api/workflowservice/v1"
	clockspb "go.temporal.io/server/api/clock/v1"
	"go.temporal.io/server/api/historyservice/v1"
	persistencespb "go.temporal.io/server/api/persistence/v1"
	workflowspb "go.temporal.io/server/api/workflow/v1"
	"go.temporal.io/server/common"
	"go.temporal.io/server/common/log"
	"go.temporal.io/server/common/log/tag"
	"go.temporal.io/server/common/metrics"
	"go.temporal.io/server/common/namespace"
	"go.temporal.io/server/common/persistence"
	"go.temporal.io/server/common/persistence/versionhistory"
	"go.temporal.io/server/common/persistence/visibility/manager"
	"go.temporal.io/server/common/primitives/timestamp"
	"go.temporal.io/server/common/resource"
	"go.temporal.io/server/common/rpc"
	"go.temporal.io/server/common/sdk"
	serviceerrors "go.temporal.io/server/common/serviceerror"
	"go.temporal.io/server/common/worker_versioning"
	"go.temporal.io/server/service/history/configs"
	"go.temporal.io/server/service/history/consts"
	"go.temporal.io/server/service/history/ndc"
	"go.temporal.io/server/service/history/queues"
	"go.temporal.io/server/service/history/shard"
	"go.temporal.io/server/service/history/tasks"
	"go.temporal.io/server/service/history/vclock"
	"go.temporal.io/server/service/history/workflow"
	wcache "go.temporal.io/server/service/history/workflow/cache"
	"go.temporal.io/server/service/worker/parentclosepolicy"
)

type (
	transferQueueActiveTaskExecutor struct {
		*transferQueueTaskExecutorBase

		workflowResetter        ndc.WorkflowResetter
		parentClosePolicyClient parentclosepolicy.Client
	}
)

func newTransferQueueActiveTaskExecutor(
	shard shard.Context,
	workflowCache wcache.Cache,
	sdkClientFactory sdk.ClientFactory,
	logger log.Logger,
	metricProvider metrics.Handler,
	config *configs.Config,
	historyRawClient resource.HistoryRawClient,
	matchingRawClient resource.MatchingRawClient,
	visibilityManager manager.VisibilityManager,
) queues.Executor {
	return &transferQueueActiveTaskExecutor{
		transferQueueTaskExecutorBase: newTransferQueueTaskExecutorBase(
			shard,
			workflowCache,
			logger,
			metricProvider,
			historyRawClient,
			matchingRawClient,
			visibilityManager,
		),
		workflowResetter: ndc.NewWorkflowResetter(
			shard,
			workflowCache,
			logger,
		),
		parentClosePolicyClient: parentclosepolicy.NewClient(
			shard.GetMetricsHandler(),
			shard.GetLogger(),
			sdkClientFactory,
			config.NumParentClosePolicySystemWorkflows(),
		),
	}
}

func (t *transferQueueActiveTaskExecutor) Execute(
	ctx context.Context,
	executable queues.Executable,
) queues.ExecuteResponse {
	task := executable.GetTask()
	taskType := queues.GetActiveTransferTaskTypeTagValue(task)
	namespaceTag, replicationState := getNamespaceTagAndReplicationStateByID(
		t.shardContext.GetNamespaceRegistry(),
		task.GetNamespaceID(),
	)
	metricsTags := []metrics.Tag{
		namespaceTag,
		metrics.TaskTypeTag(taskType),
		metrics.OperationTag(taskType), // for backward compatibility
	}

	if replicationState == enumspb.REPLICATION_STATE_HANDOVER {
		// TODO: exclude task types here if we believe it's safe & necessary to execute
		// them during namespace handover.
		// TODO: move this logic to queues.Executable when metrics tag doesn't need to
		// be returned from task executor
		return queues.ExecuteResponse{
			ExecutionMetricTags: metricsTags,
			ExecutedAsActive:    true,
			ExecutionErr:        consts.ErrNamespaceHandover,
		}
	}

	var err error
	switch task := task.(type) {
	case *tasks.ActivityTask:
		err = t.processActivityTask(ctx, task)
	case *tasks.WorkflowTask:
		err = t.processWorkflowTask(ctx, task)
	case *tasks.CloseExecutionTask:
		err = t.processCloseExecution(ctx, task)
	case *tasks.CancelExecutionTask:
		err = t.processCancelExecution(ctx, task)
	case *tasks.SignalExecutionTask:
		err = t.processSignalExecution(ctx, task)
	case *tasks.StartChildExecutionTask:
		err = t.processStartChildExecution(ctx, task)
	case *tasks.ResetWorkflowTask:
		err = t.processResetWorkflow(ctx, task)
	case *tasks.DeleteExecutionTask:
		err = t.processDeleteExecutionTask(ctx, task)
	default:
		err = errUnknownTransferTask
	}

	return queues.ExecuteResponse{
		ExecutionMetricTags: metricsTags,
		ExecutedAsActive:    true,
		ExecutionErr:        err,
	}
}

func (t *transferQueueActiveTaskExecutor) processDeleteExecutionTask(ctx context.Context,
	task *tasks.DeleteExecutionTask) error {
	return t.transferQueueTaskExecutorBase.processDeleteExecutionTask(ctx, task,
		t.config.TransferProcessorEnsureCloseBeforeDelete())
}

func (t *transferQueueActiveTaskExecutor) processActivityTask(
	ctx context.Context,
	task *tasks.ActivityTask,
) (retError error) {
	ctx, cancel := context.WithTimeout(ctx, taskTimeout)
	defer cancel()

	weContext, release, err := getWorkflowExecutionContextForTask(ctx, t.shardContext, t.cache, task)
	if err != nil {
		return err
	}
	defer func() { release(retError) }()

	mutableState, err := loadMutableStateForTransferTask(ctx, t.shardContext, weContext, task, t.metricHandler, t.logger)
	if err != nil {
		return err
	}
	if mutableState == nil {
		release(nil) // release(nil) so that the mutable state is not unloaded from cache
		return consts.ErrWorkflowExecutionNotFound
	}

	ai, ok := mutableState.GetActivityInfo(task.ScheduledEventID)
	if !ok {
		release(nil) // release(nil) so that the mutable state is not unloaded from cache
		return consts.ErrActivityTaskNotFound
	}

	err = CheckTaskVersion(t.shardContext, t.logger, mutableState.GetNamespaceEntry(), ai.Version, task.Version, task)
	if err != nil {
		return err
	}

	if !mutableState.IsWorkflowExecutionRunning() {
		release(nil) // release(nil) so that the mutable state is not unloaded from cache
		return consts.ErrWorkflowCompleted
	}

	timeout := timestamp.DurationValue(ai.ScheduleToStartTimeout)
	directive := MakeDirectiveForActivityTask(mutableState, ai)

	// NOTE: do not access anything related mutable state after this lock release
	// release the context lock since we no longer need mutable state and
	// the rest of logic is making RPC call, which takes time.
	release(nil)

	return t.pushActivity(ctx, task, timeout, directive, workflow.TransactionPolicyActive)
}

func (t *transferQueueActiveTaskExecutor) processWorkflowTask(
	ctx context.Context,
	transferTask *tasks.WorkflowTask,
) (retError error) {
	ctx, cancel := context.WithTimeout(ctx, taskTimeout)
	defer cancel()

	weContext, release, err := getWorkflowExecutionContextForTask(ctx, t.shardContext, t.cache, transferTask)
	if err != nil {
		return err
	}
	defer func() { release(retError) }()

	mutableState, err := loadMutableStateForTransferTask(ctx, t.shardContext, weContext, transferTask, t.metricHandler, t.logger)
	if err != nil {
		return err
	}
	if mutableState == nil || !mutableState.IsWorkflowExecutionRunning() {
		return nil
	}

	workflowTask := mutableState.GetWorkflowTaskByID(transferTask.ScheduledEventID)
	if workflowTask == nil {
		return nil
	}
	err = CheckTaskVersion(t.shardContext, t.logger, mutableState.GetNamespaceEntry(), workflowTask.Version, transferTask.Version, transferTask)
	if err != nil {
		return err
	}

	// Task queue from transfer task (not current one from mutable state) must be used here.
	// If current task queue becomes sticky since this transfer task was created,
	// it can't be used here, because timeout timer was not created for it,
	// because it used to be non-sticky when this transfer task was created .
	taskQueue, scheduleToStartTimeout := mutableState.TaskQueueScheduleToStartTimeout(transferTask.TaskQueue)

	normalTaskQueueName := mutableState.GetExecutionInfo().TaskQueue

	directive := MakeDirectiveForWorkflowTask(mutableState)

	// NOTE: Do not access mutableState after this lock is released.
	// It is important to release the workflow lock here, because pushWorkflowTask will call matching,
	// which will call history back (with RecordWorkflowTaskStarted), and it will try to get workflow lock again.
	release(nil)

	err = t.pushWorkflowTask(
		ctx,
		transferTask,
		taskQueue,
		scheduleToStartTimeout.AsDuration(),
		directive,
		workflow.TransactionPolicyActive,
	)

	if _, ok := err.(*serviceerrors.StickyWorkerUnavailable); ok {
		// sticky worker is unavailable, switch to original normal task queue
		taskQueue = &taskqueuepb.TaskQueue{
			// do not use task.TaskQueue which is sticky, use original normal task queue from mutable state
			Name: normalTaskQueueName,
			Kind: enumspb.TASK_QUEUE_KIND_NORMAL,
		}

		// Continue to use sticky schedule_to_start timeout as TTL for the matching task. Because the schedule_to_start
		// timeout timer task is already created which will timeout this task if no worker pick it up in 5s anyway.
		// There is no need to reset sticky, because if this task is picked by new worker, the new worker will reset
		// the sticky queue to a new one. However, if worker is completely down, that schedule_to_start timeout task
		// will re-create a new non-sticky task and reset sticky.
		err = t.pushWorkflowTask(
			ctx,
			transferTask,
			taskQueue,
			scheduleToStartTimeout.AsDuration(),
			directive,
			workflow.TransactionPolicyActive,
		)
	}

	return err
}

func (t *transferQueueActiveTaskExecutor) processCloseExecution(
	ctx context.Context,
	task *tasks.CloseExecutionTask,
) (retError error) {
	ctx, cancel := context.WithTimeout(ctx, taskTimeout)
	defer cancel()

	weContext, release, err := getWorkflowExecutionContextForTask(ctx, t.shardContext, t.cache, task)
	if err != nil {
		return err
	}
	defer func() { release(retError) }()

	mutableState, err := loadMutableStateForTransferTask(ctx, t.shardContext, weContext, task, t.metricHandler, t.logger)
	if err != nil {
		return err
	}
	if mutableState == nil || mutableState.IsWorkflowExecutionRunning() {
		return nil
	}

	// DeleteAfterClose is set to true when this close execution task was generated as part of delete open workflow execution procedure.
	// Delete workflow execution is started by user API call and should be done regardless of current workflow version.
	if !task.DeleteAfterClose {
		lastWriteVersion, err := mutableState.GetLastWriteVersion()
		if err != nil {
			return err
		}
		err = CheckTaskVersion(t.shardContext, t.logger, mutableState.GetNamespaceEntry(), lastWriteVersion, task.Version, task)
		if err != nil {
			return err
		}
	}

	workflowExecution := commonpb.WorkflowExecution{
		WorkflowId: task.GetWorkflowID(),
		RunId:      task.GetRunID(),
	}
	executionInfo := mutableState.GetExecutionInfo()
	var completionEvent *historypb.HistoryEvent // needed to report close event to parent workflow
	replyToParentWorkflow := mutableState.HasParentExecution() && executionInfo.NewExecutionRunId == ""
	if replyToParentWorkflow {
		// only load close event if needed.
		completionEvent, err = mutableState.GetCompletionEvent(ctx)
		if err != nil {
			return err
		}
		replyToParentWorkflow = replyToParentWorkflow && !ndc.IsTerminatedByResetter(completionEvent)
	}
	parentNamespaceID := executionInfo.ParentNamespaceId
	parentWorkflowID := executionInfo.ParentWorkflowId
	parentRunID := executionInfo.ParentRunId
	parentInitiatedID := executionInfo.ParentInitiatedId
	parentInitiatedVersion := executionInfo.ParentInitiatedVersion
	var parentClock *clockspb.VectorClock
	if executionInfo.ParentClock != nil {
		parentClock = vclock.NewVectorClock(
			executionInfo.ParentClock.ClusterId,
			executionInfo.ParentClock.ShardId,
			executionInfo.ParentClock.Clock,
		)
	}

	namespaceName := mutableState.GetNamespaceEntry().Name()
	children := copyChildWorkflowInfos(mutableState.GetPendingChildExecutionInfos())

	// NOTE: do not access anything related mutable state after this lock release.
	// Release lock immediately since mutable state is not needed
	// and the rest of logic is RPC calls, which can take time.
	release(nil)

	// Communicate the result to parent execution if this is Child Workflow execution
	if replyToParentWorkflow {
		_, err := t.historyRawClient.RecordChildExecutionCompleted(ctx, &historyservice.RecordChildExecutionCompletedRequest{
			NamespaceId: parentNamespaceID,
			ParentExecution: &commonpb.WorkflowExecution{
				WorkflowId: parentWorkflowID,
				RunId:      parentRunID,
			},
			ParentInitiatedId:      parentInitiatedID,
			ParentInitiatedVersion: parentInitiatedVersion,
			ChildExecution:         &workflowExecution,
			Clock:                  parentClock,
			CompletionEvent:        completionEvent,
		})
		switch err.(type) {
		case nil:
			// noop
		case *serviceerror.NotFound, *serviceerror.NamespaceNotFound:
			// parent gone, noop
		default:
			return err
		}
	}

	err = t.processParentClosePolicy(
		ctx,
		namespaceName.String(),
		&workflowExecution,
		children,
	)

	if err != nil {
		// This is some retryable error, not NotFound or NamespaceNotFound.
		return err
	}

	if task.DeleteAfterClose {
		err = t.deleteExecution(
			ctx,
			task,
			// Visibility is not updated (to avoid race condition for visibility tasks) and workflow execution is
			// still open there.
			true,
			false,
			&task.DeleteProcessStage,
		)
	}
	return err
}

func (t *transferQueueActiveTaskExecutor) processCancelExecution(
	ctx context.Context,
	task *tasks.CancelExecutionTask,
) (retError error) {
	ctx, cancel := context.WithTimeout(ctx, taskTimeout)
	defer cancel()

	weContext, release, err := getWorkflowExecutionContextForTask(ctx, t.shardContext, t.cache, task)
	if err != nil {
		return err
	}
	defer func() { release(retError) }()

	mutableState, err := loadMutableStateForTransferTask(ctx, t.shardContext, weContext, task, t.metricHandler, t.logger)
	if err != nil {
		return err
	}
	if mutableState == nil || !mutableState.IsWorkflowExecutionRunning() {
		return nil
	}

	requestCancelInfo, ok := mutableState.GetRequestCancelInfo(task.InitiatedEventID)
	if !ok {
		return nil
	}
	err = CheckTaskVersion(t.shardContext, t.logger, mutableState.GetNamespaceEntry(), requestCancelInfo.Version, task.Version, task)
	if err != nil {
		return err
	}

	initiatedEvent, err := mutableState.GetRequesteCancelExternalInitiatedEvent(ctx, task.InitiatedEventID)
	if err != nil {
		return err
	}
	attributes := initiatedEvent.GetRequestCancelExternalWorkflowExecutionInitiatedEventAttributes()

	targetNamespaceEntry, err := t.registry.GetNamespaceByID(namespace.ID(task.TargetNamespaceID))
	if err != nil {
		if _, isNotFound := err.(*serviceerror.NamespaceNotFound); !isNotFound {
			return err
		}
		// It is possible that target namespace got deleted. Record failure.
		t.logger.Debug("Target namespace is not found.", tag.WorkflowNamespaceID(task.TargetNamespaceID))
		err = t.requestCancelExternalExecutionFailed(
			ctx,
			task,
			weContext,
			namespace.Name(task.TargetNamespaceID), // Use ID as namespace name because namespace is already deleted and name is used only for history.
			namespace.ID(task.TargetNamespaceID),
			task.TargetWorkflowID,
			task.TargetRunID,
			enumspb.CANCEL_EXTERNAL_WORKFLOW_EXECUTION_FAILED_CAUSE_NAMESPACE_NOT_FOUND)
		return err
	}
	targetNamespaceName := targetNamespaceEntry.Name()

	// handle workflow cancel itself
	if task.NamespaceID == task.TargetNamespaceID && task.WorkflowID == task.TargetWorkflowID {
		// it does not matter if the run ID is a mismatch
		err = t.requestCancelExternalExecutionFailed(
			ctx,
			task,
			weContext,
			targetNamespaceName,
			namespace.ID(task.TargetNamespaceID),
			task.TargetWorkflowID,
			task.TargetRunID,
			enumspb.CANCEL_EXTERNAL_WORKFLOW_EXECUTION_FAILED_CAUSE_EXTERNAL_WORKFLOW_EXECUTION_NOT_FOUND)
		return err
	}

	if err = t.requestCancelExternalExecution(
		ctx,
		task,
		targetNamespaceName,
		requestCancelInfo,
		attributes,
	); err != nil {
		t.logger.Debug(fmt.Sprintf("Failed to cancel external workflow execution. Error: %v", err))

		// Check to see if the error is non-transient, in which case add RequestCancelFailed
		// event and complete transfer task by returning nil error.
		if common.IsServiceTransientError(err) || common.IsContextDeadlineExceededErr(err) {
			// for retryable error just return
			return err
		}
		var failedCause enumspb.CancelExternalWorkflowExecutionFailedCause
		switch err.(type) {
		case *serviceerror.NotFound:
			failedCause = enumspb.CANCEL_EXTERNAL_WORKFLOW_EXECUTION_FAILED_CAUSE_EXTERNAL_WORKFLOW_EXECUTION_NOT_FOUND
		case *serviceerror.NamespaceNotFound:
			failedCause = enumspb.CANCEL_EXTERNAL_WORKFLOW_EXECUTION_FAILED_CAUSE_NAMESPACE_NOT_FOUND
		default:
			t.logger.Error("Unexpected error type returned from RequestCancelWorkflowExecution API call.", tag.ErrorType(err), tag.Error(err))
			return err
		}
		return t.requestCancelExternalExecutionFailed(
			ctx,
			task,
			weContext,
			targetNamespaceName,
			namespace.ID(task.TargetNamespaceID),
			task.TargetWorkflowID,
			task.TargetRunID,
			failedCause,
		)
	}

	// Record ExternalWorkflowExecutionCancelRequested in source execution
	return t.requestCancelExternalExecutionCompleted(
		ctx,
		task,
		weContext,
		targetNamespaceName,
		namespace.ID(task.TargetNamespaceID),
		task.TargetWorkflowID,
		task.TargetRunID,
	)
}

func (t *transferQueueActiveTaskExecutor) processSignalExecution(
	ctx context.Context,
	task *tasks.SignalExecutionTask,
) (retError error) {
	ctx, cancel := context.WithTimeout(ctx, taskTimeout)
	defer cancel()

	weContext, release, err := getWorkflowExecutionContextForTask(ctx, t.shardContext, t.cache, task)
	if err != nil {
		return err
	}
	defer func() { release(retError) }()

	mutableState, err := loadMutableStateForTransferTask(ctx, t.shardContext, weContext, task, t.metricHandler, t.logger)
	if err != nil {
		return err
	}
	if mutableState == nil {
		release(nil) // release(nil) so that the mutable state is not unloaded from cache
		return consts.ErrWorkflowExecutionNotFound
	}

	signalInfo, ok := mutableState.GetSignalInfo(task.InitiatedEventID)
	if !ok {
		// TODO: here we should also RemoveSignalMutableState from target workflow
		// Otherwise, target SignalRequestID still can leak if shard restart after signalExternalExecutionCompleted
		// To do that, probably need to add the SignalRequestID in transfer task.
		return nil
	}
	err = CheckTaskVersion(t.shardContext, t.logger, mutableState.GetNamespaceEntry(), signalInfo.Version, task.Version, task)
	if err != nil {
		return err
	}

	if !mutableState.IsWorkflowExecutionRunning() {
		release(nil) // release(nil) so that the mutable state is not unloaded from cache
		return consts.ErrWorkflowCompleted
	}

	initiatedEvent, err := mutableState.GetSignalExternalInitiatedEvent(ctx, task.InitiatedEventID)
	if err != nil {
		return err
	}
	attributes := initiatedEvent.GetSignalExternalWorkflowExecutionInitiatedEventAttributes()

	targetNamespaceEntry, err := t.registry.GetNamespaceByID(namespace.ID(task.TargetNamespaceID))
	if err != nil {
		if _, isNotFound := err.(*serviceerror.NamespaceNotFound); !isNotFound {
			return err
		}
		// It is possible that target namespace got deleted. Record failure.
		t.logger.Debug("Target namespace is not found.", tag.WorkflowNamespaceID(task.TargetNamespaceID))
		return t.signalExternalExecutionFailed(
			ctx,
			task,
			weContext,
			namespace.Name(task.TargetNamespaceID), // Use ID as namespace name because namespace is already deleted and name is used only for history.
			namespace.ID(task.TargetNamespaceID),
			task.TargetWorkflowID,
			task.TargetRunID,
			attributes.Control,
			enumspb.SIGNAL_EXTERNAL_WORKFLOW_EXECUTION_FAILED_CAUSE_NAMESPACE_NOT_FOUND,
		)
	}
	targetNamespaceName := targetNamespaceEntry.Name()

	// handle workflow signal itself
	if task.NamespaceID == task.TargetNamespaceID && task.WorkflowID == task.TargetWorkflowID {
		// it does not matter if the run ID is a mismatch
		return t.signalExternalExecutionFailed(
			ctx,
			task,
			weContext,
			targetNamespaceName,
			namespace.ID(task.TargetNamespaceID),
			task.TargetWorkflowID,
			task.TargetRunID,
			attributes.Control,
			enumspb.SIGNAL_EXTERNAL_WORKFLOW_EXECUTION_FAILED_CAUSE_EXTERNAL_WORKFLOW_EXECUTION_NOT_FOUND,
		)
	}

	if err = t.signalExternalExecution(
		ctx,
		task,
		targetNamespaceName,
		signalInfo,
		attributes,
	); err != nil {
		t.logger.Debug("Failed to signal external workflow execution", tag.Error(err))

		// Check to see if the error is non-transient, in which case add SignalFailed
		// event and complete transfer task by returning nil error.
		if common.IsServiceTransientError(err) || common.IsContextDeadlineExceededErr(err) {
			// for retryable error just return
			return err
		}
		var failedCause enumspb.SignalExternalWorkflowExecutionFailedCause
		switch err.(type) {
		case *serviceerror.NotFound:
			failedCause = enumspb.SIGNAL_EXTERNAL_WORKFLOW_EXECUTION_FAILED_CAUSE_EXTERNAL_WORKFLOW_EXECUTION_NOT_FOUND
		case *serviceerror.NamespaceNotFound:
			failedCause = enumspb.SIGNAL_EXTERNAL_WORKFLOW_EXECUTION_FAILED_CAUSE_NAMESPACE_NOT_FOUND
		case *serviceerror.InvalidArgument:
			failedCause = enumspb.SIGNAL_EXTERNAL_WORKFLOW_EXECUTION_FAILED_CAUSE_SIGNAL_COUNT_LIMIT_EXCEEDED
		default:
			t.logger.Error("Unexpected error type returned from SignalWorkflowExecution API call.", tag.ErrorType(err), tag.Error(err))
			return err
		}
		return t.signalExternalExecutionFailed(
			ctx,
			task,
			weContext,
			targetNamespaceName,
			namespace.ID(task.TargetNamespaceID),
			task.TargetWorkflowID,
			task.TargetRunID,
			attributes.Control,
			failedCause,
		)
	}

	err = t.signalExternalExecutionCompleted(
		ctx,
		task,
		weContext,
		targetNamespaceName,
		namespace.ID(task.TargetNamespaceID),
		task.TargetWorkflowID,
		task.TargetRunID,
		attributes.Control,
	)
	if err != nil {
		return err
	}

	signalRequestID := signalInfo.GetRequestId()

	// release the weContext lock since we no longer need mutable state and
	// the rest of logic is making RPC call, which takes time.
	release(retError)
	// remove signalRequestedID from target workflow, after Signal detail is removed from source workflow
	_, err = t.historyRawClient.RemoveSignalMutableState(ctx, &historyservice.RemoveSignalMutableStateRequest{
		NamespaceId: task.TargetNamespaceID,
		WorkflowExecution: &commonpb.WorkflowExecution{
			WorkflowId: task.TargetWorkflowID,
			RunId:      task.TargetRunID,
		},
		RequestId: signalRequestID,
	})
	return err
}

func (t *transferQueueActiveTaskExecutor) processStartChildExecution(
	ctx context.Context,
	task *tasks.StartChildExecutionTask,
) (retError error) {
	ctx, cancel := context.WithTimeout(ctx, taskTimeout)
	defer cancel()

	weContext, release, err := getWorkflowExecutionContextForTask(ctx, t.shardContext, t.cache, task)
	if err != nil {
		return err
	}
	defer func() { release(retError) }()

	mutableState, err := loadMutableStateForTransferTask(ctx, t.shardContext, weContext, task, t.metricHandler, t.logger)
	if err != nil {
		return err
	}
	if mutableState == nil {
		release(nil) // release(nil) so that the mutable state is not unloaded from cache
		return consts.ErrWorkflowExecutionNotFound
	}

	childInfo, ok := mutableState.GetChildExecutionInfo(task.InitiatedEventID)
	if !ok {
		release(nil) // release(nil) so that the mutable state is not unloaded from cache
		return consts.ErrChildExecutionNotFound
	}
	err = CheckTaskVersion(t.shardContext, t.logger, mutableState.GetNamespaceEntry(), childInfo.Version, task.Version, task)
	if err != nil {
		return err
	}

	// workflow running or not, child started or not, parent close policy is abandon or not
	// 8 cases in total
	workflowRunning := mutableState.IsWorkflowExecutionRunning()
	childStarted := childInfo.StartedEventId != common.EmptyEventID
	if !workflowRunning && (!childStarted || childInfo.ParentClosePolicy != enumspb.PARENT_CLOSE_POLICY_ABANDON) {
		// three cases here:
		// case 1: workflow not running, child started, parent close policy is not abandon
		// case 2: workflow not running, child not started, parent close policy is not abandon
		// case 3: workflow not running, child not started, parent close policy is abandon
		//
		// NOTE: ideally for case 3, we should continue to start child. However, with current start child
		// and standby start child verification logic, we can't do that because:
		// 1. Once workflow is closed, we can't update mutable state or record child started event.
		// If the RPC call for scheduling first workflow task times out but the call actually succeeds on child workflow.
		// Then the child workflow can run, complete and another unrelated workflow can reuse this workflowID.
		// Now when the start child task retries, we can't rely on requestID to dedupe the start child call. (We can use runID instead of requestID to dedupe)
		// 2. No update to mutable state and child started event means we are not able to replicate the information
		// to the standby cluster, so standby start child logic won't be able to verify the child has started.
		// To resolve the issue above, we need to
		// 1. Start child workflow and schedule the first workflow task in one transaction. Use runID to perform deduplication
		// 2. Standby start child logic need to verify if child workflow actually started instead of relying on the information
		// in parent mutable state.
		return nil
	}

	// ChildExecution already started, just create WorkflowTask and complete transfer task
	// If parent already closed, since child workflow started event already written to history,
	// still schedule the workflowTask if the parent close policy is Abandon.
	// If parent close policy cancel or terminate, parent close policy will be applied in another
	// transfer task.
	// case 4, 5: workflow started, child started, parent close policy is or is not abandon
	// case 6: workflow closed, child started, parent close policy is abandon
	if childStarted {
		childExecution := &commonpb.WorkflowExecution{
			WorkflowId: childInfo.StartedWorkflowId,
			RunId:      childInfo.StartedRunId,
		}
		childClock := childInfo.Clock
		// NOTE: do not access anything related mutable state after this lock release
		// release the context lock since we no longer need mutable state and
		// the rest of logic is making RPC call, which takes time.
		release(nil)

		parentClock, err := t.shardContext.NewVectorClock()
		if err != nil {
			return err
		}
		return t.createFirstWorkflowTask(ctx, task.TargetNamespaceID, childExecution, parentClock, childClock)
	}

	// remaining 2 cases:
	// case 7, 8: workflow running, child not started, parent close policy is or is not abandon

	initiatedEvent, err := mutableState.GetChildExecutionInitiatedEvent(ctx, task.InitiatedEventID)
	if err != nil {
		return err
	}
	attributes := initiatedEvent.GetStartChildWorkflowExecutionInitiatedEventAttributes()

	var parentNamespaceName namespace.Name
	if namespaceEntry, err := t.registry.GetNamespaceByID(namespace.ID(task.NamespaceID)); err != nil {
		if _, isNotFound := err.(*serviceerror.NamespaceNotFound); !isNotFound {
			return err
		}
		// It is possible that the parent namespace got deleted. Use namespaceID instead as this is only needed for the history event.
		parentNamespaceName = namespace.Name(task.NamespaceID)
	} else {
		parentNamespaceName = namespaceEntry.Name()
	}

	var targetNamespaceName namespace.Name
	if namespaceEntry, err := t.registry.GetNamespaceByID(namespace.ID(task.TargetNamespaceID)); err != nil {
		if _, isNotFound := err.(*serviceerror.NamespaceNotFound); !isNotFound {
			return err
		}
		// It is possible that target namespace got deleted. Record failure.
		t.logger.Debug("Target namespace is not found.", tag.WorkflowNamespaceID(task.TargetNamespaceID))
		err = t.recordStartChildExecutionFailed(
			ctx,
			task,
			weContext,
			attributes,
			enumspb.START_CHILD_WORKFLOW_EXECUTION_FAILED_CAUSE_NAMESPACE_NOT_FOUND,
		)
		return err
	} else {
		targetNamespaceName = namespaceEntry.Name()
	}

	var sourceVersionStamp *commonpb.WorkerVersionStamp
	var inheritedBuildId string
	if attributes.InheritBuildId {
<<<<<<< HEAD
=======
		// setting inheritedBuildId of the child wf to the assignedBuildId of the parent
>>>>>>> d7003b2d
		inheritedBuildId = mutableState.GetAssignedBuildId()
		if inheritedBuildId == "" {
			// TODO: this is only needed for old versioning. get rid of StartWorkflowExecutionRequest.SourceVersionStamp
			// [cleanup-old-wv]
			// Copy version stamp to new workflow only if:
			// - command says to use compatible version
			// - using versioning
			sourceVersionStamp = worker_versioning.StampIfUsingVersioning(mutableState.GetMostRecentWorkerVersionStamp())
		}
	}

	childRunID, childClock, err := t.startWorkflow(
		ctx,
		task,
		parentNamespaceName,
		targetNamespaceName,
		childInfo.CreateRequestId,
		attributes,
		sourceVersionStamp,
		inheritedBuildId,
	)
	if err != nil {
		t.logger.Debug("Failed to start child workflow execution", tag.Error(err))
		if common.IsServiceTransientError(err) || common.IsContextDeadlineExceededErr(err) {
			// for retryable error just return
			return err
		}
		var failedCause enumspb.StartChildWorkflowExecutionFailedCause
		switch err.(type) {
		case *serviceerror.WorkflowExecutionAlreadyStarted:
			failedCause = enumspb.START_CHILD_WORKFLOW_EXECUTION_FAILED_CAUSE_WORKFLOW_ALREADY_EXISTS
		case *serviceerror.NamespaceNotFound:
			failedCause = enumspb.START_CHILD_WORKFLOW_EXECUTION_FAILED_CAUSE_NAMESPACE_NOT_FOUND
		default:
			t.logger.Error("Unexpected error type returned from StartWorkflowExecution API call for child workflow.", tag.ErrorType(err), tag.Error(err))
			return err
		}

		return t.recordStartChildExecutionFailed(
			ctx,
			task,
			weContext,
			attributes,
			failedCause,
		)
	}

	t.logger.Debug("Child Execution started successfully",
		tag.WorkflowID(attributes.WorkflowId), tag.WorkflowRunID(childRunID))

	// Child execution is successfully started, record ChildExecutionStartedEvent in parent execution
	err = t.recordChildExecutionStarted(ctx, task, weContext, attributes, childRunID, childClock)
	if err != nil {
		return err
	}

	// NOTE: do not access anything related mutable state after this lock is released.
	// Release the context lock since we no longer need mutable state and
	// the rest of logic is making RPC call, which takes time.
	release(nil)
	parentClock, err := t.shardContext.NewVectorClock()
	if err != nil {
		return err
	}
	return t.createFirstWorkflowTask(ctx, task.TargetNamespaceID, &commonpb.WorkflowExecution{
		WorkflowId: task.TargetWorkflowID,
		RunId:      childRunID,
	}, parentClock, childClock)
}

func (t *transferQueueActiveTaskExecutor) processResetWorkflow(
	ctx context.Context,
	task *tasks.ResetWorkflowTask,
) (retError error) {
	ctx, cancel := context.WithTimeout(ctx, taskTimeout)
	defer cancel()

	currentContext, currentRelease, err := getWorkflowExecutionContextForTask(ctx, t.shardContext, t.cache, task)
	if err != nil {
		return err
	}
	defer func() { currentRelease(retError) }()

	currentMutableState, err := loadMutableStateForTransferTask(ctx, t.shardContext, currentContext, task, t.metricHandler, t.logger)
	if err != nil {
		return err
	}
	if currentMutableState == nil {
		return nil
	}

	logger := log.With(
		t.logger,
		tag.WorkflowNamespaceID(task.NamespaceID),
		tag.WorkflowID(task.WorkflowID),
		tag.WorkflowRunID(task.RunID),
	)

	if !currentMutableState.IsWorkflowExecutionRunning() {
		// it means this this might not be current anymore, we need to check
		var resp *persistence.GetCurrentExecutionResponse
		resp, err = t.shardContext.GetCurrentExecution(ctx, &persistence.GetCurrentExecutionRequest{
			ShardID:     t.shardContext.GetShardID(),
			NamespaceID: task.NamespaceID,
			WorkflowID:  task.WorkflowID,
		})
		if err != nil {
			return err
		}
		if resp.RunID != task.RunID {
			logger.Warn("Auto-Reset is skipped, because current run is stale.")
			return nil
		}
	}
	// TODO: current reset doesn't allow childWFs, in the future we will release this restriction
	if len(currentMutableState.GetPendingChildExecutionInfos()) > 0 {
		logger.Warn("Auto-Reset is skipped, because current run has pending child executions.")
		return nil
	}

	currentStartVersion, err := currentMutableState.GetStartVersion()
	if err != nil {
		return err
	}

	err = CheckTaskVersion(t.shardContext, t.logger, currentMutableState.GetNamespaceEntry(), currentStartVersion, task.Version, task)
	if err != nil {
		return err
	}

	executionInfo := currentMutableState.GetExecutionInfo()
	executionState := currentMutableState.GetExecutionState()
	namespaceEntry, err := t.registry.GetNamespaceByID(namespace.ID(executionInfo.NamespaceId))
	if err != nil {
		return err
	}
	logger = log.With(logger, tag.WorkflowNamespace(namespaceEntry.Name().String()))

	reason, resetPoint := workflow.FindAutoResetPoint(t.shardContext.GetTimeSource(), namespaceEntry.VerifyBinaryChecksum, executionInfo.AutoResetPoints)
	if resetPoint == nil {
		logger.Warn("Auto-Reset is skipped, because reset point is not found.")
		return nil
	}
	logger = log.With(
		logger,
		tag.WorkflowResetBaseRunID(resetPoint.GetRunId()),
		tag.WorkflowBinaryChecksum(resetPoint.GetBinaryChecksum()),
		tag.WorkflowEventID(resetPoint.GetFirstWorkflowTaskCompletedId()),
	)

	var baseContext workflow.Context
	var baseMutableState workflow.MutableState
	var baseRelease wcache.ReleaseCacheFunc
	if resetPoint.GetRunId() == executionState.RunId {
		baseContext = currentContext
		baseMutableState = currentMutableState
		baseRelease = currentRelease
	} else {
		baseContext, baseRelease, err = getWorkflowExecutionContext(
			ctx,
			t.shardContext,
			t.cache,
			namespace.ID(task.NamespaceID),
			&commonpb.WorkflowExecution{
				WorkflowId: task.WorkflowID,
				RunId:      resetPoint.GetRunId(),
			},
		)
		if err != nil {
			return err
		}
		defer func() { baseRelease(retError) }()
		baseMutableState, err = loadMutableStateForTransferTask(ctx, t.shardContext, baseContext, task, t.metricHandler, t.logger)
		if err != nil {
			return err
		}
		if baseMutableState == nil {
			return nil
		}
	}

	// NOTE: reset need to go through history which may take a longer time,
	// so it's using its own timeout
	return t.resetWorkflow(
		ctx,
		task,
		reason,
		resetPoint,
		baseMutableState,
		currentContext,
		currentMutableState,
		logger,
	)
}

func (t *transferQueueActiveTaskExecutor) recordChildExecutionStarted(
	ctx context.Context,
	task *tasks.StartChildExecutionTask,
	context workflow.Context,
	initiatedAttributes *historypb.StartChildWorkflowExecutionInitiatedEventAttributes,
	runID string,
	clock *clockspb.VectorClock,
) error {
	return t.updateWorkflowExecution(ctx, context, true,
		func(mutableState workflow.MutableState) error {
			if !mutableState.IsWorkflowExecutionRunning() {
				return serviceerror.NewNotFound("Workflow execution already completed.")
			}

			ci, ok := mutableState.GetChildExecutionInfo(task.InitiatedEventID)
			if !ok || ci.StartedEventId != common.EmptyEventID {
				return serviceerror.NewNotFound("Pending child execution not found.")
			}

			_, err := mutableState.AddChildWorkflowExecutionStartedEvent(
				&commonpb.WorkflowExecution{
					WorkflowId: task.TargetWorkflowID,
					RunId:      runID,
				},
				initiatedAttributes.WorkflowType,
				task.InitiatedEventID,
				initiatedAttributes.Header,
				clock,
			)

			return err
		})
}

func (t *transferQueueActiveTaskExecutor) recordStartChildExecutionFailed(
	ctx context.Context,
	task *tasks.StartChildExecutionTask,
	context workflow.Context,
	initiatedAttributes *historypb.StartChildWorkflowExecutionInitiatedEventAttributes,
	failedCause enumspb.StartChildWorkflowExecutionFailedCause,
) error {
	return t.updateWorkflowExecution(ctx, context, true,
		func(mutableState workflow.MutableState) error {
			if !mutableState.IsWorkflowExecutionRunning() {
				return serviceerror.NewNotFound("Workflow execution already completed.")
			}

			ci, ok := mutableState.GetChildExecutionInfo(task.InitiatedEventID)
			if !ok || ci.StartedEventId != common.EmptyEventID {
				return serviceerror.NewNotFound("Pending child execution not found.")
			}

			_, err := mutableState.AddStartChildWorkflowExecutionFailedEvent(
				task.InitiatedEventID,
				failedCause,
				initiatedAttributes,
			)
			return err
		})
}

// createFirstWorkflowTask is used by StartChildExecution transfer task to create the first workflow task for
// child execution.
func (t *transferQueueActiveTaskExecutor) createFirstWorkflowTask(
	ctx context.Context,
	namespaceID string,
	execution *commonpb.WorkflowExecution,
	parentClock *clockspb.VectorClock,
	childClock *clockspb.VectorClock,
) error {
	_, err := t.historyRawClient.ScheduleWorkflowTask(ctx, &historyservice.ScheduleWorkflowTaskRequest{
		NamespaceId:         namespaceID,
		WorkflowExecution:   execution,
		IsFirstWorkflowTask: true,
		ParentClock:         parentClock,
		ChildClock:          childClock,
	})
	return err
}

func (t *transferQueueActiveTaskExecutor) requestCancelExternalExecutionCompleted(
	ctx context.Context,
	task *tasks.CancelExecutionTask,
	context workflow.Context,
	targetNamespace namespace.Name,
	targetNamespaceID namespace.ID,
	targetWorkflowID string,
	targetRunID string,
) error {
	return t.updateWorkflowExecution(ctx, context, true,
		func(mutableState workflow.MutableState) error {
			if !mutableState.IsWorkflowExecutionRunning() {
				return serviceerror.NewNotFound("Workflow execution already completed.")
			}

			_, ok := mutableState.GetRequestCancelInfo(task.InitiatedEventID)
			if !ok {
				return workflow.ErrMissingRequestCancelInfo
			}

			_, err := mutableState.AddExternalWorkflowExecutionCancelRequested(
				task.InitiatedEventID,
				targetNamespace,
				targetNamespaceID,
				targetWorkflowID,
				targetRunID,
			)
			return err
		})
}

func (t *transferQueueActiveTaskExecutor) signalExternalExecutionCompleted(
	ctx context.Context,
	task *tasks.SignalExecutionTask,
	context workflow.Context,
	targetNamespace namespace.Name,
	targetNamespaceID namespace.ID,
	targetWorkflowID string,
	targetRunID string,
	control string,
) error {
	return t.updateWorkflowExecution(ctx, context, true,
		func(mutableState workflow.MutableState) error {
			if !mutableState.IsWorkflowExecutionRunning() {
				return serviceerror.NewNotFound("Workflow execution already completed.")
			}

			_, ok := mutableState.GetSignalInfo(task.InitiatedEventID)
			if !ok {
				return workflow.ErrMissingSignalInfo
			}

			_, err := mutableState.AddExternalWorkflowExecutionSignaled(
				task.InitiatedEventID,
				targetNamespace,
				targetNamespaceID,
				targetWorkflowID,
				targetRunID,
				control,
			)
			return err
		})
}

func (t *transferQueueActiveTaskExecutor) requestCancelExternalExecutionFailed(
	ctx context.Context,
	task *tasks.CancelExecutionTask,
	context workflow.Context,
	targetNamespace namespace.Name,
	targetNamespaceID namespace.ID,
	targetWorkflowID string,
	targetRunID string,
	failedCause enumspb.CancelExternalWorkflowExecutionFailedCause,
) error {
	return t.updateWorkflowExecution(ctx, context, true,
		func(mutableState workflow.MutableState) error {
			if !mutableState.IsWorkflowExecutionRunning() {
				return serviceerror.NewNotFound("Workflow execution already completed.")
			}

			_, ok := mutableState.GetRequestCancelInfo(task.InitiatedEventID)
			if !ok {
				return workflow.ErrMissingRequestCancelInfo
			}

			_, err := mutableState.AddRequestCancelExternalWorkflowExecutionFailedEvent(
				task.InitiatedEventID,
				targetNamespace,
				targetNamespaceID,
				targetWorkflowID,
				targetRunID,
				failedCause,
			)
			return err
		})
}

func (t *transferQueueActiveTaskExecutor) signalExternalExecutionFailed(
	ctx context.Context,
	task *tasks.SignalExecutionTask,
	context workflow.Context,
	targetNamespace namespace.Name,
	targetNamespaceID namespace.ID,
	targetWorkflowID string,
	targetRunID string,
	control string,
	failedCause enumspb.SignalExternalWorkflowExecutionFailedCause,
) error {
	return t.updateWorkflowExecution(ctx, context, true,
		func(mutableState workflow.MutableState) error {
			if !mutableState.IsWorkflowExecutionRunning() {
				return serviceerror.NewNotFound("Workflow is not running.")
			}

			_, ok := mutableState.GetSignalInfo(task.InitiatedEventID)
			if !ok {
				return workflow.ErrMissingSignalInfo
			}

			_, err := mutableState.AddSignalExternalWorkflowExecutionFailedEvent(
				task.InitiatedEventID,
				targetNamespace,
				targetNamespaceID,
				targetWorkflowID,
				targetRunID,
				control,
				failedCause,
			)
			return err
		})
}

func (t *transferQueueActiveTaskExecutor) updateWorkflowExecution(
	ctx context.Context,
	context workflow.Context,
	createWorkflowTask bool,
	action func(workflow.MutableState) error,
) error {
	mutableState, err := context.LoadMutableState(ctx, t.shardContext)
	if err != nil {
		return err
	}

	if err := action(mutableState); err != nil {
		return err
	}

	if createWorkflowTask {
		// Create a transfer task to schedule a workflow task
		err := workflow.ScheduleWorkflowTask(mutableState)
		if err != nil {
			return err
		}
	}

	return context.UpdateWorkflowExecutionAsActive(ctx, t.shardContext)
}

func (t *transferQueueActiveTaskExecutor) requestCancelExternalExecution(
	ctx context.Context,
	task *tasks.CancelExecutionTask,
	targetNamespace namespace.Name,
	requestCancelInfo *persistencespb.RequestCancelInfo,
	attributes *historypb.RequestCancelExternalWorkflowExecutionInitiatedEventAttributes,
) error {
	request := &historyservice.RequestCancelWorkflowExecutionRequest{
		NamespaceId: task.TargetNamespaceID,
		CancelRequest: &workflowservice.RequestCancelWorkflowExecutionRequest{
			Namespace: targetNamespace.String(),
			WorkflowExecution: &commonpb.WorkflowExecution{
				WorkflowId: task.TargetWorkflowID,
				RunId:      task.TargetRunID,
			},
			Identity: consts.IdentityHistoryService,
			// Use the same request ID to dedupe RequestCancelWorkflowExecution calls
			RequestId: requestCancelInfo.GetCancelRequestId(),
			Reason:    attributes.Reason,
		},
		ExternalInitiatedEventId: task.InitiatedEventID,
		ExternalWorkflowExecution: &commonpb.WorkflowExecution{
			WorkflowId: task.WorkflowID,
			RunId:      task.RunID,
		},
		ChildWorkflowOnly: task.TargetChildWorkflowOnly,
	}

	_, err := t.historyRawClient.RequestCancelWorkflowExecution(ctx, request)
	return err
}

func (t *transferQueueActiveTaskExecutor) signalExternalExecution(
	ctx context.Context,
	task *tasks.SignalExecutionTask,
	targetNamespace namespace.Name,
	signalInfo *persistencespb.SignalInfo,
	attributes *historypb.SignalExternalWorkflowExecutionInitiatedEventAttributes,
) error {
	request := &historyservice.SignalWorkflowExecutionRequest{
		NamespaceId: task.TargetNamespaceID,
		SignalRequest: &workflowservice.SignalWorkflowExecutionRequest{
			Namespace: targetNamespace.String(),
			WorkflowExecution: &commonpb.WorkflowExecution{
				WorkflowId: task.TargetWorkflowID,
				RunId:      task.TargetRunID,
			},
			Identity:   consts.IdentityHistoryService,
			SignalName: attributes.SignalName,
			Input:      attributes.Input,
			// Use same request ID to deduplicate SignalWorkflowExecution calls
			RequestId: signalInfo.GetRequestId(),
			Control:   attributes.Control,
			Header:    attributes.Header,
		},
		ExternalWorkflowExecution: &commonpb.WorkflowExecution{
			WorkflowId: task.WorkflowID,
			RunId:      task.RunID,
		},
		ChildWorkflowOnly: task.TargetChildWorkflowOnly,
	}

	_, err := t.historyRawClient.SignalWorkflowExecution(ctx, request)
	return err
}

func (t *transferQueueActiveTaskExecutor) startWorkflow(
	ctx context.Context,
	task *tasks.StartChildExecutionTask,
	namespace namespace.Name,
	targetNamespace namespace.Name,
	childRequestID string,
	attributes *historypb.StartChildWorkflowExecutionInitiatedEventAttributes,
	sourceVersionStamp *commonpb.WorkerVersionStamp,
	inheritedBuildId string,
) (string, *clockspb.VectorClock, error) {
	request := common.CreateHistoryStartWorkflowRequest(
		task.TargetNamespaceID,
		&workflowservice.StartWorkflowExecutionRequest{
			Namespace:                targetNamespace.String(),
			WorkflowId:               attributes.WorkflowId,
			WorkflowType:             attributes.WorkflowType,
			TaskQueue:                attributes.TaskQueue,
			Input:                    attributes.Input,
			Header:                   attributes.Header,
			WorkflowExecutionTimeout: attributes.WorkflowExecutionTimeout,
			WorkflowRunTimeout:       attributes.WorkflowRunTimeout,
			WorkflowTaskTimeout:      attributes.WorkflowTaskTimeout,

			// Use the same request ID to dedupe StartWorkflowExecution calls
			RequestId:             childRequestID,
			WorkflowIdReusePolicy: attributes.WorkflowIdReusePolicy,
			RetryPolicy:           attributes.RetryPolicy,
			CronSchedule:          attributes.CronSchedule,
			Memo:                  attributes.Memo,
			SearchAttributes:      attributes.SearchAttributes,
		},
		&workflowspb.ParentExecutionInfo{
			NamespaceId: task.NamespaceID,
			Namespace:   namespace.String(),
			Execution: &commonpb.WorkflowExecution{
				WorkflowId: task.WorkflowID,
				RunId:      task.RunID,
			},
			InitiatedId:      task.InitiatedEventID,
			InitiatedVersion: task.Version,
			Clock:            vclock.NewVectorClock(t.shardContext.GetClusterMetadata().GetClusterID(), t.shardContext.GetShardID(), task.TaskID),
		},
		t.shardContext.GetTimeSource().Now(),
	)

	request.SourceVersionStamp = sourceVersionStamp
	request.InheritedBuildId = inheritedBuildId

	response, err := t.historyRawClient.StartWorkflowExecution(ctx, request)
	if err != nil {
		return "", nil, err
	}
	return response.GetRunId(), response.GetClock(), nil
}

func (t *transferQueueActiveTaskExecutor) resetWorkflow(
	ctx context.Context,
	task *tasks.ResetWorkflowTask,
	reason string,
	resetPoint *workflowpb.ResetPointInfo,
	baseMutableState workflow.MutableState,
	currentContext workflow.Context,
	currentMutableState workflow.MutableState,
	logger log.Logger,
) error {
	// the actual reset operation needs to read history and may not be able to completed within
	// the original context timeout.
	// create a new context with a longer timeout, but retain all existing context values.
	resetWorkflowCtx, cancel := rpc.ResetContextTimeout(ctx, taskHistoryOpTimeout)
	defer cancel()

	namespaceID := namespace.ID(task.NamespaceID)
	workflowID := task.WorkflowID
	baseRunID := baseMutableState.GetExecutionState().GetRunId()

	resetRunID := uuid.New()
	baseRebuildLastEventID := resetPoint.GetFirstWorkflowTaskCompletedId() - 1
	baseVersionHistories := baseMutableState.GetExecutionInfo().GetVersionHistories()
	baseCurrentVersionHistory, err := versionhistory.GetCurrentVersionHistory(baseVersionHistories)
	if err != nil {
		return err
	}
	baseRebuildLastEventVersion, err := versionhistory.GetVersionHistoryEventVersion(baseCurrentVersionHistory, baseRebuildLastEventID)
	if err != nil {
		return err
	}
	baseCurrentBranchToken := baseCurrentVersionHistory.GetBranchToken()
	baseNextEventID := baseMutableState.GetNextEventID()

	err = t.workflowResetter.ResetWorkflow(
		resetWorkflowCtx,
		namespaceID,
		workflowID,
		baseRunID,
		baseCurrentBranchToken,
		baseRebuildLastEventID,
		baseRebuildLastEventVersion,
		baseNextEventID,
		resetRunID,
		uuid.New(),
		ndc.NewWorkflow(
			t.shardContext.GetClusterMetadata(),
			currentContext,
			currentMutableState,
			wcache.NoopReleaseFn, // this is fine since caller will defer on release
		),
		reason,
		nil,
		enumspb.RESET_REAPPLY_TYPE_SIGNAL,
	)

	switch err.(type) {
	case nil:
		return nil

	case *serviceerror.NotFound, *serviceerror.NamespaceNotFound:
		// This means the reset point is corrupted and not retry able.
		// There must be a bug in our system that we must fix.(for example, history is not the same in active/passive)
		t.metricHandler.Counter(metrics.AutoResetPointCorruptionCounter.Name()).Record(
			1,
			metrics.OperationTag(metrics.TransferQueueProcessorScope),
		)
		logger.Error("Auto-Reset workflow failed and not retryable. The reset point is corrupted.", tag.Error(err))
		return nil

	default:
		// log this error and retry
		logger.Error("Auto-Reset workflow failed", tag.Error(err))
		return err
	}
}

func (t *transferQueueActiveTaskExecutor) processParentClosePolicy(
	ctx context.Context,
	parentNamespaceName string,
	parentExecution *commonpb.WorkflowExecution,
	childInfos map[int64]*persistencespb.ChildExecutionInfo,
) error {
	if len(childInfos) == 0 {
		return nil
	}

	scope := t.metricHandler.WithTags(metrics.OperationTag(metrics.TransferActiveTaskCloseExecutionScope))

	if t.shardContext.GetConfig().EnableParentClosePolicyWorker() &&
		len(childInfos) >= t.shardContext.GetConfig().ParentClosePolicyThreshold(parentNamespaceName) {

		executions := make([]parentclosepolicy.RequestDetail, 0, len(childInfos))
		for _, childInfo := range childInfos {
			if childInfo.ParentClosePolicy == enumspb.PARENT_CLOSE_POLICY_ABANDON {
				continue
			}

			childNamespaceID := namespace.ID(childInfo.GetNamespaceId())
			if childNamespaceID.IsEmpty() {
				// TODO (alex): Remove after childInfo.NamespaceId is back filled. Backward compatibility: old childInfo doesn't have NamespaceId set.
				// TODO (alex): consider reverse lookup of namespace name from ID but namespace name is not actually used.
				var err error
				childNamespaceID, err = t.registry.GetNamespaceID(namespace.Name(childInfo.GetNamespace()))
				switch err.(type) {
				case nil:
				case *serviceerror.NamespaceNotFound:
					// If child namespace is deleted there is nothing to close.
					continue
				default:
					return err
				}
			}

			executions = append(executions, parentclosepolicy.RequestDetail{
				Namespace:   childInfo.Namespace,
				NamespaceID: childNamespaceID.String(),
				WorkflowID:  childInfo.StartedWorkflowId,
				RunID:       childInfo.StartedRunId,
				Policy:      childInfo.ParentClosePolicy,
			})
		}

		if len(executions) == 0 {
			return nil
		}

		request := parentclosepolicy.Request{
			ParentExecution: parentExecution,
			Executions:      executions,
		}
		return t.parentClosePolicyClient.SendParentClosePolicyRequest(ctx, request)
	}

	for _, childInfo := range childInfos {
		err := t.applyParentClosePolicy(ctx, parentExecution, childInfo)
		switch err.(type) {
		case nil:
			scope.Counter(metrics.ParentClosePolicyProcessorSuccess.Name()).Record(1)
		case *serviceerror.NotFound:
			// If child execution is deleted there is nothing to close.
		case *serviceerror.NamespaceNotFound:
			// If child namespace is deleted there is nothing to close.
		default:
			scope.Counter(metrics.ParentClosePolicyProcessorFailures.Name()).Record(1)
			return err
		}
	}
	return nil
}

func (t *transferQueueActiveTaskExecutor) applyParentClosePolicy(
	ctx context.Context,
	parentExecution *commonpb.WorkflowExecution,
	childInfo *persistencespb.ChildExecutionInfo,
) error {
	switch childInfo.ParentClosePolicy {
	case enumspb.PARENT_CLOSE_POLICY_ABANDON:
		// noop
		return nil

	case enumspb.PARENT_CLOSE_POLICY_TERMINATE:
		childNamespaceID := namespace.ID(childInfo.GetNamespaceId())
		if childNamespaceID.IsEmpty() {
			// TODO (alex): Remove after childInfo.NamespaceId is back filled. Backward compatibility: old childInfo doesn't have NamespaceId set.
			// TODO (alex): consider reverse lookup of namespace name from ID but namespace name is not actually used.
			var err error
			childNamespaceID, err = t.registry.GetNamespaceID(namespace.Name(childInfo.GetNamespace()))
			if err != nil {
				return err
			}
		}
		_, err := t.historyRawClient.TerminateWorkflowExecution(ctx, &historyservice.TerminateWorkflowExecutionRequest{
			NamespaceId: childNamespaceID.String(),
			TerminateRequest: &workflowservice.TerminateWorkflowExecutionRequest{
				Namespace: childInfo.GetNamespace(),
				WorkflowExecution: &commonpb.WorkflowExecution{
					WorkflowId: childInfo.GetStartedWorkflowId(),
				},
				// Include StartedRunID as FirstExecutionRunID on the request to allow child to be terminated across runs.
				// If the child does continue as new it still propagates the RunID of first execution.
				FirstExecutionRunId: childInfo.GetStartedRunId(),
				Reason:              "by parent close policy",
				Identity:            consts.IdentityHistoryService,
			},
			ExternalWorkflowExecution: parentExecution,
			ChildWorkflowOnly:         true,
		})
		return err

	case enumspb.PARENT_CLOSE_POLICY_REQUEST_CANCEL:
		childNamespaceID := namespace.ID(childInfo.GetNamespaceId())
		if childNamespaceID.IsEmpty() {
			// TODO (alex): Remove after childInfo.NamespaceId is back filled. Backward compatibility: old childInfo doesn't have NamespaceId set.
			// TODO (alex): consider reverse lookup of namespace name from ID but namespace name is not actually used.
			var err error
			childNamespaceID, err = t.registry.GetNamespaceID(namespace.Name(childInfo.GetNamespace()))
			if err != nil {
				return err
			}
		}

		_, err := t.historyRawClient.RequestCancelWorkflowExecution(ctx, &historyservice.RequestCancelWorkflowExecutionRequest{
			NamespaceId: childNamespaceID.String(),
			CancelRequest: &workflowservice.RequestCancelWorkflowExecutionRequest{
				Namespace: childInfo.GetNamespace(),
				WorkflowExecution: &commonpb.WorkflowExecution{
					WorkflowId: childInfo.GetStartedWorkflowId(),
				},
				// Include StartedRunID as FirstExecutionRunID on the request to allow child to be canceled across runs.
				// If the child does continue as new it still propagates the RunID of first execution.
				FirstExecutionRunId: childInfo.GetStartedRunId(),
				Identity:            consts.IdentityHistoryService,
			},
			ExternalWorkflowExecution: parentExecution,
			ChildWorkflowOnly:         true,
		})
		return err

	default:
		return serviceerror.NewInternal(fmt.Sprintf("unknown parent close policy: %v", childInfo.ParentClosePolicy))
	}
}

func copyChildWorkflowInfos(
	input map[int64]*persistencespb.ChildExecutionInfo,
) map[int64]*persistencespb.ChildExecutionInfo {
	result := make(map[int64]*persistencespb.ChildExecutionInfo)
	if input == nil {
		return result
	}

	for k, v := range input {
		result[k] = common.CloneProto(v)
	}
	return result
}<|MERGE_RESOLUTION|>--- conflicted
+++ resolved
@@ -820,10 +820,7 @@
 	var sourceVersionStamp *commonpb.WorkerVersionStamp
 	var inheritedBuildId string
 	if attributes.InheritBuildId {
-<<<<<<< HEAD
-=======
 		// setting inheritedBuildId of the child wf to the assignedBuildId of the parent
->>>>>>> d7003b2d
 		inheritedBuildId = mutableState.GetAssignedBuildId()
 		if inheritedBuildId == "" {
 			// TODO: this is only needed for old versioning. get rid of StartWorkflowExecutionRequest.SourceVersionStamp
