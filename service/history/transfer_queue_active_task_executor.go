--- conflicted
+++ resolved
@@ -821,13 +821,8 @@
 	// - command says to use compatible version
 	// - parent is using versioning
 	var sourceVersionStamp *commonpb.WorkerVersionStamp
-<<<<<<< HEAD
-	if attributes.UseCompatibleVersion {
+	if attributes.InheritBuildId {
 		sourceVersionStamp = worker_versioning.StampIfUsingVersioning(mutableState.GetMostRecentWorkerVersionStamp())
-=======
-	if attributes.InheritBuildId {
-		sourceVersionStamp = worker_versioning.StampIfUsingVersioning(mutableState.GetWorkerVersionStamp())
->>>>>>> ce2ba8bd
 	}
 
 	childRunID, childClock, err := t.startWorkflow(
