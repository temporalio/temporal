package history

import (
	"context"
	"fmt"

	"github.com/pborman/uuid"
	commonpb "go.temporal.io/api/common/v1"
	deploymentpb "go.temporal.io/api/deployment/v1"
	enumspb "go.temporal.io/api/enums/v1"
	historypb "go.temporal.io/api/history/v1"
	sdkpb "go.temporal.io/api/sdk/v1"
	"go.temporal.io/api/serviceerror"
	taskqueuepb "go.temporal.io/api/taskqueue/v1"
	workflowpb "go.temporal.io/api/workflow/v1"
	"go.temporal.io/api/workflowservice/v1"
	clockspb "go.temporal.io/server/api/clock/v1"
	"go.temporal.io/server/api/historyservice/v1"
	persistencespb "go.temporal.io/server/api/persistence/v1"
	workflowspb "go.temporal.io/server/api/workflow/v1"
	"go.temporal.io/server/common"
	"go.temporal.io/server/common/definition"
	"go.temporal.io/server/common/locks"
	"go.temporal.io/server/common/log"
	"go.temporal.io/server/common/log/tag"
	"go.temporal.io/server/common/metrics"
	"go.temporal.io/server/common/namespace"
	"go.temporal.io/server/common/persistence"
	"go.temporal.io/server/common/persistence/versionhistory"
	"go.temporal.io/server/common/persistence/visibility/manager"
	"go.temporal.io/server/common/primitives/timestamp"
	"go.temporal.io/server/common/priorities"
	"go.temporal.io/server/common/resource"
	"go.temporal.io/server/common/rpc"
	"go.temporal.io/server/common/sdk"
	serviceerrors "go.temporal.io/server/common/serviceerror"
	"go.temporal.io/server/common/worker_versioning"
	"go.temporal.io/server/service/history/configs"
	"go.temporal.io/server/service/history/consts"
	historyi "go.temporal.io/server/service/history/interfaces"
	"go.temporal.io/server/service/history/ndc"
	"go.temporal.io/server/service/history/queues"
	"go.temporal.io/server/service/history/tasks"
	"go.temporal.io/server/service/history/vclock"
	"go.temporal.io/server/service/history/workflow"
	wcache "go.temporal.io/server/service/history/workflow/cache"
	"go.temporal.io/server/service/worker/parentclosepolicy"
)

type (
	transferQueueActiveTaskExecutor struct {
		*transferQueueTaskExecutorBase

		workflowResetter        ndc.WorkflowResetter
		parentClosePolicyClient parentclosepolicy.Client
	}
)

func newTransferQueueActiveTaskExecutor(
	shard historyi.ShardContext,
	workflowCache wcache.Cache,
	sdkClientFactory sdk.ClientFactory,
	logger log.Logger,
	metricProvider metrics.Handler,
	config *configs.Config,
	historyRawClient resource.HistoryRawClient,
	matchingRawClient resource.MatchingRawClient,
	visibilityManager manager.VisibilityManager,
) queues.Executor {
	return &transferQueueActiveTaskExecutor{
		transferQueueTaskExecutorBase: newTransferQueueTaskExecutorBase(
			shard,
			workflowCache,
			logger,
			metricProvider,
			historyRawClient,
			matchingRawClient,
			visibilityManager,
		),
		workflowResetter: ndc.NewWorkflowResetter(
			shard,
			workflowCache,
			logger,
		),
		parentClosePolicyClient: parentclosepolicy.NewClient(
			shard.GetMetricsHandler(),
			shard.GetLogger(),
			sdkClientFactory,
			config.NumParentClosePolicySystemWorkflows(),
		),
	}
}

func (t *transferQueueActiveTaskExecutor) Execute(
	ctx context.Context,
	executable queues.Executable,
) queues.ExecuteResponse {
	task := executable.GetTask()
	taskType := queues.GetActiveTransferTaskTypeTagValue(task)
	namespaceTag, replicationState := getNamespaceTagAndReplicationStateByID(
		t.shardContext.GetNamespaceRegistry(),
		task.GetNamespaceID(),
	)
	metricsTags := []metrics.Tag{
		namespaceTag,
		metrics.TaskTypeTag(taskType),
		metrics.OperationTag(taskType), // for backward compatibility
	}

	if replicationState == enumspb.REPLICATION_STATE_HANDOVER {
		// TODO: exclude task types here if we believe it's safe & necessary to execute
		// them during namespace handover.
		// TODO: move this logic to queues.Executable when metrics tag doesn't need to
		// be returned from task executor
		return queues.ExecuteResponse{
			ExecutionMetricTags: metricsTags,
			ExecutedAsActive:    true,
			ExecutionErr:        consts.ErrNamespaceHandover,
		}
	}

	var err error
	switch task := task.(type) {
	case *tasks.ActivityTask:
		err = t.processActivityTask(ctx, task)
	case *tasks.WorkflowTask:
		err = t.processWorkflowTask(ctx, task)
	case *tasks.CloseExecutionTask:
		err = t.processCloseExecution(ctx, task)
	case *tasks.CancelExecutionTask:
		err = t.processCancelExecution(ctx, task)
	case *tasks.SignalExecutionTask:
		err = t.processSignalExecution(ctx, task)
	case *tasks.StartChildExecutionTask:
		err = t.processStartChildExecution(ctx, task)
	case *tasks.ResetWorkflowTask:
		err = t.processResetWorkflow(ctx, task)
	case *tasks.DeleteExecutionTask:
		err = t.processDeleteExecutionTask(ctx, task)
	default:
		err = errUnknownTransferTask
	}

	return queues.ExecuteResponse{
		ExecutionMetricTags: metricsTags,
		ExecutedAsActive:    true,
		ExecutionErr:        err,
	}
}

func (t *transferQueueActiveTaskExecutor) processDeleteExecutionTask(ctx context.Context,
	task *tasks.DeleteExecutionTask) error {
	return t.transferQueueTaskExecutorBase.processDeleteExecutionTask(ctx, task,
		t.config.TransferProcessorEnsureCloseBeforeDelete())
}

func (t *transferQueueActiveTaskExecutor) processActivityTask(
	ctx context.Context,
	task *tasks.ActivityTask,
) (retError error) {
	ctx, cancel := context.WithTimeout(ctx, taskTimeout)
	defer cancel()

	weContext, release, err := getWorkflowExecutionContextForTask(ctx, t.shardContext, t.cache, task)
	if err != nil {
		return err
	}
	defer func() { release(retError) }()

	mutableState, err := loadMutableStateForTransferTask(ctx, t.shardContext, weContext, task, t.metricHandler, t.logger)
	if err != nil {
		return err
	}
	if mutableState == nil {
		release(nil) // release(nil) so that the mutable state is not unloaded from cache
		return consts.ErrWorkflowExecutionNotFound
	}

	ai, ok := mutableState.GetActivityInfo(task.ScheduledEventID)
	if !ok {
		release(nil) // release(nil) so that the mutable state is not unloaded from cache
		return consts.ErrActivityTaskNotFound
	}

	err = CheckTaskVersion(t.shardContext, t.logger, mutableState.GetNamespaceEntry(), ai.Version, task.Version, task)
	if err != nil {
		return err
	}

	if !mutableState.IsWorkflowExecutionRunning() {
		release(nil) // release(nil) so that the mutable state is not unloaded from cache
		return consts.ErrWorkflowCompleted
	}

	timeout := timestamp.DurationValue(ai.ScheduleToStartTimeout)
	directive := MakeDirectiveForActivityTask(mutableState, ai)
	priority := priorities.Merge(mutableState.GetExecutionInfo().Priority, ai.Priority)

	// NOTE: do not access anything related mutable state after this lock release
	// release the context lock since we no longer need mutable state and
	// the rest of logic is making RPC call, which takes time.
	release(nil)

	return t.pushActivity(ctx, task, timeout, directive, priority, historyi.TransactionPolicyActive)
}

func (t *transferQueueActiveTaskExecutor) processWorkflowTask(
	ctx context.Context,
	transferTask *tasks.WorkflowTask,
) (retError error) {
	ctx, cancel := context.WithTimeout(ctx, taskTimeout)
	defer cancel()

	weContext, release, err := getWorkflowExecutionContextForTask(ctx, t.shardContext, t.cache, transferTask)
	if err != nil {
		return err
	}
	defer func() { release(retError) }()

	mutableState, err := loadMutableStateForTransferTask(ctx, t.shardContext, weContext, transferTask, t.metricHandler, t.logger)
	if err != nil {
		return err
	}
	if mutableState == nil || !mutableState.IsWorkflowExecutionRunning() {
		return nil
	}

	workflowTask := mutableState.GetWorkflowTaskByID(transferTask.ScheduledEventID)
	if workflowTask == nil {
		return nil
	}
	err = CheckTaskVersion(t.shardContext, t.logger, mutableState.GetNamespaceEntry(), workflowTask.Version, transferTask.Version, transferTask)
	if err != nil {
		return err
	}

	// Task queue from transfer task (not current one from mutable state) must be used here.
	// If current task queue becomes sticky since this transfer task was created,
	// it can't be used here, because timeout timer was not created for it,
	// because it used to be non-sticky when this transfer task was created .
	taskQueue, scheduleToStartTimeout := mutableState.TaskQueueScheduleToStartTimeout(transferTask.TaskQueue)

	normalTaskQueueName := mutableState.GetExecutionInfo().TaskQueue

	directive := MakeDirectiveForWorkflowTask(mutableState)
	priority := mutableState.GetExecutionInfo().Priority

	// NOTE: Do not access mutableState after this lock is released.
	// It is important to release the workflow lock here, because pushWorkflowTask will call matching,
	// which will call history back (with RecordWorkflowTaskStarted), and it will try to get workflow lock again.
	release(nil)

	err = t.pushWorkflowTask(
		ctx,
		transferTask,
		taskQueue,
		scheduleToStartTimeout.AsDuration(),
		directive,
		priority,
		historyi.TransactionPolicyActive,
	)

	if _, ok := err.(*serviceerrors.StickyWorkerUnavailable); ok {
		// sticky worker is unavailable, switch to original normal task queue
		taskQueue = &taskqueuepb.TaskQueue{
			// do not use task.TaskQueue which is sticky, use original normal task queue from mutable state
			Name: normalTaskQueueName,
			Kind: enumspb.TASK_QUEUE_KIND_NORMAL,
		}

		// Continue to use sticky schedule_to_start timeout as TTL for the matching task. Because the schedule_to_start
		// timeout timer task is already created which will timeout this task if no worker pick it up in 5s anyway.
		// There is no need to reset sticky, because if this task is picked by new worker, the new worker will reset
		// the sticky queue to a new one. However, if worker is completely down, that schedule_to_start timeout task
		// will re-create a new non-sticky task and reset sticky.
		err = t.pushWorkflowTask(
			ctx,
			transferTask,
			taskQueue,
			scheduleToStartTimeout.AsDuration(),
			directive,
			priority,
			historyi.TransactionPolicyActive,
		)
	}

	return err
}

func (t *transferQueueActiveTaskExecutor) processCloseExecution(
	ctx context.Context,
	task *tasks.CloseExecutionTask,
) (retError error) {
	ctx, cancel := context.WithTimeout(ctx, taskTimeout)
	defer cancel()

	weContext, release, err := getWorkflowExecutionContextForTask(ctx, t.shardContext, t.cache, task)
	if err != nil {
		return err
	}
	defer func() { release(retError) }()

	mutableState, err := loadMutableStateForTransferTask(ctx, t.shardContext, weContext, task, t.metricHandler, t.logger)
	if err != nil {
		return err
	}
	if mutableState == nil || mutableState.IsWorkflowExecutionRunning() {
		return nil
	}

	// DeleteAfterClose is set to true when this close execution task was generated as part of delete open workflow execution procedure.
	// Delete workflow execution is started by user API call and should be done regardless of current workflow version.
	if !task.DeleteAfterClose {
		closeVersion, err := mutableState.GetCloseVersion()
		if err != nil {
			return err
		}
		err = CheckTaskVersion(t.shardContext, t.logger, mutableState.GetNamespaceEntry(), closeVersion, task.Version, task)
		if err != nil {
			return err
		}
	}

	workflowExecution := commonpb.WorkflowExecution{
		WorkflowId: task.GetWorkflowID(),
		RunId:      task.GetRunID(),
	}
	executionInfo := mutableState.GetExecutionInfo()
	children := copyChildWorkflowInfos(mutableState.GetPendingChildExecutionInfos())
	var completionEvent *historypb.HistoryEvent // needed to report close event to parent workflow
	replyToParentWorkflow := mutableState.HasParentExecution() && executionInfo.NewExecutionRunId == ""
	if replyToParentWorkflow || len(children) > 0 {
		// only load close event if needed.
		completionEvent, err = mutableState.GetCompletionEvent(ctx)
		if err != nil {
			return err
		}
		replyToParentWorkflow = replyToParentWorkflow && !ndc.IsTerminatedByResetter(completionEvent)
	}
	parentNamespaceID := executionInfo.ParentNamespaceId
	parentWorkflowID := executionInfo.ParentWorkflowId
	parentRunID := executionInfo.ParentRunId
	parentInitiatedID := executionInfo.ParentInitiatedId
	parentInitiatedVersion := executionInfo.ParentInitiatedVersion
	var parentClock *clockspb.VectorClock
	if executionInfo.ParentClock != nil {
		parentClock = vclock.NewVectorClock(
			executionInfo.ParentClock.ClusterId,
			executionInfo.ParentClock.ShardId,
			executionInfo.ParentClock.Clock,
		)
	}

	namespaceName := mutableState.GetNamespaceEntry().Name()

	firstRunID, err := mutableState.GetFirstRunID(ctx)
	if err != nil {
		return err
	}

	// NOTE: do not access anything related mutable state after this lock release.
	// Release lock immediately since mutable state is not needed
	// and the rest of logic is RPC calls, which can take time.
	release(nil)

	// Communicate the result to parent execution if this is Child Workflow execution
	if replyToParentWorkflow {
		_, err := t.historyRawClient.RecordChildExecutionCompleted(ctx, &historyservice.RecordChildExecutionCompletedRequest{
			NamespaceId: parentNamespaceID,
			ParentExecution: &commonpb.WorkflowExecution{
				WorkflowId: parentWorkflowID,
				RunId:      parentRunID,
			},
			ParentInitiatedId:        parentInitiatedID,
			ParentInitiatedVersion:   parentInitiatedVersion,
			ChildExecution:           &workflowExecution,
			Clock:                    parentClock,
			CompletionEvent:          completionEvent,
			ChildFirstExecutionRunId: firstRunID,
		})
		switch err.(type) {
		case nil:
			// noop
		case *serviceerror.NotFound, *serviceerror.NamespaceNotFound:
			// parent gone, noop
		default:
			return err
		}
	}

	// process parentClosePolicy except when the execution was reset. In case of reset, we need to keep the children around so that we can reconnect to them.
	// We know an execution was reset when ResetRunId was populated in it.
	// Note: Sometimes the reset operation might race with this task processing. i.e the WF was closed and before this task can be executed, a reset operation is recorded.
	// So we need to additionally check the termination reason for this parent to determine if this task was indeed created due to reset or due to normal completion of the WF.
	// Also, checking the dynamic config is not strictly safe since by definition it can change at any time. However this reduces the chance of us skipping the parent close policy when we shouldn't.
	allowResetWithPendingChildren := t.config.AllowResetWithPendingChildren(namespaceName.String())
	shouldSkipParentClosePolicy := false
	isParentTerminatedDueToReset := (completionEvent != nil) && ndc.IsTerminatedByResetter(completionEvent)
	if isParentTerminatedDueToReset && executionInfo.GetResetRunId() != "" && allowResetWithPendingChildren {
		// TODO (Chetan): update this condition as new reset policies/cases are added.
		shouldSkipParentClosePolicy = true // only skip if the parent is reset and we are using the new flow.
	}
	if !shouldSkipParentClosePolicy {
		if err := t.processParentClosePolicy(
			ctx,
			namespaceName.String(),
			&workflowExecution,
			children,
		); err != nil {
			// This is some retryable error, not NotFound or NamespaceNotFound.
			return err
		}
	}

	if task.DeleteAfterClose {
		err = t.deleteExecution(
			ctx,
			task,
			false,
			&task.DeleteProcessStage,
		)
	}
	return err
}

func (t *transferQueueActiveTaskExecutor) processCancelExecution(
	ctx context.Context,
	task *tasks.CancelExecutionTask,
) (retError error) {
	ctx, cancel := context.WithTimeout(ctx, taskTimeout)
	defer cancel()

	weContext, release, err := getWorkflowExecutionContextForTask(ctx, t.shardContext, t.cache, task)
	if err != nil {
		return err
	}
	defer func() { release(retError) }()

	mutableState, err := loadMutableStateForTransferTask(ctx, t.shardContext, weContext, task, t.metricHandler, t.logger)
	if err != nil {
		return err
	}
	if mutableState == nil || !mutableState.IsWorkflowExecutionRunning() {
		return nil
	}

	requestCancelInfo, ok := mutableState.GetRequestCancelInfo(task.InitiatedEventID)
	if !ok {
		return nil
	}
	err = CheckTaskVersion(t.shardContext, t.logger, mutableState.GetNamespaceEntry(), requestCancelInfo.Version, task.Version, task)
	if err != nil {
		return err
	}

	initiatedEvent, err := mutableState.GetRequesteCancelExternalInitiatedEvent(ctx, task.InitiatedEventID)
	if err != nil {
		return err
	}
	attributes := initiatedEvent.GetRequestCancelExternalWorkflowExecutionInitiatedEventAttributes()

	targetNamespaceEntry, err := t.registry.GetNamespaceByID(namespace.ID(task.TargetNamespaceID))
	if err != nil {
		if _, isNotFound := err.(*serviceerror.NamespaceNotFound); !isNotFound {
			return err
		}
		// It is possible that target namespace got deleted. Record failure.
		t.logger.Debug("Target namespace is not found.", tag.WorkflowNamespaceID(task.TargetNamespaceID))
		err = t.requestCancelExternalExecutionFailed(
			ctx,
			task,
			weContext,
			namespace.Name(task.TargetNamespaceID), // Use ID as namespace name because namespace is already deleted and name is used only for history.
			namespace.ID(task.TargetNamespaceID),
			task.TargetWorkflowID,
			task.TargetRunID,
			enumspb.CANCEL_EXTERNAL_WORKFLOW_EXECUTION_FAILED_CAUSE_NAMESPACE_NOT_FOUND)
		return err
	}
	targetNamespaceName := targetNamespaceEntry.Name()

	// handle workflow cancel itself
	if task.NamespaceID == task.TargetNamespaceID && task.WorkflowID == task.TargetWorkflowID {
		// it does not matter if the run ID is a mismatch
		err = t.requestCancelExternalExecutionFailed(
			ctx,
			task,
			weContext,
			targetNamespaceName,
			namespace.ID(task.TargetNamespaceID),
			task.TargetWorkflowID,
			task.TargetRunID,
			enumspb.CANCEL_EXTERNAL_WORKFLOW_EXECUTION_FAILED_CAUSE_EXTERNAL_WORKFLOW_EXECUTION_NOT_FOUND)
		return err
	}

	if err = t.requestCancelExternalExecution(
		ctx,
		task,
		targetNamespaceName,
		requestCancelInfo,
		attributes,
	); err != nil {
		t.logger.Debug(fmt.Sprintf("Failed to cancel external workflow execution. Error: %v", err))

		// Check to see if the error is non-transient, in which case add RequestCancelFailed
		// event and complete transfer task by returning nil error.
		if common.IsServiceTransientError(err) || common.IsContextDeadlineExceededErr(err) {
			// for retryable error just return
			return err
		}
		var failedCause enumspb.CancelExternalWorkflowExecutionFailedCause
		switch err.(type) {
		case *serviceerror.NotFound:
			failedCause = enumspb.CANCEL_EXTERNAL_WORKFLOW_EXECUTION_FAILED_CAUSE_EXTERNAL_WORKFLOW_EXECUTION_NOT_FOUND
		case *serviceerror.NamespaceNotFound:
			failedCause = enumspb.CANCEL_EXTERNAL_WORKFLOW_EXECUTION_FAILED_CAUSE_NAMESPACE_NOT_FOUND
		default:
			t.logger.Error("Unexpected error type returned from RequestCancelWorkflowExecution API call.", tag.ServiceErrorType(err), tag.Error(err))
			return err
		}
		return t.requestCancelExternalExecutionFailed(
			ctx,
			task,
			weContext,
			targetNamespaceName,
			namespace.ID(task.TargetNamespaceID),
			task.TargetWorkflowID,
			task.TargetRunID,
			failedCause,
		)
	}

	// Record ExternalWorkflowExecutionCancelRequested in source execution
	return t.requestCancelExternalExecutionCompleted(
		ctx,
		task,
		weContext,
		targetNamespaceName,
		namespace.ID(task.TargetNamespaceID),
		task.TargetWorkflowID,
		task.TargetRunID,
	)
}

func (t *transferQueueActiveTaskExecutor) processSignalExecution(
	ctx context.Context,
	task *tasks.SignalExecutionTask,
) (retError error) {
	ctx, cancel := context.WithTimeout(ctx, taskTimeout)
	defer cancel()

	weContext, release, err := getWorkflowExecutionContextForTask(ctx, t.shardContext, t.cache, task)
	if err != nil {
		return err
	}
	defer func() { release(retError) }()

	mutableState, err := loadMutableStateForTransferTask(ctx, t.shardContext, weContext, task, t.metricHandler, t.logger)
	if err != nil {
		return err
	}
	if mutableState == nil {
		release(nil) // release(nil) so that the mutable state is not unloaded from cache
		return consts.ErrWorkflowExecutionNotFound
	}

	signalInfo, ok := mutableState.GetSignalInfo(task.InitiatedEventID)
	if !ok {
		// TODO: here we should also RemoveSignalMutableState from target workflow
		// Otherwise, target SignalRequestID still can leak if shard restart after signalExternalExecutionCompleted
		// To do that, probably need to add the SignalRequestID in transfer task.
		return nil
	}
	err = CheckTaskVersion(t.shardContext, t.logger, mutableState.GetNamespaceEntry(), signalInfo.Version, task.Version, task)
	if err != nil {
		return err
	}

	if !mutableState.IsWorkflowExecutionRunning() {
		release(nil) // release(nil) so that the mutable state is not unloaded from cache
		return consts.ErrWorkflowCompleted
	}

	initiatedEvent, err := mutableState.GetSignalExternalInitiatedEvent(ctx, task.InitiatedEventID)
	if err != nil {
		return err
	}
	attributes := initiatedEvent.GetSignalExternalWorkflowExecutionInitiatedEventAttributes()

	targetNamespaceEntry, err := t.registry.GetNamespaceByID(namespace.ID(task.TargetNamespaceID))
	if err != nil {
		if _, isNotFound := err.(*serviceerror.NamespaceNotFound); !isNotFound {
			return err
		}
		// It is possible that target namespace got deleted. Record failure.
		t.logger.Debug("Target namespace is not found.", tag.WorkflowNamespaceID(task.TargetNamespaceID))
		return t.signalExternalExecutionFailed(
			ctx,
			task,
			weContext,
			namespace.Name(task.TargetNamespaceID), // Use ID as namespace name because namespace is already deleted and name is used only for history.
			namespace.ID(task.TargetNamespaceID),
			task.TargetWorkflowID,
			task.TargetRunID,
			attributes.Control,
			enumspb.SIGNAL_EXTERNAL_WORKFLOW_EXECUTION_FAILED_CAUSE_NAMESPACE_NOT_FOUND,
		)
	}
	targetNamespaceName := targetNamespaceEntry.Name()

	// handle workflow signal itself
	if task.NamespaceID == task.TargetNamespaceID && task.WorkflowID == task.TargetWorkflowID {
		// it does not matter if the run ID is a mismatch
		return t.signalExternalExecutionFailed(
			ctx,
			task,
			weContext,
			targetNamespaceName,
			namespace.ID(task.TargetNamespaceID),
			task.TargetWorkflowID,
			task.TargetRunID,
			attributes.Control,
			enumspb.SIGNAL_EXTERNAL_WORKFLOW_EXECUTION_FAILED_CAUSE_EXTERNAL_WORKFLOW_EXECUTION_NOT_FOUND,
		)
	}

	if err = t.signalExternalExecution(
		ctx,
		task,
		targetNamespaceName,
		signalInfo,
		attributes,
	); err != nil {
		t.logger.Debug("Failed to signal external workflow execution", tag.Error(err))

		// Check to see if the error is non-transient, in which case add SignalFailed
		// event and complete transfer task by returning nil error.
		if common.IsServiceTransientError(err) || common.IsContextDeadlineExceededErr(err) {
			// for retryable error just return
			return err
		}
		var failedCause enumspb.SignalExternalWorkflowExecutionFailedCause
		switch err.(type) {
		case *serviceerror.NotFound:
			failedCause = enumspb.SIGNAL_EXTERNAL_WORKFLOW_EXECUTION_FAILED_CAUSE_EXTERNAL_WORKFLOW_EXECUTION_NOT_FOUND
		case *serviceerror.NamespaceNotFound:
			failedCause = enumspb.SIGNAL_EXTERNAL_WORKFLOW_EXECUTION_FAILED_CAUSE_NAMESPACE_NOT_FOUND
		case *serviceerror.InvalidArgument:
			failedCause = enumspb.SIGNAL_EXTERNAL_WORKFLOW_EXECUTION_FAILED_CAUSE_SIGNAL_COUNT_LIMIT_EXCEEDED
		default:
			t.logger.Error("Unexpected error type returned from SignalWorkflowExecution API call.", tag.ServiceErrorType(err), tag.Error(err))
			return err
		}
		return t.signalExternalExecutionFailed(
			ctx,
			task,
			weContext,
			targetNamespaceName,
			namespace.ID(task.TargetNamespaceID),
			task.TargetWorkflowID,
			task.TargetRunID,
			attributes.Control,
			failedCause,
		)
	}

	err = t.signalExternalExecutionCompleted(
		ctx,
		task,
		weContext,
		targetNamespaceName,
		namespace.ID(task.TargetNamespaceID),
		task.TargetWorkflowID,
		task.TargetRunID,
		attributes.Control,
	)
	if err != nil {
		return err
	}

	signalRequestID := signalInfo.GetRequestId()

	// release the weContext lock since we no longer need mutable state and
	// the rest of logic is making RPC call, which takes time.
	release(retError)
	// remove signalRequestedID from target workflow, after Signal detail is removed from source workflow
	_, err = t.historyRawClient.RemoveSignalMutableState(ctx, &historyservice.RemoveSignalMutableStateRequest{
		NamespaceId: task.TargetNamespaceID,
		WorkflowExecution: &commonpb.WorkflowExecution{
			WorkflowId: task.TargetWorkflowID,
			RunId:      task.TargetRunID,
		},
		RequestId: signalRequestID,
	})
	return err
}

func (t *transferQueueActiveTaskExecutor) processStartChildExecution(
	ctx context.Context,
	task *tasks.StartChildExecutionTask,
) (retError error) {
	ctx, cancel := context.WithTimeout(ctx, taskTimeout)
	defer cancel()

	weContext, release, err := getWorkflowExecutionContextForTask(ctx, t.shardContext, t.cache, task)
	if err != nil {
		return err
	}
	defer func() { release(retError) }()

	mutableState, err := loadMutableStateForTransferTask(ctx, t.shardContext, weContext, task, t.metricHandler, t.logger)
	if err != nil {
		return err
	}
	if mutableState == nil {
		release(nil) // release(nil) so that the mutable state is not unloaded from cache
		return consts.ErrWorkflowExecutionNotFound
	}

	childInfo, ok := mutableState.GetChildExecutionInfo(task.InitiatedEventID)
	if !ok {
		release(nil) // release(nil) so that the mutable state is not unloaded from cache
		return consts.ErrChildExecutionNotFound
	}
	err = CheckTaskVersion(t.shardContext, t.logger, mutableState.GetNamespaceEntry(), childInfo.Version, task.Version, task)
	if err != nil {
		return err
	}

	// workflow running or not, child started or not, parent close policy is abandon or not
	// 8 cases in total
	workflowRunning := mutableState.IsWorkflowExecutionRunning()
	childStarted := childInfo.StartedEventId != common.EmptyEventID
	if !workflowRunning && (!childStarted || childInfo.ParentClosePolicy != enumspb.PARENT_CLOSE_POLICY_ABANDON) {
		// three cases here:
		// case 1: workflow not running, child started, parent close policy is not abandon
		// case 2: workflow not running, child not started, parent close policy is not abandon
		// case 3: workflow not running, child not started, parent close policy is abandon
		//
		// NOTE: ideally for case 3, we should continue to start child. However, with current start child
		// and standby start child verification logic, we can't do that because:
		// 1. Once workflow is closed, we can't update mutable state or record child started event.
		// If the RPC call for scheduling first workflow task times out but the call actually succeeds on child workflow.
		// Then the child workflow can run, complete and another unrelated workflow can reuse this workflowID.
		// Now when the start child task retries, we can't rely on requestID to dedupe the start child call. (We can use runID instead of requestID to dedupe)
		// 2. No update to mutable state and child started event means we are not able to replicate the information
		// to the standby cluster, so standby start child logic won't be able to verify the child has started.
		// To resolve the issue above, we need to
		// 1. Start child workflow and schedule the first workflow task in one transaction. Use runID to perform deduplication
		// 2. Standby start child logic need to verify if child workflow actually started instead of relying on the information
		// in parent mutable state.
		return nil
	}

	// ChildExecution already started, just create WorkflowTask and complete transfer task
	// If parent already closed, since child workflow started event already written to history,
	// still schedule the workflowTask if the parent close policy is Abandon.
	// If parent close policy cancel or terminate, parent close policy will be applied in another
	// transfer task.
	// case 4, 5: workflow started, child started, parent close policy is or is not abandon
	// case 6: workflow closed, child started, parent close policy is abandon
	if childStarted {
		childExecution := &commonpb.WorkflowExecution{
			WorkflowId: childInfo.StartedWorkflowId,
			RunId:      childInfo.StartedRunId,
		}
		childClock := childInfo.Clock
		// NOTE: do not access anything related mutable state after this lock release
		// release the context lock since we no longer need mutable state and
		// the rest of logic is making RPC call, which takes time.
		release(nil)

		parentClock, err := t.shardContext.NewVectorClock()
		if err != nil {
			return err
		}
		return t.createFirstWorkflowTask(ctx, task.TargetNamespaceID, childExecution, parentClock, childClock)
	}

	// remaining 2 cases:
	// case 7, 8: workflow running, child not started, parent close policy is or is not abandon

	initiatedEvent, err := mutableState.GetChildExecutionInitiatedEvent(ctx, task.InitiatedEventID)
	if err != nil {
		return err
	}
	attributes := initiatedEvent.GetStartChildWorkflowExecutionInitiatedEventAttributes()

	var parentNamespaceName namespace.Name
	if namespaceEntry, err := t.registry.GetNamespaceByID(namespace.ID(task.NamespaceID)); err != nil {
		if _, isNotFound := err.(*serviceerror.NamespaceNotFound); !isNotFound {
			return err
		}
		// It is possible that the parent namespace got deleted. Use namespaceID instead as this is only needed for the history event.
		parentNamespaceName = namespace.Name(task.NamespaceID)
	} else {
		parentNamespaceName = namespaceEntry.Name()
	}

	var targetNamespaceName namespace.Name
	var targetNamespaceEntry *namespace.Namespace
	if targetNamespaceEntry, err = t.registry.GetNamespaceByID(namespace.ID(task.TargetNamespaceID)); err != nil {
		if _, isNotFound := err.(*serviceerror.NamespaceNotFound); !isNotFound {
			return err
		}
		// It is possible that target namespace got deleted. Record failure.
		t.logger.Debug("Target namespace is not found.", tag.WorkflowNamespaceID(task.TargetNamespaceID))
		err = t.recordStartChildExecutionFailed(
			ctx,
			task,
			weContext,
			attributes,
			enumspb.START_CHILD_WORKFLOW_EXECUTION_FAILED_CAUSE_NAMESPACE_NOT_FOUND,
		)
		return err
	} else {
		targetNamespaceName = targetNamespaceEntry.Name()
	}

	var sourceVersionStamp *commonpb.WorkerVersionStamp
	var inheritedBuildId string
	if attributes.InheritBuildId && mutableState.GetEffectiveVersioningBehavior() == enumspb.VERSIONING_BEHAVIOR_UNSPECIFIED {
		// Do not set inheritedBuildId for v3 wfs.
		// setting inheritedBuildId of the child wf to the assignedBuildId of the parent
		inheritedBuildId = mutableState.GetAssignedBuildId()
		if inheritedBuildId == "" {
			// TODO: this is only needed for old versioning. get rid of StartWorkflowExecutionRequest.SourceVersionStamp
			// [cleanup-old-wv]
			// Copy version stamp to new workflow only if:
			// - command says to use compatible version
			// - using versioning
			sourceVersionStamp = worker_versioning.StampIfUsingVersioning(mutableState.GetMostRecentWorkerVersionStamp())
		}
	}

	// Note: childStarted flag above is computed from the parent's history. When this is TRUE it's guaranteed that the child was succesfully started.
	// But if it's FALSE then the child *may or maynot* be started (ex: we failed to record ChildExecutionStarted event previously.)
	// Hence we need to check the child workflow ID and attempt to reconnect before proceeding to start a new instance of the child.
	// This path is usually taken when the parent is being reset and the reset point (i.e baseWorkflowInfo.LowestCommonAncestorEventId) is after the child was initiated.
	shouldTerminateAndStartChild := false
	resetChildID := fmt.Sprintf("%s:%s", attributes.GetWorkflowType().Name, attributes.GetWorkflowId())
	baseWorkflowInfo := mutableState.GetBaseWorkflowInfo()
	if mutableState.IsResetRun() && baseWorkflowInfo != nil && baseWorkflowInfo.LowestCommonAncestorEventId >= childInfo.InitiatedEventId { // child was started before the reset point.
		childRunID, childFirstRunID, err := t.verifyChildWorkflow(ctx, mutableState, targetNamespaceEntry, attributes.WorkflowId)
		if err != nil {
			return err
		}
		if childRunID != "" {
			childExecution := &commonpb.WorkflowExecution{
				WorkflowId: childInfo.StartedWorkflowId,
				RunId:      childRunID,
			}
			childClock := childInfo.Clock
			// Child execution is successfully started, record ChildExecutionStartedEvent in parent execution
			err = t.recordChildExecutionStarted(ctx, task, weContext, attributes, childFirstRunID, childClock)
			if err != nil {
				return err
			}
			// NOTE: do not access anything related mutable state after this lock release
			// release the context lock since we no longer need mutable state and
			// the rest of logic is making RPC call, which takes time.
			release(nil)

			parentClock, err := t.shardContext.NewVectorClock()
			if err != nil {
				return err
			}
			return t.createFirstWorkflowTask(ctx, task.TargetNamespaceID, childExecution, parentClock, childClock)
		}
		// now if there was no child found after reset then it could mean one of the following.
		// 1. The parent never got a chance to start the child. So we should go ahead and start one (below)
		// 2. The child was started, but may be terminated from someone external or timedout.
		// 3. There was a running workflow that is not related to the current run.
		// In all these cases it's ok to proceed to start a new instance of child (below) and accept the result of that operation.
	} else {
		// child was started after reset-point (or the parent is not in reset run). We need to first check if this child was recorded at the time of reset.
		if resetChildInfo, ok := mutableState.GetExecutionInfo().GetChildrenInitializedPostResetPoint()[resetChildID]; ok {
			shouldTerminateAndStartChild = resetChildInfo.ShouldTerminateAndStart
		}
	}

	executionInfo := mutableState.GetExecutionInfo()
	rootExecutionInfo := &workflowspb.RootExecutionInfo{
		Execution: &commonpb.WorkflowExecution{
			WorkflowId: executionInfo.RootWorkflowId,
			RunId:      executionInfo.RootRunId,
		},
	}

<<<<<<< HEAD
	parentPinnedVersion := ""
=======
>>>>>>> 30977d20
	var parentPinnedDeploymentVersion *deploymentpb.WorkerDeploymentVersion
	var parentPinnedOverride *workflowpb.VersioningOverride
	if attributes.TaskQueue.GetName() == mutableState.GetExecutionInfo().GetTaskQueue() {
		// TODO (shahab): also inherit when the child TQ is different, but in the same Version
		if mutableState.GetEffectiveVersioningBehavior() == enumspb.VERSIONING_BEHAVIOR_PINNED {
<<<<<<< HEAD
			parentPinnedVersion = worker_versioning.WorkerDeploymentVersionToString(
				worker_versioning.DeploymentVersionFromDeployment(mutableState.GetEffectiveDeployment()))
=======
>>>>>>> 30977d20
			parentPinnedDeploymentVersion = worker_versioning.ExternalWorkerDeploymentVersionFromDeployment(mutableState.GetEffectiveDeployment())
		}
		if worker_versioning.OverrideIsPinned(mutableState.GetExecutionInfo().GetVersioningInfo().GetVersioningOverride()) {
			parentPinnedOverride = mutableState.GetExecutionInfo().GetVersioningInfo().GetVersioningOverride()
		}
	}

	childRunID, childClock, err := t.startWorkflow(
		ctx,
		task,
		parentNamespaceName,
		targetNamespaceName,
		childInfo.CreateRequestId,
		attributes,
		sourceVersionStamp,
		rootExecutionInfo,
		inheritedBuildId,
		initiatedEvent.GetUserMetadata(),
		shouldTerminateAndStartChild,
<<<<<<< HEAD
		parentPinnedVersion,
=======
>>>>>>> 30977d20
		parentPinnedDeploymentVersion,
		parentPinnedOverride,
		priorities.Merge(mutableState.GetExecutionInfo().Priority, attributes.Priority),
	)
	if err != nil {
		t.logger.Debug("Failed to start child workflow execution", tag.Error(err))
		if common.IsServiceTransientError(err) || common.IsContextDeadlineExceededErr(err) {
			// for retryable error just return
			return err
		}
		var failedCause enumspb.StartChildWorkflowExecutionFailedCause
		switch err.(type) {
		case *serviceerror.WorkflowExecutionAlreadyStarted:
			failedCause = enumspb.START_CHILD_WORKFLOW_EXECUTION_FAILED_CAUSE_WORKFLOW_ALREADY_EXISTS
		case *serviceerror.NamespaceNotFound:
			failedCause = enumspb.START_CHILD_WORKFLOW_EXECUTION_FAILED_CAUSE_NAMESPACE_NOT_FOUND
		default:
			t.logger.Error("Unexpected error type returned from StartWorkflowExecution API call for child workflow.", tag.ServiceErrorType(err), tag.Error(err))
			return err
		}

		return t.recordStartChildExecutionFailed(
			ctx,
			task,
			weContext,
			attributes,
			failedCause,
		)
	}

	t.logger.Debug("Child Execution started successfully",
		tag.WorkflowID(attributes.WorkflowId), tag.WorkflowRunID(childRunID))

	// if shouldTerminateAndStartChild is true, it means the child was started after the reset point and we attempted to terminate it before starting a new one.
	// We should update the parent execution info to reflect that the child was potentially terminated and started.
	if shouldTerminateAndStartChild {
		childrenInitializedPostResetPoint := executionInfo.ChildrenInitializedPostResetPoint
		childrenInitializedPostResetPoint[resetChildID] = &persistencespb.ResetChildInfo{
			ShouldTerminateAndStart: false,
		}
		mutableState.SetChildrenInitializedPostResetPoint(childrenInitializedPostResetPoint)
	}

	// Child execution is successfully started, record ChildExecutionStartedEvent in parent execution
	err = t.recordChildExecutionStarted(ctx, task, weContext, attributes, childRunID, childClock)
	if err != nil {
		return err
	}

	// NOTE: do not access anything related mutable state after this lock is released.
	// Release the context lock since we no longer need mutable state and
	// the rest of logic is making RPC call, which takes time.
	release(nil)
	parentClock, err := t.shardContext.NewVectorClock()
	if err != nil {
		return err
	}
	return t.createFirstWorkflowTask(ctx, task.TargetNamespaceID, &commonpb.WorkflowExecution{
		WorkflowId: task.TargetWorkflowID,
		RunId:      childRunID,
	}, parentClock, childClock)
}

// verifyChildWorkflow describes the childWorkflowID and identifies its parent. It then checks if the current run was derived from that parent by comparing the OriginalRunID value.
// It returns the child's runID if the checks pass. Empty runID is returned if the check doesn't pass.
func (t *transferQueueActiveTaskExecutor) verifyChildWorkflow(
	ctx context.Context,
	mutableState historyi.MutableState,
	childNamespace *namespace.Namespace,
	childWorkflowID string,
) (childID, firstRunID string, retError error) {
	childDescribeReq := &historyservice.DescribeWorkflowExecutionRequest{
		NamespaceId: childNamespace.ID().String(),
		Request: &workflowservice.DescribeWorkflowExecutionRequest{
			Namespace: childNamespace.Name().String(),
			Execution: &commonpb.WorkflowExecution{
				WorkflowId: childWorkflowID,
			},
		},
	}
	response, err := t.historyRawClient.DescribeWorkflowExecution(ctx, childDescribeReq)
	if err != nil {
		// It's not an error if the child is not found. Return empty childID so that the child is created.
		if common.IsNotFoundError(err) {
			return "", "", nil
		}
		return "", "", err
	}

	if response.WorkflowExecutionInfo.ParentExecution == nil {
		// The child doesn't have a parent. Maybe it was started by some client.
		return "", "", nil
	}
	// Verify if the WorkflowIDs match first.
	if response.WorkflowExecutionInfo.ParentExecution.WorkflowId != mutableState.GetExecutionInfo().WorkflowId {
		return "", "", nil
	}

	childsParentRunID := response.WorkflowExecutionInfo.ParentExecution.RunId
	// Check if the child's parent was the base run for the current run.
	if childsParentRunID == mutableState.GetExecutionInfo().OriginalExecutionRunId {
		return response.WorkflowExecutionInfo.Execution.RunId, response.WorkflowExecutionInfo.FirstRunId, nil
	}

	// load the child's parent mutable state.
	wfKey := mutableState.GetWorkflowKey()
	wfKey.RunID = childsParentRunID
	wfContext, release, err := getWorkflowExecutionContext(
		ctx,
		t.shardContext,
		t.cache,
		wfKey,
		locks.PriorityLow,
	)
	if err != nil {
		return "", "", err
	}
	defer func() { release(retError) }()

	childsParentMutableState, err := wfContext.LoadMutableState(ctx, t.shardContext)
	if err != nil {
		return "", "", err
	}

	// now check if the child's parent's original run id and the current run's original run ID are the same.
	if childsParentMutableState.GetExecutionInfo().OriginalExecutionRunId == mutableState.GetExecutionInfo().OriginalExecutionRunId {
		return response.WorkflowExecutionInfo.Execution.RunId, response.WorkflowExecutionInfo.FirstRunId, nil
	}

	return "", "", nil
}

func (t *transferQueueActiveTaskExecutor) processResetWorkflow(
	ctx context.Context,
	task *tasks.ResetWorkflowTask,
) (retError error) {
	ctx, cancel := context.WithTimeout(ctx, taskTimeout)
	defer cancel()

	currentContext, currentRelease, err := getWorkflowExecutionContextForTask(ctx, t.shardContext, t.cache, task)
	if err != nil {
		return err
	}
	defer func() { currentRelease(retError) }()

	currentMutableState, err := loadMutableStateForTransferTask(ctx, t.shardContext, currentContext, task, t.metricHandler, t.logger)
	if err != nil {
		return err
	}
	if currentMutableState == nil {
		return nil
	}

	logger := log.With(
		t.logger,
		tag.WorkflowNamespaceID(task.NamespaceID),
		tag.WorkflowID(task.WorkflowID),
		tag.WorkflowRunID(task.RunID),
	)

	if !currentMutableState.IsWorkflowExecutionRunning() {
		// it means this this might not be current anymore, we need to check
		var resp *persistence.GetCurrentExecutionResponse
		resp, err = t.shardContext.GetCurrentExecution(ctx, &persistence.GetCurrentExecutionRequest{
			ShardID:     t.shardContext.GetShardID(),
			NamespaceID: task.NamespaceID,
			WorkflowID:  task.WorkflowID,
		})
		if err != nil {
			return err
		}
		if resp.RunID != task.RunID {
			logger.Warn("Auto-Reset is skipped, because current run is stale.")
			return nil
		}
	}
	// TODO: current reset doesn't allow childWFs, in the future we will release this restriction
	if len(currentMutableState.GetPendingChildExecutionInfos()) > 0 {
		logger.Warn("Auto-Reset is skipped, because current run has pending child executions.")
		return nil
	}

	// TODO: why we are comparing task version to workflow start version here?
	// GenerateWorkflowResetTasks uses currentVersion
	currentStartVersion, err := currentMutableState.GetStartVersion()
	if err != nil {
		return err
	}

	err = CheckTaskVersion(t.shardContext, t.logger, currentMutableState.GetNamespaceEntry(), currentStartVersion, task.Version, task)
	if err != nil {
		return err
	}

	executionInfo := currentMutableState.GetExecutionInfo()
	executionState := currentMutableState.GetExecutionState()
	namespaceEntry, err := t.registry.GetNamespaceByID(namespace.ID(executionInfo.NamespaceId))
	if err != nil {
		return err
	}
	logger = log.With(logger, tag.WorkflowNamespace(namespaceEntry.Name().String()))

	reason, resetPoint := workflow.FindAutoResetPoint(t.shardContext.GetTimeSource(), namespaceEntry.VerifyBinaryChecksum, executionInfo.AutoResetPoints)
	if resetPoint == nil {
		logger.Warn("Auto-Reset is skipped, because reset point is not found.")
		return nil
	}
	logger = log.With(
		logger,
		tag.WorkflowResetBaseRunID(resetPoint.GetRunId()),
		tag.WorkflowBinaryChecksum(resetPoint.GetBinaryChecksum()),
		tag.WorkflowEventID(resetPoint.GetFirstWorkflowTaskCompletedId()),
	)

	var baseContext historyi.WorkflowContext
	var baseMutableState historyi.MutableState
	var baseRelease historyi.ReleaseWorkflowContextFunc
	if resetPoint.GetRunId() == executionState.RunId {
		baseContext = currentContext
		baseMutableState = currentMutableState
		baseRelease = currentRelease
	} else {
		baseContext, baseRelease, err = getWorkflowExecutionContext(
			ctx,
			t.shardContext,
			t.cache,
			definition.NewWorkflowKey(task.NamespaceID, task.WorkflowID, resetPoint.GetRunId()),
			locks.PriorityLow,
		)
		if err != nil {
			return err
		}
		defer func() { baseRelease(retError) }()
		baseMutableState, err = loadMutableStateForTransferTask(ctx, t.shardContext, baseContext, task, t.metricHandler, t.logger)
		if err != nil {
			return err
		}
		if baseMutableState == nil {
			return nil
		}
	}

	// NOTE: reset need to go through history which may take a longer time,
	// so it's using its own timeout
	return t.resetWorkflow(
		ctx,
		task,
		reason,
		resetPoint,
		baseContext,
		baseMutableState,
		currentContext,
		currentMutableState,
		logger,
	)
}

func (t *transferQueueActiveTaskExecutor) recordChildExecutionStarted(
	ctx context.Context,
	task *tasks.StartChildExecutionTask,
	wfContext historyi.WorkflowContext,
	initiatedAttributes *historypb.StartChildWorkflowExecutionInitiatedEventAttributes,
	runID string,
	clock *clockspb.VectorClock,
) error {
	return t.updateWorkflowExecution(ctx, wfContext, true,
		func(mutableState historyi.MutableState) error {
			if !mutableState.IsWorkflowExecutionRunning() {
				return consts.ErrWorkflowCompleted
			}

			ci, ok := mutableState.GetChildExecutionInfo(task.InitiatedEventID)
			if !ok || ci.StartedEventId != common.EmptyEventID {
				return serviceerror.NewNotFound("Pending child execution not found.")
			}

			_, err := mutableState.AddChildWorkflowExecutionStartedEvent(
				&commonpb.WorkflowExecution{
					WorkflowId: task.TargetWorkflowID,
					RunId:      runID,
				},
				initiatedAttributes.WorkflowType,
				task.InitiatedEventID,
				initiatedAttributes.Header,
				clock,
			)

			return err
		})
}

func (t *transferQueueActiveTaskExecutor) recordStartChildExecutionFailed(
	ctx context.Context,
	task *tasks.StartChildExecutionTask,
	wfContext historyi.WorkflowContext,
	initiatedAttributes *historypb.StartChildWorkflowExecutionInitiatedEventAttributes,
	failedCause enumspb.StartChildWorkflowExecutionFailedCause,
) error {
	return t.updateWorkflowExecution(ctx, wfContext, true,
		func(mutableState historyi.MutableState) error {
			if !mutableState.IsWorkflowExecutionRunning() {
				return consts.ErrWorkflowCompleted
			}

			ci, ok := mutableState.GetChildExecutionInfo(task.InitiatedEventID)
			if !ok || ci.StartedEventId != common.EmptyEventID {
				return serviceerror.NewNotFound("Pending child execution not found.")
			}

			_, err := mutableState.AddStartChildWorkflowExecutionFailedEvent(
				task.InitiatedEventID,
				failedCause,
				initiatedAttributes,
			)
			return err
		})
}

// createFirstWorkflowTask is used by StartChildExecution transfer task to create the first workflow task for
// child execution.
func (t *transferQueueActiveTaskExecutor) createFirstWorkflowTask(
	ctx context.Context,
	namespaceID string,
	execution *commonpb.WorkflowExecution,
	parentClock *clockspb.VectorClock,
	childClock *clockspb.VectorClock,
) error {
	_, err := t.historyRawClient.ScheduleWorkflowTask(ctx, &historyservice.ScheduleWorkflowTaskRequest{
		NamespaceId:         namespaceID,
		WorkflowExecution:   execution,
		IsFirstWorkflowTask: true,
		ParentClock:         parentClock,
		ChildClock:          childClock,
	})
	return err
}

func (t *transferQueueActiveTaskExecutor) requestCancelExternalExecutionCompleted(
	ctx context.Context,
	task *tasks.CancelExecutionTask,
	wfContext historyi.WorkflowContext,
	targetNamespace namespace.Name,
	targetNamespaceID namespace.ID,
	targetWorkflowID string,
	targetRunID string,
) error {
	return t.updateWorkflowExecution(ctx, wfContext, true,
		func(mutableState historyi.MutableState) error {
			if !mutableState.IsWorkflowExecutionRunning() {
				return consts.ErrWorkflowCompleted
			}

			_, ok := mutableState.GetRequestCancelInfo(task.InitiatedEventID)
			if !ok {
				return workflow.ErrMissingRequestCancelInfo
			}

			_, err := mutableState.AddExternalWorkflowExecutionCancelRequested(
				task.InitiatedEventID,
				targetNamespace,
				targetNamespaceID,
				targetWorkflowID,
				targetRunID,
			)
			return err
		})
}

func (t *transferQueueActiveTaskExecutor) signalExternalExecutionCompleted(
	ctx context.Context,
	task *tasks.SignalExecutionTask,
	wfContext historyi.WorkflowContext,
	targetNamespace namespace.Name,
	targetNamespaceID namespace.ID,
	targetWorkflowID string,
	targetRunID string,
	control string,
) error {
	return t.updateWorkflowExecution(ctx, wfContext, true,
		func(mutableState historyi.MutableState) error {
			if !mutableState.IsWorkflowExecutionRunning() {
				return consts.ErrWorkflowCompleted
			}

			_, ok := mutableState.GetSignalInfo(task.InitiatedEventID)
			if !ok {
				return workflow.ErrMissingSignalInfo
			}

			_, err := mutableState.AddExternalWorkflowExecutionSignaled(
				task.InitiatedEventID,
				targetNamespace,
				targetNamespaceID,
				targetWorkflowID,
				targetRunID,
				control,
			)
			return err
		})
}

func (t *transferQueueActiveTaskExecutor) requestCancelExternalExecutionFailed(
	ctx context.Context,
	task *tasks.CancelExecutionTask,
	wfContext historyi.WorkflowContext,
	targetNamespace namespace.Name,
	targetNamespaceID namespace.ID,
	targetWorkflowID string,
	targetRunID string,
	failedCause enumspb.CancelExternalWorkflowExecutionFailedCause,
) error {
	return t.updateWorkflowExecution(ctx, wfContext, true,
		func(mutableState historyi.MutableState) error {
			if !mutableState.IsWorkflowExecutionRunning() {
				return consts.ErrWorkflowCompleted
			}

			_, ok := mutableState.GetRequestCancelInfo(task.InitiatedEventID)
			if !ok {
				return workflow.ErrMissingRequestCancelInfo
			}

			_, err := mutableState.AddRequestCancelExternalWorkflowExecutionFailedEvent(
				task.InitiatedEventID,
				targetNamespace,
				targetNamespaceID,
				targetWorkflowID,
				targetRunID,
				failedCause,
			)
			return err
		})
}

func (t *transferQueueActiveTaskExecutor) signalExternalExecutionFailed(
	ctx context.Context,
	task *tasks.SignalExecutionTask,
	wfContext historyi.WorkflowContext,
	targetNamespace namespace.Name,
	targetNamespaceID namespace.ID,
	targetWorkflowID string,
	targetRunID string,
	control string,
	failedCause enumspb.SignalExternalWorkflowExecutionFailedCause,
) error {
	return t.updateWorkflowExecution(ctx, wfContext, true,
		func(mutableState historyi.MutableState) error {
			if !mutableState.IsWorkflowExecutionRunning() {
				return serviceerror.NewNotFound("Workflow is not running.")
			}

			_, ok := mutableState.GetSignalInfo(task.InitiatedEventID)
			if !ok {
				return workflow.ErrMissingSignalInfo
			}

			_, err := mutableState.AddSignalExternalWorkflowExecutionFailedEvent(
				task.InitiatedEventID,
				targetNamespace,
				targetNamespaceID,
				targetWorkflowID,
				targetRunID,
				control,
				failedCause,
			)
			return err
		})
}

func (t *transferQueueActiveTaskExecutor) updateWorkflowExecution(
	ctx context.Context,
	wfContext historyi.WorkflowContext,
	createWorkflowTask bool,
	action func(historyi.MutableState) error,
) error {
	mutableState, err := wfContext.LoadMutableState(ctx, t.shardContext)
	if err != nil {
		return err
	}

	if err := action(mutableState); err != nil {
		return err
	}

	if createWorkflowTask {
		// Create a transfer task to schedule a workflow task
		err := workflow.ScheduleWorkflowTask(mutableState)
		if err != nil {
			return err
		}
	}

	return wfContext.UpdateWorkflowExecutionAsActive(ctx, t.shardContext)
}

func (t *transferQueueActiveTaskExecutor) requestCancelExternalExecution(
	ctx context.Context,
	task *tasks.CancelExecutionTask,
	targetNamespace namespace.Name,
	requestCancelInfo *persistencespb.RequestCancelInfo,
	attributes *historypb.RequestCancelExternalWorkflowExecutionInitiatedEventAttributes,
) error {
	request := &historyservice.RequestCancelWorkflowExecutionRequest{
		NamespaceId: task.TargetNamespaceID,
		CancelRequest: &workflowservice.RequestCancelWorkflowExecutionRequest{
			Namespace: targetNamespace.String(),
			WorkflowExecution: &commonpb.WorkflowExecution{
				WorkflowId: task.TargetWorkflowID,
				RunId:      task.TargetRunID,
			},
			Identity: consts.IdentityHistoryService,
			// Use the same request ID to dedupe RequestCancelWorkflowExecution calls
			RequestId: requestCancelInfo.GetCancelRequestId(),
			Reason:    attributes.Reason,
		},
		ExternalInitiatedEventId: task.InitiatedEventID,
		ExternalWorkflowExecution: &commonpb.WorkflowExecution{
			WorkflowId: task.WorkflowID,
			RunId:      task.RunID,
		},
		ChildWorkflowOnly: task.TargetChildWorkflowOnly,
	}

	_, err := t.historyRawClient.RequestCancelWorkflowExecution(ctx, request)
	return err
}

func (t *transferQueueActiveTaskExecutor) signalExternalExecution(
	ctx context.Context,
	task *tasks.SignalExecutionTask,
	targetNamespace namespace.Name,
	signalInfo *persistencespb.SignalInfo,
	attributes *historypb.SignalExternalWorkflowExecutionInitiatedEventAttributes,
) error {
	request := &historyservice.SignalWorkflowExecutionRequest{
		NamespaceId: task.TargetNamespaceID,
		SignalRequest: &workflowservice.SignalWorkflowExecutionRequest{
			Namespace: targetNamespace.String(),
			WorkflowExecution: &commonpb.WorkflowExecution{
				WorkflowId: task.TargetWorkflowID,
				RunId:      task.TargetRunID,
			},
			Identity:   consts.IdentityHistoryService,
			SignalName: attributes.SignalName,
			Input:      attributes.Input,
			// Use same request ID to deduplicate SignalWorkflowExecution calls
			RequestId: signalInfo.GetRequestId(),
			Control:   attributes.Control,
			Header:    attributes.Header,
		},
		ExternalWorkflowExecution: &commonpb.WorkflowExecution{
			WorkflowId: task.WorkflowID,
			RunId:      task.RunID,
		},
		ChildWorkflowOnly: task.TargetChildWorkflowOnly,
	}

	_, err := t.historyRawClient.SignalWorkflowExecution(ctx, request)
	return err
}

func (t *transferQueueActiveTaskExecutor) startWorkflow(
	ctx context.Context,
	task *tasks.StartChildExecutionTask,
	namespace namespace.Name,
	targetNamespace namespace.Name,
	childRequestID string,
	attributes *historypb.StartChildWorkflowExecutionInitiatedEventAttributes,
	sourceVersionStamp *commonpb.WorkerVersionStamp,
	rootExecutionInfo *workflowspb.RootExecutionInfo,
	inheritedBuildId string,
	userMetadata *sdkpb.UserMetadata,
	shouldTerminateAndStartChild bool,
<<<<<<< HEAD
	parentPinnedVersion string,
=======
>>>>>>> 30977d20
	parentPinnedDeploymentVersion *deploymentpb.WorkerDeploymentVersion,
	parentPinnedOverride *workflowpb.VersioningOverride,
	priority *commonpb.Priority,
) (string, *clockspb.VectorClock, error) {
	startRequest := &workflowservice.StartWorkflowExecutionRequest{
		Namespace:                targetNamespace.String(),
		WorkflowId:               attributes.WorkflowId,
		WorkflowType:             attributes.WorkflowType,
		TaskQueue:                attributes.TaskQueue,
		Input:                    attributes.Input,
		Header:                   attributes.Header,
		WorkflowExecutionTimeout: attributes.WorkflowExecutionTimeout,
		WorkflowRunTimeout:       attributes.WorkflowRunTimeout,
		WorkflowTaskTimeout:      attributes.WorkflowTaskTimeout,

		// Use the same request ID to dedupe StartWorkflowExecution calls
		RequestId:             childRequestID,
		WorkflowIdReusePolicy: attributes.WorkflowIdReusePolicy,
		RetryPolicy:           attributes.RetryPolicy,
		CronSchedule:          attributes.CronSchedule,
		Memo:                  attributes.Memo,
		SearchAttributes:      attributes.SearchAttributes,
		UserMetadata:          userMetadata,
		VersioningOverride:    parentPinnedOverride,
		Priority:              priority,
	}

	request := common.CreateHistoryStartWorkflowRequest(
		task.TargetNamespaceID,
		startRequest,
		&workflowspb.ParentExecutionInfo{
			NamespaceId: task.NamespaceID,
			Namespace:   namespace.String(),
			Execution: &commonpb.WorkflowExecution{
				WorkflowId: task.WorkflowID,
				RunId:      task.RunID,
			},
<<<<<<< HEAD
			InitiatedId:                   task.InitiatedEventID,
			InitiatedVersion:              task.Version,
			Clock:                         vclock.NewVectorClock(t.shardContext.GetClusterMetadata().GetClusterID(), t.shardContext.GetShardID(), task.TaskID),
			PinnedWorkerDeploymentVersion: parentPinnedVersion,
			PinnedDeploymentVersion:       parentPinnedDeploymentVersion,
=======
			InitiatedId:             task.InitiatedEventID,
			InitiatedVersion:        task.Version,
			Clock:                   vclock.NewVectorClock(t.shardContext.GetClusterMetadata().GetClusterID(), t.shardContext.GetShardID(), task.TaskID),
			PinnedDeploymentVersion: parentPinnedDeploymentVersion,
>>>>>>> 30977d20
		},
		rootExecutionInfo,
		t.shardContext.GetTimeSource().Now(),
	)

	request.SourceVersionStamp = sourceVersionStamp
	request.InheritedBuildId = inheritedBuildId

	if shouldTerminateAndStartChild {
		request.StartRequest.WorkflowIdReusePolicy = enumspb.WORKFLOW_ID_REUSE_POLICY_ALLOW_DUPLICATE
		request.StartRequest.WorkflowIdConflictPolicy = enumspb.WORKFLOW_ID_CONFLICT_POLICY_TERMINATE_EXISTING
		request.ChildWorkflowOnly = true
	}

	response, err := t.historyRawClient.StartWorkflowExecution(ctx, request)
	if err != nil {
		return "", nil, err
	}
	return response.GetRunId(), response.GetClock(), nil
}

func (t *transferQueueActiveTaskExecutor) resetWorkflow(
	ctx context.Context,
	task *tasks.ResetWorkflowTask,
	reason string,
	resetPoint *workflowpb.ResetPointInfo,
	baseContext historyi.WorkflowContext,
	baseMutableState historyi.MutableState,
	currentContext historyi.WorkflowContext,
	currentMutableState historyi.MutableState,
	logger log.Logger,
) error {
	// the actual reset operation needs to read history and may not be able to completed within
	// the original context timeout.
	// create a new context with a longer timeout, but retain all existing context values.
	resetWorkflowCtx, cancel := rpc.ResetContextTimeout(ctx, taskHistoryOpTimeout)
	defer cancel()

	namespaceID := namespace.ID(task.NamespaceID)
	workflowID := task.WorkflowID
	baseRunID := baseMutableState.GetExecutionState().GetRunId()

	resetRunID := uuid.New()
	baseRebuildLastEventID := resetPoint.GetFirstWorkflowTaskCompletedId() - 1
	baseVersionHistories := baseMutableState.GetExecutionInfo().GetVersionHistories()
	baseCurrentVersionHistory, err := versionhistory.GetCurrentVersionHistory(baseVersionHistories)
	if err != nil {
		return err
	}
	baseRebuildLastEventVersion, err := versionhistory.GetVersionHistoryEventVersion(baseCurrentVersionHistory, baseRebuildLastEventID)
	if err != nil {
		return err
	}
	baseCurrentBranchToken := baseCurrentVersionHistory.GetBranchToken()
	baseNextEventID := baseMutableState.GetNextEventID()

	namespaceName, err := t.shardContext.GetNamespaceRegistry().GetNamespaceName(namespaceID)
	if err != nil {
		return err
	}
	allowResetWithPendingChildren := t.shardContext.GetConfig().AllowResetWithPendingChildren(namespaceName.String())
	baseWorkflow := ndc.NewWorkflow(
		t.shardContext.GetClusterMetadata(),
		baseContext,
		baseMutableState,
		wcache.NoopReleaseFn, // this is fine since caller will defer on release
	)
	err = t.workflowResetter.ResetWorkflow(
		resetWorkflowCtx,
		namespaceID,
		workflowID,
		baseRunID,
		baseCurrentBranchToken,
		baseRebuildLastEventID,
		baseRebuildLastEventVersion,
		baseNextEventID,
		resetRunID,
		uuid.New(),
		baseWorkflow,
		ndc.NewWorkflow(
			t.shardContext.GetClusterMetadata(),
			currentContext,
			currentMutableState,
			wcache.NoopReleaseFn, // this is fine since caller will defer on release
		),
		reason,
		nil,
		nil,
		allowResetWithPendingChildren,
		nil,
	)

	switch err.(type) {
	case nil:
		return nil

	case *serviceerror.NotFound, *serviceerror.NamespaceNotFound:
		// This means the reset point is corrupted and not retry able.
		// There must be a bug in our system that we must fix.(for example, history is not the same in active/passive)
		metrics.AutoResetPointCorruptionCounter.With(t.metricHandler).Record(
			1,
			metrics.OperationTag(metrics.OperationTransferQueueProcessorScope),
		)
		logger.Error("Auto-Reset workflow failed and not retryable. The reset point is corrupted.", tag.Error(err))
		return nil

	default:
		// log this error and retry
		logger.Error("Auto-Reset workflow failed", tag.Error(err))
		return err
	}
}

func (t *transferQueueActiveTaskExecutor) processParentClosePolicy(
	ctx context.Context,
	parentNamespaceName string,
	parentExecution *commonpb.WorkflowExecution,
	childInfos map[int64]*persistencespb.ChildExecutionInfo,
) error {
	if len(childInfos) == 0 {
		return nil
	}

	scope := t.metricHandler.WithTags(metrics.OperationTag(metrics.TransferActiveTaskCloseExecutionScope))

	if t.shardContext.GetConfig().EnableParentClosePolicyWorker() &&
		len(childInfos) >= t.shardContext.GetConfig().ParentClosePolicyThreshold(parentNamespaceName) {

		executions := make([]parentclosepolicy.RequestDetail, 0, len(childInfos))
		for _, childInfo := range childInfos {
			if childInfo.ParentClosePolicy == enumspb.PARENT_CLOSE_POLICY_ABANDON {
				continue
			}

			childNamespaceID := namespace.ID(childInfo.GetNamespaceId())
			if childNamespaceID.IsEmpty() {
				// TODO (alex): Remove after childInfo.NamespaceId is back filled. Backward compatibility: old childInfo doesn't have NamespaceId set.
				// TODO (alex): consider reverse lookup of namespace name from ID but namespace name is not actually used.
				var err error
				childNamespaceID, err = t.registry.GetNamespaceID(namespace.Name(childInfo.GetNamespace()))
				switch err.(type) {
				case nil:
				case *serviceerror.NamespaceNotFound:
					// If child namespace is deleted there is nothing to close.
					continue
				default:
					return err
				}
			}

			executions = append(executions, parentclosepolicy.RequestDetail{
				Namespace:   childInfo.Namespace,
				NamespaceID: childNamespaceID.String(),
				WorkflowID:  childInfo.StartedWorkflowId,
				RunID:       childInfo.StartedRunId,
				Policy:      childInfo.ParentClosePolicy,
			})
		}

		if len(executions) == 0 {
			return nil
		}

		request := parentclosepolicy.Request{
			ParentExecution: parentExecution,
			Executions:      executions,
		}
		return t.parentClosePolicyClient.SendParentClosePolicyRequest(ctx, request)
	}

	for _, childInfo := range childInfos {
		err := t.applyParentClosePolicy(ctx, parentExecution, childInfo)
		switch err.(type) {
		case nil:
			metrics.ParentClosePolicyProcessorSuccess.With(scope).Record(1)
		case *serviceerror.NotFound:
			// If child execution is deleted there is nothing to close.
		case *serviceerror.NamespaceNotFound:
			// If child namespace is deleted there is nothing to close.
		default:
			metrics.ParentClosePolicyProcessorFailures.With(scope).Record(1)
			return err
		}
	}
	return nil
}

func (t *transferQueueActiveTaskExecutor) applyParentClosePolicy(
	ctx context.Context,
	parentExecution *commonpb.WorkflowExecution,
	childInfo *persistencespb.ChildExecutionInfo,
) error {
	switch childInfo.ParentClosePolicy {
	case enumspb.PARENT_CLOSE_POLICY_ABANDON:
		// noop
		return nil

	case enumspb.PARENT_CLOSE_POLICY_TERMINATE:
		childNamespaceID := namespace.ID(childInfo.GetNamespaceId())
		if childNamespaceID.IsEmpty() {
			// TODO (alex): Remove after childInfo.NamespaceId is back filled. Backward compatibility: old childInfo doesn't have NamespaceId set.
			// TODO (alex): consider reverse lookup of namespace name from ID but namespace name is not actually used.
			var err error
			childNamespaceID, err = t.registry.GetNamespaceID(namespace.Name(childInfo.GetNamespace()))
			if err != nil {
				return err
			}
		}
		_, err := t.historyRawClient.TerminateWorkflowExecution(ctx, &historyservice.TerminateWorkflowExecutionRequest{
			NamespaceId: childNamespaceID.String(),
			TerminateRequest: &workflowservice.TerminateWorkflowExecutionRequest{
				Namespace: childInfo.GetNamespace(),
				WorkflowExecution: &commonpb.WorkflowExecution{
					WorkflowId: childInfo.GetStartedWorkflowId(),
				},
				// Include StartedRunID as FirstExecutionRunID on the request to allow child to be terminated across runs.
				// If the child does continue as new it still propagates the RunID of first execution.
				FirstExecutionRunId: childInfo.GetStartedRunId(),
				Reason:              "by parent close policy",
				Identity:            consts.IdentityHistoryService,
			},
			ExternalWorkflowExecution: parentExecution,
			ChildWorkflowOnly:         true,
		})
		return err

	case enumspb.PARENT_CLOSE_POLICY_REQUEST_CANCEL:
		childNamespaceID := namespace.ID(childInfo.GetNamespaceId())
		if childNamespaceID.IsEmpty() {
			// TODO (alex): Remove after childInfo.NamespaceId is back filled. Backward compatibility: old childInfo doesn't have NamespaceId set.
			// TODO (alex): consider reverse lookup of namespace name from ID but namespace name is not actually used.
			var err error
			childNamespaceID, err = t.registry.GetNamespaceID(namespace.Name(childInfo.GetNamespace()))
			if err != nil {
				return err
			}
		}

		_, err := t.historyRawClient.RequestCancelWorkflowExecution(ctx, &historyservice.RequestCancelWorkflowExecutionRequest{
			NamespaceId: childNamespaceID.String(),
			CancelRequest: &workflowservice.RequestCancelWorkflowExecutionRequest{
				Namespace: childInfo.GetNamespace(),
				WorkflowExecution: &commonpb.WorkflowExecution{
					WorkflowId: childInfo.GetStartedWorkflowId(),
				},
				// Include StartedRunID as FirstExecutionRunID on the request to allow child to be canceled across runs.
				// If the child does continue as new it still propagates the RunID of first execution.
				FirstExecutionRunId: childInfo.GetStartedRunId(),
				Identity:            consts.IdentityHistoryService,
			},
			ExternalWorkflowExecution: parentExecution,
			ChildWorkflowOnly:         true,
		})
		return err

	default:
		return serviceerror.NewInternalf("unknown parent close policy: %v", childInfo.ParentClosePolicy)
	}
}

func copyChildWorkflowInfos(
	input map[int64]*persistencespb.ChildExecutionInfo,
) map[int64]*persistencespb.ChildExecutionInfo {
	result := make(map[int64]*persistencespb.ChildExecutionInfo)
	if input == nil {
		return result
	}

	for k, v := range input {
		result[k] = common.CloneProto(v)
	}
	return result
}<|MERGE_RESOLUTION|>--- conflicted
+++ resolved
@@ -888,20 +888,11 @@
 		},
 	}
 
-<<<<<<< HEAD
-	parentPinnedVersion := ""
-=======
->>>>>>> 30977d20
 	var parentPinnedDeploymentVersion *deploymentpb.WorkerDeploymentVersion
 	var parentPinnedOverride *workflowpb.VersioningOverride
 	if attributes.TaskQueue.GetName() == mutableState.GetExecutionInfo().GetTaskQueue() {
 		// TODO (shahab): also inherit when the child TQ is different, but in the same Version
 		if mutableState.GetEffectiveVersioningBehavior() == enumspb.VERSIONING_BEHAVIOR_PINNED {
-<<<<<<< HEAD
-			parentPinnedVersion = worker_versioning.WorkerDeploymentVersionToString(
-				worker_versioning.DeploymentVersionFromDeployment(mutableState.GetEffectiveDeployment()))
-=======
->>>>>>> 30977d20
 			parentPinnedDeploymentVersion = worker_versioning.ExternalWorkerDeploymentVersionFromDeployment(mutableState.GetEffectiveDeployment())
 		}
 		if worker_versioning.OverrideIsPinned(mutableState.GetExecutionInfo().GetVersioningInfo().GetVersioningOverride()) {
@@ -921,10 +912,6 @@
 		inheritedBuildId,
 		initiatedEvent.GetUserMetadata(),
 		shouldTerminateAndStartChild,
-<<<<<<< HEAD
-		parentPinnedVersion,
-=======
->>>>>>> 30977d20
 		parentPinnedDeploymentVersion,
 		parentPinnedOverride,
 		priorities.Merge(mutableState.GetExecutionInfo().Priority, attributes.Priority),
@@ -1498,10 +1485,6 @@
 	inheritedBuildId string,
 	userMetadata *sdkpb.UserMetadata,
 	shouldTerminateAndStartChild bool,
-<<<<<<< HEAD
-	parentPinnedVersion string,
-=======
->>>>>>> 30977d20
 	parentPinnedDeploymentVersion *deploymentpb.WorkerDeploymentVersion,
 	parentPinnedOverride *workflowpb.VersioningOverride,
 	priority *commonpb.Priority,
@@ -1539,18 +1522,10 @@
 				WorkflowId: task.WorkflowID,
 				RunId:      task.RunID,
 			},
-<<<<<<< HEAD
-			InitiatedId:                   task.InitiatedEventID,
-			InitiatedVersion:              task.Version,
-			Clock:                         vclock.NewVectorClock(t.shardContext.GetClusterMetadata().GetClusterID(), t.shardContext.GetShardID(), task.TaskID),
-			PinnedWorkerDeploymentVersion: parentPinnedVersion,
-			PinnedDeploymentVersion:       parentPinnedDeploymentVersion,
-=======
 			InitiatedId:             task.InitiatedEventID,
 			InitiatedVersion:        task.Version,
 			Clock:                   vclock.NewVectorClock(t.shardContext.GetClusterMetadata().GetClusterID(), t.shardContext.GetShardID(), task.TaskID),
 			PinnedDeploymentVersion: parentPinnedDeploymentVersion,
->>>>>>> 30977d20
 		},
 		rootExecutionInfo,
 		t.shardContext.GetTimeSource().Now(),
@@ -1807,7 +1782,7 @@
 		return err
 
 	default:
-		return serviceerror.NewInternalf("unknown parent close policy: %v", childInfo.ParentClosePolicy)
+		return serviceerror.NewInternal(fmt.Sprintf("unknown parent close policy: %v", childInfo.ParentClosePolicy))
 	}
 }
 
