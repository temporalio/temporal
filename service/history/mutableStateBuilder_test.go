// The MIT License
//
// Copyright (c) 2020 Temporal Technologies Inc.  All rights reserved.
//
// Copyright (c) 2020 Uber Technologies, Inc.
//
// Permission is hereby granted, free of charge, to any person obtaining a copy
// of this software and associated documentation files (the "Software"), to deal
// in the Software without restriction, including without limitation the rights
// to use, copy, modify, merge, publish, distribute, sublicense, and/or sell
// copies of the Software, and to permit persons to whom the Software is
// furnished to do so, subject to the following conditions:
//
// The above copyright notice and this permission notice shall be included in
// all copies or substantial portions of the Software.
//
// THE SOFTWARE IS PROVIDED "AS IS", WITHOUT WARRANTY OF ANY KIND, EXPRESS OR
// IMPLIED, INCLUDING BUT NOT LIMITED TO THE WARRANTIES OF MERCHANTABILITY,
// FITNESS FOR A PARTICULAR PURPOSE AND NONINFRINGEMENT. IN NO EVENT SHALL THE
// AUTHORS OR COPYRIGHT HOLDERS BE LIABLE FOR ANY CLAIM, DAMAGES OR OTHER
// LIABILITY, WHETHER IN AN ACTION OF CONTRACT, TORT OR OTHERWISE, ARISING FROM,
// OUT OF OR IN CONNECTION WITH THE SOFTWARE OR THE USE OR OTHER DEALINGS IN
// THE SOFTWARE.

package history

import (
	"testing"
	"time"

	"github.com/gogo/protobuf/types"
	"github.com/golang/mock/gomock"
	"github.com/pborman/uuid"
	"github.com/stretchr/testify/require"
	"github.com/stretchr/testify/suite"
	"github.com/uber-go/tally"
	commonpb "go.temporal.io/api/common/v1"
	enumspb "go.temporal.io/api/enums/v1"
	historypb "go.temporal.io/api/history/v1"
	taskqueuepb "go.temporal.io/api/taskqueue/v1"

	enumsspb "go.temporal.io/server/api/enums/v1"
	"go.temporal.io/server/api/persistenceblobs/v1"
	replicationspb "go.temporal.io/server/api/replication/v1"
	"go.temporal.io/server/common"
	"go.temporal.io/server/common/cache"
	"go.temporal.io/server/common/checksum"
	"go.temporal.io/server/common/definition"
	"go.temporal.io/server/common/failure"
	"go.temporal.io/server/common/log"
	"go.temporal.io/server/common/payload"
	"go.temporal.io/server/common/payloads"
	"go.temporal.io/server/common/persistence"
	"go.temporal.io/server/common/service/dynamicconfig"
)

type (
	mutableStateSuite struct {
		suite.Suite
		*require.Assertions

		controller      *gomock.Controller
		mockShard       *shardContextTest
		mockEventsCache *MockeventsCache

		msBuilder *mutableStateBuilder
		logger    log.Logger
		testScope tally.TestScope
	}
)

func TestMutableStateSuite(t *testing.T) {
	s := new(mutableStateSuite)
	suite.Run(t, s)
}

func (s *mutableStateSuite) SetupSuite() {

}

func (s *mutableStateSuite) TearDownSuite() {

}

func (s *mutableStateSuite) SetupTest() {
	s.Assertions = require.New(s.T())

	s.controller = gomock.NewController(s.T())
	s.mockEventsCache = NewMockeventsCache(s.controller)

	s.mockShard = newTestShardContext(
		s.controller,
		&persistence.ShardInfoWithFailover{
			ShardInfo: &persistenceblobs.ShardInfo{
				ShardId:          0,
				RangeId:          1,
				TransferAckLevel: 0,
			}},
		NewDynamicConfigForTest(),
	)
	// set the checksum probabilities to 100% for exercising during test
	s.mockShard.config.MutableStateChecksumGenProbability = func(namespace string) int { return 100 }
	s.mockShard.config.MutableStateChecksumVerifyProbability = func(namespace string) int { return 100 }
	s.mockShard.eventsCache = s.mockEventsCache

	s.testScope = s.mockShard.resource.MetricsScope.(tally.TestScope)
	s.logger = s.mockShard.GetLogger()

	s.msBuilder = newMutableStateBuilder(s.mockShard, s.mockEventsCache, s.logger, testLocalNamespaceEntry)
}

func (s *mutableStateSuite) TearDownTest() {
	s.controller.Finish()
	s.mockShard.Finish(s.T())
}

func (s *mutableStateSuite) TestTransientWorkflowTaskCompletionFirstBatchReplicated_ReplicateWorkflowTaskCompleted() {
	version := int64(12)
	runID := uuid.New()
	s.msBuilder = newMutableStateBuilderWithReplicationStateWithEventV2(
		s.mockShard,
		s.mockEventsCache,
		s.logger,
		version,
		runID,
	)

	newWorkflowTaskScheduleEvent, newWorkflowTaskStartedEvent := s.prepareTransientWorkflowTaskCompletionFirstBatchReplicated(version, runID)

	newWorkflowTaskCompletedEvent := &historypb.HistoryEvent{
		Version:   version,
		EventId:   newWorkflowTaskStartedEvent.GetEventId() + 1,
		Timestamp: time.Now().UnixNano(),
		EventType: enumspb.EVENT_TYPE_WORKFLOW_TASK_COMPLETED,
		Attributes: &historypb.HistoryEvent_WorkflowTaskCompletedEventAttributes{WorkflowTaskCompletedEventAttributes: &historypb.WorkflowTaskCompletedEventAttributes{
			ScheduledEventId: newWorkflowTaskScheduleEvent.GetEventId(),
			StartedEventId:   newWorkflowTaskStartedEvent.GetEventId(),
			Identity:         "some random identity",
		}},
	}
	err := s.msBuilder.ReplicateWorkflowTaskCompletedEvent(newWorkflowTaskCompletedEvent)
	s.NoError(err)
	s.Equal(0, len(s.msBuilder.GetHistoryBuilder().transientHistory))
	s.Equal(0, len(s.msBuilder.GetHistoryBuilder().history))
}

func (s *mutableStateSuite) TestTransientWorkflowTaskCompletionFirstBatchReplicated_FailoverWorkflowTaskTimeout() {
	version := int64(12)
	runID := uuid.New()
	s.msBuilder = newMutableStateBuilderWithReplicationStateWithEventV2(
		s.mockShard,
		s.mockEventsCache,
		s.logger,
		version,
		runID,
	)

	newWorkflowTaskScheduleEvent, newWorkflowTaskStartedEvent := s.prepareTransientWorkflowTaskCompletionFirstBatchReplicated(version, runID)

	s.msBuilder.UpdateReplicationStateVersion(version+1, true)
	s.NotNil(s.msBuilder.AddWorkflowTaskTimedOutEvent(newWorkflowTaskScheduleEvent.GetEventId(), newWorkflowTaskStartedEvent.GetEventId()))
	s.Equal(0, len(s.msBuilder.GetHistoryBuilder().transientHistory))
	s.Equal(1, len(s.msBuilder.GetHistoryBuilder().history))
}

func (s *mutableStateSuite) TestTransientWorkflowTaskCompletionFirstBatchReplicated_FailoverWorkflowTaskFailed() {
	version := int64(12)
	runID := uuid.New()
	s.msBuilder = newMutableStateBuilderWithReplicationStateWithEventV2(
		s.mockShard,
		s.mockEventsCache,
		s.logger,
		version,
		runID,
	)

	newWorkflowTaskScheduleEvent, newWorkflowTaskStartedEvent := s.prepareTransientWorkflowTaskCompletionFirstBatchReplicated(version, runID)

	s.msBuilder.UpdateReplicationStateVersion(version+1, true)
	s.NotNil(s.msBuilder.AddWorkflowTaskFailedEvent(
		newWorkflowTaskScheduleEvent.GetEventId(),
		newWorkflowTaskStartedEvent.GetEventId(),
		enumspb.WORKFLOW_TASK_FAILED_CAUSE_WORKFLOW_WORKER_UNHANDLED_FAILURE,
		failure.NewServerFailure("some random workflow task failure details", false),
		"some random workflow task failure identity",
		"", "", "", 0,
	))
	s.Equal(0, len(s.msBuilder.GetHistoryBuilder().transientHistory))
	s.Equal(1, len(s.msBuilder.GetHistoryBuilder().history))
}

func (s *mutableStateSuite) TestShouldBufferEvent() {
	// workflow status events will be assign event ID immediately
	workflowEvents := map[enumspb.EventType]bool{
		enumspb.EVENT_TYPE_WORKFLOW_EXECUTION_STARTED:          true,
		enumspb.EVENT_TYPE_WORKFLOW_EXECUTION_COMPLETED:        true,
		enumspb.EVENT_TYPE_WORKFLOW_EXECUTION_FAILED:           true,
		enumspb.EVENT_TYPE_WORKFLOW_EXECUTION_TIMED_OUT:        true,
		enumspb.EVENT_TYPE_WORKFLOW_EXECUTION_TERMINATED:       true,
		enumspb.EVENT_TYPE_WORKFLOW_EXECUTION_CONTINUED_AS_NEW: true,
		enumspb.EVENT_TYPE_WORKFLOW_EXECUTION_CANCELED:         true,
	}

	// workflow task events will be assign event ID immediately
	workflowTaskEvents := map[enumspb.EventType]bool{
		enumspb.EVENT_TYPE_WORKFLOW_TASK_SCHEDULED: true,
		enumspb.EVENT_TYPE_WORKFLOW_TASK_STARTED:   true,
		enumspb.EVENT_TYPE_WORKFLOW_TASK_COMPLETED: true,
		enumspb.EVENT_TYPE_WORKFLOW_TASK_FAILED:    true,
		enumspb.EVENT_TYPE_WORKFLOW_TASK_TIMED_OUT: true,
	}

	// events corresponding to commands from client will be assign event ID immediately
	commandEvents := map[enumspb.EventType]bool{
		enumspb.EVENT_TYPE_WORKFLOW_EXECUTION_COMPLETED:                         true,
		enumspb.EVENT_TYPE_WORKFLOW_EXECUTION_FAILED:                            true,
		enumspb.EVENT_TYPE_WORKFLOW_EXECUTION_CANCELED:                          true,
		enumspb.EVENT_TYPE_WORKFLOW_EXECUTION_CONTINUED_AS_NEW:                  true,
		enumspb.EVENT_TYPE_ACTIVITY_TASK_SCHEDULED:                              true,
		enumspb.EVENT_TYPE_ACTIVITY_TASK_CANCEL_REQUESTED:                       true,
		enumspb.EVENT_TYPE_TIMER_STARTED:                                        true,
		enumspb.EVENT_TYPE_TIMER_CANCELED:                                       true,
		enumspb.EVENT_TYPE_REQUEST_CANCEL_EXTERNAL_WORKFLOW_EXECUTION_INITIATED: true,
		enumspb.EVENT_TYPE_MARKER_RECORDED:                                      true,
		enumspb.EVENT_TYPE_START_CHILD_WORKFLOW_EXECUTION_INITIATED:             true,
		enumspb.EVENT_TYPE_SIGNAL_EXTERNAL_WORKFLOW_EXECUTION_INITIATED:         true,
		enumspb.EVENT_TYPE_UPSERT_WORKFLOW_SEARCH_ATTRIBUTES:                    true,
	}

	// other events will not be assign event ID immediately
	otherEvents := map[enumspb.EventType]bool{}
OtherEventsLoop:
	for _, eventType := range enumspb.EventType_value {
		if _, ok := workflowEvents[enumspb.EventType(eventType)]; ok {
			continue OtherEventsLoop
		}
		if _, ok := workflowTaskEvents[enumspb.EventType(eventType)]; ok {
			continue OtherEventsLoop
		}
		if _, ok := commandEvents[enumspb.EventType(eventType)]; ok {
			continue OtherEventsLoop
		}
		otherEvents[enumspb.EventType(eventType)] = true
	}

	// test workflowEvents, workflowTaskEvents, commandEvents will return true
	for eventType := range workflowEvents {
		s.False(s.msBuilder.shouldBufferEvent(eventType))
	}
	for eventType := range workflowTaskEvents {
		s.False(s.msBuilder.shouldBufferEvent(eventType))
	}
	for eventType := range commandEvents {
		s.False(s.msBuilder.shouldBufferEvent(eventType))
	}
	// other events will return false
	for eventType := range otherEvents {
		s.True(s.msBuilder.shouldBufferEvent(eventType))
	}

	commandTypes := enumspb.CommandType_name
	delete(commandTypes, 0) // Remove Unspecified.
	s.Equal(len(commandTypes), len(commandEvents),
		"This assertion will be broken a new command is added and no corresponding logic added to shouldBufferEvent()")
}

func (s *mutableStateSuite) TestReorderEvents() {
	namespaceID := testNamespaceID
	we := commonpb.WorkflowExecution{
		WorkflowId: "wId",
		RunId:      testRunID,
	}
	tl := "testTaskQueue"
	activityID := "activity_id"
	activityResult := payloads.EncodeString("activity_result")

	info := &persistence.WorkflowExecutionInfo{
		NamespaceID:                namespaceID,
		WorkflowID:                 we.GetWorkflowId(),
		RunID:                      we.GetRunId(),
		TaskQueue:                  tl,
		WorkflowTypeName:           "wType",
		WorkflowRunTimeout:         200,
		DefaultWorkflowTaskTimeout: 100,
		State:                      enumsspb.WORKFLOW_EXECUTION_STATE_RUNNING,
		Status:                     enumspb.WORKFLOW_EXECUTION_STATUS_RUNNING,
		NextEventID:                int64(8),
		LastProcessedEvent:         int64(3),
		LastUpdatedTimestamp:       time.Now(),
		WorkflowTaskVersion:        common.EmptyVersion,
		WorkflowTaskScheduleID:     common.EmptyEventID,
		WorkflowTaskStartedID:      common.EmptyEventID,
<<<<<<< HEAD
		WorkflowTaskTimeout:        100,
=======
		WorkflowTaskAttempt:        1,
		CurrentWorkflowTaskTimeout: 100,
>>>>>>> 71b8a1a3
	}

	activityInfos := map[int64]*persistence.ActivityInfo{
		5: {
			Version:                int64(1),
			ScheduleID:             int64(5),
			ScheduledTime:          time.Now(),
			StartedID:              common.EmptyEventID,
			StartedTime:            time.Now(),
			ActivityID:             activityID,
			ScheduleToStartTimeout: 100,
			ScheduleToCloseTimeout: 200,
			StartToCloseTimeout:    300,
			HeartbeatTimeout:       50,
		},
	}

	bufferedEvents := []*historypb.HistoryEvent{
		{
			EventId:   common.BufferedEventID,
			EventType: enumspb.EVENT_TYPE_ACTIVITY_TASK_COMPLETED,
			Version:   1,
			Attributes: &historypb.HistoryEvent_ActivityTaskCompletedEventAttributes{ActivityTaskCompletedEventAttributes: &historypb.ActivityTaskCompletedEventAttributes{
				Result:           activityResult,
				ScheduledEventId: 5,
				StartedEventId:   common.BufferedEventID,
			}},
		},

		{
			EventId:   common.BufferedEventID,
			EventType: enumspb.EVENT_TYPE_ACTIVITY_TASK_STARTED,
			Version:   1,
			Attributes: &historypb.HistoryEvent_ActivityTaskStartedEventAttributes{ActivityTaskStartedEventAttributes: &historypb.ActivityTaskStartedEventAttributes{
				ScheduledEventId: 5,
			}},
		},
	}

	replicationState := &persistence.ReplicationState{
		StartVersion:        int64(1),
		CurrentVersion:      int64(1),
		LastWriteVersion:    common.EmptyVersion,
		LastWriteEventID:    common.EmptyEventID,
		LastReplicationInfo: make(map[string]*replicationspb.ReplicationInfo),
	}

	dbState := &persistence.WorkflowMutableState{
		ExecutionInfo:    info,
		ActivityInfos:    activityInfos,
		BufferedEvents:   bufferedEvents,
		ReplicationState: replicationState,
	}

	s.msBuilder.Load(dbState)
	s.Equal(enumspb.EVENT_TYPE_ACTIVITY_TASK_COMPLETED, s.msBuilder.bufferedEvents[0].GetEventType())
	s.Equal(enumspb.EVENT_TYPE_ACTIVITY_TASK_STARTED, s.msBuilder.bufferedEvents[1].GetEventType())

	err := s.msBuilder.FlushBufferedEvents()
	s.Nil(err)
	s.Equal(enumspb.EVENT_TYPE_ACTIVITY_TASK_STARTED, s.msBuilder.hBuilder.history[0].GetEventType())
	s.Equal(int64(8), s.msBuilder.hBuilder.history[0].GetEventId())
	s.Equal(int64(5), s.msBuilder.hBuilder.history[0].GetActivityTaskStartedEventAttributes().GetScheduledEventId())
	s.Equal(enumspb.EVENT_TYPE_ACTIVITY_TASK_COMPLETED, s.msBuilder.hBuilder.history[1].GetEventType())
	s.Equal(int64(9), s.msBuilder.hBuilder.history[1].GetEventId())
	s.Equal(int64(8), s.msBuilder.hBuilder.history[1].GetActivityTaskCompletedEventAttributes().GetStartedEventId())
	s.Equal(int64(5), s.msBuilder.hBuilder.history[1].GetActivityTaskCompletedEventAttributes().GetScheduledEventId())
}

func (s *mutableStateSuite) TestChecksum() {
	testCases := []struct {
		name                 string
		enableBufferedEvents bool
		closeTxFunc          func(ms *mutableStateBuilder) (checksum.Checksum, error)
	}{
		{
			name: "closeTransactionAsSnapshot",
			closeTxFunc: func(ms *mutableStateBuilder) (checksum.Checksum, error) {
				snapshot, _, err := ms.CloseTransactionAsSnapshot(time.Now(), transactionPolicyPassive)
				if err != nil {
					return checksum.Checksum{}, err
				}
				return snapshot.Checksum, err
			},
		},
		{
			name:                 "closeTransactionAsMutation",
			enableBufferedEvents: true,
			closeTxFunc: func(ms *mutableStateBuilder) (checksum.Checksum, error) {
				mutation, _, err := ms.CloseTransactionAsMutation(time.Now(), transactionPolicyPassive)
				if err != nil {
					return checksum.Checksum{}, err
				}
				return mutation.Checksum, err
			},
		},
	}

	loadErrorsFunc := func() int64 {
		counter := s.testScope.Snapshot().Counters()["test.mutable_state_checksum_mismatch+operation=WorkflowContext"]
		if counter != nil {
			return counter.Value()
		}
		return 0
	}

	var loadErrors int64

	for _, tc := range testCases {
		s.T().Run(tc.name, func(t *testing.T) {
			dbState := s.buildWorkflowMutableState()
			if !tc.enableBufferedEvents {
				dbState.BufferedEvents = nil
			}

			// create mutable state and verify checksum is generated on close
			loadErrors = loadErrorsFunc()
			s.msBuilder.Load(dbState)
			s.Equal(loadErrors, loadErrorsFunc()) // no errors expected
			s.EqualValues(dbState.Checksum, s.msBuilder.checksum)
			s.msBuilder.namespaceEntry = s.newNamespaceCacheEntry()
			csum, err := tc.closeTxFunc(s.msBuilder)
			s.Nil(err)
			s.NotNil(csum.Value)
			s.Equal(checksum.FlavorIEEECRC32OverProto3Binary, csum.Flavor)
			s.Equal(mutableStateChecksumPayloadV1, csum.Version)
			s.EqualValues(csum, s.msBuilder.checksum)

			// verify checksum is verified on Load
			dbState.Checksum = csum
			s.msBuilder.Load(dbState)
			s.Equal(loadErrors, loadErrorsFunc())

			// generate checksum again and verify its the same
			csum, err = tc.closeTxFunc(s.msBuilder)
			s.Nil(err)
			s.NotNil(csum.Value)
			s.Equal(dbState.Checksum.Value, csum.Value)

			// modify checksum and verify Load fails
			dbState.Checksum.Value[0]++
			s.msBuilder.Load(dbState)
			s.Equal(loadErrors+1, loadErrorsFunc())
			s.EqualValues(dbState.Checksum, s.msBuilder.checksum)

			// test checksum is invalidated
			loadErrors = loadErrorsFunc()
			s.mockShard.config.MutableStateChecksumInvalidateBefore = func(...dynamicconfig.FilterOption) float64 {
				return float64((s.msBuilder.executionInfo.LastUpdatedTimestamp.UnixNano() / int64(time.Second)) + 1)
			}
			s.msBuilder.Load(dbState)
			s.Equal(loadErrors, loadErrorsFunc())
			s.EqualValues(checksum.Checksum{}, s.msBuilder.checksum)

			// revert the config value for the next test case
			s.mockShard.config.MutableStateChecksumInvalidateBefore = func(...dynamicconfig.FilterOption) float64 {
				return float64(0)
			}
		})
	}
}

func (s *mutableStateSuite) TestChecksumProbabilities() {
	for _, prob := range []int{0, 100} {
		s.mockShard.config.MutableStateChecksumGenProbability = func(namespace string) int { return prob }
		s.mockShard.config.MutableStateChecksumVerifyProbability = func(namespace string) int { return prob }
		for i := 0; i < 100; i++ {
			shouldGenerate := s.msBuilder.shouldGenerateChecksum()
			shouldVerify := s.msBuilder.shouldVerifyChecksum()
			s.Equal(prob == 100, shouldGenerate)
			s.Equal(prob == 100, shouldVerify)
		}
	}
}

func (s *mutableStateSuite) TestChecksumShouldInvalidate() {
	s.mockShard.config.MutableStateChecksumInvalidateBefore = func(...dynamicconfig.FilterOption) float64 { return 0 }
	s.False(s.msBuilder.shouldInvalidateCheckum())
	s.msBuilder.executionInfo.LastUpdatedTimestamp = time.Now()
	s.mockShard.config.MutableStateChecksumInvalidateBefore = func(...dynamicconfig.FilterOption) float64 {
		return float64((s.msBuilder.executionInfo.LastUpdatedTimestamp.UnixNano() / int64(time.Second)) + 1)
	}
	s.True(s.msBuilder.shouldInvalidateCheckum())
	s.mockShard.config.MutableStateChecksumInvalidateBefore = func(...dynamicconfig.FilterOption) float64 {
		return float64((s.msBuilder.executionInfo.LastUpdatedTimestamp.UnixNano() / int64(time.Second)) - 1)
	}
	s.False(s.msBuilder.shouldInvalidateCheckum())
}

func (s *mutableStateSuite) TestTrimEvents() {
	var input []*historypb.HistoryEvent
	output := s.msBuilder.trimEventsAfterWorkflowClose(input)
	s.Equal(input, output)

	input = []*historypb.HistoryEvent{}
	output = s.msBuilder.trimEventsAfterWorkflowClose(input)
	s.Equal(input, output)

	input = []*historypb.HistoryEvent{
		{
			EventType: enumspb.EVENT_TYPE_ACTIVITY_TASK_CANCELED,
		},
		{
			EventType: enumspb.EVENT_TYPE_WORKFLOW_EXECUTION_SIGNALED,
		},
	}
	output = s.msBuilder.trimEventsAfterWorkflowClose(input)
	s.Equal(input, output)

	input = []*historypb.HistoryEvent{
		{
			EventType: enumspb.EVENT_TYPE_ACTIVITY_TASK_CANCELED,
		},
		{
			EventType: enumspb.EVENT_TYPE_WORKFLOW_EXECUTION_COMPLETED,
		},
	}
	output = s.msBuilder.trimEventsAfterWorkflowClose(input)
	s.Equal(input, output)

	input = []*historypb.HistoryEvent{
		{
			EventType: enumspb.EVENT_TYPE_WORKFLOW_EXECUTION_COMPLETED,
		},
		{
			EventType: enumspb.EVENT_TYPE_ACTIVITY_TASK_CANCELED,
		},
	}
	output = s.msBuilder.trimEventsAfterWorkflowClose(input)
	s.Equal([]*historypb.HistoryEvent{
		{
			EventType: enumspb.EVENT_TYPE_WORKFLOW_EXECUTION_COMPLETED,
		},
	}, output)
}

func (s *mutableStateSuite) TestMergeMapOfPayload() {
	var currentMap map[string]*commonpb.Payload
	var newMap map[string]*commonpb.Payload
	resultMap := mergeMapOfPayload(currentMap, newMap)
	s.Equal(make(map[string]*commonpb.Payload), resultMap)

	newMap = map[string]*commonpb.Payload{"key": payload.EncodeString("val")}
	resultMap = mergeMapOfPayload(currentMap, newMap)
	s.Equal(newMap, resultMap)

	currentMap = map[string]*commonpb.Payload{"number": payload.EncodeString("1")}
	resultMap = mergeMapOfPayload(currentMap, newMap)
	s.Equal(2, len(resultMap))
}

func (s *mutableStateSuite) TestEventReapplied() {
	runID := uuid.New()
	eventID := int64(1)
	version := int64(2)
	dedupResource := definition.NewEventReappliedID(runID, eventID, version)
	isReapplied := s.msBuilder.IsResourceDuplicated(dedupResource)
	s.False(isReapplied)
	s.msBuilder.UpdateDuplicatedResource(dedupResource)
	isReapplied = s.msBuilder.IsResourceDuplicated(dedupResource)
	s.True(isReapplied)
}

func (s *mutableStateSuite) prepareTransientWorkflowTaskCompletionFirstBatchReplicated(version int64, runID string) (*historypb.HistoryEvent, *historypb.HistoryEvent) {
	namespaceID := testNamespaceID
	execution := commonpb.WorkflowExecution{
		WorkflowId: "some random workflow ID",
		RunId:      runID,
	}

	now := time.Now()
	workflowType := "some random workflow type"
	taskqueue := "some random taskqueue"
	workflowTimeoutSecond := int32(222)
	runTimeoutSecond := int32(111)
	workflowTaskTimeoutSecond := int32(11)
	workflowTaskAttempt := int64(1)

	eventID := int64(1)
	workflowStartEvent := &historypb.HistoryEvent{
		Version:   version,
		EventId:   eventID,
		Timestamp: now.UnixNano(),
		EventType: enumspb.EVENT_TYPE_WORKFLOW_EXECUTION_STARTED,
		Attributes: &historypb.HistoryEvent_WorkflowExecutionStartedEventAttributes{WorkflowExecutionStartedEventAttributes: &historypb.WorkflowExecutionStartedEventAttributes{
			WorkflowType:                    &commonpb.WorkflowType{Name: workflowType},
			TaskQueue:                       &taskqueuepb.TaskQueue{Name: taskqueue},
			Input:                           nil,
			WorkflowExecutionTimeoutSeconds: workflowTimeoutSecond,
			WorkflowRunTimeoutSeconds:       runTimeoutSecond,
			WorkflowTaskTimeoutSeconds:      workflowTaskTimeoutSecond,
		}},
	}
	eventID++

	workflowTaskScheduleEvent := &historypb.HistoryEvent{
		Version:   version,
		EventId:   eventID,
		Timestamp: now.UnixNano(),
		EventType: enumspb.EVENT_TYPE_WORKFLOW_TASK_SCHEDULED,
		Attributes: &historypb.HistoryEvent_WorkflowTaskScheduledEventAttributes{WorkflowTaskScheduledEventAttributes: &historypb.WorkflowTaskScheduledEventAttributes{
			TaskQueue:                  &taskqueuepb.TaskQueue{Name: taskqueue},
			StartToCloseTimeoutSeconds: workflowTaskTimeoutSecond,
			Attempt:                    workflowTaskAttempt,
		}},
	}
	eventID++

	workflowTaskStartedEvent := &historypb.HistoryEvent{
		Version:   version,
		EventId:   eventID,
		Timestamp: now.UnixNano(),
		EventType: enumspb.EVENT_TYPE_WORKFLOW_TASK_STARTED,
		Attributes: &historypb.HistoryEvent_WorkflowTaskStartedEventAttributes{WorkflowTaskStartedEventAttributes: &historypb.WorkflowTaskStartedEventAttributes{
			ScheduledEventId: workflowTaskScheduleEvent.GetEventId(),
			RequestId:        uuid.New(),
		}},
	}
	eventID++

	_ = &historypb.HistoryEvent{
		Version:   version,
		EventId:   eventID,
		Timestamp: now.UnixNano(),
		EventType: enumspb.EVENT_TYPE_WORKFLOW_TASK_FAILED,
		Attributes: &historypb.HistoryEvent_WorkflowTaskFailedEventAttributes{WorkflowTaskFailedEventAttributes: &historypb.WorkflowTaskFailedEventAttributes{
			ScheduledEventId: workflowTaskScheduleEvent.GetEventId(),
			StartedEventId:   workflowTaskStartedEvent.GetEventId(),
		}},
	}
	eventID++

	s.mockEventsCache.EXPECT().putEvent(
		namespaceID, execution.GetWorkflowId(), execution.GetRunId(),
		workflowStartEvent.GetEventId(), workflowStartEvent,
	).Times(1)
	err := s.msBuilder.ReplicateWorkflowExecutionStartedEvent(
		"",
		execution,
		uuid.New(),
		workflowStartEvent,
	)
	s.Nil(err)

	// setup transient workflow task
	di, err := s.msBuilder.ReplicateWorkflowTaskScheduledEvent(
		workflowTaskScheduleEvent.GetVersion(),
		workflowTaskScheduleEvent.GetEventId(),
		workflowTaskScheduleEvent.GetWorkflowTaskScheduledEventAttributes().GetTaskQueue(),
		workflowTaskScheduleEvent.GetWorkflowTaskScheduledEventAttributes().GetStartToCloseTimeoutSeconds(),
		workflowTaskScheduleEvent.GetWorkflowTaskScheduledEventAttributes().GetAttempt(),
		0,
		0,
	)
	s.Nil(err)
	s.NotNil(di)

	di, err = s.msBuilder.ReplicateWorkflowTaskStartedEvent(nil,
		workflowTaskStartedEvent.GetVersion(),
		workflowTaskScheduleEvent.GetEventId(),
		workflowTaskStartedEvent.GetEventId(),
		workflowTaskStartedEvent.GetWorkflowTaskStartedEventAttributes().GetRequestId(),
		workflowTaskStartedEvent.GetTimestamp(),
	)
	s.Nil(err)
	s.NotNil(di)

	err = s.msBuilder.ReplicateWorkflowTaskFailedEvent()
	s.Nil(err)

	workflowTaskAttempt = int64(123)
	newWorkflowTaskScheduleEvent := &historypb.HistoryEvent{
		Version:   version,
		EventId:   eventID,
		Timestamp: now.UnixNano(),
		EventType: enumspb.EVENT_TYPE_WORKFLOW_TASK_SCHEDULED,
		Attributes: &historypb.HistoryEvent_WorkflowTaskScheduledEventAttributes{WorkflowTaskScheduledEventAttributes: &historypb.WorkflowTaskScheduledEventAttributes{
			TaskQueue:                  &taskqueuepb.TaskQueue{Name: taskqueue},
			StartToCloseTimeoutSeconds: workflowTaskTimeoutSecond,
			Attempt:                    workflowTaskAttempt,
		}},
	}
	eventID++

	newWorkflowTaskStartedEvent := &historypb.HistoryEvent{
		Version:   version,
		EventId:   eventID,
		Timestamp: now.UnixNano(),
		EventType: enumspb.EVENT_TYPE_WORKFLOW_TASK_STARTED,
		Attributes: &historypb.HistoryEvent_WorkflowTaskStartedEventAttributes{WorkflowTaskStartedEventAttributes: &historypb.WorkflowTaskStartedEventAttributes{
			ScheduledEventId: workflowTaskScheduleEvent.GetEventId(),
			RequestId:        uuid.New(),
		}},
	}
	eventID++ // nolint:ineffassign

	di, err = s.msBuilder.ReplicateWorkflowTaskScheduledEvent(
		newWorkflowTaskScheduleEvent.GetVersion(),
		newWorkflowTaskScheduleEvent.GetEventId(),
		newWorkflowTaskScheduleEvent.GetWorkflowTaskScheduledEventAttributes().GetTaskQueue(),
		newWorkflowTaskScheduleEvent.GetWorkflowTaskScheduledEventAttributes().GetStartToCloseTimeoutSeconds(),
		newWorkflowTaskScheduleEvent.GetWorkflowTaskScheduledEventAttributes().GetAttempt(),
		0,
		0,
	)
	s.Nil(err)
	s.NotNil(di)

	di, err = s.msBuilder.ReplicateWorkflowTaskStartedEvent(nil,
		newWorkflowTaskStartedEvent.GetVersion(),
		newWorkflowTaskScheduleEvent.GetEventId(),
		newWorkflowTaskStartedEvent.GetEventId(),
		newWorkflowTaskStartedEvent.GetWorkflowTaskStartedEventAttributes().GetRequestId(),
		newWorkflowTaskStartedEvent.GetTimestamp(),
	)
	s.Nil(err)
	s.NotNil(di)

	return newWorkflowTaskScheduleEvent, newWorkflowTaskStartedEvent
}

func (s *mutableStateSuite) newNamespaceCacheEntry() *cache.NamespaceCacheEntry {
	return cache.NewNamespaceCacheEntryForTest(
		&persistenceblobs.NamespaceInfo{Name: "mutableStateTest"},
		&persistenceblobs.NamespaceConfig{},
		true,
		&persistenceblobs.NamespaceReplicationConfig{},
		1,
		nil,
	)
}

func (s *mutableStateSuite) buildWorkflowMutableState() *persistence.WorkflowMutableState {
	namespaceID := testNamespaceID
	we := commonpb.WorkflowExecution{
		WorkflowId: "wId",
		RunId:      testRunID,
	}
	tl := "testTaskQueue"
	failoverVersion := int64(300)

	info := &persistence.WorkflowExecutionInfo{
		NamespaceID:                namespaceID,
		WorkflowID:                 we.GetWorkflowId(),
		RunID:                      we.GetRunId(),
		TaskQueue:                  tl,
		WorkflowTypeName:           "wType",
		WorkflowRunTimeout:         200,
		DefaultWorkflowTaskTimeout: 100,
		State:                      enumsspb.WORKFLOW_EXECUTION_STATE_RUNNING,
		Status:                     enumspb.WORKFLOW_EXECUTION_STATUS_RUNNING,
		NextEventID:                int64(101),
		LastProcessedEvent:         int64(99),
		LastUpdatedTimestamp:       time.Now(),
		WorkflowTaskVersion:        failoverVersion,
		WorkflowTaskScheduleID:     common.EmptyEventID,
		WorkflowTaskStartedID:      common.EmptyEventID,
<<<<<<< HEAD
		WorkflowTaskTimeout:        100,
=======
		WorkflowTaskAttempt:        1,
		CurrentWorkflowTaskTimeout: 100,
>>>>>>> 71b8a1a3
	}

	activityInfos := map[int64]*persistence.ActivityInfo{
		5: {
			Version:                failoverVersion,
			ScheduleID:             int64(90),
			ScheduledTime:          time.Now(),
			StartedID:              common.EmptyEventID,
			StartedTime:            time.Now(),
			ActivityID:             "activityID_5",
			ScheduleToStartTimeout: 100,
			ScheduleToCloseTimeout: 200,
			StartToCloseTimeout:    300,
			HeartbeatTimeout:       50,
		},
	}

	expiryTime := types.TimestampNow()
	expiryTime.Seconds += int64(time.Hour.Seconds())
	timerInfos := map[string]*persistenceblobs.TimerInfo{
		"25": {
			Version:    failoverVersion,
			TimerId:    "25",
			StartedId:  85,
			ExpiryTime: expiryTime,
		},
	}

	childInfos := map[int64]*persistence.ChildExecutionInfo{
		80: {
			Version:               failoverVersion,
			InitiatedID:           80,
			InitiatedEventBatchID: 20,
			InitiatedEvent:        &historypb.HistoryEvent{},
			StartedID:             common.EmptyEventID,
			CreateRequestID:       uuid.New(),
			Namespace:             testNamespaceID,
			WorkflowTypeName:      "code.uber.internal/test/foobar",
		},
	}

	signalInfos := map[int64]*persistenceblobs.SignalInfo{
		75: {
			Version:               failoverVersion,
			InitiatedId:           75,
			InitiatedEventBatchId: 17,
			RequestId:             uuid.New(),
			Name:                  "test-signal-75",
			Input:                 payloads.EncodeString("signal-input-75"),
		},
	}

	signalRequestIDs := map[string]struct{}{
		uuid.New(): {},
	}

	bufferedEvents := []*historypb.HistoryEvent{
		{
			EventId:   common.BufferedEventID,
			EventType: enumspb.EVENT_TYPE_WORKFLOW_EXECUTION_SIGNALED,
			Version:   failoverVersion,
			Attributes: &historypb.HistoryEvent_WorkflowExecutionSignaledEventAttributes{WorkflowExecutionSignaledEventAttributes: &historypb.WorkflowExecutionSignaledEventAttributes{
				SignalName: "test-signal-buffered",
				Input:      payloads.EncodeString("test-signal-buffered-input"),
			}},
		},
	}

	replicationState := &persistence.ReplicationState{
		StartVersion:        failoverVersion,
		CurrentVersion:      failoverVersion,
		LastWriteVersion:    common.EmptyVersion,
		LastWriteEventID:    common.EmptyEventID,
		LastReplicationInfo: make(map[string]*replicationspb.ReplicationInfo),
	}

	versionHistories := &persistence.VersionHistories{
		Histories: []*persistence.VersionHistory{
			{
				BranchToken: []byte("token#1"),
				Items: []*persistence.VersionHistoryItem{
					{EventID: 1, Version: 300},
				},
			},
		},
	}

	return &persistence.WorkflowMutableState{
		ExecutionInfo:       info,
		ActivityInfos:       activityInfos,
		TimerInfos:          timerInfos,
		ChildExecutionInfos: childInfos,
		SignalInfos:         signalInfos,
		SignalRequestedIDs:  signalRequestIDs,
		BufferedEvents:      bufferedEvents,
		ReplicationState:    replicationState,
		VersionHistories:    versionHistories,
	}
}<|MERGE_RESOLUTION|>--- conflicted
+++ resolved
@@ -290,12 +290,8 @@
 		WorkflowTaskVersion:        common.EmptyVersion,
 		WorkflowTaskScheduleID:     common.EmptyEventID,
 		WorkflowTaskStartedID:      common.EmptyEventID,
-<<<<<<< HEAD
 		WorkflowTaskTimeout:        100,
-=======
 		WorkflowTaskAttempt:        1,
-		CurrentWorkflowTaskTimeout: 100,
->>>>>>> 71b8a1a3
 	}
 
 	activityInfos := map[int64]*persistence.ActivityInfo{
@@ -753,12 +749,8 @@
 		WorkflowTaskVersion:        failoverVersion,
 		WorkflowTaskScheduleID:     common.EmptyEventID,
 		WorkflowTaskStartedID:      common.EmptyEventID,
-<<<<<<< HEAD
 		WorkflowTaskTimeout:        100,
-=======
 		WorkflowTaskAttempt:        1,
-		CurrentWorkflowTaskTimeout: 100,
->>>>>>> 71b8a1a3
 	}
 
 	activityInfos := map[int64]*persistence.ActivityInfo{
