--- conflicted
+++ resolved
@@ -90,19 +90,11 @@
 	executionInfo := msBuilder.GetExecutionInfo()
 
 	// check to see if cache needs to be refreshed as we could potentially have stale workflow execution
-<<<<<<< HEAD
-	// the exception is decision consistently fail
-	// there will be no event generated, thus making the decision schedule ID == next event ID
-	isDecisionRetry := transferTask.TaskType == enumsspb.TASK_TYPE_TRANSFER_DECISION_TASK &&
-		executionInfo.DecisionScheduleID == transferTask.GetScheduleId() &&
-		executionInfo.DecisionAttempt > 1
-=======
 	// the exception is workflow task consistently fail
 	// there will be no event generated, thus making the workflow task schedule ID == next event ID
 	isWorkflowTaskRetry := transferTask.TaskType == enumsspb.TASK_TYPE_TRANSFER_WORKFLOW_TASK &&
 		executionInfo.WorkflowTaskScheduleID == transferTask.GetScheduleId() &&
-		executionInfo.WorkflowTaskAttempt > 0
->>>>>>> 004c86cb
+		executionInfo.WorkflowTaskAttempt > 1
 
 	if transferTask.GetScheduleId() >= msBuilder.GetNextEventID() && !isWorkflowTaskRetry {
 		metricsClient.IncCounter(metrics.TransferQueueProcessorScope, metrics.StaleMutableStateCounter)
@@ -143,19 +135,11 @@
 	executionInfo := msBuilder.GetExecutionInfo()
 
 	// check to see if cache needs to be refreshed as we could potentially have stale workflow execution
-<<<<<<< HEAD
-	// the exception is decision consistently fail
-	// there will be no event generated, thus making the decision schedule ID == next event ID
-	isDecisionRetry := timerTask.TaskType == enumsspb.TASK_TYPE_DECISION_TIMEOUT &&
-		executionInfo.DecisionScheduleID == timerTask.GetEventId() &&
-		executionInfo.DecisionAttempt > 1
-=======
 	// the exception is workflow task consistently fail
 	// there will be no event generated, thus making the workflow task schedule ID == next event ID
 	isWorkflowTaskRetry := timerTask.TaskType == enumsspb.TASK_TYPE_WORKFLOW_TASK_TIMEOUT &&
 		executionInfo.WorkflowTaskScheduleID == timerTask.GetEventId() &&
-		executionInfo.WorkflowTaskAttempt > 0
->>>>>>> 004c86cb
+		executionInfo.WorkflowTaskAttempt > 1
 
 	if timerTask.GetEventId() >= msBuilder.GetNextEventID() && !isWorkflowTaskRetry {
 		metricsClient.IncCounter(metrics.TimerQueueProcessorScope, metrics.StaleMutableStateCounter)
