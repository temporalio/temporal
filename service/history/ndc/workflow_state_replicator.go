--- conflicted
+++ resolved
@@ -258,13 +258,8 @@
 		return err
 	}
 
-<<<<<<< HEAD
-	taskRefresh := workflow.NewTaskRefresher(r.shardContext)
-	err = taskRefresh.RefreshTasks(ctx, mutableState)
-=======
-	taskRefresh := workflow.NewTaskRefresher(r.shardContext, r.logger)
-	err = taskRefresh.Refresh(ctx, mutableState)
->>>>>>> 505ee59e
+	taskRefresher := workflow.NewTaskRefresher(r.shardContext)
+	err = taskRefresher.Refresh(ctx, mutableState)
 	if err != nil {
 		return err
 	}
