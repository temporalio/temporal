// The MIT License
//
// Copyright (c) 2020 Temporal Technologies Inc.  All rights reserved.
//
// Copyright (c) 2020 Uber Technologies, Inc.
//
// Permission is hereby granted, free of charge, to any person obtaining a copy
// of this software and associated documentation files (the "Software"), to deal
// in the Software without restriction, including without limitation the rights
// to use, copy, modify, merge, publish, distribute, sublicense, and/or sell
// copies of the Software, and to permit persons to whom the Software is
// furnished to do so, subject to the following conditions:
//
// The above copyright notice and this permission notice shall be included in
// all copies or substantial portions of the Software.
//
// THE SOFTWARE IS PROVIDED "AS IS", WITHOUT WARRANTY OF ANY KIND, EXPRESS OR
// IMPLIED, INCLUDING BUT NOT LIMITED TO THE WARRANTIES OF MERCHANTABILITY,
// FITNESS FOR A PARTICULAR PURPOSE AND NONINFRINGEMENT. IN NO EVENT SHALL THE
// AUTHORS OR COPYRIGHT HOLDERS BE LIABLE FOR ANY CLAIM, DAMAGES OR OTHER
// LIABILITY, WHETHER IN AN ACTION OF CONTRACT, TORT OR OTHERWISE, ARISING FROM,
// OUT OF OR IN CONNECTION WITH THE SOFTWARE OR THE USE OR OTHER DEALINGS IN
// THE SOFTWARE.

package history

import (
	"context"
	"time"

	commonpb "go.temporal.io/api/common/v1"
	enumspb "go.temporal.io/api/enums/v1"
	"go.temporal.io/api/serviceerror"
	taskqueuepb "go.temporal.io/api/taskqueue/v1"

	"go.temporal.io/server/api/matchingservice/v1"
	taskqueuespb "go.temporal.io/server/api/taskqueue/v1"
	"go.temporal.io/server/common"
	"go.temporal.io/server/common/debug"
	"go.temporal.io/server/common/log"
	"go.temporal.io/server/common/log/tag"
	"go.temporal.io/server/common/metrics"
	"go.temporal.io/server/common/namespace"
	"go.temporal.io/server/common/persistence/visibility/manager"
	"go.temporal.io/server/common/resource"
	"go.temporal.io/server/common/searchattribute"
	"go.temporal.io/server/service/history/configs"
	"go.temporal.io/server/service/history/consts"
	"go.temporal.io/server/service/history/deletemanager"
	"go.temporal.io/server/service/history/queues"
	"go.temporal.io/server/service/history/shard"
	"go.temporal.io/server/service/history/tasks"
	"go.temporal.io/server/service/history/vclock"
	"go.temporal.io/server/service/history/workflow"
	wcache "go.temporal.io/server/service/history/workflow/cache"
)

const (
	taskTimeout          = time.Second * 3 * debug.TimeoutMultiplier
	taskHistoryOpTimeout = 20 * time.Second
)

var (
	errUnknownTransferTask = serviceerror.NewInternal("Unknown transfer task")
)

type (
	transferQueueTaskExecutorBase struct {
		currentClusterName       string
		shardContext             shard.Context
		registry                 namespace.Registry
		cache                    wcache.Cache
		logger                   log.Logger
		metricHandler            metrics.Handler
		historyRawClient         resource.HistoryRawClient
		matchingRawClient        resource.MatchingRawClient
		config                   *configs.Config
		searchAttributesProvider searchattribute.Provider
		visibilityManager        manager.VisibilityManager
		workflowDeleteManager    deletemanager.DeleteManager
	}
)

func newTransferQueueTaskExecutorBase(
	shardContext shard.Context,
	workflowCache wcache.Cache,
	logger log.Logger,
	metricHandler metrics.Handler,
	historyRawClient resource.HistoryRawClient,
	matchingRawClient resource.MatchingRawClient,
	visibilityManager manager.VisibilityManager,
) *transferQueueTaskExecutorBase {
	return &transferQueueTaskExecutorBase{
		currentClusterName:       shardContext.GetClusterMetadata().GetCurrentClusterName(),
		shardContext:             shardContext,
		registry:                 shardContext.GetNamespaceRegistry(),
		cache:                    workflowCache,
		logger:                   logger,
		metricHandler:            metricHandler,
		historyRawClient:         historyRawClient,
		matchingRawClient:        matchingRawClient,
		config:                   shardContext.GetConfig(),
		searchAttributesProvider: shardContext.GetSearchAttributesProvider(),
		visibilityManager:        visibilityManager,
		workflowDeleteManager: deletemanager.NewDeleteManager(
			shardContext,
			workflowCache,
<<<<<<< HEAD
			shardContext.GetConfig(),
			archivalClient,
			shardContext.GetTimeSource(),
=======
			shard.GetConfig(),
			shard.GetTimeSource(),
>>>>>>> f64a3b8a
			visibilityManager,
		),
	}
}

func (t *transferQueueTaskExecutorBase) pushActivity(
	ctx context.Context,
	task *tasks.ActivityTask,
	activityScheduleToStartTimeout *time.Duration,
	directive *taskqueuespb.TaskVersionDirective,
) error {
	_, err := t.matchingRawClient.AddActivityTask(ctx, &matchingservice.AddActivityTaskRequest{
		NamespaceId: task.NamespaceID,
		Execution: &commonpb.WorkflowExecution{
			WorkflowId: task.WorkflowID,
			RunId:      task.RunID,
		},
		TaskQueue: &taskqueuepb.TaskQueue{
			Name: task.TaskQueue,
			Kind: enumspb.TASK_QUEUE_KIND_NORMAL,
		},
		ScheduledEventId:       task.ScheduledEventID,
		ScheduleToStartTimeout: activityScheduleToStartTimeout,
		Clock:                  vclock.NewVectorClock(t.shardContext.GetClusterMetadata().GetClusterID(), t.shardContext.GetShardID(), task.TaskID),
		VersionDirective:       directive,
	})
	if _, isNotFound := err.(*serviceerror.NotFound); isNotFound {
		// NotFound error is not expected for AddTasks calls
		// but will be ignored by task error handling logic, so log it here
		tasks.InitializeLogger(task, t.logger).Error("Matching returned not found error for AddActivityTask", tag.Error(err))
	}

	return err
}

func (t *transferQueueTaskExecutorBase) pushWorkflowTask(
	ctx context.Context,
	task *tasks.WorkflowTask,
	taskqueue *taskqueuepb.TaskQueue,
	workflowTaskScheduleToStartTimeout *time.Duration,
	directive *taskqueuespb.TaskVersionDirective,
) error {
	_, err := t.matchingRawClient.AddWorkflowTask(ctx, &matchingservice.AddWorkflowTaskRequest{
		NamespaceId: task.NamespaceID,
		Execution: &commonpb.WorkflowExecution{
			WorkflowId: task.WorkflowID,
			RunId:      task.RunID,
		},
		TaskQueue:              taskqueue,
		ScheduledEventId:       task.ScheduledEventID,
		ScheduleToStartTimeout: workflowTaskScheduleToStartTimeout,
		Clock:                  vclock.NewVectorClock(t.shardContext.GetClusterMetadata().GetClusterID(), t.shardContext.GetShardID(), task.TaskID),
		VersionDirective:       directive,
	})
	if _, isNotFound := err.(*serviceerror.NotFound); isNotFound {
		// NotFound error is not expected for AddTasks calls
		// but will be ignored by task error handling logic, so log it here
		tasks.InitializeLogger(task, t.logger).Error("Matching returned not found error for AddWorkflowTask", tag.Error(err))
	}

	return err
}

<<<<<<< HEAD
func (t *transferQueueTaskExecutorBase) archiveVisibility(
	ctx context.Context,
	namespaceID namespace.ID,
	workflowID string,
	runID string,
	workflowTypeName string,
	startTime time.Time,
	executionTime time.Time,
	endTime time.Time,
	status enumspb.WorkflowExecutionStatus,
	historyLength int64,
	visibilityMemo *commonpb.Memo,
	searchAttributes *commonpb.SearchAttributes,
) error {
	namespaceEntry, err := t.registry.GetNamespaceByID(namespaceID)
	if err != nil {
		return err
	}

	clusterConfiguredForVisibilityArchival := t.shardContext.GetArchivalMetadata().GetVisibilityConfig().ClusterConfiguredForArchival()
	namespaceConfiguredForVisibilityArchival := namespaceEntry.VisibilityArchivalState().State == enumspb.ARCHIVAL_STATE_ENABLED
	archiveVisibility := clusterConfiguredForVisibilityArchival && namespaceConfiguredForVisibilityArchival

	if !archiveVisibility {
		return nil
	}

	ctx, cancel := context.WithTimeout(ctx, t.config.TransferProcessorVisibilityArchivalTimeLimit())
	defer cancel()

	saTypeMap, err := t.searchAttributesProvider.GetSearchAttributes(t.visibilityManager.GetIndexName(), false)
	if err != nil {
		return err
	}

	// Setting search attributes types here because archival client needs to stringify them
	// and it might not have access to type map (i.e. type needs to be embedded).
	searchattribute.ApplyTypeMap(searchAttributes, saTypeMap)

	_, err = t.archivalClient.Archive(ctx, &archiver.ClientRequest{
		ArchiveRequest: &archiver.ArchiveRequest{
			ShardID:          t.shardContext.GetShardID(),
			NamespaceID:      namespaceID.String(),
			Namespace:        namespaceEntry.Name().String(),
			WorkflowID:       workflowID,
			RunID:            runID,
			WorkflowTypeName: workflowTypeName,
			StartTime:        startTime,
			ExecutionTime:    executionTime,
			CloseTime:        endTime,
			Status:           status,
			HistoryLength:    historyLength,
			Memo:             visibilityMemo,
			SearchAttributes: searchAttributes,
			VisibilityURI:    namespaceEntry.VisibilityArchivalState().URI,
			HistoryURI:       namespaceEntry.HistoryArchivalState().URI,
			Targets:          []archiver.ArchivalTarget{archiver.ArchiveTargetVisibility},
		},
		CallerService:        string(primitives.HistoryService),
		AttemptArchiveInline: true, // archive visibility inline by default
	})

	return err
}

=======
>>>>>>> f64a3b8a
func (t *transferQueueTaskExecutorBase) processDeleteExecutionTask(
	ctx context.Context,
	task *tasks.DeleteExecutionTask,
	ensureNoPendingCloseTask bool,
) error {
	return t.deleteExecution(ctx, task, false, ensureNoPendingCloseTask, &task.ProcessStage)
}

func (t *transferQueueTaskExecutorBase) deleteExecution(
	ctx context.Context,
	task tasks.Task,
	forceDeleteFromOpenVisibility bool,
	ensureNoPendingCloseTask bool,
	stage *tasks.DeleteWorkflowExecutionStage,
) (retError error) {
	ctx, cancel := context.WithTimeout(ctx, taskTimeout)
	defer cancel()

	workflowExecution := commonpb.WorkflowExecution{
		WorkflowId: task.GetWorkflowID(),
		RunId:      task.GetRunID(),
	}

	weCtx, release, err := t.cache.GetOrCreateWorkflowExecution(
		ctx,
		t.shardContext,
		namespace.ID(task.GetNamespaceID()),
		workflowExecution,
		workflow.LockPriorityLow,
	)
	if err != nil {
		return err
	}
	defer func() { release(retError) }()

	mutableState, err := loadMutableStateForTransferTask(ctx, t.shardContext, weCtx, task, t.metricHandler, t.logger)
	if err != nil {
		return err
	}

	// Here, we ensure that the workflow is closed successfully before deleting it. Otherwise, the mutable state
	// might be deleted before the close task is executed, and so the close task will be dropped. In passive cluster,
	// this check can be ignored.
	//
	// Additionally, this function itself could be called from within the close execution task, so we need to skip
	// the check in that case because the close execution task would be waiting for itself to finish forever. So, the
	// ensureNoPendingCloseTask flag is set iff we're running in the active cluster, and we aren't processing the
	// CloseExecutionTask from within this same goroutine.
	if ensureNoPendingCloseTask {
		// Unfortunately, queue states/ack levels are updated with delay (default 30s), therefore this could fail if the
		// workflow was closed before the queue state/ack levels were updated, so we return a retryable error.
		if t.isCloseExecutionTaskPending(mutableState, weCtx) {
			return consts.ErrDependencyTaskNotCompleted
		}
	}

	// If task version is EmptyVersion it means "don't check task version".
	// This can happen when task was created from explicit user API call.
	// Or the namespace is a local namespace which will not have version conflict.
	if task.GetVersion() != common.EmptyVersion {
		lastWriteVersion, err := mutableState.GetLastWriteVersion()
		if err != nil {
			return err
		}
		err = CheckTaskVersion(t.shardContext, t.logger, mutableState.GetNamespaceEntry(), lastWriteVersion, task.GetVersion(), task)
		if err != nil {
			return err
		}
	}

	return t.workflowDeleteManager.DeleteWorkflowExecution(
		ctx,
		namespace.ID(task.GetNamespaceID()),
		workflowExecution,
		weCtx,
		mutableState,
		forceDeleteFromOpenVisibility,
		stage,
	)
}

func (t *transferQueueTaskExecutorBase) isCloseExecutionTaskPending(ms workflow.MutableState, weCtx workflow.Context) bool {
	closeTransferTaskId := ms.GetExecutionInfo().CloseTransferTaskId
	// taskID == 0 if workflow closed before this field was added (v1.17).
	if closeTransferTaskId == 0 {
		return false
	}
	// check if close execution transfer task is completed
	transferQueueState, ok := t.shardContext.GetQueueState(tasks.CategoryTransfer)
	if !ok {
		return true
	}
	fakeCloseTransferTask := &tasks.CloseExecutionTask{
		WorkflowKey: weCtx.GetWorkflowKey(),
		TaskID:      closeTransferTaskId,
	}
	return !queues.IsTaskAcked(fakeCloseTransferTask, transferQueueState)
}<|MERGE_RESOLUTION|>--- conflicted
+++ resolved
@@ -105,14 +105,8 @@
 		workflowDeleteManager: deletemanager.NewDeleteManager(
 			shardContext,
 			workflowCache,
-<<<<<<< HEAD
 			shardContext.GetConfig(),
-			archivalClient,
 			shardContext.GetTimeSource(),
-=======
-			shard.GetConfig(),
-			shard.GetTimeSource(),
->>>>>>> f64a3b8a
 			visibilityManager,
 		),
 	}
@@ -176,74 +170,6 @@
 	return err
 }
 
-<<<<<<< HEAD
-func (t *transferQueueTaskExecutorBase) archiveVisibility(
-	ctx context.Context,
-	namespaceID namespace.ID,
-	workflowID string,
-	runID string,
-	workflowTypeName string,
-	startTime time.Time,
-	executionTime time.Time,
-	endTime time.Time,
-	status enumspb.WorkflowExecutionStatus,
-	historyLength int64,
-	visibilityMemo *commonpb.Memo,
-	searchAttributes *commonpb.SearchAttributes,
-) error {
-	namespaceEntry, err := t.registry.GetNamespaceByID(namespaceID)
-	if err != nil {
-		return err
-	}
-
-	clusterConfiguredForVisibilityArchival := t.shardContext.GetArchivalMetadata().GetVisibilityConfig().ClusterConfiguredForArchival()
-	namespaceConfiguredForVisibilityArchival := namespaceEntry.VisibilityArchivalState().State == enumspb.ARCHIVAL_STATE_ENABLED
-	archiveVisibility := clusterConfiguredForVisibilityArchival && namespaceConfiguredForVisibilityArchival
-
-	if !archiveVisibility {
-		return nil
-	}
-
-	ctx, cancel := context.WithTimeout(ctx, t.config.TransferProcessorVisibilityArchivalTimeLimit())
-	defer cancel()
-
-	saTypeMap, err := t.searchAttributesProvider.GetSearchAttributes(t.visibilityManager.GetIndexName(), false)
-	if err != nil {
-		return err
-	}
-
-	// Setting search attributes types here because archival client needs to stringify them
-	// and it might not have access to type map (i.e. type needs to be embedded).
-	searchattribute.ApplyTypeMap(searchAttributes, saTypeMap)
-
-	_, err = t.archivalClient.Archive(ctx, &archiver.ClientRequest{
-		ArchiveRequest: &archiver.ArchiveRequest{
-			ShardID:          t.shardContext.GetShardID(),
-			NamespaceID:      namespaceID.String(),
-			Namespace:        namespaceEntry.Name().String(),
-			WorkflowID:       workflowID,
-			RunID:            runID,
-			WorkflowTypeName: workflowTypeName,
-			StartTime:        startTime,
-			ExecutionTime:    executionTime,
-			CloseTime:        endTime,
-			Status:           status,
-			HistoryLength:    historyLength,
-			Memo:             visibilityMemo,
-			SearchAttributes: searchAttributes,
-			VisibilityURI:    namespaceEntry.VisibilityArchivalState().URI,
-			HistoryURI:       namespaceEntry.HistoryArchivalState().URI,
-			Targets:          []archiver.ArchivalTarget{archiver.ArchiveTargetVisibility},
-		},
-		CallerService:        string(primitives.HistoryService),
-		AttemptArchiveInline: true, // archive visibility inline by default
-	})
-
-	return err
-}
-
-=======
->>>>>>> f64a3b8a
 func (t *transferQueueTaskExecutorBase) processDeleteExecutionTask(
 	ctx context.Context,
 	task *tasks.DeleteExecutionTask,
