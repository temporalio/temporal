// The MIT License
//
// Copyright (c) 2020 Temporal Technologies Inc.  All rights reserved.
//
// Copyright (c) 2020 Uber Technologies, Inc.
//
// Permission is hereby granted, free of charge, to any person obtaining a copy
// of this software and associated documentation files (the "Software"), to deal
// in the Software without restriction, including without limitation the rights
// to use, copy, modify, merge, publish, distribute, sublicense, and/or sell
// copies of the Software, and to permit persons to whom the Software is
// furnished to do so, subject to the following conditions:
//
// The above copyright notice and this permission notice shall be included in
// all copies or substantial portions of the Software.
//
// THE SOFTWARE IS PROVIDED "AS IS", WITHOUT WARRANTY OF ANY KIND, EXPRESS OR
// IMPLIED, INCLUDING BUT NOT LIMITED TO THE WARRANTIES OF MERCHANTABILITY,
// FITNESS FOR A PARTICULAR PURPOSE AND NONINFRINGEMENT. IN NO EVENT SHALL THE
// AUTHORS OR COPYRIGHT HOLDERS BE LIABLE FOR ANY CLAIM, DAMAGES OR OTHER
// LIABILITY, WHETHER IN AN ACTION OF CONTRACT, TORT OR OTHERWISE, ARISING FROM,
// OUT OF OR IN CONNECTION WITH THE SOFTWARE OR THE USE OR OTHER DEALINGS IN
// THE SOFTWARE.

package history

import (
	"context"
	"fmt"
	"sync"
	"sync/atomic"

	"github.com/pborman/uuid"
	eventpb "go.temporal.io/temporal-proto/event"
	executionpb "go.temporal.io/temporal-proto/execution"
	"go.temporal.io/temporal-proto/serviceerror"
	healthpb "google.golang.org/grpc/health/grpc_health_v1"

	"github.com/temporalio/temporal/.gen/proto/historyservice"
	namespacegenpb "github.com/temporalio/temporal/.gen/proto/namespace"
	replicationgenpb "github.com/temporalio/temporal/.gen/proto/replication"
	tokengenpb "github.com/temporalio/temporal/.gen/proto/token"
	"github.com/temporalio/temporal/common"
	"github.com/temporalio/temporal/common/definition"
	"github.com/temporalio/temporal/common/log"
	"github.com/temporalio/temporal/common/log/tag"
	"github.com/temporalio/temporal/common/messaging"
	"github.com/temporalio/temporal/common/metrics"
	"github.com/temporalio/temporal/common/persistence"
	"github.com/temporalio/temporal/common/persistence/serialization"
	"github.com/temporalio/temporal/common/primitives"
	"github.com/temporalio/temporal/common/quotas"
	"github.com/temporalio/temporal/common/resource"
)

type (

	// Handler - gRPC handler interface for historyservice
	Handler struct {
		resource.Resource

		controller              *shardController
		tokenSerializer         common.TaskTokenSerializer
		startWG                 sync.WaitGroup
		config                  *Config
		historyEventNotifier    historyEventNotifier
		publisher               messaging.Producer
		rateLimiter             quotas.Limiter
		replicationTaskFetchers ReplicationTaskFetchers
	}
)

var (
	_ EngineFactory                       = (*Handler)(nil)
	_ historyservice.HistoryServiceServer = (*Handler)(nil)

	errNamespaceNotSet         = serviceerror.NewInvalidArgument("Namespace not set on request.")
	errWorkflowExecutionNotSet = serviceerror.NewInvalidArgument("WorkflowExecution not set on request.")
	errTaskListNotSet          = serviceerror.NewInvalidArgument("Task list not set.")
	errWorkflowIDNotSet        = serviceerror.NewInvalidArgument("WorkflowId is not set on request.")
	errRunIDNotValid           = serviceerror.NewInvalidArgument("RunId is not valid UUID.")
	errSourceClusterNotSet     = serviceerror.NewInvalidArgument("Source Cluster not set on request.")
	errShardIDNotSet           = serviceerror.NewInvalidArgument("ShardId not set on request.")
	errTimestampNotSet         = serviceerror.NewInvalidArgument("Timestamp not set on request.")
	errDeserializeTaskToken    = serviceerror.NewInvalidArgument("Error to deserialize task token. Error: %v.")

	errHistoryHostThrottle = serviceerror.NewResourceExhausted("History host RPS exceeded.")
)

// NewHandler creates a thrift handler for the history service
func NewHandler(
	resource resource.Resource,
	config *Config,
) *Handler {
	handler := &Handler{
		Resource:        resource,
		config:          config,
		tokenSerializer: common.NewProtoTaskTokenSerializer(),
		rateLimiter: quotas.NewDynamicRateLimiter(
			func() float64 {
				return float64(config.RPS())
			},
		),
	}

	// prevent us from trying to serve requests before shard controller is started and ready
	handler.startWG.Add(1)
	return handler
}

// Start starts the handler
func (h *Handler) Start() {
	if h.GetClusterMetadata().IsGlobalNamespaceEnabled() {
		var err error
		h.publisher, err = h.GetMessagingClient().NewProducerWithClusterName(h.GetClusterMetadata().GetCurrentClusterName())
		if err != nil {
			h.GetLogger().Fatal("Creating kafka producer failed", tag.Error(err))
		}
	}

	h.replicationTaskFetchers = NewReplicationTaskFetchers(
		h.GetLogger(),
		h.config,
		h.GetClusterMetadata().GetReplicationConsumerConfig(),
		h.GetClusterMetadata(),
		h.GetClientBean())

	h.replicationTaskFetchers.Start()

	h.controller = newShardController(
		h.Resource,
		h,
		h.config,
	)
	h.historyEventNotifier = newHistoryEventNotifier(h.GetTimeSource(), h.GetMetricsClient(), h.config.GetShardID)
	// events notifier must starts before controller
	h.historyEventNotifier.Start()
	h.controller.Start()

	h.startWG.Done()
}

// Stop stops the handler
func (h *Handler) Stop() {
	h.replicationTaskFetchers.Stop()
	h.controller.Stop()
	h.historyEventNotifier.Stop()
}

// CreateEngine is implementation for HistoryEngineFactory used for creating the engine instance for shard
func (h *Handler) CreateEngine(
	shardContext ShardContext,
) Engine {
	return NewEngineWithShardContext(
		shardContext,
		h.GetVisibilityManager(),
		h.GetMatchingClient(),
		h.GetHistoryClient(),
		h.GetSDKClient(),
		h.historyEventNotifier,
		h.publisher,
		h.config,
		h.replicationTaskFetchers,
		h.GetMatchingRawClient(),
	)
}

// https://github.com/grpc/grpc/blob/master/doc/health-checking.md
func (h *Handler) Check(context.Context, *healthpb.HealthCheckRequest) (*healthpb.HealthCheckResponse, error) {
	h.startWG.Wait()
	h.GetLogger().Debug("History service health check endpoint (gRPC) reached.")
	hs := &healthpb.HealthCheckResponse{
		Status: healthpb.HealthCheckResponse_SERVING,
	}
	return hs, nil
}
func (h *Handler) Watch(*healthpb.HealthCheckRequest, healthpb.Health_WatchServer) error {
	return serviceerror.NewUnimplemented("Watch is not implemented.")
}

// RecordActivityTaskHeartbeat - Record Activity Task Heart beat.
func (h *Handler) RecordActivityTaskHeartbeat(ctx context.Context, request *historyservice.RecordActivityTaskHeartbeatRequest) (_ *historyservice.RecordActivityTaskHeartbeatResponse, retError error) {

	defer log.CapturePanicGRPC(h.GetLogger(), &retError)
	h.startWG.Wait()

	scope := metrics.HistoryRecordActivityTaskHeartbeatScope
	h.GetMetricsClient().IncCounter(scope, metrics.ServiceRequests)
	sw := h.GetMetricsClient().StartTimer(scope, metrics.ServiceLatency)
	defer sw.Stop()

	namespaceID := request.GetNamespaceId()
	if namespaceID == "" {
		return nil, h.error(errNamespaceNotSet, scope, namespaceID, "")
	}

	if ok := h.rateLimiter.Allow(); !ok {
		return nil, h.error(errHistoryHostThrottle, scope, namespaceID, "")
	}

	heartbeatRequest := request.HeartbeatRequest
	taskToken, err0 := h.tokenSerializer.Deserialize(heartbeatRequest.TaskToken)
	if err0 != nil {
		return nil, h.error(errDeserializeTaskToken.MessageArgs(err0), scope, namespaceID, "")
	}

	err0 = validateTaskToken(taskToken)
	if err0 != nil {
		return nil, h.error(err0, scope, namespaceID, "")
	}
	workflowID := taskToken.GetWorkflowId()

	engine, err1 := h.controller.GetEngine(workflowID)
	if err1 != nil {
		return nil, h.error(err1, scope, namespaceID, workflowID)
	}

	response, err2 := engine.RecordActivityTaskHeartbeat(ctx, request)
	if err2 != nil {
		return nil, h.error(err2, scope, namespaceID, workflowID)
	}

	return response, nil
}

// RecordActivityTaskStarted - Record Activity Task started.
func (h *Handler) RecordActivityTaskStarted(ctx context.Context, request *historyservice.RecordActivityTaskStartedRequest) (_ *historyservice.RecordActivityTaskStartedResponse, retError error) {

	defer log.CapturePanicGRPC(h.GetLogger(), &retError)
	h.startWG.Wait()

	scope := metrics.HistoryRecordActivityTaskStartedScope
	h.GetMetricsClient().IncCounter(scope, metrics.ServiceRequests)
	sw := h.GetMetricsClient().StartTimer(scope, metrics.ServiceLatency)
	defer sw.Stop()

	namespaceID := request.GetNamespaceId()
	workflowExecution := request.WorkflowExecution
	workflowID := workflowExecution.GetWorkflowId()
	if request.GetNamespaceId() == "" {
		return nil, h.error(errNamespaceNotSet, scope, namespaceID, workflowID)
	}

	if ok := h.rateLimiter.Allow(); !ok {
		return nil, h.error(errHistoryHostThrottle, scope, namespaceID, workflowID)
	}

	engine, err1 := h.controller.GetEngine(workflowID)
	if err1 != nil {
		return nil, h.error(err1, scope, namespaceID, workflowID)
	}

	response, err2 := engine.RecordActivityTaskStarted(ctx, request)
	if err2 != nil {
		return nil, h.error(err2, scope, namespaceID, workflowID)
	}

	return response, nil
}

// RecordDecisionTaskStarted - Record Decision Task started.
func (h *Handler) RecordDecisionTaskStarted(ctx context.Context, request *historyservice.RecordDecisionTaskStartedRequest) (_ *historyservice.RecordDecisionTaskStartedResponse, retError error) {

	defer log.CapturePanicGRPC(h.GetLogger(), &retError)
	h.startWG.Wait()
	h.GetLogger().Debug("RecordDecisionTaskStarted",
		tag.WorkflowNamespaceID(request.GetNamespaceId()),
		tag.WorkflowID(request.WorkflowExecution.GetWorkflowId()),
		tag.WorkflowRunID(request.WorkflowExecution.GetRunId()),
		tag.WorkflowScheduleID(request.GetScheduleId()))

	scope := metrics.HistoryRecordDecisionTaskStartedScope
	h.GetMetricsClient().IncCounter(scope, metrics.ServiceRequests)
	sw := h.GetMetricsClient().StartTimer(scope, metrics.ServiceLatency)
	defer sw.Stop()

	namespaceID := request.GetNamespaceId()
	workflowExecution := request.WorkflowExecution
	workflowID := workflowExecution.GetWorkflowId()
	if namespaceID == "" {
		return nil, h.error(errNamespaceNotSet, scope, namespaceID, workflowID)
	}

	if ok := h.rateLimiter.Allow(); !ok {
		return nil, h.error(errHistoryHostThrottle, scope, namespaceID, workflowID)
	}

	if request.PollRequest == nil || request.PollRequest.TaskList.GetName() == "" {
		return nil, h.error(errTaskListNotSet, scope, namespaceID, workflowID)
	}

	engine, err1 := h.controller.GetEngine(workflowID)
	if err1 != nil {
		h.GetLogger().Error("RecordDecisionTaskStarted failed.",
			tag.Error(err1),
			tag.WorkflowID(request.WorkflowExecution.GetWorkflowId()),
			tag.WorkflowRunID(request.WorkflowExecution.GetRunId()),
			tag.WorkflowScheduleID(request.GetScheduleId()),
		)
		return nil, h.error(err1, scope, namespaceID, workflowID)
	}

	response, err2 := engine.RecordDecisionTaskStarted(ctx, request)
	if err2 != nil {
		return nil, h.error(err2, scope, namespaceID, workflowID)
	}

	return response, nil
}

// RespondActivityTaskCompleted - records completion of an activity task
func (h *Handler) RespondActivityTaskCompleted(ctx context.Context, request *historyservice.RespondActivityTaskCompletedRequest) (_ *historyservice.RespondActivityTaskCompletedResponse, retError error) {

	defer log.CapturePanicGRPC(h.GetLogger(), &retError)
	h.startWG.Wait()

	scope := metrics.HistoryRespondActivityTaskCompletedScope
	h.GetMetricsClient().IncCounter(scope, metrics.ServiceRequests)
	sw := h.GetMetricsClient().StartTimer(scope, metrics.ServiceLatency)
	defer sw.Stop()

	namespaceID := request.GetNamespaceId()
	if namespaceID == "" {
		return nil, h.error(errNamespaceNotSet, scope, namespaceID, "")
	}

	if ok := h.rateLimiter.Allow(); !ok {
		return nil, h.error(errHistoryHostThrottle, scope, namespaceID, "")
	}

	completeRequest := request.CompleteRequest
	taskToken, err0 := h.tokenSerializer.Deserialize(completeRequest.TaskToken)
	if err0 != nil {
		return nil, h.error(errDeserializeTaskToken.MessageArgs(err0), scope, namespaceID, "")
	}

	err0 = validateTaskToken(taskToken)
	if err0 != nil {
		return nil, h.error(err0, scope, namespaceID, "")
	}
	workflowID := taskToken.GetWorkflowId()

	engine, err1 := h.controller.GetEngine(workflowID)
	if err1 != nil {
		return nil, h.error(err1, scope, namespaceID, workflowID)
	}

	err2 := engine.RespondActivityTaskCompleted(ctx, request)
	if err2 != nil {
		return nil, h.error(err2, scope, namespaceID, workflowID)
	}

	return &historyservice.RespondActivityTaskCompletedResponse{}, nil
}

// RespondActivityTaskFailed - records failure of an activity task
func (h *Handler) RespondActivityTaskFailed(ctx context.Context, request *historyservice.RespondActivityTaskFailedRequest) (_ *historyservice.RespondActivityTaskFailedResponse, retError error) {
	defer log.CapturePanicGRPC(h.GetLogger(), &retError)
	h.startWG.Wait()

	scope := metrics.HistoryRespondActivityTaskFailedScope
	h.GetMetricsClient().IncCounter(scope, metrics.ServiceRequests)
	sw := h.GetMetricsClient().StartTimer(scope, metrics.ServiceLatency)
	defer sw.Stop()

	namespaceID := request.GetNamespaceId()
	if namespaceID == "" {
		return nil, h.error(errNamespaceNotSet, scope, namespaceID, "")
	}

	if ok := h.rateLimiter.Allow(); !ok {
		return nil, h.error(errHistoryHostThrottle, scope, namespaceID, "")
	}

	failRequest := request.FailedRequest
	taskToken, err0 := h.tokenSerializer.Deserialize(failRequest.TaskToken)
	if err0 != nil {
		return nil, h.error(errDeserializeTaskToken.MessageArgs(err0), scope, namespaceID, "")
	}

	err0 = validateTaskToken(taskToken)
	if err0 != nil {
		return nil, h.error(err0, scope, namespaceID, "")
	}
	workflowID := taskToken.GetWorkflowId()

	engine, err1 := h.controller.GetEngine(workflowID)
	if err1 != nil {
		return nil, h.error(err1, scope, namespaceID, workflowID)
	}

	err2 := engine.RespondActivityTaskFailed(ctx, request)
	if err2 != nil {
		return nil, h.error(err2, scope, namespaceID, workflowID)
	}

	return &historyservice.RespondActivityTaskFailedResponse{}, nil
}

// RespondActivityTaskCanceled - records failure of an activity task
func (h *Handler) RespondActivityTaskCanceled(ctx context.Context, request *historyservice.RespondActivityTaskCanceledRequest) (_ *historyservice.RespondActivityTaskCanceledResponse, retError error) {
	defer log.CapturePanicGRPC(h.GetLogger(), &retError)
	h.startWG.Wait()

	scope := metrics.HistoryRespondActivityTaskCanceledScope
	h.GetMetricsClient().IncCounter(scope, metrics.ServiceRequests)
	sw := h.GetMetricsClient().StartTimer(scope, metrics.ServiceLatency)
	defer sw.Stop()

	namespaceID := request.GetNamespaceId()
	if namespaceID == "" {
		return nil, h.error(errNamespaceNotSet, scope, namespaceID, "")
	}

	if ok := h.rateLimiter.Allow(); !ok {
		return nil, h.error(errHistoryHostThrottle, scope, namespaceID, "")
	}

	cancelRequest := request.CancelRequest
	taskToken, err0 := h.tokenSerializer.Deserialize(cancelRequest.TaskToken)
	if err0 != nil {
		return nil, h.error(errDeserializeTaskToken.MessageArgs(err0), scope, namespaceID, "")
	}

	err0 = validateTaskToken(taskToken)
	if err0 != nil {
		return nil, h.error(err0, scope, namespaceID, "")
	}
	workflowID := taskToken.GetWorkflowId()

	engine, err1 := h.controller.GetEngine(workflowID)
	if err1 != nil {
		return nil, h.error(err1, scope, namespaceID, workflowID)
	}

	err2 := engine.RespondActivityTaskCanceled(ctx, request)
	if err2 != nil {
		return nil, h.error(err2, scope, namespaceID, workflowID)
	}

	return &historyservice.RespondActivityTaskCanceledResponse{}, nil
}

// RespondDecisionTaskCompleted - records completion of a decision task
func (h *Handler) RespondDecisionTaskCompleted(ctx context.Context, request *historyservice.RespondDecisionTaskCompletedRequest) (_ *historyservice.RespondDecisionTaskCompletedResponse, retError error) {
	defer log.CapturePanicGRPC(h.GetLogger(), &retError)
	h.startWG.Wait()

	scope := metrics.HistoryRespondDecisionTaskCompletedScope
	h.GetMetricsClient().IncCounter(scope, metrics.ServiceRequests)
	sw := h.GetMetricsClient().StartTimer(scope, metrics.ServiceLatency)
	defer sw.Stop()

	namespaceID := request.GetNamespaceId()
	if namespaceID == "" {
		return nil, h.error(errNamespaceNotSet, scope, namespaceID, "")
	}

	if ok := h.rateLimiter.Allow(); !ok {
		return nil, h.error(errHistoryHostThrottle, scope, namespaceID, "")
	}

	completeRequest := request.CompleteRequest
	if len(completeRequest.Decisions) == 0 {
		h.GetMetricsClient().IncCounter(scope, metrics.EmptyCompletionDecisionsCounter)
	}
	token, err0 := h.tokenSerializer.Deserialize(completeRequest.TaskToken)
	if err0 != nil {
		return nil, h.error(errDeserializeTaskToken.MessageArgs(err0), scope, namespaceID, "")
	}

	h.GetLogger().Debug("RespondDecisionTaskCompleted",
		tag.WorkflowNamespaceIDBytes(token.GetNamespaceId()),
		tag.WorkflowID(token.GetWorkflowId()),
		tag.WorkflowRunIDBytes(token.GetRunId()),
		tag.WorkflowScheduleID(token.GetScheduleId()))

	err0 = validateTaskToken(token)
	if err0 != nil {
		return nil, h.error(err0, scope, namespaceID, "")
	}
	workflowID := token.GetWorkflowId()

	engine, err1 := h.controller.GetEngine(workflowID)
	if err1 != nil {
		return nil, h.error(err1, scope, namespaceID, workflowID)
	}

	response, err2 := engine.RespondDecisionTaskCompleted(ctx, request)
	if err2 != nil {
		return nil, h.error(err2, scope, namespaceID, workflowID)
	}

	return response, nil
}

// RespondDecisionTaskFailed - failed response to decision task
func (h *Handler) RespondDecisionTaskFailed(ctx context.Context, request *historyservice.RespondDecisionTaskFailedRequest) (_ *historyservice.RespondDecisionTaskFailedResponse, retError error) {

	defer log.CapturePanicGRPC(h.GetLogger(), &retError)
	h.startWG.Wait()

	scope := metrics.HistoryRespondDecisionTaskFailedScope
	h.GetMetricsClient().IncCounter(scope, metrics.ServiceRequests)
	sw := h.GetMetricsClient().StartTimer(scope, metrics.ServiceLatency)
	defer sw.Stop()

	namespaceID := request.GetNamespaceId()
	if namespaceID == "" {
		return nil, h.error(errNamespaceNotSet, scope, namespaceID, "")
	}

	if ok := h.rateLimiter.Allow(); !ok {
		return nil, h.error(errHistoryHostThrottle, scope, namespaceID, "")
	}

	failedRequest := request.FailedRequest
	token, err0 := h.tokenSerializer.Deserialize(failedRequest.TaskToken)
	if err0 != nil {
		return nil, h.error(errDeserializeTaskToken.MessageArgs(err0), scope, namespaceID, "")
	}

	h.GetLogger().Debug("RespondDecisionTaskFailed",
		tag.WorkflowNamespaceIDBytes(token.GetNamespaceId()),
		tag.WorkflowID(token.GetWorkflowId()),
		tag.WorkflowRunIDBytes(token.GetRunId()),
		tag.WorkflowScheduleID(token.GetScheduleId()))

	if failedRequest != nil && failedRequest.GetCause() == eventpb.DecisionTaskFailedCause_UnhandledDecision {
		h.GetLogger().Info("Non-Deterministic Error", tag.WorkflowNamespaceIDBytes(token.GetNamespaceId()), tag.WorkflowID(token.GetWorkflowId()), tag.WorkflowRunIDBytes(token.GetRunId()))
		namespace, err := h.GetNamespaceCache().GetNamespaceName(primitives.UUIDString(token.GetNamespaceId()))
		var namespaceTag metrics.Tag

		if err == nil {
			namespaceTag = metrics.NamespaceTag(namespace)
		} else {
			namespaceTag = metrics.NamespaceUnknownTag()
		}

		h.GetMetricsClient().Scope(scope, namespaceTag).IncCounter(metrics.ServiceErrNonDeterministicCounter)
	}
	err0 = validateTaskToken(token)
	if err0 != nil {
		return nil, h.error(err0, scope, namespaceID, "")
	}
	workflowID := token.GetWorkflowId()

	engine, err1 := h.controller.GetEngine(workflowID)
	if err1 != nil {
		return nil, h.error(err1, scope, namespaceID, workflowID)
	}

	err2 := engine.RespondDecisionTaskFailed(ctx, request)
	if err2 != nil {
		return nil, h.error(err2, scope, namespaceID, workflowID)
	}

	return &historyservice.RespondDecisionTaskFailedResponse{}, nil
}

// StartWorkflowExecution - creates a new workflow execution
func (h *Handler) StartWorkflowExecution(ctx context.Context, request *historyservice.StartWorkflowExecutionRequest) (_ *historyservice.StartWorkflowExecutionResponse, retError error) {

	defer log.CapturePanicGRPC(h.GetLogger(), &retError)
	h.startWG.Wait()

	scope := metrics.HistoryStartWorkflowExecutionScope
	h.GetMetricsClient().IncCounter(scope, metrics.ServiceRequests)
	sw := h.GetMetricsClient().StartTimer(scope, metrics.ServiceLatency)
	defer sw.Stop()

	namespaceID := request.GetNamespaceId()
	if namespaceID == "" {
		return nil, h.error(errNamespaceNotSet, scope, namespaceID, "")
	}

	if ok := h.rateLimiter.Allow(); !ok {
		return nil, h.error(errHistoryHostThrottle, scope, namespaceID, "")
	}

	startRequest := request.StartRequest
	workflowID := startRequest.GetWorkflowId()
	engine, err1 := h.controller.GetEngine(workflowID)
	if err1 != nil {
		return nil, h.error(err1, scope, namespaceID, workflowID)
	}

	response, err2 := engine.StartWorkflowExecution(ctx, request)
	if err2 != nil {
		return nil, h.error(err2, scope, namespaceID, workflowID)
	}

	return response, nil
}

// DescribeHistoryHost returns information about the internal states of a history host
func (h *Handler) DescribeHistoryHost(_ context.Context, _ *historyservice.DescribeHistoryHostRequest) (_ *historyservice.DescribeHistoryHostResponse, retError error) {
	defer log.CapturePanicGRPC(h.GetLogger(), &retError)
	h.startWG.Wait()

	numOfItemsInCacheByID, numOfItemsInCacheByName := h.GetNamespaceCache().GetCacheSize()
	status := ""
	switch atomic.LoadInt32(&h.controller.status) {
	case common.DaemonStatusInitialized:
		status = "initialized"
	case common.DaemonStatusStarted:
		status = "started"
	case common.DaemonStatusStopped:
		status = "stopped"
	}

	resp := &historyservice.DescribeHistoryHostResponse{
		NumberOfShards: int32(h.controller.numShards()),
		ShardIds:       h.controller.shardIDs(),
		NamespaceCache: &namespacegenpb.NamespaceCacheInfo{
			NumOfItemsInCacheById:   numOfItemsInCacheByID,
			NumOfItemsInCacheByName: numOfItemsInCacheByName,
		},
		ShardControllerStatus: status,
		Address:               h.GetHostInfo().GetAddress(),
	}
	return resp, nil
}

// RemoveTask returns information about the internal states of a history host
func (h *Handler) RemoveTask(_ context.Context, request *historyservice.RemoveTaskRequest) (_ *historyservice.RemoveTaskResponse, retError error) {
	executionMgr, err := h.GetExecutionManager(int(request.GetShardId()))
	if err != nil {
		return nil, err
	}
	deleteTaskRequest := &persistence.DeleteTaskRequest{
		TaskID:  request.GetTaskId(),
		Type:    int(request.GetType()),
		ShardID: int(request.GetShardId()),
	}
	err = executionMgr.DeleteTask(deleteTaskRequest)
	return &historyservice.RemoveTaskResponse{}, err
}

<<<<<<< HEAD
// CloseShard returns information about the internal states of a history host
func (h *Handler) CloseShard(_ context.Context, request *historyservice.CloseShardRequest) (_ *historyservice.CloseShardResponse, retError error) {
	defer log.CapturePanicGRPC(h.GetLogger(), &retError)
	h.controller.removeEngineForShard(int(request.GetShardId()))
	return &historyservice.CloseShardResponse{}, nil
=======
// CloseShard closes a shard hosted by this instance
func (h *Handler) CloseShard(
	ctx context.Context,
	request *gen.CloseShardRequest,
) (retError error) {
	h.controller.removeEngineForShard(int(request.GetShardID()), nil)
	return nil
>>>>>>> a5111a6c
}

// DescribeMutableState - returns the internal analysis of workflow execution state
func (h *Handler) DescribeMutableState(ctx context.Context, request *historyservice.DescribeMutableStateRequest) (_ *historyservice.DescribeMutableStateResponse, retError error) {
	defer log.CapturePanicGRPC(h.GetLogger(), &retError)
	h.startWG.Wait()

	scope := metrics.HistoryRecordActivityTaskHeartbeatScope
	h.GetMetricsClient().IncCounter(scope, metrics.ServiceRequests)
	sw := h.GetMetricsClient().StartTimer(scope, metrics.ServiceLatency)
	defer sw.Stop()

	namespaceID := request.GetNamespaceId()
	if namespaceID == "" {
		return nil, h.error(errNamespaceNotSet, scope, namespaceID, "")
	}

	workflowExecution := request.Execution
	workflowID := workflowExecution.GetWorkflowId()
	engine, err1 := h.controller.GetEngine(workflowID)
	if err1 != nil {
		return nil, h.error(err1, scope, namespaceID, workflowID)
	}

	resp, err2 := engine.DescribeMutableState(ctx, request)
	if err2 != nil {
		return nil, h.error(err2, scope, namespaceID, workflowID)
	}
	return resp, nil
}

// GetMutableState - returns the id of the next event in the execution's history
func (h *Handler) GetMutableState(ctx context.Context, request *historyservice.GetMutableStateRequest) (_ *historyservice.GetMutableStateResponse, retError error) {
	defer log.CapturePanicGRPC(h.GetLogger(), &retError)
	h.startWG.Wait()

	scope := metrics.HistoryGetMutableStateScope
	h.GetMetricsClient().IncCounter(scope, metrics.ServiceRequests)
	sw := h.GetMetricsClient().StartTimer(scope, metrics.ServiceLatency)
	defer sw.Stop()

	namespaceID := request.GetNamespaceId()
	if namespaceID == "" {
		return nil, h.error(errNamespaceNotSet, scope, namespaceID, "")
	}

	if ok := h.rateLimiter.Allow(); !ok {
		return nil, h.error(errHistoryHostThrottle, scope, namespaceID, "")
	}

	workflowExecution := request.Execution
	workflowID := workflowExecution.GetWorkflowId()
	engine, err1 := h.controller.GetEngine(workflowID)
	if err1 != nil {
		return nil, h.error(err1, scope, namespaceID, workflowID)
	}

	resp, err2 := engine.GetMutableState(ctx, request)
	if err2 != nil {
		return nil, h.error(err2, scope, namespaceID, workflowID)
	}
	return resp, nil
}

// PollMutableState - returns the id of the next event in the execution's history
func (h *Handler) PollMutableState(ctx context.Context, request *historyservice.PollMutableStateRequest) (_ *historyservice.PollMutableStateResponse, retError error) {
	defer log.CapturePanicGRPC(h.GetLogger(), &retError)
	h.startWG.Wait()

	scope := metrics.HistoryPollMutableStateScope
	h.GetMetricsClient().IncCounter(scope, metrics.ServiceRequests)
	sw := h.GetMetricsClient().StartTimer(scope, metrics.ServiceLatency)
	defer sw.Stop()

	namespaceID := request.GetNamespaceId()
	if namespaceID == "" {
		return nil, h.error(errNamespaceNotSet, scope, namespaceID, "")
	}

	if ok := h.rateLimiter.Allow(); !ok {
		return nil, h.error(errHistoryHostThrottle, scope, namespaceID, "")
	}

	workflowExecution := request.Execution
	workflowID := workflowExecution.GetWorkflowId()
	engine, err1 := h.controller.GetEngine(workflowID)
	if err1 != nil {
		return nil, h.error(err1, scope, namespaceID, workflowID)
	}

	resp, err2 := engine.PollMutableState(ctx, request)
	if err2 != nil {
		return nil, h.error(err2, scope, namespaceID, workflowID)
	}
	return resp, nil
}

// DescribeWorkflowExecution returns information about the specified workflow execution.
func (h *Handler) DescribeWorkflowExecution(ctx context.Context, request *historyservice.DescribeWorkflowExecutionRequest) (_ *historyservice.DescribeWorkflowExecutionResponse, retError error) {
	defer log.CapturePanicGRPC(h.GetLogger(), &retError)
	h.startWG.Wait()

	scope := metrics.HistoryDescribeWorkflowExecutionScope
	h.GetMetricsClient().IncCounter(scope, metrics.ServiceRequests)
	sw := h.GetMetricsClient().StartTimer(scope, metrics.ServiceLatency)
	defer sw.Stop()

	namespaceID := request.GetNamespaceId()
	if namespaceID == "" {
		return nil, h.error(errNamespaceNotSet, scope, namespaceID, "")
	}

	if ok := h.rateLimiter.Allow(); !ok {
		return nil, h.error(errHistoryHostThrottle, scope, namespaceID, "")
	}

	workflowExecution := request.Request.Execution
	workflowID := workflowExecution.GetWorkflowId()
	engine, err1 := h.controller.GetEngine(workflowID)
	if err1 != nil {
		return nil, h.error(err1, scope, namespaceID, workflowID)
	}

	resp, err2 := engine.DescribeWorkflowExecution(ctx, request)
	if err2 != nil {
		return nil, h.error(err2, scope, namespaceID, workflowID)
	}
	return resp, nil
}

// RequestCancelWorkflowExecution - requests cancellation of a workflow
func (h *Handler) RequestCancelWorkflowExecution(ctx context.Context, request *historyservice.RequestCancelWorkflowExecutionRequest) (_ *historyservice.RequestCancelWorkflowExecutionResponse, retError error) {
	defer log.CapturePanicGRPC(h.GetLogger(), &retError)
	h.startWG.Wait()

	scope := metrics.HistoryRequestCancelWorkflowExecutionScope
	h.GetMetricsClient().IncCounter(scope, metrics.ServiceRequests)
	sw := h.GetMetricsClient().StartTimer(scope, metrics.ServiceLatency)
	defer sw.Stop()

	namespaceID := request.GetNamespaceId()
	if namespaceID == "" || request.CancelRequest.GetNamespace() == "" {
		return nil, h.error(errNamespaceNotSet, scope, namespaceID, "")
	}

	if ok := h.rateLimiter.Allow(); !ok {
		return nil, h.error(errHistoryHostThrottle, scope, namespaceID, "")
	}

	cancelRequest := request.CancelRequest
	h.GetLogger().Debug("RequestCancelWorkflowExecution",
		tag.WorkflowNamespace(cancelRequest.GetNamespace()),
		tag.WorkflowNamespaceID(request.GetNamespaceId()),
		tag.WorkflowID(cancelRequest.WorkflowExecution.GetWorkflowId()),
		tag.WorkflowRunID(cancelRequest.WorkflowExecution.GetRunId()))

	workflowID := cancelRequest.WorkflowExecution.GetWorkflowId()
	engine, err1 := h.controller.GetEngine(workflowID)
	if err1 != nil {
		return nil, h.error(err1, scope, namespaceID, workflowID)
	}

	err2 := engine.RequestCancelWorkflowExecution(ctx, request)
	if err2 != nil {
		return nil, h.error(err2, scope, namespaceID, workflowID)
	}

	return &historyservice.RequestCancelWorkflowExecutionResponse{}, nil
}

// SignalWorkflowExecution is used to send a signal event to running workflow execution.  This results in
// WorkflowExecutionSignaled event recorded in the history and a decision task being created for the execution.
func (h *Handler) SignalWorkflowExecution(ctx context.Context, request *historyservice.SignalWorkflowExecutionRequest) (_ *historyservice.SignalWorkflowExecutionResponse, retError error) {
	defer log.CapturePanicGRPC(h.GetLogger(), &retError)
	h.startWG.Wait()

	scope := metrics.HistorySignalWorkflowExecutionScope
	h.GetMetricsClient().IncCounter(scope, metrics.ServiceRequests)
	sw := h.GetMetricsClient().StartTimer(scope, metrics.ServiceLatency)
	defer sw.Stop()

	namespaceID := request.GetNamespaceId()
	if namespaceID == "" {
		return nil, h.error(errNamespaceNotSet, scope, namespaceID, "")
	}

	if ok := h.rateLimiter.Allow(); !ok {
		return nil, h.error(errHistoryHostThrottle, scope, namespaceID, "")
	}

	workflowExecution := request.SignalRequest.WorkflowExecution
	workflowID := workflowExecution.GetWorkflowId()
	engine, err1 := h.controller.GetEngine(workflowID)
	if err1 != nil {
		return nil, h.error(err1, scope, namespaceID, workflowID)
	}

	err2 := engine.SignalWorkflowExecution(ctx, request)
	if err2 != nil {
		return nil, h.error(err2, scope, namespaceID, workflowID)
	}

	return &historyservice.SignalWorkflowExecutionResponse{}, nil
}

// SignalWithStartWorkflowExecution is used to ensure sending a signal event to a workflow execution.
// If workflow is running, this results in WorkflowExecutionSignaled event recorded in the history
// and a decision task being created for the execution.
// If workflow is not running or not found, this results in WorkflowExecutionStarted and WorkflowExecutionSignaled
// event recorded in history, and a decision task being created for the execution
func (h *Handler) SignalWithStartWorkflowExecution(ctx context.Context, request *historyservice.SignalWithStartWorkflowExecutionRequest) (_ *historyservice.SignalWithStartWorkflowExecutionResponse, retError error) {
	defer log.CapturePanicGRPC(h.GetLogger(), &retError)
	h.startWG.Wait()

	scope := metrics.HistorySignalWithStartWorkflowExecutionScope
	h.GetMetricsClient().IncCounter(scope, metrics.ServiceRequests)
	sw := h.GetMetricsClient().StartTimer(scope, metrics.ServiceLatency)
	defer sw.Stop()

	namespaceID := request.GetNamespaceId()
	if namespaceID == "" {
		return nil, h.error(errNamespaceNotSet, scope, namespaceID, "")
	}

	if ok := h.rateLimiter.Allow(); !ok {
		return nil, h.error(errHistoryHostThrottle, scope, namespaceID, "")
	}

	signalWithStartRequest := request.SignalWithStartRequest
	workflowID := signalWithStartRequest.GetWorkflowId()
	engine, err1 := h.controller.GetEngine(workflowID)
	if err1 != nil {
		return nil, h.error(err1, scope, namespaceID, workflowID)
	}

	resp, err2 := engine.SignalWithStartWorkflowExecution(ctx, request)
	if err2 != nil {
		return nil, h.error(err2, scope, namespaceID, workflowID)
	}

	return resp, nil
}

// RemoveSignalMutableState is used to remove a signal request ID that was previously recorded.  This is currently
// used to clean execution info when signal decision finished.
func (h *Handler) RemoveSignalMutableState(ctx context.Context, request *historyservice.RemoveSignalMutableStateRequest) (_ *historyservice.RemoveSignalMutableStateResponse, retError error) {
	defer log.CapturePanicGRPC(h.GetLogger(), &retError)
	h.startWG.Wait()

	scope := metrics.HistoryRemoveSignalMutableStateScope
	h.GetMetricsClient().IncCounter(scope, metrics.ServiceRequests)
	sw := h.GetMetricsClient().StartTimer(scope, metrics.ServiceLatency)
	defer sw.Stop()

	namespaceID := request.GetNamespaceId()
	if namespaceID == "" {
		return nil, h.error(errNamespaceNotSet, scope, namespaceID, "")
	}

	if ok := h.rateLimiter.Allow(); !ok {
		return nil, h.error(errHistoryHostThrottle, scope, namespaceID, "")
	}

	workflowExecution := request.WorkflowExecution
	workflowID := workflowExecution.GetWorkflowId()
	engine, err1 := h.controller.GetEngine(workflowID)
	if err1 != nil {
		return nil, h.error(err1, scope, namespaceID, workflowID)
	}

	err2 := engine.RemoveSignalMutableState(ctx, request)
	if err2 != nil {
		return nil, h.error(err2, scope, namespaceID, workflowID)
	}

	return &historyservice.RemoveSignalMutableStateResponse{}, nil
}

// TerminateWorkflowExecution terminates an existing workflow execution by recording WorkflowExecutionTerminated event
// in the history and immediately terminating the execution instance.
func (h *Handler) TerminateWorkflowExecution(ctx context.Context, request *historyservice.TerminateWorkflowExecutionRequest) (_ *historyservice.TerminateWorkflowExecutionResponse, retError error) {
	defer log.CapturePanicGRPC(h.GetLogger(), &retError)
	h.startWG.Wait()

	scope := metrics.HistoryTerminateWorkflowExecutionScope
	h.GetMetricsClient().IncCounter(scope, metrics.ServiceRequests)
	sw := h.GetMetricsClient().StartTimer(scope, metrics.ServiceLatency)
	defer sw.Stop()

	namespaceID := request.GetNamespaceId()
	if namespaceID == "" {
		return nil, h.error(errNamespaceNotSet, scope, namespaceID, "")
	}

	if ok := h.rateLimiter.Allow(); !ok {
		return nil, h.error(errHistoryHostThrottle, scope, namespaceID, "")
	}

	workflowExecution := request.TerminateRequest.WorkflowExecution
	workflowID := workflowExecution.GetWorkflowId()
	engine, err1 := h.controller.GetEngine(workflowID)
	if err1 != nil {
		return nil, h.error(err1, scope, namespaceID, workflowID)
	}

	err2 := engine.TerminateWorkflowExecution(ctx, request)
	if err2 != nil {
		return nil, h.error(err2, scope, namespaceID, workflowID)
	}

	return &historyservice.TerminateWorkflowExecutionResponse{}, nil
}

// ResetWorkflowExecution reset an existing workflow execution
// in the history and immediately terminating the execution instance.
func (h *Handler) ResetWorkflowExecution(ctx context.Context, request *historyservice.ResetWorkflowExecutionRequest) (_ *historyservice.ResetWorkflowExecutionResponse, retError error) {
	defer log.CapturePanicGRPC(h.GetLogger(), &retError)
	h.startWG.Wait()

	scope := metrics.HistoryResetWorkflowExecutionScope
	h.GetMetricsClient().IncCounter(scope, metrics.ServiceRequests)
	sw := h.GetMetricsClient().StartTimer(scope, metrics.ServiceLatency)
	defer sw.Stop()

	namespaceID := request.GetNamespaceId()
	if namespaceID == "" {
		return nil, h.error(errNamespaceNotSet, scope, namespaceID, "")
	}

	if ok := h.rateLimiter.Allow(); !ok {
		return nil, h.error(errHistoryHostThrottle, scope, namespaceID, "")
	}

	workflowExecution := request.ResetRequest.WorkflowExecution
	workflowID := workflowExecution.GetWorkflowId()
	engine, err1 := h.controller.GetEngine(workflowID)
	if err1 != nil {
		return nil, h.error(err1, scope, namespaceID, workflowID)
	}

	resp, err2 := engine.ResetWorkflowExecution(ctx, request)
	if err2 != nil {
		return nil, h.error(err2, scope, namespaceID, workflowID)
	}

	return resp, nil
}

// QueryWorkflow queries a workflow.
func (h *Handler) QueryWorkflow(ctx context.Context, request *historyservice.QueryWorkflowRequest) (_ *historyservice.QueryWorkflowResponse, retError error) {
	defer log.CapturePanicGRPC(h.GetLogger(), &retError)
	h.startWG.Wait()

	scope := metrics.HistoryQueryWorkflowScope
	h.GetMetricsClient().IncCounter(scope, metrics.ServiceRequests)
	sw := h.GetMetricsClient().StartTimer(scope, metrics.ServiceLatency)
	defer sw.Stop()

	namespaceID := request.GetNamespaceId()
	if namespaceID == "" {
		return nil, h.error(errNamespaceNotSet, scope, namespaceID, "")
	}

	if ok := h.rateLimiter.Allow(); !ok {
		return nil, h.error(errHistoryHostThrottle, scope, namespaceID, "")
	}

	workflowID := request.GetRequest().GetExecution().GetWorkflowId()
	engine, err1 := h.controller.GetEngine(workflowID)
	if err1 != nil {
		return nil, h.error(err1, scope, namespaceID, workflowID)
	}

	resp, err2 := engine.QueryWorkflow(ctx, request)
	if err2 != nil {
		return nil, h.error(err2, scope, namespaceID, workflowID)
	}

	return resp, nil
}

// ScheduleDecisionTask is used for creating a decision task for already started workflow execution.  This is mainly
// used by transfer queue processor during the processing of StartChildWorkflowExecution task, where it first starts
// child execution without creating the decision task and then calls this API after updating the mutable state of
// parent execution.
func (h *Handler) ScheduleDecisionTask(ctx context.Context, request *historyservice.ScheduleDecisionTaskRequest) (_ *historyservice.ScheduleDecisionTaskResponse, retError error) {
	defer log.CapturePanicGRPC(h.GetLogger(), &retError)
	h.startWG.Wait()

	scope := metrics.HistoryScheduleDecisionTaskScope
	h.GetMetricsClient().IncCounter(scope, metrics.ServiceRequests)
	sw := h.GetMetricsClient().StartTimer(scope, metrics.ServiceLatency)
	defer sw.Stop()

	namespaceID := request.GetNamespaceId()
	if namespaceID == "" {
		return nil, h.error(errNamespaceNotSet, scope, namespaceID, "")
	}

	if ok := h.rateLimiter.Allow(); !ok {
		return nil, h.error(errHistoryHostThrottle, scope, namespaceID, "")
	}

	if request.WorkflowExecution == nil {
		return nil, h.error(errWorkflowExecutionNotSet, scope, namespaceID, "")
	}

	workflowExecution := request.WorkflowExecution
	workflowID := workflowExecution.GetWorkflowId()
	engine, err1 := h.controller.GetEngine(workflowID)
	if err1 != nil {
		return nil, h.error(err1, scope, namespaceID, workflowID)
	}

	err2 := engine.ScheduleDecisionTask(ctx, request)
	if err2 != nil {
		return nil, h.error(err2, scope, namespaceID, workflowID)
	}

	return &historyservice.ScheduleDecisionTaskResponse{}, nil
}

// RecordChildExecutionCompleted is used for reporting the completion of child workflow execution to parent.
// This is mainly called by transfer queue processor during the processing of DeleteExecution task.
func (h *Handler) RecordChildExecutionCompleted(ctx context.Context, request *historyservice.RecordChildExecutionCompletedRequest) (_ *historyservice.RecordChildExecutionCompletedResponse, retError error) {
	defer log.CapturePanicGRPC(h.GetLogger(), &retError)
	h.startWG.Wait()

	scope := metrics.HistoryRecordChildExecutionCompletedScope
	h.GetMetricsClient().IncCounter(scope, metrics.ServiceRequests)
	sw := h.GetMetricsClient().StartTimer(scope, metrics.ServiceLatency)
	defer sw.Stop()

	namespaceID := request.GetNamespaceId()
	if namespaceID == "" {
		return nil, h.error(errNamespaceNotSet, scope, namespaceID, "")
	}

	if ok := h.rateLimiter.Allow(); !ok {
		return nil, h.error(errHistoryHostThrottle, scope, namespaceID, "")
	}

	if request.WorkflowExecution == nil {
		return nil, h.error(errWorkflowExecutionNotSet, scope, namespaceID, "")
	}

	workflowExecution := request.WorkflowExecution
	workflowID := workflowExecution.GetWorkflowId()
	engine, err1 := h.controller.GetEngine(workflowID)
	if err1 != nil {
		return nil, h.error(err1, scope, namespaceID, workflowID)
	}

	err2 := engine.RecordChildExecutionCompleted(ctx, request)
	if err2 != nil {
		return nil, h.error(err2, scope, namespaceID, workflowID)
	}

	return &historyservice.RecordChildExecutionCompletedResponse{}, nil
}

// ResetStickyTaskList reset the volatile information in mutable state of a given workflow.
// Volatile information are the information related to client, such as:
// 1. StickyTaskList
// 2. StickyScheduleToStartTimeout
// 3. ClientLibraryVersion
// 4. ClientFeatureVersion
// 5. ClientImpl
func (h *Handler) ResetStickyTaskList(ctx context.Context, request *historyservice.ResetStickyTaskListRequest) (_ *historyservice.ResetStickyTaskListResponse, retError error) {

	defer log.CapturePanicGRPC(h.GetLogger(), &retError)
	h.startWG.Wait()

	scope := metrics.HistoryResetStickyTaskListScope
	h.GetMetricsClient().IncCounter(scope, metrics.ServiceRequests)
	sw := h.GetMetricsClient().StartTimer(scope, metrics.ServiceLatency)
	defer sw.Stop()

	namespaceID := request.GetNamespaceId()
	if namespaceID == "" {
		return nil, h.error(errNamespaceNotSet, scope, namespaceID, "")
	}

	if ok := h.rateLimiter.Allow(); !ok {
		return nil, h.error(errHistoryHostThrottle, scope, namespaceID, "")
	}

	workflowID := request.Execution.GetWorkflowId()
	engine, err := h.controller.GetEngine(workflowID)
	if err != nil {
		return nil, h.error(err, scope, namespaceID, workflowID)
	}

	resp, err := engine.ResetStickyTaskList(ctx, request)
	if err != nil {
		return nil, h.error(err, scope, namespaceID, workflowID)
	}

	return resp, nil
}

// ReplicateEvents is called by processor to replicate history events for passive namespaces
func (h *Handler) ReplicateEvents(ctx context.Context, request *historyservice.ReplicateEventsRequest) (_ *historyservice.ReplicateEventsResponse, retError error) {
	defer log.CapturePanicGRPC(h.GetLogger(), &retError)
	h.startWG.Wait()

	scope := metrics.HistoryReplicateEventsScope
	h.GetMetricsClient().IncCounter(scope, metrics.ServiceRequests)
	sw := h.GetMetricsClient().StartTimer(scope, metrics.ServiceLatency)
	defer sw.Stop()

	namespaceID := request.GetNamespaceId()
	if namespaceID == "" {
		return nil, h.error(errNamespaceNotSet, scope, namespaceID, "")
	}

	if ok := h.rateLimiter.Allow(); !ok {
		return nil, h.error(errHistoryHostThrottle, scope, namespaceID, "")
	}

	workflowExecution := request.WorkflowExecution
	workflowID := workflowExecution.GetWorkflowId()
	engine, err1 := h.controller.GetEngine(workflowID)
	if err1 != nil {
		return nil, h.error(err1, scope, namespaceID, workflowID)
	}

	err2 := engine.ReplicateEvents(ctx, request)
	if err2 != nil {
		return nil, h.error(err2, scope, namespaceID, workflowID)
	}

	return &historyservice.ReplicateEventsResponse{}, nil
}

// ReplicateRawEvents is called by processor to replicate history raw events for passive namespaces
func (h *Handler) ReplicateRawEvents(ctx context.Context, request *historyservice.ReplicateRawEventsRequest) (_ *historyservice.ReplicateRawEventsResponse, retError error) {
	defer log.CapturePanicGRPC(h.GetLogger(), &retError)
	h.startWG.Wait()

	scope := metrics.HistoryReplicateRawEventsScope
	h.GetMetricsClient().IncCounter(scope, metrics.ServiceRequests)
	sw := h.GetMetricsClient().StartTimer(scope, metrics.ServiceLatency)
	defer sw.Stop()

	namespaceID := request.GetNamespaceId()
	if namespaceID == "" {
		return nil, h.error(errNamespaceNotSet, scope, namespaceID, "")
	}

	if ok := h.rateLimiter.Allow(); !ok {
		return nil, h.error(errHistoryHostThrottle, scope, namespaceID, "")
	}

	workflowExecution := request.WorkflowExecution
	workflowID := workflowExecution.GetWorkflowId()
	engine, err1 := h.controller.GetEngine(workflowID)
	if err1 != nil {
		return nil, h.error(err1, scope, namespaceID, workflowID)
	}

	err2 := engine.ReplicateRawEvents(ctx, request)
	if err2 != nil {
		return nil, h.error(err2, scope, namespaceID, workflowID)
	}

	return &historyservice.ReplicateRawEventsResponse{}, nil
}

// ReplicateEventsV2 is called by processor to replicate history events for passive namespaces
func (h *Handler) ReplicateEventsV2(ctx context.Context, request *historyservice.ReplicateEventsV2Request) (_ *historyservice.ReplicateEventsV2Response, retError error) {
	defer log.CapturePanicGRPC(h.GetLogger(), &retError)
	h.startWG.Wait()

	scope := metrics.HistoryReplicateEventsV2Scope
	h.GetMetricsClient().IncCounter(scope, metrics.ServiceRequests)
	sw := h.GetMetricsClient().StartTimer(scope, metrics.ServiceLatency)
	defer sw.Stop()

	namespaceID := request.GetNamespaceId()
	if namespaceID == "" {
		return nil, h.error(errNamespaceNotSet, scope, namespaceID, "")
	}

	if ok := h.rateLimiter.Allow(); !ok {
		return nil, h.error(errHistoryHostThrottle, scope, namespaceID, "")
	}

	workflowExecution := request.WorkflowExecution
	workflowID := workflowExecution.GetWorkflowId()
	engine, err1 := h.controller.GetEngine(workflowID)
	if err1 != nil {
		return nil, h.error(err1, scope, namespaceID, workflowID)
	}

	err2 := engine.ReplicateEventsV2(ctx, request)
	if err2 != nil {
		return nil, h.error(err2, scope, namespaceID, workflowID)
	}

	return &historyservice.ReplicateEventsV2Response{}, nil
}

// SyncShardStatus is called by processor to sync history shard information from another cluster
func (h *Handler) SyncShardStatus(ctx context.Context, request *historyservice.SyncShardStatusRequest) (_ *historyservice.SyncShardStatusResponse, retError error) {
	defer log.CapturePanicGRPC(h.GetLogger(), &retError)
	h.startWG.Wait()

	scope := metrics.HistorySyncShardStatusScope
	h.GetMetricsClient().IncCounter(scope, metrics.ServiceRequests)
	sw := h.GetMetricsClient().StartTimer(scope, metrics.ServiceLatency)
	defer sw.Stop()

	if ok := h.rateLimiter.Allow(); !ok {
		return nil, h.error(errHistoryHostThrottle, scope, "", "")
	}

	if request.GetSourceCluster() == "" {
		return nil, h.error(errSourceClusterNotSet, scope, "", "")
	}

	if request.GetShardId() == 0 {
		return nil, h.error(errShardIDNotSet, scope, "", "")
	}

	if request.GetTimestamp() == 0 {
		return nil, h.error(errTimestampNotSet, scope, "", "")
	}

	// shard ID is already provided in the request
	engine, err := h.controller.getEngineForShard(int(request.GetShardId()))
	if err != nil {
		return nil, h.error(err, scope, "", "")
	}

	err = engine.SyncShardStatus(ctx, request)
	if err != nil {
		return nil, h.error(err, scope, "", "")
	}

	return &historyservice.SyncShardStatusResponse{}, nil
}

// SyncActivity is called by processor to sync activity
func (h *Handler) SyncActivity(ctx context.Context, request *historyservice.SyncActivityRequest) (_ *historyservice.SyncActivityResponse, retError error) {
	defer log.CapturePanicGRPC(h.GetLogger(), &retError)
	h.startWG.Wait()

	scope := metrics.HistorySyncActivityScope
	h.GetMetricsClient().IncCounter(scope, metrics.ServiceRequests)
	sw := h.GetMetricsClient().StartTimer(scope, metrics.ServiceLatency)
	defer sw.Stop()

	namespaceID := request.GetNamespaceId()
	if request.GetNamespaceId() == "" || uuid.Parse(request.GetNamespaceId()) == nil {
		return nil, h.error(errNamespaceNotSet, scope, namespaceID, "")
	}

	if ok := h.rateLimiter.Allow(); !ok {
		return nil, h.error(errHistoryHostThrottle, scope, namespaceID, "")
	}

	if request.GetWorkflowId() == "" {
		return nil, h.error(errWorkflowIDNotSet, scope, namespaceID, "")
	}

	if request.GetRunId() == "" || uuid.Parse(request.GetRunId()) == nil {
		return nil, h.error(errRunIDNotValid, scope, namespaceID, "")
	}

	workflowID := request.GetWorkflowId()
	engine, err := h.controller.GetEngine(workflowID)
	if err != nil {
		return nil, h.error(err, scope, namespaceID, workflowID)
	}

	err = engine.SyncActivity(ctx, request)
	if err != nil {
		return nil, h.error(err, scope, namespaceID, workflowID)
	}

	return &historyservice.SyncActivityResponse{}, nil
}

// GetReplicationMessages is called by remote peers to get replicated messages for cross DC replication
func (h *Handler) GetReplicationMessages(ctx context.Context, request *historyservice.GetReplicationMessagesRequest) (_ *historyservice.GetReplicationMessagesResponse, retError error) {
	defer log.CapturePanicGRPC(h.GetLogger(), &retError)
	h.startWG.Wait()

	h.GetLogger().Debug("Received GetReplicationMessages call.")

	scope := metrics.HistoryGetReplicationMessagesScope
	h.GetMetricsClient().IncCounter(scope, metrics.ServiceRequests)
	sw := h.GetMetricsClient().StartTimer(scope, metrics.ServiceLatency)
	defer sw.Stop()

	var wg sync.WaitGroup
	wg.Add(len(request.Tokens))
	result := new(sync.Map)

	for _, token := range request.Tokens {
		go func(token *replicationgenpb.ReplicationToken) {
			defer wg.Done()

			engine, err := h.controller.getEngineForShard(int(token.GetShardId()))
			if err != nil {
				h.GetLogger().Warn("History engine not found for shard", tag.Error(err))
				return
			}
			tasks, err := engine.GetReplicationMessages(
				ctx,
				request.GetClusterName(),
				token.GetLastRetrievedMessageId(),
			)
			if err != nil {
				h.GetLogger().Warn("Failed to get replication tasks for shard", tag.Error(err))
				return
			}

			result.Store(token.GetShardId(), tasks)
		}(token)
	}

	wg.Wait()

	messagesByShard := make(map[int32]*replicationgenpb.ReplicationMessages)
	result.Range(func(key, value interface{}) bool {
		shardID := key.(int32)
		tasks := value.(*replicationgenpb.ReplicationMessages)
		messagesByShard[shardID] = tasks
		return true
	})

	h.GetLogger().Debug("GetReplicationMessages succeeded.")

	return &historyservice.GetReplicationMessagesResponse{MessagesByShard: messagesByShard}, nil
}

// GetDLQReplicationMessages is called by remote peers to get replicated messages for DLQ merging
func (h *Handler) GetDLQReplicationMessages(ctx context.Context, request *historyservice.GetDLQReplicationMessagesRequest) (_ *historyservice.GetDLQReplicationMessagesResponse, retError error) {
	defer log.CapturePanicGRPC(h.GetLogger(), &retError)
	h.startWG.Wait()

	scope := metrics.HistoryGetDLQReplicationMessagesScope
	h.GetMetricsClient().IncCounter(scope, metrics.ServiceRequests)
	sw := h.GetMetricsClient().StartTimer(scope, metrics.ServiceLatency)
	defer sw.Stop()

	taskInfoPerExecution := map[definition.WorkflowIdentifier][]*replicationgenpb.ReplicationTaskInfo{}
	// do batch based on workflow ID and run ID
	for _, taskInfo := range request.GetTaskInfos() {
		identity := definition.NewWorkflowIdentifier(
			taskInfo.GetNamespaceId(),
			taskInfo.GetWorkflowId(),
			taskInfo.GetRunId(),
		)
		if _, ok := taskInfoPerExecution[identity]; !ok {
			taskInfoPerExecution[identity] = []*replicationgenpb.ReplicationTaskInfo{}
		}
		taskInfoPerExecution[identity] = append(taskInfoPerExecution[identity], taskInfo)
	}

	var wg sync.WaitGroup
	wg.Add(len(taskInfoPerExecution))
	tasksChan := make(chan *replicationgenpb.ReplicationTask, len(request.GetTaskInfos()))
	handleTaskInfoPerExecution := func(taskInfos []*replicationgenpb.ReplicationTaskInfo) {
		defer wg.Done()
		if len(taskInfos) == 0 {
			return
		}

		engine, err := h.controller.GetEngine(
			taskInfos[0].GetWorkflowId(),
		)
		if err != nil {
			h.GetLogger().Warn("History engine not found for workflow ID.", tag.Error(err))
			return
		}

		tasks, err := engine.GetDLQReplicationMessages(
			ctx,
			taskInfos,
		)
		if err != nil {
			h.GetLogger().Error("Failed to get dlq replication tasks.", tag.Error(err))
			return
		}

		for _, task := range tasks {
			tasksChan <- task
		}
	}

	for _, replicationTaskInfos := range taskInfoPerExecution {
		go handleTaskInfoPerExecution(replicationTaskInfos)
	}
	wg.Wait()
	close(tasksChan)

	replicationTasks := make([]*replicationgenpb.ReplicationTask, len(tasksChan))
	for task := range tasksChan {
		replicationTasks = append(replicationTasks, task)
	}
	return &historyservice.GetDLQReplicationMessagesResponse{
		ReplicationTasks: replicationTasks,
	}, nil
}

// ReapplyEvents applies stale events to the current workflow and the current run
func (h *Handler) ReapplyEvents(ctx context.Context, request *historyservice.ReapplyEventsRequest) (_ *historyservice.ReapplyEventsResponse, retError error) {
	defer log.CapturePanicGRPC(h.GetLogger(), &retError)
	h.startWG.Wait()

	scope := metrics.HistoryReapplyEventsScope
	h.GetMetricsClient().IncCounter(scope, metrics.ServiceRequests)
	sw := h.GetMetricsClient().StartTimer(scope, metrics.ServiceLatency)
	defer sw.Stop()

	namespaceID := request.GetNamespaceId()
	workflowID := request.GetRequest().GetWorkflowExecution().GetWorkflowId()
	engine, err := h.controller.GetEngine(workflowID)
	if err != nil {
		return nil, h.error(err, scope, namespaceID, workflowID)
	}
	// deserialize history event object
	historyEvents, err := h.GetPayloadSerializer().DeserializeBatchEvents(&serialization.DataBlob{
		Encoding: common.EncodingTypeProto3,
		Data:     request.GetRequest().GetEvents().GetData(),
	})
	if err != nil {
		return nil, h.error(err, scope, namespaceID, workflowID)
	}

	execution := request.GetRequest().GetWorkflowExecution()
	if err := engine.ReapplyEvents(
		ctx,
		request.GetNamespaceId(),
		execution.GetWorkflowId(),
		execution.GetRunId(),
		historyEvents,
	); err != nil {
		return nil, h.error(err, scope, namespaceID, workflowID)
	}
	return &historyservice.ReapplyEventsResponse{}, nil
}

func (h *Handler) ReadDLQMessages(ctx context.Context, request *historyservice.ReadDLQMessagesRequest) (_ *historyservice.ReadDLQMessagesResponse, retError error) {
	defer log.CapturePanicGRPC(h.GetLogger(), &retError)

	h.startWG.Wait()

	scope := metrics.HistoryReadDLQMessagesScope
	h.GetMetricsClient().IncCounter(scope, metrics.ServiceRequests)
	sw := h.GetMetricsClient().StartTimer(scope, metrics.ServiceLatency)
	defer sw.Stop()

	engine, err := h.controller.getEngineForShard(int(request.GetShardId()))
	if err != nil {
		err = h.error(err, scope, "", "")
		return nil, err
	}

	resp, err := engine.ReadDLQMessages(ctx, request)
	if err != nil {
		err = h.error(err, scope, "", "")
		return nil, err
	}

	return resp, nil
}

func (h *Handler) PurgeDLQMessages(ctx context.Context, request *historyservice.PurgeDLQMessagesRequest) (_ *historyservice.PurgeDLQMessagesResponse, retError error) {
	defer log.CapturePanicGRPC(h.GetLogger(), &retError)

	h.startWG.Wait()

	scope := metrics.HistoryPurgeDLQMessagesScope
	h.GetMetricsClient().IncCounter(scope, metrics.ServiceRequests)
	sw := h.GetMetricsClient().StartTimer(scope, metrics.ServiceLatency)
	defer sw.Stop()

	engine, err := h.controller.getEngineForShard(int(request.GetShardId()))
	if err != nil {
		err = h.error(err, scope, "", "")
		return nil, err
	}

	err = engine.PurgeDLQMessages(ctx, request)
	if err != nil {
		err = h.error(err, scope, "", "")
		return nil, err
	}
	return &historyservice.PurgeDLQMessagesResponse{}, nil
}

func (h *Handler) MergeDLQMessages(ctx context.Context, request *historyservice.MergeDLQMessagesRequest) (_ *historyservice.MergeDLQMessagesResponse, retError error) {
	defer log.CapturePanicGRPC(h.GetLogger(), &retError)

	h.startWG.Wait()

	scope := metrics.HistoryMergeDLQMessagesScope
	h.GetMetricsClient().IncCounter(scope, metrics.ServiceRequests)
	sw := h.GetMetricsClient().StartTimer(scope, metrics.ServiceLatency)
	defer sw.Stop()

	engine, err := h.controller.getEngineForShard(int(request.GetShardId()))
	if err != nil {
		err = h.error(err, scope, "", "")
		return nil, err
	}

	resp, err := engine.MergeDLQMessages(ctx, request)
	if err != nil {
		err = h.error(err, scope, "", "")
		return nil, err
	}

	return resp, nil
}

func (h *Handler) RefreshWorkflowTasks(ctx context.Context, request *historyservice.RefreshWorkflowTasksRequest) (_ *historyservice.RefreshWorkflowTasksResponse, retError error) {
	defer log.CapturePanicGRPC(h.GetLogger(), &retError)

	h.startWG.Wait()

	scope := metrics.HistoryRefreshWorkflowTasksScope
	h.GetMetricsClient().IncCounter(scope, metrics.ServiceRequests)
	sw := h.GetMetricsClient().StartTimer(scope, metrics.ServiceLatency)
	defer sw.Stop()
	namespaceID := request.GetNamespaceId()
	execution := request.GetRequest().GetExecution()
	workflowID := execution.GetWorkflowId()
	engine, err := h.controller.GetEngine(workflowID)
	if err != nil {
		err = h.error(err, scope, namespaceID, workflowID)
		return nil, err
	}

	err = engine.RefreshWorkflowTasks(
		ctx,
		namespaceID,
		executionpb.WorkflowExecution{
			WorkflowId: execution.WorkflowId,
			RunId:      execution.RunId,
		},
	)

	if err != nil {
		err = h.error(err, scope, namespaceID, workflowID)
		return nil, err
	}

	return &historyservice.RefreshWorkflowTasksResponse{}, nil
}

// convertError is a helper method to convert ShardOwnershipLostError from persistence layer returned by various
// HistoryEngine API calls to ShardOwnershipLost error return by HistoryService for client to be redirected to the
// correct shard.
func (h *Handler) convertError(err error) error {
	switch err.(type) {
	case *persistence.ShardOwnershipLostError:
		shardID := err.(*persistence.ShardOwnershipLostError).ShardID
		info, err := h.GetHistoryServiceResolver().Lookup(string(shardID))
		if err == nil {
			return createShardOwnershipLostError(h.GetHostInfo().GetAddress(), info.GetAddress())
		}
		return createShardOwnershipLostError(h.GetHostInfo().GetAddress(), "")
	case *persistence.WorkflowExecutionAlreadyStartedError:
		err := err.(*persistence.WorkflowExecutionAlreadyStartedError)
		return serviceerror.NewInternal(err.Msg)
	case *persistence.CurrentWorkflowConditionFailedError:
		err := err.(*persistence.CurrentWorkflowConditionFailedError)
		return serviceerror.NewInternal(err.Msg)
	case *persistence.TransactionSizeLimitError:
		err := err.(*persistence.TransactionSizeLimitError)
		return serviceerror.NewInvalidArgument(err.Msg)
	}

	return err
}

func (h *Handler) updateErrorMetric(
	scope int,
	namespaceID string,
	workflowID string,
	err error,
) {

	if err == context.DeadlineExceeded || err == context.Canceled {
		h.GetMetricsClient().IncCounter(scope, metrics.ServiceErrContextTimeoutCounter)
		return
	}

	switch err := err.(type) {
	case *serviceerror.ShardOwnershipLost:
		h.GetMetricsClient().IncCounter(scope, metrics.ServiceErrShardOwnershipLostCounter)
	case *serviceerror.EventAlreadyStarted:
		h.GetMetricsClient().IncCounter(scope, metrics.ServiceErrEventAlreadyStartedCounter)
	case *serviceerror.InvalidArgument:
		h.GetMetricsClient().IncCounter(scope, metrics.ServiceErrInvalidArgumentCounter)
	case *serviceerror.NamespaceNotActive:
		h.GetMetricsClient().IncCounter(scope, metrics.ServiceErrInvalidArgumentCounter)
	case *serviceerror.WorkflowExecutionAlreadyStarted:
		h.GetMetricsClient().IncCounter(scope, metrics.ServiceErrExecutionAlreadyStartedCounter)
	case *serviceerror.NotFound:
		h.GetMetricsClient().IncCounter(scope, metrics.ServiceErrNotFoundCounter)
	case *serviceerror.CancellationAlreadyRequested:
		h.GetMetricsClient().IncCounter(scope, metrics.ServiceErrCancellationAlreadyRequestedCounter)
	case *serviceerror.ResourceExhausted:
		h.GetMetricsClient().IncCounter(scope, metrics.ServiceErrResourceExhaustedCounter)
	case *serviceerror.RetryTask:
		h.GetMetricsClient().IncCounter(scope, metrics.ServiceErrRetryTaskCounter)
	case *serviceerror.RetryTaskV2:
		h.GetMetricsClient().IncCounter(scope, metrics.ServiceErrRetryTaskCounter)
	case *serviceerror.DeadlineExceeded:
		h.GetMetricsClient().IncCounter(scope, metrics.ServiceErrContextTimeoutCounter)
	case *serviceerror.Internal:
		h.GetMetricsClient().IncCounter(scope, metrics.ServiceFailures)
		h.GetLogger().Error("Internal service error",
			tag.Error(err),
			tag.WorkflowID(workflowID),
			tag.WorkflowNamespaceID(namespaceID))
	default:
		h.GetMetricsClient().IncCounter(scope, metrics.ServiceFailures)
		h.getLoggerWithTags(namespaceID, workflowID).Error("Uncategorized error", tag.Error(err))
	}
}

func (h *Handler) error(
	err error,
	scope int,
	namespaceID string,
	workflowID string,
) error {

	err = h.convertError(err)
	h.updateErrorMetric(scope, namespaceID, workflowID, err)

	return err
}

func (h *Handler) getLoggerWithTags(
	namespaceID string,
	workflowID string,
) log.Logger {

	logger := h.GetLogger()
	if namespaceID != "" {
		logger = logger.WithTags(tag.WorkflowNamespaceID(namespaceID))
	}

	if workflowID != "" {
		logger = logger.WithTags(tag.WorkflowID(workflowID))
	}

	return logger
}

func createShardOwnershipLostError(
	currentHost string,
	ownerHost string,
) *serviceerror.ShardOwnershipLost {

	return serviceerror.NewShardOwnershipLost(fmt.Sprintf("Shard is not owned by host: %v", currentHost), ownerHost)
}

func validateTaskToken(taskToken *tokengenpb.Task) error {
	if taskToken.GetWorkflowId() == "" {
		return errWorkflowIDNotSet
	}
	return nil
}<|MERGE_RESOLUTION|>--- conflicted
+++ resolved
@@ -637,21 +637,11 @@
 	return &historyservice.RemoveTaskResponse{}, err
 }
 
-<<<<<<< HEAD
-// CloseShard returns information about the internal states of a history host
+// CloseShard closes a shard hosted by this instance
 func (h *Handler) CloseShard(_ context.Context, request *historyservice.CloseShardRequest) (_ *historyservice.CloseShardResponse, retError error) {
 	defer log.CapturePanicGRPC(h.GetLogger(), &retError)
-	h.controller.removeEngineForShard(int(request.GetShardId()))
+	h.controller.removeEngineForShard(int(request.GetShardId()), nil)
 	return &historyservice.CloseShardResponse{}, nil
-=======
-// CloseShard closes a shard hosted by this instance
-func (h *Handler) CloseShard(
-	ctx context.Context,
-	request *gen.CloseShardRequest,
-) (retError error) {
-	h.controller.removeEngineForShard(int(request.GetShardID()), nil)
-	return nil
->>>>>>> a5111a6c
 }
 
 // DescribeMutableState - returns the internal analysis of workflow execution state
