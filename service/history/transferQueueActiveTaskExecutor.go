--- conflicted
+++ resolved
@@ -85,11 +85,7 @@
 	shouldProcessTask bool,
 ) error {
 
-<<<<<<< HEAD
-	task, ok := taskInfo.task.(*persistenceblobs.TransferTaskInfo)
-=======
-	task, ok := taskInfo.(*persistence.TransferTaskInfo)
->>>>>>> 1965abda
+	task, ok := taskInfo.(*persistenceblobs.TransferTaskInfo)
 	if !ok {
 		return errUnexpectedQueueTask
 	}
