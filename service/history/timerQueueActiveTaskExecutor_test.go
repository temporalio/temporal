// The MIT License
//
// Copyright (c) 2020 Temporal Technologies Inc.  All rights reserved.
//
// Copyright (c) 2020 Uber Technologies, Inc.
//
// Permission is hereby granted, free of charge, to any person obtaining a copy
// of this software and associated documentation files (the "Software"), to deal
// in the Software without restriction, including without limitation the rights
// to use, copy, modify, merge, publish, distribute, sublicense, and/or sell
// copies of the Software, and to permit persons to whom the Software is
// furnished to do so, subject to the following conditions:
//
// The above copyright notice and this permission notice shall be included in
// all copies or substantial portions of the Software.
//
// THE SOFTWARE IS PROVIDED "AS IS", WITHOUT WARRANTY OF ANY KIND, EXPRESS OR
// IMPLIED, INCLUDING BUT NOT LIMITED TO THE WARRANTIES OF MERCHANTABILITY,
// FITNESS FOR A PARTICULAR PURPOSE AND NONINFRINGEMENT. IN NO EVENT SHALL THE
// AUTHORS OR COPYRIGHT HOLDERS BE LIABLE FOR ANY CLAIM, DAMAGES OR OTHER
// LIABILITY, WHETHER IN AN ACTION OF CONTRACT, TORT OR OTHERWISE, ARISING FROM,
// OUT OF OR IN CONNECTION WITH THE SOFTWARE OR THE USE OR OTHER DEALINGS IN
// THE SOFTWARE.

package history

import (
	"context"
	"testing"
	"time"

	"github.com/golang/mock/gomock"
	"github.com/pborman/uuid"
	"github.com/stretchr/testify/require"
	"github.com/stretchr/testify/suite"

	commonpb "go.temporal.io/api/common/v1"
	enumspb "go.temporal.io/api/enums/v1"
	taskqueuepb "go.temporal.io/api/taskqueue/v1"
	"go.temporal.io/api/workflowservice/v1"

	enumsspb "go.temporal.io/server/api/enums/v1"
	"go.temporal.io/server/api/historyservice/v1"
	"go.temporal.io/server/api/matchingservice/v1"
	"go.temporal.io/server/api/matchingservicemock/v1"
	persistencespb "go.temporal.io/server/api/persistence/v1"
	"go.temporal.io/server/common"
	"go.temporal.io/server/common/clock"
	"go.temporal.io/server/common/cluster"
	"go.temporal.io/server/common/definition"
	"go.temporal.io/server/common/log"
	"go.temporal.io/server/common/metrics"
	"go.temporal.io/server/common/namespace"
	"go.temporal.io/server/common/persistence"
	"go.temporal.io/server/common/persistence/versionhistory"
	"go.temporal.io/server/common/primitives/timestamp"
	"go.temporal.io/server/common/quotas"
	"go.temporal.io/server/service/history/events"
	"go.temporal.io/server/service/history/queues"
	"go.temporal.io/server/service/history/shard"
	"go.temporal.io/server/service/history/tasks"
	"go.temporal.io/server/service/history/tests"
	"go.temporal.io/server/service/history/vclock"
	"go.temporal.io/server/service/history/workflow"
)

type (
	timerQueueActiveTaskExecutorSuite struct {
		suite.Suite
		*require.Assertions

		controller              *gomock.Controller
		mockShard               *shard.ContextTest
		mockTxProcessor         *queues.MockQueue
		mockTimerProcessor      *queues.MockQueue
		mockVisibilityProcessor *queues.MockQueue
		mockNamespaceCache      *namespace.MockRegistry
		mockMatchingClient      *matchingservicemock.MockMatchingServiceClient
		mockClusterMetadata     *cluster.MockMetadata

		mockHistoryEngine *historyEngineImpl
		mockDeleteManager *workflow.MockDeleteManager
		mockExecutionMgr  *persistence.MockExecutionManager

		workflowCache                workflow.Cache
		logger                       log.Logger
		namespaceID                  namespace.ID
		namespaceEntry               *namespace.Namespace
		version                      int64
		now                          time.Time
		timeSource                   *clock.EventTimeSource
		timerQueueActiveTaskExecutor *timerQueueActiveTaskExecutor
	}
)

func TestTimerQueueActiveTaskExecutorSuite(t *testing.T) {
	s := new(timerQueueActiveTaskExecutorSuite)
	suite.Run(t, s)
}

func (s *timerQueueActiveTaskExecutorSuite) SetupSuite() {
}

func (s *timerQueueActiveTaskExecutorSuite) SetupTest() {
	s.Assertions = require.New(s.T())

	s.namespaceID = tests.NamespaceID
	s.namespaceEntry = tests.GlobalNamespaceEntry
	s.version = s.namespaceEntry.FailoverVersion()
	s.now = time.Now().UTC()
	s.timeSource = clock.NewEventTimeSource().Update(s.now)

	s.controller = gomock.NewController(s.T())
	s.mockTxProcessor = queues.NewMockQueue(s.controller)
	s.mockTimerProcessor = queues.NewMockQueue(s.controller)
	s.mockVisibilityProcessor = queues.NewMockQueue(s.controller)
	s.mockTxProcessor.EXPECT().Category().Return(tasks.CategoryTransfer).AnyTimes()
	s.mockTimerProcessor.EXPECT().Category().Return(tasks.CategoryTimer).AnyTimes()
	s.mockVisibilityProcessor.EXPECT().Category().Return(tasks.CategoryVisibility).AnyTimes()
	s.mockTxProcessor.EXPECT().NotifyNewTasks(gomock.Any(), gomock.Any()).AnyTimes()
	s.mockTimerProcessor.EXPECT().NotifyNewTasks(gomock.Any(), gomock.Any()).AnyTimes()
	s.mockVisibilityProcessor.EXPECT().NotifyNewTasks(gomock.Any(), gomock.Any()).AnyTimes()

	config := tests.NewDynamicConfig()
	s.mockShard = shard.NewTestContextWithTimeSource(
		s.controller,
		&persistence.ShardInfoWithFailover{
			ShardInfo: &persistencespb.ShardInfo{
				ShardId: 1,
				RangeId: 1,
			},
		},
		config,
		s.timeSource,
	)
	s.mockShard.SetEventsCacheForTesting(events.NewEventsCache(
		s.mockShard.GetShardID(),
		s.mockShard.GetConfig().EventsCacheInitialSize(),
		s.mockShard.GetConfig().EventsCacheMaxSize(),
		s.mockShard.GetConfig().EventsCacheTTL(),
		s.mockShard.GetExecutionManager(),
		false,
		s.mockShard.GetLogger(),
		s.mockShard.GetMetricsClient(),
	))

	s.mockNamespaceCache = s.mockShard.Resource.NamespaceCache
	s.mockMatchingClient = s.mockShard.Resource.MatchingClient
	s.mockExecutionMgr = s.mockShard.Resource.ExecutionMgr
	s.mockClusterMetadata = s.mockShard.Resource.ClusterMetadata
	// ack manager will use the namespace information
	s.mockNamespaceCache.EXPECT().GetNamespaceByID(gomock.Any()).Return(tests.GlobalNamespaceEntry, nil).AnyTimes()
	s.mockNamespaceCache.EXPECT().GetNamespaceName(gomock.Any()).Return(tests.Namespace, nil).AnyTimes()
	s.mockClusterMetadata.EXPECT().GetClusterID().Return(cluster.TestCurrentClusterInitialFailoverVersion).AnyTimes()
	s.mockClusterMetadata.EXPECT().GetCurrentClusterName().Return(cluster.TestCurrentClusterName).AnyTimes()
	s.mockClusterMetadata.EXPECT().GetAllClusterInfo().Return(cluster.TestAllClusterInfo).AnyTimes()
	s.mockClusterMetadata.EXPECT().IsGlobalNamespaceEnabled().Return(true).AnyTimes()
	s.mockClusterMetadata.EXPECT().ClusterNameForFailoverVersion(s.namespaceEntry.IsGlobalNamespace(), s.version).Return(s.mockClusterMetadata.GetCurrentClusterName()).AnyTimes()
	s.workflowCache = workflow.NewCache(s.mockShard)
	s.logger = s.mockShard.GetLogger()

	s.mockDeleteManager = workflow.NewMockDeleteManager(s.controller)
	h := &historyEngineImpl{
		currentClusterName: s.mockShard.Resource.GetClusterMetadata().GetCurrentClusterName(),
		shard:              s.mockShard,
		clusterMetadata:    s.mockClusterMetadata,
		executionManager:   s.mockExecutionMgr,
		logger:             s.logger,
		tokenSerializer:    common.NewProtoTaskTokenSerializer(),
		metricsClient:      s.mockShard.GetMetricsClient(),
		eventNotifier:      events.NewNotifier(clock.NewRealTimeSource(), metrics.NoopClient, func(namespace.ID, string) int32 { return 1 }),
		queueProcessors: map[tasks.Category]queues.Queue{
			s.mockTxProcessor.Category():         s.mockTxProcessor,
			s.mockTimerProcessor.Category():      s.mockTimerProcessor,
			s.mockVisibilityProcessor.Category(): s.mockVisibilityProcessor,
		},
	}
	s.mockShard.SetEngineForTesting(h)
	s.mockHistoryEngine = h

	s.timerQueueActiveTaskExecutor = newTimerQueueActiveTaskExecutor(
		s.mockShard,
		s.workflowCache,
		s.mockDeleteManager,
		newTimerQueueActiveProcessor(
			s.mockShard,
			s.workflowCache,
			nil,
			nil,
			s.mockDeleteManager,
			s.mockMatchingClient,
			newTaskAllocator(s.mockShard),
			s.mockShard.Resource.ClientBean,
			quotas.NewDefaultOutgoingRateLimiter(
				func() float64 { return float64(config.TimerProcessorMaxPollRPS()) },
			),
			s.logger,
			metrics.NoopMetricsHandler,
			false,
		),
		s.logger,
		metrics.NoopMetricsHandler,
		config,
		s.mockShard.Resource.GetMatchingClient(),
	).(*timerQueueActiveTaskExecutor)
}

func (s *timerQueueActiveTaskExecutorSuite) TearDownTest() {
	s.controller.Finish()
	s.mockShard.StopForTest()
}

func (s *timerQueueActiveTaskExecutorSuite) TestProcessUserTimerTimeout_Fire() {
	execution := commonpb.WorkflowExecution{
		WorkflowId: "some random workflow ID",
		RunId:      uuid.New(),
	}
	workflowType := "some random workflow type"
	taskQueueName := "some random task queue"

	mutableState := workflow.TestGlobalMutableState(
		s.mockShard,
		s.mockShard.GetEventsCache(),
		s.logger,
		s.version,
		execution.GetRunId(),
	)
	_, err := mutableState.AddWorkflowExecutionStartedEvent(
		execution,
		&historyservice.StartWorkflowExecutionRequest{
			Attempt:     1,
			NamespaceId: s.namespaceID.String(),
			StartRequest: &workflowservice.StartWorkflowExecutionRequest{
				WorkflowType:        &commonpb.WorkflowType{Name: workflowType},
				TaskQueue:           &taskqueuepb.TaskQueue{Name: taskQueueName},
				WorkflowRunTimeout:  timestamp.DurationPtr(200 * time.Second),
				WorkflowTaskTimeout: timestamp.DurationPtr(1 * time.Second),
			},
		},
	)
	s.Nil(err)

	wt := addWorkflowTaskScheduledEvent(mutableState)
	event := addWorkflowTaskStartedEvent(mutableState, wt.ScheduledEventID, taskQueueName, uuid.New())
	wt.StartedEventID = event.GetEventId()
	event = addWorkflowTaskCompletedEvent(mutableState, wt.ScheduledEventID, wt.StartedEventID, "some random identity")

	timerID := "timer"
	timerTimeout := 2 * time.Second
	event, _ = addTimerStartedEvent(mutableState, event.GetEventId(), timerID, timerTimeout)

	timerSequence := workflow.NewTimerSequence(mutableState)
	mutableState.InsertTasks[tasks.CategoryTimer] = nil
	modified, err := timerSequence.CreateNextUserTimer()
	s.NoError(err)
	s.True(modified)
	task := mutableState.InsertTasks[tasks.CategoryTimer][0]

	timerTask := &tasks.UserTimerTask{
		WorkflowKey: definition.NewWorkflowKey(
			s.namespaceID.String(),
			execution.GetWorkflowId(),
			execution.GetRunId(),
		),
		Version:             s.version,
		TaskID:              int64(100),
		VisibilityTimestamp: task.(*tasks.UserTimerTask).VisibilityTimestamp,
		EventID:             event.EventId,
	}

	persistenceMutableState := s.createPersistenceMutableState(mutableState, event.GetEventId(), event.GetVersion())
	s.mockExecutionMgr.EXPECT().GetWorkflowExecution(gomock.Any(), gomock.Any()).Return(&persistence.GetWorkflowExecutionResponse{State: persistenceMutableState}, nil)
	s.mockExecutionMgr.EXPECT().UpdateWorkflowExecution(gomock.Any(), gomock.Any()).Return(tests.UpdateWorkflowExecutionResponse, nil)

	s.timeSource.Update(s.now.Add(2 * timerTimeout))
	_, err = s.timerQueueActiveTaskExecutor.Execute(context.Background(), s.newTaskExecutable(timerTask))
	s.NoError(err)

	_, ok := s.getMutableStateFromCache(s.namespaceID, execution.GetWorkflowId(), execution.GetRunId()).GetUserTimerInfo(timerID)
	s.False(ok)
}

func (s *timerQueueActiveTaskExecutorSuite) TestProcessUserTimerTimeout_Noop() {
	execution := commonpb.WorkflowExecution{
		WorkflowId: "some random workflow ID",
		RunId:      uuid.New(),
	}
	workflowType := "some random workflow type"
	taskQueueName := "some random task queue"

	mutableState := workflow.TestGlobalMutableState(
		s.mockShard,
		s.mockShard.GetEventsCache(),
		s.logger,
		s.version,
		execution.GetRunId(),
	)
	_, err := mutableState.AddWorkflowExecutionStartedEvent(
		execution,
		&historyservice.StartWorkflowExecutionRequest{
			Attempt:     1,
			NamespaceId: s.namespaceID.String(),
			StartRequest: &workflowservice.StartWorkflowExecutionRequest{
				WorkflowType:        &commonpb.WorkflowType{Name: workflowType},
				TaskQueue:           &taskqueuepb.TaskQueue{Name: taskQueueName},
				WorkflowRunTimeout:  timestamp.DurationPtr(200 * time.Second),
				WorkflowTaskTimeout: timestamp.DurationPtr(1 * time.Second),
			},
		},
	)
	s.Nil(err)

	wt := addWorkflowTaskScheduledEvent(mutableState)
	event := addWorkflowTaskStartedEvent(mutableState, wt.ScheduledEventID, taskQueueName, uuid.New())
	wt.StartedEventID = event.GetEventId()
	event = addWorkflowTaskCompletedEvent(mutableState, wt.ScheduledEventID, wt.StartedEventID, "some random identity")

	timerID := "timer"
	timerTimeout := 2 * time.Second
	event, _ = addTimerStartedEvent(mutableState, event.GetEventId(), timerID, timerTimeout)

	timerSequence := workflow.NewTimerSequence(mutableState)
	mutableState.InsertTasks[tasks.CategoryTimer] = nil
	modified, err := timerSequence.CreateNextUserTimer()
	s.NoError(err)
	s.True(modified)
	task := mutableState.InsertTasks[tasks.CategoryTimer][0]

	timerTask := &tasks.UserTimerTask{
		WorkflowKey: definition.NewWorkflowKey(
			s.namespaceID.String(),
			execution.GetWorkflowId(),
			execution.GetRunId(),
		),
		Version:             s.version,
		TaskID:              int64(100),
		VisibilityTimestamp: task.(*tasks.UserTimerTask).VisibilityTimestamp,
		EventID:             event.EventId,
	}

	event = addTimerFiredEvent(mutableState, timerID)
	// Flush buffered events so real IDs get assigned
	mutableState.FlushBufferedEvents()

	persistenceMutableState := s.createPersistenceMutableState(mutableState, event.GetEventId(), event.GetVersion())
	s.mockExecutionMgr.EXPECT().GetWorkflowExecution(gomock.Any(), gomock.Any()).Return(&persistence.GetWorkflowExecutionResponse{State: persistenceMutableState}, nil)

	s.timeSource.Update(s.now.Add(2 * timerTimeout))
	_, err = s.timerQueueActiveTaskExecutor.Execute(context.Background(), s.newTaskExecutable(timerTask))
	s.NoError(err)
}

func (s *timerQueueActiveTaskExecutorSuite) TestProcessActivityTimeout_NoRetryPolicy_Fire() {
	execution := commonpb.WorkflowExecution{
		WorkflowId: "some random workflow ID",
		RunId:      uuid.New(),
	}
	workflowType := "some random workflow type"
	taskQueueName := "some random task queue"

	mutableState := workflow.TestGlobalMutableState(s.mockShard, s.mockShard.GetEventsCache(), s.logger, s.version, execution.GetRunId())
	_, err := mutableState.AddWorkflowExecutionStartedEvent(
		execution,
		&historyservice.StartWorkflowExecutionRequest{
			Attempt:     1,
			NamespaceId: s.namespaceID.String(),
			StartRequest: &workflowservice.StartWorkflowExecutionRequest{
				WorkflowType:             &commonpb.WorkflowType{Name: workflowType},
				TaskQueue:                &taskqueuepb.TaskQueue{Name: taskQueueName},
				WorkflowExecutionTimeout: timestamp.DurationPtr(200 * time.Second),
				WorkflowTaskTimeout:      timestamp.DurationPtr(1 * time.Second),
			},
		},
	)
	s.Nil(err)

	wt := addWorkflowTaskScheduledEvent(mutableState)
	event := addWorkflowTaskStartedEvent(mutableState, wt.ScheduledEventID, taskQueueName, uuid.New())
	wt.StartedEventID = event.GetEventId()
	event = addWorkflowTaskCompletedEvent(mutableState, wt.ScheduledEventID, wt.StartedEventID, "some random identity")

	taskqueue := "taskqueue"
	activityID := "activity"
	activityType := "activity type"
	timerTimeout := 2 * time.Second
	scheduledEvent, _ := addActivityTaskScheduledEvent(
		mutableState,
		event.GetEventId(),
		activityID,
		activityType,
		taskqueue,
		nil,
		timerTimeout,
		timerTimeout,
		timerTimeout,
		timerTimeout,
	)

	timerSequence := workflow.NewTimerSequence(mutableState)
	mutableState.InsertTasks[tasks.CategoryTimer] = nil
	modified, err := timerSequence.CreateNextActivityTimer()
	s.NoError(err)
	s.True(modified)
	task := mutableState.InsertTasks[tasks.CategoryTimer][0]

	timerTask := &tasks.ActivityTimeoutTask{
		WorkflowKey: definition.NewWorkflowKey(
			s.namespaceID.String(),
			execution.GetWorkflowId(),
			execution.GetRunId(),
		),
		Attempt:             1,
		Version:             s.version,
		TaskID:              int64(100),
		TimeoutType:         enumspb.TIMEOUT_TYPE_SCHEDULE_TO_CLOSE,
		VisibilityTimestamp: task.(*tasks.ActivityTimeoutTask).VisibilityTimestamp,
		EventID:             wt.ScheduledEventID,
	}

	persistenceMutableState := s.createPersistenceMutableState(mutableState, scheduledEvent.GetEventId(), scheduledEvent.GetVersion())
	s.mockExecutionMgr.EXPECT().GetWorkflowExecution(gomock.Any(), gomock.Any()).Return(&persistence.GetWorkflowExecutionResponse{State: persistenceMutableState}, nil)
	s.mockExecutionMgr.EXPECT().UpdateWorkflowExecution(gomock.Any(), gomock.Any()).Return(tests.UpdateWorkflowExecutionResponse, nil)

	s.timeSource.Update(s.now.Add(2 * timerTimeout))
	_, err = s.timerQueueActiveTaskExecutor.Execute(context.Background(), s.newTaskExecutable(timerTask))
	s.NoError(err)

	_, ok := s.getMutableStateFromCache(s.namespaceID, execution.GetWorkflowId(), execution.GetRunId()).GetActivityInfo(scheduledEvent.GetEventId())
	s.False(ok)
}

func (s *timerQueueActiveTaskExecutorSuite) TestProcessActivityTimeout_NoRetryPolicy_Noop() {
	execution := commonpb.WorkflowExecution{
		WorkflowId: "some random workflow ID",
		RunId:      uuid.New(),
	}
	workflowType := "some random workflow type"
	taskQueueName := "some random task queue"

	mutableState := workflow.TestGlobalMutableState(s.mockShard, s.mockShard.GetEventsCache(), s.logger, s.version, execution.GetRunId())
	_, err := mutableState.AddWorkflowExecutionStartedEvent(
		execution,
		&historyservice.StartWorkflowExecutionRequest{
			Attempt:     1,
			NamespaceId: s.namespaceID.String(),
			StartRequest: &workflowservice.StartWorkflowExecutionRequest{
				WorkflowType:             &commonpb.WorkflowType{Name: workflowType},
				TaskQueue:                &taskqueuepb.TaskQueue{Name: taskQueueName},
				WorkflowExecutionTimeout: timestamp.DurationPtr(200 * time.Second),
				WorkflowTaskTimeout:      timestamp.DurationPtr(1 * time.Second),
			},
		},
	)
	s.Nil(err)

	wt := addWorkflowTaskScheduledEvent(mutableState)
	event := addWorkflowTaskStartedEvent(mutableState, wt.ScheduledEventID, taskQueueName, uuid.New())
	wt.StartedEventID = event.GetEventId()
	event = addWorkflowTaskCompletedEvent(mutableState, wt.ScheduledEventID, wt.StartedEventID, "some random identity")

	identity := "identity"
	taskqueue := "taskqueue"
	activityID := "activity"
	activityType := "activity type"
	timerTimeout := 2 * time.Second
	scheduledEvent, _ := addActivityTaskScheduledEvent(
		mutableState,
		event.GetEventId(),
		activityID,
		activityType,
		taskqueue,
		nil,
		timerTimeout,
		timerTimeout,
		timerTimeout,
		timerTimeout,
	)
	startedEvent := addActivityTaskStartedEvent(mutableState, scheduledEvent.GetEventId(), identity)

	timerSequence := workflow.NewTimerSequence(mutableState)
	mutableState.InsertTasks[tasks.CategoryTimer] = nil
	modified, err := timerSequence.CreateNextActivityTimer()
	s.NoError(err)
	s.True(modified)
	task := mutableState.InsertTasks[tasks.CategoryTimer][0]

	timerTask := &tasks.ActivityTimeoutTask{
		WorkflowKey: definition.NewWorkflowKey(
			s.namespaceID.String(),
			execution.GetWorkflowId(),
			execution.GetRunId(),
		),
		Attempt:             1,
		Version:             s.version,
		TaskID:              int64(100),
		TimeoutType:         enumspb.TIMEOUT_TYPE_SCHEDULE_TO_CLOSE,
		VisibilityTimestamp: task.(*tasks.ActivityTimeoutTask).VisibilityTimestamp,
		EventID:             wt.ScheduledEventID,
	}

	completeEvent := addActivityTaskCompletedEvent(mutableState, scheduledEvent.GetEventId(), startedEvent.GetEventId(), nil, identity)
	// Flush buffered events so real IDs get assigned
	mutableState.FlushBufferedEvents()

	persistenceMutableState := s.createPersistenceMutableState(mutableState, completeEvent.GetEventId(), completeEvent.GetVersion())
	s.mockExecutionMgr.EXPECT().GetWorkflowExecution(gomock.Any(), gomock.Any()).Return(&persistence.GetWorkflowExecutionResponse{State: persistenceMutableState}, nil)

	s.timeSource.Update(s.now.Add(2 * timerTimeout))
	_, err = s.timerQueueActiveTaskExecutor.Execute(context.Background(), s.newTaskExecutable(timerTask))
	s.NoError(err)
}

func (s *timerQueueActiveTaskExecutorSuite) TestProcessActivityTimeout_RetryPolicy_Retry() {
	execution := commonpb.WorkflowExecution{
		WorkflowId: "some random workflow ID",
		RunId:      uuid.New(),
	}
	workflowType := "some random workflow type"
	taskQueueName := "some random task queue"

	mutableState := workflow.TestGlobalMutableState(s.mockShard, s.mockShard.GetEventsCache(), s.logger, s.version, execution.GetRunId())
	_, err := mutableState.AddWorkflowExecutionStartedEvent(
		execution,
		&historyservice.StartWorkflowExecutionRequest{
			Attempt:     1,
			NamespaceId: s.namespaceID.String(),
			StartRequest: &workflowservice.StartWorkflowExecutionRequest{
				WorkflowType:        &commonpb.WorkflowType{Name: workflowType},
				TaskQueue:           &taskqueuepb.TaskQueue{Name: taskQueueName},
				WorkflowRunTimeout:  timestamp.DurationPtr(200 * time.Second),
				WorkflowTaskTimeout: timestamp.DurationPtr(1 * time.Second),
			},
		},
	)
	s.Nil(err)

	wt := addWorkflowTaskScheduledEvent(mutableState)
	event := addWorkflowTaskStartedEvent(mutableState, wt.ScheduledEventID, taskQueueName, uuid.New())
	wt.StartedEventID = event.GetEventId()
	event = addWorkflowTaskCompletedEvent(mutableState, wt.ScheduledEventID, wt.StartedEventID, "some random identity")

	identity := "identity"
	taskqueue := "taskqueue"
	activityID := "activity"
	activityType := "activity type"
	timerTimeout := 2 * time.Second
	scheduledEvent, _ := addActivityTaskScheduledEventWithRetry(
		mutableState,
		event.GetEventId(),
		activityID,
		activityType,
		taskqueue,
		nil,
		999*time.Second,
		timerTimeout,
		timerTimeout,
		timerTimeout,
		&commonpb.RetryPolicy{
			InitialInterval:        timestamp.DurationPtr(1 * time.Second),
			BackoffCoefficient:     1.2,
			MaximumInterval:        timestamp.DurationPtr(5 * time.Second),
			MaximumAttempts:        5,
			NonRetryableErrorTypes: []string{"（╯' - ')╯ ┻━┻ "},
		},
	)
	startedEvent := addActivityTaskStartedEvent(mutableState, scheduledEvent.GetEventId(), identity)
	s.Nil(startedEvent)

	timerSequence := workflow.NewTimerSequence(mutableState)
	mutableState.InsertTasks[tasks.CategoryTimer] = nil
	modified, err := timerSequence.CreateNextActivityTimer()
	s.NoError(err)
	s.True(modified)
	task := mutableState.InsertTasks[tasks.CategoryTimer][0]

	timerTask := &tasks.ActivityTimeoutTask{
		WorkflowKey: definition.NewWorkflowKey(
			s.namespaceID.String(),
			execution.GetWorkflowId(),
			execution.GetRunId(),
		),
		Attempt:             1,
		Version:             s.version,
		TaskID:              int64(100),
		TimeoutType:         enumspb.TIMEOUT_TYPE_SCHEDULE_TO_CLOSE,
		VisibilityTimestamp: task.(*tasks.ActivityTimeoutTask).VisibilityTimestamp,
		EventID:             wt.ScheduledEventID,
	}

	persistenceMutableState := s.createPersistenceMutableState(mutableState, scheduledEvent.GetEventId(), scheduledEvent.GetVersion())
	s.mockExecutionMgr.EXPECT().GetWorkflowExecution(gomock.Any(), gomock.Any()).Return(&persistence.GetWorkflowExecutionResponse{State: persistenceMutableState}, nil)
	s.mockExecutionMgr.EXPECT().UpdateWorkflowExecution(gomock.Any(), gomock.Any()).Return(tests.UpdateWorkflowExecutionResponse, nil)

	s.timeSource.Update(s.now.Add(2 * timerTimeout))
	_, err = s.timerQueueActiveTaskExecutor.Execute(context.Background(), s.newTaskExecutable(timerTask))
	s.NoError(err)

	activityInfo, ok := s.getMutableStateFromCache(s.namespaceID, execution.GetWorkflowId(), execution.GetRunId()).GetActivityInfo(scheduledEvent.GetEventId())
	s.True(ok)
	s.Equal(scheduledEvent.GetEventId(), activityInfo.ScheduledEventId)
	s.Equal(common.EmptyEventID, activityInfo.StartedEventId)
	// only a schedule to start timer will be created, apart from the retry timer
	s.Equal(int32(workflow.TimerTaskStatusCreatedScheduleToStart), activityInfo.TimerTaskStatus)
}

func (s *timerQueueActiveTaskExecutorSuite) TestProcessActivityTimeout_RetryPolicy_Fire() {
	execution := commonpb.WorkflowExecution{
		WorkflowId: "some random workflow ID",
		RunId:      uuid.New(),
	}
	workflowType := "some random workflow type"
	taskQueueName := "some random task queue"

	mutableState := workflow.TestGlobalMutableState(s.mockShard, s.mockShard.GetEventsCache(), s.logger, s.version, execution.GetRunId())
	_, err := mutableState.AddWorkflowExecutionStartedEvent(
		execution,
		&historyservice.StartWorkflowExecutionRequest{
			Attempt:     1,
			NamespaceId: s.namespaceID.String(),
			StartRequest: &workflowservice.StartWorkflowExecutionRequest{
				WorkflowType:        &commonpb.WorkflowType{Name: workflowType},
				TaskQueue:           &taskqueuepb.TaskQueue{Name: taskQueueName},
				WorkflowRunTimeout:  timestamp.DurationPtr(200 * time.Second),
				WorkflowTaskTimeout: timestamp.DurationPtr(1 * time.Second),
			},
		},
	)
	s.Nil(err)

	wt := addWorkflowTaskScheduledEvent(mutableState)
	event := addWorkflowTaskStartedEvent(mutableState, wt.ScheduledEventID, taskQueueName, uuid.New())
	wt.StartedEventID = event.GetEventId()
	event = addWorkflowTaskCompletedEvent(mutableState, wt.ScheduledEventID, wt.StartedEventID, "some random identity")

	taskqueue := "taskqueue"
	activityID := "activity"
	activityType := "activity type"
	timerTimeout := 2 * time.Second
	scheduledEvent, _ := addActivityTaskScheduledEventWithRetry(
		mutableState,
		event.GetEventId(),
		activityID,
		activityType,
		taskqueue,
		nil,
		timerTimeout,
		timerTimeout,
		timerTimeout,
		timerTimeout,
		&commonpb.RetryPolicy{
			InitialInterval:        timestamp.DurationPtr(1 * time.Second),
			BackoffCoefficient:     1.2,
			MaximumInterval:        timestamp.DurationPtr(5 * time.Second),
			MaximumAttempts:        5,
			NonRetryableErrorTypes: []string{"（╯' - ')╯ ┻━┻ "},
		},
	)

	timerSequence := workflow.NewTimerSequence(mutableState)
	mutableState.InsertTasks[tasks.CategoryTimer] = nil
	modified, err := timerSequence.CreateNextActivityTimer()
	s.NoError(err)
	s.True(modified)
	task := mutableState.InsertTasks[tasks.CategoryTimer][0]

	timerTask := &tasks.ActivityTimeoutTask{
		WorkflowKey: definition.NewWorkflowKey(
			s.namespaceID.String(),
			execution.GetWorkflowId(),
			execution.GetRunId(),
		),
		Attempt:             1,
		Version:             s.version,
		TaskID:              int64(100),
		TimeoutType:         enumspb.TIMEOUT_TYPE_SCHEDULE_TO_CLOSE,
		VisibilityTimestamp: task.(*tasks.ActivityTimeoutTask).VisibilityTimestamp,
		EventID:             wt.ScheduledEventID,
	}

	persistenceMutableState := s.createPersistenceMutableState(mutableState, scheduledEvent.GetEventId(), scheduledEvent.GetVersion())
	s.mockExecutionMgr.EXPECT().GetWorkflowExecution(gomock.Any(), gomock.Any()).Return(&persistence.GetWorkflowExecutionResponse{State: persistenceMutableState}, nil)
	s.mockExecutionMgr.EXPECT().UpdateWorkflowExecution(gomock.Any(), gomock.Any()).Return(tests.UpdateWorkflowExecutionResponse, nil)

	s.timeSource.Update(s.now.Add(2 * timerTimeout))
	_, err = s.timerQueueActiveTaskExecutor.Execute(context.Background(), s.newTaskExecutable(timerTask))
	s.NoError(err)

	_, ok := s.getMutableStateFromCache(s.namespaceID, execution.GetWorkflowId(), execution.GetRunId()).GetActivityInfo(scheduledEvent.GetEventId())
	s.False(ok)
}

func (s *timerQueueActiveTaskExecutorSuite) TestProcessActivityTimeout_RetryPolicy_Noop() {
	execution := commonpb.WorkflowExecution{
		WorkflowId: "some random workflow ID",
		RunId:      uuid.New(),
	}
	workflowType := "some random workflow type"
	taskQueueName := "some random task queue"

	mutableState := workflow.TestGlobalMutableState(s.mockShard, s.mockShard.GetEventsCache(), s.logger, s.version, execution.GetRunId())
	_, err := mutableState.AddWorkflowExecutionStartedEvent(
		execution,
		&historyservice.StartWorkflowExecutionRequest{
			Attempt:     1,
			NamespaceId: s.namespaceID.String(),
			StartRequest: &workflowservice.StartWorkflowExecutionRequest{
				WorkflowType:        &commonpb.WorkflowType{Name: workflowType},
				TaskQueue:           &taskqueuepb.TaskQueue{Name: taskQueueName},
				WorkflowRunTimeout:  timestamp.DurationPtr(200 * time.Second),
				WorkflowTaskTimeout: timestamp.DurationPtr(1 * time.Second),
			},
		},
	)
	s.Nil(err)

	wt := addWorkflowTaskScheduledEvent(mutableState)
	event := addWorkflowTaskStartedEvent(mutableState, wt.ScheduledEventID, taskQueueName, uuid.New())
	wt.StartedEventID = event.GetEventId()
	event = addWorkflowTaskCompletedEvent(mutableState, wt.ScheduledEventID, wt.StartedEventID, "some random identity")

	identity := "identity"
	taskqueue := "taskqueue"
	activityID := "activity"
	activityType := "activity type"
	timerTimeout := 2 * time.Second
	scheduledEvent, _ := addActivityTaskScheduledEventWithRetry(
		mutableState,
		event.GetEventId(),
		activityID,
		activityType,
		taskqueue,
		nil,
		timerTimeout,
		timerTimeout,
		timerTimeout,
		timerTimeout,
		&commonpb.RetryPolicy{
			InitialInterval:        timestamp.DurationPtr(1 * time.Second),
			BackoffCoefficient:     1.2,
			MaximumInterval:        timestamp.DurationPtr(5 * time.Second),
			MaximumAttempts:        5,
			NonRetryableErrorTypes: []string{"（╯' - ')╯ ┻━┻ "},
		},
	)
	startedEvent := addActivityTaskStartedEvent(mutableState, scheduledEvent.GetEventId(), identity)
	s.Nil(startedEvent)

	timerSequence := workflow.NewTimerSequence(mutableState)
	mutableState.InsertTasks[tasks.CategoryTimer] = nil
	modified, err := timerSequence.CreateNextActivityTimer()
	s.NoError(err)
	s.True(modified)
	task := mutableState.InsertTasks[tasks.CategoryTimer][0]

	timerTask := &tasks.ActivityTimeoutTask{
		WorkflowKey: definition.NewWorkflowKey(
			s.namespaceID.String(),
			execution.GetWorkflowId(),
			execution.GetRunId(),
		),
		Attempt:             1,
		Version:             s.version,
		TaskID:              int64(100),
		TimeoutType:         enumspb.TIMEOUT_TYPE_SCHEDULE_TO_CLOSE,
		VisibilityTimestamp: task.(*tasks.ActivityTimeoutTask).VisibilityTimestamp,
		EventID:             wt.ScheduledEventID,
	}

	completeEvent := addActivityTaskCompletedEvent(mutableState, scheduledEvent.GetEventId(), common.TransientEventID, nil, identity)
	// Flush buffered events so real IDs get assigned
	mutableState.FlushBufferedEvents()

	persistenceMutableState := s.createPersistenceMutableState(mutableState, completeEvent.GetEventId(), completeEvent.GetVersion())
	s.mockExecutionMgr.EXPECT().GetWorkflowExecution(gomock.Any(), gomock.Any()).Return(&persistence.GetWorkflowExecutionResponse{State: persistenceMutableState}, nil)

	s.timeSource.Update(s.now.Add(2 * timerTimeout))
	_, err = s.timerQueueActiveTaskExecutor.Execute(context.Background(), s.newTaskExecutable(timerTask))
	s.NoError(err)
}

func (s *timerQueueActiveTaskExecutorSuite) TestProcessActivityTimeout_Heartbeat_Noop() {
	execution := commonpb.WorkflowExecution{
		WorkflowId: "some random workflow ID",
		RunId:      uuid.New(),
	}
	workflowType := "some random workflow type"
	taskQueueName := "some random task queue"

	mutableState := workflow.TestGlobalMutableState(s.mockShard, s.mockShard.GetEventsCache(), s.logger, s.version, execution.GetRunId())
	_, err := mutableState.AddWorkflowExecutionStartedEvent(
		execution,
		&historyservice.StartWorkflowExecutionRequest{
			Attempt:     1,
			NamespaceId: s.namespaceID.String(),
			StartRequest: &workflowservice.StartWorkflowExecutionRequest{
				WorkflowType:        &commonpb.WorkflowType{Name: workflowType},
				TaskQueue:           &taskqueuepb.TaskQueue{Name: taskQueueName},
				WorkflowRunTimeout:  timestamp.DurationPtr(200 * time.Second),
				WorkflowTaskTimeout: timestamp.DurationPtr(1 * time.Second),
			},
		},
	)
	s.Nil(err)

	wt := addWorkflowTaskScheduledEvent(mutableState)
	event := addWorkflowTaskStartedEvent(mutableState, wt.ScheduledEventID, taskQueueName, uuid.New())
	wt.StartedEventID = event.GetEventId()
	event = addWorkflowTaskCompletedEvent(mutableState, wt.ScheduledEventID, wt.StartedEventID, "some random identity")

	identity := "identity"
	taskqueue := "taskqueue"
	activityID := "activity"
	activityType := "activity type"
	timerTimeout := 2 * time.Second
	heartbeatTimerTimeout := time.Second
	scheduledEvent, _ := addActivityTaskScheduledEventWithRetry(
		mutableState,
		event.GetEventId(),
		activityID,
		activityType,
		taskqueue,
		nil,
		timerTimeout,
		timerTimeout,
		timerTimeout,
		heartbeatTimerTimeout,
		&commonpb.RetryPolicy{
			InitialInterval:        timestamp.DurationPtr(1 * time.Second),
			BackoffCoefficient:     1.2,
			MaximumInterval:        timestamp.DurationPtr(5 * time.Second),
			MaximumAttempts:        5,
			NonRetryableErrorTypes: []string{"（╯' - ')╯ ┻━┻ "},
		},
	)
	startedEvent := addActivityTaskStartedEvent(mutableState, scheduledEvent.GetEventId(), identity)
	s.Nil(startedEvent)

	timerSequence := workflow.NewTimerSequence(mutableState)
	mutableState.InsertTasks[tasks.CategoryTimer] = nil
	modified, err := timerSequence.CreateNextActivityTimer()
	s.NoError(err)
	s.True(modified)
	task := mutableState.InsertTasks[tasks.CategoryTimer][0]
	s.Equal(enumspb.TIMEOUT_TYPE_HEARTBEAT, task.(*tasks.ActivityTimeoutTask).TimeoutType)

	timerTask := &tasks.ActivityTimeoutTask{
		WorkflowKey: definition.NewWorkflowKey(
			s.namespaceID.String(),
			execution.GetWorkflowId(),
			execution.GetRunId(),
		),
		Attempt:             1,
		Version:             s.version,
		TaskID:              int64(100),
		TimeoutType:         enumspb.TIMEOUT_TYPE_HEARTBEAT,
		VisibilityTimestamp: time.Time{},
		EventID:             scheduledEvent.GetEventId(),
	}

	persistenceMutableState := s.createPersistenceMutableState(mutableState, scheduledEvent.GetEventId(), scheduledEvent.GetVersion())
	s.mockExecutionMgr.EXPECT().GetWorkflowExecution(gomock.Any(), gomock.Any()).Return(&persistence.GetWorkflowExecutionResponse{State: persistenceMutableState}, nil)

	_, err = s.timerQueueActiveTaskExecutor.Execute(context.Background(), s.newTaskExecutable(timerTask))
	s.NoError(err)
}

func (s *timerQueueActiveTaskExecutorSuite) TestWorkflowTaskTimeout_Fire() {
	execution := commonpb.WorkflowExecution{
		WorkflowId: "some random workflow ID",
		RunId:      uuid.New(),
	}
	workflowType := "some random workflow type"
	taskQueueName := "some random task queue"

	mutableState := workflow.TestGlobalMutableState(s.mockShard, s.mockShard.GetEventsCache(), s.logger, s.version, execution.GetRunId())
	_, err := mutableState.AddWorkflowExecutionStartedEvent(
		execution,
		&historyservice.StartWorkflowExecutionRequest{
			Attempt:     1,
			NamespaceId: s.namespaceID.String(),
			StartRequest: &workflowservice.StartWorkflowExecutionRequest{
				WorkflowType:        &commonpb.WorkflowType{Name: workflowType},
				TaskQueue:           &taskqueuepb.TaskQueue{Name: taskQueueName},
				WorkflowRunTimeout:  timestamp.DurationPtr(200 * time.Second),
				WorkflowTaskTimeout: timestamp.DurationPtr(1 * time.Second),
			},
		},
	)
	s.Nil(err)

	wt := addWorkflowTaskScheduledEvent(mutableState)
	startedEvent := addWorkflowTaskStartedEvent(mutableState, wt.ScheduledEventID, taskQueueName, uuid.New())

	timerTask := &tasks.WorkflowTaskTimeoutTask{
		WorkflowKey: definition.NewWorkflowKey(
			s.namespaceID.String(),
			execution.GetWorkflowId(),
			execution.GetRunId(),
		),
		ScheduleAttempt:     1,
		Version:             s.version,
		TaskID:              int64(100),
		TimeoutType:         enumspb.TIMEOUT_TYPE_START_TO_CLOSE,
		VisibilityTimestamp: s.now,
		EventID:             wt.ScheduledEventID,
	}

	persistenceMutableState := s.createPersistenceMutableState(mutableState, startedEvent.GetEventId(), startedEvent.GetVersion())
	s.mockExecutionMgr.EXPECT().GetWorkflowExecution(gomock.Any(), gomock.Any()).Return(&persistence.GetWorkflowExecutionResponse{State: persistenceMutableState}, nil)
	s.mockExecutionMgr.EXPECT().UpdateWorkflowExecution(gomock.Any(), gomock.Any()).Return(tests.UpdateWorkflowExecutionResponse, nil)

	_, err = s.timerQueueActiveTaskExecutor.Execute(context.Background(), s.newTaskExecutable(timerTask))
	s.NoError(err)

	workflowTask, ok := s.getMutableStateFromCache(s.namespaceID, execution.GetWorkflowId(), execution.GetRunId()).GetPendingWorkflowTask()
	s.True(ok)
	s.True(workflowTask.ScheduledEventID != common.EmptyEventID)
	s.Equal(common.EmptyEventID, workflowTask.StartedEventID)
	s.Equal(int32(2), workflowTask.Attempt)
}

func (s *timerQueueActiveTaskExecutorSuite) TestWorkflowTaskTimeout_Noop() {
	execution := commonpb.WorkflowExecution{
		WorkflowId: "some random workflow ID",
		RunId:      uuid.New(),
	}
	workflowType := "some random workflow type"
	taskQueueName := "some random task queue"

	mutableState := workflow.TestGlobalMutableState(s.mockShard, s.mockShard.GetEventsCache(), s.logger, s.version, execution.GetRunId())
	_, err := mutableState.AddWorkflowExecutionStartedEvent(
		execution,
		&historyservice.StartWorkflowExecutionRequest{
			Attempt:     1,
			NamespaceId: s.namespaceID.String(),
			StartRequest: &workflowservice.StartWorkflowExecutionRequest{
				WorkflowType:        &commonpb.WorkflowType{Name: workflowType},
				TaskQueue:           &taskqueuepb.TaskQueue{Name: taskQueueName},
				WorkflowRunTimeout:  timestamp.DurationPtr(200 * time.Second),
				WorkflowTaskTimeout: timestamp.DurationPtr(1 * time.Second),
			},
		},
	)
	s.Nil(err)

	wt := addWorkflowTaskScheduledEvent(mutableState)
	startedEvent := addWorkflowTaskStartedEvent(mutableState, wt.ScheduledEventID, taskQueueName, uuid.New())

	timerTask := &tasks.WorkflowTaskTimeoutTask{
		WorkflowKey: definition.NewWorkflowKey(
			s.namespaceID.String(),
			execution.GetWorkflowId(),
			execution.GetRunId(),
		),
		ScheduleAttempt:     1,
		Version:             s.version,
		TaskID:              int64(100),
		TimeoutType:         enumspb.TIMEOUT_TYPE_START_TO_CLOSE,
		VisibilityTimestamp: s.now,
		EventID:             wt.ScheduledEventID - 1,
	}

	persistenceMutableState := s.createPersistenceMutableState(mutableState, startedEvent.GetEventId(), startedEvent.GetVersion())
	s.mockExecutionMgr.EXPECT().GetWorkflowExecution(gomock.Any(), gomock.Any()).Return(&persistence.GetWorkflowExecutionResponse{State: persistenceMutableState}, nil)

	_, err = s.timerQueueActiveTaskExecutor.Execute(context.Background(), s.newTaskExecutable(timerTask))
	s.NoError(err)
}

func (s *timerQueueActiveTaskExecutorSuite) TestWorkflowBackoffTimer_Fire() {
	execution := commonpb.WorkflowExecution{
		WorkflowId: "some random workflow ID",
		RunId:      uuid.New(),
	}
	workflowType := "some random workflow type"
	taskQueueName := "some random task queue"

	mutableState := workflow.TestGlobalMutableState(s.mockShard, s.mockShard.GetEventsCache(), s.logger, s.version, execution.GetRunId())
	event, err := mutableState.AddWorkflowExecutionStartedEvent(
		execution,
		&historyservice.StartWorkflowExecutionRequest{
			Attempt:     1,
			NamespaceId: s.namespaceID.String(),
			StartRequest: &workflowservice.StartWorkflowExecutionRequest{
				WorkflowType:        &commonpb.WorkflowType{Name: workflowType},
				TaskQueue:           &taskqueuepb.TaskQueue{Name: taskQueueName},
				WorkflowRunTimeout:  timestamp.DurationPtr(200 * time.Second),
				WorkflowTaskTimeout: timestamp.DurationPtr(1 * time.Second),
			},
		},
	)
	s.Nil(err)

	timerTask := &tasks.WorkflowBackoffTimerTask{
		WorkflowKey: definition.NewWorkflowKey(
			s.namespaceID.String(),
			execution.GetWorkflowId(),
			execution.GetRunId(),
		),
		Version:             s.version,
		TaskID:              int64(100),
		WorkflowBackoffType: enumsspb.WORKFLOW_BACKOFF_TYPE_RETRY,
		VisibilityTimestamp: s.now,
	}

	persistenceMutableState := s.createPersistenceMutableState(mutableState, event.GetEventId(), event.GetVersion())
	s.mockExecutionMgr.EXPECT().GetWorkflowExecution(gomock.Any(), gomock.Any()).Return(&persistence.GetWorkflowExecutionResponse{State: persistenceMutableState}, nil)
	s.mockExecutionMgr.EXPECT().UpdateWorkflowExecution(gomock.Any(), gomock.Any()).Return(tests.UpdateWorkflowExecutionResponse, nil)

	_, err = s.timerQueueActiveTaskExecutor.Execute(context.Background(), s.newTaskExecutable(timerTask))
	s.NoError(err)

	workflowTask, ok := s.getMutableStateFromCache(s.namespaceID, execution.GetWorkflowId(), execution.GetRunId()).GetPendingWorkflowTask()
	s.True(ok)
	s.True(workflowTask.ScheduledEventID != common.EmptyEventID)
	s.Equal(common.EmptyEventID, workflowTask.StartedEventID)
	s.Equal(int32(1), workflowTask.Attempt)
}

func (s *timerQueueActiveTaskExecutorSuite) TestWorkflowBackoffTimer_Noop() {
	execution := commonpb.WorkflowExecution{
		WorkflowId: "some random workflow ID",
		RunId:      uuid.New(),
	}
	workflowType := "some random workflow type"
	taskQueueName := "some random task queue"

	mutableState := workflow.TestGlobalMutableState(s.mockShard, s.mockShard.GetEventsCache(), s.logger, s.version, execution.GetRunId())
	_, err := mutableState.AddWorkflowExecutionStartedEvent(
		execution,
		&historyservice.StartWorkflowExecutionRequest{
			Attempt:     1,
			NamespaceId: s.namespaceID.String(),
			StartRequest: &workflowservice.StartWorkflowExecutionRequest{
				WorkflowType:        &commonpb.WorkflowType{Name: workflowType},
				TaskQueue:           &taskqueuepb.TaskQueue{Name: taskQueueName},
				WorkflowRunTimeout:  timestamp.DurationPtr(200 * time.Second),
				WorkflowTaskTimeout: timestamp.DurationPtr(1 * time.Second),
			},
		},
	)
	s.Nil(err)

	wt := addWorkflowTaskScheduledEvent(mutableState)
	event := addWorkflowTaskStartedEvent(mutableState, wt.ScheduledEventID, taskQueueName, uuid.New())
	wt.StartedEventID = event.GetEventId()
	event = addWorkflowTaskCompletedEvent(mutableState, wt.ScheduledEventID, wt.StartedEventID, "some random identity")

	timerTask := &tasks.WorkflowBackoffTimerTask{
		WorkflowKey: definition.NewWorkflowKey(
			s.namespaceID.String(),
			execution.GetWorkflowId(),
			execution.GetRunId(),
		),
		Version:             s.version,
		TaskID:              int64(100),
		WorkflowBackoffType: enumsspb.WORKFLOW_BACKOFF_TYPE_RETRY,
		VisibilityTimestamp: s.now,
	}

	persistenceMutableState := s.createPersistenceMutableState(mutableState, event.GetEventId(), event.GetVersion())
	s.mockExecutionMgr.EXPECT().GetWorkflowExecution(gomock.Any(), gomock.Any()).Return(&persistence.GetWorkflowExecutionResponse{State: persistenceMutableState}, nil)

	_, err = s.timerQueueActiveTaskExecutor.Execute(context.Background(), s.newTaskExecutable(timerTask))
	s.NoError(err)
}

func (s *timerQueueActiveTaskExecutorSuite) TestActivityRetryTimer_Fire() {
	execution := commonpb.WorkflowExecution{
		WorkflowId: "some random workflow ID",
		RunId:      uuid.New(),
	}
	workflowType := "some random workflow type"
	taskQueueName := "some random task queue"

	mutableState := workflow.TestGlobalMutableState(s.mockShard, s.mockShard.GetEventsCache(), s.logger, s.version, execution.GetRunId())
	_, err := mutableState.AddWorkflowExecutionStartedEvent(
		execution,
		&historyservice.StartWorkflowExecutionRequest{
			Attempt:     1,
			NamespaceId: s.namespaceID.String(),
			StartRequest: &workflowservice.StartWorkflowExecutionRequest{
				WorkflowType: &commonpb.WorkflowType{Name: workflowType},
				TaskQueue: &taskqueuepb.TaskQueue{
					Name: taskQueueName,
					Kind: enumspb.TASK_QUEUE_KIND_NORMAL,
				},
				WorkflowRunTimeout:  timestamp.DurationPtr(200 * time.Second),
				WorkflowTaskTimeout: timestamp.DurationPtr(1 * time.Second),
			},
		},
	)
	s.Nil(err)

	wt := addWorkflowTaskScheduledEvent(mutableState)
	event := addWorkflowTaskStartedEvent(mutableState, wt.ScheduledEventID, taskQueueName, uuid.New())
	wt.StartedEventID = event.GetEventId()
	event = addWorkflowTaskCompletedEvent(mutableState, wt.ScheduledEventID, wt.StartedEventID, "some random identity")

	taskqueue := "taskqueue"
	activityID := "activity"
	activityType := "activity type"
	timerTimeout := 2 * time.Second
	scheduledEvent, activityInfo := addActivityTaskScheduledEventWithRetry(
		mutableState,
		event.GetEventId(),
		activityID,
		activityType,
		taskqueue,
		nil,
		timerTimeout,
		timerTimeout,
		timerTimeout,
		timerTimeout,
		&commonpb.RetryPolicy{
			InitialInterval:        timestamp.DurationPtr(1 * time.Second),
			BackoffCoefficient:     1.2,
			MaximumInterval:        timestamp.DurationPtr(5 * time.Second),
			MaximumAttempts:        5,
			NonRetryableErrorTypes: []string{"（╯' - ')╯ ┻━┻ "},
		},
	)
	activityInfo.Attempt = 1

	timerTask := &tasks.ActivityRetryTimerTask{
		WorkflowKey: definition.NewWorkflowKey(
			s.namespaceID.String(),
			execution.GetWorkflowId(),
			execution.GetRunId(),
		),
		Version:             s.version,
		TaskID:              int64(100),
		VisibilityTimestamp: s.now,
		EventID:             activityInfo.ScheduledEventId,
		Attempt:             activityInfo.Attempt,
	}

	persistenceMutableState := s.createPersistenceMutableState(mutableState, scheduledEvent.GetEventId(), scheduledEvent.GetVersion())
	s.mockExecutionMgr.EXPECT().GetWorkflowExecution(gomock.Any(), gomock.Any()).Return(&persistence.GetWorkflowExecutionResponse{State: persistenceMutableState}, nil)
	s.mockMatchingClient.EXPECT().AddActivityTask(
		gomock.Any(),
		&matchingservice.AddActivityTaskRequest{
			NamespaceId:       activityInfo.NamespaceId,
			SourceNamespaceId: activityInfo.NamespaceId,
			Execution:         &execution,
			TaskQueue: &taskqueuepb.TaskQueue{
				Name: activityInfo.TaskQueue,
				Kind: enumspb.TASK_QUEUE_KIND_NORMAL,
			},
			ScheduledEventId:       activityInfo.ScheduledEventId,
			ScheduleToStartTimeout: activityInfo.ScheduleToStartTimeout,
			Clock:                  vclock.NewVectorClock(s.mockClusterMetadata.GetClusterID(), s.mockShard.GetShardID(), timerTask.TaskID),
		},
		gomock.Any(),
	).Return(&matchingservice.AddActivityTaskResponse{}, nil)

	_, err = s.timerQueueActiveTaskExecutor.Execute(context.Background(), s.newTaskExecutable(timerTask))
	s.NoError(err)
}

func (s *timerQueueActiveTaskExecutorSuite) TestActivityRetryTimer_Noop() {
	execution := commonpb.WorkflowExecution{
		WorkflowId: "some random workflow ID",
		RunId:      uuid.New(),
	}
	workflowType := "some random workflow type"
	taskQueueName := "some random task queue"

	mutableState := workflow.TestGlobalMutableState(s.mockShard, s.mockShard.GetEventsCache(), s.logger, s.version, execution.GetRunId())
	_, err := mutableState.AddWorkflowExecutionStartedEvent(
		execution,
		&historyservice.StartWorkflowExecutionRequest{
			Attempt:     1,
			NamespaceId: s.namespaceID.String(),
			StartRequest: &workflowservice.StartWorkflowExecutionRequest{
				WorkflowType:        &commonpb.WorkflowType{Name: workflowType},
				TaskQueue:           &taskqueuepb.TaskQueue{Name: taskQueueName},
				WorkflowRunTimeout:  timestamp.DurationPtr(200 * time.Second),
				WorkflowTaskTimeout: timestamp.DurationPtr(1 * time.Second),
			},
		},
	)
	s.Nil(err)

	wt := addWorkflowTaskScheduledEvent(mutableState)
	event := addWorkflowTaskStartedEvent(mutableState, wt.ScheduledEventID, taskQueueName, uuid.New())
	wt.StartedEventID = event.GetEventId()
	event = addWorkflowTaskCompletedEvent(mutableState, wt.ScheduledEventID, wt.StartedEventID, "some random identity")

	identity := "identity"
	taskqueue := "taskqueue"
	activityID := "activity"
	activityType := "activity type"
	timerTimeout := 2 * time.Second
	scheduledEvent, activityInfo := addActivityTaskScheduledEventWithRetry(
		mutableState,
		event.GetEventId(),
		activityID,
		activityType,
		taskqueue,
		nil,
		timerTimeout,
		timerTimeout,
		timerTimeout,
		timerTimeout,
		&commonpb.RetryPolicy{
			InitialInterval:        timestamp.DurationPtr(1 * time.Second),
			BackoffCoefficient:     1.2,
			MaximumInterval:        timestamp.DurationPtr(5 * time.Second),
			MaximumAttempts:        5,
			NonRetryableErrorTypes: []string{"（╯' - ')╯ ┻━┻ "},
		},
	)
	startedEvent := addActivityTaskStartedEvent(mutableState, scheduledEvent.GetEventId(), identity)
	s.Nil(startedEvent)

	timerTask := &tasks.ActivityRetryTimerTask{
		WorkflowKey: definition.NewWorkflowKey(
			s.namespaceID.String(),
			execution.GetWorkflowId(),
			execution.GetRunId(),
		),
		Version:             s.version,
		TaskID:              int64(100),
		VisibilityTimestamp: s.now,
		EventID:             activityInfo.ScheduledEventId,
		Attempt:             activityInfo.Attempt,
	}

	persistenceMutableState := s.createPersistenceMutableState(mutableState, scheduledEvent.GetEventId(), scheduledEvent.GetVersion())
	s.mockExecutionMgr.EXPECT().GetWorkflowExecution(gomock.Any(), gomock.Any()).Return(&persistence.GetWorkflowExecutionResponse{State: persistenceMutableState}, nil)

	_, err = s.timerQueueActiveTaskExecutor.Execute(context.Background(), s.newTaskExecutable(timerTask))
	s.NoError(err)
}

func (s *timerQueueActiveTaskExecutorSuite) TestWorkflowTimeout_Fire() {
	execution := commonpb.WorkflowExecution{
		WorkflowId: "some random workflow ID",
		RunId:      uuid.New(),
	}
	workflowType := "some random workflow type"
	taskQueueName := "some random task queue"

	mutableState := workflow.TestGlobalMutableState(s.mockShard, s.mockShard.GetEventsCache(), s.logger, s.version, execution.GetRunId())
	_, err := mutableState.AddWorkflowExecutionStartedEvent(
		execution,
		&historyservice.StartWorkflowExecutionRequest{
			Attempt:     1,
			NamespaceId: s.namespaceID.String(),
			StartRequest: &workflowservice.StartWorkflowExecutionRequest{
				WorkflowType:        &commonpb.WorkflowType{Name: workflowType},
				TaskQueue:           &taskqueuepb.TaskQueue{Name: taskQueueName},
				WorkflowRunTimeout:  timestamp.DurationPtr(200 * time.Second),
				WorkflowTaskTimeout: timestamp.DurationPtr(1 * time.Second),
			},
			WorkflowExecutionExpirationTime: timestamp.TimePtr(s.now.Add(10 * time.Second)),
		},
	)
	s.Nil(err)

	wt := addWorkflowTaskScheduledEvent(mutableState)
	startEvent := addWorkflowTaskStartedEvent(mutableState, wt.ScheduledEventID, taskQueueName, uuid.New())
	wt.StartedEventID = startEvent.GetEventId()
	completionEvent := addWorkflowTaskCompletedEvent(mutableState, wt.ScheduledEventID, wt.StartedEventID, "some random identity")

	timerTask := &tasks.WorkflowTimeoutTask{
		WorkflowKey: definition.NewWorkflowKey(
			s.namespaceID.String(),
			execution.GetWorkflowId(),
			execution.GetRunId(),
		),
		Version:             s.version,
		TaskID:              int64(100),
		VisibilityTimestamp: s.now,
	}

	persistenceMutableState := s.createPersistenceMutableState(mutableState, completionEvent.GetEventId(), completionEvent.GetVersion())
	s.mockExecutionMgr.EXPECT().GetWorkflowExecution(gomock.Any(), gomock.Any()).Return(&persistence.GetWorkflowExecutionResponse{State: persistenceMutableState}, nil)
	s.mockExecutionMgr.EXPECT().UpdateWorkflowExecution(gomock.Any(), gomock.Any()).Return(tests.UpdateWorkflowExecutionResponse, nil)

	_, err = s.timerQueueActiveTaskExecutor.Execute(context.Background(), s.newTaskExecutable(timerTask))
	s.NoError(err)

	running := s.getMutableStateFromCache(s.namespaceID, execution.GetWorkflowId(), execution.GetRunId()).IsWorkflowExecutionRunning()
	s.False(running)
}

func (s *timerQueueActiveTaskExecutorSuite) TestWorkflowTimeout_Retry() {
	execution := commonpb.WorkflowExecution{
		WorkflowId: "some random workflow ID",
		RunId:      uuid.New(),
	}
	workflowType := "some random workflow type"
	taskQueueName := "some random task queue"

	mutableState := workflow.TestGlobalMutableState(s.mockShard, s.mockShard.GetEventsCache(), s.logger, s.version, execution.GetRunId())
	_, err := mutableState.AddWorkflowExecutionStartedEvent(
		execution,
		&historyservice.StartWorkflowExecutionRequest{
			Attempt:     1,
			NamespaceId: s.namespaceID.String(),
			StartRequest: &workflowservice.StartWorkflowExecutionRequest{
				WorkflowType:        &commonpb.WorkflowType{Name: workflowType},
				TaskQueue:           &taskqueuepb.TaskQueue{Name: taskQueueName},
				WorkflowRunTimeout:  timestamp.DurationPtr(200 * time.Second),
				WorkflowTaskTimeout: timestamp.DurationPtr(1 * time.Second),
			},
			WorkflowExecutionExpirationTime: timestamp.TimePtr(s.now.Add(10 * time.Second)),
		},
	)
	s.Nil(err)
	// need to override the workflow retry policy
	executionInfo := mutableState.GetExecutionInfo()
	executionInfo.HasRetryPolicy = true
	executionInfo.WorkflowExecutionExpirationTime = timestamp.TimeNowPtrUtcAddSeconds(1000)
	executionInfo.RetryMaximumAttempts = 10
	executionInfo.RetryInitialInterval = timestamp.DurationFromSeconds(1)
	executionInfo.RetryMaximumInterval = timestamp.DurationFromSeconds(1)
	executionInfo.RetryBackoffCoefficient = 1

	wt := addWorkflowTaskScheduledEvent(mutableState)
	startEvent := addWorkflowTaskStartedEvent(mutableState, wt.ScheduledEventID, taskQueueName, uuid.New())
	wt.StartedEventID = startEvent.GetEventId()
	completionEvent := addWorkflowTaskCompletedEvent(mutableState, wt.ScheduledEventID, wt.StartedEventID, "some random identity")

	timerTask := &tasks.WorkflowTimeoutTask{
		WorkflowKey: definition.NewWorkflowKey(
			s.namespaceID.String(),
			execution.GetWorkflowId(),
			execution.GetRunId(),
		),
		Version:             s.version,
		TaskID:              int64(100),
		VisibilityTimestamp: s.now,
	}

	persistenceMutableState := s.createPersistenceMutableState(mutableState, completionEvent.GetEventId(), completionEvent.GetVersion())
	s.mockExecutionMgr.EXPECT().GetWorkflowExecution(gomock.Any(), gomock.Any()).Return(&persistence.GetWorkflowExecutionResponse{State: persistenceMutableState}, nil)
	// one for current workflow, one for new
	s.mockExecutionMgr.EXPECT().UpdateWorkflowExecution(gomock.Any(), gomock.Any()).Return(tests.UpdateWorkflowExecutionResponse, nil)

	_, err = s.timerQueueActiveTaskExecutor.Execute(context.Background(), s.newTaskExecutable(timerTask))
	s.NoError(err)

	state, status := s.getMutableStateFromCache(s.namespaceID, execution.GetWorkflowId(), execution.GetRunId()).GetWorkflowStateStatus()
	s.Equal(enumsspb.WORKFLOW_EXECUTION_STATE_COMPLETED, state)
	s.EqualValues(enumspb.WORKFLOW_EXECUTION_STATUS_TIMED_OUT, status)
}

func (s *timerQueueActiveTaskExecutorSuite) TestWorkflowTimeout_Cron() {
	execution := commonpb.WorkflowExecution{
		WorkflowId: "some random workflow ID",
		RunId:      uuid.New(),
	}
	workflowType := "some random workflow type"
	taskQueueName := "some random task queue"

	mutableState := workflow.TestGlobalMutableState(s.mockShard, s.mockShard.GetEventsCache(), s.logger, s.version, execution.GetRunId())
	_, err := mutableState.AddWorkflowExecutionStartedEvent(
		execution,
		&historyservice.StartWorkflowExecutionRequest{
			Attempt:     1,
			NamespaceId: s.namespaceID.String(),
			StartRequest: &workflowservice.StartWorkflowExecutionRequest{
				WorkflowType:        &commonpb.WorkflowType{Name: workflowType},
				TaskQueue:           &taskqueuepb.TaskQueue{Name: taskQueueName},
				WorkflowRunTimeout:  timestamp.DurationPtr(200 * time.Second),
				WorkflowTaskTimeout: timestamp.DurationPtr(1 * time.Second),
			},
			WorkflowExecutionExpirationTime: timestamp.TimePtr(s.now.Add(10 * time.Second)),
		},
	)
	s.Nil(err)
	executionInfo := mutableState.GetExecutionInfo()
	executionInfo.StartTime = &s.now
	executionInfo.CronSchedule = "* * * * *"

	wt := addWorkflowTaskScheduledEvent(mutableState)
	startEvent := addWorkflowTaskStartedEvent(mutableState, wt.ScheduledEventID, taskQueueName, uuid.New())
	wt.StartedEventID = startEvent.GetEventId()
	completionEvent := addWorkflowTaskCompletedEvent(mutableState, wt.ScheduledEventID, wt.StartedEventID, "some random identity")

	timerTask := &tasks.WorkflowTimeoutTask{
		WorkflowKey: definition.NewWorkflowKey(
			s.namespaceID.String(),
			execution.GetWorkflowId(),
			execution.GetRunId(),
		),
		Version:             s.version,
		TaskID:              int64(100),
		VisibilityTimestamp: s.now,
	}

	persistenceMutableState := s.createPersistenceMutableState(mutableState, completionEvent.GetEventId(), completionEvent.GetVersion())
	s.mockExecutionMgr.EXPECT().GetWorkflowExecution(gomock.Any(), gomock.Any()).Return(&persistence.GetWorkflowExecutionResponse{State: persistenceMutableState}, nil)
	// one for current workflow, one for new
	s.mockExecutionMgr.EXPECT().UpdateWorkflowExecution(gomock.Any(), gomock.Any()).Return(tests.UpdateWorkflowExecutionResponse, nil)

	_, err = s.timerQueueActiveTaskExecutor.Execute(context.Background(), s.newTaskExecutable(timerTask))
	s.NoError(err)

	state, status := s.getMutableStateFromCache(s.namespaceID, execution.GetWorkflowId(), execution.GetRunId()).GetWorkflowStateStatus()
	s.Equal(enumsspb.WORKFLOW_EXECUTION_STATE_COMPLETED, state)
	s.EqualValues(enumspb.WORKFLOW_EXECUTION_STATUS_TIMED_OUT, status)
}

func (s *timerQueueActiveTaskExecutorSuite) TestWorkflowTimeout_WorkflowExpired() {
	execution := commonpb.WorkflowExecution{
		WorkflowId: "some random workflow ID",
		RunId:      uuid.New(),
	}
	workflowType := "some random workflow type"
	taskQueueName := "some random task queue"

	mutableState := workflow.TestGlobalMutableState(s.mockShard, s.mockShard.GetEventsCache(), s.logger, s.version, execution.GetRunId())
	_, err := mutableState.AddWorkflowExecutionStartedEvent(
		execution,
		&historyservice.StartWorkflowExecutionRequest{
			NamespaceId: s.namespaceID.String(),
			StartRequest: &workflowservice.StartWorkflowExecutionRequest{
				WorkflowType:        &commonpb.WorkflowType{Name: workflowType},
				TaskQueue:           &taskqueuepb.TaskQueue{Name: taskQueueName},
				WorkflowRunTimeout:  timestamp.DurationPtr(200 * time.Second),
				WorkflowTaskTimeout: timestamp.DurationPtr(1 * time.Second),
			},
			WorkflowExecutionExpirationTime: timestamp.TimePtr(s.now.Add(-1 * time.Second)),
		},
	)
	s.Nil(err)
	executionInfo := mutableState.GetExecutionInfo()
	executionInfo.StartTime = &s.now
	executionInfo.CronSchedule = "* * * * *"

	wt := addWorkflowTaskScheduledEvent(mutableState)
	startEvent := addWorkflowTaskStartedEvent(mutableState, wt.ScheduledEventID, taskQueueName, uuid.New())
	wt.StartedEventID = startEvent.GetEventId()
	completionEvent := addWorkflowTaskCompletedEvent(mutableState, wt.ScheduledEventID, wt.StartedEventID, "some random identity")

	timerTask := &tasks.WorkflowTimeoutTask{
		WorkflowKey: definition.NewWorkflowKey(
			s.namespaceID.String(),
			execution.GetWorkflowId(),
			execution.GetRunId(),
		),
		Version:             s.version,
		TaskID:              int64(100),
		VisibilityTimestamp: s.now,
	}

	persistenceMutableState := s.createPersistenceMutableState(mutableState, completionEvent.GetEventId(), completionEvent.GetVersion())
	s.mockExecutionMgr.EXPECT().GetWorkflowExecution(gomock.Any(), gomock.Any()).Return(&persistence.GetWorkflowExecutionResponse{State: persistenceMutableState}, nil)
	s.mockExecutionMgr.EXPECT().UpdateWorkflowExecution(gomock.Any(), gomock.Any()).Return(tests.UpdateWorkflowExecutionResponse, nil)

	_, err = s.timerQueueActiveTaskExecutor.Execute(context.Background(), s.newTaskExecutable(timerTask))
	s.NoError(err)

	state, status := s.getMutableStateFromCache(s.namespaceID, execution.GetWorkflowId(), execution.GetRunId()).GetWorkflowStateStatus()
	s.Equal(enumsspb.WORKFLOW_EXECUTION_STATE_COMPLETED, state)
	s.EqualValues(enumspb.WORKFLOW_EXECUTION_STATUS_TIMED_OUT, status)
}

func (s *timerQueueActiveTaskExecutorSuite) createPersistenceMutableState(
	ms workflow.MutableState,
	lastEventID int64,
	lastEventVersion int64,
) *persistencespb.WorkflowMutableState {
	currentVersionHistory, err := versionhistory.GetCurrentVersionHistory(ms.GetExecutionInfo().GetVersionHistories())
	s.NoError(err)
	err = versionhistory.AddOrUpdateVersionHistoryItem(currentVersionHistory, versionhistory.NewVersionHistoryItem(
		lastEventID, lastEventVersion,
	))
	s.NoError(err)
	return workflow.TestCloneToProto(ms)
}

func (s *timerQueueActiveTaskExecutorSuite) getMutableStateFromCache(
	namespaceID namespace.ID,
	workflowID string,
	runID string,
) workflow.MutableState {
	return s.workflowCache.(*workflow.CacheImpl).Get(
		definition.NewWorkflowKey(namespaceID.String(), workflowID, runID),
	).(*workflow.ContextImpl).MutableState
}

func (s *timerQueueActiveTaskExecutorSuite) newTaskExecutable(
	task tasks.Task,
) queues.Executable {
<<<<<<< HEAD
	return queues.NewExecutable(task, nil, s.timerQueueActiveTaskExecutor, nil, nil, queues.NewNoopPriorityAssigner(), s.mockShard.GetTimeSource(), nil, nil, metrics.NoopMetricsHandler, nil, nil)
=======
	return queues.NewExecutable(
		queues.DefaultReaderId,
		task,
		nil,
		s.timerQueueActiveTaskExecutor,
		nil,
		nil,
		queues.NewNoopPriorityAssigner(),
		s.mockShard.GetTimeSource(),
		nil,
		nil,
		nil,
		queues.QueueTypeActiveTimer,
		nil,
	)
>>>>>>> 5ab8ab80
}<|MERGE_RESOLUTION|>--- conflicted
+++ resolved
@@ -1487,9 +1487,6 @@
 func (s *timerQueueActiveTaskExecutorSuite) newTaskExecutable(
 	task tasks.Task,
 ) queues.Executable {
-<<<<<<< HEAD
-	return queues.NewExecutable(task, nil, s.timerQueueActiveTaskExecutor, nil, nil, queues.NewNoopPriorityAssigner(), s.mockShard.GetTimeSource(), nil, nil, metrics.NoopMetricsHandler, nil, nil)
-=======
 	return queues.NewExecutable(
 		queues.DefaultReaderId,
 		task,
@@ -1501,9 +1498,8 @@
 		s.mockShard.GetTimeSource(),
 		nil,
 		nil,
+		metrics.NoopMetricsHandler,
 		nil,
-		queues.QueueTypeActiveTimer,
 		nil,
 	)
->>>>>>> 5ab8ab80
 }