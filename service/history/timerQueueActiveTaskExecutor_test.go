--- conflicted
+++ resolved
@@ -231,11 +231,7 @@
 		WorkflowId:          execution.GetWorkflowId(),
 		RunId:               execution.GetRunId(),
 		TaskId:              int64(100),
-<<<<<<< HEAD
-		TaskType:            persistence.TaskTypeUserTimer,
-=======
 		TaskType:            commongenpb.TaskType_UserTimer,
->>>>>>> f96299c8
 		TimeoutType:         int32(commonpb.TimeoutType_StartToClose),
 		VisibilityTimestamp: protoTaskTime,
 		EventId:             event.EventId,
@@ -307,11 +303,7 @@
 		WorkflowId:          execution.GetWorkflowId(),
 		RunId:               execution.GetRunId(),
 		TaskId:              int64(100),
-<<<<<<< HEAD
-		TaskType:            persistence.TaskTypeUserTimer,
-=======
 		TaskType:            commongenpb.TaskType_UserTimer,
->>>>>>> f96299c8
 		TimeoutType:         int32(commonpb.TimeoutType_StartToClose),
 		VisibilityTimestamp: protoTaskTime,
 		EventId:             event.EventId,
@@ -387,11 +379,7 @@
 		WorkflowId:          execution.GetWorkflowId(),
 		RunId:               execution.GetRunId(),
 		TaskId:              int64(100),
-<<<<<<< HEAD
-		TaskType:            persistence.TaskTypeActivityTimeout,
-=======
 		TaskType:            commongenpb.TaskType_ActivityTimeout,
->>>>>>> f96299c8
 		TimeoutType:         int32(commonpb.TimeoutType_ScheduleToClose),
 		VisibilityTimestamp: protoTaskTime,
 		EventId:             di.ScheduleID,
@@ -472,11 +460,7 @@
 		WorkflowId:          execution.GetWorkflowId(),
 		RunId:               execution.GetRunId(),
 		TaskId:              int64(100),
-<<<<<<< HEAD
-		TaskType:            persistence.TaskTypeActivityTimeout,
-=======
 		TaskType:            commongenpb.TaskType_ActivityTimeout,
->>>>>>> f96299c8
 		TimeoutType:         int32(commonpb.TimeoutType_ScheduleToClose),
 		VisibilityTimestamp: protoTaskTime,
 		EventId:             di.ScheduleID,
@@ -563,11 +547,7 @@
 		WorkflowId:          execution.GetWorkflowId(),
 		RunId:               execution.GetRunId(),
 		TaskId:              int64(100),
-<<<<<<< HEAD
-		TaskType:            persistence.TaskTypeActivityTimeout,
-=======
 		TaskType:            commongenpb.TaskType_ActivityTimeout,
->>>>>>> f96299c8
 		TimeoutType:         int32(commonpb.TimeoutType_ScheduleToClose),
 		VisibilityTimestamp: protoTaskTime,
 		EventId:             di.ScheduleID,
@@ -656,11 +636,7 @@
 		WorkflowId:          execution.GetWorkflowId(),
 		RunId:               execution.GetRunId(),
 		TaskId:              int64(100),
-<<<<<<< HEAD
-		TaskType:            persistence.TaskTypeActivityTimeout,
-=======
 		TaskType:            commongenpb.TaskType_ActivityTimeout,
->>>>>>> f96299c8
 		TimeoutType:         int32(commonpb.TimeoutType_ScheduleToClose),
 		VisibilityTimestamp: protoTaskTime,
 		EventId:             di.ScheduleID,
@@ -748,11 +724,7 @@
 		WorkflowId:          execution.GetWorkflowId(),
 		RunId:               execution.GetRunId(),
 		TaskId:              int64(100),
-<<<<<<< HEAD
-		TaskType:            persistence.TaskTypeActivityTimeout,
-=======
 		TaskType:            commongenpb.TaskType_ActivityTimeout,
->>>>>>> f96299c8
 		TimeoutType:         int32(commonpb.TimeoutType_ScheduleToClose),
 		VisibilityTimestamp: protoTaskTime,
 		EventId:             di.ScheduleID,
@@ -839,11 +811,7 @@
 		WorkflowId:          execution.GetWorkflowId(),
 		RunId:               execution.GetRunId(),
 		TaskId:              int64(100),
-<<<<<<< HEAD
-		TaskType:            persistence.TaskTypeActivityTimeout,
-=======
 		TaskType:            commongenpb.TaskType_ActivityTimeout,
->>>>>>> f96299c8
 		TimeoutType:         int32(commonpb.TimeoutType_Heartbeat),
 		VisibilityTimestamp: protoTaskTime,
 		EventId:             scheduledEvent.GetEventId(),
@@ -891,11 +859,7 @@
 		WorkflowId:          execution.GetWorkflowId(),
 		RunId:               execution.GetRunId(),
 		TaskId:              int64(100),
-<<<<<<< HEAD
-		TaskType:            persistence.TaskTypeDecisionTimeout,
-=======
 		TaskType:            commongenpb.TaskType_DecisionTimeout,
->>>>>>> f96299c8
 		TimeoutType:         int32(commonpb.TimeoutType_StartToClose),
 		VisibilityTimestamp: protoTime,
 		EventId:             di.ScheduleID,
@@ -951,11 +915,7 @@
 		WorkflowId:          execution.GetWorkflowId(),
 		RunId:               execution.GetRunId(),
 		TaskId:              int64(100),
-<<<<<<< HEAD
-		TaskType:            persistence.TaskTypeDecisionTimeout,
-=======
 		TaskType:            commongenpb.TaskType_DecisionTimeout,
->>>>>>> f96299c8
 		TimeoutType:         int32(commonpb.TimeoutType_StartToClose),
 		VisibilityTimestamp: protoTime,
 		EventId:             di.ScheduleID - 1,
@@ -1275,11 +1235,7 @@
 		WorkflowId:          execution.GetWorkflowId(),
 		RunId:               execution.GetRunId(),
 		TaskId:              int64(100),
-<<<<<<< HEAD
-		TaskType:            persistence.TaskTypeWorkflowRunTimeout,
-=======
 		TaskType:            commongenpb.TaskType_WorkflowRunTimeout,
->>>>>>> f96299c8
 		TimeoutType:         int32(commonpb.TimeoutType_StartToClose),
 		VisibilityTimestamp: protoTaskTime,
 	}
@@ -1341,11 +1297,7 @@
 		WorkflowId:          execution.GetWorkflowId(),
 		RunId:               execution.GetRunId(),
 		TaskId:              int64(100),
-<<<<<<< HEAD
-		TaskType:            persistence.TaskTypeWorkflowRunTimeout,
-=======
 		TaskType:            commongenpb.TaskType_WorkflowRunTimeout,
->>>>>>> f96299c8
 		TimeoutType:         int32(commonpb.TimeoutType_StartToClose),
 		VisibilityTimestamp: protoTaskTime,
 	}
@@ -1404,11 +1356,7 @@
 		WorkflowId:          execution.GetWorkflowId(),
 		RunId:               execution.GetRunId(),
 		TaskId:              int64(100),
-<<<<<<< HEAD
-		TaskType:            persistence.TaskTypeWorkflowRunTimeout,
-=======
 		TaskType:            commongenpb.TaskType_WorkflowRunTimeout,
->>>>>>> f96299c8
 		TimeoutType:         int32(commonpb.TimeoutType_StartToClose),
 		VisibilityTimestamp: protoTaskTime,
 	}
