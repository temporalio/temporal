//go:generate mockgen -package $GOPACKAGE -source $GOFILE -destination engine_mock.go

package interfaces

import (
	"context"
	"time"

	commonpb "go.temporal.io/api/common/v1"
	historypb "go.temporal.io/api/history/v1"
	historyspb "go.temporal.io/server/api/history/v1"
	"go.temporal.io/server/api/historyservice/v1"
	persistencespb "go.temporal.io/server/api/persistence/v1"
	replicationspb "go.temporal.io/server/api/replication/v1"
	workflowspb "go.temporal.io/server/api/workflow/v1"
	"go.temporal.io/server/chasm"
	"go.temporal.io/server/common/definition"
	"go.temporal.io/server/common/metrics"
	"go.temporal.io/server/common/namespace"
	"go.temporal.io/server/service/history/events"
	"go.temporal.io/server/service/history/hsm"
	"go.temporal.io/server/service/history/tasks"
)

type (
	// Engine represents an interface for managing workflow execution history.
	Engine interface {
		StartWorkflowExecution(ctx context.Context, request *historyservice.StartWorkflowExecutionRequest) (*historyservice.StartWorkflowExecutionResponse, error)
		GetMutableState(ctx context.Context, request *historyservice.GetMutableStateRequest) (*historyservice.GetMutableStateResponse, error)
		PollMutableState(ctx context.Context, request *historyservice.PollMutableStateRequest) (*historyservice.PollMutableStateResponse, error)
		DescribeMutableState(ctx context.Context, request *historyservice.DescribeMutableStateRequest) (*historyservice.DescribeMutableStateResponse, error)
		ResetStickyTaskQueue(ctx context.Context, resetRequest *historyservice.ResetStickyTaskQueueRequest) (*historyservice.ResetStickyTaskQueueResponse, error)
		DescribeWorkflowExecution(ctx context.Context, request *historyservice.DescribeWorkflowExecutionRequest) (*historyservice.DescribeWorkflowExecutionResponse, error)
		RecordWorkflowTaskStarted(ctx context.Context, request *historyservice.RecordWorkflowTaskStartedRequest) (*historyservice.RecordWorkflowTaskStartedResponseWithRawHistory, error)
		RecordActivityTaskStarted(ctx context.Context, request *historyservice.RecordActivityTaskStartedRequest) (*historyservice.RecordActivityTaskStartedResponse, error)
		RespondWorkflowTaskCompleted(ctx context.Context, request *historyservice.RespondWorkflowTaskCompletedRequest) (*historyservice.RespondWorkflowTaskCompletedResponse, error)
		RespondWorkflowTaskFailed(ctx context.Context, request *historyservice.RespondWorkflowTaskFailedRequest) error
		RespondActivityTaskCompleted(ctx context.Context, request *historyservice.RespondActivityTaskCompletedRequest) (*historyservice.RespondActivityTaskCompletedResponse, error)
		RespondActivityTaskFailed(ctx context.Context, request *historyservice.RespondActivityTaskFailedRequest) (*historyservice.RespondActivityTaskFailedResponse, error)
		RespondActivityTaskCanceled(ctx context.Context, request *historyservice.RespondActivityTaskCanceledRequest) (*historyservice.RespondActivityTaskCanceledResponse, error)
		RecordActivityTaskHeartbeat(ctx context.Context, request *historyservice.RecordActivityTaskHeartbeatRequest) (*historyservice.RecordActivityTaskHeartbeatResponse, error)
		RequestCancelWorkflowExecution(ctx context.Context, request *historyservice.RequestCancelWorkflowExecutionRequest) (*historyservice.RequestCancelWorkflowExecutionResponse, error)
		SignalWorkflowExecution(ctx context.Context, request *historyservice.SignalWorkflowExecutionRequest) (*historyservice.SignalWorkflowExecutionResponse, error)
		SignalWithStartWorkflowExecution(ctx context.Context, request *historyservice.SignalWithStartWorkflowExecutionRequest) (*historyservice.SignalWithStartWorkflowExecutionResponse, error)
		ExecuteMultiOperation(ctx context.Context, request *historyservice.ExecuteMultiOperationRequest) (*historyservice.ExecuteMultiOperationResponse, error)
		RemoveSignalMutableState(ctx context.Context, request *historyservice.RemoveSignalMutableStateRequest) (*historyservice.RemoveSignalMutableStateResponse, error)
		TerminateWorkflowExecution(ctx context.Context, request *historyservice.TerminateWorkflowExecutionRequest) (*historyservice.TerminateWorkflowExecutionResponse, error)
		DeleteWorkflowExecution(ctx context.Context, deleteRequest *historyservice.DeleteWorkflowExecutionRequest) (*historyservice.DeleteWorkflowExecutionResponse, error)
		ResetWorkflowExecution(ctx context.Context, request *historyservice.ResetWorkflowExecutionRequest) (*historyservice.ResetWorkflowExecutionResponse, error)
		UpdateWorkflowExecutionOptions(ctx context.Context, request *historyservice.UpdateWorkflowExecutionOptionsRequest) (*historyservice.UpdateWorkflowExecutionOptionsResponse, error)
		ScheduleWorkflowTask(ctx context.Context, request *historyservice.ScheduleWorkflowTaskRequest) error
		IsActivityTaskValid(ctx context.Context, request *historyservice.IsActivityTaskValidRequest) (*historyservice.IsActivityTaskValidResponse, error)
		IsWorkflowTaskValid(ctx context.Context, request *historyservice.IsWorkflowTaskValidRequest) (*historyservice.IsWorkflowTaskValidResponse, error)
		VerifyFirstWorkflowTaskScheduled(ctx context.Context, request *historyservice.VerifyFirstWorkflowTaskScheduledRequest) error
		RecordChildExecutionCompleted(ctx context.Context, request *historyservice.RecordChildExecutionCompletedRequest) (*historyservice.RecordChildExecutionCompletedResponse, error)
		VerifyChildExecutionCompletionRecorded(ctx context.Context, request *historyservice.VerifyChildExecutionCompletionRecordedRequest) (*historyservice.VerifyChildExecutionCompletionRecordedResponse, error)
		ReplicateHistoryEvents(
			ctx context.Context,
			workflowKey definition.WorkflowKey,
			baseExecutionInfo *workflowspb.BaseExecutionInfo,
			versionHistoryItems []*historyspb.VersionHistoryItem,
			historyEvents [][]*historypb.HistoryEvent,
			newEvents []*historypb.HistoryEvent,
			newRunID string,
		) error
		ReplicateEventsV2(ctx context.Context, request *historyservice.ReplicateEventsV2Request) error
		ReplicateWorkflowState(ctx context.Context, request *historyservice.ReplicateWorkflowStateRequest) error
		ReplicateVersionedTransition(ctx context.Context, artifact *replicationspb.VersionedTransitionArtifact, sourceClusterName string) error
		SyncShardStatus(ctx context.Context, request *historyservice.SyncShardStatusRequest) error
		SyncActivity(ctx context.Context, request *historyservice.SyncActivityRequest) error
		SyncActivities(ctx context.Context, request *historyservice.SyncActivitiesRequest) error
		SyncHSM(ctx context.Context, request *SyncHSMRequest) error
		BackfillHistoryEvents(ctx context.Context, request *BackfillHistoryEventsRequest) error
		GetReplicationMessages(ctx context.Context, pollingCluster string, ackMessageID int64, ackTimestamp time.Time, queryMessageID int64) (*replicationspb.ReplicationMessages, error)
		GetDLQReplicationMessages(ctx context.Context, taskInfos []*replicationspb.ReplicationTaskInfo) ([]*replicationspb.ReplicationTask, error)
		QueryWorkflow(ctx context.Context, request *historyservice.QueryWorkflowRequest) (*historyservice.QueryWorkflowResponse, error)
		ReapplyEvents(ctx context.Context, namespaceUUID namespace.ID, workflowID string, runID string, events []*historypb.HistoryEvent) error
		GetDLQMessages(ctx context.Context, messagesRequest *historyservice.GetDLQMessagesRequest) (*historyservice.GetDLQMessagesResponse, error)
		PurgeDLQMessages(ctx context.Context, messagesRequest *historyservice.PurgeDLQMessagesRequest) (*historyservice.PurgeDLQMessagesResponse, error)
		MergeDLQMessages(ctx context.Context, messagesRequest *historyservice.MergeDLQMessagesRequest) (*historyservice.MergeDLQMessagesResponse, error)
		RebuildMutableState(ctx context.Context, namespaceUUID namespace.ID, execution *commonpb.WorkflowExecution) error
		ImportWorkflowExecution(ctx context.Context, request *historyservice.ImportWorkflowExecutionRequest) (*historyservice.ImportWorkflowExecutionResponse, error)
		RefreshWorkflowTasks(ctx context.Context, namespaceUUID namespace.ID, execution *commonpb.WorkflowExecution) error
		GenerateLastHistoryReplicationTasks(ctx context.Context, request *historyservice.GenerateLastHistoryReplicationTasksRequest) (*historyservice.GenerateLastHistoryReplicationTasksResponse, error)
		GetReplicationStatus(ctx context.Context, request *historyservice.GetReplicationStatusRequest) (*historyservice.ShardReplicationStatus, error)
		UpdateWorkflowExecution(ctx context.Context, request *historyservice.UpdateWorkflowExecutionRequest) (*historyservice.UpdateWorkflowExecutionResponse, error)
		PollWorkflowExecutionUpdate(ctx context.Context, request *historyservice.PollWorkflowExecutionUpdateRequest) (*historyservice.PollWorkflowExecutionUpdateResponse, error)
		GetWorkflowExecutionHistory(ctx context.Context, request *historyservice.GetWorkflowExecutionHistoryRequest) (*historyservice.GetWorkflowExecutionHistoryResponseWithRaw, error)
		GetWorkflowExecutionHistoryReverse(ctx context.Context, request *historyservice.GetWorkflowExecutionHistoryReverseRequest) (*historyservice.GetWorkflowExecutionHistoryReverseResponse, error)
		GetWorkflowExecutionRawHistory(ctx context.Context, request *historyservice.GetWorkflowExecutionRawHistoryRequest) (*historyservice.GetWorkflowExecutionRawHistoryResponse, error)
		GetWorkflowExecutionRawHistoryV2(ctx context.Context, request *historyservice.GetWorkflowExecutionRawHistoryV2Request) (*historyservice.GetWorkflowExecutionRawHistoryV2Response, error)
		AddTasks(ctx context.Context, request *historyservice.AddTasksRequest) (*historyservice.AddTasksResponse, error)
		ListTasks(ctx context.Context, request *historyservice.ListTasksRequest) (*historyservice.ListTasksResponse, error)
		SyncWorkflowState(ctx context.Context, request *historyservice.SyncWorkflowStateRequest) (*historyservice.SyncWorkflowStateResponse, error)
		UpdateActivityOptions(ctx context.Context, request *historyservice.UpdateActivityOptionsRequest) (*historyservice.UpdateActivityOptionsResponse, error)
		PauseActivity(ctx context.Context, request *historyservice.PauseActivityRequest) (*historyservice.PauseActivityResponse, error)
		UnpauseActivity(ctx context.Context, request *historyservice.UnpauseActivityRequest) (*historyservice.UnpauseActivityResponse, error)
		ResetActivity(ctx context.Context, request *historyservice.ResetActivityRequest) (*historyservice.ResetActivityResponse, error)

		NotifyNewHistoryEvent(event *events.Notification)
		NotifyNewTasks(tasks map[tasks.Category][]tasks.Task)
<<<<<<< HEAD
		GetChasmEngine() chasm.Engine
=======
>>>>>>> 9566357a
		NotifyChasmExecution(executionKey chasm.EntityKey, componentRef []byte)
		// TODO(bergundy): This Environment should be host level once shard level workflow cache is deprecated.
		StateMachineEnvironment(operationTag metrics.Tag) hsm.Environment

		ReplicationStream
		Start()
		Stop()
	}
)

type (
	SyncHSMRequest struct {
		definition.WorkflowKey

		StateMachineNode    *persistencespb.StateMachineNode
		EventVersionHistory *historyspb.VersionHistory
	}

	BackfillHistoryEventsRequest struct {
		definition.WorkflowKey

		SourceClusterName   string
		VersionedHistory    *persistencespb.VersionedTransition
		BaseExecutionInfo   *workflowspb.BaseExecutionInfo
		VersionHistoryItems []*historyspb.VersionHistoryItem

		Events    [][]*historypb.HistoryEvent
		NewEvents []*historypb.HistoryEvent
		NewRunID  string
	}
)<|MERGE_RESOLUTION|>--- conflicted
+++ resolved
@@ -99,10 +99,6 @@
 
 		NotifyNewHistoryEvent(event *events.Notification)
 		NotifyNewTasks(tasks map[tasks.Category][]tasks.Task)
-<<<<<<< HEAD
-		GetChasmEngine() chasm.Engine
-=======
->>>>>>> 9566357a
 		NotifyChasmExecution(executionKey chasm.EntityKey, componentRef []byte)
 		// TODO(bergundy): This Environment should be host level once shard level workflow cache is deprecated.
 		StateMachineEnvironment(operationTag metrics.Tag) hsm.Environment
