--- conflicted
+++ resolved
@@ -19,14 +19,11 @@
 	ApplyMutation(chasm.NodesMutation) error
 	ApplySnapshot(chasm.NodesSnapshot) error
 	IsDirty() bool
-<<<<<<< HEAD
+	Terminate(chasm.TerminateComponentRequest) error
+	Archetype() string
 
 	EachPureTask(
 		deadline time.Time,
 		callback func(node *chasm.Node, task any) error,
 	) error
-=======
-	Terminate(chasm.TerminateComponentRequest) error
-	Archetype() string
->>>>>>> 646f39a8
 }