--- conflicted
+++ resolved
@@ -120,14 +120,9 @@
 	}
 }
 
-<<<<<<< HEAD
-func (c *workflowSizeChecker) failWorkflowIfPayloadSizeExceedsLimit(
-	payloadSize int,
-=======
 func (c *workflowSizeChecker) failWorkflowIfBlobSizeExceedsLimit(
 	decisionTypeTag metrics.Tag,
-	blob []byte,
->>>>>>> b9f0b419
+	payloadSize int,
 	message string,
 ) (bool, error) {
 
