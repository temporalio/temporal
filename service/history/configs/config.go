// The MIT License
//
// Copyright (c) 2020 Temporal Technologies Inc.  All rights reserved.
//
// Copyright (c) 2020 Uber Technologies, Inc.
//
// Permission is hereby granted, free of charge, to any person obtaining a copy
// of this software and associated documentation files (the "Software"), to deal
// in the Software without restriction, including without limitation the rights
// to use, copy, modify, merge, publish, distribute, sublicense, and/or sell
// copies of the Software, and to permit persons to whom the Software is
// furnished to do so, subject to the following conditions:
//
// The above copyright notice and this permission notice shall be included in
// all copies or substantial portions of the Software.
//
// THE SOFTWARE IS PROVIDED "AS IS", WITHOUT WARRANTY OF ANY KIND, EXPRESS OR
// IMPLIED, INCLUDING BUT NOT LIMITED TO THE WARRANTIES OF MERCHANTABILITY,
// FITNESS FOR A PARTICULAR PURPOSE AND NONINFRINGEMENT. IN NO EVENT SHALL THE
// AUTHORS OR COPYRIGHT HOLDERS BE LIABLE FOR ANY CLAIM, DAMAGES OR OTHER
// LIABILITY, WHETHER IN AN ACTION OF CONTRACT, TORT OR OTHERWISE, ARISING FROM,
// OUT OF OR IN CONNECTION WITH THE SOFTWARE OR THE USE OR OTHER DEALINGS IN
// THE SOFTWARE.

package configs

import (
	"time"

	enumspb "go.temporal.io/api/enums/v1"

	"go.temporal.io/server/common"
	"go.temporal.io/server/common/dynamicconfig"
	"go.temporal.io/server/common/namespace"
	"go.temporal.io/server/common/persistence/visibility"
)

// Config represents configuration for history service
type Config struct {
	NumberOfShards             int32
	DefaultVisibilityIndexName string

	RPS                                   dynamicconfig.IntPropertyFn
	MaxIDLengthLimit                      dynamicconfig.IntPropertyFn
	PersistenceMaxQPS                     dynamicconfig.IntPropertyFn
	PersistenceGlobalMaxQPS               dynamicconfig.IntPropertyFn
	PersistenceNamespaceMaxQPS            dynamicconfig.IntPropertyFnWithNamespaceFilter
	EnablePersistencePriorityRateLimiting dynamicconfig.BoolPropertyFn

	StandardVisibilityPersistenceMaxReadQPS  dynamicconfig.IntPropertyFn
	StandardVisibilityPersistenceMaxWriteQPS dynamicconfig.IntPropertyFn
	AdvancedVisibilityPersistenceMaxReadQPS  dynamicconfig.IntPropertyFn
	AdvancedVisibilityPersistenceMaxWriteQPS dynamicconfig.IntPropertyFn
	AdvancedVisibilityWritingMode            dynamicconfig.StringPropertyFn
	EnableWriteToSecondaryAdvancedVisibility dynamicconfig.BoolPropertyFn

	EmitShardDiffLog      dynamicconfig.BoolPropertyFn
	MaxAutoResetPoints    dynamicconfig.IntPropertyFnWithNamespaceFilter
	ThrottledLogRPS       dynamicconfig.IntPropertyFn
	EnableStickyQuery     dynamicconfig.BoolPropertyFnWithNamespaceFilter
	ShutdownDrainDuration dynamicconfig.DurationPropertyFn

	// HistoryCache settings
	// Change of these configs require shard restart
	HistoryCacheInitialSize dynamicconfig.IntPropertyFn
	HistoryCacheMaxSize     dynamicconfig.IntPropertyFn
	HistoryCacheTTL         dynamicconfig.DurationPropertyFn

	// EventsCache settings
	// Change of these configs require shard restart
	EventsCacheInitialSize dynamicconfig.IntPropertyFn
	EventsCacheMaxSize     dynamicconfig.IntPropertyFn
	EventsCacheTTL         dynamicconfig.DurationPropertyFn

	// ShardController settings
	RangeSizeBits           uint
	AcquireShardInterval    dynamicconfig.DurationPropertyFn
	AcquireShardConcurrency dynamicconfig.IntPropertyFn

	// the artificial delay added to standby cluster's view of active cluster's time
	StandbyClusterDelay                  dynamicconfig.DurationPropertyFn
	StandbyTaskMissingEventsResendDelay  dynamicconfig.DurationPropertyFn
	StandbyTaskMissingEventsDiscardDelay dynamicconfig.DurationPropertyFn

	QueuePendingTaskCriticalCount    dynamicconfig.IntPropertyFn
	QueueReaderStuckCriticalAttempts dynamicconfig.IntPropertyFn
<<<<<<< HEAD
	QueuePendingTaskMaxCount         dynamicconfig.IntPropertyFn
=======
	QueueCriticalSlicesCount         dynamicconfig.IntPropertyFn
>>>>>>> d1afec25
	QueueMaxReaderCount              dynamicconfig.IntPropertyFn

	// TimerQueueProcessor settings
	TimerTaskHighPriorityRPS                         dynamicconfig.IntPropertyFnWithNamespaceFilter
	TimerTaskBatchSize                               dynamicconfig.IntPropertyFn
	TimerTaskWorkerCount                             dynamicconfig.IntPropertyFn
	TimerTaskMaxRetryCount                           dynamicconfig.IntPropertyFn
	TimerProcessorEnableSingleProcessor              dynamicconfig.BoolPropertyFn
	TimerProcessorEnableMultiCursor                  dynamicconfig.BoolPropertyFn
	TimerProcessorEnablePriorityTaskScheduler        dynamicconfig.BoolPropertyFn
	TimerProcessorSchedulerWorkerCount               dynamicconfig.IntPropertyFn
	TimerProcessorSchedulerRoundRobinWeights         dynamicconfig.MapPropertyFnWithNamespaceFilter
	TimerProcessorUpdateAckInterval                  dynamicconfig.DurationPropertyFn
	TimerProcessorUpdateAckIntervalJitterCoefficient dynamicconfig.FloatPropertyFn
	TimerProcessorCompleteTimerInterval              dynamicconfig.DurationPropertyFn
	TimerProcessorFailoverMaxPollRPS                 dynamicconfig.IntPropertyFn
	TimerProcessorMaxPollRPS                         dynamicconfig.IntPropertyFn
	TimerProcessorMaxPollHostRPS                     dynamicconfig.IntPropertyFn
	TimerProcessorMaxPollInterval                    dynamicconfig.DurationPropertyFn
	TimerProcessorMaxPollIntervalJitterCoefficient   dynamicconfig.FloatPropertyFn
	TimerProcessorMaxReschedulerSize                 dynamicconfig.IntPropertyFn
	TimerProcessorPollBackoffInterval                dynamicconfig.DurationPropertyFn
	TimerProcessorMaxTimeShift                       dynamicconfig.DurationPropertyFn
	TimerProcessorHistoryArchivalSizeLimit           dynamicconfig.IntPropertyFn
	TimerProcessorArchivalTimeLimit                  dynamicconfig.DurationPropertyFn

	// TransferQueueProcessor settings
	TransferTaskHighPriorityRPS                         dynamicconfig.IntPropertyFnWithNamespaceFilter
	TransferTaskBatchSize                               dynamicconfig.IntPropertyFn
	TransferTaskWorkerCount                             dynamicconfig.IntPropertyFn
	TransferTaskMaxRetryCount                           dynamicconfig.IntPropertyFn
	TransferProcessorEnableSingleProcessor              dynamicconfig.BoolPropertyFn
	TransferProcessorEnableMultiCursor                  dynamicconfig.BoolPropertyFn
	TransferProcessorEnablePriorityTaskScheduler        dynamicconfig.BoolPropertyFn
	TransferProcessorSchedulerWorkerCount               dynamicconfig.IntPropertyFn
	TransferProcessorSchedulerRoundRobinWeights         dynamicconfig.MapPropertyFnWithNamespaceFilter
	TransferProcessorFailoverMaxPollRPS                 dynamicconfig.IntPropertyFn
	TransferProcessorMaxPollRPS                         dynamicconfig.IntPropertyFn
	TransferProcessorMaxPollHostRPS                     dynamicconfig.IntPropertyFn
	TransferProcessorMaxPollInterval                    dynamicconfig.DurationPropertyFn
	TransferProcessorMaxPollIntervalJitterCoefficient   dynamicconfig.FloatPropertyFn
	TransferProcessorUpdateAckInterval                  dynamicconfig.DurationPropertyFn
	TransferProcessorUpdateAckIntervalJitterCoefficient dynamicconfig.FloatPropertyFn
	TransferProcessorCompleteTransferInterval           dynamicconfig.DurationPropertyFn
	TransferProcessorMaxReschedulerSize                 dynamicconfig.IntPropertyFn
	TransferProcessorPollBackoffInterval                dynamicconfig.DurationPropertyFn
	TransferProcessorVisibilityArchivalTimeLimit        dynamicconfig.DurationPropertyFn

	// ReplicatorQueueProcessor settings
	// TODO: clean up unused replicator settings
	ReplicatorTaskBatchSize                               dynamicconfig.IntPropertyFn
	ReplicatorTaskWorkerCount                             dynamicconfig.IntPropertyFn
	ReplicatorTaskMaxRetryCount                           dynamicconfig.IntPropertyFn
	ReplicatorProcessorMaxPollRPS                         dynamicconfig.IntPropertyFn
	ReplicatorProcessorMaxPollInterval                    dynamicconfig.DurationPropertyFn
	ReplicatorProcessorMaxPollIntervalJitterCoefficient   dynamicconfig.FloatPropertyFn
	ReplicatorProcessorUpdateAckInterval                  dynamicconfig.DurationPropertyFn
	ReplicatorProcessorUpdateAckIntervalJitterCoefficient dynamicconfig.FloatPropertyFn
	ReplicatorProcessorMaxReschedulerSize                 dynamicconfig.IntPropertyFn
	ReplicatorProcessorEnablePriorityTaskProcessor        dynamicconfig.BoolPropertyFn
	ReplicatorProcessorFetchTasksBatchSize                dynamicconfig.IntPropertyFn

	// System Limits
	MaximumBufferedEventsBatch dynamicconfig.IntPropertyFn
	MaximumSignalsPerExecution dynamicconfig.IntPropertyFnWithNamespaceFilter

	// ShardUpdateMinInterval the minimal time interval which the shard info can be updated
	ShardUpdateMinInterval dynamicconfig.DurationPropertyFn
	// ShardSyncMinInterval the minimal time interval which the shard info should be sync to remote
	ShardSyncMinInterval            dynamicconfig.DurationPropertyFn
	ShardSyncTimerJitterCoefficient dynamicconfig.FloatPropertyFn

	// Time to hold a poll request before returning an empty response
	// right now only used by GetMutableState
	LongPollExpirationInterval dynamicconfig.DurationPropertyFnWithNamespaceFilter

	// encoding the history events
	EventEncodingType dynamicconfig.StringPropertyFnWithNamespaceFilter
	// whether or not using ParentClosePolicy
	EnableParentClosePolicy dynamicconfig.BoolPropertyFnWithNamespaceFilter
	// whether or not enable system workers for processing parent close policy task
	EnableParentClosePolicyWorker dynamicconfig.BoolPropertyFn
	// parent close policy will be processed by sys workers(if enabled) if
	// the number of children greater than or equal to this threshold
	ParentClosePolicyThreshold dynamicconfig.IntPropertyFnWithNamespaceFilter
	// total number of parentClosePolicy system workflows
	NumParentClosePolicySystemWorkflows dynamicconfig.IntPropertyFn

	// Archival settings
	NumArchiveSystemWorkflows dynamicconfig.IntPropertyFn
	ArchiveRequestRPS         dynamicconfig.IntPropertyFn

	// Size limit related settings
	BlobSizeLimitError     dynamicconfig.IntPropertyFnWithNamespaceFilter
	BlobSizeLimitWarn      dynamicconfig.IntPropertyFnWithNamespaceFilter
	MemoSizeLimitError     dynamicconfig.IntPropertyFnWithNamespaceFilter
	MemoSizeLimitWarn      dynamicconfig.IntPropertyFnWithNamespaceFilter
	HistorySizeLimitError  dynamicconfig.IntPropertyFnWithNamespaceFilter
	HistorySizeLimitWarn   dynamicconfig.IntPropertyFnWithNamespaceFilter
	HistoryCountLimitError dynamicconfig.IntPropertyFnWithNamespaceFilter
	HistoryCountLimitWarn  dynamicconfig.IntPropertyFnWithNamespaceFilter

	// DefaultActivityRetryOptions specifies the out-of-box retry policy if
	// none is configured on the Activity by the user.
	DefaultActivityRetryPolicy dynamicconfig.MapPropertyFnWithNamespaceFilter

	// DefaultWorkflowRetryPolicy specifies the out-of-box retry policy for
	// any unset fields on a RetryPolicy configured on a Workflow
	DefaultWorkflowRetryPolicy dynamicconfig.MapPropertyFnWithNamespaceFilter

	// Workflow task settings
	// DefaultWorkflowTaskTimeout the default workflow task timeout
	DefaultWorkflowTaskTimeout dynamicconfig.DurationPropertyFnWithNamespaceFilter
	// WorkflowTaskHeartbeatTimeout is to timeout behavior of: RespondWorkflowTaskComplete with ForceCreateNewWorkflowTask == true without any workflow tasks
	// So that workflow task will be scheduled to another worker(by clear stickyness)
	WorkflowTaskHeartbeatTimeout dynamicconfig.DurationPropertyFnWithNamespaceFilter
	WorkflowTaskCriticalAttempts dynamicconfig.IntPropertyFn
	WorkflowTaskRetryMaxInterval dynamicconfig.DurationPropertyFn

	// The following is used by the new RPC replication stack
	ReplicationTaskFetcherParallelism                    dynamicconfig.IntPropertyFn
	ReplicationTaskFetcherAggregationInterval            dynamicconfig.DurationPropertyFn
	ReplicationTaskFetcherTimerJitterCoefficient         dynamicconfig.FloatPropertyFn
	ReplicationTaskFetcherErrorRetryWait                 dynamicconfig.DurationPropertyFn
	ReplicationTaskProcessorErrorRetryWait               dynamicconfig.DurationPropertyFnWithShardIDFilter
	ReplicationTaskProcessorErrorRetryBackoffCoefficient dynamicconfig.FloatPropertyFnWithShardIDFilter
	ReplicationTaskProcessorErrorRetryMaxInterval        dynamicconfig.DurationPropertyFnWithShardIDFilter
	ReplicationTaskProcessorErrorRetryMaxAttempts        dynamicconfig.IntPropertyFnWithShardIDFilter
	ReplicationTaskProcessorErrorRetryExpiration         dynamicconfig.DurationPropertyFnWithShardIDFilter
	ReplicationTaskProcessorNoTaskRetryWait              dynamicconfig.DurationPropertyFnWithShardIDFilter
	ReplicationTaskProcessorCleanupInterval              dynamicconfig.DurationPropertyFnWithShardIDFilter
	ReplicationTaskProcessorCleanupJitterCoefficient     dynamicconfig.FloatPropertyFnWithShardIDFilter
	ReplicationTaskProcessorHostQPS                      dynamicconfig.FloatPropertyFn
	ReplicationTaskProcessorShardQPS                     dynamicconfig.FloatPropertyFn

	// The following are used by consistent query
	MaxBufferedQueryCount dynamicconfig.IntPropertyFn

	// Data integrity check related config knobs
	MutableStateChecksumGenProbability    dynamicconfig.IntPropertyFnWithNamespaceFilter
	MutableStateChecksumVerifyProbability dynamicconfig.IntPropertyFnWithNamespaceFilter
	MutableStateChecksumInvalidateBefore  dynamicconfig.FloatPropertyFn

	// NDC Replication configuration
	StandbyTaskReReplicationContextTimeout dynamicconfig.DurationPropertyFnWithNamespaceIDFilter

	SkipReapplicationByNamespaceID dynamicconfig.BoolPropertyFnWithNamespaceIDFilter

	// ===== Visibility related =====
	// VisibilityQueueProcessor settings
	VisibilityTaskHighPriorityRPS                         dynamicconfig.IntPropertyFnWithNamespaceFilter
	VisibilityTaskBatchSize                               dynamicconfig.IntPropertyFn
	VisibilityTaskWorkerCount                             dynamicconfig.IntPropertyFn
	VisibilityTaskMaxRetryCount                           dynamicconfig.IntPropertyFn
	VisibilityProcessorEnableMultiCursor                  dynamicconfig.BoolPropertyFn
	VisibilityProcessorEnablePriorityTaskScheduler        dynamicconfig.BoolPropertyFn
	VisibilityProcessorSchedulerWorkerCount               dynamicconfig.IntPropertyFn
	VisibilityProcessorSchedulerRoundRobinWeights         dynamicconfig.MapPropertyFnWithNamespaceFilter
	VisibilityProcessorMaxPollRPS                         dynamicconfig.IntPropertyFn
	VisibilityProcessorMaxPollHostRPS                     dynamicconfig.IntPropertyFn
	VisibilityProcessorMaxPollInterval                    dynamicconfig.DurationPropertyFn
	VisibilityProcessorMaxPollIntervalJitterCoefficient   dynamicconfig.FloatPropertyFn
	VisibilityProcessorUpdateAckInterval                  dynamicconfig.DurationPropertyFn
	VisibilityProcessorUpdateAckIntervalJitterCoefficient dynamicconfig.FloatPropertyFn
	VisibilityProcessorCompleteTaskInterval               dynamicconfig.DurationPropertyFn
	VisibilityProcessorMaxReschedulerSize                 dynamicconfig.IntPropertyFn
	VisibilityProcessorPollBackoffInterval                dynamicconfig.DurationPropertyFn
	VisibilityProcessorVisibilityArchivalTimeLimit        dynamicconfig.DurationPropertyFn

	SearchAttributesNumberOfKeysLimit dynamicconfig.IntPropertyFnWithNamespaceFilter
	SearchAttributesSizeOfValueLimit  dynamicconfig.IntPropertyFnWithNamespaceFilter
	SearchAttributesTotalSizeLimit    dynamicconfig.IntPropertyFnWithNamespaceFilter
	IndexerConcurrency                dynamicconfig.IntPropertyFn
	ESProcessorNumOfWorkers           dynamicconfig.IntPropertyFn
	ESProcessorBulkActions            dynamicconfig.IntPropertyFn // max number of requests in bulk
	ESProcessorBulkSize               dynamicconfig.IntPropertyFn // max total size of bytes in bulk
	ESProcessorFlushInterval          dynamicconfig.DurationPropertyFn
	ESProcessorAckTimeout             dynamicconfig.DurationPropertyFn

	EnableCrossNamespaceCommands  dynamicconfig.BoolPropertyFn
	EnableActivityEagerExecution  dynamicconfig.BoolPropertyFnWithNamespaceFilter
	NamespaceCacheRefreshInterval dynamicconfig.DurationPropertyFn
}

const (
	DefaultHistoryMaxAutoResetPoints = 20
)

// NewConfig returns new service config with default values
func NewConfig(dc *dynamicconfig.Collection, numberOfShards int32, isAdvancedVisibilityConfigExist bool, defaultVisibilityIndex string) *Config {
	cfg := &Config{
		NumberOfShards:             numberOfShards,
		DefaultVisibilityIndexName: defaultVisibilityIndex,

		RPS:                                   dc.GetIntProperty(dynamicconfig.HistoryRPS, 3000),
		MaxIDLengthLimit:                      dc.GetIntProperty(dynamicconfig.MaxIDLengthLimit, 1000),
		PersistenceMaxQPS:                     dc.GetIntProperty(dynamicconfig.HistoryPersistenceMaxQPS, 9000),
		PersistenceGlobalMaxQPS:               dc.GetIntProperty(dynamicconfig.HistoryPersistenceGlobalMaxQPS, 0),
		PersistenceNamespaceMaxQPS:            dc.GetIntPropertyFilteredByNamespace(dynamicconfig.HistoryPersistenceNamespaceMaxQPS, 0),
		EnablePersistencePriorityRateLimiting: dc.GetBoolProperty(dynamicconfig.HistoryEnablePersistencePriorityRateLimiting, true),
		ShutdownDrainDuration:                 dc.GetDurationProperty(dynamicconfig.HistoryShutdownDrainDuration, 0*time.Second),
		MaxAutoResetPoints:                    dc.GetIntPropertyFilteredByNamespace(dynamicconfig.HistoryMaxAutoResetPoints, DefaultHistoryMaxAutoResetPoints),
		DefaultWorkflowTaskTimeout:            dc.GetDurationPropertyFilteredByNamespace(dynamicconfig.DefaultWorkflowTaskTimeout, common.DefaultWorkflowTaskTimeout),

		StandardVisibilityPersistenceMaxReadQPS:  dc.GetIntProperty(dynamicconfig.StandardVisibilityPersistenceMaxReadQPS, 9000),
		StandardVisibilityPersistenceMaxWriteQPS: dc.GetIntProperty(dynamicconfig.StandardVisibilityPersistenceMaxWriteQPS, 9000),
		AdvancedVisibilityPersistenceMaxReadQPS:  dc.GetIntProperty(dynamicconfig.AdvancedVisibilityPersistenceMaxReadQPS, 9000),
		AdvancedVisibilityPersistenceMaxWriteQPS: dc.GetIntProperty(dynamicconfig.AdvancedVisibilityPersistenceMaxWriteQPS, 9000),
		AdvancedVisibilityWritingMode:            dc.GetStringProperty(dynamicconfig.AdvancedVisibilityWritingMode, visibility.DefaultAdvancedVisibilityWritingMode(isAdvancedVisibilityConfigExist)),
		EnableWriteToSecondaryAdvancedVisibility: dc.GetBoolProperty(dynamicconfig.EnableWriteToSecondaryAdvancedVisibility, false),

		EmitShardDiffLog:                     dc.GetBoolProperty(dynamicconfig.EmitShardDiffLog, false),
		HistoryCacheInitialSize:              dc.GetIntProperty(dynamicconfig.HistoryCacheInitialSize, 128),
		HistoryCacheMaxSize:                  dc.GetIntProperty(dynamicconfig.HistoryCacheMaxSize, 512),
		HistoryCacheTTL:                      dc.GetDurationProperty(dynamicconfig.HistoryCacheTTL, time.Hour),
		EventsCacheInitialSize:               dc.GetIntProperty(dynamicconfig.EventsCacheInitialSize, 128),
		EventsCacheMaxSize:                   dc.GetIntProperty(dynamicconfig.EventsCacheMaxSize, 512),
		EventsCacheTTL:                       dc.GetDurationProperty(dynamicconfig.EventsCacheTTL, time.Hour),
		RangeSizeBits:                        20, // 20 bits for sequencer, 2^20 sequence number for any range
		AcquireShardInterval:                 dc.GetDurationProperty(dynamicconfig.AcquireShardInterval, time.Minute),
		AcquireShardConcurrency:              dc.GetIntProperty(dynamicconfig.AcquireShardConcurrency, 10),
		StandbyClusterDelay:                  dc.GetDurationProperty(dynamicconfig.StandbyClusterDelay, 5*time.Minute),
		StandbyTaskMissingEventsResendDelay:  dc.GetDurationProperty(dynamicconfig.StandbyTaskMissingEventsResendDelay, 10*time.Minute),
		StandbyTaskMissingEventsDiscardDelay: dc.GetDurationProperty(dynamicconfig.StandbyTaskMissingEventsDiscardDelay, 15*time.Minute),

		QueuePendingTaskCriticalCount:    dc.GetIntProperty(dynamicconfig.QueuePendingTaskCriticalCount, 9000),
		QueueReaderStuckCriticalAttempts: dc.GetIntProperty(dynamicconfig.QueueReaderStuckCriticalAttempts, 2),
<<<<<<< HEAD
		QueuePendingTaskMaxCount:         dc.GetIntProperty(dynamicconfig.QueuePendingTaskMaxCount, 10000),
=======
		QueueCriticalSlicesCount:         dc.GetIntProperty(dynamicconfig.QueueCriticalSlicesCount, 50),
>>>>>>> d1afec25
		QueueMaxReaderCount:              dc.GetIntProperty(dynamicconfig.QueueMaxReaderCount, 2),

		TimerTaskBatchSize:                               dc.GetIntProperty(dynamicconfig.TimerTaskBatchSize, 100),
		TimerTaskWorkerCount:                             dc.GetIntProperty(dynamicconfig.TimerTaskWorkerCount, 10),
		TimerTaskMaxRetryCount:                           dc.GetIntProperty(dynamicconfig.TimerTaskMaxRetryCount, 20),
		TimerProcessorEnableSingleProcessor:              dc.GetBoolProperty(dynamicconfig.TimerProcessorEnableSingleProcessor, false),
		TimerProcessorEnableMultiCursor:                  dc.GetBoolProperty(dynamicconfig.TimerProcessorEnableMultiCursor, false),
		TimerProcessorEnablePriorityTaskScheduler:        dc.GetBoolProperty(dynamicconfig.TimerProcessorEnablePriorityTaskScheduler, false),
		TimerProcessorSchedulerWorkerCount:               dc.GetIntProperty(dynamicconfig.TimerProcessorSchedulerWorkerCount, 200),
		TimerProcessorSchedulerRoundRobinWeights:         dc.GetMapPropertyFnWithNamespaceFilter(dynamicconfig.TimerProcessorSchedulerRoundRobinWeights, ConvertWeightsToDynamicConfigValue(DefaultTaskPriorityWeight)),
		TimerProcessorUpdateAckInterval:                  dc.GetDurationProperty(dynamicconfig.TimerProcessorUpdateAckInterval, 30*time.Second),
		TimerProcessorUpdateAckIntervalJitterCoefficient: dc.GetFloat64Property(dynamicconfig.TimerProcessorUpdateAckIntervalJitterCoefficient, 0.15),
		TimerProcessorCompleteTimerInterval:              dc.GetDurationProperty(dynamicconfig.TimerProcessorCompleteTimerInterval, 60*time.Second),
		TimerProcessorFailoverMaxPollRPS:                 dc.GetIntProperty(dynamicconfig.TimerProcessorFailoverMaxPollRPS, 1),
		TimerProcessorMaxPollRPS:                         dc.GetIntProperty(dynamicconfig.TimerProcessorMaxPollRPS, 20),
		TimerProcessorMaxPollHostRPS:                     dc.GetIntProperty(dynamicconfig.TimerProcessorMaxPollHostRPS, 0),
		TimerProcessorMaxPollInterval:                    dc.GetDurationProperty(dynamicconfig.TimerProcessorMaxPollInterval, 5*time.Minute),
		TimerProcessorMaxPollIntervalJitterCoefficient:   dc.GetFloat64Property(dynamicconfig.TimerProcessorMaxPollIntervalJitterCoefficient, 0.15),
		TimerProcessorMaxReschedulerSize:                 dc.GetIntProperty(dynamicconfig.TimerProcessorMaxReschedulerSize, 10000),
		TimerProcessorPollBackoffInterval:                dc.GetDurationProperty(dynamicconfig.TimerProcessorPollBackoffInterval, 5*time.Second),
		TimerProcessorMaxTimeShift:                       dc.GetDurationProperty(dynamicconfig.TimerProcessorMaxTimeShift, 1*time.Second),
		TimerProcessorHistoryArchivalSizeLimit:           dc.GetIntProperty(dynamicconfig.TimerProcessorHistoryArchivalSizeLimit, 500*1024),
		TimerProcessorArchivalTimeLimit:                  dc.GetDurationProperty(dynamicconfig.TimerProcessorArchivalTimeLimit, 1*time.Second),

		TransferTaskBatchSize:                               dc.GetIntProperty(dynamicconfig.TransferTaskBatchSize, 100),
		TransferTaskWorkerCount:                             dc.GetIntProperty(dynamicconfig.TransferTaskWorkerCount, 10),
		TransferTaskMaxRetryCount:                           dc.GetIntProperty(dynamicconfig.TransferTaskMaxRetryCount, 20),
		TransferProcessorEnableSingleProcessor:              dc.GetBoolProperty(dynamicconfig.TransferProcessorEnableSingleProcessor, false),
		TransferProcessorEnableMultiCursor:                  dc.GetBoolProperty(dynamicconfig.TransferProcessorEnableMultiCursor, false),
		TransferProcessorEnablePriorityTaskScheduler:        dc.GetBoolProperty(dynamicconfig.TransferProcessorEnablePriorityTaskScheduler, false),
		TransferProcessorSchedulerWorkerCount:               dc.GetIntProperty(dynamicconfig.TransferProcessorSchedulerWorkerCount, 200),
		TransferProcessorSchedulerRoundRobinWeights:         dc.GetMapPropertyFnWithNamespaceFilter(dynamicconfig.TransferProcessorSchedulerRoundRobinWeights, ConvertWeightsToDynamicConfigValue(DefaultTaskPriorityWeight)),
		TransferProcessorFailoverMaxPollRPS:                 dc.GetIntProperty(dynamicconfig.TransferProcessorFailoverMaxPollRPS, 1),
		TransferProcessorMaxPollRPS:                         dc.GetIntProperty(dynamicconfig.TransferProcessorMaxPollRPS, 20),
		TransferProcessorMaxPollHostRPS:                     dc.GetIntProperty(dynamicconfig.TransferProcessorMaxPollHostRPS, 0),
		TransferProcessorMaxPollInterval:                    dc.GetDurationProperty(dynamicconfig.TransferProcessorMaxPollInterval, 1*time.Minute),
		TransferProcessorMaxPollIntervalJitterCoefficient:   dc.GetFloat64Property(dynamicconfig.TransferProcessorMaxPollIntervalJitterCoefficient, 0.15),
		TransferProcessorUpdateAckInterval:                  dc.GetDurationProperty(dynamicconfig.TransferProcessorUpdateAckInterval, 30*time.Second),
		TransferProcessorUpdateAckIntervalJitterCoefficient: dc.GetFloat64Property(dynamicconfig.TransferProcessorUpdateAckIntervalJitterCoefficient, 0.15),
		TransferProcessorCompleteTransferInterval:           dc.GetDurationProperty(dynamicconfig.TransferProcessorCompleteTransferInterval, 60*time.Second),
		TransferProcessorMaxReschedulerSize:                 dc.GetIntProperty(dynamicconfig.TransferProcessorMaxReschedulerSize, 10000),
		TransferProcessorPollBackoffInterval:                dc.GetDurationProperty(dynamicconfig.TransferProcessorPollBackoffInterval, 5*time.Second),
		TransferProcessorVisibilityArchivalTimeLimit:        dc.GetDurationProperty(dynamicconfig.TransferProcessorVisibilityArchivalTimeLimit, 200*time.Millisecond),

		ReplicatorTaskBatchSize:                               dc.GetIntProperty(dynamicconfig.ReplicatorTaskBatchSize, 100),
		ReplicatorTaskWorkerCount:                             dc.GetIntProperty(dynamicconfig.ReplicatorTaskWorkerCount, 10),
		ReplicatorTaskMaxRetryCount:                           dc.GetIntProperty(dynamicconfig.ReplicatorTaskMaxRetryCount, 100),
		ReplicatorProcessorMaxPollRPS:                         dc.GetIntProperty(dynamicconfig.ReplicatorProcessorMaxPollRPS, 20),
		ReplicatorProcessorMaxPollInterval:                    dc.GetDurationProperty(dynamicconfig.ReplicatorProcessorMaxPollInterval, 1*time.Minute),
		ReplicatorProcessorMaxPollIntervalJitterCoefficient:   dc.GetFloat64Property(dynamicconfig.ReplicatorProcessorMaxPollIntervalJitterCoefficient, 0.15),
		ReplicatorProcessorUpdateAckInterval:                  dc.GetDurationProperty(dynamicconfig.ReplicatorProcessorUpdateAckInterval, 5*time.Second),
		ReplicatorProcessorUpdateAckIntervalJitterCoefficient: dc.GetFloat64Property(dynamicconfig.ReplicatorProcessorUpdateAckIntervalJitterCoefficient, 0.15),
		ReplicatorProcessorMaxReschedulerSize:                 dc.GetIntProperty(dynamicconfig.ReplicatorProcessorMaxReschedulerSize, 10000),
		ReplicatorProcessorEnablePriorityTaskProcessor:        dc.GetBoolProperty(dynamicconfig.ReplicatorProcessorEnablePriorityTaskProcessor, false),
		ReplicatorProcessorFetchTasksBatchSize:                dc.GetIntProperty(dynamicconfig.ReplicatorTaskBatchSize, 25),
		ReplicationTaskProcessorHostQPS:                       dc.GetFloat64Property(dynamicconfig.ReplicationTaskProcessorHostQPS, 1500),
		ReplicationTaskProcessorShardQPS:                      dc.GetFloat64Property(dynamicconfig.ReplicationTaskProcessorShardQPS, 30),

		MaximumBufferedEventsBatch:      dc.GetIntProperty(dynamicconfig.MaximumBufferedEventsBatch, 100),
		MaximumSignalsPerExecution:      dc.GetIntPropertyFilteredByNamespace(dynamicconfig.MaximumSignalsPerExecution, 0),
		ShardUpdateMinInterval:          dc.GetDurationProperty(dynamicconfig.ShardUpdateMinInterval, 5*time.Minute),
		ShardSyncMinInterval:            dc.GetDurationProperty(dynamicconfig.ShardSyncMinInterval, 5*time.Minute),
		ShardSyncTimerJitterCoefficient: dc.GetFloat64Property(dynamicconfig.TransferProcessorMaxPollIntervalJitterCoefficient, 0.15),

		// history client: client/history/client.go set the client timeout 30s
		// TODO: Return this value to the client: go.temporal.io/server/issues/294
		LongPollExpirationInterval:          dc.GetDurationPropertyFilteredByNamespace(dynamicconfig.HistoryLongPollExpirationInterval, time.Second*20),
		EventEncodingType:                   dc.GetStringPropertyFnWithNamespaceFilter(dynamicconfig.DefaultEventEncoding, enumspb.ENCODING_TYPE_PROTO3.String()),
		EnableParentClosePolicy:             dc.GetBoolPropertyFnWithNamespaceFilter(dynamicconfig.EnableParentClosePolicy, true),
		NumParentClosePolicySystemWorkflows: dc.GetIntProperty(dynamicconfig.NumParentClosePolicySystemWorkflows, 10),
		EnableParentClosePolicyWorker:       dc.GetBoolProperty(dynamicconfig.EnableParentClosePolicyWorker, true),
		ParentClosePolicyThreshold:          dc.GetIntPropertyFilteredByNamespace(dynamicconfig.ParentClosePolicyThreshold, 10),

		NumArchiveSystemWorkflows: dc.GetIntProperty(dynamicconfig.NumArchiveSystemWorkflows, 1000),
		ArchiveRequestRPS:         dc.GetIntProperty(dynamicconfig.ArchiveRequestRPS, 300), // should be much smaller than frontend RPS

		BlobSizeLimitError:     dc.GetIntPropertyFilteredByNamespace(dynamicconfig.BlobSizeLimitError, 2*1024*1024),
		BlobSizeLimitWarn:      dc.GetIntPropertyFilteredByNamespace(dynamicconfig.BlobSizeLimitWarn, 512*1024),
		MemoSizeLimitError:     dc.GetIntPropertyFilteredByNamespace(dynamicconfig.MemoSizeLimitError, 2*1024*1024),
		MemoSizeLimitWarn:      dc.GetIntPropertyFilteredByNamespace(dynamicconfig.MemoSizeLimitWarn, 2*1024),
		HistorySizeLimitError:  dc.GetIntPropertyFilteredByNamespace(dynamicconfig.HistorySizeLimitError, 50*1024*1024),
		HistorySizeLimitWarn:   dc.GetIntPropertyFilteredByNamespace(dynamicconfig.HistorySizeLimitWarn, 10*1024*1024),
		HistoryCountLimitError: dc.GetIntPropertyFilteredByNamespace(dynamicconfig.HistoryCountLimitError, 50*1024),
		HistoryCountLimitWarn:  dc.GetIntPropertyFilteredByNamespace(dynamicconfig.HistoryCountLimitWarn, 10*1024),

		ThrottledLogRPS:   dc.GetIntProperty(dynamicconfig.HistoryThrottledLogRPS, 4),
		EnableStickyQuery: dc.GetBoolPropertyFnWithNamespaceFilter(dynamicconfig.EnableStickyQuery, true),

		DefaultActivityRetryPolicy:   dc.GetMapPropertyFnWithNamespaceFilter(dynamicconfig.DefaultActivityRetryPolicy, common.GetDefaultRetryPolicyConfigOptions()),
		DefaultWorkflowRetryPolicy:   dc.GetMapPropertyFnWithNamespaceFilter(dynamicconfig.DefaultWorkflowRetryPolicy, common.GetDefaultRetryPolicyConfigOptions()),
		WorkflowTaskHeartbeatTimeout: dc.GetDurationPropertyFilteredByNamespace(dynamicconfig.WorkflowTaskHeartbeatTimeout, time.Minute*30),
		WorkflowTaskCriticalAttempts: dc.GetIntProperty(dynamicconfig.WorkflowTaskCriticalAttempts, 10),
		WorkflowTaskRetryMaxInterval: dc.GetDurationProperty(dynamicconfig.WorkflowTaskRetryMaxInterval, time.Minute*10),

		ReplicationTaskFetcherParallelism:            dc.GetIntProperty(dynamicconfig.ReplicationTaskFetcherParallelism, 4),
		ReplicationTaskFetcherAggregationInterval:    dc.GetDurationProperty(dynamicconfig.ReplicationTaskFetcherAggregationInterval, 2*time.Second),
		ReplicationTaskFetcherTimerJitterCoefficient: dc.GetFloat64Property(dynamicconfig.ReplicationTaskFetcherTimerJitterCoefficient, 0.15),
		ReplicationTaskFetcherErrorRetryWait:         dc.GetDurationProperty(dynamicconfig.ReplicationTaskFetcherErrorRetryWait, time.Second),

		ReplicationTaskProcessorErrorRetryWait:               dc.GetDurationPropertyFilteredByShardID(dynamicconfig.ReplicationTaskProcessorErrorRetryWait, 1*time.Second),
		ReplicationTaskProcessorErrorRetryBackoffCoefficient: dc.GetFloat64PropertyFilteredByShardID(dynamicconfig.ReplicationTaskProcessorErrorRetryBackoffCoefficient, 1.2),
		ReplicationTaskProcessorErrorRetryMaxInterval:        dc.GetDurationPropertyFilteredByShardID(dynamicconfig.ReplicationTaskProcessorErrorRetryMaxInterval, 5*time.Second),
		ReplicationTaskProcessorErrorRetryMaxAttempts:        dc.GetIntPropertyFilteredByShardID(dynamicconfig.ReplicationTaskProcessorErrorRetryMaxAttempts, 80),
		ReplicationTaskProcessorErrorRetryExpiration:         dc.GetDurationPropertyFilteredByShardID(dynamicconfig.ReplicationTaskProcessorErrorRetryExpiration, 5*time.Minute),
		ReplicationTaskProcessorNoTaskRetryWait:              dc.GetDurationPropertyFilteredByShardID(dynamicconfig.ReplicationTaskProcessorNoTaskInitialWait, 2*time.Second),
		ReplicationTaskProcessorCleanupInterval:              dc.GetDurationPropertyFilteredByShardID(dynamicconfig.ReplicationTaskProcessorCleanupInterval, 1*time.Minute),
		ReplicationTaskProcessorCleanupJitterCoefficient:     dc.GetFloat64PropertyFilteredByShardID(dynamicconfig.ReplicationTaskProcessorCleanupJitterCoefficient, 0.15),

		MaxBufferedQueryCount:                 dc.GetIntProperty(dynamicconfig.MaxBufferedQueryCount, 1),
		MutableStateChecksumGenProbability:    dc.GetIntPropertyFilteredByNamespace(dynamicconfig.MutableStateChecksumGenProbability, 0),
		MutableStateChecksumVerifyProbability: dc.GetIntPropertyFilteredByNamespace(dynamicconfig.MutableStateChecksumVerifyProbability, 0),
		MutableStateChecksumInvalidateBefore:  dc.GetFloat64Property(dynamicconfig.MutableStateChecksumInvalidateBefore, 0),

		StandbyTaskReReplicationContextTimeout: dc.GetDurationPropertyFilteredByNamespaceID(dynamicconfig.StandbyTaskReReplicationContextTimeout, 30*time.Second),

		SkipReapplicationByNamespaceID: dc.GetBoolPropertyFnWithNamespaceIDFilter(dynamicconfig.SkipReapplicationByNamespaceID, false),

		// ===== Visibility related =====
		VisibilityTaskBatchSize:                               dc.GetIntProperty(dynamicconfig.VisibilityTaskBatchSize, 100),
		VisibilityProcessorMaxPollRPS:                         dc.GetIntProperty(dynamicconfig.VisibilityProcessorMaxPollRPS, 20),
		VisibilityProcessorMaxPollHostRPS:                     dc.GetIntProperty(dynamicconfig.VisibilityProcessorMaxPollHostRPS, 0),
		VisibilityTaskWorkerCount:                             dc.GetIntProperty(dynamicconfig.VisibilityTaskWorkerCount, 10),
		VisibilityTaskMaxRetryCount:                           dc.GetIntProperty(dynamicconfig.VisibilityTaskMaxRetryCount, 20),
		VisibilityProcessorEnableMultiCursor:                  dc.GetBoolProperty(dynamicconfig.VisibilityProcessorEnableMultiCursor, false),
		VisibilityProcessorEnablePriorityTaskScheduler:        dc.GetBoolProperty(dynamicconfig.VisibilityProcessorEnablePriorityTaskScheduler, false),
		VisibilityProcessorSchedulerWorkerCount:               dc.GetIntProperty(dynamicconfig.VisibilityProcessorSchedulerWorkerCount, 200),
		VisibilityProcessorSchedulerRoundRobinWeights:         dc.GetMapPropertyFnWithNamespaceFilter(dynamicconfig.VisibilityProcessorSchedulerRoundRobinWeights, ConvertWeightsToDynamicConfigValue(DefaultTaskPriorityWeight)),
		VisibilityProcessorMaxPollInterval:                    dc.GetDurationProperty(dynamicconfig.VisibilityProcessorMaxPollInterval, 1*time.Minute),
		VisibilityProcessorMaxPollIntervalJitterCoefficient:   dc.GetFloat64Property(dynamicconfig.VisibilityProcessorMaxPollIntervalJitterCoefficient, 0.15),
		VisibilityProcessorUpdateAckInterval:                  dc.GetDurationProperty(dynamicconfig.VisibilityProcessorUpdateAckInterval, 30*time.Second),
		VisibilityProcessorUpdateAckIntervalJitterCoefficient: dc.GetFloat64Property(dynamicconfig.VisibilityProcessorUpdateAckIntervalJitterCoefficient, 0.15),
		VisibilityProcessorCompleteTaskInterval:               dc.GetDurationProperty(dynamicconfig.VisibilityProcessorCompleteTaskInterval, 60*time.Second),
		VisibilityProcessorMaxReschedulerSize:                 dc.GetIntProperty(dynamicconfig.VisibilityProcessorMaxReschedulerSize, 10000),
		VisibilityProcessorPollBackoffInterval:                dc.GetDurationProperty(dynamicconfig.VisibilityProcessorPollBackoffInterval, 5*time.Second),
		VisibilityProcessorVisibilityArchivalTimeLimit:        dc.GetDurationProperty(dynamicconfig.VisibilityProcessorVisibilityArchivalTimeLimit, 200*time.Millisecond),

		SearchAttributesNumberOfKeysLimit: dc.GetIntPropertyFilteredByNamespace(dynamicconfig.SearchAttributesNumberOfKeysLimit, 100),
		SearchAttributesSizeOfValueLimit:  dc.GetIntPropertyFilteredByNamespace(dynamicconfig.SearchAttributesSizeOfValueLimit, 2*1024),
		SearchAttributesTotalSizeLimit:    dc.GetIntPropertyFilteredByNamespace(dynamicconfig.SearchAttributesTotalSizeLimit, 40*1024),
		IndexerConcurrency:                dc.GetIntProperty(dynamicconfig.WorkerIndexerConcurrency, 100),
		ESProcessorNumOfWorkers:           dc.GetIntProperty(dynamicconfig.WorkerESProcessorNumOfWorkers, 1),
		// Should be not greater than NumberOfShards(512)/NumberOfHistoryNodes(4) * VisibilityTaskWorkerCount(10)/ESProcessorNumOfWorkers(1) divided by workflow distribution factor (2 at least).
		// Otherwise, visibility queue processors won't be able to fill up bulk with documents (even under heavy load) and bulk will flush due to interval, not number of actions.
		ESProcessorBulkActions: dc.GetIntProperty(dynamicconfig.WorkerESProcessorBulkActions, 500),
		// 16MB - just a sanity check. With ES document size ~1Kb it should never be reached.
		ESProcessorBulkSize: dc.GetIntProperty(dynamicconfig.WorkerESProcessorBulkSize, 16*1024*1024),
		// Bulk processor will flush every this interval regardless of last flush due to bulk actions.
		ESProcessorFlushInterval: dc.GetDurationProperty(dynamicconfig.WorkerESProcessorFlushInterval, 1*time.Second),
		ESProcessorAckTimeout:    dc.GetDurationProperty(dynamicconfig.WorkerESProcessorAckTimeout, 1*time.Minute),

		EnableCrossNamespaceCommands:  dc.GetBoolProperty(dynamicconfig.EnableCrossNamespaceCommands, true),
		EnableActivityEagerExecution:  dc.GetBoolPropertyFnWithNamespaceFilter(dynamicconfig.EnableActivityEagerExecution, false),
		NamespaceCacheRefreshInterval: dc.GetDurationProperty(dynamicconfig.NamespaceCacheRefreshInterval, 10*time.Second),
	}

	return cfg
}

// GetShardID return the corresponding shard ID for a given namespaceID and workflowID pair
func (config *Config) GetShardID(namespaceID namespace.ID, workflowID string) int32 {
	return common.WorkflowIDToHistoryShard(namespaceID.String(), workflowID, config.NumberOfShards)
}<|MERGE_RESOLUTION|>--- conflicted
+++ resolved
@@ -84,11 +84,8 @@
 
 	QueuePendingTaskCriticalCount    dynamicconfig.IntPropertyFn
 	QueueReaderStuckCriticalAttempts dynamicconfig.IntPropertyFn
-<<<<<<< HEAD
+	QueueCriticalSlicesCount         dynamicconfig.IntPropertyFn
 	QueuePendingTaskMaxCount         dynamicconfig.IntPropertyFn
-=======
-	QueueCriticalSlicesCount         dynamicconfig.IntPropertyFn
->>>>>>> d1afec25
 	QueueMaxReaderCount              dynamicconfig.IntPropertyFn
 
 	// TimerQueueProcessor settings
@@ -316,11 +313,8 @@
 
 		QueuePendingTaskCriticalCount:    dc.GetIntProperty(dynamicconfig.QueuePendingTaskCriticalCount, 9000),
 		QueueReaderStuckCriticalAttempts: dc.GetIntProperty(dynamicconfig.QueueReaderStuckCriticalAttempts, 2),
-<<<<<<< HEAD
+		QueueCriticalSlicesCount:         dc.GetIntProperty(dynamicconfig.QueueCriticalSlicesCount, 50),
 		QueuePendingTaskMaxCount:         dc.GetIntProperty(dynamicconfig.QueuePendingTaskMaxCount, 10000),
-=======
-		QueueCriticalSlicesCount:         dc.GetIntProperty(dynamicconfig.QueueCriticalSlicesCount, 50),
->>>>>>> d1afec25
 		QueueMaxReaderCount:              dc.GetIntProperty(dynamicconfig.QueueMaxReaderCount, 2),
 
 		TimerTaskBatchSize:                               dc.GetIntProperty(dynamicconfig.TimerTaskBatchSize, 100),
