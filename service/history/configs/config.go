// The MIT License
//
// Copyright (c) 2020 Temporal Technologies Inc.  All rights reserved.
//
// Copyright (c) 2020 Uber Technologies, Inc.
//
// Permission is hereby granted, free of charge, to any person obtaining a copy
// of this software and associated documentation files (the "Software"), to deal
// in the Software without restriction, including without limitation the rights
// to use, copy, modify, merge, publish, distribute, sublicense, and/or sell
// copies of the Software, and to permit persons to whom the Software is
// furnished to do so, subject to the following conditions:
//
// The above copyright notice and this permission notice shall be included in
// all copies or substantial portions of the Software.
//
// THE SOFTWARE IS PROVIDED "AS IS", WITHOUT WARRANTY OF ANY KIND, EXPRESS OR
// IMPLIED, INCLUDING BUT NOT LIMITED TO THE WARRANTIES OF MERCHANTABILITY,
// FITNESS FOR A PARTICULAR PURPOSE AND NONINFRINGEMENT. IN NO EVENT SHALL THE
// AUTHORS OR COPYRIGHT HOLDERS BE LIABLE FOR ANY CLAIM, DAMAGES OR OTHER
// LIABILITY, WHETHER IN AN ACTION OF CONTRACT, TORT OR OTHERWISE, ARISING FROM,
// OUT OF OR IN CONNECTION WITH THE SOFTWARE OR THE USE OR OTHER DEALINGS IN
// THE SOFTWARE.

package configs

import (
	"time"

	enumspb "go.temporal.io/api/enums/v1"

	"go.temporal.io/server/common"
	"go.temporal.io/server/common/dynamicconfig"
	"go.temporal.io/server/common/namespace"
	"go.temporal.io/server/common/persistence/visibility"
)

// Config represents configuration for history service
type Config struct {
	NumberOfShards int32

	EnableReplicationStream dynamicconfig.BoolPropertyFn

	RPS                                   dynamicconfig.IntPropertyFn
	OperatorRPSRatio                      dynamicconfig.FloatPropertyFn
	MaxIDLengthLimit                      dynamicconfig.IntPropertyFn
	PersistenceMaxQPS                     dynamicconfig.IntPropertyFn
	PersistenceGlobalMaxQPS               dynamicconfig.IntPropertyFn
	PersistenceNamespaceMaxQPS            dynamicconfig.IntPropertyFnWithNamespaceFilter
	PersistencePerShardNamespaceMaxQPS    dynamicconfig.IntPropertyFnWithNamespaceFilter
	EnablePersistencePriorityRateLimiting dynamicconfig.BoolPropertyFn
	PersistenceDynamicRateLimitingParams  dynamicconfig.MapPropertyFn

	VisibilityPersistenceMaxReadQPS   dynamicconfig.IntPropertyFn
	VisibilityPersistenceMaxWriteQPS  dynamicconfig.IntPropertyFn
	EnableReadFromSecondaryVisibility dynamicconfig.BoolPropertyFnWithNamespaceFilter
	SecondaryVisibilityWritingMode    dynamicconfig.StringPropertyFn
	VisibilityDisableOrderByClause    dynamicconfig.BoolPropertyFnWithNamespaceFilter
	VisibilityEnableManualPagination  dynamicconfig.BoolPropertyFnWithNamespaceFilter

	EmitShardLagLog            dynamicconfig.BoolPropertyFn
	MaxAutoResetPoints         dynamicconfig.IntPropertyFnWithNamespaceFilter
	ThrottledLogRPS            dynamicconfig.IntPropertyFn
	EnableStickyQuery          dynamicconfig.BoolPropertyFnWithNamespaceFilter
	ShutdownDrainDuration      dynamicconfig.DurationPropertyFn
	StartupMembershipJoinDelay dynamicconfig.DurationPropertyFn

	// HistoryCache settings
	// Change of these configs require shard restart
	HistoryCacheInitialSize               dynamicconfig.IntPropertyFn
	HistoryCacheMaxSize                   dynamicconfig.IntPropertyFn
	HistoryCacheTTL                       dynamicconfig.DurationPropertyFn
	HistoryCacheNonUserContextLockTimeout dynamicconfig.DurationPropertyFn

	// EventsCache settings
	// Change of these configs require shard restart
	EventsCacheInitialSizeBytes dynamicconfig.IntPropertyFn
	EventsCacheMaxSizeBytes     dynamicconfig.IntPropertyFn
	EventsCacheTTL              dynamicconfig.DurationPropertyFn

	// ShardController settings
	RangeSizeBits                uint
	AcquireShardInterval         dynamicconfig.DurationPropertyFn
	AcquireShardConcurrency      dynamicconfig.IntPropertyFn
	ShardLingerEnabled           dynamicconfig.BoolPropertyFn
	ShardLingerOwnershipCheckQPS dynamicconfig.IntPropertyFn
	ShardLingerTimeLimit         dynamicconfig.DurationPropertyFn

	HistoryClientOwnershipCachingEnabled dynamicconfig.BoolPropertyFn

	// the artificial delay added to standby cluster's view of active cluster's time
	StandbyClusterDelay                  dynamicconfig.DurationPropertyFn
	StandbyTaskMissingEventsResendDelay  dynamicconfig.DurationPropertyFnWithTaskTypeFilter
	StandbyTaskMissingEventsDiscardDelay dynamicconfig.DurationPropertyFnWithTaskTypeFilter

	QueuePendingTaskCriticalCount    dynamicconfig.IntPropertyFn
	QueueReaderStuckCriticalAttempts dynamicconfig.IntPropertyFn
	QueueCriticalSlicesCount         dynamicconfig.IntPropertyFn
	QueuePendingTaskMaxCount         dynamicconfig.IntPropertyFn
	QueueMaxReaderCount              dynamicconfig.IntPropertyFn

	TaskSchedulerEnableRateLimiter           dynamicconfig.BoolPropertyFn
	TaskSchedulerEnableRateLimiterShadowMode dynamicconfig.BoolPropertyFn
	TaskSchedulerThrottleDuration            dynamicconfig.DurationPropertyFn
	TaskSchedulerMaxQPS                      dynamicconfig.IntPropertyFn
	TaskSchedulerNamespaceMaxQPS             dynamicconfig.IntPropertyFnWithNamespaceFilter

	// TimerQueueProcessor settings
	TimerTaskHighPriorityRPS                         dynamicconfig.IntPropertyFnWithNamespaceFilter
	TimerTaskBatchSize                               dynamicconfig.IntPropertyFn
	TimerProcessorSchedulerWorkerCount               dynamicconfig.IntPropertyFn
	TimerProcessorSchedulerActiveRoundRobinWeights   dynamicconfig.MapPropertyFnWithNamespaceFilter
	TimerProcessorSchedulerStandbyRoundRobinWeights  dynamicconfig.MapPropertyFnWithNamespaceFilter
	TimerProcessorUpdateAckInterval                  dynamicconfig.DurationPropertyFn
	TimerProcessorUpdateAckIntervalJitterCoefficient dynamicconfig.FloatPropertyFn
	TimerProcessorCompleteTimerInterval              dynamicconfig.DurationPropertyFn
	TimerProcessorFailoverMaxPollRPS                 dynamicconfig.IntPropertyFn
	TimerProcessorMaxPollRPS                         dynamicconfig.IntPropertyFn
	TimerProcessorMaxPollHostRPS                     dynamicconfig.IntPropertyFn
	TimerProcessorMaxPollInterval                    dynamicconfig.DurationPropertyFn
	TimerProcessorMaxPollIntervalJitterCoefficient   dynamicconfig.FloatPropertyFn
	TimerProcessorPollBackoffInterval                dynamicconfig.DurationPropertyFn
	TimerProcessorMaxTimeShift                       dynamicconfig.DurationPropertyFn
	TimerProcessorHistoryArchivalSizeLimit           dynamicconfig.IntPropertyFn
	TimerProcessorArchivalTimeLimit                  dynamicconfig.DurationPropertyFn
	RetentionTimerJitterDuration                     dynamicconfig.DurationPropertyFn

	MemoryTimerProcessorSchedulerWorkerCount dynamicconfig.IntPropertyFn

	// TransferQueueProcessor settings
	TransferTaskHighPriorityRPS                         dynamicconfig.IntPropertyFnWithNamespaceFilter
	TransferTaskBatchSize                               dynamicconfig.IntPropertyFn
	TransferProcessorSchedulerWorkerCount               dynamicconfig.IntPropertyFn
	TransferProcessorSchedulerActiveRoundRobinWeights   dynamicconfig.MapPropertyFnWithNamespaceFilter
	TransferProcessorSchedulerStandbyRoundRobinWeights  dynamicconfig.MapPropertyFnWithNamespaceFilter
	TransferProcessorFailoverMaxPollRPS                 dynamicconfig.IntPropertyFn
	TransferProcessorMaxPollRPS                         dynamicconfig.IntPropertyFn
	TransferProcessorMaxPollHostRPS                     dynamicconfig.IntPropertyFn
	TransferProcessorMaxPollInterval                    dynamicconfig.DurationPropertyFn
	TransferProcessorMaxPollIntervalJitterCoefficient   dynamicconfig.FloatPropertyFn
	TransferProcessorUpdateAckInterval                  dynamicconfig.DurationPropertyFn
	TransferProcessorUpdateAckIntervalJitterCoefficient dynamicconfig.FloatPropertyFn
	TransferProcessorCompleteTransferInterval           dynamicconfig.DurationPropertyFn
	TransferProcessorPollBackoffInterval                dynamicconfig.DurationPropertyFn
	TransferProcessorVisibilityArchivalTimeLimit        dynamicconfig.DurationPropertyFn
	TransferProcessorEnsureCloseBeforeDelete            dynamicconfig.BoolPropertyFn

	// ReplicatorQueueProcessor settings
	// TODO: clean up unused replicator settings
	ReplicatorTaskBatchSize                               dynamicconfig.IntPropertyFn
	ReplicatorTaskWorkerCount                             dynamicconfig.IntPropertyFn
	ReplicatorProcessorMaxPollRPS                         dynamicconfig.IntPropertyFn
	ReplicatorProcessorMaxPollInterval                    dynamicconfig.DurationPropertyFn
	ReplicatorProcessorMaxPollIntervalJitterCoefficient   dynamicconfig.FloatPropertyFn
	ReplicatorProcessorUpdateAckInterval                  dynamicconfig.DurationPropertyFn
	ReplicatorProcessorUpdateAckIntervalJitterCoefficient dynamicconfig.FloatPropertyFn
	ReplicatorProcessorEnablePriorityTaskProcessor        dynamicconfig.BoolPropertyFn
	ReplicatorProcessorFetchTasksBatchSize                dynamicconfig.IntPropertyFn
	ReplicatorProcessorMaxSkipTaskCount                   dynamicconfig.IntPropertyFn

	// System Limits
	MaximumBufferedEventsBatch       dynamicconfig.IntPropertyFn
	MaximumBufferedEventsSizeInBytes dynamicconfig.IntPropertyFn
	MaximumSignalsPerExecution       dynamicconfig.IntPropertyFnWithNamespaceFilter

	// ShardUpdateMinInterval the minimal time interval which the shard info can be updated
	ShardUpdateMinInterval dynamicconfig.DurationPropertyFn
	// ShardSyncMinInterval the minimal time interval which the shard info should be sync to remote
	ShardSyncMinInterval            dynamicconfig.DurationPropertyFn
	ShardSyncTimerJitterCoefficient dynamicconfig.FloatPropertyFn

	// Time to hold a poll request before returning an empty response
	// right now only used by GetMutableState
	LongPollExpirationInterval dynamicconfig.DurationPropertyFnWithNamespaceFilter

	// encoding the history events
	EventEncodingType dynamicconfig.StringPropertyFnWithNamespaceFilter
	// whether or not using ParentClosePolicy
	EnableParentClosePolicy dynamicconfig.BoolPropertyFnWithNamespaceFilter
	// whether or not enable system workers for processing parent close policy task
	EnableParentClosePolicyWorker dynamicconfig.BoolPropertyFn
	// parent close policy will be processed by sys workers(if enabled) if
	// the number of children greater than or equal to this threshold
	ParentClosePolicyThreshold dynamicconfig.IntPropertyFnWithNamespaceFilter
	// total number of parentClosePolicy system workflows
	NumParentClosePolicySystemWorkflows dynamicconfig.IntPropertyFn

	// Archival settings
	NumArchiveSystemWorkflows dynamicconfig.IntPropertyFn
	ArchiveRequestRPS         dynamicconfig.IntPropertyFn
	ArchiveSignalTimeout      dynamicconfig.DurationPropertyFn

	// Size limit related settings
	BlobSizeLimitError                        dynamicconfig.IntPropertyFnWithNamespaceFilter
	BlobSizeLimitWarn                         dynamicconfig.IntPropertyFnWithNamespaceFilter
	MemoSizeLimitError                        dynamicconfig.IntPropertyFnWithNamespaceFilter
	MemoSizeLimitWarn                         dynamicconfig.IntPropertyFnWithNamespaceFilter
	HistorySizeLimitError                     dynamicconfig.IntPropertyFnWithNamespaceFilter
	HistorySizeLimitWarn                      dynamicconfig.IntPropertyFnWithNamespaceFilter
	HistorySizeSuggestContinueAsNew           dynamicconfig.IntPropertyFnWithNamespaceFilter
	HistoryCountLimitError                    dynamicconfig.IntPropertyFnWithNamespaceFilter
	HistoryCountLimitWarn                     dynamicconfig.IntPropertyFnWithNamespaceFilter
	HistoryCountSuggestContinueAsNew          dynamicconfig.IntPropertyFnWithNamespaceFilter
	MutableStateActivityFailureSizeLimitError dynamicconfig.IntPropertyFnWithNamespaceFilter
	MutableStateActivityFailureSizeLimitWarn  dynamicconfig.IntPropertyFnWithNamespaceFilter
	MutableStateSizeLimitError                dynamicconfig.IntPropertyFn
	MutableStateSizeLimitWarn                 dynamicconfig.IntPropertyFn
	NumPendingChildExecutionsLimit            dynamicconfig.IntPropertyFnWithNamespaceFilter
	NumPendingActivitiesLimit                 dynamicconfig.IntPropertyFnWithNamespaceFilter
	NumPendingSignalsLimit                    dynamicconfig.IntPropertyFnWithNamespaceFilter
	NumPendingCancelsRequestLimit             dynamicconfig.IntPropertyFnWithNamespaceFilter

	// DefaultActivityRetryOptions specifies the out-of-box retry policy if
	// none is configured on the Activity by the user.
	DefaultActivityRetryPolicy dynamicconfig.MapPropertyFnWithNamespaceFilter

	// DefaultWorkflowRetryPolicy specifies the out-of-box retry policy for
	// any unset fields on a RetryPolicy configured on a Workflow
	DefaultWorkflowRetryPolicy dynamicconfig.MapPropertyFnWithNamespaceFilter

	// Workflow task settings
	// DefaultWorkflowTaskTimeout the default workflow task timeout
	DefaultWorkflowTaskTimeout dynamicconfig.DurationPropertyFnWithNamespaceFilter
	// WorkflowTaskHeartbeatTimeout is to timeout behavior of: RespondWorkflowTaskComplete with ForceCreateNewWorkflowTask == true without any commands
	// So that workflow task will be scheduled to another worker(by clear stickyness)
	WorkflowTaskHeartbeatTimeout dynamicconfig.DurationPropertyFnWithNamespaceFilter
	WorkflowTaskCriticalAttempts dynamicconfig.IntPropertyFn
	WorkflowTaskRetryMaxInterval dynamicconfig.DurationPropertyFn

	// ContinueAsNewMinInterval is the minimal interval between continue_as_new to prevent tight continue_as_new loop.
	ContinueAsNewMinInterval dynamicconfig.DurationPropertyFnWithNamespaceFilter

	// The following is used by the new RPC replication stack
	ReplicationTaskFetcherParallelism                    dynamicconfig.IntPropertyFn
	ReplicationTaskFetcherAggregationInterval            dynamicconfig.DurationPropertyFn
	ReplicationTaskFetcherTimerJitterCoefficient         dynamicconfig.FloatPropertyFn
	ReplicationTaskFetcherErrorRetryWait                 dynamicconfig.DurationPropertyFn
	ReplicationTaskProcessorErrorRetryWait               dynamicconfig.DurationPropertyFnWithShardIDFilter
	ReplicationTaskProcessorErrorRetryBackoffCoefficient dynamicconfig.FloatPropertyFnWithShardIDFilter
	ReplicationTaskProcessorErrorRetryMaxInterval        dynamicconfig.DurationPropertyFnWithShardIDFilter
	ReplicationTaskProcessorErrorRetryMaxAttempts        dynamicconfig.IntPropertyFnWithShardIDFilter
	ReplicationTaskProcessorErrorRetryExpiration         dynamicconfig.DurationPropertyFnWithShardIDFilter
	ReplicationTaskProcessorNoTaskRetryWait              dynamicconfig.DurationPropertyFnWithShardIDFilter
	ReplicationTaskProcessorCleanupInterval              dynamicconfig.DurationPropertyFnWithShardIDFilter
	ReplicationTaskProcessorCleanupJitterCoefficient     dynamicconfig.FloatPropertyFnWithShardIDFilter
	ReplicationTaskProcessorHostQPS                      dynamicconfig.FloatPropertyFn
	ReplicationTaskProcessorShardQPS                     dynamicconfig.FloatPropertyFn
	ReplicationBypassCorruptedData                       dynamicconfig.BoolPropertyFnWithNamespaceIDFilter
	ReplicationEnableDLQMetrics                          dynamicconfig.BoolPropertyFn

	ReplicationStreamSyncStatusDuration      dynamicconfig.DurationPropertyFn
	ReplicationProcessorSchedulerQueueSize   dynamicconfig.IntPropertyFn
	ReplicationProcessorSchedulerWorkerCount dynamicconfig.IntPropertyFn

	// The following are used by consistent query
	MaxBufferedQueryCount dynamicconfig.IntPropertyFn

	// Data integrity check related config knobs
	MutableStateChecksumGenProbability    dynamicconfig.IntPropertyFnWithNamespaceFilter
	MutableStateChecksumVerifyProbability dynamicconfig.IntPropertyFnWithNamespaceFilter
	MutableStateChecksumInvalidateBefore  dynamicconfig.FloatPropertyFn

	// NDC Replication configuration
	StandbyTaskReReplicationContextTimeout dynamicconfig.DurationPropertyFnWithNamespaceIDFilter

	SkipReapplicationByNamespaceID dynamicconfig.BoolPropertyFnWithNamespaceIDFilter

	// ===== Visibility related =====
	// VisibilityQueueProcessor settings
	VisibilityTaskHighPriorityRPS                         dynamicconfig.IntPropertyFnWithNamespaceFilter
	VisibilityTaskBatchSize                               dynamicconfig.IntPropertyFn
	VisibilityProcessorSchedulerWorkerCount               dynamicconfig.IntPropertyFn
	VisibilityProcessorSchedulerActiveRoundRobinWeights   dynamicconfig.MapPropertyFnWithNamespaceFilter
	VisibilityProcessorSchedulerStandbyRoundRobinWeights  dynamicconfig.MapPropertyFnWithNamespaceFilter
	VisibilityProcessorMaxPollRPS                         dynamicconfig.IntPropertyFn
	VisibilityProcessorMaxPollHostRPS                     dynamicconfig.IntPropertyFn
	VisibilityProcessorMaxPollInterval                    dynamicconfig.DurationPropertyFn
	VisibilityProcessorMaxPollIntervalJitterCoefficient   dynamicconfig.FloatPropertyFn
	VisibilityProcessorUpdateAckInterval                  dynamicconfig.DurationPropertyFn
	VisibilityProcessorUpdateAckIntervalJitterCoefficient dynamicconfig.FloatPropertyFn
	VisibilityProcessorCompleteTaskInterval               dynamicconfig.DurationPropertyFn
	VisibilityProcessorPollBackoffInterval                dynamicconfig.DurationPropertyFn
	VisibilityProcessorVisibilityArchivalTimeLimit        dynamicconfig.DurationPropertyFn
	VisibilityProcessorEnsureCloseBeforeDelete            dynamicconfig.BoolPropertyFn
	VisibilityProcessorEnableCloseWorkflowCleanup         dynamicconfig.BoolPropertyFnWithNamespaceFilter

	SearchAttributesNumberOfKeysLimit dynamicconfig.IntPropertyFnWithNamespaceFilter
	SearchAttributesSizeOfValueLimit  dynamicconfig.IntPropertyFnWithNamespaceFilter
	SearchAttributesTotalSizeLimit    dynamicconfig.IntPropertyFnWithNamespaceFilter
	IndexerConcurrency                dynamicconfig.IntPropertyFn
	ESProcessorNumOfWorkers           dynamicconfig.IntPropertyFn
	ESProcessorBulkActions            dynamicconfig.IntPropertyFn // max number of requests in bulk
	ESProcessorBulkSize               dynamicconfig.IntPropertyFn // max total size of bytes in bulk
	ESProcessorFlushInterval          dynamicconfig.DurationPropertyFn
	ESProcessorAckTimeout             dynamicconfig.DurationPropertyFn

	EnableCrossNamespaceCommands  dynamicconfig.BoolPropertyFn
	EnableActivityEagerExecution  dynamicconfig.BoolPropertyFnWithNamespaceFilter
	EnableEagerWorkflowStart      dynamicconfig.BoolPropertyFnWithNamespaceFilter
	NamespaceCacheRefreshInterval dynamicconfig.DurationPropertyFn

	// ArchivalQueueProcessor settings
	ArchivalProcessorSchedulerWorkerCount               dynamicconfig.IntPropertyFn
	ArchivalProcessorMaxPollHostRPS                     dynamicconfig.IntPropertyFn
	ArchivalTaskBatchSize                               dynamicconfig.IntPropertyFn
	ArchivalProcessorPollBackoffInterval                dynamicconfig.DurationPropertyFn
	ArchivalProcessorMaxPollRPS                         dynamicconfig.IntPropertyFn
	ArchivalProcessorMaxPollInterval                    dynamicconfig.DurationPropertyFn
	ArchivalProcessorMaxPollIntervalJitterCoefficient   dynamicconfig.FloatPropertyFn
	ArchivalProcessorUpdateAckInterval                  dynamicconfig.DurationPropertyFn
	ArchivalProcessorUpdateAckIntervalJitterCoefficient dynamicconfig.FloatPropertyFn
	ArchivalProcessorArchiveDelay                       dynamicconfig.DurationPropertyFn
	ArchivalBackendMaxRPS                               dynamicconfig.FloatPropertyFn

	WorkflowExecutionMaxInFlightUpdates dynamicconfig.IntPropertyFnWithNamespaceFilter
	WorkflowExecutionMaxTotalUpdates    dynamicconfig.IntPropertyFnWithNamespaceFilter
}

const (
	DefaultHistoryMaxAutoResetPoints = 20
)

// NewConfig returns new service config with default values
func NewConfig(
	dc *dynamicconfig.Collection,
	numberOfShards int32,
	visibilityStoreConfigExist bool,
	advancedVisibilityStoreConfigExist bool,
) *Config {
	cfg := &Config{
		NumberOfShards: numberOfShards,

		EnableReplicationStream: dc.GetBoolProperty(dynamicconfig.EnableReplicationStream, false),

		RPS:                                   dc.GetIntProperty(dynamicconfig.HistoryRPS, 3000),
		OperatorRPSRatio:                      dc.GetFloat64Property(dynamicconfig.OperatorRPSRatio, common.DefaultOperatorRPSRatio),
		MaxIDLengthLimit:                      dc.GetIntProperty(dynamicconfig.MaxIDLengthLimit, 1000),
		PersistenceMaxQPS:                     dc.GetIntProperty(dynamicconfig.HistoryPersistenceMaxQPS, 9000),
		PersistenceGlobalMaxQPS:               dc.GetIntProperty(dynamicconfig.HistoryPersistenceGlobalMaxQPS, 0),
		PersistenceNamespaceMaxQPS:            dc.GetIntPropertyFilteredByNamespace(dynamicconfig.HistoryPersistenceNamespaceMaxQPS, 0),
		PersistencePerShardNamespaceMaxQPS:    dc.GetIntPropertyFilteredByNamespace(dynamicconfig.HistoryPersistencePerShardNamespaceMaxQPS, 0),
		EnablePersistencePriorityRateLimiting: dc.GetBoolProperty(dynamicconfig.HistoryEnablePersistencePriorityRateLimiting, true),
		PersistenceDynamicRateLimitingParams:  dc.GetMapProperty(dynamicconfig.HistoryPersistenceDynamicRateLimitingParams, dynamicconfig.DefaultDynamicRateLimitingParams),
		ShutdownDrainDuration:                 dc.GetDurationProperty(dynamicconfig.HistoryShutdownDrainDuration, 0*time.Second),
		StartupMembershipJoinDelay:            dc.GetDurationProperty(dynamicconfig.HistoryStartupMembershipJoinDelay, 0*time.Second),
		MaxAutoResetPoints:                    dc.GetIntPropertyFilteredByNamespace(dynamicconfig.HistoryMaxAutoResetPoints, DefaultHistoryMaxAutoResetPoints),
		DefaultWorkflowTaskTimeout:            dc.GetDurationPropertyFilteredByNamespace(dynamicconfig.DefaultWorkflowTaskTimeout, common.DefaultWorkflowTaskTimeout),
		ContinueAsNewMinInterval:              dc.GetDurationPropertyFilteredByNamespace(dynamicconfig.ContinueAsNewMinInterval, time.Second),

		VisibilityPersistenceMaxReadQPS:   visibility.GetVisibilityPersistenceMaxReadQPS(dc, advancedVisibilityStoreConfigExist),
		VisibilityPersistenceMaxWriteQPS:  visibility.GetVisibilityPersistenceMaxWriteQPS(dc, advancedVisibilityStoreConfigExist),
		EnableReadFromSecondaryVisibility: visibility.GetEnableReadFromSecondaryVisibilityConfig(dc, visibilityStoreConfigExist, advancedVisibilityStoreConfigExist),
		SecondaryVisibilityWritingMode:    visibility.GetSecondaryVisibilityWritingModeConfig(dc, visibilityStoreConfigExist, advancedVisibilityStoreConfigExist),
		VisibilityDisableOrderByClause:    dc.GetBoolPropertyFnWithNamespaceFilter(dynamicconfig.VisibilityDisableOrderByClause, true),
		VisibilityEnableManualPagination:  dc.GetBoolPropertyFnWithNamespaceFilter(dynamicconfig.VisibilityEnableManualPagination, true),

		EmitShardLagLog:                       dc.GetBoolProperty(dynamicconfig.EmitShardLagLog, false),
		HistoryCacheInitialSize:               dc.GetIntProperty(dynamicconfig.HistoryCacheInitialSize, 128),
		HistoryCacheMaxSize:                   dc.GetIntProperty(dynamicconfig.HistoryCacheMaxSize, 512),
		HistoryCacheTTL:                       dc.GetDurationProperty(dynamicconfig.HistoryCacheTTL, time.Hour),
		HistoryCacheNonUserContextLockTimeout: dc.GetDurationProperty(dynamicconfig.HistoryCacheNonUserContextLockTimeout, 500*time.Millisecond),

		EventsCacheInitialSizeBytes: dc.GetIntProperty(dynamicconfig.EventsCacheInitialSizeBytes, 128*1024), // 128KB
		EventsCacheMaxSizeBytes:     dc.GetIntProperty(dynamicconfig.EventsCacheMaxSizeBytes, 512*1024),     // 512KB
		EventsCacheTTL:              dc.GetDurationProperty(dynamicconfig.EventsCacheTTL, time.Hour),

<<<<<<< HEAD
		RangeSizeBits:                        20, // 20 bits for sequencer, 2^20 sequence number for any range
		AcquireShardInterval:                 dc.GetDurationProperty(dynamicconfig.AcquireShardInterval, time.Minute),
		AcquireShardConcurrency:              dc.GetIntProperty(dynamicconfig.AcquireShardConcurrency, 10),
		ShardLingerEnabled:                   dc.GetBoolProperty(dynamicconfig.ShardLingerEnabled, false),
		ShardLingerOwnershipCheckQPS:         dc.GetIntProperty(dynamicconfig.ShardLingerOwnershipCheckQPS, 4),
		ShardLingerTimeLimit:                 dc.GetDurationProperty(dynamicconfig.ShardLingerTimeLimit, 3*time.Second),
=======
		RangeSizeBits:           20, // 20 bits for sequencer, 2^20 sequence number for any range
		AcquireShardInterval:    dc.GetDurationProperty(dynamicconfig.AcquireShardInterval, time.Minute),
		AcquireShardConcurrency: dc.GetIntProperty(dynamicconfig.AcquireShardConcurrency, 10),

		HistoryClientOwnershipCachingEnabled: dc.GetBoolProperty(dynamicconfig.HistoryClientOwnershipCachingEnabled, false),

>>>>>>> 8753b8ea
		StandbyClusterDelay:                  dc.GetDurationProperty(dynamicconfig.StandbyClusterDelay, 5*time.Minute),
		StandbyTaskMissingEventsResendDelay:  dc.GetDurationPropertyFilteredByTaskType(dynamicconfig.StandbyTaskMissingEventsResendDelay, 10*time.Minute),
		StandbyTaskMissingEventsDiscardDelay: dc.GetDurationPropertyFilteredByTaskType(dynamicconfig.StandbyTaskMissingEventsDiscardDelay, 15*time.Minute),

		QueuePendingTaskCriticalCount:    dc.GetIntProperty(dynamicconfig.QueuePendingTaskCriticalCount, 9000),
		QueueReaderStuckCriticalAttempts: dc.GetIntProperty(dynamicconfig.QueueReaderStuckCriticalAttempts, 3),
		QueueCriticalSlicesCount:         dc.GetIntProperty(dynamicconfig.QueueCriticalSlicesCount, 50),
		QueuePendingTaskMaxCount:         dc.GetIntProperty(dynamicconfig.QueuePendingTaskMaxCount, 10000),
		QueueMaxReaderCount:              dc.GetIntProperty(dynamicconfig.QueueMaxReaderCount, 2),

		TaskSchedulerEnableRateLimiter:           dc.GetBoolProperty(dynamicconfig.TaskSchedulerEnableRateLimiter, false),
		TaskSchedulerEnableRateLimiterShadowMode: dc.GetBoolProperty(dynamicconfig.TaskSchedulerEnableRateLimiterShadowMode, true),
		TaskSchedulerThrottleDuration:            dc.GetDurationProperty(dynamicconfig.TaskSchedulerThrottleDuration, time.Second),
		TaskSchedulerMaxQPS:                      dc.GetIntProperty(dynamicconfig.TaskSchedulerMaxQPS, 0),
		TaskSchedulerNamespaceMaxQPS:             dc.GetIntPropertyFilteredByNamespace(dynamicconfig.TaskSchedulerNamespaceMaxQPS, 0),

		TimerTaskBatchSize:                               dc.GetIntProperty(dynamicconfig.TimerTaskBatchSize, 100),
		TimerProcessorSchedulerWorkerCount:               dc.GetIntProperty(dynamicconfig.TimerProcessorSchedulerWorkerCount, 512),
		TimerProcessorSchedulerActiveRoundRobinWeights:   dc.GetMapPropertyFnWithNamespaceFilter(dynamicconfig.TimerProcessorSchedulerActiveRoundRobinWeights, ConvertWeightsToDynamicConfigValue(DefaultActiveTaskPriorityWeight)),
		TimerProcessorSchedulerStandbyRoundRobinWeights:  dc.GetMapPropertyFnWithNamespaceFilter(dynamicconfig.TimerProcessorSchedulerStandbyRoundRobinWeights, ConvertWeightsToDynamicConfigValue(DefaultStandbyTaskPriorityWeight)),
		TimerProcessorUpdateAckInterval:                  dc.GetDurationProperty(dynamicconfig.TimerProcessorUpdateAckInterval, 30*time.Second),
		TimerProcessorUpdateAckIntervalJitterCoefficient: dc.GetFloat64Property(dynamicconfig.TimerProcessorUpdateAckIntervalJitterCoefficient, 0.15),
		TimerProcessorCompleteTimerInterval:              dc.GetDurationProperty(dynamicconfig.TimerProcessorCompleteTimerInterval, 60*time.Second),
		TimerProcessorFailoverMaxPollRPS:                 dc.GetIntProperty(dynamicconfig.TimerProcessorFailoverMaxPollRPS, 1),
		TimerProcessorMaxPollRPS:                         dc.GetIntProperty(dynamicconfig.TimerProcessorMaxPollRPS, 20),
		TimerProcessorMaxPollHostRPS:                     dc.GetIntProperty(dynamicconfig.TimerProcessorMaxPollHostRPS, 0),
		TimerProcessorMaxPollInterval:                    dc.GetDurationProperty(dynamicconfig.TimerProcessorMaxPollInterval, 5*time.Minute),
		TimerProcessorMaxPollIntervalJitterCoefficient:   dc.GetFloat64Property(dynamicconfig.TimerProcessorMaxPollIntervalJitterCoefficient, 0.15),
		TimerProcessorPollBackoffInterval:                dc.GetDurationProperty(dynamicconfig.TimerProcessorPollBackoffInterval, 5*time.Second),
		TimerProcessorMaxTimeShift:                       dc.GetDurationProperty(dynamicconfig.TimerProcessorMaxTimeShift, 1*time.Second),
		TimerProcessorHistoryArchivalSizeLimit:           dc.GetIntProperty(dynamicconfig.TimerProcessorHistoryArchivalSizeLimit, 500*1024),
		TimerProcessorArchivalTimeLimit:                  dc.GetDurationProperty(dynamicconfig.TimerProcessorArchivalTimeLimit, 1*time.Second),
		RetentionTimerJitterDuration:                     dc.GetDurationProperty(dynamicconfig.RetentionTimerJitterDuration, 30*time.Minute),

		MemoryTimerProcessorSchedulerWorkerCount: dc.GetIntProperty(dynamicconfig.MemoryTimerProcessorSchedulerWorkerCount, 64),

		TransferTaskBatchSize:                               dc.GetIntProperty(dynamicconfig.TransferTaskBatchSize, 100),
		TransferProcessorSchedulerWorkerCount:               dc.GetIntProperty(dynamicconfig.TransferProcessorSchedulerWorkerCount, 512),
		TransferProcessorSchedulerActiveRoundRobinWeights:   dc.GetMapPropertyFnWithNamespaceFilter(dynamicconfig.TransferProcessorSchedulerActiveRoundRobinWeights, ConvertWeightsToDynamicConfigValue(DefaultActiveTaskPriorityWeight)),
		TransferProcessorSchedulerStandbyRoundRobinWeights:  dc.GetMapPropertyFnWithNamespaceFilter(dynamicconfig.TransferProcessorSchedulerStandbyRoundRobinWeights, ConvertWeightsToDynamicConfigValue(DefaultStandbyTaskPriorityWeight)),
		TransferProcessorFailoverMaxPollRPS:                 dc.GetIntProperty(dynamicconfig.TransferProcessorFailoverMaxPollRPS, 1),
		TransferProcessorMaxPollRPS:                         dc.GetIntProperty(dynamicconfig.TransferProcessorMaxPollRPS, 20),
		TransferProcessorMaxPollHostRPS:                     dc.GetIntProperty(dynamicconfig.TransferProcessorMaxPollHostRPS, 0),
		TransferProcessorMaxPollInterval:                    dc.GetDurationProperty(dynamicconfig.TransferProcessorMaxPollInterval, 1*time.Minute),
		TransferProcessorMaxPollIntervalJitterCoefficient:   dc.GetFloat64Property(dynamicconfig.TransferProcessorMaxPollIntervalJitterCoefficient, 0.15),
		TransferProcessorUpdateAckInterval:                  dc.GetDurationProperty(dynamicconfig.TransferProcessorUpdateAckInterval, 30*time.Second),
		TransferProcessorUpdateAckIntervalJitterCoefficient: dc.GetFloat64Property(dynamicconfig.TransferProcessorUpdateAckIntervalJitterCoefficient, 0.15),
		TransferProcessorCompleteTransferInterval:           dc.GetDurationProperty(dynamicconfig.TransferProcessorCompleteTransferInterval, 60*time.Second),
		TransferProcessorPollBackoffInterval:                dc.GetDurationProperty(dynamicconfig.TransferProcessorPollBackoffInterval, 5*time.Second),
		TransferProcessorVisibilityArchivalTimeLimit:        dc.GetDurationProperty(dynamicconfig.TransferProcessorVisibilityArchivalTimeLimit, 200*time.Millisecond),
		TransferProcessorEnsureCloseBeforeDelete:            dc.GetBoolProperty(dynamicconfig.TransferProcessorEnsureCloseBeforeDelete, true),

		ReplicatorTaskBatchSize:                               dc.GetIntProperty(dynamicconfig.ReplicatorTaskBatchSize, 100),
		ReplicatorTaskWorkerCount:                             dc.GetIntProperty(dynamicconfig.ReplicatorTaskWorkerCount, 10),
		ReplicatorProcessorMaxPollRPS:                         dc.GetIntProperty(dynamicconfig.ReplicatorProcessorMaxPollRPS, 20),
		ReplicatorProcessorMaxPollInterval:                    dc.GetDurationProperty(dynamicconfig.ReplicatorProcessorMaxPollInterval, 1*time.Minute),
		ReplicatorProcessorMaxPollIntervalJitterCoefficient:   dc.GetFloat64Property(dynamicconfig.ReplicatorProcessorMaxPollIntervalJitterCoefficient, 0.15),
		ReplicatorProcessorUpdateAckInterval:                  dc.GetDurationProperty(dynamicconfig.ReplicatorProcessorUpdateAckInterval, 5*time.Second),
		ReplicatorProcessorUpdateAckIntervalJitterCoefficient: dc.GetFloat64Property(dynamicconfig.ReplicatorProcessorUpdateAckIntervalJitterCoefficient, 0.15),
		ReplicatorProcessorEnablePriorityTaskProcessor:        dc.GetBoolProperty(dynamicconfig.ReplicatorProcessorEnablePriorityTaskProcessor, false),
		ReplicatorProcessorFetchTasksBatchSize:                dc.GetIntProperty(dynamicconfig.ReplicatorTaskBatchSize, 25),
		ReplicatorProcessorMaxSkipTaskCount:                   dc.GetIntProperty(dynamicconfig.ReplicatorMaxSkipTaskCount, 250),
		ReplicationTaskProcessorHostQPS:                       dc.GetFloat64Property(dynamicconfig.ReplicationTaskProcessorHostQPS, 1500),
		ReplicationTaskProcessorShardQPS:                      dc.GetFloat64Property(dynamicconfig.ReplicationTaskProcessorShardQPS, 30),
		ReplicationBypassCorruptedData:                        dc.GetBoolPropertyFnWithNamespaceIDFilter(dynamicconfig.ReplicationBypassCorruptedData, false),
		ReplicationEnableDLQMetrics:                           dc.GetBoolProperty(dynamicconfig.ReplicationEnableDLQMetrics, true),

		ReplicationStreamSyncStatusDuration:      dc.GetDurationProperty(dynamicconfig.ReplicationStreamSyncStatusDuration, 1*time.Second),
		ReplicationProcessorSchedulerQueueSize:   dc.GetIntProperty(dynamicconfig.ReplicationProcessorSchedulerQueueSize, 128),
		ReplicationProcessorSchedulerWorkerCount: dc.GetIntProperty(dynamicconfig.ReplicationProcessorSchedulerWorkerCount, 512),

		MaximumBufferedEventsBatch:       dc.GetIntProperty(dynamicconfig.MaximumBufferedEventsBatch, 100),
		MaximumBufferedEventsSizeInBytes: dc.GetIntProperty(dynamicconfig.MaximumBufferedEventsSizeInBytes, 2*1024*1024),
		MaximumSignalsPerExecution:       dc.GetIntPropertyFilteredByNamespace(dynamicconfig.MaximumSignalsPerExecution, 10000),
		ShardUpdateMinInterval:           dc.GetDurationProperty(dynamicconfig.ShardUpdateMinInterval, 5*time.Minute),
		ShardSyncMinInterval:             dc.GetDurationProperty(dynamicconfig.ShardSyncMinInterval, 5*time.Minute),
		ShardSyncTimerJitterCoefficient:  dc.GetFloat64Property(dynamicconfig.TransferProcessorMaxPollIntervalJitterCoefficient, 0.15),

		// history client: client/history/client.go set the client timeout 30s
		// TODO: Return this value to the client: go.temporal.io/server/issues/294
		LongPollExpirationInterval:          dc.GetDurationPropertyFilteredByNamespace(dynamicconfig.HistoryLongPollExpirationInterval, time.Second*20),
		EventEncodingType:                   dc.GetStringPropertyFnWithNamespaceFilter(dynamicconfig.DefaultEventEncoding, enumspb.ENCODING_TYPE_PROTO3.String()),
		EnableParentClosePolicy:             dc.GetBoolPropertyFnWithNamespaceFilter(dynamicconfig.EnableParentClosePolicy, true),
		NumParentClosePolicySystemWorkflows: dc.GetIntProperty(dynamicconfig.NumParentClosePolicySystemWorkflows, 10),
		EnableParentClosePolicyWorker:       dc.GetBoolProperty(dynamicconfig.EnableParentClosePolicyWorker, true),
		ParentClosePolicyThreshold:          dc.GetIntPropertyFilteredByNamespace(dynamicconfig.ParentClosePolicyThreshold, 10),

		NumArchiveSystemWorkflows: dc.GetIntProperty(dynamicconfig.NumArchiveSystemWorkflows, 1000),
		ArchiveRequestRPS:         dc.GetIntProperty(dynamicconfig.ArchiveRequestRPS, 300), // should be much smaller than frontend RPS
		ArchiveSignalTimeout:      dc.GetDurationProperty(dynamicconfig.ArchiveSignalTimeout, 300*time.Millisecond),

		BlobSizeLimitError:                        dc.GetIntPropertyFilteredByNamespace(dynamicconfig.BlobSizeLimitError, 2*1024*1024),
		BlobSizeLimitWarn:                         dc.GetIntPropertyFilteredByNamespace(dynamicconfig.BlobSizeLimitWarn, 512*1024),
		MemoSizeLimitError:                        dc.GetIntPropertyFilteredByNamespace(dynamicconfig.MemoSizeLimitError, 2*1024*1024),
		MemoSizeLimitWarn:                         dc.GetIntPropertyFilteredByNamespace(dynamicconfig.MemoSizeLimitWarn, 2*1024),
		NumPendingChildExecutionsLimit:            dc.GetIntPropertyFilteredByNamespace(dynamicconfig.NumPendingChildExecutionsLimitError, 2000),
		NumPendingActivitiesLimit:                 dc.GetIntPropertyFilteredByNamespace(dynamicconfig.NumPendingActivitiesLimitError, 2000),
		NumPendingSignalsLimit:                    dc.GetIntPropertyFilteredByNamespace(dynamicconfig.NumPendingSignalsLimitError, 2000),
		NumPendingCancelsRequestLimit:             dc.GetIntPropertyFilteredByNamespace(dynamicconfig.NumPendingCancelRequestsLimitError, 2000),
		HistorySizeLimitError:                     dc.GetIntPropertyFilteredByNamespace(dynamicconfig.HistorySizeLimitError, 50*1024*1024),
		HistorySizeLimitWarn:                      dc.GetIntPropertyFilteredByNamespace(dynamicconfig.HistorySizeLimitWarn, 10*1024*1024),
		HistorySizeSuggestContinueAsNew:           dc.GetIntPropertyFilteredByNamespace(dynamicconfig.HistorySizeSuggestContinueAsNew, 4*1024*1024),
		HistoryCountLimitError:                    dc.GetIntPropertyFilteredByNamespace(dynamicconfig.HistoryCountLimitError, 50*1024),
		HistoryCountLimitWarn:                     dc.GetIntPropertyFilteredByNamespace(dynamicconfig.HistoryCountLimitWarn, 10*1024),
		HistoryCountSuggestContinueAsNew:          dc.GetIntPropertyFilteredByNamespace(dynamicconfig.HistoryCountSuggestContinueAsNew, 4*1024),
		MutableStateActivityFailureSizeLimitError: dc.GetIntPropertyFilteredByNamespace(dynamicconfig.MutableStateActivityFailureSizeLimitError, 4*1024),
		MutableStateActivityFailureSizeLimitWarn:  dc.GetIntPropertyFilteredByNamespace(dynamicconfig.MutableStateActivityFailureSizeLimitWarn, 2*1024),
		MutableStateSizeLimitError:                dc.GetIntProperty(dynamicconfig.MutableStateSizeLimitError, 8*1024*1024),
		MutableStateSizeLimitWarn:                 dc.GetIntProperty(dynamicconfig.MutableStateSizeLimitWarn, 1*1024*1024),

		ThrottledLogRPS:   dc.GetIntProperty(dynamicconfig.HistoryThrottledLogRPS, 4),
		EnableStickyQuery: dc.GetBoolPropertyFnWithNamespaceFilter(dynamicconfig.EnableStickyQuery, true),

		DefaultActivityRetryPolicy:   dc.GetMapPropertyFnWithNamespaceFilter(dynamicconfig.DefaultActivityRetryPolicy, common.GetDefaultRetryPolicyConfigOptions()),
		DefaultWorkflowRetryPolicy:   dc.GetMapPropertyFnWithNamespaceFilter(dynamicconfig.DefaultWorkflowRetryPolicy, common.GetDefaultRetryPolicyConfigOptions()),
		WorkflowTaskHeartbeatTimeout: dc.GetDurationPropertyFilteredByNamespace(dynamicconfig.WorkflowTaskHeartbeatTimeout, time.Minute*30),
		WorkflowTaskCriticalAttempts: dc.GetIntProperty(dynamicconfig.WorkflowTaskCriticalAttempts, 10),
		WorkflowTaskRetryMaxInterval: dc.GetDurationProperty(dynamicconfig.WorkflowTaskRetryMaxInterval, time.Minute*10),

		ReplicationTaskFetcherParallelism:            dc.GetIntProperty(dynamicconfig.ReplicationTaskFetcherParallelism, 4),
		ReplicationTaskFetcherAggregationInterval:    dc.GetDurationProperty(dynamicconfig.ReplicationTaskFetcherAggregationInterval, 2*time.Second),
		ReplicationTaskFetcherTimerJitterCoefficient: dc.GetFloat64Property(dynamicconfig.ReplicationTaskFetcherTimerJitterCoefficient, 0.15),
		ReplicationTaskFetcherErrorRetryWait:         dc.GetDurationProperty(dynamicconfig.ReplicationTaskFetcherErrorRetryWait, time.Second),

		ReplicationTaskProcessorErrorRetryWait:               dc.GetDurationPropertyFilteredByShardID(dynamicconfig.ReplicationTaskProcessorErrorRetryWait, 1*time.Second),
		ReplicationTaskProcessorErrorRetryBackoffCoefficient: dc.GetFloat64PropertyFilteredByShardID(dynamicconfig.ReplicationTaskProcessorErrorRetryBackoffCoefficient, 1.2),
		ReplicationTaskProcessorErrorRetryMaxInterval:        dc.GetDurationPropertyFilteredByShardID(dynamicconfig.ReplicationTaskProcessorErrorRetryMaxInterval, 5*time.Second),
		ReplicationTaskProcessorErrorRetryMaxAttempts:        dc.GetIntPropertyFilteredByShardID(dynamicconfig.ReplicationTaskProcessorErrorRetryMaxAttempts, 80),
		ReplicationTaskProcessorErrorRetryExpiration:         dc.GetDurationPropertyFilteredByShardID(dynamicconfig.ReplicationTaskProcessorErrorRetryExpiration, 5*time.Minute),
		ReplicationTaskProcessorNoTaskRetryWait:              dc.GetDurationPropertyFilteredByShardID(dynamicconfig.ReplicationTaskProcessorNoTaskInitialWait, 2*time.Second),
		ReplicationTaskProcessorCleanupInterval:              dc.GetDurationPropertyFilteredByShardID(dynamicconfig.ReplicationTaskProcessorCleanupInterval, 1*time.Minute),
		ReplicationTaskProcessorCleanupJitterCoefficient:     dc.GetFloat64PropertyFilteredByShardID(dynamicconfig.ReplicationTaskProcessorCleanupJitterCoefficient, 0.15),

		MaxBufferedQueryCount:                 dc.GetIntProperty(dynamicconfig.MaxBufferedQueryCount, 1),
		MutableStateChecksumGenProbability:    dc.GetIntPropertyFilteredByNamespace(dynamicconfig.MutableStateChecksumGenProbability, 0),
		MutableStateChecksumVerifyProbability: dc.GetIntPropertyFilteredByNamespace(dynamicconfig.MutableStateChecksumVerifyProbability, 0),
		MutableStateChecksumInvalidateBefore:  dc.GetFloat64Property(dynamicconfig.MutableStateChecksumInvalidateBefore, 0),

		StandbyTaskReReplicationContextTimeout: dc.GetDurationPropertyFilteredByNamespaceID(dynamicconfig.StandbyTaskReReplicationContextTimeout, 30*time.Second),

		SkipReapplicationByNamespaceID: dc.GetBoolPropertyFnWithNamespaceIDFilter(dynamicconfig.SkipReapplicationByNamespaceID, false),

		// ===== Visibility related =====
		VisibilityTaskBatchSize:                               dc.GetIntProperty(dynamicconfig.VisibilityTaskBatchSize, 100),
		VisibilityProcessorMaxPollRPS:                         dc.GetIntProperty(dynamicconfig.VisibilityProcessorMaxPollRPS, 20),
		VisibilityProcessorMaxPollHostRPS:                     dc.GetIntProperty(dynamicconfig.VisibilityProcessorMaxPollHostRPS, 0),
		VisibilityProcessorSchedulerWorkerCount:               dc.GetIntProperty(dynamicconfig.VisibilityProcessorSchedulerWorkerCount, 512),
		VisibilityProcessorSchedulerActiveRoundRobinWeights:   dc.GetMapPropertyFnWithNamespaceFilter(dynamicconfig.VisibilityProcessorSchedulerActiveRoundRobinWeights, ConvertWeightsToDynamicConfigValue(DefaultActiveTaskPriorityWeight)),
		VisibilityProcessorSchedulerStandbyRoundRobinWeights:  dc.GetMapPropertyFnWithNamespaceFilter(dynamicconfig.VisibilityProcessorSchedulerStandbyRoundRobinWeights, ConvertWeightsToDynamicConfigValue(DefaultStandbyTaskPriorityWeight)),
		VisibilityProcessorMaxPollInterval:                    dc.GetDurationProperty(dynamicconfig.VisibilityProcessorMaxPollInterval, 1*time.Minute),
		VisibilityProcessorMaxPollIntervalJitterCoefficient:   dc.GetFloat64Property(dynamicconfig.VisibilityProcessorMaxPollIntervalJitterCoefficient, 0.15),
		VisibilityProcessorUpdateAckInterval:                  dc.GetDurationProperty(dynamicconfig.VisibilityProcessorUpdateAckInterval, 30*time.Second),
		VisibilityProcessorUpdateAckIntervalJitterCoefficient: dc.GetFloat64Property(dynamicconfig.VisibilityProcessorUpdateAckIntervalJitterCoefficient, 0.15),
		VisibilityProcessorCompleteTaskInterval:               dc.GetDurationProperty(dynamicconfig.VisibilityProcessorCompleteTaskInterval, 60*time.Second),
		VisibilityProcessorPollBackoffInterval:                dc.GetDurationProperty(dynamicconfig.VisibilityProcessorPollBackoffInterval, 5*time.Second),
		VisibilityProcessorVisibilityArchivalTimeLimit:        dc.GetDurationProperty(dynamicconfig.VisibilityProcessorVisibilityArchivalTimeLimit, 200*time.Millisecond),
		VisibilityProcessorEnsureCloseBeforeDelete:            dc.GetBoolProperty(dynamicconfig.VisibilityProcessorEnsureCloseBeforeDelete, false),
		VisibilityProcessorEnableCloseWorkflowCleanup:         dc.GetBoolPropertyFnWithNamespaceFilter(dynamicconfig.VisibilityProcessorEnableCloseWorkflowCleanup, false),

		SearchAttributesNumberOfKeysLimit: dc.GetIntPropertyFilteredByNamespace(dynamicconfig.SearchAttributesNumberOfKeysLimit, 100),
		SearchAttributesSizeOfValueLimit:  dc.GetIntPropertyFilteredByNamespace(dynamicconfig.SearchAttributesSizeOfValueLimit, 2*1024),
		SearchAttributesTotalSizeLimit:    dc.GetIntPropertyFilteredByNamespace(dynamicconfig.SearchAttributesTotalSizeLimit, 40*1024),
		IndexerConcurrency:                dc.GetIntProperty(dynamicconfig.WorkerIndexerConcurrency, 100),
		ESProcessorNumOfWorkers:           dc.GetIntProperty(dynamicconfig.WorkerESProcessorNumOfWorkers, 2),
		// Should not be greater than number of visibility task queue workers VisibilityProcessorSchedulerWorkerCount (default 512)
		// Otherwise, visibility queue processors won't be able to fill up bulk with documents (even under heavy load) and bulk will flush due to interval, not number of actions.
		ESProcessorBulkActions: dc.GetIntProperty(dynamicconfig.WorkerESProcessorBulkActions, 500),
		// 16MB - just a sanity check. With ES document size ~1Kb it should never be reached.
		ESProcessorBulkSize: dc.GetIntProperty(dynamicconfig.WorkerESProcessorBulkSize, 16*1024*1024),
		// Bulk processor will flush every this interval regardless of last flush due to bulk actions.
		ESProcessorFlushInterval: dc.GetDurationProperty(dynamicconfig.WorkerESProcessorFlushInterval, 1*time.Second),
		ESProcessorAckTimeout:    dc.GetDurationProperty(dynamicconfig.WorkerESProcessorAckTimeout, 30*time.Second),

		EnableCrossNamespaceCommands:  dc.GetBoolProperty(dynamicconfig.EnableCrossNamespaceCommands, true),
		EnableActivityEagerExecution:  dc.GetBoolPropertyFnWithNamespaceFilter(dynamicconfig.EnableActivityEagerExecution, false),
		EnableEagerWorkflowStart:      dc.GetBoolPropertyFnWithNamespaceFilter(dynamicconfig.EnableEagerWorkflowStart, false),
		NamespaceCacheRefreshInterval: dc.GetDurationProperty(dynamicconfig.NamespaceCacheRefreshInterval, 10*time.Second),

		// Archival related
		ArchivalTaskBatchSize:                 dc.GetIntProperty(dynamicconfig.ArchivalTaskBatchSize, 100),
		ArchivalProcessorMaxPollRPS:           dc.GetIntProperty(dynamicconfig.ArchivalProcessorMaxPollRPS, 20),
		ArchivalProcessorMaxPollHostRPS:       dc.GetIntProperty(dynamicconfig.ArchivalProcessorMaxPollHostRPS, 0),
		ArchivalProcessorSchedulerWorkerCount: dc.GetIntProperty(dynamicconfig.ArchivalProcessorSchedulerWorkerCount, 512),
		ArchivalProcessorMaxPollInterval:      dc.GetDurationProperty(dynamicconfig.ArchivalProcessorMaxPollInterval, 5*time.Minute),
		ArchivalProcessorMaxPollIntervalJitterCoefficient: dc.GetFloat64Property(dynamicconfig.
			ArchivalProcessorMaxPollIntervalJitterCoefficient, 0.15),
		ArchivalProcessorUpdateAckInterval: dc.GetDurationProperty(dynamicconfig.ArchivalProcessorUpdateAckInterval, 30*time.Second),
		ArchivalProcessorUpdateAckIntervalJitterCoefficient: dc.GetFloat64Property(dynamicconfig.
			ArchivalProcessorUpdateAckIntervalJitterCoefficient, 0.15),
		ArchivalProcessorPollBackoffInterval: dc.GetDurationProperty(dynamicconfig.ArchivalProcessorPollBackoffInterval, 5*time.Second),
		ArchivalProcessorArchiveDelay:        dc.GetDurationProperty(dynamicconfig.ArchivalProcessorArchiveDelay, 5*time.Minute),
		ArchivalBackendMaxRPS:                dc.GetFloat64Property(dynamicconfig.ArchivalBackendMaxRPS, 10000.0),

		// workflow update related
		WorkflowExecutionMaxInFlightUpdates: dc.GetIntPropertyFilteredByNamespace(dynamicconfig.WorkflowExecutionMaxInFlightUpdates, 10),
		WorkflowExecutionMaxTotalUpdates:    dc.GetIntPropertyFilteredByNamespace(dynamicconfig.WorkflowExecutionMaxTotalUpdates, 2000),
	}

	return cfg
}

// GetShardID return the corresponding shard ID for a given namespaceID and workflowID pair
func (config *Config) GetShardID(namespaceID namespace.ID, workflowID string) int32 {
	return common.WorkflowIDToHistoryShard(namespaceID.String(), workflowID, config.NumberOfShards)
}<|MERGE_RESOLUTION|>--- conflicted
+++ resolved
@@ -364,21 +364,15 @@
 		EventsCacheMaxSizeBytes:     dc.GetIntProperty(dynamicconfig.EventsCacheMaxSizeBytes, 512*1024),     // 512KB
 		EventsCacheTTL:              dc.GetDurationProperty(dynamicconfig.EventsCacheTTL, time.Hour),
 
-<<<<<<< HEAD
-		RangeSizeBits:                        20, // 20 bits for sequencer, 2^20 sequence number for any range
-		AcquireShardInterval:                 dc.GetDurationProperty(dynamicconfig.AcquireShardInterval, time.Minute),
-		AcquireShardConcurrency:              dc.GetIntProperty(dynamicconfig.AcquireShardConcurrency, 10),
-		ShardLingerEnabled:                   dc.GetBoolProperty(dynamicconfig.ShardLingerEnabled, false),
-		ShardLingerOwnershipCheckQPS:         dc.GetIntProperty(dynamicconfig.ShardLingerOwnershipCheckQPS, 4),
-		ShardLingerTimeLimit:                 dc.GetDurationProperty(dynamicconfig.ShardLingerTimeLimit, 3*time.Second),
-=======
-		RangeSizeBits:           20, // 20 bits for sequencer, 2^20 sequence number for any range
-		AcquireShardInterval:    dc.GetDurationProperty(dynamicconfig.AcquireShardInterval, time.Minute),
-		AcquireShardConcurrency: dc.GetIntProperty(dynamicconfig.AcquireShardConcurrency, 10),
+		RangeSizeBits:                20, // 20 bits for sequencer, 2^20 sequence number for any range
+		AcquireShardInterval:         dc.GetDurationProperty(dynamicconfig.AcquireShardInterval, time.Minute),
+		AcquireShardConcurrency:      dc.GetIntProperty(dynamicconfig.AcquireShardConcurrency, 10),
+		ShardLingerEnabled:           dc.GetBoolProperty(dynamicconfig.ShardLingerEnabled, false),
+		ShardLingerOwnershipCheckQPS: dc.GetIntProperty(dynamicconfig.ShardLingerOwnershipCheckQPS, 4),
+		ShardLingerTimeLimit:         dc.GetDurationProperty(dynamicconfig.ShardLingerTimeLimit, 3*time.Second),
 
 		HistoryClientOwnershipCachingEnabled: dc.GetBoolProperty(dynamicconfig.HistoryClientOwnershipCachingEnabled, false),
 
->>>>>>> 8753b8ea
 		StandbyClusterDelay:                  dc.GetDurationProperty(dynamicconfig.StandbyClusterDelay, 5*time.Minute),
 		StandbyTaskMissingEventsResendDelay:  dc.GetDurationPropertyFilteredByTaskType(dynamicconfig.StandbyTaskMissingEventsResendDelay, 10*time.Minute),
 		StandbyTaskMissingEventsDiscardDelay: dc.GetDurationPropertyFilteredByTaskType(dynamicconfig.StandbyTaskMissingEventsDiscardDelay, 15*time.Minute),
