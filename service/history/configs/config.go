--- conflicted
+++ resolved
@@ -264,15 +264,6 @@
 	ReplicationEnableDLQMetrics                          dynamicconfig.BoolPropertyFn
 	ReplicationEnableUpdateWithNewTaskMerge              dynamicconfig.BoolPropertyFn
 
-<<<<<<< HEAD
-	ReplicationStreamSyncStatusDuration      dynamicconfig.DurationPropertyFn
-	ReplicationProcessorSchedulerQueueSize   dynamicconfig.IntPropertyFn
-	ReplicationProcessorSchedulerWorkerCount dynamicconfig.IntPropertyFn
-	EnableReplicationEagerRefreshNamespace   dynamicconfig.BoolPropertyFn
-	EnableReplicationTaskBatching            dynamicconfig.BoolPropertyFn
-	EnableReplicateLocalGeneratedEvent       dynamicconfig.BoolPropertyFn
-	EnableReplicationTaskTieredProcessing    dynamicconfig.BoolPropertyFn
-=======
 	ReplicationStreamSyncStatusDuration                 dynamicconfig.DurationPropertyFn
 	ReplicationProcessorSchedulerQueueSize              dynamicconfig.IntPropertyFn
 	ReplicationProcessorSchedulerWorkerCount            dynamicconfig.IntPropertyFn
@@ -281,7 +272,7 @@
 	EnableReplicationEagerRefreshNamespace              dynamicconfig.BoolPropertyFn
 	EnableReplicationTaskBatching                       dynamicconfig.BoolPropertyFn
 	EnableReplicateLocalGeneratedEvent                  dynamicconfig.BoolPropertyFn
->>>>>>> 3f32a603
+	EnableReplicationTaskTieredProcessing               dynamicconfig.BoolPropertyFn
 
 	// The following are used by consistent query
 	MaxBufferedQueryCount dynamicconfig.IntPropertyFn
