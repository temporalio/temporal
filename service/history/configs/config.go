// The MIT License
//
// Copyright (c) 2020 Temporal Technologies Inc.  All rights reserved.
//
// Copyright (c) 2020 Uber Technologies, Inc.
//
// Permission is hereby granted, free of charge, to any person obtaining a copy
// of this software and associated documentation files (the "Software"), to deal
// in the Software without restriction, including without limitation the rights
// to use, copy, modify, merge, publish, distribute, sublicense, and/or sell
// copies of the Software, and to permit persons to whom the Software is
// furnished to do so, subject to the following conditions:
//
// The above copyright notice and this permission notice shall be included in
// all copies or substantial portions of the Software.
//
// THE SOFTWARE IS PROVIDED "AS IS", WITHOUT WARRANTY OF ANY KIND, EXPRESS OR
// IMPLIED, INCLUDING BUT NOT LIMITED TO THE WARRANTIES OF MERCHANTABILITY,
// FITNESS FOR A PARTICULAR PURPOSE AND NONINFRINGEMENT. IN NO EVENT SHALL THE
// AUTHORS OR COPYRIGHT HOLDERS BE LIABLE FOR ANY CLAIM, DAMAGES OR OTHER
// LIABILITY, WHETHER IN AN ACTION OF CONTRACT, TORT OR OTHERWISE, ARISING FROM,
// OUT OF OR IN CONNECTION WITH THE SOFTWARE OR THE USE OR OTHER DEALINGS IN
// THE SOFTWARE.

package configs

import (
	"time"

	enumspb "go.temporal.io/api/enums/v1"

	"go.temporal.io/server/common"
	"go.temporal.io/server/common/dynamicconfig"
	"go.temporal.io/server/common/namespace"
	"go.temporal.io/server/common/persistence/visibility"
)

// Config represents configuration for history service
type Config struct {
	NumberOfShards             int32
	DefaultVisibilityIndexName string

<<<<<<< HEAD
	RPS                        dynamicconfig.IntPropertyFn
	MaxIDLengthLimit           dynamicconfig.IntPropertyFn
	PersistenceMaxQPS          dynamicconfig.IntPropertyFn
	PersistenceGlobalMaxQPS    dynamicconfig.IntPropertyFn
	PersistenceNamespaceMaxQPS dynamicconfig.IntPropertyFnWithNamespaceFilter
=======
	RPS                                   dynamicconfig.IntPropertyFn
	MaxIDLengthLimit                      dynamicconfig.IntPropertyFn
	PersistenceMaxQPS                     dynamicconfig.IntPropertyFn
	PersistenceGlobalMaxQPS               dynamicconfig.IntPropertyFn
	EnablePersistencePriorityRateLimiting dynamicconfig.BoolPropertyFn
>>>>>>> 7f480149

	StandardVisibilityPersistenceMaxReadQPS  dynamicconfig.IntPropertyFn
	StandardVisibilityPersistenceMaxWriteQPS dynamicconfig.IntPropertyFn
	AdvancedVisibilityPersistenceMaxReadQPS  dynamicconfig.IntPropertyFn
	AdvancedVisibilityPersistenceMaxWriteQPS dynamicconfig.IntPropertyFn
	AdvancedVisibilityWritingMode            dynamicconfig.StringPropertyFn
	EnableWriteToSecondaryAdvancedVisibility dynamicconfig.BoolPropertyFn

	EmitShardDiffLog      dynamicconfig.BoolPropertyFn
	MaxAutoResetPoints    dynamicconfig.IntPropertyFnWithNamespaceFilter
	ThrottledLogRPS       dynamicconfig.IntPropertyFn
	EnableStickyQuery     dynamicconfig.BoolPropertyFnWithNamespaceFilter
	ShutdownDrainDuration dynamicconfig.DurationPropertyFn

	// HistoryCache settings
	// Change of these configs require shard restart
	HistoryCacheInitialSize dynamicconfig.IntPropertyFn
	HistoryCacheMaxSize     dynamicconfig.IntPropertyFn
	HistoryCacheTTL         dynamicconfig.DurationPropertyFn

	// EventsCache settings
	// Change of these configs require shard restart
	EventsCacheInitialSize dynamicconfig.IntPropertyFn
	EventsCacheMaxSize     dynamicconfig.IntPropertyFn
	EventsCacheTTL         dynamicconfig.DurationPropertyFn

	// ShardController settings
	RangeSizeBits           uint
	AcquireShardInterval    dynamicconfig.DurationPropertyFn
	AcquireShardConcurrency dynamicconfig.IntPropertyFn

	// the artificial delay added to standby cluster's view of active cluster's time
	StandbyClusterDelay                  dynamicconfig.DurationPropertyFn
	StandbyTaskMissingEventsResendDelay  dynamicconfig.DurationPropertyFn
	StandbyTaskMissingEventsDiscardDelay dynamicconfig.DurationPropertyFn

	// TimerQueueProcessor settings
	TimerTaskHighPriorityRPS                         dynamicconfig.IntPropertyFnWithNamespaceFilter
	TimerTaskBatchSize                               dynamicconfig.IntPropertyFn
	TimerTaskWorkerCount                             dynamicconfig.IntPropertyFn
	TimerTaskMaxRetryCount                           dynamicconfig.IntPropertyFn
	TimerProcessorEnableSingleCursor                 dynamicconfig.BoolPropertyFn
	TimerProcessorEnablePriorityTaskScheduler        dynamicconfig.BoolPropertyFn
	TimerProcessorSchedulerWorkerCount               dynamicconfig.IntPropertyFn
	TimerProcessorSchedulerQueueSize                 dynamicconfig.IntPropertyFn
	TimerProcessorSchedulerRoundRobinWeights         dynamicconfig.MapPropertyFn
	TimerProcessorCompleteTimerFailureRetryCount     dynamicconfig.IntPropertyFn
	TimerProcessorUpdateAckInterval                  dynamicconfig.DurationPropertyFn
	TimerProcessorUpdateAckIntervalJitterCoefficient dynamicconfig.FloatPropertyFn
	TimerProcessorCompleteTimerInterval              dynamicconfig.DurationPropertyFn
	TimerProcessorFailoverMaxPollRPS                 dynamicconfig.IntPropertyFn
	TimerProcessorMaxPollRPS                         dynamicconfig.IntPropertyFn
	TimerProcessorMaxPollHostRPS                     dynamicconfig.IntPropertyFn
	TimerProcessorMaxPollInterval                    dynamicconfig.DurationPropertyFn
	TimerProcessorMaxPollIntervalJitterCoefficient   dynamicconfig.FloatPropertyFn
	TimerProcessorMaxReschedulerSize                 dynamicconfig.IntPropertyFn
	TimerProcessorPollBackoffInterval                dynamicconfig.DurationPropertyFn
	TimerProcessorMaxTimeShift                       dynamicconfig.DurationPropertyFn
	TimerProcessorHistoryArchivalSizeLimit           dynamicconfig.IntPropertyFn
	TimerProcessorArchivalTimeLimit                  dynamicconfig.DurationPropertyFn

	// TransferQueueProcessor settings
	TransferTaskHighPriorityRPS                         dynamicconfig.IntPropertyFnWithNamespaceFilter
	TransferTaskBatchSize                               dynamicconfig.IntPropertyFn
	TransferTaskWorkerCount                             dynamicconfig.IntPropertyFn
	TransferTaskMaxRetryCount                           dynamicconfig.IntPropertyFn
	TransferProcessorEnableSingleCursor                 dynamicconfig.BoolPropertyFn
	TransferProcessorEnablePriorityTaskScheduler        dynamicconfig.BoolPropertyFn
	TransferProcessorSchedulerWorkerCount               dynamicconfig.IntPropertyFn
	TransferProcessorSchedulerQueueSize                 dynamicconfig.IntPropertyFn
	TransferProcessorSchedulerRoundRobinWeights         dynamicconfig.MapPropertyFn
	TransferProcessorCompleteTransferFailureRetryCount  dynamicconfig.IntPropertyFn
	TransferProcessorFailoverMaxPollRPS                 dynamicconfig.IntPropertyFn
	TransferProcessorMaxPollRPS                         dynamicconfig.IntPropertyFn
	TransferProcessorMaxPollHostRPS                     dynamicconfig.IntPropertyFn
	TransferProcessorMaxPollInterval                    dynamicconfig.DurationPropertyFn
	TransferProcessorMaxPollIntervalJitterCoefficient   dynamicconfig.FloatPropertyFn
	TransferProcessorUpdateAckInterval                  dynamicconfig.DurationPropertyFn
	TransferProcessorUpdateAckIntervalJitterCoefficient dynamicconfig.FloatPropertyFn
	TransferProcessorCompleteTransferInterval           dynamicconfig.DurationPropertyFn
	TransferProcessorMaxReschedulerSize                 dynamicconfig.IntPropertyFn
	TransferProcessorPollBackoffInterval                dynamicconfig.DurationPropertyFn
	TransferProcessorVisibilityArchivalTimeLimit        dynamicconfig.DurationPropertyFn

	// ReplicatorQueueProcessor settings
	// TODO: clean up unused replicator settings
	ReplicatorTaskBatchSize                               dynamicconfig.IntPropertyFn
	ReplicatorTaskWorkerCount                             dynamicconfig.IntPropertyFn
	ReplicatorTaskMaxRetryCount                           dynamicconfig.IntPropertyFn
	ReplicatorProcessorMaxPollRPS                         dynamicconfig.IntPropertyFn
	ReplicatorProcessorMaxPollInterval                    dynamicconfig.DurationPropertyFn
	ReplicatorProcessorMaxPollIntervalJitterCoefficient   dynamicconfig.FloatPropertyFn
	ReplicatorProcessorUpdateAckInterval                  dynamicconfig.DurationPropertyFn
	ReplicatorProcessorUpdateAckIntervalJitterCoefficient dynamicconfig.FloatPropertyFn
	ReplicatorProcessorMaxReschedulerSize                 dynamicconfig.IntPropertyFn
	ReplicatorProcessorEnablePriorityTaskProcessor        dynamicconfig.BoolPropertyFn
	ReplicatorProcessorFetchTasksBatchSize                dynamicconfig.IntPropertyFn

	// System Limits
	MaximumBufferedEventsBatch dynamicconfig.IntPropertyFn
	MaximumSignalsPerExecution dynamicconfig.IntPropertyFnWithNamespaceFilter

	// ShardUpdateMinInterval the minimal time interval which the shard info can be updated
	ShardUpdateMinInterval dynamicconfig.DurationPropertyFn
	// ShardSyncMinInterval the minimal time interval which the shard info should be sync to remote
	ShardSyncMinInterval            dynamicconfig.DurationPropertyFn
	ShardSyncTimerJitterCoefficient dynamicconfig.FloatPropertyFn

	// Time to hold a poll request before returning an empty response
	// right now only used by GetMutableState
	LongPollExpirationInterval dynamicconfig.DurationPropertyFnWithNamespaceFilter

	// encoding the history events
	EventEncodingType dynamicconfig.StringPropertyFnWithNamespaceFilter
	// whether or not using ParentClosePolicy
	EnableParentClosePolicy dynamicconfig.BoolPropertyFnWithNamespaceFilter
	// whether or not enable system workers for processing parent close policy task
	EnableParentClosePolicyWorker dynamicconfig.BoolPropertyFn
	// parent close policy will be processed by sys workers(if enabled) if
	// the number of children greater than or equal to this threshold
	ParentClosePolicyThreshold dynamicconfig.IntPropertyFnWithNamespaceFilter
	// total number of parentClosePolicy system workflows
	NumParentClosePolicySystemWorkflows dynamicconfig.IntPropertyFn

	// Archival settings
	NumArchiveSystemWorkflows dynamicconfig.IntPropertyFn
	ArchiveRequestRPS         dynamicconfig.IntPropertyFn

	// Size limit related settings
	BlobSizeLimitError     dynamicconfig.IntPropertyFnWithNamespaceFilter
	BlobSizeLimitWarn      dynamicconfig.IntPropertyFnWithNamespaceFilter
	MemoSizeLimitError     dynamicconfig.IntPropertyFnWithNamespaceFilter
	MemoSizeLimitWarn      dynamicconfig.IntPropertyFnWithNamespaceFilter
	HistorySizeLimitError  dynamicconfig.IntPropertyFnWithNamespaceFilter
	HistorySizeLimitWarn   dynamicconfig.IntPropertyFnWithNamespaceFilter
	HistoryCountLimitError dynamicconfig.IntPropertyFnWithNamespaceFilter
	HistoryCountLimitWarn  dynamicconfig.IntPropertyFnWithNamespaceFilter

	// DefaultActivityRetryOptions specifies the out-of-box retry policy if
	// none is configured on the Activity by the user.
	DefaultActivityRetryPolicy dynamicconfig.MapPropertyFnWithNamespaceFilter

	// DefaultWorkflowRetryPolicy specifies the out-of-box retry policy for
	// any unset fields on a RetryPolicy configured on a Workflow
	DefaultWorkflowRetryPolicy dynamicconfig.MapPropertyFnWithNamespaceFilter

	// Workflow task settings
	// DefaultWorkflowTaskTimeout the default workflow task timeout
	DefaultWorkflowTaskTimeout dynamicconfig.DurationPropertyFnWithNamespaceFilter
	// WorkflowTaskHeartbeatTimeout is to timeout behavior of: RespondWorkflowTaskComplete with ForceCreateNewWorkflowTask == true without any workflow tasks
	// So that workflow task will be scheduled to another worker(by clear stickyness)
	WorkflowTaskHeartbeatTimeout dynamicconfig.DurationPropertyFnWithNamespaceFilter
	WorkflowTaskCriticalAttempts dynamicconfig.IntPropertyFn
	WorkflowTaskRetryMaxInterval dynamicconfig.DurationPropertyFn

	// The following is used by the new RPC replication stack
	ReplicationTaskFetcherParallelism                    dynamicconfig.IntPropertyFn
	ReplicationTaskFetcherAggregationInterval            dynamicconfig.DurationPropertyFn
	ReplicationTaskFetcherTimerJitterCoefficient         dynamicconfig.FloatPropertyFn
	ReplicationTaskFetcherErrorRetryWait                 dynamicconfig.DurationPropertyFn
	ReplicationTaskProcessorErrorRetryWait               dynamicconfig.DurationPropertyFnWithShardIDFilter
	ReplicationTaskProcessorErrorRetryBackoffCoefficient dynamicconfig.FloatPropertyFnWithShardIDFilter
	ReplicationTaskProcessorErrorRetryMaxInterval        dynamicconfig.DurationPropertyFnWithShardIDFilter
	ReplicationTaskProcessorErrorRetryMaxAttempts        dynamicconfig.IntPropertyFnWithShardIDFilter
	ReplicationTaskProcessorErrorRetryExpiration         dynamicconfig.DurationPropertyFnWithShardIDFilter
	ReplicationTaskProcessorNoTaskRetryWait              dynamicconfig.DurationPropertyFnWithShardIDFilter
	ReplicationTaskProcessorCleanupInterval              dynamicconfig.DurationPropertyFnWithShardIDFilter
	ReplicationTaskProcessorCleanupJitterCoefficient     dynamicconfig.FloatPropertyFnWithShardIDFilter
	ReplicationTaskProcessorHostQPS                      dynamicconfig.FloatPropertyFn
	ReplicationTaskProcessorShardQPS                     dynamicconfig.FloatPropertyFn

	// The following are used by consistent query
	MaxBufferedQueryCount dynamicconfig.IntPropertyFn

	// Data integrity check related config knobs
	MutableStateChecksumGenProbability    dynamicconfig.IntPropertyFnWithNamespaceFilter
	MutableStateChecksumVerifyProbability dynamicconfig.IntPropertyFnWithNamespaceFilter
	MutableStateChecksumInvalidateBefore  dynamicconfig.FloatPropertyFn

	// NDC Replication configuration
	StandbyTaskReReplicationContextTimeout dynamicconfig.DurationPropertyFnWithNamespaceIDFilter

	SkipReapplicationByNamespaceID dynamicconfig.BoolPropertyFnWithNamespaceIDFilter

	// ===== Visibility related =====
	// VisibilityQueueProcessor settings
	VisibilityTaskHighPriorityRPS                         dynamicconfig.IntPropertyFnWithNamespaceFilter
	VisibilityTaskBatchSize                               dynamicconfig.IntPropertyFn
	VisibilityTaskWorkerCount                             dynamicconfig.IntPropertyFn
	VisibilityTaskMaxRetryCount                           dynamicconfig.IntPropertyFn
	VisibilityProcessorEnablePriorityTaskScheduler        dynamicconfig.BoolPropertyFn
	VisibilityProcessorSchedulerWorkerCount               dynamicconfig.IntPropertyFn
	VisibilityProcessorSchedulerQueueSize                 dynamicconfig.IntPropertyFn
	VisibilityProcessorSchedulerRoundRobinWeights         dynamicconfig.MapPropertyFn
	VisibilityProcessorCompleteTaskFailureRetryCount      dynamicconfig.IntPropertyFn
	VisibilityProcessorFailoverMaxPollRPS                 dynamicconfig.IntPropertyFn
	VisibilityProcessorMaxPollRPS                         dynamicconfig.IntPropertyFn
	VisibilityProcessorMaxPollHostRPS                     dynamicconfig.IntPropertyFn
	VisibilityProcessorMaxPollInterval                    dynamicconfig.DurationPropertyFn
	VisibilityProcessorMaxPollIntervalJitterCoefficient   dynamicconfig.FloatPropertyFn
	VisibilityProcessorUpdateAckInterval                  dynamicconfig.DurationPropertyFn
	VisibilityProcessorUpdateAckIntervalJitterCoefficient dynamicconfig.FloatPropertyFn
	VisibilityProcessorCompleteTaskInterval               dynamicconfig.DurationPropertyFn
	VisibilityProcessorMaxReschedulerSize                 dynamicconfig.IntPropertyFn
	VisibilityProcessorPollBackoffInterval                dynamicconfig.DurationPropertyFn
	VisibilityProcessorVisibilityArchivalTimeLimit        dynamicconfig.DurationPropertyFn

	SearchAttributesNumberOfKeysLimit dynamicconfig.IntPropertyFnWithNamespaceFilter
	SearchAttributesSizeOfValueLimit  dynamicconfig.IntPropertyFnWithNamespaceFilter
	SearchAttributesTotalSizeLimit    dynamicconfig.IntPropertyFnWithNamespaceFilter
	IndexerConcurrency                dynamicconfig.IntPropertyFn
	ESProcessorNumOfWorkers           dynamicconfig.IntPropertyFn
	ESProcessorBulkActions            dynamicconfig.IntPropertyFn // max number of requests in bulk
	ESProcessorBulkSize               dynamicconfig.IntPropertyFn // max total size of bytes in bulk
	ESProcessorFlushInterval          dynamicconfig.DurationPropertyFn
	ESProcessorAckTimeout             dynamicconfig.DurationPropertyFn

	EnableCrossNamespaceCommands  dynamicconfig.BoolPropertyFn
	EnableActivityEagerExecution  dynamicconfig.BoolPropertyFnWithNamespaceFilter
	NamespaceCacheRefreshInterval dynamicconfig.DurationPropertyFn
}

const (
	DefaultHistoryMaxAutoResetPoints = 20
)

// NewConfig returns new service config with default values
func NewConfig(dc *dynamicconfig.Collection, numberOfShards int32, isAdvancedVisibilityConfigExist bool, defaultVisibilityIndex string) *Config {
	cfg := &Config{
		NumberOfShards:             numberOfShards,
		DefaultVisibilityIndexName: defaultVisibilityIndex,

<<<<<<< HEAD
		RPS:                        dc.GetIntProperty(dynamicconfig.HistoryRPS, 3000),
		MaxIDLengthLimit:           dc.GetIntProperty(dynamicconfig.MaxIDLengthLimit, 1000),
		PersistenceMaxQPS:          dc.GetIntProperty(dynamicconfig.HistoryPersistenceMaxQPS, 9000),
		PersistenceGlobalMaxQPS:    dc.GetIntProperty(dynamicconfig.HistoryPersistenceGlobalMaxQPS, 0),
		PersistenceNamespaceMaxQPS: dc.GetIntPropertyFilteredByNamespace(dynamicconfig.HistoryPersistenceNamespaceMaxQPS, 9000),
		ShutdownDrainDuration:      dc.GetDurationProperty(dynamicconfig.HistoryShutdownDrainDuration, 0),
		MaxAutoResetPoints:         dc.GetIntPropertyFilteredByNamespace(dynamicconfig.HistoryMaxAutoResetPoints, DefaultHistoryMaxAutoResetPoints),
		DefaultWorkflowTaskTimeout: dc.GetDurationPropertyFilteredByNamespace(dynamicconfig.DefaultWorkflowTaskTimeout, common.DefaultWorkflowTaskTimeout),
=======
		RPS:                                   dc.GetIntProperty(dynamicconfig.HistoryRPS, 3000),
		MaxIDLengthLimit:                      dc.GetIntProperty(dynamicconfig.MaxIDLengthLimit, 1000),
		PersistenceMaxQPS:                     dc.GetIntProperty(dynamicconfig.HistoryPersistenceMaxQPS, 9000),
		PersistenceGlobalMaxQPS:               dc.GetIntProperty(dynamicconfig.HistoryPersistenceGlobalMaxQPS, 0),
		EnablePersistencePriorityRateLimiting: dc.GetBoolProperty(dynamicconfig.HistoryEnablePersistencePriorityRateLimiting, true),
		ShutdownDrainDuration:                 dc.GetDurationProperty(dynamicconfig.HistoryShutdownDrainDuration, 0),
		MaxAutoResetPoints:                    dc.GetIntPropertyFilteredByNamespace(dynamicconfig.HistoryMaxAutoResetPoints, DefaultHistoryMaxAutoResetPoints),
		DefaultWorkflowTaskTimeout:            dc.GetDurationPropertyFilteredByNamespace(dynamicconfig.DefaultWorkflowTaskTimeout, common.DefaultWorkflowTaskTimeout),
>>>>>>> 7f480149

		StandardVisibilityPersistenceMaxReadQPS:  dc.GetIntProperty(dynamicconfig.StandardVisibilityPersistenceMaxReadQPS, 9000),
		StandardVisibilityPersistenceMaxWriteQPS: dc.GetIntProperty(dynamicconfig.StandardVisibilityPersistenceMaxWriteQPS, 9000),
		AdvancedVisibilityPersistenceMaxReadQPS:  dc.GetIntProperty(dynamicconfig.AdvancedVisibilityPersistenceMaxReadQPS, 9000),
		AdvancedVisibilityPersistenceMaxWriteQPS: dc.GetIntProperty(dynamicconfig.AdvancedVisibilityPersistenceMaxWriteQPS, 9000),
		AdvancedVisibilityWritingMode:            dc.GetStringProperty(dynamicconfig.AdvancedVisibilityWritingMode, visibility.DefaultAdvancedVisibilityWritingMode(isAdvancedVisibilityConfigExist)),
		EnableWriteToSecondaryAdvancedVisibility: dc.GetBoolProperty(dynamicconfig.EnableWriteToSecondaryAdvancedVisibility, false),

		EmitShardDiffLog:                     dc.GetBoolProperty(dynamicconfig.EmitShardDiffLog, false),
		HistoryCacheInitialSize:              dc.GetIntProperty(dynamicconfig.HistoryCacheInitialSize, 128),
		HistoryCacheMaxSize:                  dc.GetIntProperty(dynamicconfig.HistoryCacheMaxSize, 512),
		HistoryCacheTTL:                      dc.GetDurationProperty(dynamicconfig.HistoryCacheTTL, time.Hour),
		EventsCacheInitialSize:               dc.GetIntProperty(dynamicconfig.EventsCacheInitialSize, 128),
		EventsCacheMaxSize:                   dc.GetIntProperty(dynamicconfig.EventsCacheMaxSize, 512),
		EventsCacheTTL:                       dc.GetDurationProperty(dynamicconfig.EventsCacheTTL, time.Hour),
		RangeSizeBits:                        20, // 20 bits for sequencer, 2^20 sequence number for any range
		AcquireShardInterval:                 dc.GetDurationProperty(dynamicconfig.AcquireShardInterval, time.Minute),
		AcquireShardConcurrency:              dc.GetIntProperty(dynamicconfig.AcquireShardConcurrency, 10),
		StandbyClusterDelay:                  dc.GetDurationProperty(dynamicconfig.StandbyClusterDelay, 5*time.Minute),
		StandbyTaskMissingEventsResendDelay:  dc.GetDurationProperty(dynamicconfig.StandbyTaskMissingEventsResendDelay, 10*time.Minute),
		StandbyTaskMissingEventsDiscardDelay: dc.GetDurationProperty(dynamicconfig.StandbyTaskMissingEventsDiscardDelay, 15*time.Minute),

		TimerTaskHighPriorityRPS:                         dc.GetIntPropertyFilteredByNamespace(dynamicconfig.TimerTaskHighPriorityRPS, 500),
		TimerTaskBatchSize:                               dc.GetIntProperty(dynamicconfig.TimerTaskBatchSize, 100),
		TimerTaskWorkerCount:                             dc.GetIntProperty(dynamicconfig.TimerTaskWorkerCount, 10),
		TimerTaskMaxRetryCount:                           dc.GetIntProperty(dynamicconfig.TimerTaskMaxRetryCount, 20),
		TimerProcessorEnableSingleCursor:                 dc.GetBoolProperty(dynamicconfig.TimerProcessorEnableSingleCursor, false),
		TimerProcessorEnablePriorityTaskScheduler:        dc.GetBoolProperty(dynamicconfig.TimerProcessorEnablePriorityTaskScheduler, false),
		TimerProcessorSchedulerWorkerCount:               dc.GetIntProperty(dynamicconfig.TimerProcessorSchedulerWorkerCount, 200),
		TimerProcessorSchedulerQueueSize:                 dc.GetIntProperty(dynamicconfig.TimerProcessorSchedulerQueueSize, 10),
		TimerProcessorSchedulerRoundRobinWeights:         dc.GetMapProperty(dynamicconfig.TimerProcessorSchedulerRoundRobinWeights, ConvertWeightsToDynamicConfigValue(DefaultTaskPriorityWeight)),
		TimerProcessorCompleteTimerFailureRetryCount:     dc.GetIntProperty(dynamicconfig.TimerProcessorCompleteTimerFailureRetryCount, 10),
		TimerProcessorUpdateAckInterval:                  dc.GetDurationProperty(dynamicconfig.TimerProcessorUpdateAckInterval, 30*time.Second),
		TimerProcessorUpdateAckIntervalJitterCoefficient: dc.GetFloat64Property(dynamicconfig.TimerProcessorUpdateAckIntervalJitterCoefficient, 0.15),
		TimerProcessorCompleteTimerInterval:              dc.GetDurationProperty(dynamicconfig.TimerProcessorCompleteTimerInterval, 60*time.Second),
		TimerProcessorFailoverMaxPollRPS:                 dc.GetIntProperty(dynamicconfig.TimerProcessorFailoverMaxPollRPS, 1),
		TimerProcessorMaxPollRPS:                         dc.GetIntProperty(dynamicconfig.TimerProcessorMaxPollRPS, 20),
		TimerProcessorMaxPollHostRPS:                     dc.GetIntProperty(dynamicconfig.TimerProcessorMaxPollHostRPS, 0),
		TimerProcessorMaxPollInterval:                    dc.GetDurationProperty(dynamicconfig.TimerProcessorMaxPollInterval, 5*time.Minute),
		TimerProcessorMaxPollIntervalJitterCoefficient:   dc.GetFloat64Property(dynamicconfig.TimerProcessorMaxPollIntervalJitterCoefficient, 0.15),
		TimerProcessorMaxReschedulerSize:                 dc.GetIntProperty(dynamicconfig.TimerProcessorMaxReschedulerSize, 10000),
		TimerProcessorPollBackoffInterval:                dc.GetDurationProperty(dynamicconfig.TimerProcessorPollBackoffInterval, 5*time.Second),
		TimerProcessorMaxTimeShift:                       dc.GetDurationProperty(dynamicconfig.TimerProcessorMaxTimeShift, 1*time.Second),
		TimerProcessorHistoryArchivalSizeLimit:           dc.GetIntProperty(dynamicconfig.TimerProcessorHistoryArchivalSizeLimit, 500*1024),
		TimerProcessorArchivalTimeLimit:                  dc.GetDurationProperty(dynamicconfig.TimerProcessorArchivalTimeLimit, 1*time.Second),

		TransferTaskHighPriorityRPS:                         dc.GetIntPropertyFilteredByNamespace(dynamicconfig.TransferTaskHighPriorityRPS, 500),
		TransferTaskBatchSize:                               dc.GetIntProperty(dynamicconfig.TransferTaskBatchSize, 100),
		TransferTaskWorkerCount:                             dc.GetIntProperty(dynamicconfig.TransferTaskWorkerCount, 10),
		TransferTaskMaxRetryCount:                           dc.GetIntProperty(dynamicconfig.TransferTaskMaxRetryCount, 20),
		TransferProcessorEnableSingleCursor:                 dc.GetBoolProperty(dynamicconfig.TransferProcessorEnableSingleCursor, false),
		TransferProcessorEnablePriorityTaskScheduler:        dc.GetBoolProperty(dynamicconfig.TransferProcessorEnablePriorityTaskScheduler, false),
		TransferProcessorSchedulerWorkerCount:               dc.GetIntProperty(dynamicconfig.TransferProcessorSchedulerWorkerCount, 200),
		TransferProcessorSchedulerQueueSize:                 dc.GetIntProperty(dynamicconfig.TransferProcessorSchedulerQueueSize, 10),
		TransferProcessorSchedulerRoundRobinWeights:         dc.GetMapProperty(dynamicconfig.TransferProcessorSchedulerRoundRobinWeights, ConvertWeightsToDynamicConfigValue(DefaultTaskPriorityWeight)),
		TransferProcessorCompleteTransferFailureRetryCount:  dc.GetIntProperty(dynamicconfig.TransferProcessorCompleteTransferFailureRetryCount, 10),
		TransferProcessorFailoverMaxPollRPS:                 dc.GetIntProperty(dynamicconfig.TransferProcessorFailoverMaxPollRPS, 1),
		TransferProcessorMaxPollRPS:                         dc.GetIntProperty(dynamicconfig.TransferProcessorMaxPollRPS, 20),
		TransferProcessorMaxPollHostRPS:                     dc.GetIntProperty(dynamicconfig.TransferProcessorMaxPollHostRPS, 0),
		TransferProcessorMaxPollInterval:                    dc.GetDurationProperty(dynamicconfig.TransferProcessorMaxPollInterval, 1*time.Minute),
		TransferProcessorMaxPollIntervalJitterCoefficient:   dc.GetFloat64Property(dynamicconfig.TransferProcessorMaxPollIntervalJitterCoefficient, 0.15),
		TransferProcessorUpdateAckInterval:                  dc.GetDurationProperty(dynamicconfig.TransferProcessorUpdateAckInterval, 30*time.Second),
		TransferProcessorUpdateAckIntervalJitterCoefficient: dc.GetFloat64Property(dynamicconfig.TransferProcessorUpdateAckIntervalJitterCoefficient, 0.15),
		TransferProcessorCompleteTransferInterval:           dc.GetDurationProperty(dynamicconfig.TransferProcessorCompleteTransferInterval, 60*time.Second),
		TransferProcessorMaxReschedulerSize:                 dc.GetIntProperty(dynamicconfig.TransferProcessorMaxReschedulerSize, 10000),
		TransferProcessorPollBackoffInterval:                dc.GetDurationProperty(dynamicconfig.TransferProcessorPollBackoffInterval, 5*time.Second),
		TransferProcessorVisibilityArchivalTimeLimit:        dc.GetDurationProperty(dynamicconfig.TransferProcessorVisibilityArchivalTimeLimit, 200*time.Millisecond),

		ReplicatorTaskBatchSize:                               dc.GetIntProperty(dynamicconfig.ReplicatorTaskBatchSize, 100),
		ReplicatorTaskWorkerCount:                             dc.GetIntProperty(dynamicconfig.ReplicatorTaskWorkerCount, 10),
		ReplicatorTaskMaxRetryCount:                           dc.GetIntProperty(dynamicconfig.ReplicatorTaskMaxRetryCount, 100),
		ReplicatorProcessorMaxPollRPS:                         dc.GetIntProperty(dynamicconfig.ReplicatorProcessorMaxPollRPS, 20),
		ReplicatorProcessorMaxPollInterval:                    dc.GetDurationProperty(dynamicconfig.ReplicatorProcessorMaxPollInterval, 1*time.Minute),
		ReplicatorProcessorMaxPollIntervalJitterCoefficient:   dc.GetFloat64Property(dynamicconfig.ReplicatorProcessorMaxPollIntervalJitterCoefficient, 0.15),
		ReplicatorProcessorUpdateAckInterval:                  dc.GetDurationProperty(dynamicconfig.ReplicatorProcessorUpdateAckInterval, 5*time.Second),
		ReplicatorProcessorUpdateAckIntervalJitterCoefficient: dc.GetFloat64Property(dynamicconfig.ReplicatorProcessorUpdateAckIntervalJitterCoefficient, 0.15),
		ReplicatorProcessorMaxReschedulerSize:                 dc.GetIntProperty(dynamicconfig.ReplicatorProcessorMaxReschedulerSize, 10000),
		ReplicatorProcessorEnablePriorityTaskProcessor:        dc.GetBoolProperty(dynamicconfig.ReplicatorProcessorEnablePriorityTaskProcessor, false),
		ReplicatorProcessorFetchTasksBatchSize:                dc.GetIntProperty(dynamicconfig.ReplicatorTaskBatchSize, 25),
		ReplicationTaskProcessorHostQPS:                       dc.GetFloat64Property(dynamicconfig.ReplicationTaskProcessorHostQPS, 1500),
		ReplicationTaskProcessorShardQPS:                      dc.GetFloat64Property(dynamicconfig.ReplicationTaskProcessorShardQPS, 30),

		MaximumBufferedEventsBatch:      dc.GetIntProperty(dynamicconfig.MaximumBufferedEventsBatch, 100),
		MaximumSignalsPerExecution:      dc.GetIntPropertyFilteredByNamespace(dynamicconfig.MaximumSignalsPerExecution, 0),
		ShardUpdateMinInterval:          dc.GetDurationProperty(dynamicconfig.ShardUpdateMinInterval, 5*time.Minute),
		ShardSyncMinInterval:            dc.GetDurationProperty(dynamicconfig.ShardSyncMinInterval, 5*time.Minute),
		ShardSyncTimerJitterCoefficient: dc.GetFloat64Property(dynamicconfig.TransferProcessorMaxPollIntervalJitterCoefficient, 0.15),

		// history client: client/history/client.go set the client timeout 30s
		// TODO: Return this value to the client: go.temporal.io/server/issues/294
		LongPollExpirationInterval:          dc.GetDurationPropertyFilteredByNamespace(dynamicconfig.HistoryLongPollExpirationInterval, time.Second*20),
		EventEncodingType:                   dc.GetStringPropertyFnWithNamespaceFilter(dynamicconfig.DefaultEventEncoding, enumspb.ENCODING_TYPE_PROTO3.String()),
		EnableParentClosePolicy:             dc.GetBoolPropertyFnWithNamespaceFilter(dynamicconfig.EnableParentClosePolicy, true),
		NumParentClosePolicySystemWorkflows: dc.GetIntProperty(dynamicconfig.NumParentClosePolicySystemWorkflows, 10),
		EnableParentClosePolicyWorker:       dc.GetBoolProperty(dynamicconfig.EnableParentClosePolicyWorker, true),
		ParentClosePolicyThreshold:          dc.GetIntPropertyFilteredByNamespace(dynamicconfig.ParentClosePolicyThreshold, 10),

		NumArchiveSystemWorkflows: dc.GetIntProperty(dynamicconfig.NumArchiveSystemWorkflows, 1000),
		ArchiveRequestRPS:         dc.GetIntProperty(dynamicconfig.ArchiveRequestRPS, 300), // should be much smaller than frontend RPS

		BlobSizeLimitError:     dc.GetIntPropertyFilteredByNamespace(dynamicconfig.BlobSizeLimitError, 2*1024*1024),
		BlobSizeLimitWarn:      dc.GetIntPropertyFilteredByNamespace(dynamicconfig.BlobSizeLimitWarn, 512*1024),
		MemoSizeLimitError:     dc.GetIntPropertyFilteredByNamespace(dynamicconfig.MemoSizeLimitError, 2*1024*1024),
		MemoSizeLimitWarn:      dc.GetIntPropertyFilteredByNamespace(dynamicconfig.MemoSizeLimitWarn, 2*1024),
		HistorySizeLimitError:  dc.GetIntPropertyFilteredByNamespace(dynamicconfig.HistorySizeLimitError, 50*1024*1024),
		HistorySizeLimitWarn:   dc.GetIntPropertyFilteredByNamespace(dynamicconfig.HistorySizeLimitWarn, 10*1024*1024),
		HistoryCountLimitError: dc.GetIntPropertyFilteredByNamespace(dynamicconfig.HistoryCountLimitError, 50*1024),
		HistoryCountLimitWarn:  dc.GetIntPropertyFilteredByNamespace(dynamicconfig.HistoryCountLimitWarn, 10*1024),

		ThrottledLogRPS:   dc.GetIntProperty(dynamicconfig.HistoryThrottledLogRPS, 4),
		EnableStickyQuery: dc.GetBoolPropertyFnWithNamespaceFilter(dynamicconfig.EnableStickyQuery, true),

		DefaultActivityRetryPolicy:   dc.GetMapPropertyFnWithNamespaceFilter(dynamicconfig.DefaultActivityRetryPolicy, common.GetDefaultRetryPolicyConfigOptions()),
		DefaultWorkflowRetryPolicy:   dc.GetMapPropertyFnWithNamespaceFilter(dynamicconfig.DefaultWorkflowRetryPolicy, common.GetDefaultRetryPolicyConfigOptions()),
		WorkflowTaskHeartbeatTimeout: dc.GetDurationPropertyFilteredByNamespace(dynamicconfig.WorkflowTaskHeartbeatTimeout, time.Minute*30),
		WorkflowTaskCriticalAttempts: dc.GetIntProperty(dynamicconfig.WorkflowTaskCriticalAttempts, 10),
		WorkflowTaskRetryMaxInterval: dc.GetDurationProperty(dynamicconfig.WorkflowTaskRetryMaxInterval, time.Minute*10),

		ReplicationTaskFetcherParallelism:            dc.GetIntProperty(dynamicconfig.ReplicationTaskFetcherParallelism, 4),
		ReplicationTaskFetcherAggregationInterval:    dc.GetDurationProperty(dynamicconfig.ReplicationTaskFetcherAggregationInterval, 2*time.Second),
		ReplicationTaskFetcherTimerJitterCoefficient: dc.GetFloat64Property(dynamicconfig.ReplicationTaskFetcherTimerJitterCoefficient, 0.15),
		ReplicationTaskFetcherErrorRetryWait:         dc.GetDurationProperty(dynamicconfig.ReplicationTaskFetcherErrorRetryWait, time.Second),

		ReplicationTaskProcessorErrorRetryWait:               dc.GetDurationPropertyFilteredByShardID(dynamicconfig.ReplicationTaskProcessorErrorRetryWait, 1*time.Second),
		ReplicationTaskProcessorErrorRetryBackoffCoefficient: dc.GetFloat64PropertyFilteredByShardID(dynamicconfig.ReplicationTaskProcessorErrorRetryBackoffCoefficient, 1.2),
		ReplicationTaskProcessorErrorRetryMaxInterval:        dc.GetDurationPropertyFilteredByShardID(dynamicconfig.ReplicationTaskProcessorErrorRetryMaxInterval, 5*time.Second),
		ReplicationTaskProcessorErrorRetryMaxAttempts:        dc.GetIntPropertyFilteredByShardID(dynamicconfig.ReplicationTaskProcessorErrorRetryMaxAttempts, 80),
		ReplicationTaskProcessorErrorRetryExpiration:         dc.GetDurationPropertyFilteredByShardID(dynamicconfig.ReplicationTaskProcessorErrorRetryExpiration, 5*time.Minute),
		ReplicationTaskProcessorNoTaskRetryWait:              dc.GetDurationPropertyFilteredByShardID(dynamicconfig.ReplicationTaskProcessorNoTaskInitialWait, 2*time.Second),
		ReplicationTaskProcessorCleanupInterval:              dc.GetDurationPropertyFilteredByShardID(dynamicconfig.ReplicationTaskProcessorCleanupInterval, 1*time.Minute),
		ReplicationTaskProcessorCleanupJitterCoefficient:     dc.GetFloat64PropertyFilteredByShardID(dynamicconfig.ReplicationTaskProcessorCleanupJitterCoefficient, 0.15),

		MaxBufferedQueryCount:                 dc.GetIntProperty(dynamicconfig.MaxBufferedQueryCount, 1),
		MutableStateChecksumGenProbability:    dc.GetIntPropertyFilteredByNamespace(dynamicconfig.MutableStateChecksumGenProbability, 0),
		MutableStateChecksumVerifyProbability: dc.GetIntPropertyFilteredByNamespace(dynamicconfig.MutableStateChecksumVerifyProbability, 0),
		MutableStateChecksumInvalidateBefore:  dc.GetFloat64Property(dynamicconfig.MutableStateChecksumInvalidateBefore, 0),

		StandbyTaskReReplicationContextTimeout: dc.GetDurationPropertyFilteredByNamespaceID(dynamicconfig.StandbyTaskReReplicationContextTimeout, 30*time.Second),

		SkipReapplicationByNamespaceID: dc.GetBoolPropertyFnWithNamespaceIDFilter(dynamicconfig.SkipReapplicationByNamespaceID, false),

		// ===== Visibility related =====
		VisibilityTaskHighPriorityRPS:                         dc.GetIntPropertyFilteredByNamespace(dynamicconfig.VisibilityTaskHighPriorityRPS, 500),
		VisibilityTaskBatchSize:                               dc.GetIntProperty(dynamicconfig.VisibilityTaskBatchSize, 100),
		VisibilityProcessorFailoverMaxPollRPS:                 dc.GetIntProperty(dynamicconfig.VisibilityProcessorFailoverMaxPollRPS, 1),
		VisibilityProcessorMaxPollRPS:                         dc.GetIntProperty(dynamicconfig.VisibilityProcessorMaxPollRPS, 20),
		VisibilityProcessorMaxPollHostRPS:                     dc.GetIntProperty(dynamicconfig.VisibilityProcessorMaxPollHostRPS, 0),
		VisibilityTaskWorkerCount:                             dc.GetIntProperty(dynamicconfig.VisibilityTaskWorkerCount, 10),
		VisibilityTaskMaxRetryCount:                           dc.GetIntProperty(dynamicconfig.VisibilityTaskMaxRetryCount, 20),
		VisibilityProcessorEnablePriorityTaskScheduler:        dc.GetBoolProperty(dynamicconfig.VisibilityProcessorEnablePriorityTaskScheduler, false),
		VisibilityProcessorSchedulerWorkerCount:               dc.GetIntProperty(dynamicconfig.VisibilityProcessorSchedulerWorkerCount, 200),
		VisibilityProcessorSchedulerQueueSize:                 dc.GetIntProperty(dynamicconfig.VisibilityProcessorSchedulerQueueSize, 10),
		VisibilityProcessorSchedulerRoundRobinWeights:         dc.GetMapProperty(dynamicconfig.VisibilityProcessorSchedulerRoundRobinWeights, ConvertWeightsToDynamicConfigValue(DefaultTaskPriorityWeight)),
		VisibilityProcessorCompleteTaskFailureRetryCount:      dc.GetIntProperty(dynamicconfig.VisibilityProcessorCompleteTaskFailureRetryCount, 10),
		VisibilityProcessorMaxPollInterval:                    dc.GetDurationProperty(dynamicconfig.VisibilityProcessorMaxPollInterval, 1*time.Minute),
		VisibilityProcessorMaxPollIntervalJitterCoefficient:   dc.GetFloat64Property(dynamicconfig.VisibilityProcessorMaxPollIntervalJitterCoefficient, 0.15),
		VisibilityProcessorUpdateAckInterval:                  dc.GetDurationProperty(dynamicconfig.VisibilityProcessorUpdateAckInterval, 30*time.Second),
		VisibilityProcessorUpdateAckIntervalJitterCoefficient: dc.GetFloat64Property(dynamicconfig.VisibilityProcessorUpdateAckIntervalJitterCoefficient, 0.15),
		VisibilityProcessorCompleteTaskInterval:               dc.GetDurationProperty(dynamicconfig.VisibilityProcessorCompleteTaskInterval, 60*time.Second),
		VisibilityProcessorMaxReschedulerSize:                 dc.GetIntProperty(dynamicconfig.VisibilityProcessorMaxReschedulerSize, 10000),
		VisibilityProcessorPollBackoffInterval:                dc.GetDurationProperty(dynamicconfig.VisibilityProcessorPollBackoffInterval, 5*time.Second),
		VisibilityProcessorVisibilityArchivalTimeLimit:        dc.GetDurationProperty(dynamicconfig.VisibilityProcessorVisibilityArchivalTimeLimit, 200*time.Millisecond),

		SearchAttributesNumberOfKeysLimit: dc.GetIntPropertyFilteredByNamespace(dynamicconfig.SearchAttributesNumberOfKeysLimit, 100),
		SearchAttributesSizeOfValueLimit:  dc.GetIntPropertyFilteredByNamespace(dynamicconfig.SearchAttributesSizeOfValueLimit, 2*1024),
		SearchAttributesTotalSizeLimit:    dc.GetIntPropertyFilteredByNamespace(dynamicconfig.SearchAttributesTotalSizeLimit, 40*1024),
		IndexerConcurrency:                dc.GetIntProperty(dynamicconfig.WorkerIndexerConcurrency, 100),
		ESProcessorNumOfWorkers:           dc.GetIntProperty(dynamicconfig.WorkerESProcessorNumOfWorkers, 1),
		// Should be not greater than NumberOfShards(512)/NumberOfHistoryNodes(4) * VisibilityTaskWorkerCount(10)/ESProcessorNumOfWorkers(1) divided by workflow distribution factor (2 at least).
		// Otherwise, visibility queue processors won't be able to fill up bulk with documents (even under heavy load) and bulk will flush due to interval, not number of actions.
		ESProcessorBulkActions: dc.GetIntProperty(dynamicconfig.WorkerESProcessorBulkActions, 500),
		// 16MB - just a sanity check. With ES document size ~1Kb it should never be reached.
		ESProcessorBulkSize: dc.GetIntProperty(dynamicconfig.WorkerESProcessorBulkSize, 16*1024*1024),
		// Bulk processor will flush every this interval regardless of last flush due to bulk actions.
		ESProcessorFlushInterval: dc.GetDurationProperty(dynamicconfig.WorkerESProcessorFlushInterval, 1*time.Second),
		ESProcessorAckTimeout:    dc.GetDurationProperty(dynamicconfig.WorkerESProcessorAckTimeout, 1*time.Minute),

		EnableCrossNamespaceCommands:  dc.GetBoolProperty(dynamicconfig.EnableCrossNamespaceCommands, true),
		EnableActivityEagerExecution:  dc.GetBoolPropertyFnWithNamespaceFilter(dynamicconfig.EnableActivityEagerExecution, false),
		NamespaceCacheRefreshInterval: dc.GetDurationProperty(dynamicconfig.NamespaceCacheRefreshInterval, 10*time.Second),
	}

	return cfg
}

// GetShardID return the corresponding shard ID for a given namespaceID and workflowID pair
func (config *Config) GetShardID(namespaceID namespace.ID, workflowID string) int32 {
	return common.WorkflowIDToHistoryShard(namespaceID.String(), workflowID, config.NumberOfShards)
}<|MERGE_RESOLUTION|>--- conflicted
+++ resolved
@@ -40,19 +40,12 @@
 	NumberOfShards             int32
 	DefaultVisibilityIndexName string
 
-<<<<<<< HEAD
-	RPS                        dynamicconfig.IntPropertyFn
-	MaxIDLengthLimit           dynamicconfig.IntPropertyFn
-	PersistenceMaxQPS          dynamicconfig.IntPropertyFn
-	PersistenceGlobalMaxQPS    dynamicconfig.IntPropertyFn
-	PersistenceNamespaceMaxQPS dynamicconfig.IntPropertyFnWithNamespaceFilter
-=======
 	RPS                                   dynamicconfig.IntPropertyFn
 	MaxIDLengthLimit                      dynamicconfig.IntPropertyFn
 	PersistenceMaxQPS                     dynamicconfig.IntPropertyFn
 	PersistenceGlobalMaxQPS               dynamicconfig.IntPropertyFn
+	PersistenceNamespaceMaxQPS            dynamicconfig.IntPropertyFnWithNamespaceFilter
 	EnablePersistencePriorityRateLimiting dynamicconfig.BoolPropertyFn
->>>>>>> 7f480149
 
 	StandardVisibilityPersistenceMaxReadQPS  dynamicconfig.IntPropertyFn
 	StandardVisibilityPersistenceMaxWriteQPS dynamicconfig.IntPropertyFn
@@ -285,25 +278,15 @@
 		NumberOfShards:             numberOfShards,
 		DefaultVisibilityIndexName: defaultVisibilityIndex,
 
-<<<<<<< HEAD
-		RPS:                        dc.GetIntProperty(dynamicconfig.HistoryRPS, 3000),
-		MaxIDLengthLimit:           dc.GetIntProperty(dynamicconfig.MaxIDLengthLimit, 1000),
-		PersistenceMaxQPS:          dc.GetIntProperty(dynamicconfig.HistoryPersistenceMaxQPS, 9000),
-		PersistenceGlobalMaxQPS:    dc.GetIntProperty(dynamicconfig.HistoryPersistenceGlobalMaxQPS, 0),
-		PersistenceNamespaceMaxQPS: dc.GetIntPropertyFilteredByNamespace(dynamicconfig.HistoryPersistenceNamespaceMaxQPS, 9000),
-		ShutdownDrainDuration:      dc.GetDurationProperty(dynamicconfig.HistoryShutdownDrainDuration, 0),
-		MaxAutoResetPoints:         dc.GetIntPropertyFilteredByNamespace(dynamicconfig.HistoryMaxAutoResetPoints, DefaultHistoryMaxAutoResetPoints),
-		DefaultWorkflowTaskTimeout: dc.GetDurationPropertyFilteredByNamespace(dynamicconfig.DefaultWorkflowTaskTimeout, common.DefaultWorkflowTaskTimeout),
-=======
 		RPS:                                   dc.GetIntProperty(dynamicconfig.HistoryRPS, 3000),
 		MaxIDLengthLimit:                      dc.GetIntProperty(dynamicconfig.MaxIDLengthLimit, 1000),
 		PersistenceMaxQPS:                     dc.GetIntProperty(dynamicconfig.HistoryPersistenceMaxQPS, 9000),
 		PersistenceGlobalMaxQPS:               dc.GetIntProperty(dynamicconfig.HistoryPersistenceGlobalMaxQPS, 0),
+		PersistenceNamespaceMaxQPS:            dc.GetIntPropertyFilteredByNamespace(dynamicconfig.HistoryPersistenceNamespaceMaxQPS, 9000),
 		EnablePersistencePriorityRateLimiting: dc.GetBoolProperty(dynamicconfig.HistoryEnablePersistencePriorityRateLimiting, true),
 		ShutdownDrainDuration:                 dc.GetDurationProperty(dynamicconfig.HistoryShutdownDrainDuration, 0),
 		MaxAutoResetPoints:                    dc.GetIntPropertyFilteredByNamespace(dynamicconfig.HistoryMaxAutoResetPoints, DefaultHistoryMaxAutoResetPoints),
 		DefaultWorkflowTaskTimeout:            dc.GetDurationPropertyFilteredByNamespace(dynamicconfig.DefaultWorkflowTaskTimeout, common.DefaultWorkflowTaskTimeout),
->>>>>>> 7f480149
 
 		StandardVisibilityPersistenceMaxReadQPS:  dc.GetIntProperty(dynamicconfig.StandardVisibilityPersistenceMaxReadQPS, 9000),
 		StandardVisibilityPersistenceMaxWriteQPS: dc.GetIntProperty(dynamicconfig.StandardVisibilityPersistenceMaxWriteQPS, 9000),
