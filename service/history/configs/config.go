// The MIT License
//
// Copyright (c) 2020 Temporal Technologies Inc.  All rights reserved.
//
// Copyright (c) 2020 Uber Technologies, Inc.
//
// Permission is hereby granted, free of charge, to any person obtaining a copy
// of this software and associated documentation files (the "Software"), to deal
// in the Software without restriction, including without limitation the rights
// to use, copy, modify, merge, publish, distribute, sublicense, and/or sell
// copies of the Software, and to permit persons to whom the Software is
// furnished to do so, subject to the following conditions:
//
// The above copyright notice and this permission notice shall be included in
// all copies or substantial portions of the Software.
//
// THE SOFTWARE IS PROVIDED "AS IS", WITHOUT WARRANTY OF ANY KIND, EXPRESS OR
// IMPLIED, INCLUDING BUT NOT LIMITED TO THE WARRANTIES OF MERCHANTABILITY,
// FITNESS FOR A PARTICULAR PURPOSE AND NONINFRINGEMENT. IN NO EVENT SHALL THE
// AUTHORS OR COPYRIGHT HOLDERS BE LIABLE FOR ANY CLAIM, DAMAGES OR OTHER
// LIABILITY, WHETHER IN AN ACTION OF CONTRACT, TORT OR OTHERWISE, ARISING FROM,
// OUT OF OR IN CONNECTION WITH THE SOFTWARE OR THE USE OR OTHER DEALINGS IN
// THE SOFTWARE.

package configs

import (
	"time"

	enumspb "go.temporal.io/api/enums/v1"

	"go.temporal.io/server/common"
	"go.temporal.io/server/common/dynamicconfig"
	"go.temporal.io/server/common/namespace"
	"go.temporal.io/server/common/persistence/visibility"
)

// Config represents configuration for history service
type Config struct {
	NumberOfShards             int32
	DefaultVisibilityIndexName string

	RPS                                   dynamicconfig.IntPropertyFn
	MaxIDLengthLimit                      dynamicconfig.IntPropertyFn
	PersistenceMaxQPS                     dynamicconfig.IntPropertyFn
	PersistenceGlobalMaxQPS               dynamicconfig.IntPropertyFn
	EnablePersistencePriorityRateLimiting dynamicconfig.BoolPropertyFn

	StandardVisibilityPersistenceMaxReadQPS  dynamicconfig.IntPropertyFn
	StandardVisibilityPersistenceMaxWriteQPS dynamicconfig.IntPropertyFn
	AdvancedVisibilityPersistenceMaxReadQPS  dynamicconfig.IntPropertyFn
	AdvancedVisibilityPersistenceMaxWriteQPS dynamicconfig.IntPropertyFn
	AdvancedVisibilityWritingMode            dynamicconfig.StringPropertyFn
	EnableWriteToSecondaryAdvancedVisibility dynamicconfig.BoolPropertyFn

	EmitShardDiffLog      dynamicconfig.BoolPropertyFn
	MaxAutoResetPoints    dynamicconfig.IntPropertyFnWithNamespaceFilter
	ThrottledLogRPS       dynamicconfig.IntPropertyFn
	EnableStickyQuery     dynamicconfig.BoolPropertyFnWithNamespaceFilter
	ShutdownDrainDuration dynamicconfig.DurationPropertyFn

	// HistoryCache settings
	// Change of these configs require shard restart
	HistoryCacheInitialSize dynamicconfig.IntPropertyFn
	HistoryCacheMaxSize     dynamicconfig.IntPropertyFn
	HistoryCacheTTL         dynamicconfig.DurationPropertyFn

	// EventsCache settings
	// Change of these configs require shard restart
	EventsCacheInitialSize dynamicconfig.IntPropertyFn
	EventsCacheMaxSize     dynamicconfig.IntPropertyFn
	EventsCacheTTL         dynamicconfig.DurationPropertyFn

	// ShardController settings
	RangeSizeBits           uint
	AcquireShardInterval    dynamicconfig.DurationPropertyFn
	AcquireShardConcurrency dynamicconfig.IntPropertyFn

	// the artificial delay added to standby cluster's view of active cluster's time
	StandbyClusterDelay                  dynamicconfig.DurationPropertyFn
	StandbyTaskMissingEventsResendDelay  dynamicconfig.DurationPropertyFn
	StandbyTaskMissingEventsDiscardDelay dynamicconfig.DurationPropertyFn

	// TimerQueueProcessor settings
	TimerTaskHighPriorityRPS                         dynamicconfig.IntPropertyFnWithNamespaceFilter
	TimerTaskBatchSize                               dynamicconfig.IntPropertyFn
	TimerTaskWorkerCount                             dynamicconfig.IntPropertyFn
	TimerTaskMaxRetryCount                           dynamicconfig.IntPropertyFn
	TimerProcessorEnableSingleProcessor              dynamicconfig.BoolPropertyFn
	TimerProcessorEnableMultiCursor                  dynamicconfig.BoolPropertyFn
	TimerProcessorEnablePriorityTaskScheduler        dynamicconfig.BoolPropertyFn
	TimerProcessorSchedulerWorkerCount               dynamicconfig.IntPropertyFn
	TimerProcessorSchedulerQueueSize                 dynamicconfig.IntPropertyFn
	TimerProcessorSchedulerRoundRobinWeights         dynamicconfig.MapPropertyFn
	TimerProcessorUpdateAckInterval                  dynamicconfig.DurationPropertyFn
	TimerProcessorUpdateAckIntervalJitterCoefficient dynamicconfig.FloatPropertyFn
	TimerProcessorCompleteTimerInterval              dynamicconfig.DurationPropertyFn
	TimerProcessorFailoverMaxPollRPS                 dynamicconfig.IntPropertyFn
	TimerProcessorMaxPollRPS                         dynamicconfig.IntPropertyFn
	TimerProcessorMaxPollHostRPS                     dynamicconfig.IntPropertyFn
	TimerProcessorMaxPollInterval                    dynamicconfig.DurationPropertyFn
	TimerProcessorMaxPollIntervalJitterCoefficient   dynamicconfig.FloatPropertyFn
	TimerProcessorMaxReschedulerSize                 dynamicconfig.IntPropertyFn
	TimerProcessorPollBackoffInterval                dynamicconfig.DurationPropertyFn
	TimerProcessorMaxTimeShift                       dynamicconfig.DurationPropertyFn
	TimerProcessorHistoryArchivalSizeLimit           dynamicconfig.IntPropertyFn
	TimerProcessorArchivalTimeLimit                  dynamicconfig.DurationPropertyFn

	// TransferQueueProcessor settings
	TransferTaskHighPriorityRPS                         dynamicconfig.IntPropertyFnWithNamespaceFilter
	TransferTaskBatchSize                               dynamicconfig.IntPropertyFn
	TransferTaskWorkerCount                             dynamicconfig.IntPropertyFn
	TransferTaskMaxRetryCount                           dynamicconfig.IntPropertyFn
	TransferProcessorEnableSingleProcessor              dynamicconfig.BoolPropertyFn
	TransferProcessorEnableMultiCursor                  dynamicconfig.BoolPropertyFn
	TransferProcessorEnablePriorityTaskScheduler        dynamicconfig.BoolPropertyFn
	TransferProcessorSchedulerWorkerCount               dynamicconfig.IntPropertyFn
	TransferProcessorSchedulerQueueSize                 dynamicconfig.IntPropertyFn
	TransferProcessorSchedulerRoundRobinWeights         dynamicconfig.MapPropertyFn
	TransferProcessorFailoverMaxPollRPS                 dynamicconfig.IntPropertyFn
	TransferProcessorMaxPollRPS                         dynamicconfig.IntPropertyFn
	TransferProcessorMaxPollHostRPS                     dynamicconfig.IntPropertyFn
	TransferProcessorMaxPollInterval                    dynamicconfig.DurationPropertyFn
	TransferProcessorMaxPollIntervalJitterCoefficient   dynamicconfig.FloatPropertyFn
	TransferProcessorUpdateAckInterval                  dynamicconfig.DurationPropertyFn
	TransferProcessorUpdateAckIntervalJitterCoefficient dynamicconfig.FloatPropertyFn
	TransferProcessorCompleteTransferInterval           dynamicconfig.DurationPropertyFn
	TransferProcessorMaxReschedulerSize                 dynamicconfig.IntPropertyFn
	TransferProcessorPollBackoffInterval                dynamicconfig.DurationPropertyFn
	TransferProcessorVisibilityArchivalTimeLimit        dynamicconfig.DurationPropertyFn

	// ReplicatorQueueProcessor settings
	// TODO: clean up unused replicator settings
	ReplicatorTaskBatchSize                               dynamicconfig.IntPropertyFn
	ReplicatorTaskWorkerCount                             dynamicconfig.IntPropertyFn
	ReplicatorTaskMaxRetryCount                           dynamicconfig.IntPropertyFn
	ReplicatorProcessorMaxPollRPS                         dynamicconfig.IntPropertyFn
	ReplicatorProcessorMaxPollInterval                    dynamicconfig.DurationPropertyFn
	ReplicatorProcessorMaxPollIntervalJitterCoefficient   dynamicconfig.FloatPropertyFn
	ReplicatorProcessorUpdateAckInterval                  dynamicconfig.DurationPropertyFn
	ReplicatorProcessorUpdateAckIntervalJitterCoefficient dynamicconfig.FloatPropertyFn
	ReplicatorProcessorMaxReschedulerSize                 dynamicconfig.IntPropertyFn
	ReplicatorProcessorEnablePriorityTaskProcessor        dynamicconfig.BoolPropertyFn
	ReplicatorProcessorFetchTasksBatchSize                dynamicconfig.IntPropertyFn

	// System Limits
	MaximumBufferedEventsBatch dynamicconfig.IntPropertyFn
	MaximumSignalsPerExecution dynamicconfig.IntPropertyFnWithNamespaceFilter

	// ShardUpdateMinInterval the minimal time interval which the shard info can be updated
	ShardUpdateMinInterval dynamicconfig.DurationPropertyFn
	// ShardSyncMinInterval the minimal time interval which the shard info should be sync to remote
	ShardSyncMinInterval            dynamicconfig.DurationPropertyFn
	ShardSyncTimerJitterCoefficient dynamicconfig.FloatPropertyFn

	// Time to hold a poll request before returning an empty response
	// right now only used by GetMutableState
	LongPollExpirationInterval dynamicconfig.DurationPropertyFnWithNamespaceFilter

	// encoding the history events
	EventEncodingType dynamicconfig.StringPropertyFnWithNamespaceFilter
	// whether or not using ParentClosePolicy
	EnableParentClosePolicy dynamicconfig.BoolPropertyFnWithNamespaceFilter
	// whether or not enable system workers for processing parent close policy task
	EnableParentClosePolicyWorker dynamicconfig.BoolPropertyFn
	// parent close policy will be processed by sys workers(if enabled) if
	// the number of children greater than or equal to this threshold
	ParentClosePolicyThreshold dynamicconfig.IntPropertyFnWithNamespaceFilter
	// total number of parentClosePolicy system workflows
	NumParentClosePolicySystemWorkflows dynamicconfig.IntPropertyFn

	// Archival settings
	NumArchiveSystemWorkflows dynamicconfig.IntPropertyFn
	ArchiveRequestRPS         dynamicconfig.IntPropertyFn

	// Size limit related settings
	BlobSizeLimitError     dynamicconfig.IntPropertyFnWithNamespaceFilter
	BlobSizeLimitWarn      dynamicconfig.IntPropertyFnWithNamespaceFilter
	MemoSizeLimitError     dynamicconfig.IntPropertyFnWithNamespaceFilter
	MemoSizeLimitWarn      dynamicconfig.IntPropertyFnWithNamespaceFilter
	HistorySizeLimitError  dynamicconfig.IntPropertyFnWithNamespaceFilter
	HistorySizeLimitWarn   dynamicconfig.IntPropertyFnWithNamespaceFilter
	HistoryCountLimitError dynamicconfig.IntPropertyFnWithNamespaceFilter
	HistoryCountLimitWarn  dynamicconfig.IntPropertyFnWithNamespaceFilter

	// DefaultActivityRetryOptions specifies the out-of-box retry policy if
	// none is configured on the Activity by the user.
	DefaultActivityRetryPolicy dynamicconfig.MapPropertyFnWithNamespaceFilter

	// DefaultWorkflowRetryPolicy specifies the out-of-box retry policy for
	// any unset fields on a RetryPolicy configured on a Workflow
	DefaultWorkflowRetryPolicy dynamicconfig.MapPropertyFnWithNamespaceFilter

	// Workflow task settings
	// DefaultWorkflowTaskTimeout the default workflow task timeout
	DefaultWorkflowTaskTimeout dynamicconfig.DurationPropertyFnWithNamespaceFilter
	// WorkflowTaskHeartbeatTimeout is to timeout behavior of: RespondWorkflowTaskComplete with ForceCreateNewWorkflowTask == true without any workflow tasks
	// So that workflow task will be scheduled to another worker(by clear stickyness)
	WorkflowTaskHeartbeatTimeout dynamicconfig.DurationPropertyFnWithNamespaceFilter
	WorkflowTaskCriticalAttempts dynamicconfig.IntPropertyFn
	WorkflowTaskRetryMaxInterval dynamicconfig.DurationPropertyFn

	// The following is used by the new RPC replication stack
	ReplicationTaskFetcherParallelism                    dynamicconfig.IntPropertyFn
	ReplicationTaskFetcherAggregationInterval            dynamicconfig.DurationPropertyFn
	ReplicationTaskFetcherTimerJitterCoefficient         dynamicconfig.FloatPropertyFn
	ReplicationTaskFetcherErrorRetryWait                 dynamicconfig.DurationPropertyFn
	ReplicationTaskProcessorErrorRetryWait               dynamicconfig.DurationPropertyFnWithShardIDFilter
	ReplicationTaskProcessorErrorRetryBackoffCoefficient dynamicconfig.FloatPropertyFnWithShardIDFilter
	ReplicationTaskProcessorErrorRetryMaxInterval        dynamicconfig.DurationPropertyFnWithShardIDFilter
	ReplicationTaskProcessorErrorRetryMaxAttempts        dynamicconfig.IntPropertyFnWithShardIDFilter
	ReplicationTaskProcessorErrorRetryExpiration         dynamicconfig.DurationPropertyFnWithShardIDFilter
	ReplicationTaskProcessorNoTaskRetryWait              dynamicconfig.DurationPropertyFnWithShardIDFilter
	ReplicationTaskProcessorCleanupInterval              dynamicconfig.DurationPropertyFnWithShardIDFilter
	ReplicationTaskProcessorCleanupJitterCoefficient     dynamicconfig.FloatPropertyFnWithShardIDFilter
	ReplicationTaskProcessorHostQPS                      dynamicconfig.FloatPropertyFn
	ReplicationTaskProcessorShardQPS                     dynamicconfig.FloatPropertyFn

	// The following are used by consistent query
	MaxBufferedQueryCount dynamicconfig.IntPropertyFn

	// Data integrity check related config knobs
	MutableStateChecksumGenProbability    dynamicconfig.IntPropertyFnWithNamespaceFilter
	MutableStateChecksumVerifyProbability dynamicconfig.IntPropertyFnWithNamespaceFilter
	MutableStateChecksumInvalidateBefore  dynamicconfig.FloatPropertyFn

	// NDC Replication configuration
	StandbyTaskReReplicationContextTimeout dynamicconfig.DurationPropertyFnWithNamespaceIDFilter

	SkipReapplicationByNamespaceID dynamicconfig.BoolPropertyFnWithNamespaceIDFilter

	// ===== Visibility related =====
	// VisibilityQueueProcessor settings
	VisibilityTaskHighPriorityRPS                         dynamicconfig.IntPropertyFnWithNamespaceFilter
	VisibilityTaskBatchSize                               dynamicconfig.IntPropertyFn
	VisibilityTaskWorkerCount                             dynamicconfig.IntPropertyFn
	VisibilityTaskMaxRetryCount                           dynamicconfig.IntPropertyFn
	VisibilityProcessorEnableMultiCursor                  dynamicconfig.BoolPropertyFn
	VisibilityProcessorEnablePriorityTaskScheduler        dynamicconfig.BoolPropertyFn
	VisibilityProcessorSchedulerWorkerCount               dynamicconfig.IntPropertyFn
	VisibilityProcessorSchedulerQueueSize                 dynamicconfig.IntPropertyFn
	VisibilityProcessorSchedulerRoundRobinWeights         dynamicconfig.MapPropertyFn
<<<<<<< HEAD
	VisibilityProcessorFailoverMaxPollRPS                 dynamicconfig.IntPropertyFn
=======
	VisibilityProcessorCompleteTaskFailureRetryCount      dynamicconfig.IntPropertyFn
>>>>>>> 9e0b2a10
	VisibilityProcessorMaxPollRPS                         dynamicconfig.IntPropertyFn
	VisibilityProcessorMaxPollHostRPS                     dynamicconfig.IntPropertyFn
	VisibilityProcessorMaxPollInterval                    dynamicconfig.DurationPropertyFn
	VisibilityProcessorMaxPollIntervalJitterCoefficient   dynamicconfig.FloatPropertyFn
	VisibilityProcessorUpdateAckInterval                  dynamicconfig.DurationPropertyFn
	VisibilityProcessorUpdateAckIntervalJitterCoefficient dynamicconfig.FloatPropertyFn
	VisibilityProcessorCompleteTaskInterval               dynamicconfig.DurationPropertyFn
	VisibilityProcessorMaxReschedulerSize                 dynamicconfig.IntPropertyFn
	VisibilityProcessorPollBackoffInterval                dynamicconfig.DurationPropertyFn
	VisibilityProcessorVisibilityArchivalTimeLimit        dynamicconfig.DurationPropertyFn

	SearchAttributesNumberOfKeysLimit dynamicconfig.IntPropertyFnWithNamespaceFilter
	SearchAttributesSizeOfValueLimit  dynamicconfig.IntPropertyFnWithNamespaceFilter
	SearchAttributesTotalSizeLimit    dynamicconfig.IntPropertyFnWithNamespaceFilter
	IndexerConcurrency                dynamicconfig.IntPropertyFn
	ESProcessorNumOfWorkers           dynamicconfig.IntPropertyFn
	ESProcessorBulkActions            dynamicconfig.IntPropertyFn // max number of requests in bulk
	ESProcessorBulkSize               dynamicconfig.IntPropertyFn // max total size of bytes in bulk
	ESProcessorFlushInterval          dynamicconfig.DurationPropertyFn
	ESProcessorAckTimeout             dynamicconfig.DurationPropertyFn

	EnableCrossNamespaceCommands  dynamicconfig.BoolPropertyFn
	EnableActivityEagerExecution  dynamicconfig.BoolPropertyFnWithNamespaceFilter
	NamespaceCacheRefreshInterval dynamicconfig.DurationPropertyFn
}

const (
	DefaultHistoryMaxAutoResetPoints = 20
)

// NewConfig returns new service config with default values
func NewConfig(dc *dynamicconfig.Collection, numberOfShards int32, isAdvancedVisibilityConfigExist bool, defaultVisibilityIndex string) *Config {
	cfg := &Config{
		NumberOfShards:             numberOfShards,
		DefaultVisibilityIndexName: defaultVisibilityIndex,

		RPS:                                   dc.GetIntProperty(dynamicconfig.HistoryRPS, 3000),
		MaxIDLengthLimit:                      dc.GetIntProperty(dynamicconfig.MaxIDLengthLimit, 1000),
		PersistenceMaxQPS:                     dc.GetIntProperty(dynamicconfig.HistoryPersistenceMaxQPS, 9000),
		PersistenceGlobalMaxQPS:               dc.GetIntProperty(dynamicconfig.HistoryPersistenceGlobalMaxQPS, 0),
		EnablePersistencePriorityRateLimiting: dc.GetBoolProperty(dynamicconfig.HistoryEnablePersistencePriorityRateLimiting, true),
		ShutdownDrainDuration:                 dc.GetDurationProperty(dynamicconfig.HistoryShutdownDrainDuration, 0),
		MaxAutoResetPoints:                    dc.GetIntPropertyFilteredByNamespace(dynamicconfig.HistoryMaxAutoResetPoints, DefaultHistoryMaxAutoResetPoints),
		DefaultWorkflowTaskTimeout:            dc.GetDurationPropertyFilteredByNamespace(dynamicconfig.DefaultWorkflowTaskTimeout, common.DefaultWorkflowTaskTimeout),

		StandardVisibilityPersistenceMaxReadQPS:  dc.GetIntProperty(dynamicconfig.StandardVisibilityPersistenceMaxReadQPS, 9000),
		StandardVisibilityPersistenceMaxWriteQPS: dc.GetIntProperty(dynamicconfig.StandardVisibilityPersistenceMaxWriteQPS, 9000),
		AdvancedVisibilityPersistenceMaxReadQPS:  dc.GetIntProperty(dynamicconfig.AdvancedVisibilityPersistenceMaxReadQPS, 9000),
		AdvancedVisibilityPersistenceMaxWriteQPS: dc.GetIntProperty(dynamicconfig.AdvancedVisibilityPersistenceMaxWriteQPS, 9000),
		AdvancedVisibilityWritingMode:            dc.GetStringProperty(dynamicconfig.AdvancedVisibilityWritingMode, visibility.DefaultAdvancedVisibilityWritingMode(isAdvancedVisibilityConfigExist)),
		EnableWriteToSecondaryAdvancedVisibility: dc.GetBoolProperty(dynamicconfig.EnableWriteToSecondaryAdvancedVisibility, false),

		EmitShardDiffLog:                     dc.GetBoolProperty(dynamicconfig.EmitShardDiffLog, false),
		HistoryCacheInitialSize:              dc.GetIntProperty(dynamicconfig.HistoryCacheInitialSize, 128),
		HistoryCacheMaxSize:                  dc.GetIntProperty(dynamicconfig.HistoryCacheMaxSize, 512),
		HistoryCacheTTL:                      dc.GetDurationProperty(dynamicconfig.HistoryCacheTTL, time.Hour),
		EventsCacheInitialSize:               dc.GetIntProperty(dynamicconfig.EventsCacheInitialSize, 128),
		EventsCacheMaxSize:                   dc.GetIntProperty(dynamicconfig.EventsCacheMaxSize, 512),
		EventsCacheTTL:                       dc.GetDurationProperty(dynamicconfig.EventsCacheTTL, time.Hour),
		RangeSizeBits:                        20, // 20 bits for sequencer, 2^20 sequence number for any range
		AcquireShardInterval:                 dc.GetDurationProperty(dynamicconfig.AcquireShardInterval, time.Minute),
		AcquireShardConcurrency:              dc.GetIntProperty(dynamicconfig.AcquireShardConcurrency, 10),
		StandbyClusterDelay:                  dc.GetDurationProperty(dynamicconfig.StandbyClusterDelay, 5*time.Minute),
		StandbyTaskMissingEventsResendDelay:  dc.GetDurationProperty(dynamicconfig.StandbyTaskMissingEventsResendDelay, 10*time.Minute),
		StandbyTaskMissingEventsDiscardDelay: dc.GetDurationProperty(dynamicconfig.StandbyTaskMissingEventsDiscardDelay, 15*time.Minute),

		TimerTaskHighPriorityRPS:                         dc.GetIntPropertyFilteredByNamespace(dynamicconfig.TimerTaskHighPriorityRPS, 500),
		TimerTaskBatchSize:                               dc.GetIntProperty(dynamicconfig.TimerTaskBatchSize, 100),
		TimerTaskWorkerCount:                             dc.GetIntProperty(dynamicconfig.TimerTaskWorkerCount, 10),
		TimerTaskMaxRetryCount:                           dc.GetIntProperty(dynamicconfig.TimerTaskMaxRetryCount, 20),
		TimerProcessorEnableSingleProcessor:              dc.GetBoolProperty(dynamicconfig.TimerProcessorEnableSingleProcessor, false),
		TimerProcessorEnableMultiCursor:                  dc.GetBoolProperty(dynamicconfig.TimerProcessorEnableMultiCursor, false),
		TimerProcessorEnablePriorityTaskScheduler:        dc.GetBoolProperty(dynamicconfig.TimerProcessorEnablePriorityTaskScheduler, false),
		TimerProcessorSchedulerWorkerCount:               dc.GetIntProperty(dynamicconfig.TimerProcessorSchedulerWorkerCount, 200),
		TimerProcessorSchedulerQueueSize:                 dc.GetIntProperty(dynamicconfig.TimerProcessorSchedulerQueueSize, 10),
		TimerProcessorSchedulerRoundRobinWeights:         dc.GetMapProperty(dynamicconfig.TimerProcessorSchedulerRoundRobinWeights, ConvertWeightsToDynamicConfigValue(DefaultTaskPriorityWeight)),
		TimerProcessorUpdateAckInterval:                  dc.GetDurationProperty(dynamicconfig.TimerProcessorUpdateAckInterval, 30*time.Second),
		TimerProcessorUpdateAckIntervalJitterCoefficient: dc.GetFloat64Property(dynamicconfig.TimerProcessorUpdateAckIntervalJitterCoefficient, 0.15),
		TimerProcessorCompleteTimerInterval:              dc.GetDurationProperty(dynamicconfig.TimerProcessorCompleteTimerInterval, 60*time.Second),
		TimerProcessorFailoverMaxPollRPS:                 dc.GetIntProperty(dynamicconfig.TimerProcessorFailoverMaxPollRPS, 1),
		TimerProcessorMaxPollRPS:                         dc.GetIntProperty(dynamicconfig.TimerProcessorMaxPollRPS, 20),
		TimerProcessorMaxPollHostRPS:                     dc.GetIntProperty(dynamicconfig.TimerProcessorMaxPollHostRPS, 0),
		TimerProcessorMaxPollInterval:                    dc.GetDurationProperty(dynamicconfig.TimerProcessorMaxPollInterval, 5*time.Minute),
		TimerProcessorMaxPollIntervalJitterCoefficient:   dc.GetFloat64Property(dynamicconfig.TimerProcessorMaxPollIntervalJitterCoefficient, 0.15),
		TimerProcessorMaxReschedulerSize:                 dc.GetIntProperty(dynamicconfig.TimerProcessorMaxReschedulerSize, 10000),
		TimerProcessorPollBackoffInterval:                dc.GetDurationProperty(dynamicconfig.TimerProcessorPollBackoffInterval, 5*time.Second),
		TimerProcessorMaxTimeShift:                       dc.GetDurationProperty(dynamicconfig.TimerProcessorMaxTimeShift, 1*time.Second),
		TimerProcessorHistoryArchivalSizeLimit:           dc.GetIntProperty(dynamicconfig.TimerProcessorHistoryArchivalSizeLimit, 500*1024),
		TimerProcessorArchivalTimeLimit:                  dc.GetDurationProperty(dynamicconfig.TimerProcessorArchivalTimeLimit, 1*time.Second),

		TransferTaskHighPriorityRPS:                         dc.GetIntPropertyFilteredByNamespace(dynamicconfig.TransferTaskHighPriorityRPS, 500),
		TransferTaskBatchSize:                               dc.GetIntProperty(dynamicconfig.TransferTaskBatchSize, 100),
		TransferTaskWorkerCount:                             dc.GetIntProperty(dynamicconfig.TransferTaskWorkerCount, 10),
		TransferTaskMaxRetryCount:                           dc.GetIntProperty(dynamicconfig.TransferTaskMaxRetryCount, 20),
		TransferProcessorEnableSingleProcessor:              dc.GetBoolProperty(dynamicconfig.TransferProcessorEnableSingleProcessor, false),
		TransferProcessorEnableMultiCursor:                  dc.GetBoolProperty(dynamicconfig.TransferProcessorEnableMultiCursor, false),
		TransferProcessorEnablePriorityTaskScheduler:        dc.GetBoolProperty(dynamicconfig.TransferProcessorEnablePriorityTaskScheduler, false),
		TransferProcessorSchedulerWorkerCount:               dc.GetIntProperty(dynamicconfig.TransferProcessorSchedulerWorkerCount, 200),
		TransferProcessorSchedulerQueueSize:                 dc.GetIntProperty(dynamicconfig.TransferProcessorSchedulerQueueSize, 10),
		TransferProcessorSchedulerRoundRobinWeights:         dc.GetMapProperty(dynamicconfig.TransferProcessorSchedulerRoundRobinWeights, ConvertWeightsToDynamicConfigValue(DefaultTaskPriorityWeight)),
		TransferProcessorFailoverMaxPollRPS:                 dc.GetIntProperty(dynamicconfig.TransferProcessorFailoverMaxPollRPS, 1),
		TransferProcessorMaxPollRPS:                         dc.GetIntProperty(dynamicconfig.TransferProcessorMaxPollRPS, 20),
		TransferProcessorMaxPollHostRPS:                     dc.GetIntProperty(dynamicconfig.TransferProcessorMaxPollHostRPS, 0),
		TransferProcessorMaxPollInterval:                    dc.GetDurationProperty(dynamicconfig.TransferProcessorMaxPollInterval, 1*time.Minute),
		TransferProcessorMaxPollIntervalJitterCoefficient:   dc.GetFloat64Property(dynamicconfig.TransferProcessorMaxPollIntervalJitterCoefficient, 0.15),
		TransferProcessorUpdateAckInterval:                  dc.GetDurationProperty(dynamicconfig.TransferProcessorUpdateAckInterval, 30*time.Second),
		TransferProcessorUpdateAckIntervalJitterCoefficient: dc.GetFloat64Property(dynamicconfig.TransferProcessorUpdateAckIntervalJitterCoefficient, 0.15),
		TransferProcessorCompleteTransferInterval:           dc.GetDurationProperty(dynamicconfig.TransferProcessorCompleteTransferInterval, 60*time.Second),
		TransferProcessorMaxReschedulerSize:                 dc.GetIntProperty(dynamicconfig.TransferProcessorMaxReschedulerSize, 10000),
		TransferProcessorPollBackoffInterval:                dc.GetDurationProperty(dynamicconfig.TransferProcessorPollBackoffInterval, 5*time.Second),
		TransferProcessorVisibilityArchivalTimeLimit:        dc.GetDurationProperty(dynamicconfig.TransferProcessorVisibilityArchivalTimeLimit, 200*time.Millisecond),

		ReplicatorTaskBatchSize:                               dc.GetIntProperty(dynamicconfig.ReplicatorTaskBatchSize, 100),
		ReplicatorTaskWorkerCount:                             dc.GetIntProperty(dynamicconfig.ReplicatorTaskWorkerCount, 10),
		ReplicatorTaskMaxRetryCount:                           dc.GetIntProperty(dynamicconfig.ReplicatorTaskMaxRetryCount, 100),
		ReplicatorProcessorMaxPollRPS:                         dc.GetIntProperty(dynamicconfig.ReplicatorProcessorMaxPollRPS, 20),
		ReplicatorProcessorMaxPollInterval:                    dc.GetDurationProperty(dynamicconfig.ReplicatorProcessorMaxPollInterval, 1*time.Minute),
		ReplicatorProcessorMaxPollIntervalJitterCoefficient:   dc.GetFloat64Property(dynamicconfig.ReplicatorProcessorMaxPollIntervalJitterCoefficient, 0.15),
		ReplicatorProcessorUpdateAckInterval:                  dc.GetDurationProperty(dynamicconfig.ReplicatorProcessorUpdateAckInterval, 5*time.Second),
		ReplicatorProcessorUpdateAckIntervalJitterCoefficient: dc.GetFloat64Property(dynamicconfig.ReplicatorProcessorUpdateAckIntervalJitterCoefficient, 0.15),
		ReplicatorProcessorMaxReschedulerSize:                 dc.GetIntProperty(dynamicconfig.ReplicatorProcessorMaxReschedulerSize, 10000),
		ReplicatorProcessorEnablePriorityTaskProcessor:        dc.GetBoolProperty(dynamicconfig.ReplicatorProcessorEnablePriorityTaskProcessor, false),
		ReplicatorProcessorFetchTasksBatchSize:                dc.GetIntProperty(dynamicconfig.ReplicatorTaskBatchSize, 25),
		ReplicationTaskProcessorHostQPS:                       dc.GetFloat64Property(dynamicconfig.ReplicationTaskProcessorHostQPS, 1500),
		ReplicationTaskProcessorShardQPS:                      dc.GetFloat64Property(dynamicconfig.ReplicationTaskProcessorShardQPS, 30),

		MaximumBufferedEventsBatch:      dc.GetIntProperty(dynamicconfig.MaximumBufferedEventsBatch, 100),
		MaximumSignalsPerExecution:      dc.GetIntPropertyFilteredByNamespace(dynamicconfig.MaximumSignalsPerExecution, 0),
		ShardUpdateMinInterval:          dc.GetDurationProperty(dynamicconfig.ShardUpdateMinInterval, 5*time.Minute),
		ShardSyncMinInterval:            dc.GetDurationProperty(dynamicconfig.ShardSyncMinInterval, 5*time.Minute),
		ShardSyncTimerJitterCoefficient: dc.GetFloat64Property(dynamicconfig.TransferProcessorMaxPollIntervalJitterCoefficient, 0.15),

		// history client: client/history/client.go set the client timeout 30s
		// TODO: Return this value to the client: go.temporal.io/server/issues/294
		LongPollExpirationInterval:          dc.GetDurationPropertyFilteredByNamespace(dynamicconfig.HistoryLongPollExpirationInterval, time.Second*20),
		EventEncodingType:                   dc.GetStringPropertyFnWithNamespaceFilter(dynamicconfig.DefaultEventEncoding, enumspb.ENCODING_TYPE_PROTO3.String()),
		EnableParentClosePolicy:             dc.GetBoolPropertyFnWithNamespaceFilter(dynamicconfig.EnableParentClosePolicy, true),
		NumParentClosePolicySystemWorkflows: dc.GetIntProperty(dynamicconfig.NumParentClosePolicySystemWorkflows, 10),
		EnableParentClosePolicyWorker:       dc.GetBoolProperty(dynamicconfig.EnableParentClosePolicyWorker, true),
		ParentClosePolicyThreshold:          dc.GetIntPropertyFilteredByNamespace(dynamicconfig.ParentClosePolicyThreshold, 10),

		NumArchiveSystemWorkflows: dc.GetIntProperty(dynamicconfig.NumArchiveSystemWorkflows, 1000),
		ArchiveRequestRPS:         dc.GetIntProperty(dynamicconfig.ArchiveRequestRPS, 300), // should be much smaller than frontend RPS

		BlobSizeLimitError:     dc.GetIntPropertyFilteredByNamespace(dynamicconfig.BlobSizeLimitError, 2*1024*1024),
		BlobSizeLimitWarn:      dc.GetIntPropertyFilteredByNamespace(dynamicconfig.BlobSizeLimitWarn, 512*1024),
		MemoSizeLimitError:     dc.GetIntPropertyFilteredByNamespace(dynamicconfig.MemoSizeLimitError, 2*1024*1024),
		MemoSizeLimitWarn:      dc.GetIntPropertyFilteredByNamespace(dynamicconfig.MemoSizeLimitWarn, 2*1024),
		HistorySizeLimitError:  dc.GetIntPropertyFilteredByNamespace(dynamicconfig.HistorySizeLimitError, 50*1024*1024),
		HistorySizeLimitWarn:   dc.GetIntPropertyFilteredByNamespace(dynamicconfig.HistorySizeLimitWarn, 10*1024*1024),
		HistoryCountLimitError: dc.GetIntPropertyFilteredByNamespace(dynamicconfig.HistoryCountLimitError, 50*1024),
		HistoryCountLimitWarn:  dc.GetIntPropertyFilteredByNamespace(dynamicconfig.HistoryCountLimitWarn, 10*1024),

		ThrottledLogRPS:   dc.GetIntProperty(dynamicconfig.HistoryThrottledLogRPS, 4),
		EnableStickyQuery: dc.GetBoolPropertyFnWithNamespaceFilter(dynamicconfig.EnableStickyQuery, true),

		DefaultActivityRetryPolicy:   dc.GetMapPropertyFnWithNamespaceFilter(dynamicconfig.DefaultActivityRetryPolicy, common.GetDefaultRetryPolicyConfigOptions()),
		DefaultWorkflowRetryPolicy:   dc.GetMapPropertyFnWithNamespaceFilter(dynamicconfig.DefaultWorkflowRetryPolicy, common.GetDefaultRetryPolicyConfigOptions()),
		WorkflowTaskHeartbeatTimeout: dc.GetDurationPropertyFilteredByNamespace(dynamicconfig.WorkflowTaskHeartbeatTimeout, time.Minute*30),
		WorkflowTaskCriticalAttempts: dc.GetIntProperty(dynamicconfig.WorkflowTaskCriticalAttempts, 10),
		WorkflowTaskRetryMaxInterval: dc.GetDurationProperty(dynamicconfig.WorkflowTaskRetryMaxInterval, time.Minute*10),

		ReplicationTaskFetcherParallelism:            dc.GetIntProperty(dynamicconfig.ReplicationTaskFetcherParallelism, 4),
		ReplicationTaskFetcherAggregationInterval:    dc.GetDurationProperty(dynamicconfig.ReplicationTaskFetcherAggregationInterval, 2*time.Second),
		ReplicationTaskFetcherTimerJitterCoefficient: dc.GetFloat64Property(dynamicconfig.ReplicationTaskFetcherTimerJitterCoefficient, 0.15),
		ReplicationTaskFetcherErrorRetryWait:         dc.GetDurationProperty(dynamicconfig.ReplicationTaskFetcherErrorRetryWait, time.Second),

		ReplicationTaskProcessorErrorRetryWait:               dc.GetDurationPropertyFilteredByShardID(dynamicconfig.ReplicationTaskProcessorErrorRetryWait, 1*time.Second),
		ReplicationTaskProcessorErrorRetryBackoffCoefficient: dc.GetFloat64PropertyFilteredByShardID(dynamicconfig.ReplicationTaskProcessorErrorRetryBackoffCoefficient, 1.2),
		ReplicationTaskProcessorErrorRetryMaxInterval:        dc.GetDurationPropertyFilteredByShardID(dynamicconfig.ReplicationTaskProcessorErrorRetryMaxInterval, 5*time.Second),
		ReplicationTaskProcessorErrorRetryMaxAttempts:        dc.GetIntPropertyFilteredByShardID(dynamicconfig.ReplicationTaskProcessorErrorRetryMaxAttempts, 80),
		ReplicationTaskProcessorErrorRetryExpiration:         dc.GetDurationPropertyFilteredByShardID(dynamicconfig.ReplicationTaskProcessorErrorRetryExpiration, 5*time.Minute),
		ReplicationTaskProcessorNoTaskRetryWait:              dc.GetDurationPropertyFilteredByShardID(dynamicconfig.ReplicationTaskProcessorNoTaskInitialWait, 2*time.Second),
		ReplicationTaskProcessorCleanupInterval:              dc.GetDurationPropertyFilteredByShardID(dynamicconfig.ReplicationTaskProcessorCleanupInterval, 1*time.Minute),
		ReplicationTaskProcessorCleanupJitterCoefficient:     dc.GetFloat64PropertyFilteredByShardID(dynamicconfig.ReplicationTaskProcessorCleanupJitterCoefficient, 0.15),

		MaxBufferedQueryCount:                 dc.GetIntProperty(dynamicconfig.MaxBufferedQueryCount, 1),
		MutableStateChecksumGenProbability:    dc.GetIntPropertyFilteredByNamespace(dynamicconfig.MutableStateChecksumGenProbability, 0),
		MutableStateChecksumVerifyProbability: dc.GetIntPropertyFilteredByNamespace(dynamicconfig.MutableStateChecksumVerifyProbability, 0),
		MutableStateChecksumInvalidateBefore:  dc.GetFloat64Property(dynamicconfig.MutableStateChecksumInvalidateBefore, 0),

		StandbyTaskReReplicationContextTimeout: dc.GetDurationPropertyFilteredByNamespaceID(dynamicconfig.StandbyTaskReReplicationContextTimeout, 30*time.Second),

		SkipReapplicationByNamespaceID: dc.GetBoolPropertyFnWithNamespaceIDFilter(dynamicconfig.SkipReapplicationByNamespaceID, false),

		// ===== Visibility related =====
		VisibilityTaskHighPriorityRPS:                         dc.GetIntPropertyFilteredByNamespace(dynamicconfig.VisibilityTaskHighPriorityRPS, 500),
		VisibilityTaskBatchSize:                               dc.GetIntProperty(dynamicconfig.VisibilityTaskBatchSize, 100),
		VisibilityProcessorMaxPollRPS:                         dc.GetIntProperty(dynamicconfig.VisibilityProcessorMaxPollRPS, 20),
		VisibilityProcessorMaxPollHostRPS:                     dc.GetIntProperty(dynamicconfig.VisibilityProcessorMaxPollHostRPS, 0),
		VisibilityTaskWorkerCount:                             dc.GetIntProperty(dynamicconfig.VisibilityTaskWorkerCount, 10),
		VisibilityTaskMaxRetryCount:                           dc.GetIntProperty(dynamicconfig.VisibilityTaskMaxRetryCount, 20),
		VisibilityProcessorEnableMultiCursor:                  dc.GetBoolProperty(dynamicconfig.VisibilityProcessorEnableMultiCursor, false),
		VisibilityProcessorEnablePriorityTaskScheduler:        dc.GetBoolProperty(dynamicconfig.VisibilityProcessorEnablePriorityTaskScheduler, false),
		VisibilityProcessorSchedulerWorkerCount:               dc.GetIntProperty(dynamicconfig.VisibilityProcessorSchedulerWorkerCount, 200),
		VisibilityProcessorSchedulerQueueSize:                 dc.GetIntProperty(dynamicconfig.VisibilityProcessorSchedulerQueueSize, 10),
		VisibilityProcessorSchedulerRoundRobinWeights:         dc.GetMapProperty(dynamicconfig.VisibilityProcessorSchedulerRoundRobinWeights, ConvertWeightsToDynamicConfigValue(DefaultTaskPriorityWeight)),
		VisibilityProcessorMaxPollInterval:                    dc.GetDurationProperty(dynamicconfig.VisibilityProcessorMaxPollInterval, 1*time.Minute),
		VisibilityProcessorMaxPollIntervalJitterCoefficient:   dc.GetFloat64Property(dynamicconfig.VisibilityProcessorMaxPollIntervalJitterCoefficient, 0.15),
		VisibilityProcessorUpdateAckInterval:                  dc.GetDurationProperty(dynamicconfig.VisibilityProcessorUpdateAckInterval, 30*time.Second),
		VisibilityProcessorUpdateAckIntervalJitterCoefficient: dc.GetFloat64Property(dynamicconfig.VisibilityProcessorUpdateAckIntervalJitterCoefficient, 0.15),
		VisibilityProcessorCompleteTaskInterval:               dc.GetDurationProperty(dynamicconfig.VisibilityProcessorCompleteTaskInterval, 60*time.Second),
		VisibilityProcessorMaxReschedulerSize:                 dc.GetIntProperty(dynamicconfig.VisibilityProcessorMaxReschedulerSize, 10000),
		VisibilityProcessorPollBackoffInterval:                dc.GetDurationProperty(dynamicconfig.VisibilityProcessorPollBackoffInterval, 5*time.Second),
		VisibilityProcessorVisibilityArchivalTimeLimit:        dc.GetDurationProperty(dynamicconfig.VisibilityProcessorVisibilityArchivalTimeLimit, 200*time.Millisecond),

		SearchAttributesNumberOfKeysLimit: dc.GetIntPropertyFilteredByNamespace(dynamicconfig.SearchAttributesNumberOfKeysLimit, 100),
		SearchAttributesSizeOfValueLimit:  dc.GetIntPropertyFilteredByNamespace(dynamicconfig.SearchAttributesSizeOfValueLimit, 2*1024),
		SearchAttributesTotalSizeLimit:    dc.GetIntPropertyFilteredByNamespace(dynamicconfig.SearchAttributesTotalSizeLimit, 40*1024),
		IndexerConcurrency:                dc.GetIntProperty(dynamicconfig.WorkerIndexerConcurrency, 100),
		ESProcessorNumOfWorkers:           dc.GetIntProperty(dynamicconfig.WorkerESProcessorNumOfWorkers, 1),
		// Should be not greater than NumberOfShards(512)/NumberOfHistoryNodes(4) * VisibilityTaskWorkerCount(10)/ESProcessorNumOfWorkers(1) divided by workflow distribution factor (2 at least).
		// Otherwise, visibility queue processors won't be able to fill up bulk with documents (even under heavy load) and bulk will flush due to interval, not number of actions.
		ESProcessorBulkActions: dc.GetIntProperty(dynamicconfig.WorkerESProcessorBulkActions, 500),
		// 16MB - just a sanity check. With ES document size ~1Kb it should never be reached.
		ESProcessorBulkSize: dc.GetIntProperty(dynamicconfig.WorkerESProcessorBulkSize, 16*1024*1024),
		// Bulk processor will flush every this interval regardless of last flush due to bulk actions.
		ESProcessorFlushInterval: dc.GetDurationProperty(dynamicconfig.WorkerESProcessorFlushInterval, 1*time.Second),
		ESProcessorAckTimeout:    dc.GetDurationProperty(dynamicconfig.WorkerESProcessorAckTimeout, 1*time.Minute),

		EnableCrossNamespaceCommands:  dc.GetBoolProperty(dynamicconfig.EnableCrossNamespaceCommands, true),
		EnableActivityEagerExecution:  dc.GetBoolPropertyFnWithNamespaceFilter(dynamicconfig.EnableActivityEagerExecution, false),
		NamespaceCacheRefreshInterval: dc.GetDurationProperty(dynamicconfig.NamespaceCacheRefreshInterval, 10*time.Second),
	}

	return cfg
}

// GetShardID return the corresponding shard ID for a given namespaceID and workflowID pair
func (config *Config) GetShardID(namespaceID namespace.ID, workflowID string) int32 {
	return common.WorkflowIDToHistoryShard(namespaceID.String(), workflowID, config.NumberOfShards)
}<|MERGE_RESOLUTION|>--- conflicted
+++ resolved
@@ -240,11 +240,6 @@
 	VisibilityProcessorSchedulerWorkerCount               dynamicconfig.IntPropertyFn
 	VisibilityProcessorSchedulerQueueSize                 dynamicconfig.IntPropertyFn
 	VisibilityProcessorSchedulerRoundRobinWeights         dynamicconfig.MapPropertyFn
-<<<<<<< HEAD
-	VisibilityProcessorFailoverMaxPollRPS                 dynamicconfig.IntPropertyFn
-=======
-	VisibilityProcessorCompleteTaskFailureRetryCount      dynamicconfig.IntPropertyFn
->>>>>>> 9e0b2a10
 	VisibilityProcessorMaxPollRPS                         dynamicconfig.IntPropertyFn
 	VisibilityProcessorMaxPollHostRPS                     dynamicconfig.IntPropertyFn
 	VisibilityProcessorMaxPollInterval                    dynamicconfig.DurationPropertyFn
