// The MIT License
//
// Copyright (c) 2020 Temporal Technologies Inc.  All rights reserved.
//
// Copyright (c) 2020 Uber Technologies, Inc.
//
// Permission is hereby granted, free of charge, to any person obtaining a copy
// of this software and associated documentation files (the "Software"), to deal
// in the Software without restriction, including without limitation the rights
// to use, copy, modify, merge, publish, distribute, sublicense, and/or sell
// copies of the Software, and to permit persons to whom the Software is
// furnished to do so, subject to the following conditions:
//
// The above copyright notice and this permission notice shall be included in
// all copies or substantial portions of the Software.
//
// THE SOFTWARE IS PROVIDED "AS IS", WITHOUT WARRANTY OF ANY KIND, EXPRESS OR
// IMPLIED, INCLUDING BUT NOT LIMITED TO THE WARRANTIES OF MERCHANTABILITY,
// FITNESS FOR A PARTICULAR PURPOSE AND NONINFRINGEMENT. IN NO EVENT SHALL THE
// AUTHORS OR COPYRIGHT HOLDERS BE LIABLE FOR ANY CLAIM, DAMAGES OR OTHER
// LIABILITY, WHETHER IN AN ACTION OF CONTRACT, TORT OR OTHERWISE, ARISING FROM,
// OUT OF OR IN CONNECTION WITH THE SOFTWARE OR THE USE OR OTHER DEALINGS IN
// THE SOFTWARE.

package configs

import (
	"go.temporal.io/server/common/dynamicconfig"
	"go.temporal.io/server/common/headers"
	"go.temporal.io/server/common/quotas"
)

const (
	// OperatorPriority is used to give precedence to calls coming from web UI or tctl
	OperatorPriority = 0
)

var (
	APIToPriority = map[string]int{
		"/temporal.server.api.historyservice.v1.HistoryService/CloseShard":                             1,
		"/temporal.server.api.historyservice.v1.HistoryService/GetShard":                               1,
		"/temporal.server.api.historyservice.v1.HistoryService/DeleteWorkflowExecution":                1,
		"/temporal.server.api.historyservice.v1.HistoryService/DescribeHistoryHost":                    1,
		"/temporal.server.api.historyservice.v1.HistoryService/DescribeMutableState":                   1,
		"/temporal.server.api.historyservice.v1.HistoryService/DescribeWorkflowExecution":              1,
		"/temporal.server.api.historyservice.v1.HistoryService/GetDLQMessages":                         1,
		"/temporal.server.api.historyservice.v1.HistoryService/GetDLQReplicationMessages":              1,
		"/temporal.server.api.historyservice.v1.HistoryService/GetMutableState":                        1,
		"/temporal.server.api.historyservice.v1.HistoryService/GetReplicationMessages":                 1,
		"/temporal.server.api.historyservice.v1.HistoryService/ImportWorkflowExecution":                1,
		"/temporal.server.api.historyservice.v1.HistoryService/IsActivityTaskValid":                    1,
		"/temporal.server.api.historyservice.v1.HistoryService/IsWorkflowTaskValid":                    1,
		"/temporal.server.api.historyservice.v1.HistoryService/MergeDLQMessages":                       1,
		"/temporal.server.api.historyservice.v1.HistoryService/PollMutableState":                       1,
		"/temporal.server.api.historyservice.v1.HistoryService/PurgeDLQMessages":                       1,
		"/temporal.server.api.historyservice.v1.HistoryService/QueryWorkflow":                          1,
		"/temporal.server.api.historyservice.v1.HistoryService/ReapplyEvents":                          1,
		"/temporal.server.api.historyservice.v1.HistoryService/RebuildMutableState":                    1,
		"/temporal.server.api.historyservice.v1.HistoryService/RecordActivityTaskHeartbeat":            1,
		"/temporal.server.api.historyservice.v1.HistoryService/RecordActivityTaskStarted":              1,
		"/temporal.server.api.historyservice.v1.HistoryService/RecordChildExecutionCompleted":          1,
		"/temporal.server.api.historyservice.v1.HistoryService/VerifyChildExecutionCompletionRecorded": 1,
		"/temporal.server.api.historyservice.v1.HistoryService/RecordWorkflowTaskStarted":              1,
		"/temporal.server.api.historyservice.v1.HistoryService/RefreshWorkflowTasks":                   1,
		"/temporal.server.api.historyservice.v1.HistoryService/RemoveSignalMutableState":               1,
		"/temporal.server.api.historyservice.v1.HistoryService/RemoveTask":                             1,
		"/temporal.server.api.historyservice.v1.HistoryService/ReplicateEventsV2":                      1,
		"/temporal.server.api.historyservice.v1.HistoryService/ReplicateWorkflowState":                 1,
		"/temporal.server.api.historyservice.v1.HistoryService/RequestCancelWorkflowExecution":         1,
		"/temporal.server.api.historyservice.v1.HistoryService/ResetStickyTaskQueue":                   1,
		"/temporal.server.api.historyservice.v1.HistoryService/ResetWorkflowExecution":                 1,
		"/temporal.server.api.historyservice.v1.HistoryService/RespondActivityTaskCanceled":            1,
		"/temporal.server.api.historyservice.v1.HistoryService/RespondActivityTaskCompleted":           1,
		"/temporal.server.api.historyservice.v1.HistoryService/RespondActivityTaskFailed":              1,
		"/temporal.server.api.historyservice.v1.HistoryService/RespondWorkflowTaskCompleted":           1,
		"/temporal.server.api.historyservice.v1.HistoryService/RespondWorkflowTaskFailed":              1,
		"/temporal.server.api.historyservice.v1.HistoryService/ScheduleWorkflowTask":                   1,
		"/temporal.server.api.historyservice.v1.HistoryService/VerifyFirstWorkflowTaskScheduled":       1,
		"/temporal.server.api.historyservice.v1.HistoryService/SignalWithStartWorkflowExecution":       1,
		"/temporal.server.api.historyservice.v1.HistoryService/SignalWorkflowExecution":                1,
		"/temporal.server.api.historyservice.v1.HistoryService/StartWorkflowExecution":                 1,
		"/temporal.server.api.historyservice.v1.HistoryService/SyncActivity":                           1,
		"/temporal.server.api.historyservice.v1.HistoryService/SyncShardStatus":                        1,
		"/temporal.server.api.historyservice.v1.HistoryService/TerminateWorkflowExecution":             1,
		"/temporal.server.api.historyservice.v1.HistoryService/GenerateLastHistoryReplicationTasks":    1,
		"/temporal.server.api.historyservice.v1.HistoryService/GetReplicationStatus":                   1,
		"/temporal.server.api.historyservice.v1.HistoryService/DeleteWorkflowVisibilityRecord":         1,
		"/temporal.server.api.historyservice.v1.HistoryService/UpdateWorkflowExecution":                1,
		"/temporal.server.api.historyservice.v1.HistoryService/PollWorkflowExecutionUpdate":            1,
		"/temporal.server.api.historyservice.v1.HistoryService/ExecuteMultiOperation":                  1,
		"/temporal.server.api.historyservice.v1.HistoryService/StreamWorkflowReplicationMessages":      1,
		"/temporal.server.api.historyservice.v1.HistoryService/GetWorkflowExecutionHistory":            1,
		"/temporal.server.api.historyservice.v1.HistoryService/GetWorkflowExecutionHistoryReverse":     1,
		"/temporal.server.api.historyservice.v1.HistoryService/GetWorkflowExecutionRawHistory":         1,
		"/temporal.server.api.historyservice.v1.HistoryService/GetWorkflowExecutionRawHistoryV2":       1,
		"/temporal.server.api.historyservice.v1.HistoryService/ForceDeleteWorkflowExecution":           1,
		"/temporal.server.api.historyservice.v1.HistoryService/GetDLQTasks":                            1,
		"/temporal.server.api.historyservice.v1.HistoryService/DeleteDLQTasks":                         1,
		"/temporal.server.api.historyservice.v1.HistoryService/AddTasks":                               1,
		"/temporal.server.api.historyservice.v1.HistoryService/ListQueues":                             1,
		"/temporal.server.api.historyservice.v1.HistoryService/ListTasks":                              1,
		"/temporal.server.api.historyservice.v1.HistoryService/CompleteNexusOperation":                 1,
<<<<<<< HEAD
		"/temporal.server.api.historyservice.v1.HistoryService/HealthCheck":                            1,
=======
		"/temporal.server.api.historyservice.v1.HistoryService/InvokeStateMachineMethod":               1,
>>>>>>> de26bd21
	}

	APIPrioritiesOrdered = []int{OperatorPriority, 1}
)

func NewPriorityRateLimiter(
	rateFn quotas.RateFn,
	operatorRPSRatio dynamicconfig.FloatPropertyFn,
) quotas.RequestRateLimiter {
	rateLimiters := make(map[int]quotas.RequestRateLimiter)
	for priority := range APIPrioritiesOrdered {
		if priority == OperatorPriority {
			rateLimiters[priority] = quotas.NewRequestRateLimiterAdapter(quotas.NewDefaultIncomingRateLimiter(operatorRateFn(rateFn, operatorRPSRatio)))
		} else {
			rateLimiters[priority] = quotas.NewRequestRateLimiterAdapter(quotas.NewDefaultIncomingRateLimiter(rateFn))
		}
	}
	return quotas.NewPriorityRateLimiter(func(req quotas.Request) int {
		if req.CallerType == headers.CallerTypeOperator {
			return OperatorPriority
		}
		if priority, ok := APIToPriority[req.API]; ok {
			return priority
		}
		return APIPrioritiesOrdered[len(APIPrioritiesOrdered)-1]
	}, rateLimiters)
}

func operatorRateFn(
	rateFn quotas.RateFn,
	operatorRPSRatio dynamicconfig.FloatPropertyFn,
) quotas.RateFn {
	return func() float64 {
		return operatorRPSRatio() * rateFn()
	}
}<|MERGE_RESOLUTION|>--- conflicted
+++ resolved
@@ -100,11 +100,8 @@
 		"/temporal.server.api.historyservice.v1.HistoryService/ListQueues":                             1,
 		"/temporal.server.api.historyservice.v1.HistoryService/ListTasks":                              1,
 		"/temporal.server.api.historyservice.v1.HistoryService/CompleteNexusOperation":                 1,
-<<<<<<< HEAD
-		"/temporal.server.api.historyservice.v1.HistoryService/HealthCheck":                            1,
-=======
 		"/temporal.server.api.historyservice.v1.HistoryService/InvokeStateMachineMethod":               1,
->>>>>>> de26bd21
+		"/temporal.server.api.historyservice.v1.HistoryService/DeepHealthCheck":                        1,
 	}
 
 	APIPrioritiesOrdered = []int{OperatorPriority, 1}
