--- conflicted
+++ resolved
@@ -75,11 +75,7 @@
 	shouldProcessTask bool,
 ) error {
 
-<<<<<<< HEAD
-	task, ok := taskInfo.task.(*persistenceblobs.TransferTaskInfo)
-=======
-	transferTask, ok := taskInfo.(*persistence.TransferTaskInfo)
->>>>>>> 1965abda
+	transferTask, ok := taskInfo.(*persistenceblobs.TransferTaskInfo)
 	if !ok {
 		return errUnexpectedQueueTask
 	}
@@ -117,17 +113,12 @@
 }
 
 func (t *transferQueueStandbyTaskExecutor) processActivityTask(
-	transferTask *persistence.TransferTaskInfo,
+	transferTask *persistenceblobs.TransferTaskInfo,
 ) error {
 
 	processTaskIfClosed := false
 	actionFn := func(context workflowExecutionContext, mutableState mutableState) (interface{}, error) {
 
-<<<<<<< HEAD
-		transferTask := taskInfo.task.(*persistenceblobs.TransferTaskInfo)
-
-=======
->>>>>>> 1965abda
 		activityInfo, ok := mutableState.GetActivityInfo(transferTask.ScheduleID)
 		if !ok {
 			return nil, nil
@@ -163,17 +154,12 @@
 }
 
 func (t *transferQueueStandbyTaskExecutor) processDecisionTask(
-	transferTask *persistence.TransferTaskInfo,
+	transferTask *persistenceblobs.TransferTaskInfo,
 ) error {
 
 	processTaskIfClosed := false
 	actionFn := func(context workflowExecutionContext, mutableState mutableState) (interface{}, error) {
 
-<<<<<<< HEAD
-		transferTask := taskInfo.task.(*persistenceblobs.TransferTaskInfo)
-
-=======
->>>>>>> 1965abda
 		decisionInfo, ok := mutableState.GetDecisionInfo(transferTask.ScheduleID)
 		if !ok {
 			return nil, nil
@@ -214,17 +200,12 @@
 }
 
 func (t *transferQueueStandbyTaskExecutor) processCloseExecution(
-	transferTask *persistence.TransferTaskInfo,
+	transferTask *persistenceblobs.TransferTaskInfo,
 ) error {
 
 	processTaskIfClosed := true
 	actionFn := func(context workflowExecutionContext, mutableState mutableState) (interface{}, error) {
 
-<<<<<<< HEAD
-		transferTask := taskInfo.task.(*persistenceblobs.TransferTaskInfo)
-
-=======
->>>>>>> 1965abda
 		if mutableState.IsWorkflowExecutionRunning() {
 			// this can happen if workflow is reset.
 			return nil, nil
@@ -286,17 +267,12 @@
 }
 
 func (t *transferQueueStandbyTaskExecutor) processCancelExecution(
-	transferTask *persistence.TransferTaskInfo,
+	transferTask *persistenceblobs.TransferTaskInfo,
 ) error {
 
 	processTaskIfClosed := false
 	actionFn := func(context workflowExecutionContext, mutableState mutableState) (interface{}, error) {
 
-<<<<<<< HEAD
-		transferTask := taskInfo.task.(*persistenceblobs.TransferTaskInfo)
-
-=======
->>>>>>> 1965abda
 		requestCancelInfo, ok := mutableState.GetRequestCancelInfo(transferTask.ScheduleID)
 		if !ok {
 			return nil, nil
@@ -326,17 +302,12 @@
 }
 
 func (t *transferQueueStandbyTaskExecutor) processSignalExecution(
-	transferTask *persistence.TransferTaskInfo,
+	transferTask *persistenceblobs.TransferTaskInfo,
 ) error {
 
 	processTaskIfClosed := false
 	actionFn := func(context workflowExecutionContext, mutableState mutableState) (interface{}, error) {
 
-<<<<<<< HEAD
-		transferTask := taskInfo.task.(*persistenceblobs.TransferTaskInfo)
-
-=======
->>>>>>> 1965abda
 		signalInfo, ok := mutableState.GetSignalInfo(transferTask.ScheduleID)
 		if !ok {
 			return nil, nil
@@ -366,17 +337,12 @@
 }
 
 func (t *transferQueueStandbyTaskExecutor) processStartChildExecution(
-	transferTask *persistence.TransferTaskInfo,
+	transferTask *persistenceblobs.TransferTaskInfo,
 ) error {
 
 	processTaskIfClosed := false
 	actionFn := func(context workflowExecutionContext, mutableState mutableState) (interface{}, error) {
 
-<<<<<<< HEAD
-		transferTask := taskInfo.task.(*persistenceblobs.TransferTaskInfo)
-
-=======
->>>>>>> 1965abda
 		childWorkflowInfo, ok := mutableState.GetChildExecutionInfo(transferTask.ScheduleID)
 		if !ok {
 			return nil, nil
@@ -410,7 +376,7 @@
 }
 
 func (t *transferQueueStandbyTaskExecutor) processRecordWorkflowStarted(
-	transferTask *persistence.TransferTaskInfo,
+	transferTask *persistenceblobs.TransferTaskInfo,
 ) error {
 
 	processTaskIfClosed := false
@@ -418,12 +384,6 @@
 		processTaskIfClosed,
 		transferTask,
 		func(context workflowExecutionContext, mutableState mutableState) (interface{}, error) {
-<<<<<<< HEAD
-
-			transferTask := taskInfo.task.(*persistenceblobs.TransferTaskInfo)
-
-=======
->>>>>>> 1965abda
 			return nil, t.processRecordWorkflowStartedOrUpsertHelper(transferTask, mutableState, true)
 		},
 		standbyTaskPostActionNoOp,
@@ -431,7 +391,7 @@
 }
 
 func (t *transferQueueStandbyTaskExecutor) processUpsertWorkflowSearchAttributes(
-	transferTask *persistence.TransferTaskInfo,
+	transferTask *persistenceblobs.TransferTaskInfo,
 ) error {
 
 	processTaskIfClosed := false
@@ -439,11 +399,6 @@
 		processTaskIfClosed,
 		transferTask,
 		func(context workflowExecutionContext, mutableState mutableState) (interface{}, error) {
-<<<<<<< HEAD
-
-			transferTask := taskInfo.task.(*persistenceblobs.TransferTaskInfo)
-=======
->>>>>>> 1965abda
 			return nil, t.processRecordWorkflowStartedOrUpsertHelper(transferTask, mutableState, false)
 		},
 		standbyTaskPostActionNoOp,
@@ -517,11 +472,7 @@
 	postActionFn standbyPostActionFn,
 ) (retError error) {
 
-<<<<<<< HEAD
-	transferTask := taskInfo.task.(*persistenceblobs.TransferTaskInfo)
-=======
-	transferTask := taskInfo.(*persistence.TransferTaskInfo)
->>>>>>> 1965abda
+	transferTask := taskInfo.(*persistenceblobs.TransferTaskInfo)
 	context, release, err := t.cache.getOrCreateWorkflowExecutionForBackground(
 		t.getDomainIDAndWorkflowExecution(transferTask),
 	)
@@ -568,11 +519,7 @@
 	pushActivityInfo := postActionInfo.(*pushActivityToMatchingInfo)
 	timeout := common.MinInt32(pushActivityInfo.activityScheduleToStartTimeout, common.MaxTaskTimeout)
 	return t.transferQueueTaskExecutorBase.pushActivity(
-<<<<<<< HEAD
-		task.task.(*persistenceblobs.TransferTaskInfo),
-=======
-		task.(*persistence.TransferTaskInfo),
->>>>>>> 1965abda
+		task.(*persistenceblobs.TransferTaskInfo),
 		timeout,
 	)
 }
@@ -590,11 +537,7 @@
 	pushDecisionInfo := postActionInfo.(*pushDecisionToMatchingInfo)
 	timeout := common.MinInt32(pushDecisionInfo.decisionScheduleToStartTimeout, common.MaxTaskTimeout)
 	return t.transferQueueTaskExecutorBase.pushDecision(
-<<<<<<< HEAD
-		task.task.(*persistenceblobs.TransferTaskInfo),
-=======
-		task.(*persistence.TransferTaskInfo),
->>>>>>> 1965abda
+		task.(*persistenceblobs.TransferTaskInfo),
 		&pushDecisionInfo.tasklist,
 		timeout,
 	)
@@ -610,11 +553,7 @@
 		return nil
 	}
 
-<<<<<<< HEAD
-	transferTask := taskInfo.task.(*persistenceblobs.TransferTaskInfo)
-=======
-	transferTask := taskInfo.(*persistence.TransferTaskInfo)
->>>>>>> 1965abda
+	transferTask := taskInfo.(*persistenceblobs.TransferTaskInfo)
 	resendInfo := postActionInfo.(*historyResendInfo)
 
 	t.metricsClient.IncCounter(metrics.HistoryRereplicationByTransferTaskScope, metrics.ClientRequests)
