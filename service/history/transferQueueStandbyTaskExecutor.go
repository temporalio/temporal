// The MIT License
//
// Copyright (c) 2020 Temporal Technologies Inc.  All rights reserved.
//
// Copyright (c) 2020 Uber Technologies, Inc.
//
// Permission is hereby granted, free of charge, to any person obtaining a copy
// of this software and associated documentation files (the "Software"), to deal
// in the Software without restriction, including without limitation the rights
// to use, copy, modify, merge, publish, distribute, sublicense, and/or sell
// copies of the Software, and to permit persons to whom the Software is
// furnished to do so, subject to the following conditions:
//
// The above copyright notice and this permission notice shall be included in
// all copies or substantial portions of the Software.
//
// THE SOFTWARE IS PROVIDED "AS IS", WITHOUT WARRANTY OF ANY KIND, EXPRESS OR
// IMPLIED, INCLUDING BUT NOT LIMITED TO THE WARRANTIES OF MERCHANTABILITY,
// FITNESS FOR A PARTICULAR PURPOSE AND NONINFRINGEMENT. IN NO EVENT SHALL THE
// AUTHORS OR COPYRIGHT HOLDERS BE LIABLE FOR ANY CLAIM, DAMAGES OR OTHER
// LIABILITY, WHETHER IN AN ACTION OF CONTRACT, TORT OR OTHERWISE, ARISING FROM,
// OUT OF OR IN CONNECTION WITH THE SOFTWARE OR THE USE OR OTHER DEALINGS IN
// THE SOFTWARE.

package history

import (
	"context"
	"time"

	commonpb "go.temporal.io/api/common/v1"
	enumspb "go.temporal.io/api/enums/v1"
	"go.temporal.io/api/serviceerror"
	taskqueuepb "go.temporal.io/api/taskqueue/v1"

	"go.temporal.io/server/api/historyservice/v1"
	"go.temporal.io/server/api/matchingservice/v1"
	"go.temporal.io/server/common"
	"go.temporal.io/server/common/log"
	"go.temporal.io/server/common/log/tag"
	"go.temporal.io/server/common/metrics"
	"go.temporal.io/server/common/namespace"
	"go.temporal.io/server/common/primitives/timestamp"
	"go.temporal.io/server/common/xdc"
	"go.temporal.io/server/service/history/consts"
	"go.temporal.io/server/service/history/queues"
	"go.temporal.io/server/service/history/shard"
	"go.temporal.io/server/service/history/tasks"
	"go.temporal.io/server/service/history/workflow"
	"go.temporal.io/server/service/worker/archiver"
)

type (
	transferQueueStandbyTaskExecutor struct {
		*transferQueueTaskExecutorBase

<<<<<<< HEAD
		clusterName string
=======
		clusterName        string
		historyClient      historyservice.HistoryServiceClient
		nDCHistoryResender xdc.NDCHistoryResender
>>>>>>> d36291f7
	}
)

func newTransferQueueStandbyTaskExecutor(
	shard shard.Context,
	workflowCache workflow.Cache,
	archivalClient archiver.Client,
	logger log.Logger,
	clusterName string,
	matchingClient matchingservice.MatchingServiceClient,
) queues.Executor {
	return &transferQueueStandbyTaskExecutor{
		transferQueueTaskExecutorBase: newTransferQueueTaskExecutorBase(
			shard,
			workflowCache,
			archivalClient,
			logger,
			matchingClient,
		),
<<<<<<< HEAD
		clusterName: clusterName,
=======
		clusterName:        clusterName,
		historyClient:      shard.GetHistoryClient(),
		nDCHistoryResender: nDCHistoryResender,
>>>>>>> d36291f7
	}
}

func (t *transferQueueStandbyTaskExecutor) Execute(
	ctx context.Context,
	executable queues.Executable,
) (metrics.Scope, error) {

	task := executable.GetTask()
	scope := t.metricsClient.Scope(
		tasks.GetActiveTransferTaskMetricsScope(task),
		getNamespaceTagByID(t.registry, task.GetNamespaceID()),
	)

	switch task := task.(type) {
	case *tasks.ActivityTask:
		return scope, t.processActivityTask(ctx, task)
	case *tasks.WorkflowTask:
		return scope, t.processWorkflowTask(ctx, task)
	case *tasks.CancelExecutionTask:
		return scope, t.processCancelExecution(ctx, task)
	case *tasks.SignalExecutionTask:
		return scope, t.processSignalExecution(ctx, task)
	case *tasks.StartChildExecutionTask:
		return scope, t.processStartChildExecution(ctx, task)
	case *tasks.ResetWorkflowTask:
		// no reset needed for standby
		// TODO: add error logs
		return scope, nil
	case *tasks.CloseExecutionTask:
		return scope, t.processCloseExecution(ctx, task)
	case *tasks.DeleteExecutionTask:
		return scope, t.processDeleteExecutionTask(ctx, task)
	default:
		return scope, errUnknownTransferTask
	}
}

func (t *transferQueueStandbyTaskExecutor) processActivityTask(
	ctx context.Context,
	transferTask *tasks.ActivityTask,
) error {

	processTaskIfClosed := false
	actionFn := func(_ context.Context, wfContext workflow.Context, mutableState workflow.MutableState) (interface{}, error) {

		activityInfo, ok := mutableState.GetActivityInfo(transferTask.ScheduleID)
		if !ok {
			return nil, nil
		}

		ok = VerifyTaskVersion(t.shard, t.logger, mutableState.GetNamespaceEntry(), activityInfo.Version, transferTask.Version, transferTask)
		if !ok {
			return nil, nil
		}

		if activityInfo.StartedId == common.EmptyEventID {
			return newActivityTaskPostActionInfo(mutableState, *activityInfo.ScheduleToStartTimeout)
		}

		return nil, nil
	}

	return t.processTransfer(
		ctx,
		processTaskIfClosed,
		transferTask,
		actionFn,
		getStandbyPostActionFn(
			transferTask,
			t.getCurrentTime,
			t.config.StandbyTaskMissingEventsResendDelay(),
			t.config.StandbyTaskMissingEventsDiscardDelay(),
			t.fetchHistoryFromRemote,
			t.pushActivity,
		),
	)
}

func (t *transferQueueStandbyTaskExecutor) processWorkflowTask(
	ctx context.Context,
	transferTask *tasks.WorkflowTask,
) error {

	processTaskIfClosed := false
	actionFn := func(_ context.Context, wfContext workflow.Context, mutableState workflow.MutableState) (interface{}, error) {

		wtInfo, ok := mutableState.GetWorkflowTaskInfo(transferTask.ScheduleID)
		if !ok {
			return nil, nil
		}

		executionInfo := mutableState.GetExecutionInfo()

		taskQueue := &taskqueuepb.TaskQueue{
			// at standby, always use original task queue, disregards the task.TaskQueue which could be sticky
			Name: mutableState.GetExecutionInfo().TaskQueue,
			Kind: enumspb.TASK_QUEUE_KIND_NORMAL,
		}
		workflowRunTimeout := timestamp.DurationValue(executionInfo.WorkflowRunTimeout)
		taskScheduleToStartTimeoutSeconds := int64(workflowRunTimeout.Round(time.Second).Seconds())
		if mutableState.GetExecutionInfo().TaskQueue != transferTask.TaskQueue {
			// Experimental: try to push sticky task as regular task with sticky timeout as TTL.
			// workflow might be sticky before namespace become standby
			// there shall already be a schedule_to_start timer created
			taskScheduleToStartTimeoutSeconds = int64(timestamp.DurationValue(executionInfo.StickyScheduleToStartTimeout).Seconds())
		}
		ok = VerifyTaskVersion(t.shard, t.logger, mutableState.GetNamespaceEntry(), wtInfo.Version, transferTask.Version, transferTask)
		if !ok {
			return nil, nil
		}

		if wtInfo.StartedID == common.EmptyEventID {
			return newWorkflowTaskPostActionInfo(
				mutableState,
				taskScheduleToStartTimeoutSeconds,
				*taskQueue,
			)
		}

		return nil, nil
	}

	return t.processTransfer(
		ctx,
		processTaskIfClosed,
		transferTask,
		actionFn,
		getStandbyPostActionFn(
			transferTask,
			t.getCurrentTime,
			t.config.StandbyTaskMissingEventsResendDelay(),
			t.config.StandbyTaskMissingEventsDiscardDelay(),
			t.fetchHistoryFromRemote,
			t.pushWorkflowTask,
		),
	)
}

func (t *transferQueueStandbyTaskExecutor) processCloseExecution(
	ctx context.Context,
	transferTask *tasks.CloseExecutionTask,
) error {

	processTaskIfClosed := true
	actionFn := func(ctx context.Context, wfContext workflow.Context, mutableState workflow.MutableState) (interface{}, error) {

		if mutableState.IsWorkflowExecutionRunning() {
			// this can happen if workflow is reset.
			return nil, nil
		}

		completionEvent, err := mutableState.GetCompletionEvent(ctx)
		if err != nil {
			return nil, err
		}
		wfCloseTime := timestamp.TimeValue(completionEvent.GetEventTime())

		executionInfo := mutableState.GetExecutionInfo()
		executionState := mutableState.GetExecutionState()
		workflowTypeName := executionInfo.WorkflowTypeName
		workflowCloseTime := wfCloseTime
		workflowStatus := executionState.Status
		workflowHistoryLength := mutableState.GetNextEventID() - 1
		workflowStartTime := timestamp.TimeValue(mutableState.GetExecutionInfo().GetStartTime())
		workflowExecutionTime := timestamp.TimeValue(mutableState.GetExecutionInfo().GetExecutionTime())
		visibilityMemo := getWorkflowMemo(executionInfo.Memo)
		searchAttr := getSearchAttributes(executionInfo.SearchAttributes)

		lastWriteVersion, err := mutableState.GetLastWriteVersion()
		if err != nil {
			return nil, err
		}
		ok := VerifyTaskVersion(t.shard, t.logger, mutableState.GetNamespaceEntry(), lastWriteVersion, transferTask.Version, transferTask)
		if !ok {
			return nil, nil
		}

		if err := t.archiveVisibility(
			ctx,
			namespace.ID(transferTask.NamespaceID),
			transferTask.WorkflowID,
			transferTask.RunID,
			workflowTypeName,
			workflowStartTime,
			workflowExecutionTime,
			workflowCloseTime,
			workflowStatus,
			workflowHistoryLength,
			visibilityMemo,
			searchAttr,
		); err != nil {
			return nil, err
		}

		// verify if parent got the completion event
		verifyCompletionRecorded := mutableState.HasParentExecution() && executionInfo.NewExecutionRunId == ""
		if verifyCompletionRecorded {
			_, err := t.historyClient.VerifyChildExecutionCompletionRecorded(ctx, &historyservice.VerifyChildExecutionCompletionRecordedRequest{
				NamespaceId: executionInfo.ParentNamespaceId,
				ParentExecution: &commonpb.WorkflowExecution{
					WorkflowId: executionInfo.ParentWorkflowId,
					RunId:      executionInfo.ParentRunId,
				},
				ChildExecution: &commonpb.WorkflowExecution{
					WorkflowId: transferTask.WorkflowID,
					RunId:      transferTask.RunID,
				},
				ParentInitiatedId:      executionInfo.ParentInitiatedId,
				ParentInitiatedVersion: executionInfo.ParentInitiatedVersion,
				Clock:                  executionInfo.ParentClock,
			})
			switch err.(type) {
			case nil, *serviceerror.NotFound, *serviceerror.NamespaceNotFound:
				return nil, nil
			case *serviceerror.WorkflowNotReady:
				return verifyChildCompletionRecordedInfo, nil
			default:
				return nil, err
			}
		}
		return nil, nil
	}

	return t.processTransfer(
		ctx,
		processTaskIfClosed,
		transferTask,
		actionFn,
		getStandbyPostActionFn(
			transferTask,
			t.getCurrentTime,
			t.config.StandbyTaskMissingEventsResendDelay(),
			t.config.StandbyTaskMissingEventsDiscardDelay(),
			standbyTaskPostActionNoOp,
			standbyTransferTaskPostActionTaskDiscarded,
		),
	)
}

func (t *transferQueueStandbyTaskExecutor) processCancelExecution(
	ctx context.Context,
	transferTask *tasks.CancelExecutionTask,
) error {

	processTaskIfClosed := false
	actionFn := func(_ context.Context, wfContext workflow.Context, mutableState workflow.MutableState) (interface{}, error) {

		requestCancelInfo, ok := mutableState.GetRequestCancelInfo(transferTask.InitiatedID)
		if !ok {
			return nil, nil
		}

		ok = VerifyTaskVersion(t.shard, t.logger, mutableState.GetNamespaceEntry(), requestCancelInfo.Version, transferTask.Version, transferTask)
		if !ok {
			return nil, nil
		}

		return getHistoryResendInfo(mutableState)
	}

	return t.processTransfer(
		ctx,
		processTaskIfClosed,
		transferTask,
		actionFn,
		getStandbyPostActionFn(
			transferTask,
			t.getCurrentTime,
			t.config.StandbyTaskMissingEventsResendDelay(),
			t.config.StandbyTaskMissingEventsDiscardDelay(),
			t.fetchHistoryFromRemote,
			standbyTransferTaskPostActionTaskDiscarded,
		),
	)
}

func (t *transferQueueStandbyTaskExecutor) processSignalExecution(
	ctx context.Context,
	transferTask *tasks.SignalExecutionTask,
) error {

	processTaskIfClosed := false
	actionFn := func(_ context.Context, wfContext workflow.Context, mutableState workflow.MutableState) (interface{}, error) {

		signalInfo, ok := mutableState.GetSignalInfo(transferTask.InitiatedID)
		if !ok {
			return nil, nil
		}

		ok = VerifyTaskVersion(t.shard, t.logger, mutableState.GetNamespaceEntry(), signalInfo.Version, transferTask.Version, transferTask)
		if !ok {
			return nil, nil
		}

		return getHistoryResendInfo(mutableState)
	}

	return t.processTransfer(
		ctx,
		processTaskIfClosed,
		transferTask,
		actionFn,
		getStandbyPostActionFn(
			transferTask,
			t.getCurrentTime,
			t.config.StandbyTaskMissingEventsResendDelay(),
			t.config.StandbyTaskMissingEventsDiscardDelay(),
			t.fetchHistoryFromRemote,
			standbyTransferTaskPostActionTaskDiscarded,
		),
	)
}

func (t *transferQueueStandbyTaskExecutor) processStartChildExecution(
	ctx context.Context,
	transferTask *tasks.StartChildExecutionTask,
) error {

	processTaskIfClosed := true
	actionFn := func(ctx context.Context, wfContext workflow.Context, mutableState workflow.MutableState) (interface{}, error) {

		childWorkflowInfo, ok := mutableState.GetChildExecutionInfo(transferTask.InitiatedID)
		if !ok {
			return nil, nil
		}

		ok = VerifyTaskVersion(t.shard, t.logger, mutableState.GetNamespaceEntry(), childWorkflowInfo.Version, transferTask.Version, transferTask)
		if !ok {
			return nil, nil
		}

		workflowClosed := !mutableState.IsWorkflowExecutionRunning()
		childStarted := childWorkflowInfo.StartedId != common.EmptyEventID
		childAbandon := childWorkflowInfo.ParentClosePolicy == enumspb.PARENT_CLOSE_POLICY_ABANDON

		if workflowClosed && !(childStarted && childAbandon) {
			// NOTE: ideally for workflowClosed, child not started, parent close policy is abandon case,
			// we should continue to start the child workflow in active cluster, so standby logic also need to
			// perform the verification. However, we can't do that due to some technial reasons.
			// Please check the comments in processStartChildExecution in transferQueueActiveTaskExecutor.go
			// for details.
			return nil, nil
		}

		if !childStarted {
			historyResendInfo, err := getHistoryResendInfo(mutableState)
			if err != nil {
				return nil, err
			}
			return &startChildExecutionPostActionInfo{
				historyResendInfo: historyResendInfo,
			}, nil
		}

		_, err := t.historyClient.VerifyFirstWorkflowTaskScheduled(ctx, &historyservice.VerifyFirstWorkflowTaskScheduledRequest{
			NamespaceId: transferTask.TargetNamespaceID,
			WorkflowExecution: &commonpb.WorkflowExecution{
				WorkflowId: childWorkflowInfo.StartedWorkflowId,
				RunId:      childWorkflowInfo.StartedRunId,
			},
			Clock: childWorkflowInfo.Clock,
		})
		switch err.(type) {
		case nil, *serviceerror.NamespaceNotFound:
			return nil, nil
		case *serviceerror.WorkflowNotReady:
			return &startChildExecutionPostActionInfo{}, nil
		default:
			return nil, err
		}
	}

	return t.processTransfer(
		ctx,
		processTaskIfClosed,
		transferTask,
		actionFn,
		getStandbyPostActionFn(
			transferTask,
			t.getCurrentTime,
			t.config.StandbyTaskMissingEventsResendDelay(),
			t.config.StandbyTaskMissingEventsDiscardDelay(),
			t.startChildExecutionResendPostAction,
			standbyTransferTaskPostActionTaskDiscarded,
		),
	)
}

func (t *transferQueueStandbyTaskExecutor) processTransfer(
	ctx context.Context,
	processTaskIfClosed bool,
	taskInfo tasks.Task,
	actionFn standbyActionFn,
	postActionFn standbyPostActionFn,
) (retError error) {
	ctx, cancel := context.WithTimeout(ctx, taskTimeout)
	defer cancel()

	weContext, release, err := getWorkflowExecutionContextForTask(ctx, t.cache, taskInfo)
	if err != nil {
		return err
	}
	defer func() {
		if retError == consts.ErrTaskRetry {
			release(nil)
		} else {
			release(retError)
		}
	}()

	mutableState, err := loadMutableStateForTransferTask(ctx, weContext, taskInfo, t.metricsClient, t.logger)
	if err != nil || mutableState == nil {
		return err
	}

	if !mutableState.IsWorkflowExecutionRunning() && !processTaskIfClosed {
		// workflow already finished, no need to process transfer task.
		return nil
	}

	historyResendInfo, err := actionFn(ctx, weContext, mutableState)
	if err != nil {
		return err
	}

	// NOTE: do not access anything related mutable state after this lock release
	release(nil)
	return postActionFn(ctx, taskInfo, historyResendInfo, t.logger)
}

func (t *transferQueueStandbyTaskExecutor) pushActivity(
	ctx context.Context,
	task tasks.Task,
	postActionInfo interface{},
	logger log.Logger,
) error {

	if postActionInfo == nil {
		return nil
	}

	pushActivityInfo := postActionInfo.(*activityTaskPostActionInfo)
	timeout := pushActivityInfo.activityTaskScheduleToStartTimeout
	return t.transferQueueTaskExecutorBase.pushActivity(
		ctx,
		task.(*tasks.ActivityTask),
		&timeout,
	)
}

func (t *transferQueueStandbyTaskExecutor) pushWorkflowTask(
	ctx context.Context,
	task tasks.Task,
	postActionInfo interface{},
	logger log.Logger,
) error {

	if postActionInfo == nil {
		return nil
	}

	pushwtInfo := postActionInfo.(*workflowTaskPostActionInfo)
	timeout := pushwtInfo.workflowTaskScheduleToStartTimeout
	return t.transferQueueTaskExecutorBase.pushWorkflowTask(
		ctx,
		task.(*tasks.WorkflowTask),
		&pushwtInfo.taskqueue,
		timestamp.DurationFromSeconds(timeout),
	)
}

func (t *transferQueueStandbyTaskExecutor) startChildExecutionResendPostAction(
	ctx context.Context,
	taskInfo tasks.Task,
	postActionInfo interface{},
	log log.Logger,
) error {
	if postActionInfo == nil {
		return nil
	}

	historyResendInfo := postActionInfo.(*startChildExecutionPostActionInfo).historyResendInfo
	if historyResendInfo != nil {
		return t.fetchHistoryFromRemote(ctx, taskInfo, historyResendInfo, log)
	}

	return standbyTaskPostActionNoOp(ctx, taskInfo, postActionInfo, log)
}

func (t *transferQueueStandbyTaskExecutor) fetchHistoryFromRemote(
	ctx context.Context,
	taskInfo tasks.Task,
	postActionInfo interface{},
	logger log.Logger,
) error {

	var resendInfo *historyResendInfo
	switch postActionInfo := postActionInfo.(type) {
	case nil:
		return nil
	case *historyResendInfo:
		resendInfo = postActionInfo
	case *activityTaskPostActionInfo:
		resendInfo = postActionInfo.historyResendInfo
	case *workflowTaskPostActionInfo:
		resendInfo = postActionInfo.historyResendInfo
	default:
		logger.Fatal("unknown post action info for fetching remote history", tag.Value(postActionInfo))
	}

	remoteClusterName, err := getRemoteClusterName(
		t.currentClusterName,
		t.registry,
		taskInfo.GetNamespaceID(),
	)
	if err != nil {
		return err
	}

	t.metricsClient.IncCounter(metrics.HistoryRereplicationByTransferTaskScope, metrics.ClientRequests)
	stopwatch := t.metricsClient.StartTimer(metrics.HistoryRereplicationByTransferTaskScope, metrics.ClientLatency)
	defer stopwatch.Stop()

<<<<<<< HEAD
	// TODO: nDCHistoryResender should not require adminClient when creating the component.
	// The remote cluster name and correspoding remote admin client should be determined
	// dynamically inside the SendSingleWorkflowHistory method.
	adminClient := t.shard.GetRemoteAdminClient(remoteClusterName)
	nDCHistoryResender := xdc.NewNDCHistoryResender(
		t.registry,
		adminClient,
		func(ctx context.Context, request *historyservice.ReplicateEventsV2Request) error {
			engine, err := t.shard.GetEngineWithContext(ctx)
			if err != nil {
				return nil
			}
			return engine.ReplicateEventsV2(ctx, request)
		},
		t.shard.GetPayloadSerializer(),
		t.config.StandbyTaskReReplicationContextTimeout,
		logger,
	)

=======
	adminClient, err := t.shard.GetRemoteAdminClient(t.clusterName)
	if err != nil {
		return err
	}
>>>>>>> d36291f7
	if resendInfo.lastEventID != common.EmptyEventID && resendInfo.lastEventVersion != common.EmptyVersion {
		if err := refreshTasks(
			ctx,
			adminClient,
<<<<<<< HEAD
			t.registry,
=======
			t.shard.GetNamespaceRegistry(),
>>>>>>> d36291f7
			namespace.ID(taskInfo.GetNamespaceID()),
			taskInfo.GetWorkflowID(),
			taskInfo.GetRunID(),
		); err != nil {
			t.logger.Error("Error refresh tasks from remote.",
				tag.ShardID(t.shard.GetShardID()),
				tag.WorkflowNamespaceID(taskInfo.GetNamespaceID()),
				tag.WorkflowID(taskInfo.GetWorkflowID()),
				tag.WorkflowRunID(taskInfo.GetRunID()),
				tag.ClusterName(remoteClusterName))
		}

		// NOTE: history resend may take long time and its timeout is currently
		// controlled by a separate dynamicconfig config: StandbyTaskReReplicationContextTimeout
<<<<<<< HEAD
		err = nDCHistoryResender.SendSingleWorkflowHistory(
=======
		err = t.nDCHistoryResender.SendSingleWorkflowHistory(
			t.clusterName,
>>>>>>> d36291f7
			namespace.ID(taskInfo.GetNamespaceID()),
			taskInfo.GetWorkflowID(),
			taskInfo.GetRunID(),
			resendInfo.lastEventID,
			resendInfo.lastEventVersion,
			0,
			0,
		)
	} else {
		err = serviceerror.NewInternal(
			"transferQueueStandbyProcessor encountered empty historyResendInfo",
		)
	}

	if err != nil {
		t.logger.Error("Error re-replicating history from remote.",
			tag.ShardID(t.shard.GetShardID()),
			tag.WorkflowNamespaceID(taskInfo.GetNamespaceID()),
			tag.WorkflowID(taskInfo.GetWorkflowID()),
			tag.WorkflowRunID(taskInfo.GetRunID()),
			tag.SourceCluster(remoteClusterName))
	}

	// return error so task processing logic will retry
	return consts.ErrTaskRetry
}

func (t *transferQueueStandbyTaskExecutor) getCurrentTime() time.Time {
	return t.shard.GetCurrentTime(t.clusterName)
}<|MERGE_RESOLUTION|>--- conflicted
+++ resolved
@@ -54,13 +54,8 @@
 	transferQueueStandbyTaskExecutor struct {
 		*transferQueueTaskExecutorBase
 
-<<<<<<< HEAD
-		clusterName string
-=======
 		clusterName        string
-		historyClient      historyservice.HistoryServiceClient
 		nDCHistoryResender xdc.NDCHistoryResender
->>>>>>> d36291f7
 	}
 )
 
@@ -68,6 +63,7 @@
 	shard shard.Context,
 	workflowCache workflow.Cache,
 	archivalClient archiver.Client,
+	nDCHistoryResender xdc.NDCHistoryResender,
 	logger log.Logger,
 	clusterName string,
 	matchingClient matchingservice.MatchingServiceClient,
@@ -80,13 +76,8 @@
 			logger,
 			matchingClient,
 		),
-<<<<<<< HEAD
-		clusterName: clusterName,
-=======
 		clusterName:        clusterName,
-		historyClient:      shard.GetHistoryClient(),
 		nDCHistoryResender: nDCHistoryResender,
->>>>>>> d36291f7
 	}
 }
 
@@ -611,41 +602,15 @@
 	stopwatch := t.metricsClient.StartTimer(metrics.HistoryRereplicationByTransferTaskScope, metrics.ClientLatency)
 	defer stopwatch.Stop()
 
-<<<<<<< HEAD
-	// TODO: nDCHistoryResender should not require adminClient when creating the component.
-	// The remote cluster name and correspoding remote admin client should be determined
-	// dynamically inside the SendSingleWorkflowHistory method.
-	adminClient := t.shard.GetRemoteAdminClient(remoteClusterName)
-	nDCHistoryResender := xdc.NewNDCHistoryResender(
-		t.registry,
-		adminClient,
-		func(ctx context.Context, request *historyservice.ReplicateEventsV2Request) error {
-			engine, err := t.shard.GetEngineWithContext(ctx)
-			if err != nil {
-				return nil
-			}
-			return engine.ReplicateEventsV2(ctx, request)
-		},
-		t.shard.GetPayloadSerializer(),
-		t.config.StandbyTaskReReplicationContextTimeout,
-		logger,
-	)
-
-=======
 	adminClient, err := t.shard.GetRemoteAdminClient(t.clusterName)
 	if err != nil {
 		return err
 	}
->>>>>>> d36291f7
 	if resendInfo.lastEventID != common.EmptyEventID && resendInfo.lastEventVersion != common.EmptyVersion {
 		if err := refreshTasks(
 			ctx,
 			adminClient,
-<<<<<<< HEAD
 			t.registry,
-=======
-			t.shard.GetNamespaceRegistry(),
->>>>>>> d36291f7
 			namespace.ID(taskInfo.GetNamespaceID()),
 			taskInfo.GetWorkflowID(),
 			taskInfo.GetRunID(),
@@ -660,12 +625,8 @@
 
 		// NOTE: history resend may take long time and its timeout is currently
 		// controlled by a separate dynamicconfig config: StandbyTaskReReplicationContextTimeout
-<<<<<<< HEAD
-		err = nDCHistoryResender.SendSingleWorkflowHistory(
-=======
 		err = t.nDCHistoryResender.SendSingleWorkflowHistory(
 			t.clusterName,
->>>>>>> d36291f7
 			namespace.ID(taskInfo.GetNamespaceID()),
 			taskInfo.GetWorkflowID(),
 			taskInfo.GetRunID(),
