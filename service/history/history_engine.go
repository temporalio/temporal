// The MIT License
//
// Copyright (c) 2020 Temporal Technologies Inc.  All rights reserved.
//
// Copyright (c) 2020 Uber Technologies, Inc.
//
// Permission is hereby granted, free of charge, to any person obtaining a copy
// of this software and associated documentation files (the "Software"), to deal
// in the Software without restriction, including without limitation the rights
// to use, copy, modify, merge, publish, distribute, sublicense, and/or sell
// copies of the Software, and to permit persons to whom the Software is
// furnished to do so, subject to the following conditions:
//
// The above copyright notice and this permission notice shall be included in
// all copies or substantial portions of the Software.
//
// THE SOFTWARE IS PROVIDED "AS IS", WITHOUT WARRANTY OF ANY KIND, EXPRESS OR
// IMPLIED, INCLUDING BUT NOT LIMITED TO THE WARRANTIES OF MERCHANTABILITY,
// FITNESS FOR A PARTICULAR PURPOSE AND NONINFRINGEMENT. IN NO EVENT SHALL THE
// AUTHORS OR COPYRIGHT HOLDERS BE LIABLE FOR ANY CLAIM, DAMAGES OR OTHER
// LIABILITY, WHETHER IN AN ACTION OF CONTRACT, TORT OR OTHERWISE, ARISING FROM,
// OUT OF OR IN CONNECTION WITH THE SOFTWARE OR THE USE OR OTHER DEALINGS IN
// THE SOFTWARE.

package history

import (
	"context"
	"sync/atomic"
	"time"

	"go.opentelemetry.io/otel/trace"
	commonpb "go.temporal.io/api/common/v1"
	historypb "go.temporal.io/api/history/v1"
	historyspb "go.temporal.io/server/api/history/v1"
	"go.temporal.io/server/api/historyservice/v1"
	"go.temporal.io/server/api/matchingservice/v1"
	replicationspb "go.temporal.io/server/api/replication/v1"
	workflowpb "go.temporal.io/server/api/workflow/v1"
	"go.temporal.io/server/client"
	"go.temporal.io/server/common"
	"go.temporal.io/server/common/clock"
	"go.temporal.io/server/common/cluster"
	"go.temporal.io/server/common/collection"
	"go.temporal.io/server/common/definition"
	"go.temporal.io/server/common/headers"
	"go.temporal.io/server/common/log"
	"go.temporal.io/server/common/log/tag"
	"go.temporal.io/server/common/metrics"
	"go.temporal.io/server/common/namespace"
	"go.temporal.io/server/common/persistence"
	"go.temporal.io/server/common/persistence/serialization"
	"go.temporal.io/server/common/persistence/visibility"
	"go.temporal.io/server/common/persistence/visibility/manager"
	"go.temporal.io/server/common/primitives/timestamp"
	"go.temporal.io/server/common/sdk"
	"go.temporal.io/server/common/searchattribute"
	"go.temporal.io/server/service/history/api"
	"go.temporal.io/server/service/history/api/addtasks"
	"go.temporal.io/server/service/history/api/deleteworkflow"
	"go.temporal.io/server/service/history/api/describemutablestate"
	"go.temporal.io/server/service/history/api/describeworkflow"
	"go.temporal.io/server/service/history/api/getworkflowexecutionhistory"
	"go.temporal.io/server/service/history/api/getworkflowexecutionhistoryreverse"
	"go.temporal.io/server/service/history/api/getworkflowexecutionrawhistory"
	"go.temporal.io/server/service/history/api/getworkflowexecutionrawhistoryv2"
	"go.temporal.io/server/service/history/api/isactivitytaskvalid"
	"go.temporal.io/server/service/history/api/isworkflowtaskvalid"
	"go.temporal.io/server/service/history/api/listtasks"
	"go.temporal.io/server/service/history/api/multioperation"
	"go.temporal.io/server/service/history/api/pauseactivity"
	"go.temporal.io/server/service/history/api/pollupdate"
	"go.temporal.io/server/service/history/api/queryworkflow"
	"go.temporal.io/server/service/history/api/reapplyevents"
	"go.temporal.io/server/service/history/api/recordactivitytaskheartbeat"
	"go.temporal.io/server/service/history/api/recordactivitytaskstarted"
	"go.temporal.io/server/service/history/api/recordchildworkflowcompleted"
	"go.temporal.io/server/service/history/api/recordworkflowtaskstarted"
	"go.temporal.io/server/service/history/api/refreshworkflow"
	"go.temporal.io/server/service/history/api/removesignalmutablestate"
	replicationapi "go.temporal.io/server/service/history/api/replication"
	"go.temporal.io/server/service/history/api/replicationadmin"
	"go.temporal.io/server/service/history/api/requestcancelworkflow"
	"go.temporal.io/server/service/history/api/resetactivity"
	"go.temporal.io/server/service/history/api/resetstickytaskqueue"
	"go.temporal.io/server/service/history/api/resetworkflow"
	"go.temporal.io/server/service/history/api/respondactivitytaskcanceled"
	"go.temporal.io/server/service/history/api/respondactivitytaskcompleted"
	"go.temporal.io/server/service/history/api/respondactivitytaskfailed"
	"go.temporal.io/server/service/history/api/respondworkflowtaskcompleted"
	"go.temporal.io/server/service/history/api/respondworkflowtaskfailed"
	"go.temporal.io/server/service/history/api/scheduleworkflowtask"
	"go.temporal.io/server/service/history/api/signalwithstartworkflow"
	"go.temporal.io/server/service/history/api/signalworkflow"
	"go.temporal.io/server/service/history/api/startworkflow"
	"go.temporal.io/server/service/history/api/terminateworkflow"
	"go.temporal.io/server/service/history/api/unpauseactivity"
	"go.temporal.io/server/service/history/api/updateactivityoptions"
	"go.temporal.io/server/service/history/api/updateworkflow"
	"go.temporal.io/server/service/history/api/verifychildworkflowcompletionrecorded"
	"go.temporal.io/server/service/history/api/verifyfirstworkflowtaskscheduled"
	"go.temporal.io/server/service/history/circuitbreakerpool"
	"go.temporal.io/server/service/history/configs"
	"go.temporal.io/server/service/history/consts"
	"go.temporal.io/server/service/history/deletemanager"
	"go.temporal.io/server/service/history/events"
	"go.temporal.io/server/service/history/hsm"
	"go.temporal.io/server/service/history/ndc"
	"go.temporal.io/server/service/history/queues"
	"go.temporal.io/server/service/history/replication"
	"go.temporal.io/server/service/history/shard"
	"go.temporal.io/server/service/history/tasks"
	"go.temporal.io/server/service/history/workflow"
	wcache "go.temporal.io/server/service/history/workflow/cache"
)

type (
	historyEngineImpl struct {
		status                     int32
		currentClusterName         string
		shardContext               shard.Context
		timeSource                 clock.TimeSource
		clusterMetadata            cluster.Metadata
		executionManager           persistence.ExecutionManager
		queueProcessors            map[tasks.Category]queues.Queue
		replicationAckMgr          replication.AckManager
		nDCHistoryReplicator       ndc.HistoryReplicator
		nDCHistoryImporter         ndc.HistoryImporter
		nDCActivityStateReplicator ndc.ActivityStateReplicator
		nDCWorkflowStateReplicator ndc.WorkflowStateReplicator
		nDCHSMStateReplicator      ndc.HSMStateReplicator
		replicationProcessorMgr    replication.TaskProcessor
		eventNotifier              events.Notifier
		tokenSerializer            common.TaskTokenSerializer
		metricsHandler             metrics.Handler
		logger                     log.Logger
		throttledLogger            log.Logger
		config                     *configs.Config
		workflowRebuilder          workflowRebuilder
		workflowResetter           ndc.WorkflowResetter
		sdkClientFactory           sdk.ClientFactory
		eventsReapplier            ndc.EventsReapplier
		matchingClient             matchingservice.MatchingServiceClient
		rawMatchingClient          matchingservice.MatchingServiceClient
		replicationDLQHandler      replication.DLQHandler
		persistenceVisibilityMgr   manager.VisibilityManager
		searchAttributesValidator  *searchattribute.Validator
		workflowDeleteManager      deletemanager.DeleteManager
		eventSerializer            serialization.Serializer
		workflowConsistencyChecker api.WorkflowConsistencyChecker
		versionChecker             headers.VersionChecker
		tracer                     trace.Tracer
		taskCategoryRegistry       tasks.TaskCategoryRegistry
		commandHandlerRegistry     *workflow.CommandHandlerRegistry
		workflowCache              wcache.Cache
		replicationProgressCache   replication.ProgressCache
		syncStateRetriever         replication.SyncStateRetriever
		outboundQueueCBPool        *circuitbreakerpool.OutboundQueueCircuitBreakerPool
	}
)

// NewEngineWithShardContext creates an instance of history engine
func NewEngineWithShardContext(
	shard shard.Context,
	clientBean client.Bean,
	matchingClient matchingservice.MatchingServiceClient,
	sdkClientFactory sdk.ClientFactory,
	eventNotifier events.Notifier,
	config *configs.Config,
	rawMatchingClient matchingservice.MatchingServiceClient,
	workflowCache wcache.Cache,
	replicationProgressCache replication.ProgressCache,
	eventSerializer serialization.Serializer,
	queueProcessorFactories []QueueFactory,
	replicationTaskFetcherFactory replication.TaskFetcherFactory,
	replicationTaskExecutorProvider replication.TaskExecutorProvider,
	workflowConsistencyChecker api.WorkflowConsistencyChecker,
	tracerProvider trace.TracerProvider,
	persistenceVisibilityMgr manager.VisibilityManager,
	eventBlobCache persistence.XDCCache,
	taskCategoryRegistry tasks.TaskCategoryRegistry,
	dlqWriter replication.DLQWriter,
	commandHandlerRegistry *workflow.CommandHandlerRegistry,
	outboundQueueCBPool *circuitbreakerpool.OutboundQueueCircuitBreakerPool,
) shard.Engine {
	currentClusterName := shard.GetClusterMetadata().GetCurrentClusterName()

	logger := shard.GetLogger()
	executionManager := shard.GetExecutionManager()

	workflowDeleteManager := deletemanager.NewDeleteManager(
		shard,
		workflowCache,
		config,
		shard.GetTimeSource(),
		persistenceVisibilityMgr,
	)
	syncStateRetriever := replication.NewSyncStateRetriever(
		shard,
		workflowCache,
		workflowConsistencyChecker,
		eventBlobCache,
		shard.GetLogger(),
	)

	historyEngImpl := &historyEngineImpl{
		status:                     common.DaemonStatusInitialized,
		currentClusterName:         currentClusterName,
		shardContext:               shard,
		clusterMetadata:            shard.GetClusterMetadata(),
		timeSource:                 shard.GetTimeSource(),
		executionManager:           executionManager,
		tokenSerializer:            common.NewProtoTaskTokenSerializer(),
		logger:                     log.With(logger, tag.ComponentHistoryEngine),
		throttledLogger:            log.With(shard.GetThrottledLogger(), tag.ComponentHistoryEngine),
		metricsHandler:             shard.GetMetricsHandler(),
		eventNotifier:              eventNotifier,
		config:                     config,
		sdkClientFactory:           sdkClientFactory,
		matchingClient:             matchingClient,
		rawMatchingClient:          rawMatchingClient,
		persistenceVisibilityMgr:   persistenceVisibilityMgr,
		workflowDeleteManager:      workflowDeleteManager,
		eventSerializer:            eventSerializer,
		workflowConsistencyChecker: workflowConsistencyChecker,
		versionChecker:             headers.NewDefaultVersionChecker(),
		tracer:                     tracerProvider.Tracer(consts.LibraryName),
		taskCategoryRegistry:       taskCategoryRegistry,
		commandHandlerRegistry:     commandHandlerRegistry,
<<<<<<< HEAD
		workflowCache:              workflowCache,
		replicationProgressCache:   replicationProgressCache,
		syncStateRetriever:         syncStateRetriever,
=======
		stateMachineEnvironment: &stateMachineEnvironment{
			shardContext:   shard,
			cache:          workflowCache,
			metricsHandler: shard.GetMetricsHandler(),
			logger:         logger,
		},
		replicationProgressCache: replicationProgressCache,
		syncStateRetriever:       syncStateRetriever,
		outboundQueueCBPool:      outboundQueueCBPool,
>>>>>>> 78fa07c3
	}

	historyEngImpl.queueProcessors = make(map[tasks.Category]queues.Queue)
	for _, factory := range queueProcessorFactories {
		processor := factory.CreateQueue(shard, workflowCache)
		historyEngImpl.queueProcessors[processor.Category()] = processor
	}

	historyEngImpl.eventsReapplier = ndc.NewEventsReapplier(shard.StateMachineRegistry(), shard.GetMetricsHandler(), logger)

	if shard.GetClusterMetadata().IsGlobalNamespaceEnabled() {
		historyEngImpl.replicationAckMgr = replication.NewAckManager(
			shard,
			workflowCache,
			eventBlobCache,
			replicationProgressCache,
			executionManager,
			syncStateRetriever,
			logger,
		)
		historyEngImpl.nDCHistoryReplicator = ndc.NewHistoryReplicator(
			shard,
			workflowCache,
			historyEngImpl.eventsReapplier,
			eventSerializer,
			logger,
		)
		historyEngImpl.nDCHistoryImporter = ndc.NewHistoryImporter(
			shard,
			workflowCache,
			logger,
		)
		historyEngImpl.nDCActivityStateReplicator = ndc.NewActivityStateReplicator(
			shard,
			workflowCache,
			logger,
		)
		historyEngImpl.nDCWorkflowStateReplicator = ndc.NewWorkflowStateReplicator(
			shard,
			workflowCache,
			historyEngImpl.eventsReapplier,
			eventSerializer,
			logger,
		)
		historyEngImpl.nDCHSMStateReplicator = ndc.NewHSMStateReplicator(
			shard,
			workflowCache,
			logger,
		)
	}
	historyEngImpl.workflowRebuilder = NewWorkflowRebuilder(
		shard,
		workflowCache,
		logger,
	)
	historyEngImpl.workflowResetter = ndc.NewWorkflowResetter(
		shard,
		workflowCache,
		logger,
	)

	historyEngImpl.searchAttributesValidator = searchattribute.NewValidator(
		shard.GetSearchAttributesProvider(),
		shard.GetSearchAttributesMapperProvider(),
		config.SearchAttributesNumberOfKeysLimit,
		config.SearchAttributesSizeOfValueLimit,
		config.SearchAttributesTotalSizeLimit,
		persistenceVisibilityMgr,
		visibility.AllowListForValidation(
			persistenceVisibilityMgr.GetStoreNames(),
			config.VisibilityAllowList,
		),
		config.SuppressErrorSetSystemSearchAttribute,
	)

	historyEngImpl.replicationDLQHandler = replication.NewLazyDLQHandler(
		shard,
		workflowDeleteManager,
		workflowCache,
		clientBean,
		replicationTaskExecutorProvider,
	)
	historyEngImpl.replicationProcessorMgr = replication.NewTaskProcessorManager(
		config,
		shard,
		historyEngImpl,
		workflowCache,
		workflowDeleteManager,
		clientBean,
		eventSerializer,
		replicationTaskFetcherFactory,
		replicationTaskExecutorProvider,
		dlqWriter,
	)
	return historyEngImpl
}

// Start will spin up all the components needed to start serving this shard.
// Make sure all the components are loaded lazily so start can return immediately.  This is important because
// ShardController calls start sequentially for all the shards for a given host during startup.
func (e *historyEngineImpl) Start() {
	if !atomic.CompareAndSwapInt32(
		&e.status,
		common.DaemonStatusInitialized,
		common.DaemonStatusStarted,
	) {
		return
	}

	e.logger.Info("", tag.LifeCycleStarting)
	defer e.logger.Info("", tag.LifeCycleStarted)

	e.registerNamespaceStateChangeCallback()

	for _, queueProcessor := range e.queueProcessors {
		queueProcessor.Start()
	}
	e.replicationProcessorMgr.Start()
}

// Stop the service.
func (e *historyEngineImpl) Stop() {
	if !atomic.CompareAndSwapInt32(
		&e.status,
		common.DaemonStatusStarted,
		common.DaemonStatusStopped,
	) {
		return
	}

	e.logger.Info("", tag.LifeCycleStopping)
	defer e.logger.Info("", tag.LifeCycleStopped)

	for _, queueProcessor := range e.queueProcessors {
		queueProcessor.Stop()
	}
	e.replicationProcessorMgr.Stop()
	// unset the failover callback
	e.shardContext.GetNamespaceRegistry().UnregisterStateChangeCallback(e)
}

func (e *historyEngineImpl) registerNamespaceStateChangeCallback() {

	e.shardContext.GetNamespaceRegistry().RegisterStateChangeCallback(e, func(ns *namespace.Namespace, deletedFromDb bool) {
		if e.shardContext.GetClusterMetadata().IsGlobalNamespaceEnabled() {
			e.shardContext.UpdateHandoverNamespace(ns, deletedFromDb)
		}

		if deletedFromDb {
			return
		}

		if ns.IsGlobalNamespace() &&
			ns.ReplicationPolicy() == namespace.ReplicationPolicyMultiCluster &&
			ns.ActiveClusterName() == e.currentClusterName {

			for _, queueProcessor := range e.queueProcessors {
				queueProcessor.FailoverNamespace(ns.ID().String())
			}
		}
	})
}

// StartWorkflowExecution starts a workflow execution
// Consistency guarantee: always write
func (e *historyEngineImpl) StartWorkflowExecution(
	ctx context.Context,
	startRequest *historyservice.StartWorkflowExecutionRequest,
) (resp *historyservice.StartWorkflowExecutionResponse, retError error) {
	starter, err := startworkflow.NewStarter(
		e.shardContext,
		e.workflowConsistencyChecker,
		e.tokenSerializer,
		e.persistenceVisibilityMgr,
		startRequest,
	)
	if err != nil {
		return nil, err
	}
	return starter.Invoke(ctx, startworkflow.BeforeCreateHookNoop)
}

func (e *historyEngineImpl) ExecuteMultiOperation(
	ctx context.Context,
	request *historyservice.ExecuteMultiOperationRequest,
) (*historyservice.ExecuteMultiOperationResponse, error) {
	return multioperation.Invoke(
		ctx,
		request,
		e.shardContext,
		e.workflowConsistencyChecker,
		e.tokenSerializer,
		e.persistenceVisibilityMgr,
		e.matchingClient,
	)
}

// GetMutableState retrieves the mutable state of the workflow execution
func (e *historyEngineImpl) GetMutableState(
	ctx context.Context,
	request *historyservice.GetMutableStateRequest,
) (*historyservice.GetMutableStateResponse, error) {
	return api.GetOrPollMutableState(ctx, e.shardContext, request, e.workflowConsistencyChecker, e.eventNotifier)
}

// PollMutableState retrieves the mutable state of the workflow execution with long polling
func (e *historyEngineImpl) PollMutableState(
	ctx context.Context,
	request *historyservice.PollMutableStateRequest,
) (*historyservice.PollMutableStateResponse, error) {

	response, err := api.GetOrPollMutableState(
		ctx,
		e.shardContext,
		&historyservice.GetMutableStateRequest{
			NamespaceId:         request.GetNamespaceId(),
			Execution:           request.Execution,
			ExpectedNextEventId: request.ExpectedNextEventId,
			CurrentBranchToken:  request.CurrentBranchToken,
			VersionHistoryItem:  request.GetVersionHistoryItem(),
		},
		e.workflowConsistencyChecker,
		e.eventNotifier,
	)
	if err != nil {
		return nil, err
	}

	return &historyservice.PollMutableStateResponse{
		Execution:                             response.Execution,
		WorkflowType:                          response.WorkflowType,
		NextEventId:                           response.NextEventId,
		PreviousStartedEventId:                response.PreviousStartedEventId,
		LastFirstEventId:                      response.LastFirstEventId,
		LastFirstEventTxnId:                   response.LastFirstEventTxnId,
		TaskQueue:                             response.TaskQueue,
		StickyTaskQueue:                       response.StickyTaskQueue,
		StickyTaskQueueScheduleToStartTimeout: response.StickyTaskQueueScheduleToStartTimeout,
		CurrentBranchToken:                    response.CurrentBranchToken,
		VersionHistories:                      response.VersionHistories,
		WorkflowState:                         response.WorkflowState,
		WorkflowStatus:                        response.WorkflowStatus,
		FirstExecutionRunId:                   response.FirstExecutionRunId,
	}, nil
}

func (e *historyEngineImpl) QueryWorkflow(
	ctx context.Context,
	request *historyservice.QueryWorkflowRequest,
) (_ *historyservice.QueryWorkflowResponse, retErr error) {
	return queryworkflow.Invoke(ctx, request, e.shardContext, e.workflowConsistencyChecker, e.rawMatchingClient, e.matchingClient)
}

func (e *historyEngineImpl) DescribeMutableState(
	ctx context.Context,
	request *historyservice.DescribeMutableStateRequest,
) (response *historyservice.DescribeMutableStateResponse, retError error) {
	return describemutablestate.Invoke(ctx, request, e.shardContext, e.workflowConsistencyChecker)
}

// ResetStickyTaskQueue reset the volatile information in mutable state of a given workflow.
// Volatile information are the information related to client, such as:
// 1. StickyTaskQueue
// 2. StickyScheduleToStartTimeout
func (e *historyEngineImpl) ResetStickyTaskQueue(
	ctx context.Context,
	resetRequest *historyservice.ResetStickyTaskQueueRequest,
) (*historyservice.ResetStickyTaskQueueResponse, error) {
	return resetstickytaskqueue.Invoke(ctx, resetRequest, e.shardContext, e.workflowConsistencyChecker)
}

// DescribeWorkflowExecution returns information about the specified workflow execution.
func (e *historyEngineImpl) DescribeWorkflowExecution(
	ctx context.Context,
	request *historyservice.DescribeWorkflowExecutionRequest,
) (_ *historyservice.DescribeWorkflowExecutionResponse, retError error) {
	return describeworkflow.Invoke(
		ctx,
		request,
		e.shardContext,
		e.workflowConsistencyChecker,
		e.persistenceVisibilityMgr,
		e.outboundQueueCBPool,
	)
}

func (e *historyEngineImpl) RecordActivityTaskStarted(
	ctx context.Context,
	request *historyservice.RecordActivityTaskStartedRequest,
) (*historyservice.RecordActivityTaskStartedResponse, error) {
	return recordactivitytaskstarted.Invoke(ctx, request, e.shardContext, e.workflowConsistencyChecker)
}

// ScheduleWorkflowTask schedules a workflow task if no outstanding workflow task found
func (e *historyEngineImpl) ScheduleWorkflowTask(
	ctx context.Context,
	req *historyservice.ScheduleWorkflowTaskRequest,
) error {
	return scheduleworkflowtask.Invoke(ctx, req, e.shardContext, e.workflowConsistencyChecker)
}

func (e *historyEngineImpl) VerifyFirstWorkflowTaskScheduled(
	ctx context.Context,
	request *historyservice.VerifyFirstWorkflowTaskScheduledRequest,
) (retError error) {
	return verifyfirstworkflowtaskscheduled.Invoke(ctx, request, e.workflowConsistencyChecker)
}

// RecordWorkflowTaskStarted starts a workflow task
func (e *historyEngineImpl) RecordWorkflowTaskStarted(
	ctx context.Context,
	request *historyservice.RecordWorkflowTaskStartedRequest,
) (*historyservice.RecordWorkflowTaskStartedResponse, error) {
	return recordworkflowtaskstarted.Invoke(
		ctx,
		request,
		e.shardContext,
		e.config,
		e.eventNotifier,
		e.persistenceVisibilityMgr,
		e.workflowConsistencyChecker,
	)
}

// RespondWorkflowTaskCompleted completes a workflow task
func (e *historyEngineImpl) RespondWorkflowTaskCompleted(
	ctx context.Context,
	req *historyservice.RespondWorkflowTaskCompletedRequest,
) (*historyservice.RespondWorkflowTaskCompletedResponse, error) {
	h := respondworkflowtaskcompleted.NewWorkflowTaskCompletedHandler(
		e.shardContext,
		e.tokenSerializer,
		e.eventNotifier,
		e.commandHandlerRegistry,
		e.searchAttributesValidator,
		e.persistenceVisibilityMgr,
		e.workflowConsistencyChecker,
	)
	return h.Invoke(ctx, req)
}

// RespondWorkflowTaskFailed fails a workflow task
func (e *historyEngineImpl) RespondWorkflowTaskFailed(
	ctx context.Context,
	req *historyservice.RespondWorkflowTaskFailedRequest,
) error {
	return respondworkflowtaskfailed.Invoke(ctx, req, e.shardContext, e.tokenSerializer, e.workflowConsistencyChecker)
}

// RespondActivityTaskCompleted completes an activity task.
func (e *historyEngineImpl) RespondActivityTaskCompleted(
	ctx context.Context,
	req *historyservice.RespondActivityTaskCompletedRequest,
) (*historyservice.RespondActivityTaskCompletedResponse, error) {
	return respondactivitytaskcompleted.Invoke(ctx, req, e.shardContext, e.workflowConsistencyChecker)
}

// RespondActivityTaskFailed completes an activity task failure.
func (e *historyEngineImpl) RespondActivityTaskFailed(
	ctx context.Context,
	req *historyservice.RespondActivityTaskFailedRequest,
) (*historyservice.RespondActivityTaskFailedResponse, error) {
	return respondactivitytaskfailed.Invoke(ctx, req, e.shardContext, e.workflowConsistencyChecker)
}

// RespondActivityTaskCanceled completes an activity task failure.
func (e *historyEngineImpl) RespondActivityTaskCanceled(
	ctx context.Context,
	req *historyservice.RespondActivityTaskCanceledRequest,
) (*historyservice.RespondActivityTaskCanceledResponse, error) {
	return respondactivitytaskcanceled.Invoke(ctx, req, e.shardContext, e.workflowConsistencyChecker)
}

// RecordActivityTaskHeartbeat records an hearbeat for a task.
// This method can be used for two purposes.
// - For reporting liveness of the activity.
// - For reporting progress of the activity, this can be done even if the liveness is not configured.
func (e *historyEngineImpl) RecordActivityTaskHeartbeat(
	ctx context.Context,
	req *historyservice.RecordActivityTaskHeartbeatRequest,
) (*historyservice.RecordActivityTaskHeartbeatResponse, error) {
	return recordactivitytaskheartbeat.Invoke(ctx, req, e.shardContext, e.workflowConsistencyChecker)
}

// RequestCancelWorkflowExecution records request cancellation event for workflow execution
func (e *historyEngineImpl) RequestCancelWorkflowExecution(
	ctx context.Context,
	req *historyservice.RequestCancelWorkflowExecutionRequest,
) (resp *historyservice.RequestCancelWorkflowExecutionResponse, retError error) {
	return requestcancelworkflow.Invoke(ctx, req, e.shardContext, e.workflowConsistencyChecker)
}

func (e *historyEngineImpl) SignalWorkflowExecution(
	ctx context.Context,
	req *historyservice.SignalWorkflowExecutionRequest,
) (resp *historyservice.SignalWorkflowExecutionResponse, retError error) {
	return signalworkflow.Invoke(ctx, req, e.shardContext, e.workflowConsistencyChecker)
}

// SignalWithStartWorkflowExecution signals current workflow (if running) or creates & signals a new workflow
// Consistency guarantee: always write
func (e *historyEngineImpl) SignalWithStartWorkflowExecution(
	ctx context.Context,
	req *historyservice.SignalWithStartWorkflowExecutionRequest,
) (_ *historyservice.SignalWithStartWorkflowExecutionResponse, retError error) {
	return signalwithstartworkflow.Invoke(ctx, req, e.shardContext, e.workflowConsistencyChecker)
}

func (e *historyEngineImpl) UpdateWorkflowExecution(
	ctx context.Context,
	req *historyservice.UpdateWorkflowExecutionRequest,
) (*historyservice.UpdateWorkflowExecutionResponse, error) {
	updater := updateworkflow.NewUpdater(
		e.shardContext,
		e.workflowConsistencyChecker,
		e.matchingClient,
		req,
	)
	return updater.Invoke(ctx)
}

func (e *historyEngineImpl) PollWorkflowExecutionUpdate(
	ctx context.Context,
	req *historyservice.PollWorkflowExecutionUpdateRequest,
) (*historyservice.PollWorkflowExecutionUpdateResponse, error) {
	return pollupdate.Invoke(ctx, req, e.shardContext, e.workflowConsistencyChecker)
}

// RemoveSignalMutableState remove the signal request id in signal_requested for deduplicate
func (e *historyEngineImpl) RemoveSignalMutableState(
	ctx context.Context,
	req *historyservice.RemoveSignalMutableStateRequest,
) (*historyservice.RemoveSignalMutableStateResponse, error) {
	return removesignalmutablestate.Invoke(ctx, req, e.shardContext, e.workflowConsistencyChecker)
}

func (e *historyEngineImpl) TerminateWorkflowExecution(
	ctx context.Context,
	req *historyservice.TerminateWorkflowExecutionRequest,
) (*historyservice.TerminateWorkflowExecutionResponse, error) {
	return terminateworkflow.Invoke(ctx, req, e.shardContext, e.workflowConsistencyChecker)
}

func (e *historyEngineImpl) DeleteWorkflowExecution(
	ctx context.Context,
	request *historyservice.DeleteWorkflowExecutionRequest,
) (*historyservice.DeleteWorkflowExecutionResponse, error) {
	return deleteworkflow.Invoke(ctx, request, e.shardContext, e.workflowConsistencyChecker, e.workflowDeleteManager)
}

// RecordChildExecutionCompleted records the completion of child execution into parent execution history
func (e *historyEngineImpl) RecordChildExecutionCompleted(
	ctx context.Context,
	req *historyservice.RecordChildExecutionCompletedRequest,
) (*historyservice.RecordChildExecutionCompletedResponse, error) {
	return recordchildworkflowcompleted.Invoke(ctx, req, e.shardContext, e.workflowConsistencyChecker)
}

// IsActivityTaskValid - whether activity task is still valid
func (e *historyEngineImpl) IsActivityTaskValid(
	ctx context.Context,
	req *historyservice.IsActivityTaskValidRequest,
) (*historyservice.IsActivityTaskValidResponse, error) {
	return isactivitytaskvalid.Invoke(ctx, req, e.shardContext, e.workflowConsistencyChecker)
}

// IsWorkflowTaskValid - whether workflow task is still valid
func (e *historyEngineImpl) IsWorkflowTaskValid(
	ctx context.Context,
	req *historyservice.IsWorkflowTaskValidRequest,
) (*historyservice.IsWorkflowTaskValidResponse, error) {
	return isworkflowtaskvalid.Invoke(ctx, req, e.shardContext, e.workflowConsistencyChecker)
}

func (e *historyEngineImpl) VerifyChildExecutionCompletionRecorded(
	ctx context.Context,
	req *historyservice.VerifyChildExecutionCompletionRecordedRequest,
) (*historyservice.VerifyChildExecutionCompletionRecordedResponse, error) {
	return verifychildworkflowcompletionrecorded.Invoke(ctx, req, e.workflowConsistencyChecker)
}

func (e *historyEngineImpl) ReplicateEventsV2(
	ctx context.Context,
	replicateRequest *historyservice.ReplicateEventsV2Request,
) error {
	return e.nDCHistoryReplicator.ApplyEvents(ctx, replicateRequest)
}

func (e *historyEngineImpl) ReplicateHistoryEvents(
	ctx context.Context,
	workflowKey definition.WorkflowKey,
	baseExecutionInfo *workflowpb.BaseExecutionInfo,
	versionHistoryItems []*historyspb.VersionHistoryItem,
	historyEvents [][]*historypb.HistoryEvent,
	newEvents []*historypb.HistoryEvent,
	newRunID string,
) error {
	return e.nDCHistoryReplicator.ReplicateHistoryEvents(
		ctx,
		workflowKey,
		baseExecutionInfo,
		versionHistoryItems,
		historyEvents,
		newEvents,
		newRunID,
	)
}

func (e *historyEngineImpl) SyncActivity(
	ctx context.Context,
	request *historyservice.SyncActivityRequest,
) error {
	return e.nDCActivityStateReplicator.SyncActivityState(ctx, request)
}

func (e *historyEngineImpl) SyncActivities(
	ctx context.Context,
	request *historyservice.SyncActivitiesRequest,
) error {
	return e.nDCActivityStateReplicator.SyncActivitiesState(ctx, request)
}

func (e *historyEngineImpl) SyncHSM(
	ctx context.Context,
	request *shard.SyncHSMRequest,
) error {
	return e.nDCHSMStateReplicator.SyncHSMState(ctx, request)
}

func (e *historyEngineImpl) BackfillHistoryEvents(
	ctx context.Context,
	request *shard.BackfillHistoryEventsRequest,
) error {
	return e.nDCHistoryReplicator.BackfillHistoryEvents(ctx, request)
}

// ReplicateWorkflowState is an experimental method to replicate workflow state. This should not expose outside of history service role.
func (e *historyEngineImpl) ReplicateWorkflowState(
	ctx context.Context,
	request *historyservice.ReplicateWorkflowStateRequest,
) error {
	return e.nDCWorkflowStateReplicator.SyncWorkflowState(ctx, request)
}

func (e *historyEngineImpl) ReplicateVersionedTransition(ctx context.Context, artifact *replicationspb.VersionedTransitionArtifact, sourceClusterName string) error {
	return e.nDCWorkflowStateReplicator.ReplicateVersionedTransition(ctx, artifact, sourceClusterName)
}

func (e *historyEngineImpl) ImportWorkflowExecution(
	ctx context.Context,
	request *historyservice.ImportWorkflowExecutionRequest,
) (*historyservice.ImportWorkflowExecutionResponse, error) {
	historyEvents, err := ndc.DeserializeBlobs(e.eventSerializer, request.HistoryBatches)
	if err != nil {
		return nil, err
	}
	token, eventsApplied, err := e.nDCHistoryImporter.ImportWorkflow(
		ctx,
		definition.NewWorkflowKey(
			request.NamespaceId,
			request.Execution.GetWorkflowId(),
			request.Execution.GetRunId(),
		),
		request.VersionHistory.Items,
		historyEvents,
		request.Token,
	)
	if err != nil {
		return nil, err
	}
	return &historyservice.ImportWorkflowExecutionResponse{
		Token:         token,
		EventsApplied: eventsApplied,
	}, nil
}

func (e *historyEngineImpl) SyncShardStatus(
	ctx context.Context,
	request *historyservice.SyncShardStatusRequest,
) error {

	clusterName := request.GetSourceCluster()
	now := timestamp.TimeValue(request.GetStatusTime())

	// here there are 3 main things
	// 1. update the view of remote cluster's shard time
	// 2. notify the timer gate in the timer queue standby processor
	// 3, notify the transfer (essentially a no op, just put it here so it looks symmetric)
	e.shardContext.SetCurrentTime(clusterName, now)
	for _, processor := range e.queueProcessors {
		processor.NotifyNewTasks([]tasks.Task{})
	}
	return nil
}

// ResetWorkflowExecution terminates current workflow (if running) and replay & create new workflow
// Consistency guarantee: always write
func (e *historyEngineImpl) ResetWorkflowExecution(
	ctx context.Context,
	req *historyservice.ResetWorkflowExecutionRequest,
) (*historyservice.ResetWorkflowExecutionResponse, error) {
	return resetworkflow.Invoke(ctx, req, e.shardContext, e.workflowConsistencyChecker)
}

func (e *historyEngineImpl) NotifyNewHistoryEvent(
	notification *events.Notification,
) {

	e.eventNotifier.NotifyNewHistoryEvent(notification)
}

func (e *historyEngineImpl) NotifyNewTasks(
	newTasks map[tasks.Category][]tasks.Task,
) {
	for category, tasksByCategory := range newTasks {
		// TODO: make replicatorProcessor part of queueProcessors list
		// and get rid of the special case here.
		if category == tasks.CategoryReplication {
			if e.replicationAckMgr != nil {
				e.replicationAckMgr.NotifyNewTasks(tasksByCategory)
			}
			continue
		}

		if len(tasksByCategory) > 0 {
			proc, ok := e.queueProcessors[category]
			if !ok {
				// On shard reload it sends fake tasks to wake up the queue processors. Only log if there are "real"
				// tasks that can't be processed.
				if _, ok := tasksByCategory[0].(*tasks.FakeTask); !ok {
					e.logger.Error("Skipping notification for new tasks, processor not registered", tag.TaskCategoryID(category.ID()))
				}
				continue
			}
			proc.NotifyNewTasks(tasksByCategory)
		}
	}
}

func (e *historyEngineImpl) GetReplicationMessages(
	ctx context.Context,
	pollingCluster string,
	ackMessageID int64,
	ackTimestamp time.Time,
	queryMessageID int64,
) (*replicationspb.ReplicationMessages, error) {
	return replicationapi.GetTasks(ctx, e.shardContext, e.replicationAckMgr, pollingCluster, ackMessageID, ackTimestamp, queryMessageID)
}

func (e *historyEngineImpl) SubscribeReplicationNotification() (<-chan struct{}, string) {
	return e.replicationAckMgr.SubscribeNotification()
}

func (e *historyEngineImpl) UnsubscribeReplicationNotification(subscriberID string) {
	e.replicationAckMgr.UnsubscribeNotification(subscriberID)
}

func (e *historyEngineImpl) ConvertReplicationTask(
	ctx context.Context,
	task tasks.Task,
	clusterID int32,
) (*replicationspb.ReplicationTask, error) {
	return e.replicationAckMgr.ConvertTaskByCluster(ctx, task, clusterID)
}

func (e *historyEngineImpl) GetReplicationTasksIter(
	ctx context.Context,
	pollingCluster string,
	minInclusiveTaskID int64,
	maxExclusiveTaskID int64,
) (collection.Iterator[tasks.Task], error) {
	return e.replicationAckMgr.GetReplicationTasksIter(ctx, pollingCluster, minInclusiveTaskID, maxExclusiveTaskID)
}

func (e *historyEngineImpl) GetMaxReplicationTaskInfo() (int64, time.Time) {
	return e.replicationAckMgr.GetMaxTaskInfo()
}

func (e *historyEngineImpl) GetDLQReplicationMessages(
	ctx context.Context,
	taskInfos []*replicationspb.ReplicationTaskInfo,
) ([]*replicationspb.ReplicationTask, error) {
	return replicationapi.GetDLQTasks(ctx, e.shardContext, e.replicationAckMgr, taskInfos)
}

func (e *historyEngineImpl) ReapplyEvents(
	ctx context.Context,
	namespaceUUID namespace.ID,
	workflowID string,
	runID string,
	reapplyEvents []*historypb.HistoryEvent,
) error {
	return reapplyevents.Invoke(ctx, namespaceUUID, workflowID, runID, reapplyEvents, e.shardContext, e.workflowConsistencyChecker, e.workflowResetter, e.eventsReapplier)
}

func (e *historyEngineImpl) GetDLQMessages(
	ctx context.Context,
	request *historyservice.GetDLQMessagesRequest,
) (*historyservice.GetDLQMessagesResponse, error) {
	return replicationadmin.GetDLQ(ctx, request, e.shardContext, e.replicationDLQHandler)
}

func (e *historyEngineImpl) PurgeDLQMessages(
	ctx context.Context,
	request *historyservice.PurgeDLQMessagesRequest,
) (*historyservice.PurgeDLQMessagesResponse, error) {
	return replicationadmin.PurgeDLQ(ctx, request, e.shardContext, e.replicationDLQHandler)
}

func (e *historyEngineImpl) MergeDLQMessages(
	ctx context.Context,
	request *historyservice.MergeDLQMessagesRequest,
) (*historyservice.MergeDLQMessagesResponse, error) {
	return replicationadmin.MergeDLQ(ctx, request, e.shardContext, e.replicationDLQHandler)
}

func (e *historyEngineImpl) RebuildMutableState(
	ctx context.Context,
	namespaceUUID namespace.ID,
	execution *commonpb.WorkflowExecution,
) error {
	return e.workflowRebuilder.rebuild(
		ctx,
		definition.NewWorkflowKey(
			namespaceUUID.String(),
			execution.GetWorkflowId(),
			execution.GetRunId(),
		),
	)
}

func (e *historyEngineImpl) RefreshWorkflowTasks(
	ctx context.Context,
	namespaceUUID namespace.ID,
	execution *commonpb.WorkflowExecution,
) (retError error) {
	return refreshworkflow.Invoke(
		ctx,
		definition.NewWorkflowKey(namespaceUUID.String(), execution.WorkflowId, execution.RunId),
		e.shardContext,
		e.workflowConsistencyChecker,
	)
}

func (e *historyEngineImpl) GenerateLastHistoryReplicationTasks(
	ctx context.Context,
	request *historyservice.GenerateLastHistoryReplicationTasksRequest,
) (_ *historyservice.GenerateLastHistoryReplicationTasksResponse, retError error) {
	return replicationapi.GenerateTask(ctx, request, e.shardContext, e.workflowConsistencyChecker)
}

func (e *historyEngineImpl) GetReplicationStatus(
	ctx context.Context,
	request *historyservice.GetReplicationStatusRequest,
) (_ *historyservice.ShardReplicationStatus, retError error) {
	return replicationapi.GetStatus(ctx, request, e.shardContext, e.replicationAckMgr)
}

func (e *historyEngineImpl) GetWorkflowExecutionHistory(
	ctx context.Context,
	request *historyservice.GetWorkflowExecutionHistoryRequest,
) (_ *historyservice.GetWorkflowExecutionHistoryResponse, retError error) {
	return getworkflowexecutionhistory.Invoke(ctx, e.shardContext, e.workflowConsistencyChecker, e.versionChecker, e.eventNotifier, request, e.persistenceVisibilityMgr)
}

func (e *historyEngineImpl) GetWorkflowExecutionHistoryReverse(
	ctx context.Context,
	request *historyservice.GetWorkflowExecutionHistoryReverseRequest,
) (_ *historyservice.GetWorkflowExecutionHistoryReverseResponse, retError error) {
	return getworkflowexecutionhistoryreverse.Invoke(ctx, e.shardContext, e.workflowConsistencyChecker, e.eventNotifier, request, e.persistenceVisibilityMgr)
}

func (e *historyEngineImpl) GetWorkflowExecutionRawHistory(ctx context.Context, request *historyservice.GetWorkflowExecutionRawHistoryRequest) (*historyservice.GetWorkflowExecutionRawHistoryResponse, error) {
	return getworkflowexecutionrawhistory.Invoke(ctx, e.shardContext, e.workflowConsistencyChecker, e.eventNotifier, request)
}

func (e *historyEngineImpl) GetWorkflowExecutionRawHistoryV2(
	ctx context.Context,
	request *historyservice.GetWorkflowExecutionRawHistoryV2Request,
) (_ *historyservice.GetWorkflowExecutionRawHistoryV2Response, retError error) {
	return getworkflowexecutionrawhistoryv2.Invoke(ctx, e.shardContext, e.workflowConsistencyChecker, e.eventNotifier, request)
}

func (e *historyEngineImpl) AddTasks(
	ctx context.Context,
	request *historyservice.AddTasksRequest,
) (_ *historyservice.AddTasksResponse, retError error) {
	return addtasks.Invoke(
		ctx,
		e.shardContext,
		e.eventSerializer,
		int(e.config.NumberOfShards),
		request,
		e.taskCategoryRegistry,
	)
}

func (e *historyEngineImpl) ListTasks(
	ctx context.Context,
	request *historyservice.ListTasksRequest,
) (_ *historyservice.ListTasksResponse, retError error) {
	return listtasks.Invoke(
		ctx,
		e.taskCategoryRegistry,
		e.executionManager,
		request,
	)
}

// StateMachineEnvironment implements shard.Engine.
func (e *historyEngineImpl) StateMachineEnvironment(
	operationTag metrics.Tag,
) hsm.Environment {
	return &stateMachineEnvironment{
		shardContext:   e.shardContext,
		cache:          e.workflowCache,
		metricsHandler: e.metricsHandler.WithTags(operationTag),
		logger:         e.logger,
	}
}

func (e *historyEngineImpl) SyncWorkflowState(ctx context.Context, request *historyservice.SyncWorkflowStateRequest) (_ *historyservice.SyncWorkflowStateResponse, retErr error) {
	return replicationapi.SyncWorkflowState(ctx, request, e.replicationProgressCache, e.syncStateRetriever, e.logger)
}

func (e *historyEngineImpl) UpdateActivityOptions(
	ctx context.Context,
	request *historyservice.UpdateActivityOptionsRequest,
) (*historyservice.UpdateActivityOptionsResponse, error) {
	return updateactivityoptions.Invoke(ctx, request, e.shardContext, e.workflowConsistencyChecker)
}

func (e *historyEngineImpl) PauseActivity(
	ctx context.Context,
	request *historyservice.PauseActivityRequest,
) (*historyservice.PauseActivityResponse, error) {
	return pauseactivity.Invoke(ctx, request, e.shardContext, e.workflowConsistencyChecker)
}

func (e *historyEngineImpl) UnpauseActivity(
	ctx context.Context,
	request *historyservice.UnpauseActivityRequest,
) (*historyservice.UnpauseActivityResponse, error) {
	return unpauseactivity.Invoke(ctx, request, e.shardContext, e.workflowConsistencyChecker)
}

func (e *historyEngineImpl) ResetActivity(
	ctx context.Context,
	request *historyservice.ResetActivityRequest,
) (*historyservice.ResetActivityResponse, error) {
	return resetactivity.Invoke(ctx, request, e.shardContext, e.workflowConsistencyChecker)
}<|MERGE_RESOLUTION|>--- conflicted
+++ resolved
@@ -227,21 +227,10 @@
 		tracer:                     tracerProvider.Tracer(consts.LibraryName),
 		taskCategoryRegistry:       taskCategoryRegistry,
 		commandHandlerRegistry:     commandHandlerRegistry,
-<<<<<<< HEAD
 		workflowCache:              workflowCache,
 		replicationProgressCache:   replicationProgressCache,
 		syncStateRetriever:         syncStateRetriever,
-=======
-		stateMachineEnvironment: &stateMachineEnvironment{
-			shardContext:   shard,
-			cache:          workflowCache,
-			metricsHandler: shard.GetMetricsHandler(),
-			logger:         logger,
-		},
-		replicationProgressCache: replicationProgressCache,
-		syncStateRetriever:       syncStateRetriever,
-		outboundQueueCBPool:      outboundQueueCBPool,
->>>>>>> 78fa07c3
+		outboundQueueCBPool:        outboundQueueCBPool,
 	}
 
 	historyEngImpl.queueProcessors = make(map[tasks.Category]queues.Queue)
