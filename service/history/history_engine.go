package history

import (
	"context"
	"sync/atomic"
	"time"

	"go.opentelemetry.io/otel/trace"
	commonpb "go.temporal.io/api/common/v1"
	historypb "go.temporal.io/api/history/v1"
	historyspb "go.temporal.io/server/api/history/v1"
	"go.temporal.io/server/api/historyservice/v1"
	"go.temporal.io/server/api/matchingservice/v1"
	replicationspb "go.temporal.io/server/api/replication/v1"
	workflowspb "go.temporal.io/server/api/workflow/v1"
	"go.temporal.io/server/chasm"
	"go.temporal.io/server/client"
	"go.temporal.io/server/common"
	"go.temporal.io/server/common/clock"
	"go.temporal.io/server/common/cluster"
	"go.temporal.io/server/common/collection"
	"go.temporal.io/server/common/definition"
	"go.temporal.io/server/common/headers"
	"go.temporal.io/server/common/log"
	"go.temporal.io/server/common/log/tag"
	"go.temporal.io/server/common/metrics"
	"go.temporal.io/server/common/namespace"
	"go.temporal.io/server/common/persistence"
	"go.temporal.io/server/common/persistence/serialization"
	"go.temporal.io/server/common/persistence/visibility"
	"go.temporal.io/server/common/persistence/visibility/manager"
	"go.temporal.io/server/common/primitives/timestamp"
	"go.temporal.io/server/common/sdk"
	"go.temporal.io/server/common/searchattribute"
	"go.temporal.io/server/common/tasktoken"
	"go.temporal.io/server/common/testing/testhooks"
	"go.temporal.io/server/service/history/api"
	"go.temporal.io/server/service/history/api/addtasks"
	"go.temporal.io/server/service/history/api/deleteworkflow"
	"go.temporal.io/server/service/history/api/describemutablestate"
	"go.temporal.io/server/service/history/api/describeworkflow"
	"go.temporal.io/server/service/history/api/getworkflowexecutionhistory"
	"go.temporal.io/server/service/history/api/getworkflowexecutionhistoryreverse"
	"go.temporal.io/server/service/history/api/getworkflowexecutionrawhistory"
	"go.temporal.io/server/service/history/api/getworkflowexecutionrawhistoryv2"
	"go.temporal.io/server/service/history/api/isactivitytaskvalid"
	"go.temporal.io/server/service/history/api/isworkflowtaskvalid"
	"go.temporal.io/server/service/history/api/listtasks"
	"go.temporal.io/server/service/history/api/multioperation"
	"go.temporal.io/server/service/history/api/pauseactivity"
	"go.temporal.io/server/service/history/api/pollupdate"
	"go.temporal.io/server/service/history/api/queryworkflow"
	"go.temporal.io/server/service/history/api/reapplyevents"
	"go.temporal.io/server/service/history/api/recordactivitytaskheartbeat"
	"go.temporal.io/server/service/history/api/recordactivitytaskstarted"
	"go.temporal.io/server/service/history/api/recordchildworkflowcompleted"
	"go.temporal.io/server/service/history/api/recordworkflowtaskstarted"
	"go.temporal.io/server/service/history/api/refreshworkflow"
	"go.temporal.io/server/service/history/api/removesignalmutablestate"
	replicationapi "go.temporal.io/server/service/history/api/replication"
	"go.temporal.io/server/service/history/api/replicationadmin"
	"go.temporal.io/server/service/history/api/requestcancelworkflow"
	"go.temporal.io/server/service/history/api/resetactivity"
	"go.temporal.io/server/service/history/api/resetstickytaskqueue"
	"go.temporal.io/server/service/history/api/resetworkflow"
	"go.temporal.io/server/service/history/api/respondactivitytaskcanceled"
	"go.temporal.io/server/service/history/api/respondactivitytaskcompleted"
	"go.temporal.io/server/service/history/api/respondactivitytaskfailed"
	"go.temporal.io/server/service/history/api/respondworkflowtaskcompleted"
	"go.temporal.io/server/service/history/api/respondworkflowtaskfailed"
	"go.temporal.io/server/service/history/api/scheduleworkflowtask"
	"go.temporal.io/server/service/history/api/signalwithstartworkflow"
	"go.temporal.io/server/service/history/api/signalworkflow"
	"go.temporal.io/server/service/history/api/startworkflow"
	"go.temporal.io/server/service/history/api/terminateworkflow"
	"go.temporal.io/server/service/history/api/unpauseactivity"
	"go.temporal.io/server/service/history/api/updateactivityoptions"
	"go.temporal.io/server/service/history/api/updateworkflow"
	"go.temporal.io/server/service/history/api/updateworkflowoptions"
	"go.temporal.io/server/service/history/api/verifychildworkflowcompletionrecorded"
	"go.temporal.io/server/service/history/api/verifyfirstworkflowtaskscheduled"
	"go.temporal.io/server/service/history/circuitbreakerpool"
	"go.temporal.io/server/service/history/configs"
	"go.temporal.io/server/service/history/consts"
	"go.temporal.io/server/service/history/deletemanager"
	"go.temporal.io/server/service/history/events"
	"go.temporal.io/server/service/history/hsm"
	historyi "go.temporal.io/server/service/history/interfaces"
	"go.temporal.io/server/service/history/ndc"
	"go.temporal.io/server/service/history/queues"
	"go.temporal.io/server/service/history/replication"
	"go.temporal.io/server/service/history/tasks"
	"go.temporal.io/server/service/history/workflow"
	wcache "go.temporal.io/server/service/history/workflow/cache"
)

type (
	historyEngineImpl struct {
		status                     int32
		currentClusterName         string
		shardContext               historyi.ShardContext
		timeSource                 clock.TimeSource
		clusterMetadata            cluster.Metadata
		executionManager           persistence.ExecutionManager
		queueProcessors            map[tasks.Category]queues.Queue
		replicationAckMgr          replication.AckManager
		nDCHistoryReplicator       ndc.HistoryReplicator
		nDCHistoryImporter         ndc.HistoryImporter
		nDCActivityStateReplicator ndc.ActivityStateReplicator
		nDCWorkflowStateReplicator ndc.WorkflowStateReplicator
		nDCHSMStateReplicator      ndc.HSMStateReplicator
		replicationProcessorMgr    replication.TaskProcessor
		eventNotifier              events.Notifier
		tokenSerializer            *tasktoken.Serializer
		metricsHandler             metrics.Handler
		logger                     log.Logger
		throttledLogger            log.Logger
		config                     *configs.Config
		workflowRebuilder          workflowRebuilder
		workflowResetter           ndc.WorkflowResetter
		sdkClientFactory           sdk.ClientFactory
		eventsReapplier            ndc.EventsReapplier
		matchingClient             matchingservice.MatchingServiceClient
		rawMatchingClient          matchingservice.MatchingServiceClient
		replicationDLQHandler      replication.DLQHandler
		persistenceVisibilityMgr   manager.VisibilityManager
		searchAttributesValidator  *searchattribute.Validator
		workflowDeleteManager      deletemanager.DeleteManager
		eventSerializer            serialization.Serializer
		workflowConsistencyChecker api.WorkflowConsistencyChecker
		chasmEngine                chasm.Engine
		versionChecker             headers.VersionChecker
		tracer                     trace.Tracer
		taskCategoryRegistry       tasks.TaskCategoryRegistry
		commandHandlerRegistry     *workflow.CommandHandlerRegistry
		workflowCache              wcache.Cache
		replicationProgressCache   replication.ProgressCache
		syncStateRetriever         replication.SyncStateRetriever
		outboundQueueCBPool        *circuitbreakerpool.OutboundQueueCircuitBreakerPool
		testHooks                  testhooks.TestHooks
	}
)

// NewEngineWithShardContext creates an instance of history engine
func NewEngineWithShardContext(
	shard historyi.ShardContext,
	clientBean client.Bean,
	matchingClient matchingservice.MatchingServiceClient,
	sdkClientFactory sdk.ClientFactory,
	eventNotifier events.Notifier,
	config *configs.Config,
	rawMatchingClient matchingservice.MatchingServiceClient,
	workflowCache wcache.Cache,
	replicationProgressCache replication.ProgressCache,
	eventSerializer serialization.Serializer,
	queueProcessorFactories []QueueFactory,
	replicationTaskFetcherFactory replication.TaskFetcherFactory,
	replicationTaskExecutorProvider replication.TaskExecutorProvider,
	workflowConsistencyChecker api.WorkflowConsistencyChecker,
	tracerProvider trace.TracerProvider,
	persistenceVisibilityMgr manager.VisibilityManager,
	eventBlobCache persistence.XDCCache,
	taskCategoryRegistry tasks.TaskCategoryRegistry,
	dlqWriter replication.DLQWriter,
	commandHandlerRegistry *workflow.CommandHandlerRegistry,
	outboundQueueCBPool *circuitbreakerpool.OutboundQueueCircuitBreakerPool,
	testHooks testhooks.TestHooks,
	chasmEngine chasm.Engine,
) historyi.Engine {
	currentClusterName := shard.GetClusterMetadata().GetCurrentClusterName()

	logger := shard.GetLogger()
	executionManager := shard.GetExecutionManager()

	workflowDeleteManager := deletemanager.NewDeleteManager(
		shard,
		workflowCache,
		config,
		shard.GetTimeSource(),
		persistenceVisibilityMgr,
	)
	syncStateRetriever := replication.NewSyncStateRetriever(
		shard,
		workflowCache,
		workflowConsistencyChecker,
		eventBlobCache,
		shard.GetLogger(),
	)

	historyEngImpl := &historyEngineImpl{
		status:                     common.DaemonStatusInitialized,
		currentClusterName:         currentClusterName,
		shardContext:               shard,
		clusterMetadata:            shard.GetClusterMetadata(),
		timeSource:                 shard.GetTimeSource(),
		executionManager:           executionManager,
		tokenSerializer:            tasktoken.NewSerializer(),
		logger:                     log.With(logger, tag.ComponentHistoryEngine),
		throttledLogger:            log.With(shard.GetThrottledLogger(), tag.ComponentHistoryEngine),
		metricsHandler:             shard.GetMetricsHandler(),
		eventNotifier:              eventNotifier,
		config:                     config,
		sdkClientFactory:           sdkClientFactory,
		matchingClient:             matchingClient,
		rawMatchingClient:          rawMatchingClient,
		persistenceVisibilityMgr:   persistenceVisibilityMgr,
		workflowDeleteManager:      workflowDeleteManager,
		eventSerializer:            eventSerializer,
		workflowConsistencyChecker: workflowConsistencyChecker,
		versionChecker:             headers.NewDefaultVersionChecker(),
		tracer:                     tracerProvider.Tracer(consts.LibraryName),
		taskCategoryRegistry:       taskCategoryRegistry,
		commandHandlerRegistry:     commandHandlerRegistry,
		workflowCache:              workflowCache,
		replicationProgressCache:   replicationProgressCache,
		syncStateRetriever:         syncStateRetriever,
		outboundQueueCBPool:        outboundQueueCBPool,
		testHooks:                  testHooks,
		chasmEngine:                chasmEngine,
	}

	historyEngImpl.queueProcessors = make(map[tasks.Category]queues.Queue)
	for _, factory := range queueProcessorFactories {
		processor := factory.CreateQueue(shard)
		historyEngImpl.queueProcessors[processor.Category()] = processor
	}

	historyEngImpl.eventsReapplier = ndc.NewEventsReapplier(shard.StateMachineRegistry(), shard.GetMetricsHandler(), logger)

	if shard.GetClusterMetadata().IsGlobalNamespaceEnabled() {
		historyEngImpl.replicationAckMgr = replication.NewAckManager(
			shard,
			workflowCache,
			eventBlobCache,
			replicationProgressCache,
			executionManager,
			syncStateRetriever,
			logger,
		)
		historyEngImpl.nDCHistoryReplicator = ndc.NewHistoryReplicator(
			shard,
			workflowCache,
			historyEngImpl.eventsReapplier,
			eventSerializer,
			logger,
		)
		historyEngImpl.nDCHistoryImporter = ndc.NewHistoryImporter(
			shard,
			workflowCache,
			logger,
		)
		historyEngImpl.nDCActivityStateReplicator = ndc.NewActivityStateReplicator(
			shard,
			workflowCache,
			logger,
		)
		historyEngImpl.nDCWorkflowStateReplicator = ndc.NewWorkflowStateReplicator(
			shard,
			workflowCache,
			historyEngImpl.eventsReapplier,
			eventSerializer,
			logger,
		)
		historyEngImpl.nDCHSMStateReplicator = ndc.NewHSMStateReplicator(
			shard,
			workflowCache,
			logger,
		)
	}
	historyEngImpl.workflowRebuilder = NewWorkflowRebuilder(
		shard,
		workflowCache,
		logger,
	)
	historyEngImpl.workflowResetter = ndc.NewWorkflowResetter(
		shard,
		workflowCache,
		logger,
	)

	historyEngImpl.searchAttributesValidator = searchattribute.NewValidator(
		shard.GetSearchAttributesProvider(),
		shard.GetSearchAttributesMapperProvider(),
		config.SearchAttributesNumberOfKeysLimit,
		config.SearchAttributesSizeOfValueLimit,
		config.SearchAttributesTotalSizeLimit,
		persistenceVisibilityMgr,
		visibility.AllowListForValidation(
			persistenceVisibilityMgr.GetStoreNames(),
			config.VisibilityAllowList,
		),
		config.SuppressErrorSetSystemSearchAttribute,
	)

	historyEngImpl.replicationDLQHandler = replication.NewLazyDLQHandler(
		shard,
		workflowDeleteManager,
		workflowCache,
		clientBean,
		replicationTaskExecutorProvider,
	)
	historyEngImpl.replicationProcessorMgr = replication.NewTaskProcessorManager(
		config,
		shard,
		historyEngImpl,
		workflowCache,
		workflowDeleteManager,
		clientBean,
		eventSerializer,
		replicationTaskFetcherFactory,
		replicationTaskExecutorProvider,
		dlqWriter,
	)
	return historyEngImpl
}

// Start will spin up all the components needed to start serving this shard.
// Make sure all the components are loaded lazily so start can return immediately.  This is important because
// ShardController calls start sequentially for all the shards for a given host during startup.
func (e *historyEngineImpl) Start() {
	if !atomic.CompareAndSwapInt32(
		&e.status,
		common.DaemonStatusInitialized,
		common.DaemonStatusStarted,
	) {
		return
	}

	e.logger.Info("", tag.LifeCycleStarting)
	defer e.logger.Info("", tag.LifeCycleStarted)

	e.registerNamespaceStateChangeCallback()

	for _, queueProcessor := range e.queueProcessors {
		queueProcessor.Start()
	}
	e.replicationProcessorMgr.Start()
}

// Stop the service.
func (e *historyEngineImpl) Stop() {
	if !atomic.CompareAndSwapInt32(
		&e.status,
		common.DaemonStatusStarted,
		common.DaemonStatusStopped,
	) {
		return
	}

	e.logger.Info("", tag.LifeCycleStopping)
	defer e.logger.Info("", tag.LifeCycleStopped)

	for _, queueProcessor := range e.queueProcessors {
		queueProcessor.Stop()
	}
	e.replicationProcessorMgr.Stop()
	// unset the failover callback
	e.shardContext.GetNamespaceRegistry().UnregisterStateChangeCallback(e)
}

func (e *historyEngineImpl) registerNamespaceStateChangeCallback() {

	e.shardContext.GetNamespaceRegistry().RegisterStateChangeCallback(e, func(ns *namespace.Namespace, deletedFromDb bool) {
		if e.shardContext.GetClusterMetadata().IsGlobalNamespaceEnabled() {
			e.shardContext.UpdateHandoverNamespace(ns, deletedFromDb)
		}

		if deletedFromDb {
			return
		}

		if ns.IsGlobalNamespace() &&
			ns.ReplicationPolicy() == namespace.ReplicationPolicyMultiCluster &&
			ns.ActiveClusterName() == e.currentClusterName {

			for _, queueProcessor := range e.queueProcessors {
				queueProcessor.FailoverNamespace(ns.ID().String())
			}
		}
	})
}

// StartWorkflowExecution starts a workflow execution
// Consistency guarantee: always write
func (e *historyEngineImpl) StartWorkflowExecution(
	ctx context.Context,
	startRequest *historyservice.StartWorkflowExecutionRequest,
) (*historyservice.StartWorkflowExecutionResponse, error) {
	starter, err := startworkflow.NewStarter(
		e.shardContext,
		e.workflowConsistencyChecker,
		e.tokenSerializer,
		e.persistenceVisibilityMgr,
		startRequest,
		api.NewWorkflowLeaseAndContext,
	)
	if err != nil {
		return nil, err
	}

	resp, _, err := starter.Invoke(ctx)
	return resp, err
}

func (e *historyEngineImpl) ExecuteMultiOperation(
	ctx context.Context,
	request *historyservice.ExecuteMultiOperationRequest,
) (*historyservice.ExecuteMultiOperationResponse, error) {
	return multioperation.Invoke(
		ctx,
		request,
		e.shardContext,
		e.workflowConsistencyChecker,
		e.tokenSerializer,
		e.persistenceVisibilityMgr,
		e.matchingClient,
		e.testHooks,
	)
}

// GetMutableState retrieves the mutable state of the workflow execution
func (e *historyEngineImpl) GetMutableState(
	ctx context.Context,
	request *historyservice.GetMutableStateRequest,
) (*historyservice.GetMutableStateResponse, error) {
	return api.GetOrPollMutableState(ctx, e.shardContext, request, e.workflowConsistencyChecker, e.eventNotifier)
}

// PollMutableState retrieves the mutable state of the workflow execution with long polling
func (e *historyEngineImpl) PollMutableState(
	ctx context.Context,
	request *historyservice.PollMutableStateRequest,
) (*historyservice.PollMutableStateResponse, error) {

	response, err := api.GetOrPollMutableState(
		ctx,
		e.shardContext,
		&historyservice.GetMutableStateRequest{
			NamespaceId:         request.GetNamespaceId(),
			Execution:           request.Execution,
			ExpectedNextEventId: request.ExpectedNextEventId,
			CurrentBranchToken:  request.CurrentBranchToken,
			VersionHistoryItem:  request.GetVersionHistoryItem(),
		},
		e.workflowConsistencyChecker,
		e.eventNotifier,
	)
	if err != nil {
		return nil, err
	}

	return &historyservice.PollMutableStateResponse{
		Execution:                             response.Execution,
		WorkflowType:                          response.WorkflowType,
		NextEventId:                           response.NextEventId,
		PreviousStartedEventId:                response.PreviousStartedEventId,
		LastFirstEventId:                      response.LastFirstEventId,
		LastFirstEventTxnId:                   response.LastFirstEventTxnId,
		TaskQueue:                             response.TaskQueue,
		StickyTaskQueue:                       response.StickyTaskQueue,
		StickyTaskQueueScheduleToStartTimeout: response.StickyTaskQueueScheduleToStartTimeout,
		CurrentBranchToken:                    response.CurrentBranchToken,
		VersionHistories:                      response.VersionHistories,
		WorkflowState:                         response.WorkflowState,
		WorkflowStatus:                        response.WorkflowStatus,
		FirstExecutionRunId:                   response.FirstExecutionRunId,
	}, nil
}

func (e *historyEngineImpl) QueryWorkflow(
	ctx context.Context,
	request *historyservice.QueryWorkflowRequest,
) (_ *historyservice.QueryWorkflowResponse, retErr error) {
	return queryworkflow.Invoke(ctx, request, e.shardContext, e.workflowConsistencyChecker, e.rawMatchingClient, e.matchingClient)
}

func (e *historyEngineImpl) DescribeMutableState(
	ctx context.Context,
	request *historyservice.DescribeMutableStateRequest,
) (response *historyservice.DescribeMutableStateResponse, retError error) {
	return describemutablestate.Invoke(ctx, request, e.shardContext, e.workflowConsistencyChecker)
}

// ResetStickyTaskQueue reset the volatile information in mutable state of a given workflow.
// Volatile information are the information related to client, such as:
// 1. StickyTaskQueue
// 2. StickyScheduleToStartTimeout
func (e *historyEngineImpl) ResetStickyTaskQueue(
	ctx context.Context,
	resetRequest *historyservice.ResetStickyTaskQueueRequest,
) (*historyservice.ResetStickyTaskQueueResponse, error) {
	return resetstickytaskqueue.Invoke(ctx, resetRequest, e.shardContext, e.workflowConsistencyChecker)
}

// DescribeWorkflowExecution returns information about the specified workflow execution.
func (e *historyEngineImpl) DescribeWorkflowExecution(
	ctx context.Context,
	request *historyservice.DescribeWorkflowExecutionRequest,
) (_ *historyservice.DescribeWorkflowExecutionResponse, retError error) {
	return describeworkflow.Invoke(
		ctx,
		request,
		e.shardContext,
		e.workflowConsistencyChecker,
		e.persistenceVisibilityMgr,
		e.outboundQueueCBPool,
	)
}

func (e *historyEngineImpl) RecordActivityTaskStarted(
	ctx context.Context,
	request *historyservice.RecordActivityTaskStartedRequest,
) (*historyservice.RecordActivityTaskStartedResponse, error) {
	return recordactivitytaskstarted.Invoke(ctx, request, e.shardContext, e.workflowConsistencyChecker, e.matchingClient)
}

// ScheduleWorkflowTask schedules a workflow task if no outstanding workflow task found
func (e *historyEngineImpl) ScheduleWorkflowTask(
	ctx context.Context,
	req *historyservice.ScheduleWorkflowTaskRequest,
) error {
	return scheduleworkflowtask.Invoke(ctx, req, e.shardContext, e.workflowConsistencyChecker)
}

func (e *historyEngineImpl) VerifyFirstWorkflowTaskScheduled(
	ctx context.Context,
	request *historyservice.VerifyFirstWorkflowTaskScheduledRequest,
) (retError error) {
	return verifyfirstworkflowtaskscheduled.Invoke(ctx, request, e.workflowConsistencyChecker)
}

// RecordWorkflowTaskStarted starts a workflow task
func (e *historyEngineImpl) RecordWorkflowTaskStarted(
	ctx context.Context,
	request *historyservice.RecordWorkflowTaskStartedRequest,
) (*historyservice.RecordWorkflowTaskStartedResponseWithRawHistory, error) {
	return recordworkflowtaskstarted.Invoke(
		ctx,
		request,
		e.shardContext,
		e.config,
		e.eventNotifier,
		e.persistenceVisibilityMgr,
		e.workflowConsistencyChecker,
	)
}

// RespondWorkflowTaskCompleted completes a workflow task
func (e *historyEngineImpl) RespondWorkflowTaskCompleted(
	ctx context.Context,
	req *historyservice.RespondWorkflowTaskCompletedRequest,
) (*historyservice.RespondWorkflowTaskCompletedResponse, error) {
	h := respondworkflowtaskcompleted.NewWorkflowTaskCompletedHandler(
		e.shardContext,
		e.tokenSerializer,
		e.eventNotifier,
		e.commandHandlerRegistry,
		e.searchAttributesValidator,
		e.persistenceVisibilityMgr,
		e.workflowConsistencyChecker,
		e.matchingClient,
	)
	return h.Invoke(ctx, req)
}

// RespondWorkflowTaskFailed fails a workflow task
func (e *historyEngineImpl) RespondWorkflowTaskFailed(
	ctx context.Context,
	req *historyservice.RespondWorkflowTaskFailedRequest,
) error {
	return respondworkflowtaskfailed.Invoke(ctx, req, e.shardContext, e.tokenSerializer, e.workflowConsistencyChecker)
}

// RespondActivityTaskCompleted completes an activity task.
func (e *historyEngineImpl) RespondActivityTaskCompleted(
	ctx context.Context,
	req *historyservice.RespondActivityTaskCompletedRequest,
) (*historyservice.RespondActivityTaskCompletedResponse, error) {
	return respondactivitytaskcompleted.Invoke(ctx, req, e.shardContext, e.workflowConsistencyChecker)
}

// RespondActivityTaskFailed completes an activity task failure.
func (e *historyEngineImpl) RespondActivityTaskFailed(
	ctx context.Context,
	req *historyservice.RespondActivityTaskFailedRequest,
) (*historyservice.RespondActivityTaskFailedResponse, error) {
	return respondactivitytaskfailed.Invoke(ctx, req, e.shardContext, e.workflowConsistencyChecker)
}

// RespondActivityTaskCanceled completes an activity task failure.
func (e *historyEngineImpl) RespondActivityTaskCanceled(
	ctx context.Context,
	req *historyservice.RespondActivityTaskCanceledRequest,
) (*historyservice.RespondActivityTaskCanceledResponse, error) {
	return respondactivitytaskcanceled.Invoke(ctx, req, e.shardContext, e.workflowConsistencyChecker)
}

// RecordActivityTaskHeartbeat records an hearbeat for a task.
// This method can be used for two purposes.
// - For reporting liveness of the activity.
// - For reporting progress of the activity, this can be done even if the liveness is not configured.
func (e *historyEngineImpl) RecordActivityTaskHeartbeat(
	ctx context.Context,
	req *historyservice.RecordActivityTaskHeartbeatRequest,
) (*historyservice.RecordActivityTaskHeartbeatResponse, error) {
	return recordactivitytaskheartbeat.Invoke(ctx, req, e.shardContext, e.workflowConsistencyChecker)
}

// RequestCancelWorkflowExecution records request cancellation event for workflow execution
func (e *historyEngineImpl) RequestCancelWorkflowExecution(
	ctx context.Context,
	req *historyservice.RequestCancelWorkflowExecutionRequest,
) (resp *historyservice.RequestCancelWorkflowExecutionResponse, retError error) {
	return requestcancelworkflow.Invoke(ctx, req, e.shardContext, e.workflowConsistencyChecker)
}

func (e *historyEngineImpl) SignalWorkflowExecution(
	ctx context.Context,
	req *historyservice.SignalWorkflowExecutionRequest,
) (resp *historyservice.SignalWorkflowExecutionResponse, retError error) {
	return signalworkflow.Invoke(ctx, req, e.shardContext, e.workflowConsistencyChecker)
}

// SignalWithStartWorkflowExecution signals current workflow (if running) or creates & signals a new workflow
// Consistency guarantee: always write
func (e *historyEngineImpl) SignalWithStartWorkflowExecution(
	ctx context.Context,
	req *historyservice.SignalWithStartWorkflowExecutionRequest,
) (_ *historyservice.SignalWithStartWorkflowExecutionResponse, retError error) {
	return signalwithstartworkflow.Invoke(ctx, req, e.shardContext, e.workflowConsistencyChecker)
}

func (e *historyEngineImpl) UpdateWorkflowExecution(
	ctx context.Context,
	req *historyservice.UpdateWorkflowExecutionRequest,
) (*historyservice.UpdateWorkflowExecutionResponse, error) {
	updater := updateworkflow.NewUpdater(
		e.shardContext,
		e.workflowConsistencyChecker,
		e.matchingClient,
		req,
	)
	return updater.Invoke(ctx)
}

func (e *historyEngineImpl) PollWorkflowExecutionUpdate(
	ctx context.Context,
	req *historyservice.PollWorkflowExecutionUpdateRequest,
) (*historyservice.PollWorkflowExecutionUpdateResponse, error) {
	return pollupdate.Invoke(ctx, req, e.shardContext, e.workflowConsistencyChecker)
}

// RemoveSignalMutableState remove the signal request id in signal_requested for deduplicate
func (e *historyEngineImpl) RemoveSignalMutableState(
	ctx context.Context,
	req *historyservice.RemoveSignalMutableStateRequest,
) (*historyservice.RemoveSignalMutableStateResponse, error) {
	return removesignalmutablestate.Invoke(ctx, req, e.shardContext, e.workflowConsistencyChecker)
}

func (e *historyEngineImpl) TerminateWorkflowExecution(
	ctx context.Context,
	req *historyservice.TerminateWorkflowExecutionRequest,
) (*historyservice.TerminateWorkflowExecutionResponse, error) {
	return terminateworkflow.Invoke(ctx, req, e.shardContext, e.workflowConsistencyChecker)
}

func (e *historyEngineImpl) DeleteWorkflowExecution(
	ctx context.Context,
	request *historyservice.DeleteWorkflowExecutionRequest,
) (*historyservice.DeleteWorkflowExecutionResponse, error) {
	return deleteworkflow.Invoke(ctx, request, e.shardContext, e.workflowConsistencyChecker, e.workflowDeleteManager)
}

// RecordChildExecutionCompleted records the completion of child execution into parent execution history
func (e *historyEngineImpl) RecordChildExecutionCompleted(
	ctx context.Context,
	req *historyservice.RecordChildExecutionCompletedRequest,
) (*historyservice.RecordChildExecutionCompletedResponse, error) {
	return recordchildworkflowcompleted.Invoke(ctx, req, e.shardContext, e.workflowConsistencyChecker)
}

// IsActivityTaskValid - whether activity task is still valid
func (e *historyEngineImpl) IsActivityTaskValid(
	ctx context.Context,
	req *historyservice.IsActivityTaskValidRequest,
) (*historyservice.IsActivityTaskValidResponse, error) {
	return isactivitytaskvalid.Invoke(ctx, req, e.shardContext, e.workflowConsistencyChecker)
}

// IsWorkflowTaskValid - whether workflow task is still valid
func (e *historyEngineImpl) IsWorkflowTaskValid(
	ctx context.Context,
	req *historyservice.IsWorkflowTaskValidRequest,
) (*historyservice.IsWorkflowTaskValidResponse, error) {
	return isworkflowtaskvalid.Invoke(ctx, req, e.shardContext, e.workflowConsistencyChecker)
}

func (e *historyEngineImpl) VerifyChildExecutionCompletionRecorded(
	ctx context.Context,
	req *historyservice.VerifyChildExecutionCompletionRecordedRequest,
) (*historyservice.VerifyChildExecutionCompletionRecordedResponse, error) {
	return verifychildworkflowcompletionrecorded.Invoke(ctx, req, e.workflowConsistencyChecker, e.shardContext)
}

func (e *historyEngineImpl) ReplicateEventsV2(
	ctx context.Context,
	replicateRequest *historyservice.ReplicateEventsV2Request,
) error {
	return e.nDCHistoryReplicator.ApplyEvents(ctx, replicateRequest)
}

func (e *historyEngineImpl) ReplicateHistoryEvents(
	ctx context.Context,
	workflowKey definition.WorkflowKey,
	baseExecutionInfo *workflowspb.BaseExecutionInfo,
	versionHistoryItems []*historyspb.VersionHistoryItem,
	historyEvents [][]*historypb.HistoryEvent,
	newEvents []*historypb.HistoryEvent,
	newRunID string,
) error {
	return e.nDCHistoryReplicator.ReplicateHistoryEvents(
		ctx,
		workflowKey,
		baseExecutionInfo,
		versionHistoryItems,
		historyEvents,
		newEvents,
		newRunID,
	)
}

func (e *historyEngineImpl) SyncActivity(
	ctx context.Context,
	request *historyservice.SyncActivityRequest,
) error {
	return e.nDCActivityStateReplicator.SyncActivityState(ctx, request)
}

func (e *historyEngineImpl) SyncActivities(
	ctx context.Context,
	request *historyservice.SyncActivitiesRequest,
) error {
	return e.nDCActivityStateReplicator.SyncActivitiesState(ctx, request)
}

func (e *historyEngineImpl) SyncHSM(
	ctx context.Context,
	request *historyi.SyncHSMRequest,
) error {
	return e.nDCHSMStateReplicator.SyncHSMState(ctx, request)
}

func (e *historyEngineImpl) BackfillHistoryEvents(
	ctx context.Context,
	request *historyi.BackfillHistoryEventsRequest,
) error {
	return e.nDCHistoryReplicator.BackfillHistoryEvents(ctx, request)
}

// ReplicateWorkflowState is an experimental method to replicate workflow state. This should not expose outside of history service role.
func (e *historyEngineImpl) ReplicateWorkflowState(
	ctx context.Context,
	request *historyservice.ReplicateWorkflowStateRequest,
) error {
	return e.nDCWorkflowStateReplicator.SyncWorkflowState(ctx, request)
}

func (e *historyEngineImpl) ReplicateVersionedTransition(ctx context.Context, artifact *replicationspb.VersionedTransitionArtifact, sourceClusterName string) error {
	return e.nDCWorkflowStateReplicator.ReplicateVersionedTransition(ctx, artifact, sourceClusterName)
}

func (e *historyEngineImpl) ImportWorkflowExecution(
	ctx context.Context,
	request *historyservice.ImportWorkflowExecutionRequest,
) (*historyservice.ImportWorkflowExecutionResponse, error) {
	historyEvents, err := ndc.DeserializeBlobs(e.eventSerializer, request.HistoryBatches)
	if err != nil {
		return nil, err
	}
	token, eventsApplied, err := e.nDCHistoryImporter.ImportWorkflow(
		ctx,
		definition.NewWorkflowKey(
			request.NamespaceId,
			request.Execution.GetWorkflowId(),
			request.Execution.GetRunId(),
		),
		request.VersionHistory.Items,
		historyEvents,
		request.Token,
	)
	if err != nil {
		return nil, err
	}
	return &historyservice.ImportWorkflowExecutionResponse{
		Token:         token,
		EventsApplied: eventsApplied,
	}, nil
}

func (e *historyEngineImpl) SyncShardStatus(
	ctx context.Context,
	request *historyservice.SyncShardStatusRequest,
) error {

	clusterName := request.GetSourceCluster()
	now := timestamp.TimeValue(request.GetStatusTime())

	// here there are 3 main things
	// 1. update the view of remote cluster's shard time
	// 2. notify the timer gate in the timer queue standby processor
	// 3, notify the transfer (essentially a no op, just put it here so it looks symmetric)
	e.shardContext.SetCurrentTime(clusterName, now)
	for _, processor := range e.queueProcessors {
		processor.NotifyNewTasks([]tasks.Task{})
	}
	return nil
}

// ResetWorkflowExecution terminates current workflow (if running) and replay & create new workflow
// Consistency guarantee: always write
func (e *historyEngineImpl) ResetWorkflowExecution(
	ctx context.Context,
	req *historyservice.ResetWorkflowExecutionRequest,
) (*historyservice.ResetWorkflowExecutionResponse, error) {
	return resetworkflow.Invoke(ctx, req, e.shardContext, e.workflowConsistencyChecker)
}

// UpdateWorkflowExecutionOptions updates the options of a specific workflow execution.
// Can be used to set and unset versioning behavior override.
func (e *historyEngineImpl) UpdateWorkflowExecutionOptions(
	ctx context.Context,
	req *historyservice.UpdateWorkflowExecutionOptionsRequest,
) (*historyservice.UpdateWorkflowExecutionOptionsResponse, error) {
	return updateworkflowoptions.Invoke(ctx, req, e.shardContext, e.workflowConsistencyChecker)
}

func (e *historyEngineImpl) NotifyNewHistoryEvent(
	notification *events.Notification,
) {

	e.eventNotifier.NotifyNewHistoryEvent(notification)
}

<<<<<<< HEAD
func (e *historyEngineImpl) GetChasmEngine() chasm.Engine {
	return e.chasmEngine
}

func (e *historyEngineImpl) NotifyChasmExecution(executionKey chasm.EntityKey, componentRef []byte) {
	if e.chasmEngine == nil {
		return
	}
	if chasmEngine, ok := e.chasmEngine.(*ChasmEngine); ok && chasmEngine != nil {
		if notifier := chasmEngine.GetNotifier(); notifier != nil {
			notifier.Notify(executionKey)
		}
=======
func (e *historyEngineImpl) NotifyChasmExecution(executionKey chasm.EntityKey, componentRef []byte) {
	if e.chasmEngine != nil {
		e.chasmEngine.NotifyExecution(executionKey)
>>>>>>> 9566357a
	}
}

func (e *historyEngineImpl) NotifyNewTasks(
	newTasks map[tasks.Category][]tasks.Task,
) {
	for category, tasksByCategory := range newTasks {
		// TODO: make replicatorProcessor part of queueProcessors list
		// and get rid of the special case here.
		if category == tasks.CategoryReplication {
			if e.replicationAckMgr != nil {
				e.replicationAckMgr.NotifyNewTasks(tasksByCategory)
			}
			continue
		}

		if len(tasksByCategory) > 0 {
			proc, ok := e.queueProcessors[category]
			if !ok {
				// On shard reload it sends fake tasks to wake up the queue processors. Only log if there are "real"
				// tasks that can't be processed.
				if _, ok := tasksByCategory[0].(*tasks.FakeTask); !ok {
					e.logger.Error("Skipping notification for new tasks, processor not registered", tag.TaskCategoryID(category.ID()))
				}
				continue
			}
			proc.NotifyNewTasks(tasksByCategory)
		}
	}
}

func (e *historyEngineImpl) GetReplicationMessages(
	ctx context.Context,
	pollingCluster string,
	ackMessageID int64,
	ackTimestamp time.Time,
	queryMessageID int64,
) (*replicationspb.ReplicationMessages, error) {
	return replicationapi.GetTasks(ctx, e.shardContext, e.replicationAckMgr, pollingCluster, ackMessageID, ackTimestamp, queryMessageID)
}

func (e *historyEngineImpl) SubscribeReplicationNotification(
	clusterName string,
) (notifyCh <-chan struct{}, subscribeId string) {
	return e.replicationAckMgr.SubscribeNotification(clusterName)
}

func (e *historyEngineImpl) UnsubscribeReplicationNotification(subscriberID string) {
	e.replicationAckMgr.UnsubscribeNotification(subscriberID)
}

func (e *historyEngineImpl) ConvertReplicationTask(
	ctx context.Context,
	task tasks.Task,
	clusterID int32,
) (*replicationspb.ReplicationTask, error) {
	return e.replicationAckMgr.ConvertTaskByCluster(ctx, task, clusterID)
}

func (e *historyEngineImpl) GetReplicationTasksIter(
	ctx context.Context,
	pollingCluster string,
	minInclusiveTaskID int64,
	maxExclusiveTaskID int64,
) (collection.Iterator[tasks.Task], error) {
	return e.replicationAckMgr.GetReplicationTasksIter(ctx, pollingCluster, minInclusiveTaskID, maxExclusiveTaskID)
}

func (e *historyEngineImpl) GetMaxReplicationTaskInfo() (int64, time.Time) {
	return e.replicationAckMgr.GetMaxTaskInfo()
}

func (e *historyEngineImpl) GetDLQReplicationMessages(
	ctx context.Context,
	taskInfos []*replicationspb.ReplicationTaskInfo,
) ([]*replicationspb.ReplicationTask, error) {
	return replicationapi.GetDLQTasks(ctx, e.shardContext, e.replicationAckMgr, taskInfos)
}

func (e *historyEngineImpl) ReapplyEvents(
	ctx context.Context,
	namespaceUUID namespace.ID,
	workflowID string,
	runID string,
	reapplyEvents []*historypb.HistoryEvent,
) error {
	return reapplyevents.Invoke(ctx, namespaceUUID, workflowID, runID, reapplyEvents, e.shardContext, e.workflowConsistencyChecker, e.workflowResetter, e.eventsReapplier)
}

func (e *historyEngineImpl) GetDLQMessages(
	ctx context.Context,
	request *historyservice.GetDLQMessagesRequest,
) (*historyservice.GetDLQMessagesResponse, error) {
	return replicationadmin.GetDLQ(ctx, request, e.shardContext, e.replicationDLQHandler)
}

func (e *historyEngineImpl) PurgeDLQMessages(
	ctx context.Context,
	request *historyservice.PurgeDLQMessagesRequest,
) (*historyservice.PurgeDLQMessagesResponse, error) {
	return replicationadmin.PurgeDLQ(ctx, request, e.shardContext, e.replicationDLQHandler)
}

func (e *historyEngineImpl) MergeDLQMessages(
	ctx context.Context,
	request *historyservice.MergeDLQMessagesRequest,
) (*historyservice.MergeDLQMessagesResponse, error) {
	return replicationadmin.MergeDLQ(ctx, request, e.shardContext, e.replicationDLQHandler)
}

func (e *historyEngineImpl) RebuildMutableState(
	ctx context.Context,
	namespaceUUID namespace.ID,
	execution *commonpb.WorkflowExecution,
) error {
	return e.workflowRebuilder.rebuild(
		ctx,
		definition.NewWorkflowKey(
			namespaceUUID.String(),
			execution.GetWorkflowId(),
			execution.GetRunId(),
		),
	)
}

func (e *historyEngineImpl) RefreshWorkflowTasks(
	ctx context.Context,
	namespaceUUID namespace.ID,
	execution *commonpb.WorkflowExecution,
) (retError error) {
	return refreshworkflow.Invoke(
		ctx,
		definition.NewWorkflowKey(namespaceUUID.String(), execution.WorkflowId, execution.RunId),
		e.shardContext,
		e.workflowConsistencyChecker,
	)
}

func (e *historyEngineImpl) GenerateLastHistoryReplicationTasks(
	ctx context.Context,
	request *historyservice.GenerateLastHistoryReplicationTasksRequest,
) (_ *historyservice.GenerateLastHistoryReplicationTasksResponse, retError error) {
	return replicationapi.GenerateTask(ctx, request, e.shardContext, e.workflowConsistencyChecker)
}

func (e *historyEngineImpl) GetReplicationStatus(
	ctx context.Context,
	request *historyservice.GetReplicationStatusRequest,
) (_ *historyservice.ShardReplicationStatus, retError error) {
	return replicationapi.GetStatus(ctx, request, e.shardContext, e.replicationAckMgr)
}

func (e *historyEngineImpl) GetWorkflowExecutionHistory(
	ctx context.Context,
	request *historyservice.GetWorkflowExecutionHistoryRequest,
) (_ *historyservice.GetWorkflowExecutionHistoryResponseWithRaw, retError error) {
	return getworkflowexecutionhistory.Invoke(ctx, e.shardContext, e.workflowConsistencyChecker, e.versionChecker, e.eventNotifier, request, e.persistenceVisibilityMgr)
}

func (e *historyEngineImpl) GetWorkflowExecutionHistoryReverse(
	ctx context.Context,
	request *historyservice.GetWorkflowExecutionHistoryReverseRequest,
) (_ *historyservice.GetWorkflowExecutionHistoryReverseResponse, retError error) {
	return getworkflowexecutionhistoryreverse.Invoke(ctx, e.shardContext, e.workflowConsistencyChecker, e.eventNotifier, request, e.persistenceVisibilityMgr)
}

func (e *historyEngineImpl) GetWorkflowExecutionRawHistory(ctx context.Context, request *historyservice.GetWorkflowExecutionRawHistoryRequest) (*historyservice.GetWorkflowExecutionRawHistoryResponse, error) {
	return getworkflowexecutionrawhistory.Invoke(ctx, e.shardContext, e.workflowConsistencyChecker, e.eventNotifier, request)
}

func (e *historyEngineImpl) GetWorkflowExecutionRawHistoryV2(
	ctx context.Context,
	request *historyservice.GetWorkflowExecutionRawHistoryV2Request,
) (_ *historyservice.GetWorkflowExecutionRawHistoryV2Response, retError error) {
	return getworkflowexecutionrawhistoryv2.Invoke(ctx, e.shardContext, e.workflowConsistencyChecker, e.eventNotifier, request)
}

func (e *historyEngineImpl) AddTasks(
	ctx context.Context,
	request *historyservice.AddTasksRequest,
) (_ *historyservice.AddTasksResponse, retError error) {
	return addtasks.Invoke(
		ctx,
		e.shardContext,
		e.eventSerializer,
		int(e.config.NumberOfShards),
		request,
		e.taskCategoryRegistry,
	)
}

func (e *historyEngineImpl) ListTasks(
	ctx context.Context,
	request *historyservice.ListTasksRequest,
) (_ *historyservice.ListTasksResponse, retError error) {
	return listtasks.Invoke(
		ctx,
		e.taskCategoryRegistry,
		e.executionManager,
		request,
	)
}

// StateMachineEnvironment implements shard.Engine.
func (e *historyEngineImpl) StateMachineEnvironment(
	operationTag metrics.Tag,
) hsm.Environment {
	return &stateMachineEnvironment{
		shardContext:   e.shardContext,
		cache:          e.workflowCache,
		metricsHandler: e.metricsHandler.WithTags(operationTag),
		logger:         e.logger,
	}
}

func (e *historyEngineImpl) SyncWorkflowState(ctx context.Context, request *historyservice.SyncWorkflowStateRequest) (_ *historyservice.SyncWorkflowStateResponse, retErr error) {
	return replicationapi.SyncWorkflowState(ctx, request, e.replicationProgressCache, e.syncStateRetriever, e.logger)
}

func (e *historyEngineImpl) UpdateActivityOptions(
	ctx context.Context,
	request *historyservice.UpdateActivityOptionsRequest,
) (*historyservice.UpdateActivityOptionsResponse, error) {
	return updateactivityoptions.Invoke(ctx, request, e.shardContext, e.workflowConsistencyChecker)
}

func (e *historyEngineImpl) PauseActivity(
	ctx context.Context,
	request *historyservice.PauseActivityRequest,
) (*historyservice.PauseActivityResponse, error) {
	return pauseactivity.Invoke(ctx, request, e.shardContext, e.workflowConsistencyChecker)
}

func (e *historyEngineImpl) UnpauseActivity(
	ctx context.Context,
	request *historyservice.UnpauseActivityRequest,
) (*historyservice.UnpauseActivityResponse, error) {
	return unpauseactivity.Invoke(ctx, request, e.shardContext, e.workflowConsistencyChecker)
}

func (e *historyEngineImpl) ResetActivity(
	ctx context.Context,
	request *historyservice.ResetActivityRequest,
) (*historyservice.ResetActivityResponse, error) {
	return resetactivity.Invoke(ctx, request, e.shardContext, e.workflowConsistencyChecker)
}<|MERGE_RESOLUTION|>--- conflicted
+++ resolved
@@ -842,24 +842,9 @@
 	e.eventNotifier.NotifyNewHistoryEvent(notification)
 }
 
-<<<<<<< HEAD
-func (e *historyEngineImpl) GetChasmEngine() chasm.Engine {
-	return e.chasmEngine
-}
-
-func (e *historyEngineImpl) NotifyChasmExecution(executionKey chasm.EntityKey, componentRef []byte) {
-	if e.chasmEngine == nil {
-		return
-	}
-	if chasmEngine, ok := e.chasmEngine.(*ChasmEngine); ok && chasmEngine != nil {
-		if notifier := chasmEngine.GetNotifier(); notifier != nil {
-			notifier.Notify(executionKey)
-		}
-=======
 func (e *historyEngineImpl) NotifyChasmExecution(executionKey chasm.EntityKey, componentRef []byte) {
 	if e.chasmEngine != nil {
 		e.chasmEngine.NotifyExecution(executionKey)
->>>>>>> 9566357a
 	}
 }
 
