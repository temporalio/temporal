package history

import (
	"context"
	"sync/atomic"
	"time"

	"go.opentelemetry.io/otel/trace"
	commonpb "go.temporal.io/api/common/v1"
	historypb "go.temporal.io/api/history/v1"
	historyspb "go.temporal.io/server/api/history/v1"
	"go.temporal.io/server/api/historyservice/v1"
	"go.temporal.io/server/api/matchingservice/v1"
	replicationspb "go.temporal.io/server/api/replication/v1"
	workflowspb "go.temporal.io/server/api/workflow/v1"
	"go.temporal.io/server/chasm"
	"go.temporal.io/server/client"
	"go.temporal.io/server/common"
	"go.temporal.io/server/common/cache"
	"go.temporal.io/server/common/clock"
	"go.temporal.io/server/common/cluster"
	"go.temporal.io/server/common/collection"
	"go.temporal.io/server/common/definition"
	"go.temporal.io/server/common/headers"
	"go.temporal.io/server/common/log"
	"go.temporal.io/server/common/log/tag"
	"go.temporal.io/server/common/metrics"
	"go.temporal.io/server/common/namespace"
	"go.temporal.io/server/common/persistence"
	"go.temporal.io/server/common/persistence/serialization"
	"go.temporal.io/server/common/persistence/visibility"
	"go.temporal.io/server/common/persistence/visibility/manager"
	"go.temporal.io/server/common/primitives/timestamp"
	"go.temporal.io/server/common/quotas"
	"go.temporal.io/server/common/sdk"
	"go.temporal.io/server/common/searchattribute"
	"go.temporal.io/server/common/tasktoken"
	"go.temporal.io/server/common/testing/testhooks"
	"go.temporal.io/server/service/history/api"
	"go.temporal.io/server/service/history/api/addtasks"
	"go.temporal.io/server/service/history/api/deleteworkflow"
	"go.temporal.io/server/service/history/api/describemutablestate"
	"go.temporal.io/server/service/history/api/describeworkflow"
	"go.temporal.io/server/service/history/api/getworkflowexecutionhistory"
	"go.temporal.io/server/service/history/api/getworkflowexecutionhistoryreverse"
	"go.temporal.io/server/service/history/api/getworkflowexecutionrawhistory"
	"go.temporal.io/server/service/history/api/getworkflowexecutionrawhistoryv2"
	"go.temporal.io/server/service/history/api/isactivitytaskvalid"
	"go.temporal.io/server/service/history/api/isworkflowtaskvalid"
	"go.temporal.io/server/service/history/api/listtasks"
	"go.temporal.io/server/service/history/api/multioperation"
	"go.temporal.io/server/service/history/api/pauseactivity"
	"go.temporal.io/server/service/history/api/pauseworkflow"
	"go.temporal.io/server/service/history/api/pollupdate"
	"go.temporal.io/server/service/history/api/queryworkflow"
	"go.temporal.io/server/service/history/api/reapplyevents"
	"go.temporal.io/server/service/history/api/recordactivitytaskheartbeat"
	"go.temporal.io/server/service/history/api/recordactivitytaskstarted"
	"go.temporal.io/server/service/history/api/recordchildworkflowcompleted"
	"go.temporal.io/server/service/history/api/recordworkflowtaskstarted"
	"go.temporal.io/server/service/history/api/refreshworkflow"
	"go.temporal.io/server/service/history/api/removesignalmutablestate"
	replicationapi "go.temporal.io/server/service/history/api/replication"
	"go.temporal.io/server/service/history/api/replicationadmin"
	"go.temporal.io/server/service/history/api/requestcancelworkflow"
	"go.temporal.io/server/service/history/api/resetactivity"
	"go.temporal.io/server/service/history/api/resetstickytaskqueue"
	"go.temporal.io/server/service/history/api/resetworkflow"
	"go.temporal.io/server/service/history/api/respondactivitytaskcanceled"
	"go.temporal.io/server/service/history/api/respondactivitytaskcompleted"
	"go.temporal.io/server/service/history/api/respondactivitytaskfailed"
	"go.temporal.io/server/service/history/api/respondworkflowtaskcompleted"
	"go.temporal.io/server/service/history/api/respondworkflowtaskfailed"
	"go.temporal.io/server/service/history/api/scheduleworkflowtask"
	"go.temporal.io/server/service/history/api/signalwithstartworkflow"
	"go.temporal.io/server/service/history/api/signalworkflow"
	"go.temporal.io/server/service/history/api/startworkflow"
	"go.temporal.io/server/service/history/api/terminateworkflow"
	"go.temporal.io/server/service/history/api/unpauseactivity"
	"go.temporal.io/server/service/history/api/unpauseworkflow"
	"go.temporal.io/server/service/history/api/updateactivityoptions"
	"go.temporal.io/server/service/history/api/updateworkflow"
	"go.temporal.io/server/service/history/api/updateworkflowoptions"
	"go.temporal.io/server/service/history/api/verifychildworkflowcompletionrecorded"
	"go.temporal.io/server/service/history/api/verifyfirstworkflowtaskscheduled"
	"go.temporal.io/server/service/history/circuitbreakerpool"
	"go.temporal.io/server/service/history/configs"
	"go.temporal.io/server/service/history/consts"
	"go.temporal.io/server/service/history/deletemanager"
	"go.temporal.io/server/service/history/events"
	"go.temporal.io/server/service/history/hsm"
	historyi "go.temporal.io/server/service/history/interfaces"
	"go.temporal.io/server/service/history/ndc"
	"go.temporal.io/server/service/history/queues"
	"go.temporal.io/server/service/history/replication"
	"go.temporal.io/server/service/history/tasks"
	"go.temporal.io/server/service/history/workflow"
	wcache "go.temporal.io/server/service/history/workflow/cache"
)

type (
	historyEngineImpl struct {
		status                     int32
		currentClusterName         string
		shardContext               historyi.ShardContext
		timeSource                 clock.TimeSource
		clusterMetadata            cluster.Metadata
		executionManager           persistence.ExecutionManager
		queueProcessors            map[tasks.Category]queues.Queue
		replicationAckMgr          replication.AckManager
		nDCHistoryReplicator       ndc.HistoryReplicator
		nDCHistoryImporter         ndc.HistoryImporter
		nDCActivityStateReplicator ndc.ActivityStateReplicator
		nDCWorkflowStateReplicator ndc.WorkflowStateReplicator
		nDCHSMStateReplicator      ndc.HSMStateReplicator
		replicationProcessorMgr    replication.TaskProcessor
		eventNotifier              events.Notifier
		tokenSerializer            *tasktoken.Serializer
		metricsHandler             metrics.Handler
		logger                     log.Logger
		throttledLogger            log.Logger
		config                     *configs.Config
		workflowRebuilder          workflowRebuilder
		workflowResetter           ndc.WorkflowResetter
		sdkClientFactory           sdk.ClientFactory
		eventsReapplier            ndc.EventsReapplier
		matchingClient             matchingservice.MatchingServiceClient
		rawMatchingClient          matchingservice.MatchingServiceClient
		replicationDLQHandler      replication.DLQHandler
		persistenceVisibilityMgr   manager.VisibilityManager
		searchAttributesValidator  *searchattribute.Validator
		workflowDeleteManager      deletemanager.DeleteManager
		eventSerializer            serialization.Serializer
		workflowConsistencyChecker api.WorkflowConsistencyChecker
		chasmEngine                chasm.Engine
		versionChecker             headers.VersionChecker
		versionMembershipCache     cache.Cache
		tracer                     trace.Tracer
		taskCategoryRegistry       tasks.TaskCategoryRegistry
		commandHandlerRegistry     *workflow.CommandHandlerRegistry
		workflowCache              wcache.Cache
		replicationProgressCache   replication.ProgressCache
		syncStateRetriever         replication.SyncStateRetriever
		outboundQueueCBPool        *circuitbreakerpool.OutboundQueueCircuitBreakerPool
		testHooks                  testhooks.TestHooks
	}
)

// NewEngineWithShardContext creates an instance of history engine
func NewEngineWithShardContext(
	shard historyi.ShardContext,
	clientBean client.Bean,
	matchingClient matchingservice.MatchingServiceClient,
	sdkClientFactory sdk.ClientFactory,
	eventNotifier events.Notifier,
	config *configs.Config,
	versionMembershipCache cache.Cache,
	rawMatchingClient matchingservice.MatchingServiceClient,
	workflowCache wcache.Cache,
	replicationProgressCache replication.ProgressCache,
	eventSerializer serialization.Serializer,
	queueProcessorFactories []QueueFactory,
	replicationTaskFetcherFactory replication.TaskFetcherFactory,
	replicationTaskExecutorProvider replication.TaskExecutorProvider,
	workflowConsistencyChecker api.WorkflowConsistencyChecker,
	tracerProvider trace.TracerProvider,
	persistenceVisibilityMgr manager.VisibilityManager,
	eventBlobCache persistence.XDCCache,
	taskCategoryRegistry tasks.TaskCategoryRegistry,
	dlqWriter replication.DLQWriter,
	commandHandlerRegistry *workflow.CommandHandlerRegistry,
	outboundQueueCBPool *circuitbreakerpool.OutboundQueueCircuitBreakerPool,
	persistenceRateLimiter quotas.RequestRateLimiter,
	testHooks testhooks.TestHooks,
	chasmEngine chasm.Engine,
) historyi.Engine {
	currentClusterName := shard.GetClusterMetadata().GetCurrentClusterName()

	logger := shard.GetLogger()
	executionManager := shard.GetExecutionManager()

	workflowDeleteManager := deletemanager.NewDeleteManager(
		shard,
		workflowCache,
		config,
		shard.GetTimeSource(),
		persistenceVisibilityMgr,
	)
	syncStateRetriever := replication.NewSyncStateRetriever(
		shard,
		workflowCache,
		workflowConsistencyChecker,
		eventBlobCache,
		shard.GetLogger(),
	)

	historyEngImpl := &historyEngineImpl{
		status:                     common.DaemonStatusInitialized,
		currentClusterName:         currentClusterName,
		shardContext:               shard,
		clusterMetadata:            shard.GetClusterMetadata(),
		timeSource:                 shard.GetTimeSource(),
		executionManager:           executionManager,
		tokenSerializer:            tasktoken.NewSerializer(),
		logger:                     log.With(logger, tag.ComponentHistoryEngine),
		throttledLogger:            log.With(shard.GetThrottledLogger(), tag.ComponentHistoryEngine),
		metricsHandler:             shard.GetMetricsHandler(),
		eventNotifier:              eventNotifier,
		config:                     config,
		sdkClientFactory:           sdkClientFactory,
		matchingClient:             matchingClient,
		rawMatchingClient:          rawMatchingClient,
		persistenceVisibilityMgr:   persistenceVisibilityMgr,
		workflowDeleteManager:      workflowDeleteManager,
		eventSerializer:            eventSerializer,
		workflowConsistencyChecker: workflowConsistencyChecker,
		versionChecker:             headers.NewDefaultVersionChecker(),
		tracer:                     tracerProvider.Tracer(consts.LibraryName),
		taskCategoryRegistry:       taskCategoryRegistry,
		commandHandlerRegistry:     commandHandlerRegistry,
		workflowCache:              workflowCache,
		replicationProgressCache:   replicationProgressCache,
		syncStateRetriever:         syncStateRetriever,
		outboundQueueCBPool:        outboundQueueCBPool,
		testHooks:                  testHooks,
<<<<<<< HEAD
		versionMembershipCache:     versionMembershipCache,
=======
		chasmEngine:                chasmEngine,
>>>>>>> a224f565
	}

	historyEngImpl.queueProcessors = make(map[tasks.Category]queues.Queue)
	for _, factory := range queueProcessorFactories {
		processor := factory.CreateQueue(shard)
		historyEngImpl.queueProcessors[processor.Category()] = processor
	}

	historyEngImpl.eventsReapplier = ndc.NewEventsReapplier(shard.StateMachineRegistry(), shard.GetMetricsHandler(), logger)

	if shard.GetClusterMetadata().IsGlobalNamespaceEnabled() {
		historyEngImpl.replicationAckMgr = replication.NewAckManager(
			shard,
			workflowCache,
			eventBlobCache,
			replicationProgressCache,
			executionManager,
			syncStateRetriever,
			logger,
		)
		historyEngImpl.nDCHistoryReplicator = ndc.NewHistoryReplicator(
			shard,
			workflowCache,
			historyEngImpl.eventsReapplier,
			eventSerializer,
			logger,
		)
		historyEngImpl.nDCHistoryImporter = ndc.NewHistoryImporter(
			shard,
			workflowCache,
			logger,
		)
		historyEngImpl.nDCActivityStateReplicator = ndc.NewActivityStateReplicator(
			shard,
			workflowCache,
			logger,
		)
		historyEngImpl.nDCWorkflowStateReplicator = ndc.NewWorkflowStateReplicator(
			shard,
			workflowCache,
			historyEngImpl.eventsReapplier,
			eventSerializer,
			persistenceRateLimiter,
			logger,
		)
		historyEngImpl.nDCHSMStateReplicator = ndc.NewHSMStateReplicator(
			shard,
			workflowCache,
			logger,
		)
	}
	historyEngImpl.workflowRebuilder = NewWorkflowRebuilder(
		shard,
		workflowCache,
		logger,
	)
	historyEngImpl.workflowResetter = ndc.NewWorkflowResetter(
		shard,
		workflowCache,
		logger,
	)

	historyEngImpl.searchAttributesValidator = searchattribute.NewValidator(
		shard.GetSearchAttributesProvider(),
		shard.GetSearchAttributesMapperProvider(),
		config.SearchAttributesNumberOfKeysLimit,
		config.SearchAttributesSizeOfValueLimit,
		config.SearchAttributesTotalSizeLimit,
		persistenceVisibilityMgr,
		visibility.AllowListForValidation(
			persistenceVisibilityMgr.GetStoreNames(),
			config.VisibilityAllowList,
		),
		config.SuppressErrorSetSystemSearchAttribute,
	)

	historyEngImpl.replicationDLQHandler = replication.NewLazyDLQHandler(
		shard,
		workflowDeleteManager,
		workflowCache,
		clientBean,
		replicationTaskExecutorProvider,
	)
	historyEngImpl.replicationProcessorMgr = replication.NewTaskProcessorManager(
		config,
		shard,
		historyEngImpl,
		workflowCache,
		workflowDeleteManager,
		clientBean,
		eventSerializer,
		replicationTaskFetcherFactory,
		replicationTaskExecutorProvider,
		dlqWriter,
	)

	return historyEngImpl
}

// Start will spin up all the components needed to start serving this shard.
// Make sure all the components are loaded lazily so start can return immediately.  This is important because
// ShardController calls start sequentially for all the shards for a given host during startup.
func (e *historyEngineImpl) Start() {
	if !atomic.CompareAndSwapInt32(
		&e.status,
		common.DaemonStatusInitialized,
		common.DaemonStatusStarted,
	) {
		return
	}

	e.logger.Info("", tag.LifeCycleStarting)
	defer e.logger.Info("", tag.LifeCycleStarted)

	e.registerNamespaceStateChangeCallback()

	for _, queueProcessor := range e.queueProcessors {
		queueProcessor.Start()
	}
	e.replicationProcessorMgr.Start()
}

// Stop the service.
func (e *historyEngineImpl) Stop() {
	if !atomic.CompareAndSwapInt32(
		&e.status,
		common.DaemonStatusStarted,
		common.DaemonStatusStopped,
	) {
		return
	}

	e.logger.Info("", tag.LifeCycleStopping)
	defer e.logger.Info("", tag.LifeCycleStopped)

	for _, queueProcessor := range e.queueProcessors {
		queueProcessor.Stop()
	}
	e.replicationProcessorMgr.Stop()
	// unset the failover callback
	e.shardContext.GetNamespaceRegistry().UnregisterStateChangeCallback(e)
}

func (e *historyEngineImpl) registerNamespaceStateChangeCallback() {

	e.shardContext.GetNamespaceRegistry().RegisterStateChangeCallback(e, func(ns *namespace.Namespace, deletedFromDb bool) {
		if e.shardContext.GetClusterMetadata().IsGlobalNamespaceEnabled() {
			e.shardContext.UpdateHandoverNamespace(ns, deletedFromDb)
		}

		if deletedFromDb {
			return
		}

		if ns.IsGlobalNamespace() &&
			ns.ReplicationPolicy() == namespace.ReplicationPolicyMultiCluster &&
			ns.ActiveInCluster(e.currentClusterName) {

			for _, queueProcessor := range e.queueProcessors {
				queueProcessor.FailoverNamespace(ns.ID().String())
			}
		}
	})
}

// StartWorkflowExecution starts a workflow execution
// Consistency guarantee: always write
func (e *historyEngineImpl) StartWorkflowExecution(
	ctx context.Context,
	startRequest *historyservice.StartWorkflowExecutionRequest,
) (*historyservice.StartWorkflowExecutionResponse, error) {
	starter, err := startworkflow.NewStarter(
		e.shardContext,
		e.workflowConsistencyChecker,
		e.tokenSerializer,
		startRequest,
		e.matchingClient,
		e.versionMembershipCache,
		api.NewWorkflowLeaseAndContext,
	)
	if err != nil {
		return nil, err
	}

	resp, _, err := starter.Invoke(ctx)
	return resp, err
}

func (e *historyEngineImpl) ExecuteMultiOperation(
	ctx context.Context,
	request *historyservice.ExecuteMultiOperationRequest,
) (*historyservice.ExecuteMultiOperationResponse, error) {
	return multioperation.Invoke(
		ctx,
		request,
		e.shardContext,
		e.workflowConsistencyChecker,
		e.tokenSerializer,
		e.matchingClient,
		e.versionMembershipCache,
		e.testHooks,
	)
}

// GetMutableState retrieves the mutable state of the workflow execution
func (e *historyEngineImpl) GetMutableState(
	ctx context.Context,
	request *historyservice.GetMutableStateRequest,
) (*historyservice.GetMutableStateResponse, error) {
	return api.GetOrPollWorkflowMutableState(ctx, e.shardContext, request, e.workflowConsistencyChecker, e.eventNotifier)
}

// PollMutableState retrieves the mutable state of the workflow execution with long polling
func (e *historyEngineImpl) PollMutableState(
	ctx context.Context,
	request *historyservice.PollMutableStateRequest,
) (*historyservice.PollMutableStateResponse, error) {

	response, err := api.GetOrPollWorkflowMutableState(
		ctx,
		e.shardContext,
		&historyservice.GetMutableStateRequest{
			NamespaceId:         request.GetNamespaceId(),
			Execution:           request.Execution,
			ExpectedNextEventId: request.ExpectedNextEventId,
			CurrentBranchToken:  request.CurrentBranchToken,
			VersionHistoryItem:  request.GetVersionHistoryItem(),
		},
		e.workflowConsistencyChecker,
		e.eventNotifier,
	)
	if err != nil {
		return nil, err
	}

	return &historyservice.PollMutableStateResponse{
		Execution:                             response.Execution,
		WorkflowType:                          response.WorkflowType,
		NextEventId:                           response.NextEventId,
		PreviousStartedEventId:                response.PreviousStartedEventId,
		LastFirstEventId:                      response.LastFirstEventId,
		LastFirstEventTxnId:                   response.LastFirstEventTxnId,
		TaskQueue:                             response.TaskQueue,
		StickyTaskQueue:                       response.StickyTaskQueue,
		StickyTaskQueueScheduleToStartTimeout: response.StickyTaskQueueScheduleToStartTimeout,
		CurrentBranchToken:                    response.CurrentBranchToken,
		VersionHistories:                      response.VersionHistories,
		WorkflowState:                         response.WorkflowState,
		WorkflowStatus:                        response.WorkflowStatus,
		FirstExecutionRunId:                   response.FirstExecutionRunId,
	}, nil
}

func (e *historyEngineImpl) QueryWorkflow(
	ctx context.Context,
	request *historyservice.QueryWorkflowRequest,
) (_ *historyservice.QueryWorkflowResponse, retErr error) {
	return queryworkflow.Invoke(ctx, request, e.shardContext, e.workflowConsistencyChecker, e.rawMatchingClient, e.matchingClient)
}

func (e *historyEngineImpl) DescribeMutableState(
	ctx context.Context,
	request *historyservice.DescribeMutableStateRequest,
) (response *historyservice.DescribeMutableStateResponse, retError error) {
	return describemutablestate.Invoke(ctx, request, e.shardContext, e.workflowConsistencyChecker)
}

// ResetStickyTaskQueue reset the volatile information in mutable state of a given workflow.
// Volatile information are the information related to client, such as:
// 1. StickyTaskQueue
// 2. StickyScheduleToStartTimeout
func (e *historyEngineImpl) ResetStickyTaskQueue(
	ctx context.Context,
	resetRequest *historyservice.ResetStickyTaskQueueRequest,
) (*historyservice.ResetStickyTaskQueueResponse, error) {
	return resetstickytaskqueue.Invoke(ctx, resetRequest, e.shardContext, e.workflowConsistencyChecker)
}

// DescribeWorkflowExecution returns information about the specified workflow execution.
func (e *historyEngineImpl) DescribeWorkflowExecution(
	ctx context.Context,
	request *historyservice.DescribeWorkflowExecutionRequest,
) (_ *historyservice.DescribeWorkflowExecutionResponse, retError error) {
	return describeworkflow.Invoke(
		ctx,
		request,
		e.shardContext,
		e.workflowConsistencyChecker,
		e.persistenceVisibilityMgr,
		e.outboundQueueCBPool,
	)
}

func (e *historyEngineImpl) RecordActivityTaskStarted(
	ctx context.Context,
	request *historyservice.RecordActivityTaskStartedRequest,
) (*historyservice.RecordActivityTaskStartedResponse, error) {
	return recordactivitytaskstarted.Invoke(ctx, request, e.shardContext, e.workflowConsistencyChecker, e.matchingClient)
}

// ScheduleWorkflowTask schedules a workflow task if no outstanding workflow task found
func (e *historyEngineImpl) ScheduleWorkflowTask(
	ctx context.Context,
	req *historyservice.ScheduleWorkflowTaskRequest,
) error {
	return scheduleworkflowtask.Invoke(ctx, req, e.shardContext, e.workflowConsistencyChecker)
}

func (e *historyEngineImpl) VerifyFirstWorkflowTaskScheduled(
	ctx context.Context,
	request *historyservice.VerifyFirstWorkflowTaskScheduledRequest,
) (retError error) {
	return verifyfirstworkflowtaskscheduled.Invoke(ctx, request, e.workflowConsistencyChecker)
}

// RecordWorkflowTaskStarted starts a workflow task
func (e *historyEngineImpl) RecordWorkflowTaskStarted(
	ctx context.Context,
	request *historyservice.RecordWorkflowTaskStartedRequest,
) (*historyservice.RecordWorkflowTaskStartedResponseWithRawHistory, error) {
	return recordworkflowtaskstarted.Invoke(
		ctx,
		request,
		e.shardContext,
		e.config,
		e.eventNotifier,
		e.persistenceVisibilityMgr,
		e.workflowConsistencyChecker,
	)
}

// RespondWorkflowTaskCompleted completes a workflow task
func (e *historyEngineImpl) RespondWorkflowTaskCompleted(
	ctx context.Context,
	req *historyservice.RespondWorkflowTaskCompletedRequest,
) (*historyservice.RespondWorkflowTaskCompletedResponse, error) {
	h := respondworkflowtaskcompleted.NewWorkflowTaskCompletedHandler(
		e.shardContext,
		e.tokenSerializer,
		e.eventNotifier,
		e.commandHandlerRegistry,
		e.searchAttributesValidator,
		e.persistenceVisibilityMgr,
		e.workflowConsistencyChecker,
		e.matchingClient,
	)
	return h.Invoke(ctx, req)
}

// RespondWorkflowTaskFailed fails a workflow task
func (e *historyEngineImpl) RespondWorkflowTaskFailed(
	ctx context.Context,
	req *historyservice.RespondWorkflowTaskFailedRequest,
) error {
	return respondworkflowtaskfailed.Invoke(ctx, req, e.shardContext, e.tokenSerializer, e.workflowConsistencyChecker)
}

// RespondActivityTaskCompleted completes an activity task.
func (e *historyEngineImpl) RespondActivityTaskCompleted(
	ctx context.Context,
	req *historyservice.RespondActivityTaskCompletedRequest,
) (*historyservice.RespondActivityTaskCompletedResponse, error) {
	return respondactivitytaskcompleted.Invoke(ctx, req, e.shardContext, e.workflowConsistencyChecker)
}

// RespondActivityTaskFailed completes an activity task failure.
func (e *historyEngineImpl) RespondActivityTaskFailed(
	ctx context.Context,
	req *historyservice.RespondActivityTaskFailedRequest,
) (*historyservice.RespondActivityTaskFailedResponse, error) {
	return respondactivitytaskfailed.Invoke(ctx, req, e.shardContext, e.workflowConsistencyChecker)
}

// RespondActivityTaskCanceled completes an activity task failure.
func (e *historyEngineImpl) RespondActivityTaskCanceled(
	ctx context.Context,
	req *historyservice.RespondActivityTaskCanceledRequest,
) (*historyservice.RespondActivityTaskCanceledResponse, error) {
	return respondactivitytaskcanceled.Invoke(ctx, req, e.shardContext, e.workflowConsistencyChecker)
}

// RecordActivityTaskHeartbeat records an hearbeat for a task.
// This method can be used for two purposes.
// - For reporting liveness of the activity.
// - For reporting progress of the activity, this can be done even if the liveness is not configured.
func (e *historyEngineImpl) RecordActivityTaskHeartbeat(
	ctx context.Context,
	req *historyservice.RecordActivityTaskHeartbeatRequest,
) (*historyservice.RecordActivityTaskHeartbeatResponse, error) {
	return recordactivitytaskheartbeat.Invoke(ctx, req, e.shardContext, e.workflowConsistencyChecker)
}

// RequestCancelWorkflowExecution records request cancellation event for workflow execution
func (e *historyEngineImpl) RequestCancelWorkflowExecution(
	ctx context.Context,
	req *historyservice.RequestCancelWorkflowExecutionRequest,
) (resp *historyservice.RequestCancelWorkflowExecutionResponse, retError error) {
	return requestcancelworkflow.Invoke(ctx, req, e.shardContext, e.workflowConsistencyChecker)
}

func (e *historyEngineImpl) SignalWorkflowExecution(
	ctx context.Context,
	req *historyservice.SignalWorkflowExecutionRequest,
) (resp *historyservice.SignalWorkflowExecutionResponse, retError error) {
	return signalworkflow.Invoke(ctx, req, e.shardContext, e.workflowConsistencyChecker)
}

// SignalWithStartWorkflowExecution signals current workflow (if running) or creates & signals a new workflow
// Consistency guarantee: always write
func (e *historyEngineImpl) SignalWithStartWorkflowExecution(
	ctx context.Context,
	req *historyservice.SignalWithStartWorkflowExecutionRequest,
) (_ *historyservice.SignalWithStartWorkflowExecutionResponse, retError error) {
	return signalwithstartworkflow.Invoke(ctx, req, e.shardContext, e.workflowConsistencyChecker, e.matchingClient, e.versionMembershipCache)
}

func (e *historyEngineImpl) UpdateWorkflowExecution(
	ctx context.Context,
	req *historyservice.UpdateWorkflowExecutionRequest,
) (*historyservice.UpdateWorkflowExecutionResponse, error) {
	updater := updateworkflow.NewUpdater(
		e.shardContext,
		e.workflowConsistencyChecker,
		e.matchingClient,
		req,
	)
	return updater.Invoke(ctx)
}

func (e *historyEngineImpl) PollWorkflowExecutionUpdate(
	ctx context.Context,
	req *historyservice.PollWorkflowExecutionUpdateRequest,
) (*historyservice.PollWorkflowExecutionUpdateResponse, error) {
	return pollupdate.Invoke(ctx, req, e.shardContext, e.workflowConsistencyChecker)
}

// RemoveSignalMutableState remove the signal request id in signal_requested for deduplicate
func (e *historyEngineImpl) RemoveSignalMutableState(
	ctx context.Context,
	req *historyservice.RemoveSignalMutableStateRequest,
) (*historyservice.RemoveSignalMutableStateResponse, error) {
	return removesignalmutablestate.Invoke(ctx, req, e.shardContext, e.workflowConsistencyChecker)
}

func (e *historyEngineImpl) TerminateWorkflowExecution(
	ctx context.Context,
	req *historyservice.TerminateWorkflowExecutionRequest,
) (*historyservice.TerminateWorkflowExecutionResponse, error) {
	return terminateworkflow.Invoke(ctx, req, e.shardContext, e.workflowConsistencyChecker)
}

func (e *historyEngineImpl) DeleteWorkflowExecution(
	ctx context.Context,
	request *historyservice.DeleteWorkflowExecutionRequest,
) (*historyservice.DeleteWorkflowExecutionResponse, error) {
	return deleteworkflow.Invoke(ctx, request, e.shardContext, e.workflowConsistencyChecker, e.workflowDeleteManager)
}

// RecordChildExecutionCompleted records the completion of child execution into parent execution history
func (e *historyEngineImpl) RecordChildExecutionCompleted(
	ctx context.Context,
	req *historyservice.RecordChildExecutionCompletedRequest,
) (*historyservice.RecordChildExecutionCompletedResponse, error) {
	return recordchildworkflowcompleted.Invoke(ctx, req, e.shardContext, e.workflowConsistencyChecker)
}

// IsActivityTaskValid - whether activity task is still valid
func (e *historyEngineImpl) IsActivityTaskValid(
	ctx context.Context,
	req *historyservice.IsActivityTaskValidRequest,
) (*historyservice.IsActivityTaskValidResponse, error) {
	return isactivitytaskvalid.Invoke(ctx, req, e.shardContext, e.workflowConsistencyChecker)
}

// IsWorkflowTaskValid - whether workflow task is still valid
func (e *historyEngineImpl) IsWorkflowTaskValid(
	ctx context.Context,
	req *historyservice.IsWorkflowTaskValidRequest,
) (*historyservice.IsWorkflowTaskValidResponse, error) {
	return isworkflowtaskvalid.Invoke(ctx, req, e.shardContext, e.workflowConsistencyChecker)
}

func (e *historyEngineImpl) VerifyChildExecutionCompletionRecorded(
	ctx context.Context,
	req *historyservice.VerifyChildExecutionCompletionRecordedRequest,
) (*historyservice.VerifyChildExecutionCompletionRecordedResponse, error) {
	return verifychildworkflowcompletionrecorded.Invoke(ctx, req, e.workflowConsistencyChecker, e.shardContext)
}

func (e *historyEngineImpl) ReplicateEventsV2(
	ctx context.Context,
	replicateRequest *historyservice.ReplicateEventsV2Request,
) error {
	return e.nDCHistoryReplicator.ApplyEvents(ctx, replicateRequest)
}

func (e *historyEngineImpl) ReplicateHistoryEvents(
	ctx context.Context,
	workflowKey definition.WorkflowKey,
	baseExecutionInfo *workflowspb.BaseExecutionInfo,
	versionHistoryItems []*historyspb.VersionHistoryItem,
	historyEvents [][]*historypb.HistoryEvent,
	newEvents []*historypb.HistoryEvent,
	newRunID string,
) error {
	return e.nDCHistoryReplicator.ReplicateHistoryEvents(
		ctx,
		workflowKey,
		baseExecutionInfo,
		versionHistoryItems,
		historyEvents,
		newEvents,
		newRunID,
	)
}

func (e *historyEngineImpl) SyncActivity(
	ctx context.Context,
	request *historyservice.SyncActivityRequest,
) error {
	return e.nDCActivityStateReplicator.SyncActivityState(ctx, request)
}

func (e *historyEngineImpl) SyncActivities(
	ctx context.Context,
	request *historyservice.SyncActivitiesRequest,
) error {
	return e.nDCActivityStateReplicator.SyncActivitiesState(ctx, request)
}

func (e *historyEngineImpl) SyncHSM(
	ctx context.Context,
	request *historyi.SyncHSMRequest,
) error {
	return e.nDCHSMStateReplicator.SyncHSMState(ctx, request)
}

func (e *historyEngineImpl) BackfillHistoryEvents(
	ctx context.Context,
	request *historyi.BackfillHistoryEventsRequest,
) error {
	return e.nDCHistoryReplicator.BackfillHistoryEvents(ctx, request)
}

// ReplicateWorkflowState is an experimental method to replicate workflow state. This should not expose outside of history service role.
func (e *historyEngineImpl) ReplicateWorkflowState(
	ctx context.Context,
	request *historyservice.ReplicateWorkflowStateRequest,
) error {
	return e.nDCWorkflowStateReplicator.SyncWorkflowState(ctx, request)
}

func (e *historyEngineImpl) ReplicateVersionedTransition(
	ctx context.Context,
	archetypeID chasm.ArchetypeID,
	artifact *replicationspb.VersionedTransitionArtifact,
	sourceClusterName string,
) error {
	return e.nDCWorkflowStateReplicator.ReplicateVersionedTransition(ctx, archetypeID, artifact, sourceClusterName)
}

func (e *historyEngineImpl) ImportWorkflowExecution(
	ctx context.Context,
	request *historyservice.ImportWorkflowExecutionRequest,
) (*historyservice.ImportWorkflowExecutionResponse, error) {
	historyEvents, err := ndc.DeserializeBlobs(e.eventSerializer, request.HistoryBatches)
	if err != nil {
		return nil, err
	}
	token, eventsApplied, err := e.nDCHistoryImporter.ImportWorkflow(
		ctx,
		definition.NewWorkflowKey(
			request.NamespaceId,
			request.Execution.GetWorkflowId(),
			request.Execution.GetRunId(),
		),
		request.VersionHistory.Items,
		historyEvents,
		request.Token,
	)
	if err != nil {
		return nil, err
	}
	return &historyservice.ImportWorkflowExecutionResponse{
		Token:         token,
		EventsApplied: eventsApplied,
	}, nil
}

func (e *historyEngineImpl) SyncShardStatus(
	ctx context.Context,
	request *historyservice.SyncShardStatusRequest,
) error {

	clusterName := request.GetSourceCluster()
	now := timestamp.TimeValue(request.GetStatusTime())

	// here there are 3 main things
	// 1. update the view of remote cluster's shard time
	// 2. notify the timer gate in the timer queue standby processor
	// 3, notify the transfer (essentially a no op, just put it here so it looks symmetric)
	e.shardContext.SetCurrentTime(clusterName, now)
	for _, processor := range e.queueProcessors {
		processor.NotifyNewTasks([]tasks.Task{})
	}
	return nil
}

// ResetWorkflowExecution terminates current workflow (if running) and replay & create new workflow
// Consistency guarantee: always write
func (e *historyEngineImpl) ResetWorkflowExecution(
	ctx context.Context,
	req *historyservice.ResetWorkflowExecutionRequest,
) (*historyservice.ResetWorkflowExecutionResponse, error) {
	return resetworkflow.Invoke(ctx, req, e.shardContext, e.workflowConsistencyChecker, e.matchingClient, e.versionMembershipCache)
}

// UpdateWorkflowExecutionOptions updates the options of a specific workflow execution.
// Can be used to set and unset versioning behavior override.
func (e *historyEngineImpl) UpdateWorkflowExecutionOptions(
	ctx context.Context,
	req *historyservice.UpdateWorkflowExecutionOptionsRequest,
) (*historyservice.UpdateWorkflowExecutionOptionsResponse, error) {
	return updateworkflowoptions.Invoke(ctx, req, e.shardContext, e.workflowConsistencyChecker, e.matchingClient, e.versionMembershipCache)
}

func (e *historyEngineImpl) NotifyNewHistoryEvent(
	notification *events.Notification,
) {

	e.eventNotifier.NotifyNewHistoryEvent(notification)
}

func (e *historyEngineImpl) NotifyChasmExecution(executionKey chasm.ExecutionKey, componentRef []byte) {
	if e.chasmEngine != nil {
		e.chasmEngine.NotifyExecution(executionKey)
	}
}

func (e *historyEngineImpl) NotifyNewTasks(
	newTasks map[tasks.Category][]tasks.Task,
) {
	for category, tasksByCategory := range newTasks {
		// TODO: make replicatorProcessor part of queueProcessors list
		// and get rid of the special case here.
		if category == tasks.CategoryReplication {
			if e.replicationAckMgr != nil {
				e.replicationAckMgr.NotifyNewTasks(tasksByCategory)
			}
			continue
		}

		if len(tasksByCategory) > 0 {
			proc, ok := e.queueProcessors[category]
			if !ok {
				// On shard reload it sends fake tasks to wake up the queue processors. Only log if there are "real"
				// tasks that can't be processed.
				if _, ok := tasksByCategory[0].(*tasks.FakeTask); !ok {
					e.logger.Error("Skipping notification for new tasks, processor not registered", tag.TaskCategoryID(category.ID()))
				}
				continue
			}
			proc.NotifyNewTasks(tasksByCategory)
		}
	}
}

func (e *historyEngineImpl) GetReplicationMessages(
	ctx context.Context,
	pollingCluster string,
	ackMessageID int64,
	ackTimestamp time.Time,
	queryMessageID int64,
) (*replicationspb.ReplicationMessages, error) {
	return replicationapi.GetTasks(ctx, e.shardContext, e.replicationAckMgr, pollingCluster, ackMessageID, ackTimestamp, queryMessageID)
}

func (e *historyEngineImpl) SubscribeReplicationNotification(
	clusterName string,
) (notifyCh <-chan struct{}, subscribeId string) {
	return e.replicationAckMgr.SubscribeNotification(clusterName)
}

func (e *historyEngineImpl) UnsubscribeReplicationNotification(subscriberID string) {
	e.replicationAckMgr.UnsubscribeNotification(subscriberID)
}

func (e *historyEngineImpl) ConvertReplicationTask(
	ctx context.Context,
	task tasks.Task,
	clusterID int32,
) (*replicationspb.ReplicationTask, error) {
	return e.replicationAckMgr.ConvertTaskByCluster(ctx, task, clusterID)
}

func (e *historyEngineImpl) GetReplicationTasksIter(
	ctx context.Context,
	pollingCluster string,
	minInclusiveTaskID int64,
	maxExclusiveTaskID int64,
) (collection.Iterator[tasks.Task], error) {
	return e.replicationAckMgr.GetReplicationTasksIter(ctx, pollingCluster, minInclusiveTaskID, maxExclusiveTaskID)
}

func (e *historyEngineImpl) GetMaxReplicationTaskInfo() (int64, time.Time) {
	return e.replicationAckMgr.GetMaxTaskInfo()
}

func (e *historyEngineImpl) GetDLQReplicationMessages(
	ctx context.Context,
	taskInfos []*replicationspb.ReplicationTaskInfo,
) ([]*replicationspb.ReplicationTask, error) {
	return replicationapi.GetDLQTasks(ctx, e.shardContext, e.replicationAckMgr, taskInfos)
}

func (e *historyEngineImpl) ReapplyEvents(
	ctx context.Context,
	namespaceUUID namespace.ID,
	workflowID string,
	runID string,
	reapplyEvents []*historypb.HistoryEvent,
) error {
	return reapplyevents.Invoke(ctx, namespaceUUID, workflowID, runID, reapplyEvents, e.shardContext, e.workflowConsistencyChecker, e.workflowResetter, e.eventsReapplier)
}

func (e *historyEngineImpl) GetDLQMessages(
	ctx context.Context,
	request *historyservice.GetDLQMessagesRequest,
) (*historyservice.GetDLQMessagesResponse, error) {
	return replicationadmin.GetDLQ(ctx, request, e.shardContext, e.replicationDLQHandler)
}

func (e *historyEngineImpl) PurgeDLQMessages(
	ctx context.Context,
	request *historyservice.PurgeDLQMessagesRequest,
) (*historyservice.PurgeDLQMessagesResponse, error) {
	return replicationadmin.PurgeDLQ(ctx, request, e.shardContext, e.replicationDLQHandler)
}

func (e *historyEngineImpl) MergeDLQMessages(
	ctx context.Context,
	request *historyservice.MergeDLQMessagesRequest,
) (*historyservice.MergeDLQMessagesResponse, error) {
	return replicationadmin.MergeDLQ(ctx, request, e.shardContext, e.replicationDLQHandler)
}

func (e *historyEngineImpl) RebuildMutableState(
	ctx context.Context,
	namespaceUUID namespace.ID,
	execution *commonpb.WorkflowExecution,
) error {
	return e.workflowRebuilder.rebuild(
		ctx,
		definition.NewWorkflowKey(
			namespaceUUID.String(),
			execution.GetWorkflowId(),
			execution.GetRunId(),
		),
	)
}

func (e *historyEngineImpl) RefreshWorkflowTasks(
	ctx context.Context,
	namespaceUUID namespace.ID,
	execution *commonpb.WorkflowExecution,
	archetypeID chasm.ArchetypeID,
) (retError error) {
	return refreshworkflow.Invoke(
		ctx,
		definition.NewWorkflowKey(namespaceUUID.String(), execution.WorkflowId, execution.RunId),
		archetypeID,
		e.shardContext,
		e.workflowConsistencyChecker,
	)
}

func (e *historyEngineImpl) GenerateLastHistoryReplicationTasks(
	ctx context.Context,
	request *historyservice.GenerateLastHistoryReplicationTasksRequest,
) (_ *historyservice.GenerateLastHistoryReplicationTasksResponse, retError error) {
	return replicationapi.GenerateTask(ctx, request, e.shardContext, e.workflowConsistencyChecker)
}

func (e *historyEngineImpl) GetReplicationStatus(
	ctx context.Context,
	request *historyservice.GetReplicationStatusRequest,
) (_ *historyservice.ShardReplicationStatus, retError error) {
	return replicationapi.GetStatus(ctx, request, e.shardContext, e.replicationAckMgr)
}

func (e *historyEngineImpl) GetWorkflowExecutionHistory(
	ctx context.Context,
	request *historyservice.GetWorkflowExecutionHistoryRequest,
) (_ *historyservice.GetWorkflowExecutionHistoryResponseWithRaw, retError error) {
	return getworkflowexecutionhistory.Invoke(ctx, e.shardContext, e.workflowConsistencyChecker, e.versionChecker, e.eventNotifier, request, e.persistenceVisibilityMgr)
}

func (e *historyEngineImpl) GetWorkflowExecutionHistoryReverse(
	ctx context.Context,
	request *historyservice.GetWorkflowExecutionHistoryReverseRequest,
) (_ *historyservice.GetWorkflowExecutionHistoryReverseResponse, retError error) {
	return getworkflowexecutionhistoryreverse.Invoke(ctx, e.shardContext, e.workflowConsistencyChecker, e.eventNotifier, request, e.persistenceVisibilityMgr)
}

func (e *historyEngineImpl) GetWorkflowExecutionRawHistory(ctx context.Context, request *historyservice.GetWorkflowExecutionRawHistoryRequest) (*historyservice.GetWorkflowExecutionRawHistoryResponse, error) {
	return getworkflowexecutionrawhistory.Invoke(ctx, e.shardContext, e.workflowConsistencyChecker, e.eventNotifier, request)
}

func (e *historyEngineImpl) GetWorkflowExecutionRawHistoryV2(
	ctx context.Context,
	request *historyservice.GetWorkflowExecutionRawHistoryV2Request,
) (_ *historyservice.GetWorkflowExecutionRawHistoryV2Response, retError error) {
	return getworkflowexecutionrawhistoryv2.Invoke(ctx, e.shardContext, e.workflowConsistencyChecker, e.eventNotifier, request)
}

func (e *historyEngineImpl) AddTasks(
	ctx context.Context,
	request *historyservice.AddTasksRequest,
) (_ *historyservice.AddTasksResponse, retError error) {
	return addtasks.Invoke(
		ctx,
		e.shardContext,
		e.eventSerializer,
		int(e.config.NumberOfShards),
		request,
		e.taskCategoryRegistry,
	)
}

func (e *historyEngineImpl) ListTasks(
	ctx context.Context,
	request *historyservice.ListTasksRequest,
) (_ *historyservice.ListTasksResponse, retError error) {
	return listtasks.Invoke(
		ctx,
		e.taskCategoryRegistry,
		e.executionManager,
		request,
	)
}

// StateMachineEnvironment implements shard.Engine.
func (e *historyEngineImpl) StateMachineEnvironment(
	operationTag metrics.Tag,
) hsm.Environment {
	return &stateMachineEnvironment{
		shardContext:   e.shardContext,
		cache:          e.workflowCache,
		metricsHandler: e.metricsHandler.WithTags(operationTag),
		logger:         e.logger,
	}
}

func (e *historyEngineImpl) SyncWorkflowState(ctx context.Context, request *historyservice.SyncWorkflowStateRequest) (_ *historyservice.SyncWorkflowStateResponse, retErr error) {
	return replicationapi.SyncWorkflowState(ctx, request, e.replicationProgressCache, e.syncStateRetriever, e.logger)
}

func (e *historyEngineImpl) UpdateActivityOptions(
	ctx context.Context,
	request *historyservice.UpdateActivityOptionsRequest,
) (*historyservice.UpdateActivityOptionsResponse, error) {
	return updateactivityoptions.Invoke(ctx, request, e.shardContext, e.workflowConsistencyChecker)
}

func (e *historyEngineImpl) PauseActivity(
	ctx context.Context,
	request *historyservice.PauseActivityRequest,
) (*historyservice.PauseActivityResponse, error) {
	return pauseactivity.Invoke(ctx, request, e.shardContext, e.workflowConsistencyChecker)
}

func (e *historyEngineImpl) UnpauseActivity(
	ctx context.Context,
	request *historyservice.UnpauseActivityRequest,
) (*historyservice.UnpauseActivityResponse, error) {
	return unpauseactivity.Invoke(ctx, request, e.shardContext, e.workflowConsistencyChecker)
}

func (e *historyEngineImpl) ResetActivity(
	ctx context.Context,
	request *historyservice.ResetActivityRequest,
) (*historyservice.ResetActivityResponse, error) {
	return resetactivity.Invoke(ctx, request, e.shardContext, e.workflowConsistencyChecker)
}

func (e *historyEngineImpl) PauseWorkflowExecution(
	ctx context.Context,
	req *historyservice.PauseWorkflowExecutionRequest,
) (resp *historyservice.PauseWorkflowExecutionResponse, retError error) {
	return pauseworkflow.Invoke(ctx, req, e.shardContext, e.workflowConsistencyChecker)
}

func (e *historyEngineImpl) UnpauseWorkflowExecution(
	ctx context.Context,
	req *historyservice.UnpauseWorkflowExecutionRequest,
) (resp *historyservice.UnpauseWorkflowExecutionResponse, retError error) {
	return unpauseworkflow.Invoke(ctx, req, e.shardContext, e.workflowConsistencyChecker)
}<|MERGE_RESOLUTION|>--- conflicted
+++ resolved
@@ -223,11 +223,8 @@
 		syncStateRetriever:         syncStateRetriever,
 		outboundQueueCBPool:        outboundQueueCBPool,
 		testHooks:                  testHooks,
-<<<<<<< HEAD
+		chasmEngine:                chasmEngine,
 		versionMembershipCache:     versionMembershipCache,
-=======
-		chasmEngine:                chasmEngine,
->>>>>>> a224f565
 	}
 
 	historyEngImpl.queueProcessors = make(map[tasks.Category]queues.Queue)
