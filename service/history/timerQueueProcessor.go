--- conflicted
+++ resolved
@@ -110,16 +110,10 @@
 		historyEngine:            historyEngine,
 		taskAllocator:            taskAllocator,
 		config:                   config,
-<<<<<<< HEAD
-		metricsClient:            historyService.metricsClient,
-		historyService:           historyService,
-		ackLevel:                 timerKey{VisibilityTimestamp: shard.GetQueueAckLevel(tasks.CategoryTimer).FireTime},
-=======
 		metricsClient:            shard.GetMetricsClient(),
 		workflowCache:            workflowCache,
 		workflowDeleteManager:    workflowDeleteManager,
-		ackLevel:                 timerKey{VisibilityTimestamp: shard.GetTimerAckLevel()},
->>>>>>> 4d06e1ac
+		ackLevel:                 timerKey{VisibilityTimestamp: shard.GetQueueAckLevel(tasks.CategoryTimer).FireTime},
 		logger:                   logger,
 		matchingClient:           matchingClient,
 		status:                   common.DaemonStatusInitialized,
