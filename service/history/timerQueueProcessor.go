--- conflicted
+++ resolved
@@ -105,11 +105,9 @@
 	)
 
 	return &timerQueueProcessorImpl{
-<<<<<<< HEAD
 		singleCursor:          singleProcessor,
 		currentClusterName:    currentClusterName,
 		shard:                 shard,
-		historyEngine:         historyEngine,
 		taskAllocator:         taskAllocator,
 		config:                config,
 		metricsClient:         shard.GetMetricsClient(),
@@ -118,26 +116,10 @@
 		workflowDeleteManager: workflowDeleteManager,
 		ackLevel:              shard.GetQueueAckLevel(tasks.CategoryTimer),
 		logger:                logger,
+		clientBean:            clientBean,
 		matchingClient:        matchingClient,
 		status:                common.DaemonStatusInitialized,
 		shutdownChan:          make(chan struct{}),
-=======
-		isGlobalNamespaceEnabled: shard.GetClusterMetadata().IsGlobalNamespaceEnabled(),
-		currentClusterName:       currentClusterName,
-		shard:                    shard,
-		taskAllocator:            taskAllocator,
-		config:                   config,
-		metricsClient:            shard.GetMetricsClient(),
-		workflowCache:            workflowCache,
-		scheduler:                scheduler,
-		workflowDeleteManager:    workflowDeleteManager,
-		ackLevel:                 shard.GetQueueAckLevel(tasks.CategoryTimer),
-		logger:                   logger,
-		clientBean:               clientBean,
-		matchingClient:           matchingClient,
-		status:                   common.DaemonStatusInitialized,
-		shutdownChan:             make(chan struct{}),
->>>>>>> d36291f7
 		activeTimerProcessor: newTimerQueueActiveProcessor(
 			shard,
 			workflowCache,
@@ -145,6 +127,7 @@
 			workflowDeleteManager,
 			matchingClient,
 			taskAllocator,
+			clientBean,
 			logger,
 			singleProcessor,
 		),
@@ -400,10 +383,7 @@
 				t.matchingClient,
 				clusterName,
 				t.taskAllocator,
-<<<<<<< HEAD
-=======
 				t.clientBean,
->>>>>>> d36291f7
 				t.logger,
 			)
 			processor.Start()
