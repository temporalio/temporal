--- conflicted
+++ resolved
@@ -113,11 +113,7 @@
 		metricsClient:            shard.GetMetricsClient(),
 		workflowCache:            workflowCache,
 		workflowDeleteManager:    workflowDeleteManager,
-<<<<<<< HEAD
-		ackLevel:                 timerKey{VisibilityTimestamp: shard.GetQueueAckLevel(tasks.CategoryTimer).FireTime},
-=======
-		ackLevel:                 tasks.Key{FireTime: shard.GetTimerAckLevel()},
->>>>>>> 3dfccf02
+		ackLevel:                 shard.GetQueueAckLevel(tasks.CategoryTimer),
 		logger:                   logger,
 		matchingClient:           matchingClient,
 		status:                   common.DaemonStatusInitialized,
@@ -305,15 +301,9 @@
 		}
 		t.standbyTimerProcessorsLock.RUnlock()
 
-<<<<<<< HEAD
 		for _, failoverInfo := range t.shard.GetAllFailoverLevels(tasks.CategoryTimer) {
-			if !upperAckLevel.VisibilityTimestamp.Before(failoverInfo.MinLevel.FireTime) {
-				upperAckLevel = timerKey{VisibilityTimestamp: failoverInfo.MinLevel.FireTime}
-=======
-		for _, failoverInfo := range t.shard.GetAllTimerFailoverLevels() {
-			if !upperAckLevel.FireTime.Before(failoverInfo.MinLevel) {
-				upperAckLevel = tasks.Key{FireTime: failoverInfo.MinLevel}
->>>>>>> 3dfccf02
+			if !upperAckLevel.FireTime.Before(failoverInfo.MinLevel.FireTime) {
+				upperAckLevel = failoverInfo.MinLevel
 			}
 		}
 	}
@@ -343,11 +333,7 @@
 
 	t.ackLevel = upperAckLevel
 
-<<<<<<< HEAD
-	return t.shard.UpdateQueueAckLevel(tasks.CategoryTimer, tasks.Key{FireTime: t.ackLevel.VisibilityTimestamp})
-=======
-	return t.shard.UpdateTimerAckLevel(t.ackLevel.FireTime)
->>>>>>> 3dfccf02
+	return t.shard.UpdateQueueAckLevel(tasks.CategoryTimer, t.ackLevel)
 }
 
 func (t *timerQueueProcessorImpl) listenToClusterMetadataChange() {
