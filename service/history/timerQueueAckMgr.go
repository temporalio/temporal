// The MIT License
//
// Copyright (c) 2020 Temporal Technologies Inc.  All rights reserved.
//
// Copyright (c) 2020 Uber Technologies, Inc.
//
// Permission is hereby granted, free of charge, to any person obtaining a copy
// of this software and associated documentation files (the "Software"), to deal
// in the Software without restriction, including without limitation the rights
// to use, copy, modify, merge, publish, distribute, sublicense, and/or sell
// copies of the Software, and to permit persons to whom the Software is
// furnished to do so, subject to the following conditions:
//
// The above copyright notice and this permission notice shall be included in
// all copies or substantial portions of the Software.
//
// THE SOFTWARE IS PROVIDED "AS IS", WITHOUT WARRANTY OF ANY KIND, EXPRESS OR
// IMPLIED, INCLUDING BUT NOT LIMITED TO THE WARRANTIES OF MERCHANTABILITY,
// FITNESS FOR A PARTICULAR PURPOSE AND NONINFRINGEMENT. IN NO EVENT SHALL THE
// AUTHORS OR COPYRIGHT HOLDERS BE LIABLE FOR ANY CLAIM, DAMAGES OR OTHER
// LIABILITY, WHETHER IN AN ACTION OF CONTRACT, TORT OR OTHERWISE, ARISING FROM,
// OUT OF OR IN CONNECTION WITH THE SOFTWARE OR THE USE OR OTHER DEALINGS IN
// THE SOFTWARE.

package history

import (
	"math"
	"sort"
	"sync"
	"time"

	"go.temporal.io/server/common/backoff"
	"go.temporal.io/server/service/history/configs"
	"go.temporal.io/server/service/history/shard"
	"go.temporal.io/server/service/history/tasks"

	"go.temporal.io/server/common/log"
	"go.temporal.io/server/common/log/tag"
	"go.temporal.io/server/common/metrics"
	"go.temporal.io/server/common/persistence"
)

var (
	maximumTime = time.Unix(0, math.MaxInt64).UTC()
)

const (
	timerOpInitialInterval    = 100 * time.Millisecond
	timerOpMaxInterval        = 1000 * time.Millisecond
	timerOpExpirationInterval = 10 * time.Second
	timerOpBackoffCoefficient = 2
	timerOpMaximumAttempts    = 20
)

type (
	// timerKeys is used for sorting timers
	timerKeys []timerKey

	// timerKey - Visibility timer stamp + Sequence Number.
	timerKey struct {
		VisibilityTimestamp time.Time
		TaskID              int64
	}

	timerQueueAckMgrImpl struct {
		scope               int
		isFailover          bool
		shard               shard.Context
		executionMgr        persistence.ExecutionManager
		logger              log.Logger
		metricsClient       metrics.Client
		config              *configs.Config
		timeNow             timeNow
		updateTimerAckLevel updateTimerAckLevel
		timerQueueShutdown  timerQueueShutdown
		// isReadFinished indicate timer queue ack manager
		// have no more task to send out
		isReadFinished bool
		// finishedChan will send out signal when timer
		// queue ack manager have no more task to send out and all
		// tasks sent are finished
		finishedChan chan struct{}

		sync.Mutex
		// outstanding timer task -> finished (true)
		outstandingTasks map[timerKey]bool
		// timer task ack level
		ackLevel timerKey
		// timer task read level, used by failover
		readLevel timerKey
		// mutable timer level
		minQueryLevel time.Time
		maxQueryLevel time.Time
		pageToken     []byte

		clusterName string
	}
	// for each cluster, the ack level is the point in time when
	// all timers before the ack level are processed.
	// for each cluster, the read level is the point in time when
	// all timers from ack level to read level are loaded in memory.

	// TODO this processing logic potentially has bug, refer to #605, #608
)

var _ timerQueueAckMgr = (*timerQueueAckMgrImpl)(nil)

// Len implements sort.Interace
func (t timerKeys) Len() int {
	return len(t)
}

// Swap implements sort.Interface.
func (t timerKeys) Swap(i, j int) {
	t[i], t[j] = t[j], t[i]
}

// Less implements sort.Interface
func (t timerKeys) Less(i, j int) bool {
	return compareTimerIDLess(&t[i], &t[j])
}

func newTimerKey(time time.Time, taskID int64) *timerKey {
	return &timerKey{
		VisibilityTimestamp: time,
		TaskID:              taskID,
	}
}

func compareTimerIDLess(first *timerKey, second *timerKey) bool {
	if first.VisibilityTimestamp.Before(second.VisibilityTimestamp) {
		return true
	}
	if first.VisibilityTimestamp.Equal(second.VisibilityTimestamp) {
		return first.TaskID < second.TaskID
	}
	return false
}

func newTimerQueueAckMgr(
	scope int,
	shard shard.Context,
	metricsClient metrics.Client,
	minLevel time.Time,
	timeNow timeNow,
	updateTimerAckLevel updateTimerAckLevel,
	logger log.Logger,
	clusterName string,
) *timerQueueAckMgrImpl {
	ackLevel := timerKey{VisibilityTimestamp: minLevel}

	timerQueueAckMgrImpl := &timerQueueAckMgrImpl{
		scope:               scope,
		isFailover:          false,
		shard:               shard,
		executionMgr:        shard.GetExecutionManager(),
		metricsClient:       metricsClient,
		logger:              logger,
		config:              shard.GetConfig(),
		timeNow:             timeNow,
		updateTimerAckLevel: updateTimerAckLevel,
		timerQueueShutdown:  func() error { return nil },
		outstandingTasks:    make(map[timerKey]bool),
		ackLevel:            ackLevel,
		readLevel:           ackLevel,
		minQueryLevel:       ackLevel.VisibilityTimestamp,
		pageToken:           nil,
		maxQueryLevel:       ackLevel.VisibilityTimestamp,
		isReadFinished:      false,
		finishedChan:        nil,
		clusterName:         clusterName,
	}

	return timerQueueAckMgrImpl
}

func newTimerQueueFailoverAckMgr(
	shard shard.Context,
	metricsClient metrics.Client,
	minLevel time.Time,
	maxLevel time.Time,
	timeNow timeNow,
	updateTimerAckLevel updateTimerAckLevel,
	timerQueueShutdown timerQueueShutdown,
	logger log.Logger,
) *timerQueueAckMgrImpl {
	// failover ack manager will start from the standby cluster's ack level to active cluster's ack level
	ackLevel := timerKey{VisibilityTimestamp: minLevel}

	timerQueueAckMgrImpl := &timerQueueAckMgrImpl{
		scope:               metrics.TimerActiveQueueProcessorScope,
		isFailover:          true,
		shard:               shard,
		executionMgr:        shard.GetExecutionManager(),
		metricsClient:       metricsClient,
		logger:              logger,
		config:              shard.GetConfig(),
		timeNow:             timeNow,
		updateTimerAckLevel: updateTimerAckLevel,
		timerQueueShutdown:  timerQueueShutdown,
		outstandingTasks:    make(map[timerKey]bool),
		ackLevel:            ackLevel,
		readLevel:           ackLevel,
		minQueryLevel:       ackLevel.VisibilityTimestamp,
		pageToken:           nil,
		maxQueryLevel:       maxLevel,
		isReadFinished:      false,
		finishedChan:        make(chan struct{}, 1),
	}

	return timerQueueAckMgrImpl
}

func (t *timerQueueAckMgrImpl) getFinishedChan() <-chan struct{} {
	return t.finishedChan
}

func (t *timerQueueAckMgrImpl) readTimerTasks() ([]tasks.Task, tasks.Task, bool, error) {
	if t.maxQueryLevel == t.minQueryLevel {
		t.maxQueryLevel = t.shard.UpdateTimerMaxReadLevel(t.clusterName)
	}
	minQueryLevel := t.minQueryLevel
	maxQueryLevel := t.maxQueryLevel
	pageToken := t.pageToken

	var timerTasks []tasks.Task
	morePage := false
	var err error
	if minQueryLevel.Before(maxQueryLevel) {
		timerTasks, pageToken, err = t.getTimerTasks(minQueryLevel, maxQueryLevel, t.config.TimerTaskBatchSize(), pageToken)
		if err != nil {
			return nil, nil, false, err
		}
		morePage = len(pageToken) != 0
		t.logger.Debug("readTimerTasks",
			tag.MinQueryLevel(minQueryLevel), tag.MaxQueryLevel(maxQueryLevel), tag.Counter(len(timerTasks)), tag.Bool(morePage))
	}

	t.Lock()
	t.pageToken = pageToken
	if t.isFailover && !morePage {
		t.isReadFinished = true
	}

	// We filter tasks so read only moves to desired timer tasks.
	// We also get a look ahead task but it doesn't move the read level, this is for timer
	// to wait on it instead of doing queries.

	var lookAheadTask tasks.Task
	filteredTasks := []tasks.Task{}

TaskFilterLoop:
	for _, task := range timerTasks {
		timerKey := &timerKey{VisibilityTimestamp: task.GetVisibilityTime(), TaskID: task.GetTaskID()}
		_, isLoaded := t.outstandingTasks[*timerKey]
		if isLoaded {
			// timer already loaded
			continue TaskFilterLoop
		}

		if !t.isProcessNow(timerKey.VisibilityTimestamp) {
			lookAheadTask = task                           // this means there is task in the time range (now, now + offset)
			t.maxQueryLevel = timerKey.VisibilityTimestamp // adjust maxQueryLevel so that this task will be read next time
			break TaskFilterLoop
		}

		t.logger.Debug("Moving timer read level", tag.Task(timerKey))
		t.readLevel = *timerKey

		t.outstandingTasks[*timerKey] = false
		filteredTasks = append(filteredTasks, task)
	}

	if lookAheadTask != nil || !morePage {
		if t.isReadFinished {
			t.minQueryLevel = maximumTime // set it to the maximum time to avoid any mistakenly read
		} else {
			t.minQueryLevel = t.maxQueryLevel
		}
		t.logger.Debug("Moved timer minQueryLevel", tag.MinQueryLevel(t.minQueryLevel))
		t.pageToken = nil
	}
	t.Unlock()

	// only do lookahead when not in failover mode
	if len(t.pageToken) == 0 && lookAheadTask == nil && !t.isFailover {
		lookAheadTask, err = t.readLookAheadTask()
		if err != nil {
			// NOTE do not return nil filtered task
			// or otherwise the tasks are loaded and will never be dispatched
			// return true so timer quque process base will do another call
			return filteredTasks, nil, true, nil
		}
	}

	// We may have large number of timers which need to be fired immediately.  Return true in such case so the pump
	// can call back immediately to retrieve more tasks
	moreTasks := lookAheadTask == nil && morePage

	return filteredTasks, lookAheadTask, moreTasks, nil
}

// read lookAheadTask from s.GetTimerMaxReadLevel to poll interval from there.
func (t *timerQueueAckMgrImpl) readLookAheadTask() (tasks.Task, error) {
	minQueryLevel := t.maxQueryLevel
	maxQueryLevel := maximumTime

	var tasks []tasks.Task
	var err error
	tasks, _, err = t.getTimerTasks(minQueryLevel, maxQueryLevel, 1, nil)
	if err != nil {
		return nil, err
	}
	if len(tasks) == 1 {
		return tasks[0], nil
	}
	return nil, nil
}

func (t *timerQueueAckMgrImpl) completeTimerTask(
	taskTimestamp time.Time,
	taskID int64,
) {
	timerKey := &timerKey{VisibilityTimestamp: taskTimestamp, TaskID: taskID}
	t.Lock()
	defer t.Unlock()

	t.outstandingTasks[*timerKey] = true
}

func (t *timerQueueAckMgrImpl) getReadLevel() timerKey {
	t.Lock()
	defer t.Unlock()
	return t.readLevel
}

func (t *timerQueueAckMgrImpl) getAckLevel() timerKey {
	t.Lock()
	defer t.Unlock()
	return t.ackLevel
}

func (t *timerQueueAckMgrImpl) updateAckLevel() error {
	t.metricsClient.IncCounter(t.scope, metrics.AckLevelUpdateCounter)

	t.Lock()
	ackLevel := t.ackLevel
	outstandingTasks := t.outstandingTasks

	// Timer Sequence IDs can have holes in the middle. So we sort the map to get the order to
	// check. TODO: we can maintain a sorted slice as well.
	var sequenceIDs timerKeys
	for k := range outstandingTasks {
		sequenceIDs = append(sequenceIDs, k)
	}
	sort.Sort(sequenceIDs)

	pendingTasks := len(sequenceIDs)
	if pendingTasks > warnPendingTasks {
		t.logger.Warn("Too many pending tasks.")
	}
	switch t.scope {
	case metrics.TimerActiveQueueProcessorScope:
		t.metricsClient.RecordDistribution(metrics.ShardInfoScope, metrics.ShardInfoTimerActivePendingTasksTimer, pendingTasks)
	case metrics.TimerStandbyQueueProcessorScope:
		t.metricsClient.RecordDistribution(metrics.ShardInfoScope, metrics.ShardInfoTimerStandbyPendingTasksTimer, pendingTasks)
	}

MoveAckLevelLoop:
	for _, current := range sequenceIDs {
		acked := outstandingTasks[current]
		if acked {
			ackLevel = current
			delete(outstandingTasks, current)
			t.logger.Debug("Moving timer ack level", tag.AckLevel(ackLevel))
		} else {
			break MoveAckLevelLoop
		}
	}
	t.ackLevel = ackLevel

	if t.isFailover && t.isReadFinished && len(outstandingTasks) == 0 {
		t.Unlock()
		// this means in failover mode, all possible failover timer tasks
		// are processed and we are free to shutdown
		t.logger.Debug("Timer ack manager shutdown")
		t.finishedChan <- struct{}{}
		err := t.timerQueueShutdown()
		if err != nil {
			t.logger.Error("Error shutting down timer queue", tag.Error(err))
		}
		return err
	}

	t.Unlock()
	if err := t.updateTimerAckLevel(ackLevel); err != nil {
		t.metricsClient.IncCounter(t.scope, metrics.AckLevelUpdateFailedCounter)
		t.logger.Error("Error updating timer ack level for shard", tag.Error(err))
		return err
	}
	return nil
}

// this function does not take cluster name as parameter, due to we only have one timer queue on Cassandra
// all timer tasks are in this queue and filter will be applied.
func (t *timerQueueAckMgrImpl) getTimerTasks(minTimestamp time.Time, maxTimestamp time.Time, batchSize int, pageToken []byte) ([]tasks.Task, []byte, error) {
	request := &persistence.GetHistoryTasksRequest{
		ShardID:      t.shard.GetShardID(),
		TaskCategory: tasks.CategoryTimer,
		MinTaskKey: tasks.Key{
			FireTime: minTimestamp,
		},
		MaxTaskKey: tasks.Key{
			FireTime: maxTimestamp,
		},
		BatchSize:     batchSize,
		NextPageToken: pageToken,
	}
<<<<<<< HEAD

	var response *persistence.GetHistoryTasksResponse
	var err error
	op := func() error {
		response, err = t.executionMgr.GetHistoryTasks(request)
		return err
	}

	err = backoff.Retry(op, timerRetryPolicy, func(err error) bool {
		return true
	})
=======
	response, err := t.executionMgr.GetTimerTasks(request)
>>>>>>> dee4abc2
	if err != nil {
		return nil, nil, err
	}
	return response.Tasks, response.NextPageToken, nil
}

func (t *timerQueueAckMgrImpl) isProcessNow(expiryTime time.Time) bool {
	if expiryTime.IsZero() { // return true, but somewhere probably have bug creating empty timerTask.
		t.logger.Warn("Timer task has timestamp zero")
	}
	return expiryTime.UnixNano() <= t.timeNow().UnixNano()
}

func createTimerRetryPolicy() backoff.RetryPolicy {
	policy := backoff.NewExponentialRetryPolicy(timerOpInitialInterval)
	policy.SetMaximumInterval(timerOpMaxInterval)
	policy.SetExpirationInterval(timerOpExpirationInterval)
	policy.SetBackoffCoefficient(timerOpBackoffCoefficient)
	policy.SetMaximumAttempts(timerOpMaximumAttempts)

	return policy
}<|MERGE_RESOLUTION|>--- conflicted
+++ resolved
@@ -417,21 +417,7 @@
 		BatchSize:     batchSize,
 		NextPageToken: pageToken,
 	}
-<<<<<<< HEAD
-
-	var response *persistence.GetHistoryTasksResponse
-	var err error
-	op := func() error {
-		response, err = t.executionMgr.GetHistoryTasks(request)
-		return err
-	}
-
-	err = backoff.Retry(op, timerRetryPolicy, func(err error) bool {
-		return true
-	})
-=======
-	response, err := t.executionMgr.GetTimerTasks(request)
->>>>>>> dee4abc2
+	response, err := t.executionMgr.GetHistoryTasks(request)
 	if err != nil {
 		return nil, nil, err
 	}
