--- conflicted
+++ resolved
@@ -211,11 +211,7 @@
 	taskID := int64(59)
 	activityID := "activity-1"
 	activityType := "some random activity type"
-<<<<<<< HEAD
-	event, _ = addActivityTaskScheduledEvent(mutableState, event.GetEventId(), activityID, activityType, taskListName, &commonpb.Payload{}, 1, 1, 1)
-=======
-	event, _ = addActivityTaskScheduledEvent(mutableState, event.GetEventId(), activityID, activityType, taskListName, []byte{}, 1, 1, 1, 1)
->>>>>>> b9f0b419
+	event, _ = addActivityTaskScheduledEvent(mutableState, event.GetEventId(), activityID, activityType, taskListName, &commonpb.Payload{}, 1, 1, 1, 1)
 
 	now := types.TimestampNow()
 	transferTask := &persistenceblobs.TransferTaskInfo{
@@ -270,11 +266,7 @@
 	taskID := int64(59)
 	activityID := "activity-1"
 	activityType := "some random activity type"
-<<<<<<< HEAD
-	event, _ = addActivityTaskScheduledEvent(mutableState, event.GetEventId(), activityID, activityType, taskListName, &commonpb.Payload{}, 1, 1, 1)
-=======
-	event, _ = addActivityTaskScheduledEvent(mutableState, event.GetEventId(), activityID, activityType, taskListName, []byte{}, 1, 1, 1, 1)
->>>>>>> b9f0b419
+	event, _ = addActivityTaskScheduledEvent(mutableState, event.GetEventId(), activityID, activityType, taskListName, &commonpb.Payload{}, 1, 1, 1, 1)
 
 	now := types.TimestampNow()
 	s.mockShard.SetCurrentTime(s.clusterName, time.Unix(now.Seconds, int64(now.Nanos)).UTC().Add(s.fetchHistoryDuration))
@@ -331,11 +323,7 @@
 	taskID := int64(59)
 	activityID := "activity-1"
 	activityType := "some random activity type"
-<<<<<<< HEAD
-	event, _ = addActivityTaskScheduledEvent(mutableState, event.GetEventId(), activityID, activityType, taskListName, &commonpb.Payload{}, 1, 1, 1)
-=======
-	event, _ = addActivityTaskScheduledEvent(mutableState, event.GetEventId(), activityID, activityType, taskListName, []byte{}, 1, 1, 1, 1)
->>>>>>> b9f0b419
+	event, _ = addActivityTaskScheduledEvent(mutableState, event.GetEventId(), activityID, activityType, taskListName, &commonpb.Payload{}, 1, 1, 1, 1)
 
 	now := types.TimestampNow()
 	transferTask := &persistenceblobs.TransferTaskInfo{
