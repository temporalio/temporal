--- conflicted
+++ resolved
@@ -5005,7 +5005,6 @@
 
 	event, cei, _ := builder.AddStartChildWorkflowExecutionInitiatedEvent(decisionCompletedID, createRequestID,
 		&decisionpb.StartChildWorkflowExecutionDecisionAttributes{
-<<<<<<< HEAD
 			Namespace:                       namespace,
 			WorkflowId:                      workflowID,
 			WorkflowType:                    &commonpb.WorkflowType{Name: workflowType},
@@ -5014,17 +5013,7 @@
 			WorkflowExecutionTimeoutSeconds: executionTimeout,
 			WorkflowRunTimeoutSeconds:       runTimeout,
 			WorkflowTaskTimeoutSeconds:      taskTimeout,
-			Control:                         nil,
-=======
-			Namespace:                           namespace,
-			WorkflowId:                          workflowID,
-			WorkflowType:                        &commonpb.WorkflowType{Name: workflowType},
-			TaskList:                            &tasklistpb.TaskList{Name: tasklist},
-			Input:                               input,
-			ExecutionStartToCloseTimeoutSeconds: executionStartToCloseTimeout,
-			TaskStartToCloseTimeoutSeconds:      taskStartToCloseTimeout,
-			Control:                             "",
->>>>>>> fef68ebb
+			Control:                         "",
 		})
 	return event, cei
 }
@@ -5161,14 +5150,8 @@
 		StickyTaskList:                     sourceInfo.StickyTaskList,
 		StickyScheduleToStartTimeout:       sourceInfo.StickyScheduleToStartTimeout,
 		WorkflowTypeName:                   sourceInfo.WorkflowTypeName,
-<<<<<<< HEAD
 		WorkflowRunTimeout:                 sourceInfo.WorkflowRunTimeout,
 		WorkflowTaskTimeout:                sourceInfo.WorkflowTaskTimeout,
-		ExecutionContext:                   sourceInfo.ExecutionContext,
-=======
-		WorkflowTimeout:                    sourceInfo.WorkflowTimeout,
-		DecisionStartToCloseTimeout:        sourceInfo.DecisionStartToCloseTimeout,
->>>>>>> fef68ebb
 		State:                              sourceInfo.State,
 		Status:                             sourceInfo.Status,
 		LastFirstEventID:                   sourceInfo.LastFirstEventID,
