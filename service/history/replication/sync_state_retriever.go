// The MIT License
//
// Copyright (c) 2020 Temporal Technologies Inc.  All rights reserved.
//
// Copyright (c) 2020 Uber Technologies, Inc.
//
// Permission is hereby granted, free of charge, to any person obtaining a copy
// of this software and associated documentation files (the "Software"), to deal
// in the Software without restriction, including without limitation the rights
// to use, copy, modify, merge, publish, distribute, sublicense, and/or sell
// copies of the Software, and to permit persons to whom the Software is
// furnished to do so, subject to the following conditions:
//
// The above copyright notice and this permission notice shall be included in
// all copies or substantial portions of the Software.
//
// THE SOFTWARE IS PROVIDED "AS IS", WITHOUT WARRANTY OF ANY KIND, EXPRESS OR
// IMPLIED, INCLUDING BUT NOT LIMITED TO THE WARRANTIES OF MERCHANTABILITY,
// FITNESS FOR A PARTICULAR PURPOSE AND NONINFRINGEMENT. IN NO EVENT SHALL THE
// AUTHORS OR COPYRIGHT HOLDERS BE LIABLE FOR ANY CLAIM, DAMAGES OR OTHER
// LIABILITY, WHETHER IN AN ACTION OF CONTRACT, TORT OR OTHERWISE, ARISING FROM,
// OUT OF OR IN CONNECTION WITH THE SOFTWARE OR THE USE OR OTHER DEALINGS IN
// THE SOFTWARE.

//go:generate mockgen -copyright_file ../../../LICENSE -package $GOPACKAGE -source $GOFILE -destination sync_state_retriever_mock.go

package replication

import (
	"context"
	"errors"
	"fmt"

	commonpb "go.temporal.io/api/common/v1"
	"go.temporal.io/api/serviceerror"
	"go.temporal.io/server/api/history/v1"
	persistencepb "go.temporal.io/server/api/persistence/v1"
	replicationpb "go.temporal.io/server/api/replication/v1"
	"go.temporal.io/server/common"
	"go.temporal.io/server/common/definition"
	"go.temporal.io/server/common/locks"
	"go.temporal.io/server/common/log"
	"go.temporal.io/server/common/log/tag"
	"go.temporal.io/server/common/namespace"
	"go.temporal.io/server/common/persistence"
	"go.temporal.io/server/common/persistence/versionhistory"
	"go.temporal.io/server/service/history/api"
	"go.temporal.io/server/service/history/consts"
	"go.temporal.io/server/service/history/hsm"
	"go.temporal.io/server/service/history/shard"
	"go.temporal.io/server/service/history/workflow"
	wcache "go.temporal.io/server/service/history/workflow/cache"
)

const (
	defaultPageSize = 32
)

type (
	ResultType      int
	SyncStateResult struct {
		VersionedTransitionArtifact *replicationpb.VersionedTransitionArtifact
		VersionedTransitionHistory  []*persistencepb.VersionedTransition
		SyncedVersionHistory        *history.VersionHistory
	}
	SyncStateRetriever interface {
		GetSyncWorkflowStateArtifact(
			ctx context.Context,
			namespaceID string,
			execution *commonpb.WorkflowExecution,
			targetVersionedTransition *persistencepb.VersionedTransition,
			targetVersionHistories *history.VersionHistories,
		) (*SyncStateResult, error)
		GetSyncWorkflowStateArtifactFromMutableState(
			ctx context.Context,
			namespaceID string,
			execution *commonpb.WorkflowExecution,
			mutableState workflow.MutableState,
			targetVersionedTransition *persistencepb.VersionedTransition,
			targetVersionHistories [][]*history.VersionHistoryItem,
			releaseFunc wcache.ReleaseCacheFunc,
		) (*SyncStateResult, error)
	}

	SyncStateRetrieverImpl struct {
		shardContext               shard.Context
		workflowCache              wcache.Cache
		workflowConsistencyChecker api.WorkflowConsistencyChecker
		logger                     log.Logger
	}
	lastUpdatedStateTransitionGetter interface {
		GetLastUpdateVersionedTransition() *persistencepb.VersionedTransition
	}
)

func NewSyncStateRetriever(
	shardContext shard.Context,
	workflowCache wcache.Cache,
	workflowConsistencyChecker api.WorkflowConsistencyChecker,
	logger log.Logger,
) *SyncStateRetrieverImpl {
	return &SyncStateRetrieverImpl{
		shardContext:               shardContext,
		workflowCache:              workflowCache,
		workflowConsistencyChecker: workflowConsistencyChecker,
		logger:                     logger,
	}
}

func (s *SyncStateRetrieverImpl) GetSyncWorkflowStateArtifact(
	ctx context.Context,
	namespaceID string,
	execution *commonpb.WorkflowExecution,
	targetCurrentVersionedTransition *persistencepb.VersionedTransition,
	targetVersionHistories *history.VersionHistories,
) (_ *SyncStateResult, retError error) {
	wfLease, err := s.workflowConsistencyChecker.GetWorkflowLeaseWithConsistencyCheck(
		ctx,
		nil,
		func(mutableState workflow.MutableState) bool {
			if targetCurrentVersionedTransition == nil {
				return true
			}
			return !errors.Is(workflow.TransitionHistoryStalenessCheck(mutableState.GetExecutionInfo().TransitionHistory, targetCurrentVersionedTransition), consts.ErrStaleState)
		},
		definition.WorkflowKey{
			NamespaceID: namespaceID,
			WorkflowID:  execution.WorkflowId,
			RunID:       execution.RunId,
		},
		locks.PriorityLow,
	)
	if err != nil {
		return nil, err
	}
	mutableState := wfLease.GetMutableState()
	releaseFunc := wfLease.GetReleaseFn()

	defer func() {
		if releaseFunc != nil {
			releaseFunc(retError)
		}
	}()

<<<<<<< HEAD
	transitionHistory := mutableState.GetExecutionInfo().TransitionHistory
	if len(transitionHistory) == 0 {
		// workflow essentially in an unknown state
		// e.g. an event-based replication task got applied to the workflow after
		// a syncVersionedTransition task is converted and streamed to target.
		return nil, consts.ErrTransitionHistoryDisabled
=======
	var versionHistoriesItems [][]*history.VersionHistoryItem
	if targetVersionHistories != nil {
		for _, versionHistory := range targetVersionHistories.Histories {
			versionHistoriesItems = append(versionHistoriesItems, versionHistory.Items)
		}
>>>>>>> 65a58d98
	}

	return s.getSyncStateResult(ctx, namespaceID, execution, mu, targetCurrentVersionedTransition, versionHistoriesItems, releaseFunc)
}

func (s *SyncStateRetrieverImpl) GetSyncWorkflowStateArtifactFromMutableState(
	ctx context.Context,
	namespaceID string,
	execution *commonpb.WorkflowExecution,
	mu workflow.MutableState,
	targetCurrentVersionedTransition *persistencepb.VersionedTransition,
	targetVersionHistories [][]*history.VersionHistoryItem,
	releaseFunc wcache.ReleaseCacheFunc,
) (_ *SyncStateResult, retError error) {
	return s.getSyncStateResult(ctx, namespaceID, execution, mu, targetCurrentVersionedTransition, targetVersionHistories, releaseFunc)
}

func (s *SyncStateRetrieverImpl) getSyncStateResult(
	ctx context.Context,
	namespaceID string,
	execution *commonpb.WorkflowExecution,
	mu workflow.MutableState,
	targetCurrentVersionedTransition *persistencepb.VersionedTransition,
	targetVersionHistories [][]*history.VersionHistoryItem,
	cacheReleaseFunc wcache.ReleaseCacheFunc,
) (_ *SyncStateResult, retError error) {
	shouldReturnMutation := func() bool {
		if targetCurrentVersionedTransition == nil {
			return false
		}
		// not on the same branch
<<<<<<< HEAD
		if workflow.TransitionHistoryStalenessCheck(transitionHistory, versionedTransition) != nil {
=======
		if workflow.TransitionHistoryStalenessCheck(mu.GetExecutionInfo().TransitionHistory, targetCurrentVersionedTransition) != nil {
>>>>>>> 65a58d98
			return false
		}
		tombstoneBatch := mutableState.GetExecutionInfo().SubStateMachineTombstoneBatches
		if len(tombstoneBatch) == 0 {
			return true
		}
		if workflow.CompareVersionedTransition(tombstoneBatch[0].VersionedTransition, targetCurrentVersionedTransition) <= 0 {
			return true
		}

		if targetCurrentVersionedTransition.TransitionCount+1 == tombstoneBatch[0].VersionedTransition.TransitionCount &&
			targetCurrentVersionedTransition.NamespaceFailoverVersion == tombstoneBatch[0].VersionedTransition.NamespaceFailoverVersion {
			return true
		}
		return false
	}

	versionedTransitionArtifact := &replicationpb.VersionedTransitionArtifact{}
	if shouldReturnMutation() {
<<<<<<< HEAD
		mutation, err := s.getMutation(mutableState, versionedTransition)
=======
		mutation, err := s.getMutation(mu, targetCurrentVersionedTransition)
>>>>>>> 65a58d98
		if err != nil {
			return nil, err
		}
		versionedTransitionArtifact.StateAttributes = &replicationpb.VersionedTransitionArtifact_SyncWorkflowStateMutationAttributes{
			SyncWorkflowStateMutationAttributes: &replicationpb.SyncWorkflowStateMutationAttributes{
				StateMutation:                     mutation,
				ExclusiveStartVersionedTransition: targetCurrentVersionedTransition,
			},
		}
	} else {
		snapshot, err := s.getSnapshot(mutableState)
		if err != nil {
			return nil, err
		}
		versionedTransitionArtifact.StateAttributes = &replicationpb.VersionedTransitionArtifact_SyncWorkflowStateSnapshotAttributes{
			SyncWorkflowStateSnapshotAttributes: &replicationpb.SyncWorkflowStateSnapshotAttributes{
				State: snapshot,
			},
		}
	}

<<<<<<< HEAD
	newRunId := mutableState.GetExecutionInfo().NewExecutionRunId
	sourceVersionHistories := versionhistory.CopyVersionHistories(mutableState.GetExecutionInfo().VersionHistories)
	sourceTransitionHistory := workflow.CopyVersionedTransitions(transitionHistory)
	releaseFunc(nil)
	releaseFunc = nil
=======
	newRunId := mu.GetExecutionInfo().NewExecutionRunId
	sourceVersionHistories := versionhistory.CopyVersionHistories(mu.GetExecutionInfo().VersionHistories)
	sourceTransitionHistory := workflow.CopyVersionedTransitions(mu.GetExecutionInfo().TransitionHistory)
	if cacheReleaseFunc != nil {
		cacheReleaseFunc(nil)
	}
>>>>>>> 65a58d98

	if len(newRunId) > 0 {
		newRunInfo, err := s.getNewRunInfo(ctx, namespace.ID(namespaceID), execution, newRunId)
		if err != nil {
			return nil, err
		}
		versionedTransitionArtifact.NewRunInfo = newRunInfo
	}

	events, err := s.getSyncStateEvents(ctx, targetVersionHistories, sourceVersionHistories)
	if err != nil {
		return nil, err
	}
	versionedTransitionArtifact.EventBatches = events
	result := &SyncStateResult{
		VersionedTransitionArtifact: versionedTransitionArtifact,
	}
	result.VersionedTransitionHistory = sourceTransitionHistory
	currentVersionHistory, err := versionhistory.GetCurrentVersionHistory(sourceVersionHistories)
	if err != nil {
		s.logger.Error("SyncWorkflowState failed to get current version history and update progress cache",
			tag.WorkflowNamespaceID(namespaceID),
			tag.WorkflowID(execution.WorkflowId),
			tag.WorkflowRunID(execution.RunId),
			tag.Error(err))
		return result, nil
	}
	result.SyncedVersionHistory = currentVersionHistory
	return result, nil
}

func (s *SyncStateRetrieverImpl) getNewRunInfo(ctx context.Context, namespaceId namespace.ID, execution *commonpb.WorkflowExecution, newRunId string) (_ *replicationpb.NewRunInfo, retError error) {
	wfCtx, releaseFunc, err := s.workflowCache.GetOrCreateWorkflowExecution(
		ctx,
		s.shardContext,
		namespaceId,
		&commonpb.WorkflowExecution{
			WorkflowId: execution.WorkflowId,
			RunId:      newRunId,
		},
		locks.PriorityLow,
	)
	defer func() {
		if releaseFunc != nil {
			releaseFunc(retError)
		}
	}()

	if err != nil {
		return nil, err
	}
	mutableState, err := wfCtx.LoadMutableState(ctx, s.shardContext)
	switch err.(type) {
	case nil:
	case *serviceerror.NotFound:
		s.logger.Info(fmt.Sprintf("SyncWorkflowState new run not found, newRunId: %v", newRunId),
			tag.WorkflowNamespaceID(namespaceId.String()),
			tag.WorkflowID(execution.WorkflowId),
			tag.WorkflowRunID(execution.RunId))
		return nil, nil
	default:
		return nil, err
	}
	versionHistory, err := versionhistory.GetCurrentVersionHistory(mutableState.GetExecutionInfo().VersionHistories)
	if err != nil {
		return nil, err
	}
	versionHistory = versionhistory.CopyVersionHistory(versionHistory)
	releaseFunc(nil)
	releaseFunc = nil
	newRunEvents, err := s.getEventsBlob(ctx, versionHistory.BranchToken, common.FirstEventID, common.FirstEventID+1)
	switch err.(type) {
	case nil:
	case *serviceerror.NotFound:
		s.logger.Info(fmt.Sprintf("SyncWorkflowState new run event not found, newRunId: %v", newRunId),
			tag.WorkflowNamespaceID(namespaceId.String()),
			tag.WorkflowID(execution.WorkflowId),
			tag.WorkflowRunID(execution.RunId))
		return nil, nil
	default:
		return nil, err
	}
	if len(newRunEvents) == 0 {
		s.logger.Info(fmt.Sprintf("SyncWorkflowState new run event is empty, newRunId: %v", newRunId),
			tag.WorkflowNamespaceID(namespaceId.String()),
			tag.WorkflowID(execution.WorkflowId),
			tag.WorkflowRunID(execution.RunId))
		return nil, nil
	}
	return &replicationpb.NewRunInfo{
		RunId:      newRunId,
		EventBatch: newRunEvents[0],
	}, nil
}

func (s *SyncStateRetrieverImpl) getMutation(mutableState workflow.MutableState, versionedTransition *persistencepb.VersionedTransition) (*persistencepb.WorkflowMutableStateMutation, error) {
	rootNode := mutableState.HSM()
	updatedStateMachine, err := s.getUpdatedSubStateMachine(rootNode, versionedTransition)
	if err != nil {
		return nil, err
	}
	mutableStateClone := mutableState.CloneToProto()
	err = workflow.SanitizeMutableState(mutableStateClone)
	if err != nil {
		return nil, err
	}
	if err := common.DiscardUnknownProto(mutableStateClone); err != nil {
		return nil, err
	}
	tombstoneBatch := mutableStateClone.GetExecutionInfo().SubStateMachineTombstoneBatches
	var tombstones []*persistencepb.StateMachineTombstoneBatch
	for i, tombstone := range tombstoneBatch {
		if workflow.CompareVersionedTransition(tombstone.VersionedTransition, versionedTransition) > 0 {
			tombstones = tombstoneBatch[i:]
			break
		}
	}
	mutableStateClone.ExecutionInfo.UpdateInfos = nil
	mutableStateClone.ExecutionInfo.SubStateMachinesByType = nil
	mutableStateClone.ExecutionInfo.SubStateMachineTombstoneBatches = nil
	var signalRequestedIds []string
	if workflow.CompareVersionedTransition(mutableStateClone.ExecutionInfo.SignalRequestIdsLastUpdateVersionedTransition, versionedTransition) > 0 {
		signalRequestedIds = mutableStateClone.SignalRequestedIds
	}
	return &persistencepb.WorkflowMutableStateMutation{
		UpdatedActivityInfos:            getUpdatedInfo(mutableStateClone.ActivityInfos, versionedTransition),
		UpdatedTimerInfos:               getUpdatedInfo(mutableStateClone.TimerInfos, versionedTransition),
		UpdatedChildExecutionInfos:      getUpdatedInfo(mutableStateClone.ChildExecutionInfos, versionedTransition),
		UpdatedRequestCancelInfos:       getUpdatedInfo(mutableStateClone.RequestCancelInfos, versionedTransition),
		UpdatedSignalInfos:              getUpdatedInfo(mutableStateClone.SignalInfos, versionedTransition),
		UpdatedUpdateInfos:              getUpdatedInfo(mutableStateClone.ExecutionInfo.UpdateInfos, versionedTransition),
		UpdatedSubStateMachines:         updatedStateMachine,
		SubStateMachineTombstoneBatches: tombstones,
		SignalRequestedIds:              signalRequestedIds,
		ExecutionInfo:                   mutableStateClone.ExecutionInfo,
	}, nil
}

func (s *SyncStateRetrieverImpl) getSnapshot(mutableState workflow.MutableState) (*persistencepb.WorkflowMutableState, error) {
	mutableStateProto := mutableState.CloneToProto()
	err := workflow.SanitizeMutableState(mutableStateProto)
	if err != nil {
		return nil, err
	}
	if err := common.DiscardUnknownProto(mutableStateProto); err != nil {
		return nil, err
	}
	return mutableStateProto, nil
}

func (s *SyncStateRetrieverImpl) getEventsBlob(ctx context.Context, branchToken []byte, startEventId int64, endEventId int64) ([]*commonpb.DataBlob, error) {
	rawHistoryResponse, err := s.shardContext.GetExecutionManager().ReadRawHistoryBranch(ctx, &persistence.ReadHistoryBranchRequest{
		BranchToken: branchToken,
		MinEventID:  startEventId,
		MaxEventID:  endEventId,
		PageSize:    defaultPageSize,
		ShardID:     s.shardContext.GetShardID(),
	})
	if err != nil {
		return nil, err
	}
	return rawHistoryResponse.HistoryEventBlobs, nil
}

func (s *SyncStateRetrieverImpl) getSyncStateEvents(ctx context.Context, targetVersionHistories [][]*history.VersionHistoryItem, sourceVersionHistories *history.VersionHistories) ([]*commonpb.DataBlob, error) {
	if targetVersionHistories == nil {
		// return nil, so target will retrieve the missing events from source
		return nil, nil
	}
	sourceHistory, err := versionhistory.GetCurrentVersionHistory(sourceVersionHistories)
	if err != nil {
		return nil, err
	}
	lcaItem, _, err := versionhistory.FindLCAVersionHistoryItemFromItems(targetVersionHistories, sourceHistory.Items)
	if err != nil {
		return nil, err
	}
	sourceLastItem, err := versionhistory.GetLastVersionHistoryItem(sourceHistory)
	if err != nil {
		return nil, err
	}
	if versionhistory.IsEqualVersionHistoryItem(lcaItem, sourceLastItem) {
		return nil, nil
	}
	startEventId := lcaItem.GetEventId() + 1

	return s.getEventsBlob(ctx, sourceHistory.BranchToken, startEventId, sourceLastItem.GetEventId()+1)
}

func isInfoUpdated(subStateMachine lastUpdatedStateTransitionGetter, versionedTransition *persistencepb.VersionedTransition) bool {
	if subStateMachine == nil {
		return false
	}
	lastUpdate := subStateMachine.GetLastUpdateVersionedTransition()
	return workflow.CompareVersionedTransition(lastUpdate, versionedTransition) > 0
}

func getUpdatedInfo[K comparable, V lastUpdatedStateTransitionGetter](subStateMachine map[K]V, versionedTransition *persistencepb.VersionedTransition) map[K]V {
	result := make(map[K]V)
	for k, v := range subStateMachine {
		if isInfoUpdated(v, versionedTransition) {
			result[k] = v
		}
	}
	return result
}

func (s *SyncStateRetrieverImpl) getUpdatedSubStateMachine(n *hsm.Node, versionedTransition *persistencepb.VersionedTransition) ([]*persistencepb.WorkflowMutableStateMutation_StateMachineNodeMutation, error) {
	var updatedStateMachines []*persistencepb.WorkflowMutableStateMutation_StateMachineNodeMutation
	walkFn := func(node *hsm.Node) error {
		if node == nil {
			return serviceerror.NewInvalidArgument("Nil node is not expected")
		}
		if node.Parent == nil {
			return nil
		}
		convertKey := func(ori []hsm.Key) *persistencepb.StateMachinePath {
			var path []*persistencepb.StateMachineKey
			for _, k := range ori {
				path = append(path, &persistencepb.StateMachineKey{
					Type: k.Type,
					Id:   k.ID,
				})
			}
			return &persistencepb.StateMachinePath{
				Path: path,
			}
		}
		if isInfoUpdated(node.InternalRepr(), versionedTransition) {
			subStateMachine := node.InternalRepr()
			workflow.SanitizeStateMachineNode(subStateMachine)
			updatedStateMachines = append(updatedStateMachines, &persistencepb.WorkflowMutableStateMutation_StateMachineNodeMutation{
				Path:                          convertKey(node.Path()),
				Data:                          subStateMachine.Data,
				InitialVersionedTransition:    subStateMachine.InitialVersionedTransition,
				LastUpdateVersionedTransition: subStateMachine.LastUpdateVersionedTransition,
			})
		}
		return nil
	}
	// Source cluster uses Walk() to generate node mutations.
	// Walk() uses pre-order DFS. Updated parent nodes will be added before children.
	err := n.Walk(walkFn)
	if err != nil {
		return nil, err
	}
	return updatedStateMachines, nil
}<|MERGE_RESOLUTION|>--- conflicted
+++ resolved
@@ -142,23 +142,21 @@
 		}
 	}()
 
-<<<<<<< HEAD
-	transitionHistory := mutableState.GetExecutionInfo().TransitionHistory
-	if len(transitionHistory) == 0 {
+	if len(mutableState.GetExecutionInfo().TransitionHistory) == 0 {
 		// workflow essentially in an unknown state
 		// e.g. an event-based replication task got applied to the workflow after
 		// a syncVersionedTransition task is converted and streamed to target.
 		return nil, consts.ErrTransitionHistoryDisabled
-=======
+	}
+
 	var versionHistoriesItems [][]*history.VersionHistoryItem
 	if targetVersionHistories != nil {
 		for _, versionHistory := range targetVersionHistories.Histories {
 			versionHistoriesItems = append(versionHistoriesItems, versionHistory.Items)
 		}
->>>>>>> 65a58d98
-	}
-
-	return s.getSyncStateResult(ctx, namespaceID, execution, mu, targetCurrentVersionedTransition, versionHistoriesItems, releaseFunc)
+	}
+
+	return s.getSyncStateResult(ctx, namespaceID, execution, mutableState, targetCurrentVersionedTransition, versionHistoriesItems, releaseFunc)
 }
 
 func (s *SyncStateRetrieverImpl) GetSyncWorkflowStateArtifactFromMutableState(
@@ -177,7 +175,7 @@
 	ctx context.Context,
 	namespaceID string,
 	execution *commonpb.WorkflowExecution,
-	mu workflow.MutableState,
+	mutableState workflow.MutableState,
 	targetCurrentVersionedTransition *persistencepb.VersionedTransition,
 	targetVersionHistories [][]*history.VersionHistoryItem,
 	cacheReleaseFunc wcache.ReleaseCacheFunc,
@@ -187,11 +185,7 @@
 			return false
 		}
 		// not on the same branch
-<<<<<<< HEAD
-		if workflow.TransitionHistoryStalenessCheck(transitionHistory, versionedTransition) != nil {
-=======
-		if workflow.TransitionHistoryStalenessCheck(mu.GetExecutionInfo().TransitionHistory, targetCurrentVersionedTransition) != nil {
->>>>>>> 65a58d98
+		if workflow.TransitionHistoryStalenessCheck(mutableState.GetExecutionInfo().TransitionHistory, targetCurrentVersionedTransition) != nil {
 			return false
 		}
 		tombstoneBatch := mutableState.GetExecutionInfo().SubStateMachineTombstoneBatches
@@ -211,11 +205,7 @@
 
 	versionedTransitionArtifact := &replicationpb.VersionedTransitionArtifact{}
 	if shouldReturnMutation() {
-<<<<<<< HEAD
-		mutation, err := s.getMutation(mutableState, versionedTransition)
-=======
-		mutation, err := s.getMutation(mu, targetCurrentVersionedTransition)
->>>>>>> 65a58d98
+		mutation, err := s.getMutation(mutableState, targetCurrentVersionedTransition)
 		if err != nil {
 			return nil, err
 		}
@@ -237,20 +227,12 @@
 		}
 	}
 
-<<<<<<< HEAD
 	newRunId := mutableState.GetExecutionInfo().NewExecutionRunId
 	sourceVersionHistories := versionhistory.CopyVersionHistories(mutableState.GetExecutionInfo().VersionHistories)
-	sourceTransitionHistory := workflow.CopyVersionedTransitions(transitionHistory)
-	releaseFunc(nil)
-	releaseFunc = nil
-=======
-	newRunId := mu.GetExecutionInfo().NewExecutionRunId
-	sourceVersionHistories := versionhistory.CopyVersionHistories(mu.GetExecutionInfo().VersionHistories)
-	sourceTransitionHistory := workflow.CopyVersionedTransitions(mu.GetExecutionInfo().TransitionHistory)
+	sourceTransitionHistory := workflow.CopyVersionedTransitions(mutableState.GetExecutionInfo().TransitionHistory)
 	if cacheReleaseFunc != nil {
 		cacheReleaseFunc(nil)
 	}
->>>>>>> 65a58d98
 
 	if len(newRunId) > 0 {
 		newRunInfo, err := s.getNewRunInfo(ctx, namespace.ID(namespaceID), execution, newRunId)
