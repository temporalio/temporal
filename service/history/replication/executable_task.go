--- conflicted
+++ resolved
@@ -434,109 +434,6 @@
 	return namespaceEntry.Name().String(), shouldProcessTask, nil
 }
 
-<<<<<<< HEAD
-=======
-func (e *ExecutableTaskImpl) Import(
-	ctx context.Context,
-	remoteCluster string,
-	workflowKey definition.WorkflowKey,
-	startEventId int64,
-	startEventVersion int64,
-	endEventId int64,
-	endEventVersion int64,
-) error {
-	e.MetricsHandler.Counter(metrics.ClientRequests.Name()).Record(
-		1,
-		metrics.OperationTag(e.metricsTag+"Import"),
-	)
-	startTime := time.Now().UTC()
-	defer func() {
-		e.MetricsHandler.Timer(metrics.ClientLatency.Name()).Record(
-			time.Since(startTime),
-			metrics.OperationTag(e.metricsTag+"Import"),
-		)
-	}()
-
-	historyIterator := e.ProcessToolBox.HistoryPaginatedFetcher.GetSingleWorkflowHistoryPaginatedIterator(
-		ctx,
-		remoteCluster,
-		namespace.ID(workflowKey.NamespaceID),
-		workflowKey.WorkflowID,
-		workflowKey.RunID,
-		startEventId,
-		startEventVersion,
-		endEventId,
-		endEventVersion,
-	)
-
-	shardContext, err := e.ShardController.GetShardByNamespaceWorkflow(
-		namespace.ID(workflowKey.NamespaceID),
-		workflowKey.WorkflowID,
-	)
-	if err != nil {
-		return err
-	}
-	engine, err := shardContext.GetEngine(ctx)
-	if err != nil {
-		return err
-	}
-
-	var token []byte
-	blobs := []*commonpb.DataBlob{}
-	blobSize := 0
-	var versionHistory *historyspb.VersionHistory
-
-	for historyIterator.HasNext() {
-		batch, err := historyIterator.Next()
-		if err != nil {
-			e.Logger.Error("failed to get history events",
-				tag.WorkflowNamespaceID(workflowKey.NamespaceID),
-				tag.WorkflowID(workflowKey.WorkflowID),
-				tag.WorkflowRunID(workflowKey.RunID),
-				tag.Error(err))
-			return err
-		}
-
-		if versionHistory != nil && !versionhistory.IsVersionHistoryItemsInSameBranch(versionHistory.Items, batch.VersionHistory.Items) {
-			return serviceerror.NewInternal("History Branch changed during importing")
-		}
-		versionHistory = batch.VersionHistory
-
-		blobSize++
-		blobs = append(blobs, batch.RawEventBatch)
-		if blobSize >= historyImportBlobSize || len(blobs) >= historyImportPageSize {
-			returnedToken, err := e.invokeImportWorkflowExecutionCall(ctx, engine, workflowKey.NamespaceID, workflowKey.WorkflowID, workflowKey.RunID, blobs, versionHistory, token)
-			if err != nil {
-				return err
-			}
-			blobs = []*commonpb.DataBlob{}
-			blobSize = 0
-			token = returnedToken
-		}
-	}
-	if len(blobs) != 0 {
-		returnedToken, err := e.invokeImportWorkflowExecutionCall(ctx, engine, workflowKey.NamespaceID, workflowKey.WorkflowID, workflowKey.RunID, blobs, versionHistory, token)
-		if err != nil {
-			return err
-		}
-		token = returnedToken
-	}
-
-	// call with empty event blob to commit the import
-	blobs = []*commonpb.DataBlob{}
-	returnedToken, err := e.invokeImportWorkflowExecutionCall(ctx, engine, workflowKey.NamespaceID, workflowKey.WorkflowID, workflowKey.RunID, blobs, versionHistory, token)
-	if err != nil || len(returnedToken) != 0 {
-		e.Logger.Error("failed to commit import action",
-			tag.WorkflowNamespaceID(workflowKey.NamespaceID),
-			tag.WorkflowID(workflowKey.WorkflowID),
-			tag.WorkflowRunID(workflowKey.RunID),
-			tag.Error(err))
-		return serviceerror.NewInternal("Failed to commit import transaction")
-	}
-	return nil
-}
-
->>>>>>> c8aba5ea
 func newTaskContext(
 	namespaceName string,
 ) (context.Context, context.CancelFunc) {
