--- conflicted
+++ resolved
@@ -244,13 +244,6 @@
 		return nil, false
 	}
 
-<<<<<<< HEAD
-	if !e.batchable || !incomingTask.CanBatch() {
-		return nil, false
-	}
-
-=======
->>>>>>> 2bdf0b0a
 	incomingActivityTask, err := e.validateIncomingBatchTask(incomingTask)
 	if err != nil {
 		return nil, false
