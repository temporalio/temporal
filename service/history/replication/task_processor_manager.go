// The MIT License
//
// Copyright (c) 2020 Temporal Technologies Inc.  All rights reserved.
//
// Copyright (c) 2020 Uber Technologies, Inc.
//
// Permission is hereby granted, free of charge, to any person obtaining a copy
// of this software and associated documentation files (the "Software"), to deal
// in the Software without restriction, including without limitation the rights
// to use, copy, modify, merge, publish, distribute, sublicense, and/or sell
// copies of the Software, and to permit persons to whom the Software is
// furnished to do so, subject to the following conditions:
//
// The above copyright notice and this permission notice shall be included in
// all copies or substantial portions of the Software.
//
// THE SOFTWARE IS PROVIDED "AS IS", WITHOUT WARRANTY OF ANY KIND, EXPRESS OR
// IMPLIED, INCLUDING BUT NOT LIMITED TO THE WARRANTIES OF MERCHANTABILITY,
// FITNESS FOR A PARTICULAR PURPOSE AND NONINFRINGEMENT. IN NO EVENT SHALL THE
// AUTHORS OR COPYRIGHT HOLDERS BE LIABLE FOR ANY CLAIM, DAMAGES OR OTHER
// LIABILITY, WHETHER IN AN ACTION OF CONTRACT, TORT OR OTHERWISE, ARISING FROM,
// OUT OF OR IN CONNECTION WITH THE SOFTWARE OR THE USE OR OTHER DEALINGS IN
// THE SOFTWARE.

package replication

import (
	"context"
	"fmt"
	"sync"
	"sync/atomic"
	"time"

	"go.temporal.io/server/api/historyservice/v1"
	"go.temporal.io/server/client"
	"go.temporal.io/server/common"
	"go.temporal.io/server/common/backoff"
	"go.temporal.io/server/common/cluster"
	"go.temporal.io/server/common/headers"
	"go.temporal.io/server/common/log"
	"go.temporal.io/server/common/log/tag"
	"go.temporal.io/server/common/metrics"
	"go.temporal.io/server/common/persistence"
	"go.temporal.io/server/common/persistence/serialization"
	"go.temporal.io/server/common/xdc"
	"go.temporal.io/server/service/history/configs"
	deletemanager "go.temporal.io/server/service/history/deletemanager"
	"go.temporal.io/server/service/history/shard"
	"go.temporal.io/server/service/history/tasks"
	wcache "go.temporal.io/server/service/history/workflow/cache"
)

const (
	clusterCallbackKey = "%s-%d" // <cluster name>-<polling shard id>
)

type (
	// taskProcessorManagerImpl is to manage replication task processors
	taskProcessorManagerImpl struct {
		config                        *configs.Config
		deleteMgr                     deletemanager.DeleteManager
		engine                        shard.Engine
		eventSerializer               serialization.Serializer
		shard                         shard.Context
		status                        int32
		replicationTaskFetcherFactory TaskFetcherFactory
		workflowCache                 wcache.Cache
		resender                      xdc.NDCHistoryResender
		taskExecutorProvider          TaskExecutorProvider
		taskPollerManager             pollerManager
		metricsHandler                metrics.Handler
		logger                        log.Logger

		taskProcessorLock sync.RWMutex
		taskProcessors    map[string]TaskProcessor
		minTxAckedTaskID  int64
		shutdownChan      chan struct{}
	}
)

var _ common.Daemon = (*taskProcessorManagerImpl)(nil)

func NewTaskProcessorManager(
	config *configs.Config,
	shard shard.Context,
	engine shard.Engine,
	workflowCache wcache.Cache,
	workflowDeleteManager deletemanager.DeleteManager,
	clientBean client.Bean,
	eventSerializer serialization.Serializer,
	replicationTaskFetcherFactory TaskFetcherFactory,
	taskExecutorProvider TaskExecutorProvider,
) *taskProcessorManagerImpl {

	return &taskProcessorManagerImpl{
		config:                        config,
		deleteMgr:                     workflowDeleteManager,
		engine:                        engine,
		eventSerializer:               eventSerializer,
		shard:                         shard,
		status:                        common.DaemonStatusInitialized,
		replicationTaskFetcherFactory: replicationTaskFetcherFactory,
		workflowCache:                 workflowCache,
		resender: xdc.NewNDCHistoryResender(
			shard.GetNamespaceRegistry(),
			clientBean,
			func(ctx context.Context, request *historyservice.ReplicateEventsV2Request) error {
				_, err := clientBean.GetHistoryClient().ReplicateEventsV2(ctx, request)
				return err
			},
			shard.GetPayloadSerializer(),
			shard.GetConfig().StandbyTaskReReplicationContextTimeout,
			shard.GetLogger(),
		),
		logger:               shard.GetLogger(),
		metricsHandler:       shard.GetMetricsHandler(),
		taskProcessors:       make(map[string]TaskProcessor),
		taskExecutorProvider: taskExecutorProvider,
		taskPollerManager:    newPollerManager(shard.GetShardID(), shard.GetClusterMetadata()),
		minTxAckedTaskID:     persistence.EmptyQueueMessageID,
		shutdownChan:         make(chan struct{}),
	}
}

func (r *taskProcessorManagerImpl) Start() {
	if !atomic.CompareAndSwapInt32(
		&r.status,
		common.DaemonStatusInitialized,
		common.DaemonStatusStarted,
	) {
		return
	}

	// Listen to cluster metadata and dynamically update replication processor for remote clusters.
	r.listenToClusterMetadataChange()
	go r.completeReplicationTaskLoop()
}

func (r *taskProcessorManagerImpl) Stop() {
	if !atomic.CompareAndSwapInt32(
		&r.status,
		common.DaemonStatusStarted,
		common.DaemonStatusStopped,
	) {
		return
	}

	close(r.shutdownChan)

	r.shard.GetClusterMetadata().UnRegisterMetadataChangeCallback(r)
	r.taskProcessorLock.Lock()
	for _, replicationTaskProcessor := range r.taskProcessors {
		replicationTaskProcessor.Stop()
	}
	r.taskProcessorLock.Unlock()
}

func (r *taskProcessorManagerImpl) listenToClusterMetadataChange() {
	clusterMetadata := r.shard.GetClusterMetadata()
	clusterMetadata.RegisterMetadataChangeCallback(
		r,
		r.handleClusterMetadataUpdate,
	)
}

func (r *taskProcessorManagerImpl) handleClusterMetadataUpdate(
	oldClusterMetadata map[string]*cluster.ClusterInformation,
	newClusterMetadata map[string]*cluster.ClusterInformation,
) {
	r.taskProcessorLock.Lock()
	defer r.taskProcessorLock.Unlock()
	currentClusterName := r.shard.GetClusterMetadata().GetCurrentClusterName()
	for clusterName := range oldClusterMetadata {
		if clusterName == currentClusterName {
			continue
		}
<<<<<<< HEAD
		pollingShardIds := r.taskPollerManager.getSourceClusterShardIDs(clusterName)
		for _, pollingShardId := range pollingShardIds {
			perShardTaskProcessorKey := fmt.Sprintf(clusterCallbackKey, clusterName, pollingShardId)
			// The metadata triggers an update when the following fields update: 1. Enabled 2. Initial Failover Version 3. Cluster address
			// The callback covers three cases:
			// Case 1: Remove a cluster Case 2: Add a new cluster Case 3: Refresh cluster metadata.
			if processor, ok := r.taskProcessors[perShardTaskProcessorKey]; ok {
				// Case 1 and Case 3
				processor.Stop()
				delete(r.taskProcessors, perShardTaskProcessorKey)
			}
			if clusterInfo := newClusterMetadata[clusterName]; clusterInfo != nil && clusterInfo.Enabled {
				// Case 2 and Case 3
				fetcher := r.replicationTaskFetcherFactory.GetOrCreateFetcher(clusterName)
				replicationTaskProcessor := NewTaskProcessor(
					pollingShardId,
					r.shard,
					r.engine,
					r.config,
					r.shard.GetMetricsHandler(),
					fetcher,
					r.taskExecutorProvider(TaskExecutorParams{
						RemoteCluster:   clusterName,
						Shard:           r.shard,
						HistoryResender: r.resender,
						HistoryEngine:   r.engine,
						DeleteManager:   r.deleteMgr,
						WorkflowCache:   r.workflowCache,
					}),
					r.eventSerializer,
				)
				replicationTaskProcessor.Start()
				r.taskProcessors[perShardTaskProcessorKey] = replicationTaskProcessor
			}
=======
		// The metadata triggers a update when the following fields update: 1. Enabled 2. Initial Failover Version 3. Cluster address
		// The callback covers three cases:
		// Case 1: Remove a cluster Case 2: Add a new cluster Case 3: Refresh cluster metadata.

		if processor, ok := r.taskProcessors[clusterName]; ok {
			// Case 1 and Case 3
			processor.Stop()
			delete(r.taskProcessors, clusterName)
		}

		if clusterInfo := newClusterMetadata[clusterName]; clusterInfo != nil && clusterInfo.Enabled {
			// Case 2 and Case 3
			fetcher := r.replicationTaskFetcherFactory.GetOrCreateFetcher(clusterName)
			replicationTaskProcessor := NewTaskProcessor(
				r.shard,
				r.engine,
				r.config,
				r.shard.GetMetricsHandler(),
				fetcher,
				r.taskExecutorProvider(TaskExecutorParams{
					RemoteCluster:   clusterName,
					Shard:           r.shard,
					HistoryResender: r.resender,
					DeleteManager:   r.deleteMgr,
					WorkflowCache:   r.workflowCache,
				}),
				r.eventSerializer,
			)
			replicationTaskProcessor.Start()
			r.taskProcessors[clusterName] = replicationTaskProcessor
>>>>>>> b132fc2d
		}
	}
}

func (r *taskProcessorManagerImpl) completeReplicationTaskLoop() {
	shardID := r.shard.GetShardID()
	cleanupTimer := time.NewTimer(backoff.JitDuration(
		r.config.ReplicationTaskProcessorCleanupInterval(shardID),
		r.config.ReplicationTaskProcessorCleanupJitterCoefficient(shardID),
	))
	defer cleanupTimer.Stop()
	for {
		select {
		case <-cleanupTimer.C:
			if err := r.cleanupReplicationTasks(); err != nil {
				r.logger.Error("Failed to clean up replication messages.", tag.Error(err))
				r.metricsHandler.Counter(metrics.ReplicationTaskCleanupFailure.GetMetricName()).Record(
					1,
					metrics.OperationTag(metrics.ReplicationTaskCleanupScope),
				)
			}
			cleanupTimer.Reset(backoff.JitDuration(
				r.config.ReplicationTaskProcessorCleanupInterval(shardID),
				r.config.ReplicationTaskProcessorCleanupJitterCoefficient(shardID),
			))
		case <-r.shutdownChan:
			return
		}
	}
}

func (r *taskProcessorManagerImpl) cleanupReplicationTasks() error {
	clusterMetadata := r.shard.GetClusterMetadata()
	currentCluster := clusterMetadata.GetCurrentClusterName()
	var minAckedTaskID *int64
	for clusterName, clusterInfo := range clusterMetadata.GetAllClusterInfo() {
		if !clusterInfo.Enabled {
			continue
		}

		var ackLevel int64
		if clusterName == currentCluster {
			ackLevel = r.shard.GetImmediateQueueExclusiveHighReadWatermark().TaskID
		} else {
			ackLevel = r.shard.GetQueueClusterAckLevel(tasks.CategoryReplication, clusterName).TaskID
		}

		if minAckedTaskID == nil || ackLevel < *minAckedTaskID {
			minAckedTaskID = &ackLevel
		}
	}
	if minAckedTaskID == nil || *minAckedTaskID <= r.minTxAckedTaskID {
		return nil
	}

	r.logger.Debug("cleaning up replication task queue", tag.ReadLevel(*minAckedTaskID))
	r.metricsHandler.Counter(metrics.ReplicationTaskCleanupCount.GetMetricName()).Record(
		1,
		metrics.OperationTag(metrics.ReplicationTaskCleanupScope),
	)
	r.metricsHandler.Histogram(metrics.ReplicationTasksLag.GetMetricName(), metrics.ReplicationTasksLag.GetMetricUnit()).Record(
		r.shard.GetImmediateQueueExclusiveHighReadWatermark().Prev().TaskID-*minAckedTaskID,
		metrics.OperationTag(metrics.ReplicationTaskFetcherScope),
	)

	ctx, cancel := context.WithTimeout(context.Background(), time.Second*5)
	ctx = headers.SetCallerInfo(ctx, headers.SystemBackgroundCallerInfo)
	defer cancel()

	err := r.shard.GetExecutionManager().RangeCompleteHistoryTasks(
		ctx,
		&persistence.RangeCompleteHistoryTasksRequest{
			ShardID:             r.shard.GetShardID(),
			TaskCategory:        tasks.CategoryReplication,
			ExclusiveMaxTaskKey: tasks.NewImmediateKey(*minAckedTaskID + 1),
		},
	)
	if err == nil {
		r.minTxAckedTaskID = *minAckedTaskID
	}
	return err
}<|MERGE_RESOLUTION|>--- conflicted
+++ resolved
@@ -174,7 +174,6 @@
 		if clusterName == currentClusterName {
 			continue
 		}
-<<<<<<< HEAD
 		pollingShardIds := r.taskPollerManager.getSourceClusterShardIDs(clusterName)
 		for _, pollingShardId := range pollingShardIds {
 			perShardTaskProcessorKey := fmt.Sprintf(clusterCallbackKey, clusterName, pollingShardId)
@@ -200,7 +199,6 @@
 						RemoteCluster:   clusterName,
 						Shard:           r.shard,
 						HistoryResender: r.resender,
-						HistoryEngine:   r.engine,
 						DeleteManager:   r.deleteMgr,
 						WorkflowCache:   r.workflowCache,
 					}),
@@ -209,38 +207,6 @@
 				replicationTaskProcessor.Start()
 				r.taskProcessors[perShardTaskProcessorKey] = replicationTaskProcessor
 			}
-=======
-		// The metadata triggers a update when the following fields update: 1. Enabled 2. Initial Failover Version 3. Cluster address
-		// The callback covers three cases:
-		// Case 1: Remove a cluster Case 2: Add a new cluster Case 3: Refresh cluster metadata.
-
-		if processor, ok := r.taskProcessors[clusterName]; ok {
-			// Case 1 and Case 3
-			processor.Stop()
-			delete(r.taskProcessors, clusterName)
-		}
-
-		if clusterInfo := newClusterMetadata[clusterName]; clusterInfo != nil && clusterInfo.Enabled {
-			// Case 2 and Case 3
-			fetcher := r.replicationTaskFetcherFactory.GetOrCreateFetcher(clusterName)
-			replicationTaskProcessor := NewTaskProcessor(
-				r.shard,
-				r.engine,
-				r.config,
-				r.shard.GetMetricsHandler(),
-				fetcher,
-				r.taskExecutorProvider(TaskExecutorParams{
-					RemoteCluster:   clusterName,
-					Shard:           r.shard,
-					HistoryResender: r.resender,
-					DeleteManager:   r.deleteMgr,
-					WorkflowCache:   r.workflowCache,
-				}),
-				r.eventSerializer,
-			)
-			replicationTaskProcessor.Start()
-			r.taskProcessors[clusterName] = replicationTaskProcessor
->>>>>>> b132fc2d
 		}
 	}
 }
