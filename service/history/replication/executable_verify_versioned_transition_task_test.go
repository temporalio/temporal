// The MIT License
//
// Copyright (c) 2024 Temporal Technologies Inc.  All rights reserved.
//
// Permission is hereby granted, free of charge, to any person obtaining a copy
// of this software and associated documentation files (the "Software"), to deal
// in the Software without restriction, including without limitation the rights
// to use, copy, modify, merge, publish, distribute, sublicense, and/or sell
// copies of the Software, and to permit persons to whom the Software is
// furnished to do so, subject to the following conditions:
//
// The above copyright notice and this permission notice shall be included in
// all copies or substantial portions of the Software.
//
// THE SOFTWARE IS PROVIDED "AS IS", WITHOUT WARRANTY OF ANY KIND, EXPRESS OR
// IMPLIED, INCLUDING BUT NOT LIMITED TO THE WARRANTIES OF MERCHANTABILITY,
// FITNESS FOR A PARTICULAR PURPOSE AND NONINFRINGEMENT. IN NO EVENT SHALL THE
// AUTHORS OR COPYRIGHT HOLDERS BE LIABLE FOR ANY CLAIM, DAMAGES OR OTHER
// LIABILITY, WHETHER IN AN ACTION OF CONTRACT, TORT OR OTHERWISE, ARISING FROM,
// OUT OF OR IN CONNECTION WITH THE SOFTWARE OR THE USE OR OTHER DEALINGS IN
// THE SOFTWARE.

package replication

import (
	"errors"
	"math/rand"
	"testing"
	"time"

	"github.com/google/uuid"
	"github.com/stretchr/testify/require"
	"github.com/stretchr/testify/suite"
	"go.temporal.io/api/common/v1"
	"go.temporal.io/api/serviceerror"
	enumsspb "go.temporal.io/server/api/enums/v1"
	historyspb "go.temporal.io/server/api/history/v1"
	persistencepb "go.temporal.io/server/api/persistence/v1"
	replicationspb "go.temporal.io/server/api/replication/v1"
	"go.temporal.io/server/client"
	"go.temporal.io/server/common/cluster"
	"go.temporal.io/server/common/locks"
	"go.temporal.io/server/common/log"
	"go.temporal.io/server/common/metrics"
	"go.temporal.io/server/common/namespace"
	"go.temporal.io/server/common/persistence"
	"go.temporal.io/server/common/persistence/serialization"
	serviceerrors "go.temporal.io/server/common/serviceerror"
	"go.temporal.io/server/common/xdc"
	"go.temporal.io/server/service/history/configs"
	"go.temporal.io/server/service/history/shard"
	"go.temporal.io/server/service/history/tests"
	"go.temporal.io/server/service/history/workflow"
	"go.temporal.io/server/service/history/workflow/cache"
	"go.uber.org/mock/gomock"
)

type (
	executableVerifyVersionedTransitionTaskSuite struct {
		suite.Suite
		*require.Assertions

		controller              *gomock.Controller
		clusterMetadata         *cluster.MockMetadata
		clientBean              *client.MockBean
		shardController         *shard.MockController
		namespaceCache          *namespace.MockRegistry
		ndcHistoryResender      *xdc.MockNDCHistoryResender
		metricsHandler          metrics.Handler
		logger                  log.Logger
		executableTask          *MockExecutableTask
		eagerNamespaceRefresher *MockEagerNamespaceRefresher
		wfcache                 *cache.MockCache
		eventSerializer         serialization.Serializer
		mockExecutionManager    *persistence.MockExecutionManager
		config                  *configs.Config
		sourceClusterName       string
		sourceShardKey          ClusterShardKey

		taskID      int64
		namespaceID string
		workflowID  string
		runID       string
		task        *ExecutableVerifyVersionedTransitionTask
		newRunID    string
		toolBox     ProcessToolBox
	}
)

func TestExecutableVerifyVersionedTransitionTaskSuite(t *testing.T) {
	s := new(executableVerifyVersionedTransitionTaskSuite)
	suite.Run(t, s)
}

func (s *executableVerifyVersionedTransitionTaskSuite) SetupSuite() {
	s.Assertions = require.New(s.T())
}

func (s *executableVerifyVersionedTransitionTaskSuite) TearDownSuite() {

}

func (s *executableVerifyVersionedTransitionTaskSuite) SetupTest() {
	s.controller = gomock.NewController(s.T())
	s.clusterMetadata = cluster.NewMockMetadata(s.controller)
	s.clientBean = client.NewMockBean(s.controller)
	s.shardController = shard.NewMockController(s.controller)
	s.namespaceCache = namespace.NewMockRegistry(s.controller)
	s.ndcHistoryResender = xdc.NewMockNDCHistoryResender(s.controller)
	s.metricsHandler = metrics.NoopMetricsHandler
	s.logger = log.NewNoopLogger()
	s.executableTask = NewMockExecutableTask(s.controller)
	s.eventSerializer = serialization.NewSerializer()
	s.eagerNamespaceRefresher = NewMockEagerNamespaceRefresher(s.controller)
	s.wfcache = cache.NewMockCache(s.controller)
	s.namespaceID = uuid.NewString()
	s.workflowID = uuid.NewString()
	s.runID = "old_run"
	s.newRunID = "new_run"

	s.taskID = rand.Int63()

	s.sourceClusterName = cluster.TestCurrentClusterName
	s.sourceShardKey = ClusterShardKey{
		ClusterID: int32(cluster.TestCurrentClusterInitialFailoverVersion),
		ShardID:   rand.Int31(),
	}
	s.mockExecutionManager = persistence.NewMockExecutionManager(s.controller)
	s.config = tests.NewDynamicConfig()

	taskCreationTime := time.Unix(0, rand.Int63())
	s.toolBox = ProcessToolBox{
		ClusterMetadata:         s.clusterMetadata,
		ClientBean:              s.clientBean,
		ShardController:         s.shardController,
		NamespaceCache:          s.namespaceCache,
		NDCHistoryResender:      s.ndcHistoryResender,
		MetricsHandler:          s.metricsHandler,
		Logger:                  s.logger,
		EventSerializer:         s.eventSerializer,
		EagerNamespaceRefresher: s.eagerNamespaceRefresher,
		DLQWriter:               NewExecutionManagerDLQWriter(s.mockExecutionManager),
		Config:                  s.config,
		WorkflowCache:           s.wfcache,
	}
	replicationTask := &replicationspb.ReplicationTask{
		TaskType:     enumsspb.REPLICATION_TASK_TYPE_VERIFY_VERSIONED_TRANSITION_TASK,
		SourceTaskId: s.taskID,
		Attributes: &replicationspb.ReplicationTask_VerifyVersionedTransitionTaskAttributes{
			VerifyVersionedTransitionTaskAttributes: &replicationspb.VerifyVersionedTransitionTaskAttributes{
				NamespaceId: s.namespaceID,
				WorkflowId:  s.workflowID,
				RunId:       s.runID,
			},
		},
		VersionedTransition: &persistencepb.VersionedTransition{
			NamespaceFailoverVersion: 3,
			TransitionCount:          5,
		},
	}
	s.task = NewExecutableVerifyVersionedTransitionTask(
		s.toolBox,
		s.taskID,
		taskCreationTime,
		s.sourceClusterName,
		s.sourceShardKey,
		replicationTask,
	)
	s.task.ExecutableTask = s.executableTask
	s.executableTask.EXPECT().TaskID().Return(s.taskID).AnyTimes()
	s.executableTask.EXPECT().SourceClusterName().Return(s.sourceClusterName).AnyTimes()
	s.executableTask.EXPECT().TaskCreationTime().Return(taskCreationTime).AnyTimes()
}

func (s *executableVerifyVersionedTransitionTaskSuite) TearDownTest() {
	s.controller.Finish()
}

func (s *executableVerifyVersionedTransitionTaskSuite) TestExecute_CurrentBranch_VerifySuccess() {
	taskNextEvent := int64(10)
	replicationTask := &replicationspb.ReplicationTask{
		TaskType:     enumsspb.REPLICATION_TASK_TYPE_VERIFY_VERSIONED_TRANSITION_TASK,
		SourceTaskId: s.taskID,
		Attributes: &replicationspb.ReplicationTask_VerifyVersionedTransitionTaskAttributes{
			VerifyVersionedTransitionTaskAttributes: &replicationspb.VerifyVersionedTransitionTaskAttributes{
				NamespaceId: s.namespaceID,
				WorkflowId:  s.workflowID,
				RunId:       s.runID,
				NextEventId: taskNextEvent,
				NewRunId:    s.newRunID,
			},
		},
		VersionedTransition: &persistencepb.VersionedTransition{
			NamespaceFailoverVersion: 3,
			TransitionCount:          5,
		},
	}
	s.executableTask.EXPECT().TerminalState().Return(false)
	s.executableTask.EXPECT().ReplicationTask().Times(1).Return(replicationTask)
	s.executableTask.EXPECT().GetNamespaceInfo(gomock.Any(), s.task.NamespaceID).Return(
		uuid.NewString(), true, nil,
	).AnyTimes()
	mu := workflow.NewMockMutableState(s.controller)
	mu.EXPECT().CloneToProto().Return(
		&persistencepb.WorkflowMutableState{
			ExecutionInfo: &persistencepb.WorkflowExecutionInfo{
				TransitionHistory: []*persistencepb.VersionedTransition{
					{NamespaceFailoverVersion: 1, TransitionCount: 3},
					{NamespaceFailoverVersion: 3, TransitionCount: 6},
				},
			},
			NextEventId: taskNextEvent,
		},
	).AnyTimes()

	s.mockGetMutableState(s.namespaceID, s.workflowID, s.runID, mu, nil)
	newRunMs := workflow.NewMockMutableState(s.controller)
	newRunMs.EXPECT().CloneToProto().Return(&persistencepb.WorkflowMutableState{}).AnyTimes()
	s.mockGetMutableState(s.namespaceID, s.workflowID, s.newRunID, newRunMs, nil)

	task := NewExecutableVerifyVersionedTransitionTask(
		s.toolBox,
		s.taskID,
		time.Now(),
		s.sourceClusterName,
		s.sourceShardKey,
		replicationTask,
	)
	task.ExecutableTask = s.executableTask

	err := task.Execute()
	s.NoError(err)
}

func (s *executableVerifyVersionedTransitionTaskSuite) TestExecute_CurrentBranch_NewRunNotFound() {
	taskNextEvent := int64(10)
	replicationTask := &replicationspb.ReplicationTask{
		TaskType:     enumsspb.REPLICATION_TASK_TYPE_VERIFY_VERSIONED_TRANSITION_TASK,
		SourceTaskId: s.taskID,
		Attributes: &replicationspb.ReplicationTask_VerifyVersionedTransitionTaskAttributes{
			VerifyVersionedTransitionTaskAttributes: &replicationspb.VerifyVersionedTransitionTaskAttributes{
				NamespaceId: s.namespaceID,
				WorkflowId:  s.workflowID,
				RunId:       s.runID,
				NextEventId: taskNextEvent,
				NewRunId:    s.newRunID,
			},
		},
		VersionedTransition: &persistencepb.VersionedTransition{
			NamespaceFailoverVersion: 3,
			TransitionCount:          5,
		},
	}
	s.executableTask.EXPECT().TerminalState().Return(false)
	s.executableTask.EXPECT().ReplicationTask().Times(1).Return(replicationTask).AnyTimes()
	s.executableTask.EXPECT().GetNamespaceInfo(gomock.Any(), s.task.NamespaceID).Return(
		uuid.NewString(), true, nil,
	).AnyTimes()

	mu := workflow.NewMockMutableState(s.controller)
	mu.EXPECT().CloneToProto().Return(
		&persistencepb.WorkflowMutableState{
			ExecutionInfo: &persistencepb.WorkflowExecutionInfo{
				TransitionHistory: []*persistencepb.VersionedTransition{
					{NamespaceFailoverVersion: 1, TransitionCount: 3},
					{NamespaceFailoverVersion: 3, TransitionCount: 6},
				},
			},
			NextEventId: taskNextEvent,
		},
	).AnyTimes()

	s.mockGetMutableState(s.namespaceID, s.workflowID, s.runID, mu, nil)
	s.mockGetMutableState(s.namespaceID, s.workflowID, s.newRunID, nil, serviceerror.NewNotFound("workflow not found"))
	task := NewExecutableVerifyVersionedTransitionTask(
		s.toolBox,
		s.taskID,
		time.Now(),
		s.sourceClusterName,
		s.sourceShardKey,
		replicationTask,
	)
	task.ExecutableTask = s.executableTask

	err := task.Execute()
	s.IsType(&serviceerror.DataLoss{}, err)
}

func (s *executableVerifyVersionedTransitionTaskSuite) mockGetMutableState(
	namespaceId string,
	workflowId string,
	runId string,
	mutableState workflow.MutableState,
	err error,
) {
	shardContext := shard.NewMockContext(s.controller)
	s.shardController.EXPECT().GetShardByNamespaceWorkflow(
		namespace.ID(s.task.NamespaceID),
		s.task.WorkflowID,
	).Return(shardContext, nil)
	wfCtx := workflow.NewMockContext(s.controller)
	if err == nil {
		wfCtx.EXPECT().LoadMutableState(gomock.Any(), shardContext).Return(mutableState, err)
	}
	s.wfcache.EXPECT().GetOrCreateWorkflowExecution(
		gomock.Any(),
		shardContext,
		namespace.ID(namespaceId),
		&common.WorkflowExecution{
			WorkflowId: workflowId,
			RunId:      runId,
		},
		locks.PriorityLow,
	).Return(wfCtx, func(err error) {}, err)
}

func (s *executableVerifyVersionedTransitionTaskSuite) TestExecute_CurrentBranch_NotUpToDate() {
	taskNextEvent := int64(10)
	replicationTask := &replicationspb.ReplicationTask{
		TaskType:     enumsspb.REPLICATION_TASK_TYPE_VERIFY_VERSIONED_TRANSITION_TASK,
		SourceTaskId: s.taskID,
		Attributes: &replicationspb.ReplicationTask_VerifyVersionedTransitionTaskAttributes{
			VerifyVersionedTransitionTaskAttributes: &replicationspb.VerifyVersionedTransitionTaskAttributes{
				NamespaceId: s.namespaceID,
				WorkflowId:  s.workflowID,
				RunId:       s.runID,
				NextEventId: taskNextEvent,
				NewRunId:    s.newRunID,
			},
		},
		VersionedTransition: &persistencepb.VersionedTransition{
			NamespaceFailoverVersion: 3,
			TransitionCount:          7,
		},
	}
	s.executableTask.EXPECT().TerminalState().Return(false)
	s.executableTask.EXPECT().ReplicationTask().Return(replicationTask).AnyTimes()
	s.executableTask.EXPECT().GetNamespaceInfo(gomock.Any(), s.task.NamespaceID).Return(
		uuid.NewString(), true, nil,
	).AnyTimes()

	mu := workflow.NewMockMutableState(s.controller)
	transitionHistory := []*persistencepb.VersionedTransition{
		{NamespaceFailoverVersion: 1, TransitionCount: 3},
		{NamespaceFailoverVersion: 3, TransitionCount: 6},
	}
	mu.EXPECT().CloneToProto().Return(
		&persistencepb.WorkflowMutableState{
			ExecutionInfo: &persistencepb.WorkflowExecutionInfo{
				TransitionHistory: transitionHistory,
			},
			NextEventId: taskNextEvent,
		},
	).AnyTimes()

	s.mockGetMutableState(s.namespaceID, s.workflowID, s.runID, mu, nil)

	task := NewExecutableVerifyVersionedTransitionTask(
		s.toolBox,
		s.taskID,
		time.Now(),
		s.sourceClusterName,
		s.sourceShardKey,
		replicationTask,
	)
	task.ExecutableTask = s.executableTask

	err := task.Execute()
	s.IsType(&serviceerrors.SyncState{}, err)
	s.Equal(transitionHistory[1], err.(*serviceerrors.SyncState).VersionedTransition)
}

func (s *executableVerifyVersionedTransitionTaskSuite) TestExecute_NonCurrentBranch_VerifySuccess() {
	taskNextEvent := int64(10)
	replicationTask := &replicationspb.ReplicationTask{
		TaskType:     enumsspb.REPLICATION_TASK_TYPE_VERIFY_VERSIONED_TRANSITION_TASK,
		SourceTaskId: s.taskID,
		Attributes: &replicationspb.ReplicationTask_VerifyVersionedTransitionTaskAttributes{
			VerifyVersionedTransitionTaskAttributes: &replicationspb.VerifyVersionedTransitionTaskAttributes{
				NamespaceId: s.namespaceID,
				WorkflowId:  s.workflowID,
				RunId:       s.runID,
				NextEventId: taskNextEvent,
				NewRunId:    s.newRunID,
				EventVersionHistory: []*historyspb.VersionHistoryItem{
					{
						EventId: 9,
						Version: 1,
					},
				},
			},
		},
		VersionedTransition: &persistencepb.VersionedTransition{
			NamespaceFailoverVersion: 1,
			TransitionCount:          4,
		},
	}
	s.executableTask.EXPECT().TerminalState().Return(false)
	s.executableTask.EXPECT().ReplicationTask().Return(replicationTask).AnyTimes()
	s.executableTask.EXPECT().GetNamespaceInfo(gomock.Any(), s.task.NamespaceID).Return(
		uuid.NewString(), true, nil,
	).AnyTimes()

	mu := workflow.NewMockMutableState(s.controller)
	mu.EXPECT().CloneToProto().Return(
		&persistencepb.WorkflowMutableState{
			ExecutionInfo: &persistencepb.WorkflowExecutionInfo{
				TransitionHistory: []*persistencepb.VersionedTransition{
					{NamespaceFailoverVersion: 1, TransitionCount: 3},
					{NamespaceFailoverVersion: 3, TransitionCount: 6},
				},
				VersionHistories: &historyspb.VersionHistories{
					Histories: []*historyspb.VersionHistory{
						{
							BranchToken: []byte{1, 2, 3},
							Items: []*historyspb.VersionHistoryItem{
								{
<<<<<<< HEAD
									EventId: 11,
=======
									EventId: 5,
									Version: 1,
								},
								{
									EventId: 10,
									Version: 3,
								},
							},
						},
						{
							BranchToken: []byte{1, 2, 3, 4},
							Items: []*historyspb.VersionHistoryItem{
								{
									EventId: 10,
>>>>>>> e6fcdeca
									Version: 1,
								},
							},
						},
					},
				},
			},
			NextEventId: taskNextEvent,
		},
	).AnyTimes()

	s.mockGetMutableState(s.namespaceID, s.workflowID, s.runID, mu, nil)
	newRunMs := workflow.NewMockMutableState(s.controller)
	newRunMs.EXPECT().CloneToProto().Return(&persistencepb.WorkflowMutableState{}).AnyTimes()
	s.mockGetMutableState(s.namespaceID, s.workflowID, s.newRunID, newRunMs, nil)

	task := NewExecutableVerifyVersionedTransitionTask(
		s.toolBox,
		s.taskID,
		time.Now(),
		s.sourceClusterName,
		s.sourceShardKey,
		replicationTask,
	)
	task.ExecutableTask = s.executableTask

	err := task.Execute()
	s.NoError(err)
}

func (s *executableVerifyVersionedTransitionTaskSuite) TestExecute_NonCurrentBranch_NotUpToDate() {
	taskNextEvent := int64(10)
	replicationTask := &replicationspb.ReplicationTask{
		TaskType:     enumsspb.REPLICATION_TASK_TYPE_VERIFY_VERSIONED_TRANSITION_TASK,
		SourceTaskId: s.taskID,
		Attributes: &replicationspb.ReplicationTask_VerifyVersionedTransitionTaskAttributes{
			VerifyVersionedTransitionTaskAttributes: &replicationspb.VerifyVersionedTransitionTaskAttributes{
				NamespaceId: s.namespaceID,
				WorkflowId:  s.workflowID,
				RunId:       s.runID,
				NextEventId: taskNextEvent,
				NewRunId:    s.newRunID,
				EventVersionHistory: []*historyspb.VersionHistoryItem{
					{
						EventId: 9,
						Version: 1,
					},
				},
			},
		},
		VersionedTransition: &persistencepb.VersionedTransition{
			NamespaceFailoverVersion: 1,
			TransitionCount:          4,
		},
	}
	s.executableTask.EXPECT().TerminalState().Return(false)
	s.executableTask.EXPECT().ReplicationTask().Return(replicationTask).AnyTimes()
	s.executableTask.EXPECT().GetNamespaceInfo(gomock.Any(), s.task.NamespaceID).Return(
		uuid.NewString(), true, nil,
	).AnyTimes()

	mu := workflow.NewMockMutableState(s.controller)
	mu.EXPECT().CloneToProto().Return(
		&persistencepb.WorkflowMutableState{
			ExecutionInfo: &persistencepb.WorkflowExecutionInfo{
				TransitionHistory: []*persistencepb.VersionedTransition{
					{NamespaceFailoverVersion: 1, TransitionCount: 3},
					{NamespaceFailoverVersion: 3, TransitionCount: 6},
				},
				VersionHistories: &historyspb.VersionHistories{
					Histories: []*historyspb.VersionHistory{
						{
							BranchToken: []byte{1, 2, 3},
							Items: []*historyspb.VersionHistoryItem{
								{
									EventId: 8,
									Version: 1,
								},
							},
						},
					},
				},
			},
			NextEventId: taskNextEvent,
		},
	).AnyTimes()

	s.mockGetMutableState(s.namespaceID, s.workflowID, s.runID, mu, nil)

	task := NewExecutableVerifyVersionedTransitionTask(
		s.toolBox,
		s.taskID,
		time.Now(),
		s.sourceClusterName,
		s.sourceShardKey,
		replicationTask,
	)
	task.ExecutableTask = s.executableTask
	s.executableTask.EXPECT().BackFillEvents(
		gomock.Any(),
		s.sourceClusterName,
		s.task.WorkflowKey,
		int64(9),
		int64(1),
		int64(9),
		int64(1),
		s.newRunID,
	).Return(nil)

	err := task.Execute()
	s.NoError(err)
}

func (s *executableVerifyVersionedTransitionTaskSuite) TestExecute_Skip_TerminalState() {
	s.executableTask.EXPECT().TerminalState().Return(true)

	err := s.task.Execute()
	s.NoError(err)
}

func (s *executableVerifyVersionedTransitionTaskSuite) TestExecute_Skip_Namespace() {
	s.executableTask.EXPECT().TerminalState().Return(false)
	s.executableTask.EXPECT().GetNamespaceInfo(gomock.Any(), s.task.NamespaceID).Return(
		uuid.NewString(), false, nil,
	).AnyTimes()

	err := s.task.Execute()
	s.NoError(err)
}

func (s *executableVerifyVersionedTransitionTaskSuite) TestExecute_Err() {
	s.executableTask.EXPECT().TerminalState().Return(false)
	err := errors.New("OwO")
	s.executableTask.EXPECT().GetNamespaceInfo(gomock.Any(), s.task.NamespaceID).Return(
		"", false, err,
	).AnyTimes()

	s.Equal(err, s.task.Execute())
}<|MERGE_RESOLUTION|>--- conflicted
+++ resolved
@@ -415,9 +415,6 @@
 							BranchToken: []byte{1, 2, 3},
 							Items: []*historyspb.VersionHistoryItem{
 								{
-<<<<<<< HEAD
-									EventId: 11,
-=======
 									EventId: 5,
 									Version: 1,
 								},
@@ -432,7 +429,6 @@
 							Items: []*historyspb.VersionHistoryItem{
 								{
 									EventId: 10,
->>>>>>> e6fcdeca
 									Version: 1,
 								},
 							},
