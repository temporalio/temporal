--- conflicted
+++ resolved
@@ -164,7 +164,6 @@
 			taskCreationTime,
 			sourceClusterName,
 			sourceShardKey,
-<<<<<<< HEAD
 			replicationTask,
 		)
 	case enumsspb.REPLICATION_TASK_TYPE_SYNC_VERSIONED_TRANSITION_TASK:
@@ -172,9 +171,8 @@
 			e.processToolBox,
 			replicationTask.SourceTaskId,
 			taskCreationTime,
-			taskClusterName,
-=======
->>>>>>> 11bcaa69
+			sourceClusterName,
+			sourceShardKey,
 			replicationTask,
 		)
 	default:
