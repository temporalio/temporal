--- conflicted
+++ resolved
@@ -112,15 +112,8 @@
 	) SourceTaskConverter {
 		return NewSourceTaskConverter(
 			historyEngine,
-<<<<<<< HEAD
 			shardContext.GetNamespaceRegistry(),
-			clientClusterShardCount,
-			clientClusterName,
-			clientShardKey,
 			config)
-=======
-			shardContext.GetNamespaceRegistry())
->>>>>>> 7a31940b
 	}
 }
 
