// The MIT License
//
// Copyright (c) 2020 Temporal Technologies Inc.  All rights reserved.
//
// Copyright (c) 2020 Uber Technologies, Inc.
//
// Permission is hereby granted, free of charge, to any person obtaining a copy
// of this software and associated documentation files (the "Software"), to deal
// in the Software without restriction, including without limitation the rights
// to use, copy, modify, merge, publish, distribute, sublicense, and/or sell
// copies of the Software, and to permit persons to whom the Software is
// furnished to do so, subject to the following conditions:
//
// The above copyright notice and this permission notice shall be included in
// all copies or substantial portions of the Software.
//
// THE SOFTWARE IS PROVIDED "AS IS", WITHOUT WARRANTY OF ANY KIND, EXPRESS OR
// IMPLIED, INCLUDING BUT NOT LIMITED TO THE WARRANTIES OF MERCHANTABILITY,
// FITNESS FOR A PARTICULAR PURPOSE AND NONINFRINGEMENT. IN NO EVENT SHALL THE
// AUTHORS OR COPYRIGHT HOLDERS BE LIABLE FOR ANY CLAIM, DAMAGES OR OTHER
// LIABILITY, WHETHER IN AN ACTION OF CONTRACT, TORT OR OTHERWISE, ARISING FROM,
// OUT OF OR IN CONNECTION WITH THE SOFTWARE OR THE USE OR OTHER DEALINGS IN
// THE SOFTWARE.

//go:generate mockgen -copyright_file ../../../LICENSE -package $GOPACKAGE -source $GOFILE -destination stream_sender_mock.go

package replication

import (
	"context"
	"fmt"
	"math"
	"sync/atomic"

	"go.temporal.io/api/serviceerror"
	"go.temporal.io/server/service/history/configs"
	"google.golang.org/protobuf/types/known/timestamppb"

	enumsspb "go.temporal.io/server/api/enums/v1"
	"go.temporal.io/server/api/historyservice/v1"
	persistencespb "go.temporal.io/server/api/persistence/v1"
	replicationspb "go.temporal.io/server/api/replication/v1"
	"go.temporal.io/server/common"
	"go.temporal.io/server/common/channel"
	"go.temporal.io/server/common/headers"
	"go.temporal.io/server/common/log"
	"go.temporal.io/server/common/log/tag"
	"go.temporal.io/server/common/metrics"
	"go.temporal.io/server/common/namespace"
	"go.temporal.io/server/common/primitives/timestamp"
	"go.temporal.io/server/service/history/shard"
	"go.temporal.io/server/service/history/tasks"
)

const TaskMaxSkipCount int = 1000

type (
	StreamSender interface {
		IsValid() bool
		Key() ClusterShardKeyPair
		Stop()
	}
	StreamSenderImpl struct {
		server        historyservice.HistoryService_StreamWorkflowReplicationMessagesServer
		shardContext  shard.Context
		historyEngine shard.Engine
		taskConverter SourceTaskConverter
		metrics       metrics.Handler
		logger        log.Logger

<<<<<<< HEAD
		status                  int32
		clientClusterName       string
		clientShardKey          ClusterShardKey
		serverShardKey          ClusterShardKey
		clientClusterShardCount int32
		shutdownChan            channel.ShutdownOnce
=======
		status               int32
		clientShardKey       ClusterShardKey
		serverShardKey       ClusterShardKey
		shutdownChan         channel.ShutdownOnce
		config               *configs.Config
		isTieredStackEnabled bool
>>>>>>> 12f46f73
	}
)

func NewStreamSender(
	server historyservice.HistoryService_StreamWorkflowReplicationMessagesServer,
	shardContext shard.Context,
	historyEngine shard.Engine,
	taskConverter SourceTaskConverter,
	clientClusterName string,
	clientClusterShardCount int32,
	clientShardKey ClusterShardKey,
	serverShardKey ClusterShardKey,
	config *configs.Config,
) *StreamSenderImpl {
	logger := log.With(
		shardContext.GetLogger(),
		tag.TargetCluster(clientClusterName), // client is the target cluster (passive cluster)
		tag.TargetShardID(clientShardKey.ShardID),
	)
	return &StreamSenderImpl{
		server:        server,
		shardContext:  shardContext,
		historyEngine: historyEngine,
		taskConverter: taskConverter,
		metrics:       shardContext.GetMetricsHandler(),
		logger:        logger,

<<<<<<< HEAD
		status:                  common.DaemonStatusInitialized,
		clientClusterName:       clientClusterName,
		clientShardKey:          clientShardKey,
		serverShardKey:          serverShardKey,
		clientClusterShardCount: clientClusterShardCount,
		shutdownChan:            channel.NewShutdownOnce(),
=======
		status:               common.DaemonStatusInitialized,
		clientShardKey:       clientShardKey,
		serverShardKey:       serverShardKey,
		shutdownChan:         channel.NewShutdownOnce(),
		config:               config,
		isTieredStackEnabled: config.EnableReplicationTaskTieredProcessing(),
>>>>>>> 12f46f73
	}
}

func (s *StreamSenderImpl) Start() {
	if !atomic.CompareAndSwapInt32(
		&s.status,
		common.DaemonStatusInitialized,
		common.DaemonStatusStarted,
	) {
		return
	}
	getSenderEventLoop := func(priority enumsspb.TaskPriority) func() error {
		return func() error {
			return s.sendEventLoop(priority)
		}
	}

	if s.isTieredStackEnabled {
		go WrapEventLoop(getSenderEventLoop(enumsspb.TASK_PRIORITY_HIGH), s.Stop, s.logger, s.metrics, s.clientShardKey, s.serverShardKey, streamReceiverMonitorInterval)
		go WrapEventLoop(getSenderEventLoop(enumsspb.TASK_PRIORITY_LOW), s.Stop, s.logger, s.metrics, s.clientShardKey, s.serverShardKey, streamReceiverMonitorInterval)
	} else {
		go WrapEventLoop(getSenderEventLoop(enumsspb.TASK_PRIORITY_UNSPECIFIED), s.Stop, s.logger, s.metrics, s.clientShardKey, s.serverShardKey, streamReceiverMonitorInterval)
	}

	go WrapEventLoop(s.recvEventLoop, s.Stop, s.logger, s.metrics, s.clientShardKey, s.serverShardKey, streamReceiverMonitorInterval)

	s.logger.Info("StreamSender started.")
}

func (s *StreamSenderImpl) Stop() {
	if !atomic.CompareAndSwapInt32(
		&s.status,
		common.DaemonStatusStarted,
		common.DaemonStatusStopped,
	) {
		return
	}

	s.shutdownChan.Shutdown()
	s.logger.Info("StreamSender stopped.")
}

func (s *StreamSenderImpl) IsValid() bool {
	return atomic.LoadInt32(&s.status) == common.DaemonStatusStarted
}

func (s *StreamSenderImpl) Wait() {
	<-s.shutdownChan.Channel()
}

func (s *StreamSenderImpl) Key() ClusterShardKeyPair {
	return ClusterShardKeyPair{
		Client: s.clientShardKey,
		Server: s.serverShardKey,
	}
}

func (s *StreamSenderImpl) recvEventLoop() (retErr error) {
	var panicErr error
	defer func() {
		if panicErr != nil {
			retErr = panicErr
			metrics.ReplicationStreamPanic.With(s.metrics).Record(1)
		}
	}()

	defer log.CapturePanic(s.logger, &panicErr)

	var inclusiveLowWatermark int64

	for !s.shutdownChan.IsShutdown() {
		if s.isTieredStackEnabled != s.config.EnableReplicationTaskTieredProcessing() {
			s.logger.Warn("ReplicationStreamError StreamSender detected tiered stack change, restart the stream")
			return NewStreamError("StreamError tiered stack change, reconnect stream", serviceerror.NewInternal("tiered stack change"))
		}
		req, err := s.server.Recv()
		if err != nil {
			s.logger.Error("ReplicationStreamError StreamSender failed to receive", tag.Error(err))
			return NewStreamError("StreamError recv error", err)
		}
		switch attr := req.GetAttributes().(type) {
		case *historyservice.StreamWorkflowReplicationMessagesRequest_SyncReplicationState:
			if attr.SyncReplicationState.GetInclusiveLowWatermark() != inclusiveLowWatermark {
				inclusiveLowWatermark = attr.SyncReplicationState.GetInclusiveLowWatermark()
				s.logger.Debug(fmt.Sprintf("StreamSender received new inclusiveLowWatermark: %v", inclusiveLowWatermark))
			}
			if err := s.recvSyncReplicationState(attr.SyncReplicationState); err != nil {
				s.logger.Error("ReplicationServiceError StreamSender unable to handle SyncReplicationState", tag.Error(err))
				return err
			}
			metrics.ReplicationTasksRecv.With(s.metrics).Record(
				int64(1),
				metrics.FromClusterIDTag(s.clientShardKey.ClusterID),
				metrics.ToClusterIDTag(s.serverShardKey.ClusterID),
				metrics.OperationTag(metrics.SyncWatermarkScope),
			)
		default:
			err := serviceerror.NewInternal(fmt.Sprintf(
				"StreamReplicationMessages encountered unknown type: %T %v", attr, attr,
			))
			s.logger.Error("ReplicationServiceError StreamSender unable to handle request", tag.Error(err))
			return err
		}
	}
	return nil
}

func (s *StreamSenderImpl) sendEventLoop(priority enumsspb.TaskPriority) (retErr error) {
	var panicErr error
	defer func() {
		if panicErr != nil {
			retErr = panicErr
			metrics.ReplicationStreamPanic.With(s.metrics).Record(1)
		}
	}()

	defer log.CapturePanic(s.logger, &panicErr)

	newTaskNotificationChan, subscriberID := s.historyEngine.SubscribeReplicationNotification()
	defer s.historyEngine.UnsubscribeReplicationNotification(subscriberID)

	catchupEndExclusiveWatermark, err := s.sendCatchUp(priority)
	if err != nil {
		s.logger.Error("ReplicationServiceError StreamSender unable to catch up replication tasks", tag.Error(err))
		return err
	}
	s.logger.Debug(fmt.Sprintf("StreamSender sendCatchUp finished with catchupEndExclusiveWatermark %v", catchupEndExclusiveWatermark))
	if err := s.sendLive(
		priority,
		newTaskNotificationChan,
		catchupEndExclusiveWatermark,
	); err != nil {
		s.logger.Error("ReplicationServiceError StreamSender unable to stream replication tasks", tag.Error(err))
		return err
	}
	return nil
}

func (s *StreamSenderImpl) recvSyncReplicationState(
	attr *replicationspb.SyncReplicationState,
) error {
	var readerState *persistencespb.QueueReaderState
	switch s.isTieredStackEnabled {
	case true:
		if attr.HighPriorityState == nil || attr.LowPriorityState == nil {
			return NewStreamError("ReplicationServiceError StreamSender encountered unsupported SyncReplicationState", nil)
		}
		readerState = &persistencespb.QueueReaderState{
			Scopes: []*persistencespb.QueueSliceScope{
				// index 0 is for overall low watermark. In tiered stack it is Min(LowWatermark-high priority, LowWatermark-low priority)
				{
					Range: &persistencespb.QueueSliceRange{
						InclusiveMin: shard.ConvertToPersistenceTaskKey(
							tasks.NewImmediateKey(attr.GetInclusiveLowWatermark()),
						),
						ExclusiveMax: shard.ConvertToPersistenceTaskKey(
							tasks.NewImmediateKey(math.MaxInt64),
						),
					},
					Predicate: &persistencespb.Predicate{
						PredicateType: enumsspb.PREDICATE_TYPE_UNIVERSAL,
						Attributes:    &persistencespb.Predicate_UniversalPredicateAttributes{},
					},
				},
				// index 1 is for high priority
				{
					Range: &persistencespb.QueueSliceRange{
						InclusiveMin: shard.ConvertToPersistenceTaskKey(
							tasks.NewImmediateKey(attr.GetHighPriorityState().GetInclusiveLowWatermark()),
						),
						ExclusiveMax: shard.ConvertToPersistenceTaskKey(
							tasks.NewImmediateKey(math.MaxInt64),
						),
					},
					Predicate: &persistencespb.Predicate{
						PredicateType: enumsspb.PREDICATE_TYPE_UNIVERSAL,
						Attributes:    &persistencespb.Predicate_UniversalPredicateAttributes{},
					},
				},
				// index 2 is for low priority
				{
					Range: &persistencespb.QueueSliceRange{
						InclusiveMin: shard.ConvertToPersistenceTaskKey(
							tasks.NewImmediateKey(attr.GetLowPriorityState().GetInclusiveLowWatermark()),
						),
						ExclusiveMax: shard.ConvertToPersistenceTaskKey(
							tasks.NewImmediateKey(math.MaxInt64),
						),
					},
					Predicate: &persistencespb.Predicate{
						PredicateType: enumsspb.PREDICATE_TYPE_UNIVERSAL,
						Attributes:    &persistencespb.Predicate_UniversalPredicateAttributes{},
					},
				},
			},
		}
	case false:
		if attr.HighPriorityState != nil || attr.LowPriorityState != nil {
			return NewStreamError("ReplicationServiceError StreamSender encountered unsupported SyncReplicationState", nil)
		}
		readerState = &persistencespb.QueueReaderState{
			Scopes: []*persistencespb.QueueSliceScope{
				// in single stack, index 0 is for overall low watermark
				{
					Range: &persistencespb.QueueSliceRange{
						InclusiveMin: shard.ConvertToPersistenceTaskKey(
							tasks.NewImmediateKey(attr.GetInclusiveLowWatermark()),
						),
						ExclusiveMax: shard.ConvertToPersistenceTaskKey(
							tasks.NewImmediateKey(math.MaxInt64),
						),
					},
					Predicate: &persistencespb.Predicate{
						PredicateType: enumsspb.PREDICATE_TYPE_UNIVERSAL,
						Attributes:    &persistencespb.Predicate_UniversalPredicateAttributes{},
					},
				},
			},
		}
	}

	inclusiveLowWatermark := attr.GetInclusiveLowWatermark()
	inclusiveLowWatermarkTime := attr.GetInclusiveLowWatermarkTime()

	readerID := shard.ReplicationReaderIDFromClusterShardID(
		int64(s.clientShardKey.ClusterID),
		s.clientShardKey.ShardID,
	)

	if err := s.shardContext.UpdateReplicationQueueReaderState(
		readerID,
		readerState,
	); err != nil {
		return err
	}
	return s.shardContext.UpdateRemoteReaderInfo(
		readerID,
		inclusiveLowWatermark-1,
		inclusiveLowWatermarkTime.AsTime(),
	)
}

func (s *StreamSenderImpl) sendCatchUp(priority enumsspb.TaskPriority) (int64, error) {
	readerID := shard.ReplicationReaderIDFromClusterShardID(
		int64(s.clientShardKey.ClusterID),
		s.clientShardKey.ShardID,
	)

	catchupEndExclusiveWatermark := s.shardContext.GetQueueExclusiveHighReadWatermark(tasks.CategoryReplication).TaskID

	var catchupBeginInclusiveWatermark int64
	queueState, ok := s.shardContext.GetQueueState(
		tasks.CategoryReplication,
	)
	if !ok {
		s.logger.Debug("StreamSender queueState not found")
		catchupBeginInclusiveWatermark = catchupEndExclusiveWatermark
	} else {
		readerState, ok := queueState.ReaderStates[readerID]
		if !ok {
			s.logger.Debug(fmt.Sprintf("StreamSender readerState not found, readerID %v", readerID))
			catchupBeginInclusiveWatermark = catchupEndExclusiveWatermark
		} else {
			catchupBeginInclusiveWatermark = s.getSendCatchupBeginInclusiveWatermark(readerState, priority)
		}
	}
	if err := s.sendTasks(
		priority,
		catchupBeginInclusiveWatermark,
		catchupEndExclusiveWatermark,
	); err != nil {
		return 0, err
	}
	return catchupEndExclusiveWatermark, nil
}

func (s *StreamSenderImpl) getSendCatchupBeginInclusiveWatermark(readerState *persistencespb.QueueReaderState, priority enumsspb.TaskPriority) int64 {
	getReaderScopesIndex := func(priority enumsspb.TaskPriority) int {
		switch priority {
		case enumsspb.TASK_PRIORITY_HIGH:
			/*
				this is to handle the case when switch from single stack to tiered stack, the reader state is still in old format.
				In this case, it is safe to use the overall low watermark as the beginInclusiveWatermark, as long as we always guarantee
				the overall low watermark is Min(lowPriorityLowWatermark, highPriorityLowWatermark)
			*/
			if len(readerState.Scopes) != 3 {
				return 0
			}
			return 1
		case enumsspb.TASK_PRIORITY_LOW:
			if len(readerState.Scopes) != 3 {
				return 0
			}
			return 2
		case enumsspb.TASK_PRIORITY_UNSPECIFIED:
			return 0
		default:
			return 0
		}
	}
	return readerState.Scopes[getReaderScopesIndex(priority)].Range.InclusiveMin.TaskId
}

func (s *StreamSenderImpl) sendLive(
	priority enumsspb.TaskPriority,
	newTaskNotificationChan <-chan struct{},
	beginInclusiveWatermark int64,
) error {
	for {
		select {
		case <-newTaskNotificationChan:
			endExclusiveWatermark := s.shardContext.GetQueueExclusiveHighReadWatermark(tasks.CategoryReplication).TaskID
			if err := s.sendTasks(
				priority,
				beginInclusiveWatermark,
				endExclusiveWatermark,
			); err != nil {
				return err
			}
			beginInclusiveWatermark = endExclusiveWatermark
		case <-s.shutdownChan.Channel():
			return nil
		}
	}
}

func (s *StreamSenderImpl) sendTasks(
	priority enumsspb.TaskPriority,
	beginInclusiveWatermark int64,
	endExclusiveWatermark int64,
) error {
	s.logger.Debug(fmt.Sprintf("StreamSender sendTasks [%v, %v)", beginInclusiveWatermark, endExclusiveWatermark))
	if beginInclusiveWatermark > endExclusiveWatermark {
		err := serviceerror.NewInternal(fmt.Sprintf("StreamWorkflowReplication encountered invalid task range [%v, %v)",
			beginInclusiveWatermark,
			endExclusiveWatermark,
		))
		s.logger.Error("ReplicationServiceError StreamSender unable to send tasks", tag.Error(err))
		return err
	}
	if beginInclusiveWatermark == endExclusiveWatermark {
		return s.sendToStream(&historyservice.StreamWorkflowReplicationMessagesResponse{
			Attributes: &historyservice.StreamWorkflowReplicationMessagesResponse_Messages{
				Messages: &replicationspb.WorkflowReplicationMessages{
					ReplicationTasks:           nil,
					ExclusiveHighWatermark:     endExclusiveWatermark,
					ExclusiveHighWatermarkTime: timestamp.TimeNowPtrUtc(),
					Priority:                   priority,
				},
			},
		})
	}

	ctx := headers.SetCallerInfo(context.Background(), headers.SystemPreemptableCallerInfo)
	ctx, cancel := context.WithTimeout(ctx, replicationTimeout)
	defer cancel()
	iter, err := s.historyEngine.GetReplicationTasksIter(
		ctx,
		string(s.clientShardKey.ClusterID),
		beginInclusiveWatermark,
		endExclusiveWatermark,
	)
	if err != nil {
		return err
	}
	skipCount := 0
Loop:
	for iter.HasNext() {
		if s.shutdownChan.IsShutdown() {
			return nil
		}

		item, err := iter.Next()
		if err != nil {
			return err
		}
<<<<<<< HEAD

		if !s.shouldProcessTask(item) {
			continue
		}

=======
		skipCount++
		// To avoid a situation: we are skipping a lot of tasks and never send any task, receiver side will not have updated high watermark,
		// so it will not ACK back to sender, sender will not update the ACK level.
		// i.e. in tiered stack, if no low priority task in queue, we should still send watermark info to receiver to let it update ACK level.
		if skipCount > TaskMaxSkipCount {
			if err := s.sendToStream(&historyservice.StreamWorkflowReplicationMessagesResponse{
				Attributes: &historyservice.StreamWorkflowReplicationMessagesResponse_Messages{
					Messages: &replicationspb.WorkflowReplicationMessages{
						ExclusiveHighWatermark:     item.GetTaskID(),
						ExclusiveHighWatermarkTime: timestamppb.New(item.GetVisibilityTime()),
						Priority:                   priority,
					},
				},
			}); err != nil {
				return err
			}
		}
		if priority != enumsspb.TASK_PRIORITY_UNSPECIFIED && // case: skip priority check. When priority is unspecified, send all tasks
			priority != s.getTaskPriority(item) { // case: skip task with different priority than this loop
			continue Loop
		}
>>>>>>> 12f46f73
		task, err := s.taskConverter.Convert(item)
		if err != nil {
			return err
		}
		if task == nil {
			continue Loop
		}
		task.Priority = priority
		s.logger.Debug("StreamSender send replication task", tag.TaskID(task.SourceTaskId))
		if err := s.sendToStream(&historyservice.StreamWorkflowReplicationMessagesResponse{
			Attributes: &historyservice.StreamWorkflowReplicationMessagesResponse_Messages{
				Messages: &replicationspb.WorkflowReplicationMessages{
					ReplicationTasks:           []*replicationspb.ReplicationTask{task},
					ExclusiveHighWatermark:     task.SourceTaskId + 1,
					ExclusiveHighWatermarkTime: task.VisibilityTime,
					Priority:                   priority,
				},
			},
		}); err != nil {
			return err
		}
		skipCount = 0
		metrics.ReplicationTasksSend.With(s.metrics).Record(
			int64(1),
			metrics.FromClusterIDTag(s.serverShardKey.ClusterID),
			metrics.ToClusterIDTag(s.clientShardKey.ClusterID),
			metrics.OperationTag(TaskOperationTag(task)),
		)
	}
	return s.sendToStream(&historyservice.StreamWorkflowReplicationMessagesResponse{
		Attributes: &historyservice.StreamWorkflowReplicationMessagesResponse_Messages{
			Messages: &replicationspb.WorkflowReplicationMessages{
				ReplicationTasks:           nil,
				ExclusiveHighWatermark:     endExclusiveWatermark,
				ExclusiveHighWatermarkTime: timestamp.TimeNowPtrUtc(),
				Priority:                   priority,
			},
		},
	})
}

func (s *StreamSenderImpl) sendToStream(payload *historyservice.StreamWorkflowReplicationMessagesResponse) error {
	err := s.server.Send(payload)
	if err != nil {
		s.logger.Error("ReplicationStreamError Stream Sender unable to send", tag.Error(err))
		return NewStreamError("ReplicationStreamError send failed", err)
	}
	return nil
}

<<<<<<< HEAD
func (s *StreamSenderImpl) shouldProcessTask(item tasks.Task) bool {
	clientShardID := common.WorkflowIDToHistoryShard(item.GetNamespaceID(), item.GetWorkflowID(), s.clientClusterShardCount)
	if clientShardID != s.clientShardKey.ShardID {
		return false
	}

	var shouldProcessTask bool
	namespaceEntry, err := s.shardContext.GetNamespaceRegistry().GetNamespaceByID(
		namespace.ID(item.GetNamespaceID()),
	)
	if err != nil {
		// if there is error, then blindly send the task, better safe than sorry
		shouldProcessTask = true
	}

	if namespaceEntry != nil {
	FilterLoop:
		for _, targetCluster := range namespaceEntry.ClusterNames() {
			if s.clientClusterName == targetCluster {
				shouldProcessTask = true
				break FilterLoop
			}
		}
	}

	return shouldProcessTask
=======
func (s *StreamSenderImpl) getTaskPriority(task tasks.Task) enumsspb.TaskPriority {
	switch t := task.(type) {
	case *tasks.SyncWorkflowStateTask:
		if t.Priority == enumsspb.TASK_PRIORITY_UNSPECIFIED {
			return enumsspb.TASK_PRIORITY_LOW
		}
		return t.Priority
	default:
		return enumsspb.TASK_PRIORITY_HIGH
	}
>>>>>>> 12f46f73
}<|MERGE_RESOLUTION|>--- conflicted
+++ resolved
@@ -68,21 +68,14 @@
 		metrics       metrics.Handler
 		logger        log.Logger
 
-<<<<<<< HEAD
 		status                  int32
-		clientClusterName       string
+    clientClusterName       string
 		clientShardKey          ClusterShardKey
 		serverShardKey          ClusterShardKey
-		clientClusterShardCount int32
+    clientClusterShardCount int32
 		shutdownChan            channel.ShutdownOnce
-=======
-		status               int32
-		clientShardKey       ClusterShardKey
-		serverShardKey       ClusterShardKey
-		shutdownChan         channel.ShutdownOnce
-		config               *configs.Config
-		isTieredStackEnabled bool
->>>>>>> 12f46f73
+		config                  *configs.Config
+		isTieredStackEnabled    bool
 	}
 )
 
@@ -110,21 +103,14 @@
 		metrics:       shardContext.GetMetricsHandler(),
 		logger:        logger,
 
-<<<<<<< HEAD
 		status:                  common.DaemonStatusInitialized,
-		clientClusterName:       clientClusterName,
+    clientClusterName:       clientClusterName,
 		clientShardKey:          clientShardKey,
 		serverShardKey:          serverShardKey,
-		clientClusterShardCount: clientClusterShardCount,
+    clientClusterShardCount: clientClusterShardCount,
 		shutdownChan:            channel.NewShutdownOnce(),
-=======
-		status:               common.DaemonStatusInitialized,
-		clientShardKey:       clientShardKey,
-		serverShardKey:       serverShardKey,
-		shutdownChan:         channel.NewShutdownOnce(),
-		config:               config,
-		isTieredStackEnabled: config.EnableReplicationTaskTieredProcessing(),
->>>>>>> 12f46f73
+		config:                  config,
+		isTieredStackEnabled:    config.EnableReplicationTaskTieredProcessing(),
 	}
 }
 
@@ -501,13 +487,12 @@
 		if err != nil {
 			return err
 		}
-<<<<<<< HEAD
+
 
 		if !s.shouldProcessTask(item) {
 			continue
 		}
 
-=======
 		skipCount++
 		// To avoid a situation: we are skipping a lot of tasks and never send any task, receiver side will not have updated high watermark,
 		// so it will not ACK back to sender, sender will not update the ACK level.
@@ -529,7 +514,6 @@
 			priority != s.getTaskPriority(item) { // case: skip task with different priority than this loop
 			continue Loop
 		}
->>>>>>> 12f46f73
 		task, err := s.taskConverter.Convert(item)
 		if err != nil {
 			return err
@@ -580,7 +564,6 @@
 	return nil
 }
 
-<<<<<<< HEAD
 func (s *StreamSenderImpl) shouldProcessTask(item tasks.Task) bool {
 	clientShardID := common.WorkflowIDToHistoryShard(item.GetNamespaceID(), item.GetWorkflowID(), s.clientClusterShardCount)
 	if clientShardID != s.clientShardKey.ShardID {
@@ -607,7 +590,8 @@
 	}
 
 	return shouldProcessTask
-=======
+}
+
 func (s *StreamSenderImpl) getTaskPriority(task tasks.Task) enumsspb.TaskPriority {
 	switch t := task.(type) {
 	case *tasks.SyncWorkflowStateTask:
@@ -618,5 +602,4 @@
 	default:
 		return enumsspb.TASK_PRIORITY_HIGH
 	}
->>>>>>> 12f46f73
 }