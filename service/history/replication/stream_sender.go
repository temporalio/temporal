// The MIT License
//
// Copyright (c) 2020 Temporal Technologies Inc.  All rights reserved.
//
// Copyright (c) 2020 Uber Technologies, Inc.
//
// Permission is hereby granted, free of charge, to any person obtaining a copy
// of this software and associated documentation files (the "Software"), to deal
// in the Software without restriction, including without limitation the rights
// to use, copy, modify, merge, publish, distribute, sublicense, and/or sell
// copies of the Software, and to permit persons to whom the Software is
// furnished to do so, subject to the following conditions:
//
// The above copyright notice and this permission notice shall be included in
// all copies or substantial portions of the Software.
//
// THE SOFTWARE IS PROVIDED "AS IS", WITHOUT WARRANTY OF ANY KIND, EXPRESS OR
// IMPLIED, INCLUDING BUT NOT LIMITED TO THE WARRANTIES OF MERCHANTABILITY,
// FITNESS FOR A PARTICULAR PURPOSE AND NONINFRINGEMENT. IN NO EVENT SHALL THE
// AUTHORS OR COPYRIGHT HOLDERS BE LIABLE FOR ANY CLAIM, DAMAGES OR OTHER
// LIABILITY, WHETHER IN AN ACTION OF CONTRACT, TORT OR OTHERWISE, ARISING FROM,
// OUT OF OR IN CONNECTION WITH THE SOFTWARE OR THE USE OR OTHER DEALINGS IN
// THE SOFTWARE.

//go:generate mockgen -copyright_file ../../../LICENSE -package $GOPACKAGE -source $GOFILE -destination stream_sender_mock.go

package replication

import (
	"context"
	"fmt"
	"math"
	"sync/atomic"

	"go.temporal.io/api/serviceerror"
<<<<<<< HEAD
=======
	"go.temporal.io/server/service/history/configs"
	"google.golang.org/protobuf/types/known/timestamppb"

>>>>>>> 12f46f73
	enumsspb "go.temporal.io/server/api/enums/v1"
	"go.temporal.io/server/api/historyservice/v1"
	persistencespb "go.temporal.io/server/api/persistence/v1"
	replicationspb "go.temporal.io/server/api/replication/v1"
	"go.temporal.io/server/common"
	"go.temporal.io/server/common/channel"
	"go.temporal.io/server/common/headers"
	"go.temporal.io/server/common/log"
	"go.temporal.io/server/common/log/tag"
	"go.temporal.io/server/common/metrics"
	"go.temporal.io/server/common/primitives/timestamp"
	"go.temporal.io/server/service/history/shard"
	"go.temporal.io/server/service/history/tasks"
)

const TaskMaxSkipCount int = 1000

type (
	StreamSender interface {
		IsValid() bool
		Key() ClusterShardKeyPair
		Stop()
	}
	StreamSenderImpl struct {
		server        historyservice.HistoryService_StreamWorkflowReplicationMessagesServer
		shardContext  shard.Context
		historyEngine shard.Engine
		taskConverter SourceTaskConverter
		metrics       metrics.Handler
		logger        log.Logger

<<<<<<< HEAD
		status         int32
		clientShardKey ClusterShardKey
		serverShardKey ClusterShardKey
		shutdownChan   channel.ShutdownOnce
		flowController SenderFlowController
=======
		status               int32
		clientShardKey       ClusterShardKey
		serverShardKey       ClusterShardKey
		shutdownChan         channel.ShutdownOnce
		config               *configs.Config
		isTieredStackEnabled bool
>>>>>>> 12f46f73
	}
)

func NewStreamSender(
	server historyservice.HistoryService_StreamWorkflowReplicationMessagesServer,
	shardContext shard.Context,
	historyEngine shard.Engine,
	taskConverter SourceTaskConverter,
	clientClusterName string,
	clientShardKey ClusterShardKey,
	serverShardKey ClusterShardKey,
	config *configs.Config,
) *StreamSenderImpl {
	logger := log.With(
		shardContext.GetLogger(),
		tag.TargetCluster(clientClusterName), // client is the target cluster (passive cluster)
		tag.TargetShardID(clientShardKey.ShardID),
	)
	return &StreamSenderImpl{
		server:        server,
		shardContext:  shardContext,
		historyEngine: historyEngine,
		taskConverter: taskConverter,
		metrics:       shardContext.GetMetricsHandler(),
		logger:        logger,

<<<<<<< HEAD
		status:         common.DaemonStatusInitialized,
		clientShardKey: clientShardKey,
		serverShardKey: serverShardKey,
		shutdownChan:   channel.NewShutdownOnce(),
		flowController: NewSenderFlowController(enumsspb.TASK_PRIORITY_HIGH, enumsspb.TASK_PRIORITY_LOW),
=======
		status:               common.DaemonStatusInitialized,
		clientShardKey:       clientShardKey,
		serverShardKey:       serverShardKey,
		shutdownChan:         channel.NewShutdownOnce(),
		config:               config,
		isTieredStackEnabled: config.EnableReplicationTaskTieredProcessing(),
>>>>>>> 12f46f73
	}
}

func (s *StreamSenderImpl) Start() {
	if !atomic.CompareAndSwapInt32(
		&s.status,
		common.DaemonStatusInitialized,
		common.DaemonStatusStarted,
	) {
		return
	}
	getSenderEventLoop := func(priority enumsspb.TaskPriority) func() error {
		return func() error {
			return s.sendEventLoop(priority)
		}
	}

	if s.isTieredStackEnabled {
		go WrapEventLoop(getSenderEventLoop(enumsspb.TASK_PRIORITY_HIGH), s.Stop, s.logger, s.metrics, s.clientShardKey, s.serverShardKey, streamReceiverMonitorInterval)
		go WrapEventLoop(getSenderEventLoop(enumsspb.TASK_PRIORITY_LOW), s.Stop, s.logger, s.metrics, s.clientShardKey, s.serverShardKey, streamReceiverMonitorInterval)
	} else {
		go WrapEventLoop(getSenderEventLoop(enumsspb.TASK_PRIORITY_UNSPECIFIED), s.Stop, s.logger, s.metrics, s.clientShardKey, s.serverShardKey, streamReceiverMonitorInterval)
	}

	go WrapEventLoop(s.recvEventLoop, s.Stop, s.logger, s.metrics, s.clientShardKey, s.serverShardKey, streamReceiverMonitorInterval)

	s.logger.Info("StreamSender started.")
}

func (s *StreamSenderImpl) Stop() {
	if !atomic.CompareAndSwapInt32(
		&s.status,
		common.DaemonStatusStarted,
		common.DaemonStatusStopped,
	) {
		return
	}

	s.shutdownChan.Shutdown()
	s.logger.Info("StreamSender stopped.")
}

func (s *StreamSenderImpl) IsValid() bool {
	return atomic.LoadInt32(&s.status) == common.DaemonStatusStarted
}

func (s *StreamSenderImpl) Wait() {
	<-s.shutdownChan.Channel()
}

func (s *StreamSenderImpl) Key() ClusterShardKeyPair {
	return ClusterShardKeyPair{
		Client: s.clientShardKey,
		Server: s.serverShardKey,
	}
}

func (s *StreamSenderImpl) recvEventLoop() (retErr error) {
	var panicErr error
	defer func() {
		if panicErr != nil {
			retErr = panicErr
			metrics.ReplicationStreamPanic.With(s.metrics).Record(1)
		}
	}()

	defer log.CapturePanic(s.logger, &panicErr)

	var inclusiveLowWatermark int64

	for !s.shutdownChan.IsShutdown() {
		if s.isTieredStackEnabled != s.config.EnableReplicationTaskTieredProcessing() {
			s.logger.Warn("ReplicationStreamError StreamSender detected tiered stack change, restart the stream")
			return NewStreamError("StreamError tiered stack change, reconnect stream", serviceerror.NewInternal("tiered stack change"))
		}
		req, err := s.server.Recv()
		if err != nil {
			s.logger.Error("ReplicationStreamError StreamSender failed to receive", tag.Error(err))
			return NewStreamError("StreamError recv error", err)
		}
		switch attr := req.GetAttributes().(type) {
		case *historyservice.StreamWorkflowReplicationMessagesRequest_SyncReplicationState:
			if attr.SyncReplicationState.GetInclusiveLowWatermark() != inclusiveLowWatermark {
				inclusiveLowWatermark = attr.SyncReplicationState.GetInclusiveLowWatermark()
				s.logger.Debug(fmt.Sprintf("StreamSender received new inclusiveLowWatermark: %v", inclusiveLowWatermark))
			}
			if err := s.recvSyncReplicationState(attr.SyncReplicationState); err != nil {
				s.logger.Error("ReplicationServiceError StreamSender unable to handle SyncReplicationState", tag.Error(err))
				return err
			}
			metrics.ReplicationTasksRecv.With(s.metrics).Record(
				int64(1),
				metrics.FromClusterIDTag(s.clientShardKey.ClusterID),
				metrics.ToClusterIDTag(s.serverShardKey.ClusterID),
				metrics.OperationTag(metrics.SyncWatermarkScope),
			)
		default:
			err := serviceerror.NewInternal(fmt.Sprintf(
				"StreamReplicationMessages encountered unknown type: %T %v", attr, attr,
			))
			s.logger.Error("ReplicationServiceError StreamSender unable to handle request", tag.Error(err))
			return err
		}
	}
	return nil
}

func (s *StreamSenderImpl) sendEventLoop(priority enumsspb.TaskPriority) (retErr error) {
	var panicErr error
	defer func() {
		if panicErr != nil {
			retErr = panicErr
			metrics.ReplicationStreamPanic.With(s.metrics).Record(1)
		}
	}()

	defer log.CapturePanic(s.logger, &panicErr)

	newTaskNotificationChan, subscriberID := s.historyEngine.SubscribeReplicationNotification()
	defer s.historyEngine.UnsubscribeReplicationNotification(subscriberID)

	catchupEndExclusiveWatermark, err := s.sendCatchUp(priority)
	if err != nil {
		s.logger.Error("ReplicationServiceError StreamSender unable to catch up replication tasks", tag.Error(err))
		return err
	}
	s.logger.Debug(fmt.Sprintf("StreamSender sendCatchUp finished with catchupEndExclusiveWatermark %v", catchupEndExclusiveWatermark))
	if err := s.sendLive(
		priority,
		newTaskNotificationChan,
		catchupEndExclusiveWatermark,
	); err != nil {
		s.logger.Error("ReplicationServiceError StreamSender unable to stream replication tasks", tag.Error(err))
		return err
	}
	return nil
}

func (s *StreamSenderImpl) recvSyncReplicationState(
	attr *replicationspb.SyncReplicationState,
) error {
	var readerState *persistencespb.QueueReaderState
	switch s.isTieredStackEnabled {
	case true:
		if attr.HighPriorityState == nil || attr.LowPriorityState == nil {
			return NewStreamError("ReplicationServiceError StreamSender encountered unsupported SyncReplicationState", nil)
		}
		readerState = &persistencespb.QueueReaderState{
			Scopes: []*persistencespb.QueueSliceScope{
				// index 0 is for overall low watermark. In tiered stack it is Min(LowWatermark-high priority, LowWatermark-low priority)
				{
					Range: &persistencespb.QueueSliceRange{
						InclusiveMin: shard.ConvertToPersistenceTaskKey(
							tasks.NewImmediateKey(attr.GetInclusiveLowWatermark()),
						),
						ExclusiveMax: shard.ConvertToPersistenceTaskKey(
							tasks.NewImmediateKey(math.MaxInt64),
						),
					},
					Predicate: &persistencespb.Predicate{
						PredicateType: enumsspb.PREDICATE_TYPE_UNIVERSAL,
						Attributes:    &persistencespb.Predicate_UniversalPredicateAttributes{},
					},
				},
				// index 1 is for high priority
				{
					Range: &persistencespb.QueueSliceRange{
						InclusiveMin: shard.ConvertToPersistenceTaskKey(
							tasks.NewImmediateKey(attr.GetHighPriorityState().GetInclusiveLowWatermark()),
						),
						ExclusiveMax: shard.ConvertToPersistenceTaskKey(
							tasks.NewImmediateKey(math.MaxInt64),
						),
					},
					Predicate: &persistencespb.Predicate{
						PredicateType: enumsspb.PREDICATE_TYPE_UNIVERSAL,
						Attributes:    &persistencespb.Predicate_UniversalPredicateAttributes{},
					},
				},
				// index 2 is for low priority
				{
					Range: &persistencespb.QueueSliceRange{
						InclusiveMin: shard.ConvertToPersistenceTaskKey(
							tasks.NewImmediateKey(attr.GetLowPriorityState().GetInclusiveLowWatermark()),
						),
						ExclusiveMax: shard.ConvertToPersistenceTaskKey(
							tasks.NewImmediateKey(math.MaxInt64),
						),
					},
					Predicate: &persistencespb.Predicate{
						PredicateType: enumsspb.PREDICATE_TYPE_UNIVERSAL,
						Attributes:    &persistencespb.Predicate_UniversalPredicateAttributes{},
					},
				},
			},
		}
	case false:
		if attr.HighPriorityState != nil || attr.LowPriorityState != nil {
			return NewStreamError("ReplicationServiceError StreamSender encountered unsupported SyncReplicationState", nil)
		}
		readerState = &persistencespb.QueueReaderState{
			Scopes: []*persistencespb.QueueSliceScope{
				// in single stack, index 0 is for overall low watermark
				{
					Range: &persistencespb.QueueSliceRange{
						InclusiveMin: shard.ConvertToPersistenceTaskKey(
							tasks.NewImmediateKey(attr.GetInclusiveLowWatermark()),
						),
						ExclusiveMax: shard.ConvertToPersistenceTaskKey(
							tasks.NewImmediateKey(math.MaxInt64),
						),
					},
					Predicate: &persistencespb.Predicate{
						PredicateType: enumsspb.PREDICATE_TYPE_UNIVERSAL,
						Attributes:    &persistencespb.Predicate_UniversalPredicateAttributes{},
					},
				},
			},
		}
	}

	inclusiveLowWatermark := attr.GetInclusiveLowWatermark()
	inclusiveLowWatermarkTime := attr.GetInclusiveLowWatermarkTime()

	readerID := shard.ReplicationReaderIDFromClusterShardID(
		int64(s.clientShardKey.ClusterID),
		s.clientShardKey.ShardID,
	)
<<<<<<< HEAD
	readerState := &persistencespb.QueueReaderState{
		Scopes: []*persistencespb.QueueSliceScope{{
			Range: &persistencespb.QueueSliceRange{
				InclusiveMin: shard.ConvertToPersistenceTaskKey(
					tasks.NewImmediateKey(inclusiveLowWatermark),
				),
				ExclusiveMax: shard.ConvertToPersistenceTaskKey(
					tasks.NewImmediateKey(math.MaxInt64),
				),
			},
			Predicate: &persistencespb.Predicate{
				PredicateType: enumsspb.PREDICATE_TYPE_UNIVERSAL,
				Attributes:    &persistencespb.Predicate_UniversalPredicateAttributes{},
			},
		}},
	}
	s.flowController.RefreshReceiverFlowControlInfo(attr)
=======

>>>>>>> 12f46f73
	if err := s.shardContext.UpdateReplicationQueueReaderState(
		readerID,
		readerState,
	); err != nil {
		return err
	}
	return s.shardContext.UpdateRemoteReaderInfo(
		readerID,
		inclusiveLowWatermark-1,
		inclusiveLowWatermarkTime.AsTime(),
	)
}

func (s *StreamSenderImpl) sendCatchUp(priority enumsspb.TaskPriority) (int64, error) {
	readerID := shard.ReplicationReaderIDFromClusterShardID(
		int64(s.clientShardKey.ClusterID),
		s.clientShardKey.ShardID,
	)

	catchupEndExclusiveWatermark := s.shardContext.GetQueueExclusiveHighReadWatermark(tasks.CategoryReplication).TaskID

	var catchupBeginInclusiveWatermark int64
	queueState, ok := s.shardContext.GetQueueState(
		tasks.CategoryReplication,
	)
	if !ok {
		s.logger.Debug("StreamSender queueState not found")
		catchupBeginInclusiveWatermark = catchupEndExclusiveWatermark
	} else {
		readerState, ok := queueState.ReaderStates[readerID]
		if !ok {
			s.logger.Debug(fmt.Sprintf("StreamSender readerState not found, readerID %v", readerID))
			catchupBeginInclusiveWatermark = catchupEndExclusiveWatermark
		} else {
			catchupBeginInclusiveWatermark = s.getSendCatchupBeginInclusiveWatermark(readerState, priority)
		}
	}
	if err := s.sendTasks(
		priority,
		catchupBeginInclusiveWatermark,
		catchupEndExclusiveWatermark,
	); err != nil {
		return 0, err
	}
	return catchupEndExclusiveWatermark, nil
}

func (s *StreamSenderImpl) getSendCatchupBeginInclusiveWatermark(readerState *persistencespb.QueueReaderState, priority enumsspb.TaskPriority) int64 {
	getReaderScopesIndex := func(priority enumsspb.TaskPriority) int {
		switch priority {
		case enumsspb.TASK_PRIORITY_HIGH:
			/*
				this is to handle the case when switch from single stack to tiered stack, the reader state is still in old format.
				In this case, it is safe to use the overall low watermark as the beginInclusiveWatermark, as long as we always guarantee
				the overall low watermark is Min(lowPriorityLowWatermark, highPriorityLowWatermark)
			*/
			if len(readerState.Scopes) != 3 {
				return 0
			}
			return 1
		case enumsspb.TASK_PRIORITY_LOW:
			if len(readerState.Scopes) != 3 {
				return 0
			}
			return 2
		case enumsspb.TASK_PRIORITY_UNSPECIFIED:
			return 0
		default:
			return 0
		}
	}
	return readerState.Scopes[getReaderScopesIndex(priority)].Range.InclusiveMin.TaskId
}

func (s *StreamSenderImpl) sendLive(
	priority enumsspb.TaskPriority,
	newTaskNotificationChan <-chan struct{},
	beginInclusiveWatermark int64,
) error {
	for {
		select {
		case <-newTaskNotificationChan:
			endExclusiveWatermark := s.shardContext.GetQueueExclusiveHighReadWatermark(tasks.CategoryReplication).TaskID
			if err := s.sendTasks(
				priority,
				beginInclusiveWatermark,
				endExclusiveWatermark,
			); err != nil {
				return err
			}
			beginInclusiveWatermark = endExclusiveWatermark
		case <-s.shutdownChan.Channel():
			return nil
		}
	}
}

func (s *StreamSenderImpl) sendTasks(
	priority enumsspb.TaskPriority,
	beginInclusiveWatermark int64,
	endExclusiveWatermark int64,
) error {
	s.logger.Debug(fmt.Sprintf("StreamSender sendTasks [%v, %v)", beginInclusiveWatermark, endExclusiveWatermark))
	if beginInclusiveWatermark > endExclusiveWatermark {
		err := serviceerror.NewInternal(fmt.Sprintf("StreamWorkflowReplication encountered invalid task range [%v, %v)",
			beginInclusiveWatermark,
			endExclusiveWatermark,
		))
		s.logger.Error("ReplicationServiceError StreamSender unable to send tasks", tag.Error(err))
		return err
	}
	if beginInclusiveWatermark == endExclusiveWatermark {
		return s.sendToStream(&historyservice.StreamWorkflowReplicationMessagesResponse{
			Attributes: &historyservice.StreamWorkflowReplicationMessagesResponse_Messages{
				Messages: &replicationspb.WorkflowReplicationMessages{
					ReplicationTasks:           nil,
					ExclusiveHighWatermark:     endExclusiveWatermark,
					ExclusiveHighWatermarkTime: timestamp.TimeNowPtrUtc(),
					Priority:                   priority,
				},
			},
		})
	}

	ctx := headers.SetCallerInfo(context.Background(), headers.SystemPreemptableCallerInfo)
	ctx, cancel := context.WithTimeout(ctx, replicationTimeout)
	defer cancel()
	iter, err := s.historyEngine.GetReplicationTasksIter(
		ctx,
		string(s.clientShardKey.ClusterID),
		beginInclusiveWatermark,
		endExclusiveWatermark,
	)
	if err != nil {
		return err
	}
	skipCount := 0
Loop:
	for iter.HasNext() {
		if s.shutdownChan.IsShutdown() {
			return nil
		}

		item, err := iter.Next()
		if err != nil {
			return err
		}
<<<<<<< HEAD
		err = s.flowController.Wait(enumsspb.TASK_PRIORITY_UNSPECIFIED)
		if err != nil {
			s.logger.Warn("StreamSender flow control wait failed", tag.Error(err))
=======
		skipCount++
		// To avoid a situation: we are skipping a lot of tasks and never send any task, receiver side will not have updated high watermark,
		// so it will not ACK back to sender, sender will not update the ACK level.
		// i.e. in tiered stack, if no low priority task in queue, we should still send watermark info to receiver to let it update ACK level.
		if skipCount > TaskMaxSkipCount {
			if err := s.sendToStream(&historyservice.StreamWorkflowReplicationMessagesResponse{
				Attributes: &historyservice.StreamWorkflowReplicationMessagesResponse_Messages{
					Messages: &replicationspb.WorkflowReplicationMessages{
						ExclusiveHighWatermark:     item.GetTaskID(),
						ExclusiveHighWatermarkTime: timestamppb.New(item.GetVisibilityTime()),
						Priority:                   priority,
					},
				},
			}); err != nil {
				return err
			}
		}
		if priority != enumsspb.TASK_PRIORITY_UNSPECIFIED && // case: skip priority check. When priority is unspecified, send all tasks
			priority != s.getTaskPriority(item) { // case: skip task with different priority than this loop
			continue Loop
>>>>>>> 12f46f73
		}
		task, err := s.taskConverter.Convert(item)
		if err != nil {
			return err
		}
		if task == nil {
			continue Loop
		}
		task.Priority = priority
		s.logger.Debug("StreamSender send replication task", tag.TaskID(task.SourceTaskId))
		if err := s.sendToStream(&historyservice.StreamWorkflowReplicationMessagesResponse{
			Attributes: &historyservice.StreamWorkflowReplicationMessagesResponse_Messages{
				Messages: &replicationspb.WorkflowReplicationMessages{
					ReplicationTasks:           []*replicationspb.ReplicationTask{task},
					ExclusiveHighWatermark:     task.SourceTaskId + 1,
					ExclusiveHighWatermarkTime: task.VisibilityTime,
					Priority:                   priority,
				},
			},
		}); err != nil {
			return err
		}
		skipCount = 0
		metrics.ReplicationTasksSend.With(s.metrics).Record(
			int64(1),
			metrics.FromClusterIDTag(s.serverShardKey.ClusterID),
			metrics.ToClusterIDTag(s.clientShardKey.ClusterID),
			metrics.OperationTag(TaskOperationTag(task)),
		)
	}
	return s.sendToStream(&historyservice.StreamWorkflowReplicationMessagesResponse{
		Attributes: &historyservice.StreamWorkflowReplicationMessagesResponse_Messages{
			Messages: &replicationspb.WorkflowReplicationMessages{
				ReplicationTasks:           nil,
				ExclusiveHighWatermark:     endExclusiveWatermark,
				ExclusiveHighWatermarkTime: timestamp.TimeNowPtrUtc(),
				Priority:                   priority,
			},
		},
	})
}

func (s *StreamSenderImpl) sendToStream(payload *historyservice.StreamWorkflowReplicationMessagesResponse) error {
	err := s.server.Send(payload)
	if err != nil {
		s.logger.Error("ReplicationStreamError Stream Sender unable to send", tag.Error(err))
		return NewStreamError("ReplicationStreamError send failed", err)
	}
	return nil
}

func (s *StreamSenderImpl) getTaskPriority(task tasks.Task) enumsspb.TaskPriority {
	switch t := task.(type) {
	case *tasks.SyncWorkflowStateTask:
		if t.Priority == enumsspb.TASK_PRIORITY_UNSPECIFIED {
			return enumsspb.TASK_PRIORITY_LOW
		}
		return t.Priority
	default:
		return enumsspb.TASK_PRIORITY_HIGH
	}
}<|MERGE_RESOLUTION|>--- conflicted
+++ resolved
@@ -33,12 +33,9 @@
 	"sync/atomic"
 
 	"go.temporal.io/api/serviceerror"
-<<<<<<< HEAD
-=======
 	"go.temporal.io/server/service/history/configs"
 	"google.golang.org/protobuf/types/known/timestamppb"
 
->>>>>>> 12f46f73
 	enumsspb "go.temporal.io/server/api/enums/v1"
 	"go.temporal.io/server/api/historyservice/v1"
 	persistencespb "go.temporal.io/server/api/persistence/v1"
@@ -70,20 +67,12 @@
 		metrics       metrics.Handler
 		logger        log.Logger
 
-<<<<<<< HEAD
-		status         int32
-		clientShardKey ClusterShardKey
-		serverShardKey ClusterShardKey
-		shutdownChan   channel.ShutdownOnce
-		flowController SenderFlowController
-=======
 		status               int32
 		clientShardKey       ClusterShardKey
 		serverShardKey       ClusterShardKey
 		shutdownChan         channel.ShutdownOnce
 		config               *configs.Config
 		isTieredStackEnabled bool
->>>>>>> 12f46f73
 	}
 )
 
@@ -110,20 +99,12 @@
 		metrics:       shardContext.GetMetricsHandler(),
 		logger:        logger,
 
-<<<<<<< HEAD
-		status:         common.DaemonStatusInitialized,
-		clientShardKey: clientShardKey,
-		serverShardKey: serverShardKey,
-		shutdownChan:   channel.NewShutdownOnce(),
-		flowController: NewSenderFlowController(enumsspb.TASK_PRIORITY_HIGH, enumsspb.TASK_PRIORITY_LOW),
-=======
 		status:               common.DaemonStatusInitialized,
 		clientShardKey:       clientShardKey,
 		serverShardKey:       serverShardKey,
 		shutdownChan:         channel.NewShutdownOnce(),
 		config:               config,
 		isTieredStackEnabled: config.EnableReplicationTaskTieredProcessing(),
->>>>>>> 12f46f73
 	}
 }
 
@@ -352,27 +333,7 @@
 		int64(s.clientShardKey.ClusterID),
 		s.clientShardKey.ShardID,
 	)
-<<<<<<< HEAD
-	readerState := &persistencespb.QueueReaderState{
-		Scopes: []*persistencespb.QueueSliceScope{{
-			Range: &persistencespb.QueueSliceRange{
-				InclusiveMin: shard.ConvertToPersistenceTaskKey(
-					tasks.NewImmediateKey(inclusiveLowWatermark),
-				),
-				ExclusiveMax: shard.ConvertToPersistenceTaskKey(
-					tasks.NewImmediateKey(math.MaxInt64),
-				),
-			},
-			Predicate: &persistencespb.Predicate{
-				PredicateType: enumsspb.PREDICATE_TYPE_UNIVERSAL,
-				Attributes:    &persistencespb.Predicate_UniversalPredicateAttributes{},
-			},
-		}},
-	}
-	s.flowController.RefreshReceiverFlowControlInfo(attr)
-=======
-
->>>>>>> 12f46f73
+
 	if err := s.shardContext.UpdateReplicationQueueReaderState(
 		readerID,
 		readerState,
@@ -520,11 +481,6 @@
 		if err != nil {
 			return err
 		}
-<<<<<<< HEAD
-		err = s.flowController.Wait(enumsspb.TASK_PRIORITY_UNSPECIFIED)
-		if err != nil {
-			s.logger.Warn("StreamSender flow control wait failed", tag.Error(err))
-=======
 		skipCount++
 		// To avoid a situation: we are skipping a lot of tasks and never send any task, receiver side will not have updated high watermark,
 		// so it will not ACK back to sender, sender will not update the ACK level.
@@ -545,7 +501,6 @@
 		if priority != enumsspb.TASK_PRIORITY_UNSPECIFIED && // case: skip priority check. When priority is unspecified, send all tasks
 			priority != s.getTaskPriority(item) { // case: skip task with different priority than this loop
 			continue Loop
->>>>>>> 12f46f73
 		}
 		task, err := s.taskConverter.Convert(item)
 		if err != nil {
