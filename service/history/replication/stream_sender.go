// The MIT License
//
// Copyright (c) 2020 Temporal Technologies Inc.  All rights reserved.
//
// Copyright (c) 2020 Uber Technologies, Inc.
//
// Permission is hereby granted, free of charge, to any person obtaining a copy
// of this software and associated documentation files (the "Software"), to deal
// in the Software without restriction, including without limitation the rights
// to use, copy, modify, merge, publish, distribute, sublicense, and/or sell
// copies of the Software, and to permit persons to whom the Software is
// furnished to do so, subject to the following conditions:
//
// The above copyright notice and this permission notice shall be included in
// all copies or substantial portions of the Software.
//
// THE SOFTWARE IS PROVIDED "AS IS", WITHOUT WARRANTY OF ANY KIND, EXPRESS OR
// IMPLIED, INCLUDING BUT NOT LIMITED TO THE WARRANTIES OF MERCHANTABILITY,
// FITNESS FOR A PARTICULAR PURPOSE AND NONINFRINGEMENT. IN NO EVENT SHALL THE
// AUTHORS OR COPYRIGHT HOLDERS BE LIABLE FOR ANY CLAIM, DAMAGES OR OTHER
// LIABILITY, WHETHER IN AN ACTION OF CONTRACT, TORT OR OTHERWISE, ARISING FROM,
// OUT OF OR IN CONNECTION WITH THE SOFTWARE OR THE USE OR OTHER DEALINGS IN
// THE SOFTWARE.

//go:generate mockgen -copyright_file ../../../LICENSE -package $GOPACKAGE -source $GOFILE -destination stream_sender_mock.go

package replication

import (
	"context"
	"fmt"
	"math"
	"sync/atomic"
	"time"

	"go.temporal.io/api/serviceerror"
	"go.temporal.io/server/common/backoff"
	"google.golang.org/protobuf/types/known/timestamppb"

	enumsspb "go.temporal.io/server/api/enums/v1"
	"go.temporal.io/server/api/historyservice/v1"
	persistencespb "go.temporal.io/server/api/persistence/v1"
	replicationspb "go.temporal.io/server/api/replication/v1"
	"go.temporal.io/server/common"
	"go.temporal.io/server/common/channel"
	"go.temporal.io/server/common/headers"
	"go.temporal.io/server/common/log"
	"go.temporal.io/server/common/log/tag"
	"go.temporal.io/server/common/metrics"
	"go.temporal.io/server/common/namespace"
	"go.temporal.io/server/common/primitives/timestamp"
	"go.temporal.io/server/service/history/configs"
	"go.temporal.io/server/service/history/shard"
	"go.temporal.io/server/service/history/tasks"
)

const TaskMaxSkipCount int = 1000

type (
	StreamSender interface {
		IsValid() bool
		Key() ClusterShardKeyPair
		Stop()
	}
	StreamSenderImpl struct {
		server        historyservice.HistoryService_StreamWorkflowReplicationMessagesServer
		shardContext  shard.Context
		historyEngine shard.Engine
		taskConverter SourceTaskConverter
		metrics       metrics.Handler
		logger        log.Logger

<<<<<<< HEAD
		status               int32
		clientShardKey       ClusterShardKey
		serverShardKey       ClusterShardKey
		shutdownChan         channel.ShutdownOnce
		config               *configs.Config
		isTieredStackEnabled bool
		flowController       SenderFlowController
=======
		status                  int32
		clientClusterName       string
		clientShardKey          ClusterShardKey
		serverShardKey          ClusterShardKey
		clientClusterShardCount int32
		shutdownChan            channel.ShutdownOnce
		config                  *configs.Config
		isTieredStackEnabled    bool
>>>>>>> 4b6d0e6a
	}
)

func NewStreamSender(
	server historyservice.HistoryService_StreamWorkflowReplicationMessagesServer,
	shardContext shard.Context,
	historyEngine shard.Engine,
	taskConverter SourceTaskConverter,
	clientClusterName string,
	clientClusterShardCount int32,
	clientShardKey ClusterShardKey,
	serverShardKey ClusterShardKey,
	config *configs.Config,
) *StreamSenderImpl {
	logger := log.With(
		shardContext.GetLogger(),
		tag.TargetCluster(clientClusterName), // client is the target cluster (passive cluster)
		tag.TargetShardID(clientShardKey.ShardID),
	)
	return &StreamSenderImpl{
		server:        server,
		shardContext:  shardContext,
		historyEngine: historyEngine,
		taskConverter: taskConverter,
		metrics:       shardContext.GetMetricsHandler(),
		logger:        logger,

<<<<<<< HEAD
		status:               common.DaemonStatusInitialized,
		clientShardKey:       clientShardKey,
		serverShardKey:       serverShardKey,
		shutdownChan:         channel.NewShutdownOnce(),
		config:               config,
		isTieredStackEnabled: config.EnableReplicationTaskTieredProcessing(),
		flowController:       NewSenderFlowController(config, logger),
=======
		status:                  common.DaemonStatusInitialized,
		clientClusterName:       clientClusterName,
		clientShardKey:          clientShardKey,
		serverShardKey:          serverShardKey,
		clientClusterShardCount: clientClusterShardCount,
		shutdownChan:            channel.NewShutdownOnce(),
		config:                  config,
		isTieredStackEnabled:    config.EnableReplicationTaskTieredProcessing(),
>>>>>>> 4b6d0e6a
	}
}

func (s *StreamSenderImpl) Start() {
	if !atomic.CompareAndSwapInt32(
		&s.status,
		common.DaemonStatusInitialized,
		common.DaemonStatusStarted,
	) {
		return
	}
	getSenderEventLoop := func(priority enumsspb.TaskPriority) func() error {
		return func() error {
			return s.sendEventLoop(priority)
		}
	}

	if s.isTieredStackEnabled {
		go WrapEventLoop(getSenderEventLoop(enumsspb.TASK_PRIORITY_HIGH), s.Stop, s.logger, s.metrics, s.clientShardKey, s.serverShardKey, streamReceiverMonitorInterval)
		go WrapEventLoop(getSenderEventLoop(enumsspb.TASK_PRIORITY_LOW), s.Stop, s.logger, s.metrics, s.clientShardKey, s.serverShardKey, streamReceiverMonitorInterval)
	} else {
		go WrapEventLoop(getSenderEventLoop(enumsspb.TASK_PRIORITY_UNSPECIFIED), s.Stop, s.logger, s.metrics, s.clientShardKey, s.serverShardKey, streamReceiverMonitorInterval)
	}

	go WrapEventLoop(s.recvEventLoop, s.Stop, s.logger, s.metrics, s.clientShardKey, s.serverShardKey, streamReceiverMonitorInterval)

	s.logger.Info("StreamSender started.")
}

func (s *StreamSenderImpl) Stop() {
	if !atomic.CompareAndSwapInt32(
		&s.status,
		common.DaemonStatusStarted,
		common.DaemonStatusStopped,
	) {
		return
	}

	s.shutdownChan.Shutdown()
	s.logger.Info("StreamSender stopped.")
}

func (s *StreamSenderImpl) IsValid() bool {
	return atomic.LoadInt32(&s.status) == common.DaemonStatusStarted
}

func (s *StreamSenderImpl) Wait() {
	<-s.shutdownChan.Channel()
}

func (s *StreamSenderImpl) Key() ClusterShardKeyPair {
	return ClusterShardKeyPair{
		Client: s.clientShardKey,
		Server: s.serverShardKey,
	}
}

func (s *StreamSenderImpl) recvEventLoop() (retErr error) {
	var panicErr error
	defer func() {
		if panicErr != nil {
			retErr = panicErr
			metrics.ReplicationStreamPanic.With(s.metrics).Record(1)
		}
	}()

	defer log.CapturePanic(s.logger, &panicErr)

	var inclusiveLowWatermark int64

	for !s.shutdownChan.IsShutdown() {
		if s.isTieredStackEnabled != s.config.EnableReplicationTaskTieredProcessing() {
			s.logger.Warn("ReplicationStreamError StreamSender detected tiered stack change, restart the stream")
			return NewStreamError("StreamError tiered stack change, reconnect stream", serviceerror.NewInternal("tiered stack change"))
		}
		req, err := s.server.Recv()
		if err != nil {
			s.logger.Error("ReplicationStreamError StreamSender failed to receive", tag.Error(err))
			return NewStreamError("StreamError recv error", err)
		}
		switch attr := req.GetAttributes().(type) {
		case *historyservice.StreamWorkflowReplicationMessagesRequest_SyncReplicationState:
			if attr.SyncReplicationState.GetInclusiveLowWatermark() != inclusiveLowWatermark {
				inclusiveLowWatermark = attr.SyncReplicationState.GetInclusiveLowWatermark()
				s.logger.Debug(fmt.Sprintf("StreamSender received new inclusiveLowWatermark: %v", inclusiveLowWatermark))
			}
			if err := s.recvSyncReplicationState(attr.SyncReplicationState); err != nil {
				s.logger.Error("ReplicationServiceError StreamSender unable to handle SyncReplicationState", tag.Error(err))
				return err
			}
			metrics.ReplicationTasksRecv.With(s.metrics).Record(
				int64(1),
				metrics.FromClusterIDTag(s.clientShardKey.ClusterID),
				metrics.ToClusterIDTag(s.serverShardKey.ClusterID),
				metrics.OperationTag(metrics.SyncWatermarkScope),
			)
		default:
			err := serviceerror.NewInternal(fmt.Sprintf(
				"StreamReplicationMessages encountered unknown type: %T %v", attr, attr,
			))
			s.logger.Error("ReplicationServiceError StreamSender unable to handle request", tag.Error(err))
			return err
		}
	}
	return nil
}

func (s *StreamSenderImpl) sendEventLoop(priority enumsspb.TaskPriority) (retErr error) {
	var panicErr error
	defer func() {
		if panicErr != nil {
			retErr = panicErr
			metrics.ReplicationStreamPanic.With(s.metrics).Record(1)
		}
	}()

	defer log.CapturePanic(s.logger, &panicErr)

	newTaskNotificationChan, subscriberID := s.historyEngine.SubscribeReplicationNotification()
	defer s.historyEngine.UnsubscribeReplicationNotification(subscriberID)

	catchupEndExclusiveWatermark, err := s.sendCatchUp(priority)
	if err != nil {
		s.logger.Error("ReplicationServiceError StreamSender unable to catch up replication tasks", tag.Error(err))
		return err
	}
	s.logger.Debug(fmt.Sprintf("StreamSender sendCatchUp finished with catchupEndExclusiveWatermark %v", catchupEndExclusiveWatermark))
	if err := s.sendLive(
		priority,
		newTaskNotificationChan,
		catchupEndExclusiveWatermark,
	); err != nil {
		s.logger.Error("ReplicationServiceError StreamSender unable to stream replication tasks", tag.Error(err))
		return err
	}
	return nil
}

func (s *StreamSenderImpl) recvSyncReplicationState(
	attr *replicationspb.SyncReplicationState,
) error {
	var readerState *persistencespb.QueueReaderState
	switch s.isTieredStackEnabled {
	case true:
		if attr.HighPriorityState == nil || attr.LowPriorityState == nil {
			return NewStreamError("ReplicationServiceError StreamSender encountered unsupported SyncReplicationState", nil)
		}
		readerState = &persistencespb.QueueReaderState{
			Scopes: []*persistencespb.QueueSliceScope{
				// index 0 is for overall low watermark. In tiered stack it is Min(LowWatermark-high priority, LowWatermark-low priority)
				{
					Range: &persistencespb.QueueSliceRange{
						InclusiveMin: shard.ConvertToPersistenceTaskKey(
							tasks.NewImmediateKey(attr.GetInclusiveLowWatermark()),
						),
						ExclusiveMax: shard.ConvertToPersistenceTaskKey(
							tasks.NewImmediateKey(math.MaxInt64),
						),
					},
					Predicate: &persistencespb.Predicate{
						PredicateType: enumsspb.PREDICATE_TYPE_UNIVERSAL,
						Attributes:    &persistencespb.Predicate_UniversalPredicateAttributes{},
					},
				},
				// index 1 is for high priority
				{
					Range: &persistencespb.QueueSliceRange{
						InclusiveMin: shard.ConvertToPersistenceTaskKey(
							tasks.NewImmediateKey(attr.GetHighPriorityState().GetInclusiveLowWatermark()),
						),
						ExclusiveMax: shard.ConvertToPersistenceTaskKey(
							tasks.NewImmediateKey(math.MaxInt64),
						),
					},
					Predicate: &persistencespb.Predicate{
						PredicateType: enumsspb.PREDICATE_TYPE_UNIVERSAL,
						Attributes:    &persistencespb.Predicate_UniversalPredicateAttributes{},
					},
				},
				// index 2 is for low priority
				{
					Range: &persistencespb.QueueSliceRange{
						InclusiveMin: shard.ConvertToPersistenceTaskKey(
							tasks.NewImmediateKey(attr.GetLowPriorityState().GetInclusiveLowWatermark()),
						),
						ExclusiveMax: shard.ConvertToPersistenceTaskKey(
							tasks.NewImmediateKey(math.MaxInt64),
						),
					},
					Predicate: &persistencespb.Predicate{
						PredicateType: enumsspb.PREDICATE_TYPE_UNIVERSAL,
						Attributes:    &persistencespb.Predicate_UniversalPredicateAttributes{},
					},
				},
			},
		}
	case false:
		if attr.HighPriorityState != nil || attr.LowPriorityState != nil {
			return NewStreamError("ReplicationServiceError StreamSender encountered unsupported SyncReplicationState", nil)
		}
		readerState = &persistencespb.QueueReaderState{
			Scopes: []*persistencespb.QueueSliceScope{
				// in single stack, index 0 is for overall low watermark
				{
					Range: &persistencespb.QueueSliceRange{
						InclusiveMin: shard.ConvertToPersistenceTaskKey(
							tasks.NewImmediateKey(attr.GetInclusiveLowWatermark()),
						),
						ExclusiveMax: shard.ConvertToPersistenceTaskKey(
							tasks.NewImmediateKey(math.MaxInt64),
						),
					},
					Predicate: &persistencespb.Predicate{
						PredicateType: enumsspb.PREDICATE_TYPE_UNIVERSAL,
						Attributes:    &persistencespb.Predicate_UniversalPredicateAttributes{},
					},
				},
			},
		}
	}

	inclusiveLowWatermark := attr.GetInclusiveLowWatermark()
	inclusiveLowWatermarkTime := attr.GetInclusiveLowWatermarkTime()

	readerID := shard.ReplicationReaderIDFromClusterShardID(
		int64(s.clientShardKey.ClusterID),
		s.clientShardKey.ShardID,
	)
	if s.isTieredStackEnabled {
		s.flowController.RefreshReceiverFlowControlInfo(attr)
	}

	if err := s.shardContext.UpdateReplicationQueueReaderState(
		readerID,
		readerState,
	); err != nil {
		return err
	}
	return s.shardContext.UpdateRemoteReaderInfo(
		readerID,
		inclusiveLowWatermark-1,
		inclusiveLowWatermarkTime.AsTime(),
	)
}

func (s *StreamSenderImpl) sendCatchUp(priority enumsspb.TaskPriority) (int64, error) {
	readerID := shard.ReplicationReaderIDFromClusterShardID(
		int64(s.clientShardKey.ClusterID),
		s.clientShardKey.ShardID,
	)

	catchupEndExclusiveWatermark := s.shardContext.GetQueueExclusiveHighReadWatermark(tasks.CategoryReplication).TaskID

	var catchupBeginInclusiveWatermark int64
	queueState, ok := s.shardContext.GetQueueState(
		tasks.CategoryReplication,
	)
	if !ok {
		s.logger.Debug("StreamSender queueState not found")
		catchupBeginInclusiveWatermark = catchupEndExclusiveWatermark
	} else {
		readerState, ok := queueState.ReaderStates[readerID]
		if !ok {
			s.logger.Debug(fmt.Sprintf("StreamSender readerState not found, readerID %v", readerID))
			catchupBeginInclusiveWatermark = catchupEndExclusiveWatermark
		} else {
			catchupBeginInclusiveWatermark = s.getSendCatchupBeginInclusiveWatermark(readerState, priority)
		}
	}
	if err := s.sendTasks(
		priority,
		catchupBeginInclusiveWatermark,
		catchupEndExclusiveWatermark,
	); err != nil {
		return 0, err
	}
	return catchupEndExclusiveWatermark, nil
}

func (s *StreamSenderImpl) getSendCatchupBeginInclusiveWatermark(readerState *persistencespb.QueueReaderState, priority enumsspb.TaskPriority) int64 {
	getReaderScopesIndex := func(priority enumsspb.TaskPriority) int {
		switch priority {
		case enumsspb.TASK_PRIORITY_HIGH:
			/*
				this is to handle the case when switch from single stack to tiered stack, the reader state is still in old format.
				In this case, it is safe to use the overall low watermark as the beginInclusiveWatermark, as long as we always guarantee
				the overall low watermark is Min(lowPriorityLowWatermark, highPriorityLowWatermark)
			*/
			if len(readerState.Scopes) != 3 {
				return 0
			}
			return 1
		case enumsspb.TASK_PRIORITY_LOW:
			if len(readerState.Scopes) != 3 {
				return 0
			}
			return 2
		case enumsspb.TASK_PRIORITY_UNSPECIFIED:
			return 0
		default:
			return 0
		}
	}
	return readerState.Scopes[getReaderScopesIndex(priority)].Range.InclusiveMin.TaskId
}

func (s *StreamSenderImpl) sendLive(
	priority enumsspb.TaskPriority,
	newTaskNotificationChan <-chan struct{},
	beginInclusiveWatermark int64,
) error {
	for {
		select {
		case <-newTaskNotificationChan:
			endExclusiveWatermark := s.shardContext.GetQueueExclusiveHighReadWatermark(tasks.CategoryReplication).TaskID
			if err := s.sendTasks(
				priority,
				beginInclusiveWatermark,
				endExclusiveWatermark,
			); err != nil {
				return err
			}
			beginInclusiveWatermark = endExclusiveWatermark
		case <-s.shutdownChan.Channel():
			return nil
		}
	}
}

func (s *StreamSenderImpl) sendTasks(
	priority enumsspb.TaskPriority,
	beginInclusiveWatermark int64,
	endExclusiveWatermark int64,
) error {
	s.logger.Debug(fmt.Sprintf("StreamSender sendTasks [%v, %v)", beginInclusiveWatermark, endExclusiveWatermark))
	if beginInclusiveWatermark > endExclusiveWatermark {
		err := serviceerror.NewInternal(fmt.Sprintf("StreamWorkflowReplication encountered invalid task range [%v, %v)",
			beginInclusiveWatermark,
			endExclusiveWatermark,
		))
		s.logger.Error("ReplicationServiceError StreamSender unable to send tasks", tag.Error(err))
		return err
	}
	if beginInclusiveWatermark == endExclusiveWatermark {
		return s.sendToStream(&historyservice.StreamWorkflowReplicationMessagesResponse{
			Attributes: &historyservice.StreamWorkflowReplicationMessagesResponse_Messages{
				Messages: &replicationspb.WorkflowReplicationMessages{
					ReplicationTasks:           nil,
					ExclusiveHighWatermark:     endExclusiveWatermark,
					ExclusiveHighWatermarkTime: timestamp.TimeNowPtrUtc(),
					Priority:                   priority,
				},
			},
		})
	}

	ctx := headers.SetCallerInfo(context.Background(), headers.SystemPreemptableCallerInfo)
	ctx, cancel := context.WithTimeout(ctx, 10*time.Minute)
	defer cancel()
	iter, err := s.historyEngine.GetReplicationTasksIter(
		ctx,
		string(s.clientShardKey.ClusterID),
		beginInclusiveWatermark,
		endExclusiveWatermark,
	)
	if err != nil {
		return err
	}
	skipCount := 0
Loop:
	for iter.HasNext() {
		if s.shutdownChan.IsShutdown() {
			return nil
		}

		item, err := iter.Next()
		if err != nil {
			return err
		}

		if !s.shouldProcessTask(item) {
			continue
		}

		skipCount++
		// To avoid a situation: we are skipping a lot of tasks and never send any task, receiver side will not have updated high watermark,
		// so it will not ACK back to sender, sender will not update the ACK level.
		// i.e. in tiered stack, if no low priority task in queue, we should still send watermark info to receiver to let it update ACK level.
		if skipCount > TaskMaxSkipCount {
			if err := s.sendToStream(&historyservice.StreamWorkflowReplicationMessagesResponse{
				Attributes: &historyservice.StreamWorkflowReplicationMessagesResponse_Messages{
					Messages: &replicationspb.WorkflowReplicationMessages{
						ExclusiveHighWatermark:     item.GetTaskID(),
						ExclusiveHighWatermarkTime: timestamppb.New(item.GetVisibilityTime()),
						Priority:                   priority,
					},
				},
			}); err != nil {
				return err
			}
		}
		if priority != enumsspb.TASK_PRIORITY_UNSPECIFIED && // case: skip priority check. When priority is unspecified, send all tasks
			priority != s.getTaskPriority(item) { // case: skip task with different priority than this loop
			continue Loop
		}
<<<<<<< HEAD
		task, err := s.taskConverter.Convert(item)
		if err != nil {
			return err
		}
		if task == nil {
			continue Loop
		}
		task.Priority = priority
		if s.isTieredStackEnabled {
			s.flowController.Wait(priority)
		}
		if err := s.sendToStream(&historyservice.StreamWorkflowReplicationMessagesResponse{
			Attributes: &historyservice.StreamWorkflowReplicationMessagesResponse_Messages{
				Messages: &replicationspb.WorkflowReplicationMessages{
					ReplicationTasks:           []*replicationspb.ReplicationTask{task},
					ExclusiveHighWatermark:     task.SourceTaskId + 1,
					ExclusiveHighWatermarkTime: task.VisibilityTime,
					Priority:                   priority,
=======

		operation := func() error {
			task, err := s.taskConverter.Convert(item)
			if err != nil {
				return err
			}
			if task == nil {
				return nil
			}
			task.Priority = priority
			s.logger.Debug("StreamSender send replication task", tag.TaskID(task.SourceTaskId))
			if err := s.sendToStream(&historyservice.StreamWorkflowReplicationMessagesResponse{
				Attributes: &historyservice.StreamWorkflowReplicationMessagesResponse_Messages{
					Messages: &replicationspb.WorkflowReplicationMessages{
						ReplicationTasks:           []*replicationspb.ReplicationTask{task},
						ExclusiveHighWatermark:     task.SourceTaskId + 1,
						ExclusiveHighWatermarkTime: task.VisibilityTime,
						Priority:                   priority,
					},
>>>>>>> 4b6d0e6a
				},
			}); err != nil {
				return err
			}
			skipCount = 0
			metrics.ReplicationTasksSend.With(s.metrics).Record(
				int64(1),
				metrics.FromClusterIDTag(s.serverShardKey.ClusterID),
				metrics.ToClusterIDTag(s.clientShardKey.ClusterID),
				metrics.OperationTag(TaskOperationTag(task)),
			)
			return nil
		}

		retryPolicy := backoff.NewExponentialRetryPolicy(1 * time.Second).
			WithBackoffCoefficient(1.2).
			WithMaximumInterval(3 * time.Second).
			WithMaximumAttempts(80).
			WithExpirationInterval(3 * time.Minute)

		if err := backoff.ThrottleRetry(operation, retryPolicy, IsRetryableError); err != nil {
			return err
		}
	}
	return s.sendToStream(&historyservice.StreamWorkflowReplicationMessagesResponse{
		Attributes: &historyservice.StreamWorkflowReplicationMessagesResponse_Messages{
			Messages: &replicationspb.WorkflowReplicationMessages{
				ReplicationTasks:           nil,
				ExclusiveHighWatermark:     endExclusiveWatermark,
				ExclusiveHighWatermarkTime: timestamp.TimeNowPtrUtc(),
				Priority:                   priority,
			},
		},
	})
}

func (s *StreamSenderImpl) sendToStream(payload *historyservice.StreamWorkflowReplicationMessagesResponse) error {
	err := s.server.Send(payload)
	if err != nil {
		s.logger.Error("ReplicationStreamError Stream Sender unable to send", tag.Error(err))
		return NewStreamError("ReplicationStreamError send failed", err)
	}
	return nil
}

func (s *StreamSenderImpl) shouldProcessTask(item tasks.Task) bool {
	clientShardID := common.WorkflowIDToHistoryShard(item.GetNamespaceID(), item.GetWorkflowID(), s.clientClusterShardCount)
	if clientShardID != s.clientShardKey.ShardID {
		return false
	}

	var shouldProcessTask bool
	namespaceEntry, err := s.shardContext.GetNamespaceRegistry().GetNamespaceByID(
		namespace.ID(item.GetNamespaceID()),
	)
	if err != nil {
		// if there is error, then blindly send the task, better safe than sorry
		shouldProcessTask = true
	}

	if namespaceEntry != nil {
	FilterLoop:
		for _, targetCluster := range namespaceEntry.ClusterNames() {
			if s.clientClusterName == targetCluster {
				shouldProcessTask = true
				break FilterLoop
			}
		}
	}

	return shouldProcessTask
}

func (s *StreamSenderImpl) getTaskPriority(task tasks.Task) enumsspb.TaskPriority {
	switch t := task.(type) {
	case *tasks.SyncWorkflowStateTask:
		if t.Priority == enumsspb.TASK_PRIORITY_UNSPECIFIED {
			return enumsspb.TASK_PRIORITY_LOW
		}
		return t.Priority
	default:
		return enumsspb.TASK_PRIORITY_HIGH
	}
}<|MERGE_RESOLUTION|>--- conflicted
+++ resolved
@@ -63,22 +63,12 @@
 		Stop()
 	}
 	StreamSenderImpl struct {
-		server        historyservice.HistoryService_StreamWorkflowReplicationMessagesServer
-		shardContext  shard.Context
-		historyEngine shard.Engine
-		taskConverter SourceTaskConverter
-		metrics       metrics.Handler
-		logger        log.Logger
-
-<<<<<<< HEAD
-		status               int32
-		clientShardKey       ClusterShardKey
-		serverShardKey       ClusterShardKey
-		shutdownChan         channel.ShutdownOnce
-		config               *configs.Config
-		isTieredStackEnabled bool
-		flowController       SenderFlowController
-=======
+		server                  historyservice.HistoryService_StreamWorkflowReplicationMessagesServer
+		shardContext            shard.Context
+		historyEngine           shard.Engine
+		taskConverter           SourceTaskConverter
+		metrics                 metrics.Handler
+		logger                  log.Logger
 		status                  int32
 		clientClusterName       string
 		clientShardKey          ClusterShardKey
@@ -87,7 +77,7 @@
 		shutdownChan            channel.ShutdownOnce
 		config                  *configs.Config
 		isTieredStackEnabled    bool
->>>>>>> 4b6d0e6a
+		flowController          SenderFlowController
 	}
 )
 
@@ -108,22 +98,12 @@
 		tag.TargetShardID(clientShardKey.ShardID),
 	)
 	return &StreamSenderImpl{
-		server:        server,
-		shardContext:  shardContext,
-		historyEngine: historyEngine,
-		taskConverter: taskConverter,
-		metrics:       shardContext.GetMetricsHandler(),
-		logger:        logger,
-
-<<<<<<< HEAD
-		status:               common.DaemonStatusInitialized,
-		clientShardKey:       clientShardKey,
-		serverShardKey:       serverShardKey,
-		shutdownChan:         channel.NewShutdownOnce(),
-		config:               config,
-		isTieredStackEnabled: config.EnableReplicationTaskTieredProcessing(),
-		flowController:       NewSenderFlowController(config, logger),
-=======
+		server:                  server,
+		shardContext:            shardContext,
+		historyEngine:           historyEngine,
+		taskConverter:           taskConverter,
+		metrics:                 shardContext.GetMetricsHandler(),
+		logger:                  logger,
 		status:                  common.DaemonStatusInitialized,
 		clientClusterName:       clientClusterName,
 		clientShardKey:          clientShardKey,
@@ -132,7 +112,7 @@
 		shutdownChan:            channel.NewShutdownOnce(),
 		config:                  config,
 		isTieredStackEnabled:    config.EnableReplicationTaskTieredProcessing(),
->>>>>>> 4b6d0e6a
+		flowController:          NewSenderFlowController(config, logger),
 	}
 }
 
@@ -538,27 +518,6 @@
 			priority != s.getTaskPriority(item) { // case: skip task with different priority than this loop
 			continue Loop
 		}
-<<<<<<< HEAD
-		task, err := s.taskConverter.Convert(item)
-		if err != nil {
-			return err
-		}
-		if task == nil {
-			continue Loop
-		}
-		task.Priority = priority
-		if s.isTieredStackEnabled {
-			s.flowController.Wait(priority)
-		}
-		if err := s.sendToStream(&historyservice.StreamWorkflowReplicationMessagesResponse{
-			Attributes: &historyservice.StreamWorkflowReplicationMessagesResponse_Messages{
-				Messages: &replicationspb.WorkflowReplicationMessages{
-					ReplicationTasks:           []*replicationspb.ReplicationTask{task},
-					ExclusiveHighWatermark:     task.SourceTaskId + 1,
-					ExclusiveHighWatermarkTime: task.VisibilityTime,
-					Priority:                   priority,
-=======
-
 		operation := func() error {
 			task, err := s.taskConverter.Convert(item)
 			if err != nil {
@@ -568,7 +527,9 @@
 				return nil
 			}
 			task.Priority = priority
-			s.logger.Debug("StreamSender send replication task", tag.TaskID(task.SourceTaskId))
+			if s.isTieredStackEnabled {
+				s.flowController.Wait(priority)
+			}
 			if err := s.sendToStream(&historyservice.StreamWorkflowReplicationMessagesResponse{
 				Attributes: &historyservice.StreamWorkflowReplicationMessagesResponse_Messages{
 					Messages: &replicationspb.WorkflowReplicationMessages{
@@ -577,7 +538,6 @@
 						ExclusiveHighWatermarkTime: task.VisibilityTime,
 						Priority:                   priority,
 					},
->>>>>>> 4b6d0e6a
 				},
 			}); err != nil {
 				return err
