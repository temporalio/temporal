--- conflicted
+++ resolved
@@ -539,13 +539,10 @@
 				return nil
 			}
 			task.Priority = priority
-<<<<<<< HEAD
-			s.logger.Debug(fmt.Sprintf("StreamSender send replication task, priority %v, task: %+v", priority, task), tag.TaskID(task.SourceTaskId))
-=======
 			if s.isTieredStackEnabled {
 				s.flowController.Wait(priority)
 			}
->>>>>>> 37aebdf2
+			s.logger.Debug(fmt.Sprintf("StreamSender send replication task, priority %v, task: %+v", priority, task), tag.TaskID(task.SourceTaskId))
 			if err := s.sendToStream(&historyservice.StreamWorkflowReplicationMessagesResponse{
 				Attributes: &historyservice.StreamWorkflowReplicationMessagesResponse_Messages{
 					Messages: &replicationspb.WorkflowReplicationMessages{
