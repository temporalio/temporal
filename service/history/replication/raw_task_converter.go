// The MIT License
//
// Copyright (c) 2020 Temporal Technologies Inc.  All rights reserved.
//
// Copyright (c) 2020 Uber Technologies, Inc.
//
// Permission is hereby granted, free of charge, to any person obtaining a copy
// of this software and associated documentation files (the "Software"), to deal
// in the Software without restriction, including without limitation the rights
// to use, copy, modify, merge, publish, distribute, sublicense, and/or sell
// copies of the Software, and to permit persons to whom the Software is
// furnished to do so, subject to the following conditions:
//
// The above copyright notice and this permission notice shall be included in
// all copies or substantial portions of the Software.
//
// THE SOFTWARE IS PROVIDED "AS IS", WITHOUT WARRANTY OF ANY KIND, EXPRESS OR
// IMPLIED, INCLUDING BUT NOT LIMITED TO THE WARRANTIES OF MERCHANTABILITY,
// FITNESS FOR A PARTICULAR PURPOSE AND NONINFRINGEMENT. IN NO EVENT SHALL THE
// AUTHORS OR COPYRIGHT HOLDERS BE LIABLE FOR ANY CLAIM, DAMAGES OR OTHER
// LIABILITY, WHETHER IN AN ACTION OF CONTRACT, TORT OR OTHERWISE, ARISING FROM,
// OUT OF OR IN CONNECTION WITH THE SOFTWARE OR THE USE OR OTHER DEALINGS IN
// THE SOFTWARE.

//go:generate mockgen -copyright_file ../../../LICENSE -package $GOPACKAGE -source $GOFILE -destination raw_task_converter_mock.go

package replication

import (
	"context"

	commonpb "go.temporal.io/api/common/v1"
	"go.temporal.io/api/serviceerror"
	enumsspb "go.temporal.io/server/api/enums/v1"
	historyspb "go.temporal.io/server/api/history/v1"
	persistencespb "go.temporal.io/server/api/persistence/v1"
	replicationspb "go.temporal.io/server/api/replication/v1"
	workflowspb "go.temporal.io/server/api/workflow/v1"
	"go.temporal.io/server/common"
	"go.temporal.io/server/common/definition"
	"go.temporal.io/server/common/locks"
	"go.temporal.io/server/common/log"
	"go.temporal.io/server/common/log/tag"
	"go.temporal.io/server/common/namespace"
	"go.temporal.io/server/common/persistence"
	"go.temporal.io/server/common/persistence/serialization"
	"go.temporal.io/server/common/persistence/versionhistory"
	"go.temporal.io/server/service/history/configs"
	"go.temporal.io/server/service/history/shard"
	"go.temporal.io/server/service/history/tasks"
	"go.temporal.io/server/service/history/workflow"
	wcache "go.temporal.io/server/service/history/workflow/cache"
	"google.golang.org/protobuf/types/known/timestamppb"
)

type (
	SourceTaskConverterImpl struct {
		historyEngine  shard.Engine
		namespaceCache namespace.Registry
		serializer     serialization.Serializer
		config         *configs.Config
	}
	SourceTaskConverter interface {
		Convert(task tasks.Task, targetClusterID int32) (*replicationspb.ReplicationTask, error)
	}
	SourceTaskConverterProvider func(
		historyEngine shard.Engine,
		shardContext shard.Context,
		clientClusterName string, // Some task converter may use the client cluster name.
		serializer serialization.Serializer,
	) SourceTaskConverter

	syncVersionedTransitionTaskConverter struct {
		shardContext       shard.Context
		shardID            int32
		workflowCache      wcache.Cache
		eventBlobCache     persistence.XDCCache
		replicationCache   ProgressCache
		executionManager   persistence.ExecutionManager
		syncStateRetriever SyncStateRetriever
		logger             log.Logger
	}
)

func NewSourceTaskConverter(
	historyEngine shard.Engine,
	namespaceCache namespace.Registry,
	serializer serialization.Serializer,
	config *configs.Config,
) *SourceTaskConverterImpl {
	return &SourceTaskConverterImpl{
		historyEngine:  historyEngine,
		namespaceCache: namespaceCache,
		serializer:     serializer,
		config:         config,
	}
}

func (c *SourceTaskConverterImpl) Convert(
	task tasks.Task,
	targetClusterID int32,
) (*replicationspb.ReplicationTask, error) {

	var ctx context.Context
	var cancel context.CancelFunc
	var nsName string
	namespaceEntry, err := c.namespaceCache.GetNamespaceByID(
		namespace.ID(task.GetNamespaceID()),
	)
	if err != nil {
		// if there is error, then blindly send the task, better safe than sorry
		nsName = namespace.EmptyName.String()
	}
	if namespaceEntry != nil {
		nsName = namespaceEntry.Name().String()
	}
	ctx, cancel = newTaskContext(nsName, c.config.ReplicationTaskApplyTimeout())
	defer cancel()
	replicationTask, err := c.historyEngine.ConvertReplicationTask(ctx, task, targetClusterID)
	if err != nil {
		return nil, err
	}
	if replicationTask != nil {
		rawTaskInfo, err := c.serializer.ParseReplicationTaskInfo(task)
		if err != nil {
			return nil, err
		}
		replicationTask.RawTaskInfo = rawTaskInfo
	}
	return replicationTask, nil
}

func convertActivityStateReplicationTask(
	ctx context.Context,
	shardContext shard.Context,
	taskInfo *tasks.SyncActivityTask,
	workflowCache wcache.Cache,
) (*replicationspb.ReplicationTask, error) {
	return generateStateReplicationTask(
		ctx,
		shardContext,
		definition.NewWorkflowKey(taskInfo.NamespaceID, taskInfo.WorkflowID, taskInfo.RunID),
		workflowCache,
		func(mutableState workflow.MutableState) (*replicationspb.ReplicationTask, error) {
			if !mutableState.IsWorkflowExecutionRunning() {
				return nil, nil
			}
			activityInfo, ok := mutableState.GetActivityInfo(taskInfo.ScheduledEventID)
			if !ok {
				return nil, nil
			}
			if activityInfo.Version != taskInfo.Version {
				return nil, nil
			}

			// The activity may be in a scheduled state
			var startedTime *timestamppb.Timestamp
			if activityInfo.StartedEventId != common.EmptyEventID {
				startedTime = activityInfo.StartedTime
			}

			// Version history uses when replicate the sync activity task
			versionHistories := mutableState.GetExecutionInfo().GetVersionHistories()
			currentVersionHistory, err := versionhistory.GetCurrentVersionHistory(versionHistories)
			if err != nil {
				return nil, err
			}

			lastStartedBuildId := activityInfo.GetLastIndependentlyAssignedBuildId()
			if lastStartedBuildId == "" {
				lastStartedBuildId = activityInfo.GetUseWorkflowBuildIdInfo().GetLastUsedBuildId()
			}

			return &replicationspb.ReplicationTask{
				TaskType:     enumsspb.REPLICATION_TASK_TYPE_SYNC_ACTIVITY_TASK,
				SourceTaskId: taskInfo.TaskID,
				Attributes: &replicationspb.ReplicationTask_SyncActivityTaskAttributes{
					SyncActivityTaskAttributes: &replicationspb.SyncActivityTaskAttributes{
						NamespaceId:                taskInfo.NamespaceID,
						WorkflowId:                 taskInfo.WorkflowID,
						RunId:                      taskInfo.RunID,
						Version:                    activityInfo.Version,
						ScheduledEventId:           activityInfo.ScheduledEventId,
						ScheduledTime:              activityInfo.ScheduledTime,
						StartedEventId:             activityInfo.StartedEventId,
						StartedTime:                startedTime,
						LastHeartbeatTime:          activityInfo.LastHeartbeatUpdateTime,
						Details:                    activityInfo.LastHeartbeatDetails,
						Attempt:                    activityInfo.Attempt,
						LastFailure:                activityInfo.RetryLastFailure,
						LastWorkerIdentity:         activityInfo.RetryLastWorkerIdentity,
						LastStartedBuildId:         lastStartedBuildId,
						LastStartedRedirectCounter: activityInfo.GetUseWorkflowBuildIdInfo().GetLastRedirectCounter(),
						BaseExecutionInfo:          persistence.CopyBaseWorkflowInfo(mutableState.GetBaseWorkflowInfo()),
						VersionHistory:             versionhistory.CopyVersionHistory(currentVersionHistory),
					},
				},
				VisibilityTime: timestamppb.New(taskInfo.VisibilityTimestamp),
			}, nil
		},
	)
}

func convertWorkflowStateReplicationTask(
	ctx context.Context,
	shardContext shard.Context,
	taskInfo *tasks.SyncWorkflowStateTask,
	workflowCache wcache.Cache,
) (*replicationspb.ReplicationTask, error) {
	return generateStateReplicationTask(
		ctx,
		shardContext,
		definition.NewWorkflowKey(taskInfo.NamespaceID, taskInfo.WorkflowID, taskInfo.RunID),
		workflowCache,
		func(mutableState workflow.MutableState) (*replicationspb.ReplicationTask, error) {
			state, _ := mutableState.GetWorkflowStateStatus()
			if state != enumsspb.WORKFLOW_EXECUTION_STATE_COMPLETED {
				return nil, nil
			}
			workflowMutableState := mutableState.CloneToProto()
			if err := workflow.SanitizeMutableState(workflowMutableState); err != nil {
				return nil, err
			}
			if err := common.DiscardUnknownProto(workflowMutableState); err != nil {
				return nil, err
			}
			return &replicationspb.ReplicationTask{
				TaskType:     enumsspb.REPLICATION_TASK_TYPE_SYNC_WORKFLOW_STATE_TASK,
				SourceTaskId: taskInfo.TaskID,
				Priority:     taskInfo.Priority,
				Attributes: &replicationspb.ReplicationTask_SyncWorkflowStateTaskAttributes{
					SyncWorkflowStateTaskAttributes: &replicationspb.SyncWorkflowStateTaskAttributes{
						WorkflowState: workflowMutableState,
					},
				},
				VisibilityTime: timestamppb.New(taskInfo.VisibilityTimestamp),
			}, nil
		},
	)
}

func convertSyncHSMReplicationTask(
	ctx context.Context,
	shardContext shard.Context,
	taskInfo *tasks.SyncHSMTask,
	workflowCache wcache.Cache,
) (*replicationspb.ReplicationTask, error) {
	return generateStateReplicationTask(
		ctx,
		shardContext,
		definition.NewWorkflowKey(taskInfo.NamespaceID, taskInfo.WorkflowID, taskInfo.RunID),
		workflowCache,
		func(mutableState workflow.MutableState) (*replicationspb.ReplicationTask, error) {
			// HSM can be updated after workflow is completed
			// so no check on workflow state here.

			if mutableState.HasBufferedEvents() {
				// we can't sync HSM when there's buffered events
				// as current state could depend on those buffered events
				return nil, nil
			}

			versionHistories := mutableState.GetExecutionInfo().GetVersionHistories()
			currentVersionHistory, err := versionhistory.GetCurrentVersionHistory(versionHistories)
			if err != nil {
				return nil, err
			}

			stateMachineNode := common.CloneProto(mutableState.HSM().InternalRepr())
			workflow.SanitizeStateMachineNode(stateMachineNode)
			if err := common.DiscardUnknownProto(stateMachineNode); err != nil {
				return nil, err
			}

			return &replicationspb.ReplicationTask{
				TaskType:     enumsspb.REPLICATION_TASK_TYPE_SYNC_HSM_TASK,
				SourceTaskId: taskInfo.TaskID,
				Attributes: &replicationspb.ReplicationTask_SyncHsmAttributes{
					SyncHsmAttributes: &replicationspb.SyncHSMAttributes{
						NamespaceId:      taskInfo.NamespaceID,
						WorkflowId:       taskInfo.WorkflowID,
						RunId:            taskInfo.RunID,
						VersionHistory:   versionhistory.CopyVersionHistory(currentVersionHistory),
						StateMachineNode: stateMachineNode,
					},
				},
				VisibilityTime: timestamppb.New(taskInfo.VisibilityTimestamp),
			}, nil
		},
	)
}

func convertSyncVersionedTransitionTask(
	ctx context.Context,
	taskInfo *tasks.SyncVersionedTransitionTask,
	targetClusterID int32,
	converter *syncVersionedTransitionTaskConverter,
) (*replicationspb.ReplicationTask, error) {
	return generateStateReplicationTask(
		ctx,
		converter.shardContext,
		definition.NewWorkflowKey(taskInfo.NamespaceID, taskInfo.WorkflowID, taskInfo.RunID),
		converter.workflowCache,
		func(mutableState workflow.MutableState) (*replicationspb.ReplicationTask, error) {
			return converter.convert(ctx, taskInfo, targetClusterID, mutableState)
		},
	)
}

func convertHistoryReplicationTask(
	ctx context.Context,
	shardContext shard.Context,
	taskInfo *tasks.HistoryReplicationTask,
	shardID int32,
	workflowCache wcache.Cache,
	eventBlobCache persistence.XDCCache,
	executionManager persistence.ExecutionManager,
	logger log.Logger,
	config *configs.Config,
) (*replicationspb.ReplicationTask, error) {
	currentVersionHistory, currentEvents, newEvents, currentBaseWorkflowInfo, err := getVersionHistoryAndEventsWithNewRun(
		ctx,
		shardContext,
		shardID,
		definition.NewWorkflowKey(taskInfo.NamespaceID, taskInfo.WorkflowID, taskInfo.RunID),
		taskInfo.Version,
		taskInfo.FirstEventID,
		taskInfo.NextEventID,
		taskInfo.NewRunID,
		workflowCache,
		eventBlobCache,
		executionManager,
		logger,
	)
	if err != nil {
		return nil, err
	}
	if currentVersionHistory == nil {
		return nil, nil
	}

	var events *commonpb.DataBlob
	var eventsBatches []*commonpb.DataBlob
	if config.ReplicationMultipleBatches() {
		eventsBatches = currentEvents
	} else {
		if len(currentEvents) != 1 {
			return nil, serviceerror.NewInternal("replicatorQueueProcessor encountered more than 1 NDC raw event batch")
		}
		events = currentEvents[0]
	}

	return &replicationspb.ReplicationTask{
		TaskType:     enumsspb.REPLICATION_TASK_TYPE_HISTORY_V2_TASK,
		SourceTaskId: taskInfo.TaskID,
		Attributes: &replicationspb.ReplicationTask_HistoryTaskAttributes{
			HistoryTaskAttributes: &replicationspb.HistoryTaskAttributes{
				NamespaceId:         taskInfo.NamespaceID,
				WorkflowId:          taskInfo.WorkflowID,
				RunId:               taskInfo.RunID,
				BaseExecutionInfo:   currentBaseWorkflowInfo,
				VersionHistoryItems: currentVersionHistory,
				Events:              events,
				EventsBatches:       eventsBatches,
				NewRunEvents:        newEvents,
				NewRunId:            taskInfo.NewRunID,
			},
		},
		VisibilityTime: timestamppb.New(taskInfo.VisibilityTimestamp),
	}, nil
}

func generateStateReplicationTask(
	ctx context.Context,
	shardContext shard.Context,
	workflowKey definition.WorkflowKey,
	workflowCache wcache.Cache,
	action func(workflow.MutableState) (*replicationspb.ReplicationTask, error),
) (retReplicationTask *replicationspb.ReplicationTask, retError error) {
	wfContext, release, err := workflowCache.GetOrCreateWorkflowExecution(
		ctx,
		shardContext,
		namespace.ID(workflowKey.NamespaceID),
		&commonpb.WorkflowExecution{
			WorkflowId: workflowKey.WorkflowID,
			RunId:      workflowKey.RunID,
		},
		locks.PriorityLow,
	)
	if err != nil {
		return nil, err
	}
	defer func() { release(retError) }()

	ms, err := wfContext.LoadMutableState(ctx, shardContext)
	switch err.(type) {
	case nil:
		return action(ms)
	case *serviceerror.NotFound, *serviceerror.NamespaceNotFound:
		return nil, nil
	default:
		return nil, err
	}
}

func getVersionHistoryAndEvents(
	ctx context.Context,
	shardContext shard.Context,
	shardID int32,
	workflowKey definition.WorkflowKey,
	eventVersion int64,
	firstEventID int64,
	nextEventID int64,
	workflowCache wcache.Cache,
	eventBlobCache persistence.XDCCache,
	executionManager persistence.ExecutionManager,
	logger log.Logger,
) ([]*historyspb.VersionHistoryItem, []*commonpb.DataBlob, *workflowspb.BaseExecutionInfo, error) {
	if eventBlobCache != nil {
		if xdcCacheValue, ok := eventBlobCache.Get(persistence.NewXDCCacheKey(
			workflowKey,
			firstEventID,
			nextEventID,
			eventVersion,
		)); ok {
			return xdcCacheValue.VersionHistoryItems, xdcCacheValue.EventBlobs, xdcCacheValue.BaseWorkflowInfo, nil
		}
	}
	versionHistory, branchToken, baseWorkflowInfo, err := getBranchToken(
		ctx,
		shardContext,
		workflowKey,
		workflowCache,
		firstEventID,
		eventVersion,
	)
	if err != nil {
		return nil, nil, nil, err
	}
	if versionHistory == nil {
		return nil, nil, nil, nil
	}
	eventBatches, err := getEventsBlob(ctx, shardID, branchToken, firstEventID, nextEventID, executionManager)
	if err != nil {
		return nil, nil, nil, convertGetHistoryError(workflowKey, logger, err)
	}
	return versionHistory, eventBatches, baseWorkflowInfo, nil
}

func getVersionHistoryAndEventsWithNewRun(
	ctx context.Context,
	shardContext shard.Context,
	shardID int32,
	workflowKey definition.WorkflowKey,
	eventVersion int64,
	firstEventID int64,
	nextEventID int64,
	newRunID string,
	workflowCache wcache.Cache,
	eventBlobCache persistence.XDCCache,
	executionManager persistence.ExecutionManager,
	logger log.Logger,
) ([]*historyspb.VersionHistoryItem, []*commonpb.DataBlob, *commonpb.DataBlob, *workflowspb.BaseExecutionInfo, error) {
	versionHistory, eventBatches, baseWorkflowInfo, err := getVersionHistoryAndEvents(
		ctx,
		shardContext,
		shardID,
		definition.NewWorkflowKey(workflowKey.NamespaceID, workflowKey.WorkflowID, workflowKey.RunID),
		eventVersion,
		firstEventID,
		nextEventID,
		workflowCache,
		eventBlobCache,
		executionManager,
		logger,
	)
	if err != nil {
		return nil, nil, nil, nil, err
	}
	if versionHistory == nil {
		return nil, nil, nil, nil, nil
	}

	var newEvents *commonpb.DataBlob
	if len(newRunID) != 0 {
		newVersionHistory, newEventBlob, _, err := getVersionHistoryAndEvents(
			ctx,
			shardContext,
			shardID,
			definition.NewWorkflowKey(workflowKey.NamespaceID, workflowKey.WorkflowID, newRunID),
			eventVersion,
			common.FirstEventID,
			// when generating the replication task,
			// we validated that new run contains only 1 replication task (event batch)
			common.FirstEventID+1,
			workflowCache,
			eventBlobCache,
			executionManager,
			logger,
		)
		if err != nil {
			return nil, nil, nil, nil, err
		}
		if len(newEventBlob) != 1 {
			return nil, nil, nil, nil, serviceerror.NewInternal("replicatorQueueProcessor encountered more than 1 NDC raw event batch for new run")
		}
		if newVersionHistory != nil {
			newEvents = newEventBlob[0]
		}
	}
	return versionHistory, eventBatches, newEvents, baseWorkflowInfo, nil
}

func getBranchToken(
	ctx context.Context,
	shardContext shard.Context,
	workflowKey definition.WorkflowKey,
	workflowCache wcache.Cache,
	eventID int64,
	eventVersion int64,
) (_ []*historyspb.VersionHistoryItem, _ []byte, _ *workflowspb.BaseExecutionInfo, retError error) {
	wfContext, release, err := workflowCache.GetOrCreateWorkflowExecution(
		ctx,
		shardContext,
		namespace.ID(workflowKey.NamespaceID),
		&commonpb.WorkflowExecution{
			WorkflowId: workflowKey.WorkflowID,
			RunId:      workflowKey.RunID,
		},
		locks.PriorityLow,
	)
	if err != nil {
		return nil, nil, nil, err
	}
	defer func() { release(retError) }()

	ms, err := wfContext.LoadMutableState(ctx, shardContext)
	switch err.(type) {
	case nil:
		return persistence.GetXDCCacheValue(ms.GetExecutionInfo(), eventID, eventVersion)
	case *serviceerror.NotFound, *serviceerror.NamespaceNotFound:
		return nil, nil, nil, nil
	default:
		return nil, nil, nil, err
	}
}

func getEventsBlob(
	ctx context.Context,
	shardID int32,
	branchToken []byte,
	firstEventID int64,
	nextEventID int64,
	executionManager persistence.ExecutionManager,
) ([]*commonpb.DataBlob, error) {
	var eventBatchBlobs []*commonpb.DataBlob
	var pageToken []byte
	req := &persistence.ReadHistoryBranchRequest{
		BranchToken:   branchToken,
		MinEventID:    firstEventID,
		MaxEventID:    nextEventID,
		PageSize:      1,
		NextPageToken: pageToken,
		ShardID:       shardID,
	}

	for {
		resp, err := executionManager.ReadRawHistoryBranch(ctx, req)
		if err != nil {
			return nil, err
		}

		req.NextPageToken = resp.NextPageToken
		eventBatchBlobs = append(eventBatchBlobs, resp.HistoryEventBlobs...)

		if len(req.NextPageToken) == 0 {
			break
		}
	}

	return eventBatchBlobs, nil
}

func convertGetHistoryError(
	workflowKey definition.WorkflowKey,
	logger log.Logger,
	err error,
) error {
	switch err.(type) {
	case *serviceerror.NotFound:
		// bypass this corrupted workflow to unblock the replication queue.
		logger.Error("Cannot get history from missing workflow",
			tag.WorkflowNamespaceID(workflowKey.NamespaceID),
			tag.WorkflowID(workflowKey.WorkflowID),
			tag.WorkflowRunID(workflowKey.RunID),
			tag.Error(err))
		return nil
	case *serviceerror.DataLoss:
		// bypass this corrupted workflow to unblock the replication queue.
		logger.Error("Cannot get history from corrupted workflow",
			tag.WorkflowNamespaceID(workflowKey.NamespaceID),
			tag.WorkflowID(workflowKey.WorkflowID),
			tag.WorkflowRunID(workflowKey.RunID),
			tag.Error(err))
		return nil
	default:
		return err
	}
}

func newSyncVersionedTransitionTaskConverter(
	shardContext shard.Context,
	workflowCache wcache.Cache,
	eventBlobCache persistence.XDCCache,
	replicationCache ProgressCache,
	executionManager persistence.ExecutionManager,
	syncStateRetriever SyncStateRetriever,
	logger log.Logger,
) *syncVersionedTransitionTaskConverter {
	return &syncVersionedTransitionTaskConverter{
<<<<<<< HEAD
		shardContext:       shardContext,
		workflowCache:      workflowCache,
		eventBlobCache:     eventBlobCache,
		replicationCache:   replicationCache,
		executionManager:   executionManager,
		syncStateRetriever: syncStateRetriever,
		shardID:            shardContext.GetShardID(),
		logger:             logger,
	}
}

func (c *syncVersionedTransitionTaskConverter) convert(
	ctx context.Context,
	taskInfo *tasks.SyncVersionedTransitionTask,
	targetClusterID int32,
	mutableState workflow.MutableState,
) (*replicationspb.ReplicationTask, error) {
	progress := c.replicationCache.Get(taskInfo.RunID, targetClusterID)

	if progress.VersionedTransitionSent(taskInfo.VersionedTransition) {
		return c.generateVerifyVersionedTransitionTask(taskInfo, mutableState)
=======
		ctx:              ctx,
		shardContext:     shardContext,
		taskInfo:         taskInfo,
		shardID:          shardID,
		workflowCache:    workflowCache,
		eventBlobCache:   eventBlobCache,
		replicationCache: replicationCache,
		targetClusterID:  targetClusterID,
		executionManager: executionManager,
		mutableState:     mutableState,
		logger: log.NewLazyLogger(
			logger,
			func() []tag.Tag {
				return []tag.Tag{
					tag.WorkflowNamespaceID(taskInfo.NamespaceID),
					tag.WorkflowID(taskInfo.WorkflowID),
					tag.WorkflowRunID(taskInfo.RunID),
					tag.TaskKey(taskInfo.GetKey()),
					tag.Task(taskInfo),
				}
			},
		),
	}
}

func (c *syncVersionedTransitionTaskConverter) convert() (*replicationspb.ReplicationTask, error) {

	// If workflow is not on any versionedTransition (in an unknown state from state-based replication perspective),
	// we can't convert this raw task to a replication task, instead we need to rely on its task equivalents.
	if len(c.mutableState.GetExecutionInfo().TransitionHistory) == 0 {
		return c.convertTaskEquivalents()
	}

	progress := c.replicationCache.Get(c.taskInfo.RunID, c.targetClusterID)
	if progress.VersionedTransitionSent(c.taskInfo.VersionedTransition) {
		return c.generateVerifyVersionedTransitionTask()
>>>>>>> c09c15c7
	}

	if !c.onCurrentBranch(mutableState, taskInfo.VersionedTransition) {
		if taskInfo.FirstEventID == common.EmptyEventID && taskInfo.NextEventID == common.EmptyEventID && len(taskInfo.NewRunID) == 0 {
			return nil, nil
		}
		return c.generateBackfillHistoryTask(ctx, taskInfo, targetClusterID)
	}

	var targetHistoryItems [][]*historyspb.VersionHistoryItem
	if progress != nil {
		targetHistoryItems = progress.eventVersionHistoryItems
	}

	result, err := c.syncStateRetriever.GetSyncWorkflowStateArtifactFromMutableState(
		ctx,
		taskInfo.NamespaceID,
		&commonpb.WorkflowExecution{
			WorkflowId: taskInfo.WorkflowID,
			RunId:      taskInfo.RunID,
		},
		mutableState,
		progress.LastSyncedTransition(),
		targetHistoryItems,
	)
	if err != nil {
		return nil, err
	}
	var taskAttr *replicationspb.SyncVersionedTransitionTaskAttributes
	switch result.Type {
	case Mutation:
		taskAttr = &replicationspb.SyncVersionedTransitionTaskAttributes{
			EventBatches: result.EventBlobs,
			NewRunInfo:   result.NewRunInfo,
			StateAttributes: &replicationspb.SyncVersionedTransitionTaskAttributes_SyncWorkflowStateMutationAttributes{
				SyncWorkflowStateMutationAttributes: &replicationspb.SyncWorkflowStateMutationAttributes{
					StateMutation:                     result.Mutation,
					ExclusiveStartVersionedTransition: taskInfo.VersionedTransition,
				},
			},
		}
	case Snapshot:
		taskAttr = &replicationspb.SyncVersionedTransitionTaskAttributes{
			EventBatches: result.EventBlobs,
			NewRunInfo:   result.NewRunInfo,
			StateAttributes: &replicationspb.SyncVersionedTransitionTaskAttributes_SyncWorkflowStateSnapshotAttributes{
				SyncWorkflowStateSnapshotAttributes: &replicationspb.SyncWorkflowStateSnapshotAttributes{
					State: result.Snapshot,
				},
			},
		}
	default:
		return nil, serviceerror.NewInternal("unknown sync workflow state artifact type")
	}
	executionInfo := mutableState.GetExecutionInfo()
	currentHistory, err := versionhistory.GetCurrentVersionHistory(executionInfo.VersionHistories)
	if err != nil {
		return nil, err
	}
	err = c.replicationCache.Update(taskInfo.RunID, targetClusterID, executionInfo.TransitionHistory, currentHistory.Items)
	if err != nil {
		return nil, err
	}
	return &replicationspb.ReplicationTask{
		TaskType:     enumsspb.REPLICATION_TASK_TYPE_SYNC_VERSIONED_TRANSITION_TASK,
		SourceTaskId: taskInfo.TaskID,
		Attributes: &replicationspb.ReplicationTask_SyncVersionedTransitionTaskAttributes{
			SyncVersionedTransitionTaskAttributes: taskAttr,
		},
		VersionedTransition: taskInfo.VersionedTransition,
		VisibilityTime:      timestamppb.New(taskInfo.VisibilityTimestamp),
	}, nil
}

func (c *syncVersionedTransitionTaskConverter) onCurrentBranch(mutableState workflow.MutableState, versionedTransition *persistencespb.VersionedTransition) bool {
	return workflow.TransitionHistoryStalenessCheck(mutableState.GetExecutionInfo().TransitionHistory, versionedTransition) == nil
}

func (c *syncVersionedTransitionTaskConverter) generateVerifyVersionedTransitionTask(
	taskInfo *tasks.SyncVersionedTransitionTask,
	mutableState workflow.MutableState,
) (*replicationspb.ReplicationTask, error) {
	versionHistoryIndex, err := versionhistory.FindFirstVersionHistoryIndexByVersionHistoryItem(
		mutableState.GetExecutionInfo().VersionHistories,
		versionhistory.NewVersionHistoryItem(
			taskInfo.FirstEventID,
			taskInfo.VersionedTransition.NamespaceFailoverVersion,
		),
	)
	if err != nil {
		return nil, err
	}
	return &replicationspb.ReplicationTask{
		TaskType:     enumsspb.REPLICATION_TASK_TYPE_VERIFY_VERSIONED_TRANSITION_TASK,
		SourceTaskId: taskInfo.TaskID,
		Attributes: &replicationspb.ReplicationTask_VerifyVersionedTransitionTaskAttributes{
			VerifyVersionedTransitionTaskAttributes: &replicationspb.VerifyVersionedTransitionTaskAttributes{
				NamespaceId:         taskInfo.NamespaceID,
				WorkflowId:          taskInfo.WorkflowID,
				RunId:               taskInfo.RunID,
				NewRunId:            taskInfo.NewRunID,
				EventVersionHistory: mutableState.GetExecutionInfo().VersionHistories.Histories[versionHistoryIndex].Items,
				NextEventId:         taskInfo.NextEventID,
			},
		},
		VersionedTransition: taskInfo.VersionedTransition,
		VisibilityTime:      timestamppb.New(taskInfo.VisibilityTimestamp),
	}, nil
}

func (c *syncVersionedTransitionTaskConverter) generateBackfillHistoryTask(
	ctx context.Context,
	taskInfo *tasks.SyncVersionedTransitionTask,
	targetClusterID int32,
) (*replicationspb.ReplicationTask, error) {
	historyItems, taskEvents, taskNewEvents, _, err := getVersionHistoryAndEventsWithNewRun(
		ctx,
		c.shardContext,
		c.shardID,
		definition.NewWorkflowKey(taskInfo.NamespaceID, taskInfo.WorkflowID, taskInfo.RunID),
		taskInfo.VersionedTransition.NamespaceFailoverVersion,
		taskInfo.FirstEventID,
		taskInfo.NextEventID,
		taskInfo.NewRunID,
		c.workflowCache,
		c.eventBlobCache,
		c.executionManager,
		c.logger,
	)
	if err != nil {
		return nil, err
	}

	// truncate historyItems to task's last event
	var taskHistoryItems []*historyspb.VersionHistoryItem
	for _, item := range historyItems {
		if item.GetEventId() >= taskInfo.NextEventID-1 {
			taskHistoryItems = append(taskHistoryItems, versionhistory.NewVersionHistoryItem(taskInfo.NextEventID-1, item.GetVersion()))
			break
		}
		taskHistoryItems = append(taskHistoryItems, item)
	}

	err = c.replicationCache.Update(taskInfo.RunID, targetClusterID, nil, taskHistoryItems)
	if err != nil {
		return nil, err
	}
	return &replicationspb.ReplicationTask{
		TaskType:     enumsspb.REPLICATION_TASK_TYPE_BACKFILL_HISTORY_TASK,
		SourceTaskId: taskInfo.TaskID,
		Priority:     taskInfo.Priority,
		Attributes: &replicationspb.ReplicationTask_BackfillHistoryTaskAttributes{
			BackfillHistoryTaskAttributes: &replicationspb.BackfillHistoryTaskAttributes{
				NamespaceId:         taskInfo.NamespaceID,
				WorkflowId:          taskInfo.WorkflowID,
				RunId:               taskInfo.RunID,
				EventVersionHistory: taskHistoryItems,
				EventBatches:        taskEvents,
				NewRunInfo: &replicationspb.NewRunInfo{
					RunId:      taskInfo.NewRunID,
					EventBatch: taskNewEvents,
				},
			},
		},
		VersionedTransition: taskInfo.VersionedTransition,
		VisibilityTime:      timestamppb.New(taskInfo.VisibilityTimestamp),
	}, nil
}

func (c *syncVersionedTransitionTaskConverter) convertTaskEquivalents() (*replicationspb.ReplicationTask, error) {

	if len(c.taskInfo.TaskEquivalents) == 0 {
		// no task equivalents, nothing to do
		c.logger.Info("No task equivalents for sync versioned transition task, dropping the task.")
		return nil, nil
	}

	if len(c.taskInfo.TaskEquivalents) == 1 {
		// when there is only one task equivalent, we can directly convert it to a replication task
		historyEngine, err := c.shardContext.GetEngine(c.ctx)
		if err != nil {
			return nil, err
		}
		taskEquivalent := c.taskInfo.TaskEquivalents[0]
		taskEquivalent.SetTaskID(c.taskInfo.GetTaskID())
		taskEquivalent.SetVisibilityTime(c.taskInfo.GetVisibilityTime())
		// TODO: set workflow key as well so we don't have to persist it multiple times
		return historyEngine.ConvertReplicationTask(c.ctx, taskEquivalent, c.targetClusterID)
	}

	// When there are multiple task equivalents, we have to write them back to the replication queue,
	// as multiple tasks can't share the same taskID.

	// AddTasks() method will handle:
	// 1. The allocation of taskID (and task visibilityTimestamp)
	// 2. The case where namespace is in handover state in which case, the AddTasks() request will fail
	// and an ErrNamespaceHandover will be returned.
	return nil, c.shardContext.AddTasks(
		c.ctx,
		&persistence.AddHistoryTasksRequest{
			ShardID:     c.shardID,
			NamespaceID: c.taskInfo.NamespaceID,
			WorkflowID:  c.taskInfo.WorkflowID,
			Tasks: map[tasks.Category][]tasks.Task{
				tasks.CategoryReplication: c.taskInfo.TaskEquivalents,
			},
		},
	)
}<|MERGE_RESOLUTION|>--- conflicted
+++ resolved
@@ -296,6 +296,14 @@
 	targetClusterID int32,
 	converter *syncVersionedTransitionTaskConverter,
 ) (*replicationspb.ReplicationTask, error) {
+	converter.logger = log.With(
+		converter.logger,
+		tag.WorkflowNamespaceID(taskInfo.NamespaceID),
+		tag.WorkflowID(taskInfo.WorkflowID),
+		tag.WorkflowRunID(taskInfo.RunID),
+		tag.TaskKey(taskInfo.GetKey()),
+		tag.Task(taskInfo),
+	)
 	return generateStateReplicationTask(
 		ctx,
 		converter.shardContext,
@@ -618,7 +626,6 @@
 	logger log.Logger,
 ) *syncVersionedTransitionTaskConverter {
 	return &syncVersionedTransitionTaskConverter{
-<<<<<<< HEAD
 		shardContext:       shardContext,
 		workflowCache:      workflowCache,
 		eventBlobCache:     eventBlobCache,
@@ -636,48 +643,18 @@
 	targetClusterID int32,
 	mutableState workflow.MutableState,
 ) (*replicationspb.ReplicationTask, error) {
+	executionInfo := mutableState.GetExecutionInfo()
+
+	// If workflow is not on any versionedTransition (in an unknown state from state-based replication perspective),
+	// we can't convert this raw task to a replication task, instead we need to rely on its task equivalents.
+	if len(executionInfo.TransitionHistory) == 0 {
+		return c.convertTaskEquivalents(ctx, taskInfo, targetClusterID)
+	}
+
 	progress := c.replicationCache.Get(taskInfo.RunID, targetClusterID)
 
 	if progress.VersionedTransitionSent(taskInfo.VersionedTransition) {
 		return c.generateVerifyVersionedTransitionTask(taskInfo, mutableState)
-=======
-		ctx:              ctx,
-		shardContext:     shardContext,
-		taskInfo:         taskInfo,
-		shardID:          shardID,
-		workflowCache:    workflowCache,
-		eventBlobCache:   eventBlobCache,
-		replicationCache: replicationCache,
-		targetClusterID:  targetClusterID,
-		executionManager: executionManager,
-		mutableState:     mutableState,
-		logger: log.NewLazyLogger(
-			logger,
-			func() []tag.Tag {
-				return []tag.Tag{
-					tag.WorkflowNamespaceID(taskInfo.NamespaceID),
-					tag.WorkflowID(taskInfo.WorkflowID),
-					tag.WorkflowRunID(taskInfo.RunID),
-					tag.TaskKey(taskInfo.GetKey()),
-					tag.Task(taskInfo),
-				}
-			},
-		),
-	}
-}
-
-func (c *syncVersionedTransitionTaskConverter) convert() (*replicationspb.ReplicationTask, error) {
-
-	// If workflow is not on any versionedTransition (in an unknown state from state-based replication perspective),
-	// we can't convert this raw task to a replication task, instead we need to rely on its task equivalents.
-	if len(c.mutableState.GetExecutionInfo().TransitionHistory) == 0 {
-		return c.convertTaskEquivalents()
-	}
-
-	progress := c.replicationCache.Get(c.taskInfo.RunID, c.targetClusterID)
-	if progress.VersionedTransitionSent(c.taskInfo.VersionedTransition) {
-		return c.generateVerifyVersionedTransitionTask()
->>>>>>> c09c15c7
 	}
 
 	if !c.onCurrentBranch(mutableState, taskInfo.VersionedTransition) {
@@ -732,7 +709,6 @@
 	default:
 		return nil, serviceerror.NewInternal("unknown sync workflow state artifact type")
 	}
-	executionInfo := mutableState.GetExecutionInfo()
 	currentHistory, err := versionhistory.GetCurrentVersionHistory(executionInfo.VersionHistories)
 	if err != nil {
 		return nil, err
@@ -847,42 +823,42 @@
 	}, nil
 }
 
-func (c *syncVersionedTransitionTaskConverter) convertTaskEquivalents() (*replicationspb.ReplicationTask, error) {
-
-	if len(c.taskInfo.TaskEquivalents) == 0 {
+func (c *syncVersionedTransitionTaskConverter) convertTaskEquivalents(
+	ctx context.Context,
+	taskInfo *tasks.SyncVersionedTransitionTask,
+	targetClusterID int32,
+) (*replicationspb.ReplicationTask, error) {
+	if len(taskInfo.TaskEquivalents) == 0 {
 		// no task equivalents, nothing to do
 		c.logger.Info("No task equivalents for sync versioned transition task, dropping the task.")
 		return nil, nil
 	}
-
-	if len(c.taskInfo.TaskEquivalents) == 1 {
+	if len(taskInfo.TaskEquivalents) == 1 {
 		// when there is only one task equivalent, we can directly convert it to a replication task
-		historyEngine, err := c.shardContext.GetEngine(c.ctx)
+		historyEngine, err := c.shardContext.GetEngine(ctx)
 		if err != nil {
 			return nil, err
 		}
-		taskEquivalent := c.taskInfo.TaskEquivalents[0]
-		taskEquivalent.SetTaskID(c.taskInfo.GetTaskID())
-		taskEquivalent.SetVisibilityTime(c.taskInfo.GetVisibilityTime())
+		taskEquivalent := taskInfo.TaskEquivalents[0]
+		taskEquivalent.SetTaskID(taskInfo.GetTaskID())
+		taskEquivalent.SetVisibilityTime(taskInfo.GetVisibilityTime())
 		// TODO: set workflow key as well so we don't have to persist it multiple times
-		return historyEngine.ConvertReplicationTask(c.ctx, taskEquivalent, c.targetClusterID)
-	}
-
+		return historyEngine.ConvertReplicationTask(ctx, taskEquivalent, targetClusterID)
+	}
 	// When there are multiple task equivalents, we have to write them back to the replication queue,
 	// as multiple tasks can't share the same taskID.
-
 	// AddTasks() method will handle:
 	// 1. The allocation of taskID (and task visibilityTimestamp)
 	// 2. The case where namespace is in handover state in which case, the AddTasks() request will fail
 	// and an ErrNamespaceHandover will be returned.
 	return nil, c.shardContext.AddTasks(
-		c.ctx,
+		ctx,
 		&persistence.AddHistoryTasksRequest{
 			ShardID:     c.shardID,
-			NamespaceID: c.taskInfo.NamespaceID,
-			WorkflowID:  c.taskInfo.WorkflowID,
+			NamespaceID: taskInfo.NamespaceID,
+			WorkflowID:  taskInfo.WorkflowID,
 			Tasks: map[tasks.Category][]tasks.Task{
-				tasks.CategoryReplication: c.taskInfo.TaskEquivalents,
+				tasks.CategoryReplication: taskInfo.TaskEquivalents,
 			},
 		},
 	)
