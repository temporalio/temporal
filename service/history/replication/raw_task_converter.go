// The MIT License
//
// Copyright (c) 2020 Temporal Technologies Inc.  All rights reserved.
//
// Copyright (c) 2020 Uber Technologies, Inc.
//
// Permission is hereby granted, free of charge, to any person obtaining a copy
// of this software and associated documentation files (the "Software"), to deal
// in the Software without restriction, including without limitation the rights
// to use, copy, modify, merge, publish, distribute, sublicense, and/or sell
// copies of the Software, and to permit persons to whom the Software is
// furnished to do so, subject to the following conditions:
//
// The above copyright notice and this permission notice shall be included in
// all copies or substantial portions of the Software.
//
// THE SOFTWARE IS PROVIDED "AS IS", WITHOUT WARRANTY OF ANY KIND, EXPRESS OR
// IMPLIED, INCLUDING BUT NOT LIMITED TO THE WARRANTIES OF MERCHANTABILITY,
// FITNESS FOR A PARTICULAR PURPOSE AND NONINFRINGEMENT. IN NO EVENT SHALL THE
// AUTHORS OR COPYRIGHT HOLDERS BE LIABLE FOR ANY CLAIM, DAMAGES OR OTHER
// LIABILITY, WHETHER IN AN ACTION OF CONTRACT, TORT OR OTHERWISE, ARISING FROM,
// OUT OF OR IN CONNECTION WITH THE SOFTWARE OR THE USE OR OTHER DEALINGS IN
// THE SOFTWARE.

//go:generate mockgen -copyright_file ../../../LICENSE -package $GOPACKAGE -source $GOFILE -destination raw_task_converter_mock.go

package replication

import (
	"context"

	commonpb "go.temporal.io/api/common/v1"
	"go.temporal.io/api/serviceerror"
	enumsspb "go.temporal.io/server/api/enums/v1"
	historyspb "go.temporal.io/server/api/history/v1"
	persistencespb "go.temporal.io/server/api/persistence/v1"
	replicationspb "go.temporal.io/server/api/replication/v1"
	workflowspb "go.temporal.io/server/api/workflow/v1"
	"go.temporal.io/server/common"
	"go.temporal.io/server/common/definition"
	"go.temporal.io/server/common/locks"
	"go.temporal.io/server/common/log"
	"go.temporal.io/server/common/log/tag"
	"go.temporal.io/server/common/namespace"
	"go.temporal.io/server/common/persistence"
	"go.temporal.io/server/common/persistence/serialization"
	"go.temporal.io/server/common/persistence/versionhistory"
	"go.temporal.io/server/service/history/configs"
	"go.temporal.io/server/service/history/shard"
	"go.temporal.io/server/service/history/tasks"
	"go.temporal.io/server/service/history/workflow"
	wcache "go.temporal.io/server/service/history/workflow/cache"
	"google.golang.org/protobuf/types/known/timestamppb"
)

type (
	SourceTaskConverterImpl struct {
		historyEngine  shard.Engine
		namespaceCache namespace.Registry
		serializer     serialization.Serializer
		config         *configs.Config
	}
	SourceTaskConverter interface {
		Convert(task tasks.Task, targetClusterID int32) (*replicationspb.ReplicationTask, error)
	}
	SourceTaskConverterProvider func(
		historyEngine shard.Engine,
		shardContext shard.Context,
		clientClusterName string, // Some task converter may use the client cluster name.
		serializer serialization.Serializer,
	) SourceTaskConverter

	syncVersionedTransitionTaskConverter struct {
		shardContext       shard.Context
		shardID            int32
		workflowCache      wcache.Cache
		eventBlobCache     persistence.XDCCache
		replicationCache   ProgressCache
		executionManager   persistence.ExecutionManager
		syncStateRetriever SyncStateRetriever
		logger             log.Logger
	}
)

func NewSourceTaskConverter(
	historyEngine shard.Engine,
	namespaceCache namespace.Registry,
	serializer serialization.Serializer,
	config *configs.Config,
) *SourceTaskConverterImpl {
	return &SourceTaskConverterImpl{
		historyEngine:  historyEngine,
		namespaceCache: namespaceCache,
		serializer:     serializer,
		config:         config,
	}
}

func (c *SourceTaskConverterImpl) Convert(
	task tasks.Task,
	targetClusterID int32,
) (*replicationspb.ReplicationTask, error) {

	var ctx context.Context
	var cancel context.CancelFunc
	var nsName string
	namespaceEntry, err := c.namespaceCache.GetNamespaceByID(
		namespace.ID(task.GetNamespaceID()),
	)
	if err != nil {
		// if there is error, then blindly send the task, better safe than sorry
		nsName = namespace.EmptyName.String()
	}
	if namespaceEntry != nil {
		nsName = namespaceEntry.Name().String()
	}
	ctx, cancel = newTaskContext(nsName, c.config.ReplicationTaskApplyTimeout())
	defer cancel()
	replicationTask, err := c.historyEngine.ConvertReplicationTask(ctx, task, targetClusterID)
	if err != nil {
		return nil, err
	}
	if replicationTask != nil {
		rawTaskInfo, err := c.serializer.ParseReplicationTaskInfo(task)
		if err != nil {
			return nil, err
		}
		replicationTask.RawTaskInfo = rawTaskInfo
	}
	return replicationTask, nil
}

func convertActivityStateReplicationTask(
	ctx context.Context,
	shardContext shard.Context,
	taskInfo *tasks.SyncActivityTask,
	workflowCache wcache.Cache,
) (*replicationspb.ReplicationTask, error) {
	return generateStateReplicationTask(
		ctx,
		shardContext,
		definition.NewWorkflowKey(taskInfo.NamespaceID, taskInfo.WorkflowID, taskInfo.RunID),
		workflowCache,
		func(mutableState workflow.MutableState, releaseFunc wcache.ReleaseCacheFunc) (*replicationspb.ReplicationTask, error) {
			if !mutableState.IsWorkflowExecutionRunning() {
				return nil, nil
			}
			activityInfo, ok := mutableState.GetActivityInfo(taskInfo.ScheduledEventID)
			if !ok {
				return nil, nil
			}
			if activityInfo.Version != taskInfo.Version {
				return nil, nil
			}

			// The activity may be in a scheduled state
			var startedTime *timestamppb.Timestamp
			if activityInfo.StartedEventId != common.EmptyEventID {
				startedTime = activityInfo.StartedTime
			}

			// Version history uses when replicate the sync activity task
			versionHistories := mutableState.GetExecutionInfo().GetVersionHistories()
			currentVersionHistory, err := versionhistory.GetCurrentVersionHistory(versionHistories)
			if err != nil {
				return nil, err
			}

			lastStartedBuildId := activityInfo.GetLastIndependentlyAssignedBuildId()
			if lastStartedBuildId == "" {
				lastStartedBuildId = activityInfo.GetUseWorkflowBuildIdInfo().GetLastUsedBuildId()
			}

			return &replicationspb.ReplicationTask{
				TaskType:     enumsspb.REPLICATION_TASK_TYPE_SYNC_ACTIVITY_TASK,
				SourceTaskId: taskInfo.TaskID,
				Attributes: &replicationspb.ReplicationTask_SyncActivityTaskAttributes{
					SyncActivityTaskAttributes: &replicationspb.SyncActivityTaskAttributes{
						NamespaceId:                taskInfo.NamespaceID,
						WorkflowId:                 taskInfo.WorkflowID,
						RunId:                      taskInfo.RunID,
						Version:                    activityInfo.Version,
						ScheduledEventId:           activityInfo.ScheduledEventId,
						ScheduledTime:              activityInfo.ScheduledTime,
						StartedEventId:             activityInfo.StartedEventId,
						StartedTime:                startedTime,
						LastHeartbeatTime:          activityInfo.LastHeartbeatUpdateTime,
						Details:                    activityInfo.LastHeartbeatDetails,
						Attempt:                    activityInfo.Attempt,
						LastFailure:                activityInfo.RetryLastFailure,
						LastWorkerIdentity:         activityInfo.RetryLastWorkerIdentity,
						LastStartedBuildId:         lastStartedBuildId,
						LastStartedRedirectCounter: activityInfo.GetUseWorkflowBuildIdInfo().GetLastRedirectCounter(),
						BaseExecutionInfo:          persistence.CopyBaseWorkflowInfo(mutableState.GetBaseWorkflowInfo()),
						VersionHistory:             versionhistory.CopyVersionHistory(currentVersionHistory),
						FirstScheduledTime:         activityInfo.FirstScheduledTime,
						LastAttemptCompleteTime:    activityInfo.LastAttemptCompleteTime,
						Stamp:                      activityInfo.Stamp,
						Paused:                     activityInfo.Paused,
					},
				},
				VisibilityTime: timestamppb.New(taskInfo.VisibilityTimestamp),
			}, nil
		},
	)
}

func convertWorkflowStateReplicationTask(
	ctx context.Context,
	shardContext shard.Context,
	taskInfo *tasks.SyncWorkflowStateTask,
	workflowCache wcache.Cache,
) (*replicationspb.ReplicationTask, error) {
	return generateStateReplicationTask(
		ctx,
		shardContext,
		definition.NewWorkflowKey(taskInfo.NamespaceID, taskInfo.WorkflowID, taskInfo.RunID),
		workflowCache,
		func(mutableState workflow.MutableState, releaseFunc wcache.ReleaseCacheFunc) (*replicationspb.ReplicationTask, error) {
			state, _ := mutableState.GetWorkflowStateStatus()
			if state != enumsspb.WORKFLOW_EXECUTION_STATE_COMPLETED {
				return nil, nil
			}
			workflowMutableState := mutableState.CloneToProto()
			if err := workflow.SanitizeMutableState(workflowMutableState); err != nil {
				return nil, err
			}
			if err := common.DiscardUnknownProto(workflowMutableState); err != nil {
				return nil, err
			}
			return &replicationspb.ReplicationTask{
				TaskType:     enumsspb.REPLICATION_TASK_TYPE_SYNC_WORKFLOW_STATE_TASK,
				SourceTaskId: taskInfo.TaskID,
				Priority:     taskInfo.Priority,
				Attributes: &replicationspb.ReplicationTask_SyncWorkflowStateTaskAttributes{
					SyncWorkflowStateTaskAttributes: &replicationspb.SyncWorkflowStateTaskAttributes{
						WorkflowState: workflowMutableState,
					},
				},
				VisibilityTime: timestamppb.New(taskInfo.VisibilityTimestamp),
			}, nil
		},
	)
}

func convertSyncHSMReplicationTask(
	ctx context.Context,
	shardContext shard.Context,
	taskInfo *tasks.SyncHSMTask,
	workflowCache wcache.Cache,
) (*replicationspb.ReplicationTask, error) {
	return generateStateReplicationTask(
		ctx,
		shardContext,
		definition.NewWorkflowKey(taskInfo.NamespaceID, taskInfo.WorkflowID, taskInfo.RunID),
		workflowCache,
		func(mutableState workflow.MutableState, releaseFunc wcache.ReleaseCacheFunc) (*replicationspb.ReplicationTask, error) {
			// HSM can be updated after workflow is completed
			// so no check on workflow state here.

			if mutableState.HasBufferedEvents() {
				// we can't sync HSM when there's buffered events
				// as current state could depend on those buffered events
				return nil, nil
			}

			versionHistories := mutableState.GetExecutionInfo().GetVersionHistories()
			currentVersionHistory, err := versionhistory.GetCurrentVersionHistory(versionHistories)
			if err != nil {
				return nil, err
			}

			stateMachineNode := common.CloneProto(mutableState.HSM().InternalRepr())
			workflow.SanitizeStateMachineNode(stateMachineNode)
			if err := common.DiscardUnknownProto(stateMachineNode); err != nil {
				return nil, err
			}

			return &replicationspb.ReplicationTask{
				TaskType:     enumsspb.REPLICATION_TASK_TYPE_SYNC_HSM_TASK,
				SourceTaskId: taskInfo.TaskID,
				Attributes: &replicationspb.ReplicationTask_SyncHsmAttributes{
					SyncHsmAttributes: &replicationspb.SyncHSMAttributes{
						NamespaceId:      taskInfo.NamespaceID,
						WorkflowId:       taskInfo.WorkflowID,
						RunId:            taskInfo.RunID,
						VersionHistory:   versionhistory.CopyVersionHistory(currentVersionHistory),
						StateMachineNode: stateMachineNode,
					},
				},
				VisibilityTime: timestamppb.New(taskInfo.VisibilityTimestamp),
			}, nil
		},
	)
}

func convertSyncVersionedTransitionTask(
	ctx context.Context,
	taskInfo *tasks.SyncVersionedTransitionTask,
	targetClusterID int32,
	converter *syncVersionedTransitionTaskConverter,
) (*replicationspb.ReplicationTask, error) {
	return generateStateReplicationTask(
		ctx,
		converter.shardContext,
		definition.NewWorkflowKey(taskInfo.NamespaceID, taskInfo.WorkflowID, taskInfo.RunID),
		converter.workflowCache,
		func(mutableState workflow.MutableState, releaseFunc wcache.ReleaseCacheFunc) (*replicationspb.ReplicationTask, error) {
			return converter.convert(ctx, taskInfo, targetClusterID, mutableState, releaseFunc)
		},
	)
}

func convertHistoryReplicationTask(
	ctx context.Context,
	shardContext shard.Context,
	taskInfo *tasks.HistoryReplicationTask,
	shardID int32,
	workflowCache wcache.Cache,
	eventBlobCache persistence.XDCCache,
	executionManager persistence.ExecutionManager,
	logger log.Logger,
	config *configs.Config,
) (*replicationspb.ReplicationTask, error) {
	currentVersionHistory, currentEvents, newEvents, currentBaseWorkflowInfo, err := getVersionHistoryAndEventsWithNewRun(
		ctx,
		shardContext,
		shardID,
		definition.NewWorkflowKey(taskInfo.NamespaceID, taskInfo.WorkflowID, taskInfo.RunID),
		taskInfo.Version,
		taskInfo.FirstEventID,
		taskInfo.NextEventID,
		taskInfo.NewRunID,
		workflowCache,
		eventBlobCache,
		executionManager,
		logger,
	)
	if err != nil {
		return nil, err
	}
	if currentVersionHistory == nil {
		return nil, nil
	}

	var events *commonpb.DataBlob
	var eventsBatches []*commonpb.DataBlob
	if config.ReplicationMultipleBatches() {
		eventsBatches = currentEvents
	} else {
		if len(currentEvents) != 1 {
			return nil, serviceerror.NewInternal("replicatorQueueProcessor encountered more than 1 NDC raw event batch")
		}
		events = currentEvents[0]
	}

	return &replicationspb.ReplicationTask{
		TaskType:     enumsspb.REPLICATION_TASK_TYPE_HISTORY_V2_TASK,
		SourceTaskId: taskInfo.TaskID,
		Attributes: &replicationspb.ReplicationTask_HistoryTaskAttributes{
			HistoryTaskAttributes: &replicationspb.HistoryTaskAttributes{
				NamespaceId:         taskInfo.NamespaceID,
				WorkflowId:          taskInfo.WorkflowID,
				RunId:               taskInfo.RunID,
				BaseExecutionInfo:   currentBaseWorkflowInfo,
				VersionHistoryItems: currentVersionHistory,
				Events:              events,
				EventsBatches:       eventsBatches,
				NewRunEvents:        newEvents,
				NewRunId:            taskInfo.NewRunID,
			},
		},
		VisibilityTime: timestamppb.New(taskInfo.VisibilityTimestamp),
	}, nil
}

func generateStateReplicationTask(
	ctx context.Context,
	shardContext shard.Context,
	workflowKey definition.WorkflowKey,
	workflowCache wcache.Cache,
	action func(mutableState workflow.MutableState, releaseFunc wcache.ReleaseCacheFunc) (*replicationspb.ReplicationTask, error),
) (retReplicationTask *replicationspb.ReplicationTask, retError error) {
	wfContext, release, err := workflowCache.GetOrCreateWorkflowExecution(
		ctx,
		shardContext,
		namespace.ID(workflowKey.NamespaceID),
		&commonpb.WorkflowExecution{
			WorkflowId: workflowKey.WorkflowID,
			RunId:      workflowKey.RunID,
		},
		locks.PriorityLow,
	)
	if err != nil {
		return nil, err
	}
	defer func() { release(retError) }()

	ms, err := wfContext.LoadMutableState(ctx, shardContext)
	switch err.(type) {
	case nil:
		return action(ms, release) // do not access mutable state after this point
	case *serviceerror.NotFound, *serviceerror.NamespaceNotFound:
		return nil, nil
	default:
		return nil, err
	}
}

func getVersionHistoryAndEvents(
	ctx context.Context,
	shardContext shard.Context,
	shardID int32,
	workflowKey definition.WorkflowKey,
	eventVersion int64,
	firstEventID int64,
	nextEventID int64,
	workflowCache wcache.Cache,
	eventBlobCache persistence.XDCCache,
	executionManager persistence.ExecutionManager,
	logger log.Logger,
) ([]*historyspb.VersionHistoryItem, []*commonpb.DataBlob, *workflowspb.BaseExecutionInfo, error) {
	if eventBlobCache != nil {
		if xdcCacheValue, ok := eventBlobCache.Get(persistence.NewXDCCacheKey(
			workflowKey,
			firstEventID,
			eventVersion,
		)); ok {
			return xdcCacheValue.VersionHistoryItems, xdcCacheValue.EventBlobs, xdcCacheValue.BaseWorkflowInfo, nil
		}
	}
	versionHistory, branchToken, baseWorkflowInfo, err := getBranchToken(
		ctx,
		shardContext,
		workflowKey,
		workflowCache,
		firstEventID,
		eventVersion,
	)
	if err != nil {
		return nil, nil, nil, err
	}
	if versionHistory == nil {
		return nil, nil, nil, nil
	}
	eventBatches, err := getEventsBlob(ctx, shardID, branchToken, firstEventID, nextEventID, executionManager)
	if err != nil {
		return nil, nil, nil, convertGetHistoryError(workflowKey, logger, err)
	}
	return versionHistory, eventBatches, baseWorkflowInfo, nil
}

func getVersionHistoryAndEventsWithNewRun(
	ctx context.Context,
	shardContext shard.Context,
	shardID int32,
	workflowKey definition.WorkflowKey,
	eventVersion int64,
	firstEventID int64,
	nextEventID int64,
	newRunID string,
	workflowCache wcache.Cache,
	eventBlobCache persistence.XDCCache,
	executionManager persistence.ExecutionManager,
	logger log.Logger,
) ([]*historyspb.VersionHistoryItem, []*commonpb.DataBlob, *commonpb.DataBlob, *workflowspb.BaseExecutionInfo, error) {
	versionHistory, eventBatches, baseWorkflowInfo, err := getVersionHistoryAndEvents(
		ctx,
		shardContext,
		shardID,
		definition.NewWorkflowKey(workflowKey.NamespaceID, workflowKey.WorkflowID, workflowKey.RunID),
		eventVersion,
		firstEventID,
		nextEventID,
		workflowCache,
		eventBlobCache,
		executionManager,
		logger,
	)
	if err != nil {
		return nil, nil, nil, nil, err
	}
	if versionHistory == nil {
		return nil, nil, nil, nil, nil
	}

	var newEvents *commonpb.DataBlob
	if len(newRunID) != 0 {
		newVersionHistory, newEventBlob, _, err := getVersionHistoryAndEvents(
			ctx,
			shardContext,
			shardID,
			definition.NewWorkflowKey(workflowKey.NamespaceID, workflowKey.WorkflowID, newRunID),
			eventVersion,
			common.FirstEventID,
			// when generating the replication task,
			// we validated that new run contains only 1 replication task (event batch)
			common.FirstEventID+1,
			workflowCache,
			eventBlobCache,
			executionManager,
			logger,
		)
		if err != nil {
			return nil, nil, nil, nil, err
		}
		if len(newEventBlob) != 1 {
			return nil, nil, nil, nil, serviceerror.NewInternal("replicatorQueueProcessor encountered more than 1 NDC raw event batch for new run")
		}
		if newVersionHistory != nil {
			newEvents = newEventBlob[0]
		}
	}
	return versionHistory, eventBatches, newEvents, baseWorkflowInfo, nil
}

func getBranchToken(
	ctx context.Context,
	shardContext shard.Context,
	workflowKey definition.WorkflowKey,
	workflowCache wcache.Cache,
	eventID int64,
	eventVersion int64,
) (_ []*historyspb.VersionHistoryItem, _ []byte, _ *workflowspb.BaseExecutionInfo, retError error) {
	wfContext, release, err := workflowCache.GetOrCreateWorkflowExecution(
		ctx,
		shardContext,
		namespace.ID(workflowKey.NamespaceID),
		&commonpb.WorkflowExecution{
			WorkflowId: workflowKey.WorkflowID,
			RunId:      workflowKey.RunID,
		},
		locks.PriorityLow,
	)
	if err != nil {
		return nil, nil, nil, err
	}
	defer func() { release(retError) }()

	ms, err := wfContext.LoadMutableState(ctx, shardContext)
	switch err.(type) {
	case nil:
		return persistence.GetXDCCacheValue(ms.GetExecutionInfo(), eventID, eventVersion)
	case *serviceerror.NotFound, *serviceerror.NamespaceNotFound:
		return nil, nil, nil, nil
	default:
		return nil, nil, nil, err
	}
}

func getEventsBlob(
	ctx context.Context,
	shardID int32,
	branchToken []byte,
	firstEventID int64,
	nextEventID int64,
	executionManager persistence.ExecutionManager,
) ([]*commonpb.DataBlob, error) {
	var eventBatchBlobs []*commonpb.DataBlob
	var pageToken []byte
	req := &persistence.ReadHistoryBranchRequest{
		BranchToken:   branchToken,
		MinEventID:    firstEventID,
		MaxEventID:    nextEventID,
		PageSize:      1,
		NextPageToken: pageToken,
		ShardID:       shardID,
	}

	for {
		resp, err := executionManager.ReadRawHistoryBranch(ctx, req)
		if err != nil {
			return nil, err
		}

		req.NextPageToken = resp.NextPageToken
		eventBatchBlobs = append(eventBatchBlobs, resp.HistoryEventBlobs...)

		if len(req.NextPageToken) == 0 {
			break
		}
	}

	return eventBatchBlobs, nil
}

func convertGetHistoryError(
	workflowKey definition.WorkflowKey,
	logger log.Logger,
	err error,
) error {
	switch err.(type) {
	case *serviceerror.NotFound:
		// bypass this corrupted workflow to unblock the replication queue.
		logger.Error("Cannot get history from missing workflow",
			tag.WorkflowNamespaceID(workflowKey.NamespaceID),
			tag.WorkflowID(workflowKey.WorkflowID),
			tag.WorkflowRunID(workflowKey.RunID),
			tag.Error(err))
		return nil
	case *serviceerror.DataLoss:
		// bypass this corrupted workflow to unblock the replication queue.
		logger.Error("Cannot get history from corrupted workflow",
			tag.WorkflowNamespaceID(workflowKey.NamespaceID),
			tag.WorkflowID(workflowKey.WorkflowID),
			tag.WorkflowRunID(workflowKey.RunID),
			tag.Error(err))
		return nil
	default:
		return err
	}
}

func newSyncVersionedTransitionTaskConverter(
	shardContext shard.Context,
	workflowCache wcache.Cache,
	eventBlobCache persistence.XDCCache,
	replicationCache ProgressCache,
	executionManager persistence.ExecutionManager,
	syncStateRetriever SyncStateRetriever,
	logger log.Logger,
) *syncVersionedTransitionTaskConverter {
	return &syncVersionedTransitionTaskConverter{
		shardContext:       shardContext,
		workflowCache:      workflowCache,
		eventBlobCache:     eventBlobCache,
		replicationCache:   replicationCache,
		executionManager:   executionManager,
		syncStateRetriever: syncStateRetriever,
		shardID:            shardContext.GetShardID(),
		logger:             logger,
	}
}

func (c *syncVersionedTransitionTaskConverter) convert(
	ctx context.Context,
	taskInfo *tasks.SyncVersionedTransitionTask,
	targetClusterID int32,
	mutableState workflow.MutableState,
	releaseFunc wcache.ReleaseCacheFunc,
) (*replicationspb.ReplicationTask, error) {
	executionInfo := mutableState.GetExecutionInfo()

	// If workflow is not on any versionedTransition (in an unknown state from state-based replication perspective),
	// we can't convert this raw task to a replication task, instead we need to rely on its task equivalents.
	if len(executionInfo.TransitionHistory) == 0 {
		return c.convertTaskEquivalents(ctx, taskInfo, targetClusterID)
	}

	progress := c.replicationCache.Get(taskInfo.RunID, targetClusterID)

	if progress.VersionedTransitionSent(taskInfo.VersionedTransition) {
		return c.generateVerifyVersionedTransitionTask(taskInfo, mutableState)
	}

	if !c.onCurrentBranch(mutableState, taskInfo.VersionedTransition) {
		if taskInfo.FirstEventID == common.EmptyEventID && taskInfo.NextEventID == common.EmptyEventID && len(taskInfo.NewRunID) == 0 {
			return nil, nil
		}
		releaseFunc(nil) // release wf lock before retrieving history events
		return c.generateBackfillHistoryTask(ctx, taskInfo, targetClusterID)
	}

	var targetHistoryItems [][]*historyspb.VersionHistoryItem
	if progress != nil {
		targetHistoryItems = progress.eventVersionHistoryItems
	}
	currentHistory, err := versionhistory.GetCurrentVersionHistory(executionInfo.VersionHistories)
	if err != nil {
		return nil, err
	}
	currentHistoryCopy := versionhistory.CopyVersionHistory(currentHistory)

	result, err := c.syncStateRetriever.GetSyncWorkflowStateArtifactFromMutableState(
		ctx,
		taskInfo.NamespaceID,
		&commonpb.WorkflowExecution{
			WorkflowId: taskInfo.WorkflowID,
			RunId:      taskInfo.RunID,
		},
		mutableState,
		progress.LastSyncedTransition(),
		targetHistoryItems,
		releaseFunc,
	)
	if err != nil {
		return nil, err
	}
	// do not access mutable state after this point

	err = c.replicationCache.Update(taskInfo.RunID, targetClusterID, result.VersionedTransitionHistory, currentHistoryCopy.Items)
	if err != nil {
		return nil, err
	}
	return &replicationspb.ReplicationTask{
		TaskType:     enumsspb.REPLICATION_TASK_TYPE_SYNC_VERSIONED_TRANSITION_TASK,
		SourceTaskId: taskInfo.TaskID,
		Attributes: &replicationspb.ReplicationTask_SyncVersionedTransitionTaskAttributes{
			SyncVersionedTransitionTaskAttributes: &replicationspb.SyncVersionedTransitionTaskAttributes{
				VersionedTransitionArtifact: result.VersionedTransitionArtifact,
				NamespaceId:                 taskInfo.NamespaceID,
				WorkflowId:                  taskInfo.WorkflowID,
				RunId:                       taskInfo.RunID,
			},
		},
		VersionedTransition: taskInfo.VersionedTransition,
		VisibilityTime:      timestamppb.New(taskInfo.VisibilityTimestamp),
	}, nil
}

func (c *syncVersionedTransitionTaskConverter) onCurrentBranch(mutableState workflow.MutableState, versionedTransition *persistencespb.VersionedTransition) bool {
	return workflow.TransitionHistoryStalenessCheck(mutableState.GetExecutionInfo().TransitionHistory, versionedTransition) == nil
}

func (c *syncVersionedTransitionTaskConverter) generateVerifyVersionedTransitionTask(
	taskInfo *tasks.SyncVersionedTransitionTask,
	mutableState workflow.MutableState,
) (*replicationspb.ReplicationTask, error) {
<<<<<<< HEAD
	versionHistoryIndex, err := versionhistory.FindFirstVersionHistoryIndexByVersionHistoryItem(
		mutableState.GetExecutionInfo().VersionHistories,
		versionhistory.NewVersionHistoryItem(
			taskInfo.FirstEventID,
			taskInfo.FirstEventVersion,
		),
	)
=======
	currentHistory, err := versionhistory.GetCurrentVersionHistory(mutableState.GetExecutionInfo().VersionHistories)
	if err != nil {
		return nil, err
	}
	lastEventVersion, err := versionhistory.GetVersionHistoryEventVersion(currentHistory, taskInfo.NextEventID-1)
	if err != nil {
		return nil, err
	}
	capItems, err := versionhistory.CopyVersionHistoryUntilLCAVersionHistoryItem(currentHistory, &historyspb.VersionHistoryItem{
		EventId: taskInfo.NextEventID - 1,
		Version: lastEventVersion,
	})
>>>>>>> e6fcdeca
	if err != nil {
		return nil, err
	}
	return &replicationspb.ReplicationTask{
		TaskType:     enumsspb.REPLICATION_TASK_TYPE_VERIFY_VERSIONED_TRANSITION_TASK,
		SourceTaskId: taskInfo.TaskID,
		Attributes: &replicationspb.ReplicationTask_VerifyVersionedTransitionTaskAttributes{
			VerifyVersionedTransitionTaskAttributes: &replicationspb.VerifyVersionedTransitionTaskAttributes{
				NamespaceId:         taskInfo.NamespaceID,
				WorkflowId:          taskInfo.WorkflowID,
				RunId:               taskInfo.RunID,
				NewRunId:            taskInfo.NewRunID,
				EventVersionHistory: capItems.Items,
				NextEventId:         taskInfo.NextEventID,
			},
		},
		VersionedTransition: taskInfo.VersionedTransition,
		VisibilityTime:      timestamppb.New(taskInfo.VisibilityTimestamp),
	}, nil
}

func (c *syncVersionedTransitionTaskConverter) generateBackfillHistoryTask(
	ctx context.Context,
	taskInfo *tasks.SyncVersionedTransitionTask,
	targetClusterID int32,
) (*replicationspb.ReplicationTask, error) {
	historyItems, taskEvents, taskNewEvents, _, err := getVersionHistoryAndEventsWithNewRun(
		ctx,
		c.shardContext,
		c.shardID,
		definition.NewWorkflowKey(taskInfo.NamespaceID, taskInfo.WorkflowID, taskInfo.RunID),
		taskInfo.FirstEventVersion,
		taskInfo.FirstEventID,
		taskInfo.NextEventID,
		taskInfo.NewRunID,
		c.workflowCache,
		c.eventBlobCache,
		c.executionManager,
		c.logger,
	)
	if err != nil {
		return nil, err
	}

	// truncate historyItems to task's last event
	var taskHistoryItems []*historyspb.VersionHistoryItem
	for _, item := range historyItems {
		if item.GetEventId() >= taskInfo.NextEventID-1 {
			taskHistoryItems = append(taskHistoryItems, versionhistory.NewVersionHistoryItem(taskInfo.NextEventID-1, item.GetVersion()))
			break
		}
		taskHistoryItems = append(taskHistoryItems, item)
	}

	err = c.replicationCache.Update(taskInfo.RunID, targetClusterID, nil, taskHistoryItems)
	if err != nil {
		return nil, err
	}
	return &replicationspb.ReplicationTask{
		TaskType:     enumsspb.REPLICATION_TASK_TYPE_BACKFILL_HISTORY_TASK,
		SourceTaskId: taskInfo.TaskID,
		Priority:     taskInfo.Priority,
		Attributes: &replicationspb.ReplicationTask_BackfillHistoryTaskAttributes{
			BackfillHistoryTaskAttributes: &replicationspb.BackfillHistoryTaskAttributes{
				NamespaceId:         taskInfo.NamespaceID,
				WorkflowId:          taskInfo.WorkflowID,
				RunId:               taskInfo.RunID,
				EventVersionHistory: taskHistoryItems,
				EventBatches:        taskEvents,
				NewRunInfo: &replicationspb.NewRunInfo{
					RunId:      taskInfo.NewRunID,
					EventBatch: taskNewEvents,
				},
			},
		},
		VersionedTransition: taskInfo.VersionedTransition,
		VisibilityTime:      timestamppb.New(taskInfo.VisibilityTimestamp),
	}, nil
}

func (c *syncVersionedTransitionTaskConverter) convertTaskEquivalents(
	ctx context.Context,
	taskInfo *tasks.SyncVersionedTransitionTask,
	targetClusterID int32,
) (*replicationspb.ReplicationTask, error) {
	if len(taskInfo.TaskEquivalents) == 0 {
		// no task equivalents, nothing to do
		c.logger.Info("No task equivalents for sync versioned transition task, dropping the task.",
			tag.WorkflowNamespaceID(taskInfo.NamespaceID),
			tag.WorkflowID(taskInfo.WorkflowID),
			tag.WorkflowRunID(taskInfo.RunID),
			tag.TaskKey(taskInfo.GetKey()),
			tag.Task(taskInfo))
		return nil, nil
	}
	if len(taskInfo.TaskEquivalents) == 1 {
		// when there is only one task equivalent, we can directly convert it to a replication task
		historyEngine, err := c.shardContext.GetEngine(ctx)
		if err != nil {
			return nil, err
		}
		taskEquivalent := taskInfo.TaskEquivalents[0]
		taskEquivalent.SetTaskID(taskInfo.GetTaskID())
		taskEquivalent.SetVisibilityTime(taskInfo.GetVisibilityTime())
		// TODO: set workflow key as well so we don't have to persist it multiple times
		return historyEngine.ConvertReplicationTask(ctx, taskEquivalent, targetClusterID)
	}
	// When there are multiple task equivalents, we have to write them back to the replication queue,
	// as multiple tasks can't share the same taskID.
	// AddTasks() method will handle:
	// 1. The allocation of taskID (and task visibilityTimestamp)
	// 2. The case where namespace is in handover state in which case, the AddTasks() request will fail
	// and an ErrNamespaceHandover will be returned.
	return nil, c.shardContext.AddTasks(
		ctx,
		&persistence.AddHistoryTasksRequest{
			ShardID:     c.shardID,
			NamespaceID: taskInfo.NamespaceID,
			WorkflowID:  taskInfo.WorkflowID,
			Tasks: map[tasks.Category][]tasks.Task{
				tasks.CategoryReplication: taskInfo.TaskEquivalents,
			},
		},
	)
}<|MERGE_RESOLUTION|>--- conflicted
+++ resolved
@@ -716,15 +716,6 @@
 	taskInfo *tasks.SyncVersionedTransitionTask,
 	mutableState workflow.MutableState,
 ) (*replicationspb.ReplicationTask, error) {
-<<<<<<< HEAD
-	versionHistoryIndex, err := versionhistory.FindFirstVersionHistoryIndexByVersionHistoryItem(
-		mutableState.GetExecutionInfo().VersionHistories,
-		versionhistory.NewVersionHistoryItem(
-			taskInfo.FirstEventID,
-			taskInfo.FirstEventVersion,
-		),
-	)
-=======
 	currentHistory, err := versionhistory.GetCurrentVersionHistory(mutableState.GetExecutionInfo().VersionHistories)
 	if err != nil {
 		return nil, err
@@ -737,7 +728,6 @@
 		EventId: taskInfo.NextEventID - 1,
 		Version: lastEventVersion,
 	})
->>>>>>> e6fcdeca
 	if err != nil {
 		return nil, err
 	}
