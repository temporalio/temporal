//go:generate mockgen -package $GOPACKAGE -source $GOFILE -destination raw_task_converter_mock.go

package replication

import (
	"context"

	commonpb "go.temporal.io/api/common/v1"
	"go.temporal.io/api/serviceerror"
	enumsspb "go.temporal.io/server/api/enums/v1"
	historyspb "go.temporal.io/server/api/history/v1"
	persistencespb "go.temporal.io/server/api/persistence/v1"
	replicationspb "go.temporal.io/server/api/replication/v1"
	workflowspb "go.temporal.io/server/api/workflow/v1"
	"go.temporal.io/server/chasm"
	chasmworkflow "go.temporal.io/server/chasm/lib/workflow"
	"go.temporal.io/server/common"
	"go.temporal.io/server/common/definition"
	"go.temporal.io/server/common/locks"
	"go.temporal.io/server/common/log"
	"go.temporal.io/server/common/log/tag"
	"go.temporal.io/server/common/namespace"
	"go.temporal.io/server/common/persistence"
	"go.temporal.io/server/common/persistence/serialization"
	"go.temporal.io/server/common/persistence/transitionhistory"
	"go.temporal.io/server/common/persistence/versionhistory"
	"go.temporal.io/server/service/history/configs"
	historyi "go.temporal.io/server/service/history/interfaces"
	"go.temporal.io/server/service/history/queues"
	"go.temporal.io/server/service/history/tasks"
	"go.temporal.io/server/service/history/workflow"
	wcache "go.temporal.io/server/service/history/workflow/cache"
	"google.golang.org/protobuf/types/known/durationpb"
	"google.golang.org/protobuf/types/known/timestamppb"
)

type (
	SourceTaskConverterImpl struct {
		historyEngine  historyi.Engine
		namespaceCache namespace.Registry
		serializer     serialization.Serializer
		config         *configs.Config
	}
	SourceTaskConverter interface {
		Convert(task tasks.Task, targetClusterID int32, priority enumsspb.TaskPriority) (*replicationspb.ReplicationTask, error)
	}
	SourceTaskConverterProvider func(
		historyEngine historyi.Engine,
		shardContext historyi.ShardContext,
		clientClusterName string, // Some task converter may use the client cluster name.
		serializer serialization.Serializer,
	) SourceTaskConverter

	syncVersionedTransitionTaskConverter struct {
		shardContext       historyi.ShardContext
		shardID            int32
		workflowCache      wcache.Cache
		eventBlobCache     persistence.XDCCache
		replicationCache   ProgressCache
		executionManager   persistence.ExecutionManager
		syncStateRetriever SyncStateRetriever
		logger             log.Logger
	}
)

func NewSourceTaskConverter(
	historyEngine historyi.Engine,
	namespaceCache namespace.Registry,
	serializer serialization.Serializer,
	config *configs.Config,
) *SourceTaskConverterImpl {
	return &SourceTaskConverterImpl{
		historyEngine:  historyEngine,
		namespaceCache: namespaceCache,
		serializer:     serializer,
		config:         config,
	}
}

func (c *SourceTaskConverterImpl) Convert(
	task tasks.Task,
	targetClusterID int32,
	priority enumsspb.TaskPriority,
) (*replicationspb.ReplicationTask, error) {

	var ctx context.Context
	var cancel context.CancelFunc
	var nsName string
	namespaceEntry, err := c.namespaceCache.GetNamespaceByID(
		namespace.ID(task.GetNamespaceID()),
	)
	if err != nil {
		// if there is error, then blindly send the task, better safe than sorry
		nsName = namespace.EmptyName.String()
	}
	if namespaceEntry != nil {
		nsName = namespaceEntry.Name().String()
	}
	callerInfo := getReplicaitonCallerInfo(priority)
	ctx, cancel = newTaskContext(nsName, c.config.ReplicationTaskApplyTimeout(), callerInfo)
	defer cancel()
	replicationTask, err := c.historyEngine.ConvertReplicationTask(ctx, task, targetClusterID)
	if err != nil {
		return nil, err
	}
	if replicationTask != nil {
		rawTaskInfo, err := c.serializer.ParseReplicationTaskInfo(task)
		if err != nil {
			return nil, err
		}
		replicationTask.RawTaskInfo = rawTaskInfo
	}
	return replicationTask, nil
}

func convertActivityStateReplicationTask(
	ctx context.Context,
	shardContext historyi.ShardContext,
	taskInfo *tasks.SyncActivityTask,
	workflowCache wcache.Cache,
) (*replicationspb.ReplicationTask, error) {
	return generateStateReplicationTask(
		ctx,
		shardContext,
		definition.NewWorkflowKey(taskInfo.NamespaceID, taskInfo.WorkflowID, taskInfo.RunID),
		chasmworkflow.Archetype,
		workflowCache,
		func(mutableState historyi.MutableState, releaseFunc historyi.ReleaseWorkflowContextFunc) (*replicationspb.ReplicationTask, error) {
			if !mutableState.IsWorkflowExecutionRunning() {
				return nil, nil
			}
			activityInfo, ok := mutableState.GetActivityInfo(taskInfo.ScheduledEventID)
			if !ok {
				return nil, nil
			}
			if activityInfo.Version != taskInfo.Version {
				return nil, nil
			}

			// The activity may be in a scheduled state
			var startedTime *timestamppb.Timestamp
			if activityInfo.StartedEventId != common.EmptyEventID {
				startedTime = activityInfo.StartedTime
			}

			// Version history uses when replicate the sync activity task
			versionHistories := mutableState.GetExecutionInfo().GetVersionHistories()
			currentVersionHistory, err := versionhistory.GetCurrentVersionHistory(versionHistories)
			if err != nil {
				return nil, err
			}

			lastStartedBuildId := activityInfo.GetLastIndependentlyAssignedBuildId()
			if lastStartedBuildId == "" {
				lastStartedBuildId = activityInfo.GetUseWorkflowBuildIdInfo().GetLastUsedBuildId()
			}
			// We will use field to distinguish between nil and zero value for backward compatibility
			retryInitialInterval := activityInfo.RetryInitialInterval
			if retryInitialInterval == nil {
				retryInitialInterval = &durationpb.Duration{
					Nanos: 0,
				}
			}

			return &replicationspb.ReplicationTask{
				TaskType:     enumsspb.REPLICATION_TASK_TYPE_SYNC_ACTIVITY_TASK,
				SourceTaskId: taskInfo.TaskID,
				Attributes: &replicationspb.ReplicationTask_SyncActivityTaskAttributes{
					SyncActivityTaskAttributes: &replicationspb.SyncActivityTaskAttributes{
						NamespaceId:                taskInfo.NamespaceID,
						WorkflowId:                 taskInfo.WorkflowID,
						RunId:                      taskInfo.RunID,
						Version:                    activityInfo.Version,
						ScheduledEventId:           activityInfo.ScheduledEventId,
						ScheduledTime:              activityInfo.ScheduledTime,
						StartedEventId:             activityInfo.StartedEventId,
						StartVersion:               activityInfo.StartVersion,
						StartedTime:                startedTime,
						LastHeartbeatTime:          activityInfo.LastHeartbeatUpdateTime,
						Details:                    activityInfo.LastHeartbeatDetails,
						Attempt:                    activityInfo.Attempt,
						LastFailure:                activityInfo.RetryLastFailure,
						LastWorkerIdentity:         activityInfo.RetryLastWorkerIdentity,
						LastStartedBuildId:         lastStartedBuildId,
						LastStartedRedirectCounter: activityInfo.GetUseWorkflowBuildIdInfo().GetLastRedirectCounter(),
						BaseExecutionInfo:          persistence.CopyBaseWorkflowInfo(mutableState.GetBaseWorkflowInfo()),
						VersionHistory:             versionhistory.CopyVersionHistory(currentVersionHistory),
						FirstScheduledTime:         activityInfo.FirstScheduledTime,
						LastAttemptCompleteTime:    activityInfo.LastAttemptCompleteTime,
						Stamp:                      activityInfo.Stamp,
						Paused:                     activityInfo.Paused,
						RetryInitialInterval:       retryInitialInterval,
						RetryMaximumInterval:       activityInfo.RetryMaximumInterval,
						RetryMaximumAttempts:       activityInfo.RetryMaximumAttempts,
						RetryBackoffCoefficient:    activityInfo.RetryBackoffCoefficient,
					},
				},
				VisibilityTime: timestamppb.New(taskInfo.VisibilityTimestamp),
			}, nil
		},
	)
}

func convertWorkflowStateReplicationTask(
	ctx context.Context,
	shardContext historyi.ShardContext,
	taskInfo *tasks.SyncWorkflowStateTask,
	workflowCache wcache.Cache,
) (*replicationspb.ReplicationTask, error) {
	return generateStateReplicationTask(
		ctx,
		shardContext,
		definition.NewWorkflowKey(taskInfo.NamespaceID, taskInfo.WorkflowID, taskInfo.RunID),
		chasmworkflow.Archetype,
		workflowCache,
		func(mutableState historyi.MutableState, releaseFunc historyi.ReleaseWorkflowContextFunc) (*replicationspb.ReplicationTask, error) {
			state, _ := mutableState.GetWorkflowStateStatus()
			if state != enumsspb.WORKFLOW_EXECUTION_STATE_COMPLETED {
				return nil, nil
			}
			workflowMutableState := mutableState.CloneToProto()
			workflow.SanitizeMutableState(workflowMutableState)
			if err := common.DiscardUnknownProto(workflowMutableState); err != nil {
				return nil, err
			}

			isCloseTransferTaskAcked := isCloseTransferTaskAckedForWorkflow(mutableState, shardContext)

			return &replicationspb.ReplicationTask{
				TaskType:     enumsspb.REPLICATION_TASK_TYPE_SYNC_WORKFLOW_STATE_TASK,
				SourceTaskId: taskInfo.TaskID,
				Priority:     taskInfo.Priority,
				Attributes: &replicationspb.ReplicationTask_SyncWorkflowStateTaskAttributes{
					SyncWorkflowStateTaskAttributes: &replicationspb.SyncWorkflowStateTaskAttributes{
						WorkflowState:            workflowMutableState,
						IsForceReplication:       taskInfo.IsForceReplication,
						IsCloseTransferTaskAcked: isCloseTransferTaskAcked,
					},
				},
				VisibilityTime: timestamppb.New(taskInfo.VisibilityTimestamp),
			}, nil
		},
	)
}

func convertSyncHSMReplicationTask(
	ctx context.Context,
	shardContext historyi.ShardContext,
	taskInfo *tasks.SyncHSMTask,
	workflowCache wcache.Cache,
) (*replicationspb.ReplicationTask, error) {
	return generateStateReplicationTask(
		ctx,
		shardContext,
		definition.NewWorkflowKey(taskInfo.NamespaceID, taskInfo.WorkflowID, taskInfo.RunID),
		chasmworkflow.Archetype,
		workflowCache,
		func(mutableState historyi.MutableState, releaseFunc historyi.ReleaseWorkflowContextFunc) (*replicationspb.ReplicationTask, error) {
			// HSM can be updated after workflow is completed
			// so no check on workflow state here.

			if mutableState.HasBufferedEvents() {
				// we can't sync HSM when there's buffered events
				// as current state could depend on those buffered events
				return nil, nil
			}

			versionHistories := mutableState.GetExecutionInfo().GetVersionHistories()
			currentVersionHistory, err := versionhistory.GetCurrentVersionHistory(versionHistories)
			if err != nil {
				return nil, err
			}

			stateMachineNode := common.CloneProto(mutableState.HSM().InternalRepr())
			workflow.SanitizeStateMachineNode(stateMachineNode)
			if err := common.DiscardUnknownProto(stateMachineNode); err != nil {
				return nil, err
			}

			return &replicationspb.ReplicationTask{
				TaskType:     enumsspb.REPLICATION_TASK_TYPE_SYNC_HSM_TASK,
				SourceTaskId: taskInfo.TaskID,
				Attributes: &replicationspb.ReplicationTask_SyncHsmAttributes{
					SyncHsmAttributes: &replicationspb.SyncHSMAttributes{
						NamespaceId:      taskInfo.NamespaceID,
						WorkflowId:       taskInfo.WorkflowID,
						RunId:            taskInfo.RunID,
						VersionHistory:   versionhistory.CopyVersionHistory(currentVersionHistory),
						StateMachineNode: stateMachineNode,
					},
				},
				VisibilityTime: timestamppb.New(taskInfo.VisibilityTimestamp),
			}, nil
		},
	)
}

func convertSyncVersionedTransitionTask(
	ctx context.Context,
	taskInfo *tasks.SyncVersionedTransitionTask,
	targetClusterID int32,
	converter *syncVersionedTransitionTaskConverter,
) (*replicationspb.ReplicationTask, error) {
	return generateStateReplicationTask(
		ctx,
		converter.shardContext,
		definition.NewWorkflowKey(taskInfo.NamespaceID, taskInfo.WorkflowID, taskInfo.RunID),
		chasm.ArchetypeAny, // SyncVersionedTransitionTask works for all Archetypes.
		converter.workflowCache,
		func(mutableState historyi.MutableState, releaseFunc historyi.ReleaseWorkflowContextFunc) (*replicationspb.ReplicationTask, error) {
			return converter.convert(ctx, taskInfo, targetClusterID, mutableState, releaseFunc)
		},
	)
}

func convertHistoryReplicationTask(
	ctx context.Context,
	shardContext historyi.ShardContext,
	taskInfo *tasks.HistoryReplicationTask,
	shardID int32,
	workflowCache wcache.Cache,
	eventBlobCache persistence.XDCCache,
	executionManager persistence.ExecutionManager,
	logger log.Logger,
	config *configs.Config,
) (*replicationspb.ReplicationTask, error) {
	currentVersionHistory, currentEvents, newEvents, currentBaseWorkflowInfo, err := getVersionHistoryAndEventsWithNewRun(
		ctx,
		shardContext,
		shardID,
		definition.NewWorkflowKey(taskInfo.NamespaceID, taskInfo.WorkflowID, taskInfo.RunID),
		taskInfo.Version,
		taskInfo.FirstEventID,
		taskInfo.NextEventID,
		taskInfo.NewRunID,
		workflowCache,
		eventBlobCache,
		executionManager,
		logger,
	)
	if err != nil {
		return nil, err
	}
	if currentVersionHistory == nil {
		return nil, nil
	}

	var events *commonpb.DataBlob
	var eventsBatches []*commonpb.DataBlob
	if config.ReplicationMultipleBatches() {
		eventsBatches = currentEvents
	} else {
		if len(currentEvents) != 1 {
			return nil, serviceerror.NewInternal("replicatorQueueProcessor encountered more than 1 NDC raw event batch")
		}
		events = currentEvents[0]
	}

	return &replicationspb.ReplicationTask{
		TaskType:     enumsspb.REPLICATION_TASK_TYPE_HISTORY_V2_TASK,
		SourceTaskId: taskInfo.TaskID,
		Attributes: &replicationspb.ReplicationTask_HistoryTaskAttributes{
			HistoryTaskAttributes: &replicationspb.HistoryTaskAttributes{
				NamespaceId:         taskInfo.NamespaceID,
				WorkflowId:          taskInfo.WorkflowID,
				RunId:               taskInfo.RunID,
				BaseExecutionInfo:   currentBaseWorkflowInfo,
				VersionHistoryItems: currentVersionHistory,
				Events:              events,
				EventsBatches:       eventsBatches,
				NewRunEvents:        newEvents,
				NewRunId:            taskInfo.NewRunID,
			},
		},
		VisibilityTime: timestamppb.New(taskInfo.VisibilityTimestamp),
	}, nil
}

func generateStateReplicationTask(
	ctx context.Context,
	shardContext historyi.ShardContext,
	workflowKey definition.WorkflowKey,
	archetype chasm.Archetype,
	workflowCache wcache.Cache,
	action func(mutableState historyi.MutableState, releaseFunc historyi.ReleaseWorkflowContextFunc) (*replicationspb.ReplicationTask, error),
) (retReplicationTask *replicationspb.ReplicationTask, retError error) {
	wfContext, release, err := workflowCache.GetOrCreateChasmEntity(
		ctx,
		shardContext,
		namespace.ID(workflowKey.NamespaceID),
		&commonpb.WorkflowExecution{
			WorkflowId: workflowKey.WorkflowID,
			RunId:      workflowKey.RunID,
		},
		archetype,
		locks.PriorityLow,
	)
	if err != nil {
		return nil, err
	}
	defer func() { release(retError) }()

	ms, err := wfContext.LoadMutableState(ctx, shardContext)
	switch err.(type) {
	case nil:
		return action(ms, release) // do not access mutable state after this point
	case *serviceerror.NotFound, *serviceerror.NamespaceNotFound:
		return nil, nil
	default:
		return nil, err
	}
}

func getVersionHistoryAndEvents(
	ctx context.Context,
	shardContext historyi.ShardContext,
	shardID int32,
	workflowKey definition.WorkflowKey,
	eventVersion int64,
	firstEventID int64,
	nextEventID int64,
	workflowCache wcache.Cache,
	eventBlobCache persistence.XDCCache,
	executionManager persistence.ExecutionManager,
	logger log.Logger,
) ([]*historyspb.VersionHistoryItem, []*commonpb.DataBlob, *workflowspb.BaseExecutionInfo, error) {
	if eventBlobCache != nil {
		if xdcCacheValue, ok := eventBlobCache.Get(persistence.NewXDCCacheKey(
			workflowKey,
			firstEventID,
			eventVersion,
		)); ok {
			return xdcCacheValue.VersionHistoryItems, xdcCacheValue.EventBlobs, xdcCacheValue.BaseWorkflowInfo, nil
		}
	}
	versionHistory, branchToken, baseWorkflowInfo, err := getBranchToken(
		ctx,
		shardContext,
		workflowKey,
		workflowCache,
		firstEventID,
		eventVersion,
	)
	if err != nil {
		return nil, nil, nil, err
	}
	if versionHistory == nil {
		return nil, nil, nil, nil
	}
	eventBatches, err := getEventsBlob(ctx, shardID, branchToken, firstEventID, nextEventID, executionManager)
	if err != nil {
		return nil, nil, nil, convertGetHistoryError(workflowKey, logger, err)
	}
	return versionHistory, eventBatches, baseWorkflowInfo, nil
}

func getVersionHistoryAndEventsWithNewRun(
	ctx context.Context,
	shardContext historyi.ShardContext,
	shardID int32,
	workflowKey definition.WorkflowKey,
	eventVersion int64,
	firstEventID int64,
	nextEventID int64,
	newRunID string,
	workflowCache wcache.Cache,
	eventBlobCache persistence.XDCCache,
	executionManager persistence.ExecutionManager,
	logger log.Logger,
) ([]*historyspb.VersionHistoryItem, []*commonpb.DataBlob, *commonpb.DataBlob, *workflowspb.BaseExecutionInfo, error) {
	versionHistory, eventBatches, baseWorkflowInfo, err := getVersionHistoryAndEvents(
		ctx,
		shardContext,
		shardID,
		definition.NewWorkflowKey(workflowKey.NamespaceID, workflowKey.WorkflowID, workflowKey.RunID),
		eventVersion,
		firstEventID,
		nextEventID,
		workflowCache,
		eventBlobCache,
		executionManager,
		logger,
	)
	if err != nil {
		return nil, nil, nil, nil, err
	}
	if versionHistory == nil {
		return nil, nil, nil, nil, nil
	}

	var newEvents *commonpb.DataBlob
	if len(newRunID) != 0 {
		newVersionHistory, newEventBlob, _, err := getVersionHistoryAndEvents(
			ctx,
			shardContext,
			shardID,
			definition.NewWorkflowKey(workflowKey.NamespaceID, workflowKey.WorkflowID, newRunID),
			eventVersion,
			common.FirstEventID,
			// when generating the replication task,
			// we validated that new run contains only 1 replication task (event batch)
			common.FirstEventID+1,
			workflowCache,
			eventBlobCache,
			executionManager,
			logger,
		)
		if err != nil {
			return nil, nil, nil, nil, err
		}
		if len(newEventBlob) != 1 {
			return nil, nil, nil, nil, serviceerror.NewInternal("replicatorQueueProcessor encountered more than 1 NDC raw event batch for new run")
		}
		if newVersionHistory != nil {
			newEvents = newEventBlob[0]
		}
	}
	return versionHistory, eventBatches, newEvents, baseWorkflowInfo, nil
}

func getBranchToken(
	ctx context.Context,
	shardContext historyi.ShardContext,
	workflowKey definition.WorkflowKey,
	workflowCache wcache.Cache,
	eventID int64,
	eventVersion int64,
) (_ []*historyspb.VersionHistoryItem, _ []byte, _ *workflowspb.BaseExecutionInfo, retError error) {
	// CHASM runs don't have events so should never reach here.
	// We can continue to use GetOrCreateWorkflowExecution.
	wfContext, release, err := workflowCache.GetOrCreateWorkflowExecution(
		ctx,
		shardContext,
		namespace.ID(workflowKey.NamespaceID),
		&commonpb.WorkflowExecution{
			WorkflowId: workflowKey.WorkflowID,
			RunId:      workflowKey.RunID,
		},
		locks.PriorityLow,
	)
	if err != nil {
		return nil, nil, nil, err
	}
	defer func() { release(retError) }()

	ms, err := wfContext.LoadMutableState(ctx, shardContext)
	switch err.(type) {
	case nil:
		return persistence.GetXDCCacheValue(ms.GetExecutionInfo(), eventID, eventVersion)
	case *serviceerror.NotFound, *serviceerror.NamespaceNotFound:
		return nil, nil, nil, nil
	default:
		return nil, nil, nil, err
	}
}

func getEventsBlob(
	ctx context.Context,
	shardID int32,
	branchToken []byte,
	firstEventID int64,
	nextEventID int64,
	executionManager persistence.ExecutionManager,
) ([]*commonpb.DataBlob, error) {
	var eventBatchBlobs []*commonpb.DataBlob
	var pageToken []byte
	req := &persistence.ReadHistoryBranchRequest{
		BranchToken:   branchToken,
		MinEventID:    firstEventID,
		MaxEventID:    nextEventID,
		PageSize:      1,
		NextPageToken: pageToken,
		ShardID:       shardID,
	}

	for {
		resp, err := executionManager.ReadRawHistoryBranch(ctx, req)
		if err != nil {
			return nil, err
		}

		req.NextPageToken = resp.NextPageToken
		eventBatchBlobs = append(eventBatchBlobs, resp.HistoryEventBlobs...)

		if len(req.NextPageToken) == 0 {
			break
		}
	}

	return eventBatchBlobs, nil
}

func convertGetHistoryError(
	workflowKey definition.WorkflowKey,
	logger log.Logger,
	err error,
) error {
	switch err.(type) {
	case *serviceerror.NotFound:
		// bypass this corrupted workflow to unblock the replication queue.
		logger.Error("Cannot get history from missing workflow",
			tag.WorkflowNamespaceID(workflowKey.NamespaceID),
			tag.WorkflowID(workflowKey.WorkflowID),
			tag.WorkflowRunID(workflowKey.RunID),
			tag.Error(err))
		return nil
	case *serviceerror.DataLoss:
		// bypass this corrupted workflow to unblock the replication queue.
		logger.Error("Cannot get history from corrupted workflow",
			tag.WorkflowNamespaceID(workflowKey.NamespaceID),
			tag.WorkflowID(workflowKey.WorkflowID),
			tag.WorkflowRunID(workflowKey.RunID),
			tag.Error(err))
		return nil
	default:
		return err
	}
}

func newSyncVersionedTransitionTaskConverter(
	shardContext historyi.ShardContext,
	workflowCache wcache.Cache,
	eventBlobCache persistence.XDCCache,
	replicationCache ProgressCache,
	executionManager persistence.ExecutionManager,
	syncStateRetriever SyncStateRetriever,
	logger log.Logger,
) *syncVersionedTransitionTaskConverter {
	return &syncVersionedTransitionTaskConverter{
		shardContext:       shardContext,
		workflowCache:      workflowCache,
		eventBlobCache:     eventBlobCache,
		replicationCache:   replicationCache,
		executionManager:   executionManager,
		syncStateRetriever: syncStateRetriever,
		shardID:            shardContext.GetShardID(),
		logger:             logger,
	}
}

func (c *syncVersionedTransitionTaskConverter) convert(
	ctx context.Context,
	taskInfo *tasks.SyncVersionedTransitionTask,
	targetClusterID int32,
	mutableState historyi.MutableState,
	releaseFunc historyi.ReleaseWorkflowContextFunc,
) (*replicationspb.ReplicationTask, error) {
	executionInfo := mutableState.GetExecutionInfo()

	// If workflow is not on any versionedTransition (in an unknown state from state-based replication perspective),
	// we can't convert this raw task to a replication task, instead we need to rely on its task equivalents.
	if len(executionInfo.TransitionHistory) == 0 {
		releaseFunc(nil)
		return c.convertTaskEquivalents(ctx, taskInfo, targetClusterID)
	}

	progress := c.replicationCache.Get(taskInfo.RunID, targetClusterID)

	if progress.VersionedTransitionSent(taskInfo.VersionedTransition) {
		return c.generateVerifyVersionedTransitionTask(taskInfo, mutableState)
	}

	if !c.onCurrentBranch(mutableState, taskInfo.VersionedTransition) {
		if taskInfo.FirstEventID == common.EmptyEventID && taskInfo.NextEventID == common.EmptyEventID && len(taskInfo.NewRunID) == 0 {
			return nil, nil
		}
		releaseFunc(nil) // release wf lock before retrieving history events
		return c.generateBackfillHistoryTask(ctx, taskInfo, targetClusterID)
	}

	if mutableState.HasBufferedEvents() {
		// we can't sync state when there's buffered events
		// as current state could depend on those buffered events
		return nil, nil
	}

	var targetHistoryItems [][]*historyspb.VersionHistoryItem
	if progress != nil {
		targetHistoryItems = progress.eventVersionHistoryItems
	}
	currentHistory, err := versionhistory.GetCurrentVersionHistory(executionInfo.VersionHistories)
	if err != nil {
		return nil, err
	}
	currentHistoryCopy := versionhistory.CopyVersionHistory(currentHistory)

	// Extract data from mutable state before releasing the lock
	closeTransferTask := &tasks.CloseExecutionTask{
		WorkflowKey: mutableState.GetWorkflowKey(),
		TaskID:      executionInfo.GetCloseTransferTaskId(),
	}

	var syncStateResult *SyncStateResult
	if taskInfo.IsFirstTask {
		syncStateResult, err = c.syncStateRetriever.GetSyncWorkflowStateArtifactFromMutableStateForNewWorkflow(
			ctx,
			taskInfo.NamespaceID,
			&commonpb.WorkflowExecution{
				WorkflowId: taskInfo.WorkflowID,
				RunId:      taskInfo.RunID,
			},
			mutableState,
			releaseFunc,
			taskInfo.VersionedTransition,
		)
	} else {
		syncStateResult, err = c.syncStateRetriever.GetSyncWorkflowStateArtifactFromMutableState(
			ctx,
			taskInfo.NamespaceID,
			&commonpb.WorkflowExecution{
				WorkflowId: taskInfo.WorkflowID,
				RunId:      taskInfo.RunID,
			},
			mutableState,
			progress.LastSyncedTransition(),
			targetHistoryItems,
			releaseFunc,
		)
	}

	if err != nil {
		return nil, err
	}

	// WARNING: do not access mutable state after this point. If you are using mutable state in this function, be warned that the
	// releaseFunc that is being passed into this function is what is used to release the lock we are holding on mutable state. If
	// you use mutable state after the releaseFunc has been called, you will be accessing mutable state without holding the lock.
	// Deep copy what you need.

	syncStateResult.VersionedTransitionArtifact.IsCloseTransferTaskAcked = c.isCloseTransferTaskAcked(closeTransferTask)
	syncStateResult.VersionedTransitionArtifact.IsForceReplication = taskInfo.IsForceReplication

	err = c.replicationCache.Update(taskInfo.RunID, targetClusterID, syncStateResult.VersionedTransitionHistory, currentHistoryCopy.Items)
	if err != nil {
		return nil, err
	}
	return &replicationspb.ReplicationTask{
		TaskType:     enumsspb.REPLICATION_TASK_TYPE_SYNC_VERSIONED_TRANSITION_TASK,
		SourceTaskId: taskInfo.TaskID,
		Attributes: &replicationspb.ReplicationTask_SyncVersionedTransitionTaskAttributes{
			SyncVersionedTransitionTaskAttributes: &replicationspb.SyncVersionedTransitionTaskAttributes{
				VersionedTransitionArtifact: syncStateResult.VersionedTransitionArtifact,
				NamespaceId:                 taskInfo.NamespaceID,
				WorkflowId:                  taskInfo.WorkflowID,
				RunId:                       taskInfo.RunID,
			},
		},
		VersionedTransition: taskInfo.VersionedTransition,
		VisibilityTime:      timestamppb.New(taskInfo.VisibilityTimestamp),
	}, nil
}

func (c *syncVersionedTransitionTaskConverter) onCurrentBranch(mutableState historyi.MutableState, versionedTransition *persistencespb.VersionedTransition) bool {
	return transitionhistory.StalenessCheck(mutableState.GetExecutionInfo().TransitionHistory, versionedTransition) == nil
}

func (c *syncVersionedTransitionTaskConverter) generateVerifyVersionedTransitionTask(
	taskInfo *tasks.SyncVersionedTransitionTask,
	mutableState historyi.MutableState,
) (*replicationspb.ReplicationTask, error) {
	currentHistory, err := versionhistory.GetCurrentVersionHistory(mutableState.GetExecutionInfo().VersionHistories)
	if err != nil {
		return nil, err
	}
	var nextEventId = taskInfo.NextEventID
	if nextEventId == common.EmptyEventID && taskInfo.LastVersionHistoryItem != nil {
		nextEventId = taskInfo.LastVersionHistoryItem.GetEventId() + 1
	}

	var eventVersionHistory []*historyspb.VersionHistoryItem
	if nextEventId != common.EmptyEventID {
		lastEventVersion, err := versionhistory.GetVersionHistoryEventVersion(currentHistory, nextEventId-1)
		if err != nil {
			return nil, err
		}
		capItems, err := versionhistory.CopyVersionHistoryUntilLCAVersionHistoryItem(currentHistory, &historyspb.VersionHistoryItem{
			EventId: nextEventId - 1,
			Version: lastEventVersion,
		})
		if err != nil {
			return nil, err
		}

		eventVersionHistory = capItems.Items
	}

	return &replicationspb.ReplicationTask{
		TaskType:     enumsspb.REPLICATION_TASK_TYPE_VERIFY_VERSIONED_TRANSITION_TASK,
		SourceTaskId: taskInfo.TaskID,
		Attributes: &replicationspb.ReplicationTask_VerifyVersionedTransitionTaskAttributes{
			VerifyVersionedTransitionTaskAttributes: &replicationspb.VerifyVersionedTransitionTaskAttributes{
				NamespaceId:         taskInfo.NamespaceID,
				WorkflowId:          taskInfo.WorkflowID,
				RunId:               taskInfo.RunID,
				NewRunId:            taskInfo.NewRunID,
				EventVersionHistory: eventVersionHistory,
				NextEventId:         nextEventId,
			},
		},
		VersionedTransition: taskInfo.VersionedTransition,
		VisibilityTime:      timestamppb.New(taskInfo.VisibilityTimestamp),
	}, nil
}

func (c *syncVersionedTransitionTaskConverter) generateBackfillHistoryTask(
	ctx context.Context,
	taskInfo *tasks.SyncVersionedTransitionTask,
	targetClusterID int32,
) (*replicationspb.ReplicationTask, error) {
	if taskInfo.FirstEventID == common.EmptyEventID &&
		taskInfo.NextEventID == common.EmptyEventID &&
		len(taskInfo.NewRunID) == 0 {
		return nil, nil
	}

	historyItems, taskEvents, taskNewEvents, _, err := getVersionHistoryAndEventsWithNewRun(
		ctx,
		c.shardContext,
		c.shardID,
		definition.NewWorkflowKey(taskInfo.NamespaceID, taskInfo.WorkflowID, taskInfo.RunID),
		taskInfo.FirstEventVersion,
		taskInfo.FirstEventID,
		taskInfo.NextEventID,
		taskInfo.NewRunID,
		c.workflowCache,
		c.eventBlobCache,
		c.executionManager,
		c.logger,
	)
	if err != nil {
		return nil, err
	}

	// truncate historyItems to task's last event
	var taskHistoryItems []*historyspb.VersionHistoryItem
	for _, item := range historyItems {
		if item.GetEventId() >= taskInfo.NextEventID-1 {
			taskHistoryItems = append(taskHistoryItems, versionhistory.NewVersionHistoryItem(taskInfo.NextEventID-1, item.GetVersion()))
			break
		}
		taskHistoryItems = append(taskHistoryItems, item)
	}

	err = c.replicationCache.Update(taskInfo.RunID, targetClusterID, nil, taskHistoryItems)
	if err != nil {
		return nil, err
	}
	return &replicationspb.ReplicationTask{
		TaskType:     enumsspb.REPLICATION_TASK_TYPE_BACKFILL_HISTORY_TASK,
		SourceTaskId: taskInfo.TaskID,
		Priority:     taskInfo.Priority,
		Attributes: &replicationspb.ReplicationTask_BackfillHistoryTaskAttributes{
			BackfillHistoryTaskAttributes: &replicationspb.BackfillHistoryTaskAttributes{
				NamespaceId:         taskInfo.NamespaceID,
				WorkflowId:          taskInfo.WorkflowID,
				RunId:               taskInfo.RunID,
				EventVersionHistory: taskHistoryItems,
				EventBatches:        taskEvents,
				NewRunInfo: &replicationspb.NewRunInfo{
					RunId:      taskInfo.NewRunID,
					EventBatch: taskNewEvents,
				},
			},
		},
		VersionedTransition: taskInfo.VersionedTransition,
		VisibilityTime:      timestamppb.New(taskInfo.VisibilityTimestamp),
	}, nil
}

func (c *syncVersionedTransitionTaskConverter) isCloseTransferTaskAcked(
	closeTransferTask *tasks.CloseExecutionTask,
) bool {
<<<<<<< HEAD
	return isCloseTransferTaskAckedForWorkflow(mutableState, c.shardContext)
}

// isCloseTransferTaskAckedForWorkflow checks if the close transfer task for a workflow
// has been acknowledged (past the watermark) in the transfer queue.
func isCloseTransferTaskAckedForWorkflow(
	mutableState historyi.MutableState,
	shardContext historyi.ShardContext,
) bool {
	closeTransferTaskID := mutableState.GetExecutionInfo().CloseTransferTaskId

	if closeTransferTaskID == 0 {
=======
	if closeTransferTask.TaskID == 0 {
>>>>>>> 46451268
		return false
	}

	transferQueueState, ok := shardContext.GetQueueState(tasks.CategoryTransfer)
	if !ok {
		return false
	}

	return queues.IsTaskAcked(closeTransferTask, transferQueueState)
}

func (c *syncVersionedTransitionTaskConverter) convertTaskEquivalents(
	ctx context.Context,
	taskInfo *tasks.SyncVersionedTransitionTask,
	targetClusterID int32,
) (*replicationspb.ReplicationTask, error) {
	if len(taskInfo.TaskEquivalents) == 0 {
		// no task equivalents, nothing to do
		c.logger.Info("No task equivalents for sync versioned transition task, dropping the task.",
			tag.WorkflowNamespaceID(taskInfo.NamespaceID),
			tag.WorkflowID(taskInfo.WorkflowID),
			tag.WorkflowRunID(taskInfo.RunID),
			tag.TaskKey(taskInfo.GetKey()),
			tag.Task(taskInfo))
		return nil, nil
	}
	if len(taskInfo.TaskEquivalents) == 1 {
		// when there is only one task equivalent, we can directly convert it to a replication task
		historyEngine, err := c.shardContext.GetEngine(ctx)
		if err != nil {
			return nil, err
		}
		taskEquivalent := taskInfo.TaskEquivalents[0]
		taskEquivalent.SetTaskID(taskInfo.GetTaskID())
		taskEquivalent.SetVisibilityTime(taskInfo.GetVisibilityTime())
		// TODO: set workflow key as well so we don't have to persist it multiple times
		return historyEngine.ConvertReplicationTask(ctx, taskEquivalent, targetClusterID)
	}
	// When there are multiple task equivalents, we have to write them back to the replication queue,
	// as multiple tasks can't share the same taskID.
	// AddTasks() method will handle:
	// 1. The allocation of taskID (and task visibilityTimestamp)
	// 2. The case where namespace is in handover state in which case, the AddTasks() request will fail
	// and an ErrNamespaceHandover will be returned.
	return nil, c.shardContext.AddTasks(
		ctx,
		&persistence.AddHistoryTasksRequest{
			ShardID:     c.shardID,
			NamespaceID: taskInfo.NamespaceID,
			WorkflowID:  taskInfo.WorkflowID,
			Tasks: map[tasks.Category][]tasks.Task{
				tasks.CategoryReplication: taskInfo.TaskEquivalents,
			},
		},
	)
}<|MERGE_RESOLUTION|>--- conflicted
+++ resolved
@@ -224,7 +224,10 @@
 				return nil, err
 			}
 
-			isCloseTransferTaskAcked := isCloseTransferTaskAckedForWorkflow(mutableState, shardContext)
+			isCloseTransferTaskAcked := isCloseTransferTaskAckedForWorkflow(shardContext, &tasks.CloseExecutionTask{
+				WorkflowKey: mutableState.GetWorkflowKey(),
+				TaskID:      mutableState.GetExecutionInfo().GetCloseTransferTaskId(),
+			})
 
 			return &replicationspb.ReplicationTask{
 				TaskType:     enumsspb.REPLICATION_TASK_TYPE_SYNC_WORKFLOW_STATE_TASK,
@@ -870,22 +873,14 @@
 func (c *syncVersionedTransitionTaskConverter) isCloseTransferTaskAcked(
 	closeTransferTask *tasks.CloseExecutionTask,
 ) bool {
-<<<<<<< HEAD
-	return isCloseTransferTaskAckedForWorkflow(mutableState, c.shardContext)
-}
-
-// isCloseTransferTaskAckedForWorkflow checks if the close transfer task for a workflow
-// has been acknowledged (past the watermark) in the transfer queue.
+	return isCloseTransferTaskAckedForWorkflow(c.shardContext, closeTransferTask)
+}
+
 func isCloseTransferTaskAckedForWorkflow(
-	mutableState historyi.MutableState,
 	shardContext historyi.ShardContext,
+	closeTransferTask *tasks.CloseExecutionTask,
 ) bool {
-	closeTransferTaskID := mutableState.GetExecutionInfo().CloseTransferTaskId
-
-	if closeTransferTaskID == 0 {
-=======
 	if closeTransferTask.TaskID == 0 {
->>>>>>> 46451268
 		return false
 	}
 
