--- conflicted
+++ resolved
@@ -297,37 +297,12 @@
 		definition.NewWorkflowKey(taskInfo.NamespaceID, taskInfo.WorkflowID, taskInfo.RunID),
 		workflowCache,
 		func(mutableState workflow.MutableState) (*replicationspb.ReplicationTask, error) {
-<<<<<<< HEAD
-			taskVersionHistoryItems, taskEvents, taskNewEvents, _, err := getVersionHistoryAndEventsWithNewRun(
-				ctx,
-				shardContext,
-				shardID,
-				definition.NewWorkflowKey(taskInfo.NamespaceID, taskInfo.WorkflowID, taskInfo.RunID),
-				taskInfo.VersionedTransition.NamespaceFailoverVersion,
-				taskInfo.FirstEventID,
-				taskInfo.NextEventID,
-				taskInfo.NewRunID,
-				workflowCache,
-				eventBlobCache,
-				executionManager,
-				logger,
-			)
-			if err != nil {
-				return nil, err
-			}
-
 			currentTransitionHistory := mutableState.GetExecutionInfo().TransitionHistory
 			cachedProgress := replicationCache.Get(taskInfo.RunID, targetClusterID)
 
 			// 1. task versioned transition not on current transition history
 			if workflow.TransitionHistoryStalenessCheck(currentTransitionHistory, taskInfo.VersionedTransition) != nil {
-				// 1.1 task has no events and no new run
-				if len(taskEvents) == 0 && len(taskInfo.NewRunID) == 0 {
-=======
-			transitionHistory := mutableState.GetExecutionInfo().TransitionHistory
-			// 1. task versioned transition not on current transition history
-			if workflow.TransitionHistoryStalenessCheck(transitionHistory, taskInfo.VersionedTransition) != nil {
-				currentVersionHistory, currentEvents, newEvents, _, err := getVersionHistoryAndEventsWithNewRun(
+				taskVersionHistoryItems, taskEvents, taskNewEvents, _, err := getVersionHistoryAndEventsWithNewRun(
 					ctx,
 					shardContext,
 					shardID,
@@ -344,8 +319,9 @@
 				if err != nil {
 					return nil, err
 				}
-				if len(currentEvents) == 0 && len(taskInfo.NewRunID) == 0 {
->>>>>>> ebfed8f4
+
+				// 1.1 task has no events and no new run
+				if len(taskEvents) == 0 && len(taskInfo.NewRunID) == 0 {
 					return nil, nil
 				}
 
@@ -365,12 +341,9 @@
 					taskNewEvents,
 				)
 			}
+
 			// TODO: we need to handle the following cases:
 			// 2. SyncVersionedTransitionTask
-<<<<<<< HEAD
-			// 3. VerifyVersionedTransitionTask
-			return nil, nil
-=======
 
 			// TODO:
 			// When cache added, we only convert to this task when cached version transition greater than task version transition
@@ -400,8 +373,6 @@
 				VersionedTransition: taskInfo.VersionedTransition,
 				VisibilityTime:      timestamppb.New(taskInfo.VisibilityTimestamp),
 			}, nil
-
->>>>>>> ebfed8f4
 		},
 	)
 }
