--- conflicted
+++ resolved
@@ -53,17 +53,9 @@
 
 type (
 	SourceTaskConverterImpl struct {
-<<<<<<< HEAD
-		historyEngine           shard.Engine
-		namespaceCache          namespace.Registry
-		clientClusterShardCount int32
-		clientClusterName       string
-		clientShardKey          ClusterShardKey
-		config                  *configs.Config
-=======
 		historyEngine  shard.Engine
 		namespaceCache namespace.Registry
->>>>>>> 7a31940b
+		config         *configs.Config
 	}
 	SourceTaskConverter interface {
 		Convert(task tasks.Task) (*replicationspb.ReplicationTask, error)
@@ -78,25 +70,12 @@
 func NewSourceTaskConverter(
 	historyEngine shard.Engine,
 	namespaceCache namespace.Registry,
-<<<<<<< HEAD
-	clientClusterShardCount int32,
-	clientClusterName string,
-	clientShardKey ClusterShardKey,
 	config *configs.Config,
-) *SourceTaskConverterImpl {
-	return &SourceTaskConverterImpl{
-		historyEngine:           historyEngine,
-		namespaceCache:          namespaceCache,
-		clientClusterShardCount: clientClusterShardCount,
-		clientClusterName:       clientClusterName,
-		clientShardKey:          clientShardKey,
-		config:                  config,
-=======
 ) *SourceTaskConverterImpl {
 	return &SourceTaskConverterImpl{
 		historyEngine:  historyEngine,
 		namespaceCache: namespaceCache,
->>>>>>> 7a31940b
+		config:         config,
 	}
 }
 
@@ -115,15 +94,9 @@
 		nsName = namespace.EmptyName.String()
 	}
 	if namespaceEntry != nil {
-<<<<<<< HEAD
-		ctx, cancel = newTaskContext(namespaceEntry.Name().String(), c.config.ReplicationTaskApplyTimeout())
-	} else {
-		ctx, cancel = context.WithTimeout(context.Background(), c.config.ReplicationTaskApplyTimeout())
-=======
 		nsName = namespaceEntry.Name().String()
->>>>>>> 7a31940b
-	}
-	ctx, cancel = newTaskContext(nsName)
+	}
+	ctx, cancel = newTaskContext(nsName, c.config.ReplicationTaskApplyTimeout())
 	defer cancel()
 	replicationTask, err := c.historyEngine.ConvertReplicationTask(ctx, task)
 	if err != nil {
