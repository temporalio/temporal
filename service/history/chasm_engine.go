--- conflicted
+++ resolved
@@ -60,7 +60,7 @@
 	fx.Provide(NewChasmNotifier),
 	fx.Provide(newChasmEngine),
 	fx.Provide(func(impl *ChasmEngine) chasm.Engine { return impl }),
-	fx.Invoke(func(lc fx.Lifecycle, impl *ChasmEngine, shardController shard.Controller) {
+	fx.Invoke(func(impl *ChasmEngine, shardController shard.Controller) {
 		impl.SetShardController(shardController)
 	}),
 )
@@ -87,13 +87,8 @@
 	e.shardController = shardController
 }
 
-<<<<<<< HEAD
-func (e *ChasmEngine) GetNotifier() *ChasmNotifier {
-	return e.notifier
-=======
 func (e *ChasmEngine) NotifyExecution(key chasm.EntityKey) {
 	e.notifier.Notify(key)
->>>>>>> ce5d1868
 }
 
 func (e *ChasmEngine) NewEntity(
@@ -171,11 +166,7 @@
 // UpdateComponent applies updateFn to the component identified by the supplied component reference,
 // returning the new component reference corresponding to the transition. An error is returned if
 // the state transition specified by the supplied component reference is inconsistent with execution
-<<<<<<< HEAD
-// transition history.
-=======
 // transition history. opts are currently ignored.
->>>>>>> ce5d1868
 func (e *ChasmEngine) UpdateComponent(
 	ctx context.Context,
 	ref chasm.ComponentRef,
@@ -230,11 +221,7 @@
 
 // ReadComponent evaluates readFn against the current state of the component identified by the
 // supplied component reference. An error is returned if the state transition specified by the
-<<<<<<< HEAD
-// component reference is inconsistent with execution transition history.
-=======
 // component reference is inconsistent with execution transition history. opts are currently ignored.
->>>>>>> ce5d1868
 func (e *ChasmEngine) ReadComponent(
 	ctx context.Context,
 	ref chasm.ComponentRef,
@@ -272,13 +259,6 @@
 // PollComponent waits until the supplied predicate is satisfied when evaluated against the
 // component identified by the supplied component reference. If there is no error, it returns (ref,
 // nil) where ref is a component reference identifying the state at which the predicate was
-<<<<<<< HEAD
-// satisfied. The predicate must be monotonic: if it returns true at execution state transition s it
-// must return true at all transitions t > s. It is an error if execution transition history is
-// (after reloading from persistence) behind the requested ref, or if the ref is inconsistent with
-// execution transition history. Thus when the predicate function is evaluated, it is guaranteed
-// that the execution VT >= requestRef VT.
-=======
 // satisfied. It's possible that multiple state transitions (multiple notifications) occur between
 // predicate checks, therefore the predicate must be monotonic: if it returns true at execution
 // state transition s it must return true at all transitions t > s. It is an error if execution
@@ -289,82 +269,10 @@
 // one component A, and A has subcomponent B. Subscribers interested only in component B may be
 // woken up unnecessarily (and thus evaluate the predicate unnecessarily) due to changes in parts of
 // A that do not also belong to B.
->>>>>>> ce5d1868
 func (e *ChasmEngine) PollComponent(
 	ctx context.Context,
 	requestRef chasm.ComponentRef,
 	monotonicPredicate func(chasm.Context, chasm.Component) (bool, error),
-<<<<<<< HEAD
-) (retRef []byte, retError error) {
-	defer func() {
-		if errors.Is(retError, consts.ErrStaleState) {
-			retError = serviceerror.NewUnavailable("please retry")
-		}
-	}()
-
-	shardContext, executionLease, err := e.getExecutionLease(ctx, requestRef)
-	if err != nil {
-		// E.g. requestRef VT inconsistent with execution VT ('stale reference')
-		return nil, err
-	}
-	defer executionLease.GetReleaseFn()(nil)
-
-	// At this point it's possible that execution VT < requestRef VT (getExecutionLease does not
-	// guarantee that returned execution state is non-stale w.r.t. requestRef).
-	satisfiedRef, err := e.predicateSatisfied(ctx, monotonicPredicate, requestRef, executionLease)
-	if err != nil {
-		return nil, err
-	}
-	// execution VT >= requestRef VT (enforced by checkPredicate)
-
-	if satisfiedRef != nil {
-		// wait condition was satisfied
-		return satisfiedRef, nil
-	}
-
-	// Wait condition not satisfied; long-poll
-
-	namespaceRegistry, err := shardContext.GetNamespaceRegistry().GetNamespaceByID(
-		namespace.ID(requestRef.EntityKey.NamespaceID),
-	)
-	if err != nil {
-		return nil, err
-	}
-
-	internalLongPollTimeout := shardContext.GetConfig().LongPollExpirationInterval(namespaceRegistry.Name().String())
-	ctx, cancel := context.WithTimeout(ctx, internalLongPollTimeout)
-	defer cancel()
-
-	// PollComponent subscribes to execution-level notifications. Suppose that an execution consists
-	// of one component A, and A has subcomponent B. Subscribers interested only in component B may
-	// be woken up unnecessarily (and thus evaluate the predicate unnecessarily) due to changes in
-	// parts of A that do not also belong to B.
-	ch := e.notifier.Subscribe(requestRef.EntityKey)
-	executionLease.GetReleaseFn()(nil)
-
-	for {
-		select {
-		// It is possible that multiple state transitions (multiple notifications) occur between
-		// predicate checks, therefore the predicate must be monotonic: if it returns true at
-		// execution state transition s then it must return true at all transitions t > s.
-		case <-ch:
-			_, executionLease, err := e.getExecutionLease(ctx, requestRef)
-			if err != nil {
-				return nil, err
-			}
-			func() {
-				defer executionLease.GetReleaseFn()(nil)
-				satisfiedRef, err = e.predicateSatisfied(ctx, monotonicPredicate, requestRef, executionLease)
-				if err == nil && satisfiedRef == nil {
-					ch = e.notifier.Subscribe(requestRef.EntityKey)
-				}
-			}()
-			if err != nil {
-				return nil, err
-			}
-			if satisfiedRef != nil {
-				return satisfiedRef, nil
-=======
 	opts ...chasm.TransitionOption,
 ) (retRef []byte, retError error) {
 
@@ -412,7 +320,6 @@
 			}
 			if ref != nil {
 				return ref, nil
->>>>>>> ce5d1868
 			}
 		case <-ctx.Done():
 			return nil, ctx.Err()
@@ -585,7 +492,6 @@
 		newEntityParams.events,
 	)
 	if err == nil {
-		// TODO(dan): send notification on creation?
 		return currentRunInfo{}, false, nil
 	}
 
@@ -738,7 +644,6 @@
 	if err != nil {
 		return chasm.EntityKey{}, nil, err
 	}
-	// TODO(dan): send notification on creation?
 
 	serializedRef, err := newEntityParams.entityRef.Serialize(e.registry)
 	if err != nil {
@@ -822,10 +727,6 @@
 		entityLease.GetReleaseFn()(nil)
 		err = staleReferenceErr
 	}
-	var notFound *serviceerror.NotFound
-	if errors.As(err, &notFound) {
-		err = serviceerror.NewNotFoundf("execution not found")
-	}
 
 	return shardContext, entityLease, err
 }