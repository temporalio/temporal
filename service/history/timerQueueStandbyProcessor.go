--- conflicted
+++ resolved
@@ -68,17 +68,12 @@
 	timeNow := func() time.Time {
 		return shard.GetCurrentTime(clusterName)
 	}
-<<<<<<< HEAD
-	updateShardAckLevel := func(ackLevel timerKey) error {
+	updateShardAckLevel := func(ackLevel tasks.Key) error {
 		return shard.UpdateQueueClusterAckLevel(
 			tasks.CategoryTimer,
 			clusterName,
-			tasks.Key{FireTime: ackLevel.VisibilityTimestamp},
+			ackLevel,
 		)
-=======
-	updateShardAckLevel := func(ackLevel tasks.Key) error {
-		return shard.UpdateTimerClusterAckLevel(clusterName, ackLevel.FireTime)
->>>>>>> 3dfccf02
 	}
 	logger = log.With(logger, tag.ClusterName(clusterName))
 	metricsClient := shard.GetMetricsClient()
