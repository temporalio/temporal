// The MIT License
//
// Copyright (c) 2020 Temporal Technologies Inc.  All rights reserved.
//
// Copyright (c) 2020 Uber Technologies, Inc.
//
// Permission is hereby granted, free of charge, to any person obtaining a copy
// of this software and associated documentation files (the "Software"), to deal
// in the Software without restriction, including without limitation the rights
// to use, copy, modify, merge, publish, distribute, sublicense, and/or sell
// copies of the Software, and to permit persons to whom the Software is
// furnished to do so, subject to the following conditions:
//
// The above copyright notice and this permission notice shall be included in
// all copies or substantial portions of the Software.
//
// THE SOFTWARE IS PROVIDED "AS IS", WITHOUT WARRANTY OF ANY KIND, EXPRESS OR
// IMPLIED, INCLUDING BUT NOT LIMITED TO THE WARRANTIES OF MERCHANTABILITY,
// FITNESS FOR A PARTICULAR PURPOSE AND NONINFRINGEMENT. IN NO EVENT SHALL THE
// AUTHORS OR COPYRIGHT HOLDERS BE LIABLE FOR ANY CLAIM, DAMAGES OR OTHER
// LIABILITY, WHETHER IN AN ACTION OF CONTRACT, TORT OR OTHERWISE, ARISING FROM,
// OUT OF OR IN CONNECTION WITH THE SOFTWARE OR THE USE OR OTHER DEALINGS IN
// THE SOFTWARE.

package history

import (
	"context"
	"time"

	"go.temporal.io/server/api/historyservice/v1"
	"go.temporal.io/server/api/matchingservice/v1"
	"go.temporal.io/server/client"

	enumsspb "go.temporal.io/server/api/enums/v1"
	"go.temporal.io/server/common/log"
	"go.temporal.io/server/common/log/tag"
	"go.temporal.io/server/common/metrics"
	"go.temporal.io/server/common/namespace"
	"go.temporal.io/server/common/timer"
	"go.temporal.io/server/service/history/queues"
	"go.temporal.io/server/service/history/shard"
	"go.temporal.io/server/service/history/tasks"
	"go.temporal.io/server/service/history/workflow"
)

type (
	timerQueueStandbyProcessorImpl struct {
		timerGate               timer.RemoteGate
		timerQueueProcessorBase *timerQueueProcessorBase
	}
)

func newTimerQueueStandbyProcessor(
	shard shard.Context,
	workflowCache workflow.Cache,
	scheduler queues.Scheduler,
	workflowDeleteManager workflow.DeleteManager,
	matchingClient matchingservice.MatchingServiceClient,
	clusterName string,
	taskAllocator taskAllocator,
<<<<<<< HEAD
=======
	clientBean client.Bean,
>>>>>>> d36291f7
	logger log.Logger,
) *timerQueueStandbyProcessorImpl {

	timeNow := func() time.Time {
		return shard.GetCurrentTime(clusterName)
	}
	updateShardAckLevel := func(ackLevel tasks.Key) error {
		return shard.UpdateQueueClusterAckLevel(
			tasks.CategoryTimer,
			clusterName,
			ackLevel,
		)
	}
	logger = log.With(logger, tag.ClusterName(clusterName))
	metricsClient := shard.GetMetricsClient()
	timerTaskFilter := func(task tasks.Task) bool {
		switch task.GetType() {
		case enumsspb.TASK_TYPE_WORKFLOW_RUN_TIMEOUT,
			enumsspb.TASK_TYPE_DELETE_HISTORY_EVENT:
			return true
		default:
			return taskAllocator.verifyStandbyTask(clusterName, namespace.ID(task.GetNamespaceID()), task)
		}
	}

	timerGate := timer.NewRemoteGate()
	timerGate.SetCurrentTime(shard.GetCurrentTime(clusterName))

	config := shard.GetConfig()
	taskExecutor := newTimerQueueStandbyTaskExecutor(
		shard,
		workflowCache,
		workflowDeleteManager,
<<<<<<< HEAD
=======
		xdc.NewNDCHistoryResender(
			shard.GetNamespaceRegistry(),
			clientBean,
			func(ctx context.Context, request *historyservice.ReplicateEventsV2Request) error {
				engine, err := shard.GetEngine()
				if err != nil {
					return err
				}
				return engine.ReplicateEventsV2(ctx, request)
			},
			shard.GetPayloadSerializer(),
			config.StandbyTaskReReplicationContextTimeout,
			logger,
		),
>>>>>>> d36291f7
		matchingClient,
		logger,
		clusterName,
		config,
	)

	if scheduler == nil {
		scheduler = newTimerTaskScheduler(shard, logger)
	}

	rescheduler := queues.NewRescheduler(
		scheduler,
		shard.GetTimeSource(),
		metricsClient.Scope(metrics.TimerActiveQueueProcessorScope),
	)

	timerQueueAckMgr := newTimerQueueAckMgr(
		metrics.TimerStandbyQueueProcessorScope,
		shard,
		shard.GetQueueClusterAckLevel(tasks.CategoryTimer, clusterName).FireTime,
		timeNow,
		updateShardAckLevel,
		logger,
		clusterName,
		func(t tasks.Task) queues.Executable {
			return queues.NewExecutable(
				t,
				timerTaskFilter,
				taskExecutor,
				scheduler,
				rescheduler,
				shard.GetTimeSource(),
				logger,
				config.TimerTaskMaxRetryCount,
				queues.QueueTypeStandbyTimer,
				config.NamespaceCacheRefreshInterval,
			)
		},
	)

	processor := &timerQueueStandbyProcessorImpl{
		timerGate: timerGate,
	}

	processor.timerQueueProcessorBase = newTimerQueueProcessorBase(
		metrics.TimerStandbyQueueProcessorScope,
		shard,
		workflowCache,
		processor,
		timerQueueAckMgr,
		timerGate,
		scheduler,
		rescheduler,
		config.TimerProcessorMaxPollRPS,
		logger,
		metricsClient.Scope(metrics.TimerStandbyQueueProcessorScope),
	)

	return processor
}

func (t *timerQueueStandbyProcessorImpl) Start() {
	t.timerQueueProcessorBase.Start()
}

func (t *timerQueueStandbyProcessorImpl) Stop() {
	t.timerQueueProcessorBase.Stop()
}

func (t *timerQueueStandbyProcessorImpl) setCurrentTime(
	currentTime time.Time,
) {

	t.timerGate.SetCurrentTime(currentTime)
}

func (t *timerQueueStandbyProcessorImpl) getAckLevel() tasks.Key {
	return t.timerQueueProcessorBase.timerQueueAckMgr.getAckLevel()
}

//nolint:unused
func (t *timerQueueStandbyProcessorImpl) getReadLevel() tasks.Key {
	return t.timerQueueProcessorBase.timerQueueAckMgr.getReadLevel()
}

// NotifyNewTimers - Notify the processor about the new standby timer events arrival.
// This should be called each time new timer events arrives, otherwise timers maybe fired unexpected.
func (t *timerQueueStandbyProcessorImpl) notifyNewTimers(
	timerTasks []tasks.Task,
) {

	t.timerQueueProcessorBase.notifyNewTimers(timerTasks)
}<|MERGE_RESOLUTION|>--- conflicted
+++ resolved
@@ -38,6 +38,7 @@
 	"go.temporal.io/server/common/metrics"
 	"go.temporal.io/server/common/namespace"
 	"go.temporal.io/server/common/timer"
+	"go.temporal.io/server/common/xdc"
 	"go.temporal.io/server/service/history/queues"
 	"go.temporal.io/server/service/history/shard"
 	"go.temporal.io/server/service/history/tasks"
@@ -59,10 +60,7 @@
 	matchingClient matchingservice.MatchingServiceClient,
 	clusterName string,
 	taskAllocator taskAllocator,
-<<<<<<< HEAD
-=======
 	clientBean client.Bean,
->>>>>>> d36291f7
 	logger log.Logger,
 ) *timerQueueStandbyProcessorImpl {
 
@@ -96,8 +94,6 @@
 		shard,
 		workflowCache,
 		workflowDeleteManager,
-<<<<<<< HEAD
-=======
 		xdc.NewNDCHistoryResender(
 			shard.GetNamespaceRegistry(),
 			clientBean,
@@ -112,7 +108,6 @@
 			config.StandbyTaskReReplicationContextTimeout,
 			logger,
 		),
->>>>>>> d36291f7
 		matchingClient,
 		logger,
 		clusterName,
