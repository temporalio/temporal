--- conflicted
+++ resolved
@@ -2541,9 +2541,6 @@
 func (s *transferQueueActiveTaskExecutorSuite) newTaskExecutable(
 	task tasks.Task,
 ) queues.Executable {
-<<<<<<< HEAD
-	return queues.NewExecutable(task, nil, s.transferQueueActiveTaskExecutor, nil, nil, queues.NewNoopPriorityAssigner(), s.mockShard.GetTimeSource(), nil, nil, metrics.NoopMetricsHandler, nil, nil)
-=======
 	return queues.NewExecutable(
 		queues.DefaultReaderId,
 		task,
@@ -2555,9 +2552,8 @@
 		s.mockShard.GetTimeSource(),
 		nil,
 		nil,
+		metrics.NoopMetricsHandler,
 		nil,
-		queues.QueueTypeActiveTransfer,
 		nil,
 	)
->>>>>>> 5ab8ab80
 }