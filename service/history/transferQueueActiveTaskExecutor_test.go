// The MIT License
//
// Copyright (c) 2020 Temporal Technologies Inc.  All rights reserved.
//
// Copyright (c) 2020 Uber Technologies, Inc.
//
// Permission is hereby granted, free of charge, to any person obtaining a copy
// of this software and associated documentation files (the "Software"), to deal
// in the Software without restriction, including without limitation the rights
// to use, copy, modify, merge, publish, distribute, sublicense, and/or sell
// copies of the Software, and to permit persons to whom the Software is
// furnished to do so, subject to the following conditions:
//
// The above copyright notice and this permission notice shall be included in
// all copies or substantial portions of the Software.
//
// THE SOFTWARE IS PROVIDED "AS IS", WITHOUT WARRANTY OF ANY KIND, EXPRESS OR
// IMPLIED, INCLUDING BUT NOT LIMITED TO THE WARRANTIES OF MERCHANTABILITY,
// FITNESS FOR A PARTICULAR PURPOSE AND NONINFRINGEMENT. IN NO EVENT SHALL THE
// AUTHORS OR COPYRIGHT HOLDERS BE LIABLE FOR ANY CLAIM, DAMAGES OR OTHER
// LIABILITY, WHETHER IN AN ACTION OF CONTRACT, TORT OR OTHERWISE, ARISING FROM,
// OUT OF OR IN CONNECTION WITH THE SOFTWARE OR THE USE OR OTHER DEALINGS IN
// THE SOFTWARE.

package history

import (
	"testing"
	"time"

	"github.com/golang/mock/gomock"
	"github.com/pborman/uuid"
	"github.com/stretchr/testify/mock"
	"github.com/stretchr/testify/require"
	"github.com/stretchr/testify/suite"
	"github.com/uber-go/tally"
	commandpb "go.temporal.io/api/command/v1"
	commonpb "go.temporal.io/api/common/v1"
	enumspb "go.temporal.io/api/enums/v1"
	historypb "go.temporal.io/api/history/v1"
	"go.temporal.io/api/serviceerror"
	taskqueuepb "go.temporal.io/api/taskqueue/v1"
	"go.temporal.io/api/workflowservice/v1"

	enumsspb "go.temporal.io/server/api/enums/v1"
	"go.temporal.io/server/api/historyservice/v1"
	"go.temporal.io/server/api/historyservicemock/v1"
	"go.temporal.io/server/api/matchingservice/v1"
	"go.temporal.io/server/api/matchingservicemock/v1"
	"go.temporal.io/server/api/persistenceblobs/v1"
	workflowspb "go.temporal.io/server/api/workflow/v1"
	"go.temporal.io/server/common"
	"go.temporal.io/server/common/archiver"
	"go.temporal.io/server/common/archiver/provider"
	"go.temporal.io/server/common/backoff"
	"go.temporal.io/server/common/cache"
	"go.temporal.io/server/common/clock"
	"go.temporal.io/server/common/cluster"
	"go.temporal.io/server/common/log"
	"go.temporal.io/server/common/metrics"
	"go.temporal.io/server/common/mocks"
	"go.temporal.io/server/common/payload"
	"go.temporal.io/server/common/payloads"
	"go.temporal.io/server/common/persistence"
	p "go.temporal.io/server/common/persistence"
	"go.temporal.io/server/common/primitives/timestamp"
	dc "go.temporal.io/server/common/service/dynamicconfig"
	warchiver "go.temporal.io/server/service/worker/archiver"
	"go.temporal.io/server/service/worker/parentclosepolicy"
)

type (
	transferQueueActiveTaskExecutorSuite struct {
		suite.Suite
		*require.Assertions

		controller               *gomock.Controller
		mockShard                *shardContextTest
		mockTxProcessor          *MocktransferQueueProcessor
		mockReplicationProcessor *MockReplicatorQueueProcessor
		mockTimerProcessor       *MocktimerQueueProcessor
		mockNamespaceCache       *cache.MockNamespaceCache
		mockMatchingClient       *matchingservicemock.MockMatchingServiceClient
		mockHistoryClient        *historyservicemock.MockHistoryServiceClient
		mockClusterMetadata      *cluster.MockMetadata

		mockVisibilityMgr           *mocks.VisibilityManager
		mockExecutionMgr            *mocks.ExecutionManager
		mockHistoryV2Mgr            *mocks.HistoryV2Manager
		mockQueueAckMgr             *MockQueueAckMgr
		mockArchivalClient          *warchiver.ClientMock
		mockArchivalMetadata        *archiver.MockArchivalMetadata
		mockArchiverProvider        *provider.MockArchiverProvider
		mockParentClosePolicyClient *parentclosepolicy.ClientMock

		logger                          log.Logger
		namespaceID                     string
		namespace                       string
		namespaceEntry                  *cache.NamespaceCacheEntry
		targetNamespaceID               string
		targetNamespace                 string
		targetNamespaceEntry            *cache.NamespaceCacheEntry
		childNamespaceID                string
		childNamespace                  string
		childNamespaceEntry             *cache.NamespaceCacheEntry
		version                         int64
		now                             time.Time
		timeSource                      *clock.EventTimeSource
		transferQueueActiveTaskExecutor *transferQueueActiveTaskExecutor
	}
)

func TestTransferQueueActiveTaskExecutorSuite(t *testing.T) {
	s := new(transferQueueActiveTaskExecutorSuite)
	suite.Run(t, s)
}

func (s *transferQueueActiveTaskExecutorSuite) SetupSuite() {

}

func (s *transferQueueActiveTaskExecutorSuite) TearDownSuite() {

}

func (s *transferQueueActiveTaskExecutorSuite) SetupTest() {
	s.Assertions = require.New(s.T())

	s.namespaceID = testNamespaceID
	s.namespace = testNamespace
	s.namespaceEntry = testGlobalNamespaceEntry
	s.targetNamespaceID = testTargetNamespaceID
	s.targetNamespace = testTargetNamespace
	s.targetNamespaceEntry = testGlobalTargetNamespaceEntry
	s.childNamespaceID = testChildNamespaceID
	s.childNamespace = testChildNamespace
	s.childNamespaceEntry = testGlobalChildNamespaceEntry
	s.version = s.namespaceEntry.GetFailoverVersion()
	s.now = time.Now().UTC()
	s.timeSource = clock.NewEventTimeSource().Update(s.now)

	s.controller = gomock.NewController(s.T())
	s.mockTxProcessor = NewMocktransferQueueProcessor(s.controller)
	s.mockReplicationProcessor = NewMockReplicatorQueueProcessor(s.controller)
	s.mockTimerProcessor = NewMocktimerQueueProcessor(s.controller)
	s.mockTxProcessor.EXPECT().NotifyNewTask(gomock.Any(), gomock.Any()).AnyTimes()
	s.mockReplicationProcessor.EXPECT().notifyNewTask().AnyTimes()
	s.mockTimerProcessor.EXPECT().NotifyNewTimers(gomock.Any(), gomock.Any()).AnyTimes()

	config := NewDynamicConfigForTest()
	s.mockShard = newTestShardContext(
		s.controller,
		&persistence.ShardInfoWithFailover{
			ShardInfo: &persistenceblobs.ShardInfo{
				ShardId:          1,
				RangeId:          1,
				TransferAckLevel: 0,
			}},
		NewDynamicConfigForTest(),
	)
	s.mockShard.eventsCache = newEventsCache(s.mockShard)
	s.mockShard.resource.TimeSource = s.timeSource

	s.mockParentClosePolicyClient = &parentclosepolicy.ClientMock{}
	s.mockArchivalClient = &warchiver.ClientMock{}
	s.mockMatchingClient = s.mockShard.resource.MatchingClient
	s.mockHistoryClient = s.mockShard.resource.HistoryClient
	s.mockExecutionMgr = s.mockShard.resource.ExecutionMgr
	s.mockHistoryV2Mgr = s.mockShard.resource.HistoryMgr
	s.mockVisibilityMgr = s.mockShard.resource.VisibilityMgr
	s.mockClusterMetadata = s.mockShard.resource.ClusterMetadata
	s.mockArchivalMetadata = s.mockShard.resource.ArchivalMetadata
	s.mockArchiverProvider = s.mockShard.resource.ArchiverProvider
	s.mockNamespaceCache = s.mockShard.resource.NamespaceCache
	s.mockNamespaceCache.EXPECT().GetNamespaceByID(testNamespaceID).Return(testGlobalNamespaceEntry, nil).AnyTimes()
	s.mockNamespaceCache.EXPECT().GetNamespace(testNamespace).Return(testGlobalNamespaceEntry, nil).AnyTimes()
	s.mockNamespaceCache.EXPECT().GetNamespaceByID(testTargetNamespaceID).Return(testGlobalTargetNamespaceEntry, nil).AnyTimes()
	s.mockNamespaceCache.EXPECT().GetNamespace(testTargetNamespace).Return(testGlobalTargetNamespaceEntry, nil).AnyTimes()
	s.mockNamespaceCache.EXPECT().GetNamespaceByID(testParentNamespaceID).Return(testGlobalParentNamespaceEntry, nil).AnyTimes()
	s.mockNamespaceCache.EXPECT().GetNamespace(testParentNamespace).Return(testGlobalParentNamespaceEntry, nil).AnyTimes()
	s.mockNamespaceCache.EXPECT().GetNamespaceByID(testChildNamespaceID).Return(testGlobalChildNamespaceEntry, nil).AnyTimes()
	s.mockNamespaceCache.EXPECT().GetNamespace(testChildNamespace).Return(testGlobalChildNamespaceEntry, nil).AnyTimes()
	s.mockClusterMetadata.EXPECT().GetCurrentClusterName().Return(cluster.TestCurrentClusterName).AnyTimes()
	s.mockClusterMetadata.EXPECT().GetAllClusterInfo().Return(cluster.TestAllClusterInfo).AnyTimes()
	s.mockClusterMetadata.EXPECT().IsGlobalNamespaceEnabled().Return(true).AnyTimes()
	s.mockClusterMetadata.EXPECT().ClusterNameForFailoverVersion(s.version).Return(s.mockClusterMetadata.GetCurrentClusterName()).AnyTimes()

	s.logger = s.mockShard.GetLogger()

	historyCache := newHistoryCache(s.mockShard)
	h := &historyEngineImpl{
		currentClusterName:   s.mockShard.GetService().GetClusterMetadata().GetCurrentClusterName(),
		shard:                s.mockShard,
		clusterMetadata:      s.mockClusterMetadata,
		historyV2Mgr:         s.mockHistoryV2Mgr,
		executionManager:     s.mockExecutionMgr,
		historyCache:         historyCache,
		logger:               s.logger,
		tokenSerializer:      common.NewProtoTaskTokenSerializer(),
		metricsClient:        s.mockShard.GetMetricsClient(),
		historyEventNotifier: newHistoryEventNotifier(clock.NewRealTimeSource(), metrics.NewClient(tally.NoopScope, metrics.History), func(string, string) int { return 1 }),
		txProcessor:          s.mockTxProcessor,
		replicatorProcessor:  s.mockReplicationProcessor,
		timerProcessor:       s.mockTimerProcessor,
		archivalClient:       s.mockArchivalClient,
	}
	s.mockShard.SetEngine(h)

	s.mockQueueAckMgr = &MockQueueAckMgr{}
	s.transferQueueActiveTaskExecutor = newTransferQueueActiveTaskExecutor(
		s.mockShard,
		h,
		s.logger,
		s.mockShard.GetMetricsClient(),
		config,
	).(*transferQueueActiveTaskExecutor)
	s.transferQueueActiveTaskExecutor.parentClosePolicyClient = s.mockParentClosePolicyClient
}

func (s *transferQueueActiveTaskExecutorSuite) TearDownTest() {
	s.controller.Finish()
	s.mockShard.Finish(s.T())
	s.mockQueueAckMgr.AssertExpectations(s.T())
	s.mockArchivalClient.AssertExpectations(s.T())
}

func (s *transferQueueActiveTaskExecutorSuite) TestProcessActivityTask_Success() {

	execution := commonpb.WorkflowExecution{
		WorkflowId: "some random workflow ID",
		RunId:      uuid.New(),
	}
	workflowType := "some random workflow type"
	taskQueueName := "some random task queue"

	mutableState := newMutableStateBuilderWithReplicationStateWithEventV2(s.mockShard, s.mockShard.GetEventsCache(), s.logger, s.version, execution.GetRunId())
	_, err := mutableState.AddWorkflowExecutionStartedEvent(
		execution,
		&historyservice.StartWorkflowExecutionRequest{
			Attempt:     1,
			NamespaceId: s.namespaceID,
			StartRequest: &workflowservice.StartWorkflowExecutionRequest{
				WorkflowType: &commonpb.WorkflowType{Name: workflowType},
				TaskQueue: &taskqueuepb.TaskQueue{
					Name: taskQueueName,
					Kind: enumspb.TASK_QUEUE_KIND_NORMAL,
				},
				WorkflowExecutionTimeout: timestamp.DurationPtr(2 * time.Second),
				WorkflowTaskTimeout:      timestamp.DurationPtr(1 * time.Second),
			},
		},
	)
	s.Nil(err)

	di := addWorkflowTaskScheduledEvent(mutableState)
	event := addWorkflowTaskStartedEvent(mutableState, di.ScheduleID, taskQueueName, uuid.New())
	di.StartedID = event.GetEventId()
	event = addWorkflowTaskCompletedEvent(mutableState, di.ScheduleID, di.StartedID, "some random identity")

	taskID := int64(59)
	activityID := "activity-1"
	activityType := "some random activity type"
	event, ai := addActivityTaskScheduledEvent(mutableState, event.GetEventId(), activityID, activityType, taskQueueName, &commonpb.Payloads{}, 1*time.Second, 1*time.Second, 1*time.Second, 1*time.Second)

	transferTask := &persistenceblobs.TransferTaskInfo{
		Version:           s.version,
		NamespaceId:       s.namespaceID,
		TargetNamespaceId: testTargetNamespaceID,
		WorkflowId:        execution.GetWorkflowId(),
		RunId:             execution.GetRunId(),
		TaskId:            taskID,
		TaskQueue:         taskQueueName,
		TaskType:          enumsspb.TASK_TYPE_TRANSFER_ACTIVITY_TASK,
		ScheduleId:        event.GetEventId(),
	}

	persistenceMutableState := s.createPersistenceMutableState(mutableState, event.GetEventId(), event.GetVersion())
	s.mockExecutionMgr.On("GetWorkflowExecution", mock.Anything).Return(&persistence.GetWorkflowExecutionResponse{State: persistenceMutableState}, nil)
	s.mockMatchingClient.EXPECT().AddActivityTask(gomock.Any(), s.createAddActivityTaskRequest(transferTask, ai)).Return(&matchingservice.AddActivityTaskResponse{}, nil).Times(1)

	err = s.transferQueueActiveTaskExecutor.execute(transferTask, true)
	s.Nil(err)
}

func (s *transferQueueActiveTaskExecutorSuite) TestProcessActivityTask_Duplication() {

	execution := commonpb.WorkflowExecution{
		WorkflowId: "some random workflow ID",
		RunId:      uuid.New(),
	}
	workflowType := "some random workflow type"
	taskQueueName := "some random task queue"

	mutableState := newMutableStateBuilderWithReplicationStateWithEventV2(s.mockShard, s.mockShard.GetEventsCache(), s.logger, s.version, execution.GetRunId())
	_, err := mutableState.AddWorkflowExecutionStartedEvent(
		execution,
		&historyservice.StartWorkflowExecutionRequest{
			Attempt:     1,
			NamespaceId: s.namespaceID,
			StartRequest: &workflowservice.StartWorkflowExecutionRequest{
				WorkflowType:             &commonpb.WorkflowType{Name: workflowType},
				TaskQueue:                &taskqueuepb.TaskQueue{Name: taskQueueName},
				WorkflowExecutionTimeout: timestamp.DurationPtr(2 * time.Second),
				WorkflowTaskTimeout:      timestamp.DurationPtr(1 * time.Second),
			},
		},
	)
	s.Nil(err)

	di := addWorkflowTaskScheduledEvent(mutableState)
	event := addWorkflowTaskStartedEvent(mutableState, di.ScheduleID, taskQueueName, uuid.New())
	di.StartedID = event.GetEventId()
	event = addWorkflowTaskCompletedEvent(mutableState, di.ScheduleID, di.StartedID, "some random identity")

	taskID := int64(59)
	activityID := "activity-1"
	activityType := "some random activity type"
	event, ai := addActivityTaskScheduledEvent(mutableState, event.GetEventId(), activityID, activityType, taskQueueName, &commonpb.Payloads{}, 1*time.Second, 1*time.Second, 1*time.Second, 1*time.Second)

	transferTask := &persistenceblobs.TransferTaskInfo{
		Version:           s.version,
		NamespaceId:       s.namespaceID,
		TargetNamespaceId: s.targetNamespaceID,
		WorkflowId:        execution.GetWorkflowId(),
		RunId:             execution.GetRunId(),
		TaskId:            taskID,
		TaskQueue:         taskQueueName,
		TaskType:          enumsspb.TASK_TYPE_TRANSFER_ACTIVITY_TASK,
		ScheduleId:        event.GetEventId(),
	}

	event = addActivityTaskStartedEvent(mutableState, event.GetEventId(), "")
	ai.StartedId = event.GetEventId()
	event = addActivityTaskCompletedEvent(mutableState, ai.ScheduleId, ai.StartedId, nil, "")

	persistenceMutableState := s.createPersistenceMutableState(mutableState, event.GetEventId(), event.GetVersion())
	s.mockExecutionMgr.On("GetWorkflowExecution", mock.Anything).Return(&persistence.GetWorkflowExecutionResponse{State: persistenceMutableState}, nil)

	err = s.transferQueueActiveTaskExecutor.execute(transferTask, true)
	s.Nil(err)
}

func (s *transferQueueActiveTaskExecutorSuite) TestProcessWorkflowTask_FirstWorkflowTask() {

	execution := commonpb.WorkflowExecution{
		WorkflowId: "some random workflow ID",
		RunId:      uuid.New(),
	}
	workflowType := "some random workflow type"
	taskQueueName := "some random task queue"

	mutableState := newMutableStateBuilderWithReplicationStateWithEventV2(s.mockShard, s.mockShard.GetEventsCache(), s.logger, s.version, execution.GetRunId())
	_, err := mutableState.AddWorkflowExecutionStartedEvent(
		execution,
		&historyservice.StartWorkflowExecutionRequest{
			Attempt:     1,
			NamespaceId: s.namespaceID,
			StartRequest: &workflowservice.StartWorkflowExecutionRequest{
				WorkflowType: &commonpb.WorkflowType{Name: workflowType},
				TaskQueue: &taskqueuepb.TaskQueue{
					Name: taskQueueName,
					Kind: enumspb.TASK_QUEUE_KIND_NORMAL,
				},
				WorkflowExecutionTimeout: timestamp.DurationPtr(2 * time.Second),
				WorkflowTaskTimeout:      timestamp.DurationPtr(1 * time.Second),
			},
		},
	)
	s.Nil(err)

	taskID := int64(59)
	di := addWorkflowTaskScheduledEvent(mutableState)

	transferTask := &persistenceblobs.TransferTaskInfo{
		Version:     s.version,
		NamespaceId: s.namespaceID,
		WorkflowId:  execution.GetWorkflowId(),
		RunId:       execution.GetRunId(),
		TaskId:      taskID,
		TaskQueue:   taskQueueName,
		TaskType:    enumsspb.TASK_TYPE_TRANSFER_WORKFLOW_TASK,
		ScheduleId:  di.ScheduleID,
	}

	persistenceMutableState := s.createPersistenceMutableState(mutableState, di.ScheduleID, di.Version)
	s.mockExecutionMgr.On("GetWorkflowExecution", mock.Anything).Return(&persistence.GetWorkflowExecutionResponse{State: persistenceMutableState}, nil)
	s.mockMatchingClient.EXPECT().AddWorkflowTask(gomock.Any(), s.createAddWorkflowTaskRequest(transferTask, mutableState)).Return(&matchingservice.AddWorkflowTaskResponse{}, nil).Times(1)

	err = s.transferQueueActiveTaskExecutor.execute(transferTask, true)
	s.Nil(err)
}

func (s *transferQueueActiveTaskExecutorSuite) TestProcessWorkflowTask_NonFirstWorkflowTask() {

	execution := commonpb.WorkflowExecution{
		WorkflowId: "some random workflow ID",
		RunId:      uuid.New(),
	}
	workflowType := "some random workflow type"
	taskQueueName := "some random task queue"

	mutableState := newMutableStateBuilderWithReplicationStateWithEventV2(s.mockShard, s.mockShard.GetEventsCache(), s.logger, s.version, execution.GetRunId())
	_, err := mutableState.AddWorkflowExecutionStartedEvent(
		execution,
		&historyservice.StartWorkflowExecutionRequest{
			Attempt:     1,
			NamespaceId: s.namespaceID,
			StartRequest: &workflowservice.StartWorkflowExecutionRequest{
				WorkflowType: &commonpb.WorkflowType{Name: workflowType},
				TaskQueue: &taskqueuepb.TaskQueue{
					Name: taskQueueName,
					Kind: enumspb.TASK_QUEUE_KIND_NORMAL,
				},
				WorkflowExecutionTimeout: timestamp.DurationPtr(2 * time.Second),
				WorkflowTaskTimeout:      timestamp.DurationPtr(1 * time.Second),
			},
		},
	)
	s.Nil(err)

	di := addWorkflowTaskScheduledEvent(mutableState)
	event := addWorkflowTaskStartedEvent(mutableState, di.ScheduleID, taskQueueName, uuid.New())
	di.StartedID = event.GetEventId()
	event = addWorkflowTaskCompletedEvent(mutableState, di.ScheduleID, di.StartedID, "some random identity")
	s.NotNil(event)

	// make another round of workflow task
	taskID := int64(59)
	di = addWorkflowTaskScheduledEvent(mutableState)

	transferTask := &persistenceblobs.TransferTaskInfo{
		Version:     s.version,
		NamespaceId: s.namespaceID,
		WorkflowId:  execution.GetWorkflowId(),
		RunId:       execution.GetRunId(),
		TaskId:      taskID,
		TaskQueue:   taskQueueName,
		TaskType:    enumsspb.TASK_TYPE_TRANSFER_WORKFLOW_TASK,
		ScheduleId:  di.ScheduleID,
	}

	persistenceMutableState := s.createPersistenceMutableState(mutableState, di.ScheduleID, di.Version)
	s.mockExecutionMgr.On("GetWorkflowExecution", mock.Anything).Return(&persistence.GetWorkflowExecutionResponse{State: persistenceMutableState}, nil)
	s.mockMatchingClient.EXPECT().AddWorkflowTask(gomock.Any(), s.createAddWorkflowTaskRequest(transferTask, mutableState)).Return(&matchingservice.AddWorkflowTaskResponse{}, nil).Times(1)

	err = s.transferQueueActiveTaskExecutor.execute(transferTask, true)
	s.Nil(err)
}

func (s *transferQueueActiveTaskExecutorSuite) TestProcessWorkflowTask_Sticky_NonFirstWorkflowTask() {

	execution := commonpb.WorkflowExecution{
		WorkflowId: "some random workflow ID",
		RunId:      uuid.New(),
	}
	workflowType := "some random workflow type"
	taskQueueName := "some random task queue"
	stickyTaskQueueName := "some random sticky task queue"
	stickyTaskQueueTimeout := int32(233)

	mutableState := newMutableStateBuilderWithReplicationStateWithEventV2(s.mockShard, s.mockShard.GetEventsCache(), s.logger, s.version, execution.GetRunId())
	_, err := mutableState.AddWorkflowExecutionStartedEvent(
		execution,
		&historyservice.StartWorkflowExecutionRequest{
			Attempt:     1,
			NamespaceId: s.namespaceID,
			StartRequest: &workflowservice.StartWorkflowExecutionRequest{
				WorkflowType:             &commonpb.WorkflowType{Name: workflowType},
				TaskQueue:                &taskqueuepb.TaskQueue{Name: taskQueueName},
				WorkflowExecutionTimeout: timestamp.DurationPtr(2 * time.Second),
				WorkflowTaskTimeout:      timestamp.DurationPtr(1 * time.Second),
			},
		},
	)
	s.Nil(err)

	di := addWorkflowTaskScheduledEvent(mutableState)
	event := addWorkflowTaskStartedEvent(mutableState, di.ScheduleID, taskQueueName, uuid.New())
	di.StartedID = event.GetEventId()
	event = addWorkflowTaskCompletedEvent(mutableState, di.ScheduleID, di.StartedID, "some random identity")
	s.NotNil(event)
	// set the sticky taskqueue attr
	executionInfo := mutableState.GetExecutionInfo()
	executionInfo.StickyTaskQueue = stickyTaskQueueName
	executionInfo.StickyScheduleToStartTimeout = int64(stickyTaskQueueTimeout)

	// make another round of workflow task
	taskID := int64(59)
	di = addWorkflowTaskScheduledEvent(mutableState)

	transferTask := &persistenceblobs.TransferTaskInfo{
		Version:     s.version,
		NamespaceId: s.namespaceID,
		WorkflowId:  execution.GetWorkflowId(),
		RunId:       execution.GetRunId(),
		TaskId:      taskID,
		TaskQueue:   stickyTaskQueueName,
		TaskType:    enumsspb.TASK_TYPE_TRANSFER_WORKFLOW_TASK,
		ScheduleId:  di.ScheduleID,
	}

	persistenceMutableState := s.createPersistenceMutableState(mutableState, di.ScheduleID, di.Version)
	s.mockExecutionMgr.On("GetWorkflowExecution", mock.Anything).Return(&persistence.GetWorkflowExecutionResponse{State: persistenceMutableState}, nil)
	s.mockMatchingClient.EXPECT().AddWorkflowTask(gomock.Any(), s.createAddWorkflowTaskRequest(transferTask, mutableState)).Return(&matchingservice.AddWorkflowTaskResponse{}, nil).Times(1)

	err = s.transferQueueActiveTaskExecutor.execute(transferTask, true)
	s.Nil(err)
}

func (s *transferQueueActiveTaskExecutorSuite) TestProcessWorkflowTask_WorkflowTaskNotSticky_MutableStateSticky() {

	execution := commonpb.WorkflowExecution{
		WorkflowId: "some random workflow ID",
		RunId:      uuid.New(),
	}
	workflowType := "some random workflow type"
	taskQueueName := "some random task queue"
	stickyTaskQueueName := "some random sticky task queue"
	stickyTaskQueueTimeout := int32(233)

	mutableState := newMutableStateBuilderWithReplicationStateWithEventV2(s.mockShard, s.mockShard.GetEventsCache(), s.logger, s.version, execution.GetRunId())
	_, err := mutableState.AddWorkflowExecutionStartedEvent(
		execution,
		&historyservice.StartWorkflowExecutionRequest{
			Attempt:     1,
			NamespaceId: s.namespaceID,
			StartRequest: &workflowservice.StartWorkflowExecutionRequest{
				WorkflowType: &commonpb.WorkflowType{Name: workflowType},
				TaskQueue: &taskqueuepb.TaskQueue{
					Name: taskQueueName,
					Kind: enumspb.TASK_QUEUE_KIND_NORMAL,
				},
				WorkflowExecutionTimeout: timestamp.DurationPtr(2 * time.Second),
				WorkflowTaskTimeout:      timestamp.DurationPtr(1 * time.Second),
			},
		},
	)
	s.Nil(err)

	di := addWorkflowTaskScheduledEvent(mutableState)
	event := addWorkflowTaskStartedEvent(mutableState, di.ScheduleID, taskQueueName, uuid.New())
	di.StartedID = event.GetEventId()
	event = addWorkflowTaskCompletedEvent(mutableState, di.ScheduleID, di.StartedID, "some random identity")
	s.NotNil(event)
	// set the sticky taskqueue attr
	executionInfo := mutableState.GetExecutionInfo()
	executionInfo.StickyTaskQueue = stickyTaskQueueName
	executionInfo.StickyScheduleToStartTimeout = int64(stickyTaskQueueTimeout)

	// make another round of workflow task
	taskID := int64(59)
	di = addWorkflowTaskScheduledEvent(mutableState)

	transferTask := &persistenceblobs.TransferTaskInfo{
		Version:     s.version,
		NamespaceId: s.namespaceID,
		WorkflowId:  execution.GetWorkflowId(),
		RunId:       execution.GetRunId(),
		TaskId:      taskID,
		TaskQueue:   taskQueueName,
		TaskType:    enumsspb.TASK_TYPE_TRANSFER_WORKFLOW_TASK,
		ScheduleId:  di.ScheduleID,
	}

	persistenceMutableState := s.createPersistenceMutableState(mutableState, di.ScheduleID, di.Version)
	s.mockExecutionMgr.On("GetWorkflowExecution", mock.Anything).Return(&persistence.GetWorkflowExecutionResponse{State: persistenceMutableState}, nil)
	s.mockMatchingClient.EXPECT().AddWorkflowTask(gomock.Any(), s.createAddWorkflowTaskRequest(transferTask, mutableState)).Return(&matchingservice.AddWorkflowTaskResponse{}, nil).Times(1)

	err = s.transferQueueActiveTaskExecutor.execute(transferTask, true)
	s.Nil(err)
}

func (s *transferQueueActiveTaskExecutorSuite) TestProcessWorkflowTask_Duplication() {

	execution := commonpb.WorkflowExecution{
		WorkflowId: "some random workflow ID",
		RunId:      uuid.New(),
	}
	workflowType := "some random workflow type"
	taskQueueName := "some random task queue"

	mutableState := newMutableStateBuilderWithReplicationStateWithEventV2(s.mockShard, s.mockShard.GetEventsCache(), s.logger, s.version, execution.GetRunId())
	_, err := mutableState.AddWorkflowExecutionStartedEvent(
		execution,
		&historyservice.StartWorkflowExecutionRequest{
			Attempt:     1,
			NamespaceId: s.namespaceID,
			StartRequest: &workflowservice.StartWorkflowExecutionRequest{
				WorkflowType:             &commonpb.WorkflowType{Name: workflowType},
				TaskQueue:                &taskqueuepb.TaskQueue{Name: taskQueueName},
				WorkflowExecutionTimeout: timestamp.DurationPtr(2 * time.Second),
				WorkflowTaskTimeout:      timestamp.DurationPtr(1 * time.Second),
			},
		},
	)
	s.Nil(err)

	taskID := int64(4096)
	di := addWorkflowTaskScheduledEvent(mutableState)
	event := addWorkflowTaskStartedEvent(mutableState, di.ScheduleID, taskQueueName, uuid.New())
	di.StartedID = event.GetEventId()
	event = addWorkflowTaskCompletedEvent(mutableState, di.ScheduleID, di.StartedID, "some random identity")

	transferTask := &persistenceblobs.TransferTaskInfo{
		Version:     s.version,
		NamespaceId: s.namespaceID,
		WorkflowId:  execution.GetWorkflowId(),
		RunId:       execution.GetRunId(),
		TaskId:      taskID,
		TaskQueue:   taskQueueName,
		TaskType:    enumsspb.TASK_TYPE_TRANSFER_WORKFLOW_TASK,
		ScheduleId:  di.ScheduleID,
	}

	persistenceMutableState := s.createPersistenceMutableState(mutableState, event.GetEventId(), event.GetVersion())
	s.mockExecutionMgr.On("GetWorkflowExecution", mock.Anything).Return(&persistence.GetWorkflowExecutionResponse{State: persistenceMutableState}, nil)

	err = s.transferQueueActiveTaskExecutor.execute(transferTask, true)
	s.Nil(err)
}

func (s *transferQueueActiveTaskExecutorSuite) TestProcessCloseExecution_HasParent() {

	execution := commonpb.WorkflowExecution{
		WorkflowId: "some random workflow ID",
		RunId:      uuid.New(),
	}
	workflowType := "some random workflow type"
	taskQueueName := "some random task queue"

	parentNamespaceID := "some random parent namespace ID"
	parentInitiatedID := int64(3222)
	parentNamespace := "some random parent namespace Name"
	parentExecution := &commonpb.WorkflowExecution{
		WorkflowId: "some random parent workflow ID",
		RunId:      uuid.New(),
	}

	mutableState := newMutableStateBuilderWithReplicationStateWithEventV2(s.mockShard, s.mockShard.GetEventsCache(), s.logger, s.version, execution.GetRunId())
	_, err := mutableState.AddWorkflowExecutionStartedEvent(
		execution,
		&historyservice.StartWorkflowExecutionRequest{
			Attempt:     1,
			NamespaceId: s.namespaceID,
			StartRequest: &workflowservice.StartWorkflowExecutionRequest{
				WorkflowType:             &commonpb.WorkflowType{Name: workflowType},
				TaskQueue:                &taskqueuepb.TaskQueue{Name: taskQueueName},
				WorkflowExecutionTimeout: timestamp.DurationPtr(2 * time.Second),
				WorkflowTaskTimeout:      timestamp.DurationPtr(1 * time.Second),
			},
			ParentExecutionInfo: &workflowspb.ParentExecutionInfo{
				NamespaceId: parentNamespaceID,
				Namespace:   parentNamespace,
				Execution:   parentExecution,
				InitiatedId: parentInitiatedID,
			},
		},
	)
	s.Nil(err)

	di := addWorkflowTaskScheduledEvent(mutableState)
	event := addWorkflowTaskStartedEvent(mutableState, di.ScheduleID, taskQueueName, uuid.New())
	di.StartedID = event.GetEventId()
	event = addWorkflowTaskCompletedEvent(mutableState, di.ScheduleID, di.StartedID, "some random identity")

	taskID := int64(59)
	event = addCompleteWorkflowEvent(mutableState, event.GetEventId(), nil)

	transferTask := &persistenceblobs.TransferTaskInfo{
		Version:     s.version,
		NamespaceId: s.namespaceID,
		WorkflowId:  execution.GetWorkflowId(),
		RunId:       execution.GetRunId(),
		TaskId:      taskID,
		TaskQueue:   taskQueueName,
		TaskType:    enumsspb.TASK_TYPE_TRANSFER_CLOSE_EXECUTION,
		ScheduleId:  event.GetEventId(),
	}

	persistenceMutableState := s.createPersistenceMutableState(mutableState, event.GetEventId(), event.GetVersion())
	s.mockExecutionMgr.On("GetWorkflowExecution", mock.Anything).Return(&persistence.GetWorkflowExecutionResponse{State: persistenceMutableState}, nil)
	s.mockHistoryClient.EXPECT().RecordChildExecutionCompleted(gomock.Any(), &historyservice.RecordChildExecutionCompletedRequest{
		NamespaceId:        parentNamespaceID,
		WorkflowExecution:  parentExecution,
		InitiatedId:        parentInitiatedID,
		CompletedExecution: &execution,
		CompletionEvent:    event,
	}).Return(nil, nil).Times(1)
	s.mockVisibilityMgr.On("RecordWorkflowExecutionClosed", mock.Anything).Return(nil).Once()
	s.mockArchivalMetadata.On("GetVisibilityConfig").Return(archiver.NewDisabledArchvialConfig())

	err = s.transferQueueActiveTaskExecutor.execute(transferTask, true)
	s.Nil(err)
}

func (s *transferQueueActiveTaskExecutorSuite) TestProcessCloseExecution_NoParent() {

	execution := commonpb.WorkflowExecution{
		WorkflowId: "some random workflow ID",
		RunId:      uuid.New(),
	}
	workflowType := "some random workflow type"
	taskQueueName := "some random task queue"

	mutableState := newMutableStateBuilderWithReplicationStateWithEventV2(s.mockShard, s.mockShard.GetEventsCache(), s.logger, s.version, execution.GetRunId())
	_, err := mutableState.AddWorkflowExecutionStartedEvent(
		execution,
		&historyservice.StartWorkflowExecutionRequest{
			Attempt:     1,
			NamespaceId: s.namespaceID,
			StartRequest: &workflowservice.StartWorkflowExecutionRequest{
				WorkflowType:             &commonpb.WorkflowType{Name: workflowType},
				TaskQueue:                &taskqueuepb.TaskQueue{Name: taskQueueName},
				WorkflowExecutionTimeout: timestamp.DurationPtr(2 * time.Second),
				WorkflowTaskTimeout:      timestamp.DurationPtr(1 * time.Second),
			},
		},
	)
	s.Nil(err)

	di := addWorkflowTaskScheduledEvent(mutableState)
	event := addWorkflowTaskStartedEvent(mutableState, di.ScheduleID, taskQueueName, uuid.New())
	di.StartedID = event.GetEventId()
	event = addWorkflowTaskCompletedEvent(mutableState, di.ScheduleID, di.StartedID, "some random identity")

	taskID := int64(59)
	event = addCompleteWorkflowEvent(mutableState, event.GetEventId(), nil)

	transferTask := &persistenceblobs.TransferTaskInfo{
		Version:     s.version,
		NamespaceId: s.namespaceID,
		WorkflowId:  execution.GetWorkflowId(),
		RunId:       execution.GetRunId(),
		TaskId:      taskID,
		TaskQueue:   taskQueueName,
		TaskType:    enumsspb.TASK_TYPE_TRANSFER_CLOSE_EXECUTION,
		ScheduleId:  event.GetEventId(),
	}

	persistenceMutableState := s.createPersistenceMutableState(mutableState, event.GetEventId(), event.GetVersion())
	s.mockExecutionMgr.On("GetWorkflowExecution", mock.Anything).Return(&persistence.GetWorkflowExecutionResponse{State: persistenceMutableState}, nil)
	s.mockVisibilityMgr.On("RecordWorkflowExecutionClosed", mock.Anything).Return(nil).Once()
	s.mockArchivalMetadata.On("GetVisibilityConfig").Return(archiver.NewArchivalConfig("enabled", dc.GetStringPropertyFn("enabled"), dc.GetBoolPropertyFn(true), "disabled", "random URI"))
	s.mockArchivalClient.On("Archive", mock.Anything, mock.Anything).Return(nil, nil).Once()

	err = s.transferQueueActiveTaskExecutor.execute(transferTask, true)
	s.Nil(err)
}

func (s *transferQueueActiveTaskExecutorSuite) TestProcessCloseExecution_NoParent_HasFewChildren() {

	execution := commonpb.WorkflowExecution{
		WorkflowId: "some random workflow ID",
		RunId:      uuid.New(),
	}
	workflowType := "some random workflow type"
	taskQueueName := "some random task queue"

	mutableState := newMutableStateBuilderWithReplicationStateWithEventV2(s.mockShard, s.mockShard.GetEventsCache(), s.logger, s.version, execution.GetRunId())
	_, err := mutableState.AddWorkflowExecutionStartedEvent(
		execution,
		&historyservice.StartWorkflowExecutionRequest{
			Attempt:     1,
			NamespaceId: s.namespaceID,
			StartRequest: &workflowservice.StartWorkflowExecutionRequest{
				WorkflowType:             &commonpb.WorkflowType{Name: workflowType},
				TaskQueue:                &taskqueuepb.TaskQueue{Name: taskQueueName},
				WorkflowExecutionTimeout: timestamp.DurationPtr(2 * time.Second),
				WorkflowTaskTimeout:      timestamp.DurationPtr(1 * time.Second),
			},
		},
	)
	s.Nil(err)

	di := addWorkflowTaskScheduledEvent(mutableState)
	event := addWorkflowTaskStartedEvent(mutableState, di.ScheduleID, taskQueueName, uuid.New())
	di.StartedID = event.GetEventId()

	dt := enumspb.COMMAND_TYPE_START_CHILD_WORKFLOW_EXECUTION
	parentClosePolicy1 := enumspb.PARENT_CLOSE_POLICY_ABANDON
	parentClosePolicy2 := enumspb.PARENT_CLOSE_POLICY_TERMINATE
	parentClosePolicy3 := enumspb.PARENT_CLOSE_POLICY_REQUEST_CANCEL

	event, _ = mutableState.AddWorkflowTaskCompletedEvent(di.ScheduleID, di.StartedID, &workflowservice.RespondWorkflowTaskCompletedRequest{
		Identity: "some random identity",
		Commands: []*commandpb.Command{
			{
				CommandType: dt,
				Attributes: &commandpb.Command_StartChildWorkflowExecutionCommandAttributes{StartChildWorkflowExecutionCommandAttributes: &commandpb.StartChildWorkflowExecutionCommandAttributes{
					WorkflowId: "child workflow1",
					WorkflowType: &commonpb.WorkflowType{
						Name: "child workflow type",
					},
					TaskQueue:         &taskqueuepb.TaskQueue{Name: taskQueueName},
					Input:             payloads.EncodeString("random input"),
					ParentClosePolicy: parentClosePolicy1,
				}},
			},
			{
				CommandType: dt,
				Attributes: &commandpb.Command_StartChildWorkflowExecutionCommandAttributes{StartChildWorkflowExecutionCommandAttributes: &commandpb.StartChildWorkflowExecutionCommandAttributes{
					WorkflowId: "child workflow2",
					WorkflowType: &commonpb.WorkflowType{
						Name: "child workflow type",
					},
					TaskQueue:         &taskqueuepb.TaskQueue{Name: taskQueueName},
					Input:             payloads.EncodeString("random input"),
					ParentClosePolicy: parentClosePolicy2,
				}},
			},
			{
				CommandType: dt,
				Attributes: &commandpb.Command_StartChildWorkflowExecutionCommandAttributes{StartChildWorkflowExecutionCommandAttributes: &commandpb.StartChildWorkflowExecutionCommandAttributes{
					WorkflowId: "child workflow3",
					WorkflowType: &commonpb.WorkflowType{
						Name: "child workflow type",
					},
					TaskQueue:         &taskqueuepb.TaskQueue{Name: taskQueueName},
					Input:             payloads.EncodeString("random input"),
					ParentClosePolicy: parentClosePolicy3,
				}},
			},
		},
	}, defaultHistoryMaxAutoResetPoints)

	_, _, err = mutableState.AddStartChildWorkflowExecutionInitiatedEvent(event.GetEventId(), uuid.New(), &commandpb.StartChildWorkflowExecutionCommandAttributes{
		WorkflowId: "child workflow1",
		WorkflowType: &commonpb.WorkflowType{
			Name: "child workflow type",
		},
		TaskQueue:         &taskqueuepb.TaskQueue{Name: taskQueueName},
		Input:             payloads.EncodeString("random input"),
		ParentClosePolicy: parentClosePolicy1,
	})
	s.Nil(err)
	_, _, err = mutableState.AddStartChildWorkflowExecutionInitiatedEvent(event.GetEventId(), uuid.New(), &commandpb.StartChildWorkflowExecutionCommandAttributes{
		WorkflowId: "child workflow2",
		WorkflowType: &commonpb.WorkflowType{
			Name: "child workflow type",
		},
		TaskQueue:         &taskqueuepb.TaskQueue{Name: taskQueueName},
		Input:             payloads.EncodeString("random input"),
		ParentClosePolicy: parentClosePolicy2,
	})
	s.Nil(err)
	_, _, err = mutableState.AddStartChildWorkflowExecutionInitiatedEvent(event.GetEventId(), uuid.New(), &commandpb.StartChildWorkflowExecutionCommandAttributes{
		WorkflowId: "child workflow3",
		WorkflowType: &commonpb.WorkflowType{
			Name: "child workflow type",
		},
		TaskQueue:         &taskqueuepb.TaskQueue{Name: taskQueueName},
		Input:             payloads.EncodeString("random input"),
		ParentClosePolicy: parentClosePolicy3,
	})
	s.Nil(err)

	s.NoError(mutableState.FlushBufferedEvents())

	taskID := int64(59)
	event = addCompleteWorkflowEvent(mutableState, event.GetEventId(), nil)

	transferTask := &persistenceblobs.TransferTaskInfo{
		Version:     s.version,
		NamespaceId: s.namespaceID,
		WorkflowId:  execution.GetWorkflowId(),
		RunId:       execution.GetRunId(),
		TaskId:      taskID,
		TaskQueue:   taskQueueName,
		TaskType:    enumsspb.TASK_TYPE_TRANSFER_CLOSE_EXECUTION,
		ScheduleId:  event.GetEventId(),
	}

	persistenceMutableState := s.createPersistenceMutableState(mutableState, event.GetEventId(), event.GetVersion())
	s.mockExecutionMgr.On("GetWorkflowExecution", mock.Anything).Return(&persistence.GetWorkflowExecutionResponse{State: persistenceMutableState}, nil)
	s.mockVisibilityMgr.On("RecordWorkflowExecutionClosed", mock.Anything).Return(nil).Once()
	s.mockArchivalMetadata.On("GetVisibilityConfig").Return(archiver.NewDisabledArchvialConfig())
	s.mockHistoryClient.EXPECT().RequestCancelWorkflowExecution(gomock.Any(), gomock.Any()).Return(nil, nil).Times(1)
	s.mockHistoryClient.EXPECT().TerminateWorkflowExecution(gomock.Any(), gomock.Any()).Return(nil, nil).Times(1)

	err = s.transferQueueActiveTaskExecutor.execute(transferTask, true)
	s.Nil(err)
}

func (s *transferQueueActiveTaskExecutorSuite) TestProcessCloseExecution_NoParent_HasManyChildren() {

	execution := commonpb.WorkflowExecution{
		WorkflowId: "some random workflow ID",
		RunId:      uuid.New(),
	}
	workflowType := "some random workflow type"
	taskQueueName := "some random task queue"

	mutableState := newMutableStateBuilderWithReplicationStateWithEventV2(s.mockShard, s.mockShard.GetEventsCache(), s.logger, s.version, execution.GetRunId())
	_, err := mutableState.AddWorkflowExecutionStartedEvent(
		execution,
		&historyservice.StartWorkflowExecutionRequest{
			Attempt:     1,
			NamespaceId: s.namespaceID,
			StartRequest: &workflowservice.StartWorkflowExecutionRequest{
				WorkflowType:             &commonpb.WorkflowType{Name: workflowType},
				TaskQueue:                &taskqueuepb.TaskQueue{Name: taskQueueName},
				WorkflowExecutionTimeout: timestamp.DurationPtr(2 * time.Second),
				WorkflowTaskTimeout:      timestamp.DurationPtr(1 * time.Second),
			},
		},
	)
	s.Nil(err)

	di := addWorkflowTaskScheduledEvent(mutableState)
	event := addWorkflowTaskStartedEvent(mutableState, di.ScheduleID, taskQueueName, uuid.New())
	di.StartedID = event.GetEventId()

	dt := enumspb.COMMAND_TYPE_START_CHILD_WORKFLOW_EXECUTION
	parentClosePolicy := enumspb.PARENT_CLOSE_POLICY_TERMINATE
	var commands []*commandpb.Command
	for i := 0; i < 10; i++ {
		commands = append(commands, &commandpb.Command{
			CommandType: dt,
			Attributes: &commandpb.Command_StartChildWorkflowExecutionCommandAttributes{StartChildWorkflowExecutionCommandAttributes: &commandpb.StartChildWorkflowExecutionCommandAttributes{
				WorkflowId: "child workflow" + string(i),
				WorkflowType: &commonpb.WorkflowType{
					Name: "child workflow type",
				},
				TaskQueue:         &taskqueuepb.TaskQueue{Name: taskQueueName},
				Input:             payloads.EncodeString("random input"),
				ParentClosePolicy: parentClosePolicy,
			}},
		})
	}

	event, _ = mutableState.AddWorkflowTaskCompletedEvent(di.ScheduleID, di.StartedID, &workflowservice.RespondWorkflowTaskCompletedRequest{
		Identity: "some random identity",
		Commands: commands,
	}, defaultHistoryMaxAutoResetPoints)

	for i := 0; i < 10; i++ {
		_, _, err = mutableState.AddStartChildWorkflowExecutionInitiatedEvent(event.GetEventId(), uuid.New(), &commandpb.StartChildWorkflowExecutionCommandAttributes{
			WorkflowId: "child workflow" + string(i),
			WorkflowType: &commonpb.WorkflowType{
				Name: "child workflow type",
			},
			TaskQueue:         &taskqueuepb.TaskQueue{Name: taskQueueName},
			Input:             payloads.EncodeString("random input"),
			ParentClosePolicy: parentClosePolicy,
		})
		s.Nil(err)
	}

	s.NoError(mutableState.FlushBufferedEvents())

	taskID := int64(59)
	event = addCompleteWorkflowEvent(mutableState, event.GetEventId(), nil)

	transferTask := &persistenceblobs.TransferTaskInfo{
		Version:     s.version,
		NamespaceId: s.namespaceID,
		WorkflowId:  execution.GetWorkflowId(),
		RunId:       execution.GetRunId(),
		TaskId:      taskID,
		TaskQueue:   taskQueueName,
		TaskType:    enumsspb.TASK_TYPE_TRANSFER_CLOSE_EXECUTION,
		ScheduleId:  event.GetEventId(),
	}

	persistenceMutableState := s.createPersistenceMutableState(mutableState, event.GetEventId(), event.GetVersion())
	s.mockExecutionMgr.On("GetWorkflowExecution", mock.Anything).Return(&persistence.GetWorkflowExecutionResponse{State: persistenceMutableState}, nil)
	s.mockVisibilityMgr.On("RecordWorkflowExecutionClosed", mock.Anything).Return(nil).Once()
	s.mockArchivalMetadata.On("GetVisibilityConfig").Return(archiver.NewDisabledArchvialConfig())
	s.mockParentClosePolicyClient.On("SendParentClosePolicyRequest", mock.Anything).Return(nil).Times(1)

	err = s.transferQueueActiveTaskExecutor.execute(transferTask, true)
	s.Nil(err)
}

func (s *transferQueueActiveTaskExecutorSuite) TestProcessCloseExecution_NoParent_HasManyAbandonedChildren() {

	execution := commonpb.WorkflowExecution{
		WorkflowId: "some random workflow ID",
		RunId:      uuid.New(),
	}
	workflowType := "some random workflow type"
	taskQueueName := "some random task queue"

	mutableState := newMutableStateBuilderWithReplicationStateWithEventV2(s.mockShard, s.mockShard.GetEventsCache(), s.logger, s.version, execution.GetRunId())
	_, err := mutableState.AddWorkflowExecutionStartedEvent(
		execution,
		&historyservice.StartWorkflowExecutionRequest{
			Attempt:     1,
			NamespaceId: s.namespaceID,
			StartRequest: &workflowservice.StartWorkflowExecutionRequest{
				WorkflowType:             &commonpb.WorkflowType{Name: workflowType},
				TaskQueue:                &taskqueuepb.TaskQueue{Name: taskQueueName},
				WorkflowExecutionTimeout: timestamp.DurationPtr(2 * time.Second),
				WorkflowTaskTimeout:      timestamp.DurationPtr(1 * time.Second),
			},
		},
	)
	s.Nil(err)

	di := addWorkflowTaskScheduledEvent(mutableState)
	event := addWorkflowTaskStartedEvent(mutableState, di.ScheduleID, taskQueueName, uuid.New())
	di.StartedID = event.GetEventId()

	dt := enumspb.COMMAND_TYPE_START_CHILD_WORKFLOW_EXECUTION
	parentClosePolicy := enumspb.PARENT_CLOSE_POLICY_ABANDON
	var commands []*commandpb.Command
	for i := 0; i < 10; i++ {
		commands = append(commands, &commandpb.Command{
			CommandType: dt,
			Attributes: &commandpb.Command_StartChildWorkflowExecutionCommandAttributes{StartChildWorkflowExecutionCommandAttributes: &commandpb.StartChildWorkflowExecutionCommandAttributes{
				WorkflowId: "child workflow" + string(i),
				WorkflowType: &commonpb.WorkflowType{
					Name: "child workflow type",
				},
				TaskQueue:         &taskqueuepb.TaskQueue{Name: taskQueueName},
				Input:             payloads.EncodeString("random input"),
				ParentClosePolicy: parentClosePolicy,
			}},
		})
	}

	event, _ = mutableState.AddWorkflowTaskCompletedEvent(di.ScheduleID, di.StartedID, &workflowservice.RespondWorkflowTaskCompletedRequest{
		Identity: "some random identity",
		Commands: commands,
	}, defaultHistoryMaxAutoResetPoints)

	for i := 0; i < 10; i++ {
		_, _, err = mutableState.AddStartChildWorkflowExecutionInitiatedEvent(event.GetEventId(), uuid.New(), &commandpb.StartChildWorkflowExecutionCommandAttributes{
			WorkflowId: "child workflow" + string(i),
			WorkflowType: &commonpb.WorkflowType{
				Name: "child workflow type",
			},
			TaskQueue:         &taskqueuepb.TaskQueue{Name: taskQueueName},
			Input:             payloads.EncodeString("random input"),
			ParentClosePolicy: parentClosePolicy,
		})
		s.Nil(err)
	}

	s.NoError(mutableState.FlushBufferedEvents())

	taskID := int64(59)
	event = addCompleteWorkflowEvent(mutableState, event.GetEventId(), nil)

	transferTask := &persistenceblobs.TransferTaskInfo{
		Version:     s.version,
		NamespaceId: s.namespaceID,
		WorkflowId:  execution.GetWorkflowId(),
		RunId:       execution.GetRunId(),
		TaskId:      taskID,
		TaskQueue:   taskQueueName,
		TaskType:    enumsspb.TASK_TYPE_TRANSFER_CLOSE_EXECUTION,
		ScheduleId:  event.GetEventId(),
	}

	persistenceMutableState := s.createPersistenceMutableState(mutableState, event.GetEventId(), event.GetVersion())
	s.mockExecutionMgr.On("GetWorkflowExecution", mock.Anything).Return(&persistence.GetWorkflowExecutionResponse{State: persistenceMutableState}, nil)
	s.mockVisibilityMgr.On("RecordWorkflowExecutionClosed", mock.Anything).Return(nil).Once()
	s.mockArchivalMetadata.On("GetVisibilityConfig").Return(archiver.NewDisabledArchvialConfig())

	err = s.transferQueueActiveTaskExecutor.execute(transferTask, true)
	s.Nil(err)
}

func (s *transferQueueActiveTaskExecutorSuite) TestProcessCancelExecution_Success() {

	execution := commonpb.WorkflowExecution{
		WorkflowId: "some random workflow ID",
		RunId:      uuid.New(),
	}
	workflowType := "some random workflow type"
	taskQueueName := "some random task queue"

	targetExecution := commonpb.WorkflowExecution{
		WorkflowId: "some random target workflow ID",
		RunId:      uuid.New(),
	}

	mutableState := newMutableStateBuilderWithReplicationStateWithEventV2(s.mockShard, s.mockShard.GetEventsCache(), s.logger, s.version, execution.GetRunId())
	_, err := mutableState.AddWorkflowExecutionStartedEvent(
		execution,
		&historyservice.StartWorkflowExecutionRequest{
			Attempt:     1,
			NamespaceId: s.namespaceID,
			StartRequest: &workflowservice.StartWorkflowExecutionRequest{
				WorkflowType:             &commonpb.WorkflowType{Name: workflowType},
				TaskQueue:                &taskqueuepb.TaskQueue{Name: taskQueueName},
				WorkflowExecutionTimeout: timestamp.DurationPtr(2 * time.Second),
				WorkflowTaskTimeout:      timestamp.DurationPtr(1 * time.Second),
			},
		},
	)
	s.Nil(err)

	di := addWorkflowTaskScheduledEvent(mutableState)
	event := addWorkflowTaskStartedEvent(mutableState, di.ScheduleID, taskQueueName, uuid.New())
	di.StartedID = event.GetEventId()
	event = addWorkflowTaskCompletedEvent(mutableState, di.ScheduleID, di.StartedID, "some random identity")

	taskID := int64(59)
	event, rci := addRequestCancelInitiatedEvent(mutableState, event.GetEventId(), uuid.New(), testTargetNamespace, targetExecution.GetWorkflowId(), targetExecution.GetRunId())

	transferTask := &persistenceblobs.TransferTaskInfo{
		Version:           s.version,
		NamespaceId:       s.namespaceID,
		WorkflowId:        execution.GetWorkflowId(),
		RunId:             execution.GetRunId(),
		TargetNamespaceId: s.targetNamespaceID,
		TargetWorkflowId:  targetExecution.GetWorkflowId(),
		TargetRunId:       targetExecution.GetRunId(),
		TaskId:            taskID,
		TaskQueue:         taskQueueName,
		TaskType:          enumsspb.TASK_TYPE_TRANSFER_CANCEL_EXECUTION,
		ScheduleId:        event.GetEventId(),
	}

	persistenceMutableState := s.createPersistenceMutableState(mutableState, event.GetEventId(), event.GetVersion())
	s.mockExecutionMgr.On("GetWorkflowExecution", mock.Anything).Return(&persistence.GetWorkflowExecutionResponse{State: persistenceMutableState}, nil)
	s.mockHistoryClient.EXPECT().RequestCancelWorkflowExecution(gomock.Any(), s.createRequestCancelWorkflowExecutionRequest(s.targetNamespace, transferTask, rci)).Return(nil, nil).Times(1)
	s.mockHistoryV2Mgr.On("AppendHistoryNodes", mock.Anything).Return(&p.AppendHistoryNodesResponse{Size: 0}, nil).Once()
	s.mockExecutionMgr.On("UpdateWorkflowExecution", mock.Anything).Return(&p.UpdateWorkflowExecutionResponse{MutableStateUpdateSessionStats: &p.MutableStateUpdateSessionStats{}}, nil).Once()
	s.mockClusterMetadata.EXPECT().ClusterNameForFailoverVersion(s.version).Return(cluster.TestCurrentClusterName).AnyTimes()

	err = s.transferQueueActiveTaskExecutor.execute(transferTask, true)
	s.Nil(err)
}

func (s *transferQueueActiveTaskExecutorSuite) TestProcessCancelExecution_Failure() {

	execution := commonpb.WorkflowExecution{
		WorkflowId: "some random workflow ID",
		RunId:      uuid.New(),
	}
	workflowType := "some random workflow type"
	taskQueueName := "some random task queue"

	targetExecution := commonpb.WorkflowExecution{
		WorkflowId: "some random target workflow ID",
		RunId:      uuid.New(),
	}

	mutableState := newMutableStateBuilderWithReplicationStateWithEventV2(s.mockShard, s.mockShard.GetEventsCache(), s.logger, s.version, execution.GetRunId())
	_, err := mutableState.AddWorkflowExecutionStartedEvent(
		execution,
		&historyservice.StartWorkflowExecutionRequest{
			Attempt:     1,
			NamespaceId: s.namespaceID,
			StartRequest: &workflowservice.StartWorkflowExecutionRequest{
				WorkflowType:             &commonpb.WorkflowType{Name: workflowType},
				TaskQueue:                &taskqueuepb.TaskQueue{Name: taskQueueName},
				WorkflowExecutionTimeout: timestamp.DurationPtr(2 * time.Second),
				WorkflowTaskTimeout:      timestamp.DurationPtr(1 * time.Second),
			},
		},
	)
	s.Nil(err)

	di := addWorkflowTaskScheduledEvent(mutableState)
	event := addWorkflowTaskStartedEvent(mutableState, di.ScheduleID, taskQueueName, uuid.New())
	di.StartedID = event.GetEventId()
	event = addWorkflowTaskCompletedEvent(mutableState, di.ScheduleID, di.StartedID, "some random identity")

	taskID := int64(59)
	event, rci := addRequestCancelInitiatedEvent(mutableState, event.GetEventId(), uuid.New(), testTargetNamespace, targetExecution.GetWorkflowId(), targetExecution.GetRunId())

	transferTask := &persistenceblobs.TransferTaskInfo{
		Version:           s.version,
		NamespaceId:       s.namespaceID,
		WorkflowId:        execution.GetWorkflowId(),
		RunId:             execution.GetRunId(),
		TargetNamespaceId: s.targetNamespaceID,
		TargetWorkflowId:  targetExecution.GetWorkflowId(),
		TargetRunId:       targetExecution.GetRunId(),
		TaskId:            taskID,
		TaskQueue:         taskQueueName,
		TaskType:          enumsspb.TASK_TYPE_TRANSFER_CANCEL_EXECUTION,
		ScheduleId:        event.GetEventId(),
	}

	persistenceMutableState := s.createPersistenceMutableState(mutableState, event.GetEventId(), event.GetVersion())
	s.mockExecutionMgr.On("GetWorkflowExecution", mock.Anything).Return(&persistence.GetWorkflowExecutionResponse{State: persistenceMutableState}, nil)
	s.mockHistoryClient.EXPECT().RequestCancelWorkflowExecution(gomock.Any(), s.createRequestCancelWorkflowExecutionRequest(s.targetNamespace, transferTask, rci)).Return(nil, serviceerror.NewNotFound("")).Times(1)
	s.mockHistoryV2Mgr.On("AppendHistoryNodes", mock.Anything).Return(&p.AppendHistoryNodesResponse{Size: 0}, nil).Once()
	s.mockExecutionMgr.On("UpdateWorkflowExecution", mock.Anything).Return(&p.UpdateWorkflowExecutionResponse{MutableStateUpdateSessionStats: &p.MutableStateUpdateSessionStats{}}, nil).Once()
	s.mockClusterMetadata.EXPECT().ClusterNameForFailoverVersion(s.version).Return(cluster.TestCurrentClusterName).AnyTimes()

	err = s.transferQueueActiveTaskExecutor.execute(transferTask, true)
	s.Nil(err)
}

func (s *transferQueueActiveTaskExecutorSuite) TestProcessCancelExecution_Duplication() {

	execution := commonpb.WorkflowExecution{
		WorkflowId: "some random workflow ID",
		RunId:      uuid.New(),
	}
	workflowType := "some random workflow type"
	taskQueueName := "some random task queue"

	targetExecution := commonpb.WorkflowExecution{
		WorkflowId: "some random target workflow ID",
		RunId:      uuid.New(),
	}

	mutableState := newMutableStateBuilderWithReplicationStateWithEventV2(s.mockShard, s.mockShard.GetEventsCache(), s.logger, s.version, execution.GetRunId())
	_, err := mutableState.AddWorkflowExecutionStartedEvent(
		execution,
		&historyservice.StartWorkflowExecutionRequest{
			Attempt:     1,
			NamespaceId: s.namespaceID,
			StartRequest: &workflowservice.StartWorkflowExecutionRequest{
				WorkflowType:             &commonpb.WorkflowType{Name: workflowType},
				TaskQueue:                &taskqueuepb.TaskQueue{Name: taskQueueName},
				WorkflowExecutionTimeout: timestamp.DurationPtr(2 * time.Second),
				WorkflowTaskTimeout:      timestamp.DurationPtr(1 * time.Second),
			},
		},
	)
	s.Nil(err)

	di := addWorkflowTaskScheduledEvent(mutableState)
	event := addWorkflowTaskStartedEvent(mutableState, di.ScheduleID, taskQueueName, uuid.New())
	di.StartedID = event.GetEventId()
	event = addWorkflowTaskCompletedEvent(mutableState, di.ScheduleID, di.StartedID, "some random identity")

	taskID := int64(59)
	event, _ = addRequestCancelInitiatedEvent(mutableState, event.GetEventId(), uuid.New(), testTargetNamespace, targetExecution.GetWorkflowId(), targetExecution.GetRunId())

	transferTask := &persistenceblobs.TransferTaskInfo{
		Version:           s.version,
		NamespaceId:       s.namespaceID,
		WorkflowId:        execution.GetWorkflowId(),
		RunId:             execution.GetRunId(),
		TargetNamespaceId: s.targetNamespaceID,
		TargetWorkflowId:  targetExecution.GetWorkflowId(),
		TargetRunId:       targetExecution.GetRunId(),
		TaskId:            taskID,
		TaskQueue:         taskQueueName,
		TaskType:          enumsspb.TASK_TYPE_TRANSFER_CANCEL_EXECUTION,
		ScheduleId:        event.GetEventId(),
	}

	event = addCancelRequestedEvent(mutableState, event.GetEventId(), testTargetNamespaceID, targetExecution.GetWorkflowId(), targetExecution.GetRunId())

	persistenceMutableState := s.createPersistenceMutableState(mutableState, event.GetEventId(), event.GetVersion())
	s.mockExecutionMgr.On("GetWorkflowExecution", mock.Anything).Return(&persistence.GetWorkflowExecutionResponse{State: persistenceMutableState}, nil)

	err = s.transferQueueActiveTaskExecutor.execute(transferTask, true)
	s.Nil(err)
}

func (s *transferQueueActiveTaskExecutorSuite) TestProcessSignalExecution_Success() {

	execution := commonpb.WorkflowExecution{
		WorkflowId: "some random workflow ID",
		RunId:      uuid.New(),
	}
	workflowType := "some random workflow type"
	taskQueueName := "some random task queue"

	targetExecution := commonpb.WorkflowExecution{
		WorkflowId: "some random target workflow ID",
		RunId:      uuid.New(),
	}
	signalName := "some random signal name"
	signalInput := payloads.EncodeString("some random signal input")
	signalControl := "some random signal control"

	mutableState := newMutableStateBuilderWithReplicationStateWithEventV2(s.mockShard, s.mockShard.GetEventsCache(), s.logger, s.version, execution.GetRunId())
	_, err := mutableState.AddWorkflowExecutionStartedEvent(
		execution,
		&historyservice.StartWorkflowExecutionRequest{
			Attempt:     1,
			NamespaceId: s.namespaceID,
			StartRequest: &workflowservice.StartWorkflowExecutionRequest{
				WorkflowType:             &commonpb.WorkflowType{Name: workflowType},
				TaskQueue:                &taskqueuepb.TaskQueue{Name: taskQueueName},
				WorkflowExecutionTimeout: timestamp.DurationPtr(2 * time.Second),
				WorkflowTaskTimeout:      timestamp.DurationPtr(1 * time.Second),
			},
		},
	)
	s.Nil(err)

	di := addWorkflowTaskScheduledEvent(mutableState)
	event := addWorkflowTaskStartedEvent(mutableState, di.ScheduleID, taskQueueName, uuid.New())
	di.StartedID = event.GetEventId()
	event = addWorkflowTaskCompletedEvent(mutableState, di.ScheduleID, di.StartedID, "some random identity")

	taskID := int64(59)
	event, si := addRequestSignalInitiatedEvent(mutableState, event.GetEventId(), uuid.New(),
		testTargetNamespace, targetExecution.GetWorkflowId(), targetExecution.GetRunId(), signalName, signalInput, signalControl)

	transferTask := &persistenceblobs.TransferTaskInfo{
		Version:           s.version,
		NamespaceId:       s.namespaceID,
		WorkflowId:        execution.GetWorkflowId(),
		RunId:             execution.GetRunId(),
		TargetNamespaceId: s.targetNamespaceID,
		TargetWorkflowId:  targetExecution.GetWorkflowId(),
		TargetRunId:       targetExecution.GetRunId(),
		TaskId:            taskID,
		TaskQueue:         taskQueueName,
		TaskType:          enumsspb.TASK_TYPE_TRANSFER_SIGNAL_EXECUTION,
		ScheduleId:        event.GetEventId(),
	}

	persistenceMutableState := s.createPersistenceMutableState(mutableState, event.GetEventId(), event.GetVersion())
	s.mockExecutionMgr.On("GetWorkflowExecution", mock.Anything).Return(&persistence.GetWorkflowExecutionResponse{State: persistenceMutableState}, nil)
	s.mockHistoryClient.EXPECT().SignalWorkflowExecution(gomock.Any(), s.createSignalWorkflowExecutionRequest(s.targetNamespace, transferTask, si)).Return(nil, nil).Times(1)
	s.mockHistoryV2Mgr.On("AppendHistoryNodes", mock.Anything).Return(&p.AppendHistoryNodesResponse{Size: 0}, nil).Once()
	s.mockExecutionMgr.On("UpdateWorkflowExecution", mock.Anything).Return(&p.UpdateWorkflowExecutionResponse{MutableStateUpdateSessionStats: &p.MutableStateUpdateSessionStats{}}, nil).Once()
	s.mockClusterMetadata.EXPECT().ClusterNameForFailoverVersion(s.version).Return(cluster.TestCurrentClusterName).AnyTimes()

	s.mockHistoryClient.EXPECT().RemoveSignalMutableState(gomock.Any(), &historyservice.RemoveSignalMutableStateRequest{
		NamespaceId: transferTask.GetTargetNamespaceId(),
		WorkflowExecution: &commonpb.WorkflowExecution{
			WorkflowId: transferTask.GetTargetWorkflowId(),
			RunId:      transferTask.GetTargetRunId(),
		},
		RequestId: si.GetRequestId(),
	}).Return(nil, nil).Times(1)

	err = s.transferQueueActiveTaskExecutor.execute(transferTask, true)
	s.Nil(err)
}

func (s *transferQueueActiveTaskExecutorSuite) TestProcessSignalExecution_Failure() {

	execution := commonpb.WorkflowExecution{
		WorkflowId: "some random workflow ID",
		RunId:      uuid.New(),
	}
	workflowType := "some random workflow type"
	taskQueueName := "some random task queue"

	targetExecution := commonpb.WorkflowExecution{
		WorkflowId: "some random target workflow ID",
		RunId:      uuid.New(),
	}
	signalName := "some random signal name"
	signalInput := payloads.EncodeString("some random signal input")
	signalControl := "some random signal control"

	mutableState := newMutableStateBuilderWithReplicationStateWithEventV2(s.mockShard, s.mockShard.GetEventsCache(), s.logger, s.version, execution.GetRunId())
	_, err := mutableState.AddWorkflowExecutionStartedEvent(
		execution,
		&historyservice.StartWorkflowExecutionRequest{
			Attempt:     1,
			NamespaceId: s.namespaceID,
			StartRequest: &workflowservice.StartWorkflowExecutionRequest{
				WorkflowType:             &commonpb.WorkflowType{Name: workflowType},
				TaskQueue:                &taskqueuepb.TaskQueue{Name: taskQueueName},
				WorkflowExecutionTimeout: timestamp.DurationPtr(2 * time.Second),
				WorkflowTaskTimeout:      timestamp.DurationPtr(1 * time.Second),
			},
		},
	)
	s.Nil(err)

	di := addWorkflowTaskScheduledEvent(mutableState)
	event := addWorkflowTaskStartedEvent(mutableState, di.ScheduleID, taskQueueName, uuid.New())
	di.StartedID = event.GetEventId()
	event = addWorkflowTaskCompletedEvent(mutableState, di.ScheduleID, di.StartedID, "some random identity")

	taskID := int64(59)
	event, si := addRequestSignalInitiatedEvent(mutableState, event.GetEventId(), uuid.New(),
		testTargetNamespace, targetExecution.GetWorkflowId(), targetExecution.GetRunId(), signalName, signalInput, signalControl)

	transferTask := &persistenceblobs.TransferTaskInfo{
		Version:           s.version,
		NamespaceId:       s.namespaceID,
		WorkflowId:        execution.GetWorkflowId(),
		RunId:             execution.GetRunId(),
		TargetNamespaceId: s.targetNamespaceID,
		TargetWorkflowId:  targetExecution.GetWorkflowId(),
		TargetRunId:       targetExecution.GetRunId(),
		TaskId:            taskID,
		TaskQueue:         taskQueueName,
		TaskType:          enumsspb.TASK_TYPE_TRANSFER_SIGNAL_EXECUTION,
		ScheduleId:        event.GetEventId(),
	}

	persistenceMutableState := s.createPersistenceMutableState(mutableState, event.GetEventId(), event.GetVersion())
	s.mockExecutionMgr.On("GetWorkflowExecution", mock.Anything).Return(&persistence.GetWorkflowExecutionResponse{State: persistenceMutableState}, nil)
	s.mockHistoryClient.EXPECT().SignalWorkflowExecution(gomock.Any(), s.createSignalWorkflowExecutionRequest(s.targetNamespace, transferTask, si)).Return(nil, serviceerror.NewNotFound("")).Times(1)
	s.mockHistoryV2Mgr.On("AppendHistoryNodes", mock.Anything).Return(&p.AppendHistoryNodesResponse{Size: 0}, nil).Once()
	s.mockExecutionMgr.On("UpdateWorkflowExecution", mock.Anything).Return(&p.UpdateWorkflowExecutionResponse{MutableStateUpdateSessionStats: &p.MutableStateUpdateSessionStats{}}, nil).Once()
	s.mockClusterMetadata.EXPECT().ClusterNameForFailoverVersion(s.version).Return(cluster.TestCurrentClusterName).AnyTimes()

	err = s.transferQueueActiveTaskExecutor.execute(transferTask, true)
	s.Nil(err)
}

func (s *transferQueueActiveTaskExecutorSuite) TestProcessSignalExecution_Duplication() {

	execution := commonpb.WorkflowExecution{
		WorkflowId: "some random workflow ID",
		RunId:      uuid.New(),
	}
	workflowType := "some random workflow type"
	taskQueueName := "some random task queue"

	targetExecution := commonpb.WorkflowExecution{
		WorkflowId: "some random target workflow ID",
		RunId:      uuid.New(),
	}
	signalName := "some random signal name"
	signalInput := payloads.EncodeString("some random signal input")
	signalControl := "some random signal control"

	mutableState := newMutableStateBuilderWithReplicationStateWithEventV2(s.mockShard, s.mockShard.GetEventsCache(), s.logger, s.version, execution.GetRunId())
	_, err := mutableState.AddWorkflowExecutionStartedEvent(
		execution,
		&historyservice.StartWorkflowExecutionRequest{
			Attempt:     1,
			NamespaceId: s.namespaceID,
			StartRequest: &workflowservice.StartWorkflowExecutionRequest{
				WorkflowType:             &commonpb.WorkflowType{Name: workflowType},
				TaskQueue:                &taskqueuepb.TaskQueue{Name: taskQueueName},
				WorkflowExecutionTimeout: timestamp.DurationPtr(2 * time.Second),
				WorkflowTaskTimeout:      timestamp.DurationPtr(1 * time.Second),
			},
		},
	)
	s.Nil(err)

	di := addWorkflowTaskScheduledEvent(mutableState)
	event := addWorkflowTaskStartedEvent(mutableState, di.ScheduleID, taskQueueName, uuid.New())
	di.StartedID = event.GetEventId()
	event = addWorkflowTaskCompletedEvent(mutableState, di.ScheduleID, di.StartedID, "some random identity")

	taskID := int64(59)
	event, _ = addRequestSignalInitiatedEvent(mutableState, event.GetEventId(), uuid.New(),
		testTargetNamespace, targetExecution.GetWorkflowId(), targetExecution.GetRunId(), signalName, signalInput, signalControl)

	transferTask := &persistenceblobs.TransferTaskInfo{
		Version:           s.version,
		NamespaceId:       s.namespaceID,
		WorkflowId:        execution.GetWorkflowId(),
		RunId:             execution.GetRunId(),
		TargetNamespaceId: s.targetNamespaceID,
		TargetWorkflowId:  targetExecution.GetWorkflowId(),
		TargetRunId:       targetExecution.GetRunId(),
		TaskId:            taskID,
		TaskQueue:         taskQueueName,
		TaskType:          enumsspb.TASK_TYPE_TRANSFER_SIGNAL_EXECUTION,
		ScheduleId:        event.GetEventId(),
	}

	event = addSignaledEvent(mutableState, event.GetEventId(), testTargetNamespace, targetExecution.GetWorkflowId(), targetExecution.GetRunId(), "")

	persistenceMutableState := s.createPersistenceMutableState(mutableState, event.GetEventId(), event.GetVersion())
	s.mockExecutionMgr.On("GetWorkflowExecution", mock.Anything).Return(&persistence.GetWorkflowExecutionResponse{State: persistenceMutableState}, nil)

	err = s.transferQueueActiveTaskExecutor.execute(transferTask, true)
	s.Nil(err)
}

func (s *transferQueueActiveTaskExecutorSuite) TestProcessStartChildExecution_Success() {

	execution := commonpb.WorkflowExecution{
		WorkflowId: "some random workflow ID",
		RunId:      uuid.New(),
	}
	workflowType := "some random workflow type"
	taskQueueName := "some random task queue"

	childWorkflowID := "some random child workflow ID"
	childRunID := uuid.New()
	childWorkflowType := "some random child workflow type"
	childTaskQueueName := "some random child task queue"

	mutableState := newMutableStateBuilderWithReplicationStateWithEventV2(s.mockShard, s.mockShard.GetEventsCache(), s.logger, s.version, execution.GetRunId())
	_, err := mutableState.AddWorkflowExecutionStartedEvent(
		execution,
		&historyservice.StartWorkflowExecutionRequest{
			Attempt:     1,
			NamespaceId: s.namespaceID,
			StartRequest: &workflowservice.StartWorkflowExecutionRequest{
				WorkflowType:             &commonpb.WorkflowType{Name: workflowType},
				TaskQueue:                &taskqueuepb.TaskQueue{Name: taskQueueName},
				WorkflowExecutionTimeout: timestamp.DurationPtr(2 * time.Second),
				WorkflowTaskTimeout:      timestamp.DurationPtr(1 * time.Second),
			},
		},
	)
	s.Nil(err)

	di := addWorkflowTaskScheduledEvent(mutableState)
	event := addWorkflowTaskStartedEvent(mutableState, di.ScheduleID, taskQueueName, uuid.New())
	di.StartedID = event.GetEventId()
	event = addWorkflowTaskCompletedEvent(mutableState, di.ScheduleID, di.StartedID, "some random identity")

	taskID := int64(59)

	event, ci := addStartChildWorkflowExecutionInitiatedEvent(mutableState, event.GetEventId(), uuid.New(),
		s.childNamespace, childWorkflowID, childWorkflowType, childTaskQueueName, nil, 1*time.Second, 1*time.Second, 1*time.Second)

	transferTask := &persistenceblobs.TransferTaskInfo{
		Version:           s.version,
		NamespaceId:       s.namespaceID,
		WorkflowId:        execution.GetWorkflowId(),
		RunId:             execution.GetRunId(),
		TargetNamespaceId: testChildNamespaceID,
		TargetWorkflowId:  childWorkflowID,
		TargetRunId:       "",
		TaskId:            taskID,
		TaskQueue:         taskQueueName,
		TaskType:          enumsspb.TASK_TYPE_TRANSFER_START_CHILD_EXECUTION,
		ScheduleId:        event.GetEventId(),
	}

	persistenceMutableState := s.createPersistenceMutableState(mutableState, event.GetEventId(), event.GetVersion())
	s.mockExecutionMgr.On("GetWorkflowExecution", mock.Anything).Return(&persistence.GetWorkflowExecutionResponse{State: persistenceMutableState}, nil)
	s.mockHistoryClient.EXPECT().StartWorkflowExecution(gomock.Any(), s.createChildWorkflowExecutionRequest(
		s.namespace,
		s.childNamespace,
		transferTask,
		mutableState,
		ci,
	)).Return(&historyservice.StartWorkflowExecutionResponse{RunId: childRunID}, nil).Times(1)
	s.mockHistoryV2Mgr.On("AppendHistoryNodes", mock.Anything).Return(&p.AppendHistoryNodesResponse{Size: 0}, nil).Once()
	s.mockExecutionMgr.On("UpdateWorkflowExecution", mock.Anything).Return(&p.UpdateWorkflowExecutionResponse{MutableStateUpdateSessionStats: &p.MutableStateUpdateSessionStats{}}, nil).Once()
	s.mockClusterMetadata.EXPECT().ClusterNameForFailoverVersion(s.version).Return(cluster.TestCurrentClusterName).AnyTimes()
	s.mockHistoryClient.EXPECT().ScheduleWorkflowTask(gomock.Any(), &historyservice.ScheduleWorkflowTaskRequest{
		NamespaceId: testChildNamespaceID,
		WorkflowExecution: &commonpb.WorkflowExecution{
			WorkflowId: childWorkflowID,
			RunId:      childRunID,
		},
		IsFirstWorkflowTask: true,
	}).Return(nil, nil).Times(1)

	err = s.transferQueueActiveTaskExecutor.execute(transferTask, true)
	s.Nil(err)
}

func (s *transferQueueActiveTaskExecutorSuite) TestProcessStartChildExecution_Failure() {

	execution := commonpb.WorkflowExecution{
		WorkflowId: "some random workflow ID",
		RunId:      uuid.New(),
	}
	workflowType := "some random workflow type"
	taskQueueName := "some random task queue"

	childWorkflowID := "some random child workflow ID"
	childWorkflowType := "some random child workflow type"
	childTaskQueueName := "some random child task queue"

	mutableState := newMutableStateBuilderWithReplicationStateWithEventV2(s.mockShard, s.mockShard.GetEventsCache(), s.logger, s.version, execution.GetRunId())
	_, err := mutableState.AddWorkflowExecutionStartedEvent(
		execution,
		&historyservice.StartWorkflowExecutionRequest{
			Attempt:     1,
			NamespaceId: s.namespaceID,
			StartRequest: &workflowservice.StartWorkflowExecutionRequest{
				WorkflowType:             &commonpb.WorkflowType{Name: workflowType},
				TaskQueue:                &taskqueuepb.TaskQueue{Name: taskQueueName},
				WorkflowExecutionTimeout: timestamp.DurationPtr(2 * time.Second),
				WorkflowTaskTimeout:      timestamp.DurationPtr(1 * time.Second),
			},
			ContinueAsNewInitiator: enumspb.CONTINUE_AS_NEW_INITIATOR_WORKFLOW,
		},
	)
	s.Nil(err)

	di := addWorkflowTaskScheduledEvent(mutableState)
	event := addWorkflowTaskStartedEvent(mutableState, di.ScheduleID, taskQueueName, uuid.New())
	di.StartedID = event.GetEventId()
	event = addWorkflowTaskCompletedEvent(mutableState, di.ScheduleID, di.StartedID, "some random identity")

	taskID := int64(59)

	event, ci := addStartChildWorkflowExecutionInitiatedEvent(
		mutableState,
		event.GetEventId(),
		uuid.New(),
		s.childNamespace,
		childWorkflowID,
		childWorkflowType,
		childTaskQueueName,
		nil,
		1*time.Second,
		1*time.Second,
		1*time.Second,
	)

	transferTask := &persistenceblobs.TransferTaskInfo{
		Version:           s.version,
		NamespaceId:       s.namespaceID,
		WorkflowId:        execution.GetWorkflowId(),
		RunId:             execution.GetRunId(),
		TargetNamespaceId: testChildNamespaceID,
		TargetWorkflowId:  childWorkflowID,
		TargetRunId:       "",
		TaskId:            taskID,
		TaskQueue:         taskQueueName,
		TaskType:          enumsspb.TASK_TYPE_TRANSFER_START_CHILD_EXECUTION,
		ScheduleId:        event.GetEventId(),
	}

	persistenceMutableState := s.createPersistenceMutableState(mutableState, event.GetEventId(), event.GetVersion())
	s.mockExecutionMgr.On("GetWorkflowExecution", mock.Anything).Return(&persistence.GetWorkflowExecutionResponse{State: persistenceMutableState}, nil)
	s.mockHistoryClient.EXPECT().StartWorkflowExecution(gomock.Any(), s.createChildWorkflowExecutionRequest(
		s.namespace,
		s.childNamespace,
		transferTask,
		mutableState,
		ci,
	)).Return(nil, serviceerror.NewWorkflowExecutionAlreadyStarted("msg", "", "")).Times(1)
	s.mockHistoryV2Mgr.On("AppendHistoryNodes", mock.Anything).Return(&p.AppendHistoryNodesResponse{Size: 0}, nil).Once()
	s.mockExecutionMgr.On("UpdateWorkflowExecution", mock.Anything).Return(&p.UpdateWorkflowExecutionResponse{MutableStateUpdateSessionStats: &p.MutableStateUpdateSessionStats{}}, nil).Once()
	s.mockClusterMetadata.EXPECT().ClusterNameForFailoverVersion(s.version).Return(cluster.TestCurrentClusterName).AnyTimes()

	err = s.transferQueueActiveTaskExecutor.execute(transferTask, true)
	s.Nil(err)
}

func (s *transferQueueActiveTaskExecutorSuite) TestProcessStartChildExecution_Success_Dup() {

	execution := commonpb.WorkflowExecution{
		WorkflowId: "some random workflow ID",
		RunId:      uuid.New(),
	}
	workflowType := "some random workflow type"
	taskQueueName := "some random task queue"

	childWorkflowID := "some random child workflow ID"
	childRunID := uuid.New()
	childWorkflowType := "some random child workflow type"
	childTaskQueueName := "some random child task queue"

	mutableState := newMutableStateBuilderWithReplicationStateWithEventV2(s.mockShard, s.mockShard.GetEventsCache(), s.logger, s.version, execution.GetRunId())
	_, err := mutableState.AddWorkflowExecutionStartedEvent(
		execution,
		&historyservice.StartWorkflowExecutionRequest{
			Attempt:     1,
			NamespaceId: s.namespaceID,
			StartRequest: &workflowservice.StartWorkflowExecutionRequest{
				WorkflowType:             &commonpb.WorkflowType{Name: workflowType},
				TaskQueue:                &taskqueuepb.TaskQueue{Name: taskQueueName},
				WorkflowExecutionTimeout: timestamp.DurationPtr(2 * time.Second),
				WorkflowTaskTimeout:      timestamp.DurationPtr(1 * time.Second),
			},
		},
	)
	s.Nil(err)

	di := addWorkflowTaskScheduledEvent(mutableState)
	event := addWorkflowTaskStartedEvent(mutableState, di.ScheduleID, taskQueueName, uuid.New())
	di.StartedID = event.GetEventId()
	event = addWorkflowTaskCompletedEvent(mutableState, di.ScheduleID, di.StartedID, "some random identity")

	taskID := int64(59)

	event, ci := addStartChildWorkflowExecutionInitiatedEvent(
		mutableState,
		event.GetEventId(),
		uuid.New(),
		s.childNamespace,
		childWorkflowID,
		childWorkflowType,
		childTaskQueueName,
		nil,
		1*time.Second,
		1*time.Second,
		1*time.Second,
	)

	transferTask := &persistenceblobs.TransferTaskInfo{
		Version:           s.version,
		NamespaceId:       s.namespaceID,
		WorkflowId:        execution.GetWorkflowId(),
		RunId:             execution.GetRunId(),
		TargetNamespaceId: testChildNamespaceID,
		TargetWorkflowId:  childWorkflowID,
		TargetRunId:       "",
		TaskId:            taskID,
		TaskQueue:         taskQueueName,
		TaskType:          enumsspb.TASK_TYPE_TRANSFER_START_CHILD_EXECUTION,
		ScheduleId:        event.GetEventId(),
	}

	event = addChildWorkflowExecutionStartedEvent(mutableState, event.GetEventId(), testChildNamespaceID, childWorkflowID, childRunID, childWorkflowType)
	ci.StartedId = event.GetEventId()

	persistenceMutableState := s.createPersistenceMutableState(mutableState, event.GetEventId(), event.GetVersion())
	s.mockExecutionMgr.On("GetWorkflowExecution", mock.Anything).Return(&persistence.GetWorkflowExecutionResponse{State: persistenceMutableState}, nil)
	s.mockHistoryClient.EXPECT().ScheduleWorkflowTask(gomock.Any(), &historyservice.ScheduleWorkflowTaskRequest{
		NamespaceId: testChildNamespaceID,
		WorkflowExecution: &commonpb.WorkflowExecution{
			WorkflowId: childWorkflowID,
			RunId:      childRunID,
		},
		IsFirstWorkflowTask: true,
	}).Return(nil, nil).Times(1)

	err = s.transferQueueActiveTaskExecutor.execute(transferTask, true)
	s.Nil(err)
}

func (s *transferQueueActiveTaskExecutorSuite) TestProcessStartChildExecution_Duplication() {

	execution := commonpb.WorkflowExecution{
		WorkflowId: "some random workflow ID",
		RunId:      uuid.New(),
	}
	workflowType := "some random workflow type"
	taskQueueName := "some random task queue"

	childExecution := commonpb.WorkflowExecution{
		WorkflowId: "some random child workflow ID",
		RunId:      uuid.New(),
	}
	childWorkflowType := "some random child workflow type"
	childTaskQueueName := "some random child task queue"

	mutableState := newMutableStateBuilderWithReplicationStateWithEventV2(s.mockShard, s.mockShard.GetEventsCache(), s.logger, s.version, execution.GetRunId())
	_, err := mutableState.AddWorkflowExecutionStartedEvent(
		execution,
		&historyservice.StartWorkflowExecutionRequest{
			Attempt:     1,
			NamespaceId: s.namespaceID,
			StartRequest: &workflowservice.StartWorkflowExecutionRequest{
				WorkflowType:             &commonpb.WorkflowType{Name: workflowType},
				TaskQueue:                &taskqueuepb.TaskQueue{Name: taskQueueName},
				WorkflowExecutionTimeout: timestamp.DurationPtr(2 * time.Second),
				WorkflowTaskTimeout:      timestamp.DurationPtr(1 * time.Second),
			},
		},
	)
	s.Nil(err)

	di := addWorkflowTaskScheduledEvent(mutableState)
	event := addWorkflowTaskStartedEvent(mutableState, di.ScheduleID, taskQueueName, uuid.New())
	di.StartedID = event.GetEventId()
	event = addWorkflowTaskCompletedEvent(mutableState, di.ScheduleID, di.StartedID, "some random identity")

	taskID := int64(59)

	event, ci := addStartChildWorkflowExecutionInitiatedEvent(
		mutableState,
		event.GetEventId(),
		uuid.New(),
		s.childNamespace,
		childExecution.GetWorkflowId(),
		childWorkflowType,
		childTaskQueueName,
		nil,
		1*time.Second,
		1*time.Second,
		1*time.Second,
	)

	transferTask := &persistenceblobs.TransferTaskInfo{
		Version:           s.version,
		NamespaceId:       s.namespaceID,
		WorkflowId:        execution.GetWorkflowId(),
		RunId:             execution.GetRunId(),
		TargetNamespaceId: testChildNamespaceID,
		TargetWorkflowId:  childExecution.GetWorkflowId(),
		TargetRunId:       "",
		TaskId:            taskID,
		TaskQueue:         taskQueueName,
		TaskType:          enumsspb.TASK_TYPE_TRANSFER_START_CHILD_EXECUTION,
		ScheduleId:        event.GetEventId(),
	}

	event = addChildWorkflowExecutionStartedEvent(mutableState, event.GetEventId(), testChildNamespaceID, childExecution.GetWorkflowId(), childExecution.GetRunId(), childWorkflowType)
	ci.StartedId = event.GetEventId()
	event = addChildWorkflowExecutionCompletedEvent(mutableState, ci.InitiatedId, &childExecution, &historypb.WorkflowExecutionCompletedEventAttributes{
		Result:                       payloads.EncodeString("some random child workflow execution result"),
		WorkflowTaskCompletedEventId: transferTask.GetScheduleId(),
	})

	persistenceMutableState := s.createPersistenceMutableState(mutableState, event.GetEventId(), event.GetVersion())
	s.mockExecutionMgr.On("GetWorkflowExecution", mock.Anything).Return(&persistence.GetWorkflowExecutionResponse{State: persistenceMutableState}, nil)

	err = s.transferQueueActiveTaskExecutor.execute(transferTask, true)
	s.Nil(err)
}

func (s *transferQueueActiveTaskExecutorSuite) TestProcessRecordWorkflowStartedTask() {

	execution := commonpb.WorkflowExecution{
		WorkflowId: "some random workflow ID",
		RunId:      uuid.New(),
	}
	workflowType := "some random workflow type"
	taskQueueName := "some random task queue"
	cronSchedule := "@every 5s"
	backoff := 5 * time.Second

	mutableState := newMutableStateBuilderWithReplicationStateWithEventV2(s.mockShard, s.mockShard.GetEventsCache(), s.logger, s.version, execution.GetRunId())

	event, err := mutableState.AddWorkflowExecutionStartedEvent(
		execution,
		&historyservice.StartWorkflowExecutionRequest{
			Attempt:     1,
			NamespaceId: s.namespaceID,
			StartRequest: &workflowservice.StartWorkflowExecutionRequest{
				WorkflowType:             &commonpb.WorkflowType{Name: workflowType},
				TaskQueue:                &taskqueuepb.TaskQueue{Name: taskQueueName},
				WorkflowExecutionTimeout: timestamp.DurationPtr(2 * time.Second),
				WorkflowTaskTimeout:      timestamp.DurationPtr(1 * time.Second),
				CronSchedule:             cronSchedule,
			},
			FirstWorkflowTaskBackoff: &backoff,
		},
	)
	s.Nil(err)

	taskID := int64(59)
	di := addWorkflowTaskScheduledEvent(mutableState)

	transferTask := &persistenceblobs.TransferTaskInfo{
		Version:     s.version,
		NamespaceId: s.namespaceID,
		WorkflowId:  execution.GetWorkflowId(),
		RunId:       execution.GetRunId(),
		TaskId:      taskID,
		TaskQueue:   taskQueueName,
		TaskType:    enumsspb.TASK_TYPE_TRANSFER_RECORD_WORKFLOW_STARTED,
		ScheduleId:  event.GetEventId(),
	}

	persistenceMutableState := s.createPersistenceMutableState(mutableState, di.ScheduleID, di.Version)
	s.mockExecutionMgr.On("GetWorkflowExecution", mock.Anything).Return(&persistence.GetWorkflowExecutionResponse{State: persistenceMutableState}, nil)
	s.mockVisibilityMgr.On("RecordWorkflowExecutionStarted", s.createRecordWorkflowExecutionStartedRequest(s.namespace, event, transferTask, mutableState, backoff)).Once().Return(nil)

	err = s.transferQueueActiveTaskExecutor.execute(transferTask, true)
	s.Nil(err)
}

func (s *transferQueueActiveTaskExecutorSuite) TestProcessUpsertWorkflowSearchAttributes() {

	execution := commonpb.WorkflowExecution{
		WorkflowId: "some random workflow ID",
		RunId:      uuid.New(),
	}
	workflowType := "some random workflow type"
	taskQueueName := "some random task queue"

	mutableState := newMutableStateBuilderWithReplicationStateWithEventV2(s.mockShard, s.mockShard.GetEventsCache(), s.logger, s.version, execution.GetRunId())

	event, err := mutableState.AddWorkflowExecutionStartedEvent(
		execution,
		&historyservice.StartWorkflowExecutionRequest{
			Attempt:     1,
			NamespaceId: s.namespaceID,
			StartRequest: &workflowservice.StartWorkflowExecutionRequest{
				WorkflowType:             &commonpb.WorkflowType{Name: workflowType},
				TaskQueue:                &taskqueuepb.TaskQueue{Name: taskQueueName},
				WorkflowExecutionTimeout: timestamp.DurationPtr(2 * time.Second),
				WorkflowTaskTimeout:      timestamp.DurationPtr(1 * time.Second),
			},
		},
	)
	s.Nil(err)

	taskID := int64(59)
	di := addWorkflowTaskScheduledEvent(mutableState)

	transferTask := &persistenceblobs.TransferTaskInfo{
		Version:     s.version,
		NamespaceId: s.namespaceID,
		WorkflowId:  execution.GetWorkflowId(),
		RunId:       execution.GetRunId(),
		TaskId:      taskID,
		TaskQueue:   taskQueueName,
		TaskType:    enumsspb.TASK_TYPE_TRANSFER_UPSERT_WORKFLOW_SEARCH_ATTRIBUTES,
		ScheduleId:  event.GetEventId(),
	}

	persistenceMutableState := s.createPersistenceMutableState(mutableState, di.ScheduleID, di.Version)
	s.mockExecutionMgr.On("GetWorkflowExecution", mock.Anything).Return(&persistence.GetWorkflowExecutionResponse{State: persistenceMutableState}, nil)
	s.mockVisibilityMgr.On("UpsertWorkflowExecution", s.createUpsertWorkflowSearchAttributesRequest(s.namespace, event, transferTask, mutableState)).Once().Return(nil)

	err = s.transferQueueActiveTaskExecutor.execute(transferTask, true)
	s.Nil(err)
}

func (s *transferQueueActiveTaskExecutorSuite) TestCopySearchAttributes() {
	var input map[string]*commonpb.Payload
	s.Nil(copySearchAttributes(input))

	key := "key"
	val := payload.EncodeBytes([]byte{'1', '2', '3'})
	input = map[string]*commonpb.Payload{
		key: val,
	}
	result := copySearchAttributes(input)
	s.Equal(input, result)
	result[key].GetData()[0] = '0'
	s.Equal(byte('1'), val.GetData()[0])
}

func (s *transferQueueActiveTaskExecutorSuite) createAddActivityTaskRequest(
	task *persistenceblobs.TransferTaskInfo,
	ai *persistenceblobs.ActivityInfo,
) *matchingservice.AddActivityTaskRequest {
	return &matchingservice.AddActivityTaskRequest{
		NamespaceId:       task.GetTargetNamespaceId(),
		SourceNamespaceId: task.GetNamespaceId(),
		Execution: &commonpb.WorkflowExecution{
			WorkflowId: task.GetWorkflowId(),
			RunId:      task.GetRunId(),
		},
		TaskQueue: &taskqueuepb.TaskQueue{
			Name: task.TaskQueue,
			Kind: enumspb.TASK_QUEUE_KIND_NORMAL,
		},
		ScheduleId:             task.GetScheduleId(),
		ScheduleToStartTimeout: ai.ScheduleToStartTimeout,
	}
}

func (s *transferQueueActiveTaskExecutorSuite) createAddWorkflowTaskRequest(
	task *persistenceblobs.TransferTaskInfo,
	mutableState mutableState,
) *matchingservice.AddWorkflowTaskRequest {

	execution := commonpb.WorkflowExecution{
		WorkflowId: task.GetWorkflowId(),
		RunId:      task.GetRunId(),
	}
	taskQueue := &taskqueuepb.TaskQueue{
		Name: task.TaskQueue,
		Kind: enumspb.TASK_QUEUE_KIND_NORMAL,
	}
	executionInfo := mutableState.GetExecutionInfo()
	timeout := timestamp.DurationFromSeconds(executionInfo.WorkflowRunTimeout)
	if mutableState.GetExecutionInfo().TaskQueue != task.TaskQueue {
		taskQueue.Kind = enumspb.TASK_QUEUE_KIND_STICKY
		timeout = timestamp.DurationFromSeconds(executionInfo.StickyScheduleToStartTimeout)
	}

	return &matchingservice.AddWorkflowTaskRequest{
		NamespaceId:            task.GetNamespaceId(),
		Execution:              &execution,
		TaskQueue:              taskQueue,
		ScheduleId:             task.GetScheduleId(),
		ScheduleToStartTimeout: timeout,
	}
}

func (s *transferQueueActiveTaskExecutorSuite) createRecordWorkflowExecutionStartedRequest(
	namespace string,
	startEvent *historypb.HistoryEvent,
	task *persistenceblobs.TransferTaskInfo,
	mutableState mutableState,
	backoffSeconds time.Duration,
) *persistence.RecordWorkflowExecutionStartedRequest {
	execution := &commonpb.WorkflowExecution{
		WorkflowId: task.GetWorkflowId(),
		RunId:      task.GetRunId(),
	}
	executionInfo := mutableState.GetExecutionInfo()
	executionTimestamp := timestamp.TimeValue(startEvent.GetEventTime()).Add(backoffSeconds)

	return &persistence.RecordWorkflowExecutionStartedRequest{
		Namespace:          namespace,
		NamespaceID:        task.GetNamespaceId(),
		Execution:          *execution,
		WorkflowTypeName:   executionInfo.WorkflowTypeName,
		StartTimestamp:     timestamp.TimeValue(startEvent.GetEventTime()).UnixNano(),
		ExecutionTimestamp: executionTimestamp.UnixNano(),
		RunTimeout:         executionInfo.WorkflowRunTimeout,
		TaskID:             task.GetTaskId(),
		TaskQueue:          task.TaskQueue,
	}
}

func (s *transferQueueActiveTaskExecutorSuite) createRequestCancelWorkflowExecutionRequest(
	targetNamespace string,
	task *persistenceblobs.TransferTaskInfo,
	rci *persistenceblobs.RequestCancelInfo,
) *historyservice.RequestCancelWorkflowExecutionRequest {

	sourceExecution := commonpb.WorkflowExecution{
		WorkflowId: task.GetWorkflowId(),
		RunId:      task.GetRunId(),
	}
	targetExecution := commonpb.WorkflowExecution{
		WorkflowId: task.GetTargetWorkflowId(),
		RunId:      task.GetTargetRunId(),
	}

	return &historyservice.RequestCancelWorkflowExecutionRequest{
		NamespaceId: task.GetTargetNamespaceId(),
		CancelRequest: &workflowservice.RequestCancelWorkflowExecutionRequest{
			Namespace:         targetNamespace,
			WorkflowExecution: &targetExecution,
			Identity:          identityHistoryService,
			// Use the same request ID to dedupe RequestCancelWorkflowExecution calls
			RequestId: rci.GetCancelRequestId(),
		},
		ExternalInitiatedEventId:  task.GetScheduleId(),
		ExternalWorkflowExecution: &sourceExecution,
		ChildWorkflowOnly:         task.TargetChildWorkflowOnly,
	}
}

func (s *transferQueueActiveTaskExecutorSuite) createSignalWorkflowExecutionRequest(
	targetNamespace string,
	task *persistenceblobs.TransferTaskInfo,
	si *persistenceblobs.SignalInfo,
) *historyservice.SignalWorkflowExecutionRequest {

	sourceExecution := commonpb.WorkflowExecution{
		WorkflowId: task.GetWorkflowId(),
		RunId:      task.GetRunId(),
	}
	targetExecution := commonpb.WorkflowExecution{
		WorkflowId: task.GetTargetWorkflowId(),
		RunId:      task.GetTargetRunId(),
	}

	return &historyservice.SignalWorkflowExecutionRequest{
		NamespaceId: task.GetTargetNamespaceId(),
		SignalRequest: &workflowservice.SignalWorkflowExecutionRequest{
			Namespace:         targetNamespace,
			WorkflowExecution: &targetExecution,
			Identity:          identityHistoryService,
			SignalName:        si.Name,
			Input:             si.Input,
			RequestId:         si.GetRequestId(),
			Control:           si.Control,
		},
		ExternalWorkflowExecution: &sourceExecution,
		ChildWorkflowOnly:         task.TargetChildWorkflowOnly,
	}
}

func (s *transferQueueActiveTaskExecutorSuite) createChildWorkflowExecutionRequest(
	namespace string,
	childNamespace string,
	task *persistenceblobs.TransferTaskInfo,
	mutableState mutableState,
	ci *persistenceblobs.ChildExecutionInfo,
) *historyservice.StartWorkflowExecutionRequest {

	event, err := mutableState.GetChildExecutionInitiatedEvent(task.GetScheduleId())
	s.NoError(err)
	attributes := event.GetStartChildWorkflowExecutionInitiatedEventAttributes()
	execution := commonpb.WorkflowExecution{
		WorkflowId: task.GetWorkflowId(),
		RunId:      task.GetRunId(),
	}
<<<<<<< HEAD
	now := time.Now().UTC()
=======
	now := s.timeSource.Now()

>>>>>>> 0ae59f62
	return &historyservice.StartWorkflowExecutionRequest{
		Attempt:     1,
		NamespaceId: task.GetTargetNamespaceId(),
		StartRequest: &workflowservice.StartWorkflowExecutionRequest{
			Namespace:                childNamespace,
			WorkflowId:               attributes.WorkflowId,
			WorkflowType:             attributes.WorkflowType,
			TaskQueue:                attributes.TaskQueue,
			Input:                    attributes.Input,
			WorkflowExecutionTimeout: attributes.WorkflowExecutionTimeout,
			WorkflowRunTimeout:       attributes.WorkflowRunTimeout,
			WorkflowTaskTimeout:      attributes.WorkflowTaskTimeout,
			// Use the same request ID to dedupe StartWorkflowExecution calls
			RequestId:             ci.CreateRequestId,
			WorkflowIdReusePolicy: attributes.WorkflowIdReusePolicy,
		},
		ParentExecutionInfo: &workflowspb.ParentExecutionInfo{
			NamespaceId: task.GetNamespaceId(),
			Namespace:   testNamespace,
			Execution:   &execution,
			InitiatedId: task.GetScheduleId(),
		},
		FirstWorkflowTaskBackoff:        backoff.GetBackoffForNextScheduleNonNegative(attributes.GetCronSchedule(), now, now),
		ContinueAsNewInitiator:          enumspb.CONTINUE_AS_NEW_INITIATOR_WORKFLOW,
		WorkflowExecutionExpirationTime: timestamp.TimePtr(now.Add(*attributes.WorkflowExecutionTimeout).Round(time.Millisecond)),
	}
}

func (s *transferQueueActiveTaskExecutorSuite) createUpsertWorkflowSearchAttributesRequest(
	namespace string,
	startEvent *historypb.HistoryEvent,
	task *persistenceblobs.TransferTaskInfo,
	mutableState mutableState,
) *persistence.UpsertWorkflowExecutionRequest {

	execution := &commonpb.WorkflowExecution{
		WorkflowId: task.GetWorkflowId(),
		RunId:      task.GetRunId(),
	}
	executionInfo := mutableState.GetExecutionInfo()

	return &persistence.UpsertWorkflowExecutionRequest{
		Namespace:        namespace,
		NamespaceID:      task.GetNamespaceId(),
		Execution:        *execution,
		WorkflowTypeName: executionInfo.WorkflowTypeName,
		StartTimestamp:   timestamp.TimeValue(startEvent.GetEventTime()).UnixNano(),
		WorkflowTimeout:  executionInfo.WorkflowRunTimeout,
		TaskID:           task.GetTaskId(),
		TaskQueue:        task.TaskQueue,
	}
}

func (s *transferQueueActiveTaskExecutorSuite) createPersistenceMutableState(
	ms mutableState,
	lastEventID int64,
	lastEventVersion int64,
) *persistence.WorkflowMutableState {

	if ms.GetReplicationState() != nil {
		ms.UpdateReplicationStateLastEventID(lastEventVersion, lastEventID)
	} else if ms.GetVersionHistories() != nil {
		currentVersionHistory, err := ms.GetVersionHistories().GetCurrentVersionHistory()
		s.NoError(err)
		err = currentVersionHistory.AddOrUpdateItem(persistence.NewVersionHistoryItem(
			lastEventID, lastEventVersion,
		))
		s.NoError(err)
	}

	return createMutableState(ms)
}<|MERGE_RESOLUTION|>--- conflicted
+++ resolved
@@ -2049,12 +2049,8 @@
 		WorkflowId: task.GetWorkflowId(),
 		RunId:      task.GetRunId(),
 	}
-<<<<<<< HEAD
-	now := time.Now().UTC()
-=======
 	now := s.timeSource.Now()
-
->>>>>>> 0ae59f62
+.UTC()
 	return &historyservice.StartWorkflowExecutionRequest{
 		Attempt:     1,
 		NamespaceId: task.GetTargetNamespaceId(),
