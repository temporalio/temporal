--- conflicted
+++ resolved
@@ -254,11 +254,7 @@
 	taskID := int64(59)
 	activityID := "activity-1"
 	activityType := "some random activity type"
-<<<<<<< HEAD
-	event, ai := addActivityTaskScheduledEvent(mutableState, event.GetEventId(), activityID, activityType, taskListName, &commonpb.Payload{}, 1, 1, 1)
-=======
-	event, ai := addActivityTaskScheduledEvent(mutableState, event.GetEventId(), activityID, activityType, taskListName, []byte{}, 1, 1, 1, 1)
->>>>>>> b9f0b419
+	event, ai := addActivityTaskScheduledEvent(mutableState, event.GetEventId(), activityID, activityType, taskListName, &commonpb.Payload{}, 1, 1, 1, 1)
 
 	transferTask := &persistenceblobs.TransferTaskInfo{
 		Version:           s.version,
@@ -316,11 +312,7 @@
 	taskID := int64(59)
 	activityID := "activity-1"
 	activityType := "some random activity type"
-<<<<<<< HEAD
-	event, ai := addActivityTaskScheduledEvent(mutableState, event.GetEventId(), activityID, activityType, taskListName, &commonpb.Payload{}, 1, 1, 1)
-=======
-	event, ai := addActivityTaskScheduledEvent(mutableState, event.GetEventId(), activityID, activityType, taskListName, []byte{}, 1, 1, 1, 1)
->>>>>>> b9f0b419
+	event, ai := addActivityTaskScheduledEvent(mutableState, event.GetEventId(), activityID, activityType, taskListName, &commonpb.Payload{}, 1, 1, 1, 1)
 
 	transferTask := &persistenceblobs.TransferTaskInfo{
 		Version:           s.version,
