// The MIT License
//
// Copyright (c) 2020 Temporal Technologies Inc.  All rights reserved.
//
// Copyright (c) 2020 Uber Technologies, Inc.
//
// Permission is hereby granted, free of charge, to any person obtaining a copy
// of this software and associated documentation files (the "Software"), to deal
// in the Software without restriction, including without limitation the rights
// to use, copy, modify, merge, publish, distribute, sublicense, and/or sell
// copies of the Software, and to permit persons to whom the Software is
// furnished to do so, subject to the following conditions:
//
// The above copyright notice and this permission notice shall be included in
// all copies or substantial portions of the Software.
//
// THE SOFTWARE IS PROVIDED "AS IS", WITHOUT WARRANTY OF ANY KIND, EXPRESS OR
// IMPLIED, INCLUDING BUT NOT LIMITED TO THE WARRANTIES OF MERCHANTABILITY,
// FITNESS FOR A PARTICULAR PURPOSE AND NONINFRINGEMENT. IN NO EVENT SHALL THE
// AUTHORS OR COPYRIGHT HOLDERS BE LIABLE FOR ANY CLAIM, DAMAGES OR OTHER
// LIABILITY, WHETHER IN AN ACTION OF CONTRACT, TORT OR OTHERWISE, ARISING FROM,
// OUT OF OR IN CONNECTION WITH THE SOFTWARE OR THE USE OR OTHER DEALINGS IN
// THE SOFTWARE.

package history

import (
	"fmt"
	"math/rand"
	"time"

	"github.com/pborman/uuid"
	commandpb "go.temporal.io/api/command/v1"
	commonpb "go.temporal.io/api/common/v1"
	enumspb "go.temporal.io/api/enums/v1"
	failurepb "go.temporal.io/api/failure/v1"
	historypb "go.temporal.io/api/history/v1"
	"go.temporal.io/api/serviceerror"
	taskqueuepb "go.temporal.io/api/taskqueue/v1"
	workflowpb "go.temporal.io/api/workflow/v1"
	"go.temporal.io/api/workflowservice/v1"

	enumsspb "go.temporal.io/server/api/enums/v1"
	historyspb "go.temporal.io/server/api/history/v1"
	"go.temporal.io/server/api/historyservice/v1"
	"go.temporal.io/server/api/persistenceblobs/v1"
	workflowspb "go.temporal.io/server/api/workflow/v1"
	"go.temporal.io/server/common"
	"go.temporal.io/server/common/backoff"
	"go.temporal.io/server/common/cache"
	"go.temporal.io/server/common/clock"
	"go.temporal.io/server/common/cluster"
	"go.temporal.io/server/common/definition"
	"go.temporal.io/server/common/enums"
	"go.temporal.io/server/common/log"
	"go.temporal.io/server/common/log/tag"
	"go.temporal.io/server/common/metrics"
	"go.temporal.io/server/common/payload"
	"go.temporal.io/server/common/persistence"
	"go.temporal.io/server/common/persistence/versionhistory"
	"go.temporal.io/server/common/persistence/wss"
	"go.temporal.io/server/common/primitives/timestamp"
)

const (
	emptyUUID = "emptyUuid"

	mutableStateInvalidHistoryActionMsg         = "invalid history builder state for action"
	mutableStateInvalidHistoryActionMsgTemplate = mutableStateInvalidHistoryActionMsg + ": %v"
)

var (
	// ErrWorkflowFinished indicates trying to mutate mutable state after workflow finished
	ErrWorkflowFinished = serviceerror.NewInternal("invalid mutable state action: mutation after finish")
	// ErrMissingTimerInfo indicates missing timer info
	ErrMissingTimerInfo = serviceerror.NewInternal("unable to get timer info")
	// ErrMissingActivityInfo indicates missing activity info
	ErrMissingActivityInfo = serviceerror.NewInternal("unable to get activity info")
	// ErrMissingChildWorkflowInfo indicates missing child workflow info
	ErrMissingChildWorkflowInfo = serviceerror.NewInternal("unable to get child workflow info")
	// ErrMissingRequestCancelInfo indicates missing request cancel info
	ErrMissingRequestCancelInfo = serviceerror.NewInternal("unable to get request cancel info")
	// ErrMissingSignalInfo indicates missing signal external
	ErrMissingSignalInfo = serviceerror.NewInternal("unable to get signal info")
	// ErrMissingWorkflowStartEvent indicates missing workflow start event
	ErrMissingWorkflowStartEvent = serviceerror.NewInternal("unable to get workflow start event")
	// ErrMissingWorkflowCompletionEvent indicates missing workflow completion event
	ErrMissingWorkflowCompletionEvent = serviceerror.NewInternal("unable to get workflow completion event")
	// ErrMissingActivityScheduledEvent indicates missing workflow activity scheduled event
	ErrMissingActivityScheduledEvent = serviceerror.NewInternal("unable to get activity scheduled event")
	// ErrMissingChildWorkflowInitiatedEvent indicates missing child workflow initiated event
	ErrMissingChildWorkflowInitiatedEvent = serviceerror.NewInternal("unable to get child workflow initiated event")
)

type (
	mutableStateBuilder struct {
		pendingActivityTimerHeartbeats map[int64]time.Time                         // Schedule Event ID -> LastHeartbeatTimeoutVisibilityInSeconds.
		pendingActivityInfoIDs         map[int64]*persistenceblobs.ActivityInfo    // Schedule Event ID -> Activity Info.
		pendingActivityIDToEventID     map[string]int64                            // Activity ID -> Schedule Event ID of the activity.
		updateActivityInfos            map[*persistenceblobs.ActivityInfo]struct{} // Modified activities from last update.
		deleteActivityInfos            map[int64]struct{}                          // Deleted activities from last update.
		syncActivityTasks              map[int64]struct{}                          // Activity to be sync to remote

		pendingTimerInfoIDs     map[string]*persistenceblobs.TimerInfo   // User Timer ID -> Timer Info.
		pendingTimerEventIDToID map[int64]string                         // User Timer Start Event ID -> User Timer ID.
		updateTimerInfos        map[*persistenceblobs.TimerInfo]struct{} // Modified timers from last update.
		deleteTimerInfos        map[string]struct{}                      // Deleted timers from last update.

		pendingChildExecutionInfoIDs map[int64]*persistenceblobs.ChildExecutionInfo    // Initiated Event ID -> Child Execution Info
		updateChildExecutionInfos    map[*persistenceblobs.ChildExecutionInfo]struct{} // Modified ChildExecution Infos since last update
		deleteChildExecutionInfo     *int64                                            // Deleted ChildExecution Info since last update

		pendingRequestCancelInfoIDs map[int64]*persistenceblobs.RequestCancelInfo    // Initiated Event ID -> RequestCancelInfo
		updateRequestCancelInfos    map[*persistenceblobs.RequestCancelInfo]struct{} // Modified RequestCancel Infos since last update, for persistence update
		deleteRequestCancelInfo     *int64                                           // Deleted RequestCancel Info since last update, for persistence update

		pendingSignalInfoIDs map[int64]*persistenceblobs.SignalInfo    // Initiated Event ID -> SignalInfo
		updateSignalInfos    map[*persistenceblobs.SignalInfo]struct{} // Modified SignalInfo since last update
		deleteSignalInfo     *int64                                    // Deleted SignalInfo since last update

		pendingSignalRequestedIDs map[string]struct{} // Set of signaled requestIds
		updateSignalRequestedIDs  map[string]struct{} // Set of signaled requestIds since last update
		deleteSignalRequestedID   string              // Deleted signaled requestId

		bufferedEvents       []*historypb.HistoryEvent // buffered history events that are already persisted
		updateBufferedEvents []*historypb.HistoryEvent // buffered history events that needs to be persisted
		clearBufferedEvents  bool                      // delete buffered events from persistence

		executionInfo  *persistenceblobs.WorkflowExecutionInfo // Workflow mutable state info.
		executionState *persistenceblobs.WorkflowExecutionState
		nextEventID    int64

		hBuilder *historyBuilder

		// in memory only attributes
		// indicate the current version
		currentVersion int64
		// indicates whether there are buffered events in persistence
		hasBufferedEventsInDB bool
		// indicates the workflow state in DB, can be used to calculate
		// whether this workflow is pointed by current workflow record
		stateInDB enumsspb.WorkflowExecutionState
		// indicates the next event ID in DB, for conditional update
		nextEventIDInDB int64
		// namespace entry contains a snapshot of namespace
		// NOTE: do not use the failover version inside, use currentVersion above
		namespaceEntry *cache.NamespaceCacheEntry
		// record if a event has been applied to mutable state
		// TODO: persist this to db
		appliedEvents map[string]struct{}

		insertTransferTasks    []persistence.Task
		insertReplicationTasks []persistence.Task
		insertTimerTasks       []persistence.Task

		// do not rely on this, this is only updated on
		// Load() and closeTransactionXXX methods. So when
		// a transaction is in progress, this value will be
		// wrong. This exist primarily for visibility via CLI
		checksum persistenceblobs.Checksum

		taskGenerator       mutableStateTaskGenerator
		workflowTaskManager mutableStateWorkflowTaskManager
		queryRegistry       queryRegistry

		shard           ShardContext
		clusterMetadata cluster.Metadata
		eventsCache     eventsCache
		config          *Config
		timeSource      clock.TimeSource
		logger          log.Logger
		metricsClient   metrics.Client
	}
)

var _ mutableState = (*mutableStateBuilder)(nil)

func newMutableStateBuilder(
	shard ShardContext,
	eventsCache eventsCache,
	logger log.Logger,
	namespaceEntry *cache.NamespaceCacheEntry,
) *mutableStateBuilder {
	s := &mutableStateBuilder{
		updateActivityInfos:            make(map[*persistenceblobs.ActivityInfo]struct{}),
		pendingActivityTimerHeartbeats: make(map[int64]time.Time),
		pendingActivityInfoIDs:         make(map[int64]*persistenceblobs.ActivityInfo),
		pendingActivityIDToEventID:     make(map[string]int64),
		deleteActivityInfos:            make(map[int64]struct{}),
		syncActivityTasks:              make(map[int64]struct{}),

		pendingTimerInfoIDs:     make(map[string]*persistenceblobs.TimerInfo),
		pendingTimerEventIDToID: make(map[int64]string),
		updateTimerInfos:        make(map[*persistenceblobs.TimerInfo]struct{}),
		deleteTimerInfos:        make(map[string]struct{}),

		updateChildExecutionInfos:    make(map[*persistenceblobs.ChildExecutionInfo]struct{}),
		pendingChildExecutionInfoIDs: make(map[int64]*persistenceblobs.ChildExecutionInfo),
		deleteChildExecutionInfo:     nil,

		updateRequestCancelInfos:    make(map[*persistenceblobs.RequestCancelInfo]struct{}),
		pendingRequestCancelInfoIDs: make(map[int64]*persistenceblobs.RequestCancelInfo),
		deleteRequestCancelInfo:     nil,

		updateSignalInfos:    make(map[*persistenceblobs.SignalInfo]struct{}),
		pendingSignalInfoIDs: make(map[int64]*persistenceblobs.SignalInfo),
		deleteSignalInfo:     nil,

		updateSignalRequestedIDs:  make(map[string]struct{}),
		pendingSignalRequestedIDs: make(map[string]struct{}),
		deleteSignalRequestedID:   "",

		currentVersion:        namespaceEntry.GetFailoverVersion(),
		hasBufferedEventsInDB: false,
		stateInDB:             enumsspb.WORKFLOW_EXECUTION_STATE_VOID,
		nextEventIDInDB:       0,
		namespaceEntry:        namespaceEntry,
		appliedEvents:         make(map[string]struct{}),

		queryRegistry: newQueryRegistry(),

		shard:           shard,
		clusterMetadata: shard.GetClusterMetadata(),
		eventsCache:     eventsCache,
		config:          shard.GetConfig(),
		timeSource:      shard.GetTimeSource(),
		logger:          logger,
		metricsClient:   shard.GetMetricsClient(),
	}
	s.executionInfo = &persistenceblobs.WorkflowExecutionInfo{
		WorkflowTaskVersion:    common.EmptyVersion,
		WorkflowTaskScheduleId: common.EmptyEventID,
		WorkflowTaskStartedId:  common.EmptyEventID,
		WorkflowTaskRequestId:  emptyUUID,
		WorkflowTaskTimeout:    timestamp.DurationFromSeconds(0),
		WorkflowTaskAttempt:    1,

		LastProcessedEvent: common.EmptyEventID,
	}
	s.nextEventID = common.FirstEventID
	s.executionState = &persistenceblobs.WorkflowExecutionState{State: enumsspb.WORKFLOW_EXECUTION_STATE_CREATED,
		Status: enumspb.WORKFLOW_EXECUTION_STATUS_RUNNING}

	s.hBuilder = newHistoryBuilder(s, logger)
	s.taskGenerator = newMutableStateTaskGenerator(shard.GetNamespaceCache(), s.logger, s)
	s.workflowTaskManager = newMutableStateWorkflowTaskManager(s)

	return s
}

func newMutableStateBuilderWithVersionHistories(
	shard ShardContext,
	eventsCache eventsCache,
	logger log.Logger,
	namespaceEntry *cache.NamespaceCacheEntry,
) *mutableStateBuilder {

	s := newMutableStateBuilder(shard, eventsCache, logger, namespaceEntry)
	s.executionInfo.VersionHistories = versionhistory.NewVHS(&historyspb.VersionHistory{})
	return s
}

func (e *mutableStateBuilder) CopyToPersistence() *persistence.WorkflowMutableState {
	state := &persistence.WorkflowMutableState{}

	state.ActivityInfos = e.pendingActivityInfoIDs
	state.TimerInfos = e.pendingTimerInfoIDs
	state.ChildExecutionInfos = e.pendingChildExecutionInfoIDs
	state.RequestCancelInfos = e.pendingRequestCancelInfoIDs
	state.SignalInfos = e.pendingSignalInfoIDs
	state.SignalRequestedIDs = e.pendingSignalRequestedIDs
	state.ExecutionInfo = e.executionInfo
	state.ExecutionState = e.executionState
	state.NextEventID = e.nextEventID
	state.BufferedEvents = e.bufferedEvents
	state.Checksum = e.checksum

	return state
}

func (e *mutableStateBuilder) Load(
	state *persistence.WorkflowMutableState,
) {

	e.pendingActivityInfoIDs = state.ActivityInfos
	for _, activityInfo := range state.ActivityInfos {
		e.pendingActivityIDToEventID[activityInfo.ActivityId] = activityInfo.ScheduleId
		if (activityInfo.TimerTaskStatus & timerTaskStatusCreatedHeartbeat) > 0 {
			// Sets last pending timer heartbeat to year 2000.
			// This ensures at least one heartbeat task will be processed for the pending activity.
			e.pendingActivityTimerHeartbeats[activityInfo.ScheduleId] = time.Unix(946684800, 0)
		}
	}
	e.pendingTimerInfoIDs = state.TimerInfos
	for _, timerInfo := range state.TimerInfos {
		e.pendingTimerEventIDToID[timerInfo.GetStartedId()] = timerInfo.GetTimerId()
	}
	e.pendingChildExecutionInfoIDs = state.ChildExecutionInfos
	e.pendingRequestCancelInfoIDs = state.RequestCancelInfos
	e.pendingSignalInfoIDs = state.SignalInfos
	e.pendingSignalRequestedIDs = state.SignalRequestedIDs
	e.executionInfo = state.ExecutionInfo
	e.executionState = state.ExecutionState
	e.nextEventID = state.NextEventID

	e.bufferedEvents = state.BufferedEvents

	e.currentVersion = common.EmptyVersion
	e.hasBufferedEventsInDB = len(e.bufferedEvents) > 0
	e.stateInDB = state.ExecutionState.State
	e.nextEventIDInDB = state.NextEventID
	e.checksum = state.Checksum

	if len(state.Checksum.Value) > 0 {
		switch {
		case e.shouldInvalidateCheckum():
			e.checksum = persistenceblobs.Checksum{}
			e.metricsClient.IncCounter(metrics.WorkflowContextScope, metrics.MutableStateChecksumInvalidated)
		case e.shouldVerifyChecksum():
			if err := verifyMutableStateChecksum(e, state.Checksum); err != nil {
				// we ignore checksum verification errors for now until this
				// feature is tested and/or we have mechanisms in place to deal
				// with these types of errors
				e.metricsClient.IncCounter(metrics.WorkflowContextScope, metrics.MutableStateChecksumMismatch)
				e.logError("mutable state checksum mismatch", tag.Error(err))
			}
		}
	}
}

func (e *mutableStateBuilder) GetCurrentBranchToken() ([]byte, error) {
	if e.executionInfo.VersionHistories != nil {
		currentVersionHistory, err := versionhistory.GetCurrentVersionHistory(e.executionInfo.VersionHistories)
		if err != nil {
			return nil, err
		}
		return currentVersionHistory.GetBranchToken(), nil
	}
	return e.executionInfo.EventBranchToken, nil
}

// set treeID/historyBranches
func (e *mutableStateBuilder) SetHistoryTree(
	treeID string,
) error {

	initialBranchToken, err := persistence.NewHistoryBranchToken(treeID)
	if err != nil {
		return err
	}
	return e.SetCurrentBranchToken(initialBranchToken)
}

func (e *mutableStateBuilder) SetCurrentBranchToken(
	branchToken []byte,
) error {

	exeInfo := e.GetExecutionInfo()
	if e.executionInfo.VersionHistories == nil {
		exeInfo.EventBranchToken = branchToken
		return nil
	}

	currentVersionHistory, err := versionhistory.GetCurrentVersionHistory(e.executionInfo.VersionHistories)
	if err != nil {
		return err
	}
	return versionhistory.SetBranchToken(currentVersionHistory, branchToken)
}

func (e *mutableStateBuilder) SetNextEventID(nextEventID int64) {
	e.nextEventID = nextEventID
}

func (e *mutableStateBuilder) GetHistoryBuilder() *historyBuilder {
	return e.hBuilder
}

func (e *mutableStateBuilder) SetHistoryBuilder(hBuilder *historyBuilder) {
	e.hBuilder = hBuilder
}

func (e *mutableStateBuilder) GetExecutionInfo() *persistenceblobs.WorkflowExecutionInfo {
	return e.executionInfo
}

func (e *mutableStateBuilder) GetExecutionState() *persistenceblobs.WorkflowExecutionState {
	return e.executionState
}

func (e *mutableStateBuilder) FlushBufferedEvents() error {
	// put new events into 2 buckets:
	//  1) if the event was added while there was in-flight workflow task, then put it in buffered bucket
	//  2) otherwise, put it in committed bucket
	var newBufferedEvents []*historypb.HistoryEvent
	var newCommittedEvents []*historypb.HistoryEvent
	for _, event := range e.hBuilder.history {
		if event.GetEventId() == common.BufferedEventID {
			newBufferedEvents = append(newBufferedEvents, event)
		} else {
			newCommittedEvents = append(newCommittedEvents, event)
		}
	}

	// Sometimes we see buffered events are out of order when read back from database.  This is mostly not an issue
	// except in the Activity case where ActivityStarted and ActivityCompleted gets out of order.  The following code
	// is added to reorder buffered events to guarantee all activity completion events will always be processed at the end.
	var reorderedEvents []*historypb.HistoryEvent
	reorderFunc := func(bufferedEvents []*historypb.HistoryEvent) {
		for _, event := range bufferedEvents {
			switch event.GetEventType() {
			case enumspb.EVENT_TYPE_ACTIVITY_TASK_COMPLETED,
				enumspb.EVENT_TYPE_ACTIVITY_TASK_FAILED,
				enumspb.EVENT_TYPE_ACTIVITY_TASK_CANCELED,
				enumspb.EVENT_TYPE_ACTIVITY_TASK_TIMED_OUT:
				reorderedEvents = append(reorderedEvents, event)
			case enumspb.EVENT_TYPE_CHILD_WORKFLOW_EXECUTION_COMPLETED,
				enumspb.EVENT_TYPE_CHILD_WORKFLOW_EXECUTION_FAILED,
				enumspb.EVENT_TYPE_CHILD_WORKFLOW_EXECUTION_CANCELED,
				enumspb.EVENT_TYPE_CHILD_WORKFLOW_EXECUTION_TIMED_OUT,
				enumspb.EVENT_TYPE_CHILD_WORKFLOW_EXECUTION_TERMINATED:
				reorderedEvents = append(reorderedEvents, event)
			default:
				newCommittedEvents = append(newCommittedEvents, event)
			}
		}
	}

	// no workflow task in-flight, flush all buffered events to committed bucket
	if !e.HasInFlightWorkflowTask() {
		// flush persisted buffered events
		if len(e.bufferedEvents) > 0 {
			reorderFunc(e.bufferedEvents)
			e.bufferedEvents = nil
		}
		if e.hasBufferedEventsInDB {
			e.clearBufferedEvents = true
		}

		// flush pending buffered events
		reorderFunc(e.updateBufferedEvents)
		// clear pending buffered events
		e.updateBufferedEvents = nil

		// Put back all the reordered buffer events at the end
		if len(reorderedEvents) > 0 {
			newCommittedEvents = append(newCommittedEvents, reorderedEvents...)
		}

		// flush new buffered events that were not saved to persistence yet
		newCommittedEvents = append(newCommittedEvents, newBufferedEvents...)
		newBufferedEvents = nil
	}

	newCommittedEvents = e.trimEventsAfterWorkflowClose(newCommittedEvents)
	e.hBuilder.history = newCommittedEvents
	// make sure all new committed events have correct EventID
	e.assignEventIDToBufferedEvents()
	if err := e.assignTaskIDToEvents(); err != nil {
		return err
	}

	// if workflow task is not closed yet, and there are new buffered events, then put those to the pending buffer
	if e.HasInFlightWorkflowTask() && len(newBufferedEvents) > 0 {
		e.updateBufferedEvents = newBufferedEvents
	}

	return nil
}

func (e *mutableStateBuilder) UpdateCurrentVersion(
	version int64,
	forceUpdate bool,
) error {

	if state, _ := e.GetWorkflowStateStatus(); state == enumsspb.WORKFLOW_EXECUTION_STATE_COMPLETED {
		// do not update current version only when workflow is completed
		return nil
	}

	if e.executionInfo.VersionHistories != nil {
		versionHistory, err := versionhistory.GetCurrentVersionHistory(e.executionInfo.VersionHistories)
		if err != nil {
			return err
		}

		if !versionhistory.IsEmpty(versionHistory) {
			// this make sure current version >= last write version
			versionHistoryItem, err := versionhistory.GetLastItem(versionHistory)
			if err != nil {
				return err
			}
			e.currentVersion = versionHistoryItem.GetVersion()
		}

		if version > e.currentVersion || forceUpdate {
			e.currentVersion = version
		}

		return nil
	}

	// TODO: All mutable state should have versioned histories.  Even local namespace should have it to allow for
	// re-replication of local namespaces to other clusters.
	// We probably need an error if mutableState does not have versioned history.
	e.currentVersion = common.EmptyVersion
	return nil
}

func (e *mutableStateBuilder) GetCurrentVersion() int64 {

	if e.executionInfo.VersionHistories != nil {
		return e.currentVersion
	}

	return common.EmptyVersion
}

func (e *mutableStateBuilder) GetStartVersion() (int64, error) {

	if e.executionInfo.VersionHistories != nil {
		versionHistory, err := versionhistory.GetCurrentVersionHistory(e.executionInfo.VersionHistories)
		if err != nil {
			return 0, err
		}
		firstItem, err := versionhistory.GetFirstItem(versionHistory)
		if err != nil {
			return 0, err
		}
		return firstItem.GetVersion(), nil
	}

	return common.EmptyVersion, nil
}

func (e *mutableStateBuilder) GetLastWriteVersion() (int64, error) {

	if e.executionInfo.VersionHistories != nil {
		versionHistory, err := versionhistory.GetCurrentVersionHistory(e.executionInfo.VersionHistories)
		if err != nil {
			return 0, err
		}
		lastItem, err := versionhistory.GetLastItem(versionHistory)
		if err != nil {
			return 0, err
		}
		return lastItem.GetVersion(), nil
	}

	return common.EmptyVersion, nil
}

func (e *mutableStateBuilder) scanForBufferedActivityCompletion(
	scheduleID int64,
) *historypb.HistoryEvent {
	var completionEvent *historypb.HistoryEvent

	completionEvent = scanForBufferedActivityCompletion(scheduleID, e.bufferedEvents)
	if completionEvent != nil {
		return completionEvent
	}

	return scanForBufferedActivityCompletion(scheduleID, e.updateBufferedEvents)
}

func scanForBufferedActivityCompletion(
	scheduleID int64,
	events []*historypb.HistoryEvent,
) *historypb.HistoryEvent {
	for _, event := range events {
		switch event.GetEventType() {
		case enumspb.EVENT_TYPE_ACTIVITY_TASK_COMPLETED:
			if event.GetActivityTaskCompletedEventAttributes().GetScheduledEventId() == scheduleID {
				return event
			}

		case enumspb.EVENT_TYPE_ACTIVITY_TASK_FAILED:
			if event.GetActivityTaskFailedEventAttributes().GetScheduledEventId() == scheduleID {
				return event
			}

		case enumspb.EVENT_TYPE_ACTIVITY_TASK_TIMED_OUT:
			if event.GetActivityTaskTimedOutEventAttributes().GetScheduledEventId() == scheduleID {
				return event
			}

		case enumspb.EVENT_TYPE_ACTIVITY_TASK_CANCELED:
			if event.GetActivityTaskCanceledEventAttributes().GetScheduledEventId() == scheduleID {
				return event
			}
		}
	}

	// Completion event not found
	return nil
}

func (e *mutableStateBuilder) checkAndClearTimerFiredEvent(
	timerID string,
) *historypb.HistoryEvent {

	var timerEvent *historypb.HistoryEvent

	e.bufferedEvents, timerEvent = checkAndClearTimerFiredEvent(e.bufferedEvents, timerID)
	if timerEvent != nil {
		return timerEvent
	}
	e.updateBufferedEvents, timerEvent = checkAndClearTimerFiredEvent(e.updateBufferedEvents, timerID)
	if timerEvent != nil {
		return timerEvent
	}
	e.hBuilder.history, timerEvent = checkAndClearTimerFiredEvent(e.hBuilder.history, timerID)
	return timerEvent
}

func checkAndClearTimerFiredEvent(
	events []*historypb.HistoryEvent,
	timerID string,
) ([]*historypb.HistoryEvent, *historypb.HistoryEvent) {
	// go over all history events. if we find a timer fired event for the given
	// timerID, clear it
	timerFiredIdx := -1
	for idx, event := range events {
		if event.GetEventType() == enumspb.EVENT_TYPE_TIMER_FIRED &&
			event.GetTimerFiredEventAttributes().GetTimerId() == timerID {
			timerFiredIdx = idx
			break
		}
	}
	if timerFiredIdx == -1 {
		return events, nil
	}

	timerEvent := events[timerFiredIdx]
	return append(events[:timerFiredIdx], events[timerFiredIdx+1:]...), timerEvent
}

func (e *mutableStateBuilder) trimEventsAfterWorkflowClose(
	input []*historypb.HistoryEvent,
) []*historypb.HistoryEvent {

	if len(input) == 0 {
		return input
	}

	nextIndex := 0

loop:
	for _, event := range input {
		nextIndex++

		switch event.GetEventType() {
		case enumspb.EVENT_TYPE_WORKFLOW_EXECUTION_COMPLETED,
			enumspb.EVENT_TYPE_WORKFLOW_EXECUTION_FAILED,
			enumspb.EVENT_TYPE_WORKFLOW_EXECUTION_TIMED_OUT,
			enumspb.EVENT_TYPE_WORKFLOW_EXECUTION_TERMINATED,
			enumspb.EVENT_TYPE_WORKFLOW_EXECUTION_CONTINUED_AS_NEW,
			enumspb.EVENT_TYPE_WORKFLOW_EXECUTION_CANCELED:

			break loop
		}
	}

	return input[0:nextIndex]
}

func (e *mutableStateBuilder) assignEventIDToBufferedEvents() {
	newCommittedEvents := e.hBuilder.history

	scheduledIDToStartedID := make(map[int64]int64)
	for _, event := range newCommittedEvents {
		if event.GetEventId() != common.BufferedEventID {
			continue
		}

		eventID := e.nextEventID
		event.EventId = eventID
		e.increaseNextEventID()

		switch event.GetEventType() {
		case enumspb.EVENT_TYPE_ACTIVITY_TASK_STARTED:
			attributes := event.GetActivityTaskStartedEventAttributes()
			scheduledID := attributes.GetScheduledEventId()
			scheduledIDToStartedID[scheduledID] = eventID
			if ai, ok := e.GetActivityInfo(scheduledID); ok {
				ai.StartedId = eventID
				e.updateActivityInfos[ai] = struct{}{}
			}
		case enumspb.EVENT_TYPE_CHILD_WORKFLOW_EXECUTION_STARTED:
			attributes := event.GetChildWorkflowExecutionStartedEventAttributes()
			initiatedID := attributes.GetInitiatedEventId()
			scheduledIDToStartedID[initiatedID] = eventID
			if ci, ok := e.GetChildExecutionInfo(initiatedID); ok {
				ci.StartedId = eventID
				e.updateChildExecutionInfos[ci] = struct{}{}
			}
		case enumspb.EVENT_TYPE_ACTIVITY_TASK_COMPLETED:
			attributes := event.GetActivityTaskCompletedEventAttributes()
			if startedID, ok := scheduledIDToStartedID[attributes.GetScheduledEventId()]; ok {
				attributes.StartedEventId = startedID
			}
		case enumspb.EVENT_TYPE_ACTIVITY_TASK_FAILED:
			attributes := event.GetActivityTaskFailedEventAttributes()
			if startedID, ok := scheduledIDToStartedID[attributes.GetScheduledEventId()]; ok {
				attributes.StartedEventId = startedID
			}
		case enumspb.EVENT_TYPE_ACTIVITY_TASK_TIMED_OUT:
			attributes := event.GetActivityTaskTimedOutEventAttributes()
			if startedID, ok := scheduledIDToStartedID[attributes.GetScheduledEventId()]; ok {
				attributes.StartedEventId = startedID
			}
		case enumspb.EVENT_TYPE_ACTIVITY_TASK_CANCELED:
			attributes := event.GetActivityTaskCanceledEventAttributes()
			if startedID, ok := scheduledIDToStartedID[attributes.GetScheduledEventId()]; ok {
				attributes.StartedEventId = startedID
			}
		case enumspb.EVENT_TYPE_CHILD_WORKFLOW_EXECUTION_COMPLETED:
			attributes := event.GetChildWorkflowExecutionCompletedEventAttributes()
			if startedID, ok := scheduledIDToStartedID[attributes.GetInitiatedEventId()]; ok {
				attributes.StartedEventId = startedID
			}
		case enumspb.EVENT_TYPE_CHILD_WORKFLOW_EXECUTION_FAILED:
			attributes := event.GetChildWorkflowExecutionFailedEventAttributes()
			if startedID, ok := scheduledIDToStartedID[attributes.GetInitiatedEventId()]; ok {
				attributes.StartedEventId = startedID
			}
		case enumspb.EVENT_TYPE_CHILD_WORKFLOW_EXECUTION_TIMED_OUT:
			attributes := event.GetChildWorkflowExecutionTimedOutEventAttributes()
			if startedID, ok := scheduledIDToStartedID[attributes.GetInitiatedEventId()]; ok {
				attributes.StartedEventId = startedID
			}
		case enumspb.EVENT_TYPE_CHILD_WORKFLOW_EXECUTION_CANCELED:
			attributes := event.GetChildWorkflowExecutionCanceledEventAttributes()
			if startedID, ok := scheduledIDToStartedID[attributes.GetInitiatedEventId()]; ok {
				attributes.StartedEventId = startedID
			}
		case enumspb.EVENT_TYPE_CHILD_WORKFLOW_EXECUTION_TERMINATED:
			attributes := event.GetChildWorkflowExecutionTerminatedEventAttributes()
			if startedID, ok := scheduledIDToStartedID[attributes.GetInitiatedEventId()]; ok {
				attributes.StartedEventId = startedID
			}
		}
	}
}

func (e *mutableStateBuilder) assignTaskIDToEvents() error {

	// assign task IDs to all history events
	// first transient events
	numTaskIDs := len(e.hBuilder.transientHistory)
	if numTaskIDs > 0 {
		taskIDs, err := e.shard.GenerateTransferTaskIDs(numTaskIDs)
		if err != nil {
			return err
		}

		for index, event := range e.hBuilder.transientHistory {
			if event.GetTaskId() == common.EmptyEventTaskID {
				taskID := taskIDs[index]
				event.TaskId = taskID
				e.executionInfo.LastEventTaskId = taskID
			}
		}
	}

	// then normal events
	numTaskIDs = len(e.hBuilder.history)
	if numTaskIDs > 0 {
		taskIDs, err := e.shard.GenerateTransferTaskIDs(numTaskIDs)
		if err != nil {
			return err
		}

		for index, event := range e.hBuilder.history {
			if event.GetTaskId() == common.EmptyEventTaskID {
				taskID := taskIDs[index]
				event.TaskId = taskID
				e.executionInfo.LastEventTaskId = taskID
			}
		}
	}

	return nil
}

func (e *mutableStateBuilder) IsCurrentWorkflowGuaranteed() bool {
	// stateInDB is used like a bloom filter:
	//
	// 1. stateInDB being created / running meaning that this workflow must be the current
	//  workflow (assuming there is no rebuild of mutable state).
	// 2. stateInDB being completed does not guarantee this workflow being the current workflow
	// 3. stateInDB being zombie guarantees this workflow not being the current workflow
	// 4. stateInDB cannot be void, void is only possible when mutable state is just initialized

	switch e.stateInDB {
	case enumsspb.WORKFLOW_EXECUTION_STATE_VOID:
		return false
	case enumsspb.WORKFLOW_EXECUTION_STATE_CREATED:
		return true
	case enumsspb.WORKFLOW_EXECUTION_STATE_RUNNING:
		return true
	case enumsspb.WORKFLOW_EXECUTION_STATE_COMPLETED:
		return false
	case enumsspb.WORKFLOW_EXECUTION_STATE_ZOMBIE:
		return false
	case enumsspb.WORKFLOW_EXECUTION_STATE_CORRUPTED:
		return false
	default:
		panic(fmt.Sprintf("unknown workflow state: %v", e.executionState.State))
	}
}

func (e *mutableStateBuilder) GetNamespaceEntry() *cache.NamespaceCacheEntry {
	return e.namespaceEntry
}

func (e *mutableStateBuilder) IsStickyTaskQueueEnabled() bool {
	if e.executionInfo.StickyTaskQueue == "" {
		return false
	}
	ttl := e.config.StickyTTL(e.GetNamespaceEntry().GetInfo().Name)
	if e.timeSource.Now().After(timestamp.TimeValue(e.executionInfo.LastUpdateTime).Add(ttl)) {
		return false
	}
	return true
}

func (e *mutableStateBuilder) CreateNewHistoryEvent(
	eventType enumspb.EventType,
) *historypb.HistoryEvent {

	return e.CreateNewHistoryEventWithTime(eventType, e.timeSource.Now())
}

func (e *mutableStateBuilder) CreateNewHistoryEventWithTime(
	eventType enumspb.EventType,
	time time.Time,
) *historypb.HistoryEvent {
	eventID := e.nextEventID
	if e.shouldBufferEvent(eventType) {
		eventID = common.BufferedEventID
	} else {
		// only increase NextEventID if event is not buffered
		e.increaseNextEventID()
	}

	historyEvent := &historypb.HistoryEvent{}
	historyEvent.EventId = eventID
	historyEvent.EventTime = &time
	historyEvent.EventType = eventType
	historyEvent.Version = e.GetCurrentVersion()
	historyEvent.TaskId = common.EmptyEventTaskID

	return historyEvent
}

func (e *mutableStateBuilder) shouldBufferEvent(
	eventType enumspb.EventType,
) bool {

	switch eventType {
	case // do not buffer for workflow state change
		enumspb.EVENT_TYPE_WORKFLOW_EXECUTION_STARTED,
		enumspb.EVENT_TYPE_WORKFLOW_EXECUTION_COMPLETED,
		enumspb.EVENT_TYPE_WORKFLOW_EXECUTION_FAILED,
		enumspb.EVENT_TYPE_WORKFLOW_EXECUTION_TIMED_OUT,
		enumspb.EVENT_TYPE_WORKFLOW_EXECUTION_TERMINATED,
		enumspb.EVENT_TYPE_WORKFLOW_EXECUTION_CONTINUED_AS_NEW,
		enumspb.EVENT_TYPE_WORKFLOW_EXECUTION_CANCELED:
		return false
	case // workflow task event should not be buffered
		enumspb.EVENT_TYPE_WORKFLOW_TASK_SCHEDULED,
		enumspb.EVENT_TYPE_WORKFLOW_TASK_STARTED,
		enumspb.EVENT_TYPE_WORKFLOW_TASK_COMPLETED,
		enumspb.EVENT_TYPE_WORKFLOW_TASK_FAILED,
		enumspb.EVENT_TYPE_WORKFLOW_TASK_TIMED_OUT:
		return false
	case // events generated directly from commands should not be buffered
		// workflow complete, failed, cancelled and continue-as-new events are duplication of above
		// just put is here for reference
		// workflow.EventTypeWorkflowExecutionCompleted,
		// workflow.EventTypeWorkflowExecutionFailed,
		// workflow.EventTypeWorkflowExecutionCanceled,
		// workflow.EventTypeWorkflowExecutionContinuedAsNew,
		enumspb.EVENT_TYPE_ACTIVITY_TASK_SCHEDULED,
		enumspb.EVENT_TYPE_ACTIVITY_TASK_CANCEL_REQUESTED,
		enumspb.EVENT_TYPE_TIMER_STARTED,
		// CommandTypeCancelTimer is an exception. This command will be mapped
		// to workflow.EventTypeTimerCanceled.
		// This event should not be buffered. Ref: historyEngine, search for "workflow.CommandTypeCancelTimer"
		enumspb.EVENT_TYPE_TIMER_CANCELED,
		enumspb.EVENT_TYPE_REQUEST_CANCEL_EXTERNAL_WORKFLOW_EXECUTION_INITIATED,
		enumspb.EVENT_TYPE_MARKER_RECORDED,
		enumspb.EVENT_TYPE_START_CHILD_WORKFLOW_EXECUTION_INITIATED,
		enumspb.EVENT_TYPE_SIGNAL_EXTERNAL_WORKFLOW_EXECUTION_INITIATED,
		enumspb.EVENT_TYPE_UPSERT_WORKFLOW_SEARCH_ATTRIBUTES:
		// do not buffer event if event is directly generated from a corresponding command

		// sanity check there is no workflow task on the fly
		if e.HasInFlightWorkflowTask() {
			msg := fmt.Sprintf("history mutable state is processing event: %v while there is workflow task pending. "+
				"namespaceID: %v, workflow ID: %v, run ID: %v.", eventType, e.executionInfo.NamespaceId, e.executionInfo.WorkflowId, e.executionState.RunId)
			panic(msg)
		}
		return false
	default:
		return true
	}
}

func (e *mutableStateBuilder) GetWorkflowType() *commonpb.WorkflowType {
	wType := &commonpb.WorkflowType{}
	wType.Name = e.executionInfo.WorkflowTypeName

	return wType
}

func (e *mutableStateBuilder) GetQueryRegistry() queryRegistry {
	return e.queryRegistry
}

func (e *mutableStateBuilder) GetActivityScheduledEvent(
	scheduleEventID int64,
) (*historypb.HistoryEvent, error) {

	ai, ok := e.pendingActivityInfoIDs[scheduleEventID]
	if !ok {
		return nil, ErrMissingActivityInfo
	}

	currentBranchToken, err := e.GetCurrentBranchToken()
	if err != nil {
		return nil, err
	}
	scheduledEvent, err := e.eventsCache.getEvent(
		e.executionInfo.NamespaceId,
		e.executionInfo.WorkflowId,
		e.executionState.RunId,
		ai.ScheduledEventBatchId,
		ai.ScheduleId,
		currentBranchToken,
	)
	if err != nil {
		// do not return the original error
		// since original error can be of type entity not exists
		// which can cause task processing side to fail silently
		return nil, ErrMissingActivityScheduledEvent
	}
	return scheduledEvent, nil
}

// GetActivityInfo gives details about an activity that is currently in progress.
func (e *mutableStateBuilder) GetActivityInfo(
	scheduleEventID int64,
) (*persistenceblobs.ActivityInfo, bool) {

	ai, ok := e.pendingActivityInfoIDs[scheduleEventID]
	return ai, ok
}

// GetActivityInfo gives details about an activity that is currently in progress.
func (e *mutableStateBuilder) GetActivityInfoWithTimerHeartbeat(
	scheduleEventID int64,
) (*persistenceblobs.ActivityInfo, time.Time, bool) {
	ai, ok := e.pendingActivityInfoIDs[scheduleEventID]
	timerVis, ok := e.pendingActivityTimerHeartbeats[scheduleEventID]

	return ai, timerVis, ok
}

// GetActivityByActivityID gives details about an activity that is currently in progress.
func (e *mutableStateBuilder) GetActivityByActivityID(
	activityID string,
) (*persistenceblobs.ActivityInfo, bool) {

	eventID, ok := e.pendingActivityIDToEventID[activityID]
	if !ok {
		return nil, false
	}
	return e.GetActivityInfo(eventID)
}

// GetChildExecutionInfo gives details about a child execution that is currently in progress.
func (e *mutableStateBuilder) GetChildExecutionInfo(
	initiatedEventID int64,
) (*persistenceblobs.ChildExecutionInfo, bool) {

	ci, ok := e.pendingChildExecutionInfoIDs[initiatedEventID]
	return ci, ok
}

// GetChildExecutionInitiatedEvent reads out the ChildExecutionInitiatedEvent from mutable state for in-progress child
// executions
func (e *mutableStateBuilder) GetChildExecutionInitiatedEvent(
	initiatedEventID int64,
) (*historypb.HistoryEvent, error) {

	ci, ok := e.pendingChildExecutionInfoIDs[initiatedEventID]
	if !ok {
		return nil, ErrMissingChildWorkflowInfo
	}

	currentBranchToken, err := e.GetCurrentBranchToken()
	if err != nil {
		return nil, err
	}
	initiatedEvent, err := e.eventsCache.getEvent(
		e.executionInfo.NamespaceId,
		e.executionInfo.WorkflowId,
		e.executionState.RunId,
		ci.InitiatedEventBatchId,
		ci.InitiatedId,
		currentBranchToken,
	)
	if err != nil {
		// do not return the original error
		// since original error can be of type entity not exists
		// which can cause task processing side to fail silently
		return nil, ErrMissingChildWorkflowInitiatedEvent
	}
	return initiatedEvent, nil
}

// GetRequestCancelInfo gives details about a request cancellation that is currently in progress.
func (e *mutableStateBuilder) GetRequestCancelInfo(
	initiatedEventID int64,
) (*persistenceblobs.RequestCancelInfo, bool) {

	ri, ok := e.pendingRequestCancelInfoIDs[initiatedEventID]
	return ri, ok
}

func (e *mutableStateBuilder) GetRetryBackoffDuration(
	failure *failurepb.Failure,
) (time.Duration, enumspb.RetryState) {

	info := e.executionInfo
	if !info.HasRetryPolicy {
		return backoff.NoBackoff, enumspb.RETRY_STATE_RETRY_POLICY_NOT_SET
	}

	return getBackoffInterval(
		e.timeSource.Now(),
		timestamp.TimeValue(info.RetryExpirationTime),
		info.Attempt,
		info.RetryMaximumAttempts,
		info.RetryInitialInterval,
		info.RetryMaximumInterval,
		info.RetryBackoffCoefficient,
		failure,
		info.RetryNonRetryableErrorTypes,
	)
}

func (e *mutableStateBuilder) GetCronBackoffDuration() (time.Duration, error) {
	info := e.executionInfo
	if len(info.CronSchedule) == 0 {
		return backoff.NoBackoff, nil
	}
	// TODO: decide if we can add execution time in execution info.
	executionTime := timestamp.TimeValue(e.executionInfo.StartTime)
	// This only call when doing ContinueAsNew. At this point, the workflow should have a start event
	workflowStartEvent, err := e.GetStartEvent()
	if err != nil {
		e.logError("unable to find workflow start event", tag.ErrorTypeInvalidHistoryAction)
		return backoff.NoBackoff, err
	}
	firstWorkflowTaskBackoff := timestamp.DurationValue(workflowStartEvent.GetWorkflowExecutionStartedEventAttributes().GetFirstWorkflowTaskBackoff())
	executionTime = executionTime.Add(firstWorkflowTaskBackoff)
	return backoff.GetBackoffForNextSchedule(info.CronSchedule, executionTime, e.timeSource.Now()), nil
}

// GetSignalInfo get details about a signal request that is currently in progress.
func (e *mutableStateBuilder) GetSignalInfo(
	initiatedEventID int64,
) (*persistenceblobs.SignalInfo, bool) {

	ri, ok := e.pendingSignalInfoIDs[initiatedEventID]
	return ri, ok
}

// GetCompletionEvent retrieves the workflow completion event from mutable state
func (e *mutableStateBuilder) GetCompletionEvent() (*historypb.HistoryEvent, error) {
	if e.executionState.State != enumsspb.WORKFLOW_EXECUTION_STATE_COMPLETED {
		return nil, ErrMissingWorkflowCompletionEvent
	}

	currentBranchToken, err := e.GetCurrentBranchToken()
	if err != nil {
		return nil, err
	}

	// Completion EventID is always one less than NextEventID after workflow is completed
	completionEventID := e.nextEventID - 1
	firstEventID := e.executionInfo.CompletionEventBatchId
	completionEvent, err := e.eventsCache.getEvent(
		e.executionInfo.NamespaceId,
		e.executionInfo.WorkflowId,
		e.executionState.RunId,
		firstEventID,
		completionEventID,
		currentBranchToken,
	)
	if err != nil {
		// do not return the original error
		// since original error can be of type entity not exists
		// which can cause task processing side to fail silently
		return nil, ErrMissingWorkflowCompletionEvent
	}

	return completionEvent, nil
}

// GetStartEvent retrieves the workflow start event from mutable state
func (e *mutableStateBuilder) GetStartEvent() (*historypb.HistoryEvent, error) {

	currentBranchToken, err := e.GetCurrentBranchToken()
	if err != nil {
		return nil, err
	}

	startEvent, err := e.eventsCache.getEvent(
		e.executionInfo.NamespaceId,
		e.executionInfo.WorkflowId,
		e.executionState.RunId,
		common.FirstEventID,
		common.FirstEventID,
		currentBranchToken,
	)
	if err != nil {
		// do not return the original error
		// since original error can be of type entity not exists
		// which can cause task processing side to fail silently
		return nil, ErrMissingWorkflowStartEvent
	}
	return startEvent, nil
}

// DeletePendingChildExecution deletes details about a ChildExecutionInfo.
func (e *mutableStateBuilder) DeletePendingChildExecution(
	initiatedEventID int64,
) error {

	if _, ok := e.pendingChildExecutionInfoIDs[initiatedEventID]; ok {
		delete(e.pendingChildExecutionInfoIDs, initiatedEventID)
	} else {
		e.logError(
			fmt.Sprintf("unable to find child workflow event ID: %v in mutable state", initiatedEventID),
			tag.ErrorTypeInvalidMutableStateAction,
		)
		// log data inconsistency instead of returning an error
		e.logDataInconsistency()
	}

	e.deleteChildExecutionInfo = &initiatedEventID
	return nil
}

// DeletePendingRequestCancel deletes details about a RequestCancelInfo.
func (e *mutableStateBuilder) DeletePendingRequestCancel(
	initiatedEventID int64,
) error {

	if _, ok := e.pendingRequestCancelInfoIDs[initiatedEventID]; ok {
		delete(e.pendingRequestCancelInfoIDs, initiatedEventID)
	} else {
		e.logError(
			fmt.Sprintf("unable to find request cancel external workflow event ID: %v in mutable state", initiatedEventID),
			tag.ErrorTypeInvalidMutableStateAction,
		)
		// log data inconsistency instead of returning an error
		e.logDataInconsistency()
	}

	e.deleteRequestCancelInfo = &initiatedEventID
	return nil
}

// DeletePendingSignal deletes details about a SignalInfo
func (e *mutableStateBuilder) DeletePendingSignal(
	initiatedEventID int64,
) error {

	if _, ok := e.pendingSignalInfoIDs[initiatedEventID]; ok {
		delete(e.pendingSignalInfoIDs, initiatedEventID)
	} else {
		e.logError(
			fmt.Sprintf("unable to find signal external workflow event ID: %v in mutable state", initiatedEventID),
			tag.ErrorTypeInvalidMutableStateAction,
		)
		// log data inconsistency instead of returning an error
		e.logDataInconsistency()
	}

	e.deleteSignalInfo = &initiatedEventID
	return nil
}

func (e *mutableStateBuilder) writeEventToCache(
	event *historypb.HistoryEvent,
) {

	// For start event: store it within events cache so the recordWorkflowStarted transfer task doesn't need to
	// load it from database
	// For completion event: store it within events cache so we can communicate the result to parent execution
	// during the processing of DeleteTransferTask without loading this event from database
	e.eventsCache.putEvent(
		e.executionInfo.NamespaceId,
		e.executionInfo.WorkflowId,
		e.executionState.RunId,
		event.GetEventId(),
		event,
	)
}

func (e *mutableStateBuilder) HasParentExecution() bool {
	return e.executionInfo.ParentNamespaceId != "" && e.executionInfo.ParentWorkflowId != ""
}

func (e *mutableStateBuilder) UpdateActivityProgress(
	ai *persistenceblobs.ActivityInfo,
	request *workflowservice.RecordActivityTaskHeartbeatRequest,
) {
	ai.Version = e.GetCurrentVersion()
	ai.LastHeartbeatDetails = request.Details
	now := e.timeSource.Now()
	ai.LastHeartbeatUpdateTime = &now
	e.updateActivityInfos[ai] = struct{}{}
	e.syncActivityTasks[ai.ScheduleId] = struct{}{}
}

// ReplicateActivityInfo replicate the necessary activity information
func (e *mutableStateBuilder) ReplicateActivityInfo(
	request *historyservice.SyncActivityRequest,
	resetActivityTimerTaskStatus bool,
) error {
	ai, ok := e.pendingActivityInfoIDs[request.GetScheduledId()]
	if !ok {
		e.logError(
			fmt.Sprintf("unable to find activity event ID: %v in mutable state", request.GetScheduledId()),
			tag.ErrorTypeInvalidMutableStateAction,
		)
		return ErrMissingActivityInfo
	}

	ai.Version = request.GetVersion()
	ai.ScheduledTime = request.GetScheduledTime()
	ai.StartedId = request.GetStartedId()
	ai.LastHeartbeatUpdateTime = request.GetLastHeartbeatTime()
	if ai.StartedId == common.EmptyEventID {
		ai.StartedTime = timestamp.TimePtr(time.Time{})
	} else {
		ai.StartedTime = request.GetStartedTime()
	}
	ai.LastHeartbeatDetails = request.GetDetails()
	ai.Attempt = request.GetAttempt()
	ai.RetryLastWorkerIdentity = request.GetLastWorkerIdentity()
	ai.RetryLastFailure = request.GetLastFailure()

	if resetActivityTimerTaskStatus {
		ai.TimerTaskStatus = timerTaskStatusNone
	}

	e.updateActivityInfos[ai] = struct{}{}
	return nil
}

// UpdateActivity updates an activity
func (e *mutableStateBuilder) UpdateActivity(
	ai *persistenceblobs.ActivityInfo,
) error {

	if _, ok := e.pendingActivityInfoIDs[ai.ScheduleId]; !ok {
		e.logError(
			fmt.Sprintf("unable to find activity ID: %v in mutable state", ai.ActivityId),
			tag.ErrorTypeInvalidMutableStateAction,
		)
		return ErrMissingActivityInfo
	}

	e.pendingActivityInfoIDs[ai.ScheduleId] = ai
	e.updateActivityInfos[ai] = struct{}{}
	return nil
}

// UpdateActivity updates an activity
func (e *mutableStateBuilder) UpdateActivityWithTimerHeartbeat(
	ai *persistenceblobs.ActivityInfo,
	timerTimeoutVisibility time.Time,
) error {

	err := e.UpdateActivity(ai)
	if err != nil {
		return err
	}

	e.pendingActivityTimerHeartbeats[ai.ScheduleId] = timerTimeoutVisibility
	return nil
}

// DeleteActivity deletes details about an activity.
func (e *mutableStateBuilder) DeleteActivity(
	scheduleEventID int64,
) error {

	if activityInfo, ok := e.pendingActivityInfoIDs[scheduleEventID]; ok {
		delete(e.pendingActivityInfoIDs, scheduleEventID)
		delete(e.pendingActivityTimerHeartbeats, scheduleEventID)

		if _, ok = e.pendingActivityIDToEventID[activityInfo.ActivityId]; ok {
			delete(e.pendingActivityIDToEventID, activityInfo.ActivityId)
		} else {
			e.logError(
				fmt.Sprintf("unable to find activity ID: %v in mutable state", activityInfo.ActivityId),
				tag.ErrorTypeInvalidMutableStateAction,
			)
			// log data inconsistency instead of returning an error
			e.logDataInconsistency()
		}
	} else {
		e.logError(
			fmt.Sprintf("unable to find activity event id: %v in mutable state", scheduleEventID),
			tag.ErrorTypeInvalidMutableStateAction,
		)
		// log data inconsistency instead of returning an error
		e.logDataInconsistency()
	}

	e.deleteActivityInfos[scheduleEventID] = struct{}{}
	return nil
}

// GetUserTimerInfo gives details about a user timer.
func (e *mutableStateBuilder) GetUserTimerInfo(
	timerID string,
) (*persistenceblobs.TimerInfo, bool) {

	timerInfo, ok := e.pendingTimerInfoIDs[timerID]
	return timerInfo, ok
}

// GetUserTimerInfoByEventID gives details about a user timer.
func (e *mutableStateBuilder) GetUserTimerInfoByEventID(
	startEventID int64,
) (*persistenceblobs.TimerInfo, bool) {

	timerID, ok := e.pendingTimerEventIDToID[startEventID]
	if !ok {
		return nil, false
	}
	return e.GetUserTimerInfo(timerID)
}

// UpdateUserTimer updates the user timer in progress.
func (e *mutableStateBuilder) UpdateUserTimer(
	ti *persistenceblobs.TimerInfo,
) error {

	timerID, ok := e.pendingTimerEventIDToID[ti.GetStartedId()]
	if !ok {
		e.logError(
			fmt.Sprintf("unable to find timer event ID: %v in mutable state", ti.GetStartedId()),
			tag.ErrorTypeInvalidMutableStateAction,
		)
		return ErrMissingTimerInfo
	}

	if _, ok := e.pendingTimerInfoIDs[timerID]; !ok {
		e.logError(
			fmt.Sprintf("unable to find timer ID: %v in mutable state", timerID),
			tag.ErrorTypeInvalidMutableStateAction,
		)
		return ErrMissingTimerInfo
	}

	e.pendingTimerInfoIDs[timerID] = ti
	e.updateTimerInfos[ti] = struct{}{}
	return nil
}

// DeleteUserTimer deletes an user timer.
func (e *mutableStateBuilder) DeleteUserTimer(
	timerID string,
) error {

	if timerInfo, ok := e.pendingTimerInfoIDs[timerID]; ok {
		delete(e.pendingTimerInfoIDs, timerID)

		if _, ok = e.pendingTimerEventIDToID[timerInfo.GetStartedId()]; ok {
			delete(e.pendingTimerEventIDToID, timerInfo.GetStartedId())
		} else {
			e.logError(
				fmt.Sprintf("unable to find timer event ID: %v in mutable state", timerID),
				tag.ErrorTypeInvalidMutableStateAction,
			)
			// log data inconsistency instead of returning an error
			e.logDataInconsistency()
		}
	} else {
		e.logError(
			fmt.Sprintf("unable to find timer ID: %v in mutable state", timerID),
			tag.ErrorTypeInvalidMutableStateAction,
		)
		// log data inconsistency instead of returning an error
		e.logDataInconsistency()
	}

	e.deleteTimerInfos[timerID] = struct{}{}
	return nil
}

// nolint:unused
func (e *mutableStateBuilder) getWorkflowTaskInfo() *workflowTaskInfo {

	taskQueue := &taskqueuepb.TaskQueue{}
	if e.IsStickyTaskQueueEnabled() {
		taskQueue.Name = e.executionInfo.StickyTaskQueue
		taskQueue.Kind = enumspb.TASK_QUEUE_KIND_STICKY
	} else {
		taskQueue.Name = e.executionInfo.TaskQueue
		taskQueue.Kind = enumspb.TASK_QUEUE_KIND_NORMAL
	}

	return &workflowTaskInfo{
		Version:               e.executionInfo.WorkflowTaskVersion,
		ScheduleID:            e.executionInfo.WorkflowTaskScheduleId,
		StartedID:             e.executionInfo.WorkflowTaskStartedId,
		RequestID:             e.executionInfo.WorkflowTaskRequestId,
		WorkflowTaskTimeout:   e.executionInfo.WorkflowTaskTimeout,
		Attempt:               e.executionInfo.WorkflowTaskAttempt,
		StartedTime:           e.executionInfo.WorkflowTaskStartedTime,
		ScheduledTime:         e.executionInfo.WorkflowTaskScheduledTime,
		TaskQueue:             taskQueue,
		OriginalScheduledTime: e.executionInfo.WorkflowTaskOriginalScheduledTime,
	}
}

// GetWorkflowTaskInfo returns details about the in-progress workflow task
func (e *mutableStateBuilder) GetWorkflowTaskInfo(
	scheduleEventID int64,
) (*workflowTaskInfo, bool) {
	return e.workflowTaskManager.GetWorkflowTaskInfo(scheduleEventID)
}

func (e *mutableStateBuilder) GetPendingActivityInfos() map[int64]*persistenceblobs.ActivityInfo {
	return e.pendingActivityInfoIDs
}

func (e *mutableStateBuilder) GetPendingTimerInfos() map[string]*persistenceblobs.TimerInfo {
	return e.pendingTimerInfoIDs
}

func (e *mutableStateBuilder) GetPendingChildExecutionInfos() map[int64]*persistenceblobs.ChildExecutionInfo {
	return e.pendingChildExecutionInfoIDs
}

func (e *mutableStateBuilder) GetPendingRequestCancelExternalInfos() map[int64]*persistenceblobs.RequestCancelInfo {
	return e.pendingRequestCancelInfoIDs
}

func (e *mutableStateBuilder) GetPendingSignalExternalInfos() map[int64]*persistenceblobs.SignalInfo {
	return e.pendingSignalInfoIDs
}

func (e *mutableStateBuilder) HasProcessedOrPendingWorkflowTask() bool {
	return e.workflowTaskManager.HasProcessedOrPendingWorkflowTask()
}

func (e *mutableStateBuilder) HasPendingWorkflowTask() bool {
	return e.workflowTaskManager.HasPendingWorkflowTask()
}

func (e *mutableStateBuilder) GetPendingWorkflowTask() (*workflowTaskInfo, bool) {
	return e.workflowTaskManager.GetPendingWorkflowTask()
}

func (e *mutableStateBuilder) HasInFlightWorkflowTask() bool {
	return e.workflowTaskManager.HasInFlightWorkflowTask()
}

func (e *mutableStateBuilder) GetInFlightWorkflowTask() (*workflowTaskInfo, bool) {
	return e.workflowTaskManager.GetInFlightWorkflowTask()
}

func (e *mutableStateBuilder) HasBufferedEvents() bool {
	if len(e.bufferedEvents) > 0 || len(e.updateBufferedEvents) > 0 {
		return true
	}

	for _, event := range e.hBuilder.history {
		if event.GetEventId() == common.BufferedEventID {
			return true
		}
	}

	return false
}

// UpdateWorkflowTask updates a workflow task.
func (e *mutableStateBuilder) UpdateWorkflowTask(
	workflowTask *workflowTaskInfo,
) {
	e.workflowTaskManager.UpdateWorkflowTask(workflowTask)
}

// DeleteWorkflowTask deletes a workflow task.
func (e *mutableStateBuilder) DeleteWorkflowTask() {
	e.workflowTaskManager.DeleteWorkflowTask()
}

func (e *mutableStateBuilder) FailWorkflowTask(
	incrementAttempt bool,
) {
	e.workflowTaskManager.FailWorkflowTask(incrementAttempt)
}

func (e *mutableStateBuilder) ClearStickyness() {
	e.executionInfo.StickyTaskQueue = ""
	e.executionInfo.StickyScheduleToStartTimeout = timestamp.DurationFromSeconds(0)
}

// GetLastFirstEventID returns last first event ID
// first event ID is the ID of a batch of events in a single history events record
func (e *mutableStateBuilder) GetLastFirstEventID() int64 {
	return e.executionInfo.LastFirstEventId
}

// GetNextEventID returns next event ID
func (e *mutableStateBuilder) GetNextEventID() int64 {
	return e.nextEventID
}

// GetPreviousStartedEventID returns last started workflow task event ID
func (e *mutableStateBuilder) GetPreviousStartedEventID() int64 {
	return e.executionInfo.LastProcessedEvent
}

func (e *mutableStateBuilder) IsWorkflowExecutionRunning() bool {
	switch e.executionState.State {
	case enumsspb.WORKFLOW_EXECUTION_STATE_CREATED:
		return true
	case enumsspb.WORKFLOW_EXECUTION_STATE_RUNNING:
		return true
	case enumsspb.WORKFLOW_EXECUTION_STATE_COMPLETED:
		return false
	case enumsspb.WORKFLOW_EXECUTION_STATE_ZOMBIE:
		return false
	case enumsspb.WORKFLOW_EXECUTION_STATE_CORRUPTED:
		return false
	default:
		panic(fmt.Sprintf("unknown workflow state: %v", e.executionState.State))
	}
}

func (e *mutableStateBuilder) IsCancelRequested() (bool, string) {
	if e.executionInfo.CancelRequested {
		return e.executionInfo.CancelRequested, e.executionState.CreateRequestId
	}

	return false, ""
}

func (e *mutableStateBuilder) IsSignalRequested(
	requestID string,
) bool {

	if _, ok := e.pendingSignalRequestedIDs[requestID]; ok {
		return true
	}
	return false
}

func (e *mutableStateBuilder) AddSignalRequested(
	requestID string,
) {

	if e.pendingSignalRequestedIDs == nil {
		e.pendingSignalRequestedIDs = make(map[string]struct{})
	}
	if e.updateSignalRequestedIDs == nil {
		e.updateSignalRequestedIDs = make(map[string]struct{})
	}
	e.pendingSignalRequestedIDs[requestID] = struct{}{} // add requestID to set
	e.updateSignalRequestedIDs[requestID] = struct{}{}
}

func (e *mutableStateBuilder) DeleteSignalRequested(
	requestID string,
) {

	delete(e.pendingSignalRequestedIDs, requestID)
	e.deleteSignalRequestedID = requestID
}

func (e *mutableStateBuilder) addWorkflowExecutionStartedEventForContinueAsNew(
	parentExecutionInfo *workflowspb.ParentExecutionInfo,
	execution commonpb.WorkflowExecution,
	previousExecutionState mutableState,
	attributes *commandpb.ContinueAsNewWorkflowExecutionCommandAttributes,
	firstRunID string,
) (*historypb.HistoryEvent, error) {

	previousExecutionInfo := previousExecutionState.GetExecutionInfo()
	taskQueue := previousExecutionInfo.TaskQueue
	if attributes.TaskQueue != nil {
		taskQueue = attributes.TaskQueue.GetName()
	}
	tq := &taskqueuepb.TaskQueue{
		Name: taskQueue,
		Kind: enumspb.TASK_QUEUE_KIND_NORMAL,
	}

	workflowType := previousExecutionInfo.WorkflowTypeName
	if attributes.WorkflowType != nil {
		workflowType = attributes.WorkflowType.GetName()
	}
	wType := &commonpb.WorkflowType{}
	wType.Name = workflowType

	var taskTimeout *time.Duration
	if timestamp.DurationValue(attributes.GetWorkflowTaskTimeout()) == 0 {
		taskTimeout = previousExecutionInfo.DefaultWorkflowTaskTimeout
	} else {
		taskTimeout = attributes.GetWorkflowTaskTimeout()
	}

	// Workflow runTimeout is already set to the correct value in
	// validateContinueAsNewWorkflowExecutionAttributes
	runTimeout := attributes.GetWorkflowRunTimeout()

	createRequest := &workflowservice.StartWorkflowExecutionRequest{
		RequestId:                uuid.New(),
		Namespace:                e.namespaceEntry.GetInfo().Name,
		WorkflowId:               execution.WorkflowId,
		TaskQueue:                tq,
		WorkflowType:             wType,
		WorkflowExecutionTimeout: previousExecutionState.GetExecutionInfo().WorkflowExecutionTimeout,
		WorkflowRunTimeout:       runTimeout,
		WorkflowTaskTimeout:      taskTimeout,
		Input:                    attributes.Input,
		Header:                   attributes.Header,
		RetryPolicy:              attributes.RetryPolicy,
		CronSchedule:             attributes.CronSchedule,
		Memo:                     attributes.Memo,
		SearchAttributes:         attributes.SearchAttributes,
	}

	enums.SetDefaultContinueAsNewInitiator(&attributes.Initiator)

	req := &historyservice.StartWorkflowExecutionRequest{
		NamespaceId:              e.namespaceEntry.GetInfo().Id,
		StartRequest:             createRequest,
		ParentExecutionInfo:      parentExecutionInfo,
		LastCompletionResult:     attributes.LastCompletionResult,
		ContinuedFailure:         attributes.GetFailure(),
		ContinueAsNewInitiator:   attributes.Initiator,
		FirstWorkflowTaskBackoff: attributes.BackoffStartInterval,
	}
	if attributes.GetInitiator() == enumspb.CONTINUE_AS_NEW_INITIATOR_RETRY {
		req.Attempt = previousExecutionState.GetExecutionInfo().Attempt + 1
	} else {
		req.Attempt = 1
	}
	workflowTimeoutTime := timestamp.TimeValue(previousExecutionState.GetExecutionInfo().RetryExpirationTime)
	if !workflowTimeoutTime.IsZero() {
		req.WorkflowExecutionExpirationTime = &workflowTimeoutTime
	}

	// History event only has namespace so namespaceID has to be passed in explicitly to update the mutable state
	var parentNamespaceID string
	if parentExecutionInfo != nil {
		parentNamespaceID = parentExecutionInfo.GetNamespaceId()
	}

	event := e.hBuilder.AddWorkflowExecutionStartedEvent(req, previousExecutionInfo, previousExecutionState.GetExecutionState(), firstRunID, execution.GetRunId())
	if err := e.ReplicateWorkflowExecutionStartedEvent(
		parentNamespaceID,
		execution,
		createRequest.GetRequestId(),
		event,
	); err != nil {
		return nil, err
	}

	if err := e.SetHistoryTree(e.GetExecutionState().GetRunId()); err != nil {
		return nil, err
	}

	// TODO merge active & passive task generation
	if err := e.taskGenerator.generateWorkflowStartTasks(
		timestamp.TimeValue(event.GetEventTime()),
		event,
	); err != nil {
		return nil, err
	}
	if err := e.taskGenerator.generateRecordWorkflowStartedTasks(
		timestamp.TimeValue(event.GetEventTime()),
		event,
	); err != nil {
		return nil, err
	}

	if err := e.AddFirstWorkflowTaskScheduled(
		event,
	); err != nil {
		return nil, err
	}

	return event, nil
}

func (e *mutableStateBuilder) AddWorkflowExecutionStartedEvent(
	execution commonpb.WorkflowExecution,
	startRequest *historyservice.StartWorkflowExecutionRequest,
) (*historypb.HistoryEvent, error) {

	opTag := tag.WorkflowActionWorkflowStarted
	if err := e.checkMutability(opTag); err != nil {
		return nil, err
	}

	request := startRequest.StartRequest
	eventID := e.GetNextEventID()
	if eventID != common.FirstEventID {
		e.logger.Warn(mutableStateInvalidHistoryActionMsg, opTag,
			tag.WorkflowEventID(eventID),
			tag.ErrorTypeInvalidHistoryAction)
		return nil, e.createInternalServerError(opTag)
	}

	event := e.hBuilder.AddWorkflowExecutionStartedEvent(startRequest, nil, nil, execution.GetRunId(), execution.GetRunId())

	var parentNamespaceID string
	if startRequest.ParentExecutionInfo != nil {
		parentNamespaceID = startRequest.ParentExecutionInfo.GetNamespaceId()
	}
	if err := e.ReplicateWorkflowExecutionStartedEvent(
		parentNamespaceID,
		execution,
		request.GetRequestId(),
		event); err != nil {
		return nil, err
	}
	// TODO merge active & passive task generation
	if err := e.taskGenerator.generateWorkflowStartTasks(
		timestamp.TimeValue(event.GetEventTime()),
		event,
	); err != nil {
		return nil, err
	}
	if err := e.taskGenerator.generateRecordWorkflowStartedTasks(
		timestamp.TimeValue(event.GetEventTime()),
		event,
	); err != nil {
		return nil, err
	}
	return event, nil
}

func (e *mutableStateBuilder) ReplicateWorkflowExecutionStartedEvent(
	parentNamespaceID string,
	execution commonpb.WorkflowExecution,
	requestID string,
	startEvent *historypb.HistoryEvent,
) error {

	event := startEvent.GetWorkflowExecutionStartedEventAttributes()
	e.executionState.CreateRequestId = requestID
	e.executionState.RunId = execution.GetRunId()
	e.executionInfo.NamespaceId = e.namespaceEntry.GetInfo().Id
	e.executionInfo.WorkflowId = execution.GetWorkflowId()
	e.executionInfo.FirstExecutionRunId = event.GetFirstExecutionRunId()
	e.executionInfo.TaskQueue = event.TaskQueue.GetName()
	e.executionInfo.WorkflowTypeName = event.WorkflowType.GetName()
	e.executionInfo.WorkflowRunTimeout = event.GetWorkflowRunTimeout()
	e.executionInfo.WorkflowExecutionTimeout = event.GetWorkflowExecutionTimeout()
	e.executionInfo.DefaultWorkflowTaskTimeout = event.GetWorkflowTaskTimeout()

	if err := e.UpdateWorkflowStateStatus(
		enumsspb.WORKFLOW_EXECUTION_STATE_CREATED,
		enumspb.WORKFLOW_EXECUTION_STATUS_RUNNING,
	); err != nil {
		return err
	}
	e.executionInfo.LastProcessedEvent = common.EmptyEventID
	e.executionInfo.LastFirstEventId = startEvent.GetEventId()

	e.executionInfo.WorkflowTaskVersion = common.EmptyVersion
	e.executionInfo.WorkflowTaskScheduleId = common.EmptyEventID
	e.executionInfo.WorkflowTaskStartedId = common.EmptyEventID
	e.executionInfo.WorkflowTaskRequestId = emptyUUID
	e.executionInfo.WorkflowTaskTimeout = timestamp.DurationFromSeconds(0)

	e.executionInfo.CronSchedule = event.GetCronSchedule()
	e.executionInfo.ParentNamespaceId = parentNamespaceID

	if event.ParentWorkflowExecution != nil {
		e.executionInfo.ParentWorkflowId = event.ParentWorkflowExecution.GetWorkflowId()
		e.executionInfo.ParentRunId = event.ParentWorkflowExecution.GetRunId()
	}

	if event.ParentInitiatedEventId != 0 {
		e.executionInfo.InitiatedId = event.GetParentInitiatedEventId()
	} else {
		e.executionInfo.InitiatedId = common.EmptyEventID
	}

	e.executionInfo.Attempt = event.GetAttempt()
	if !timestamp.TimeValue(event.GetWorkflowExecutionExpirationTime()).IsZero() {
		e.executionInfo.RetryExpirationTime = event.GetWorkflowExecutionExpirationTime()
	}
	if event.RetryPolicy != nil {
		e.executionInfo.HasRetryPolicy = true
		e.executionInfo.RetryBackoffCoefficient = event.RetryPolicy.GetBackoffCoefficient()
		e.executionInfo.RetryInitialInterval = event.RetryPolicy.GetInitialInterval()
		e.executionInfo.RetryMaximumAttempts = event.RetryPolicy.GetMaximumAttempts()
		e.executionInfo.RetryMaximumInterval = event.RetryPolicy.GetMaximumInterval()
		e.executionInfo.RetryNonRetryableErrorTypes = event.RetryPolicy.GetNonRetryableErrorTypes()
	}

	e.executionInfo.AutoResetPoints = rolloverAutoResetPointsWithExpiringTime(
		event.GetPrevAutoResetPoints(),
		event.GetContinuedExecutionRunId(),
		timestamp.TimeValue(startEvent.GetEventTime()),
		e.namespaceEntry.GetRetentionDays(e.executionInfo.WorkflowId),
	)

	if event.Memo != nil {
		e.executionInfo.Memo = event.Memo.GetFields()
	}
	if event.SearchAttributes != nil {
		e.executionInfo.SearchAttributes = event.SearchAttributes.GetIndexedFields()
	}

	e.writeEventToCache(startEvent)
	return nil
}

func (e *mutableStateBuilder) AddFirstWorkflowTaskScheduled(
	startEvent *historypb.HistoryEvent,
) error {
	opTag := tag.WorkflowActionWorkflowTaskScheduled
	if err := e.checkMutability(opTag); err != nil {
		return err
	}
	return e.workflowTaskManager.AddFirstWorkflowTaskScheduled(startEvent)
}

func (e *mutableStateBuilder) AddWorkflowTaskScheduledEvent(
	bypassTaskGeneration bool,
) (*workflowTaskInfo, error) {
	opTag := tag.WorkflowActionWorkflowTaskScheduled
	if err := e.checkMutability(opTag); err != nil {
		return nil, err
	}
	return e.workflowTaskManager.AddWorkflowTaskScheduledEvent(bypassTaskGeneration)
}

// originalScheduledTimestamp is to record the first WorkflowTaskScheduledEvent during workflow task heartbeat.
func (e *mutableStateBuilder) AddWorkflowTaskScheduledEventAsHeartbeat(
	bypassTaskGeneration bool,
	originalScheduledTimestamp *time.Time,
) (*workflowTaskInfo, error) {
	opTag := tag.WorkflowActionWorkflowTaskScheduled
	if err := e.checkMutability(opTag); err != nil {
		return nil, err
	}
	return e.workflowTaskManager.AddWorkflowTaskScheduledEventAsHeartbeat(bypassTaskGeneration, originalScheduledTimestamp)
}

func (e *mutableStateBuilder) ReplicateTransientWorkflowTaskScheduled() (*workflowTaskInfo, error) {
	return e.workflowTaskManager.ReplicateTransientWorkflowTaskScheduled()
}

func (e *mutableStateBuilder) ReplicateWorkflowTaskScheduledEvent(
	version int64,
	scheduleID int64,
	taskQueue *taskqueuepb.TaskQueue,
	startToCloseTimeoutSeconds int32,
	attempt int32,
	scheduleTimestamp *time.Time,
	originalScheduledTimestamp *time.Time,
) (*workflowTaskInfo, error) {
	return e.workflowTaskManager.ReplicateWorkflowTaskScheduledEvent(version, scheduleID, taskQueue, startToCloseTimeoutSeconds, attempt, scheduleTimestamp, originalScheduledTimestamp)
}

func (e *mutableStateBuilder) AddWorkflowTaskStartedEvent(
	scheduleEventID int64,
	requestID string,
	request *workflowservice.PollWorkflowTaskQueueRequest,
) (*historypb.HistoryEvent, *workflowTaskInfo, error) {
	opTag := tag.WorkflowActionWorkflowTaskStarted
	if err := e.checkMutability(opTag); err != nil {
		return nil, nil, err
	}
	return e.workflowTaskManager.AddWorkflowTaskStartedEvent(scheduleEventID, requestID, request)
}

func (e *mutableStateBuilder) ReplicateWorkflowTaskStartedEvent(
	workflowTask *workflowTaskInfo,
	version int64,
	scheduleID int64,
	startedID int64,
	requestID string,
	timestamp time.Time,
) (*workflowTaskInfo, error) {

	return e.workflowTaskManager.ReplicateWorkflowTaskStartedEvent(workflowTask, version, scheduleID, startedID, requestID, timestamp)
}

func (e *mutableStateBuilder) CreateTransientWorkflowTaskEvents(
	workflowTask *workflowTaskInfo,
	identity string,
) (*historypb.HistoryEvent, *historypb.HistoryEvent) {
	return e.workflowTaskManager.CreateTransientWorkflowTaskEvents(workflowTask, identity)
}

// add BinaryCheckSum for the first workflowTaskCompletedID for auto-reset
func (e *mutableStateBuilder) addBinaryCheckSumIfNotExists(
	event *historypb.HistoryEvent,
	maxResetPoints int,
) error {
	binChecksum := event.GetWorkflowTaskCompletedEventAttributes().GetBinaryChecksum()
	if len(binChecksum) == 0 {
		return nil
	}
	exeInfo := e.executionInfo
	var currResetPoints []*workflowpb.ResetPointInfo
	if exeInfo.AutoResetPoints != nil && exeInfo.AutoResetPoints.Points != nil {
		currResetPoints = e.executionInfo.AutoResetPoints.Points
	} else {
		currResetPoints = make([]*workflowpb.ResetPointInfo, 0, 1)
	}

	// List of all recent binary checksums associated with the workflow.
	var recentBinaryChecksums []string

	for _, rp := range currResetPoints {
		recentBinaryChecksums = append(recentBinaryChecksums, rp.GetBinaryChecksum())
		if rp.GetBinaryChecksum() == binChecksum {
			// this checksum already exists
			return nil
		}
	}

	if len(currResetPoints) == maxResetPoints {
		// If exceeding the max limit, do rotation by taking the oldest one out.
		currResetPoints = currResetPoints[1:]
		recentBinaryChecksums = recentBinaryChecksums[1:]
	}
	// Adding current version of the binary checksum.
	recentBinaryChecksums = append(recentBinaryChecksums, binChecksum)

	resettable := true
	err := e.CheckResettable()
	if err != nil {
		resettable = false
	}
	info := &workflowpb.ResetPointInfo{
		BinaryChecksum:               binChecksum,
		RunId:                        e.executionState.GetRunId(),
		FirstWorkflowTaskCompletedId: event.GetEventId(),
		CreateTime:                   timestamp.TimePtr(e.timeSource.Now()),
		Resettable:                   resettable,
	}
	currResetPoints = append(currResetPoints, info)
	exeInfo.AutoResetPoints = &workflowpb.ResetPoints{
		Points: currResetPoints,
	}
	bytes, err := payload.Encode(recentBinaryChecksums)
	if err != nil {
		return err
	}
	if exeInfo.SearchAttributes == nil {
		exeInfo.SearchAttributes = make(map[string]*commonpb.Payload)
	}
	exeInfo.SearchAttributes[definition.BinaryChecksums] = bytes
	if e.shard.GetConfig().AdvancedVisibilityWritingMode() != common.AdvancedVisibilityWritingModeOff {
		return e.taskGenerator.generateWorkflowSearchAttrTasks(timestamp.TimeValue(event.GetEventTime()))
	}
	return nil
}

// TODO: we will release the restriction when reset API allow those pending
func (e *mutableStateBuilder) CheckResettable() error {
	if len(e.GetPendingChildExecutionInfos()) > 0 {
		return serviceerror.NewInvalidArgument(fmt.Sprintf("it is not allowed resetting to a point that workflow has pending child workflow."))
	}
	if len(e.GetPendingRequestCancelExternalInfos()) > 0 {
		return serviceerror.NewInvalidArgument(fmt.Sprintf("it is not allowed resetting to a point that workflow has pending request cancel."))
	}
	if len(e.GetPendingSignalExternalInfos()) > 0 {
		return serviceerror.NewInvalidArgument(fmt.Sprintf("it is not allowed resetting to a point that workflow has pending signals to send."))
	}
	return nil
}

func (e *mutableStateBuilder) AddWorkflowTaskCompletedEvent(
	scheduleEventID int64,
	startedEventID int64,
	request *workflowservice.RespondWorkflowTaskCompletedRequest,
	maxResetPoints int,
) (*historypb.HistoryEvent, error) {
	opTag := tag.WorkflowActionWorkflowTaskCompleted
	if err := e.checkMutability(opTag); err != nil {
		return nil, err
	}
	return e.workflowTaskManager.AddWorkflowTaskCompletedEvent(scheduleEventID, startedEventID, request, maxResetPoints)
}

func (e *mutableStateBuilder) ReplicateWorkflowTaskCompletedEvent(
	event *historypb.HistoryEvent,
) error {
	return e.workflowTaskManager.ReplicateWorkflowTaskCompletedEvent(event)
}

func (e *mutableStateBuilder) AddWorkflowTaskTimedOutEvent(
	scheduleEventID int64,
	startedEventID int64,
) (*historypb.HistoryEvent, error) {
	opTag := tag.WorkflowActionWorkflowTaskTimedOut
	if err := e.checkMutability(opTag); err != nil {
		return nil, err
	}
	return e.workflowTaskManager.AddWorkflowTaskTimedOutEvent(scheduleEventID, startedEventID)
}

func (e *mutableStateBuilder) ReplicateWorkflowTaskTimedOutEvent(
	timeoutType enumspb.TimeoutType,
) error {
	return e.workflowTaskManager.ReplicateWorkflowTaskTimedOutEvent(timeoutType)
}

func (e *mutableStateBuilder) AddWorkflowTaskScheduleToStartTimeoutEvent(
	scheduleEventID int64,
) (*historypb.HistoryEvent, error) {
	opTag := tag.WorkflowActionWorkflowTaskTimedOut
	if err := e.checkMutability(opTag); err != nil {
		return nil, err
	}
	return e.workflowTaskManager.AddWorkflowTaskScheduleToStartTimeoutEvent(scheduleEventID)
}

func (e *mutableStateBuilder) AddWorkflowTaskFailedEvent(
	scheduleEventID int64,
	startedEventID int64,
	cause enumspb.WorkflowTaskFailedCause,
	failure *failurepb.Failure,
	identity string,
	binChecksum string,
	baseRunID string,
	newRunID string,
	forkEventVersion int64,
) (*historypb.HistoryEvent, error) {
	opTag := tag.WorkflowActionWorkflowTaskFailed
	if err := e.checkMutability(opTag); err != nil {
		return nil, err
	}
	return e.workflowTaskManager.AddWorkflowTaskFailedEvent(
		scheduleEventID,
		startedEventID,
		cause,
		failure,
		identity,
		binChecksum,
		baseRunID,
		newRunID,
		forkEventVersion,
	)
}

func (e *mutableStateBuilder) ReplicateWorkflowTaskFailedEvent() error {
	return e.workflowTaskManager.ReplicateWorkflowTaskFailedEvent()
}

func (e *mutableStateBuilder) AddActivityTaskScheduledEvent(
	workflowTaskCompletedEventID int64,
	attributes *commandpb.ScheduleActivityTaskCommandAttributes,
) (*historypb.HistoryEvent, *persistenceblobs.ActivityInfo, error) {

	opTag := tag.WorkflowActionActivityTaskScheduled
	if err := e.checkMutability(opTag); err != nil {
		return nil, nil, err
	}

	_, ok := e.GetActivityByActivityID(attributes.GetActivityId())
	if ok {
		e.logger.Warn(mutableStateInvalidHistoryActionMsg, opTag,
			tag.WorkflowEventID(e.GetNextEventID()),
			tag.ErrorTypeInvalidHistoryAction)
		return nil, nil, e.createCallerError(opTag)
	}

	event := e.hBuilder.AddActivityTaskScheduledEvent(workflowTaskCompletedEventID, attributes)

	// Write the event to cache only on active cluster for processing on activity started or retried
	e.eventsCache.putEvent(
		e.executionInfo.NamespaceId,
		e.executionInfo.WorkflowId,
		e.executionState.RunId,
		event.GetEventId(),
		event,
	)

	ai, err := e.ReplicateActivityTaskScheduledEvent(workflowTaskCompletedEventID, event)
	// TODO merge active & passive task generation
	if err := e.taskGenerator.generateActivityTransferTasks(
		timestamp.TimeValue(event.GetEventTime()),
		event,
	); err != nil {
		return nil, nil, err
	}
	return event, ai, err
}

func (e *mutableStateBuilder) ReplicateActivityTaskScheduledEvent(
	firstEventID int64,
	event *historypb.HistoryEvent,
) (*persistenceblobs.ActivityInfo, error) {

	attributes := event.GetActivityTaskScheduledEventAttributes()
	targetNamespaceID := e.executionInfo.NamespaceId
	if attributes.GetNamespace() != "" {
		targetNamespaceEntry, err := e.shard.GetNamespaceCache().GetNamespace(attributes.GetNamespace())
		if err != nil {
			return nil, err
		}
		targetNamespaceID = targetNamespaceEntry.GetInfo().Id
	}

	scheduleEventID := event.GetEventId()
	scheduleToCloseTimeout := attributes.GetScheduleToCloseTimeout()

	ai := &persistenceblobs.ActivityInfo{
		Version:                 event.GetVersion(),
		ScheduleId:              scheduleEventID,
		ScheduledEventBatchId:   firstEventID,
		ScheduledTime:           event.GetEventTime(),
		StartedId:               common.EmptyEventID,
		StartedTime:             timestamp.TimePtr(time.Time{}),
		ActivityId:              attributes.ActivityId,
		NamespaceId:             targetNamespaceID,
		ScheduleToStartTimeout:  attributes.GetScheduleToStartTimeout(),
		ScheduleToCloseTimeout:  scheduleToCloseTimeout,
		StartToCloseTimeout:     attributes.GetStartToCloseTimeout(),
		HeartbeatTimeout:        attributes.GetHeartbeatTimeout(),
		CancelRequested:         false,
		CancelRequestId:         common.EmptyEventID,
		LastHeartbeatUpdateTime: timestamp.TimePtr(time.Time{}),
		TimerTaskStatus:         timerTaskStatusNone,
		TaskQueue:               attributes.TaskQueue.GetName(),
		HasRetryPolicy:          attributes.RetryPolicy != nil,
		Attempt:                 1,
	}
	if ai.HasRetryPolicy {
		ai.RetryInitialInterval = attributes.RetryPolicy.GetInitialInterval()
		ai.RetryBackoffCoefficient = attributes.RetryPolicy.GetBackoffCoefficient()
		ai.RetryMaximumInterval = attributes.RetryPolicy.GetMaximumInterval()
		ai.RetryMaximumAttempts = attributes.RetryPolicy.GetMaximumAttempts()
		ai.RetryNonRetryableErrorTypes = attributes.RetryPolicy.NonRetryableErrorTypes
		ai.RetryExpirationTime = timestamp.TimePtr(timestamp.TimeValue(ai.ScheduledTime).Add(timestamp.DurationValue(scheduleToCloseTimeout)))
	}

	e.pendingActivityInfoIDs[scheduleEventID] = ai
	e.pendingActivityIDToEventID[ai.ActivityId] = scheduleEventID
	e.updateActivityInfos[ai] = struct{}{}

	return ai, nil
}

func (e *mutableStateBuilder) addTransientActivityStartedEvent(
	scheduleEventID int64,
) error {

	ai, ok := e.GetActivityInfo(scheduleEventID)
	if !ok || ai.StartedId != common.TransientEventID {
		return nil
	}

	// activity task was started (as transient event), we need to add it now.
	event := e.hBuilder.AddActivityTaskStartedEvent(scheduleEventID, int32(ai.Attempt), ai.RequestId, ai.StartedIdentity,
		ai.RetryLastFailure)
	if !ai.StartedTime.IsZero() {
		// overwrite started event time to the one recorded in ActivityInfo
		event.EventTime = ai.StartedTime
	}
	return e.ReplicateActivityTaskStartedEvent(event)
}

func (e *mutableStateBuilder) AddActivityTaskStartedEvent(
	ai *persistenceblobs.ActivityInfo,
	scheduleEventID int64,
	requestID string,
	identity string,
) (*historypb.HistoryEvent, error) {

	opTag := tag.WorkflowActionActivityTaskStarted
	if err := e.checkMutability(opTag); err != nil {
		return nil, err
	}

	if !ai.HasRetryPolicy {
		event := e.hBuilder.AddActivityTaskStartedEvent(scheduleEventID, int32(ai.Attempt), requestID, identity, ai.RetryLastFailure)
		if err := e.ReplicateActivityTaskStartedEvent(event); err != nil {
			return nil, err
		}
		return event, nil
	}

	// we might need to retry, so do not append started event just yet,
	// instead update mutable state and will record started event when activity task is closed
	ai.Version = e.GetCurrentVersion()
	ai.StartedId = common.TransientEventID
	ai.RequestId = requestID
	ai.StartedTime = timestamp.TimePtr(e.timeSource.Now())
	ai.LastHeartbeatUpdateTime = ai.StartedTime
	ai.StartedIdentity = identity
	if err := e.UpdateActivity(ai); err != nil {
		return nil, err
	}
	e.syncActivityTasks[ai.ScheduleId] = struct{}{}
	return nil, nil
}

func (e *mutableStateBuilder) ReplicateActivityTaskStartedEvent(
	event *historypb.HistoryEvent,
) error {

	attributes := event.GetActivityTaskStartedEventAttributes()
	scheduleID := attributes.GetScheduledEventId()
	ai, ok := e.GetActivityInfo(scheduleID)
	if !ok {
		e.logError(
			fmt.Sprintf("unable to find activity event id: %v in mutable state", scheduleID),
			tag.ErrorTypeInvalidMutableStateAction,
		)
		return ErrMissingActivityInfo
	}

	ai.Version = event.GetVersion()
	ai.StartedId = event.GetEventId()
	ai.RequestId = attributes.GetRequestId()
	ai.StartedTime = event.GetEventTime()
	ai.LastHeartbeatUpdateTime = ai.StartedTime
	e.updateActivityInfos[ai] = struct{}{}
	return nil
}

func (e *mutableStateBuilder) AddActivityTaskCompletedEvent(
	scheduleEventID int64,
	startedEventID int64,
	request *workflowservice.RespondActivityTaskCompletedRequest,
) (*historypb.HistoryEvent, error) {

	opTag := tag.WorkflowActionActivityTaskCompleted
	if err := e.checkMutability(opTag); err != nil {
		return nil, err
	}

	if ai, ok := e.GetActivityInfo(scheduleEventID); !ok || ai.StartedId != startedEventID {
		e.logger.Warn(mutableStateInvalidHistoryActionMsg, opTag,
			tag.WorkflowEventID(e.GetNextEventID()),
			tag.ErrorTypeInvalidHistoryAction,
			tag.Bool(ok),
			tag.WorkflowScheduleID(scheduleEventID),
			tag.WorkflowStartedID(startedEventID))
		return nil, e.createInternalServerError(opTag)
	}

	if err := e.addTransientActivityStartedEvent(scheduleEventID); err != nil {
		return nil, err
	}
	event := e.hBuilder.AddActivityTaskCompletedEvent(scheduleEventID, startedEventID, request)
	if err := e.ReplicateActivityTaskCompletedEvent(event); err != nil {
		return nil, err
	}

	return event, nil
}

func (e *mutableStateBuilder) ReplicateActivityTaskCompletedEvent(
	event *historypb.HistoryEvent,
) error {

	attributes := event.GetActivityTaskCompletedEventAttributes()
	scheduleID := attributes.GetScheduledEventId()

	return e.DeleteActivity(scheduleID)
}

func (e *mutableStateBuilder) AddActivityTaskFailedEvent(
	scheduleEventID int64,
	startedEventID int64,
	failure *failurepb.Failure,
	retryState enumspb.RetryState,
	identity string,
) (*historypb.HistoryEvent, error) {

	opTag := tag.WorkflowActionActivityTaskFailed
	if err := e.checkMutability(opTag); err != nil {
		return nil, err
	}

	if ai, ok := e.GetActivityInfo(scheduleEventID); !ok || ai.StartedId != startedEventID {
		e.logger.Warn(mutableStateInvalidHistoryActionMsg, opTag,
			tag.WorkflowEventID(e.GetNextEventID()),
			tag.ErrorTypeInvalidHistoryAction,
			tag.Bool(ok),
			tag.WorkflowScheduleID(scheduleEventID),
			tag.WorkflowStartedID(startedEventID))
		return nil, e.createInternalServerError(opTag)
	}

	if err := e.addTransientActivityStartedEvent(scheduleEventID); err != nil {
		return nil, err
	}
	event := e.hBuilder.AddActivityTaskFailedEvent(scheduleEventID, startedEventID, failure, retryState, identity)
	if err := e.ReplicateActivityTaskFailedEvent(event); err != nil {
		return nil, err
	}

	return event, nil
}

func (e *mutableStateBuilder) ReplicateActivityTaskFailedEvent(
	event *historypb.HistoryEvent,
) error {

	attributes := event.GetActivityTaskFailedEventAttributes()
	scheduleID := attributes.GetScheduledEventId()

	return e.DeleteActivity(scheduleID)
}

func (e *mutableStateBuilder) AddActivityTaskTimedOutEvent(
	scheduleEventID int64,
	startedEventID int64,
	timeoutFailure *failurepb.Failure,
	retryState enumspb.RetryState,
) (*historypb.HistoryEvent, error) {

	opTag := tag.WorkflowActionActivityTaskTimedOut
	if err := e.checkMutability(opTag); err != nil {
		return nil, err
	}
	timeoutType := timeoutFailure.GetTimeoutFailureInfo().GetTimeoutType()

	ai, ok := e.GetActivityInfo(scheduleEventID)
	if !ok || ai.StartedId != startedEventID || ((timeoutType == enumspb.TIMEOUT_TYPE_START_TO_CLOSE ||
		timeoutType == enumspb.TIMEOUT_TYPE_HEARTBEAT) && ai.StartedId == common.EmptyEventID) {
		e.logger.Warn(mutableStateInvalidHistoryActionMsg, opTag,
			tag.WorkflowEventID(e.GetNextEventID()),
			tag.ErrorTypeInvalidHistoryAction,
			tag.Bool(ok),
			tag.WorkflowScheduleID(ai.ScheduleId),
			tag.WorkflowStartedID(ai.StartedId),
			tag.WorkflowTimeoutType(timeoutType))
		return nil, e.createInternalServerError(opTag)
	}

	timeoutFailure.Cause = ai.RetryLastFailure

	if err := e.addTransientActivityStartedEvent(scheduleEventID); err != nil {
		return nil, err
	}
	event := e.hBuilder.AddActivityTaskTimedOutEvent(scheduleEventID, startedEventID, timeoutFailure, retryState)
	if err := e.ReplicateActivityTaskTimedOutEvent(event); err != nil {
		return nil, err
	}

	return event, nil
}

func (e *mutableStateBuilder) ReplicateActivityTaskTimedOutEvent(
	event *historypb.HistoryEvent,
) error {

	attributes := event.GetActivityTaskTimedOutEventAttributes()
	scheduleID := attributes.GetScheduledEventId()

	return e.DeleteActivity(scheduleID)
}

func (e *mutableStateBuilder) AddActivityTaskCancelRequestedEvent(
	workflowTaskCompletedEventID int64,
	scheduleID int64,
	identity string,
) (*historypb.HistoryEvent, *persistenceblobs.ActivityInfo, error) {

	opTag := tag.WorkflowActionActivityTaskCancelRequested
	if err := e.checkMutability(opTag); err != nil {
		return nil, nil, err
	}

	ai, ok := e.GetActivityInfo(scheduleID)
	if !ok {
		// It is possible both started and completed events are buffered for this activity
		completedEvent := e.scanForBufferedActivityCompletion(scheduleID)
		if completedEvent == nil {
			e.logWarn(mutableStateInvalidHistoryActionMsg, opTag,
				tag.WorkflowEventID(e.GetNextEventID()),
				tag.ErrorTypeInvalidHistoryAction,
				tag.Bool(ok),
				tag.WorkflowScheduleID(scheduleID))

			return nil, nil, e.createCallerError(opTag)
		}
	}

	// Check for duplicate cancellation
	if ok && ai.CancelRequested {
		e.logWarn(mutableStateInvalidHistoryActionMsg, opTag,
			tag.WorkflowEventID(e.GetNextEventID()),
			tag.ErrorTypeInvalidHistoryAction,
			tag.Bool(ok),
			tag.WorkflowScheduleID(scheduleID))

		return nil, nil, e.createCallerError(opTag)
	}

	// At this point we know this is a valid activity cancellation request
	actCancelReqEvent := e.hBuilder.AddActivityTaskCancelRequestedEvent(workflowTaskCompletedEventID, scheduleID)

	if err := e.ReplicateActivityTaskCancelRequestedEvent(actCancelReqEvent); err != nil {
		return nil, nil, err
	}

	return actCancelReqEvent, ai, nil
}

func (e *mutableStateBuilder) ReplicateActivityTaskCancelRequestedEvent(
	event *historypb.HistoryEvent,
) error {

	attributes := event.GetActivityTaskCancelRequestedEventAttributes()
	scheduleID := attributes.GetScheduledEventId()
	ai, ok := e.GetActivityInfo(scheduleID)
	if !ok {
		// This will only be called on active cluster if activity info is found in mutable state
		// Passive side logic should always have activity info in mutable state if this is called, as the only
		// scenario where active side logic could have this event without activity info in mutable state is when
		// activity start and complete events are buffered.
		return nil
	}

	ai.Version = event.GetVersion()

	// - We have the activity dispatched to worker.
	// - The activity might not be heartbeat'ing, but the activity can still call RecordActivityHeartBeat()
	//   to see cancellation while reporting progress of the activity.
	ai.CancelRequested = true

	ai.CancelRequestId = event.GetEventId()
	e.updateActivityInfos[ai] = struct{}{}
	return nil
}

func (e *mutableStateBuilder) AddActivityTaskCanceledEvent(
	scheduleEventID int64,
	startedEventID int64,
	latestCancelRequestedEventID int64,
	details *commonpb.Payloads,
	identity string,
) (*historypb.HistoryEvent, error) {

	opTag := tag.WorkflowActionActivityTaskCanceled
	if err := e.checkMutability(opTag); err != nil {
		return nil, err
	}

	ai, ok := e.GetActivityInfo(scheduleEventID)
	if !ok || ai.StartedId != startedEventID {
		e.logWarn(mutableStateInvalidHistoryActionMsg, opTag,
			tag.WorkflowEventID(e.GetNextEventID()),
			tag.ErrorTypeInvalidHistoryAction,
			tag.WorkflowScheduleID(scheduleEventID))
		return nil, e.createInternalServerError(opTag)
	}

	// Verify cancel request as well.
	if !ai.CancelRequested {
		e.logWarn(mutableStateInvalidHistoryActionMsg, opTag,
			tag.WorkflowEventID(e.GetNextEventID()),
			tag.ErrorTypeInvalidHistoryAction,
			tag.WorkflowScheduleID(scheduleEventID),
			tag.WorkflowActivityID(ai.ActivityId),
			tag.WorkflowStartedID(ai.StartedId))
		return nil, e.createInternalServerError(opTag)
	}

	if err := e.addTransientActivityStartedEvent(scheduleEventID); err != nil {
		return nil, err
	}
	event := e.hBuilder.AddActivityTaskCanceledEvent(scheduleEventID, startedEventID, latestCancelRequestedEventID,
		details, identity)
	if err := e.ReplicateActivityTaskCanceledEvent(event); err != nil {
		return nil, err
	}

	return event, nil
}

func (e *mutableStateBuilder) ReplicateActivityTaskCanceledEvent(
	event *historypb.HistoryEvent,
) error {

	attributes := event.GetActivityTaskCanceledEventAttributes()
	scheduleID := attributes.GetScheduledEventId()

	return e.DeleteActivity(scheduleID)
}

func (e *mutableStateBuilder) AddCompletedWorkflowEvent(
	workflowTaskCompletedEventID int64,
	attributes *commandpb.CompleteWorkflowExecutionCommandAttributes,
) (*historypb.HistoryEvent, error) {

	opTag := tag.WorkflowActionWorkflowCompleted
	if err := e.checkMutability(opTag); err != nil {
		return nil, err
	}

	event := e.hBuilder.AddCompletedWorkflowEvent(workflowTaskCompletedEventID, attributes)
	if err := e.ReplicateWorkflowExecutionCompletedEvent(workflowTaskCompletedEventID, event); err != nil {
		return nil, err
	}
	// TODO merge active & passive task generation
	if err := e.taskGenerator.generateWorkflowCloseTasks(
		timestamp.TimeValue(event.GetEventTime()),
	); err != nil {
		return nil, err
	}
	return event, nil
}

func (e *mutableStateBuilder) ReplicateWorkflowExecutionCompletedEvent(
	firstEventID int64,
	event *historypb.HistoryEvent,
) error {

	if err := e.UpdateWorkflowStateStatus(
		enumsspb.WORKFLOW_EXECUTION_STATE_COMPLETED,
		enumspb.WORKFLOW_EXECUTION_STATUS_COMPLETED,
	); err != nil {
		return err
	}
	e.executionInfo.CompletionEventBatchId = firstEventID // Used when completion event needs to be loaded from database
	e.ClearStickyness()
	e.writeEventToCache(event)
	return nil
}

func (e *mutableStateBuilder) AddFailWorkflowEvent(
	workflowTaskCompletedEventID int64,
	retryState enumspb.RetryState,
	attributes *commandpb.FailWorkflowExecutionCommandAttributes,
) (*historypb.HistoryEvent, error) {

	opTag := tag.WorkflowActionWorkflowFailed
	if err := e.checkMutability(opTag); err != nil {
		return nil, err
	}

	event := e.hBuilder.AddFailWorkflowEvent(workflowTaskCompletedEventID, retryState, attributes)
	if err := e.ReplicateWorkflowExecutionFailedEvent(workflowTaskCompletedEventID, event); err != nil {
		return nil, err
	}
	// TODO merge active & passive task generation
	if err := e.taskGenerator.generateWorkflowCloseTasks(
		timestamp.TimeValue(event.GetEventTime()),
	); err != nil {
		return nil, err
	}
	return event, nil
}

func (e *mutableStateBuilder) ReplicateWorkflowExecutionFailedEvent(
	firstEventID int64,
	event *historypb.HistoryEvent,
) error {

	if err := e.UpdateWorkflowStateStatus(
		enumsspb.WORKFLOW_EXECUTION_STATE_COMPLETED,
		enumspb.WORKFLOW_EXECUTION_STATUS_FAILED,
	); err != nil {
		return err
	}
	e.executionInfo.CompletionEventBatchId = firstEventID // Used when completion event needs to be loaded from database
	e.ClearStickyness()
	e.writeEventToCache(event)
	return nil
}

func (e *mutableStateBuilder) AddTimeoutWorkflowEvent(
	firstEventID int64,
	retryState enumspb.RetryState,
) (*historypb.HistoryEvent, error) {

	opTag := tag.WorkflowActionWorkflowTimeout
	if err := e.checkMutability(opTag); err != nil {
		return nil, err
	}

	event := e.hBuilder.AddTimeoutWorkflowEvent(retryState)
	if err := e.ReplicateWorkflowExecutionTimedoutEvent(firstEventID, event); err != nil {
		return nil, err
	}
	// TODO merge active & passive task generation
	if err := e.taskGenerator.generateWorkflowCloseTasks(
		timestamp.TimeValue(event.GetEventTime()),
	); err != nil {
		return nil, err
	}
	return event, nil
}

func (e *mutableStateBuilder) ReplicateWorkflowExecutionTimedoutEvent(
	firstEventID int64,
	event *historypb.HistoryEvent,
) error {

	if err := e.UpdateWorkflowStateStatus(
		enumsspb.WORKFLOW_EXECUTION_STATE_COMPLETED,
		enumspb.WORKFLOW_EXECUTION_STATUS_TIMED_OUT,
	); err != nil {
		return err
	}
	e.executionInfo.CompletionEventBatchId = firstEventID // Used when completion event needs to be loaded from database
	e.ClearStickyness()
	e.writeEventToCache(event)
	return nil
}

func (e *mutableStateBuilder) AddWorkflowExecutionCancelRequestedEvent(
	cause string,
	request *historyservice.RequestCancelWorkflowExecutionRequest,
) (*historypb.HistoryEvent, error) {

	opTag := tag.WorkflowActionWorkflowCancelRequested
	if err := e.checkMutability(opTag); err != nil {
		return nil, err
	}

	if e.executionInfo.CancelRequested {
		e.logWarn(mutableStateInvalidHistoryActionMsg, opTag,
			tag.WorkflowEventID(e.GetNextEventID()),
			tag.ErrorTypeInvalidHistoryAction,
			tag.WorkflowState(e.executionState.State),
			tag.Bool(e.executionInfo.CancelRequested),
			tag.Key(e.executionInfo.CancelRequestId),
		)
		return nil, e.createInternalServerError(opTag)
	}

	event := e.hBuilder.AddWorkflowExecutionCancelRequestedEvent(cause, request)
	if err := e.ReplicateWorkflowExecutionCancelRequestedEvent(event); err != nil {
		return nil, err
	}

	// Set the CancelRequestID on the active cluster.  This information is not part of the history event.
	e.executionInfo.CancelRequestId = request.CancelRequest.GetRequestId()
	return event, nil
}

func (e *mutableStateBuilder) ReplicateWorkflowExecutionCancelRequestedEvent(
	event *historypb.HistoryEvent,
) error {

	e.executionInfo.CancelRequested = true
	return nil
}

func (e *mutableStateBuilder) AddWorkflowExecutionCanceledEvent(
	workflowTaskCompletedEventID int64,
	attributes *commandpb.CancelWorkflowExecutionCommandAttributes,
) (*historypb.HistoryEvent, error) {

	opTag := tag.WorkflowActionWorkflowCanceled
	if err := e.checkMutability(opTag); err != nil {
		return nil, err
	}

	event := e.hBuilder.AddWorkflowExecutionCanceledEvent(workflowTaskCompletedEventID, attributes)
	if err := e.ReplicateWorkflowExecutionCanceledEvent(workflowTaskCompletedEventID, event); err != nil {
		return nil, err
	}
	// TODO merge active & passive task generation
	if err := e.taskGenerator.generateWorkflowCloseTasks(
		timestamp.TimeValue(event.GetEventTime()),
	); err != nil {
		return nil, err
	}
	return event, nil
}

func (e *mutableStateBuilder) ReplicateWorkflowExecutionCanceledEvent(
	firstEventID int64,
	event *historypb.HistoryEvent,
) error {
	if err := e.UpdateWorkflowStateStatus(
		enumsspb.WORKFLOW_EXECUTION_STATE_COMPLETED,
		enumspb.WORKFLOW_EXECUTION_STATUS_CANCELED,
	); err != nil {
		return err
	}
	e.executionInfo.CompletionEventBatchId = firstEventID // Used when completion event needs to be loaded from database
	e.ClearStickyness()
	e.writeEventToCache(event)
	return nil
}

func (e *mutableStateBuilder) AddRequestCancelExternalWorkflowExecutionInitiatedEvent(
	workflowTaskCompletedEventID int64,
	cancelRequestID string,
	request *commandpb.RequestCancelExternalWorkflowExecutionCommandAttributes,
) (*historypb.HistoryEvent, *persistenceblobs.RequestCancelInfo, error) {

	opTag := tag.WorkflowActionExternalWorkflowCancelInitiated
	if err := e.checkMutability(opTag); err != nil {
		return nil, nil, err
	}

	event := e.hBuilder.AddRequestCancelExternalWorkflowExecutionInitiatedEvent(workflowTaskCompletedEventID, request)
	rci, err := e.ReplicateRequestCancelExternalWorkflowExecutionInitiatedEvent(workflowTaskCompletedEventID, event, cancelRequestID)
	if err != nil {
		return nil, nil, err
	}
	// TODO merge active & passive task generation
	if err := e.taskGenerator.generateRequestCancelExternalTasks(
		timestamp.TimeValue(event.GetEventTime()),
		event,
	); err != nil {
		return nil, nil, err
	}
	return event, rci, nil
}

func (e *mutableStateBuilder) ReplicateRequestCancelExternalWorkflowExecutionInitiatedEvent(
	firstEventID int64,
	event *historypb.HistoryEvent,
	cancelRequestID string,
) (*persistenceblobs.RequestCancelInfo, error) {

	// TODO: Evaluate if we need cancelRequestID also part of history event
	initiatedEventID := event.GetEventId()
	rci := &persistenceblobs.RequestCancelInfo{
		Version:               event.GetVersion(),
		InitiatedEventBatchId: firstEventID,
		InitiatedId:           initiatedEventID,
		CancelRequestId:       cancelRequestID,
	}

	e.pendingRequestCancelInfoIDs[initiatedEventID] = rci
	e.updateRequestCancelInfos[rci] = struct{}{}

	return rci, nil
}

func (e *mutableStateBuilder) AddExternalWorkflowExecutionCancelRequested(
	initiatedID int64,
	namespace string,
	workflowID string,
	runID string,
) (*historypb.HistoryEvent, error) {

	opTag := tag.WorkflowActionExternalWorkflowCancelRequested
	if err := e.checkMutability(opTag); err != nil {
		return nil, err
	}

	_, ok := e.GetRequestCancelInfo(initiatedID)
	if !ok {
		e.logWarn(mutableStateInvalidHistoryActionMsg, opTag,
			tag.WorkflowEventID(e.GetNextEventID()),
			tag.ErrorTypeInvalidHistoryAction,
			tag.WorkflowInitiatedID(initiatedID))
		return nil, e.createInternalServerError(opTag)
	}

	event := e.hBuilder.AddExternalWorkflowExecutionCancelRequested(initiatedID, namespace, workflowID, runID)
	if err := e.ReplicateExternalWorkflowExecutionCancelRequested(event); err != nil {
		return nil, err
	}
	return event, nil
}

func (e *mutableStateBuilder) ReplicateExternalWorkflowExecutionCancelRequested(
	event *historypb.HistoryEvent,
) error {

	initiatedID := event.GetExternalWorkflowExecutionCancelRequestedEventAttributes().GetInitiatedEventId()

	return e.DeletePendingRequestCancel(initiatedID)
}

func (e *mutableStateBuilder) AddRequestCancelExternalWorkflowExecutionFailedEvent(
	workflowTaskCompletedEventID int64,
	initiatedID int64,
	namespace string,
	workflowID string,
	runID string,
	cause enumspb.CancelExternalWorkflowExecutionFailedCause,
) (*historypb.HistoryEvent, error) {

	opTag := tag.WorkflowActionExternalWorkflowCancelFailed
	if err := e.checkMutability(opTag); err != nil {
		return nil, err
	}

	_, ok := e.GetRequestCancelInfo(initiatedID)
	if !ok {
		e.logWarn(mutableStateInvalidHistoryActionMsg, opTag,
			tag.WorkflowEventID(e.GetNextEventID()),
			tag.ErrorTypeInvalidHistoryAction,
			tag.WorkflowInitiatedID(initiatedID))
		return nil, e.createInternalServerError(opTag)
	}

	event := e.hBuilder.AddRequestCancelExternalWorkflowExecutionFailedEvent(workflowTaskCompletedEventID, initiatedID,
		namespace, workflowID, runID, cause)
	if err := e.ReplicateRequestCancelExternalWorkflowExecutionFailedEvent(event); err != nil {
		return nil, err
	}
	return event, nil
}

func (e *mutableStateBuilder) ReplicateRequestCancelExternalWorkflowExecutionFailedEvent(
	event *historypb.HistoryEvent,
) error {

	initiatedID := event.GetRequestCancelExternalWorkflowExecutionFailedEventAttributes().GetInitiatedEventId()

	return e.DeletePendingRequestCancel(initiatedID)
}

func (e *mutableStateBuilder) AddSignalExternalWorkflowExecutionInitiatedEvent(
	workflowTaskCompletedEventID int64,
	signalRequestID string,
	request *commandpb.SignalExternalWorkflowExecutionCommandAttributes,
) (*historypb.HistoryEvent, *persistenceblobs.SignalInfo, error) {

	opTag := tag.WorkflowActionExternalWorkflowSignalInitiated
	if err := e.checkMutability(opTag); err != nil {
		return nil, nil, err
	}

	event := e.hBuilder.AddSignalExternalWorkflowExecutionInitiatedEvent(workflowTaskCompletedEventID, request)
	si, err := e.ReplicateSignalExternalWorkflowExecutionInitiatedEvent(workflowTaskCompletedEventID, event, signalRequestID)
	if err != nil {
		return nil, nil, err
	}
	// TODO merge active & passive task generation
	if err := e.taskGenerator.generateSignalExternalTasks(
		timestamp.TimeValue(event.GetEventTime()),
		event,
	); err != nil {
		return nil, nil, err
	}
	return event, si, nil
}

func (e *mutableStateBuilder) ReplicateSignalExternalWorkflowExecutionInitiatedEvent(
	firstEventID int64,
	event *historypb.HistoryEvent,
	signalRequestID string,
) (*persistenceblobs.SignalInfo, error) {

	// TODO: Consider also writing signalRequestID to history event
	initiatedEventID := event.GetEventId()
	attributes := event.GetSignalExternalWorkflowExecutionInitiatedEventAttributes()
	si := &persistenceblobs.SignalInfo{
		Version:               event.GetVersion(),
		InitiatedEventBatchId: firstEventID,
		InitiatedId:           initiatedEventID,
		RequestId:             signalRequestID,
		Name:                  attributes.GetSignalName(),
		Input:                 attributes.Input,
		Control:               attributes.Control,
	}

	e.pendingSignalInfoIDs[initiatedEventID] = si
	e.updateSignalInfos[si] = struct{}{}
	return si, nil
}

func (e *mutableStateBuilder) AddUpsertWorkflowSearchAttributesEvent(
	workflowTaskCompletedEventID int64,
	request *commandpb.UpsertWorkflowSearchAttributesCommandAttributes,
) (*historypb.HistoryEvent, error) {

	opTag := tag.WorkflowActionUpsertWorkflowSearchAttributes
	if err := e.checkMutability(opTag); err != nil {
		return nil, err
	}

	event := e.hBuilder.AddUpsertWorkflowSearchAttributesEvent(workflowTaskCompletedEventID, request)
	e.ReplicateUpsertWorkflowSearchAttributesEvent(event)
	// TODO merge active & passive task generation
	if err := e.taskGenerator.generateWorkflowSearchAttrTasks(
		timestamp.TimeValue(event.GetEventTime()),
	); err != nil {
		return nil, err
	}
	return event, nil
}

func (e *mutableStateBuilder) ReplicateUpsertWorkflowSearchAttributesEvent(
	event *historypb.HistoryEvent,
) {

	upsertSearchAttr := event.GetUpsertWorkflowSearchAttributesEventAttributes().GetSearchAttributes().GetIndexedFields()
	currentSearchAttr := e.GetExecutionInfo().SearchAttributes

	e.executionInfo.SearchAttributes = mergeMapOfPayload(currentSearchAttr, upsertSearchAttr)
}

func mergeMapOfPayload(
	current map[string]*commonpb.Payload,
	upsert map[string]*commonpb.Payload,
) map[string]*commonpb.Payload {

	if current == nil {
		current = make(map[string]*commonpb.Payload)
	}
	for k, v := range upsert {
		current[k] = v
	}
	return current
}

func (e *mutableStateBuilder) AddExternalWorkflowExecutionSignaled(
	initiatedID int64,
	namespace string,
	workflowID string,
	runID string,
	control string,
) (*historypb.HistoryEvent, error) {

	opTag := tag.WorkflowActionExternalWorkflowSignalRequested
	if err := e.checkMutability(opTag); err != nil {
		return nil, err
	}

	_, ok := e.GetSignalInfo(initiatedID)
	if !ok {
		e.logWarn(mutableStateInvalidHistoryActionMsg, opTag,
			tag.WorkflowEventID(e.GetNextEventID()),
			tag.ErrorTypeInvalidHistoryAction,
			tag.WorkflowInitiatedID(initiatedID))
		return nil, e.createInternalServerError(opTag)
	}

	event := e.hBuilder.AddExternalWorkflowExecutionSignaled(initiatedID, namespace, workflowID, runID, control)
	if err := e.ReplicateExternalWorkflowExecutionSignaled(event); err != nil {
		return nil, err
	}
	return event, nil
}

func (e *mutableStateBuilder) ReplicateExternalWorkflowExecutionSignaled(
	event *historypb.HistoryEvent,
) error {

	initiatedID := event.GetExternalWorkflowExecutionSignaledEventAttributes().GetInitiatedEventId()

	return e.DeletePendingSignal(initiatedID)
}

func (e *mutableStateBuilder) AddSignalExternalWorkflowExecutionFailedEvent(
	workflowTaskCompletedEventID int64,
	initiatedID int64,
	namespace string,
	workflowID string,
	runID string,
	control string,
	cause enumspb.SignalExternalWorkflowExecutionFailedCause,
) (*historypb.HistoryEvent, error) {

	opTag := tag.WorkflowActionExternalWorkflowSignalFailed
	if err := e.checkMutability(opTag); err != nil {
		return nil, err
	}

	_, ok := e.GetSignalInfo(initiatedID)
	if !ok {
		e.logWarn(mutableStateInvalidHistoryActionMsg, opTag,
			tag.WorkflowEventID(e.GetNextEventID()),
			tag.ErrorTypeInvalidHistoryAction,
			tag.WorkflowInitiatedID(initiatedID))
		return nil, e.createInternalServerError(opTag)
	}

	event := e.hBuilder.AddSignalExternalWorkflowExecutionFailedEvent(workflowTaskCompletedEventID, initiatedID, namespace,
		workflowID, runID, control, cause)
	if err := e.ReplicateSignalExternalWorkflowExecutionFailedEvent(event); err != nil {
		return nil, err
	}
	return event, nil
}

func (e *mutableStateBuilder) ReplicateSignalExternalWorkflowExecutionFailedEvent(
	event *historypb.HistoryEvent,
) error {

	initiatedID := event.GetSignalExternalWorkflowExecutionFailedEventAttributes().GetInitiatedEventId()

	return e.DeletePendingSignal(initiatedID)
}

func (e *mutableStateBuilder) AddTimerStartedEvent(
	workflowTaskCompletedEventID int64,
	request *commandpb.StartTimerCommandAttributes,
) (*historypb.HistoryEvent, *persistenceblobs.TimerInfo, error) {

	opTag := tag.WorkflowActionTimerStarted
	if err := e.checkMutability(opTag); err != nil {
		return nil, nil, err
	}

	timerID := request.GetTimerId()
	_, ok := e.GetUserTimerInfo(timerID)
	if ok {
		e.logWarn(mutableStateInvalidHistoryActionMsg, opTag,
			tag.WorkflowEventID(e.GetNextEventID()),
			tag.ErrorTypeInvalidHistoryAction,
			tag.WorkflowTimerID(timerID))
		return nil, nil, e.createCallerError(opTag)
	}

	event := e.hBuilder.AddTimerStartedEvent(workflowTaskCompletedEventID, request)
	ti, err := e.ReplicateTimerStartedEvent(event)
	if err != nil {
		return nil, nil, err
	}
	return event, ti, err
}

func (e *mutableStateBuilder) ReplicateTimerStartedEvent(
	event *historypb.HistoryEvent,
) (*persistenceblobs.TimerInfo, error) {

	attributes := event.GetTimerStartedEventAttributes()
	timerID := attributes.GetTimerId()

	startToFireTimeout := timestamp.DurationValue(attributes.GetStartToFireTimeout())
	// TODO: Time skew need to be taken in to account.
	expiryTime := timestamp.TimeValue(event.GetEventTime()).Add(startToFireTimeout) // should use the event time, not now

	ti := &persistenceblobs.TimerInfo{
		Version:    event.GetVersion(),
		TimerId:    timerID,
		ExpiryTime: &expiryTime,
		StartedId:  event.GetEventId(),
		TaskStatus: timerTaskStatusNone,
	}

	e.pendingTimerInfoIDs[timerID] = ti
	e.pendingTimerEventIDToID[event.GetEventId()] = timerID
	e.updateTimerInfos[ti] = struct{}{}

	return ti, nil
}

func (e *mutableStateBuilder) AddTimerFiredEvent(
	timerID string,
) (*historypb.HistoryEvent, error) {

	opTag := tag.WorkflowActionTimerFired
	if err := e.checkMutability(opTag); err != nil {
		return nil, err
	}

	timerInfo, ok := e.GetUserTimerInfo(timerID)
	if !ok {
		e.logWarn(mutableStateInvalidHistoryActionMsg, opTag,
			tag.WorkflowEventID(e.GetNextEventID()),
			tag.ErrorTypeInvalidHistoryAction,
			tag.WorkflowTimerID(timerID))
		return nil, e.createInternalServerError(opTag)
	}

	// Timer is running.
	event := e.hBuilder.AddTimerFiredEvent(timerInfo.GetStartedId(), timerID)
	if err := e.ReplicateTimerFiredEvent(event); err != nil {
		return nil, err
	}
	return event, nil
}

func (e *mutableStateBuilder) ReplicateTimerFiredEvent(
	event *historypb.HistoryEvent,
) error {

	attributes := event.GetTimerFiredEventAttributes()
	timerID := attributes.GetTimerId()

	return e.DeleteUserTimer(timerID)
}

func (e *mutableStateBuilder) AddTimerCanceledEvent(
	workflowTaskCompletedEventID int64,
	attributes *commandpb.CancelTimerCommandAttributes,
	identity string,
) (*historypb.HistoryEvent, error) {

	opTag := tag.WorkflowActionTimerCanceled
	if err := e.checkMutability(opTag); err != nil {
		return nil, err
	}

	var timerStartedID int64
	timerID := attributes.GetTimerId()
	ti, ok := e.GetUserTimerInfo(timerID)
	if !ok {
		// if timer is not running then check if it has fired in the mutable state.
		// If so clear the timer from the mutable state. We need to check both the
		// bufferedEvents and the history builder
		timerFiredEvent := e.checkAndClearTimerFiredEvent(timerID)
		if timerFiredEvent == nil {
			e.logWarn(mutableStateInvalidHistoryActionMsg, opTag,
				tag.WorkflowEventID(e.GetNextEventID()),
				tag.ErrorTypeInvalidHistoryAction,
				tag.WorkflowTimerID(timerID))
			return nil, e.createCallerError(opTag)
		}
		timerStartedID = timerFiredEvent.GetTimerFiredEventAttributes().GetStartedEventId()
	} else {
		timerStartedID = ti.GetStartedId()
	}

	// Timer is running.
	event := e.hBuilder.AddTimerCanceledEvent(timerStartedID, workflowTaskCompletedEventID, timerID, identity)
	if ok {
		if err := e.ReplicateTimerCanceledEvent(event); err != nil {
			return nil, err
		}
	}
	return event, nil
}

func (e *mutableStateBuilder) ReplicateTimerCanceledEvent(
	event *historypb.HistoryEvent,
) error {

	attributes := event.GetTimerCanceledEventAttributes()
	timerID := attributes.GetTimerId()

	return e.DeleteUserTimer(timerID)
}

func (e *mutableStateBuilder) AddRecordMarkerEvent(
	workflowTaskCompletedEventID int64,
	attributes *commandpb.RecordMarkerCommandAttributes,
) (*historypb.HistoryEvent, error) {

	opTag := tag.WorkflowActionWorkflowRecordMarker
	if err := e.checkMutability(opTag); err != nil {
		return nil, err
	}

	return e.hBuilder.AddMarkerRecordedEvent(workflowTaskCompletedEventID, attributes), nil
}

func (e *mutableStateBuilder) AddWorkflowExecutionTerminatedEvent(
	firstEventID int64,
	reason string,
	details *commonpb.Payloads,
	identity string,
) (*historypb.HistoryEvent, error) {

	opTag := tag.WorkflowActionWorkflowTerminated
	if err := e.checkMutability(opTag); err != nil {
		return nil, err
	}

	event := e.hBuilder.AddWorkflowExecutionTerminatedEvent(reason, details, identity)
	if err := e.ReplicateWorkflowExecutionTerminatedEvent(firstEventID, event); err != nil {
		return nil, err
	}
	// TODO merge active & passive task generation
	if err := e.taskGenerator.generateWorkflowCloseTasks(
		timestamp.TimeValue(event.GetEventTime()),
	); err != nil {
		return nil, err
	}
	return event, nil
}

func (e *mutableStateBuilder) ReplicateWorkflowExecutionTerminatedEvent(
	firstEventID int64,
	event *historypb.HistoryEvent,
) error {

	if err := e.UpdateWorkflowStateStatus(
		enumsspb.WORKFLOW_EXECUTION_STATE_COMPLETED,
		enumspb.WORKFLOW_EXECUTION_STATUS_TERMINATED,
	); err != nil {
		return err
	}
	e.executionInfo.CompletionEventBatchId = firstEventID // Used when completion event needs to be loaded from database
	e.ClearStickyness()
	e.writeEventToCache(event)
	return nil
}

func (e *mutableStateBuilder) AddWorkflowExecutionSignaled(
	signalName string,
	input *commonpb.Payloads,
	identity string,
) (*historypb.HistoryEvent, error) {

	opTag := tag.WorkflowActionWorkflowSignaled
	if err := e.checkMutability(opTag); err != nil {
		return nil, err
	}

	event := e.hBuilder.AddWorkflowExecutionSignaledEvent(signalName, input, identity)
	if err := e.ReplicateWorkflowExecutionSignaled(event); err != nil {
		return nil, err
	}
	return event, nil
}

func (e *mutableStateBuilder) ReplicateWorkflowExecutionSignaled(
	event *historypb.HistoryEvent,
) error {

	// Increment signal count in mutable state for this workflow execution
	e.executionInfo.SignalCount++
	return nil
}

func (e *mutableStateBuilder) AddContinueAsNewEvent(
	firstEventID int64,
	workflowTaskCompletedEventID int64,
	parentNamespace string,
	attributes *commandpb.ContinueAsNewWorkflowExecutionCommandAttributes,
) (*historypb.HistoryEvent, mutableState, error) {

	opTag := tag.WorkflowActionWorkflowContinueAsNew
	if err := e.checkMutability(opTag); err != nil {
		return nil, nil, err
	}

	var err error
	newRunID := uuid.New()
	newExecution := commonpb.WorkflowExecution{
		WorkflowId: e.executionInfo.WorkflowId,
		RunId:      newRunID,
	}

	// Extract ParentExecutionInfo from current run so it can be passed down to the next
	var parentInfo *workflowspb.ParentExecutionInfo
	if e.HasParentExecution() {
		parentInfo = &workflowspb.ParentExecutionInfo{
			NamespaceId: e.executionInfo.ParentNamespaceId,
			Namespace:   parentNamespace,
			Execution: &commonpb.WorkflowExecution{
				WorkflowId: e.executionInfo.ParentWorkflowId,
				RunId:      e.executionInfo.ParentRunId,
			},
			InitiatedId: e.executionInfo.InitiatedId,
		}
	}

	continueAsNewEvent := e.hBuilder.AddContinuedAsNewEvent(workflowTaskCompletedEventID, newRunID, attributes)
	firstRunID := e.executionInfo.FirstExecutionRunId
	// This is needed for backwards compatibility.  Workflow execution create with Temporal release v0.28.0 or earlier
	// does not have FirstExecutionRunID stored as part of mutable state.  If this is not set then load it from
	// workflow execution started event.
	if len(firstRunID) == 0 {
		currentStartEvent, err := e.GetStartEvent()
		if err != nil {
			return nil, nil, err
		}
		firstRunID = currentStartEvent.GetWorkflowExecutionStartedEventAttributes().GetFirstExecutionRunId()
	}

	namespaceID := e.namespaceEntry.GetInfo().Id
	var newStateBuilder *mutableStateBuilder

	newStateBuilder = newMutableStateBuilderWithVersionHistories(
		e.shard,
		e.shard.GetEventsCache(),
		e.logger,
		e.namespaceEntry,
	)

	if _, err = newStateBuilder.addWorkflowExecutionStartedEventForContinueAsNew(
		parentInfo,
		newExecution,
		e,
		attributes,
		firstRunID,
	); err != nil {
		return nil, nil, serviceerror.NewInternal("Failed to add workflow execution started event.")
	}

	if err = e.ReplicateWorkflowExecutionContinuedAsNewEvent(
		firstEventID,
		namespaceID,
		continueAsNewEvent,
	); err != nil {
		return nil, nil, err
	}
	// TODO merge active & passive task generation
	if err := e.taskGenerator.generateWorkflowCloseTasks(
		timestamp.TimeValue(continueAsNewEvent.GetEventTime()),
	); err != nil {
		return nil, nil, err
	}

	return continueAsNewEvent, newStateBuilder, nil
}

func rolloverAutoResetPointsWithExpiringTime(
	resetPoints *workflowpb.ResetPoints,
	prevRunID string,
	now time.Time,
	namespaceRetentionDays int32,
) *workflowpb.ResetPoints {

	if resetPoints == nil || resetPoints.Points == nil {
		return resetPoints
	}
	newPoints := make([]*workflowpb.ResetPointInfo, 0, len(resetPoints.Points))
	expireTime := now.Add(time.Duration(namespaceRetentionDays) * time.Hour * 24)
	for _, rp := range resetPoints.Points {
		if rp.GetRunId() == prevRunID {
			rp.ExpireTime = &expireTime
		}
		newPoints = append(newPoints, rp)
	}
	return &workflowpb.ResetPoints{
		Points: newPoints,
	}
}

func (e *mutableStateBuilder) ReplicateWorkflowExecutionContinuedAsNewEvent(
	firstEventID int64,
	namespaceID string,
	continueAsNewEvent *historypb.HistoryEvent,
) error {

	if err := e.UpdateWorkflowStateStatus(
		enumsspb.WORKFLOW_EXECUTION_STATE_COMPLETED,
		enumspb.WORKFLOW_EXECUTION_STATUS_CONTINUED_AS_NEW,
	); err != nil {
		return err
	}
	e.executionInfo.CompletionEventBatchId = firstEventID // Used when completion event needs to be loaded from database
	e.ClearStickyness()
	e.writeEventToCache(continueAsNewEvent)
	return nil
}

func (e *mutableStateBuilder) AddStartChildWorkflowExecutionInitiatedEvent(
	workflowTaskCompletedEventID int64,
	createRequestID string,
	attributes *commandpb.StartChildWorkflowExecutionCommandAttributes,
) (*historypb.HistoryEvent, *persistenceblobs.ChildExecutionInfo, error) {

	opTag := tag.WorkflowActionChildWorkflowInitiated
	if err := e.checkMutability(opTag); err != nil {
		return nil, nil, err
	}

	event := e.hBuilder.AddStartChildWorkflowExecutionInitiatedEvent(workflowTaskCompletedEventID, attributes)
	// Write the event to cache only on active cluster
	e.eventsCache.putEvent(e.executionInfo.NamespaceId, e.executionInfo.WorkflowId, e.executionState.RunId,
		event.GetEventId(), event)

	ci, err := e.ReplicateStartChildWorkflowExecutionInitiatedEvent(workflowTaskCompletedEventID, event, createRequestID)
	if err != nil {
		return nil, nil, err
	}
	// TODO merge active & passive task generation
	if err := e.taskGenerator.generateChildWorkflowTasks(
		timestamp.TimeValue(event.GetEventTime()),
		event,
	); err != nil {
		return nil, nil, err
	}
	return event, ci, nil
}

func (e *mutableStateBuilder) ReplicateStartChildWorkflowExecutionInitiatedEvent(
	firstEventID int64,
	event *historypb.HistoryEvent,
	createRequestID string,
) (*persistenceblobs.ChildExecutionInfo, error) {

	initiatedEventID := event.GetEventId()
	attributes := event.GetStartChildWorkflowExecutionInitiatedEventAttributes()
	ci := &persistenceblobs.ChildExecutionInfo{
		Version:               event.GetVersion(),
		InitiatedId:           initiatedEventID,
		InitiatedEventBatchId: firstEventID,
		StartedId:             common.EmptyEventID,
		StartedWorkflowId:     attributes.GetWorkflowId(),
		CreateRequestId:       createRequestID,
		Namespace:             attributes.GetNamespace(),
		WorkflowTypeName:      attributes.GetWorkflowType().GetName(),
		ParentClosePolicy:     attributes.GetParentClosePolicy(),
	}

	e.pendingChildExecutionInfoIDs[initiatedEventID] = ci
	e.updateChildExecutionInfos[ci] = struct{}{}

	return ci, nil
}

func (e *mutableStateBuilder) AddChildWorkflowExecutionStartedEvent(
	namespace string,
	execution *commonpb.WorkflowExecution,
	workflowType *commonpb.WorkflowType,
	initiatedID int64,
	header *commonpb.Header,
) (*historypb.HistoryEvent, error) {

	opTag := tag.WorkflowActionChildWorkflowStarted
	if err := e.checkMutability(opTag); err != nil {
		return nil, err
	}

	ci, ok := e.GetChildExecutionInfo(initiatedID)
	if !ok || ci.StartedId != common.EmptyEventID {
		e.logWarn(mutableStateInvalidHistoryActionMsg, opTag,
			tag.WorkflowEventID(e.GetNextEventID()),
			tag.ErrorTypeInvalidHistoryAction,
			tag.Bool(ok),
			tag.WorkflowInitiatedID(initiatedID))
		return nil, e.createInternalServerError(opTag)
	}

	event := e.hBuilder.AddChildWorkflowExecutionStartedEvent(namespace, execution, workflowType, initiatedID, header)
	if err := e.ReplicateChildWorkflowExecutionStartedEvent(event); err != nil {
		return nil, err
	}
	return event, nil
}

func (e *mutableStateBuilder) ReplicateChildWorkflowExecutionStartedEvent(
	event *historypb.HistoryEvent,
) error {

	attributes := event.GetChildWorkflowExecutionStartedEventAttributes()
	initiatedID := attributes.GetInitiatedEventId()

	ci, _ := e.GetChildExecutionInfo(initiatedID)
	ci.StartedId = event.GetEventId()
	ci.StartedRunId = attributes.GetWorkflowExecution().GetRunId()
	e.updateChildExecutionInfos[ci] = struct{}{}

	return nil
}

func (e *mutableStateBuilder) AddStartChildWorkflowExecutionFailedEvent(
	initiatedID int64,
	cause enumspb.StartChildWorkflowExecutionFailedCause,
	initiatedEventAttributes *historypb.StartChildWorkflowExecutionInitiatedEventAttributes,
) (*historypb.HistoryEvent, error) {

	opTag := tag.WorkflowActionChildWorkflowInitiationFailed
	if err := e.checkMutability(opTag); err != nil {
		return nil, err
	}

	ci, ok := e.GetChildExecutionInfo(initiatedID)
	if !ok || ci.StartedId != common.EmptyEventID {
		e.logWarn(mutableStateInvalidHistoryActionMsg, opTag,
			tag.WorkflowEventID(e.GetNextEventID()),
			tag.ErrorTypeInvalidHistoryAction,
			tag.Bool(ok),
			tag.WorkflowInitiatedID(initiatedID))
		return nil, e.createInternalServerError(opTag)
	}

	event := e.hBuilder.AddStartChildWorkflowExecutionFailedEvent(initiatedID, cause, initiatedEventAttributes)
	if err := e.ReplicateStartChildWorkflowExecutionFailedEvent(event); err != nil {
		return nil, err
	}
	return event, nil
}

func (e *mutableStateBuilder) ReplicateStartChildWorkflowExecutionFailedEvent(
	event *historypb.HistoryEvent,
) error {

	attributes := event.GetStartChildWorkflowExecutionFailedEventAttributes()
	initiatedID := attributes.GetInitiatedEventId()

	return e.DeletePendingChildExecution(initiatedID)
}

func (e *mutableStateBuilder) AddChildWorkflowExecutionCompletedEvent(
	initiatedID int64,
	childExecution *commonpb.WorkflowExecution,
	attributes *historypb.WorkflowExecutionCompletedEventAttributes,
) (*historypb.HistoryEvent, error) {

	opTag := tag.WorkflowActionChildWorkflowCompleted
	if err := e.checkMutability(opTag); err != nil {
		return nil, err
	}

	ci, ok := e.GetChildExecutionInfo(initiatedID)
	if !ok || ci.StartedId == common.EmptyEventID {
		e.logWarn(mutableStateInvalidHistoryActionMsg, opTag,
			tag.WorkflowEventID(e.GetNextEventID()),
			tag.ErrorTypeInvalidHistoryAction,
			tag.Bool(ok),
			tag.WorkflowInitiatedID(initiatedID))
		return nil, e.createInternalServerError(opTag)
	}

	workflowType := &commonpb.WorkflowType{
		Name: ci.WorkflowTypeName,
	}

	event := e.hBuilder.AddChildWorkflowExecutionCompletedEvent(ci.Namespace, childExecution, workflowType, ci.InitiatedId,
		ci.StartedId, attributes)
	if err := e.ReplicateChildWorkflowExecutionCompletedEvent(event); err != nil {
		return nil, err
	}
	return event, nil
}

func (e *mutableStateBuilder) ReplicateChildWorkflowExecutionCompletedEvent(
	event *historypb.HistoryEvent,
) error {

	attributes := event.GetChildWorkflowExecutionCompletedEventAttributes()
	initiatedID := attributes.GetInitiatedEventId()

	return e.DeletePendingChildExecution(initiatedID)
}

func (e *mutableStateBuilder) AddChildWorkflowExecutionFailedEvent(
	initiatedID int64,
	childExecution *commonpb.WorkflowExecution,
	attributes *historypb.WorkflowExecutionFailedEventAttributes,
) (*historypb.HistoryEvent, error) {

	opTag := tag.WorkflowActionChildWorkflowFailed
	if err := e.checkMutability(opTag); err != nil {
		return nil, err
	}

	ci, ok := e.GetChildExecutionInfo(initiatedID)
	if !ok || ci.StartedId == common.EmptyEventID {
		e.logWarn(mutableStateInvalidHistoryActionMsg,
			tag.WorkflowEventID(e.GetNextEventID()),
			tag.ErrorTypeInvalidHistoryAction,
			tag.Bool(!ok),
			tag.WorkflowInitiatedID(initiatedID))
		return nil, e.createInternalServerError(opTag)
	}

	workflowType := &commonpb.WorkflowType{
		Name: ci.WorkflowTypeName,
	}

	event := e.hBuilder.AddChildWorkflowExecutionFailedEvent(ci.Namespace, childExecution, workflowType, ci.InitiatedId,
		ci.StartedId, attributes)
	if err := e.ReplicateChildWorkflowExecutionFailedEvent(event); err != nil {
		return nil, err
	}
	return event, nil
}

func (e *mutableStateBuilder) ReplicateChildWorkflowExecutionFailedEvent(
	event *historypb.HistoryEvent,
) error {

	attributes := event.GetChildWorkflowExecutionFailedEventAttributes()
	initiatedID := attributes.GetInitiatedEventId()

	return e.DeletePendingChildExecution(initiatedID)
}

func (e *mutableStateBuilder) AddChildWorkflowExecutionCanceledEvent(
	initiatedID int64,
	childExecution *commonpb.WorkflowExecution,
	attributes *historypb.WorkflowExecutionCanceledEventAttributes,
) (*historypb.HistoryEvent, error) {

	opTag := tag.WorkflowActionChildWorkflowCanceled
	if err := e.checkMutability(opTag); err != nil {
		return nil, err
	}

	ci, ok := e.GetChildExecutionInfo(initiatedID)
	if !ok || ci.StartedId == common.EmptyEventID {
		e.logWarn(mutableStateInvalidHistoryActionMsg, opTag,
			tag.WorkflowEventID(e.GetNextEventID()),
			tag.ErrorTypeInvalidHistoryAction,
			tag.Bool(ok),
			tag.WorkflowInitiatedID(initiatedID))
		return nil, e.createInternalServerError(opTag)
	}

	workflowType := &commonpb.WorkflowType{
		Name: ci.WorkflowTypeName,
	}

	event := e.hBuilder.AddChildWorkflowExecutionCanceledEvent(ci.Namespace, childExecution, workflowType, ci.InitiatedId,
		ci.StartedId, attributes)
	if err := e.ReplicateChildWorkflowExecutionCanceledEvent(event); err != nil {
		return nil, err
	}
	return event, nil
}

func (e *mutableStateBuilder) ReplicateChildWorkflowExecutionCanceledEvent(
	event *historypb.HistoryEvent,
) error {

	attributes := event.GetChildWorkflowExecutionCanceledEventAttributes()
	initiatedID := attributes.GetInitiatedEventId()

	return e.DeletePendingChildExecution(initiatedID)
}

func (e *mutableStateBuilder) AddChildWorkflowExecutionTerminatedEvent(
	initiatedID int64,
	childExecution *commonpb.WorkflowExecution,
	attributes *historypb.WorkflowExecutionTerminatedEventAttributes,
) (*historypb.HistoryEvent, error) {

	opTag := tag.WorkflowActionChildWorkflowTerminated
	if err := e.checkMutability(opTag); err != nil {
		return nil, err
	}

	ci, ok := e.GetChildExecutionInfo(initiatedID)
	if !ok || ci.StartedId == common.EmptyEventID {
		e.logWarn(mutableStateInvalidHistoryActionMsg, opTag,
			tag.WorkflowEventID(e.GetNextEventID()),
			tag.ErrorTypeInvalidHistoryAction,
			tag.Bool(ok),
			tag.WorkflowInitiatedID(initiatedID))
		return nil, e.createInternalServerError(opTag)
	}

	workflowType := &commonpb.WorkflowType{
		Name: ci.WorkflowTypeName,
	}

	event := e.hBuilder.AddChildWorkflowExecutionTerminatedEvent(ci.Namespace, childExecution, workflowType, ci.InitiatedId,
		ci.StartedId, attributes)
	if err := e.ReplicateChildWorkflowExecutionTerminatedEvent(event); err != nil {
		return nil, err
	}
	return event, nil
}

func (e *mutableStateBuilder) ReplicateChildWorkflowExecutionTerminatedEvent(
	event *historypb.HistoryEvent,
) error {

	attributes := event.GetChildWorkflowExecutionTerminatedEventAttributes()
	initiatedID := attributes.GetInitiatedEventId()

	return e.DeletePendingChildExecution(initiatedID)
}

func (e *mutableStateBuilder) AddChildWorkflowExecutionTimedOutEvent(
	initiatedID int64,
	childExecution *commonpb.WorkflowExecution,
	attributes *historypb.WorkflowExecutionTimedOutEventAttributes,
) (*historypb.HistoryEvent, error) {

	opTag := tag.WorkflowActionChildWorkflowTimedOut
	if err := e.checkMutability(opTag); err != nil {
		return nil, err
	}

	ci, ok := e.GetChildExecutionInfo(initiatedID)
	if !ok || ci.StartedId == common.EmptyEventID {
		e.logWarn(mutableStateInvalidHistoryActionMsg, opTag,
			tag.WorkflowEventID(e.GetNextEventID()),
			tag.ErrorTypeInvalidHistoryAction,
			tag.Bool(ok),
			tag.WorkflowInitiatedID(initiatedID))
		return nil, e.createInternalServerError(opTag)
	}

	workflowType := &commonpb.WorkflowType{
		Name: ci.WorkflowTypeName,
	}

	event := e.hBuilder.AddChildWorkflowExecutionTimedOutEvent(ci.Namespace, childExecution, workflowType, ci.InitiatedId,
		ci.StartedId, attributes)
	if err := e.ReplicateChildWorkflowExecutionTimedOutEvent(event); err != nil {
		return nil, err
	}
	return event, nil
}

func (e *mutableStateBuilder) ReplicateChildWorkflowExecutionTimedOutEvent(
	event *historypb.HistoryEvent,
) error {

	attributes := event.GetChildWorkflowExecutionTimedOutEventAttributes()
	initiatedID := attributes.GetInitiatedEventId()

	return e.DeletePendingChildExecution(initiatedID)
}

func (e *mutableStateBuilder) RetryActivity(
	ai *persistenceblobs.ActivityInfo,
	failure *failurepb.Failure,
) (enumspb.RetryState, error) {

	opTag := tag.WorkflowActionActivityTaskRetry
	if err := e.checkMutability(opTag); err != nil {
		return enumspb.RETRY_STATE_INTERNAL_SERVER_ERROR, err
	}

	if !ai.HasRetryPolicy {
		return enumspb.RETRY_STATE_RETRY_POLICY_NOT_SET, nil
	}

	if ai.CancelRequested {
		return enumspb.RETRY_STATE_CANCEL_REQUESTED, nil
	}

	now := e.timeSource.Now()

	backoffInterval, retryState := getBackoffInterval(
		now,
		timestamp.TimeValue(ai.RetryExpirationTime),
		ai.Attempt,
		ai.RetryMaximumAttempts,
		ai.RetryInitialInterval,
		ai.RetryMaximumInterval,
		ai.RetryBackoffCoefficient,
		failure,
		ai.RetryNonRetryableErrorTypes,
	)
	if retryState != enumspb.RETRY_STATE_IN_PROGRESS {
		return retryState, nil
	}

	// a retry is needed, update activity info for next retry
	ai.Version = e.GetCurrentVersion()
	ai.Attempt++
	ai.ScheduledTime = timestamp.TimePtr(now.Add(backoffInterval)) // update to next schedule time
	ai.StartedId = common.EmptyEventID
	ai.RequestId = ""
	ai.StartedTime = timestamp.TimePtr(time.Time{})
	ai.TimerTaskStatus = timerTaskStatusNone
	ai.RetryLastWorkerIdentity = ai.StartedIdentity
	ai.RetryLastFailure = failure

	if err := e.taskGenerator.generateActivityRetryTasks(
		ai.ScheduleId,
	); err != nil {
		return enumspb.RETRY_STATE_INTERNAL_SERVER_ERROR, err
	}

	e.updateActivityInfos[ai] = struct{}{}
	e.syncActivityTasks[ai.ScheduleId] = struct{}{}
	return enumspb.RETRY_STATE_IN_PROGRESS, nil
}

// TODO mutable state should generate corresponding transfer / timer tasks according to
//  updates accumulated, while currently all transfer / timer tasks are managed manually

// TODO convert AddTransferTasks to prepareTransferTasks
func (e *mutableStateBuilder) AddTransferTasks(
	transferTasks ...persistence.Task,
) {

	e.insertTransferTasks = append(e.insertTransferTasks, transferTasks...)
}

// TODO convert AddTransferTasks to prepareTimerTasks
func (e *mutableStateBuilder) AddTimerTasks(
	timerTasks ...persistence.Task,
) {

	e.insertTimerTasks = append(e.insertTimerTasks, timerTasks...)
}

func (e *mutableStateBuilder) SetUpdateCondition(
	nextEventIDInDB int64,
) {

	e.nextEventIDInDB = nextEventIDInDB
}

func (e *mutableStateBuilder) GetUpdateCondition() int64 {
	return e.nextEventIDInDB
}

func (e *mutableStateBuilder) GetWorkflowStateStatus() (enumsspb.WorkflowExecutionState, enumspb.WorkflowExecutionStatus) {
	return e.executionState.State, e.executionState.Status
}

func (e *mutableStateBuilder) UpdateWorkflowStateStatus(
	state enumsspb.WorkflowExecutionState,
	status enumspb.WorkflowExecutionStatus,
) error {

	return wss.UpdateWorkflowStateStatus(e.executionState, state, status)
}

func (e *mutableStateBuilder) StartTransaction(
	namespaceEntry *cache.NamespaceCacheEntry,
) (bool, error) {

	e.namespaceEntry = namespaceEntry
	if err := e.UpdateCurrentVersion(namespaceEntry.GetFailoverVersion(), false); err != nil {
		return false, err
	}

	flushBeforeReady, err := e.startTransactionHandleWorkflowTaskFailover(false)
	if err != nil {
		return false, err
	}

	return flushBeforeReady, nil
}

func (e *mutableStateBuilder) StartTransactionSkipWorkflowTaskFail(
	namespaceEntry *cache.NamespaceCacheEntry,
) error {

	e.namespaceEntry = namespaceEntry
	if err := e.UpdateCurrentVersion(namespaceEntry.GetFailoverVersion(), false); err != nil {
		return err
	}

	_, err := e.startTransactionHandleWorkflowTaskFailover(true)
	return err
}

func (e *mutableStateBuilder) CloseTransactionAsMutation(
	now time.Time,
	transactionPolicy transactionPolicy,
) (*persistence.WorkflowMutation, []*persistence.WorkflowEvents, error) {

	if err := e.prepareCloseTransaction(
		now,
		transactionPolicy,
	); err != nil {
		return nil, nil, err
	}

	workflowEventsSeq, err := e.prepareEventsAndReplicationTasks(transactionPolicy)
	if err != nil {
		return nil, nil, err
	}

	if len(workflowEventsSeq) > 0 {
		lastEvents := workflowEventsSeq[len(workflowEventsSeq)-1].Events
		firstEvent := lastEvents[0]
		lastEvent := lastEvents[len(lastEvents)-1]
		e.updateWithLastFirstEvent(firstEvent)
		if err := e.updateWithLastWriteEvent(
			lastEvent,
			transactionPolicy,
		); err != nil {
			return nil, nil, err
		}
	}

	setTaskInfo(e.GetCurrentVersion(), now, e.insertTransferTasks, e.insertTimerTasks)

	// update last update time
	e.executionInfo.LastUpdateTime = &now

	// we generate checksum here based on the assumption that the returned
	// snapshot object is considered immutable. As of this writing, the only
	// code that modifies the returned object lives inside workflowExecutionContext.resetWorkflowExecution
	// currently, the updates done inside workflowExecutionContext.resetWorkflowExecution doesn't
	// impact the checksum calculation
	checksum := e.generateChecksum()

	workflowMutation := &persistence.WorkflowMutation{
		ExecutionInfo:  e.executionInfo,
		ExecutionState: e.executionState,
		NextEventID:    e.nextEventID,

		UpsertActivityInfos:       convertUpdateActivityInfos(e.updateActivityInfos),
		DeleteActivityInfos:       convertDeleteActivityInfos(e.deleteActivityInfos),
		UpsertTimerInfos:          convertUpdateTimerInfos(e.updateTimerInfos),
		DeleteTimerInfos:          convertDeleteTimerInfos(e.deleteTimerInfos),
		UpsertChildExecutionInfos: convertUpdateChildExecutionInfos(e.updateChildExecutionInfos),
		DeleteChildExecutionInfo:  e.deleteChildExecutionInfo,
		UpsertRequestCancelInfos:  convertUpdateRequestCancelInfos(e.updateRequestCancelInfos),
		DeleteRequestCancelInfo:   e.deleteRequestCancelInfo,
		UpsertSignalInfos:         convertUpdateSignalInfos(e.updateSignalInfos),
		DeleteSignalInfo:          e.deleteSignalInfo,
		UpsertSignalRequestedIDs:  convertSignalRequestedIDs(e.updateSignalRequestedIDs),
		DeleteSignalRequestedID:   e.deleteSignalRequestedID,
		NewBufferedEvents:         e.updateBufferedEvents,
		ClearBufferedEvents:       e.clearBufferedEvents,

		TransferTasks:    e.insertTransferTasks,
		ReplicationTasks: e.insertReplicationTasks,
		TimerTasks:       e.insertTimerTasks,

		Condition: e.nextEventIDInDB,
		Checksum:  checksum,
	}

	e.checksum = checksum
	if err := e.cleanupTransaction(transactionPolicy); err != nil {
		return nil, nil, err
	}
	return workflowMutation, workflowEventsSeq, nil
}

func (e *mutableStateBuilder) CloseTransactionAsSnapshot(
	now time.Time,
	transactionPolicy transactionPolicy,
) (*persistence.WorkflowSnapshot, []*persistence.WorkflowEvents, error) {

	if err := e.prepareCloseTransaction(
		now,
		transactionPolicy,
	); err != nil {
		return nil, nil, err
	}

	workflowEventsSeq, err := e.prepareEventsAndReplicationTasks(transactionPolicy)
	if err != nil {
		return nil, nil, err
	}

	if len(workflowEventsSeq) > 1 {
		return nil, nil, serviceerror.NewInternal("cannot generate workflow snapshot with transient events")
	}
	if len(e.bufferedEvents) > 0 {
		// TODO do we need the functionality to generate snapshot with buffered events?
		return nil, nil, serviceerror.NewInternal("cannot generate workflow snapshot with buffered events")
	}

	if len(workflowEventsSeq) > 0 {
		lastEvents := workflowEventsSeq[len(workflowEventsSeq)-1].Events
		firstEvent := lastEvents[0]
		lastEvent := lastEvents[len(lastEvents)-1]
		e.updateWithLastFirstEvent(firstEvent)
		if err := e.updateWithLastWriteEvent(
			lastEvent,
			transactionPolicy,
		); err != nil {
			return nil, nil, err
		}
	}

	setTaskInfo(e.GetCurrentVersion(), now, e.insertTransferTasks, e.insertTimerTasks)

	// update last update time
	e.executionInfo.LastUpdateTime = &now

	// we generate checksum here based on the assumption that the returned
	// snapshot object is considered immutable. As of this writing, the only
	// code that modifies the returned object lives inside workflowExecutionContext.resetWorkflowExecution
	// currently, the updates done inside workflowExecutionContext.resetWorkflowExecution doesn't
	// impact the checksum calculation
	checksum := e.generateChecksum()

	workflowSnapshot := &persistence.WorkflowSnapshot{
		ExecutionInfo:  e.executionInfo,
		ExecutionState: e.executionState,
		NextEventID:    e.nextEventID,

		ActivityInfos:       convertPendingActivityInfos(e.pendingActivityInfoIDs),
		TimerInfos:          convertPendingTimerInfos(e.pendingTimerInfoIDs),
		ChildExecutionInfos: convertPendingChildExecutionInfos(e.pendingChildExecutionInfoIDs),
		RequestCancelInfos:  convertPendingRequestCancelInfos(e.pendingRequestCancelInfoIDs),
		SignalInfos:         convertPendingSignalInfos(e.pendingSignalInfoIDs),
		SignalRequestedIDs:  convertSignalRequestedIDs(e.pendingSignalRequestedIDs),

		TransferTasks:    e.insertTransferTasks,
		ReplicationTasks: e.insertReplicationTasks,
		TimerTasks:       e.insertTimerTasks,

		Condition: e.nextEventIDInDB,
		Checksum:  checksum,
	}

	e.checksum = checksum
	if err := e.cleanupTransaction(transactionPolicy); err != nil {
		return nil, nil, err
	}
	return workflowSnapshot, workflowEventsSeq, nil
}

func (e *mutableStateBuilder) IsResourceDuplicated(
	resourceDedupKey definition.DeduplicationID,
) bool {
	id := definition.GenerateDeduplicationKey(resourceDedupKey)
	_, duplicated := e.appliedEvents[id]
	return duplicated
}

func (e *mutableStateBuilder) UpdateDuplicatedResource(
	resourceDedupKey definition.DeduplicationID,
) {
	id := definition.GenerateDeduplicationKey(resourceDedupKey)
	e.appliedEvents[id] = struct{}{}
}

func (e *mutableStateBuilder) prepareCloseTransaction(
	now time.Time,
	transactionPolicy transactionPolicy,
) error {

	if err := e.closeTransactionWithPolicyCheck(
		transactionPolicy,
	); err != nil {
		return err
	}

	if err := e.closeTransactionHandleBufferedEventsLimit(
		transactionPolicy,
	); err != nil {
		return err
	}

	if err := e.closeTransactionHandleWorkflowReset(
		now,
		transactionPolicy,
	); err != nil {
		return err
	}

	// flushing buffered events should happen at very last
	if transactionPolicy == transactionPolicyActive {
		if err := e.FlushBufferedEvents(); err != nil {
			return err
		}
	}

	// TODO merge active & passive task generation
	// NOTE: this function must be the last call
	//  since we only generate at most one activity & user timer,
	//  regardless of how many activity & user timer created
	//  so the calculation must be at the very end
	return e.closeTransactionHandleActivityUserTimerTasks(
		now,
		transactionPolicy,
	)
}

func (e *mutableStateBuilder) cleanupTransaction(
	transactionPolicy transactionPolicy,
) error {

	// Clear all updates to prepare for the next session
	e.hBuilder = newHistoryBuilder(e, e.logger)

	e.updateActivityInfos = make(map[*persistenceblobs.ActivityInfo]struct{})
	e.deleteActivityInfos = make(map[int64]struct{})
	e.syncActivityTasks = make(map[int64]struct{})

	e.updateTimerInfos = make(map[*persistenceblobs.TimerInfo]struct{})
	e.deleteTimerInfos = make(map[string]struct{})

	e.updateChildExecutionInfos = make(map[*persistenceblobs.ChildExecutionInfo]struct{})
	e.deleteChildExecutionInfo = nil

	e.updateRequestCancelInfos = make(map[*persistenceblobs.RequestCancelInfo]struct{})
	e.deleteRequestCancelInfo = nil

	e.updateSignalInfos = make(map[*persistenceblobs.SignalInfo]struct{})
	e.deleteSignalInfo = nil

	e.updateSignalRequestedIDs = make(map[string]struct{})
	e.deleteSignalRequestedID = ""

	e.clearBufferedEvents = false
	if e.updateBufferedEvents != nil {
		e.bufferedEvents = append(e.bufferedEvents, e.updateBufferedEvents...)
		e.updateBufferedEvents = nil
	}

	e.hasBufferedEventsInDB = len(e.bufferedEvents) > 0
	e.stateInDB = e.executionState.State
	e.nextEventIDInDB = e.GetNextEventID()

	e.insertTransferTasks = nil
	e.insertReplicationTasks = nil
	e.insertTimerTasks = nil

	return nil
}

func (e *mutableStateBuilder) prepareEventsAndReplicationTasks(
	transactionPolicy transactionPolicy,
) ([]*persistence.WorkflowEvents, error) {

	currentBranchToken, err := e.GetCurrentBranchToken()
	if err != nil {
		return nil, err
	}
	var workflowEventsSeq []*persistence.WorkflowEvents
	if len(e.hBuilder.transientHistory) != 0 {
		workflowEventsSeq = append(workflowEventsSeq, &persistence.WorkflowEvents{
			NamespaceID: e.executionInfo.NamespaceId,
			WorkflowID:  e.executionInfo.WorkflowId,
			RunID:       e.executionState.RunId,
			BranchToken: currentBranchToken,
			Events:      e.hBuilder.transientHistory,
		})
	}
	if len(e.hBuilder.history) != 0 {
		workflowEventsSeq = append(workflowEventsSeq, &persistence.WorkflowEvents{
			NamespaceID: e.executionInfo.NamespaceId,
			WorkflowID:  e.executionInfo.WorkflowId,
			RunID:       e.executionState.RunId,
			BranchToken: currentBranchToken,
			Events:      e.hBuilder.history,
		})
	}

	if err := e.validateNoEventsAfterWorkflowFinish(
		transactionPolicy,
		e.hBuilder.history,
	); err != nil {
		return nil, err
	}

	for _, workflowEvents := range workflowEventsSeq {
		replicationTasks, err := e.eventsToReplicationTask(transactionPolicy, workflowEvents.Events)
		if err != nil {
			return nil, err
		}
		e.insertReplicationTasks = append(
			e.insertReplicationTasks,
			replicationTasks...,
		)
	}

	e.insertReplicationTasks = append(
		e.insertReplicationTasks,
		e.syncActivityToReplicationTask(transactionPolicy)...,
	)

	if transactionPolicy == transactionPolicyPassive && len(e.insertReplicationTasks) > 0 {
		return nil, serviceerror.NewInternal("should not generate replication task when close transaction as passive")
	}

	return workflowEventsSeq, nil
}

func (e *mutableStateBuilder) eventsToReplicationTask(
	transactionPolicy transactionPolicy,
	events []*historypb.HistoryEvent,
) ([]persistence.Task, error) {

	if transactionPolicy == transactionPolicyPassive ||
		!e.canReplicateEvents() ||
		len(events) == 0 {
		return emptyTasks, nil
	}

	firstEvent := events[0]
	lastEvent := events[len(events)-1]
	version := firstEvent.GetVersion()

	sourceCluster := e.clusterMetadata.ClusterNameForFailoverVersion(version)
	currentCluster := e.clusterMetadata.GetCurrentClusterName()

	if currentCluster != sourceCluster {
		return nil, serviceerror.NewInternal("mutableStateBuilder encounter contradicting version & transaction policy")
	}

	currentBranchToken, err := e.GetCurrentBranchToken()
	if err != nil {
		return nil, err
	}

	replicationTask := &persistence.HistoryReplicationTask{
		FirstEventID:      firstEvent.GetEventId(),
		NextEventID:       lastEvent.GetEventId() + 1,
		Version:           firstEvent.GetVersion(),
		BranchToken:       currentBranchToken,
		NewRunBranchToken: nil,
	}

	if e.executionInfo.GetVersionHistories() == nil {
		return nil, serviceerror.NewInternal("should not generate replication task when missing replication state & version history")
	}

	return []persistence.Task{replicationTask}, nil
}

func (e *mutableStateBuilder) syncActivityToReplicationTask(
	transactionPolicy transactionPolicy,
) []persistence.Task {

	if transactionPolicy == transactionPolicyPassive ||
		!e.canReplicateEvents() {
		return emptyTasks
	}

	return convertSyncActivityInfos(
		e.pendingActivityInfoIDs,
		e.syncActivityTasks,
	)
}

func (e *mutableStateBuilder) updateWithLastWriteEvent(
	lastEvent *historypb.HistoryEvent,
	transactionPolicy transactionPolicy,
) error {

	if transactionPolicy == transactionPolicyPassive {
		// already handled in state builder
		return nil
	}

	e.GetExecutionInfo().LastEventTaskId = lastEvent.GetTaskId()

	if e.executionInfo.VersionHistories != nil {
		currentVersionHistory, err := versionhistory.GetCurrentVersionHistory(e.executionInfo.VersionHistories)
		if err != nil {
			return err
		}
		if err := versionhistory.AddOrUpdateItem(currentVersionHistory, versionhistory.NewItem(
			lastEvent.GetEventId(), lastEvent.GetVersion(),
		)); err != nil {
			return err
		}
	}
	return nil
}

func (e *mutableStateBuilder) updateWithLastFirstEvent(
	lastFirstEvent *historypb.HistoryEvent,
) {
	e.GetExecutionInfo().LastFirstEventId = lastFirstEvent.GetEventId()
}

func (e *mutableStateBuilder) canReplicateEvents() bool {
	return e.namespaceEntry.GetReplicationPolicy() == cache.ReplicationPolicyMultiCluster
}

// validateNoEventsAfterWorkflowFinish perform check on history event batch
// NOTE: do not apply this check on every batch, since transient
// workflow task && workflow finish will be broken (the first batch)
func (e *mutableStateBuilder) validateNoEventsAfterWorkflowFinish(
	transactionPolicy transactionPolicy,
	events []*historypb.HistoryEvent,
) error {

	if transactionPolicy == transactionPolicyPassive ||
		len(events) == 0 {
		return nil
	}

	// only do check if workflow is finished
	if e.executionState.State != enumsspb.WORKFLOW_EXECUTION_STATE_COMPLETED {
		return nil
	}

	// workflow close
	// this will perform check on the last event of last batch
	// NOTE: do not apply this check on every batch, since transient
	// workflow task && workflow finish will be broken (the first batch)
	lastEvent := events[len(events)-1]
	switch lastEvent.GetEventType() {
	case enumspb.EVENT_TYPE_WORKFLOW_EXECUTION_COMPLETED,
		enumspb.EVENT_TYPE_WORKFLOW_EXECUTION_FAILED,
		enumspb.EVENT_TYPE_WORKFLOW_EXECUTION_TIMED_OUT,
		enumspb.EVENT_TYPE_WORKFLOW_EXECUTION_TERMINATED,
		enumspb.EVENT_TYPE_WORKFLOW_EXECUTION_CONTINUED_AS_NEW,
		enumspb.EVENT_TYPE_WORKFLOW_EXECUTION_CANCELED:
		return nil

	default:
		e.logError(
			"encounter case where events appears after workflow finish.",
			tag.WorkflowNamespaceID(e.executionInfo.NamespaceId),
			tag.WorkflowID(e.executionInfo.WorkflowId),
			tag.WorkflowRunID(e.executionState.RunId),
		)
		return ErrEventsAterWorkflowFinish
	}
}

func (e *mutableStateBuilder) startTransactionHandleWorkflowTaskFailover(
	skipWorkflowTaskFailed bool,
) (bool, error) {

	if !e.IsWorkflowExecutionRunning() ||
		!e.canReplicateEvents() {
		return false, nil
	}

	// NOTE:
	// the main idea here is to guarantee that once there is a workflow task started
	// all events ending in the buffer should have the same version

	// Handling mutable state turn from standby to active, while having a workflow task on the fly
	workflowTask, ok := e.GetInFlightWorkflowTask()
	if !ok || workflowTask.Version >= e.GetCurrentVersion() {
		// no pending workflow tasks, no buffered events
		// or workflow task has higher / equal version
		return false, nil
	}

	currentVersion := e.GetCurrentVersion()
	lastWriteVersion, err := e.GetLastWriteVersion()
	if err != nil {
		return false, err
	}
	if lastWriteVersion != workflowTask.Version {
		return false, serviceerror.NewInternal(fmt.Sprintf("mutableStateBuilder encounter mismatch version, workflow task: %v, last write version %v", workflowTask.Version, lastWriteVersion))
	}

	lastWriteSourceCluster := e.clusterMetadata.ClusterNameForFailoverVersion(lastWriteVersion)
	currentVersionCluster := e.clusterMetadata.ClusterNameForFailoverVersion(currentVersion)
	currentCluster := e.clusterMetadata.GetCurrentClusterName()

	// there are 4 cases for version changes (based on version from namespace cache)
	// NOTE: namespace cache version change may occur after seeing events with higher version
	//  meaning that the flush buffer logic in NDC branch manager should be kept.
	//
	// 1. active -> passive => fail workflow task & flush buffer using last write version
	// 2. active -> active => fail workflow task & flush buffer using last write version
	// 3. passive -> active => fail workflow task using current version, no buffered events
	// 4. passive -> passive => no buffered events, since always passive, nothing to be done

	// handle case 4
	if lastWriteSourceCluster != currentCluster && currentVersionCluster != currentCluster {
		// do a sanity check on buffered events
		if e.HasBufferedEvents() {
			return false, serviceerror.NewInternal("mutableStateBuilder encounter previous passive workflow with buffered events")
		}
		return false, nil
	}

	// handle case 1 & 2
	var flushBufferVersion = lastWriteVersion

	// handle case 3
	if lastWriteSourceCluster != currentCluster && currentVersionCluster == currentCluster {
		// do a sanity check on buffered events
		if e.HasBufferedEvents() {
			return false, serviceerror.NewInternal("mutableStateBuilder encounter previous passive workflow with buffered events")
		}
		flushBufferVersion = currentVersion
	}

	// this workflow was previous active (whether it has buffered events or not),
	// the in flight workflow task must be failed to guarantee all events within same
	// event batch shard the same version
	if err := e.UpdateCurrentVersion(flushBufferVersion, true); err != nil {
		return false, err
	}

	if skipWorkflowTaskFailed {
		return false, nil
	}

	// we have a workflow task with buffered events on the fly with a lower version, fail it
	if err := failWorkflowTask(
		e,
		workflowTask,
		enumspb.WORKFLOW_TASK_FAILED_CAUSE_FAILOVER_CLOSE_COMMAND,
	); err != nil {
		return false, err
	}

	err = scheduleWorkflowTask(e)
	if err != nil {
		return false, err
	}
	return true, nil
}

func (e *mutableStateBuilder) closeTransactionWithPolicyCheck(
	transactionPolicy transactionPolicy,
) error {

	if transactionPolicy == transactionPolicyPassive ||
		!e.canReplicateEvents() {
		return nil
	}

	activeCluster := e.clusterMetadata.ClusterNameForFailoverVersion(e.GetCurrentVersion())
	currentCluster := e.clusterMetadata.GetCurrentClusterName()

	if activeCluster != currentCluster {
		namespaceID := e.GetExecutionInfo().NamespaceId
		return serviceerror.NewNamespaceNotActive(namespaceID, currentCluster, activeCluster)
	}
	return nil
}

func (e *mutableStateBuilder) closeTransactionHandleBufferedEventsLimit(
	transactionPolicy transactionPolicy,
) error {

	if transactionPolicy == transactionPolicyPassive ||
		!e.IsWorkflowExecutionRunning() {
		return nil
	}

	if len(e.bufferedEvents) < e.config.MaximumBufferedEventsBatch() {
		return nil
	}

	// Handling buffered events size issue
	if workflowTask, ok := e.GetInFlightWorkflowTask(); ok {
		// we have a workflow task on the fly with a lower version, fail it
		if err := failWorkflowTask(
			e,
			workflowTask,
			enumspb.WORKFLOW_TASK_FAILED_CAUSE_FORCE_CLOSE_COMMAND,
		); err != nil {
			return err
		}

		err := scheduleWorkflowTask(e)
		if err != nil {
			return err
		}
	}
	return nil
}

func (e *mutableStateBuilder) closeTransactionHandleWorkflowReset(
	now time.Time,
	transactionPolicy transactionPolicy,
) error {

	if transactionPolicy == transactionPolicyPassive ||
		!e.IsWorkflowExecutionRunning() {
		return nil
	}

	// compare with bad client binary checksum and schedule a reset task

	// only schedule reset task if current doesn't have childWFs.
	// TODO: This will be removed once our reset allows childWFs
	if len(e.GetPendingChildExecutionInfos()) != 0 {
		return nil
	}

	namespaceEntry, err := e.shard.GetNamespaceCache().GetNamespaceByID(e.executionInfo.NamespaceId)
	if err != nil {
		return err
	}
	if _, pt := FindAutoResetPoint(
		e.timeSource,
		namespaceEntry.GetConfig().BadBinaries,
		e.GetExecutionInfo().AutoResetPoints,
	); pt != nil {
		if err := e.taskGenerator.generateWorkflowResetTasks(
			e.unixNanoToTime(now.UnixNano()),
		); err != nil {
			return err
		}
		e.logInfo("Auto-Reset task is scheduled",
			tag.WorkflowNamespace(namespaceEntry.GetInfo().Name),
			tag.WorkflowID(e.executionInfo.WorkflowId),
			tag.WorkflowRunID(e.executionState.RunId),
			tag.WorkflowResetBaseRunID(pt.GetRunId()),
			tag.WorkflowEventID(pt.GetFirstWorkflowTaskCompletedId()),
			tag.WorkflowBinaryChecksum(pt.GetBinaryChecksum()),
		)
	}
	return nil
}

func (e *mutableStateBuilder) closeTransactionHandleActivityUserTimerTasks(
	now time.Time,
	transactionPolicy transactionPolicy,
) error {

	if transactionPolicy == transactionPolicyPassive ||
		!e.IsWorkflowExecutionRunning() {
		return nil
	}

	if err := e.taskGenerator.generateActivityTimerTasks(
		e.unixNanoToTime(now.UnixNano()),
	); err != nil {
		return err
	}

	return e.taskGenerator.generateUserTimerTasks(
		e.unixNanoToTime(now.UnixNano()),
	)
}

func (e *mutableStateBuilder) checkMutability(
	actionTag tag.Tag,
) error {

	if !e.IsWorkflowExecutionRunning() {
		e.logWarn(
			mutableStateInvalidHistoryActionMsg,
			tag.WorkflowEventID(e.GetNextEventID()),
			tag.ErrorTypeInvalidHistoryAction,
			tag.WorkflowState(e.executionState.State),
			actionTag,
		)
		return ErrWorkflowFinished
	}
	return nil
}

<<<<<<< HEAD
func (e *mutableStateBuilder) generateChecksum() persistenceblobs.Checksum {
=======
func (e *mutableStateBuilder) increaseNextEventID() {
	e.nextEventID++
}

func (e *mutableStateBuilder) generateChecksum() checksum.Checksum {
>>>>>>> ca4dfb3e
	if !e.shouldGenerateChecksum() {
		return persistenceblobs.Checksum{}
	}
	csum, err := generateMutableStateChecksum(e)
	if err != nil {
		e.logWarn("error generating mutableState checksum", tag.Error(err))
		return persistenceblobs.Checksum{}
	}
	return csum
}

func (e *mutableStateBuilder) shouldGenerateChecksum() bool {
	if e.namespaceEntry == nil {
		return false
	}
	return rand.Intn(100) < e.config.MutableStateChecksumGenProbability(e.namespaceEntry.GetInfo().Name)
}

func (e *mutableStateBuilder) shouldVerifyChecksum() bool {
	if e.namespaceEntry == nil {
		return false
	}
	return rand.Intn(100) < e.config.MutableStateChecksumVerifyProbability(e.namespaceEntry.GetInfo().Name)
}

func (e *mutableStateBuilder) shouldInvalidateCheckum() bool {
	invalidateBeforeEpochSecs := int64(e.config.MutableStateChecksumInvalidateBefore())
	if invalidateBeforeEpochSecs > 0 {
		invalidateBefore := time.Unix(invalidateBeforeEpochSecs, 0).UTC()
		return e.executionInfo.LastUpdateTime.Before(invalidateBefore)
	}
	return false
}

func (e *mutableStateBuilder) createInternalServerError(
	actionTag tag.Tag,
) error {

	return serviceerror.NewInternal(actionTag.Field().String + " operation failed")
}

func (e *mutableStateBuilder) createCallerError(
	actionTag tag.Tag,
) error {

	return serviceerror.NewInvalidArgument(fmt.Sprintf(mutableStateInvalidHistoryActionMsgTemplate, actionTag.Field().String))
}

func (_ *mutableStateBuilder) unixNanoToTime(
	timestampNanos int64,
) time.Time {

	return time.Unix(0, timestampNanos).UTC()
}

func (e *mutableStateBuilder) logInfo(msg string, tags ...tag.Tag) {
	tags = append(tags, tag.WorkflowID(e.executionInfo.WorkflowId))
	tags = append(tags, tag.WorkflowRunID(e.executionState.RunId))
	tags = append(tags, tag.WorkflowNamespaceID(e.executionInfo.NamespaceId))
	e.logger.Info(msg, tags...)
}

func (e *mutableStateBuilder) logWarn(msg string, tags ...tag.Tag) {
	tags = append(tags, tag.WorkflowID(e.executionInfo.WorkflowId))
	tags = append(tags, tag.WorkflowRunID(e.executionState.RunId))
	tags = append(tags, tag.WorkflowNamespaceID(e.executionInfo.NamespaceId))
	e.logger.Warn(msg, tags...)
}

func (e *mutableStateBuilder) logError(msg string, tags ...tag.Tag) {
	tags = append(tags, tag.WorkflowID(e.executionInfo.WorkflowId))
	tags = append(tags, tag.WorkflowRunID(e.executionState.RunId))
	tags = append(tags, tag.WorkflowNamespaceID(e.executionInfo.NamespaceId))
	e.logger.Error(msg, tags...)
}

func (e *mutableStateBuilder) logDataInconsistency() {
	namespaceID := e.executionInfo.NamespaceId
	workflowID := e.executionInfo.WorkflowId
	runID := e.executionState.RunId

	e.logger.Error("encounter cassandra data inconsistency",
		tag.WorkflowNamespaceID(namespaceID),
		tag.WorkflowID(workflowID),
		tag.WorkflowRunID(runID),
	)
}<|MERGE_RESOLUTION|>--- conflicted
+++ resolved
@@ -4509,15 +4509,11 @@
 	return nil
 }
 
-<<<<<<< HEAD
-func (e *mutableStateBuilder) generateChecksum() persistenceblobs.Checksum {
-=======
 func (e *mutableStateBuilder) increaseNextEventID() {
 	e.nextEventID++
 }
 
-func (e *mutableStateBuilder) generateChecksum() checksum.Checksum {
->>>>>>> ca4dfb3e
+func (e *mutableStateBuilder) generateChecksum() persistenceblobs.Checksum {
 	if !e.shouldGenerateChecksum() {
 		return persistenceblobs.Checksum{}
 	}
