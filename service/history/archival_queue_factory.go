package history

import (
	"go.temporal.io/server/common/dynamicconfig"
	"go.temporal.io/server/common/log"
	"go.temporal.io/server/common/log/tag"
	"go.temporal.io/server/common/metrics"
	ctasks "go.temporal.io/server/common/tasks"
	"go.temporal.io/server/common/telemetry"
	"go.temporal.io/server/service/history/archival"
	"go.temporal.io/server/service/history/configs"
	historyi "go.temporal.io/server/service/history/interfaces"
	"go.temporal.io/server/service/history/queues"
	"go.temporal.io/server/service/history/tasks"
	"go.temporal.io/server/service/history/workflow"
	wcache "go.temporal.io/server/service/history/workflow/cache"
	"go.uber.org/fx"
)

const (
	// archivalQueuePersistenceMaxRPSRatio is the hard-coded ratio of archival queue persistence max RPS to the total
	// persistence max RPS.
	// In this case, the archival queue may not send requests at a rate higher than 15% of the global persistence max
	// RPS.
	archivalQueuePersistenceMaxRPSRatio = 0.15
)

var (
	// ArchivalTaskPriorities is the map of task priority to weight for the archival queue.
	// The archival queue only uses the low task priority, so we only define a weight for that priority.
	ArchivalTaskPriorities = configs.ConvertWeightsToDynamicConfigValue(map[ctasks.Priority]int{
		ctasks.PriorityPreemptable: 10,
	})
)

type (
	// ArchivalQueueFactoryParams contains the necessary params to create a new archival queue factory.
	ArchivalQueueFactoryParams struct {
		// fx.In allows fx to construct this object without an explicitly defined constructor.
		fx.In

		// QueueFactoryBaseParams contains common params for all queue factories.
		QueueFactoryBaseParams
		// Archiver is the archival client used to archive history events and visibility records.
		Archiver archival.Archiver
		// RelocatableAttributesFetcher is the client used to fetch the memo and search attributes of a workflow.
		RelocatableAttributesFetcher workflow.RelocatableAttributesFetcher
	}

	// archivalQueueFactory implements QueueFactory for the archival queue.
	archivalQueueFactory struct {
		QueueFactoryBase
		ArchivalQueueFactoryParams
	}
)

// NewArchivalQueueFactory creates a new QueueFactory to construct archival queues.
func NewArchivalQueueFactory(
	params ArchivalQueueFactoryParams,
) QueueFactory {
	return &archivalQueueFactory{
		ArchivalQueueFactoryParams: params,
		QueueFactoryBase:           newQueueFactoryBase(params),
	}
}

// newHostScheduler creates a new task scheduler for tasks on the archival queue.
func newHostScheduler(params ArchivalQueueFactoryParams) queues.Scheduler {
	return queues.NewScheduler(
		params.ClusterMetadata.GetCurrentClusterName(),
		queues.SchedulerOptions{
			WorkerCount:                    params.Config.ArchivalProcessorSchedulerWorkerCount,
			ActiveNamespaceWeights:         dynamicconfig.GetMapPropertyFnFilteredByNamespace(ArchivalTaskPriorities),
			StandbyNamespaceWeights:        dynamicconfig.GetMapPropertyFnFilteredByNamespace(ArchivalTaskPriorities),
			InactiveNamespaceDeletionDelay: params.Config.TaskSchedulerInactiveChannelDeletionDelay,
		},
		params.NamespaceRegistry,
		params.Logger,
	)
}

// newQueueFactoryBase creates a new QueueFactoryBase for the archival queue, which contains common configurations
// like the task scheduler, task priority assigner, and rate limiters.
func newQueueFactoryBase(params ArchivalQueueFactoryParams) QueueFactoryBase {
	return QueueFactoryBase{
		HostScheduler:        newHostScheduler(params),
		HostPriorityAssigner: queues.NewPriorityAssigner(),
		HostReaderRateLimiter: queues.NewReaderPriorityRateLimiter(
			NewHostRateLimiterRateFn(
				params.Config.ArchivalProcessorMaxPollHostRPS,
				params.Config.PersistenceMaxQPS,
				archivalQueuePersistenceMaxRPSRatio,
			),
			int64(params.Config.ArchivalQueueMaxReaderCount()),
		),
		Tracer: params.TracerProvider.Tracer(telemetry.ComponentQueueArchival),
	}
}

// CreateQueue creates a new archival queue for the given shard.
func (f *archivalQueueFactory) CreateQueue(
	shard historyi.ShardContext,
) queues.Queue {
	executor := f.newArchivalTaskExecutor(shard, f.WorkflowCache)
	if f.ExecutorWrapper != nil {
		executor = f.ExecutorWrapper.Wrap(executor)
	}
	return f.newScheduledQueue(shard, executor)
}

// newArchivalTaskExecutor creates a new archival task executor for the given shard.
func (f *archivalQueueFactory) newArchivalTaskExecutor(shard historyi.ShardContext, workflowCache wcache.Cache) queues.Executor {
	return NewArchivalQueueTaskExecutor(
		f.Archiver,
		shard,
		workflowCache,
		f.RelocatableAttributesFetcher,
		f.MetricsHandler,
		log.With(shard.GetLogger(), tag.ComponentArchivalQueue),
	)
}

// newScheduledQueue creates a new scheduled queue for the given shard with archival-specific configurations.
func (f *archivalQueueFactory) newScheduledQueue(shard historyi.ShardContext, executor queues.Executor) queues.Queue {
	logger := log.With(shard.GetLogger(), tag.ComponentArchivalQueue)
	metricsHandler := f.MetricsHandler.WithTags(metrics.OperationTag(metrics.OperationArchivalQueueProcessorScope))

	var shardScheduler = f.HostScheduler
	if f.Config.TaskSchedulerEnableRateLimiter() {
		shardScheduler = queues.NewRateLimitedScheduler(
			f.HostScheduler,
			queues.RateLimitedSchedulerOptions{
				EnableShadowMode: f.Config.TaskSchedulerEnableRateLimiterShadowMode,
				StartupDelay:     f.Config.TaskSchedulerRateLimiterStartupDelay,
			},
			f.ClusterMetadata.GetCurrentClusterName(),
			f.NamespaceRegistry,
			f.SchedulerRateLimiter,
			f.TimeSource,
			f.ChasmRegistry,
			logger,
			metricsHandler,
		)
	}

	rescheduler := queues.NewRescheduler(
		shardScheduler,
		shard.GetTimeSource(),
		logger,
		metricsHandler,
	)

	factory := queues.NewExecutableFactory(
		executor,
		shardScheduler,
		rescheduler,
		f.HostPriorityAssigner,
		shard.GetTimeSource(),
		shard.GetNamespaceRegistry(),
		shard.GetClusterMetadata(),
<<<<<<< HEAD
		f.ChasmRegistry,
=======
		queues.GetTaskTypeTagValue,
>>>>>>> e4d418cf
		logger,
		metricsHandler,
		f.Tracer,
		f.DLQWriter,
		f.Config.TaskDLQEnabled,
		f.Config.TaskDLQUnexpectedErrorAttempts,
		f.Config.TaskDLQInternalErrors,
		f.Config.TaskDLQErrorPattern,
	)
	return queues.NewScheduledQueue(
		shard,
		tasks.CategoryArchival,
		shardScheduler,
		rescheduler,
		factory,
		&queues.Options{
			ReaderOptions: queues.ReaderOptions{
				BatchSize:            f.Config.ArchivalTaskBatchSize,
				MaxPendingTasksCount: f.Config.QueuePendingTaskMaxCount,
				PollBackoffInterval:  f.Config.ArchivalProcessorPollBackoffInterval,
				MaxPredicateSize:     f.Config.QueueMaxPredicateSize,
			},
			MonitorOptions: queues.MonitorOptions{
				PendingTasksCriticalCount:   f.Config.QueuePendingTaskCriticalCount,
				ReaderStuckCriticalAttempts: f.Config.QueueReaderStuckCriticalAttempts,
				SliceCountCriticalThreshold: f.Config.QueueCriticalSlicesCount,
			},
			MaxPollRPS:                          f.Config.ArchivalProcessorMaxPollRPS,
			MaxPollInterval:                     f.Config.ArchivalProcessorMaxPollInterval,
			MaxPollIntervalJitterCoefficient:    f.Config.ArchivalProcessorMaxPollIntervalJitterCoefficient,
			CheckpointInterval:                  f.Config.ArchivalProcessorUpdateAckInterval,
			CheckpointIntervalJitterCoefficient: f.Config.ArchivalProcessorUpdateAckIntervalJitterCoefficient,
			MaxReaderCount:                      f.Config.ArchivalQueueMaxReaderCount,
			MoveGroupTaskCountBase:              f.Config.QueueMoveGroupTaskCountBase,
			MoveGroupTaskCountMultiplier:        f.Config.QueueMoveGroupTaskCountMultiplier,
		},
		f.HostReaderRateLimiter,
		logger,
		metricsHandler,
	)
}<|MERGE_RESOLUTION|>--- conflicted
+++ resolved
@@ -158,11 +158,8 @@
 		shard.GetTimeSource(),
 		shard.GetNamespaceRegistry(),
 		shard.GetClusterMetadata(),
-<<<<<<< HEAD
 		f.ChasmRegistry,
-=======
 		queues.GetTaskTypeTagValue,
->>>>>>> e4d418cf
 		logger,
 		metricsHandler,
 		f.Tracer,
