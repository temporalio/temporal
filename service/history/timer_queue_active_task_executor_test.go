--- conflicted
+++ resolved
@@ -2267,11 +2267,8 @@
 		s.mockShard.GetTimeSource(),
 		s.mockNamespaceCache,
 		s.mockClusterMetadata,
-<<<<<<< HEAD
 		s.mockShard.ChasmRegistry(),
-=======
 		queues.GetTaskTypeTagValue,
->>>>>>> e4d418cf
 		nil,
 		metrics.NoopMetricsHandler,
 		telemetry.NoopTracer,
