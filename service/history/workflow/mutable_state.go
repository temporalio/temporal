--- conflicted
+++ resolved
@@ -419,7 +419,10 @@
 		// NextTransitionCount returns the next state transition count from the state transition history.
 		// If state transition history is empty (e.g. when disabled or fresh mutable state), returns 0.
 		NextTransitionCount() int64
-<<<<<<< HEAD
+
+		InitTransitionHistory()
+
+		ShouldResetActivityTimerTaskMask(current, incoming *persistencespb.ActivityInfo) bool
 		// GetEffectiveDeployment returns the effective deployment in the following order:
 		//  1. DeploymentTransition.Deployment: this is returned when the wf is transitioning to a
 		//     new deployment
@@ -446,11 +449,5 @@
 		// If there is a pending workflow task that is not started yet, it'll be rescheduled after
 		// transition start.
 		StartDeploymentTransition(deployment *deploymentpb.Deployment) error
-=======
-
-		InitTransitionHistory()
-
-		ShouldResetActivityTimerTaskMask(current, incoming *persistencespb.ActivityInfo) bool
->>>>>>> d92011a3
 	}
 )