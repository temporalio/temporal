--- conflicted
+++ resolved
@@ -357,36 +357,6 @@
 	logger log.Logger,
 	namespaceEntry *namespace.Namespace,
 	mutableStateRecord *persistencespb.WorkflowMutableState,
-<<<<<<< HEAD
-	historyBuilder *HistoryBuilder,
-) (*MutableStateImpl, error) {
-
-	// startTime will be overridden by DB record
-	startTime := time.Time{}
-	mutableState := NewMutableState(shard, eventsCache, logger, namespaceEntry, startTime)
-
-	// sanitize data
-	mutableStateRecord.ExecutionInfo.LastFirstEventTxnId = common.EmptyVersion
-	// TODO: after adding cluster to clock info, no need to reset clock here
-	mutableStateRecord.ExecutionInfo.ParentClock = nil
-	if mutableStateRecord.ChildExecutionInfos != nil {
-		mutableState.pendingChildExecutionInfoIDs = mutableStateRecord.ChildExecutionInfos
-	}
-	for _, childExecutionInfo := range mutableState.pendingChildExecutionInfoIDs {
-		childExecutionInfo.Clock = nil
-	}
-
-	mutableState.executionState = mutableStateRecord.ExecutionState
-	mutableState.executionInfo = mutableStateRecord.ExecutionInfo
-	mutableState.hBuilder = historyBuilder
-	mutableState.currentVersion = common.EmptyVersion
-	mutableState.bufferEventsInDB = mutableStateRecord.BufferedEvents
-	mutableState.stateInDB = mutableStateRecord.ExecutionState.State
-	mutableState.nextEventIDInDB = mutableStateRecord.NextEventId
-	mutableState.dbRecordVersion = 1
-	mutableState.checksum = mutableStateRecord.Checksum
-
-=======
 ) (*MutableStateImpl, error) {
 
 	mutableState, err := newMutableStateBuilderFromDB(shard, eventsCache, logger, namespaceEntry, mutableStateRecord, 1)
@@ -401,7 +371,6 @@
 	for _, childExecutionInfo := range mutableState.pendingChildExecutionInfoIDs {
 		childExecutionInfo.Clock = nil
 	}
->>>>>>> a40214d9
 	return mutableState, nil
 }
 
