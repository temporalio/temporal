--- conflicted
+++ resolved
@@ -8015,17 +8015,10 @@
 		}
 		//nolint:staticcheck // SA1019: worker versioning v0.30
 		return worker_versioning.DeploymentToString(override.GetDeployment())
-<<<<<<< HEAD
 	}
 	if v := versioningInfo.GetDeploymentVersion(); v != nil {
 		return worker_versioning.ExternalWorkerDeploymentVersionToString(v)
 	}
-=======
-	}
-	if v := versioningInfo.GetDeploymentVersion(); v != nil {
-		return worker_versioning.ExternalWorkerDeploymentVersionToString(v)
-	}
->>>>>>> 1bbabe5e
 	//nolint:staticcheck // SA1019: worker versioning v0.31
 	return versioningInfo.GetVersion()
 }
