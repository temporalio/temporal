--- conflicted
+++ resolved
@@ -6749,7 +6749,10 @@
 	return nil
 }
 
-<<<<<<< HEAD
+func (ms *MutableStateImpl) disablingTransitionHistory() bool {
+	return ms.versionedTransitionInDB != nil && len(ms.executionInfo.TransitionHistory) == 0
+}
+
 func (ms *MutableStateImpl) InitTransitionHistory() {
 	versionedTransition := &persistencespb.VersionedTransition{
 		NamespaceFailoverVersion: ms.GetCurrentVersion(),
@@ -6762,8 +6765,4 @@
 	if ms.HasPendingWorkflowTask() {
 		ms.GetExecutionInfo().WorkflowTaskLastUpdateVersionedTransition = versionedTransition
 	}
-=======
-func (ms *MutableStateImpl) disablingTransitionHistory() bool {
-	return ms.versionedTransitionInDB != nil && len(ms.executionInfo.TransitionHistory) == 0
->>>>>>> f0a9d6fd
 }