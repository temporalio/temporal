// The MIT License
//
// Copyright (c) 2020 Temporal Technologies Inc.  All rights reserved.
//
// Copyright (c) 2020 Uber Technologies, Inc.
//
// Permission is hereby granted, free of charge, to any person obtaining a copy
// of this software and associated documentation files (the "Software"), to deal
// in the Software without restriction, including without limitation the rights
// to use, copy, modify, merge, publish, distribute, sublicense, and/or sell
// copies of the Software, and to permit persons to whom the Software is
// furnished to do so, subject to the following conditions:
//
// The above copyright notice and this permission notice shall be included in
// all copies or substantial portions of the Software.
//
// THE SOFTWARE IS PROVIDED "AS IS", WITHOUT WARRANTY OF ANY KIND, EXPRESS OR
// IMPLIED, INCLUDING BUT NOT LIMITED TO THE WARRANTIES OF MERCHANTABILITY,
// FITNESS FOR A PARTICULAR PURPOSE AND NONINFRINGEMENT. IN NO EVENT SHALL THE
// AUTHORS OR COPYRIGHT HOLDERS BE LIABLE FOR ANY CLAIM, DAMAGES OR OTHER
// LIABILITY, WHETHER IN AN ACTION OF CONTRACT, TORT OR OTHERWISE, ARISING FROM,
// OUT OF OR IN CONNECTION WITH THE SOFTWARE OR THE USE OR OTHER DEALINGS IN
// THE SOFTWARE.

package workflow

import (
	"context"
	"fmt"
	"math/rand"
	"time"

	"github.com/gogo/protobuf/proto"
	"github.com/pborman/uuid"
	commandpb "go.temporal.io/api/command/v1"
	commonpb "go.temporal.io/api/common/v1"
	enumspb "go.temporal.io/api/enums/v1"
	failurepb "go.temporal.io/api/failure/v1"
	historypb "go.temporal.io/api/history/v1"
	"go.temporal.io/api/serviceerror"
	taskqueuepb "go.temporal.io/api/taskqueue/v1"
	workflowpb "go.temporal.io/api/workflow/v1"
	"go.temporal.io/api/workflowservice/v1"

	enumsspb "go.temporal.io/server/api/enums/v1"
	historyspb "go.temporal.io/server/api/history/v1"
	"go.temporal.io/server/api/historyservice/v1"
	persistencespb "go.temporal.io/server/api/persistence/v1"
	workflowspb "go.temporal.io/server/api/workflow/v1"
	"go.temporal.io/server/common"
	"go.temporal.io/server/common/backoff"
	"go.temporal.io/server/common/clock"
	"go.temporal.io/server/common/cluster"
	"go.temporal.io/server/common/convert"
	"go.temporal.io/server/common/definition"
	"go.temporal.io/server/common/enums"
	"go.temporal.io/server/common/log"
	"go.temporal.io/server/common/log/tag"
	"go.temporal.io/server/common/metrics"
	"go.temporal.io/server/common/namespace"
	"go.temporal.io/server/common/persistence"
	"go.temporal.io/server/common/persistence/versionhistory"
	"go.temporal.io/server/common/persistence/visibility"
	"go.temporal.io/server/common/primitives/timestamp"
	"go.temporal.io/server/common/searchattribute"
	"go.temporal.io/server/service/history/configs"
	"go.temporal.io/server/service/history/consts"
	"go.temporal.io/server/service/history/events"
	"go.temporal.io/server/service/history/shard"
	"go.temporal.io/server/service/history/tasks"
)

const (
	emptyUUID = "emptyUuid"

	mutableStateInvalidHistoryActionMsg         = "invalid history builder state for action"
	mutableStateInvalidHistoryActionMsgTemplate = mutableStateInvalidHistoryActionMsg + ": %v, %v"
)

var (
	// ErrWorkflowFinished indicates trying to mutate mutable state after workflow finished
	ErrWorkflowFinished = serviceerror.NewInternal("invalid mutable state action: mutation after finish")
	// ErrMissingTimerInfo indicates missing timer info
	ErrMissingTimerInfo = serviceerror.NewInternal("unable to get timer info")
	// ErrMissingActivityInfo indicates missing activity info
	ErrMissingActivityInfo = serviceerror.NewInternal("unable to get activity info")
	// ErrMissingChildWorkflowInfo indicates missing child workflow info
	ErrMissingChildWorkflowInfo = serviceerror.NewInternal("unable to get child workflow info")
	// ErrMissingRequestCancelInfo indicates missing request cancel info
	ErrMissingRequestCancelInfo = serviceerror.NewInternal("unable to get request cancel info")
	// ErrMissingSignalInfo indicates missing signal external
	ErrMissingSignalInfo = serviceerror.NewInternal("unable to get signal info")
	// ErrMissingWorkflowStartEvent indicates missing workflow start event
	ErrMissingWorkflowStartEvent = serviceerror.NewInternal("unable to get workflow start event")
	// ErrMissingWorkflowCompletionEvent indicates missing workflow completion event
	ErrMissingWorkflowCompletionEvent = serviceerror.NewInternal("unable to get workflow completion event")
	// ErrMissingActivityScheduledEvent indicates missing workflow activity scheduled event
	ErrMissingActivityScheduledEvent = serviceerror.NewInternal("unable to get activity scheduled event")
	// ErrMissingChildWorkflowInitiatedEvent indicates missing child workflow initiated event
	ErrMissingChildWorkflowInitiatedEvent = serviceerror.NewInternal("unable to get child workflow initiated event")
	// ErrMissingSignalInitiatedEvent indicates missing workflow signal initiated event
	ErrMissingSignalInitiatedEvent = serviceerror.NewInternal("unable to get signal initiated event")
)

type (
	MutableStateImpl struct {
		pendingActivityTimerHeartbeats map[int64]time.Time                    // Schedule Event ID -> LastHeartbeatTimeoutVisibilityInSeconds.
		pendingActivityInfoIDs         map[int64]*persistencespb.ActivityInfo // Schedule Event ID -> Activity Info.
		pendingActivityIDToEventID     map[string]int64                       // Activity ID -> Schedule Event ID of the activity.
		updateActivityInfos            map[int64]*persistencespb.ActivityInfo // Modified activities from last update.
		deleteActivityInfos            map[int64]struct{}                     // Deleted activities from last update.
		syncActivityTasks              map[int64]struct{}                     // Activity to be sync to remote

		pendingTimerInfoIDs     map[string]*persistencespb.TimerInfo // User Timer ID -> Timer Info.
		pendingTimerEventIDToID map[int64]string                     // User Timer Start Event ID -> User Timer ID.
		updateTimerInfos        map[string]*persistencespb.TimerInfo // Modified timers from last update.
		deleteTimerInfos        map[string]struct{}                  // Deleted timers from last update.

		pendingChildExecutionInfoIDs map[int64]*persistencespb.ChildExecutionInfo // Initiated Event ID -> Child Execution Info
		updateChildExecutionInfos    map[int64]*persistencespb.ChildExecutionInfo // Modified ChildExecution Infos since last update
		deleteChildExecutionInfos    map[int64]struct{}                           // Deleted ChildExecution Info since last update

		pendingRequestCancelInfoIDs map[int64]*persistencespb.RequestCancelInfo // Initiated Event ID -> RequestCancelInfo
		updateRequestCancelInfos    map[int64]*persistencespb.RequestCancelInfo // Modified RequestCancel Infos since last update, for persistence update
		deleteRequestCancelInfos    map[int64]struct{}                          // Deleted RequestCancel Info since last update, for persistence update

		pendingSignalInfoIDs map[int64]*persistencespb.SignalInfo // Initiated Event ID -> SignalInfo
		updateSignalInfos    map[int64]*persistencespb.SignalInfo // Modified SignalInfo since last update
		deleteSignalInfos    map[int64]struct{}                   // Deleted SignalInfo since last update

		pendingSignalRequestedIDs map[string]struct{} // Set of signaled requestIds
		updateSignalRequestedIDs  map[string]struct{} // Set of signaled requestIds since last update
		deleteSignalRequestedIDs  map[string]struct{} // Deleted signaled requestId

		executionInfo  *persistencespb.WorkflowExecutionInfo // Workflow mutable state info.
		executionState *persistencespb.WorkflowExecutionState

		hBuilder *HistoryBuilder

		// in memory only attributes
		// indicate the current version
		currentVersion int64
		// buffer events from DB
		bufferEventsInDB []*historypb.HistoryEvent
		// indicates the workflow state in DB, can be used to calculate
		// whether this workflow is pointed by current workflow record
		stateInDB enumsspb.WorkflowExecutionState
		// TODO deprecate nextEventIDInDB in favor of dbRecordVersion
		// indicates the next event ID in DB, for conditional update
		nextEventIDInDB int64
		// indicates the DB record version, for conditional update
		dbRecordVersion int64
		// namespace entry contains a snapshot of namespace
		// NOTE: do not use the failover version inside, use currentVersion above
		namespaceEntry *namespace.Namespace
		// record if a event has been applied to mutable state
		// TODO: persist this to db
		appliedEvents map[string]struct{}

		InsertTasks map[tasks.Category][]tasks.Task

		// do not rely on this, this is only updated on
		// Load() and closeTransactionXXX methods. So when
		// a transaction is in progress, this value will be
		// wrong. This exist primarily for visibility via CLI
		checksum *persistencespb.Checksum

		taskGenerator       TaskGenerator
		workflowTaskManager *workflowTaskStateMachine
		QueryRegistry       QueryRegistry

		shard           shard.Context
		clusterMetadata cluster.Metadata
		eventsCache     events.Cache
		config          *configs.Config
		timeSource      clock.TimeSource
		logger          log.Logger
		metricsClient   metrics.Client
	}
)

var _ MutableState = (*MutableStateImpl)(nil)

func NewMutableState(
	shard shard.Context,
	eventsCache events.Cache,
	logger log.Logger,
	namespaceEntry *namespace.Namespace,
	startTime time.Time,
) *MutableStateImpl {
	s := &MutableStateImpl{
		updateActivityInfos:            make(map[int64]*persistencespb.ActivityInfo),
		pendingActivityTimerHeartbeats: make(map[int64]time.Time),
		pendingActivityInfoIDs:         make(map[int64]*persistencespb.ActivityInfo),
		pendingActivityIDToEventID:     make(map[string]int64),
		deleteActivityInfos:            make(map[int64]struct{}),
		syncActivityTasks:              make(map[int64]struct{}),

		pendingTimerInfoIDs:     make(map[string]*persistencespb.TimerInfo),
		pendingTimerEventIDToID: make(map[int64]string),
		updateTimerInfos:        make(map[string]*persistencespb.TimerInfo),
		deleteTimerInfos:        make(map[string]struct{}),

		updateChildExecutionInfos:    make(map[int64]*persistencespb.ChildExecutionInfo),
		pendingChildExecutionInfoIDs: make(map[int64]*persistencespb.ChildExecutionInfo),
		deleteChildExecutionInfos:    make(map[int64]struct{}),

		updateRequestCancelInfos:    make(map[int64]*persistencespb.RequestCancelInfo),
		pendingRequestCancelInfoIDs: make(map[int64]*persistencespb.RequestCancelInfo),
		deleteRequestCancelInfos:    make(map[int64]struct{}),

		updateSignalInfos:    make(map[int64]*persistencespb.SignalInfo),
		pendingSignalInfoIDs: make(map[int64]*persistencespb.SignalInfo),
		deleteSignalInfos:    make(map[int64]struct{}),

		updateSignalRequestedIDs:  make(map[string]struct{}),
		pendingSignalRequestedIDs: make(map[string]struct{}),
		deleteSignalRequestedIDs:  make(map[string]struct{}),

		currentVersion:   namespaceEntry.FailoverVersion(),
		bufferEventsInDB: nil,
		stateInDB:        enumsspb.WORKFLOW_EXECUTION_STATE_VOID,
		nextEventIDInDB:  common.FirstEventID,
		dbRecordVersion:  1,
		namespaceEntry:   namespaceEntry,
		appliedEvents:    make(map[string]struct{}),
		InsertTasks:      make(map[tasks.Category][]tasks.Task),

		QueryRegistry: NewQueryRegistry(),

		shard:           shard,
		clusterMetadata: shard.GetClusterMetadata(),
		eventsCache:     eventsCache,
		config:          shard.GetConfig(),
		timeSource:      shard.GetTimeSource(),
		logger:          logger,
		metricsClient:   shard.GetMetricsClient(),
	}

	s.executionInfo = &persistencespb.WorkflowExecutionInfo{
		WorkflowTaskVersion:    common.EmptyVersion,
		WorkflowTaskScheduleId: common.EmptyEventID,
		WorkflowTaskStartedId:  common.EmptyEventID,
		WorkflowTaskRequestId:  emptyUUID,
		WorkflowTaskTimeout:    timestamp.DurationFromSeconds(0),
		WorkflowTaskAttempt:    1,

		LastWorkflowTaskStartId: common.EmptyEventID,

		StartTime:        timestamp.TimePtr(startTime),
		VersionHistories: versionhistory.NewVersionHistories(&historyspb.VersionHistory{}),
		ExecutionStats:   &persistencespb.ExecutionStats{HistorySize: 0},
	}
	s.executionState = &persistencespb.WorkflowExecutionState{State: enumsspb.WORKFLOW_EXECUTION_STATE_CREATED,
		Status: enumspb.WORKFLOW_EXECUTION_STATUS_RUNNING}

	s.hBuilder = NewMutableHistoryBuilder(
		s.timeSource,
		s.shard.GenerateTaskIDs,
		s.currentVersion,
		common.FirstEventID,
		s.bufferEventsInDB,
	)
<<<<<<< HEAD
	s.taskGenerator = NewTaskGenerator(shard.GetNamespaceRegistry(), s)
=======
	s.taskGenerator = taskGeneratorProvider.NewTaskGenerator(shard, s)
>>>>>>> 7c8ac02a
	s.workflowTaskManager = newWorkflowTaskStateMachine(s)

	return s
}

func newMutableStateBuilderFromDB(
	ctx context.Context,
	shard shard.Context,
	eventsCache events.Cache,
	logger log.Logger,
	namespaceEntry *namespace.Namespace,
	dbRecord *persistencespb.WorkflowMutableState,
	dbRecordVersion int64,
) (*MutableStateImpl, error) {

	// startTime will be overridden by DB record
	startTime := time.Time{}
	mutableState := NewMutableState(shard, eventsCache, logger, namespaceEntry, startTime)

	if dbRecord.ActivityInfos != nil {
		mutableState.pendingActivityInfoIDs = dbRecord.ActivityInfos
	}
	for _, activityInfo := range dbRecord.ActivityInfos {
		mutableState.pendingActivityIDToEventID[activityInfo.ActivityId] = activityInfo.ScheduleId
		if (activityInfo.TimerTaskStatus & TimerTaskStatusCreatedHeartbeat) > 0 {
			// Sets last pending timer heartbeat to year 2000.
			// This ensures at least one heartbeat task will be processed for the pending activity.
			mutableState.pendingActivityTimerHeartbeats[activityInfo.ScheduleId] = time.Unix(946684800, 0)
		}
	}

	if dbRecord.TimerInfos != nil {
		mutableState.pendingTimerInfoIDs = dbRecord.TimerInfos
	}
	for _, timerInfo := range dbRecord.TimerInfos {
		mutableState.pendingTimerEventIDToID[timerInfo.GetStartedId()] = timerInfo.GetTimerId()
	}

	if dbRecord.ChildExecutionInfos != nil {
		mutableState.pendingChildExecutionInfoIDs = dbRecord.ChildExecutionInfos
	}

	if dbRecord.RequestCancelInfos != nil {
		mutableState.pendingRequestCancelInfoIDs = dbRecord.RequestCancelInfos
	}

	if dbRecord.SignalInfos != nil {
		mutableState.pendingSignalInfoIDs = dbRecord.SignalInfos
	}

	mutableState.pendingSignalRequestedIDs = convert.StringSliceToSet(dbRecord.SignalRequestedIds)
	mutableState.executionState = dbRecord.ExecutionState
	mutableState.executionInfo = dbRecord.ExecutionInfo

	// Workflows created before 1.11 doesn't have ExecutionTime and it must be computed for backwards compatibility.
	// Remove this "if" block when it is ok to rely on executionInfo.ExecutionTime only (added 6/9/21).
	if mutableState.executionInfo.ExecutionTime == nil {
		startEvent, err := mutableState.GetStartEvent(ctx)
		if err != nil {
			return nil, err
		}
		backoffDuration := timestamp.DurationValue(startEvent.GetWorkflowExecutionStartedEventAttributes().GetFirstWorkflowTaskBackoff())
		mutableState.executionInfo.ExecutionTime = timestamp.TimePtr(timestamp.TimeValue(mutableState.executionInfo.GetStartTime()).Add(backoffDuration))
	}

	mutableState.hBuilder = NewMutableHistoryBuilder(
		mutableState.timeSource,
		mutableState.shard.GenerateTaskIDs,
		common.EmptyVersion,
		dbRecord.NextEventId,
		dbRecord.BufferedEvents,
	)

	mutableState.currentVersion = common.EmptyVersion
	mutableState.bufferEventsInDB = dbRecord.BufferedEvents
	mutableState.stateInDB = dbRecord.ExecutionState.State
	mutableState.nextEventIDInDB = dbRecord.NextEventId
	mutableState.dbRecordVersion = dbRecordVersion
	mutableState.checksum = dbRecord.Checksum

	if len(dbRecord.Checksum.GetValue()) > 0 {
		switch {
		case mutableState.shouldInvalidateCheckum():
			mutableState.checksum = nil
			mutableState.metricsClient.IncCounter(metrics.WorkflowContextScope, metrics.MutableStateChecksumInvalidated)
		case mutableState.shouldVerifyChecksum():
			if err := verifyMutableStateChecksum(mutableState, dbRecord.Checksum); err != nil {
				// we ignore checksum verification errors for now until this
				// feature is tested and/or we have mechanisms in place to deal
				// with these types of errors
				mutableState.metricsClient.IncCounter(metrics.WorkflowContextScope, metrics.MutableStateChecksumMismatch)
				mutableState.logError("mutable state checksum mismatch", tag.Error(err))
			}
		}
	}

	return mutableState, nil
}

func (e *MutableStateImpl) CloneToProto() *persistencespb.WorkflowMutableState {
	ms := &persistencespb.WorkflowMutableState{
		ActivityInfos:       e.pendingActivityInfoIDs,
		TimerInfos:          e.pendingTimerInfoIDs,
		ChildExecutionInfos: e.pendingChildExecutionInfoIDs,
		RequestCancelInfos:  e.pendingRequestCancelInfoIDs,
		SignalInfos:         e.pendingSignalInfoIDs,
		SignalRequestedIds:  convert.StringSetToSlice(e.pendingSignalRequestedIDs),
		ExecutionInfo:       e.executionInfo,
		ExecutionState:      e.executionState,
		NextEventId:         e.hBuilder.NextEventID(),
		BufferedEvents:      e.bufferEventsInDB,
		Checksum:            e.checksum,
	}

	return proto.Clone(ms).(*persistencespb.WorkflowMutableState)
}

func (e *MutableStateImpl) GetWorkflowKey() definition.WorkflowKey {
	return definition.NewWorkflowKey(
		e.executionInfo.NamespaceId,
		e.executionInfo.WorkflowId,
		e.executionState.RunId,
	)
}

func (e *MutableStateImpl) GetCurrentBranchToken() ([]byte, error) {
	currentVersionHistory, err := versionhistory.GetCurrentVersionHistory(e.executionInfo.VersionHistories)
	if err != nil {
		return nil, err
	}
	return currentVersionHistory.GetBranchToken(), nil
}

func (e *MutableStateImpl) getCurrentBranchTokenAndEventVersion(eventID int64) ([]byte, int64, error) {
	currentVersionHistory, err := versionhistory.GetCurrentVersionHistory(e.executionInfo.VersionHistories)
	if err != nil {
		return nil, 0, err
	}
	version, err := versionhistory.GetVersionHistoryEventVersion(currentVersionHistory, eventID)
	if err != nil {
		return nil, 0, err
	}
	return currentVersionHistory.GetBranchToken(), version, nil
}

// SetHistoryTree set treeID/historyBranches
func (e *MutableStateImpl) SetHistoryTree(
	treeID string,
) error {

	initialBranchToken, err := persistence.NewHistoryBranchToken(treeID)
	if err != nil {
		return err
	}
	return e.SetCurrentBranchToken(initialBranchToken)
}

func (e *MutableStateImpl) SetCurrentBranchToken(
	branchToken []byte,
) error {

	currentVersionHistory, err := versionhistory.GetCurrentVersionHistory(e.executionInfo.VersionHistories)
	if err != nil {
		return err
	}
	versionhistory.SetVersionHistoryBranchToken(currentVersionHistory, branchToken)
	return nil
}

func (e *MutableStateImpl) SetHistoryBuilder(hBuilder *HistoryBuilder) {
	e.hBuilder = hBuilder
}

func (e *MutableStateImpl) GetExecutionInfo() *persistencespb.WorkflowExecutionInfo {
	return e.executionInfo
}

func (e *MutableStateImpl) GetExecutionState() *persistencespb.WorkflowExecutionState {
	return e.executionState
}

func (e *MutableStateImpl) FlushBufferedEvents() {
	if e.HasInFlightWorkflowTask() {
		return
	}
	e.updatePendingEventIDs(e.hBuilder.FlushBufferToCurrentBatch())
}

func (e *MutableStateImpl) UpdateCurrentVersion(
	version int64,
	forceUpdate bool,
) error {

	if state, _ := e.GetWorkflowStateStatus(); state == enumsspb.WORKFLOW_EXECUTION_STATE_COMPLETED {
		// always set current version to last write version when workflow is completed
		lastWriteVersion, err := e.GetLastWriteVersion()
		if err != nil {
			return err
		}
		e.currentVersion = lastWriteVersion
		return nil
	}

	versionHistory, err := versionhistory.GetCurrentVersionHistory(e.executionInfo.VersionHistories)
	if err != nil {
		return err
	}

	if !versionhistory.IsEmptyVersionHistory(versionHistory) {
		// this make sure current version >= last write version
		versionHistoryItem, err := versionhistory.GetLastVersionHistoryItem(versionHistory)
		if err != nil {
			return err
		}
		e.currentVersion = versionHistoryItem.GetVersion()
	}

	if version > e.currentVersion || forceUpdate {
		e.currentVersion = version
	}

	e.hBuilder = NewMutableHistoryBuilder(
		e.timeSource,
		e.shard.GenerateTaskIDs,
		e.currentVersion,
		e.nextEventIDInDB,
		e.bufferEventsInDB,
	)

	return nil
}

func (e *MutableStateImpl) GetCurrentVersion() int64 {

	if e.executionInfo.VersionHistories != nil {
		return e.currentVersion
	}

	return common.EmptyVersion
}

func (e *MutableStateImpl) GetStartVersion() (int64, error) {

	if e.executionInfo.VersionHistories != nil {
		versionHistory, err := versionhistory.GetCurrentVersionHistory(e.executionInfo.VersionHistories)
		if err != nil {
			return 0, err
		}
		firstItem, err := versionhistory.GetFirstVersionHistoryItem(versionHistory)
		if err != nil {
			return 0, err
		}
		return firstItem.GetVersion(), nil
	}

	return common.EmptyVersion, nil
}

func (e *MutableStateImpl) GetLastWriteVersion() (int64, error) {

	if e.executionInfo.VersionHistories != nil {
		versionHistory, err := versionhistory.GetCurrentVersionHistory(e.executionInfo.VersionHistories)
		if err != nil {
			return 0, err
		}
		lastItem, err := versionhistory.GetLastVersionHistoryItem(versionHistory)
		if err != nil {
			return 0, err
		}
		return lastItem.GetVersion(), nil
	}

	return common.EmptyVersion, nil
}

func (e *MutableStateImpl) IsCurrentWorkflowGuaranteed() bool {
	// stateInDB is used like a bloom filter:
	//
	// 1. stateInDB being created / running meaning that this workflow must be the current
	//  workflow (assuming there is no rebuild of mutable state).
	// 2. stateInDB being completed does not guarantee this workflow being the current workflow
	// 3. stateInDB being zombie guarantees this workflow not being the current workflow
	// 4. stateInDB cannot be void, void is only possible when mutable state is just initialized

	switch e.stateInDB {
	case enumsspb.WORKFLOW_EXECUTION_STATE_VOID:
		return false
	case enumsspb.WORKFLOW_EXECUTION_STATE_CREATED:
		return true
	case enumsspb.WORKFLOW_EXECUTION_STATE_RUNNING:
		return true
	case enumsspb.WORKFLOW_EXECUTION_STATE_COMPLETED:
		return false
	case enumsspb.WORKFLOW_EXECUTION_STATE_ZOMBIE:
		return false
	case enumsspb.WORKFLOW_EXECUTION_STATE_CORRUPTED:
		return false
	default:
		panic(fmt.Sprintf("unknown workflow state: %v", e.executionState.State))
	}
}

func (e *MutableStateImpl) GetNamespaceEntry() *namespace.Namespace {
	return e.namespaceEntry
}

func (e *MutableStateImpl) IsStickyTaskQueueEnabled() bool {
	return e.executionInfo.StickyTaskQueue != ""
}

func (e *MutableStateImpl) GetWorkflowType() *commonpb.WorkflowType {
	wType := &commonpb.WorkflowType{}
	wType.Name = e.executionInfo.WorkflowTypeName

	return wType
}

func (e *MutableStateImpl) GetQueryRegistry() QueryRegistry {
	return e.QueryRegistry
}

func (e *MutableStateImpl) GetActivityScheduledEvent(
	ctx context.Context,
	scheduleEventID int64,
) (*historypb.HistoryEvent, error) {

	ai, ok := e.pendingActivityInfoIDs[scheduleEventID]
	if !ok {
		return nil, ErrMissingActivityInfo
	}

	currentBranchToken, version, err := e.getCurrentBranchTokenAndEventVersion(ai.ScheduleId)
	if err != nil {
		return nil, err
	}
	event, err := e.eventsCache.GetEvent(
		ctx,
		events.EventKey{
			NamespaceID: namespace.ID(e.executionInfo.NamespaceId),
			WorkflowID:  e.executionInfo.WorkflowId,
			RunID:       e.executionState.RunId,
			EventID:     ai.ScheduleId,
			Version:     version,
		},
		ai.ScheduledEventBatchId,
		currentBranchToken,
	)
	if err != nil {
		// do not return the original error
		// since original error can be of type entity not exists
		// which can cause task processing side to fail silently
		return nil, ErrMissingActivityScheduledEvent
	}
	return event, nil
}

// GetActivityInfo gives details about an activity that is currently in progress.
func (e *MutableStateImpl) GetActivityInfo(
	scheduleEventID int64,
) (*persistencespb.ActivityInfo, bool) {

	ai, ok := e.pendingActivityInfoIDs[scheduleEventID]
	return ai, ok
}

// GetActivityInfoWithTimerHeartbeat gives details about an activity that is currently in progress.
func (e *MutableStateImpl) GetActivityInfoWithTimerHeartbeat(
	scheduleEventID int64,
) (*persistencespb.ActivityInfo, time.Time, bool) {
	ai, ok := e.pendingActivityInfoIDs[scheduleEventID]
	timerVis, ok := e.pendingActivityTimerHeartbeats[scheduleEventID]

	return ai, timerVis, ok
}

// GetActivityByActivityID gives details about an activity that is currently in progress.
func (e *MutableStateImpl) GetActivityByActivityID(
	activityID string,
) (*persistencespb.ActivityInfo, bool) {

	eventID, ok := e.pendingActivityIDToEventID[activityID]
	if !ok {
		return nil, false
	}
	return e.GetActivityInfo(eventID)
}

// GetChildExecutionInfo gives details about a child execution that is currently in progress.
func (e *MutableStateImpl) GetChildExecutionInfo(
	initiatedEventID int64,
) (*persistencespb.ChildExecutionInfo, bool) {

	ci, ok := e.pendingChildExecutionInfoIDs[initiatedEventID]
	return ci, ok
}

// GetChildExecutionInitiatedEvent reads out the ChildExecutionInitiatedEvent from mutable state for in-progress child
// executions
func (e *MutableStateImpl) GetChildExecutionInitiatedEvent(
	ctx context.Context,
	initiatedEventID int64,
) (*historypb.HistoryEvent, error) {

	ci, ok := e.pendingChildExecutionInfoIDs[initiatedEventID]
	if !ok {
		return nil, ErrMissingChildWorkflowInfo
	}

	currentBranchToken, version, err := e.getCurrentBranchTokenAndEventVersion(ci.InitiatedId)
	if err != nil {
		return nil, err
	}
	event, err := e.eventsCache.GetEvent(
		ctx,
		events.EventKey{
			NamespaceID: namespace.ID(e.executionInfo.NamespaceId),
			WorkflowID:  e.executionInfo.WorkflowId,
			RunID:       e.executionState.RunId,
			EventID:     ci.InitiatedId,
			Version:     version,
		},
		ci.InitiatedEventBatchId,
		currentBranchToken,
	)
	if err != nil {
		// do not return the original error
		// since original error can be of type entity not exists
		// which can cause task processing side to fail silently
		return nil, ErrMissingChildWorkflowInitiatedEvent
	}
	return event, nil
}

// GetRequestCancelInfo gives details about a request cancellation that is currently in progress.
func (e *MutableStateImpl) GetRequestCancelInfo(
	initiatedEventID int64,
) (*persistencespb.RequestCancelInfo, bool) {

	ri, ok := e.pendingRequestCancelInfoIDs[initiatedEventID]
	return ri, ok
}

func (e *MutableStateImpl) GetRetryBackoffDuration(
	failure *failurepb.Failure,
) (time.Duration, enumspb.RetryState) {

	info := e.executionInfo
	if !info.HasRetryPolicy {
		return backoff.NoBackoff, enumspb.RETRY_STATE_RETRY_POLICY_NOT_SET
	}

	return getBackoffInterval(
		e.timeSource.Now(),
		info.Attempt,
		info.RetryMaximumAttempts,
		info.RetryInitialInterval,
		info.RetryMaximumInterval,
		info.WorkflowExecutionExpirationTime,
		info.RetryBackoffCoefficient,
		failure,
		info.RetryNonRetryableErrorTypes,
	)
}

func (e *MutableStateImpl) GetCronBackoffDuration() time.Duration {
	if e.executionInfo.CronSchedule == "" {
		return backoff.NoBackoff
	}
	executionTime := timestamp.TimeValue(e.GetExecutionInfo().GetExecutionTime())
	return backoff.GetBackoffForNextSchedule(e.executionInfo.CronSchedule, executionTime, e.timeSource.Now())
}

// GetSignalInfo get the details about a signal request that is currently in progress.
func (e *MutableStateImpl) GetSignalInfo(
	initiatedEventID int64,
) (*persistencespb.SignalInfo, bool) {

	ri, ok := e.pendingSignalInfoIDs[initiatedEventID]
	return ri, ok
}

// GetSignalExternalInitiatedEvent get the details about signal external workflow
func (e *MutableStateImpl) GetSignalExternalInitiatedEvent(
	ctx context.Context,
	initiatedEventID int64,
) (*historypb.HistoryEvent, error) {
	si, ok := e.pendingSignalInfoIDs[initiatedEventID]
	if !ok {
		return nil, ErrMissingSignalInfo
	}

	currentBranchToken, version, err := e.getCurrentBranchTokenAndEventVersion(si.InitiatedId)
	if err != nil {
		return nil, err
	}
	event, err := e.eventsCache.GetEvent(
		ctx,
		events.EventKey{
			NamespaceID: namespace.ID(e.executionInfo.NamespaceId),
			WorkflowID:  e.executionInfo.WorkflowId,
			RunID:       e.executionState.RunId,
			EventID:     si.InitiatedId,
			Version:     version,
		},
		si.InitiatedEventBatchId,
		currentBranchToken,
	)
	if err != nil {
		// do not return the original error
		// since original error can be of type entity not exists
		// which can cause task processing side to fail silently
		return nil, ErrMissingSignalInitiatedEvent
	}
	return event, nil
}

// GetCompletionEvent retrieves the workflow completion event from mutable state
func (e *MutableStateImpl) GetCompletionEvent(
	ctx context.Context,
) (*historypb.HistoryEvent, error) {
	if e.executionState.State != enumsspb.WORKFLOW_EXECUTION_STATE_COMPLETED {
		return nil, ErrMissingWorkflowCompletionEvent
	}

	// Completion EventID is always one less than NextEventID after workflow is completed
	completionEventID := e.hBuilder.NextEventID() - 1
	firstEventID := e.executionInfo.CompletionEventBatchId

	currentBranchToken, version, err := e.getCurrentBranchTokenAndEventVersion(completionEventID)
	if err != nil {
		return nil, err
	}

	event, err := e.eventsCache.GetEvent(
		ctx,
		events.EventKey{
			NamespaceID: namespace.ID(e.executionInfo.NamespaceId),
			WorkflowID:  e.executionInfo.WorkflowId,
			RunID:       e.executionState.RunId,
			EventID:     completionEventID,
			Version:     version,
		},
		firstEventID,
		currentBranchToken,
	)
	if err != nil {
		// do not return the original error
		// since original error can be of type entity not exists
		// which can cause task processing side to fail silently
		return nil, ErrMissingWorkflowCompletionEvent
	}
	return event, nil
}

// GetStartEvent retrieves the workflow start event from mutable state
func (e *MutableStateImpl) GetStartEvent(
	ctx context.Context,
) (*historypb.HistoryEvent, error) {

	currentBranchToken, err := e.GetCurrentBranchToken()
	if err != nil {
		return nil, err
	}
	startVersion, err := e.GetStartVersion()
	if err != nil {
		return nil, err
	}

	event, err := e.eventsCache.GetEvent(
		ctx,
		events.EventKey{
			NamespaceID: namespace.ID(e.executionInfo.NamespaceId),
			WorkflowID:  e.executionInfo.WorkflowId,
			RunID:       e.executionState.RunId,
			EventID:     common.FirstEventID,
			Version:     startVersion,
		},
		common.FirstEventID,
		currentBranchToken,
	)
	if err != nil {
		// do not return the original error
		// since original error can be of type entity not exists
		// which can cause task processing side to fail silently
		return nil, ErrMissingWorkflowStartEvent
	}
	return event, nil
}

func (e *MutableStateImpl) GetFirstRunID() (string, error) {
	firstRunID := e.executionInfo.FirstExecutionRunId
	// This is needed for backwards compatibility.  Workflow execution create with Temporal release v0.28.0 or earlier
	// does not have FirstExecutionRunID stored as part of mutable state.  If this is not set then load it from
	// workflow execution started event.
	if len(firstRunID) != 0 {
		return firstRunID, nil
	}
	currentStartEvent, err := e.GetStartEvent(context.TODO())
	if err != nil {
		return "", err
	}
	return currentStartEvent.GetWorkflowExecutionStartedEventAttributes().GetFirstExecutionRunId(), nil
}

// DeletePendingChildExecution deletes details about a ChildExecutionInfo.
func (e *MutableStateImpl) DeletePendingChildExecution(
	initiatedEventID int64,
) error {

	if _, ok := e.pendingChildExecutionInfoIDs[initiatedEventID]; ok {
		delete(e.pendingChildExecutionInfoIDs, initiatedEventID)
	} else {
		e.logError(
			fmt.Sprintf("unable to find child workflow event ID: %v in mutable state", initiatedEventID),
			tag.ErrorTypeInvalidMutableStateAction,
		)
		// log data inconsistency instead of returning an error
		e.logDataInconsistency()
	}

	delete(e.updateChildExecutionInfos, initiatedEventID)
	e.deleteChildExecutionInfos[initiatedEventID] = struct{}{}
	return nil
}

// DeletePendingRequestCancel deletes details about a RequestCancelInfo.
func (e *MutableStateImpl) DeletePendingRequestCancel(
	initiatedEventID int64,
) error {

	if _, ok := e.pendingRequestCancelInfoIDs[initiatedEventID]; ok {
		delete(e.pendingRequestCancelInfoIDs, initiatedEventID)
	} else {
		e.logError(
			fmt.Sprintf("unable to find request cancel external workflow event ID: %v in mutable state", initiatedEventID),
			tag.ErrorTypeInvalidMutableStateAction,
		)
		// log data inconsistency instead of returning an error
		e.logDataInconsistency()
	}

	delete(e.updateRequestCancelInfos, initiatedEventID)
	e.deleteRequestCancelInfos[initiatedEventID] = struct{}{}
	return nil
}

// DeletePendingSignal deletes details about a SignalInfo
func (e *MutableStateImpl) DeletePendingSignal(
	initiatedEventID int64,
) error {

	if _, ok := e.pendingSignalInfoIDs[initiatedEventID]; ok {
		delete(e.pendingSignalInfoIDs, initiatedEventID)
	} else {
		e.logError(
			fmt.Sprintf("unable to find signal external workflow event ID: %v in mutable state", initiatedEventID),
			tag.ErrorTypeInvalidMutableStateAction,
		)
		// log data inconsistency instead of returning an error
		e.logDataInconsistency()
	}

	delete(e.updateSignalInfos, initiatedEventID)
	e.deleteSignalInfos[initiatedEventID] = struct{}{}
	return nil
}

func (e *MutableStateImpl) writeEventToCache(
	event *historypb.HistoryEvent,
) {
	// For start event: store it within events cache so the recordWorkflowStarted transfer task doesn't need to
	// load it from database
	// For completion event: store it within events cache so we can communicate the result to parent execution
	// during the processing of DeleteTransferTask without loading this event from database
	e.eventsCache.PutEvent(
		events.EventKey{
			NamespaceID: namespace.ID(e.executionInfo.NamespaceId),
			WorkflowID:  e.executionInfo.WorkflowId,
			RunID:       e.executionState.RunId,
			EventID:     event.GetEventId(),
			Version:     event.GetVersion(),
		},
		event,
	)
}

func (e *MutableStateImpl) HasParentExecution() bool {
	return e.executionInfo.ParentNamespaceId != "" && e.executionInfo.ParentWorkflowId != ""
}

func (e *MutableStateImpl) UpdateActivityProgress(
	ai *persistencespb.ActivityInfo,
	request *workflowservice.RecordActivityTaskHeartbeatRequest,
) {
	ai.Version = e.GetCurrentVersion()
	ai.LastHeartbeatDetails = request.Details
	now := e.timeSource.Now()
	ai.LastHeartbeatUpdateTime = &now
	e.updateActivityInfos[ai.ScheduleId] = ai
	e.syncActivityTasks[ai.ScheduleId] = struct{}{}
}

// ReplicateActivityInfo replicate the necessary activity information
func (e *MutableStateImpl) ReplicateActivityInfo(
	request *historyservice.SyncActivityRequest,
	resetActivityTimerTaskStatus bool,
) error {
	ai, ok := e.pendingActivityInfoIDs[request.GetScheduledId()]
	if !ok {
		e.logError(
			fmt.Sprintf("unable to find activity event ID: %v in mutable state", request.GetScheduledId()),
			tag.ErrorTypeInvalidMutableStateAction,
		)
		return ErrMissingActivityInfo
	}

	ai.Version = request.GetVersion()
	ai.ScheduledTime = request.GetScheduledTime()
	ai.StartedId = request.GetStartedId()
	ai.LastHeartbeatUpdateTime = request.GetLastHeartbeatTime()
	if ai.StartedId == common.EmptyEventID {
		ai.StartedTime = timestamp.TimePtr(time.Time{})
	} else {
		ai.StartedTime = request.GetStartedTime()
	}
	ai.LastHeartbeatDetails = request.GetDetails()
	ai.Attempt = request.GetAttempt()
	ai.RetryLastWorkerIdentity = request.GetLastWorkerIdentity()
	ai.RetryLastFailure = request.GetLastFailure()

	if resetActivityTimerTaskStatus {
		ai.TimerTaskStatus = TimerTaskStatusNone
	}

	e.updateActivityInfos[ai.ScheduleId] = ai
	return nil
}

// UpdateActivity updates an activity
func (e *MutableStateImpl) UpdateActivity(
	ai *persistencespb.ActivityInfo,
) error {

	if _, ok := e.pendingActivityInfoIDs[ai.ScheduleId]; !ok {
		e.logError(
			fmt.Sprintf("unable to find activity ID: %v in mutable state", ai.ActivityId),
			tag.ErrorTypeInvalidMutableStateAction,
		)
		return ErrMissingActivityInfo
	}

	e.pendingActivityInfoIDs[ai.ScheduleId] = ai
	e.updateActivityInfos[ai.ScheduleId] = ai
	return nil
}

// UpdateActivityWithTimerHeartbeat updates an activity
func (e *MutableStateImpl) UpdateActivityWithTimerHeartbeat(
	ai *persistencespb.ActivityInfo,
	timerTimeoutVisibility time.Time,
) error {

	err := e.UpdateActivity(ai)
	if err != nil {
		return err
	}

	e.pendingActivityTimerHeartbeats[ai.ScheduleId] = timerTimeoutVisibility
	return nil
}

// DeleteActivity deletes details about an activity.
func (e *MutableStateImpl) DeleteActivity(
	scheduleEventID int64,
) error {

	if activityInfo, ok := e.pendingActivityInfoIDs[scheduleEventID]; ok {
		delete(e.pendingActivityInfoIDs, scheduleEventID)
		delete(e.pendingActivityTimerHeartbeats, scheduleEventID)

		if _, ok = e.pendingActivityIDToEventID[activityInfo.ActivityId]; ok {
			delete(e.pendingActivityIDToEventID, activityInfo.ActivityId)
		} else {
			e.logError(
				fmt.Sprintf("unable to find activity ID: %v in mutable state", activityInfo.ActivityId),
				tag.ErrorTypeInvalidMutableStateAction,
			)
			// log data inconsistency instead of returning an error
			e.logDataInconsistency()
		}
	} else {
		e.logError(
			fmt.Sprintf("unable to find activity event id: %v in mutable state", scheduleEventID),
			tag.ErrorTypeInvalidMutableStateAction,
		)
		// log data inconsistency instead of returning an error
		e.logDataInconsistency()
	}

	delete(e.updateActivityInfos, scheduleEventID)
	delete(e.syncActivityTasks, scheduleEventID)
	e.deleteActivityInfos[scheduleEventID] = struct{}{}
	return nil
}

// GetUserTimerInfo gives details about a user timer.
func (e *MutableStateImpl) GetUserTimerInfo(
	timerID string,
) (*persistencespb.TimerInfo, bool) {

	timerInfo, ok := e.pendingTimerInfoIDs[timerID]
	return timerInfo, ok
}

// GetUserTimerInfoByEventID gives details about a user timer.
func (e *MutableStateImpl) GetUserTimerInfoByEventID(
	startEventID int64,
) (*persistencespb.TimerInfo, bool) {

	timerID, ok := e.pendingTimerEventIDToID[startEventID]
	if !ok {
		return nil, false
	}
	return e.GetUserTimerInfo(timerID)
}

// UpdateUserTimer updates the user timer in progress.
func (e *MutableStateImpl) UpdateUserTimer(
	ti *persistencespb.TimerInfo,
) error {

	timerID, ok := e.pendingTimerEventIDToID[ti.GetStartedId()]
	if !ok {
		e.logError(
			fmt.Sprintf("unable to find timer event ID: %v in mutable state", ti.GetStartedId()),
			tag.ErrorTypeInvalidMutableStateAction,
		)
		return ErrMissingTimerInfo
	}

	if _, ok := e.pendingTimerInfoIDs[timerID]; !ok {
		e.logError(
			fmt.Sprintf("unable to find timer ID: %v in mutable state", timerID),
			tag.ErrorTypeInvalidMutableStateAction,
		)
		return ErrMissingTimerInfo
	}

	e.pendingTimerInfoIDs[ti.TimerId] = ti
	e.updateTimerInfos[ti.TimerId] = ti
	return nil
}

// DeleteUserTimer deletes an user timer.
func (e *MutableStateImpl) DeleteUserTimer(
	timerID string,
) error {

	if timerInfo, ok := e.pendingTimerInfoIDs[timerID]; ok {
		delete(e.pendingTimerInfoIDs, timerID)

		if _, ok = e.pendingTimerEventIDToID[timerInfo.GetStartedId()]; ok {
			delete(e.pendingTimerEventIDToID, timerInfo.GetStartedId())
		} else {
			e.logError(
				fmt.Sprintf("unable to find timer event ID: %v in mutable state", timerID),
				tag.ErrorTypeInvalidMutableStateAction,
			)
			// log data inconsistency instead of returning an error
			e.logDataInconsistency()
		}
	} else {
		e.logError(
			fmt.Sprintf("unable to find timer ID: %v in mutable state", timerID),
			tag.ErrorTypeInvalidMutableStateAction,
		)
		// log data inconsistency instead of returning an error
		e.logDataInconsistency()
	}

	delete(e.updateTimerInfos, timerID)
	e.deleteTimerInfos[timerID] = struct{}{}
	return nil
}

// nolint:unused
func (e *MutableStateImpl) getWorkflowTaskInfo() *WorkflowTaskInfo {

	taskQueue := &taskqueuepb.TaskQueue{}
	if e.IsStickyTaskQueueEnabled() {
		taskQueue.Name = e.executionInfo.StickyTaskQueue
		taskQueue.Kind = enumspb.TASK_QUEUE_KIND_STICKY
	} else {
		taskQueue.Name = e.executionInfo.TaskQueue
		taskQueue.Kind = enumspb.TASK_QUEUE_KIND_NORMAL
	}

	return &WorkflowTaskInfo{
		Version:               e.executionInfo.WorkflowTaskVersion,
		ScheduleID:            e.executionInfo.WorkflowTaskScheduleId,
		StartedID:             e.executionInfo.WorkflowTaskStartedId,
		RequestID:             e.executionInfo.WorkflowTaskRequestId,
		WorkflowTaskTimeout:   e.executionInfo.WorkflowTaskTimeout,
		Attempt:               e.executionInfo.WorkflowTaskAttempt,
		StartedTime:           e.executionInfo.WorkflowTaskStartedTime,
		ScheduledTime:         e.executionInfo.WorkflowTaskScheduledTime,
		TaskQueue:             taskQueue,
		OriginalScheduledTime: e.executionInfo.WorkflowTaskOriginalScheduledTime,
	}
}

// GetWorkflowTaskInfo returns details about the in-progress workflow task
func (e *MutableStateImpl) GetWorkflowTaskInfo(
	scheduleEventID int64,
) (*WorkflowTaskInfo, bool) {
	return e.workflowTaskManager.GetWorkflowTaskInfo(scheduleEventID)
}

func (e *MutableStateImpl) GetPendingActivityInfos() map[int64]*persistencespb.ActivityInfo {
	return e.pendingActivityInfoIDs
}

func (e *MutableStateImpl) GetPendingTimerInfos() map[string]*persistencespb.TimerInfo {
	return e.pendingTimerInfoIDs
}

func (e *MutableStateImpl) GetPendingChildExecutionInfos() map[int64]*persistencespb.ChildExecutionInfo {
	return e.pendingChildExecutionInfoIDs
}

func (e *MutableStateImpl) GetPendingRequestCancelExternalInfos() map[int64]*persistencespb.RequestCancelInfo {
	return e.pendingRequestCancelInfoIDs
}

func (e *MutableStateImpl) GetPendingSignalExternalInfos() map[int64]*persistencespb.SignalInfo {
	return e.pendingSignalInfoIDs
}

func (e *MutableStateImpl) HasProcessedOrPendingWorkflowTask() bool {
	return e.workflowTaskManager.HasProcessedOrPendingWorkflowTask()
}

func (e *MutableStateImpl) HasPendingWorkflowTask() bool {
	return e.workflowTaskManager.HasPendingWorkflowTask()
}

func (e *MutableStateImpl) GetPendingWorkflowTask() (*WorkflowTaskInfo, bool) {
	return e.workflowTaskManager.GetPendingWorkflowTask()
}

func (e *MutableStateImpl) HasInFlightWorkflowTask() bool {
	return e.workflowTaskManager.HasInFlightWorkflowTask()
}

func (e *MutableStateImpl) GetInFlightWorkflowTask() (*WorkflowTaskInfo, bool) {
	return e.workflowTaskManager.GetInFlightWorkflowTask()
}

func (e *MutableStateImpl) HasBufferedEvents() bool {
	return e.hBuilder.HasBufferEvents()
}

// UpdateWorkflowTask updates a workflow task.
func (e *MutableStateImpl) UpdateWorkflowTask(
	workflowTask *WorkflowTaskInfo,
) {
	e.workflowTaskManager.UpdateWorkflowTask(workflowTask)
}

// DeleteWorkflowTask deletes a workflow task.
func (e *MutableStateImpl) DeleteWorkflowTask() {
	e.workflowTaskManager.DeleteWorkflowTask()
}

func (e *MutableStateImpl) ClearStickyness() {
	e.executionInfo.StickyTaskQueue = ""
	e.executionInfo.StickyScheduleToStartTimeout = timestamp.DurationFromSeconds(0)
}

// GetLastFirstEventIDTxnID returns last first event ID and corresponding transaction ID
// first event ID is the ID of a batch of events in a single history events record
func (e *MutableStateImpl) GetLastFirstEventIDTxnID() (int64, int64) {
	return e.executionInfo.LastFirstEventId, e.executionInfo.LastFirstEventTxnId
}

// GetNextEventID returns next event ID
func (e *MutableStateImpl) GetNextEventID() int64 {
	return e.hBuilder.NextEventID()
}

// GetPreviousStartedEventID returns last started workflow task event ID
func (e *MutableStateImpl) GetPreviousStartedEventID() int64 {
	return e.executionInfo.LastWorkflowTaskStartId
}

func (e *MutableStateImpl) IsWorkflowExecutionRunning() bool {
	switch e.executionState.State {
	case enumsspb.WORKFLOW_EXECUTION_STATE_CREATED:
		return true
	case enumsspb.WORKFLOW_EXECUTION_STATE_RUNNING:
		return true
	case enumsspb.WORKFLOW_EXECUTION_STATE_COMPLETED:
		return false
	case enumsspb.WORKFLOW_EXECUTION_STATE_ZOMBIE:
		return false
	case enumsspb.WORKFLOW_EXECUTION_STATE_CORRUPTED:
		return false
	default:
		panic(fmt.Sprintf("unknown workflow state: %v", e.executionState.State))
	}
}

func (e *MutableStateImpl) IsCancelRequested() bool {
	return e.executionInfo.CancelRequested
}

func (e *MutableStateImpl) IsSignalRequested(
	requestID string,
) bool {

	if _, ok := e.pendingSignalRequestedIDs[requestID]; ok {
		return true
	}
	return false
}

func (e *MutableStateImpl) AddSignalRequested(
	requestID string,
) {

	if e.pendingSignalRequestedIDs == nil {
		e.pendingSignalRequestedIDs = make(map[string]struct{})
	}
	if e.updateSignalRequestedIDs == nil {
		e.updateSignalRequestedIDs = make(map[string]struct{})
	}
	e.pendingSignalRequestedIDs[requestID] = struct{}{} // add requestID to set
	e.updateSignalRequestedIDs[requestID] = struct{}{}
}

func (e *MutableStateImpl) DeleteSignalRequested(
	requestID string,
) {

	delete(e.pendingSignalRequestedIDs, requestID)
	delete(e.updateSignalRequestedIDs, requestID)
	e.deleteSignalRequestedIDs[requestID] = struct{}{}
}

func (e *MutableStateImpl) addWorkflowExecutionStartedEventForContinueAsNew(
	parentExecutionInfo *workflowspb.ParentExecutionInfo,
	execution commonpb.WorkflowExecution,
	previousExecutionState MutableState,
	command *commandpb.ContinueAsNewWorkflowExecutionCommandAttributes,
	firstRunID string,
) (*historypb.HistoryEvent, error) {

	previousExecutionInfo := previousExecutionState.GetExecutionInfo()
	taskQueue := previousExecutionInfo.TaskQueue
	if command.TaskQueue != nil {
		taskQueue = command.TaskQueue.GetName()
	}
	tq := &taskqueuepb.TaskQueue{
		Name: taskQueue,
		Kind: enumspb.TASK_QUEUE_KIND_NORMAL,
	}

	workflowType := previousExecutionInfo.WorkflowTypeName
	if command.WorkflowType != nil {
		workflowType = command.WorkflowType.GetName()
	}
	wType := &commonpb.WorkflowType{}
	wType.Name = workflowType

	var taskTimeout *time.Duration
	if timestamp.DurationValue(command.GetWorkflowTaskTimeout()) == 0 {
		taskTimeout = previousExecutionInfo.DefaultWorkflowTaskTimeout
	} else {
		taskTimeout = command.GetWorkflowTaskTimeout()
	}

	// Workflow runTimeout is already set to the correct value in
	// validateContinueAsNewWorkflowExecutionAttributes
	runTimeout := command.GetWorkflowRunTimeout()

	createRequest := &workflowservice.StartWorkflowExecutionRequest{
		RequestId:                uuid.New(),
		Namespace:                e.namespaceEntry.Name().String(),
		WorkflowId:               execution.WorkflowId,
		TaskQueue:                tq,
		WorkflowType:             wType,
		WorkflowExecutionTimeout: previousExecutionState.GetExecutionInfo().WorkflowExecutionTimeout,
		WorkflowRunTimeout:       runTimeout,
		WorkflowTaskTimeout:      taskTimeout,
		Input:                    command.Input,
		Header:                   command.Header,
		RetryPolicy:              command.RetryPolicy,
		CronSchedule:             command.CronSchedule,
		Memo:                     command.Memo,
		SearchAttributes:         command.SearchAttributes,
	}

	enums.SetDefaultContinueAsNewInitiator(&command.Initiator)

	req := &historyservice.StartWorkflowExecutionRequest{
		NamespaceId:              e.namespaceEntry.ID().String(),
		StartRequest:             createRequest,
		ParentExecutionInfo:      parentExecutionInfo,
		LastCompletionResult:     command.LastCompletionResult,
		ContinuedFailure:         command.GetFailure(),
		ContinueAsNewInitiator:   command.Initiator,
		FirstWorkflowTaskBackoff: command.BackoffStartInterval,
	}
	if command.GetInitiator() == enumspb.CONTINUE_AS_NEW_INITIATOR_RETRY {
		req.Attempt = previousExecutionState.GetExecutionInfo().Attempt + 1
	} else {
		req.Attempt = 1
	}
	workflowTimeoutTime := timestamp.TimeValue(previousExecutionState.GetExecutionInfo().WorkflowExecutionExpirationTime)
	if !workflowTimeoutTime.IsZero() {
		req.WorkflowExecutionExpirationTime = &workflowTimeoutTime
	}

	event, err := e.AddWorkflowExecutionStartedEventWithOptions(
		execution,
		req,
		namespace.ID(parentExecutionInfo.GetNamespaceId()),
		previousExecutionInfo.AutoResetPoints,
		previousExecutionState.GetExecutionState().GetRunId(),
		firstRunID,
	)
	if err != nil {
		return nil, err
	}
	if err = e.AddFirstWorkflowTaskScheduled(event); err != nil {
		return nil, err
	}

	return event, nil
}

func (e *MutableStateImpl) AddWorkflowExecutionStartedEvent(
	execution commonpb.WorkflowExecution,
	startRequest *historyservice.StartWorkflowExecutionRequest,
) (*historypb.HistoryEvent, error) {

	return e.AddWorkflowExecutionStartedEventWithOptions(
		execution,
		startRequest,
		namespace.ID(startRequest.ParentExecutionInfo.GetNamespaceId()),
		nil, // resetPoints
		"",  // prevRunID
		execution.GetRunId(),
	)
}

func (e *MutableStateImpl) AddWorkflowExecutionStartedEventWithOptions(
	execution commonpb.WorkflowExecution,
	startRequest *historyservice.StartWorkflowExecutionRequest,
	parentNamespaceID namespace.ID,
	resetPoints *workflowpb.ResetPoints,
	prevRunID string,
	firstRunID string,
) (*historypb.HistoryEvent, error) {

	opTag := tag.WorkflowActionWorkflowStarted
	if err := e.checkMutability(opTag); err != nil {
		return nil, err
	}

	eventID := e.GetNextEventID()
	if eventID != common.FirstEventID {
		e.logger.Warn(mutableStateInvalidHistoryActionMsg, opTag,
			tag.WorkflowEventID(eventID),
			tag.ErrorTypeInvalidHistoryAction)
		return nil, e.createInternalServerError(opTag)
	}

	event := e.hBuilder.AddWorkflowExecutionStartedEvent(
		*e.executionInfo.StartTime,
		startRequest,
		resetPoints,
		prevRunID,
		firstRunID,
		execution.GetRunId(),
	)
	if err := e.ReplicateWorkflowExecutionStartedEvent(
		parentNamespaceID,
		execution,
		startRequest.StartRequest.GetRequestId(),
		event,
	); err != nil {
		return nil, err
	}

	// TODO merge active & passive task generation
	if err := e.taskGenerator.GenerateWorkflowStartTasks(
		timestamp.TimeValue(event.GetEventTime()),
		event,
	); err != nil {
		return nil, err
	}
	if err := e.taskGenerator.GenerateRecordWorkflowStartedTasks(
		timestamp.TimeValue(event.GetEventTime()),
		event,
	); err != nil {
		return nil, err
	}
	return event, nil
}

func (e *MutableStateImpl) ReplicateWorkflowExecutionStartedEvent(
	parentNamespaceID namespace.ID,
	execution commonpb.WorkflowExecution,
	requestID string,
	startEvent *historypb.HistoryEvent,
) error {

	event := startEvent.GetWorkflowExecutionStartedEventAttributes()
	e.executionState.CreateRequestId = requestID
	e.executionState.RunId = execution.GetRunId()
	e.executionInfo.NamespaceId = e.namespaceEntry.ID().String()
	e.executionInfo.WorkflowId = execution.GetWorkflowId()
	e.executionInfo.FirstExecutionRunId = event.GetFirstExecutionRunId()
	e.executionInfo.TaskQueue = event.TaskQueue.GetName()
	e.executionInfo.WorkflowTypeName = event.WorkflowType.GetName()
	e.executionInfo.WorkflowRunTimeout = event.GetWorkflowRunTimeout()
	e.executionInfo.WorkflowExecutionTimeout = event.GetWorkflowExecutionTimeout()
	e.executionInfo.DefaultWorkflowTaskTimeout = event.GetWorkflowTaskTimeout()

	if err := e.UpdateWorkflowStateStatus(
		enumsspb.WORKFLOW_EXECUTION_STATE_CREATED,
		enumspb.WORKFLOW_EXECUTION_STATUS_RUNNING,
	); err != nil {
		return err
	}
	e.executionInfo.LastWorkflowTaskStartId = common.EmptyEventID
	e.executionInfo.LastFirstEventId = startEvent.GetEventId()

	e.executionInfo.WorkflowTaskVersion = common.EmptyVersion
	e.executionInfo.WorkflowTaskScheduleId = common.EmptyEventID
	e.executionInfo.WorkflowTaskStartedId = common.EmptyEventID
	e.executionInfo.WorkflowTaskRequestId = emptyUUID
	e.executionInfo.WorkflowTaskTimeout = timestamp.DurationFromSeconds(0)

	e.executionInfo.CronSchedule = event.GetCronSchedule()
	e.executionInfo.ParentNamespaceId = parentNamespaceID.String()

	if event.ParentWorkflowExecution != nil {
		e.executionInfo.ParentWorkflowId = event.ParentWorkflowExecution.GetWorkflowId()
		e.executionInfo.ParentRunId = event.ParentWorkflowExecution.GetRunId()
	}

	if event.ParentInitiatedEventId != 0 {
		e.executionInfo.InitiatedId = event.GetParentInitiatedEventId()
	} else {
		e.executionInfo.InitiatedId = common.EmptyEventID
	}

	e.executionInfo.ExecutionTime = timestamp.TimePtr(
		e.executionInfo.StartTime.Add(timestamp.DurationValue(event.GetFirstWorkflowTaskBackoff())),
	)

	e.executionInfo.Attempt = event.GetAttempt()
	if !timestamp.TimeValue(event.GetWorkflowExecutionExpirationTime()).IsZero() {
		e.executionInfo.WorkflowExecutionExpirationTime = event.GetWorkflowExecutionExpirationTime()
	}

	var workflowRunTimeoutTime time.Time
	workflowRunTimeoutDuration := timestamp.DurationValue(e.executionInfo.WorkflowRunTimeout)
	// if workflowRunTimeoutDuration == 0 then the workflowRunTimeoutTime will be 0
	// meaning that there is not workflow run timeout
	if workflowRunTimeoutDuration != 0 {
		firstWorkflowTaskDelayDuration := timestamp.DurationValue(event.GetFirstWorkflowTaskBackoff())
		workflowRunTimeoutDuration = workflowRunTimeoutDuration + firstWorkflowTaskDelayDuration
		workflowRunTimeoutTime = e.executionInfo.StartTime.Add(workflowRunTimeoutDuration)

		workflowExecutionTimeoutTime := timestamp.TimeValue(e.executionInfo.WorkflowExecutionExpirationTime)
		if !workflowExecutionTimeoutTime.IsZero() && workflowRunTimeoutTime.After(workflowExecutionTimeoutTime) {
			workflowRunTimeoutTime = workflowExecutionTimeoutTime
		}
	}
	e.executionInfo.WorkflowRunExpirationTime = timestamp.TimePtr(workflowRunTimeoutTime)

	if event.RetryPolicy != nil {
		e.executionInfo.HasRetryPolicy = true
		e.executionInfo.RetryBackoffCoefficient = event.RetryPolicy.GetBackoffCoefficient()
		e.executionInfo.RetryInitialInterval = event.RetryPolicy.GetInitialInterval()
		e.executionInfo.RetryMaximumAttempts = event.RetryPolicy.GetMaximumAttempts()
		e.executionInfo.RetryMaximumInterval = event.RetryPolicy.GetMaximumInterval()
		e.executionInfo.RetryNonRetryableErrorTypes = event.RetryPolicy.GetNonRetryableErrorTypes()
	}

	e.executionInfo.AutoResetPoints = rolloverAutoResetPointsWithExpiringTime(
		event.GetPrevAutoResetPoints(),
		event.GetContinuedExecutionRunId(),
		timestamp.TimeValue(startEvent.GetEventTime()),
		e.namespaceEntry.Retention(),
	)

	if event.Memo != nil {
		e.executionInfo.Memo = event.Memo.GetFields()
	}
	if event.SearchAttributes != nil {
		e.executionInfo.SearchAttributes = event.SearchAttributes.GetIndexedFields()
	}

	e.writeEventToCache(startEvent)
	return nil
}

func (e *MutableStateImpl) AddFirstWorkflowTaskScheduled(
	startEvent *historypb.HistoryEvent,
) error {
	opTag := tag.WorkflowActionWorkflowTaskScheduled
	if err := e.checkMutability(opTag); err != nil {
		return err
	}
	return e.workflowTaskManager.AddFirstWorkflowTaskScheduled(startEvent)
}

func (e *MutableStateImpl) AddWorkflowTaskScheduledEvent(
	bypassTaskGeneration bool,
) (*WorkflowTaskInfo, error) {
	opTag := tag.WorkflowActionWorkflowTaskScheduled
	if err := e.checkMutability(opTag); err != nil {
		return nil, err
	}
	return e.workflowTaskManager.AddWorkflowTaskScheduledEvent(bypassTaskGeneration)
}

// AddWorkflowTaskScheduledEventAsHeartbeat is to record the first WorkflowTaskScheduledEvent during workflow task heartbeat.
func (e *MutableStateImpl) AddWorkflowTaskScheduledEventAsHeartbeat(
	bypassTaskGeneration bool,
	originalScheduledTimestamp *time.Time,
) (*WorkflowTaskInfo, error) {
	opTag := tag.WorkflowActionWorkflowTaskScheduled
	if err := e.checkMutability(opTag); err != nil {
		return nil, err
	}
	return e.workflowTaskManager.AddWorkflowTaskScheduledEventAsHeartbeat(bypassTaskGeneration, originalScheduledTimestamp)
}

func (e *MutableStateImpl) ReplicateTransientWorkflowTaskScheduled() (*WorkflowTaskInfo, error) {
	return e.workflowTaskManager.ReplicateTransientWorkflowTaskScheduled()
}

func (e *MutableStateImpl) ReplicateWorkflowTaskScheduledEvent(
	version int64,
	scheduleID int64,
	taskQueue *taskqueuepb.TaskQueue,
	startToCloseTimeoutSeconds int32,
	attempt int32,
	scheduleTimestamp *time.Time,
	originalScheduledTimestamp *time.Time,
) (*WorkflowTaskInfo, error) {
	return e.workflowTaskManager.ReplicateWorkflowTaskScheduledEvent(version, scheduleID, taskQueue, startToCloseTimeoutSeconds, attempt, scheduleTimestamp, originalScheduledTimestamp)
}

func (e *MutableStateImpl) AddWorkflowTaskStartedEvent(
	scheduleEventID int64,
	requestID string,
	taskQueue *taskqueuepb.TaskQueue,
	identity string,
) (*historypb.HistoryEvent, *WorkflowTaskInfo, error) {
	opTag := tag.WorkflowActionWorkflowTaskStarted
	if err := e.checkMutability(opTag); err != nil {
		return nil, nil, err
	}
	return e.workflowTaskManager.AddWorkflowTaskStartedEvent(scheduleEventID, requestID, taskQueue, identity)
}

func (e *MutableStateImpl) ReplicateWorkflowTaskStartedEvent(
	workflowTask *WorkflowTaskInfo,
	version int64,
	scheduleID int64,
	startedID int64,
	requestID string,
	timestamp time.Time,
) (*WorkflowTaskInfo, error) {

	return e.workflowTaskManager.ReplicateWorkflowTaskStartedEvent(workflowTask, version, scheduleID, startedID, requestID, timestamp)
}

func (e *MutableStateImpl) CreateTransientWorkflowTaskEvents(
	workflowTask *WorkflowTaskInfo,
	identity string,
) (*historypb.HistoryEvent, *historypb.HistoryEvent) {
	return e.workflowTaskManager.CreateTransientWorkflowTaskEvents(workflowTask, identity)
}

// add BinaryCheckSum for the first workflowTaskCompletedID for auto-reset
func (e *MutableStateImpl) addBinaryCheckSumIfNotExists(
	event *historypb.HistoryEvent,
	maxResetPoints int,
) error {
	binChecksum := event.GetWorkflowTaskCompletedEventAttributes().GetBinaryChecksum()
	if len(binChecksum) == 0 {
		return nil
	}
	exeInfo := e.executionInfo
	var currResetPoints []*workflowpb.ResetPointInfo
	if exeInfo.AutoResetPoints != nil && exeInfo.AutoResetPoints.Points != nil {
		currResetPoints = e.executionInfo.AutoResetPoints.Points
	} else {
		currResetPoints = make([]*workflowpb.ResetPointInfo, 0, 1)
	}

	// List of all recent binary checksums associated with the workflow.
	var recentBinaryChecksums []string

	for _, rp := range currResetPoints {
		recentBinaryChecksums = append(recentBinaryChecksums, rp.GetBinaryChecksum())
		if rp.GetBinaryChecksum() == binChecksum {
			// this checksum already exists
			return nil
		}
	}

	if len(currResetPoints) == maxResetPoints {
		// If exceeding the max limit, do rotation by taking the oldest one out.
		currResetPoints = currResetPoints[1:]
		recentBinaryChecksums = recentBinaryChecksums[1:]
	}
	// Adding current version of the binary checksum.
	recentBinaryChecksums = append(recentBinaryChecksums, binChecksum)

	resettable := true
	err := e.CheckResettable()
	if err != nil {
		resettable = false
	}
	info := &workflowpb.ResetPointInfo{
		BinaryChecksum:               binChecksum,
		RunId:                        e.executionState.GetRunId(),
		FirstWorkflowTaskCompletedId: event.GetEventId(),
		CreateTime:                   timestamp.TimePtr(e.timeSource.Now()),
		Resettable:                   resettable,
	}
	currResetPoints = append(currResetPoints, info)
	exeInfo.AutoResetPoints = &workflowpb.ResetPoints{
		Points: currResetPoints,
	}
	checksumsPayload, err := searchattribute.EncodeValue(recentBinaryChecksums, enumspb.INDEXED_VALUE_TYPE_KEYWORD)
	if err != nil {
		return err
	}
	if exeInfo.SearchAttributes == nil {
		exeInfo.SearchAttributes = make(map[string]*commonpb.Payload, 1)
	}
	exeInfo.SearchAttributes[searchattribute.BinaryChecksums] = checksumsPayload
	if e.shard.GetConfig().AdvancedVisibilityWritingMode() != visibility.AdvancedVisibilityWritingModeOff {
		return e.taskGenerator.GenerateWorkflowSearchAttrTasks(timestamp.TimeValue(event.GetEventTime()))
	}
	return nil
}

// TODO: we will release the restriction when reset API allow those pending

// CheckResettable check if workflow can be reset
func (e *MutableStateImpl) CheckResettable() error {
	if len(e.GetPendingChildExecutionInfos()) > 0 {
		return serviceerror.NewInvalidArgument(fmt.Sprintf("it is not allowed resetting to a point that workflow has pending child workflow."))
	}
	if len(e.GetPendingRequestCancelExternalInfos()) > 0 {
		return serviceerror.NewInvalidArgument(fmt.Sprintf("it is not allowed resetting to a point that workflow has pending request cancel."))
	}
	if len(e.GetPendingSignalExternalInfos()) > 0 {
		return serviceerror.NewInvalidArgument(fmt.Sprintf("it is not allowed resetting to a point that workflow has pending signals to send."))
	}
	return nil
}

func (e *MutableStateImpl) AddWorkflowTaskCompletedEvent(
	scheduleEventID int64,
	startedEventID int64,
	request *workflowservice.RespondWorkflowTaskCompletedRequest,
	maxResetPoints int,
) (*historypb.HistoryEvent, error) {
	opTag := tag.WorkflowActionWorkflowTaskCompleted
	if err := e.checkMutability(opTag); err != nil {
		return nil, err
	}
	return e.workflowTaskManager.AddWorkflowTaskCompletedEvent(scheduleEventID, startedEventID, request, maxResetPoints)
}

func (e *MutableStateImpl) ReplicateWorkflowTaskCompletedEvent(
	event *historypb.HistoryEvent,
) error {
	return e.workflowTaskManager.ReplicateWorkflowTaskCompletedEvent(event)
}

func (e *MutableStateImpl) AddWorkflowTaskTimedOutEvent(
	scheduleEventID int64,
	startedEventID int64,
) (*historypb.HistoryEvent, error) {
	opTag := tag.WorkflowActionWorkflowTaskTimedOut
	if err := e.checkMutability(opTag); err != nil {
		return nil, err
	}
	return e.workflowTaskManager.AddWorkflowTaskTimedOutEvent(scheduleEventID, startedEventID)
}

func (e *MutableStateImpl) ReplicateWorkflowTaskTimedOutEvent(
	timeoutType enumspb.TimeoutType,
) error {
	return e.workflowTaskManager.ReplicateWorkflowTaskTimedOutEvent(timeoutType)
}

func (e *MutableStateImpl) AddWorkflowTaskScheduleToStartTimeoutEvent(
	scheduleEventID int64,
) (*historypb.HistoryEvent, error) {
	opTag := tag.WorkflowActionWorkflowTaskTimedOut
	if err := e.checkMutability(opTag); err != nil {
		return nil, err
	}
	return e.workflowTaskManager.AddWorkflowTaskScheduleToStartTimeoutEvent(scheduleEventID)
}

func (e *MutableStateImpl) AddWorkflowTaskFailedEvent(
	scheduleEventID int64,
	startedEventID int64,
	cause enumspb.WorkflowTaskFailedCause,
	failure *failurepb.Failure,
	identity string,
	binChecksum string,
	baseRunID string,
	newRunID string,
	forkEventVersion int64,
) (*historypb.HistoryEvent, error) {
	opTag := tag.WorkflowActionWorkflowTaskFailed
	if err := e.checkMutability(opTag); err != nil {
		return nil, err
	}
	return e.workflowTaskManager.AddWorkflowTaskFailedEvent(
		scheduleEventID,
		startedEventID,
		cause,
		failure,
		identity,
		binChecksum,
		baseRunID,
		newRunID,
		forkEventVersion,
	)
}

func (e *MutableStateImpl) ReplicateWorkflowTaskFailedEvent() error {
	return e.workflowTaskManager.ReplicateWorkflowTaskFailedEvent()
}

func (e *MutableStateImpl) AddActivityTaskScheduledEvent(
	workflowTaskCompletedEventID int64,
	command *commandpb.ScheduleActivityTaskCommandAttributes,
	bypassTaskGeneration bool,
) (*historypb.HistoryEvent, *persistencespb.ActivityInfo, error) {

	opTag := tag.WorkflowActionActivityTaskScheduled
	if err := e.checkMutability(opTag); err != nil {
		return nil, nil, err
	}

	_, ok := e.GetActivityByActivityID(command.GetActivityId())
	if ok {
		e.logger.Warn(mutableStateInvalidHistoryActionMsg, opTag,
			tag.WorkflowEventID(e.GetNextEventID()),
			tag.ErrorTypeInvalidHistoryAction)
		return nil, nil, e.createCallerError(opTag, "ActivityID: "+command.GetActivityId())
	}

	event := e.hBuilder.AddActivityTaskScheduledEvent(workflowTaskCompletedEventID, command)
	ai, err := e.ReplicateActivityTaskScheduledEvent(workflowTaskCompletedEventID, event)
	// TODO merge active & passive task generation
	if !bypassTaskGeneration {
		if err := e.taskGenerator.GenerateActivityTasks(
			timestamp.TimeValue(event.GetEventTime()),
			event,
		); err != nil {
			return nil, nil, err
		}
	}

	return event, ai, err
}

func (e *MutableStateImpl) ReplicateActivityTaskScheduledEvent(
	firstEventID int64,
	event *historypb.HistoryEvent,
) (*persistencespb.ActivityInfo, error) {

	attributes := event.GetActivityTaskScheduledEventAttributes()
	targetNamespaceID := namespace.ID(e.executionInfo.NamespaceId)
	if attributes.GetNamespace() != "" {
		targetNamespaceEntry, err := e.shard.GetNamespaceRegistry().GetNamespace(namespace.Name(attributes.GetNamespace()))
		if err != nil {
			return nil, err
		}
		targetNamespaceID = targetNamespaceEntry.ID()
	}

	scheduleEventID := event.GetEventId()
	scheduleToCloseTimeout := attributes.GetScheduleToCloseTimeout()

	ai := &persistencespb.ActivityInfo{
		Version:                 event.GetVersion(),
		ScheduleId:              scheduleEventID,
		ScheduledEventBatchId:   firstEventID,
		ScheduledTime:           event.GetEventTime(),
		StartedId:               common.EmptyEventID,
		StartedTime:             timestamp.TimePtr(time.Time{}),
		ActivityId:              attributes.ActivityId,
		NamespaceId:             targetNamespaceID.String(),
		ScheduleToStartTimeout:  attributes.GetScheduleToStartTimeout(),
		ScheduleToCloseTimeout:  scheduleToCloseTimeout,
		StartToCloseTimeout:     attributes.GetStartToCloseTimeout(),
		HeartbeatTimeout:        attributes.GetHeartbeatTimeout(),
		CancelRequested:         false,
		CancelRequestId:         common.EmptyEventID,
		LastHeartbeatUpdateTime: timestamp.TimePtr(time.Time{}),
		TimerTaskStatus:         TimerTaskStatusNone,
		TaskQueue:               attributes.TaskQueue.GetName(),
		HasRetryPolicy:          attributes.RetryPolicy != nil,
		Attempt:                 1,
	}
	if ai.HasRetryPolicy {
		ai.RetryInitialInterval = attributes.RetryPolicy.GetInitialInterval()
		ai.RetryBackoffCoefficient = attributes.RetryPolicy.GetBackoffCoefficient()
		ai.RetryMaximumInterval = attributes.RetryPolicy.GetMaximumInterval()
		ai.RetryMaximumAttempts = attributes.RetryPolicy.GetMaximumAttempts()
		ai.RetryNonRetryableErrorTypes = attributes.RetryPolicy.NonRetryableErrorTypes
		if timestamp.DurationValue(scheduleToCloseTimeout) > 0 {
			ai.RetryExpirationTime = timestamp.TimePtr(
				timestamp.TimeValue(ai.ScheduledTime).Add(timestamp.DurationValue(scheduleToCloseTimeout)),
			)
		} else {
			ai.RetryExpirationTime = timestamp.TimePtr(time.Time{})
		}
	}

	e.pendingActivityInfoIDs[ai.ScheduleId] = ai
	e.pendingActivityIDToEventID[ai.ActivityId] = ai.ScheduleId
	e.updateActivityInfos[ai.ScheduleId] = ai

	e.writeEventToCache(event)
	return ai, nil
}

func (e *MutableStateImpl) addTransientActivityStartedEvent(
	scheduleEventID int64,
) error {

	ai, ok := e.GetActivityInfo(scheduleEventID)
	if !ok || ai.StartedId != common.TransientEventID {
		return nil
	}

	// activity task was started (as transient event), we need to add it now.
	event := e.hBuilder.AddActivityTaskStartedEvent(
		scheduleEventID,
		ai.Attempt,
		ai.RequestId,
		ai.StartedIdentity,
		ai.RetryLastFailure,
	)
	if !ai.StartedTime.IsZero() {
		// overwrite started event time to the one recorded in ActivityInfo
		event.EventTime = ai.StartedTime
	}
	return e.ReplicateActivityTaskStartedEvent(event)
}

func (e *MutableStateImpl) AddActivityTaskStartedEvent(
	ai *persistencespb.ActivityInfo,
	scheduleEventID int64,
	requestID string,
	identity string,
) (*historypb.HistoryEvent, error) {

	opTag := tag.WorkflowActionActivityTaskStarted
	if err := e.checkMutability(opTag); err != nil {
		return nil, err
	}

	if !ai.HasRetryPolicy {
		event := e.hBuilder.AddActivityTaskStartedEvent(
			scheduleEventID,
			ai.Attempt,
			requestID,
			identity,
			ai.RetryLastFailure,
		)
		if err := e.ReplicateActivityTaskStartedEvent(event); err != nil {
			return nil, err
		}
		return event, nil
	}

	// we might need to retry, so do not append started event just yet,
	// instead update mutable state and will record started event when activity task is closed
	ai.Version = e.GetCurrentVersion()
	ai.StartedId = common.TransientEventID
	ai.RequestId = requestID
	ai.StartedTime = timestamp.TimePtr(e.timeSource.Now())
	ai.LastHeartbeatUpdateTime = ai.StartedTime
	ai.StartedIdentity = identity
	if err := e.UpdateActivity(ai); err != nil {
		return nil, err
	}
	e.syncActivityTasks[ai.ScheduleId] = struct{}{}
	return nil, nil
}

func (e *MutableStateImpl) ReplicateActivityTaskStartedEvent(
	event *historypb.HistoryEvent,
) error {

	attributes := event.GetActivityTaskStartedEventAttributes()
	scheduleID := attributes.GetScheduledEventId()
	ai, ok := e.GetActivityInfo(scheduleID)
	if !ok {
		e.logError(
			fmt.Sprintf("unable to find activity event id: %v in mutable state", scheduleID),
			tag.ErrorTypeInvalidMutableStateAction,
		)
		return ErrMissingActivityInfo
	}

	ai.Version = event.GetVersion()
	ai.StartedId = event.GetEventId()
	ai.RequestId = attributes.GetRequestId()
	ai.StartedTime = event.GetEventTime()
	ai.LastHeartbeatUpdateTime = ai.StartedTime
	e.updateActivityInfos[ai.ScheduleId] = ai
	return nil
}

func (e *MutableStateImpl) AddActivityTaskCompletedEvent(
	scheduleEventID int64,
	startedEventID int64,
	request *workflowservice.RespondActivityTaskCompletedRequest,
) (*historypb.HistoryEvent, error) {

	opTag := tag.WorkflowActionActivityTaskCompleted
	if err := e.checkMutability(opTag); err != nil {
		return nil, err
	}

	if ai, ok := e.GetActivityInfo(scheduleEventID); !ok || ai.StartedId != startedEventID {
		e.logger.Warn(mutableStateInvalidHistoryActionMsg, opTag,
			tag.WorkflowEventID(e.GetNextEventID()),
			tag.ErrorTypeInvalidHistoryAction,
			tag.Bool(ok),
			tag.WorkflowScheduleID(scheduleEventID),
			tag.WorkflowStartedID(startedEventID))
		return nil, e.createInternalServerError(opTag)
	}

	if err := e.addTransientActivityStartedEvent(scheduleEventID); err != nil {
		return nil, err
	}
	event := e.hBuilder.AddActivityTaskCompletedEvent(
		scheduleEventID,
		startedEventID,
		request.Identity,
		request.Result,
	)
	if err := e.ReplicateActivityTaskCompletedEvent(event); err != nil {
		return nil, err
	}

	return event, nil
}

func (e *MutableStateImpl) ReplicateActivityTaskCompletedEvent(
	event *historypb.HistoryEvent,
) error {

	attributes := event.GetActivityTaskCompletedEventAttributes()
	scheduleID := attributes.GetScheduledEventId()

	return e.DeleteActivity(scheduleID)
}

func (e *MutableStateImpl) AddActivityTaskFailedEvent(
	scheduleEventID int64,
	startedEventID int64,
	failure *failurepb.Failure,
	retryState enumspb.RetryState,
	identity string,
) (*historypb.HistoryEvent, error) {

	opTag := tag.WorkflowActionActivityTaskFailed
	if err := e.checkMutability(opTag); err != nil {
		return nil, err
	}

	if ai, ok := e.GetActivityInfo(scheduleEventID); !ok || ai.StartedId != startedEventID {
		e.logger.Warn(mutableStateInvalidHistoryActionMsg, opTag,
			tag.WorkflowEventID(e.GetNextEventID()),
			tag.ErrorTypeInvalidHistoryAction,
			tag.Bool(ok),
			tag.WorkflowScheduleID(scheduleEventID),
			tag.WorkflowStartedID(startedEventID))
		return nil, e.createInternalServerError(opTag)
	}

	if err := e.addTransientActivityStartedEvent(scheduleEventID); err != nil {
		return nil, err
	}
	event := e.hBuilder.AddActivityTaskFailedEvent(
		scheduleEventID,
		startedEventID,
		failure,
		retryState,
		identity,
	)
	if err := e.ReplicateActivityTaskFailedEvent(event); err != nil {
		return nil, err
	}

	return event, nil
}

func (e *MutableStateImpl) ReplicateActivityTaskFailedEvent(
	event *historypb.HistoryEvent,
) error {

	attributes := event.GetActivityTaskFailedEventAttributes()
	scheduleID := attributes.GetScheduledEventId()

	return e.DeleteActivity(scheduleID)
}

func (e *MutableStateImpl) AddActivityTaskTimedOutEvent(
	scheduleEventID int64,
	startedEventID int64,
	timeoutFailure *failurepb.Failure,
	retryState enumspb.RetryState,
) (*historypb.HistoryEvent, error) {

	opTag := tag.WorkflowActionActivityTaskTimedOut
	if err := e.checkMutability(opTag); err != nil {
		return nil, err
	}
	timeoutType := timeoutFailure.GetTimeoutFailureInfo().GetTimeoutType()

	ai, ok := e.GetActivityInfo(scheduleEventID)
	if !ok || ai.StartedId != startedEventID || ((timeoutType == enumspb.TIMEOUT_TYPE_START_TO_CLOSE ||
		timeoutType == enumspb.TIMEOUT_TYPE_HEARTBEAT) && ai.StartedId == common.EmptyEventID) {
		e.logger.Warn(mutableStateInvalidHistoryActionMsg, opTag,
			tag.WorkflowEventID(e.GetNextEventID()),
			tag.ErrorTypeInvalidHistoryAction,
			tag.Bool(ok),
			tag.WorkflowScheduleID(ai.ScheduleId),
			tag.WorkflowStartedID(ai.StartedId),
			tag.WorkflowTimeoutType(timeoutType))
		return nil, e.createInternalServerError(opTag)
	}

	timeoutFailure.Cause = ai.RetryLastFailure

	if err := e.addTransientActivityStartedEvent(scheduleEventID); err != nil {
		return nil, err
	}
	event := e.hBuilder.AddActivityTaskTimedOutEvent(
		scheduleEventID,
		startedEventID,
		timeoutFailure,
		retryState,
	)
	if err := e.ReplicateActivityTaskTimedOutEvent(event); err != nil {
		return nil, err
	}

	return event, nil
}

func (e *MutableStateImpl) ReplicateActivityTaskTimedOutEvent(
	event *historypb.HistoryEvent,
) error {

	attributes := event.GetActivityTaskTimedOutEventAttributes()
	scheduleID := attributes.GetScheduledEventId()

	return e.DeleteActivity(scheduleID)
}

func (e *MutableStateImpl) AddActivityTaskCancelRequestedEvent(
	workflowTaskCompletedEventID int64,
	scheduleID int64,
	_ string,
) (*historypb.HistoryEvent, *persistencespb.ActivityInfo, error) {

	opTag := tag.WorkflowActionActivityTaskCancelRequested
	if err := e.checkMutability(opTag); err != nil {
		return nil, nil, err
	}

	ai, ok := e.GetActivityInfo(scheduleID)
	if !ok {
		// It is possible both started and completed events are buffered for this activity
		if !e.hBuilder.HasActivityFinishEvent(scheduleID) {
			e.logWarn(mutableStateInvalidHistoryActionMsg, opTag,
				tag.WorkflowEventID(e.GetNextEventID()),
				tag.ErrorTypeInvalidHistoryAction,
				tag.Bool(ok),
				tag.WorkflowScheduleID(scheduleID))

			return nil, nil, e.createCallerError(opTag, fmt.Sprintf("ScheduledID: %d", scheduleID))
		}
	}

	// Check for duplicate cancellation
	if ok && ai.CancelRequested {
		e.logWarn(mutableStateInvalidHistoryActionMsg, opTag,
			tag.WorkflowEventID(e.GetNextEventID()),
			tag.ErrorTypeInvalidHistoryAction,
			tag.Bool(ok),
			tag.WorkflowScheduleID(scheduleID))

		return nil, nil, e.createCallerError(opTag, fmt.Sprintf("ScheduledID: %d", scheduleID))
	}

	// At this point we know this is a valid activity cancellation request
	actCancelReqEvent := e.hBuilder.AddActivityTaskCancelRequestedEvent(workflowTaskCompletedEventID, scheduleID)

	if err := e.ReplicateActivityTaskCancelRequestedEvent(actCancelReqEvent); err != nil {
		return nil, nil, err
	}

	return actCancelReqEvent, ai, nil
}

func (e *MutableStateImpl) ReplicateActivityTaskCancelRequestedEvent(
	event *historypb.HistoryEvent,
) error {

	attributes := event.GetActivityTaskCancelRequestedEventAttributes()
	scheduleID := attributes.GetScheduledEventId()
	ai, ok := e.GetActivityInfo(scheduleID)
	if !ok {
		// This will only be called on active cluster if activity info is found in mutable state
		// Passive side logic should always have activity info in mutable state if this is called, as the only
		// scenario where active side logic could have this event without activity info in mutable state is when
		// activity start and complete events are buffered.
		return nil
	}

	ai.Version = event.GetVersion()

	// - We have the activity dispatched to worker.
	// - The activity might not be heartbeat'ing, but the activity can still call RecordActivityHeartBeat()
	//   to see cancellation while reporting progress of the activity.
	ai.CancelRequested = true

	ai.CancelRequestId = event.GetEventId()
	e.updateActivityInfos[ai.ScheduleId] = ai
	return nil
}

func (e *MutableStateImpl) AddActivityTaskCanceledEvent(
	scheduleEventID int64,
	startedEventID int64,
	latestCancelRequestedEventID int64,
	details *commonpb.Payloads,
	identity string,
) (*historypb.HistoryEvent, error) {

	opTag := tag.WorkflowActionActivityTaskCanceled
	if err := e.checkMutability(opTag); err != nil {
		return nil, err
	}

	ai, ok := e.GetActivityInfo(scheduleEventID)
	if !ok || ai.StartedId != startedEventID {
		e.logWarn(mutableStateInvalidHistoryActionMsg, opTag,
			tag.WorkflowEventID(e.GetNextEventID()),
			tag.ErrorTypeInvalidHistoryAction,
			tag.WorkflowScheduleID(scheduleEventID))
		return nil, e.createInternalServerError(opTag)
	}

	// Verify cancel request as well.
	if !ai.CancelRequested {
		e.logWarn(mutableStateInvalidHistoryActionMsg, opTag,
			tag.WorkflowEventID(e.GetNextEventID()),
			tag.ErrorTypeInvalidHistoryAction,
			tag.WorkflowScheduleID(scheduleEventID),
			tag.WorkflowActivityID(ai.ActivityId),
			tag.WorkflowStartedID(ai.StartedId))
		return nil, e.createInternalServerError(opTag)
	}

	if err := e.addTransientActivityStartedEvent(scheduleEventID); err != nil {
		return nil, err
	}
	event := e.hBuilder.AddActivityTaskCanceledEvent(
		scheduleEventID,
		startedEventID,
		latestCancelRequestedEventID,
		details,
		identity,
	)
	if err := e.ReplicateActivityTaskCanceledEvent(event); err != nil {
		return nil, err
	}

	return event, nil
}

func (e *MutableStateImpl) ReplicateActivityTaskCanceledEvent(
	event *historypb.HistoryEvent,
) error {

	attributes := event.GetActivityTaskCanceledEventAttributes()
	scheduleID := attributes.GetScheduledEventId()

	return e.DeleteActivity(scheduleID)
}

func (e *MutableStateImpl) AddCompletedWorkflowEvent(
	workflowTaskCompletedEventID int64,
	command *commandpb.CompleteWorkflowExecutionCommandAttributes,
	newExecutionRunID string,
) (*historypb.HistoryEvent, error) {

	opTag := tag.WorkflowActionWorkflowCompleted
	if err := e.checkMutability(opTag); err != nil {
		return nil, err
	}

	event := e.hBuilder.AddCompletedWorkflowEvent(workflowTaskCompletedEventID, command, newExecutionRunID)
	if err := e.ReplicateWorkflowExecutionCompletedEvent(workflowTaskCompletedEventID, event); err != nil {
		return nil, err
	}
	// TODO merge active & passive task generation
	if err := e.taskGenerator.GenerateWorkflowCloseTasks(
		timestamp.TimeValue(event.GetEventTime()),
	); err != nil {
		return nil, err
	}
	return event, nil
}

func (e *MutableStateImpl) ReplicateWorkflowExecutionCompletedEvent(
	firstEventID int64,
	event *historypb.HistoryEvent,
) error {

	if err := e.UpdateWorkflowStateStatus(
		enumsspb.WORKFLOW_EXECUTION_STATE_COMPLETED,
		enumspb.WORKFLOW_EXECUTION_STATUS_COMPLETED,
	); err != nil {
		return err
	}
	e.executionInfo.CompletionEventBatchId = firstEventID // Used when completion event needs to be loaded from database
	e.executionInfo.NewExecutionRunId = event.GetWorkflowExecutionCompletedEventAttributes().GetNewExecutionRunId()
	e.ClearStickyness()
	e.writeEventToCache(event)
	return nil
}

func (e *MutableStateImpl) AddFailWorkflowEvent(
	workflowTaskCompletedEventID int64,
	retryState enumspb.RetryState,
	command *commandpb.FailWorkflowExecutionCommandAttributes,
	newExecutionRunID string,
) (*historypb.HistoryEvent, error) {

	opTag := tag.WorkflowActionWorkflowFailed
	if err := e.checkMutability(opTag); err != nil {
		return nil, err
	}

	event := e.hBuilder.AddFailWorkflowEvent(workflowTaskCompletedEventID, retryState, command, newExecutionRunID)
	if err := e.ReplicateWorkflowExecutionFailedEvent(workflowTaskCompletedEventID, event); err != nil {
		return nil, err
	}
	// TODO merge active & passive task generation
	if err := e.taskGenerator.GenerateWorkflowCloseTasks(
		timestamp.TimeValue(event.GetEventTime()),
	); err != nil {
		return nil, err
	}
	return event, nil
}

func (e *MutableStateImpl) ReplicateWorkflowExecutionFailedEvent(
	firstEventID int64,
	event *historypb.HistoryEvent,
) error {

	if err := e.UpdateWorkflowStateStatus(
		enumsspb.WORKFLOW_EXECUTION_STATE_COMPLETED,
		enumspb.WORKFLOW_EXECUTION_STATUS_FAILED,
	); err != nil {
		return err
	}
	e.executionInfo.CompletionEventBatchId = firstEventID // Used when completion event needs to be loaded from database
	e.executionInfo.NewExecutionRunId = event.GetWorkflowExecutionFailedEventAttributes().GetNewExecutionRunId()
	e.ClearStickyness()
	e.writeEventToCache(event)
	return nil
}

func (e *MutableStateImpl) AddTimeoutWorkflowEvent(
	firstEventID int64,
	retryState enumspb.RetryState,
	newExecutionRunID string,
) (*historypb.HistoryEvent, error) {

	opTag := tag.WorkflowActionWorkflowTimeout
	if err := e.checkMutability(opTag); err != nil {
		return nil, err
	}

	event := e.hBuilder.AddTimeoutWorkflowEvent(retryState, newExecutionRunID)
	if err := e.ReplicateWorkflowExecutionTimedoutEvent(firstEventID, event); err != nil {
		return nil, err
	}
	// TODO merge active & passive task generation
	if err := e.taskGenerator.GenerateWorkflowCloseTasks(
		timestamp.TimeValue(event.GetEventTime()),
	); err != nil {
		return nil, err
	}
	return event, nil
}

func (e *MutableStateImpl) ReplicateWorkflowExecutionTimedoutEvent(
	firstEventID int64,
	event *historypb.HistoryEvent,
) error {

	if err := e.UpdateWorkflowStateStatus(
		enumsspb.WORKFLOW_EXECUTION_STATE_COMPLETED,
		enumspb.WORKFLOW_EXECUTION_STATUS_TIMED_OUT,
	); err != nil {
		return err
	}
	e.executionInfo.CompletionEventBatchId = firstEventID // Used when completion event needs to be loaded from database
	e.executionInfo.NewExecutionRunId = event.GetWorkflowExecutionTimedOutEventAttributes().GetNewExecutionRunId()
	e.ClearStickyness()
	e.writeEventToCache(event)
	return nil
}

func (e *MutableStateImpl) AddWorkflowExecutionCancelRequestedEvent(
	request *historyservice.RequestCancelWorkflowExecutionRequest,
) (*historypb.HistoryEvent, error) {

	opTag := tag.WorkflowActionWorkflowCancelRequested
	if err := e.checkMutability(opTag); err != nil {
		return nil, err
	}

	if e.executionInfo.CancelRequested {
		e.logWarn(mutableStateInvalidHistoryActionMsg, opTag,
			tag.WorkflowEventID(e.GetNextEventID()),
			tag.ErrorTypeInvalidHistoryAction,
			tag.WorkflowState(e.executionState.State),
			tag.Bool(e.executionInfo.CancelRequested),
			tag.Key(e.executionInfo.CancelRequestId),
		)
		return nil, e.createInternalServerError(opTag)
	}

	event := e.hBuilder.AddWorkflowExecutionCancelRequestedEvent(request)
	if err := e.ReplicateWorkflowExecutionCancelRequestedEvent(event); err != nil {
		return nil, err
	}

	// Set the CancelRequestID on the active cluster.  This information is not part of the history event.
	e.executionInfo.CancelRequestId = request.CancelRequest.GetRequestId()
	return event, nil
}

func (e *MutableStateImpl) ReplicateWorkflowExecutionCancelRequestedEvent(
	_ *historypb.HistoryEvent,
) error {

	e.executionInfo.CancelRequested = true
	return nil
}

func (e *MutableStateImpl) AddWorkflowExecutionCanceledEvent(
	workflowTaskCompletedEventID int64,
	command *commandpb.CancelWorkflowExecutionCommandAttributes,
) (*historypb.HistoryEvent, error) {

	opTag := tag.WorkflowActionWorkflowCanceled
	if err := e.checkMutability(opTag); err != nil {
		return nil, err
	}

	event := e.hBuilder.AddWorkflowExecutionCanceledEvent(workflowTaskCompletedEventID, command)
	if err := e.ReplicateWorkflowExecutionCanceledEvent(workflowTaskCompletedEventID, event); err != nil {
		return nil, err
	}
	// TODO merge active & passive task generation
	if err := e.taskGenerator.GenerateWorkflowCloseTasks(
		timestamp.TimeValue(event.GetEventTime()),
	); err != nil {
		return nil, err
	}
	return event, nil
}

func (e *MutableStateImpl) ReplicateWorkflowExecutionCanceledEvent(
	firstEventID int64,
	event *historypb.HistoryEvent,
) error {
	if err := e.UpdateWorkflowStateStatus(
		enumsspb.WORKFLOW_EXECUTION_STATE_COMPLETED,
		enumspb.WORKFLOW_EXECUTION_STATUS_CANCELED,
	); err != nil {
		return err
	}
	e.executionInfo.CompletionEventBatchId = firstEventID // Used when completion event needs to be loaded from database
	e.executionInfo.NewExecutionRunId = ""
	e.ClearStickyness()
	e.writeEventToCache(event)
	return nil
}

func (e *MutableStateImpl) AddRequestCancelExternalWorkflowExecutionInitiatedEvent(
	workflowTaskCompletedEventID int64,
	cancelRequestID string,
	command *commandpb.RequestCancelExternalWorkflowExecutionCommandAttributes,
) (*historypb.HistoryEvent, *persistencespb.RequestCancelInfo, error) {

	opTag := tag.WorkflowActionExternalWorkflowCancelInitiated
	if err := e.checkMutability(opTag); err != nil {
		return nil, nil, err
	}

	event := e.hBuilder.AddRequestCancelExternalWorkflowExecutionInitiatedEvent(workflowTaskCompletedEventID, command)
	rci, err := e.ReplicateRequestCancelExternalWorkflowExecutionInitiatedEvent(workflowTaskCompletedEventID, event, cancelRequestID)
	if err != nil {
		return nil, nil, err
	}
	// TODO merge active & passive task generation
	if err := e.taskGenerator.GenerateRequestCancelExternalTasks(
		timestamp.TimeValue(event.GetEventTime()),
		event,
	); err != nil {
		return nil, nil, err
	}
	return event, rci, nil
}

func (e *MutableStateImpl) ReplicateRequestCancelExternalWorkflowExecutionInitiatedEvent(
	firstEventID int64,
	event *historypb.HistoryEvent,
	cancelRequestID string,
) (*persistencespb.RequestCancelInfo, error) {

	// TODO: Evaluate if we need cancelRequestID also part of history event
	initiatedEventID := event.GetEventId()
	rci := &persistencespb.RequestCancelInfo{
		Version:               event.GetVersion(),
		InitiatedEventBatchId: firstEventID,
		InitiatedId:           initiatedEventID,
		CancelRequestId:       cancelRequestID,
	}

	e.pendingRequestCancelInfoIDs[rci.InitiatedId] = rci
	e.updateRequestCancelInfos[rci.InitiatedId] = rci

	return rci, nil
}

func (e *MutableStateImpl) AddExternalWorkflowExecutionCancelRequested(
	initiatedID int64,
	namespace namespace.Name,
	workflowID string,
	runID string,
) (*historypb.HistoryEvent, error) {

	opTag := tag.WorkflowActionExternalWorkflowCancelRequested
	if err := e.checkMutability(opTag); err != nil {
		return nil, err
	}

	_, ok := e.GetRequestCancelInfo(initiatedID)
	if !ok {
		e.logWarn(mutableStateInvalidHistoryActionMsg, opTag,
			tag.WorkflowEventID(e.GetNextEventID()),
			tag.ErrorTypeInvalidHistoryAction,
			tag.WorkflowInitiatedID(initiatedID))
		return nil, e.createInternalServerError(opTag)
	}

	event := e.hBuilder.AddExternalWorkflowExecutionCancelRequested(
		initiatedID,
		namespace,
		workflowID,
		runID,
	)
	if err := e.ReplicateExternalWorkflowExecutionCancelRequested(event); err != nil {
		return nil, err
	}
	return event, nil
}

func (e *MutableStateImpl) ReplicateExternalWorkflowExecutionCancelRequested(
	event *historypb.HistoryEvent,
) error {

	initiatedID := event.GetExternalWorkflowExecutionCancelRequestedEventAttributes().GetInitiatedEventId()

	return e.DeletePendingRequestCancel(initiatedID)
}

func (e *MutableStateImpl) AddRequestCancelExternalWorkflowExecutionFailedEvent(
	initiatedID int64,
	namespace namespace.Name,
	workflowID string,
	runID string,
	cause enumspb.CancelExternalWorkflowExecutionFailedCause,
) (*historypb.HistoryEvent, error) {

	opTag := tag.WorkflowActionExternalWorkflowCancelFailed
	if err := e.checkMutability(opTag); err != nil {
		return nil, err
	}

	_, ok := e.GetRequestCancelInfo(initiatedID)
	if !ok {
		e.logWarn(mutableStateInvalidHistoryActionMsg, opTag,
			tag.WorkflowEventID(e.GetNextEventID()),
			tag.ErrorTypeInvalidHistoryAction,
			tag.WorkflowInitiatedID(initiatedID))
		return nil, e.createInternalServerError(opTag)
	}

	event := e.hBuilder.AddRequestCancelExternalWorkflowExecutionFailedEvent(
		common.EmptyEventID, // TODO this field is not used at all
		initiatedID,
		namespace,
		workflowID,
		runID,
		cause,
	)
	if err := e.ReplicateRequestCancelExternalWorkflowExecutionFailedEvent(event); err != nil {
		return nil, err
	}
	return event, nil
}

func (e *MutableStateImpl) ReplicateRequestCancelExternalWorkflowExecutionFailedEvent(
	event *historypb.HistoryEvent,
) error {

	initiatedID := event.GetRequestCancelExternalWorkflowExecutionFailedEventAttributes().GetInitiatedEventId()

	return e.DeletePendingRequestCancel(initiatedID)
}

func (e *MutableStateImpl) AddSignalExternalWorkflowExecutionInitiatedEvent(
	workflowTaskCompletedEventID int64,
	signalRequestID string,
	command *commandpb.SignalExternalWorkflowExecutionCommandAttributes,
) (*historypb.HistoryEvent, *persistencespb.SignalInfo, error) {

	opTag := tag.WorkflowActionExternalWorkflowSignalInitiated
	if err := e.checkMutability(opTag); err != nil {
		return nil, nil, err
	}

	event := e.hBuilder.AddSignalExternalWorkflowExecutionInitiatedEvent(workflowTaskCompletedEventID, command)
	si, err := e.ReplicateSignalExternalWorkflowExecutionInitiatedEvent(workflowTaskCompletedEventID, event, signalRequestID)
	if err != nil {
		return nil, nil, err
	}
	// TODO merge active & passive task generation
	if err := e.taskGenerator.GenerateSignalExternalTasks(
		timestamp.TimeValue(event.GetEventTime()),
		event,
	); err != nil {
		return nil, nil, err
	}
	return event, si, nil
}

func (e *MutableStateImpl) ReplicateSignalExternalWorkflowExecutionInitiatedEvent(
	firstEventID int64,
	event *historypb.HistoryEvent,
	signalRequestID string,
) (*persistencespb.SignalInfo, error) {

	// TODO: Consider also writing signalRequestID to history event
	initiatedEventID := event.GetEventId()
	si := &persistencespb.SignalInfo{
		Version:               event.GetVersion(),
		InitiatedEventBatchId: firstEventID,
		InitiatedId:           initiatedEventID,
		RequestId:             signalRequestID,
	}

	e.pendingSignalInfoIDs[si.InitiatedId] = si
	e.updateSignalInfos[si.InitiatedId] = si

	e.writeEventToCache(event)
	return si, nil
}

func (e *MutableStateImpl) AddUpsertWorkflowSearchAttributesEvent(
	workflowTaskCompletedEventID int64,
	command *commandpb.UpsertWorkflowSearchAttributesCommandAttributes,
) (*historypb.HistoryEvent, error) {

	opTag := tag.WorkflowActionUpsertWorkflowSearchAttributes
	if err := e.checkMutability(opTag); err != nil {
		return nil, err
	}

	event := e.hBuilder.AddUpsertWorkflowSearchAttributesEvent(workflowTaskCompletedEventID, command)
	e.ReplicateUpsertWorkflowSearchAttributesEvent(event)
	// TODO merge active & passive task generation
	if err := e.taskGenerator.GenerateWorkflowSearchAttrTasks(
		timestamp.TimeValue(event.GetEventTime()),
	); err != nil {
		return nil, err
	}
	return event, nil
}

func (e *MutableStateImpl) ReplicateUpsertWorkflowSearchAttributesEvent(
	event *historypb.HistoryEvent,
) {

	upsertSearchAttr := event.GetUpsertWorkflowSearchAttributesEventAttributes().GetSearchAttributes().GetIndexedFields()
	currentSearchAttr := e.GetExecutionInfo().SearchAttributes

	e.executionInfo.SearchAttributes = mergeMapOfPayload(currentSearchAttr, upsertSearchAttr)
}

func mergeMapOfPayload(
	current map[string]*commonpb.Payload,
	upsert map[string]*commonpb.Payload,
) map[string]*commonpb.Payload {

	if current == nil {
		current = make(map[string]*commonpb.Payload)
	}
	for k, v := range upsert {
		current[k] = v
	}
	return current
}

func (e *MutableStateImpl) AddExternalWorkflowExecutionSignaled(
	initiatedID int64,
	namespace namespace.Name,
	workflowID string,
	runID string,
	control string, // TODO this field is probably deprecated
) (*historypb.HistoryEvent, error) {

	opTag := tag.WorkflowActionExternalWorkflowSignalRequested
	if err := e.checkMutability(opTag); err != nil {
		return nil, err
	}

	_, ok := e.GetSignalInfo(initiatedID)
	if !ok {
		e.logWarn(mutableStateInvalidHistoryActionMsg, opTag,
			tag.WorkflowEventID(e.GetNextEventID()),
			tag.ErrorTypeInvalidHistoryAction,
			tag.WorkflowInitiatedID(initiatedID))
		return nil, e.createInternalServerError(opTag)
	}

	event := e.hBuilder.AddExternalWorkflowExecutionSignaled(
		initiatedID,
		namespace,
		workflowID,
		runID,
		control, // TODO this field is probably deprecated
	)
	if err := e.ReplicateExternalWorkflowExecutionSignaled(event); err != nil {
		return nil, err
	}
	return event, nil
}

func (e *MutableStateImpl) ReplicateExternalWorkflowExecutionSignaled(
	event *historypb.HistoryEvent,
) error {

	initiatedID := event.GetExternalWorkflowExecutionSignaledEventAttributes().GetInitiatedEventId()

	return e.DeletePendingSignal(initiatedID)
}

func (e *MutableStateImpl) AddSignalExternalWorkflowExecutionFailedEvent(
	initiatedID int64,
	namespace namespace.Name,
	workflowID string,
	runID string,
	control string, // TODO this field is probably deprecated
	cause enumspb.SignalExternalWorkflowExecutionFailedCause,
) (*historypb.HistoryEvent, error) {

	opTag := tag.WorkflowActionExternalWorkflowSignalFailed
	if err := e.checkMutability(opTag); err != nil {
		return nil, err
	}

	_, ok := e.GetSignalInfo(initiatedID)
	if !ok {
		e.logWarn(mutableStateInvalidHistoryActionMsg, opTag,
			tag.WorkflowEventID(e.GetNextEventID()),
			tag.ErrorTypeInvalidHistoryAction,
			tag.WorkflowInitiatedID(initiatedID))
		return nil, e.createInternalServerError(opTag)
	}

	event := e.hBuilder.AddSignalExternalWorkflowExecutionFailedEvent(
		common.EmptyEventID, // TODO this field is not used at all
		initiatedID,
		namespace,
		workflowID,
		runID,
		control, // TODO this field is probably deprecated
		cause,
	)
	if err := e.ReplicateSignalExternalWorkflowExecutionFailedEvent(event); err != nil {
		return nil, err
	}
	return event, nil
}

func (e *MutableStateImpl) ReplicateSignalExternalWorkflowExecutionFailedEvent(
	event *historypb.HistoryEvent,
) error {

	initiatedID := event.GetSignalExternalWorkflowExecutionFailedEventAttributes().GetInitiatedEventId()

	return e.DeletePendingSignal(initiatedID)
}

func (e *MutableStateImpl) AddTimerStartedEvent(
	workflowTaskCompletedEventID int64,
	command *commandpb.StartTimerCommandAttributes,
) (*historypb.HistoryEvent, *persistencespb.TimerInfo, error) {

	opTag := tag.WorkflowActionTimerStarted
	if err := e.checkMutability(opTag); err != nil {
		return nil, nil, err
	}

	timerID := command.GetTimerId()
	_, ok := e.GetUserTimerInfo(timerID)
	if ok {
		e.logWarn(mutableStateInvalidHistoryActionMsg, opTag,
			tag.WorkflowEventID(e.GetNextEventID()),
			tag.ErrorTypeInvalidHistoryAction,
			tag.WorkflowTimerID(timerID))
		return nil, nil, e.createCallerError(opTag, "TimerID: "+command.GetTimerId())
	}

	event := e.hBuilder.AddTimerStartedEvent(workflowTaskCompletedEventID, command)
	ti, err := e.ReplicateTimerStartedEvent(event)
	if err != nil {
		return nil, nil, err
	}
	return event, ti, err
}

func (e *MutableStateImpl) ReplicateTimerStartedEvent(
	event *historypb.HistoryEvent,
) (*persistencespb.TimerInfo, error) {

	attributes := event.GetTimerStartedEventAttributes()
	timerID := attributes.GetTimerId()

	startToFireTimeout := timestamp.DurationValue(attributes.GetStartToFireTimeout())
	// TODO: Time skew need to be taken in to account.
	expiryTime := timestamp.TimeValue(event.GetEventTime()).Add(startToFireTimeout) // should use the event time, not now

	ti := &persistencespb.TimerInfo{
		Version:    event.GetVersion(),
		TimerId:    timerID,
		ExpiryTime: &expiryTime,
		StartedId:  event.GetEventId(),
		TaskStatus: TimerTaskStatusNone,
	}

	e.pendingTimerInfoIDs[ti.TimerId] = ti
	e.pendingTimerEventIDToID[ti.StartedId] = ti.TimerId
	e.updateTimerInfos[ti.TimerId] = ti

	return ti, nil
}

func (e *MutableStateImpl) AddTimerFiredEvent(
	timerID string,
) (*historypb.HistoryEvent, error) {

	opTag := tag.WorkflowActionTimerFired
	if err := e.checkMutability(opTag); err != nil {
		return nil, err
	}

	timerInfo, ok := e.GetUserTimerInfo(timerID)
	if !ok {
		e.logWarn(mutableStateInvalidHistoryActionMsg, opTag,
			tag.WorkflowEventID(e.GetNextEventID()),
			tag.ErrorTypeInvalidHistoryAction,
			tag.WorkflowTimerID(timerID))
		return nil, e.createInternalServerError(opTag)
	}

	// Timer is running.
	event := e.hBuilder.AddTimerFiredEvent(timerInfo.GetStartedId(), timerInfo.TimerId)
	if err := e.ReplicateTimerFiredEvent(event); err != nil {
		return nil, err
	}
	return event, nil
}

func (e *MutableStateImpl) ReplicateTimerFiredEvent(
	event *historypb.HistoryEvent,
) error {

	attributes := event.GetTimerFiredEventAttributes()
	timerID := attributes.GetTimerId()

	return e.DeleteUserTimer(timerID)
}

func (e *MutableStateImpl) AddTimerCanceledEvent(
	workflowTaskCompletedEventID int64,
	command *commandpb.CancelTimerCommandAttributes,
	identity string,
) (*historypb.HistoryEvent, error) {

	opTag := tag.WorkflowActionTimerCanceled
	if err := e.checkMutability(opTag); err != nil {
		return nil, err
	}

	var timerStartedID int64
	timerID := command.GetTimerId()
	ti, ok := e.GetUserTimerInfo(timerID)
	if !ok {
		// if timer is not running then check if it has fired in the mutable state.
		// If so clear the timer from the mutable state. We need to check both the
		// bufferedEvents and the history builder
		timerFiredEvent := e.hBuilder.GetAndRemoveTimerFireEvent(timerID)
		if timerFiredEvent == nil {
			e.logWarn(mutableStateInvalidHistoryActionMsg, opTag,
				tag.WorkflowEventID(e.GetNextEventID()),
				tag.ErrorTypeInvalidHistoryAction,
				tag.WorkflowTimerID(timerID))
			return nil, e.createCallerError(opTag, "TimerID: "+command.GetTimerId())
		}
		timerStartedID = timerFiredEvent.GetTimerFiredEventAttributes().GetStartedEventId()
	} else {
		timerStartedID = ti.GetStartedId()
	}

	// Timer is running.
	event := e.hBuilder.AddTimerCanceledEvent(
		workflowTaskCompletedEventID,
		timerStartedID,
		timerID,
		identity,
	)
	if ok {
		if err := e.ReplicateTimerCanceledEvent(event); err != nil {
			return nil, err
		}
	}
	return event, nil
}

func (e *MutableStateImpl) ReplicateTimerCanceledEvent(
	event *historypb.HistoryEvent,
) error {

	attributes := event.GetTimerCanceledEventAttributes()
	timerID := attributes.GetTimerId()

	return e.DeleteUserTimer(timerID)
}

func (e *MutableStateImpl) AddRecordMarkerEvent(
	workflowTaskCompletedEventID int64,
	command *commandpb.RecordMarkerCommandAttributes,
) (*historypb.HistoryEvent, error) {

	opTag := tag.WorkflowActionWorkflowRecordMarker
	if err := e.checkMutability(opTag); err != nil {
		return nil, err
	}

	return e.hBuilder.AddMarkerRecordedEvent(workflowTaskCompletedEventID, command), nil
}

func (e *MutableStateImpl) AddWorkflowExecutionTerminatedEvent(
	firstEventID int64,
	reason string,
	details *commonpb.Payloads,
	identity string,
) (*historypb.HistoryEvent, error) {

	opTag := tag.WorkflowActionWorkflowTerminated
	if err := e.checkMutability(opTag); err != nil {
		return nil, err
	}

	event := e.hBuilder.AddWorkflowExecutionTerminatedEvent(reason, details, identity)
	if err := e.ReplicateWorkflowExecutionTerminatedEvent(firstEventID, event); err != nil {
		return nil, err
	}
	// TODO merge active & passive task generation
	if err := e.taskGenerator.GenerateWorkflowCloseTasks(
		timestamp.TimeValue(event.GetEventTime()),
	); err != nil {
		return nil, err
	}
	return event, nil
}

func (e *MutableStateImpl) ReplicateWorkflowExecutionTerminatedEvent(
	firstEventID int64,
	event *historypb.HistoryEvent,
) error {

	if err := e.UpdateWorkflowStateStatus(
		enumsspb.WORKFLOW_EXECUTION_STATE_COMPLETED,
		enumspb.WORKFLOW_EXECUTION_STATUS_TERMINATED,
	); err != nil {
		return err
	}
	e.executionInfo.CompletionEventBatchId = firstEventID // Used when completion event needs to be loaded from database
	e.executionInfo.NewExecutionRunId = ""
	e.ClearStickyness()
	e.writeEventToCache(event)
	return nil
}

func (e *MutableStateImpl) AddWorkflowExecutionSignaled(
	signalName string,
	input *commonpb.Payloads,
	identity string,
	header *commonpb.Header,
) (*historypb.HistoryEvent, error) {

	opTag := tag.WorkflowActionWorkflowSignaled
	if err := e.checkMutability(opTag); err != nil {
		return nil, err
	}

	event := e.hBuilder.AddWorkflowExecutionSignaledEvent(signalName, input, identity, header)
	if err := e.ReplicateWorkflowExecutionSignaled(event); err != nil {
		return nil, err
	}
	return event, nil
}

func (e *MutableStateImpl) ReplicateWorkflowExecutionSignaled(
	_ *historypb.HistoryEvent,
) error {

	// Increment signal count in mutable state for this workflow execution
	e.executionInfo.SignalCount++
	return nil
}

func (e *MutableStateImpl) AddContinueAsNewEvent(
	firstEventID int64,
	workflowTaskCompletedEventID int64,
	parentNamespace namespace.Name,
	command *commandpb.ContinueAsNewWorkflowExecutionCommandAttributes,
) (*historypb.HistoryEvent, MutableState, error) {

	opTag := tag.WorkflowActionWorkflowContinueAsNew
	if err := e.checkMutability(opTag); err != nil {
		return nil, nil, err
	}

	var err error
	newRunID := uuid.New()
	newExecution := commonpb.WorkflowExecution{
		WorkflowId: e.executionInfo.WorkflowId,
		RunId:      newRunID,
	}

	// Extract ParentExecutionInfo from current run so it can be passed down to the next
	var parentInfo *workflowspb.ParentExecutionInfo
	if e.HasParentExecution() {
		parentInfo = &workflowspb.ParentExecutionInfo{
			NamespaceId: e.executionInfo.ParentNamespaceId,
			Namespace:   parentNamespace.String(),
			Execution: &commonpb.WorkflowExecution{
				WorkflowId: e.executionInfo.ParentWorkflowId,
				RunId:      e.executionInfo.ParentRunId,
			},
			InitiatedId: e.executionInfo.InitiatedId,
		}
	}

	continueAsNewEvent := e.hBuilder.AddContinuedAsNewEvent(
		workflowTaskCompletedEventID,
		newRunID,
		command,
	)

	firstRunID, err := e.GetFirstRunID()
	if err != nil {
		return nil, nil, err
	}

	newStateBuilder := NewMutableState(
		e.shard,
		e.shard.GetEventsCache(),
		e.logger,
		e.namespaceEntry,
		timestamp.TimeValue(continueAsNewEvent.GetEventTime()),
	)

	if err = newStateBuilder.SetHistoryTree(newRunID); err != nil {
		return nil, nil, err
	}

	if _, err = newStateBuilder.addWorkflowExecutionStartedEventForContinueAsNew(
		parentInfo,
		newExecution,
		e,
		command,
		firstRunID,
	); err != nil {
		return nil, nil, err
	}

	if err = e.ReplicateWorkflowExecutionContinuedAsNewEvent(
		firstEventID,
		continueAsNewEvent,
	); err != nil {
		return nil, nil, err
	}
	// TODO merge active & passive task generation
	if err := e.taskGenerator.GenerateWorkflowCloseTasks(
		timestamp.TimeValue(continueAsNewEvent.GetEventTime()),
	); err != nil {
		return nil, nil, err
	}

	return continueAsNewEvent, newStateBuilder, nil
}

func rolloverAutoResetPointsWithExpiringTime(
	resetPoints *workflowpb.ResetPoints,
	prevRunID string,
	now time.Time,
	namespaceRetention time.Duration,
) *workflowpb.ResetPoints {

	if resetPoints == nil || resetPoints.Points == nil {
		return resetPoints
	}
	newPoints := make([]*workflowpb.ResetPointInfo, 0, len(resetPoints.Points))
	expireTime := now.Add(namespaceRetention)
	for _, rp := range resetPoints.Points {
		if rp.GetRunId() == prevRunID {
			rp.ExpireTime = &expireTime
		}
		newPoints = append(newPoints, rp)
	}
	return &workflowpb.ResetPoints{
		Points: newPoints,
	}
}

func (e *MutableStateImpl) ReplicateWorkflowExecutionContinuedAsNewEvent(
	firstEventID int64,
	continueAsNewEvent *historypb.HistoryEvent,
) error {

	if err := e.UpdateWorkflowStateStatus(
		enumsspb.WORKFLOW_EXECUTION_STATE_COMPLETED,
		enumspb.WORKFLOW_EXECUTION_STATUS_CONTINUED_AS_NEW,
	); err != nil {
		return err
	}
	e.executionInfo.CompletionEventBatchId = firstEventID // Used when completion event needs to be loaded from database
	e.executionInfo.NewExecutionRunId = continueAsNewEvent.GetWorkflowExecutionContinuedAsNewEventAttributes().GetNewExecutionRunId()
	e.ClearStickyness()
	e.writeEventToCache(continueAsNewEvent)
	return nil
}

func (e *MutableStateImpl) AddStartChildWorkflowExecutionInitiatedEvent(
	workflowTaskCompletedEventID int64,
	createRequestID string,
	command *commandpb.StartChildWorkflowExecutionCommandAttributes,
) (*historypb.HistoryEvent, *persistencespb.ChildExecutionInfo, error) {

	opTag := tag.WorkflowActionChildWorkflowInitiated
	if err := e.checkMutability(opTag); err != nil {
		return nil, nil, err
	}

	event := e.hBuilder.AddStartChildWorkflowExecutionInitiatedEvent(workflowTaskCompletedEventID, command)
	ci, err := e.ReplicateStartChildWorkflowExecutionInitiatedEvent(workflowTaskCompletedEventID, event, createRequestID)
	if err != nil {
		return nil, nil, err
	}
	// TODO merge active & passive task generation
	if err := e.taskGenerator.GenerateChildWorkflowTasks(
		timestamp.TimeValue(event.GetEventTime()),
		event,
	); err != nil {
		return nil, nil, err
	}
	return event, ci, nil
}

func (e *MutableStateImpl) ReplicateStartChildWorkflowExecutionInitiatedEvent(
	firstEventID int64,
	event *historypb.HistoryEvent,
	createRequestID string,
) (*persistencespb.ChildExecutionInfo, error) {

	initiatedEventID := event.GetEventId()
	attributes := event.GetStartChildWorkflowExecutionInitiatedEventAttributes()
	ci := &persistencespb.ChildExecutionInfo{
		Version:               event.GetVersion(),
		InitiatedId:           initiatedEventID,
		InitiatedEventBatchId: firstEventID,
		StartedId:             common.EmptyEventID,
		StartedWorkflowId:     attributes.GetWorkflowId(),
		CreateRequestId:       createRequestID,
		Namespace:             attributes.GetNamespace(),
		WorkflowTypeName:      attributes.GetWorkflowType().GetName(),
		ParentClosePolicy:     attributes.GetParentClosePolicy(),
	}

	e.pendingChildExecutionInfoIDs[ci.InitiatedId] = ci
	e.updateChildExecutionInfos[ci.InitiatedId] = ci

	e.writeEventToCache(event)
	return ci, nil
}

func (e *MutableStateImpl) AddChildWorkflowExecutionStartedEvent(
	namespace namespace.Name,
	execution *commonpb.WorkflowExecution,
	workflowType *commonpb.WorkflowType,
	initiatedID int64,
	header *commonpb.Header,
) (*historypb.HistoryEvent, error) {

	opTag := tag.WorkflowActionChildWorkflowStarted
	if err := e.checkMutability(opTag); err != nil {
		return nil, err
	}

	ci, ok := e.GetChildExecutionInfo(initiatedID)
	if !ok || ci.StartedId != common.EmptyEventID {
		e.logWarn(mutableStateInvalidHistoryActionMsg, opTag,
			tag.WorkflowEventID(e.GetNextEventID()),
			tag.ErrorTypeInvalidHistoryAction,
			tag.Bool(ok),
			tag.WorkflowInitiatedID(initiatedID))
		return nil, e.createInternalServerError(opTag)
	}

	event := e.hBuilder.AddChildWorkflowExecutionStartedEvent(
		initiatedID,
		namespace,
		execution,
		workflowType,
		header,
	)
	if err := e.ReplicateChildWorkflowExecutionStartedEvent(event); err != nil {
		return nil, err
	}
	return event, nil
}

func (e *MutableStateImpl) ReplicateChildWorkflowExecutionStartedEvent(
	event *historypb.HistoryEvent,
) error {

	attributes := event.GetChildWorkflowExecutionStartedEventAttributes()
	initiatedID := attributes.GetInitiatedEventId()

	ci, ok := e.GetChildExecutionInfo(initiatedID)
	if !ok {
		e.logError(
			fmt.Sprintf("unable to find child workflow event ID: %v in mutable state", initiatedID),
			tag.ErrorTypeInvalidMutableStateAction,
		)
		return ErrMissingChildWorkflowInfo
	}

	ci.StartedId = event.GetEventId()
	ci.StartedRunId = attributes.GetWorkflowExecution().GetRunId()
	e.updateChildExecutionInfos[ci.InitiatedId] = ci

	return nil
}

func (e *MutableStateImpl) AddStartChildWorkflowExecutionFailedEvent(
	initiatedID int64,
	cause enumspb.StartChildWorkflowExecutionFailedCause,
	initiatedEventAttributes *historypb.StartChildWorkflowExecutionInitiatedEventAttributes,
) (*historypb.HistoryEvent, error) {

	opTag := tag.WorkflowActionChildWorkflowInitiationFailed
	if err := e.checkMutability(opTag); err != nil {
		return nil, err
	}

	ci, ok := e.GetChildExecutionInfo(initiatedID)
	if !ok || ci.StartedId != common.EmptyEventID {
		e.logWarn(mutableStateInvalidHistoryActionMsg, opTag,
			tag.WorkflowEventID(e.GetNextEventID()),
			tag.ErrorTypeInvalidHistoryAction,
			tag.Bool(ok),
			tag.WorkflowInitiatedID(initiatedID))
		return nil, e.createInternalServerError(opTag)
	}

	event := e.hBuilder.AddStartChildWorkflowExecutionFailedEvent(
		common.EmptyEventID, // TODO this field is not used at all
		initiatedID,
		cause,
		namespace.Name(initiatedEventAttributes.Namespace),
		initiatedEventAttributes.WorkflowId,
		initiatedEventAttributes.WorkflowType,
		initiatedEventAttributes.Control, // TODO this field is probably deprecated
	)
	if err := e.ReplicateStartChildWorkflowExecutionFailedEvent(event); err != nil {
		return nil, err
	}
	return event, nil
}

func (e *MutableStateImpl) ReplicateStartChildWorkflowExecutionFailedEvent(
	event *historypb.HistoryEvent,
) error {

	attributes := event.GetStartChildWorkflowExecutionFailedEventAttributes()
	initiatedID := attributes.GetInitiatedEventId()

	return e.DeletePendingChildExecution(initiatedID)
}

func (e *MutableStateImpl) AddChildWorkflowExecutionCompletedEvent(
	initiatedID int64,
	childExecution *commonpb.WorkflowExecution,
	attributes *historypb.WorkflowExecutionCompletedEventAttributes,
) (*historypb.HistoryEvent, error) {

	opTag := tag.WorkflowActionChildWorkflowCompleted
	if err := e.checkMutability(opTag); err != nil {
		return nil, err
	}

	ci, ok := e.GetChildExecutionInfo(initiatedID)
	if !ok || ci.StartedId == common.EmptyEventID {
		e.logWarn(mutableStateInvalidHistoryActionMsg, opTag,
			tag.WorkflowEventID(e.GetNextEventID()),
			tag.ErrorTypeInvalidHistoryAction,
			tag.Bool(ok),
			tag.WorkflowInitiatedID(initiatedID))
		return nil, e.createInternalServerError(opTag)
	}

	workflowType := &commonpb.WorkflowType{
		Name: ci.WorkflowTypeName,
	}

	event := e.hBuilder.AddChildWorkflowExecutionCompletedEvent(
		ci.InitiatedId,
		ci.StartedId,
		namespace.Name(ci.Namespace),
		childExecution,
		workflowType,
		attributes.Result,
	)
	if err := e.ReplicateChildWorkflowExecutionCompletedEvent(event); err != nil {
		return nil, err
	}
	return event, nil
}

func (e *MutableStateImpl) ReplicateChildWorkflowExecutionCompletedEvent(
	event *historypb.HistoryEvent,
) error {

	attributes := event.GetChildWorkflowExecutionCompletedEventAttributes()
	initiatedID := attributes.GetInitiatedEventId()

	return e.DeletePendingChildExecution(initiatedID)
}

func (e *MutableStateImpl) AddChildWorkflowExecutionFailedEvent(
	initiatedID int64,
	childExecution *commonpb.WorkflowExecution,
	attributes *historypb.WorkflowExecutionFailedEventAttributes,
) (*historypb.HistoryEvent, error) {

	opTag := tag.WorkflowActionChildWorkflowFailed
	if err := e.checkMutability(opTag); err != nil {
		return nil, err
	}

	ci, ok := e.GetChildExecutionInfo(initiatedID)
	if !ok || ci.StartedId == common.EmptyEventID {
		e.logWarn(mutableStateInvalidHistoryActionMsg,
			tag.WorkflowEventID(e.GetNextEventID()),
			tag.ErrorTypeInvalidHistoryAction,
			tag.Bool(!ok),
			tag.WorkflowInitiatedID(initiatedID))
		return nil, e.createInternalServerError(opTag)
	}

	workflowType := &commonpb.WorkflowType{
		Name: ci.WorkflowTypeName,
	}

	event := e.hBuilder.AddChildWorkflowExecutionFailedEvent(
		ci.InitiatedId,
		ci.StartedId,
		namespace.Name(ci.Namespace),
		childExecution,
		workflowType,
		attributes.Failure,
		attributes.RetryState,
	)
	if err := e.ReplicateChildWorkflowExecutionFailedEvent(event); err != nil {
		return nil, err
	}
	return event, nil
}

func (e *MutableStateImpl) ReplicateChildWorkflowExecutionFailedEvent(
	event *historypb.HistoryEvent,
) error {

	attributes := event.GetChildWorkflowExecutionFailedEventAttributes()
	initiatedID := attributes.GetInitiatedEventId()

	return e.DeletePendingChildExecution(initiatedID)
}

func (e *MutableStateImpl) AddChildWorkflowExecutionCanceledEvent(
	initiatedID int64,
	childExecution *commonpb.WorkflowExecution,
	attributes *historypb.WorkflowExecutionCanceledEventAttributes,
) (*historypb.HistoryEvent, error) {

	opTag := tag.WorkflowActionChildWorkflowCanceled
	if err := e.checkMutability(opTag); err != nil {
		return nil, err
	}

	ci, ok := e.GetChildExecutionInfo(initiatedID)
	if !ok || ci.StartedId == common.EmptyEventID {
		e.logWarn(mutableStateInvalidHistoryActionMsg, opTag,
			tag.WorkflowEventID(e.GetNextEventID()),
			tag.ErrorTypeInvalidHistoryAction,
			tag.Bool(ok),
			tag.WorkflowInitiatedID(initiatedID))
		return nil, e.createInternalServerError(opTag)
	}

	workflowType := &commonpb.WorkflowType{
		Name: ci.WorkflowTypeName,
	}

	event := e.hBuilder.AddChildWorkflowExecutionCanceledEvent(
		ci.InitiatedId,
		ci.StartedId,
		namespace.Name(ci.Namespace),
		childExecution,
		workflowType,
		attributes.Details,
	)
	if err := e.ReplicateChildWorkflowExecutionCanceledEvent(event); err != nil {
		return nil, err
	}
	return event, nil
}

func (e *MutableStateImpl) ReplicateChildWorkflowExecutionCanceledEvent(
	event *historypb.HistoryEvent,
) error {

	attributes := event.GetChildWorkflowExecutionCanceledEventAttributes()
	initiatedID := attributes.GetInitiatedEventId()

	return e.DeletePendingChildExecution(initiatedID)
}

func (e *MutableStateImpl) AddChildWorkflowExecutionTerminatedEvent(
	initiatedID int64,
	childExecution *commonpb.WorkflowExecution,
	_ *historypb.WorkflowExecutionTerminatedEventAttributes, // TODO this field is not used at all
) (*historypb.HistoryEvent, error) {

	opTag := tag.WorkflowActionChildWorkflowTerminated
	if err := e.checkMutability(opTag); err != nil {
		return nil, err
	}

	ci, ok := e.GetChildExecutionInfo(initiatedID)
	if !ok || ci.StartedId == common.EmptyEventID {
		e.logWarn(mutableStateInvalidHistoryActionMsg, opTag,
			tag.WorkflowEventID(e.GetNextEventID()),
			tag.ErrorTypeInvalidHistoryAction,
			tag.Bool(ok),
			tag.WorkflowInitiatedID(initiatedID))
		return nil, e.createInternalServerError(opTag)
	}

	workflowType := &commonpb.WorkflowType{
		Name: ci.WorkflowTypeName,
	}

	event := e.hBuilder.AddChildWorkflowExecutionTerminatedEvent(
		ci.InitiatedId,
		ci.StartedId,
		namespace.Name(ci.Namespace),
		childExecution,
		workflowType,
	)
	if err := e.ReplicateChildWorkflowExecutionTerminatedEvent(event); err != nil {
		return nil, err
	}
	return event, nil
}

func (e *MutableStateImpl) ReplicateChildWorkflowExecutionTerminatedEvent(
	event *historypb.HistoryEvent,
) error {

	attributes := event.GetChildWorkflowExecutionTerminatedEventAttributes()
	initiatedID := attributes.GetInitiatedEventId()

	return e.DeletePendingChildExecution(initiatedID)
}

func (e *MutableStateImpl) AddChildWorkflowExecutionTimedOutEvent(
	initiatedID int64,
	childExecution *commonpb.WorkflowExecution,
	attributes *historypb.WorkflowExecutionTimedOutEventAttributes,
) (*historypb.HistoryEvent, error) {

	opTag := tag.WorkflowActionChildWorkflowTimedOut
	if err := e.checkMutability(opTag); err != nil {
		return nil, err
	}

	ci, ok := e.GetChildExecutionInfo(initiatedID)
	if !ok || ci.StartedId == common.EmptyEventID {
		e.logWarn(mutableStateInvalidHistoryActionMsg, opTag,
			tag.WorkflowEventID(e.GetNextEventID()),
			tag.ErrorTypeInvalidHistoryAction,
			tag.Bool(ok),
			tag.WorkflowInitiatedID(initiatedID))
		return nil, e.createInternalServerError(opTag)
	}

	workflowType := &commonpb.WorkflowType{
		Name: ci.WorkflowTypeName,
	}

	event := e.hBuilder.AddChildWorkflowExecutionTimedOutEvent(
		ci.InitiatedId,
		ci.StartedId,
		namespace.Name(ci.Namespace),
		childExecution,
		workflowType,
		attributes.RetryState,
	)
	if err := e.ReplicateChildWorkflowExecutionTimedOutEvent(event); err != nil {
		return nil, err
	}
	return event, nil
}

func (e *MutableStateImpl) ReplicateChildWorkflowExecutionTimedOutEvent(
	event *historypb.HistoryEvent,
) error {

	attributes := event.GetChildWorkflowExecutionTimedOutEventAttributes()
	initiatedID := attributes.GetInitiatedEventId()

	return e.DeletePendingChildExecution(initiatedID)
}

func (e *MutableStateImpl) RetryActivity(
	ai *persistencespb.ActivityInfo,
	failure *failurepb.Failure,
) (enumspb.RetryState, error) {

	opTag := tag.WorkflowActionActivityTaskRetry
	if err := e.checkMutability(opTag); err != nil {
		return enumspb.RETRY_STATE_INTERNAL_SERVER_ERROR, err
	}

	if !ai.HasRetryPolicy {
		return enumspb.RETRY_STATE_RETRY_POLICY_NOT_SET, nil
	}

	if ai.CancelRequested {
		return enumspb.RETRY_STATE_CANCEL_REQUESTED, nil
	}

	now := e.timeSource.Now()

	backoffInterval, retryState := getBackoffInterval(
		now,
		ai.Attempt,
		ai.RetryMaximumAttempts,
		ai.RetryInitialInterval,
		ai.RetryMaximumInterval,
		ai.RetryExpirationTime,
		ai.RetryBackoffCoefficient,
		failure,
		ai.RetryNonRetryableErrorTypes,
	)
	if retryState != enumspb.RETRY_STATE_IN_PROGRESS {
		return retryState, nil
	}

	// a retry is needed, update activity info for next retry
	ai.Version = e.GetCurrentVersion()
	ai.Attempt++
	ai.ScheduledTime = timestamp.TimePtr(now.Add(backoffInterval)) // update to next schedule time
	ai.StartedId = common.EmptyEventID
	ai.RequestId = ""
	ai.StartedTime = timestamp.TimePtr(time.Time{})
	ai.TimerTaskStatus = TimerTaskStatusNone
	ai.RetryLastWorkerIdentity = ai.StartedIdentity
	ai.RetryLastFailure = failure

	if err := e.taskGenerator.GenerateActivityRetryTasks(
		ai.ScheduleId,
	); err != nil {
		return enumspb.RETRY_STATE_INTERNAL_SERVER_ERROR, err
	}

	e.updateActivityInfos[ai.ScheduleId] = ai
	e.syncActivityTasks[ai.ScheduleId] = struct{}{}
	return enumspb.RETRY_STATE_IN_PROGRESS, nil
}

// TODO mutable state should generate corresponding transfer / timer tasks according to
//  updates accumulated, while currently all transfer / timer tasks are managed manually

// TODO convert AddTasks to prepareTasks

// AddTasks append transfer tasks
func (e *MutableStateImpl) AddTasks(
	tasks ...tasks.Task,
) {

	for _, task := range tasks {
		category := task.GetCategory()
		e.InsertTasks[category] = append(e.InsertTasks[category], task)
	}
}

func (e *MutableStateImpl) SetUpdateCondition(
	nextEventIDInDB int64,
	dbRecordVersion int64,
) {

	e.nextEventIDInDB = nextEventIDInDB
	e.dbRecordVersion = dbRecordVersion
}

func (e *MutableStateImpl) GetUpdateCondition() (int64, int64) {
	return e.nextEventIDInDB, e.dbRecordVersion
}

func (e *MutableStateImpl) GetWorkflowStateStatus() (enumsspb.WorkflowExecutionState, enumspb.WorkflowExecutionStatus) {
	return e.executionState.State, e.executionState.Status
}

func (e *MutableStateImpl) UpdateWorkflowStateStatus(
	state enumsspb.WorkflowExecutionState,
	status enumspb.WorkflowExecutionStatus,
) error {

	return setStateStatus(e.executionState, state, status)
}

func (e *MutableStateImpl) StartTransaction(
	namespaceEntry *namespace.Namespace,
) (bool, error) {
	namespaceEntry, err := e.startTransactionHandleNamespaceMigration(namespaceEntry)
	if err != nil {
		return false, err
	}
	e.namespaceEntry = namespaceEntry
	if err := e.UpdateCurrentVersion(namespaceEntry.FailoverVersion(), false); err != nil {
		return false, err
	}

	flushBeforeReady, err := e.startTransactionHandleWorkflowTaskFailover()
	if err != nil {
		return false, err
	}

	e.startTransactionHandleWorkflowTaskTTL()

	return flushBeforeReady, nil
}

func (e *MutableStateImpl) CloseTransactionAsMutation(
	now time.Time,
	transactionPolicy TransactionPolicy,
) (*persistence.WorkflowMutation, []*persistence.WorkflowEvents, error) {

	if err := e.prepareCloseTransaction(
		now,
		transactionPolicy,
	); err != nil {
		return nil, nil, err
	}

	workflowEventsSeq, bufferEvents, clearBuffer, err := e.prepareEventsAndReplicationTasks(now, transactionPolicy)
	if err != nil {
		return nil, nil, err
	}

	if len(workflowEventsSeq) > 0 {
		lastEvents := workflowEventsSeq[len(workflowEventsSeq)-1].Events
		lastEvent := lastEvents[len(lastEvents)-1]
		if err := e.updateWithLastWriteEvent(
			lastEvent,
			transactionPolicy,
		); err != nil {
			return nil, nil, err
		}
	}

	setTaskInfo(e.GetCurrentVersion(), now, e.InsertTasks)

	// update last update time
	e.executionInfo.LastUpdateTime = &now
	e.executionInfo.StateTransitionCount += 1

	// we generate checksum here based on the assumption that the returned
	// snapshot object is considered immutable. As of this writing, the only
	// code that modifies the returned object lives inside Context.resetWorkflowExecution
	// currently, the updates done inside Context.resetWorkflowExecution doesn't
	// impact the checksum calculation
	checksum := e.generateChecksum()

	if e.dbRecordVersion == 0 {
		// noop, existing behavior
	} else {
		e.dbRecordVersion += 1
	}

	workflowMutation := &persistence.WorkflowMutation{
		ExecutionInfo:  e.executionInfo,
		ExecutionState: e.executionState,
		NextEventID:    e.hBuilder.NextEventID(),

		UpsertActivityInfos:       e.updateActivityInfos,
		DeleteActivityInfos:       e.deleteActivityInfos,
		UpsertTimerInfos:          e.updateTimerInfos,
		DeleteTimerInfos:          e.deleteTimerInfos,
		UpsertChildExecutionInfos: e.updateChildExecutionInfos,
		DeleteChildExecutionInfos: e.deleteChildExecutionInfos,
		UpsertRequestCancelInfos:  e.updateRequestCancelInfos,
		DeleteRequestCancelInfos:  e.deleteRequestCancelInfos,
		UpsertSignalInfos:         e.updateSignalInfos,
		DeleteSignalInfos:         e.deleteSignalInfos,
		UpsertSignalRequestedIDs:  e.updateSignalRequestedIDs,
		DeleteSignalRequestedIDs:  e.deleteSignalRequestedIDs,
		NewBufferedEvents:         bufferEvents,
		ClearBufferedEvents:       clearBuffer,

		Tasks: e.InsertTasks,

		Condition:       e.nextEventIDInDB,
		DBRecordVersion: e.dbRecordVersion,
		Checksum:        checksum,
	}

	e.checksum = checksum
	if err := e.cleanupTransaction(transactionPolicy); err != nil {
		return nil, nil, err
	}
	return workflowMutation, workflowEventsSeq, nil
}

func (e *MutableStateImpl) CloseTransactionAsSnapshot(
	now time.Time,
	transactionPolicy TransactionPolicy,
) (*persistence.WorkflowSnapshot, []*persistence.WorkflowEvents, error) {

	if err := e.prepareCloseTransaction(
		now,
		transactionPolicy,
	); err != nil {
		return nil, nil, err
	}

	workflowEventsSeq, bufferEvents, _, err := e.prepareEventsAndReplicationTasks(now, transactionPolicy)
	if err != nil {
		return nil, nil, err
	}

	if len(bufferEvents) > 0 {
		// TODO do we need the functionality to generate snapshot with buffered events?
		return nil, nil, serviceerror.NewInternal("cannot generate workflow snapshot with buffered events")
	}

	if len(workflowEventsSeq) > 0 {
		lastEvents := workflowEventsSeq[len(workflowEventsSeq)-1].Events
		lastEvent := lastEvents[len(lastEvents)-1]
		if err := e.updateWithLastWriteEvent(
			lastEvent,
			transactionPolicy,
		); err != nil {
			return nil, nil, err
		}
	}

	setTaskInfo(e.GetCurrentVersion(), now, e.InsertTasks)

	// update last update time
	e.executionInfo.LastUpdateTime = &now
	e.executionInfo.StateTransitionCount += 1

	// we generate checksum here based on the assumption that the returned
	// snapshot object is considered immutable. As of this writing, the only
	// code that modifies the returned object lives inside Context.resetWorkflowExecution
	// currently, the updates done inside Context.resetWorkflowExecution doesn't
	// impact the checksum calculation
	checksum := e.generateChecksum()

	if e.dbRecordVersion == 0 {
		// noop, existing behavior
	} else {
		e.dbRecordVersion += 1
	}

	workflowSnapshot := &persistence.WorkflowSnapshot{
		ExecutionInfo:  e.executionInfo,
		ExecutionState: e.executionState,
		NextEventID:    e.hBuilder.NextEventID(),

		ActivityInfos:       e.pendingActivityInfoIDs,
		TimerInfos:          e.pendingTimerInfoIDs,
		ChildExecutionInfos: e.pendingChildExecutionInfoIDs,
		RequestCancelInfos:  e.pendingRequestCancelInfoIDs,
		SignalInfos:         e.pendingSignalInfoIDs,
		SignalRequestedIDs:  e.pendingSignalRequestedIDs,

		Tasks: e.InsertTasks,

		Condition:       e.nextEventIDInDB,
		DBRecordVersion: e.dbRecordVersion,
		Checksum:        checksum,
	}

	e.checksum = checksum
	if err := e.cleanupTransaction(transactionPolicy); err != nil {
		return nil, nil, err
	}
	return workflowSnapshot, workflowEventsSeq, nil
}

func (e *MutableStateImpl) IsResourceDuplicated(
	resourceDedupKey definition.DeduplicationID,
) bool {
	id := definition.GenerateDeduplicationKey(resourceDedupKey)
	_, duplicated := e.appliedEvents[id]
	return duplicated
}

func (e *MutableStateImpl) UpdateDuplicatedResource(
	resourceDedupKey definition.DeduplicationID,
) {
	id := definition.GenerateDeduplicationKey(resourceDedupKey)
	e.appliedEvents[id] = struct{}{}
}

func (e *MutableStateImpl) GenerateLastHistoryReplicationTasks(
	now time.Time,
) (tasks.Task, error) {
	return e.taskGenerator.GenerateLastHistoryReplicationTasks(now)
}

func (e *MutableStateImpl) prepareCloseTransaction(
	now time.Time,
	transactionPolicy TransactionPolicy,
) error {

	if err := e.closeTransactionWithPolicyCheck(
		transactionPolicy,
	); err != nil {
		return err
	}

	if err := e.closeTransactionHandleBufferedEventsLimit(
		transactionPolicy,
	); err != nil {
		return err
	}

	if err := e.closeTransactionHandleWorkflowReset(
		now,
		transactionPolicy,
	); err != nil {
		return err
	}

	// TODO merge active & passive task generation
	// NOTE: this function must be the last call
	//  since we only generate at most one activity & user timer,
	//  regardless of how many activity & user timer created
	//  so the calculation must be at the very end
	return e.closeTransactionHandleActivityUserTimerTasks(
		now,
		transactionPolicy,
	)
}

func (e *MutableStateImpl) cleanupTransaction(
	_ TransactionPolicy,
) error {

	e.updateActivityInfos = make(map[int64]*persistencespb.ActivityInfo)
	e.deleteActivityInfos = make(map[int64]struct{})
	e.syncActivityTasks = make(map[int64]struct{})

	e.updateTimerInfos = make(map[string]*persistencespb.TimerInfo)
	e.deleteTimerInfos = make(map[string]struct{})

	e.updateChildExecutionInfos = make(map[int64]*persistencespb.ChildExecutionInfo)
	e.deleteChildExecutionInfos = make(map[int64]struct{})

	e.updateRequestCancelInfos = make(map[int64]*persistencespb.RequestCancelInfo)
	e.deleteRequestCancelInfos = make(map[int64]struct{})

	e.updateSignalInfos = make(map[int64]*persistencespb.SignalInfo)
	e.deleteSignalInfos = make(map[int64]struct{})

	e.updateSignalRequestedIDs = make(map[string]struct{})
	e.deleteSignalRequestedIDs = make(map[string]struct{})

	e.stateInDB = e.executionState.State
	e.nextEventIDInDB = e.GetNextEventID()
	// e.dbRecordVersion remains the same

	e.hBuilder = NewMutableHistoryBuilder(
		e.timeSource,
		e.shard.GenerateTaskIDs,
		e.GetCurrentVersion(),
		e.nextEventIDInDB,
		e.bufferEventsInDB,
	)

	e.InsertTasks = make(map[tasks.Category][]tasks.Task)

	return nil
}

func (e *MutableStateImpl) prepareEventsAndReplicationTasks(
	now time.Time,
	transactionPolicy TransactionPolicy,
) ([]*persistence.WorkflowEvents, []*historypb.HistoryEvent, bool, error) {

	currentBranchToken, err := e.GetCurrentBranchToken()
	if err != nil {
		return nil, nil, false, err
	}

	historyMutation, err := e.hBuilder.Finish(!e.HasInFlightWorkflowTask())
	if err != nil {
		return nil, nil, false, err
	}

	// TODO @wxing1292 need more refactoring to make the logic clean
	e.bufferEventsInDB = historyMutation.MemBufferBatch
	newBufferBatch := historyMutation.DBBufferBatch
	clearBuffer := historyMutation.DBClearBuffer
	newEventsBatches := historyMutation.DBEventsBatches
	e.updatePendingEventIDs(historyMutation.ScheduleIDToStartID)

	workflowEventsSeq := make([]*persistence.WorkflowEvents, len(newEventsBatches))
	historyNodeTxnIDs, err := e.shard.GenerateTaskIDs(len(newEventsBatches))
	if err != nil {
		return nil, nil, false, err
	}
	for index, eventBatch := range newEventsBatches {
		workflowEventsSeq[index] = &persistence.WorkflowEvents{
			NamespaceID: e.executionInfo.NamespaceId,
			WorkflowID:  e.executionInfo.WorkflowId,
			RunID:       e.executionState.RunId,
			BranchToken: currentBranchToken,
			PrevTxnID:   e.executionInfo.LastFirstEventTxnId,
			TxnID:       historyNodeTxnIDs[index],
			Events:      eventBatch,
		}
		e.executionInfo.LastFirstEventId = eventBatch[0].GetEventId()
		e.executionInfo.LastFirstEventTxnId = historyNodeTxnIDs[index]
	}

	if err := e.validateNoEventsAfterWorkflowFinish(
		transactionPolicy,
		workflowEventsSeq,
	); err != nil {
		return nil, nil, false, err
	}

	for _, workflowEvents := range workflowEventsSeq {
		if err := e.eventsToReplicationTask(transactionPolicy, workflowEvents.Events); err != nil {
			return nil, nil, false, err
		}
	}

	e.InsertTasks[tasks.CategoryReplication] = append(
		e.InsertTasks[tasks.CategoryReplication],
		e.syncActivityToReplicationTask(now, transactionPolicy)...,
	)

	if transactionPolicy == TransactionPolicyPassive &&
		len(e.InsertTasks[tasks.CategoryReplication]) > 0 {
		return nil, nil, false, serviceerror.NewInternal("should not generate replication task when close transaction as passive")
	}

	return workflowEventsSeq, newBufferBatch, clearBuffer, nil
}

func (e *MutableStateImpl) eventsToReplicationTask(
	transactionPolicy TransactionPolicy,
	events []*historypb.HistoryEvent,
) error {

	if transactionPolicy == TransactionPolicyPassive ||
		!e.canReplicateEvents() ||
		len(events) == 0 {
		return nil
	}

	currentBranchToken, err := e.GetCurrentBranchToken()
	if err != nil {
		return err
	}
	return e.taskGenerator.GenerateHistoryReplicationTasks(
		e.timeSource.Now(),
		currentBranchToken,
		events,
	)
}

func (e *MutableStateImpl) syncActivityToReplicationTask(
	now time.Time,
	transactionPolicy TransactionPolicy,
) []tasks.Task {

	if transactionPolicy == TransactionPolicyPassive ||
		!e.canReplicateEvents() {
		return emptyTasks
	}

	return convertSyncActivityInfos(
		now,
		definition.NewWorkflowKey(
			e.executionInfo.NamespaceId,
			e.executionInfo.WorkflowId,
			e.executionState.RunId,
		),
		e.pendingActivityInfoIDs,
		e.syncActivityTasks,
	)
}

func (e *MutableStateImpl) updatePendingEventIDs(
	scheduleIDToStartID map[int64]int64,
) {
Loop:
	for scheduleID, startID := range scheduleIDToStartID {
		if activityInfo, ok := e.GetActivityInfo(scheduleID); ok {
			activityInfo.StartedId = startID
			e.updateActivityInfos[activityInfo.ScheduleId] = activityInfo
			continue Loop
		}
		if childInfo, ok := e.GetChildExecutionInfo(scheduleID); ok {
			childInfo.StartedId = startID
			e.updateChildExecutionInfos[childInfo.InitiatedId] = childInfo
			continue Loop
		}
	}
}

func (e *MutableStateImpl) updateWithLastWriteEvent(
	lastEvent *historypb.HistoryEvent,
	transactionPolicy TransactionPolicy,
) error {

	if transactionPolicy == TransactionPolicyPassive {
		// already handled in state builder
		return nil
	}

	currentVersionHistory, err := versionhistory.GetCurrentVersionHistory(e.executionInfo.VersionHistories)
	if err != nil {
		return err
	}
	if err := versionhistory.AddOrUpdateVersionHistoryItem(currentVersionHistory, versionhistory.NewVersionHistoryItem(
		lastEvent.GetEventId(), lastEvent.GetVersion(),
	)); err != nil {
		return err
	}
	e.executionInfo.LastEventTaskId = lastEvent.GetTaskId()

	return nil
}

func (e *MutableStateImpl) canReplicateEvents() bool {
	return e.namespaceEntry.ReplicationPolicy() == namespace.ReplicationPolicyMultiCluster
}

// validateNoEventsAfterWorkflowFinish perform check on history event batch
// NOTE: do not apply this check on every batch, since transient
// workflow task && workflow finish will be broken (the first batch)
func (e *MutableStateImpl) validateNoEventsAfterWorkflowFinish(
	transactionPolicy TransactionPolicy,
	workflowEventSeq []*persistence.WorkflowEvents,
) error {

	if transactionPolicy == TransactionPolicyPassive ||
		len(workflowEventSeq) == 0 {
		return nil
	}

	// only do check if workflow is finished
	if e.executionState.State != enumsspb.WORKFLOW_EXECUTION_STATE_COMPLETED {
		return nil
	}

	// workflow close
	// this will perform check on the last event of last batch
	// NOTE: do not apply this check on every batch, since transient
	// workflow task && workflow finish will be broken (the first batch)
	eventBatch := workflowEventSeq[len(workflowEventSeq)-1].Events
	lastEvent := eventBatch[len(eventBatch)-1]
	switch lastEvent.GetEventType() {
	case enumspb.EVENT_TYPE_WORKFLOW_EXECUTION_COMPLETED,
		enumspb.EVENT_TYPE_WORKFLOW_EXECUTION_FAILED,
		enumspb.EVENT_TYPE_WORKFLOW_EXECUTION_TIMED_OUT,
		enumspb.EVENT_TYPE_WORKFLOW_EXECUTION_TERMINATED,
		enumspb.EVENT_TYPE_WORKFLOW_EXECUTION_CONTINUED_AS_NEW,
		enumspb.EVENT_TYPE_WORKFLOW_EXECUTION_CANCELED:
		return nil

	default:
		e.logError(
			"encountered case where events appears after workflow finish.",
			tag.WorkflowNamespaceID(e.executionInfo.NamespaceId),
			tag.WorkflowID(e.executionInfo.WorkflowId),
			tag.WorkflowRunID(e.executionState.RunId),
		)
		return consts.ErrEventsAterWorkflowFinish
	}
}

func (e *MutableStateImpl) startTransactionHandleWorkflowTaskTTL() {
	if e.executionInfo.StickyTaskQueue == "" {
		return
	}

	ttl := e.config.StickyTTL(e.GetNamespaceEntry().Name().String())
	expired := e.timeSource.Now().After(timestamp.TimeValue(e.executionInfo.LastUpdateTime).Add(ttl))
	if expired && !e.HasPendingWorkflowTask() {
		e.ClearStickyness()
	}
}

func (e *MutableStateImpl) startTransactionHandleNamespaceMigration(
	namespaceEntry *namespace.Namespace,
) (*namespace.Namespace, error) {
	// NOTE:
	// the main idea here is to guarantee that buffered events & namespace migration works
	// e.g. handle buffered events during version 0 => version > 0 by postponing namespace migration
	// * flush buffered events as if namespace is still local
	// * use updated namespace for actual call

	lastWriteVersion, err := e.GetLastWriteVersion()
	if err != nil {
		return nil, err
	}

	// local namespace -> global namespace && with buffered events
	if lastWriteVersion == common.EmptyVersion && namespaceEntry.FailoverVersion() > common.EmptyVersion && e.HasBufferedEvents() {
		localNamespaceMutation := namespace.NewPretendAsLocalNamespace(
			e.clusterMetadata.GetCurrentClusterName(),
		)
		return namespaceEntry.Clone(localNamespaceMutation), nil
	}
	return namespaceEntry, nil
}

func (e *MutableStateImpl) startTransactionHandleWorkflowTaskFailover() (bool, error) {

	if !e.IsWorkflowExecutionRunning() ||
		!e.canReplicateEvents() {
		return false, nil
	}

	// NOTE:
	// the main idea here is to guarantee that once there is a workflow task started
	// all events ending in the buffer should have the same version

	// Handling mutable state turn from standby to active, while having a workflow task on the fly
	workflowTask, ok := e.GetInFlightWorkflowTask()
	if !ok || workflowTask.Version >= e.GetCurrentVersion() {
		// no pending workflow tasks, no buffered events
		// or workflow task has higher / equal version
		return false, nil
	}

	currentVersion := e.GetCurrentVersion()
	lastWriteVersion, err := e.GetLastWriteVersion()
	if err != nil {
		return false, err
	}
	if lastWriteVersion != workflowTask.Version {
		return false, serviceerror.NewInternal(fmt.Sprintf("MutableStateImpl encountered mismatch version, workflow task: %v, last write version %v", workflowTask.Version, lastWriteVersion))
	}

	lastWriteSourceCluster := e.clusterMetadata.ClusterNameForFailoverVersion(e.namespaceEntry.IsGlobalNamespace(), lastWriteVersion)
	currentVersionCluster := e.clusterMetadata.ClusterNameForFailoverVersion(e.namespaceEntry.IsGlobalNamespace(), currentVersion)
	currentCluster := e.clusterMetadata.GetCurrentClusterName()

	// there are 4 cases for version changes (based on version from namespace cache)
	// NOTE: namespace cache version change may occur after seeing events with higher version
	//  meaning that the flush buffer logic in NDC branch manager should be kept.
	//
	// 1. active -> passive => fail workflow task & flush buffer using last write version
	// 2. active -> active => fail workflow task & flush buffer using last write version
	// 3. passive -> active => fail workflow task using current version, no buffered events
	// 4. passive -> passive => no buffered events, since always passive, nothing to be done

	// handle case 4
	if lastWriteSourceCluster != currentCluster && currentVersionCluster != currentCluster {
		// do a sanity check on buffered events
		if e.HasBufferedEvents() {
			return false, serviceerror.NewInternal("MutableStateImpl encountered previous passive workflow with buffered events")
		}
		return false, nil
	}

	// handle case 1 & 2
	var flushBufferVersion = lastWriteVersion

	// handle case 3
	if lastWriteSourceCluster != currentCluster && currentVersionCluster == currentCluster {
		// do a sanity check on buffered events
		if e.HasBufferedEvents() {
			return false, serviceerror.NewInternal("MutableStateImpl encountered previous passive workflow with buffered events")
		}
		flushBufferVersion = currentVersion
	}

	// this workflow was previous active (whether it has buffered events or not),
	// the in flight workflow task must be failed to guarantee all events within same
	// event batch shard the same version
	if err := e.UpdateCurrentVersion(flushBufferVersion, true); err != nil {
		return false, err
	}

	// we have a workflow task with buffered events on the fly with a lower version, fail it
	if err := failWorkflowTask(
		e,
		workflowTask,
		enumspb.WORKFLOW_TASK_FAILED_CAUSE_FAILOVER_CLOSE_COMMAND,
	); err != nil {
		return false, err
	}

	err = ScheduleWorkflowTask(e)
	if err != nil {
		return false, err
	}
	return true, nil
}

func (e *MutableStateImpl) closeTransactionWithPolicyCheck(
	transactionPolicy TransactionPolicy,
) error {

	if transactionPolicy == TransactionPolicyPassive ||
		!e.canReplicateEvents() {
		return nil
	}

	// Cannot use e.namespaceEntry.ActiveClusterName() because currentVersion may be updated during this transaction in
	// passive cluster. For example: if passive cluster sees conflict and decided to terminate this workflow. The
	// currentVersion on mutable state would be updated to point to last write version which is current (passive) cluster.
	activeCluster := e.clusterMetadata.ClusterNameForFailoverVersion(e.namespaceEntry.IsGlobalNamespace(), e.GetCurrentVersion())
	currentCluster := e.clusterMetadata.GetCurrentClusterName()

	if activeCluster != currentCluster {
		namespaceID := e.GetExecutionInfo().NamespaceId
		return serviceerror.NewNamespaceNotActive(namespaceID, currentCluster, activeCluster)
	}
	return nil
}

func (e *MutableStateImpl) closeTransactionHandleBufferedEventsLimit(
	transactionPolicy TransactionPolicy,
) error {

	if transactionPolicy == TransactionPolicyPassive ||
		!e.IsWorkflowExecutionRunning() {
		return nil
	}

	if e.hBuilder.BufferEventSize() < e.config.MaximumBufferedEventsBatch() {
		return nil
	}

	// Handling buffered events size issue
	if workflowTask, ok := e.GetInFlightWorkflowTask(); ok {
		// we have a workflow task on the fly with a lower version, fail it
		if err := failWorkflowTask(
			e,
			workflowTask,
			enumspb.WORKFLOW_TASK_FAILED_CAUSE_FORCE_CLOSE_COMMAND,
		); err != nil {
			return err
		}

		err := ScheduleWorkflowTask(e)
		if err != nil {
			return err
		}
	}
	return nil
}

func (e *MutableStateImpl) closeTransactionHandleWorkflowReset(
	now time.Time,
	transactionPolicy TransactionPolicy,
) error {

	if transactionPolicy == TransactionPolicyPassive ||
		!e.IsWorkflowExecutionRunning() {
		return nil
	}

	// compare with bad client binary checksum and schedule a reset task

	// only schedule reset task if current doesn't have childWFs.
	// TODO: This will be removed once our reset allows childWFs
	if len(e.GetPendingChildExecutionInfos()) != 0 {
		return nil
	}

	namespaceEntry, err := e.shard.GetNamespaceRegistry().GetNamespaceByID(namespace.ID(e.executionInfo.NamespaceId))
	if err != nil {
		return err
	}
	if _, pt := FindAutoResetPoint(
		e.timeSource,
		namespaceEntry.VerifyBinaryChecksum,
		e.GetExecutionInfo().AutoResetPoints,
	); pt != nil {
		if err := e.taskGenerator.GenerateWorkflowResetTasks(
			e.unixNanoToTime(now.UnixNano()),
		); err != nil {
			return err
		}
		e.logInfo("Auto-Reset task is scheduled",
			tag.WorkflowNamespace(namespaceEntry.Name().String()),
			tag.WorkflowID(e.executionInfo.WorkflowId),
			tag.WorkflowRunID(e.executionState.RunId),
			tag.WorkflowResetBaseRunID(pt.GetRunId()),
			tag.WorkflowEventID(pt.GetFirstWorkflowTaskCompletedId()),
			tag.WorkflowBinaryChecksum(pt.GetBinaryChecksum()),
		)
	}
	return nil
}

func (e *MutableStateImpl) closeTransactionHandleActivityUserTimerTasks(
	now time.Time,
	transactionPolicy TransactionPolicy,
) error {

	if transactionPolicy == TransactionPolicyPassive ||
		!e.IsWorkflowExecutionRunning() {
		return nil
	}

	if err := e.taskGenerator.GenerateActivityTimerTasks(
		e.unixNanoToTime(now.UnixNano()),
	); err != nil {
		return err
	}

	return e.taskGenerator.GenerateUserTimerTasks(
		e.unixNanoToTime(now.UnixNano()),
	)
}

func (e *MutableStateImpl) checkMutability(
	actionTag tag.ZapTag,
) error {

	if !e.IsWorkflowExecutionRunning() {
		e.logWarn(
			mutableStateInvalidHistoryActionMsg,
			tag.WorkflowEventID(e.GetNextEventID()),
			tag.ErrorTypeInvalidHistoryAction,
			tag.WorkflowState(e.executionState.State),
			actionTag,
		)
		return ErrWorkflowFinished
	}
	return nil
}

func (e *MutableStateImpl) generateChecksum() *persistencespb.Checksum {
	if !e.shouldGenerateChecksum() {
		return nil
	}
	csum, err := generateMutableStateChecksum(e)
	if err != nil {
		e.logWarn("error generating MutableState checksum", tag.Error(err))
		return nil
	}
	return csum
}

func (e *MutableStateImpl) shouldGenerateChecksum() bool {
	if e.namespaceEntry == nil {
		return false
	}
	return rand.Intn(100) < e.config.MutableStateChecksumGenProbability(e.namespaceEntry.Name().String())
}

func (e *MutableStateImpl) shouldVerifyChecksum() bool {
	if e.namespaceEntry == nil {
		return false
	}
	return rand.Intn(100) < e.config.MutableStateChecksumVerifyProbability(e.namespaceEntry.Name().String())
}

func (e *MutableStateImpl) shouldInvalidateCheckum() bool {
	invalidateBeforeEpochSecs := int64(e.config.MutableStateChecksumInvalidateBefore())
	if invalidateBeforeEpochSecs > 0 {
		invalidateBefore := time.Unix(invalidateBeforeEpochSecs, 0).UTC()
		return e.executionInfo.LastUpdateTime.Before(invalidateBefore)
	}
	return false
}

func (e *MutableStateImpl) createInternalServerError(
	actionTag tag.ZapTag,
) error {

	return serviceerror.NewInternal(actionTag.Field().String + " operation failed")
}

func (e *MutableStateImpl) createCallerError(
	actionTag tag.ZapTag,
	details string,
) error {
	msg := fmt.Sprintf(mutableStateInvalidHistoryActionMsgTemplate, actionTag.Field().String, details)
	return serviceerror.NewInvalidArgument(msg)
}

func (_ *MutableStateImpl) unixNanoToTime(
	timestampNanos int64,
) time.Time {

	return time.Unix(0, timestampNanos).UTC()
}

func (e *MutableStateImpl) logInfo(msg string, tags ...tag.Tag) {
	tags = append(tags, tag.WorkflowID(e.executionInfo.WorkflowId))
	tags = append(tags, tag.WorkflowRunID(e.executionState.RunId))
	tags = append(tags, tag.WorkflowNamespaceID(e.executionInfo.NamespaceId))
	e.logger.Info(msg, tags...)
}

func (e *MutableStateImpl) logWarn(msg string, tags ...tag.Tag) {
	tags = append(tags, tag.WorkflowID(e.executionInfo.WorkflowId))
	tags = append(tags, tag.WorkflowRunID(e.executionState.RunId))
	tags = append(tags, tag.WorkflowNamespaceID(e.executionInfo.NamespaceId))
	e.logger.Warn(msg, tags...)
}

func (e *MutableStateImpl) logError(msg string, tags ...tag.Tag) {
	tags = append(tags, tag.WorkflowID(e.executionInfo.WorkflowId))
	tags = append(tags, tag.WorkflowRunID(e.executionState.RunId))
	tags = append(tags, tag.WorkflowNamespaceID(e.executionInfo.NamespaceId))
	e.logger.Error(msg, tags...)
}

func (e *MutableStateImpl) logDataInconsistency() {
	namespaceID := e.executionInfo.NamespaceId
	workflowID := e.executionInfo.WorkflowId
	runID := e.executionState.RunId

	e.logger.Error("encounter cassandra data inconsistency",
		tag.WorkflowNamespaceID(namespaceID),
		tag.WorkflowID(workflowID),
		tag.WorkflowRunID(runID),
	)
}<|MERGE_RESOLUTION|>--- conflicted
+++ resolved
@@ -261,11 +261,7 @@
 		common.FirstEventID,
 		s.bufferEventsInDB,
 	)
-<<<<<<< HEAD
-	s.taskGenerator = NewTaskGenerator(shard.GetNamespaceRegistry(), s)
-=======
 	s.taskGenerator = taskGeneratorProvider.NewTaskGenerator(shard, s)
->>>>>>> 7c8ac02a
 	s.workflowTaskManager = newWorkflowTaskStateMachine(s)
 
 	return s
