// The MIT License
//
// Copyright (c) 2020 Temporal Technologies Inc.  All rights reserved.
//
// Copyright (c) 2020 Uber Technologies, Inc.
//
// Permission is hereby granted, free of charge, to any person obtaining a copy
// of this software and associated documentation files (the "Software"), to deal
// in the Software without restriction, including without limitation the rights
// to use, copy, modify, merge, publish, distribute, sublicense, and/or sell
// copies of the Software, and to permit persons to whom the Software is
// furnished to do so, subject to the following conditions:
//
// The above copyright notice and this permission notice shall be included in
// all copies or substantial portions of the Software.
//
// THE SOFTWARE IS PROVIDED "AS IS", WITHOUT WARRANTY OF ANY KIND, EXPRESS OR
// IMPLIED, INCLUDING BUT NOT LIMITED TO THE WARRANTIES OF MERCHANTABILITY,
// FITNESS FOR A PARTICULAR PURPOSE AND NONINFRINGEMENT. IN NO EVENT SHALL THE
// AUTHORS OR COPYRIGHT HOLDERS BE LIABLE FOR ANY CLAIM, DAMAGES OR OTHER
// LIABILITY, WHETHER IN AN ACTION OF CONTRACT, TORT OR OTHERWISE, ARISING FROM,
// OUT OF OR IN CONNECTION WITH THE SOFTWARE OR THE USE OR OTHER DEALINGS IN
// THE SOFTWARE.

package workflow

import (
	"cmp"
	"context"
	"errors"
	"fmt"
	"math/rand"
	"reflect"
	"slices"
	"strings"
	"time"

	"github.com/nexus-rpc/sdk-go/nexus"
	"github.com/pborman/uuid"
	commandpb "go.temporal.io/api/command/v1"
	commonpb "go.temporal.io/api/common/v1"
	deploymentpb "go.temporal.io/api/deployment/v1"
	enumspb "go.temporal.io/api/enums/v1"
	failurepb "go.temporal.io/api/failure/v1"
	historypb "go.temporal.io/api/history/v1"
	"go.temporal.io/api/serviceerror"
	taskqueuepb "go.temporal.io/api/taskqueue/v1"
	updatepb "go.temporal.io/api/update/v1"
	workflowpb "go.temporal.io/api/workflow/v1"
	"go.temporal.io/api/workflowservice/v1"
	"go.temporal.io/sdk/temporalnexus"
	clockspb "go.temporal.io/server/api/clock/v1"
	enumsspb "go.temporal.io/server/api/enums/v1"
	historyspb "go.temporal.io/server/api/history/v1"
	"go.temporal.io/server/api/historyservice/v1"
	persistencespb "go.temporal.io/server/api/persistence/v1"
	taskqueuespb "go.temporal.io/server/api/taskqueue/v1"
	tokenspb "go.temporal.io/server/api/token/v1"
	workflowspb "go.temporal.io/server/api/workflow/v1"
	"go.temporal.io/server/common"
	"go.temporal.io/server/common/backoff"
	"go.temporal.io/server/common/clock"
	"go.temporal.io/server/common/cluster"
	"go.temporal.io/server/common/convert"
	"go.temporal.io/server/common/definition"
	"go.temporal.io/server/common/enums"
	"go.temporal.io/server/common/failure"
	"go.temporal.io/server/common/log"
	"go.temporal.io/server/common/log/tag"
	"go.temporal.io/server/common/metrics"
	"go.temporal.io/server/common/namespace"
	commonnexus "go.temporal.io/server/common/nexus"
	"go.temporal.io/server/common/payload"
	"go.temporal.io/server/common/persistence"
	"go.temporal.io/server/common/persistence/versionhistory"
	"go.temporal.io/server/common/primitives/timestamp"
	"go.temporal.io/server/common/searchattribute"
	serviceerrors "go.temporal.io/server/common/serviceerror"
	"go.temporal.io/server/common/util"
	"go.temporal.io/server/common/worker_versioning"
	"go.temporal.io/server/components/callbacks"
	"go.temporal.io/server/service/history/configs"
	"go.temporal.io/server/service/history/consts"
	"go.temporal.io/server/service/history/events"
	"go.temporal.io/server/service/history/historybuilder"
	"go.temporal.io/server/service/history/hsm"
	"go.temporal.io/server/service/history/shard"
	"go.temporal.io/server/service/history/tasks"
	"google.golang.org/protobuf/proto"
	"google.golang.org/protobuf/types/known/durationpb"
	"google.golang.org/protobuf/types/known/timestamppb"
)

const (
	emptyUUID = "emptyUuid"

	mutableStateInvalidHistoryActionMsg         = "invalid history builder state for action"
	mutableStateInvalidHistoryActionMsgTemplate = mutableStateInvalidHistoryActionMsg + ": %v, %v"

	int64SizeBytes = 8
)

// Scheduled tasks with timestamp after this will not be created.
// Those tasks are too far in the future and practically never fire and just consume storage space.
// NOTE: this value is less than timer.MaxAllowedTimer so that no capped timers will be created.
var maxScheduledTaskDuration = time.Hour * 24 * 365 * 99

var (
	// ErrWorkflowFinished indicates trying to mutate mutable state after workflow finished
	ErrWorkflowFinished = serviceerror.NewInternal("invalid mutable state action: mutation after finish")
	// ErrMissingTimerInfo indicates missing timer info
	ErrMissingTimerInfo = serviceerror.NewInternal("unable to get timer info")
	// ErrMissingActivityInfo indicates missing activity info
	ErrMissingActivityInfo = serviceerror.NewInternal("unable to get activity info")
	// ErrMissingChildWorkflowInfo indicates missing child workflow info
	ErrMissingChildWorkflowInfo = serviceerror.NewInternal("unable to get child workflow info")
	// ErrMissingRequestCancelInfo indicates missing request cancel info
	ErrMissingRequestCancelInfo = serviceerror.NewInternal("unable to get request cancel info")
	// ErrMissingSignalInfo indicates missing signal external
	ErrMissingSignalInfo = serviceerror.NewInternal("unable to get signal info")
	// ErrMissingWorkflowStartEvent indicates missing workflow start event
	ErrMissingWorkflowStartEvent = serviceerror.NewInternal("unable to get workflow start event")
	// ErrMissingWorkflowCompletionEvent indicates missing workflow completion event
	ErrMissingWorkflowCompletionEvent = serviceerror.NewInternal("unable to get workflow completion event")
	// ErrMissingActivityScheduledEvent indicates missing workflow activity scheduled event
	ErrMissingActivityScheduledEvent = serviceerror.NewInternal("unable to get activity scheduled event")
	// ErrMissingChildWorkflowInitiatedEvent indicates missing child workflow initiated event
	ErrMissingChildWorkflowInitiatedEvent = serviceerror.NewInternal("unable to get child workflow initiated event")
	// ErrMissingSignalInitiatedEvent indicates missing workflow signal initiated event
	ErrMissingSignalInitiatedEvent = serviceerror.NewInternal("unable to get signal initiated event")
	// ErrPinnedWorkflowCannotTransition indicates attempt to start a transition on a pinned workflow
	ErrPinnedWorkflowCannotTransition = serviceerror.NewInternal("unable to start transition on pinned workflows")

	timeZeroUTC = time.Unix(0, 0).UTC()
)

type (
	MutableStateImpl struct {
		pendingActivityTimerHeartbeats map[int64]time.Time                    // Scheduled Event ID -> LastHeartbeatTimeoutVisibilityInSeconds.
		pendingActivityInfoIDs         map[int64]*persistencespb.ActivityInfo // Scheduled Event ID -> Activity Info.
		pendingActivityIDToEventID     map[string]int64                       // Activity ID -> Scheduled Event ID of the activity.
		updateActivityInfos            map[int64]*persistencespb.ActivityInfo // Modified activities from last update.
		deleteActivityInfos            map[int64]struct{}                     // Deleted activities from last update.
		syncActivityTasks              map[int64]struct{}                     // Activity to be sync to remote

		pendingTimerInfoIDs     map[string]*persistencespb.TimerInfo // User Timer ID -> Timer Info.
		pendingTimerEventIDToID map[int64]string                     // User Timer Start Event ID -> User Timer ID.
		updateTimerInfos        map[string]*persistencespb.TimerInfo // Modified timers from last update.
		deleteTimerInfos        map[string]struct{}                  // Deleted timers from last update.

		pendingChildExecutionInfoIDs map[int64]*persistencespb.ChildExecutionInfo // Initiated Event ID -> Child Execution Info
		updateChildExecutionInfos    map[int64]*persistencespb.ChildExecutionInfo // Modified ChildExecution Infos since last update
		deleteChildExecutionInfos    map[int64]struct{}                           // Deleted ChildExecution Info since last update

		pendingRequestCancelInfoIDs map[int64]*persistencespb.RequestCancelInfo // Initiated Event ID -> RequestCancelInfo
		updateRequestCancelInfos    map[int64]*persistencespb.RequestCancelInfo // Modified RequestCancel Infos since last update, for persistence update
		deleteRequestCancelInfos    map[int64]struct{}                          // Deleted RequestCancel Info since last update, for persistence update

		pendingSignalInfoIDs map[int64]*persistencespb.SignalInfo // Initiated Event ID -> SignalInfo
		updateSignalInfos    map[int64]*persistencespb.SignalInfo // Modified SignalInfo since last update
		deleteSignalInfos    map[int64]struct{}                   // Deleted SignalInfo since last update

		pendingSignalRequestedIDs map[string]struct{} // Set of signaled requestIds
		updateSignalRequestedIDs  map[string]struct{} // Set of signaled requestIds since last update
		deleteSignalRequestedIDs  map[string]struct{} // Deleted signaled requestId since last update

		executionInfo  *persistencespb.WorkflowExecutionInfo // Workflow mutable state info.
		executionState *persistencespb.WorkflowExecutionState

		hBuilder *historybuilder.HistoryBuilder

		// In-memory only attributes
		currentVersion int64
		// Running approximate total size of mutable state fields (except buffered events) when written to DB in bytes.
		// Buffered events are added to this value when calling GetApproximatePersistedSize.
		approximateSize int
		// Total number of tomestones tracked in mutable state
		totalTombstones int
		// Buffer events from DB
		bufferEventsInDB []*historypb.HistoryEvent
		// Indicates the workflow state in DB, can be used to calculate
		// whether this workflow is pointed by current workflow record.
		stateInDB enumsspb.WorkflowExecutionState
		// TODO deprecate nextEventIDInDB in favor of dbRecordVersion.
		// Indicates the next event ID in DB, for conditional update.
		nextEventIDInDB int64
		// Indicates the versionedTransition in DB, can be used to
		// calculate if the state-based replication is disabling.
		versionedTransitionInDB *persistencespb.VersionedTransition
		// Indicates the DB record version, for conditional update.
		dbRecordVersion int64
		// Namespace entry contains a snapshot of namespace.
		// NOTE: do not use the failover version inside, use currentVersion above.
		namespaceEntry *namespace.Namespace
		// Record if an event has been applied to mutable state.
		// TODO: persist this to db
		appliedEvents map[string]struct{}
		// A flag indicating if workflow has attempted to close (complete/cancel/continue as new)
		// but failed due to undelivered buffered events.
		// The flag will be unset whenever workflow task successfully completed, timedout or failed
		// due to cause other than UnhandledCommand.
		workflowCloseAttempted bool
		// A flag indicating if transition history feature is enabled for the current transaction.
		// We need a consistent view of if transition history is enabled within one transaction in case
		// dynamic configuration value changes in the middle of a transaction
		// TODO: remove this flag once transition history feature is stable.
		transitionHistoryEnabled bool
		// following fields are for tracking if sub state machines are updated
		// in a transaction. They are similar to field like updateActivityInfos
		visibilityUpdated     bool
		executionStateUpdated bool
		workflowTaskUpdated   bool
		updateInfoUpdated     map[string]struct{}
		// following xxxUserDataUpdated fields are for tracking if activity/timer user data updated.
		// This help to determine if we need to update transition history: For
		// user data change, we need to update transition history. No update for
		// non-user data change
		activityInfosUserDataUpdated map[int64]struct{}
		timerInfosUserDataUpdated    map[string]struct{}

		// in memory fields to track potential reapply events that needs to be reapplied during workflow update
		// should only be used in the state based replication as state based replication does not have
		// event inside history builder. This is only for x-run reapply (from zombie wf to current wf)
		reapplyEventsCandidate []*historypb.HistoryEvent

		InsertTasks map[tasks.Category][]tasks.Task

		speculativeWorkflowTaskTimeoutTask *tasks.WorkflowTaskTimeoutTask

		// Do not rely on this, this is only updated on
		// Load() and closeTransactionXXX methods. So when
		// a transaction is in progress, this value will be
		// wrong. This exists primarily for visibility via CLI.
		checksum *persistencespb.Checksum

		taskGenerator       TaskGenerator
		workflowTaskManager *workflowTaskStateMachine
		QueryRegistry       QueryRegistry

		shard            shard.Context
		clusterMetadata  cluster.Metadata
		eventsCache      events.Cache
		config           *configs.Config
		timeSource       clock.TimeSource
		logger           log.Logger
		metricsHandler   metrics.Handler
		stateMachineNode *hsm.Node

		// Tracks all events added via the AddHistoryEvent method that is used by the state machine framework.
		currentTransactionAddedStateMachineEventTypes []enumspb.EventType
	}

	lastUpdatedStateTransitionGetter interface {
		proto.Message
		GetLastUpdateVersionedTransition() *persistencespb.VersionedTransition
		Size() int
	}
)

var _ MutableState = (*MutableStateImpl)(nil)

func NewMutableState(
	shard shard.Context,
	eventsCache events.Cache,
	logger log.Logger,
	namespaceEntry *namespace.Namespace,
	workflowID string,
	runID string,
	startTime time.Time,
) *MutableStateImpl {
	s := &MutableStateImpl{
		updateActivityInfos:            make(map[int64]*persistencespb.ActivityInfo),
		pendingActivityTimerHeartbeats: make(map[int64]time.Time),
		pendingActivityInfoIDs:         make(map[int64]*persistencespb.ActivityInfo),
		pendingActivityIDToEventID:     make(map[string]int64),
		deleteActivityInfos:            make(map[int64]struct{}),
		syncActivityTasks:              make(map[int64]struct{}),

		pendingTimerInfoIDs:     make(map[string]*persistencespb.TimerInfo),
		pendingTimerEventIDToID: make(map[int64]string),
		updateTimerInfos:        make(map[string]*persistencespb.TimerInfo),
		deleteTimerInfos:        make(map[string]struct{}),

		updateChildExecutionInfos:    make(map[int64]*persistencespb.ChildExecutionInfo),
		pendingChildExecutionInfoIDs: make(map[int64]*persistencespb.ChildExecutionInfo),
		deleteChildExecutionInfos:    make(map[int64]struct{}),

		updateRequestCancelInfos:    make(map[int64]*persistencespb.RequestCancelInfo),
		pendingRequestCancelInfoIDs: make(map[int64]*persistencespb.RequestCancelInfo),
		deleteRequestCancelInfos:    make(map[int64]struct{}),

		updateSignalInfos:    make(map[int64]*persistencespb.SignalInfo),
		pendingSignalInfoIDs: make(map[int64]*persistencespb.SignalInfo),
		deleteSignalInfos:    make(map[int64]struct{}),

		updateSignalRequestedIDs:  make(map[string]struct{}),
		pendingSignalRequestedIDs: make(map[string]struct{}),
		deleteSignalRequestedIDs:  make(map[string]struct{}),

		approximateSize:              0,
		totalTombstones:              0,
		currentVersion:               namespaceEntry.FailoverVersion(),
		bufferEventsInDB:             nil,
		stateInDB:                    enumsspb.WORKFLOW_EXECUTION_STATE_VOID,
		nextEventIDInDB:              common.FirstEventID,
		dbRecordVersion:              1,
		namespaceEntry:               namespaceEntry,
		appliedEvents:                make(map[string]struct{}),
		InsertTasks:                  make(map[tasks.Category][]tasks.Task),
		transitionHistoryEnabled:     shard.GetConfig().EnableTransitionHistory(),
		visibilityUpdated:            false,
		executionStateUpdated:        false,
		workflowTaskUpdated:          false,
		updateInfoUpdated:            make(map[string]struct{}),
		timerInfosUserDataUpdated:    make(map[string]struct{}),
		activityInfosUserDataUpdated: make(map[int64]struct{}),
		reapplyEventsCandidate:       []*historypb.HistoryEvent{},

		QueryRegistry: NewQueryRegistry(),

		shard:           shard,
		clusterMetadata: shard.GetClusterMetadata(),
		eventsCache:     eventsCache,
		config:          shard.GetConfig(),
		timeSource:      shard.GetTimeSource(),
		logger:          logger,
		metricsHandler:  shard.GetMetricsHandler().WithTags(metrics.OperationTag(metrics.WorkflowContextScope)),
	}

	s.executionInfo = &persistencespb.WorkflowExecutionInfo{
		NamespaceId: namespaceEntry.ID().String(),
		WorkflowId:  workflowID,

		WorkflowTaskVersion:          common.EmptyVersion,
		WorkflowTaskScheduledEventId: common.EmptyEventID,
		WorkflowTaskStartedEventId:   common.EmptyEventID,
		WorkflowTaskRequestId:        emptyUUID,
		WorkflowTaskTimeout:          timestamp.DurationFromSeconds(0),
		WorkflowTaskAttempt:          1,

		LastCompletedWorkflowTaskStartedEventId: common.EmptyEventID,

		StartTime:              timestamppb.New(startTime),
		VersionHistories:       versionhistory.NewVersionHistories(&historyspb.VersionHistory{}),
		ExecutionStats:         &persistencespb.ExecutionStats{HistorySize: 0},
		SubStateMachinesByType: make(map[string]*persistencespb.StateMachineMap),
	}
	if s.config.EnableNexus() {
		s.executionInfo.TaskGenerationShardClockTimestamp = shard.CurrentVectorClock().GetClock()
	}
	s.approximateSize += s.executionInfo.Size()

	s.executionState = &persistencespb.WorkflowExecutionState{
		RunId: runID,

		State:     enumsspb.WORKFLOW_EXECUTION_STATE_CREATED,
		Status:    enumspb.WORKFLOW_EXECUTION_STATUS_RUNNING,
		StartTime: timestamppb.New(startTime),
	}
	s.approximateSize += s.executionState.Size()

	s.hBuilder = historybuilder.New(
		s.timeSource,
		s.shard.GenerateTaskIDs,
		s.currentVersion,
		common.FirstEventID,
		s.bufferEventsInDB,
		s.metricsHandler,
	)
	s.taskGenerator = taskGeneratorProvider.NewTaskGenerator(shard, s)
	s.workflowTaskManager = newWorkflowTaskStateMachine(s, s.metricsHandler)

	s.mustInitHSM()

	return s
}

func NewMutableStateFromDB(
	shard shard.Context,
	eventsCache events.Cache,
	logger log.Logger,
	namespaceEntry *namespace.Namespace,
	dbRecord *persistencespb.WorkflowMutableState,
	dbRecordVersion int64,
) (*MutableStateImpl, error) {
	// startTime will be overridden by DB record
	startTime := time.Time{}

	mutableState := NewMutableState(
		shard,
		eventsCache,
		logger,
		namespaceEntry,
		dbRecord.ExecutionInfo.WorkflowId,
		dbRecord.ExecutionState.RunId,
		startTime,
	)

	if dbRecord.ActivityInfos != nil {
		mutableState.pendingActivityInfoIDs = dbRecord.ActivityInfos
		mutableState.approximateSize += int64SizeBytes * len(mutableState.pendingActivityInfoIDs)
	}
	for _, activityInfo := range dbRecord.ActivityInfos {
		mutableState.pendingActivityIDToEventID[activityInfo.ActivityId] = activityInfo.ScheduledEventId
		mutableState.approximateSize += activityInfo.Size()
		if (activityInfo.TimerTaskStatus & TimerTaskStatusCreatedHeartbeat) > 0 {
			// Sets last pending timer heartbeat to year 2000.
			// This ensures at least one heartbeat task will be processed for the pending activity.
			mutableState.pendingActivityTimerHeartbeats[activityInfo.ScheduledEventId] = time.Unix(946684800, 0)
		}
	}

	if dbRecord.TimerInfos != nil {
		mutableState.pendingTimerInfoIDs = dbRecord.TimerInfos
	}
	for timerID, timerInfo := range dbRecord.TimerInfos {
		mutableState.pendingTimerEventIDToID[timerInfo.GetStartedEventId()] = timerInfo.GetTimerId()
		mutableState.approximateSize += timerInfo.Size()
		mutableState.approximateSize += len(timerID)
	}

	if dbRecord.ChildExecutionInfos != nil {
		mutableState.pendingChildExecutionInfoIDs = dbRecord.ChildExecutionInfos
		mutableState.approximateSize += int64SizeBytes * len(mutableState.pendingChildExecutionInfoIDs)
	}
	for _, childInfo := range dbRecord.ChildExecutionInfos {
		mutableState.approximateSize += childInfo.Size()
	}

	if dbRecord.RequestCancelInfos != nil {
		mutableState.pendingRequestCancelInfoIDs = dbRecord.RequestCancelInfos
		mutableState.approximateSize += int64SizeBytes * len(mutableState.pendingRequestCancelInfoIDs)
	}
	for _, cancelInfo := range dbRecord.RequestCancelInfos {
		mutableState.approximateSize += cancelInfo.Size()
	}

	if dbRecord.SignalInfos != nil {
		mutableState.pendingSignalInfoIDs = dbRecord.SignalInfos
		mutableState.approximateSize += int64SizeBytes * len(mutableState.pendingSignalInfoIDs)
	}
	for _, signalInfo := range dbRecord.SignalInfos {
		mutableState.approximateSize += signalInfo.Size()
	}

	mutableState.pendingSignalRequestedIDs = convert.StringSliceToSet(dbRecord.SignalRequestedIds)
	for requestID := range mutableState.pendingSignalRequestedIDs {
		mutableState.approximateSize += len(requestID)
	}

	for _, tombstoneBatch := range dbRecord.ExecutionInfo.SubStateMachineTombstoneBatches {
		mutableState.totalTombstones += len(tombstoneBatch.StateMachineTombstones)
	}

	mutableState.approximateSize += dbRecord.ExecutionState.Size() - mutableState.executionState.Size()
	mutableState.executionState = dbRecord.ExecutionState
	mutableState.approximateSize += dbRecord.ExecutionInfo.Size() - mutableState.executionInfo.Size()
	mutableState.executionInfo = dbRecord.ExecutionInfo

	// StartTime was moved from ExecutionInfo to executionState
	if mutableState.executionState.StartTime == nil && dbRecord.ExecutionInfo.StartTime != nil {
		mutableState.executionState.StartTime = dbRecord.ExecutionInfo.StartTime
	}

	mutableState.hBuilder = historybuilder.New(
		mutableState.timeSource,
		mutableState.shard.GenerateTaskIDs,
		common.EmptyVersion,
		dbRecord.NextEventId,
		dbRecord.BufferedEvents,
		mutableState.metricsHandler,
	)

	mutableState.currentVersion = common.EmptyVersion
	mutableState.bufferEventsInDB = dbRecord.BufferedEvents
	mutableState.stateInDB = dbRecord.ExecutionState.State
	mutableState.nextEventIDInDB = dbRecord.NextEventId
	mutableState.dbRecordVersion = dbRecordVersion
	mutableState.checksum = dbRecord.Checksum
	mutableState.initVersionedTransitionInDB()

	if len(dbRecord.Checksum.GetValue()) > 0 {
		switch {
		case mutableState.shouldInvalidateCheckum():
			mutableState.checksum = nil
			metrics.MutableStateChecksumInvalidated.With(mutableState.metricsHandler).Record(1)
		case mutableState.shouldVerifyChecksum():
			if err := verifyMutableStateChecksum(mutableState, dbRecord.Checksum); err != nil {
				// we ignore checksum verification errors for now until this
				// feature is tested and/or we have mechanisms in place to deal
				// with these types of errors
				metrics.MutableStateChecksumMismatch.With(mutableState.metricsHandler).Record(1)
				mutableState.logError("mutable state checksum mismatch", tag.Error(err))
			}
		}
	}

	mutableState.mustInitHSM()

	return mutableState, nil
}

func NewSanitizedMutableState(
	shard shard.Context,
	eventsCache events.Cache,
	logger log.Logger,
	namespaceEntry *namespace.Namespace,
	mutableStateRecord *persistencespb.WorkflowMutableState,
	lastFirstEventTxnID int64,
	lastWriteVersion int64,
) (*MutableStateImpl, error) {
	// Although new versions of temporal server will perform state sanitization,
	// we have to keep the sanitization logic here as well for backward compatibility in case
	// source cluster is running an old version and doesn't do the sanitization.
	if err := SanitizeMutableState(mutableStateRecord); err != nil {
		return nil, err
	}
	if err := common.DiscardUnknownProto(mutableStateRecord); err != nil {
		return nil, err
	}

	mutableState, err := NewMutableStateFromDB(shard, eventsCache, logger, namespaceEntry, mutableStateRecord, 1)
	if err != nil {
		return nil, err
	}

	mutableState.executionInfo.LastFirstEventTxnId = lastFirstEventTxnID
	mutableState.currentVersion = lastWriteVersion

	return mutableState, nil
}

func NewMutableStateInChain(
	shardContext shard.Context,
	eventsCache events.Cache,
	logger log.Logger,
	namespaceEntry *namespace.Namespace,
	workflowID string,
	runID string,
	startTime time.Time,
	currentMutableState MutableState,
) (*MutableStateImpl, error) {
	newMutableState := NewMutableState(
		shardContext,
		eventsCache,
		logger,
		namespaceEntry,
		workflowID,
		runID,
		startTime,
	)

	// carry over necessary fields from current mutable state
	newMutableState.executionInfo.WorkflowExecutionTimerTaskStatus = currentMutableState.GetExecutionInfo().WorkflowExecutionTimerTaskStatus

	// Copy completion callbacks to new run.
	oldCallbacks := callbacks.MachineCollection(currentMutableState.HSM())
	newCallbacks := callbacks.MachineCollection(newMutableState.HSM())
	for _, node := range oldCallbacks.List() {
		cb, err := oldCallbacks.Data(node.Key.ID)
		if err != nil {
			return nil, err
		}
		if _, ok := cb.GetTrigger().GetVariant().(*persistencespb.CallbackInfo_Trigger_WorkflowClosed); ok {
			if _, err := newCallbacks.Add(node.Key.ID, cb); err != nil {
				return nil, err
			}
		}
	}

	// TODO: Today other information like autoResetPoints, previousRunID, firstRunID, etc.
	// are carried over in AddWorkflowExecutionStartedEventWithOptions. Ideally all information
	// should be carried over here since some information is not part of the startedEvent.
	return newMutableState, nil
}

func (ms *MutableStateImpl) mustInitHSM() {
	// Error only occurs if some initialization path forgets to register the workflow state machine.
	stateMachineNode, err := hsm.NewRoot(ms.shard.StateMachineRegistry(), StateMachineType, ms, ms.executionInfo.SubStateMachinesByType, ms)
	if err != nil {
		panic(err)
	}
	ms.stateMachineNode = stateMachineNode
}

func (ms *MutableStateImpl) HSM() *hsm.Node {
	return ms.stateMachineNode
}

// GetNexusCompletion converts a workflow completion event into a [nexus.OperationCompletion].
// Completions may be sent to arbitrary third parties, we intentionally do not include any termination reasons, and
// expose only failure messages.
func (ms *MutableStateImpl) GetNexusCompletion(ctx context.Context) (nexus.OperationCompletion, error) {
	ce, err := ms.GetCompletionEvent(ctx)
	if err != nil {
		return nil, err
	}
	// Create the link information about the workflow to be attached to fabricated started event if completion is
	// received before start response.
	startLink := temporalnexus.ConvertLinkWorkflowEventToNexusLink(&commonpb.Link_WorkflowEvent{
		Namespace:  ms.namespaceEntry.Name().String(),
		WorkflowId: ms.executionInfo.WorkflowId,
		RunId:      ms.executionState.RunId,
		Reference: &commonpb.Link_WorkflowEvent_EventRef{
			EventRef: &commonpb.Link_WorkflowEvent_EventReference{
				EventType: enumspb.EVENT_TYPE_WORKFLOW_EXECUTION_STARTED,
			},
		},
	})
	switch ce.GetEventType() {
	case enumspb.EVENT_TYPE_WORKFLOW_EXECUTION_COMPLETED:
		payloads := ce.GetWorkflowExecutionCompletedEventAttributes().GetResult().GetPayloads()
		var p *commonpb.Payload // default to nil, the payload serializer converts nil to Nexus nil Content.
		if len(payloads) > 0 {
			// All of our SDKs support returning a single value from workflows, we can safely ignore the
			// rest of the payloads. Additionally, even if a workflow could return more than a single value,
			// Nexus does not support it.
			p = payloads[0]
		}
		completion, err := nexus.NewOperationCompletionSuccessful(p, nexus.OperationCompletionSuccessfulOptions{
			Serializer: commonnexus.PayloadSerializer,
			StartTime:  ms.executionState.GetStartTime().AsTime(),
			Links:      []nexus.Link{startLink},
		})
		if err != nil {
			return nil, serviceerror.NewInternal(fmt.Sprintf("failed to construct Nexus completion: %v", err))
		}
		return completion, nil
	case enumspb.EVENT_TYPE_WORKFLOW_EXECUTION_FAILED:
		f, err := commonnexus.APIFailureToNexusFailure(ce.GetWorkflowExecutionFailedEventAttributes().GetFailure())
		if err != nil {
			return nil, err
		}
		return nexus.NewOperationCompletionUnsuccessful(nexus.NewFailedOperationError(&nexus.FailureError{Failure: f}), nexus.OperationCompletionUnsuccessfulOptions{
			StartTime: ms.executionState.GetStartTime().AsTime(),
			Links:     []nexus.Link{startLink},
		})
	case enumspb.EVENT_TYPE_WORKFLOW_EXECUTION_CANCELED:
		f, err := commonnexus.APIFailureToNexusFailure(&failurepb.Failure{
			Message: "operation canceled",
			FailureInfo: &failurepb.Failure_CanceledFailureInfo{
				CanceledFailureInfo: &failurepb.CanceledFailureInfo{
					Details: ce.GetWorkflowExecutionCanceledEventAttributes().GetDetails(),
				},
			},
		})
		if err != nil {
			return nil, err
		}
		return nexus.NewOperationCompletionUnsuccessful(nexus.NewCanceledOperationError(&nexus.FailureError{Failure: f}), nexus.OperationCompletionUnsuccessfulOptions{
			StartTime: ms.executionState.GetStartTime().AsTime(),
			Links:     []nexus.Link{startLink},
		})
	case enumspb.EVENT_TYPE_WORKFLOW_EXECUTION_TERMINATED:
		f, err := commonnexus.APIFailureToNexusFailure(&failurepb.Failure{
			Message: "operation terminated",
			FailureInfo: &failurepb.Failure_TerminatedFailureInfo{
				TerminatedFailureInfo: &failurepb.TerminatedFailureInfo{},
			},
		})
		if err != nil {
			return nil, err
		}
		return nexus.NewOperationCompletionUnsuccessful(nexus.NewFailedOperationError(&nexus.FailureError{Failure: f}), nexus.OperationCompletionUnsuccessfulOptions{
			StartTime: ms.executionState.GetStartTime().AsTime(),
			Links:     []nexus.Link{startLink},
		})
	case enumspb.EVENT_TYPE_WORKFLOW_EXECUTION_TIMED_OUT:
		f, err := commonnexus.APIFailureToNexusFailure(&failurepb.Failure{
			Message: "operation exceeded internal timeout",
			FailureInfo: &failurepb.Failure_TimeoutFailureInfo{
				TimeoutFailureInfo: &failurepb.TimeoutFailureInfo{
					// Not filling in timeout type and other information, it's not particularly interesting to a Nexus
					// caller.
				},
			},
		})
		if err != nil {
			return nil, err
		}
		return nexus.NewOperationCompletionUnsuccessful(nexus.NewFailedOperationError(&nexus.FailureError{Failure: f}), nexus.OperationCompletionUnsuccessfulOptions{
			StartTime: ms.executionState.GetStartTime().AsTime(),
			Links:     []nexus.Link{startLink},
		})
	}
	return nil, serviceerror.NewInternal(fmt.Sprintf("invalid workflow execution status: %v", ce.GetEventType()))
}

// GetHSMCallbackArg converts a workflow completion event into a [persistencespb.HSMCallbackArg].
func (ms *MutableStateImpl) GetHSMCompletionCallbackArg(ctx context.Context) (*persistencespb.HSMCompletionCallbackArg, error) {
	workflowKey := ms.GetWorkflowKey()
	ce, err := ms.GetCompletionEvent(ctx)
	if err != nil {
		return nil, err
	}
	return &persistencespb.HSMCompletionCallbackArg{
		NamespaceId: workflowKey.NamespaceID,
		WorkflowId:  workflowKey.WorkflowID,
		RunId:       workflowKey.RunID,
		LastEvent:   ce,
	}, nil
}

func (ms *MutableStateImpl) CloneToProto() *persistencespb.WorkflowMutableState {
	msProto := &persistencespb.WorkflowMutableState{
		ActivityInfos:       ms.pendingActivityInfoIDs,
		TimerInfos:          ms.pendingTimerInfoIDs,
		ChildExecutionInfos: ms.pendingChildExecutionInfoIDs,
		RequestCancelInfos:  ms.pendingRequestCancelInfoIDs,
		SignalInfos:         ms.pendingSignalInfoIDs,
		SignalRequestedIds:  convert.StringSetToSlice(ms.pendingSignalRequestedIDs),
		ExecutionInfo:       ms.executionInfo,
		ExecutionState:      ms.executionState,
		NextEventId:         ms.hBuilder.NextEventID(),
		BufferedEvents:      ms.bufferEventsInDB,
		Checksum:            ms.checksum,
	}

	return common.CloneProto(msProto)
}

func (ms *MutableStateImpl) GetWorkflowKey() definition.WorkflowKey {
	return definition.NewWorkflowKey(
		ms.executionInfo.NamespaceId,
		ms.executionInfo.WorkflowId,
		ms.executionState.RunId,
	)
}

func (ms *MutableStateImpl) GetCurrentBranchToken() ([]byte, error) {
	currentVersionHistory, err := versionhistory.GetCurrentVersionHistory(ms.executionInfo.VersionHistories)
	if err != nil {
		return nil, err
	}
	return currentVersionHistory.GetBranchToken(), nil
}

func (ms *MutableStateImpl) getCurrentBranchTokenAndEventVersion(eventID int64) ([]byte, int64, error) {
	currentVersionHistory, err := versionhistory.GetCurrentVersionHistory(ms.executionInfo.VersionHistories)
	if err != nil {
		return nil, 0, err
	}
	version, err := versionhistory.GetVersionHistoryEventVersion(currentVersionHistory, eventID)
	if err != nil {
		return nil, 0, err
	}
	return currentVersionHistory.GetBranchToken(), version, nil
}

// SetHistoryTree set treeID/historyBranches
func (ms *MutableStateImpl) SetHistoryTree(
	executionTimeout *durationpb.Duration,
	runTimeout *durationpb.Duration,
	treeID string,
) error {
	// NOTE: Unfortunately execution timeout and run timeout are not yet initialized into ms.executionInfo at this point.
	// TODO: Consider explicitly initializing mutable state with these timeout parameters instead of passing them in.

	workflowKey := ms.GetWorkflowKey()
	var retentionDuration *durationpb.Duration
	if duration := ms.namespaceEntry.Retention(); duration > 0 {
		retentionDuration = durationpb.New(duration)
	}
	initialBranchToken, err := ms.shard.GetExecutionManager().GetHistoryBranchUtil().NewHistoryBranch(
		workflowKey.NamespaceID,
		workflowKey.WorkflowID,
		workflowKey.RunID,
		treeID,
		nil,
		[]*persistencespb.HistoryBranchRange{},
		runTimeout.AsDuration(),
		executionTimeout.AsDuration(),
		retentionDuration.AsDuration(),
	)
	if err != nil {
		return err
	}
	return ms.SetCurrentBranchToken(initialBranchToken)
}

func (ms *MutableStateImpl) SetCurrentBranchToken(
	branchToken []byte,
) error {
	currentVersionHistory, err := versionhistory.GetCurrentVersionHistory(ms.executionInfo.VersionHistories)
	if err != nil {
		return err
	}
	versionhistory.SetVersionHistoryBranchToken(currentVersionHistory, branchToken)
	return nil
}

func (ms *MutableStateImpl) SetHistoryBuilder(hBuilder *historybuilder.HistoryBuilder) {
	ms.hBuilder = hBuilder
}

func (ms *MutableStateImpl) SetBaseWorkflow(
	baseRunID string,
	baseRunLowestCommonAncestorEventID int64,
	baseRunLowestCommonAncestorEventVersion int64,
) {
	ms.executionInfo.BaseExecutionInfo = &workflowspb.BaseExecutionInfo{
		RunId:                            baseRunID,
		LowestCommonAncestorEventId:      baseRunLowestCommonAncestorEventID,
		LowestCommonAncestorEventVersion: baseRunLowestCommonAncestorEventVersion,
	}
}

func (ms *MutableStateImpl) UpdateResetRunID(runID string) {
	ms.executionInfo.ResetRunId = runID
}

// IsResetRun returns true if this run is the result of a reset operation.
// A run is a reset run if OriginalExecutionRunID points to another run.
//
// This method only works for workflows started by server version 1.27.0+.
// Older workflows don't have OriginalExecutionRunID set in mutable state,
// and this method will NOT try to load WorkflowExecutionStarted event to
// get that information.
func (ms *MutableStateImpl) IsResetRun() bool {
	originalExecutionRunID := ms.GetExecutionInfo().GetOriginalExecutionRunId()
	return len(originalExecutionRunID) != 0 && originalExecutionRunID != ms.GetExecutionState().GetRunId()
}

func (ms *MutableStateImpl) GetBaseWorkflowInfo() *workflowspb.BaseExecutionInfo {
	return ms.executionInfo.BaseExecutionInfo
}

func (ms *MutableStateImpl) GetExecutionInfo() *persistencespb.WorkflowExecutionInfo {
	return ms.executionInfo
}

func (ms *MutableStateImpl) GetExecutionState() *persistencespb.WorkflowExecutionState {
	return ms.executionState
}

func (ms *MutableStateImpl) FlushBufferedEvents() {
	if ms.HasStartedWorkflowTask() {
		return
	}
	ms.updatePendingEventIDs(ms.hBuilder.FlushBufferToCurrentBatch())
}

func (ms *MutableStateImpl) UpdateCurrentVersion(
	version int64,
	forceUpdate bool,
) error {
	if ms.transitionHistoryEnabled && len(ms.executionInfo.TransitionHistory) != 0 {
		// this make sure current version >= last write version
		lastVersionedTransition := ms.executionInfo.TransitionHistory[len(ms.executionInfo.TransitionHistory)-1]
		ms.currentVersion = lastVersionedTransition.NamespaceFailoverVersion
	} else {
		versionHistory, err := versionhistory.GetCurrentVersionHistory(ms.executionInfo.VersionHistories)
		if err != nil {
			return err
		}

		if !versionhistory.IsEmptyVersionHistory(versionHistory) {
			// this make sure current version >= last event version
			versionHistoryItem, err := versionhistory.GetLastVersionHistoryItem(versionHistory)
			if err != nil {
				return err
			}
			ms.currentVersion = versionHistoryItem.GetVersion()
		}
	}

	if version > ms.currentVersion || forceUpdate {
		ms.currentVersion = version
	}

	ms.hBuilder = historybuilder.New(
		ms.timeSource,
		ms.shard.GenerateTaskIDs,
		ms.currentVersion,
		ms.nextEventIDInDB,
		ms.bufferEventsInDB,
		ms.metricsHandler,
	)

	return nil
}

func (ms *MutableStateImpl) GetCurrentVersion() int64 {
	if ms.executionInfo.VersionHistories != nil {
		return ms.currentVersion
	}

	return common.EmptyVersion
}

// NextTransitionCount implements hsm.NodeBackend.
func (ms *MutableStateImpl) NextTransitionCount() int64 {
	if !ms.transitionHistoryEnabled {
		return 0
	}

	hist := ms.executionInfo.TransitionHistory
	if len(hist) == 0 {
		// it is possible that this is the first transition and
		// transition history has not been updated yet.
		return 1
	}
	return hist[len(hist)-1].TransitionCount + 1
}

func (ms *MutableStateImpl) GetStartVersion() (int64, error) {
	if ms.executionInfo.VersionHistories != nil {
		versionHistory, err := versionhistory.GetCurrentVersionHistory(ms.executionInfo.VersionHistories)
		if err != nil {
			return 0, err
		}
		firstItem, err := versionhistory.GetFirstVersionHistoryItem(versionHistory)
		if err != nil {
			return 0, err
		}
		return firstItem.GetVersion(), nil
	}

	return common.EmptyVersion, nil
}

func (ms *MutableStateImpl) GetCloseVersion() (int64, error) {
	if ms.IsWorkflowExecutionRunning() {
		return common.EmptyVersion, serviceerror.NewInternal("GetCloseVersion: workflow is still running")
	}

	// here we assume that closing a workflow must generate an event

	// if workflow is closing in the current transation,
	// then the last event is closed event and the event version is the close version
	if lastEventVersion, ok := ms.hBuilder.LastEventVersion(); ok {
		return lastEventVersion, nil
	}

	return ms.GetLastEventVersion()
}

func (ms *MutableStateImpl) GetLastWriteVersion() (int64, error) {
	if ms.transitionHistoryEnabled && len(ms.executionInfo.TransitionHistory) != 0 {
		lastVersionedTransition := ms.executionInfo.TransitionHistory[len(ms.executionInfo.TransitionHistory)-1]
		return lastVersionedTransition.NamespaceFailoverVersion, nil
	}

	return ms.GetLastEventVersion()
}

func (ms *MutableStateImpl) GetLastEventVersion() (int64, error) {
	if ms.executionInfo.VersionHistories != nil {
		versionHistory, err := versionhistory.GetCurrentVersionHistory(ms.executionInfo.VersionHistories)
		if err != nil {
			return 0, err
		}
		lastItem, err := versionhistory.GetLastVersionHistoryItem(versionHistory)
		if err != nil {
			return 0, err
		}
		return lastItem.GetVersion(), nil
	}

	return common.EmptyVersion, nil
}

func (ms *MutableStateImpl) IsCurrentWorkflowGuaranteed() bool {
	// stateInDB is used like a bloom filter:
	//
	// 1. stateInDB being created / running meaning that this workflow must be the current
	//  workflow (assuming there is no rebuild of mutable state).
	// 2. stateInDB being completed does not guarantee this workflow being the current workflow
	// 3. stateInDB being zombie guarantees this workflow not being the current workflow
	// 4. stateInDB cannot be void, void is only possible when mutable state is just initialized

	switch ms.stateInDB {
	case enumsspb.WORKFLOW_EXECUTION_STATE_VOID:
		return false
	case enumsspb.WORKFLOW_EXECUTION_STATE_CREATED:
		return true
	case enumsspb.WORKFLOW_EXECUTION_STATE_RUNNING:
		return true
	case enumsspb.WORKFLOW_EXECUTION_STATE_COMPLETED:
		return false
	case enumsspb.WORKFLOW_EXECUTION_STATE_ZOMBIE:
		return false
	case enumsspb.WORKFLOW_EXECUTION_STATE_CORRUPTED:
		return false
	default:
		panic(fmt.Sprintf("unknown workflow state: %v", ms.executionState.State))
	}
}

func (ms *MutableStateImpl) GetNamespaceEntry() *namespace.Namespace {
	return ms.namespaceEntry
}

// AddHistoryEvent adds any history event to this workflow execution.
// The provided setAttributes function should be used to set the attributes on the event.
func (ms *MutableStateImpl) AddHistoryEvent(t enumspb.EventType, setAttributes func(*historypb.HistoryEvent)) *historypb.HistoryEvent {
	event := ms.hBuilder.AddHistoryEvent(t, setAttributes)
	if event.EventId != common.BufferedEventID {
		ms.writeEventToCache(event)
	}
	ms.currentTransactionAddedStateMachineEventTypes = append(ms.currentTransactionAddedStateMachineEventTypes, t)
	return event
}

func (ms *MutableStateImpl) LoadHistoryEvent(ctx context.Context, token []byte) (*historypb.HistoryEvent, error) {
	ref := &tokenspb.HistoryEventRef{}
	err := proto.Unmarshal(token, ref)
	if err != nil {
		return nil, err
	}
	branchToken, version, err := ms.getCurrentBranchTokenAndEventVersion(ref.EventId)
	if err != nil {
		return nil, err
	}
	wfKey := ms.GetWorkflowKey()
	eventKey := events.EventKey{
		NamespaceID: namespace.ID(wfKey.NamespaceID),
		WorkflowID:  wfKey.WorkflowID,
		RunID:       wfKey.RunID,
		EventID:     ref.EventId,
		Version:     version,
	}

	return ms.eventsCache.GetEvent(ctx, ms.shard.GetShardID(), eventKey, ref.EventBatchId, branchToken)
}

func (ms *MutableStateImpl) CurrentTaskQueue() *taskqueuepb.TaskQueue {
	if ms.IsStickyTaskQueueSet() {
		return &taskqueuepb.TaskQueue{
			Name:       ms.executionInfo.StickyTaskQueue,
			Kind:       enumspb.TASK_QUEUE_KIND_STICKY,
			NormalName: ms.executionInfo.TaskQueue,
		}
	}
	return &taskqueuepb.TaskQueue{
		Name: ms.executionInfo.TaskQueue,
		Kind: enumspb.TASK_QUEUE_KIND_NORMAL,
	}
}

func (ms *MutableStateImpl) SetStickyTaskQueue(name string, scheduleToStartTimeout *durationpb.Duration) {
	ms.executionInfo.StickyTaskQueue = name
	ms.executionInfo.StickyScheduleToStartTimeout = scheduleToStartTimeout
}

func (ms *MutableStateImpl) ClearStickyTaskQueue() {
	ms.executionInfo.StickyTaskQueue = ""
	ms.executionInfo.StickyScheduleToStartTimeout = nil
}

func (ms *MutableStateImpl) IsStickyTaskQueueSet() bool {
	return ms.executionInfo.StickyTaskQueue != ""
}

// TaskQueueScheduleToStartTimeout returns TaskQueue struct and corresponding StartToClose timeout.
// Task queue kind (sticky or normal) is set based on comparison of normal task queue name
// in mutable state and provided name.
// ScheduleToStartTimeout is set based on queue kind and workflow task type.
func (ms *MutableStateImpl) TaskQueueScheduleToStartTimeout(tqName string) (*taskqueuepb.TaskQueue, *durationpb.Duration) {
	isStickyTq := ms.executionInfo.StickyTaskQueue == tqName
	if isStickyTq {
		return &taskqueuepb.TaskQueue{
			Name:       ms.executionInfo.StickyTaskQueue,
			Kind:       enumspb.TASK_QUEUE_KIND_STICKY,
			NormalName: ms.executionInfo.TaskQueue,
		}, ms.executionInfo.StickyScheduleToStartTimeout
	}

	// If tqName is normal task queue name.
	normalTq := &taskqueuepb.TaskQueue{
		Name: ms.executionInfo.TaskQueue,
		Kind: enumspb.TASK_QUEUE_KIND_NORMAL,
	}
	if ms.executionInfo.WorkflowTaskType == enumsspb.WORKFLOW_TASK_TYPE_SPECULATIVE {
		// Speculative WFT has ScheduleToStartTimeout even on normal task queue.
		// See comment in GenerateScheduleSpeculativeWorkflowTaskTasks for details.
		return normalTq, durationpb.New(tasks.SpeculativeWorkflowTaskScheduleToStartTimeout)
	}
	// No WFT ScheduleToStart timeout for normal WFT on normal task queue.
	return normalTq, ms.executionInfo.WorkflowRunTimeout
}

func (ms *MutableStateImpl) GetWorkflowType() *commonpb.WorkflowType {
	wType := &commonpb.WorkflowType{}
	wType.Name = ms.executionInfo.WorkflowTypeName

	return wType
}

func (ms *MutableStateImpl) GetQueryRegistry() QueryRegistry {
	return ms.QueryRegistry
}

// VisitUpdates visits mutable state update entries, ordered by the ID of the history event pointed to by the mutable
// state entry. Thus, for example, updates entries in Admitted state will be visited in the order that their Admitted
// events were added to history.
func (ms *MutableStateImpl) VisitUpdates(visitor func(updID string, updInfo *persistencespb.UpdateInfo)) {
	type updateEvent struct {
		updId   string
		updInfo *persistencespb.UpdateInfo
		eventId int64
	}
	var updateEvents []updateEvent
	for updID, updInfo := range ms.executionInfo.GetUpdateInfos() {
		u := updateEvent{
			updId:   updID,
			updInfo: updInfo,
		}
		if adm := updInfo.GetAdmission(); adm != nil {
			u.eventId = adm.GetHistoryPointer().EventId
		} else if acc := updInfo.GetAcceptance(); acc != nil {
			u.eventId = acc.EventId
		} else if com := updInfo.GetCompletion(); com != nil {
			u.eventId = com.EventId
		}
		updateEvents = append(updateEvents, u)
	}
	slices.SortFunc(updateEvents, func(u1, u2 updateEvent) int { return cmp.Compare(u1.eventId, u2.eventId) })

	for _, u := range updateEvents {
		visitor(u.updId, u.updInfo)
	}
}

func (ms *MutableStateImpl) GetUpdateOutcome(
	ctx context.Context,
	updateID string,
) (*updatepb.Outcome, error) {
	if ms.executionInfo.UpdateInfos == nil {
		return nil, serviceerror.NewNotFound("update not found")
	}
	ui, ok := ms.executionInfo.UpdateInfos[updateID]
	if !ok {
		return nil, serviceerror.NewNotFound("update not found")
	}
	completion := ui.GetCompletion()
	if completion == nil {
		return nil, serviceerror.NewInternal("update has not completed")
	}
	currentBranchToken, version, err := ms.getCurrentBranchTokenAndEventVersion(completion.EventId)
	if err != nil {
		return nil, err
	}
	eventKey := events.EventKey{
		NamespaceID: namespace.ID(ms.executionInfo.NamespaceId),
		WorkflowID:  ms.executionInfo.WorkflowId,
		RunID:       ms.executionState.RunId,
		EventID:     completion.EventId,
		Version:     version,
	}
	event, err := ms.eventsCache.GetEvent(ctx, ms.shard.GetShardID(), eventKey, completion.EventBatchId, currentBranchToken)
	if err != nil {
		return nil, err
	}
	attrs := event.GetWorkflowExecutionUpdateCompletedEventAttributes()
	if attrs == nil {
		return nil, serviceerror.NewInternal("event pointer does not reference an update completed event")
	}
	return attrs.GetOutcome(), nil
}

func (ms *MutableStateImpl) GetActivityScheduledEvent(
	ctx context.Context,
	scheduledEventID int64,
) (*historypb.HistoryEvent, error) {
	ai, ok := ms.pendingActivityInfoIDs[scheduledEventID]
	if !ok {
		return nil, ErrMissingActivityInfo
	}

	currentBranchToken, version, err := ms.getCurrentBranchTokenAndEventVersion(ai.ScheduledEventId)
	if err != nil {
		return nil, err
	}
	event, err := ms.eventsCache.GetEvent(
		ctx,
		ms.shard.GetShardID(),
		events.EventKey{
			NamespaceID: namespace.ID(ms.executionInfo.NamespaceId),
			WorkflowID:  ms.executionInfo.WorkflowId,
			RunID:       ms.executionState.RunId,
			EventID:     ai.ScheduledEventId,
			Version:     version,
		},
		ai.ScheduledEventBatchId,
		currentBranchToken,
	)
	if err != nil {
		if common.IsNotFoundError(err) {
			// do not return the original error
			// since original error of type NotFound
			// can cause task processing side to fail silently
			return nil, ErrMissingActivityScheduledEvent
		}
		return nil, err
	}
	return event, nil
}

// GetActivityInfo gives details about an activity that is currently in progress.
func (ms *MutableStateImpl) GetActivityInfo(
	scheduledEventID int64,
) (*persistencespb.ActivityInfo, bool) {
	ai, ok := ms.pendingActivityInfoIDs[scheduledEventID]
	return ai, ok
}

// GetActivityInfoWithTimerHeartbeat gives details about an activity that is currently in progress.
func (ms *MutableStateImpl) GetActivityInfoWithTimerHeartbeat(
	scheduledEventID int64,
) (*persistencespb.ActivityInfo, time.Time, bool) {
	ai, ok := ms.pendingActivityInfoIDs[scheduledEventID]
	if !ok {
		return nil, time.Time{}, false
	}
	timerVis, ok := ms.pendingActivityTimerHeartbeats[scheduledEventID]

	return ai, timerVis, ok
}

// GetActivityByActivityID gives details about an activity that is currently in progress.
func (ms *MutableStateImpl) GetActivityByActivityID(
	activityID string,
) (*persistencespb.ActivityInfo, bool) {
	eventID, ok := ms.pendingActivityIDToEventID[activityID]
	if !ok {
		return nil, false
	}
	return ms.GetActivityInfo(eventID)
}

// GetActivityType gets the ActivityType from ActivityInfo if set,
// or from the events history otherwise for backwards compatibility.
func (ms *MutableStateImpl) GetActivityType(
	ctx context.Context,
	ai *persistencespb.ActivityInfo,
) (*commonpb.ActivityType, error) {
	if ai.GetActivityType() != nil {
		return ai.GetActivityType(), nil
	}
	// For backwards compatibility in case ActivityType is not set in ActivityInfo.
	scheduledEvent, err := ms.GetActivityScheduledEvent(ctx, ai.ScheduledEventId)
	if err != nil {
		return nil, err
	}
	return scheduledEvent.GetActivityTaskScheduledEventAttributes().ActivityType, nil
}

// GetChildExecutionInfo gives details about a child execution that is currently in progress.
func (ms *MutableStateImpl) GetChildExecutionInfo(
	initiatedEventID int64,
) (*persistencespb.ChildExecutionInfo, bool) {
	ci, ok := ms.pendingChildExecutionInfoIDs[initiatedEventID]
	return ci, ok
}

// GetChildExecutionInitiatedEvent reads out the ChildExecutionInitiatedEvent from mutable state for in-progress child
// executions
func (ms *MutableStateImpl) GetChildExecutionInitiatedEvent(
	ctx context.Context,
	initiatedEventID int64,
) (*historypb.HistoryEvent, error) {
	ci, ok := ms.pendingChildExecutionInfoIDs[initiatedEventID]
	if !ok {
		return nil, ErrMissingChildWorkflowInfo
	}

	currentBranchToken, version, err := ms.getCurrentBranchTokenAndEventVersion(ci.InitiatedEventId)
	if err != nil {
		return nil, err
	}
	event, err := ms.eventsCache.GetEvent(
		ctx,
		ms.shard.GetShardID(),
		events.EventKey{
			NamespaceID: namespace.ID(ms.executionInfo.NamespaceId),
			WorkflowID:  ms.executionInfo.WorkflowId,
			RunID:       ms.executionState.RunId,
			EventID:     ci.InitiatedEventId,
			Version:     version,
		},
		ci.InitiatedEventBatchId,
		currentBranchToken,
	)
	if err != nil {
		if common.IsNotFoundError(err) {
			// do not return the original error
			// since original error of type NotFound
			// can cause task processing side to fail silently
			return nil, ErrMissingChildWorkflowInitiatedEvent
		}
		return nil, err
	}
	return event, nil
}

// GetRequestCancelInfo gives details about a request cancellation that is currently in progress.
func (ms *MutableStateImpl) GetRequestCancelInfo(
	initiatedEventID int64,
) (*persistencespb.RequestCancelInfo, bool) {
	ri, ok := ms.pendingRequestCancelInfoIDs[initiatedEventID]
	return ri, ok
}

func (ms *MutableStateImpl) GetRequesteCancelExternalInitiatedEvent(
	ctx context.Context,
	initiatedEventID int64,
) (*historypb.HistoryEvent, error) {
	ri, ok := ms.pendingRequestCancelInfoIDs[initiatedEventID]
	if !ok {
		return nil, ErrMissingRequestCancelInfo
	}

	currentBranchToken, version, err := ms.getCurrentBranchTokenAndEventVersion(ri.InitiatedEventId)
	if err != nil {
		return nil, err
	}
	event, err := ms.eventsCache.GetEvent(
		ctx,
		ms.shard.GetShardID(),
		events.EventKey{
			NamespaceID: namespace.ID(ms.executionInfo.NamespaceId),
			WorkflowID:  ms.executionInfo.WorkflowId,
			RunID:       ms.executionState.RunId,
			EventID:     ri.InitiatedEventId,
			Version:     version,
		},
		ri.InitiatedEventBatchId,
		currentBranchToken,
	)
	if err != nil {
		if common.IsNotFoundError(err) {
			// do not return the original error
			// since original error of type NotFound
			// can cause task processing side to fail silently
			return nil, ErrMissingRequestCancelInfo
		}
		return nil, err
	}
	return event, nil
}

func (ms *MutableStateImpl) GetRetryBackoffDuration(
	failure *failurepb.Failure,
) (time.Duration, enumspb.RetryState) {
	info := ms.executionInfo
	if !info.HasRetryPolicy {
		return backoff.NoBackoff, enumspb.RETRY_STATE_RETRY_POLICY_NOT_SET
	}

	return getBackoffInterval(
		ms.timeSource.Now(),
		info.Attempt,
		info.RetryMaximumAttempts,
		info.RetryInitialInterval,
		info.RetryMaximumInterval,
		info.WorkflowExecutionExpirationTime,
		info.RetryBackoffCoefficient,
		failure,
		info.RetryNonRetryableErrorTypes,
	)
}

func (ms *MutableStateImpl) GetCronBackoffDuration() time.Duration {
	if ms.executionInfo.CronSchedule == "" {
		return backoff.NoBackoff
	}
	executionTime := timestamp.TimeValue(ms.GetExecutionInfo().GetExecutionTime())
	return backoff.GetBackoffForNextSchedule(ms.executionInfo.CronSchedule, executionTime, ms.timeSource.Now())
}

// GetSignalInfo get the details about a signal request that is currently in progress.
func (ms *MutableStateImpl) GetSignalInfo(
	initiatedEventID int64,
) (*persistencespb.SignalInfo, bool) {
	ri, ok := ms.pendingSignalInfoIDs[initiatedEventID]
	return ri, ok
}

// GetSignalExternalInitiatedEvent get the details about signal external workflow
func (ms *MutableStateImpl) GetSignalExternalInitiatedEvent(
	ctx context.Context,
	initiatedEventID int64,
) (*historypb.HistoryEvent, error) {
	si, ok := ms.pendingSignalInfoIDs[initiatedEventID]
	if !ok {
		return nil, ErrMissingSignalInfo
	}

	currentBranchToken, version, err := ms.getCurrentBranchTokenAndEventVersion(si.InitiatedEventId)
	if err != nil {
		return nil, err
	}
	event, err := ms.eventsCache.GetEvent(
		ctx,
		ms.shard.GetShardID(),
		events.EventKey{
			NamespaceID: namespace.ID(ms.executionInfo.NamespaceId),
			WorkflowID:  ms.executionInfo.WorkflowId,
			RunID:       ms.executionState.RunId,
			EventID:     si.InitiatedEventId,
			Version:     version,
		},
		si.InitiatedEventBatchId,
		currentBranchToken,
	)
	if err != nil {
		if common.IsNotFoundError(err) {
			// do not return the original error
			// since original error of type NotFound
			// can cause task processing side to fail silently
			return nil, ErrMissingSignalInitiatedEvent
		}
		return nil, err
	}
	return event, nil
}

// GetCompletionEvent retrieves the workflow completion event from mutable state
func (ms *MutableStateImpl) GetCompletionEvent(
	ctx context.Context,
) (event *historypb.HistoryEvent, err error) {
	defer func() {
		if common.IsNotFoundError(err) {
			// do not return the original error
			// since original error of type NotFound
			// can cause task processing side to fail silently
			err = ErrMissingWorkflowCompletionEvent
		}
	}()

	if ms.executionState.State != enumsspb.WORKFLOW_EXECUTION_STATE_COMPLETED {
		return nil, ErrMissingWorkflowCompletionEvent
	}

	// Completion EventID is always one less than NextEventID after workflow is completed
	nextEventID := ms.hBuilder.NextEventID()
	completionEventID := nextEventID - 1
	firstEventID := ms.executionInfo.CompletionEventBatchId

	currentBranchToken, version, err := ms.getCurrentBranchTokenAndEventVersion(completionEventID)
	if err != nil {
		return nil, err
	}

	event, err = ms.eventsCache.GetEvent(
		ctx,
		ms.shard.GetShardID(),
		events.EventKey{
			NamespaceID: namespace.ID(ms.executionInfo.NamespaceId),
			WorkflowID:  ms.executionInfo.WorkflowId,
			RunID:       ms.executionState.RunId,
			EventID:     completionEventID,
			Version:     version,
		},
		firstEventID,
		currentBranchToken,
	)
	if err != nil {
		if (common.IsNotFoundError(err) ||
			common.IsInternalError(err)) &&
			ms.executionState.Status == enumspb.WORKFLOW_EXECUTION_STATUS_TERMINATED {
			// Certain terminated workflows have an incorrect completionEventBatchId recorded which
			// prevents the completion event from being loaded outside of cache.
			//
			// If we get back an internal error, attempt to search history (most recent
			// events first) to find the completion event. Event will be earlier than
			// the recorded CompletionEventBatchID, and should be a part of the same batch.
			//
			// See also: https://github.com/temporalio/temporal/pull/6180
			//
			// TODO: Remove 90 days after deployment (remove after 10/16/2024)
			_, txID := ms.GetLastFirstEventIDTxnID()
			resp, err := ms.shard.GetExecutionManager().ReadHistoryBranchReverse(ctx, &persistence.ReadHistoryBranchReverseRequest{
				ShardID:                ms.shard.GetShardID(),
				BranchToken:            currentBranchToken,
				MaxEventID:             nextEventID, // looking for an event in the most recent batch
				PageSize:               1,
				LastFirstTransactionID: txID,
				NextPageToken:          []byte{},
			})
			if err != nil {
				return nil, err
			}

			for _, event := range resp.HistoryEvents {
				// this only applies to terminated workflows whose ultimate WFT had been failed
				if event.EventType == enumspb.EVENT_TYPE_WORKFLOW_EXECUTION_TERMINATED {
					return event, nil
				}
			}
		}

		return nil, err
	}

	return event, nil
}

// GetWorkflowCloseTime returns workflow closed time, returns a zero time for open workflow
func (ms *MutableStateImpl) GetWorkflowCloseTime(ctx context.Context) (time.Time, error) {
	if ms.executionState.GetState() == enumsspb.WORKFLOW_EXECUTION_STATE_COMPLETED && ms.executionInfo.CloseTime == nil {
		// This is for backward compatible. Prior to v1.16 does not have close time in mutable state (Added by 05/21/2022).
		// TODO: remove this logic when all mutable state contains close time.
		completionEvent, err := ms.GetCompletionEvent(ctx)
		if err != nil {
			return time.Time{}, err
		}
		return completionEvent.GetEventTime().AsTime(), nil
	}
	return ms.executionInfo.CloseTime.AsTime(), nil
}

// GetWorkflowExecutionDuration returns the workflow execution duration.
// Returns zero for open workflow.
func (ms *MutableStateImpl) GetWorkflowExecutionDuration(ctx context.Context) (time.Duration, error) {
	closeTime, err := ms.GetWorkflowCloseTime(ctx)
	if err != nil {
		return 0, err
	}
	if closeTime.IsZero() || ms.executionInfo.ExecutionTime == nil {
		return 0, nil
	}
	return closeTime.Sub(ms.executionInfo.ExecutionTime.AsTime()), nil
}

// GetStartEvent retrieves the workflow start event from mutable state
func (ms *MutableStateImpl) GetStartEvent(
	ctx context.Context,
) (*historypb.HistoryEvent, error) {
	currentBranchToken, err := ms.GetCurrentBranchToken()
	if err != nil {
		return nil, err
	}
	startVersion, err := ms.GetStartVersion()
	if err != nil {
		return nil, err
	}

	event, err := ms.eventsCache.GetEvent(
		ctx,
		ms.shard.GetShardID(),
		events.EventKey{
			NamespaceID: namespace.ID(ms.executionInfo.NamespaceId),
			WorkflowID:  ms.executionInfo.WorkflowId,
			RunID:       ms.executionState.RunId,
			EventID:     common.FirstEventID,
			Version:     startVersion,
		},
		common.FirstEventID,
		currentBranchToken,
	)
	if err != nil {
		if common.IsNotFoundError(err) {
			// do not return the original error
			// since original error of type NotFound
			// can cause task processing side to fail silently
			return nil, ErrMissingWorkflowStartEvent
		}
		return nil, err
	}
	return event, nil
}

func (ms *MutableStateImpl) GetFirstRunID(
	ctx context.Context,
) (string, error) {
	firstRunID := ms.executionInfo.FirstExecutionRunId
	// This is needed for backwards compatibility.  Workflow execution create with Temporal release v0.28.0 or earlier
	// does not have FirstExecutionRunID stored as part of mutable state.  If this is not set then load it from
	// workflow execution started event.
	if len(firstRunID) != 0 {
		return firstRunID, nil
	}
	currentStartEvent, err := ms.GetStartEvent(ctx)
	if err != nil {
		return "", err
	}
	return currentStartEvent.GetWorkflowExecutionStartedEventAttributes().GetFirstExecutionRunId(), nil
}

// DeletePendingChildExecution deletes details about a ChildExecutionInfo.
func (ms *MutableStateImpl) DeletePendingChildExecution(
	initiatedEventID int64,
) error {
	if prev, ok := ms.pendingChildExecutionInfoIDs[initiatedEventID]; ok {
		ms.approximateSize -= prev.Size() + int64SizeBytes
		delete(ms.pendingChildExecutionInfoIDs, initiatedEventID)
	} else {
		ms.logError(
			fmt.Sprintf("unable to find child workflow event ID: %v in mutable state", initiatedEventID),
			tag.ErrorTypeInvalidMutableStateAction,
		)
		// log data inconsistency instead of returning an error
		ms.logDataInconsistency()
	}

	delete(ms.updateChildExecutionInfos, initiatedEventID)
	ms.deleteChildExecutionInfos[initiatedEventID] = struct{}{}
	return nil
}

// DeletePendingRequestCancel deletes details about a RequestCancelInfo.
func (ms *MutableStateImpl) DeletePendingRequestCancel(
	initiatedEventID int64,
) error {
	if prev, ok := ms.pendingRequestCancelInfoIDs[initiatedEventID]; ok {
		ms.approximateSize -= prev.Size() + int64SizeBytes
		delete(ms.pendingRequestCancelInfoIDs, initiatedEventID)
	} else {
		ms.logError(
			fmt.Sprintf("unable to find request cancel external workflow event ID: %v in mutable state", initiatedEventID),
			tag.ErrorTypeInvalidMutableStateAction,
		)
		// log data inconsistency instead of returning an error
		ms.logDataInconsistency()
	}

	delete(ms.updateRequestCancelInfos, initiatedEventID)
	ms.deleteRequestCancelInfos[initiatedEventID] = struct{}{}
	return nil
}

// DeletePendingSignal deletes details about a SignalInfo
func (ms *MutableStateImpl) DeletePendingSignal(
	initiatedEventID int64,
) error {
	if prev, ok := ms.pendingSignalInfoIDs[initiatedEventID]; ok {
		ms.approximateSize -= prev.Size() + int64SizeBytes
		delete(ms.pendingSignalInfoIDs, initiatedEventID)
	} else {
		ms.logError(
			fmt.Sprintf("unable to find signal external workflow event ID: %v in mutable state", initiatedEventID),
			tag.ErrorTypeInvalidMutableStateAction,
		)
		// log data inconsistency instead of returning an error
		ms.logDataInconsistency()
	}

	delete(ms.updateSignalInfos, initiatedEventID)
	ms.deleteSignalInfos[initiatedEventID] = struct{}{}
	return nil
}

func (ms *MutableStateImpl) writeEventToCache(
	event *historypb.HistoryEvent,
) {
	// For start event: store it here so the recordWorkflowStarted transfer task doesn't need to
	// load it from database.
	// For completion event: store it here so we can communicate the result to parent execution
	// during the processing of DeleteTransferTask without loading this event from database.
	// For Update events: store it here so that Update disposition lookups can be fast.
	ms.eventsCache.PutEvent(
		events.EventKey{
			NamespaceID: namespace.ID(ms.executionInfo.NamespaceId),
			WorkflowID:  ms.executionInfo.WorkflowId,
			RunID:       ms.executionState.RunId,
			EventID:     event.GetEventId(),
			Version:     event.GetVersion(),
		},
		event,
	)
}

func (ms *MutableStateImpl) HasParentExecution() bool {
	return ms.executionInfo.ParentNamespaceId != "" && ms.executionInfo.ParentWorkflowId != ""
}

func (ms *MutableStateImpl) UpdateActivityProgress(
	ai *persistencespb.ActivityInfo,
	request *workflowservice.RecordActivityTaskHeartbeatRequest,
) {
	if prev, existed := ms.pendingActivityInfoIDs[ai.ScheduledEventId]; existed {
		ms.approximateSize -= prev.Size()
	}
	ai.Version = ms.GetCurrentVersion()
	ai.LastHeartbeatDetails = request.Details
	now := ms.timeSource.Now()
	ai.LastHeartbeatUpdateTime = timestamppb.New(now)
	ms.updateActivityInfos[ai.ScheduledEventId] = ai
	ms.activityInfosUserDataUpdated[ai.ScheduledEventId] = struct{}{}
	ms.approximateSize += ai.Size()
	ms.syncActivityTasks[ai.ScheduledEventId] = struct{}{}
}

// UpdateActivityInfo applies the necessary activity information
func (ms *MutableStateImpl) UpdateActivityInfo(
	incomingActivityInfo *historyservice.ActivitySyncInfo,
	resetActivityTimerTaskStatus bool,
) error {
	ai, ok := ms.pendingActivityInfoIDs[incomingActivityInfo.GetScheduledEventId()]
	if !ok {
		ms.logError(
			fmt.Sprintf("unable to find activity event ID: %v in mutable state", incomingActivityInfo.GetScheduledEventId()),
			tag.ErrorTypeInvalidMutableStateAction,
		)
		return ErrMissingActivityInfo
	}

	ms.approximateSize -= ai.Size()
	oldPaused := ai.Paused

	ai.Version = incomingActivityInfo.GetVersion()
	ai.ScheduledTime = incomingActivityInfo.GetScheduledTime()
	// we don't need to update FirstScheduledTime
	ai.StartedEventId = incomingActivityInfo.GetStartedEventId()
	ai.LastHeartbeatUpdateTime = incomingActivityInfo.GetLastHeartbeatTime()
	if ai.StartedEventId == common.EmptyEventID {
		ai.StartedTime = nil
	} else {
		ai.StartedTime = incomingActivityInfo.GetStartedTime()
	}
	ai.LastHeartbeatDetails = incomingActivityInfo.GetDetails()
	ai.Attempt = incomingActivityInfo.GetAttempt()
	ai.RetryLastWorkerIdentity = incomingActivityInfo.GetLastWorkerIdentity()
	ai.RetryLastFailure = incomingActivityInfo.LastFailure

	if resetActivityTimerTaskStatus {
		ai.TimerTaskStatus = TimerTaskStatusNone
	}

	ai.FirstScheduledTime = incomingActivityInfo.GetFirstScheduledTime()
	ai.LastAttemptCompleteTime = incomingActivityInfo.GetLastAttemptCompleteTime()
	ai.Stamp = incomingActivityInfo.GetStamp()

	ai.Paused = incomingActivityInfo.GetPaused()

	ai.RetryInitialInterval = incomingActivityInfo.GetRetryInitialInterval()
	ai.RetryMaximumInterval = incomingActivityInfo.GetRetryMaximumInterval()
	ai.RetryMaximumAttempts = incomingActivityInfo.GetRetryMaximumAttempts()
	ai.RetryBackoffCoefficient = incomingActivityInfo.GetRetryBackoffCoefficient()

	ms.updateActivityInfos[ai.ScheduledEventId] = ai
	ms.activityInfosUserDataUpdated[ai.ScheduledEventId] = struct{}{}
	ms.approximateSize += ai.Size()

	err := ms.applyActivityBuildIdRedirect(ai, incomingActivityInfo.GetLastStartedBuildId(), incomingActivityInfo.GetLastStartedRedirectCounter())
	if err != nil {
		return err
	}

	if oldPaused != ai.Paused {
		err = ms.updatePauseInfoSearchAttribute()
	}

	return err
}

// UpdateActivityTaskStatusWithTimerHeartbeat updates an activity's timer task status or/and timer heartbeat
func (ms *MutableStateImpl) UpdateActivityTaskStatusWithTimerHeartbeat(scheduleEventID int64, timerTaskStatus int32, heartbeatTimeoutVisibility *time.Time) error {
	ai, ok := ms.pendingActivityInfoIDs[scheduleEventID]
	if !ok {
		ms.logError(
			fmt.Sprintf("unable to find activity event ID: %v in mutable state", scheduleEventID),
			tag.ErrorTypeInvalidMutableStateAction,
		)
		return ErrMissingActivityInfo
	}

	ai.TimerTaskStatus = timerTaskStatus
	ms.updateActivityInfos[ai.ScheduledEventId] = ai

	if heartbeatTimeoutVisibility != nil {
		ms.pendingActivityTimerHeartbeats[scheduleEventID] = *heartbeatTimeoutVisibility
	}
	return nil
}

// DeleteActivity deletes details about an activity.
func (ms *MutableStateImpl) DeleteActivity(
	scheduledEventID int64,
) error {
	if activityInfo, ok := ms.pendingActivityInfoIDs[scheduledEventID]; ok {
		delete(ms.pendingActivityInfoIDs, scheduledEventID)
		delete(ms.pendingActivityTimerHeartbeats, scheduledEventID)
		ms.approximateSize -= activityInfo.Size() + int64SizeBytes

		if _, ok = ms.pendingActivityIDToEventID[activityInfo.ActivityId]; ok {
			delete(ms.pendingActivityIDToEventID, activityInfo.ActivityId)
		} else {
			ms.logError(
				fmt.Sprintf("unable to find activity ID: %v in mutable state", activityInfo.ActivityId),
				tag.ErrorTypeInvalidMutableStateAction,
			)
			// log data inconsistency instead of returning an error
			ms.logDataInconsistency()
		}
	} else {
		ms.logError(
			fmt.Sprintf("unable to find activity event id: %v in mutable state", scheduledEventID),
			tag.ErrorTypeInvalidMutableStateAction,
		)
		// log data inconsistency instead of returning an error
		ms.logDataInconsistency()
	}

	delete(ms.updateActivityInfos, scheduledEventID)
	delete(ms.activityInfosUserDataUpdated, scheduledEventID)
	delete(ms.syncActivityTasks, scheduledEventID)
	ms.deleteActivityInfos[scheduledEventID] = struct{}{}
	return nil
}

// GetUserTimerInfo gives details about a user timer.
func (ms *MutableStateImpl) GetUserTimerInfo(
	timerID string,
) (*persistencespb.TimerInfo, bool) {
	timerInfo, ok := ms.pendingTimerInfoIDs[timerID]
	return timerInfo, ok
}

// GetUserTimerInfoByEventID gives details about a user timer.
func (ms *MutableStateImpl) GetUserTimerInfoByEventID(
	startEventID int64,
) (*persistencespb.TimerInfo, bool) {
	timerID, ok := ms.pendingTimerEventIDToID[startEventID]
	if !ok {
		return nil, false
	}
	return ms.GetUserTimerInfo(timerID)
}

// UpdateUserTimer updates the user timer in progress.
func (ms *MutableStateImpl) UpdateUserTimer(
	ti *persistencespb.TimerInfo,
) error {
	timerID, ok := ms.pendingTimerEventIDToID[ti.GetStartedEventId()]
	if !ok {
		ms.logError(
			fmt.Sprintf("unable to find timer event ID: %v in mutable state", ti.GetStartedEventId()),
			tag.ErrorTypeInvalidMutableStateAction,
		)
		return ErrMissingTimerInfo
	}

	if _, ok := ms.pendingTimerInfoIDs[timerID]; !ok {
		ms.logError(
			fmt.Sprintf("unable to find timer ID: %v in mutable state", timerID),
			tag.ErrorTypeInvalidMutableStateAction,
		)
		return ErrMissingTimerInfo
	}

	ms.pendingTimerInfoIDs[ti.TimerId] = ti
	ms.updateTimerInfos[ti.TimerId] = ti
	ms.timerInfosUserDataUpdated[ti.TimerId] = struct{}{}
	return nil
}

func (ms *MutableStateImpl) UpdateUserTimerTaskStatus(timerID string, status int64) error {
	timerInfo, ok := ms.pendingTimerInfoIDs[timerID]
	if !ok {
		ms.logError(
			fmt.Sprintf("unable to find timer ID: %v in mutable state", timerID),
			tag.ErrorTypeInvalidMutableStateAction,
		)
		return ErrMissingTimerInfo
	}
	timerInfo.TaskStatus = status
	ms.updateTimerInfos[timerID] = timerInfo
	return nil
}

// DeleteUserTimer deletes an user timer.
func (ms *MutableStateImpl) DeleteUserTimer(
	timerID string,
) error {
	if timerInfo, ok := ms.pendingTimerInfoIDs[timerID]; ok {
		delete(ms.pendingTimerInfoIDs, timerID)
		ms.approximateSize -= timerInfo.Size() + len(timerID)

		if _, ok = ms.pendingTimerEventIDToID[timerInfo.GetStartedEventId()]; ok {
			delete(ms.pendingTimerEventIDToID, timerInfo.GetStartedEventId())
		} else {
			ms.logError(
				fmt.Sprintf("unable to find timer event ID: %v in mutable state", timerID),
				tag.ErrorTypeInvalidMutableStateAction,
			)
			// log data inconsistency instead of returning an error
			ms.logDataInconsistency()
		}
	} else {
		ms.logError(
			fmt.Sprintf("unable to find timer ID: %v in mutable state", timerID),
			tag.ErrorTypeInvalidMutableStateAction,
		)
		// log data inconsistency instead of returning an error
		ms.logDataInconsistency()
	}

	delete(ms.updateTimerInfos, timerID)
	delete(ms.timerInfosUserDataUpdated, timerID)
	ms.deleteTimerInfos[timerID] = struct{}{}
	return nil
}

// GetWorkflowTaskByID returns details about the current workflow task by scheduled event ID.
func (ms *MutableStateImpl) GetWorkflowTaskByID(scheduledEventID int64) *WorkflowTaskInfo {
	return ms.workflowTaskManager.GetWorkflowTaskByID(scheduledEventID)
}

func (ms *MutableStateImpl) GetPendingActivityInfos() map[int64]*persistencespb.ActivityInfo {
	return ms.pendingActivityInfoIDs
}

func (ms *MutableStateImpl) GetPendingTimerInfos() map[string]*persistencespb.TimerInfo {
	return ms.pendingTimerInfoIDs
}

func (ms *MutableStateImpl) GetPendingChildExecutionInfos() map[int64]*persistencespb.ChildExecutionInfo {
	return ms.pendingChildExecutionInfoIDs
}

func (ms *MutableStateImpl) GetPendingRequestCancelExternalInfos() map[int64]*persistencespb.RequestCancelInfo {
	return ms.pendingRequestCancelInfoIDs
}

func (ms *MutableStateImpl) GetPendingSignalExternalInfos() map[int64]*persistencespb.SignalInfo {
	return ms.pendingSignalInfoIDs
}

func (ms *MutableStateImpl) GetPendingSignalRequestedIds() []string {
	return convert.StringSetToSlice(ms.pendingSignalRequestedIDs)
}

func (ms *MutableStateImpl) HadOrHasWorkflowTask() bool {
	return ms.workflowTaskManager.HadOrHasWorkflowTask()
}

func (ms *MutableStateImpl) HasPendingWorkflowTask() bool {
	return ms.workflowTaskManager.HasPendingWorkflowTask()
}

func (ms *MutableStateImpl) GetPendingWorkflowTask() *WorkflowTaskInfo {
	return ms.workflowTaskManager.GetPendingWorkflowTask()
}

func (ms *MutableStateImpl) HasStartedWorkflowTask() bool {
	return ms.workflowTaskManager.HasStartedWorkflowTask()
}

func (ms *MutableStateImpl) GetStartedWorkflowTask() *WorkflowTaskInfo {
	return ms.workflowTaskManager.GetStartedWorkflowTask()
}

func (ms *MutableStateImpl) IsTransientWorkflowTask() bool {
	return ms.executionInfo.WorkflowTaskAttempt > 1
}

func (ms *MutableStateImpl) ClearTransientWorkflowTask() error {
	if !ms.HasStartedWorkflowTask() {
		return serviceerror.NewInternal("cannot clear transient workflow task when task is missing")
	}
	if !ms.IsTransientWorkflowTask() {
		return serviceerror.NewInternal("cannot clear transient workflow task when task is not transient")
	}
	// this is transient workflow task
	if ms.HasBufferedEvents() {
		return serviceerror.NewInternal("cannot clear transient workflow task when there are buffered events")
	}
	// no buffered event
	emptyWorkflowTaskInfo := &WorkflowTaskInfo{
		Version:             common.EmptyVersion,
		ScheduledEventID:    common.EmptyEventID,
		StartedEventID:      common.EmptyEventID,
		RequestID:           emptyUUID,
		WorkflowTaskTimeout: time.Duration(0),
		Attempt:             1,
		StartedTime:         timeZeroUTC,
		ScheduledTime:       timeZeroUTC,

		TaskQueue:             nil,
		OriginalScheduledTime: timeZeroUTC,
		Type:                  enumsspb.WORKFLOW_TASK_TYPE_UNSPECIFIED,

		SuggestContinueAsNew: false,
		HistorySizeBytes:     0,
	}
	ms.workflowTaskManager.UpdateWorkflowTask(emptyWorkflowTaskInfo)
	return nil
}

func (ms *MutableStateImpl) GetAssignedBuildId() string {
	return ms.executionInfo.AssignedBuildId
}

func (ms *MutableStateImpl) GetInheritedBuildId() string {
	return ms.executionInfo.InheritedBuildId
}

func (ms *MutableStateImpl) GetMostRecentWorkerVersionStamp() *commonpb.WorkerVersionStamp {
	return ms.executionInfo.MostRecentWorkerVersionStamp
}

func (ms *MutableStateImpl) HasBufferedEvents() bool {
	return ms.hBuilder.HasBufferEvents()
}

// HasAnyBufferedEvent returns true if there is at least one buffered event that matches the provided filter.
func (ms *MutableStateImpl) HasAnyBufferedEvent(filter historybuilder.BufferedEventFilter) bool {
	return ms.hBuilder.HasAnyBufferedEvent(filter)
}

// GetLastFirstEventIDTxnID returns last first event ID and corresponding transaction ID
// first event ID is the ID of a batch of events in a single history events record
func (ms *MutableStateImpl) GetLastFirstEventIDTxnID() (int64, int64) {
	return ms.executionInfo.LastFirstEventId, ms.executionInfo.LastFirstEventTxnId
}

// GetNextEventID returns next event ID
func (ms *MutableStateImpl) GetNextEventID() int64 {
	return ms.hBuilder.NextEventID()
}

// GetStartedEventIdForLastCompletedWorkflowTask returns last started workflow task event ID
func (ms *MutableStateImpl) GetLastCompletedWorkflowTaskStartedEventId() int64 {
	return ms.executionInfo.LastCompletedWorkflowTaskStartedEventId
}

func (ms *MutableStateImpl) IsWorkflowExecutionRunning() bool {
	switch ms.executionState.State {
	case enumsspb.WORKFLOW_EXECUTION_STATE_CREATED:
		return true
	case enumsspb.WORKFLOW_EXECUTION_STATE_RUNNING:
		return true
	case enumsspb.WORKFLOW_EXECUTION_STATE_COMPLETED:
		return false
	case enumsspb.WORKFLOW_EXECUTION_STATE_ZOMBIE:
		return false
	case enumsspb.WORKFLOW_EXECUTION_STATE_CORRUPTED:
		return false
	default:
		panic(fmt.Sprintf("unknown workflow state: %v", ms.executionState.State))
	}
}

func (ms *MutableStateImpl) IsCancelRequested() bool {
	return ms.executionInfo.CancelRequested
}

func (ms *MutableStateImpl) IsWorkflowCloseAttempted() bool {
	return ms.workflowCloseAttempted
}

func (ms *MutableStateImpl) IsSignalRequested(
	requestID string,
) bool {
	if _, ok := ms.pendingSignalRequestedIDs[requestID]; ok {
		return true
	}
	return false
}

func (ms *MutableStateImpl) IsWorkflowPendingOnWorkflowTaskBackoff() bool {
	workflowTaskBackoff := timestamp.TimeValue(ms.executionInfo.GetExecutionTime()).After(timestamp.TimeValue(ms.executionState.GetStartTime()))
	if workflowTaskBackoff && !ms.HadOrHasWorkflowTask() {
		return true
	}
	return false
}

// GetApproximatePersistedSize returns approximate size of in-memory objects that will be written to
// persistence + size of buffered events in history builder if they will not be flushed
func (ms *MutableStateImpl) GetApproximatePersistedSize() int {
	// include buffered events in the size if they will not be flushed
	if ms.BufferSizeAcceptable() && ms.HasStartedWorkflowTask() {
		return ms.approximateSize + ms.hBuilder.SizeInBytesOfBufferedEvents()
	}
	return ms.approximateSize
}

func (ms *MutableStateImpl) AddSignalRequested(
	requestID string,
) {
	if ms.pendingSignalRequestedIDs == nil {
		ms.pendingSignalRequestedIDs = make(map[string]struct{})
	}
	if ms.updateSignalRequestedIDs == nil {
		ms.updateSignalRequestedIDs = make(map[string]struct{})
	}
	ms.pendingSignalRequestedIDs[requestID] = struct{}{}
	ms.updateSignalRequestedIDs[requestID] = struct{}{}
	ms.approximateSize += len(requestID)
}

func (ms *MutableStateImpl) DeleteSignalRequested(
	requestID string,
) {
	delete(ms.pendingSignalRequestedIDs, requestID)
	delete(ms.updateSignalRequestedIDs, requestID)
	ms.deleteSignalRequestedIDs[requestID] = struct{}{}
	ms.approximateSize -= len(requestID)
}

func (ms *MutableStateImpl) addWorkflowExecutionStartedEventForContinueAsNew(
	parentExecutionInfo *workflowspb.ParentExecutionInfo,
	execution *commonpb.WorkflowExecution,
	previousExecutionState MutableState,
	command *commandpb.ContinueAsNewWorkflowExecutionCommandAttributes,
	firstRunID string,
	rootExecutionInfo *workflowspb.RootExecutionInfo,
) (*historypb.HistoryEvent, error) {
	previousExecutionInfo := previousExecutionState.GetExecutionInfo()
	taskQueue := previousExecutionInfo.TaskQueue
	if command.TaskQueue != nil {
		taskQueue = command.TaskQueue.GetName()
	}
	tq := &taskqueuepb.TaskQueue{
		Name: taskQueue,
		Kind: enumspb.TASK_QUEUE_KIND_NORMAL,
	}

	workflowType := previousExecutionInfo.WorkflowTypeName
	if command.WorkflowType != nil {
		workflowType = command.WorkflowType.GetName()
	}
	wType := &commonpb.WorkflowType{}
	wType.Name = workflowType

	var taskTimeout *durationpb.Duration
	if command.GetWorkflowTaskTimeout().AsDuration() == 0 {
		taskTimeout = previousExecutionInfo.DefaultWorkflowTaskTimeout
	} else {
		taskTimeout = command.GetWorkflowTaskTimeout()
	}

	// Workflow runTimeout is already set to the correct value in
	// validateContinueAsNewWorkflowExecutionAttributes
	// TODO: make this consistent with other fields, i.e. either always fallback
	// to the value in the previous execution or always use the value in the command
	// for other fields as well.
	runTimeout := command.GetWorkflowRunTimeout()

	createRequest := &workflowservice.StartWorkflowExecutionRequest{
		RequestId:                uuid.New(),
		Namespace:                ms.namespaceEntry.Name().String(),
		WorkflowId:               execution.WorkflowId,
		TaskQueue:                tq,
		WorkflowType:             wType,
		WorkflowExecutionTimeout: previousExecutionInfo.WorkflowExecutionTimeout,
		WorkflowRunTimeout:       runTimeout,
		WorkflowTaskTimeout:      taskTimeout,
		Input:                    command.Input,
		Header:                   command.Header,
		RetryPolicy:              command.RetryPolicy,
		CronSchedule:             command.CronSchedule,
		Memo:                     command.Memo,
		SearchAttributes:         command.SearchAttributes,
		// No need to request eager execution here (for now)
		RequestEagerExecution: false,
	}

	enums.SetDefaultContinueAsNewInitiator(&command.Initiator)

	var sourceVersionStamp *commonpb.WorkerVersionStamp
	var inheritedBuildId string
	if command.InheritBuildId {
		inheritedBuildId = previousExecutionInfo.AssignedBuildId
		if inheritedBuildId == "" {
			// TODO: this is only needed for old versioning. get rid of StartWorkflowExecutionRequest.SourceVersionStamp
			// [cleanup-old-wv]
			// Copy version stamp to new workflow only if:
			// - command says to use compatible version
			// - using versioning
			sourceVersionStamp = worker_versioning.StampIfUsingVersioning(previousExecutionInfo.MostRecentWorkerVersionStamp)
		}
	}

	req := &historyservice.StartWorkflowExecutionRequest{
		NamespaceId:            ms.namespaceEntry.ID().String(),
		StartRequest:           createRequest,
		ParentExecutionInfo:    parentExecutionInfo,
		LastCompletionResult:   command.LastCompletionResult,
		ContinuedFailure:       command.GetFailure(),
		ContinueAsNewInitiator: command.Initiator,
		// enforce minimal interval between runs to prevent tight loop continue as new spin.
		FirstWorkflowTaskBackoff: previousExecutionState.ContinueAsNewMinBackoff(command.BackoffStartInterval),
		SourceVersionStamp:       sourceVersionStamp,
		RootExecutionInfo:        rootExecutionInfo,
		InheritedBuildId:         inheritedBuildId,
	}
	if command.GetInitiator() == enumspb.CONTINUE_AS_NEW_INITIATOR_RETRY {
		req.Attempt = previousExecutionState.GetExecutionInfo().Attempt + 1
	} else {
		req.Attempt = 1
	}
	workflowTimeoutTime := timestamp.TimeValue(previousExecutionState.GetExecutionInfo().WorkflowExecutionExpirationTime)
	if !workflowTimeoutTime.IsZero() {
		req.WorkflowExecutionExpirationTime = timestamppb.New(workflowTimeoutTime)
	}

	event, err := ms.AddWorkflowExecutionStartedEventWithOptions(
		execution,
		req,
		previousExecutionInfo.AutoResetPoints,
		previousExecutionState.GetExecutionState().GetRunId(),
		firstRunID,
	)
	if err != nil {
		return nil, err
	}
	var parentClock *clockspb.VectorClock
	if parentExecutionInfo != nil {
		parentClock = parentExecutionInfo.Clock
	}
	if _, err = ms.AddFirstWorkflowTaskScheduled(parentClock, event, false); err != nil {
		return nil, err
	}

	return event, nil
}

func (ms *MutableStateImpl) ContinueAsNewMinBackoff(backoffDuration *durationpb.Duration) *durationpb.Duration {
	// lifetime of previous execution
	lifetime := ms.timeSource.Now().Sub(ms.executionState.StartTime.AsTime().UTC())
	if ms.executionInfo.ExecutionTime != nil {
		lifetime = ms.timeSource.Now().Sub(ms.executionInfo.ExecutionTime.AsTime().UTC())
	}

	interval := lifetime
	if backoffDuration != nil {
		// already has a backoff, add it to interval
		interval += backoffDuration.AsDuration()
	}
	// minimal interval for continue as new to prevent tight continue as new loop
	minInterval := ms.config.WorkflowIdReuseMinimalInterval(ms.namespaceEntry.Name().String())
	if interval < minInterval {
		// enforce a minimal backoff
		return durationpb.New(minInterval - lifetime)
	}

	return backoffDuration
}

func (ms *MutableStateImpl) AddWorkflowExecutionStartedEvent(
	execution *commonpb.WorkflowExecution,
	startRequest *historyservice.StartWorkflowExecutionRequest,
) (*historypb.HistoryEvent, error) {
	return ms.AddWorkflowExecutionStartedEventWithOptions(
		execution,
		startRequest,
		nil, // resetPoints
		"",  // prevRunID
		execution.GetRunId(),
	)
}

func (ms *MutableStateImpl) AddWorkflowExecutionStartedEventWithOptions(
	execution *commonpb.WorkflowExecution,
	startRequest *historyservice.StartWorkflowExecutionRequest,
	resetPoints *workflowpb.ResetPoints,
	prevRunID string,
	firstRunID string,
) (*historypb.HistoryEvent, error) {
	opTag := tag.WorkflowActionWorkflowStarted
	if err := ms.checkMutability(opTag); err != nil {
		return nil, err
	}

	eventID := ms.GetNextEventID()
	if eventID != common.FirstEventID {
		ms.logger.Warn(mutableStateInvalidHistoryActionMsg, opTag,
			tag.WorkflowEventID(eventID),
			tag.ErrorTypeInvalidHistoryAction)
		return nil, ms.createInternalServerError(opTag)
	}

	event := ms.hBuilder.AddWorkflowExecutionStartedEvent(
		ms.executionState.StartTime.AsTime(),
		startRequest,
		resetPoints,
		prevRunID,
		firstRunID,
		execution.GetRunId(),
	)
	if err := ms.ApplyWorkflowExecutionStartedEvent(
		startRequest.GetParentExecutionInfo().GetClock(),
		execution,
		startRequest.StartRequest.GetRequestId(),
		event,
	); err != nil {
		return nil, err
	}

	// TODO merge active & passive task generation
	var err error
	ms.executionInfo.WorkflowExecutionTimerTaskStatus, err = ms.taskGenerator.GenerateWorkflowStartTasks(
		event,
	)
	if err != nil {
		return nil, err
	}

	if err := ms.taskGenerator.GenerateRecordWorkflowStartedTasks(
		event,
	); err != nil {
		return nil, err
	}
	return event, nil
}

func (ms *MutableStateImpl) ApplyWorkflowExecutionStartedEvent(
	parentClock *clockspb.VectorClock,
	execution *commonpb.WorkflowExecution,
	requestID string,
	startEvent *historypb.HistoryEvent,
) error {
	if ms.executionInfo.NamespaceId != ms.namespaceEntry.ID().String() {
		return serviceerror.NewInternal(fmt.Sprintf("applying conflicting namespace ID: %v != %v",
			ms.executionInfo.NamespaceId, ms.namespaceEntry.ID().String()))
	}
	if ms.executionInfo.WorkflowId != execution.GetWorkflowId() {
		return serviceerror.NewInternal(fmt.Sprintf("applying conflicting workflow ID: %v != %v",
			ms.executionInfo.WorkflowId, execution.GetWorkflowId()))
	}
	if ms.executionState.RunId != execution.GetRunId() {
		return serviceerror.NewInternal(fmt.Sprintf("applying conflicting run ID: %v != %v",
			ms.executionState.RunId, execution.GetRunId()))
	}

	ms.approximateSize -= ms.executionInfo.Size()
	event := startEvent.GetWorkflowExecutionStartedEventAttributes()
	ms.executionState.CreateRequestId = requestID
	ms.executionInfo.FirstExecutionRunId = event.GetFirstExecutionRunId()
	ms.executionInfo.TaskQueue = event.TaskQueue.GetName()
	ms.executionInfo.WorkflowTypeName = event.WorkflowType.GetName()
	ms.executionInfo.WorkflowRunTimeout = event.GetWorkflowRunTimeout()
	ms.executionInfo.WorkflowExecutionTimeout = event.GetWorkflowExecutionTimeout()
	ms.executionInfo.DefaultWorkflowTaskTimeout = event.GetWorkflowTaskTimeout()
	ms.executionInfo.OriginalExecutionRunId = event.GetOriginalExecutionRunId()

	coll := callbacks.MachineCollection(ms.HSM())
	for idx, cb := range event.GetCompletionCallbacks() {
		persistenceCB := &persistencespb.Callback{}
		switch variant := cb.Variant.(type) {
		case *commonpb.Callback_Nexus_:
			persistenceCB.Variant = &persistencespb.Callback_Nexus_{
				Nexus: &persistencespb.Callback_Nexus{
					Url:    variant.Nexus.GetUrl(),
					Header: variant.Nexus.GetHeader(),
				},
			}
		case *commonpb.Callback_Internal_:
			err := proto.Unmarshal(cb.GetInternal().GetData(), persistenceCB)
			if err != nil {
				return err
			}
		}
		machine := callbacks.NewCallback(startEvent.EventTime, callbacks.NewWorkflowClosedTrigger(), persistenceCB)
		// Use the start event version and ID as part of the callback ID to ensure that callbacks have unique
		// IDs that are deterministically created across clusters.
		// TODO: Replicate the state machine state and allocate a uuid there instead of relying on history event
		// replication.
		id := fmt.Sprintf("%d-%d-%d", startEvent.GetVersion(), startEvent.GetEventId(), idx)
		if _, err := coll.Add(id, machine); err != nil {
			return err
		}
	}
	if err := ms.UpdateWorkflowStateStatus(
		enumsspb.WORKFLOW_EXECUTION_STATE_CREATED,
		enumspb.WORKFLOW_EXECUTION_STATUS_RUNNING,
	); err != nil {
		return err
	}
	ms.executionInfo.LastCompletedWorkflowTaskStartedEventId = common.EmptyEventID
	ms.executionInfo.LastFirstEventId = startEvent.GetEventId()

	ms.executionInfo.WorkflowTaskVersion = common.EmptyVersion
	ms.executionInfo.WorkflowTaskScheduledEventId = common.EmptyEventID
	ms.executionInfo.WorkflowTaskStartedEventId = common.EmptyEventID
	ms.executionInfo.WorkflowTaskRequestId = emptyUUID
	ms.executionInfo.WorkflowTaskTimeout = timestamp.DurationFromSeconds(0)

	ms.executionInfo.CronSchedule = event.GetCronSchedule()

	if event.ParentWorkflowExecution != nil {
		ms.executionInfo.ParentNamespaceId = event.GetParentWorkflowNamespaceId()
		ms.executionInfo.ParentWorkflowId = event.ParentWorkflowExecution.GetWorkflowId()
		ms.executionInfo.ParentRunId = event.ParentWorkflowExecution.GetRunId()
		ms.executionInfo.ParentClock = parentClock
	}

	if event.ParentInitiatedEventId != 0 {
		ms.executionInfo.ParentInitiatedId = event.GetParentInitiatedEventId()
	} else {
		ms.executionInfo.ParentInitiatedId = common.EmptyEventID
	}

	if event.ParentInitiatedEventVersion != 0 {
		ms.executionInfo.ParentInitiatedVersion = event.GetParentInitiatedEventVersion()
	} else {
		ms.executionInfo.ParentInitiatedVersion = common.EmptyVersion
	}

	if event.RootWorkflowExecution != nil {
		ms.executionInfo.RootWorkflowId = event.RootWorkflowExecution.GetWorkflowId()
		ms.executionInfo.RootRunId = event.RootWorkflowExecution.GetRunId()
	} else {
		ms.executionInfo.RootWorkflowId = execution.GetWorkflowId()
		ms.executionInfo.RootRunId = execution.GetRunId()
	}

	ms.executionInfo.ExecutionTime = timestamppb.New(
		ms.executionState.StartTime.AsTime().Add(event.GetFirstWorkflowTaskBackoff().AsDuration()),
	)

	ms.executionInfo.Attempt = event.GetAttempt()
	if !timestamp.TimeValue(event.GetWorkflowExecutionExpirationTime()).IsZero() {
		ms.executionInfo.WorkflowExecutionExpirationTime = event.GetWorkflowExecutionExpirationTime()
	}

	var workflowRunTimeoutTime time.Time
	workflowRunTimeoutDuration := ms.executionInfo.WorkflowRunTimeout.AsDuration()
	// if workflowRunTimeoutDuration == 0 then the workflowRunTimeoutTime will be 0
	// meaning that there is not workflow run timeout
	if workflowRunTimeoutDuration != 0 {
		firstWorkflowTaskDelayDuration := event.GetFirstWorkflowTaskBackoff().AsDuration()
		workflowRunTimeoutDuration = workflowRunTimeoutDuration + firstWorkflowTaskDelayDuration
		workflowRunTimeoutTime = ms.executionState.StartTime.AsTime().Add(workflowRunTimeoutDuration)

		workflowExecutionTimeoutTime := timestamp.TimeValue(ms.executionInfo.WorkflowExecutionExpirationTime)
		if !workflowExecutionTimeoutTime.IsZero() && workflowRunTimeoutTime.After(workflowExecutionTimeoutTime) {
			workflowRunTimeoutTime = workflowExecutionTimeoutTime
		}
	}
	ms.executionInfo.WorkflowRunExpirationTime = timestamppb.New(workflowRunTimeoutTime)

	if event.RetryPolicy != nil {
		ms.executionInfo.HasRetryPolicy = true
		ms.executionInfo.RetryBackoffCoefficient = event.RetryPolicy.GetBackoffCoefficient()
		ms.executionInfo.RetryInitialInterval = event.RetryPolicy.GetInitialInterval()
		ms.executionInfo.RetryMaximumAttempts = event.RetryPolicy.GetMaximumAttempts()
		ms.executionInfo.RetryMaximumInterval = event.RetryPolicy.GetMaximumInterval()
		ms.executionInfo.RetryNonRetryableErrorTypes = event.RetryPolicy.GetNonRetryableErrorTypes()
	}

	ms.executionInfo.AutoResetPoints = rolloverAutoResetPointsWithExpiringTime(
		event.GetPrevAutoResetPoints(),
		event.GetContinuedExecutionRunId(),
		timestamp.TimeValue(startEvent.GetEventTime()),
		ms.namespaceEntry.Retention(),
	)

	if event.Memo != nil {
		ms.executionInfo.Memo = event.Memo.GetFields()
	}
	if event.SearchAttributes != nil {
		ms.executionInfo.SearchAttributes = event.SearchAttributes.GetIndexedFields()
	}

	if event.GetVersioningOverride() != nil {
		ms.executionInfo.VersioningInfo = &workflowpb.WorkflowExecutionVersioningInfo{VersioningOverride: event.GetVersioningOverride()}
	}
	if inheritedBuildId := event.InheritedBuildId; inheritedBuildId != "" {
		ms.executionInfo.InheritedBuildId = inheritedBuildId
		if err := ms.UpdateBuildIdAssignment(inheritedBuildId); err != nil {
			return err
		}
	} else if event.SourceVersionStamp.GetUseVersioning() && event.SourceVersionStamp.GetBuildId() != "" ||
		ms.GetEffectiveVersioningBehavior() == enumspb.VERSIONING_BEHAVIOR_PINNED {
		// TODO: [cleanup-old-wv]
		limit := ms.config.SearchAttributesSizeOfValueLimit(string(ms.namespaceEntry.Name()))
		if _, err := ms.addBuildIdToSearchAttributesWithNoVisibilityTask(event.SourceVersionStamp, limit); err != nil {
			return err
		}
	}

	if inheritedBuildId := event.InheritedBuildId; inheritedBuildId != "" {
		ms.executionInfo.InheritedBuildId = inheritedBuildId
		if err := ms.UpdateBuildIdAssignment(inheritedBuildId); err != nil {
			return err
		}
	}

	ms.executionInfo.MostRecentWorkerVersionStamp = event.SourceVersionStamp

	ms.approximateSize += ms.executionInfo.Size()

	ms.writeEventToCache(startEvent)
	return nil
}

// AddFirstWorkflowTaskScheduled adds the first workflow task scheduled event unless it should be delayed as indicated
// by the startEvent's FirstWorkflowTaskBackoff.
// Returns the workflow task's scheduled event ID if a task was scheduled, 0 otherwise.
func (ms *MutableStateImpl) AddFirstWorkflowTaskScheduled(
	parentClock *clockspb.VectorClock,
	startEvent *historypb.HistoryEvent,
	bypassTaskGeneration bool,
) (int64, error) {
	opTag := tag.WorkflowActionWorkflowTaskScheduled
	if err := ms.checkMutability(opTag); err != nil {
		return common.EmptyEventID, err
	}
	scheduleEventID, err := ms.workflowTaskManager.AddFirstWorkflowTaskScheduled(startEvent, bypassTaskGeneration)
	if err != nil {
		return 0, err
	}
	if parentClock != nil {
		ms.executionInfo.ParentClock = parentClock
	}
	return scheduleEventID, nil
}

func (ms *MutableStateImpl) AddWorkflowTaskScheduledEvent(
	bypassTaskGeneration bool,
	workflowTaskType enumsspb.WorkflowTaskType,
) (*WorkflowTaskInfo, error) {
	opTag := tag.WorkflowActionWorkflowTaskScheduled
	if err := ms.checkMutability(opTag); err != nil {
		return nil, err
	}
	return ms.workflowTaskManager.AddWorkflowTaskScheduledEvent(bypassTaskGeneration, workflowTaskType)
}

// AddWorkflowTaskScheduledEventAsHeartbeat is to record the first WorkflowTaskScheduledEvent during workflow task heartbeat.
func (ms *MutableStateImpl) AddWorkflowTaskScheduledEventAsHeartbeat(
	bypassTaskGeneration bool,
	originalScheduledTimestamp *timestamppb.Timestamp,
	workflowTaskType enumsspb.WorkflowTaskType,
) (*WorkflowTaskInfo, error) {
	opTag := tag.WorkflowActionWorkflowTaskScheduled
	if err := ms.checkMutability(opTag); err != nil {
		return nil, err
	}
	return ms.workflowTaskManager.AddWorkflowTaskScheduledEventAsHeartbeat(bypassTaskGeneration, originalScheduledTimestamp, workflowTaskType)
}

func (ms *MutableStateImpl) ApplyTransientWorkflowTaskScheduled() (*WorkflowTaskInfo, error) {
	return ms.workflowTaskManager.ApplyTransientWorkflowTaskScheduled()
}

func (ms *MutableStateImpl) ApplyWorkflowTaskScheduledEvent(
	version int64,
	scheduledEventID int64,
	taskQueue *taskqueuepb.TaskQueue,
	startToCloseTimeout *durationpb.Duration,
	attempt int32,
	scheduleTimestamp *timestamppb.Timestamp,
	originalScheduledTimestamp *timestamppb.Timestamp,
	workflowTaskType enumsspb.WorkflowTaskType,
) (*WorkflowTaskInfo, error) {
	return ms.workflowTaskManager.ApplyWorkflowTaskScheduledEvent(version, scheduledEventID, taskQueue, startToCloseTimeout, attempt, scheduleTimestamp, originalScheduledTimestamp, workflowTaskType)
}

func (ms *MutableStateImpl) AddWorkflowTaskStartedEvent(
	scheduledEventID int64,
	requestID string,
	taskQueue *taskqueuepb.TaskQueue,
	identity string,
	versioningStamp *commonpb.WorkerVersionStamp,
	redirectInfo *taskqueuespb.BuildIdRedirectInfo,
	skipVersioningCheck bool,
) (*historypb.HistoryEvent, *WorkflowTaskInfo, error) {
	opTag := tag.WorkflowActionWorkflowTaskStarted
	if err := ms.checkMutability(opTag); err != nil {
		return nil, nil, err
	}
	return ms.workflowTaskManager.AddWorkflowTaskStartedEvent(scheduledEventID, requestID, taskQueue, identity, versioningStamp, redirectInfo, skipVersioningCheck)
}

func (ms *MutableStateImpl) ApplyWorkflowTaskStartedEvent(
	workflowTask *WorkflowTaskInfo,
	version int64,
	scheduledEventID int64,
	startedEventID int64,
	requestID string,
	timestamp time.Time,
	suggestContinueAsNew bool,
	historySizeBytes int64,
	versioningStamp *commonpb.WorkerVersionStamp,
	redirectCounter int64,
) (*WorkflowTaskInfo, error) {
	return ms.workflowTaskManager.ApplyWorkflowTaskStartedEvent(workflowTask, version, scheduledEventID,
		startedEventID, requestID, timestamp, suggestContinueAsNew, historySizeBytes, versioningStamp, redirectCounter)
}

// TODO (alex-update): 	Transient needs to be renamed to "TransientOrSpeculative"
func (ms *MutableStateImpl) GetTransientWorkflowTaskInfo(
	workflowTask *WorkflowTaskInfo,
	identity string,
) *historyspb.TransientWorkflowTaskInfo {
	if !ms.IsTransientWorkflowTask() && workflowTask.Type != enumsspb.WORKFLOW_TASK_TYPE_SPECULATIVE {
		return nil
	}
	return ms.workflowTaskManager.GetTransientWorkflowTaskInfo(workflowTask, identity)
}

func (ms *MutableStateImpl) updateBinaryChecksumSearchAttribute() error {
	exeInfo := ms.executionInfo
	resetPoints := exeInfo.AutoResetPoints.Points
	// List of all recent binary checksums associated with the workflow.
	recentBinaryChecksums := make([]string, 0, len(resetPoints))
	for _, rp := range resetPoints {
		if rp.BinaryChecksum != "" {
			recentBinaryChecksums = append(recentBinaryChecksums, rp.BinaryChecksum)
		}
	}
	checksumsPayload, err := searchattribute.EncodeValue(recentBinaryChecksums, enumspb.INDEXED_VALUE_TYPE_KEYWORD_LIST)
	if err != nil {
		return err
	}
	if exeInfo.SearchAttributes == nil {
		exeInfo.SearchAttributes = make(map[string]*commonpb.Payload, 1)
	}
	if proto.Equal(exeInfo.SearchAttributes[searchattribute.BinaryChecksums], checksumsPayload) {
		return nil // unchanged
	}
	ms.updateSearchAttributes(map[string]*commonpb.Payload{searchattribute.BinaryChecksums: checksumsPayload})
	return ms.taskGenerator.GenerateUpsertVisibilityTask()
}

// Add a reset point for current task completion if needed.
// Returns true if the reset point was added or false if there was no need or no ability to add.
// Note that a new reset point is added when the pair <binaryChecksum, buildId> changes.
func (ms *MutableStateImpl) addResetPointFromCompletion(
	binaryChecksum string,
	buildId string,
	eventID int64,
	maxResetPoints int,
) bool {
	resetPoints := ms.executionInfo.AutoResetPoints.GetPoints()
	for _, rp := range resetPoints {
		if rp.GetBinaryChecksum() == binaryChecksum && rp.GetBuildId() == buildId {
			return false
		}
	}

	newPoint := &workflowpb.ResetPointInfo{
		BinaryChecksum:               binaryChecksum,
		BuildId:                      buildId,
		RunId:                        ms.executionState.GetRunId(),
		FirstWorkflowTaskCompletedId: eventID,
		CreateTime:                   timestamppb.New(ms.timeSource.Now()),
		Resettable:                   ms.CheckResettable() == nil,
	}
	ms.executionInfo.AutoResetPoints = &workflowpb.ResetPoints{
		Points: util.SliceTail(append(resetPoints, newPoint), maxResetPoints),
	}
	return true
}

// validateBuildIdRedirectInfo validates build ID for the task being dispatched and returned the redirect counter
// that should be used in the task started event.
// If the given versioning stamp and redirect info is not valid based on the WF's assigned build ID
// ObsoleteDispatchBuildId error will be returned.
func (ms *MutableStateImpl) validateBuildIdRedirectInfo(
	startedWorkerStamp *commonpb.WorkerVersionStamp,
	redirectInfo *taskqueuespb.BuildIdRedirectInfo,
) (int64, error) {
	assignedBuildId := ms.GetAssignedBuildId()
	redirectCounter := ms.GetExecutionInfo().GetBuildIdRedirectCounter()

	if !startedWorkerStamp.GetUseVersioning() && assignedBuildId != "" && ms.HasCompletedAnyWorkflowTask() {
		// We don't allow moving from versioned to unversioned once the wf has completed the first WFT.
		// If this happens, it must be a stale task.
		return 0, serviceerrors.NewObsoleteDispatchBuildId("versioned workflow's task cannot be dispatched to unversioned workers")
	}

	if startedWorkerStamp.GetBuildId() == assignedBuildId {
		// dispatch build ID is the same as wf assigned build ID, hence noop.
		return redirectCounter, nil
	}

	if ms.HasCompletedAnyWorkflowTask() &&
		(redirectInfo == nil || redirectInfo.GetAssignedBuildId() != assignedBuildId) {
		// Workflow hs already completed tasks but no redirect or a redirect based on a wrong assigned build ID is
		// reported. This must be a task backlogged on an old build ID. rejecting this task, there should be another
		// task scheduled on the right build ID.
		return 0, serviceerrors.NewObsoleteDispatchBuildId("dispatch build ID is not the workflow's current build ID")
	}

	if assignedBuildId == "" && !ms.HasCompletedAnyWorkflowTask() {
		// If build ID is being set for the first time, and no progress is made by unversioned workers we don't
		// increment redirect counter. This is to keep the redirect counter zero for verisoned WFs that
		// do not experience any redirects, but only initial build ID assignment.
		return redirectCounter, nil
	}

	// Valid redirect is happening.
	return redirectCounter + 1, nil
}

// ApplyBuildIdRedirect applies possible redirect to mutable state based on versioning stamp of a starting task.
// If a redirect is applicable, assigned build ID of the wf will be updated and all scheduled but not
// started tasks will be rescheduled to be put on the matching queue of the right build ID.
func (ms *MutableStateImpl) ApplyBuildIdRedirect(
	startingTaskScheduledEventId int64,
	buildId string,
	redirectCounter int64,
) error {
	if ms.GetExecutionInfo().GetBuildIdRedirectCounter() >= redirectCounter {
		// Existing redirect counter is more than the given one, so ignore this redirect because
		// this or a more recent one has already been applied. This can happen when replaying
		// history because redirects can be applied at activity started time, but we don't record
		// the actual order of activity started events in history (they're transient tasks).
		return nil
	}
	err := ms.UpdateBuildIdAssignment(buildId)
	if err != nil {
		return err
	}

	// We need to set workflow's redirect counter to the given value. This is needed for events applied in standby
	// cluster and events applied by WF rebuilder.
	ms.GetExecutionInfo().BuildIdRedirectCounter = redirectCounter

	// Re-scheduling pending WF and activity tasks which are not started yet.
	if ms.HasPendingWorkflowTask() && !ms.HasStartedWorkflowTask() &&
		ms.GetPendingWorkflowTask().ScheduledEventID != startingTaskScheduledEventId &&
		// TODO: something special may need to be done for speculative tasks as GenerateScheduleWorkflowTaskTasks
		// does not support them.
		ms.GetPendingWorkflowTask().Type != enumsspb.WORKFLOW_TASK_TYPE_SPECULATIVE {
		// sticky queue should be cleared by UpdateBuildIdAssignment already, so the following call only generates
		// a WorkflowTask, not a WorkflowTaskTimeoutTask.
		err = ms.taskGenerator.GenerateScheduleWorkflowTaskTasks(ms.GetPendingWorkflowTask().ScheduledEventID)
		if err != nil {
			return err
		}
	}

	for _, ai := range ms.GetPendingActivityInfos() {
		if ai.ScheduledEventId == startingTaskScheduledEventId ||
			// activity already started
			ai.StartedEventId != common.EmptyEventID ||
			// activity does not depend on wf build ID
			ai.GetUseWorkflowBuildIdInfo() == nil {
			// TODO: skip task generation also when activity is in backoff period
			continue
		}
		// we only need to resend the activities to matching, no need to update timer tasks.
		err = ms.taskGenerator.GenerateActivityTasks(ai.ScheduledEventId)
		if err != nil {
			return err
		}
	}

	return nil
}

// UpdateBuildIdAssignment based on initial assignment or a redirect
func (ms *MutableStateImpl) UpdateBuildIdAssignment(buildId string) error {
	if ms.GetAssignedBuildId() == buildId {
		return nil
	}
	ms.executionInfo.AssignedBuildId = buildId
	// because build ID is changed, we clear sticky queue so to make sure the next wf task does not go to old version.
	ms.ClearStickyTaskQueue()
	limit := ms.config.SearchAttributesSizeOfValueLimit(ms.namespaceEntry.Name().String())
	return ms.updateBuildIdsSearchAttribute(&commonpb.WorkerVersionStamp{UseVersioning: true, BuildId: buildId}, limit)
}

// For pinned workflows (ms.GetEffectiveVersioningBehavior() == PINNED), this will append a tag formed as
// pinned:<deployment_series_name>:<deployment_build_id> to the BuildIds search attribute,
// if it does not already exist there. The deployment will be execution_info.deployment, or the override deployment if
// a pinned override is set.
// For all other workflows (ms.GetEffectiveVersioningBehavior() != PINNED), this will append a tag based on the
// workflow's versioning status.
func (ms *MutableStateImpl) updateBuildIdsSearchAttribute(stamp *commonpb.WorkerVersionStamp, maxSearchAttributeValueSize int) error {
	changed, err := ms.addBuildIdToSearchAttributesWithNoVisibilityTask(stamp, maxSearchAttributeValueSize)
	if err != nil {
		return err
	}

	if !changed {
		return nil
	}
	return ms.taskGenerator.GenerateUpsertVisibilityTask()
}

func (ms *MutableStateImpl) loadBuildIds() ([]string, error) {
	searchAttributes := ms.executionInfo.SearchAttributes
	if searchAttributes == nil {
		return []string{}, nil
	}
	saPayload, found := searchAttributes[searchattribute.BuildIds]
	if !found {
		return []string{}, nil
	}
	decoded, err := searchattribute.DecodeValue(saPayload, enumspb.INDEXED_VALUE_TYPE_KEYWORD_LIST, true)
	if err != nil {
		return nil, err
	}
	if decoded == nil {
		return []string{}, nil
	}
	searchAttributeValues, ok := decoded.([]string)
	if !ok {
		return nil, serviceerror.NewInternal("invalid search attribute value stored for BuildIds")
	}
	return searchAttributeValues, nil
}

// getPinnedDeployment returns nil if the workflow is not pinned. If there is a pinned override,
// it returns the override deployment. If there is no override, it returns execution_info.deployment,
// which is the last deployment that this workflow completed a task on.
func (ms *MutableStateImpl) getPinnedDeployment() *deploymentpb.Deployment {
	if ms.GetEffectiveVersioningBehavior() != enumspb.VERSIONING_BEHAVIOR_PINNED {
		return nil
	}
	return ms.GetEffectiveDeployment()
}

// Takes a list of loaded build IDs from a search attribute and adds a new build ID to it. Also makes sure that the
// resulting SA list begins with either "unversioned" or "assigned:<bld>" based on workflow's Build ID assignment status.
// Returns a potentially modified list.
// [cleanup-old-wv] old versioning does not add "assigned:<bld>" value to the SA.
// [cleanup-versioning-2] versioning-2 adds "assigned:<bld>" which is no longer used in versioning-3
func (ms *MutableStateImpl) addBuildIdToLoadedSearchAttribute(
	existingValues []string,
	stamp *commonpb.WorkerVersionStamp,
) []string {
	var newValues []string
	effectiveBehavior := ms.GetEffectiveVersioningBehavior()
	if !stamp.GetUseVersioning() && effectiveBehavior == enumspb.VERSIONING_BEHAVIOR_UNSPECIFIED { // unversioned workflows may still have non-nil deployment, so we don't check deployment
		newValues = append(newValues, worker_versioning.UnversionedSearchAttribute)
	} else if effectiveBehavior == enumspb.VERSIONING_BEHAVIOR_PINNED {
		newValues = append(newValues, worker_versioning.PinnedBuildIdSearchAttribute(ms.getPinnedDeployment()))
	} else if ms.GetAssignedBuildId() != "" {
		newValues = append(newValues, worker_versioning.AssignedBuildIdSearchAttribute(ms.GetAssignedBuildId()))
	}

	if effectiveBehavior == enumspb.VERSIONING_BEHAVIOR_UNSPECIFIED {
		buildId := worker_versioning.VersionStampToBuildIdSearchAttribute(stamp)
		found := slices.Contains(newValues, buildId)
		for _, existingValue := range existingValues {
			if existingValue == buildId {
				found = true
			}
			if !worker_versioning.IsUnversionedOrAssignedBuildIdSearchAttribute(existingValue) {
				newValues = append(newValues, existingValue)
			}
		}
		if !found {
			newValues = append(newValues, buildId)
		}
	}

	// Remove pinned build id search attribute if it exists and we are not pinned
	if effectiveBehavior != enumspb.VERSIONING_BEHAVIOR_PINNED {
		newValues = slices.DeleteFunc(newValues, func(s string) bool {
			return strings.HasPrefix(s, worker_versioning.BuildIdSearchAttributePrefixPinned)
		})
	}
	return newValues
}

func (ms *MutableStateImpl) saveBuildIds(buildIds []string, maxSearchAttributeValueSize int) error {
	searchAttributes := ms.executionInfo.SearchAttributes
	if searchAttributes == nil {
		searchAttributes = make(map[string]*commonpb.Payload, 1)
		ms.executionInfo.SearchAttributes = searchAttributes
	}

	hasUnversionedOrAssigned := false
	if len(buildIds) > 0 { // len is 0 if we are removing the pinned search attribute and the workflow was never unversioned or assigned
		hasUnversionedOrAssigned = worker_versioning.IsUnversionedOrAssignedBuildIdSearchAttribute(buildIds[0])
	}
	for {
		saPayload, err := searchattribute.EncodeValue(buildIds, enumspb.INDEXED_VALUE_TYPE_KEYWORD_LIST)
		if err != nil {
			return err
		}
		if len(buildIds) == 0 || len(saPayload.GetData()) <= maxSearchAttributeValueSize {
			ms.updateSearchAttributes(map[string]*commonpb.Payload{searchattribute.BuildIds: saPayload})
			break
		}
		if len(buildIds) == 1 {
			buildIds = make([]string, 0)
		} else if hasUnversionedOrAssigned {
			// Make sure to maintain the unversioned sentinel, it's required for the reachability API
			buildIds = append(buildIds[:1], buildIds[2:]...)
		} else {
			buildIds = buildIds[1:]
		}
	}
	return nil
}

func (ms *MutableStateImpl) addBuildIdToSearchAttributesWithNoVisibilityTask(stamp *commonpb.WorkerVersionStamp, maxSearchAttributeValueSize int) (bool, error) {
	existingBuildIds, err := ms.loadBuildIds()
	if err != nil {
		return false, err
	}
	modifiedBuildIds := ms.addBuildIdToLoadedSearchAttribute(existingBuildIds, stamp)
	if slices.Equal(existingBuildIds, modifiedBuildIds) {
		return false, nil
	}
	return true, ms.saveBuildIds(modifiedBuildIds, maxSearchAttributeValueSize)
}

// TODO: we will release the restriction when reset API allow those pending

// CheckResettable check if workflow can be reset
func (ms *MutableStateImpl) CheckResettable() error {
	if len(ms.GetPendingChildExecutionInfos()) > 0 {
		return serviceerror.NewInvalidArgument("it is not allowed resetting to a point that workflow has pending child workflow.")
	}
	if len(ms.GetPendingRequestCancelExternalInfos()) > 0 {
		return serviceerror.NewInvalidArgument("it is not allowed resetting to a point that workflow has pending request cancel.")
	}
	if len(ms.GetPendingSignalExternalInfos()) > 0 {
		return serviceerror.NewInvalidArgument("it is not allowed resetting to a point that workflow has pending signals to send.")
	}
	return nil
}

func (ms *MutableStateImpl) AddWorkflowTaskCompletedEvent(
	workflowTask *WorkflowTaskInfo,
	request *workflowservice.RespondWorkflowTaskCompletedRequest,
	limits WorkflowTaskCompletionLimits,
) (*historypb.HistoryEvent, error) {
	opTag := tag.WorkflowActionWorkflowTaskCompleted
	if err := ms.checkMutability(opTag); err != nil {
		return nil, err
	}
	return ms.workflowTaskManager.AddWorkflowTaskCompletedEvent(workflowTask, request, limits)
}

func (ms *MutableStateImpl) ApplyWorkflowTaskCompletedEvent(
	event *historypb.HistoryEvent,
) error {
	return ms.workflowTaskManager.ApplyWorkflowTaskCompletedEvent(event)
}

func (ms *MutableStateImpl) AddWorkflowTaskTimedOutEvent(
	workflowTask *WorkflowTaskInfo,
) (*historypb.HistoryEvent, error) {
	opTag := tag.WorkflowActionWorkflowTaskTimedOut
	if err := ms.checkMutability(opTag); err != nil {
		return nil, err
	}
	return ms.workflowTaskManager.AddWorkflowTaskTimedOutEvent(workflowTask)
}

func (ms *MutableStateImpl) ApplyWorkflowTaskTimedOutEvent(
	timeoutType enumspb.TimeoutType,
) error {
	return ms.workflowTaskManager.ApplyWorkflowTaskTimedOutEvent(timeoutType)
}

func (ms *MutableStateImpl) AddWorkflowTaskScheduleToStartTimeoutEvent(
	workflowTask *WorkflowTaskInfo,
) (*historypb.HistoryEvent, error) {
	opTag := tag.WorkflowActionWorkflowTaskTimedOut
	if err := ms.checkMutability(opTag); err != nil {
		return nil, err
	}
	return ms.workflowTaskManager.AddWorkflowTaskScheduleToStartTimeoutEvent(workflowTask)
}

func (ms *MutableStateImpl) AddWorkflowTaskFailedEvent(
	workflowTask *WorkflowTaskInfo,
	cause enumspb.WorkflowTaskFailedCause,
	failure *failurepb.Failure,
	identity string,
	versioningStamp *commonpb.WorkerVersionStamp,
	binChecksum, baseRunID, newRunID string,
	forkEventVersion int64,
) (*historypb.HistoryEvent, error) {
	opTag := tag.WorkflowActionWorkflowTaskFailed
	if err := ms.checkMutability(opTag); err != nil {
		return nil, err
	}
	return ms.workflowTaskManager.AddWorkflowTaskFailedEvent(
		workflowTask,
		cause,
		failure,
		identity,
		versioningStamp,
		binChecksum,
		baseRunID,
		newRunID,
		forkEventVersion,
	)
}

func (ms *MutableStateImpl) ApplyWorkflowTaskFailedEvent() error {
	return ms.workflowTaskManager.ApplyWorkflowTaskFailedEvent()
}

func (ms *MutableStateImpl) AddActivityTaskScheduledEvent(
	workflowTaskCompletedEventID int64,
	command *commandpb.ScheduleActivityTaskCommandAttributes,
	bypassTaskGeneration bool,
) (*historypb.HistoryEvent, *persistencespb.ActivityInfo, error) {
	opTag := tag.WorkflowActionActivityTaskScheduled
	if err := ms.checkMutability(opTag); err != nil {
		return nil, nil, err
	}

	_, ok := ms.GetActivityByActivityID(command.GetActivityId())
	if ok {
		ms.logger.Warn(mutableStateInvalidHistoryActionMsg, opTag,
			tag.WorkflowEventID(ms.GetNextEventID()),
			tag.ErrorTypeInvalidHistoryAction)
		return nil, nil, ms.createCallerError(opTag, "ActivityID: "+command.GetActivityId())
	}

	event := ms.hBuilder.AddActivityTaskScheduledEvent(workflowTaskCompletedEventID, command)
	ai, err := ms.ApplyActivityTaskScheduledEvent(workflowTaskCompletedEventID, event)
	// TODO merge active & passive task generation
	if !bypassTaskGeneration {
		if err := ms.taskGenerator.GenerateActivityTasks(
			event.GetEventId(),
		); err != nil {
			return nil, nil, err
		}
	}

	return event, ai, err
}

func (ms *MutableStateImpl) ApplyActivityTaskScheduledEvent(
	firstEventID int64,
	event *historypb.HistoryEvent,
) (*persistencespb.ActivityInfo, error) {

	attributes := event.GetActivityTaskScheduledEventAttributes()

	scheduledEventID := event.GetEventId()
	scheduleToCloseTimeout := attributes.GetScheduleToCloseTimeout()

	ai := &persistencespb.ActivityInfo{
		Version:                 event.GetVersion(),
		ScheduledEventId:        scheduledEventID,
		ScheduledEventBatchId:   firstEventID,
		ScheduledTime:           event.GetEventTime(),
		FirstScheduledTime:      event.GetEventTime(),
		StartedEventId:          common.EmptyEventID,
		StartedTime:             nil,
		ActivityId:              attributes.ActivityId,
		ScheduleToStartTimeout:  attributes.GetScheduleToStartTimeout(),
		ScheduleToCloseTimeout:  scheduleToCloseTimeout,
		StartToCloseTimeout:     attributes.GetStartToCloseTimeout(),
		HeartbeatTimeout:        attributes.GetHeartbeatTimeout(),
		CancelRequested:         false,
		CancelRequestId:         common.EmptyEventID,
		LastHeartbeatUpdateTime: nil,
		TimerTaskStatus:         TimerTaskStatusNone,
		TaskQueue:               attributes.TaskQueue.GetName(),
		HasRetryPolicy:          attributes.RetryPolicy != nil,
		Attempt:                 1,
		ActivityType:            attributes.GetActivityType(),
	}

	if attributes.UseWorkflowBuildId {
		if ms.GetAssignedBuildId() != "" {
			// only set when using new versioning
			ai.BuildIdInfo = &persistencespb.ActivityInfo_UseWorkflowBuildIdInfo_{
				UseWorkflowBuildIdInfo: &persistencespb.ActivityInfo_UseWorkflowBuildIdInfo{},
			}
		} else {
			// only set when using old versioning
			ai.UseCompatibleVersion = true
		}
	}

	if ai.HasRetryPolicy {
		ai.RetryInitialInterval = attributes.RetryPolicy.GetInitialInterval()
		ai.RetryBackoffCoefficient = attributes.RetryPolicy.GetBackoffCoefficient()
		ai.RetryMaximumInterval = attributes.RetryPolicy.GetMaximumInterval()
		ai.RetryMaximumAttempts = attributes.RetryPolicy.GetMaximumAttempts()
		ai.RetryNonRetryableErrorTypes = attributes.RetryPolicy.NonRetryableErrorTypes
		if scheduleToCloseTimeout.AsDuration() > 0 {
			ai.RetryExpirationTime = timestamppb.New(
				ai.ScheduledTime.AsTime().Add(scheduleToCloseTimeout.AsDuration()),
			)
		} else {
			ai.RetryExpirationTime = nil
		}
	}

	ms.addPendingActivityInfo(ai)
	ms.writeEventToCache(event)
	return ai, nil
}

func (ms *MutableStateImpl) addPendingActivityInfo(ai *persistencespb.ActivityInfo) {
	ms.pendingActivityInfoIDs[ai.ScheduledEventId] = ai
	ms.pendingActivityIDToEventID[ai.ActivityId] = ai.ScheduledEventId
	ms.updateActivityInfos[ai.ScheduledEventId] = ai
	ms.activityInfosUserDataUpdated[ai.ScheduledEventId] = struct{}{}
	ms.approximateSize += ai.Size() + int64SizeBytes
	ms.executionInfo.ActivityCount++
}

func (ms *MutableStateImpl) addStartedEventForTransientActivity(
	scheduledEventID int64,
	versioningStamp *commonpb.WorkerVersionStamp,
) error {
	ai, ok := ms.GetActivityInfo(scheduledEventID)
	if !ok || ai.StartedEventId != common.TransientEventID {
		return nil
	}

	if versioningStamp == nil {
		// We want to add version stamp to the started event being added now with delay. The task may be now completed,
		// failed, cancelled, or timed out. For some cases such as timeout, cancellation, and failed by Resetter we do
		// not receive a stamp because worker is not involved, therefore, we reconstruct the stamp base on pending
		// activity data, if versioning is used.
		// Find the build ID of the worker to whom the task was dispatched base on whether it was an independently-
		// assigned activity or not.
		startedBuildId := ai.GetLastIndependentlyAssignedBuildId()
		if useWf := ai.GetUseWorkflowBuildIdInfo(); useWf != nil {
			startedBuildId = useWf.GetLastUsedBuildId()
		}
		if startedBuildId != "" {
			// If a build ID is found, i.e. versioning is used for the activity, set versioning stamp.
			versioningStamp = &commonpb.WorkerVersionStamp{UseVersioning: true, BuildId: startedBuildId}
		}
	}

	// activity task was started (as transient event), we need to add it now.
	event := ms.hBuilder.AddActivityTaskStartedEvent(
		scheduledEventID,
		ai.Attempt,
		ai.RequestId,
		ai.StartedIdentity,
		ai.RetryLastFailure,
		versioningStamp,
		ai.GetUseWorkflowBuildIdInfo().GetLastRedirectCounter(),
	)
	if ai.StartedTime != nil {
		// overwrite started event time to the one recorded in ActivityInfo
		event.EventTime = ai.StartedTime
	}
	return ms.ApplyActivityTaskStartedEvent(event)
}

func (ms *MutableStateImpl) AddActivityTaskStartedEvent(
	ai *persistencespb.ActivityInfo,
	scheduledEventID int64,
	requestID string,
	identity string,
	versioningStamp *commonpb.WorkerVersionStamp,
	deployment *deploymentpb.Deployment,
	redirectInfo *taskqueuespb.BuildIdRedirectInfo,
) (*historypb.HistoryEvent, error) {
	opTag := tag.WorkflowActionActivityTaskStarted
	err := ms.checkMutability(opTag)
	if err != nil {
		return nil, err
	}

	var redirectCounter int64
	buildId := worker_versioning.BuildIdIfUsingVersioning(versioningStamp)
	if buildId != "" {
		// note that if versioningStamp.BuildId is present we know it's not an old versioning worker because matching
		// does not pass build ID for old versioning workers to Record*TaskStart.
		// TODO: cleanup this comment [cleanup-old-wv]
		if useWf := ai.GetUseWorkflowBuildIdInfo(); useWf != nil {
			// When a dependent activity is redirected, we'll update workflow's assigned build ID as well. Therefore,
			// need to validate redirect info and possibly increment WF's redirect counter.
			redirectCounter, err = ms.validateBuildIdRedirectInfo(versioningStamp, redirectInfo)
			if err != nil {
				return nil, err
			}
		}
	}

	ai.LastDeploymentVersion = worker_versioning.DeploymentVersionFromDeployment(deployment)

	if !ai.HasRetryPolicy {
		event := ms.hBuilder.AddActivityTaskStartedEvent(
			scheduledEventID,
			ai.Attempt,
			requestID,
			identity,
			ai.RetryLastFailure,
			versioningStamp,
			redirectCounter,
		)
		if err := ms.ApplyActivityTaskStartedEvent(event); err != nil {
			return nil, err
		}
		return event, nil
	}

	// This is a transient start so no events is being created for it. But we still need to process possible build
	// ID redirect.
	if err := ms.applyActivityBuildIdRedirect(ai, buildId, redirectCounter); err != nil {
		return nil, err
	}

	if err := ms.UpdateActivity(ai.ScheduledEventId, func(activityInfo *persistencespb.ActivityInfo, _ MutableState) error {
		// we might need to retry, so do not append started event just yet,
		// instead update mutable state and will record started event when activity task is closed
		activityInfo.Version = ms.GetCurrentVersion()
		activityInfo.StartedEventId = common.TransientEventID
		activityInfo.RequestId = requestID
		activityInfo.StartedTime = timestamppb.New(ms.timeSource.Now())
		activityInfo.StartedIdentity = identity
		return nil
	}); err != nil {
		return nil, err
	}
	ms.syncActivityTasks[ai.ScheduledEventId] = struct{}{}
	return nil, nil
}

func (ms *MutableStateImpl) ApplyActivityTaskStartedEvent(
	event *historypb.HistoryEvent,
) error {
	attributes := event.GetActivityTaskStartedEventAttributes()
	scheduledEventID := attributes.GetScheduledEventId()
	ai, ok := ms.GetActivityInfo(scheduledEventID)
	if !ok {
		ms.logError(
			fmt.Sprintf("unable to find activity event id: %v in mutable state", scheduledEventID),
			tag.ErrorTypeInvalidMutableStateAction,
		)
		return ErrMissingActivityInfo
	}

	ms.approximateSize -= ai.Size()

	ai.Version = event.GetVersion()
	ai.StartedEventId = event.GetEventId()
	ai.RequestId = attributes.GetRequestId()
	ai.StartedTime = event.GetEventTime()
	ms.updateActivityInfos[ai.ScheduledEventId] = ai
	ms.activityInfosUserDataUpdated[ai.ScheduledEventId] = struct{}{}
	ms.approximateSize += ai.Size()

	err := ms.applyActivityBuildIdRedirect(ai, worker_versioning.BuildIdIfUsingVersioning(attributes.GetWorkerVersion()), attributes.GetBuildIdRedirectCounter())
	return err
}

func (ms *MutableStateImpl) applyActivityBuildIdRedirect(activityInfo *persistencespb.ActivityInfo, buildId string, redirectCounter int64) error {
	if buildId == "" {
		return nil // not versioned
	}

	if useWf := activityInfo.GetUseWorkflowBuildIdInfo(); useWf != nil {
		// when a dependent activity is redirected, we update workflow's assigned build ID as well
		err := ms.ApplyBuildIdRedirect(activityInfo.ScheduledEventId, buildId, redirectCounter)
		if err != nil {
			return err
		}
		useWf.LastRedirectCounter = redirectCounter
		useWf.LastUsedBuildId = buildId
	} else {
		// This activity is not attached to the wf build ID so we store its build ID in activity info.
		activityInfo.BuildIdInfo = &persistencespb.ActivityInfo_LastIndependentlyAssignedBuildId{LastIndependentlyAssignedBuildId: buildId}
	}
	return nil
}

func (ms *MutableStateImpl) AddActivityTaskCompletedEvent(
	scheduledEventID int64,
	startedEventID int64,
	request *workflowservice.RespondActivityTaskCompletedRequest,
) (*historypb.HistoryEvent, error) {
	opTag := tag.WorkflowActionActivityTaskCompleted
	if err := ms.checkMutability(opTag); err != nil {
		return nil, err
	}

	if ai, ok := ms.GetActivityInfo(scheduledEventID); !ok || ai.StartedEventId != startedEventID {
		ms.logger.Warn(mutableStateInvalidHistoryActionMsg, opTag,
			tag.WorkflowEventID(ms.GetNextEventID()),
			tag.ErrorTypeInvalidHistoryAction,
			tag.Bool(ok),
			tag.WorkflowScheduledEventID(scheduledEventID),
			tag.WorkflowStartedEventID(startedEventID))
		return nil, ms.createInternalServerError(opTag)
	}

	if err := ms.addStartedEventForTransientActivity(scheduledEventID, request.WorkerVersion); err != nil {
		return nil, err
	}
	event := ms.hBuilder.AddActivityTaskCompletedEvent(
		scheduledEventID,
		startedEventID,
		request.Identity,
		request.Result,
	)
	if err := ms.ApplyActivityTaskCompletedEvent(event); err != nil {
		return nil, err
	}

	return event, nil
}

func (ms *MutableStateImpl) ApplyActivityTaskCompletedEvent(
	event *historypb.HistoryEvent,
) error {
	attributes := event.GetActivityTaskCompletedEventAttributes()
	scheduledEventID := attributes.GetScheduledEventId()

	return ms.DeleteActivity(scheduledEventID)
}

func (ms *MutableStateImpl) AddActivityTaskFailedEvent(
	scheduledEventID int64,
	startedEventID int64,
	failure *failurepb.Failure,
	retryState enumspb.RetryState,
	identity string,
	versioningStamp *commonpb.WorkerVersionStamp,
) (*historypb.HistoryEvent, error) {
	opTag := tag.WorkflowActionActivityTaskFailed
	if err := ms.checkMutability(opTag); err != nil {
		return nil, err
	}

	if ai, ok := ms.GetActivityInfo(scheduledEventID); !ok || ai.StartedEventId != startedEventID {
		ms.logger.Warn(mutableStateInvalidHistoryActionMsg, opTag,
			tag.WorkflowEventID(ms.GetNextEventID()),
			tag.ErrorTypeInvalidHistoryAction,
			tag.Bool(ok),
			tag.WorkflowScheduledEventID(scheduledEventID),
			tag.WorkflowStartedEventID(startedEventID))
		return nil, ms.createInternalServerError(opTag)
	}

	if err := ms.addStartedEventForTransientActivity(scheduledEventID, versioningStamp); err != nil {
		return nil, err
	}
	event := ms.hBuilder.AddActivityTaskFailedEvent(
		scheduledEventID,
		startedEventID,
		failure,
		retryState,
		identity,
	)
	if err := ms.ApplyActivityTaskFailedEvent(event); err != nil {
		return nil, err
	}

	return event, nil
}

func (ms *MutableStateImpl) ApplyActivityTaskFailedEvent(
	event *historypb.HistoryEvent,
) error {
	attributes := event.GetActivityTaskFailedEventAttributes()
	scheduledEventID := attributes.GetScheduledEventId()

	return ms.DeleteActivity(scheduledEventID)
}

func (ms *MutableStateImpl) AddActivityTaskTimedOutEvent(
	scheduledEventID int64,
	startedEventID int64,
	timeoutFailure *failurepb.Failure,
	retryState enumspb.RetryState,
) (*historypb.HistoryEvent, error) {
	opTag := tag.WorkflowActionActivityTaskTimedOut
	if err := ms.checkMutability(opTag); err != nil {
		return nil, err
	}
	timeoutType := timeoutFailure.GetTimeoutFailureInfo().GetTimeoutType()

	ai, ok := ms.GetActivityInfo(scheduledEventID)
	if !ok || ai.StartedEventId != startedEventID || ((timeoutType == enumspb.TIMEOUT_TYPE_START_TO_CLOSE ||
		timeoutType == enumspb.TIMEOUT_TYPE_HEARTBEAT) && ai.StartedEventId == common.EmptyEventID) {
		ms.logger.Warn(mutableStateInvalidHistoryActionMsg, opTag,
			tag.WorkflowEventID(ms.GetNextEventID()),
			tag.ErrorTypeInvalidHistoryAction,
			tag.Bool(ok),
			tag.WorkflowScheduledEventID(ai.ScheduledEventId),
			tag.WorkflowStartedEventID(ai.StartedEventId),
			tag.WorkflowTimeoutType(timeoutType))
		return nil, ms.createInternalServerError(opTag)
	}

	timeoutFailure.Cause = ai.RetryLastFailure

	if err := ms.addStartedEventForTransientActivity(scheduledEventID, nil); err != nil {
		return nil, err
	}
	event := ms.hBuilder.AddActivityTaskTimedOutEvent(
		scheduledEventID,
		startedEventID,
		timeoutFailure,
		retryState,
	)
	if err := ms.ApplyActivityTaskTimedOutEvent(event); err != nil {
		return nil, err
	}

	return event, nil
}

func (ms *MutableStateImpl) ApplyActivityTaskTimedOutEvent(
	event *historypb.HistoryEvent,
) error {
	attributes := event.GetActivityTaskTimedOutEventAttributes()
	scheduledEventID := attributes.GetScheduledEventId()

	return ms.DeleteActivity(scheduledEventID)
}

func (ms *MutableStateImpl) AddActivityTaskCancelRequestedEvent(
	workflowTaskCompletedEventID int64,
	scheduledEventID int64,
	_ string,
) (*historypb.HistoryEvent, *persistencespb.ActivityInfo, error) {
	opTag := tag.WorkflowActionActivityTaskCancelRequested
	if err := ms.checkMutability(opTag); err != nil {
		return nil, nil, err
	}

	ai, ok := ms.GetActivityInfo(scheduledEventID)
	if !ok {
		// It is possible both started and completed events are buffered for this activity
		if !ms.hBuilder.HasActivityFinishEvent(scheduledEventID) {
			ms.logWarn(mutableStateInvalidHistoryActionMsg, opTag,
				tag.WorkflowEventID(ms.GetNextEventID()),
				tag.ErrorTypeInvalidHistoryAction,
				tag.Bool(ok),
				tag.WorkflowScheduledEventID(scheduledEventID))

			return nil, nil, ms.createCallerError(opTag, fmt.Sprintf("ScheduledEventID: %d", scheduledEventID))
		}
	}

	// Check for duplicate cancellation
	if ok && ai.CancelRequested {
		ms.logWarn(mutableStateInvalidHistoryActionMsg, opTag,
			tag.WorkflowEventID(ms.GetNextEventID()),
			tag.ErrorTypeInvalidHistoryAction,
			tag.Bool(ok),
			tag.WorkflowScheduledEventID(scheduledEventID))

		return nil, nil, ms.createCallerError(opTag, fmt.Sprintf("ScheduledEventID: %d", scheduledEventID))
	}

	// At this point we know this is a valid activity cancellation request
	actCancelReqEvent := ms.hBuilder.AddActivityTaskCancelRequestedEvent(workflowTaskCompletedEventID, scheduledEventID)

	if err := ms.ApplyActivityTaskCancelRequestedEvent(actCancelReqEvent); err != nil {
		return nil, nil, err
	}

	return actCancelReqEvent, ai, nil
}

func (ms *MutableStateImpl) ApplyActivityTaskCancelRequestedEvent(
	event *historypb.HistoryEvent,
) error {
	attributes := event.GetActivityTaskCancelRequestedEventAttributes()
	scheduledEventID := attributes.GetScheduledEventId()
	ai, ok := ms.GetActivityInfo(scheduledEventID)
	if !ok {
		// This will only be called on active cluster if activity info is found in mutable state
		// Passive side logic should always have activity info in mutable state if this is called, as the only
		// scenario where active side logic could have this event without activity info in mutable state is when
		// activity start and complete events are buffered.
		return nil
	}

	ms.approximateSize -= ai.Size()

	ai.Version = event.GetVersion()

	// - We have the activity dispatched to worker.
	// - The activity might not be heartbeat'ing, but the activity can still call RecordActivityHeartBeat()
	//   to see cancellation while reporting progress of the activity.
	ai.CancelRequested = true

	ai.CancelRequestId = event.GetEventId()
	ms.updateActivityInfos[ai.ScheduledEventId] = ai
	ms.activityInfosUserDataUpdated[ai.ScheduledEventId] = struct{}{}
	ms.approximateSize += ai.Size()
	return nil
}

func (ms *MutableStateImpl) AddActivityTaskCanceledEvent(
	scheduledEventID int64,
	startedEventID int64,
	latestCancelRequestedEventID int64,
	details *commonpb.Payloads,
	identity string,
) (*historypb.HistoryEvent, error) {
	opTag := tag.WorkflowActionActivityTaskCanceled
	if err := ms.checkMutability(opTag); err != nil {
		return nil, err
	}

	ai, ok := ms.GetActivityInfo(scheduledEventID)
	if !ok || ai.StartedEventId != startedEventID {
		ms.logWarn(mutableStateInvalidHistoryActionMsg, opTag,
			tag.WorkflowEventID(ms.GetNextEventID()),
			tag.ErrorTypeInvalidHistoryAction,
			tag.WorkflowScheduledEventID(scheduledEventID))
		return nil, ms.createInternalServerError(opTag)
	}

	// Verify cancel request as well.
	if !ai.CancelRequested {
		ms.logWarn(mutableStateInvalidHistoryActionMsg, opTag,
			tag.WorkflowEventID(ms.GetNextEventID()),
			tag.ErrorTypeInvalidHistoryAction,
			tag.WorkflowScheduledEventID(scheduledEventID),
			tag.WorkflowActivityID(ai.ActivityId),
			tag.WorkflowStartedEventID(ai.StartedEventId))
		return nil, ms.createInternalServerError(opTag)
	}

	if err := ms.addStartedEventForTransientActivity(scheduledEventID, nil); err != nil {
		return nil, err
	}
	event := ms.hBuilder.AddActivityTaskCanceledEvent(
		scheduledEventID,
		startedEventID,
		latestCancelRequestedEventID,
		details,
		identity,
	)
	if err := ms.ApplyActivityTaskCanceledEvent(event); err != nil {
		return nil, err
	}

	return event, nil
}

func (ms *MutableStateImpl) ApplyActivityTaskCanceledEvent(
	event *historypb.HistoryEvent,
) error {
	attributes := event.GetActivityTaskCanceledEventAttributes()
	scheduledEventID := attributes.GetScheduledEventId()

	return ms.DeleteActivity(scheduledEventID)
}

func (ms *MutableStateImpl) AddCompletedWorkflowEvent(
	workflowTaskCompletedEventID int64,
	command *commandpb.CompleteWorkflowExecutionCommandAttributes,
	newExecutionRunID string,
) (*historypb.HistoryEvent, error) {
	opTag := tag.WorkflowActionWorkflowCompleted
	if err := ms.checkMutability(opTag); err != nil {
		return nil, err
	}

	event := ms.hBuilder.AddCompletedWorkflowEvent(workflowTaskCompletedEventID, command, newExecutionRunID)
	if err := ms.ApplyWorkflowExecutionCompletedEvent(workflowTaskCompletedEventID, event); err != nil {
		return nil, err
	}
	// TODO merge active & passive task generation
	if err := ms.taskGenerator.GenerateWorkflowCloseTasks(
		event.GetEventTime().AsTime(),
		false,
	); err != nil {
		return nil, err
	}
	return event, nil
}

func (ms *MutableStateImpl) ApplyWorkflowExecutionCompletedEvent(
	firstEventID int64,
	event *historypb.HistoryEvent,
) error {
	if err := ms.UpdateWorkflowStateStatus(
		enumsspb.WORKFLOW_EXECUTION_STATE_COMPLETED,
		enumspb.WORKFLOW_EXECUTION_STATUS_COMPLETED,
	); err != nil {
		return err
	}
	ms.executionInfo.CompletionEventBatchId = firstEventID // Used when completion event needs to be loaded from database
	ms.executionInfo.NewExecutionRunId = event.GetWorkflowExecutionCompletedEventAttributes().GetNewExecutionRunId()
	ms.executionInfo.CloseTime = event.GetEventTime()
	ms.ClearStickyTaskQueue()
	ms.writeEventToCache(event)
	return ms.processCloseCallbacks()
}

func (ms *MutableStateImpl) AddFailWorkflowEvent(
	workflowTaskCompletedEventID int64,
	retryState enumspb.RetryState,
	command *commandpb.FailWorkflowExecutionCommandAttributes,
	newExecutionRunID string,
) (*historypb.HistoryEvent, error) {
	opTag := tag.WorkflowActionWorkflowFailed
	if err := ms.checkMutability(opTag); err != nil {
		return nil, err
	}

	event, batchID := ms.hBuilder.AddFailWorkflowEvent(workflowTaskCompletedEventID, retryState, command, newExecutionRunID)
	if err := ms.ApplyWorkflowExecutionFailedEvent(batchID, event); err != nil {
		return nil, err
	}
	// TODO merge active & passive task generation
	if err := ms.taskGenerator.GenerateWorkflowCloseTasks(
		event.GetEventTime().AsTime(),
		false,
	); err != nil {
		return nil, err
	}
	return event, nil
}

func (ms *MutableStateImpl) ApplyWorkflowExecutionFailedEvent(
	firstEventID int64,
	event *historypb.HistoryEvent,
) error {
	if err := ms.UpdateWorkflowStateStatus(
		enumsspb.WORKFLOW_EXECUTION_STATE_COMPLETED,
		enumspb.WORKFLOW_EXECUTION_STATUS_FAILED,
	); err != nil {
		return err
	}
	ms.executionInfo.CompletionEventBatchId = firstEventID // Used when completion event needs to be loaded from database
	ms.executionInfo.NewExecutionRunId = event.GetWorkflowExecutionFailedEventAttributes().GetNewExecutionRunId()
	ms.executionInfo.CloseTime = event.GetEventTime()
	ms.ClearStickyTaskQueue()
	ms.writeEventToCache(event)
	return ms.processCloseCallbacks()
}

func (ms *MutableStateImpl) AddTimeoutWorkflowEvent(
	firstEventID int64,
	retryState enumspb.RetryState,
	newExecutionRunID string,
) (*historypb.HistoryEvent, error) {
	opTag := tag.WorkflowActionWorkflowTimeout
	if err := ms.checkMutability(opTag); err != nil {
		return nil, err
	}

	event := ms.hBuilder.AddTimeoutWorkflowEvent(retryState, newExecutionRunID)
	if err := ms.ApplyWorkflowExecutionTimedoutEvent(firstEventID, event); err != nil {
		return nil, err
	}
	// TODO merge active & passive task generation
	if err := ms.taskGenerator.GenerateWorkflowCloseTasks(
		event.GetEventTime().AsTime(),
		false,
	); err != nil {
		return nil, err
	}
	return event, nil
}

func (ms *MutableStateImpl) ApplyWorkflowExecutionTimedoutEvent(
	firstEventID int64,
	event *historypb.HistoryEvent,
) error {
	if err := ms.UpdateWorkflowStateStatus(
		enumsspb.WORKFLOW_EXECUTION_STATE_COMPLETED,
		enumspb.WORKFLOW_EXECUTION_STATUS_TIMED_OUT,
	); err != nil {
		return err
	}
	ms.executionInfo.CompletionEventBatchId = firstEventID // Used when completion event needs to be loaded from database
	ms.executionInfo.NewExecutionRunId = event.GetWorkflowExecutionTimedOutEventAttributes().GetNewExecutionRunId()
	ms.executionInfo.CloseTime = event.GetEventTime()
	ms.ClearStickyTaskQueue()
	ms.writeEventToCache(event)
	return ms.processCloseCallbacks()
}

func (ms *MutableStateImpl) AddWorkflowExecutionCancelRequestedEvent(
	request *historyservice.RequestCancelWorkflowExecutionRequest,
) (*historypb.HistoryEvent, error) {
	opTag := tag.WorkflowActionWorkflowCancelRequested
	if err := ms.checkMutability(opTag); err != nil {
		return nil, err
	}

	if ms.executionInfo.CancelRequested {
		ms.logWarn(mutableStateInvalidHistoryActionMsg, opTag,
			tag.WorkflowEventID(ms.GetNextEventID()),
			tag.ErrorTypeInvalidHistoryAction,
			tag.WorkflowState(ms.executionState.State),
			tag.Bool(ms.executionInfo.CancelRequested),
			tag.Key(ms.executionInfo.CancelRequestId),
		)
		return nil, ms.createInternalServerError(opTag)
	}

	event := ms.hBuilder.AddWorkflowExecutionCancelRequestedEvent(request)
	if err := ms.ApplyWorkflowExecutionCancelRequestedEvent(event); err != nil {
		return nil, err
	}

	// Set the CancelRequestID on the active cluster.  This information is not part of the history event.
	ms.executionInfo.CancelRequestId = request.CancelRequest.GetRequestId()
	return event, nil
}

func (ms *MutableStateImpl) ApplyWorkflowExecutionCancelRequestedEvent(
	_ *historypb.HistoryEvent,
) error {
	ms.executionInfo.CancelRequested = true
	return nil
}

func (ms *MutableStateImpl) AddWorkflowExecutionCanceledEvent(
	workflowTaskCompletedEventID int64,
	command *commandpb.CancelWorkflowExecutionCommandAttributes,
) (*historypb.HistoryEvent, error) {
	opTag := tag.WorkflowActionWorkflowCanceled
	if err := ms.checkMutability(opTag); err != nil {
		return nil, err
	}

	event := ms.hBuilder.AddWorkflowExecutionCanceledEvent(workflowTaskCompletedEventID, command)
	if err := ms.ApplyWorkflowExecutionCanceledEvent(workflowTaskCompletedEventID, event); err != nil {
		return nil, err
	}
	// TODO merge active & passive task generation
	if err := ms.taskGenerator.GenerateWorkflowCloseTasks(
		event.GetEventTime().AsTime(),
		false,
	); err != nil {
		return nil, err
	}
	return event, nil
}

func (ms *MutableStateImpl) ApplyWorkflowExecutionCanceledEvent(
	firstEventID int64,
	event *historypb.HistoryEvent,
) error {
	if err := ms.UpdateWorkflowStateStatus(
		enumsspb.WORKFLOW_EXECUTION_STATE_COMPLETED,
		enumspb.WORKFLOW_EXECUTION_STATUS_CANCELED,
	); err != nil {
		return err
	}
	ms.executionInfo.CompletionEventBatchId = firstEventID // Used when completion event needs to be loaded from database
	ms.executionInfo.NewExecutionRunId = ""
	ms.executionInfo.CloseTime = event.GetEventTime()
	ms.ClearStickyTaskQueue()
	ms.writeEventToCache(event)
	return ms.processCloseCallbacks()
}

func (ms *MutableStateImpl) AddRequestCancelExternalWorkflowExecutionInitiatedEvent(
	workflowTaskCompletedEventID int64,
	cancelRequestID string,
	command *commandpb.RequestCancelExternalWorkflowExecutionCommandAttributes,
	targetNamespaceID namespace.ID,
) (*historypb.HistoryEvent, *persistencespb.RequestCancelInfo, error) {
	opTag := tag.WorkflowActionExternalWorkflowCancelInitiated
	if err := ms.checkMutability(opTag); err != nil {
		return nil, nil, err
	}

	event := ms.hBuilder.AddRequestCancelExternalWorkflowExecutionInitiatedEvent(workflowTaskCompletedEventID, command, targetNamespaceID)
	rci, err := ms.ApplyRequestCancelExternalWorkflowExecutionInitiatedEvent(workflowTaskCompletedEventID, event, cancelRequestID)
	if err != nil {
		return nil, nil, err
	}
	// TODO merge active & passive task generation
	if err := ms.taskGenerator.GenerateRequestCancelExternalTasks(
		event,
	); err != nil {
		return nil, nil, err
	}
	return event, rci, nil
}

func (ms *MutableStateImpl) ApplyRequestCancelExternalWorkflowExecutionInitiatedEvent(
	firstEventID int64,
	event *historypb.HistoryEvent,
	cancelRequestID string,
) (*persistencespb.RequestCancelInfo, error) {
	// TODO: Evaluate if we need cancelRequestID also part of history event
	initiatedEventID := event.GetEventId()
	rci := &persistencespb.RequestCancelInfo{
		Version:               event.GetVersion(),
		InitiatedEventBatchId: firstEventID,
		InitiatedEventId:      initiatedEventID,
		CancelRequestId:       cancelRequestID,
	}

	ms.pendingRequestCancelInfoIDs[rci.InitiatedEventId] = rci
	ms.updateRequestCancelInfos[rci.InitiatedEventId] = rci
	ms.approximateSize += rci.Size() + int64SizeBytes
	ms.executionInfo.RequestCancelExternalCount++

	ms.writeEventToCache(event)
	return rci, nil
}

func (ms *MutableStateImpl) AddExternalWorkflowExecutionCancelRequested(
	initiatedID int64,
	targetNamespace namespace.Name,
	targetNamespaceID namespace.ID,
	workflowID string,
	runID string,
) (*historypb.HistoryEvent, error) {
	opTag := tag.WorkflowActionExternalWorkflowCancelRequested
	if err := ms.checkMutability(opTag); err != nil {
		return nil, err
	}

	_, ok := ms.GetRequestCancelInfo(initiatedID)
	if !ok {
		ms.logWarn(mutableStateInvalidHistoryActionMsg, opTag,
			tag.WorkflowEventID(ms.GetNextEventID()),
			tag.ErrorTypeInvalidHistoryAction,
			tag.WorkflowInitiatedID(initiatedID))
		return nil, ms.createInternalServerError(opTag)
	}

	event := ms.hBuilder.AddExternalWorkflowExecutionCancelRequested(
		initiatedID,
		targetNamespace,
		targetNamespaceID,
		workflowID,
		runID,
	)
	if err := ms.ApplyExternalWorkflowExecutionCancelRequested(event); err != nil {
		return nil, err
	}
	return event, nil
}

func (ms *MutableStateImpl) ApplyExternalWorkflowExecutionCancelRequested(
	event *historypb.HistoryEvent,
) error {
	initiatedID := event.GetExternalWorkflowExecutionCancelRequestedEventAttributes().GetInitiatedEventId()

	return ms.DeletePendingRequestCancel(initiatedID)
}

func (ms *MutableStateImpl) AddRequestCancelExternalWorkflowExecutionFailedEvent(
	initiatedID int64,
	targetNamespace namespace.Name,
	targetNamespaceID namespace.ID,
	workflowID string,
	runID string,
	cause enumspb.CancelExternalWorkflowExecutionFailedCause,
) (*historypb.HistoryEvent, error) {
	opTag := tag.WorkflowActionExternalWorkflowCancelFailed
	if err := ms.checkMutability(opTag); err != nil {
		return nil, err
	}

	_, ok := ms.GetRequestCancelInfo(initiatedID)
	if !ok {
		ms.logWarn(mutableStateInvalidHistoryActionMsg, opTag,
			tag.WorkflowEventID(ms.GetNextEventID()),
			tag.ErrorTypeInvalidHistoryAction,
			tag.WorkflowInitiatedID(initiatedID))
		return nil, ms.createInternalServerError(opTag)
	}

	event := ms.hBuilder.AddRequestCancelExternalWorkflowExecutionFailedEvent(
		common.EmptyEventID, // TODO this field is not used at all
		initiatedID,
		targetNamespace,
		targetNamespaceID,
		workflowID,
		runID,
		cause,
	)
	if err := ms.ApplyRequestCancelExternalWorkflowExecutionFailedEvent(event); err != nil {
		return nil, err
	}
	return event, nil
}

func (ms *MutableStateImpl) ApplyRequestCancelExternalWorkflowExecutionFailedEvent(
	event *historypb.HistoryEvent,
) error {
	initiatedID := event.GetRequestCancelExternalWorkflowExecutionFailedEventAttributes().GetInitiatedEventId()

	return ms.DeletePendingRequestCancel(initiatedID)
}

func (ms *MutableStateImpl) AddSignalExternalWorkflowExecutionInitiatedEvent(
	workflowTaskCompletedEventID int64,
	signalRequestID string,
	command *commandpb.SignalExternalWorkflowExecutionCommandAttributes,
	targetNamespaceID namespace.ID,
) (*historypb.HistoryEvent, *persistencespb.SignalInfo, error) {
	opTag := tag.WorkflowActionExternalWorkflowSignalInitiated
	if err := ms.checkMutability(opTag); err != nil {
		return nil, nil, err
	}

	event := ms.hBuilder.AddSignalExternalWorkflowExecutionInitiatedEvent(workflowTaskCompletedEventID, command, targetNamespaceID)
	si, err := ms.ApplySignalExternalWorkflowExecutionInitiatedEvent(workflowTaskCompletedEventID, event, signalRequestID)
	if err != nil {
		return nil, nil, err
	}
	// TODO merge active & passive task generation
	if err := ms.taskGenerator.GenerateSignalExternalTasks(
		event,
	); err != nil {
		return nil, nil, err
	}
	return event, si, nil
}

func (ms *MutableStateImpl) ApplySignalExternalWorkflowExecutionInitiatedEvent(
	firstEventID int64,
	event *historypb.HistoryEvent,
	signalRequestID string,
) (*persistencespb.SignalInfo, error) {
	// TODO: Consider also writing signalRequestID to history event
	initiatedEventID := event.GetEventId()
	si := &persistencespb.SignalInfo{
		Version:               event.GetVersion(),
		InitiatedEventBatchId: firstEventID,
		InitiatedEventId:      initiatedEventID,
		RequestId:             signalRequestID,
	}

	ms.pendingSignalInfoIDs[si.InitiatedEventId] = si
	ms.updateSignalInfos[si.InitiatedEventId] = si
	ms.approximateSize += si.Size() + int64SizeBytes
	ms.executionInfo.SignalExternalCount++

	ms.writeEventToCache(event)
	return si, nil
}

func (ms *MutableStateImpl) AddUpsertWorkflowSearchAttributesEvent(
	workflowTaskCompletedEventID int64,
	command *commandpb.UpsertWorkflowSearchAttributesCommandAttributes,
) (*historypb.HistoryEvent, error) {
	opTag := tag.WorkflowActionUpsertWorkflowSearchAttributes
	if err := ms.checkMutability(opTag); err != nil {
		return nil, err
	}

	event := ms.hBuilder.AddUpsertWorkflowSearchAttributesEvent(workflowTaskCompletedEventID, command)
	ms.ApplyUpsertWorkflowSearchAttributesEvent(event)
	// TODO merge active & passive task generation
	if err := ms.taskGenerator.GenerateUpsertVisibilityTask(); err != nil {
		return nil, err
	}
	return event, nil
}

func (ms *MutableStateImpl) ApplyUpsertWorkflowSearchAttributesEvent(
	event *historypb.HistoryEvent,
) {
	upsertSearchAttr := event.GetUpsertWorkflowSearchAttributesEventAttributes().GetSearchAttributes().GetIndexedFields()
	ms.approximateSize -= ms.executionInfo.Size()
	ms.updateSearchAttributes(upsertSearchAttr)
	ms.approximateSize += ms.executionInfo.Size()
}

func (ms *MutableStateImpl) AddWorkflowPropertiesModifiedEvent(
	workflowTaskCompletedEventID int64,
	command *commandpb.ModifyWorkflowPropertiesCommandAttributes,
) (*historypb.HistoryEvent, error) {
	opTag := tag.WorkflowActionWorkflowPropertiesModified
	if err := ms.checkMutability(opTag); err != nil {
		return nil, err
	}

	event := ms.hBuilder.AddWorkflowPropertiesModifiedEvent(workflowTaskCompletedEventID, command)
	ms.ApplyWorkflowPropertiesModifiedEvent(event)
	// TODO merge active & passive task generation
	// TODO: only generate visibility task when memo is updated
	if err := ms.taskGenerator.GenerateUpsertVisibilityTask(); err != nil {
		return nil, err
	}
	return event, nil
}

func (ms *MutableStateImpl) ApplyWorkflowPropertiesModifiedEvent(
	event *historypb.HistoryEvent,
) {
	attr := event.GetWorkflowPropertiesModifiedEventAttributes()
	if attr.UpsertedMemo != nil {
		upsertMemo := attr.GetUpsertedMemo().GetFields()
		ms.approximateSize -= ms.executionInfo.Size()
		ms.updateMemo(upsertMemo)
		ms.approximateSize += ms.executionInfo.Size()
	}
}

func (ms *MutableStateImpl) AddExternalWorkflowExecutionSignaled(
	initiatedID int64,
	targetNamespace namespace.Name,
	targetNamespaceID namespace.ID,
	workflowID string,
	runID string,
	control string, // TODO this field is probably deprecated
) (*historypb.HistoryEvent, error) {
	opTag := tag.WorkflowActionExternalWorkflowSignalRequested
	if err := ms.checkMutability(opTag); err != nil {
		return nil, err
	}

	_, ok := ms.GetSignalInfo(initiatedID)
	if !ok {
		ms.logWarn(mutableStateInvalidHistoryActionMsg, opTag,
			tag.WorkflowEventID(ms.GetNextEventID()),
			tag.ErrorTypeInvalidHistoryAction,
			tag.WorkflowInitiatedID(initiatedID))
		return nil, ms.createInternalServerError(opTag)
	}

	event := ms.hBuilder.AddExternalWorkflowExecutionSignaled(
		initiatedID,
		targetNamespace,
		targetNamespaceID,
		workflowID,
		runID,
		control, // TODO this field is probably deprecated
	)
	if err := ms.ApplyExternalWorkflowExecutionSignaled(event); err != nil {
		return nil, err
	}
	return event, nil
}

func (ms *MutableStateImpl) ApplyExternalWorkflowExecutionSignaled(
	event *historypb.HistoryEvent,
) error {
	initiatedID := event.GetExternalWorkflowExecutionSignaledEventAttributes().GetInitiatedEventId()

	return ms.DeletePendingSignal(initiatedID)
}

func (ms *MutableStateImpl) AddSignalExternalWorkflowExecutionFailedEvent(
	initiatedID int64,
	targetNamespace namespace.Name,
	targetNamespaceID namespace.ID,
	workflowID string,
	runID string,
	control string, // TODO this field is probably deprecated
	cause enumspb.SignalExternalWorkflowExecutionFailedCause,
) (*historypb.HistoryEvent, error) {
	opTag := tag.WorkflowActionExternalWorkflowSignalFailed
	if err := ms.checkMutability(opTag); err != nil {
		return nil, err
	}

	_, ok := ms.GetSignalInfo(initiatedID)
	if !ok {
		ms.logWarn(mutableStateInvalidHistoryActionMsg, opTag,
			tag.WorkflowEventID(ms.GetNextEventID()),
			tag.ErrorTypeInvalidHistoryAction,
			tag.WorkflowInitiatedID(initiatedID))
		return nil, ms.createInternalServerError(opTag)
	}

	event := ms.hBuilder.AddSignalExternalWorkflowExecutionFailedEvent(
		common.EmptyEventID, // TODO this field is not used at all
		initiatedID,
		targetNamespace,
		targetNamespaceID,
		workflowID,
		runID,
		control, // TODO this field is probably deprecated
		cause,
	)
	if err := ms.ApplySignalExternalWorkflowExecutionFailedEvent(event); err != nil {
		return nil, err
	}
	return event, nil
}

func (ms *MutableStateImpl) ApplySignalExternalWorkflowExecutionFailedEvent(
	event *historypb.HistoryEvent,
) error {
	initiatedID := event.GetSignalExternalWorkflowExecutionFailedEventAttributes().GetInitiatedEventId()

	return ms.DeletePendingSignal(initiatedID)
}

func (ms *MutableStateImpl) AddTimerStartedEvent(
	workflowTaskCompletedEventID int64,
	command *commandpb.StartTimerCommandAttributes,
) (*historypb.HistoryEvent, *persistencespb.TimerInfo, error) {
	opTag := tag.WorkflowActionTimerStarted
	if err := ms.checkMutability(opTag); err != nil {
		return nil, nil, err
	}

	timerID := command.GetTimerId()
	_, ok := ms.GetUserTimerInfo(timerID)
	if ok {
		ms.logWarn(mutableStateInvalidHistoryActionMsg, opTag,
			tag.WorkflowEventID(ms.GetNextEventID()),
			tag.ErrorTypeInvalidHistoryAction,
			tag.WorkflowTimerID(timerID))
		return nil, nil, ms.createCallerError(opTag, "TimerID: "+command.GetTimerId())
	}

	event := ms.hBuilder.AddTimerStartedEvent(workflowTaskCompletedEventID, command)
	ti, err := ms.ApplyTimerStartedEvent(event)
	if err != nil {
		return nil, nil, err
	}
	return event, ti, err
}

func (ms *MutableStateImpl) ApplyTimerStartedEvent(
	event *historypb.HistoryEvent,
) (*persistencespb.TimerInfo, error) {
	attributes := event.GetTimerStartedEventAttributes()
	timerID := attributes.GetTimerId()

	startToFireTimeout := attributes.GetStartToFireTimeout().AsDuration()
	// TODO: Time skew needs to be taken in to account.
	expiryTime := timestamp.TimeValue(event.GetEventTime()).Add(startToFireTimeout)

	ti := &persistencespb.TimerInfo{
		Version:        event.GetVersion(),
		TimerId:        timerID,
		ExpiryTime:     timestamppb.New(expiryTime),
		StartedEventId: event.GetEventId(),
		TaskStatus:     TimerTaskStatusNone,
	}

	ms.pendingTimerInfoIDs[ti.TimerId] = ti
	ms.pendingTimerEventIDToID[ti.StartedEventId] = ti.TimerId
	ms.updateTimerInfos[ti.TimerId] = ti
	ms.timerInfosUserDataUpdated[ti.TimerId] = struct{}{}
	ms.approximateSize += ti.Size() + len(ti.TimerId)
	ms.executionInfo.UserTimerCount++

	return ti, nil
}

func (ms *MutableStateImpl) AddTimerFiredEvent(
	timerID string,
) (*historypb.HistoryEvent, error) {
	opTag := tag.WorkflowActionTimerFired
	if err := ms.checkMutability(opTag); err != nil {
		return nil, err
	}

	timerInfo, ok := ms.GetUserTimerInfo(timerID)
	if !ok {
		ms.logWarn(mutableStateInvalidHistoryActionMsg, opTag,
			tag.WorkflowEventID(ms.GetNextEventID()),
			tag.ErrorTypeInvalidHistoryAction,
			tag.WorkflowTimerID(timerID))
		return nil, ms.createInternalServerError(opTag)
	}

	// Timer is running.
	event := ms.hBuilder.AddTimerFiredEvent(timerInfo.GetStartedEventId(), timerInfo.TimerId)
	if err := ms.ApplyTimerFiredEvent(event); err != nil {
		return nil, err
	}
	return event, nil
}

func (ms *MutableStateImpl) ApplyTimerFiredEvent(
	event *historypb.HistoryEvent,
) error {
	attributes := event.GetTimerFiredEventAttributes()
	timerID := attributes.GetTimerId()

	return ms.DeleteUserTimer(timerID)
}

func (ms *MutableStateImpl) AddTimerCanceledEvent(
	workflowTaskCompletedEventID int64,
	command *commandpb.CancelTimerCommandAttributes,
	identity string,
) (*historypb.HistoryEvent, error) {
	opTag := tag.WorkflowActionTimerCanceled
	if err := ms.checkMutability(opTag); err != nil {
		return nil, err
	}

	var timerStartedEventID int64
	timerID := command.GetTimerId()
	ti, ok := ms.GetUserTimerInfo(timerID)
	if !ok {
		// if timer is not running then check if it has fired in the mutable state.
		// If so clear the timer from the mutable state. We need to check both the
		// bufferedEvents and the history builder
		timerFiredEvent := ms.hBuilder.GetAndRemoveTimerFireEvent(timerID)
		if timerFiredEvent == nil {
			ms.logWarn(mutableStateInvalidHistoryActionMsg, opTag,
				tag.WorkflowEventID(ms.GetNextEventID()),
				tag.ErrorTypeInvalidHistoryAction,
				tag.WorkflowTimerID(timerID))
			return nil, ms.createCallerError(opTag, "TimerID: "+command.GetTimerId())
		}
		timerStartedEventID = timerFiredEvent.GetTimerFiredEventAttributes().GetStartedEventId()
	} else {
		timerStartedEventID = ti.GetStartedEventId()
	}

	// Timer is running.
	event := ms.hBuilder.AddTimerCanceledEvent(
		workflowTaskCompletedEventID,
		timerStartedEventID,
		timerID,
		identity,
	)
	if ok {
		if err := ms.ApplyTimerCanceledEvent(event); err != nil {
			return nil, err
		}
	}
	return event, nil
}

func (ms *MutableStateImpl) ApplyTimerCanceledEvent(
	event *historypb.HistoryEvent,
) error {
	attributes := event.GetTimerCanceledEventAttributes()
	timerID := attributes.GetTimerId()

	return ms.DeleteUserTimer(timerID)
}

func (ms *MutableStateImpl) AddRecordMarkerEvent(
	workflowTaskCompletedEventID int64,
	command *commandpb.RecordMarkerCommandAttributes,
) (*historypb.HistoryEvent, error) {
	opTag := tag.WorkflowActionWorkflowRecordMarker
	if err := ms.checkMutability(opTag); err != nil {
		return nil, err
	}

	return ms.hBuilder.AddMarkerRecordedEvent(workflowTaskCompletedEventID, command), nil
}

func (ms *MutableStateImpl) AddWorkflowExecutionTerminatedEvent(
	firstEventID int64,
	reason string,
	details *commonpb.Payloads,
	identity string,
	deleteAfterTerminate bool,
	links []*commonpb.Link,
) (*historypb.HistoryEvent, error) {
	opTag := tag.WorkflowActionWorkflowTerminated
	if err := ms.checkMutability(opTag); err != nil {
		return nil, err
	}

	event := ms.hBuilder.AddWorkflowExecutionTerminatedEvent(reason, details, identity, links)
	if err := ms.ApplyWorkflowExecutionTerminatedEvent(firstEventID, event); err != nil {
		return nil, err
	}
	// TODO merge active & passive task generation
	if err := ms.taskGenerator.GenerateWorkflowCloseTasks(
		event.GetEventTime().AsTime(),
		deleteAfterTerminate,
	); err != nil {
		return nil, err
	}
	return event, nil
}

// AddWorkflowExecutionUpdateAdmittedEvent adds a WorkflowExecutionUpdateAdmittedEvent to in-memory history.
func (ms *MutableStateImpl) AddWorkflowExecutionUpdateAdmittedEvent(request *updatepb.Request, origin enumspb.UpdateAdmittedEventOrigin) (*historypb.HistoryEvent, error) {
	if err := ms.checkMutability(tag.WorkflowActionUpdateAdmitted); err != nil {
		return nil, err
	}
	event, batchId := ms.hBuilder.AddWorkflowExecutionUpdateAdmittedEvent(request, origin)
	if err := ms.ApplyWorkflowExecutionUpdateAdmittedEvent(event, batchId); err != nil {
		return nil, err
	}
	return event, nil
}

// ApplyWorkflowExecutionUpdateAdmittedEvent applies a WorkflowExecutionUpdateAdmittedEvent to mutable state.
func (ms *MutableStateImpl) ApplyWorkflowExecutionUpdateAdmittedEvent(event *historypb.HistoryEvent, batchId int64) error {
	attrs := event.GetWorkflowExecutionUpdateAdmittedEventAttributes()
	if attrs == nil {
		return serviceerror.NewInternal("wrong event type in call to ApplyWorkflowExecutionUpdateAdmittedEvent")
	}
	if ms.executionInfo.UpdateInfos == nil {
		ms.executionInfo.UpdateInfos = make(map[string]*persistencespb.UpdateInfo, 1)
	}
	updateID := attrs.GetRequest().GetMeta().GetUpdateId()
	admission := &persistencespb.UpdateInfo_Admission{
		Admission: &persistencespb.UpdateAdmissionInfo{
			Location: &persistencespb.UpdateAdmissionInfo_HistoryPointer_{
				HistoryPointer: &persistencespb.UpdateAdmissionInfo_HistoryPointer{
					EventId:      event.EventId,
					EventBatchId: batchId,
				},
			},
		},
	}
	if _, ok := ms.executionInfo.UpdateInfos[updateID]; ok {
		return serviceerror.NewInternal(fmt.Sprintf("Update ID %s is already present in mutable state", updateID))
	}
	ui := persistencespb.UpdateInfo{Value: admission}
	ms.executionInfo.UpdateInfos[updateID] = &ui
	ms.executionInfo.UpdateCount++
	sizeDelta := ui.Size() + len(updateID)
	ms.approximateSize += sizeDelta
	ms.updateInfoUpdated[updateID] = struct{}{}
	ms.writeEventToCache(event)
	return nil
}

func (ms *MutableStateImpl) AddWorkflowExecutionUpdateAcceptedEvent(
	protocolInstanceID string,
	acceptedRequestMessageId string,
	acceptedRequestSequencingEventId int64,
	acceptedRequest *updatepb.Request,
) (*historypb.HistoryEvent, error) {
	if err := ms.checkMutability(tag.WorkflowActionUpdateAccepted); err != nil {
		return nil, err
	}
	event := ms.hBuilder.AddWorkflowExecutionUpdateAcceptedEvent(protocolInstanceID, acceptedRequestMessageId, acceptedRequestSequencingEventId, acceptedRequest)
	if err := ms.ApplyWorkflowExecutionUpdateAcceptedEvent(event); err != nil {
		return nil, err
	}
	return event, nil
}

func (ms *MutableStateImpl) ApplyWorkflowExecutionUpdateAcceptedEvent(
	event *historypb.HistoryEvent,
) error {
	attrs := event.GetWorkflowExecutionUpdateAcceptedEventAttributes()
	if attrs == nil {
		return serviceerror.NewInternal("wrong event type in call to ApplyWorkflowExecutionUpdateAcceptedEvent")
	}
	if ms.executionInfo.UpdateInfos == nil {
		ms.executionInfo.UpdateInfos = make(map[string]*persistencespb.UpdateInfo, 1)
	}
	// NOTE: `attrs.GetAcceptedRequest().GetMeta().GetUpdateId()` was used here before, but that is problematic
	// in a reset/conflict resolution scenario where there is no `acceptedRequest` since the previously written
	// UpdateAdmitted event already contains the Update payload.
	updateID := attrs.GetProtocolInstanceId()
	var sizeDelta int
	if ui, ok := ms.executionInfo.UpdateInfos[updateID]; ok {
		sizeBefore := ui.Size()
		ui.Value = &persistencespb.UpdateInfo_Acceptance{
			Acceptance: &persistencespb.UpdateAcceptanceInfo{EventId: event.EventId},
		}
		sizeDelta = ui.Size() - sizeBefore
	} else {
		ui := persistencespb.UpdateInfo{
			Value: &persistencespb.UpdateInfo_Acceptance{
				Acceptance: &persistencespb.UpdateAcceptanceInfo{EventId: event.EventId},
			},
		}
		ms.executionInfo.UpdateInfos[updateID] = &ui
		ms.executionInfo.UpdateCount++
		sizeDelta = ui.Size() + len(updateID)
	}
	ms.approximateSize += sizeDelta
	ms.updateInfoUpdated[updateID] = struct{}{}
	ms.writeEventToCache(event)
	return nil
}

func (ms *MutableStateImpl) AddWorkflowExecutionUpdateCompletedEvent(
	acceptedEventID int64,
	updResp *updatepb.Response,
) (*historypb.HistoryEvent, error) {
	if err := ms.checkMutability(tag.WorkflowActionUpdateCompleted); err != nil {
		return nil, err
	}
	event, batchID := ms.hBuilder.AddWorkflowExecutionUpdateCompletedEvent(acceptedEventID, updResp)
	if err := ms.ApplyWorkflowExecutionUpdateCompletedEvent(event, batchID); err != nil {
		return nil, err
	}
	return event, nil
}

func (ms *MutableStateImpl) ApplyWorkflowExecutionUpdateCompletedEvent(
	event *historypb.HistoryEvent,
	batchID int64,
) error {
	attrs := event.GetWorkflowExecutionUpdateCompletedEventAttributes()
	if attrs == nil {
		return serviceerror.NewInternal("wrong event type in call to ApplyWorkflowExecutionUpdateCompletedEvent")
	}
	if ms.executionInfo.UpdateInfos == nil {
		// UpdateInfo must be created by preceding UpdateAccepted event.
		return serviceerror.NewInvalidArgument("WorkflowExecutionUpdateCompletedEvent doesn't have preceding WorkflowExecutionUpdateAcceptedEvent")
	}
	updateID := attrs.GetMeta().GetUpdateId()
	var sizeDelta int
	ui, uiExists := ms.executionInfo.UpdateInfos[updateID]
	if !uiExists {
		// UpdateInfo must be created by preceding UpdateAccepted event.
		return serviceerror.NewInvalidArgument("WorkflowExecutionUpdateCompletedEvent doesn't have preceding WorkflowExecutionUpdateAcceptedEvent")
	}
	sizeBefore := ui.Size()
	ui.Value = &persistencespb.UpdateInfo_Completion{
		Completion: &persistencespb.UpdateCompletionInfo{
			EventId:      event.EventId,
			EventBatchId: batchID,
		},
	}
	sizeDelta = ui.Size() - sizeBefore
	ms.approximateSize += sizeDelta
	ms.updateInfoUpdated[updateID] = struct{}{}
	ms.writeEventToCache(event)
	return nil
}

func (ms *MutableStateImpl) RejectWorkflowExecutionUpdate(_ string, _ *updatepb.Rejection) error {
	// TODO (alex-update): This method is noop because we don't currently write rejections to the history.
	return nil
}

func (ms *MutableStateImpl) AddWorkflowExecutionOptionsUpdatedEvent(
	versioningOverride *workflowpb.VersioningOverride,
) (*historypb.HistoryEvent, error) {
	if err := ms.checkMutability(tag.WorkflowActionWorkflowOptionsUpdated); err != nil {
		return nil, err
	}
	event := ms.hBuilder.AddWorkflowExecutionOptionsUpdatedEvent(versioningOverride)
	if err := ms.ApplyWorkflowExecutionOptionsUpdatedEvent(event); err != nil {
		return nil, err
	}
	return event, nil
}

func (ms *MutableStateImpl) ApplyWorkflowExecutionOptionsUpdatedEvent(event *historypb.HistoryEvent) error {
	override := event.GetWorkflowExecutionOptionsUpdatedEventAttributes().GetVersioningOverride()
	previousEffectiveDeployment := ms.GetEffectiveDeployment()
	previousEffectiveVersioningBehavior := ms.GetEffectiveVersioningBehavior()
	if override != nil {
		if ms.GetExecutionInfo().GetVersioningInfo() == nil {
			ms.GetExecutionInfo().VersioningInfo = &workflowpb.WorkflowExecutionVersioningInfo{}
		}
		ms.GetExecutionInfo().VersioningInfo.VersioningOverride = &workflowpb.VersioningOverride{
			Behavior: override.GetBehavior(),
			// We read from both old and new fields but write in the new fields only.
<<<<<<< HEAD
			PinnedVersion: worker_versioning.DeploymentVersionFromDeployment(worker_versioning.DeploymentOrVersion(override.GetDeployment(), override.GetPinnedVersion())),
		}
	} else {
=======
			//nolint:staticcheck // SA1019 deprecated Deployment will clean up later
			PinnedVersion: worker_versioning.DeploymentVersionFromDeployment(worker_versioning.DeploymentOrVersion(override.GetDeployment(), override.GetPinnedVersion())),
		}
	} else if ms.GetExecutionInfo().GetVersioningInfo() != nil {
		// TODO (shahab): this behavior has changed in main branch. Update it when merging to main.
>>>>>>> 6fbdc7b2
		ms.GetExecutionInfo().VersioningInfo.VersioningOverride = nil
	}

	if !proto.Equal(ms.GetEffectiveDeployment(), previousEffectiveDeployment) ||
		ms.GetEffectiveVersioningBehavior() != previousEffectiveVersioningBehavior {
		// TODO (carly) part 2: if safe mode, do replay test on new deployment if deployment changed, if fail, revert changes and abort
		// If there is an ongoing transition, we remove it so that tasks from this workflow (including the pending WFT
		// that initiated the transition) can run on our override deployment as soon as possible.
		//
		// We only have to think about the case where the workflow is unpinned, since if the workflow is pinned, no
		// transition will start.
		//
		// If we did NOT remove the transition, we would have to keep the pending WFT scheduled per the transition's
		// deployment, so that when the task is started it can run on the transition's target deployment, complete,
		// and thereby complete the transition. If there is anything wrong with the transition's target deployment,
		// the transition could hang due to the task being stuck, or the transition could fail if the WFT fails.
		// Basically, WF might be stuck in a transition loop, and user wants to pin it to the previous build to move
		// it out of the loop. If we don't remove the transition, it will still be stuck.
		//
		// It is possible for there to be an ongoing transition and an override that both result in the same effective
		// behavior and effective deployment. In that case, we would not hit the code path to remove the transition or
		// reschedule the WFT. For this to happen, the existing behavior and the override would both have to be unpinned.
		// If we don't remove the transition or reschedule pending tasks, the outstanding WFT on the transition's
		// target queue will be started on the transition's target deployment. Most likely this matches user's intention
		// because they add the unpinned override, they want to workflow to do the transition. Even if we removed the
		// transition, the rescheduled task will be redirected by Matching to the old transition's deployment again,
		// and it will start the same transition in the workflow. So removing the transition would not make a difference
		// and would in fact add some extra work for the server.
		ms.executionInfo.GetVersioningInfo().DeploymentTransition = nil
		ms.executionInfo.GetVersioningInfo().VersionTransition = nil

		// If effective deployment or behavior change, we need to reschedule any pending tasks, because History will reject
		// the task's start request if the task is being started by a poller that is not from the workflow's effective
		// deployment according to History. Therefore, it is important for matching to match tasks with the correct pollers.
		// Even if the effective deployment does not change, we still need to reschedule tasks into the appropriate
		// default/unpinned queue or the pinned queue, because the two queues will be handled differently if the task queue's
		// Current Deployment changes between now and when the task is started.
		//
		// We choose to let any started WFT that is running on the old deployment finish running, instead of forcing it to fail.
		ms.ClearStickyTaskQueue()
		if ms.HasPendingWorkflowTask() && !ms.HasStartedWorkflowTask() &&
			// Speculative WFT is directly (without transfer task) added to matching when scheduled.
			// It is protected by timeout on both normal and sticky task queues.
			// If there is no poller for previous deployment, it will time out,
			// and will be rescheduled as normal WFT.
			ms.GetPendingWorkflowTask().Type != enumsspb.WORKFLOW_TASK_TYPE_SPECULATIVE {
			// Sticky queue was just cleared, so the following call only generates a WorkflowTask, not a WorkflowTaskTimeoutTask.
			err := ms.taskGenerator.GenerateScheduleWorkflowTaskTasks(ms.GetPendingWorkflowTask().ScheduledEventID)
			if err != nil {
				return err
			}
		}
		// For v3 versioned workflows (ms.GetEffectiveVersioningBehavior() != UNSPECIFIED), this will update the reachability
		// search attribute based on the execution_info.deployment and/or override deployment if one exists.
		limit := ms.config.SearchAttributesSizeOfValueLimit(ms.namespaceEntry.Name().String())
		if err := ms.updateBuildIdsSearchAttribute(nil, limit); err != nil {
			return err
		}
	}
	return ms.reschedulePendingActivities()
}

func (ms *MutableStateImpl) ApplyWorkflowExecutionTerminatedEvent(
	firstEventID int64,
	event *historypb.HistoryEvent,
) error {
	if err := ms.UpdateWorkflowStateStatus(
		enumsspb.WORKFLOW_EXECUTION_STATE_COMPLETED,
		enumspb.WORKFLOW_EXECUTION_STATUS_TERMINATED,
	); err != nil {
		return err
	}
	ms.executionInfo.CompletionEventBatchId = firstEventID // Used when completion event needs to be loaded from database
	ms.executionInfo.NewExecutionRunId = ""
	ms.executionInfo.CloseTime = event.GetEventTime()
	ms.ClearStickyTaskQueue()
	ms.writeEventToCache(event)

	return ms.processCloseCallbacks()
}

func (ms *MutableStateImpl) AddWorkflowExecutionSignaled(
	signalName string,
	input *commonpb.Payloads,
	identity string,
	header *commonpb.Header,
	links []*commonpb.Link,
) (*historypb.HistoryEvent, error) {
	return ms.AddWorkflowExecutionSignaledEvent(
		signalName,
		input,
		identity,
		header,
		nil,
		links,
	)
}

func (ms *MutableStateImpl) AddWorkflowExecutionSignaledEvent(
	signalName string,
	input *commonpb.Payloads,
	identity string,
	header *commonpb.Header,
	externalWorkflowExecution *commonpb.WorkflowExecution,
	links []*commonpb.Link,
) (*historypb.HistoryEvent, error) {
	opTag := tag.WorkflowActionWorkflowSignaled
	if err := ms.checkMutability(opTag); err != nil {
		return nil, err
	}

	event := ms.hBuilder.AddWorkflowExecutionSignaledEvent(
		signalName,
		input,
		identity,
		header,
		externalWorkflowExecution,
		links,
	)
	if err := ms.ApplyWorkflowExecutionSignaled(event); err != nil {
		return nil, err
	}
	return event, nil
}

func (ms *MutableStateImpl) ApplyWorkflowExecutionSignaled(
	_ *historypb.HistoryEvent,
) error {
	// Increment signal count in mutable state for this workflow execution
	ms.executionInfo.SignalCount++
	return nil
}

func (ms *MutableStateImpl) AddContinueAsNewEvent(
	ctx context.Context,
	firstEventID int64,
	workflowTaskCompletedEventID int64,
	parentNamespace namespace.Name,
	command *commandpb.ContinueAsNewWorkflowExecutionCommandAttributes,
) (*historypb.HistoryEvent, MutableState, error) {
	opTag := tag.WorkflowActionWorkflowContinueAsNew
	if err := ms.checkMutability(opTag); err != nil {
		return nil, nil, err
	}

	var err error
	newRunID := uuid.New()
	newExecution := commonpb.WorkflowExecution{
		WorkflowId: ms.executionInfo.WorkflowId,
		RunId:      newRunID,
	}

	// Extract ParentExecutionInfo from current run so it can be passed down to the next
	var parentInfo *workflowspb.ParentExecutionInfo
	var rootInfo *workflowspb.RootExecutionInfo
	if ms.HasParentExecution() {
		parentInfo = &workflowspb.ParentExecutionInfo{
			NamespaceId: ms.executionInfo.ParentNamespaceId,
			Namespace:   parentNamespace.String(),
			Execution: &commonpb.WorkflowExecution{
				WorkflowId: ms.executionInfo.ParentWorkflowId,
				RunId:      ms.executionInfo.ParentRunId,
			},
			InitiatedId:      ms.executionInfo.ParentInitiatedId,
			InitiatedVersion: ms.executionInfo.ParentInitiatedVersion,
			Clock:            ms.executionInfo.ParentClock,
		}
		rootInfo = &workflowspb.RootExecutionInfo{
			Execution: &commonpb.WorkflowExecution{
				WorkflowId: ms.executionInfo.RootWorkflowId,
				RunId:      ms.executionInfo.RootRunId,
			},
		}
	}

	continueAsNewEvent := ms.hBuilder.AddContinuedAsNewEvent(
		workflowTaskCompletedEventID,
		newRunID,
		command,
	)

	newMutableState, err := NewMutableStateInChain(
		ms.shard,
		ms.shard.GetEventsCache(),
		ms.logger,
		ms.namespaceEntry,
		ms.executionInfo.WorkflowId,
		newRunID,
		timestamp.TimeValue(continueAsNewEvent.GetEventTime()),
		ms,
	)
	if err != nil {
		return nil, nil, err
	}

	firstRunID, err := ms.GetFirstRunID(ctx)
	if err != nil {
		return nil, nil, err
	}

	if _, err = newMutableState.addWorkflowExecutionStartedEventForContinueAsNew(
		parentInfo,
		&newExecution,
		ms,
		command,
		firstRunID,
		rootInfo,
	); err != nil {
		return nil, nil, err
	}

	if err = newMutableState.SetHistoryTree(
		newMutableState.executionInfo.WorkflowExecutionTimeout,
		newMutableState.executionInfo.WorkflowRunTimeout,
		newRunID,
	); err != nil {
		return nil, nil, err
	}

	if err = ms.ApplyWorkflowExecutionContinuedAsNewEvent(
		firstEventID,
		continueAsNewEvent,
	); err != nil {
		return nil, nil, err
	}
	// TODO merge active & passive task generation
	if err := ms.taskGenerator.GenerateWorkflowCloseTasks(
		continueAsNewEvent.GetEventTime().AsTime(),
		false,
	); err != nil {
		return nil, nil, err
	}

	return continueAsNewEvent, newMutableState, nil
}

func rolloverAutoResetPointsWithExpiringTime(
	resetPoints *workflowpb.ResetPoints,
	prevRunID string,
	newExecutionStartTime time.Time,
	namespaceRetention time.Duration,
) *workflowpb.ResetPoints {
	if resetPoints.GetPoints() == nil {
		return resetPoints
	}
	newPoints := make([]*workflowpb.ResetPointInfo, 0, len(resetPoints.Points))
	// For continue-as-new, new execution start time is the same as previous execution close time,
	// so reset points from the previous run will expire at new execution start time plus retention.
	expireTime := newExecutionStartTime.Add(namespaceRetention)
	for _, rp := range resetPoints.Points {
		if rp.ExpireTime != nil && rp.ExpireTime.AsTime().Before(newExecutionStartTime) {
			continue // run is expired, don't preserve it
		}
		if rp.GetRunId() == prevRunID {
			rp.ExpireTime = timestamppb.New(expireTime)
		}
		newPoints = append(newPoints, rp)
	}
	return &workflowpb.ResetPoints{Points: newPoints}
}

func (ms *MutableStateImpl) ApplyWorkflowExecutionContinuedAsNewEvent(
	firstEventID int64,
	continueAsNewEvent *historypb.HistoryEvent,
) error {
	if err := ms.UpdateWorkflowStateStatus(
		enumsspb.WORKFLOW_EXECUTION_STATE_COMPLETED,
		enumspb.WORKFLOW_EXECUTION_STATUS_CONTINUED_AS_NEW,
	); err != nil {
		return err
	}
	ms.executionInfo.CompletionEventBatchId = firstEventID // Used when completion event needs to be loaded from database
	ms.executionInfo.NewExecutionRunId = continueAsNewEvent.GetWorkflowExecutionContinuedAsNewEventAttributes().GetNewExecutionRunId()
	ms.executionInfo.CloseTime = continueAsNewEvent.GetEventTime()
	ms.ClearStickyTaskQueue()
	ms.writeEventToCache(continueAsNewEvent)
	return nil
}

func (ms *MutableStateImpl) AddStartChildWorkflowExecutionInitiatedEvent(
	workflowTaskCompletedEventID int64,
	createRequestID string,
	command *commandpb.StartChildWorkflowExecutionCommandAttributes,
	targetNamespaceID namespace.ID,
) (*historypb.HistoryEvent, *persistencespb.ChildExecutionInfo, error) {
	opTag := tag.WorkflowActionChildWorkflowInitiated
	if err := ms.checkMutability(opTag); err != nil {
		return nil, nil, err
	}

	event := ms.hBuilder.AddStartChildWorkflowExecutionInitiatedEvent(workflowTaskCompletedEventID, command, targetNamespaceID)
	ci, err := ms.ApplyStartChildWorkflowExecutionInitiatedEvent(workflowTaskCompletedEventID, event, createRequestID)
	if err != nil {
		return nil, nil, err
	}
	// TODO merge active & passive task generation
	if err := ms.taskGenerator.GenerateChildWorkflowTasks(
		event,
	); err != nil {
		return nil, nil, err
	}
	return event, ci, nil
}

func (ms *MutableStateImpl) ApplyStartChildWorkflowExecutionInitiatedEvent(
	firstEventID int64,
	event *historypb.HistoryEvent,
	createRequestID string,
) (*persistencespb.ChildExecutionInfo, error) {
	initiatedEventID := event.GetEventId()
	attributes := event.GetStartChildWorkflowExecutionInitiatedEventAttributes()
	ci := &persistencespb.ChildExecutionInfo{
		Version:               event.GetVersion(),
		InitiatedEventId:      initiatedEventID,
		InitiatedEventBatchId: firstEventID,
		StartedEventId:        common.EmptyEventID,
		StartedWorkflowId:     attributes.GetWorkflowId(),
		CreateRequestId:       createRequestID,
		Namespace:             attributes.GetNamespace(),
		NamespaceId:           attributes.GetNamespaceId(),
		WorkflowTypeName:      attributes.GetWorkflowType().GetName(),
		ParentClosePolicy:     attributes.GetParentClosePolicy(),
	}

	ms.pendingChildExecutionInfoIDs[ci.InitiatedEventId] = ci
	ms.updateChildExecutionInfos[ci.InitiatedEventId] = ci
	ms.approximateSize += ci.Size() + int64SizeBytes
	ms.executionInfo.ChildExecutionCount++

	ms.writeEventToCache(event)
	return ci, nil
}

func (ms *MutableStateImpl) AddChildWorkflowExecutionStartedEvent(
	execution *commonpb.WorkflowExecution,
	workflowType *commonpb.WorkflowType,
	initiatedID int64,
	header *commonpb.Header,
	clock *clockspb.VectorClock,
) (*historypb.HistoryEvent, error) {
	opTag := tag.WorkflowActionChildWorkflowStarted
	if err := ms.checkMutability(opTag); err != nil {
		return nil, err
	}

	ci, ok := ms.GetChildExecutionInfo(initiatedID)
	if !ok || ci.StartedEventId != common.EmptyEventID {
		ms.logWarn(mutableStateInvalidHistoryActionMsg, opTag,
			tag.WorkflowEventID(ms.GetNextEventID()),
			tag.ErrorTypeInvalidHistoryAction,
			tag.Bool(ok),
			tag.WorkflowInitiatedID(initiatedID))
		return nil, ms.createInternalServerError(opTag)
	}

	event := ms.hBuilder.AddChildWorkflowExecutionStartedEvent(
		initiatedID,
		namespace.Name(ci.GetNamespace()),
		namespace.ID(ci.GetNamespaceId()),
		execution,
		workflowType,
		header,
	)
	if err := ms.ApplyChildWorkflowExecutionStartedEvent(event, clock); err != nil {
		return nil, err
	}
	return event, nil
}

func (ms *MutableStateImpl) ApplyChildWorkflowExecutionStartedEvent(
	event *historypb.HistoryEvent,
	clock *clockspb.VectorClock,
) error {
	attributes := event.GetChildWorkflowExecutionStartedEventAttributes()
	initiatedID := attributes.GetInitiatedEventId()

	ci, ok := ms.GetChildExecutionInfo(initiatedID)
	if !ok {
		ms.logError(
			fmt.Sprintf("unable to find child workflow event ID: %v in mutable state", initiatedID),
			tag.ErrorTypeInvalidMutableStateAction,
		)
		return ErrMissingChildWorkflowInfo
	}

	ms.approximateSize -= ci.Size()

	ci.StartedEventId = event.GetEventId()
	ci.StartedRunId = attributes.GetWorkflowExecution().GetRunId()
	ci.Clock = clock
	ms.updateChildExecutionInfos[ci.InitiatedEventId] = ci
	ms.approximateSize += ci.Size()

	return nil
}

func (ms *MutableStateImpl) AddStartChildWorkflowExecutionFailedEvent(
	initiatedID int64,
	cause enumspb.StartChildWorkflowExecutionFailedCause,
	initiatedEventAttributes *historypb.StartChildWorkflowExecutionInitiatedEventAttributes,
) (*historypb.HistoryEvent, error) {
	opTag := tag.WorkflowActionChildWorkflowInitiationFailed
	if err := ms.checkMutability(opTag); err != nil {
		return nil, err
	}

	ci, ok := ms.GetChildExecutionInfo(initiatedID)
	if !ok || ci.StartedEventId != common.EmptyEventID {
		ms.logWarn(mutableStateInvalidHistoryActionMsg, opTag,
			tag.WorkflowEventID(ms.GetNextEventID()),
			tag.ErrorTypeInvalidHistoryAction,
			tag.Bool(ok),
			tag.WorkflowInitiatedID(initiatedID))
		return nil, ms.createInternalServerError(opTag)
	}

	event := ms.hBuilder.AddStartChildWorkflowExecutionFailedEvent(
		common.EmptyEventID, // TODO this field is not used at all
		initiatedID,
		cause,
		namespace.Name(ci.Namespace),
		namespace.ID(ci.NamespaceId),
		initiatedEventAttributes.WorkflowId,
		initiatedEventAttributes.WorkflowType,
		initiatedEventAttributes.Control, // TODO this field is probably deprecated
	)
	if err := ms.ApplyStartChildWorkflowExecutionFailedEvent(event); err != nil {
		return nil, err
	}
	return event, nil
}

func (ms *MutableStateImpl) ApplyStartChildWorkflowExecutionFailedEvent(
	event *historypb.HistoryEvent,
) error {
	attributes := event.GetStartChildWorkflowExecutionFailedEventAttributes()
	initiatedID := attributes.GetInitiatedEventId()

	return ms.DeletePendingChildExecution(initiatedID)
}

func (ms *MutableStateImpl) AddChildWorkflowExecutionCompletedEvent(
	initiatedID int64,
	childExecution *commonpb.WorkflowExecution,
	attributes *historypb.WorkflowExecutionCompletedEventAttributes,
) (*historypb.HistoryEvent, error) {
	opTag := tag.WorkflowActionChildWorkflowCompleted
	if err := ms.checkMutability(opTag); err != nil {
		return nil, err
	}

	ci, ok := ms.GetChildExecutionInfo(initiatedID)
	if !ok || ci.StartedEventId == common.EmptyEventID {
		ms.logWarn(mutableStateInvalidHistoryActionMsg, opTag,
			tag.WorkflowEventID(ms.GetNextEventID()),
			tag.ErrorTypeInvalidHistoryAction,
			tag.Bool(ok),
			tag.WorkflowInitiatedID(initiatedID))
		return nil, ms.createInternalServerError(opTag)
	}

	workflowType := &commonpb.WorkflowType{
		Name: ci.WorkflowTypeName,
	}

	event := ms.hBuilder.AddChildWorkflowExecutionCompletedEvent(
		ci.InitiatedEventId,
		ci.StartedEventId,
		namespace.Name(ci.Namespace),
		namespace.ID(ci.NamespaceId),
		childExecution,
		workflowType,
		attributes.Result,
	)
	if err := ms.ApplyChildWorkflowExecutionCompletedEvent(event); err != nil {
		return nil, err
	}
	return event, nil
}

func (ms *MutableStateImpl) ApplyChildWorkflowExecutionCompletedEvent(
	event *historypb.HistoryEvent,
) error {
	attributes := event.GetChildWorkflowExecutionCompletedEventAttributes()
	initiatedID := attributes.GetInitiatedEventId()

	return ms.DeletePendingChildExecution(initiatedID)
}

func (ms *MutableStateImpl) AddChildWorkflowExecutionFailedEvent(
	initiatedID int64,
	childExecution *commonpb.WorkflowExecution,
	attributes *historypb.WorkflowExecutionFailedEventAttributes,
) (*historypb.HistoryEvent, error) {
	opTag := tag.WorkflowActionChildWorkflowFailed
	if err := ms.checkMutability(opTag); err != nil {
		return nil, err
	}

	ci, ok := ms.GetChildExecutionInfo(initiatedID)
	if !ok || ci.StartedEventId == common.EmptyEventID {
		ms.logWarn(mutableStateInvalidHistoryActionMsg,
			tag.WorkflowEventID(ms.GetNextEventID()),
			tag.ErrorTypeInvalidHistoryAction,
			tag.Bool(!ok),
			tag.WorkflowInitiatedID(initiatedID))
		return nil, ms.createInternalServerError(opTag)
	}

	workflowType := &commonpb.WorkflowType{
		Name: ci.WorkflowTypeName,
	}

	event := ms.hBuilder.AddChildWorkflowExecutionFailedEvent(
		ci.InitiatedEventId,
		ci.StartedEventId,
		namespace.Name(ci.Namespace),
		namespace.ID(ci.NamespaceId),
		childExecution,
		workflowType,
		attributes.Failure,
		attributes.RetryState,
	)
	if err := ms.ApplyChildWorkflowExecutionFailedEvent(event); err != nil {
		return nil, err
	}
	return event, nil
}

func (ms *MutableStateImpl) ApplyChildWorkflowExecutionFailedEvent(
	event *historypb.HistoryEvent,
) error {
	attributes := event.GetChildWorkflowExecutionFailedEventAttributes()
	initiatedID := attributes.GetInitiatedEventId()

	return ms.DeletePendingChildExecution(initiatedID)
}

func (ms *MutableStateImpl) AddChildWorkflowExecutionCanceledEvent(
	initiatedID int64,
	childExecution *commonpb.WorkflowExecution,
	attributes *historypb.WorkflowExecutionCanceledEventAttributes,
) (*historypb.HistoryEvent, error) {
	opTag := tag.WorkflowActionChildWorkflowCanceled
	if err := ms.checkMutability(opTag); err != nil {
		return nil, err
	}

	ci, ok := ms.GetChildExecutionInfo(initiatedID)
	if !ok || ci.StartedEventId == common.EmptyEventID {
		ms.logWarn(mutableStateInvalidHistoryActionMsg, opTag,
			tag.WorkflowEventID(ms.GetNextEventID()),
			tag.ErrorTypeInvalidHistoryAction,
			tag.Bool(ok),
			tag.WorkflowInitiatedID(initiatedID))
		return nil, ms.createInternalServerError(opTag)
	}

	workflowType := &commonpb.WorkflowType{
		Name: ci.WorkflowTypeName,
	}

	event := ms.hBuilder.AddChildWorkflowExecutionCanceledEvent(
		ci.InitiatedEventId,
		ci.StartedEventId,
		namespace.Name(ci.Namespace),
		namespace.ID(ci.NamespaceId),
		childExecution,
		workflowType,
		attributes.Details,
	)
	if err := ms.ApplyChildWorkflowExecutionCanceledEvent(event); err != nil {
		return nil, err
	}
	return event, nil
}

func (ms *MutableStateImpl) ApplyChildWorkflowExecutionCanceledEvent(
	event *historypb.HistoryEvent,
) error {
	attributes := event.GetChildWorkflowExecutionCanceledEventAttributes()
	initiatedID := attributes.GetInitiatedEventId()

	return ms.DeletePendingChildExecution(initiatedID)
}

func (ms *MutableStateImpl) AddChildWorkflowExecutionTerminatedEvent(
	initiatedID int64,
	childExecution *commonpb.WorkflowExecution,
	_ *historypb.WorkflowExecutionTerminatedEventAttributes, // TODO this field is not used at all
) (*historypb.HistoryEvent, error) {
	opTag := tag.WorkflowActionChildWorkflowTerminated
	if err := ms.checkMutability(opTag); err != nil {
		return nil, err
	}

	ci, ok := ms.GetChildExecutionInfo(initiatedID)
	if !ok || ci.StartedEventId == common.EmptyEventID {
		ms.logWarn(mutableStateInvalidHistoryActionMsg, opTag,
			tag.WorkflowEventID(ms.GetNextEventID()),
			tag.ErrorTypeInvalidHistoryAction,
			tag.Bool(ok),
			tag.WorkflowInitiatedID(initiatedID))
		return nil, ms.createInternalServerError(opTag)
	}

	workflowType := &commonpb.WorkflowType{
		Name: ci.WorkflowTypeName,
	}

	event := ms.hBuilder.AddChildWorkflowExecutionTerminatedEvent(
		ci.InitiatedEventId,
		ci.StartedEventId,
		namespace.Name(ci.Namespace),
		namespace.ID(ci.NamespaceId),
		childExecution,
		workflowType,
	)
	if err := ms.ApplyChildWorkflowExecutionTerminatedEvent(event); err != nil {
		return nil, err
	}
	return event, nil
}

func (ms *MutableStateImpl) ApplyChildWorkflowExecutionTerminatedEvent(
	event *historypb.HistoryEvent,
) error {
	attributes := event.GetChildWorkflowExecutionTerminatedEventAttributes()
	initiatedID := attributes.GetInitiatedEventId()

	return ms.DeletePendingChildExecution(initiatedID)
}

func (ms *MutableStateImpl) AddChildWorkflowExecutionTimedOutEvent(
	initiatedID int64,
	childExecution *commonpb.WorkflowExecution,
	attributes *historypb.WorkflowExecutionTimedOutEventAttributes,
) (*historypb.HistoryEvent, error) {
	opTag := tag.WorkflowActionChildWorkflowTimedOut
	if err := ms.checkMutability(opTag); err != nil {
		return nil, err
	}

	ci, ok := ms.GetChildExecutionInfo(initiatedID)
	if !ok || ci.StartedEventId == common.EmptyEventID {
		ms.logWarn(mutableStateInvalidHistoryActionMsg, opTag,
			tag.WorkflowEventID(ms.GetNextEventID()),
			tag.ErrorTypeInvalidHistoryAction,
			tag.Bool(ok),
			tag.WorkflowInitiatedID(initiatedID))
		return nil, ms.createInternalServerError(opTag)
	}

	workflowType := &commonpb.WorkflowType{
		Name: ci.WorkflowTypeName,
	}

	event := ms.hBuilder.AddChildWorkflowExecutionTimedOutEvent(
		ci.InitiatedEventId,
		ci.StartedEventId,
		namespace.Name(ci.Namespace),
		namespace.ID(ci.NamespaceId),
		childExecution,
		workflowType,
		attributes.RetryState,
	)
	if err := ms.ApplyChildWorkflowExecutionTimedOutEvent(event); err != nil {
		return nil, err
	}
	return event, nil
}

func (ms *MutableStateImpl) ApplyChildWorkflowExecutionTimedOutEvent(
	event *historypb.HistoryEvent,
) error {
	attributes := event.GetChildWorkflowExecutionTimedOutEventAttributes()
	initiatedID := attributes.GetInitiatedEventId()

	return ms.DeletePendingChildExecution(initiatedID)
}

func (ms *MutableStateImpl) RetryActivity(
	ai *persistencespb.ActivityInfo,
	activityFailure *failurepb.Failure,
) (enumspb.RetryState, error) {
	opTag := tag.WorkflowActionActivityTaskRetry
	if err := ms.checkMutability(opTag); err != nil {
		return enumspb.RETRY_STATE_INTERNAL_SERVER_ERROR, err
	}
	if !ai.HasRetryPolicy {
		return enumspb.RETRY_STATE_RETRY_POLICY_NOT_SET, nil
	}
	if ai.CancelRequested {
		return enumspb.RETRY_STATE_CANCEL_REQUESTED, nil
	}

	if !isRetryable(activityFailure, ai.RetryNonRetryableErrorTypes) {
		return enumspb.RETRY_STATE_NON_RETRYABLE_FAILURE, nil
	}

	// if activity is paused
	if ai.Paused {
		// need to update activity
		if err := ms.UpdateActivity(ai.ScheduledEventId, func(activityInfo *persistencespb.ActivityInfo, _ MutableState) error {
			activityInfo.StartedEventId = common.EmptyEventID
			activityInfo.StartedTime = nil
			activityInfo.RequestId = ""
			return nil
		}); err != nil {
			return enumspb.RETRY_STATE_INTERNAL_SERVER_ERROR, err
		}

		// TODO: uncomment once RETRY_STATE_PAUSED is supported
		// return enumspb.RETRY_STATE_PAUSED, nil
		return enumspb.RETRY_STATE_IN_PROGRESS, nil
	}

	retryMaxInterval := ai.RetryMaximumInterval
	// if a delay is specified by the application it should override the maximum interval set by the retry policy.
	delay := nextRetryDelayFrom(activityFailure)
	if delay != nil {
		retryMaxInterval = durationpb.New(*delay)
	}

	now := ms.timeSource.Now().In(time.UTC)
	retryBackoff, retryState := nextBackoffInterval(
		ms.timeSource.Now().In(time.UTC),
		ai.Attempt,
		ai.RetryMaximumAttempts,
		ai.RetryInitialInterval,
		retryMaxInterval,
		ai.RetryExpirationTime,
		ai.RetryBackoffCoefficient,
		makeBackoffAlgorithm(delay),
	)
	if retryState != enumspb.RETRY_STATE_IN_PROGRESS {
		return retryState, nil
	}

	ms.updateActivityInfoForRetries(ai,
		now.Add(retryBackoff),
		ai.Attempt+1,
		activityFailure)

	if err := ms.taskGenerator.GenerateActivityRetryTasks(ai); err != nil {
		return enumspb.RETRY_STATE_INTERNAL_SERVER_ERROR, err
	}
	return enumspb.RETRY_STATE_IN_PROGRESS, nil
}

func (ms *MutableStateImpl) RecordLastActivityCompleteTime(ai *persistencespb.ActivityInfo) {
	_ = ms.UpdateActivity(ai.ScheduledEventId, func(info *persistencespb.ActivityInfo, _ MutableState) error {
		ai.LastAttemptCompleteTime = timestamppb.New(ms.shard.GetTimeSource().Now().UTC())
		return nil
	})
}

func (ms *MutableStateImpl) RegenerateActivityRetryTask(ai *persistencespb.ActivityInfo, nextScheduledTime time.Time) error {

	if nextScheduledTime.IsZero() {
		nextScheduledTime = GetNextScheduledTime(ai)
	}

	ms.updateActivityInfoForRetries(ai,
		nextScheduledTime,
		ai.Attempt,
		nil)

	return ms.taskGenerator.GenerateActivityRetryTasks(ai)
}

func (ms *MutableStateImpl) updateActivityInfoForRetries(
	ai *persistencespb.ActivityInfo,
	nextScheduledTime time.Time,
	nextAttempt int32,
	activityFailure *failurepb.Failure,
) {
	_ = ms.UpdateActivity(ai.ScheduledEventId, func(activityInfo *persistencespb.ActivityInfo, mutableState MutableState) error {
		mutableStateImpl, ok := mutableState.(*MutableStateImpl)
		if ok {
			ai = UpdateActivityInfoForRetries(
				activityInfo,
				mutableStateImpl.GetCurrentVersion(),
				nextAttempt,
				mutableStateImpl.truncateRetryableActivityFailure(activityFailure),
				timestamppb.New(nextScheduledTime),
			)
		}
		return nil
	})
}

/*
UpdateActivity function updates the existing pending activity via the updater callback.
To update an activity, we need to do the following steps:
	* preserve the original size of the activity
	* preserve the original state of the activity
	* call the updater callback to update the activity
	* calculate new size of the activity
	* respond to the changes of the activity state (like changes to pause)
*/

func (ms *MutableStateImpl) UpdateActivity(scheduledEventId int64, updater ActivityUpdater) error {
	ai, activityFound := ms.GetActivityInfo(scheduledEventId)
	if !activityFound {
		return consts.ErrActivityNotFound
	}

	prevPause := ai.Paused
	var originalSize int
	if prev, ok := ms.pendingActivityInfoIDs[ai.ScheduledEventId]; ok {
		originalSize = prev.Size()
		prevPause = prev.Paused
	}

	if err := updater(ai, ms); err != nil {
		return err
	}

	if prevPause != ai.Paused {
		err := ms.updatePauseInfoSearchAttribute()
		if err != nil {
			return err
		}
	}

	ms.approximateSize += ai.Size() - originalSize
	ms.updateActivityInfos[ai.ScheduledEventId] = ai
	ms.syncActivityTasks[ai.ScheduledEventId] = struct{}{}
	ms.activityInfosUserDataUpdated[ai.ScheduledEventId] = struct{}{}

	return nil
}

func (ms *MutableStateImpl) updatePauseInfoSearchAttribute() error {
	pausedInfoMap := make(map[string]struct{})

	for _, ai := range ms.GetPendingActivityInfos() {
		if !ai.Paused {
			continue
		}
		pausedInfoMap[ai.ActivityType.Name] = struct{}{}
	}
	pausedInfo := make([]string, 0, len(pausedInfoMap))
	for activityType := range pausedInfoMap {
		pausedInfo = append(pausedInfo, fmt.Sprintf("property:activityType=%s", activityType))
	}

	pauseInfoPayload, err := searchattribute.EncodeValue(pausedInfo, enumspb.INDEXED_VALUE_TYPE_KEYWORD_LIST)
	if err != nil {
		return err
	}

	exeInfo := ms.executionInfo
	if exeInfo.SearchAttributes == nil {
		exeInfo.SearchAttributes = make(map[string]*commonpb.Payload, 1)
	}

	if proto.Equal(exeInfo.SearchAttributes[searchattribute.TemporalPauseInfo], pauseInfoPayload) {
		return nil // unchanged
	}

	ms.updateSearchAttributes(map[string]*commonpb.Payload{searchattribute.TemporalPauseInfo: pauseInfoPayload})
	return ms.taskGenerator.GenerateUpsertVisibilityTask()
}

func (ms *MutableStateImpl) truncateRetryableActivityFailure(
	activityFailure *failurepb.Failure,
) *failurepb.Failure {
	namespaceName := ms.namespaceEntry.Name().String()
	failureSize := activityFailure.Size()

	if failureSize <= ms.config.MutableStateActivityFailureSizeLimitWarn(namespaceName) {
		return activityFailure
	}

	throttledLogger := log.With(
		ms.shard.GetThrottledLogger(),
		tag.WorkflowNamespace(namespaceName),
		tag.WorkflowID(ms.executionInfo.WorkflowId),
		tag.WorkflowRunID(ms.executionState.RunId),
		tag.BlobSize(int64(failureSize)),
		tag.BlobSizeViolationOperation("RetryActivity"),
	)

	sizeLimitError := ms.config.MutableStateActivityFailureSizeLimitError(namespaceName)
	if failureSize <= sizeLimitError {
		throttledLogger.Warn("Activity failure size exceeds warning limit for mutable state.")
		return activityFailure
	}

	throttledLogger.Warn("Activity failure size exceeds error limit for mutable state, truncated.")

	// nonRetryable is set to false here as only retryable failures are recorded in mutable state.
	// also when this method is called, the check for isRetryable is already done, so the value
	// is only for visibility/debugging purpose.
	serverFailure := failure.NewServerFailure(common.FailureReasonFailureExceedsLimit, false)
	serverFailure.Cause = failure.Truncate(activityFailure, sizeLimitError)
	return serverFailure
}

func (ms *MutableStateImpl) GetHistorySize() int64 {
	return ms.executionInfo.ExecutionStats.HistorySize
}

func (ms *MutableStateImpl) AddHistorySize(size int64) {
	ms.executionInfo.ExecutionStats.HistorySize += size
}

// processCloseCallbacks triggers "WorkflowClosed" callbacks, applying the state machine transition that schedules
// callback tasks.
func (ms *MutableStateImpl) processCloseCallbacks() error {
	continuedAsNew := ms.GetExecutionInfo().NewExecutionRunId != ""
	if continuedAsNew || ms.GetExecutionInfo().GetWorkflowWasReset() {
		return nil
	}

	coll := callbacks.MachineCollection(ms.HSM())
	for _, node := range coll.List() {
		cb, err := coll.Data(node.Key.ID)
		if err != nil {
			return err
		}
		// Only try to trigger "WorkflowClosed" callbacks.
		if _, ok := cb.Trigger.Variant.(*persistencespb.CallbackInfo_Trigger_WorkflowClosed); !ok {
			continue
		}
		err = coll.Transition(node.Key.ID, func(cb callbacks.Callback) (hsm.TransitionOutput, error) {
			return callbacks.TransitionScheduled.Apply(cb, callbacks.EventScheduled{})
		})
		if err != nil {
			return err
		}
	}
	return nil
}

// TODO mutable state should generate corresponding transfer / timer tasks according to
//  updates accumulated, while currently all transfer / timer tasks are managed manually

func (ms *MutableStateImpl) AddTasks(
	newTasks ...tasks.Task,
) {
	now := ms.timeSource.Now()
	for _, task := range newTasks {
		category := task.GetCategory()
		if category.Type() == tasks.CategoryTypeScheduled &&
			task.GetVisibilityTime().Sub(now) > maxScheduledTaskDuration {
			ms.logger.Info("Dropped long duration scheduled task.", tasks.Tags(task)...)
			continue
		}
		ms.InsertTasks[category] = append(ms.InsertTasks[category], task)
	}
}

func (ms *MutableStateImpl) PopTasks() map[tasks.Category][]tasks.Task {
	insterTasks := ms.InsertTasks
	ms.InsertTasks = make(map[tasks.Category][]tasks.Task)
	return insterTasks
}

func (ms *MutableStateImpl) SetUpdateCondition(
	nextEventIDInDB int64,
	dbRecordVersion int64,
) {
	ms.nextEventIDInDB = nextEventIDInDB
	ms.dbRecordVersion = dbRecordVersion
}

func (ms *MutableStateImpl) GetUpdateCondition() (int64, int64) {
	return ms.nextEventIDInDB, ms.dbRecordVersion
}

func (ms *MutableStateImpl) SetSpeculativeWorkflowTaskTimeoutTask(
	task *tasks.WorkflowTaskTimeoutTask,
) error {
	taskID, err := ms.shard.GenerateTaskID()
	if err != nil {
		return err
	}
	task.TaskID = taskID
	ms.speculativeWorkflowTaskTimeoutTask = task
	return ms.shard.AddSpeculativeWorkflowTaskTimeoutTask(task)
}

func (ms *MutableStateImpl) CheckSpeculativeWorkflowTaskTimeoutTask(
	task *tasks.WorkflowTaskTimeoutTask,
) bool {
	return ms.speculativeWorkflowTaskTimeoutTask == task
}

func (ms *MutableStateImpl) RemoveSpeculativeWorkflowTaskTimeoutTask() {
	if ms.speculativeWorkflowTaskTimeoutTask != nil {
		// Cancelling task prevents it from being submitted to scheduler in memoryScheduledQueue.
		ms.speculativeWorkflowTaskTimeoutTask.Cancel()
		ms.speculativeWorkflowTaskTimeoutTask = nil
	}
}

func (ms *MutableStateImpl) GetWorkflowStateStatus() (enumsspb.WorkflowExecutionState, enumspb.WorkflowExecutionStatus) {
	return ms.executionState.State, ms.executionState.Status
}

func (ms *MutableStateImpl) UpdateWorkflowStateStatus(
	state enumsspb.WorkflowExecutionState,
	status enumspb.WorkflowExecutionStatus,
) error {
	ms.executionStateUpdated = true
	ms.visibilityUpdated = true // workflow status & state change triggers visibility change as well
	return setStateStatus(ms.executionState, state, status)
}

func (ms *MutableStateImpl) IsDirty() bool {
	return ms.hBuilder.IsDirty() || len(ms.InsertTasks) > 0 || (ms.stateMachineNode != nil && ms.stateMachineNode.Dirty())
}

func (ms *MutableStateImpl) isStateDirty() bool {
	// TODO: we need to track more workflow state changes
	// e.g. changes to executionInfo.CancelRequested
	return ms.hBuilder.IsDirty() ||
		len(ms.activityInfosUserDataUpdated) > 0 ||
		len(ms.deleteActivityInfos) > 0 ||
		len(ms.timerInfosUserDataUpdated) > 0 ||
		len(ms.deleteTimerInfos) > 0 ||
		len(ms.updateChildExecutionInfos) > 0 ||
		len(ms.deleteChildExecutionInfos) > 0 ||
		len(ms.updateRequestCancelInfos) > 0 ||
		len(ms.deleteRequestCancelInfos) > 0 ||
		len(ms.updateSignalInfos) > 0 ||
		len(ms.deleteSignalInfos) > 0 ||
		len(ms.updateSignalRequestedIDs) > 0 ||
		len(ms.deleteSignalRequestedIDs) > 0 ||
		len(ms.updateInfoUpdated) > 0 ||
		ms.visibilityUpdated ||
		ms.executionStateUpdated ||
		ms.workflowTaskUpdated ||
		(ms.stateMachineNode != nil && ms.stateMachineNode.Dirty())
}

func (ms *MutableStateImpl) IsTransitionHistoryEnabled() bool {
	return ms.transitionHistoryEnabled
}

func (ms *MutableStateImpl) StartTransaction(
	namespaceEntry *namespace.Namespace,
) (bool, error) {
	if ms.IsDirty() {
		ms.logger.Error("MutableState encountered dirty transaction",
			tag.WorkflowNamespaceID(ms.executionInfo.NamespaceId),
			tag.WorkflowID(ms.executionInfo.WorkflowId),
			tag.WorkflowRunID(ms.executionState.RunId),
			tag.Value(ms.hBuilder),
		)
		metrics.MutableStateChecksumInvalidated.With(ms.metricsHandler).Record(1)
		return false, serviceerror.NewUnavailable("MutableState encountered dirty transaction")
	}

	ms.transitionHistoryEnabled = ms.config.EnableTransitionHistory()

	namespaceEntry, err := ms.startTransactionHandleNamespaceMigration(namespaceEntry)
	if err != nil {
		return false, err
	}
	ms.namespaceEntry = namespaceEntry
	if err := ms.UpdateCurrentVersion(namespaceEntry.FailoverVersion(), false); err != nil {
		return false, err
	}

	flushBeforeReady, err := ms.startTransactionHandleWorkflowTaskFailover()
	if err != nil {
		return false, err
	}

	return flushBeforeReady, nil
}

func (ms *MutableStateImpl) CloseTransactionAsMutation(
	transactionPolicy TransactionPolicy,
) (*persistence.WorkflowMutation, []*persistence.WorkflowEvents, error) {
	result, err := ms.closeTransaction(transactionPolicy)
	if err != nil {
		return nil, nil, err
	}

	workflowMutation := &persistence.WorkflowMutation{
		ExecutionInfo:  ms.executionInfo,
		ExecutionState: ms.executionState,
		NextEventID:    ms.hBuilder.NextEventID(),

		UpsertActivityInfos:       ms.updateActivityInfos,
		DeleteActivityInfos:       ms.deleteActivityInfos,
		UpsertTimerInfos:          ms.updateTimerInfos,
		DeleteTimerInfos:          ms.deleteTimerInfos,
		UpsertChildExecutionInfos: ms.updateChildExecutionInfos,
		DeleteChildExecutionInfos: ms.deleteChildExecutionInfos,
		UpsertRequestCancelInfos:  ms.updateRequestCancelInfos,
		DeleteRequestCancelInfos:  ms.deleteRequestCancelInfos,
		UpsertSignalInfos:         ms.updateSignalInfos,
		DeleteSignalInfos:         ms.deleteSignalInfos,
		UpsertSignalRequestedIDs:  ms.updateSignalRequestedIDs,
		DeleteSignalRequestedIDs:  ms.deleteSignalRequestedIDs,
		NewBufferedEvents:         result.bufferEvents,
		ClearBufferedEvents:       result.clearBuffer,

		Tasks: ms.InsertTasks,

		Condition:       ms.nextEventIDInDB,
		DBRecordVersion: ms.dbRecordVersion,
		Checksum:        result.checksum,
	}

	ms.checksum = result.checksum
	if err := ms.cleanupTransaction(); err != nil {
		return nil, nil, err
	}
	return workflowMutation, result.workflowEventsSeq, nil
}

func (ms *MutableStateImpl) CloseTransactionAsSnapshot(
	transactionPolicy TransactionPolicy,
) (*persistence.WorkflowSnapshot, []*persistence.WorkflowEvents, error) {
	result, err := ms.closeTransaction(transactionPolicy)
	if err != nil {
		return nil, nil, err
	}

	if len(result.bufferEvents) > 0 {
		// TODO do we need the functionality to generate snapshot with buffered events?
		return nil, nil, serviceerror.NewInternal("cannot generate workflow snapshot with buffered events")
	}

	workflowSnapshot := &persistence.WorkflowSnapshot{
		ExecutionInfo:  ms.executionInfo,
		ExecutionState: ms.executionState,
		NextEventID:    ms.hBuilder.NextEventID(),

		ActivityInfos:       ms.pendingActivityInfoIDs,
		TimerInfos:          ms.pendingTimerInfoIDs,
		ChildExecutionInfos: ms.pendingChildExecutionInfoIDs,
		RequestCancelInfos:  ms.pendingRequestCancelInfoIDs,
		SignalInfos:         ms.pendingSignalInfoIDs,
		SignalRequestedIDs:  ms.pendingSignalRequestedIDs,

		Tasks: ms.InsertTasks,

		Condition:       ms.nextEventIDInDB,
		DBRecordVersion: ms.dbRecordVersion,
		Checksum:        result.checksum,
	}

	ms.checksum = result.checksum
	if err := ms.cleanupTransaction(); err != nil {
		return nil, nil, err
	}
	return workflowSnapshot, result.workflowEventsSeq, nil
}

func (ms *MutableStateImpl) IsResourceDuplicated(
	resourceDedupKey definition.DeduplicationID,
) bool {
	id := definition.GenerateDeduplicationKey(resourceDedupKey)
	_, duplicated := ms.appliedEvents[id]
	return duplicated
}

func (ms *MutableStateImpl) UpdateDuplicatedResource(
	resourceDedupKey definition.DeduplicationID,
) {
	id := definition.GenerateDeduplicationKey(resourceDedupKey)
	ms.appliedEvents[id] = struct{}{}
}

func (ms *MutableStateImpl) GenerateMigrationTasks() ([]tasks.Task, int64, error) {
	return ms.taskGenerator.GenerateMigrationTasks()
}

func (ms *MutableStateImpl) updateSearchAttributes(
	updatedPayloadMap map[string]*commonpb.Payload,
) {
	ms.executionInfo.SearchAttributes = payload.MergeMapOfPayload(
		ms.executionInfo.SearchAttributes,
		updatedPayloadMap,
	)
	ms.visibilityUpdated = true
}

func (ms *MutableStateImpl) updateMemo(
	updatedMemo map[string]*commonpb.Payload,
) {
	ms.executionInfo.Memo = payload.MergeMapOfPayload(
		ms.executionInfo.Memo,
		updatedMemo,
	)
	ms.visibilityUpdated = true
}

type closeTransactionResult struct {
	workflowEventsSeq []*persistence.WorkflowEvents
	bufferEvents      []*historypb.HistoryEvent
	clearBuffer       bool
	checksum          *persistencespb.Checksum
}

func (ms *MutableStateImpl) closeTransaction(
	transactionPolicy TransactionPolicy,
) (closeTransactionResult, error) {
	if err := ms.closeTransactionWithPolicyCheck(
		transactionPolicy,
	); err != nil {
		return closeTransactionResult{}, err
	}

	if err := ms.closeTransactionHandleWorkflowTask(
		transactionPolicy,
	); err != nil {
		return closeTransactionResult{}, err
	}

	if err := ms.closeTransactionUpdateTransitionHistory(
		transactionPolicy,
	); err != nil {
		return closeTransactionResult{}, err
	}
	ms.closeTransactionHandleUnknownVersionedTransition()
	ms.closeTransactionTrackLastUpdateVersionedTransition(
		transactionPolicy,
	)

	workflowEventsSeq, eventBatches, bufferEvents, clearBuffer, err := ms.closeTransactionPrepareEvents(transactionPolicy)
	if err != nil {
		return closeTransactionResult{}, err
	}

	ms.closeTransactionTrackTombstones(transactionPolicy)

	if err := ms.closeTransactionPrepareTasks(
		transactionPolicy,
		eventBatches,
		clearBuffer,
	); err != nil {
		return closeTransactionResult{}, err
	}

	ms.executionInfo.StateTransitionCount += 1
	ms.executionInfo.LastUpdateTime = timestamppb.New(ms.shard.GetTimeSource().Now())

	// We generate checksum here based on the assumption that the returned
	// snapshot object is considered immutable. As of this writing, the only
	// code that modifies the returned object lives inside Context.resetWorkflowExecution.
	// Currently, the updates done inside Context.resetWorkflowExecution don't
	// impact the checksum calculation.
	checksum := ms.generateChecksum()

	if ms.dbRecordVersion == 0 {
		// noop, existing behavior
	} else {
		ms.dbRecordVersion += 1
	}

	return closeTransactionResult{
		workflowEventsSeq: workflowEventsSeq,
		bufferEvents:      bufferEvents,
		clearBuffer:       clearBuffer,
		checksum:          checksum,
	}, nil
}

func (ms *MutableStateImpl) closeTransactionHandleWorkflowTask(
	transactionPolicy TransactionPolicy,
) error {
	if err := ms.closeTransactionHandleBufferedEventsLimit(
		transactionPolicy,
	); err != nil {
		return err
	}

	if err := ms.closeTransactionHandleWorkflowTaskScheduling(
		transactionPolicy,
	); err != nil {
		return err
	}

	return ms.closeTransactionHandleSpeculativeWorkflowTask(transactionPolicy)
}

func (ms *MutableStateImpl) closeTransactionHandleWorkflowTaskScheduling(
	transactionPolicy TransactionPolicy,
) error {
	if transactionPolicy == TransactionPolicyPassive ||
		!ms.IsWorkflowExecutionRunning() {
		return nil
	}

	for _, t := range ms.currentTransactionAddedStateMachineEventTypes {
		def, ok := ms.shard.StateMachineRegistry().EventDefinition(t)
		if !ok {
			return serviceerror.NewInternal(fmt.Sprintf("no event definition registered for %v", t))
		}
		if def.IsWorkflowTaskTrigger() {
			if !ms.HasPendingWorkflowTask() {
				if _, err := ms.AddWorkflowTaskScheduledEvent(
					false,
					enumsspb.WORKFLOW_TASK_TYPE_NORMAL,
				); err != nil {
					return err
				}
			}
			break
		}
	}

	return nil
}

func (ms *MutableStateImpl) closeTransactionHandleSpeculativeWorkflowTask(
	transactionPolicy TransactionPolicy,
) error {
	if transactionPolicy == TransactionPolicyPassive ||
		!ms.IsWorkflowExecutionRunning() {
		return nil
	}

	// It is important to convert speculative WT to normal before prepareEventsAndReplicationTasks,
	// because prepareEventsAndReplicationTasks will move internal buffered events to the history,
	// and WT related events (WTScheduled, in particular) need to go first.
	return ms.workflowTaskManager.convertSpeculativeWorkflowTaskToNormal()
}

func (ms *MutableStateImpl) closeTransactionUpdateTransitionHistory(
	transactionPolicy TransactionPolicy,
) error {
	if transactionPolicy != TransactionPolicyActive {
		// TODO: replication/standby logic will need a different way for updating transition history
		// when not syncing mutable state
		return nil
	}

	if !ms.transitionHistoryEnabled {
		return nil
	}

	// TODO: treat changes for transient workflow task or signalRequestID removal as state transition as well.
	// Those changes are not replicated today.
	if !ms.isStateDirty() {
		return nil
	}

	// handle disable then re-enable of transition history
	if len(ms.executionInfo.TransitionHistory) == 0 && len(ms.executionInfo.PreviousTransitionHistory) != 0 {
		ms.executionInfo.TransitionHistory = ms.executionInfo.PreviousTransitionHistory
		ms.executionInfo.PreviousTransitionHistory = nil
	}

	ms.executionInfo.TransitionHistory = UpdatedTransitionHistory(
		ms.executionInfo.TransitionHistory,
		ms.GetCurrentVersion(),
	)

	return nil
}

func (ms *MutableStateImpl) closeTransactionTrackLastUpdateVersionedTransition(
	transactionPolicy TransactionPolicy,
) {
	if transactionPolicy != TransactionPolicyActive {
		// TODO: replication/standby logic will need a different way for updating LastUpdatedVersionedTransition
		// when reapplying history, especially when history replication tasks got batched.
		return
	}

	if !ms.transitionHistoryEnabled {
		// transition history is not enabled
		return
	}
	// transaction closed without any state change
	if len(ms.executionInfo.TransitionHistory) == 0 {
		return
	}

	transitionHistory := ms.executionInfo.TransitionHistory
	currentVersionedTransition := transitionHistory[len(transitionHistory)-1]
	for activityId := range ms.activityInfosUserDataUpdated {
		ms.updateActivityInfos[activityId].LastUpdateVersionedTransition = currentVersionedTransition
	}
	for timerId := range ms.timerInfosUserDataUpdated {
		ms.updateTimerInfos[timerId].LastUpdateVersionedTransition = currentVersionedTransition
	}
	for _, childInfo := range ms.updateChildExecutionInfos {
		childInfo.LastUpdateVersionedTransition = currentVersionedTransition
	}
	for _, cancelInfo := range ms.updateRequestCancelInfos {
		cancelInfo.LastUpdateVersionedTransition = currentVersionedTransition
	}
	for _, signalInfo := range ms.updateSignalInfos {
		signalInfo.LastUpdateVersionedTransition = currentVersionedTransition
	}

	// signalRequestedIDs is a set in DB, we don't have a place to store the lastUpdateVersionedTransition for each
	// signal requestedID.
	// Deletion of signalRequestID is not replicated today, so we can even drop the check on deleteSignalRequestedIDs
	if len(ms.updateSignalRequestedIDs) != 0 || len(ms.deleteSignalRequestedIDs) != 0 {
		ms.executionInfo.SignalRequestIdsLastUpdateVersionedTransition = currentVersionedTransition
	}

	for updateID := range ms.updateInfoUpdated {
		ms.executionInfo.UpdateInfos[updateID].LastUpdateVersionedTransition = currentVersionedTransition
	}

	if ms.workflowTaskUpdated && ms.HasPendingWorkflowTask() {
		ms.executionInfo.WorkflowTaskLastUpdateVersionedTransition = currentVersionedTransition
	}

	if ms.visibilityUpdated {
		ms.executionInfo.VisibilityLastUpdateVersionedTransition = currentVersionedTransition
	}

	if ms.executionStateUpdated {
		ms.executionState.LastUpdateVersionedTransition = currentVersionedTransition
	}

	// LastUpdateVersionTransition for HSM nodes already updated when transitioning the nodes.
}

func (ms *MutableStateImpl) closeTransactionHandleUnknownVersionedTransition() {
	if len(ms.executionInfo.TransitionHistory) != 0 {
		if CompareVersionedTransition(
			ms.versionedTransitionInDB,
			ms.executionInfo.TransitionHistory[len(ms.executionInfo.TransitionHistory)-1],
		) != 0 {
			// versioned transition updated in the transaction
			return
		}
	}
	// already in unknown state or
	// in an old state that didn't get updated
	if !ms.isStateDirty() {
		// no state change in the transaction
		return
	}
	// State changed but transition history not updated.
	// We are in unknown versioned transition state, clear the transition history.
	if len(ms.executionInfo.TransitionHistory) != 0 {
		ms.executionInfo.PreviousTransitionHistory = ms.executionInfo.TransitionHistory
		ms.executionInfo.LastTransitionHistoryBreakPoint = CopyVersionedTransition(ms.executionInfo.TransitionHistory[len(ms.executionInfo.TransitionHistory)-1])
	}

	ms.executionInfo.TransitionHistory = nil

	ms.executionInfo.SubStateMachineTombstoneBatches = nil
	ms.totalTombstones = 0

	for _, activityInfo := range ms.updateActivityInfos {
		activityInfo.LastUpdateVersionedTransition = nil
	}
	for _, timerInfo := range ms.updateTimerInfos {
		timerInfo.LastUpdateVersionedTransition = nil
	}
	for _, childInfo := range ms.updateChildExecutionInfos {
		childInfo.LastUpdateVersionedTransition = nil
	}
	for _, requestCancelInfo := range ms.updateRequestCancelInfos {
		requestCancelInfo.LastUpdateVersionedTransition = nil
	}
	for _, signalInfo := range ms.updateSignalInfos {
		signalInfo.LastUpdateVersionedTransition = nil
	}
	for updateID := range ms.updateInfoUpdated {
		ms.executionInfo.UpdateInfos[updateID].LastUpdateVersionedTransition = nil
	}
	if len(ms.updateSignalRequestedIDs) > 0 || len(ms.deleteSignalRequestedIDs) > 0 {
		ms.executionInfo.SignalRequestIdsLastUpdateVersionedTransition = nil
	}
	if ms.visibilityUpdated {
		ms.executionInfo.VisibilityLastUpdateVersionedTransition = nil
	}
	if ms.executionStateUpdated {
		ms.executionState.LastUpdateVersionedTransition = nil
	}
	if ms.workflowTaskUpdated {
		ms.executionInfo.WorkflowTaskLastUpdateVersionedTransition = nil
	}
	if ms.stateMachineNode != nil {
		// the error must be nil here since the fn passed into Walk() always returns nil
		_ = ms.stateMachineNode.Walk(func(node *hsm.Node) error {
			persistenceRepr := node.InternalRepr()
			persistenceRepr.LastUpdateVersionedTransition.TransitionCount = 0
			persistenceRepr.InitialVersionedTransition.TransitionCount = 0
			return nil
		})
	}
}

func (ms *MutableStateImpl) closeTransactionTrackTombstones(
	transactionPolicy TransactionPolicy,
) {
	if transactionPolicy != TransactionPolicyActive {
		// Passive/Replication logic will update tombstone list when applying mutable state
		// snapshot or mutation.
		return
	}

	if !ms.transitionHistoryEnabled {
		// transition history is not enabled
		return
	}

	if len(ms.executionInfo.TransitionHistory) == 0 {
		// in an unknown state
		return
	}

	var tombstones []*persistencespb.StateMachineTombstone
	for scheduledEventID := range ms.deleteActivityInfos {
		tombstones = append(tombstones, &persistencespb.StateMachineTombstone{
			StateMachineKey: &persistencespb.StateMachineTombstone_ActivityScheduledEventId{
				ActivityScheduledEventId: scheduledEventID,
			},
		})
	}
	for timerID := range ms.deleteTimerInfos {
		tombstones = append(tombstones, &persistencespb.StateMachineTombstone{
			StateMachineKey: &persistencespb.StateMachineTombstone_TimerId{
				TimerId: timerID,
			},
		})
	}
	for initiatedEventId := range ms.deleteChildExecutionInfos {
		tombstones = append(tombstones, &persistencespb.StateMachineTombstone{
			StateMachineKey: &persistencespb.StateMachineTombstone_ChildExecutionInitiatedEventId{
				ChildExecutionInitiatedEventId: initiatedEventId,
			},
		})
	}
	for initiatedEventId := range ms.deleteRequestCancelInfos {
		tombstones = append(tombstones, &persistencespb.StateMachineTombstone{
			StateMachineKey: &persistencespb.StateMachineTombstone_RequestCancelInitiatedEventId{
				RequestCancelInitiatedEventId: initiatedEventId,
			},
		})
	}
	for initiatedEventId := range ms.deleteSignalInfos {
		tombstones = append(tombstones, &persistencespb.StateMachineTombstone{
			StateMachineKey: &persistencespb.StateMachineTombstone_SignalExternalInitiatedEventId{
				SignalExternalInitiatedEventId: initiatedEventId,
			},
		})
	}
	// Entire signalRequestedIDs will be synced if updated, so we don't track individual signalRequestedID tombstone.
	// TODO: Track signalRequestedID tombstone when we support syncing partial signalRequestedIDs.
	// This requires tracking the lastUpdateVersionedTransition for each signalRequestedID,
	// which is not supported by today's DB schema.
	// TODO: we don't delete updateInfo and StateMachine today. Track them here when we do.

	tombstoneBatch := &persistencespb.StateMachineTombstoneBatch{
		VersionedTransition:    ms.executionInfo.TransitionHistory[len(ms.executionInfo.TransitionHistory)-1],
		StateMachineTombstones: tombstones,
	}
	// As an optimization, we only track the first empty tombstone batch. So we can know the start point of the tombstone batch
	if len(tombstones) > 0 || len(ms.executionInfo.SubStateMachineTombstoneBatches) == 0 {
		ms.executionInfo.SubStateMachineTombstoneBatches = append(ms.executionInfo.SubStateMachineTombstoneBatches, tombstoneBatch)
	}

	ms.totalTombstones += len(tombstones)
	ms.capTombstoneCount()
}

// capTombstoneCount limits the total number of tombstones stored in the mutable state.
// This method should be called whenever tombstone batch list is updated or synced.
func (ms *MutableStateImpl) capTombstoneCount() {
	tombstoneCountLimit := ms.config.MutableStateTombstoneCountLimit()
	for ms.totalTombstones > tombstoneCountLimit &&
		len(ms.executionInfo.SubStateMachineTombstoneBatches) > 0 {
		ms.totalTombstones -= len(ms.executionInfo.SubStateMachineTombstoneBatches[0].StateMachineTombstones)
		ms.executionInfo.SubStateMachineTombstoneBatches = ms.executionInfo.SubStateMachineTombstoneBatches[1:]
	}
}

func (ms *MutableStateImpl) closeTransactionPrepareTasks(
	transactionPolicy TransactionPolicy,
	eventBatches [][]*historypb.HistoryEvent,
	clearBufferEvents bool,
) error {
	if err := ms.closeTransactionHandleWorkflowResetTask(
		transactionPolicy,
	); err != nil {
		return err
	}

	if err := ms.taskGenerator.GenerateDirtySubStateMachineTasks(ms.shard.StateMachineRegistry()); err != nil {
		return err
	}

	ms.closeTransactionCollapseVisibilityTasks()

	// TODO merge active & passive task generation
	// NOTE: this function must be the last call
	//  since we only generate at most one activity & user timer,
	//  regardless of how many activity & user timer created
	//  so the calculation must be at the very end
	if err := ms.closeTransactionHandleActivityUserTimerTasks(transactionPolicy); err != nil {
		return err
	}

	return ms.closeTransactionPrepareReplicationTasks(transactionPolicy, eventBatches, clearBufferEvents)
}

func (ms *MutableStateImpl) closeTransactionPrepareReplicationTasks(
	transactionPolicy TransactionPolicy,
	eventBatches [][]*historypb.HistoryEvent,
	clearBufferEvents bool,
) error {
	var replicationTasks []tasks.Task
	if ms.config.ReplicationMultipleBatches() {
		task, err := ms.eventsToReplicationTask(transactionPolicy, eventBatches)
		if err != nil {
			return err
		}
		replicationTasks = append(replicationTasks, task...)
	} else {
		for _, historyEvents := range eventBatches {
			task, err := ms.eventsToReplicationTask(transactionPolicy, [][]*historypb.HistoryEvent{historyEvents})
			if err != nil {
				return err
			}
			replicationTasks = append(replicationTasks, task...)
		}
	}

	replicationTasks = append(replicationTasks, ms.syncActivityToReplicationTask(transactionPolicy)...)
	replicationTasks = append(replicationTasks, ms.dirtyHSMToReplicationTask(transactionPolicy, eventBatches, clearBufferEvents)...)
	if ms.transitionHistoryEnabled {
		switch transactionPolicy {
		case TransactionPolicyActive:
			if ms.generateReplicationTask() {
				now := time.Now().UTC()
				workflowKey := definition.NewWorkflowKey(
					ms.executionInfo.NamespaceId,
					ms.executionInfo.WorkflowId,
					ms.executionState.RunId,
				)
				var firstEventID, firstEventVersion, nextEventID int64
				if len(eventBatches) > 0 {
					firstEventID = eventBatches[0][0].EventId
					firstEventVersion = eventBatches[0][0].Version
					lastBatch := eventBatches[len(eventBatches)-1]
					nextEventID = lastBatch[len(lastBatch)-1].EventId + 1
				} else {
					currentHistory, err := versionhistory.GetCurrentVersionHistory(ms.executionInfo.VersionHistories)
					if err != nil {
						return err
					}
					item, err := versionhistory.GetLastVersionHistoryItem(currentHistory)
					if err != nil {
						return err
					}
					firstEventID = item.EventId
					firstEventVersion = item.Version
					nextEventID = item.EventId + 1
				}
				transitionHistory := ms.executionInfo.TransitionHistory
				if len(transitionHistory) > 0 && CompareVersionedTransition(
					ms.versionedTransitionInDB,
					ms.executionInfo.TransitionHistory[len(ms.executionInfo.TransitionHistory)-1],
				) != 0 {
					syncVersionedTransitionTask := &tasks.SyncVersionedTransitionTask{
						WorkflowKey:         workflowKey,
						VisibilityTimestamp: now,
						Priority:            enumsspb.TASK_PRIORITY_HIGH,
						VersionedTransition: transitionHistory[len(transitionHistory)-1],
						FirstEventID:        firstEventID,
						FirstEventVersion:   firstEventVersion,
						NextEventID:         nextEventID,
						TaskEquivalents:     replicationTasks,
					}

					// versioned transition updated in the transaction
					ms.InsertTasks[tasks.CategoryReplication] = append(
						ms.InsertTasks[tasks.CategoryReplication],
						syncVersionedTransitionTask,
					)
				}
			}
		case TransactionPolicyPassive:
		default:
			panic(fmt.Sprintf("unknown transaction policy: %v", transactionPolicy))
		}
	} else {
		ms.InsertTasks[tasks.CategoryReplication] = append(
			ms.InsertTasks[tasks.CategoryReplication],
			replicationTasks...,
		)
	}

	if transactionPolicy == TransactionPolicyPassive &&
		len(ms.InsertTasks[tasks.CategoryReplication]) > 0 {
		return serviceerror.NewInternal("should not generate replication task when close transaction as passive")
	}

	return nil
}

func (ms *MutableStateImpl) cleanupTransaction() error {
	ms.updateActivityInfos = make(map[int64]*persistencespb.ActivityInfo)
	ms.deleteActivityInfos = make(map[int64]struct{})
	ms.syncActivityTasks = make(map[int64]struct{})

	ms.updateTimerInfos = make(map[string]*persistencespb.TimerInfo)
	ms.deleteTimerInfos = make(map[string]struct{})

	ms.updateChildExecutionInfos = make(map[int64]*persistencespb.ChildExecutionInfo)
	ms.deleteChildExecutionInfos = make(map[int64]struct{})

	ms.updateRequestCancelInfos = make(map[int64]*persistencespb.RequestCancelInfo)
	ms.deleteRequestCancelInfos = make(map[int64]struct{})

	ms.updateSignalInfos = make(map[int64]*persistencespb.SignalInfo)
	ms.deleteSignalInfos = make(map[int64]struct{})

	ms.updateSignalRequestedIDs = make(map[string]struct{})
	ms.deleteSignalRequestedIDs = make(map[string]struct{})

	ms.visibilityUpdated = false
	ms.executionStateUpdated = false
	ms.workflowTaskUpdated = false
	ms.updateInfoUpdated = make(map[string]struct{})
	ms.timerInfosUserDataUpdated = make(map[string]struct{})
	ms.activityInfosUserDataUpdated = make(map[int64]struct{})
	ms.reapplyEventsCandidate = nil

	ms.stateInDB = ms.executionState.State
	ms.nextEventIDInDB = ms.GetNextEventID()
	if len(ms.executionInfo.TransitionHistory) != 0 {
		ms.versionedTransitionInDB = ms.executionInfo.TransitionHistory[len(ms.executionInfo.TransitionHistory)-1]
	} else {
		ms.versionedTransitionInDB = nil
	}
	// ms.dbRecordVersion remains the same

	ms.hBuilder = historybuilder.New(
		ms.timeSource,
		ms.shard.GenerateTaskIDs,
		ms.GetCurrentVersion(),
		ms.nextEventIDInDB,
		ms.bufferEventsInDB,
		ms.metricsHandler,
	)

	ms.InsertTasks = make(map[tasks.Category][]tasks.Task)

	// Clear outputs for the next transaction.
	ms.stateMachineNode.ClearTransactionState()
	// Clear out transient state machine state.
	ms.currentTransactionAddedStateMachineEventTypes = nil

	return nil
}

func (ms *MutableStateImpl) closeTransactionPrepareEvents(
	transactionPolicy TransactionPolicy,
) ([]*persistence.WorkflowEvents, [][]*historypb.HistoryEvent, []*historypb.HistoryEvent, bool, error) {
	currentBranchToken, err := ms.GetCurrentBranchToken()
	if err != nil {
		return nil, nil, nil, false, err
	}

	historyMutation, err := ms.hBuilder.Finish(!ms.HasStartedWorkflowTask())
	if err != nil {
		return nil, nil, nil, false, err
	}

	// TODO @wxing1292 need more refactoring to make the logic clean
	ms.bufferEventsInDB = historyMutation.MemBufferBatch
	newBufferBatch := historyMutation.DBBufferBatch
	clearBuffer := historyMutation.DBClearBuffer
	newEventsBatches := historyMutation.DBEventsBatches
	ms.updatePendingEventIDs(historyMutation.ScheduledIDToStartedID)

	workflowEventsSeq := make([]*persistence.WorkflowEvents, len(newEventsBatches))
	historyNodeTxnIDs, err := ms.shard.GenerateTaskIDs(len(newEventsBatches))
	if err != nil {
		return nil, nil, nil, false, err
	}
	for index, eventBatch := range newEventsBatches {
		workflowEventsSeq[index] = &persistence.WorkflowEvents{
			NamespaceID: ms.executionInfo.NamespaceId,
			WorkflowID:  ms.executionInfo.WorkflowId,
			RunID:       ms.executionState.RunId,
			BranchToken: currentBranchToken,
			PrevTxnID:   ms.executionInfo.LastFirstEventTxnId,
			TxnID:       historyNodeTxnIDs[index],
			Events:      eventBatch,
		}
		ms.executionInfo.LastFirstEventId = eventBatch[0].GetEventId()
		ms.executionInfo.LastFirstEventTxnId = historyNodeTxnIDs[index]
	}

	if err := ms.validateNoEventsAfterWorkflowFinish(
		transactionPolicy,
		workflowEventsSeq,
	); err != nil {
		return nil, nil, nil, false, err
	}

	if len(workflowEventsSeq) > 0 {
		lastEvents := workflowEventsSeq[len(workflowEventsSeq)-1].Events
		lastEvent := lastEvents[len(lastEvents)-1]
		if err := ms.updateWithLastWriteEvent(
			lastEvent,
			transactionPolicy,
		); err != nil {
			return nil, nil, nil, false, err
		}
	}

	return workflowEventsSeq, newEventsBatches, newBufferBatch, clearBuffer, nil
}

func (ms *MutableStateImpl) eventsToReplicationTask(
	transactionPolicy TransactionPolicy,
	eventBatches [][]*historypb.HistoryEvent,
) ([]tasks.Task, error) {
	switch transactionPolicy {
	case TransactionPolicyActive:
		if ms.generateReplicationTask() {
			return ms.taskGenerator.GenerateHistoryReplicationTasks(eventBatches)
		}
		return nil, nil
	case TransactionPolicyPassive:
		return nil, nil
	default:
		panic(fmt.Sprintf("unknown transaction policy: %v", transactionPolicy))
	}
}

func (ms *MutableStateImpl) syncActivityToReplicationTask(
	transactionPolicy TransactionPolicy,
) []tasks.Task {
	now := time.Now().UTC()
	switch transactionPolicy {
	case TransactionPolicyActive:
		if ms.generateReplicationTask() {
			var activityIDs map[int64]struct{}
			if ms.disablingTransitionHistory() {
				activityIDs = make(map[int64]struct{}, len(ms.GetPendingActivityInfos()))
				for activityID := range ms.GetPendingActivityInfos() {
					activityIDs[activityID] = struct{}{}
				}
			} else {
				activityIDs = ms.syncActivityTasks
			}
			return convertSyncActivityInfos(
				now,
				definition.NewWorkflowKey(
					ms.executionInfo.NamespaceId,
					ms.executionInfo.WorkflowId,
					ms.executionState.RunId,
				),
				ms.pendingActivityInfoIDs,
				activityIDs,
			)
		}
		return nil
	case TransactionPolicyPassive:
		return emptyTasks
	default:
		panic(fmt.Sprintf("unknown transaction policy: %v", transactionPolicy))
	}
}

func (ms *MutableStateImpl) dirtyHSMToReplicationTask(
	transactionPolicy TransactionPolicy,
	eventBatches [][]*historypb.HistoryEvent,
	clearBufferEvents bool,
) []tasks.Task {
	switch transactionPolicy {
	case TransactionPolicyActive:
		if !ms.generateReplicationTask() {
			return emptyTasks
		}

		// HSM() contains children also implies Nexus is enabled
		if len(ms.HSM().InternalRepr().Children) == 0 {
			return emptyTasks
		}

		// We also assume that - for the time being - if events were generated in a transaction,
		// all HSM node updates are a result of applying those events.
		// The passive cluster will transition the HSM when applying the events.
		//
		// When mutable state contains buffered events, SyncHSM task will be dropped as
		// the state for **some** HSM nodes may depend on those buffered events.
		// But there might be some other nodes whose state do not depend on buffered events.
		// For those nodes, we need to make sure their states will be synced as well.
		// So when clearing buffered events, generate another SyncHSM task.
		if clearBufferEvents || (ms.HSM().Dirty() && len(eventBatches) == 0) {
			return []tasks.Task{
				&tasks.SyncHSMTask{
					WorkflowKey: ms.GetWorkflowKey(),
					// TaskID and VisibilityTimestamp are set by shard
				},
			}
		}

		return emptyTasks
	case TransactionPolicyPassive:
		return emptyTasks
	default:
		panic(fmt.Sprintf("unknown transaction policy: %v", transactionPolicy))
	}
}

func (ms *MutableStateImpl) updatePendingEventIDs(
	scheduledIDToStartedID map[int64]int64,
) {
	for scheduledEventID, startedEventID := range scheduledIDToStartedID {
		if activityInfo, ok := ms.GetActivityInfo(scheduledEventID); ok {
			activityInfo.StartedEventId = startedEventID
			ms.updateActivityInfos[activityInfo.ScheduledEventId] = activityInfo
			ms.activityInfosUserDataUpdated[activityInfo.ScheduledEventId] = struct{}{}
			continue
		}
		if childInfo, ok := ms.GetChildExecutionInfo(scheduledEventID); ok {
			childInfo.StartedEventId = startedEventID
			ms.updateChildExecutionInfos[childInfo.InitiatedEventId] = childInfo
			continue
		}
	}
}

func (ms *MutableStateImpl) updateWithLastWriteEvent(
	lastEvent *historypb.HistoryEvent,
	transactionPolicy TransactionPolicy,
) error {
	if transactionPolicy == TransactionPolicyPassive {
		// already handled in mutable state.
		return nil
	}

	currentVersionHistory, err := versionhistory.GetCurrentVersionHistory(ms.executionInfo.VersionHistories)
	if err != nil {
		return err
	}
	if err := versionhistory.AddOrUpdateVersionHistoryItem(currentVersionHistory, versionhistory.NewVersionHistoryItem(
		lastEvent.GetEventId(), lastEvent.GetVersion(),
	)); err != nil {
		return err
	}
	ms.executionInfo.LastEventTaskId = lastEvent.GetTaskId()

	return nil
}

// validateNoEventsAfterWorkflowFinish perform check on history event batch
// NOTE: do not apply this check on every batch, since transient
// workflow task && workflow finish will be broken (the first batch)
func (ms *MutableStateImpl) validateNoEventsAfterWorkflowFinish(
	transactionPolicy TransactionPolicy,
	workflowEventSeq []*persistence.WorkflowEvents,
) error {
	if transactionPolicy == TransactionPolicyPassive ||
		len(workflowEventSeq) == 0 {
		return nil
	}

	// only do check if workflow is finished
	if ms.executionState.State != enumsspb.WORKFLOW_EXECUTION_STATE_COMPLETED {
		return nil
	}

	// workflow close
	// this will perform check on the last event of last batch
	// NOTE: do not apply this check on every batch, since transient
	// workflow task && workflow finish will be broken (the first batch)
	eventBatch := workflowEventSeq[len(workflowEventSeq)-1].Events
	lastEvent := eventBatch[len(eventBatch)-1]
	switch lastEvent.GetEventType() {
	case enumspb.EVENT_TYPE_WORKFLOW_EXECUTION_COMPLETED,
		enumspb.EVENT_TYPE_WORKFLOW_EXECUTION_FAILED,
		enumspb.EVENT_TYPE_WORKFLOW_EXECUTION_TIMED_OUT,
		enumspb.EVENT_TYPE_WORKFLOW_EXECUTION_TERMINATED,
		enumspb.EVENT_TYPE_WORKFLOW_EXECUTION_CONTINUED_AS_NEW,
		enumspb.EVENT_TYPE_WORKFLOW_EXECUTION_CANCELED:
		return nil

	default:
		ms.logError(
			"encountered case where events appears after workflow finish.",
			tag.WorkflowNamespaceID(ms.executionInfo.NamespaceId),
			tag.WorkflowID(ms.executionInfo.WorkflowId),
			tag.WorkflowRunID(ms.executionState.RunId),
		)
		return consts.ErrEventsAterWorkflowFinish
	}
}

func (ms *MutableStateImpl) startTransactionHandleNamespaceMigration(
	namespaceEntry *namespace.Namespace,
) (*namespace.Namespace, error) {
	// NOTE:
	// the main idea here is to guarantee that buffered events & namespace migration works
	// e.g. handle buffered events during version 0 => version > 0 by postponing namespace migration
	// * flush buffered events as if namespace is still local
	// * use updated namespace for actual call

	lastWriteVersion, err := ms.GetLastWriteVersion()
	if err != nil {
		return nil, err
	}

	// local namespace -> global namespace && with started workflow task
	if lastWriteVersion == common.EmptyVersion && namespaceEntry.FailoverVersion() > common.EmptyVersion && ms.HasStartedWorkflowTask() {
		localNamespaceMutation := namespace.NewPretendAsLocalNamespace(
			ms.clusterMetadata.GetCurrentClusterName(),
		)
		return namespaceEntry.Clone(localNamespaceMutation), nil
	}
	return namespaceEntry, nil
}

func (ms *MutableStateImpl) startTransactionHandleWorkflowTaskFailover() (bool, error) {
	if !ms.IsWorkflowExecutionRunning() {
		return false, nil
	}

	// NOTE:
	// the main idea here is to guarantee that once there is a workflow task started
	// all events ending in the buffer should have the same version

	// Handling mutable state turn from standby to active, while having a workflow task on the fly
	workflowTask := ms.GetStartedWorkflowTask()
	currentVersion := ms.GetCurrentVersion()
	if workflowTask == nil || workflowTask.Version >= currentVersion {
		// no pending workflow tasks, no buffered events
		// or workflow task has higher / equal version
		return false, nil
	}

	lastEventVersion, err := ms.GetLastEventVersion()
	if err != nil {
		return false, err
	}
	if lastEventVersion != workflowTask.Version {
		return false, serviceerror.NewInternal(fmt.Sprintf("MutableStateImpl encountered mismatch version, workflow task: %v, last event version %v", workflowTask.Version, lastEventVersion))
	}

	// NOTE: if lastEventVersion is used here then the version transition history could decrecase
	//
	// TODO: Today's replication task processing logic won't flush buffered events when applying state only changes.
	// As a result, when using lastWriteVersion, which takes state only change into account, here, we could still
	// have buffered events, but lastWriteSourceCluster will no longer be current cluster and the be treated as case 4
	// and fail on the sanity check.
	// We need to change replication task processing logic to always flush buffered events on all replication task types.
	// State transition history is not enabled today so we are safe and LastWriteVersion == LastEventVersion
	lastWriteVersion, err := ms.GetLastWriteVersion()
	if err != nil {
		return false, err
	}

	lastWriteCluster := ms.clusterMetadata.ClusterNameForFailoverVersion(ms.namespaceEntry.IsGlobalNamespace(), lastWriteVersion)
	currentVersionCluster := ms.clusterMetadata.ClusterNameForFailoverVersion(ms.namespaceEntry.IsGlobalNamespace(), currentVersion)
	currentCluster := ms.clusterMetadata.GetCurrentClusterName()

	// there are 4 cases for version changes (based on version from namespace cache)
	// NOTE: namespace cache version change may occur after seeing events with higher version
	//  meaning that the flush buffer logic in NDC branch manager should be kept.
	//
	// 1. active -> passive => fail workflow task & flush buffer using last write version
	// 2. active -> active => fail workflow task & flush buffer using last write version
	// 3. passive -> active => fail workflow task using current version, no buffered events
	// 4. passive -> passive => no buffered events, since always passive, nothing to be done

	// handle case 4
	if lastWriteCluster != currentCluster && currentVersionCluster != currentCluster {
		// do a sanity check on buffered events
		if ms.HasBufferedEvents() {
			return false, serviceerror.NewInternal("MutableStateImpl encountered previous passive workflow with buffered events")
		}
		return false, nil
	}

	// handle case 1 & 2
	flushBufferVersion := lastWriteVersion

	// handle case 3
	if lastWriteCluster != currentCluster && currentVersionCluster == currentCluster {
		// do a sanity check on buffered events
		if ms.HasBufferedEvents() {
			return false, serviceerror.NewInternal("MutableStateImpl encountered previous passive workflow with buffered events")
		}
		flushBufferVersion = currentVersion
	}

	// this workflow was previous active (whether it has buffered events or not),
	// the in flight workflow task must be failed to guarantee all events within same
	// event batch shard the same version
	if err := ms.UpdateCurrentVersion(flushBufferVersion, true); err != nil {
		return false, err
	}

	// we have a workflow task with buffered events on the fly with a lower version, fail it
	if _, err := failWorkflowTask(
		ms,
		workflowTask,
		enumspb.WORKFLOW_TASK_FAILED_CAUSE_FAILOVER_CLOSE_COMMAND,
	); err != nil {
		return false, err
	}

	err = ScheduleWorkflowTask(ms)
	if err != nil {
		return false, err
	}
	return true, nil
}

func (ms *MutableStateImpl) closeTransactionWithPolicyCheck(
	transactionPolicy TransactionPolicy,
) error {
	switch transactionPolicy {
	case TransactionPolicyActive:
		// Cannot use ms.namespaceEntry.ActiveClusterName() because currentVersion may be updated during this transaction in
		// passive cluster. For example: if passive cluster sees conflict and decided to terminate this workflow. The
		// currentVersion on mutable state would be updated to point to last write version which is current (passive) cluster.
		activeCluster := ms.clusterMetadata.ClusterNameForFailoverVersion(ms.namespaceEntry.IsGlobalNamespace(), ms.GetCurrentVersion())
		currentCluster := ms.clusterMetadata.GetCurrentClusterName()

		if activeCluster != currentCluster {
			namespaceID := ms.GetExecutionInfo().NamespaceId
			return serviceerror.NewNamespaceNotActive(namespaceID, currentCluster, activeCluster)
		}
		return nil
	case TransactionPolicyPassive:
		return nil
	default:
		panic(fmt.Sprintf("unknown transaction policy: %v", transactionPolicy))
	}
}

func (ms *MutableStateImpl) BufferSizeAcceptable() bool {
	if ms.hBuilder.NumBufferedEvents() > ms.config.MaximumBufferedEventsBatch() {
		return false
	}

	if ms.hBuilder.SizeInBytesOfBufferedEvents() > ms.config.MaximumBufferedEventsSizeInBytes() {
		return false
	}
	return true
}

func (ms *MutableStateImpl) closeTransactionHandleBufferedEventsLimit(
	transactionPolicy TransactionPolicy,
) error {
	if transactionPolicy == TransactionPolicyPassive ||
		!ms.IsWorkflowExecutionRunning() {
		return nil
	}

	if ms.BufferSizeAcceptable() {
		return nil
	}

	// Handling buffered events size issue
	if workflowTask := ms.GetStartedWorkflowTask(); workflowTask != nil {
		// we have a workflow task on the fly with a lower version, fail it
		if _, err := failWorkflowTask(
			ms,
			workflowTask,
			enumspb.WORKFLOW_TASK_FAILED_CAUSE_FORCE_CLOSE_COMMAND,
		); err != nil {
			return err
		}

		err := ScheduleWorkflowTask(ms)
		if err != nil {
			return err
		}
	}
	return nil
}

func (ms *MutableStateImpl) closeTransactionHandleWorkflowResetTask(
	transactionPolicy TransactionPolicy,
) error {
	if transactionPolicy == TransactionPolicyPassive ||
		!ms.IsWorkflowExecutionRunning() {
		return nil
	}

	namespaceEntry, err := ms.shard.GetNamespaceRegistry().GetNamespaceByID(namespace.ID(ms.executionInfo.NamespaceId))
	if err != nil {
		return err
	}
	if _, pt := FindAutoResetPoint(
		ms.timeSource,
		namespaceEntry.VerifyBinaryChecksum,
		ms.GetExecutionInfo().AutoResetPoints,
	); pt != nil {
		if err := ms.taskGenerator.GenerateWorkflowResetTasks(); err != nil {
			return err
		}
		ms.logInfo("Auto-Reset task is scheduled",
			tag.WorkflowNamespace(namespaceEntry.Name().String()),
			tag.WorkflowID(ms.executionInfo.WorkflowId),
			tag.WorkflowRunID(ms.executionState.RunId),
			tag.WorkflowResetBaseRunID(pt.GetRunId()),
			tag.WorkflowEventID(pt.GetFirstWorkflowTaskCompletedId()),
			tag.WorkflowBinaryChecksum(pt.GetBinaryChecksum()),
		)
	}
	return nil
}

func (ms *MutableStateImpl) closeTransactionHandleActivityUserTimerTasks(
	transactionPolicy TransactionPolicy,
) error {
	switch transactionPolicy {
	case TransactionPolicyActive:
		if !ms.IsWorkflowExecutionRunning() {
			return nil
		}
		if err := ms.taskGenerator.GenerateActivityTimerTasks(); err != nil {
			return err
		}
		return ms.taskGenerator.GenerateUserTimerTasks()
	case TransactionPolicyPassive:
		return nil
	default:
		panic(fmt.Sprintf("unknown transaction policy: %v", transactionPolicy))
	}
}

// Visibility tasks are collapsed into a single one: START < UPSERT < CLOSE < DELETE
// Their enum values are already in order, so using them to make the code simpler.
// Any other task type is preserved in order.
// Eg: [START, UPSERT, TP1, CLOSE, TP2, TP3] -> [TP1, CLOSE, TP2, TP3]
func (ms *MutableStateImpl) closeTransactionCollapseVisibilityTasks() {
	visTasks := ms.InsertTasks[tasks.CategoryVisibility]
	if len(visTasks) < 2 {
		return
	}
	var visTaskToKeep tasks.Task
	lastIndex := -1
	for i, task := range visTasks {
		switch task.GetType() {
		case enumsspb.TASK_TYPE_VISIBILITY_START_EXECUTION,
			enumsspb.TASK_TYPE_VISIBILITY_UPSERT_EXECUTION,
			enumsspb.TASK_TYPE_VISIBILITY_CLOSE_EXECUTION,
			enumsspb.TASK_TYPE_VISIBILITY_DELETE_EXECUTION:
			if visTaskToKeep == nil || task.GetType() >= visTaskToKeep.GetType() {
				visTaskToKeep = task
			}
			lastIndex = i
		}
	}
	if visTaskToKeep == nil {
		return
	}
	collapsedVisTasks := make([]tasks.Task, 0, len(visTasks))
	for i, task := range visTasks {
		switch task.GetType() {
		case enumsspb.TASK_TYPE_VISIBILITY_START_EXECUTION,
			enumsspb.TASK_TYPE_VISIBILITY_UPSERT_EXECUTION,
			enumsspb.TASK_TYPE_VISIBILITY_CLOSE_EXECUTION,
			enumsspb.TASK_TYPE_VISIBILITY_DELETE_EXECUTION:
			if i == lastIndex {
				collapsedVisTasks = append(collapsedVisTasks, visTaskToKeep)
			}
		default:
			collapsedVisTasks = append(collapsedVisTasks, task)
		}
	}
	ms.InsertTasks[tasks.CategoryVisibility] = collapsedVisTasks
}

func (ms *MutableStateImpl) generateReplicationTask() bool {
	return len(ms.namespaceEntry.ClusterNames()) > 1
}

func (ms *MutableStateImpl) checkMutability(
	actionTag tag.ZapTag,
) error {
	if !ms.IsWorkflowExecutionRunning() {
		ms.logWarn(
			mutableStateInvalidHistoryActionMsg,
			tag.WorkflowEventID(ms.GetNextEventID()),
			tag.ErrorTypeInvalidHistoryAction,
			tag.WorkflowState(ms.executionState.State),
			actionTag,
		)
		return ErrWorkflowFinished
	}
	return nil
}

func (ms *MutableStateImpl) generateChecksum() *persistencespb.Checksum {
	if !ms.shouldGenerateChecksum() {
		return nil
	}
	csum, err := generateMutableStateChecksum(ms)
	if err != nil {
		ms.logWarn("error generating MutableState checksum", tag.Error(err))
		return nil
	}
	return csum
}

func (ms *MutableStateImpl) shouldGenerateChecksum() bool {
	if ms.namespaceEntry == nil {
		return false
	}
	return rand.Intn(100) < ms.config.MutableStateChecksumGenProbability(ms.namespaceEntry.Name().String())
}

func (ms *MutableStateImpl) shouldVerifyChecksum() bool {
	if ms.namespaceEntry == nil {
		return false
	}
	return rand.Intn(100) < ms.config.MutableStateChecksumVerifyProbability(ms.namespaceEntry.Name().String())
}

func (ms *MutableStateImpl) shouldInvalidateCheckum() bool {
	invalidateBeforeEpochSecs := int64(ms.config.MutableStateChecksumInvalidateBefore())
	if invalidateBeforeEpochSecs > 0 {
		invalidateBefore := time.Unix(invalidateBeforeEpochSecs, 0).UTC()
		return ms.executionInfo.LastUpdateTime.AsTime().Before(invalidateBefore)
	}
	return false
}

func (ms *MutableStateImpl) createInternalServerError(
	actionTag tag.ZapTag,
) error {
	return serviceerror.NewInternal(actionTag.Field().String + " operation failed")
}

func (ms *MutableStateImpl) createCallerError(
	actionTag tag.ZapTag,
	details string,
) error {
	msg := fmt.Sprintf(mutableStateInvalidHistoryActionMsgTemplate, actionTag.Field().String, details)
	return serviceerror.NewInvalidArgument(msg)
}

func (ms *MutableStateImpl) logInfo(msg string, tags ...tag.Tag) {
	tags = append(tags, tag.WorkflowID(ms.executionInfo.WorkflowId))
	tags = append(tags, tag.WorkflowRunID(ms.executionState.RunId))
	tags = append(tags, tag.WorkflowNamespaceID(ms.executionInfo.NamespaceId))
	ms.logger.Info(msg, tags...)
}

func (ms *MutableStateImpl) logWarn(msg string, tags ...tag.Tag) {
	tags = append(tags, tag.WorkflowID(ms.executionInfo.WorkflowId))
	tags = append(tags, tag.WorkflowRunID(ms.executionState.RunId))
	tags = append(tags, tag.WorkflowNamespaceID(ms.executionInfo.NamespaceId))
	ms.logger.Warn(msg, tags...)
}

func (ms *MutableStateImpl) logError(msg string, tags ...tag.Tag) {
	tags = append(tags, tag.WorkflowID(ms.executionInfo.WorkflowId))
	tags = append(tags, tag.WorkflowRunID(ms.executionState.RunId))
	tags = append(tags, tag.WorkflowNamespaceID(ms.executionInfo.NamespaceId))
	ms.logger.Error(msg, tags...)
}

func (ms *MutableStateImpl) logDataInconsistency() {
	namespaceID := ms.executionInfo.NamespaceId
	workflowID := ms.executionInfo.WorkflowId
	runID := ms.executionState.RunId

	ms.logger.Error("encounter cassandra data inconsistency",
		tag.WorkflowNamespaceID(namespaceID),
		tag.WorkflowID(workflowID),
		tag.WorkflowRunID(runID),
	)
}

func (ms *MutableStateImpl) HasCompletedAnyWorkflowTask() bool {
	return ms.GetLastCompletedWorkflowTaskStartedEventId() != common.EmptyEventID
}

func (ms *MutableStateImpl) RefreshExpirationTimeoutTask(ctx context.Context) error {
	executionInfo := ms.GetExecutionInfo()
	weTimeout := timestamp.DurationValue(executionInfo.WorkflowExecutionTimeout)
	if weTimeout > 0 {
		executionInfo.WorkflowExecutionExpirationTime = timestamp.TimeNowPtrUtcAddDuration(weTimeout)
	}
	wrTimeout := timestamp.DurationValue(executionInfo.WorkflowRunTimeout)
	if wrTimeout != 0 {
		executionInfo.WorkflowRunExpirationTime = timestamp.TimeNowPtrUtcAddDuration(wrTimeout)

		if weTimeout > 0 && executionInfo.WorkflowRunExpirationTime.AsTime().After(executionInfo.WorkflowExecutionExpirationTime.AsTime()) {
			executionInfo.WorkflowRunExpirationTime = executionInfo.WorkflowExecutionExpirationTime
		}
	}

	return RefreshTasksForWorkflowStart(ctx, ms, ms.taskGenerator, EmptyVersionedTransition)
}

func (ms *MutableStateImpl) currentVersionedTransition() *persistencespb.VersionedTransition {
	if len(ms.executionInfo.TransitionHistory) == 0 {
		// transition history is not enabled
		return nil
	}
	transitionHistory := ms.executionInfo.TransitionHistory
	return transitionHistory[len(transitionHistory)-1]
}

func (ms *MutableStateImpl) ApplyMutation(
	mutation *persistencespb.WorkflowMutableStateMutation,
) error {
	prevExecutionInfoSize := ms.executionInfo.Size()
	currentVersionedTransition := ms.currentVersionedTransition()

	ms.applySignalRequestedIds(mutation.SignalRequestedIds, mutation.ExecutionInfo)
	err := ms.applyTombstones(mutation.SubStateMachineTombstoneBatches, currentVersionedTransition)
	if err != nil {
		return err
	}
	err = ms.syncExecutionInfo(ms.executionInfo, mutation.ExecutionInfo, false)
	if err != nil {
		return err
	}
	if mutation.ExecutionInfo.WorkflowTaskType == enumsspb.WORKFLOW_TASK_TYPE_SPECULATIVE {
		ms.workflowTaskManager.deleteWorkflowTask()
	}

	ms.applyUpdatesToUpdateInfos(mutation.UpdatedUpdateInfos, false)

	ms.approximateSize += mutation.ExecutionState.Size() - ms.executionState.Size()
	ms.executionState = mutation.ExecutionState

	err = ms.applyUpdatesToSubStateMachines(
		mutation.UpdatedActivityInfos,
		mutation.UpdatedTimerInfos,
		mutation.UpdatedChildExecutionInfos,
		mutation.UpdatedRequestCancelInfos,
		mutation.UpdatedSignalInfos,
		false,
	)
	if err != nil {
		return err
	}

	err = ms.applyUpdatesToStateMachineNodes(mutation.UpdatedSubStateMachines)
	if err != nil {
		return err
	}

	ms.approximateSize += ms.executionInfo.Size() - prevExecutionInfoSize

	return nil
}

func (ms *MutableStateImpl) ApplySnapshot(
	snapshot *persistencespb.WorkflowMutableState,
) error {
	prevExecutionInfoSize := ms.executionInfo.Size()

	ms.applySignalRequestedIds(snapshot.SignalRequestedIds, snapshot.ExecutionInfo)
	err := ms.syncExecutionInfo(ms.executionInfo, snapshot.ExecutionInfo, true)
	if err != nil {
		return err
	}
	if snapshot.ExecutionInfo.WorkflowTaskType == enumsspb.WORKFLOW_TASK_TYPE_SPECULATIVE {
		ms.workflowTaskManager.deleteWorkflowTask()
	}

	ms.applyUpdatesToUpdateInfos(snapshot.ExecutionInfo.UpdateInfos, true)

	err = ms.syncSubStateMachinesByType(snapshot.ExecutionInfo.SubStateMachinesByType)
	if err != nil {
		return err
	}

	ms.approximateSize += snapshot.ExecutionState.Size() - ms.executionState.Size()
	ms.executionState = snapshot.ExecutionState

	err = ms.applyUpdatesToSubStateMachines(
		snapshot.ActivityInfos,
		snapshot.TimerInfos,
		snapshot.ChildExecutionInfos,
		snapshot.RequestCancelInfos,
		snapshot.SignalInfos,
		true,
	)
	if err != nil {
		return err
	}

	ms.approximateSize += ms.executionInfo.Size() - prevExecutionInfoSize
	return nil
}

func (ms *MutableStateImpl) ShouldResetActivityTimerTaskMask(current, incoming *persistencespb.ActivityInfo) bool {
	// calculate whether to reset the activity timer task status bits
	// reset timer task status bits if
	// 1. same source cluster & attempt changes
	// 2. same activity stamp
	// 3. different source cluster
	if !ms.clusterMetadata.IsVersionFromSameCluster(current.Version, incoming.Version) {
		return true
	} else if current.Attempt != incoming.Attempt {
		return true
	} else if current.Stamp != incoming.Stamp {
		return true
	}
	return false
}

func (ms *MutableStateImpl) applyUpdatesToSubStateMachines(
	updatedActivityInfos map[int64]*persistencespb.ActivityInfo,
	updatedTimerInfos map[string]*persistencespb.TimerInfo,
	updatedChildExecutionInfos map[int64]*persistencespb.ChildExecutionInfo,
	updatedRequestCancelInfos map[int64]*persistencespb.RequestCancelInfo,
	updatedSignalInfos map[int64]*persistencespb.SignalInfo,
	isSnapshot bool,
) error {
	err := applyUpdatesToSubStateMachine(ms, ms.pendingActivityInfoIDs, ms.updateActivityInfos, updatedActivityInfos, isSnapshot, ms.DeleteActivity, func(current, incoming *persistencespb.ActivityInfo) {
		if current == nil || ms.ShouldResetActivityTimerTaskMask(current, incoming) {
			incoming.TimerTaskStatus = TimerTaskStatusNone
		} else {
			incoming.TimerTaskStatus = current.TimerTaskStatus
		}
	}, func(ai *persistencespb.ActivityInfo) {
		ms.pendingActivityIDToEventID[ai.ActivityId] = ai.ScheduledEventId
		ms.activityInfosUserDataUpdated[ai.ScheduledEventId] = struct{}{}
	})
	if err != nil {
		return err
	}

	err = applyUpdatesToSubStateMachine(ms, ms.pendingTimerInfoIDs, ms.updateTimerInfos, updatedTimerInfos, isSnapshot, ms.DeleteUserTimer, func(current, incoming *persistencespb.TimerInfo) {
		incoming.TaskStatus = TimerTaskStatusNone
	}, func(ti *persistencespb.TimerInfo) {
		ms.pendingTimerEventIDToID[ti.StartedEventId] = ti.TimerId
		ms.timerInfosUserDataUpdated[ti.TimerId] = struct{}{}
	})
	if err != nil {
		return err
	}

	err = applyUpdatesToSubStateMachine(ms, ms.pendingChildExecutionInfoIDs, ms.updateChildExecutionInfos, updatedChildExecutionInfos, isSnapshot, ms.DeletePendingChildExecution, func(current, incoming *persistencespb.ChildExecutionInfo) {
		if current != nil {
			incoming.Clock = current.Clock
		}
	}, nil)
	if err != nil {
		return err
	}

	err = applyUpdatesToSubStateMachine(ms, ms.pendingRequestCancelInfoIDs, ms.updateRequestCancelInfos, updatedRequestCancelInfos, isSnapshot, ms.DeletePendingRequestCancel, nil, nil)
	if err != nil {
		return err
	}

	err = applyUpdatesToSubStateMachine(ms, ms.pendingSignalInfoIDs, ms.updateSignalInfos, updatedSignalInfos, isSnapshot, ms.DeletePendingSignal, nil, nil)
	return err
}

func (ms *MutableStateImpl) applyUpdatesToStateMachineNodes(
	nodeMutations []*persistencespb.WorkflowMutableStateMutation_StateMachineNodeMutation,
) error {
	root := ms.HSM()
	// Source cluster uses Walk() to generate node mutations.
	// Walk() uses pre-order DFS. Updated parent nodes will be added before children.
	for _, nodeMutation := range nodeMutations {
		var internalNode *persistencespb.StateMachineNode
		incomingPath := []hsm.Key{}
		for _, p := range nodeMutation.Path.Path {
			incomingPath = append(incomingPath, hsm.Key{Type: p.Type, ID: p.Id})
		}
		node, err := root.Child(incomingPath)
		if err != nil {
			if !errors.Is(err, hsm.ErrStateMachineNotFound) {
				return err
			}
			parent := incomingPath[:len(incomingPath)-1]
			if len(parent) == 0 {
				parent = root.Path()
			}
			parentNode, err := root.Child(parent)
			if err != nil {
				// we don't have enough information to recreate all parents
				return err
			}

			key := incomingPath[len(incomingPath)-1]
			parentInternalNode := parentNode.InternalRepr()

			internalNode = &persistencespb.StateMachineNode{
				Children: make(map[string]*persistencespb.StateMachineMap),
			}
			children, ok := parentInternalNode.Children[key.Type]
			if !ok {
				children = &persistencespb.StateMachineMap{MachinesById: make(map[string]*persistencespb.StateMachineNode)}
				// Children may be nil if the map was empty and the proto message we serialized and deserialized.
				if parentInternalNode.Children == nil {
					parentInternalNode.Children = make(map[string]*persistencespb.StateMachineMap, 1)
				}
				parentInternalNode.Children[key.Type] = children
			}
			children.MachinesById[key.ID] = internalNode
		} else {
			internalNode = node.InternalRepr()
			if CompareVersionedTransition(nodeMutation.LastUpdateVersionedTransition, internalNode.LastUpdateVersionedTransition) == 0 {
				continue
			}
			node.InvalidateCache()
		}
		internalNode.Data = nodeMutation.Data
		internalNode.InitialVersionedTransition = nodeMutation.InitialVersionedTransition
		internalNode.LastUpdateVersionedTransition = nodeMutation.LastUpdateVersionedTransition
		internalNode.TransitionCount++
	}
	return nil
}

func (ms *MutableStateImpl) applySignalRequestedIds(signalRequestedIds []string, incomingExecutionInfo *persistencespb.WorkflowExecutionInfo) {
	if CompareVersionedTransition(
		incomingExecutionInfo.SignalRequestIdsLastUpdateVersionedTransition,
		ms.executionInfo.SignalRequestIdsLastUpdateVersionedTransition,
	) == 0 {
		return
	}

	ids := make(map[string]struct{}, len(signalRequestedIds))
	for _, id := range signalRequestedIds {
		ids[id] = struct{}{}
	}
	for requestID := range ms.pendingSignalRequestedIDs {
		if _, ok := ids[requestID]; !ok {
			ms.DeleteSignalRequested(requestID)
		}
	}

	for _, requestID := range signalRequestedIds {
		if _, ok := ms.pendingSignalRequestedIDs[requestID]; !ok {
			ms.AddSignalRequested(requestID)
		}
	}
}

func applyUpdatesToSubStateMachine[K comparable, V lastUpdatedStateTransitionGetter](
	ms *MutableStateImpl,
	pendingInfos map[K]V,
	updateInfos map[K]V,
	updatedSubStateMachine map[K]V,
	isSnapshot bool,
	deleteFn func(K) error,
	sanitizeFn func(current, incoming V),
	postUpdateFn func(V),
) error {
	if isSnapshot {
		for key := range pendingInfos {
			if _, ok := updatedSubStateMachine[key]; !ok {
				err := deleteFn(key)
				if err != nil {
					return err
				}
			}
		}
	}

	getSizeOfKey := func(key any) int {
		switch v := key.(type) {
		case string:
			return len(v)
		default:
			return int(reflect.TypeOf(key).Size())
		}
	}

	for key, updated := range updatedSubStateMachine {
		var existing V
		if existing, ok := pendingInfos[key]; ok {
			if CompareVersionedTransition(existing.GetLastUpdateVersionedTransition(), updated.GetLastUpdateVersionedTransition()) == 0 {
				continue
			}
			ms.approximateSize -= existing.Size() + getSizeOfKey(key)
		}
		val := updated
		if sanitizeFn != nil {
			val = common.CloneProto(updated)
			sanitizeFn(existing, val)
		}
		pendingInfos[key] = val
		updateInfos[key] = val
		ms.approximateSize += val.Size() + getSizeOfKey(key)
		if postUpdateFn != nil {
			postUpdateFn(val)
		}
	}
	return nil
}

func (ms *MutableStateImpl) applyUpdatesToUpdateInfos(
	updatedUpdateInfos map[string]*persistencespb.UpdateInfo,
	isSnapshot bool,
) {
	if ms.executionInfo.UpdateInfos == nil {
		ms.executionInfo.UpdateInfos = make(map[string]*persistencespb.UpdateInfo, len(updatedUpdateInfos))
	}
	if isSnapshot {
		for updateID := range ms.executionInfo.UpdateInfos {
			if _, ok := updatedUpdateInfos[updateID]; !ok {
				ms.approximateSize -= ms.executionInfo.UpdateInfos[updateID].Size() + len(updateID)
				delete(ms.executionInfo.UpdateInfos, updateID)
			}
		}
	}

	for updateID, ui := range updatedUpdateInfos {
		if existing, ok := ms.executionInfo.UpdateInfos[updateID]; ok {
			if CompareVersionedTransition(existing.GetLastUpdateVersionedTransition(), ui.GetLastUpdateVersionedTransition()) == 0 {
				continue
			}
			ms.approximateSize -= existing.Size() + len(updateID)
		} else {
			ms.executionInfo.UpdateCount++
		}
		ms.executionInfo.UpdateInfos[updateID] = ui
		ms.approximateSize += ui.Size() + len(updateID)
	}
}

func (ms *MutableStateImpl) syncExecutionInfo(current *persistencespb.WorkflowExecutionInfo, incoming *persistencespb.WorkflowExecutionInfo, isSnapshot bool) error {
	doNotSync := func(v any) []interface{} {
		info, ok := v.(*persistencespb.WorkflowExecutionInfo)
		if !ok || info == nil {
			return nil
		}
		ignoreFields := []interface{}{
			&info.WorkflowTaskVersion,
			&info.WorkflowTaskScheduledEventId,
			&info.WorkflowTaskStartedEventId,
			&info.WorkflowTaskRequestId,
			&info.WorkflowTaskTimeout,
			&info.WorkflowTaskAttempt,
			&info.WorkflowTaskStartedTime,
			&info.WorkflowTaskScheduledTime,
			&info.WorkflowTaskOriginalScheduledTime,
			&info.WorkflowTaskType,
			&info.WorkflowTaskSuggestContinueAsNew,
			&info.WorkflowTaskHistorySizeBytes,
			&info.WorkflowTaskBuildId,
			&info.WorkflowTaskBuildIdRedirectCounter,
			&info.VersionHistories,
			&info.ExecutionStats,
			&info.LastFirstEventTxnId,
			&info.ParentClock,
			&info.CloseTransferTaskId,
			&info.CloseVisibilityTaskId,
			&info.RelocatableAttributesRemoved,
			&info.WorkflowExecutionTimerTaskStatus,
			&info.SubStateMachinesByType,
			&info.StateMachineTimers,
			&info.TaskGenerationShardClockTimestamp,
			&info.UpdateInfos,
		}
		if !isSnapshot {
			ignoreFields = append(ignoreFields, &info.SubStateMachineTombstoneBatches)
		}
		return ignoreFields
	}
	err := common.MergeProtoExcludingFields(current, incoming, doNotSync)
	if err != nil {
		return err
	}

	ms.ClearStickyTaskQueue()

	ms.workflowTaskManager.UpdateWorkflowTask(&WorkflowTaskInfo{
		Version:             incoming.WorkflowTaskVersion,
		ScheduledEventID:    incoming.WorkflowTaskScheduledEventId,
		StartedEventID:      incoming.WorkflowTaskStartedEventId,
		RequestID:           incoming.WorkflowTaskRequestId,
		WorkflowTaskTimeout: incoming.WorkflowTaskTimeout.AsDuration(),
		Attempt:             incoming.WorkflowTaskAttempt,
		StartedTime:         incoming.WorkflowTaskStartedTime.AsTime(),
		ScheduledTime:       incoming.WorkflowTaskScheduledTime.AsTime(),

		OriginalScheduledTime: incoming.WorkflowTaskOriginalScheduledTime.AsTime(),
		Type:                  incoming.WorkflowTaskType,

		SuggestContinueAsNew:   incoming.WorkflowTaskSuggestContinueAsNew,
		HistorySizeBytes:       incoming.WorkflowTaskHistorySizeBytes,
		BuildId:                incoming.WorkflowTaskBuildId,
		BuildIdRedirectCounter: incoming.WorkflowTaskBuildIdRedirectCounter,
	})

	return nil
}

func (ms *MutableStateImpl) syncSubStateMachinesByType(incoming map[string]*persistencespb.StateMachineMap) error {
	currentHSM := ms.HSM()

	// we don't care about the root here which is the entire mutable state
	incomingHSM, err := hsm.NewRoot(
		ms.shard.StateMachineRegistry(),
		StateMachineType,
		ms,
		incoming,
		ms,
	)
	if err != nil {
		return err
	}

	if err := incomingHSM.Walk(func(incomingNode *hsm.Node) error {
		if incomingNode.Parent == nil {
			// skip root which is the entire mutable state
			return nil
		}

		incomingNodePath := incomingNode.Path()
		currentNode, err := currentHSM.Child(incomingNodePath)
		if err != nil {
			// 1. Already done history resend if needed before,
			// and node creation today always associated with an event
			// 2. Node deletion is not supported right now.
			// Based on 1 and 2, node should always be found here.
			return err
		}

		return currentNode.Sync(incomingNode)
	}); err != nil {
		return err
	}

	return nil
}

func (ms *MutableStateImpl) applyTombstones(tombstoneBatches []*persistencespb.StateMachineTombstoneBatch, currentVersionedTransition *persistencespb.VersionedTransition) error {
	var err error
	for _, tombstoneBatch := range tombstoneBatches {
		if CompareVersionedTransition(tombstoneBatch.VersionedTransition, currentVersionedTransition) <= 0 {
			continue
		}
		for _, tombstone := range tombstoneBatch.StateMachineTombstones {
			switch tombstone.StateMachineKey.(type) {
			case *persistencespb.StateMachineTombstone_ActivityScheduledEventId:
				if _, ok := ms.pendingActivityInfoIDs[tombstone.GetActivityScheduledEventId()]; ok {
					err = ms.DeleteActivity(tombstone.GetActivityScheduledEventId())
				}
			case *persistencespb.StateMachineTombstone_TimerId:
				if _, ok := ms.pendingTimerInfoIDs[tombstone.GetTimerId()]; ok {
					err = ms.DeleteUserTimer(tombstone.GetTimerId())
				}
			case *persistencespb.StateMachineTombstone_ChildExecutionInitiatedEventId:
				if _, ok := ms.pendingChildExecutionInfoIDs[tombstone.GetChildExecutionInitiatedEventId()]; ok {
					err = ms.DeletePendingChildExecution(tombstone.GetChildExecutionInitiatedEventId())
				}
			case *persistencespb.StateMachineTombstone_RequestCancelInitiatedEventId:
				if _, ok := ms.pendingRequestCancelInfoIDs[tombstone.GetRequestCancelInitiatedEventId()]; ok {
					err = ms.DeletePendingRequestCancel(tombstone.GetRequestCancelInitiatedEventId())
				}
			case *persistencespb.StateMachineTombstone_SignalExternalInitiatedEventId:
				if _, ok := ms.pendingSignalInfoIDs[tombstone.GetSignalExternalInitiatedEventId()]; ok {
					err = ms.DeletePendingSignal(tombstone.GetSignalExternalInitiatedEventId())
				}
			default:
				// TODO: updateID and stateMachinePath
				err = serviceerror.NewInternal("unknown tombstone type")
			}
			if err != nil {
				return err
			}
		}
		ms.executionInfo.SubStateMachineTombstoneBatches = append(ms.executionInfo.SubStateMachineTombstoneBatches, tombstoneBatch)
		ms.totalTombstones += len(tombstoneBatch.StateMachineTombstones)
	}
	ms.capTombstoneCount()
	return nil
}

func (ms *MutableStateImpl) disablingTransitionHistory() bool {
	return ms.versionedTransitionInDB != nil && len(ms.executionInfo.TransitionHistory) == 0
}

func (ms *MutableStateImpl) InitTransitionHistory() {
	versionedTransition := &persistencespb.VersionedTransition{
		NamespaceFailoverVersion: ms.GetCurrentVersion(),
		TransitionCount:          1,
	}
	ms.GetExecutionInfo().TransitionHistory = []*persistencespb.VersionedTransition{versionedTransition}

	ms.GetExecutionInfo().VisibilityLastUpdateVersionedTransition = versionedTransition
	ms.GetExecutionState().LastUpdateVersionedTransition = versionedTransition
	if ms.HasPendingWorkflowTask() {
		ms.GetExecutionInfo().WorkflowTaskLastUpdateVersionedTransition = versionedTransition
	}
}

func (ms *MutableStateImpl) initVersionedTransitionInDB() {
	if len(ms.executionInfo.TransitionHistory) != 0 {
		ms.versionedTransitionInDB = ms.executionInfo.TransitionHistory[len(ms.executionInfo.TransitionHistory)-1]
	}
}

// GetEffectiveDeployment returns the effective deployment in the following order:
//  1. DeploymentVersionTransition.Deployment: this is returned when the wf is transitioning to a
//     new deployment
//  2. VersioningOverride.Deployment: this is returned when user has set a PINNED override
//     at wf start time, or later via UpdateWorkflowExecutionOptions.
//  3. Deployment: this is returned when there is no transition and no override (the most
//     common case). Deployment is set based on the worker-sent deployment in the latest WFT
//     completion. Exception: if Deployment is set but the workflow's effective behavior is
//     UNSPECIFIED, it means the workflow is unversioned, so effective deployment will be nil.
//
// Note: Deployment objects are immutable, never change their fields.
func (ms *MutableStateImpl) GetEffectiveDeployment() *deploymentpb.Deployment {
	return GetEffectiveDeployment(ms.GetExecutionInfo().GetVersioningInfo())
}

func (ms *MutableStateImpl) GetDeploymentTransition() *workflowpb.DeploymentTransition {
	vi := ms.GetExecutionInfo().GetVersioningInfo()
	if t := vi.GetVersionTransition(); t != nil {
		return &workflowpb.DeploymentTransition{
			Deployment: worker_versioning.DeploymentFromDeploymentVersion(t.GetDeploymentVersion()),
		}
	}
	return ms.GetExecutionInfo().GetVersioningInfo().GetDeploymentTransition()
}

// GetEffectiveVersioningBehavior returns the effective versioning behavior in the following
// order:
//  1. VersioningOverride.Behavior: this is returned when user has set a behavior override
//     at wf start time, or later via UpdateWorkflowExecutionOptions.
//  2. Behavior: this is returned when there is no override (most common case). Behavior is
//     set based on the worker-sent deployment in the latest WFT completion.
func (ms *MutableStateImpl) GetEffectiveVersioningBehavior() enumspb.VersioningBehavior {
	return GetEffectiveVersioningBehavior(ms.GetExecutionInfo().GetVersioningInfo())
}

// StartDeploymentTransition starts a transition to the given deployment which must be
// different from workflows effective deployment. Will fail if the workflow is pinned.
// Starting a new transition replaces current transition, if present, without rescheduling
// activities.
// If there is a pending workflow task that is not started yet, it'll be rescheduled after
// transition start.
func (ms *MutableStateImpl) StartDeploymentTransition(deployment *deploymentpb.Deployment) error {
	wfBehavior := ms.GetEffectiveVersioningBehavior()
	if wfBehavior == enumspb.VERSIONING_BEHAVIOR_PINNED {
		// WF is pinned so we reject the transition.
		// It's possible that a backlogged task in matching from an earlier time that this wf was
		// unpinned is being dispatched now and wants to redirect the wf. Such task should be dropped.
		return ErrPinnedWorkflowCannotTransition
	}

	versioningInfo := ms.GetExecutionInfo().GetVersioningInfo()
	if versioningInfo == nil {
		versioningInfo = &workflowpb.WorkflowExecutionVersioningInfo{}
		ms.GetExecutionInfo().VersioningInfo = versioningInfo
	}

	// Only store transition in VersionTransition but read from both VersionTransition and DeploymentVersionTransition.
<<<<<<< HEAD
=======
	//nolint:staticcheck // SA1019 deprecated DeploymentTransition will clean up later
>>>>>>> 6fbdc7b2
	versioningInfo.DeploymentTransition = nil
	versioningInfo.VersionTransition = &workflowpb.DeploymentVersionTransition{
		DeploymentVersion: worker_versioning.DeploymentVersionFromDeployment(deployment),
	}

	// Because deployment is changed, we clear sticky queue to make sure the next wf task does not
	// go to the old deployment.
	ms.ClearStickyTaskQueue()

	// If there is a pending (unstarted) WFT, we need to reschedule it, so it goes to Matching with
	// the right directive deployment. The current scheduled WFT will be rejected when attempted to
	// start because its directive deployment no longer matches workflows effective deployment.
	// If the WFT is started but not finished, we let it run its course, once it's completed, failed
	// or timed out a new one will be scheduled.
	if ms.HasPendingWorkflowTask() && !ms.HasStartedWorkflowTask() &&
		// Speculative WFT is directly (without transfer task) added to matching when scheduled.
		// It is protected by timeout on both normal and sticky task queues.
		// If there is no poller for previous deployment, it will time out,
		// and will be rescheduled as normal WFT.
		ms.GetPendingWorkflowTask().Type != enumsspb.WORKFLOW_TASK_TYPE_SPECULATIVE {
		// sticky queue was just cleared, so the following call only generates
		// a WorkflowTask, not a WorkflowTaskTimeoutTask.
		err := ms.taskGenerator.GenerateScheduleWorkflowTaskTasks(ms.GetPendingWorkflowTask().ScheduledEventID)
		if err != nil {
			return err
		}
	}
	return nil
}

// reschedulePendingActivities reschedules all the activities that are not started, so they are
// scheduled against the right queue in matching.
func (ms *MutableStateImpl) reschedulePendingActivities() error {
	for _, ai := range ms.GetPendingActivityInfos() {
		if ai.StartedEventId != common.EmptyEventID {
			// TODO: skip task generation also when activity is in backoff period
			// activity already started
			continue
		}
		// we only need to resend the activities to matching, no need to update timer tasks.
		err := ms.taskGenerator.GenerateActivityTasks(ai.ScheduledEventId)
		if err != nil {
			return err
		}
	}

	return nil
}

func (ms *MutableStateImpl) AddReapplyCandidateEvent(event *historypb.HistoryEvent) {
	if shouldReapplyEvent(ms.shard.StateMachineRegistry(), event) {
		ms.reapplyEventsCandidate = append(ms.reapplyEventsCandidate, event)
	}
}

func (ms *MutableStateImpl) GetReapplyCandidateEvents() []*historypb.HistoryEvent {
	return ms.reapplyEventsCandidate
}<|MERGE_RESOLUTION|>--- conflicted
+++ resolved
@@ -4418,17 +4418,11 @@
 		ms.GetExecutionInfo().VersioningInfo.VersioningOverride = &workflowpb.VersioningOverride{
 			Behavior: override.GetBehavior(),
 			// We read from both old and new fields but write in the new fields only.
-<<<<<<< HEAD
-			PinnedVersion: worker_versioning.DeploymentVersionFromDeployment(worker_versioning.DeploymentOrVersion(override.GetDeployment(), override.GetPinnedVersion())),
-		}
-	} else {
-=======
 			//nolint:staticcheck // SA1019 deprecated Deployment will clean up later
 			PinnedVersion: worker_versioning.DeploymentVersionFromDeployment(worker_versioning.DeploymentOrVersion(override.GetDeployment(), override.GetPinnedVersion())),
 		}
 	} else if ms.GetExecutionInfo().GetVersioningInfo() != nil {
 		// TODO (shahab): this behavior has changed in main branch. Update it when merging to main.
->>>>>>> 6fbdc7b2
 		ms.GetExecutionInfo().VersioningInfo.VersioningOverride = nil
 	}
 
@@ -7385,10 +7379,7 @@
 	}
 
 	// Only store transition in VersionTransition but read from both VersionTransition and DeploymentVersionTransition.
-<<<<<<< HEAD
-=======
 	//nolint:staticcheck // SA1019 deprecated DeploymentTransition will clean up later
->>>>>>> 6fbdc7b2
 	versioningInfo.DeploymentTransition = nil
 	versioningInfo.VersionTransition = &workflowpb.DeploymentVersionTransition{
 		DeploymentVersion: worker_versioning.DeploymentVersionFromDeployment(deployment),
