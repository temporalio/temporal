--- conflicted
+++ resolved
@@ -2559,21 +2559,6 @@
 		ms.executionInfo.ParentInitiatedVersion = common.EmptyVersion
 	}
 
-<<<<<<< HEAD
-=======
-	//nolint:staticcheck // SA1019: worker versioning v0.31
-	if event.ParentPinnedWorkerDeploymentVersion != "" || event.ParentPinnedDeploymentVersion != nil {
-		parentPinned := event.ParentPinnedDeploymentVersion
-		if parentPinned == nil {
-			parentPinned = worker_versioning.ExternalWorkerDeploymentVersionFromString(event.ParentPinnedWorkerDeploymentVersion) //nolint:staticcheck // SA1019: worker versioning v0.31
-		}
-		ms.executionInfo.VersioningInfo = &workflowpb.WorkflowExecutionVersioningInfo{
-			Behavior:          enumspb.VERSIONING_BEHAVIOR_PINNED,
-			DeploymentVersion: parentPinned,
-		}
-	}
-
->>>>>>> 30977d20
 	if event.RootWorkflowExecution != nil {
 		ms.executionInfo.RootWorkflowId = event.RootWorkflowExecution.GetWorkflowId()
 		ms.executionInfo.RootRunId = event.RootWorkflowExecution.GetRunId()
@@ -2666,7 +2651,6 @@
 			ms.executionInfo.VersioningInfo.VersioningOverride.Override = &workflowpb.VersioningOverride_AutoUpgrade{AutoUpgrade: true}
 			//nolint:staticcheck // SA1019: worker versioning v0.31
 			ms.executionInfo.VersioningInfo.VersioningOverride.Behavior = enumspb.VERSIONING_BEHAVIOR_UNSPECIFIED
-<<<<<<< HEAD
 		}
 	}
 
@@ -2701,8 +2685,6 @@
 			// If initiated by a workflow Cron, the new workflow will never inherit the previous workflow's Version.
 			// TODO(carlydf): What if the cron is a child of a pinned parent?
 		case enumspb.CONTINUE_AS_NEW_INITIATOR_UNSPECIFIED:
-=======
->>>>>>> 30977d20
 		}
 	}
 
@@ -4926,25 +4908,10 @@
 
 		//nolint:staticcheck // SA1019 deprecated Deployment will clean up later
 		if d := override.GetDeployment(); d != nil { // v0.30 pinned
-<<<<<<< HEAD
-=======
 			// We read from both old and new fields but write in the new fields only.
 			ms.GetExecutionInfo().VersioningInfo.VersioningOverride.Override = &workflowpb.VersioningOverride_Pinned{
 				Pinned: &workflowpb.VersioningOverride_PinnedOverride{
 					Behavior: workflowpb.VersioningOverride_PINNED_OVERRIDE_BEHAVIOR_PINNED,
-					Version:  worker_versioning.ExternalWorkerDeploymentVersionFromDeployment(d),
-				},
-			}
-		}
-
-		//nolint:staticcheck // SA1019: worker versioning v0.31
-		if vs := override.GetPinnedVersion(); vs != "" { // v0.31 pinned
->>>>>>> 30977d20
-			// We read from both old and new fields but write in the new fields only.
-			ms.GetExecutionInfo().VersioningInfo.VersioningOverride.Override = &workflowpb.VersioningOverride_Pinned{
-				Pinned: &workflowpb.VersioningOverride_PinnedOverride{
-					Behavior: workflowpb.VersioningOverride_PINNED_OVERRIDE_BEHAVIOR_PINNED,
-<<<<<<< HEAD
 					Version:  worker_versioning.ExternalWorkerDeploymentVersionFromDeployment(d),
 				},
 			}
@@ -4961,13 +4928,6 @@
 			}
 		}
 
-=======
-					Version:  worker_versioning.ExternalWorkerDeploymentVersionFromString(vs),
-				},
-			}
-		}
-
->>>>>>> 30977d20
 	} else if ms.GetExecutionInfo().GetVersioningInfo() != nil {
 		ms.GetExecutionInfo().VersioningInfo.VersioningOverride = nil
 	}
@@ -8109,17 +8069,10 @@
 		}
 		//nolint:staticcheck // SA1019: worker versioning v0.30
 		return worker_versioning.DeploymentToString(override.GetDeployment())
-<<<<<<< HEAD
 	}
 	if v := versioningInfo.GetDeploymentVersion(); v != nil {
 		return worker_versioning.ExternalWorkerDeploymentVersionToString(v)
 	}
-=======
-	}
-	if v := versioningInfo.GetDeploymentVersion(); v != nil {
-		return worker_versioning.ExternalWorkerDeploymentVersionToString(v)
-	}
->>>>>>> 30977d20
 	//nolint:staticcheck // SA1019: worker versioning v0.31
 	return versioningInfo.GetVersion()
 }
