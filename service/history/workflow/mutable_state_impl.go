// The MIT License
//
// Copyright (c) 2020 Temporal Technologies Inc.  All rights reserved.
//
// Copyright (c) 2020 Uber Technologies, Inc.
//
// Permission is hereby granted, free of charge, to any person obtaining a copy
// of this software and associated documentation files (the "Software"), to deal
// in the Software without restriction, including without limitation the rights
// to use, copy, modify, merge, publish, distribute, sublicense, and/or sell
// copies of the Software, and to permit persons to whom the Software is
// furnished to do so, subject to the following conditions:
//
// The above copyright notice and this permission notice shall be included in
// all copies or substantial portions of the Software.
//
// THE SOFTWARE IS PROVIDED "AS IS", WITHOUT WARRANTY OF ANY KIND, EXPRESS OR
// IMPLIED, INCLUDING BUT NOT LIMITED TO THE WARRANTIES OF MERCHANTABILITY,
// FITNESS FOR A PARTICULAR PURPOSE AND NONINFRINGEMENT. IN NO EVENT SHALL THE
// AUTHORS OR COPYRIGHT HOLDERS BE LIABLE FOR ANY CLAIM, DAMAGES OR OTHER
// LIABILITY, WHETHER IN AN ACTION OF CONTRACT, TORT OR OTHERWISE, ARISING FROM,
// OUT OF OR IN CONNECTION WITH THE SOFTWARE OR THE USE OR OTHER DEALINGS IN
// THE SOFTWARE.

package workflow

import (
	"context"
	"fmt"
	"math/rand"
	"time"

	"github.com/pborman/uuid"
	commandpb "go.temporal.io/api/command/v1"
	commonpb "go.temporal.io/api/common/v1"
	enumspb "go.temporal.io/api/enums/v1"
	failurepb "go.temporal.io/api/failure/v1"
	historypb "go.temporal.io/api/history/v1"
	"go.temporal.io/api/serviceerror"
	taskqueuepb "go.temporal.io/api/taskqueue/v1"
	updatepb "go.temporal.io/api/update/v1"
	workflowpb "go.temporal.io/api/workflow/v1"
	"go.temporal.io/api/workflowservice/v1"

	clockspb "go.temporal.io/server/api/clock/v1"
	enumsspb "go.temporal.io/server/api/enums/v1"
	historyspb "go.temporal.io/server/api/history/v1"
	"go.temporal.io/server/api/historyservice/v1"
	persistencespb "go.temporal.io/server/api/persistence/v1"
	workflowspb "go.temporal.io/server/api/workflow/v1"
	"go.temporal.io/server/common"
	"go.temporal.io/server/common/backoff"
	"go.temporal.io/server/common/clock"
	"go.temporal.io/server/common/cluster"
	"go.temporal.io/server/common/convert"
	"go.temporal.io/server/common/definition"
	"go.temporal.io/server/common/enums"
	"go.temporal.io/server/common/failure"
	"go.temporal.io/server/common/log"
	"go.temporal.io/server/common/log/tag"
	"go.temporal.io/server/common/metrics"
	"go.temporal.io/server/common/namespace"
	"go.temporal.io/server/common/payload"
	"go.temporal.io/server/common/persistence"
	"go.temporal.io/server/common/persistence/versionhistory"
	"go.temporal.io/server/common/primitives/timestamp"
	"go.temporal.io/server/common/searchattribute"
	"go.temporal.io/server/service/history/configs"
	"go.temporal.io/server/service/history/consts"
	"go.temporal.io/server/service/history/events"
	"go.temporal.io/server/service/history/shard"
	"go.temporal.io/server/service/history/tasks"
)

const (
	emptyUUID = "emptyUuid"

	mutableStateInvalidHistoryActionMsg         = "invalid history builder state for action"
	mutableStateInvalidHistoryActionMsgTemplate = mutableStateInvalidHistoryActionMsg + ": %v, %v"
)

var (
	// ErrWorkflowFinished indicates trying to mutate mutable state after workflow finished
	ErrWorkflowFinished = serviceerror.NewInternal("invalid mutable state action: mutation after finish")
	// ErrMissingTimerInfo indicates missing timer info
	ErrMissingTimerInfo = serviceerror.NewInternal("unable to get timer info")
	// ErrMissingActivityInfo indicates missing activity info
	ErrMissingActivityInfo = serviceerror.NewInternal("unable to get activity info")
	// ErrMissingChildWorkflowInfo indicates missing child workflow info
	ErrMissingChildWorkflowInfo = serviceerror.NewInternal("unable to get child workflow info")
	// ErrMissingRequestCancelInfo indicates missing request cancel info
	ErrMissingRequestCancelInfo = serviceerror.NewInternal("unable to get request cancel info")
	// ErrMissingSignalInfo indicates missing signal external
	ErrMissingSignalInfo = serviceerror.NewInternal("unable to get signal info")
	// ErrMissingWorkflowStartEvent indicates missing workflow start event
	ErrMissingWorkflowStartEvent = serviceerror.NewInternal("unable to get workflow start event")
	// ErrMissingWorkflowCompletionEvent indicates missing workflow completion event
	ErrMissingWorkflowCompletionEvent = serviceerror.NewInternal("unable to get workflow completion event")
	// ErrMissingActivityScheduledEvent indicates missing workflow activity scheduled event
	ErrMissingActivityScheduledEvent = serviceerror.NewInternal("unable to get activity scheduled event")
	// ErrMissingChildWorkflowInitiatedEvent indicates missing child workflow initiated event
	ErrMissingChildWorkflowInitiatedEvent = serviceerror.NewInternal("unable to get child workflow initiated event")
	// ErrMissingSignalInitiatedEvent indicates missing workflow signal initiated event
	ErrMissingSignalInitiatedEvent = serviceerror.NewInternal("unable to get signal initiated event")
)

type (
	MutableStateImpl struct {
		pendingActivityTimerHeartbeats map[int64]time.Time                    // Scheduled Event ID -> LastHeartbeatTimeoutVisibilityInSeconds.
		pendingActivityInfoIDs         map[int64]*persistencespb.ActivityInfo // Scheduled Event ID -> Activity Info.
		pendingActivityIDToEventID     map[string]int64                       // Activity ID -> Scheduled Event ID of the activity.
		updateActivityInfos            map[int64]*persistencespb.ActivityInfo // Modified activities from last update.
		deleteActivityInfos            map[int64]struct{}                     // Deleted activities from last update.
		syncActivityTasks              map[int64]struct{}                     // Activity to be sync to remote

		pendingTimerInfoIDs     map[string]*persistencespb.TimerInfo // User Timer ID -> Timer Info.
		pendingTimerEventIDToID map[int64]string                     // User Timer Start Event ID -> User Timer ID.
		updateTimerInfos        map[string]*persistencespb.TimerInfo // Modified timers from last update.
		deleteTimerInfos        map[string]struct{}                  // Deleted timers from last update.

		pendingChildExecutionInfoIDs map[int64]*persistencespb.ChildExecutionInfo // Initiated Event ID -> Child Execution Info
		updateChildExecutionInfos    map[int64]*persistencespb.ChildExecutionInfo // Modified ChildExecution Infos since last update
		deleteChildExecutionInfos    map[int64]struct{}                           // Deleted ChildExecution Info since last update

		pendingRequestCancelInfoIDs map[int64]*persistencespb.RequestCancelInfo // Initiated Event ID -> RequestCancelInfo
		updateRequestCancelInfos    map[int64]*persistencespb.RequestCancelInfo // Modified RequestCancel Infos since last update, for persistence update
		deleteRequestCancelInfos    map[int64]struct{}                          // Deleted RequestCancel Info since last update, for persistence update

		pendingSignalInfoIDs map[int64]*persistencespb.SignalInfo // Initiated Event ID -> SignalInfo
		updateSignalInfos    map[int64]*persistencespb.SignalInfo // Modified SignalInfo since last update
		deleteSignalInfos    map[int64]struct{}                   // Deleted SignalInfo since last update

		pendingSignalRequestedIDs map[string]struct{} // Set of signaled requestIds
		updateSignalRequestedIDs  map[string]struct{} // Set of signaled requestIds since last update
		deleteSignalRequestedIDs  map[string]struct{} // Deleted signaled requestId

		updateInfos       map[string]*persistencespb.UpdateInfo // UpdateID -> UpdateInfo
		updateUpdateInfos map[string]*persistencespb.UpdateInfo // Modified UpdateInfos from last update.

		executionInfo  *persistencespb.WorkflowExecutionInfo // Workflow mutable state info.
		executionState *persistencespb.WorkflowExecutionState

		hBuilder *HistoryBuilder

		// in memory only attributes
		// indicate the current version
		currentVersion int64
		// running approximate total size of mutable state fields (except buffered events) when written to DB in bytes
		// buffered events are added to this value when calling GetApproximatePersistedSize
		approximateSize int
		// buffer events from DB
		bufferEventsInDB []*historypb.HistoryEvent
		// indicates the workflow state in DB, can be used to calculate
		// whether this workflow is pointed by current workflow record
		stateInDB enumsspb.WorkflowExecutionState
		// TODO deprecate nextEventIDInDB in favor of dbRecordVersion
		// indicates the next event ID in DB, for conditional update
		nextEventIDInDB int64
		// indicates the DB record version, for conditional update
		dbRecordVersion int64
		// namespace entry contains a snapshot of namespace
		// NOTE: do not use the failover version inside, use currentVersion above
		namespaceEntry *namespace.Namespace
		// record if a event has been applied to mutable state
		// TODO: persist this to db
		appliedEvents map[string]struct{}

		InsertTasks map[tasks.Category][]tasks.Task

		speculativeWorkflowTaskTimeoutTask *tasks.WorkflowTaskTimeoutTask

		// do not rely on this, this is only updated on
		// Load() and closeTransactionXXX methods. So when
		// a transaction is in progress, this value will be
		// wrong. This exist primarily for visibility via CLI
		checksum *persistencespb.Checksum

		taskGenerator       TaskGenerator
		workflowTaskManager *workflowTaskStateMachine
		QueryRegistry       QueryRegistry

		shard           shard.Context
		clusterMetadata cluster.Metadata
		eventsCache     events.Cache
		config          *configs.Config
		timeSource      clock.TimeSource
		logger          log.Logger
		metricsHandler  metrics.Handler
	}
)

var _ MutableState = (*MutableStateImpl)(nil)

func NewMutableState(
	shard shard.Context,
	eventsCache events.Cache,
	logger log.Logger,
	namespaceEntry *namespace.Namespace,
	startTime time.Time,
) *MutableStateImpl {
	s := &MutableStateImpl{
		updateActivityInfos:            make(map[int64]*persistencespb.ActivityInfo),
		pendingActivityTimerHeartbeats: make(map[int64]time.Time),
		pendingActivityInfoIDs:         make(map[int64]*persistencespb.ActivityInfo),
		pendingActivityIDToEventID:     make(map[string]int64),
		deleteActivityInfos:            make(map[int64]struct{}),
		syncActivityTasks:              make(map[int64]struct{}),

		pendingTimerInfoIDs:     make(map[string]*persistencespb.TimerInfo),
		pendingTimerEventIDToID: make(map[int64]string),
		updateTimerInfos:        make(map[string]*persistencespb.TimerInfo),
		deleteTimerInfos:        make(map[string]struct{}),

		updateChildExecutionInfos:    make(map[int64]*persistencespb.ChildExecutionInfo),
		pendingChildExecutionInfoIDs: make(map[int64]*persistencespb.ChildExecutionInfo),
		deleteChildExecutionInfos:    make(map[int64]struct{}),

		updateRequestCancelInfos:    make(map[int64]*persistencespb.RequestCancelInfo),
		pendingRequestCancelInfoIDs: make(map[int64]*persistencespb.RequestCancelInfo),
		deleteRequestCancelInfos:    make(map[int64]struct{}),

		updateSignalInfos:    make(map[int64]*persistencespb.SignalInfo),
		pendingSignalInfoIDs: make(map[int64]*persistencespb.SignalInfo),
		deleteSignalInfos:    make(map[int64]struct{}),

		updateSignalRequestedIDs:  make(map[string]struct{}),
		pendingSignalRequestedIDs: make(map[string]struct{}),
		deleteSignalRequestedIDs:  make(map[string]struct{}),

		updateInfos:       make(map[string]*persistencespb.UpdateInfo),
		updateUpdateInfos: make(map[string]*persistencespb.UpdateInfo),

		approximateSize:  0,
		currentVersion:   namespaceEntry.FailoverVersion(),
		bufferEventsInDB: nil,
		stateInDB:        enumsspb.WORKFLOW_EXECUTION_STATE_VOID,
		nextEventIDInDB:  common.FirstEventID,
		dbRecordVersion:  1,
		namespaceEntry:   namespaceEntry,
		appliedEvents:    make(map[string]struct{}),
		InsertTasks:      make(map[tasks.Category][]tasks.Task),

		QueryRegistry: NewQueryRegistry(),

		shard:           shard,
		clusterMetadata: shard.GetClusterMetadata(),
		eventsCache:     eventsCache,
		config:          shard.GetConfig(),
		timeSource:      shard.GetTimeSource(),
		logger:          logger,
		metricsHandler:  shard.GetMetricsHandler().WithTags(metrics.OperationTag(metrics.WorkflowContextScope)),
	}

	s.executionInfo = &persistencespb.WorkflowExecutionInfo{
		WorkflowTaskVersion:          common.EmptyVersion,
		WorkflowTaskScheduledEventId: common.EmptyEventID,
		WorkflowTaskStartedEventId:   common.EmptyEventID,
		WorkflowTaskRequestId:        emptyUUID,
		WorkflowTaskTimeout:          timestamp.DurationFromSeconds(0),
		WorkflowTaskAttempt:          1,

		LastWorkflowTaskStartedEventId: common.EmptyEventID,

		StartTime:        timestamp.TimePtr(startTime),
		VersionHistories: versionhistory.NewVersionHistories(&historyspb.VersionHistory{}),
		ExecutionStats:   &persistencespb.ExecutionStats{HistorySize: 0},
	}
	s.approximateSize += s.executionInfo.Size()
	s.executionState = &persistencespb.WorkflowExecutionState{State: enumsspb.WORKFLOW_EXECUTION_STATE_CREATED,
		Status: enumspb.WORKFLOW_EXECUTION_STATUS_RUNNING}
	s.approximateSize += s.executionState.Size()

	s.hBuilder = NewMutableHistoryBuilder(
		s.timeSource,
		s.shard.GenerateTaskIDs,
		s.currentVersion,
		common.FirstEventID,
		s.bufferEventsInDB,
		s.metricsHandler,
	)
	s.taskGenerator = taskGeneratorProvider.NewTaskGenerator(shard, s)
	s.workflowTaskManager = newWorkflowTaskStateMachine(s)

	return s
}

func newMutableStateFromDB(
	shard shard.Context,
	eventsCache events.Cache,
	logger log.Logger,
	namespaceEntry *namespace.Namespace,
	dbRecord *persistencespb.WorkflowMutableState,
	dbRecordVersion int64,
) (*MutableStateImpl, error) {

	// startTime will be overridden by DB record
	startTime := time.Time{}
	mutableState := NewMutableState(shard, eventsCache, logger, namespaceEntry, startTime)

	if dbRecord.ActivityInfos != nil {
		mutableState.pendingActivityInfoIDs = dbRecord.ActivityInfos
	}
	for _, activityInfo := range dbRecord.ActivityInfos {
		mutableState.pendingActivityIDToEventID[activityInfo.ActivityId] = activityInfo.ScheduledEventId
		mutableState.approximateSize += activityInfo.Size()
		if (activityInfo.TimerTaskStatus & TimerTaskStatusCreatedHeartbeat) > 0 {
			// Sets last pending timer heartbeat to year 2000.
			// This ensures at least one heartbeat task will be processed for the pending activity.
			mutableState.pendingActivityTimerHeartbeats[activityInfo.ScheduledEventId] = time.Unix(946684800, 0)
		}
	}

	if dbRecord.TimerInfos != nil {
		mutableState.pendingTimerInfoIDs = dbRecord.TimerInfos
	}
	for _, timerInfo := range dbRecord.TimerInfos {
		mutableState.pendingTimerEventIDToID[timerInfo.GetStartedEventId()] = timerInfo.GetTimerId()
		mutableState.approximateSize += timerInfo.Size()
	}

	if dbRecord.ChildExecutionInfos != nil {
		mutableState.pendingChildExecutionInfoIDs = dbRecord.ChildExecutionInfos
	}
	for _, childInfo := range dbRecord.ChildExecutionInfos {
		mutableState.approximateSize += childInfo.Size()
	}

	if dbRecord.RequestCancelInfos != nil {
		mutableState.pendingRequestCancelInfoIDs = dbRecord.RequestCancelInfos
	}
	for _, cancelInfo := range dbRecord.RequestCancelInfos {
		mutableState.approximateSize += cancelInfo.Size()
	}

	if dbRecord.SignalInfos != nil {
		mutableState.pendingSignalInfoIDs = dbRecord.SignalInfos
	}
	for _, signalInfo := range dbRecord.SignalInfos {
		mutableState.approximateSize += signalInfo.Size()
	}

	if dbRecord.UpdateInfos != nil {
		mutableState.updateInfos = dbRecord.UpdateInfos
	}
	for _, updateInfo := range dbRecord.UpdateInfos {
		mutableState.approximateSize += updateInfo.Size()
	}

	mutableState.pendingSignalRequestedIDs = convert.StringSliceToSet(dbRecord.SignalRequestedIds)
	mutableState.approximateSize += dbRecord.ExecutionState.Size() - mutableState.executionState.Size()
	mutableState.executionState = dbRecord.ExecutionState
	mutableState.approximateSize += dbRecord.ExecutionInfo.Size() - mutableState.executionInfo.Size()
	mutableState.executionInfo = dbRecord.ExecutionInfo

	mutableState.hBuilder = NewMutableHistoryBuilder(
		mutableState.timeSource,
		mutableState.shard.GenerateTaskIDs,
		common.EmptyVersion,
		dbRecord.NextEventId,
		dbRecord.BufferedEvents,
		mutableState.metricsHandler,
	)

	mutableState.currentVersion = common.EmptyVersion
	mutableState.bufferEventsInDB = dbRecord.BufferedEvents
	mutableState.stateInDB = dbRecord.ExecutionState.State
	mutableState.nextEventIDInDB = dbRecord.NextEventId
	mutableState.dbRecordVersion = dbRecordVersion
	mutableState.checksum = dbRecord.Checksum

	if len(dbRecord.Checksum.GetValue()) > 0 {
		switch {
		case mutableState.shouldInvalidateCheckum():
			mutableState.checksum = nil
			mutableState.metricsHandler.Counter(metrics.MutableStateChecksumInvalidated.GetMetricName()).Record(1)
		case mutableState.shouldVerifyChecksum():
			if err := verifyMutableStateChecksum(mutableState, dbRecord.Checksum); err != nil {
				// we ignore checksum verification errors for now until this
				// feature is tested and/or we have mechanisms in place to deal
				// with these types of errors
				mutableState.metricsHandler.Counter(metrics.MutableStateChecksumMismatch.GetMetricName()).Record(1)
				mutableState.logError("mutable state checksum mismatch", tag.Error(err))
			}
		}
	}

	return mutableState, nil
}

func NewSanitizedMutableState(
	shard shard.Context,
	eventsCache events.Cache,
	logger log.Logger,
	namespaceEntry *namespace.Namespace,
	mutableStateRecord *persistencespb.WorkflowMutableState,
	lastFirstEventTxnID int64,
	lastWriteVersion int64,
) (*MutableStateImpl, error) {

	mutableState, err := newMutableStateFromDB(shard, eventsCache, logger, namespaceEntry, mutableStateRecord, 1)
	if err != nil {
		return nil, err
	}

	// sanitize data
	mutableState.executionInfo.LastFirstEventTxnId = lastFirstEventTxnID
	mutableState.executionInfo.CloseVisibilityTaskId = common.EmptyVersion
	mutableState.executionInfo.CloseTransferTaskId = common.EmptyVersion
	// TODO: after adding cluster to clock info, no need to reset clock here
	mutableState.executionInfo.ParentClock = nil
	for _, childExecutionInfo := range mutableState.pendingChildExecutionInfoIDs {
		childExecutionInfo.Clock = nil
	}
	mutableState.currentVersion = lastWriteVersion
	return mutableState, nil
}

func (ms *MutableStateImpl) CloneToProto() *persistencespb.WorkflowMutableState {
	msProto := &persistencespb.WorkflowMutableState{
		ActivityInfos:       ms.pendingActivityInfoIDs,
		TimerInfos:          ms.pendingTimerInfoIDs,
		ChildExecutionInfos: ms.pendingChildExecutionInfoIDs,
		RequestCancelInfos:  ms.pendingRequestCancelInfoIDs,
		SignalInfos:         ms.pendingSignalInfoIDs,
		SignalRequestedIds:  convert.StringSetToSlice(ms.pendingSignalRequestedIDs),
		ExecutionInfo:       ms.executionInfo,
		ExecutionState:      ms.executionState,
		NextEventId:         ms.hBuilder.NextEventID(),
		BufferedEvents:      ms.bufferEventsInDB,
		Checksum:            ms.checksum,
		UpdateInfos:         ms.updateInfos,
	}

	return common.CloneProto(msProto)
}

func (ms *MutableStateImpl) GetWorkflowKey() definition.WorkflowKey {
	return definition.NewWorkflowKey(
		ms.executionInfo.NamespaceId,
		ms.executionInfo.WorkflowId,
		ms.executionState.RunId,
	)
}

func (ms *MutableStateImpl) GetCurrentBranchToken() ([]byte, error) {
	currentVersionHistory, err := versionhistory.GetCurrentVersionHistory(ms.executionInfo.VersionHistories)
	if err != nil {
		return nil, err
	}
	return currentVersionHistory.GetBranchToken(), nil
}

func (ms *MutableStateImpl) getCurrentBranchTokenAndEventVersion(eventID int64) ([]byte, int64, error) {
	currentVersionHistory, err := versionhistory.GetCurrentVersionHistory(ms.executionInfo.VersionHistories)
	if err != nil {
		return nil, 0, err
	}
	version, err := versionhistory.GetVersionHistoryEventVersion(currentVersionHistory, eventID)
	if err != nil {
		return nil, 0, err
	}
	return currentVersionHistory.GetBranchToken(), version, nil
}

// SetHistoryTree set treeID/historyBranches
func (ms *MutableStateImpl) SetHistoryTree(
	ctx context.Context,
	executionTimeout *time.Duration,
	runTimeout *time.Duration,
	treeID string,
) error {
	// NOTE: Unfortunately execution timeout and run timeout are not yet initialized into ms.executionInfo at this point.
	// TODO: Consider explicitly initializing mutable state with these timeout parameters instead of passing them in.

	var retentionDuration *time.Duration
	if duration := ms.namespaceEntry.Retention(); duration > 0 {
		retentionDuration = &duration
	}
	initialBranchToken, err := ms.shard.GetExecutionManager().GetHistoryBranchUtil().NewHistoryBranch(
		ms.namespaceEntry.ID().String(),
		treeID,
		nil,
		[]*persistencespb.HistoryBranchRange{},
		runTimeout,
		executionTimeout,
		retentionDuration,
	)
	if err != nil {
		return err
	}
	return ms.SetCurrentBranchToken(initialBranchToken)
}

func (ms *MutableStateImpl) SetCurrentBranchToken(
	branchToken []byte,
) error {

	currentVersionHistory, err := versionhistory.GetCurrentVersionHistory(ms.executionInfo.VersionHistories)
	if err != nil {
		return err
	}
	versionhistory.SetVersionHistoryBranchToken(currentVersionHistory, branchToken)
	return nil
}

func (ms *MutableStateImpl) SetHistoryBuilder(hBuilder *HistoryBuilder) {
	ms.hBuilder = hBuilder
}

func (ms *MutableStateImpl) SetBaseWorkflow(
	baseRunID string,
	baseRunLowestCommonAncestorEventID int64,
	baseRunLowestCommonAncestorEventVersion int64,
) {
	ms.executionInfo.BaseExecutionInfo = &workflowspb.BaseExecutionInfo{
		RunId:                            baseRunID,
		LowestCommonAncestorEventId:      baseRunLowestCommonAncestorEventID,
		LowestCommonAncestorEventVersion: baseRunLowestCommonAncestorEventVersion,
	}
}

func (ms *MutableStateImpl) GetBaseWorkflowInfo() *workflowspb.BaseExecutionInfo {
	return ms.executionInfo.BaseExecutionInfo
}

func (ms *MutableStateImpl) GetExecutionInfo() *persistencespb.WorkflowExecutionInfo {
	return ms.executionInfo
}

func (ms *MutableStateImpl) GetExecutionState() *persistencespb.WorkflowExecutionState {
	return ms.executionState
}

func (ms *MutableStateImpl) FlushBufferedEvents() {
	if ms.HasStartedWorkflowTask() {
		return
	}
	ms.updatePendingEventIDs(ms.hBuilder.FlushBufferToCurrentBatch())
}

func (ms *MutableStateImpl) UpdateCurrentVersion(
	version int64,
	forceUpdate bool,
) error {

	if state, _ := ms.GetWorkflowStateStatus(); state == enumsspb.WORKFLOW_EXECUTION_STATE_COMPLETED {
		// always set current version to last write version when workflow is completed
		lastWriteVersion, err := ms.GetLastWriteVersion()
		if err != nil {
			return err
		}
		ms.currentVersion = lastWriteVersion
		return nil
	}

	versionHistory, err := versionhistory.GetCurrentVersionHistory(ms.executionInfo.VersionHistories)
	if err != nil {
		return err
	}

	if !versionhistory.IsEmptyVersionHistory(versionHistory) {
		// this make sure current version >= last write version
		versionHistoryItem, err := versionhistory.GetLastVersionHistoryItem(versionHistory)
		if err != nil {
			return err
		}
		ms.currentVersion = versionHistoryItem.GetVersion()
	}

	if version > ms.currentVersion || forceUpdate {
		ms.currentVersion = version
	}

	ms.hBuilder = NewMutableHistoryBuilder(
		ms.timeSource,
		ms.shard.GenerateTaskIDs,
		ms.currentVersion,
		ms.nextEventIDInDB,
		ms.bufferEventsInDB,
		ms.metricsHandler,
	)

	return nil
}

func (ms *MutableStateImpl) GetCurrentVersion() int64 {

	if ms.executionInfo.VersionHistories != nil {
		return ms.currentVersion
	}

	return common.EmptyVersion
}

func (ms *MutableStateImpl) GetStartVersion() (int64, error) {

	if ms.executionInfo.VersionHistories != nil {
		versionHistory, err := versionhistory.GetCurrentVersionHistory(ms.executionInfo.VersionHistories)
		if err != nil {
			return 0, err
		}
		firstItem, err := versionhistory.GetFirstVersionHistoryItem(versionHistory)
		if err != nil {
			return 0, err
		}
		return firstItem.GetVersion(), nil
	}

	return common.EmptyVersion, nil
}

func (ms *MutableStateImpl) GetLastWriteVersion() (int64, error) {

	if ms.executionInfo.VersionHistories != nil {
		versionHistory, err := versionhistory.GetCurrentVersionHistory(ms.executionInfo.VersionHistories)
		if err != nil {
			return 0, err
		}
		lastItem, err := versionhistory.GetLastVersionHistoryItem(versionHistory)
		if err != nil {
			return 0, err
		}
		return lastItem.GetVersion(), nil
	}

	return common.EmptyVersion, nil
}

func (ms *MutableStateImpl) IsCurrentWorkflowGuaranteed() bool {
	// stateInDB is used like a bloom filter:
	//
	// 1. stateInDB being created / running meaning that this workflow must be the current
	//  workflow (assuming there is no rebuild of mutable state).
	// 2. stateInDB being completed does not guarantee this workflow being the current workflow
	// 3. stateInDB being zombie guarantees this workflow not being the current workflow
	// 4. stateInDB cannot be void, void is only possible when mutable state is just initialized

	switch ms.stateInDB {
	case enumsspb.WORKFLOW_EXECUTION_STATE_VOID:
		return false
	case enumsspb.WORKFLOW_EXECUTION_STATE_CREATED:
		return true
	case enumsspb.WORKFLOW_EXECUTION_STATE_RUNNING:
		return true
	case enumsspb.WORKFLOW_EXECUTION_STATE_COMPLETED:
		return false
	case enumsspb.WORKFLOW_EXECUTION_STATE_ZOMBIE:
		return false
	case enumsspb.WORKFLOW_EXECUTION_STATE_CORRUPTED:
		return false
	default:
		panic(fmt.Sprintf("unknown workflow state: %v", ms.executionState.State))
	}
}

func (ms *MutableStateImpl) GetNamespaceEntry() *namespace.Namespace {
	return ms.namespaceEntry
}

func (ms *MutableStateImpl) CurrentTaskQueue() *taskqueuepb.TaskQueue {
	if ms.IsStickyTaskQueueSet() {
		return &taskqueuepb.TaskQueue{
			Name: ms.executionInfo.StickyTaskQueue,
			Kind: enumspb.TASK_QUEUE_KIND_STICKY,
		}
	}
	return &taskqueuepb.TaskQueue{
		Name: ms.executionInfo.TaskQueue,
		Kind: enumspb.TASK_QUEUE_KIND_NORMAL,
	}
}

func (ms *MutableStateImpl) SetStickyTaskQueue(name string, scheduleToStartTimeout *time.Duration) {
	ms.executionInfo.StickyTaskQueue = name
	ms.executionInfo.StickyScheduleToStartTimeout = scheduleToStartTimeout
}

func (ms *MutableStateImpl) ClearStickyTaskQueue() {
	ms.executionInfo.StickyTaskQueue = ""
	ms.executionInfo.StickyScheduleToStartTimeout = nil
}

func (ms *MutableStateImpl) IsStickyTaskQueueSet() bool {
	return ms.executionInfo.StickyTaskQueue != ""
}

// TaskQueueScheduleToStartTimeout returns TaskQueue struct and corresponding StartToClose timeout.
// Task queue kind (sticky or normal) and timeout are set based on comparison of normal task queue name
// in mutable state and provided name.
func (ms *MutableStateImpl) TaskQueueScheduleToStartTimeout(name string) (*taskqueuepb.TaskQueue, *time.Duration) {
	if ms.executionInfo.TaskQueue != name {
		return &taskqueuepb.TaskQueue{
			Name: ms.executionInfo.StickyTaskQueue,
			Kind: enumspb.TASK_QUEUE_KIND_STICKY,
		}, ms.executionInfo.StickyScheduleToStartTimeout
	}
	return &taskqueuepb.TaskQueue{
		Name: ms.executionInfo.TaskQueue,
		Kind: enumspb.TASK_QUEUE_KIND_NORMAL,
	}, ms.executionInfo.WorkflowRunTimeout // No WT ScheduleToStart timeout for normal task queue.
}

func (ms *MutableStateImpl) GetWorkflowType() *commonpb.WorkflowType {
	wType := &commonpb.WorkflowType{}
	wType.Name = ms.executionInfo.WorkflowTypeName

	return wType
}

func (ms *MutableStateImpl) GetQueryRegistry() QueryRegistry {
	return ms.QueryRegistry
}

func (ms *MutableStateImpl) GetUpdateOutcome(
	ctx context.Context,
	updateID string,
) (*updatepb.Outcome, error) {
	rec, ok := ms.updateInfos[updateID]
	if !ok {
		return nil, serviceerror.NewNotFound("update not found")
	}
	compPtr := rec.GetCompletedPointer()
	if compPtr == nil {
		// not an error because update was found, but update has not completed
		return nil, nil
	}
	currentBranchToken, version, err := ms.getCurrentBranchTokenAndEventVersion(compPtr.EventId)
	if err != nil {
		return nil, err
	}
	eventKey := events.EventKey{
		NamespaceID: namespace.ID(ms.executionInfo.NamespaceId),
		WorkflowID:  ms.executionInfo.WorkflowId,
		RunID:       ms.executionState.RunId,
		EventID:     compPtr.EventId,
		Version:     version,
	}
	event, err := ms.eventsCache.GetEvent(ctx, eventKey, compPtr.EventId-1, currentBranchToken)
	if err != nil {
		return nil, err
	}
	attrs := event.GetWorkflowExecutionUpdateCompletedEventAttributes()
	if attrs == nil {
		return nil, serviceerror.NewInternal("event pointer does not reference an update completed event")
	}
	return attrs.GetOutcome(), nil
}

func (ms *MutableStateImpl) GetActivityScheduledEvent(
	ctx context.Context,
	scheduledEventID int64,
) (*historypb.HistoryEvent, error) {

	ai, ok := ms.pendingActivityInfoIDs[scheduledEventID]
	if !ok {
		return nil, ErrMissingActivityInfo
	}

	currentBranchToken, version, err := ms.getCurrentBranchTokenAndEventVersion(ai.ScheduledEventId)
	if err != nil {
		return nil, err
	}
	event, err := ms.eventsCache.GetEvent(
		ctx,
		events.EventKey{
			NamespaceID: namespace.ID(ms.executionInfo.NamespaceId),
			WorkflowID:  ms.executionInfo.WorkflowId,
			RunID:       ms.executionState.RunId,
			EventID:     ai.ScheduledEventId,
			Version:     version,
		},
		ai.ScheduledEventBatchId,
		currentBranchToken,
	)
	if err != nil {
		// do not return the original error
		// since original error can be of type entity not exists
		// which can cause task processing side to fail silently
		return nil, ErrMissingActivityScheduledEvent
	}
	return event, nil
}

// GetActivityInfo gives details about an activity that is currently in progress.
func (ms *MutableStateImpl) GetActivityInfo(
	scheduledEventID int64,
) (*persistencespb.ActivityInfo, bool) {

	ai, ok := ms.pendingActivityInfoIDs[scheduledEventID]
	return ai, ok
}

// GetActivityInfoWithTimerHeartbeat gives details about an activity that is currently in progress.
func (ms *MutableStateImpl) GetActivityInfoWithTimerHeartbeat(
	scheduledEventID int64,
) (*persistencespb.ActivityInfo, time.Time, bool) {
	ai, ok := ms.pendingActivityInfoIDs[scheduledEventID]
	if !ok {
		return nil, time.Time{}, false
	}
	timerVis, ok := ms.pendingActivityTimerHeartbeats[scheduledEventID]

	return ai, timerVis, ok
}

// GetActivityByActivityID gives details about an activity that is currently in progress.
func (ms *MutableStateImpl) GetActivityByActivityID(
	activityID string,
) (*persistencespb.ActivityInfo, bool) {

	eventID, ok := ms.pendingActivityIDToEventID[activityID]
	if !ok {
		return nil, false
	}
	return ms.GetActivityInfo(eventID)
}

// GetChildExecutionInfo gives details about a child execution that is currently in progress.
func (ms *MutableStateImpl) GetChildExecutionInfo(
	initiatedEventID int64,
) (*persistencespb.ChildExecutionInfo, bool) {

	ci, ok := ms.pendingChildExecutionInfoIDs[initiatedEventID]
	return ci, ok
}

// GetChildExecutionInitiatedEvent reads out the ChildExecutionInitiatedEvent from mutable state for in-progress child
// executions
func (ms *MutableStateImpl) GetChildExecutionInitiatedEvent(
	ctx context.Context,
	initiatedEventID int64,
) (*historypb.HistoryEvent, error) {

	ci, ok := ms.pendingChildExecutionInfoIDs[initiatedEventID]
	if !ok {
		return nil, ErrMissingChildWorkflowInfo
	}

	currentBranchToken, version, err := ms.getCurrentBranchTokenAndEventVersion(ci.InitiatedEventId)
	if err != nil {
		return nil, err
	}
	event, err := ms.eventsCache.GetEvent(
		ctx,
		events.EventKey{
			NamespaceID: namespace.ID(ms.executionInfo.NamespaceId),
			WorkflowID:  ms.executionInfo.WorkflowId,
			RunID:       ms.executionState.RunId,
			EventID:     ci.InitiatedEventId,
			Version:     version,
		},
		ci.InitiatedEventBatchId,
		currentBranchToken,
	)
	if err != nil {
		// do not return the original error
		// since original error can be of type entity not exists
		// which can cause task processing side to fail silently
		return nil, ErrMissingChildWorkflowInitiatedEvent
	}
	return event, nil
}

// GetRequestCancelInfo gives details about a request cancellation that is currently in progress.
func (ms *MutableStateImpl) GetRequestCancelInfo(
	initiatedEventID int64,
) (*persistencespb.RequestCancelInfo, bool) {

	ri, ok := ms.pendingRequestCancelInfoIDs[initiatedEventID]
	return ri, ok
}

func (ms *MutableStateImpl) GetRequesteCancelExternalInitiatedEvent(
	ctx context.Context,
	initiatedEventID int64,
) (*historypb.HistoryEvent, error) {
	ri, ok := ms.pendingRequestCancelInfoIDs[initiatedEventID]
	if !ok {
		return nil, ErrMissingRequestCancelInfo
	}

	currentBranchToken, version, err := ms.getCurrentBranchTokenAndEventVersion(ri.InitiatedEventId)
	if err != nil {
		return nil, err
	}
	event, err := ms.eventsCache.GetEvent(
		ctx,
		events.EventKey{
			NamespaceID: namespace.ID(ms.executionInfo.NamespaceId),
			WorkflowID:  ms.executionInfo.WorkflowId,
			RunID:       ms.executionState.RunId,
			EventID:     ri.InitiatedEventId,
			Version:     version,
		},
		ri.InitiatedEventBatchId,
		currentBranchToken,
	)
	if err != nil {
		// do not return the original error
		// since original error can be of type entity not exists
		// which can cause task processing side to fail silently
		return nil, ErrMissingRequestCancelInfo
	}
	return event, nil
}

func (ms *MutableStateImpl) GetRetryBackoffDuration(
	failure *failurepb.Failure,
) (time.Duration, enumspb.RetryState) {

	info := ms.executionInfo
	if !info.HasRetryPolicy {
		return backoff.NoBackoff, enumspb.RETRY_STATE_RETRY_POLICY_NOT_SET
	}

	return getBackoffInterval(
		ms.timeSource.Now(),
		info.Attempt,
		info.RetryMaximumAttempts,
		info.RetryInitialInterval,
		info.RetryMaximumInterval,
		info.WorkflowExecutionExpirationTime,
		info.RetryBackoffCoefficient,
		failure,
		info.RetryNonRetryableErrorTypes,
	)
}

func (ms *MutableStateImpl) GetCronBackoffDuration() time.Duration {
	if ms.executionInfo.CronSchedule == "" {
		return backoff.NoBackoff
	}
	executionTime := timestamp.TimeValue(ms.GetExecutionInfo().GetExecutionTime())
	return backoff.GetBackoffForNextSchedule(ms.executionInfo.CronSchedule, executionTime, ms.timeSource.Now())
}

// GetSignalInfo get the details about a signal request that is currently in progress.
func (ms *MutableStateImpl) GetSignalInfo(
	initiatedEventID int64,
) (*persistencespb.SignalInfo, bool) {

	ri, ok := ms.pendingSignalInfoIDs[initiatedEventID]
	return ri, ok
}

// GetSignalExternalInitiatedEvent get the details about signal external workflow
func (ms *MutableStateImpl) GetSignalExternalInitiatedEvent(
	ctx context.Context,
	initiatedEventID int64,
) (*historypb.HistoryEvent, error) {
	si, ok := ms.pendingSignalInfoIDs[initiatedEventID]
	if !ok {
		return nil, ErrMissingSignalInfo
	}

	currentBranchToken, version, err := ms.getCurrentBranchTokenAndEventVersion(si.InitiatedEventId)
	if err != nil {
		return nil, err
	}
	event, err := ms.eventsCache.GetEvent(
		ctx,
		events.EventKey{
			NamespaceID: namespace.ID(ms.executionInfo.NamespaceId),
			WorkflowID:  ms.executionInfo.WorkflowId,
			RunID:       ms.executionState.RunId,
			EventID:     si.InitiatedEventId,
			Version:     version,
		},
		si.InitiatedEventBatchId,
		currentBranchToken,
	)
	if err != nil {
		// do not return the original error
		// since original error can be of type entity not exists
		// which can cause task processing side to fail silently
		return nil, ErrMissingSignalInitiatedEvent
	}
	return event, nil
}

// GetCompletionEvent retrieves the workflow completion event from mutable state
func (ms *MutableStateImpl) GetCompletionEvent(
	ctx context.Context,
) (*historypb.HistoryEvent, error) {
	if ms.executionState.State != enumsspb.WORKFLOW_EXECUTION_STATE_COMPLETED {
		return nil, ErrMissingWorkflowCompletionEvent
	}

	// Completion EventID is always one less than NextEventID after workflow is completed
	completionEventID := ms.hBuilder.NextEventID() - 1
	firstEventID := ms.executionInfo.CompletionEventBatchId

	currentBranchToken, version, err := ms.getCurrentBranchTokenAndEventVersion(completionEventID)
	if err != nil {
		return nil, err
	}

	event, err := ms.eventsCache.GetEvent(
		ctx,
		events.EventKey{
			NamespaceID: namespace.ID(ms.executionInfo.NamespaceId),
			WorkflowID:  ms.executionInfo.WorkflowId,
			RunID:       ms.executionState.RunId,
			EventID:     completionEventID,
			Version:     version,
		},
		firstEventID,
		currentBranchToken,
	)
	if err != nil {
		// do not return the original error
		// since original error can be of type entity not exists
		// which can cause task processing side to fail silently
		return nil, ErrMissingWorkflowCompletionEvent
	}
	return event, nil
}

// GetWorkflowCloseTime returns workflow closed time, returns nil for open workflow
func (ms *MutableStateImpl) GetWorkflowCloseTime(ctx context.Context) (*time.Time, error) {
	if ms.executionState.GetState() == enumsspb.WORKFLOW_EXECUTION_STATE_COMPLETED && ms.executionInfo.CloseTime == nil {
		// This is for backward compatible. Prior to v1.16 does not have close time in mutable state (Added by 05/21/2022).
		// TODO: remove this logic when all mutable state contains close time.
		completionEvent, err := ms.GetCompletionEvent(ctx)
		if err != nil {
			return nil, err
		}
		return completionEvent.GetEventTime(), nil
	}

	return ms.executionInfo.CloseTime, nil
}

// GetStartEvent retrieves the workflow start event from mutable state
func (ms *MutableStateImpl) GetStartEvent(
	ctx context.Context,
) (*historypb.HistoryEvent, error) {

	currentBranchToken, err := ms.GetCurrentBranchToken()
	if err != nil {
		return nil, err
	}
	startVersion, err := ms.GetStartVersion()
	if err != nil {
		return nil, err
	}

	event, err := ms.eventsCache.GetEvent(
		ctx,
		events.EventKey{
			NamespaceID: namespace.ID(ms.executionInfo.NamespaceId),
			WorkflowID:  ms.executionInfo.WorkflowId,
			RunID:       ms.executionState.RunId,
			EventID:     common.FirstEventID,
			Version:     startVersion,
		},
		common.FirstEventID,
		currentBranchToken,
	)
	if err != nil {
		// do not return the original error
		// since original error can be of type entity not exists
		// which can cause task processing side to fail silently
		return nil, ErrMissingWorkflowStartEvent
	}
	return event, nil
}

func (ms *MutableStateImpl) GetFirstRunID(
	ctx context.Context,
) (string, error) {
	firstRunID := ms.executionInfo.FirstExecutionRunId
	// This is needed for backwards compatibility.  Workflow execution create with Temporal release v0.28.0 or earlier
	// does not have FirstExecutionRunID stored as part of mutable state.  If this is not set then load it from
	// workflow execution started event.
	if len(firstRunID) != 0 {
		return firstRunID, nil
	}
	currentStartEvent, err := ms.GetStartEvent(ctx)
	if err != nil {
		return "", err
	}
	return currentStartEvent.GetWorkflowExecutionStartedEventAttributes().GetFirstExecutionRunId(), nil
}

// DeletePendingChildExecution deletes details about a ChildExecutionInfo.
func (ms *MutableStateImpl) DeletePendingChildExecution(
	initiatedEventID int64,
) error {

	if _, ok := ms.pendingChildExecutionInfoIDs[initiatedEventID]; ok {
		delete(ms.pendingChildExecutionInfoIDs, initiatedEventID)
	} else {
		ms.logError(
			fmt.Sprintf("unable to find child workflow event ID: %v in mutable state", initiatedEventID),
			tag.ErrorTypeInvalidMutableStateAction,
		)
		// log data inconsistency instead of returning an error
		ms.logDataInconsistency()
	}

	ms.approximateSize -= ms.updateChildExecutionInfos[initiatedEventID].Size()
	delete(ms.updateChildExecutionInfos, initiatedEventID)
	ms.deleteChildExecutionInfos[initiatedEventID] = struct{}{}
	return nil
}

// DeletePendingRequestCancel deletes details about a RequestCancelInfo.
func (ms *MutableStateImpl) DeletePendingRequestCancel(
	initiatedEventID int64,
) error {

	if _, ok := ms.pendingRequestCancelInfoIDs[initiatedEventID]; ok {
		delete(ms.pendingRequestCancelInfoIDs, initiatedEventID)
	} else {
		ms.logError(
			fmt.Sprintf("unable to find request cancel external workflow event ID: %v in mutable state", initiatedEventID),
			tag.ErrorTypeInvalidMutableStateAction,
		)
		// log data inconsistency instead of returning an error
		ms.logDataInconsistency()
	}

	ms.approximateSize -= ms.updateRequestCancelInfos[initiatedEventID].Size()
	delete(ms.updateRequestCancelInfos, initiatedEventID)
	ms.deleteRequestCancelInfos[initiatedEventID] = struct{}{}
	return nil
}

// DeletePendingSignal deletes details about a SignalInfo
func (ms *MutableStateImpl) DeletePendingSignal(
	initiatedEventID int64,
) error {

	if _, ok := ms.pendingSignalInfoIDs[initiatedEventID]; ok {
		delete(ms.pendingSignalInfoIDs, initiatedEventID)
	} else {
		ms.logError(
			fmt.Sprintf("unable to find signal external workflow event ID: %v in mutable state", initiatedEventID),
			tag.ErrorTypeInvalidMutableStateAction,
		)
		// log data inconsistency instead of returning an error
		ms.logDataInconsistency()
	}

	ms.approximateSize -= ms.updateSignalInfos[initiatedEventID].Size()
	delete(ms.updateSignalInfos, initiatedEventID)
	ms.deleteSignalInfos[initiatedEventID] = struct{}{}
	return nil
}

func (ms *MutableStateImpl) writeEventToCache(
	event *historypb.HistoryEvent,
) {
	// For start event: store it within events cache so the recordWorkflowStarted transfer task doesn't need to
	// load it from database
	// For completion event: store it within events cache so we can communicate the result to parent execution
	// during the processing of DeleteTransferTask without loading this event from database
	// For Update Accepted/Completed event: store it in here so that Update
	// disposition lookups can be fast
	ms.eventsCache.PutEvent(
		events.EventKey{
			NamespaceID: namespace.ID(ms.executionInfo.NamespaceId),
			WorkflowID:  ms.executionInfo.WorkflowId,
			RunID:       ms.executionState.RunId,
			EventID:     event.GetEventId(),
			Version:     event.GetVersion(),
		},
		event,
	)
}

func (ms *MutableStateImpl) HasParentExecution() bool {
	return ms.executionInfo.ParentNamespaceId != "" && ms.executionInfo.ParentWorkflowId != ""
}

func (ms *MutableStateImpl) UpdateActivityProgress(
	ai *persistencespb.ActivityInfo,
	request *workflowservice.RecordActivityTaskHeartbeatRequest,
) {
	ai.Version = ms.GetCurrentVersion()
	ai.LastHeartbeatDetails = request.Details
	now := ms.timeSource.Now()
	ai.LastHeartbeatUpdateTime = &now
	ms.approximateSize += ai.Size() - ms.updateActivityInfos[ai.ScheduledEventId].Size()
	ms.updateActivityInfos[ai.ScheduledEventId] = ai
	ms.syncActivityTasks[ai.ScheduledEventId] = struct{}{}
}

// ReplicateActivityInfo replicate the necessary activity information
func (ms *MutableStateImpl) ReplicateActivityInfo(
	request *historyservice.SyncActivityRequest,
	resetActivityTimerTaskStatus bool,
) error {
	ai, ok := ms.pendingActivityInfoIDs[request.GetScheduledEventId()]
	if !ok {
		ms.logError(
			fmt.Sprintf("unable to find activity event ID: %v in mutable state", request.GetScheduledEventId()),
			tag.ErrorTypeInvalidMutableStateAction,
		)
		return ErrMissingActivityInfo
	}

	ai.Version = request.GetVersion()
	ai.ScheduledTime = request.GetScheduledTime()
	ai.StartedEventId = request.GetStartedEventId()
	ai.LastHeartbeatUpdateTime = request.GetLastHeartbeatTime()
	if ai.StartedEventId == common.EmptyEventID {
		ai.StartedTime = timestamp.TimePtr(time.Time{})
	} else {
		ai.StartedTime = request.GetStartedTime()
	}
	ai.LastHeartbeatDetails = request.GetDetails()
	ai.Attempt = request.GetAttempt()
	ai.RetryLastWorkerIdentity = request.GetLastWorkerIdentity()
	ai.RetryLastFailure = request.GetLastFailure()

	if resetActivityTimerTaskStatus {
		ai.TimerTaskStatus = TimerTaskStatusNone
	}

	ms.approximateSize += ai.Size() - ms.updateActivityInfos[ai.ScheduledEventId].Size()
	ms.updateActivityInfos[ai.ScheduledEventId] = ai
	return nil
}

// UpdateActivity updates an activity
func (ms *MutableStateImpl) UpdateActivity(
	ai *persistencespb.ActivityInfo,
) error {

	if _, ok := ms.pendingActivityInfoIDs[ai.ScheduledEventId]; !ok {
		ms.logError(
			fmt.Sprintf("unable to find activity ID: %v in mutable state", ai.ActivityId),
			tag.ErrorTypeInvalidMutableStateAction,
		)
		return ErrMissingActivityInfo
	}

	ms.pendingActivityInfoIDs[ai.ScheduledEventId] = ai
	ms.approximateSize += ai.Size() - ms.updateActivityInfos[ai.ScheduledEventId].Size()
	ms.updateActivityInfos[ai.ScheduledEventId] = ai
	return nil
}

// UpdateActivityWithTimerHeartbeat updates an activity
func (ms *MutableStateImpl) UpdateActivityWithTimerHeartbeat(
	ai *persistencespb.ActivityInfo,
	timerTimeoutVisibility time.Time,
) error {

	err := ms.UpdateActivity(ai)
	if err != nil {
		return err
	}

	ms.pendingActivityTimerHeartbeats[ai.ScheduledEventId] = timerTimeoutVisibility
	return nil
}

// DeleteActivity deletes details about an activity.
func (ms *MutableStateImpl) DeleteActivity(
	scheduledEventID int64,
) error {

	if activityInfo, ok := ms.pendingActivityInfoIDs[scheduledEventID]; ok {
		delete(ms.pendingActivityInfoIDs, scheduledEventID)
		delete(ms.pendingActivityTimerHeartbeats, scheduledEventID)

		if _, ok = ms.pendingActivityIDToEventID[activityInfo.ActivityId]; ok {
			delete(ms.pendingActivityIDToEventID, activityInfo.ActivityId)
		} else {
			ms.logError(
				fmt.Sprintf("unable to find activity ID: %v in mutable state", activityInfo.ActivityId),
				tag.ErrorTypeInvalidMutableStateAction,
			)
			// log data inconsistency instead of returning an error
			ms.logDataInconsistency()
		}
	} else {
		ms.logError(
			fmt.Sprintf("unable to find activity event id: %v in mutable state", scheduledEventID),
			tag.ErrorTypeInvalidMutableStateAction,
		)
		// log data inconsistency instead of returning an error
		ms.logDataInconsistency()
	}

	ms.approximateSize -= ms.updateActivityInfos[scheduledEventID].Size()
	delete(ms.updateActivityInfos, scheduledEventID)
	delete(ms.syncActivityTasks, scheduledEventID)
	ms.deleteActivityInfos[scheduledEventID] = struct{}{}
	return nil
}

// GetUserTimerInfo gives details about a user timer.
func (ms *MutableStateImpl) GetUserTimerInfo(
	timerID string,
) (*persistencespb.TimerInfo, bool) {

	timerInfo, ok := ms.pendingTimerInfoIDs[timerID]
	return timerInfo, ok
}

// GetUserTimerInfoByEventID gives details about a user timer.
func (ms *MutableStateImpl) GetUserTimerInfoByEventID(
	startEventID int64,
) (*persistencespb.TimerInfo, bool) {

	timerID, ok := ms.pendingTimerEventIDToID[startEventID]
	if !ok {
		return nil, false
	}
	return ms.GetUserTimerInfo(timerID)
}

// UpdateUserTimer updates the user timer in progress.
func (ms *MutableStateImpl) UpdateUserTimer(
	ti *persistencespb.TimerInfo,
) error {

	timerID, ok := ms.pendingTimerEventIDToID[ti.GetStartedEventId()]
	if !ok {
		ms.logError(
			fmt.Sprintf("unable to find timer event ID: %v in mutable state", ti.GetStartedEventId()),
			tag.ErrorTypeInvalidMutableStateAction,
		)
		return ErrMissingTimerInfo
	}

	if _, ok := ms.pendingTimerInfoIDs[timerID]; !ok {
		ms.logError(
			fmt.Sprintf("unable to find timer ID: %v in mutable state", timerID),
			tag.ErrorTypeInvalidMutableStateAction,
		)
		return ErrMissingTimerInfo
	}

	ms.pendingTimerInfoIDs[ti.TimerId] = ti
	ms.approximateSize += ti.Size() - ms.updateTimerInfos[ti.TimerId].Size()
	ms.updateTimerInfos[ti.TimerId] = ti
	return nil
}

// DeleteUserTimer deletes an user timer.
func (ms *MutableStateImpl) DeleteUserTimer(
	timerID string,
) error {

	if timerInfo, ok := ms.pendingTimerInfoIDs[timerID]; ok {
		delete(ms.pendingTimerInfoIDs, timerID)

		if _, ok = ms.pendingTimerEventIDToID[timerInfo.GetStartedEventId()]; ok {
			delete(ms.pendingTimerEventIDToID, timerInfo.GetStartedEventId())
		} else {
			ms.logError(
				fmt.Sprintf("unable to find timer event ID: %v in mutable state", timerID),
				tag.ErrorTypeInvalidMutableStateAction,
			)
			// log data inconsistency instead of returning an error
			ms.logDataInconsistency()
		}
	} else {
		ms.logError(
			fmt.Sprintf("unable to find timer ID: %v in mutable state", timerID),
			tag.ErrorTypeInvalidMutableStateAction,
		)
		// log data inconsistency instead of returning an error
		ms.logDataInconsistency()
	}

	ms.approximateSize -= ms.updateTimerInfos[timerID].Size()
	delete(ms.updateTimerInfos, timerID)
	ms.deleteTimerInfos[timerID] = struct{}{}
	return nil
}

// GetWorkflowTaskByID returns details about the current workflow task by scheduled event ID.
func (ms *MutableStateImpl) GetWorkflowTaskByID(scheduledEventID int64) *WorkflowTaskInfo {
	return ms.workflowTaskManager.GetWorkflowTaskByID(scheduledEventID)
}

func (ms *MutableStateImpl) GetPendingActivityInfos() map[int64]*persistencespb.ActivityInfo {
	return ms.pendingActivityInfoIDs
}

func (ms *MutableStateImpl) GetPendingTimerInfos() map[string]*persistencespb.TimerInfo {
	return ms.pendingTimerInfoIDs
}

func (ms *MutableStateImpl) GetPendingChildExecutionInfos() map[int64]*persistencespb.ChildExecutionInfo {
	return ms.pendingChildExecutionInfoIDs
}

func (ms *MutableStateImpl) GetPendingRequestCancelExternalInfos() map[int64]*persistencespb.RequestCancelInfo {
	return ms.pendingRequestCancelInfoIDs
}

func (ms *MutableStateImpl) GetPendingSignalExternalInfos() map[int64]*persistencespb.SignalInfo {
	return ms.pendingSignalInfoIDs
}

func (ms *MutableStateImpl) HadOrHasWorkflowTask() bool {
	return ms.workflowTaskManager.HadOrHasWorkflowTask()
}

func (ms *MutableStateImpl) HasPendingWorkflowTask() bool {
	return ms.workflowTaskManager.HasPendingWorkflowTask()
}

func (ms *MutableStateImpl) GetPendingWorkflowTask() *WorkflowTaskInfo {
	return ms.workflowTaskManager.GetPendingWorkflowTask()
}

func (ms *MutableStateImpl) HasStartedWorkflowTask() bool {
	return ms.workflowTaskManager.HasStartedWorkflowTask()
}

func (ms *MutableStateImpl) GetStartedWorkflowTask() *WorkflowTaskInfo {
	return ms.workflowTaskManager.GetStartedWorkflowTask()
}

func (ms *MutableStateImpl) IsTransientWorkflowTask() bool {
	return ms.executionInfo.WorkflowTaskAttempt > 1
}

func (ms *MutableStateImpl) ClearTransientWorkflowTask() error {
	if !ms.HasStartedWorkflowTask() {
		return serviceerror.NewInternal("cannot clear transient workflow task when task is missing")
	}
	if !ms.IsTransientWorkflowTask() {
		return serviceerror.NewInternal("cannot clear transient workflow task when task is not transient")
	}
	// this is transient workflow task
	if ms.HasBufferedEvents() {
		return serviceerror.NewInternal("cannot clear transient workflow task when there are buffered events")
	}
	// no buffered event
	emptyWorkflowTaskInfo := &WorkflowTaskInfo{
		Version:             common.EmptyVersion,
		ScheduledEventID:    common.EmptyEventID,
		StartedEventID:      common.EmptyEventID,
		RequestID:           emptyUUID,
		WorkflowTaskTimeout: timestamp.DurationFromSeconds(0),
		Attempt:             1,
		StartedTime:         timestamp.UnixOrZeroTimePtr(0),
		ScheduledTime:       timestamp.UnixOrZeroTimePtr(0),

		TaskQueue:             nil,
		OriginalScheduledTime: timestamp.UnixOrZeroTimePtr(0),
		Type:                  enumsspb.WORKFLOW_TASK_TYPE_UNSPECIFIED,

		SuggestContinueAsNew: false,
		HistorySizeBytes:     0,
	}
	ms.workflowTaskManager.UpdateWorkflowTask(emptyWorkflowTaskInfo)
	return nil
}

func (ms *MutableStateImpl) HasBufferedEvents() bool {
	return ms.hBuilder.HasBufferEvents()
}

// HasAnyBufferedEvent returns true if there is at least one buffered event that matches the provided filter.
func (ms *MutableStateImpl) HasAnyBufferedEvent(filter BufferedEventFilter) bool {
	return ms.hBuilder.HasAnyBufferedEvent(filter)
}

// DeleteWorkflowTask deletes a workflow task.
func (ms *MutableStateImpl) DeleteWorkflowTask() {
	ms.workflowTaskManager.DeleteWorkflowTask()
}

// GetLastFirstEventIDTxnID returns last first event ID and corresponding transaction ID
// first event ID is the ID of a batch of events in a single history events record
func (ms *MutableStateImpl) GetLastFirstEventIDTxnID() (int64, int64) {
	return ms.executionInfo.LastFirstEventId, ms.executionInfo.LastFirstEventTxnId
}

// GetNextEventID returns next event ID
func (ms *MutableStateImpl) GetNextEventID() int64 {
	return ms.hBuilder.NextEventID()
}

// GetLastWorkflowTaskStartedEventID returns last started workflow task event ID
func (ms *MutableStateImpl) GetLastWorkflowTaskStartedEventID() int64 {
	return ms.executionInfo.LastWorkflowTaskStartedEventId
}

func (ms *MutableStateImpl) IsWorkflowExecutionRunning() bool {
	switch ms.executionState.State {
	case enumsspb.WORKFLOW_EXECUTION_STATE_CREATED:
		return true
	case enumsspb.WORKFLOW_EXECUTION_STATE_RUNNING:
		return true
	case enumsspb.WORKFLOW_EXECUTION_STATE_COMPLETED:
		return false
	case enumsspb.WORKFLOW_EXECUTION_STATE_ZOMBIE:
		return false
	case enumsspb.WORKFLOW_EXECUTION_STATE_CORRUPTED:
		return false
	default:
		panic(fmt.Sprintf("unknown workflow state: %v", ms.executionState.State))
	}
}

func (ms *MutableStateImpl) IsCancelRequested() bool {
	return ms.executionInfo.CancelRequested
}

func (ms *MutableStateImpl) IsSignalRequested(
	requestID string,
) bool {

	if _, ok := ms.pendingSignalRequestedIDs[requestID]; ok {
		return true
	}
	return false
}

func (ms *MutableStateImpl) IsWorkflowPendingOnWorkflowTaskBackoff() bool {

	workflowTaskBackoff := timestamp.TimeValue(ms.executionInfo.GetExecutionTime()).After(timestamp.TimeValue(ms.executionInfo.GetStartTime()))
	if workflowTaskBackoff && !ms.HadOrHasWorkflowTask() {
		return true
	}
	return false
}

// GetApproximatePersistedSize returns approximate size of in-memory objects that will be written to
// persistence + size of buffered events in history builder if they will be force flushed
func (ms *MutableStateImpl) GetApproximatePersistedSize() int {
	// include buffered events in the size if they will be flushed
	if !ms.BufferSizeAcceptable() || !ms.HasStartedWorkflowTask() {
		return ms.approximateSize + ms.hBuilder.SizeInBytesOfBufferedEvents()
	}
	return ms.approximateSize
}

func (ms *MutableStateImpl) AddSignalRequested(
	requestID string,
) {

	if ms.pendingSignalRequestedIDs == nil {
		ms.pendingSignalRequestedIDs = make(map[string]struct{})
	}
	if ms.updateSignalRequestedIDs == nil {
		ms.updateSignalRequestedIDs = make(map[string]struct{})
	}
	ms.pendingSignalRequestedIDs[requestID] = struct{}{} // add requestID to set
	ms.updateSignalRequestedIDs[requestID] = struct{}{}
}

func (ms *MutableStateImpl) DeleteSignalRequested(
	requestID string,
) {

	delete(ms.pendingSignalRequestedIDs, requestID)
	delete(ms.updateSignalRequestedIDs, requestID)
	ms.deleteSignalRequestedIDs[requestID] = struct{}{}
}

func (ms *MutableStateImpl) addWorkflowExecutionStartedEventForContinueAsNew(
	parentExecutionInfo *workflowspb.ParentExecutionInfo,
	execution commonpb.WorkflowExecution,
	previousExecutionState MutableState,
	command *commandpb.ContinueAsNewWorkflowExecutionCommandAttributes,
	firstRunID string,
) (*historypb.HistoryEvent, error) {

	previousExecutionInfo := previousExecutionState.GetExecutionInfo()
	taskQueue := previousExecutionInfo.TaskQueue
	if command.TaskQueue != nil {
		taskQueue = command.TaskQueue.GetName()
	}
	tq := &taskqueuepb.TaskQueue{
		Name: taskQueue,
		Kind: enumspb.TASK_QUEUE_KIND_NORMAL,
	}

	workflowType := previousExecutionInfo.WorkflowTypeName
	if command.WorkflowType != nil {
		workflowType = command.WorkflowType.GetName()
	}
	wType := &commonpb.WorkflowType{}
	wType.Name = workflowType

	var taskTimeout *time.Duration
	if timestamp.DurationValue(command.GetWorkflowTaskTimeout()) == 0 {
		taskTimeout = previousExecutionInfo.DefaultWorkflowTaskTimeout
	} else {
		taskTimeout = command.GetWorkflowTaskTimeout()
	}

	// Workflow runTimeout is already set to the correct value in
	// validateContinueAsNewWorkflowExecutionAttributes
	runTimeout := command.GetWorkflowRunTimeout()

	createRequest := &workflowservice.StartWorkflowExecutionRequest{
		RequestId:                uuid.New(),
		Namespace:                ms.namespaceEntry.Name().String(),
		WorkflowId:               execution.WorkflowId,
		TaskQueue:                tq,
		WorkflowType:             wType,
		WorkflowExecutionTimeout: previousExecutionState.GetExecutionInfo().WorkflowExecutionTimeout,
		WorkflowRunTimeout:       runTimeout,
		WorkflowTaskTimeout:      taskTimeout,
		Input:                    command.Input,
		Header:                   command.Header,
		RetryPolicy:              command.RetryPolicy,
		CronSchedule:             command.CronSchedule,
		Memo:                     command.Memo,
		SearchAttributes:         command.SearchAttributes,
		// No need to request eager execution here (for now)
		RequestEagerExecution: false,
	}

	enums.SetDefaultContinueAsNewInitiator(&command.Initiator)

	req := &historyservice.StartWorkflowExecutionRequest{
		NamespaceId:            ms.namespaceEntry.ID().String(),
		StartRequest:           createRequest,
		ParentExecutionInfo:    parentExecutionInfo,
		LastCompletionResult:   command.LastCompletionResult,
		ContinuedFailure:       command.GetFailure(),
		ContinueAsNewInitiator: command.Initiator,
		// enforce minimal interval between runs to prevent tight loop continue as new spin.
		FirstWorkflowTaskBackoff: previousExecutionState.ContinueAsNewMinBackoff(command.BackoffStartInterval),
	}
	if command.GetInitiator() == enumspb.CONTINUE_AS_NEW_INITIATOR_RETRY {
		req.Attempt = previousExecutionState.GetExecutionInfo().Attempt + 1
	} else {
		req.Attempt = 1
	}
	workflowTimeoutTime := timestamp.TimeValue(previousExecutionState.GetExecutionInfo().WorkflowExecutionExpirationTime)
	if !workflowTimeoutTime.IsZero() {
		req.WorkflowExecutionExpirationTime = &workflowTimeoutTime
	}

	event, err := ms.AddWorkflowExecutionStartedEventWithOptions(
		execution,
		req,
		previousExecutionInfo.AutoResetPoints,
		previousExecutionState.GetExecutionState().GetRunId(),
		firstRunID,
	)
	if err != nil {
		return nil, err
	}
	var parentClock *clockspb.VectorClock
	if parentExecutionInfo != nil {
		parentClock = parentExecutionInfo.Clock
	}
	if _, err = ms.AddFirstWorkflowTaskScheduled(parentClock, event, false); err != nil {
		return nil, err
	}

	return event, nil
}

func (ms *MutableStateImpl) ContinueAsNewMinBackoff(backoffDuration *time.Duration) *time.Duration {
	// lifetime of previous execution
	lifetime := ms.timeSource.Now().Sub(ms.executionInfo.StartTime.UTC())
	if ms.executionInfo.ExecutionTime != nil {
		lifetime = ms.timeSource.Now().Sub(ms.executionInfo.ExecutionTime.UTC())
	}

	interval := lifetime
	if backoffDuration != nil {
		// already has a backoff, add it to interval
		interval += *backoffDuration
	}
	// minimal interval for continue as new to prevent tight continue as new loop
	minInterval := ms.config.ContinueAsNewMinInterval(ms.namespaceEntry.Name().String())
	if interval < minInterval {
		// enforce a minimal backoff
		return timestamp.DurationPtr(minInterval - lifetime)
	}

	return backoffDuration
}

func (ms *MutableStateImpl) AddWorkflowExecutionStartedEvent(
	execution commonpb.WorkflowExecution,
	startRequest *historyservice.StartWorkflowExecutionRequest,
) (*historypb.HistoryEvent, error) {

	return ms.AddWorkflowExecutionStartedEventWithOptions(
		execution,
		startRequest,
		nil, // resetPoints
		"",  // prevRunID
		execution.GetRunId(),
	)
}

func (ms *MutableStateImpl) AddWorkflowExecutionStartedEventWithOptions(
	execution commonpb.WorkflowExecution,
	startRequest *historyservice.StartWorkflowExecutionRequest,
	resetPoints *workflowpb.ResetPoints,
	prevRunID string,
	firstRunID string,
) (*historypb.HistoryEvent, error) {

	opTag := tag.WorkflowActionWorkflowStarted
	if err := ms.checkMutability(opTag); err != nil {
		return nil, err
	}

	eventID := ms.GetNextEventID()
	if eventID != common.FirstEventID {
		ms.logger.Warn(mutableStateInvalidHistoryActionMsg, opTag,
			tag.WorkflowEventID(eventID),
			tag.ErrorTypeInvalidHistoryAction)
		return nil, ms.createInternalServerError(opTag)
	}

	event := ms.hBuilder.AddWorkflowExecutionStartedEvent(
		*ms.executionInfo.StartTime,
		startRequest,
		resetPoints,
		prevRunID,
		firstRunID,
		execution.GetRunId(),
	)
	if err := ms.ReplicateWorkflowExecutionStartedEvent(
		startRequest.GetParentExecutionInfo().GetClock(),
		execution,
		startRequest.StartRequest.GetRequestId(),
		event,
	); err != nil {
		return nil, err
	}

	// TODO merge active & passive task generation
	if err := ms.taskGenerator.GenerateWorkflowStartTasks(
		event,
	); err != nil {
		return nil, err
	}
	if err := ms.taskGenerator.GenerateRecordWorkflowStartedTasks(
		event,
	); err != nil {
		return nil, err
	}
	return event, nil
}

func (ms *MutableStateImpl) ReplicateWorkflowExecutionStartedEvent(
	parentClock *clockspb.VectorClock,
	execution commonpb.WorkflowExecution,
	requestID string,
	startEvent *historypb.HistoryEvent,
) error {

	ms.approximateSize -= ms.executionInfo.Size()
	event := startEvent.GetWorkflowExecutionStartedEventAttributes()
	ms.executionState.CreateRequestId = requestID
	ms.executionState.RunId = execution.GetRunId()
	ms.executionInfo.NamespaceId = ms.namespaceEntry.ID().String()
	ms.executionInfo.WorkflowId = execution.GetWorkflowId()
	ms.executionInfo.FirstExecutionRunId = event.GetFirstExecutionRunId()
	ms.executionInfo.TaskQueue = event.TaskQueue.GetName()
	ms.executionInfo.WorkflowTypeName = event.WorkflowType.GetName()
	ms.executionInfo.WorkflowRunTimeout = event.GetWorkflowRunTimeout()
	ms.executionInfo.WorkflowExecutionTimeout = event.GetWorkflowExecutionTimeout()
	ms.executionInfo.DefaultWorkflowTaskTimeout = event.GetWorkflowTaskTimeout()

	if err := ms.UpdateWorkflowStateStatus(
		enumsspb.WORKFLOW_EXECUTION_STATE_CREATED,
		enumspb.WORKFLOW_EXECUTION_STATUS_RUNNING,
	); err != nil {
		return err
	}
	ms.executionInfo.LastWorkflowTaskStartedEventId = common.EmptyEventID
	ms.executionInfo.LastFirstEventId = startEvent.GetEventId()

	ms.executionInfo.WorkflowTaskVersion = common.EmptyVersion
	ms.executionInfo.WorkflowTaskScheduledEventId = common.EmptyEventID
	ms.executionInfo.WorkflowTaskStartedEventId = common.EmptyEventID
	ms.executionInfo.WorkflowTaskRequestId = emptyUUID
	ms.executionInfo.WorkflowTaskTimeout = timestamp.DurationFromSeconds(0)

	ms.executionInfo.CronSchedule = event.GetCronSchedule()

	if event.ParentWorkflowExecution != nil {
		ms.executionInfo.ParentNamespaceId = event.GetParentWorkflowNamespaceId()
		ms.executionInfo.ParentWorkflowId = event.ParentWorkflowExecution.GetWorkflowId()
		ms.executionInfo.ParentRunId = event.ParentWorkflowExecution.GetRunId()
		ms.executionInfo.ParentClock = parentClock
	}

	if event.ParentInitiatedEventId != 0 {
		ms.executionInfo.ParentInitiatedId = event.GetParentInitiatedEventId()
	} else {
		ms.executionInfo.ParentInitiatedId = common.EmptyEventID
	}

	if event.ParentInitiatedEventVersion != 0 {
		ms.executionInfo.ParentInitiatedVersion = event.GetParentInitiatedEventVersion()
	} else {
		ms.executionInfo.ParentInitiatedVersion = common.EmptyVersion
	}

	ms.executionInfo.ExecutionTime = timestamp.TimePtr(
		ms.executionInfo.StartTime.Add(timestamp.DurationValue(event.GetFirstWorkflowTaskBackoff())),
	)

	ms.executionInfo.Attempt = event.GetAttempt()
	if !timestamp.TimeValue(event.GetWorkflowExecutionExpirationTime()).IsZero() {
		ms.executionInfo.WorkflowExecutionExpirationTime = event.GetWorkflowExecutionExpirationTime()
	}

	var workflowRunTimeoutTime time.Time
	workflowRunTimeoutDuration := timestamp.DurationValue(ms.executionInfo.WorkflowRunTimeout)
	// if workflowRunTimeoutDuration == 0 then the workflowRunTimeoutTime will be 0
	// meaning that there is not workflow run timeout
	if workflowRunTimeoutDuration != 0 {
		firstWorkflowTaskDelayDuration := timestamp.DurationValue(event.GetFirstWorkflowTaskBackoff())
		workflowRunTimeoutDuration = workflowRunTimeoutDuration + firstWorkflowTaskDelayDuration
		workflowRunTimeoutTime = ms.executionInfo.StartTime.Add(workflowRunTimeoutDuration)

		workflowExecutionTimeoutTime := timestamp.TimeValue(ms.executionInfo.WorkflowExecutionExpirationTime)
		if !workflowExecutionTimeoutTime.IsZero() && workflowRunTimeoutTime.After(workflowExecutionTimeoutTime) {
			workflowRunTimeoutTime = workflowExecutionTimeoutTime
		}
	}
	ms.executionInfo.WorkflowRunExpirationTime = timestamp.TimePtr(workflowRunTimeoutTime)

	if event.RetryPolicy != nil {
		ms.executionInfo.HasRetryPolicy = true
		ms.executionInfo.RetryBackoffCoefficient = event.RetryPolicy.GetBackoffCoefficient()
		ms.executionInfo.RetryInitialInterval = event.RetryPolicy.GetInitialInterval()
		ms.executionInfo.RetryMaximumAttempts = event.RetryPolicy.GetMaximumAttempts()
		ms.executionInfo.RetryMaximumInterval = event.RetryPolicy.GetMaximumInterval()
		ms.executionInfo.RetryNonRetryableErrorTypes = event.RetryPolicy.GetNonRetryableErrorTypes()
	}

	ms.executionInfo.AutoResetPoints = rolloverAutoResetPointsWithExpiringTime(
		event.GetPrevAutoResetPoints(),
		event.GetContinuedExecutionRunId(),
		timestamp.TimeValue(startEvent.GetEventTime()),
		ms.namespaceEntry.Retention(),
	)

	if event.Memo != nil {
		ms.executionInfo.Memo = event.Memo.GetFields()
	}
	if event.SearchAttributes != nil {
		ms.executionInfo.SearchAttributes = event.SearchAttributes.GetIndexedFields()
	}

	ms.approximateSize += ms.executionInfo.Size()
	ms.writeEventToCache(startEvent)
	return nil
}

// AddFirstWorkflowTaskScheduled adds the first workflow task scehduled event unless it should be delayed as indicated
// by the startEvent's FirstWorkflowTaskBackoff.
// Returns the workflow task's scheduled event ID if a task was scheduled, 0 otherwise.
func (ms *MutableStateImpl) AddFirstWorkflowTaskScheduled(
	parentClock *clockspb.VectorClock,
	startEvent *historypb.HistoryEvent,
	bypassTaskGeneration bool,
) (int64, error) {
	opTag := tag.WorkflowActionWorkflowTaskScheduled
	if err := ms.checkMutability(opTag); err != nil {
		return common.EmptyEventID, err
	}
	scheduleEventID, err := ms.workflowTaskManager.AddFirstWorkflowTaskScheduled(startEvent, bypassTaskGeneration)
	if err != nil {
		return 0, err
	}
	if parentClock != nil {
		ms.executionInfo.ParentClock = parentClock
	}
	return scheduleEventID, nil
}

func (ms *MutableStateImpl) AddWorkflowTaskScheduledEvent(
	bypassTaskGeneration bool,
	workflowTaskType enumsspb.WorkflowTaskType,
) (*WorkflowTaskInfo, error) {
	opTag := tag.WorkflowActionWorkflowTaskScheduled
	if err := ms.checkMutability(opTag); err != nil {
		return nil, err
	}
	return ms.workflowTaskManager.AddWorkflowTaskScheduledEvent(bypassTaskGeneration, workflowTaskType)
}

// AddWorkflowTaskScheduledEventAsHeartbeat is to record the first WorkflowTaskScheduledEvent during workflow task heartbeat.
func (ms *MutableStateImpl) AddWorkflowTaskScheduledEventAsHeartbeat(
	bypassTaskGeneration bool,
	originalScheduledTimestamp *time.Time,
	workflowTaskType enumsspb.WorkflowTaskType,
) (*WorkflowTaskInfo, error) {
	opTag := tag.WorkflowActionWorkflowTaskScheduled
	if err := ms.checkMutability(opTag); err != nil {
		return nil, err
	}
	return ms.workflowTaskManager.AddWorkflowTaskScheduledEventAsHeartbeat(bypassTaskGeneration, originalScheduledTimestamp, workflowTaskType)
}

func (ms *MutableStateImpl) ReplicateTransientWorkflowTaskScheduled() (*WorkflowTaskInfo, error) {
	return ms.workflowTaskManager.ReplicateTransientWorkflowTaskScheduled()
}

func (ms *MutableStateImpl) ReplicateWorkflowTaskScheduledEvent(
	version int64,
	scheduledEventID int64,
	taskQueue *taskqueuepb.TaskQueue,
	startToCloseTimeout *time.Duration,
	attempt int32,
	scheduleTimestamp *time.Time,
	originalScheduledTimestamp *time.Time,
	workflowTaskType enumsspb.WorkflowTaskType,
) (*WorkflowTaskInfo, error) {
	return ms.workflowTaskManager.ReplicateWorkflowTaskScheduledEvent(version, scheduledEventID, taskQueue, startToCloseTimeout, attempt, scheduleTimestamp, originalScheduledTimestamp, workflowTaskType)
}

func (ms *MutableStateImpl) AddWorkflowTaskStartedEvent(
	scheduledEventID int64,
	requestID string,
	taskQueue *taskqueuepb.TaskQueue,
	identity string,
) (*historypb.HistoryEvent, *WorkflowTaskInfo, error) {
	opTag := tag.WorkflowActionWorkflowTaskStarted
	if err := ms.checkMutability(opTag); err != nil {
		return nil, nil, err
	}
	return ms.workflowTaskManager.AddWorkflowTaskStartedEvent(scheduledEventID, requestID, taskQueue, identity)
}

func (ms *MutableStateImpl) ReplicateWorkflowTaskStartedEvent(
	workflowTask *WorkflowTaskInfo,
	version int64,
	scheduledEventID int64,
	startedEventID int64,
	requestID string,
	timestamp time.Time,
	suggestContinueAsNew bool,
	historySizeBytes int64,
) (*WorkflowTaskInfo, error) {
	return ms.workflowTaskManager.ReplicateWorkflowTaskStartedEvent(workflowTask, version, scheduledEventID,
		startedEventID, requestID, timestamp, suggestContinueAsNew, historySizeBytes)
}

// TODO (alex-update): 	Transient needs to be renamed to "TransientOrSpeculative"
func (ms *MutableStateImpl) GetTransientWorkflowTaskInfo(
	workflowTask *WorkflowTaskInfo,
	identity string,
) *historyspb.TransientWorkflowTaskInfo {
	if !ms.IsTransientWorkflowTask() && workflowTask.Type != enumsspb.WORKFLOW_TASK_TYPE_SPECULATIVE {
		return nil
	}
	return ms.workflowTaskManager.GetTransientWorkflowTaskInfo(workflowTask, identity)
}

// add BinaryCheckSum for the first workflowTaskCompletedID for auto-reset
func (ms *MutableStateImpl) addBinaryCheckSumIfNotExists(
	event *historypb.HistoryEvent,
	maxResetPoints int,
) error {
	binChecksum := event.GetWorkflowTaskCompletedEventAttributes().GetBinaryChecksum()
	if len(binChecksum) == 0 {
		return nil
	}
	exeInfo := ms.executionInfo
	var currResetPoints []*workflowpb.ResetPointInfo
	if exeInfo.AutoResetPoints != nil && exeInfo.AutoResetPoints.Points != nil {
		currResetPoints = ms.executionInfo.AutoResetPoints.Points
	} else {
		currResetPoints = make([]*workflowpb.ResetPointInfo, 0, 1)
	}

	// List of all recent binary checksums associated with the workflow.
	var recentBinaryChecksums []string

	for _, rp := range currResetPoints {
		recentBinaryChecksums = append(recentBinaryChecksums, rp.GetBinaryChecksum())
		if rp.GetBinaryChecksum() == binChecksum {
			// this checksum already exists
			return nil
		}
	}

	if len(currResetPoints) == maxResetPoints {
		// If exceeding the max limit, do rotation by taking the oldest one out.
		currResetPoints = currResetPoints[1:]
		recentBinaryChecksums = recentBinaryChecksums[1:]
	}
	// Adding current version of the binary checksum.
	recentBinaryChecksums = append(recentBinaryChecksums, binChecksum)

	resettable := true
	err := ms.CheckResettable()
	if err != nil {
		resettable = false
	}
	info := &workflowpb.ResetPointInfo{
		BinaryChecksum:               binChecksum,
		RunId:                        ms.executionState.GetRunId(),
		FirstWorkflowTaskCompletedId: event.GetEventId(),
		CreateTime:                   timestamp.TimePtr(ms.timeSource.Now()),
		Resettable:                   resettable,
	}
	currResetPoints = append(currResetPoints, info)
	exeInfo.AutoResetPoints = &workflowpb.ResetPoints{
		Points: currResetPoints,
	}
	checksumsPayload, err := searchattribute.EncodeValue(recentBinaryChecksums, enumspb.INDEXED_VALUE_TYPE_KEYWORD_LIST)
	if err != nil {
		return err
	}
	if exeInfo.SearchAttributes == nil {
		exeInfo.SearchAttributes = make(map[string]*commonpb.Payload, 1)
	}
	exeInfo.SearchAttributes[searchattribute.BinaryChecksums] = checksumsPayload
	return ms.taskGenerator.GenerateUpsertVisibilityTask()
}

// TODO: we will release the restriction when reset API allow those pending

// CheckResettable check if workflow can be reset
func (ms *MutableStateImpl) CheckResettable() error {
	if len(ms.GetPendingChildExecutionInfos()) > 0 {
		return serviceerror.NewInvalidArgument("it is not allowed resetting to a point that workflow has pending child workflow.")
	}
	if len(ms.GetPendingRequestCancelExternalInfos()) > 0 {
		return serviceerror.NewInvalidArgument("it is not allowed resetting to a point that workflow has pending request cancel.")
	}
	if len(ms.GetPendingSignalExternalInfos()) > 0 {
		return serviceerror.NewInvalidArgument("it is not allowed resetting to a point that workflow has pending signals to send.")
	}
	return nil
}

func (ms *MutableStateImpl) AddWorkflowTaskCompletedEvent(
	workflowTask *WorkflowTaskInfo,
	request *workflowservice.RespondWorkflowTaskCompletedRequest,
	maxResetPoints int,
) (*historypb.HistoryEvent, error) {
	opTag := tag.WorkflowActionWorkflowTaskCompleted
	if err := ms.checkMutability(opTag); err != nil {
		return nil, err
	}
	return ms.workflowTaskManager.AddWorkflowTaskCompletedEvent(workflowTask, request, maxResetPoints)
}

func (ms *MutableStateImpl) ReplicateWorkflowTaskCompletedEvent(
	event *historypb.HistoryEvent,
) error {
	return ms.workflowTaskManager.ReplicateWorkflowTaskCompletedEvent(event)
}

func (ms *MutableStateImpl) AddWorkflowTaskTimedOutEvent(
	workflowTask *WorkflowTaskInfo,
) (*historypb.HistoryEvent, error) {
	opTag := tag.WorkflowActionWorkflowTaskTimedOut
	if err := ms.checkMutability(opTag); err != nil {
		return nil, err
	}
	return ms.workflowTaskManager.AddWorkflowTaskTimedOutEvent(workflowTask)
}

func (ms *MutableStateImpl) ReplicateWorkflowTaskTimedOutEvent(
	timeoutType enumspb.TimeoutType,
) error {
	return ms.workflowTaskManager.ReplicateWorkflowTaskTimedOutEvent(timeoutType)
}

func (ms *MutableStateImpl) AddWorkflowTaskScheduleToStartTimeoutEvent(
	workflowTask *WorkflowTaskInfo,
) (*historypb.HistoryEvent, error) {
	opTag := tag.WorkflowActionWorkflowTaskTimedOut
	if err := ms.checkMutability(opTag); err != nil {
		return nil, err
	}
	return ms.workflowTaskManager.AddWorkflowTaskScheduleToStartTimeoutEvent(workflowTask)
}

func (ms *MutableStateImpl) AddWorkflowTaskFailedEvent(
	workflowTask *WorkflowTaskInfo,
	cause enumspb.WorkflowTaskFailedCause,
	failure *failurepb.Failure,
	identity string,
	binChecksum string,
	baseRunID string,
	newRunID string,
	forkEventVersion int64,
) (*historypb.HistoryEvent, error) {
	opTag := tag.WorkflowActionWorkflowTaskFailed
	if err := ms.checkMutability(opTag); err != nil {
		return nil, err
	}
	return ms.workflowTaskManager.AddWorkflowTaskFailedEvent(
		workflowTask,
		cause,
		failure,
		identity,
		binChecksum,
		baseRunID,
		newRunID,
		forkEventVersion,
	)
}

func (ms *MutableStateImpl) ReplicateWorkflowTaskFailedEvent() error {
	return ms.workflowTaskManager.ReplicateWorkflowTaskFailedEvent()
}

func (ms *MutableStateImpl) AddActivityTaskScheduledEvent(
	workflowTaskCompletedEventID int64,
	command *commandpb.ScheduleActivityTaskCommandAttributes,
	bypassTaskGeneration bool,
) (*historypb.HistoryEvent, *persistencespb.ActivityInfo, error) {

	opTag := tag.WorkflowActionActivityTaskScheduled
	if err := ms.checkMutability(opTag); err != nil {
		return nil, nil, err
	}

	_, ok := ms.GetActivityByActivityID(command.GetActivityId())
	if ok {
		ms.logger.Warn(mutableStateInvalidHistoryActionMsg, opTag,
			tag.WorkflowEventID(ms.GetNextEventID()),
			tag.ErrorTypeInvalidHistoryAction)
		return nil, nil, ms.createCallerError(opTag, "ActivityID: "+command.GetActivityId())
	}

	event := ms.hBuilder.AddActivityTaskScheduledEvent(workflowTaskCompletedEventID, command)
	ai, err := ms.ReplicateActivityTaskScheduledEvent(workflowTaskCompletedEventID, event)
	// TODO merge active & passive task generation
	if !bypassTaskGeneration {
		if err := ms.taskGenerator.GenerateActivityTasks(
			event,
		); err != nil {
			return nil, nil, err
		}
	}

	return event, ai, err
}

func (ms *MutableStateImpl) ReplicateActivityTaskScheduledEvent(
	firstEventID int64,
	event *historypb.HistoryEvent,
) (*persistencespb.ActivityInfo, error) {

	attributes := event.GetActivityTaskScheduledEventAttributes()

	scheduledEventID := event.GetEventId()
	scheduleToCloseTimeout := attributes.GetScheduleToCloseTimeout()

	ai := &persistencespb.ActivityInfo{
		Version:                 event.GetVersion(),
		ScheduledEventId:        scheduledEventID,
		ScheduledEventBatchId:   firstEventID,
		ScheduledTime:           event.GetEventTime(),
		StartedEventId:          common.EmptyEventID,
		StartedTime:             timestamp.TimePtr(time.Time{}),
		ActivityId:              attributes.ActivityId,
		ScheduleToStartTimeout:  attributes.GetScheduleToStartTimeout(),
		ScheduleToCloseTimeout:  scheduleToCloseTimeout,
		StartToCloseTimeout:     attributes.GetStartToCloseTimeout(),
		HeartbeatTimeout:        attributes.GetHeartbeatTimeout(),
		CancelRequested:         false,
		CancelRequestId:         common.EmptyEventID,
		LastHeartbeatUpdateTime: nil,
		TimerTaskStatus:         TimerTaskStatusNone,
		TaskQueue:               attributes.TaskQueue.GetName(),
		HasRetryPolicy:          attributes.RetryPolicy != nil,
		Attempt:                 1,
	}
	if ai.HasRetryPolicy {
		ai.RetryInitialInterval = attributes.RetryPolicy.GetInitialInterval()
		ai.RetryBackoffCoefficient = attributes.RetryPolicy.GetBackoffCoefficient()
		ai.RetryMaximumInterval = attributes.RetryPolicy.GetMaximumInterval()
		ai.RetryMaximumAttempts = attributes.RetryPolicy.GetMaximumAttempts()
		ai.RetryNonRetryableErrorTypes = attributes.RetryPolicy.NonRetryableErrorTypes
		if timestamp.DurationValue(scheduleToCloseTimeout) > 0 {
			ai.RetryExpirationTime = timestamp.TimePtr(
				timestamp.TimeValue(ai.ScheduledTime).Add(timestamp.DurationValue(scheduleToCloseTimeout)),
			)
		} else {
			ai.RetryExpirationTime = timestamp.TimePtr(time.Time{})
		}
	}

	ms.pendingActivityInfoIDs[ai.ScheduledEventId] = ai
	ms.pendingActivityIDToEventID[ai.ActivityId] = ai.ScheduledEventId
	ms.approximateSize += ai.Size() - ms.updateActivityInfos[ai.ScheduledEventId].Size()
	ms.updateActivityInfos[ai.ScheduledEventId] = ai
	ms.executionInfo.ActivityCount++

	ms.writeEventToCache(event)
	return ai, nil
}

func (ms *MutableStateImpl) addTransientActivityStartedEvent(
	scheduledEventID int64,
) error {

	ai, ok := ms.GetActivityInfo(scheduledEventID)
	if !ok || ai.StartedEventId != common.TransientEventID {
		return nil
	}

	// activity task was started (as transient event), we need to add it now.
	event := ms.hBuilder.AddActivityTaskStartedEvent(
		scheduledEventID,
		ai.Attempt,
		ai.RequestId,
		ai.StartedIdentity,
		ai.RetryLastFailure,
	)
	if !ai.StartedTime.IsZero() {
		// overwrite started event time to the one recorded in ActivityInfo
		event.EventTime = ai.StartedTime
	}
	return ms.ReplicateActivityTaskStartedEvent(event)
}

func (ms *MutableStateImpl) AddActivityTaskStartedEvent(
	ai *persistencespb.ActivityInfo,
	scheduledEventID int64,
	requestID string,
	identity string,
) (*historypb.HistoryEvent, error) {

	opTag := tag.WorkflowActionActivityTaskStarted
	if err := ms.checkMutability(opTag); err != nil {
		return nil, err
	}

	if !ai.HasRetryPolicy {
		event := ms.hBuilder.AddActivityTaskStartedEvent(
			scheduledEventID,
			ai.Attempt,
			requestID,
			identity,
			ai.RetryLastFailure,
		)
		if err := ms.ReplicateActivityTaskStartedEvent(event); err != nil {
			return nil, err
		}
		return event, nil
	}

	// we might need to retry, so do not append started event just yet,
	// instead update mutable state and will record started event when activity task is closed
	ai.Version = ms.GetCurrentVersion()
	ai.StartedEventId = common.TransientEventID
	ai.RequestId = requestID
	ai.StartedTime = timestamp.TimePtr(ms.timeSource.Now())
	ai.StartedIdentity = identity
	if err := ms.UpdateActivity(ai); err != nil {
		return nil, err
	}
	ms.syncActivityTasks[ai.ScheduledEventId] = struct{}{}
	return nil, nil
}

func (ms *MutableStateImpl) ReplicateActivityTaskStartedEvent(
	event *historypb.HistoryEvent,
) error {

	attributes := event.GetActivityTaskStartedEventAttributes()
	scheduledEventID := attributes.GetScheduledEventId()
	ai, ok := ms.GetActivityInfo(scheduledEventID)
	if !ok {
		ms.logError(
			fmt.Sprintf("unable to find activity event id: %v in mutable state", scheduledEventID),
			tag.ErrorTypeInvalidMutableStateAction,
		)
		return ErrMissingActivityInfo
	}

	ai.Version = event.GetVersion()
	ai.StartedEventId = event.GetEventId()
	ai.RequestId = attributes.GetRequestId()
	ai.StartedTime = event.GetEventTime()
	ms.approximateSize += ai.Size() - ms.updateActivityInfos[ai.ScheduledEventId].Size()
	ms.updateActivityInfos[ai.ScheduledEventId] = ai
	return nil
}

func (ms *MutableStateImpl) AddActivityTaskCompletedEvent(
	scheduledEventID int64,
	startedEventID int64,
	request *workflowservice.RespondActivityTaskCompletedRequest,
) (*historypb.HistoryEvent, error) {

	opTag := tag.WorkflowActionActivityTaskCompleted
	if err := ms.checkMutability(opTag); err != nil {
		return nil, err
	}

	if ai, ok := ms.GetActivityInfo(scheduledEventID); !ok || ai.StartedEventId != startedEventID {
		ms.logger.Warn(mutableStateInvalidHistoryActionMsg, opTag,
			tag.WorkflowEventID(ms.GetNextEventID()),
			tag.ErrorTypeInvalidHistoryAction,
			tag.Bool(ok),
			tag.WorkflowScheduledEventID(scheduledEventID),
			tag.WorkflowStartedEventID(startedEventID))
		return nil, ms.createInternalServerError(opTag)
	}

	if err := ms.addTransientActivityStartedEvent(scheduledEventID); err != nil {
		return nil, err
	}
	event := ms.hBuilder.AddActivityTaskCompletedEvent(
		scheduledEventID,
		startedEventID,
		request.Identity,
		request.Result,
	)
	if err := ms.ReplicateActivityTaskCompletedEvent(event); err != nil {
		return nil, err
	}

	return event, nil
}

func (ms *MutableStateImpl) ReplicateActivityTaskCompletedEvent(
	event *historypb.HistoryEvent,
) error {

	attributes := event.GetActivityTaskCompletedEventAttributes()
	scheduledEventID := attributes.GetScheduledEventId()

	return ms.DeleteActivity(scheduledEventID)
}

func (ms *MutableStateImpl) AddActivityTaskFailedEvent(
	scheduledEventID int64,
	startedEventID int64,
	failure *failurepb.Failure,
	retryState enumspb.RetryState,
	identity string,
) (*historypb.HistoryEvent, error) {

	opTag := tag.WorkflowActionActivityTaskFailed
	if err := ms.checkMutability(opTag); err != nil {
		return nil, err
	}

	if ai, ok := ms.GetActivityInfo(scheduledEventID); !ok || ai.StartedEventId != startedEventID {
		ms.logger.Warn(mutableStateInvalidHistoryActionMsg, opTag,
			tag.WorkflowEventID(ms.GetNextEventID()),
			tag.ErrorTypeInvalidHistoryAction,
			tag.Bool(ok),
			tag.WorkflowScheduledEventID(scheduledEventID),
			tag.WorkflowStartedEventID(startedEventID))
		return nil, ms.createInternalServerError(opTag)
	}

	if err := ms.addTransientActivityStartedEvent(scheduledEventID); err != nil {
		return nil, err
	}
	event := ms.hBuilder.AddActivityTaskFailedEvent(
		scheduledEventID,
		startedEventID,
		failure,
		retryState,
		identity,
	)
	if err := ms.ReplicateActivityTaskFailedEvent(event); err != nil {
		return nil, err
	}

	return event, nil
}

func (ms *MutableStateImpl) ReplicateActivityTaskFailedEvent(
	event *historypb.HistoryEvent,
) error {

	attributes := event.GetActivityTaskFailedEventAttributes()
	scheduledEventID := attributes.GetScheduledEventId()

	return ms.DeleteActivity(scheduledEventID)
}

func (ms *MutableStateImpl) AddActivityTaskTimedOutEvent(
	scheduledEventID int64,
	startedEventID int64,
	timeoutFailure *failurepb.Failure,
	retryState enumspb.RetryState,
) (*historypb.HistoryEvent, error) {

	opTag := tag.WorkflowActionActivityTaskTimedOut
	if err := ms.checkMutability(opTag); err != nil {
		return nil, err
	}
	timeoutType := timeoutFailure.GetTimeoutFailureInfo().GetTimeoutType()

	ai, ok := ms.GetActivityInfo(scheduledEventID)
	if !ok || ai.StartedEventId != startedEventID || ((timeoutType == enumspb.TIMEOUT_TYPE_START_TO_CLOSE ||
		timeoutType == enumspb.TIMEOUT_TYPE_HEARTBEAT) && ai.StartedEventId == common.EmptyEventID) {
		ms.logger.Warn(mutableStateInvalidHistoryActionMsg, opTag,
			tag.WorkflowEventID(ms.GetNextEventID()),
			tag.ErrorTypeInvalidHistoryAction,
			tag.Bool(ok),
			tag.WorkflowScheduledEventID(ai.ScheduledEventId),
			tag.WorkflowStartedEventID(ai.StartedEventId),
			tag.WorkflowTimeoutType(timeoutType))
		return nil, ms.createInternalServerError(opTag)
	}

	timeoutFailure.Cause = ai.RetryLastFailure

	if err := ms.addTransientActivityStartedEvent(scheduledEventID); err != nil {
		return nil, err
	}
	event := ms.hBuilder.AddActivityTaskTimedOutEvent(
		scheduledEventID,
		startedEventID,
		timeoutFailure,
		retryState,
	)
	if err := ms.ReplicateActivityTaskTimedOutEvent(event); err != nil {
		return nil, err
	}

	return event, nil
}

func (ms *MutableStateImpl) ReplicateActivityTaskTimedOutEvent(
	event *historypb.HistoryEvent,
) error {

	attributes := event.GetActivityTaskTimedOutEventAttributes()
	scheduledEventID := attributes.GetScheduledEventId()

	return ms.DeleteActivity(scheduledEventID)
}

func (ms *MutableStateImpl) AddActivityTaskCancelRequestedEvent(
	workflowTaskCompletedEventID int64,
	scheduledEventID int64,
	_ string,
) (*historypb.HistoryEvent, *persistencespb.ActivityInfo, error) {

	opTag := tag.WorkflowActionActivityTaskCancelRequested
	if err := ms.checkMutability(opTag); err != nil {
		return nil, nil, err
	}

	ai, ok := ms.GetActivityInfo(scheduledEventID)
	if !ok {
		// It is possible both started and completed events are buffered for this activity
		if !ms.hBuilder.HasActivityFinishEvent(scheduledEventID) {
			ms.logWarn(mutableStateInvalidHistoryActionMsg, opTag,
				tag.WorkflowEventID(ms.GetNextEventID()),
				tag.ErrorTypeInvalidHistoryAction,
				tag.Bool(ok),
				tag.WorkflowScheduledEventID(scheduledEventID))

			return nil, nil, ms.createCallerError(opTag, fmt.Sprintf("ScheduledEventID: %d", scheduledEventID))
		}
	}

	// Check for duplicate cancellation
	if ok && ai.CancelRequested {
		ms.logWarn(mutableStateInvalidHistoryActionMsg, opTag,
			tag.WorkflowEventID(ms.GetNextEventID()),
			tag.ErrorTypeInvalidHistoryAction,
			tag.Bool(ok),
			tag.WorkflowScheduledEventID(scheduledEventID))

		return nil, nil, ms.createCallerError(opTag, fmt.Sprintf("ScheduledEventID: %d", scheduledEventID))
	}

	// At this point we know this is a valid activity cancellation request
	actCancelReqEvent := ms.hBuilder.AddActivityTaskCancelRequestedEvent(workflowTaskCompletedEventID, scheduledEventID)

	if err := ms.ReplicateActivityTaskCancelRequestedEvent(actCancelReqEvent); err != nil {
		return nil, nil, err
	}

	return actCancelReqEvent, ai, nil
}

func (ms *MutableStateImpl) ReplicateActivityTaskCancelRequestedEvent(
	event *historypb.HistoryEvent,
) error {

	attributes := event.GetActivityTaskCancelRequestedEventAttributes()
	scheduledEventID := attributes.GetScheduledEventId()
	ai, ok := ms.GetActivityInfo(scheduledEventID)
	if !ok {
		// This will only be called on active cluster if activity info is found in mutable state
		// Passive side logic should always have activity info in mutable state if this is called, as the only
		// scenario where active side logic could have this event without activity info in mutable state is when
		// activity start and complete events are buffered.
		return nil
	}

	ai.Version = event.GetVersion()

	// - We have the activity dispatched to worker.
	// - The activity might not be heartbeat'ing, but the activity can still call RecordActivityHeartBeat()
	//   to see cancellation while reporting progress of the activity.
	ai.CancelRequested = true

	ai.CancelRequestId = event.GetEventId()
	ms.approximateSize += ai.Size() - ms.updateActivityInfos[ai.ScheduledEventId].Size()
	ms.updateActivityInfos[ai.ScheduledEventId] = ai
	return nil
}

func (ms *MutableStateImpl) AddActivityTaskCanceledEvent(
	scheduledEventID int64,
	startedEventID int64,
	latestCancelRequestedEventID int64,
	details *commonpb.Payloads,
	identity string,
) (*historypb.HistoryEvent, error) {

	opTag := tag.WorkflowActionActivityTaskCanceled
	if err := ms.checkMutability(opTag); err != nil {
		return nil, err
	}

	ai, ok := ms.GetActivityInfo(scheduledEventID)
	if !ok || ai.StartedEventId != startedEventID {
		ms.logWarn(mutableStateInvalidHistoryActionMsg, opTag,
			tag.WorkflowEventID(ms.GetNextEventID()),
			tag.ErrorTypeInvalidHistoryAction,
			tag.WorkflowScheduledEventID(scheduledEventID))
		return nil, ms.createInternalServerError(opTag)
	}

	// Verify cancel request as well.
	if !ai.CancelRequested {
		ms.logWarn(mutableStateInvalidHistoryActionMsg, opTag,
			tag.WorkflowEventID(ms.GetNextEventID()),
			tag.ErrorTypeInvalidHistoryAction,
			tag.WorkflowScheduledEventID(scheduledEventID),
			tag.WorkflowActivityID(ai.ActivityId),
			tag.WorkflowStartedEventID(ai.StartedEventId))
		return nil, ms.createInternalServerError(opTag)
	}

	if err := ms.addTransientActivityStartedEvent(scheduledEventID); err != nil {
		return nil, err
	}
	event := ms.hBuilder.AddActivityTaskCanceledEvent(
		scheduledEventID,
		startedEventID,
		latestCancelRequestedEventID,
		details,
		identity,
	)
	if err := ms.ReplicateActivityTaskCanceledEvent(event); err != nil {
		return nil, err
	}

	return event, nil
}

func (ms *MutableStateImpl) ReplicateActivityTaskCanceledEvent(
	event *historypb.HistoryEvent,
) error {

	attributes := event.GetActivityTaskCanceledEventAttributes()
	scheduledEventID := attributes.GetScheduledEventId()

	return ms.DeleteActivity(scheduledEventID)
}

func (ms *MutableStateImpl) AddCompletedWorkflowEvent(
	workflowTaskCompletedEventID int64,
	command *commandpb.CompleteWorkflowExecutionCommandAttributes,
	newExecutionRunID string,
) (*historypb.HistoryEvent, error) {

	opTag := tag.WorkflowActionWorkflowCompleted
	if err := ms.checkMutability(opTag); err != nil {
		return nil, err
	}

	event := ms.hBuilder.AddCompletedWorkflowEvent(workflowTaskCompletedEventID, command, newExecutionRunID)
	if err := ms.ReplicateWorkflowExecutionCompletedEvent(workflowTaskCompletedEventID, event); err != nil {
		return nil, err
	}
	// TODO merge active & passive task generation
	if err := ms.taskGenerator.GenerateWorkflowCloseTasks(
		event,
		false,
	); err != nil {
		return nil, err
	}
	return event, nil
}

func (ms *MutableStateImpl) ReplicateWorkflowExecutionCompletedEvent(
	firstEventID int64,
	event *historypb.HistoryEvent,
) error {

	if err := ms.UpdateWorkflowStateStatus(
		enumsspb.WORKFLOW_EXECUTION_STATE_COMPLETED,
		enumspb.WORKFLOW_EXECUTION_STATUS_COMPLETED,
	); err != nil {
		return err
	}
	ms.executionInfo.CompletionEventBatchId = firstEventID // Used when completion event needs to be loaded from database
	ms.executionInfo.NewExecutionRunId = event.GetWorkflowExecutionCompletedEventAttributes().GetNewExecutionRunId()
	ms.executionInfo.CloseTime = event.GetEventTime()
	ms.ClearStickyTaskQueue()
	ms.writeEventToCache(event)
	return nil
}

func (ms *MutableStateImpl) AddFailWorkflowEvent(
	workflowTaskCompletedEventID int64,
	retryState enumspb.RetryState,
	command *commandpb.FailWorkflowExecutionCommandAttributes,
	newExecutionRunID string,
) (*historypb.HistoryEvent, error) {

	opTag := tag.WorkflowActionWorkflowFailed
	if err := ms.checkMutability(opTag); err != nil {
		return nil, err
	}

	event := ms.hBuilder.AddFailWorkflowEvent(workflowTaskCompletedEventID, retryState, command, newExecutionRunID)
	if err := ms.ReplicateWorkflowExecutionFailedEvent(workflowTaskCompletedEventID, event); err != nil {
		return nil, err
	}
	// TODO merge active & passive task generation
	if err := ms.taskGenerator.GenerateWorkflowCloseTasks(
		event,
		false,
	); err != nil {
		return nil, err
	}
	return event, nil
}

func (ms *MutableStateImpl) ReplicateWorkflowExecutionFailedEvent(
	firstEventID int64,
	event *historypb.HistoryEvent,
) error {

	if err := ms.UpdateWorkflowStateStatus(
		enumsspb.WORKFLOW_EXECUTION_STATE_COMPLETED,
		enumspb.WORKFLOW_EXECUTION_STATUS_FAILED,
	); err != nil {
		return err
	}
	ms.executionInfo.CompletionEventBatchId = firstEventID // Used when completion event needs to be loaded from database
	ms.executionInfo.NewExecutionRunId = event.GetWorkflowExecutionFailedEventAttributes().GetNewExecutionRunId()
	ms.executionInfo.CloseTime = event.GetEventTime()
	ms.ClearStickyTaskQueue()
	ms.writeEventToCache(event)
	return nil
}

func (ms *MutableStateImpl) AddTimeoutWorkflowEvent(
	firstEventID int64,
	retryState enumspb.RetryState,
	newExecutionRunID string,
) (*historypb.HistoryEvent, error) {

	opTag := tag.WorkflowActionWorkflowTimeout
	if err := ms.checkMutability(opTag); err != nil {
		return nil, err
	}

	event := ms.hBuilder.AddTimeoutWorkflowEvent(retryState, newExecutionRunID)
	if err := ms.ReplicateWorkflowExecutionTimedoutEvent(firstEventID, event); err != nil {
		return nil, err
	}
	// TODO merge active & passive task generation
	if err := ms.taskGenerator.GenerateWorkflowCloseTasks(
		event,
		false,
	); err != nil {
		return nil, err
	}
	return event, nil
}

func (ms *MutableStateImpl) ReplicateWorkflowExecutionTimedoutEvent(
	firstEventID int64,
	event *historypb.HistoryEvent,
) error {

	if err := ms.UpdateWorkflowStateStatus(
		enumsspb.WORKFLOW_EXECUTION_STATE_COMPLETED,
		enumspb.WORKFLOW_EXECUTION_STATUS_TIMED_OUT,
	); err != nil {
		return err
	}
	ms.executionInfo.CompletionEventBatchId = firstEventID // Used when completion event needs to be loaded from database
	ms.executionInfo.NewExecutionRunId = event.GetWorkflowExecutionTimedOutEventAttributes().GetNewExecutionRunId()
	ms.executionInfo.CloseTime = event.GetEventTime()
	ms.ClearStickyTaskQueue()
	ms.writeEventToCache(event)
	return nil
}

func (ms *MutableStateImpl) AddWorkflowExecutionCancelRequestedEvent(
	request *historyservice.RequestCancelWorkflowExecutionRequest,
) (*historypb.HistoryEvent, error) {

	opTag := tag.WorkflowActionWorkflowCancelRequested
	if err := ms.checkMutability(opTag); err != nil {
		return nil, err
	}

	if ms.executionInfo.CancelRequested {
		ms.logWarn(mutableStateInvalidHistoryActionMsg, opTag,
			tag.WorkflowEventID(ms.GetNextEventID()),
			tag.ErrorTypeInvalidHistoryAction,
			tag.WorkflowState(ms.executionState.State),
			tag.Bool(ms.executionInfo.CancelRequested),
			tag.Key(ms.executionInfo.CancelRequestId),
		)
		return nil, ms.createInternalServerError(opTag)
	}

	event := ms.hBuilder.AddWorkflowExecutionCancelRequestedEvent(request)
	if err := ms.ReplicateWorkflowExecutionCancelRequestedEvent(event); err != nil {
		return nil, err
	}

	// Set the CancelRequestID on the active cluster.  This information is not part of the history event.
	ms.executionInfo.CancelRequestId = request.CancelRequest.GetRequestId()
	return event, nil
}

func (ms *MutableStateImpl) ReplicateWorkflowExecutionCancelRequestedEvent(
	_ *historypb.HistoryEvent,
) error {

	ms.executionInfo.CancelRequested = true
	return nil
}

func (ms *MutableStateImpl) AddWorkflowExecutionCanceledEvent(
	workflowTaskCompletedEventID int64,
	command *commandpb.CancelWorkflowExecutionCommandAttributes,
) (*historypb.HistoryEvent, error) {

	opTag := tag.WorkflowActionWorkflowCanceled
	if err := ms.checkMutability(opTag); err != nil {
		return nil, err
	}

	event := ms.hBuilder.AddWorkflowExecutionCanceledEvent(workflowTaskCompletedEventID, command)
	if err := ms.ReplicateWorkflowExecutionCanceledEvent(workflowTaskCompletedEventID, event); err != nil {
		return nil, err
	}
	// TODO merge active & passive task generation
	if err := ms.taskGenerator.GenerateWorkflowCloseTasks(
		event,
		false,
	); err != nil {
		return nil, err
	}
	return event, nil
}

func (ms *MutableStateImpl) ReplicateWorkflowExecutionCanceledEvent(
	firstEventID int64,
	event *historypb.HistoryEvent,
) error {
	if err := ms.UpdateWorkflowStateStatus(
		enumsspb.WORKFLOW_EXECUTION_STATE_COMPLETED,
		enumspb.WORKFLOW_EXECUTION_STATUS_CANCELED,
	); err != nil {
		return err
	}
	ms.executionInfo.CompletionEventBatchId = firstEventID // Used when completion event needs to be loaded from database
	ms.executionInfo.NewExecutionRunId = ""
	ms.executionInfo.CloseTime = event.GetEventTime()
	ms.ClearStickyTaskQueue()
	ms.writeEventToCache(event)
	return nil
}

func (ms *MutableStateImpl) AddRequestCancelExternalWorkflowExecutionInitiatedEvent(
	workflowTaskCompletedEventID int64,
	cancelRequestID string,
	command *commandpb.RequestCancelExternalWorkflowExecutionCommandAttributes,
	targetNamespaceID namespace.ID,
) (*historypb.HistoryEvent, *persistencespb.RequestCancelInfo, error) {

	opTag := tag.WorkflowActionExternalWorkflowCancelInitiated
	if err := ms.checkMutability(opTag); err != nil {
		return nil, nil, err
	}

	event := ms.hBuilder.AddRequestCancelExternalWorkflowExecutionInitiatedEvent(workflowTaskCompletedEventID, command, targetNamespaceID)
	rci, err := ms.ReplicateRequestCancelExternalWorkflowExecutionInitiatedEvent(workflowTaskCompletedEventID, event, cancelRequestID)
	if err != nil {
		return nil, nil, err
	}
	// TODO merge active & passive task generation
	if err := ms.taskGenerator.GenerateRequestCancelExternalTasks(
		event,
	); err != nil {
		return nil, nil, err
	}
	return event, rci, nil
}

func (ms *MutableStateImpl) ReplicateRequestCancelExternalWorkflowExecutionInitiatedEvent(
	firstEventID int64,
	event *historypb.HistoryEvent,
	cancelRequestID string,
) (*persistencespb.RequestCancelInfo, error) {

	// TODO: Evaluate if we need cancelRequestID also part of history event
	initiatedEventID := event.GetEventId()
	rci := &persistencespb.RequestCancelInfo{
		Version:               event.GetVersion(),
		InitiatedEventBatchId: firstEventID,
		InitiatedEventId:      initiatedEventID,
		CancelRequestId:       cancelRequestID,
	}

	ms.pendingRequestCancelInfoIDs[rci.InitiatedEventId] = rci
	ms.approximateSize += rci.Size() - ms.updateRequestCancelInfos[rci.InitiatedEventId].Size()
	ms.updateRequestCancelInfos[rci.InitiatedEventId] = rci
	ms.executionInfo.RequestCancelExternalCount++

	ms.writeEventToCache(event)
	return rci, nil
}

func (ms *MutableStateImpl) AddExternalWorkflowExecutionCancelRequested(
	initiatedID int64,
	targetNamespace namespace.Name,
	targetNamespaceID namespace.ID,
	workflowID string,
	runID string,
) (*historypb.HistoryEvent, error) {

	opTag := tag.WorkflowActionExternalWorkflowCancelRequested
	if err := ms.checkMutability(opTag); err != nil {
		return nil, err
	}

	_, ok := ms.GetRequestCancelInfo(initiatedID)
	if !ok {
		ms.logWarn(mutableStateInvalidHistoryActionMsg, opTag,
			tag.WorkflowEventID(ms.GetNextEventID()),
			tag.ErrorTypeInvalidHistoryAction,
			tag.WorkflowInitiatedID(initiatedID))
		return nil, ms.createInternalServerError(opTag)
	}

	event := ms.hBuilder.AddExternalWorkflowExecutionCancelRequested(
		initiatedID,
		targetNamespace,
		targetNamespaceID,
		workflowID,
		runID,
	)
	if err := ms.ReplicateExternalWorkflowExecutionCancelRequested(event); err != nil {
		return nil, err
	}
	return event, nil
}

func (ms *MutableStateImpl) ReplicateExternalWorkflowExecutionCancelRequested(
	event *historypb.HistoryEvent,
) error {

	initiatedID := event.GetExternalWorkflowExecutionCancelRequestedEventAttributes().GetInitiatedEventId()

	return ms.DeletePendingRequestCancel(initiatedID)
}

func (ms *MutableStateImpl) AddRequestCancelExternalWorkflowExecutionFailedEvent(
	initiatedID int64,
	targetNamespace namespace.Name,
	targetNamespaceID namespace.ID,
	workflowID string,
	runID string,
	cause enumspb.CancelExternalWorkflowExecutionFailedCause,
) (*historypb.HistoryEvent, error) {

	opTag := tag.WorkflowActionExternalWorkflowCancelFailed
	if err := ms.checkMutability(opTag); err != nil {
		return nil, err
	}

	_, ok := ms.GetRequestCancelInfo(initiatedID)
	if !ok {
		ms.logWarn(mutableStateInvalidHistoryActionMsg, opTag,
			tag.WorkflowEventID(ms.GetNextEventID()),
			tag.ErrorTypeInvalidHistoryAction,
			tag.WorkflowInitiatedID(initiatedID))
		return nil, ms.createInternalServerError(opTag)
	}

	event := ms.hBuilder.AddRequestCancelExternalWorkflowExecutionFailedEvent(
		common.EmptyEventID, // TODO this field is not used at all
		initiatedID,
		targetNamespace,
		targetNamespaceID,
		workflowID,
		runID,
		cause,
	)
	if err := ms.ReplicateRequestCancelExternalWorkflowExecutionFailedEvent(event); err != nil {
		return nil, err
	}
	return event, nil
}

func (ms *MutableStateImpl) ReplicateRequestCancelExternalWorkflowExecutionFailedEvent(
	event *historypb.HistoryEvent,
) error {

	initiatedID := event.GetRequestCancelExternalWorkflowExecutionFailedEventAttributes().GetInitiatedEventId()

	return ms.DeletePendingRequestCancel(initiatedID)
}

func (ms *MutableStateImpl) AddSignalExternalWorkflowExecutionInitiatedEvent(
	workflowTaskCompletedEventID int64,
	signalRequestID string,
	command *commandpb.SignalExternalWorkflowExecutionCommandAttributes,
	targetNamespaceID namespace.ID,
) (*historypb.HistoryEvent, *persistencespb.SignalInfo, error) {

	opTag := tag.WorkflowActionExternalWorkflowSignalInitiated
	if err := ms.checkMutability(opTag); err != nil {
		return nil, nil, err
	}

	event := ms.hBuilder.AddSignalExternalWorkflowExecutionInitiatedEvent(workflowTaskCompletedEventID, command, targetNamespaceID)
	si, err := ms.ReplicateSignalExternalWorkflowExecutionInitiatedEvent(workflowTaskCompletedEventID, event, signalRequestID)
	if err != nil {
		return nil, nil, err
	}
	// TODO merge active & passive task generation
	if err := ms.taskGenerator.GenerateSignalExternalTasks(
		event,
	); err != nil {
		return nil, nil, err
	}
	return event, si, nil
}

func (ms *MutableStateImpl) ReplicateSignalExternalWorkflowExecutionInitiatedEvent(
	firstEventID int64,
	event *historypb.HistoryEvent,
	signalRequestID string,
) (*persistencespb.SignalInfo, error) {

	// TODO: Consider also writing signalRequestID to history event
	initiatedEventID := event.GetEventId()
	si := &persistencespb.SignalInfo{
		Version:               event.GetVersion(),
		InitiatedEventBatchId: firstEventID,
		InitiatedEventId:      initiatedEventID,
		RequestId:             signalRequestID,
	}

	ms.pendingSignalInfoIDs[si.InitiatedEventId] = si
	ms.approximateSize += si.Size() - ms.updateSignalInfos[si.InitiatedEventId].Size()
	ms.updateSignalInfos[si.InitiatedEventId] = si
	ms.executionInfo.SignalExternalCount++

	ms.writeEventToCache(event)
	return si, nil
}

func (ms *MutableStateImpl) AddUpsertWorkflowSearchAttributesEvent(
	workflowTaskCompletedEventID int64,
	command *commandpb.UpsertWorkflowSearchAttributesCommandAttributes,
) (*historypb.HistoryEvent, error) {

	opTag := tag.WorkflowActionUpsertWorkflowSearchAttributes
	if err := ms.checkMutability(opTag); err != nil {
		return nil, err
	}

	event := ms.hBuilder.AddUpsertWorkflowSearchAttributesEvent(workflowTaskCompletedEventID, command)
	ms.ReplicateUpsertWorkflowSearchAttributesEvent(event)
	// TODO merge active & passive task generation
	if err := ms.taskGenerator.GenerateUpsertVisibilityTask(); err != nil {
		return nil, err
	}
	return event, nil
}

func (ms *MutableStateImpl) ReplicateUpsertWorkflowSearchAttributesEvent(
	event *historypb.HistoryEvent,
) {
	upsertSearchAttr := event.GetUpsertWorkflowSearchAttributesEventAttributes().GetSearchAttributes().GetIndexedFields()
	ms.approximateSize -= ms.executionInfo.Size()
	ms.executionInfo.SearchAttributes = payload.MergeMapOfPayload(ms.executionInfo.SearchAttributes, upsertSearchAttr)
	ms.approximateSize += ms.executionInfo.Size()
}

func (ms *MutableStateImpl) AddWorkflowPropertiesModifiedEvent(
	workflowTaskCompletedEventID int64,
	command *commandpb.ModifyWorkflowPropertiesCommandAttributes,
) (*historypb.HistoryEvent, error) {
	opTag := tag.WorkflowActionWorkflowPropertiesModified
	if err := ms.checkMutability(opTag); err != nil {
		return nil, err
	}

	event := ms.hBuilder.AddWorkflowPropertiesModifiedEvent(workflowTaskCompletedEventID, command)
	ms.ReplicateWorkflowPropertiesModifiedEvent(event)
	// TODO merge active & passive task generation
	if err := ms.taskGenerator.GenerateUpsertVisibilityTask(); err != nil {
		return nil, err
	}
	return event, nil
}

func (ms *MutableStateImpl) ReplicateWorkflowPropertiesModifiedEvent(
	event *historypb.HistoryEvent,
) {
	attr := event.GetWorkflowPropertiesModifiedEventAttributes()
	if attr.UpsertedMemo != nil {
		upsertMemo := attr.GetUpsertedMemo().GetFields()
		ms.approximateSize -= ms.executionInfo.Size()
		ms.executionInfo.Memo = payload.MergeMapOfPayload(ms.executionInfo.Memo, upsertMemo)
		ms.approximateSize += ms.executionInfo.Size()
	}
}

func (ms *MutableStateImpl) AddExternalWorkflowExecutionSignaled(
	initiatedID int64,
	targetNamespace namespace.Name,
	targetNamespaceID namespace.ID,
	workflowID string,
	runID string,
	control string, // TODO this field is probably deprecated
) (*historypb.HistoryEvent, error) {

	opTag := tag.WorkflowActionExternalWorkflowSignalRequested
	if err := ms.checkMutability(opTag); err != nil {
		return nil, err
	}

	_, ok := ms.GetSignalInfo(initiatedID)
	if !ok {
		ms.logWarn(mutableStateInvalidHistoryActionMsg, opTag,
			tag.WorkflowEventID(ms.GetNextEventID()),
			tag.ErrorTypeInvalidHistoryAction,
			tag.WorkflowInitiatedID(initiatedID))
		return nil, ms.createInternalServerError(opTag)
	}

	event := ms.hBuilder.AddExternalWorkflowExecutionSignaled(
		initiatedID,
		targetNamespace,
		targetNamespaceID,
		workflowID,
		runID,
		control, // TODO this field is probably deprecated
	)
	if err := ms.ReplicateExternalWorkflowExecutionSignaled(event); err != nil {
		return nil, err
	}
	return event, nil
}

func (ms *MutableStateImpl) ReplicateExternalWorkflowExecutionSignaled(
	event *historypb.HistoryEvent,
) error {

	initiatedID := event.GetExternalWorkflowExecutionSignaledEventAttributes().GetInitiatedEventId()

	return ms.DeletePendingSignal(initiatedID)
}

func (ms *MutableStateImpl) AddSignalExternalWorkflowExecutionFailedEvent(
	initiatedID int64,
	targetNamespace namespace.Name,
	targetNamespaceID namespace.ID,
	workflowID string,
	runID string,
	control string, // TODO this field is probably deprecated
	cause enumspb.SignalExternalWorkflowExecutionFailedCause,
) (*historypb.HistoryEvent, error) {

	opTag := tag.WorkflowActionExternalWorkflowSignalFailed
	if err := ms.checkMutability(opTag); err != nil {
		return nil, err
	}

	_, ok := ms.GetSignalInfo(initiatedID)
	if !ok {
		ms.logWarn(mutableStateInvalidHistoryActionMsg, opTag,
			tag.WorkflowEventID(ms.GetNextEventID()),
			tag.ErrorTypeInvalidHistoryAction,
			tag.WorkflowInitiatedID(initiatedID))
		return nil, ms.createInternalServerError(opTag)
	}

	event := ms.hBuilder.AddSignalExternalWorkflowExecutionFailedEvent(
		common.EmptyEventID, // TODO this field is not used at all
		initiatedID,
		targetNamespace,
		targetNamespaceID,
		workflowID,
		runID,
		control, // TODO this field is probably deprecated
		cause,
	)
	if err := ms.ReplicateSignalExternalWorkflowExecutionFailedEvent(event); err != nil {
		return nil, err
	}
	return event, nil
}

func (ms *MutableStateImpl) ReplicateSignalExternalWorkflowExecutionFailedEvent(
	event *historypb.HistoryEvent,
) error {

	initiatedID := event.GetSignalExternalWorkflowExecutionFailedEventAttributes().GetInitiatedEventId()

	return ms.DeletePendingSignal(initiatedID)
}

func (ms *MutableStateImpl) AddTimerStartedEvent(
	workflowTaskCompletedEventID int64,
	command *commandpb.StartTimerCommandAttributes,
) (*historypb.HistoryEvent, *persistencespb.TimerInfo, error) {

	opTag := tag.WorkflowActionTimerStarted
	if err := ms.checkMutability(opTag); err != nil {
		return nil, nil, err
	}

	timerID := command.GetTimerId()
	_, ok := ms.GetUserTimerInfo(timerID)
	if ok {
		ms.logWarn(mutableStateInvalidHistoryActionMsg, opTag,
			tag.WorkflowEventID(ms.GetNextEventID()),
			tag.ErrorTypeInvalidHistoryAction,
			tag.WorkflowTimerID(timerID))
		return nil, nil, ms.createCallerError(opTag, "TimerID: "+command.GetTimerId())
	}

	event := ms.hBuilder.AddTimerStartedEvent(workflowTaskCompletedEventID, command)
	ti, err := ms.ReplicateTimerStartedEvent(event)
	if err != nil {
		return nil, nil, err
	}
	return event, ti, err
}

func (ms *MutableStateImpl) ReplicateTimerStartedEvent(
	event *historypb.HistoryEvent,
) (*persistencespb.TimerInfo, error) {

	attributes := event.GetTimerStartedEventAttributes()
	timerID := attributes.GetTimerId()

	startToFireTimeout := timestamp.DurationValue(attributes.GetStartToFireTimeout())
	// TODO: Time skew need to be taken in to account.
	expiryTime := timestamp.TimeValue(event.GetEventTime()).Add(startToFireTimeout) // should use the event time, not now

	ti := &persistencespb.TimerInfo{
		Version:        event.GetVersion(),
		TimerId:        timerID,
		ExpiryTime:     &expiryTime,
		StartedEventId: event.GetEventId(),
		TaskStatus:     TimerTaskStatusNone,
	}

	ms.pendingTimerInfoIDs[ti.TimerId] = ti
	ms.pendingTimerEventIDToID[ti.StartedEventId] = ti.TimerId
	ms.approximateSize += ti.Size() - ms.updateTimerInfos[ti.TimerId].Size()
	ms.updateTimerInfos[ti.TimerId] = ti
	ms.executionInfo.UserTimerCount++

	return ti, nil
}

func (ms *MutableStateImpl) AddTimerFiredEvent(
	timerID string,
) (*historypb.HistoryEvent, error) {

	opTag := tag.WorkflowActionTimerFired
	if err := ms.checkMutability(opTag); err != nil {
		return nil, err
	}

	timerInfo, ok := ms.GetUserTimerInfo(timerID)
	if !ok {
		ms.logWarn(mutableStateInvalidHistoryActionMsg, opTag,
			tag.WorkflowEventID(ms.GetNextEventID()),
			tag.ErrorTypeInvalidHistoryAction,
			tag.WorkflowTimerID(timerID))
		return nil, ms.createInternalServerError(opTag)
	}

	// Timer is running.
	event := ms.hBuilder.AddTimerFiredEvent(timerInfo.GetStartedEventId(), timerInfo.TimerId)
	if err := ms.ReplicateTimerFiredEvent(event); err != nil {
		return nil, err
	}
	return event, nil
}

func (ms *MutableStateImpl) ReplicateTimerFiredEvent(
	event *historypb.HistoryEvent,
) error {

	attributes := event.GetTimerFiredEventAttributes()
	timerID := attributes.GetTimerId()

	return ms.DeleteUserTimer(timerID)
}

func (ms *MutableStateImpl) AddTimerCanceledEvent(
	workflowTaskCompletedEventID int64,
	command *commandpb.CancelTimerCommandAttributes,
	identity string,
) (*historypb.HistoryEvent, error) {

	opTag := tag.WorkflowActionTimerCanceled
	if err := ms.checkMutability(opTag); err != nil {
		return nil, err
	}

	var timerStartedEventID int64
	timerID := command.GetTimerId()
	ti, ok := ms.GetUserTimerInfo(timerID)
	if !ok {
		// if timer is not running then check if it has fired in the mutable state.
		// If so clear the timer from the mutable state. We need to check both the
		// bufferedEvents and the history builder
		timerFiredEvent := ms.hBuilder.GetAndRemoveTimerFireEvent(timerID)
		if timerFiredEvent == nil {
			ms.logWarn(mutableStateInvalidHistoryActionMsg, opTag,
				tag.WorkflowEventID(ms.GetNextEventID()),
				tag.ErrorTypeInvalidHistoryAction,
				tag.WorkflowTimerID(timerID))
			return nil, ms.createCallerError(opTag, "TimerID: "+command.GetTimerId())
		}
		timerStartedEventID = timerFiredEvent.GetTimerFiredEventAttributes().GetStartedEventId()
	} else {
		timerStartedEventID = ti.GetStartedEventId()
	}

	// Timer is running.
	event := ms.hBuilder.AddTimerCanceledEvent(
		workflowTaskCompletedEventID,
		timerStartedEventID,
		timerID,
		identity,
	)
	if ok {
		if err := ms.ReplicateTimerCanceledEvent(event); err != nil {
			return nil, err
		}
	}
	return event, nil
}

func (ms *MutableStateImpl) ReplicateTimerCanceledEvent(
	event *historypb.HistoryEvent,
) error {

	attributes := event.GetTimerCanceledEventAttributes()
	timerID := attributes.GetTimerId()

	return ms.DeleteUserTimer(timerID)
}

func (ms *MutableStateImpl) AddRecordMarkerEvent(
	workflowTaskCompletedEventID int64,
	command *commandpb.RecordMarkerCommandAttributes,
) (*historypb.HistoryEvent, error) {

	opTag := tag.WorkflowActionWorkflowRecordMarker
	if err := ms.checkMutability(opTag); err != nil {
		return nil, err
	}

	return ms.hBuilder.AddMarkerRecordedEvent(workflowTaskCompletedEventID, command), nil
}

func (ms *MutableStateImpl) AddWorkflowExecutionTerminatedEvent(
	firstEventID int64,
	reason string,
	details *commonpb.Payloads,
	identity string,
	deleteAfterTerminate bool,
) (*historypb.HistoryEvent, error) {

	opTag := tag.WorkflowActionWorkflowTerminated
	if err := ms.checkMutability(opTag); err != nil {
		return nil, err
	}

	event := ms.hBuilder.AddWorkflowExecutionTerminatedEvent(reason, details, identity)
	if err := ms.ReplicateWorkflowExecutionTerminatedEvent(firstEventID, event); err != nil {
		return nil, err
	}
	// TODO merge active & passive task generation
	if err := ms.taskGenerator.GenerateWorkflowCloseTasks(
		event,
		deleteAfterTerminate,
	); err != nil {
		return nil, err
	}
	return event, nil
}

func (ms *MutableStateImpl) AddWorkflowExecutionUpdateAcceptedEvent(protocolInstanceID string, updAcceptance *updatepb.Acceptance) (*historypb.HistoryEvent, error) {
	if err := ms.checkMutability(tag.WorkflowActionUpdateAccepted); err != nil {
		return nil, err
	}
	event := ms.hBuilder.AddWorkflowExecutionUpdateAcceptedEvent(protocolInstanceID, updAcceptance)
	if err := ms.ReplicateWorkflowExecutionUpdateAcceptedEvent(event); err != nil {
		return nil, err
	}
	return event, nil
}

func (ms *MutableStateImpl) ReplicateWorkflowExecutionUpdateAcceptedEvent(
	event *historypb.HistoryEvent,
) error {
	attrs := event.GetWorkflowExecutionUpdateAcceptedEventAttributes()
	if attrs == nil {
		return serviceerror.NewInternal("wrong event type in call to ReplicateworkflowExecutionUpdateAcceptedEvent")
	}
<<<<<<< HEAD
	ui := &persistencespb.UpdateInfo{
=======
	updateID := attrs.GetAcceptedRequest().GetMeta().GetUpdateId()
	ui := persistencespb.UpdateInfo{
>>>>>>> 981d22bb
		Value: &persistencespb.UpdateInfo_AcceptancePointer{
			AcceptancePointer: &historyspb.HistoryEventPointer{EventId: event.GetEventId()},
		},
	}
<<<<<<< HEAD
	ms.updateInfos[attrs.GetAcceptedRequest().GetMeta().GetUpdateId()] = ui
	ms.approximateSize += ui.Size()
=======

	_, existed := ms.updateInfos[updateID]
	ms.updateInfos[updateID] = &ui
	ms.updateUpdateInfos[updateID] = &ui
	if !existed {
		ms.executionInfo.UpdateCount++
	}

>>>>>>> 981d22bb
	ms.writeEventToCache(event)
	return nil
}

func (ms *MutableStateImpl) AddWorkflowExecutionUpdateCompletedEvent(updResp *updatepb.Response) (*historypb.HistoryEvent, error) {
	if err := ms.checkMutability(tag.WorkflowActionUpdateCompleted); err != nil {
		return nil, err
	}
	event := ms.hBuilder.AddWorkflowExecutionUpdateCompletedEvent(updResp)
	if err := ms.ReplicateWorkflowExecutionUpdateCompletedEvent(event); err != nil {
		return nil, err
	}
	return event, nil
}

func (ms *MutableStateImpl) GetAcceptedWorkflowExecutionUpdateIDs(
	ctx context.Context,
) []string {
	out := make([]string, 0)
	for id, updateInfo := range ms.updateInfos {
		if updateInfo.GetAcceptancePointer() != nil {
			out = append(out, id)
		}
	}
	return out
}

func (ms *MutableStateImpl) GetUpdateInfo(ctx context.Context, updateID string) (*persistencespb.UpdateInfo, bool) {
	info, ok := ms.updateInfos[updateID]
	return info, ok
}

func (ms *MutableStateImpl) ReplicateWorkflowExecutionUpdateCompletedEvent(
	event *historypb.HistoryEvent,
) error {
	attrs := event.GetWorkflowExecutionUpdateCompletedEventAttributes()
	if attrs == nil {
		return serviceerror.NewInternal("wrong event type in call to ReplicateworkflowExecutionUpdateCompletedEvent")
	}
<<<<<<< HEAD
	ui := &persistencespb.UpdateInfo{
=======
	updateID := attrs.GetMeta().GetUpdateId()
	ui := persistencespb.UpdateInfo{
>>>>>>> 981d22bb
		Value: &persistencespb.UpdateInfo_CompletedPointer{
			CompletedPointer: &historyspb.HistoryEventPointer{EventId: event.GetEventId()},
		},
	}
<<<<<<< HEAD
	ms.updateInfos[attrs.GetMeta().GetUpdateId()] = ui
	ms.approximateSize += ui.Size()
=======

	_, existed := ms.updateInfos[updateID]
	ms.updateInfos[updateID] = &ui
	ms.updateUpdateInfos[updateID] = &ui
	if !existed {
		ms.executionInfo.UpdateCount++
	}

>>>>>>> 981d22bb
	ms.writeEventToCache(event)
	return nil
}

func (ms *MutableStateImpl) RejectWorkflowExecutionUpdate(_ string, _ *updatepb.Rejection) error {
	// TODO (alex-update): This method is noop because we don't currently write rejections to the history.
	return nil
}

func (ms *MutableStateImpl) ReplicateWorkflowExecutionTerminatedEvent(
	firstEventID int64,
	event *historypb.HistoryEvent,
) error {

	if err := ms.UpdateWorkflowStateStatus(
		enumsspb.WORKFLOW_EXECUTION_STATE_COMPLETED,
		enumspb.WORKFLOW_EXECUTION_STATUS_TERMINATED,
	); err != nil {
		return err
	}
	ms.executionInfo.CompletionEventBatchId = firstEventID // Used when completion event needs to be loaded from database
	ms.executionInfo.NewExecutionRunId = ""
	ms.executionInfo.CloseTime = event.GetEventTime()
	ms.ClearStickyTaskQueue()
	ms.writeEventToCache(event)
	return nil
}

func (ms *MutableStateImpl) AddWorkflowExecutionSignaled(
	signalName string,
	input *commonpb.Payloads,
	identity string,
	header *commonpb.Header,
	skipGenerateWorkflowTask bool,
) (*historypb.HistoryEvent, error) {

	opTag := tag.WorkflowActionWorkflowSignaled
	if err := ms.checkMutability(opTag); err != nil {
		return nil, err
	}

	event := ms.hBuilder.AddWorkflowExecutionSignaledEvent(signalName, input, identity, header, skipGenerateWorkflowTask)
	if err := ms.ReplicateWorkflowExecutionSignaled(event); err != nil {
		return nil, err
	}
	return event, nil
}

func (ms *MutableStateImpl) ReplicateWorkflowExecutionSignaled(
	_ *historypb.HistoryEvent,
) error {

	// Increment signal count in mutable state for this workflow execution
	ms.executionInfo.SignalCount++
	return nil
}

func (ms *MutableStateImpl) AddContinueAsNewEvent(
	ctx context.Context,
	firstEventID int64,
	workflowTaskCompletedEventID int64,
	parentNamespace namespace.Name,
	command *commandpb.ContinueAsNewWorkflowExecutionCommandAttributes,
) (*historypb.HistoryEvent, MutableState, error) {

	opTag := tag.WorkflowActionWorkflowContinueAsNew
	if err := ms.checkMutability(opTag); err != nil {
		return nil, nil, err
	}

	var err error
	newRunID := uuid.New()
	newExecution := commonpb.WorkflowExecution{
		WorkflowId: ms.executionInfo.WorkflowId,
		RunId:      newRunID,
	}

	// Extract ParentExecutionInfo from current run so it can be passed down to the next
	var parentInfo *workflowspb.ParentExecutionInfo
	if ms.HasParentExecution() {
		parentInfo = &workflowspb.ParentExecutionInfo{
			NamespaceId: ms.executionInfo.ParentNamespaceId,
			Namespace:   parentNamespace.String(),
			Execution: &commonpb.WorkflowExecution{
				WorkflowId: ms.executionInfo.ParentWorkflowId,
				RunId:      ms.executionInfo.ParentRunId,
			},
			InitiatedId:      ms.executionInfo.ParentInitiatedId,
			InitiatedVersion: ms.executionInfo.ParentInitiatedVersion,
			Clock:            ms.executionInfo.ParentClock,
		}
	}

	continueAsNewEvent := ms.hBuilder.AddContinuedAsNewEvent(
		workflowTaskCompletedEventID,
		newRunID,
		command,
	)

	firstRunID, err := ms.GetFirstRunID(ctx)
	if err != nil {
		return nil, nil, err
	}

	newMutableState := NewMutableState(
		ms.shard,
		ms.shard.GetEventsCache(),
		ms.logger,
		ms.namespaceEntry,
		timestamp.TimeValue(continueAsNewEvent.GetEventTime()),
	)

	if _, err = newMutableState.addWorkflowExecutionStartedEventForContinueAsNew(
		parentInfo,
		newExecution,
		ms,
		command,
		firstRunID,
	); err != nil {
		return nil, nil, err
	}

	if err = newMutableState.SetHistoryTree(
		ctx,
		newMutableState.executionInfo.WorkflowExecutionTimeout,
		newMutableState.executionInfo.WorkflowRunTimeout,
		newRunID,
	); err != nil {
		return nil, nil, err
	}

	if err = ms.ReplicateWorkflowExecutionContinuedAsNewEvent(
		firstEventID,
		continueAsNewEvent,
	); err != nil {
		return nil, nil, err
	}
	// TODO merge active & passive task generation
	if err := ms.taskGenerator.GenerateWorkflowCloseTasks(
		continueAsNewEvent,
		false,
	); err != nil {
		return nil, nil, err
	}

	return continueAsNewEvent, newMutableState, nil
}

func rolloverAutoResetPointsWithExpiringTime(
	resetPoints *workflowpb.ResetPoints,
	prevRunID string,
	now time.Time,
	namespaceRetention time.Duration,
) *workflowpb.ResetPoints {

	if resetPoints == nil || resetPoints.Points == nil {
		return resetPoints
	}
	newPoints := make([]*workflowpb.ResetPointInfo, 0, len(resetPoints.Points))
	expireTime := now.Add(namespaceRetention)
	for _, rp := range resetPoints.Points {
		if rp.GetRunId() == prevRunID {
			rp.ExpireTime = &expireTime
		}
		newPoints = append(newPoints, rp)
	}
	return &workflowpb.ResetPoints{
		Points: newPoints,
	}
}

func (ms *MutableStateImpl) ReplicateWorkflowExecutionContinuedAsNewEvent(
	firstEventID int64,
	continueAsNewEvent *historypb.HistoryEvent,
) error {

	if err := ms.UpdateWorkflowStateStatus(
		enumsspb.WORKFLOW_EXECUTION_STATE_COMPLETED,
		enumspb.WORKFLOW_EXECUTION_STATUS_CONTINUED_AS_NEW,
	); err != nil {
		return err
	}
	ms.executionInfo.CompletionEventBatchId = firstEventID // Used when completion event needs to be loaded from database
	ms.executionInfo.NewExecutionRunId = continueAsNewEvent.GetWorkflowExecutionContinuedAsNewEventAttributes().GetNewExecutionRunId()
	ms.executionInfo.CloseTime = continueAsNewEvent.GetEventTime()
	ms.ClearStickyTaskQueue()
	ms.writeEventToCache(continueAsNewEvent)
	return nil
}

func (ms *MutableStateImpl) AddStartChildWorkflowExecutionInitiatedEvent(
	workflowTaskCompletedEventID int64,
	createRequestID string,
	command *commandpb.StartChildWorkflowExecutionCommandAttributes,
	targetNamespaceID namespace.ID,
) (*historypb.HistoryEvent, *persistencespb.ChildExecutionInfo, error) {

	opTag := tag.WorkflowActionChildWorkflowInitiated
	if err := ms.checkMutability(opTag); err != nil {
		return nil, nil, err
	}

	event := ms.hBuilder.AddStartChildWorkflowExecutionInitiatedEvent(workflowTaskCompletedEventID, command, targetNamespaceID)
	ci, err := ms.ReplicateStartChildWorkflowExecutionInitiatedEvent(workflowTaskCompletedEventID, event, createRequestID)
	if err != nil {
		return nil, nil, err
	}
	// TODO merge active & passive task generation
	if err := ms.taskGenerator.GenerateChildWorkflowTasks(
		event,
	); err != nil {
		return nil, nil, err
	}
	return event, ci, nil
}

func (ms *MutableStateImpl) ReplicateStartChildWorkflowExecutionInitiatedEvent(
	firstEventID int64,
	event *historypb.HistoryEvent,
	createRequestID string,
) (*persistencespb.ChildExecutionInfo, error) {

	initiatedEventID := event.GetEventId()
	attributes := event.GetStartChildWorkflowExecutionInitiatedEventAttributes()
	ci := &persistencespb.ChildExecutionInfo{
		Version:               event.GetVersion(),
		InitiatedEventId:      initiatedEventID,
		InitiatedEventBatchId: firstEventID,
		StartedEventId:        common.EmptyEventID,
		StartedWorkflowId:     attributes.GetWorkflowId(),
		CreateRequestId:       createRequestID,
		Namespace:             attributes.GetNamespace(),
		NamespaceId:           attributes.GetNamespaceId(),
		WorkflowTypeName:      attributes.GetWorkflowType().GetName(),
		ParentClosePolicy:     attributes.GetParentClosePolicy(),
	}

	ms.pendingChildExecutionInfoIDs[ci.InitiatedEventId] = ci
	ms.approximateSize += ci.Size() - ms.updateChildExecutionInfos[ci.InitiatedEventId].Size()
	ms.updateChildExecutionInfos[ci.InitiatedEventId] = ci
	ms.executionInfo.ChildExecutionCount++

	ms.writeEventToCache(event)
	return ci, nil
}

func (ms *MutableStateImpl) AddChildWorkflowExecutionStartedEvent(
	execution *commonpb.WorkflowExecution,
	workflowType *commonpb.WorkflowType,
	initiatedID int64,
	header *commonpb.Header,
	clock *clockspb.VectorClock,
) (*historypb.HistoryEvent, error) {

	opTag := tag.WorkflowActionChildWorkflowStarted
	if err := ms.checkMutability(opTag); err != nil {
		return nil, err
	}

	ci, ok := ms.GetChildExecutionInfo(initiatedID)
	if !ok || ci.StartedEventId != common.EmptyEventID {
		ms.logWarn(mutableStateInvalidHistoryActionMsg, opTag,
			tag.WorkflowEventID(ms.GetNextEventID()),
			tag.ErrorTypeInvalidHistoryAction,
			tag.Bool(ok),
			tag.WorkflowInitiatedID(initiatedID))
		return nil, ms.createInternalServerError(opTag)
	}

	event := ms.hBuilder.AddChildWorkflowExecutionStartedEvent(
		initiatedID,
		namespace.Name(ci.GetNamespace()),
		namespace.ID(ci.GetNamespaceId()),
		execution,
		workflowType,
		header,
	)
	if err := ms.ReplicateChildWorkflowExecutionStartedEvent(event, clock); err != nil {
		return nil, err
	}
	return event, nil
}

func (ms *MutableStateImpl) ReplicateChildWorkflowExecutionStartedEvent(
	event *historypb.HistoryEvent,
	clock *clockspb.VectorClock,
) error {

	attributes := event.GetChildWorkflowExecutionStartedEventAttributes()
	initiatedID := attributes.GetInitiatedEventId()

	ci, ok := ms.GetChildExecutionInfo(initiatedID)
	if !ok {
		ms.logError(
			fmt.Sprintf("unable to find child workflow event ID: %v in mutable state", initiatedID),
			tag.ErrorTypeInvalidMutableStateAction,
		)
		return ErrMissingChildWorkflowInfo
	}

	ci.StartedEventId = event.GetEventId()
	ci.StartedRunId = attributes.GetWorkflowExecution().GetRunId()
	ci.Clock = clock
	ms.approximateSize += ci.Size() - ms.updateChildExecutionInfos[ci.InitiatedEventId].Size()
	ms.updateChildExecutionInfos[ci.InitiatedEventId] = ci

	return nil
}

func (ms *MutableStateImpl) AddStartChildWorkflowExecutionFailedEvent(
	initiatedID int64,
	cause enumspb.StartChildWorkflowExecutionFailedCause,
	initiatedEventAttributes *historypb.StartChildWorkflowExecutionInitiatedEventAttributes,
) (*historypb.HistoryEvent, error) {

	opTag := tag.WorkflowActionChildWorkflowInitiationFailed
	if err := ms.checkMutability(opTag); err != nil {
		return nil, err
	}

	ci, ok := ms.GetChildExecutionInfo(initiatedID)
	if !ok || ci.StartedEventId != common.EmptyEventID {
		ms.logWarn(mutableStateInvalidHistoryActionMsg, opTag,
			tag.WorkflowEventID(ms.GetNextEventID()),
			tag.ErrorTypeInvalidHistoryAction,
			tag.Bool(ok),
			tag.WorkflowInitiatedID(initiatedID))
		return nil, ms.createInternalServerError(opTag)
	}

	event := ms.hBuilder.AddStartChildWorkflowExecutionFailedEvent(
		common.EmptyEventID, // TODO this field is not used at all
		initiatedID,
		cause,
		namespace.Name(ci.Namespace),
		namespace.ID(ci.NamespaceId),
		initiatedEventAttributes.WorkflowId,
		initiatedEventAttributes.WorkflowType,
		initiatedEventAttributes.Control, // TODO this field is probably deprecated
	)
	if err := ms.ReplicateStartChildWorkflowExecutionFailedEvent(event); err != nil {
		return nil, err
	}
	return event, nil
}

func (ms *MutableStateImpl) ReplicateStartChildWorkflowExecutionFailedEvent(
	event *historypb.HistoryEvent,
) error {

	attributes := event.GetStartChildWorkflowExecutionFailedEventAttributes()
	initiatedID := attributes.GetInitiatedEventId()

	return ms.DeletePendingChildExecution(initiatedID)
}

func (ms *MutableStateImpl) AddChildWorkflowExecutionCompletedEvent(
	initiatedID int64,
	childExecution *commonpb.WorkflowExecution,
	attributes *historypb.WorkflowExecutionCompletedEventAttributes,
) (*historypb.HistoryEvent, error) {

	opTag := tag.WorkflowActionChildWorkflowCompleted
	if err := ms.checkMutability(opTag); err != nil {
		return nil, err
	}

	ci, ok := ms.GetChildExecutionInfo(initiatedID)
	if !ok || ci.StartedEventId == common.EmptyEventID {
		ms.logWarn(mutableStateInvalidHistoryActionMsg, opTag,
			tag.WorkflowEventID(ms.GetNextEventID()),
			tag.ErrorTypeInvalidHistoryAction,
			tag.Bool(ok),
			tag.WorkflowInitiatedID(initiatedID))
		return nil, ms.createInternalServerError(opTag)
	}

	workflowType := &commonpb.WorkflowType{
		Name: ci.WorkflowTypeName,
	}

	event := ms.hBuilder.AddChildWorkflowExecutionCompletedEvent(
		ci.InitiatedEventId,
		ci.StartedEventId,
		namespace.Name(ci.Namespace),
		namespace.ID(ci.NamespaceId),
		childExecution,
		workflowType,
		attributes.Result,
	)
	if err := ms.ReplicateChildWorkflowExecutionCompletedEvent(event); err != nil {
		return nil, err
	}
	return event, nil
}

func (ms *MutableStateImpl) ReplicateChildWorkflowExecutionCompletedEvent(
	event *historypb.HistoryEvent,
) error {

	attributes := event.GetChildWorkflowExecutionCompletedEventAttributes()
	initiatedID := attributes.GetInitiatedEventId()

	return ms.DeletePendingChildExecution(initiatedID)
}

func (ms *MutableStateImpl) AddChildWorkflowExecutionFailedEvent(
	initiatedID int64,
	childExecution *commonpb.WorkflowExecution,
	attributes *historypb.WorkflowExecutionFailedEventAttributes,
) (*historypb.HistoryEvent, error) {

	opTag := tag.WorkflowActionChildWorkflowFailed
	if err := ms.checkMutability(opTag); err != nil {
		return nil, err
	}

	ci, ok := ms.GetChildExecutionInfo(initiatedID)
	if !ok || ci.StartedEventId == common.EmptyEventID {
		ms.logWarn(mutableStateInvalidHistoryActionMsg,
			tag.WorkflowEventID(ms.GetNextEventID()),
			tag.ErrorTypeInvalidHistoryAction,
			tag.Bool(!ok),
			tag.WorkflowInitiatedID(initiatedID))
		return nil, ms.createInternalServerError(opTag)
	}

	workflowType := &commonpb.WorkflowType{
		Name: ci.WorkflowTypeName,
	}

	event := ms.hBuilder.AddChildWorkflowExecutionFailedEvent(
		ci.InitiatedEventId,
		ci.StartedEventId,
		namespace.Name(ci.Namespace),
		namespace.ID(ci.NamespaceId),
		childExecution,
		workflowType,
		attributes.Failure,
		attributes.RetryState,
	)
	if err := ms.ReplicateChildWorkflowExecutionFailedEvent(event); err != nil {
		return nil, err
	}
	return event, nil
}

func (ms *MutableStateImpl) ReplicateChildWorkflowExecutionFailedEvent(
	event *historypb.HistoryEvent,
) error {

	attributes := event.GetChildWorkflowExecutionFailedEventAttributes()
	initiatedID := attributes.GetInitiatedEventId()

	return ms.DeletePendingChildExecution(initiatedID)
}

func (ms *MutableStateImpl) AddChildWorkflowExecutionCanceledEvent(
	initiatedID int64,
	childExecution *commonpb.WorkflowExecution,
	attributes *historypb.WorkflowExecutionCanceledEventAttributes,
) (*historypb.HistoryEvent, error) {

	opTag := tag.WorkflowActionChildWorkflowCanceled
	if err := ms.checkMutability(opTag); err != nil {
		return nil, err
	}

	ci, ok := ms.GetChildExecutionInfo(initiatedID)
	if !ok || ci.StartedEventId == common.EmptyEventID {
		ms.logWarn(mutableStateInvalidHistoryActionMsg, opTag,
			tag.WorkflowEventID(ms.GetNextEventID()),
			tag.ErrorTypeInvalidHistoryAction,
			tag.Bool(ok),
			tag.WorkflowInitiatedID(initiatedID))
		return nil, ms.createInternalServerError(opTag)
	}

	workflowType := &commonpb.WorkflowType{
		Name: ci.WorkflowTypeName,
	}

	event := ms.hBuilder.AddChildWorkflowExecutionCanceledEvent(
		ci.InitiatedEventId,
		ci.StartedEventId,
		namespace.Name(ci.Namespace),
		namespace.ID(ci.NamespaceId),
		childExecution,
		workflowType,
		attributes.Details,
	)
	if err := ms.ReplicateChildWorkflowExecutionCanceledEvent(event); err != nil {
		return nil, err
	}
	return event, nil
}

func (ms *MutableStateImpl) ReplicateChildWorkflowExecutionCanceledEvent(
	event *historypb.HistoryEvent,
) error {

	attributes := event.GetChildWorkflowExecutionCanceledEventAttributes()
	initiatedID := attributes.GetInitiatedEventId()

	return ms.DeletePendingChildExecution(initiatedID)
}

func (ms *MutableStateImpl) AddChildWorkflowExecutionTerminatedEvent(
	initiatedID int64,
	childExecution *commonpb.WorkflowExecution,
	_ *historypb.WorkflowExecutionTerminatedEventAttributes, // TODO this field is not used at all
) (*historypb.HistoryEvent, error) {

	opTag := tag.WorkflowActionChildWorkflowTerminated
	if err := ms.checkMutability(opTag); err != nil {
		return nil, err
	}

	ci, ok := ms.GetChildExecutionInfo(initiatedID)
	if !ok || ci.StartedEventId == common.EmptyEventID {
		ms.logWarn(mutableStateInvalidHistoryActionMsg, opTag,
			tag.WorkflowEventID(ms.GetNextEventID()),
			tag.ErrorTypeInvalidHistoryAction,
			tag.Bool(ok),
			tag.WorkflowInitiatedID(initiatedID))
		return nil, ms.createInternalServerError(opTag)
	}

	workflowType := &commonpb.WorkflowType{
		Name: ci.WorkflowTypeName,
	}

	event := ms.hBuilder.AddChildWorkflowExecutionTerminatedEvent(
		ci.InitiatedEventId,
		ci.StartedEventId,
		namespace.Name(ci.Namespace),
		namespace.ID(ci.NamespaceId),
		childExecution,
		workflowType,
	)
	if err := ms.ReplicateChildWorkflowExecutionTerminatedEvent(event); err != nil {
		return nil, err
	}
	return event, nil
}

func (ms *MutableStateImpl) ReplicateChildWorkflowExecutionTerminatedEvent(
	event *historypb.HistoryEvent,
) error {

	attributes := event.GetChildWorkflowExecutionTerminatedEventAttributes()
	initiatedID := attributes.GetInitiatedEventId()

	return ms.DeletePendingChildExecution(initiatedID)
}

func (ms *MutableStateImpl) AddChildWorkflowExecutionTimedOutEvent(
	initiatedID int64,
	childExecution *commonpb.WorkflowExecution,
	attributes *historypb.WorkflowExecutionTimedOutEventAttributes,
) (*historypb.HistoryEvent, error) {

	opTag := tag.WorkflowActionChildWorkflowTimedOut
	if err := ms.checkMutability(opTag); err != nil {
		return nil, err
	}

	ci, ok := ms.GetChildExecutionInfo(initiatedID)
	if !ok || ci.StartedEventId == common.EmptyEventID {
		ms.logWarn(mutableStateInvalidHistoryActionMsg, opTag,
			tag.WorkflowEventID(ms.GetNextEventID()),
			tag.ErrorTypeInvalidHistoryAction,
			tag.Bool(ok),
			tag.WorkflowInitiatedID(initiatedID))
		return nil, ms.createInternalServerError(opTag)
	}

	workflowType := &commonpb.WorkflowType{
		Name: ci.WorkflowTypeName,
	}

	event := ms.hBuilder.AddChildWorkflowExecutionTimedOutEvent(
		ci.InitiatedEventId,
		ci.StartedEventId,
		namespace.Name(ci.Namespace),
		namespace.ID(ci.NamespaceId),
		childExecution,
		workflowType,
		attributes.RetryState,
	)
	if err := ms.ReplicateChildWorkflowExecutionTimedOutEvent(event); err != nil {
		return nil, err
	}
	return event, nil
}

func (ms *MutableStateImpl) ReplicateChildWorkflowExecutionTimedOutEvent(
	event *historypb.HistoryEvent,
) error {

	attributes := event.GetChildWorkflowExecutionTimedOutEventAttributes()
	initiatedID := attributes.GetInitiatedEventId()

	return ms.DeletePendingChildExecution(initiatedID)
}

func (ms *MutableStateImpl) RetryActivity(
	ai *persistencespb.ActivityInfo,
	failure *failurepb.Failure,
) (enumspb.RetryState, error) {

	opTag := tag.WorkflowActionActivityTaskRetry
	if err := ms.checkMutability(opTag); err != nil {
		return enumspb.RETRY_STATE_INTERNAL_SERVER_ERROR, err
	}

	if !ai.HasRetryPolicy {
		return enumspb.RETRY_STATE_RETRY_POLICY_NOT_SET, nil
	}

	if ai.CancelRequested {
		return enumspb.RETRY_STATE_CANCEL_REQUESTED, nil
	}

	now := ms.timeSource.Now()

	backoffInterval, retryState := getBackoffInterval(
		now,
		ai.Attempt,
		ai.RetryMaximumAttempts,
		ai.RetryInitialInterval,
		ai.RetryMaximumInterval,
		ai.RetryExpirationTime,
		ai.RetryBackoffCoefficient,
		failure,
		ai.RetryNonRetryableErrorTypes,
	)
	if retryState != enumspb.RETRY_STATE_IN_PROGRESS {
		return retryState, nil
	}

	// a retry is needed, update activity info for next retry
	ai.Version = ms.GetCurrentVersion()
	ai.Attempt++
	ai.ScheduledTime = timestamp.TimePtr(now.Add(backoffInterval)) // update to next schedule time
	ai.StartedEventId = common.EmptyEventID
	ai.RequestId = ""
	ai.StartedTime = timestamp.TimePtr(time.Time{})
	ai.TimerTaskStatus = TimerTaskStatusNone
	ai.RetryLastWorkerIdentity = ai.StartedIdentity
	ai.RetryLastFailure = ms.truncateRetryableActivityFailure(failure)

	if err := ms.taskGenerator.GenerateActivityRetryTasks(
		ai.ScheduledEventId,
	); err != nil {
		return enumspb.RETRY_STATE_INTERNAL_SERVER_ERROR, err
	}

	ms.approximateSize += ai.Size() - ms.updateActivityInfos[ai.ScheduledEventId].Size()
	ms.updateActivityInfos[ai.ScheduledEventId] = ai
	ms.syncActivityTasks[ai.ScheduledEventId] = struct{}{}
	return enumspb.RETRY_STATE_IN_PROGRESS, nil
}

func (ms *MutableStateImpl) truncateRetryableActivityFailure(
	activityFailure *failurepb.Failure,
) *failurepb.Failure {
	namespaceName := ms.namespaceEntry.Name().String()
	failureSize := activityFailure.Size()

	if failureSize <= ms.config.MutableStateActivityFailureSizeLimitWarn(namespaceName) {
		return activityFailure
	}

	throttledLogger := log.With(
		ms.shard.GetThrottledLogger(),
		tag.WorkflowNamespace(namespaceName),
		tag.WorkflowID(ms.executionInfo.WorkflowId),
		tag.WorkflowRunID(ms.executionState.RunId),
		tag.BlobSize(int64(failureSize)),
		tag.BlobSizeViolationOperation("RetryActivity"),
	)

	sizeLimitError := ms.config.MutableStateActivityFailureSizeLimitError(namespaceName)
	if failureSize <= sizeLimitError {
		throttledLogger.Warn("Activity failure size exceeds warning limit for mutable state.")
		return activityFailure
	}

	throttledLogger.Warn("Activity failure size exceeds error limit for mutable state, truncated.")

	// nonRetryable is set to false here as only retryable failures are recorded in mutable state.
	// also when this method is called, the check for isRetryable is already done, so the value
	// is only for visibility/debugging purpose.
	serverFailure := failure.NewServerFailure(common.FailureReasonFailureExceedsLimit, false)
	serverFailure.Cause = failure.Truncate(activityFailure, sizeLimitError)
	return serverFailure
}

// TODO mutable state should generate corresponding transfer / timer tasks according to
//  updates accumulated, while currently all transfer / timer tasks are managed manually

// TODO convert AddTasks to prepareTasks

// AddTasks append transfer tasks
func (ms *MutableStateImpl) AddTasks(
	tasks ...tasks.Task,
) {

	for _, task := range tasks {
		category := task.GetCategory()
		ms.InsertTasks[category] = append(ms.InsertTasks[category], task)
	}
}

func (ms *MutableStateImpl) PopTasks() map[tasks.Category][]tasks.Task {
	insterTasks := ms.InsertTasks
	ms.InsertTasks = make(map[tasks.Category][]tasks.Task)
	return insterTasks
}

func (ms *MutableStateImpl) SetUpdateCondition(
	nextEventIDInDB int64,
	dbRecordVersion int64,
) {

	ms.nextEventIDInDB = nextEventIDInDB
	ms.dbRecordVersion = dbRecordVersion
}

func (ms *MutableStateImpl) GetUpdateCondition() (int64, int64) {
	return ms.nextEventIDInDB, ms.dbRecordVersion
}

func (ms *MutableStateImpl) SetSpeculativeWorkflowTaskTimeoutTask(
	task *tasks.WorkflowTaskTimeoutTask,
) error {
	ms.speculativeWorkflowTaskTimeoutTask = task
	return ms.shard.AddSpeculativeWorkflowTaskTimeoutTask(task)
}

func (ms *MutableStateImpl) CheckSpeculativeWorkflowTaskTimeoutTask(
	task *tasks.WorkflowTaskTimeoutTask,
) bool {
	return ms.speculativeWorkflowTaskTimeoutTask == task
}

func (ms *MutableStateImpl) RemoveSpeculativeWorkflowTaskTimeoutTask() {
	if ms.speculativeWorkflowTaskTimeoutTask != nil {
		// Cancelling task prevents it from being submitted to scheduler in memoryScheduledQueue.
		ms.speculativeWorkflowTaskTimeoutTask.Cancel()
		ms.speculativeWorkflowTaskTimeoutTask = nil
	}
}

func (ms *MutableStateImpl) GetWorkflowStateStatus() (enumsspb.WorkflowExecutionState, enumspb.WorkflowExecutionStatus) {
	return ms.executionState.State, ms.executionState.Status
}

func (ms *MutableStateImpl) UpdateWorkflowStateStatus(
	state enumsspb.WorkflowExecutionState,
	status enumspb.WorkflowExecutionStatus,
) error {

	return setStateStatus(ms.executionState, state, status)
}

func (ms *MutableStateImpl) StartTransaction(
	namespaceEntry *namespace.Namespace,
) (bool, error) {
	namespaceEntry, err := ms.startTransactionHandleNamespaceMigration(namespaceEntry)
	if err != nil {
		return false, err
	}
	ms.namespaceEntry = namespaceEntry
	if err := ms.UpdateCurrentVersion(namespaceEntry.FailoverVersion(), false); err != nil {
		return false, err
	}

	flushBeforeReady, err := ms.startTransactionHandleWorkflowTaskFailover()
	if err != nil {
		return false, err
	}

	return flushBeforeReady, nil
}

func (ms *MutableStateImpl) CloseTransactionAsMutation(
	transactionPolicy TransactionPolicy,
) (*persistence.WorkflowMutation, []*persistence.WorkflowEvents, error) {

	if err := ms.prepareCloseTransaction(
		transactionPolicy,
	); err != nil {
		return nil, nil, err
	}

	// It is important to convert speculative WT to normal before prepareEventsAndReplicationTasks,
	// because prepareEventsAndReplicationTasks will move internal buffered events to the history,
	// and WT related events (WTScheduled, in particular) need to go first.
	if err := ms.workflowTaskManager.convertSpeculativeWorkflowTaskToNormal(); err != nil {
		return nil, nil, err
	}

	workflowEventsSeq, bufferEvents, clearBuffer, err := ms.prepareEventsAndReplicationTasks(transactionPolicy)
	if err != nil {
		return nil, nil, err
	}

	if len(workflowEventsSeq) > 0 {
		lastEvents := workflowEventsSeq[len(workflowEventsSeq)-1].Events
		lastEvent := lastEvents[len(lastEvents)-1]
		if err := ms.updateWithLastWriteEvent(
			lastEvent,
			transactionPolicy,
		); err != nil {
			return nil, nil, err
		}
	}

	// update last update time
	ms.executionInfo.LastUpdateTime = timestamp.TimePtr(ms.shard.GetTimeSource().Now())
	ms.executionInfo.StateTransitionCount += 1

	// we generate checksum here based on the assumption that the returned
	// snapshot object is considered immutable. As of this writing, the only
	// code that modifies the returned object lives inside Context.resetWorkflowExecution
	// currently, the updates done inside Context.resetWorkflowExecution doesn't
	// impact the checksum calculation
	checksum := ms.generateChecksum()

	if ms.dbRecordVersion == 0 {
		// noop, existing behavior
	} else {
		ms.dbRecordVersion += 1
	}

	workflowMutation := &persistence.WorkflowMutation{
		ExecutionInfo:  ms.executionInfo,
		ExecutionState: ms.executionState,
		NextEventID:    ms.hBuilder.NextEventID(),

		UpsertActivityInfos:       ms.updateActivityInfos,
		DeleteActivityInfos:       ms.deleteActivityInfos,
		UpsertTimerInfos:          ms.updateTimerInfos,
		DeleteTimerInfos:          ms.deleteTimerInfos,
		UpsertChildExecutionInfos: ms.updateChildExecutionInfos,
		DeleteChildExecutionInfos: ms.deleteChildExecutionInfos,
		UpsertRequestCancelInfos:  ms.updateRequestCancelInfos,
		DeleteRequestCancelInfos:  ms.deleteRequestCancelInfos,
		UpsertSignalInfos:         ms.updateSignalInfos,
		DeleteSignalInfos:         ms.deleteSignalInfos,
		UpsertSignalRequestedIDs:  ms.updateSignalRequestedIDs,
		DeleteSignalRequestedIDs:  ms.deleteSignalRequestedIDs,
		UpsertUpdateInfos:         ms.updateUpdateInfos,
		NewBufferedEvents:         bufferEvents,
		ClearBufferedEvents:       clearBuffer,

		Tasks: ms.InsertTasks,

		Condition:       ms.nextEventIDInDB,
		DBRecordVersion: ms.dbRecordVersion,
		Checksum:        checksum,
	}

	ms.checksum = checksum
	if err := ms.cleanupTransaction(transactionPolicy); err != nil {
		return nil, nil, err
	}
	return workflowMutation, workflowEventsSeq, nil
}

func (ms *MutableStateImpl) CloseTransactionAsSnapshot(
	transactionPolicy TransactionPolicy,
) (*persistence.WorkflowSnapshot, []*persistence.WorkflowEvents, error) {

	if err := ms.prepareCloseTransaction(
		transactionPolicy,
	); err != nil {
		return nil, nil, err
	}

	if err := ms.workflowTaskManager.convertSpeculativeWorkflowTaskToNormal(); err != nil {
		return nil, nil, err
	}

	workflowEventsSeq, bufferEvents, _, err := ms.prepareEventsAndReplicationTasks(transactionPolicy)
	if err != nil {
		return nil, nil, err
	}

	if len(bufferEvents) > 0 {
		// TODO do we need the functionality to generate snapshot with buffered events?
		return nil, nil, serviceerror.NewInternal("cannot generate workflow snapshot with buffered events")
	}

	if len(workflowEventsSeq) > 0 {
		lastEvents := workflowEventsSeq[len(workflowEventsSeq)-1].Events
		lastEvent := lastEvents[len(lastEvents)-1]
		if err := ms.updateWithLastWriteEvent(
			lastEvent,
			transactionPolicy,
		); err != nil {
			return nil, nil, err
		}
	}

	// update last update time
	ms.executionInfo.LastUpdateTime = timestamp.TimePtr(ms.shard.GetTimeSource().Now())
	ms.executionInfo.StateTransitionCount += 1

	// we generate checksum here based on the assumption that the returned
	// snapshot object is considered immutable. As of this writing, the only
	// code that modifies the returned object lives inside Context.resetWorkflowExecution
	// currently, the updates done inside Context.resetWorkflowExecution doesn't
	// impact the checksum calculation
	checksum := ms.generateChecksum()

	if ms.dbRecordVersion == 0 {
		// noop, existing behavior
	} else {
		ms.dbRecordVersion += 1
	}

	workflowSnapshot := &persistence.WorkflowSnapshot{
		ExecutionInfo:  ms.executionInfo,
		ExecutionState: ms.executionState,
		NextEventID:    ms.hBuilder.NextEventID(),

		ActivityInfos:       ms.pendingActivityInfoIDs,
		TimerInfos:          ms.pendingTimerInfoIDs,
		ChildExecutionInfos: ms.pendingChildExecutionInfoIDs,
		RequestCancelInfos:  ms.pendingRequestCancelInfoIDs,
		SignalInfos:         ms.pendingSignalInfoIDs,
		SignalRequestedIDs:  ms.pendingSignalRequestedIDs,
		UpdateInfos:         ms.updateInfos,

		Tasks: ms.InsertTasks,

		Condition:       ms.nextEventIDInDB,
		DBRecordVersion: ms.dbRecordVersion,
		Checksum:        checksum,
	}

	ms.checksum = checksum
	if err := ms.cleanupTransaction(transactionPolicy); err != nil {
		return nil, nil, err
	}
	return workflowSnapshot, workflowEventsSeq, nil
}

func (ms *MutableStateImpl) IsResourceDuplicated(
	resourceDedupKey definition.DeduplicationID,
) bool {
	id := definition.GenerateDeduplicationKey(resourceDedupKey)
	_, duplicated := ms.appliedEvents[id]
	return duplicated
}

func (ms *MutableStateImpl) UpdateDuplicatedResource(
	resourceDedupKey definition.DeduplicationID,
) {
	id := definition.GenerateDeduplicationKey(resourceDedupKey)
	ms.appliedEvents[id] = struct{}{}
}

func (ms *MutableStateImpl) GenerateMigrationTasks() (tasks.Task, int64, error) {
	return ms.taskGenerator.GenerateMigrationTasks()
}

func (ms *MutableStateImpl) prepareCloseTransaction(
	transactionPolicy TransactionPolicy,
) error {

	if err := ms.closeTransactionWithPolicyCheck(
		transactionPolicy,
	); err != nil {
		return err
	}

	if err := ms.closeTransactionHandleBufferedEventsLimit(
		transactionPolicy,
	); err != nil {
		return err
	}

	if err := ms.closeTransactionHandleWorkflowReset(
		transactionPolicy,
	); err != nil {
		return err
	}

	// TODO merge active & passive task generation
	// NOTE: this function must be the last call
	//  since we only generate at most one activity & user timer,
	//  regardless of how many activity & user timer created
	//  so the calculation must be at the very end
	return ms.closeTransactionHandleActivityUserTimerTasks(
		transactionPolicy,
	)
}

func (ms *MutableStateImpl) cleanupTransaction(
	_ TransactionPolicy,
) error {

	ms.updateActivityInfos = make(map[int64]*persistencespb.ActivityInfo)
	ms.deleteActivityInfos = make(map[int64]struct{})
	ms.syncActivityTasks = make(map[int64]struct{})

	ms.updateTimerInfos = make(map[string]*persistencespb.TimerInfo)
	ms.deleteTimerInfos = make(map[string]struct{})

	ms.updateChildExecutionInfos = make(map[int64]*persistencespb.ChildExecutionInfo)
	ms.deleteChildExecutionInfos = make(map[int64]struct{})

	ms.updateRequestCancelInfos = make(map[int64]*persistencespb.RequestCancelInfo)
	ms.deleteRequestCancelInfos = make(map[int64]struct{})

	ms.updateSignalInfos = make(map[int64]*persistencespb.SignalInfo)
	ms.deleteSignalInfos = make(map[int64]struct{})

	ms.updateSignalRequestedIDs = make(map[string]struct{})
	ms.deleteSignalRequestedIDs = make(map[string]struct{})

	ms.stateInDB = ms.executionState.State
	ms.nextEventIDInDB = ms.GetNextEventID()
	// ms.dbRecordVersion remains the same

	ms.hBuilder = NewMutableHistoryBuilder(
		ms.timeSource,
		ms.shard.GenerateTaskIDs,
		ms.GetCurrentVersion(),
		ms.nextEventIDInDB,
		ms.bufferEventsInDB,
		ms.metricsHandler,
	)

	ms.InsertTasks = make(map[tasks.Category][]tasks.Task)

	return nil
}

func (ms *MutableStateImpl) prepareEventsAndReplicationTasks(
	transactionPolicy TransactionPolicy,
) ([]*persistence.WorkflowEvents, []*historypb.HistoryEvent, bool, error) {

	currentBranchToken, err := ms.GetCurrentBranchToken()
	if err != nil {
		return nil, nil, false, err
	}

	historyMutation, err := ms.hBuilder.Finish(!ms.HasStartedWorkflowTask())
	if err != nil {
		return nil, nil, false, err
	}

	// TODO @wxing1292 need more refactoring to make the logic clean
	ms.bufferEventsInDB = historyMutation.MemBufferBatch
	newBufferBatch := historyMutation.DBBufferBatch
	clearBuffer := historyMutation.DBClearBuffer
	newEventsBatches := historyMutation.DBEventsBatches
	ms.updatePendingEventIDs(historyMutation.ScheduledIDToStartedID)

	workflowEventsSeq := make([]*persistence.WorkflowEvents, len(newEventsBatches))
	historyNodeTxnIDs, err := ms.shard.GenerateTaskIDs(len(newEventsBatches))
	if err != nil {
		return nil, nil, false, err
	}
	for index, eventBatch := range newEventsBatches {
		workflowEventsSeq[index] = &persistence.WorkflowEvents{
			NamespaceID: ms.executionInfo.NamespaceId,
			WorkflowID:  ms.executionInfo.WorkflowId,
			RunID:       ms.executionState.RunId,
			BranchToken: currentBranchToken,
			PrevTxnID:   ms.executionInfo.LastFirstEventTxnId,
			TxnID:       historyNodeTxnIDs[index],
			Events:      eventBatch,
		}
		ms.executionInfo.LastFirstEventId = eventBatch[0].GetEventId()
		ms.executionInfo.LastFirstEventTxnId = historyNodeTxnIDs[index]
	}

	if err := ms.validateNoEventsAfterWorkflowFinish(
		transactionPolicy,
		workflowEventsSeq,
	); err != nil {
		return nil, nil, false, err
	}

	for _, workflowEvents := range workflowEventsSeq {
		if err := ms.eventsToReplicationTask(transactionPolicy, workflowEvents.Events); err != nil {
			return nil, nil, false, err
		}
	}

	ms.InsertTasks[tasks.CategoryReplication] = append(
		ms.InsertTasks[tasks.CategoryReplication],
		ms.syncActivityToReplicationTask(transactionPolicy)...,
	)

	if transactionPolicy == TransactionPolicyPassive &&
		len(ms.InsertTasks[tasks.CategoryReplication]) > 0 {
		return nil, nil, false, serviceerror.NewInternal("should not generate replication task when close transaction as passive")
	}

	return workflowEventsSeq, newBufferBatch, clearBuffer, nil
}

func (ms *MutableStateImpl) eventsToReplicationTask(
	transactionPolicy TransactionPolicy,
	events []*historypb.HistoryEvent,
) error {
	switch transactionPolicy {
	case TransactionPolicyActive:
		if ms.generateReplicationTask() {
			return ms.taskGenerator.GenerateHistoryReplicationTasks(events)
		}
		return nil
	case TransactionPolicyPassive:
		return nil
	default:
		panic(fmt.Sprintf("unknown transaction policy: %v", transactionPolicy))
	}
}

func (ms *MutableStateImpl) syncActivityToReplicationTask(
	transactionPolicy TransactionPolicy,
) []tasks.Task {
	now := time.Now().UTC()
	switch transactionPolicy {
	case TransactionPolicyActive:
		if ms.generateReplicationTask() {
			return convertSyncActivityInfos(
				now,
				definition.NewWorkflowKey(
					ms.executionInfo.NamespaceId,
					ms.executionInfo.WorkflowId,
					ms.executionState.RunId,
				),
				ms.pendingActivityInfoIDs,
				ms.syncActivityTasks,
			)
		}
		return nil
	case TransactionPolicyPassive:
		return emptyTasks
	default:
		panic(fmt.Sprintf("unknown transaction policy: %v", transactionPolicy))
	}
}

func (ms *MutableStateImpl) updatePendingEventIDs(
	scheduledIDToStartedID map[int64]int64,
) {
	for scheduledEventID, startedEventID := range scheduledIDToStartedID {
		if activityInfo, ok := ms.GetActivityInfo(scheduledEventID); ok {
			activityInfo.StartedEventId = startedEventID
			ms.updateActivityInfos[activityInfo.ScheduledEventId] = activityInfo
			ms.approximateSize += activityInfo.Size()
			continue
		}
		if childInfo, ok := ms.GetChildExecutionInfo(scheduledEventID); ok {
			childInfo.StartedEventId = startedEventID
			ms.updateChildExecutionInfos[childInfo.InitiatedEventId] = childInfo
			ms.approximateSize += childInfo.Size()
			continue
		}
	}
}

func (ms *MutableStateImpl) updateWithLastWriteEvent(
	lastEvent *historypb.HistoryEvent,
	transactionPolicy TransactionPolicy,
) error {

	if transactionPolicy == TransactionPolicyPassive {
		// already handled in mutable state.
		return nil
	}

	currentVersionHistory, err := versionhistory.GetCurrentVersionHistory(ms.executionInfo.VersionHistories)
	if err != nil {
		return err
	}
	if err := versionhistory.AddOrUpdateVersionHistoryItem(currentVersionHistory, versionhistory.NewVersionHistoryItem(
		lastEvent.GetEventId(), lastEvent.GetVersion(),
	)); err != nil {
		return err
	}
	ms.executionInfo.LastEventTaskId = lastEvent.GetTaskId()

	return nil
}

// validateNoEventsAfterWorkflowFinish perform check on history event batch
// NOTE: do not apply this check on every batch, since transient
// workflow task && workflow finish will be broken (the first batch)
func (ms *MutableStateImpl) validateNoEventsAfterWorkflowFinish(
	transactionPolicy TransactionPolicy,
	workflowEventSeq []*persistence.WorkflowEvents,
) error {

	if transactionPolicy == TransactionPolicyPassive ||
		len(workflowEventSeq) == 0 {
		return nil
	}

	// only do check if workflow is finished
	if ms.executionState.State != enumsspb.WORKFLOW_EXECUTION_STATE_COMPLETED {
		return nil
	}

	// workflow close
	// this will perform check on the last event of last batch
	// NOTE: do not apply this check on every batch, since transient
	// workflow task && workflow finish will be broken (the first batch)
	eventBatch := workflowEventSeq[len(workflowEventSeq)-1].Events
	lastEvent := eventBatch[len(eventBatch)-1]
	switch lastEvent.GetEventType() {
	case enumspb.EVENT_TYPE_WORKFLOW_EXECUTION_COMPLETED,
		enumspb.EVENT_TYPE_WORKFLOW_EXECUTION_FAILED,
		enumspb.EVENT_TYPE_WORKFLOW_EXECUTION_TIMED_OUT,
		enumspb.EVENT_TYPE_WORKFLOW_EXECUTION_TERMINATED,
		enumspb.EVENT_TYPE_WORKFLOW_EXECUTION_CONTINUED_AS_NEW,
		enumspb.EVENT_TYPE_WORKFLOW_EXECUTION_CANCELED:
		return nil

	default:
		ms.logError(
			"encountered case where events appears after workflow finish.",
			tag.WorkflowNamespaceID(ms.executionInfo.NamespaceId),
			tag.WorkflowID(ms.executionInfo.WorkflowId),
			tag.WorkflowRunID(ms.executionState.RunId),
		)
		return consts.ErrEventsAterWorkflowFinish
	}
}

func (ms *MutableStateImpl) startTransactionHandleNamespaceMigration(
	namespaceEntry *namespace.Namespace,
) (*namespace.Namespace, error) {
	// NOTE:
	// the main idea here is to guarantee that buffered events & namespace migration works
	// e.g. handle buffered events during version 0 => version > 0 by postponing namespace migration
	// * flush buffered events as if namespace is still local
	// * use updated namespace for actual call

	lastWriteVersion, err := ms.GetLastWriteVersion()
	if err != nil {
		return nil, err
	}

	// local namespace -> global namespace && with started workflow task
	if lastWriteVersion == common.EmptyVersion && namespaceEntry.FailoverVersion() > common.EmptyVersion && ms.HasStartedWorkflowTask() {
		localNamespaceMutation := namespace.NewPretendAsLocalNamespace(
			ms.clusterMetadata.GetCurrentClusterName(),
		)
		return namespaceEntry.Clone(localNamespaceMutation), nil
	}
	return namespaceEntry, nil
}

func (ms *MutableStateImpl) startTransactionHandleWorkflowTaskFailover() (bool, error) {

	if !ms.IsWorkflowExecutionRunning() {
		return false, nil
	}

	// NOTE:
	// the main idea here is to guarantee that once there is a workflow task started
	// all events ending in the buffer should have the same version

	// Handling mutable state turn from standby to active, while having a workflow task on the fly
	workflowTask := ms.GetStartedWorkflowTask()
	if workflowTask == nil || workflowTask.Version >= ms.GetCurrentVersion() {
		// no pending workflow tasks, no buffered events
		// or workflow task has higher / equal version
		return false, nil
	}

	currentVersion := ms.GetCurrentVersion()
	lastWriteVersion, err := ms.GetLastWriteVersion()
	if err != nil {
		return false, err
	}
	if lastWriteVersion != workflowTask.Version {
		return false, serviceerror.NewInternal(fmt.Sprintf("MutableStateImpl encountered mismatch version, workflow task: %v, last write version %v", workflowTask.Version, lastWriteVersion))
	}

	lastWriteSourceCluster := ms.clusterMetadata.ClusterNameForFailoverVersion(ms.namespaceEntry.IsGlobalNamespace(), lastWriteVersion)
	currentVersionCluster := ms.clusterMetadata.ClusterNameForFailoverVersion(ms.namespaceEntry.IsGlobalNamespace(), currentVersion)
	currentCluster := ms.clusterMetadata.GetCurrentClusterName()

	// there are 4 cases for version changes (based on version from namespace cache)
	// NOTE: namespace cache version change may occur after seeing events with higher version
	//  meaning that the flush buffer logic in NDC branch manager should be kept.
	//
	// 1. active -> passive => fail workflow task & flush buffer using last write version
	// 2. active -> active => fail workflow task & flush buffer using last write version
	// 3. passive -> active => fail workflow task using current version, no buffered events
	// 4. passive -> passive => no buffered events, since always passive, nothing to be done

	// handle case 4
	if lastWriteSourceCluster != currentCluster && currentVersionCluster != currentCluster {
		// do a sanity check on buffered events
		if ms.HasBufferedEvents() {
			return false, serviceerror.NewInternal("MutableStateImpl encountered previous passive workflow with buffered events")
		}
		return false, nil
	}

	// handle case 1 & 2
	var flushBufferVersion = lastWriteVersion

	// handle case 3
	if lastWriteSourceCluster != currentCluster && currentVersionCluster == currentCluster {
		// do a sanity check on buffered events
		if ms.HasBufferedEvents() {
			return false, serviceerror.NewInternal("MutableStateImpl encountered previous passive workflow with buffered events")
		}
		flushBufferVersion = currentVersion
	}

	// this workflow was previous active (whether it has buffered events or not),
	// the in flight workflow task must be failed to guarantee all events within same
	// event batch shard the same version
	if err := ms.UpdateCurrentVersion(flushBufferVersion, true); err != nil {
		return false, err
	}

	// we have a workflow task with buffered events on the fly with a lower version, fail it
	if err := failWorkflowTask(
		ms,
		workflowTask,
		enumspb.WORKFLOW_TASK_FAILED_CAUSE_FAILOVER_CLOSE_COMMAND,
	); err != nil {
		return false, err
	}

	err = ScheduleWorkflowTask(ms)
	if err != nil {
		return false, err
	}
	return true, nil
}

func (ms *MutableStateImpl) closeTransactionWithPolicyCheck(
	transactionPolicy TransactionPolicy,
) error {
	switch transactionPolicy {
	case TransactionPolicyActive:
		// Cannot use ms.namespaceEntry.ActiveClusterName() because currentVersion may be updated during this transaction in
		// passive cluster. For example: if passive cluster sees conflict and decided to terminate this workflow. The
		// currentVersion on mutable state would be updated to point to last write version which is current (passive) cluster.
		activeCluster := ms.clusterMetadata.ClusterNameForFailoverVersion(ms.namespaceEntry.IsGlobalNamespace(), ms.GetCurrentVersion())
		currentCluster := ms.clusterMetadata.GetCurrentClusterName()

		if activeCluster != currentCluster {
			namespaceID := ms.GetExecutionInfo().NamespaceId
			return serviceerror.NewNamespaceNotActive(namespaceID, currentCluster, activeCluster)
		}
		return nil
	case TransactionPolicyPassive:
		return nil
	default:
		panic(fmt.Sprintf("unknown transaction policy: %v", transactionPolicy))
	}
}

func (ms *MutableStateImpl) BufferSizeAcceptable() bool {
	if ms.hBuilder.NumBufferedEvents() > ms.config.MaximumBufferedEventsBatch() {
		return false
	}

	if ms.hBuilder.SizeInBytesOfBufferedEvents() > ms.config.MaximumBufferedEventsSizeInBytes() {
		return false
	}
	return true
}

func (ms *MutableStateImpl) closeTransactionHandleBufferedEventsLimit(
	transactionPolicy TransactionPolicy,
) error {

	if transactionPolicy == TransactionPolicyPassive ||
		!ms.IsWorkflowExecutionRunning() {
		return nil
	}

	if ms.BufferSizeAcceptable() {
		return nil
	}

	// Handling buffered events size issue
	if workflowTask := ms.GetStartedWorkflowTask(); workflowTask != nil {
		// we have a workflow task on the fly with a lower version, fail it
		if err := failWorkflowTask(
			ms,
			workflowTask,
			enumspb.WORKFLOW_TASK_FAILED_CAUSE_FORCE_CLOSE_COMMAND,
		); err != nil {
			return err
		}

		err := ScheduleWorkflowTask(ms)
		if err != nil {
			return err
		}
	}
	return nil
}

func (ms *MutableStateImpl) closeTransactionHandleWorkflowReset(
	transactionPolicy TransactionPolicy,
) error {

	if transactionPolicy == TransactionPolicyPassive ||
		!ms.IsWorkflowExecutionRunning() {
		return nil
	}

	// compare with bad client binary checksum and schedule a reset task

	// only schedule reset task if current doesn't have childWFs.
	// TODO: This will be removed once our reset allows childWFs
	if len(ms.GetPendingChildExecutionInfos()) != 0 {
		return nil
	}

	namespaceEntry, err := ms.shard.GetNamespaceRegistry().GetNamespaceByID(namespace.ID(ms.executionInfo.NamespaceId))
	if err != nil {
		return err
	}
	if _, pt := FindAutoResetPoint(
		ms.timeSource,
		namespaceEntry.VerifyBinaryChecksum,
		ms.GetExecutionInfo().AutoResetPoints,
	); pt != nil {
		if err := ms.taskGenerator.GenerateWorkflowResetTasks(); err != nil {
			return err
		}
		ms.logInfo("Auto-Reset task is scheduled",
			tag.WorkflowNamespace(namespaceEntry.Name().String()),
			tag.WorkflowID(ms.executionInfo.WorkflowId),
			tag.WorkflowRunID(ms.executionState.RunId),
			tag.WorkflowResetBaseRunID(pt.GetRunId()),
			tag.WorkflowEventID(pt.GetFirstWorkflowTaskCompletedId()),
			tag.WorkflowBinaryChecksum(pt.GetBinaryChecksum()),
		)
	}
	return nil
}

func (ms *MutableStateImpl) closeTransactionHandleActivityUserTimerTasks(
	transactionPolicy TransactionPolicy,
) error {
	switch transactionPolicy {
	case TransactionPolicyActive:
		if !ms.IsWorkflowExecutionRunning() {
			return nil
		}
		if err := ms.taskGenerator.GenerateActivityTimerTasks(); err != nil {
			return err
		}
		return ms.taskGenerator.GenerateUserTimerTasks()
	case TransactionPolicyPassive:
		return nil
	default:
		panic(fmt.Sprintf("unknown transaction policy: %v", transactionPolicy))
	}
}

func (ms *MutableStateImpl) generateReplicationTask() bool {
	return len(ms.namespaceEntry.ClusterNames()) > 1
}

func (ms *MutableStateImpl) checkMutability(
	actionTag tag.ZapTag,
) error {

	if !ms.IsWorkflowExecutionRunning() {
		ms.logWarn(
			mutableStateInvalidHistoryActionMsg,
			tag.WorkflowEventID(ms.GetNextEventID()),
			tag.ErrorTypeInvalidHistoryAction,
			tag.WorkflowState(ms.executionState.State),
			actionTag,
		)
		return ErrWorkflowFinished
	}
	return nil
}

func (ms *MutableStateImpl) generateChecksum() *persistencespb.Checksum {
	if !ms.shouldGenerateChecksum() {
		return nil
	}
	csum, err := generateMutableStateChecksum(ms)
	if err != nil {
		ms.logWarn("error generating MutableState checksum", tag.Error(err))
		return nil
	}
	return csum
}

func (ms *MutableStateImpl) shouldGenerateChecksum() bool {
	if ms.namespaceEntry == nil {
		return false
	}
	return rand.Intn(100) < ms.config.MutableStateChecksumGenProbability(ms.namespaceEntry.Name().String())
}

func (ms *MutableStateImpl) shouldVerifyChecksum() bool {
	if ms.namespaceEntry == nil {
		return false
	}
	return rand.Intn(100) < ms.config.MutableStateChecksumVerifyProbability(ms.namespaceEntry.Name().String())
}

func (ms *MutableStateImpl) shouldInvalidateCheckum() bool {
	invalidateBeforeEpochSecs := int64(ms.config.MutableStateChecksumInvalidateBefore())
	if invalidateBeforeEpochSecs > 0 {
		invalidateBefore := time.Unix(invalidateBeforeEpochSecs, 0).UTC()
		return ms.executionInfo.LastUpdateTime.Before(invalidateBefore)
	}
	return false
}

func (ms *MutableStateImpl) createInternalServerError(
	actionTag tag.ZapTag,
) error {

	return serviceerror.NewInternal(actionTag.Field().String + " operation failed")
}

func (ms *MutableStateImpl) createCallerError(
	actionTag tag.ZapTag,
	details string,
) error {
	msg := fmt.Sprintf(mutableStateInvalidHistoryActionMsgTemplate, actionTag.Field().String, details)
	return serviceerror.NewInvalidArgument(msg)
}

func (ms *MutableStateImpl) logInfo(msg string, tags ...tag.Tag) {
	tags = append(tags, tag.WorkflowID(ms.executionInfo.WorkflowId))
	tags = append(tags, tag.WorkflowRunID(ms.executionState.RunId))
	tags = append(tags, tag.WorkflowNamespaceID(ms.executionInfo.NamespaceId))
	ms.logger.Info(msg, tags...)
}

func (ms *MutableStateImpl) logWarn(msg string, tags ...tag.Tag) {
	tags = append(tags, tag.WorkflowID(ms.executionInfo.WorkflowId))
	tags = append(tags, tag.WorkflowRunID(ms.executionState.RunId))
	tags = append(tags, tag.WorkflowNamespaceID(ms.executionInfo.NamespaceId))
	ms.logger.Warn(msg, tags...)
}

func (ms *MutableStateImpl) logError(msg string, tags ...tag.Tag) {
	tags = append(tags, tag.WorkflowID(ms.executionInfo.WorkflowId))
	tags = append(tags, tag.WorkflowRunID(ms.executionState.RunId))
	tags = append(tags, tag.WorkflowNamespaceID(ms.executionInfo.NamespaceId))
	ms.logger.Error(msg, tags...)
}

func (ms *MutableStateImpl) logDataInconsistency() {
	namespaceID := ms.executionInfo.NamespaceId
	workflowID := ms.executionInfo.WorkflowId
	runID := ms.executionState.RunId

	ms.logger.Error("encounter cassandra data inconsistency",
		tag.WorkflowNamespaceID(namespaceID),
		tag.WorkflowID(workflowID),
		tag.WorkflowRunID(runID),
	)
}<|MERGE_RESOLUTION|>--- conflicted
+++ resolved
@@ -3333,29 +3333,22 @@
 	if attrs == nil {
 		return serviceerror.NewInternal("wrong event type in call to ReplicateworkflowExecutionUpdateAcceptedEvent")
 	}
-<<<<<<< HEAD
-	ui := &persistencespb.UpdateInfo{
-=======
+
 	updateID := attrs.GetAcceptedRequest().GetMeta().GetUpdateId()
 	ui := persistencespb.UpdateInfo{
->>>>>>> 981d22bb
 		Value: &persistencespb.UpdateInfo_AcceptancePointer{
 			AcceptancePointer: &historyspb.HistoryEventPointer{EventId: event.GetEventId()},
 		},
 	}
-<<<<<<< HEAD
-	ms.updateInfos[attrs.GetAcceptedRequest().GetMeta().GetUpdateId()] = ui
-	ms.approximateSize += ui.Size()
-=======
 
 	_, existed := ms.updateInfos[updateID]
 	ms.updateInfos[updateID] = &ui
 	ms.updateUpdateInfos[updateID] = &ui
 	if !existed {
 		ms.executionInfo.UpdateCount++
-	}
-
->>>>>>> 981d22bb
+		ms.approximateSize += ui.Size()
+	}
+
 	ms.writeEventToCache(event)
 	return nil
 }
@@ -3395,29 +3388,21 @@
 	if attrs == nil {
 		return serviceerror.NewInternal("wrong event type in call to ReplicateworkflowExecutionUpdateCompletedEvent")
 	}
-<<<<<<< HEAD
-	ui := &persistencespb.UpdateInfo{
-=======
 	updateID := attrs.GetMeta().GetUpdateId()
 	ui := persistencespb.UpdateInfo{
->>>>>>> 981d22bb
 		Value: &persistencespb.UpdateInfo_CompletedPointer{
 			CompletedPointer: &historyspb.HistoryEventPointer{EventId: event.GetEventId()},
 		},
 	}
-<<<<<<< HEAD
-	ms.updateInfos[attrs.GetMeta().GetUpdateId()] = ui
-	ms.approximateSize += ui.Size()
-=======
 
 	_, existed := ms.updateInfos[updateID]
 	ms.updateInfos[updateID] = &ui
 	ms.updateUpdateInfos[updateID] = &ui
 	if !existed {
 		ms.executionInfo.UpdateCount++
-	}
-
->>>>>>> 981d22bb
+		ms.approximateSize += ui.Size()
+	}
+
 	ms.writeEventToCache(event)
 	return nil
 }
