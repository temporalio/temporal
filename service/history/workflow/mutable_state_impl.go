--- conflicted
+++ resolved
@@ -1943,10 +1943,6 @@
 	if event.SearchAttributes != nil {
 		ms.executionInfo.SearchAttributes = event.SearchAttributes.GetIndexedFields()
 	}
-<<<<<<< HEAD
-	// TODO: [cleanup-old-wv]
-	if event.SourceVersionStamp.GetUseVersioning() && event.SourceVersionStamp.GetBuildId() != "" {
-=======
 
 	if inheritedBuildId := event.InheritedBuildId; inheritedBuildId != "" {
 		ms.executionInfo.InheritedBuildId = inheritedBuildId
@@ -1957,7 +1953,6 @@
 		}
 	} else if event.SourceVersionStamp.GetUseVersioning() && event.SourceVersionStamp.GetBuildId() != "" {
 		// TODO: [cleanup-old-wv]
->>>>>>> d7003b2d
 		limit := ms.config.SearchAttributesSizeOfValueLimit(string(ms.namespaceEntry.Name()))
 		if _, err := ms.addBuildIdToSearchAttributesWithNoVisibilityTask(event.SourceVersionStamp, limit); err != nil {
 			return err
