// The MIT License
//
// Copyright (c) 2020 Temporal Technologies Inc.  All rights reserved.
//
// Copyright (c) 2020 Uber Technologies, Inc.
//
// Permission is hereby granted, free of charge, to any person obtaining a copy
// of this software and associated documentation files (the "Software"), to deal
// in the Software without restriction, including without limitation the rights
// to use, copy, modify, merge, publish, distribute, sublicense, and/or sell
// copies of the Software, and to permit persons to whom the Software is
// furnished to do so, subject to the following conditions:
//
// The above copyright notice and this permission notice shall be included in
// all copies or substantial portions of the Software.
//
// THE SOFTWARE IS PROVIDED "AS IS", WITHOUT WARRANTY OF ANY KIND, EXPRESS OR
// IMPLIED, INCLUDING BUT NOT LIMITED TO THE WARRANTIES OF MERCHANTABILITY,
// FITNESS FOR A PARTICULAR PURPOSE AND NONINFRINGEMENT. IN NO EVENT SHALL THE
// AUTHORS OR COPYRIGHT HOLDERS BE LIABLE FOR ANY CLAIM, DAMAGES OR OTHER
// LIABILITY, WHETHER IN AN ACTION OF CONTRACT, TORT OR OTHERWISE, ARISING FROM,
// OUT OF OR IN CONNECTION WITH THE SOFTWARE OR THE USE OR OTHER DEALINGS IN
// THE SOFTWARE.

package workflow

import (
	"context"
	"fmt"
	"math/rand"
	"time"

	"github.com/nexus-rpc/sdk-go/nexus"
	"github.com/pborman/uuid"
	commandpb "go.temporal.io/api/command/v1"
	commonpb "go.temporal.io/api/common/v1"
	enumspb "go.temporal.io/api/enums/v1"
	failurepb "go.temporal.io/api/failure/v1"
	"go.temporal.io/api/history/v1"
	historypb "go.temporal.io/api/history/v1"
	"go.temporal.io/api/serviceerror"
	taskqueuepb "go.temporal.io/api/taskqueue/v1"
	updatepb "go.temporal.io/api/update/v1"
	workflowpb "go.temporal.io/api/workflow/v1"
	"go.temporal.io/api/workflowservice/v1"
	"go.temporal.io/server/api/taskqueue/v1"
	serviceerrors "go.temporal.io/server/common/serviceerror"
	"golang.org/x/exp/slices"
	"google.golang.org/protobuf/proto"
	"google.golang.org/protobuf/types/known/durationpb"
	"google.golang.org/protobuf/types/known/timestamppb"

	clockspb "go.temporal.io/server/api/clock/v1"
	enumsspb "go.temporal.io/server/api/enums/v1"
	historyspb "go.temporal.io/server/api/history/v1"
	"go.temporal.io/server/api/historyservice/v1"
	persistencespb "go.temporal.io/server/api/persistence/v1"
	tokenspb "go.temporal.io/server/api/token/v1"
	updatespb "go.temporal.io/server/api/update/v1"
	workflowspb "go.temporal.io/server/api/workflow/v1"
	"go.temporal.io/server/common"
	"go.temporal.io/server/common/backoff"
	"go.temporal.io/server/common/clock"
	"go.temporal.io/server/common/cluster"
	"go.temporal.io/server/common/convert"
	"go.temporal.io/server/common/definition"
	"go.temporal.io/server/common/enums"
	"go.temporal.io/server/common/failure"
	"go.temporal.io/server/common/log"
	"go.temporal.io/server/common/log/tag"
	"go.temporal.io/server/common/metrics"
	"go.temporal.io/server/common/namespace"
	commonnexus "go.temporal.io/server/common/nexus"
	"go.temporal.io/server/common/payload"
	"go.temporal.io/server/common/persistence"
	"go.temporal.io/server/common/persistence/versionhistory"
	"go.temporal.io/server/common/primitives/timestamp"
	"go.temporal.io/server/common/searchattribute"
	"go.temporal.io/server/common/util"
	"go.temporal.io/server/common/worker_versioning"
	"go.temporal.io/server/components/callbacks"
	"go.temporal.io/server/service/history/configs"
	"go.temporal.io/server/service/history/consts"
	"go.temporal.io/server/service/history/events"
	"go.temporal.io/server/service/history/historybuilder"
	"go.temporal.io/server/service/history/hsm"
	"go.temporal.io/server/service/history/shard"
	"go.temporal.io/server/service/history/tasks"
)

const (
	emptyUUID = "emptyUuid"

	mutableStateInvalidHistoryActionMsg         = "invalid history builder state for action"
	mutableStateInvalidHistoryActionMsgTemplate = mutableStateInvalidHistoryActionMsg + ": %v, %v"

	int64SizeBytes = 8
)

var (
	// ErrWorkflowFinished indicates trying to mutate mutable state after workflow finished
	ErrWorkflowFinished = serviceerror.NewInternal("invalid mutable state action: mutation after finish")
	// ErrMissingTimerInfo indicates missing timer info
	ErrMissingTimerInfo = serviceerror.NewInternal("unable to get timer info")
	// ErrMissingActivityInfo indicates missing activity info
	ErrMissingActivityInfo = serviceerror.NewInternal("unable to get activity info")
	// ErrMissingChildWorkflowInfo indicates missing child workflow info
	ErrMissingChildWorkflowInfo = serviceerror.NewInternal("unable to get child workflow info")
	// ErrMissingRequestCancelInfo indicates missing request cancel info
	ErrMissingRequestCancelInfo = serviceerror.NewInternal("unable to get request cancel info")
	// ErrMissingSignalInfo indicates missing signal external
	ErrMissingSignalInfo = serviceerror.NewInternal("unable to get signal info")
	// ErrMissingWorkflowStartEvent indicates missing workflow start event
	ErrMissingWorkflowStartEvent = serviceerror.NewInternal("unable to get workflow start event")
	// ErrMissingWorkflowCompletionEvent indicates missing workflow completion event
	ErrMissingWorkflowCompletionEvent = serviceerror.NewInternal("unable to get workflow completion event")
	// ErrMissingActivityScheduledEvent indicates missing workflow activity scheduled event
	ErrMissingActivityScheduledEvent = serviceerror.NewInternal("unable to get activity scheduled event")
	// ErrMissingChildWorkflowInitiatedEvent indicates missing child workflow initiated event
	ErrMissingChildWorkflowInitiatedEvent = serviceerror.NewInternal("unable to get child workflow initiated event")
	// ErrMissingSignalInitiatedEvent indicates missing workflow signal initiated event
	ErrMissingSignalInitiatedEvent = serviceerror.NewInternal("unable to get signal initiated event")

	timeZeroUTC = time.Unix(0, 0).UTC()
)

type (
	MutableStateImpl struct {
		pendingActivityTimerHeartbeats map[int64]time.Time                    // Scheduled Event ID -> LastHeartbeatTimeoutVisibilityInSeconds.
		pendingActivityInfoIDs         map[int64]*persistencespb.ActivityInfo // Scheduled Event ID -> Activity Info.
		pendingActivityIDToEventID     map[string]int64                       // Activity ID -> Scheduled Event ID of the activity.
		updateActivityInfos            map[int64]*persistencespb.ActivityInfo // Modified activities from last update.
		deleteActivityInfos            map[int64]struct{}                     // Deleted activities from last update.
		syncActivityTasks              map[int64]struct{}                     // Activity to be sync to remote

		pendingTimerInfoIDs     map[string]*persistencespb.TimerInfo // User Timer ID -> Timer Info.
		pendingTimerEventIDToID map[int64]string                     // User Timer Start Event ID -> User Timer ID.
		updateTimerInfos        map[string]*persistencespb.TimerInfo // Modified timers from last update.
		deleteTimerInfos        map[string]struct{}                  // Deleted timers from last update.

		pendingChildExecutionInfoIDs map[int64]*persistencespb.ChildExecutionInfo // Initiated Event ID -> Child Execution Info
		updateChildExecutionInfos    map[int64]*persistencespb.ChildExecutionInfo // Modified ChildExecution Infos since last update
		deleteChildExecutionInfos    map[int64]struct{}                           // Deleted ChildExecution Info since last update

		pendingRequestCancelInfoIDs map[int64]*persistencespb.RequestCancelInfo // Initiated Event ID -> RequestCancelInfo
		updateRequestCancelInfos    map[int64]*persistencespb.RequestCancelInfo // Modified RequestCancel Infos since last update, for persistence update
		deleteRequestCancelInfos    map[int64]struct{}                          // Deleted RequestCancel Info since last update, for persistence update

		pendingSignalInfoIDs map[int64]*persistencespb.SignalInfo // Initiated Event ID -> SignalInfo
		updateSignalInfos    map[int64]*persistencespb.SignalInfo // Modified SignalInfo since last update
		deleteSignalInfos    map[int64]struct{}                   // Deleted SignalInfo since last update

		pendingSignalRequestedIDs map[string]struct{} // Set of signaled requestIds
		updateSignalRequestedIDs  map[string]struct{} // Set of signaled requestIds since last update
		deleteSignalRequestedIDs  map[string]struct{} // Deleted signaled requestId

		executionInfo  *persistencespb.WorkflowExecutionInfo // Workflow mutable state info.
		executionState *persistencespb.WorkflowExecutionState

		hBuilder *historybuilder.HistoryBuilder

		// In-memory only attributes
		currentVersion int64
		// The namespace failover version at the time the current transaction started.
		// Cached for consistency across a single transaction.
		// This value can be used to mutate sub-statemachines after the workflow has already been closed.
		currentTransactionNamespaceFailoverVersion int64
		// Running approximate total size of mutable state fields (except buffered events) when written to DB in bytes.
		// Buffered events are added to this value when calling GetApproximatePersistedSize.
		approximateSize int
		// Buffer events from DB
		bufferEventsInDB []*historypb.HistoryEvent
		// Indicates the workflow state in DB, can be used to calculate
		// whether this workflow is pointed by current workflow record.
		stateInDB enumsspb.WorkflowExecutionState
		// TODO deprecate nextEventIDInDB in favor of dbRecordVersion.
		// Indicates the next event ID in DB, for conditional update.
		nextEventIDInDB int64
		// Indicates the DB record version, for conditional update.
		dbRecordVersion int64
		// Namespace entry contains a snapshot of namespace.
		// NOTE: do not use the failover version inside, use currentVersion above.
		namespaceEntry *namespace.Namespace
		// Record if an event has been applied to mutable state.
		// TODO: persist this to db
		appliedEvents map[string]struct{}
		// A flag indicating if workflow has attempted to close (complete/cancel/continue as new)
		// but failed due to undelivered buffered events.
		// The flag will be unset whenever workflow task successfully completed, timedout or failed
		// due to cause other than UnhandledCommand.
		workflowCloseAttempted bool

		InsertTasks map[tasks.Category][]tasks.Task

		speculativeWorkflowTaskTimeoutTask *tasks.WorkflowTaskTimeoutTask

		// Do not rely on this, this is only updated on
		// Load() and closeTransactionXXX methods. So when
		// a transaction is in progress, this value will be
		// wrong. This exists primarily for visibility via CLI.
		checksum *persistencespb.Checksum

		taskGenerator       TaskGenerator
		workflowTaskManager *workflowTaskStateMachine
		QueryRegistry       QueryRegistry

		shard            shard.Context
		clusterMetadata  cluster.Metadata
		eventsCache      events.Cache
		config           *configs.Config
		timeSource       clock.TimeSource
		logger           log.Logger
		metricsHandler   metrics.Handler
		stateMachineNode *hsm.Node

		// Tracks all events added via the AddHistoryEvent method that is used by the state machine framework.
		currentTransactionAddedStateMachineEventTypes []enumspb.EventType
	}
)

var _ MutableState = (*MutableStateImpl)(nil)

func NewMutableState(
	shard shard.Context,
	eventsCache events.Cache,
	logger log.Logger,
	namespaceEntry *namespace.Namespace,
	workflowID string,
	runID string,
	startTime time.Time,
) *MutableStateImpl {
	s := &MutableStateImpl{
		updateActivityInfos:            make(map[int64]*persistencespb.ActivityInfo),
		pendingActivityTimerHeartbeats: make(map[int64]time.Time),
		pendingActivityInfoIDs:         make(map[int64]*persistencespb.ActivityInfo),
		pendingActivityIDToEventID:     make(map[string]int64),
		deleteActivityInfos:            make(map[int64]struct{}),
		syncActivityTasks:              make(map[int64]struct{}),

		pendingTimerInfoIDs:     make(map[string]*persistencespb.TimerInfo),
		pendingTimerEventIDToID: make(map[int64]string),
		updateTimerInfos:        make(map[string]*persistencespb.TimerInfo),
		deleteTimerInfos:        make(map[string]struct{}),

		updateChildExecutionInfos:    make(map[int64]*persistencespb.ChildExecutionInfo),
		pendingChildExecutionInfoIDs: make(map[int64]*persistencespb.ChildExecutionInfo),
		deleteChildExecutionInfos:    make(map[int64]struct{}),

		updateRequestCancelInfos:    make(map[int64]*persistencespb.RequestCancelInfo),
		pendingRequestCancelInfoIDs: make(map[int64]*persistencespb.RequestCancelInfo),
		deleteRequestCancelInfos:    make(map[int64]struct{}),

		updateSignalInfos:    make(map[int64]*persistencespb.SignalInfo),
		pendingSignalInfoIDs: make(map[int64]*persistencespb.SignalInfo),
		deleteSignalInfos:    make(map[int64]struct{}),

		updateSignalRequestedIDs:  make(map[string]struct{}),
		pendingSignalRequestedIDs: make(map[string]struct{}),
		deleteSignalRequestedIDs:  make(map[string]struct{}),

		approximateSize:  0,
		currentVersion:   namespaceEntry.FailoverVersion(),
		bufferEventsInDB: nil,
		stateInDB:        enumsspb.WORKFLOW_EXECUTION_STATE_VOID,
		nextEventIDInDB:  common.FirstEventID,
		dbRecordVersion:  1,
		namespaceEntry:   namespaceEntry,
		appliedEvents:    make(map[string]struct{}),
		InsertTasks:      make(map[tasks.Category][]tasks.Task),

		QueryRegistry: NewQueryRegistry(),

		shard:           shard,
		clusterMetadata: shard.GetClusterMetadata(),
		eventsCache:     eventsCache,
		config:          shard.GetConfig(),
		timeSource:      shard.GetTimeSource(),
		logger:          logger,
		metricsHandler:  shard.GetMetricsHandler().WithTags(metrics.OperationTag(metrics.WorkflowContextScope)),
	}

	s.executionInfo = &persistencespb.WorkflowExecutionInfo{
		NamespaceId: namespaceEntry.ID().String(),
		WorkflowId:  workflowID,

		WorkflowTaskVersion:          common.EmptyVersion,
		WorkflowTaskScheduledEventId: common.EmptyEventID,
		WorkflowTaskStartedEventId:   common.EmptyEventID,
		WorkflowTaskRequestId:        emptyUUID,
		WorkflowTaskTimeout:          timestamp.DurationFromSeconds(0),
		WorkflowTaskAttempt:          1,

		LastWorkflowTaskStartedEventId: common.EmptyEventID,

		StartTime:              timestamppb.New(startTime),
		VersionHistories:       versionhistory.NewVersionHistories(&historyspb.VersionHistory{}),
		ExecutionStats:         &persistencespb.ExecutionStats{HistorySize: 0},
		SubStateMachinesByType: make(map[int32]*persistencespb.StateMachineMap),
	}
	s.approximateSize += s.executionInfo.Size()
	s.executionState = &persistencespb.WorkflowExecutionState{
		RunId: runID,

		State:  enumsspb.WORKFLOW_EXECUTION_STATE_CREATED,
		Status: enumspb.WORKFLOW_EXECUTION_STATUS_RUNNING,
	}
	s.approximateSize += s.executionState.Size()

	s.hBuilder = historybuilder.New(
		s.timeSource,
		s.shard.GenerateTaskIDs,
		s.currentVersion,
		common.FirstEventID,
		s.bufferEventsInDB,
		s.metricsHandler,
	)
	s.taskGenerator = taskGeneratorProvider.NewTaskGenerator(shard, s)
	s.workflowTaskManager = newWorkflowTaskStateMachine(s)

	s.mustInitHSM()

	return s
}

func NewMutableStateFromDB(
	shard shard.Context,
	eventsCache events.Cache,
	logger log.Logger,
	namespaceEntry *namespace.Namespace,
	dbRecord *persistencespb.WorkflowMutableState,
	dbRecordVersion int64,
) (*MutableStateImpl, error) {

	// startTime will be overridden by DB record
	startTime := time.Time{}
	mutableState := NewMutableState(
		shard,
		eventsCache,
		logger,
		namespaceEntry,
		dbRecord.ExecutionInfo.WorkflowId,
		dbRecord.ExecutionState.RunId,
		startTime,
	)

	if dbRecord.ActivityInfos != nil {
		mutableState.pendingActivityInfoIDs = dbRecord.ActivityInfos
		mutableState.approximateSize += int64SizeBytes * len(mutableState.pendingActivityInfoIDs)
	}
	for _, activityInfo := range dbRecord.ActivityInfos {
		mutableState.pendingActivityIDToEventID[activityInfo.ActivityId] = activityInfo.ScheduledEventId
		mutableState.approximateSize += activityInfo.Size()
		if (activityInfo.TimerTaskStatus & TimerTaskStatusCreatedHeartbeat) > 0 {
			// Sets last pending timer heartbeat to year 2000.
			// This ensures at least one heartbeat task will be processed for the pending activity.
			mutableState.pendingActivityTimerHeartbeats[activityInfo.ScheduledEventId] = time.Unix(946684800, 0)
		}
	}

	if dbRecord.TimerInfos != nil {
		mutableState.pendingTimerInfoIDs = dbRecord.TimerInfos
	}
	for timerID, timerInfo := range dbRecord.TimerInfos {
		mutableState.pendingTimerEventIDToID[timerInfo.GetStartedEventId()] = timerInfo.GetTimerId()
		mutableState.approximateSize += timerInfo.Size()
		mutableState.approximateSize += len(timerID)
	}

	if dbRecord.ChildExecutionInfos != nil {
		mutableState.pendingChildExecutionInfoIDs = dbRecord.ChildExecutionInfos
		mutableState.approximateSize += int64SizeBytes * len(mutableState.pendingChildExecutionInfoIDs)
	}
	for _, childInfo := range dbRecord.ChildExecutionInfos {
		mutableState.approximateSize += childInfo.Size()
	}

	if dbRecord.RequestCancelInfos != nil {
		mutableState.pendingRequestCancelInfoIDs = dbRecord.RequestCancelInfos
		mutableState.approximateSize += int64SizeBytes * len(mutableState.pendingRequestCancelInfoIDs)
	}
	for _, cancelInfo := range dbRecord.RequestCancelInfos {
		mutableState.approximateSize += cancelInfo.Size()
	}

	if dbRecord.SignalInfos != nil {
		mutableState.pendingSignalInfoIDs = dbRecord.SignalInfos
		mutableState.approximateSize += int64SizeBytes * len(mutableState.pendingSignalInfoIDs)
	}
	for _, signalInfo := range dbRecord.SignalInfos {
		mutableState.approximateSize += signalInfo.Size()
	}

	mutableState.pendingSignalRequestedIDs = convert.StringSliceToSet(dbRecord.SignalRequestedIds)
	for requestID := range mutableState.pendingSignalRequestedIDs {
		mutableState.approximateSize += len(requestID)
	}

	mutableState.approximateSize += dbRecord.ExecutionState.Size() - mutableState.executionState.Size()
	mutableState.executionState = dbRecord.ExecutionState
	mutableState.approximateSize += dbRecord.ExecutionInfo.Size() - mutableState.executionInfo.Size()
	mutableState.executionInfo = dbRecord.ExecutionInfo

	mutableState.hBuilder = historybuilder.New(
		mutableState.timeSource,
		mutableState.shard.GenerateTaskIDs,
		common.EmptyVersion,
		dbRecord.NextEventId,
		dbRecord.BufferedEvents,
		mutableState.metricsHandler,
	)

	mutableState.currentVersion = common.EmptyVersion
	mutableState.bufferEventsInDB = dbRecord.BufferedEvents
	mutableState.stateInDB = dbRecord.ExecutionState.State
	mutableState.nextEventIDInDB = dbRecord.NextEventId
	mutableState.dbRecordVersion = dbRecordVersion
	mutableState.checksum = dbRecord.Checksum

	if len(dbRecord.Checksum.GetValue()) > 0 {
		switch {
		case mutableState.shouldInvalidateCheckum():
			mutableState.checksum = nil
			metrics.MutableStateChecksumInvalidated.With(mutableState.metricsHandler).Record(1)
		case mutableState.shouldVerifyChecksum():
			if err := verifyMutableStateChecksum(mutableState, dbRecord.Checksum); err != nil {
				// we ignore checksum verification errors for now until this
				// feature is tested and/or we have mechanisms in place to deal
				// with these types of errors
				metrics.MutableStateChecksumMismatch.With(mutableState.metricsHandler).Record(1)
				mutableState.logError("mutable state checksum mismatch", tag.Error(err))
			}
		}
	}

	mutableState.mustInitHSM()

	return mutableState, nil
}

func NewSanitizedMutableState(
	shard shard.Context,
	eventsCache events.Cache,
	logger log.Logger,
	namespaceEntry *namespace.Namespace,
	mutableStateRecord *persistencespb.WorkflowMutableState,
	lastFirstEventTxnID int64,
	lastWriteVersion int64,
) (*MutableStateImpl, error) {

	mutableState, err := NewMutableStateFromDB(shard, eventsCache, logger, namespaceEntry, mutableStateRecord, 1)
	if err != nil {
		return nil, err
	}

	// sanitize data
	// Some values stored in mutable state are cluster or shard specific.
	// E.g task status (if task is created or not), taskID (derived from shard rangeID), txnID (derived from shard rangeID), etc.
	// Those fields should not be replicated across clusters and should be sanitized.
	mutableState.executionInfo.WorkflowExecutionTimerTaskStatus = TimerTaskStatusNone
	mutableState.executionInfo.LastFirstEventTxnId = lastFirstEventTxnID
	mutableState.executionInfo.CloseVisibilityTaskId = common.EmptyVersion
	mutableState.executionInfo.CloseTransferTaskId = common.EmptyVersion
	// TODO: after adding cluster to clock info, no need to reset clock here
	mutableState.executionInfo.ParentClock = nil
	for _, childExecutionInfo := range mutableState.pendingChildExecutionInfoIDs {
		childExecutionInfo.Clock = nil
	}
	mutableState.currentVersion = lastWriteVersion
	return mutableState, nil
}

func NewMutableStateInChain(
	shardContext shard.Context,
	eventsCache events.Cache,
	logger log.Logger,
	namespaceEntry *namespace.Namespace,
	workflowID string,
	runID string,
	startTime time.Time,
	currentMutableState MutableState,
) MutableState {
	newMutableState := NewMutableState(
		shardContext,
		eventsCache,
		logger,
		namespaceEntry,
		workflowID,
		runID,
		startTime,
	)

	// carry over necessary fields from current mutable state
	newMutableState.executionInfo.WorkflowExecutionTimerTaskStatus = currentMutableState.GetExecutionInfo().WorkflowExecutionTimerTaskStatus

	// TODO: Today other information like autoResetPoints, previousRunID, firstRunID, etc.
	// are carried over in AddWorkflowExecutionStartedEventWithOptions. Ideally all information
	// should be carried over here since some information is not part of the startedEvent.
	return newMutableState
}

func (ms *MutableStateImpl) mustInitHSM() {
	// Error only occurs if some initialization path forgets to register the workflow state machine.
	stateMachineNode, err := hsm.NewRoot(ms.shard.StateMachineRegistry(), StateMachineType.ID, ms, ms.executionInfo.SubStateMachinesByType, ms)
	if err != nil {
		panic(err)
	}
	ms.stateMachineNode = stateMachineNode
}

func (ms *MutableStateImpl) HSM() *hsm.Node {
	return ms.stateMachineNode
}

// GetNexusCompletion converts a workflow completion event into a [nexus.OperationCompletion].
// Completions may be sent to arbitrary third parties, we intentionally do not include any termination reasons, and
// expose only failure messages.
func (ms *MutableStateImpl) GetNexusCompletion(ctx context.Context) (nexus.OperationCompletion, error) {
	ce, err := ms.GetCompletionEvent(ctx)
	if err != nil {
		return nil, err
	}
	switch ce.GetEventType() {
	case enumspb.EVENT_TYPE_WORKFLOW_EXECUTION_COMPLETED:
		payloads := ce.GetWorkflowExecutionCompletedEventAttributes().GetResult().GetPayloads()
		var p *commonpb.Payload
		if len(payloads) > 0 {
			// All of our SDKs support returning a single value from workflows, we can safely ignore the
			// rest of the payloads. Additionally, even if a workflow could return more than a single value,
			// Nexus does not support it.
			p = payloads[0]
		} else {
			p = &commonpb.Payload{}
		}
		completion, err := nexus.NewOperationCompletionSuccessful(p, nexus.OperationCompletionSuccesfulOptions{
			Serializer: commonnexus.PayloadSerializer,
		})
		if err != nil {
			return nil, serviceerror.NewInternal(fmt.Sprintf("failed to construct Nexus completion: %v", err))
		}
		return completion, nil
	case enumspb.EVENT_TYPE_WORKFLOW_EXECUTION_FAILED:
		f := commonnexus.APIFailureToNexusFailure(ce.GetWorkflowExecutionFailedEventAttributes().GetFailure())
		return &nexus.OperationCompletionUnsuccessful{
			State:   nexus.OperationStateFailed,
			Failure: f,
		}, nil
	case enumspb.EVENT_TYPE_WORKFLOW_EXECUTION_CANCELED:
		return &nexus.OperationCompletionUnsuccessful{
			State:   nexus.OperationStateCanceled,
			Failure: &nexus.Failure{Message: "operation canceled"},
		}, nil
	case enumspb.EVENT_TYPE_WORKFLOW_EXECUTION_TERMINATED:
		return &nexus.OperationCompletionUnsuccessful{
			State:   nexus.OperationStateFailed,
			Failure: &nexus.Failure{Message: "operation terminated"},
		}, nil
	case enumspb.EVENT_TYPE_WORKFLOW_EXECUTION_TIMED_OUT:
		return &nexus.OperationCompletionUnsuccessful{
			State:   nexus.OperationStateFailed,
			Failure: &nexus.Failure{Message: "operation exceeded internal timeout"},
		}, nil
	}
	return nil, serviceerror.NewInternal(fmt.Sprintf("invalid workflow execution status: %v", ce.GetEventType()))
}

func (ms *MutableStateImpl) CloneToProto() *persistencespb.WorkflowMutableState {
	msProto := &persistencespb.WorkflowMutableState{
		ActivityInfos:       ms.pendingActivityInfoIDs,
		TimerInfos:          ms.pendingTimerInfoIDs,
		ChildExecutionInfos: ms.pendingChildExecutionInfoIDs,
		RequestCancelInfos:  ms.pendingRequestCancelInfoIDs,
		SignalInfos:         ms.pendingSignalInfoIDs,
		SignalRequestedIds:  convert.StringSetToSlice(ms.pendingSignalRequestedIDs),
		ExecutionInfo:       ms.executionInfo,
		ExecutionState:      ms.executionState,
		NextEventId:         ms.hBuilder.NextEventID(),
		BufferedEvents:      ms.bufferEventsInDB,
		Checksum:            ms.checksum,
	}

	return common.CloneProto(msProto)
}

func (ms *MutableStateImpl) GetWorkflowKey() definition.WorkflowKey {
	return definition.NewWorkflowKey(
		ms.executionInfo.NamespaceId,
		ms.executionInfo.WorkflowId,
		ms.executionState.RunId,
	)
}

func (ms *MutableStateImpl) GetCurrentBranchToken() ([]byte, error) {
	currentVersionHistory, err := versionhistory.GetCurrentVersionHistory(ms.executionInfo.VersionHistories)
	if err != nil {
		return nil, err
	}
	return currentVersionHistory.GetBranchToken(), nil
}

func (ms *MutableStateImpl) getCurrentBranchTokenAndEventVersion(eventID int64) ([]byte, int64, error) {
	currentVersionHistory, err := versionhistory.GetCurrentVersionHistory(ms.executionInfo.VersionHistories)
	if err != nil {
		return nil, 0, err
	}
	version, err := versionhistory.GetVersionHistoryEventVersion(currentVersionHistory, eventID)
	if err != nil {
		return nil, 0, err
	}
	return currentVersionHistory.GetBranchToken(), version, nil
}

// SetHistoryTree set treeID/historyBranches
func (ms *MutableStateImpl) SetHistoryTree(
	executionTimeout *durationpb.Duration,
	runTimeout *durationpb.Duration,
	treeID string,
) error {
	// NOTE: Unfortunately execution timeout and run timeout are not yet initialized into ms.executionInfo at this point.
	// TODO: Consider explicitly initializing mutable state with these timeout parameters instead of passing them in.

	workflowKey := ms.GetWorkflowKey()
	var retentionDuration *durationpb.Duration
	if duration := ms.namespaceEntry.Retention(); duration > 0 {
		retentionDuration = durationpb.New(duration)
	}
	initialBranchToken, err := ms.shard.GetExecutionManager().GetHistoryBranchUtil().NewHistoryBranch(
		workflowKey.NamespaceID,
		workflowKey.WorkflowID,
		workflowKey.RunID,
		treeID,
		nil,
		[]*persistencespb.HistoryBranchRange{},
		runTimeout.AsDuration(),
		executionTimeout.AsDuration(),
		retentionDuration.AsDuration(),
	)
	if err != nil {
		return err
	}
	return ms.SetCurrentBranchToken(initialBranchToken)
}

func (ms *MutableStateImpl) SetCurrentBranchToken(
	branchToken []byte,
) error {

	currentVersionHistory, err := versionhistory.GetCurrentVersionHistory(ms.executionInfo.VersionHistories)
	if err != nil {
		return err
	}
	versionhistory.SetVersionHistoryBranchToken(currentVersionHistory, branchToken)
	return nil
}

func (ms *MutableStateImpl) SetHistoryBuilder(hBuilder *historybuilder.HistoryBuilder) {
	ms.hBuilder = hBuilder
}

func (ms *MutableStateImpl) SetBaseWorkflow(
	baseRunID string,
	baseRunLowestCommonAncestorEventID int64,
	baseRunLowestCommonAncestorEventVersion int64,
) {
	ms.executionInfo.BaseExecutionInfo = &workflowspb.BaseExecutionInfo{
		RunId:                            baseRunID,
		LowestCommonAncestorEventId:      baseRunLowestCommonAncestorEventID,
		LowestCommonAncestorEventVersion: baseRunLowestCommonAncestorEventVersion,
	}
}

func (ms *MutableStateImpl) GetBaseWorkflowInfo() *workflowspb.BaseExecutionInfo {
	return ms.executionInfo.BaseExecutionInfo
}

func (ms *MutableStateImpl) GetExecutionInfo() *persistencespb.WorkflowExecutionInfo {
	return ms.executionInfo
}

func (ms *MutableStateImpl) GetExecutionState() *persistencespb.WorkflowExecutionState {
	return ms.executionState
}

func (ms *MutableStateImpl) FlushBufferedEvents() {
	if ms.HasStartedWorkflowTask() {
		return
	}
	ms.updatePendingEventIDs(ms.hBuilder.FlushBufferToCurrentBatch())
}

func (ms *MutableStateImpl) UpdateCurrentVersion(
	version int64,
	forceUpdate bool,
) error {

	if state, _ := ms.GetWorkflowStateStatus(); state == enumsspb.WORKFLOW_EXECUTION_STATE_COMPLETED {
		// always set current version to last write version when workflow is completed
		lastWriteVersion, err := ms.GetLastWriteVersion()
		if err != nil {
			return err
		}
		ms.currentVersion = lastWriteVersion
		return nil
	}

	versionHistory, err := versionhistory.GetCurrentVersionHistory(ms.executionInfo.VersionHistories)
	if err != nil {
		return err
	}

	if !versionhistory.IsEmptyVersionHistory(versionHistory) {
		// this make sure current version >= last write version
		versionHistoryItem, err := versionhistory.GetLastVersionHistoryItem(versionHistory)
		if err != nil {
			return err
		}
		ms.currentVersion = versionHistoryItem.GetVersion()
	}

	if version > ms.currentVersion || forceUpdate {
		ms.currentVersion = version
	}

	ms.hBuilder = historybuilder.New(
		ms.timeSource,
		ms.shard.GenerateTaskIDs,
		ms.currentVersion,
		ms.nextEventIDInDB,
		ms.bufferEventsInDB,
		ms.metricsHandler,
	)

	return nil
}

func (ms *MutableStateImpl) GetCurrentVersion() int64 {

	if ms.executionInfo.VersionHistories != nil {
		return ms.currentVersion
	}

	return common.EmptyVersion
}

func (ms *MutableStateImpl) GetStartVersion() (int64, error) {

	if ms.executionInfo.VersionHistories != nil {
		versionHistory, err := versionhistory.GetCurrentVersionHistory(ms.executionInfo.VersionHistories)
		if err != nil {
			return 0, err
		}
		firstItem, err := versionhistory.GetFirstVersionHistoryItem(versionHistory)
		if err != nil {
			return 0, err
		}
		return firstItem.GetVersion(), nil
	}

	return common.EmptyVersion, nil
}

func (ms *MutableStateImpl) GetLastWriteVersion() (int64, error) {

	if ms.executionInfo.VersionHistories != nil {
		versionHistory, err := versionhistory.GetCurrentVersionHistory(ms.executionInfo.VersionHistories)
		if err != nil {
			return 0, err
		}
		lastItem, err := versionhistory.GetLastVersionHistoryItem(versionHistory)
		if err != nil {
			return 0, err
		}
		return lastItem.GetVersion(), nil
	}

	return common.EmptyVersion, nil
}

func (ms *MutableStateImpl) IsCurrentWorkflowGuaranteed() bool {
	// stateInDB is used like a bloom filter:
	//
	// 1. stateInDB being created / running meaning that this workflow must be the current
	//  workflow (assuming there is no rebuild of mutable state).
	// 2. stateInDB being completed does not guarantee this workflow being the current workflow
	// 3. stateInDB being zombie guarantees this workflow not being the current workflow
	// 4. stateInDB cannot be void, void is only possible when mutable state is just initialized

	switch ms.stateInDB {
	case enumsspb.WORKFLOW_EXECUTION_STATE_VOID:
		return false
	case enumsspb.WORKFLOW_EXECUTION_STATE_CREATED:
		return true
	case enumsspb.WORKFLOW_EXECUTION_STATE_RUNNING:
		return true
	case enumsspb.WORKFLOW_EXECUTION_STATE_COMPLETED:
		return false
	case enumsspb.WORKFLOW_EXECUTION_STATE_ZOMBIE:
		return false
	case enumsspb.WORKFLOW_EXECUTION_STATE_CORRUPTED:
		return false
	default:
		panic(fmt.Sprintf("unknown workflow state: %v", ms.executionState.State))
	}
}

func (ms *MutableStateImpl) GetNamespaceEntry() *namespace.Namespace {
	return ms.namespaceEntry
}

// AddHistoryEvent adds any history event to this workflow execution.
// The provided setAttributes function should be used to set the attributes on the event.
func (ms *MutableStateImpl) AddHistoryEvent(t enumspb.EventType, setAttributes func(*history.HistoryEvent)) *history.HistoryEvent {
	event := ms.hBuilder.AddHistoryEvent(t, setAttributes)
	ms.writeEventToCache(event)
	ms.currentTransactionAddedStateMachineEventTypes = append(ms.currentTransactionAddedStateMachineEventTypes, t)
	return event
}

func (ms *MutableStateImpl) LoadHistoryEvent(ctx context.Context, token []byte) (*historypb.HistoryEvent, error) {
	ref := &tokenspb.HistoryEventRef{}
	err := proto.Unmarshal(token, ref)
	if err != nil {
		return nil, err
	}
	branchToken, version, err := ms.getCurrentBranchTokenAndEventVersion(ref.EventId)
	if err != nil {
		return nil, err
	}
	wfKey := ms.GetWorkflowKey()
	eventKey := events.EventKey{
		NamespaceID: namespace.ID(wfKey.NamespaceID),
		WorkflowID:  wfKey.WorkflowID,
		RunID:       wfKey.RunID,
		EventID:     ref.EventId,
		Version:     version,
	}

	return ms.eventsCache.GetEvent(ctx, ms.shard.GetShardID(), eventKey, ref.EventBatchId, branchToken)
}

func (ms *MutableStateImpl) CurrentTaskQueue() *taskqueuepb.TaskQueue {
	if ms.IsStickyTaskQueueSet() {
		return &taskqueuepb.TaskQueue{
			Name:       ms.executionInfo.StickyTaskQueue,
			Kind:       enumspb.TASK_QUEUE_KIND_STICKY,
			NormalName: ms.executionInfo.TaskQueue,
		}
	}
	return &taskqueuepb.TaskQueue{
		Name: ms.executionInfo.TaskQueue,
		Kind: enumspb.TASK_QUEUE_KIND_NORMAL,
	}
}

func (ms *MutableStateImpl) SetStickyTaskQueue(name string, scheduleToStartTimeout *durationpb.Duration) {
	ms.executionInfo.StickyTaskQueue = name
	ms.executionInfo.StickyScheduleToStartTimeout = scheduleToStartTimeout
}

func (ms *MutableStateImpl) ClearStickyTaskQueue() {
	ms.executionInfo.StickyTaskQueue = ""
	ms.executionInfo.StickyScheduleToStartTimeout = nil
}

func (ms *MutableStateImpl) IsStickyTaskQueueSet() bool {
	return ms.executionInfo.StickyTaskQueue != ""
}

// TaskQueueScheduleToStartTimeout returns TaskQueue struct and corresponding StartToClose timeout.
// Task queue kind (sticky or normal) is set based on comparison of normal task queue name
// in mutable state and provided name.
// ScheduleToStartTimeout is set based on queue kind and workflow task type.
func (ms *MutableStateImpl) TaskQueueScheduleToStartTimeout(tqName string) (*taskqueuepb.TaskQueue, *durationpb.Duration) {
	isStickyTq := ms.executionInfo.StickyTaskQueue == tqName
	if isStickyTq {
		return &taskqueuepb.TaskQueue{
			Name:       ms.executionInfo.StickyTaskQueue,
			Kind:       enumspb.TASK_QUEUE_KIND_STICKY,
			NormalName: ms.executionInfo.TaskQueue,
		}, ms.executionInfo.StickyScheduleToStartTimeout
	}

	// If tqName is normal task queue name.
	normalTq := &taskqueuepb.TaskQueue{
		Name: ms.executionInfo.TaskQueue,
		Kind: enumspb.TASK_QUEUE_KIND_NORMAL,
	}
	if ms.executionInfo.WorkflowTaskType == enumsspb.WORKFLOW_TASK_TYPE_SPECULATIVE {
		// Speculative WFT has ScheduleToStartTimeout even on normal task queue.
		// See comment in GenerateScheduleSpeculativeWorkflowTaskTasks for details.
		return normalTq, durationpb.New(tasks.SpeculativeWorkflowTaskScheduleToStartTimeout)
	}
	// No WFT ScheduleToStart timeout for normal WFT on normal task queue.
	return normalTq, ms.executionInfo.WorkflowRunTimeout
}

func (ms *MutableStateImpl) GetWorkflowType() *commonpb.WorkflowType {
	wType := &commonpb.WorkflowType{}
	wType.Name = ms.executionInfo.WorkflowTypeName

	return wType
}

func (ms *MutableStateImpl) GetQueryRegistry() QueryRegistry {
	return ms.QueryRegistry
}

func (ms *MutableStateImpl) VisitUpdates(visitor func(updID string, updInfo *updatespb.UpdateInfo)) {
	for updID, updInfo := range ms.executionInfo.GetUpdateInfos() {
		visitor(updID, updInfo)
	}
}

func (ms *MutableStateImpl) GetUpdateOutcome(
	ctx context.Context,
	updateID string,
) (*updatepb.Outcome, error) {
	if ms.executionInfo.UpdateInfos == nil {
		return nil, serviceerror.NewNotFound("update not found")
	}
	rec, ok := ms.executionInfo.UpdateInfos[updateID]
	if !ok {
		return nil, serviceerror.NewNotFound("update not found")
	}
	completion := rec.GetCompletion()
	if completion == nil {
		return nil, serviceerror.NewInternal("update has not completed")
	}
	currentBranchToken, version, err := ms.getCurrentBranchTokenAndEventVersion(completion.EventId)
	if err != nil {
		return nil, err
	}
	eventKey := events.EventKey{
		NamespaceID: namespace.ID(ms.executionInfo.NamespaceId),
		WorkflowID:  ms.executionInfo.WorkflowId,
		RunID:       ms.executionState.RunId,
		EventID:     completion.EventId,
		Version:     version,
	}
	event, err := ms.eventsCache.GetEvent(ctx, ms.shard.GetShardID(), eventKey, completion.EventBatchId, currentBranchToken)
	if err != nil {
		return nil, err
	}
	attrs := event.GetWorkflowExecutionUpdateCompletedEventAttributes()
	if attrs == nil {
		return nil, serviceerror.NewInternal("event pointer does not reference an update completed event")
	}
	return attrs.GetOutcome(), nil
}

func (ms *MutableStateImpl) GetActivityScheduledEvent(
	ctx context.Context,
	scheduledEventID int64,
) (*historypb.HistoryEvent, error) {

	ai, ok := ms.pendingActivityInfoIDs[scheduledEventID]
	if !ok {
		return nil, ErrMissingActivityInfo
	}

	currentBranchToken, version, err := ms.getCurrentBranchTokenAndEventVersion(ai.ScheduledEventId)
	if err != nil {
		return nil, err
	}
	event, err := ms.eventsCache.GetEvent(
		ctx,
		ms.shard.GetShardID(),
		events.EventKey{
			NamespaceID: namespace.ID(ms.executionInfo.NamespaceId),
			WorkflowID:  ms.executionInfo.WorkflowId,
			RunID:       ms.executionState.RunId,
			EventID:     ai.ScheduledEventId,
			Version:     version,
		},
		ai.ScheduledEventBatchId,
		currentBranchToken,
	)
	if err != nil {
		if common.IsNotFoundError(err) {
			// do not return the original error
			// since original error of type NotFound
			// can cause task processing side to fail silently
			return nil, ErrMissingActivityScheduledEvent
		}
		return nil, err
	}
	return event, nil
}

// GetActivityInfo gives details about an activity that is currently in progress.
func (ms *MutableStateImpl) GetActivityInfo(
	scheduledEventID int64,
) (*persistencespb.ActivityInfo, bool) {

	ai, ok := ms.pendingActivityInfoIDs[scheduledEventID]
	return ai, ok
}

// GetActivityInfoWithTimerHeartbeat gives details about an activity that is currently in progress.
func (ms *MutableStateImpl) GetActivityInfoWithTimerHeartbeat(
	scheduledEventID int64,
) (*persistencespb.ActivityInfo, time.Time, bool) {
	ai, ok := ms.pendingActivityInfoIDs[scheduledEventID]
	if !ok {
		return nil, time.Time{}, false
	}
	timerVis, ok := ms.pendingActivityTimerHeartbeats[scheduledEventID]

	return ai, timerVis, ok
}

// GetActivityByActivityID gives details about an activity that is currently in progress.
func (ms *MutableStateImpl) GetActivityByActivityID(
	activityID string,
) (*persistencespb.ActivityInfo, bool) {

	eventID, ok := ms.pendingActivityIDToEventID[activityID]
	if !ok {
		return nil, false
	}
	return ms.GetActivityInfo(eventID)
}

// GetActivityType gets the ActivityType from ActivityInfo if set,
// or from the events history otherwise for backwards compatibility.
func (ms *MutableStateImpl) GetActivityType(
	ctx context.Context,
	ai *persistencespb.ActivityInfo,
) (*commonpb.ActivityType, error) {
	if ai.GetActivityType() != nil {
		return ai.GetActivityType(), nil
	}
	// For backwards compatibility in case ActivityType is not set in ActivityInfo.
	scheduledEvent, err := ms.GetActivityScheduledEvent(ctx, ai.ScheduledEventId)
	if err != nil {
		return nil, err
	}
	return scheduledEvent.GetActivityTaskScheduledEventAttributes().ActivityType, nil
}

// GetChildExecutionInfo gives details about a child execution that is currently in progress.
func (ms *MutableStateImpl) GetChildExecutionInfo(
	initiatedEventID int64,
) (*persistencespb.ChildExecutionInfo, bool) {

	ci, ok := ms.pendingChildExecutionInfoIDs[initiatedEventID]
	return ci, ok
}

// GetChildExecutionInitiatedEvent reads out the ChildExecutionInitiatedEvent from mutable state for in-progress child
// executions
func (ms *MutableStateImpl) GetChildExecutionInitiatedEvent(
	ctx context.Context,
	initiatedEventID int64,
) (*historypb.HistoryEvent, error) {

	ci, ok := ms.pendingChildExecutionInfoIDs[initiatedEventID]
	if !ok {
		return nil, ErrMissingChildWorkflowInfo
	}

	currentBranchToken, version, err := ms.getCurrentBranchTokenAndEventVersion(ci.InitiatedEventId)
	if err != nil {
		return nil, err
	}
	event, err := ms.eventsCache.GetEvent(
		ctx,
		ms.shard.GetShardID(),
		events.EventKey{
			NamespaceID: namespace.ID(ms.executionInfo.NamespaceId),
			WorkflowID:  ms.executionInfo.WorkflowId,
			RunID:       ms.executionState.RunId,
			EventID:     ci.InitiatedEventId,
			Version:     version,
		},
		ci.InitiatedEventBatchId,
		currentBranchToken,
	)
	if err != nil {
		if common.IsNotFoundError(err) {
			// do not return the original error
			// since original error of type NotFound
			// can cause task processing side to fail silently
			return nil, ErrMissingChildWorkflowInitiatedEvent
		}
		return nil, err
	}
	return event, nil
}

// GetRequestCancelInfo gives details about a request cancellation that is currently in progress.
func (ms *MutableStateImpl) GetRequestCancelInfo(
	initiatedEventID int64,
) (*persistencespb.RequestCancelInfo, bool) {

	ri, ok := ms.pendingRequestCancelInfoIDs[initiatedEventID]
	return ri, ok
}

func (ms *MutableStateImpl) GetRequesteCancelExternalInitiatedEvent(
	ctx context.Context,
	initiatedEventID int64,
) (*historypb.HistoryEvent, error) {
	ri, ok := ms.pendingRequestCancelInfoIDs[initiatedEventID]
	if !ok {
		return nil, ErrMissingRequestCancelInfo
	}

	currentBranchToken, version, err := ms.getCurrentBranchTokenAndEventVersion(ri.InitiatedEventId)
	if err != nil {
		return nil, err
	}
	event, err := ms.eventsCache.GetEvent(
		ctx,
		ms.shard.GetShardID(),
		events.EventKey{
			NamespaceID: namespace.ID(ms.executionInfo.NamespaceId),
			WorkflowID:  ms.executionInfo.WorkflowId,
			RunID:       ms.executionState.RunId,
			EventID:     ri.InitiatedEventId,
			Version:     version,
		},
		ri.InitiatedEventBatchId,
		currentBranchToken,
	)
	if err != nil {
		if common.IsNotFoundError(err) {
			// do not return the original error
			// since original error of type NotFound
			// can cause task processing side to fail silently
			return nil, ErrMissingRequestCancelInfo
		}
		return nil, err
	}
	return event, nil
}

func (ms *MutableStateImpl) GetRetryBackoffDuration(
	failure *failurepb.Failure,
) (time.Duration, enumspb.RetryState) {

	info := ms.executionInfo
	if !info.HasRetryPolicy {
		return backoff.NoBackoff, enumspb.RETRY_STATE_RETRY_POLICY_NOT_SET
	}

	return getBackoffInterval(
		ms.timeSource.Now(),
		info.Attempt,
		info.RetryMaximumAttempts,
		info.RetryInitialInterval,
		info.RetryMaximumInterval,
		info.WorkflowExecutionExpirationTime,
		info.RetryBackoffCoefficient,
		failure,
		info.RetryNonRetryableErrorTypes,
	)
}

func (ms *MutableStateImpl) GetCronBackoffDuration() time.Duration {
	if ms.executionInfo.CronSchedule == "" {
		return backoff.NoBackoff
	}
	executionTime := timestamp.TimeValue(ms.GetExecutionInfo().GetExecutionTime())
	return backoff.GetBackoffForNextSchedule(ms.executionInfo.CronSchedule, executionTime, ms.timeSource.Now())
}

// GetSignalInfo get the details about a signal request that is currently in progress.
func (ms *MutableStateImpl) GetSignalInfo(
	initiatedEventID int64,
) (*persistencespb.SignalInfo, bool) {

	ri, ok := ms.pendingSignalInfoIDs[initiatedEventID]
	return ri, ok
}

// GetSignalExternalInitiatedEvent get the details about signal external workflow
func (ms *MutableStateImpl) GetSignalExternalInitiatedEvent(
	ctx context.Context,
	initiatedEventID int64,
) (*historypb.HistoryEvent, error) {
	si, ok := ms.pendingSignalInfoIDs[initiatedEventID]
	if !ok {
		return nil, ErrMissingSignalInfo
	}

	currentBranchToken, version, err := ms.getCurrentBranchTokenAndEventVersion(si.InitiatedEventId)
	if err != nil {
		return nil, err
	}
	event, err := ms.eventsCache.GetEvent(
		ctx,
		ms.shard.GetShardID(),
		events.EventKey{
			NamespaceID: namespace.ID(ms.executionInfo.NamespaceId),
			WorkflowID:  ms.executionInfo.WorkflowId,
			RunID:       ms.executionState.RunId,
			EventID:     si.InitiatedEventId,
			Version:     version,
		},
		si.InitiatedEventBatchId,
		currentBranchToken,
	)
	if err != nil {
		if common.IsNotFoundError(err) {
			// do not return the original error
			// since original error of type NotFound
			// can cause task processing side to fail silently
			return nil, ErrMissingSignalInitiatedEvent
		}
		return nil, err
	}
	return event, nil
}

// GetCompletionEvent retrieves the workflow completion event from mutable state
func (ms *MutableStateImpl) GetCompletionEvent(
	ctx context.Context,
) (*historypb.HistoryEvent, error) {
	if ms.executionState.State != enumsspb.WORKFLOW_EXECUTION_STATE_COMPLETED {
		return nil, ErrMissingWorkflowCompletionEvent
	}

	// Completion EventID is always one less than NextEventID after workflow is completed
	completionEventID := ms.hBuilder.NextEventID() - 1
	firstEventID := ms.executionInfo.CompletionEventBatchId

	currentBranchToken, version, err := ms.getCurrentBranchTokenAndEventVersion(completionEventID)
	if err != nil {
		return nil, err
	}

	event, err := ms.eventsCache.GetEvent(
		ctx,
		ms.shard.GetShardID(),
		events.EventKey{
			NamespaceID: namespace.ID(ms.executionInfo.NamespaceId),
			WorkflowID:  ms.executionInfo.WorkflowId,
			RunID:       ms.executionState.RunId,
			EventID:     completionEventID,
			Version:     version,
		},
		firstEventID,
		currentBranchToken,
	)
	if err != nil {
		if common.IsNotFoundError(err) {
			// do not return the original error
			// since original error of type NotFound
			// can cause task processing side to fail silently
			return nil, ErrMissingWorkflowCompletionEvent
		}
		return nil, err
	}
	return event, nil
}

// GetWorkflowCloseTime returns workflow closed time, returns a zero time for open workflow
func (ms *MutableStateImpl) GetWorkflowCloseTime(ctx context.Context) (time.Time, error) {
	if ms.executionState.GetState() == enumsspb.WORKFLOW_EXECUTION_STATE_COMPLETED && ms.executionInfo.CloseTime == nil {
		// This is for backward compatible. Prior to v1.16 does not have close time in mutable state (Added by 05/21/2022).
		// TODO: remove this logic when all mutable state contains close time.
		completionEvent, err := ms.GetCompletionEvent(ctx)
		if err != nil {
			return time.Time{}, err
		}
		return completionEvent.GetEventTime().AsTime(), nil
	}

	return ms.executionInfo.CloseTime.AsTime(), nil
}

// GetWorkflowExecutionDuration returns the workflow execution duration.
// Returns zero for open workflow.
func (ms *MutableStateImpl) GetWorkflowExecutionDuration(ctx context.Context) (time.Duration, error) {
	closeTime, err := ms.GetWorkflowCloseTime(ctx)
	if err != nil {
		return 0, err
	}
	if closeTime.IsZero() || ms.executionInfo.ExecutionTime == nil {
		return 0, nil
	}
	return closeTime.Sub(ms.executionInfo.ExecutionTime.AsTime()), nil
}

// GetStartEvent retrieves the workflow start event from mutable state
func (ms *MutableStateImpl) GetStartEvent(
	ctx context.Context,
) (*historypb.HistoryEvent, error) {

	currentBranchToken, err := ms.GetCurrentBranchToken()
	if err != nil {
		return nil, err
	}
	startVersion, err := ms.GetStartVersion()
	if err != nil {
		return nil, err
	}

	event, err := ms.eventsCache.GetEvent(
		ctx,
		ms.shard.GetShardID(),
		events.EventKey{
			NamespaceID: namespace.ID(ms.executionInfo.NamespaceId),
			WorkflowID:  ms.executionInfo.WorkflowId,
			RunID:       ms.executionState.RunId,
			EventID:     common.FirstEventID,
			Version:     startVersion,
		},
		common.FirstEventID,
		currentBranchToken,
	)
	if err != nil {
		if common.IsNotFoundError(err) {
			// do not return the original error
			// since original error of type NotFound
			// can cause task processing side to fail silently
			return nil, ErrMissingWorkflowStartEvent
		}
		return nil, err
	}
	return event, nil
}

func (ms *MutableStateImpl) GetFirstRunID(
	ctx context.Context,
) (string, error) {
	firstRunID := ms.executionInfo.FirstExecutionRunId
	// This is needed for backwards compatibility.  Workflow execution create with Temporal release v0.28.0 or earlier
	// does not have FirstExecutionRunID stored as part of mutable state.  If this is not set then load it from
	// workflow execution started event.
	if len(firstRunID) != 0 {
		return firstRunID, nil
	}
	currentStartEvent, err := ms.GetStartEvent(ctx)
	if err != nil {
		return "", err
	}
	return currentStartEvent.GetWorkflowExecutionStartedEventAttributes().GetFirstExecutionRunId(), nil
}

// DeletePendingChildExecution deletes details about a ChildExecutionInfo.
func (ms *MutableStateImpl) DeletePendingChildExecution(
	initiatedEventID int64,
) error {

	if prev, ok := ms.pendingChildExecutionInfoIDs[initiatedEventID]; ok {
		ms.approximateSize -= prev.Size() + int64SizeBytes
		delete(ms.pendingChildExecutionInfoIDs, initiatedEventID)
	} else {
		ms.logError(
			fmt.Sprintf("unable to find child workflow event ID: %v in mutable state", initiatedEventID),
			tag.ErrorTypeInvalidMutableStateAction,
		)
		// log data inconsistency instead of returning an error
		ms.logDataInconsistency()
	}

	delete(ms.updateChildExecutionInfos, initiatedEventID)
	ms.deleteChildExecutionInfos[initiatedEventID] = struct{}{}
	return nil
}

// DeletePendingRequestCancel deletes details about a RequestCancelInfo.
func (ms *MutableStateImpl) DeletePendingRequestCancel(
	initiatedEventID int64,
) error {

	if prev, ok := ms.pendingRequestCancelInfoIDs[initiatedEventID]; ok {
		ms.approximateSize -= prev.Size() + int64SizeBytes
		delete(ms.pendingRequestCancelInfoIDs, initiatedEventID)
	} else {
		ms.logError(
			fmt.Sprintf("unable to find request cancel external workflow event ID: %v in mutable state", initiatedEventID),
			tag.ErrorTypeInvalidMutableStateAction,
		)
		// log data inconsistency instead of returning an error
		ms.logDataInconsistency()
	}

	delete(ms.updateRequestCancelInfos, initiatedEventID)
	ms.deleteRequestCancelInfos[initiatedEventID] = struct{}{}
	return nil
}

// DeletePendingSignal deletes details about a SignalInfo
func (ms *MutableStateImpl) DeletePendingSignal(
	initiatedEventID int64,
) error {

	if prev, ok := ms.pendingSignalInfoIDs[initiatedEventID]; ok {
		ms.approximateSize -= prev.Size() + int64SizeBytes
		delete(ms.pendingSignalInfoIDs, initiatedEventID)
	} else {
		ms.logError(
			fmt.Sprintf("unable to find signal external workflow event ID: %v in mutable state", initiatedEventID),
			tag.ErrorTypeInvalidMutableStateAction,
		)
		// log data inconsistency instead of returning an error
		ms.logDataInconsistency()
	}

	delete(ms.updateSignalInfos, initiatedEventID)
	ms.deleteSignalInfos[initiatedEventID] = struct{}{}
	return nil
}

func (ms *MutableStateImpl) writeEventToCache(
	event *historypb.HistoryEvent,
) {
	// For start event: store it here so the recordWorkflowStarted transfer task doesn't need to
	// load it from database.
	// For completion event: store it here so we can communicate the result to parent execution
	// during the processing of DeleteTransferTask without loading this event from database.
	// For Update events: store it here so that Update disposition lookups can be fast.
	ms.eventsCache.PutEvent(
		events.EventKey{
			NamespaceID: namespace.ID(ms.executionInfo.NamespaceId),
			WorkflowID:  ms.executionInfo.WorkflowId,
			RunID:       ms.executionState.RunId,
			EventID:     event.GetEventId(),
			Version:     event.GetVersion(),
		},
		event,
	)
}

func (ms *MutableStateImpl) HasParentExecution() bool {
	return ms.executionInfo.ParentNamespaceId != "" && ms.executionInfo.ParentWorkflowId != ""
}

func (ms *MutableStateImpl) UpdateActivityProgress(
	ai *persistencespb.ActivityInfo,
	request *workflowservice.RecordActivityTaskHeartbeatRequest,
) {
	if prev, existed := ms.pendingActivityInfoIDs[ai.ScheduledEventId]; existed {
		ms.approximateSize -= prev.Size()
	}
	ai.Version = ms.GetCurrentVersion()
	ai.LastHeartbeatDetails = request.Details
	now := ms.timeSource.Now()
	ai.LastHeartbeatUpdateTime = timestamppb.New(now)
	ms.updateActivityInfos[ai.ScheduledEventId] = ai
	ms.approximateSize += ai.Size()
	ms.syncActivityTasks[ai.ScheduledEventId] = struct{}{}
}

// UpdateActivityInfo applies the necessary activity information
func (ms *MutableStateImpl) UpdateActivityInfo(
	incomingActivityInfo *historyservice.ActivitySyncInfo,
	resetActivityTimerTaskStatus bool,
) error {
	ai, ok := ms.pendingActivityInfoIDs[incomingActivityInfo.GetScheduledEventId()]
	if !ok {
		ms.logError(
			fmt.Sprintf("unable to find activity event ID: %v in mutable state", incomingActivityInfo.GetScheduledEventId()),
			tag.ErrorTypeInvalidMutableStateAction,
		)
		return ErrMissingActivityInfo
	}

	ms.approximateSize -= ai.Size()

	ai.Version = incomingActivityInfo.GetVersion()
	ai.ScheduledTime = incomingActivityInfo.GetScheduledTime()
	ai.StartedEventId = incomingActivityInfo.GetStartedEventId()
	ai.LastHeartbeatUpdateTime = incomingActivityInfo.GetLastHeartbeatTime()
	if ai.StartedEventId == common.EmptyEventID {
		ai.StartedTime = nil
	} else {
		ai.StartedTime = incomingActivityInfo.GetStartedTime()
	}
	ai.LastHeartbeatDetails = incomingActivityInfo.GetDetails()
	ai.Attempt = incomingActivityInfo.GetAttempt()
	ai.RetryLastWorkerIdentity = incomingActivityInfo.GetLastWorkerIdentity()
	ai.RetryLastFailure = incomingActivityInfo.LastFailure

	if resetActivityTimerTaskStatus {
		ai.TimerTaskStatus = TimerTaskStatusNone
	}

	ms.updateActivityInfos[ai.ScheduledEventId] = ai
	ms.approximateSize += ai.Size()
	return nil
}

// UpdateActivity updates an activity
func (ms *MutableStateImpl) UpdateActivity(
	ai *persistencespb.ActivityInfo,
) error {

	prev, ok := ms.pendingActivityInfoIDs[ai.ScheduledEventId]
	if !ok {
		ms.logError(
			fmt.Sprintf("unable to find activity ID: %v in mutable state", ai.ActivityId),
			tag.ErrorTypeInvalidMutableStateAction,
		)
		return ErrMissingActivityInfo
	}

	ms.pendingActivityInfoIDs[ai.ScheduledEventId] = ai
	ms.updateActivityInfos[ai.ScheduledEventId] = ai
	ms.approximateSize += ai.Size() - prev.Size()
	return nil
}

// UpdateActivityWithTimerHeartbeat updates an activity
func (ms *MutableStateImpl) UpdateActivityWithTimerHeartbeat(
	ai *persistencespb.ActivityInfo,
	timerTimeoutVisibility time.Time,
) error {

	err := ms.UpdateActivity(ai)
	if err != nil {
		return err
	}

	ms.pendingActivityTimerHeartbeats[ai.ScheduledEventId] = timerTimeoutVisibility
	return nil
}

// DeleteActivity deletes details about an activity.
func (ms *MutableStateImpl) DeleteActivity(
	scheduledEventID int64,
) error {

	if activityInfo, ok := ms.pendingActivityInfoIDs[scheduledEventID]; ok {
		delete(ms.pendingActivityInfoIDs, scheduledEventID)
		delete(ms.pendingActivityTimerHeartbeats, scheduledEventID)
		ms.approximateSize -= activityInfo.Size() + int64SizeBytes

		if _, ok = ms.pendingActivityIDToEventID[activityInfo.ActivityId]; ok {
			delete(ms.pendingActivityIDToEventID, activityInfo.ActivityId)
		} else {
			ms.logError(
				fmt.Sprintf("unable to find activity ID: %v in mutable state", activityInfo.ActivityId),
				tag.ErrorTypeInvalidMutableStateAction,
			)
			// log data inconsistency instead of returning an error
			ms.logDataInconsistency()
		}
	} else {
		ms.logError(
			fmt.Sprintf("unable to find activity event id: %v in mutable state", scheduledEventID),
			tag.ErrorTypeInvalidMutableStateAction,
		)
		// log data inconsistency instead of returning an error
		ms.logDataInconsistency()
	}

	delete(ms.updateActivityInfos, scheduledEventID)
	delete(ms.syncActivityTasks, scheduledEventID)
	ms.deleteActivityInfos[scheduledEventID] = struct{}{}
	return nil
}

// GetUserTimerInfo gives details about a user timer.
func (ms *MutableStateImpl) GetUserTimerInfo(
	timerID string,
) (*persistencespb.TimerInfo, bool) {

	timerInfo, ok := ms.pendingTimerInfoIDs[timerID]
	return timerInfo, ok
}

// GetUserTimerInfoByEventID gives details about a user timer.
func (ms *MutableStateImpl) GetUserTimerInfoByEventID(
	startEventID int64,
) (*persistencespb.TimerInfo, bool) {

	timerID, ok := ms.pendingTimerEventIDToID[startEventID]
	if !ok {
		return nil, false
	}
	return ms.GetUserTimerInfo(timerID)
}

// UpdateUserTimer updates the user timer in progress.
func (ms *MutableStateImpl) UpdateUserTimer(
	ti *persistencespb.TimerInfo,
) error {

	timerID, ok := ms.pendingTimerEventIDToID[ti.GetStartedEventId()]
	if !ok {
		ms.logError(
			fmt.Sprintf("unable to find timer event ID: %v in mutable state", ti.GetStartedEventId()),
			tag.ErrorTypeInvalidMutableStateAction,
		)
		return ErrMissingTimerInfo
	}

	if _, ok := ms.pendingTimerInfoIDs[timerID]; !ok {
		ms.logError(
			fmt.Sprintf("unable to find timer ID: %v in mutable state", timerID),
			tag.ErrorTypeInvalidMutableStateAction,
		)
		return ErrMissingTimerInfo
	}

	ms.pendingTimerInfoIDs[ti.TimerId] = ti
	ms.updateTimerInfos[ti.TimerId] = ti
	return nil
}

// DeleteUserTimer deletes an user timer.
func (ms *MutableStateImpl) DeleteUserTimer(
	timerID string,
) error {

	if timerInfo, ok := ms.pendingTimerInfoIDs[timerID]; ok {
		delete(ms.pendingTimerInfoIDs, timerID)
		ms.approximateSize -= timerInfo.Size() + len(timerID)

		if _, ok = ms.pendingTimerEventIDToID[timerInfo.GetStartedEventId()]; ok {
			delete(ms.pendingTimerEventIDToID, timerInfo.GetStartedEventId())
		} else {
			ms.logError(
				fmt.Sprintf("unable to find timer event ID: %v in mutable state", timerID),
				tag.ErrorTypeInvalidMutableStateAction,
			)
			// log data inconsistency instead of returning an error
			ms.logDataInconsistency()
		}
	} else {
		ms.logError(
			fmt.Sprintf("unable to find timer ID: %v in mutable state", timerID),
			tag.ErrorTypeInvalidMutableStateAction,
		)
		// log data inconsistency instead of returning an error
		ms.logDataInconsistency()
	}

	delete(ms.updateTimerInfos, timerID)
	ms.deleteTimerInfos[timerID] = struct{}{}
	return nil
}

// GetWorkflowTaskByID returns details about the current workflow task by scheduled event ID.
func (ms *MutableStateImpl) GetWorkflowTaskByID(scheduledEventID int64) *WorkflowTaskInfo {
	return ms.workflowTaskManager.GetWorkflowTaskByID(scheduledEventID)
}

func (ms *MutableStateImpl) GetPendingActivityInfos() map[int64]*persistencespb.ActivityInfo {
	return ms.pendingActivityInfoIDs
}

func (ms *MutableStateImpl) GetPendingTimerInfos() map[string]*persistencespb.TimerInfo {
	return ms.pendingTimerInfoIDs
}

func (ms *MutableStateImpl) GetPendingChildExecutionInfos() map[int64]*persistencespb.ChildExecutionInfo {
	return ms.pendingChildExecutionInfoIDs
}

func (ms *MutableStateImpl) GetPendingRequestCancelExternalInfos() map[int64]*persistencespb.RequestCancelInfo {
	return ms.pendingRequestCancelInfoIDs
}

func (ms *MutableStateImpl) GetPendingSignalExternalInfos() map[int64]*persistencespb.SignalInfo {
	return ms.pendingSignalInfoIDs
}

func (ms *MutableStateImpl) HadOrHasWorkflowTask() bool {
	return ms.workflowTaskManager.HadOrHasWorkflowTask()
}

func (ms *MutableStateImpl) HasPendingWorkflowTask() bool {
	return ms.workflowTaskManager.HasPendingWorkflowTask()
}

func (ms *MutableStateImpl) GetPendingWorkflowTask() *WorkflowTaskInfo {
	return ms.workflowTaskManager.GetPendingWorkflowTask()
}

func (ms *MutableStateImpl) HasStartedWorkflowTask() bool {
	return ms.workflowTaskManager.HasStartedWorkflowTask()
}

func (ms *MutableStateImpl) GetStartedWorkflowTask() *WorkflowTaskInfo {
	return ms.workflowTaskManager.GetStartedWorkflowTask()
}

func (ms *MutableStateImpl) IsTransientWorkflowTask() bool {
	return ms.executionInfo.WorkflowTaskAttempt > 1
}

func (ms *MutableStateImpl) ClearTransientWorkflowTask() error {
	if !ms.HasStartedWorkflowTask() {
		return serviceerror.NewInternal("cannot clear transient workflow task when task is missing")
	}
	if !ms.IsTransientWorkflowTask() {
		return serviceerror.NewInternal("cannot clear transient workflow task when task is not transient")
	}
	// this is transient workflow task
	if ms.HasBufferedEvents() {
		return serviceerror.NewInternal("cannot clear transient workflow task when there are buffered events")
	}
	// no buffered event
	emptyWorkflowTaskInfo := &WorkflowTaskInfo{
		Version:             common.EmptyVersion,
		ScheduledEventID:    common.EmptyEventID,
		StartedEventID:      common.EmptyEventID,
		RequestID:           emptyUUID,
		WorkflowTaskTimeout: time.Duration(0),
		Attempt:             1,
		StartedTime:         timeZeroUTC,
		ScheduledTime:       timeZeroUTC,

		TaskQueue:             nil,
		OriginalScheduledTime: timeZeroUTC,
		Type:                  enumsspb.WORKFLOW_TASK_TYPE_UNSPECIFIED,

		SuggestContinueAsNew: false,
		HistorySizeBytes:     0,
	}
	ms.workflowTaskManager.UpdateWorkflowTask(emptyWorkflowTaskInfo)
	return nil
}

func (ms *MutableStateImpl) GetAssignedBuildId() string {
	return ms.executionInfo.AssignedBuildId
}

func (ms *MutableStateImpl) GetInheritedBuildId() string {
	return ms.executionInfo.InheritedBuildId
}

func (ms *MutableStateImpl) GetMostRecentWorkerVersionStamp() *commonpb.WorkerVersionStamp {
	return ms.executionInfo.MostRecentWorkerVersionStamp
}

func (ms *MutableStateImpl) HasBufferedEvents() bool {
	return ms.hBuilder.HasBufferEvents()
}

// HasAnyBufferedEvent returns true if there is at least one buffered event that matches the provided filter.
func (ms *MutableStateImpl) HasAnyBufferedEvent(filter historybuilder.BufferedEventFilter) bool {
	return ms.hBuilder.HasAnyBufferedEvent(filter)
}

// GetLastFirstEventIDTxnID returns last first event ID and corresponding transaction ID
// first event ID is the ID of a batch of events in a single history events record
func (ms *MutableStateImpl) GetLastFirstEventIDTxnID() (int64, int64) {
	return ms.executionInfo.LastFirstEventId, ms.executionInfo.LastFirstEventTxnId
}

// GetNextEventID returns next event ID
func (ms *MutableStateImpl) GetNextEventID() int64 {
	return ms.hBuilder.NextEventID()
}

// GetStartedEventIdForLastCompletedWorkflowTask returns last started workflow task event ID
func (ms *MutableStateImpl) GetStartedEventIdOfLastCompletedWorkflowTask() int64 {
	return ms.executionInfo.LastWorkflowTaskStartedEventId
}

func (ms *MutableStateImpl) IsWorkflowExecutionRunning() bool {
	switch ms.executionState.State {
	case enumsspb.WORKFLOW_EXECUTION_STATE_CREATED:
		return true
	case enumsspb.WORKFLOW_EXECUTION_STATE_RUNNING:
		return true
	case enumsspb.WORKFLOW_EXECUTION_STATE_COMPLETED:
		return false
	case enumsspb.WORKFLOW_EXECUTION_STATE_ZOMBIE:
		return false
	case enumsspb.WORKFLOW_EXECUTION_STATE_CORRUPTED:
		return false
	default:
		panic(fmt.Sprintf("unknown workflow state: %v", ms.executionState.State))
	}
}

func (ms *MutableStateImpl) IsCancelRequested() bool {
	return ms.executionInfo.CancelRequested
}

func (ms *MutableStateImpl) IsWorkflowCloseAttempted() bool {
	return ms.workflowCloseAttempted
}

func (ms *MutableStateImpl) IsSignalRequested(
	requestID string,
) bool {

	if _, ok := ms.pendingSignalRequestedIDs[requestID]; ok {
		return true
	}
	return false
}

func (ms *MutableStateImpl) IsWorkflowPendingOnWorkflowTaskBackoff() bool {

	workflowTaskBackoff := timestamp.TimeValue(ms.executionInfo.GetExecutionTime()).After(timestamp.TimeValue(ms.executionInfo.GetStartTime()))
	if workflowTaskBackoff && !ms.HadOrHasWorkflowTask() {
		return true
	}
	return false
}

// GetApproximatePersistedSize returns approximate size of in-memory objects that will be written to
// persistence + size of buffered events in history builder if they will not be flushed
func (ms *MutableStateImpl) GetApproximatePersistedSize() int {
	// include buffered events in the size if they will not be flushed
	if ms.BufferSizeAcceptable() && ms.HasStartedWorkflowTask() {
		return ms.approximateSize + ms.hBuilder.SizeInBytesOfBufferedEvents()
	}
	return ms.approximateSize
}

func (ms *MutableStateImpl) AddSignalRequested(
	requestID string,
) {

	if ms.pendingSignalRequestedIDs == nil {
		ms.pendingSignalRequestedIDs = make(map[string]struct{})
	}
	if ms.updateSignalRequestedIDs == nil {
		ms.updateSignalRequestedIDs = make(map[string]struct{})
	}
	ms.pendingSignalRequestedIDs[requestID] = struct{}{}
	ms.updateSignalRequestedIDs[requestID] = struct{}{}
	ms.approximateSize += len(requestID)
}

func (ms *MutableStateImpl) DeleteSignalRequested(
	requestID string,
) {

	delete(ms.pendingSignalRequestedIDs, requestID)
	delete(ms.updateSignalRequestedIDs, requestID)
	ms.deleteSignalRequestedIDs[requestID] = struct{}{}
	ms.approximateSize -= len(requestID)
}

func (ms *MutableStateImpl) addWorkflowExecutionStartedEventForContinueAsNew(
	parentExecutionInfo *workflowspb.ParentExecutionInfo,
	execution *commonpb.WorkflowExecution,
	previousExecutionState MutableState,
	command *commandpb.ContinueAsNewWorkflowExecutionCommandAttributes,
	firstRunID string,
	rootExecutionInfo *workflowspb.RootExecutionInfo,
) (*historypb.HistoryEvent, error) {

	previousExecutionInfo := previousExecutionState.GetExecutionInfo()
	taskQueue := previousExecutionInfo.TaskQueue
	if command.TaskQueue != nil {
		taskQueue = command.TaskQueue.GetName()
	}
	tq := &taskqueuepb.TaskQueue{
		Name: taskQueue,
		Kind: enumspb.TASK_QUEUE_KIND_NORMAL,
	}

	workflowType := previousExecutionInfo.WorkflowTypeName
	if command.WorkflowType != nil {
		workflowType = command.WorkflowType.GetName()
	}
	wType := &commonpb.WorkflowType{}
	wType.Name = workflowType

	var taskTimeout *durationpb.Duration
	if command.GetWorkflowTaskTimeout().AsDuration() == 0 {
		taskTimeout = previousExecutionInfo.DefaultWorkflowTaskTimeout
	} else {
		taskTimeout = command.GetWorkflowTaskTimeout()
	}

	// Workflow runTimeout is already set to the correct value in
	// validateContinueAsNewWorkflowExecutionAttributes
	runTimeout := command.GetWorkflowRunTimeout()

	createRequest := &workflowservice.StartWorkflowExecutionRequest{
		RequestId:                uuid.New(),
		Namespace:                ms.namespaceEntry.Name().String(),
		WorkflowId:               execution.WorkflowId,
		TaskQueue:                tq,
		WorkflowType:             wType,
		WorkflowExecutionTimeout: previousExecutionInfo.WorkflowExecutionTimeout,
		WorkflowRunTimeout:       runTimeout,
		WorkflowTaskTimeout:      taskTimeout,
		Input:                    command.Input,
		Header:                   command.Header,
		RetryPolicy:              command.RetryPolicy,
		CronSchedule:             command.CronSchedule,
		Memo:                     command.Memo,
		SearchAttributes:         command.SearchAttributes,
		// No need to request eager execution here (for now)
		RequestEagerExecution: false,
	}

	enums.SetDefaultContinueAsNewInitiator(&command.Initiator)

	var sourceVersionStamp *commonpb.WorkerVersionStamp
	var inheritedBuildId string
	if command.InheritBuildId {
		inheritedBuildId = previousExecutionInfo.AssignedBuildId
		if inheritedBuildId == "" {
			// TODO: this is only needed for old versioning. get rid of StartWorkflowExecutionRequest.SourceVersionStamp
			// [cleanup-old-wv]
			// Copy version stamp to new workflow only if:
			// - command says to use compatible version
			// - using versioning
			sourceVersionStamp = worker_versioning.StampIfUsingVersioning(previousExecutionInfo.MostRecentWorkerVersionStamp)
		}
	}

	req := &historyservice.StartWorkflowExecutionRequest{
		NamespaceId:            ms.namespaceEntry.ID().String(),
		StartRequest:           createRequest,
		ParentExecutionInfo:    parentExecutionInfo,
		LastCompletionResult:   command.LastCompletionResult,
		ContinuedFailure:       command.GetFailure(),
		ContinueAsNewInitiator: command.Initiator,
		// enforce minimal interval between runs to prevent tight loop continue as new spin.
		FirstWorkflowTaskBackoff: previousExecutionState.ContinueAsNewMinBackoff(command.BackoffStartInterval),
		SourceVersionStamp:       sourceVersionStamp,
		RootExecutionInfo:        rootExecutionInfo,
		InheritedBuildId:         inheritedBuildId,
	}
	if command.GetInitiator() == enumspb.CONTINUE_AS_NEW_INITIATOR_RETRY {
		req.Attempt = previousExecutionState.GetExecutionInfo().Attempt + 1
	} else {
		req.Attempt = 1
	}
	workflowTimeoutTime := timestamp.TimeValue(previousExecutionState.GetExecutionInfo().WorkflowExecutionExpirationTime)
	if !workflowTimeoutTime.IsZero() {
		req.WorkflowExecutionExpirationTime = timestamppb.New(workflowTimeoutTime)
	}

	event, err := ms.AddWorkflowExecutionStartedEventWithOptions(
		execution,
		req,
		previousExecutionInfo.AutoResetPoints,
		previousExecutionState.GetExecutionState().GetRunId(),
		firstRunID,
	)
	if err != nil {
		return nil, err
	}
	var parentClock *clockspb.VectorClock
	if parentExecutionInfo != nil {
		parentClock = parentExecutionInfo.Clock
	}
	if _, err = ms.AddFirstWorkflowTaskScheduled(parentClock, event, false); err != nil {
		return nil, err
	}

	return event, nil
}

func (ms *MutableStateImpl) ContinueAsNewMinBackoff(backoffDuration *durationpb.Duration) *durationpb.Duration {
	// lifetime of previous execution
	lifetime := ms.timeSource.Now().Sub(ms.executionInfo.StartTime.AsTime().UTC())
	if ms.executionInfo.ExecutionTime != nil {
		lifetime = ms.timeSource.Now().Sub(ms.executionInfo.ExecutionTime.AsTime().UTC())
	}

	interval := lifetime
	if backoffDuration != nil {
		// already has a backoff, add it to interval
		interval += backoffDuration.AsDuration()
	}
	// minimal interval for continue as new to prevent tight continue as new loop
	minInterval := ms.config.ContinueAsNewMinInterval(ms.namespaceEntry.Name().String())
	if interval < minInterval {
		// enforce a minimal backoff
		return durationpb.New(minInterval - lifetime)
	}

	return backoffDuration
}

func (ms *MutableStateImpl) AddWorkflowExecutionStartedEvent(
	execution *commonpb.WorkflowExecution,
	startRequest *historyservice.StartWorkflowExecutionRequest,
) (*historypb.HistoryEvent, error) {

	return ms.AddWorkflowExecutionStartedEventWithOptions(
		execution,
		startRequest,
		nil, // resetPoints
		"",  // prevRunID
		execution.GetRunId(),
	)
}

func (ms *MutableStateImpl) AddWorkflowExecutionStartedEventWithOptions(
	execution *commonpb.WorkflowExecution,
	startRequest *historyservice.StartWorkflowExecutionRequest,
	resetPoints *workflowpb.ResetPoints,
	prevRunID string,
	firstRunID string,
) (*historypb.HistoryEvent, error) {

	opTag := tag.WorkflowActionWorkflowStarted
	if err := ms.checkMutability(opTag); err != nil {
		return nil, err
	}

	eventID := ms.GetNextEventID()
	if eventID != common.FirstEventID {
		ms.logger.Warn(mutableStateInvalidHistoryActionMsg, opTag,
			tag.WorkflowEventID(eventID),
			tag.ErrorTypeInvalidHistoryAction)
		return nil, ms.createInternalServerError(opTag)
	}

	event := ms.hBuilder.AddWorkflowExecutionStartedEvent(
		ms.executionInfo.StartTime.AsTime(),
		startRequest,
		resetPoints,
		prevRunID,
		firstRunID,
		execution.GetRunId(),
	)
	if err := ms.ApplyWorkflowExecutionStartedEvent(
		startRequest.GetParentExecutionInfo().GetClock(),
		execution,
		startRequest.StartRequest.GetRequestId(),
		event,
	); err != nil {
		return nil, err
	}

	// TODO merge active & passive task generation
	var err error
	ms.executionInfo.WorkflowExecutionTimerTaskStatus, err = ms.taskGenerator.GenerateWorkflowStartTasks(
		event,
	)
	if err != nil {
		return nil, err
	}

	if err := ms.taskGenerator.GenerateRecordWorkflowStartedTasks(
		event,
	); err != nil {
		return nil, err
	}
	return event, nil
}

func (ms *MutableStateImpl) ApplyWorkflowExecutionStartedEvent(
	parentClock *clockspb.VectorClock,
	execution *commonpb.WorkflowExecution,
	requestID string,
	startEvent *historypb.HistoryEvent,
) error {

	if ms.executionInfo.NamespaceId != ms.namespaceEntry.ID().String() {
		return serviceerror.NewInternal(fmt.Sprintf("applying conflicting namespace ID: %v != %v",
			ms.executionInfo.NamespaceId, ms.namespaceEntry.ID().String()))
	}
	if ms.executionInfo.WorkflowId != execution.GetWorkflowId() {
		return serviceerror.NewInternal(fmt.Sprintf("applying conflicting workflow ID: %v != %v",
			ms.executionInfo.WorkflowId, execution.GetWorkflowId()))
	}
	if ms.executionState.RunId != execution.GetRunId() {
		return serviceerror.NewInternal(fmt.Sprintf("applying conflicting run ID: %v != %v",
			ms.executionState.RunId, execution.GetRunId()))
	}

	ms.approximateSize -= ms.executionInfo.Size()
	event := startEvent.GetWorkflowExecutionStartedEventAttributes()
	ms.executionState.CreateRequestId = requestID
	ms.executionInfo.FirstExecutionRunId = event.GetFirstExecutionRunId()
	ms.executionInfo.TaskQueue = event.TaskQueue.GetName()
	ms.executionInfo.WorkflowTypeName = event.WorkflowType.GetName()
	ms.executionInfo.WorkflowRunTimeout = event.GetWorkflowRunTimeout()
	ms.executionInfo.WorkflowExecutionTimeout = event.GetWorkflowExecutionTimeout()
	ms.executionInfo.DefaultWorkflowTaskTimeout = event.GetWorkflowTaskTimeout()

	coll := callbacks.MachineCollection(ms.HSM())
	for idx, cb := range event.GetCompletionCallbacks() {
		machine := callbacks.NewCallback(startEvent.EventTime, callbacks.NewWorkflowClosedTrigger(), cb)
		// Use the start event version and ID as part of the callback ID to ensure that callbacks have unique
		// IDs that are deterministically created across clusters.
		// TODO: Replicate the state machine state and allocate a uuid there instead of relying on history event
		// replication.
		id := fmt.Sprintf("%d-%d-%d", startEvent.GetVersion(), startEvent.GetEventId(), idx)
		if _, err := coll.Add(id, machine); err != nil {
			return err
		}
	}
	if err := ms.UpdateWorkflowStateStatus(
		enumsspb.WORKFLOW_EXECUTION_STATE_CREATED,
		enumspb.WORKFLOW_EXECUTION_STATUS_RUNNING,
	); err != nil {
		return err
	}
	ms.executionInfo.LastWorkflowTaskStartedEventId = common.EmptyEventID
	ms.executionInfo.LastFirstEventId = startEvent.GetEventId()

	ms.executionInfo.WorkflowTaskVersion = common.EmptyVersion
	ms.executionInfo.WorkflowTaskScheduledEventId = common.EmptyEventID
	ms.executionInfo.WorkflowTaskStartedEventId = common.EmptyEventID
	ms.executionInfo.WorkflowTaskRequestId = emptyUUID
	ms.executionInfo.WorkflowTaskTimeout = timestamp.DurationFromSeconds(0)

	ms.executionInfo.CronSchedule = event.GetCronSchedule()

	if event.ParentWorkflowExecution != nil {
		ms.executionInfo.ParentNamespaceId = event.GetParentWorkflowNamespaceId()
		ms.executionInfo.ParentWorkflowId = event.ParentWorkflowExecution.GetWorkflowId()
		ms.executionInfo.ParentRunId = event.ParentWorkflowExecution.GetRunId()
		ms.executionInfo.ParentClock = parentClock
	}

	if event.ParentInitiatedEventId != 0 {
		ms.executionInfo.ParentInitiatedId = event.GetParentInitiatedEventId()
	} else {
		ms.executionInfo.ParentInitiatedId = common.EmptyEventID
	}

	if event.ParentInitiatedEventVersion != 0 {
		ms.executionInfo.ParentInitiatedVersion = event.GetParentInitiatedEventVersion()
	} else {
		ms.executionInfo.ParentInitiatedVersion = common.EmptyVersion
	}

	if event.RootWorkflowExecution != nil {
		ms.executionInfo.RootWorkflowId = event.RootWorkflowExecution.GetWorkflowId()
		ms.executionInfo.RootRunId = event.RootWorkflowExecution.GetRunId()
	} else {
		ms.executionInfo.RootWorkflowId = execution.GetWorkflowId()
		ms.executionInfo.RootRunId = execution.GetRunId()
	}

	ms.executionInfo.ExecutionTime = timestamppb.New(
		ms.executionInfo.StartTime.AsTime().Add(event.GetFirstWorkflowTaskBackoff().AsDuration()),
	)

	ms.executionInfo.Attempt = event.GetAttempt()
	if !timestamp.TimeValue(event.GetWorkflowExecutionExpirationTime()).IsZero() {
		// TODO: for workflow reset case, re-calculate the expiration time instead of reusing the one in the event
		ms.executionInfo.WorkflowExecutionExpirationTime = event.GetWorkflowExecutionExpirationTime()
	}

	var workflowRunTimeoutTime time.Time
	workflowRunTimeoutDuration := ms.executionInfo.WorkflowRunTimeout.AsDuration()
	// if workflowRunTimeoutDuration == 0 then the workflowRunTimeoutTime will be 0
	// meaning that there is not workflow run timeout
	if workflowRunTimeoutDuration != 0 {
		firstWorkflowTaskDelayDuration := event.GetFirstWorkflowTaskBackoff().AsDuration()
		workflowRunTimeoutDuration = workflowRunTimeoutDuration + firstWorkflowTaskDelayDuration
		workflowRunTimeoutTime = ms.executionInfo.StartTime.AsTime().Add(workflowRunTimeoutDuration)

		workflowExecutionTimeoutTime := timestamp.TimeValue(ms.executionInfo.WorkflowExecutionExpirationTime)
		if !workflowExecutionTimeoutTime.IsZero() && workflowRunTimeoutTime.After(workflowExecutionTimeoutTime) {
			workflowRunTimeoutTime = workflowExecutionTimeoutTime
		}
	}
	ms.executionInfo.WorkflowRunExpirationTime = timestamppb.New(workflowRunTimeoutTime)

	if event.RetryPolicy != nil {
		ms.executionInfo.HasRetryPolicy = true
		ms.executionInfo.RetryBackoffCoefficient = event.RetryPolicy.GetBackoffCoefficient()
		ms.executionInfo.RetryInitialInterval = event.RetryPolicy.GetInitialInterval()
		ms.executionInfo.RetryMaximumAttempts = event.RetryPolicy.GetMaximumAttempts()
		ms.executionInfo.RetryMaximumInterval = event.RetryPolicy.GetMaximumInterval()
		ms.executionInfo.RetryNonRetryableErrorTypes = event.RetryPolicy.GetNonRetryableErrorTypes()
	}

	ms.executionInfo.AutoResetPoints = rolloverAutoResetPointsWithExpiringTime(
		event.GetPrevAutoResetPoints(),
		event.GetContinuedExecutionRunId(),
		timestamp.TimeValue(startEvent.GetEventTime()),
		ms.namespaceEntry.Retention(),
	)

	if event.Memo != nil {
		ms.executionInfo.Memo = event.Memo.GetFields()
	}
	if event.SearchAttributes != nil {
		ms.executionInfo.SearchAttributes = event.SearchAttributes.GetIndexedFields()
	}

	if inheritedBuildId := event.InheritedBuildId; inheritedBuildId != "" {
		ms.executionInfo.InheritedBuildId = inheritedBuildId
		if err := ms.UpdateBuildIdAssignment(inheritedBuildId); err != nil {
			return err
		}
	} else if event.SourceVersionStamp.GetUseVersioning() && event.SourceVersionStamp.GetBuildId() != "" {
		// TODO: [cleanup-old-wv]
		limit := ms.config.SearchAttributesSizeOfValueLimit(string(ms.namespaceEntry.Name()))
		if _, err := ms.addBuildIdToSearchAttributesWithNoVisibilityTask(event.SourceVersionStamp, limit); err != nil {
			return err
		}
	}

	if inheritedBuildId := event.InheritedBuildId; inheritedBuildId != "" {
		ms.executionInfo.InheritedBuildId = inheritedBuildId
		if err := ms.UpdateBuildIdAssignment(inheritedBuildId); err != nil {
			return err
		}
	}

	ms.executionInfo.MostRecentWorkerVersionStamp = event.SourceVersionStamp

	ms.approximateSize += ms.executionInfo.Size()

	ms.writeEventToCache(startEvent)
	return nil
}

// AddFirstWorkflowTaskScheduled adds the first workflow task scehduled event unless it should be delayed as indicated
// by the startEvent's FirstWorkflowTaskBackoff.
// Returns the workflow task's scheduled event ID if a task was scheduled, 0 otherwise.
func (ms *MutableStateImpl) AddFirstWorkflowTaskScheduled(
	parentClock *clockspb.VectorClock,
	startEvent *historypb.HistoryEvent,
	bypassTaskGeneration bool,
) (int64, error) {
	opTag := tag.WorkflowActionWorkflowTaskScheduled
	if err := ms.checkMutability(opTag); err != nil {
		return common.EmptyEventID, err
	}
	scheduleEventID, err := ms.workflowTaskManager.AddFirstWorkflowTaskScheduled(startEvent, bypassTaskGeneration)
	if err != nil {
		return 0, err
	}
	if parentClock != nil {
		ms.executionInfo.ParentClock = parentClock
	}
	return scheduleEventID, nil
}

func (ms *MutableStateImpl) AddWorkflowTaskScheduledEvent(
	bypassTaskGeneration bool,
	workflowTaskType enumsspb.WorkflowTaskType,
) (*WorkflowTaskInfo, error) {
	opTag := tag.WorkflowActionWorkflowTaskScheduled
	if err := ms.checkMutability(opTag); err != nil {
		return nil, err
	}
	return ms.workflowTaskManager.AddWorkflowTaskScheduledEvent(bypassTaskGeneration, workflowTaskType)
}

// AddWorkflowTaskScheduledEventAsHeartbeat is to record the first WorkflowTaskScheduledEvent during workflow task heartbeat.
func (ms *MutableStateImpl) AddWorkflowTaskScheduledEventAsHeartbeat(
	bypassTaskGeneration bool,
	originalScheduledTimestamp *timestamppb.Timestamp,
	workflowTaskType enumsspb.WorkflowTaskType,
) (*WorkflowTaskInfo, error) {
	opTag := tag.WorkflowActionWorkflowTaskScheduled
	if err := ms.checkMutability(opTag); err != nil {
		return nil, err
	}
	return ms.workflowTaskManager.AddWorkflowTaskScheduledEventAsHeartbeat(bypassTaskGeneration, originalScheduledTimestamp, workflowTaskType)
}

func (ms *MutableStateImpl) ApplyTransientWorkflowTaskScheduled() (*WorkflowTaskInfo, error) {
	return ms.workflowTaskManager.ApplyTransientWorkflowTaskScheduled()
}

func (ms *MutableStateImpl) ApplyWorkflowTaskScheduledEvent(
	version int64,
	scheduledEventID int64,
	taskQueue *taskqueuepb.TaskQueue,
	startToCloseTimeout *durationpb.Duration,
	attempt int32,
	scheduleTimestamp *timestamppb.Timestamp,
	originalScheduledTimestamp *timestamppb.Timestamp,
	workflowTaskType enumsspb.WorkflowTaskType,
) (*WorkflowTaskInfo, error) {
	return ms.workflowTaskManager.ApplyWorkflowTaskScheduledEvent(version, scheduledEventID, taskQueue, startToCloseTimeout, attempt, scheduleTimestamp, originalScheduledTimestamp, workflowTaskType)
}

func (ms *MutableStateImpl) AddWorkflowTaskStartedEvent(
	scheduledEventID int64,
	requestID string,
	taskQueue *taskqueuepb.TaskQueue,
	identity string,
	versioningStamp *commonpb.WorkerVersionStamp,
	redirectInfo *taskqueue.BuildIdRedirectInfo,
) (*historypb.HistoryEvent, *WorkflowTaskInfo, error) {
	opTag := tag.WorkflowActionWorkflowTaskStarted
	if err := ms.checkMutability(opTag); err != nil {
		return nil, nil, err
	}
	return ms.workflowTaskManager.AddWorkflowTaskStartedEvent(scheduledEventID, requestID, taskQueue, identity, versioningStamp, redirectInfo)
}

func (ms *MutableStateImpl) ApplyWorkflowTaskStartedEvent(
	workflowTask *WorkflowTaskInfo,
	version int64,
	scheduledEventID int64,
	startedEventID int64,
	requestID string,
	timestamp time.Time,
	suggestContinueAsNew bool,
	historySizeBytes int64,
	versioningStamp *commonpb.WorkerVersionStamp,
	redirectCounter int64,
) (*WorkflowTaskInfo, error) {
	return ms.workflowTaskManager.ApplyWorkflowTaskStartedEvent(workflowTask, version, scheduledEventID,
		startedEventID, requestID, timestamp, suggestContinueAsNew, historySizeBytes, versioningStamp, redirectCounter)
}

// TODO (alex-update): 	Transient needs to be renamed to "TransientOrSpeculative"
func (ms *MutableStateImpl) GetTransientWorkflowTaskInfo(
	workflowTask *WorkflowTaskInfo,
	identity string,
) *historyspb.TransientWorkflowTaskInfo {
	if !ms.IsTransientWorkflowTask() && workflowTask.Type != enumsspb.WORKFLOW_TASK_TYPE_SPECULATIVE {
		return nil
	}
	return ms.workflowTaskManager.GetTransientWorkflowTaskInfo(workflowTask, identity)
}

func (ms *MutableStateImpl) updateBinaryChecksumSearchAttribute() error {
	exeInfo := ms.executionInfo
	resetPoints := exeInfo.AutoResetPoints.Points
	// List of all recent binary checksums associated with the workflow.
	recentBinaryChecksums := make([]string, 0, len(resetPoints))
	for _, rp := range resetPoints {
		if rp.BinaryChecksum != "" {
			recentBinaryChecksums = append(recentBinaryChecksums, rp.BinaryChecksum)
		}
	}
	checksumsPayload, err := searchattribute.EncodeValue(recentBinaryChecksums, enumspb.INDEXED_VALUE_TYPE_KEYWORD_LIST)
	if err != nil {
		return err
	}
	if exeInfo.SearchAttributes == nil {
		exeInfo.SearchAttributes = make(map[string]*commonpb.Payload, 1)
	}
	if proto.Equal(exeInfo.SearchAttributes[searchattribute.BinaryChecksums], checksumsPayload) {
		return nil // unchanged
	}
	exeInfo.SearchAttributes[searchattribute.BinaryChecksums] = checksumsPayload
	return ms.taskGenerator.GenerateUpsertVisibilityTask()
}

// Add a reset point for current task completion if needed.
// Returns true if the reset point was added or false if there was no need or no ability to add.
// Note that a new reset point is added when the pair <binaryChecksum, buildId> changes.
func (ms *MutableStateImpl) addResetPointFromCompletion(
	binaryChecksum string,
	buildId string,
	eventID int64,
	maxResetPoints int,
) bool {
	resetPoints := ms.executionInfo.AutoResetPoints.GetPoints()
	for _, rp := range resetPoints {
		if rp.GetBinaryChecksum() == binaryChecksum && rp.GetBuildId() == buildId {
			return false
		}
	}

	newPoint := &workflowpb.ResetPointInfo{
		BinaryChecksum:               binaryChecksum,
		BuildId:                      buildId,
		RunId:                        ms.executionState.GetRunId(),
		FirstWorkflowTaskCompletedId: eventID,
		CreateTime:                   timestamppb.New(ms.timeSource.Now()),
		Resettable:                   ms.CheckResettable() == nil,
	}
	ms.executionInfo.AutoResetPoints = &workflowpb.ResetPoints{
		Points: util.SliceTail(append(resetPoints, newPoint), maxResetPoints),
	}
	return true
}

// processBuildIdRedirect validates build id for the task being dispatched and applies possible redirect to
// mutable state.
// If a valid redirect is happening, assigned build id of the wf will be updated and all scheduled but not
// started tasks will be rescheduled to be put on the matching queue of the right build id.
// If the given versioning stamp and redirect info is not valid based on the wf's assigned build id
// InvalidDispatchBuildId error will be returned.
func (ms *MutableStateImpl) processBuildIdRedirect(
	startingTaskScheduledEventId int64,
	versioningStamp *commonpb.WorkerVersionStamp,
	redirectInfo *taskqueue.BuildIdRedirectInfo,
) error {
	assignedBuildId := ms.GetAssignedBuildId()
	if !versioningStamp.GetUseVersioning() || versioningStamp.GetBuildId() == assignedBuildId {
		// dispatch build id is the same as wf assigned build id, hence noop.
		return nil
	}

	if (assignedBuildId != "" || ms.HasCompletedAnyWorkflowTask()) &&
		(redirectInfo == nil || redirectInfo.GetAssignedBuildId() != assignedBuildId) {
		// Workflow is already assigned to a build ID (or completed tasks by unversioned workers) but no redirect
		// or a redirect based on a wrong assigned build id is reported. This must be a task
		// backlogged on an old build id. rejecting this task, there should be another task scheduled on
		// the right build id.
		return serviceerrors.NewInvalidDispatchBuildId()
	}

	// redirect is valid, updating mutable state and re-scheduling pending tasks which are not started yet.
	newBuildId := versioningStamp.GetBuildId()
	err := ms.UpdateBuildIdAssignment(newBuildId)
	if err != nil {
		return err
	}

	if ms.HasPendingWorkflowTask() && !ms.HasStartedWorkflowTask() &&
		ms.GetPendingWorkflowTask().ScheduledEventID != startingTaskScheduledEventId &&
		// speculative tasks do not go to matching
		ms.GetPendingWorkflowTask().Type != enumsspb.WORKFLOW_TASK_TYPE_SPECULATIVE {
		// sticky queue should be cleared by UpdateBuildIdAssignment already, so the following call only generates
		// a WorkflowTask, not a WorkflowTaskTimeoutTask.
		err = ms.taskGenerator.GenerateScheduleWorkflowTaskTasks(ms.GetPendingWorkflowTask().ScheduledEventID)
		if err != nil {
			return err
		}
	}

	for _, ai := range ms.GetPendingActivityInfos() {
		if ai.ScheduledEventId == startingTaskScheduledEventId ||
			// activity already started
			ai.StartedEventId != common.EmptyEventID ||
			// activity does not depend on wf build id
			ai.GetUseWorkflowBuildId() == nil {
			continue
		}
		// we only need to resend the activities to matching, no need to update timer tasks.
		err = ms.taskGenerator.GenerateActivityTasks(&historypb.HistoryEvent{EventId: ai.ScheduledEventId})
		if err != nil {
			return err
		}
	}

	return nil
}

// ApplyBuildIdRedirect used for applying redirects from History events when rebuilding MS
func (ms *MutableStateImpl) ApplyBuildIdRedirect(buildId string, redirectCounter int64) error {
	if ms.GetExecutionInfo().GetBuildIdRedirectCounter() >= redirectCounter {
		// Existing redirect counter is more than the given one, so ignore this redirect because
		// this or a more recent one has already been applied. This can happen when replaying
		// history because redirects can be applied at activity started time, but we don't record
		// the actual order of activity started events in history (they're transient tasks).
		return nil
	}
	err := ms.UpdateBuildIdAssignment(buildId)
	if err != nil {
		return err
	}
	// if this redirect is applicable, we need to set workflow's redirect counter to the given value
	ms.GetExecutionInfo().BuildIdRedirectCounter = redirectCounter
	return nil
}

// UpdateBuildIdAssignment based on initial assignment or a redirect
func (ms *MutableStateImpl) UpdateBuildIdAssignment(buildId string) error {
	if ms.GetAssignedBuildId() == buildId {
		return nil
	}
	if ms.GetAssignedBuildId() != "" {
		// if build ID is being set for the first time, we don't increment redirect counter
		ms.GetExecutionInfo().BuildIdRedirectCounter++
	}
	ms.executionInfo.AssignedBuildId = buildId
	// because build id is changed, we clear sticky queue so to make sure the next wf task does not go to old version.
	ms.ClearStickyTaskQueue()
	limit := ms.config.SearchAttributesSizeOfValueLimit(ms.namespaceEntry.Name().String())
	return ms.updateBuildIdsSearchAttribute(&commonpb.WorkerVersionStamp{UseVersioning: true, BuildId: buildId}, limit)
}

func (ms *MutableStateImpl) updateBuildIdsSearchAttribute(stamp *commonpb.WorkerVersionStamp, maxSearchAttributeValueSize int) error {
	changed, err := ms.addBuildIdToSearchAttributesWithNoVisibilityTask(stamp, maxSearchAttributeValueSize)
	if err != nil {
		return err
	} else if !changed {
		return nil
	}
	return ms.taskGenerator.GenerateUpsertVisibilityTask()
}

func (ms *MutableStateImpl) loadBuildIds() ([]string, error) {
	searchAttributes := ms.executionInfo.SearchAttributes
	if searchAttributes == nil {
		return []string{}, nil
	}
	saPayload, found := searchAttributes[searchattribute.BuildIds]
	if !found {
		return []string{}, nil
	}
	decoded, err := searchattribute.DecodeValue(saPayload, enumspb.INDEXED_VALUE_TYPE_KEYWORD_LIST, true)
	if err != nil {
		return nil, err
	}
	searchAttributeValues, ok := decoded.([]string)
	if !ok {
		return nil, serviceerror.NewInternal("invalid search attribute value stored for BuildIds")
	}
	return searchAttributeValues, nil
}

// Takes a list of loaded build IDs from a search attribute and adds a new build ID to it. Also makes sure that the
// resulting SA list begins with either "unversioned" or "assigned:<bld>" based on workflow's Build ID assignment status.
// Returns a potentially modified list.
// [cleanup-old-wv] old versioning does not add "assigned:<bld>" value to the SA.
func (ms *MutableStateImpl) addBuildIdToLoadedSearchAttribute(
	existingValues []string,
	stamp *commonpb.WorkerVersionStamp,
) []string {
	var newValues []string
	if !stamp.GetUseVersioning() {
		newValues = append(newValues, worker_versioning.UnversionedSearchAttribute)
	} else if ms.GetAssignedBuildId() != "" {
		newValues = append(newValues, worker_versioning.AssignedBuildIdSearchAttribute(ms.GetAssignedBuildId()))
	}

	buildId := worker_versioning.VersionStampToBuildIdSearchAttribute(stamp)
	found := slices.Contains(newValues, buildId)
	for _, existingValue := range existingValues {
		if existingValue == buildId {
			found = true
		}
		if !worker_versioning.IsUnversionedOrAssignedBuildIdSearchAttribute(existingValue) {
			newValues = append(newValues, existingValue)
		}
	}
	if !found {
		newValues = append(newValues, buildId)
	}
	return newValues
}

func (ms *MutableStateImpl) saveBuildIds(buildIds []string, maxSearchAttributeValueSize int) error {
	searchAttributes := ms.executionInfo.SearchAttributes
	if searchAttributes == nil {
		searchAttributes = make(map[string]*commonpb.Payload, 1)
		ms.executionInfo.SearchAttributes = searchAttributes
	}

	hasUnversionedOrAssigned := worker_versioning.IsUnversionedOrAssignedBuildIdSearchAttribute(buildIds[0])
	for {
		saPayload, err := searchattribute.EncodeValue(buildIds, enumspb.INDEXED_VALUE_TYPE_KEYWORD_LIST)
		if err != nil {
			return err
		}
		if len(buildIds) == 0 || len(saPayload.GetData()) <= maxSearchAttributeValueSize {
			searchAttributes[searchattribute.BuildIds] = saPayload
			break
		}
		if len(buildIds) == 1 {
			buildIds = make([]string, 0)
		} else if hasUnversionedOrAssigned {
			// Make sure to maintain the unversioned sentinel, it's required for the reachability API
			buildIds = append(buildIds[:1], buildIds[2:]...)
		} else {
			buildIds = buildIds[1:]
		}
	}
	return nil
}

func (ms *MutableStateImpl) addBuildIdToSearchAttributesWithNoVisibilityTask(stamp *commonpb.WorkerVersionStamp, maxSearchAttributeValueSize int) (bool, error) {
	existingBuildIds, err := ms.loadBuildIds()
	if err != nil {
		return false, err
	}
	modifiedBuildIds := ms.addBuildIdToLoadedSearchAttribute(existingBuildIds, stamp)
	if slices.Equal(existingBuildIds, modifiedBuildIds) {
		return false, nil
	}
	return true, ms.saveBuildIds(modifiedBuildIds, maxSearchAttributeValueSize)
}

// TODO: we will release the restriction when reset API allow those pending

// CheckResettable check if workflow can be reset
func (ms *MutableStateImpl) CheckResettable() error {
	if len(ms.GetPendingChildExecutionInfos()) > 0 {
		return serviceerror.NewInvalidArgument("it is not allowed resetting to a point that workflow has pending child workflow.")
	}
	if len(ms.GetPendingRequestCancelExternalInfos()) > 0 {
		return serviceerror.NewInvalidArgument("it is not allowed resetting to a point that workflow has pending request cancel.")
	}
	if len(ms.GetPendingSignalExternalInfos()) > 0 {
		return serviceerror.NewInvalidArgument("it is not allowed resetting to a point that workflow has pending signals to send.")
	}
	return nil
}

func (ms *MutableStateImpl) AddWorkflowTaskCompletedEvent(
	workflowTask *WorkflowTaskInfo,
	request *workflowservice.RespondWorkflowTaskCompletedRequest,
	limits WorkflowTaskCompletionLimits,
) (*historypb.HistoryEvent, error) {
	opTag := tag.WorkflowActionWorkflowTaskCompleted
	if err := ms.checkMutability(opTag); err != nil {
		return nil, err
	}
	return ms.workflowTaskManager.AddWorkflowTaskCompletedEvent(workflowTask, request, limits)
}

func (ms *MutableStateImpl) ApplyWorkflowTaskCompletedEvent(
	event *historypb.HistoryEvent,
) error {
	return ms.workflowTaskManager.ApplyWorkflowTaskCompletedEvent(event)
}

func (ms *MutableStateImpl) AddWorkflowTaskTimedOutEvent(
	workflowTask *WorkflowTaskInfo,
) (*historypb.HistoryEvent, error) {
	opTag := tag.WorkflowActionWorkflowTaskTimedOut
	if err := ms.checkMutability(opTag); err != nil {
		return nil, err
	}
	return ms.workflowTaskManager.AddWorkflowTaskTimedOutEvent(workflowTask)
}

func (ms *MutableStateImpl) ApplyWorkflowTaskTimedOutEvent(
	timeoutType enumspb.TimeoutType,
) error {
	return ms.workflowTaskManager.ApplyWorkflowTaskTimedOutEvent(timeoutType)
}

func (ms *MutableStateImpl) AddWorkflowTaskScheduleToStartTimeoutEvent(
	workflowTask *WorkflowTaskInfo,
) (*historypb.HistoryEvent, error) {
	opTag := tag.WorkflowActionWorkflowTaskTimedOut
	if err := ms.checkMutability(opTag); err != nil {
		return nil, err
	}
	return ms.workflowTaskManager.AddWorkflowTaskScheduleToStartTimeoutEvent(workflowTask)
}

func (ms *MutableStateImpl) AddWorkflowTaskFailedEvent(
	workflowTask *WorkflowTaskInfo,
	cause enumspb.WorkflowTaskFailedCause,
	failure *failurepb.Failure,
	identity string,
	versioningStamp *commonpb.WorkerVersionStamp,
	binChecksum, baseRunID, newRunID string,
	forkEventVersion int64,
) (*historypb.HistoryEvent, error) {
	opTag := tag.WorkflowActionWorkflowTaskFailed
	if err := ms.checkMutability(opTag); err != nil {
		return nil, err
	}
	return ms.workflowTaskManager.AddWorkflowTaskFailedEvent(
		workflowTask,
		cause,
		failure,
		identity,
		versioningStamp,
		binChecksum,
		baseRunID,
		newRunID,
		forkEventVersion,
	)
}

func (ms *MutableStateImpl) ApplyWorkflowTaskFailedEvent() error {
	return ms.workflowTaskManager.ApplyWorkflowTaskFailedEvent()
}

func (ms *MutableStateImpl) AddActivityTaskScheduledEvent(
	workflowTaskCompletedEventID int64,
	command *commandpb.ScheduleActivityTaskCommandAttributes,
	bypassTaskGeneration bool,
) (*historypb.HistoryEvent, *persistencespb.ActivityInfo, error) {

	opTag := tag.WorkflowActionActivityTaskScheduled
	if err := ms.checkMutability(opTag); err != nil {
		return nil, nil, err
	}

	_, ok := ms.GetActivityByActivityID(command.GetActivityId())
	if ok {
		ms.logger.Warn(mutableStateInvalidHistoryActionMsg, opTag,
			tag.WorkflowEventID(ms.GetNextEventID()),
			tag.ErrorTypeInvalidHistoryAction)
		return nil, nil, ms.createCallerError(opTag, "ActivityID: "+command.GetActivityId())
	}

	event := ms.hBuilder.AddActivityTaskScheduledEvent(workflowTaskCompletedEventID, command)
	ai, err := ms.ApplyActivityTaskScheduledEvent(workflowTaskCompletedEventID, event)
	// TODO merge active & passive task generation
	if !bypassTaskGeneration {
		if err := ms.taskGenerator.GenerateActivityTasks(
			event,
		); err != nil {
			return nil, nil, err
		}
	}

	return event, ai, err
}

func (ms *MutableStateImpl) ApplyActivityTaskScheduledEvent(
	firstEventID int64,
	event *historypb.HistoryEvent,
) (*persistencespb.ActivityInfo, error) {

	attributes := event.GetActivityTaskScheduledEventAttributes()

	scheduledEventID := event.GetEventId()
	scheduleToCloseTimeout := attributes.GetScheduleToCloseTimeout()

	ai := &persistencespb.ActivityInfo{
		Version:                 event.GetVersion(),
		ScheduledEventId:        scheduledEventID,
		ScheduledEventBatchId:   firstEventID,
		ScheduledTime:           event.GetEventTime(),
		StartedEventId:          common.EmptyEventID,
		StartedTime:             nil,
		ActivityId:              attributes.ActivityId,
		ScheduleToStartTimeout:  attributes.GetScheduleToStartTimeout(),
		ScheduleToCloseTimeout:  scheduleToCloseTimeout,
		StartToCloseTimeout:     attributes.GetStartToCloseTimeout(),
		HeartbeatTimeout:        attributes.GetHeartbeatTimeout(),
		CancelRequested:         false,
		CancelRequestId:         common.EmptyEventID,
		LastHeartbeatUpdateTime: nil,
		TimerTaskStatus:         TimerTaskStatusNone,
		TaskQueue:               attributes.TaskQueue.GetName(),
		HasRetryPolicy:          attributes.RetryPolicy != nil,
		Attempt:                 1,
		ActivityType:            attributes.GetActivityType(),
	}

	if attributes.UseWorkflowBuildId {
		if ms.GetAssignedBuildId() != "" {
			// only set when using new versioning
			ai.BuildIdInfo = &persistencespb.ActivityInfo_UseWorkflowBuildIdInfo_{
				UseWorkflowBuildIdInfo: &persistencespb.ActivityInfo_UseWorkflowBuildIdInfo{},
			}
		} else {
			// only set when using old versioning
			ai.UseCompatibleVersion = true
		}
	}

	if ai.HasRetryPolicy {
		ai.RetryInitialInterval = attributes.RetryPolicy.GetInitialInterval()
		ai.RetryBackoffCoefficient = attributes.RetryPolicy.GetBackoffCoefficient()
		ai.RetryMaximumInterval = attributes.RetryPolicy.GetMaximumInterval()
		ai.RetryMaximumAttempts = attributes.RetryPolicy.GetMaximumAttempts()
		ai.RetryNonRetryableErrorTypes = attributes.RetryPolicy.NonRetryableErrorTypes
		if scheduleToCloseTimeout.AsDuration() > 0 {
			ai.RetryExpirationTime = timestamppb.New(
				ai.ScheduledTime.AsTime().Add(scheduleToCloseTimeout.AsDuration()),
			)
		} else {
			ai.RetryExpirationTime = nil
		}
	}

	ms.pendingActivityInfoIDs[ai.ScheduledEventId] = ai
	ms.pendingActivityIDToEventID[ai.ActivityId] = ai.ScheduledEventId
	ms.updateActivityInfos[ai.ScheduledEventId] = ai
	ms.approximateSize += ai.Size() + int64SizeBytes
	ms.executionInfo.ActivityCount++

	ms.writeEventToCache(event)
	return ai, nil
}

func (ms *MutableStateImpl) addStartedEventForTransientActivity(
	scheduledEventID int64,
	versioningStamp *commonpb.WorkerVersionStamp,
) error {
	ai, ok := ms.GetActivityInfo(scheduledEventID)
	if !ok || ai.StartedEventId != common.TransientEventID {
		return nil
	}

	if versioningStamp == nil {
		// We want to add version stamp to the started event being added now with delay. The task may be now completed,
		// failed, cancelled, or timed out. For some cases such as timeout, cancellation, and failed by Resetter we do
		// not receive a stamp because worker is not involved, therefore, we reconstruct the stamp base on pending
		// activity data, if versioning is used.
		// Find the build ID of the worker to whom the task was dispatched base on whether it was an independently-
		// assigned activity or not.
		startedBuildId := ai.GetLastIndependentlyAssignedBuildId()
		if useWf := ai.GetUseWorkflowBuildIdInfo(); useWf != nil {
			startedBuildId = useWf.GetLastUsedBuildId()
		}
		if startedBuildId != "" {
			// If a build ID is found, i.e. versioning is used for the activity, set versioning stamp.
			versioningStamp = &commonpb.WorkerVersionStamp{UseVersioning: true, BuildId: startedBuildId}
		}
	}

	// activity task was started (as transient event), we need to add it now.
	event := ms.hBuilder.AddActivityTaskStartedEvent(
		scheduledEventID,
		ai.Attempt,
		ai.RequestId,
		ai.StartedIdentity,
		ai.RetryLastFailure,
		versioningStamp,
		ai.GetUseWorkflowBuildIdInfo().GetLastRedirectCounter(),
	)
	if ai.StartedTime != nil {
		// overwrite started event time to the one recorded in ActivityInfo
		event.EventTime = ai.StartedTime
	}
	return ms.ApplyActivityTaskStartedEvent(event)
}

func (ms *MutableStateImpl) AddActivityTaskStartedEvent(
	ai *persistencespb.ActivityInfo,
	scheduledEventID int64,
	requestID string,
	identity string,
	versioningStamp *commonpb.WorkerVersionStamp,
	redirectInfo *taskqueue.BuildIdRedirectInfo,
) (*historypb.HistoryEvent, error) {

	opTag := tag.WorkflowActionActivityTaskStarted
	if err := ms.checkMutability(opTag); err != nil {
		return nil, err
	}

	if buildId := worker_versioning.BuildIdIfUsingVersioning(versioningStamp); buildId != "" {
		// note that if versioningStamp.BuildId is present we know it's not an old versioning worker because matching
		// does not pass build id for old versioning workers to Record*TaskStart.
		// TODO: cleanup this comment [cleanup-old-wv]
		if useWf := ai.GetUseWorkflowBuildIdInfo(); useWf != nil {
			// when a dependent activity is redirected, we update workflow's assigned build ID as well
<<<<<<< HEAD
			err := ms.processBuildIdRedirect(scheduledEventID, versioningStamp, redirectInfo)
=======
			err := ms.UpdateBuildIdAssignment(buildId)
>>>>>>> c1a0c623
			if err != nil {
				return nil, err
			}
			useWf.LastRedirectCounter = ms.GetExecutionInfo().GetBuildIdRedirectCounter()
		} else if !ai.UseCompatibleVersion {
			// this activity is using new versioning and is independently assigned to a build ID.
			// Storing that in activity info. (normaly, LastIndependentlyAssignedBuildId should be present already,
			// but setting it here again, in case the persistence call after AddTask was failed)
			ai.BuildIdInfo = &persistencespb.ActivityInfo_LastIndependentlyAssignedBuildId{
				LastIndependentlyAssignedBuildId: buildId,
			}
		}
	}

	if !ai.HasRetryPolicy {
		event := ms.hBuilder.AddActivityTaskStartedEvent(
			scheduledEventID,
			ai.Attempt,
			requestID,
			identity,
			ai.RetryLastFailure,
			versioningStamp,
			ms.GetExecutionInfo().GetBuildIdRedirectCounter(),
		)
		if err := ms.ApplyActivityTaskStartedEvent(event); err != nil {
			return nil, err
		}
		return event, nil
	}

	// we might need to retry, so do not append started event just yet,
	// instead update mutable state and will record started event when activity task is closed
	ai.Version = ms.GetCurrentVersion()
	ai.StartedEventId = common.TransientEventID
	ai.RequestId = requestID
	ai.StartedTime = timestamppb.New(ms.timeSource.Now())
	ai.StartedIdentity = identity
	if err := ms.UpdateActivity(ai); err != nil {
		return nil, err
	}
	ms.syncActivityTasks[ai.ScheduledEventId] = struct{}{}
	return nil, nil
}

func (ms *MutableStateImpl) ApplyActivityTaskStartedEvent(
	event *historypb.HistoryEvent,
) error {
	attributes := event.GetActivityTaskStartedEventAttributes()
	scheduledEventID := attributes.GetScheduledEventId()
	ai, ok := ms.GetActivityInfo(scheduledEventID)
	if !ok {
		ms.logError(
			fmt.Sprintf("unable to find activity event id: %v in mutable state", scheduledEventID),
			tag.ErrorTypeInvalidMutableStateAction,
		)
		return ErrMissingActivityInfo
	}

	ms.approximateSize -= ai.Size()

	ai.Version = event.GetVersion()
	ai.StartedEventId = event.GetEventId()
	ai.RequestId = attributes.GetRequestId()
	ai.StartedTime = event.GetEventTime()
	ms.updateActivityInfos[ai.ScheduledEventId] = ai
	ms.approximateSize += ai.Size()

	if buildId := worker_versioning.BuildIdIfUsingVersioning(attributes.GetWorkerVersion()); buildId != "" {
		if ai.GetUseWorkflowBuildIdInfo() != nil {
			// when a dependent activity is redirected, we update workflow's assigned build ID as well
			err := ms.ApplyBuildIdRedirect(buildId, attributes.GetBuildIdRedirectCounter())
			if err != nil {
				return err
			}
		} else {
			// This activity is not attached to the wf build ID so we store its build ID in activity info.
			ai.BuildIdInfo = &persistencespb.ActivityInfo_LastIndependentlyAssignedBuildId{LastIndependentlyAssignedBuildId: buildId}
		}
	}

	return nil
}

func (ms *MutableStateImpl) AddActivityTaskCompletedEvent(
	scheduledEventID int64,
	startedEventID int64,
	request *workflowservice.RespondActivityTaskCompletedRequest,
) (*historypb.HistoryEvent, error) {

	opTag := tag.WorkflowActionActivityTaskCompleted
	if err := ms.checkMutability(opTag); err != nil {
		return nil, err
	}

	if ai, ok := ms.GetActivityInfo(scheduledEventID); !ok || ai.StartedEventId != startedEventID {
		ms.logger.Warn(mutableStateInvalidHistoryActionMsg, opTag,
			tag.WorkflowEventID(ms.GetNextEventID()),
			tag.ErrorTypeInvalidHistoryAction,
			tag.Bool(ok),
			tag.WorkflowScheduledEventID(scheduledEventID),
			tag.WorkflowStartedEventID(startedEventID))
		return nil, ms.createInternalServerError(opTag)
	}

	if err := ms.addStartedEventForTransientActivity(scheduledEventID, request.WorkerVersion); err != nil {
		return nil, err
	}
	event := ms.hBuilder.AddActivityTaskCompletedEvent(
		scheduledEventID,
		startedEventID,
		request.Identity,
		request.Result,
	)
	if err := ms.ApplyActivityTaskCompletedEvent(event); err != nil {
		return nil, err
	}

	return event, nil
}

func (ms *MutableStateImpl) ApplyActivityTaskCompletedEvent(
	event *historypb.HistoryEvent,
) error {

	attributes := event.GetActivityTaskCompletedEventAttributes()
	scheduledEventID := attributes.GetScheduledEventId()

	return ms.DeleteActivity(scheduledEventID)
}

func (ms *MutableStateImpl) AddActivityTaskFailedEvent(
	scheduledEventID int64,
	startedEventID int64,
	failure *failurepb.Failure,
	retryState enumspb.RetryState,
	identity string,
	versioningStamp *commonpb.WorkerVersionStamp,
) (*historypb.HistoryEvent, error) {

	opTag := tag.WorkflowActionActivityTaskFailed
	if err := ms.checkMutability(opTag); err != nil {
		return nil, err
	}

	if ai, ok := ms.GetActivityInfo(scheduledEventID); !ok || ai.StartedEventId != startedEventID {
		ms.logger.Warn(mutableStateInvalidHistoryActionMsg, opTag,
			tag.WorkflowEventID(ms.GetNextEventID()),
			tag.ErrorTypeInvalidHistoryAction,
			tag.Bool(ok),
			tag.WorkflowScheduledEventID(scheduledEventID),
			tag.WorkflowStartedEventID(startedEventID))
		return nil, ms.createInternalServerError(opTag)
	}

	if err := ms.addStartedEventForTransientActivity(scheduledEventID, versioningStamp); err != nil {
		return nil, err
	}
	event := ms.hBuilder.AddActivityTaskFailedEvent(
		scheduledEventID,
		startedEventID,
		failure,
		retryState,
		identity,
	)
	if err := ms.ApplyActivityTaskFailedEvent(event); err != nil {
		return nil, err
	}

	return event, nil
}

func (ms *MutableStateImpl) ApplyActivityTaskFailedEvent(
	event *historypb.HistoryEvent,
) error {

	attributes := event.GetActivityTaskFailedEventAttributes()
	scheduledEventID := attributes.GetScheduledEventId()

	return ms.DeleteActivity(scheduledEventID)
}

func (ms *MutableStateImpl) AddActivityTaskTimedOutEvent(
	scheduledEventID int64,
	startedEventID int64,
	timeoutFailure *failurepb.Failure,
	retryState enumspb.RetryState,
) (*historypb.HistoryEvent, error) {

	opTag := tag.WorkflowActionActivityTaskTimedOut
	if err := ms.checkMutability(opTag); err != nil {
		return nil, err
	}
	timeoutType := timeoutFailure.GetTimeoutFailureInfo().GetTimeoutType()

	ai, ok := ms.GetActivityInfo(scheduledEventID)
	if !ok || ai.StartedEventId != startedEventID || ((timeoutType == enumspb.TIMEOUT_TYPE_START_TO_CLOSE ||
		timeoutType == enumspb.TIMEOUT_TYPE_HEARTBEAT) && ai.StartedEventId == common.EmptyEventID) {
		ms.logger.Warn(mutableStateInvalidHistoryActionMsg, opTag,
			tag.WorkflowEventID(ms.GetNextEventID()),
			tag.ErrorTypeInvalidHistoryAction,
			tag.Bool(ok),
			tag.WorkflowScheduledEventID(ai.ScheduledEventId),
			tag.WorkflowStartedEventID(ai.StartedEventId),
			tag.WorkflowTimeoutType(timeoutType))
		return nil, ms.createInternalServerError(opTag)
	}

	timeoutFailure.Cause = ai.RetryLastFailure

	if err := ms.addStartedEventForTransientActivity(scheduledEventID, nil); err != nil {
		return nil, err
	}
	event := ms.hBuilder.AddActivityTaskTimedOutEvent(
		scheduledEventID,
		startedEventID,
		timeoutFailure,
		retryState,
	)
	if err := ms.ApplyActivityTaskTimedOutEvent(event); err != nil {
		return nil, err
	}

	return event, nil
}

func (ms *MutableStateImpl) ApplyActivityTaskTimedOutEvent(
	event *historypb.HistoryEvent,
) error {

	attributes := event.GetActivityTaskTimedOutEventAttributes()
	scheduledEventID := attributes.GetScheduledEventId()

	return ms.DeleteActivity(scheduledEventID)
}

func (ms *MutableStateImpl) AddActivityTaskCancelRequestedEvent(
	workflowTaskCompletedEventID int64,
	scheduledEventID int64,
	_ string,
) (*historypb.HistoryEvent, *persistencespb.ActivityInfo, error) {

	opTag := tag.WorkflowActionActivityTaskCancelRequested
	if err := ms.checkMutability(opTag); err != nil {
		return nil, nil, err
	}

	ai, ok := ms.GetActivityInfo(scheduledEventID)
	if !ok {
		// It is possible both started and completed events are buffered for this activity
		if !ms.hBuilder.HasActivityFinishEvent(scheduledEventID) {
			ms.logWarn(mutableStateInvalidHistoryActionMsg, opTag,
				tag.WorkflowEventID(ms.GetNextEventID()),
				tag.ErrorTypeInvalidHistoryAction,
				tag.Bool(ok),
				tag.WorkflowScheduledEventID(scheduledEventID))

			return nil, nil, ms.createCallerError(opTag, fmt.Sprintf("ScheduledEventID: %d", scheduledEventID))
		}
	}

	// Check for duplicate cancellation
	if ok && ai.CancelRequested {
		ms.logWarn(mutableStateInvalidHistoryActionMsg, opTag,
			tag.WorkflowEventID(ms.GetNextEventID()),
			tag.ErrorTypeInvalidHistoryAction,
			tag.Bool(ok),
			tag.WorkflowScheduledEventID(scheduledEventID))

		return nil, nil, ms.createCallerError(opTag, fmt.Sprintf("ScheduledEventID: %d", scheduledEventID))
	}

	// At this point we know this is a valid activity cancellation request
	actCancelReqEvent := ms.hBuilder.AddActivityTaskCancelRequestedEvent(workflowTaskCompletedEventID, scheduledEventID)

	if err := ms.ApplyActivityTaskCancelRequestedEvent(actCancelReqEvent); err != nil {
		return nil, nil, err
	}

	return actCancelReqEvent, ai, nil
}

func (ms *MutableStateImpl) ApplyActivityTaskCancelRequestedEvent(
	event *historypb.HistoryEvent,
) error {

	attributes := event.GetActivityTaskCancelRequestedEventAttributes()
	scheduledEventID := attributes.GetScheduledEventId()
	ai, ok := ms.GetActivityInfo(scheduledEventID)
	if !ok {
		// This will only be called on active cluster if activity info is found in mutable state
		// Passive side logic should always have activity info in mutable state if this is called, as the only
		// scenario where active side logic could have this event without activity info in mutable state is when
		// activity start and complete events are buffered.
		return nil
	}

	ms.approximateSize -= ai.Size()

	ai.Version = event.GetVersion()

	// - We have the activity dispatched to worker.
	// - The activity might not be heartbeat'ing, but the activity can still call RecordActivityHeartBeat()
	//   to see cancellation while reporting progress of the activity.
	ai.CancelRequested = true

	ai.CancelRequestId = event.GetEventId()
	ms.updateActivityInfos[ai.ScheduledEventId] = ai
	ms.approximateSize += ai.Size()
	return nil
}

func (ms *MutableStateImpl) AddActivityTaskCanceledEvent(
	scheduledEventID int64,
	startedEventID int64,
	latestCancelRequestedEventID int64,
	details *commonpb.Payloads,
	identity string,
) (*historypb.HistoryEvent, error) {

	opTag := tag.WorkflowActionActivityTaskCanceled
	if err := ms.checkMutability(opTag); err != nil {
		return nil, err
	}

	ai, ok := ms.GetActivityInfo(scheduledEventID)
	if !ok || ai.StartedEventId != startedEventID {
		ms.logWarn(mutableStateInvalidHistoryActionMsg, opTag,
			tag.WorkflowEventID(ms.GetNextEventID()),
			tag.ErrorTypeInvalidHistoryAction,
			tag.WorkflowScheduledEventID(scheduledEventID))
		return nil, ms.createInternalServerError(opTag)
	}

	// Verify cancel request as well.
	if !ai.CancelRequested {
		ms.logWarn(mutableStateInvalidHistoryActionMsg, opTag,
			tag.WorkflowEventID(ms.GetNextEventID()),
			tag.ErrorTypeInvalidHistoryAction,
			tag.WorkflowScheduledEventID(scheduledEventID),
			tag.WorkflowActivityID(ai.ActivityId),
			tag.WorkflowStartedEventID(ai.StartedEventId))
		return nil, ms.createInternalServerError(opTag)
	}

	if err := ms.addStartedEventForTransientActivity(scheduledEventID, nil); err != nil {
		return nil, err
	}
	event := ms.hBuilder.AddActivityTaskCanceledEvent(
		scheduledEventID,
		startedEventID,
		latestCancelRequestedEventID,
		details,
		identity,
	)
	if err := ms.ApplyActivityTaskCanceledEvent(event); err != nil {
		return nil, err
	}

	return event, nil
}

func (ms *MutableStateImpl) ApplyActivityTaskCanceledEvent(
	event *historypb.HistoryEvent,
) error {

	attributes := event.GetActivityTaskCanceledEventAttributes()
	scheduledEventID := attributes.GetScheduledEventId()

	return ms.DeleteActivity(scheduledEventID)
}

func (ms *MutableStateImpl) AddCompletedWorkflowEvent(
	workflowTaskCompletedEventID int64,
	command *commandpb.CompleteWorkflowExecutionCommandAttributes,
	newExecutionRunID string,
) (*historypb.HistoryEvent, error) {

	opTag := tag.WorkflowActionWorkflowCompleted
	if err := ms.checkMutability(opTag); err != nil {
		return nil, err
	}

	event := ms.hBuilder.AddCompletedWorkflowEvent(workflowTaskCompletedEventID, command, newExecutionRunID)
	if err := ms.ApplyWorkflowExecutionCompletedEvent(workflowTaskCompletedEventID, event); err != nil {
		return nil, err
	}
	// TODO merge active & passive task generation
	if err := ms.taskGenerator.GenerateWorkflowCloseTasks(
		event.GetEventTime().AsTime(),
		false,
	); err != nil {
		return nil, err
	}
	return event, nil
}

func (ms *MutableStateImpl) ApplyWorkflowExecutionCompletedEvent(
	firstEventID int64,
	event *historypb.HistoryEvent,
) error {

	if err := ms.UpdateWorkflowStateStatus(
		enumsspb.WORKFLOW_EXECUTION_STATE_COMPLETED,
		enumspb.WORKFLOW_EXECUTION_STATUS_COMPLETED,
	); err != nil {
		return err
	}
	ms.executionInfo.CompletionEventBatchId = firstEventID // Used when completion event needs to be loaded from database
	ms.executionInfo.NewExecutionRunId = event.GetWorkflowExecutionCompletedEventAttributes().GetNewExecutionRunId()
	ms.executionInfo.CloseTime = event.GetEventTime()
	ms.ClearStickyTaskQueue()
	ms.writeEventToCache(event)
	return ms.processCloseCallbacks()
}

func (ms *MutableStateImpl) AddFailWorkflowEvent(
	workflowTaskCompletedEventID int64,
	retryState enumspb.RetryState,
	command *commandpb.FailWorkflowExecutionCommandAttributes,
	newExecutionRunID string,
) (*historypb.HistoryEvent, error) {

	opTag := tag.WorkflowActionWorkflowFailed
	if err := ms.checkMutability(opTag); err != nil {
		return nil, err
	}

	event, batchID := ms.hBuilder.AddFailWorkflowEvent(workflowTaskCompletedEventID, retryState, command, newExecutionRunID)
	if err := ms.ApplyWorkflowExecutionFailedEvent(batchID, event); err != nil {
		return nil, err
	}
	// TODO merge active & passive task generation
	if err := ms.taskGenerator.GenerateWorkflowCloseTasks(
		event.GetEventTime().AsTime(),
		false,
	); err != nil {
		return nil, err
	}
	return event, nil
}

func (ms *MutableStateImpl) ApplyWorkflowExecutionFailedEvent(
	firstEventID int64,
	event *historypb.HistoryEvent,
) error {

	if err := ms.UpdateWorkflowStateStatus(
		enumsspb.WORKFLOW_EXECUTION_STATE_COMPLETED,
		enumspb.WORKFLOW_EXECUTION_STATUS_FAILED,
	); err != nil {
		return err
	}
	ms.executionInfo.CompletionEventBatchId = firstEventID // Used when completion event needs to be loaded from database
	ms.executionInfo.NewExecutionRunId = event.GetWorkflowExecutionFailedEventAttributes().GetNewExecutionRunId()
	ms.executionInfo.CloseTime = event.GetEventTime()
	ms.ClearStickyTaskQueue()
	ms.writeEventToCache(event)
	return ms.processCloseCallbacks()
}

func (ms *MutableStateImpl) AddTimeoutWorkflowEvent(
	firstEventID int64,
	retryState enumspb.RetryState,
	newExecutionRunID string,
) (*historypb.HistoryEvent, error) {

	opTag := tag.WorkflowActionWorkflowTimeout
	if err := ms.checkMutability(opTag); err != nil {
		return nil, err
	}

	event := ms.hBuilder.AddTimeoutWorkflowEvent(retryState, newExecutionRunID)
	if err := ms.ApplyWorkflowExecutionTimedoutEvent(firstEventID, event); err != nil {
		return nil, err
	}
	// TODO merge active & passive task generation
	if err := ms.taskGenerator.GenerateWorkflowCloseTasks(
		event.GetEventTime().AsTime(),
		false,
	); err != nil {
		return nil, err
	}
	return event, nil
}

func (ms *MutableStateImpl) ApplyWorkflowExecutionTimedoutEvent(
	firstEventID int64,
	event *historypb.HistoryEvent,
) error {

	if err := ms.UpdateWorkflowStateStatus(
		enumsspb.WORKFLOW_EXECUTION_STATE_COMPLETED,
		enumspb.WORKFLOW_EXECUTION_STATUS_TIMED_OUT,
	); err != nil {
		return err
	}
	ms.executionInfo.CompletionEventBatchId = firstEventID // Used when completion event needs to be loaded from database
	ms.executionInfo.NewExecutionRunId = event.GetWorkflowExecutionTimedOutEventAttributes().GetNewExecutionRunId()
	ms.executionInfo.CloseTime = event.GetEventTime()
	ms.ClearStickyTaskQueue()
	ms.writeEventToCache(event)
	return ms.processCloseCallbacks()
}

func (ms *MutableStateImpl) AddWorkflowExecutionCancelRequestedEvent(
	request *historyservice.RequestCancelWorkflowExecutionRequest,
) (*historypb.HistoryEvent, error) {

	opTag := tag.WorkflowActionWorkflowCancelRequested
	if err := ms.checkMutability(opTag); err != nil {
		return nil, err
	}

	if ms.executionInfo.CancelRequested {
		ms.logWarn(mutableStateInvalidHistoryActionMsg, opTag,
			tag.WorkflowEventID(ms.GetNextEventID()),
			tag.ErrorTypeInvalidHistoryAction,
			tag.WorkflowState(ms.executionState.State),
			tag.Bool(ms.executionInfo.CancelRequested),
			tag.Key(ms.executionInfo.CancelRequestId),
		)
		return nil, ms.createInternalServerError(opTag)
	}

	event := ms.hBuilder.AddWorkflowExecutionCancelRequestedEvent(request)
	if err := ms.ApplyWorkflowExecutionCancelRequestedEvent(event); err != nil {
		return nil, err
	}

	// Set the CancelRequestID on the active cluster.  This information is not part of the history event.
	ms.executionInfo.CancelRequestId = request.CancelRequest.GetRequestId()
	return event, nil
}

func (ms *MutableStateImpl) ApplyWorkflowExecutionCancelRequestedEvent(
	_ *historypb.HistoryEvent,
) error {

	ms.executionInfo.CancelRequested = true
	return nil
}

func (ms *MutableStateImpl) AddWorkflowExecutionCanceledEvent(
	workflowTaskCompletedEventID int64,
	command *commandpb.CancelWorkflowExecutionCommandAttributes,
) (*historypb.HistoryEvent, error) {

	opTag := tag.WorkflowActionWorkflowCanceled
	if err := ms.checkMutability(opTag); err != nil {
		return nil, err
	}

	event := ms.hBuilder.AddWorkflowExecutionCanceledEvent(workflowTaskCompletedEventID, command)
	if err := ms.ApplyWorkflowExecutionCanceledEvent(workflowTaskCompletedEventID, event); err != nil {
		return nil, err
	}
	// TODO merge active & passive task generation
	if err := ms.taskGenerator.GenerateWorkflowCloseTasks(
		event.GetEventTime().AsTime(),
		false,
	); err != nil {
		return nil, err
	}
	return event, nil
}

func (ms *MutableStateImpl) ApplyWorkflowExecutionCanceledEvent(
	firstEventID int64,
	event *historypb.HistoryEvent,
) error {
	if err := ms.UpdateWorkflowStateStatus(
		enumsspb.WORKFLOW_EXECUTION_STATE_COMPLETED,
		enumspb.WORKFLOW_EXECUTION_STATUS_CANCELED,
	); err != nil {
		return err
	}
	ms.executionInfo.CompletionEventBatchId = firstEventID // Used when completion event needs to be loaded from database
	ms.executionInfo.NewExecutionRunId = ""
	ms.executionInfo.CloseTime = event.GetEventTime()
	ms.ClearStickyTaskQueue()
	ms.writeEventToCache(event)
	return ms.processCloseCallbacks()
}

func (ms *MutableStateImpl) AddRequestCancelExternalWorkflowExecutionInitiatedEvent(
	workflowTaskCompletedEventID int64,
	cancelRequestID string,
	command *commandpb.RequestCancelExternalWorkflowExecutionCommandAttributes,
	targetNamespaceID namespace.ID,
) (*historypb.HistoryEvent, *persistencespb.RequestCancelInfo, error) {

	opTag := tag.WorkflowActionExternalWorkflowCancelInitiated
	if err := ms.checkMutability(opTag); err != nil {
		return nil, nil, err
	}

	event := ms.hBuilder.AddRequestCancelExternalWorkflowExecutionInitiatedEvent(workflowTaskCompletedEventID, command, targetNamespaceID)
	rci, err := ms.ApplyRequestCancelExternalWorkflowExecutionInitiatedEvent(workflowTaskCompletedEventID, event, cancelRequestID)
	if err != nil {
		return nil, nil, err
	}
	// TODO merge active & passive task generation
	if err := ms.taskGenerator.GenerateRequestCancelExternalTasks(
		event,
	); err != nil {
		return nil, nil, err
	}
	return event, rci, nil
}

func (ms *MutableStateImpl) ApplyRequestCancelExternalWorkflowExecutionInitiatedEvent(
	firstEventID int64,
	event *historypb.HistoryEvent,
	cancelRequestID string,
) (*persistencespb.RequestCancelInfo, error) {

	// TODO: Evaluate if we need cancelRequestID also part of history event
	initiatedEventID := event.GetEventId()
	rci := &persistencespb.RequestCancelInfo{
		Version:               event.GetVersion(),
		InitiatedEventBatchId: firstEventID,
		InitiatedEventId:      initiatedEventID,
		CancelRequestId:       cancelRequestID,
	}

	ms.pendingRequestCancelInfoIDs[rci.InitiatedEventId] = rci
	ms.updateRequestCancelInfos[rci.InitiatedEventId] = rci
	ms.approximateSize += rci.Size() + int64SizeBytes
	ms.executionInfo.RequestCancelExternalCount++

	ms.writeEventToCache(event)
	return rci, nil
}

func (ms *MutableStateImpl) AddExternalWorkflowExecutionCancelRequested(
	initiatedID int64,
	targetNamespace namespace.Name,
	targetNamespaceID namespace.ID,
	workflowID string,
	runID string,
) (*historypb.HistoryEvent, error) {

	opTag := tag.WorkflowActionExternalWorkflowCancelRequested
	if err := ms.checkMutability(opTag); err != nil {
		return nil, err
	}

	_, ok := ms.GetRequestCancelInfo(initiatedID)
	if !ok {
		ms.logWarn(mutableStateInvalidHistoryActionMsg, opTag,
			tag.WorkflowEventID(ms.GetNextEventID()),
			tag.ErrorTypeInvalidHistoryAction,
			tag.WorkflowInitiatedID(initiatedID))
		return nil, ms.createInternalServerError(opTag)
	}

	event := ms.hBuilder.AddExternalWorkflowExecutionCancelRequested(
		initiatedID,
		targetNamespace,
		targetNamespaceID,
		workflowID,
		runID,
	)
	if err := ms.ApplyExternalWorkflowExecutionCancelRequested(event); err != nil {
		return nil, err
	}
	return event, nil
}

func (ms *MutableStateImpl) ApplyExternalWorkflowExecutionCancelRequested(
	event *historypb.HistoryEvent,
) error {

	initiatedID := event.GetExternalWorkflowExecutionCancelRequestedEventAttributes().GetInitiatedEventId()

	return ms.DeletePendingRequestCancel(initiatedID)
}

func (ms *MutableStateImpl) AddRequestCancelExternalWorkflowExecutionFailedEvent(
	initiatedID int64,
	targetNamespace namespace.Name,
	targetNamespaceID namespace.ID,
	workflowID string,
	runID string,
	cause enumspb.CancelExternalWorkflowExecutionFailedCause,
) (*historypb.HistoryEvent, error) {

	opTag := tag.WorkflowActionExternalWorkflowCancelFailed
	if err := ms.checkMutability(opTag); err != nil {
		return nil, err
	}

	_, ok := ms.GetRequestCancelInfo(initiatedID)
	if !ok {
		ms.logWarn(mutableStateInvalidHistoryActionMsg, opTag,
			tag.WorkflowEventID(ms.GetNextEventID()),
			tag.ErrorTypeInvalidHistoryAction,
			tag.WorkflowInitiatedID(initiatedID))
		return nil, ms.createInternalServerError(opTag)
	}

	event := ms.hBuilder.AddRequestCancelExternalWorkflowExecutionFailedEvent(
		common.EmptyEventID, // TODO this field is not used at all
		initiatedID,
		targetNamespace,
		targetNamespaceID,
		workflowID,
		runID,
		cause,
	)
	if err := ms.ApplyRequestCancelExternalWorkflowExecutionFailedEvent(event); err != nil {
		return nil, err
	}
	return event, nil
}

func (ms *MutableStateImpl) ApplyRequestCancelExternalWorkflowExecutionFailedEvent(
	event *historypb.HistoryEvent,
) error {

	initiatedID := event.GetRequestCancelExternalWorkflowExecutionFailedEventAttributes().GetInitiatedEventId()

	return ms.DeletePendingRequestCancel(initiatedID)
}

func (ms *MutableStateImpl) AddSignalExternalWorkflowExecutionInitiatedEvent(
	workflowTaskCompletedEventID int64,
	signalRequestID string,
	command *commandpb.SignalExternalWorkflowExecutionCommandAttributes,
	targetNamespaceID namespace.ID,
) (*historypb.HistoryEvent, *persistencespb.SignalInfo, error) {

	opTag := tag.WorkflowActionExternalWorkflowSignalInitiated
	if err := ms.checkMutability(opTag); err != nil {
		return nil, nil, err
	}

	event := ms.hBuilder.AddSignalExternalWorkflowExecutionInitiatedEvent(workflowTaskCompletedEventID, command, targetNamespaceID)
	si, err := ms.ApplySignalExternalWorkflowExecutionInitiatedEvent(workflowTaskCompletedEventID, event, signalRequestID)
	if err != nil {
		return nil, nil, err
	}
	// TODO merge active & passive task generation
	if err := ms.taskGenerator.GenerateSignalExternalTasks(
		event,
	); err != nil {
		return nil, nil, err
	}
	return event, si, nil
}

func (ms *MutableStateImpl) ApplySignalExternalWorkflowExecutionInitiatedEvent(
	firstEventID int64,
	event *historypb.HistoryEvent,
	signalRequestID string,
) (*persistencespb.SignalInfo, error) {

	// TODO: Consider also writing signalRequestID to history event
	initiatedEventID := event.GetEventId()
	si := &persistencespb.SignalInfo{
		Version:               event.GetVersion(),
		InitiatedEventBatchId: firstEventID,
		InitiatedEventId:      initiatedEventID,
		RequestId:             signalRequestID,
	}

	ms.pendingSignalInfoIDs[si.InitiatedEventId] = si
	ms.updateSignalInfos[si.InitiatedEventId] = si
	ms.approximateSize += si.Size() + int64SizeBytes
	ms.executionInfo.SignalExternalCount++

	ms.writeEventToCache(event)
	return si, nil
}

func (ms *MutableStateImpl) AddUpsertWorkflowSearchAttributesEvent(
	workflowTaskCompletedEventID int64,
	command *commandpb.UpsertWorkflowSearchAttributesCommandAttributes,
) (*historypb.HistoryEvent, error) {

	opTag := tag.WorkflowActionUpsertWorkflowSearchAttributes
	if err := ms.checkMutability(opTag); err != nil {
		return nil, err
	}

	event := ms.hBuilder.AddUpsertWorkflowSearchAttributesEvent(workflowTaskCompletedEventID, command)
	ms.ApplyUpsertWorkflowSearchAttributesEvent(event)
	// TODO merge active & passive task generation
	if err := ms.taskGenerator.GenerateUpsertVisibilityTask(); err != nil {
		return nil, err
	}
	return event, nil
}

func (ms *MutableStateImpl) ApplyUpsertWorkflowSearchAttributesEvent(
	event *historypb.HistoryEvent,
) {
	upsertSearchAttr := event.GetUpsertWorkflowSearchAttributesEventAttributes().GetSearchAttributes().GetIndexedFields()
	ms.approximateSize -= ms.executionInfo.Size()
	ms.executionInfo.SearchAttributes = payload.MergeMapOfPayload(ms.executionInfo.SearchAttributes, upsertSearchAttr)
	ms.approximateSize += ms.executionInfo.Size()
}

func (ms *MutableStateImpl) AddWorkflowPropertiesModifiedEvent(
	workflowTaskCompletedEventID int64,
	command *commandpb.ModifyWorkflowPropertiesCommandAttributes,
) (*historypb.HistoryEvent, error) {
	opTag := tag.WorkflowActionWorkflowPropertiesModified
	if err := ms.checkMutability(opTag); err != nil {
		return nil, err
	}

	event := ms.hBuilder.AddWorkflowPropertiesModifiedEvent(workflowTaskCompletedEventID, command)
	ms.ApplyWorkflowPropertiesModifiedEvent(event)
	// TODO merge active & passive task generation
	if err := ms.taskGenerator.GenerateUpsertVisibilityTask(); err != nil {
		return nil, err
	}
	return event, nil
}

func (ms *MutableStateImpl) ApplyWorkflowPropertiesModifiedEvent(
	event *historypb.HistoryEvent,
) {
	attr := event.GetWorkflowPropertiesModifiedEventAttributes()
	if attr.UpsertedMemo != nil {
		upsertMemo := attr.GetUpsertedMemo().GetFields()
		ms.approximateSize -= ms.executionInfo.Size()
		ms.executionInfo.Memo = payload.MergeMapOfPayload(ms.executionInfo.Memo, upsertMemo)
		ms.approximateSize += ms.executionInfo.Size()
	}
}

func (ms *MutableStateImpl) AddExternalWorkflowExecutionSignaled(
	initiatedID int64,
	targetNamespace namespace.Name,
	targetNamespaceID namespace.ID,
	workflowID string,
	runID string,
	control string, // TODO this field is probably deprecated
) (*historypb.HistoryEvent, error) {

	opTag := tag.WorkflowActionExternalWorkflowSignalRequested
	if err := ms.checkMutability(opTag); err != nil {
		return nil, err
	}

	_, ok := ms.GetSignalInfo(initiatedID)
	if !ok {
		ms.logWarn(mutableStateInvalidHistoryActionMsg, opTag,
			tag.WorkflowEventID(ms.GetNextEventID()),
			tag.ErrorTypeInvalidHistoryAction,
			tag.WorkflowInitiatedID(initiatedID))
		return nil, ms.createInternalServerError(opTag)
	}

	event := ms.hBuilder.AddExternalWorkflowExecutionSignaled(
		initiatedID,
		targetNamespace,
		targetNamespaceID,
		workflowID,
		runID,
		control, // TODO this field is probably deprecated
	)
	if err := ms.ApplyExternalWorkflowExecutionSignaled(event); err != nil {
		return nil, err
	}
	return event, nil
}

func (ms *MutableStateImpl) ApplyExternalWorkflowExecutionSignaled(
	event *historypb.HistoryEvent,
) error {

	initiatedID := event.GetExternalWorkflowExecutionSignaledEventAttributes().GetInitiatedEventId()

	return ms.DeletePendingSignal(initiatedID)
}

func (ms *MutableStateImpl) AddSignalExternalWorkflowExecutionFailedEvent(
	initiatedID int64,
	targetNamespace namespace.Name,
	targetNamespaceID namespace.ID,
	workflowID string,
	runID string,
	control string, // TODO this field is probably deprecated
	cause enumspb.SignalExternalWorkflowExecutionFailedCause,
) (*historypb.HistoryEvent, error) {

	opTag := tag.WorkflowActionExternalWorkflowSignalFailed
	if err := ms.checkMutability(opTag); err != nil {
		return nil, err
	}

	_, ok := ms.GetSignalInfo(initiatedID)
	if !ok {
		ms.logWarn(mutableStateInvalidHistoryActionMsg, opTag,
			tag.WorkflowEventID(ms.GetNextEventID()),
			tag.ErrorTypeInvalidHistoryAction,
			tag.WorkflowInitiatedID(initiatedID))
		return nil, ms.createInternalServerError(opTag)
	}

	event := ms.hBuilder.AddSignalExternalWorkflowExecutionFailedEvent(
		common.EmptyEventID, // TODO this field is not used at all
		initiatedID,
		targetNamespace,
		targetNamespaceID,
		workflowID,
		runID,
		control, // TODO this field is probably deprecated
		cause,
	)
	if err := ms.ApplySignalExternalWorkflowExecutionFailedEvent(event); err != nil {
		return nil, err
	}
	return event, nil
}

func (ms *MutableStateImpl) ApplySignalExternalWorkflowExecutionFailedEvent(
	event *historypb.HistoryEvent,
) error {

	initiatedID := event.GetSignalExternalWorkflowExecutionFailedEventAttributes().GetInitiatedEventId()

	return ms.DeletePendingSignal(initiatedID)
}

func (ms *MutableStateImpl) AddTimerStartedEvent(
	workflowTaskCompletedEventID int64,
	command *commandpb.StartTimerCommandAttributes,
) (*historypb.HistoryEvent, *persistencespb.TimerInfo, error) {

	opTag := tag.WorkflowActionTimerStarted
	if err := ms.checkMutability(opTag); err != nil {
		return nil, nil, err
	}

	timerID := command.GetTimerId()
	_, ok := ms.GetUserTimerInfo(timerID)
	if ok {
		ms.logWarn(mutableStateInvalidHistoryActionMsg, opTag,
			tag.WorkflowEventID(ms.GetNextEventID()),
			tag.ErrorTypeInvalidHistoryAction,
			tag.WorkflowTimerID(timerID))
		return nil, nil, ms.createCallerError(opTag, "TimerID: "+command.GetTimerId())
	}

	event := ms.hBuilder.AddTimerStartedEvent(workflowTaskCompletedEventID, command)
	ti, err := ms.ApplyTimerStartedEvent(event)
	if err != nil {
		return nil, nil, err
	}
	return event, ti, err
}

func (ms *MutableStateImpl) ApplyTimerStartedEvent(
	event *historypb.HistoryEvent,
) (*persistencespb.TimerInfo, error) {

	attributes := event.GetTimerStartedEventAttributes()
	timerID := attributes.GetTimerId()

	startToFireTimeout := attributes.GetStartToFireTimeout().AsDuration()
	// TODO: Time skew needs to be taken in to account.
	expiryTime := timestamp.TimeValue(event.GetEventTime()).Add(startToFireTimeout)

	ti := &persistencespb.TimerInfo{
		Version:        event.GetVersion(),
		TimerId:        timerID,
		ExpiryTime:     timestamppb.New(expiryTime),
		StartedEventId: event.GetEventId(),
		TaskStatus:     TimerTaskStatusNone,
	}

	ms.pendingTimerInfoIDs[ti.TimerId] = ti
	ms.pendingTimerEventIDToID[ti.StartedEventId] = ti.TimerId
	ms.updateTimerInfos[ti.TimerId] = ti
	ms.approximateSize += ti.Size() + len(ti.TimerId)
	ms.executionInfo.UserTimerCount++

	return ti, nil
}

func (ms *MutableStateImpl) AddTimerFiredEvent(
	timerID string,
) (*historypb.HistoryEvent, error) {

	opTag := tag.WorkflowActionTimerFired
	if err := ms.checkMutability(opTag); err != nil {
		return nil, err
	}

	timerInfo, ok := ms.GetUserTimerInfo(timerID)
	if !ok {
		ms.logWarn(mutableStateInvalidHistoryActionMsg, opTag,
			tag.WorkflowEventID(ms.GetNextEventID()),
			tag.ErrorTypeInvalidHistoryAction,
			tag.WorkflowTimerID(timerID))
		return nil, ms.createInternalServerError(opTag)
	}

	// Timer is running.
	event := ms.hBuilder.AddTimerFiredEvent(timerInfo.GetStartedEventId(), timerInfo.TimerId)
	if err := ms.ApplyTimerFiredEvent(event); err != nil {
		return nil, err
	}
	return event, nil
}

func (ms *MutableStateImpl) ApplyTimerFiredEvent(
	event *historypb.HistoryEvent,
) error {

	attributes := event.GetTimerFiredEventAttributes()
	timerID := attributes.GetTimerId()

	return ms.DeleteUserTimer(timerID)
}

func (ms *MutableStateImpl) AddTimerCanceledEvent(
	workflowTaskCompletedEventID int64,
	command *commandpb.CancelTimerCommandAttributes,
	identity string,
) (*historypb.HistoryEvent, error) {

	opTag := tag.WorkflowActionTimerCanceled
	if err := ms.checkMutability(opTag); err != nil {
		return nil, err
	}

	var timerStartedEventID int64
	timerID := command.GetTimerId()
	ti, ok := ms.GetUserTimerInfo(timerID)
	if !ok {
		// if timer is not running then check if it has fired in the mutable state.
		// If so clear the timer from the mutable state. We need to check both the
		// bufferedEvents and the history builder
		timerFiredEvent := ms.hBuilder.GetAndRemoveTimerFireEvent(timerID)
		if timerFiredEvent == nil {
			ms.logWarn(mutableStateInvalidHistoryActionMsg, opTag,
				tag.WorkflowEventID(ms.GetNextEventID()),
				tag.ErrorTypeInvalidHistoryAction,
				tag.WorkflowTimerID(timerID))
			return nil, ms.createCallerError(opTag, "TimerID: "+command.GetTimerId())
		}
		timerStartedEventID = timerFiredEvent.GetTimerFiredEventAttributes().GetStartedEventId()
	} else {
		timerStartedEventID = ti.GetStartedEventId()
	}

	// Timer is running.
	event := ms.hBuilder.AddTimerCanceledEvent(
		workflowTaskCompletedEventID,
		timerStartedEventID,
		timerID,
		identity,
	)
	if ok {
		if err := ms.ApplyTimerCanceledEvent(event); err != nil {
			return nil, err
		}
	}
	return event, nil
}

func (ms *MutableStateImpl) ApplyTimerCanceledEvent(
	event *historypb.HistoryEvent,
) error {

	attributes := event.GetTimerCanceledEventAttributes()
	timerID := attributes.GetTimerId()

	return ms.DeleteUserTimer(timerID)
}

func (ms *MutableStateImpl) AddRecordMarkerEvent(
	workflowTaskCompletedEventID int64,
	command *commandpb.RecordMarkerCommandAttributes,
) (*historypb.HistoryEvent, error) {

	opTag := tag.WorkflowActionWorkflowRecordMarker
	if err := ms.checkMutability(opTag); err != nil {
		return nil, err
	}

	return ms.hBuilder.AddMarkerRecordedEvent(workflowTaskCompletedEventID, command), nil
}

func (ms *MutableStateImpl) AddWorkflowExecutionTerminatedEvent(
	firstEventID int64,
	reason string,
	details *commonpb.Payloads,
	identity string,
	deleteAfterTerminate bool,
) (*historypb.HistoryEvent, error) {

	opTag := tag.WorkflowActionWorkflowTerminated
	if err := ms.checkMutability(opTag); err != nil {
		return nil, err
	}

	event := ms.hBuilder.AddWorkflowExecutionTerminatedEvent(reason, details, identity)
	if err := ms.ApplyWorkflowExecutionTerminatedEvent(firstEventID, event); err != nil {
		return nil, err
	}
	// TODO merge active & passive task generation
	if err := ms.taskGenerator.GenerateWorkflowCloseTasks(
		event.GetEventTime().AsTime(),
		deleteAfterTerminate,
	); err != nil {
		return nil, err
	}
	return event, nil
}

// AddWorkflowExecutionUpdateAdmittedEvent adds a WorkflowExecutionUpdateAdmittedEvent to in-memory history.
func (ms *MutableStateImpl) AddWorkflowExecutionUpdateAdmittedEvent(request *updatepb.Request, origin enumspb.UpdateAdmittedEventOrigin) (*historypb.HistoryEvent, error) {
	if err := ms.checkMutability(tag.WorkflowActionUpdateAdmitted); err != nil {
		return nil, err
	}
	event, batchId := ms.hBuilder.AddWorkflowExecutionUpdateAdmittedEvent(request, origin)
	if err := ms.ApplyWorkflowExecutionUpdateAdmittedEvent(event, batchId); err != nil {
		return nil, err
	}
	return event, nil
}

// ApplyWorkflowExecutionUpdateAdmittedEvent applies a WorkflowExecutionUpdateAdmittedEvent to mutable state.
func (ms *MutableStateImpl) ApplyWorkflowExecutionUpdateAdmittedEvent(event *historypb.HistoryEvent, batchId int64) error {
	attrs := event.GetWorkflowExecutionUpdateAdmittedEventAttributes()
	if attrs == nil {
		return serviceerror.NewInternal("wrong event type in call to ApplyWorkflowExecutionUpdateAdmittedEvent")
	}
	if ms.executionInfo.UpdateInfos == nil {
		ms.executionInfo.UpdateInfos = make(map[string]*updatespb.UpdateInfo, 1)
	}
	updateID := attrs.GetRequest().GetMeta().GetUpdateId()
	admission := &updatespb.UpdateInfo_Admission{
		Admission: &updatespb.AdmissionInfo{
			Location: &updatespb.AdmissionInfo_HistoryPointer_{
				HistoryPointer: &updatespb.AdmissionInfo_HistoryPointer{
					EventId:      event.EventId,
					EventBatchId: batchId,
				},
			},
		},
	}
	if _, ok := ms.executionInfo.UpdateInfos[updateID]; ok {
		return serviceerror.NewInternal(fmt.Sprintf("Update ID %s is already present in mutable state", updateID))
	}
	ui := updatespb.UpdateInfo{Value: admission}
	ms.executionInfo.UpdateInfos[updateID] = &ui
	ms.executionInfo.UpdateCount++
	sizeDelta := ui.Size() + len(updateID)
	ms.approximateSize += sizeDelta
	ms.writeEventToCache(event)
	return nil
}

func (ms *MutableStateImpl) AddWorkflowExecutionUpdateAcceptedEvent(
	protocolInstanceID string,
	acceptedRequestMessageId string,
	acceptedRequestSequencingEventId int64,
	acceptedRequest *updatepb.Request,
) (*historypb.HistoryEvent, error) {
	if err := ms.checkMutability(tag.WorkflowActionUpdateAccepted); err != nil {
		return nil, err
	}
	event := ms.hBuilder.AddWorkflowExecutionUpdateAcceptedEvent(protocolInstanceID, acceptedRequestMessageId, acceptedRequestSequencingEventId, acceptedRequest)
	if err := ms.ApplyWorkflowExecutionUpdateAcceptedEvent(event); err != nil {
		return nil, err
	}
	return event, nil
}

func (ms *MutableStateImpl) ApplyWorkflowExecutionUpdateAcceptedEvent(
	event *historypb.HistoryEvent,
) error {
	attrs := event.GetWorkflowExecutionUpdateAcceptedEventAttributes()
	if attrs == nil {
		return serviceerror.NewInternal("wrong event type in call to ApplyWorkflowExecutionUpdateAcceptedEvent")
	}
	if ms.executionInfo.UpdateInfos == nil {
		ms.executionInfo.UpdateInfos = make(map[string]*updatespb.UpdateInfo, 1)
	}
	updateID := attrs.GetAcceptedRequest().GetMeta().GetUpdateId()
	var sizeDelta int
	if ui, ok := ms.executionInfo.UpdateInfos[updateID]; ok {
		sizeBefore := ui.Size()
		ui.Value = &updatespb.UpdateInfo_Acceptance{
			Acceptance: &updatespb.AcceptanceInfo{EventId: event.EventId},
		}
		sizeDelta = ui.Size() - sizeBefore
	} else {
		ui := updatespb.UpdateInfo{
			Value: &updatespb.UpdateInfo_Acceptance{
				Acceptance: &updatespb.AcceptanceInfo{EventId: event.EventId},
			},
		}
		ms.executionInfo.UpdateInfos[updateID] = &ui
		ms.executionInfo.UpdateCount++
		sizeDelta = ui.Size() + len(updateID)
	}
	ms.approximateSize += sizeDelta
	ms.writeEventToCache(event)
	return nil
}

func (ms *MutableStateImpl) AddWorkflowExecutionUpdateCompletedEvent(
	acceptedEventID int64,
	updResp *updatepb.Response,
) (*historypb.HistoryEvent, error) {
	if err := ms.checkMutability(tag.WorkflowActionUpdateCompleted); err != nil {
		return nil, err
	}
	event, batchID := ms.hBuilder.AddWorkflowExecutionUpdateCompletedEvent(acceptedEventID, updResp)
	if err := ms.ApplyWorkflowExecutionUpdateCompletedEvent(event, batchID); err != nil {
		return nil, err
	}
	return event, nil
}

func (ms *MutableStateImpl) ApplyWorkflowExecutionUpdateCompletedEvent(
	event *historypb.HistoryEvent,
	batchID int64,
) error {
	attrs := event.GetWorkflowExecutionUpdateCompletedEventAttributes()
	if attrs == nil {
		return serviceerror.NewInternal("wrong event type in call to ApplyWorkflowExecutionUpdateCompletedEvent")
	}
	if ms.executionInfo.UpdateInfos == nil {
		ms.executionInfo.UpdateInfos = make(map[string]*updatespb.UpdateInfo, 1)
	}
	updateID := attrs.GetMeta().GetUpdateId()
	var sizeDelta int
	if ui, ok := ms.executionInfo.UpdateInfos[updateID]; ok {
		sizeBefore := ui.Size()
		ui.Value = &updatespb.UpdateInfo_Completion{
			Completion: &updatespb.CompletionInfo{
				EventId:      event.EventId,
				EventBatchId: batchID,
			},
		}
		sizeDelta = ui.Size() - sizeBefore
	} else {
		// TODO (alex): this should never happened because UpdateInfo should always be created before
		// with UpdateAccepted event which MUST preceded UpdateCompleted event.
		// Better to return error here!
		ui := updatespb.UpdateInfo{
			Value: &updatespb.UpdateInfo_Completion{
				Completion: &updatespb.CompletionInfo{EventId: event.EventId},
			},
		}
		ms.executionInfo.UpdateInfos[updateID] = &ui
		ms.executionInfo.UpdateCount++
		sizeDelta = ui.Size() + len(updateID)
	}
	ms.approximateSize += sizeDelta
	ms.writeEventToCache(event)
	return nil
}

func (ms *MutableStateImpl) RejectWorkflowExecutionUpdate(_ string, _ *updatepb.Rejection) error {
	// TODO (alex-update): This method is noop because we don't currently write rejections to the history.
	return nil
}

func (ms *MutableStateImpl) ApplyWorkflowExecutionTerminatedEvent(
	firstEventID int64,
	event *historypb.HistoryEvent,
) error {

	if err := ms.UpdateWorkflowStateStatus(
		enumsspb.WORKFLOW_EXECUTION_STATE_COMPLETED,
		enumspb.WORKFLOW_EXECUTION_STATUS_TERMINATED,
	); err != nil {
		return err
	}
	ms.executionInfo.CompletionEventBatchId = firstEventID // Used when completion event needs to be loaded from database
	ms.executionInfo.NewExecutionRunId = ""
	ms.executionInfo.CloseTime = event.GetEventTime()
	ms.ClearStickyTaskQueue()
	ms.writeEventToCache(event)
	return ms.processCloseCallbacks()
}

func (ms *MutableStateImpl) AddWorkflowExecutionSignaled(
	signalName string,
	input *commonpb.Payloads,
	identity string,
	header *commonpb.Header,
	skipGenerateWorkflowTask bool,
) (*historypb.HistoryEvent, error) {
	return ms.AddWorkflowExecutionSignaledEvent(
		signalName,
		input,
		identity,
		header,
		skipGenerateWorkflowTask,
		nil,
	)
}

func (ms *MutableStateImpl) AddWorkflowExecutionSignaledEvent(
	signalName string,
	input *commonpb.Payloads,
	identity string,
	header *commonpb.Header,
	skipGenerateWorkflowTask bool,
	externalWorkflowExecution *commonpb.WorkflowExecution,
) (*historypb.HistoryEvent, error) {
	opTag := tag.WorkflowActionWorkflowSignaled
	if err := ms.checkMutability(opTag); err != nil {
		return nil, err
	}

	event := ms.hBuilder.AddWorkflowExecutionSignaledEvent(
		signalName,
		input,
		identity,
		header,
		skipGenerateWorkflowTask,
		externalWorkflowExecution,
	)
	if err := ms.ApplyWorkflowExecutionSignaled(event); err != nil {
		return nil, err
	}
	return event, nil
}

func (ms *MutableStateImpl) ApplyWorkflowExecutionSignaled(
	_ *historypb.HistoryEvent,
) error {

	// Increment signal count in mutable state for this workflow execution
	ms.executionInfo.SignalCount++
	return nil
}

func (ms *MutableStateImpl) AddContinueAsNewEvent(
	ctx context.Context,
	firstEventID int64,
	workflowTaskCompletedEventID int64,
	parentNamespace namespace.Name,
	command *commandpb.ContinueAsNewWorkflowExecutionCommandAttributes,
) (*historypb.HistoryEvent, MutableState, error) {

	opTag := tag.WorkflowActionWorkflowContinueAsNew
	if err := ms.checkMutability(opTag); err != nil {
		return nil, nil, err
	}

	var err error
	newRunID := uuid.New()
	newExecution := commonpb.WorkflowExecution{
		WorkflowId: ms.executionInfo.WorkflowId,
		RunId:      newRunID,
	}

	// Extract ParentExecutionInfo from current run so it can be passed down to the next
	var parentInfo *workflowspb.ParentExecutionInfo
	var rootInfo *workflowspb.RootExecutionInfo
	if ms.HasParentExecution() {
		parentInfo = &workflowspb.ParentExecutionInfo{
			NamespaceId: ms.executionInfo.ParentNamespaceId,
			Namespace:   parentNamespace.String(),
			Execution: &commonpb.WorkflowExecution{
				WorkflowId: ms.executionInfo.ParentWorkflowId,
				RunId:      ms.executionInfo.ParentRunId,
			},
			InitiatedId:      ms.executionInfo.ParentInitiatedId,
			InitiatedVersion: ms.executionInfo.ParentInitiatedVersion,
			Clock:            ms.executionInfo.ParentClock,
		}
		rootInfo = &workflowspb.RootExecutionInfo{
			Execution: &commonpb.WorkflowExecution{
				WorkflowId: ms.executionInfo.RootWorkflowId,
				RunId:      ms.executionInfo.RootRunId,
			},
		}
	}

	continueAsNewEvent := ms.hBuilder.AddContinuedAsNewEvent(
		workflowTaskCompletedEventID,
		newRunID,
		command,
	)

	firstRunID, err := ms.GetFirstRunID(ctx)
	if err != nil {
		return nil, nil, err
	}

	newMutableState := NewMutableState(
		ms.shard,
		ms.shard.GetEventsCache(),
		ms.logger,
		ms.namespaceEntry,
		ms.executionInfo.WorkflowId,
		newRunID,
		timestamp.TimeValue(continueAsNewEvent.GetEventTime()),
	)

	if _, err = newMutableState.addWorkflowExecutionStartedEventForContinueAsNew(
		parentInfo,
		&newExecution,
		ms,
		command,
		firstRunID,
		rootInfo,
	); err != nil {
		return nil, nil, err
	}

	// TODO: should this be in the "Apply" function? How does this work with replication?
	// TODO: also copy over close callbacks if workflow completes unsuccessfully and its retry policy permits it.
	oldCallbacks := callbacks.MachineCollection(ms.HSM())
	newCallbacks := callbacks.MachineCollection(newMutableState.HSM())
	for _, node := range oldCallbacks.List() {
		cb, err := oldCallbacks.Data(node.Key.ID)
		if err != nil {
			return nil, nil, err
		}
		if _, ok := cb.PublicInfo.GetTrigger().GetVariant().(*workflowpb.CallbackInfo_Trigger_WorkflowClosed); ok {
			if _, err := newCallbacks.Add(node.Key.ID, cb); err != nil {
				return nil, nil, err
			}
		}
	}

	if err = newMutableState.SetHistoryTree(
		newMutableState.executionInfo.WorkflowExecutionTimeout,
		newMutableState.executionInfo.WorkflowRunTimeout,
		newRunID,
	); err != nil {
		return nil, nil, err
	}

	if err = ms.ApplyWorkflowExecutionContinuedAsNewEvent(
		firstEventID,
		continueAsNewEvent,
	); err != nil {
		return nil, nil, err
	}
	// TODO merge active & passive task generation
	if err := ms.taskGenerator.GenerateWorkflowCloseTasks(
		continueAsNewEvent.GetEventTime().AsTime(),
		false,
	); err != nil {
		return nil, nil, err
	}

	return continueAsNewEvent, newMutableState, nil
}

func rolloverAutoResetPointsWithExpiringTime(
	resetPoints *workflowpb.ResetPoints,
	prevRunID string,
	newExecutionStartTime time.Time,
	namespaceRetention time.Duration,
) *workflowpb.ResetPoints {
	if resetPoints.GetPoints() == nil {
		return resetPoints
	}
	newPoints := make([]*workflowpb.ResetPointInfo, 0, len(resetPoints.Points))
	// For continue-as-new, new execution start time is the same as previous execution close time,
	// so reset points from the previous run will expire at new execution start time plus retention.
	expireTime := newExecutionStartTime.Add(namespaceRetention)
	for _, rp := range resetPoints.Points {
		if rp.ExpireTime != nil && rp.ExpireTime.AsTime().Before(newExecutionStartTime) {
			continue // run is expired, don't preserve it
		}
		if rp.GetRunId() == prevRunID {
			rp.ExpireTime = timestamppb.New(expireTime)
		}
		newPoints = append(newPoints, rp)
	}
	return &workflowpb.ResetPoints{Points: newPoints}
}

func (ms *MutableStateImpl) ApplyWorkflowExecutionContinuedAsNewEvent(
	firstEventID int64,
	continueAsNewEvent *historypb.HistoryEvent,
) error {

	if err := ms.UpdateWorkflowStateStatus(
		enumsspb.WORKFLOW_EXECUTION_STATE_COMPLETED,
		enumspb.WORKFLOW_EXECUTION_STATUS_CONTINUED_AS_NEW,
	); err != nil {
		return err
	}
	ms.executionInfo.CompletionEventBatchId = firstEventID // Used when completion event needs to be loaded from database
	ms.executionInfo.NewExecutionRunId = continueAsNewEvent.GetWorkflowExecutionContinuedAsNewEventAttributes().GetNewExecutionRunId()
	ms.executionInfo.CloseTime = continueAsNewEvent.GetEventTime()
	ms.ClearStickyTaskQueue()
	ms.writeEventToCache(continueAsNewEvent)
	return nil
}

func (ms *MutableStateImpl) AddStartChildWorkflowExecutionInitiatedEvent(
	workflowTaskCompletedEventID int64,
	createRequestID string,
	command *commandpb.StartChildWorkflowExecutionCommandAttributes,
	targetNamespaceID namespace.ID,
) (*historypb.HistoryEvent, *persistencespb.ChildExecutionInfo, error) {

	opTag := tag.WorkflowActionChildWorkflowInitiated
	if err := ms.checkMutability(opTag); err != nil {
		return nil, nil, err
	}

	event := ms.hBuilder.AddStartChildWorkflowExecutionInitiatedEvent(workflowTaskCompletedEventID, command, targetNamespaceID)
	ci, err := ms.ApplyStartChildWorkflowExecutionInitiatedEvent(workflowTaskCompletedEventID, event, createRequestID)
	if err != nil {
		return nil, nil, err
	}
	// TODO merge active & passive task generation
	if err := ms.taskGenerator.GenerateChildWorkflowTasks(
		event,
	); err != nil {
		return nil, nil, err
	}
	return event, ci, nil
}

func (ms *MutableStateImpl) ApplyStartChildWorkflowExecutionInitiatedEvent(
	firstEventID int64,
	event *historypb.HistoryEvent,
	createRequestID string,
) (*persistencespb.ChildExecutionInfo, error) {

	initiatedEventID := event.GetEventId()
	attributes := event.GetStartChildWorkflowExecutionInitiatedEventAttributes()
	ci := &persistencespb.ChildExecutionInfo{
		Version:               event.GetVersion(),
		InitiatedEventId:      initiatedEventID,
		InitiatedEventBatchId: firstEventID,
		StartedEventId:        common.EmptyEventID,
		StartedWorkflowId:     attributes.GetWorkflowId(),
		CreateRequestId:       createRequestID,
		Namespace:             attributes.GetNamespace(),
		NamespaceId:           attributes.GetNamespaceId(),
		WorkflowTypeName:      attributes.GetWorkflowType().GetName(),
		ParentClosePolicy:     attributes.GetParentClosePolicy(),
	}

	ms.pendingChildExecutionInfoIDs[ci.InitiatedEventId] = ci
	ms.updateChildExecutionInfos[ci.InitiatedEventId] = ci
	ms.approximateSize += ci.Size() + int64SizeBytes
	ms.executionInfo.ChildExecutionCount++

	ms.writeEventToCache(event)
	return ci, nil
}

func (ms *MutableStateImpl) AddChildWorkflowExecutionStartedEvent(
	execution *commonpb.WorkflowExecution,
	workflowType *commonpb.WorkflowType,
	initiatedID int64,
	header *commonpb.Header,
	clock *clockspb.VectorClock,
) (*historypb.HistoryEvent, error) {

	opTag := tag.WorkflowActionChildWorkflowStarted
	if err := ms.checkMutability(opTag); err != nil {
		return nil, err
	}

	ci, ok := ms.GetChildExecutionInfo(initiatedID)
	if !ok || ci.StartedEventId != common.EmptyEventID {
		ms.logWarn(mutableStateInvalidHistoryActionMsg, opTag,
			tag.WorkflowEventID(ms.GetNextEventID()),
			tag.ErrorTypeInvalidHistoryAction,
			tag.Bool(ok),
			tag.WorkflowInitiatedID(initiatedID))
		return nil, ms.createInternalServerError(opTag)
	}

	event := ms.hBuilder.AddChildWorkflowExecutionStartedEvent(
		initiatedID,
		namespace.Name(ci.GetNamespace()),
		namespace.ID(ci.GetNamespaceId()),
		execution,
		workflowType,
		header,
	)
	if err := ms.ApplyChildWorkflowExecutionStartedEvent(event, clock); err != nil {
		return nil, err
	}
	return event, nil
}

func (ms *MutableStateImpl) ApplyChildWorkflowExecutionStartedEvent(
	event *historypb.HistoryEvent,
	clock *clockspb.VectorClock,
) error {

	attributes := event.GetChildWorkflowExecutionStartedEventAttributes()
	initiatedID := attributes.GetInitiatedEventId()

	ci, ok := ms.GetChildExecutionInfo(initiatedID)
	if !ok {
		ms.logError(
			fmt.Sprintf("unable to find child workflow event ID: %v in mutable state", initiatedID),
			tag.ErrorTypeInvalidMutableStateAction,
		)
		return ErrMissingChildWorkflowInfo
	}

	ms.approximateSize -= ci.Size()

	ci.StartedEventId = event.GetEventId()
	ci.StartedRunId = attributes.GetWorkflowExecution().GetRunId()
	ci.Clock = clock
	ms.updateChildExecutionInfos[ci.InitiatedEventId] = ci
	ms.approximateSize += ci.Size()

	return nil
}

func (ms *MutableStateImpl) AddStartChildWorkflowExecutionFailedEvent(
	initiatedID int64,
	cause enumspb.StartChildWorkflowExecutionFailedCause,
	initiatedEventAttributes *historypb.StartChildWorkflowExecutionInitiatedEventAttributes,
) (*historypb.HistoryEvent, error) {

	opTag := tag.WorkflowActionChildWorkflowInitiationFailed
	if err := ms.checkMutability(opTag); err != nil {
		return nil, err
	}

	ci, ok := ms.GetChildExecutionInfo(initiatedID)
	if !ok || ci.StartedEventId != common.EmptyEventID {
		ms.logWarn(mutableStateInvalidHistoryActionMsg, opTag,
			tag.WorkflowEventID(ms.GetNextEventID()),
			tag.ErrorTypeInvalidHistoryAction,
			tag.Bool(ok),
			tag.WorkflowInitiatedID(initiatedID))
		return nil, ms.createInternalServerError(opTag)
	}

	event := ms.hBuilder.AddStartChildWorkflowExecutionFailedEvent(
		common.EmptyEventID, // TODO this field is not used at all
		initiatedID,
		cause,
		namespace.Name(ci.Namespace),
		namespace.ID(ci.NamespaceId),
		initiatedEventAttributes.WorkflowId,
		initiatedEventAttributes.WorkflowType,
		initiatedEventAttributes.Control, // TODO this field is probably deprecated
	)
	if err := ms.ApplyStartChildWorkflowExecutionFailedEvent(event); err != nil {
		return nil, err
	}
	return event, nil
}

func (ms *MutableStateImpl) ApplyStartChildWorkflowExecutionFailedEvent(
	event *historypb.HistoryEvent,
) error {

	attributes := event.GetStartChildWorkflowExecutionFailedEventAttributes()
	initiatedID := attributes.GetInitiatedEventId()

	return ms.DeletePendingChildExecution(initiatedID)
}

func (ms *MutableStateImpl) AddChildWorkflowExecutionCompletedEvent(
	initiatedID int64,
	childExecution *commonpb.WorkflowExecution,
	attributes *historypb.WorkflowExecutionCompletedEventAttributes,
) (*historypb.HistoryEvent, error) {

	opTag := tag.WorkflowActionChildWorkflowCompleted
	if err := ms.checkMutability(opTag); err != nil {
		return nil, err
	}

	ci, ok := ms.GetChildExecutionInfo(initiatedID)
	if !ok || ci.StartedEventId == common.EmptyEventID {
		ms.logWarn(mutableStateInvalidHistoryActionMsg, opTag,
			tag.WorkflowEventID(ms.GetNextEventID()),
			tag.ErrorTypeInvalidHistoryAction,
			tag.Bool(ok),
			tag.WorkflowInitiatedID(initiatedID))
		return nil, ms.createInternalServerError(opTag)
	}

	workflowType := &commonpb.WorkflowType{
		Name: ci.WorkflowTypeName,
	}

	event := ms.hBuilder.AddChildWorkflowExecutionCompletedEvent(
		ci.InitiatedEventId,
		ci.StartedEventId,
		namespace.Name(ci.Namespace),
		namespace.ID(ci.NamespaceId),
		childExecution,
		workflowType,
		attributes.Result,
	)
	if err := ms.ApplyChildWorkflowExecutionCompletedEvent(event); err != nil {
		return nil, err
	}
	return event, nil
}

func (ms *MutableStateImpl) ApplyChildWorkflowExecutionCompletedEvent(
	event *historypb.HistoryEvent,
) error {

	attributes := event.GetChildWorkflowExecutionCompletedEventAttributes()
	initiatedID := attributes.GetInitiatedEventId()

	return ms.DeletePendingChildExecution(initiatedID)
}

func (ms *MutableStateImpl) AddChildWorkflowExecutionFailedEvent(
	initiatedID int64,
	childExecution *commonpb.WorkflowExecution,
	attributes *historypb.WorkflowExecutionFailedEventAttributes,
) (*historypb.HistoryEvent, error) {

	opTag := tag.WorkflowActionChildWorkflowFailed
	if err := ms.checkMutability(opTag); err != nil {
		return nil, err
	}

	ci, ok := ms.GetChildExecutionInfo(initiatedID)
	if !ok || ci.StartedEventId == common.EmptyEventID {
		ms.logWarn(mutableStateInvalidHistoryActionMsg,
			tag.WorkflowEventID(ms.GetNextEventID()),
			tag.ErrorTypeInvalidHistoryAction,
			tag.Bool(!ok),
			tag.WorkflowInitiatedID(initiatedID))
		return nil, ms.createInternalServerError(opTag)
	}

	workflowType := &commonpb.WorkflowType{
		Name: ci.WorkflowTypeName,
	}

	event := ms.hBuilder.AddChildWorkflowExecutionFailedEvent(
		ci.InitiatedEventId,
		ci.StartedEventId,
		namespace.Name(ci.Namespace),
		namespace.ID(ci.NamespaceId),
		childExecution,
		workflowType,
		attributes.Failure,
		attributes.RetryState,
	)
	if err := ms.ApplyChildWorkflowExecutionFailedEvent(event); err != nil {
		return nil, err
	}
	return event, nil
}

func (ms *MutableStateImpl) ApplyChildWorkflowExecutionFailedEvent(
	event *historypb.HistoryEvent,
) error {

	attributes := event.GetChildWorkflowExecutionFailedEventAttributes()
	initiatedID := attributes.GetInitiatedEventId()

	return ms.DeletePendingChildExecution(initiatedID)
}

func (ms *MutableStateImpl) AddChildWorkflowExecutionCanceledEvent(
	initiatedID int64,
	childExecution *commonpb.WorkflowExecution,
	attributes *historypb.WorkflowExecutionCanceledEventAttributes,
) (*historypb.HistoryEvent, error) {

	opTag := tag.WorkflowActionChildWorkflowCanceled
	if err := ms.checkMutability(opTag); err != nil {
		return nil, err
	}

	ci, ok := ms.GetChildExecutionInfo(initiatedID)
	if !ok || ci.StartedEventId == common.EmptyEventID {
		ms.logWarn(mutableStateInvalidHistoryActionMsg, opTag,
			tag.WorkflowEventID(ms.GetNextEventID()),
			tag.ErrorTypeInvalidHistoryAction,
			tag.Bool(ok),
			tag.WorkflowInitiatedID(initiatedID))
		return nil, ms.createInternalServerError(opTag)
	}

	workflowType := &commonpb.WorkflowType{
		Name: ci.WorkflowTypeName,
	}

	event := ms.hBuilder.AddChildWorkflowExecutionCanceledEvent(
		ci.InitiatedEventId,
		ci.StartedEventId,
		namespace.Name(ci.Namespace),
		namespace.ID(ci.NamespaceId),
		childExecution,
		workflowType,
		attributes.Details,
	)
	if err := ms.ApplyChildWorkflowExecutionCanceledEvent(event); err != nil {
		return nil, err
	}
	return event, nil
}

func (ms *MutableStateImpl) ApplyChildWorkflowExecutionCanceledEvent(
	event *historypb.HistoryEvent,
) error {

	attributes := event.GetChildWorkflowExecutionCanceledEventAttributes()
	initiatedID := attributes.GetInitiatedEventId()

	return ms.DeletePendingChildExecution(initiatedID)
}

func (ms *MutableStateImpl) AddChildWorkflowExecutionTerminatedEvent(
	initiatedID int64,
	childExecution *commonpb.WorkflowExecution,
	_ *historypb.WorkflowExecutionTerminatedEventAttributes, // TODO this field is not used at all
) (*historypb.HistoryEvent, error) {

	opTag := tag.WorkflowActionChildWorkflowTerminated
	if err := ms.checkMutability(opTag); err != nil {
		return nil, err
	}

	ci, ok := ms.GetChildExecutionInfo(initiatedID)
	if !ok || ci.StartedEventId == common.EmptyEventID {
		ms.logWarn(mutableStateInvalidHistoryActionMsg, opTag,
			tag.WorkflowEventID(ms.GetNextEventID()),
			tag.ErrorTypeInvalidHistoryAction,
			tag.Bool(ok),
			tag.WorkflowInitiatedID(initiatedID))
		return nil, ms.createInternalServerError(opTag)
	}

	workflowType := &commonpb.WorkflowType{
		Name: ci.WorkflowTypeName,
	}

	event := ms.hBuilder.AddChildWorkflowExecutionTerminatedEvent(
		ci.InitiatedEventId,
		ci.StartedEventId,
		namespace.Name(ci.Namespace),
		namespace.ID(ci.NamespaceId),
		childExecution,
		workflowType,
	)
	if err := ms.ApplyChildWorkflowExecutionTerminatedEvent(event); err != nil {
		return nil, err
	}
	return event, nil
}

func (ms *MutableStateImpl) ApplyChildWorkflowExecutionTerminatedEvent(
	event *historypb.HistoryEvent,
) error {

	attributes := event.GetChildWorkflowExecutionTerminatedEventAttributes()
	initiatedID := attributes.GetInitiatedEventId()

	return ms.DeletePendingChildExecution(initiatedID)
}

func (ms *MutableStateImpl) AddChildWorkflowExecutionTimedOutEvent(
	initiatedID int64,
	childExecution *commonpb.WorkflowExecution,
	attributes *historypb.WorkflowExecutionTimedOutEventAttributes,
) (*historypb.HistoryEvent, error) {

	opTag := tag.WorkflowActionChildWorkflowTimedOut
	if err := ms.checkMutability(opTag); err != nil {
		return nil, err
	}

	ci, ok := ms.GetChildExecutionInfo(initiatedID)
	if !ok || ci.StartedEventId == common.EmptyEventID {
		ms.logWarn(mutableStateInvalidHistoryActionMsg, opTag,
			tag.WorkflowEventID(ms.GetNextEventID()),
			tag.ErrorTypeInvalidHistoryAction,
			tag.Bool(ok),
			tag.WorkflowInitiatedID(initiatedID))
		return nil, ms.createInternalServerError(opTag)
	}

	workflowType := &commonpb.WorkflowType{
		Name: ci.WorkflowTypeName,
	}

	event := ms.hBuilder.AddChildWorkflowExecutionTimedOutEvent(
		ci.InitiatedEventId,
		ci.StartedEventId,
		namespace.Name(ci.Namespace),
		namespace.ID(ci.NamespaceId),
		childExecution,
		workflowType,
		attributes.RetryState,
	)
	if err := ms.ApplyChildWorkflowExecutionTimedOutEvent(event); err != nil {
		return nil, err
	}
	return event, nil
}

func (ms *MutableStateImpl) ApplyChildWorkflowExecutionTimedOutEvent(
	event *historypb.HistoryEvent,
) error {

	attributes := event.GetChildWorkflowExecutionTimedOutEventAttributes()
	initiatedID := attributes.GetInitiatedEventId()

	return ms.DeletePendingChildExecution(initiatedID)
}

func (ms *MutableStateImpl) RetryActivity(
	ai *persistencespb.ActivityInfo,
	failure *failurepb.Failure,
) (enumspb.RetryState, error) {

	opTag := tag.WorkflowActionActivityTaskRetry
	if err := ms.checkMutability(opTag); err != nil {
		return enumspb.RETRY_STATE_INTERNAL_SERVER_ERROR, err
	}
	activityVisitor := newActivityVisitor(ai, failure, ms.timeSource)
	if state := activityVisitor.State(); state != enumspb.RETRY_STATE_IN_PROGRESS {
		return state, nil
	}
	nextAttempt := ai.Attempt + 1
	if err := ms.taskGenerator.GenerateActivityRetryTasks(ai.ScheduledEventId, activityVisitor.NextScheduledTime(), nextAttempt); err != nil {
		return enumspb.RETRY_STATE_INTERNAL_SERVER_ERROR, err
	}
	// we need to store activity info size since pendingActivityInfoIDs holds pointers to activity
	// info and if prev found it points to the same activity info as ai, so updating ai will cause
	// size of prev change.
	var originalSize int
	if prev, ok := ms.pendingActivityInfoIDs[ai.ScheduledEventId]; ok {
		originalSize = prev.Size()
	}
	ai = activityVisitor.UpdateActivityInfo(
		ai,
		ms.GetCurrentVersion(),
		nextAttempt,
		ms.truncateRetryableActivityFailure(failure),
	)
	ms.approximateSize += ai.Size() - originalSize
	ms.updateActivityInfos[ai.ScheduledEventId] = ai
	ms.syncActivityTasks[ai.ScheduledEventId] = struct{}{}
	return enumspb.RETRY_STATE_IN_PROGRESS, nil
}

func (ms *MutableStateImpl) truncateRetryableActivityFailure(
	activityFailure *failurepb.Failure,
) *failurepb.Failure {
	namespaceName := ms.namespaceEntry.Name().String()
	failureSize := activityFailure.Size()

	if failureSize <= ms.config.MutableStateActivityFailureSizeLimitWarn(namespaceName) {
		return activityFailure
	}

	throttledLogger := log.With(
		ms.shard.GetThrottledLogger(),
		tag.WorkflowNamespace(namespaceName),
		tag.WorkflowID(ms.executionInfo.WorkflowId),
		tag.WorkflowRunID(ms.executionState.RunId),
		tag.BlobSize(int64(failureSize)),
		tag.BlobSizeViolationOperation("RetryActivity"),
	)

	sizeLimitError := ms.config.MutableStateActivityFailureSizeLimitError(namespaceName)
	if failureSize <= sizeLimitError {
		throttledLogger.Warn("Activity failure size exceeds warning limit for mutable state.")
		return activityFailure
	}

	throttledLogger.Warn("Activity failure size exceeds error limit for mutable state, truncated.")

	// nonRetryable is set to false here as only retryable failures are recorded in mutable state.
	// also when this method is called, the check for isRetryable is already done, so the value
	// is only for visibility/debugging purpose.
	serverFailure := failure.NewServerFailure(common.FailureReasonFailureExceedsLimit, false)
	serverFailure.Cause = failure.Truncate(activityFailure, sizeLimitError)
	return serverFailure
}

func (ms *MutableStateImpl) GetHistorySize() int64 {
	return ms.executionInfo.ExecutionStats.HistorySize
}

func (ms *MutableStateImpl) AddHistorySize(size int64) {
	ms.executionInfo.ExecutionStats.HistorySize += size
}

// processCloseCallbacks triggers "WorkflowClosed" callbacks, applying the state machine transition that schedules
// callback tasks.
func (ms *MutableStateImpl) processCloseCallbacks() error {
	continuedAsNew := ms.GetExecutionInfo().NewExecutionRunId != ""
	if continuedAsNew {
		return nil
	}
	coll := callbacks.MachineCollection(ms.HSM())
	for _, node := range coll.List() {
		cb, err := coll.Data(node.Key.ID)
		if err != nil {
			return err
		}
		// Only try to trigger "WorkflowClosed" callbacks.
		if _, ok := cb.PublicInfo.Trigger.Variant.(*workflowpb.CallbackInfo_Trigger_WorkflowClosed); !ok {
			continue
		}
		err = coll.Transition(node.Key.ID, func(cb callbacks.Callback) (hsm.TransitionOutput, error) {
			return callbacks.TransitionScheduled.Apply(cb, callbacks.EventScheduled{})
		})
		if err != nil {
			return err
		}
	}
	return nil
}

// TODO mutable state should generate corresponding transfer / timer tasks according to
//  updates accumulated, while currently all transfer / timer tasks are managed manually

// TODO convert AddTasks to prepareTasks

// AddTasks append transfer tasks
func (ms *MutableStateImpl) AddTasks(
	tasks ...tasks.Task,
) {

	for _, task := range tasks {
		category := task.GetCategory()
		ms.InsertTasks[category] = append(ms.InsertTasks[category], task)
	}
}

func (ms *MutableStateImpl) PopTasks() map[tasks.Category][]tasks.Task {
	insterTasks := ms.InsertTasks
	ms.InsertTasks = make(map[tasks.Category][]tasks.Task)
	return insterTasks
}

func (ms *MutableStateImpl) SetUpdateCondition(
	nextEventIDInDB int64,
	dbRecordVersion int64,
) {

	ms.nextEventIDInDB = nextEventIDInDB
	ms.dbRecordVersion = dbRecordVersion
}

func (ms *MutableStateImpl) GetUpdateCondition() (int64, int64) {
	return ms.nextEventIDInDB, ms.dbRecordVersion
}

func (ms *MutableStateImpl) SetSpeculativeWorkflowTaskTimeoutTask(
	task *tasks.WorkflowTaskTimeoutTask,
) error {
	ms.speculativeWorkflowTaskTimeoutTask = task
	return ms.shard.AddSpeculativeWorkflowTaskTimeoutTask(task)
}

func (ms *MutableStateImpl) CheckSpeculativeWorkflowTaskTimeoutTask(
	task *tasks.WorkflowTaskTimeoutTask,
) bool {
	return ms.speculativeWorkflowTaskTimeoutTask == task
}

func (ms *MutableStateImpl) RemoveSpeculativeWorkflowTaskTimeoutTask() {
	if ms.speculativeWorkflowTaskTimeoutTask != nil {
		// Cancelling task prevents it from being submitted to scheduler in memoryScheduledQueue.
		ms.speculativeWorkflowTaskTimeoutTask.Cancel()
		ms.speculativeWorkflowTaskTimeoutTask = nil
	}
}

func (ms *MutableStateImpl) GetWorkflowStateStatus() (enumsspb.WorkflowExecutionState, enumspb.WorkflowExecutionStatus) {
	return ms.executionState.State, ms.executionState.Status
}

func (ms *MutableStateImpl) UpdateWorkflowStateStatus(
	state enumsspb.WorkflowExecutionState,
	status enumspb.WorkflowExecutionStatus,
) error {

	return setStateStatus(ms.executionState, state, status)
}

func (ms *MutableStateImpl) IsDirty() bool {
	return ms.hBuilder.IsDirty() || len(ms.InsertTasks) > 0 || (ms.stateMachineNode != nil && ms.stateMachineNode.Dirty())
}

func (ms *MutableStateImpl) StartTransaction(
	namespaceEntry *namespace.Namespace,
) (bool, error) {
	if ms.IsDirty() {
		ms.logger.Error("MutableState encountered dirty transaction",
			tag.WorkflowNamespaceID(ms.executionInfo.NamespaceId),
			tag.WorkflowID(ms.executionInfo.WorkflowId),
			tag.WorkflowRunID(ms.executionState.RunId),
			tag.Value(ms.hBuilder),
		)
		metrics.MutableStateChecksumInvalidated.With(ms.metricsHandler).Record(1)
		return false, serviceerror.NewUnavailable("MutableState encountered dirty transaction")
	}

	namespaceEntry, err := ms.startTransactionHandleNamespaceMigration(namespaceEntry)
	if err != nil {
		return false, err
	}
	ms.namespaceEntry = namespaceEntry
	ms.currentTransactionNamespaceFailoverVersion = namespaceEntry.FailoverVersion()
	if err := ms.UpdateCurrentVersion(ms.currentTransactionNamespaceFailoverVersion, false); err != nil {
		return false, err
	}

	flushBeforeReady, err := ms.startTransactionHandleWorkflowTaskFailover()
	if err != nil {
		return false, err
	}

	return flushBeforeReady, nil
}

func (ms *MutableStateImpl) CloseTransactionAsMutation(
	transactionPolicy TransactionPolicy,
) (*persistence.WorkflowMutation, []*persistence.WorkflowEvents, error) {

	if err := ms.prepareCloseTransaction(
		transactionPolicy,
	); err != nil {
		return nil, nil, err
	}

	// It is important to convert speculative WT to normal before prepareEventsAndReplicationTasks,
	// because prepareEventsAndReplicationTasks will move internal buffered events to the history,
	// and WT related events (WTScheduled, in particular) need to go first.
	if err := ms.workflowTaskManager.convertSpeculativeWorkflowTaskToNormal(); err != nil {
		return nil, nil, err
	}

	workflowEventsSeq, bufferEvents, clearBuffer, err := ms.prepareEventsAndReplicationTasks(transactionPolicy)
	if err != nil {
		return nil, nil, err
	}

	if len(workflowEventsSeq) > 0 {
		lastEvents := workflowEventsSeq[len(workflowEventsSeq)-1].Events
		lastEvent := lastEvents[len(lastEvents)-1]
		if err := ms.updateWithLastWriteEvent(
			lastEvent,
			transactionPolicy,
		); err != nil {
			return nil, nil, err
		}
	}

	// update last update time
	ms.executionInfo.LastUpdateTime = timestamppb.New(ms.shard.GetTimeSource().Now())

	// We generate checksum here based on the assumption that the returned
	// snapshot object is considered immutable. As of this writing, the only
	// code that modifies the returned object lives inside Context.resetWorkflowExecution.
	// Currently, the updates done inside Context.resetWorkflowExecution don't
	// impact the checksum calculation.
	checksum := ms.generateChecksum()

	if ms.dbRecordVersion == 0 {
		// noop, existing behavior
	} else {
		ms.dbRecordVersion += 1
	}

	workflowMutation := &persistence.WorkflowMutation{
		ExecutionInfo:  ms.executionInfo,
		ExecutionState: ms.executionState,
		NextEventID:    ms.hBuilder.NextEventID(),

		UpsertActivityInfos:       ms.updateActivityInfos,
		DeleteActivityInfos:       ms.deleteActivityInfos,
		UpsertTimerInfos:          ms.updateTimerInfos,
		DeleteTimerInfos:          ms.deleteTimerInfos,
		UpsertChildExecutionInfos: ms.updateChildExecutionInfos,
		DeleteChildExecutionInfos: ms.deleteChildExecutionInfos,
		UpsertRequestCancelInfos:  ms.updateRequestCancelInfos,
		DeleteRequestCancelInfos:  ms.deleteRequestCancelInfos,
		UpsertSignalInfos:         ms.updateSignalInfos,
		DeleteSignalInfos:         ms.deleteSignalInfos,
		UpsertSignalRequestedIDs:  ms.updateSignalRequestedIDs,
		DeleteSignalRequestedIDs:  ms.deleteSignalRequestedIDs,
		NewBufferedEvents:         bufferEvents,
		ClearBufferedEvents:       clearBuffer,

		Tasks: ms.InsertTasks,

		Condition:       ms.nextEventIDInDB,
		DBRecordVersion: ms.dbRecordVersion,
		Checksum:        checksum,
	}

	ms.checksum = checksum
	if err := ms.cleanupTransaction(transactionPolicy); err != nil {
		return nil, nil, err
	}
	return workflowMutation, workflowEventsSeq, nil
}

func (ms *MutableStateImpl) CloseTransactionAsSnapshot(
	transactionPolicy TransactionPolicy,
) (*persistence.WorkflowSnapshot, []*persistence.WorkflowEvents, error) {

	if err := ms.prepareCloseTransaction(
		transactionPolicy,
	); err != nil {
		return nil, nil, err
	}

	if err := ms.workflowTaskManager.convertSpeculativeWorkflowTaskToNormal(); err != nil {
		return nil, nil, err
	}

	workflowEventsSeq, bufferEvents, _, err := ms.prepareEventsAndReplicationTasks(transactionPolicy)
	if err != nil {
		return nil, nil, err
	}

	if len(bufferEvents) > 0 {
		// TODO do we need the functionality to generate snapshot with buffered events?
		return nil, nil, serviceerror.NewInternal("cannot generate workflow snapshot with buffered events")
	}

	if len(workflowEventsSeq) > 0 {
		lastEvents := workflowEventsSeq[len(workflowEventsSeq)-1].Events
		lastEvent := lastEvents[len(lastEvents)-1]
		if err := ms.updateWithLastWriteEvent(
			lastEvent,
			transactionPolicy,
		); err != nil {
			return nil, nil, err
		}
	}

	// update last update time
	ms.executionInfo.LastUpdateTime = timestamppb.New(ms.shard.GetTimeSource().Now())

	// We generate checksum here based on the assumption that the returned
	// snapshot object is considered immutable. As of this writing, the only
	// code that modifies the returned object lives inside Context.resetWorkflowExecution.
	// Currently, the updates done inside Context.resetWorkflowExecution don't
	// impact the checksum calculation.
	checksum := ms.generateChecksum()

	if ms.dbRecordVersion == 0 {
		// noop, existing behavior
	} else {
		ms.dbRecordVersion += 1
	}

	workflowSnapshot := &persistence.WorkflowSnapshot{
		ExecutionInfo:  ms.executionInfo,
		ExecutionState: ms.executionState,
		NextEventID:    ms.hBuilder.NextEventID(),

		ActivityInfos:       ms.pendingActivityInfoIDs,
		TimerInfos:          ms.pendingTimerInfoIDs,
		ChildExecutionInfos: ms.pendingChildExecutionInfoIDs,
		RequestCancelInfos:  ms.pendingRequestCancelInfoIDs,
		SignalInfos:         ms.pendingSignalInfoIDs,
		SignalRequestedIDs:  ms.pendingSignalRequestedIDs,

		Tasks: ms.InsertTasks,

		Condition:       ms.nextEventIDInDB,
		DBRecordVersion: ms.dbRecordVersion,
		Checksum:        checksum,
	}

	ms.checksum = checksum
	if err := ms.cleanupTransaction(transactionPolicy); err != nil {
		return nil, nil, err
	}
	return workflowSnapshot, workflowEventsSeq, nil
}

func (ms *MutableStateImpl) IsResourceDuplicated(
	resourceDedupKey definition.DeduplicationID,
) bool {
	id := definition.GenerateDeduplicationKey(resourceDedupKey)
	_, duplicated := ms.appliedEvents[id]
	return duplicated
}

func (ms *MutableStateImpl) UpdateDuplicatedResource(
	resourceDedupKey definition.DeduplicationID,
) {
	id := definition.GenerateDeduplicationKey(resourceDedupKey)
	ms.appliedEvents[id] = struct{}{}
}

func (ms *MutableStateImpl) GenerateMigrationTasks() ([]tasks.Task, int64, error) {
	return ms.taskGenerator.GenerateMigrationTasks()
}

func (ms *MutableStateImpl) prepareCloseTransaction(
	transactionPolicy TransactionPolicy,
) error {

	if err := ms.closeTransactionWithPolicyCheck(
		transactionPolicy,
	); err != nil {
		return err
	}

	if err := ms.closeTransactionHandleBufferedEventsLimit(
		transactionPolicy,
	); err != nil {
		return err
	}

	if err := ms.closeTransactionHandleWorkflowReset(
		transactionPolicy,
	); err != nil {
		return err
	}

	ms.executionInfo.StateTransitionCount += 1

	if ms.config.EnableMutableStateTransitionHistory() {
		ms.executionInfo.TransitionHistory = UpdatedTransitionHistory(
			ms.executionInfo.TransitionHistory,
			ms.currentTransactionNamespaceFailoverVersion,
			ms.executionInfo.StateTransitionCount,
		)
	}

	// TODO(bergundy): Collapse timer tasks.
	if err := ms.taskGenerator.GenerateDirtySubStateMachineTasks(ms.shard.StateMachineRegistry()); err != nil {
		return err
	}

	for _, t := range ms.currentTransactionAddedStateMachineEventTypes {
		def, ok := ms.shard.StateMachineRegistry().EventDefinition(t)
		if !ok {
			return serviceerror.NewInternal(fmt.Sprintf("no event definition registered for %v", t))
		}
		if def.IsWorkflowTaskTrigger() {
			if !ms.HasPendingWorkflowTask() {
				if _, err := ms.AddWorkflowTaskScheduledEvent(
					false,
					enumsspb.WORKFLOW_TASK_TYPE_NORMAL,
				); err != nil {
					return err
				}
			}
			break
		}
	}

	ms.closeTransactionCollapseVisibilityTasks()

	// TODO merge active & passive task generation
	// NOTE: this function must be the last call
	//  since we only generate at most one activity & user timer,
	//  regardless of how many activity & user timer created
	//  so the calculation must be at the very end
	return ms.closeTransactionHandleActivityUserTimerTasks(transactionPolicy)
}

func (ms *MutableStateImpl) cleanupTransaction(
	_ TransactionPolicy,
) error {
	ms.updateActivityInfos = make(map[int64]*persistencespb.ActivityInfo)
	ms.deleteActivityInfos = make(map[int64]struct{})
	ms.syncActivityTasks = make(map[int64]struct{})

	ms.updateTimerInfos = make(map[string]*persistencespb.TimerInfo)
	ms.deleteTimerInfos = make(map[string]struct{})

	ms.updateChildExecutionInfos = make(map[int64]*persistencespb.ChildExecutionInfo)
	ms.deleteChildExecutionInfos = make(map[int64]struct{})

	ms.updateRequestCancelInfos = make(map[int64]*persistencespb.RequestCancelInfo)
	ms.deleteRequestCancelInfos = make(map[int64]struct{})

	ms.updateSignalInfos = make(map[int64]*persistencespb.SignalInfo)
	ms.deleteSignalInfos = make(map[int64]struct{})

	ms.updateSignalRequestedIDs = make(map[string]struct{})
	ms.deleteSignalRequestedIDs = make(map[string]struct{})

	ms.stateInDB = ms.executionState.State
	ms.nextEventIDInDB = ms.GetNextEventID()
	// ms.dbRecordVersion remains the same

	ms.hBuilder = historybuilder.New(
		ms.timeSource,
		ms.shard.GenerateTaskIDs,
		ms.GetCurrentVersion(),
		ms.nextEventIDInDB,
		ms.bufferEventsInDB,
		ms.metricsHandler,
	)

	ms.InsertTasks = make(map[tasks.Category][]tasks.Task)

	// Clear outputs for the next transaction.
	ms.stateMachineNode.ClearTransactionState()
	// Clear out transient state machine state.
	ms.currentTransactionAddedStateMachineEventTypes = nil

	return nil
}

func (ms *MutableStateImpl) prepareEventsAndReplicationTasks(
	transactionPolicy TransactionPolicy,
) ([]*persistence.WorkflowEvents, []*historypb.HistoryEvent, bool, error) {

	currentBranchToken, err := ms.GetCurrentBranchToken()
	if err != nil {
		return nil, nil, false, err
	}

	historyMutation, err := ms.hBuilder.Finish(!ms.HasStartedWorkflowTask())
	if err != nil {
		return nil, nil, false, err
	}

	// TODO @wxing1292 need more refactoring to make the logic clean
	ms.bufferEventsInDB = historyMutation.MemBufferBatch
	newBufferBatch := historyMutation.DBBufferBatch
	clearBuffer := historyMutation.DBClearBuffer
	newEventsBatches := historyMutation.DBEventsBatches
	ms.updatePendingEventIDs(historyMutation.ScheduledIDToStartedID)

	workflowEventsSeq := make([]*persistence.WorkflowEvents, len(newEventsBatches))
	historyNodeTxnIDs, err := ms.shard.GenerateTaskIDs(len(newEventsBatches))
	if err != nil {
		return nil, nil, false, err
	}
	for index, eventBatch := range newEventsBatches {
		workflowEventsSeq[index] = &persistence.WorkflowEvents{
			NamespaceID: ms.executionInfo.NamespaceId,
			WorkflowID:  ms.executionInfo.WorkflowId,
			RunID:       ms.executionState.RunId,
			BranchToken: currentBranchToken,
			PrevTxnID:   ms.executionInfo.LastFirstEventTxnId,
			TxnID:       historyNodeTxnIDs[index],
			Events:      eventBatch,
		}
		ms.executionInfo.LastFirstEventId = eventBatch[0].GetEventId()
		ms.executionInfo.LastFirstEventTxnId = historyNodeTxnIDs[index]
	}

	if err := ms.validateNoEventsAfterWorkflowFinish(
		transactionPolicy,
		workflowEventsSeq,
	); err != nil {
		return nil, nil, false, err
	}

	for _, workflowEvents := range workflowEventsSeq {
		if err := ms.eventsToReplicationTask(transactionPolicy, workflowEvents.Events); err != nil {
			return nil, nil, false, err
		}
	}

	ms.InsertTasks[tasks.CategoryReplication] = append(
		ms.InsertTasks[tasks.CategoryReplication],
		ms.syncActivityToReplicationTask(transactionPolicy)...,
	)

	if transactionPolicy == TransactionPolicyPassive &&
		len(ms.InsertTasks[tasks.CategoryReplication]) > 0 {
		return nil, nil, false, serviceerror.NewInternal("should not generate replication task when close transaction as passive")
	}

	return workflowEventsSeq, newBufferBatch, clearBuffer, nil
}

func (ms *MutableStateImpl) eventsToReplicationTask(
	transactionPolicy TransactionPolicy,
	events []*historypb.HistoryEvent,
) error {
	switch transactionPolicy {
	case TransactionPolicyActive:
		if ms.generateReplicationTask() {
			return ms.taskGenerator.GenerateHistoryReplicationTasks(events)
		}
		return nil
	case TransactionPolicyPassive:
		return nil
	default:
		panic(fmt.Sprintf("unknown transaction policy: %v", transactionPolicy))
	}
}

func (ms *MutableStateImpl) syncActivityToReplicationTask(
	transactionPolicy TransactionPolicy,
) []tasks.Task {
	now := time.Now().UTC()
	switch transactionPolicy {
	case TransactionPolicyActive:
		if ms.generateReplicationTask() {
			return convertSyncActivityInfos(
				now,
				definition.NewWorkflowKey(
					ms.executionInfo.NamespaceId,
					ms.executionInfo.WorkflowId,
					ms.executionState.RunId,
				),
				ms.pendingActivityInfoIDs,
				ms.syncActivityTasks,
			)
		}
		return nil
	case TransactionPolicyPassive:
		return emptyTasks
	default:
		panic(fmt.Sprintf("unknown transaction policy: %v", transactionPolicy))
	}
}

func (ms *MutableStateImpl) updatePendingEventIDs(
	scheduledIDToStartedID map[int64]int64,
) {
	for scheduledEventID, startedEventID := range scheduledIDToStartedID {
		if activityInfo, ok := ms.GetActivityInfo(scheduledEventID); ok {
			activityInfo.StartedEventId = startedEventID
			ms.updateActivityInfos[activityInfo.ScheduledEventId] = activityInfo
			continue
		}
		if childInfo, ok := ms.GetChildExecutionInfo(scheduledEventID); ok {
			childInfo.StartedEventId = startedEventID
			ms.updateChildExecutionInfos[childInfo.InitiatedEventId] = childInfo
			continue
		}
	}
}

func (ms *MutableStateImpl) updateWithLastWriteEvent(
	lastEvent *historypb.HistoryEvent,
	transactionPolicy TransactionPolicy,
) error {

	if transactionPolicy == TransactionPolicyPassive {
		// already handled in mutable state.
		return nil
	}

	currentVersionHistory, err := versionhistory.GetCurrentVersionHistory(ms.executionInfo.VersionHistories)
	if err != nil {
		return err
	}
	if err := versionhistory.AddOrUpdateVersionHistoryItem(currentVersionHistory, versionhistory.NewVersionHistoryItem(
		lastEvent.GetEventId(), lastEvent.GetVersion(),
	)); err != nil {
		return err
	}
	ms.executionInfo.LastEventTaskId = lastEvent.GetTaskId()

	return nil
}

// validateNoEventsAfterWorkflowFinish perform check on history event batch
// NOTE: do not apply this check on every batch, since transient
// workflow task && workflow finish will be broken (the first batch)
func (ms *MutableStateImpl) validateNoEventsAfterWorkflowFinish(
	transactionPolicy TransactionPolicy,
	workflowEventSeq []*persistence.WorkflowEvents,
) error {

	if transactionPolicy == TransactionPolicyPassive ||
		len(workflowEventSeq) == 0 {
		return nil
	}

	// only do check if workflow is finished
	if ms.executionState.State != enumsspb.WORKFLOW_EXECUTION_STATE_COMPLETED {
		return nil
	}

	// workflow close
	// this will perform check on the last event of last batch
	// NOTE: do not apply this check on every batch, since transient
	// workflow task && workflow finish will be broken (the first batch)
	eventBatch := workflowEventSeq[len(workflowEventSeq)-1].Events
	lastEvent := eventBatch[len(eventBatch)-1]
	switch lastEvent.GetEventType() {
	case enumspb.EVENT_TYPE_WORKFLOW_EXECUTION_COMPLETED,
		enumspb.EVENT_TYPE_WORKFLOW_EXECUTION_FAILED,
		enumspb.EVENT_TYPE_WORKFLOW_EXECUTION_TIMED_OUT,
		enumspb.EVENT_TYPE_WORKFLOW_EXECUTION_TERMINATED,
		enumspb.EVENT_TYPE_WORKFLOW_EXECUTION_CONTINUED_AS_NEW,
		enumspb.EVENT_TYPE_WORKFLOW_EXECUTION_CANCELED:
		return nil

	default:
		ms.logError(
			"encountered case where events appears after workflow finish.",
			tag.WorkflowNamespaceID(ms.executionInfo.NamespaceId),
			tag.WorkflowID(ms.executionInfo.WorkflowId),
			tag.WorkflowRunID(ms.executionState.RunId),
		)
		return consts.ErrEventsAterWorkflowFinish
	}
}

func (ms *MutableStateImpl) startTransactionHandleNamespaceMigration(
	namespaceEntry *namespace.Namespace,
) (*namespace.Namespace, error) {
	// NOTE:
	// the main idea here is to guarantee that buffered events & namespace migration works
	// e.g. handle buffered events during version 0 => version > 0 by postponing namespace migration
	// * flush buffered events as if namespace is still local
	// * use updated namespace for actual call

	lastWriteVersion, err := ms.GetLastWriteVersion()
	if err != nil {
		return nil, err
	}

	// local namespace -> global namespace && with started workflow task
	if lastWriteVersion == common.EmptyVersion && namespaceEntry.FailoverVersion() > common.EmptyVersion && ms.HasStartedWorkflowTask() {
		localNamespaceMutation := namespace.NewPretendAsLocalNamespace(
			ms.clusterMetadata.GetCurrentClusterName(),
		)
		return namespaceEntry.Clone(localNamespaceMutation), nil
	}
	return namespaceEntry, nil
}

func (ms *MutableStateImpl) startTransactionHandleWorkflowTaskFailover() (bool, error) {

	if !ms.IsWorkflowExecutionRunning() {
		return false, nil
	}

	// NOTE:
	// the main idea here is to guarantee that once there is a workflow task started
	// all events ending in the buffer should have the same version

	// Handling mutable state turn from standby to active, while having a workflow task on the fly
	workflowTask := ms.GetStartedWorkflowTask()
	if workflowTask == nil || workflowTask.Version >= ms.GetCurrentVersion() {
		// no pending workflow tasks, no buffered events
		// or workflow task has higher / equal version
		return false, nil
	}

	currentVersion := ms.GetCurrentVersion()
	lastWriteVersion, err := ms.GetLastWriteVersion()
	if err != nil {
		return false, err
	}
	if lastWriteVersion != workflowTask.Version {
		return false, serviceerror.NewInternal(fmt.Sprintf("MutableStateImpl encountered mismatch version, workflow task: %v, last write version %v", workflowTask.Version, lastWriteVersion))
	}

	lastWriteSourceCluster := ms.clusterMetadata.ClusterNameForFailoverVersion(ms.namespaceEntry.IsGlobalNamespace(), lastWriteVersion)
	currentVersionCluster := ms.clusterMetadata.ClusterNameForFailoverVersion(ms.namespaceEntry.IsGlobalNamespace(), currentVersion)
	currentCluster := ms.clusterMetadata.GetCurrentClusterName()

	// there are 4 cases for version changes (based on version from namespace cache)
	// NOTE: namespace cache version change may occur after seeing events with higher version
	//  meaning that the flush buffer logic in NDC branch manager should be kept.
	//
	// 1. active -> passive => fail workflow task & flush buffer using last write version
	// 2. active -> active => fail workflow task & flush buffer using last write version
	// 3. passive -> active => fail workflow task using current version, no buffered events
	// 4. passive -> passive => no buffered events, since always passive, nothing to be done

	// handle case 4
	if lastWriteSourceCluster != currentCluster && currentVersionCluster != currentCluster {
		// do a sanity check on buffered events
		if ms.HasBufferedEvents() {
			return false, serviceerror.NewInternal("MutableStateImpl encountered previous passive workflow with buffered events")
		}
		return false, nil
	}

	// handle case 1 & 2
	var flushBufferVersion = lastWriteVersion

	// handle case 3
	if lastWriteSourceCluster != currentCluster && currentVersionCluster == currentCluster {
		// do a sanity check on buffered events
		if ms.HasBufferedEvents() {
			return false, serviceerror.NewInternal("MutableStateImpl encountered previous passive workflow with buffered events")
		}
		flushBufferVersion = currentVersion
	}

	// this workflow was previous active (whether it has buffered events or not),
	// the in flight workflow task must be failed to guarantee all events within same
	// event batch shard the same version
	if err := ms.UpdateCurrentVersion(flushBufferVersion, true); err != nil {
		return false, err
	}

	// we have a workflow task with buffered events on the fly with a lower version, fail it
	if _, err := failWorkflowTask(
		ms,
		workflowTask,
		enumspb.WORKFLOW_TASK_FAILED_CAUSE_FAILOVER_CLOSE_COMMAND,
	); err != nil {
		return false, err
	}

	err = ScheduleWorkflowTask(ms)
	if err != nil {
		return false, err
	}
	return true, nil
}

func (ms *MutableStateImpl) closeTransactionWithPolicyCheck(
	transactionPolicy TransactionPolicy,
) error {
	switch transactionPolicy {
	case TransactionPolicyActive:
		// Cannot use ms.namespaceEntry.ActiveClusterName() because currentVersion may be updated during this transaction in
		// passive cluster. For example: if passive cluster sees conflict and decided to terminate this workflow. The
		// currentVersion on mutable state would be updated to point to last write version which is current (passive) cluster.
		activeCluster := ms.clusterMetadata.ClusterNameForFailoverVersion(ms.namespaceEntry.IsGlobalNamespace(), ms.GetCurrentVersion())
		currentCluster := ms.clusterMetadata.GetCurrentClusterName()

		if activeCluster != currentCluster {
			namespaceID := ms.GetExecutionInfo().NamespaceId
			return serviceerror.NewNamespaceNotActive(namespaceID, currentCluster, activeCluster)
		}
		return nil
	case TransactionPolicyPassive:
		return nil
	default:
		panic(fmt.Sprintf("unknown transaction policy: %v", transactionPolicy))
	}
}

func (ms *MutableStateImpl) BufferSizeAcceptable() bool {
	if ms.hBuilder.NumBufferedEvents() > ms.config.MaximumBufferedEventsBatch() {
		return false
	}

	if ms.hBuilder.SizeInBytesOfBufferedEvents() > ms.config.MaximumBufferedEventsSizeInBytes() {
		return false
	}
	return true
}

func (ms *MutableStateImpl) closeTransactionHandleBufferedEventsLimit(
	transactionPolicy TransactionPolicy,
) error {

	if transactionPolicy == TransactionPolicyPassive ||
		!ms.IsWorkflowExecutionRunning() {
		return nil
	}

	if ms.BufferSizeAcceptable() {
		return nil
	}

	// Handling buffered events size issue
	if workflowTask := ms.GetStartedWorkflowTask(); workflowTask != nil {
		// we have a workflow task on the fly with a lower version, fail it
		if _, err := failWorkflowTask(
			ms,
			workflowTask,
			enumspb.WORKFLOW_TASK_FAILED_CAUSE_FORCE_CLOSE_COMMAND,
		); err != nil {
			return err
		}

		err := ScheduleWorkflowTask(ms)
		if err != nil {
			return err
		}
	}
	return nil
}

func (ms *MutableStateImpl) closeTransactionHandleWorkflowReset(
	transactionPolicy TransactionPolicy,
) error {

	if transactionPolicy == TransactionPolicyPassive ||
		!ms.IsWorkflowExecutionRunning() {
		return nil
	}

	// compare with bad client binary checksum and schedule a reset task

	// only schedule reset task if current doesn't have childWFs.
	// TODO: This will be removed once our reset allows childWFs
	if len(ms.GetPendingChildExecutionInfos()) != 0 {
		return nil
	}

	namespaceEntry, err := ms.shard.GetNamespaceRegistry().GetNamespaceByID(namespace.ID(ms.executionInfo.NamespaceId))
	if err != nil {
		return err
	}
	if _, pt := FindAutoResetPoint(
		ms.timeSource,
		namespaceEntry.VerifyBinaryChecksum,
		ms.GetExecutionInfo().AutoResetPoints,
	); pt != nil {
		if err := ms.taskGenerator.GenerateWorkflowResetTasks(); err != nil {
			return err
		}
		ms.logInfo("Auto-Reset task is scheduled",
			tag.WorkflowNamespace(namespaceEntry.Name().String()),
			tag.WorkflowID(ms.executionInfo.WorkflowId),
			tag.WorkflowRunID(ms.executionState.RunId),
			tag.WorkflowResetBaseRunID(pt.GetRunId()),
			tag.WorkflowEventID(pt.GetFirstWorkflowTaskCompletedId()),
			tag.WorkflowBinaryChecksum(pt.GetBinaryChecksum()),
		)
	}
	return nil
}

func (ms *MutableStateImpl) closeTransactionHandleActivityUserTimerTasks(
	transactionPolicy TransactionPolicy,
) error {
	switch transactionPolicy {
	case TransactionPolicyActive:
		if !ms.IsWorkflowExecutionRunning() {
			return nil
		}
		if err := ms.taskGenerator.GenerateActivityTimerTasks(); err != nil {
			return err
		}
		return ms.taskGenerator.GenerateUserTimerTasks()
	case TransactionPolicyPassive:
		return nil
	default:
		panic(fmt.Sprintf("unknown transaction policy: %v", transactionPolicy))
	}
}

// Visibility tasks are collapsed into a single one: START < UPSERT < CLOSE < DELETE
// Their enum values are already in order, so using them to make the code simpler.
// Any other task type is preserved in order.
// Eg: [START, UPSERT, TP1, CLOSE, TP2, TP3] -> [TP1, CLOSE, TP2, TP3]
func (ms *MutableStateImpl) closeTransactionCollapseVisibilityTasks() {
	visTasks := ms.InsertTasks[tasks.CategoryVisibility]
	if len(visTasks) < 2 {
		return
	}
	var visTaskToKeep tasks.Task
	lastIndex := -1
	for i, task := range visTasks {
		switch task.GetType() {
		case enumsspb.TASK_TYPE_VISIBILITY_START_EXECUTION,
			enumsspb.TASK_TYPE_VISIBILITY_UPSERT_EXECUTION,
			enumsspb.TASK_TYPE_VISIBILITY_CLOSE_EXECUTION,
			enumsspb.TASK_TYPE_VISIBILITY_DELETE_EXECUTION:
			if visTaskToKeep == nil || task.GetType() >= visTaskToKeep.GetType() {
				visTaskToKeep = task
			}
			lastIndex = i
		}
	}
	if visTaskToKeep == nil {
		return
	}
	collapsedVisTasks := make([]tasks.Task, 0, len(visTasks))
	for i, task := range visTasks {
		switch task.GetType() {
		case enumsspb.TASK_TYPE_VISIBILITY_START_EXECUTION,
			enumsspb.TASK_TYPE_VISIBILITY_UPSERT_EXECUTION,
			enumsspb.TASK_TYPE_VISIBILITY_CLOSE_EXECUTION,
			enumsspb.TASK_TYPE_VISIBILITY_DELETE_EXECUTION:
			if i == lastIndex {
				collapsedVisTasks = append(collapsedVisTasks, visTaskToKeep)
			}
		default:
			collapsedVisTasks = append(collapsedVisTasks, task)
		}
	}
	ms.InsertTasks[tasks.CategoryVisibility] = collapsedVisTasks
}

func (ms *MutableStateImpl) generateReplicationTask() bool {
	return len(ms.namespaceEntry.ClusterNames()) > 1
}

func (ms *MutableStateImpl) checkMutability(
	actionTag tag.ZapTag,
) error {

	if !ms.IsWorkflowExecutionRunning() {
		ms.logWarn(
			mutableStateInvalidHistoryActionMsg,
			tag.WorkflowEventID(ms.GetNextEventID()),
			tag.ErrorTypeInvalidHistoryAction,
			tag.WorkflowState(ms.executionState.State),
			actionTag,
		)
		return ErrWorkflowFinished
	}
	return nil
}

func (ms *MutableStateImpl) generateChecksum() *persistencespb.Checksum {
	if !ms.shouldGenerateChecksum() {
		return nil
	}
	csum, err := generateMutableStateChecksum(ms)
	if err != nil {
		ms.logWarn("error generating MutableState checksum", tag.Error(err))
		return nil
	}
	return csum
}

func (ms *MutableStateImpl) shouldGenerateChecksum() bool {
	if ms.namespaceEntry == nil {
		return false
	}
	return rand.Intn(100) < ms.config.MutableStateChecksumGenProbability(ms.namespaceEntry.Name().String())
}

func (ms *MutableStateImpl) shouldVerifyChecksum() bool {
	if ms.namespaceEntry == nil {
		return false
	}
	return rand.Intn(100) < ms.config.MutableStateChecksumVerifyProbability(ms.namespaceEntry.Name().String())
}

func (ms *MutableStateImpl) shouldInvalidateCheckum() bool {
	invalidateBeforeEpochSecs := int64(ms.config.MutableStateChecksumInvalidateBefore())
	if invalidateBeforeEpochSecs > 0 {
		invalidateBefore := time.Unix(invalidateBeforeEpochSecs, 0).UTC()
		return ms.executionInfo.LastUpdateTime.AsTime().Before(invalidateBefore)
	}
	return false
}

func (ms *MutableStateImpl) createInternalServerError(
	actionTag tag.ZapTag,
) error {

	return serviceerror.NewInternal(actionTag.Field().String + " operation failed")
}

func (ms *MutableStateImpl) createCallerError(
	actionTag tag.ZapTag,
	details string,
) error {
	msg := fmt.Sprintf(mutableStateInvalidHistoryActionMsgTemplate, actionTag.Field().String, details)
	return serviceerror.NewInvalidArgument(msg)
}

func (ms *MutableStateImpl) logInfo(msg string, tags ...tag.Tag) {
	tags = append(tags, tag.WorkflowID(ms.executionInfo.WorkflowId))
	tags = append(tags, tag.WorkflowRunID(ms.executionState.RunId))
	tags = append(tags, tag.WorkflowNamespaceID(ms.executionInfo.NamespaceId))
	ms.logger.Info(msg, tags...)
}

func (ms *MutableStateImpl) logWarn(msg string, tags ...tag.Tag) {
	tags = append(tags, tag.WorkflowID(ms.executionInfo.WorkflowId))
	tags = append(tags, tag.WorkflowRunID(ms.executionState.RunId))
	tags = append(tags, tag.WorkflowNamespaceID(ms.executionInfo.NamespaceId))
	ms.logger.Warn(msg, tags...)
}

func (ms *MutableStateImpl) logError(msg string, tags ...tag.Tag) {
	tags = append(tags, tag.WorkflowID(ms.executionInfo.WorkflowId))
	tags = append(tags, tag.WorkflowRunID(ms.executionState.RunId))
	tags = append(tags, tag.WorkflowNamespaceID(ms.executionInfo.NamespaceId))
	ms.logger.Error(msg, tags...)
}

func (ms *MutableStateImpl) logDataInconsistency() {
	namespaceID := ms.executionInfo.NamespaceId
	workflowID := ms.executionInfo.WorkflowId
	runID := ms.executionState.RunId

	ms.logger.Error("encounter cassandra data inconsistency",
		tag.WorkflowNamespaceID(namespaceID),
		tag.WorkflowID(workflowID),
		tag.WorkflowRunID(runID),
	)
}

func (ms *MutableStateImpl) HasCompletedAnyWorkflowTask() bool {
	return ms.GetStartedEventIdOfLastCompletedWorkflowTask() != common.EmptyEventID
}<|MERGE_RESOLUTION|>--- conflicted
+++ resolved
@@ -2815,11 +2815,7 @@
 		// TODO: cleanup this comment [cleanup-old-wv]
 		if useWf := ai.GetUseWorkflowBuildIdInfo(); useWf != nil {
 			// when a dependent activity is redirected, we update workflow's assigned build ID as well
-<<<<<<< HEAD
 			err := ms.processBuildIdRedirect(scheduledEventID, versioningStamp, redirectInfo)
-=======
-			err := ms.UpdateBuildIdAssignment(buildId)
->>>>>>> c1a0c623
 			if err != nil {
 				return nil, err
 			}
