--- conflicted
+++ resolved
@@ -7183,7 +7183,26 @@
 	return ms.versionedTransitionInDB != nil && len(ms.executionInfo.TransitionHistory) == 0
 }
 
-<<<<<<< HEAD
+func (ms *MutableStateImpl) InitTransitionHistory() {
+	versionedTransition := &persistencespb.VersionedTransition{
+		NamespaceFailoverVersion: ms.GetCurrentVersion(),
+		TransitionCount:          1,
+	}
+	ms.GetExecutionInfo().TransitionHistory = []*persistencespb.VersionedTransition{versionedTransition}
+
+	ms.GetExecutionInfo().VisibilityLastUpdateVersionedTransition = versionedTransition
+	ms.GetExecutionState().LastUpdateVersionedTransition = versionedTransition
+	if ms.HasPendingWorkflowTask() {
+		ms.GetExecutionInfo().WorkflowTaskLastUpdateVersionedTransition = versionedTransition
+	}
+}
+
+func (ms *MutableStateImpl) initVersionedTransitionInDB() {
+	if len(ms.executionInfo.TransitionHistory) != 0 {
+		ms.versionedTransitionInDB = ms.executionInfo.TransitionHistory[len(ms.executionInfo.TransitionHistory)-1]
+	}
+}
+
 // GetEffectiveDeployment returns the effective deployment in the following order:
 //  1. DeploymentTransition.Deployment: this is returned when the wf is transitioning to a
 //     new deployment
@@ -7280,24 +7299,4 @@
 	}
 
 	return nil
-=======
-func (ms *MutableStateImpl) InitTransitionHistory() {
-	versionedTransition := &persistencespb.VersionedTransition{
-		NamespaceFailoverVersion: ms.GetCurrentVersion(),
-		TransitionCount:          1,
-	}
-	ms.GetExecutionInfo().TransitionHistory = []*persistencespb.VersionedTransition{versionedTransition}
-
-	ms.GetExecutionInfo().VisibilityLastUpdateVersionedTransition = versionedTransition
-	ms.GetExecutionState().LastUpdateVersionedTransition = versionedTransition
-	if ms.HasPendingWorkflowTask() {
-		ms.GetExecutionInfo().WorkflowTaskLastUpdateVersionedTransition = versionedTransition
-	}
-}
-
-func (ms *MutableStateImpl) initVersionedTransitionInDB() {
-	if len(ms.executionInfo.TransitionHistory) != 0 {
-		ms.versionedTransitionInDB = ms.executionInfo.TransitionHistory[len(ms.executionInfo.TransitionHistory)-1]
-	}
->>>>>>> d92011a3
 }