// The MIT License
//
// Copyright (c) 2020 Temporal Technologies Inc.  All rights reserved.
//
// Copyright (c) 2020 Uber Technologies, Inc.
//
// Permission is hereby granted, free of charge, to any person obtaining a copy
// of this software and associated documentation files (the "Software"), to deal
// in the Software without restriction, including without limitation the rights
// to use, copy, modify, merge, publish, distribute, sublicense, and/or sell
// copies of the Software, and to permit persons to whom the Software is
// furnished to do so, subject to the following conditions:
//
// The above copyright notice and this permission notice shall be included in
// all copies or substantial portions of the Software.
//
// THE SOFTWARE IS PROVIDED "AS IS", WITHOUT WARRANTY OF ANY KIND, EXPRESS OR
// IMPLIED, INCLUDING BUT NOT LIMITED TO THE WARRANTIES OF MERCHANTABILITY,
// FITNESS FOR A PARTICULAR PURPOSE AND NONINFRINGEMENT. IN NO EVENT SHALL THE
// AUTHORS OR COPYRIGHT HOLDERS BE LIABLE FOR ANY CLAIM, DAMAGES OR OTHER
// LIABILITY, WHETHER IN AN ACTION OF CONTRACT, TORT OR OTHERWISE, ARISING FROM,
// OUT OF OR IN CONNECTION WITH THE SOFTWARE OR THE USE OR OTHER DEALINGS IN
// THE SOFTWARE.

package workflow

import (
	"context"
	"fmt"
	"reflect"
	"sort"
	"testing"
	"time"

	"github.com/pborman/uuid"
	"github.com/stretchr/testify/require"
	"github.com/stretchr/testify/suite"
	"github.com/uber-go/tally/v4"
	commandpb "go.temporal.io/api/command/v1"
	commonpb "go.temporal.io/api/common/v1"
	enumspb "go.temporal.io/api/enums/v1"
	failurepb "go.temporal.io/api/failure/v1"
	historypb "go.temporal.io/api/history/v1"
	"go.temporal.io/api/serviceerror"
	taskqueuepb "go.temporal.io/api/taskqueue/v1"
	updatepb "go.temporal.io/api/update/v1"
	workflowpb "go.temporal.io/api/workflow/v1"
	"go.temporal.io/api/workflowservice/v1"
	"go.temporal.io/server/api/clock/v1"
	enumsspb "go.temporal.io/server/api/enums/v1"
	historyspb "go.temporal.io/server/api/history/v1"
	"go.temporal.io/server/api/historyservice/v1"
	persistencespb "go.temporal.io/server/api/persistence/v1"
	"go.temporal.io/server/api/taskqueue/v1"
	"go.temporal.io/server/common"
	"go.temporal.io/server/common/cluster"
	"go.temporal.io/server/common/definition"
	"go.temporal.io/server/common/dynamicconfig"
	"go.temporal.io/server/common/failure"
	"go.temporal.io/server/common/log"
	"go.temporal.io/server/common/namespace"
	"go.temporal.io/server/common/payloads"
	"go.temporal.io/server/common/persistence/versionhistory"
	"go.temporal.io/server/common/primitives/timestamp"
	"go.temporal.io/server/common/searchattribute"
	serviceerror2 "go.temporal.io/server/common/serviceerror"
	"go.temporal.io/server/common/testing/protorequire"
	"go.temporal.io/server/common/tqid"
	"go.temporal.io/server/common/worker_versioning"
	"go.temporal.io/server/components/callbacks"
	"go.temporal.io/server/service/history/configs"
	"go.temporal.io/server/service/history/events"
	"go.temporal.io/server/service/history/historybuilder"
	"go.temporal.io/server/service/history/hsm"
	"go.temporal.io/server/service/history/hsm/hsmtest"
	"go.temporal.io/server/service/history/shard"
	"go.temporal.io/server/service/history/tasks"
	"go.temporal.io/server/service/history/tests"
	"go.uber.org/mock/gomock"
	"google.golang.org/protobuf/proto"
	"google.golang.org/protobuf/types/known/durationpb"
	"google.golang.org/protobuf/types/known/timestamppb"
)

type (
	mutableStateSuite struct {
		suite.Suite
		*require.Assertions

		controller      *gomock.Controller
		mockConfig      *configs.Config
		mockShard       *shard.ContextTest
		mockEventsCache *events.MockCache

		namespaceEntry *namespace.Namespace
		mutableState   *MutableStateImpl
		logger         log.Logger
		testScope      tally.TestScope

		replicationMultipleBatches bool
	}
)

var (
	testPayload = &commonpb.Payload{
		Metadata: map[string][]byte{
			"random metadata key": []byte("random metadata value"),
		},
		Data: []byte("random data"),
	}
	testPayloads = &commonpb.Payloads{Payloads: []*commonpb.Payload{testPayload}}
)

func TestMutableStateSuite(t *testing.T) {
	for _, tc := range []struct {
		name                       string
		replicationMultipleBatches bool
	}{
		{
			name:                       "ReplicationMultipleBatchesEnabled",
			replicationMultipleBatches: true,
		},
		{
			name:                       "ReplicationMultipleBatchesDisabled",
			replicationMultipleBatches: false,
		},
	} {
		t.Run(tc.name, func(t *testing.T) {
			s := &mutableStateSuite{
				replicationMultipleBatches: tc.replicationMultipleBatches,
			}
			suite.Run(t, s)
		})
	}
}

func (s *mutableStateSuite) SetupSuite() {

}

func (s *mutableStateSuite) TearDownSuite() {

}

func (s *mutableStateSuite) SetupTest() {
	s.Assertions = require.New(s.T())

	s.controller = gomock.NewController(s.T())
	s.mockEventsCache = events.NewMockCache(s.controller)

	s.mockConfig = tests.NewDynamicConfig()
	s.mockConfig.ReplicationMultipleBatches = dynamicconfig.GetBoolPropertyFn(s.replicationMultipleBatches)
	s.mockShard = shard.NewTestContext(
		s.controller,
		&persistencespb.ShardInfo{
			ShardId: 0,
			RangeId: 1,
		},
		s.mockConfig,
	)
	reg := hsm.NewRegistry()
	s.Require().NoError(RegisterStateMachine(reg))
	s.mockShard.SetStateMachineRegistry(reg)
	// set the checksum probabilities to 100% for exercising during test
	s.mockConfig.MutableStateChecksumGenProbability = func(namespace string) int { return 100 }
	s.mockConfig.MutableStateChecksumVerifyProbability = func(namespace string) int { return 100 }
	s.mockConfig.MutableStateActivityFailureSizeLimitWarn = func(namespace string) int { return 1 * 1024 }
	s.mockConfig.MutableStateActivityFailureSizeLimitError = func(namespace string) int { return 2 * 1024 }
	s.mockConfig.EnableTransitionHistory = func() bool { return true }
	s.mockShard.SetEventsCacheForTesting(s.mockEventsCache)

	s.namespaceEntry = tests.GlobalNamespaceEntry
	s.mockShard.Resource.NamespaceCache.EXPECT().GetNamespaceByID(tests.NamespaceID).Return(s.namespaceEntry, nil).AnyTimes()
	s.mockShard.Resource.ClusterMetadata.EXPECT().ClusterNameForFailoverVersion(s.namespaceEntry.IsGlobalNamespace(), s.namespaceEntry.FailoverVersion()).Return(cluster.TestCurrentClusterName).AnyTimes()
	s.mockShard.Resource.ClusterMetadata.EXPECT().GetCurrentClusterName().Return(cluster.TestCurrentClusterName).AnyTimes()
	s.mockShard.Resource.ClusterMetadata.EXPECT().GetClusterID().Return(int64(1)).AnyTimes()
	s.testScope = s.mockShard.Resource.MetricsScope.(tally.TestScope)
	s.logger = s.mockShard.GetLogger()

	s.mutableState = NewMutableState(s.mockShard, s.mockEventsCache, s.logger, s.namespaceEntry, tests.WorkflowID, tests.RunID, time.Now().UTC())
}

func (s *mutableStateSuite) TearDownTest() {
	s.controller.Finish()
	s.mockShard.StopForTest()
}

func (s *mutableStateSuite) SetupSubTest() {
	// create a fresh mutable state for each sub test
	// this will be invoked upon s.Run()
	s.mutableState = NewMutableState(s.mockShard, s.mockEventsCache, s.logger, s.mutableState.GetNamespaceEntry(), tests.WorkflowID, tests.RunID, time.Now().UTC())
}

func (s *mutableStateSuite) TestTransientWorkflowTaskCompletionFirstBatchApplied_ApplyWorkflowTaskCompleted() {
	version := int64(12)
	workflowID := "some random workflow ID"
	runID := uuid.New()
	s.mutableState = TestGlobalMutableState(
		s.mockShard,
		s.mockEventsCache,
		s.logger,
		version,
		workflowID,
		runID,
	)

	newWorkflowTaskScheduleEvent, newWorkflowTaskStartedEvent := s.prepareTransientWorkflowTaskCompletionFirstBatchApplied(version, workflowID, runID)

	newWorkflowTaskCompletedEvent := &historypb.HistoryEvent{
		Version:   version,
		EventId:   newWorkflowTaskStartedEvent.GetEventId() + 1,
		EventTime: timestamppb.New(time.Now().UTC()),
		EventType: enumspb.EVENT_TYPE_WORKFLOW_TASK_COMPLETED,
		Attributes: &historypb.HistoryEvent_WorkflowTaskCompletedEventAttributes{WorkflowTaskCompletedEventAttributes: &historypb.WorkflowTaskCompletedEventAttributes{
			ScheduledEventId: newWorkflowTaskScheduleEvent.GetEventId(),
			StartedEventId:   newWorkflowTaskStartedEvent.GetEventId(),
			Identity:         "some random identity",
		}},
	}
	s.mutableState.SetHistoryBuilder(historybuilder.NewImmutable([]*historypb.HistoryEvent{
		newWorkflowTaskCompletedEvent,
	}))
	err := s.mutableState.ApplyWorkflowTaskCompletedEvent(newWorkflowTaskCompletedEvent)
	s.NoError(err)
	s.Equal(0, s.mutableState.hBuilder.NumBufferedEvents())
}

func (s *mutableStateSuite) TestTransientWorkflowTaskCompletionFirstBatchApplied_FailoverWorkflowTaskTimeout() {
	version := int64(12)
	workflowID := "some random workflow ID"
	runID := uuid.New()
	s.mutableState = TestGlobalMutableState(
		s.mockShard,
		s.mockEventsCache,
		s.logger,
		version,
		workflowID,
		runID,
	)

	newWorkflowTaskScheduleEvent, _ := s.prepareTransientWorkflowTaskCompletionFirstBatchApplied(version, workflowID, runID)

	newWorkflowTask := s.mutableState.GetWorkflowTaskByID(newWorkflowTaskScheduleEvent.GetEventId())
	s.NotNil(newWorkflowTask)

	_, err := s.mutableState.AddWorkflowTaskTimedOutEvent(
		newWorkflowTask,
	)
	s.NoError(err)
	s.Equal(0, s.mutableState.hBuilder.NumBufferedEvents())
}

func (s *mutableStateSuite) TestTransientWorkflowTaskCompletionFirstBatchApplied_FailoverWorkflowTaskFailed() {
	version := int64(12)
	workflowID := "some random workflow ID"
	runID := uuid.New()
	s.mutableState = TestGlobalMutableState(
		s.mockShard,
		s.mockEventsCache,
		s.logger,
		version,
		workflowID,
		runID,
	)

	newWorkflowTaskScheduleEvent, _ := s.prepareTransientWorkflowTaskCompletionFirstBatchApplied(version, workflowID, runID)

	newWorkflowTask := s.mutableState.GetWorkflowTaskByID(newWorkflowTaskScheduleEvent.GetEventId())
	s.NotNil(newWorkflowTask)

	_, err := s.mutableState.AddWorkflowTaskFailedEvent(
		newWorkflowTask,
		enumspb.WORKFLOW_TASK_FAILED_CAUSE_WORKFLOW_WORKER_UNHANDLED_FAILURE,
		failure.NewServerFailure("some random workflow task failure details", false),
		"some random workflow task failure identity",
		nil,
		"",
		"",
		"",
		0,
	)
	s.NoError(err)
	s.Equal(0, s.mutableState.hBuilder.NumBufferedEvents())
}

func (s *mutableStateSuite) TestRedirectInfoValidation_Valid() {
	tq := &taskqueuepb.TaskQueue{Name: "tq"}
	s.createVersionedMutableStateWithCompletedWFT(tq)

	wft, err := s.mutableState.AddWorkflowTaskScheduledEvent(true, enumsspb.WORKFLOW_TASK_TYPE_NORMAL)
	s.NoError(err)
	e, wft, err := s.mutableState.AddWorkflowTaskStartedEvent(
		wft.ScheduledEventID,
		"",
		tq,
		"",
		worker_versioning.StampForBuildId("b2"),
		&taskqueue.BuildIdRedirectInfo{AssignedBuildId: "b1"},
		false,
	)
	s.NoError(err)
	s.Equal("b2", wft.BuildId)
	s.Equal("b2", e.GetWorkflowTaskStartedEventAttributes().GetWorkerVersion().GetBuildId())
	s.Equal("b2", s.mutableState.GetAssignedBuildId())
	s.Equal(int64(1), wft.BuildIdRedirectCounter)
	s.Equal(int64(1), s.mutableState.GetExecutionInfo().GetBuildIdRedirectCounter())
}

func (s *mutableStateSuite) TestRedirectInfoValidation_Invalid() {
	tq := &taskqueuepb.TaskQueue{Name: "tq"}
	s.createVersionedMutableStateWithCompletedWFT(tq)

	wft, err := s.mutableState.AddWorkflowTaskScheduledEvent(true, enumsspb.WORKFLOW_TASK_TYPE_NORMAL)
	s.NoError(err)
	_, _, err = s.mutableState.AddWorkflowTaskStartedEvent(
		wft.ScheduledEventID,
		"",
		tq,
		"",
		worker_versioning.StampForBuildId("b2"),
		&taskqueue.BuildIdRedirectInfo{AssignedBuildId: "b0"},
		false,
	)
	expectedErr := &serviceerror2.ObsoleteDispatchBuildId{}
	s.ErrorAs(err, &expectedErr)
	s.Equal("b1", s.mutableState.GetAssignedBuildId())
	s.Equal(int64(0), s.mutableState.GetExecutionInfo().GetBuildIdRedirectCounter())
}

func (s *mutableStateSuite) TestRedirectInfoValidation_EmptyRedirectInfo() {
	tq := &taskqueuepb.TaskQueue{Name: "tq"}
	s.createVersionedMutableStateWithCompletedWFT(tq)

	wft, err := s.mutableState.AddWorkflowTaskScheduledEvent(true, enumsspb.WORKFLOW_TASK_TYPE_NORMAL)
	s.NoError(err)
	_, _, err = s.mutableState.AddWorkflowTaskStartedEvent(
		wft.ScheduledEventID,
		"",
		tq,
		"",
		worker_versioning.StampForBuildId("b2"),
		nil,
		false,
	)
	expectedErr := &serviceerror2.ObsoleteDispatchBuildId{}
	s.ErrorAs(err, &expectedErr)
	s.Equal("b1", s.mutableState.GetAssignedBuildId())
	s.Equal(int64(0), s.mutableState.GetExecutionInfo().GetBuildIdRedirectCounter())
}

func (s *mutableStateSuite) TestRedirectInfoValidation_EmptyStamp() {
	tq := &taskqueuepb.TaskQueue{Name: "tq"}
	s.createVersionedMutableStateWithCompletedWFT(tq)

	wft, err := s.mutableState.AddWorkflowTaskScheduledEvent(true, enumsspb.WORKFLOW_TASK_TYPE_NORMAL)
	s.NoError(err)
	_, _, err = s.mutableState.AddWorkflowTaskStartedEvent(
		wft.ScheduledEventID,
		"",
		tq,
		"",
		nil,
		&taskqueue.BuildIdRedirectInfo{AssignedBuildId: "b1"},
		false,
	)
	expectedErr := &serviceerror2.ObsoleteDispatchBuildId{}
	s.ErrorAs(err, &expectedErr)
	s.Equal("b1", s.mutableState.GetAssignedBuildId())
	s.Equal(int64(0), s.mutableState.GetExecutionInfo().GetBuildIdRedirectCounter())
}

func (s *mutableStateSuite) TestRedirectInfoValidation_Sticky() {
	tq := &taskqueuepb.TaskQueue{Name: "tq"}
	sticky := &taskqueuepb.TaskQueue{Name: "sticky-tq", Kind: enumspb.TASK_QUEUE_KIND_STICKY}
	s.createVersionedMutableStateWithCompletedWFT(tq)

	s.mutableState.SetStickyTaskQueue(sticky.Name, durationpb.New(time.Second))
	wft, err := s.mutableState.AddWorkflowTaskScheduledEvent(true, enumsspb.WORKFLOW_TASK_TYPE_NORMAL)
	s.NoError(err)
	e, wft, err := s.mutableState.AddWorkflowTaskStartedEvent(
		wft.ScheduledEventID,
		"",
		sticky,
		"",
		nil,
		nil,
		false,
	)
	s.NoError(err)
	s.Equal("", wft.BuildId)
	s.Equal("", e.GetWorkflowTaskStartedEventAttributes().GetWorkerVersion().GetBuildId())
	s.Equal("b1", s.mutableState.GetAssignedBuildId())
	s.Equal(int64(0), wft.BuildIdRedirectCounter)
	s.Equal(int64(0), s.mutableState.GetExecutionInfo().GetBuildIdRedirectCounter())
}

func (s *mutableStateSuite) TestRedirectInfoValidation_StickyInvalid() {
	tq := &taskqueuepb.TaskQueue{Name: "tq"}
	sticky := &taskqueuepb.TaskQueue{Name: "sticky-tq", Kind: enumspb.TASK_QUEUE_KIND_STICKY}
	s.createVersionedMutableStateWithCompletedWFT(tq)

	s.mutableState.SetStickyTaskQueue(sticky.Name, durationpb.New(time.Second))
	wft, err := s.mutableState.AddWorkflowTaskScheduledEvent(true, enumsspb.WORKFLOW_TASK_TYPE_NORMAL)
	s.NoError(err)
	_, _, err = s.mutableState.AddWorkflowTaskStartedEvent(
		wft.ScheduledEventID,
		"",
		&taskqueuepb.TaskQueue{Name: "another-sticky-tq"},
		"",
		nil,
		nil,
		false,
	)
	expectedErr := &serviceerror2.ObsoleteDispatchBuildId{}
	s.ErrorAs(err, &expectedErr)
	s.Equal("b1", s.mutableState.GetAssignedBuildId())
	s.Equal(int64(0), s.mutableState.GetExecutionInfo().GetBuildIdRedirectCounter())
}

func (s *mutableStateSuite) TestRedirectInfoValidation_UnexpectedSticky() {
	tq := &taskqueuepb.TaskQueue{Name: "tq"}
	sticky := &taskqueuepb.TaskQueue{Name: "sticky-tq", Kind: enumspb.TASK_QUEUE_KIND_STICKY}
	s.createVersionedMutableStateWithCompletedWFT(tq)

	wft, err := s.mutableState.AddWorkflowTaskScheduledEvent(true, enumsspb.WORKFLOW_TASK_TYPE_NORMAL)
	s.NoError(err)
	_, _, err = s.mutableState.AddWorkflowTaskStartedEvent(
		wft.ScheduledEventID,
		"",
		sticky,
		"",
		nil,
		nil,
		false,
	)
	expectedErr := &serviceerror2.ObsoleteDispatchBuildId{}
	s.ErrorAs(err, &expectedErr)
	s.Equal("b1", s.mutableState.GetAssignedBuildId())
	s.Equal(int64(0), s.mutableState.GetExecutionInfo().GetBuildIdRedirectCounter())
}

// creates a mutable state with first WFT completed on Build ID "b1"
func (s *mutableStateSuite) createVersionedMutableStateWithCompletedWFT(tq *taskqueuepb.TaskQueue) {
	version := int64(12)
	workflowID := "some random workflow ID"
	runID := uuid.New()
	s.mutableState = TestGlobalMutableState(
		s.mockShard,
		s.mockEventsCache,
		s.logger,
		version,
		workflowID,
		runID,
	)

	wft, err := s.mutableState.AddWorkflowTaskScheduledEvent(true, enumsspb.WORKFLOW_TASK_TYPE_NORMAL)
	s.NoError(err)
	e, wft, err := s.mutableState.AddWorkflowTaskStartedEvent(
		wft.ScheduledEventID,
		"",
		tq,
		"",
		worker_versioning.StampForBuildId("b1"),
		nil,
		false,
	)
	s.NoError(err)
	s.Equal("b1", wft.BuildId)
	s.Equal("b1", e.GetWorkflowTaskStartedEventAttributes().GetWorkerVersion().GetBuildId())
	s.Equal("b1", s.mutableState.GetAssignedBuildId())
	s.Equal(int64(0), wft.BuildIdRedirectCounter)
	s.Equal(int64(0), s.mutableState.GetExecutionInfo().GetBuildIdRedirectCounter())
	_, err = s.mutableState.AddWorkflowTaskCompletedEvent(
		wft,
		&workflowservice.RespondWorkflowTaskCompletedRequest{},
		WorkflowTaskCompletionLimits{
			MaxResetPoints:              10,
			MaxSearchAttributeValueSize: 1024,
		},
	)
	s.NoError(err)
}

func (s *mutableStateSuite) TestChecksum() {
	testCases := []struct {
		name                 string
		enableBufferedEvents bool
		closeTxFunc          func(ms *MutableStateImpl) (*persistencespb.Checksum, error)
	}{
		{
			name: "closeTransactionAsSnapshot",
			closeTxFunc: func(ms *MutableStateImpl) (*persistencespb.Checksum, error) {
				snapshot, _, err := ms.CloseTransactionAsSnapshot(TransactionPolicyPassive)
				if err != nil {
					return nil, err
				}
				return snapshot.Checksum, err
			},
		},
		{
			name:                 "closeTransactionAsMutation",
			enableBufferedEvents: true,
			closeTxFunc: func(ms *MutableStateImpl) (*persistencespb.Checksum, error) {
				mutation, _, err := ms.CloseTransactionAsMutation(TransactionPolicyPassive)
				if err != nil {
					return nil, err
				}
				return mutation.Checksum, err
			},
		},
	}

	loadErrorsFunc := func() int64 {
		counter := s.testScope.Snapshot().Counters()["test.mutable_state_checksum_mismatch+operation=WorkflowContext,service_name=history"]
		if counter != nil {
			return counter.Value()
		}
		return 0
	}

	var loadErrors int64

	for _, tc := range testCases {
		s.T().Run(tc.name, func(t *testing.T) {
			dbState := s.buildWorkflowMutableState()
			if !tc.enableBufferedEvents {
				dbState.BufferedEvents = nil
			}

			// create mutable state and verify checksum is generated on close
			loadErrors = loadErrorsFunc()
			var err error
			s.mutableState, err = NewMutableStateFromDB(s.mockShard, s.mockEventsCache, s.logger, tests.LocalNamespaceEntry, dbState, 123)
			s.NoError(err)
			s.Equal(loadErrors, loadErrorsFunc()) // no errors expected
			s.EqualValues(dbState.Checksum, s.mutableState.checksum)
			s.mutableState.namespaceEntry = s.newNamespaceCacheEntry()
			csum, err := tc.closeTxFunc(s.mutableState)
			s.Nil(err)
			s.NotNil(csum.Value)
			s.Equal(enumsspb.CHECKSUM_FLAVOR_IEEE_CRC32_OVER_PROTO3_BINARY, csum.Flavor)
			s.Equal(mutableStateChecksumPayloadV1, csum.Version)
			s.EqualValues(csum, s.mutableState.checksum)

			// verify checksum is verified on Load
			dbState.Checksum = csum
			s.mutableState, err = NewMutableStateFromDB(s.mockShard, s.mockEventsCache, s.logger, tests.LocalNamespaceEntry, dbState, 123)
			s.NoError(err)
			s.Equal(loadErrors, loadErrorsFunc())

			// generate checksum again and verify its the same
			csum, err = tc.closeTxFunc(s.mutableState)
			s.Nil(err)
			s.NotNil(csum.Value)
			s.Equal(dbState.Checksum.Value, csum.Value)

			// modify checksum and verify Load fails
			dbState.Checksum.Value[0]++
			s.mutableState, err = NewMutableStateFromDB(s.mockShard, s.mockEventsCache, s.logger, tests.LocalNamespaceEntry, dbState, 123)
			s.NoError(err)
			s.Equal(loadErrors+1, loadErrorsFunc())
			s.EqualValues(dbState.Checksum, s.mutableState.checksum)

			// test checksum is invalidated
			loadErrors = loadErrorsFunc()
			s.mockConfig.MutableStateChecksumInvalidateBefore = func() float64 {
				return float64((s.mutableState.executionInfo.LastUpdateTime.AsTime().UnixNano() / int64(time.Second)) + 1)
			}
			s.mutableState, err = NewMutableStateFromDB(s.mockShard, s.mockEventsCache, s.logger, tests.LocalNamespaceEntry, dbState, 123)
			s.NoError(err)
			s.Equal(loadErrors, loadErrorsFunc())
			s.Nil(s.mutableState.checksum)

			// revert the config value for the next test case
			s.mockConfig.MutableStateChecksumInvalidateBefore = func() float64 {
				return float64(0)
			}
		})
	}
}

func (s *mutableStateSuite) TestChecksumProbabilities() {
	for _, prob := range []int{0, 100} {
		s.mockConfig.MutableStateChecksumGenProbability = func(namespace string) int { return prob }
		s.mockConfig.MutableStateChecksumVerifyProbability = func(namespace string) int { return prob }
		for i := 0; i < 100; i++ {
			shouldGenerate := s.mutableState.shouldGenerateChecksum()
			shouldVerify := s.mutableState.shouldVerifyChecksum()
			s.Equal(prob == 100, shouldGenerate)
			s.Equal(prob == 100, shouldVerify)
		}
	}
}

func (s *mutableStateSuite) TestChecksumShouldInvalidate() {
	s.mockConfig.MutableStateChecksumInvalidateBefore = func() float64 { return 0 }
	s.False(s.mutableState.shouldInvalidateCheckum())
	s.mutableState.executionInfo.LastUpdateTime = timestamp.TimeNowPtrUtc()
	s.mockConfig.MutableStateChecksumInvalidateBefore = func() float64 {
		return float64((s.mutableState.executionInfo.LastUpdateTime.AsTime().UnixNano() / int64(time.Second)) + 1)
	}
	s.True(s.mutableState.shouldInvalidateCheckum())
	s.mockConfig.MutableStateChecksumInvalidateBefore = func() float64 {
		return float64((s.mutableState.executionInfo.LastUpdateTime.AsTime().UnixNano() / int64(time.Second)) - 1)
	}
	s.False(s.mutableState.shouldInvalidateCheckum())
}

func (s *mutableStateSuite) TestContinueAsNewMinBackoff() {
	// set ContinueAsNew min interval to 5s
	s.mockConfig.WorkflowIdReuseMinimalInterval = func(namespace string) time.Duration {
		return 5 * time.Second
	}

	// with no backoff, verify min backoff is in [3s, 5s]
	minBackoff := s.mutableState.ContinueAsNewMinBackoff(nil).AsDuration()
	s.NotZero(minBackoff)
	s.True(minBackoff >= 3*time.Second)
	s.True(minBackoff <= 5*time.Second)

	// with 2s backoff, verify min backoff is in [3s, 5s]
	minBackoff = s.mutableState.ContinueAsNewMinBackoff(durationpb.New(time.Second * 2)).AsDuration()
	s.NotZero(minBackoff)
	s.True(minBackoff >= 3*time.Second)
	s.True(minBackoff <= 5*time.Second)

	// with 6s backoff, verify min backoff unchanged
	backoff := time.Second * 6
	minBackoff = s.mutableState.ContinueAsNewMinBackoff(durationpb.New(backoff)).AsDuration()
	s.NotZero(minBackoff)
	s.True(minBackoff == backoff)

	// set start time to be 3s ago
	s.mutableState.executionState.StartTime = timestamppb.New(time.Now().Add(-time.Second * 3))
	// with no backoff, verify min backoff is in [0, 2s]
	minBackoff = s.mutableState.ContinueAsNewMinBackoff(nil).AsDuration()
	s.NotNil(minBackoff)
	s.True(minBackoff >= 0)
	s.True(minBackoff <= 2*time.Second, "%v\n", minBackoff)

	// with 2s backoff, verify min backoff not changed
	backoff = time.Second * 2
	minBackoff = s.mutableState.ContinueAsNewMinBackoff(durationpb.New(backoff)).AsDuration()
	s.True(minBackoff == backoff)

	// set start time to be 5s ago
	s.mutableState.executionState.StartTime = timestamppb.New(time.Now().Add(-time.Second * 5))
	// with no backoff, verify backoff unchanged (no backoff needed)
	minBackoff = s.mutableState.ContinueAsNewMinBackoff(nil).AsDuration()
	s.Zero(minBackoff)

	// with 2s backoff, verify backoff unchanged
	backoff = time.Second * 2
	minBackoff = s.mutableState.ContinueAsNewMinBackoff(durationpb.New(backoff)).AsDuration()
	s.True(minBackoff == backoff)
}

func (s *mutableStateSuite) TestEventReapplied() {
	runID := uuid.New()
	eventID := int64(1)
	version := int64(2)
	dedupResource := definition.NewEventReappliedID(runID, eventID, version)
	isReapplied := s.mutableState.IsResourceDuplicated(dedupResource)
	s.False(isReapplied)
	s.mutableState.UpdateDuplicatedResource(dedupResource)
	isReapplied = s.mutableState.IsResourceDuplicated(dedupResource)
	s.True(isReapplied)
}

func (s *mutableStateSuite) TestTransientWorkflowTaskSchedule_CurrentVersionChanged() {
	version := int64(2000)
	workflowID := "some random workflow ID"
	runID := uuid.New()
	s.mutableState = TestGlobalMutableState(
		s.mockShard,
		s.mockEventsCache,
		s.logger,
		version,
		workflowID,
		runID,
	)
	_, _ = s.prepareTransientWorkflowTaskCompletionFirstBatchApplied(version, workflowID, runID)
	err := s.mutableState.ApplyWorkflowTaskFailedEvent()
	s.NoError(err)

	err = s.mutableState.UpdateCurrentVersion(version+1, true)
	s.NoError(err)
	versionHistories := s.mutableState.GetExecutionInfo().GetVersionHistories()
	versionHistory, err := versionhistory.GetCurrentVersionHistory(versionHistories)
	s.NoError(err)
	err = versionhistory.AddOrUpdateVersionHistoryItem(versionHistory, &historyspb.VersionHistoryItem{
		EventId: s.mutableState.GetNextEventID() - 1,
		Version: version,
	})
	s.NoError(err)

	wt, err := s.mutableState.AddWorkflowTaskScheduledEventAsHeartbeat(true, timestamp.TimeNowPtrUtc(), enumsspb.WORKFLOW_TASK_TYPE_NORMAL)
	s.NoError(err)
	s.NotNil(wt)

	s.Equal(int32(1), s.mutableState.GetExecutionInfo().WorkflowTaskAttempt)
	s.Equal(0, s.mutableState.hBuilder.NumBufferedEvents())
}

func (s *mutableStateSuite) TestTransientWorkflowTaskStart_CurrentVersionChanged() {
	version := int64(2000)
	workflowID := "some random workflow ID"
	runID := uuid.New()
	s.mutableState = TestGlobalMutableState(
		s.mockShard,
		s.mockEventsCache,
		s.logger,
		version,
		workflowID,
		runID,
	)
	_, _ = s.prepareTransientWorkflowTaskCompletionFirstBatchApplied(version, workflowID, runID)
	err := s.mutableState.ApplyWorkflowTaskFailedEvent()
	s.NoError(err)

	versionHistories := s.mutableState.GetExecutionInfo().GetVersionHistories()
	versionHistory, err := versionhistory.GetCurrentVersionHistory(versionHistories)
	s.NoError(err)
	err = versionhistory.AddOrUpdateVersionHistoryItem(versionHistory, &historyspb.VersionHistoryItem{
		EventId: s.mutableState.GetNextEventID() - 1,
		Version: version,
	})
	s.NoError(err)

	wt, err := s.mutableState.AddWorkflowTaskScheduledEventAsHeartbeat(true, timestamp.TimeNowPtrUtc(), enumsspb.WORKFLOW_TASK_TYPE_NORMAL)
	s.NoError(err)
	s.NotNil(wt)

	err = s.mutableState.UpdateCurrentVersion(version+1, true)
	s.NoError(err)

	f, err := tqid.NewTaskQueueFamily("", "tq")
	s.NoError(err)

	_, _, err = s.mutableState.AddWorkflowTaskStartedEvent(
		s.mutableState.GetNextEventID(),
		uuid.New(),
		&taskqueuepb.TaskQueue{Name: f.TaskQueue(enumspb.TASK_QUEUE_TYPE_WORKFLOW).NormalPartition(5).RpcName()},
		"random identity",
		nil,
		nil,
		false,
	)
	s.NoError(err)
	s.Equal(0, s.mutableState.hBuilder.NumBufferedEvents())

	mutation, err := s.mutableState.hBuilder.Finish(true)
	s.NoError(err)
	s.Equal(1, len(mutation.DBEventsBatches))
	s.Equal(2, len(mutation.DBEventsBatches[0]))
	attrs := mutation.DBEventsBatches[0][0].GetWorkflowTaskScheduledEventAttributes()
	s.NotNil(attrs)
	s.Equal("tq", attrs.TaskQueue.Name)
}

func (s *mutableStateSuite) TestNewMutableStateInChain() {
	executionTimerTaskStatuses := []int32{
		TimerTaskStatusNone,
		TimerTaskStatusCreated,
	}

	for _, taskStatus := range executionTimerTaskStatuses {
		s.T().Run(
			fmt.Sprintf("TimerTaskStatus: %v", taskStatus),
			func(t *testing.T) {
				currentMutableState := TestGlobalMutableState(
					s.mockShard,
					s.mockEventsCache,
					s.logger,
					1000,
					tests.WorkflowID,
					uuid.New(),
				)
				currentMutableState.GetExecutionInfo().WorkflowExecutionTimerTaskStatus = taskStatus

				newMutableState, err := NewMutableStateInChain(
					s.mockShard,
					s.mockEventsCache,
					s.logger,
					tests.GlobalNamespaceEntry,
					tests.WorkflowID,
					uuid.New(),
					s.mockShard.GetTimeSource().Now(),
					currentMutableState,
				)
				s.NoError(err)
				s.Equal(taskStatus, newMutableState.GetExecutionInfo().WorkflowExecutionTimerTaskStatus)
			},
		)
	}
}

func (s *mutableStateSuite) TestSanitizedMutableState() {
	txnID := int64(2000)
	runID := uuid.New()
	mutableState := TestGlobalMutableState(
		s.mockShard,
		s.mockEventsCache,
		s.logger,
		1000,
		tests.WorkflowID,
		runID,
	)

	mutableState.executionInfo.LastFirstEventTxnId = txnID
	mutableState.executionInfo.ParentClock = &clock.VectorClock{
		ShardId: 1,
		Clock:   1,
	}
	mutableState.pendingChildExecutionInfoIDs = map[int64]*persistencespb.ChildExecutionInfo{1: {
		Clock: &clock.VectorClock{
			ShardId: 1,
			Clock:   1,
		},
	}}
	mutableState.executionInfo.WorkflowExecutionTimerTaskStatus = TimerTaskStatusCreated
	mutableState.executionInfo.TaskGenerationShardClockTimestamp = 1000

	stateMachineDef := hsmtest.NewDefinition("test")
	err := s.mockShard.StateMachineRegistry().RegisterMachine(stateMachineDef)
	s.NoError(err)
	_, err = mutableState.HSM().AddChild(hsm.Key{Type: stateMachineDef.Type(), ID: "child_1"}, hsmtest.NewData(hsmtest.State1))
	s.NoError(err)

	mutableStateProto := mutableState.CloneToProto()
	sanitizedMutableState, err := NewSanitizedMutableState(s.mockShard, s.mockEventsCache, s.logger, tests.LocalNamespaceEntry, mutableStateProto, 0, 0)
	s.NoError(err)
	s.Equal(int64(0), sanitizedMutableState.executionInfo.LastFirstEventTxnId)
	s.Nil(sanitizedMutableState.executionInfo.ParentClock)
	for _, childInfo := range sanitizedMutableState.pendingChildExecutionInfoIDs {
		s.Nil(childInfo.Clock)
	}
	s.Equal(int32(TimerTaskStatusNone), sanitizedMutableState.executionInfo.WorkflowExecutionTimerTaskStatus)
	s.Zero(sanitizedMutableState.executionInfo.TaskGenerationShardClockTimestamp)
	err = sanitizedMutableState.HSM().Walk(func(node *hsm.Node) error {
		if node.Parent != nil {
			s.Equal(int64(1), node.InternalRepr().TransitionCount)
		}
		return nil
	})
	s.NoError(err)
}

func (s *mutableStateSuite) prepareTransientWorkflowTaskCompletionFirstBatchApplied(version int64, workflowID, runID string) (*historypb.HistoryEvent, *historypb.HistoryEvent) {
	namespaceID := tests.NamespaceID
	execution := &commonpb.WorkflowExecution{
		WorkflowId: workflowID,
		RunId:      runID,
	}

	now := time.Now().UTC()
	workflowType := "some random workflow type"
	taskqueue := "some random taskqueue"
	workflowTimeout := 222 * time.Second
	runTimeout := 111 * time.Second
	workflowTaskTimeout := 11 * time.Second
	workflowTaskAttempt := int32(1)

	eventID := int64(1)
	workflowStartEvent := &historypb.HistoryEvent{
		Version:   version,
		EventId:   eventID,
		EventTime: timestamppb.New(now),
		EventType: enumspb.EVENT_TYPE_WORKFLOW_EXECUTION_STARTED,
		Attributes: &historypb.HistoryEvent_WorkflowExecutionStartedEventAttributes{WorkflowExecutionStartedEventAttributes: &historypb.WorkflowExecutionStartedEventAttributes{
			WorkflowType:             &commonpb.WorkflowType{Name: workflowType},
			TaskQueue:                &taskqueuepb.TaskQueue{Name: taskqueue},
			Input:                    nil,
			WorkflowExecutionTimeout: durationpb.New(workflowTimeout),
			WorkflowRunTimeout:       durationpb.New(runTimeout),
			WorkflowTaskTimeout:      durationpb.New(workflowTaskTimeout),
		}},
	}
	eventID++

	workflowTaskScheduleEvent := &historypb.HistoryEvent{
		Version:   version,
		EventId:   eventID,
		EventTime: timestamppb.New(now),
		EventType: enumspb.EVENT_TYPE_WORKFLOW_TASK_SCHEDULED,
		Attributes: &historypb.HistoryEvent_WorkflowTaskScheduledEventAttributes{WorkflowTaskScheduledEventAttributes: &historypb.WorkflowTaskScheduledEventAttributes{
			TaskQueue:           &taskqueuepb.TaskQueue{Name: taskqueue},
			StartToCloseTimeout: durationpb.New(workflowTaskTimeout),
			Attempt:             workflowTaskAttempt,
		}},
	}
	eventID++

	workflowTaskStartedEvent := &historypb.HistoryEvent{
		Version:   version,
		EventId:   eventID,
		EventTime: timestamppb.New(now),
		EventType: enumspb.EVENT_TYPE_WORKFLOW_TASK_STARTED,
		Attributes: &historypb.HistoryEvent_WorkflowTaskStartedEventAttributes{WorkflowTaskStartedEventAttributes: &historypb.WorkflowTaskStartedEventAttributes{
			ScheduledEventId: workflowTaskScheduleEvent.GetEventId(),
			RequestId:        uuid.New(),
		}},
	}
	eventID++

	_ = &historypb.HistoryEvent{
		Version:   version,
		EventId:   eventID,
		EventTime: timestamppb.New(now),
		EventType: enumspb.EVENT_TYPE_WORKFLOW_TASK_FAILED,
		Attributes: &historypb.HistoryEvent_WorkflowTaskFailedEventAttributes{WorkflowTaskFailedEventAttributes: &historypb.WorkflowTaskFailedEventAttributes{
			ScheduledEventId: workflowTaskScheduleEvent.GetEventId(),
			StartedEventId:   workflowTaskStartedEvent.GetEventId(),
		}},
	}
	eventID++

	s.mockEventsCache.EXPECT().PutEvent(
		events.EventKey{
			NamespaceID: namespaceID,
			WorkflowID:  execution.GetWorkflowId(),
			RunID:       execution.GetRunId(),
			EventID:     workflowStartEvent.GetEventId(),
			Version:     version,
		},
		workflowStartEvent,
	)
	err := s.mutableState.ApplyWorkflowExecutionStartedEvent(
		nil,
		execution,
		uuid.New(),
		workflowStartEvent,
	)
	s.Nil(err)

	// setup transient workflow task
	wt, err := s.mutableState.ApplyWorkflowTaskScheduledEvent(
		workflowTaskScheduleEvent.GetVersion(),
		workflowTaskScheduleEvent.GetEventId(),
		workflowTaskScheduleEvent.GetWorkflowTaskScheduledEventAttributes().GetTaskQueue(),
		workflowTaskScheduleEvent.GetWorkflowTaskScheduledEventAttributes().GetStartToCloseTimeout(),
		workflowTaskScheduleEvent.GetWorkflowTaskScheduledEventAttributes().GetAttempt(),
		nil,
		nil,
		enumsspb.WORKFLOW_TASK_TYPE_NORMAL,
	)
	s.Nil(err)
	s.NotNil(wt)

	wt, err = s.mutableState.ApplyWorkflowTaskStartedEvent(
		nil,
		workflowTaskStartedEvent.GetVersion(),
		workflowTaskScheduleEvent.GetEventId(),
		workflowTaskStartedEvent.GetEventId(),
		workflowTaskStartedEvent.GetWorkflowTaskStartedEventAttributes().GetRequestId(),
		timestamp.TimeValue(workflowTaskStartedEvent.GetEventTime()),
		false,
		123678,
		nil,
		int64(0),
	)
	s.Nil(err)
	s.NotNil(wt)

	err = s.mutableState.ApplyWorkflowTaskFailedEvent()
	s.Nil(err)

	workflowTaskAttempt = int32(123)
	newWorkflowTaskScheduleEvent := &historypb.HistoryEvent{
		Version:   version,
		EventId:   eventID,
		EventTime: timestamppb.New(now),
		EventType: enumspb.EVENT_TYPE_WORKFLOW_TASK_SCHEDULED,
		Attributes: &historypb.HistoryEvent_WorkflowTaskScheduledEventAttributes{WorkflowTaskScheduledEventAttributes: &historypb.WorkflowTaskScheduledEventAttributes{
			TaskQueue:           &taskqueuepb.TaskQueue{Name: taskqueue},
			StartToCloseTimeout: durationpb.New(workflowTaskTimeout),
			Attempt:             workflowTaskAttempt,
		}},
	}
	eventID++

	newWorkflowTaskStartedEvent := &historypb.HistoryEvent{
		Version:   version,
		EventId:   eventID,
		EventTime: timestamppb.New(now),
		EventType: enumspb.EVENT_TYPE_WORKFLOW_TASK_STARTED,
		Attributes: &historypb.HistoryEvent_WorkflowTaskStartedEventAttributes{WorkflowTaskStartedEventAttributes: &historypb.WorkflowTaskStartedEventAttributes{
			ScheduledEventId: workflowTaskScheduleEvent.GetEventId(),
			RequestId:        uuid.New(),
		}},
	}
	eventID++

	wt, err = s.mutableState.ApplyWorkflowTaskScheduledEvent(
		newWorkflowTaskScheduleEvent.GetVersion(),
		newWorkflowTaskScheduleEvent.GetEventId(),
		newWorkflowTaskScheduleEvent.GetWorkflowTaskScheduledEventAttributes().GetTaskQueue(),
		newWorkflowTaskScheduleEvent.GetWorkflowTaskScheduledEventAttributes().GetStartToCloseTimeout(),
		newWorkflowTaskScheduleEvent.GetWorkflowTaskScheduledEventAttributes().GetAttempt(),
		nil,
		nil,
		enumsspb.WORKFLOW_TASK_TYPE_NORMAL,
	)
	s.Nil(err)
	s.NotNil(wt)

	wt, err = s.mutableState.ApplyWorkflowTaskStartedEvent(
		nil,
		newWorkflowTaskStartedEvent.GetVersion(),
		newWorkflowTaskScheduleEvent.GetEventId(),
		newWorkflowTaskStartedEvent.GetEventId(),
		newWorkflowTaskStartedEvent.GetWorkflowTaskStartedEventAttributes().GetRequestId(),
		timestamp.TimeValue(newWorkflowTaskStartedEvent.GetEventTime()),
		false,
		123678,
		nil,
		int64(0),
	)
	s.Nil(err)
	s.NotNil(wt)

	s.mutableState.SetHistoryBuilder(historybuilder.NewImmutable([]*historypb.HistoryEvent{
		newWorkflowTaskScheduleEvent,
		newWorkflowTaskStartedEvent,
	}))
	_, _, err = s.mutableState.CloseTransactionAsMutation(TransactionPolicyPassive)
	s.NoError(err)

	return newWorkflowTaskScheduleEvent, newWorkflowTaskStartedEvent
}

func (s *mutableStateSuite) newNamespaceCacheEntry() *namespace.Namespace {
	return namespace.NewNamespaceForTest(
		&persistencespb.NamespaceInfo{Name: "mutableStateTest"},
		&persistencespb.NamespaceConfig{},
		true,
		&persistencespb.NamespaceReplicationConfig{},
		1,
	)
}

func (s *mutableStateSuite) buildWorkflowMutableState() *persistencespb.WorkflowMutableState {

	namespaceID := s.namespaceEntry.ID()
	we := &commonpb.WorkflowExecution{
		WorkflowId: "wId",
		RunId:      tests.RunID,
	}
	tl := "testTaskQueue"
	failoverVersion := s.namespaceEntry.FailoverVersion()

	startTime := timestamppb.New(time.Date(2020, 8, 22, 1, 2, 3, 4, time.UTC))
	info := &persistencespb.WorkflowExecutionInfo{
		NamespaceId:                             namespaceID.String(),
		WorkflowId:                              we.GetWorkflowId(),
		TaskQueue:                               tl,
		WorkflowTypeName:                        "wType",
		WorkflowRunTimeout:                      timestamp.DurationFromSeconds(200),
		DefaultWorkflowTaskTimeout:              timestamp.DurationFromSeconds(100),
		LastCompletedWorkflowTaskStartedEventId: int64(99),
		LastUpdateTime:                          timestamp.TimeNowPtrUtc(),
		ExecutionTime:                           startTime,
		WorkflowTaskVersion:                     failoverVersion,
		WorkflowTaskScheduledEventId:            101,
		WorkflowTaskStartedEventId:              102,
		WorkflowTaskTimeout:                     timestamp.DurationFromSeconds(100),
		WorkflowTaskAttempt:                     1,
		WorkflowTaskType:                        enumsspb.WORKFLOW_TASK_TYPE_NORMAL,
		VersionHistories: &historyspb.VersionHistories{
			Histories: []*historyspb.VersionHistory{
				{
					BranchToken: []byte("token#1"),
					Items: []*historyspb.VersionHistoryItem{
						{EventId: 102, Version: failoverVersion},
					},
				},
			},
		},
		TransitionHistory: []*persistencespb.VersionedTransition{
			{
				NamespaceFailoverVersion: failoverVersion,
				TransitionCount:          1024,
			},
		},
		FirstExecutionRunId:              uuid.New(),
		WorkflowExecutionTimerTaskStatus: TimerTaskStatusCreated,
	}

	state := &persistencespb.WorkflowExecutionState{
		RunId:     we.GetRunId(),
		State:     enumsspb.WORKFLOW_EXECUTION_STATE_RUNNING,
		Status:    enumspb.WORKFLOW_EXECUTION_STATUS_RUNNING,
		StartTime: startTime,
	}

	activityInfos := map[int64]*persistencespb.ActivityInfo{
		90: {
			Version:                failoverVersion,
			ScheduledEventId:       int64(90),
			ScheduledTime:          timestamppb.New(time.Now().UTC()),
			StartedEventId:         common.EmptyEventID,
			StartedTime:            timestamppb.New(time.Now().UTC()),
			ActivityId:             "activityID_5",
			ScheduleToStartTimeout: timestamp.DurationFromSeconds(100),
			ScheduleToCloseTimeout: timestamp.DurationFromSeconds(200),
			StartToCloseTimeout:    timestamp.DurationFromSeconds(300),
			HeartbeatTimeout:       timestamp.DurationFromSeconds(50),
		},
	}

	expiryTime := timestamp.TimeNowPtrUtcAddDuration(time.Hour)
	timerInfos := map[string]*persistencespb.TimerInfo{
		"25": {
			Version:        failoverVersion,
			TimerId:        "25",
			StartedEventId: 85,
			ExpiryTime:     expiryTime,
		},
	}

	childInfos := map[int64]*persistencespb.ChildExecutionInfo{
		80: {
			Version:               failoverVersion,
			InitiatedEventId:      80,
			InitiatedEventBatchId: 20,
			StartedEventId:        common.EmptyEventID,
			CreateRequestId:       uuid.New(),
			Namespace:             tests.Namespace.String(),
			WorkflowTypeName:      "code.uber.internal/test/foobar",
		},
	}

	requestCancelInfo := map[int64]*persistencespb.RequestCancelInfo{
		70: {
			Version:               failoverVersion,
			InitiatedEventBatchId: 20,
			CancelRequestId:       uuid.New(),
			InitiatedEventId:      70,
		},
	}

	signalInfos := map[int64]*persistencespb.SignalInfo{
		75: {
			Version:               failoverVersion,
			InitiatedEventId:      75,
			InitiatedEventBatchId: 17,
			RequestId:             uuid.New(),
		},
	}

	signalRequestIDs := []string{
		"signal_request_id_1",
	}

	bufferedEvents := []*historypb.HistoryEvent{
		{
			EventId:   common.BufferedEventID,
			EventType: enumspb.EVENT_TYPE_WORKFLOW_EXECUTION_SIGNALED,
			Version:   failoverVersion,
			Attributes: &historypb.HistoryEvent_WorkflowExecutionSignaledEventAttributes{WorkflowExecutionSignaledEventAttributes: &historypb.WorkflowExecutionSignaledEventAttributes{
				SignalName: "test-signal-buffered",
				Input:      payloads.EncodeString("test-signal-buffered-input"),
			}},
		},
	}

	return &persistencespb.WorkflowMutableState{
		ExecutionInfo:       info,
		ExecutionState:      state,
		NextEventId:         int64(103),
		ActivityInfos:       activityInfos,
		TimerInfos:          timerInfos,
		ChildExecutionInfos: childInfos,
		RequestCancelInfos:  requestCancelInfo,
		SignalInfos:         signalInfos,
		SignalRequestedIds:  signalRequestIDs,
		BufferedEvents:      bufferedEvents,
	}
}

func (s *mutableStateSuite) TestUpdateInfos() {
	ctx := context.Background()
	cacheStore := map[events.EventKey]*historypb.HistoryEvent{}
	dbstate := s.buildWorkflowMutableState()
	var err error

	namespaceEntry := tests.GlobalNamespaceEntry
	s.mutableState, err = NewMutableStateFromDB(
		s.mockShard,
		NewMapEventCache(s.T(), cacheStore),
		s.logger,
		namespaceEntry,
		dbstate,
		123,
	)
	s.NoError(err)
	err = s.mutableState.UpdateCurrentVersion(namespaceEntry.FailoverVersion(), false)
	s.NoError(err)

	acceptedUpdateID := s.T().Name() + "-accepted-update-id"
	acceptedMsgID := s.T().Name() + "-accepted-msg-id"
	var acptEvents []*historypb.HistoryEvent
	for i := 0; i < 2; i++ {
		updateID := fmt.Sprintf("%s-%d", acceptedUpdateID, i)
		acptEvent, err := s.mutableState.AddWorkflowExecutionUpdateAcceptedEvent(
			updateID,
			fmt.Sprintf("%s-%d", acceptedMsgID, i),
			1,
			&updatepb.Request{
				Meta: &updatepb.Meta{UpdateId: updateID},
			},
		)
		s.Require().NoError(err)
		s.Require().NotNil(acptEvent)
		acptEvents = append(acptEvents, acptEvent)
	}
	s.Require().Len(acptEvents, 2, "expected to create 2 UpdateAccepted events")

	_, err = s.mutableState.AddWorkflowExecutionUpdateCompletedEvent(
		1234,
		&updatepb.Response{
			Meta: &updatepb.Meta{UpdateId: s.T().Name() + "-completed-update-without-accepted-event"},
			Outcome: &updatepb.Outcome{
				Value: &updatepb.Outcome_Success{Success: testPayloads},
			},
		},
	)
	s.Require().Error(err)

	completedEvent, err := s.mutableState.AddWorkflowExecutionUpdateCompletedEvent(
		acptEvents[0].EventId,
		&updatepb.Response{
			Meta: &updatepb.Meta{UpdateId: acptEvents[0].GetWorkflowExecutionUpdateAcceptedEventAttributes().GetProtocolInstanceId()},
			Outcome: &updatepb.Outcome{
				Value: &updatepb.Outcome_Success{Success: testPayloads},
			},
		},
	)
	s.Require().NoError(err)
	s.Require().NotNil(completedEvent)

	s.Require().Len(cacheStore, 3, "expected 1 UpdateCompleted event + 2 UpdateAccepted events in cache")

	numCompleted := 0
	numAccepted := 0
	s.mutableState.VisitUpdates(func(updID string, updInfo *persistencespb.UpdateInfo) {
		if comp := updInfo.GetCompletion(); comp != nil {
			numCompleted++
		}
		if updInfo.GetAcceptance() != nil {
			numAccepted++
		}
	})
	s.Require().Equal(numCompleted, 1, "expected 1 completed")
	s.Require().Equal(numAccepted, 1, "expected 1 accepted")

	s.mockShard.Resource.ClusterMetadata.EXPECT().ClusterNameForFailoverVersion(
		namespaceEntry.IsGlobalNamespace(),
		namespaceEntry.FailoverVersion(),
	).Return(cluster.TestCurrentClusterName).AnyTimes()
	s.mockShard.Resource.ClusterMetadata.EXPECT().GetCurrentClusterName().Return(cluster.TestCurrentClusterName).AnyTimes()

	mutation, _, err := s.mutableState.CloseTransactionAsMutation(TransactionPolicyActive)
	s.Require().NoError(err)
	s.Require().Len(mutation.ExecutionInfo.UpdateInfos, 2,
		"expected 1 completed update + 1 accepted in mutation")

	// this must be done after the transaction is closed
	// as GetUpdateOutcome relies on event version history which is only updated when closing the transaction
	outcome, err := s.mutableState.GetUpdateOutcome(ctx, completedEvent.GetWorkflowExecutionUpdateCompletedEventAttributes().GetMeta().GetUpdateId())
	s.Require().NoError(err)
	s.Require().Equal(completedEvent.GetWorkflowExecutionUpdateCompletedEventAttributes().GetOutcome(), outcome)

	_, err = s.mutableState.GetUpdateOutcome(ctx, "not_an_update_id")
	s.Require().Error(err)
	s.Require().IsType((*serviceerror.NotFound)(nil), err)
}

func (s *mutableStateSuite) TestApplyActivityTaskStartedEvent() {
	state := s.buildWorkflowMutableState()

	var err error
	s.mutableState, err = NewMutableStateFromDB(s.mockShard, s.mockEventsCache, s.logger, tests.LocalNamespaceEntry, state, 123)
	s.NoError(err)

	var scheduledEventID int64
	var ai *persistencespb.ActivityInfo
	for scheduledEventID, ai = range s.mutableState.GetPendingActivityInfos() {
		break
	}
	s.Nil(ai.LastHeartbeatDetails)

	now := time.Now().UTC()
	version := int64(101)
	requestID := "102"
	eventID := int64(104)
	attributes := &historypb.ActivityTaskStartedEventAttributes{
		ScheduledEventId: scheduledEventID,
		RequestId:        requestID,
	}
	err = s.mutableState.ApplyActivityTaskStartedEvent(&historypb.HistoryEvent{
		EventId:   eventID,
		EventTime: timestamppb.New(now),
		Version:   version,
		Attributes: &historypb.HistoryEvent_ActivityTaskStartedEventAttributes{
			ActivityTaskStartedEventAttributes: attributes,
		},
	})
	s.NoError(err)
	s.Assert().Equal(version, ai.Version)
	s.Assert().Equal(eventID, ai.StartedEventId)
	s.NotNil(ai.StartedTime)
	s.Assert().Equal(now, ai.StartedTime.AsTime())
	s.Assert().Equal(requestID, ai.RequestId)
	s.Assert().Nil(ai.LastHeartbeatDetails)
}

func (s *mutableStateSuite) TestAddContinueAsNewEvent_Default() {
	dbState := s.buildWorkflowMutableState()
	dbState.BufferedEvents = nil

	var err error
	s.mutableState, err = NewMutableStateFromDB(s.mockShard, s.mockEventsCache, s.logger, tests.LocalNamespaceEntry, dbState, 123)
	s.NoError(err)

	workflowTaskInfo := s.mutableState.GetStartedWorkflowTask()
	workflowTaskCompletedEvent, err := s.mutableState.AddWorkflowTaskCompletedEvent(
		workflowTaskInfo,
		&workflowservice.RespondWorkflowTaskCompletedRequest{},
		WorkflowTaskCompletionLimits{
			MaxResetPoints:              10,
			MaxSearchAttributeValueSize: 1024,
		},
	)
	s.NoError(err)

	err = callbacks.RegisterStateMachine(s.mockShard.StateMachineRegistry())
	s.NoError(err)
	coll := callbacks.MachineCollection(s.mutableState.HSM())
	_, err = coll.Add(
		"test-callback-carryover",
		callbacks.NewCallback(
			timestamppb.Now(),
			callbacks.NewWorkflowClosedTrigger(),
			&persistencespb.Callback{
				Variant: &persistencespb.Callback_Nexus_{
					Nexus: &persistencespb.Callback_Nexus{
						Url: "test-callback-carryover-url",
					},
				},
			},
		),
	)
	s.NoError(err)

	s.mockEventsCache.EXPECT().PutEvent(gomock.Any(), gomock.Any()).Times(2)
	_, newRunMutableState, err := s.mutableState.AddContinueAsNewEvent(
		context.Background(),
		workflowTaskCompletedEvent.GetEventId(),
		workflowTaskCompletedEvent.GetEventId(),
		"",
		&commandpb.ContinueAsNewWorkflowExecutionCommandAttributes{
			// All other fields will default to those in the current run.
			WorkflowRunTimeout: s.mutableState.GetExecutionInfo().WorkflowRunTimeout,
		},
	)
	s.NoError(err)

	newColl := callbacks.MachineCollection(newRunMutableState.HSM())
	s.Equal(1, newColl.Size())

	currentRunExecutionInfo := s.mutableState.GetExecutionInfo()
	newRunExecutionInfo := newRunMutableState.GetExecutionInfo()
	s.Equal(currentRunExecutionInfo.TaskQueue, newRunExecutionInfo.TaskQueue)
	s.Equal(currentRunExecutionInfo.WorkflowTypeName, newRunExecutionInfo.WorkflowTypeName)
	protorequire.ProtoEqual(s.T(), currentRunExecutionInfo.DefaultWorkflowTaskTimeout, newRunExecutionInfo.DefaultWorkflowTaskTimeout)
	protorequire.ProtoEqual(s.T(), currentRunExecutionInfo.WorkflowRunTimeout, newRunExecutionInfo.WorkflowRunTimeout)
	protorequire.ProtoEqual(s.T(), currentRunExecutionInfo.WorkflowExecutionExpirationTime, newRunExecutionInfo.WorkflowExecutionExpirationTime)
	s.Equal(currentRunExecutionInfo.WorkflowExecutionTimerTaskStatus, newRunExecutionInfo.WorkflowExecutionTimerTaskStatus)
	s.Equal(currentRunExecutionInfo.FirstExecutionRunId, newRunExecutionInfo.FirstExecutionRunId)

	// Add more checks here if needed.
}

func (s *mutableStateSuite) TestTotalEntitiesCount() {
	s.mockEventsCache.EXPECT().PutEvent(gomock.Any(), gomock.Any()).AnyTimes()

	// scheduling, starting & completing workflow task is omitted here

	workflowTaskCompletedEventID := int64(4)
	_, _, err := s.mutableState.AddActivityTaskScheduledEvent(
		workflowTaskCompletedEventID,
		&commandpb.ScheduleActivityTaskCommandAttributes{},
		false,
	)
	s.NoError(err)

	_, _, err = s.mutableState.AddStartChildWorkflowExecutionInitiatedEvent(
		workflowTaskCompletedEventID,
		uuid.New(),
		&commandpb.StartChildWorkflowExecutionCommandAttributes{},
		namespace.ID(uuid.New()),
	)
	s.NoError(err)

	_, _, err = s.mutableState.AddTimerStartedEvent(
		workflowTaskCompletedEventID,
		&commandpb.StartTimerCommandAttributes{},
	)
	s.NoError(err)

	_, _, err = s.mutableState.AddRequestCancelExternalWorkflowExecutionInitiatedEvent(
		workflowTaskCompletedEventID,
		uuid.New(),
		&commandpb.RequestCancelExternalWorkflowExecutionCommandAttributes{},
		namespace.ID(uuid.New()),
	)
	s.NoError(err)

	_, _, err = s.mutableState.AddSignalExternalWorkflowExecutionInitiatedEvent(
		workflowTaskCompletedEventID,
		uuid.New(),
		&commandpb.SignalExternalWorkflowExecutionCommandAttributes{
			Execution: &commonpb.WorkflowExecution{
				WorkflowId: tests.WorkflowID,
				RunId:      tests.RunID,
			},
		},
		namespace.ID(uuid.New()),
	)
	s.NoError(err)

	accptEvent, err := s.mutableState.AddWorkflowExecutionUpdateAcceptedEvent("random-updateId", "random", 0, &updatepb.Request{})
	s.NoError(err)
	s.NotNil(accptEvent)

	_, err = s.mutableState.AddWorkflowExecutionUpdateCompletedEvent(accptEvent.EventId, &updatepb.Response{})
	s.NoError(err)

	_, err = s.mutableState.AddWorkflowExecutionSignaled(
		"signalName",
		&commonpb.Payloads{},
		"identity",
		&commonpb.Header{},
		false,
		nil,
	)
	s.NoError(err)

	mutation, _, err := s.mutableState.CloseTransactionAsMutation(
		TransactionPolicyActive,
	)
	s.NoError(err)

	s.Equal(int64(1), mutation.ExecutionInfo.ActivityCount)
	s.Equal(int64(1), mutation.ExecutionInfo.ChildExecutionCount)
	s.Equal(int64(1), mutation.ExecutionInfo.UserTimerCount)
	s.Equal(int64(1), mutation.ExecutionInfo.RequestCancelExternalCount)
	s.Equal(int64(1), mutation.ExecutionInfo.SignalExternalCount)
	s.Equal(int64(1), mutation.ExecutionInfo.SignalCount)
	s.Equal(int64(1), mutation.ExecutionInfo.UpdateCount)
}

func (s *mutableStateSuite) TestSpeculativeWorkflowTaskNotPersisted() {
	testCases := []struct {
		name                 string
		enableBufferedEvents bool
		closeTxFunc          func(ms *MutableStateImpl) (*persistencespb.WorkflowExecutionInfo, error)
	}{
		{
			name: "CloseTransactionAsSnapshot",
			closeTxFunc: func(ms *MutableStateImpl) (*persistencespb.WorkflowExecutionInfo, error) {
				snapshot, _, err := ms.CloseTransactionAsSnapshot(TransactionPolicyActive)
				if err != nil {
					return nil, err
				}
				return snapshot.ExecutionInfo, err
			},
		},
		{
			name:                 "CloseTransactionAsMutation",
			enableBufferedEvents: true,
			closeTxFunc: func(ms *MutableStateImpl) (*persistencespb.WorkflowExecutionInfo, error) {
				mutation, _, err := ms.CloseTransactionAsMutation(TransactionPolicyActive)
				if err != nil {
					return nil, err
				}
				return mutation.ExecutionInfo, err
			},
		},
	}

	for _, tc := range testCases {
		s.T().Run(tc.name, func(t *testing.T) {
			dbState := s.buildWorkflowMutableState()
			if !tc.enableBufferedEvents {
				dbState.BufferedEvents = nil
			}

			var err error
			namespaceEntry := tests.GlobalNamespaceEntry
			s.mutableState, err = NewMutableStateFromDB(s.mockShard, s.mockEventsCache, s.logger, namespaceEntry, dbState, 123)
			s.NoError(err)
			err = s.mutableState.UpdateCurrentVersion(namespaceEntry.FailoverVersion(), false)
			s.NoError(err)

			s.mutableState.executionInfo.WorkflowTaskScheduledEventId = s.mutableState.GetNextEventID()
			s.mutableState.executionInfo.WorkflowTaskStartedEventId = s.mutableState.GetNextEventID() + 1

			s.mockShard.Resource.ClusterMetadata.EXPECT().ClusterNameForFailoverVersion(
				namespaceEntry.IsGlobalNamespace(),
				namespaceEntry.FailoverVersion(),
			).Return(cluster.TestCurrentClusterName).AnyTimes()
			s.mockShard.Resource.ClusterMetadata.EXPECT().GetCurrentClusterName().Return(cluster.TestCurrentClusterName).AnyTimes()

			// Normal WT is persisted as is.
			execInfo, err := tc.closeTxFunc(s.mutableState)
			s.Nil(err)
			s.Equal(enumsspb.WORKFLOW_TASK_TYPE_NORMAL, execInfo.WorkflowTaskType)
			s.NotEqual(common.EmptyEventID, execInfo.WorkflowTaskScheduledEventId)
			s.NotEqual(common.EmptyEventID, execInfo.WorkflowTaskStartedEventId)

			s.mutableState.executionInfo.WorkflowTaskType = enumsspb.WORKFLOW_TASK_TYPE_SPECULATIVE

			// Speculative WT is converted to normal.
			execInfo, err = tc.closeTxFunc(s.mutableState)
			s.Nil(err)
			s.Equal(enumsspb.WORKFLOW_TASK_TYPE_NORMAL, execInfo.WorkflowTaskType)
			s.NotEqual(common.EmptyEventID, execInfo.WorkflowTaskScheduledEventId)
			s.NotEqual(common.EmptyEventID, execInfo.WorkflowTaskStartedEventId)
		})
	}
}

func (s *mutableStateSuite) TestRetryWorkflowTask_WithNextRetryDelay() {
	expectedDelayDuration := time.Minute
	s.mutableState.executionInfo.HasRetryPolicy = true
	applicationFailure := &failurepb.Failure{
		Message: "application failure with customized next retry delay",
		Source:  "application",
		FailureInfo: &failurepb.Failure_ApplicationFailureInfo{ApplicationFailureInfo: &failurepb.ApplicationFailureInfo{
			Type:           "application-failure-type",
			NonRetryable:   false,
			NextRetryDelay: durationpb.New(expectedDelayDuration),
		}},
	}

	duration, retryState := s.mutableState.GetRetryBackoffDuration(applicationFailure)
	s.Equal(enumspb.RETRY_STATE_IN_PROGRESS, retryState)
	s.Equal(duration, expectedDelayDuration)
}
func (s *mutableStateSuite) TestRetryActivity_TruncateRetryableFailure() {
	s.mockEventsCache.EXPECT().PutEvent(gomock.Any(), gomock.Any()).AnyTimes()

	// scheduling, starting & completing workflow task is omitted here

	workflowTaskCompletedEventID := int64(4)
	_, activityInfo, err := s.mutableState.AddActivityTaskScheduledEvent(
		workflowTaskCompletedEventID,
		&commandpb.ScheduleActivityTaskCommandAttributes{
			ActivityId:   "5",
			ActivityType: &commonpb.ActivityType{Name: "activity-type"},
			TaskQueue:    &taskqueuepb.TaskQueue{Name: "task-queue"},
			RetryPolicy: &commonpb.RetryPolicy{
				InitialInterval: timestamp.DurationFromSeconds(1),
			},
		},
		false,
	)
	s.NoError(err)

	_, err = s.mutableState.AddActivityTaskStartedEvent(
		activityInfo,
		activityInfo.ScheduledEventId,
		uuid.New(),
		"worker-identity",
		nil,
		nil,
	)
	s.NoError(err)

	failureSizeErrorLimit := s.mockConfig.MutableStateActivityFailureSizeLimitError(
		s.mutableState.namespaceEntry.Name().String(),
	)

	activityFailure := &failurepb.Failure{
		Message: "activity failure with large details",
		Source:  "application",
		FailureInfo: &failurepb.Failure_ApplicationFailureInfo{ApplicationFailureInfo: &failurepb.ApplicationFailureInfo{
			Type:         "application-failure-type",
			NonRetryable: false,
			Details: &commonpb.Payloads{
				Payloads: []*commonpb.Payload{
					{
						Data: make([]byte, failureSizeErrorLimit*2),
					},
				},
			},
		}},
	}
	s.Greater(activityFailure.Size(), failureSizeErrorLimit)

	retryState, err := s.mutableState.RetryActivity(activityInfo, activityFailure)
	s.NoError(err)
	s.Equal(enumspb.RETRY_STATE_IN_PROGRESS, retryState)

	activityInfo, ok := s.mutableState.GetActivityInfo(activityInfo.ScheduledEventId)
	s.True(ok)
	s.LessOrEqual(activityInfo.RetryLastFailure.Size(), failureSizeErrorLimit)
	s.Equal(activityFailure.GetMessage(), activityInfo.RetryLastFailure.Cause.GetMessage())
}

func (s *mutableStateSuite) TestUpdateBuildIdsSearchAttribute() {
	versioned := func(buildId string) *commonpb.WorkerVersionStamp {
		return &commonpb.WorkerVersionStamp{BuildId: buildId, UseVersioning: true}
	}
	versionedSearchAttribute := func(buildIds ...string) []string {
		attrs := []string{}
		for _, buildId := range buildIds {
			attrs = append(attrs, worker_versioning.VersionedBuildIdSearchAttribute(buildId))
		}
		return attrs
	}
	unversioned := func(buildId string) *commonpb.WorkerVersionStamp {
		return &commonpb.WorkerVersionStamp{BuildId: buildId, UseVersioning: false}
	}
	unversionedSearchAttribute := func(buildIds ...string) []string {
		// assumed limit is 2
		attrs := []string{worker_versioning.UnversionedSearchAttribute, worker_versioning.UnversionedBuildIdSearchAttribute(buildIds[len(buildIds)-1])}
		return attrs
	}

	type testCase struct {
		name            string
		searchAttribute func(buildIds ...string) []string
		stamp           func(buildId string) *commonpb.WorkerVersionStamp
	}
	matrix := []testCase{
		{name: "unversioned", searchAttribute: unversionedSearchAttribute, stamp: unversioned},
		{name: "versioned", searchAttribute: versionedSearchAttribute, stamp: versioned},
	}
	for _, c := range matrix {
		s.T().Run(c.name, func(t *testing.T) {
			dbState := s.buildWorkflowMutableState()
			var err error
			s.mutableState, err = NewMutableStateFromDB(s.mockShard, s.mockEventsCache, s.logger, tests.LocalNamespaceEntry, dbState, 123)
			s.NoError(err)

			// Max 0
			err = s.mutableState.updateBuildIdsSearchAttribute(c.stamp("0.1"), 0)
			s.NoError(err)
			s.Equal([]string{}, s.getBuildIdsFromMutableState())

			err = s.mutableState.updateBuildIdsSearchAttribute(c.stamp("0.1"), 40)
			s.NoError(err)
			s.Equal(c.searchAttribute("0.1"), s.getBuildIdsFromMutableState())

			// Add the same build ID
			err = s.mutableState.updateBuildIdsSearchAttribute(c.stamp("0.1"), 40)
			s.NoError(err)
			s.Equal(c.searchAttribute("0.1"), s.getBuildIdsFromMutableState())

			err = s.mutableState.updateBuildIdsSearchAttribute(c.stamp("0.2"), 40)
			s.NoError(err)
			s.Equal(c.searchAttribute("0.1", "0.2"), s.getBuildIdsFromMutableState())

			// Limit applies
			err = s.mutableState.updateBuildIdsSearchAttribute(c.stamp("0.3"), 40)
			s.NoError(err)
			s.Equal(c.searchAttribute("0.2", "0.3"), s.getBuildIdsFromMutableState())
		})
	}
}

func (s *mutableStateSuite) TestAddResetPointFromCompletion() {
	dbState := s.buildWorkflowMutableState()
	var err error
	s.mutableState, err = NewMutableStateFromDB(s.mockShard, s.mockEventsCache, s.logger, tests.LocalNamespaceEntry, dbState, 123)
	s.NoError(err)

	s.Nil(s.cleanedResetPoints().GetPoints())

	s.mutableState.addResetPointFromCompletion("checksum1", "buildid1", 32, 10)
	p1 := &workflowpb.ResetPointInfo{
		BuildId:                      "buildid1",
		BinaryChecksum:               "checksum1",
		RunId:                        s.mutableState.executionState.RunId,
		FirstWorkflowTaskCompletedId: 32,
	}
	s.Equal([]*workflowpb.ResetPointInfo{p1}, s.cleanedResetPoints().GetPoints())

	// new checksum + buildid
	s.mutableState.addResetPointFromCompletion("checksum2", "buildid2", 35, 10)
	p2 := &workflowpb.ResetPointInfo{
		BuildId:                      "buildid2",
		BinaryChecksum:               "checksum2",
		RunId:                        s.mutableState.executionState.RunId,
		FirstWorkflowTaskCompletedId: 35,
	}
	s.Equal([]*workflowpb.ResetPointInfo{p1, p2}, s.cleanedResetPoints().GetPoints())

	// same checksum + buildid, does not add new point
	s.mutableState.addResetPointFromCompletion("checksum2", "buildid2", 42, 10)
	s.Equal([]*workflowpb.ResetPointInfo{p1, p2}, s.cleanedResetPoints().GetPoints())

	// back to 1, does not add new point
	s.mutableState.addResetPointFromCompletion("checksum1", "buildid1", 48, 10)
	s.Equal([]*workflowpb.ResetPointInfo{p1, p2}, s.cleanedResetPoints().GetPoints())

	// buildid changes
	s.mutableState.addResetPointFromCompletion("checksum2", "buildid3", 53, 10)
	p3 := &workflowpb.ResetPointInfo{
		BuildId:                      "buildid3",
		BinaryChecksum:               "checksum2",
		RunId:                        s.mutableState.executionState.RunId,
		FirstWorkflowTaskCompletedId: 53,
	}
	s.Equal([]*workflowpb.ResetPointInfo{p1, p2, p3}, s.cleanedResetPoints().GetPoints())

	// limit to 3, p1 gets dropped
	s.mutableState.addResetPointFromCompletion("checksum2", "buildid4", 55, 3)
	p4 := &workflowpb.ResetPointInfo{
		BuildId:                      "buildid4",
		BinaryChecksum:               "checksum2",
		RunId:                        s.mutableState.executionState.RunId,
		FirstWorkflowTaskCompletedId: 55,
	}
	s.Equal([]*workflowpb.ResetPointInfo{p2, p3, p4}, s.cleanedResetPoints().GetPoints())
}

func (s *mutableStateSuite) TestRolloverAutoResetPointsWithExpiringTime() {
	runId1 := uuid.New()
	runId2 := uuid.New()
	runId3 := uuid.New()

	retention := 3 * time.Hour
	base := time.Now()
	t1 := timestamppb.New(base)
	now := timestamppb.New(base.Add(1 * time.Hour))
	t2 := timestamppb.New(base.Add(2 * time.Hour))
	t3 := timestamppb.New(base.Add(4 * time.Hour))

	points := []*workflowpb.ResetPointInfo{
		{
			BuildId:                      "buildid1",
			RunId:                        runId1,
			FirstWorkflowTaskCompletedId: 32,
			ExpireTime:                   t1,
		},
		{
			BuildId:                      "buildid2",
			RunId:                        runId1,
			FirstWorkflowTaskCompletedId: 63,
			ExpireTime:                   t1,
		},
		{
			BuildId:                      "buildid3",
			RunId:                        runId2,
			FirstWorkflowTaskCompletedId: 94,
			ExpireTime:                   t2,
		},
		{
			BuildId:                      "buildid4",
			RunId:                        runId3,
			FirstWorkflowTaskCompletedId: 125,
		},
	}

	newPoints := rolloverAutoResetPointsWithExpiringTime(&workflowpb.ResetPoints{Points: points}, runId3, now.AsTime(), retention)
	expected := []*workflowpb.ResetPointInfo{
		{
			BuildId:                      "buildid3",
			RunId:                        runId2,
			FirstWorkflowTaskCompletedId: 94,
			ExpireTime:                   t2,
		},
		{
			BuildId:                      "buildid4",
			RunId:                        runId3,
			FirstWorkflowTaskCompletedId: 125,
			ExpireTime:                   t3,
		},
	}
	s.Equal(expected, newPoints.Points)
}

func (s *mutableStateSuite) TestCloseTransactionUpdateTransition() {
	namespaceEntry := tests.GlobalNamespaceEntry

	completWorkflowTaskFn := func(ms MutableState) {
		workflowTaskInfo := ms.GetStartedWorkflowTask()
		_, err := ms.AddWorkflowTaskCompletedEvent(
			workflowTaskInfo,
			&workflowservice.RespondWorkflowTaskCompletedRequest{},
			WorkflowTaskCompletionLimits{
				MaxResetPoints:              10,
				MaxSearchAttributeValueSize: 1024,
			},
		)
		s.NoError(err)
	}

	testCases := []struct {
		name                       string
		dbStateMutationFn          func(dbState *persistencespb.WorkflowMutableState)
		txFunc                     func(ms MutableState) (*persistencespb.WorkflowExecutionInfo, error)
		versionedTransitionUpdated bool
	}{
		{
			name: "CloseTranstionAsPassive",
			dbStateMutationFn: func(dbState *persistencespb.WorkflowMutableState) {
				dbState.BufferedEvents = nil
			},
			txFunc: func(ms MutableState) (*persistencespb.WorkflowExecutionInfo, error) {
				completWorkflowTaskFn(ms)

				mutation, _, err := ms.CloseTransactionAsMutation(TransactionPolicyPassive)
				if err != nil {
					return nil, err
				}
				return mutation.ExecutionInfo, err
			},
			versionedTransitionUpdated: false,
		},
		{
			name: "CloseTransactionAsMutation_HistoryEvents",
			dbStateMutationFn: func(dbState *persistencespb.WorkflowMutableState) {
				dbState.BufferedEvents = nil
			},
			txFunc: func(ms MutableState) (*persistencespb.WorkflowExecutionInfo, error) {
				completWorkflowTaskFn(ms)

				mutation, _, err := ms.CloseTransactionAsMutation(TransactionPolicyActive)
				if err != nil {
					return nil, err
				}
				return mutation.ExecutionInfo, err
			},
			versionedTransitionUpdated: true,
		},
		{
			name: "CloseTransactionAsMutation_BufferedEvents",
			dbStateMutationFn: func(dbState *persistencespb.WorkflowMutableState) {
				dbState.BufferedEvents = nil
			},
			txFunc: func(ms MutableState) (*persistencespb.WorkflowExecutionInfo, error) {
				var activityScheduleEventID int64
				for activityScheduleEventID = range s.mutableState.GetPendingActivityInfos() {
					break
				}
				_, err := s.mutableState.AddActivityTaskTimedOutEvent(
					activityScheduleEventID,
					common.EmptyEventID,
					failure.NewTimeoutFailure("test-timeout", enumspb.TIMEOUT_TYPE_SCHEDULE_TO_START),
					enumspb.RETRY_STATE_TIMEOUT,
				)
				s.NoError(err)

				mutation, _, err := ms.CloseTransactionAsMutation(TransactionPolicyActive)
				if err != nil {
					return nil, err
				}
				return mutation.ExecutionInfo, err
			},
			versionedTransitionUpdated: true,
		},
		{
			name: "CloseTransactionAsMutation_SyncActivity",
			dbStateMutationFn: func(dbState *persistencespb.WorkflowMutableState) {
				dbState.BufferedEvents = nil
			},
			txFunc: func(ms MutableState) (*persistencespb.WorkflowExecutionInfo, error) {
				for _, ai := range ms.GetPendingActivityInfos() {
					ms.UpdateActivityProgress(ai, &workflowservice.RecordActivityTaskHeartbeatRequest{})
					break
				}

				mutation, _, err := ms.CloseTransactionAsMutation(TransactionPolicyActive)
				if err != nil {
					return nil, err
				}
				return mutation.ExecutionInfo, err
			},
			versionedTransitionUpdated: true,
		},
		{
			name: "CloseTransactionAsMutation_DirtyStateMachine",
			dbStateMutationFn: func(dbState *persistencespb.WorkflowMutableState) {
				dbState.BufferedEvents = nil
			},
			txFunc: func(ms MutableState) (*persistencespb.WorkflowExecutionInfo, error) {
				root := ms.HSM()
				err := hsm.MachineTransition(root, func(*MutableStateImpl) (hsm.TransitionOutput, error) {
					return hsm.TransitionOutput{}, nil
				})
				s.NoError(err)
				s.True(root.Dirty())

				mutation, _, err := ms.CloseTransactionAsMutation(TransactionPolicyActive)
				if err != nil {
					return nil, err
				}
				return mutation.ExecutionInfo, err
			},
			versionedTransitionUpdated: true,
		},
		{
			name: "CloseTransactionAsSnapshot",
			dbStateMutationFn: func(dbState *persistencespb.WorkflowMutableState) {
				dbState.BufferedEvents = nil
			},
			txFunc: func(ms MutableState) (*persistencespb.WorkflowExecutionInfo, error) {
				completWorkflowTaskFn(ms)

				mutation, _, err := ms.CloseTransactionAsSnapshot(TransactionPolicyActive)
				if err != nil {
					return nil, err
				}
				return mutation.ExecutionInfo, err
			},
			versionedTransitionUpdated: true,
		},
		// TODO: add a test for flushing buffered events using last event version.
	}

	for _, tc := range testCases {
		s.T().Run(tc.name, func(t *testing.T) {
			dbState := s.buildWorkflowMutableState()
			if tc.dbStateMutationFn != nil {
				tc.dbStateMutationFn(dbState)
			}

			var err error
			s.mutableState, err = NewMutableStateFromDB(s.mockShard, s.mockEventsCache, s.logger, namespaceEntry, dbState, 123)
			s.NoError(err)
			err = s.mutableState.UpdateCurrentVersion(namespaceEntry.FailoverVersion(), false)
			s.NoError(err)

			s.mockShard.Resource.ClusterMetadata.EXPECT().ClusterNameForFailoverVersion(
				namespaceEntry.IsGlobalNamespace(),
				namespaceEntry.FailoverVersion(),
			).Return(cluster.TestCurrentClusterName).AnyTimes()
			s.mockShard.Resource.ClusterMetadata.EXPECT().GetCurrentClusterName().Return(cluster.TestCurrentClusterName).AnyTimes()

			expectedTransitionHistory := s.mutableState.executionInfo.TransitionHistory
			if tc.versionedTransitionUpdated {
				expectedTransitionHistory = UpdatedTransitionHistory(expectedTransitionHistory, namespaceEntry.FailoverVersion())
			}

			execInfo, err := tc.txFunc(s.mutableState)
			s.Nil(err)

			protorequire.ProtoSliceEqual(t, expectedTransitionHistory, execInfo.TransitionHistory)
		})
	}
}

func (s *mutableStateSuite) TestCloseTransactionTrackLastUpdateVersionedTransition() {
	namespaceEntry := tests.GlobalNamespaceEntry
	s.mockEventsCache.EXPECT().PutEvent(gomock.Any(), gomock.Any()).AnyTimes()

	stateMachineDef := hsmtest.NewDefinition("test")
	err := s.mockShard.StateMachineRegistry().RegisterMachine(stateMachineDef)
	s.NoError(err)

	completWorkflowTaskFn := func(ms MutableState) *historypb.HistoryEvent {
		workflowTaskInfo := ms.GetStartedWorkflowTask()
		completedEvent, err := ms.AddWorkflowTaskCompletedEvent(
			workflowTaskInfo,
			&workflowservice.RespondWorkflowTaskCompletedRequest{},
			WorkflowTaskCompletionLimits{
				MaxResetPoints:              10,
				MaxSearchAttributeValueSize: 1024,
			},
		)
		s.NoError(err)
		return completedEvent
	}

	buildHSMFn := func(ms MutableState) {
		hsmRoot := ms.HSM()
		child1, err := hsmRoot.AddChild(hsm.Key{Type: stateMachineDef.Type(), ID: "child_1"}, hsmtest.NewData(hsmtest.State1))
		s.NoError(err)
		_, err = child1.AddChild(hsm.Key{Type: stateMachineDef.Type(), ID: "child_1_1"}, hsmtest.NewData(hsmtest.State2))
		s.NoError(err)
		_, err = hsmRoot.AddChild(hsm.Key{Type: stateMachineDef.Type(), ID: "child_2"}, hsmtest.NewData(hsmtest.State3))
		s.NoError(err)
	}

	testCases := []struct {
		name   string
		testFn func(ms MutableState)
	}{
		{
			name: "Activity",
			testFn: func(ms MutableState) {
				completedEvent := completWorkflowTaskFn(ms)
				scheduledEvent, _, err := ms.AddActivityTaskScheduledEvent(
					completedEvent.GetEventId(),
					&commandpb.ScheduleActivityTaskCommandAttributes{},
					false,
				)
				s.NoError(err)

				_, _, err = ms.CloseTransactionAsMutation(TransactionPolicyActive)
				s.NoError(err)

				currentTransitionHistory := ms.GetExecutionInfo().TransitionHistory
				currentVersionedTransition := currentTransitionHistory[len(currentTransitionHistory)-1]

				s.Len(ms.GetPendingActivityInfos(), 2)
				for _, ai := range ms.GetPendingActivityInfos() {
					if ai.ScheduledEventId == scheduledEvent.EventId {
						protorequire.ProtoEqual(s.T(), currentVersionedTransition, ai.LastUpdateVersionedTransition)
					} else {
						protorequire.NotProtoEqual(s.T(), currentVersionedTransition, ai.LastUpdateVersionedTransition)
					}
				}
			},
		},
		{
			name: "UserTimer",
			testFn: func(ms MutableState) {
				completedEvent := completWorkflowTaskFn(ms)
				newTimerID := "new-timer-id"
				_, _, err := ms.AddTimerStartedEvent(
					completedEvent.GetEventId(),
					&commandpb.StartTimerCommandAttributes{
						TimerId: newTimerID,
					},
				)
				s.NoError(err)

				_, _, err = ms.CloseTransactionAsMutation(TransactionPolicyActive)
				s.NoError(err)

				currentTransitionHistory := ms.GetExecutionInfo().TransitionHistory
				currentVersionedTransition := currentTransitionHistory[len(currentTransitionHistory)-1]

				s.Len(ms.GetPendingTimerInfos(), 2)
				for _, ti := range ms.GetPendingTimerInfos() {
					if ti.TimerId == newTimerID {
						protorequire.ProtoEqual(s.T(), currentVersionedTransition, ti.LastUpdateVersionedTransition)
					} else {
						protorequire.NotProtoEqual(s.T(), currentVersionedTransition, ti.LastUpdateVersionedTransition)
					}
				}
			},
		},
		{
			name: "ChildExecution",
			testFn: func(ms MutableState) {
				completedEvent := completWorkflowTaskFn(ms)
				initiatedEvent, _, err := ms.AddStartChildWorkflowExecutionInitiatedEvent(
					completedEvent.GetEventId(),
					uuid.New(),
					&commandpb.StartChildWorkflowExecutionCommandAttributes{},
					ms.GetNamespaceEntry().ID(),
				)
				s.NoError(err)

				_, _, err = ms.CloseTransactionAsMutation(TransactionPolicyActive)
				s.NoError(err)

				currentTransitionHistory := ms.GetExecutionInfo().TransitionHistory
				currentVersionedTransition := currentTransitionHistory[len(currentTransitionHistory)-1]

				s.Len(ms.GetPendingChildExecutionInfos(), 2)
				for _, ci := range ms.GetPendingChildExecutionInfos() {
					if ci.InitiatedEventId == initiatedEvent.EventId {
						protorequire.ProtoEqual(s.T(), currentVersionedTransition, ci.LastUpdateVersionedTransition)
					} else {
						protorequire.NotProtoEqual(s.T(), currentVersionedTransition, ci.LastUpdateVersionedTransition)
					}
				}
			},
		},
		{
			name: "RequestCancelExternal",
			testFn: func(ms MutableState) {
				completedEvent := completWorkflowTaskFn(ms)
				initiatedEvent, _, err := ms.AddRequestCancelExternalWorkflowExecutionInitiatedEvent(
					completedEvent.GetEventId(),
					uuid.New(),
					&commandpb.RequestCancelExternalWorkflowExecutionCommandAttributes{},
					ms.GetNamespaceEntry().ID(),
				)
				s.NoError(err)

				_, _, err = ms.CloseTransactionAsMutation(TransactionPolicyActive)
				s.NoError(err)

				currentTransitionHistory := ms.GetExecutionInfo().TransitionHistory
				currentVersionedTransition := currentTransitionHistory[len(currentTransitionHistory)-1]

				s.Len(ms.GetPendingRequestCancelExternalInfos(), 2)
				for _, ci := range ms.GetPendingRequestCancelExternalInfos() {
					if ci.InitiatedEventId == initiatedEvent.EventId {
						protorequire.ProtoEqual(s.T(), currentVersionedTransition, ci.LastUpdateVersionedTransition)
					} else {
						protorequire.NotProtoEqual(s.T(), currentVersionedTransition, ci.LastUpdateVersionedTransition)
					}
				}
			},
		},
		{
			name: "SignalExternal",
			testFn: func(ms MutableState) {
				completedEvent := completWorkflowTaskFn(ms)
				initiatedEvent, _, err := ms.AddSignalExternalWorkflowExecutionInitiatedEvent(
					completedEvent.GetEventId(),
					uuid.New(),
					&commandpb.SignalExternalWorkflowExecutionCommandAttributes{
						Execution: &commonpb.WorkflowExecution{
							WorkflowId: "target-workflow-id",
							RunId:      "target-run-id",
						},
					},
					ms.GetNamespaceEntry().ID(),
				)
				s.NoError(err)

				_, _, err = ms.CloseTransactionAsMutation(TransactionPolicyActive)
				s.NoError(err)

				currentTransitionHistory := ms.GetExecutionInfo().TransitionHistory
				currentVersionedTransition := currentTransitionHistory[len(currentTransitionHistory)-1]

				s.Len(ms.GetPendingSignalExternalInfos(), 2)
				for _, ci := range ms.GetPendingSignalExternalInfos() {
					if ci.InitiatedEventId == initiatedEvent.EventId {
						protorequire.ProtoEqual(s.T(), currentVersionedTransition, ci.LastUpdateVersionedTransition)
					} else {
						protorequire.NotProtoEqual(s.T(), currentVersionedTransition, ci.LastUpdateVersionedTransition)
					}
				}
			},
		},
		{
			name: "SignalRequestedID",
			testFn: func(ms MutableState) {
				ms.AddSignalRequested(uuid.New())

				_, _, err := ms.CloseTransactionAsMutation(TransactionPolicyActive)
				s.NoError(err)

				currentTransitionHistory := ms.GetExecutionInfo().TransitionHistory
				currentVersionedTransition := currentTransitionHistory[len(currentTransitionHistory)-1]

				protorequire.ProtoEqual(s.T(), currentVersionedTransition, ms.GetExecutionInfo().SignalRequestIdsLastUpdateVersionedTransition)
			},
		},
		{
			name: "UpdateInfo",
			testFn: func(ms MutableState) {
				updateID := "test-updateId"
				_, err := ms.AddWorkflowExecutionUpdateAcceptedEvent(
					updateID,
					"update-message-id",
					65,
					&updatepb.Request{
						Meta: &updatepb.Meta{
							UpdateId: updateID,
						},
					},
				)
				s.NoError(err)

				_, _, err = ms.CloseTransactionAsMutation(TransactionPolicyActive)
				s.NoError(err)

				currentTransitionHistory := ms.GetExecutionInfo().TransitionHistory
				currentVersionedTransition := currentTransitionHistory[len(currentTransitionHistory)-1]

				s.Len(ms.GetExecutionInfo().UpdateInfos, 1)
				protorequire.ProtoEqual(s.T(), currentVersionedTransition, ms.GetExecutionInfo().UpdateInfos[updateID].LastUpdateVersionedTransition)
			},
		},
		{
			name: "WorkflowTask/Completed",
			testFn: func(ms MutableState) {
				completWorkflowTaskFn(ms)

				_, _, err := ms.CloseTransactionAsMutation(TransactionPolicyActive)
				s.NoError(err)

				s.Nil(ms.GetExecutionInfo().WorkflowTaskLastUpdateVersionedTransition)
			},
		},
		{
			name: "WorkflowTask/Scheduled",
			testFn: func(ms MutableState) {
				completWorkflowTaskFn(ms)
				_, err := ms.AddWorkflowTaskScheduledEvent(false, enumsspb.WORKFLOW_TASK_TYPE_NORMAL)
				s.NoError(err)

				_, _, err = ms.CloseTransactionAsMutation(TransactionPolicyActive)
				s.NoError(err)

				currentTransitionHistory := ms.GetExecutionInfo().TransitionHistory
				currentVersionedTransition := currentTransitionHistory[len(currentTransitionHistory)-1]

				protorequire.ProtoEqual(s.T(), currentVersionedTransition, ms.GetExecutionInfo().WorkflowTaskLastUpdateVersionedTransition)
			},
		},
		{
			name: "Visibility",
			testFn: func(ms MutableState) {
				completedEvent := completWorkflowTaskFn(ms)
				_, err := ms.AddUpsertWorkflowSearchAttributesEvent(
					completedEvent.EventId,
					&commandpb.UpsertWorkflowSearchAttributesCommandAttributes{},
				)
				s.NoError(err)

				_, _, err = ms.CloseTransactionAsMutation(TransactionPolicyActive)
				s.NoError(err)

				currentTransitionHistory := ms.GetExecutionInfo().TransitionHistory
				currentVersionedTransition := currentTransitionHistory[len(currentTransitionHistory)-1]

				protorequire.ProtoEqual(s.T(), currentVersionedTransition, ms.GetExecutionInfo().VisibilityLastUpdateVersionedTransition)
			},
		},
		{
			name: "ExecutionState",
			testFn: func(ms MutableState) {
				completedEvent := completWorkflowTaskFn(ms)
				_, err := ms.AddCompletedWorkflowEvent(
					completedEvent.EventId,
					&commandpb.CompleteWorkflowExecutionCommandAttributes{},
					"",
				)
				s.NoError(err)

				_, _, err = ms.CloseTransactionAsMutation(TransactionPolicyActive)
				s.NoError(err)

				currentTransitionHistory := ms.GetExecutionInfo().TransitionHistory
				currentVersionedTransition := currentTransitionHistory[len(currentTransitionHistory)-1]

				protorequire.ProtoEqual(s.T(), currentVersionedTransition, ms.GetExecutionState().LastUpdateVersionedTransition)
			},
		},
		{
			name: "HSM/CloseAsMutation",
			testFn: func(ms MutableState) {
				completWorkflowTaskFn(ms)
				buildHSMFn(ms)

				_, _, err := ms.CloseTransactionAsMutation(TransactionPolicyActive)
				s.NoError(err)

				currentTransitionHistory := ms.GetExecutionInfo().TransitionHistory
				currentVersionedTransition := currentTransitionHistory[len(currentTransitionHistory)-1]

				err = ms.HSM().Walk(func(n *hsm.Node) error {
					if n.Parent == nil {
						// skip root which is entire mutable state
						return nil
					}
					protorequire.ProtoEqual(s.T(), currentVersionedTransition, n.InternalRepr().LastUpdateVersionedTransition)
					return nil
				})
				s.NoError(err)
			},
		},
		{
			name: "HSM/CloseAsSnapshot",
			testFn: func(ms MutableState) {
				completWorkflowTaskFn(ms)
				buildHSMFn(ms)

				_, _, err := ms.CloseTransactionAsSnapshot(TransactionPolicyActive)
				s.NoError(err)

				currentTransitionHistory := ms.GetExecutionInfo().TransitionHistory
				currentVersionedTransition := currentTransitionHistory[len(currentTransitionHistory)-1]

				err = ms.HSM().Walk(func(n *hsm.Node) error {
					if n.Parent == nil {
						// skip root which is entire mutable state
						return nil
					}
					protorequire.ProtoEqual(s.T(), currentVersionedTransition, n.InternalRepr().LastUpdateVersionedTransition)
					return nil
				})
				s.NoError(err)
			},
		},
	}

	for _, tc := range testCases {
		s.T().Run(tc.name, func(t *testing.T) {

			dbState := s.buildWorkflowMutableState()
			dbState.BufferedEvents = nil

			var err error
			s.mutableState, err = NewMutableStateFromDB(s.mockShard, s.mockEventsCache, s.logger, namespaceEntry, dbState, 123)
			s.NoError(err)
			err = s.mutableState.UpdateCurrentVersion(namespaceEntry.FailoverVersion(), false)
			s.NoError(err)

			s.mockShard.Resource.ClusterMetadata.EXPECT().ClusterNameForFailoverVersion(
				namespaceEntry.IsGlobalNamespace(),
				namespaceEntry.FailoverVersion(),
			).Return(cluster.TestCurrentClusterName).AnyTimes()
			s.mockShard.Resource.ClusterMetadata.EXPECT().GetCurrentClusterName().Return(cluster.TestCurrentClusterName).AnyTimes()

			tc.testFn(s.mutableState)
		})
	}
}

func (s *mutableStateSuite) getBuildIdsFromMutableState() []string {
	payload, found := s.mutableState.executionInfo.SearchAttributes[searchattribute.BuildIds]
	if !found {
		return []string{}
	}
	decoded, err := searchattribute.DecodeValue(payload, enumspb.INDEXED_VALUE_TYPE_KEYWORD_LIST, true)
	s.NoError(err)
	buildIDs, ok := decoded.([]string)
	s.True(ok)
	return buildIDs
}

// return reset points minus a few fields that are hard to check for equality
func (s *mutableStateSuite) cleanedResetPoints() *workflowpb.ResetPoints {
	out := common.CloneProto(s.mutableState.executionInfo.GetAutoResetPoints())
	for _, point := range out.GetPoints() {
		point.CreateTime = nil // current time
		point.ExpireTime = nil
	}
	return out
}

func (s *mutableStateSuite) TestCollapseVisibilityTasks() {
	testCases := []struct {
		name  string
		tasks []tasks.Task
		res   []enumsspb.TaskType
	}{
		{
			name: "start upsert close delete",
			tasks: []tasks.Task{
				&tasks.StartExecutionVisibilityTask{},
				&tasks.UpsertExecutionVisibilityTask{},
				&tasks.UpsertExecutionVisibilityTask{},
				&tasks.CloseExecutionVisibilityTask{},
				&tasks.DeleteExecutionVisibilityTask{},
			},
			res: []enumsspb.TaskType{
				enumsspb.TASK_TYPE_VISIBILITY_DELETE_EXECUTION,
			},
		},
		{
			name: "upsert close delete",
			tasks: []tasks.Task{
				&tasks.UpsertExecutionVisibilityTask{},
				&tasks.UpsertExecutionVisibilityTask{},
				&tasks.CloseExecutionVisibilityTask{},
				&tasks.DeleteExecutionVisibilityTask{},
			},
			res: []enumsspb.TaskType{
				enumsspb.TASK_TYPE_VISIBILITY_DELETE_EXECUTION,
			},
		},
		{
			name: "close delete",
			tasks: []tasks.Task{
				&tasks.CloseExecutionVisibilityTask{},
				&tasks.DeleteExecutionVisibilityTask{},
			},
			res: []enumsspb.TaskType{
				enumsspb.TASK_TYPE_VISIBILITY_DELETE_EXECUTION,
			},
		},
		{
			name: "delete",
			tasks: []tasks.Task{
				&tasks.DeleteExecutionVisibilityTask{},
			},
			res: []enumsspb.TaskType{
				enumsspb.TASK_TYPE_VISIBILITY_DELETE_EXECUTION,
			},
		},
		{
			name: "start upsert close",
			tasks: []tasks.Task{
				&tasks.StartExecutionVisibilityTask{},
				&tasks.UpsertExecutionVisibilityTask{},
				&tasks.UpsertExecutionVisibilityTask{},
				&tasks.CloseExecutionVisibilityTask{},
			},
			res: []enumsspb.TaskType{
				enumsspb.TASK_TYPE_VISIBILITY_CLOSE_EXECUTION,
			},
		},
		{
			name: "upsert close",
			tasks: []tasks.Task{
				&tasks.UpsertExecutionVisibilityTask{},
				&tasks.UpsertExecutionVisibilityTask{},
				&tasks.CloseExecutionVisibilityTask{},
			},
			res: []enumsspb.TaskType{
				enumsspb.TASK_TYPE_VISIBILITY_CLOSE_EXECUTION,
			},
		},
		{
			name: "close",
			tasks: []tasks.Task{
				&tasks.CloseExecutionVisibilityTask{},
			},
			res: []enumsspb.TaskType{
				enumsspb.TASK_TYPE_VISIBILITY_CLOSE_EXECUTION,
			},
		},
		{
			name: "start upsert",
			tasks: []tasks.Task{
				&tasks.StartExecutionVisibilityTask{},
				&tasks.UpsertExecutionVisibilityTask{},
				&tasks.UpsertExecutionVisibilityTask{},
			},
			res: []enumsspb.TaskType{
				enumsspb.TASK_TYPE_VISIBILITY_UPSERT_EXECUTION,
			},
		},
		{
			name: "upsert",
			tasks: []tasks.Task{
				&tasks.UpsertExecutionVisibilityTask{},
				&tasks.UpsertExecutionVisibilityTask{},
			},
			res: []enumsspb.TaskType{
				enumsspb.TASK_TYPE_VISIBILITY_UPSERT_EXECUTION,
			},
		},
		{
			name: "start",
			tasks: []tasks.Task{
				&tasks.StartExecutionVisibilityTask{},
			},
			res: []enumsspb.TaskType{
				enumsspb.TASK_TYPE_VISIBILITY_START_EXECUTION,
			},
		},
		{
			name: "upsert start delete close",
			tasks: []tasks.Task{
				&tasks.UpsertExecutionVisibilityTask{},
				&tasks.StartExecutionVisibilityTask{},
				&tasks.DeleteExecutionVisibilityTask{},
				&tasks.CloseExecutionVisibilityTask{},
			},
			res: []enumsspb.TaskType{
				enumsspb.TASK_TYPE_VISIBILITY_DELETE_EXECUTION,
			},
		},
		{
			name: "close upsert",
			tasks: []tasks.Task{
				&tasks.CloseExecutionVisibilityTask{},
				&tasks.UpsertExecutionVisibilityTask{},
			},
			res: []enumsspb.TaskType{
				enumsspb.TASK_TYPE_VISIBILITY_CLOSE_EXECUTION,
			},
		},
	}

	ms := s.mutableState

	for _, tc := range testCases {
		s.Run(
			tc.name,
			func() {
				ms.InsertTasks[tasks.CategoryVisibility] = []tasks.Task{}
				ms.AddTasks(tc.tasks...)
				ms.closeTransactionCollapseVisibilityTasks()
				visTasks := ms.InsertTasks[tasks.CategoryVisibility]
				s.Equal(len(tc.res), len(visTasks))
				for i, expectTaskType := range tc.res {
					s.Equal(expectTaskType, visTasks[i].GetType())
				}
			},
		)
	}
}

func (s *mutableStateSuite) TestGetCloseVersion() {
	s.mockEventsCache.EXPECT().PutEvent(gomock.Any(), gomock.Any()).AnyTimes()

	_, err := s.mutableState.AddWorkflowExecutionStartedEvent(
		&commonpb.WorkflowExecution{
			WorkflowId: tests.WorkflowID,
			RunId:      tests.RunID,
		},
		&historyservice.StartWorkflowExecutionRequest{
			StartRequest: &workflowservice.StartWorkflowExecutionRequest{},
		},
	)
	s.NoError(err)
	_, err = s.mutableState.AddWorkflowTaskScheduledEvent(false, enumsspb.WORKFLOW_TASK_TYPE_NORMAL)
	s.NoError(err)
	_, _, err = s.mutableState.CloseTransactionAsMutation(TransactionPolicyActive)
	s.NoError(err)

	_, err = s.mutableState.GetCloseVersion()
	s.Error(err) // workflow still open

	namespaceEntry, err := s.mockShard.GetNamespaceRegistry().GetNamespaceByID(tests.NamespaceID)
	s.NoError(err)
	expectedVersion := namespaceEntry.FailoverVersion()

	_, err = s.mutableState.AddCompletedWorkflowEvent(
		5,
		&commandpb.CompleteWorkflowExecutionCommandAttributes{},
		"",
	)
	s.NoError(err)
	// get close version in the transaction that closes the workflow
	closeVersion, err := s.mutableState.GetCloseVersion()
	s.NoError(err)
	s.Equal(expectedVersion, closeVersion)

	_, _, err = s.mutableState.CloseTransactionAsMutation(TransactionPolicyActive)
	s.NoError(err)

	// get close version after workflow is closed
	closeVersion, err = s.mutableState.GetCloseVersion()
	s.NoError(err)
	s.Equal(expectedVersion, closeVersion)

	// verify close version doesn't change after workflow is closed
	err = s.mutableState.UpdateCurrentVersion(12345, true)
	s.NoError(err)
	closeVersion, err = s.mutableState.GetCloseVersion()
	s.NoError(err)
	s.Equal(expectedVersion, closeVersion)
}

func (s *mutableStateSuite) TestCloseTransactionPrepareReplicationTasks_HistoryTask() {
	version := int64(777)
	firstEventID := int64(2)
	lastEventID := int64(3)
	now := time.Now().UTC()
	taskqueue := "taskqueue for test"
	workflowTaskTimeout := 11 * time.Second
	workflowTaskAttempt := int32(1)
	eventBatches := [][]*historypb.HistoryEvent{
		{
			&historypb.HistoryEvent{
				Version:   version,
				EventId:   firstEventID,
				EventTime: timestamppb.New(now),
				EventType: enumspb.EVENT_TYPE_WORKFLOW_TASK_SCHEDULED,
				Attributes: &historypb.HistoryEvent_WorkflowTaskScheduledEventAttributes{WorkflowTaskScheduledEventAttributes: &historypb.WorkflowTaskScheduledEventAttributes{
					TaskQueue:           &taskqueuepb.TaskQueue{Name: taskqueue},
					StartToCloseTimeout: durationpb.New(workflowTaskTimeout),
					Attempt:             workflowTaskAttempt,
				}},
			},
		},
		{
			&historypb.HistoryEvent{
				Version:   version,
				EventId:   lastEventID,
				EventTime: timestamppb.New(now),
				EventType: enumspb.EVENT_TYPE_WORKFLOW_TASK_STARTED,
				Attributes: &historypb.HistoryEvent_WorkflowTaskStartedEventAttributes{WorkflowTaskStartedEventAttributes: &historypb.WorkflowTaskStartedEventAttributes{
					ScheduledEventId: firstEventID,
					RequestId:        uuid.New(),
				}},
			},
		},
	}

	testCases := []struct {
		name                       string
		replicationMultipleBatches bool
		tasks                      []tasks.Task
	}{
		{
			name:                       "multiple event batches disabled",
			replicationMultipleBatches: false,
			tasks: []tasks.Task{
				&tasks.HistoryReplicationTask{
					WorkflowKey:  s.mutableState.GetWorkflowKey(),
					FirstEventID: firstEventID,
					NextEventID:  firstEventID + 1,
					Version:      version,
				},
				&tasks.HistoryReplicationTask{
					WorkflowKey:  s.mutableState.GetWorkflowKey(),
					FirstEventID: lastEventID,
					NextEventID:  lastEventID + 1,
					Version:      version,
				},
			},
		},
		{
			name:                       "multiple event batches enabled",
			replicationMultipleBatches: true,
			tasks: []tasks.Task{
				&tasks.HistoryReplicationTask{
					WorkflowKey:  s.mutableState.GetWorkflowKey(),
					FirstEventID: firstEventID,
					NextEventID:  lastEventID + 1,
					Version:      version,
				},
			},
		},
	}

	ms := s.mutableState
	ms.transitionHistoryEnabled = false
	for _, tc := range testCases {
		s.Run(
			tc.name,
			func() {
				if s.replicationMultipleBatches != tc.replicationMultipleBatches {
					return
				}
				ms.InsertTasks[tasks.CategoryReplication] = []tasks.Task{}
				err := ms.closeTransactionPrepareReplicationTasks(TransactionPolicyActive, eventBatches, false)
				if err != nil {
					s.Fail("closeTransactionPrepareReplicationTasks failed", err)
				}
				repicationTasks := ms.InsertTasks[tasks.CategoryReplication]
				s.Equal(len(tc.tasks), len(repicationTasks))
				for i, task := range tc.tasks {
					s.Equal(task, repicationTasks[i])
				}
			},
		)
	}
}

func (s *mutableStateSuite) TestCloseTransactionPrepareReplicationTasks_SyncVersionedTransitionTask() {
	if s.replicationMultipleBatches == true {
		return
	}
	version := int64(777)
	firstEventID := int64(2)
	lastEventID := int64(3)
	now := time.Now().UTC()
	taskqueue := "taskqueue for test"
	workflowTaskTimeout := 11 * time.Second
	workflowTaskAttempt := int32(1)
	eventBatches := [][]*historypb.HistoryEvent{
		{
			&historypb.HistoryEvent{
				Version:   version,
				EventId:   firstEventID,
				EventTime: timestamppb.New(now),
				EventType: enumspb.EVENT_TYPE_WORKFLOW_TASK_SCHEDULED,
				Attributes: &historypb.HistoryEvent_WorkflowTaskScheduledEventAttributes{WorkflowTaskScheduledEventAttributes: &historypb.WorkflowTaskScheduledEventAttributes{
					TaskQueue:           &taskqueuepb.TaskQueue{Name: taskqueue},
					StartToCloseTimeout: durationpb.New(workflowTaskTimeout),
					Attempt:             workflowTaskAttempt,
				}},
			},
		},
		{
			&historypb.HistoryEvent{
				Version:   version,
				EventId:   lastEventID,
				EventTime: timestamppb.New(now),
				EventType: enumspb.EVENT_TYPE_WORKFLOW_TASK_STARTED,
				Attributes: &historypb.HistoryEvent_WorkflowTaskStartedEventAttributes{WorkflowTaskStartedEventAttributes: &historypb.WorkflowTaskStartedEventAttributes{
					ScheduledEventId: firstEventID,
					RequestId:        uuid.New(),
				}},
			},
		},
	}

	ms := s.mutableState
	ms.transitionHistoryEnabled = true
	ms.syncActivityTasks[1] = struct{}{}
	ms.pendingActivityInfoIDs[1] = &persistencespb.ActivityInfo{
		Version:          version,
		ScheduledEventId: 1,
	}
	ms.InsertTasks[tasks.CategoryReplication] = []tasks.Task{}
	transitionHistory := []*persistencespb.VersionedTransition{
		{
			NamespaceFailoverVersion: 1,
			TransitionCount:          10,
		},
	}
	ms.executionInfo.TransitionHistory = transitionHistory
	err := ms.closeTransactionPrepareReplicationTasks(TransactionPolicyActive, eventBatches, false)
	s.NoError(err)
	replicationTasks := ms.InsertTasks[tasks.CategoryReplication]
	s.Equal(1, len(replicationTasks))
	historyTasks := []tasks.Task{
		&tasks.HistoryReplicationTask{
			WorkflowKey:  s.mutableState.GetWorkflowKey(),
			FirstEventID: firstEventID,
			NextEventID:  firstEventID + 1,
			Version:      version,
		},
		&tasks.HistoryReplicationTask{
			WorkflowKey:  s.mutableState.GetWorkflowKey(),
			FirstEventID: lastEventID,
			NextEventID:  lastEventID + 1,
			Version:      version,
		},
	}
	expectedTask := &tasks.SyncVersionedTransitionTask{
		WorkflowKey:         s.mutableState.GetWorkflowKey(),
		VisibilityTimestamp: now,
		Priority:            enumsspb.TASK_PRIORITY_HIGH,
		VersionedTransition: transitionHistory[0],
		FirstEventID:        firstEventID,
		NextEventID:         lastEventID + 1,
	}
	s.Equal(enumsspb.TASK_TYPE_REPLICATION_SYNC_VERSIONED_TRANSITION, replicationTasks[0].GetType())
	actualTask, ok := replicationTasks[0].(*tasks.SyncVersionedTransitionTask)
	s.True(ok)
	s.Equal(expectedTask.WorkflowKey, actualTask.WorkflowKey)
	s.Equal(expectedTask.VersionedTransition, actualTask.VersionedTransition)
	s.Equal(3, len(actualTask.TaskEquivalents))
	s.Equal(historyTasks[0], actualTask.TaskEquivalents[0])
	s.Equal(historyTasks[1], actualTask.TaskEquivalents[1])
	s.Equal(enumsspb.TASK_TYPE_REPLICATION_SYNC_ACTIVITY, actualTask.TaskEquivalents[2].GetType())
}

func (s *mutableStateSuite) TestMaxAllowedTimer() {
	testCases := []struct {
		name                   string
		runTimeout             time.Duration
		runTimeoutTimerDropped bool
	}{
		{
			name:                   "run timeout timer preserved",
			runTimeout:             time.Hour * 24 * 365,
			runTimeoutTimerDropped: false,
		},
		{
			name:                   "run timeout timer dropped",
			runTimeout:             time.Hour * 24 * 365 * 100,
			runTimeoutTimerDropped: true,
		},
	}

	for _, tc := range testCases {
		s.T().Run(tc.name, func(t *testing.T) {
			s.mockEventsCache.EXPECT().PutEvent(gomock.Any(), gomock.Any()).Times(1)
			s.mutableState = NewMutableState(s.mockShard, s.mockEventsCache, s.logger, s.namespaceEntry, tests.WorkflowID, tests.RunID, time.Now().UTC())

			workflowKey := s.mutableState.GetWorkflowKey()
			_, err := s.mutableState.AddWorkflowExecutionStartedEvent(
				&commonpb.WorkflowExecution{
					WorkflowId: workflowKey.WorkflowID,
					RunId:      workflowKey.RunID,
				},
				&historyservice.StartWorkflowExecutionRequest{
					NamespaceId: workflowKey.NamespaceID,
					StartRequest: &workflowservice.StartWorkflowExecutionRequest{
						Namespace:  s.mutableState.GetNamespaceEntry().Name().String(),
						WorkflowId: workflowKey.WorkflowID,
						WorkflowType: &commonpb.WorkflowType{
							Name: "test-workflow-type",
						},
						TaskQueue: &taskqueuepb.TaskQueue{
							Name: "test-task-queue",
						},
						WorkflowRunTimeout: durationpb.New(tc.runTimeout),
					},
				},
			)
			s.NoError(err)

			snapshot, _, err := s.mutableState.CloseTransactionAsSnapshot(TransactionPolicyActive)
			s.NoError(err)

			timerTasks := snapshot.Tasks[tasks.CategoryTimer]
			if tc.runTimeoutTimerDropped {
				s.Empty(timerTasks)
			} else {
				s.Len(timerTasks, 1)
				s.Equal(enumsspb.TASK_TYPE_WORKFLOW_RUN_TIMEOUT, timerTasks[0].GetType())
			}
		})
	}
}

func (s *mutableStateSuite) TestCloseTransactionPrepareReplicationTasks_SyncHSMTask() {
	version := s.mutableState.GetCurrentVersion()
	stateMachineDef := hsmtest.NewDefinition("test")
	err := s.mockShard.StateMachineRegistry().RegisterMachine(stateMachineDef)
	s.NoError(err)

	testCases := []struct {
		name                    string
		hsmEmpty                bool
		hsmDirty                bool
		eventBatches            [][]*historypb.HistoryEvent
		clearBufferEvents       bool
		expectedReplicationTask tasks.Task
	}{
		{
			name:     "WithEvents",
			hsmEmpty: false,
			hsmDirty: true,
			eventBatches: [][]*historypb.HistoryEvent{
				{
					&historypb.HistoryEvent{
						Version:   version,
						EventId:   5,
						EventTime: timestamppb.New(time.Now()),
						EventType: enumspb.EVENT_TYPE_NEXUS_OPERATION_SCHEDULED,
						Attributes: &historypb.HistoryEvent_NexusOperationScheduledEventAttributes{
							NexusOperationScheduledEventAttributes: &historypb.NexusOperationScheduledEventAttributes{},
						},
					},
				},
			},
			clearBufferEvents: false,
			expectedReplicationTask: &tasks.HistoryReplicationTask{
				WorkflowKey:  s.mutableState.GetWorkflowKey(),
				FirstEventID: 5,
				NextEventID:  6,
				Version:      version,
			},
		},
		{
			name:              "NoEvents",
			hsmEmpty:          false,
			hsmDirty:          true,
			eventBatches:      nil,
			clearBufferEvents: false,
			expectedReplicationTask: &tasks.SyncHSMTask{
				WorkflowKey: s.mutableState.GetWorkflowKey(),
			},
		},
		{
			name:                    "NoChildren/ClearBufferFalse",
			hsmEmpty:                true,
			hsmDirty:                false,
			eventBatches:            nil,
			clearBufferEvents:       false,
			expectedReplicationTask: nil,
		},
		{
			name:                    "NoChildren/ClearBufferTrue",
			hsmEmpty:                true,
			hsmDirty:                false,
			eventBatches:            nil,
			clearBufferEvents:       true,
			expectedReplicationTask: nil,
		},
		{
			name:                    "CleanChildren/ClearBufferFalse",
			hsmEmpty:                false,
			hsmDirty:                false,
			clearBufferEvents:       false,
			expectedReplicationTask: nil,
		},
		{
			name:              "CleanChildren/ClearBufferTrue",
			hsmEmpty:          false,
			hsmDirty:          false,
			clearBufferEvents: true,
			expectedReplicationTask: &tasks.SyncHSMTask{
				WorkflowKey: s.mutableState.GetWorkflowKey(),
			},
		},
	}

	for _, tc := range testCases {
		s.Run(
			tc.name,
			func() {
				if !tc.hsmEmpty {
					_, err = s.mutableState.HSM().AddChild(
						hsm.Key{Type: stateMachineDef.Type(), ID: "child_1"},
						hsmtest.NewData(hsmtest.State1),
					)
					s.NoError(err)

					if !tc.hsmDirty {
						s.mutableState.HSM().ClearTransactionState()
					}
				}
				s.mutableState.transitionHistoryEnabled = false
				err := s.mutableState.closeTransactionPrepareReplicationTasks(TransactionPolicyActive, tc.eventBatches, tc.clearBufferEvents)
				s.NoError(err)

				repicationTasks := s.mutableState.PopTasks()[tasks.CategoryReplication]

				if tc.expectedReplicationTask != nil {
					s.Len(repicationTasks, 1)
					s.Equal(tc.expectedReplicationTask, repicationTasks[0])
				} else {
					s.Empty(repicationTasks)
				}
			},
		)
	}
}

func (s *mutableStateSuite) setDisablingTransitionHistory(ms *MutableStateImpl) {
	ms.versionedTransitionInDB = &persistencespb.VersionedTransition{
		NamespaceFailoverVersion: s.namespaceEntry.FailoverVersion(),
		TransitionCount:          1025,
	}
	ms.executionInfo.TransitionHistory = nil
}

func (s *mutableStateSuite) TestCloseTransactionPrepareReplicationTasks_SyncActivityTask() {
	testCases := []struct {
		name                       string
		disablingTransitionHistory bool
		expectedScheduledEventIDs  map[int64]struct{}
	}{
		{
			name:                       "NoDisablingTransitionHistory",
			disablingTransitionHistory: false,
			expectedScheduledEventIDs:  map[int64]struct{}{100: {}},
		},
		{
			name:                       "DisablingTransitionHistory",
			disablingTransitionHistory: true,
			expectedScheduledEventIDs:  map[int64]struct{}{90: {}, 100: {}},
		},
	}

	for _, tc := range testCases {
		s.T().Run(tc.name, func(t *testing.T) {
			dbState := s.buildWorkflowMutableState()
			dbState.ActivityInfos[100] = &persistencespb.ActivityInfo{
				ScheduledEventId: 100,
			}
			ms, err := NewMutableStateFromDB(s.mockShard, s.mockEventsCache, s.logger, s.namespaceEntry, dbState, 123)
			s.NoError(err)

			if tc.disablingTransitionHistory {
				s.setDisablingTransitionHistory(ms)
			}

			ms.UpdateActivityProgress(ms.pendingActivityInfoIDs[100], &workflowservice.RecordActivityTaskHeartbeatRequest{})

			repicationTasks := ms.syncActivityToReplicationTask(TransactionPolicyActive)
<<<<<<< HEAD
			s.Len(repicationTasks, len(tc.expectedScheduledEventIDs))
			for _, task := range repicationTasks {
				s.NotNil(tc.expectedScheduledEventIDs[task.(*tasks.SyncActivityTask).ScheduledEventID])
=======
			s.Len(repicationTasks, len(tc.expectedReplicationTask))
			sort.Slice(repicationTasks, func(i, j int) bool {
				return repicationTasks[i].(*tasks.SyncActivityTask).ScheduledEventID < repicationTasks[j].(*tasks.SyncActivityTask).ScheduledEventID
			})
			for i, task := range tc.expectedReplicationTask {
				s.Equal(task.ScheduledEventID, repicationTasks[i].(*tasks.SyncActivityTask).ScheduledEventID)
>>>>>>> ea523dab
			}
		})
	}
}

func (s *mutableStateSuite) TestVersionedTransitionInDB() {
	// case 1: versionedTransitionInDB is not nil
	dbState := s.buildWorkflowMutableState()
	ms, err := NewMutableStateFromDB(s.mockShard, s.mockEventsCache, s.logger, s.namespaceEntry, dbState, 123)
	s.NoError(err)

	s.True(proto.Equal(ms.executionInfo.TransitionHistory[len(ms.executionInfo.TransitionHistory)-1], ms.versionedTransitionInDB))

	s.NoError(ms.cleanupTransaction())
	s.True(proto.Equal(ms.executionInfo.TransitionHistory[len(ms.executionInfo.TransitionHistory)-1], ms.versionedTransitionInDB))

	ms.executionInfo.TransitionHistory = nil
	s.NoError(ms.cleanupTransaction())
	s.Nil(ms.versionedTransitionInDB)

	// case 2: versionedTransitionInDB is nil
	dbState = s.buildWorkflowMutableState()
	dbState.ExecutionInfo.TransitionHistory = nil
	ms, err = NewMutableStateFromDB(s.mockShard, s.mockEventsCache, s.logger, s.namespaceEntry, dbState, 123)
	s.NoError(err)

	s.Nil(ms.versionedTransitionInDB)

	ms.executionInfo.TransitionHistory = UpdatedTransitionHistory(ms.executionInfo.TransitionHistory, s.namespaceEntry.FailoverVersion())
	s.NoError(ms.cleanupTransaction())
	s.True(proto.Equal(ms.executionInfo.TransitionHistory[len(ms.executionInfo.TransitionHistory)-1], ms.versionedTransitionInDB))
}

func (s *mutableStateSuite) TestCloseTransactionTrackTombstones() {
	testCases := []struct {
		name        string
		tombstoneFn func(ms MutableState) (*persistencespb.StateMachineTombstone, error)
	}{
		{
			name: "Activity",
			tombstoneFn: func(mutableState MutableState) (*persistencespb.StateMachineTombstone, error) {
				var activityScheduleEventID int64
				for activityScheduleEventID = range mutableState.GetPendingActivityInfos() {
					break
				}
				_, err := mutableState.AddActivityTaskTimedOutEvent(
					activityScheduleEventID,
					common.EmptyEventID,
					failure.NewTimeoutFailure("test-timeout", enumspb.TIMEOUT_TYPE_SCHEDULE_TO_START),
					enumspb.RETRY_STATE_TIMEOUT,
				)
				return &persistencespb.StateMachineTombstone{
					StateMachineKey: &persistencespb.StateMachineTombstone_ActivityScheduledEventId{
						ActivityScheduledEventId: activityScheduleEventID,
					},
				}, err
			},
		},
		{
			name: "UserTimer",
			tombstoneFn: func(mutableState MutableState) (*persistencespb.StateMachineTombstone, error) {
				var timerID string
				for timerID = range mutableState.GetPendingTimerInfos() {
					break
				}
				_, err := mutableState.AddTimerFiredEvent(timerID)
				return &persistencespb.StateMachineTombstone{
					StateMachineKey: &persistencespb.StateMachineTombstone_TimerId{
						TimerId: timerID,
					},
				}, err
			},
		},
		{
			name: "ChildWorkflow",
			tombstoneFn: func(mutableState MutableState) (*persistencespb.StateMachineTombstone, error) {
				var initiatedEventId int64
				var ci *persistencespb.ChildExecutionInfo
				for initiatedEventId, ci = range mutableState.GetPendingChildExecutionInfos() {
					break
				}
				childExecution := &commonpb.WorkflowExecution{
					WorkflowId: uuid.New(),
					RunId:      uuid.New(),
				}
				_, err := mutableState.AddChildWorkflowExecutionStartedEvent(
					childExecution,
					&commonpb.WorkflowType{Name: ci.WorkflowTypeName},
					initiatedEventId,
					nil,
					nil,
				)
				if err != nil {
					return nil, err
				}
				_, err = mutableState.AddChildWorkflowExecutionTerminatedEvent(
					initiatedEventId,
					childExecution,
					nil,
				)
				return &persistencespb.StateMachineTombstone{
					StateMachineKey: &persistencespb.StateMachineTombstone_ChildExecutionInitiatedEventId{
						ChildExecutionInitiatedEventId: initiatedEventId,
					},
				}, err
			},
		},
		{
			name: "RequestCancelExternal",
			tombstoneFn: func(mutableState MutableState) (*persistencespb.StateMachineTombstone, error) {
				var initiatedEventId int64
				for initiatedEventId = range mutableState.GetPendingRequestCancelExternalInfos() {
					break
				}
				_, err := mutableState.AddRequestCancelExternalWorkflowExecutionFailedEvent(
					initiatedEventId,
					s.namespaceEntry.Name(),
					s.namespaceEntry.ID(),
					uuid.New(),
					uuid.New(),
					enumspb.CANCEL_EXTERNAL_WORKFLOW_EXECUTION_FAILED_CAUSE_EXTERNAL_WORKFLOW_EXECUTION_NOT_FOUND,
				)
				return &persistencespb.StateMachineTombstone{
					StateMachineKey: &persistencespb.StateMachineTombstone_RequestCancelInitiatedEventId{
						RequestCancelInitiatedEventId: initiatedEventId,
					},
				}, err
			},
		},
		{
			name: "SignalExternal",
			tombstoneFn: func(mutableState MutableState) (*persistencespb.StateMachineTombstone, error) {
				var initiatedEventId int64
				for initiatedEventId = range mutableState.GetPendingSignalExternalInfos() {
					break
				}
				_, err := mutableState.AddSignalExternalWorkflowExecutionFailedEvent(
					initiatedEventId,
					s.namespaceEntry.Name(),
					s.namespaceEntry.ID(),
					uuid.New(),
					uuid.New(),
					"",
					enumspb.SIGNAL_EXTERNAL_WORKFLOW_EXECUTION_FAILED_CAUSE_EXTERNAL_WORKFLOW_EXECUTION_NOT_FOUND,
				)
				return &persistencespb.StateMachineTombstone{
					StateMachineKey: &persistencespb.StateMachineTombstone_SignalExternalInitiatedEventId{
						SignalExternalInitiatedEventId: initiatedEventId,
					},
				}, err
			},
		},
	}

	for _, tc := range testCases {
		s.T().Run(tc.name, func(t *testing.T) {
			dbState := s.buildWorkflowMutableState()

			mutableState, err := NewMutableStateFromDB(s.mockShard, s.mockEventsCache, s.logger, s.namespaceEntry, dbState, 123)
			s.NoError(err)

			transitionHistory := mutableState.GetExecutionInfo().TransitionHistory
			currentVersionedTransition := transitionHistory[len(transitionHistory)-1]
			newVersionedTranstion := common.CloneProto(currentVersionedTransition)
			newVersionedTranstion.TransitionCount += 1

			_, err = mutableState.StartTransaction(s.namespaceEntry)
			s.NoError(err)

			expectedTombstone, err := tc.tombstoneFn(mutableState)
			s.NoError(err)

			_, _, err = mutableState.CloseTransactionAsMutation(TransactionPolicyActive)
			s.NoError(err)

			tombstoneBatches := mutableState.GetExecutionInfo().SubStateMachineTombstoneBatches
			s.Len(tombstoneBatches, 1)
			tombstoneBatch := tombstoneBatches[0]
			protorequire.ProtoEqual(s.T(), newVersionedTranstion, tombstoneBatch.VersionedTransition)
			s.True(tombstoneExists(tombstoneBatch.StateMachineTombstones, expectedTombstone))
		})
	}
}

func tombstoneExists(
	tombstones []*persistencespb.StateMachineTombstone,
	expectedTombstone *persistencespb.StateMachineTombstone,
) bool {
	for _, tombstone := range tombstones {
		if tombstone.Equal(expectedTombstone) {
			return true
		}
	}
	return false
}

func (s *mutableStateSuite) TestExecutionInfoClone() {
	newInstance := reflect.New(reflect.TypeOf(s.mutableState.executionInfo).Elem()).Interface()
	clone, ok := newInstance.(*persistencespb.WorkflowExecutionInfo)
	if !ok {
		s.T().Fatal("type assertion to *persistencespb.WorkflowExecutionInfo failed")
	}
	clone.NamespaceId = "namespace-id"
	clone.WorkflowId = "workflow-id"
	err := common.MergeProtoExcludingFields(s.mutableState.executionInfo, clone, func(v any) []interface{} {
		info, ok := v.(*persistencespb.WorkflowExecutionInfo)
		if !ok || info == nil {
			return nil
		}
		return []interface{}{
			&info.NamespaceId,
		}
	})
	s.Nil(err)
}

func (s *mutableStateSuite) addChangesForStateReplication(state *persistencespb.WorkflowMutableState) {
	// These fields will be updated during ApplySnapshot
	proto.Merge(state.ExecutionInfo, &persistencespb.WorkflowExecutionInfo{
		LastUpdateTime: timestamp.TimeNowPtrUtc(),
	})
	proto.Merge(state.ExecutionState, &persistencespb.WorkflowExecutionState{
		State: enumsspb.WORKFLOW_EXECUTION_STATE_CREATED,
	})

	state.ActivityInfos[90].TimerTaskStatus = TimerTaskStatusCreated
	state.TimerInfos["25"].ExpiryTime = timestamp.TimeNowPtrUtcAddDuration(time.Hour)
	state.ChildExecutionInfos[80].StartedEventId = 84
	state.RequestCancelInfos[70].CancelRequestId = uuid.New()
	state.SignalInfos[75].RequestId = uuid.New()

	// These infos will be deleted during ApplySnapshot
	state.ActivityInfos[89] = &persistencespb.ActivityInfo{}
	state.TimerInfos["to-be-deleted"] = &persistencespb.TimerInfo{}
	state.ChildExecutionInfos[79] = &persistencespb.ChildExecutionInfo{}
	state.RequestCancelInfos[69] = &persistencespb.RequestCancelInfo{}
	state.SignalInfos[74] = &persistencespb.SignalInfo{}
	state.SignalRequestedIds = []string{"to-be-deleted"}
}

func compareMapOfProto[K comparable, V proto.Message](s *mutableStateSuite, expected, actual map[K]V) {
	s.Equal(len(expected), len(actual))
	for k, v := range expected {
		s.True(proto.Equal(v, actual[k]))
	}
}

func (s *mutableStateSuite) verifyChildExecutionInfos(expectedMap, actualMap, originMap map[int64]*persistencespb.ChildExecutionInfo) {
	s.Equal(len(expectedMap), len(actualMap))
	for k, expected := range expectedMap {
		actual, ok := actualMap[k]
		s.True(ok)
		origin := originMap[k]

		s.Equal(expected.Version, actual.Version, "Version mismatch")
		s.Equal(expected.InitiatedEventBatchId, actual.InitiatedEventBatchId, "InitiatedEventBatchId mismatch")
		s.Equal(expected.StartedEventId, actual.StartedEventId, "StartedEventId mismatch")
		s.Equal(expected.StartedWorkflowId, actual.StartedWorkflowId, "StartedWorkflowId mismatch")
		s.Equal(expected.StartedRunId, actual.StartedRunId, "StartedRunId mismatch")
		s.NotEqual(expected.CreateRequestId, actual.CreateRequestId, "CreateRequestId mismatch")
		s.Equal(expected.Namespace, actual.Namespace, "Namespace mismatch")
		s.Equal(expected.WorkflowTypeName, actual.WorkflowTypeName, "WorkflowTypeName mismatch")
		s.Equal(expected.ParentClosePolicy, actual.ParentClosePolicy, "ParentClosePolicy mismatch")
		s.Equal(expected.InitiatedEventId, actual.InitiatedEventId, "InitiatedEventId mismatch")
		s.Equal(expected.NamespaceId, actual.NamespaceId, "NamespaceId mismatch")
		s.True(proto.Equal(expected.LastUpdateVersionedTransition, actual.LastUpdateVersionedTransition), "LastUpdateVersionedTransition mismatch")

		// special handled fields
		if origin != nil {
			s.Equal(origin.Clock, actual.Clock, "Clock mismatch")
		}
	}
}

func (s *mutableStateSuite) verifyActivityInfos(expectedMap, actualMap map[int64]*persistencespb.ActivityInfo) {
	s.Equal(len(expectedMap), len(actualMap))
	for k, expected := range expectedMap {
		actual, ok := actualMap[k]
		s.True(ok)

		s.Equal(expected.Version, actual.Version, "Version mismatch")
		s.Equal(expected.ScheduledEventBatchId, actual.ScheduledEventBatchId, "ScheduledEventBatchId mismatch")
		s.True(proto.Equal(expected.ScheduledTime, actual.ScheduledTime), "ScheduledTime mismatch")
		s.Equal(expected.StartedEventId, actual.StartedEventId, "StartedEventId mismatch")
		s.True(proto.Equal(expected.StartedTime, actual.StartedTime), "StartedTime mismatch")
		s.Equal(expected.ActivityId, actual.ActivityId, "ActivityId mismatch")
		s.Equal(expected.RequestId, actual.RequestId, "RequestId mismatch")
		s.True(proto.Equal(expected.ScheduleToStartTimeout, actual.ScheduleToStartTimeout), "ScheduleToStartTimeout mismatch")
		s.True(proto.Equal(expected.ScheduleToCloseTimeout, actual.ScheduleToCloseTimeout), "ScheduleToCloseTimeout mismatch")
		s.True(proto.Equal(expected.StartToCloseTimeout, actual.StartToCloseTimeout), "StartToCloseTimeout mismatch")
		s.True(proto.Equal(expected.HeartbeatTimeout, actual.HeartbeatTimeout), "HeartbeatTimeout mismatch")
		s.Equal(expected.CancelRequested, actual.CancelRequested, "CancelRequested mismatch")
		s.Equal(expected.CancelRequestId, actual.CancelRequestId, "CancelRequestId mismatch")
		s.Equal(expected.Attempt, actual.Attempt, "Attempt mismatch")
		s.Equal(expected.TaskQueue, actual.TaskQueue, "TaskQueue mismatch")
		s.Equal(expected.StartedIdentity, actual.StartedIdentity, "StartedIdentity mismatch")
		s.Equal(expected.HasRetryPolicy, actual.HasRetryPolicy, "HasRetryPolicy mismatch")
		s.True(proto.Equal(expected.RetryInitialInterval, actual.RetryInitialInterval), "RetryInitialInterval mismatch")
		s.True(proto.Equal(expected.RetryMaximumInterval, actual.RetryMaximumInterval), "RetryMaximumInterval mismatch")
		s.Equal(expected.RetryMaximumAttempts, actual.RetryMaximumAttempts, "RetryMaximumAttempts mismatch")
		s.True(proto.Equal(expected.RetryExpirationTime, actual.RetryExpirationTime), "RetryExpirationTime mismatch")
		s.Equal(expected.RetryBackoffCoefficient, actual.RetryBackoffCoefficient, "RetryBackoffCoefficient mismatch")
		s.Equal(expected.RetryNonRetryableErrorTypes, actual.RetryNonRetryableErrorTypes, "RetryNonRetryableErrorTypes mismatch")
		s.True(proto.Equal(expected.RetryLastFailure, actual.RetryLastFailure), "RetryLastFailure mismatch")
		s.Equal(expected.RetryLastWorkerIdentity, actual.RetryLastWorkerIdentity, "RetryLastWorkerIdentity mismatch")
		s.Equal(expected.ScheduledEventId, actual.ScheduledEventId, "ScheduledEventId mismatch")
		s.True(proto.Equal(expected.LastHeartbeatDetails, actual.LastHeartbeatDetails), "LastHeartbeatDetails mismatch")
		s.True(proto.Equal(expected.LastHeartbeatUpdateTime, actual.LastHeartbeatUpdateTime), "LastHeartbeatUpdateTime mismatch")
		s.Equal(expected.UseCompatibleVersion, actual.UseCompatibleVersion, "UseCompatibleVersion mismatch")
		s.True(proto.Equal(expected.ActivityType, actual.ActivityType), "ActivityType mismatch")
		s.True(proto.Equal(expected.LastWorkerVersionStamp, actual.LastWorkerVersionStamp), "LastWorkerVersionStamp mismatch")
		s.True(proto.Equal(expected.LastUpdateVersionedTransition, actual.LastUpdateVersionedTransition), "LastUpdateVersionedTransition mismatch")

		// special handled fields
		s.Equal(int32(TimerTaskStatusNone), actual.TimerTaskStatus, "TimerTaskStatus mismatch")
	}
}

func (s *mutableStateSuite) verifyExecutionInfo(current, target, origin *persistencespb.WorkflowExecutionInfo) {
	// These fields should not change.
	s.Equal(origin.WorkflowTaskVersion, current.WorkflowTaskVersion, "WorkflowTaskVersion mismatch")
	s.Equal(origin.WorkflowTaskScheduledEventId, current.WorkflowTaskScheduledEventId, "WorkflowTaskScheduledEventId mismatch")
	s.Equal(origin.WorkflowTaskStartedEventId, current.WorkflowTaskStartedEventId, "WorkflowTaskStartedEventId mismatch")
	s.Equal(origin.WorkflowTaskRequestId, current.WorkflowTaskRequestId, "WorkflowTaskRequestId mismatch")
	s.Equal(origin.WorkflowTaskTimeout, current.WorkflowTaskTimeout, "WorkflowTaskTimeout mismatch")
	s.Equal(origin.WorkflowTaskAttempt, current.WorkflowTaskAttempt, "WorkflowTaskAttempt mismatch")
	s.Equal(origin.WorkflowTaskStartedTime, current.WorkflowTaskStartedTime, "WorkflowTaskStartedTime mismatch")
	s.Equal(origin.WorkflowTaskScheduledTime, current.WorkflowTaskScheduledTime, "WorkflowTaskScheduledTime mismatch")
	s.Equal(origin.WorkflowTaskOriginalScheduledTime, current.WorkflowTaskOriginalScheduledTime, "WorkflowTaskOriginalScheduledTime mismatch")
	s.Equal(origin.WorkflowTaskType, current.WorkflowTaskType, "WorkflowTaskType mismatch")
	s.Equal(origin.WorkflowTaskSuggestContinueAsNew, current.WorkflowTaskSuggestContinueAsNew, "WorkflowTaskSuggestContinueAsNew mismatch")
	s.Equal(origin.WorkflowTaskHistorySizeBytes, current.WorkflowTaskHistorySizeBytes, "WorkflowTaskHistorySizeBytes mismatch")
	s.Equal(origin.WorkflowTaskBuildId, current.WorkflowTaskBuildId, "WorkflowTaskBuildId mismatch")
	s.Equal(origin.WorkflowTaskBuildIdRedirectCounter, current.WorkflowTaskBuildIdRedirectCounter, "WorkflowTaskBuildIdRedirectCounter mismatch")
	s.True(proto.Equal(origin.VersionHistories, current.VersionHistories), "VersionHistories mismatch")
	s.True(proto.Equal(origin.ExecutionStats, current.ExecutionStats), "ExecutionStats mismatch")
	s.Equal(origin.LastFirstEventTxnId, current.LastFirstEventTxnId, "LastFirstEventTxnId mismatch")
	s.True(proto.Equal(origin.ParentClock, current.ParentClock), "ParentClock mismatch")
	s.Equal(origin.CloseTransferTaskId, current.CloseTransferTaskId, "CloseTransferTaskId mismatch")
	s.Equal(origin.CloseVisibilityTaskId, current.CloseVisibilityTaskId, "CloseVisibilityTaskId mismatch")
	s.Equal(origin.CloseVisibilityTaskCompleted, current.CloseVisibilityTaskCompleted, "CloseVisibilityTaskCompleted mismatch")
	s.Equal(origin.WorkflowExecutionTimerTaskStatus, current.WorkflowExecutionTimerTaskStatus, "WorkflowExecutionTimerTaskStatus mismatch")
	s.Equal(origin.SubStateMachinesByType, current.SubStateMachinesByType, "SubStateMachinesByType mismatch")
	s.Equal(origin.StateMachineTimers, current.StateMachineTimers, "StateMachineTimers mismatch")
	s.Equal(origin.TaskGenerationShardClockTimestamp, current.TaskGenerationShardClockTimestamp, "TaskGenerationShardClockTimestamp mismatch")
	s.Equal(origin.UpdateInfos, current.UpdateInfos, "UpdateInfos mismatch")

	// These fields should be updated.
	s.Equal(target.NamespaceId, current.NamespaceId, "NamespaceId mismatch")
	s.Equal(target.WorkflowId, current.WorkflowId, "WorkflowId mismatch")
	s.Equal(target.ParentNamespaceId, current.ParentNamespaceId, "ParentNamespaceId mismatch")
	s.Equal(target.ParentWorkflowId, current.ParentWorkflowId, "ParentWorkflowId mismatch")
	s.Equal(target.ParentRunId, current.ParentRunId, "ParentRunId mismatch")
	s.Equal(target.ParentInitiatedId, current.ParentInitiatedId, "ParentInitiatedId mismatch")
	s.Equal(target.CompletionEventBatchId, current.CompletionEventBatchId, "CompletionEventBatchId mismatch")
	s.Equal(target.TaskQueue, current.TaskQueue, "TaskQueue mismatch")
	s.Equal(target.WorkflowTypeName, current.WorkflowTypeName, "WorkflowTypeName mismatch")
	s.True(proto.Equal(target.WorkflowExecutionTimeout, current.WorkflowExecutionTimeout), "WorkflowExecutionTimeout mismatch")
	s.True(proto.Equal(target.WorkflowRunTimeout, current.WorkflowRunTimeout), "WorkflowRunTimeout mismatch")
	s.True(proto.Equal(target.DefaultWorkflowTaskTimeout, current.DefaultWorkflowTaskTimeout), "DefaultWorkflowTaskTimeout mismatch")
	s.Equal(target.LastEventTaskId, current.LastEventTaskId, "LastEventTaskId mismatch")
	s.Equal(target.LastFirstEventId, current.LastFirstEventId, "LastFirstEventId mismatch")
	s.Equal(target.LastCompletedWorkflowTaskStartedEventId, current.LastCompletedWorkflowTaskStartedEventId, "LastCompletedWorkflowTaskStartedEventId mismatch")
	s.True(proto.Equal(target.StartTime, current.StartTime), "StartTime mismatch")
	s.True(proto.Equal(target.LastUpdateTime, current.LastUpdateTime), "LastUpdateTime mismatch")
	s.Equal(target.CancelRequested, current.CancelRequested, "CancelRequested mismatch")
	s.Equal(target.CancelRequestId, current.CancelRequestId, "CancelRequestId mismatch")
	s.Equal(target.StickyTaskQueue, current.StickyTaskQueue, "StickyTaskQueue mismatch")
	s.True(proto.Equal(target.StickyScheduleToStartTimeout, current.StickyScheduleToStartTimeout), "StickyScheduleToStartTimeout mismatch")
	s.Equal(target.Attempt, current.Attempt, "Attempt mismatch")
	s.True(proto.Equal(target.RetryInitialInterval, current.RetryInitialInterval), "RetryInitialInterval mismatch")
	s.True(proto.Equal(target.RetryMaximumInterval, current.RetryMaximumInterval), "RetryMaximumInterval mismatch")
	s.Equal(target.RetryMaximumAttempts, current.RetryMaximumAttempts, "RetryMaximumAttempts mismatch")
	s.Equal(target.RetryBackoffCoefficient, current.RetryBackoffCoefficient, "RetryBackoffCoefficient mismatch")
	s.True(proto.Equal(target.WorkflowExecutionExpirationTime, current.WorkflowExecutionExpirationTime), "WorkflowExecutionExpirationTime mismatch")
	s.Equal(target.RetryNonRetryableErrorTypes, current.RetryNonRetryableErrorTypes, "RetryNonRetryableErrorTypes mismatch")
	s.Equal(target.HasRetryPolicy, current.HasRetryPolicy, "HasRetryPolicy mismatch")
	s.Equal(target.CronSchedule, current.CronSchedule, "CronSchedule mismatch")
	s.Equal(target.SignalCount, current.SignalCount, "SignalCount mismatch")
	s.Equal(target.ActivityCount, current.ActivityCount, "ActivityCount mismatch")
	s.Equal(target.ChildExecutionCount, current.ChildExecutionCount, "ChildExecutionCount mismatch")
	s.Equal(target.UserTimerCount, current.UserTimerCount, "UserTimerCount mismatch")
	s.Equal(target.RequestCancelExternalCount, current.RequestCancelExternalCount, "RequestCancelExternalCount mismatch")
	s.Equal(target.SignalExternalCount, current.SignalExternalCount, "SignalExternalCount mismatch")
	s.Equal(target.UpdateCount, current.UpdateCount, "UpdateCount mismatch")
	s.True(proto.Equal(target.AutoResetPoints, current.AutoResetPoints), "AutoResetPoints mismatch")
	s.Equal(target.SearchAttributes, current.SearchAttributes, "SearchAttributes mismatch")
	s.Equal(target.Memo, current.Memo, "Memo mismatch")
	s.Equal(target.FirstExecutionRunId, current.FirstExecutionRunId, "FirstExecutionRunId mismatch")
	s.True(proto.Equal(target.WorkflowRunExpirationTime, current.WorkflowRunExpirationTime), "WorkflowRunExpirationTime mismatch")
	s.Equal(target.StateTransitionCount, current.StateTransitionCount, "StateTransitionCount mismatch")
	s.True(proto.Equal(target.ExecutionTime, current.ExecutionTime), "ExecutionTime mismatch")
	s.Equal(target.NewExecutionRunId, current.NewExecutionRunId, "NewExecutionRunId mismatch")
	s.Equal(target.ParentInitiatedVersion, current.ParentInitiatedVersion, "ParentInitiatedVersion mismatch")
	s.True(proto.Equal(target.CloseTime, current.CloseTime), "CloseTime mismatch")
	s.True(proto.Equal(target.BaseExecutionInfo, current.BaseExecutionInfo), "BaseExecutionInfo mismatch")
	s.True(proto.Equal(target.MostRecentWorkerVersionStamp, current.MostRecentWorkerVersionStamp), "MostRecentWorkerVersionStamp mismatch")
	s.Equal(target.AssignedBuildId, current.AssignedBuildId, "AssignedBuildId mismatch")
	s.Equal(target.InheritedBuildId, current.InheritedBuildId, "InheritedBuildId mismatch")
	s.Equal(target.BuildIdRedirectCounter, current.BuildIdRedirectCounter, "BuildIdRedirectCounter mismatch")
	s.Equal(target.SubStateMachinesByType, current.SubStateMachinesByType, "SubStateMachinesByType mismatch")
	s.Equal(target.RootWorkflowId, current.RootWorkflowId, "RootWorkflowId mismatch")
	s.Equal(target.RootRunId, current.RootRunId, "RootRunId mismatch")
	s.Equal(target.StateMachineTimers, current.StateMachineTimers, "StateMachineTimers mismatch")
	s.True(proto.Equal(target.WorkflowTaskLastUpdateVersionedTransition, current.WorkflowTaskLastUpdateVersionedTransition), "WorkflowTaskLastUpdateVersionedTransition mismatch")
	s.True(proto.Equal(target.VisibilityLastUpdateVersionedTransition, current.VisibilityLastUpdateVersionedTransition), "VisibilityLastUpdateVersionedTransition mismatch")
	s.True(proto.Equal(target.SignalRequestIdsLastUpdateVersionedTransition, current.SignalRequestIdsLastUpdateVersionedTransition), "SignalRequestIdsLastUpdateVersionedTransition mismatch")
	s.Equal(target.SubStateMachineTombstoneBatches, current.SubStateMachineTombstoneBatches, "SubStateMachineTombstoneBatches mismatch")
}

func (s *mutableStateSuite) verifyMutableState(current, target, origin *MutableStateImpl) {
	s.verifyExecutionInfo(current.executionInfo, target.executionInfo, origin.executionInfo)
	s.True(proto.Equal(target.executionState, current.executionState), "executionState mismatch")

	s.Equal(target.pendingActivityTimerHeartbeats, current.pendingActivityTimerHeartbeats, "pendingActivityTimerHeartbeats mismatch")
	s.verifyActivityInfos(target.pendingActivityInfoIDs, current.pendingActivityInfoIDs)
	s.Equal(target.pendingActivityIDToEventID, current.pendingActivityIDToEventID, "pendingActivityIDToEventID mismatch")
	compareMapOfProto(s, current.pendingActivityInfoIDs, current.updateActivityInfos)
	s.Equal(map[int64]struct{}{89: {}}, current.deleteActivityInfos, "deleteActivityInfos mismatch")

	compareMapOfProto(s, target.pendingTimerInfoIDs, current.pendingTimerInfoIDs)
	s.Equal(target.pendingTimerEventIDToID, current.pendingTimerEventIDToID, "pendingTimerEventIDToID mismatch")
	compareMapOfProto(s, target.pendingTimerInfoIDs, current.updateTimerInfos)
	s.Equal(map[string]struct{}{"to-be-deleted": {}}, current.deleteTimerInfos, "deleteTimerInfos mismatch")

	s.verifyChildExecutionInfos(target.pendingChildExecutionInfoIDs, current.pendingChildExecutionInfoIDs, origin.pendingChildExecutionInfoIDs)
	s.verifyChildExecutionInfos(target.pendingChildExecutionInfoIDs, current.updateChildExecutionInfos, origin.pendingChildExecutionInfoIDs)
	s.Equal(map[int64]struct{}{79: {}}, current.deleteChildExecutionInfos, "deleteChildExecutionInfos mismatch")

	compareMapOfProto(s, target.pendingRequestCancelInfoIDs, current.pendingRequestCancelInfoIDs)
	compareMapOfProto(s, target.pendingRequestCancelInfoIDs, current.updateRequestCancelInfos)
	s.Equal(map[int64]struct{}{69: {}}, current.deleteRequestCancelInfos, "deleteRequestCancelInfos mismatch")

	compareMapOfProto(s, target.pendingSignalInfoIDs, current.pendingSignalInfoIDs)
	compareMapOfProto(s, target.pendingSignalInfoIDs, current.updateSignalInfos)
	s.Equal(map[int64]struct{}{74: {}}, current.deleteSignalInfos, "deleteSignalInfos mismatch")

	s.Equal(target.pendingSignalRequestedIDs, current.pendingSignalRequestedIDs, "pendingSignalRequestedIDs mismatch")
	s.Equal(target.pendingSignalRequestedIDs, current.updateSignalRequestedIDs, "updateSignalRequestedIDs mismatch")
	s.Equal(map[string]struct{}{"to-be-deleted": {}}, current.deleteSignalRequestedIDs, "deleteSignalRequestedIDs mismatch")

	s.Equal(target.currentVersion, current.currentVersion, "currentVersion mismatch")
	s.Equal(target.totalTombstones, current.totalTombstones, "totalTombstones mismatch")
	s.Equal(target.dbRecordVersion, current.dbRecordVersion, "dbRecordVersion mismatch")
	s.True(proto.Equal(target.checksum, current.checksum), "checksum mismatch")
}

func (s *mutableStateSuite) buildSnapshot(state *MutableStateImpl) *persistencespb.WorkflowMutableState {
	snapshot := &persistencespb.WorkflowMutableState{
		ActivityInfos: map[int64]*persistencespb.ActivityInfo{
			90: {
				Version:                       1234,
				ScheduledTime:                 state.pendingActivityInfoIDs[90].ScheduledTime,
				StartedTime:                   state.pendingActivityInfoIDs[90].StartedTime,
				ActivityId:                    "activityID_5",
				ScheduleToStartTimeout:        timestamp.DurationPtr(time.Second * 100),
				ScheduleToCloseTimeout:        timestamp.DurationPtr(time.Second * 200),
				StartToCloseTimeout:           timestamp.DurationPtr(time.Second * 300),
				HeartbeatTimeout:              timestamp.DurationPtr(time.Second * 50),
				ScheduledEventId:              90,
				LastUpdateVersionedTransition: &persistencespb.VersionedTransition{TransitionCount: 1025},
			},
			91: {
				ActivityId:                    "activity_id_91",
				LastUpdateVersionedTransition: &persistencespb.VersionedTransition{TransitionCount: 1025},
			},
		},
		TimerInfos: map[string]*persistencespb.TimerInfo{
			"25": {
				Version:                       1234,
				StartedEventId:                85,
				ExpiryTime:                    state.pendingTimerInfoIDs["25"].ExpiryTime,
				TimerId:                       "25",
				LastUpdateVersionedTransition: &persistencespb.VersionedTransition{TransitionCount: 1025},
			},
			"26": {
				TimerId:                       "26",
				LastUpdateVersionedTransition: &persistencespb.VersionedTransition{TransitionCount: 1025},
			},
		},
		ChildExecutionInfos: map[int64]*persistencespb.ChildExecutionInfo{
			80: {
				Version:                       1234,
				InitiatedEventBatchId:         20,
				CreateRequestId:               state.pendingChildExecutionInfoIDs[80].CreateRequestId,
				Namespace:                     "mock namespace name",
				WorkflowTypeName:              "code.uber.internal/test/foobar",
				InitiatedEventId:              80,
				LastUpdateVersionedTransition: &persistencespb.VersionedTransition{TransitionCount: 1025},
			},
			81: {
				InitiatedEventBatchId:         81,
				LastUpdateVersionedTransition: &persistencespb.VersionedTransition{TransitionCount: 1025},
			},
		},
		RequestCancelInfos: map[int64]*persistencespb.RequestCancelInfo{
			70: {
				Version:                       1234,
				InitiatedEventBatchId:         20,
				CancelRequestId:               state.pendingRequestCancelInfoIDs[70].CancelRequestId,
				InitiatedEventId:              70,
				LastUpdateVersionedTransition: &persistencespb.VersionedTransition{TransitionCount: 1025},
			},
			71: {
				InitiatedEventBatchId:         71,
				LastUpdateVersionedTransition: &persistencespb.VersionedTransition{TransitionCount: 1025},
			},
		},
		SignalInfos: map[int64]*persistencespb.SignalInfo{
			75: {
				Version:                       1234,
				InitiatedEventBatchId:         17,
				RequestId:                     state.pendingSignalInfoIDs[75].RequestId,
				InitiatedEventId:              75,
				LastUpdateVersionedTransition: &persistencespb.VersionedTransition{TransitionCount: 1025},
			},
			76: {
				InitiatedEventBatchId:         76,
				LastUpdateVersionedTransition: &persistencespb.VersionedTransition{TransitionCount: 1025},
			},
		},
		SignalRequestedIds: []string{"signal_request_id_1", "signal_requested_id_2"},
		ExecutionInfo: &persistencespb.WorkflowExecutionInfo{
			NamespaceId:                             "deadbeef-0123-4567-890a-bcdef0123456",
			WorkflowId:                              "wId",
			TaskQueue:                               "testTaskQueue",
			WorkflowTypeName:                        "wType",
			WorkflowRunTimeout:                      timestamp.DurationPtr(time.Second * 200),
			DefaultWorkflowTaskTimeout:              timestamp.DurationPtr(time.Second * 100),
			LastCompletedWorkflowTaskStartedEventId: 99,
			LastUpdateTime:                          state.executionInfo.LastUpdateTime,
			WorkflowTaskVersion:                     1234,
			WorkflowTaskScheduledEventId:            101,
			WorkflowTaskStartedEventId:              102,
			WorkflowTaskTimeout:                     timestamp.DurationPtr(time.Second * 100),
			WorkflowTaskAttempt:                     1,
			WorkflowTaskType:                        enumsspb.WORKFLOW_TASK_TYPE_NORMAL,
			VersionHistories: &historyspb.VersionHistories{
				Histories: []*historyspb.VersionHistory{
					{
						BranchToken: []byte("token#1"),
						Items: []*historyspb.VersionHistoryItem{
							{EventId: 102, Version: 1234},
						},
					},
				},
			},
			FirstExecutionRunId: state.executionInfo.FirstExecutionRunId,
			ExecutionTime:       state.executionInfo.ExecutionTime,
			TransitionHistory: []*persistencespb.VersionedTransition{
				{NamespaceFailoverVersion: 1234, TransitionCount: 1024},
				{TransitionCount: 1025},
			},
			SignalRequestIdsLastUpdateVersionedTransition: &persistencespb.VersionedTransition{TransitionCount: 1025},
		},
		ExecutionState: &persistencespb.WorkflowExecutionState{
			RunId:     state.executionState.RunId,
			State:     enumsspb.WORKFLOW_EXECUTION_STATE_RUNNING,
			Status:    enumspb.WORKFLOW_EXECUTION_STATUS_RUNNING,
			StartTime: state.executionState.StartTime,
		},
		NextEventId: 103,
	}
	return snapshot
}

func (s *mutableStateSuite) TestApplySnapshot() {
	state := s.buildWorkflowMutableState()
	s.addChangesForStateReplication(state)

	originMS, err := NewMutableStateFromDB(s.mockShard, s.mockEventsCache, s.logger, tests.LocalNamespaceEntry, state, 123)
	s.NoError(err)

	currentMS, err := NewMutableStateFromDB(s.mockShard, s.mockEventsCache, s.logger, tests.LocalNamespaceEntry, state, 123)
	s.NoError(err)

	state = s.buildWorkflowMutableState()
	state.ActivityInfos[91] = &persistencespb.ActivityInfo{
		ActivityId: "activity_id_91",
	}
	state.TimerInfos["26"] = &persistencespb.TimerInfo{
		TimerId: "26",
	}
	state.ChildExecutionInfos[81] = &persistencespb.ChildExecutionInfo{
		InitiatedEventBatchId: 81,
	}
	state.RequestCancelInfos[71] = &persistencespb.RequestCancelInfo{
		InitiatedEventBatchId: 71,
	}
	state.SignalInfos[76] = &persistencespb.SignalInfo{
		InitiatedEventBatchId: 76,
	}
	state.SignalRequestedIds = append(state.SignalRequestedIds, "signal_requested_id_2")

	targetMS, err := NewMutableStateFromDB(s.mockShard, s.mockEventsCache, s.logger, tests.LocalNamespaceEntry, state, 123)
	s.NoError(err)

	targetMS.GetExecutionInfo().TransitionHistory = UpdatedTransitionHistory(targetMS.GetExecutionInfo().TransitionHistory, targetMS.GetCurrentVersion())

	// set updateXXX so LastUpdateVersionedTransition will be updated
	targetMS.updateActivityInfos = targetMS.pendingActivityInfoIDs
	targetMS.updateTimerInfos = targetMS.pendingTimerInfoIDs
	targetMS.updateChildExecutionInfos = targetMS.pendingChildExecutionInfoIDs
	targetMS.updateRequestCancelInfos = targetMS.pendingRequestCancelInfoIDs
	targetMS.updateSignalInfos = targetMS.pendingSignalInfoIDs
	targetMS.updateSignalRequestedIDs = targetMS.pendingSignalRequestedIDs
	targetMS.closeTransactionTrackLastUpdateVersionedTransition(TransactionPolicyActive)

	snapshot := s.buildSnapshot(targetMS)
	err = currentMS.ApplySnapshot(snapshot)
	s.NoError(err)

	s.verifyMutableState(currentMS, targetMS, originMS)
}

func (s *mutableStateSuite) buildMutation(state *MutableStateImpl) *persistencespb.WorkflowMutableStateMutation {
	tombstones := []*persistencespb.StateMachineTombstoneBatch{
		{
			VersionedTransition: state.currentVersionedTransition(),
			StateMachineTombstones: []*persistencespb.StateMachineTombstone{
				{
					StateMachineKey: &persistencespb.StateMachineTombstone_ActivityScheduledEventId{
						ActivityScheduledEventId: 89,
					},
				},
				{
					StateMachineKey: &persistencespb.StateMachineTombstone_ActivityScheduledEventId{
						ActivityScheduledEventId: 9999, // not exist
					},
				},
				{
					StateMachineKey: &persistencespb.StateMachineTombstone_TimerId{
						TimerId: "to-be-deleted",
					},
				},
				{

					StateMachineKey: &persistencespb.StateMachineTombstone_TimerId{
						TimerId: "not-exist",
					},
				},
				{
					StateMachineKey: &persistencespb.StateMachineTombstone_ChildExecutionInitiatedEventId{
						ChildExecutionInitiatedEventId: 79,
					},
				},
				{
					StateMachineKey: &persistencespb.StateMachineTombstone_ChildExecutionInitiatedEventId{
						ChildExecutionInitiatedEventId: 9998, // not exist
					},
				},
				{
					StateMachineKey: &persistencespb.StateMachineTombstone_RequestCancelInitiatedEventId{
						RequestCancelInitiatedEventId: 69,
					},
				},
				{
					StateMachineKey: &persistencespb.StateMachineTombstone_RequestCancelInitiatedEventId{
						RequestCancelInitiatedEventId: 9997, // not exist
					},
				},
				{
					StateMachineKey: &persistencespb.StateMachineTombstone_SignalExternalInitiatedEventId{
						SignalExternalInitiatedEventId: 74,
					},
				},
				{
					StateMachineKey: &persistencespb.StateMachineTombstone_SignalExternalInitiatedEventId{
						SignalExternalInitiatedEventId: 9996, // not exist
					},
				},
			},
		},
	}
	mutation := &persistencespb.WorkflowMutableStateMutation{
		UpdatedActivityInfos:            state.pendingActivityInfoIDs,
		UpdatedTimerInfos:               state.pendingTimerInfoIDs,
		UpdatedChildExecutionInfos:      state.pendingChildExecutionInfoIDs,
		UpdatedRequestCancelInfos:       state.pendingRequestCancelInfoIDs,
		UpdatedSignalInfos:              state.pendingSignalInfoIDs,
		SignalRequestedIds:              state.GetPendingSignalRequestedIds(),
		SubStateMachineTombstoneBatches: tombstones,
		ExecutionInfo:                   state.executionInfo,
		ExecutionState:                  state.executionState,
	}
	state.totalTombstones += len(tombstones[0].StateMachineTombstones)
	return mutation
}

func (s *mutableStateSuite) TestApplyMutation() {
	state := s.buildWorkflowMutableState()
	s.addChangesForStateReplication(state)

	originMS, err := NewMutableStateFromDB(s.mockShard, s.mockEventsCache, s.logger, tests.LocalNamespaceEntry, state, 123)
	s.NoError(err)

	currentMS, err := NewMutableStateFromDB(s.mockShard, s.mockEventsCache, s.logger, tests.LocalNamespaceEntry, state, 123)
	s.NoError(err)

	state = s.buildWorkflowMutableState()

	targetMS, err := NewMutableStateFromDB(s.mockShard, s.mockEventsCache, s.logger, tests.LocalNamespaceEntry, state, 123)
	s.NoError(err)

	transitionHistory := targetMS.executionInfo.TransitionHistory
	failoverVersion := transitionHistory[len(transitionHistory)-1].NamespaceFailoverVersion
	targetMS.executionInfo.TransitionHistory = UpdatedTransitionHistory(transitionHistory, failoverVersion)

	// set updateXXX so LastUpdateVersionedTransition will be updated
	targetMS.updateActivityInfos = targetMS.pendingActivityInfoIDs
	targetMS.updateTimerInfos = targetMS.pendingTimerInfoIDs
	targetMS.updateChildExecutionInfos = targetMS.pendingChildExecutionInfoIDs
	targetMS.updateRequestCancelInfos = targetMS.pendingRequestCancelInfoIDs
	targetMS.updateSignalInfos = targetMS.pendingSignalInfoIDs
	targetMS.updateSignalRequestedIDs = targetMS.pendingSignalRequestedIDs
	targetMS.closeTransactionTrackLastUpdateVersionedTransition(TransactionPolicyActive)

	mutation := s.buildMutation(targetMS)
	err = currentMS.ApplyMutation(mutation)
	s.NoError(err)

	s.verifyMutableState(currentMS, targetMS, originMS)
}

func (s *mutableStateSuite) TestRefreshTask_DiffCluster() {
	version := int64(99)
	attempt := int32(1)
	incomingActivityInfo := &persistencespb.ActivityInfo{
		Version: version,
		Attempt: attempt,
	}
	localActivityInfo := &persistencespb.ActivityInfo{
		Version: int64(100),
		Attempt: incomingActivityInfo.Attempt,
	}

	s.mockShard.Resource.ClusterMetadata.EXPECT().IsVersionFromSameCluster(localActivityInfo.Version, version).Return(false)

	shouldReset := s.mutableState.ShouldResetActivityTimerTaskMask(
		localActivityInfo,
		incomingActivityInfo,
	)
	s.True(shouldReset)
}

func (s *mutableStateSuite) TestRefreshTask_SameCluster_DiffAttempt() {
	version := int64(99)
	attempt := int32(1)
	incomingActivityInfo := &persistencespb.ActivityInfo{
		Version: version,
		Attempt: attempt,
	}
	localActivityInfo := &persistencespb.ActivityInfo{
		Version: version,
		Attempt: attempt + 1,
	}

	s.mockShard.Resource.ClusterMetadata.EXPECT().IsVersionFromSameCluster(version, version).Return(true)

	shouldReset := s.mutableState.ShouldResetActivityTimerTaskMask(
		localActivityInfo,
		incomingActivityInfo,
	)
	s.True(shouldReset)
}

func (s *mutableStateSuite) TestRefreshTask_SameCluster_SameAttempt() {
	version := int64(99)
	attempt := int32(1)
	incomingActivityInfo := &persistencespb.ActivityInfo{
		Version: version,
		Attempt: attempt,
	}
	localActivityInfo := &persistencespb.ActivityInfo{
		Version: version,
		Attempt: attempt,
	}

	s.mockShard.Resource.ClusterMetadata.EXPECT().IsVersionFromSameCluster(version, version).Return(true)

	shouldReset := s.mutableState.ShouldResetActivityTimerTaskMask(
		localActivityInfo,
		incomingActivityInfo,
	)
	s.False(shouldReset)
}<|MERGE_RESOLUTION|>--- conflicted
+++ resolved
@@ -2917,17 +2917,28 @@
 	testCases := []struct {
 		name                       string
 		disablingTransitionHistory bool
-		expectedScheduledEventIDs  map[int64]struct{}
+		expectedReplicationTask    []tasks.SyncActivityTask
 	}{
 		{
 			name:                       "NoDisablingTransitionHistory",
 			disablingTransitionHistory: false,
-			expectedScheduledEventIDs:  map[int64]struct{}{100: {}},
+			expectedReplicationTask: []tasks.SyncActivityTask{
+				{
+					ScheduledEventID: 100,
+				},
+			},
 		},
 		{
 			name:                       "DisablingTransitionHistory",
 			disablingTransitionHistory: true,
-			expectedScheduledEventIDs:  map[int64]struct{}{90: {}, 100: {}},
+			expectedReplicationTask: []tasks.SyncActivityTask{
+				{
+					ScheduledEventID: 90,
+				},
+				{
+					ScheduledEventID: 100,
+				},
+			},
 		},
 	}
 
@@ -2947,18 +2958,12 @@
 			ms.UpdateActivityProgress(ms.pendingActivityInfoIDs[100], &workflowservice.RecordActivityTaskHeartbeatRequest{})
 
 			repicationTasks := ms.syncActivityToReplicationTask(TransactionPolicyActive)
-<<<<<<< HEAD
-			s.Len(repicationTasks, len(tc.expectedScheduledEventIDs))
-			for _, task := range repicationTasks {
-				s.NotNil(tc.expectedScheduledEventIDs[task.(*tasks.SyncActivityTask).ScheduledEventID])
-=======
 			s.Len(repicationTasks, len(tc.expectedReplicationTask))
 			sort.Slice(repicationTasks, func(i, j int) bool {
 				return repicationTasks[i].(*tasks.SyncActivityTask).ScheduledEventID < repicationTasks[j].(*tasks.SyncActivityTask).ScheduledEventID
 			})
 			for i, task := range tc.expectedReplicationTask {
 				s.Equal(task.ScheduledEventID, repicationTasks[i].(*tasks.SyncActivityTask).ScheduledEventID)
->>>>>>> ea523dab
 			}
 		})
 	}
