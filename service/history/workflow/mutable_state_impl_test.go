--- conflicted
+++ resolved
@@ -536,28 +536,6 @@
 	deploymentVersion1 := worker_versioning.ExternalWorkerDeploymentVersionFromDeployment(deployment1)
 	deploymentVersion2 := worker_versioning.ExternalWorkerDeploymentVersionFromDeployment(deployment2)
 	deploymentVersion3 := worker_versioning.ExternalWorkerDeploymentVersionFromDeployment(deployment3)
-<<<<<<< HEAD
-
-	for _, useV32 := range []bool{true, false} {
-		// ------- Without override, without transition
-
-		// deployment is set but behavior is not -> unversioned
-		if useV32 {
-			versioningInfo.DeploymentVersion = deploymentVersion1
-		} else {
-			versioningInfo.Version = dv1
-		}
-		versioningInfo.Behavior = enumspb.VERSIONING_BEHAVIOR_UNSPECIFIED
-		s.verifyEffectiveDeployment(nil, enumspb.VERSIONING_BEHAVIOR_UNSPECIFIED)
-
-		if useV32 {
-			versioningInfo.DeploymentVersion = deploymentVersion1
-		} else {
-			versioningInfo.Version = dv1
-		}
-		versioningInfo.Behavior = enumspb.VERSIONING_BEHAVIOR_PINNED
-		s.verifyEffectiveDeployment(deployment1, enumspb.VERSIONING_BEHAVIOR_PINNED)
-=======
 
 	for _, useV32 := range []bool{true, false} {
 		// ------- Without override, without transition
@@ -570,20 +548,10 @@
 		}
 		versioningInfo.Behavior = enumspb.VERSIONING_BEHAVIOR_UNSPECIFIED
 		s.verifyEffectiveDeployment(nil, enumspb.VERSIONING_BEHAVIOR_UNSPECIFIED)
->>>>>>> 30977d20
 
 		if useV32 {
 			versioningInfo.DeploymentVersion = deploymentVersion1
 		} else {
-<<<<<<< HEAD
-			versioningInfo.Version = dv1
-		}
-		versioningInfo.Behavior = enumspb.VERSIONING_BEHAVIOR_AUTO_UPGRADE
-		s.verifyEffectiveDeployment(deployment1, enumspb.VERSIONING_BEHAVIOR_AUTO_UPGRADE)
-
-		// ------- With override, without transition
-
-=======
 			versioningInfo.Version = dv1 //nolint:staticcheck // SA1019: worker versioning v0.31
 		}
 		versioningInfo.Behavior = enumspb.VERSIONING_BEHAVIOR_PINNED
@@ -599,7 +567,6 @@
 
 		// ------- With override, without transition
 
->>>>>>> 30977d20
 		// deployment and behavior are not set, but override behavior is AUTO_UPGRADE -> AUTO_UPGRADE
 		if useV32 {
 			versioningInfo.DeploymentVersion = nil
@@ -607,15 +574,9 @@
 				Override: &workflowpb.VersioningOverride_AutoUpgrade{AutoUpgrade: true},
 			}
 		} else {
-<<<<<<< HEAD
-			versioningInfo.Version = ""
-			versioningInfo.VersioningOverride = &workflowpb.VersioningOverride{
-				Behavior: enumspb.VERSIONING_BEHAVIOR_AUTO_UPGRADE,
-=======
 			versioningInfo.Version = "" //nolint:staticcheck // SA1019: worker versioning v0.31
 			versioningInfo.VersioningOverride = &workflowpb.VersioningOverride{
 				Behavior: enumspb.VERSIONING_BEHAVIOR_AUTO_UPGRADE, //nolint:staticcheck // SA1019: worker versioning v0.31
->>>>>>> 30977d20
 			}
 		}
 		versioningInfo.Behavior = enumspb.VERSIONING_BEHAVIOR_UNSPECIFIED
@@ -628,15 +589,9 @@
 				Override: &workflowpb.VersioningOverride_AutoUpgrade{AutoUpgrade: true},
 			}
 		} else {
-<<<<<<< HEAD
-			versioningInfo.Version = dv1
-			versioningInfo.VersioningOverride = &workflowpb.VersioningOverride{
-				Behavior: enumspb.VERSIONING_BEHAVIOR_AUTO_UPGRADE,
-=======
 			versioningInfo.Version = dv1 //nolint:staticcheck // SA1019: worker versioning v0.31
 			versioningInfo.VersioningOverride = &workflowpb.VersioningOverride{
 				Behavior: enumspb.VERSIONING_BEHAVIOR_AUTO_UPGRADE, //nolint:staticcheck // SA1019: worker versioning v0.31
->>>>>>> 30977d20
 			}
 		}
 		versioningInfo.Behavior = enumspb.VERSIONING_BEHAVIOR_UNSPECIFIED
@@ -649,21 +604,12 @@
 				Override: &workflowpb.VersioningOverride_AutoUpgrade{AutoUpgrade: true},
 			}
 		} else {
-<<<<<<< HEAD
-			versioningInfo.Version = dv1
-			versioningInfo.VersioningOverride = &workflowpb.VersioningOverride{
-				Behavior: enumspb.VERSIONING_BEHAVIOR_AUTO_UPGRADE,
-				// Technically, API should not allow deployment to be set for AUTO_UPGRADE override, but we
-				// test it this way to make sure it is ignored.
-				PinnedVersion: dv2,
-=======
 			versioningInfo.Version = dv1 //nolint:staticcheck // SA1019: worker versioning v0.31
 			versioningInfo.VersioningOverride = &workflowpb.VersioningOverride{
 				Behavior: enumspb.VERSIONING_BEHAVIOR_AUTO_UPGRADE, //nolint:staticcheck // SA1019: worker versioning v0.31
 				// Technically, API should not allow deployment to be set for AUTO_UPGRADE override, but we
 				// test it this way to make sure it is ignored.
 				PinnedVersion: dv2, //nolint:staticcheck // SA1019: worker versioning v0.31
->>>>>>> 30977d20
 			}
 		}
 		versioningInfo.Behavior = enumspb.VERSIONING_BEHAVIOR_PINNED
@@ -679,17 +625,10 @@
 				}},
 			}
 		} else {
-<<<<<<< HEAD
-			versioningInfo.Version = ""
-			versioningInfo.VersioningOverride = &workflowpb.VersioningOverride{
-				Behavior:      enumspb.VERSIONING_BEHAVIOR_PINNED,
-				PinnedVersion: dv2,
-=======
 			versioningInfo.Version = "" //nolint:staticcheck // SA1019: worker versioning v0.31
 			versioningInfo.VersioningOverride = &workflowpb.VersioningOverride{
 				Behavior:      enumspb.VERSIONING_BEHAVIOR_PINNED, //nolint:staticcheck // SA1019: worker versioning v0.31
 				PinnedVersion: dv2,                                //nolint:staticcheck // SA1019: worker versioning v0.31
->>>>>>> 30977d20
 			}
 		}
 		versioningInfo.Behavior = enumspb.VERSIONING_BEHAVIOR_UNSPECIFIED
@@ -705,17 +644,10 @@
 				}},
 			}
 		} else {
-<<<<<<< HEAD
-			versioningInfo.Version = dv1
-			versioningInfo.VersioningOverride = &workflowpb.VersioningOverride{
-				Behavior:      enumspb.VERSIONING_BEHAVIOR_PINNED,
-				PinnedVersion: dv2,
-=======
 			versioningInfo.Version = dv1 //nolint:staticcheck // SA1019: worker versioning v0.31
 			versioningInfo.VersioningOverride = &workflowpb.VersioningOverride{
 				Behavior:      enumspb.VERSIONING_BEHAVIOR_PINNED, //nolint:staticcheck // SA1019: worker versioning v0.31
 				PinnedVersion: dv2,                                //nolint:staticcheck // SA1019: worker versioning v0.31
->>>>>>> 30977d20
 			}
 		}
 		versioningInfo.Behavior = enumspb.VERSIONING_BEHAVIOR_UNSPECIFIED
@@ -731,17 +663,10 @@
 				}},
 			}
 		} else {
-<<<<<<< HEAD
-			versioningInfo.Version = dv1
-			versioningInfo.VersioningOverride = &workflowpb.VersioningOverride{
-				Behavior:      enumspb.VERSIONING_BEHAVIOR_PINNED,
-				PinnedVersion: dv2,
-=======
 			versioningInfo.Version = dv1 //nolint:staticcheck // SA1019: worker versioning v0.31
 			versioningInfo.VersioningOverride = &workflowpb.VersioningOverride{
 				Behavior:      enumspb.VERSIONING_BEHAVIOR_PINNED, //nolint:staticcheck // SA1019: worker versioning v0.31
 				PinnedVersion: dv2,                                //nolint:staticcheck // SA1019: worker versioning v0.31
->>>>>>> 30977d20
 			}
 		}
 		versioningInfo.Behavior = enumspb.VERSIONING_BEHAVIOR_AUTO_UPGRADE
@@ -758,15 +683,6 @@
 				DeploymentVersion: deploymentVersion3,
 			}
 		} else {
-<<<<<<< HEAD
-			versioningInfo.Version = dv1
-			versioningInfo.VersioningOverride = &workflowpb.VersioningOverride{
-				Behavior:      enumspb.VERSIONING_BEHAVIOR_AUTO_UPGRADE,
-				PinnedVersion: dv2,
-			}
-			versioningInfo.VersionTransition = &workflowpb.DeploymentVersionTransition{
-				Version: dv3,
-=======
 			versioningInfo.Version = dv1 //nolint:staticcheck // SA1019: worker versioning v0.31
 			versioningInfo.VersioningOverride = &workflowpb.VersioningOverride{
 				Behavior:      enumspb.VERSIONING_BEHAVIOR_AUTO_UPGRADE, //nolint:staticcheck // SA1019: worker versioning v0.31
@@ -774,7 +690,6 @@
 			}
 			versioningInfo.VersionTransition = &workflowpb.DeploymentVersionTransition{
 				Version: dv3, //nolint:staticcheck // SA1019: worker versioning v0.31
->>>>>>> 30977d20
 			}
 		}
 		versioningInfo.Behavior = enumspb.VERSIONING_BEHAVIOR_PINNED
@@ -789,16 +704,6 @@
 				DeploymentVersion: nil,
 			}
 		} else {
-<<<<<<< HEAD
-			versioningInfo.Version = dv1
-			versioningInfo.VersioningOverride = &workflowpb.VersioningOverride{
-				// Transitioning to unversioned
-				Behavior:      enumspb.VERSIONING_BEHAVIOR_AUTO_UPGRADE,
-				PinnedVersion: dv2,
-			}
-			versioningInfo.VersionTransition = &workflowpb.DeploymentVersionTransition{
-				Version: "",
-=======
 			versioningInfo.Version = dv1 //nolint:staticcheck // SA1019: worker versioning v0.31
 			versioningInfo.VersioningOverride = &workflowpb.VersioningOverride{
 				// Transitioning to unversioned
@@ -807,7 +712,6 @@
 			}
 			versioningInfo.VersionTransition = &workflowpb.DeploymentVersionTransition{
 				Version: "", //nolint:staticcheck // SA1019: worker versioning v0.31
->>>>>>> 30977d20
 			}
 		}
 		versioningInfo.Behavior = enumspb.VERSIONING_BEHAVIOR_PINNED
@@ -817,11 +721,7 @@
 		versioningInfo.VersioningOverride = nil
 		versioningInfo.VersionTransition = nil
 		versioningInfo.DeploymentVersion = nil
-<<<<<<< HEAD
-		versioningInfo.Version = ""
-=======
 		versioningInfo.Version = "" //nolint:staticcheck // SA1019: worker versioning v0.31
->>>>>>> 30977d20
 	}
 }
 
@@ -1028,17 +928,10 @@
 	s.Equal(expectedOverride.GetPinned().GetVersion().GetBuildId(), actualOverride.GetPinned().GetVersion().GetBuildId())
 	s.Equal(expectedOverride.GetAutoUpgrade(), actualOverride.GetAutoUpgrade())
 
-<<<<<<< HEAD
-	s.Equal(expectedOverride.GetBehavior(), actualOverride.GetBehavior())
-	s.Equal(expectedOverride.GetDeployment().GetSeriesName(), expectedOverride.GetDeployment().GetSeriesName())
-	s.Equal(expectedOverride.GetDeployment().GetBuildId(), expectedOverride.GetDeployment().GetBuildId())
-	s.Equal(expectedOverride.GetPinnedVersion(), actualOverride.GetPinnedVersion())
-=======
 	s.Equal(expectedOverride.GetBehavior(), actualOverride.GetBehavior())                                       //nolint:staticcheck // SA1019: worker versioning v0.31
 	s.Equal(expectedOverride.GetDeployment().GetSeriesName(), expectedOverride.GetDeployment().GetSeriesName()) //nolint:staticcheck // SA1019: worker versioning v0.30
 	s.Equal(expectedOverride.GetDeployment().GetBuildId(), expectedOverride.GetDeployment().GetBuildId())       //nolint:staticcheck // SA1019: worker versioning v0.30
 	s.Equal(expectedOverride.GetPinnedVersion(), actualOverride.GetPinnedVersion())                             //nolint:staticcheck // SA1019: worker versioning v0.31
->>>>>>> 30977d20
 
 	s.Equal(actualAttr.GetUnsetVersioningOverride(), expectedAttr.GetUnsetVersioningOverride())
 }
@@ -1058,11 +951,7 @@
 	if expectedDeployment != nil {
 		expectedVersion = worker_versioning.WorkerDeploymentVersionToString(worker_versioning.DeploymentVersionFromDeployment(expectedDeployment))
 	}
-<<<<<<< HEAD
-	s.Equal(expectedVersion, versioningInfo.GetVersion())
-=======
 	s.Equal(expectedVersion, versioningInfo.GetVersion()) //nolint:staticcheck // SA1019: worker versioning v0.31
->>>>>>> 30977d20
 	var expectedPinnedDeploymentVersion *deploymentpb.WorkerDeploymentVersion
 	if expectedDeploymentOverride != nil {
 		expectedPinnedDeploymentVersion = worker_versioning.ExternalWorkerDeploymentVersionFromDeployment(expectedDeploymentOverride)
