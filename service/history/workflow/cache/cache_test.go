package cache

import (
	"context"
	"errors"
	"sync"
	"testing"
	"time"

	"github.com/google/uuid"
	"github.com/stretchr/testify/require"
	"github.com/stretchr/testify/suite"
	commonpb "go.temporal.io/api/common/v1"
	enumspb "go.temporal.io/api/enums/v1"
	"go.temporal.io/api/serviceerror"
	enumsspb "go.temporal.io/server/api/enums/v1"
	persistencespb "go.temporal.io/server/api/persistence/v1"
	"go.temporal.io/server/chasm"
	"go.temporal.io/server/common/cache"
	"go.temporal.io/server/common/definition"
	"go.temporal.io/server/common/dynamicconfig"
	"go.temporal.io/server/common/headers"
	"go.temporal.io/server/common/locks"
	"go.temporal.io/server/common/metrics"
	"go.temporal.io/server/common/metrics/metricstest"
	"go.temporal.io/server/common/namespace"
	"go.temporal.io/server/common/persistence"
	historyi "go.temporal.io/server/service/history/interfaces"
	"go.temporal.io/server/service/history/shard"
	"go.temporal.io/server/service/history/tests"
	"go.temporal.io/server/service/history/workflow"
	"go.uber.org/mock/gomock"
)

type (
	workflowCacheSuite struct {
		suite.Suite
		*require.Assertions

		controller *gomock.Controller
		mockShard  *shard.ContextTest

		cache Cache
	}
)

func TestWorkflowCacheSuite(t *testing.T) {
	s := new(workflowCacheSuite)
	suite.Run(t, s)
}

func (s *workflowCacheSuite) SetupSuite() {
}

func (s *workflowCacheSuite) TearDownSuite() {
}

func (s *workflowCacheSuite) SetupTest() {
	// Have to define our overridden assertions in the test setup. If we did it earlier, s.T() will return nil
	s.Assertions = require.New(s.T())

	s.controller = gomock.NewController(s.T())
	s.mockShard = shard.NewTestContext(
		s.controller,
		&persistencespb.ShardInfo{
			ShardId: 0,
			RangeId: 1,
		},
		tests.NewDynamicConfig(),
	)

	s.mockShard.Resource.ClusterMetadata.EXPECT().IsGlobalNamespaceEnabled().Return(false).AnyTimes()
}

func (s *workflowCacheSuite) TearDownTest() {
	s.controller.Finish()
	s.mockShard.StopForTest()
}

func (s *workflowCacheSuite) TestHistoryCacheBasic() {
	s.cache = NewHostLevelCache(s.mockShard.GetConfig(), s.mockShard.GetLogger(), metrics.NoopMetricsHandler)

	namespaceID := namespace.ID("test_namespace_id")
	execution1 := commonpb.WorkflowExecution{
		WorkflowId: "some random workflow ID",
		RunId:      uuid.NewString(),
	}
	mockMS1 := historyi.NewMockMutableState(s.controller)
	mockMS1.EXPECT().IsDirty().Return(false).AnyTimes()
	ctx, release, err := s.cache.GetOrCreateWorkflowExecution(
		context.Background(),
		s.mockShard,
		namespaceID,
		&execution1,
		locks.PriorityHigh,
	)
	s.NoError(err)
	ctx.(*workflow.ContextImpl).MutableState = mockMS1
	release(nil)
	ctx, release, err = s.cache.GetOrCreateWorkflowExecution(
		context.Background(),
		s.mockShard,
		namespaceID,
		&execution1,
		locks.PriorityHigh,
	)
	s.NoError(err)
	s.Equal(mockMS1, ctx.(*workflow.ContextImpl).MutableState)
	release(nil)

	execution2 := commonpb.WorkflowExecution{
		WorkflowId: "some random workflow ID",
		RunId:      uuid.NewString(),
	}
	ctx, release, err = s.cache.GetOrCreateWorkflowExecution(
		context.Background(),
		s.mockShard,
		namespaceID,
		&execution2,
		locks.PriorityHigh,
	)
	s.NoError(err)
	s.NotEqual(mockMS1, ctx.(*workflow.ContextImpl).MutableState)
	release(nil)
}

func (s *workflowCacheSuite) TestHistoryCachePanic() {
	s.cache = NewHostLevelCache(s.mockShard.GetConfig(), s.mockShard.GetLogger(), metrics.NoopMetricsHandler)

	namespaceID := namespace.ID("test_namespace_id")
	execution1 := commonpb.WorkflowExecution{
		WorkflowId: "some random workflow ID",
		RunId:      uuid.NewString(),
	}
	mockMS1 := historyi.NewMockMutableState(s.controller)
	mockMS1.EXPECT().IsDirty().Return(true).AnyTimes()
	mockMS1.EXPECT().GetQueryRegistry().Return(workflow.NewQueryRegistry()).AnyTimes()
	mockMS1.EXPECT().RemoveSpeculativeWorkflowTaskTimeoutTask().AnyTimes()
	ctx, release, err := s.cache.GetOrCreateWorkflowExecution(
		context.Background(),
		s.mockShard,
		namespaceID,
		&execution1,
		locks.PriorityHigh,
	)
	s.NoError(err)
	ctx.(*workflow.ContextImpl).MutableState = mockMS1

	defer func() {
		if recover() != nil {
			ctx, release, err = s.cache.GetOrCreateWorkflowExecution(
				context.Background(),
				s.mockShard,
				namespaceID,
				&execution1,
				locks.PriorityHigh,
			)
			s.NoError(err)
			s.Nil(ctx.(*workflow.ContextImpl).MutableState)
			release(nil)
		} else {
			s.Fail("test should panic")
		}
	}()
	release(nil)
}

func (s *workflowCacheSuite) TestHistoryCachePinning() {
	s.mockShard.GetConfig().HistoryHostLevelCacheMaxSize = dynamicconfig.GetIntPropertyFn(1)
	namespaceID := namespace.ID("test_namespace_id")
	s.cache = NewHostLevelCache(s.mockShard.GetConfig(), s.mockShard.GetLogger(), metrics.NoopMetricsHandler)
	we := commonpb.WorkflowExecution{
		WorkflowId: "wf-cache-test-pinning",
		RunId:      uuid.NewString(),
	}

	ctx, release, err := s.cache.GetOrCreateWorkflowExecution(
		context.Background(),
		s.mockShard,
		namespaceID,
		&we,
		locks.PriorityHigh,
	)
	s.NoError(err)

	we2 := commonpb.WorkflowExecution{
		WorkflowId: "wf-cache-test-pinning",
		RunId:      uuid.NewString(),
	}

	// Cache is full because context is pinned, should get an error now
	_, _, err2 := s.cache.GetOrCreateWorkflowExecution(
		context.Background(),
		s.mockShard,
		namespaceID,
		&we2,
		locks.PriorityHigh,
	)
	s.Error(err2)

	// Now release the context, this should unpin it.
	release(err2)

	_, release2, err3 := s.cache.GetOrCreateWorkflowExecution(
		context.Background(),
		s.mockShard,
		namespaceID,
		&we2,
		locks.PriorityHigh,
	)
	s.NoError(err3)
	release2(err3)

	// Old context should be evicted.
	newContext, release, err4 := s.cache.GetOrCreateWorkflowExecution(
		context.Background(),
		s.mockShard,
		namespaceID,
		&we,
		locks.PriorityHigh,
	)
	s.NoError(err4)
	s.False(ctx == newContext)
	release(err4)
}

func (s *workflowCacheSuite) TestHistoryCacheClear() {
	s.mockShard.GetConfig().HistoryHostLevelCacheMaxSize = dynamicconfig.GetIntPropertyFn(20)
	namespaceID := namespace.ID("test_namespace_id")
	s.cache = NewHostLevelCache(s.mockShard.GetConfig(), s.mockShard.GetLogger(), metrics.NoopMetricsHandler)
	we := commonpb.WorkflowExecution{
		WorkflowId: "wf-cache-test-clear",
		RunId:      uuid.NewString(),
	}

	ctx, release, err := s.cache.GetOrCreateWorkflowExecution(
		context.Background(),
		s.mockShard,
		namespaceID,
		&we,
		locks.PriorityHigh,
	)
	s.NoError(err)
	// since we are just testing whether the release function will clear the cache
	// all we need is a fake MutableState
	mock := historyi.NewMockMutableState(s.controller)
	mock.EXPECT().IsDirty().Return(false).AnyTimes()
	mock.EXPECT().RemoveSpeculativeWorkflowTaskTimeoutTask().AnyTimes()
	ctx.(*workflow.ContextImpl).MutableState = mock

	release(nil)

	// since last time, the release function receive a nil error
	// the ms will not be cleared
	ctx, release, err = s.cache.GetOrCreateWorkflowExecution(
		context.Background(),
		s.mockShard,
		namespaceID,
		&we,
		locks.PriorityHigh,
	)
	s.NoError(err)

	s.NotNil(ctx.(*workflow.ContextImpl).MutableState)
	mock.EXPECT().GetQueryRegistry().Return(workflow.NewQueryRegistry())
	release(errors.New("some random error message"))

	// since last time, the release function receive a non-nil error
	// the ms will be cleared
	ctx, release, err = s.cache.GetOrCreateWorkflowExecution(
		context.Background(),
		s.mockShard,
		namespaceID,
		&we,
		locks.PriorityHigh,
	)
	s.NoError(err)
	s.Nil(ctx.(*workflow.ContextImpl).MutableState)
	release(nil)
}

func (s *workflowCacheSuite) TestHistoryCacheConcurrentAccess_Release() {
	cacheMaxSize := 16
	coroutineCount := 50

	s.mockShard.GetConfig().HistoryHostLevelCacheMaxSize = dynamicconfig.GetIntPropertyFn(cacheMaxSize)
	s.cache = NewHostLevelCache(s.mockShard.GetConfig(), s.mockShard.GetLogger(), metrics.NoopMetricsHandler)

	startGroup := &sync.WaitGroup{}
	stopGroup := &sync.WaitGroup{}
	startGroup.Add(coroutineCount)
	stopGroup.Add(coroutineCount)

	namespaceID := namespace.ID("test_namespace_id")
	workflowId := "wf-cache-test-pinning"
	runID := uuid.NewString()

	testFn := func() {
		defer stopGroup.Done()
		startGroup.Done()

		startGroup.Wait()
		ctx, release, err := s.cache.GetOrCreateWorkflowExecution(
			context.Background(),
			s.mockShard,
			namespaceID,
			&commonpb.WorkflowExecution{
				WorkflowId: workflowId,
				RunId:      runID,
			},
			locks.PriorityHigh,
		)
		s.NoError(err)
		// since each time the is reset to nil
		s.Nil(ctx.(*workflow.ContextImpl).MutableState)
		// since we are just testing whether the release function will clear the cache
		// all we need is a fake MutableState
		mock := historyi.NewMockMutableState(s.controller)
		mock.EXPECT().GetQueryRegistry().Return(workflow.NewQueryRegistry())
		mock.EXPECT().RemoveSpeculativeWorkflowTaskTimeoutTask()
		ctx.(*workflow.ContextImpl).MutableState = mock
		release(errors.New("some random error message"))
	}

	for i := 0; i < coroutineCount; i++ {
		go testFn()
	}
	stopGroup.Wait()

	ctx, release, err := s.cache.GetOrCreateWorkflowExecution(
		context.Background(),
		s.mockShard,
		namespaceID,
		&commonpb.WorkflowExecution{
			WorkflowId: workflowId,
			RunId:      runID,
		},
		locks.PriorityHigh,
	)
	s.NoError(err)
	// since we are just testing whether the release function will clear the cache
	// all we need is a fake MutableState
	s.Nil(ctx.(*workflow.ContextImpl).MutableState)
	release(nil)
}

/*
this test not just failing, it also stuck the test suite (at least once)
func (s *workflowCacheSuite) TestHistoryCacheConcurrentAccess_Pin() {
	cacheMaxSize := 16
	runIDCount := cacheMaxSize * 4
	coroutineCount := runIDCount * 64

	s.mockShard.GetConfig().HistoryHostLevelCacheMaxSize = dynamicconfig.GetIntPropertyFn(cacheMaxSize)
	s.mockShard.GetConfig().HistoryCacheTTL = dynamicconfig.GetDurationPropertyFn(time.Nanosecond)
	s.cache = NewHostLevelCache(s.mockShard.GetConfig(), s.mockShard.GetLogger(), metrics.NoopMetricsHandler)

	startGroup := &sync.WaitGroup{}
	stopGroup := &sync.WaitGroup{}
	startGroup.Add(coroutineCount)
	stopGroup.Add(coroutineCount)

	namespaceID := namespace.ID("test_namespace_id")
	workflowID := "wf-cache-test-pinning"
	runIDs := make([]string, runIDCount)
	runIDRefCounter := make([]int32, runIDCount)
	for i := 0; i < runIDCount; i++ {
		runIDs[i] = uuid.NewString()
		runIDRefCounter[i] = 0
	}

	testFn := func(id int, runID string, refCounter *int32) {
		defer stopGroup.Done()
		startGroup.Done()
		startGroup.Wait()

		var releaseFn ReleaseCacheFunc
		var err error
		for {
			_, releaseFn, err = s.cache.GetOrCreateWorkflowExecution(
				context.Background(),
				s.mockShard,
				namespaceID,
				&commonpb.WorkflowExecution{
					WorkflowId: workflowID,
					RunId:      runID,
				},
				locks.PriorityHigh,
			)
			if err == nil {
				break
			}
		}
		if !atomic.CompareAndSwapInt32(refCounter, 0, 1) {
			s.Fail("unable to assert lock uniqueness")
		}
		// randomly sleep few nanoseconds
		time.Sleep(time.Duration(rand.Int63n(10)))
		if !atomic.CompareAndSwapInt32(refCounter, 1, 0) {
			s.Fail("unable to assert lock uniqueness")
		}
		releaseFn(nil)
	}

	for i := 0; i < coroutineCount; i++ {
		go testFn(i, runIDs[i%runIDCount], &runIDRefCounter[i%runIDCount])
	}
	stopGroup.Wait()
}*/

func (s *workflowCacheSuite) TestHistoryCache_CacheLatencyMetricContext() {
	s.cache = NewHostLevelCache(s.mockShard.GetConfig(), s.mockShard.GetLogger(), metrics.NoopMetricsHandler)

	ctx := metrics.AddMetricsContext(context.Background())
	currentRelease, err := s.cache.GetOrCreateCurrentExecution(
		ctx,
		s.mockShard,
		tests.NamespaceID,
		tests.WorkflowID,
		chasm.WorkflowArchetypeID,
		locks.PriorityHigh,
	)
	s.NoError(err)
	defer currentRelease(nil)

	latency1, ok := metrics.ContextCounterGet(ctx, metrics.HistoryWorkflowExecutionCacheLatency.Name())
	s.True(ok)
	s.NotZero(latency1)

	_, release, err := s.cache.GetOrCreateWorkflowExecution(
		ctx,
		s.mockShard,
		tests.NamespaceID,
		&commonpb.WorkflowExecution{
			WorkflowId: tests.WorkflowID,
			RunId:      tests.RunID,
		},
		locks.PriorityHigh,
	)
	s.NoError(err)
	defer release(nil)

	latency2, ok := metrics.ContextCounterGet(ctx, metrics.HistoryWorkflowExecutionCacheLatency.Name())
	s.True(ok)
	s.Greater(latency2, latency1)
}

func (s *workflowCacheSuite) TestHistoryCache_CacheHoldTimeMetricContext() {
	metricsHandler := metricstest.NewCaptureHandler()
	capture := metricsHandler.StartCapture()

	s.mockShard.SetMetricsHandler(metricsHandler)
	s.cache = NewHostLevelCache(s.mockShard.GetConfig(), s.mockShard.GetLogger(), metricsHandler)

	release1, err := s.cache.GetOrCreateCurrentExecution(
		context.Background(),
		s.mockShard,
		tests.NamespaceID,
		tests.WorkflowID,
		chasm.WorkflowArchetypeID,
		locks.PriorityHigh,
	)
	s.NoError(err)
	s.Eventually(func() bool {
		release1(nil)
		snapshot := capture.Snapshot()
		s.Greater(snapshot[metrics.HistoryWorkflowExecutionCacheLockHoldDuration.Name()][0].Value, 100*time.Millisecond)
		return tests.NamespaceID.String() == snapshot[metrics.HistoryWorkflowExecutionCacheLockHoldDuration.Name()][0].Tags["namespace_id"]
	}, 150*time.Millisecond, 100*time.Millisecond)

	capture = metricsHandler.StartCapture()
	release2, err := s.cache.GetOrCreateCurrentExecution(
		context.Background(),
		s.mockShard,
		tests.NamespaceID,
		tests.WorkflowID,
		chasm.WorkflowArchetypeID,
		locks.PriorityHigh,
	)
	s.NoError(err)
	s.Eventually(func() bool {
		release2(nil)
		snapshot := capture.Snapshot()
		s.Greater(snapshot[metrics.HistoryWorkflowExecutionCacheLockHoldDuration.Name()][0].Value, 200*time.Millisecond)
		return tests.NamespaceID.String() == snapshot[metrics.HistoryWorkflowExecutionCacheLockHoldDuration.Name()][0].Tags["namespace_id"]
	}, 300*time.Millisecond, 200*time.Millisecond)
}

func (s *workflowCacheSuite) TestCacheImpl_lockWorkflowExecution() {

	testSets := []struct {
		name             string
		shouldLockBefore bool
		callerType       string
		withTimeout      bool
		wantErr          bool
	}{

		{
			name:       "API context without timeout without locking beforehand should not return an error",
			callerType: headers.CallerTypeAPI,
		},
		{
			name:             "API context without timeout with locking beforehand should not return an error",
			shouldLockBefore: true,
			callerType:       headers.CallerTypeAPI,
			wantErr:          true,
		},

		{
			name:       "API context with timeout without locking beforehand should not return an error",
			callerType: headers.CallerTypeAPI,
		},
		{
			name:             "API context with timeout and locking beforehand should return an error",
			shouldLockBefore: true,
			callerType:       headers.CallerTypeAPI,
			wantErr:          true,
		},
		{
			name:       "Non API context with timeout without locking beforehand should return an error",
			callerType: headers.CallerTypeBackgroundHigh,
		},
		{
			name:             "Non API context with timeout and locking beforehand should return an error",
			shouldLockBefore: true,
			callerType:       headers.CallerTypeBackgroundHigh,
			wantErr:          true,
		},
	}
	for _, tt := range testSets {
		s.Run(tt.name, func() {
			c := NewHostLevelCache(s.mockShard.GetConfig(), s.mockShard.GetLogger(), metrics.NoopMetricsHandler)

			namespaceID := namespace.ID("test_namespace_id")
			execution := commonpb.WorkflowExecution{
				WorkflowId: "some random workflow id",
				RunId:      uuid.NewString(),
			}
			cacheKey := Key{
				WorkflowKey: definition.NewWorkflowKey(namespaceID.String(), execution.GetWorkflowId(), execution.GetRunId()),
<<<<<<< HEAD
				ArchetypeID: chasm.WorkflowArchetypeID,
				ShardUUID:   uuid.New(),
=======
				ShardUUID:   uuid.NewString(),
>>>>>>> dc592846
			}
			workflowCtx := workflow.NewContext(
				s.mockShard.GetConfig(),
				cacheKey.WorkflowKey,
				chasm.WorkflowArchetypeID,
				s.mockShard.GetLogger(),
				s.mockShard.GetThrottledLogger(),
				s.mockShard.GetMetricsHandler(),
			)
			ctx := headers.SetCallerType(context.Background(), tt.callerType)
			ctx, cancel := context.WithTimeout(ctx, 5*time.Second)
			defer cancel()

			if tt.shouldLockBefore {
				// lock the workflow to allow it to time out
				err := workflowCtx.Lock(ctx, locks.PriorityHigh)
				s.NoError(err)
			}

			if err := c.(*cacheImpl).lockWorkflowExecution(ctx, workflowCtx, cacheKey, locks.PriorityHigh); (err != nil) != tt.wantErr {
				s.T().Errorf("cacheImpl.lockWorkflowExecution() error = %v, wantErr %v", err, tt.wantErr)
			}
		})
	}
}

func (s *workflowCacheSuite) TestCacheImpl_RejectsRequestWhenAtLimitSimple() {
	config := tests.NewDynamicConfig()
	config.HistoryCacheLimitSizeBased = true
	config.HistoryHostLevelCacheMaxSizeBytes = dynamicconfig.GetIntPropertyFn(1000)
	mockShard := shard.NewTestContext(
		s.controller,
		&persistencespb.ShardInfo{
			ShardId: 0,
			RangeId: 1,
		},
		config,
	)
	s.cache = NewHostLevelCache(config, s.mockShard.GetLogger(), metrics.NoopMetricsHandler)

	namespaceID := namespace.ID("test_namespace_id")
	execution1 := commonpb.WorkflowExecution{
		WorkflowId: "some random workflow ID",
		RunId:      uuid.NewString(),
	}
	mockMS1 := historyi.NewMockMutableState(s.controller)
	mockMS1.EXPECT().IsDirty().Return(false).AnyTimes()
	ctx, release1, err := s.cache.GetOrCreateWorkflowExecution(
		context.Background(),
		mockShard,
		namespaceID,
		&execution1,
		locks.PriorityHigh,
	)
	s.NoError(err)
	ctx.(*workflow.ContextImpl).MutableState = mockMS1
	// MockMS1 should fill the entire cache. The total size of the context object will be the size of MutableState
	// plus the size of commonpb.WorkflowExecution in this case. Even though we are returning a size 900 from
	// MutableState, the size of workflow.Context object in the cache will be slightly higher (~972bytes).
	mockMS1.EXPECT().GetApproximatePersistedSize().Return(900).Times(1)
	release1(nil)
	ctx, _, err = s.cache.GetOrCreateWorkflowExecution(
		context.Background(),
		mockShard,
		namespaceID,
		&execution1,
		locks.PriorityHigh,
	)
	s.NoError(err)
	s.Equal(mockMS1, ctx.(*workflow.ContextImpl).MutableState)

	// Try to insert another entry before releasing previous.
	execution2 := commonpb.WorkflowExecution{
		WorkflowId: "some random workflow ID",
		RunId:      uuid.NewString(),
	}
	_, _, err = s.cache.GetOrCreateWorkflowExecution(
		context.Background(),
		mockShard,
		namespaceID,
		&execution2,
		locks.PriorityHigh,
	)
	s.Error(err)
	s.ErrorIs(err, cache.ErrCacheFull)
}

func (s *workflowCacheSuite) TestCacheImpl_RejectsRequestWhenAtLimitMultiple() {
	// This test does the following;
	//   1. Try inserting 3 entries of size 400bytes. Last insert should fail as max size is 1000 bytes.
	//   2. Make the size of second entry 1000 and release it. This should make the cache size > max limit.
	//      Cache should evict this entry to maintain its size under limit.
	//   3. Insert another entry of size 400 bytes successfully.
	config := tests.NewDynamicConfig()
	config.HistoryCacheLimitSizeBased = true
	config.HistoryHostLevelCacheMaxSizeBytes = dynamicconfig.GetIntPropertyFn(1000)
	mockShard := shard.NewTestContext(
		s.controller,
		&persistencespb.ShardInfo{
			ShardId: 0,
			RangeId: 1,
		},
		config,
	)
	s.cache = NewHostLevelCache(config, s.mockShard.GetLogger(), metrics.NoopMetricsHandler)
	namespaceID := namespace.ID("test_namespace_id")
	execution1 := commonpb.WorkflowExecution{
		WorkflowId: "some random workflow ID",
		RunId:      uuid.NewString(),
	}
	mockMS1 := historyi.NewMockMutableState(s.controller)
	mockMS1.EXPECT().IsDirty().Return(false).AnyTimes()

	ctx, release1, err := s.cache.GetOrCreateWorkflowExecution(
		context.Background(),
		mockShard,
		namespaceID,
		&execution1,
		locks.PriorityHigh,
	)
	s.NoError(err)
	ctx.(*workflow.ContextImpl).MutableState = mockMS1

	// Make mockMS1's size 400.
	mockMS1.EXPECT().GetApproximatePersistedSize().Return(400).Times(1)
	release1(nil)
	ctx, release1, err = s.cache.GetOrCreateWorkflowExecution(
		context.Background(),
		mockShard,
		namespaceID,
		&execution1,
		locks.PriorityHigh,
	)
	s.NoError(err)
	s.Equal(mockMS1, ctx.(*workflow.ContextImpl).MutableState)

	// Insert another 400byte entry.
	execution2 := commonpb.WorkflowExecution{
		WorkflowId: "some random workflow ID",
		RunId:      uuid.NewString(),
	}
	mockMS2 := historyi.NewMockMutableState(s.controller)
	mockMS2.EXPECT().IsDirty().Return(false).AnyTimes()
	ctx, release2, err := s.cache.GetOrCreateWorkflowExecution(
		context.Background(),
		mockShard,
		namespaceID,
		&execution2,
		locks.PriorityHigh,
	)
	s.NoError(err)
	ctx.(*workflow.ContextImpl).MutableState = mockMS2
	mockMS2.EXPECT().GetApproximatePersistedSize().Return(400).Times(1)
	release2(nil)
	ctx, release2, err = s.cache.GetOrCreateWorkflowExecution(
		context.Background(),
		mockShard,
		namespaceID,
		&execution2,
		locks.PriorityHigh,
	)
	s.NoError(err)
	s.Equal(mockMS2, ctx.(*workflow.ContextImpl).MutableState)

	// Insert another entry. This should fail as cache has ~800bytes pinned.
	execution3 := commonpb.WorkflowExecution{
		WorkflowId: "some random workflow ID",
		RunId:      uuid.NewString(),
	}
	mockMS3 := historyi.NewMockMutableState(s.controller)
	mockMS3.EXPECT().IsDirty().Return(false).AnyTimes()
	_, _, err = s.cache.GetOrCreateWorkflowExecution(
		context.Background(),
		mockShard,
		namespaceID,
		&execution3,
		locks.PriorityHigh,
	)
	s.Error(err)
	s.ErrorIs(err, cache.ErrCacheFull)

	// Now there are two entries pinned in the cache. Their total size is 800bytes.
	// Make mockMS1 grow to 1000 bytes. Cache should be able to handle this. Now the cache size will be more than its
	// limit. Cache will evict this entry and make more space.
	mockMS1.EXPECT().GetApproximatePersistedSize().Return(1000).Times(1)
	release1(nil)
	ctx, release1, err = s.cache.GetOrCreateWorkflowExecution(
		context.Background(),
		mockShard,
		namespaceID,
		&execution1,
		locks.PriorityHigh,
	)
	s.NoError(err)
	// Make sure execution 3 was evicted by checking if mutable state is nil.
	s.Nil(ctx.(*workflow.ContextImpl).MutableState, nil)
	release1(nil)

	// Insert execution3 again with size 400bytes.
	ctx, release3, err := s.cache.GetOrCreateWorkflowExecution(
		context.Background(),
		mockShard,
		namespaceID,
		&execution3,
		locks.PriorityHigh,
	)
	s.NoError(err)
	ctx.(*workflow.ContextImpl).MutableState = mockMS3

	mockMS3.EXPECT().GetApproximatePersistedSize().Return(400).Times(1)
	release3(nil)
	ctx, release3, err = s.cache.GetOrCreateWorkflowExecution(
		context.Background(),
		mockShard,
		namespaceID,
		&execution3,
		locks.PriorityHigh,
	)
	s.NoError(err)
	s.Equal(mockMS3, ctx.(*workflow.ContextImpl).MutableState)

	// Release all remaining entries.
	mockMS2.EXPECT().GetApproximatePersistedSize().Return(400).Times(1)
	release2(nil)
	mockMS3.EXPECT().GetApproximatePersistedSize().Return(400).Times(1)
	release3(nil)
}

func (s *workflowCacheSuite) TestCacheImpl_CheckCacheLimitSizeBasedFlag() {
	config := tests.NewDynamicConfig()
	// HistoryCacheLimitSizeBased is set to false. Cache limit should be based on entry count.
	config.HistoryCacheLimitSizeBased = false
	config.HistoryHostLevelCacheMaxSize = dynamicconfig.GetIntPropertyFn(1)
	mockShard := shard.NewTestContext(
		s.controller,
		&persistencespb.ShardInfo{
			ShardId: 0,
			RangeId: 1,
		},
		config,
	)
	s.cache = NewHostLevelCache(config, s.mockShard.GetLogger(), metrics.NoopMetricsHandler)

	namespaceID := namespace.ID("test_namespace_id")
	execution1 := commonpb.WorkflowExecution{
		WorkflowId: "some random workflow ID",
		RunId:      uuid.NewString(),
	}
	mockMS1 := historyi.NewMockMutableState(s.controller)
	mockMS1.EXPECT().IsDirty().Return(false).AnyTimes()
	ctx, release1, err := s.cache.GetOrCreateWorkflowExecution(
		context.Background(),
		mockShard,
		namespaceID,
		&execution1,
		locks.PriorityHigh,
	)
	s.NoError(err)
	ctx.(*workflow.ContextImpl).MutableState = mockMS1
	// GetApproximatePersistedSize() should not be called, since we disabled HistoryHostLevelCacheMaxSize flag.
	mockMS1.EXPECT().GetApproximatePersistedSize().Times(0)
	release1(nil)
	ctx, release1, err = s.cache.GetOrCreateWorkflowExecution(
		context.Background(),
		mockShard,
		namespaceID,
		&execution1,
		locks.PriorityHigh,
	)
	s.NoError(err)
	s.Equal(mockMS1, ctx.(*workflow.ContextImpl).MutableState)
	release1(nil)
}

func (s *workflowCacheSuite) TestCacheImpl_GetCurrentRunID_CurrentRunExists() {
	s.cache = NewHostLevelCache(s.mockShard.GetConfig(), s.mockShard.GetLogger(), metrics.NoopMetricsHandler)

	namespaceID := namespace.ID("test_namespace_id")
	execution := commonpb.WorkflowExecution{
		WorkflowId: "some random workflow ID",
		RunId:      "",
	}

	currentRunID := uuid.NewString()

	mockExecutionManager := s.mockShard.Resource.ExecutionMgr
	mockExecutionManager.EXPECT().GetCurrentExecution(gomock.Any(), &persistence.GetCurrentExecutionRequest{
		ShardID:     s.mockShard.GetShardID(),
		NamespaceID: namespaceID.String(),
		WorkflowID:  execution.GetWorkflowId(),
		ArchetypeID: chasm.WorkflowArchetypeID,
	}).Return(&persistence.GetCurrentExecutionResponse{
		StartRequestID: uuid.NewString(),
		RunID:          currentRunID,
		State:          enumsspb.WORKFLOW_EXECUTION_STATE_COMPLETED,
		Status:         enumspb.WORKFLOW_EXECUTION_STATUS_COMPLETED,
	}, nil).Times(1)

	ctx, release, err := s.cache.GetOrCreateWorkflowExecution(
		context.Background(),
		s.mockShard,
		namespaceID,
		&execution,
		locks.PriorityHigh,
	)
	s.NoError(err)

	s.Equal(currentRunID, ctx.GetWorkflowKey().RunID)
	release(nil)
}

func (s *workflowCacheSuite) TestCacheImpl_GetCurrentRunID_NoCurrentRun() {
	s.cache = NewHostLevelCache(s.mockShard.GetConfig(), s.mockShard.GetLogger(), metrics.NoopMetricsHandler)

	namespaceID := namespace.ID("test_namespace_id")
	execution := commonpb.WorkflowExecution{
		WorkflowId: "some random workflow ID",
		RunId:      "",
	}

	mockExecutionManager := s.mockShard.Resource.ExecutionMgr
	mockExecutionManager.EXPECT().GetCurrentExecution(gomock.Any(), &persistence.GetCurrentExecutionRequest{
		ShardID:     s.mockShard.GetShardID(),
		NamespaceID: namespaceID.String(),
		WorkflowID:  execution.GetWorkflowId(),
		ArchetypeID: chasm.WorkflowArchetypeID,
	}).Return(nil, serviceerror.NewNotFound("current worflow not found")).Times(1)

	ctx, release, err := s.cache.GetOrCreateWorkflowExecution(
		context.Background(),
		s.mockShard,
		namespaceID,
		&execution,
		locks.PriorityHigh,
	)
	var notFound *serviceerror.NotFound
	s.ErrorAs(err, &notFound)
	s.Nil(ctx)
	s.Nil(release)
}<|MERGE_RESOLUTION|>--- conflicted
+++ resolved
@@ -539,12 +539,8 @@
 			}
 			cacheKey := Key{
 				WorkflowKey: definition.NewWorkflowKey(namespaceID.String(), execution.GetWorkflowId(), execution.GetRunId()),
-<<<<<<< HEAD
 				ArchetypeID: chasm.WorkflowArchetypeID,
-				ShardUUID:   uuid.New(),
-=======
 				ShardUUID:   uuid.NewString(),
->>>>>>> dc592846
 			}
 			workflowCtx := workflow.NewContext(
 				s.mockShard.GetConfig(),
