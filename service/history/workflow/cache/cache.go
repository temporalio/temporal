--- conflicted
+++ resolved
@@ -231,15 +231,9 @@
 func (c *CacheImpl) lockWorkflowExecution(
 	ctx context.Context,
 	workflowCtx workflow.Context,
-<<<<<<< HEAD
-	key definition.WorkflowKey,
+	cacheKey Key,
 	lockPriority workflow.LockPriority,
 ) error {
-=======
-	cacheKey Key,
-	lockPriority workflow.LockPriority) error {
->>>>>>> c9d9a934
-
 	// skip if there is no deadline
 	if deadline, ok := ctx.Deadline(); ok {
 		var cancel context.CancelFunc
