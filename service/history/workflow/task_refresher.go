--- conflicted
+++ resolved
@@ -62,16 +62,11 @@
 	}
 
 	TaskRefresherImpl struct {
-<<<<<<< HEAD
 		shard shard.Context
-=======
-		shard  shard.Context
-		logger log.Logger
 
 		// this defaults to the global taskGeneratorProvider
 		// for testing purposes, it can be overridden to use a mock task generator
 		taskGeneratorProvider TaskGeneratorProvider
->>>>>>> 505ee59e
 	}
 )
 
@@ -80,14 +75,9 @@
 ) *TaskRefresherImpl {
 
 	return &TaskRefresherImpl{
-<<<<<<< HEAD
 		shard: shard,
-=======
-		shard:  shard,
-		logger: logger,
 
 		taskGeneratorProvider: taskGeneratorProvider,
->>>>>>> 505ee59e
 	}
 }
 
