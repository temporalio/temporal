// The MIT License
//
// Copyright (c) 2020 Temporal Technologies Inc.  All rights reserved.
//
// Copyright (c) 2020 Uber Technologies, Inc.
//
// Permission is hereby granted, free of charge, to any person obtaining a copy
// of this software and associated documentation files (the "Software"), to deal
// in the Software without restriction, including without limitation the rights
// to use, copy, modify, merge, publish, distribute, sublicense, and/or sell
// copies of the Software, and to permit persons to whom the Software is
// furnished to do so, subject to the following conditions:
//
// The above copyright notice and this permission notice shall be included in
// all copies or substantial portions of the Software.
//
// THE SOFTWARE IS PROVIDED "AS IS", WITHOUT WARRANTY OF ANY KIND, EXPRESS OR
// IMPLIED, INCLUDING BUT NOT LIMITED TO THE WARRANTIES OF MERCHANTABILITY,
// FITNESS FOR A PARTICULAR PURPOSE AND NONINFRINGEMENT. IN NO EVENT SHALL THE
// AUTHORS OR COPYRIGHT HOLDERS BE LIABLE FOR ANY CLAIM, DAMAGES OR OTHER
// LIABILITY, WHETHER IN AN ACTION OF CONTRACT, TORT OR OTHERWISE, ARISING FROM,
// OUT OF OR IN CONNECTION WITH THE SOFTWARE OR THE USE OR OTHER DEALINGS IN
// THE SOFTWARE.

//go:generate mockgen -copyright_file ../../../LICENSE -package $GOPACKAGE -source $GOFILE -destination task_refresher_mock.go

package workflow

import (
	"context"
	"time"

	enumspb "go.temporal.io/api/enums/v1"
	"go.temporal.io/api/serviceerror"

	"go.temporal.io/server/common"
	"go.temporal.io/server/common/clock"
	"go.temporal.io/server/common/log"
	"go.temporal.io/server/common/namespace"
	"go.temporal.io/server/common/persistence/visibility"
	"go.temporal.io/server/common/primitives/timestamp"
	"go.temporal.io/server/service/history/configs"
	"go.temporal.io/server/service/history/events"
	"go.temporal.io/server/service/history/shard"
)

type (
	TaskRefresher interface {
		RefreshTasks(ctx context.Context, now time.Time, mutableState MutableState) error
	}

	TaskRefresherImpl struct {
		shard             shard.Context
		config            *configs.Config
		namespaceRegistry namespace.Registry
		eventsCache       events.Cache
		logger            log.Logger
	}
)

func NewTaskRefresher(
	shard shard.Context,
	config *configs.Config,
	namespaceRegistry namespace.Registry,
	eventsCache events.Cache,
	logger log.Logger,
) *TaskRefresherImpl {

	return &TaskRefresherImpl{
		shard:             shard,
		config:            config,
		namespaceRegistry: namespaceRegistry,
		eventsCache:       eventsCache,
		logger:            logger,
	}
}

func (r *TaskRefresherImpl) RefreshTasks(
	ctx context.Context,
	now time.Time,
	mutableState MutableState,
) error {

<<<<<<< HEAD
	taskGenerator := NewTaskGenerator(
		r.namespaceRegistry,
=======
	taskGenerator := taskGeneratorProvider.NewTaskGenerator(
		r.shard,
>>>>>>> 7c8ac02a
		mutableState,
	)

	if err := r.refreshTasksForWorkflowStart(
		ctx,
		now,
		mutableState,
		taskGenerator,
	); err != nil {
		return err
	}

	if err := r.refreshTasksForWorkflowClose(
		now,
		mutableState,
		taskGenerator,
	); err != nil {
		return err
	}

	if err := r.refreshTasksForRecordWorkflowStarted(
		ctx,
		now,
		mutableState,
		taskGenerator,
	); err != nil {
		return err
	}

	if err := r.refreshWorkflowTaskTasks(
		now,
		mutableState,
		taskGenerator,
	); err != nil {
		return err
	}

	if err := r.refreshTasksForActivity(
		ctx,
		now,
		mutableState,
		taskGenerator,
	); err != nil {
		return err
	}

	if err := r.refreshTasksForTimer(
		now,
		mutableState,
		taskGenerator,
	); err != nil {
		return err
	}

	if err := r.refreshTasksForChildWorkflow(
		ctx,
		now,
		mutableState,
		taskGenerator,
	); err != nil {
		return err
	}

	if err := r.refreshTasksForRequestCancelExternalWorkflow(
		ctx,
		now,
		mutableState,
		taskGenerator,
	); err != nil {
		return err
	}

	if err := r.refreshTasksForSignalExternalWorkflow(
		ctx,
		now,
		mutableState,
		taskGenerator,
	); err != nil {
		return err
	}

	if r.config.AdvancedVisibilityWritingMode() != visibility.AdvancedVisibilityWritingModeOff {
		if err := r.refreshTasksForWorkflowSearchAttr(
			now,
			mutableState,
			taskGenerator,
		); err != nil {
			return err
		}
	}

	return nil
}

func (r *TaskRefresherImpl) refreshTasksForWorkflowStart(
	ctx context.Context,
	now time.Time,
	mutableState MutableState,
	taskGenerator TaskGenerator,
) error {

	startEvent, err := mutableState.GetStartEvent(ctx)
	if err != nil {
		return err
	}

	if err := taskGenerator.GenerateWorkflowStartTasks(
		now,
		startEvent,
	); err != nil {
		return err
	}

	startAttr := startEvent.GetWorkflowExecutionStartedEventAttributes()
	if !mutableState.HasProcessedOrPendingWorkflowTask() && timestamp.DurationValue(startAttr.GetFirstWorkflowTaskBackoff()) > 0 {
		if err := taskGenerator.GenerateDelayedWorkflowTasks(
			now,
			startEvent,
		); err != nil {
			return err
		}
	}

	return nil
}

func (r *TaskRefresherImpl) refreshTasksForWorkflowClose(
	now time.Time,
	mutableState MutableState,
	taskGenerator TaskGenerator,
) error {

	executionState := mutableState.GetExecutionState()

	if executionState.Status != enumspb.WORKFLOW_EXECUTION_STATUS_RUNNING {
		return taskGenerator.GenerateWorkflowCloseTasks(
			now,
		)
	}

	return nil
}

func (r *TaskRefresherImpl) refreshTasksForRecordWorkflowStarted(
	ctx context.Context,
	now time.Time,
	mutableState MutableState,
	taskGenerator TaskGenerator,
) error {

	startEvent, err := mutableState.GetStartEvent(ctx)
	if err != nil {
		return err
	}

	executionState := mutableState.GetExecutionState()

	if executionState.Status == enumspb.WORKFLOW_EXECUTION_STATUS_RUNNING {
		return taskGenerator.GenerateRecordWorkflowStartedTasks(
			now,
			startEvent,
		)
	}

	return nil
}

func (r *TaskRefresherImpl) refreshWorkflowTaskTasks(
	now time.Time,
	mutableState MutableState,
	taskGenerator TaskGenerator,
) error {

	if !mutableState.HasPendingWorkflowTask() {
		// no workflow task at all
		return nil
	}

	workflowTask, ok := mutableState.GetPendingWorkflowTask()
	if !ok {
		return serviceerror.NewInternal("it could be a bug, cannot get pending workflow task")
	}

	// workflowTask already started
	if workflowTask.StartedID != common.EmptyEventID {
		return taskGenerator.GenerateStartWorkflowTaskTasks(
			now,
			workflowTask.ScheduleID,
		)
	}

	// workflowTask only scheduled
	return taskGenerator.GenerateScheduleWorkflowTaskTasks(
		now,
		workflowTask.ScheduleID,
	)
}

func (r *TaskRefresherImpl) refreshTasksForActivity(
	ctx context.Context,
	now time.Time,
	mutableState MutableState,
	taskGenerator TaskGenerator,
) error {

	executionInfo := mutableState.GetExecutionInfo()
	executionState := mutableState.GetExecutionState()
	pendingActivityInfos := mutableState.GetPendingActivityInfos()

	currentBranchToken, err := mutableState.GetCurrentBranchToken()
	if err != nil {
		return err
	}

Loop:
	for _, activityInfo := range pendingActivityInfos {
		// clear all activity timer task mask for later activity timer task re-generation
		activityInfo.TimerTaskStatus = TimerTaskStatusNone

		// need to update activity timer task mask for which task is generated
		if err := mutableState.UpdateActivity(
			activityInfo,
		); err != nil {
			return err
		}

		if activityInfo.StartedId != common.EmptyEventID {
			continue Loop
		}

		scheduleEvent, err := r.eventsCache.GetEvent(
			ctx,
			events.EventKey{
				NamespaceID: namespace.ID(executionInfo.NamespaceId),
				WorkflowID:  executionInfo.WorkflowId,
				RunID:       executionState.RunId,
				EventID:     activityInfo.ScheduleId,
				Version:     activityInfo.Version,
			},
			activityInfo.ScheduledEventBatchId,
			currentBranchToken,
		)
		if err != nil {
			return err
		}

		if err := taskGenerator.GenerateActivityTasks(
			now,
			scheduleEvent,
		); err != nil {
			return err
		}
	}

	if _, err := NewTimerSequence(
		r.getTimeSource(now),
		mutableState,
	).CreateNextActivityTimer(); err != nil {
		return err
	}

	return nil
}

func (r *TaskRefresherImpl) refreshTasksForTimer(
	now time.Time,
	mutableState MutableState,
	_ TaskGenerator,
) error {

	pendingTimerInfos := mutableState.GetPendingTimerInfos()

	for _, timerInfo := range pendingTimerInfos {
		// clear all timer task mask for later timer task re-generation
		timerInfo.TaskStatus = TimerTaskStatusNone

		// need to update user timer task mask for which task is generated
		if err := mutableState.UpdateUserTimer(
			timerInfo,
		); err != nil {
			return err
		}
	}

	if _, err := NewTimerSequence(
		r.getTimeSource(now),
		mutableState,
	).CreateNextUserTimer(); err != nil {
		return err
	}

	return nil
}

func (r *TaskRefresherImpl) refreshTasksForChildWorkflow(
	ctx context.Context,
	now time.Time,
	mutableState MutableState,
	taskGenerator TaskGenerator,
) error {

	executionInfo := mutableState.GetExecutionInfo()
	executionState := mutableState.GetExecutionState()
	pendingChildWorkflowInfos := mutableState.GetPendingChildExecutionInfos()

	currentBranchToken, err := mutableState.GetCurrentBranchToken()
	if err != nil {
		return err
	}

Loop:
	for _, childWorkflowInfo := range pendingChildWorkflowInfos {
		if childWorkflowInfo.StartedId != common.EmptyEventID {
			continue Loop
		}

		scheduleEvent, err := r.eventsCache.GetEvent(
			ctx,
			events.EventKey{
				NamespaceID: namespace.ID(executionInfo.NamespaceId),
				WorkflowID:  executionInfo.WorkflowId,
				RunID:       executionState.RunId,
				EventID:     childWorkflowInfo.InitiatedId,
				Version:     childWorkflowInfo.Version,
			},
			childWorkflowInfo.InitiatedEventBatchId,
			currentBranchToken,
		)
		if err != nil {
			return err
		}

		if err := taskGenerator.GenerateChildWorkflowTasks(
			now,
			scheduleEvent,
		); err != nil {
			return err
		}
	}

	return nil
}

func (r *TaskRefresherImpl) refreshTasksForRequestCancelExternalWorkflow(
	ctx context.Context,
	now time.Time,
	mutableState MutableState,
	taskGenerator TaskGenerator,
) error {

	executionInfo := mutableState.GetExecutionInfo()
	executionState := mutableState.GetExecutionState()
	pendingRequestCancelInfos := mutableState.GetPendingRequestCancelExternalInfos()

	currentBranchToken, err := mutableState.GetCurrentBranchToken()
	if err != nil {
		return err
	}

	for _, requestCancelInfo := range pendingRequestCancelInfos {
		initiateEvent, err := r.eventsCache.GetEvent(
			ctx,
			events.EventKey{
				NamespaceID: namespace.ID(executionInfo.NamespaceId),
				WorkflowID:  executionInfo.WorkflowId,
				RunID:       executionState.RunId,
				EventID:     requestCancelInfo.GetInitiatedId(),
				Version:     requestCancelInfo.GetVersion(),
			},
			requestCancelInfo.GetInitiatedEventBatchId(),
			currentBranchToken,
		)
		if err != nil {
			return err
		}

		if err := taskGenerator.GenerateRequestCancelExternalTasks(
			now,
			initiateEvent,
		); err != nil {
			return err
		}
	}

	return nil
}

func (r *TaskRefresherImpl) refreshTasksForSignalExternalWorkflow(
	ctx context.Context,
	now time.Time,
	mutableState MutableState,
	taskGenerator TaskGenerator,
) error {

	executionInfo := mutableState.GetExecutionInfo()
	executionState := mutableState.GetExecutionState()
	pendingSignalInfos := mutableState.GetPendingSignalExternalInfos()

	currentBranchToken, err := mutableState.GetCurrentBranchToken()
	if err != nil {
		return err
	}

	for _, signalInfo := range pendingSignalInfos {
		initiateEvent, err := r.eventsCache.GetEvent(
			ctx,
			events.EventKey{
				NamespaceID: namespace.ID(executionInfo.NamespaceId),
				WorkflowID:  executionInfo.WorkflowId,
				RunID:       executionState.RunId,
				EventID:     signalInfo.GetInitiatedId(),
				Version:     signalInfo.GetVersion(),
			},
			signalInfo.GetInitiatedEventBatchId(),
			currentBranchToken,
		)
		if err != nil {
			return err
		}

		if err := taskGenerator.GenerateSignalExternalTasks(
			now,
			initiateEvent,
		); err != nil {
			return err
		}
	}

	return nil
}

func (r *TaskRefresherImpl) refreshTasksForWorkflowSearchAttr(
	now time.Time,
	_ MutableState,
	taskGenerator TaskGenerator,
) error {

	return taskGenerator.GenerateWorkflowSearchAttrTasks(
		now,
	)
}

func (r *TaskRefresherImpl) getTimeSource(
	now time.Time,
) clock.TimeSource {

	timeSource := clock.NewEventTimeSource()
	timeSource.Update(now)
	return timeSource
}<|MERGE_RESOLUTION|>--- conflicted
+++ resolved
@@ -81,13 +81,8 @@
 	mutableState MutableState,
 ) error {
 
-<<<<<<< HEAD
-	taskGenerator := NewTaskGenerator(
-		r.namespaceRegistry,
-=======
 	taskGenerator := taskGeneratorProvider.NewTaskGenerator(
 		r.shard,
->>>>>>> 7c8ac02a
 		mutableState,
 	)
 
