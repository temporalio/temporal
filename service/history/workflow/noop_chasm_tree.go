--- conflicted
+++ resolved
@@ -32,18 +32,18 @@
 	return false
 }
 
-<<<<<<< HEAD
-func (*noopChasmTree) EachPureTask(
-	deadline time.Time,
-	callback func(node *chasm.Node, task any) error,
-) error {
-	return nil
-=======
 func (*noopChasmTree) Terminate(chasm.TerminateComponentRequest) error {
 	return nil
 }
 
 func (*noopChasmTree) Archetype() string {
 	return ""
->>>>>>> 646f39a8
-}+}
+
+func (*noopChasmTree) EachPureTask(
+	deadline time.Time,
+	callback func(node *chasm.Node, task any) error,
+) error {
+	return nil
+}
+
