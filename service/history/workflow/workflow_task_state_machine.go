// The MIT License
//
// Copyright (c) 2020 Temporal Technologies Inc.  All rights reserved.
//
// Copyright (c) 2020 Uber Technologies, Inc.
//
// Permission is hereby granted, free of charge, to any person obtaining a copy
// of this software and associated documentation files (the "Software"), to deal
// in the Software without restriction, including without limitation the rights
// to use, copy, modify, merge, publish, distribute, sublicense, and/or sell
// copies of the Software, and to permit persons to whom the Software is
// furnished to do so, subject to the following conditions:
//
// The above copyright notice and this permission notice shall be included in
// all copies or substantial portions of the Software.
//
// THE SOFTWARE IS PROVIDED "AS IS", WITHOUT WARRANTY OF ANY KIND, EXPRESS OR
// IMPLIED, INCLUDING BUT NOT LIMITED TO THE WARRANTIES OF MERCHANTABILITY,
// FITNESS FOR A PARTICULAR PURPOSE AND NONINFRINGEMENT. IN NO EVENT SHALL THE
// AUTHORS OR COPYRIGHT HOLDERS BE LIABLE FOR ANY CLAIM, DAMAGES OR OTHER
// LIABILITY, WHETHER IN AN ACTION OF CONTRACT, TORT OR OTHERWISE, ARISING FROM,
// OUT OF OR IN CONNECTION WITH THE SOFTWARE OR THE USE OR OTHER DEALINGS IN
// THE SOFTWARE.

//go:generate mockgen -copyright_file ../../../LICENSE -package $GOPACKAGE -source $GOFILE -destination workflow_task_state_machine_mock.go

package workflow

import (
	"fmt"
	"math"
	"time"

	commonpb "go.temporal.io/api/common/v1"
	enumspb "go.temporal.io/api/enums/v1"
	failurepb "go.temporal.io/api/failure/v1"
	historypb "go.temporal.io/api/history/v1"
	"go.temporal.io/api/serviceerror"
	taskqueuepb "go.temporal.io/api/taskqueue/v1"
	updatepb "go.temporal.io/api/update/v1"
	workflowpb "go.temporal.io/api/workflow/v1"
	"go.temporal.io/api/workflowservice/v1"
	enumsspb "go.temporal.io/server/api/enums/v1"
	historyspb "go.temporal.io/server/api/history/v1"
	taskqueuespb "go.temporal.io/server/api/taskqueue/v1"
	"go.temporal.io/server/common"
	"go.temporal.io/server/common/backoff"
	"go.temporal.io/server/common/log/tag"
	"go.temporal.io/server/common/metrics"
	"go.temporal.io/server/common/primitives/timestamp"
	"go.temporal.io/server/common/tqid"
	"go.temporal.io/server/common/worker_versioning"
	"google.golang.org/protobuf/types/known/durationpb"
	"google.golang.org/protobuf/types/known/timestamppb"
)

type (
	workflowTaskStateMachine struct {
		ms             *MutableStateImpl
		metricsHandler metrics.Handler
	}
)

const (
	workflowTaskRetryBackoffMinAttempts = 3
	workflowTaskRetryInitialInterval    = 5 * time.Second
)

func newWorkflowTaskStateMachine(
	ms *MutableStateImpl,
	metricsHandler metrics.Handler,
) *workflowTaskStateMachine {
	return &workflowTaskStateMachine{
		ms:             ms,
		metricsHandler: metricsHandler,
	}
}

func (m *workflowTaskStateMachine) ApplyWorkflowTaskScheduledEvent(
	version int64,
	scheduledEventID int64,
	taskQueue *taskqueuepb.TaskQueue,
	startToCloseTimeout *durationpb.Duration,
	attempt int32,
	scheduledTime *timestamppb.Timestamp,
	originalScheduledTimestamp *timestamppb.Timestamp,
	workflowTaskType enumsspb.WorkflowTaskType,
) (*WorkflowTaskInfo, error) {

	// set workflow state to running, since workflow task is scheduled
	// NOTE: for zombie workflow, should not change the state
	state, _ := m.ms.GetWorkflowStateStatus()
	if state != enumsspb.WORKFLOW_EXECUTION_STATE_ZOMBIE {
		if err := m.ms.UpdateWorkflowStateStatus(
			enumsspb.WORKFLOW_EXECUTION_STATE_RUNNING,
			enumspb.WORKFLOW_EXECUTION_STATUS_RUNNING,
		); err != nil {
			return nil, err
		}
	}

	workflowTask := &WorkflowTaskInfo{
		Version:               version,
		ScheduledEventID:      scheduledEventID,
		StartedEventID:        common.EmptyEventID,
		RequestID:             emptyUUID,
		WorkflowTaskTimeout:   startToCloseTimeout.AsDuration(),
		TaskQueue:             taskQueue,
		Attempt:               attempt,
		ScheduledTime:         scheduledTime.AsTime(),
		StartedTime:           time.Time{},
		OriginalScheduledTime: originalScheduledTimestamp.AsTime(),
		Type:                  workflowTaskType,
		SuggestContinueAsNew:  false, // reset, will be recomputed on workflow task started
		HistorySizeBytes:      0,     // reset, will be recomputed on workflow task started
	}

	m.retainWorkflowTaskBuildIdInfo(workflowTask)
	m.UpdateWorkflowTask(workflowTask)
	return workflowTask, nil
}

// if this is a transient WFT (attempt > 1), we make sure to keep the following from the previous attempt:
//   - BuildId of the previous attempt to be able to compare it with next attempt and renew tasks if it changes
//   - BuildIdRedirectCounter so add the right BuildIdRedirectCounter to the WFT started event that will be
//     created at WFT completion time
func (m *workflowTaskStateMachine) retainWorkflowTaskBuildIdInfo(workflowTask *WorkflowTaskInfo) {
	if workflowTask.Attempt > 1 {
		workflowTask.BuildId = m.ms.executionInfo.WorkflowTaskBuildId
		workflowTask.BuildIdRedirectCounter = m.ms.executionInfo.BuildIdRedirectCounter
	}
}

func (m *workflowTaskStateMachine) ApplyTransientWorkflowTaskScheduled() (*WorkflowTaskInfo, error) {
	// When workflow task fails/timeout it gets removed from mutable state, but attempt count is incremented.
	// If attempt count was incremented and now is greater than 1, then next workflow task should be created as transient.
	// This method will do it only if there is no other workflow task and next workflow task should be transient.
	if m.HasPendingWorkflowTask() || !m.ms.IsTransientWorkflowTask() {
		return nil, nil
	}

	// Because this method is called from ApplyEvents, where nextEventID is updated at the very end of the func,
	// ScheduledEventID for this workflow task is guaranteed to be wrong.
	// But this is OK. Whatever ScheduledEventID value is set here it will be stored in mutable state
	// and returned to the caller. It must be the same value because it will be used to look up
	// workflow task from mutable state.
	// There are 2 possible scenarios:
	//   1. If a failover happen just after this transient workflow task is scheduled with wrong ScheduledEventID,
	//   then AddWorkflowTaskStartedEvent will handle the correction of ScheduledEventID,
	//   and set the attempt to 1 (convert transient workflow task to normal workflow task).
	//   2. If no failover happen during the lifetime of this transient workflow task
	//   then ApplyWorkflowTaskScheduledEvent will overwrite everything
	//   including the workflow task ScheduledEventID.
	//
	// Regarding workflow task timeout calculation:
	//   1. Attempt will be set to 1, so we still use default workflow task timeout.
	//   2. ApplyWorkflowTaskScheduledEvent will overwrite everything including WorkflowTaskTimeout.
	workflowTask := &WorkflowTaskInfo{
		Version:             m.ms.GetCurrentVersion(),
		ScheduledEventID:    m.ms.GetNextEventID(),
		StartedEventID:      common.EmptyEventID,
		RequestID:           emptyUUID,
		WorkflowTaskTimeout: m.ms.GetExecutionInfo().DefaultWorkflowTaskTimeout.AsDuration(),
		// Task queue is always normal (not sticky) because transient workflow task is created only for
		// failed/timed out workflow task and fail/timeout clears sticky task queue.
		TaskQueue:            m.ms.CurrentTaskQueue(),
		Attempt:              m.ms.GetExecutionInfo().WorkflowTaskAttempt,
		ScheduledTime:        timestamppb.New(m.ms.timeSource.Now()).AsTime(),
		StartedTime:          time.Unix(0, 0).UTC(),
		Type:                 enumsspb.WORKFLOW_TASK_TYPE_NORMAL,
		SuggestContinueAsNew: false, // reset, will be recomputed on workflow task started
		HistorySizeBytes:     0,     // reset, will be recomputed on workflow task started
	}

	m.retainWorkflowTaskBuildIdInfo(workflowTask)
	m.UpdateWorkflowTask(workflowTask)
	return workflowTask, nil
}

func (m *workflowTaskStateMachine) ApplyWorkflowTaskStartedEvent(
	workflowTask *WorkflowTaskInfo,
	version int64,
	scheduledEventID int64,
	startedEventID int64,
	requestID string,
	startedTime time.Time,
	suggestContinueAsNew bool,
	historySizeBytes int64,
	versioningStamp *commonpb.WorkerVersionStamp,
	redirectCounter int64,
) (*WorkflowTaskInfo, error) {
	// When this function is called from ApplyEvents, workflowTask is nil.
	// It is safe to look up the workflow task as it does not have to deal with transient workflow task case.
	if workflowTask == nil {
		workflowTask = m.GetWorkflowTaskByID(scheduledEventID)
		if workflowTask == nil {
			return nil, serviceerror.NewInternal(fmt.Sprintf("unable to find workflow task: %v", scheduledEventID))
		}
		// Transient workflow task events are not applied but attempt count in mutable state
		// can be updated from previous workflow task failed/timeout event.
		// During replication, "active" side will send 2 batches:
		//   1. WorkflowTaskScheduledEvent and WorkflowTaskStartedEvent
		//   2. WorkflowTaskCompletedEvents & other events
		// Each batch is like a transaction but there is no guarantee that all batches will be delivered before failover is happened.
		// Therefore, we need to support case when 1st batch is replicated but 2nd is not.
		// If previous workflow task was failed/timed out, mutable state will have attempt count > 1.
		// Because attempt count controls whether workflow task is transient or not,
		// "standby" side would consider this workflow task as transient, while it is actually not.
		// To prevent this attempt count is reset to 1, workflow task will be treated as normal workflow task,
		// and will be timed out or completed correctly.
		workflowTask.Attempt = 1
	}

	workflowTask = &WorkflowTaskInfo{
		Version:                version,
		ScheduledEventID:       scheduledEventID,
		StartedEventID:         startedEventID,
		RequestID:              requestID,
		WorkflowTaskTimeout:    workflowTask.WorkflowTaskTimeout,
		Attempt:                workflowTask.Attempt,
		StartedTime:            startedTime,
		ScheduledTime:          workflowTask.ScheduledTime,
		TaskQueue:              workflowTask.TaskQueue,
		OriginalScheduledTime:  workflowTask.OriginalScheduledTime,
		Type:                   workflowTask.Type,
		SuggestContinueAsNew:   suggestContinueAsNew,
		HistorySizeBytes:       historySizeBytes,
		BuildIdRedirectCounter: redirectCounter,
	}

	if buildId := worker_versioning.BuildIdIfUsingVersioning(versioningStamp); buildId != "" {
		if redirectCounter == 0 {
			// this is the initial build ID, it should normally be persisted after scheduling the wf task,
			// but setting it here again in case it failed to be persisted before.
			err := m.ms.UpdateBuildIdAssignment(buildId)
			if err != nil {
				return nil, err
			}
		} else {
			// apply redirect if applicable
			err := m.ms.ApplyBuildIdRedirect(scheduledEventID, buildId, redirectCounter)
			if err != nil {
				return nil, err
			}
		}
		workflowTask.BuildId = buildId
		workflowTask.BuildIdRedirectCounter = m.ms.GetExecutionInfo().GetBuildIdRedirectCounter()
	}

	m.UpdateWorkflowTask(workflowTask)
	return workflowTask, nil
}

func (m *workflowTaskStateMachine) ApplyWorkflowTaskCompletedEvent(
	event *historypb.HistoryEvent,
) error {
	m.beforeAddWorkflowTaskCompletedEvent()
	return m.afterAddWorkflowTaskCompletedEvent(event, WorkflowTaskCompletionLimits{math.MaxInt32, math.MaxInt32})
}

func (m *workflowTaskStateMachine) ApplyWorkflowTaskFailedEvent() error {
	m.failWorkflowTask(true)
	return nil
}

func (m *workflowTaskStateMachine) ApplyWorkflowTaskTimedOutEvent(
	timeoutType enumspb.TimeoutType,
) error {
	incrementAttempt := true
	// Do not increment workflow task attempt in the case of sticky timeout to prevent creating next workflow task as transient.
	if timeoutType == enumspb.TIMEOUT_TYPE_SCHEDULE_TO_START {
		incrementAttempt = false
	}
	m.failWorkflowTask(incrementAttempt)
	return nil
}

func (m *workflowTaskStateMachine) AddWorkflowTaskScheduleToStartTimeoutEvent(
	workflowTask *WorkflowTaskInfo,
) (*historypb.HistoryEvent, error) {
	opTag := tag.WorkflowActionWorkflowTaskTimedOut
	if m.ms.executionInfo.WorkflowTaskScheduledEventId != workflowTask.ScheduledEventID || m.ms.executionInfo.WorkflowTaskStartedEventId > 0 {
		m.ms.logger.Warn(mutableStateInvalidHistoryActionMsg, opTag,
			tag.WorkflowEventID(m.ms.GetNextEventID()),
			tag.ErrorTypeInvalidHistoryAction,
			tag.WorkflowScheduledEventID(workflowTask.ScheduledEventID),
		)
		return nil, m.ms.createInternalServerError(opTag)
	}

	if workflowTask.Type == enumsspb.WORKFLOW_TASK_TYPE_SPECULATIVE {
		m.ms.RemoveSpeculativeWorkflowTaskTimeoutTask()

		// Create corresponding WorkflowTaskScheduled event for speculative WT.
		scheduledEvent := m.ms.hBuilder.AddWorkflowTaskScheduledEvent(
			m.ms.CurrentTaskQueue(),
			durationpb.New(workflowTask.WorkflowTaskTimeout),
			workflowTask.Attempt,
			workflowTask.ScheduledTime.UTC(),
		)
		workflowTask.ScheduledEventID = scheduledEvent.GetEventId()
	}

	event := m.ms.hBuilder.AddWorkflowTaskTimedOutEvent(
		workflowTask.ScheduledEventID,
		common.EmptyEventID,
		enumspb.TIMEOUT_TYPE_SCHEDULE_TO_START,
	)
	if err := m.ApplyWorkflowTaskTimedOutEvent(enumspb.TIMEOUT_TYPE_SCHEDULE_TO_START); err != nil {
		return nil, err
	}
	return event, nil
}

// AddWorkflowTaskScheduledEventAsHeartbeat records the first scheduled workflow task during workflow task heartbeat.
// If bypassTaskGeneration is specified, a transfer task will not be generated.
func (m *workflowTaskStateMachine) AddWorkflowTaskScheduledEventAsHeartbeat(
	bypassTaskGeneration bool,
	originalScheduledTimestamp *timestamppb.Timestamp,
	workflowTaskType enumsspb.WorkflowTaskType,
) (*WorkflowTaskInfo, error) {
	opTag := tag.WorkflowActionWorkflowTaskScheduled
	if m.HasPendingWorkflowTask() {
		m.ms.logger.Warn(mutableStateInvalidHistoryActionMsg, opTag,
			tag.WorkflowEventID(m.ms.GetNextEventID()),
			tag.ErrorTypeInvalidHistoryAction,
			tag.WorkflowScheduledEventID(m.ms.executionInfo.WorkflowTaskScheduledEventId))
		return nil, m.ms.createInternalServerError(opTag)
	}

	// Create real WorkflowTaskScheduledEvent when workflow task:
	//  - is not transient (is not continuously failing)
	//  and
	//  - is not speculative.
	createWorkflowTaskScheduledEvent := !m.ms.IsTransientWorkflowTask() && workflowTaskType != enumsspb.WORKFLOW_TASK_TYPE_SPECULATIVE

	// If while scheduling a workflow task and new events has come, then this workflow task cannot be a transient/speculative.
	// Flush any buffered events before creating the workflow task, otherwise it will result in invalid IDs for
	// transient/speculative workflow task and will cause in timeout processing to not work for transient workflow tasks.
	if m.ms.HasBufferedEvents() {
		m.ms.executionInfo.WorkflowTaskAttempt = 1
		workflowTaskType = enumsspb.WORKFLOW_TASK_TYPE_NORMAL
		createWorkflowTaskScheduledEvent = true
		m.ms.updatePendingEventIDs(m.ms.hBuilder.FlushBufferToCurrentBatch())
	}
	if m.ms.IsTransientWorkflowTask() {
		// TODO: ideally this should be the version of the last started workflow task.
		// but we are using the last event version here instead since there's no other
		// events when there's a started workflow task.
		lastEventVersion, err := m.ms.GetLastEventVersion()
		if err != nil {
			return nil, err
		}

		// If failover happened during transient workflow task,
		// then reset the attempt to 1, and not use transient workflow task.
		if m.ms.GetCurrentVersion() != lastEventVersion {
			m.ms.executionInfo.WorkflowTaskAttempt = 1
			workflowTaskType = enumsspb.WORKFLOW_TASK_TYPE_NORMAL
			createWorkflowTaskScheduledEvent = true
		}
	}

	scheduleTime := m.ms.timeSource.Now().UTC()
	attempt := m.ms.executionInfo.WorkflowTaskAttempt
	// TaskQueue should already be set from workflow execution started event.
	taskQueue := m.ms.CurrentTaskQueue()
	// DefaultWorkflowTaskTimeout should already be set from workflow execution started event.
	startToCloseTimeout := m.getStartToCloseTimeout(m.ms.executionInfo.DefaultWorkflowTaskTimeout, attempt)

	var scheduledEvent *historypb.HistoryEvent
	var scheduledEventID int64

	if createWorkflowTaskScheduledEvent {
		scheduledEvent = m.ms.hBuilder.AddWorkflowTaskScheduledEvent(
			taskQueue,
			startToCloseTimeout,
			attempt,
			scheduleTime,
		)
		scheduledEventID = scheduledEvent.GetEventId()
	} else {
		// WorkflowTaskScheduledEvent will be created later.
		scheduledEventID = m.ms.GetNextEventID()
	}

	workflowTask, err := m.ApplyWorkflowTaskScheduledEvent(
		m.ms.GetCurrentVersion(),
		scheduledEventID,
		taskQueue,
		startToCloseTimeout,
		attempt,
		timestamppb.New(scheduleTime),
		originalScheduledTimestamp,
		workflowTaskType,
	)
	if err != nil {
		return nil, err
	}

	// TODO merge active & passive task generation
	if !bypassTaskGeneration {
		if workflowTask.Type == enumsspb.WORKFLOW_TASK_TYPE_SPECULATIVE {
			err = m.ms.taskGenerator.GenerateScheduleSpeculativeWorkflowTaskTasks(workflowTask)
		} else {
			err = m.ms.taskGenerator.GenerateScheduleWorkflowTaskTasks(scheduledEventID)
		}
		if err != nil {
			return nil, err
		}
	}

	return workflowTask, nil
}

// AddWorkflowTaskScheduledEvent adds a WorkflowTaskScheduled event to the mutable state and generates a transfer task
// unless bypassTaskGeneration is specified.
func (m *workflowTaskStateMachine) AddWorkflowTaskScheduledEvent(
	bypassTaskGeneration bool,
	workflowTaskType enumsspb.WorkflowTaskType,
) (*WorkflowTaskInfo, error) {
	return m.AddWorkflowTaskScheduledEventAsHeartbeat(bypassTaskGeneration, timestamppb.New(m.ms.timeSource.Now()), workflowTaskType)
}

// AddFirstWorkflowTaskScheduled adds the first workflow task scheduled event unless it should be delayed as indicated
// by the startEvent's FirstWorkflowTaskBackoff.
// If bypassTaskGeneration is specified, a transfer task will not be created.
// Returns the workflow task's scheduled event ID if a task was scheduled, 0 otherwise.
func (m *workflowTaskStateMachine) AddFirstWorkflowTaskScheduled(
	startEvent *historypb.HistoryEvent,
	bypassTaskGeneration bool,
) (int64, error) {
	// below handles the following cases:
	// 1. if not continue as new & if workflow has no parent
	//   -> schedule workflow task & schedule delayed workflow task
	// 2. if not continue as new & if workflow has parent
	//   -> this function should not be called during workflow start, but should be called as
	//      part of schedule workflow task in 2 phase commit
	//
	// if continue as new
	//  1. whether has parent workflow or not
	//   -> schedule workflow task & schedule delayed workflow task

	startAttr := startEvent.GetWorkflowExecutionStartedEventAttributes()
	workflowTaskBackoffDuration := timestamp.DurationValue(startAttr.GetFirstWorkflowTaskBackoff())

	if workflowTaskBackoffDuration != 0 {
		err := m.ms.taskGenerator.GenerateDelayedWorkflowTasks(
			startEvent,
		)
		return 0, err
	} else {
		info, err := m.AddWorkflowTaskScheduledEvent(
			bypassTaskGeneration,
			enumsspb.WORKFLOW_TASK_TYPE_NORMAL,
		)
		if err != nil {
			return 0, err
		}
		return info.ScheduledEventID, nil
	}
}

func (m *workflowTaskStateMachine) AddWorkflowTaskStartedEvent(
	scheduledEventID int64,
	requestID string,
	taskQueue *taskqueuepb.TaskQueue,
	identity string,
	versioningStamp *commonpb.WorkerVersionStamp,
	redirectInfo *taskqueuespb.BuildIdRedirectInfo,
	skipVersioningCheck bool,
) (*historypb.HistoryEvent, *WorkflowTaskInfo, error) {
	opTag := tag.WorkflowActionWorkflowTaskStarted
	workflowTask := m.GetWorkflowTaskByID(scheduledEventID)
	if workflowTask == nil || workflowTask.StartedEventID != common.EmptyEventID {
		m.ms.logger.Warn(mutableStateInvalidHistoryActionMsg, opTag,
			tag.WorkflowEventID(m.ms.GetNextEventID()),
			tag.ErrorTypeInvalidHistoryAction,
			tag.WorkflowScheduledEventID(scheduledEventID))
		return nil, nil, m.ms.createInternalServerError(opTag)
	}

	m.ms.RemoveSpeculativeWorkflowTaskTimeoutTask()

	scheduledEventID = workflowTask.ScheduledEventID
	startedEventID := scheduledEventID + 1
	startTime := m.ms.timeSource.Now()

	// The history size computed here might not include this workflow task scheduled or started
	// events. That's okay, it doesn't have to be 100% accurate. It just has to be kept
	// consistent between the started event in history and the event that was sent to the SDK
	// that resulted in the successful completion.
	suggestContinueAsNew, historySizeBytes := m.getHistorySizeInfo()

	workflowTask, scheduledEventCreatedForRedirect, redirectCounter, err := m.processBuildIdRedirectInfo(versioningStamp, workflowTask, taskQueue, redirectInfo, skipVersioningCheck)
	if err != nil {
		return nil, nil, err
	}

	workflowTaskScheduledEventCreated := scheduledEventCreatedForRedirect ||
		(!m.ms.IsTransientWorkflowTask() && workflowTask.Type != enumsspb.WORKFLOW_TASK_TYPE_SPECULATIVE)

	// If new events came since transient/speculative WT was scheduled or failover happened during lifetime of transient/speculative WT,
	// transient/speculative WT needs to be converted to normal WT, i.e. WorkflowTaskScheduledEvent needs to be created now.
	if !workflowTaskScheduledEventCreated &&
		(workflowTask.ScheduledEventID != m.ms.GetNextEventID() || workflowTask.Version != m.ms.GetCurrentVersion()) {

		workflowTask.Attempt = 1
		workflowTask.Type = enumsspb.WORKFLOW_TASK_TYPE_NORMAL
		workflowTaskScheduledEventCreated = true
		scheduledEvent := m.ms.hBuilder.AddWorkflowTaskScheduledEvent(
			// taskQueue may come directly from RecordWorkflowTaskStarted from matching, which will
			// contain a specific partition name. We only want to record the base name here.
			cleanTaskQueue(taskQueue, enumspb.TASK_QUEUE_TYPE_WORKFLOW),
			durationpb.New(workflowTask.WorkflowTaskTimeout),
			workflowTask.Attempt,
			startTime,
		)
		scheduledEventID = scheduledEvent.GetEventId()
	}

	// Create WorkflowTaskStartedEvent only if WorkflowTaskScheduledEvent was created.
	// (it wasn't created for transient/speculative WT).
	var startedEvent *historypb.HistoryEvent
	if workflowTaskScheduledEventCreated {
		startedEvent = m.ms.hBuilder.AddWorkflowTaskStartedEvent(
			scheduledEventID,
			requestID,
			identity,
			startTime,
			suggestContinueAsNew,
			historySizeBytes,
			versioningStamp,
			redirectCounter,
		)
		m.ms.hBuilder.FlushAndCreateNewBatch()
		startedEventID = startedEvent.GetEventId()
	}

	workflowTask, err = m.ApplyWorkflowTaskStartedEvent(
		workflowTask,
		m.ms.GetCurrentVersion(),
		scheduledEventID,
		startedEventID,
		requestID,
		startTime,
		suggestContinueAsNew,
		historySizeBytes,
		versioningStamp,
		redirectCounter,
	)
	if err != nil {
		return nil, nil, err
	}

	m.emitWorkflowTaskAttemptStats(workflowTask.Attempt)

	// TODO merge active & passive task generation
	if err = m.ms.taskGenerator.GenerateStartWorkflowTaskTasks(
		scheduledEventID,
	); err != nil {
		return nil, nil, err
	}

	return startedEvent, workflowTask, nil
}

// processBuildIdRedirectInfo validated possible build ID redirect based on the versioningStamp and redirectInfo.
// If a valid redirect is being applied to a transient WFT, the transient WFT is converted to normal and a
// scheduled event is created. In this case, the returned workflow info will be different from the given one and
// `converted` will be true.
// Also returns redirect counter that shall be used in the WFT started event.
func (m *workflowTaskStateMachine) processBuildIdRedirectInfo(
	versioningStamp *commonpb.WorkerVersionStamp,
	workflowTask *WorkflowTaskInfo,
	taskQueue *taskqueuepb.TaskQueue,
	redirectInfo *taskqueuespb.BuildIdRedirectInfo,
	skipVersioningCheck bool,
) (newWorkflowTask *WorkflowTaskInfo, converted bool, redirectCounter int64, err error) {
	buildId := worker_versioning.BuildIdIfUsingVersioning(versioningStamp)
	if buildId == "" && (m.ms.GetAssignedBuildId() == "" || // unversioned workflow
		skipVersioningCheck || // resetter may add WFT started events without stamps, it sets skipVersioningCheck=true
		(taskQueue.GetKind() == enumspb.TASK_QUEUE_KIND_STICKY && m.ms.executionInfo.GetStickyTaskQueue() == taskQueue.GetName())) {
		// build ID is expected to be empty for sticky queues until old versioning is removed [cleanup-old-wv]
		return workflowTask, false, 0, nil
	}

	redirectCounter, err = m.ms.validateBuildIdRedirectInfo(versioningStamp, redirectInfo)
	if err != nil {
		return nil, false, redirectCounter, err
	}

	if m.ms.IsTransientWorkflowTask() && m.ms.GetExecutionInfo().GetWorkflowTaskBuildId() != buildId {
		// we're retrying a workflow task and this attempt is on a different build ID, converting the transient wf task
		// to a normal wf task by creating a scheduled event for it and setting its attempt to 1.
		scheduledEvent := m.ms.hBuilder.AddWorkflowTaskScheduledEvent(
			m.ms.CurrentTaskQueue(),
			durationpb.New(workflowTask.WorkflowTaskTimeout),
			// Preserving the number of previous attempts. This value shows the number of attempts made on the last
			// build ID + 1 (because it's being reset to 1 for the next build ID. See bellow.)
			workflowTask.Attempt,
			workflowTask.ScheduledTime,
		)
		newWorkflowTask = m.getWorkflowTaskInfo()
		newWorkflowTask.ScheduledEventID = scheduledEvent.GetEventId()
		// Using 1 as the attempt in MS. it's needed so that the new WFT is not considered transient.
		// TODO: maybe add a separate field in MS for flagging transient WFT instead of relying on attempt so that we
		// can put total attempt count (across all build IDs) here?
		newWorkflowTask.Attempt = 1
		m.UpdateWorkflowTask(newWorkflowTask)
		return newWorkflowTask, true, redirectCounter, nil
	}
	return workflowTask, false, redirectCounter, nil
}

func (m *workflowTaskStateMachine) skipWorkflowTaskCompletedEvent(workflowTaskType enumsspb.WorkflowTaskType, request *workflowservice.RespondWorkflowTaskCompletedRequest) bool {
	if workflowTaskType != enumsspb.WORKFLOW_TASK_TYPE_SPECULATIVE {
		// Only Speculative WT can skip WorkflowTaskCompletedEvent.
		return false
	}

	if len(request.GetCommands()) != 0 {
		// If worker returned commands, they will be converted to events, which must follow by WorkflowTaskCompletedEvent.
		metrics.SpeculativeWorkflowTaskCommits.With(m.metricsHandler).Record(1,
			metrics.ReasonTag("worker_returned_commands"))
		return false
	}

	if request.GetForceCreateNewWorkflowTask() {
		// If ForceCreateNewWorkflowTask is set to true, then this is a heartbeat response.
		// New WFT will be created as Normal and WorkflowTaskCompletedEvent for this WFT is also must be written.
		// In the future, if we decide not to write heartbeat of speculative WFT to the history, this check should be removed,
		// and extra logic should be added to create next WFT as Speculative. Currently, new heartbeat WFT is always created as Normal.
		metrics.SpeculativeWorkflowTaskCommits.With(m.metricsHandler).Record(1,
			metrics.ReasonTag("force_create_task"))
		return false
	}

	// Speculative WFT that has only Update rejection messages should be discarded (this function returns `true`).
	// If speculative WFT also shipped events to the worker and was discarded, then
	// next WFT will ship these events again. Unfortunately, old SDKs don't support receiving same events more than once.
	// If SDK supports this, it will set DiscardSpeculativeWorkflowTaskWithEvents to `true`
	// and server can discard speculative WFT even if it had events.

	// Otherwise, server needs to determinate if there were events on this speculative WFT,
	// i.e. last event in the history is WFTCompleted event.
	// It is guaranteed that WFTStarted event is followed by WFTCompleted event and history tail might look like:
	//   previous WFTStarted
	//   previous WFTCompleted
	//   --> NextEventID points here because it doesn't move for speculative WFT.
	// In this case, the difference between NextEventID and LastCompletedWorkflowTaskStartedEventId is 2.
	// If there are other events after WFTCompleted event, then the difference is > 2 and speculative WFT can't be discarded.
	if !request.GetCapabilities().GetDiscardSpeculativeWorkflowTaskWithEvents() &&
		m.ms.GetNextEventID() > m.ms.GetLastCompletedWorkflowTaskStartedEventId()+2 {
		metrics.SpeculativeWorkflowTaskCommits.With(m.metricsHandler).Record(1,
			metrics.ReasonTag("interleaved_events"))
		return false
	}

	// Even if worker supports receiving same events more than once,
	// server still writes speculative WFT if it had too many events.
	// This is to prevent shipping a big set of events to the worker over and over again,
	// in case if Updates are constantly rejected.
	if request.GetCapabilities().GetDiscardSpeculativeWorkflowTaskWithEvents() &&
		m.ms.GetNextEventID() > m.ms.GetLastCompletedWorkflowTaskStartedEventId()+2+int64(m.ms.config.DiscardSpeculativeWorkflowTaskMaximumEventsCount()) {
		metrics.SpeculativeWorkflowTaskCommits.With(m.metricsHandler).Record(1,
			metrics.ReasonTag("too_many_interleaved_events"))
		return false
	}

	for _, message := range request.Messages {
		if !message.GetBody().MessageIs((*updatepb.Rejection)(nil)) {
			metrics.SpeculativeWorkflowTaskCommits.With(m.metricsHandler).Record(1,
				metrics.ReasonTag("update_accepted"))
			return false
		}
	}

	// Speculative WFT can be discarded when response contains only rejection messages.
	// Empty messages list is equivalent to only rejection messages because server will reject all sent updates (if any).

	// TODO: We should perform a shard ownership check here to prevent the case where the entire speculative workflow task
	// is done on a stale mutable state and the fact that mutable state is stale caused workflow update requests to be rejected.
	// NOTE: The AssertShardOwnership persistence API is not implemented in the repo.

	metrics.SpeculativeWorkflowTaskRollbacks.With(m.metricsHandler).Record(1)
	return true
}

func (m *workflowTaskStateMachine) AddWorkflowTaskCompletedEvent(
	workflowTask *WorkflowTaskInfo,
	request *workflowservice.RespondWorkflowTaskCompletedRequest,
	limits WorkflowTaskCompletionLimits,
) (*historypb.HistoryEvent, error) {

	m.ms.RemoveSpeculativeWorkflowTaskTimeoutTask()

	// Capture if WorkflowTaskScheduled and WorkflowTaskStarted events were created
	// before calling m.beforeAddWorkflowTaskCompletedEvent() because it will delete workflow task info from mutable state.
	workflowTaskScheduledStartedEventsCreated := !m.ms.IsTransientWorkflowTask() && workflowTask.Type != enumsspb.WORKFLOW_TASK_TYPE_SPECULATIVE
	m.beforeAddWorkflowTaskCompletedEvent()

	if m.skipWorkflowTaskCompletedEvent(workflowTask.Type, request) {
		return nil, nil
	}

	if !workflowTaskScheduledStartedEventsCreated {
		// Create corresponding WorkflowTaskScheduled and WorkflowTaskStarted events for transient/speculative workflow tasks.
		scheduledEvent := m.ms.hBuilder.AddWorkflowTaskScheduledEvent(
			m.ms.CurrentTaskQueue(),
			durationpb.New(workflowTask.WorkflowTaskTimeout),
			workflowTask.Attempt,
			workflowTask.ScheduledTime.UTC(),
		)

		workflowTask.ScheduledEventID = scheduledEvent.GetEventId()
		startedEvent := m.ms.hBuilder.AddWorkflowTaskStartedEvent(
			workflowTask.ScheduledEventID,
			workflowTask.RequestID,
			request.GetIdentity(),
			workflowTask.StartedTime,
			workflowTask.SuggestContinueAsNew,
			workflowTask.HistorySizeBytes,
			request.WorkerVersionStamp,
			workflowTask.BuildIdRedirectCounter,
		)
		m.ms.hBuilder.FlushAndCreateNewBatch()
		workflowTask.StartedEventID = startedEvent.GetEventId()
	}

	// Now write the completed event
	event := m.ms.hBuilder.AddWorkflowTaskCompletedEvent(
		workflowTask.ScheduledEventID,
		workflowTask.StartedEventID,
		request.Identity,
		request.BinaryChecksum,
		request.WorkerVersionStamp,
		request.SdkMetadata,
		request.MeteringMetadata,
<<<<<<< HEAD
=======
		//nolint:staticcheck // SA1019 deprecated Deployment will clean up later
>>>>>>> 6fbdc7b2
		worker_versioning.DeploymentOrVersion(request.Deployment, request.DeploymentVersion),
		request.VersioningBehavior,
	)

	err := m.afterAddWorkflowTaskCompletedEvent(event, limits)
	if err != nil {
		return nil, err
	}
	return event, nil
}

func (m *workflowTaskStateMachine) AddWorkflowTaskFailedEvent(
	workflowTask *WorkflowTaskInfo,
	cause enumspb.WorkflowTaskFailedCause,
	failure *failurepb.Failure,
	identity string,
	versioningStamp *commonpb.WorkerVersionStamp,
	binaryChecksum string,
	baseRunID string,
	newRunID string,
	forkEventVersion int64,
) (*historypb.HistoryEvent, error) {

	// IMPORTANT: returned event can be nil under some circumstances. Specifically, if WT is transient.

	if workflowTask.Type == enumsspb.WORKFLOW_TASK_TYPE_SPECULATIVE {
		m.ms.RemoveSpeculativeWorkflowTaskTimeoutTask()

		// Create corresponding WorkflowTaskScheduled and WorkflowTaskStarted events for speculative WT.
		scheduledEvent := m.ms.hBuilder.AddWorkflowTaskScheduledEvent(
			m.ms.CurrentTaskQueue(),
			durationpb.New(workflowTask.WorkflowTaskTimeout),
			workflowTask.Attempt,
			workflowTask.ScheduledTime.UTC(),
		)
		workflowTask.ScheduledEventID = scheduledEvent.GetEventId()
		startedEvent := m.ms.hBuilder.AddWorkflowTaskStartedEvent(
			workflowTask.ScheduledEventID,
			workflowTask.RequestID,
			identity,
			workflowTask.StartedTime,
			workflowTask.SuggestContinueAsNew,
			workflowTask.HistorySizeBytes,
			versioningStamp,
			workflowTask.BuildIdRedirectCounter,
		)
		m.ms.hBuilder.FlushAndCreateNewBatch()
		workflowTask.StartedEventID = startedEvent.GetEventId()
	}

	var event *historypb.HistoryEvent
	// Only emit WorkflowTaskFailedEvent if workflow task is not transient.
	if !m.ms.IsTransientWorkflowTask() {
		event = m.ms.hBuilder.AddWorkflowTaskFailedEvent(
			workflowTask.ScheduledEventID,
			workflowTask.StartedEventID,
			cause,
			failure,
			identity,
			baseRunID,
			newRunID,
			forkEventVersion,
			binaryChecksum,
		)
	}

	if err := m.ApplyWorkflowTaskFailedEvent(); err != nil {
		return nil, err
	}

	switch cause {
	case enumspb.WORKFLOW_TASK_FAILED_CAUSE_RESET_WORKFLOW,
		enumspb.WORKFLOW_TASK_FAILED_CAUSE_FAILOVER_CLOSE_COMMAND:
		// always clear workflow task attempt for reset and failover close command
		m.ms.executionInfo.WorkflowTaskAttempt = 1
	case enumspb.WORKFLOW_TASK_FAILED_CAUSE_UNHANDLED_COMMAND:
		// workflow attempted to close but failed due to unhandled buffer events
		m.ms.workflowCloseAttempted = true
	}

	// Attempt counter was incremented directly in mutable state. Current WT attempt counter needs to be updated.
	workflowTask.Attempt = m.ms.GetExecutionInfo().GetWorkflowTaskAttempt()

	return event, nil
}

func (m *workflowTaskStateMachine) AddWorkflowTaskTimedOutEvent(
	workflowTask *WorkflowTaskInfo,
) (*historypb.HistoryEvent, error) {

	if workflowTask.Type == enumsspb.WORKFLOW_TASK_TYPE_SPECULATIVE {
		m.ms.RemoveSpeculativeWorkflowTaskTimeoutTask()

		// Create corresponding WorkflowTaskScheduled and WorkflowTaskStarted events for speculative WT.
		scheduledEvent := m.ms.hBuilder.AddWorkflowTaskScheduledEvent(
			m.ms.CurrentTaskQueue(),
			durationpb.New(workflowTask.WorkflowTaskTimeout),
			workflowTask.Attempt,
			workflowTask.ScheduledTime.UTC(),
		)
		workflowTask.ScheduledEventID = scheduledEvent.GetEventId()
		startedEvent := m.ms.hBuilder.AddWorkflowTaskStartedEvent(
			workflowTask.ScheduledEventID,
			workflowTask.RequestID,
			"",
			workflowTask.StartedTime,
			workflowTask.SuggestContinueAsNew,
			workflowTask.HistorySizeBytes,
			nil,
			workflowTask.BuildIdRedirectCounter,
		)
		m.ms.hBuilder.FlushAndCreateNewBatch()
		workflowTask.StartedEventID = startedEvent.GetEventId()
	}

	var event *historypb.HistoryEvent
	// Avoid creating WorkflowTaskTimedOut history event when workflow task is transient.
	if !m.ms.IsTransientWorkflowTask() {
		event = m.ms.hBuilder.AddWorkflowTaskTimedOutEvent(
			workflowTask.ScheduledEventID,
			workflowTask.StartedEventID,
			enumspb.TIMEOUT_TYPE_START_TO_CLOSE,
		)
	}

	if err := m.ApplyWorkflowTaskTimedOutEvent(enumspb.TIMEOUT_TYPE_START_TO_CLOSE); err != nil {
		return nil, err
	}
	return event, nil
}

func (m *workflowTaskStateMachine) failWorkflowTask(
	incrementAttempt bool,
) {
	// Increment attempts only if workflow task is failing on non-sticky task queue.
	// If it was sticky task queue, clear sticky task queue first and try again before creating transient workflow task.
	if m.ms.IsStickyTaskQueueSet() {
		incrementAttempt = false
		m.ms.ClearStickyTaskQueue()
	}

	failWorkflowTaskInfo := &WorkflowTaskInfo{
		Version:               common.EmptyVersion,
		ScheduledEventID:      common.EmptyEventID,
		StartedEventID:        common.EmptyEventID,
		RequestID:             emptyUUID,
		WorkflowTaskTimeout:   time.Duration(0),
		StartedTime:           time.Unix(0, 0).UTC(),
		TaskQueue:             nil,
		OriginalScheduledTime: time.Unix(0, 0).UTC(),
		Attempt:               1,
		Type:                  enumsspb.WORKFLOW_TASK_TYPE_UNSPECIFIED,
		SuggestContinueAsNew:  false,
		HistorySizeBytes:      0,
		// need to retain Build ID of failed WF task to compare it with the build ID of next attempt
		BuildId: m.ms.executionInfo.WorkflowTaskBuildId,
	}
	if incrementAttempt {
		failWorkflowTaskInfo.Attempt = m.ms.executionInfo.WorkflowTaskAttempt + 1
		failWorkflowTaskInfo.ScheduledTime = m.ms.timeSource.Now().UTC()
	}
	m.retainWorkflowTaskBuildIdInfo(failWorkflowTaskInfo)
	m.UpdateWorkflowTask(failWorkflowTaskInfo)
}

// deleteWorkflowTask deletes a workflow task.
func (m *workflowTaskStateMachine) deleteWorkflowTask() {
	resetWorkflowTaskInfo := &WorkflowTaskInfo{
		Version:             common.EmptyVersion,
		ScheduledEventID:    common.EmptyEventID,
		StartedEventID:      common.EmptyEventID,
		RequestID:           emptyUUID,
		WorkflowTaskTimeout: time.Duration(0),
		Attempt:             1,
		StartedTime:         time.Unix(0, 0).UTC(),
		ScheduledTime:       time.Unix(0, 0).UTC(),

		TaskQueue: nil,
		// Keep the last original scheduled Timestamp, so that AddWorkflowTaskScheduledEventAsHeartbeat can continue with it.
		OriginalScheduledTime: m.getWorkflowTaskInfo().OriginalScheduledTime,
		Type:                  enumsspb.WORKFLOW_TASK_TYPE_UNSPECIFIED,
		SuggestContinueAsNew:  false,
		HistorySizeBytes:      0,
	}
	m.UpdateWorkflowTask(resetWorkflowTaskInfo)
}

// UpdateWorkflowTask updates a workflow task.
func (m *workflowTaskStateMachine) UpdateWorkflowTask(
	workflowTask *WorkflowTaskInfo,
) {
	if m.HasStartedWorkflowTask() && workflowTask.StartedEventID == common.EmptyEventID {
		// reset the flag whenever started workflow task closes, there could be three cases:
		// 1. workflow task completed:
		//    a. workflow task contains close workflow command, the fact that workflow task
		//       completes successfully means workflow will also close and the value of the
		//       flag doesn't matter.
		//    b. workflow task doesn't contain close workflow command, then by definition,
		//       workflow is not trying to close, so unset the flag.
		// 2. workflow task timedout: we don't know if workflow is trying to close or not,
		//    reset the flag to be safe. It's possible that workflow task is trying to signal
		//    itself within a local activity when this flag is set, which may result in timeout.
		//    reset the flag will allow the workflow to proceed.
		// 3. workflow failed: always reset the flag here. If failure is due to unhandled command,
		//    AddWorkflowTaskFailedEvent will set the flag.
		m.ms.workflowCloseAttempted = false
	}

	m.ms.executionInfo.WorkflowTaskVersion = workflowTask.Version
	m.ms.executionInfo.WorkflowTaskScheduledEventId = workflowTask.ScheduledEventID
	m.ms.executionInfo.WorkflowTaskStartedEventId = workflowTask.StartedEventID
	m.ms.executionInfo.WorkflowTaskRequestId = workflowTask.RequestID
	m.ms.executionInfo.WorkflowTaskTimeout = durationpb.New(workflowTask.WorkflowTaskTimeout)
	m.ms.executionInfo.WorkflowTaskAttempt = workflowTask.Attempt
	if !workflowTask.StartedTime.IsZero() {
		m.ms.executionInfo.WorkflowTaskStartedTime = timestamppb.New(workflowTask.StartedTime)

	}
	if !workflowTask.ScheduledTime.IsZero() {
		m.ms.executionInfo.WorkflowTaskScheduledTime = timestamppb.New(workflowTask.ScheduledTime)
	}
	m.ms.executionInfo.WorkflowTaskOriginalScheduledTime = timestamppb.New(workflowTask.OriginalScheduledTime)
	m.ms.executionInfo.WorkflowTaskType = workflowTask.Type
	m.ms.executionInfo.WorkflowTaskSuggestContinueAsNew = workflowTask.SuggestContinueAsNew
	m.ms.executionInfo.WorkflowTaskHistorySizeBytes = workflowTask.HistorySizeBytes

	m.ms.executionInfo.WorkflowTaskBuildId = workflowTask.BuildId
	m.ms.executionInfo.WorkflowTaskBuildIdRedirectCounter = workflowTask.BuildIdRedirectCounter

	m.ms.workflowTaskUpdated = true

	// NOTE: do not update task queue in execution info

	m.ms.logger.Debug("Workflow task updated",
		tag.WorkflowScheduledEventID(workflowTask.ScheduledEventID),
		tag.WorkflowStartedEventID(workflowTask.StartedEventID),
		tag.WorkflowTaskRequestId(workflowTask.RequestID),
		tag.WorkflowTaskTimeout(workflowTask.WorkflowTaskTimeout),
		tag.Attempt(workflowTask.Attempt),
		tag.WorkflowStartedTimestamp(workflowTask.StartedTime),
		tag.WorkflowTaskType(workflowTask.Type.String()))
}

func (m *workflowTaskStateMachine) HasPendingWorkflowTask() bool {
	return m.ms.executionInfo.WorkflowTaskScheduledEventId != common.EmptyEventID
}

func (m *workflowTaskStateMachine) GetPendingWorkflowTask() *WorkflowTaskInfo {
	if !m.HasPendingWorkflowTask() {
		return nil
	}

	workflowTask := m.getWorkflowTaskInfo()
	return workflowTask
}

func (m *workflowTaskStateMachine) HasStartedWorkflowTask() bool {
	return m.ms.executionInfo.WorkflowTaskScheduledEventId != common.EmptyEventID &&
		m.ms.executionInfo.WorkflowTaskStartedEventId != common.EmptyEventID
}

func (m *workflowTaskStateMachine) GetStartedWorkflowTask() *WorkflowTaskInfo {
	if !m.HasStartedWorkflowTask() {
		return nil
	}

	workflowTask := m.getWorkflowTaskInfo()
	return workflowTask
}

func (m *workflowTaskStateMachine) HadOrHasWorkflowTask() bool {
	return m.HasPendingWorkflowTask() || m.ms.HasCompletedAnyWorkflowTask()
}

// GetWorkflowTaskByID returns details about the current workflow task by scheduled event ID.
func (m *workflowTaskStateMachine) GetWorkflowTaskByID(scheduledEventID int64) *WorkflowTaskInfo {
	workflowTask := m.getWorkflowTaskInfo()
	if scheduledEventID == workflowTask.ScheduledEventID {
		return workflowTask
	}

	return nil
}

func (m *workflowTaskStateMachine) GetTransientWorkflowTaskInfo(
	workflowTask *WorkflowTaskInfo,
	identity string,
) *historyspb.TransientWorkflowTaskInfo {

	// Create scheduled and started events which are not written to the history yet.
	scheduledEvent := &historypb.HistoryEvent{
		EventId:   workflowTask.ScheduledEventID,
		EventTime: timestamppb.New(workflowTask.ScheduledTime),
		EventType: enumspb.EVENT_TYPE_WORKFLOW_TASK_SCHEDULED,
		Version:   m.ms.currentVersion,
		Attributes: &historypb.HistoryEvent_WorkflowTaskScheduledEventAttributes{
			WorkflowTaskScheduledEventAttributes: &historypb.WorkflowTaskScheduledEventAttributes{
				TaskQueue:           m.ms.CurrentTaskQueue(),
				StartToCloseTimeout: durationpb.New(workflowTask.WorkflowTaskTimeout),
				Attempt:             workflowTask.Attempt,
			},
		},
	}

	var versioningStamp *commonpb.WorkerVersionStamp
	if workflowTask.BuildId != "" {
		// fill out the stamp value of the transient WFT based on MS data
		versioningStamp = &commonpb.WorkerVersionStamp{UseVersioning: true, BuildId: workflowTask.BuildId}
	}

	startedEvent := &historypb.HistoryEvent{
		EventId:   workflowTask.StartedEventID,
		EventTime: timestamppb.New(workflowTask.StartedTime),
		EventType: enumspb.EVENT_TYPE_WORKFLOW_TASK_STARTED,
		Version:   m.ms.currentVersion,
		Attributes: &historypb.HistoryEvent_WorkflowTaskStartedEventAttributes{
			WorkflowTaskStartedEventAttributes: &historypb.WorkflowTaskStartedEventAttributes{
				ScheduledEventId:     workflowTask.ScheduledEventID,
				Identity:             identity,
				RequestId:            workflowTask.RequestID,
				SuggestContinueAsNew: workflowTask.SuggestContinueAsNew,
				HistorySizeBytes:     workflowTask.HistorySizeBytes,
				WorkerVersion:        versioningStamp,
			},
		},
	}

	return &historyspb.TransientWorkflowTaskInfo{
		HistorySuffix: []*historypb.HistoryEvent{scheduledEvent, startedEvent},
	}
}

func (m *workflowTaskStateMachine) getWorkflowTaskInfo() *WorkflowTaskInfo {
	return &WorkflowTaskInfo{
		Version:                m.ms.executionInfo.WorkflowTaskVersion,
		ScheduledEventID:       m.ms.executionInfo.WorkflowTaskScheduledEventId,
		StartedEventID:         m.ms.executionInfo.WorkflowTaskStartedEventId,
		RequestID:              m.ms.executionInfo.WorkflowTaskRequestId,
		WorkflowTaskTimeout:    m.ms.executionInfo.WorkflowTaskTimeout.AsDuration(),
		Attempt:                m.ms.executionInfo.WorkflowTaskAttempt,
		StartedTime:            m.ms.executionInfo.WorkflowTaskStartedTime.AsTime(),
		ScheduledTime:          m.ms.executionInfo.WorkflowTaskScheduledTime.AsTime(),
		TaskQueue:              m.ms.CurrentTaskQueue(),
		OriginalScheduledTime:  m.ms.executionInfo.WorkflowTaskOriginalScheduledTime.AsTime(),
		Type:                   m.ms.executionInfo.WorkflowTaskType,
		SuggestContinueAsNew:   m.ms.executionInfo.WorkflowTaskSuggestContinueAsNew,
		HistorySizeBytes:       m.ms.executionInfo.WorkflowTaskHistorySizeBytes,
		BuildId:                m.ms.executionInfo.WorkflowTaskBuildId,
		BuildIdRedirectCounter: m.ms.executionInfo.WorkflowTaskBuildIdRedirectCounter,
	}
}

func (m *workflowTaskStateMachine) beforeAddWorkflowTaskCompletedEvent() {
	// Make sure to delete workflow task before adding events. Otherwise they are buffered rather than getting appended.
	m.deleteWorkflowTask()
}

func (m *workflowTaskStateMachine) afterAddWorkflowTaskCompletedEvent(
	event *historypb.HistoryEvent,
	limits WorkflowTaskCompletionLimits,
) error {
	attrs := event.GetWorkflowTaskCompletedEventAttributes()
	m.ms.executionInfo.LastCompletedWorkflowTaskStartedEventId = attrs.GetStartedEventId()
	m.ms.executionInfo.MostRecentWorkerVersionStamp = attrs.GetWorkerVersion()

<<<<<<< HEAD
=======
	//nolint:staticcheck // SA1019 deprecated Deployment will clean up later
>>>>>>> 6fbdc7b2
	wftDeployment := worker_versioning.DeploymentOrVersion(attrs.GetDeployment(), attrs.GetDeploymentVersion())
	wftBehavior := attrs.GetVersioningBehavior()
	versioningInfo := m.ms.GetExecutionInfo().GetVersioningInfo()
	transition := m.ms.GetDeploymentTransition()

	var completedTransition bool
	if transition != nil {
		// It's possible that the completed WFT is not yet from the current transition because when
		// the transition started, the current wft was already started. In this case, we allow the
		// started wft to run and when completed, we create another wft immediately.
		if transition.GetDeployment().Equal(wftDeployment) {
			versioningInfo.DeploymentTransition = nil
			versioningInfo.VersionTransition = nil
			transition = nil
			completedTransition = true
		}
	}

	if transition != nil {
		// There is still a transition going on. We need to schedule a new WFT so it goes to the
		// transition deployment this time.
		if _, err := m.ms.AddWorkflowTaskScheduledEvent(
			false,
			enumsspb.WORKFLOW_TASK_TYPE_NORMAL,
		); err != nil {
			return err
		}
	}
	// Deployment and behavior before applying the data came from the completed wft.
	wfDeploymentBefore := m.ms.GetEffectiveDeployment()
	wfBehaviorBefore := m.ms.GetEffectiveVersioningBehavior()

	// Change behavior based on the completed wft.
	if wfBehaviorBefore != wftBehavior {
		if versioningInfo == nil {
			versioningInfo = &workflowpb.WorkflowExecutionVersioningInfo{}
			m.ms.GetExecutionInfo().VersioningInfo = versioningInfo
		}
		versioningInfo.Behavior = wftBehavior
	}
	// Change deployment based on completed wft.
	if wftBehavior == enumspb.VERSIONING_BEHAVIOR_UNSPECIFIED {
		if versioningInfo != nil {
			// Deployment Version is not set for unversioned workers.
			versioningInfo.DeploymentVersion = nil
<<<<<<< HEAD
=======
			//nolint:staticcheck // SA1019 deprecated Deployment will clean up later
>>>>>>> 6fbdc7b2
			versioningInfo.Deployment = nil
		}
	} else {
		// Only populating the new field.
<<<<<<< HEAD
=======
		//nolint:staticcheck // SA1019 deprecated Deployment will clean up later
>>>>>>> 6fbdc7b2
		versioningInfo.Deployment = nil
		versioningInfo.DeploymentVersion = worker_versioning.DeploymentVersionFromDeployment(wftDeployment)
	}

	// Deployment and behavior after applying the data came from the completed wft.
	wfDeploymentAfter := m.ms.GetEffectiveDeployment()
	wfBehaviorAfter := m.ms.GetEffectiveVersioningBehavior()
	// We reschedule activities if a transition was completed because during the transition
	// ATs might have been dropped. Note that it is possible that transition completes and still
	// `wfDeploymentBefore == wfDeploymentAfter`. Example: wf was on deployment1, started
	// transition to deployment2, before completing the transition it changed the transition to
	// deployment1 (maybe user rolled back current deployment), now the transition completes.
	if completedTransition ||
		// It is possible that this WFT is changing workflow's deployment even if there was no
		// ongoing transition in the MS. That is possible when the wft is speculative. We still
		// want to reschedule the activities so they are queued with the up-to-date directive.
		!wfDeploymentBefore.Equal(wfDeploymentAfter) ||
		// If effective behavior changes we also want to reschedule the pending activities, so
		// they go to the right matching queues.
		wfBehaviorBefore != wfBehaviorAfter {
		if err := m.ms.reschedulePendingActivities(); err != nil {
			return err
		}
	}

	// TODO: create reset point based on attrs.Deployment instead of the build ID.
	addedResetPoint := m.ms.addResetPointFromCompletion(
		attrs.GetBinaryChecksum(),
		attrs.GetWorkerVersion().GetBuildId(),
		event.GetEventId(),
		limits.MaxResetPoints,
	)
	// For v3 versioned workflows (ms.GetEffectiveVersioningBehavior() != UNSPECIFIED), this will update the reachability
	// search attribute based on the execution_info.deployment and/or override deployment if one exists. We must update the
	// search attribute here because the reachability deployment may have just been changed by CompleteDeploymentTransition.
	// This is also useful for unversioned workers.
	// For v1 and v2 versioned workflows the search attributes should be already up-to-date based on the task started events.
	if err := m.ms.updateBuildIdsSearchAttribute(attrs.GetWorkerVersion(), limits.MaxSearchAttributeValueSize); err != nil {
		return err
	}
	if addedResetPoint && len(attrs.GetBinaryChecksum()) > 0 {
		if err := m.ms.updateBinaryChecksumSearchAttribute(); err != nil {
			return err
		}
	}
	return nil
}

func (m *workflowTaskStateMachine) emitWorkflowTaskAttemptStats(
	attempt int32,
) {
	namespaceName := m.ms.GetNamespaceEntry().Name().String()
	metrics.WorkflowTaskAttempt.With(m.ms.metricsHandler).
		Record(int64(attempt), metrics.NamespaceTag(namespaceName))
	if attempt >= int32(m.ms.shard.GetConfig().WorkflowTaskCriticalAttempts()) {
		m.ms.shard.GetThrottledLogger().Warn("Critical attempts processing workflow task",
			tag.WorkflowNamespace(namespaceName),
			tag.WorkflowID(m.ms.GetExecutionInfo().WorkflowId),
			tag.WorkflowRunID(m.ms.GetExecutionState().RunId),
			tag.Attempt(attempt),
		)
	}
}

func (m *workflowTaskStateMachine) getStartToCloseTimeout(
	defaultTimeout *durationpb.Duration,
	attempt int32,
) *durationpb.Duration {
	// This util function is only for calculating active workflow task timeout.
	// Transient workflow task in passive cluster won't call this function and
	// always use default timeout as it will either be completely overwritten by
	// a replicated workflow schedule event from active cluster, or if used, it's
	// attempt will be reset to 1.
	// Check ApplyTransientWorkflowTaskScheduled for details.

	if defaultTimeout == nil {
		defaultTimeout = durationpb.New(0)
	}

	if attempt <= workflowTaskRetryBackoffMinAttempts {
		return defaultTimeout
	}

	policy := backoff.NewExponentialRetryPolicy(workflowTaskRetryInitialInterval).
		WithMaximumInterval(m.ms.shard.GetConfig().WorkflowTaskRetryMaxInterval()).
		WithExpirationInterval(backoff.NoInterval)
	startToCloseTimeout := defaultTimeout.AsDuration() + policy.ComputeNextDelay(0, int(attempt)-workflowTaskRetryBackoffMinAttempts, nil)
	return durationpb.New(startToCloseTimeout)
}

func (m *workflowTaskStateMachine) getHistorySizeInfo() (bool, int64) {
	stats := m.ms.GetExecutionInfo().ExecutionStats
	if stats == nil {
		return false, 0
	}
	// This only includes events that have actually been written to persistence, so it won't
	// include the workflow task started event that we're currently writing. That's okay, it
	// doesn't have to be 100% accurate.
	historySize := stats.HistorySize
	// This is called right before AddWorkflowTaskStartedEvent, so at this point, nextEventID
	// is the ID of the workflow task started event.
	historyCount := m.ms.GetNextEventID()
	config := m.ms.shard.GetConfig()
	namespaceName := m.ms.GetNamespaceEntry().Name().String()
	sizeLimit := int64(config.HistorySizeSuggestContinueAsNew(namespaceName))
	countLimit := int64(config.HistoryCountSuggestContinueAsNew(namespaceName))
	suggestContinueAsNew := historySize >= sizeLimit || historyCount >= countLimit
	return suggestContinueAsNew, historySize
}

func (m *workflowTaskStateMachine) convertSpeculativeWorkflowTaskToNormal() error {
	if m.ms.executionInfo.WorkflowTaskType != enumsspb.WORKFLOW_TASK_TYPE_SPECULATIVE {
		return nil
	}

	// Workflow task can't be persisted as Speculative, because when it is completed,
	// it gets deleted from memory only but not from the database.
	// If execution info in mutable state has speculative workflow task, then
	// convert it to normal workflow task before persisting.
	m.ms.RemoveSpeculativeWorkflowTaskTimeoutTask()

	if !m.ms.workflowTaskUpdated {
		// Whenever we close transaction, speculative workflow task will be converted to normal.
		// This means when there's a speculative workflow task, we haven't closed the transaction for the
		// speculative workflow task yet after it's created.
		// Upon creation of the speculative workflow task, the workflowTaskUpdated flag should be set.
		// The flag is only unset when closing the transaction, which we know haven't happened yet.
		// So the workflowTaskUpdated flag should always be set here.
		m.ms.logger.Warn("Speculative workflow task didn't set workflowTaskUpdated flag, likely due to a bug")
		m.ms.workflowTaskUpdated = true
	}

	m.ms.executionInfo.WorkflowTaskType = enumsspb.WORKFLOW_TASK_TYPE_NORMAL
	metrics.SpeculativeWorkflowTaskCommits.With(m.metricsHandler).Record(1,
		metrics.ReasonTag("close_transaction"))

	wt := m.getWorkflowTaskInfo()

	scheduledEvent := m.ms.hBuilder.AddWorkflowTaskScheduledEvent(
		wt.TaskQueue,
		durationpb.New(wt.WorkflowTaskTimeout),
		wt.Attempt,
		wt.ScheduledTime,
	)

	if scheduledEvent.EventId != wt.ScheduledEventID {
		return serviceerror.NewInternal(fmt.Sprintf("it could be a bug, scheduled event Id: %d for normal workflow task doesn't match the one from speculative workflow task: %d", scheduledEvent.EventId, wt.ScheduledEventID))
	}

	if wtAlreadyStarted := wt.StartedEventID != common.EmptyEventID; wtAlreadyStarted {
		// If WT was already started then started event is written to the history and
		// timeout timer task (for START_TO_CLOSE timeout) is created.

		_ = m.ms.hBuilder.AddWorkflowTaskStartedEvent(
			scheduledEvent.EventId,
			wt.RequestID,
			"",
			wt.StartedTime,
			wt.SuggestContinueAsNew,
			wt.HistorySizeBytes,
			nil,
			wt.BuildIdRedirectCounter,
		)
		m.ms.hBuilder.FlushAndCreateNewBatch()

		if err := m.ms.taskGenerator.GenerateStartWorkflowTaskTasks(
			scheduledEvent.EventId,
		); err != nil {
			return err
		}
	} else {
		if err := m.ms.taskGenerator.GenerateScheduleSpeculativeWorkflowTaskTasks(
			wt,
		); err != nil {
			return err
		}
	}

	return nil
}

func cleanTaskQueue(proto *taskqueuepb.TaskQueue, taskType enumspb.TaskQueueType) *taskqueuepb.TaskQueue {
	if proto == nil {
		return proto
	}
	partition, err := tqid.PartitionFromProto(proto, "", taskType)
	if err != nil {
		return proto
	}

	cleanTq := common.CloneProto(proto)
	cleanTq.Name = partition.TaskQueue().Name()
	return cleanTq
}<|MERGE_RESOLUTION|>--- conflicted
+++ resolved
@@ -737,10 +737,7 @@
 		request.WorkerVersionStamp,
 		request.SdkMetadata,
 		request.MeteringMetadata,
-<<<<<<< HEAD
-=======
 		//nolint:staticcheck // SA1019 deprecated Deployment will clean up later
->>>>>>> 6fbdc7b2
 		worker_versioning.DeploymentOrVersion(request.Deployment, request.DeploymentVersion),
 		request.VersioningBehavior,
 	)
@@ -1106,10 +1103,7 @@
 	m.ms.executionInfo.LastCompletedWorkflowTaskStartedEventId = attrs.GetStartedEventId()
 	m.ms.executionInfo.MostRecentWorkerVersionStamp = attrs.GetWorkerVersion()
 
-<<<<<<< HEAD
-=======
 	//nolint:staticcheck // SA1019 deprecated Deployment will clean up later
->>>>>>> 6fbdc7b2
 	wftDeployment := worker_versioning.DeploymentOrVersion(attrs.GetDeployment(), attrs.GetDeploymentVersion())
 	wftBehavior := attrs.GetVersioningBehavior()
 	versioningInfo := m.ms.GetExecutionInfo().GetVersioningInfo()
@@ -1155,18 +1149,12 @@
 		if versioningInfo != nil {
 			// Deployment Version is not set for unversioned workers.
 			versioningInfo.DeploymentVersion = nil
-<<<<<<< HEAD
-=======
 			//nolint:staticcheck // SA1019 deprecated Deployment will clean up later
->>>>>>> 6fbdc7b2
 			versioningInfo.Deployment = nil
 		}
 	} else {
 		// Only populating the new field.
-<<<<<<< HEAD
-=======
 		//nolint:staticcheck // SA1019 deprecated Deployment will clean up later
->>>>>>> 6fbdc7b2
 		versioningInfo.Deployment = nil
 		versioningInfo.DeploymentVersion = worker_versioning.DeploymentVersionFromDeployment(wftDeployment)
 	}
