--- conflicted
+++ resolved
@@ -39,16 +39,12 @@
 	taskqueuepb "go.temporal.io/api/taskqueue/v1"
 	updatepb "go.temporal.io/api/update/v1"
 	"go.temporal.io/api/workflowservice/v1"
-<<<<<<< HEAD
-	taskqueuespb "go.temporal.io/server/api/taskqueue/v1"
-	"go.temporal.io/server/common/worker_versioning"
-=======
->>>>>>> c1a0c623
 	"google.golang.org/protobuf/types/known/durationpb"
 	"google.golang.org/protobuf/types/known/timestamppb"
 
 	enumsspb "go.temporal.io/server/api/enums/v1"
 	historyspb "go.temporal.io/server/api/history/v1"
+	taskqueuespb "go.temporal.io/server/api/taskqueue/v1"
 	"go.temporal.io/server/common"
 	"go.temporal.io/server/common/backoff"
 	"go.temporal.io/server/common/log/tag"
@@ -560,15 +556,9 @@
 	return startedEvent, workflowTask, err
 }
 
-<<<<<<< HEAD
 // applyBuildIdRedirect applies redirect, if applicable, based on the versioningStamp and redirectInfo.
-// Returns a possibly new workflowTaskInfo and a boolean indicating if transient wf task was failed and a new wf task
-// scheduled event is created due to build id being changed by the current wft.
-=======
-// applyBuildIdRedirect applies redirect based on the versioningStamp (if applicable).
 // Returns a possibly new workflowTaskInfo and a boolean indicating if transient WFT was converted to normal and
-// a new WFT scheduled event is created.
->>>>>>> c1a0c623
+// scheduled event is created due to build id being changed by the current WFT.
 func (m *workflowTaskStateMachine) applyBuildIdRedirect(
 	versioningStamp *commonpb.WorkerVersionStamp,
 	workflowTask *WorkflowTaskInfo,
