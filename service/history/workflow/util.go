--- conflicted
+++ resolved
@@ -206,11 +206,8 @@
 //     common case). Deployment is set based on the worker-sent deployment in the latest WFT
 //     completion. Exception: if Deployment is set but the workflow's effective behavior is
 //     UNSPECIFIED, it means the workflow is unversioned, so effective deployment will be nil.
-<<<<<<< HEAD
-=======
 //
 // Note: Deployment objects are immutable, never change their fields.
->>>>>>> 848d76cf
 func GetEffectiveDeployment(versioningInfo *workflowpb.WorkflowExecutionVersioningInfo) *deploymentspb.Deployment {
 	if versioningInfo == nil {
 		return nil
