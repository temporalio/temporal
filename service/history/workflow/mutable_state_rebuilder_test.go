// The MIT License
//
// Copyright (c) 2020 Temporal Technologies Inc.  All rights reserved.
//
// Copyright (c) 2020 Uber Technologies, Inc.
//
// Permission is hereby granted, free of charge, to any person obtaining a copy
// of this software and associated documentation files (the "Software"), to deal
// in the Software without restriction, including without limitation the rights
// to use, copy, modify, merge, publish, distribute, sublicense, and/or sell
// copies of the Software, and to permit persons to whom the Software is
// furnished to do so, subject to the following conditions:
//
// The above copyright notice and this permission notice shall be included in
// all copies or substantial portions of the Software.
//
// THE SOFTWARE IS PROVIDED "AS IS", WITHOUT WARRANTY OF ANY KIND, EXPRESS OR
// IMPLIED, INCLUDING BUT NOT LIMITED TO THE WARRANTIES OF MERCHANTABILITY,
// FITNESS FOR A PARTICULAR PURPOSE AND NONINFRINGEMENT. IN NO EVENT SHALL THE
// AUTHORS OR COPYRIGHT HOLDERS BE LIABLE FOR ANY CLAIM, DAMAGES OR OTHER
// LIABILITY, WHETHER IN AN ACTION OF CONTRACT, TORT OR OTHERWISE, ARISING FROM,
// OUT OF OR IN CONNECTION WITH THE SOFTWARE OR THE USE OR OTHER DEALINGS IN
// THE SOFTWARE.

package workflow

import (
	"context"
	"math/rand"
	"testing"
	"time"

	"github.com/golang/mock/gomock"
	"github.com/pborman/uuid"
	"github.com/stretchr/testify/require"
	"github.com/stretchr/testify/suite"
	commonpb "go.temporal.io/api/common/v1"
	enumspb "go.temporal.io/api/enums/v1"
	historypb "go.temporal.io/api/history/v1"
	taskqueuepb "go.temporal.io/api/taskqueue/v1"

	historyspb "go.temporal.io/server/api/history/v1"
	persistencespb "go.temporal.io/server/api/persistence/v1"
	"go.temporal.io/server/common"
	"go.temporal.io/server/common/backoff"
	"go.temporal.io/server/common/cluster"
	"go.temporal.io/server/common/log"
	"go.temporal.io/server/common/namespace"
	"go.temporal.io/server/common/payload"
	"go.temporal.io/server/common/payloads"
	"go.temporal.io/server/common/persistence"
	"go.temporal.io/server/common/persistence/versionhistory"
	"go.temporal.io/server/common/primitives/timestamp"
	"go.temporal.io/server/service/history/events"
	"go.temporal.io/server/service/history/shard"
	"go.temporal.io/server/service/history/tests"
)

type (
	stateBuilderSuite struct {
		suite.Suite
		*require.Assertions

		controller          *gomock.Controller
		mockShard           *shard.ContextTest
		mockEventsCache     *events.MockCache
		mockNamespaceCache  *namespace.MockRegistry
		mockTaskGenerator   *MockTaskGenerator
		mockMutableState    *MockMutableState
		mockClusterMetadata *cluster.MockMetadata

		mockTaskGeneratorForNew *MockTaskGenerator

		logger log.Logger

		sourceCluster  string
		executionInfo  *persistencespb.WorkflowExecutionInfo
		stateRebuilder *MutableStateRebuilderImpl
	}

	testTaskGeneratorProvider struct {
		mockMutableState *MockMutableState

		mockTaskGenerator       *MockTaskGenerator
		mockTaskGeneratorForNew *MockTaskGenerator
	}
)

func TestStateBuilderSuite(t *testing.T) {
	s := new(stateBuilderSuite)
	suite.Run(t, s)
}

func (s *stateBuilderSuite) SetupSuite() {
	rand.Seed(time.Now().UnixNano())
}

func (s *stateBuilderSuite) TearDownSuite() {

}

func (s *stateBuilderSuite) SetupTest() {
	s.Assertions = require.New(s.T())

	s.controller = gomock.NewController(s.T())
	s.mockTaskGenerator = NewMockTaskGenerator(s.controller)
	s.mockMutableState = NewMockMutableState(s.controller)
	s.mockTaskGeneratorForNew = NewMockTaskGenerator(s.controller)

	s.mockShard = shard.NewTestContext(
		s.controller,
		&persistence.ShardInfoWithFailover{
			ShardInfo: &persistencespb.ShardInfo{
				ShardId: 0,
				RangeId: 1,
			}},
		tests.NewDynamicConfig(),
	)

	s.mockNamespaceCache = s.mockShard.Resource.NamespaceCache
	s.mockClusterMetadata = s.mockShard.Resource.ClusterMetadata
	s.mockEventsCache = s.mockShard.MockEventsCache
	s.mockClusterMetadata.EXPECT().GetCurrentClusterName().Return(cluster.TestCurrentClusterName).AnyTimes()
	s.mockClusterMetadata.EXPECT().IsGlobalNamespaceEnabled().Return(true).AnyTimes()
	s.mockEventsCache.EXPECT().PutEvent(gomock.Any(), gomock.Any()).AnyTimes()

	s.logger = s.mockShard.GetLogger()
	s.executionInfo = &persistencespb.WorkflowExecutionInfo{
		VersionHistories: versionhistory.NewVersionHistories(&historyspb.VersionHistory{}),
	}
	s.mockMutableState.EXPECT().GetExecutionInfo().Return(s.executionInfo).AnyTimes()

	taskGeneratorProvider = &testTaskGeneratorProvider{
		mockMutableState:        s.mockMutableState,
		mockTaskGenerator:       s.mockTaskGenerator,
		mockTaskGeneratorForNew: s.mockTaskGeneratorForNew,
	}
	s.stateRebuilder = NewMutableStateRebuilder(
		s.mockShard,
		s.logger,
		s.mockMutableState,
	)
	s.sourceCluster = "some random source cluster"
}

func (s *stateBuilderSuite) TearDownTest() {
	s.stateRebuilder = nil
	s.controller.Finish()
	s.mockShard.StopForTest()
}

func (s *stateBuilderSuite) mockUpdateVersion(events ...*historypb.HistoryEvent) {
	for _, event := range events {
		s.mockMutableState.EXPECT().UpdateCurrentVersion(event.GetVersion(), true)
	}
	s.mockTaskGenerator.EXPECT().GenerateActivityTimerTasks(
		timestamp.TimeValue(events[len(events)-1].GetEventTime()),
	).Return(nil)
	s.mockTaskGenerator.EXPECT().GenerateUserTimerTasks(
		timestamp.TimeValue(events[len(events)-1].GetEventTime()),
	).Return(nil)
	s.mockMutableState.EXPECT().SetHistoryBuilder(NewImmutableHistoryBuilder(events))
}

func (s *stateBuilderSuite) toHistory(events ...*historypb.HistoryEvent) []*historypb.HistoryEvent {
	return events
}

// workflow operations

func (s *stateBuilderSuite) TestApplyEvents_EventTypeWorkflowExecutionStarted_NoCronSchedule() {
	cronSchedule := ""
	version := int64(1)
	requestID := uuid.New()
	execution := commonpb.WorkflowExecution{
		WorkflowId: "some random workflow ID",
		RunId:      tests.RunID,
	}

	s.executionInfo.WorkflowRunTimeout = timestamp.DurationFromSeconds(100)
	s.executionInfo.CronSchedule = cronSchedule

	now := time.Now().UTC()
	evenType := enumspb.EVENT_TYPE_WORKFLOW_EXECUTION_STARTED
	startWorkflowAttribute := &historypb.WorkflowExecutionStartedEventAttributes{
		ParentWorkflowNamespace:   tests.ParentNamespace.String(),
		ParentWorkflowNamespaceId: tests.ParentNamespaceID.String(),
	}

	event := &historypb.HistoryEvent{
		TaskId:     rand.Int63(),
		Version:    version,
		EventId:    1,
		EventTime:  &now,
		EventType:  evenType,
		Attributes: &historypb.HistoryEvent_WorkflowExecutionStartedEventAttributes{WorkflowExecutionStartedEventAttributes: startWorkflowAttribute},
	}

	s.mockMutableState.EXPECT().ReplicateWorkflowExecutionStartedEvent(nil, execution, requestID, event).Return(nil)
	s.mockUpdateVersion(event)
	s.mockTaskGenerator.EXPECT().GenerateRecordWorkflowStartedTasks(
		timestamp.TimeValue(event.GetEventTime()),
		event,
	).Return(nil)
	s.mockTaskGenerator.EXPECT().GenerateWorkflowStartTasks(
		timestamp.TimeValue(event.GetEventTime()),
		event,
	).Return(nil)
	s.mockMutableState.EXPECT().ClearStickyness()
	s.mockMutableState.EXPECT().SetHistoryTree(gomock.Any(), tests.RunID).Return(nil)

	_, err := s.stateRebuilder.ApplyEvents(context.Background(), tests.NamespaceID, requestID, execution, s.toHistory(event), nil)
	s.Nil(err)
	s.Equal(event.TaskId, s.executionInfo.LastEventTaskId)
}

func (s *stateBuilderSuite) TestApplyEvents_EventTypeWorkflowExecutionStarted_WithCronSchedule() {
	cronSchedule := "* * * * *"
	version := int64(1)
	requestID := uuid.New()
	execution := commonpb.WorkflowExecution{
		WorkflowId: "some random workflow ID",
		RunId:      tests.RunID,
	}

	s.executionInfo.WorkflowRunTimeout = timestamp.DurationFromSeconds(100)
	s.executionInfo.CronSchedule = cronSchedule

	now := time.Now().UTC()
	eventType := enumspb.EVENT_TYPE_WORKFLOW_EXECUTION_STARTED
	startWorkflowAttribute := &historypb.WorkflowExecutionStartedEventAttributes{
		ParentWorkflowNamespace:   tests.ParentNamespace.String(),
		ParentWorkflowNamespaceId: tests.ParentNamespaceID.String(),
		Initiator:                 enumspb.CONTINUE_AS_NEW_INITIATOR_CRON_SCHEDULE,
		FirstWorkflowTaskBackoff:  timestamp.DurationPtr(backoff.GetBackoffForNextSchedule(cronSchedule, now, now)),
	}

	event := &historypb.HistoryEvent{
		TaskId:     rand.Int63(),
		Version:    version,
		EventId:    1,
		EventTime:  &now,
		EventType:  eventType,
		Attributes: &historypb.HistoryEvent_WorkflowExecutionStartedEventAttributes{WorkflowExecutionStartedEventAttributes: startWorkflowAttribute},
	}

	s.mockMutableState.EXPECT().ReplicateWorkflowExecutionStartedEvent(nil, execution, requestID, event).Return(nil)
	s.mockUpdateVersion(event)
	s.mockTaskGenerator.EXPECT().GenerateRecordWorkflowStartedTasks(
		timestamp.TimeValue(event.GetEventTime()),
		event,
	).Return(nil)
	s.mockTaskGenerator.EXPECT().GenerateWorkflowStartTasks(
		timestamp.TimeValue(event.GetEventTime()),
		event,
	).Return(nil)
	s.mockTaskGenerator.EXPECT().GenerateDelayedWorkflowTasks(
		timestamp.TimeValue(event.GetEventTime()),
		event,
	).Return(nil)
	s.mockMutableState.EXPECT().ClearStickyness()
	s.mockMutableState.EXPECT().SetHistoryTree(gomock.Any(), tests.RunID).Return(nil)

	_, err := s.stateRebuilder.ApplyEvents(context.Background(), tests.NamespaceID, requestID, execution, s.toHistory(event), nil)
	s.Nil(err)
	s.Equal(event.TaskId, s.executionInfo.LastEventTaskId)
}

func (s *stateBuilderSuite) TestApplyEvents_EventTypeWorkflowExecutionTimedOut() {
	version := int64(1)
	requestID := uuid.New()
	execution := commonpb.WorkflowExecution{
		WorkflowId: "some random workflow ID",
		RunId:      tests.RunID,
	}

	now := time.Now().UTC()
	evenType := enumspb.EVENT_TYPE_WORKFLOW_EXECUTION_TIMED_OUT
	event := &historypb.HistoryEvent{
		TaskId:     rand.Int63(),
		Version:    version,
		EventId:    130,
		EventTime:  &now,
		EventType:  evenType,
		Attributes: &historypb.HistoryEvent_WorkflowExecutionTimedOutEventAttributes{WorkflowExecutionTimedOutEventAttributes: &historypb.WorkflowExecutionTimedOutEventAttributes{}},
	}

	s.mockMutableState.EXPECT().ReplicateWorkflowExecutionTimedoutEvent(event.GetEventId(), event).Return(nil)
	s.mockUpdateVersion(event)
	s.mockTaskGenerator.EXPECT().GenerateWorkflowCloseTasks(
		timestamp.TimeValue(event.GetEventTime()),
		false,
	).Return(nil)
	s.mockMutableState.EXPECT().ClearStickyness()

	_, err := s.stateRebuilder.ApplyEvents(context.Background(), tests.NamespaceID, requestID, execution, s.toHistory(event), nil)
	s.Nil(err)
	s.Equal(event.TaskId, s.executionInfo.LastEventTaskId)
}

func (s *stateBuilderSuite) TestApplyEvents_EventTypeWorkflowExecutionTerminated() {
	version := int64(1)
	requestID := uuid.New()
	execution := commonpb.WorkflowExecution{
		WorkflowId: "some random workflow ID",
		RunId:      tests.RunID,
	}

	now := time.Now().UTC()
	evenType := enumspb.EVENT_TYPE_WORKFLOW_EXECUTION_TERMINATED
	event := &historypb.HistoryEvent{
		TaskId:     rand.Int63(),
		Version:    version,
		EventId:    130,
		EventTime:  &now,
		EventType:  evenType,
		Attributes: &historypb.HistoryEvent_WorkflowExecutionTerminatedEventAttributes{WorkflowExecutionTerminatedEventAttributes: &historypb.WorkflowExecutionTerminatedEventAttributes{}},
	}

	s.mockMutableState.EXPECT().ReplicateWorkflowExecutionTerminatedEvent(event.GetEventId(), event).Return(nil)
	s.mockUpdateVersion(event)
	s.mockTaskGenerator.EXPECT().GenerateWorkflowCloseTasks(
		timestamp.TimeValue(event.GetEventTime()),
		false,
	).Return(nil)
	s.mockMutableState.EXPECT().ClearStickyness()
	_, err := s.stateRebuilder.ApplyEvents(context.Background(), tests.NamespaceID, requestID, execution, s.toHistory(event), nil)
	s.Nil(err)
	s.Equal(event.TaskId, s.executionInfo.LastEventTaskId)
}

func (s *stateBuilderSuite) TestApplyEvents_EventTypeWorkflowExecutionFailed() {
	version := int64(1)
	requestID := uuid.New()
	execution := commonpb.WorkflowExecution{
		WorkflowId: "some random workflow ID",
		RunId:      tests.RunID,
	}

	now := time.Now().UTC()
	evenType := enumspb.EVENT_TYPE_WORKFLOW_EXECUTION_FAILED
	event := &historypb.HistoryEvent{
		TaskId:     rand.Int63(),
		Version:    version,
		EventId:    130,
		EventTime:  &now,
		EventType:  evenType,
		Attributes: &historypb.HistoryEvent_WorkflowExecutionFailedEventAttributes{WorkflowExecutionFailedEventAttributes: &historypb.WorkflowExecutionFailedEventAttributes{}},
	}

	s.mockMutableState.EXPECT().ReplicateWorkflowExecutionFailedEvent(event.GetEventId(), event).Return(nil)
	s.mockUpdateVersion(event)
	s.mockTaskGenerator.EXPECT().GenerateWorkflowCloseTasks(
		timestamp.TimeValue(event.GetEventTime()),
		false,
	).Return(nil)
	s.mockMutableState.EXPECT().ClearStickyness()

	_, err := s.stateRebuilder.ApplyEvents(context.Background(), tests.NamespaceID, requestID, execution, s.toHistory(event), nil)
	s.Nil(err)
	s.Equal(event.TaskId, s.executionInfo.LastEventTaskId)
}

func (s *stateBuilderSuite) TestApplyEvents_EventTypeWorkflowExecutionCompleted() {
	version := int64(1)
	requestID := uuid.New()
	execution := commonpb.WorkflowExecution{
		WorkflowId: "some random workflow ID",
		RunId:      tests.RunID,
	}

	now := time.Now().UTC()
	evenType := enumspb.EVENT_TYPE_WORKFLOW_EXECUTION_COMPLETED
	event := &historypb.HistoryEvent{
		TaskId:     rand.Int63(),
		Version:    version,
		EventId:    130,
		EventTime:  &now,
		EventType:  evenType,
		Attributes: &historypb.HistoryEvent_WorkflowExecutionCompletedEventAttributes{WorkflowExecutionCompletedEventAttributes: &historypb.WorkflowExecutionCompletedEventAttributes{}},
	}

	s.mockMutableState.EXPECT().ReplicateWorkflowExecutionCompletedEvent(event.GetEventId(), event).Return(nil)
	s.mockUpdateVersion(event)
	s.mockTaskGenerator.EXPECT().GenerateWorkflowCloseTasks(
		timestamp.TimeValue(event.GetEventTime()),
		false,
	).Return(nil)
	s.mockMutableState.EXPECT().ClearStickyness()

	_, err := s.stateRebuilder.ApplyEvents(context.Background(), tests.NamespaceID, requestID, execution, s.toHistory(event), nil)
	s.Nil(err)
	s.Equal(event.TaskId, s.executionInfo.LastEventTaskId)
}

func (s *stateBuilderSuite) TestApplyEvents_EventTypeWorkflowExecutionCanceled() {
	version := int64(1)
	requestID := uuid.New()
	execution := commonpb.WorkflowExecution{
		WorkflowId: "some random workflow ID",
		RunId:      tests.RunID,
	}

	now := time.Now().UTC()
	evenType := enumspb.EVENT_TYPE_WORKFLOW_EXECUTION_CANCELED
	event := &historypb.HistoryEvent{
		TaskId:     rand.Int63(),
		Version:    version,
		EventId:    130,
		EventTime:  &now,
		EventType:  evenType,
		Attributes: &historypb.HistoryEvent_WorkflowExecutionCanceledEventAttributes{WorkflowExecutionCanceledEventAttributes: &historypb.WorkflowExecutionCanceledEventAttributes{}},
	}

	s.mockMutableState.EXPECT().ReplicateWorkflowExecutionCanceledEvent(event.GetEventId(), event).Return(nil)
	s.mockUpdateVersion(event)
	s.mockTaskGenerator.EXPECT().GenerateWorkflowCloseTasks(
		timestamp.TimeValue(event.GetEventTime()),
		false,
	).Return(nil)
	s.mockMutableState.EXPECT().ClearStickyness()

	_, err := s.stateRebuilder.ApplyEvents(context.Background(), tests.NamespaceID, requestID, execution, s.toHistory(event), nil)
	s.Nil(err)
	s.Equal(event.TaskId, s.executionInfo.LastEventTaskId)
}

func (s *stateBuilderSuite) TestApplyEvents_EventTypeWorkflowExecutionContinuedAsNew() {
	version := int64(1)
	requestID := uuid.New()
	execution := commonpb.WorkflowExecution{
		WorkflowId: "some random workflow ID",
		RunId:      tests.RunID,
	}
	parentWorkflowID := "some random parent workflow ID"
	parentRunID := uuid.New()
	parentInitiatedEventID := int64(144)

	now := time.Now().UTC()
	taskqueue := "some random taskqueue"
	workflowType := "some random workflow type"
	workflowTimeoutSecond := time.Duration(110) * time.Second
	taskTimeout := time.Duration(11) * time.Second
	newRunID := uuid.New()

	continueAsNewEvent := &historypb.HistoryEvent{
		TaskId:    rand.Int63(),
		Version:   version,
		EventId:   130,
		EventTime: &now,
		EventType: enumspb.EVENT_TYPE_WORKFLOW_EXECUTION_CONTINUED_AS_NEW,
		Attributes: &historypb.HistoryEvent_WorkflowExecutionContinuedAsNewEventAttributes{WorkflowExecutionContinuedAsNewEventAttributes: &historypb.WorkflowExecutionContinuedAsNewEventAttributes{
			NewExecutionRunId: newRunID,
		}},
	}

	newRunStartedEvent := &historypb.HistoryEvent{
		TaskId:    rand.Int63(),
		Version:   version,
		EventId:   1,
		EventTime: &now,
		EventType: enumspb.EVENT_TYPE_WORKFLOW_EXECUTION_STARTED,
		Attributes: &historypb.HistoryEvent_WorkflowExecutionStartedEventAttributes{WorkflowExecutionStartedEventAttributes: &historypb.WorkflowExecutionStartedEventAttributes{
			ParentWorkflowNamespace:   tests.ParentNamespace.String(),
			ParentWorkflowNamespaceId: tests.ParentNamespaceID.String(),
			ParentWorkflowExecution: &commonpb.WorkflowExecution{
				WorkflowId: parentWorkflowID,
				RunId:      parentRunID,
			},
			ParentInitiatedEventId:   parentInitiatedEventID,
			WorkflowExecutionTimeout: &workflowTimeoutSecond,
			WorkflowTaskTimeout:      &taskTimeout,
			TaskQueue:                &taskqueuepb.TaskQueue{Name: taskqueue},
			WorkflowType:             &commonpb.WorkflowType{Name: workflowType},
		}},
	}

	newRunSignalEvent := &historypb.HistoryEvent{
		TaskId:    rand.Int63(),
		Version:   version,
		EventId:   2,
		EventTime: &now,
		EventType: enumspb.EVENT_TYPE_WORKFLOW_EXECUTION_SIGNALED,
		Attributes: &historypb.HistoryEvent_WorkflowExecutionSignaledEventAttributes{WorkflowExecutionSignaledEventAttributes: &historypb.WorkflowExecutionSignaledEventAttributes{
			SignalName: "some random signal name",
			Input:      payloads.EncodeString("some random signal input"),
			Identity:   "some random identity",
		}},
	}

	newRunWorkflowTaskAttempt := int32(123)
	newRunWorkflowTaskEvent := &historypb.HistoryEvent{
		TaskId:    rand.Int63(),
		Version:   version,
		EventId:   3,
		EventTime: &now,
		EventType: enumspb.EVENT_TYPE_WORKFLOW_TASK_SCHEDULED,
		Attributes: &historypb.HistoryEvent_WorkflowTaskScheduledEventAttributes{WorkflowTaskScheduledEventAttributes: &historypb.WorkflowTaskScheduledEventAttributes{
			TaskQueue:           &taskqueuepb.TaskQueue{Name: taskqueue},
			StartToCloseTimeout: &taskTimeout,
			Attempt:             newRunWorkflowTaskAttempt,
		}},
	}
	newRunEvents := []*historypb.HistoryEvent{
		newRunStartedEvent, newRunSignalEvent, newRunWorkflowTaskEvent,
	}

	s.mockClusterMetadata.EXPECT().ClusterNameForFailoverVersion(true, continueAsNewEvent.GetVersion()).Return(s.sourceCluster).AnyTimes()
	s.mockMutableState.EXPECT().ReplicateWorkflowExecutionContinuedAsNewEvent(
		continueAsNewEvent.GetEventId(),
		continueAsNewEvent,
	).Return(nil)
	s.mockMutableState.EXPECT().GetNamespaceEntry().Return(tests.GlobalNamespaceEntry).AnyTimes()
	s.mockUpdateVersion(continueAsNewEvent)
	s.mockTaskGenerator.EXPECT().GenerateWorkflowCloseTasks(
		timestamp.TimeValue(continueAsNewEvent.GetEventTime()),
		false,
	).Return(nil)
	s.mockMutableState.EXPECT().ClearStickyness()

	// new workflow namespace
	s.mockNamespaceCache.EXPECT().GetNamespace(tests.ParentNamespace).Return(tests.GlobalParentNamespaceEntry, nil).AnyTimes()
	// task for the new workflow
	s.mockTaskGeneratorForNew.EXPECT().GenerateRecordWorkflowStartedTasks(
		timestamp.TimeValue(newRunStartedEvent.GetEventTime()),
		newRunStartedEvent,
	).Return(nil)
	s.mockTaskGeneratorForNew.EXPECT().GenerateWorkflowStartTasks(
		timestamp.TimeValue(newRunStartedEvent.GetEventTime()),
		newRunStartedEvent,
	).Return(nil)
	s.mockTaskGeneratorForNew.EXPECT().GenerateScheduleWorkflowTaskTasks(
		timestamp.TimeValue(newRunWorkflowTaskEvent.GetEventTime()),
		newRunWorkflowTaskEvent.GetEventId(),
	).Return(nil)
	s.mockTaskGeneratorForNew.EXPECT().GenerateActivityTimerTasks(
		timestamp.TimeValue(newRunEvents[len(newRunEvents)-1].GetEventTime()),
	).Return(nil)
	s.mockTaskGeneratorForNew.EXPECT().GenerateUserTimerTasks(
		timestamp.TimeValue(newRunEvents[len(newRunEvents)-1].GetEventTime()),
	).Return(nil)

	newRunStateBuilder, err := s.stateRebuilder.ApplyEvents(
		context.Background(), tests.NamespaceID, requestID, execution, s.toHistory(continueAsNewEvent), newRunEvents,
	)
	s.Nil(err)
	s.NotNil(newRunStateBuilder)
	s.Equal(continueAsNewEvent.TaskId, s.executionInfo.LastEventTaskId)
}

func (s *stateBuilderSuite) TestApplyEvents_EventTypeWorkflowExecutionContinuedAsNew_EmptyNewRunHistory() {
	version := int64(1)
	requestID := uuid.New()
	execution := commonpb.WorkflowExecution{
		WorkflowId: "some random workflow ID",
		RunId:      tests.RunID,
	}

	now := time.Now().UTC()
	newRunID := uuid.New()

	continueAsNewEvent := &historypb.HistoryEvent{
		TaskId:    rand.Int63(),
		Version:   version,
		EventId:   130,
		EventTime: &now,
		EventType: enumspb.EVENT_TYPE_WORKFLOW_EXECUTION_CONTINUED_AS_NEW,
		Attributes: &historypb.HistoryEvent_WorkflowExecutionContinuedAsNewEventAttributes{WorkflowExecutionContinuedAsNewEventAttributes: &historypb.WorkflowExecutionContinuedAsNewEventAttributes{
			NewExecutionRunId: newRunID,
		}},
	}

	s.mockMutableState.EXPECT().ReplicateWorkflowExecutionContinuedAsNewEvent(
		continueAsNewEvent.GetEventId(),
		continueAsNewEvent,
	).Return(nil)
	s.mockMutableState.EXPECT().GetNamespaceEntry().Return(tests.GlobalNamespaceEntry).AnyTimes()
	s.mockUpdateVersion(continueAsNewEvent)
	s.mockTaskGenerator.EXPECT().GenerateWorkflowCloseTasks(
		timestamp.TimeValue(continueAsNewEvent.GetEventTime()),
		false,
	).Return(nil)
	s.mockMutableState.EXPECT().ClearStickyness()

	// new workflow namespace
	s.mockNamespaceCache.EXPECT().GetNamespace(tests.ParentNamespace).Return(tests.GlobalParentNamespaceEntry, nil).AnyTimes()
	newRunStateBuilder, err := s.stateRebuilder.ApplyEvents(
		context.Background(), tests.NamespaceID, requestID, execution, s.toHistory(continueAsNewEvent), nil,
	)
	s.Nil(err)
	s.Nil(newRunStateBuilder)
	s.Equal(continueAsNewEvent.TaskId, s.executionInfo.LastEventTaskId)
}

func (s *stateBuilderSuite) TestApplyEvents_EventTypeWorkflowExecutionSignaled() {
	version := int64(1)
	requestID := uuid.New()

	execution := commonpb.WorkflowExecution{
		WorkflowId: "some random workflow ID",
		RunId:      tests.RunID,
	}

	now := time.Now().UTC()
	evenType := enumspb.EVENT_TYPE_WORKFLOW_EXECUTION_SIGNALED
	event := &historypb.HistoryEvent{
		TaskId:     rand.Int63(),
		Version:    version,
		EventId:    130,
		EventTime:  &now,
		EventType:  evenType,
		Attributes: &historypb.HistoryEvent_WorkflowExecutionSignaledEventAttributes{WorkflowExecutionSignaledEventAttributes: &historypb.WorkflowExecutionSignaledEventAttributes{}},
	}
	s.mockUpdateVersion(event)
	s.mockMutableState.EXPECT().ReplicateWorkflowExecutionSignaled(event).Return(nil)
	s.mockMutableState.EXPECT().ClearStickyness()

	_, err := s.stateRebuilder.ApplyEvents(context.Background(), tests.NamespaceID, requestID, execution, s.toHistory(event), nil)
	s.Nil(err)
	s.Equal(event.TaskId, s.executionInfo.LastEventTaskId)
}

func (s *stateBuilderSuite) TestApplyEvents_EventTypeWorkflowExecutionCancelRequested() {
	version := int64(1)
	requestID := uuid.New()

	execution := commonpb.WorkflowExecution{
		WorkflowId: "some random workflow ID",
		RunId:      tests.RunID,
	}
	now := time.Now().UTC()
	evenType := enumspb.EVENT_TYPE_WORKFLOW_EXECUTION_CANCEL_REQUESTED
	event := &historypb.HistoryEvent{
		TaskId:     rand.Int63(),
		Version:    version,
		EventId:    130,
		EventTime:  &now,
		EventType:  evenType,
		Attributes: &historypb.HistoryEvent_WorkflowExecutionCancelRequestedEventAttributes{WorkflowExecutionCancelRequestedEventAttributes: &historypb.WorkflowExecutionCancelRequestedEventAttributes{}},
	}

	s.mockMutableState.EXPECT().ReplicateWorkflowExecutionCancelRequestedEvent(event).Return(nil)
	s.mockUpdateVersion(event)
	s.mockMutableState.EXPECT().ClearStickyness()

	_, err := s.stateRebuilder.ApplyEvents(context.Background(), tests.NamespaceID, requestID, execution, s.toHistory(event), nil)
	s.Nil(err)
	s.Equal(event.TaskId, s.executionInfo.LastEventTaskId)
}

func (s *stateBuilderSuite) TestApplyEvents_EventTypeUpsertWorkflowSearchAttributes() {
	version := int64(1)
	requestID := uuid.New()

	execution := commonpb.WorkflowExecution{
		WorkflowId: "some random workflow ID",
		RunId:      tests.RunID,
	}

	now := time.Now().UTC()
	evenType := enumspb.EVENT_TYPE_UPSERT_WORKFLOW_SEARCH_ATTRIBUTES
	event := &historypb.HistoryEvent{
		TaskId:    rand.Int63(),
		Version:   version,
		EventId:   130,
		EventTime: &now,
		EventType: evenType,
		Attributes: &historypb.HistoryEvent_UpsertWorkflowSearchAttributesEventAttributes{
			UpsertWorkflowSearchAttributesEventAttributes: &historypb.UpsertWorkflowSearchAttributesEventAttributes{},
		},
	}
	s.mockMutableState.EXPECT().ReplicateUpsertWorkflowSearchAttributesEvent(event).Return()
	s.mockUpdateVersion(event)
	s.mockTaskGenerator.EXPECT().GenerateUpsertVisibilityTask(
		timestamp.TimeValue(event.GetEventTime()),
	).Return(nil)
	s.mockMutableState.EXPECT().ClearStickyness()

	_, err := s.stateRebuilder.ApplyEvents(context.Background(), tests.NamespaceID, requestID, execution, s.toHistory(event), nil)
	s.Nil(err)
	s.Equal(event.TaskId, s.executionInfo.LastEventTaskId)
}

func (s *stateBuilderSuite) TestApplyEvents_EventTypeWorkflowPropertiesModified() {
	version := int64(1)
	requestID := uuid.New()

	execution := commonpb.WorkflowExecution{
		WorkflowId: "some random workflow ID",
		RunId:      tests.RunID,
	}

	now := time.Now().UTC()
	evenType := enumspb.EVENT_TYPE_WORKFLOW_PROPERTIES_MODIFIED
	event := &historypb.HistoryEvent{
		TaskId:    rand.Int63(),
		Version:   version,
		EventId:   130,
		EventTime: &now,
		EventType: evenType,
		Attributes: &historypb.HistoryEvent_WorkflowPropertiesModifiedEventAttributes{
			WorkflowPropertiesModifiedEventAttributes: &historypb.WorkflowPropertiesModifiedEventAttributes{},
		},
	}
	s.mockMutableState.EXPECT().ReplicateWorkflowPropertiesModifiedEvent(event).Return()
	s.mockUpdateVersion(event)
	s.mockTaskGenerator.EXPECT().GenerateUpsertVisibilityTask(
		timestamp.TimeValue(event.GetEventTime()),
	).Return(nil)
	s.mockMutableState.EXPECT().ClearStickyness()

	_, err := s.stateRebuilder.ApplyEvents(context.Background(), tests.NamespaceID, requestID, execution, s.toHistory(event), nil)
	s.Nil(err)
	s.Equal(event.TaskId, s.executionInfo.LastEventTaskId)
}

func (s *stateBuilderSuite) TestApplyEvents_EventTypeMarkerRecorded() {
	version := int64(1)
	requestID := uuid.New()

	execution := commonpb.WorkflowExecution{
		WorkflowId: "some random workflow ID",
		RunId:      tests.RunID,
	}

	now := time.Now().UTC()
	evenType := enumspb.EVENT_TYPE_MARKER_RECORDED
	event := &historypb.HistoryEvent{
		TaskId:     rand.Int63(),
		Version:    version,
		EventId:    130,
		EventTime:  &now,
		EventType:  evenType,
		Attributes: &historypb.HistoryEvent_MarkerRecordedEventAttributes{MarkerRecordedEventAttributes: &historypb.MarkerRecordedEventAttributes{}},
	}
	s.mockUpdateVersion(event)
	s.mockMutableState.EXPECT().ClearStickyness()

	_, err := s.stateRebuilder.ApplyEvents(context.Background(), tests.NamespaceID, requestID, execution, s.toHistory(event), nil)
	s.Nil(err)
	s.Equal(event.TaskId, s.executionInfo.LastEventTaskId)
}

// workflow task operations
func (s *stateBuilderSuite) TestApplyEvents_EventTypeWorkflowTaskScheduled() {
	version := int64(1)
	requestID := uuid.New()

	execution := commonpb.WorkflowExecution{
		WorkflowId: "some random workflow ID",
		RunId:      tests.RunID,
	}

	now := time.Now().UTC()
	taskqueue := &taskqueuepb.TaskQueue{Kind: enumspb.TASK_QUEUE_KIND_NORMAL, Name: "some random taskqueue"}
	timeout := time.Duration(11) * time.Second
	evenType := enumspb.EVENT_TYPE_WORKFLOW_TASK_SCHEDULED
	workflowTaskAttempt := int32(111)
	event := &historypb.HistoryEvent{
		TaskId:    rand.Int63(),
		Version:   version,
		EventId:   130,
		EventTime: &now,
		EventType: evenType,
		Attributes: &historypb.HistoryEvent_WorkflowTaskScheduledEventAttributes{WorkflowTaskScheduledEventAttributes: &historypb.WorkflowTaskScheduledEventAttributes{
			TaskQueue:           taskqueue,
			StartToCloseTimeout: &timeout,
			Attempt:             workflowTaskAttempt,
		}},
	}
	wt := &WorkflowTaskInfo{
		Version:             event.GetVersion(),
		ScheduledEventID:    event.GetEventId(),
		StartedEventID:      common.EmptyEventID,
		RequestID:           emptyUUID,
		WorkflowTaskTimeout: &timeout,
		TaskQueue:           taskqueue,
		Attempt:             workflowTaskAttempt,
	}
	s.executionInfo.TaskQueue = taskqueue.GetName()
	s.mockMutableState.EXPECT().ReplicateWorkflowTaskScheduledEvent(
		event.GetVersion(), event.GetEventId(), taskqueue, &timeout, workflowTaskAttempt, event.GetEventTime(), event.GetEventTime(),
	).Return(wt, nil)
	s.mockUpdateVersion(event)
	s.mockTaskGenerator.EXPECT().GenerateScheduleWorkflowTaskTasks(
		timestamp.TimeValue(event.GetEventTime()),
		wt.ScheduledEventID,
	).Return(nil)
	s.mockMutableState.EXPECT().ClearStickyness()

	_, err := s.stateRebuilder.ApplyEvents(context.Background(), tests.NamespaceID, requestID, execution, s.toHistory(event), nil)
	s.Nil(err)
	s.Equal(event.TaskId, s.executionInfo.LastEventTaskId)
}
func (s *stateBuilderSuite) TestApplyEvents_EventTypeWorkflowTaskStarted() {
	version := int64(1)
	requestID := uuid.New()

	execution := commonpb.WorkflowExecution{
		WorkflowId: "some random workflow ID",
		RunId:      tests.RunID,
	}

	now := time.Now().UTC()
	taskqueue := &taskqueuepb.TaskQueue{Kind: enumspb.TASK_QUEUE_KIND_NORMAL, Name: "some random taskqueue"}
	timeout := time.Second * 11
	scheduledEventID := int64(111)
	workflowTaskRequestID := uuid.New()
	evenType := enumspb.EVENT_TYPE_WORKFLOW_TASK_STARTED
	event := &historypb.HistoryEvent{
		TaskId:    rand.Int63(),
		Version:   version,
		EventId:   130,
		EventTime: &now,
		EventType: evenType,
		Attributes: &historypb.HistoryEvent_WorkflowTaskStartedEventAttributes{WorkflowTaskStartedEventAttributes: &historypb.WorkflowTaskStartedEventAttributes{
			ScheduledEventId: scheduledEventID,
			RequestId:        workflowTaskRequestID,
		}},
	}
	wt := &WorkflowTaskInfo{
		Version:             event.GetVersion(),
		ScheduledEventID:    scheduledEventID,
		StartedEventID:      event.GetEventId(),
		RequestID:           workflowTaskRequestID,
		WorkflowTaskTimeout: &timeout,
		TaskQueue:           taskqueue,
		Attempt:             1,
	}
	s.mockMutableState.EXPECT().ReplicateWorkflowTaskStartedEvent(
		(*WorkflowTaskInfo)(nil), event.GetVersion(), scheduledEventID, event.GetEventId(), workflowTaskRequestID, timestamp.TimeValue(event.GetEventTime()),
	).Return(wt, nil)
	s.mockUpdateVersion(event)
	s.mockTaskGenerator.EXPECT().GenerateStartWorkflowTaskTasks(
		timestamp.TimeValue(event.GetEventTime()),
		wt.ScheduledEventID,
	).Return(nil)
	s.mockMutableState.EXPECT().ClearStickyness()

	_, err := s.stateRebuilder.ApplyEvents(context.Background(), tests.NamespaceID, requestID, execution, s.toHistory(event), nil)
	s.Nil(err)
	s.Equal(event.TaskId, s.executionInfo.LastEventTaskId)
}

func (s *stateBuilderSuite) TestApplyEvents_EventTypeWorkflowTaskTimedOut() {
	version := int64(1)
	requestID := uuid.New()

	execution := commonpb.WorkflowExecution{
		WorkflowId: "some random workflow ID",
		RunId:      tests.RunID,
	}

	now := time.Now().UTC()
	scheduledEventID := int64(12)
	startedEventID := int64(28)
	evenType := enumspb.EVENT_TYPE_WORKFLOW_TASK_TIMED_OUT
	event := &historypb.HistoryEvent{
		TaskId:    rand.Int63(),
		Version:   version,
		EventId:   130,
		EventTime: &now,
		EventType: evenType,
		Attributes: &historypb.HistoryEvent_WorkflowTaskTimedOutEventAttributes{WorkflowTaskTimedOutEventAttributes: &historypb.WorkflowTaskTimedOutEventAttributes{
			ScheduledEventId: scheduledEventID,
			StartedEventId:   startedEventID,
			TimeoutType:      enumspb.TIMEOUT_TYPE_START_TO_CLOSE,
		}},
	}
	s.mockMutableState.EXPECT().ReplicateWorkflowTaskTimedOutEvent(enumspb.TIMEOUT_TYPE_START_TO_CLOSE).Return(nil)
	taskqueue := &taskqueuepb.TaskQueue{Kind: enumspb.TASK_QUEUE_KIND_NORMAL, Name: "some random taskqueue"}
	newScheduledEventID := int64(233)
	s.executionInfo.TaskQueue = taskqueue.GetName()
	s.mockMutableState.EXPECT().ReplicateTransientWorkflowTaskScheduled().Return(&WorkflowTaskInfo{
		Version:          version,
		ScheduledEventID: newScheduledEventID,
		TaskQueue:        taskqueue,
	}, nil)
	s.mockUpdateVersion(event)
	s.mockTaskGenerator.EXPECT().GenerateScheduleWorkflowTaskTasks(
		timestamp.TimeValue(event.GetEventTime()),
		newScheduledEventID,
	).Return(nil)
	s.mockMutableState.EXPECT().ClearStickyness()

	_, err := s.stateRebuilder.ApplyEvents(context.Background(), tests.NamespaceID, requestID, execution, s.toHistory(event), nil)
	s.Nil(err)
	s.Equal(event.TaskId, s.executionInfo.LastEventTaskId)
}

func (s *stateBuilderSuite) TestApplyEvents_EventTypeWorkflowTaskFailed() {
	version := int64(1)
	requestID := uuid.New()

	execution := commonpb.WorkflowExecution{
		WorkflowId: "some random workflow ID",
		RunId:      tests.RunID,
	}

	now := time.Now().UTC()
	scheduledEventID := int64(12)
	startedEventID := int64(28)
	evenType := enumspb.EVENT_TYPE_WORKFLOW_TASK_FAILED
	event := &historypb.HistoryEvent{
		TaskId:    rand.Int63(),
		Version:   version,
		EventId:   130,
		EventTime: &now,
		EventType: evenType,
		Attributes: &historypb.HistoryEvent_WorkflowTaskFailedEventAttributes{WorkflowTaskFailedEventAttributes: &historypb.WorkflowTaskFailedEventAttributes{
			ScheduledEventId: scheduledEventID,
			StartedEventId:   startedEventID,
		}},
	}
	s.mockMutableState.EXPECT().ReplicateWorkflowTaskFailedEvent().Return(nil)
	taskqueue := &taskqueuepb.TaskQueue{Kind: enumspb.TASK_QUEUE_KIND_NORMAL, Name: "some random taskqueue"}
	newScheduledEventID := int64(233)
	s.executionInfo.TaskQueue = taskqueue.GetName()
	s.mockMutableState.EXPECT().ReplicateTransientWorkflowTaskScheduled().Return(&WorkflowTaskInfo{
		Version:          version,
		ScheduledEventID: newScheduledEventID,
		TaskQueue:        taskqueue,
	}, nil)
	s.mockUpdateVersion(event)
	s.mockTaskGenerator.EXPECT().GenerateScheduleWorkflowTaskTasks(
		timestamp.TimeValue(event.GetEventTime()),
		newScheduledEventID,
	).Return(nil)
	s.mockMutableState.EXPECT().ClearStickyness()

	_, err := s.stateRebuilder.ApplyEvents(context.Background(), tests.NamespaceID, requestID, execution, s.toHistory(event), nil)
	s.Nil(err)
	s.Equal(event.TaskId, s.executionInfo.LastEventTaskId)
}

func (s *stateBuilderSuite) TestApplyEvents_EventTypeWorkflowTaskCompleted() {
	version := int64(1)
	requestID := uuid.New()

	execution := commonpb.WorkflowExecution{
		WorkflowId: "some random workflow ID",
		RunId:      tests.RunID,
	}

	now := time.Now().UTC()
	scheduledEventID := int64(12)
	startedEventID := int64(28)
	evenType := enumspb.EVENT_TYPE_WORKFLOW_TASK_COMPLETED
	event := &historypb.HistoryEvent{
		TaskId:    rand.Int63(),
		Version:   version,
		EventId:   130,
		EventTime: &now,
		EventType: evenType,
		Attributes: &historypb.HistoryEvent_WorkflowTaskCompletedEventAttributes{WorkflowTaskCompletedEventAttributes: &historypb.WorkflowTaskCompletedEventAttributes{
			ScheduledEventId: scheduledEventID,
			StartedEventId:   startedEventID,
		}},
	}
	s.mockMutableState.EXPECT().ReplicateWorkflowTaskCompletedEvent(event).Return(nil)
	s.mockUpdateVersion(event)
	s.mockMutableState.EXPECT().ClearStickyness()

	_, err := s.stateRebuilder.ApplyEvents(context.Background(), tests.NamespaceID, requestID, execution, s.toHistory(event), nil)
	s.Nil(err)
	s.Equal(event.TaskId, s.executionInfo.LastEventTaskId)
}

// user timer operations

func (s *stateBuilderSuite) TestApplyEvents_EventTypeTimerStarted() {
	version := int64(1)
	requestID := uuid.New()

	execution := commonpb.WorkflowExecution{
		WorkflowId: "some random workflow ID",
		RunId:      tests.RunID,
	}

	now := time.Now().UTC()
	timerID := "timer ID"
	timeoutSecond := time.Duration(10) * time.Second
	evenType := enumspb.EVENT_TYPE_TIMER_STARTED
	event := &historypb.HistoryEvent{
		TaskId:    rand.Int63(),
		Version:   version,
		EventId:   130,
		EventTime: &now,
		EventType: evenType,
		Attributes: &historypb.HistoryEvent_TimerStartedEventAttributes{TimerStartedEventAttributes: &historypb.TimerStartedEventAttributes{
			TimerId:            timerID,
			StartToFireTimeout: &timeoutSecond,
		}},
	}
	expiryTime := timestamp.TimeValue(event.GetEventTime()).Add(timeoutSecond)
	ti := &persistencespb.TimerInfo{
		Version:        event.GetVersion(),
		TimerId:        timerID,
		ExpiryTime:     &expiryTime,
		StartedEventId: event.GetEventId(),
		TaskStatus:     TimerTaskStatusNone,
	}
	s.mockMutableState.EXPECT().ReplicateTimerStartedEvent(event).Return(ti, nil)
	s.mockUpdateVersion(event)
	// assertion on timer generated is in `mockUpdateVersion` function, since activity / user timer
	// need to be refreshed each time
	s.mockMutableState.EXPECT().ClearStickyness()

	_, err := s.stateRebuilder.ApplyEvents(context.Background(), tests.NamespaceID, requestID, execution, s.toHistory(event), nil)
	s.Nil(err)
	s.Equal(event.TaskId, s.executionInfo.LastEventTaskId)
}

func (s *stateBuilderSuite) TestApplyEvents_EventTypeTimerFired() {
	version := int64(1)
	requestID := uuid.New()

	execution := commonpb.WorkflowExecution{
		WorkflowId: "some random workflow ID",
		RunId:      tests.RunID,
	}

	now := time.Now().UTC()
	evenType := enumspb.EVENT_TYPE_TIMER_FIRED
	event := &historypb.HistoryEvent{
		TaskId:     rand.Int63(),
		Version:    version,
		EventId:    130,
		EventTime:  &now,
		EventType:  evenType,
		Attributes: &historypb.HistoryEvent_TimerFiredEventAttributes{TimerFiredEventAttributes: &historypb.TimerFiredEventAttributes{}},
	}

	s.mockMutableState.EXPECT().ReplicateTimerFiredEvent(event).Return(nil)
	s.mockUpdateVersion(event)
	// assertion on timer generated is in `mockUpdateVersion` function, since activity / user timer
	// need to be refreshed each time
	s.mockMutableState.EXPECT().ClearStickyness()

	_, err := s.stateRebuilder.ApplyEvents(context.Background(), tests.NamespaceID, requestID, execution, s.toHistory(event), nil)
	s.Nil(err)
	s.Equal(event.TaskId, s.executionInfo.LastEventTaskId)
}

func (s *stateBuilderSuite) TestApplyEvents_EventTypeTimerCanceled() {
	version := int64(1)
	requestID := uuid.New()

	execution := commonpb.WorkflowExecution{
		WorkflowId: "some random workflow ID",
		RunId:      tests.RunID,
	}

	now := time.Now().UTC()

	evenType := enumspb.EVENT_TYPE_TIMER_CANCELED
	event := &historypb.HistoryEvent{
		TaskId:     rand.Int63(),
		Version:    version,
		EventId:    130,
		EventTime:  &now,
		EventType:  evenType,
		Attributes: &historypb.HistoryEvent_TimerCanceledEventAttributes{TimerCanceledEventAttributes: &historypb.TimerCanceledEventAttributes{}},
	}
	s.mockMutableState.EXPECT().ReplicateTimerCanceledEvent(event).Return(nil)
	s.mockUpdateVersion(event)
	// assertion on timer generated is in `mockUpdateVersion` function, since activity / user timer
	// need to be refreshed each time
	s.mockMutableState.EXPECT().ClearStickyness()

	_, err := s.stateRebuilder.ApplyEvents(context.Background(), tests.NamespaceID, requestID, execution, s.toHistory(event), nil)
	s.Nil(err)
	s.Equal(event.TaskId, s.executionInfo.LastEventTaskId)
}

// activity operations

func (s *stateBuilderSuite) TestApplyEvents_EventTypeActivityTaskScheduled() {
	version := int64(1)
	requestID := uuid.New()

	execution := commonpb.WorkflowExecution{
		WorkflowId: "some random workflow ID",
		RunId:      tests.RunID,
	}

	now := time.Now().UTC()
	activityID := "activity ID"
	taskqueue := "some random taskqueue"
	timeoutSecond := 10 * time.Second
	evenType := enumspb.EVENT_TYPE_ACTIVITY_TASK_SCHEDULED
	event := &historypb.HistoryEvent{
		TaskId:     rand.Int63(),
		Version:    version,
		EventId:    130,
		EventTime:  &now,
		EventType:  evenType,
		Attributes: &historypb.HistoryEvent_ActivityTaskScheduledEventAttributes{ActivityTaskScheduledEventAttributes: &historypb.ActivityTaskScheduledEventAttributes{}},
	}

	ai := &persistencespb.ActivityInfo{
		Version:                 event.GetVersion(),
		ScheduledEventId:        event.GetEventId(),
		ScheduledEventBatchId:   event.GetEventId(),
		ScheduledTime:           event.GetEventTime(),
		StartedEventId:          common.EmptyEventID,
		StartedTime:             timestamp.TimePtr(time.Time{}),
		ActivityId:              activityID,
		ScheduleToStartTimeout:  &timeoutSecond,
		ScheduleToCloseTimeout:  &timeoutSecond,
		StartToCloseTimeout:     &timeoutSecond,
		HeartbeatTimeout:        &timeoutSecond,
		CancelRequested:         false,
		CancelRequestId:         common.EmptyEventID,
		LastHeartbeatUpdateTime: timestamp.TimePtr(time.Time{}),
		TimerTaskStatus:         TimerTaskStatusNone,
		TaskQueue:               taskqueue,
	}
	s.executionInfo.TaskQueue = taskqueue
	s.mockMutableState.EXPECT().ReplicateActivityTaskScheduledEvent(event.GetEventId(), event).Return(ai, nil)
	s.mockUpdateVersion(event)
	s.mockTaskGenerator.EXPECT().GenerateActivityTasks(
		timestamp.TimeValue(event.GetEventTime()),
		event,
	).Return(nil)
	// assertion on timer generated is in `mockUpdateVersion` function, since activity / user timer
	// need to be refreshed each time
	s.mockMutableState.EXPECT().ClearStickyness()

	_, err := s.stateRebuilder.ApplyEvents(context.Background(), tests.NamespaceID, requestID, execution, s.toHistory(event), nil)
	s.Nil(err)
	s.Equal(event.TaskId, s.executionInfo.LastEventTaskId)
}

func (s *stateBuilderSuite) TestApplyEvents_EventTypeActivityTaskStarted() {
	version := int64(1)
	requestID := uuid.New()

	execution := commonpb.WorkflowExecution{
		WorkflowId: "some random workflow ID",
		RunId:      tests.RunID,
	}

	now := time.Now().UTC()
	taskqueue := "some random taskqueue"
	evenType := enumspb.EVENT_TYPE_ACTIVITY_TASK_SCHEDULED
	scheduledEvent := &historypb.HistoryEvent{
		TaskId:     rand.Int63(),
		Version:    version,
		EventId:    130,
		EventTime:  &now,
		EventType:  evenType,
		Attributes: &historypb.HistoryEvent_ActivityTaskScheduledEventAttributes{ActivityTaskScheduledEventAttributes: &historypb.ActivityTaskScheduledEventAttributes{}},
	}

	evenType = enumspb.EVENT_TYPE_ACTIVITY_TASK_STARTED
	startedEvent := &historypb.HistoryEvent{
		TaskId:     rand.Int63(),
		Version:    version,
		EventId:    scheduledEvent.GetEventId() + 1,
		EventTime:  timestamp.TimePtr(timestamp.TimeValue(scheduledEvent.GetEventTime()).Add(1000 * time.Nanosecond)),
		EventType:  evenType,
		Attributes: &historypb.HistoryEvent_ActivityTaskStartedEventAttributes{ActivityTaskStartedEventAttributes: &historypb.ActivityTaskStartedEventAttributes{}},
	}

	s.executionInfo.TaskQueue = taskqueue
	s.mockMutableState.EXPECT().ReplicateActivityTaskStartedEvent(startedEvent).Return(nil)
	s.mockUpdateVersion(startedEvent)
	// assertion on timer generated is in `mockUpdateVersion` function, since activity / user timer
	// need to be refreshed each time
	s.mockMutableState.EXPECT().ClearStickyness()

	_, err := s.stateRebuilder.ApplyEvents(context.Background(), tests.NamespaceID, requestID, execution, s.toHistory(startedEvent), nil)
	s.Nil(err)
	s.Equal(startedEvent.TaskId, s.executionInfo.LastEventTaskId)
}

func (s *stateBuilderSuite) TestApplyEvents_EventTypeActivityTaskTimedOut() {
	version := int64(1)
	requestID := uuid.New()

	execution := commonpb.WorkflowExecution{
		WorkflowId: "some random workflow ID",
		RunId:      tests.RunID,
	}

	now := time.Now().UTC()
	evenType := enumspb.EVENT_TYPE_ACTIVITY_TASK_TIMED_OUT
	event := &historypb.HistoryEvent{
		TaskId:     rand.Int63(),
		Version:    version,
		EventId:    130,
		EventTime:  &now,
		EventType:  evenType,
		Attributes: &historypb.HistoryEvent_ActivityTaskTimedOutEventAttributes{ActivityTaskTimedOutEventAttributes: &historypb.ActivityTaskTimedOutEventAttributes{}},
	}

	s.mockMutableState.EXPECT().ReplicateActivityTaskTimedOutEvent(event).Return(nil)
	s.mockUpdateVersion(event)
	// assertion on timer generated is in `mockUpdateVersion` function, since activity / user timer
	// need to be refreshed each time// assertion on timer generated is in `mockUpdateVersion` function, since activity / user timer
	//	// need to be refreshed each time
	s.mockMutableState.EXPECT().ClearStickyness()

	_, err := s.stateRebuilder.ApplyEvents(context.Background(), tests.NamespaceID, requestID, execution, s.toHistory(event), nil)
	s.Nil(err)
	s.Equal(event.TaskId, s.executionInfo.LastEventTaskId)
}

func (s *stateBuilderSuite) TestApplyEvents_EventTypeActivityTaskFailed() {
	version := int64(1)
	requestID := uuid.New()

	execution := commonpb.WorkflowExecution{
		WorkflowId: "some random workflow ID",
		RunId:      tests.RunID,
	}

	now := time.Now().UTC()
	evenType := enumspb.EVENT_TYPE_ACTIVITY_TASK_FAILED
	event := &historypb.HistoryEvent{
		TaskId:     rand.Int63(),
		Version:    version,
		EventId:    130,
		EventTime:  &now,
		EventType:  evenType,
		Attributes: &historypb.HistoryEvent_ActivityTaskFailedEventAttributes{ActivityTaskFailedEventAttributes: &historypb.ActivityTaskFailedEventAttributes{}},
	}

	s.mockMutableState.EXPECT().ReplicateActivityTaskFailedEvent(event).Return(nil)
	s.mockUpdateVersion(event)
	// assertion on timer generated is in `mockUpdateVersion` function, since activity / user timer
	// need to be refreshed each time
	s.mockMutableState.EXPECT().ClearStickyness()

	_, err := s.stateRebuilder.ApplyEvents(context.Background(), tests.NamespaceID, requestID, execution, s.toHistory(event), nil)
	s.Nil(err)
	s.Equal(event.TaskId, s.executionInfo.LastEventTaskId)
}

func (s *stateBuilderSuite) TestApplyEvents_EventTypeActivityTaskCompleted() {
	version := int64(1)
	requestID := uuid.New()

	execution := commonpb.WorkflowExecution{
		WorkflowId: "some random workflow ID",
		RunId:      tests.RunID,
	}

	now := time.Now().UTC()
	evenType := enumspb.EVENT_TYPE_ACTIVITY_TASK_COMPLETED
	event := &historypb.HistoryEvent{
		TaskId:     rand.Int63(),
		Version:    version,
		EventId:    130,
		EventTime:  &now,
		EventType:  evenType,
		Attributes: &historypb.HistoryEvent_ActivityTaskCompletedEventAttributes{ActivityTaskCompletedEventAttributes: &historypb.ActivityTaskCompletedEventAttributes{}},
	}

	s.mockMutableState.EXPECT().ReplicateActivityTaskCompletedEvent(event).Return(nil)
	s.mockUpdateVersion(event)
	// assertion on timer generated is in `mockUpdateVersion` function, since activity / user timer
	// need to be refreshed each time
	s.mockMutableState.EXPECT().ClearStickyness()

	_, err := s.stateRebuilder.ApplyEvents(context.Background(), tests.NamespaceID, requestID, execution, s.toHistory(event), nil)
	s.Nil(err)
	s.Equal(event.TaskId, s.executionInfo.LastEventTaskId)
}

func (s *stateBuilderSuite) TestApplyEvents_EventTypeActivityTaskCancelRequested() {
	version := int64(1)
	requestID := uuid.New()

	execution := commonpb.WorkflowExecution{
		WorkflowId: "some random workflow ID",
		RunId:      tests.RunID,
	}

	now := time.Now().UTC()
	evenType := enumspb.EVENT_TYPE_ACTIVITY_TASK_CANCEL_REQUESTED
	event := &historypb.HistoryEvent{
		TaskId:     rand.Int63(),
		Version:    version,
		EventId:    130,
		EventTime:  &now,
		EventType:  evenType,
		Attributes: &historypb.HistoryEvent_ActivityTaskCancelRequestedEventAttributes{ActivityTaskCancelRequestedEventAttributes: &historypb.ActivityTaskCancelRequestedEventAttributes{}},
	}
	s.mockMutableState.EXPECT().ReplicateActivityTaskCancelRequestedEvent(event).Return(nil)
	s.mockUpdateVersion(event)
	s.mockMutableState.EXPECT().ClearStickyness()

	_, err := s.stateRebuilder.ApplyEvents(context.Background(), tests.NamespaceID, requestID, execution, s.toHistory(event), nil)
	s.Nil(err)
	s.Equal(event.TaskId, s.executionInfo.LastEventTaskId)
}

func (s *stateBuilderSuite) TestApplyEvents_EventTypeActivityTaskCanceled() {
	version := int64(1)
	requestID := uuid.New()

	execution := commonpb.WorkflowExecution{
		WorkflowId: "some random workflow ID",
		RunId:      tests.RunID,
	}

	now := time.Now().UTC()
	evenType := enumspb.EVENT_TYPE_ACTIVITY_TASK_CANCELED
	event := &historypb.HistoryEvent{
		TaskId:     rand.Int63(),
		Version:    version,
		EventId:    130,
		EventTime:  &now,
		EventType:  evenType,
		Attributes: &historypb.HistoryEvent_ActivityTaskCanceledEventAttributes{ActivityTaskCanceledEventAttributes: &historypb.ActivityTaskCanceledEventAttributes{}},
	}

	s.mockMutableState.EXPECT().ReplicateActivityTaskCanceledEvent(event).Return(nil)
	s.mockUpdateVersion(event)
	// assertion on timer generated is in `mockUpdateVersion` function, since activity / user timer
	// need to be refreshed each time
	s.mockMutableState.EXPECT().ClearStickyness()

	_, err := s.stateRebuilder.ApplyEvents(context.Background(), tests.NamespaceID, requestID, execution, s.toHistory(event), nil)
	s.Nil(err)
	s.Equal(event.TaskId, s.executionInfo.LastEventTaskId)
}

// child workflow operations

func (s *stateBuilderSuite) TestApplyEvents_EventTypeStartChildWorkflowExecutionInitiated() {
	version := int64(1)
	requestID := uuid.New()

	execution := commonpb.WorkflowExecution{
		WorkflowId: "some random workflow ID",
		RunId:      tests.RunID,
	}
	targetWorkflowID := "some random target workflow ID"

	now := time.Now().UTC()
	createRequestID := uuid.New()
	evenType := enumspb.EVENT_TYPE_START_CHILD_WORKFLOW_EXECUTION_INITIATED
	event := &historypb.HistoryEvent{
		TaskId:    rand.Int63(),
		Version:   version,
		EventId:   130,
		EventTime: &now,
		EventType: evenType,
		Attributes: &historypb.HistoryEvent_StartChildWorkflowExecutionInitiatedEventAttributes{StartChildWorkflowExecutionInitiatedEventAttributes: &historypb.StartChildWorkflowExecutionInitiatedEventAttributes{
			Namespace:   tests.TargetNamespace.String(),
			NamespaceId: tests.TargetNamespaceID.String(),
			WorkflowId:  targetWorkflowID,
		}},
	}

	ci := &persistencespb.ChildExecutionInfo{
		Version:               event.GetVersion(),
		InitiatedEventId:      event.GetEventId(),
		InitiatedEventBatchId: event.GetEventId(),
		StartedEventId:        common.EmptyEventID,
		CreateRequestId:       createRequestID,
		Namespace:             tests.TargetNamespace.String(),
		NamespaceId:           tests.TargetNamespaceID.String(),
	}

	// the create request ID is generated inside, cannot assert equal
	s.mockMutableState.EXPECT().ReplicateStartChildWorkflowExecutionInitiatedEvent(
		event.GetEventId(), event, gomock.Any(),
	).Return(ci, nil)
	s.mockUpdateVersion(event)
	s.mockTaskGenerator.EXPECT().GenerateChildWorkflowTasks(
		timestamp.TimeValue(event.GetEventTime()),
		event,
	).Return(nil)
	s.mockMutableState.EXPECT().ClearStickyness()

	_, err := s.stateRebuilder.ApplyEvents(context.Background(), tests.NamespaceID, requestID, execution, s.toHistory(event), nil)
	s.Nil(err)
	s.Equal(event.TaskId, s.executionInfo.LastEventTaskId)
}

func (s *stateBuilderSuite) TestApplyEvents_EventTypeStartChildWorkflowExecutionFailed() {
	version := int64(1)
	requestID := uuid.New()

	execution := commonpb.WorkflowExecution{
		WorkflowId: "some random workflow ID",
		RunId:      tests.RunID,
	}

	now := time.Now().UTC()
	evenType := enumspb.EVENT_TYPE_START_CHILD_WORKFLOW_EXECUTION_FAILED
	event := &historypb.HistoryEvent{
		TaskId:     rand.Int63(),
		Version:    version,
		EventId:    130,
		EventTime:  &now,
		EventType:  evenType,
		Attributes: &historypb.HistoryEvent_StartChildWorkflowExecutionFailedEventAttributes{StartChildWorkflowExecutionFailedEventAttributes: &historypb.StartChildWorkflowExecutionFailedEventAttributes{}},
	}
	s.mockMutableState.EXPECT().ReplicateStartChildWorkflowExecutionFailedEvent(event).Return(nil)
	s.mockUpdateVersion(event)
	s.mockMutableState.EXPECT().ClearStickyness()

	_, err := s.stateRebuilder.ApplyEvents(context.Background(), tests.NamespaceID, requestID, execution, s.toHistory(event), nil)
	s.Nil(err)
	s.Equal(event.TaskId, s.executionInfo.LastEventTaskId)
}

func (s *stateBuilderSuite) TestApplyEvents_EventTypeChildWorkflowExecutionStarted() {
	version := int64(1)
	requestID := uuid.New()

	execution := commonpb.WorkflowExecution{
		WorkflowId: "some random workflow ID",
		RunId:      tests.RunID,
	}

	now := time.Now().UTC()
	evenType := enumspb.EVENT_TYPE_CHILD_WORKFLOW_EXECUTION_STARTED
	event := &historypb.HistoryEvent{
		TaskId:     rand.Int63(),
		Version:    version,
		EventId:    130,
		EventTime:  &now,
		EventType:  evenType,
		Attributes: &historypb.HistoryEvent_ChildWorkflowExecutionStartedEventAttributes{ChildWorkflowExecutionStartedEventAttributes: &historypb.ChildWorkflowExecutionStartedEventAttributes{}},
	}
	s.mockMutableState.EXPECT().ReplicateChildWorkflowExecutionStartedEvent(event, nil).Return(nil)
	s.mockUpdateVersion(event)
	s.mockMutableState.EXPECT().ClearStickyness()

	_, err := s.stateRebuilder.ApplyEvents(context.Background(), tests.NamespaceID, requestID, execution, s.toHistory(event), nil)
	s.Nil(err)
	s.Equal(event.TaskId, s.executionInfo.LastEventTaskId)
}

func (s *stateBuilderSuite) TestApplyEvents_EventTypeChildWorkflowExecutionTimedOut() {
	version := int64(1)
	requestID := uuid.New()

	execution := commonpb.WorkflowExecution{
		WorkflowId: "some random workflow ID",
		RunId:      tests.RunID,
	}

	now := time.Now().UTC()
	evenType := enumspb.EVENT_TYPE_CHILD_WORKFLOW_EXECUTION_TIMED_OUT
	event := &historypb.HistoryEvent{
		TaskId:     rand.Int63(),
		Version:    version,
		EventId:    130,
		EventTime:  &now,
		EventType:  evenType,
		Attributes: &historypb.HistoryEvent_ChildWorkflowExecutionTimedOutEventAttributes{ChildWorkflowExecutionTimedOutEventAttributes: &historypb.ChildWorkflowExecutionTimedOutEventAttributes{}},
	}
	s.mockMutableState.EXPECT().ReplicateChildWorkflowExecutionTimedOutEvent(event).Return(nil)
	s.mockUpdateVersion(event)
	s.mockMutableState.EXPECT().ClearStickyness()

	_, err := s.stateRebuilder.ApplyEvents(context.Background(), tests.NamespaceID, requestID, execution, s.toHistory(event), nil)
	s.Nil(err)
	s.Equal(event.TaskId, s.executionInfo.LastEventTaskId)
}

func (s *stateBuilderSuite) TestApplyEvents_EventTypeChildWorkflowExecutionTerminated() {
	version := int64(1)
	requestID := uuid.New()

	execution := commonpb.WorkflowExecution{
		WorkflowId: "some random workflow ID",
		RunId:      tests.RunID,
	}

	now := time.Now().UTC()
	evenType := enumspb.EVENT_TYPE_CHILD_WORKFLOW_EXECUTION_TERMINATED
	event := &historypb.HistoryEvent{
		TaskId:     rand.Int63(),
		Version:    version,
		EventId:    130,
		EventTime:  &now,
		EventType:  evenType,
		Attributes: &historypb.HistoryEvent_ChildWorkflowExecutionTerminatedEventAttributes{ChildWorkflowExecutionTerminatedEventAttributes: &historypb.ChildWorkflowExecutionTerminatedEventAttributes{}},
	}
	s.mockMutableState.EXPECT().ReplicateChildWorkflowExecutionTerminatedEvent(event).Return(nil)
	s.mockUpdateVersion(event)
	s.mockMutableState.EXPECT().ClearStickyness()

	_, err := s.stateRebuilder.ApplyEvents(context.Background(), tests.NamespaceID, requestID, execution, s.toHistory(event), nil)
	s.Nil(err)
	s.Equal(event.TaskId, s.executionInfo.LastEventTaskId)
}

func (s *stateBuilderSuite) TestApplyEvents_EventTypeChildWorkflowExecutionFailed() {
	version := int64(1)
	requestID := uuid.New()

	execution := commonpb.WorkflowExecution{
		WorkflowId: "some random workflow ID",
		RunId:      tests.RunID,
	}

	now := time.Now().UTC()
	evenType := enumspb.EVENT_TYPE_CHILD_WORKFLOW_EXECUTION_FAILED
	event := &historypb.HistoryEvent{
		TaskId:     rand.Int63(),
		Version:    version,
		EventId:    130,
		EventTime:  &now,
		EventType:  evenType,
		Attributes: &historypb.HistoryEvent_ChildWorkflowExecutionFailedEventAttributes{ChildWorkflowExecutionFailedEventAttributes: &historypb.ChildWorkflowExecutionFailedEventAttributes{}},
	}
	s.mockMutableState.EXPECT().ReplicateChildWorkflowExecutionFailedEvent(event).Return(nil)
	s.mockUpdateVersion(event)
	s.mockMutableState.EXPECT().ClearStickyness()

	_, err := s.stateRebuilder.ApplyEvents(context.Background(), tests.NamespaceID, requestID, execution, s.toHistory(event), nil)
	s.Nil(err)
	s.Equal(event.TaskId, s.executionInfo.LastEventTaskId)
}

func (s *stateBuilderSuite) TestApplyEvents_EventTypeChildWorkflowExecutionCompleted() {
	version := int64(1)
	requestID := uuid.New()

	execution := commonpb.WorkflowExecution{
		WorkflowId: "some random workflow ID",
		RunId:      tests.RunID,
	}

	now := time.Now().UTC()
	evenType := enumspb.EVENT_TYPE_CHILD_WORKFLOW_EXECUTION_COMPLETED
	event := &historypb.HistoryEvent{
		TaskId:     rand.Int63(),
		Version:    version,
		EventId:    130,
		EventTime:  &now,
		EventType:  evenType,
		Attributes: &historypb.HistoryEvent_ChildWorkflowExecutionCompletedEventAttributes{ChildWorkflowExecutionCompletedEventAttributes: &historypb.ChildWorkflowExecutionCompletedEventAttributes{}},
	}
	s.mockMutableState.EXPECT().ReplicateChildWorkflowExecutionCompletedEvent(event).Return(nil)
	s.mockUpdateVersion(event)
	s.mockMutableState.EXPECT().ClearStickyness()

	_, err := s.stateRebuilder.ApplyEvents(context.Background(), tests.NamespaceID, requestID, execution, s.toHistory(event), nil)
	s.Nil(err)
	s.Equal(event.TaskId, s.executionInfo.LastEventTaskId)
}

// cancel external workflow operations

func (s *stateBuilderSuite) TestApplyEvents_EventTypeRequestCancelExternalWorkflowExecutionInitiated() {
	version := int64(1)
	requestID := uuid.New()

	execution := commonpb.WorkflowExecution{
		WorkflowId: "some random workflow ID",
		RunId:      tests.RunID,
	}

	targetWorkflowID := "some random target workflow ID"
	targetRunID := uuid.New()
	childWorkflowOnly := true

	now := time.Now().UTC()
	cancellationRequestID := uuid.New()
	control := "some random control"
	evenType := enumspb.EVENT_TYPE_REQUEST_CANCEL_EXTERNAL_WORKFLOW_EXECUTION_INITIATED
	event := &historypb.HistoryEvent{
		TaskId:    rand.Int63(),
		Version:   version,
		EventId:   130,
		EventTime: &now,
		EventType: evenType,
		Attributes: &historypb.HistoryEvent_RequestCancelExternalWorkflowExecutionInitiatedEventAttributes{RequestCancelExternalWorkflowExecutionInitiatedEventAttributes: &historypb.RequestCancelExternalWorkflowExecutionInitiatedEventAttributes{
			Namespace:   tests.TargetNamespace.String(),
			NamespaceId: tests.TargetNamespaceID.String(),
			WorkflowExecution: &commonpb.WorkflowExecution{
				WorkflowId: targetWorkflowID,
				RunId:      targetRunID,
			},
			ChildWorkflowOnly: childWorkflowOnly,
			Control:           control,
		}},
	}
	rci := &persistencespb.RequestCancelInfo{
		Version:          event.GetVersion(),
		InitiatedEventId: event.GetEventId(),
		CancelRequestId:  cancellationRequestID,
	}

	// the cancellation request ID is generated inside, cannot assert equal
	s.mockMutableState.EXPECT().ReplicateRequestCancelExternalWorkflowExecutionInitiatedEvent(
		event.GetEventId(), event, gomock.Any(),
	).Return(rci, nil)
	s.mockUpdateVersion(event)
	s.mockTaskGenerator.EXPECT().GenerateRequestCancelExternalTasks(
		timestamp.TimeValue(event.GetEventTime()),
		event,
	).Return(nil)
	s.mockMutableState.EXPECT().ClearStickyness()

	_, err := s.stateRebuilder.ApplyEvents(context.Background(), tests.NamespaceID, requestID, execution, s.toHistory(event), nil)
	s.Nil(err)
	s.Equal(event.TaskId, s.executionInfo.LastEventTaskId)
}

func (s *stateBuilderSuite) TestApplyEvents_EventTypeRequestCancelExternalWorkflowExecutionFailed() {
	version := int64(1)
	requestID := uuid.New()

	execution := commonpb.WorkflowExecution{
		WorkflowId: "some random workflow ID",
		RunId:      tests.RunID,
	}

	now := time.Now().UTC()
	evenType := enumspb.EVENT_TYPE_REQUEST_CANCEL_EXTERNAL_WORKFLOW_EXECUTION_FAILED
	event := &historypb.HistoryEvent{
		TaskId:     rand.Int63(),
		Version:    version,
		EventId:    130,
		EventTime:  &now,
		EventType:  evenType,
		Attributes: &historypb.HistoryEvent_RequestCancelExternalWorkflowExecutionFailedEventAttributes{RequestCancelExternalWorkflowExecutionFailedEventAttributes: &historypb.RequestCancelExternalWorkflowExecutionFailedEventAttributes{}},
	}
	s.mockMutableState.EXPECT().ReplicateRequestCancelExternalWorkflowExecutionFailedEvent(event).Return(nil)
	s.mockUpdateVersion(event)
	s.mockMutableState.EXPECT().ClearStickyness()

	_, err := s.stateRebuilder.ApplyEvents(context.Background(), tests.NamespaceID, requestID, execution, s.toHistory(event), nil)
	s.Nil(err)
	s.Equal(event.TaskId, s.executionInfo.LastEventTaskId)
}

func (s *stateBuilderSuite) TestApplyEvents_EventTypeExternalWorkflowExecutionCancelRequested() {
	version := int64(1)
	requestID := uuid.New()

	execution := commonpb.WorkflowExecution{
		WorkflowId: "some random workflow ID",
		RunId:      tests.RunID,
	}

	now := time.Now().UTC()
	evenType := enumspb.EVENT_TYPE_EXTERNAL_WORKFLOW_EXECUTION_CANCEL_REQUESTED
	event := &historypb.HistoryEvent{
		TaskId:     rand.Int63(),
		Version:    version,
		EventId:    130,
		EventTime:  &now,
		EventType:  evenType,
		Attributes: &historypb.HistoryEvent_ExternalWorkflowExecutionCancelRequestedEventAttributes{ExternalWorkflowExecutionCancelRequestedEventAttributes: &historypb.ExternalWorkflowExecutionCancelRequestedEventAttributes{}},
	}
	s.mockMutableState.EXPECT().ReplicateExternalWorkflowExecutionCancelRequested(event).Return(nil)
	s.mockUpdateVersion(event)
	s.mockMutableState.EXPECT().ClearStickyness()

	_, err := s.stateRebuilder.ApplyEvents(context.Background(), tests.NamespaceID, requestID, execution, s.toHistory(event), nil)
	s.Nil(err)
	s.Equal(event.TaskId, s.executionInfo.LastEventTaskId)
}

func (s *stateBuilderSuite) TestApplyEvents_EventTypeChildWorkflowExecutionCanceled() {
	version := int64(1)
	requestID := uuid.New()

	execution := commonpb.WorkflowExecution{
		WorkflowId: "some random workflow ID",
		RunId:      tests.RunID,
	}

	now := time.Now().UTC()
	evenType := enumspb.EVENT_TYPE_CHILD_WORKFLOW_EXECUTION_CANCELED
	event := &historypb.HistoryEvent{
		TaskId:     rand.Int63(),
		Version:    version,
		EventId:    130,
		EventTime:  &now,
		EventType:  evenType,
		Attributes: &historypb.HistoryEvent_ChildWorkflowExecutionCanceledEventAttributes{ChildWorkflowExecutionCanceledEventAttributes: &historypb.ChildWorkflowExecutionCanceledEventAttributes{}},
	}
	s.mockMutableState.EXPECT().ReplicateChildWorkflowExecutionCanceledEvent(event).Return(nil)
	s.mockUpdateVersion(event)
	s.mockMutableState.EXPECT().ClearStickyness()

	_, err := s.stateRebuilder.ApplyEvents(context.Background(), tests.NamespaceID, requestID, execution, s.toHistory(event), nil)
	s.Nil(err)
	s.Equal(event.TaskId, s.executionInfo.LastEventTaskId)
}

// signal external workflow operations

func (s *stateBuilderSuite) TestApplyEvents_EventTypeSignalExternalWorkflowExecutionInitiated() {
	version := int64(1)
	requestID := uuid.New()
	execution := commonpb.WorkflowExecution{
		WorkflowId: "some random workflow ID",
		RunId:      tests.RunID,
	}
	targetWorkflowID := "some random target workflow ID"
	targetRunID := uuid.New()
	childWorkflowOnly := true

	now := time.Now().UTC()
	signalRequestID := uuid.New()
	signalName := "some random signal name"
	signalInput := payloads.EncodeString("some random signal input")
	signalHeader := &commonpb.Header{
		Fields: map[string]*commonpb.Payload{"signal header key": payload.EncodeString("signal header value")},
	}
	control := "some random control"
	evenType := enumspb.EVENT_TYPE_SIGNAL_EXTERNAL_WORKFLOW_EXECUTION_INITIATED
	event := &historypb.HistoryEvent{
		TaskId:    rand.Int63(),
		Version:   version,
		EventId:   130,
		EventTime: &now,
		EventType: evenType,
		Attributes: &historypb.HistoryEvent_SignalExternalWorkflowExecutionInitiatedEventAttributes{SignalExternalWorkflowExecutionInitiatedEventAttributes: &historypb.SignalExternalWorkflowExecutionInitiatedEventAttributes{
			Namespace:   tests.TargetNamespace.String(),
			NamespaceId: tests.TargetNamespaceID.String(),
			WorkflowExecution: &commonpb.WorkflowExecution{
				WorkflowId: targetWorkflowID,
				RunId:      targetRunID,
			},
			SignalName:        signalName,
			Input:             signalInput,
			ChildWorkflowOnly: childWorkflowOnly,
			Header:            signalHeader,
			Control:           control,
		}},
	}
	si := &persistencespb.SignalInfo{
		Version:          event.GetVersion(),
		InitiatedEventId: event.GetEventId(),
		RequestId:        signalRequestID,
	}

	// the cancellation request ID is generated inside, cannot assert equal
	s.mockMutableState.EXPECT().ReplicateSignalExternalWorkflowExecutionInitiatedEvent(
		event.GetEventId(), event, gomock.Any(),
	).Return(si, nil)
	s.mockUpdateVersion(event)
	s.mockTaskGenerator.EXPECT().GenerateSignalExternalTasks(
		timestamp.TimeValue(event.GetEventTime()),
		event,
	).Return(nil)
	s.mockMutableState.EXPECT().ClearStickyness()

	_, err := s.stateRebuilder.ApplyEvents(context.Background(), tests.NamespaceID, requestID, execution, s.toHistory(event), nil)
	s.Nil(err)
	s.Equal(event.TaskId, s.executionInfo.LastEventTaskId)
}

func (s *stateBuilderSuite) TestApplyEvents_EventTypeSignalExternalWorkflowExecutionFailed() {
	version := int64(1)
	requestID := uuid.New()

	execution := commonpb.WorkflowExecution{
		WorkflowId: "some random workflow ID",
		RunId:      tests.RunID,
	}

	now := time.Now().UTC()
	evenType := enumspb.EVENT_TYPE_SIGNAL_EXTERNAL_WORKFLOW_EXECUTION_FAILED
	event := &historypb.HistoryEvent{
		TaskId:     rand.Int63(),
		Version:    version,
		EventId:    130,
		EventTime:  &now,
		EventType:  evenType,
		Attributes: &historypb.HistoryEvent_SignalExternalWorkflowExecutionFailedEventAttributes{SignalExternalWorkflowExecutionFailedEventAttributes: &historypb.SignalExternalWorkflowExecutionFailedEventAttributes{}},
	}
	s.mockMutableState.EXPECT().ReplicateSignalExternalWorkflowExecutionFailedEvent(event).Return(nil)
	s.mockUpdateVersion(event)
	s.mockMutableState.EXPECT().ClearStickyness()

	_, err := s.stateRebuilder.ApplyEvents(context.Background(), tests.NamespaceID, requestID, execution, s.toHistory(event), nil)
	s.Nil(err)
	s.Equal(event.TaskId, s.executionInfo.LastEventTaskId)
}

func (s *stateBuilderSuite) TestApplyEvents_EventTypeExternalWorkflowExecutionSignaled() {
	version := int64(1)
	requestID := uuid.New()

	execution := commonpb.WorkflowExecution{
		WorkflowId: "some random workflow ID",
		RunId:      tests.RunID,
	}

	now := time.Now().UTC()
	evenType := enumspb.EVENT_TYPE_EXTERNAL_WORKFLOW_EXECUTION_SIGNALED
	event := &historypb.HistoryEvent{
		TaskId:     rand.Int63(),
		Version:    version,
		EventId:    130,
		EventTime:  &now,
		EventType:  evenType,
		Attributes: &historypb.HistoryEvent_ExternalWorkflowExecutionSignaledEventAttributes{ExternalWorkflowExecutionSignaledEventAttributes: &historypb.ExternalWorkflowExecutionSignaledEventAttributes{}},
	}
	s.mockMutableState.EXPECT().ReplicateExternalWorkflowExecutionSignaled(event).Return(nil)
	s.mockUpdateVersion(event)
	s.mockMutableState.EXPECT().ClearStickyness()

	_, err := s.stateRebuilder.ApplyEvents(context.Background(), tests.NamespaceID, requestID, execution, s.toHistory(event), nil)
	s.Nil(err)
	s.Equal(event.TaskId, s.executionInfo.LastEventTaskId)
}

func (s *stateBuilderSuite) TestApplyEventsNewEventsNotHandled() {
	eventTypes := enumspb.EventType_value
<<<<<<< HEAD
	s.Equal(47, len(eventTypes), "If you see this error, you are adding new event type. "+
		"Before updating the number to make this test pass, please make sure you update stateBuilderImpl.ApplyEvents method "+
		"to handle the new command type. Otherwise cross dc will not work on the new event.")
=======
	s.Equal(
		47,
		len(eventTypes),
		"If you see this error, you are adding new event type. Before updating "+
			"the number to make this test pass, please make sure you update "+
			"`MutableStateRebuilderImpl.ApplyEvents` method to handle the new "+
			"command type. Otherwise cross dc will not work on the new event.",
	)
>>>>>>> 3c0f03f1
}

func (p *testTaskGeneratorProvider) NewTaskGenerator(
	_ shard.Context,
	mutableState MutableState,
) TaskGenerator {
	if mutableState == p.mockMutableState {
		return p.mockTaskGenerator
	}
	return p.mockTaskGeneratorForNew
}<|MERGE_RESOLUTION|>--- conflicted
+++ resolved
@@ -1814,11 +1814,6 @@
 
 func (s *stateBuilderSuite) TestApplyEventsNewEventsNotHandled() {
 	eventTypes := enumspb.EventType_value
-<<<<<<< HEAD
-	s.Equal(47, len(eventTypes), "If you see this error, you are adding new event type. "+
-		"Before updating the number to make this test pass, please make sure you update stateBuilderImpl.ApplyEvents method "+
-		"to handle the new command type. Otherwise cross dc will not work on the new event.")
-=======
 	s.Equal(
 		47,
 		len(eventTypes),
@@ -1827,7 +1822,6 @@
 			"`MutableStateRebuilderImpl.ApplyEvents` method to handle the new "+
 			"command type. Otherwise cross dc will not work on the new event.",
 	)
->>>>>>> 3c0f03f1
 }
 
 func (p *testTaskGeneratorProvider) NewTaskGenerator(
