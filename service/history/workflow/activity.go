// The MIT License
//
// Copyright (c) 2020 Temporal Technologies Inc.  All rights reserved.
//
// Copyright (c) 2020 Uber Technologies, Inc.
//
// Permission is hereby granted, free of charge, to any person obtaining a copy
// of this software and associated documentation files (the "Software"), to deal
// in the Software without restriction, including without limitation the rights
// to use, copy, modify, merge, publish, distribute, sublicense, and/or sell
// copies of the Software, and to permit persons to whom the Software is
// furnished to do so, subject to the following conditions:
//
// The above copyright notice and this permission notice shall be included in
// all copies or substantial portions of the Software.
//
// THE SOFTWARE IS PROVIDED "AS IS", WITHOUT WARRANTY OF ANY KIND, EXPRESS OR
// IMPLIED, INCLUDING BUT NOT LIMITED TO THE WARRANTIES OF MERCHANTABILITY,
// FITNESS FOR A PARTICULAR PURPOSE AND NONINFRINGEMENT. IN NO EVENT SHALL THE
// AUTHORS OR COPYRIGHT HOLDERS BE LIABLE FOR ANY CLAIM, DAMAGES OR OTHER
// LIABILITY, WHETHER IN AN ACTION OF CONTRACT, TORT OR OTHERWISE, ARISING FROM,
// OUT OF OR IN CONNECTION WITH THE SOFTWARE OR THE USE OR OTHER DEALINGS IN
// THE SOFTWARE.

package workflow

import (
	"context"
	"math/rand"
	"time"

	enumspb "go.temporal.io/api/enums/v1"
	failurepb "go.temporal.io/api/failure/v1"
	workflowpb "go.temporal.io/api/workflow/v1"
	"go.temporal.io/server/api/historyservice/v1"
	persistencespb "go.temporal.io/server/api/persistence/v1"
	"go.temporal.io/server/common"
	"go.temporal.io/server/service/history/consts"
	"go.temporal.io/server/service/history/shard"
	"google.golang.org/protobuf/types/known/durationpb"
	"google.golang.org/protobuf/types/known/emptypb"
	"google.golang.org/protobuf/types/known/timestamppb"
)

func GetActivityState(ai *persistencespb.ActivityInfo) enumspb.PendingActivityState {
	if ai.CancelRequested {
		return enumspb.PENDING_ACTIVITY_STATE_CANCEL_REQUESTED
	}
	if ai.StartedEventId != common.EmptyEventID {
		return enumspb.PENDING_ACTIVITY_STATE_STARTED
	}
	return enumspb.PENDING_ACTIVITY_STATE_SCHEDULED
}

func makeBackoffAlgorithm(requestedDelay *time.Duration) BackoffCalculatorAlgorithmFunc {
	return func(duration *durationpb.Duration, coefficient float64, currentAttempt int32) time.Duration {
		if requestedDelay != nil {
			return *requestedDelay
		}
		return ExponentialBackoffAlgorithm(duration, coefficient, currentAttempt)
	}
}

func nextRetryDelayFrom(failure *failurepb.Failure) *time.Duration {
	var delay *time.Duration
	afi, ok := failure.GetFailureInfo().(*failurepb.Failure_ApplicationFailureInfo)
	if !ok {
		return delay
	}
	p := afi.ApplicationFailureInfo.GetNextRetryDelay()
	if p != nil {
		d := p.AsDuration()
		delay = &d
	}
	return delay
}

func UpdateActivityInfoForRetries(
	ai *persistencespb.ActivityInfo,
	version int64,
	attempt int32,
	failure *failurepb.Failure,
	nextScheduledTime *timestamppb.Timestamp,
) *persistencespb.ActivityInfo {
	ai.Attempt = attempt
	ai.Version = version
	ai.ScheduledTime = nextScheduledTime
	ai.StartedEventId = common.EmptyEventID
	ai.RequestId = ""
	ai.StartedTime = nil
	ai.TimerTaskStatus = TimerTaskStatusNone
	ai.RetryLastWorkerIdentity = ai.StartedIdentity
	ai.RetryLastFailure = failure

	return ai
}

func GetPendingActivityInfo(
	ctx context.Context, // only used as a passthrough to GetActivityType
	shardContext shard.Context,
	mutableState MutableState,
	ai *persistencespb.ActivityInfo,
) (*workflowpb.PendingActivityInfo, error) {
	now := shardContext.GetTimeSource().Now().UTC()

	p := &workflowpb.PendingActivityInfo{
		ActivityId:                  ai.ActivityId,
<<<<<<< HEAD
		LastWorkerDeploymentVersion: ai.LastDeploymentVersion,
=======
		LastWorkerDeploymentVersion: ai.LastWorkerDeploymentVersion,
>>>>>>> 5cae2bd5
	}
	if ai.GetUseWorkflowBuildIdInfo() != nil {
		p.AssignedBuildId = &workflowpb.PendingActivityInfo_UseWorkflowBuildId{UseWorkflowBuildId: &emptypb.Empty{}}
	} else if ai.GetLastIndependentlyAssignedBuildId() != "" {
		p.AssignedBuildId = &workflowpb.PendingActivityInfo_LastIndependentlyAssignedBuildId{
			LastIndependentlyAssignedBuildId: ai.GetLastIndependentlyAssignedBuildId(),
		}
	}

	p.State = GetActivityState(ai)

	p.LastAttemptCompleteTime = ai.LastAttemptCompleteTime
	if !ai.HasRetryPolicy {
		p.NextAttemptScheduleTime = nil
	} else {
		p.Attempt = ai.Attempt
		if p.State == enumspb.PENDING_ACTIVITY_STATE_SCHEDULED {
			scheduledTime := ai.ScheduledTime.AsTime()
			if now.Before(scheduledTime) {
				// in this case activity is waiting for a retry
				p.NextAttemptScheduleTime = ai.ScheduledTime
				currentRetryDuration := p.NextAttemptScheduleTime.AsTime().Sub(p.LastAttemptCompleteTime.AsTime())
				p.CurrentRetryInterval = durationpb.New(currentRetryDuration)
			} else {
				// in this case activity is at least scheduled
				p.NextAttemptScheduleTime = nil
				// we rely on the fact that ExponentialBackoffAlgorithm is deterministic, and  there's no random jitter
				interval := ExponentialBackoffAlgorithm(ai.RetryInitialInterval, ai.RetryBackoffCoefficient, p.Attempt)
				p.CurrentRetryInterval = durationpb.New(interval)
			}
		}
	}
	p.Attempt = max(p.Attempt, 1)
	p.Paused = ai.Paused

	if ai.LastHeartbeatUpdateTime != nil && !ai.LastHeartbeatUpdateTime.AsTime().IsZero() {
		p.LastHeartbeatTime = ai.LastHeartbeatUpdateTime
		p.HeartbeatDetails = ai.LastHeartbeatDetails
	}
	var err error
	p.ActivityType, err = mutableState.GetActivityType(ctx, ai)
	if err != nil {
		return nil, err
	}
	p.ScheduledTime = ai.ScheduledTime
	p.LastStartedTime = ai.StartedTime
	p.LastWorkerIdentity = ai.StartedIdentity
	if ai.HasRetryPolicy {
		p.ExpirationTime = ai.RetryExpirationTime
		p.MaximumAttempts = ai.RetryMaximumAttempts
		p.LastFailure = ai.RetryLastFailure
		if p.LastWorkerIdentity == "" && ai.RetryLastWorkerIdentity != "" {
			p.LastWorkerIdentity = ai.RetryLastWorkerIdentity
		}
	}

	return p, nil
}

func GetNextScheduledTime(ai *persistencespb.ActivityInfo) time.Time {
	// there are two possible cases:
	// * this is the first time activity was scheduled
	//  * in this case we should use current schedule time
	// * this is a retry
	//  * next scheduled time will be calculated, based on the retry policy and last time when activity was completed

	nextScheduledTime := ai.ScheduledTime.AsTime()
	if ai.Attempt > 1 {
		// calculate new schedule time
		interval := ExponentialBackoffAlgorithm(ai.RetryInitialInterval, ai.RetryBackoffCoefficient, ai.Attempt)

		if ai.RetryMaximumInterval.AsDuration() != 0 && (interval <= 0 || interval > ai.RetryMaximumInterval.AsDuration()) {
			interval = ai.RetryMaximumInterval.AsDuration()
		}

		if interval > 0 {
			nextScheduledTime = ai.LastAttemptCompleteTime.AsTime().Add(interval)
		}
	}
	return nextScheduledTime
}

func PauseActivity(mutableState MutableState, activityId string) error {
	if !mutableState.IsWorkflowExecutionRunning() {
		return consts.ErrWorkflowCompleted
	}

	ai, activityFound := mutableState.GetActivityByActivityID(activityId)

	if !activityFound {
		return consts.ErrActivityNotFound
	}

	if ai.Paused {
		// do nothing
		return nil
	}

	return mutableState.UpdateActivity(ai.ScheduledEventId, func(activityInfo *persistencespb.ActivityInfo, _ MutableState) error {
		// note - we are not increasing the stamp of the activity if it is running.
		// this is because if activity is actually running we should let it finish
		if GetActivityState(activityInfo) == enumspb.PENDING_ACTIVITY_STATE_SCHEDULED {
			activityInfo.Stamp++
		}
		activityInfo.Paused = true
		return nil
	})
}

func ResetActivity(
	shardContext shard.Context,
	mutableState MutableState,
	activityId string,
	resetHeartbeats bool,
	keepPaused bool,
	jitter time.Duration,
) error {
	if !mutableState.IsWorkflowExecutionRunning() {
		return consts.ErrWorkflowCompleted
	}
	ai, activityFound := mutableState.GetActivityByActivityID(activityId)

	if !activityFound {
		return consts.ErrActivityNotFound
	}

	return mutableState.UpdateActivity(ai.ScheduledEventId, func(activityInfo *persistencespb.ActivityInfo, ms MutableState) error {
		// reset the number of attempts
		ai.Attempt = 1

		if resetHeartbeats {
			activityInfo.LastHeartbeatDetails = nil
			activityInfo.LastHeartbeatUpdateTime = nil
		}

		// if activity is running, or it is paused and we don't want to unpause - we don't need to do anything
		if GetActivityState(ai) == enumspb.PENDING_ACTIVITY_STATE_STARTED || (ai.Paused && keepPaused) {
			return nil
		}

		ai.Stamp++
		if ai.Paused && !keepPaused {
			ai.Paused = false
		}

		// if activity is not running - we need to regenerate the retry task as schedule activity immediately
		if GetActivityState(ai) == enumspb.PENDING_ACTIVITY_STATE_SCHEDULED {
			scheduleTime := shardContext.GetTimeSource().Now().UTC()
			if jitter != 0 {
				randomOffset := time.Duration(rand.Int63n(int64(jitter)))
				scheduleTime = scheduleTime.Add(randomOffset)
			}
			if err := ms.RegenerateActivityRetryTask(ai, scheduleTime); err != nil {
				return err
			}
		}

		return nil
	})
}

func UnpauseActivity(
	shardContext shard.Context,
	mutableState MutableState,
	ai *persistencespb.ActivityInfo,
	resetAttempts bool,
	resetHeartbeat bool,
	jitter time.Duration,
) error {
	if err := mutableState.UpdateActivity(ai.ScheduledEventId, func(activityInfo *persistencespb.ActivityInfo, ms MutableState) error {
		activityInfo.Paused = false
		activityInfo.Stamp++

		if resetAttempts {
			activityInfo.Attempt = 1
		}
		if resetHeartbeat {
			activityInfo.LastHeartbeatDetails = nil
			activityInfo.LastHeartbeatUpdateTime = nil
		}

		// if activity is not running - we need to regenerate the retry task as schedule activity immediately
		if GetActivityState(ai) == enumspb.PENDING_ACTIVITY_STATE_SCHEDULED {
			scheduleTime := shardContext.GetTimeSource().Now().UTC()
			if jitter != 0 {
				randomOffset := time.Duration(rand.Int63n(int64(jitter)))
				scheduleTime = scheduleTime.Add(randomOffset)
			}
			if err := ms.RegenerateActivityRetryTask(ai, scheduleTime); err != nil {
				return err
			}
		}

		return nil
	}); err != nil {
		return err
	}

	return nil
}

func UnpauseActivityWithResume(
	shardContext shard.Context,
	mutableState MutableState,
	ai *persistencespb.ActivityInfo,
	scheduleNewRun bool,
	jitter time.Duration,
) (*historyservice.UnpauseActivityResponse, error) {

	if err := mutableState.UpdateActivity(ai.ScheduledEventId, func(activityInfo *persistencespb.ActivityInfo, ms MutableState) error {
		activityInfo.Stamp++
		activityInfo.Paused = false

		// regenerate the retry task if needed
		if GetActivityState(ai) == enumspb.PENDING_ACTIVITY_STATE_SCHEDULED {
			if err := regenerateActivityRetryTask(activityInfo, scheduleNewRun, jitter, ms, shardContext); err != nil {
				return err
			}
		}
		return nil
	}); err != nil {
		return nil, err
	}

	return &historyservice.UnpauseActivityResponse{}, nil
}

func UnpauseActivityWithReset(
	shardContext shard.Context,
	mutableState MutableState,
	ai *persistencespb.ActivityInfo,
	scheduleNewRun bool,
	resetHeartbeats bool,
	jitter time.Duration,
) (*historyservice.UnpauseActivityResponse, error) {
	if err := mutableState.UpdateActivity(ai.ScheduledEventId, func(activityInfo *persistencespb.ActivityInfo, ms MutableState) error {
		activityInfo.Paused = false
		activityInfo.Stamp++

		// reset the number of attempts
		activityInfo.Attempt = 1

		if needRegenerateRetryTask(activityInfo, scheduleNewRun) {
			if err := regenerateActivityRetryTask(activityInfo, scheduleNewRun, jitter, ms, shardContext); err != nil {
				return err
			}
		}

		if resetHeartbeats {
			activityInfo.LastHeartbeatDetails = nil
			activityInfo.LastHeartbeatUpdateTime = nil
		}
		return nil
	}); err != nil {
		return nil, err
	}

	return &historyservice.UnpauseActivityResponse{}, nil
}

func regenerateActivityRetryTask(
	activityInfo *persistencespb.ActivityInfo,
	scheduleNewRun bool,
	jitter time.Duration,
	ms MutableState,
	shardContext shard.Context) error {
	scheduleTime := activityInfo.ScheduledTime.AsTime()
	if scheduleNewRun {
		scheduleTime = shardContext.GetTimeSource().Now().UTC()
		if jitter != 0 {
			randomOffset := time.Duration(rand.Int63n(int64(jitter)))
			scheduleTime = scheduleTime.Add(randomOffset)
		}
	}
	return ms.RegenerateActivityRetryTask(activityInfo, scheduleTime)
}

func needRegenerateRetryTask(ai *persistencespb.ActivityInfo, scheduleNewRun bool) bool {
	// if activity is Paused - we don't need to do anything
	if ai.Paused {
		return false
	}

	if scheduleNewRun {
		// we need to always regenerate the retry task if scheduleNewRun flag is provided
		// but for a different reasons.
		// if activity is waiting to start - to prevent old retry from executing
		// if activity is running - to prevent the current running activity from finishing
		return true
	}

	if GetActivityState(ai) == enumspb.PENDING_ACTIVITY_STATE_SCHEDULED {
		// activity is waiting to start, scheduleNewRun flag is NOT provided
		// in this case we still need to increase the Stamp
		// this is because we reset the number of attempts, and this will prevent old retry from executing
		// we also need to start the activity immediately - no reason to wait
		// we still need to increase the stamp in case the number of attempts doesn't change
		return true
	}

	// activity is running, scheduleNewRun flag is NOT provided
	// in this case we don't need to do anything
	return false
}<|MERGE_RESOLUTION|>--- conflicted
+++ resolved
@@ -105,11 +105,7 @@
 
 	p := &workflowpb.PendingActivityInfo{
 		ActivityId:                  ai.ActivityId,
-<<<<<<< HEAD
-		LastWorkerDeploymentVersion: ai.LastDeploymentVersion,
-=======
 		LastWorkerDeploymentVersion: ai.LastWorkerDeploymentVersion,
->>>>>>> 5cae2bd5
 	}
 	if ai.GetUseWorkflowBuildIdInfo() != nil {
 		p.AssignedBuildId = &workflowpb.PendingActivityInfo_UseWorkflowBuildId{UseWorkflowBuildId: &emptypb.Empty{}}
