// The MIT License
//
// Copyright (c) 2020 Temporal Technologies Inc.  All rights reserved.
//
// Copyright (c) 2020 Uber Technologies, Inc.
//
// Permission is hereby granted, free of charge, to any person obtaining a copy
// of this software and associated documentation files (the "Software"), to deal
// in the Software without restriction, including without limitation the rights
// to use, copy, modify, merge, publish, distribute, sublicense, and/or sell
// copies of the Software, and to permit persons to whom the Software is
// furnished to do so, subject to the following conditions:
//
// The above copyright notice and this permission notice shall be included in
// all copies or substantial portions of the Software.
//
// THE SOFTWARE IS PROVIDED "AS IS", WITHOUT WARRANTY OF ANY KIND, EXPRESS OR
// IMPLIED, INCLUDING BUT NOT LIMITED TO THE WARRANTIES OF MERCHANTABILITY,
// FITNESS FOR A PARTICULAR PURPOSE AND NONINFRINGEMENT. IN NO EVENT SHALL THE
// AUTHORS OR COPYRIGHT HOLDERS BE LIABLE FOR ANY CLAIM, DAMAGES OR OTHER
// LIABILITY, WHETHER IN AN ACTION OF CONTRACT, TORT OR OTHERWISE, ARISING FROM,
// OUT OF OR IN CONNECTION WITH THE SOFTWARE OR THE USE OR OTHER DEALINGS IN
// THE SOFTWARE.

package workflow

import (
	"fmt"
	"testing"
	"time"

	"github.com/golang/mock/gomock"
	"github.com/pborman/uuid"
	"github.com/stretchr/testify/assert"
	"github.com/stretchr/testify/require"
	"go.temporal.io/api/common/v1"
	enumspb "go.temporal.io/api/enums/v1"
<<<<<<< HEAD
	historypb "go.temporal.io/api/history/v1"
=======
	"go.temporal.io/api/history/v1"
>>>>>>> af07b7a0
	enumsspb "go.temporal.io/server/api/enums/v1"
	persistencespb "go.temporal.io/server/api/persistence/v1"
	"go.temporal.io/server/common/archiver"
	"go.temporal.io/server/common/cluster"
	"go.temporal.io/server/common/definition"
	"go.temporal.io/server/common/dynamicconfig"
	"go.temporal.io/server/common/log"
	"go.temporal.io/server/common/namespace"
	"go.temporal.io/server/plugins/callbacks"
	"go.temporal.io/server/plugins/nexusoperations"
	"go.temporal.io/server/service/history/configs"
	"go.temporal.io/server/service/history/hsm"
	"go.temporal.io/server/service/history/shard"
	"go.temporal.io/server/service/history/tasks"
	"go.temporal.io/server/service/history/tests"
	"google.golang.org/protobuf/types/known/durationpb"
	"google.golang.org/protobuf/types/known/timestamppb"
)

type testConfig struct {
	Name     string
	ConfigFn func(config *testParams)
}

type testParams struct {
	DeleteAfterClose                     bool
	CloseEventTime                       time.Time
	Retention                            time.Duration
	Logger                               *log.MockLogger
	ArchivalProcessorArchiveDelay        time.Duration
	HistoryArchivalEnabledInCluster      bool
	HistoryArchivalEnabledInNamespace    bool
	VisibilityArchivalEnabledForCluster  bool
	VisibilityArchivalEnabledInNamespace bool

	ExpectCloseExecutionVisibilityTask              bool
	ExpectArchiveExecutionTask                      bool
	ExpectDeleteHistoryEventTask                    bool
	ExpectedArchiveExecutionTaskVisibilityTimestamp time.Time
}

func TestTaskGeneratorImpl_GenerateWorkflowCloseTasks(t *testing.T) {
	t.Parallel()

	for _, c := range []testConfig{
		{
			Name: "archival enabled",
			ConfigFn: func(p *testParams) {
				p.ExpectCloseExecutionVisibilityTask = true
				p.ExpectArchiveExecutionTask = true
			},
		},
		{
			Name: "delete after close skips archival",
			ConfigFn: func(p *testParams) {
				p.DeleteAfterClose = true
				p.ExpectCloseExecutionVisibilityTask = false
				p.ExpectArchiveExecutionTask = false
			},
		},
		{
			Name: "delay is zero",
			ConfigFn: func(p *testParams) {
				p.CloseEventTime = time.Unix(0, 0)
				p.Retention = 24 * time.Hour
				p.ArchivalProcessorArchiveDelay = 0

				p.ExpectedArchiveExecutionTaskVisibilityTimestamp = time.Unix(0, 0)
				p.ExpectCloseExecutionVisibilityTask = true
				p.ExpectArchiveExecutionTask = true
			},
		},
		{
			Name: "delay exceeds retention",
			ConfigFn: func(p *testParams) {
				p.CloseEventTime = time.Unix(0, 0)
				p.Retention = 24 * time.Hour
				p.ArchivalProcessorArchiveDelay = 48*time.Hour + time.Second

				p.ExpectedArchiveExecutionTaskVisibilityTimestamp = time.Unix(0, 0).Add(24 * time.Hour)
				p.ExpectCloseExecutionVisibilityTask = true
				p.ExpectArchiveExecutionTask = true
			},
		},
		{
			Name: "delay is less than retention",
			ConfigFn: func(p *testParams) {
				p.CloseEventTime = time.Unix(0, 0)
				p.Retention = 24 * time.Hour
				p.ArchivalProcessorArchiveDelay = 12 * time.Hour

				p.ExpectedArchiveExecutionTaskVisibilityTimestamp = time.Unix(0, 0).Add(p.ArchivalProcessorArchiveDelay)
				p.ExpectCloseExecutionVisibilityTask = true
				p.ExpectArchiveExecutionTask = true
			},
		},
		{
			Name: "history archival disabled",
			ConfigFn: func(p *testParams) {
				p.HistoryArchivalEnabledInCluster = false
				p.HistoryArchivalEnabledInNamespace = false

				p.ExpectCloseExecutionVisibilityTask = true
				p.ExpectArchiveExecutionTask = true
			},
		},
		{
			Name: "visibility archival disabled",
			ConfigFn: func(p *testParams) {
				p.VisibilityArchivalEnabledForCluster = false
				p.VisibilityArchivalEnabledInNamespace = false

				p.ExpectCloseExecutionVisibilityTask = true
				p.ExpectArchiveExecutionTask = true
			},
		},
		{
			Name: "archival disabled in cluster",
			ConfigFn: func(p *testParams) {
				p.HistoryArchivalEnabledInCluster = false
				p.VisibilityArchivalEnabledForCluster = false

				p.ExpectCloseExecutionVisibilityTask = true
				p.ExpectDeleteHistoryEventTask = true
				p.ExpectArchiveExecutionTask = false
			},
		},
		{
			Name: "archival disabled in namespace",
			ConfigFn: func(p *testParams) {
				p.HistoryArchivalEnabledInNamespace = false
				p.VisibilityArchivalEnabledInNamespace = false

				p.ExpectCloseExecutionVisibilityTask = true
				p.ExpectDeleteHistoryEventTask = true
				p.ExpectArchiveExecutionTask = false
			},
		},
	} {
		c := c
		t.Run(c.Name, func(t *testing.T) {
			t.Parallel()

			now := time.Unix(0, 0).UTC()
			ctrl := gomock.NewController(t)
			mockLogger := log.NewMockLogger(ctrl)
			p := testParams{
				DeleteAfterClose:                     false,
				CloseEventTime:                       now,
				Retention:                            time.Hour * 24 * 7,
				Logger:                               mockLogger,
				HistoryArchivalEnabledInCluster:      true,
				HistoryArchivalEnabledInNamespace:    true,
				VisibilityArchivalEnabledForCluster:  true,
				VisibilityArchivalEnabledInNamespace: true,

				ExpectCloseExecutionVisibilityTask:              false,
				ExpectArchiveExecutionTask:                      false,
				ExpectDeleteHistoryEventTask:                    false,
				ExpectedArchiveExecutionTaskVisibilityTimestamp: now,
			}
			c.ConfigFn(&p)
			namespaceRegistry := namespace.NewMockRegistry(ctrl)

			namespaceConfig := &persistencespb.NamespaceConfig{
				Retention:             durationpb.New(p.Retention),
				HistoryArchivalUri:    "test:///history/archival/",
				VisibilityArchivalUri: "test:///visibility/archival",
			}
			if p.HistoryArchivalEnabledInNamespace {
				namespaceConfig.HistoryArchivalState = enumspb.ARCHIVAL_STATE_ENABLED
			} else {
				namespaceConfig.HistoryArchivalState = enumspb.ARCHIVAL_STATE_DISABLED
			}
			if p.VisibilityArchivalEnabledInNamespace {
				namespaceConfig.VisibilityArchivalState = enumspb.ARCHIVAL_STATE_ENABLED
			} else {
				namespaceConfig.VisibilityArchivalState = enumspb.ARCHIVAL_STATE_DISABLED
			}
			namespaceEntry := namespace.NewGlobalNamespaceForTest(
				&persistencespb.NamespaceInfo{Id: tests.NamespaceID.String(), Name: tests.Namespace.String()},
				namespaceConfig,
				&persistencespb.NamespaceReplicationConfig{
					ActiveClusterName: cluster.TestCurrentClusterName,
					Clusters: []string{
						cluster.TestCurrentClusterName,
						cluster.TestAlternativeClusterName,
					},
				},
				tests.Version,
			)
			namespaceRegistry.EXPECT().GetNamespaceID(gomock.Any()).Return(namespaceEntry.ID(), nil).AnyTimes()
			namespaceRegistry.EXPECT().GetNamespaceByID(namespaceEntry.ID()).Return(namespaceEntry, nil).AnyTimes()

			mutableState := NewMockMutableState(ctrl)
			execState := &persistencespb.WorkflowExecutionState{
				State:  enumsspb.WORKFLOW_EXECUTION_STATE_COMPLETED,
				Status: enumspb.WORKFLOW_EXECUTION_STATUS_COMPLETED,
			}
			mutableState.EXPECT().GetExecutionState().Return(execState).AnyTimes()
			mutableState.EXPECT().GetNamespaceEntry().Return(namespaceEntry).AnyTimes()
			mutableState.EXPECT().GetCurrentVersion().Return(int64(0)).AnyTimes()
			mutableState.EXPECT().GetExecutionInfo().DoAndReturn(func() *persistencespb.WorkflowExecutionInfo {
				return &persistencespb.WorkflowExecutionInfo{
					NamespaceId: namespaceEntry.ID().String(),
				}
			}).AnyTimes()
			mutableState.EXPECT().GetWorkflowKey().Return(definition.NewWorkflowKey(
				namespaceEntry.ID().String(), tests.WorkflowID, tests.RunID,
			)).AnyTimes()
			mutableState.EXPECT().GetCurrentBranchToken().Return(nil, nil).AnyTimes()
			retentionTimerDelay := time.Second
			cfg := &configs.Config{
				RetentionTimerJitterDuration: func() time.Duration {
					return retentionTimerDelay
				},
				ArchivalProcessorArchiveDelay: func() time.Duration {
					return p.ArchivalProcessorArchiveDelay
				},
			}
			closeTime := time.Unix(0, 0)
			var allTasks []tasks.Task
			mutableState.EXPECT().AddTasks(gomock.Any()).Do(func(ts ...tasks.Task) {
				allTasks = append(allTasks, ts...)
			}).AnyTimes()

			archivalMetadata := archiver.NewMockArchivalMetadata(ctrl)
			archivalMetadata.EXPECT().GetHistoryConfig().DoAndReturn(func() archiver.ArchivalConfig {
				cfg := archiver.NewMockArchivalConfig(ctrl)
				cfg.EXPECT().ClusterConfiguredForArchival().Return(p.HistoryArchivalEnabledInCluster).AnyTimes()
				return cfg
			}).AnyTimes()
			archivalMetadata.EXPECT().GetVisibilityConfig().DoAndReturn(func() archiver.ArchivalConfig {
				cfg := archiver.NewMockArchivalConfig(ctrl)
				cfg.EXPECT().ClusterConfiguredForArchival().Return(p.VisibilityArchivalEnabledForCluster).AnyTimes()
				return cfg
			}).AnyTimes()

			taskGenerator := NewTaskGenerator(namespaceRegistry, mutableState, cfg, archivalMetadata)
			err := taskGenerator.GenerateWorkflowCloseTasks(p.CloseEventTime, p.DeleteAfterClose)
			require.NoError(t, err)

			var (
				closeExecutionTask           *tasks.CloseExecutionTask
				deleteHistoryEventTask       *tasks.DeleteHistoryEventTask
				closeExecutionVisibilityTask *tasks.CloseExecutionVisibilityTask
				archiveExecutionTask         *tasks.ArchiveExecutionTask
			)
			for _, task := range allTasks {
				switch t := task.(type) {
				case *tasks.CloseExecutionTask:
					closeExecutionTask = t
				case *tasks.DeleteHistoryEventTask:
					deleteHistoryEventTask = t
				case *tasks.CloseExecutionVisibilityTask:
					closeExecutionVisibilityTask = t
				case *tasks.ArchiveExecutionTask:
					archiveExecutionTask = t
				}
			}
			require.NotNil(t, closeExecutionTask)
			assert.Equal(t, p.DeleteAfterClose, closeExecutionTask.DeleteAfterClose)

			if p.ExpectCloseExecutionVisibilityTask {
				assert.NotNil(t, closeExecutionVisibilityTask)
			} else {
				assert.Nil(t, closeExecutionVisibilityTask)
			}
			if p.ExpectArchiveExecutionTask {
				require.NotNil(t, archiveExecutionTask)
				assert.Equal(t, archiveExecutionTask.NamespaceID, namespaceEntry.ID().String())
				assert.Equal(t, archiveExecutionTask.WorkflowID, tests.WorkflowID)
				assert.Equal(t, archiveExecutionTask.RunID, tests.RunID)
				assert.True(t, p.ExpectedArchiveExecutionTaskVisibilityTimestamp.Equal(archiveExecutionTask.VisibilityTimestamp) ||
					p.ExpectedArchiveExecutionTaskVisibilityTimestamp.After(archiveExecutionTask.VisibilityTimestamp))
			} else {
				assert.Nil(t, archiveExecutionTask)
			}
			if p.ExpectDeleteHistoryEventTask {
				require.NotNil(t, deleteHistoryEventTask)
				assert.Equal(t, deleteHistoryEventTask.NamespaceID, namespaceEntry.ID().String())
				assert.Equal(t, deleteHistoryEventTask.WorkflowID, tests.WorkflowID)
				assert.Equal(t, deleteHistoryEventTask.RunID, tests.RunID)
				assert.GreaterOrEqual(t, deleteHistoryEventTask.VisibilityTimestamp, closeTime.Add(p.Retention))
				assert.LessOrEqual(t, deleteHistoryEventTask.VisibilityTimestamp,
					closeTime.Add(p.Retention).Add(retentionTimerDelay*2))
			} else {
				assert.Nil(t, deleteHistoryEventTask)
			}
		})
	}
}

func TestTaskGenerator_GenerateDirtySubStateMachineTasks(t *testing.T) {
	ctrl := gomock.NewController(t)
	namespaceRegistry := namespace.NewMockRegistry(ctrl)
	subStateMachinesByType := map[int32]*persistencespb.StateMachineMap{}
	reg := hsm.NewRegistry()
	require.NoError(t, RegisterStateMachine(reg))
	require.NoError(t, callbacks.RegisterStateMachine(reg))
	require.NoError(t, callbacks.RegisterTaskSerializers(reg))
	require.NoError(t, nexusoperations.RegisterStateMachines(reg))
	require.NoError(t, nexusoperations.RegisterTaskSerializers(reg))
	node, err := hsm.NewRoot(reg, StateMachineType.ID, nil, subStateMachinesByType, nil)
	require.NoError(t, err)
	coll := callbacks.MachineCollection(node)

	callbackToSchedule := callbacks.NewCallback(timestamppb.Now(), callbacks.NewWorkflowClosedTrigger(), &common.Callback{
		Variant: &common.Callback_Nexus_{
			Nexus: &common.Callback_Nexus{
				Url: "http://localhost?foo=bar",
			},
		},
	})
	_, err = coll.Add("sched", callbackToSchedule)
	require.NoError(t, err)
	err = coll.Transition("sched", func(cb callbacks.Callback) (hsm.TransitionOutput, error) {
		return callbacks.TransitionScheduled.Apply(cb, callbacks.EventScheduled{})
	})
	require.NoError(t, err)

	callbackToBackoff := callbacks.NewCallback(timestamppb.Now(), callbacks.NewWorkflowClosedTrigger(), &common.Callback{
		Variant: &common.Callback_Nexus_{
			Nexus: &common.Callback_Nexus{
				Url: "http://localhost?foo=bar",
			},
		},
	})
	callbackToBackoff.PublicInfo.State = enumspb.CALLBACK_STATE_SCHEDULED
	_, err = coll.Add("backoff", callbackToBackoff)
	require.NoError(t, err)
	err = coll.Transition("backoff", func(cb callbacks.Callback) (hsm.TransitionOutput, error) {
		return callbacks.TransitionAttemptFailed.Apply(cb, callbacks.EventAttemptFailed{Time: time.Now(), Err: fmt.Errorf("test")}) // nolint:goerr113
	})
	require.NoError(t, err)

	mutableState := NewMockMutableState(ctrl)
	mutableState.EXPECT().HSM().DoAndReturn(func() *hsm.Node { return node }).AnyTimes()
	mutableState.EXPECT().GetExecutionInfo().Return(&persistencespb.WorkflowExecutionInfo{
		TransitionHistory: []*persistencespb.VersionedTransition{
			{
				NamespaceFailoverVersion: 3,
				MaxTransitionCount:       2,
			},
		},
	}).AnyTimes()
	mutableState.EXPECT().GetWorkflowKey().Return(tests.WorkflowKey).AnyTimes()

	cfg := &configs.Config{}
	archivalMetadata := archiver.NewMockArchivalMetadata(ctrl)

	var genTasks []tasks.Task
	mutableState.EXPECT().AddTasks(gomock.Any()).Do(func(ts ...tasks.Task) {
		genTasks = append(genTasks, ts...)
	}).AnyTimes()

	taskGenerator := NewTaskGenerator(namespaceRegistry, mutableState, cfg, archivalMetadata)
	err = taskGenerator.GenerateDirtySubStateMachineTasks(reg)
	require.NoError(t, err)

	require.Equal(t, 2, len(genTasks))
	invocationTask, ok := genTasks[0].(*tasks.StateMachineOutboundTask)
	var backoffTask *tasks.StateMachineTimerTask
	if ok {
		backoffTask = genTasks[1].(*tasks.StateMachineTimerTask)
	} else {
		invocationTask = genTasks[1].(*tasks.StateMachineOutboundTask)
		backoffTask = genTasks[0].(*tasks.StateMachineTimerTask)
	}
	require.Equal(t, tests.WorkflowKey, invocationTask.WorkflowKey)
	require.Equal(t, "http://localhost", invocationTask.Destination)
	require.Equal(t, &persistencespb.StateMachineTaskInfo{
		Ref: &persistencespb.StateMachineRef{
			Path: []*persistencespb.StateMachineKey{
				{
					Type: callbacks.StateMachineType.ID,
					Id:   "sched",
				},
			},
			MutableStateNamespaceFailoverVersion: 3,
			MutableStateTransitionCount:          2,
			MachineTransitionCount:               1,
		},
		Type: callbacks.TaskTypeInvocation.ID,
		Data: nil,
	}, invocationTask.Info)

	require.Equal(t, tests.WorkflowKey, backoffTask.WorkflowKey)
	require.Equal(t, &persistencespb.StateMachineTaskInfo{
		Ref: &persistencespb.StateMachineRef{
			Path: []*persistencespb.StateMachineKey{
				{
					Type: callbacks.StateMachineType.ID,
					Id:   "backoff",
				},
			},
			MutableStateNamespaceFailoverVersion: 3,
			MutableStateTransitionCount:          2,
			MachineTransitionCount:               1,
		},
		Type: callbacks.TaskTypeBackoff.ID,
		Data: nil,
	}, backoffTask.Info)
<<<<<<< HEAD

	// Reset and test a concurrent task (nexusoperations.TimeoutTask)
	node.ClearTransactionState()
	genTasks = nil
	opNode, err := nexusoperations.AddChild(node, "ID", &historypb.HistoryEvent{
		Attributes: &historypb.HistoryEvent_NexusOperationScheduledEventAttributes{
			NexusOperationScheduledEventAttributes: &historypb.NexusOperationScheduledEventAttributes{
				Service:                "some-service",
				Operation:              "some-op",
				ScheduleToCloseTimeout: durationpb.New(time.Hour),
			},
		},
	}, []byte("token"), false)
	require.NoError(t, err)
	err = taskGenerator.GenerateDirtySubStateMachineTasks(reg)
	require.NoError(t, err)

	require.Equal(t, 2, len(genTasks))
	timeoutTask, ok := genTasks[0].(*tasks.StateMachineTimerTask) // nolint:revive
	if !ok {
		timeoutTask = genTasks[1].(*tasks.StateMachineTimerTask) // nolint:revive
	}

	require.Equal(t, tests.WorkflowKey, timeoutTask.WorkflowKey)
	require.Equal(t, &persistencespb.StateMachineTaskInfo{
		Ref: &persistencespb.StateMachineRef{
			Path: []*persistencespb.StateMachineKey{
				{
					Type: opNode.Key.Type,
					Id:   opNode.Key.ID,
				},
			},
			MutableStateNamespaceFailoverVersion: 3,
			MutableStateTransitionCount:          2,
			MachineTransitionCount:               0, // concurrent tasks don't store the machine transition count.
		},
		Type: nexusoperations.TaskTypeTimeout.ID,
		Data: nil,
	}, timeoutTask.Info)
=======
}

func TestTaskGenerator_GenerateWorkflowStartTasks(t *testing.T) {
	testCases := []struct {
		name string

		executionTimerEnabled bool

		isFirstRun                   bool
		existingExecutionTimerStatus int32
		executionExpirationTime      time.Time
		runExpirationTime            time.Time

		expectedExecutionTimerStatus int32
		expectedTaskTypes            []enumsspb.TaskType
	}{
		{
			name:                         "execution timer disabled, no run expiration",
			executionTimerEnabled:        false,
			isFirstRun:                   false,
			existingExecutionTimerStatus: TimerTaskStatusCreated,
			executionExpirationTime:      time.Time{},
			runExpirationTime:            time.Time{},
			expectedExecutionTimerStatus: TimerTaskStatusNone, // reset flag when execution timer is disabled
			expectedTaskTypes:            []enumsspb.TaskType{},
		},
		{
			name:                         "execution timer disabled, has run expiration",
			executionTimerEnabled:        false,
			isFirstRun:                   false,
			existingExecutionTimerStatus: TimerTaskStatusCreated,
			executionExpirationTime:      time.Time{},
			runExpirationTime:            time.Now().Add(time.Minute),
			expectedExecutionTimerStatus: TimerTaskStatusNone,
			expectedTaskTypes:            []enumsspb.TaskType{enumsspb.TASK_TYPE_WORKFLOW_RUN_TIMEOUT},
		},
		{
			name:                         "execution timer enabled and carried over, run expiration capped",
			executionTimerEnabled:        true,
			isFirstRun:                   false,
			existingExecutionTimerStatus: TimerTaskStatusCreated,
			executionExpirationTime:      time.Now().Add(time.Minute),
			runExpirationTime:            time.Now().Add(time.Minute), // run expiration capped to execution expiration
			expectedExecutionTimerStatus: TimerTaskStatusCreated,
			expectedTaskTypes:            []enumsspb.TaskType{},
		},
		{
			name:                         "execution timer enabled and carried over, run expiration not capped",
			executionTimerEnabled:        true,
			isFirstRun:                   false,
			existingExecutionTimerStatus: TimerTaskStatusCreated,
			executionExpirationTime:      time.Now().Add(time.Minute),
			runExpirationTime:            time.Now().Add(time.Second),
			expectedExecutionTimerStatus: TimerTaskStatusCreated,
			expectedTaskTypes:            []enumsspb.TaskType{enumsspb.TASK_TYPE_WORKFLOW_RUN_TIMEOUT},
		},
		{
			name:                         "execution timer enabled but not carried over, run expiration capped",
			executionTimerEnabled:        true,
			isFirstRun:                   false,
			existingExecutionTimerStatus: TimerTaskStatusNone,
			executionExpirationTime:      time.Now().Add(time.Minute),
			runExpirationTime:            time.Now().Add(time.Minute),
			expectedExecutionTimerStatus: TimerTaskStatusCreated,
			expectedTaskTypes:            []enumsspb.TaskType{enumsspb.TASK_TYPE_WORKFLOW_EXECUTION_TIMEOUT},
		},
		{
			name:                         "execution timer enabled but not carried over, run expiration not capped",
			executionTimerEnabled:        true,
			isFirstRun:                   false,
			existingExecutionTimerStatus: TimerTaskStatusNone,
			executionExpirationTime:      time.Now().Add(time.Minute),
			runExpirationTime:            time.Now().Add(time.Second),
			expectedExecutionTimerStatus: TimerTaskStatusCreated,
			expectedTaskTypes: []enumsspb.TaskType{
				enumsspb.TASK_TYPE_WORKFLOW_EXECUTION_TIMEOUT,
				enumsspb.TASK_TYPE_WORKFLOW_RUN_TIMEOUT,
			},
		},
		{
			name:                         "execution timer enabled, first run, run expiration capped",
			executionTimerEnabled:        true,
			isFirstRun:                   true,
			existingExecutionTimerStatus: TimerTaskStatusNone,
			executionExpirationTime:      time.Now().Add(time.Minute),
			runExpirationTime:            time.Now().Add(time.Minute),
			expectedExecutionTimerStatus: TimerTaskStatusNone,
			expectedTaskTypes: []enumsspb.TaskType{
				enumsspb.TASK_TYPE_WORKFLOW_RUN_TIMEOUT,
			},
		},
		{
			name:                         "execution timer enabled, first run, run expiration not capped",
			executionTimerEnabled:        true,
			isFirstRun:                   true,
			existingExecutionTimerStatus: TimerTaskStatusNone,
			executionExpirationTime:      time.Now().Add(time.Minute),
			runExpirationTime:            time.Now().Add(time.Second),
			expectedExecutionTimerStatus: TimerTaskStatusNone,
			expectedTaskTypes: []enumsspb.TaskType{
				enumsspb.TASK_TYPE_WORKFLOW_RUN_TIMEOUT,
			},
		},
		{
			name:                         "execution timer enabled, no execution expiration",
			executionTimerEnabled:        true,
			isFirstRun:                   true,
			existingExecutionTimerStatus: TimerTaskStatusNone,
			executionExpirationTime:      time.Time{},
			runExpirationTime:            time.Now().Add(time.Second),
			expectedExecutionTimerStatus: TimerTaskStatusNone,
			expectedTaskTypes: []enumsspb.TaskType{
				enumsspb.TASK_TYPE_WORKFLOW_RUN_TIMEOUT,
			},
		},
	}

	for _, tc := range testCases {
		t.Run(tc.name, func(t *testing.T) {
			controller := gomock.NewController(t)

			config := tests.NewDynamicConfig()
			if !tc.executionTimerEnabled {
				config.EnableWorkflowExecutionTimeoutTimer = dynamicconfig.GetBoolPropertyFn(false)
			}

			mockShard := shard.NewTestContext(
				controller,
				&persistencespb.ShardInfo{
					ShardId: 1,
					RangeId: 1,
				},
				config,
			)

			mockMutableState := NewMockMutableState(controller)
			mockMutableState.EXPECT().IsWorkflowExecutionRunning().Return(true).AnyTimes()

			firstRunID := uuid.New()
			currentRunID := firstRunID
			if !tc.isFirstRun {
				currentRunID = uuid.New()
			}

			workflowKey := tests.WorkflowKey
			mockMutableState.EXPECT().GetWorkflowKey().Return(workflowKey).AnyTimes()
			mockMutableState.EXPECT().GetExecutionInfo().Return(&persistencespb.WorkflowExecutionInfo{
				NamespaceId:                      workflowKey.NamespaceID,
				WorkflowId:                       workflowKey.WorkflowID,
				WorkflowExecutionTimerTaskStatus: tc.existingExecutionTimerStatus,
				WorkflowExecutionExpirationTime:  timestamppb.New(tc.executionExpirationTime),
				WorkflowRunExpirationTime:        timestamppb.New(tc.runExpirationTime),
				FirstExecutionRunId:              firstRunID,
			}).AnyTimes()
			mockMutableState.EXPECT().GetExecutionState().Return(&persistencespb.WorkflowExecutionState{
				RunId: currentRunID,
			}).AnyTimes()

			var generatedTaskTypes []enumsspb.TaskType
			mockMutableState.EXPECT().AddTasks(gomock.Any()).Do(func(newTasks ...tasks.Task) {
				for _, newTask := range newTasks {
					generatedTaskTypes = append(generatedTaskTypes, newTask.GetType())
				}
			}).AnyTimes()

			taskGenerator := NewTaskGenerator(
				mockShard.GetNamespaceRegistry(),
				mockMutableState,
				mockShard.GetConfig(),
				mockShard.GetArchivalMetadata(),
			)

			actualExecutionTimerTaskStatus, err := taskGenerator.GenerateWorkflowStartTasks(&history.HistoryEvent{
				EventId:   1,
				EventTime: timestamppb.Now(),
				EventType: enumspb.EVENT_TYPE_WORKFLOW_EXECUTION_STARTED,
				Version:   1,
				TaskId:    123,
				Attributes: &history.HistoryEvent_WorkflowExecutionStartedEventAttributes{
					WorkflowExecutionStartedEventAttributes: &history.WorkflowExecutionStartedEventAttributes{
						WorkflowExecutionExpirationTime: timestamppb.New(tc.executionExpirationTime),
					},
				},
			})
			require.NoError(t, err)
			require.Equal(t, tc.expectedExecutionTimerStatus, actualExecutionTimerTaskStatus)
			require.ElementsMatch(t, tc.expectedTaskTypes, generatedTaskTypes)
		})
	}
>>>>>>> af07b7a0
}<|MERGE_RESOLUTION|>--- conflicted
+++ resolved
@@ -35,11 +35,7 @@
 	"github.com/stretchr/testify/require"
 	"go.temporal.io/api/common/v1"
 	enumspb "go.temporal.io/api/enums/v1"
-<<<<<<< HEAD
 	historypb "go.temporal.io/api/history/v1"
-=======
-	"go.temporal.io/api/history/v1"
->>>>>>> af07b7a0
 	enumsspb "go.temporal.io/server/api/enums/v1"
 	persistencespb "go.temporal.io/server/api/persistence/v1"
 	"go.temporal.io/server/common/archiver"
@@ -443,7 +439,6 @@
 		Type: callbacks.TaskTypeBackoff.ID,
 		Data: nil,
 	}, backoffTask.Info)
-<<<<<<< HEAD
 
 	// Reset and test a concurrent task (nexusoperations.TimeoutTask)
 	node.ClearTransactionState()
@@ -483,7 +478,6 @@
 		Type: nexusoperations.TaskTypeTimeout.ID,
 		Data: nil,
 	}, timeoutTask.Info)
-=======
 }
 
 func TestTaskGenerator_GenerateWorkflowStartTasks(t *testing.T) {
@@ -656,14 +650,14 @@
 				mockShard.GetArchivalMetadata(),
 			)
 
-			actualExecutionTimerTaskStatus, err := taskGenerator.GenerateWorkflowStartTasks(&history.HistoryEvent{
+			actualExecutionTimerTaskStatus, err := taskGenerator.GenerateWorkflowStartTasks(&historypb.HistoryEvent{
 				EventId:   1,
 				EventTime: timestamppb.Now(),
 				EventType: enumspb.EVENT_TYPE_WORKFLOW_EXECUTION_STARTED,
 				Version:   1,
 				TaskId:    123,
-				Attributes: &history.HistoryEvent_WorkflowExecutionStartedEventAttributes{
-					WorkflowExecutionStartedEventAttributes: &history.WorkflowExecutionStartedEventAttributes{
+				Attributes: &historypb.HistoryEvent_WorkflowExecutionStartedEventAttributes{
+					WorkflowExecutionStartedEventAttributes: &historypb.WorkflowExecutionStartedEventAttributes{
 						WorkflowExecutionExpirationTime: timestamppb.New(tc.executionExpirationTime),
 					},
 				},
@@ -673,5 +667,4 @@
 			require.ElementsMatch(t, tc.expectedTaskTypes, generatedTaskTypes)
 		})
 	}
->>>>>>> af07b7a0
 }