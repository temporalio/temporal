// The MIT License
//
// Copyright (c) 2020 Temporal Technologies Inc.  All rights reserved.
//
// Copyright (c) 2020 Uber Technologies, Inc.
//
// Permission is hereby granted, free of charge, to any person obtaining a copy
// of this software and associated documentation files (the "Software"), to deal
// in the Software without restriction, including without limitation the rights
// to use, copy, modify, merge, publish, distribute, sublicense, and/or sell
// copies of the Software, and to permit persons to whom the Software is
// furnished to do so, subject to the following conditions:
//
// The above copyright notice and this permission notice shall be included in
// all copies or substantial portions of the Software.
//
// THE SOFTWARE IS PROVIDED "AS IS", WITHOUT WARRANTY OF ANY KIND, EXPRESS OR
// IMPLIED, INCLUDING BUT NOT LIMITED TO THE WARRANTIES OF MERCHANTABILITY,
// FITNESS FOR A PARTICULAR PURPOSE AND NONINFRINGEMENT. IN NO EVENT SHALL THE
// AUTHORS OR COPYRIGHT HOLDERS BE LIABLE FOR ANY CLAIM, DAMAGES OR OTHER
// LIABILITY, WHETHER IN AN ACTION OF CONTRACT, TORT OR OTHERWISE, ARISING FROM,
// OUT OF OR IN CONNECTION WITH THE SOFTWARE OR THE USE OR OTHER DEALINGS IN
// THE SOFTWARE.

//go:generate mockgen -copyright_file ../../../LICENSE -package $GOPACKAGE -source $GOFILE -destination delete_manager_mock.go

package workflow

import (
	"context"

	commonpb "go.temporal.io/api/common/v1"
	enumspb "go.temporal.io/api/enums/v1"

	"go.temporal.io/server/common"
	"go.temporal.io/server/common/clock"
	"go.temporal.io/server/common/definition"
	"go.temporal.io/server/common/metrics"
	"go.temporal.io/server/common/namespace"
	"go.temporal.io/server/common/persistence"
	"go.temporal.io/server/common/searchattribute"
	"go.temporal.io/server/service/history/configs"
	"go.temporal.io/server/service/history/consts"
	"go.temporal.io/server/service/history/shard"
	"go.temporal.io/server/service/history/tasks"
	"go.temporal.io/server/service/worker/archiver"
)

type (
	DeleteManager interface {
<<<<<<< HEAD
		AddDeleteWorkflowExecutionTask(nsID namespace.ID, we commonpb.WorkflowExecution, ms MutableState) error
		DeleteWorkflowExecution(nsID namespace.ID, we commonpb.WorkflowExecution, weCtx Context, ms MutableState, sourceTaskVersion int64) error
		DeleteWorkflowExecutionByRetention(nsID namespace.ID, we commonpb.WorkflowExecution, weCtx Context, ms MutableState, sourceTaskVersion int64) error
=======
		AddDeleteWorkflowExecutionTask(ctx context.Context, nsID namespace.ID, we commonpb.WorkflowExecution, ms MutableState) error
		DeleteWorkflowExecution(ctx context.Context, nsID namespace.ID, we commonpb.WorkflowExecution, weCtx Context, ms MutableState, sourceTaskVersion int64) error
		DeleteWorkflowExecutionByRetention(ctx context.Context, nsID namespace.ID, we commonpb.WorkflowExecution, weCtx Context, ms MutableState, sourceTaskVersion int64) error
>>>>>>> 7c8ac02a
	}

	DeleteManagerImpl struct {
		shard          shard.Context
		historyCache   Cache
		config         *configs.Config
		metricsClient  metrics.Client
		archivalClient archiver.Client
		timeSource     clock.TimeSource
	}
)

var _ DeleteManager = (*DeleteManagerImpl)(nil)

func NewDeleteManager(
	shard shard.Context,
	cache Cache,
	config *configs.Config,
	archiverClient archiver.Client,
	timeSource clock.TimeSource,
) *DeleteManagerImpl {
	deleteManager := &DeleteManagerImpl{
		shard:          shard,
		historyCache:   cache,
		metricsClient:  shard.GetMetricsClient(),
		config:         config,
		archivalClient: archiverClient,
		timeSource:     timeSource,
	}

	return deleteManager
}
func (m *DeleteManagerImpl) AddDeleteWorkflowExecutionTask(
	nsID namespace.ID,
	we commonpb.WorkflowExecution,
	ms MutableState,
) error {

	if ms.IsWorkflowExecutionRunning() {
		// Running workflow cannot be deleted. Close or terminate it first.
		return consts.ErrWorkflowNotCompleted
	}

	taskGenerator := NewTaskGenerator(
		m.shard.GetNamespaceRegistry(),
		ms,
	)

	deleteTask, err := taskGenerator.GenerateDeleteExecutionTask(m.timeSource.Now())
	if err != nil {
		return err
	}

	err = m.shard.AddTasks(&persistence.AddTasksRequest{
		ShardID: m.shard.GetShardID(),
		// RangeID is set by shard
		NamespaceID:   nsID.String(),
		WorkflowID:    we.GetWorkflowId(),
		RunID:         we.GetRunId(),
		TransferTasks: []tasks.Task{deleteTask},
	})
	if err != nil {
		return err
	}

	return nil
}

func (m *DeleteManagerImpl) AddDeleteWorkflowExecutionTask(
	ctx context.Context,
	nsID namespace.ID,
	we commonpb.WorkflowExecution,
	ms MutableState,
) error {

	if ms.IsWorkflowExecutionRunning() {
		// Running workflow cannot be deleted. Close or terminate it first.
		return consts.ErrWorkflowNotCompleted
	}

	taskGenerator := taskGeneratorProvider.NewTaskGenerator(m.shard, ms)

	deleteTask, err := taskGenerator.GenerateDeleteExecutionTask(m.timeSource.Now())
	if err != nil {
		return err
	}

	err = m.shard.AddTasks(ctx, &persistence.AddHistoryTasksRequest{
		ShardID: m.shard.GetShardID(),
		// RangeID is set by shard
		NamespaceID: nsID.String(),
		WorkflowID:  we.GetWorkflowId(),
		RunID:       we.GetRunId(),
		Tasks: map[tasks.Category][]tasks.Task{
			tasks.CategoryTransfer: {deleteTask},
		},
	})
	if err != nil {
		return err
	}

	return nil
}

func (m *DeleteManagerImpl) DeleteWorkflowExecution(
<<<<<<< HEAD
=======
	ctx context.Context,
>>>>>>> 7c8ac02a
	nsID namespace.ID,
	we commonpb.WorkflowExecution,
	weCtx Context,
	ms MutableState,
	sourceTaskVersion int64,
) error {

	if ms.IsWorkflowExecutionRunning() {
		// DeleteWorkflowExecution is called from transfer task queue processor
		// and corresponding transfer task is created only if workflow is not running.
		// Therefore, this should almost never happen but if it does (cross DC resurrection, for example),
		// workflow should not be deleted. NotFound errors are ignored by task processor.
		return consts.ErrWorkflowNotCompleted
	}

	err := m.deleteWorkflowExecutionInternal(
<<<<<<< HEAD
=======
		ctx,
>>>>>>> 7c8ac02a
		nsID,
		we,
		weCtx,
		ms,
		sourceTaskVersion,
		false,
		m.metricsClient.Scope(metrics.HistoryDeleteWorkflowExecutionScope),
	)

	return err
}

func (m *DeleteManagerImpl) DeleteWorkflowExecutionByRetention(
<<<<<<< HEAD
=======
	ctx context.Context,
>>>>>>> 7c8ac02a
	nsID namespace.ID,
	we commonpb.WorkflowExecution,
	weCtx Context,
	ms MutableState,
	sourceTaskVersion int64,
) error {

	if ms.IsWorkflowExecutionRunning() {
		// If workflow is running then just ignore DeleteHistoryEventTask timer task.
		// This should almost never happen because DeleteHistoryEventTask is created only for closed workflows.
		// But cross DC replication can resurrect workflow and therefore DeleteHistoryEventTask should be ignored.
		return nil
	}

	err := m.deleteWorkflowExecutionInternal(
<<<<<<< HEAD
=======
		ctx,
>>>>>>> 7c8ac02a
		nsID,
		we,
		weCtx,
		ms,
		sourceTaskVersion,
		true,
		m.metricsClient.Scope(metrics.HistoryProcessDeleteHistoryEventScope),
	)

	return err
}

func (m *DeleteManagerImpl) deleteWorkflowExecutionInternal(
	ctx context.Context,
	namespaceID namespace.ID,
	we commonpb.WorkflowExecution,
	weCtx Context,
	ms MutableState,
	newTaskVersion int64,
	archiveIfEnabled bool,
	scope metrics.Scope,
) error {

	currentBranchToken, err := ms.GetCurrentBranchToken()
	if err != nil {
		return err
	}

	shouldDeleteHistory := true
	if archiveIfEnabled {
		shouldDeleteHistory, err = m.archiveWorkflowIfEnabled(ctx, namespaceID, we, currentBranchToken, weCtx, ms, scope)
		if err != nil {
			return err
		}
	}

	if !shouldDeleteHistory {
		// currentBranchToken == nil means don't delete history.
		currentBranchToken = nil
	}

	completionEvent, err := ms.GetCompletionEvent(ctx)
	if err != nil {
		return err
	}

	if err := m.shard.DeleteWorkflowExecution(
		ctx,
		definition.WorkflowKey{
			NamespaceID: namespaceID.String(),
			WorkflowID:  we.GetWorkflowId(),
			RunID:       we.GetRunId(),
		},
		currentBranchToken,
		newTaskVersion,
		nil,
		completionEvent.GetEventTime(),
	); err != nil {
		return err
	}

	// Clear workflow execution context here to prevent further readers to get stale copy of non-exiting workflow execution.
	weCtx.Clear()

	scope.IncCounter(metrics.WorkflowCleanupDeleteCount)
	return nil
}

func (m *DeleteManagerImpl) archiveWorkflowIfEnabled(
	ctx context.Context,
	namespaceID namespace.ID,
	workflowExecution commonpb.WorkflowExecution,
	currentBranchToken []byte,
	weCtx Context,
	mutableState MutableState,
	scope metrics.Scope,
) (bool, error) {

	namespaceRegistryEntry, err := m.shard.GetNamespaceRegistry().GetNamespaceByID(namespaceID)
	if err != nil {
		return false, err
	}
	clusterConfiguredForHistoryArchival := m.shard.GetArchivalMetadata().GetHistoryConfig().ClusterConfiguredForArchival()
	namespaceConfiguredForHistoryArchival := namespaceRegistryEntry.HistoryArchivalState().State == enumspb.ARCHIVAL_STATE_ENABLED
	archiveHistory := clusterConfiguredForHistoryArchival && namespaceConfiguredForHistoryArchival

	// TODO: @ycyang once archival backfill is in place cluster:paused && namespace:enabled should be a nop rather than a delete
	if !archiveHistory {
		return true, nil
	}

	closeFailoverVersion, err := mutableState.GetLastWriteVersion()
	if err != nil {
		return false, err
	}

	req := &archiver.ClientRequest{
		ArchiveRequest: &archiver.ArchiveRequest{
			ShardID:              m.shard.GetShardID(),
			NamespaceID:          namespaceID.String(),
			WorkflowID:           workflowExecution.GetWorkflowId(),
			RunID:                workflowExecution.GetRunId(),
			Namespace:            namespaceRegistryEntry.Name().String(),
			Targets:              []archiver.ArchivalTarget{archiver.ArchiveTargetHistory},
			HistoryURI:           namespaceRegistryEntry.HistoryArchivalState().URI,
			NextEventID:          mutableState.GetNextEventID(),
			BranchToken:          currentBranchToken,
			CloseFailoverVersion: closeFailoverVersion,
		},
		CallerService:        common.HistoryServiceName,
		AttemptArchiveInline: false, // archive in workflow by default
	}
	executionStats, err := weCtx.LoadExecutionStats(ctx)
	if err == nil && executionStats.HistorySize < int64(m.config.TimerProcessorHistoryArchivalSizeLimit()) {
		req.AttemptArchiveInline = true
	}

	saTypeMap, err := m.shard.GetSearchAttributesProvider().GetSearchAttributes(m.config.DefaultVisibilityIndexName, false)
	if err != nil {
		return false, err
	}
	// Setting search attributes types here because archival client needs to stringify them,
	// and it might not have access to typeMap (i.e. type needs to be embedded).
	searchattribute.ApplyTypeMap(req.ArchiveRequest.SearchAttributes, saTypeMap)

	ctx, cancel := context.WithTimeout(context.Background(), m.config.TimerProcessorArchivalTimeLimit())
	defer cancel()
	resp, err := m.archivalClient.Archive(ctx, req)
	if err != nil {
		return false, err
	}

	var deleteHistory bool
	if resp.HistoryArchivedInline {
		scope.IncCounter(metrics.WorkflowCleanupDeleteHistoryInlineCount)
		deleteHistory = true
	} else {
		scope.IncCounter(metrics.WorkflowCleanupArchiveCount)
		// Don't delete workflow history if it wasn't achieve inline because archival workflow will need it.
		deleteHistory = false
	}

	return deleteHistory, nil
}<|MERGE_RESOLUTION|>--- conflicted
+++ resolved
@@ -48,15 +48,9 @@
 
 type (
 	DeleteManager interface {
-<<<<<<< HEAD
-		AddDeleteWorkflowExecutionTask(nsID namespace.ID, we commonpb.WorkflowExecution, ms MutableState) error
-		DeleteWorkflowExecution(nsID namespace.ID, we commonpb.WorkflowExecution, weCtx Context, ms MutableState, sourceTaskVersion int64) error
-		DeleteWorkflowExecutionByRetention(nsID namespace.ID, we commonpb.WorkflowExecution, weCtx Context, ms MutableState, sourceTaskVersion int64) error
-=======
 		AddDeleteWorkflowExecutionTask(ctx context.Context, nsID namespace.ID, we commonpb.WorkflowExecution, ms MutableState) error
 		DeleteWorkflowExecution(ctx context.Context, nsID namespace.ID, we commonpb.WorkflowExecution, weCtx Context, ms MutableState, sourceTaskVersion int64) error
 		DeleteWorkflowExecutionByRetention(ctx context.Context, nsID namespace.ID, we commonpb.WorkflowExecution, weCtx Context, ms MutableState, sourceTaskVersion int64) error
->>>>>>> 7c8ac02a
 	}
 
 	DeleteManagerImpl struct {
@@ -89,41 +83,6 @@
 
 	return deleteManager
 }
-func (m *DeleteManagerImpl) AddDeleteWorkflowExecutionTask(
-	nsID namespace.ID,
-	we commonpb.WorkflowExecution,
-	ms MutableState,
-) error {
-
-	if ms.IsWorkflowExecutionRunning() {
-		// Running workflow cannot be deleted. Close or terminate it first.
-		return consts.ErrWorkflowNotCompleted
-	}
-
-	taskGenerator := NewTaskGenerator(
-		m.shard.GetNamespaceRegistry(),
-		ms,
-	)
-
-	deleteTask, err := taskGenerator.GenerateDeleteExecutionTask(m.timeSource.Now())
-	if err != nil {
-		return err
-	}
-
-	err = m.shard.AddTasks(&persistence.AddTasksRequest{
-		ShardID: m.shard.GetShardID(),
-		// RangeID is set by shard
-		NamespaceID:   nsID.String(),
-		WorkflowID:    we.GetWorkflowId(),
-		RunID:         we.GetRunId(),
-		TransferTasks: []tasks.Task{deleteTask},
-	})
-	if err != nil {
-		return err
-	}
-
-	return nil
-}
 
 func (m *DeleteManagerImpl) AddDeleteWorkflowExecutionTask(
 	ctx context.Context,
@@ -162,10 +121,7 @@
 }
 
 func (m *DeleteManagerImpl) DeleteWorkflowExecution(
-<<<<<<< HEAD
-=======
-	ctx context.Context,
->>>>>>> 7c8ac02a
+	ctx context.Context,
 	nsID namespace.ID,
 	we commonpb.WorkflowExecution,
 	weCtx Context,
@@ -182,10 +138,7 @@
 	}
 
 	err := m.deleteWorkflowExecutionInternal(
-<<<<<<< HEAD
-=======
 		ctx,
->>>>>>> 7c8ac02a
 		nsID,
 		we,
 		weCtx,
@@ -199,10 +152,7 @@
 }
 
 func (m *DeleteManagerImpl) DeleteWorkflowExecutionByRetention(
-<<<<<<< HEAD
-=======
-	ctx context.Context,
->>>>>>> 7c8ac02a
+	ctx context.Context,
 	nsID namespace.ID,
 	we commonpb.WorkflowExecution,
 	weCtx Context,
@@ -218,10 +168,7 @@
 	}
 
 	err := m.deleteWorkflowExecutionInternal(
-<<<<<<< HEAD
-=======
 		ctx,
->>>>>>> 7c8ac02a
 		nsID,
 		we,
 		weCtx,
