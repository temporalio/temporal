--- conflicted
+++ resolved
@@ -87,11 +87,8 @@
 				q.timeSource,
 				q.namespaceRegistry,
 				q.clusterMetadata,
-<<<<<<< HEAD
 				q.chasmRegistry,
-=======
 				GetTaskTypeTagValue,
->>>>>>> e4d418cf
 				q.logger,
 				q.metricsHandler.WithTags(defaultExecutableMetricsTags...),
 				q.tracer,
