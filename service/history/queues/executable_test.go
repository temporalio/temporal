package queues_test

import (
	"context"
	"errors"
	"fmt"
	"math"
	"testing"
	"time"

	"github.com/stretchr/testify/require"
	"github.com/stretchr/testify/suite"
	enumspb "go.temporal.io/api/enums/v1"
	"go.temporal.io/api/serviceerror"
	"go.temporal.io/server/chasm"
	"go.temporal.io/server/common/clock"
	"go.temporal.io/server/common/cluster"
	"go.temporal.io/server/common/definition"
	"go.temporal.io/server/common/dynamicconfig"
	"go.temporal.io/server/common/headers"
	"go.temporal.io/server/common/log"
	"go.temporal.io/server/common/metrics"
	"go.temporal.io/server/common/metrics/metricstest"
	"go.temporal.io/server/common/namespace"
	"go.temporal.io/server/common/persistence"
	"go.temporal.io/server/common/persistence/serialization"
	ctasks "go.temporal.io/server/common/tasks"
	"go.temporal.io/server/common/telemetry"
	"go.temporal.io/server/service/history/consts"
	"go.temporal.io/server/service/history/queues"
	"go.temporal.io/server/service/history/queues/queuestest"
	"go.temporal.io/server/service/history/tasks"
	"go.temporal.io/server/service/history/tests"
	"go.uber.org/mock/gomock"
)

type (
	executableSuite struct {
		suite.Suite
		*require.Assertions

		controller            *gomock.Controller
		mockExecutor          *queues.MockExecutor
		mockScheduler         *queues.MockScheduler
		mockRescheduler       *queues.MockRescheduler
		mockNamespaceRegistry *namespace.MockRegistry
		mockClusterMetadata   *cluster.MockMetadata
		chasmRegistry         *chasm.Registry
		metricsHandler        *metricstest.CaptureHandler

		timeSource *clock.EventTimeSource
	}
	params struct {
		dlqWriter                  *queues.DLQWriter
		dlqEnabled                 dynamicconfig.BoolPropertyFn
		priorityAssigner           queues.PriorityAssigner
		maxUnexpectedErrorAttempts dynamicconfig.IntPropertyFn
		dlqInternalErrors          dynamicconfig.BoolPropertyFn
		dlqErrorPattern            dynamicconfig.StringPropertyFn
	}
	option func(*params)
)

func TestExecutableSuite(t *testing.T) {
	s := new(executableSuite)
	suite.Run(t, s)
}

func (s *executableSuite) SetupTest() {
	s.Assertions = require.New(s.T())

	s.controller = gomock.NewController(s.T())
	s.mockExecutor = queues.NewMockExecutor(s.controller)
	s.mockScheduler = queues.NewMockScheduler(s.controller)
	s.mockRescheduler = queues.NewMockRescheduler(s.controller)
	s.mockNamespaceRegistry = namespace.NewMockRegistry(s.controller)
	s.mockClusterMetadata = cluster.NewMockMetadata(s.controller)
	s.metricsHandler = metricstest.NewCaptureHandler()

	s.mockNamespaceRegistry.EXPECT().GetNamespaceName(gomock.Any()).Return(tests.Namespace, nil).AnyTimes()
	s.mockNamespaceRegistry.EXPECT().GetNamespaceByID(gomock.Any()).Return(tests.GlobalNamespaceEntry, nil).AnyTimes()
	s.mockClusterMetadata.EXPECT().GetCurrentClusterName().Return(cluster.TestCurrentClusterName).AnyTimes()
	s.mockClusterMetadata.EXPECT().GetAllClusterInfo().Return(map[string]cluster.ClusterInformation{
		cluster.TestCurrentClusterName: {
			ShardCount: 1,
		},
	}).AnyTimes()

	s.timeSource = clock.NewEventTimeSource()
	s.chasmRegistry = chasm.NewRegistry(log.NewTestLogger())
}

func (s *executableSuite) TearDownSuite() {
	s.controller.Finish()
}

func (s *executableSuite) TestExecute_TaskExecuted() {
	executable := s.newTestExecutable()

	s.mockExecutor.EXPECT().Execute(gomock.Any(), executable).Return(queues.ExecuteResponse{
		ExecutionMetricTags: nil,
		ExecutedAsActive:    true,
		ExecutionErr:        errors.New("some random error"),
	})
	s.Error(executable.Execute())

	s.mockExecutor.EXPECT().Execute(gomock.Any(), executable).Return(queues.ExecuteResponse{
		ExecutionMetricTags: nil,
		ExecutedAsActive:    true,
		ExecutionErr:        nil,
	})
	s.NoError(executable.Execute())
}

func (s *executableSuite) TestExecute_InMemoryNoUserLatency_SingleAttempt() {
	scheduleLatency := 100 * time.Millisecond
	userLatency := 500 * time.Millisecond
	attemptLatency := time.Second
	attemptNoUserLatency := scheduleLatency + attemptLatency - userLatency

	testCases := []struct {
		name                         string
		taskErr                      error
		expectError                  bool
		expectedAttemptNoUserLatency time.Duration
		expectBackoff                bool
	}{
		{
			name:                         "NoError",
			taskErr:                      nil,
			expectError:                  false,
			expectedAttemptNoUserLatency: attemptNoUserLatency,
			expectBackoff:                false,
		},
		{
			name:                         "UnavailableError",
			taskErr:                      serviceerror.NewUnavailable("some random error"),
			expectError:                  true,
			expectedAttemptNoUserLatency: attemptNoUserLatency,
			expectBackoff:                true,
		},
		{
			name:                         "NotFoundError",
			taskErr:                      serviceerror.NewNotFound("not found error"),
			expectError:                  false,
			expectedAttemptNoUserLatency: 0,
			expectBackoff:                false,
		},
		{
			name:                         "NotFoundErrorWrapped",
			taskErr:                      fmt.Errorf("%w: some reason", consts.ErrWorkflowCompleted),
			expectError:                  false,
			expectedAttemptNoUserLatency: 0,
			expectBackoff:                false,
		},
		{
			name:                         "BusyWorkflowError",
			taskErr:                      consts.ErrResourceExhaustedBusyWorkflow,
			expectError:                  true,
			expectedAttemptNoUserLatency: 0,
			expectBackoff:                false,
		},
		{
			name:                         "APSLimitError",
			taskErr:                      consts.ErrResourceExhaustedBusyWorkflow,
			expectError:                  true,
			expectedAttemptNoUserLatency: 0,
			expectBackoff:                false,
		},
		{
			name: "OPSLimitError",
			taskErr: &serviceerror.ResourceExhausted{
				Cause:   enumspb.RESOURCE_EXHAUSTED_CAUSE_OPS_LIMIT,
				Scope:   enumspb.RESOURCE_EXHAUSTED_SCOPE_NAMESPACE,
				Message: "Namespace Max OPS Limit Reached.",
			},
			expectError:                  true,
			expectedAttemptNoUserLatency: 0,
			expectBackoff:                false,
		},
		{
			name:                         "PersistenceNamespaceLimitExceeded",
			taskErr:                      persistence.ErrPersistenceNamespaceLimitExceeded,
			expectError:                  true,
			expectedAttemptNoUserLatency: 0,
			expectBackoff:                false,
		},
	}

	for _, tc := range testCases {
		s.Run(tc.name, func() {

			executable := s.newTestExecutable()

			now := time.Now()
			s.timeSource.Update(now)
			executable.SetScheduledTime(now)

			now = now.Add(scheduleLatency)
			s.timeSource.Update(now)

			s.mockExecutor.EXPECT().Execute(gomock.Any(), executable).Do(func(ctx context.Context, taskInfo interface{}) {
				metrics.ContextCounterAdd(
					ctx,
					metrics.HistoryWorkflowExecutionCacheLatency.Name(),
					int64(userLatency),
				)

				now = now.Add(attemptLatency)
				s.timeSource.Update(now)
			}).Return(queues.ExecuteResponse{
				ExecutionMetricTags: nil,
				ExecutedAsActive:    true,
				ExecutionErr:        tc.taskErr,
			})

			err := executable.Execute()
			if err != nil {
				err = executable.HandleErr(err)
			}

			if tc.expectError {
				s.Error(err)
				s.mockScheduler.EXPECT().TrySubmit(executable).Return(false)
				s.mockRescheduler.EXPECT().Add(executable, gomock.Any())
				executable.Nack(err)
				return
			}

			s.NoError(err)
			capture := s.metricsHandler.StartCapture()
			executable.Ack()
			snapshot := capture.Snapshot()
			recordings := snapshot[metrics.TaskLatency.Name()]
			if tc.expectedAttemptNoUserLatency == 0 {
				// invalid task, no noUserLatency will be recorded.
				s.Empty(recordings)
				return
			}

			s.Len(recordings, 1)
			actualAttemptNoUserLatency, ok := recordings[0].Value.(time.Duration)
			s.True(ok)
			if tc.expectBackoff {
				// the backoff duration is random, so we can't compare the exact value
				s.Less(tc.expectedAttemptNoUserLatency, actualAttemptNoUserLatency)
			} else {
				s.Equal(tc.expectedAttemptNoUserLatency, actualAttemptNoUserLatency)
			}
		})
	}
}

func (s *executableSuite) TestExecute_InMemoryNoUserLatency_MultipleAttempts() {
	numAttempts := 3
	scheduleLatencies := []time.Duration{100 * time.Millisecond, 150 * time.Millisecond, 200 * time.Millisecond}
	userLatencies := []time.Duration{10 * time.Millisecond, 20 * time.Millisecond, 30 * time.Millisecond}
	attemptLatencies := []time.Duration{time.Second, 2 * time.Second, 3 * time.Second}
	taskErrors := []error{
		serviceerror.NewUnavailable("test unavailable error"),
		consts.ErrResourceExhaustedBusyWorkflow,
		nil,
	}
	expectedInMemoryNoUserLatency := scheduleLatencies[0] + attemptLatencies[0] - userLatencies[0] +
		scheduleLatencies[2] + attemptLatencies[2] - userLatencies[2]
	_ = expectedInMemoryNoUserLatency

	executable := s.newTestExecutable()

	now := time.Now()
	s.timeSource.Update(now)
	executable.SetScheduledTime(now)

	for i := 0; i != numAttempts; i++ {
		now = now.Add(scheduleLatencies[i])
		s.timeSource.Update(now)

		s.mockExecutor.EXPECT().Execute(gomock.Any(), executable).Do(func(ctx context.Context, taskInfo interface{}) {
			metrics.ContextCounterAdd(
				ctx,
				metrics.HistoryWorkflowExecutionCacheLatency.Name(),
				int64(userLatencies[i]),
			)

			now = now.Add(attemptLatencies[i])
			s.timeSource.Update(now)
		}).Return(queues.ExecuteResponse{
			ExecutionMetricTags: nil,
			ExecutedAsActive:    true,
			ExecutionErr:        taskErrors[i],
		})

		err := executable.Execute()
		if err != nil {
			err = executable.HandleErr(err)
		}

		if taskErrors[i] != nil {
			s.Error(err)
			s.mockScheduler.EXPECT().TrySubmit(executable).Return(true)
			executable.Nack(err)
		} else {
			s.NoError(err)
			capture := s.metricsHandler.StartCapture()
			executable.Ack()
			snapshot := capture.Snapshot()
			recordings := snapshot[metrics.TaskLatency.Name()]
			s.Len(recordings, 1)
			actualInMemoryNoUserLatency, ok := recordings[0].Value.(time.Duration)
			s.True(ok)
			s.Equal(expectedInMemoryNoUserLatency, actualInMemoryNoUserLatency)
		}
	}
}

func (s *executableSuite) TestExecute_CapturePanic() {
	executable := s.newTestExecutable()

	s.mockExecutor.EXPECT().Execute(gomock.Any(), executable).DoAndReturn(
		func(_ context.Context, _ queues.Executable) queues.ExecuteResponse {
			panic("test panic during execution")
		},
	)
	s.Error(executable.Execute())
}

func (s *executableSuite) TestExecute_CallerInfo() {
	executable := s.newTestExecutable()

	s.mockExecutor.EXPECT().Execute(gomock.Any(), executable).DoAndReturn(
		func(ctx context.Context, _ queues.Executable) queues.ExecuteResponse {
			s.Equal(headers.CallerTypeBackgroundHigh, headers.GetCallerInfo(ctx).CallerType)
			return queues.ExecuteResponse{
				ExecutionMetricTags: nil,
				ExecutedAsActive:    true,
				ExecutionErr:        nil,
			}
		},
	)
	s.NoError(executable.Execute())

	executable = s.newTestExecutable(func(p *params) {
		p.priorityAssigner = queues.NewStaticPriorityAssigner(ctasks.PriorityLow)
	})
	s.mockExecutor.EXPECT().Execute(gomock.Any(), executable).DoAndReturn(
		func(ctx context.Context, _ queues.Executable) queues.ExecuteResponse {
			s.Equal(headers.CallerTypeBackgroundLow, headers.GetCallerInfo(ctx).CallerType)
			return queues.ExecuteResponse{
				ExecutionMetricTags: nil,
				ExecutedAsActive:    true,
				ExecutionErr:        nil,
			}
		},
	)
	s.NoError(executable.Execute())

	executable = s.newTestExecutable(func(p *params) {
		p.priorityAssigner = queues.NewStaticPriorityAssigner(ctasks.PriorityPreemptable)
	})
	s.mockExecutor.EXPECT().Execute(gomock.Any(), executable).DoAndReturn(
		func(ctx context.Context, _ queues.Executable) queues.ExecuteResponse {
			s.Equal(headers.CallerTypePreemptable, headers.GetCallerInfo(ctx).CallerType)
			return queues.ExecuteResponse{
				ExecutionMetricTags: nil,
				ExecutedAsActive:    true,
				ExecutionErr:        nil,
			}
		},
	)
	s.NoError(executable.Execute())
}

func (s *executableSuite) TestExecuteHandleErr_ResetAttempt() {
	executable := s.newTestExecutable()
	s.mockExecutor.EXPECT().Execute(gomock.Any(), executable).Return(queues.ExecuteResponse{
		ExecutionMetricTags: nil,
		ExecutedAsActive:    true,
		ExecutionErr:        errors.New("some random error"),
	})
	err := executable.Execute()
	s.Error(err)
	s.Error(executable.HandleErr(err))
	s.Equal(2, executable.Attempt())

	// isActive changed to false, should reset attempt
	s.mockExecutor.EXPECT().Execute(gomock.Any(), executable).Return(queues.ExecuteResponse{
		ExecutionMetricTags: nil,
		ExecutedAsActive:    false,
		ExecutionErr:        nil,
	})
	s.NoError(executable.Execute())
	s.Equal(1, executable.Attempt())
}

func (s *executableSuite) TestExecuteHandleErr_Corrupted() {
	queueWriter := &queuestest.FakeQueueWriter{}
	executable := s.newTestExecutable(func(p *params) {
		p.dlqWriter = queues.NewDLQWriter(queueWriter, metrics.NoopMetricsHandler, log.NewTestLogger(), s.mockNamespaceRegistry)
		p.dlqEnabled = func() bool {
			return false
		}
	})

	s.mockExecutor.EXPECT().Execute(gomock.Any(), executable).DoAndReturn(
		func(_ context.Context, _ queues.Executable) queues.ExecuteResponse {
			panic(serialization.NewUnknownEncodingTypeError("unknownEncoding", enumspb.ENCODING_TYPE_PROTO3))
		},
	).Times(2)
	err := executable.Execute()
	s.Error(err)
	s.NoError(executable.HandleErr(err))
	s.Error(executable.Execute())
}

func (s *executableSuite) TestExecute_SendToDLQAfterMaxAttempts() {
	queueWriter := &queuestest.FakeQueueWriter{}
	executable := s.newTestExecutable(func(p *params) {
		p.dlqWriter = queues.NewDLQWriter(queueWriter, metrics.NoopMetricsHandler, log.NewTestLogger(), s.mockNamespaceRegistry)
		p.dlqEnabled = func() bool {
			return true
		}
		p.maxUnexpectedErrorAttempts = func() int {
			return 2
		}
	})
	s.mockExecutor.EXPECT().Execute(gomock.Any(), executable).Return(queues.ExecuteResponse{
		ExecutionMetricTags: nil,
		ExecutedAsActive:    false,
		ExecutionErr:        errors.New("some random error"),
	}).Times(2)

	// Attempt 1
	err := executable.Execute()
	s.Error(executable.HandleErr(err))

	// Attempt 2
	err = executable.Execute()
	err2 := executable.HandleErr(err)
	s.ErrorIs(err2, queues.ErrTerminalTaskFailure)
	s.NoError(executable.Execute())
	s.Len(queueWriter.EnqueueTaskRequests, 1)
}

func (s *executableSuite) TestExecute_DontSendToDLQAfterMaxAttemptsDLQDisabled() {
	queueWriter := &queuestest.FakeQueueWriter{}
	executable := s.newTestExecutable(func(p *params) {
		p.dlqWriter = queues.NewDLQWriter(queueWriter, metrics.NoopMetricsHandler, log.NewTestLogger(), s.mockNamespaceRegistry)
		p.dlqEnabled = func() bool {
			return false
		}
		p.maxUnexpectedErrorAttempts = func() int {
			return 1
		}
	})

	s.mockExecutor.EXPECT().Execute(gomock.Any(), executable).Return(queues.ExecuteResponse{
		ExecutionMetricTags: nil,
		ExecutedAsActive:    false,
		ExecutionErr:        errors.New("some random error"),
	}).Times(2)

	// Attempt 1
	err := executable.Execute()
	s.Error(executable.HandleErr(err))

	// Attempt 2
	s.Error(executable.Execute())
	s.Error(executable.HandleErr(err))
	s.Empty(queueWriter.EnqueueTaskRequests)
}

func (s *executableSuite) TestExecute_DontSendToDLQAfterMaxAttemptsExpectedError() {
	queueWriter := &queuestest.FakeQueueWriter{}
	executable := s.newTestExecutable(func(p *params) {
		p.dlqWriter = queues.NewDLQWriter(queueWriter, metrics.NoopMetricsHandler, log.NewTestLogger(), s.mockNamespaceRegistry)
		p.dlqEnabled = func() bool {
			return true
		}
		p.maxUnexpectedErrorAttempts = func() int {
			return 1
		}
	})

	s.mockExecutor.EXPECT().Execute(gomock.Any(), executable).Return(queues.ExecuteResponse{
		ExecutionMetricTags: nil,
		ExecutedAsActive:    false,
		ExecutionErr: &serviceerror.ResourceExhausted{
			Cause:   enumspb.RESOURCE_EXHAUSTED_CAUSE_BUSY_WORKFLOW,
			Scope:   enumspb.RESOURCE_EXHAUSTED_SCOPE_NAMESPACE,
			Message: "test",
		},
	}).Times(2)

	// Attempt 1
	err := executable.Execute()
	s.Error(executable.HandleErr(err))

	// Attempt 2
	s.Error(executable.Execute())
	s.Error(executable.HandleErr(err))
	s.Empty(queueWriter.EnqueueTaskRequests)
}

func (s *executableSuite) TestExecute_SendToDLQAfterMaxAttemptsThenDisableDropCorruption() {
	queueWriter := &queuestest.FakeQueueWriter{}
	dlqEnabled := true
	executable := s.newTestExecutable(func(p *params) {
		p.dlqWriter = queues.NewDLQWriter(queueWriter, metrics.NoopMetricsHandler, log.NewTestLogger(), s.mockNamespaceRegistry)
		p.dlqEnabled = func() bool {
			return dlqEnabled
		}
		p.maxUnexpectedErrorAttempts = func() int {
			return 1
		}
	})
	execError := serialization.NewDeserializationError(enumspb.ENCODING_TYPE_PROTO3, errors.New("random error"))
	s.mockExecutor.EXPECT().Execute(gomock.Any(), executable).Return(queues.ExecuteResponse{
		ExecutionMetricTags: nil,
		ExecutedAsActive:    false,
		ExecutionErr:        execError,
	}).Times(1)

	err := executable.Execute()
	err2 := executable.HandleErr(err)

	s.ErrorIs(err2, queues.ErrTerminalTaskFailure)
	s.Contains(err2.Error(), execError.Error())

	dlqEnabled = false
	s.NoError(executable.Execute())
	s.Empty(queueWriter.EnqueueTaskRequests)
}

func (s *executableSuite) TestExecute_SendToDLQAfterMaxAttemptsThenDisable() {
	queueWriter := &queuestest.FakeQueueWriter{}
	dlqEnabled := true
	executable := s.newTestExecutable(func(p *params) {
		p.dlqWriter = queues.NewDLQWriter(queueWriter, metrics.NoopMetricsHandler, log.NewTestLogger(), s.mockNamespaceRegistry)
		p.dlqEnabled = func() bool {
			return dlqEnabled
		}
		p.maxUnexpectedErrorAttempts = func() int {
			return 1
		}
	})
	execError := errors.New("some random error")
	s.mockExecutor.EXPECT().Execute(gomock.Any(), executable).Return(queues.ExecuteResponse{
		ExecutionMetricTags: nil,
		ExecutedAsActive:    false,
		ExecutionErr:        execError,
	}).Times(1)

	err := executable.Execute()
	err2 := executable.HandleErr(err)

	s.ErrorIs(err2, queues.ErrTerminalTaskFailure)

	dlqEnabled = false

	// Make sure task is retried this time
	execError2 := errors.New("some other random error")
	s.mockExecutor.EXPECT().Execute(gomock.Any(), executable).Return(queues.ExecuteResponse{
		ExecutionMetricTags: nil,
		ExecutedAsActive:    false,
		ExecutionErr:        execError2,
	}).Times(1)
	s.ErrorIs(executable.Execute(), execError2)
	s.Empty(queueWriter.EnqueueTaskRequests)
}

func (s *executableSuite) TestExecute_SendsInternalErrorsToDLQ_WhenEnabled() {
	queueWriter := &queuestest.FakeQueueWriter{}
	executable := s.newTestExecutable(func(p *params) {
		p.dlqWriter = queues.NewDLQWriter(queueWriter, metrics.NoopMetricsHandler, log.NewTestLogger(), s.mockNamespaceRegistry)
		p.dlqEnabled = func() bool {
			return true
		}
		p.dlqInternalErrors = func() bool {
			return true
		}
	})

	s.mockExecutor.EXPECT().Execute(gomock.Any(), executable).Return(queues.ExecuteResponse{
		ExecutionMetricTags: nil,
		ExecutedAsActive:    false,
		ExecutionErr:        serviceerror.NewInternal("injected error"),
	}).Times(1)

	err := executable.HandleErr(executable.Execute())
	s.ErrorIs(err, queues.ErrTerminalTaskFailure)
	s.NoError(executable.Execute())
	s.Len(queueWriter.EnqueueTaskRequests, 1)
}

func (s *executableSuite) TestExecute_DoesntSendInternalErrorsToDLQ_WhenDisabled() {
	queueWriter := &queuestest.FakeQueueWriter{}
	executable := s.newTestExecutable(func(p *params) {
		p.dlqWriter = queues.NewDLQWriter(queueWriter, metrics.NoopMetricsHandler, log.NewTestLogger(), s.mockNamespaceRegistry)
		p.dlqEnabled = func() bool {
			return true
		}
		p.dlqInternalErrors = func() bool {
			return false
		}
	})

	s.mockExecutor.EXPECT().Execute(gomock.Any(), executable).Return(queues.ExecuteResponse{
		ExecutionMetricTags: nil,
		ExecutedAsActive:    false,
		ExecutionErr:        serviceerror.NewInternal("injected error"),
	}).Times(2)

	// Attempt 1
	err := executable.Execute()
	s.Error(executable.HandleErr(err))

	// Attempt 2
	err = executable.Execute()
	s.Error(err)
	s.Error(executable.HandleErr(err))
	s.Empty(queueWriter.EnqueueTaskRequests)
}

func (s *executableSuite) TestExecute_SendInternalErrorsToDLQ_ThenDisable() {
	queueWriter := &queuestest.FakeQueueWriter{}
	dlqEnabled := true
	executable := s.newTestExecutable(func(p *params) {
		p.dlqWriter = queues.NewDLQWriter(queueWriter, metrics.NoopMetricsHandler, log.NewTestLogger(), s.mockNamespaceRegistry)
		p.dlqEnabled = func() bool {
			return dlqEnabled
		}
		p.dlqInternalErrors = func() bool {
			return true
		}
	})

	injectedErr := serviceerror.NewInternal("injected error")
	s.mockExecutor.EXPECT().Execute(gomock.Any(), executable).Return(queues.ExecuteResponse{
		ExecutionMetricTags: nil,
		ExecutedAsActive:    false,
		ExecutionErr:        injectedErr,
	}).Times(2)

	s.ErrorIs(executable.HandleErr(executable.Execute()), queues.ErrTerminalTaskFailure)

	// The task should be dropped but not sent to DLQ
	dlqEnabled = false
	s.ErrorIs(executable.Execute(), injectedErr)
	s.Empty(queueWriter.EnqueueTaskRequests)
}

func (s *executableSuite) TestExecute_DLQ() {
	queueWriter := &queuestest.FakeQueueWriter{}
	executable := s.newTestExecutable(func(p *params) {
		p.dlqWriter = queues.NewDLQWriter(queueWriter, metrics.NoopMetricsHandler, log.NewTestLogger(), s.mockNamespaceRegistry)
		p.dlqEnabled = func() bool {
			return true
		}
	})

	s.mockExecutor.EXPECT().Execute(gomock.Any(), executable).DoAndReturn(
		func(_ context.Context, _ queues.Executable) queues.ExecuteResponse {
			panic(serialization.NewUnknownEncodingTypeError("unknownEncoding", enumspb.ENCODING_TYPE_PROTO3))
		},
	)
	err := executable.Execute()
	s.Error(err)
	s.Error(executable.HandleErr(err))
	s.NoError(executable.Execute())
	s.Len(queueWriter.EnqueueTaskRequests, 1)
}

func (s *executableSuite) TestExecute_DLQThenDisable() {
	queueWriter := &queuestest.FakeQueueWriter{}
	dlqEnabled := true
	executable := s.newTestExecutable(func(p *params) {
		p.dlqWriter = queues.NewDLQWriter(queueWriter, metrics.NoopMetricsHandler, log.NewTestLogger(), s.mockNamespaceRegistry)
		p.dlqEnabled = func() bool {
			return dlqEnabled
		}
	})

	s.mockExecutor.EXPECT().Execute(gomock.Any(), executable).DoAndReturn(
		func(_ context.Context, _ queues.Executable) queues.ExecuteResponse {
			panic(serialization.NewUnknownEncodingTypeError("unknownEncoding", enumspb.ENCODING_TYPE_PROTO3))
		},
	)
	err := executable.Execute()
	s.Error(err)
	s.Error(executable.HandleErr(err))
	dlqEnabled = false
	s.NoError(executable.Execute())
	s.Empty(queueWriter.EnqueueTaskRequests)
}

func (s *executableSuite) TestExecute_DLQFailThenRetry() {
	queueWriter := &queuestest.FakeQueueWriter{}
	executable := s.newTestExecutable(func(p *params) {
		p.dlqWriter = queues.NewDLQWriter(queueWriter, metrics.NoopMetricsHandler, log.NewTestLogger(), s.mockNamespaceRegistry)
		p.dlqEnabled = func() bool {
			return true
		}
	})

	capture := s.metricsHandler.StartCapture()
	s.mockExecutor.EXPECT().Execute(gomock.Any(), executable).DoAndReturn(
		func(_ context.Context, _ queues.Executable) queues.ExecuteResponse {
			panic(serialization.NewUnknownEncodingTypeError("unknownEncoding", enumspb.ENCODING_TYPE_PROTO3))
		},
	)
	err := executable.Execute()
	s.Error(err)
	s.Error(executable.HandleErr(err))
	queueWriter.EnqueueTaskErr = errors.New("some random error")
	err = executable.Execute()
	s.Error(err)
	s.Error(executable.HandleErr(err))
	queueWriter.EnqueueTaskErr = nil
	err = executable.Execute()
	s.NoError(err)
	snapshot := capture.Snapshot()
	s.Len(snapshot[metrics.TaskTerminalFailures.Name()], 1)
	s.Len(snapshot[metrics.TaskDLQFailures.Name()], 1)
	s.Len(snapshot[metrics.TaskDLQSendLatency.Name()], 2)
}

func (s *executableSuite) TestHandleErr_EntityNotExists() {
	executable := s.newTestExecutable()

	s.NoError(executable.HandleErr(serviceerror.NewNotFound("")))
}

func (s *executableSuite) TestHandleErr_ErrTaskRetry() {
	executable := s.newTestExecutable()

	s.Equal(consts.ErrTaskRetry, executable.HandleErr(consts.ErrTaskRetry))
}

func (s *executableSuite) TestHandleErr_ErrDeleteOpenExecution() {
	executable := s.newTestExecutable()

	s.Equal(consts.ErrDependencyTaskNotCompleted, executable.HandleErr(consts.ErrDependencyTaskNotCompleted))
}

func (s *executableSuite) TestHandleErr_ErrTaskDiscarded() {
	executable := s.newTestExecutable()

	s.NoError(executable.HandleErr(consts.ErrTaskDiscarded))
}

func (s *executableSuite) TestHandleErr_ErrTaskVersionMismatch() {
	executable := s.newTestExecutable()

	s.NoError(executable.HandleErr(consts.ErrTaskVersionMismatch))
}

func (s *executableSuite) TestHandleErr_NamespaceNotActiveError() {
	err := serviceerror.NewNamespaceNotActive("", "", "")

	s.Equal(err, s.newTestExecutable().HandleErr(err))
}

func (s *executableSuite) TestHandleErr_RandomErr() {
	executable := s.newTestExecutable()

	s.Error(executable.HandleErr(errors.New("random error")))
}

func (s *executableSuite) TestTaskAck_ValidTask_NoRetry() {
	executable := s.newTestExecutable()

	s.Equal(ctasks.TaskStatePending, executable.State())

	capture := s.metricsHandler.StartCapture()

	executable.Ack()
	s.Equal(ctasks.TaskStateAcked, executable.State())

	snapshot := capture.Snapshot()
	s.Len(snapshot[metrics.TaskAttempt.Name()], 1)
	s.Len(snapshot[metrics.TaskLatency.Name()], 1)
	s.Len(snapshot[metrics.TaskQueueLatency.Name()], 1)
}

func (s *executableSuite) TestTaskAck_ValidTask_WithRetry() {
	executable := s.newTestExecutable()

	s.Equal(ctasks.TaskStatePending, executable.State())

	// For retried tasks, they are not considered invalid even
	// if their last attempt completed with a invalid task error.
	_ = executable.HandleErr(context.DeadlineExceeded)
	_ = executable.HandleErr(consts.ErrActivityNotFound)

	capture := s.metricsHandler.StartCapture()

	executable.Ack()
	s.Equal(ctasks.TaskStateAcked, executable.State())

	snapshot := capture.Snapshot()
	s.Len(snapshot[metrics.TaskAttempt.Name()], 1)
	s.Len(snapshot[metrics.TaskLatency.Name()], 1)
	s.Len(snapshot[metrics.TaskQueueLatency.Name()], 1)
}

func (s *executableSuite) TestTaskAck_InvalidTask() {
	executable := s.newTestExecutable()

	s.Equal(ctasks.TaskStatePending, executable.State())

	// This will mark the task as invalid
	_ = executable.HandleErr(consts.ErrActivityNotFound)

	capture := s.metricsHandler.StartCapture()

	executable.Ack()
	s.Equal(ctasks.TaskStateAcked, executable.State())

	snapshot := capture.Snapshot()
	s.Empty(snapshot[metrics.TaskAttempt.Name()])
	s.Empty(snapshot[metrics.TaskLatency.Name()])
	s.Empty(snapshot[metrics.TaskQueueLatency.Name()])
}

func (s *executableSuite) TestTaskNack_Resubmit_Success() {
	executable := s.newTestExecutable()

	s.mockScheduler.EXPECT().TrySubmit(executable).DoAndReturn(func(_ queues.Executable) bool {
		s.Equal(ctasks.TaskStatePending, executable.State())

		go func() {
			// access internal state in a separate goroutine to check if there's any race condition
			// between reschdule and nack.
			s.accessInternalState(executable)
		}()
		return true
	})

	executable.Nack(errors.New("some random error"))
}

func (s *executableSuite) TestTaskNack_Resubmit_Fail() {
	executable := s.newTestExecutable()

	s.mockScheduler.EXPECT().TrySubmit(executable).Return(false)
	s.mockRescheduler.EXPECT().Add(executable, gomock.AssignableToTypeOf(time.Now())).Do(func(_ queues.Executable, _ time.Time) {
		s.Equal(ctasks.TaskStatePending, executable.State())

		go func() {
			// access internal state in a separate goroutine to check if there's any race condition
			// between reschdule and nack.
			s.accessInternalState(executable)
		}()
	}).Times(1)

	executable.Nack(errors.New("some random error"))
}

func (s *executableSuite) TestTaskNack_Reschedule() {

	testCases := []struct {
		name    string
		taskErr error
	}{
		{
			name:    "ErrTaskRetry",
			taskErr: consts.ErrTaskRetry, // this error won't trigger re-submit
		},
		{
			name:    "ErrDeleteOpenExecErr",
			taskErr: consts.ErrDependencyTaskNotCompleted, // this error won't trigger re-submit
		},
		{
			name:    "ErrNamespaceHandover",
			taskErr: consts.ErrNamespaceHandover, // this error won't trigger re-submit
		},
	}

	for _, tc := range testCases {
		s.Run(tc.name, func() {
			executable := s.newTestExecutable()

			s.mockRescheduler.EXPECT().Add(executable, gomock.AssignableToTypeOf(time.Now())).Do(func(_ queues.Executable, _ time.Time) {
				s.Equal(ctasks.TaskStatePending, executable.State())

				go func() {
					// access internal state in a separate goroutine to check if there's any race condition
					// between reschdule and nack.
					s.accessInternalState(executable)
				}()
			}).Times(1)

			executable.Nack(tc.taskErr)
		})
	}
}

func (s *executableSuite) TestTaskAbort() {
	executable := s.newTestExecutable()

	executable.Abort()

	s.NoError(executable.Execute()) // should be no-op and won't invoke executor

	executable.Ack() // should be no-op
	s.Equal(ctasks.TaskStateAborted, executable.State())

	executable.Nack(errors.New("some random error")) // should be no-op and won't invoke scheduler or rescheduler

	executable.Reschedule() // should be no-op and won't invoke rescheduler

	// all error should be treated as non-retryable to break retry loop
	s.False(executable.IsRetryableError(errors.New("some random error")))
}

func (s *executableSuite) TestTaskCancellation() {
	executable := s.newTestExecutable()

	executable.Cancel()

	s.NoError(executable.Execute()) // should be no-op and won't invoke executor

	executable.Ack() // should be no-op
	s.Equal(ctasks.TaskStateCancelled, executable.State())

	executable.Nack(errors.New("some random error")) // should be no-op and won't invoke scheduler or rescheduler

	executable.Reschedule() // should be no-op and won't invoke rescheduler

	// all error should be treated as non-retryable to break retry loop
	s.False(executable.IsRetryableError(errors.New("some random error")))
}

func (s *executableSuite) TestExecute_SendToDLQErrPatternDoesNotMatch() {
	queueWriter := &queuestest.FakeQueueWriter{}
	executable := s.newTestExecutable(func(p *params) {
		p.dlqWriter = queues.NewDLQWriter(queueWriter, metrics.NoopMetricsHandler, log.NewTestLogger(), s.mockNamespaceRegistry)
		p.dlqEnabled = func() bool {
			return true
		}
		p.dlqErrorPattern = func() string {
			return "testpattern"
		}
	})
	executionError := errors.New("some random error")
	s.mockExecutor.EXPECT().Execute(gomock.Any(), executable).Return(queues.ExecuteResponse{
		ExecutionMetricTags: nil,
		ExecutedAsActive:    false,
		ExecutionErr:        executionError,
	}).Times(2)

	// Attempt 1
	err := executable.Execute()
	err2 := executable.HandleErr(err)
	s.Error(err2)
	s.NotErrorIs(err2, queues.ErrTerminalTaskFailure)
	s.Contains(err2.Error(), executionError.Error())

	// Attempt 2
	s.Error(executable.Execute())
	s.Error(executable.HandleErr(err))
	s.Empty(queueWriter.EnqueueTaskRequests)
}

func (s *executableSuite) TestExecute_SendToDLQErrPatternEmptyString() {
	queueWriter := &queuestest.FakeQueueWriter{}
	executable := s.newTestExecutable(func(p *params) {
		p.dlqWriter = queues.NewDLQWriter(queueWriter, metrics.NoopMetricsHandler, log.NewTestLogger(), s.mockNamespaceRegistry)
		p.dlqEnabled = func() bool {
			return true
		}
		p.dlqErrorPattern = func() string {
			return ""
		}
	})
	executionError := errors.New("some random error")
	s.mockExecutor.EXPECT().Execute(gomock.Any(), executable).Return(queues.ExecuteResponse{
		ExecutionMetricTags: nil,
		ExecutedAsActive:    false,
		ExecutionErr:        executionError,
	}).Times(2)

	// Attempt 1
	err := executable.Execute()
	err2 := executable.HandleErr(err)
	s.Error(err2)
	s.NotErrorIs(err2, queues.ErrTerminalTaskFailure)
	s.Contains(err2.Error(), executionError.Error())

	// Attempt 2
	s.Error(executable.Execute())
	s.Error(executable.HandleErr(err))
	s.Empty(queueWriter.EnqueueTaskRequests)
}

func (s *executableSuite) TestExecute_SendToDLQErrPatternMatchesMultiple() {
	queueWriter := &queuestest.FakeQueueWriter{}
	executable1 := s.newTestExecutable(func(p *params) {
		p.dlqWriter = queues.NewDLQWriter(queueWriter, metrics.NoopMetricsHandler, log.NewTestLogger(), s.mockNamespaceRegistry)
		p.dlqEnabled = func() bool {
			return true
		}
		p.dlqErrorPattern = func() string {
			return "test substring 1|test substring 2"
		}
	})
	executionError1 := errors.New("some random error with test substring 1")
	s.mockExecutor.EXPECT().Execute(gomock.Any(), executable1).Return(queues.ExecuteResponse{
		ExecutionMetricTags: nil,
		ExecutedAsActive:    false,
		ExecutionErr:        executionError1,
	}).Times(1)

	executable2 := s.newTestExecutable(func(p *params) {
		p.dlqWriter = queues.NewDLQWriter(queueWriter, metrics.NoopMetricsHandler, log.NewTestLogger(), s.mockNamespaceRegistry)
		p.dlqEnabled = func() bool {
			return true
		}
		p.dlqErrorPattern = func() string {
			return "test substring 1|test substring 2"
		}
	})
	executionError2 := errors.New("some random error with test substring 2")
	s.mockExecutor.EXPECT().Execute(gomock.Any(), executable2).Return(queues.ExecuteResponse{
		ExecutionMetricTags: nil,
		ExecutedAsActive:    false,
		ExecutionErr:        executionError2,
	}).Times(1)

	// Attempt 1
	err := executable1.Execute()
	err2 := executable1.HandleErr(err)
	s.Error(err2)
	s.ErrorIs(err2, queues.ErrTerminalTaskFailure)
	s.Contains(err2.Error(), executionError1.Error())

	err = executable2.Execute()
	err2 = executable2.HandleErr(err)
	s.Error(err2)
	s.ErrorIs(err2, queues.ErrTerminalTaskFailure)
	s.Contains(err2.Error(), executionError2.Error())

	// Attempt 2
	s.NoError(executable1.Execute())
	s.NoError(executable2.Execute())
	s.Len(queueWriter.EnqueueTaskRequests, 2)
}

func (s *executableSuite) TestExecute_ErrPatternIfDLQDisabled() {
	queueWriter := &queuestest.FakeQueueWriter{}
	executable := s.newTestExecutable(func(p *params) {
		p.dlqWriter = queues.NewDLQWriter(queueWriter, metrics.NoopMetricsHandler, log.NewTestLogger(), s.mockNamespaceRegistry)
		p.dlqEnabled = func() bool {
			return false
		}
		p.dlqErrorPattern = func() string {
			return "test substring"
		}
	})
	executionError := errors.New("some random error with test substring")
	s.mockExecutor.EXPECT().Execute(gomock.Any(), executable).Return(queues.ExecuteResponse{
		ExecutionMetricTags: nil,
		ExecutedAsActive:    false,
		ExecutionErr:        executionError,
	}).Times(2)

	// Attempt 1
	err := executable.Execute()
	err2 := executable.HandleErr(err)
	s.Error(err2)
	s.ErrorIs(err2, queues.ErrTerminalTaskFailure)
	s.Contains(err2.Error(), executionError.Error())

	// Attempt 2
	s.Error(executable.Execute())
	s.Error(executable.HandleErr(err))
	s.Empty(queueWriter.EnqueueTaskRequests)
}

func (s *executableSuite) TestExecute_ErrorErrPatternThenDisableDLQ() {
	queueWriter := &queuestest.FakeQueueWriter{}
	dlqEnabled := true
	executable := s.newTestExecutable(func(p *params) {
		p.dlqWriter = queues.NewDLQWriter(queueWriter, metrics.NoopMetricsHandler, log.NewTestLogger(), s.mockNamespaceRegistry)
		p.dlqEnabled = func() bool {
			return dlqEnabled
		}
		p.dlqErrorPattern = func() string {
			return "test substring"
		}
	})
	execError := errors.New("some random error with test substring")
	s.mockExecutor.EXPECT().Execute(gomock.Any(), executable).Return(queues.ExecuteResponse{
		ExecutionMetricTags: nil,
		ExecutedAsActive:    false,
		ExecutionErr:        execError,
	}).Times(1)

	err := executable.Execute()
	err2 := executable.HandleErr(err)

	s.ErrorIs(err2, queues.ErrTerminalTaskFailure)

	dlqEnabled = false

	// Make sure task is retried this time
	execError2 := errors.New("some other random error")
	s.mockExecutor.EXPECT().Execute(gomock.Any(), executable).Return(queues.ExecuteResponse{
		ExecutionMetricTags: nil,
		ExecutedAsActive:    false,
		ExecutionErr:        execError2,
	}).Times(1)
	s.ErrorIs(executable.Execute(), execError2)
	s.Empty(queueWriter.EnqueueTaskRequests)
}

func (s *executableSuite) newTestExecutable(opts ...option) queues.Executable {
	p := params{
		dlqWriter: nil,
		dlqEnabled: func() bool {
			return false
		},
		dlqInternalErrors: func() bool {
			return false
		},
		priorityAssigner: queues.NewNoopPriorityAssigner(),
		maxUnexpectedErrorAttempts: func() int {
			return math.MaxInt
		},
		dlqErrorPattern: func() string {
			return ""
		},
	}
	for _, opt := range opts {
		opt(&p)
	}
	return queues.NewExecutable(
		queues.DefaultReaderId,
		tasks.NewFakeTask(
			definition.NewWorkflowKey(
				tests.NamespaceID.String(),
				tests.WorkflowID,
				tests.RunID,
			),
			tasks.CategoryTransfer,
			s.timeSource.Now(),
		),
		s.mockExecutor,
		s.mockScheduler,
		s.mockRescheduler,
		p.priorityAssigner,
		s.timeSource,
		s.mockNamespaceRegistry,
		s.mockClusterMetadata,
<<<<<<< HEAD
		s.chasmRegistry,
=======
		queues.GetTaskTypeTagValue,
>>>>>>> e4d418cf
		log.NewTestLogger(),
		s.metricsHandler,
		telemetry.NoopTracer,
		func(params *queues.ExecutableParams) {
			params.DLQEnabled = p.dlqEnabled
			params.DLQWriter = p.dlqWriter
			params.MaxUnexpectedErrorAttempts = p.maxUnexpectedErrorAttempts
			params.DLQInternalErrors = p.dlqInternalErrors
			params.DLQErrorPattern = p.dlqErrorPattern
		},
	)
}

func (s *executableSuite) accessInternalState(executable queues.Executable) {
	_ = fmt.Sprintf("%v", executable)
}<|MERGE_RESOLUTION|>--- conflicted
+++ resolved
@@ -1152,11 +1152,8 @@
 		s.timeSource,
 		s.mockNamespaceRegistry,
 		s.mockClusterMetadata,
-<<<<<<< HEAD
 		s.chasmRegistry,
-=======
 		queues.GetTaskTypeTagValue,
->>>>>>> e4d418cf
 		log.NewTestLogger(),
 		s.metricsHandler,
 		telemetry.NoopTracer,
