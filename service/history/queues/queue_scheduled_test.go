package queues

import (
	"context"
	"errors"
	"math"
	"math/rand"
	"slices"
	"testing"
	"time"

	"github.com/stretchr/testify/require"
	"github.com/stretchr/testify/suite"
	persistencespb "go.temporal.io/server/api/persistence/v1"
	"go.temporal.io/server/common/cluster"
	"go.temporal.io/server/common/log"
	"go.temporal.io/server/common/metrics"
	"go.temporal.io/server/common/persistence"
	"go.temporal.io/server/common/predicates"
	"go.temporal.io/server/common/telemetry"
	"go.temporal.io/server/common/timer"
	"go.temporal.io/server/service/history/shard"
	"go.temporal.io/server/service/history/tasks"
	"go.temporal.io/server/service/history/tests"
	"go.uber.org/mock/gomock"
)

type (
	scheduledQueueSuite struct {
		suite.Suite
		*require.Assertions

		controller           *gomock.Controller
		mockShard            *shard.ContextTest
		mockExecutionManager *persistence.MockExecutionManager

		scheduledQueue *scheduledQueue
	}
)

func TestScheduledQueueSuite(t *testing.T) {
	s := new(scheduledQueueSuite)
	suite.Run(t, s)
}

func (s *scheduledQueueSuite) SetupTest() {
	s.Assertions = require.New(s.T())

	s.controller = gomock.NewController(s.T())
	s.mockShard = shard.NewTestContext(
		s.controller,
		&persistencespb.ShardInfo{
			ShardId: 0,
			RangeId: 1,
			Owner:   "test-shard-owner",
		},
		tests.NewDynamicConfig(),
	)
	s.mockExecutionManager = s.mockShard.Resource.ExecutionMgr
	s.mockShard.Resource.ClusterMetadata.EXPECT().GetCurrentClusterName().Return(cluster.TestCurrentClusterName).AnyTimes()

	rateLimiter, _ := NewPrioritySchedulerRateLimiter(
		func(namespace string) float64 {
			return float64(s.mockShard.GetConfig().TaskSchedulerNamespaceMaxQPS(namespace))
		},
		func() float64 {
			return float64(s.mockShard.GetConfig().TaskSchedulerMaxQPS())
		},
		func(namespace string) float64 {
			return float64(s.mockShard.GetConfig().PersistenceNamespaceMaxQPS(namespace))
		},
		func() float64 {
			return float64(s.mockShard.GetConfig().PersistenceMaxQPS())
		},
	)

	logger := log.NewTestLogger()

	scheduler := NewScheduler(
		s.mockShard.Resource.ClusterMetadata.GetCurrentClusterName(),
		SchedulerOptions{
			WorkerCount:             s.mockShard.GetConfig().TimerProcessorSchedulerWorkerCount,
			ActiveNamespaceWeights:  s.mockShard.GetConfig().TimerProcessorSchedulerActiveRoundRobinWeights,
			StandbyNamespaceWeights: s.mockShard.GetConfig().TimerProcessorSchedulerStandbyRoundRobinWeights,
		},
		s.mockShard.GetNamespaceRegistry(),
		logger,
	)
	scheduler = NewRateLimitedScheduler(
		scheduler,
		RateLimitedSchedulerOptions{
			EnableShadowMode: s.mockShard.GetConfig().TaskSchedulerEnableRateLimiterShadowMode,
			StartupDelay:     s.mockShard.GetConfig().TaskSchedulerRateLimiterStartupDelay,
		},
		s.mockShard.Resource.ClusterMetadata.GetCurrentClusterName(),
		s.mockShard.GetNamespaceRegistry(),
		rateLimiter,
		s.mockShard.GetTimeSource(),
		s.mockShard.ChasmRegistry(),
		logger,
		metrics.NoopMetricsHandler,
	)

	rescheduler := NewRescheduler(
		scheduler,
		s.mockShard.GetTimeSource(),
		log.NewTestLogger(),
		metrics.NoopMetricsHandler,
	)

	factory := NewExecutableFactory(nil,
		scheduler,
		rescheduler,
		nil,
		s.mockShard.GetTimeSource(),
		s.mockShard.GetNamespaceRegistry(),
		s.mockShard.GetClusterMetadata(),
<<<<<<< HEAD
		s.mockShard.ChasmRegistry(),
=======
		GetTaskTypeTagValue,
>>>>>>> e4d418cf
		logger,
		metrics.NoopMetricsHandler,
		telemetry.NoopTracer,
		nil,
		func() bool {
			return false
		},
		func() int {
			return math.MaxInt
		},
		func() bool {
			return false
		},
		func() string {
			return ""
		},
	)
	s.scheduledQueue = NewScheduledQueue(
		s.mockShard,
		tasks.CategoryTimer,
		scheduler,
		rescheduler,
		factory,
		&testQueueOptions,
		NewReaderPriorityRateLimiter(
			func() float64 { return 10 },
			1,
		),
		logger,
		metrics.NoopMetricsHandler,
	)
}

func (s *scheduledQueueSuite) TearDownTest() {
	s.controller.Finish()
}

func (s *scheduledQueueSuite) TestPaginationFnProvider_Success() {
	paginationFnProvider := s.scheduledQueue.paginationFnProvider

	r := NewRandomRange()

	testTaskKeys := []tasks.Key{
		tasks.NewKey(r.InclusiveMin.FireTime.Add(-time.Second), rand.Int63()),
		tasks.NewKey(r.InclusiveMin.FireTime.Add(-time.Microsecond*10), rand.Int63()),
		tasks.NewKey(r.InclusiveMin.FireTime, r.ExclusiveMax.TaskID),
		tasks.NewKey(r.InclusiveMin.FireTime, r.ExclusiveMax.TaskID-1),
		tasks.NewKey(r.InclusiveMin.FireTime.Add(time.Second), rand.Int63()),
		tasks.NewKey(r.ExclusiveMax.FireTime, r.ExclusiveMax.TaskID),
		tasks.NewKey(r.ExclusiveMax.FireTime, r.ExclusiveMax.TaskID+1),
		tasks.NewKey(r.InclusiveMin.FireTime.Add(time.Microsecond*10), rand.Int63()),
		tasks.NewKey(r.InclusiveMin.FireTime.Add(time.Second), rand.Int63()),
	}
	slices.SortFunc(testTaskKeys, func(k1, k2 tasks.Key) int {
		return k1.CompareTo(k2)
	})
	shouldHaveNextPage := true
	if testTaskKeys[len(testTaskKeys)-1].CompareTo(r.ExclusiveMax) >= 0 {
		shouldHaveNextPage = false
	}

	expectedNumTasks := 0
	mockTasks := make([]tasks.Task, 0, len(testTaskKeys))
	for _, key := range testTaskKeys {
		mockTask := tasks.NewMockTask(s.controller)
		mockTask.EXPECT().GetKey().Return(key).AnyTimes()
		mockTasks = append(mockTasks, mockTask)

		if r.ContainsKey(key) {
			expectedNumTasks++
		}
	}

	currentPageToken := []byte{1, 2, 3}
	nextPageToken := []byte{4, 5, 6}

	s.mockExecutionManager.EXPECT().GetHistoryTasks(gomock.Any(), &persistence.GetHistoryTasksRequest{
		ShardID:             s.mockShard.GetShardID(),
		TaskCategory:        tasks.CategoryTimer,
		InclusiveMinTaskKey: tasks.NewKey(r.InclusiveMin.FireTime, 0),
		ExclusiveMaxTaskKey: tasks.NewKey(r.ExclusiveMax.FireTime.Add(persistence.ScheduledTaskMinPrecision), 0),
		BatchSize:           testQueueOptions.BatchSize(),
		NextPageToken:       currentPageToken,
	}).Return(&persistence.GetHistoryTasksResponse{
		Tasks:         mockTasks,
		NextPageToken: nextPageToken,
	}, nil).Times(1)

	paginationFn := paginationFnProvider(r)
	loadedTasks, actualNextPageToken, err := paginationFn(currentPageToken)
	s.NoError(err)
	for _, task := range loadedTasks {
		s.True(r.ContainsKey(task.GetKey()))
	}
	s.Len(loadedTasks, expectedNumTasks)

	if shouldHaveNextPage {
		s.Equal(nextPageToken, actualNextPageToken)
	} else {
		s.Nil(actualNextPageToken)
	}
}

func (s *scheduledQueueSuite) TestPaginationFnProvider_ShardOwnershipLost() {
	paginationFnProvider := s.scheduledQueue.paginationFnProvider

	s.mockExecutionManager.EXPECT().GetHistoryTasks(gomock.Any(), gomock.Any()).Return(nil, &persistence.ShardOwnershipLostError{
		ShardID: s.mockShard.GetShardID(),
	}).Times(1)

	paginationFn := paginationFnProvider(NewRandomRange())
	_, _, err := paginationFn(nil)
	s.True(shard.IsShardOwnershipLostError(err))

	// make sure shard is also marked as invalid
	s.False(s.mockShard.IsValid())
}

func (s *scheduledQueueSuite) TestLookAheadTask_HasLookAheadTask() {
	timerGate := timer.NewRemoteGate()
	s.scheduledQueue.timerGate = timerGate

	_, lookAheadTask := s.setupLookAheadMock(true)
	s.scheduledQueue.lookAheadTask()

	timerGate.SetCurrentTime(lookAheadTask.GetKey().FireTime)
	select {
	case <-s.scheduledQueue.timerGate.FireCh():
	default:
		s.Fail("timer gate should fire when look ahead task is due")
	}
}

func (s *scheduledQueueSuite) TestLookAheadTask_NoLookAheadTask() {
	timerGate := timer.NewRemoteGate()
	s.scheduledQueue.timerGate = timerGate

	lookAheadRange, _ := s.setupLookAheadMock(false)
	s.scheduledQueue.lookAheadTask()

	timerGate.SetCurrentTime(lookAheadRange.InclusiveMin.FireTime.Add(time.Duration(
		(1 + testQueueOptions.MaxPollIntervalJitterCoefficient()) * float64(testQueueOptions.MaxPollInterval()),
	)))
	select {
	case <-s.scheduledQueue.timerGate.FireCh():
	default:
		s.Fail("timer gate should fire at the end of look ahead window")
	}
}

func (s *scheduledQueueSuite) TestLookAheadTask_ErrorLookAhead() {
	timerGate := timer.NewRemoteGate()
	s.scheduledQueue.timerGate = timerGate

	s.scheduledQueue.nonReadableScope = NewScope(
		NewRandomRange(),
		predicates.Universal[tasks.Task](),
	)

	s.mockExecutionManager.EXPECT().GetHistoryTasks(gomock.Any(), gomock.Any()).
		Return(nil, errors.New("some random error")).Times(1)
	s.scheduledQueue.lookAheadTask()

	timerGate.SetCurrentTime(s.scheduledQueue.nonReadableScope.Range.InclusiveMin.FireTime)
	select {
	case <-s.scheduledQueue.timerGate.FireCh():
	default:
		s.Fail("timer gate should fire when time reaches look ahead range")
	}
}

func (s *scheduledQueueSuite) setupLookAheadMock(
	hasLookAheadTask bool,
) (lookAheadRange Range, lookAheadTask *tasks.MockTask) {
	lookAheadMinTime := s.scheduledQueue.nonReadableScope.Range.InclusiveMin.FireTime
	lookAheadRange = NewRange(
		tasks.NewKey(lookAheadMinTime, 0),
		tasks.NewKey(lookAheadMinTime.Add(testQueueOptions.MaxPollInterval()), 0),
	)

	loadedTasks := []tasks.Task{}
	if hasLookAheadTask {
		lookAheadTask = tasks.NewMockTask(s.controller)
		lookAheadTask.EXPECT().GetKey().Return(NewRandomKeyInRange(lookAheadRange)).AnyTimes()

		loadedTasks = append(loadedTasks, lookAheadTask)
	}

	s.mockExecutionManager.EXPECT().GetHistoryTasks(gomock.Any(), gomock.Any()).DoAndReturn(func(_ context.Context, request *persistence.GetHistoryTasksRequest) (*persistence.GetHistoryTasksResponse, error) {
		s.Equal(s.mockShard.GetShardID(), request.ShardID)
		s.Equal(tasks.CategoryTimer, request.TaskCategory)
		s.Equal(lookAheadRange.InclusiveMin, request.InclusiveMinTaskKey)
		s.Equal(1, request.BatchSize)
		s.Nil(request.NextPageToken)

		s.Equal(lookAheadRange.ExclusiveMax.TaskID, request.ExclusiveMaxTaskKey.TaskID)
		fireTimeDifference := request.ExclusiveMaxTaskKey.FireTime.Sub(lookAheadRange.ExclusiveMax.FireTime)
		if fireTimeDifference < 0 {
			fireTimeDifference = -fireTimeDifference
		}
		maxAllowedFireTimeDifference := time.Duration(float64(testQueueOptions.MaxPollInterval()) * testQueueOptions.MaxPollIntervalJitterCoefficient())
		s.LessOrEqual(fireTimeDifference, maxAllowedFireTimeDifference)

		return &persistence.GetHistoryTasksResponse{
			Tasks:         loadedTasks,
			NextPageToken: nil,
		}, nil
	}).Times(1)

	return lookAheadRange, lookAheadTask
}<|MERGE_RESOLUTION|>--- conflicted
+++ resolved
@@ -115,11 +115,8 @@
 		s.mockShard.GetTimeSource(),
 		s.mockShard.GetNamespaceRegistry(),
 		s.mockShard.GetClusterMetadata(),
-<<<<<<< HEAD
 		s.mockShard.ChasmRegistry(),
-=======
 		GetTaskTypeTagValue,
->>>>>>> e4d418cf
 		logger,
 		metrics.NoopMetricsHandler,
 		telemetry.NoopTracer,
