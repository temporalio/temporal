// The MIT License
//
// Copyright (c) 2020 Temporal Technologies Inc.  All rights reserved.
//
// Copyright (c) 2020 Uber Technologies, Inc.
//
// Permission is hereby granted, free of charge, to any person obtaining a copy
// of this software and associated documentation files (the "Software"), to deal
// in the Software without restriction, including without limitation the rights
// to use, copy, modify, merge, publish, distribute, sublicense, and/or sell
// copies of the Software, and to permit persons to whom the Software is
// furnished to do so, subject to the following conditions:
//
// The above copyright notice and this permission notice shall be included in
// all copies or substantial portions of the Software.
//
// THE SOFTWARE IS PROVIDED "AS IS", WITHOUT WARRANTY OF ANY KIND, EXPRESS OR
// IMPLIED, INCLUDING BUT NOT LIMITED TO THE WARRANTIES OF MERCHANTABILITY,
// FITNESS FOR A PARTICULAR PURPOSE AND NONINFRINGEMENT. IN NO EVENT SHALL THE
// AUTHORS OR COPYRIGHT HOLDERS BE LIABLE FOR ANY CLAIM, DAMAGES OR OTHER
// LIABILITY, WHETHER IN AN ACTION OF CONTRACT, TORT OR OTHERWISE, ARISING FROM,
// OUT OF OR IN CONNECTION WITH THE SOFTWARE OR THE USE OR OTHER DEALINGS IN
// THE SOFTWARE.

package queues

import (
	"sync"
	"time"

	"go.temporal.io/server/common/clock"
	"go.temporal.io/server/common/dynamicconfig"
	"go.temporal.io/server/service/history/tasks"
)

var _ Monitor = (*monitorImpl)(nil)

const (
	monitorWatermarkPrecision   = time.Second
	defaultAlertSilenceDuration = 10 * time.Second

	alertChSize = 10
)

type (
	// Monitor tracks Queue statistics and sends an Alert to the AlertCh
	// if any statistics becomes abnormal
	Monitor interface {
		GetTotalPendingTaskCount() int
		GetSlicePendingTaskCount(slice Slice) int
		SetSlicePendingTaskCount(slice Slice, count int)

		GetReaderWatermark(readerID int64) (tasks.Key, bool)
		SetReaderWatermark(readerID int64, watermark tasks.Key)

		GetTotalSliceCount() int
		GetSliceCount(readerID int64) int
		SetSliceCount(readerID int64, count int)

		RemoveSlice(slice Slice)
		RemoveReader(readerID int64)

		ResolveAlert(AlertType)
		SilenceAlert(AlertType)
		AlertCh() <-chan *Alert
		Close()
	}

	MonitorOptions struct {
		PendingTasksCriticalCount   dynamicconfig.IntPropertyFn
		ReaderStuckCriticalAttempts dynamicconfig.IntPropertyFn
		SliceCountCriticalThreshold dynamicconfig.IntPropertyFn
	}

	monitorImpl struct {
		sync.Mutex

		totalPendingTaskCount int
		totalSliceCount       int

		readerStats map[int64]readerStats
		sliceStats  map[Slice]sliceStats

		categoryType tasks.CategoryType
		timeSource   clock.TimeSource
		options      *MonitorOptions

		pendingAlerts  map[AlertType]struct{}
		silencedAlerts map[AlertType]time.Time // silenced alertType => expiration
		alertCh        chan *Alert
		shutdownCh     chan struct{}
	}

	readerStats struct {
		progress   readerProgess
		sliceCount int
	}

	readerProgess struct {
		watermark tasks.Key
		attempts  int
	}

	sliceStats struct {
		pendingTaskCount int
	}
)

func newMonitor(
	categoryType tasks.CategoryType,
	timeSource clock.TimeSource,
	options *MonitorOptions,
) *monitorImpl {
	return &monitorImpl{
<<<<<<< HEAD
		readerStats:   make(map[int64]readerStats),
		sliceStats:    make(map[Slice]sliceStats),
		categoryType:  categoryType,
		options:       options,
		pendingAlerts: make(map[AlertType]struct{}),
		alertCh:       make(chan *Alert, alertChSize),
		shutdownCh:    make(chan struct{}),
=======
		readerStats:    make(map[int32]readerStats),
		sliceStats:     make(map[Slice]sliceStats),
		categoryType:   categoryType,
		timeSource:     timeSource,
		options:        options,
		pendingAlerts:  make(map[AlertType]struct{}),
		silencedAlerts: make(map[AlertType]time.Time),
		alertCh:        make(chan *Alert, alertChSize),
		shutdownCh:     make(chan struct{}),
>>>>>>> e792a680
	}
}

func (m *monitorImpl) GetTotalPendingTaskCount() int {
	m.Lock()
	defer m.Unlock()

	return m.totalPendingTaskCount
}

func (m *monitorImpl) GetSlicePendingTaskCount(slice Slice) int {
	m.Lock()
	defer m.Unlock()

	if stats, ok := m.sliceStats[slice]; ok {
		return stats.pendingTaskCount
	}
	return 0
}

func (m *monitorImpl) SetSlicePendingTaskCount(slice Slice, count int) {
	m.Lock()
	defer m.Unlock()

	stats := m.sliceStats[slice]
	m.totalPendingTaskCount = m.totalPendingTaskCount - stats.pendingTaskCount + count

	stats.pendingTaskCount = count
	m.sliceStats[slice] = stats

	criticalTotalTasks := m.options.PendingTasksCriticalCount()
	if criticalTotalTasks > 0 && m.totalPendingTaskCount > criticalTotalTasks {
		m.sendAlertLocked(&Alert{
			AlertType: AlertTypeQueuePendingTaskCount,
			AlertAttributesQueuePendingTaskCount: &AlertAttributesQueuePendingTaskCount{
				CurrentPendingTaskCount:   m.totalPendingTaskCount,
				CiriticalPendingTaskCount: criticalTotalTasks,
			},
		})
	}
}

func (m *monitorImpl) GetReaderWatermark(readerID int64) (tasks.Key, bool) {
	m.Lock()
	defer m.Unlock()

	stats, ok := m.readerStats[readerID]
	if !ok {
		return tasks.MinimumKey, false
	}

	return stats.progress.watermark, true
}

func (m *monitorImpl) SetReaderWatermark(readerID int64, watermark tasks.Key) {
	// TODO: currently only tracking default reader progress for scheduled queue
	if readerID != DefaultReaderId || m.categoryType != tasks.CategoryTypeScheduled {
		return
	}

	m.Lock()
	defer m.Unlock()

	watermark.FireTime = watermark.FireTime.Truncate(monitorWatermarkPrecision)
	watermark.TaskID = 0

	stats := m.readerStats[readerID]
	if stats.progress.watermark.CompareTo(watermark) != 0 {
		stats.progress = readerProgess{
			watermark: watermark,
			attempts:  1,
		}
		m.readerStats[readerID] = stats
		return
	}

	stats.progress.attempts++
	m.readerStats[readerID] = stats

	ciriticalAttempts := m.options.ReaderStuckCriticalAttempts()
	if ciriticalAttempts > 0 && stats.progress.attempts >= ciriticalAttempts {
		m.sendAlertLocked(&Alert{
			AlertType: AlertTypeReaderStuck,
			AlertAttributesReaderStuck: &AlertAttributesReaderStuck{
				ReaderID:         readerID,
				CurrentWatermark: stats.progress.watermark,
			},
		})
	}
}

func (m *monitorImpl) GetTotalSliceCount() int {
	m.Lock()
	defer m.Unlock()

	count := 0
	for _, stats := range m.readerStats {
		count += stats.sliceCount
	}

	return count
}

func (m *monitorImpl) GetSliceCount(readerID int64) int {
	m.Lock()
	defer m.Unlock()

	if stats, ok := m.readerStats[readerID]; ok {
		return stats.sliceCount
	}
	return 0
}

func (m *monitorImpl) SetSliceCount(readerID int64, count int) {
	m.Lock()
	defer m.Unlock()

	stats := m.readerStats[readerID]
	m.totalSliceCount = m.totalSliceCount - stats.sliceCount + count

	stats.sliceCount = count
	m.readerStats[readerID] = stats

	criticalSliceCount := m.options.SliceCountCriticalThreshold()
	if criticalSliceCount > 0 && m.totalSliceCount > criticalSliceCount {
		m.sendAlertLocked(&Alert{
			AlertType: AlertTypeSliceCount,
			AlertAttributesSliceCount: &AlertAttributesSlicesCount{
				CurrentSliceCount:  m.totalSliceCount,
				CriticalSliceCount: criticalSliceCount,
			},
		})
	}
}

func (m *monitorImpl) RemoveSlice(slice Slice) {
	m.Lock()
	defer m.Unlock()

	stats, ok := m.sliceStats[slice]
	if !ok {
		return
	}

	m.totalPendingTaskCount -= stats.pendingTaskCount
	delete(m.sliceStats, slice)
}

func (m *monitorImpl) RemoveReader(readerID int64) {
	m.Lock()
	defer m.Unlock()

	stats, ok := m.readerStats[readerID]
	if !ok {
		return
	}

	m.totalSliceCount -= stats.sliceCount
	delete(m.readerStats, readerID)
}

func (m *monitorImpl) ResolveAlert(alertType AlertType) {
	m.Lock()
	defer m.Unlock()

	delete(m.pendingAlerts, alertType)
}

func (m *monitorImpl) SilenceAlert(alertType AlertType) {
	m.Lock()
	defer m.Unlock()

	delete(m.pendingAlerts, alertType)
	m.silencedAlerts[alertType] = m.timeSource.Now().Add(defaultAlertSilenceDuration)
}

func (m *monitorImpl) AlertCh() <-chan *Alert {
	return m.alertCh
}

func (m *monitorImpl) Close() {
	m.Lock()
	defer m.Unlock()

	close(m.shutdownCh)

	for {
		select {
		case <-m.alertCh:
			// drain alertCh
		default:
			close(m.alertCh)
			return
		}
	}
}

func (m *monitorImpl) sendAlertLocked(alert *Alert) {
	if m.isClosed() {
		// make sure alert won't be sent to a closed chan
		return
	}

	if m.timeSource.Now().Before(m.silencedAlerts[alert.AlertType]) {
		return
	}

	// dedup alerts, we only need one outstanding alert per alert type
	if _, ok := m.pendingAlerts[alert.AlertType]; ok {
		return
	}

	select {
	case m.alertCh <- alert:
		m.pendingAlerts[alert.AlertType] = struct{}{}
	default:
		// do not block if alertCh full
	}
}

func (m *monitorImpl) isClosed() bool {
	select {
	case <-m.shutdownCh:
		return true
	default:
		return false
	}
}<|MERGE_RESOLUTION|>--- conflicted
+++ resolved
@@ -112,16 +112,7 @@
 	options *MonitorOptions,
 ) *monitorImpl {
 	return &monitorImpl{
-<<<<<<< HEAD
-		readerStats:   make(map[int64]readerStats),
-		sliceStats:    make(map[Slice]sliceStats),
-		categoryType:  categoryType,
-		options:       options,
-		pendingAlerts: make(map[AlertType]struct{}),
-		alertCh:       make(chan *Alert, alertChSize),
-		shutdownCh:    make(chan struct{}),
-=======
-		readerStats:    make(map[int32]readerStats),
+		readerStats:    make(map[int64]readerStats),
 		sliceStats:     make(map[Slice]sliceStats),
 		categoryType:   categoryType,
 		timeSource:     timeSource,
@@ -130,7 +121,6 @@
 		silencedAlerts: make(map[AlertType]time.Time),
 		alertCh:        make(chan *Alert, alertChSize),
 		shutdownCh:     make(chan struct{}),
->>>>>>> e792a680
 	}
 }
 
