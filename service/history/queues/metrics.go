--- conflicted
+++ resolved
@@ -29,92 +29,6 @@
 	"go.temporal.io/server/service/history/tasks"
 )
 
-<<<<<<< HEAD
-// TODO: Following is a copy of existing metrics scope and name definition
-// for using the new MetricsHandler interface. We should probably move them
-// to a common place once all the metrics refactoring work is done.
-
-// Metric names
-const (
-	TaskRequests = "task_requests"
-
-	TaskFailures                    = "task_errors"
-	TaskDiscarded                   = "task_errors_discarded"
-	TaskSkipped                     = "task_skipped"
-	TaskAttempt                     = "task_attempt"
-	TaskStandbyRetryCounter         = "task_errors_standby_retry_counter"
-	TaskWorkflowBusyCounter         = "task_errors_workflow_busy"
-	TaskNotActiveCounter            = "task_errors_not_active_counter"
-	TaskThrottledCounter            = "task_errors_throttled"
-	TaskLoadLatency                 = "task_latency_load"       // latency from task generation to task loading (persistence scheduleToStart)
-	TaskScheduleLatency             = "task_latency_schedule"   // latency from task submission to in-memory queue to processing (in-memory scheduleToStart)
-	TaskProcessingLatency           = "task_latency_processing" // latency for processing task one time
-	TaskProcessingUserLatency       = "task_latency_user"       // latency for locking workflow execution
-	TaskQueueLatency                = "task_latency_queue"      // task e2e latency
-	TaskReschedulerPendingTasks     = "task_rescheduler_pending_tasks"
-	TasksDependencyTaskNotCompleted = "task_dependency_task_not_completed"
-
-	TaskBatchCompleteCounter    = "task_batch_complete_counter"
-	NewTimerNotifyCounter       = "new_timer_notifications"
-	AckLevelUpdateCounter       = "ack_level_update"
-	AckLevelUpdateFailedCounter = "ack_level_update_failed"
-	PendingTasksCounter         = "pending_tasks"
-
-	QueueScheduleLatency      = "queue_latency_schedule" // latency for scheduling 100 tasks in one task channel
-	QueueReaderCountHistogram = "queue_reader_count"
-	QueueSliceCountHistogram  = "queue_slice_count"
-	QueueActionCounter        = "queue_actions"
-)
-
-// Operation tag value for queue processors
-const (
-	OperationTimerQueueProcessor           = "TimerQueueProcessor"
-	OperationTimerActiveQueueProcessor     = "TimerActiveQueueProcessor"
-	OperationTimerStandbyQueueProcessor    = "TimerStandbyQueueProcessor"
-	OperationTransferQueueProcessor        = "TransferQueueProcessor"
-	OperationTransferActiveQueueProcessor  = "TransferActiveQueueProcessor"
-	OperationTransferStandbyQueueProcessor = "TransferStandbyQueueProcessor"
-	OperationVisibilityQueueProcessor      = "VisibilityQueueProcessor"
-)
-
-// Task type tag value for active and standby tasks
-const (
-	TaskTypeTransferActiveTaskActivity             = "TransferActiveTaskActivity"
-	TaskTypeTransferActiveTaskWorkflowTask         = "TransferActiveTaskWorkflowTask"
-	TaskTypeTransferActiveTaskCloseExecution       = "TransferActiveTaskCloseExecution"
-	TaskTypeTransferActiveTaskCancelExecution      = "TransferActiveTaskCancelExecution"
-	TaskTypeTransferActiveTaskSignalExecution      = "TransferActiveTaskSignalExecution"
-	TaskTypeTransferActiveTaskStartChildExecution  = "TransferActiveTaskStartChildExecution"
-	TaskTypeTransferActiveTaskResetWorkflow        = "TransferActiveTaskResetWorkflow"
-	TaskTypeTransferStandbyTaskActivity            = "TransferStandbyTaskActivity"
-	TaskTypeTransferStandbyTaskWorkflowTask        = "TransferStandbyTaskWorkflowTask"
-	TaskTypeTransferStandbyTaskCloseExecution      = "TransferStandbyTaskCloseExecution"
-	TaskTypeTransferStandbyTaskCancelExecution     = "TransferStandbyTaskCancelExecution"
-	TaskTypeTransferStandbyTaskSignalExecution     = "TransferStandbyTaskSignalExecution"
-	TaskTypeTransferStandbyTaskStartChildExecution = "TransferStandbyTaskStartChildExecution"
-	TaskTypeTransferStandbyTaskResetWorkflow       = "TransferStandbyTaskResetWorkflow"
-	TaskTypeVisibilityTaskStartExecution           = "VisibilityTaskStartExecution"
-	TaskTypeVisibilityTaskUpsertExecution          = "VisibilityTaskUpsertExecution"
-	TaskTypeVisibilityTaskCloseExecution           = "VisibilityTaskCloseExecution"
-	TaskTypeVisibilityTaskDeleteExecution          = "VisibilityTaskDeleteExecution"
-	TaskTypeTimerActiveTaskActivityTimeout         = "TimerActiveTaskActivityTimeout"
-	TaskTypeTimerActiveTaskWorkflowTaskTimeout     = "TimerActiveTaskWorkflowTaskTimeout"
-	TaskTypeTimerActiveTaskUserTimer               = "TimerActiveTaskUserTimer"
-	TaskTypeTimerActiveTaskWorkflowTimeout         = "TimerActiveTaskWorkflowTimeout"
-	TaskTypeTimerActiveTaskActivityRetryTimer      = "TimerActiveTaskActivityRetryTimer"
-	TaskTypeTimerActiveTaskWorkflowBackoffTimer    = "TimerActiveTaskWorkflowBackoffTimer"
-	TaskTypeTimerActiveTaskDeleteHistoryEvent      = "TimerActiveTaskDeleteHistoryEvent"
-	TaskTypeTimerStandbyTaskActivityTimeout        = "TimerStandbyTaskActivityTimeout"
-	TaskTypeTimerStandbyTaskWorkflowTaskTimeout    = "TimerStandbyTaskWorkflowTaskTimeout"
-	TaskTypeTimerStandbyTaskUserTimer              = "TimerStandbyTaskUserTimer"
-	TaskTypeTimerStandbyTaskWorkflowTimeout        = "TimerStandbyTaskWorkflowTimeout"
-	TaskTypeTimerStandbyTaskActivityRetryTimer     = "TimerStandbyTaskActivityRetryTimer"
-	TaskTypeTimerStandbyTaskWorkflowBackoffTimer   = "TimerStandbyTaskWorkflowBackoffTimer"
-	TaskTypeTimerStandbyTaskDeleteHistoryEvent     = "TimerStandbyTaskDeleteHistoryEvent"
-)
-
-=======
->>>>>>> 25e4a8fb
 func GetActiveTransferTaskTypeTagValue(
 	task tasks.Task,
 ) string {
