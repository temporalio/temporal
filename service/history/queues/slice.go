// The MIT License
//
// Copyright (c) 2020 Temporal Technologies Inc.  All rights reserved.
//
// Copyright (c) 2020 Uber Technologies, Inc.
//
// Permission is hereby granted, free of charge, to any person obtaining a copy
// of this software and associated documentation files (the "Software"), to deal
// in the Software without restriction, including without limitation the rights
// to use, copy, modify, merge, publish, distribute, sublicense, and/or sell
// copies of the Software, and to permit persons to whom the Software is
// furnished to do so, subject to the following conditions:
//
// The above copyright notice and this permission notice shall be included in
// all copies or substantial portions of the Software.
//
// THE SOFTWARE IS PROVIDED "AS IS", WITHOUT WARRANTY OF ANY KIND, EXPRESS OR
// IMPLIED, INCLUDING BUT NOT LIMITED TO THE WARRANTIES OF MERCHANTABILITY,
// FITNESS FOR A PARTICULAR PURPOSE AND NONINFRINGEMENT. IN NO EVENT SHALL THE
// AUTHORS OR COPYRIGHT HOLDERS BE LIABLE FOR ANY CLAIM, DAMAGES OR OTHER
// LIABILITY, WHETHER IN AN ACTION OF CONTRACT, TORT OR OTHERWISE, ARISING FROM,
// OUT OF OR IN CONNECTION WITH THE SOFTWARE OR THE USE OR OTHER DEALINGS IN
// THE SOFTWARE.

package queues

import (
	"fmt"

	"go.temporal.io/server/common/namespace"
	"go.temporal.io/server/service/history/tasks"
)

type (

	// Slice manages the loading and status tracking of all
	// tasks within its Scope.
	// It also provides methods for splitting or merging with
	// another slice either by range or by predicate.
	Slice interface {
		Scope() Scope
		CanSplitByRange(tasks.Key) bool
		SplitByRange(tasks.Key) (left Slice, right Slice)
		SplitByPredicate(tasks.Predicate) (pass Slice, fail Slice)
		CanMergeWithSlice(Slice) bool
		MergeWithSlice(Slice) []Slice
		CompactWithSlice(Slice) Slice
		ShrinkRange()
		SelectTasks(readerID int32, batchSize int) ([]Executable, error)
		MoreTasks() bool
		TaskStats() TaskStats
		Clear()
	}

<<<<<<< HEAD
	TaskStats struct {
		PendingPerNamespace map[namespace.ID]int
	}

	ExecutableInitializer func(tasks.Task) Executable
=======
	ExecutableInitializer func(readerID int32, t tasks.Task) Executable
>>>>>>> d1afec25

	SliceImpl struct {
		paginationFnProvider  PaginationFnProvider
		executableInitializer ExecutableInitializer

		destroyed bool

		scope     Scope
		iterators []Iterator

		*executableTracker
		monitor Monitor
	}
)

func NewSlice(
	paginationFnProvider PaginationFnProvider,
	executableInitializer ExecutableInitializer,
	monitor Monitor,
	scope Scope,
) *SliceImpl {
	return &SliceImpl{
		paginationFnProvider:  paginationFnProvider,
		executableInitializer: executableInitializer,
		scope:                 scope,
		iterators: []Iterator{
			NewIterator(paginationFnProvider, scope.Range),
		},
		executableTracker: newExecutableTracker(),
		monitor:           monitor,
	}
}

func (s *SliceImpl) Scope() Scope {
	s.stateSanityCheck()
	return s.scope
}

func (s *SliceImpl) CanSplitByRange(key tasks.Key) bool {
	s.stateSanityCheck()
	return s.scope.CanSplitByRange(key)
}

func (s *SliceImpl) SplitByRange(key tasks.Key) (left Slice, right Slice) {
	if !s.CanSplitByRange(key) {
		panic(fmt.Sprintf("Unable to split queue slice with range %v at %v", s.scope.Range, key))
	}

	return s.splitByRange(key)
}

func (s *SliceImpl) splitByRange(key tasks.Key) (left *SliceImpl, right *SliceImpl) {

	leftScope, rightScope := s.scope.SplitByRange(key)
	leftTaskTracker, rightTaskTracker := s.executableTracker.split(leftScope, rightScope)

	leftIterators := make([]Iterator, 0, len(s.iterators)/2)
	rightIterators := make([]Iterator, 0, len(s.iterators)/2)
	for _, iter := range s.iterators {
		iterRange := iter.Range()
		if leftScope.Range.ContainsRange(iterRange) {
			leftIterators = append(leftIterators, iter)
			continue
		}

		if rightScope.Range.ContainsRange(iterRange) {
			rightIterators = append(rightIterators, iter)
			continue
		}

		leftIter, rightIter := iter.Split(key)
		leftIterators = append(leftIterators, leftIter)
		rightIterators = append(rightIterators, rightIter)
	}

	s.destroy()

	return s.newSlice(leftScope, leftIterators, leftTaskTracker),
		s.newSlice(rightScope, rightIterators, rightTaskTracker)
}

func (s *SliceImpl) SplitByPredicate(predicate tasks.Predicate) (pass Slice, fail Slice) {
	s.stateSanityCheck()

	passScope, failScope := s.scope.SplitByPredicate(predicate)
	passTaskTracker, failTaskTracker := s.executableTracker.split(passScope, failScope)

	passIterators := make([]Iterator, 0, len(s.iterators))
	failIterators := make([]Iterator, 0, len(s.iterators))
	for _, iter := range s.iterators {
		// iter.Remaining() is basically a deep copy of iter
		passIterators = append(passIterators, iter)
		failIterators = append(failIterators, iter.Remaining())
	}

	s.destroy()

	return s.newSlice(passScope, passIterators, passTaskTracker),
		s.newSlice(failScope, failIterators, failTaskTracker)
}

func (s *SliceImpl) CanMergeWithSlice(slice Slice) bool {
	s.stateSanityCheck()

	return s != slice && s.scope.Range.CanMerge(slice.Scope().Range)
}

func (s *SliceImpl) MergeWithSlice(slice Slice) []Slice {
	if s.scope.Range.InclusiveMin.CompareTo(slice.Scope().Range.InclusiveMin) > 0 {
		return slice.MergeWithSlice(s)
	}

	if !s.CanMergeWithSlice(slice) {
		panic(fmt.Sprintf("Unable to merge queue slice having scope %v with slice having scope %v", s.scope, slice.Scope()))
	}

	incomingSlice, ok := slice.(*SliceImpl)
	if !ok {
		panic(fmt.Sprintf("Unable to merge queue slice of type %T with type %T", s, slice))
	}

	if s.scope.CanMergeByRange(incomingSlice.scope) {
		return []Slice{s.mergeByRange(incomingSlice)}
	}

	mergedSlices := make([]Slice, 0, 3)
	currentLeftSlice, currentRightSlice := s.splitByRange(incomingSlice.Scope().Range.InclusiveMin)
	if !currentLeftSlice.scope.IsEmpty() {
		mergedSlices = append(mergedSlices, currentLeftSlice)
	}

	if currentRightMax := currentRightSlice.Scope().Range.ExclusiveMax; incomingSlice.CanSplitByRange(currentRightMax) {
		leftIncomingSlice, rightIncomingSlice := incomingSlice.splitByRange(currentRightMax)
		mergedMidSlice := currentRightSlice.mergeByPredicate(leftIncomingSlice)
		if !mergedMidSlice.scope.IsEmpty() {
			mergedSlices = append(mergedSlices, mergedMidSlice)
		}
		if !rightIncomingSlice.scope.IsEmpty() {
			mergedSlices = append(mergedSlices, rightIncomingSlice)
		}
	} else {
		currentMidSlice, currentRightSlice := currentRightSlice.splitByRange(incomingSlice.Scope().Range.ExclusiveMax)
		mergedMidSlice := currentMidSlice.mergeByPredicate(incomingSlice)
		if !mergedMidSlice.scope.IsEmpty() {
			mergedSlices = append(mergedSlices, mergedMidSlice)
		}
		if !currentRightSlice.scope.IsEmpty() {
			mergedSlices = append(mergedSlices, currentRightSlice)
		}
	}

	return mergedSlices

}

func (s *SliceImpl) mergeByRange(incomingSlice *SliceImpl) *SliceImpl {
	mergedTaskTracker := s.executableTracker.merge(incomingSlice.executableTracker)
	mergedIterators := s.mergeIterators(incomingSlice)

	s.destroy()
	incomingSlice.destroy()

	return s.newSlice(
		s.scope.MergeByRange(incomingSlice.scope),
		mergedIterators,
		mergedTaskTracker,
	)
}

func (s *SliceImpl) mergeByPredicate(incomingSlice *SliceImpl) *SliceImpl {
	mergedTaskTracker := s.executableTracker.merge(incomingSlice.executableTracker)
	mergedIterators := s.mergeIterators(incomingSlice)

	s.destroy()
	incomingSlice.destroy()

	return s.newSlice(
		s.scope.MergeByPredicate(incomingSlice.scope),
		mergedIterators,
		mergedTaskTracker,
	)
}

func (s *SliceImpl) mergeIterators(incomingSlice *SliceImpl) []Iterator {
	mergedIterators := make([]Iterator, 0, len(s.iterators)+len(incomingSlice.iterators))
	currentIterIdx := 0
	incomingIterIdx := 0
	for currentIterIdx < len(s.iterators) && incomingIterIdx < len(incomingSlice.iterators) {
		currentIter := s.iterators[currentIterIdx]
		incomingIter := incomingSlice.iterators[incomingIterIdx]

		if currentIter.Range().InclusiveMin.CompareTo(incomingIter.Range().InclusiveMin) < 0 {
			mergedIterators = s.appendIterator(mergedIterators, currentIter)
			currentIterIdx++
		} else {
			mergedIterators = s.appendIterator(mergedIterators, incomingIter)
			incomingIterIdx++
		}
	}

	for _, iterator := range s.iterators[currentIterIdx:] {
		mergedIterators = s.appendIterator(mergedIterators, iterator)
	}
	for _, iterator := range incomingSlice.iterators[incomingIterIdx:] {
		mergedIterators = s.appendIterator(mergedIterators, iterator)
	}

	validateIteratorsOrderedDisjoint(mergedIterators)

	return mergedIterators
}

func (s *SliceImpl) appendIterator(
	iterators []Iterator,
	iterator Iterator,
) []Iterator {
	if len(iterators) == 0 {
		return []Iterator{iterator}
	}

	size := len(iterators)
	if iterators[size-1].CanMerge(iterator) {
		iterators[size-1] = iterators[size-1].Merge(iterator)
		return iterators
	}

	return append(iterators, iterator)
}

func (s *SliceImpl) CompactWithSlice(slice Slice) Slice {
	s.stateSanityCheck()

	incomingSlice, ok := slice.(*SliceImpl)
	if !ok {
		panic(fmt.Sprintf("Unable to compact queue slice of type %T with type %T", s, slice))
	}
	incomingSlice.stateSanityCheck()

	compactedScope := NewScope(
		NewRange(
			tasks.MinKey(s.scope.Range.InclusiveMin, incomingSlice.scope.Range.InclusiveMin),
			tasks.MaxKey(s.scope.Range.ExclusiveMax, incomingSlice.scope.Range.ExclusiveMax),
		),
		tasks.OrPredicates(s.scope.Predicate, incomingSlice.scope.Predicate),
	)

	compactedTaskTracker := s.executableTracker.merge(incomingSlice.executableTracker)
	compactedIterators := s.mergeIterators(incomingSlice)

	s.destroy()
	incomingSlice.destroy()

	return s.newSlice(
		compactedScope,
		compactedIterators,
		compactedTaskTracker,
	)
}

func (s *SliceImpl) ShrinkRange() {
	s.stateSanityCheck()

	minPendingTaskKey := s.executableTracker.shrink()

	minIteratorKey := tasks.MaximumKey
	if len(s.iterators) != 0 {
		minIteratorKey = s.iterators[0].Range().InclusiveMin
	}

	// pick min key for tasks in memory and in persistence
	newRangeMin := tasks.MinKey(minPendingTaskKey, minIteratorKey)

	// no pending task in memory and in persistence
	if newRangeMin == tasks.MaximumKey {
		newRangeMin = s.scope.Range.ExclusiveMax
	}

	s.scope.Range.InclusiveMin = newRangeMin

	s.monitor.SetSlicePendingTaskCount(s, len(s.executableTracker.pendingExecutables))
}

func (s *SliceImpl) SelectTasks(readerID int32, batchSize int) ([]Executable, error) {
	s.stateSanityCheck()

	if len(s.iterators) == 0 {
		return []Executable{}, nil
	}

	defer s.monitor.SetSlicePendingTaskCount(s, len(s.executableTracker.pendingExecutables))

	executables := make([]Executable, 0, batchSize)
	for len(executables) < batchSize && len(s.iterators) != 0 {
		if s.iterators[0].HasNext() {
			task, err := s.iterators[0].Next()
			if err != nil {
				s.iterators[0] = s.iterators[0].Remaining()
				if len(executables) != 0 {
					// NOTE: we must return the executables here
					// MoreTasks() will return true so queue reader will try to load again
					return executables, nil
				}
				return nil, err
			}

			taskKey := task.GetKey()
			if !s.scope.Range.ContainsKey(taskKey) {
				panic(fmt.Sprintf("Queue slice get task from iterator doesn't belong to its range, range: %v, task key %v",
					s.scope.Range, taskKey))
			}

			if !s.scope.Predicate.Test(task) {
				continue
			}

			executable := s.executableInitializer(readerID, task)
			s.executableTracker.add(executable)
			executables = append(executables, executable)
		} else {
			s.iterators = s.iterators[1:]
		}
	}

	return executables, nil
}

func (s *SliceImpl) MoreTasks() bool {
	s.stateSanityCheck()

	return len(s.iterators) != 0
}

func (s *SliceImpl) TaskStats() TaskStats {
	s.stateSanityCheck()

	return TaskStats{
		PendingPerNamespace: s.executableTracker.pendingPerNamesapce,
	}
}

func (s *SliceImpl) Clear() {
	s.stateSanityCheck()

	s.ShrinkRange()

	s.iterators = []Iterator{
		NewIterator(s.paginationFnProvider, s.scope.Range),
	}
	s.executableTracker.clear()

	s.monitor.SetSlicePendingTaskCount(s, len(s.executableTracker.pendingExecutables))
}

func (s *SliceImpl) destroy() {
	s.destroyed = true
	s.iterators = nil
	s.executableTracker = nil
	s.monitor.RemoveSlice(s)
}

func (s *SliceImpl) stateSanityCheck() {
	if s.destroyed {
		panic("Can not invoke method on destroyed queue slice")
	}
}

func (s *SliceImpl) newSlice(
	scope Scope,
	iterators []Iterator,
	tracker *executableTracker,
) *SliceImpl {
	return &SliceImpl{
		paginationFnProvider:  s.paginationFnProvider,
		executableInitializer: s.executableInitializer,
		scope:                 scope,
		iterators:             iterators,
		executableTracker:     tracker,
		monitor:               s.monitor,
	}
}

func validateIteratorsOrderedDisjoint(
	iterators []Iterator,
) {
	if len(iterators) <= 1 {
		return
	}

	for idx, iterator := range iterators[:len(iterators)-1] {
		nextIterator := iterators[idx+1]
		if iterator.Range().ExclusiveMax.CompareTo(nextIterator.Range().InclusiveMin) >= 0 {
			panic(fmt.Sprintf(
				"Found overlapping iterators in iterator list, left range: %v, right range: %v",
				iterator.Range(),
				nextIterator.Range(),
			))
		}
	}
}<|MERGE_RESOLUTION|>--- conflicted
+++ resolved
@@ -52,15 +52,11 @@
 		Clear()
 	}
 
-<<<<<<< HEAD
 	TaskStats struct {
 		PendingPerNamespace map[namespace.ID]int
 	}
 
-	ExecutableInitializer func(tasks.Task) Executable
-=======
 	ExecutableInitializer func(readerID int32, t tasks.Task) Executable
->>>>>>> d1afec25
 
 	SliceImpl struct {
 		paginationFnProvider  PaginationFnProvider
