--- conflicted
+++ resolved
@@ -147,15 +147,10 @@
 		}
 	}
 
-<<<<<<< HEAD
-	metrics.CacheMissCounter.With(handler).Record(1)
-	event, err := e.getHistoryEventFromStore(ctx, key, firstEventID, branchToken)
-=======
 	handler.Counter(metrics.CacheMissCounter.Name()).Record(1)
 	event, err := e.getHistoryEventFromStore(ctx, shardID, key, firstEventID, branchToken)
->>>>>>> cf5ef7f6
 	if err != nil {
-		metrics.CacheFailures.With(handler).Record(1)
+		handler.Counter(metrics.CacheFailures.Name()).Record(1)
 		e.logger.Error("Cache unable to retrieve event from store",
 			tag.Error(err),
 			tag.WorkflowID(key.WorkflowID),
@@ -220,19 +215,14 @@
 		// noop
 	case *serviceerror.DataLoss:
 		// log event
-<<<<<<< HEAD
-		e.logger.Error("encounter data loss event", tag.WorkflowNamespaceID(key.NamespaceID.String()), tag.WorkflowID(key.WorkflowID), tag.WorkflowRunID(key.RunID))
-		metrics.CacheFailures.With(handler).Record(1)
-=======
 		e.logger.Error("encounter data loss event",
 			tag.WorkflowNamespaceID(key.NamespaceID.String()),
 			tag.WorkflowID(key.WorkflowID),
 			tag.WorkflowRunID(key.RunID))
 		handler.Counter(metrics.CacheFailures.Name()).Record(1)
->>>>>>> cf5ef7f6
 		return nil, err
 	default:
-		metrics.CacheFailures.With(handler).Record(1)
+		handler.Counter(metrics.CacheFailures.Name()).Record(1)
 		return nil, err
 	}
 
