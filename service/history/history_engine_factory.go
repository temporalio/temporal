// The MIT License
//
// Copyright (c) 2020 Temporal Technologies Inc.  All rights reserved.
//
// Copyright (c) 2020 Uber Technologies, Inc.
//
// Permission is hereby granted, free of charge, to any person obtaining a copy
// of this software and associated documentation files (the "Software"), to deal
// in the Software without restriction, including without limitation the rights
// to use, copy, modify, merge, publish, distribute, sublicense, and/or sell
// copies of the Software, and to permit persons to whom the Software is
// furnished to do so, subject to the following conditions:
//
// The above copyright notice and this permission notice shall be included in
// all copies or substantial portions of the Software.
//
// THE SOFTWARE IS PROVIDED "AS IS", WITHOUT WARRANTY OF ANY KIND, EXPRESS OR
// IMPLIED, INCLUDING BUT NOT LIMITED TO THE WARRANTIES OF MERCHANTABILITY,
// FITNESS FOR A PARTICULAR PURPOSE AND NONINFRINGEMENT. IN NO EVENT SHALL THE
// AUTHORS OR COPYRIGHT HOLDERS BE LIABLE FOR ANY CLAIM, DAMAGES OR OTHER
// LIABILITY, WHETHER IN AN ACTION OF CONTRACT, TORT OR OTHERWISE, ARISING FROM,
// OUT OF OR IN CONNECTION WITH THE SOFTWARE OR THE USE OR OTHER DEALINGS IN
// THE SOFTWARE.

package history

import (
	"go.opentelemetry.io/otel/trace"
	"go.uber.org/fx"

	"go.temporal.io/server/client"
	"go.temporal.io/server/common/persistence"
	"go.temporal.io/server/common/persistence/serialization"
	"go.temporal.io/server/common/persistence/visibility/manager"
	"go.temporal.io/server/common/resource"
	"go.temporal.io/server/common/sdk"
	"go.temporal.io/server/service/history/api"
	"go.temporal.io/server/service/history/configs"
	"go.temporal.io/server/service/history/events"
	"go.temporal.io/server/service/history/replication"
	"go.temporal.io/server/service/history/shard"
	wcache "go.temporal.io/server/service/history/workflow/cache"
)

type (
	HistoryEngineFactoryParams struct {
		fx.In

		ClientBean                      client.Bean
		MatchingClient                  resource.MatchingClient
		SdkClientFactory                sdk.ClientFactory
		EventNotifier                   events.Notifier
		Config                          *configs.Config
		RawMatchingClient               resource.MatchingRawClient
<<<<<<< HEAD
		WorkflowCache                   wcache.Cache
		ArchivalClient                  archiver.Client
=======
		NewCacheFn                      wcache.NewCacheFn
>>>>>>> f64a3b8a
		EventSerializer                 serialization.Serializer
		QueueFactories                  []QueueFactory `group:"queueFactory"`
		ReplicationTaskFetcherFactory   replication.TaskFetcherFactory
		ReplicationTaskExecutorProvider replication.TaskExecutorProvider
		TracerProvider                  trace.TracerProvider
		PersistenceVisibilityMgr        manager.VisibilityManager
		EventBlobCache                  persistence.XDCCache
	}

	historyEngineFactory struct {
		HistoryEngineFactoryParams
	}
)

func (f *historyEngineFactory) CreateEngine(
	shard shard.Context,
) shard.Engine {
	workflowConsistencyChecker := api.NewWorkflowConsistencyChecker(shard, f.WorkflowCache)
	return NewEngineWithShardContext(
		shard,
		f.ClientBean,
		f.MatchingClient,
		f.SdkClientFactory,
		f.EventNotifier,
		f.Config,
		f.RawMatchingClient,
<<<<<<< HEAD
		f.WorkflowCache,
		f.ArchivalClient,
=======
		workflowCache,
>>>>>>> f64a3b8a
		f.EventSerializer,
		f.QueueFactories,
		f.ReplicationTaskFetcherFactory,
		f.ReplicationTaskExecutorProvider,
		workflowConsistencyChecker,
		f.TracerProvider,
		f.PersistenceVisibilityMgr,
		f.EventBlobCache,
	)
}<|MERGE_RESOLUTION|>--- conflicted
+++ resolved
@@ -52,12 +52,7 @@
 		EventNotifier                   events.Notifier
 		Config                          *configs.Config
 		RawMatchingClient               resource.MatchingRawClient
-<<<<<<< HEAD
 		WorkflowCache                   wcache.Cache
-		ArchivalClient                  archiver.Client
-=======
-		NewCacheFn                      wcache.NewCacheFn
->>>>>>> f64a3b8a
 		EventSerializer                 serialization.Serializer
 		QueueFactories                  []QueueFactory `group:"queueFactory"`
 		ReplicationTaskFetcherFactory   replication.TaskFetcherFactory
@@ -84,12 +79,7 @@
 		f.EventNotifier,
 		f.Config,
 		f.RawMatchingClient,
-<<<<<<< HEAD
 		f.WorkflowCache,
-		f.ArchivalClient,
-=======
-		workflowCache,
->>>>>>> f64a3b8a
 		f.EventSerializer,
 		f.QueueFactories,
 		f.ReplicationTaskFetcherFactory,
