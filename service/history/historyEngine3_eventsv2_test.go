--- conflicted
+++ resolved
@@ -97,15 +97,9 @@
 
 	s.mockShard = newTestShardContext(
 		s.controller,
-<<<<<<< HEAD
-		&p.ShardInfoWithFailover{ShardInfo: &pblobs.ShardInfo{
+		&p.ShardInfoWithFailover{ShardInfo: &persistenceblobs.ShardInfo{
 			ShardId:          0,
 			RangeId:          1,
-=======
-		&p.ShardInfoWithFailover{ShardInfo: &persistenceblobs.ShardInfo{
-			ShardID:          0,
-			RangeID:          1,
->>>>>>> dbf5b010
 			TransferAckLevel: 0,
 		}},
 		s.config,
