--- conflicted
+++ resolved
@@ -180,16 +180,12 @@
 	return atomic.LoadInt32(&c.status)
 }
 
-<<<<<<< HEAD
-// GetShardByNamespaceWorkflow returns a shard context for the given namespace and workflow.
-=======
 func (c *ControllerImpl) InitialShardsAcquired(ctx context.Context) error {
 	_, err := c.initialShardsAcquired.Get(ctx)
 	return err
 }
 
-// GetShardByID returns a shard context for the given namespace and workflow.
->>>>>>> 6a5559e6
+// GetShardByNamespaceWorkflow returns a shard context for the given namespace and workflow.
 // The shard context may not have acquired a rangeid lease yet.
 // Callers can use GetEngine on the shard to block on rangeid lease acquisition.
 func (c *ControllerImpl) GetShardByNamespaceWorkflow(
