// The MIT License
//
// Copyright (c) 2020 Temporal Technologies Inc.  All rights reserved.
//
// Copyright (c) 2020 Uber Technologies, Inc.
//
// Permission is hereby granted, free of charge, to any person obtaining a copy
// of this software and associated documentation files (the "Software"), to deal
// in the Software without restriction, including without limitation the rights
// to use, copy, modify, merge, publish, distribute, sublicense, and/or sell
// copies of the Software, and to permit persons to whom the Software is
// furnished to do so, subject to the following conditions:
//
// The above copyright notice and this permission notice shall be included in
// all copies or substantial portions of the Software.
//
// THE SOFTWARE IS PROVIDED "AS IS", WITHOUT WARRANTY OF ANY KIND, EXPRESS OR
// IMPLIED, INCLUDING BUT NOT LIMITED TO THE WARRANTIES OF MERCHANTABILITY,
// FITNESS FOR A PARTICULAR PURPOSE AND NONINFRINGEMENT. IN NO EVENT SHALL THE
// AUTHORS OR COPYRIGHT HOLDERS BE LIABLE FOR ANY CLAIM, DAMAGES OR OTHER
// LIABILITY, WHETHER IN AN ACTION OF CONTRACT, TORT OR OTHERWISE, ARISING FROM,
// OUT OF OR IN CONNECTION WITH THE SOFTWARE OR THE USE OR OTHER DEALINGS IN
// THE SOFTWARE.

package shard

import (
	"errors"
	"sync"
	"sync/atomic"
	"time"

	commonpb "go.temporal.io/api/common/v1"
	"go.temporal.io/api/serviceerror"

	persistencespb "go.temporal.io/server/api/persistence/v1"
	"go.temporal.io/server/common"
	"go.temporal.io/server/common/backoff"
	"go.temporal.io/server/common/clock"
	"go.temporal.io/server/common/convert"
	"go.temporal.io/server/common/log"
	"go.temporal.io/server/common/log/tag"
	"go.temporal.io/server/common/metrics"
	"go.temporal.io/server/common/namespace"
	"go.temporal.io/server/common/persistence"
	"go.temporal.io/server/common/primitives/timestamp"
	"go.temporal.io/server/common/resource"
	"go.temporal.io/server/common/tasks"
	"go.temporal.io/server/service/history/configs"
	"go.temporal.io/server/service/history/events"
)

var (
	defaultTime = time.Unix(0, 0)
)

type (
	ContextImpl struct {
		resource.Resource

		status           int32
		shardItem        *historyShardsItem
		shardID          int32
		executionManager persistence.ExecutionManager
		metricsClient    metrics.Client
<<<<<<< HEAD
		eventsCache      events.Cache
		closeCallback    func(int32, *historyShardsItem)
=======
		EventsCache      events.Cache
		closeCallback    func(*historyShardsItem)
>>>>>>> d83e601c
		config           *configs.Config
		logger           log.Logger
		throttledLogger  log.Logger
		engine           Engine

		rwLock                    sync.RWMutex
		lastUpdated               time.Time
		shardInfo                 *persistence.ShardInfoWithFailover
		transferSequenceNumber    int64
		maxTransferSequenceNumber int64
		transferMaxReadLevel      int64
		timerMaxReadLevelMap      map[string]time.Time // cluster -> timerMaxReadLevel

		// exist only in memory
		remoteClusterCurrentTime map[string]time.Time

		// true if previous owner was different from the acquirer's identity.
		previousShardOwnerWasDifferent bool
	}
)

var _ Context = (*ContextImpl)(nil)

// ErrShardClosed is returned when shard is closed and a req cannot be processed
var ErrShardClosed = errors.New("shard closed")

const (
	logWarnTransferLevelDiff = 3000000 // 3 million
	logWarnTimerLevelDiff    = time.Duration(30 * time.Minute)
	historySizeLogThreshold  = 10 * 1024 * 1024
)

func (s *ContextImpl) GetShardID() int32 {
	return s.shardID
}

func (s *ContextImpl) GetService() resource.Resource {
	return s.Resource
}

func (s *ContextImpl) GetExecutionManager() persistence.ExecutionManager {
	return s.executionManager
}

func (s *ContextImpl) GetEngine() Engine {
	return s.engine
}

func (s *ContextImpl) GenerateTransferTaskID() (int64, error) {
	s.Lock()
	defer s.Unlock()

	return s.generateTransferTaskIDLocked()
}

func (s *ContextImpl) GenerateTransferTaskIDs(number int) ([]int64, error) {
	s.Lock()
	defer s.Unlock()

	result := []int64{}
	for i := 0; i < number; i++ {
		id, err := s.generateTransferTaskIDLocked()
		if err != nil {
			return nil, err
		}
		result = append(result, id)
	}
	return result, nil
}

func (s *ContextImpl) GetTransferMaxReadLevel() int64 {
	s.RLock()
	defer s.RUnlock()
	return s.transferMaxReadLevel
}

func (s *ContextImpl) GetTransferAckLevel() int64 {
	s.RLock()
	defer s.RUnlock()

	return s.shardInfo.TransferAckLevel
}

func (s *ContextImpl) UpdateTransferAckLevel(ackLevel int64) error {
	s.Lock()
	defer s.Unlock()

	s.shardInfo.TransferAckLevel = ackLevel
	s.shardInfo.StolenSinceRenew = 0
	return s.updateShardInfoLocked()
}

func (s *ContextImpl) GetTransferClusterAckLevel(cluster string) int64 {
	s.RLock()
	defer s.RUnlock()

	// if we can find corresponding ack level
	if ackLevel, ok := s.shardInfo.ClusterTransferAckLevel[cluster]; ok {
		return ackLevel
	}
	// otherwise, default to existing ack level, which belongs to local cluster
	// this can happen if you add more cluster
	return s.shardInfo.TransferAckLevel
}

func (s *ContextImpl) UpdateTransferClusterAckLevel(cluster string, ackLevel int64) error {
	s.Lock()
	defer s.Unlock()

	s.shardInfo.ClusterTransferAckLevel[cluster] = ackLevel
	s.shardInfo.StolenSinceRenew = 0
	return s.updateShardInfoLocked()
}

func (s *ContextImpl) GetVisibilityAckLevel() int64 {
	s.RLock()
	defer s.RUnlock()

	return s.shardInfo.VisibilityAckLevel
}

func (s *ContextImpl) UpdateVisibilityAckLevel(ackLevel int64) error {
	s.Lock()
	defer s.Unlock()

	s.shardInfo.VisibilityAckLevel = ackLevel
	s.shardInfo.StolenSinceRenew = 0
	return s.updateShardInfoLocked()
}

func (s *ContextImpl) GetReplicatorAckLevel() int64 {
	s.RLock()
	defer s.RUnlock()

	return s.shardInfo.ReplicationAckLevel
}

func (s *ContextImpl) UpdateReplicatorAckLevel(ackLevel int64) error {
	s.Lock()
	defer s.Unlock()
	s.shardInfo.ReplicationAckLevel = ackLevel
	s.shardInfo.StolenSinceRenew = 0
	return s.updateShardInfoLocked()
}

func (s *ContextImpl) GetReplicatorDLQAckLevel(sourceCluster string) int64 {
	s.RLock()
	defer s.RUnlock()

	if ackLevel, ok := s.shardInfo.ReplicationDlqAckLevel[sourceCluster]; ok {
		return ackLevel
	}
	return -1
}

func (s *ContextImpl) UpdateReplicatorDLQAckLevel(
	sourceCluster string,
	ackLevel int64,
) error {

	s.Lock()
	defer s.Unlock()

	s.shardInfo.ReplicationDlqAckLevel[sourceCluster] = ackLevel
	s.shardInfo.StolenSinceRenew = 0
	if err := s.updateShardInfoLocked(); err != nil {
		return err
	}

	s.GetMetricsClient().Scope(
		metrics.ReplicationDLQStatsScope,
		metrics.TargetClusterTag(sourceCluster),
		metrics.InstanceTag(convert.Int32ToString(s.shardID)),
	).UpdateGauge(
		metrics.ReplicationDLQAckLevelGauge,
		float64(ackLevel),
	)
	return nil
}

func (s *ContextImpl) GetClusterReplicationLevel(cluster string) int64 {
	s.RLock()
	defer s.RUnlock()

	// if we can find corresponding replication level
	if replicationLevel, ok := s.shardInfo.ClusterReplicationLevel[cluster]; ok {
		return replicationLevel
	}

	// New cluster always starts from -1
	return persistence.EmptyQueueMessageID
}

func (s *ContextImpl) UpdateClusterReplicationLevel(cluster string, ackTaskID int64) error {
	s.Lock()
	defer s.Unlock()

	s.shardInfo.ClusterReplicationLevel[cluster] = ackTaskID
	s.shardInfo.StolenSinceRenew = 0
	return s.updateShardInfoLocked()
}

func (s *ContextImpl) GetTimerAckLevel() time.Time {
	s.RLock()
	defer s.RUnlock()

	return timestamp.TimeValue(s.shardInfo.TimerAckLevelTime)
}

func (s *ContextImpl) UpdateTimerAckLevel(ackLevel time.Time) error {
	s.Lock()
	defer s.Unlock()

	s.shardInfo.TimerAckLevelTime = &ackLevel
	s.shardInfo.StolenSinceRenew = 0
	return s.updateShardInfoLocked()
}

func (s *ContextImpl) GetTimerClusterAckLevel(cluster string) (t time.Time) {
	s.RLock()
	defer s.RUnlock()

	// if we can find corresponding ack level
	if ackLevel, ok := s.shardInfo.ClusterTimerAckLevel[cluster]; ok {
		return timestamp.TimeValue(ackLevel)
	}
	// otherwise, default to existing ack level, which belongs to local cluster
	// this can happen if you add more cluster
	return timestamp.TimeValue(s.shardInfo.TimerAckLevelTime)
}

func (s *ContextImpl) UpdateTimerClusterAckLevel(cluster string, ackLevel time.Time) error {
	s.Lock()
	defer s.Unlock()

	s.shardInfo.ClusterTimerAckLevel[cluster] = &ackLevel
	s.shardInfo.StolenSinceRenew = 0
	return s.updateShardInfoLocked()
}

func (s *ContextImpl) UpdateTransferFailoverLevel(failoverID string, level persistence.TransferFailoverLevel) error {
	s.Lock()
	defer s.Unlock()

	s.shardInfo.TransferFailoverLevels[failoverID] = level
	return s.updateShardInfoLocked()
}

func (s *ContextImpl) DeleteTransferFailoverLevel(failoverID string) error {
	s.Lock()
	defer s.Unlock()

	if level, ok := s.shardInfo.TransferFailoverLevels[failoverID]; ok {
		s.GetMetricsClient().RecordTimer(metrics.ShardInfoScope, metrics.ShardInfoTransferFailoverLatencyTimer, time.Since(level.StartTime))
		delete(s.shardInfo.TransferFailoverLevels, failoverID)
	}
	return s.updateShardInfoLocked()
}

func (s *ContextImpl) GetAllTransferFailoverLevels() map[string]persistence.TransferFailoverLevel {
	s.RLock()
	defer s.RUnlock()

	ret := map[string]persistence.TransferFailoverLevel{}
	for k, v := range s.shardInfo.TransferFailoverLevels {
		ret[k] = v
	}
	return ret
}

func (s *ContextImpl) UpdateTimerFailoverLevel(failoverID string, level persistence.TimerFailoverLevel) error {
	s.Lock()
	defer s.Unlock()

	s.shardInfo.TimerFailoverLevels[failoverID] = level
	return s.updateShardInfoLocked()
}

func (s *ContextImpl) DeleteTimerFailoverLevel(failoverID string) error {
	s.Lock()
	defer s.Unlock()

	if level, ok := s.shardInfo.TimerFailoverLevels[failoverID]; ok {
		s.GetMetricsClient().RecordTimer(metrics.ShardInfoScope, metrics.ShardInfoTimerFailoverLatencyTimer, time.Since(level.StartTime))
		delete(s.shardInfo.TimerFailoverLevels, failoverID)
	}
	return s.updateShardInfoLocked()
}

func (s *ContextImpl) GetAllTimerFailoverLevels() map[string]persistence.TimerFailoverLevel {
	s.RLock()
	defer s.RUnlock()

	ret := map[string]persistence.TimerFailoverLevel{}
	for k, v := range s.shardInfo.TimerFailoverLevels {
		ret[k] = v
	}
	return ret
}

func (s *ContextImpl) GetNamespaceNotificationVersion() int64 {
	s.RLock()
	defer s.RUnlock()

	return s.shardInfo.NamespaceNotificationVersion
}

func (s *ContextImpl) UpdateNamespaceNotificationVersion(namespaceNotificationVersion int64) error {
	s.Lock()
	defer s.Unlock()

	s.shardInfo.NamespaceNotificationVersion = namespaceNotificationVersion
	return s.updateShardInfoLocked()
}

func (s *ContextImpl) GetTimerMaxReadLevel(cluster string) time.Time {
	s.RLock()
	defer s.RUnlock()

	return s.timerMaxReadLevelMap[cluster]
}

func (s *ContextImpl) UpdateTimerMaxReadLevel(cluster string) time.Time {
	s.Lock()
	defer s.Unlock()

	currentTime := s.GetTimeSource().Now()
	if cluster != "" && cluster != s.GetClusterMetadata().GetCurrentClusterName() {
		currentTime = s.remoteClusterCurrentTime[cluster]
	}

	s.timerMaxReadLevelMap[cluster] = currentTime.Add(s.config.TimerProcessorMaxTimeShift()).Truncate(time.Millisecond)
	return s.timerMaxReadLevelMap[cluster]
}

func (s *ContextImpl) CreateWorkflowExecution(
	request *persistence.CreateWorkflowExecutionRequest,
) (*persistence.CreateWorkflowExecutionResponse, error) {
	if s.isStopped() {
		return nil, ErrShardClosed
	}

	namespaceID := request.NewWorkflowSnapshot.ExecutionInfo.NamespaceId
	workflowID := request.NewWorkflowSnapshot.ExecutionInfo.WorkflowId

	// do not try to get namespace cache within shard lock
	namespaceEntry, err := s.GetNamespaceRegistry().GetNamespaceByID(namespaceID)
	if err != nil {
		return nil, err
	}

	s.Lock()
	defer s.Unlock()

	transferMaxReadLevel := int64(0)
	if err := s.allocateTaskIDsLocked(
		namespaceEntry,
		workflowID,
		request.NewWorkflowSnapshot.TransferTasks,
		request.NewWorkflowSnapshot.ReplicationTasks,
		request.NewWorkflowSnapshot.TimerTasks,
		request.NewWorkflowSnapshot.VisibilityTasks,
		&transferMaxReadLevel,
	); err != nil {
		return nil, err
	}
	defer s.updateMaxReadLevelLocked(transferMaxReadLevel)

	currentRangeID := s.getRangeID()
	request.RangeID = currentRangeID
	resp, err := s.executionManager.CreateWorkflowExecution(request)
	if err = s.handleError(err); err != nil {
		return nil, err
	}
	return resp, nil
}

func (s *ContextImpl) UpdateWorkflowExecution(
	request *persistence.UpdateWorkflowExecutionRequest,
) (*persistence.UpdateWorkflowExecutionResponse, error) {
	if s.isStopped() {
		return nil, ErrShardClosed
	}

	namespaceID := request.UpdateWorkflowMutation.ExecutionInfo.NamespaceId
	workflowID := request.UpdateWorkflowMutation.ExecutionInfo.WorkflowId

	// do not try to get namespace cache within shard lock
	namespaceEntry, err := s.GetNamespaceRegistry().GetNamespaceByID(namespaceID)
	if err != nil {
		return nil, err
	}

	s.Lock()
	defer s.Unlock()

	transferMaxReadLevel := int64(0)
	if err := s.allocateTaskIDsLocked(
		namespaceEntry,
		workflowID,
		request.UpdateWorkflowMutation.TransferTasks,
		request.UpdateWorkflowMutation.ReplicationTasks,
		request.UpdateWorkflowMutation.TimerTasks,
		request.UpdateWorkflowMutation.VisibilityTasks,
		&transferMaxReadLevel,
	); err != nil {
		return nil, err
	}
	if request.NewWorkflowSnapshot != nil {
		if err := s.allocateTaskIDsLocked(
			namespaceEntry,
			workflowID,
			request.NewWorkflowSnapshot.TransferTasks,
			request.NewWorkflowSnapshot.ReplicationTasks,
			request.NewWorkflowSnapshot.TimerTasks,
			request.NewWorkflowSnapshot.VisibilityTasks,
			&transferMaxReadLevel,
		); err != nil {
			return nil, err
		}
	}
	defer s.updateMaxReadLevelLocked(transferMaxReadLevel)

	currentRangeID := s.getRangeID()
	request.RangeID = currentRangeID
	resp, err := s.executionManager.UpdateWorkflowExecution(request)
	if err = s.handleError(err); err != nil {
		return nil, err
	}
	return resp, nil
}

func (s *ContextImpl) ConflictResolveWorkflowExecution(
	request *persistence.ConflictResolveWorkflowExecutionRequest,
) (*persistence.ConflictResolveWorkflowExecutionResponse, error) {
	if s.isStopped() {
		return nil, ErrShardClosed
	}

	namespaceID := request.ResetWorkflowSnapshot.ExecutionInfo.NamespaceId
	workflowID := request.ResetWorkflowSnapshot.ExecutionInfo.WorkflowId

	// do not try to get namespace cache within shard lock
	namespaceEntry, err := s.GetNamespaceRegistry().GetNamespaceByID(namespaceID)
	if err != nil {
		return nil, err
	}

	s.Lock()
	defer s.Unlock()

	transferMaxReadLevel := int64(0)
	if request.CurrentWorkflowMutation != nil {
		if err := s.allocateTaskIDsLocked(
			namespaceEntry,
			workflowID,
			request.CurrentWorkflowMutation.TransferTasks,
			request.CurrentWorkflowMutation.ReplicationTasks,
			request.CurrentWorkflowMutation.TimerTasks,
			request.CurrentWorkflowMutation.VisibilityTasks,
			&transferMaxReadLevel,
		); err != nil {
			return nil, err
		}
	}
	if err := s.allocateTaskIDsLocked(
		namespaceEntry,
		workflowID,
		request.ResetWorkflowSnapshot.TransferTasks,
		request.ResetWorkflowSnapshot.ReplicationTasks,
		request.ResetWorkflowSnapshot.TimerTasks,
		request.ResetWorkflowSnapshot.VisibilityTasks,
		&transferMaxReadLevel,
	); err != nil {
		return nil, err
	}
	if request.NewWorkflowSnapshot != nil {
		if err := s.allocateTaskIDsLocked(
			namespaceEntry,
			workflowID,
			request.NewWorkflowSnapshot.TransferTasks,
			request.NewWorkflowSnapshot.ReplicationTasks,
			request.NewWorkflowSnapshot.TimerTasks,
			request.NewWorkflowSnapshot.VisibilityTasks,
			&transferMaxReadLevel,
		); err != nil {
			return nil, err
		}
	}
	defer s.updateMaxReadLevelLocked(transferMaxReadLevel)

	currentRangeID := s.getRangeID()
	request.RangeID = currentRangeID
	resp, err := s.executionManager.ConflictResolveWorkflowExecution(request)
	if err := s.handleError(err); err != nil {
		return nil, err
	}
	return resp, nil
}

func (s *ContextImpl) AddTasks(
	request *persistence.AddTasksRequest,
) error {
	if s.isStopped() {
		return ErrShardClosed
	}

	namespaceID := request.NamespaceID
	workflowID := request.WorkflowID

	// do not try to get namespace cache within shard lock
	namespaceEntry, err := s.GetNamespaceRegistry().GetNamespaceByID(namespaceID)
	if err != nil {
		return err
	}

	s.Lock()
	defer s.Unlock()

	transferMaxReadLevel := int64(0)
	if err := s.allocateTaskIDsLocked(
		namespaceEntry,
		workflowID,
		request.TransferTasks,
		request.ReplicationTasks,
		request.TimerTasks,
		request.VisibilityTasks,
		&transferMaxReadLevel,
	); err != nil {
		return err
	}
	defer s.updateMaxReadLevelLocked(transferMaxReadLevel)

	request.RangeID = s.getRangeID()
	err = s.executionManager.AddTasks(request)
	if err = s.handleError(err); err != nil {
		return err
	}
	s.engine.NotifyNewTransferTasks(request.TransferTasks)
	s.engine.NotifyNewTimerTasks(request.TimerTasks)
	s.engine.NotifyNewVisibilityTasks(request.VisibilityTasks)
	s.engine.NotifyNewReplicationTasks(request.ReplicationTasks)
	return nil
}

func (s *ContextImpl) AppendHistoryEvents(
	request *persistence.AppendHistoryNodesRequest,
	namespaceID string,
	execution commonpb.WorkflowExecution,
) (int, error) {
	if s.isStopped() {
		return 0, ErrShardClosed
	}

	request.ShardID = s.shardID

	size := 0
	defer func() {
		// N.B. - Dual emit here makes sense so that we can see aggregate timer stats across all
		// namespaces along with the individual namespaces stats
		s.GetMetricsClient().RecordDistribution(metrics.SessionSizeStatsScope, metrics.HistorySize, size)
		if entry, err := s.GetNamespaceRegistry().GetNamespaceByID(namespaceID); err == nil && entry != nil {
			s.GetMetricsClient().Scope(
				metrics.SessionSizeStatsScope,
				metrics.NamespaceTag(entry.Name()),
			).RecordDistribution(metrics.HistorySize, size)
		}
		if size >= historySizeLogThreshold {
			s.throttledLogger.Warn("history size threshold breached",
				tag.WorkflowID(execution.GetWorkflowId()),
				tag.WorkflowRunID(execution.GetRunId()),
				tag.WorkflowNamespaceID(namespaceID),
				tag.WorkflowHistorySizeBytes(size))
		}
	}()
	resp, err0 := s.GetExecutionManager().AppendHistoryNodes(request)
	if resp != nil {
		size = resp.Size
	}
	return size, err0
}

func (s *ContextImpl) GetConfig() *configs.Config {
	return s.config
}

func (s *ContextImpl) PreviousShardOwnerWasDifferent() bool {
	return s.previousShardOwnerWasDifferent
}

func (s *ContextImpl) GetEventsCache() events.Cache {
	return s.eventsCache
}

func (s *ContextImpl) GetLogger() log.Logger {
	return s.logger
}

func (s *ContextImpl) GetThrottledLogger() log.Logger {
	return s.throttledLogger
}

func (s *ContextImpl) getRangeID() int64 {
	return s.shardInfo.GetRangeId()
}

func (s *ContextImpl) isStopped() bool {
	return atomic.LoadInt32(&s.status) == common.DaemonStatusStopped
}

func (s *ContextImpl) closeShard() {
	if !atomic.CompareAndSwapInt32(
		&s.status,
		common.DaemonStatusStarted,
		common.DaemonStatusStopped,
	) {
		return
	}

	s.logger.Info("Close shard")

	go s.closeCallback(s.shardItem)

	// fails any writes that may start after this point.
	s.shardInfo.RangeId = -1
}

func (s *ContextImpl) generateTransferTaskIDLocked() (int64, error) {
	if err := s.updateRangeIfNeededLocked(); err != nil {
		return -1, err
	}

	taskID := s.transferSequenceNumber
	s.transferSequenceNumber++

	return taskID, nil
}

func (s *ContextImpl) updateRangeIfNeededLocked() error {
	if s.transferSequenceNumber < s.maxTransferSequenceNumber {
		return nil
	}

	return s.renewRangeLocked(false)
}

func (s *ContextImpl) renewRangeLocked(isStealing bool) error {
	updatedShardInfo := copyShardInfo(s.shardInfo)
	updatedShardInfo.RangeId++
	if isStealing {
		updatedShardInfo.StolenSinceRenew++
	}

	err := s.GetShardManager().UpdateShard(&persistence.UpdateShardRequest{
		ShardInfo:       updatedShardInfo.ShardInfo,
		PreviousRangeID: s.shardInfo.GetRangeId()})
	if err != nil {
		// Failure in updating shard to grab new RangeID
		s.logger.Error("Persistent store operation failure",
			tag.StoreOperationUpdateShard,
			tag.Error(err),
			tag.ShardRangeID(updatedShardInfo.GetRangeId()),
			tag.PreviousShardRangeID(s.shardInfo.GetRangeId()),
		)
		// Shard is stolen, trigger history engine shutdown
		if _, ok := err.(*persistence.ShardOwnershipLostError); ok {
			s.closeShard()
		}
		return err
	}

	// Range is successfully updated in cassandra now update shard context to reflect new range
	s.logger.Info("Range updated for shardID",
		tag.ShardRangeID(updatedShardInfo.RangeId),
		tag.PreviousShardRangeID(s.shardInfo.RangeId),
		tag.Number(s.transferSequenceNumber),
		tag.NextNumber(s.maxTransferSequenceNumber),
	)

	s.transferSequenceNumber = updatedShardInfo.GetRangeId() << s.config.RangeSizeBits
	s.maxTransferSequenceNumber = (updatedShardInfo.GetRangeId() + 1) << s.config.RangeSizeBits
	s.transferMaxReadLevel = s.transferSequenceNumber - 1
	s.shardInfo = updatedShardInfo

	return nil
}

func (s *ContextImpl) updateMaxReadLevelLocked(rl int64) {
	if rl > s.transferMaxReadLevel {
		s.logger.Debug("Updating MaxTaskID", tag.MaxLevel(rl))
		s.transferMaxReadLevel = rl
	}
}

func (s *ContextImpl) updateShardInfoLocked() error {
	if s.isStopped() {
		return ErrShardClosed
	}

	var err error
	now := clock.NewRealTimeSource().Now()
	if s.lastUpdated.Add(s.config.ShardUpdateMinInterval()).After(now) {
		return nil
	}
	updatedShardInfo := copyShardInfo(s.shardInfo)
	s.emitShardInfoMetricsLogsLocked()

	err = s.GetShardManager().UpdateShard(&persistence.UpdateShardRequest{
		ShardInfo:       updatedShardInfo.ShardInfo,
		PreviousRangeID: s.shardInfo.GetRangeId(),
	})

	if err != nil {
		// Shard is stolen, trigger history engine shutdown
		if _, ok := err.(*persistence.ShardOwnershipLostError); ok {
			s.closeShard()
		}
	} else {
		s.lastUpdated = now
	}

	return err
}

func (s *ContextImpl) emitShardInfoMetricsLogsLocked() {
	currentCluster := s.GetClusterMetadata().GetCurrentClusterName()

	minTransferLevel := s.shardInfo.ClusterTransferAckLevel[currentCluster]
	maxTransferLevel := s.shardInfo.ClusterTransferAckLevel[currentCluster]
	for _, v := range s.shardInfo.ClusterTransferAckLevel {
		if v < minTransferLevel {
			minTransferLevel = v
		}
		if v > maxTransferLevel {
			maxTransferLevel = v
		}
	}
	diffTransferLevel := maxTransferLevel - minTransferLevel

	minTimerLevel := timestamp.TimeValue(s.shardInfo.ClusterTimerAckLevel[currentCluster])
	maxTimerLevel := timestamp.TimeValue(s.shardInfo.ClusterTimerAckLevel[currentCluster])
	for _, v := range s.shardInfo.ClusterTimerAckLevel {
		t := timestamp.TimeValue(v)
		if t.Before(minTimerLevel) {
			minTimerLevel = t
		}
		if t.After(maxTimerLevel) {
			maxTimerLevel = t
		}
	}
	diffTimerLevel := maxTimerLevel.Sub(minTimerLevel)

	replicationLag := s.transferMaxReadLevel - s.shardInfo.ReplicationAckLevel
	transferLag := s.transferMaxReadLevel - s.shardInfo.TransferAckLevel
	timerLag := time.Since(timestamp.TimeValue(s.shardInfo.TimerAckLevelTime))

	transferFailoverInProgress := len(s.shardInfo.TransferFailoverLevels)
	timerFailoverInProgress := len(s.shardInfo.TimerFailoverLevels)

	if s.config.EmitShardDiffLog() &&
		(logWarnTransferLevelDiff < diffTransferLevel ||
			logWarnTimerLevelDiff < diffTimerLevel ||
			logWarnTransferLevelDiff < transferLag ||
			logWarnTimerLevelDiff < timerLag) {

		s.logger.Warn("Shard ack levels diff exceeds warn threshold.",
			tag.ShardTime(s.remoteClusterCurrentTime),
			tag.ShardReplicationAck(s.shardInfo.ReplicationAckLevel),
			tag.ShardTimerAcks(s.shardInfo.ClusterTimerAckLevel),
			tag.ShardTransferAcks(s.shardInfo.ClusterTransferAckLevel))
	}

	s.GetMetricsClient().RecordDistribution(metrics.ShardInfoScope, metrics.ShardInfoTransferDiffTimer, int(diffTransferLevel))
	s.GetMetricsClient().RecordTimer(metrics.ShardInfoScope, metrics.ShardInfoTimerDiffTimer, diffTimerLevel)

	s.GetMetricsClient().RecordDistribution(metrics.ShardInfoScope, metrics.ShardInfoReplicationLagTimer, int(replicationLag))
	s.GetMetricsClient().RecordDistribution(metrics.ShardInfoScope, metrics.ShardInfoTransferLagTimer, int(transferLag))
	s.GetMetricsClient().RecordTimer(metrics.ShardInfoScope, metrics.ShardInfoTimerLagTimer, timerLag)

	s.GetMetricsClient().RecordDistribution(metrics.ShardInfoScope, metrics.ShardInfoTransferFailoverInProgressTimer, transferFailoverInProgress)
	s.GetMetricsClient().RecordDistribution(metrics.ShardInfoScope, metrics.ShardInfoTimerFailoverInProgressTimer, timerFailoverInProgress)
}

func (s *ContextImpl) allocateTaskIDsLocked(
	namespaceEntry *namespace.Namespace,
	workflowID string,
	transferTasks []tasks.Task,
	replicationTasks []tasks.Task,
	timerTasks []tasks.Task,
	visibilityTasks []tasks.Task,
	transferMaxReadLevel *int64,
) error {

	if err := s.allocateTransferIDsLocked(
		transferTasks,
		transferMaxReadLevel); err != nil {
		return err
	}
	if err := s.allocateTransferIDsLocked(
		replicationTasks,
		transferMaxReadLevel); err != nil {
		return err
	}
	if err := s.allocateTransferIDsLocked(
		visibilityTasks,
		transferMaxReadLevel); err != nil {
		return err
	}
	return s.allocateTimerIDsLocked(
		namespaceEntry,
		workflowID,
		timerTasks)
}

func (s *ContextImpl) allocateTransferIDsLocked(
	tasks []tasks.Task,
	transferMaxReadLevel *int64,
) error {

	for _, task := range tasks {
		id, err := s.generateTransferTaskIDLocked()
		if err != nil {
			return err
		}
		s.logger.Debug("Assigning task ID", tag.TaskID(id))
		task.SetTaskID(id)
		*transferMaxReadLevel = id
	}
	return nil
}

// NOTE: allocateTimerIDsLocked should always been called after assigning taskID for transferTasks when assigning taskID together,
// because Temporal Indexer assume timer taskID of deleteWorkflowExecution is larger than transfer taskID of closeWorkflowExecution
// for a given workflow.
func (s *ContextImpl) allocateTimerIDsLocked(
	namespaceEntry *namespace.Namespace,
	workflowID string,
	timerTasks []tasks.Task,
) error {

	// assign IDs for the timer tasks. They need to be assigned under shard lock.
	currentCluster := s.GetClusterMetadata().GetCurrentClusterName()
	for _, task := range timerTasks {
		ts := task.GetVisibilityTime()
		if task.GetVersion() != common.EmptyVersion {
			// cannot use version to determine the corresponding cluster for timer task
			// this is because during failover, timer task should be created as active
			// or otherwise, failover + active processing logic may not pick up the task.
			currentCluster = namespaceEntry.ActiveClusterName()
		}
		readCursorTS := s.timerMaxReadLevelMap[currentCluster]
		if ts.Before(readCursorTS) {
			// This can happen if shard move and new host have a time SKU, or there is db write delay.
			// We generate a new timer ID using timerMaxReadLevel.
			s.logger.Debug("New timer generated is less than read level",
				tag.WorkflowNamespaceID(namespaceEntry.ID()),
				tag.WorkflowID(workflowID),
				tag.Timestamp(ts),
				tag.CursorTimestamp(readCursorTS),
				tag.ValueShardAllocateTimerBeforeRead)
			task.SetVisibilityTime(s.timerMaxReadLevelMap[currentCluster].Add(time.Millisecond))
		}

		seqNum, err := s.generateTransferTaskIDLocked()
		if err != nil {
			return err
		}
		task.SetTaskID(seqNum)
		visibilityTs := task.GetVisibilityTime()
		s.logger.Debug("Assigning new timer",
			tag.Timestamp(visibilityTs), tag.TaskID(task.GetTaskID()), tag.AckLevel(s.shardInfo.TimerAckLevelTime))
	}
	return nil
}

func (s *ContextImpl) SetCurrentTime(cluster string, currentTime time.Time) {
	s.Lock()
	defer s.Unlock()
	if cluster != s.GetClusterMetadata().GetCurrentClusterName() {
		prevTime := s.remoteClusterCurrentTime[cluster]
		if prevTime.Before(currentTime) {
			s.remoteClusterCurrentTime[cluster] = currentTime
		}
	} else {
		panic("Cannot set current time for current cluster")
	}
}

func (s *ContextImpl) GetCurrentTime(cluster string) time.Time {
	s.RLock()
	defer s.RUnlock()
	if cluster != s.GetClusterMetadata().GetCurrentClusterName() {
		return s.remoteClusterCurrentTime[cluster]
	}
	return s.GetTimeSource().Now().UTC()
}

func (s *ContextImpl) GetLastUpdatedTime() time.Time {
	s.RLock()
	defer s.RUnlock()
	return s.lastUpdated
}

func (s *ContextImpl) handleError(err error) error {
	switch err.(type) {
	case nil:
		return nil

	case *persistence.CurrentWorkflowConditionFailedError,
		*persistence.WorkflowConditionFailedError,
		*persistence.ConditionFailedError,
		*serviceerror.ResourceExhausted:
		// No special handling required for these errors
		return err

	case *persistence.ShardOwnershipLostError:
		// Shard is stolen, trigger shutdown of history engine
		s.closeShard()
		return err

	default:
		// We have no idea if the write failed or will eventually make it to
		// persistence. Increment RangeID to guarantee that subsequent reads
		// will either see that write, or know for certain that it failed.
		// This allows the callers to reliably check the outcome by performing
		// a read.
		if err := s.renewRangeLocked(false); err != nil {
			// At this point we have no choice but to unload the shard, so that it
			// gets a new RangeID when it's reloaded.
			s.closeShard()
		}
		return err
	}
}

func (s *ContextImpl) Lock() {
	scope := metrics.ShardInfoScope
	s.metricsClient.IncCounter(scope, metrics.LockRequests)
	sw := s.metricsClient.StartTimer(scope, metrics.LockLatency)
	defer sw.Stop()

	s.rwLock.Lock()
}

func (s *ContextImpl) RLock() {
	scope := metrics.ShardInfoScope
	s.metricsClient.IncCounter(scope, metrics.LockRequests)
	sw := s.metricsClient.StartTimer(scope, metrics.LockLatency)
	defer sw.Stop()

	s.rwLock.RLock()
}

func (s *ContextImpl) Unlock() {
	s.rwLock.Unlock()
}

func (s *ContextImpl) RUnlock() {
	s.rwLock.RUnlock()
}

func acquireShard(
	shardItem *historyShardsItem,
<<<<<<< HEAD
	closeCallback func(int32, *historyShardsItem),
) (*ContextImpl, error) {
=======
	closeCallback func(*historyShardsItem),
) (Context, error) {
>>>>>>> d83e601c

	var shardInfo *persistence.ShardInfoWithFailover

	retryPolicy := backoff.NewExponentialRetryPolicy(50 * time.Millisecond)
	retryPolicy.SetMaximumInterval(time.Second)
	retryPolicy.SetExpirationInterval(5 * time.Second)

	retryPredicate := func(err error) bool {
		if common.IsPersistenceTransientError(err) {
			return true
		}
		_, ok := err.(*persistence.ShardAlreadyExistError)
		return ok
	}

	getShard := func() error {
		resp, err := shardItem.GetShardManager().GetShard(&persistence.GetShardRequest{
			ShardID: shardItem.shardID,
		})
		if err == nil {
			shardInfo = &persistence.ShardInfoWithFailover{ShardInfo: resp.ShardInfo}
			return nil
		}
		if _, ok := err.(*serviceerror.NotFound); !ok {
			return err
		}

		// EntityNotExistsError error
		shardInfo = &persistence.ShardInfoWithFailover{
			ShardInfo: &persistencespb.ShardInfo{
				ShardId: shardItem.shardID,
			},
		}
		return shardItem.GetShardManager().CreateShard(&persistence.CreateShardRequest{ShardInfo: shardInfo.ShardInfo})
	}

	err := backoff.Retry(getShard, retryPolicy, retryPredicate)
	if err != nil {
		shardItem.logger.Error("Fail to acquire shard.", tag.ShardID(shardItem.shardID), tag.Error(err))
		return nil, err
	}

	updatedShardInfo := copyShardInfo(shardInfo)
	ownershipChanged := shardInfo.Owner != shardItem.GetHostInfo().Identity()
	updatedShardInfo.Owner = shardItem.GetHostInfo().Identity()

	// initialize the cluster current time to be the same as ack level
	remoteClusterCurrentTime := make(map[string]time.Time)
	timerMaxReadLevelMap := make(map[string]time.Time)
	for clusterName, info := range shardItem.GetClusterMetadata().GetAllClusterInfo() {
		if !info.Enabled {
			continue
		}

		currentReadTime := timestamp.TimeValue(shardInfo.TimerAckLevelTime)
		if clusterName != shardItem.GetClusterMetadata().GetCurrentClusterName() {
			if currentTime, ok := shardInfo.ClusterTimerAckLevel[clusterName]; ok {
				currentReadTime = timestamp.TimeValue(currentTime)
			}

			remoteClusterCurrentTime[clusterName] = currentReadTime
			timerMaxReadLevelMap[clusterName] = currentReadTime
		} else { // active cluster
			timerMaxReadLevelMap[clusterName] = currentReadTime
		}

		timerMaxReadLevelMap[clusterName] = timerMaxReadLevelMap[clusterName].Truncate(time.Millisecond)
	}

	executionMgr := shardItem.GetExecutionManager()

	shardContext := &ContextImpl{
		Resource: shardItem.Resource,
		// shard context does not have background processing logic
		status:                         common.DaemonStatusStarted,
		shardItem:                      shardItem,
		shardID:                        shardItem.shardID,
		executionManager:               executionMgr,
		metricsClient:                  shardItem.GetMetricsClient(),
		shardInfo:                      updatedShardInfo,
		closeCallback:                  closeCallback,
		config:                         shardItem.config,
		remoteClusterCurrentTime:       remoteClusterCurrentTime,
		timerMaxReadLevelMap:           timerMaxReadLevelMap, // use ack to init read level
		logger:                         shardItem.logger,
		throttledLogger:                shardItem.throttledLogger,
		previousShardOwnerWasDifferent: ownershipChanged,
	}
	shardContext.eventsCache = events.NewEventsCache(
		shardContext.GetShardID(),
		shardContext.GetConfig().EventsCacheInitialSize(),
		shardContext.GetConfig().EventsCacheMaxSize(),
		shardContext.GetConfig().EventsCacheTTL(),
		shardContext.GetExecutionManager(),
		false,
		shardContext.GetLogger(),
		shardContext.GetMetricsClient(),
	)

	err1 := shardContext.renewRangeLocked(true)
	if err1 != nil {
		return nil, err1
	}

	shardItem.logger.Info("Acquired shard")

	return shardContext, nil
}

func copyShardInfo(shardInfo *persistence.ShardInfoWithFailover) *persistence.ShardInfoWithFailover {
	transferFailoverLevels := map[string]persistence.TransferFailoverLevel{}
	for k, v := range shardInfo.TransferFailoverLevels {
		transferFailoverLevels[k] = v
	}
	timerFailoverLevels := map[string]persistence.TimerFailoverLevel{}
	for k, v := range shardInfo.TimerFailoverLevels {
		timerFailoverLevels[k] = v
	}
	clusterTransferAckLevel := make(map[string]int64)
	for k, v := range shardInfo.ClusterTransferAckLevel {
		clusterTransferAckLevel[k] = v
	}
	clusterTimerAckLevel := make(map[string]*time.Time)
	for k, v := range shardInfo.ClusterTimerAckLevel {
		if timestamp.TimeValue(v).IsZero() {
			v = timestamp.TimePtr(defaultTime)
		}
		clusterTimerAckLevel[k] = v
	}
	clusterReplicationLevel := make(map[string]int64)
	for k, v := range shardInfo.ClusterReplicationLevel {
		clusterReplicationLevel[k] = v
	}
	clusterReplicationDLQLevel := make(map[string]int64)
	for k, v := range shardInfo.ReplicationDlqAckLevel {
		clusterReplicationDLQLevel[k] = v
	}
	if timestamp.TimeValue(shardInfo.TimerAckLevelTime).IsZero() {
		shardInfo.TimerAckLevelTime = timestamp.TimePtr(defaultTime)
	}
	shardInfoCopy := &persistence.ShardInfoWithFailover{
		ShardInfo: &persistencespb.ShardInfo{
			ShardId:                      shardInfo.GetShardId(),
			Owner:                        shardInfo.Owner,
			RangeId:                      shardInfo.GetRangeId(),
			StolenSinceRenew:             shardInfo.StolenSinceRenew,
			ReplicationAckLevel:          shardInfo.ReplicationAckLevel,
			TransferAckLevel:             shardInfo.TransferAckLevel,
			TimerAckLevelTime:            shardInfo.TimerAckLevelTime,
			ClusterTransferAckLevel:      clusterTransferAckLevel,
			ClusterTimerAckLevel:         clusterTimerAckLevel,
			NamespaceNotificationVersion: shardInfo.NamespaceNotificationVersion,
			ClusterReplicationLevel:      clusterReplicationLevel,
			ReplicationDlqAckLevel:       clusterReplicationDLQLevel,
			UpdateTime:                   shardInfo.UpdateTime,
			VisibilityAckLevel:           shardInfo.VisibilityAckLevel,
		},
		TransferFailoverLevels: transferFailoverLevels,
		TimerFailoverLevels:    timerFailoverLevels,
	}

	return shardInfoCopy
}<|MERGE_RESOLUTION|>--- conflicted
+++ resolved
@@ -63,13 +63,8 @@
 		shardID          int32
 		executionManager persistence.ExecutionManager
 		metricsClient    metrics.Client
-<<<<<<< HEAD
 		eventsCache      events.Cache
-		closeCallback    func(int32, *historyShardsItem)
-=======
-		EventsCache      events.Cache
 		closeCallback    func(*historyShardsItem)
->>>>>>> d83e601c
 		config           *configs.Config
 		logger           log.Logger
 		throttledLogger  log.Logger
@@ -1033,13 +1028,8 @@
 
 func acquireShard(
 	shardItem *historyShardsItem,
-<<<<<<< HEAD
-	closeCallback func(int32, *historyShardsItem),
+	closeCallback func(*historyShardsItem),
 ) (*ContextImpl, error) {
-=======
-	closeCallback func(*historyShardsItem),
-) (Context, error) {
->>>>>>> d83e601c
 
 	var shardInfo *persistence.ShardInfoWithFailover
 
