--- conflicted
+++ resolved
@@ -520,7 +520,7 @@
 }
 
 func (s *ContextImpl) AddTasks(
-	request *persistence.AddTasksRequest,
+	request *persistence.AddHistoryTasksRequest,
 ) error {
 	if err := s.errorByState(); err != nil {
 		return err
@@ -684,15 +684,9 @@
 	return resp, nil
 }
 
-<<<<<<< HEAD
-func (s *ContextImpl) AddTasks(
-	request *persistence.AddHistoryTasksRequest,
-) error {
-=======
 func (s *ContextImpl) SetWorkflowExecution(
 	request *persistence.SetWorkflowExecutionRequest,
 ) (*persistence.SetWorkflowExecutionResponse, error) {
->>>>>>> c479ea30
 	if err := s.errorByState(); err != nil {
 		return nil, err
 	}
