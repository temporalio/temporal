// The MIT License
//
// Copyright (c) 2020 Temporal Technologies Inc.  All rights reserved.
//
// Copyright (c) 2020 Uber Technologies, Inc.
//
// Permission is hereby granted, free of charge, to any person obtaining a copy
// of this software and associated documentation files (the "Software"), to deal
// in the Software without restriction, including without limitation the rights
// to use, copy, modify, merge, publish, distribute, sublicense, and/or sell
// copies of the Software, and to permit persons to whom the Software is
// furnished to do so, subject to the following conditions:
//
// The above copyright notice and this permission notice shall be included in
// all copies or substantial portions of the Software.
//
// THE SOFTWARE IS PROVIDED "AS IS", WITHOUT WARRANTY OF ANY KIND, EXPRESS OR
// IMPLIED, INCLUDING BUT NOT LIMITED TO THE WARRANTIES OF MERCHANTABILITY,
// FITNESS FOR A PARTICULAR PURPOSE AND NONINFRINGEMENT. IN NO EVENT SHALL THE
// AUTHORS OR COPYRIGHT HOLDERS BE LIABLE FOR ANY CLAIM, DAMAGES OR OTHER
// LIABILITY, WHETHER IN AN ACTION OF CONTRACT, TORT OR OTHERWISE, ARISING FROM,
// OUT OF OR IN CONNECTION WITH THE SOFTWARE OR THE USE OR OTHER DEALINGS IN
// THE SOFTWARE.

package shard

import (
	"context"
	"fmt"
	"sync"
	"time"

	commonpb "go.temporal.io/api/common/v1"
	"go.temporal.io/api/enums/v1"
	"go.temporal.io/api/serviceerror"

	"go.temporal.io/server/api/adminservice/v1"
	"go.temporal.io/server/api/historyservice/v1"
	"go.temporal.io/server/client"
	"go.temporal.io/server/common/archiver"
	"go.temporal.io/server/common/cluster"
	"go.temporal.io/server/common/persistence/serialization"
	"go.temporal.io/server/common/searchattribute"

	persistencespb "go.temporal.io/server/api/persistence/v1"
	"go.temporal.io/server/common"
	"go.temporal.io/server/common/backoff"
	"go.temporal.io/server/common/clock"
	"go.temporal.io/server/common/convert"
	"go.temporal.io/server/common/definition"
	"go.temporal.io/server/common/log"
	"go.temporal.io/server/common/log/tag"
	"go.temporal.io/server/common/metrics"
	"go.temporal.io/server/common/namespace"
	"go.temporal.io/server/common/persistence"
	"go.temporal.io/server/common/primitives/timestamp"
	"go.temporal.io/server/common/resource"
	"go.temporal.io/server/service/history/configs"
	"go.temporal.io/server/service/history/events"
	"go.temporal.io/server/service/history/tasks"
)

var (
	defaultTime = time.Unix(0, 0)

	persistenceOperationRetryPolicy = common.CreatePersistenceRetryPolicy()
)

const (
	// See transitionLocked for overview of state transitions.
	// These are the possible values of ContextImpl.state:
	contextStateInitialized contextState = iota
	contextStateAcquiring
	contextStateAcquired
	contextStateStopping
	contextStateStopped
)

type (
	contextState int32

	ContextImpl struct {
		// These fields are constant:
		shardID             int32
		executionManager    persistence.ExecutionManager
		metricsClient       metrics.Client
		eventsCache         events.Cache
		closeCallback       func(*ContextImpl)
		config              *configs.Config
		contextTaggedLogger log.Logger
		throttledLogger     log.Logger
		engineFactory       EngineFactory

		persistenceShardManager persistence.ShardManager
		clientBean              client.Bean
		historyClient           historyservice.HistoryServiceClient
		payloadSerializer       serialization.Serializer
		timeSource              clock.TimeSource
		namespaceRegistry       namespace.Registry
		saProvider              searchattribute.Provider
		saMapper                searchattribute.Mapper
		clusterMetadata         cluster.Metadata
		archivalMetadata        archiver.ArchivalMetadata
		hostInfoProvider        resource.HostInfoProvider

		// Context that lives for the lifetime of the shard context
		lifecycleCtx    context.Context
		lifecycleCancel context.CancelFunc

		// All following fields are protected by rwLock, and only valid if state >= Acquiring:
		rwLock                    sync.RWMutex
		state                     contextState
		engine                    Engine
		lastUpdated               time.Time
		shardInfo                 *persistence.ShardInfoWithFailover
		transferSequenceNumber    int64
		maxTransferSequenceNumber int64
		transferMaxReadLevel      int64
		timerMaxReadLevelMap      map[string]time.Time // cluster -> timerMaxReadLevel

		// exist only in memory
		remoteClusterInfos map[string]*remoteClusterInfo
		handoverNamespaces map[string]*namespaceHandOverInfo // keyed on namespace name
	}

	remoteClusterInfo struct {
		CurrentTime               time.Time
		AckedReplicationTaskID    int64
		AckedReplicationTimestamp time.Time
	}

	namespaceHandOverInfo struct {
		MaxReplicationTaskID int64
		NotificationVersion  int64
	}

	// These are the requests that can be passed to transitionLocked to change state:
	contextRequest interface{}

	contextRequestAcquire    struct{}
	contextRequestAcquired   struct{}
	contextRequestLost       struct{ newMaxReadLevel int64 }
	contextRequestStop       struct{}
	contextRequestFinishStop struct{}
)

var _ Context = (*ContextImpl)(nil)

var (
	// ErrShardClosed is returned when shard is closed and a req cannot be processed
	ErrShardClosed = serviceerror.NewUnavailable("shard closed")

	// ErrShardStatusUnknown means we're not sure if we have the shard lock or not. This may be returned
	// during short windows at initialization and if we've lost the connection to the database.
	ErrShardStatusUnknown = serviceerror.NewUnavailable("shard status unknown")

	// errStoppingContext is an internal error used to abort acquireShard
	errStoppingContext = serviceerror.NewUnavailable("stopping context")
)

const (
	logWarnTransferLevelDiff = 3000000 // 3 million
	logWarnTimerLevelDiff    = time.Duration(30 * time.Minute)
	historySizeLogThreshold  = 10 * 1024 * 1024
)

func (s *ContextImpl) GetShardID() int32 {
	// constant from initialization, no need for locks
	return s.shardID
}

func (s *ContextImpl) GetExecutionManager() persistence.ExecutionManager {
	// constant from initialization, no need for locks
	return s.executionManager
}

func (s *ContextImpl) GetEngine() (Engine, error) {
	s.rLock()
	defer s.rUnlock()

	if err := s.errorByStateLocked(); err != nil {
		return nil, err
	}

	return s.engine, nil
}

func (s *ContextImpl) GetMaxTaskIDForCurrentRangeID() int64 {
	s.rLock()
	defer s.rUnlock()
	// maxTransferSequenceNumber is the exclusive upper bound of task ID for current range.
	return s.maxTransferSequenceNumber - 1
}

func (s *ContextImpl) GenerateTransferTaskID() (int64, error) {
	s.wLock()
	defer s.wUnlock()

	return s.generateTransferTaskIDLocked()
}

func (s *ContextImpl) GenerateTransferTaskIDs(number int) ([]int64, error) {
	s.wLock()
	defer s.wUnlock()

	result := []int64{}
	for i := 0; i < number; i++ {
		id, err := s.generateTransferTaskIDLocked()
		if err != nil {
			return nil, err
		}
		result = append(result, id)
	}
	return result, nil
}

func (s *ContextImpl) GetTransferMaxReadLevel() int64 {
	s.rLock()
	defer s.rUnlock()
	return s.transferMaxReadLevel
}

func (s *ContextImpl) GetTransferAckLevel() int64 {
	s.rLock()
	defer s.rUnlock()

	return s.shardInfo.TransferAckLevel
}

func (s *ContextImpl) UpdateTransferAckLevel(ackLevel int64) error {
	s.wLock()
	defer s.wUnlock()

	s.shardInfo.TransferAckLevel = ackLevel
	s.shardInfo.StolenSinceRenew = 0
	return s.updateShardInfoLocked()
}

func (s *ContextImpl) GetTransferClusterAckLevel(cluster string) int64 {
	s.rLock()
	defer s.rUnlock()

	// if we can find corresponding ack level
	if ackLevel, ok := s.shardInfo.ClusterTransferAckLevel[cluster]; ok {
		return ackLevel
	}
	// otherwise, default to existing ack level, which belongs to local cluster
	// this can happen if you add more cluster
	return s.shardInfo.TransferAckLevel
}

func (s *ContextImpl) UpdateTransferClusterAckLevel(cluster string, ackLevel int64) error {
	s.wLock()
	defer s.wUnlock()

	s.shardInfo.ClusterTransferAckLevel[cluster] = ackLevel
	s.shardInfo.StolenSinceRenew = 0
	return s.updateShardInfoLocked()
}

func (s *ContextImpl) GetVisibilityAckLevel() int64 {
	s.rLock()
	defer s.rUnlock()

	return s.shardInfo.VisibilityAckLevel
}

func (s *ContextImpl) UpdateVisibilityAckLevel(ackLevel int64) error {
	s.wLock()
	defer s.wUnlock()

	s.shardInfo.VisibilityAckLevel = ackLevel
	s.shardInfo.StolenSinceRenew = 0
	return s.updateShardInfoLocked()
}

func (s *ContextImpl) GetTieredStorageAckLevel() int64 {
	s.rLock()
	defer s.rUnlock()

	return s.shardInfo.TieredStorageAckLevel
}

func (s *ContextImpl) UpdateTieredStorageAckLevel(ackLevel int64) error {
	s.wLock()
	defer s.wUnlock()

	s.shardInfo.TieredStorageAckLevel = ackLevel
	s.shardInfo.StolenSinceRenew = 0
	return s.updateShardInfoLocked()
}

func (s *ContextImpl) GetReplicatorAckLevel() int64 {
	s.rLock()
	defer s.rUnlock()

	return s.shardInfo.ReplicationAckLevel
}

func (s *ContextImpl) UpdateReplicatorAckLevel(ackLevel int64) error {
	s.wLock()
	defer s.wUnlock()
	s.shardInfo.ReplicationAckLevel = ackLevel
	s.shardInfo.StolenSinceRenew = 0
	return s.updateShardInfoLocked()
}

func (s *ContextImpl) GetReplicatorDLQAckLevel(sourceCluster string) int64 {
	s.rLock()
	defer s.rUnlock()

	if ackLevel, ok := s.shardInfo.ReplicationDlqAckLevel[sourceCluster]; ok {
		return ackLevel
	}
	return -1
}

func (s *ContextImpl) UpdateReplicatorDLQAckLevel(
	sourceCluster string,
	ackLevel int64,
) error {

	s.wLock()
	defer s.wUnlock()

	s.shardInfo.ReplicationDlqAckLevel[sourceCluster] = ackLevel
	s.shardInfo.StolenSinceRenew = 0
	if err := s.updateShardInfoLocked(); err != nil {
		return err
	}

	s.GetMetricsClient().Scope(
		metrics.ReplicationDLQStatsScope,
		metrics.TargetClusterTag(sourceCluster),
		metrics.InstanceTag(convert.Int32ToString(s.shardID)),
	).UpdateGauge(
		metrics.ReplicationDLQAckLevelGauge,
		float64(ackLevel),
	)
	return nil
}

func (s *ContextImpl) GetClusterReplicationLevel(cluster string) int64 {
	s.rLock()
	defer s.rUnlock()

	// if we can find corresponding replication level
	if replicationLevel, ok := s.shardInfo.ClusterReplicationLevel[cluster]; ok {
		return replicationLevel
	}

	// New cluster always starts from -1
	return persistence.EmptyQueueMessageID
}

func (s *ContextImpl) UpdateClusterReplicationLevel(cluster string, ackTaskID int64, ackTimestamp time.Time) error {
	s.wLock()
	defer s.wUnlock()

	s.shardInfo.ClusterReplicationLevel[cluster] = ackTaskID
	s.shardInfo.StolenSinceRenew = 0
	s.getRemoteClusterInfoLocked(cluster).AckedReplicationTaskID = ackTaskID
	s.getRemoteClusterInfoLocked(cluster).AckedReplicationTimestamp = ackTimestamp
	return s.updateShardInfoLocked()
}

func (s *ContextImpl) GetTimerAckLevel() time.Time {
	s.rLock()
	defer s.rUnlock()

	return timestamp.TimeValue(s.shardInfo.TimerAckLevelTime)
}

func (s *ContextImpl) UpdateTimerAckLevel(ackLevel time.Time) error {
	s.wLock()
	defer s.wUnlock()

	s.shardInfo.TimerAckLevelTime = &ackLevel
	s.shardInfo.StolenSinceRenew = 0
	return s.updateShardInfoLocked()
}

func (s *ContextImpl) GetTimerClusterAckLevel(cluster string) time.Time {
	s.rLock()
	defer s.rUnlock()

	// if we can find corresponding ack level
	if ackLevel, ok := s.shardInfo.ClusterTimerAckLevel[cluster]; ok {
		return timestamp.TimeValue(ackLevel)
	}
	// otherwise, default to existing ack level, which belongs to local cluster
	// this can happen if you add more cluster
	return timestamp.TimeValue(s.shardInfo.TimerAckLevelTime)
}

func (s *ContextImpl) UpdateTimerClusterAckLevel(cluster string, ackLevel time.Time) error {
	s.wLock()
	defer s.wUnlock()

	s.shardInfo.ClusterTimerAckLevel[cluster] = &ackLevel
	s.shardInfo.StolenSinceRenew = 0
	return s.updateShardInfoLocked()
}

func (s *ContextImpl) UpdateTransferFailoverLevel(failoverID string, level persistence.TransferFailoverLevel) error {
	s.wLock()
	defer s.wUnlock()

	s.shardInfo.TransferFailoverLevels[failoverID] = level
	return s.updateShardInfoLocked()
}

func (s *ContextImpl) DeleteTransferFailoverLevel(failoverID string) error {
	s.wLock()
	defer s.wUnlock()

	if level, ok := s.shardInfo.TransferFailoverLevels[failoverID]; ok {
		s.GetMetricsClient().RecordTimer(metrics.ShardInfoScope, metrics.ShardInfoTransferFailoverLatencyTimer, time.Since(level.StartTime))
		delete(s.shardInfo.TransferFailoverLevels, failoverID)
	}
	return s.updateShardInfoLocked()
}

func (s *ContextImpl) GetAllTransferFailoverLevels() map[string]persistence.TransferFailoverLevel {
	s.rLock()
	defer s.rUnlock()

	ret := map[string]persistence.TransferFailoverLevel{}
	for k, v := range s.shardInfo.TransferFailoverLevels {
		ret[k] = v
	}
	return ret
}

func (s *ContextImpl) UpdateTimerFailoverLevel(failoverID string, level persistence.TimerFailoverLevel) error {
	s.wLock()
	defer s.wUnlock()

	s.shardInfo.TimerFailoverLevels[failoverID] = level
	return s.updateShardInfoLocked()
}

func (s *ContextImpl) DeleteTimerFailoverLevel(failoverID string) error {
	s.wLock()
	defer s.wUnlock()

	if level, ok := s.shardInfo.TimerFailoverLevels[failoverID]; ok {
		s.GetMetricsClient().RecordTimer(metrics.ShardInfoScope, metrics.ShardInfoTimerFailoverLatencyTimer, time.Since(level.StartTime))
		delete(s.shardInfo.TimerFailoverLevels, failoverID)
	}
	return s.updateShardInfoLocked()
}

func (s *ContextImpl) GetAllTimerFailoverLevels() map[string]persistence.TimerFailoverLevel {
	s.rLock()
	defer s.rUnlock()

	ret := map[string]persistence.TimerFailoverLevel{}
	for k, v := range s.shardInfo.TimerFailoverLevels {
		ret[k] = v
	}
	return ret
}

func (s *ContextImpl) GetNamespaceNotificationVersion() int64 {
	s.rLock()
	defer s.rUnlock()

	return s.shardInfo.NamespaceNotificationVersion
}

func (s *ContextImpl) UpdateNamespaceNotificationVersion(namespaceNotificationVersion int64) error {
	s.wLock()
	defer s.wUnlock()

	// update namespace notification version.
	if s.shardInfo.NamespaceNotificationVersion < namespaceNotificationVersion {
		s.shardInfo.NamespaceNotificationVersion = namespaceNotificationVersion
		return s.updateShardInfoLocked()
	}

	return nil
}

func (s *ContextImpl) UpdateHandoverNamespaces(namespaces []*namespace.Namespace, maxRepTaskID int64) {
	s.wLock()
	defer s.wUnlock()

	newHandoverNamespaces := make(map[string]struct{})
	for _, ns := range namespaces {
		if ns.IsGlobalNamespace() && ns.ReplicationState() == enums.REPLICATION_STATE_HANDOVER {
			nsName := ns.Name().String()
			newHandoverNamespaces[nsName] = struct{}{}
			if handover, ok := s.handoverNamespaces[nsName]; ok {
				if handover.NotificationVersion < ns.NotificationVersion() {
					handover.NotificationVersion = ns.NotificationVersion()
					handover.MaxReplicationTaskID = maxRepTaskID
				}
			} else {
				s.handoverNamespaces[nsName] = &namespaceHandOverInfo{
					NotificationVersion:  ns.NotificationVersion(),
					MaxReplicationTaskID: maxRepTaskID,
				}
			}
		}
	}
	// delete old handover ns
	for k := range s.handoverNamespaces {
		if _, ok := newHandoverNamespaces[k]; !ok {
			delete(s.handoverNamespaces, k)
		}
	}
}

func (s *ContextImpl) GetTimerMaxReadLevel(cluster string) time.Time {
	s.rLock()
	defer s.rUnlock()

	return s.timerMaxReadLevelMap[cluster]
}

func (s *ContextImpl) UpdateTimerMaxReadLevel(cluster string) time.Time {
	s.wLock()
	defer s.wUnlock()

	currentTime := s.timeSource.Now()
	if cluster != "" && cluster != s.GetClusterMetadata().GetCurrentClusterName() {
		currentTime = s.getRemoteClusterInfoLocked(cluster).CurrentTime
	}

	s.timerMaxReadLevelMap[cluster] = currentTime.Add(s.config.TimerProcessorMaxTimeShift()).Truncate(time.Millisecond)
	return s.timerMaxReadLevelMap[cluster]
}

func (s *ContextImpl) CreateWorkflowExecution(
	request *persistence.CreateWorkflowExecutionRequest,
) (*persistence.CreateWorkflowExecutionResponse, error) {
	if err := s.errorByState(); err != nil {
		return nil, err
	}

	namespaceID := namespace.ID(request.NewWorkflowSnapshot.ExecutionInfo.NamespaceId)
	workflowID := request.NewWorkflowSnapshot.ExecutionInfo.WorkflowId

	// do not try to get namespace cache within shard lock
	namespaceEntry, err := s.GetNamespaceRegistry().GetNamespaceByID(namespaceID)
	if err != nil {
		return nil, err
	}

	s.wLock()
	defer s.wUnlock()

	transferMaxReadLevel := int64(0)
	if err := s.allocateTaskIDsLocked(
		namespaceEntry,
		workflowID,
		request.NewWorkflowSnapshot.TransferTasks,
		request.NewWorkflowSnapshot.ReplicationTasks,
		request.NewWorkflowSnapshot.TimerTasks,
		request.NewWorkflowSnapshot.VisibilityTasks,
		&transferMaxReadLevel,
	); err != nil {
		return nil, err
	}

	currentRangeID := s.getRangeIDLocked()
	request.RangeID = currentRangeID
	resp, err := s.executionManager.CreateWorkflowExecution(request)
	if err = s.handleErrorAndUpdateMaxReadLevelLocked(err, transferMaxReadLevel); err != nil {
		return nil, err
	}
	return resp, nil
}

func (s *ContextImpl) UpdateWorkflowExecution(
	request *persistence.UpdateWorkflowExecutionRequest,
) (*persistence.UpdateWorkflowExecutionResponse, error) {
	if err := s.errorByState(); err != nil {
		return nil, err
	}

	namespaceID := namespace.ID(request.UpdateWorkflowMutation.ExecutionInfo.NamespaceId)
	workflowID := request.UpdateWorkflowMutation.ExecutionInfo.WorkflowId

	// do not try to get namespace cache within shard lock
	namespaceEntry, err := s.GetNamespaceRegistry().GetNamespaceByID(namespaceID)
	if err != nil {
		return nil, err
	}

	s.wLock()
	defer s.wUnlock()

	transferMaxReadLevel := int64(0)
	if err := s.allocateTaskIDsLocked(
		namespaceEntry,
		workflowID,
		request.UpdateWorkflowMutation.TransferTasks,
		request.UpdateWorkflowMutation.ReplicationTasks,
		request.UpdateWorkflowMutation.TimerTasks,
		request.UpdateWorkflowMutation.VisibilityTasks,
		&transferMaxReadLevel,
	); err != nil {
		return nil, err
	}
	if request.NewWorkflowSnapshot != nil {
		if err := s.allocateTaskIDsLocked(
			namespaceEntry,
			workflowID,
			request.NewWorkflowSnapshot.TransferTasks,
			request.NewWorkflowSnapshot.ReplicationTasks,
			request.NewWorkflowSnapshot.TimerTasks,
			request.NewWorkflowSnapshot.VisibilityTasks,
			&transferMaxReadLevel,
		); err != nil {
			return nil, err
		}
	}

	currentRangeID := s.getRangeIDLocked()
	request.RangeID = currentRangeID
	resp, err := s.executionManager.UpdateWorkflowExecution(request)
	if err = s.handleErrorAndUpdateMaxReadLevelLocked(err, transferMaxReadLevel); err != nil {
		return nil, err
	}
	return resp, nil
}

func (s *ContextImpl) ConflictResolveWorkflowExecution(
	request *persistence.ConflictResolveWorkflowExecutionRequest,
) (*persistence.ConflictResolveWorkflowExecutionResponse, error) {
	if err := s.errorByState(); err != nil {
		return nil, err
	}

	namespaceID := namespace.ID(request.ResetWorkflowSnapshot.ExecutionInfo.NamespaceId)
	workflowID := request.ResetWorkflowSnapshot.ExecutionInfo.WorkflowId

	// do not try to get namespace cache within shard lock
	namespaceEntry, err := s.GetNamespaceRegistry().GetNamespaceByID(namespaceID)
	if err != nil {
		return nil, err
	}

	s.wLock()
	defer s.wUnlock()

	transferMaxReadLevel := int64(0)
	if request.CurrentWorkflowMutation != nil {
		if err := s.allocateTaskIDsLocked(
			namespaceEntry,
			workflowID,
			request.CurrentWorkflowMutation.TransferTasks,
			request.CurrentWorkflowMutation.ReplicationTasks,
			request.CurrentWorkflowMutation.TimerTasks,
			request.CurrentWorkflowMutation.VisibilityTasks,
			&transferMaxReadLevel,
		); err != nil {
			return nil, err
		}
	}
	if err := s.allocateTaskIDsLocked(
		namespaceEntry,
		workflowID,
		request.ResetWorkflowSnapshot.TransferTasks,
		request.ResetWorkflowSnapshot.ReplicationTasks,
		request.ResetWorkflowSnapshot.TimerTasks,
		request.ResetWorkflowSnapshot.VisibilityTasks,
		&transferMaxReadLevel,
	); err != nil {
		return nil, err
	}
	if request.NewWorkflowSnapshot != nil {
		if err := s.allocateTaskIDsLocked(
			namespaceEntry,
			workflowID,
			request.NewWorkflowSnapshot.TransferTasks,
			request.NewWorkflowSnapshot.ReplicationTasks,
			request.NewWorkflowSnapshot.TimerTasks,
			request.NewWorkflowSnapshot.VisibilityTasks,
			&transferMaxReadLevel,
		); err != nil {
			return nil, err
		}
	}

	currentRangeID := s.getRangeIDLocked()
	request.RangeID = currentRangeID
	resp, err := s.executionManager.ConflictResolveWorkflowExecution(request)
	if err = s.handleErrorAndUpdateMaxReadLevelLocked(err, transferMaxReadLevel); err != nil {
		return nil, err
	}
	return resp, nil
}

func (s *ContextImpl) AddTasks(
	request *persistence.AddTasksRequest,
) error {
	if err := s.errorByState(); err != nil {
		return err
	}

	namespaceID := namespace.ID(request.NamespaceID)

	// do not try to get namespace cache within shard lock
	namespaceEntry, err := s.GetNamespaceRegistry().GetNamespaceByID(namespaceID)
	if err != nil {
		return err
	}

	s.wLock()
	defer s.wUnlock()

	return s.addTasksLocked(request, namespaceEntry)
}

func (s *ContextImpl) addTasksLocked(
	request *persistence.AddTasksRequest,
	namespaceEntry *namespace.Namespace,
) error {
	transferMaxReadLevel := int64(0)
	if err := s.allocateTaskIDsLocked(
		namespaceEntry,
		request.WorkflowID,
		request.TransferTasks,
		request.ReplicationTasks,
		request.TimerTasks,
		request.VisibilityTasks,
		&transferMaxReadLevel,
	); err != nil {
		return err
	}

	request.RangeID = s.getRangeIDLocked()
	err := s.executionManager.AddTasks(request)
	if err = s.handleErrorAndUpdateMaxReadLevelLocked(err, transferMaxReadLevel); err != nil {
		return err
	}
	s.engine.NotifyNewTransferTasks(namespaceEntry.IsGlobalNamespace(), request.TransferTasks)
	s.engine.NotifyNewTimerTasks(namespaceEntry.IsGlobalNamespace(), request.TimerTasks)
	s.engine.NotifyNewVisibilityTasks(request.VisibilityTasks)
	s.engine.NotifyNewReplicationTasks(request.ReplicationTasks)
	return nil
}

func (s *ContextImpl) AppendHistoryEvents(
	request *persistence.AppendHistoryNodesRequest,
	namespaceID namespace.ID,
	execution commonpb.WorkflowExecution,
) (int, error) {
	if err := s.errorByState(); err != nil {
		return 0, err
	}

	request.ShardID = s.shardID

	size := 0
	defer func() {
		// N.B. - Dual emit here makes sense so that we can see aggregate timer stats across all
		// namespaces along with the individual namespaces stats
		s.GetMetricsClient().RecordDistribution(metrics.SessionSizeStatsScope, metrics.HistorySize, size)
		if entry, err := s.GetNamespaceRegistry().GetNamespaceByID(namespaceID); err == nil && entry != nil {
			s.GetMetricsClient().Scope(
				metrics.SessionSizeStatsScope,
				metrics.NamespaceTag(entry.Name().String()),
			).RecordDistribution(metrics.HistorySize, size)
		}
		if size >= historySizeLogThreshold {
			s.throttledLogger.Warn("history size threshold breached",
				tag.WorkflowID(execution.GetWorkflowId()),
				tag.WorkflowRunID(execution.GetRunId()),
				tag.WorkflowNamespaceID(namespaceID.String()),
				tag.WorkflowHistorySizeBytes(size))
		}
	}()
	resp, err0 := s.GetExecutionManager().AppendHistoryNodes(request)
	if resp != nil {
		size = resp.Size
	}
	return size, err0
}

func (s *ContextImpl) DeleteWorkflowExecution(
	key definition.WorkflowKey,
	branchToken []byte,
<<<<<<< HEAD
	deleteVisibilityTaskVersion int64,
=======
	newTaskVersion int64,
	closeTime *time.Time,
>>>>>>> b16bd609
) error {
	if err := s.errorByState(); err != nil {
		return err
	}

	// do not try to get namespace cache within shard lock
	namespaceEntry, err := s.GetNamespaceRegistry().GetNamespaceByID(namespace.ID(key.NamespaceID))
	if err != nil {
		return err
	}

	s.wLock()
	defer s.wUnlock()

	delCurRequest := &persistence.DeleteCurrentWorkflowExecutionRequest{
		ShardID:     s.shardID,
		NamespaceID: key.NamespaceID,
		WorkflowID:  key.WorkflowID,
		RunID:       key.RunID,
	}
	op := func() error {
		return s.GetExecutionManager().DeleteCurrentWorkflowExecution(delCurRequest)
	}
	err = backoff.Retry(op, persistenceOperationRetryPolicy, common.IsPersistenceTransientError)
	if err != nil {
		return err
	}

	delRequest := &persistence.DeleteWorkflowExecutionRequest{
		ShardID:     s.shardID,
		NamespaceID: key.NamespaceID,
		WorkflowID:  key.WorkflowID,
		RunID:       key.RunID,
	}
	op = func() error {
		return s.GetExecutionManager().DeleteWorkflowExecution(delRequest)
	}
	err = backoff.Retry(op, persistenceOperationRetryPolicy, common.IsPersistenceTransientError)
	if err != nil {
		return err
	}

	if branchToken != nil {
		delHistoryRequest := &persistence.DeleteHistoryBranchRequest{
			BranchToken: branchToken,
			ShardID:     s.shardID,
		}
		op := func() error {
			return s.GetExecutionManager().DeleteHistoryBranch(delHistoryRequest)
		}
		err = backoff.Retry(op, persistenceOperationRetryPolicy, common.IsPersistenceTransientError)
		if err != nil {
			return err
		}
	}

	// Delete visibility
	addTasksRequest := &persistence.AddTasksRequest{
		ShardID:     s.shardID,
		NamespaceID: key.NamespaceID,
		WorkflowID:  key.WorkflowID,
		RunID:       key.RunID,

		TransferTasks:    nil,
		TimerTasks:       nil,
		ReplicationTasks: nil,
		VisibilityTasks: []tasks.Task{&tasks.DeleteExecutionVisibilityTask{
			// TaskID is set by addTasksLocked
			WorkflowKey:         key,
			VisibilityTimestamp: s.timeSource.Now(),
<<<<<<< HEAD
			Version:             deleteVisibilityTaskVersion,
=======
			Version:             newTaskVersion,
			CloseTime:           closeTime,
>>>>>>> b16bd609
		}},
	}
	err = s.addTasksLocked(addTasksRequest, namespaceEntry)
	if err != nil {
		return err
	}

	return nil
}

func (s *ContextImpl) GetConfig() *configs.Config {
	// constant from initialization, no need for locks
	return s.config
}

func (s *ContextImpl) GetEventsCache() events.Cache {
	// constant from initialization (except for tests), no need for locks
	return s.eventsCache
}

func (s *ContextImpl) GetLogger() log.Logger {
	// constant from initialization, no need for locks
	return s.contextTaggedLogger
}

func (s *ContextImpl) GetThrottledLogger() log.Logger {
	// constant from initialization, no need for locks
	return s.throttledLogger
}

func (s *ContextImpl) getRangeIDLocked() int64 {
	return s.shardInfo.GetRangeId()
}

func (s *ContextImpl) errorByState() error {
	s.rLock()
	defer s.rUnlock()
	return s.errorByStateLocked()
}

func (s *ContextImpl) errorByStateLocked() error {
	switch s.state {
	case contextStateInitialized, contextStateAcquiring:
		return ErrShardStatusUnknown
	case contextStateAcquired:
		return nil
	case contextStateStopping, contextStateStopped:
		return ErrShardClosed
	default:
		panic("invalid state")
	}
}

func (s *ContextImpl) generateTransferTaskIDLocked() (int64, error) {
	if err := s.updateRangeIfNeededLocked(); err != nil {
		return -1, err
	}

	taskID := s.transferSequenceNumber
	s.transferSequenceNumber++

	return taskID, nil
}

func (s *ContextImpl) updateRangeIfNeededLocked() error {
	if s.transferSequenceNumber < s.maxTransferSequenceNumber {
		return nil
	}

	return s.renewRangeLocked(false)
}

func (s *ContextImpl) renewRangeLocked(isStealing bool) error {
	updatedShardInfo := copyShardInfo(s.shardInfo)
	updatedShardInfo.RangeId++
	if isStealing {
		updatedShardInfo.StolenSinceRenew++
	}

	err := s.persistenceShardManager.UpdateShard(&persistence.UpdateShardRequest{
		ShardInfo:       updatedShardInfo.ShardInfo,
		PreviousRangeID: s.shardInfo.GetRangeId()})
	if err != nil {
		// Failure in updating shard to grab new RangeID
		s.contextTaggedLogger.Error("Persistent store operation failure",
			tag.StoreOperationUpdateShard,
			tag.Error(err),
			tag.ShardRangeID(updatedShardInfo.GetRangeId()),
			tag.PreviousShardRangeID(s.shardInfo.GetRangeId()),
		)
		return s.handleErrorLocked(err)
	}

	// Range is successfully updated in cassandra now update shard context to reflect new range
	s.contextTaggedLogger.Info("Range updated for shardID",
		tag.ShardRangeID(updatedShardInfo.RangeId),
		tag.PreviousShardRangeID(s.shardInfo.RangeId),
		tag.Number(s.transferSequenceNumber),
		tag.NextNumber(s.maxTransferSequenceNumber),
	)

	s.transferSequenceNumber = updatedShardInfo.GetRangeId() << s.config.RangeSizeBits
	s.maxTransferSequenceNumber = (updatedShardInfo.GetRangeId() + 1) << s.config.RangeSizeBits
	s.transferMaxReadLevel = s.transferSequenceNumber - 1
	s.shardInfo = updatedShardInfo

	return nil
}

func (s *ContextImpl) updateMaxReadLevelLocked(rl int64) {
	if rl > s.transferMaxReadLevel {
		s.contextTaggedLogger.Debug("Updating MaxTaskID", tag.MaxLevel(rl))
		s.transferMaxReadLevel = rl
	}
}

func (s *ContextImpl) updateShardInfoLocked() error {
	if err := s.errorByStateLocked(); err != nil {
		return err
	}

	var err error
	now := clock.NewRealTimeSource().Now()
	if s.lastUpdated.Add(s.config.ShardUpdateMinInterval()).After(now) {
		return nil
	}
	updatedShardInfo := copyShardInfo(s.shardInfo)
	s.emitShardInfoMetricsLogsLocked()

	err = s.persistenceShardManager.UpdateShard(&persistence.UpdateShardRequest{
		ShardInfo:       updatedShardInfo.ShardInfo,
		PreviousRangeID: s.shardInfo.GetRangeId(),
	})
	if err != nil {
		return s.handleErrorLocked(err)
	}

	s.lastUpdated = now
	return nil
}

func (s *ContextImpl) emitShardInfoMetricsLogsLocked() {
	currentCluster := s.GetClusterMetadata().GetCurrentClusterName()
	clusterInfo := s.GetClusterMetadata().GetAllClusterInfo()

	minTransferLevel := s.shardInfo.ClusterTransferAckLevel[currentCluster]
	maxTransferLevel := s.shardInfo.ClusterTransferAckLevel[currentCluster]
	for clusterName, v := range s.shardInfo.ClusterTransferAckLevel {
		if !clusterInfo[clusterName].Enabled {
			continue
		}

		if v < minTransferLevel {
			minTransferLevel = v
		}
		if v > maxTransferLevel {
			maxTransferLevel = v
		}
	}
	diffTransferLevel := maxTransferLevel - minTransferLevel

	minTimerLevel := timestamp.TimeValue(s.shardInfo.ClusterTimerAckLevel[currentCluster])
	maxTimerLevel := timestamp.TimeValue(s.shardInfo.ClusterTimerAckLevel[currentCluster])
	for clusterName, v := range s.shardInfo.ClusterTimerAckLevel {
		if !clusterInfo[clusterName].Enabled {
			continue
		}

		t := timestamp.TimeValue(v)
		if t.Before(minTimerLevel) {
			minTimerLevel = t
		}
		if t.After(maxTimerLevel) {
			maxTimerLevel = t
		}
	}
	diffTimerLevel := maxTimerLevel.Sub(minTimerLevel)

	replicationLag := s.transferMaxReadLevel - s.shardInfo.ReplicationAckLevel
	transferLag := s.transferMaxReadLevel - s.shardInfo.TransferAckLevel
	timerLag := time.Since(timestamp.TimeValue(s.shardInfo.TimerAckLevelTime))
	visibilityLag := s.transferMaxReadLevel - s.shardInfo.VisibilityAckLevel

	transferFailoverInProgress := len(s.shardInfo.TransferFailoverLevels)
	timerFailoverInProgress := len(s.shardInfo.TimerFailoverLevels)

	if s.config.EmitShardDiffLog() &&
		(logWarnTransferLevelDiff < diffTransferLevel ||
			logWarnTimerLevelDiff < diffTimerLevel ||
			logWarnTransferLevelDiff < transferLag ||
			logWarnTimerLevelDiff < timerLag) {

		s.contextTaggedLogger.Warn("Shard ack levels diff exceeds warn threshold.",
			tag.ShardReplicationAck(s.shardInfo.ReplicationAckLevel),
			tag.ShardTimerAcks(s.shardInfo.ClusterTimerAckLevel),
			tag.ShardTransferAcks(s.shardInfo.ClusterTransferAckLevel))
	}

	metricsScope := s.GetMetricsClient().Scope(metrics.ShardInfoScope)
	metricsScope.RecordDistribution(metrics.ShardInfoTransferDiffHistogram, int(diffTransferLevel))
	metricsScope.RecordTimer(metrics.ShardInfoTimerDiffTimer, diffTimerLevel)

	metricsScope.RecordDistribution(metrics.ShardInfoReplicationLagHistogram, int(replicationLag))
	metricsScope.RecordDistribution(metrics.ShardInfoTransferLagHistogram, int(transferLag))
	metricsScope.RecordTimer(metrics.ShardInfoTimerLagTimer, timerLag)
	metricsScope.RecordDistribution(metrics.ShardInfoVisibilityLagHistogram, int(visibilityLag))

	metricsScope.RecordDistribution(metrics.ShardInfoTransferFailoverInProgressHistogram, transferFailoverInProgress)
	metricsScope.RecordDistribution(metrics.ShardInfoTimerFailoverInProgressHistogram, timerFailoverInProgress)
}

func (s *ContextImpl) allocateTaskIDsLocked(
	namespaceEntry *namespace.Namespace,
	workflowID string,
	transferTasks []tasks.Task,
	replicationTasks []tasks.Task,
	timerTasks []tasks.Task,
	visibilityTasks []tasks.Task,
	transferMaxReadLevel *int64,
) error {

	if err := s.allocateTransferIDsLocked(
		transferTasks,
		transferMaxReadLevel); err != nil {
		return err
	}
	if err := s.allocateTransferIDsLocked(
		replicationTasks,
		transferMaxReadLevel); err != nil {
		return err
	}
	if err := s.allocateTransferIDsLocked(
		visibilityTasks,
		transferMaxReadLevel); err != nil {
		return err
	}
	return s.allocateTimerIDsLocked(
		namespaceEntry,
		workflowID,
		timerTasks,
		transferMaxReadLevel)
}

func (s *ContextImpl) allocateTransferIDsLocked(
	tasks []tasks.Task,
	transferMaxReadLevel *int64,
) error {

	for _, task := range tasks {
		id, err := s.generateTransferTaskIDLocked()
		if err != nil {
			return err
		}
		s.contextTaggedLogger.Debug("Assigning task ID", tag.TaskID(id))
		task.SetTaskID(id)
		*transferMaxReadLevel = id
	}
	return nil
}

// NOTE: allocateTimerIDsLocked should always been called after assigning taskID for transferTasks when assigning taskID together,
// because Temporal Indexer assume timer taskID of deleteWorkflowExecution is larger than transfer taskID of closeWorkflowExecution
// for a given workflow.
func (s *ContextImpl) allocateTimerIDsLocked(
	namespaceEntry *namespace.Namespace,
	workflowID string,
	timerTasks []tasks.Task,
	transferMaxReadLevel *int64,
) error {

	// assign IDs for the timer tasks. They need to be assigned under shard lock.
	currentCluster := s.GetClusterMetadata().GetCurrentClusterName()
	for _, task := range timerTasks {
		ts := task.GetVisibilityTime()
		if task.GetVersion() != common.EmptyVersion {
			// cannot use version to determine the corresponding cluster for timer task
			// this is because during failover, timer task should be created as active
			// or otherwise, failover + active processing logic may not pick up the task.
			currentCluster = namespaceEntry.ActiveClusterName()
		}
		readCursorTS := s.timerMaxReadLevelMap[currentCluster]
		if ts.Before(readCursorTS) {
			// This can happen if shard move and new host have a time SKU, or there is db write delay.
			// We generate a new timer ID using timerMaxReadLevel.
			s.contextTaggedLogger.Debug("New timer generated is less than read level",
				tag.WorkflowNamespaceID(namespaceEntry.ID().String()),
				tag.WorkflowID(workflowID),
				tag.Timestamp(ts),
				tag.CursorTimestamp(readCursorTS),
				tag.ValueShardAllocateTimerBeforeRead)
			task.SetVisibilityTime(s.timerMaxReadLevelMap[currentCluster].Add(time.Millisecond))
		}

		seqNum, err := s.generateTransferTaskIDLocked()
		if err != nil {
			return err
		}
		task.SetTaskID(seqNum)
		*transferMaxReadLevel = seqNum
		visibilityTs := task.GetVisibilityTime()
		s.contextTaggedLogger.Debug("Assigning new timer",
			tag.Timestamp(visibilityTs), tag.TaskID(task.GetTaskID()), tag.AckLevel(s.shardInfo.TimerAckLevelTime))
	}
	return nil
}

func (s *ContextImpl) SetCurrentTime(cluster string, currentTime time.Time) {
	s.wLock()
	defer s.wUnlock()
	if cluster != s.GetClusterMetadata().GetCurrentClusterName() {
		prevTime := s.getRemoteClusterInfoLocked(cluster).CurrentTime
		if prevTime.Before(currentTime) {
			s.getRemoteClusterInfoLocked(cluster).CurrentTime = currentTime
		}
	} else {
		panic("Cannot set current time for current cluster")
	}
}

func (s *ContextImpl) GetCurrentTime(cluster string) time.Time {
	s.rLock()
	defer s.rUnlock()
	if cluster != s.GetClusterMetadata().GetCurrentClusterName() {
		return s.getRemoteClusterInfoLocked(cluster).CurrentTime
	}
	return s.timeSource.Now().UTC()
}

func (s *ContextImpl) GetLastUpdatedTime() time.Time {
	s.rLock()
	defer s.rUnlock()
	return s.lastUpdated
}

func (s *ContextImpl) handleErrorLocked(err error) error {
	// We can use 0 here since updateMaxReadLevelLocked ensures that the read level never goes backwards.
	return s.handleErrorAndUpdateMaxReadLevelLocked(err, 0)
}

func (s *ContextImpl) handleErrorAndUpdateMaxReadLevelLocked(err error, newMaxReadLevel int64) error {
	switch err.(type) {
	case nil:
		// Persistence success: update max read level
		s.updateMaxReadLevelLocked(newMaxReadLevel)
		return nil

	case *persistence.CurrentWorkflowConditionFailedError,
		*persistence.WorkflowConditionFailedError,
		*persistence.ConditionFailedError,
		*serviceerror.ResourceExhausted:
		// Persistence failure that means the write was definitely not committed:
		// No special handling required for these errors.
		// Update max read level here anyway because we already allocated the
		// task ids and will not reuse them.
		s.updateMaxReadLevelLocked(newMaxReadLevel)
		return err

	case *persistence.ShardOwnershipLostError:
		// Shard is stolen, trigger shutdown of history engine.
		// Handling of max read level doesn't matter here.
		s.transitionLocked(contextRequestStop{})
		return err

	default:
		// We have no idea if the write failed or will eventually make it to persistence. Try to re-acquire
		// the shard in the background. If successful, we'll get a new RangeID, to guarantee that subsequent
		// reads will either see that write, or know for certain that it failed. This allows the callers to
		// reliably check the outcome by performing a read. If we fail, we'll shut down the shard.
		// We only want to update the max read level _after_ the re-acquire succeeds, not right now, otherwise
		// a write that gets applied after we see a timeout could cause us to lose tasks.
		s.transitionLocked(contextRequestLost{newMaxReadLevel: newMaxReadLevel})
		return err
	}
}

func (s *ContextImpl) maybeRecordShardAcquisitionLatency(ownershipChanged bool) {
	if ownershipChanged {
		s.GetMetricsClient().RecordTimer(metrics.ShardInfoScope, metrics.ShardContextAcquisitionLatency,
			s.GetCurrentTime(s.GetClusterMetadata().GetCurrentClusterName()).Sub(s.GetLastUpdatedTime()))
	}
}

func (s *ContextImpl) createEngine() Engine {
	s.contextTaggedLogger.Info("", tag.LifeCycleStarting, tag.ComponentShardEngine)
	engine := s.engineFactory.CreateEngine(s)
	engine.Start()
	s.contextTaggedLogger.Info("", tag.LifeCycleStarted, tag.ComponentShardEngine)
	return engine
}

func (s *ContextImpl) getOrCreateEngine(ctx context.Context) (engine Engine, retErr error) {
	// Block on shard acquisition for the lifetime of this context. Note that this retry is just
	// polling a value in memory. Another goroutine is doing the actual work.
	policy := backoff.NewExponentialRetryPolicy(5 * time.Millisecond)
	policy.SetMaximumInterval(1 * time.Second)

	isRetryable := func(err error) bool { return err == ErrShardStatusUnknown }

	op := func(context.Context) error {
		s.rLock()
		defer s.rUnlock()
		err := s.errorByStateLocked()
		if err == nil {
			engine = s.engine
		}
		return err
	}

	retErr = backoff.RetryContext(ctx, op, policy, isRetryable)
	if retErr == nil && engine == nil {
		// This shouldn't ever happen, but don't let it return nil error.
		retErr = ErrShardStatusUnknown
	}
	return
}

// start should only be called by the controller.
func (s *ContextImpl) start() {
	s.wLock()
	defer s.wUnlock()
	s.transitionLocked(contextRequestAcquire{})
}

func (s *ContextImpl) Unload() {
	s.stop()
}

// stop should only be called by the controller.
func (s *ContextImpl) stop() {
	s.wLock()
	s.transitionLocked(contextRequestFinishStop{})
	engine := s.engine
	s.engine = nil
	s.wUnlock()

	// Stop the engine if it was running (outside the lock but before returning)
	if engine != nil {
		s.contextTaggedLogger.Info("", tag.LifeCycleStopping, tag.ComponentShardEngine)
		engine.Stop()
		s.contextTaggedLogger.Info("", tag.LifeCycleStopped, tag.ComponentShardEngine)
	}

	// Cancel lifecycle context after engine is stopped
	s.lifecycleCancel()
}

func (s *ContextImpl) isValid() bool {
	s.rLock()
	defer s.rUnlock()
	return s.state < contextStateStopping
}

func (s *ContextImpl) wLock() {
	scope := metrics.ShardInfoScope
	s.metricsClient.IncCounter(scope, metrics.LockRequests)
	sw := s.metricsClient.StartTimer(scope, metrics.LockLatency)
	defer sw.Stop()

	s.rwLock.Lock()
}

func (s *ContextImpl) rLock() {
	scope := metrics.ShardInfoScope
	s.metricsClient.IncCounter(scope, metrics.LockRequests)
	sw := s.metricsClient.StartTimer(scope, metrics.LockLatency)
	defer sw.Stop()

	s.rwLock.RLock()
}

func (s *ContextImpl) wUnlock() {
	s.rwLock.Unlock()
}

func (s *ContextImpl) rUnlock() {
	s.rwLock.RUnlock()
}

func (s *ContextImpl) transitionLocked(request contextRequest) {
	/* State transitions:

	The normal pattern:
		Initialized
			controller calls start()
		Acquiring
			acquireShard gets the shard
		Acquired

	If we get a transient error from persistence:
		Acquired
			transient error: handleErrorLocked calls transitionLocked(contextRequestLost)
		Acquiring
			acquireShard gets the shard
		Acquired

	If we get shard ownership lost:
		Acquired
			ShardOwnershipLostError: handleErrorLocked calls transitionLocked(contextRequestStop)
		Stopping
			controller removes from map and calls stop()
		Stopped

	Stopping can be triggered internally (if we get a ShardOwnershipLostError, or fail to acquire the rangeid
	lock after several minutes) or externally (from controller, e.g. controller shutting down or admin force-
	unload shard). If it's triggered internally, we transition to Stopping, then make an asynchronous callback
	to controller, which will remove us from the map and call stop(), which will transition to Stopped and
	stop the engine. If it's triggered externally, we'll skip over Stopping and go straight to Stopped.

	If we want to stop, and the acquireShard goroutine is still running, we can't kill it, but we need a
	mechanism to make sure it doesn't make any persistence calls or state transitions. We make acquireShard
	check the state each time it acquires the lock, and do nothing if the state has changed to Stopping (or
	Stopped).

	Invariants:
	- Once state is Stopping, it can only go to Stopped.
	- Once state is Stopped, it can't go anywhere else.
	- At the start of acquireShard, state must be Acquiring.
	- By the end of acquireShard, state must not be Acquiring: either acquireShard set it to Acquired, or the
	  controller set it to Stopped.
	- If state is Acquiring, acquireShard should be running in the background.
	- Only acquireShard can use contextRequestAcquired (i.e. transition from Acquiring to Acquired).
	- Once state has reached Acquired at least once, and not reached Stopped, engine must be non-nil.
	- Only the controller may call start() and stop().
	- The controller must call stop() for every ContextImpl it creates.

	*/

	setStateAcquiring := func(newMaxReadLevel int64) {
		s.state = contextStateAcquiring
		go s.acquireShard(newMaxReadLevel)
	}

	setStateStopping := func() {
		s.state = contextStateStopping
		// The change in state should cause all write methods to fail, but just in case, set this also,
		// which will cause failures at the persistence level. (Note that if persistence is unavailable
		// and we couldn't even load the shard metadata, shardInfo may still be nil here.)
		if s.shardInfo != nil {
			s.shardInfo.RangeId = -1
		}
		// This will cause the controller to remove this shard from the map and then call s.stop()
		go s.closeCallback(s)
	}

	setStateStopped := func() {
		s.state = contextStateStopped
	}

	switch s.state {
	case contextStateInitialized:
		switch request.(type) {
		case contextRequestAcquire:
			setStateAcquiring(0)
			return
		case contextRequestStop:
			setStateStopping()
			return
		case contextRequestFinishStop:
			setStateStopped()
			return
		}
	case contextStateAcquiring:
		switch request.(type) {
		case contextRequestAcquire:
			return // nothing to do, already acquiring
		case contextRequestAcquired:
			s.state = contextStateAcquired
			return
		case contextRequestLost:
			return // nothing to do, already acquiring
		case contextRequestStop:
			setStateStopping()
			return
		case contextRequestFinishStop:
			setStateStopped()
			return
		}
	case contextStateAcquired:
		switch request := request.(type) {
		case contextRequestAcquire:
			return // nothing to to do, already acquired
		case contextRequestLost:
			setStateAcquiring(request.newMaxReadLevel)
			return
		case contextRequestStop:
			setStateStopping()
			return
		case contextRequestFinishStop:
			setStateStopped()
			return
		}
	case contextStateStopping:
		switch request.(type) {
		case contextRequestStop:
			// nothing to do, already stopping
			return
		case contextRequestFinishStop:
			setStateStopped()
			return
		}
	}
	s.contextTaggedLogger.Warn("invalid state transition request",
		tag.ShardContextState(int(s.state)),
		tag.ShardContextStateRequest(fmt.Sprintf("%T", request)),
	)
}

func (s *ContextImpl) loadShardMetadata(ownershipChanged *bool) error {
	// Only have to do this once, we can just re-acquire the rangeid lock after that
	s.rLock()

	if s.state >= contextStateStopping {
		return errStoppingContext
	}

	if s.shardInfo != nil {
		s.rUnlock()
		return nil
	}

	s.rUnlock()

	// We don't have any shardInfo yet, load it (outside of context rwlock)
	resp, err := s.persistenceShardManager.GetOrCreateShard(&persistence.GetOrCreateShardRequest{
		ShardID:          s.shardID,
		LifecycleContext: s.lifecycleCtx,
	})
	if err != nil {
		s.contextTaggedLogger.Error("Failed to load shard", tag.Error(err))
		return err
	}
	shardInfo := &persistence.ShardInfoWithFailover{ShardInfo: resp.ShardInfo}

	// shardInfo is a fresh value, so we don't really need to copy, but
	// copyShardInfo also ensures that all maps are non-nil
	updatedShardInfo := copyShardInfo(shardInfo)
	*ownershipChanged = shardInfo.Owner != s.hostInfoProvider.HostInfo().Identity()
	updatedShardInfo.Owner = s.hostInfoProvider.HostInfo().Identity()

	// initialize the cluster current time to be the same as ack level
	remoteClusterInfos := make(map[string]*remoteClusterInfo)
	timerMaxReadLevelMap := make(map[string]time.Time)
	for clusterName, info := range s.GetClusterMetadata().GetAllClusterInfo() {
		if !info.Enabled {
			continue
		}

		currentReadTime := timestamp.TimeValue(shardInfo.TimerAckLevelTime)
		if clusterName != s.GetClusterMetadata().GetCurrentClusterName() {
			if currentTime, ok := shardInfo.ClusterTimerAckLevel[clusterName]; ok {
				currentReadTime = timestamp.TimeValue(currentTime)
			}

			remoteClusterInfos[clusterName] = &remoteClusterInfo{CurrentTime: currentReadTime}
			timerMaxReadLevelMap[clusterName] = currentReadTime
		} else { // active cluster
			timerMaxReadLevelMap[clusterName] = currentReadTime
		}

		timerMaxReadLevelMap[clusterName] = timerMaxReadLevelMap[clusterName].Truncate(time.Millisecond)
	}

	s.wLock()
	defer s.wUnlock()

	if s.state >= contextStateStopping {
		return errStoppingContext
	}

	s.shardInfo = updatedShardInfo
	s.remoteClusterInfos = remoteClusterInfos
	s.timerMaxReadLevelMap = timerMaxReadLevelMap

	return nil
}

func (s *ContextImpl) GetReplicationStatus(cluster []string) (map[string]*historyservice.ShardReplicationStatusPerCluster, map[string]*historyservice.HandoverNamespaceInfo, error) {
	remoteClusters := make(map[string]*historyservice.ShardReplicationStatusPerCluster)
	handoverNamespaces := make(map[string]*historyservice.HandoverNamespaceInfo)
	s.rLock()
	defer s.rUnlock()

	if len(cluster) == 0 {
		// remote acked info for all known remote clusters
		for k, v := range s.remoteClusterInfos {
			remoteClusters[k] = &historyservice.ShardReplicationStatusPerCluster{
				AckedTaskId:             v.AckedReplicationTaskID,
				AckedTaskVisibilityTime: timestamp.TimePtr(v.AckedReplicationTimestamp),
			}
		}
	} else {
		for _, k := range cluster {
			if v, ok := s.remoteClusterInfos[k]; ok {
				remoteClusters[k] = &historyservice.ShardReplicationStatusPerCluster{
					AckedTaskId:             v.AckedReplicationTaskID,
					AckedTaskVisibilityTime: timestamp.TimePtr(v.AckedReplicationTimestamp),
				}
			}
		}
	}

	for k, v := range s.handoverNamespaces {
		handoverNamespaces[k] = &historyservice.HandoverNamespaceInfo{
			HandoverReplicationTaskId: v.MaxReplicationTaskID,
		}
	}

	return remoteClusters, handoverNamespaces, nil
}

func (s *ContextImpl) getRemoteClusterInfoLocked(clusterName string) *remoteClusterInfo {
	if info, ok := s.remoteClusterInfos[clusterName]; ok {
		return info
	}
	info := &remoteClusterInfo{
		AckedReplicationTaskID: persistence.EmptyQueueMessageID,
	}
	s.remoteClusterInfos[clusterName] = info
	return info
}

func (s *ContextImpl) acquireShard(newMaxReadLevel int64) {
	// Retry for 5m, with interval up to 10s (default)
	policy := backoff.NewExponentialRetryPolicy(50 * time.Millisecond)
	policy.SetExpirationInterval(5 * time.Minute)

	// Remember this value across attempts
	ownershipChanged := false

	op := func() error {
		// Initial load of shard metadata
		err := s.loadShardMetadata(&ownershipChanged)
		if err != nil {
			return err
		}

		s.wLock()
		defer s.wUnlock()

		// Check that we should still be running
		if s.state >= contextStateStopping {
			return errStoppingContext
		}

		// Try to acquire RangeID lock. If this gets a persistence error, it may call:
		// transitionLocked(contextRequestStop) for ShardOwnershipLostError:
		//   This will transition to Stopping right here, and the transitionLocked call at the end of the
		//   outer function will do nothing, since the state was already changed.
		// transitionLocked(contextRequestLost) for other transient errors:
		//   This will do nothing, since state is already Acquiring.
		err = s.renewRangeLocked(true)
		if err != nil {
			return err
		}

		s.contextTaggedLogger.Info("Acquired shard")

		// The first time we get the shard, we have to create the engine. We have to release the lock to
		// create the engine, and then reacquire it. This is safe because:
		// 1. We know we're currently in the Acquiring state. The only thing we can transition to (without
		//    doing it ourselves) is Stopped. In that case, we'll have to stop the engine that we just
		//    created, since the stop transition didn't do it.
		// 2. We don't have an engine yet, so no one should be calling any of our methods that mutate things.
		if s.engine == nil {
			s.wUnlock()
			s.maybeRecordShardAcquisitionLatency(ownershipChanged)
			engine := s.createEngine()
			s.wLock()
			if s.state >= contextStateStopping {
				engine.Stop()
				return errStoppingContext
			}
			s.engine = engine
		}

		// Set max read level after a re-acquisition (if this is the first
		// acquisition, newMaxReadLevel will be zero so it's a no-op)
		s.updateMaxReadLevelLocked(newMaxReadLevel)

		s.transitionLocked(contextRequestAcquired{})
		return nil
	}

	err := backoff.Retry(op, policy, common.IsPersistenceTransientError)
	if err == errStoppingContext {
		// State changed since this goroutine started, exit silently.
		return
	} else if err != nil {
		// We got an unretryable error (perhaps ShardOwnershipLostError) or timed out.
		s.contextTaggedLogger.Error("Couldn't acquire shard", tag.Error(err))

		// If there's been another state change since we started (e.g. to Stopping), then don't do anything
		// here. But if not (i.e. timed out or error), initiate shutting down the shard.
		s.wLock()
		defer s.wUnlock()
		if s.state >= contextStateStopping {
			return
		}
		s.transitionLocked(contextRequestStop{})
	}
}

func newContext(
	shardID int32,
	factory EngineFactory,
	config *configs.Config,
	closeCallback func(*ContextImpl),
	logger log.Logger,
	throttledLogger log.Logger,
	persistenceExecutionManager persistence.ExecutionManager,
	persistenceShardManager persistence.ShardManager,
	clientBean client.Bean,
	historyClient historyservice.HistoryServiceClient,
	metricsClient metrics.Client,
	payloadSerializer serialization.Serializer,
	timeSource clock.TimeSource,
	namespaceRegistry namespace.Registry,
	saProvider searchattribute.Provider,
	saMapper searchattribute.Mapper,
	clusterMetadata cluster.Metadata,
	archivalMetadata archiver.ArchivalMetadata,
	hostInfoProvider resource.HostInfoProvider,
) (*ContextImpl, error) {

	hostIdentity := hostInfoProvider.HostInfo().Identity()

	lifecycleCtx, lifecycleCancel := context.WithCancel(context.Background())

	shardContext := &ContextImpl{
		state:                   contextStateInitialized,
		shardID:                 shardID,
		executionManager:        persistenceExecutionManager,
		metricsClient:           metricsClient,
		closeCallback:           closeCallback,
		config:                  config,
		contextTaggedLogger:     log.With(logger, tag.ShardID(shardID), tag.Address(hostIdentity)),
		throttledLogger:         log.With(throttledLogger, tag.ShardID(shardID), tag.Address(hostIdentity)),
		engineFactory:           factory,
		persistenceShardManager: persistenceShardManager,
		clientBean:              clientBean,
		historyClient:           historyClient,
		payloadSerializer:       payloadSerializer,
		timeSource:              timeSource,
		namespaceRegistry:       namespaceRegistry,
		saProvider:              saProvider,
		saMapper:                saMapper,
		clusterMetadata:         clusterMetadata,
		archivalMetadata:        archivalMetadata,
		hostInfoProvider:        hostInfoProvider,
		handoverNamespaces:      make(map[string]*namespaceHandOverInfo),
		lifecycleCtx:            lifecycleCtx,
		lifecycleCancel:         lifecycleCancel,
	}
	shardContext.eventsCache = events.NewEventsCache(
		shardContext.GetShardID(),
		shardContext.GetConfig().EventsCacheInitialSize(),
		shardContext.GetConfig().EventsCacheMaxSize(),
		shardContext.GetConfig().EventsCacheTTL(),
		shardContext.GetExecutionManager(),
		false,
		shardContext.GetLogger(),
		shardContext.GetMetricsClient(),
	)

	return shardContext, nil
}

func copyShardInfo(shardInfo *persistence.ShardInfoWithFailover) *persistence.ShardInfoWithFailover {
	transferFailoverLevels := map[string]persistence.TransferFailoverLevel{}
	for k, v := range shardInfo.TransferFailoverLevels {
		transferFailoverLevels[k] = v
	}
	timerFailoverLevels := map[string]persistence.TimerFailoverLevel{}
	for k, v := range shardInfo.TimerFailoverLevels {
		timerFailoverLevels[k] = v
	}
	clusterTransferAckLevel := make(map[string]int64)
	for k, v := range shardInfo.ClusterTransferAckLevel {
		clusterTransferAckLevel[k] = v
	}
	clusterTimerAckLevel := make(map[string]*time.Time)
	for k, v := range shardInfo.ClusterTimerAckLevel {
		if timestamp.TimeValue(v).IsZero() {
			v = timestamp.TimePtr(defaultTime)
		}
		clusterTimerAckLevel[k] = v
	}
	clusterReplicationLevel := make(map[string]int64)
	for k, v := range shardInfo.ClusterReplicationLevel {
		clusterReplicationLevel[k] = v
	}
	clusterReplicationDLQLevel := make(map[string]int64)
	for k, v := range shardInfo.ReplicationDlqAckLevel {
		clusterReplicationDLQLevel[k] = v
	}
	if timestamp.TimeValue(shardInfo.TimerAckLevelTime).IsZero() {
		shardInfo.TimerAckLevelTime = timestamp.TimePtr(defaultTime)
	}
	shardInfoCopy := &persistence.ShardInfoWithFailover{
		ShardInfo: &persistencespb.ShardInfo{
			ShardId:                      shardInfo.GetShardId(),
			Owner:                        shardInfo.Owner,
			RangeId:                      shardInfo.GetRangeId(),
			StolenSinceRenew:             shardInfo.StolenSinceRenew,
			ReplicationAckLevel:          shardInfo.ReplicationAckLevel,
			TransferAckLevel:             shardInfo.TransferAckLevel,
			TimerAckLevelTime:            shardInfo.TimerAckLevelTime,
			ClusterTransferAckLevel:      clusterTransferAckLevel,
			ClusterTimerAckLevel:         clusterTimerAckLevel,
			NamespaceNotificationVersion: shardInfo.NamespaceNotificationVersion,
			ClusterReplicationLevel:      clusterReplicationLevel,
			ReplicationDlqAckLevel:       clusterReplicationDLQLevel,
			UpdateTime:                   shardInfo.UpdateTime,
			VisibilityAckLevel:           shardInfo.VisibilityAckLevel,
		},
		TransferFailoverLevels: transferFailoverLevels,
		TimerFailoverLevels:    timerFailoverLevels,
	}

	return shardInfoCopy
}

func (s *ContextImpl) GetRemoteAdminClient(cluster string) adminservice.AdminServiceClient {
	return s.clientBean.GetRemoteAdminClient(cluster)
}
func (s *ContextImpl) GetPayloadSerializer() serialization.Serializer {
	return s.payloadSerializer
}

func (s *ContextImpl) GetHistoryClient() historyservice.HistoryServiceClient {
	return s.historyClient
}

func (s *ContextImpl) GetMetricsClient() metrics.Client {
	return s.metricsClient
}

func (s *ContextImpl) GetTimeSource() clock.TimeSource {
	return s.timeSource
}

func (s *ContextImpl) GetNamespaceRegistry() namespace.Registry {
	return s.namespaceRegistry
}

func (s *ContextImpl) GetSearchAttributesProvider() searchattribute.Provider {
	return s.saProvider
}
func (s *ContextImpl) GetSearchAttributesMapper() searchattribute.Mapper {
	return s.saMapper
}
func (s *ContextImpl) GetClusterMetadata() cluster.Metadata {
	return s.clusterMetadata
}

func (h *ContextImpl) GetArchivalMetadata() archiver.ArchivalMetadata {
	return h.archivalMetadata
}<|MERGE_RESOLUTION|>--- conflicted
+++ resolved
@@ -784,12 +784,8 @@
 func (s *ContextImpl) DeleteWorkflowExecution(
 	key definition.WorkflowKey,
 	branchToken []byte,
-<<<<<<< HEAD
-	deleteVisibilityTaskVersion int64,
-=======
 	newTaskVersion int64,
 	closeTime *time.Time,
->>>>>>> b16bd609
 ) error {
 	if err := s.errorByState(); err != nil {
 		return err
@@ -860,12 +856,8 @@
 			// TaskID is set by addTasksLocked
 			WorkflowKey:         key,
 			VisibilityTimestamp: s.timeSource.Now(),
-<<<<<<< HEAD
-			Version:             deleteVisibilityTaskVersion,
-=======
 			Version:             newTaskVersion,
 			CloseTime:           closeTime,
->>>>>>> b16bd609
 		}},
 	}
 	err = s.addTasksLocked(addTasksRequest, namespaceEntry)
