// The MIT License
//
// Copyright (c) 2020 Temporal Technologies Inc.  All rights reserved.
//
// Copyright (c) 2020 Uber Technologies, Inc.
//
// Permission is hereby granted, free of charge, to any person obtaining a copy
// of this software and associated documentation files (the "Software"), to deal
// in the Software without restriction, including without limitation the rights
// to use, copy, modify, merge, publish, distribute, sublicense, and/or sell
// copies of the Software, and to permit persons to whom the Software is
// furnished to do so, subject to the following conditions:
//
// The above copyright notice and this permission notice shall be included in
// all copies or substantial portions of the Software.
//
// THE SOFTWARE IS PROVIDED "AS IS", WITHOUT WARRANTY OF ANY KIND, EXPRESS OR
// IMPLIED, INCLUDING BUT NOT LIMITED TO THE WARRANTIES OF MERCHANTABILITY,
// FITNESS FOR A PARTICULAR PURPOSE AND NONINFRINGEMENT. IN NO EVENT SHALL THE
// AUTHORS OR COPYRIGHT HOLDERS BE LIABLE FOR ANY CLAIM, DAMAGES OR OTHER
// LIABILITY, WHETHER IN AN ACTION OF CONTRACT, TORT OR OTHERWISE, ARISING FROM,
// OUT OF OR IN CONNECTION WITH THE SOFTWARE OR THE USE OR OTHER DEALINGS IN
// THE SOFTWARE.

package shard

import (
	"context"
	"fmt"
	"sync"
	"time"

	commonpb "go.temporal.io/api/common/v1"
	"go.temporal.io/api/enums/v1"
	"go.temporal.io/api/serviceerror"

	"go.temporal.io/server/api/adminservice/v1"
	"go.temporal.io/server/api/historyservice/v1"
	"go.temporal.io/server/client"
	"go.temporal.io/server/common/archiver"
	"go.temporal.io/server/common/cluster"
	"go.temporal.io/server/common/persistence/serialization"
	"go.temporal.io/server/common/searchattribute"

	persistencespb "go.temporal.io/server/api/persistence/v1"
	"go.temporal.io/server/common"
	"go.temporal.io/server/common/backoff"
	"go.temporal.io/server/common/clock"
	"go.temporal.io/server/common/convert"
	"go.temporal.io/server/common/definition"
	"go.temporal.io/server/common/log"
	"go.temporal.io/server/common/log/tag"
	"go.temporal.io/server/common/metrics"
	"go.temporal.io/server/common/namespace"
	"go.temporal.io/server/common/persistence"
	"go.temporal.io/server/common/primitives/timestamp"
	"go.temporal.io/server/common/resource"
	"go.temporal.io/server/service/history/configs"
	"go.temporal.io/server/service/history/events"
	"go.temporal.io/server/service/history/tasks"
)

var (
	defaultTime = time.Unix(0, 0)

	persistenceOperationRetryPolicy = common.CreatePersistenceRetryPolicy()
)

const (
	// See transitionLocked for overview of state transitions.
	// These are the possible values of ContextImpl.state:
	contextStateInitialized contextState = iota
	contextStateAcquiring
	contextStateAcquired
	contextStateStopping
	contextStateStopped
)

type (
	contextState int32

	ContextImpl struct {
		// These fields are constant:
		shardID             int32
		executionManager    persistence.ExecutionManager
		metricsClient       metrics.Client
		eventsCache         events.Cache
		closeCallback       func(*ContextImpl)
		config              *configs.Config
		contextTaggedLogger log.Logger
		throttledLogger     log.Logger
		engineFactory       EngineFactory

		persistenceShardManager persistence.ShardManager
		clientBean              client.Bean
		historyClient           historyservice.HistoryServiceClient
		payloadSerializer       serialization.Serializer
		timeSource              clock.TimeSource
		namespaceRegistry       namespace.Registry
		saProvider              searchattribute.Provider
		saMapper                searchattribute.Mapper
		clusterMetadata         cluster.Metadata
		archivalMetadata        archiver.ArchivalMetadata
		hostInfoProvider        resource.HostInfoProvider

		// Context that lives for the lifetime of the shard context
		lifecycleCtx    context.Context
		lifecycleCancel context.CancelFunc

		// All following fields are protected by rwLock, and only valid if state >= Acquiring:
		rwLock                       sync.RWMutex
		state                        contextState
		engine                       Engine
		lastUpdated                  time.Time
		shardInfo                    *persistence.ShardInfoWithFailover
		taskSequenceNumber           int64
		maxTaskSequenceNumber        int64
		immediateTaskMaxReadLevel    int64
		scheduledTaskMaxReadLevelMap map[string]time.Time // cluster -> scheduledTaskMaxReadLevel

		// exist only in memory
		remoteClusterInfos map[string]*remoteClusterInfo
		handoverNamespaces map[string]*namespaceHandOverInfo // keyed on namespace name
	}

	remoteClusterInfo struct {
		CurrentTime               time.Time
		AckedReplicationTaskID    int64
		AckedReplicationTimestamp time.Time
	}

	namespaceHandOverInfo struct {
		MaxReplicationTaskID int64
		NotificationVersion  int64
	}

	// These are the requests that can be passed to transitionLocked to change state:
	contextRequest interface{}

	contextRequestAcquire    struct{}
	contextRequestAcquired   struct{}
	contextRequestLost       struct{ newMaxReadLevel int64 }
	contextRequestStop       struct{}
	contextRequestFinishStop struct{}
)

var _ Context = (*ContextImpl)(nil)

var (
	// ErrShardClosed is returned when shard is closed and a req cannot be processed
	ErrShardClosed = serviceerror.NewUnavailable("shard closed")

	// ErrShardStatusUnknown means we're not sure if we have the shard lock or not. This may be returned
	// during short windows at initialization and if we've lost the connection to the database.
	ErrShardStatusUnknown = serviceerror.NewUnavailable("shard status unknown")

	// errStoppingContext is an internal error used to abort acquireShard
	errStoppingContext = serviceerror.NewUnavailable("stopping context")
)

const (
	logWarnTransferLevelDiff = 3000000 // 3 million
	logWarnTimerLevelDiff    = time.Duration(30 * time.Minute)
	historySizeLogThreshold  = 10 * 1024 * 1024
)

func (s *ContextImpl) GetShardID() int32 {
	// constant from initialization, no need for locks
	return s.shardID
}

func (s *ContextImpl) GetExecutionManager() persistence.ExecutionManager {
	// constant from initialization, no need for locks
	return s.executionManager
}

func (s *ContextImpl) GetEngine() (Engine, error) {
	s.rLock()
	defer s.rUnlock()

	if err := s.errorByStateLocked(); err != nil {
		return nil, err
	}

	return s.engine, nil
}

func (s *ContextImpl) GetMaxTaskIDForCurrentRangeID() int64 {
	s.rLock()
	defer s.rUnlock()
	// maxTaskSequenceNumber is the exclusive upper bound of task ID for current range.
	return s.maxTaskSequenceNumber - 1
}

func (s *ContextImpl) GenerateTaskID() (int64, error) {
	s.wLock()
	defer s.wUnlock()

	return s.generateTaskIDLocked()
}

func (s *ContextImpl) GenerateTaskIDs(number int) ([]int64, error) {
	s.wLock()
	defer s.wUnlock()

	result := []int64{}
	for i := 0; i < number; i++ {
		id, err := s.generateTaskIDLocked()
		if err != nil {
			return nil, err
		}
		result = append(result, id)
	}
	return result, nil
}

func (s *ContextImpl) GetQueueMaxReadLevel(
	category tasks.Category,
	cluster string,
) tasks.Key {
	switch categoryType := category.Type(); categoryType {
	case tasks.CategoryTypeImmediate:
		return s.getImmediateTaskMaxReadLevel()
	case tasks.CategoryTypeScheduled:
		return s.updateScheduledTaskMaxReadLevel(cluster)
	default:
		panic(fmt.Sprintf("invalid task category type: %v", categoryType))
	}
}

func (s *ContextImpl) getImmediateTaskMaxReadLevel() tasks.Key {
	s.rLock()
	defer s.rUnlock()
	return tasks.Key{TaskID: s.immediateTaskMaxReadLevel}
}

func (s *ContextImpl) getScheduledTaskMaxReadLevel(cluster string) tasks.Key {
	s.rLock()
	defer s.rUnlock()
	return tasks.Key{FireTime: s.scheduledTaskMaxReadLevelMap[cluster]}
}

func (s *ContextImpl) updateScheduledTaskMaxReadLevel(cluster string) tasks.Key {
	s.wLock()
	defer s.wUnlock()

	currentTime := s.timeSource.Now()
	if cluster != "" && cluster != s.GetClusterMetadata().GetCurrentClusterName() {
		currentTime = s.getRemoteClusterInfoLocked(cluster).CurrentTime
	}

	newMaxReadLevel := currentTime.Add(s.config.TimerProcessorMaxTimeShift()).Truncate(time.Millisecond)
	s.scheduledTaskMaxReadLevelMap[cluster] = common.MaxTime(s.scheduledTaskMaxReadLevelMap[cluster], newMaxReadLevel)
	return tasks.Key{FireTime: s.scheduledTaskMaxReadLevelMap[cluster]}
}

func (s *ContextImpl) GetQueueAckLevel(category tasks.Category) tasks.Key {
	s.rLock()
	defer s.rUnlock()

	return s.getQueueAckLevelLocked(category)
}

func (s *ContextImpl) getQueueAckLevelLocked(category tasks.Category) tasks.Key {
	if queueAckLevel, ok := s.shardInfo.QueueAckLevels[category.ID()]; ok && queueAckLevel.AckLevel != 0 {
		return convertAckLevelToTaskKey(category.Type(), queueAckLevel.AckLevel)
	}

	// backward compatibility
	switch category {
	case tasks.CategoryTransfer:
		return tasks.Key{
			TaskID: s.shardInfo.TransferAckLevel,
		}
	case tasks.CategoryTimer:
		return tasks.Key{
			FireTime: timestamp.TimeValue(s.shardInfo.TimerAckLevelTime),
		}
	case tasks.CategoryReplication:
		return tasks.Key{
			TaskID: s.shardInfo.ReplicationAckLevel,
		}
	case tasks.CategoryVisibility:
		return tasks.Key{
			TaskID: s.shardInfo.VisibilityAckLevel,
		}
	default:
		// might be a new category we added
		return tasks.Key{}
	}
}

func (s *ContextImpl) UpdateQueueAckLevel(
	category tasks.Category,
	ackLevel tasks.Key,
) error {
	s.wLock()
	defer s.wUnlock()

	// backward compatibility (for rollback)
	switch category {
	case tasks.CategoryTransfer:
		s.shardInfo.TransferAckLevel = ackLevel.TaskID
	case tasks.CategoryTimer:
		s.shardInfo.TimerAckLevelTime = timestamp.TimePtr(ackLevel.FireTime)
	case tasks.CategoryReplication:
		s.shardInfo.ReplicationAckLevel = ackLevel.TaskID
	case tasks.CategoryVisibility:
		s.shardInfo.VisibilityAckLevel = ackLevel.TaskID
	default:
		// for new category, we don't need to worry about rollback
	}

	if _, ok := s.shardInfo.QueueAckLevels[category.ID()]; !ok {
		s.shardInfo.QueueAckLevels[category.ID()] = &persistencespb.QueueAckLevel{
			ClusterAckLevel: make(map[string]int64),
		}
	}
	s.shardInfo.QueueAckLevels[category.ID()].AckLevel = convertTaskKeyToAckLevel(category.Type(), ackLevel)

	s.shardInfo.StolenSinceRenew = 0
	return s.updateShardInfoLocked()
}

func (s *ContextImpl) GetQueueClusterAckLevel(
	category tasks.Category,
	cluster string,
) tasks.Key {
	s.rLock()
	defer s.rUnlock()

	if queueAckLevel, ok := s.shardInfo.QueueAckLevels[category.ID()]; ok {
		if ackLevel, ok := queueAckLevel.ClusterAckLevel[cluster]; ok {
			return convertAckLevelToTaskKey(category.Type(), ackLevel)
		}
	}

	// backward compatibility
	switch category {
	case tasks.CategoryTransfer:
		if ackLevel, ok := s.shardInfo.ClusterTransferAckLevel[cluster]; ok {
			return tasks.Key{
				TaskID: ackLevel,
			}
		}
	case tasks.CategoryTimer:
		if ackLevel, ok := s.shardInfo.ClusterTimerAckLevel[cluster]; ok {
			return tasks.Key{
				FireTime: timestamp.TimeValue(ackLevel),
			}
		}
	case tasks.CategoryReplication:
		if replicationLevel, ok := s.shardInfo.ClusterReplicationLevel[cluster]; ok {
			return tasks.Key{
				TaskID: replicationLevel,
			}
		}
		return tasks.Key{
			TaskID: persistence.EmptyQueueMessageID,
		}
	case tasks.CategoryVisibility:
		// no-op
	default:
		// might be a new category
		// no-op
	}

	// otherwise, default to existing ack level, which belongs to local cluster
	// this can happen if you add more clusters or a new category
	return s.getQueueAckLevelLocked(category)
}

func (s *ContextImpl) UpdateQueueClusterAckLevel(
	category tasks.Category,
	cluster string,
	ackLevel tasks.Key,
) error {
	s.wLock()
	defer s.wUnlock()

	// backward compatibility (for rollback)
	switch category {
	case tasks.CategoryTransfer:
		s.shardInfo.ClusterTransferAckLevel[cluster] = ackLevel.TaskID
	case tasks.CategoryTimer:
		s.shardInfo.TimerAckLevelTime = timestamp.TimePtr(ackLevel.FireTime)
	case tasks.CategoryReplication:
		s.shardInfo.ClusterReplicationLevel[cluster] = ackLevel.TaskID
	case tasks.CategoryVisibility:
		// no-op
	default:
		// for new category, we don't need to worry about rollback
	}

	if _, ok := s.shardInfo.QueueAckLevels[category.ID()]; !ok {
		s.shardInfo.QueueAckLevels[category.ID()] = &persistencespb.QueueAckLevel{
			ClusterAckLevel: make(map[string]int64),
		}
	}
	s.shardInfo.QueueAckLevels[category.ID()].ClusterAckLevel[cluster] = convertTaskKeyToAckLevel(category.Type(), ackLevel)

	s.shardInfo.StolenSinceRenew = 0
	return s.updateShardInfoLocked()
}

func (s *ContextImpl) UpdateRemoteClusterInfo(
	cluster string,
	ackTaskID int64,
	ackTimestamp time.Time,
) {
	s.wLock()
	defer s.wUnlock()

	remoteClusterInfo := s.getRemoteClusterInfoLocked(cluster)
	remoteClusterInfo.AckedReplicationTaskID = ackTaskID
	remoteClusterInfo.AckedReplicationTimestamp = ackTimestamp
}

func (s *ContextImpl) GetReplicatorDLQAckLevel(sourceCluster string) int64 {
	s.rLock()
	defer s.rUnlock()

	if ackLevel, ok := s.shardInfo.ReplicationDlqAckLevel[sourceCluster]; ok {
		return ackLevel
	}
	return -1
}

func (s *ContextImpl) UpdateReplicatorDLQAckLevel(
	sourceCluster string,
	ackLevel int64,
) error {

	s.wLock()
	defer s.wUnlock()

	s.shardInfo.ReplicationDlqAckLevel[sourceCluster] = ackLevel
	s.shardInfo.StolenSinceRenew = 0
	if err := s.updateShardInfoLocked(); err != nil {
		return err
	}

	s.GetMetricsClient().Scope(
		metrics.ReplicationDLQStatsScope,
		metrics.TargetClusterTag(sourceCluster),
		metrics.InstanceTag(convert.Int32ToString(s.shardID)),
	).UpdateGauge(
		metrics.ReplicationDLQAckLevelGauge,
		float64(ackLevel),
	)
	return nil
}

func (s *ContextImpl) UpdateFailoverLevel(category tasks.Category, failoverID string, level persistence.FailoverLevel) error {
	s.wLock()
	defer s.wUnlock()

	if _, ok := s.shardInfo.FailoverLevels[category]; !ok {
		s.shardInfo.FailoverLevels[category] = make(map[string]persistence.FailoverLevel)
	}
	s.shardInfo.FailoverLevels[category][failoverID] = level

	return s.updateShardInfoLocked()
}

func (s *ContextImpl) DeleteFailoverLevel(category tasks.Category, failoverID string) error {
	s.wLock()
	defer s.wUnlock()

	if levels, ok := s.shardInfo.FailoverLevels[category]; ok {
		if level, ok := levels[failoverID]; ok {
			scope := s.GetMetricsClient().Scope(metrics.ShardInfoScope)
			switch category {
			case tasks.CategoryTransfer:
				scope.RecordTimer(metrics.ShardInfoTransferFailoverLatencyTimer, time.Since(level.StartTime))
			case tasks.CategoryTimer:
				scope.RecordTimer(metrics.ShardInfoTimerFailoverLatencyTimer, time.Since(level.StartTime))
			}
			delete(levels, failoverID)
		}
	}
	return s.updateShardInfoLocked()
}

func (s *ContextImpl) GetAllFailoverLevels(category tasks.Category) map[string]persistence.FailoverLevel {
	s.rLock()
	defer s.rUnlock()

	ret := map[string]persistence.FailoverLevel{}
	if levels, ok := s.shardInfo.FailoverLevels[category]; ok {
		for k, v := range levels {
			ret[k] = v
		}
	}

	return ret
}

func (s *ContextImpl) GetNamespaceNotificationVersion() int64 {
	s.rLock()
	defer s.rUnlock()

	return s.shardInfo.NamespaceNotificationVersion
}

func (s *ContextImpl) UpdateNamespaceNotificationVersion(namespaceNotificationVersion int64) error {
	s.wLock()
	defer s.wUnlock()

	// update namespace notification version.
	if s.shardInfo.NamespaceNotificationVersion < namespaceNotificationVersion {
		s.shardInfo.NamespaceNotificationVersion = namespaceNotificationVersion
		return s.updateShardInfoLocked()
	}

	return nil
}

func (s *ContextImpl) UpdateHandoverNamespaces(namespaces []*namespace.Namespace, maxRepTaskID int64) {
	s.wLock()
	defer s.wUnlock()

	newHandoverNamespaces := make(map[string]struct{})
	for _, ns := range namespaces {
		if ns.IsGlobalNamespace() && ns.ReplicationState() == enums.REPLICATION_STATE_HANDOVER {
			nsName := ns.Name().String()
			newHandoverNamespaces[nsName] = struct{}{}
			if handover, ok := s.handoverNamespaces[nsName]; ok {
				if handover.NotificationVersion < ns.NotificationVersion() {
					handover.NotificationVersion = ns.NotificationVersion()
					handover.MaxReplicationTaskID = maxRepTaskID
				}
			} else {
				s.handoverNamespaces[nsName] = &namespaceHandOverInfo{
					NotificationVersion:  ns.NotificationVersion(),
					MaxReplicationTaskID: maxRepTaskID,
				}
			}
		}
	}
	// delete old handover ns
	for k := range s.handoverNamespaces {
		if _, ok := newHandoverNamespaces[k]; !ok {
			delete(s.handoverNamespaces, k)
		}
	}
}

<<<<<<< HEAD
=======
func (s *ContextImpl) GetTimerMaxReadLevel(cluster string) time.Time {
	s.rLock()
	defer s.rUnlock()

	return s.timerMaxReadLevelMap[cluster]
}

func (s *ContextImpl) UpdateTimerMaxReadLevel(cluster string) time.Time {
	s.wLock()
	defer s.wUnlock()

	currentTime := s.timeSource.Now()
	if cluster != "" && cluster != s.GetClusterMetadata().GetCurrentClusterName() {
		currentTime = s.getRemoteClusterInfoLocked(cluster).CurrentTime
	}

	newMaxReadLevel := currentTime.Add(s.config.TimerProcessorMaxTimeShift()).Truncate(time.Millisecond)
	if newMaxReadLevel.After(s.timerMaxReadLevelMap[cluster]) {
		s.timerMaxReadLevelMap[cluster] = newMaxReadLevel
	}
	return s.timerMaxReadLevelMap[cluster]
}

func (s *ContextImpl) AddTasks(
	request *persistence.AddHistoryTasksRequest,
) error {
	if err := s.errorByState(); err != nil {
		return err
	}

	namespaceID := namespace.ID(request.NamespaceID)

	// do not try to get namespace cache within shard lock
	namespaceEntry, err := s.GetNamespaceRegistry().GetNamespaceByID(namespaceID)
	if err != nil {
		return err
	}

	s.wLock()
	defer s.wUnlock()

	return s.addTasksLocked(request, namespaceEntry)
}

>>>>>>> 3dfccf02
func (s *ContextImpl) CreateWorkflowExecution(
	request *persistence.CreateWorkflowExecutionRequest,
) (*persistence.CreateWorkflowExecutionResponse, error) {
	if err := s.errorByState(); err != nil {
		return nil, err
	}

	namespaceID := namespace.ID(request.NewWorkflowSnapshot.ExecutionInfo.NamespaceId)
	workflowID := request.NewWorkflowSnapshot.ExecutionInfo.WorkflowId

	// do not try to get namespace cache within shard lock
	namespaceEntry, err := s.GetNamespaceRegistry().GetNamespaceByID(namespaceID)
	if err != nil {
		return nil, err
	}

	s.wLock()
	defer s.wUnlock()

	transferMaxReadLevel := int64(0)
	if err := s.allocateTaskIDsLocked(
		namespaceEntry,
		workflowID,
		request.NewWorkflowSnapshot.Tasks,
		&transferMaxReadLevel,
	); err != nil {
		return nil, err
	}

	currentRangeID := s.getRangeIDLocked()
	request.RangeID = currentRangeID
	resp, err := s.executionManager.CreateWorkflowExecution(request)
	if err = s.handleErrorAndUpdateMaxReadLevelLocked(err, transferMaxReadLevel); err != nil {
		return nil, err
	}
	return resp, nil
}

func (s *ContextImpl) UpdateWorkflowExecution(
	request *persistence.UpdateWorkflowExecutionRequest,
) (*persistence.UpdateWorkflowExecutionResponse, error) {
	if err := s.errorByState(); err != nil {
		return nil, err
	}

	namespaceID := namespace.ID(request.UpdateWorkflowMutation.ExecutionInfo.NamespaceId)
	workflowID := request.UpdateWorkflowMutation.ExecutionInfo.WorkflowId

	// do not try to get namespace cache within shard lock
	namespaceEntry, err := s.GetNamespaceRegistry().GetNamespaceByID(namespaceID)
	if err != nil {
		return nil, err
	}

	s.wLock()
	defer s.wUnlock()

	transferMaxReadLevel := int64(0)
	if err := s.allocateTaskIDsLocked(
		namespaceEntry,
		workflowID,
		request.UpdateWorkflowMutation.Tasks,
		&transferMaxReadLevel,
	); err != nil {
		return nil, err
	}
	if request.NewWorkflowSnapshot != nil {
		if err := s.allocateTaskIDsLocked(
			namespaceEntry,
			workflowID,
			request.NewWorkflowSnapshot.Tasks,
			&transferMaxReadLevel,
		); err != nil {
			return nil, err
		}
	}

	currentRangeID := s.getRangeIDLocked()
	request.RangeID = currentRangeID
	resp, err := s.executionManager.UpdateWorkflowExecution(request)
	if err = s.handleErrorAndUpdateMaxReadLevelLocked(err, transferMaxReadLevel); err != nil {
		return nil, err
	}
	return resp, nil
}

func (s *ContextImpl) ConflictResolveWorkflowExecution(
	request *persistence.ConflictResolveWorkflowExecutionRequest,
) (*persistence.ConflictResolveWorkflowExecutionResponse, error) {
	if err := s.errorByState(); err != nil {
		return nil, err
	}

	namespaceID := namespace.ID(request.ResetWorkflowSnapshot.ExecutionInfo.NamespaceId)
	workflowID := request.ResetWorkflowSnapshot.ExecutionInfo.WorkflowId

	// do not try to get namespace cache within shard lock
	namespaceEntry, err := s.GetNamespaceRegistry().GetNamespaceByID(namespaceID)
	if err != nil {
		return nil, err
	}

	s.wLock()
	defer s.wUnlock()

	transferMaxReadLevel := int64(0)
	if request.CurrentWorkflowMutation != nil {
		if err := s.allocateTaskIDsLocked(
			namespaceEntry,
			workflowID,
			request.CurrentWorkflowMutation.Tasks,
			&transferMaxReadLevel,
		); err != nil {
			return nil, err
		}
	}
	if err := s.allocateTaskIDsLocked(
		namespaceEntry,
		workflowID,
		request.ResetWorkflowSnapshot.Tasks,
		&transferMaxReadLevel,
	); err != nil {
		return nil, err
	}
	if request.NewWorkflowSnapshot != nil {
		if err := s.allocateTaskIDsLocked(
			namespaceEntry,
			workflowID,
			request.NewWorkflowSnapshot.Tasks,
			&transferMaxReadLevel,
		); err != nil {
			return nil, err
		}
	}

	currentRangeID := s.getRangeIDLocked()
	request.RangeID = currentRangeID
	resp, err := s.executionManager.ConflictResolveWorkflowExecution(request)
	if err = s.handleErrorAndUpdateMaxReadLevelLocked(err, transferMaxReadLevel); err != nil {
		return nil, err
	}
	return resp, nil
}

func (s *ContextImpl) SetWorkflowExecution(
	request *persistence.SetWorkflowExecutionRequest,
) (*persistence.SetWorkflowExecutionResponse, error) {
	if err := s.errorByState(); err != nil {
		return nil, err
	}

	namespaceID := namespace.ID(request.SetWorkflowSnapshot.ExecutionInfo.NamespaceId)
	workflowID := request.SetWorkflowSnapshot.ExecutionInfo.WorkflowId

	// do not try to get namespace cache within shard lock
	namespaceEntry, err := s.GetNamespaceRegistry().GetNamespaceByID(namespaceID)
	if err != nil {
		return nil, err
	}

	s.wLock()
	defer s.wUnlock()

	transferMaxReadLevel := int64(0)
	if err := s.allocateTaskIDsLocked(
		namespaceEntry,
		workflowID,
		request.SetWorkflowSnapshot.Tasks,
		&transferMaxReadLevel,
	); err != nil {
		return nil, err
	}

	currentRangeID := s.getRangeIDLocked()
	request.RangeID = currentRangeID
	resp, err := s.executionManager.SetWorkflowExecution(request)
	if err = s.handleErrorAndUpdateMaxReadLevelLocked(err, transferMaxReadLevel); err != nil {
		return nil, err
	}
	return resp, nil
}

func (s *ContextImpl) addTasksLocked(
	request *persistence.AddHistoryTasksRequest,
	namespaceEntry *namespace.Namespace,
) error {
	transferMaxReadLevel := int64(0)
	if err := s.allocateTaskIDsLocked(
		namespaceEntry,
		request.WorkflowID,
		request.Tasks,
		&transferMaxReadLevel,
	); err != nil {
		return err
	}

	request.RangeID = s.getRangeIDLocked()
	err := s.executionManager.AddHistoryTasks(request)
	if err = s.handleErrorAndUpdateMaxReadLevelLocked(err, transferMaxReadLevel); err != nil {
		return err
	}
	s.engine.NotifyNewTasks(namespaceEntry.ActiveClusterName(), request.Tasks)
	return nil
}

func (s *ContextImpl) AppendHistoryEvents(
	request *persistence.AppendHistoryNodesRequest,
	namespaceID namespace.ID,
	execution commonpb.WorkflowExecution,
) (int, error) {
	if err := s.errorByState(); err != nil {
		return 0, err
	}

	request.ShardID = s.shardID

	size := 0
	defer func() {
		// N.B. - Dual emit here makes sense so that we can see aggregate timer stats across all
		// namespaces along with the individual namespaces stats
		s.GetMetricsClient().RecordDistribution(metrics.SessionSizeStatsScope, metrics.HistorySize, size)
		if entry, err := s.GetNamespaceRegistry().GetNamespaceByID(namespaceID); err == nil && entry != nil {
			s.GetMetricsClient().Scope(
				metrics.SessionSizeStatsScope,
				metrics.NamespaceTag(entry.Name().String()),
			).RecordDistribution(metrics.HistorySize, size)
		}
		if size >= historySizeLogThreshold {
			s.throttledLogger.Warn("history size threshold breached",
				tag.WorkflowID(execution.GetWorkflowId()),
				tag.WorkflowRunID(execution.GetRunId()),
				tag.WorkflowNamespaceID(namespaceID.String()),
				tag.WorkflowHistorySizeBytes(size))
		}
	}()
	resp, err0 := s.GetExecutionManager().AppendHistoryNodes(request)
	if resp != nil {
		size = resp.Size
	}
	return size, err0
}

func (s *ContextImpl) DeleteWorkflowExecution(
	key definition.WorkflowKey,
	branchToken []byte,
	newTaskVersion int64,
	closeTime *time.Time,
) error {
	// DeleteWorkflowExecution is a 4-steps process (order is very important and should not be changed):
	// 1. Add visibility delete task, i.e. schedule visibility record delete,
	// 2. Delete current workflow execution pointer,
	// 3. Delete workflow mutable state,
	// 4. Delete history branch.

	// This function is called from task processor and should not be called directly.
	// It may fail at any step and task processor will retry. All steps are idempotent.

	// If process fails after step 1 then workflow execution becomes invisible but mutable state is still there and task can be safely retried.
	// Step 2 doesn't affect mutable state neither and doesn't block retry.
	// After step 3 task can't be retried because mutable state is gone and this might leave history branch in DB.
	// The history branch won't be accessible (because mutable state is deleted) and special garbage collection workflow will delete it eventually.
	// Step 4 shouldn't be done earlier because if this func fails after it, workflow execution will be accessible but won't have history (inconsistent state).

	if err := s.errorByState(); err != nil {
		return err
	}

	// Do not get namespace cache within shard lock.
	namespaceEntry, err := s.GetNamespaceRegistry().GetNamespaceByID(namespace.ID(key.NamespaceID))
	if err != nil {
		return err
	}

	s.wLock()
	defer s.wUnlock()

	// Step 1. Delete visibility.
	addTasksRequest := &persistence.AddHistoryTasksRequest{
		ShardID:     s.shardID,
		NamespaceID: key.NamespaceID,
		WorkflowID:  key.WorkflowID,
		RunID:       key.RunID,

		Tasks: map[tasks.Category][]tasks.Task{
			tasks.CategoryVisibility: {
				&tasks.DeleteExecutionVisibilityTask{
					// TaskID is set by addTasksLocked
					WorkflowKey:         key,
					VisibilityTimestamp: s.timeSource.Now(),
					Version:             newTaskVersion,
					CloseTime:           closeTime,
				},
			},
		},
	}
	err = s.addTasksLocked(addTasksRequest, namespaceEntry)
	if err != nil {
		return err
	}

	// Step 2. Delete current workflow execution pointer.
	delCurRequest := &persistence.DeleteCurrentWorkflowExecutionRequest{
		ShardID:     s.shardID,
		NamespaceID: key.NamespaceID,
		WorkflowID:  key.WorkflowID,
		RunID:       key.RunID,
	}
	op := func() error {
		return s.GetExecutionManager().DeleteCurrentWorkflowExecution(delCurRequest)
	}
	err = backoff.Retry(op, persistenceOperationRetryPolicy, common.IsPersistenceTransientError)
	if err != nil {
		return err
	}

	// Step 3. Delete workflow mutable state.
	delRequest := &persistence.DeleteWorkflowExecutionRequest{
		ShardID:     s.shardID,
		NamespaceID: key.NamespaceID,
		WorkflowID:  key.WorkflowID,
		RunID:       key.RunID,
	}
	op = func() error {
		return s.GetExecutionManager().DeleteWorkflowExecution(delRequest)
	}
	err = backoff.Retry(op, persistenceOperationRetryPolicy, common.IsPersistenceTransientError)
	if err != nil {
		return err
	}

	// Step 4. Delete history branch.
	if branchToken != nil {
		delHistoryRequest := &persistence.DeleteHistoryBranchRequest{
			BranchToken: branchToken,
			ShardID:     s.shardID,
		}
		op := func() error {
			return s.GetExecutionManager().DeleteHistoryBranch(delHistoryRequest)
		}
		err = backoff.Retry(op, persistenceOperationRetryPolicy, common.IsPersistenceTransientError)
		if err != nil {
			return err
		}
	}

	return nil
}

func (s *ContextImpl) GetConfig() *configs.Config {
	// constant from initialization, no need for locks
	return s.config
}

func (s *ContextImpl) GetEventsCache() events.Cache {
	// constant from initialization (except for tests), no need for locks
	return s.eventsCache
}

func (s *ContextImpl) GetLogger() log.Logger {
	// constant from initialization, no need for locks
	return s.contextTaggedLogger
}

func (s *ContextImpl) GetThrottledLogger() log.Logger {
	// constant from initialization, no need for locks
	return s.throttledLogger
}

func (s *ContextImpl) getRangeIDLocked() int64 {
	return s.shardInfo.GetRangeId()
}

func (s *ContextImpl) errorByState() error {
	s.rLock()
	defer s.rUnlock()
	return s.errorByStateLocked()
}

func (s *ContextImpl) errorByStateLocked() error {
	switch s.state {
	case contextStateInitialized, contextStateAcquiring:
		return ErrShardStatusUnknown
	case contextStateAcquired:
		return nil
	case contextStateStopping, contextStateStopped:
		return ErrShardClosed
	default:
		panic("invalid state")
	}
}

func (s *ContextImpl) generateTaskIDLocked() (int64, error) {
	if err := s.updateRangeIfNeededLocked(); err != nil {
		return -1, err
	}

	taskID := s.taskSequenceNumber
	s.taskSequenceNumber++

	return taskID, nil
}

func (s *ContextImpl) updateRangeIfNeededLocked() error {
	if s.taskSequenceNumber < s.maxTaskSequenceNumber {
		return nil
	}

	return s.renewRangeLocked(false)
}

func (s *ContextImpl) renewRangeLocked(isStealing bool) error {
	updatedShardInfo := copyShardInfo(s.shardInfo)
	updatedShardInfo.RangeId++
	if isStealing {
		updatedShardInfo.StolenSinceRenew++
	}

	err := s.persistenceShardManager.UpdateShard(&persistence.UpdateShardRequest{
		ShardInfo:       updatedShardInfo.ShardInfo,
		PreviousRangeID: s.shardInfo.GetRangeId()})
	if err != nil {
		// Failure in updating shard to grab new RangeID
		s.contextTaggedLogger.Error("Persistent store operation failure",
			tag.StoreOperationUpdateShard,
			tag.Error(err),
			tag.ShardRangeID(updatedShardInfo.GetRangeId()),
			tag.PreviousShardRangeID(s.shardInfo.GetRangeId()),
		)
		return s.handleErrorLocked(err)
	}

	// Range is successfully updated in cassandra now update shard context to reflect new range
	s.contextTaggedLogger.Info("Range updated for shardID",
		tag.ShardRangeID(updatedShardInfo.RangeId),
		tag.PreviousShardRangeID(s.shardInfo.RangeId),
		tag.Number(s.taskSequenceNumber),
		tag.NextNumber(s.maxTaskSequenceNumber),
	)

	s.taskSequenceNumber = updatedShardInfo.GetRangeId() << s.config.RangeSizeBits
	s.maxTaskSequenceNumber = (updatedShardInfo.GetRangeId() + 1) << s.config.RangeSizeBits
	s.immediateTaskMaxReadLevel = s.taskSequenceNumber - 1
	s.shardInfo = updatedShardInfo

	return nil
}

func (s *ContextImpl) updateMaxReadLevelLocked(rl int64) {
	if rl > s.immediateTaskMaxReadLevel {
		s.contextTaggedLogger.Debug("Updating MaxTaskID", tag.MaxLevel(rl))
		s.immediateTaskMaxReadLevel = rl
	}
}

func (s *ContextImpl) updateShardInfoLocked() error {
	if err := s.errorByStateLocked(); err != nil {
		return err
	}

	var err error
	now := clock.NewRealTimeSource().Now()
	if s.lastUpdated.Add(s.config.ShardUpdateMinInterval()).After(now) {
		return nil
	}
	updatedShardInfo := copyShardInfo(s.shardInfo)
	s.emitShardInfoMetricsLogsLocked()

	err = s.persistenceShardManager.UpdateShard(&persistence.UpdateShardRequest{
		ShardInfo:       updatedShardInfo.ShardInfo,
		PreviousRangeID: s.shardInfo.GetRangeId(),
	})
	if err != nil {
		return s.handleErrorLocked(err)
	}

	s.lastUpdated = now
	return nil
}

// TODO:
// 1. when deprecating old ack level related fields, use shardInfo.QueueAckLevels
// for calculating queue processing lag and diff. Current those old ack level fields
// are updated together with the new QueueAckLevels, so metrics can still be emitted
// correctly.
// 2. instead of having separate metric definition for each task category, we should
// use one metrics (or two, one for immedidate task, one for scheduled task),
// and add tags indicating the task category.
func (s *ContextImpl) emitShardInfoMetricsLogsLocked() {
	currentCluster := s.GetClusterMetadata().GetCurrentClusterName()
	clusterInfo := s.GetClusterMetadata().GetAllClusterInfo()

	minTransferLevel := s.shardInfo.ClusterTransferAckLevel[currentCluster]
	maxTransferLevel := s.shardInfo.ClusterTransferAckLevel[currentCluster]
	for clusterName, v := range s.shardInfo.ClusterTransferAckLevel {
		if !clusterInfo[clusterName].Enabled {
			continue
		}

		if v < minTransferLevel {
			minTransferLevel = v
		}
		if v > maxTransferLevel {
			maxTransferLevel = v
		}
	}
	diffTransferLevel := maxTransferLevel - minTransferLevel

	minTimerLevel := timestamp.TimeValue(s.shardInfo.ClusterTimerAckLevel[currentCluster])
	maxTimerLevel := timestamp.TimeValue(s.shardInfo.ClusterTimerAckLevel[currentCluster])
	for clusterName, v := range s.shardInfo.ClusterTimerAckLevel {
		if !clusterInfo[clusterName].Enabled {
			continue
		}

		t := timestamp.TimeValue(v)
		if t.Before(minTimerLevel) {
			minTimerLevel = t
		}
		if t.After(maxTimerLevel) {
			maxTimerLevel = t
		}
	}
	diffTimerLevel := maxTimerLevel.Sub(minTimerLevel)

	replicationLag := s.immediateTaskMaxReadLevel - s.shardInfo.ReplicationAckLevel
	transferLag := s.immediateTaskMaxReadLevel - s.shardInfo.TransferAckLevel
	timerLag := time.Since(timestamp.TimeValue(s.shardInfo.TimerAckLevelTime))
	visibilityLag := s.immediateTaskMaxReadLevel - s.shardInfo.VisibilityAckLevel

	transferFailoverInProgress := len(s.shardInfo.FailoverLevels[tasks.CategoryTransfer])
	timerFailoverInProgress := len(s.shardInfo.FailoverLevels[tasks.CategoryTimer])

	if s.config.EmitShardDiffLog() &&
		(logWarnTransferLevelDiff < diffTransferLevel ||
			logWarnTimerLevelDiff < diffTimerLevel ||
			logWarnTransferLevelDiff < transferLag ||
			logWarnTimerLevelDiff < timerLag) {

		s.contextTaggedLogger.Warn("Shard ack levels diff exceeds warn threshold.",
			tag.ShardReplicationAck(s.shardInfo.ReplicationAckLevel),
			tag.ShardTimerAcks(s.shardInfo.ClusterTimerAckLevel),
			tag.ShardTransferAcks(s.shardInfo.ClusterTransferAckLevel))
	}

	metricsScope := s.GetMetricsClient().Scope(metrics.ShardInfoScope)
	metricsScope.RecordDistribution(metrics.ShardInfoTransferDiffHistogram, int(diffTransferLevel))
	metricsScope.RecordTimer(metrics.ShardInfoTimerDiffTimer, diffTimerLevel)

	metricsScope.RecordDistribution(metrics.ShardInfoReplicationLagHistogram, int(replicationLag))
	metricsScope.RecordDistribution(metrics.ShardInfoTransferLagHistogram, int(transferLag))
	metricsScope.RecordTimer(metrics.ShardInfoTimerLagTimer, timerLag)
	metricsScope.RecordDistribution(metrics.ShardInfoVisibilityLagHistogram, int(visibilityLag))

	metricsScope.RecordDistribution(metrics.ShardInfoTransferFailoverInProgressHistogram, transferFailoverInProgress)
	metricsScope.RecordDistribution(metrics.ShardInfoTimerFailoverInProgressHistogram, timerFailoverInProgress)
}

func (s *ContextImpl) allocateTaskIDsLocked(
	namespaceEntry *namespace.Namespace,
	workflowID string,
	newTasks map[tasks.Category][]tasks.Task,
	transferMaxReadLevel *int64,
) error {
	currentCluster := s.GetClusterMetadata().GetCurrentClusterName()
	for category, tasksByCategory := range newTasks {
		for _, task := range tasksByCategory {
			// set taskID
			id, err := s.generateTaskIDLocked()
			if err != nil {
				return err
			}
			s.contextTaggedLogger.Debug("Assigning task ID", tag.TaskID(id))
			task.SetTaskID(id)
			*transferMaxReadLevel = id

			// if scheduled task, check if fire time is in the past
			if category.Type() == tasks.CategoryTypeScheduled {
				ts := task.GetVisibilityTime()
				if task.GetVersion() != common.EmptyVersion {
					// cannot use version to determine the corresponding cluster for timer task
					// this is because during failover, timer task should be created as active
					// or otherwise, failover + active processing logic may not pick up the task.
					currentCluster = namespaceEntry.ActiveClusterName()
				}
				readCursorTS := s.scheduledTaskMaxReadLevelMap[currentCluster]
				if ts.Before(readCursorTS) {
					// This can happen if shard move and new host have a time SKU, or there is db write delay.
					// We generate a new timer ID using timerMaxReadLevel.
					s.contextTaggedLogger.Debug("New timer generated is less than read level",
						tag.WorkflowNamespaceID(namespaceEntry.ID().String()),
						tag.WorkflowID(workflowID),
						tag.Timestamp(ts),
						tag.CursorTimestamp(readCursorTS),
						tag.ValueShardAllocateTimerBeforeRead)
					task.SetVisibilityTime(s.scheduledTaskMaxReadLevelMap[currentCluster].Add(time.Millisecond))
				}

				visibilityTs := task.GetVisibilityTime()
				s.contextTaggedLogger.Debug("Assigning new timer",
					tag.Timestamp(visibilityTs), tag.TaskID(task.GetTaskID()), tag.AckLevel(s.shardInfo.TimerAckLevelTime))
			}
		}
	}
	return nil
}

func (s *ContextImpl) SetCurrentTime(cluster string, currentTime time.Time) {
	s.wLock()
	defer s.wUnlock()
	if cluster != s.GetClusterMetadata().GetCurrentClusterName() {
		prevTime := s.getRemoteClusterInfoLocked(cluster).CurrentTime
		if prevTime.Before(currentTime) {
			s.getRemoteClusterInfoLocked(cluster).CurrentTime = currentTime
		}
	} else {
		panic("Cannot set current time for current cluster")
	}
}

func (s *ContextImpl) GetCurrentTime(cluster string) time.Time {
	s.rLock()
	defer s.rUnlock()
	if cluster != s.GetClusterMetadata().GetCurrentClusterName() {
		return s.getRemoteClusterInfoLocked(cluster).CurrentTime
	}
	return s.timeSource.Now().UTC()
}

func (s *ContextImpl) GetLastUpdatedTime() time.Time {
	s.rLock()
	defer s.rUnlock()
	return s.lastUpdated
}

func (s *ContextImpl) handleErrorLocked(err error) error {
	// We can use 0 here since updateMaxReadLevelLocked ensures that the read level never goes backwards.
	return s.handleErrorAndUpdateMaxReadLevelLocked(err, 0)
}

func (s *ContextImpl) handleErrorAndUpdateMaxReadLevelLocked(err error, newMaxReadLevel int64) error {
	switch err.(type) {
	case nil:
		// Persistence success: update max read level
		s.updateMaxReadLevelLocked(newMaxReadLevel)
		return nil

	case *persistence.CurrentWorkflowConditionFailedError,
		*persistence.WorkflowConditionFailedError,
		*persistence.ConditionFailedError,
		*serviceerror.ResourceExhausted:
		// Persistence failure that means the write was definitely not committed:
		// No special handling required for these errors.
		// Update max read level here anyway because we already allocated the
		// task ids and will not reuse them.
		s.updateMaxReadLevelLocked(newMaxReadLevel)
		return err

	case *persistence.ShardOwnershipLostError:
		// Shard is stolen, trigger shutdown of history engine.
		// Handling of max read level doesn't matter here.
		s.transitionLocked(contextRequestStop{})
		return err

	default:
		// We have no idea if the write failed or will eventually make it to persistence. Try to re-acquire
		// the shard in the background. If successful, we'll get a new RangeID, to guarantee that subsequent
		// reads will either see that write, or know for certain that it failed. This allows the callers to
		// reliably check the outcome by performing a read. If we fail, we'll shut down the shard.
		// We only want to update the max read level _after_ the re-acquire succeeds, not right now, otherwise
		// a write that gets applied after we see a timeout could cause us to lose tasks.
		s.transitionLocked(contextRequestLost{newMaxReadLevel: newMaxReadLevel})
		return err
	}
}

func (s *ContextImpl) maybeRecordShardAcquisitionLatency(ownershipChanged bool) {
	if ownershipChanged {
		s.GetMetricsClient().RecordTimer(metrics.ShardInfoScope, metrics.ShardContextAcquisitionLatency,
			s.GetCurrentTime(s.GetClusterMetadata().GetCurrentClusterName()).Sub(s.GetLastUpdatedTime()))
	}
}

func (s *ContextImpl) createEngine() Engine {
	s.contextTaggedLogger.Info("", tag.LifeCycleStarting, tag.ComponentShardEngine)
	engine := s.engineFactory.CreateEngine(s)
	engine.Start()
	s.contextTaggedLogger.Info("", tag.LifeCycleStarted, tag.ComponentShardEngine)
	return engine
}

func (s *ContextImpl) getOrCreateEngine(ctx context.Context) (engine Engine, retErr error) {
	// Block on shard acquisition for the lifetime of this context. Note that this retry is just
	// polling a value in memory. Another goroutine is doing the actual work.
	policy := backoff.NewExponentialRetryPolicy(5 * time.Millisecond)
	policy.SetMaximumInterval(1 * time.Second)

	isRetryable := func(err error) bool { return err == ErrShardStatusUnknown }

	op := func(context.Context) error {
		s.rLock()
		defer s.rUnlock()
		err := s.errorByStateLocked()
		if err == nil {
			engine = s.engine
		}
		return err
	}

	retErr = backoff.RetryContext(ctx, op, policy, isRetryable)
	if retErr == nil && engine == nil {
		// This shouldn't ever happen, but don't let it return nil error.
		retErr = ErrShardStatusUnknown
	}
	return
}

// start should only be called by the controller.
func (s *ContextImpl) start() {
	s.wLock()
	defer s.wUnlock()
	s.transitionLocked(contextRequestAcquire{})
}

func (s *ContextImpl) Unload() {
	s.stop()
}

// stop should only be called by the controller.
func (s *ContextImpl) stop() {
	s.wLock()
	s.transitionLocked(contextRequestFinishStop{})
	engine := s.engine
	s.engine = nil
	s.wUnlock()

	// Stop the engine if it was running (outside the lock but before returning)
	if engine != nil {
		s.contextTaggedLogger.Info("", tag.LifeCycleStopping, tag.ComponentShardEngine)
		engine.Stop()
		s.contextTaggedLogger.Info("", tag.LifeCycleStopped, tag.ComponentShardEngine)
	}

	// Cancel lifecycle context after engine is stopped
	s.lifecycleCancel()
}

func (s *ContextImpl) isValid() bool {
	s.rLock()
	defer s.rUnlock()
	return s.state < contextStateStopping
}

func (s *ContextImpl) wLock() {
	scope := metrics.ShardInfoScope
	s.metricsClient.IncCounter(scope, metrics.LockRequests)
	sw := s.metricsClient.StartTimer(scope, metrics.LockLatency)
	defer sw.Stop()

	s.rwLock.Lock()
}

func (s *ContextImpl) rLock() {
	scope := metrics.ShardInfoScope
	s.metricsClient.IncCounter(scope, metrics.LockRequests)
	sw := s.metricsClient.StartTimer(scope, metrics.LockLatency)
	defer sw.Stop()

	s.rwLock.RLock()
}

func (s *ContextImpl) wUnlock() {
	s.rwLock.Unlock()
}

func (s *ContextImpl) rUnlock() {
	s.rwLock.RUnlock()
}

func (s *ContextImpl) transitionLocked(request contextRequest) {
	/* State transitions:

	The normal pattern:
		Initialized
			controller calls start()
		Acquiring
			acquireShard gets the shard
		Acquired

	If we get a transient error from persistence:
		Acquired
			transient error: handleErrorLocked calls transitionLocked(contextRequestLost)
		Acquiring
			acquireShard gets the shard
		Acquired

	If we get shard ownership lost:
		Acquired
			ShardOwnershipLostError: handleErrorLocked calls transitionLocked(contextRequestStop)
		Stopping
			controller removes from map and calls stop()
		Stopped

	Stopping can be triggered internally (if we get a ShardOwnershipLostError, or fail to acquire the rangeid
	lock after several minutes) or externally (from controller, e.g. controller shutting down or admin force-
	unload shard). If it's triggered internally, we transition to Stopping, then make an asynchronous callback
	to controller, which will remove us from the map and call stop(), which will transition to Stopped and
	stop the engine. If it's triggered externally, we'll skip over Stopping and go straight to Stopped.

	If we want to stop, and the acquireShard goroutine is still running, we can't kill it, but we need a
	mechanism to make sure it doesn't make any persistence calls or state transitions. We make acquireShard
	check the state each time it acquires the lock, and do nothing if the state has changed to Stopping (or
	Stopped).

	Invariants:
	- Once state is Stopping, it can only go to Stopped.
	- Once state is Stopped, it can't go anywhere else.
	- At the start of acquireShard, state must be Acquiring.
	- By the end of acquireShard, state must not be Acquiring: either acquireShard set it to Acquired, or the
	  controller set it to Stopped.
	- If state is Acquiring, acquireShard should be running in the background.
	- Only acquireShard can use contextRequestAcquired (i.e. transition from Acquiring to Acquired).
	- Once state has reached Acquired at least once, and not reached Stopped, engine must be non-nil.
	- Only the controller may call start() and stop().
	- The controller must call stop() for every ContextImpl it creates.

	*/

	setStateAcquiring := func(newMaxReadLevel int64) {
		s.state = contextStateAcquiring
		go s.acquireShard(newMaxReadLevel)
	}

	setStateStopping := func() {
		s.state = contextStateStopping
		// The change in state should cause all write methods to fail, but just in case, set this also,
		// which will cause failures at the persistence level. (Note that if persistence is unavailable
		// and we couldn't even load the shard metadata, shardInfo may still be nil here.)
		if s.shardInfo != nil {
			s.shardInfo.RangeId = -1
		}
		// This will cause the controller to remove this shard from the map and then call s.stop()
		go s.closeCallback(s)
	}

	setStateStopped := func() {
		s.state = contextStateStopped
	}

	switch s.state {
	case contextStateInitialized:
		switch request.(type) {
		case contextRequestAcquire:
			setStateAcquiring(0)
			return
		case contextRequestStop:
			setStateStopping()
			return
		case contextRequestFinishStop:
			setStateStopped()
			return
		}
	case contextStateAcquiring:
		switch request.(type) {
		case contextRequestAcquire:
			return // nothing to do, already acquiring
		case contextRequestAcquired:
			s.state = contextStateAcquired
			return
		case contextRequestLost:
			return // nothing to do, already acquiring
		case contextRequestStop:
			setStateStopping()
			return
		case contextRequestFinishStop:
			setStateStopped()
			return
		}
	case contextStateAcquired:
		switch request := request.(type) {
		case contextRequestAcquire:
			return // nothing to to do, already acquired
		case contextRequestLost:
			setStateAcquiring(request.newMaxReadLevel)
			return
		case contextRequestStop:
			setStateStopping()
			return
		case contextRequestFinishStop:
			setStateStopped()
			return
		}
	case contextStateStopping:
		switch request.(type) {
		case contextRequestStop:
			// nothing to do, already stopping
			return
		case contextRequestFinishStop:
			setStateStopped()
			return
		}
	}
	s.contextTaggedLogger.Warn("invalid state transition request",
		tag.ShardContextState(int(s.state)),
		tag.ShardContextStateRequest(fmt.Sprintf("%T", request)),
	)
}

func (s *ContextImpl) loadShardMetadata(ownershipChanged *bool) error {
	// Only have to do this once, we can just re-acquire the rangeid lock after that
	s.rLock()

	if s.state >= contextStateStopping {
		return errStoppingContext
	}

	if s.shardInfo != nil {
		s.rUnlock()
		return nil
	}

	s.rUnlock()

	// We don't have any shardInfo yet, load it (outside of context rwlock)
	resp, err := s.persistenceShardManager.GetOrCreateShard(&persistence.GetOrCreateShardRequest{
		ShardID:          s.shardID,
		LifecycleContext: s.lifecycleCtx,
	})
	if err != nil {
		s.contextTaggedLogger.Error("Failed to load shard", tag.Error(err))
		return err
	}
	shardInfo := &persistence.ShardInfoWithFailover{ShardInfo: resp.ShardInfo}

	// shardInfo is a fresh value, so we don't really need to copy, but
	// copyShardInfo also ensures that all maps are non-nil
	updatedShardInfo := copyShardInfo(shardInfo)
	*ownershipChanged = shardInfo.Owner != s.hostInfoProvider.HostInfo().Identity()
	updatedShardInfo.Owner = s.hostInfoProvider.HostInfo().Identity()

	// initialize the cluster current time to be the same as ack level
	remoteClusterInfos := make(map[string]*remoteClusterInfo)
	scheduledTaskMaxReadLevelMap := make(map[string]time.Time)
	currentClusterName := s.GetClusterMetadata().GetCurrentClusterName()
	taskCategories := tasks.GetCategories()
	for clusterName, info := range s.GetClusterMetadata().GetAllClusterInfo() {
		if !info.Enabled {
			continue
		}

		// for backward compatibility
		maxReadTime := timestamp.TimeValue(shardInfo.TimerAckLevelTime)
		if currentTime, ok := shardInfo.ClusterTimerAckLevel[clusterName]; ok {
			maxReadTime = common.MaxTime(maxReadTime, timestamp.TimeValue(currentTime))
		}

		for categoryID, queueAckLevels := range shardInfo.QueueAckLevels {
			category, ok := taskCategories[categoryID]
			if !ok || category.Type() != tasks.CategoryTypeScheduled {
				continue
			}

			if queueAckLevels.AckLevel != 0 {
				currentTime := timestamp.UnixOrZeroTime(queueAckLevels.AckLevel)
				maxReadTime = common.MaxTime(maxReadTime, currentTime)
			}

			if queueAckLevels.ClusterAckLevel != nil {
				if ackLevel, ok := queueAckLevels.ClusterAckLevel[clusterName]; ok {
					currentTime := timestamp.UnixOrZeroTime(ackLevel)
					maxReadTime = common.MaxTime(maxReadTime, currentTime)
				}
			}
		}

		scheduledTaskMaxReadLevelMap[clusterName] = maxReadTime.Truncate(time.Millisecond)

		if clusterName != currentClusterName {
			remoteClusterInfos[clusterName] = &remoteClusterInfo{CurrentTime: maxReadTime}
		}
	}

	s.wLock()
	defer s.wUnlock()

	if s.state >= contextStateStopping {
		return errStoppingContext
	}

	s.shardInfo = updatedShardInfo
	s.remoteClusterInfos = remoteClusterInfos
	s.scheduledTaskMaxReadLevelMap = scheduledTaskMaxReadLevelMap

	return nil
}

func (s *ContextImpl) GetReplicationStatus(cluster []string) (map[string]*historyservice.ShardReplicationStatusPerCluster, map[string]*historyservice.HandoverNamespaceInfo, error) {
	remoteClusters := make(map[string]*historyservice.ShardReplicationStatusPerCluster)
	handoverNamespaces := make(map[string]*historyservice.HandoverNamespaceInfo)
	s.rLock()
	defer s.rUnlock()

	if len(cluster) == 0 {
		// remote acked info for all known remote clusters
		for k, v := range s.remoteClusterInfos {
			remoteClusters[k] = &historyservice.ShardReplicationStatusPerCluster{
				AckedTaskId:             v.AckedReplicationTaskID,
				AckedTaskVisibilityTime: timestamp.TimePtr(v.AckedReplicationTimestamp),
			}
		}
	} else {
		for _, k := range cluster {
			if v, ok := s.remoteClusterInfos[k]; ok {
				remoteClusters[k] = &historyservice.ShardReplicationStatusPerCluster{
					AckedTaskId:             v.AckedReplicationTaskID,
					AckedTaskVisibilityTime: timestamp.TimePtr(v.AckedReplicationTimestamp),
				}
			}
		}
	}

	for k, v := range s.handoverNamespaces {
		handoverNamespaces[k] = &historyservice.HandoverNamespaceInfo{
			HandoverReplicationTaskId: v.MaxReplicationTaskID,
		}
	}

	return remoteClusters, handoverNamespaces, nil
}

func (s *ContextImpl) getRemoteClusterInfoLocked(clusterName string) *remoteClusterInfo {
	if info, ok := s.remoteClusterInfos[clusterName]; ok {
		return info
	}
	info := &remoteClusterInfo{
		AckedReplicationTaskID: persistence.EmptyQueueMessageID,
	}
	s.remoteClusterInfos[clusterName] = info
	return info
}

func (s *ContextImpl) acquireShard(newMaxReadLevel int64) {
	// Retry for 5m, with interval up to 10s (default)
	policy := backoff.NewExponentialRetryPolicy(50 * time.Millisecond)
	policy.SetExpirationInterval(5 * time.Minute)

	// Remember this value across attempts
	ownershipChanged := false

	op := func() error {
		// Initial load of shard metadata
		err := s.loadShardMetadata(&ownershipChanged)
		if err != nil {
			return err
		}

		s.wLock()
		defer s.wUnlock()

		// Check that we should still be running
		if s.state >= contextStateStopping {
			return errStoppingContext
		}

		// Try to acquire RangeID lock. If this gets a persistence error, it may call:
		// transitionLocked(contextRequestStop) for ShardOwnershipLostError:
		//   This will transition to Stopping right here, and the transitionLocked call at the end of the
		//   outer function will do nothing, since the state was already changed.
		// transitionLocked(contextRequestLost) for other transient errors:
		//   This will do nothing, since state is already Acquiring.
		err = s.renewRangeLocked(true)
		if err != nil {
			return err
		}

		s.contextTaggedLogger.Info("Acquired shard")

		// The first time we get the shard, we have to create the engine. We have to release the lock to
		// create the engine, and then reacquire it. This is safe because:
		// 1. We know we're currently in the Acquiring state. The only thing we can transition to (without
		//    doing it ourselves) is Stopped. In that case, we'll have to stop the engine that we just
		//    created, since the stop transition didn't do it.
		// 2. We don't have an engine yet, so no one should be calling any of our methods that mutate things.
		if s.engine == nil {
			s.wUnlock()
			s.maybeRecordShardAcquisitionLatency(ownershipChanged)
			engine := s.createEngine()
			s.wLock()
			if s.state >= contextStateStopping {
				engine.Stop()
				return errStoppingContext
			}
			s.engine = engine
		}

		// Set max read level after a re-acquisition (if this is the first
		// acquisition, newMaxReadLevel will be zero so it's a no-op)
		s.updateMaxReadLevelLocked(newMaxReadLevel)

		s.transitionLocked(contextRequestAcquired{})
		return nil
	}

	err := backoff.Retry(op, policy, common.IsPersistenceTransientError)
	if err == errStoppingContext {
		// State changed since this goroutine started, exit silently.
		return
	} else if err != nil {
		// We got an unretryable error (perhaps ShardOwnershipLostError) or timed out.
		s.contextTaggedLogger.Error("Couldn't acquire shard", tag.Error(err))

		// If there's been another state change since we started (e.g. to Stopping), then don't do anything
		// here. But if not (i.e. timed out or error), initiate shutting down the shard.
		s.wLock()
		defer s.wUnlock()
		if s.state >= contextStateStopping {
			return
		}
		s.transitionLocked(contextRequestStop{})
	}
}

func newContext(
	shardID int32,
	factory EngineFactory,
	config *configs.Config,
	closeCallback func(*ContextImpl),
	logger log.Logger,
	throttledLogger log.Logger,
	persistenceExecutionManager persistence.ExecutionManager,
	persistenceShardManager persistence.ShardManager,
	clientBean client.Bean,
	historyClient historyservice.HistoryServiceClient,
	metricsClient metrics.Client,
	payloadSerializer serialization.Serializer,
	timeSource clock.TimeSource,
	namespaceRegistry namespace.Registry,
	saProvider searchattribute.Provider,
	saMapper searchattribute.Mapper,
	clusterMetadata cluster.Metadata,
	archivalMetadata archiver.ArchivalMetadata,
	hostInfoProvider resource.HostInfoProvider,
) (*ContextImpl, error) {

	hostIdentity := hostInfoProvider.HostInfo().Identity()

	lifecycleCtx, lifecycleCancel := context.WithCancel(context.Background())

	shardContext := &ContextImpl{
		state:                   contextStateInitialized,
		shardID:                 shardID,
		executionManager:        persistenceExecutionManager,
		metricsClient:           metricsClient,
		closeCallback:           closeCallback,
		config:                  config,
		contextTaggedLogger:     log.With(logger, tag.ShardID(shardID), tag.Address(hostIdentity)),
		throttledLogger:         log.With(throttledLogger, tag.ShardID(shardID), tag.Address(hostIdentity)),
		engineFactory:           factory,
		persistenceShardManager: persistenceShardManager,
		clientBean:              clientBean,
		historyClient:           historyClient,
		payloadSerializer:       payloadSerializer,
		timeSource:              timeSource,
		namespaceRegistry:       namespaceRegistry,
		saProvider:              saProvider,
		saMapper:                saMapper,
		clusterMetadata:         clusterMetadata,
		archivalMetadata:        archivalMetadata,
		hostInfoProvider:        hostInfoProvider,
		handoverNamespaces:      make(map[string]*namespaceHandOverInfo),
		lifecycleCtx:            lifecycleCtx,
		lifecycleCancel:         lifecycleCancel,
	}
	shardContext.eventsCache = events.NewEventsCache(
		shardContext.GetShardID(),
		shardContext.GetConfig().EventsCacheInitialSize(),
		shardContext.GetConfig().EventsCacheMaxSize(),
		shardContext.GetConfig().EventsCacheTTL(),
		shardContext.GetExecutionManager(),
		false,
		shardContext.GetLogger(),
		shardContext.GetMetricsClient(),
	)

	return shardContext, nil
}

func copyShardInfo(shardInfo *persistence.ShardInfoWithFailover) *persistence.ShardInfoWithFailover {
	failoverLevels := make(map[tasks.Category]map[string]persistence.FailoverLevel)
	for category, levels := range shardInfo.FailoverLevels {
		failoverLevels[category] = make(map[string]persistence.FailoverLevel)
		for k, v := range levels {
			failoverLevels[category][k] = v
		}
	}
	clusterTransferAckLevel := make(map[string]int64)
	for k, v := range shardInfo.ClusterTransferAckLevel {
		clusterTransferAckLevel[k] = v
	}
	clusterTimerAckLevel := make(map[string]*time.Time)
	for k, v := range shardInfo.ClusterTimerAckLevel {
		if timestamp.TimeValue(v).IsZero() {
			v = timestamp.TimePtr(defaultTime)
		}
		clusterTimerAckLevel[k] = v
	}
	clusterReplicationLevel := make(map[string]int64)
	for k, v := range shardInfo.ClusterReplicationLevel {
		clusterReplicationLevel[k] = v
	}
	clusterReplicationDLQLevel := make(map[string]int64)
	for k, v := range shardInfo.ReplicationDlqAckLevel {
		clusterReplicationDLQLevel[k] = v
	}
	if timestamp.TimeValue(shardInfo.TimerAckLevelTime).IsZero() {
		shardInfo.TimerAckLevelTime = timestamp.TimePtr(defaultTime)
	}
	queueAckLevels := make(map[int32]*persistencespb.QueueAckLevel)
	for category, ackLevels := range shardInfo.QueueAckLevels {
		copiedLevel := &persistencespb.QueueAckLevel{
			AckLevel:        ackLevels.AckLevel,
			ClusterAckLevel: make(map[string]int64),
		}
		for k, v := range ackLevels.ClusterAckLevel {
			copiedLevel.ClusterAckLevel[k] = v
		}
		queueAckLevels[category] = copiedLevel
	}
	shardInfoCopy := &persistence.ShardInfoWithFailover{
		ShardInfo: &persistencespb.ShardInfo{
			ShardId:                      shardInfo.GetShardId(),
			Owner:                        shardInfo.Owner,
			RangeId:                      shardInfo.GetRangeId(),
			StolenSinceRenew:             shardInfo.StolenSinceRenew,
			ReplicationAckLevel:          shardInfo.ReplicationAckLevel,
			TransferAckLevel:             shardInfo.TransferAckLevel,
			TimerAckLevelTime:            shardInfo.TimerAckLevelTime,
			ClusterTransferAckLevel:      clusterTransferAckLevel,
			ClusterTimerAckLevel:         clusterTimerAckLevel,
			NamespaceNotificationVersion: shardInfo.NamespaceNotificationVersion,
			ClusterReplicationLevel:      clusterReplicationLevel,
			ReplicationDlqAckLevel:       clusterReplicationDLQLevel,
			UpdateTime:                   shardInfo.UpdateTime,
			VisibilityAckLevel:           shardInfo.VisibilityAckLevel,
			QueueAckLevels:               queueAckLevels,
		},
		FailoverLevels: failoverLevels,
	}

	return shardInfoCopy
}

func (s *ContextImpl) GetRemoteAdminClient(cluster string) adminservice.AdminServiceClient {
	return s.clientBean.GetRemoteAdminClient(cluster)
}
func (s *ContextImpl) GetPayloadSerializer() serialization.Serializer {
	return s.payloadSerializer
}

func (s *ContextImpl) GetHistoryClient() historyservice.HistoryServiceClient {
	return s.historyClient
}

func (s *ContextImpl) GetMetricsClient() metrics.Client {
	return s.metricsClient
}

func (s *ContextImpl) GetTimeSource() clock.TimeSource {
	return s.timeSource
}

func (s *ContextImpl) GetNamespaceRegistry() namespace.Registry {
	return s.namespaceRegistry
}

func (s *ContextImpl) GetSearchAttributesProvider() searchattribute.Provider {
	return s.saProvider
}
func (s *ContextImpl) GetSearchAttributesMapper() searchattribute.Mapper {
	return s.saMapper
}
func (s *ContextImpl) GetClusterMetadata() cluster.Metadata {
	return s.clusterMetadata
}

func (s *ContextImpl) GetArchivalMetadata() archiver.ArchivalMetadata {
	return s.archivalMetadata
}

func convertAckLevelToTaskKey(
	categoryType tasks.CategoryType,
	ackLevel int64,
) tasks.Key {
	if categoryType == tasks.CategoryTypeImmediate {
		return tasks.Key{TaskID: ackLevel}
	}
	return tasks.Key{FireTime: timestamp.UnixOrZeroTime(ackLevel)}
}

func convertTaskKeyToAckLevel(
	categoryType tasks.CategoryType,
	taskKey tasks.Key,
) int64 {
	if categoryType == tasks.CategoryTypeImmediate {
		return taskKey.TaskID
	}
	return taskKey.FireTime.UnixNano()
}<|MERGE_RESOLUTION|>--- conflicted
+++ resolved
@@ -546,31 +546,6 @@
 	}
 }
 
-<<<<<<< HEAD
-=======
-func (s *ContextImpl) GetTimerMaxReadLevel(cluster string) time.Time {
-	s.rLock()
-	defer s.rUnlock()
-
-	return s.timerMaxReadLevelMap[cluster]
-}
-
-func (s *ContextImpl) UpdateTimerMaxReadLevel(cluster string) time.Time {
-	s.wLock()
-	defer s.wUnlock()
-
-	currentTime := s.timeSource.Now()
-	if cluster != "" && cluster != s.GetClusterMetadata().GetCurrentClusterName() {
-		currentTime = s.getRemoteClusterInfoLocked(cluster).CurrentTime
-	}
-
-	newMaxReadLevel := currentTime.Add(s.config.TimerProcessorMaxTimeShift()).Truncate(time.Millisecond)
-	if newMaxReadLevel.After(s.timerMaxReadLevelMap[cluster]) {
-		s.timerMaxReadLevelMap[cluster] = newMaxReadLevel
-	}
-	return s.timerMaxReadLevelMap[cluster]
-}
-
 func (s *ContextImpl) AddTasks(
 	request *persistence.AddHistoryTasksRequest,
 ) error {
@@ -592,7 +567,6 @@
 	return s.addTasksLocked(request, namespaceEntry)
 }
 
->>>>>>> 3dfccf02
 func (s *ContextImpl) CreateWorkflowExecution(
 	request *persistence.CreateWorkflowExecutionRequest,
 ) (*persistence.CreateWorkflowExecutionResponse, error) {
