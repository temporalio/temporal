--- conflicted
+++ resolved
@@ -628,7 +628,6 @@
 	s.Less(time.Since(start), 500*time.Millisecond)
 }
 
-<<<<<<< HEAD
 func (s *controllerSuite) TestShardExplicitUnloadCancelAcquire() {
 	s.config.NumberOfShards = 1
 
@@ -680,7 +679,8 @@
 	shard.Unload() // this cancels the context so UpdateShard returns immediately
 	s.True(<-wasCanceled)
 	s.Less(time.Since(start), 500*time.Millisecond)
-=======
+}
+
 // Tests random concurrent sequence of shard load/acquire/unload to catch any race conditions
 // that were not covered by specific tests.
 func (s *controllerSuite) TestShardControllerFuzz() {
@@ -799,7 +799,6 @@
 	// check that things are good
 	s.Assert().Equal(atomic.LoadInt64(&getShards), atomic.LoadInt64(&closeContexts), "getorcreate/close context")
 	s.Assert().Equal(atomic.LoadInt64(&engineStarts), atomic.LoadInt64(&engineStops), "engine start/stop")
->>>>>>> ef19550d
 }
 
 func (s *controllerSuite) setupMocksForAcquireShard(
