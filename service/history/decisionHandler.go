// Copyright (c) 2017 Uber Technologies, Inc.
//
// Permission is hereby granted, free of charge, to any person obtaining a copy
// of this software and associated documentation files (the "Software"), to deal
// in the Software without restriction, including without limitation the rights
// to use, copy, modify, merge, publish, distribute, sublicense, and/or sell
// copies of the Software, and to permit persons to whom the Software is
// furnished to do so, subject to the following conditions:
//
// The above copyright notice and this permission notice shall be included in
// all copies or substantial portions of the Software.
//
// THE SOFTWARE IS PROVIDED "AS IS", WITHOUT WARRANTY OF ANY KIND, EXPRESS OR
// IMPLIED, INCLUDING BUT NOT LIMITED TO THE WARRANTIES OF MERCHANTABILITY,
// FITNESS FOR A PARTICULAR PURPOSE AND NONINFRINGEMENT. IN NO EVENT SHALL THE
// AUTHORS OR COPYRIGHT HOLDERS BE LIABLE FOR ANY CLAIM, DAMAGES OR OTHER
// LIABILITY, WHETHER IN AN ACTION OF CONTRACT, TORT OR OTHERWISE, ARISING FROM,
// OUT OF OR IN CONNECTION WITH THE SOFTWARE OR THE USE OR OTHER DEALINGS IN
// THE SOFTWARE.

package history

import (
	"context"
	"fmt"
	"time"

	commonproto "go.temporal.io/temporal-proto/common"
	"go.temporal.io/temporal-proto/enums"
	"go.temporal.io/temporal-proto/serviceerror"
	"go.temporal.io/temporal-proto/workflowservice"

	"github.com/temporalio/temporal/.gen/proto/historyservice"
	"github.com/temporalio/temporal/common"
	"github.com/temporalio/temporal/common/cache"
	"github.com/temporalio/temporal/common/clock"
	"github.com/temporalio/temporal/common/headers"
	"github.com/temporalio/temporal/common/log"
	"github.com/temporalio/temporal/common/log/tag"
	"github.com/temporalio/temporal/common/metrics"
	"github.com/temporalio/temporal/common/persistence"
	"github.com/temporalio/temporal/common/primitives"
)

type (
	// decision business logic handler
	decisionHandler interface {
		handleDecisionTaskScheduled(context.Context, *historyservice.ScheduleDecisionTaskRequest) error
		handleDecisionTaskStarted(context.Context,
			*historyservice.RecordDecisionTaskStartedRequest) (*historyservice.RecordDecisionTaskStartedResponse, error)
		handleDecisionTaskFailed(context.Context,
			*historyservice.RespondDecisionTaskFailedRequest) error
		handleDecisionTaskCompleted(context.Context,
			*historyservice.RespondDecisionTaskCompletedRequest) (*historyservice.RespondDecisionTaskCompletedResponse, error)
		// TODO also include the handle of decision timeout here
	}

	decisionHandlerImpl struct {
		currentClusterName    string
		config                *Config
		shard                 ShardContext
		timeSource            clock.TimeSource
		historyEngine         *historyEngineImpl
		namespaceCache        cache.NamespaceCache
		historyCache          *historyCache
		txProcessor           transferQueueProcessor
		timerProcessor        timerQueueProcessor
		tokenSerializer       common.TaskTokenSerializer
		metricsClient         metrics.Client
		logger                log.Logger
		throttledLogger       log.Logger
		decisionAttrValidator *decisionAttrValidator
		versionChecker        headers.VersionChecker
	}
)

func newDecisionHandler(historyEngine *historyEngineImpl) *decisionHandlerImpl {
	return &decisionHandlerImpl{
		currentClusterName: historyEngine.currentClusterName,
		config:             historyEngine.config,
		shard:              historyEngine.shard,
		timeSource:         historyEngine.shard.GetTimeSource(),
		historyEngine:      historyEngine,
		namespaceCache:     historyEngine.shard.GetNamespaceCache(),
		historyCache:       historyEngine.historyCache,
		txProcessor:        historyEngine.txProcessor,
		timerProcessor:     historyEngine.timerProcessor,
		tokenSerializer:    historyEngine.tokenSerializer,
		metricsClient:      historyEngine.metricsClient,
		logger:             historyEngine.logger,
		throttledLogger:    historyEngine.throttledLogger,
		decisionAttrValidator: newDecisionAttrValidator(
			historyEngine.shard.GetNamespaceCache(),
			historyEngine.config,
			historyEngine.logger,
		),
		versionChecker: headers.NewVersionChecker(),
	}
}

func (handler *decisionHandlerImpl) handleDecisionTaskScheduled(
	ctx context.Context,
	req *historyservice.ScheduleDecisionTaskRequest,
) error {

	namespaceEntry, err := handler.historyEngine.getActiveNamespaceEntry(req.NamespaceUUID)
	if err != nil {
		return err
	}
	namespaceID := namespaceEntry.GetInfo().ID

	execution := commonproto.WorkflowExecution{
		WorkflowId: req.WorkflowExecution.WorkflowId,
		RunId:      req.WorkflowExecution.RunId,
	}

	return handler.historyEngine.updateWorkflowExecutionWithAction(ctx, namespaceID, execution,
		func(context workflowExecutionContext, mutableState mutableState) (*updateWorkflowAction, error) {
			if !mutableState.IsWorkflowExecutionRunning() {
				return nil, ErrWorkflowCompleted
			}

			if mutableState.HasProcessedOrPendingDecision() {
				return &updateWorkflowAction{
					noop: true,
				}, nil
			}

			startEvent, err := mutableState.GetStartEvent()
			if err != nil {
				return nil, err
			}
			if err := mutableState.AddFirstDecisionTaskScheduled(
				startEvent,
			); err != nil {
				return nil, err
			}

			return &updateWorkflowAction{}, nil
		})
}

func (handler *decisionHandlerImpl) handleDecisionTaskStarted(
	ctx context.Context,
	req *historyservice.RecordDecisionTaskStartedRequest,
) (*historyservice.RecordDecisionTaskStartedResponse, error) {

	namespaceEntry, err := handler.historyEngine.getActiveNamespaceEntry(req.NamespaceUUID)
	if err != nil {
		return nil, err
	}
	namespaceID := namespaceEntry.GetInfo().ID

	execution := commonproto.WorkflowExecution{
		WorkflowId: req.WorkflowExecution.WorkflowId,
		RunId:      req.WorkflowExecution.RunId,
	}

	scheduleID := req.GetScheduleId()
	requestID := req.GetRequestId()

	var resp *historyservice.RecordDecisionTaskStartedResponse
	err = handler.historyEngine.updateWorkflowExecutionWithAction(ctx, namespaceID, execution,
		func(context workflowExecutionContext, mutableState mutableState) (*updateWorkflowAction, error) {
			if !mutableState.IsWorkflowExecutionRunning() {
				return nil, ErrWorkflowCompleted
			}

			decision, isRunning := mutableState.GetDecisionInfo(scheduleID)

			// First check to see if cache needs to be refreshed as we could potentially have stale workflow execution in
			// some extreme cassandra failure cases.
			if !isRunning && scheduleID >= mutableState.GetNextEventID() {
				handler.metricsClient.IncCounter(metrics.HistoryRecordDecisionTaskStartedScope, metrics.StaleMutableStateCounter)
				// Reload workflow execution history
				// ErrStaleState will trigger updateWorkflowExecutionWithAction function to reload the mutable state
				return nil, ErrStaleState
			}

			// Check execution state to make sure task is in the list of outstanding tasks and it is not yet started.  If
			// task is not outstanding than it is most probably a duplicate and complete the task.
			if !isRunning {
				// Looks like DecisionTask already completed as a result of another call.
				// It is OK to drop the task at this point.
				return nil, serviceerror.NewNotFound("Decision task not found.")
			}

			updateAction := &updateWorkflowAction{}

			if decision.StartedID != common.EmptyEventID {
				// If decision is started as part of the current request scope then return a positive response
				if decision.RequestID == requestID {
					resp, err = handler.createRecordDecisionTaskStartedResponse(namespaceID, mutableState, decision, req.PollRequest.GetIdentity())
					if err != nil {
						return nil, err
					}
					updateAction.noop = true
					return updateAction, nil
				}

				// Looks like DecisionTask already started as a result of another call.
				// It is OK to drop the task at this point.
				return nil, serviceerror.NewEventAlreadyStarted("Decision task already started.")
			}

			_, decision, err = mutableState.AddDecisionTaskStartedEvent(scheduleID, requestID, req.PollRequest)
			if err != nil {
				// Unable to add DecisionTaskStarted event to history
				return nil, serviceerror.NewInternal("Unable to add DecisionTaskStarted event to history.")
			}

			resp, err = handler.createRecordDecisionTaskStartedResponse(namespaceID, mutableState, decision, req.PollRequest.GetIdentity())
			if err != nil {
				return nil, err
			}
			return updateAction, nil
		})

	if err != nil {
		return nil, err
	}
	return resp, nil
}

func (handler *decisionHandlerImpl) handleDecisionTaskFailed(
	ctx context.Context,
	req *historyservice.RespondDecisionTaskFailedRequest,
) (retError error) {

	namespaceEntry, err := handler.historyEngine.getActiveNamespaceEntry(req.NamespaceUUID)
	if err != nil {
		return err
	}
	namespaceID := namespaceEntry.GetInfo().ID

	request := req.FailedRequest
	token, err := handler.tokenSerializer.Deserialize(request.TaskToken)
	if err != nil {
		return ErrDeserializingToken
	}

	workflowExecution := commonproto.WorkflowExecution{
		WorkflowId: token.GetWorkflowId(),
		RunId:      primitives.UUIDString(token.GetRunId()),
	}

	return handler.historyEngine.updateWorkflowExecution(ctx, namespaceID, workflowExecution, true,
		func(context workflowExecutionContext, mutableState mutableState) error {
			if !mutableState.IsWorkflowExecutionRunning() {
				return ErrWorkflowCompleted
			}

			scheduleID := token.GetScheduleId()
			decision, isRunning := mutableState.GetDecisionInfo(scheduleID)
			if !isRunning || decision.Attempt != token.ScheduleAttempt || decision.StartedID == common.EmptyEventID {
				return serviceerror.NewNotFound("Decision task not found.")
			}

			_, err := mutableState.AddDecisionTaskFailedEvent(decision.ScheduleID, decision.StartedID, request.GetCause(), request.Details,
				request.GetIdentity(), "", request.GetBinaryChecksum(), "", "", 0)
			return err
		})
}

func (handler *decisionHandlerImpl) handleDecisionTaskCompleted(
	ctx context.Context,
	req *historyservice.RespondDecisionTaskCompletedRequest,
) (resp *historyservice.RespondDecisionTaskCompletedResponse, retError error) {

	namespaceEntry, err := handler.historyEngine.getActiveNamespaceEntry(req.NamespaceUUID)
	if err != nil {
		return nil, err
	}
	namespaceID := namespaceEntry.GetInfo().ID

	request := req.CompleteRequest
	token, err0 := handler.tokenSerializer.Deserialize(request.TaskToken)
	if err0 != nil {
		return nil, ErrDeserializingToken
	}

	workflowExecution := commonproto.WorkflowExecution{
		WorkflowId: token.GetWorkflowId(),
		RunId:      primitives.UUIDString(token.GetRunId()),
	}

	clientHeaders := headers.GetValues(ctx, headers.ClientVersionHeaderName, headers.ClientFeatureVersionHeaderName, headers.ClientImplHeaderName)
	clientLibVersion := clientHeaders[0]
	clientFeatureVersion := clientHeaders[1]
	clientImpl := clientHeaders[2]

	weContext, release, err := handler.historyCache.getOrCreateWorkflowExecution(ctx, namespaceID, workflowExecution)
	if err != nil {
		return nil, err
	}
	defer func() { release(retError) }()

Update_History_Loop:
	for attempt := 0; attempt < conditionalRetryCount; attempt++ {
		msBuilder, err := weContext.loadWorkflowExecution()
		if err != nil {
			return nil, err
		}
		if !msBuilder.IsWorkflowExecutionRunning() {
			return nil, ErrWorkflowCompleted
		}
		executionStats, err := weContext.loadExecutionStats()
		if err != nil {
			return nil, err
		}

		executionInfo := msBuilder.GetExecutionInfo()

		scheduleID := token.GetScheduleId()
		currentDecision, isRunning := msBuilder.GetDecisionInfo(scheduleID)

		// First check to see if cache needs to be refreshed as we could potentially have stale workflow execution in
		// some extreme cassandra failure cases.
		if !isRunning && scheduleID >= msBuilder.GetNextEventID() {
			handler.metricsClient.IncCounter(metrics.HistoryRespondDecisionTaskCompletedScope, metrics.StaleMutableStateCounter)
			// Reload workflow execution history
			weContext.clear()
			continue Update_History_Loop
		}

		if !msBuilder.IsWorkflowExecutionRunning() || !isRunning || currentDecision.Attempt != token.ScheduleAttempt ||
			currentDecision.StartedID == common.EmptyEventID {
			return nil, serviceerror.NewNotFound("Decision task not found.")
		}

		startedID := currentDecision.StartedID
		maxResetPoints := handler.config.MaxAutoResetPoints(namespaceEntry.GetInfo().Name)
		if msBuilder.GetExecutionInfo().AutoResetPoints != nil && maxResetPoints == len(msBuilder.GetExecutionInfo().AutoResetPoints.Points) {
			handler.metricsClient.IncCounter(metrics.HistoryRespondDecisionTaskCompletedScope, metrics.AutoResetPointsLimitExceededCounter)
		}

		decisionHeartbeating := request.GetForceCreateNewDecisionTask() && len(request.Decisions) == 0
		var decisionHeartbeatTimeout bool
		var completedEvent *commonproto.HistoryEvent
		if decisionHeartbeating {
			namespace := namespaceEntry.GetInfo().Name
			timeout := handler.config.DecisionHeartbeatTimeout(namespace)
			if currentDecision.OriginalScheduledTimestamp > 0 && handler.timeSource.Now().After(time.Unix(0, currentDecision.OriginalScheduledTimestamp).Add(timeout)) {
				decisionHeartbeatTimeout = true
				scope := handler.metricsClient.Scope(metrics.HistoryRespondDecisionTaskCompletedScope, metrics.NamespaceTag(namespace))
				scope.IncCounter(metrics.DecisionHeartbeatTimeoutCounter)
				completedEvent, err = msBuilder.AddDecisionTaskTimedOutEvent(currentDecision.ScheduleID, currentDecision.StartedID)
				if err != nil {
					return nil, serviceerror.NewInternal("Failed to add decision timeout event.")
				}
				msBuilder.ClearStickyness()
			} else {
				completedEvent, err = msBuilder.AddDecisionTaskCompletedEvent(scheduleID, startedID, request, maxResetPoints)
				if err != nil {
					return nil, serviceerror.NewInternal("Unable to add DecisionTaskCompleted event to history.")
				}
			}
		} else {
			completedEvent, err = msBuilder.AddDecisionTaskCompletedEvent(scheduleID, startedID, request, maxResetPoints)
			if err != nil {
				return nil, serviceerror.NewInternal("Unable to add DecisionTaskCompleted event to history.")
			}
		}

		var (
			failDecision                *failDecisionInfo
			activityNotStartedCancelled bool
			continueAsNewBuilder        mutableState

			hasUnhandledEvents bool
		)
		hasUnhandledEvents = msBuilder.HasBufferedEvents()

		if request.StickyAttributes == nil || request.StickyAttributes.WorkerTaskList == nil {
			handler.metricsClient.IncCounter(metrics.HistoryRespondDecisionTaskCompletedScope, metrics.CompleteDecisionWithStickyDisabledCounter)
			executionInfo.StickyTaskList = ""
			executionInfo.StickyScheduleToStartTimeout = 0
		} else {
			handler.metricsClient.IncCounter(metrics.HistoryRespondDecisionTaskCompletedScope, metrics.CompleteDecisionWithStickyEnabledCounter)
			executionInfo.StickyTaskList = request.StickyAttributes.WorkerTaskList.GetName()
			executionInfo.StickyScheduleToStartTimeout = request.StickyAttributes.GetScheduleToStartTimeoutSeconds()
		}
		executionInfo.ClientLibraryVersion = clientLibVersion
		executionInfo.ClientFeatureVersion = clientFeatureVersion
		executionInfo.ClientImpl = clientImpl

		binChecksum := request.GetBinaryChecksum()
		if _, ok := namespaceEntry.GetConfig().BadBinaries.Binaries[binChecksum]; ok {
			failDecision = &failDecisionInfo{
				cause:   enums.DecisionTaskFailedCauseBadBinary,
				message: fmt.Sprintf("binary %v is already marked as bad deployment", binChecksum),
			}
		} else {

			namespace := namespaceEntry.GetInfo().Name
			workflowSizeChecker := newWorkflowSizeChecker(
				handler.config.BlobSizeLimitWarn(namespace),
				handler.config.BlobSizeLimitError(namespace),
				handler.config.HistorySizeLimitWarn(namespace),
				handler.config.HistorySizeLimitError(namespace),
				handler.config.HistoryCountLimitWarn(namespace),
				handler.config.HistoryCountLimitError(namespace),
				completedEvent.GetEventId(),
				msBuilder,
				executionStats,
				handler.metricsClient,
				handler.throttledLogger,
			)

			decisionTaskHandler := newDecisionTaskHandler(
				request.GetIdentity(),
				completedEvent.GetEventId(),
				namespaceEntry,
				msBuilder,
				handler.decisionAttrValidator,
				workflowSizeChecker,
				handler.logger,
				handler.namespaceCache,
				handler.metricsClient,
				handler.config,
			)

			if err := decisionTaskHandler.handleDecisions(
				request.ExecutionContext,
				request.Decisions,
			); err != nil {
				return nil, err
			}

			// set the vars used by following logic
			// further refactor should also clean up the vars used below
			failDecision = decisionTaskHandler.failDecisionInfo

			// failMessage is not used by decisionTaskHandler
			activityNotStartedCancelled = decisionTaskHandler.activityNotStartedCancelled
			// continueAsNewTimerTasks is not used by decisionTaskHandler

			continueAsNewBuilder = decisionTaskHandler.continueAsNewBuilder

			hasUnhandledEvents = decisionTaskHandler.hasUnhandledEventsBeforeDecisions
		}

		if failDecision != nil {
			handler.metricsClient.IncCounter(metrics.HistoryRespondDecisionTaskCompletedScope, metrics.FailedDecisionsCounter)
			handler.logger.Info("Failing the decision.", tag.WorkflowDecisionFailCause(int64(failDecision.cause)),
				tag.WorkflowID(token.GetWorkflowId()),
				tag.WorkflowRunIDBytes(token.GetRunId()),
				tag.WorkflowNamespaceID(namespaceID))
			msBuilder, err = handler.historyEngine.failDecision(weContext, scheduleID, startedID, failDecision.cause, []byte(failDecision.message), request)
			if err != nil {
				return nil, err
			}
			hasUnhandledEvents = true
			continueAsNewBuilder = nil
		}

		createNewDecisionTask := msBuilder.IsWorkflowExecutionRunning() && (hasUnhandledEvents || request.GetForceCreateNewDecisionTask() || activityNotStartedCancelled)
		var newDecisionTaskScheduledID int64
		if createNewDecisionTask {
			var newDecision *decisionInfo
			var err error
			if decisionHeartbeating && !decisionHeartbeatTimeout {
				newDecision, err = msBuilder.AddDecisionTaskScheduledEventAsHeartbeat(
					request.GetReturnNewDecisionTask(),
					currentDecision.OriginalScheduledTimestamp,
				)
			} else {
				newDecision, err = msBuilder.AddDecisionTaskScheduledEvent(
					request.GetReturnNewDecisionTask(),
				)
			}
			if err != nil {
				return nil, serviceerror.NewInternal("Failed to add decision scheduled event.")
			}

			newDecisionTaskScheduledID = newDecision.ScheduleID
			// skip transfer task for decision if request asking to return new decision task
			if request.GetReturnNewDecisionTask() {
				// start the new decision task if request asked to do so
				// TODO: replace the poll request
				_, _, err := msBuilder.AddDecisionTaskStartedEvent(newDecision.ScheduleID, "request-from-RespondDecisionTaskCompleted", &workflowservice.PollForDecisionTaskRequest{
					TaskList: &commonproto.TaskList{Name: newDecision.TaskList},
					Identity: request.Identity,
				})
				if err != nil {
					return nil, err
				}
			}
		}

		// We apply the update to execution using optimistic concurrency.  If it fails due to a conflict then reload
		// the history and try the operation again.
		var updateErr error
		if continueAsNewBuilder != nil {
			continueAsNewExecutionInfo := continueAsNewBuilder.GetExecutionInfo()
			updateErr = weContext.updateWorkflowExecutionWithNewAsActive(
				handler.shard.GetTimeSource().Now(),
				newWorkflowExecutionContext(
					continueAsNewExecutionInfo.NamespaceID,
					commonproto.WorkflowExecution{
						WorkflowId: continueAsNewExecutionInfo.WorkflowID,
						RunId:      continueAsNewExecutionInfo.RunID,
					},
					handler.shard,
					handler.shard.GetExecutionManager(),
					handler.logger,
				),
				continueAsNewBuilder,
			)
		} else {
			updateErr = weContext.updateWorkflowExecutionAsActive(handler.shard.GetTimeSource().Now())
		}

		if updateErr != nil {
			if updateErr == ErrConflict {
				handler.metricsClient.IncCounter(metrics.HistoryRespondDecisionTaskCompletedScope, metrics.ConcurrencyUpdateFailureCounter)
				continue Update_History_Loop
			}

			// if updateErr resulted in TransactionSizeLimitError then fail workflow
			switch updateErr.(type) {
			case *persistence.TransactionSizeLimitError:
				// must reload mutable state because the first call to updateWorkflowExecutionWithContext or continueAsNewWorkflowExecution
				// clears mutable state if error is returned
				msBuilder, err = weContext.loadWorkflowExecution()
				if err != nil {
					return nil, err
				}

				eventBatchFirstEventID := msBuilder.GetNextEventID()
				if err := terminateWorkflow(
					msBuilder,
					eventBatchFirstEventID,
					common.FailureReasonTransactionSizeExceedsLimit,
					[]byte(updateErr.Error()),
					identityHistoryService,
				); err != nil {
					return nil, err
				}
				if err := weContext.updateWorkflowExecutionAsActive(
					handler.shard.GetTimeSource().Now(),
				); err != nil {
					return nil, err
				}
			}

			return nil, updateErr
		}

<<<<<<< HEAD
		handler.handleBufferedQueries(
			msBuilder,
			clientImpl,
			clientFeatureVersion,
			req.GetCompleteRequest().GetQueryResults(),
			createNewDecisionTask,
			namespaceEntry,
			decisionHeartbeating)
=======
		handler.handleBufferedQueries(msBuilder, req.GetCompleteRequest().GetQueryResults(), createNewDecisionTask, domainEntry, decisionHeartbeating)
>>>>>>> 490a9fda

		if decisionHeartbeatTimeout {
			// at this point, update is successful, but we still return an error to client so that the worker will give up this workflow
			return nil, serviceerror.NewNotFound(fmt.Sprintf("decision heartbeat timeout"))
		}

		resp = &historyservice.RespondDecisionTaskCompletedResponse{}
		if request.GetReturnNewDecisionTask() && createNewDecisionTask {
			decision, _ := msBuilder.GetDecisionInfo(newDecisionTaskScheduledID)
			resp.StartedResponse, err = handler.createRecordDecisionTaskStartedResponse(namespaceID, msBuilder, decision, request.GetIdentity())
			if err != nil {
				return nil, err
			}
			// sticky is always enabled when worker request for new decision task from RespondDecisionTaskCompleted
			resp.StartedResponse.StickyExecutionEnabled = true
		}

		return resp, nil
	}

	return nil, ErrMaxAttemptsExceeded
}

func (handler *decisionHandlerImpl) createRecordDecisionTaskStartedResponse(
	namespaceID string,
	msBuilder mutableState,
	decision *decisionInfo,
	identity string,
) (*historyservice.RecordDecisionTaskStartedResponse, error) {

	response := &historyservice.RecordDecisionTaskStartedResponse{}
	response.WorkflowType = msBuilder.GetWorkflowType()
	executionInfo := msBuilder.GetExecutionInfo()
	if executionInfo.LastProcessedEvent != common.EmptyEventID {
		response.PreviousStartedEventId = executionInfo.LastProcessedEvent
	}

	// Starting decision could result in different scheduleID if decision was transient and new new events came in
	// before it was started.
	response.ScheduledEventId = decision.ScheduleID
	response.StartedEventId = decision.StartedID
	response.StickyExecutionEnabled = msBuilder.IsStickyTaskListEnabled()
	response.NextEventId = msBuilder.GetNextEventID()
	response.Attempt = decision.Attempt
	response.WorkflowExecutionTaskList = &commonproto.TaskList{
		Name: executionInfo.TaskList,
		Kind: enums.TaskListKindNormal,
	}
	response.ScheduledTimestamp = decision.ScheduledTimestamp
	response.StartedTimestamp = decision.StartedTimestamp

	if decision.Attempt > 0 {
		// This decision is retried from mutable state
		// Also return schedule and started which are not written to history yet
		scheduledEvent, startedEvent := msBuilder.CreateTransientDecisionEvents(decision, identity)
		response.DecisionInfo = &commonproto.TransientDecisionInfo{}
		response.DecisionInfo.ScheduledEvent = scheduledEvent
		response.DecisionInfo.StartedEvent = startedEvent
	}
	currentBranchToken, err := msBuilder.GetCurrentBranchToken()
	if err != nil {
		return nil, err
	}
	response.BranchToken = currentBranchToken

	qr := msBuilder.GetQueryRegistry()
	buffered := qr.getBufferedIDs()
	queries := make(map[string]*commonproto.WorkflowQuery)
	for _, id := range buffered {
		input, err := qr.getQueryInput(id)
		if err != nil {
			continue
		}
		queries[id] = input
	}
	response.Queries = queries
	return response, nil
}

<<<<<<< HEAD
func (handler *decisionHandlerImpl) handleBufferedQueries(
	msBuilder mutableState,
	clientImpl string,
	clientFeatureVersion string,
	queryResults map[string]*commonproto.WorkflowQueryResult,
	createNewDecisionTask bool,
	namespaceEntry *cache.NamespaceCacheEntry,
	decisionHeartbeating bool,
) {
=======
func (handler *decisionHandlerImpl) handleBufferedQueries(msBuilder mutableState, queryResults map[string]*commonproto.WorkflowQueryResult, createNewDecisionTask bool, domainEntry *cache.DomainCacheEntry, decisionHeartbeating bool) {
>>>>>>> 490a9fda
	queryRegistry := msBuilder.GetQueryRegistry()
	if !queryRegistry.hasBufferedQuery() {
		return
	}

	namespaceID := namespaceEntry.GetInfo().ID
	namespace := namespaceEntry.GetInfo().Name
	workflowID := msBuilder.GetExecutionInfo().WorkflowID
	runID := msBuilder.GetExecutionInfo().RunID

	scope := handler.metricsClient.Scope(metrics.HistoryRespondDecisionTaskCompletedScope)

<<<<<<< HEAD
	// Consistent query requires both server and client worker support. If a consistent query was requested (meaning there are
	// buffered queries) but worker does not support consistent query then all buffered queries should be failed.
	if versionErr := handler.versionChecker.SupportsConsistentQuery(clientImpl, clientFeatureVersion); versionErr != nil {
		scope.IncCounter(metrics.WorkerNotSupportsConsistentQueryCount)
		failedTerminationState := &queryTerminationState{
			queryTerminationType: queryTerminationTypeFailed,
			failure:              serviceerror.NewInvalidArgument(versionErr.Error()),
		}
		buffered := queryRegistry.getBufferedIDs()
		handler.logger.Info(
			"failing query because worker does not support consistent query",
			tag.WorkflowNamespace(namespace),
			tag.WorkflowID(workflowID),
			tag.WorkflowRunID(runID),
			tag.Error(versionErr))
		for _, id := range buffered {
			if err := queryRegistry.setTerminationState(id, failedTerminationState); err != nil {
				handler.logger.Error(
					"failed to set query termination state to failed",
					tag.WorkflowNamespace(namespace),
					tag.WorkflowID(workflowID),
					tag.WorkflowRunID(runID),
					tag.QueryID(id),
					tag.Error(err))
				scope.IncCounter(metrics.QueryRegistryInvalidStateCount)
			}
		}
		return
	}

=======
>>>>>>> 490a9fda
	// if its a heartbeat decision it means local activities may still be running on the worker
	// which were started by an external event which happened before the query
	if decisionHeartbeating {
		return
	}

	sizeLimitError := handler.config.BlobSizeLimitError(namespace)
	sizeLimitWarn := handler.config.BlobSizeLimitWarn(namespace)

	// Complete or fail all queries we have results for
	for id, result := range queryResults {
		if err := common.CheckEventBlobSizeLimit(
			len(result.GetAnswer()),
			sizeLimitWarn,
			sizeLimitError,
			namespaceID,
			workflowID,
			runID,
			scope,
			handler.throttledLogger,
		); err != nil {
			handler.logger.Info("failing query because query result size is too large",
				tag.WorkflowNamespace(namespace),
				tag.WorkflowID(workflowID),
				tag.WorkflowRunID(runID),
				tag.QueryID(id),
				tag.Error(err))
			failedTerminationState := &queryTerminationState{
				queryTerminationType: queryTerminationTypeFailed,
				failure:              err,
			}
			if err := queryRegistry.setTerminationState(id, failedTerminationState); err != nil {
				handler.logger.Error(
					"failed to set query termination state to failed",
					tag.WorkflowNamespace(namespace),
					tag.WorkflowID(workflowID),
					tag.WorkflowRunID(runID),
					tag.QueryID(id),
					tag.Error(err))
				scope.IncCounter(metrics.QueryRegistryInvalidStateCount)
			}
		} else {
			completedTerminationState := &queryTerminationState{
				queryTerminationType: queryTerminationTypeCompleted,
				queryResult:          result,
			}
			if err := queryRegistry.setTerminationState(id, completedTerminationState); err != nil {
				handler.logger.Error(
					"failed to set query termination state to completed",
					tag.WorkflowNamespace(namespace),
					tag.WorkflowID(workflowID),
					tag.WorkflowRunID(runID),
					tag.QueryID(id),
					tag.Error(err))
				scope.IncCounter(metrics.QueryRegistryInvalidStateCount)
			}
		}
	}

	// If no decision task was created then it means no buffered events came in during this decision task's handling.
	// This means all unanswered buffered queries can be dispatched directly through matching at this point.
	if !createNewDecisionTask {
		buffered := queryRegistry.getBufferedIDs()
		for _, id := range buffered {
			unblockTerminationState := &queryTerminationState{
				queryTerminationType: queryTerminationTypeUnblocked,
			}
			if err := queryRegistry.setTerminationState(id, unblockTerminationState); err != nil {
				handler.logger.Error(
					"failed to set query termination state to unblocked",
					tag.WorkflowNamespace(namespace),
					tag.WorkflowID(workflowID),
					tag.WorkflowRunID(runID),
					tag.QueryID(id),
					tag.Error(err))
				scope.IncCounter(metrics.QueryRegistryInvalidStateCount)
			}
		}
	}
}<|MERGE_RESOLUTION|>--- conflicted
+++ resolved
@@ -547,18 +547,7 @@
 			return nil, updateErr
 		}
 
-<<<<<<< HEAD
-		handler.handleBufferedQueries(
-			msBuilder,
-			clientImpl,
-			clientFeatureVersion,
-			req.GetCompleteRequest().GetQueryResults(),
-			createNewDecisionTask,
-			namespaceEntry,
-			decisionHeartbeating)
-=======
-		handler.handleBufferedQueries(msBuilder, req.GetCompleteRequest().GetQueryResults(), createNewDecisionTask, domainEntry, decisionHeartbeating)
->>>>>>> 490a9fda
+		handler.handleBufferedQueries(msBuilder, req.GetCompleteRequest().GetQueryResults(), createNewDecisionTask, namespaceEntry, decisionHeartbeating)
 
 		if decisionHeartbeatTimeout {
 			// at this point, update is successful, but we still return an error to client so that the worker will give up this workflow
@@ -638,19 +627,7 @@
 	return response, nil
 }
 
-<<<<<<< HEAD
-func (handler *decisionHandlerImpl) handleBufferedQueries(
-	msBuilder mutableState,
-	clientImpl string,
-	clientFeatureVersion string,
-	queryResults map[string]*commonproto.WorkflowQueryResult,
-	createNewDecisionTask bool,
-	namespaceEntry *cache.NamespaceCacheEntry,
-	decisionHeartbeating bool,
-) {
-=======
-func (handler *decisionHandlerImpl) handleBufferedQueries(msBuilder mutableState, queryResults map[string]*commonproto.WorkflowQueryResult, createNewDecisionTask bool, domainEntry *cache.DomainCacheEntry, decisionHeartbeating bool) {
->>>>>>> 490a9fda
+func (handler *decisionHandlerImpl) handleBufferedQueries(msBuilder mutableState, queryResults map[string]*commonproto.WorkflowQueryResult, createNewDecisionTask bool, namespaceEntry *cache.NamespaceCacheEntry, decisionHeartbeating bool) {
 	queryRegistry := msBuilder.GetQueryRegistry()
 	if !queryRegistry.hasBufferedQuery() {
 		return
@@ -663,39 +640,6 @@
 
 	scope := handler.metricsClient.Scope(metrics.HistoryRespondDecisionTaskCompletedScope)
 
-<<<<<<< HEAD
-	// Consistent query requires both server and client worker support. If a consistent query was requested (meaning there are
-	// buffered queries) but worker does not support consistent query then all buffered queries should be failed.
-	if versionErr := handler.versionChecker.SupportsConsistentQuery(clientImpl, clientFeatureVersion); versionErr != nil {
-		scope.IncCounter(metrics.WorkerNotSupportsConsistentQueryCount)
-		failedTerminationState := &queryTerminationState{
-			queryTerminationType: queryTerminationTypeFailed,
-			failure:              serviceerror.NewInvalidArgument(versionErr.Error()),
-		}
-		buffered := queryRegistry.getBufferedIDs()
-		handler.logger.Info(
-			"failing query because worker does not support consistent query",
-			tag.WorkflowNamespace(namespace),
-			tag.WorkflowID(workflowID),
-			tag.WorkflowRunID(runID),
-			tag.Error(versionErr))
-		for _, id := range buffered {
-			if err := queryRegistry.setTerminationState(id, failedTerminationState); err != nil {
-				handler.logger.Error(
-					"failed to set query termination state to failed",
-					tag.WorkflowNamespace(namespace),
-					tag.WorkflowID(workflowID),
-					tag.WorkflowRunID(runID),
-					tag.QueryID(id),
-					tag.Error(err))
-				scope.IncCounter(metrics.QueryRegistryInvalidStateCount)
-			}
-		}
-		return
-	}
-
-=======
->>>>>>> 490a9fda
 	// if its a heartbeat decision it means local activities may still be running on the worker
 	// which were started by an external event which happened before the query
 	if decisionHeartbeating {
