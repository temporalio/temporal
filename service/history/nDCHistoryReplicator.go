--- conflicted
+++ resolved
@@ -175,12 +175,6 @@
 				shard,
 				logger,
 				state,
-<<<<<<< HEAD
-				func(mutableState workflow.MutableState) workflow.TaskGenerator {
-					return workflow.NewTaskGenerator(shard.GetNamespaceRegistry(), mutableState)
-				},
-=======
->>>>>>> 7c8ac02a
 			)
 		},
 		newMutableState: func(
