--- conflicted
+++ resolved
@@ -29,10 +29,6 @@
 	"time"
 
 	commonpb "go.temporal.io/api/common/v1"
-<<<<<<< HEAD
-	historypb "go.temporal.io/api/history/v1"
-=======
->>>>>>> a40214d9
 	"go.temporal.io/server/api/adminservice/v1"
 	enumsspb "go.temporal.io/server/api/enums/v1"
 	"go.temporal.io/server/common/collection"
@@ -274,76 +270,39 @@
 	if err != nil {
 		return err
 	}
-<<<<<<< HEAD
-	historyIterator := collection.NewPagingIterator(r.getHistoryPaginationFn(
-=======
+
 	lastEventTime, err := r.backfillHistory(
->>>>>>> a40214d9
 		ctx,
 		request.GetRemoteCluster(),
 		ns.Name().String(),
 		wid,
 		rid,
 		lastEventItem.GetEventId(),
-<<<<<<< HEAD
-		lastEventItem.GetVersion()))
-
-	var histories [][]*historypb.HistoryEvent
-	var lastEventTime time.Time
-	for historyIterator.HasNext() {
-		rawHistory, err := historyIterator.Next()
-		if err != nil {
-			return err
-		}
-		events, _ := serialization.NewSerializer().DeserializeEvents(rawHistory)
-		if len(events) > 0 {
-			lastEventTime = timestamp.TimeValue(events[len(events)-1].EventTime)
-		}
-		histories = append(histories, events)
-	}
-	historyBuilder := workflow.NewImmutableHistoriesBuilder(
-		histories,
-	)
-=======
 		lastEventItem.GetVersion(),
 		currentVersionHistory.GetBranchToken(),
 	)
 	if err != nil {
 		return err
 	}
->>>>>>> a40214d9
 	mutableState, err := workflow.NewSanitizedMutableState(
 		r.shard,
 		r.shard.GetEventsCache(),
 		r.logger,
 		ns,
 		request.GetWorkflowState(),
-<<<<<<< HEAD
-		historyBuilder,
-=======
->>>>>>> a40214d9
-	)
-	if err != nil {
-		return err
-	}
-<<<<<<< HEAD
-	taskGen := workflow.NewTaskGenerator(r.namespaceRegistry, mutableState)
-	err = taskGen.GenerateWorkflowCloseTasks(lastEventTime)
-=======
+	)
+	if err != nil {
+		return err
+	}
 
 	taskRefresh := workflow.NewTaskRefresher(r.shard, r.shard.GetConfig(), r.namespaceRegistry, r.shard.GetEventsCache(), r.logger)
 	err = taskRefresh.RefreshTasks(ctx, timestamp.TimeValue(lastEventTime), mutableState)
->>>>>>> a40214d9
 	if err != nil {
 		return err
 	}
 	return r.transactionMgr.createWorkflow(
 		ctx,
-<<<<<<< HEAD
-		lastEventTime,
-=======
 		timestamp.TimeValue(lastEventTime),
->>>>>>> a40214d9
 		newNDCWorkflow(
 			ctx,
 			r.namespaceRegistry,
@@ -862,8 +821,6 @@
 	r.shard.SetCurrentTime(clusterName, now)
 }
 
-<<<<<<< HEAD
-=======
 func (r *nDCHistoryReplicatorImpl) backfillHistory(
 	ctx context.Context,
 	remoteClusterName string,
@@ -917,7 +874,6 @@
 	return lastEventTime, nil
 }
 
->>>>>>> a40214d9
 func (r *nDCHistoryReplicatorImpl) getHistoryPaginationFn(
 	ctx context.Context,
 	remoteClusterName string,
@@ -926,13 +882,6 @@
 	runID string,
 	endEventID int64,
 	endEventVersion int64,
-<<<<<<< HEAD
-) collection.PaginationFn[*commonpb.DataBlob] {
-
-	return func(paginationToken []byte) ([]*commonpb.DataBlob, []byte, error) {
-
-		response, err := r.shard.GetRemoteAdminClient(remoteClusterName).GetWorkflowExecutionRawHistoryV2(ctx, &adminservice.GetWorkflowExecutionRawHistoryV2Request{
-=======
 ) collection.PaginationFn[*rawHistoryData] {
 
 	return func(paginationToken []byte) ([]*rawHistoryData, []byte, error) {
@@ -942,7 +891,6 @@
 			return nil, nil, err
 		}
 		response, err := adminClient.GetWorkflowExecutionRawHistoryV2(ctx, &adminservice.GetWorkflowExecutionRawHistoryV2Request{
->>>>>>> a40214d9
 			Namespace:       namespace,
 			Execution:       &commonpb.WorkflowExecution{WorkflowId: workflowID, RunId: runID},
 			EndEventId:      endEventID + 1,
@@ -954,18 +902,12 @@
 			return nil, nil, err
 		}
 
-<<<<<<< HEAD
-		batches := make([]*commonpb.DataBlob, 0, len(response.GetHistoryBatches()))
-		for _, blob := range response.GetHistoryBatches() {
-			batches = append(batches, blob)
-=======
 		batches := make([]*rawHistoryData, 0, len(response.GetHistoryBatches()))
 		for idx, blob := range response.GetHistoryBatches() {
 			batches = append(batches, &rawHistoryData{
 				rawHistory: blob,
 				nodeID:     response.GetHistoryNodeIds()[idx],
 			})
->>>>>>> a40214d9
 		}
 		return batches, response.NextPageToken, nil
 	}
