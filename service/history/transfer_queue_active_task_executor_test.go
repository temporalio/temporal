--- conflicted
+++ resolved
@@ -3047,11 +3047,8 @@
 		s.mockShard.GetTimeSource(),
 		s.mockNamespaceCache,
 		s.mockClusterMetadata,
-<<<<<<< HEAD
 		s.mockShard.ChasmRegistry(),
-=======
 		queues.GetTaskTypeTagValue,
->>>>>>> e4d418cf
 		nil,
 		metrics.NoopMetricsHandler,
 		telemetry.NoopTracer,
