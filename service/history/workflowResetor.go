--- conflicted
+++ resolved
@@ -982,17 +982,10 @@
 		return
 	}
 
-<<<<<<< HEAD
-	// always enforce the attempt to 1 so that we can always schedule a new decision(skip trasientDecision logic)
-	decision, _ := newMsBuilder.GetInFlightDecision()
-	decision.Attempt = 1
-	newMsBuilder.UpdateDecision(decision)
-=======
-	// always enforce the attempt to zero so that we can always schedule a new workflow task(skip trasientWorkflowTask logic)
+	// always enforce the attempt to 1 so that we can always schedule a new workflow task(skip trasientWorkflowTask logic)
 	workflowTask, _ := newMsBuilder.GetInFlightWorkflowTask()
-	workflowTask.Attempt = 0
+	workflowTask.Attempt = 1
 	newMsBuilder.UpdateWorkflowTask(workflowTask)
->>>>>>> 004c86cb
 
 	// before this, the mutable state is in replay mode
 	// need to close / flush the mutable state for new changes
