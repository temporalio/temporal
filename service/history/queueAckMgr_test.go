// The MIT License
//
// Copyright (c) 2020 Temporal Technologies Inc.  All rights reserved.
//
// Copyright (c) 2020 Uber Technologies, Inc.
//
// Permission is hereby granted, free of charge, to any person obtaining a copy
// of this software and associated documentation files (the "Software"), to deal
// in the Software without restriction, including without limitation the rights
// to use, copy, modify, merge, publish, distribute, sublicense, and/or sell
// copies of the Software, and to permit persons to whom the Software is
// furnished to do so, subject to the following conditions:
//
// The above copyright notice and this permission notice shall be included in
// all copies or substantial portions of the Software.
//
// THE SOFTWARE IS PROVIDED "AS IS", WITHOUT WARRANTY OF ANY KIND, EXPRESS OR
// IMPLIED, INCLUDING BUT NOT LIMITED TO THE WARRANTIES OF MERCHANTABILITY,
// FITNESS FOR A PARTICULAR PURPOSE AND NONINFRINGEMENT. IN NO EVENT SHALL THE
// AUTHORS OR COPYRIGHT HOLDERS BE LIABLE FOR ANY CLAIM, DAMAGES OR OTHER
// LIABILITY, WHETHER IN AN ACTION OF CONTRACT, TORT OR OTHERWISE, ARISING FROM,
// OUT OF OR IN CONNECTION WITH THE SOFTWARE OR THE USE OR OTHER DEALINGS IN
// THE SOFTWARE.

package history

import (
	"testing"
	"time"

	"github.com/golang/mock/gomock"
	"github.com/pborman/uuid"
	"github.com/stretchr/testify/require"
	"github.com/stretchr/testify/suite"

	persistencespb "go.temporal.io/server/api/persistence/v1"
	"go.temporal.io/server/common/cluster"
	"go.temporal.io/server/common/definition"
	"go.temporal.io/server/common/dynamicconfig"
	"go.temporal.io/server/common/log"
	"go.temporal.io/server/common/metrics"
	p "go.temporal.io/server/common/persistence"
	"go.temporal.io/server/common/primitives/timestamp"
	ctasks "go.temporal.io/server/common/tasks"
	"go.temporal.io/server/service/history/queues"
	"go.temporal.io/server/service/history/shard"
	"go.temporal.io/server/service/history/tasks"
	"go.temporal.io/server/service/history/tests"
)

type (
	queueAckMgrSuite struct {
		suite.Suite
		*require.Assertions

		controller *gomock.Controller
		mockShard  *shard.ContextTest

		mockProcessor *Mockprocessor

		logger      log.Logger
		queueAckMgr *queueAckMgrImpl
	}

	queueFailoverAckMgrSuite struct {
		suite.Suite
		*require.Assertions

		controller *gomock.Controller
		mockShard  *shard.ContextTest

		mockProcessor *Mockprocessor

		logger              log.Logger
		queueFailoverAckMgr *queueAckMgrImpl
	}
)

func TestQueueAckMgrSuite(t *testing.T) {
	s := new(queueAckMgrSuite)
	suite.Run(t, s)
}

func TestQueueFailoverAckMgrSuite(t *testing.T) {
	s := new(queueFailoverAckMgrSuite)
	suite.Run(t, s)
}

func (s *queueAckMgrSuite) SetupSuite() {

}

func (s *queueAckMgrSuite) TearDownSuite() {

}

func (s *queueAckMgrSuite) SetupTest() {
	s.Assertions = require.New(s.T())

	config := tests.NewDynamicConfig()
	config.ShardUpdateMinInterval = dynamicconfig.GetDurationPropertyFn(0 * time.Second)

	s.controller = gomock.NewController(s.T())
	s.mockShard = shard.NewTestContext(
		s.controller,
		&p.ShardInfoWithFailover{
			ShardInfo: &persistencespb.ShardInfo{
				ShardId: 1,
				RangeId: 1,
				QueueAckLevels: map[int32]*persistencespb.QueueAckLevel{
					tasks.CategoryTimer.ID(): {
						ClusterAckLevel: map[string]int64{
							cluster.TestCurrentClusterName:     timestamp.TimeNowPtrUtcAddSeconds(-8).UnixNano(),
							cluster.TestAlternativeClusterName: timestamp.TimeNowPtrUtcAddSeconds(-10).UnixNano(),
						},
					},
				},
			},
		},
		config,
	)

	s.mockProcessor = NewMockprocessor(s.controller)

	s.logger = s.mockShard.GetLogger()

	s.queueAckMgr = newQueueAckMgr(
		s.mockShard,
		&QueueProcessorOptions{
			MetricScope: metrics.TransferActiveQueueProcessorScope,
		},
		s.mockProcessor,
		0,
		s.logger,
		func(task tasks.Task) queues.Executable {
<<<<<<< HEAD
			return queues.NewExecutable(task, nil, nil, nil, nil, queues.NewNoopPriorityAssigner(), s.mockShard.GetTimeSource(), nil, nil, metrics.NoopMetricsHandler, nil, nil)
=======
			return queues.NewExecutable(
				queues.DefaultReaderId,
				task,
				nil,
				nil,
				nil,
				nil,
				queues.NewNoopPriorityAssigner(),
				s.mockShard.GetTimeSource(),
				nil,
				nil,
				nil,
				queues.QueueTypeActiveTransfer,
				nil,
			)
>>>>>>> 5ab8ab80
		},
	)
}

func (s *queueAckMgrSuite) TearDownTest() {
	s.controller.Finish()
	s.mockShard.StopForTest()
}

func (s *queueAckMgrSuite) TestReadTimerTasks() {
	readLevel := s.queueAckMgr.readLevel
	// when the ack manager is first initialized, read == ack level
	s.Equal(s.queueAckMgr.getQueueAckLevel(), readLevel)

	moreInput := false
	taskID1 := int64(59)
	tasksInput := []tasks.Task{
		&tasks.WorkflowTask{
			WorkflowKey: definition.NewWorkflowKey(
				TestNamespaceId,
				"some random workflow ID",
				uuid.New(),
			),
			TaskID:           taskID1,
			TaskQueue:        "some random task queue",
			ScheduledEventID: 28,
		},
	}

	s.mockProcessor.EXPECT().readTasks(readLevel).Return(tasksInput, moreInput, nil)

	taskExecutables, moreOutput, err := s.queueAckMgr.readQueueTasks()
	s.Nil(err)

	tasksOutput := make([]tasks.Task, 0, len(taskExecutables))
	for _, executable := range taskExecutables {
		tasksOutput = append(tasksOutput, executable.GetTask())
		s.Equal(ctasks.TaskStatePending, s.queueAckMgr.outstandingExecutables[executable.GetTaskID()].State())
	}
	s.Equal(tasksOutput, tasksInput)
	s.Equal(moreOutput, moreInput)
	s.Len(s.queueAckMgr.outstandingExecutables, 1)

	moreInput = true
	taskID2 := int64(60)
	tasksInput = []tasks.Task{
		&tasks.WorkflowTask{
			WorkflowKey: definition.NewWorkflowKey(
				TestNamespaceId,
				"some random workflow ID",
				uuid.New(),
			),
			TaskID:           taskID2,
			TaskQueue:        "some random task queue",
			ScheduledEventID: 29,
		},
	}

	s.mockProcessor.EXPECT().readTasks(taskID1).Return(tasksInput, moreInput, nil)

	taskExecutables, moreOutput, err = s.queueAckMgr.readQueueTasks()
	s.Nil(err)

	tasksOutput = make([]tasks.Task, 0, len(taskExecutables))
	for _, executable := range taskExecutables {
		tasksOutput = append(tasksOutput, executable.GetTask())
		s.Equal(ctasks.TaskStatePending, s.queueAckMgr.outstandingExecutables[executable.GetTaskID()].State())
	}
	s.Equal(tasksOutput, tasksInput)
	s.Equal(moreOutput, moreInput)
	s.Len(s.queueAckMgr.outstandingExecutables, 2)
}

func (s *queueAckMgrSuite) TestReadCompleteTimerTasks() {
	readLevel := s.queueAckMgr.readLevel
	// when the ack manager is first initialized, read == ack level
	s.Equal(s.queueAckMgr.getQueueAckLevel(), readLevel)

	moreInput := false
	taskID := int64(59)
	tasksInput := []tasks.Task{
		&tasks.WorkflowTask{
			WorkflowKey: definition.NewWorkflowKey(
				TestNamespaceId,
				"some random workflow ID",
				uuid.New(),
			),
			TaskID:           taskID,
			TaskQueue:        "some random task queue",
			ScheduledEventID: 28,
		},
	}

	s.mockProcessor.EXPECT().readTasks(readLevel).Return(tasksInput, moreInput, nil)

	taskExecutables, moreOutput, err := s.queueAckMgr.readQueueTasks()
	s.Nil(err)

	tasksOutput := make([]tasks.Task, 0, len(taskExecutables))
	for _, executable := range taskExecutables {
		tasksOutput = append(tasksOutput, executable.GetTask())
		s.Equal(ctasks.TaskStatePending, s.queueAckMgr.outstandingExecutables[executable.GetTaskID()].State())
	}
	s.Equal(tasksOutput, tasksInput)
	s.Equal(moreOutput, moreInput)
	s.Len(s.queueAckMgr.outstandingExecutables, 1)

	taskExecutables[0].Ack()
	s.Equal(ctasks.TaskStateAcked, s.queueAckMgr.outstandingExecutables[taskID].State())
}

func (s *queueAckMgrSuite) TestReadCompleteUpdateTimerTasks() {
	readLevel := s.queueAckMgr.readLevel
	// when the ack manager is first initialized, read == ack level
	s.Equal(s.queueAckMgr.getQueueAckLevel(), readLevel)

	moreInput := true
	taskID1 := int64(59)
	taskID2 := int64(60)
	taskID3 := int64(61)
	tasksInput := []tasks.Task{
		&tasks.WorkflowTask{
			WorkflowKey: definition.NewWorkflowKey(
				TestNamespaceId,
				"some random workflow ID",
				uuid.New(),
			),
			TaskID:           taskID1,
			TaskQueue:        "some random task queue",
			ScheduledEventID: 28,
		},
		&tasks.WorkflowTask{
			WorkflowKey: definition.NewWorkflowKey(
				TestNamespaceId,
				"some random workflow ID",
				uuid.New(),
			),
			TaskID:           taskID2,
			TaskQueue:        "some random task queue",
			ScheduledEventID: 28,
		},
		&tasks.WorkflowTask{
			WorkflowKey: definition.NewWorkflowKey(
				TestNamespaceId,
				"some random workflow ID",
				uuid.New(),
			),
			TaskID:           taskID3,
			TaskQueue:        "some random task queue",
			ScheduledEventID: 28,
		},
	}

	s.mockProcessor.EXPECT().readTasks(readLevel).Return(tasksInput, moreInput, nil)

	taskExecutables, moreOutput, err := s.queueAckMgr.readQueueTasks()
	s.Nil(err)

	tasksOutput := make([]tasks.Task, 0, len(taskExecutables))
	for _, executable := range taskExecutables {
		tasksOutput = append(tasksOutput, executable.GetTask())
		s.Equal(ctasks.TaskStatePending, s.queueAckMgr.outstandingExecutables[executable.GetTaskID()].State())
	}
	s.Equal(tasksOutput, tasksInput)
	s.Equal(moreOutput, moreInput)
	s.Len(s.queueAckMgr.outstandingExecutables, 3)

	s.mockProcessor.EXPECT().updateAckLevel(taskID1).Return(nil)
	taskExecutables[0].Ack()
	s.queueAckMgr.updateQueueAckLevel()
	s.Equal(taskID1, s.queueAckMgr.getQueueAckLevel())

	s.mockProcessor.EXPECT().updateAckLevel(taskID1).Return(nil)
	taskExecutables[2].Ack()
	s.queueAckMgr.updateQueueAckLevel()
	s.Equal(taskID1, s.queueAckMgr.getQueueAckLevel())

	s.mockProcessor.EXPECT().updateAckLevel(taskID3).Return(nil)
	taskExecutables[1].Ack()
	s.queueAckMgr.updateQueueAckLevel()
	s.Equal(taskID3, s.queueAckMgr.getQueueAckLevel())
}

// Tests for failover ack manager
func (s *queueFailoverAckMgrSuite) SetupSuite() {

}

func (s *queueFailoverAckMgrSuite) TearDownSuite() {

}

func (s *queueFailoverAckMgrSuite) SetupTest() {
	s.Assertions = require.New(s.T())

	config := tests.NewDynamicConfig()
	config.ShardUpdateMinInterval = dynamicconfig.GetDurationPropertyFn(0 * time.Second)

	s.controller = gomock.NewController(s.T())
	s.mockShard = shard.NewTestContext(
		s.controller,
		&p.ShardInfoWithFailover{
			ShardInfo: &persistencespb.ShardInfo{
				ShardId: 1,
				RangeId: 1,
				QueueAckLevels: map[int32]*persistencespb.QueueAckLevel{
					tasks.CategoryTimer.ID(): {
						ClusterAckLevel: map[string]int64{
							cluster.TestCurrentClusterName:     timestamp.TimeNowPtrUtc().UnixNano(),
							cluster.TestAlternativeClusterName: timestamp.TimeNowPtrUtcAddSeconds(-10).UnixNano(),
						},
					},
				},
			},
		},
		config,
	)

	s.mockProcessor = NewMockprocessor(s.controller)

	s.logger = s.mockShard.GetLogger()

	s.queueFailoverAckMgr = newQueueFailoverAckMgr(
		s.mockShard,
		&QueueProcessorOptions{
			MetricScope: metrics.TransferQueueProcessorScope,
		},
		s.mockProcessor,
		0,
		s.logger,
		func(task tasks.Task) queues.Executable {
<<<<<<< HEAD
			return queues.NewExecutable(task, nil, nil, nil, nil, queues.NewNoopPriorityAssigner(), s.mockShard.GetTimeSource(), nil, nil, metrics.NoopMetricsHandler, nil, nil)
=======
			return queues.NewExecutable(
				queues.DefaultReaderId,
				task,
				nil,
				nil,
				nil,
				nil,
				queues.NewNoopPriorityAssigner(),
				s.mockShard.GetTimeSource(),
				nil,
				nil,
				nil,
				queues.QueueTypeActiveTransfer,
				nil,
			)
>>>>>>> 5ab8ab80
		},
	)
}

func (s *queueFailoverAckMgrSuite) TearDownTest() {
	s.controller.Finish()
	s.mockShard.StopForTest()
}

func (s *queueFailoverAckMgrSuite) TestReadQueueTasks() {
	readLevel := s.queueFailoverAckMgr.readLevel
	// when the ack manager is first initialized, read == ack level
	s.Equal(s.queueFailoverAckMgr.getQueueAckLevel(), readLevel)

	moreInput := true
	taskID1 := int64(59)
	tasksInput := []tasks.Task{
		&tasks.WorkflowTask{
			WorkflowKey: definition.NewWorkflowKey(
				TestNamespaceId,
				"some random workflow ID",
				uuid.New(),
			),
			TaskID:           taskID1,
			TaskQueue:        "some random task queue",
			ScheduledEventID: 28,
		},
	}

	s.mockProcessor.EXPECT().readTasks(readLevel).Return(tasksInput, moreInput, nil)

	taskExecutables, moreOutput, err := s.queueFailoverAckMgr.readQueueTasks()
	s.Nil(err)

	tasksOutput := make([]tasks.Task, 0, len(taskExecutables))
	for _, executable := range taskExecutables {
		tasksOutput = append(tasksOutput, executable.GetTask())
		s.Equal(ctasks.TaskStatePending, s.queueFailoverAckMgr.outstandingExecutables[executable.GetTaskID()].State())
	}
	s.Equal(tasksOutput, tasksInput)
	s.Equal(moreOutput, moreInput)
	s.Len(s.queueFailoverAckMgr.outstandingExecutables, 1)
	s.False(s.queueFailoverAckMgr.isReadFinished)

	moreInput = false
	taskID2 := int64(60)
	tasksInput = []tasks.Task{
		&tasks.WorkflowTask{
			WorkflowKey: definition.NewWorkflowKey(
				TestNamespaceId,
				"some random workflow ID",
				uuid.New(),
			),
			TaskID:           taskID2,
			TaskQueue:        "some random task queue",
			ScheduledEventID: 29,
		},
	}

	s.mockProcessor.EXPECT().readTasks(taskID1).Return(tasksInput, moreInput, nil)

	taskExecutables, moreOutput, err = s.queueFailoverAckMgr.readQueueTasks()
	s.Nil(err)

	tasksOutput = make([]tasks.Task, 0, len(taskExecutables))
	for _, executable := range taskExecutables {
		tasksOutput = append(tasksOutput, executable.GetTask())
		s.Equal(ctasks.TaskStatePending, s.queueFailoverAckMgr.outstandingExecutables[executable.GetTaskID()].State())
	}
	s.Equal(tasksOutput, tasksInput)
	s.Equal(moreOutput, moreInput)
	s.Len(s.queueFailoverAckMgr.outstandingExecutables, 2)
	s.True(s.queueFailoverAckMgr.isReadFinished)
}

func (s *queueFailoverAckMgrSuite) TestReadCompleteQueueTasks() {
	readLevel := s.queueFailoverAckMgr.readLevel
	// when the ack manager is first initialized, read == ack level
	s.Equal(s.queueFailoverAckMgr.getQueueAckLevel(), readLevel)

	moreInput := false
	taskID1 := int64(59)
	taskID2 := int64(60)
	tasksInput := []tasks.Task{
		&tasks.WorkflowTask{
			WorkflowKey: definition.NewWorkflowKey(
				TestNamespaceId,
				"some random workflow ID",
				uuid.New(),
			),
			TaskID:           taskID1,
			TaskQueue:        "some random task queue",
			ScheduledEventID: 28,
		},
		&tasks.WorkflowTask{
			WorkflowKey: definition.NewWorkflowKey(
				TestNamespaceId,
				"some random workflow ID",
				uuid.New(),
			),
			TaskID:           taskID2,
			TaskQueue:        "some random task queue",
			ScheduledEventID: 29,
		},
	}

	s.mockProcessor.EXPECT().readTasks(readLevel).Return(tasksInput, moreInput, nil)

	taskExecutables, moreOutput, err := s.queueFailoverAckMgr.readQueueTasks()
	s.Nil(err)

	tasksOutput := make([]tasks.Task, 0, len(taskExecutables))
	for _, executable := range taskExecutables {
		tasksOutput = append(tasksOutput, executable.GetTask())
		s.Equal(ctasks.TaskStatePending, s.queueFailoverAckMgr.outstandingExecutables[executable.GetTaskID()].State())
	}
	s.Equal(tasksOutput, tasksInput)
	s.Equal(moreOutput, moreInput)
	s.Len(s.queueFailoverAckMgr.outstandingExecutables, 2)

	taskExecutables[1].Ack()
	s.Equal(ctasks.TaskStateAcked, s.queueFailoverAckMgr.outstandingExecutables[taskID2].State())
	s.mockProcessor.EXPECT().updateAckLevel(s.queueFailoverAckMgr.getQueueAckLevel()).Return(nil)
	s.queueFailoverAckMgr.updateQueueAckLevel()
	select {
	case <-s.queueFailoverAckMgr.getFinishedChan():
		s.Fail("finished channel should not fire")
	default:
	}

	taskExecutables[0].Ack()
	s.Equal(ctasks.TaskStateAcked, s.queueFailoverAckMgr.outstandingExecutables[taskID1].State())
	s.mockProcessor.EXPECT().queueShutdown().Return(nil)
	s.queueFailoverAckMgr.updateQueueAckLevel()
	select {
	case <-s.queueFailoverAckMgr.getFinishedChan():
	default:
		s.Fail("finished channel should fire")
	}
}<|MERGE_RESOLUTION|>--- conflicted
+++ resolved
@@ -133,9 +133,6 @@
 		0,
 		s.logger,
 		func(task tasks.Task) queues.Executable {
-<<<<<<< HEAD
-			return queues.NewExecutable(task, nil, nil, nil, nil, queues.NewNoopPriorityAssigner(), s.mockShard.GetTimeSource(), nil, nil, metrics.NoopMetricsHandler, nil, nil)
-=======
 			return queues.NewExecutable(
 				queues.DefaultReaderId,
 				task,
@@ -147,11 +144,10 @@
 				s.mockShard.GetTimeSource(),
 				nil,
 				nil,
-				nil,
-				queues.QueueTypeActiveTransfer,
+				metrics.NoopMetricsHandler,
+				nil,
 				nil,
 			)
->>>>>>> 5ab8ab80
 		},
 	)
 }
@@ -383,9 +379,6 @@
 		0,
 		s.logger,
 		func(task tasks.Task) queues.Executable {
-<<<<<<< HEAD
-			return queues.NewExecutable(task, nil, nil, nil, nil, queues.NewNoopPriorityAssigner(), s.mockShard.GetTimeSource(), nil, nil, metrics.NoopMetricsHandler, nil, nil)
-=======
 			return queues.NewExecutable(
 				queues.DefaultReaderId,
 				task,
@@ -397,11 +390,10 @@
 				s.mockShard.GetTimeSource(),
 				nil,
 				nil,
-				nil,
-				queues.QueueTypeActiveTransfer,
+				metrics.NoopMetricsHandler,
+				nil,
 				nil,
 			)
->>>>>>> 5ab8ab80
 		},
 	)
 }
