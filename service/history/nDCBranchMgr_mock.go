--- conflicted
+++ resolved
@@ -32,13 +32,8 @@
 	reflect "reflect"
 
 	gomock "github.com/golang/mock/gomock"
-<<<<<<< HEAD
+
 	persistence "github.com/temporalio/temporal/common/persistence"
-	reflect "reflect"
-=======
-
-	persistence "github.com/uber/cadence/common/persistence"
->>>>>>> e58ce1a8
 )
 
 // MocknDCBranchMgr is a mock of nDCBranchMgr interface
