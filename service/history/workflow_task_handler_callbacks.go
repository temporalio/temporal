// The MIT License
//
// Copyright (c) 2020 Temporal Technologies Inc.  All rights reserved.
//
// Copyright (c) 2020 Uber Technologies, Inc.
//
// Permission is hereby granted, free of charge, to any person obtaining a copy
// of this software and associated documentation files (the "Software"), to deal
// in the Software without restriction, including without limitation the rights
// to use, copy, modify, merge, publish, distribute, sublicense, and/or sell
// copies of the Software, and to permit persons to whom the Software is
// furnished to do so, subject to the following conditions:
//
// The above copyright notice and this permission notice shall be included in
// all copies or substantial portions of the Software.
//
// THE SOFTWARE IS PROVIDED "AS IS", WITHOUT WARRANTY OF ANY KIND, EXPRESS OR
// IMPLIED, INCLUDING BUT NOT LIMITED TO THE WARRANTIES OF MERCHANTABILITY,
// FITNESS FOR A PARTICULAR PURPOSE AND NONINFRINGEMENT. IN NO EVENT SHALL THE
// AUTHORS OR COPYRIGHT HOLDERS BE LIABLE FOR ANY CLAIM, DAMAGES OR OTHER
// LIABILITY, WHETHER IN AN ACTION OF CONTRACT, TORT OR OTHERWISE, ARISING FROM,
// OUT OF OR IN CONNECTION WITH THE SOFTWARE OR THE USE OR OTHER DEALINGS IN
// THE SOFTWARE.

package history

import (
	"context"
	"fmt"

	"go.temporal.io/server/service/history/api/recordworkflowtaskstarted"
	"google.golang.org/protobuf/types/known/timestamppb"

	commandpb "go.temporal.io/api/command/v1"
	commonpb "go.temporal.io/api/common/v1"
	enumspb "go.temporal.io/api/enums/v1"
	historypb "go.temporal.io/api/history/v1"
	protocolpb "go.temporal.io/api/protocol/v1"
	querypb "go.temporal.io/api/query/v1"
	"go.temporal.io/api/serviceerror"
	"go.temporal.io/api/workflowservice/v1"
	enumsspb "go.temporal.io/server/api/enums/v1"
	"go.temporal.io/server/api/historyservice/v1"
	"go.temporal.io/server/api/matchingservice/v1"
	tokenspb "go.temporal.io/server/api/token/v1"
	"go.temporal.io/server/common"
	"go.temporal.io/server/common/clock"
	"go.temporal.io/server/common/collection"
	"go.temporal.io/server/common/definition"
	"go.temporal.io/server/common/failure"
	"go.temporal.io/server/common/log"
	"go.temporal.io/server/common/log/tag"
	"go.temporal.io/server/common/metrics"
	"go.temporal.io/server/common/namespace"
	"go.temporal.io/server/common/payloads"
	"go.temporal.io/server/common/persistence"
	"go.temporal.io/server/common/persistence/visibility/manager"
	"go.temporal.io/server/common/searchattribute"
	"go.temporal.io/server/common/tasktoken"
	"go.temporal.io/server/internal/effect"
	"go.temporal.io/server/service/history/api"
	"go.temporal.io/server/service/history/configs"
	"go.temporal.io/server/service/history/consts"
	"go.temporal.io/server/service/history/events"
	"go.temporal.io/server/service/history/shard"
	"go.temporal.io/server/service/history/workflow"
	"go.temporal.io/server/service/history/workflow/update"
)

type (
	// workflow task business logic handler
	workflowTaskHandlerCallbacks interface {
		handleWorkflowTaskCompleted(context.Context,
			*historyservice.RespondWorkflowTaskCompletedRequest) (*historyservice.RespondWorkflowTaskCompletedResponse, error)
		// TODO also include the handle of workflow task timeout here
	}

	workflowTaskHandlerCallbacksImpl struct {
		currentClusterName             string
		config                         *configs.Config
		shardContext                   shard.Context
		workflowConsistencyChecker     api.WorkflowConsistencyChecker
		timeSource                     clock.TimeSource
		namespaceRegistry              namespace.Registry
		eventNotifier                  events.Notifier
		tokenSerializer                common.TaskTokenSerializer
		metricsHandler                 metrics.Handler
		logger                         log.Logger
		throttledLogger                log.Logger
		commandAttrValidator           *commandAttrValidator
		searchAttributesMapperProvider searchattribute.MapperProvider
		searchAttributesValidator      *searchattribute.Validator
		persistenceVisibilityMgr       manager.VisibilityManager
		commandHandlerRegistry         *workflow.CommandHandlerRegistry
	}
)

func newWorkflowTaskHandlerCallback(historyEngine *historyEngineImpl) *workflowTaskHandlerCallbacksImpl {
	return &workflowTaskHandlerCallbacksImpl{
		currentClusterName:         historyEngine.currentClusterName,
		config:                     historyEngine.config,
		shardContext:               historyEngine.shardContext,
		workflowConsistencyChecker: historyEngine.workflowConsistencyChecker,
		timeSource:                 historyEngine.shardContext.GetTimeSource(),
		namespaceRegistry:          historyEngine.shardContext.GetNamespaceRegistry(),
		eventNotifier:              historyEngine.eventNotifier,
		tokenSerializer:            historyEngine.tokenSerializer,
		metricsHandler:             historyEngine.metricsHandler,
		logger:                     historyEngine.logger,
		throttledLogger:            historyEngine.throttledLogger,
		commandAttrValidator: newCommandAttrValidator(
			historyEngine.shardContext.GetNamespaceRegistry(),
			historyEngine.config,
			historyEngine.searchAttributesValidator,
		),
		searchAttributesMapperProvider: historyEngine.shardContext.GetSearchAttributesMapperProvider(),
		searchAttributesValidator:      historyEngine.searchAttributesValidator,
		persistenceVisibilityMgr:       historyEngine.persistenceVisibilityMgr,
		commandHandlerRegistry:         historyEngine.commandHandlerRegistry,
	}
}

<<<<<<< HEAD
func (handler *workflowTaskHandlerCallbacksImpl) handleWorkflowTaskScheduled(
	ctx context.Context,
	req *historyservice.ScheduleWorkflowTaskRequest,
) error {

	_, err := api.GetActiveNamespace(handler.shardContext, namespace.ID(req.GetNamespaceId()))
	if err != nil {
		return err
	}

	return api.GetAndUpdateWorkflowWithNew(
		ctx,
		req.ChildClock,
		api.BypassMutableStateConsistencyPredicate,
		definition.NewWorkflowKey(
			req.NamespaceId,
			req.WorkflowExecution.WorkflowId,
			req.WorkflowExecution.RunId,
		),
		func(workflowLease api.WorkflowLease) (*api.UpdateWorkflowAction, error) {
			mutableState := workflowLease.GetMutableState()
			if !mutableState.IsWorkflowExecutionRunning() {
				return nil, consts.ErrWorkflowCompleted
			}

			if req.IsFirstWorkflowTask && mutableState.HadOrHasWorkflowTask() {
				return &api.UpdateWorkflowAction{
					Noop: true,
				}, nil
			}

			startEvent, err := mutableState.GetStartEvent(ctx)
			if err != nil {
				return nil, err
			}
			if _, err := mutableState.AddFirstWorkflowTaskScheduled(req.ParentClock, startEvent, false); err != nil {
				return nil, err
			}

			return &api.UpdateWorkflowAction{}, nil
		},
		nil,
		handler.shardContext,
		handler.workflowConsistencyChecker,
	)
}

func (handler *workflowTaskHandlerCallbacksImpl) handleWorkflowTaskStarted(
	ctx context.Context,
	req *historyservice.RecordWorkflowTaskStartedRequest,
) (*historyservice.RecordWorkflowTaskStartedResponse, error) {
	namespaceEntry, err := api.GetActiveNamespace(handler.shardContext, namespace.ID(req.GetNamespaceId()))
	if err != nil {
		return nil, err
	}

	scheduledEventID := req.GetScheduledEventId()
	requestID := req.GetRequestId()

	var workflowKey definition.WorkflowKey
	var resp *historyservice.RecordWorkflowTaskStartedResponse

	err = api.GetAndUpdateWorkflowWithNew(
		ctx,
		req.Clock,
		api.BypassMutableStateConsistencyPredicate,
		definition.NewWorkflowKey(
			req.NamespaceId,
			req.WorkflowExecution.WorkflowId,
			req.WorkflowExecution.RunId,
		),
		func(workflowLease api.WorkflowLease) (*api.UpdateWorkflowAction, error) {
			mutableState := workflowLease.GetMutableState()
			updateRegistry := workflowLease.GetContext().UpdateRegistry(ctx, nil)
			if !mutableState.IsWorkflowExecutionRunning() {
				return nil, consts.ErrWorkflowCompleted
			}

			workflowTask := mutableState.GetWorkflowTaskByID(scheduledEventID)
			metricsScope := handler.metricsHandler.WithTags(metrics.OperationTag(metrics.HistoryRecordWorkflowTaskStartedScope))

			// First check to see if cache needs to be refreshed as we could potentially have stale workflow execution in
			// some extreme cassandra failure cases.
			if workflowTask == nil && scheduledEventID >= mutableState.GetNextEventID() {
				metrics.StaleMutableStateCounter.With(metricsScope).Record(1)
				// Reload workflow execution history
				// ErrStaleState will trigger updateWorkflow function to reload the mutable state
				return nil, consts.ErrStaleState
			}

			// Check execution state to make sure task is in the list of outstanding tasks and it is not yet started.  If
			// task is not outstanding than it is most probably a duplicate and complete the task.
			if workflowTask == nil {
				// Looks like WorkflowTask already completed as a result of another call.
				// It is OK to drop the task at this point.
				return nil, serviceerror.NewNotFound("Workflow task not found.")
			}

			workflowKey = mutableState.GetWorkflowKey()
			updateAction := &api.UpdateWorkflowAction{}

			if workflowTask.StartedEventID != common.EmptyEventID {
				// If workflow task is started as part of the current request scope then return a positive response
				if workflowTask.RequestID == requestID {
					resp, err = handler.createRecordWorkflowTaskStartedResponse(ctx, mutableState, updateRegistry, workflowTask, req.PollRequest.GetIdentity(), false)
					if err != nil {
						return nil, err
					}
					updateAction.Noop = true
					return updateAction, nil
				}

				// Looks like WorkflowTask already started as a result of another call.
				// It is OK to drop the task at this point.
				return nil, serviceerrors.NewTaskAlreadyStarted("Workflow")
			}

			// Assuming a workflow is running on a sticky task queue by a workerA.
			// After workerA is dead for more than 10s, matching will return StickyWorkerUnavailable error when history
			// tries to push a new workflow task. When history sees that error, it will fall back to push the task to
			// its original normal task queue without clear its stickiness to avoid an extra persistence write.
			// We will clear the stickiness here when that task is delivered to another worker polling from normal queue.
			// The stickiness info is used by frontend to decide if it should send down partial history or full history.
			// Sending down partial history will cost the worker an extra fetch to server for the full history.
			currentTaskQueue := mutableState.CurrentTaskQueue()
			if currentTaskQueue.Kind == enumspb.TASK_QUEUE_KIND_STICKY &&
				currentTaskQueue.GetName() != req.PollRequest.TaskQueue.GetName() {
				// req.PollRequest.TaskQueue.GetName() may include partition, but we only check when sticky is enabled,
				// and sticky queue never has partition, so it does not matter.
				mutableState.ClearStickyTaskQueue()
			}

			versioningStamp := worker_versioning.StampFromCapabilities(req.PollRequest.WorkerVersionCapabilities)
			_, workflowTask, err = mutableState.AddWorkflowTaskStartedEvent(
				scheduledEventID,
				requestID,
				req.PollRequest.TaskQueue,
				req.PollRequest.Identity,
				versioningStamp,
				req.GetBuildIdRedirectInfo(),
			)
			if err != nil {
				// Unable to add WorkflowTaskStarted event to history
				return nil, err
			}

			if workflowTask.Type == enumsspb.WORKFLOW_TASK_TYPE_SPECULATIVE {
				updateAction.Noop = true
			}

			workflowScheduleToStartLatency := workflowTask.StartedTime.Sub(workflowTask.ScheduledTime)
			namespaceName := namespaceEntry.Name()
			taskQueue := workflowTask.TaskQueue
			metrics.TaskScheduleToStartLatency.With(metrics.GetPerTaskQueueScope(
				metricsScope,
				namespaceName.String(),
				taskQueue.GetName(),
				taskQueue.GetKind(),
			)).Record(workflowScheduleToStartLatency,
				metrics.TaskQueueTypeTag(enumspb.TASK_QUEUE_TYPE_WORKFLOW),
			)

			resp, err = handler.createRecordWorkflowTaskStartedResponse(ctx, mutableState, updateRegistry, workflowTask, req.PollRequest.GetIdentity(), false)
			if err != nil {
				return nil, err
			}

			return updateAction, nil
		},
		nil,
		handler.shardContext,
		handler.workflowConsistencyChecker,
	)

	if err != nil {
		return nil, err
	}

	if dynamicconfig.AccessHistory(handler.config.FrontendAccessHistoryFraction, handler.metricsHandler.WithTags(metrics.OperationTag(metrics.HistoryHandleWorkflowTaskStartedTag))) {
		maxHistoryPageSize := int32(handler.config.HistoryMaxPageSize(namespaceEntry.Name().String()))
		err = handler.setHistoryForRecordWfTaskStartedResp(ctx, workflowKey, maxHistoryPageSize, resp)
	}
	if err != nil {
		return nil, err
	}
	return resp, nil
}

func (handler *workflowTaskHandlerCallbacksImpl) handleWorkflowTaskFailed(
	ctx context.Context,
	req *historyservice.RespondWorkflowTaskFailedRequest,
) (retError error) {

	_, err := api.GetActiveNamespace(handler.shardContext, namespace.ID(req.GetNamespaceId()))
	if err != nil {
		return err
	}

	request := req.FailedRequest
	token, err := handler.tokenSerializer.Deserialize(request.TaskToken)
	if err != nil {
		return consts.ErrDeserializingToken
	}

	return api.GetAndUpdateWorkflowWithNew(
		ctx,
		token.Clock,
		api.BypassMutableStateConsistencyPredicate,
		definition.NewWorkflowKey(
			token.NamespaceId,
			token.WorkflowId,
			token.RunId,
		),
		func(workflowLease api.WorkflowLease) (*api.UpdateWorkflowAction, error) {
			mutableState := workflowLease.GetMutableState()
			if !mutableState.IsWorkflowExecutionRunning() {
				return nil, consts.ErrWorkflowCompleted
			}

			scheduledEventID := token.GetScheduledEventId()
			workflowTask := mutableState.GetWorkflowTaskByID(scheduledEventID)

			if workflowTask == nil ||
				workflowTask.StartedEventID == common.EmptyEventID ||
				(token.StartedEventId != common.EmptyEventID && token.StartedEventId != workflowTask.StartedEventID) ||
				(token.StartedTime != nil && !workflowTask.StartedTime.IsZero() && !token.StartedTime.AsTime().Equal(workflowTask.StartedTime)) ||
				workflowTask.Attempt != token.Attempt ||
				(workflowTask.Version != common.EmptyVersion && token.Version != workflowTask.Version) {
				// we have not alter mutable state yet, so release with it with nil to avoid clear MS.
				workflowLease.GetReleaseFn()(nil)
				return nil, serviceerror.NewNotFound("Workflow task not found.")
			}

			if _, err := mutableState.AddWorkflowTaskFailedEvent(
				workflowTask,
				request.GetCause(),
				request.GetFailure(),
				request.GetIdentity(),
				request.GetWorkerVersion(),
				request.GetBinaryChecksum(),
				"",
				"",
				0); err != nil {
				return nil, err
			}

			// TODO (alex-update): if it was speculative WT that failed, and there is nothing but pending updates,
			//  new WT also should be create as speculative (or not?). Currently, it will be recreated as normal WT.
			return &api.UpdateWorkflowAction{
				Noop:               false,
				CreateWorkflowTask: true,
			}, nil
		},
		nil,
		handler.shardContext,
		handler.workflowConsistencyChecker,
	)
}

=======
>>>>>>> 639efd93
func (handler *workflowTaskHandlerCallbacksImpl) handleWorkflowTaskCompleted(
	ctx context.Context,
	req *historyservice.RespondWorkflowTaskCompletedRequest,
) (_ *historyservice.RespondWorkflowTaskCompletedResponse, retError error) {
	namespaceEntry, err := api.GetActiveNamespace(handler.shardContext, namespace.ID(req.GetNamespaceId()))
	if err != nil {
		return nil, err
	}

	request := req.CompleteRequest
	token, err0 := handler.tokenSerializer.Deserialize(request.TaskToken)
	if err0 != nil {
		return nil, consts.ErrDeserializingToken
	}

	workflowLease, err := handler.workflowConsistencyChecker.GetWorkflowLease(
		ctx,
		token.Clock,
		func(mutableState workflow.MutableState) bool {
			workflowTask := mutableState.GetWorkflowTaskByID(token.GetScheduledEventId())
			if workflowTask == nil && token.GetScheduledEventId() >= mutableState.GetNextEventID() {
				metrics.StaleMutableStateCounter.With(handler.metricsHandler).Record(
					1,
					metrics.OperationTag(metrics.HistoryRespondWorkflowTaskCompletedScope))
				return false
			}
			return true
		},
		definition.NewWorkflowKey(
			namespaceEntry.ID().String(),
			token.WorkflowId,
			token.RunId,
		),
		workflow.LockPriorityHigh,
	)
	if err != nil {
		return nil, err
	}
	weContext := workflowLease.GetContext()
	ms := workflowLease.GetMutableState()

	currentWorkflowTask := ms.GetWorkflowTaskByID(token.GetScheduledEventId())
	if !ms.IsWorkflowExecutionRunning() ||
		currentWorkflowTask == nil ||
		currentWorkflowTask.StartedEventID == common.EmptyEventID ||
		(token.StartedEventId != common.EmptyEventID && token.StartedEventId != currentWorkflowTask.StartedEventID) ||
		(token.StartedTime != nil && !currentWorkflowTask.StartedTime.IsZero() && !token.StartedTime.AsTime().Equal(currentWorkflowTask.StartedTime)) ||
		currentWorkflowTask.Attempt != token.Attempt ||
		(token.Version != common.EmptyVersion && token.Version != currentWorkflowTask.Version) {
		// we have not alter mutable state yet, so release with it with nil to avoid clear MS.
		workflowLease.GetReleaseFn()(nil)
		return nil, serviceerror.NewNotFound("Workflow task not found.")
	}

	if assignedBuildId := ms.GetAssignedBuildId(); assignedBuildId != "" {
		// worker versioning is used, make sure the task was completed by the right build ID
		wftStartedBuildId := ms.GetExecutionInfo().GetWorkflowTaskBuildId()
		wftCompletedBuildId := request.GetWorkerVersionStamp().GetBuildId()
		if wftCompletedBuildId != wftStartedBuildId {
			workflowLease.GetReleaseFn()(nil)
			return nil, serviceerror.NewNotFound("this workflow task was not dispatched to this Build ID")
		}
	}

	defer func() { workflowLease.GetReleaseFn()(retError) }()

	var effects effect.Buffer
	defer func() {
		// code in this file and workflowTaskHandler is inconsistent in the way
		// errors are returned - some functions which appear to return error
		// actually return nil in all cases and instead set a member variable
		// that should be observed by other collaborating code (e.g.
		// workflowtaskHandler.workflowTaskFailedCause). That made me paranoid
		// about the way this function exits so while we have this defer here
		// there is _also_ code to call effects.Cancel at key points.
		if retError != nil {
			handler.logger.Info("Cancel effects due to error.",
				tag.Error(retError),
				tag.WorkflowID(token.GetWorkflowId()),
				tag.WorkflowRunID(token.GetRunId()),
				tag.WorkflowNamespaceID(namespaceEntry.ID().String()))
			effects.Cancel(ctx)
		}
	}()

	// It's an error if the workflow has used versioning in the past but this task has no versioning info.
	if ms.GetMostRecentWorkerVersionStamp().GetUseVersioning() && !request.GetWorkerVersionStamp().GetUseVersioning() {
		return nil, serviceerror.NewInvalidArgument("Workflow using versioning must continue to use versioning.")
	}

	nsName := namespaceEntry.Name().String()
	limits := workflow.WorkflowTaskCompletionLimits{
		MaxResetPoints:              handler.config.MaxAutoResetPoints(nsName),
		MaxSearchAttributeValueSize: handler.config.SearchAttributesSizeOfValueLimit(nsName),
	}
	// TODO: this metric is inaccurate, it should only be emitted if a new binary checksum (or build ID) is added in this completion.
	if ms.GetExecutionInfo().AutoResetPoints != nil && limits.MaxResetPoints == len(ms.GetExecutionInfo().AutoResetPoints.Points) {
		metrics.AutoResetPointsLimitExceededCounter.With(handler.metricsHandler).Record(
			1,
			metrics.OperationTag(metrics.HistoryRespondWorkflowTaskCompletedScope))
	}

	var wtHeartbeatTimedOut bool
	var completedEvent *historypb.HistoryEvent

	// SDKs set ForceCreateNewWorkflowTask flag to true when they are doing WT heartbeats.
	// In a mean time, there might be pending commands and messages on the worker side.
	// If those commands/messages are sent on the heartbeat WT it means that WF is making progress.
	// WT heartbeat timeout is applicable only when WF doesn't make any progress and does heartbeats only.
	checkWTHeartbeatTimeout := request.GetForceCreateNewWorkflowTask() && len(request.Commands) == 0 && len(request.Messages) == 0

	if checkWTHeartbeatTimeout {
		// WorkflowTaskHeartbeatTimeout is a total duration for which workflow is allowed to send continuous heartbeats.
		// Default is 30 minutes.
		// Heartbeat duration is computed between now and OriginalScheduledTime, which is set when WT is scheduled and
		// carried over to the consequence WTs if they are heartbeat WTs.
		// After this timeout is expired, WT is timed out (although this specific WT doesn't)
		// and new WT will be scheduled on non-sticky task queue (see ClearStickyTaskQueue call bellow).
		wtHeartbeatTimeoutDuration := handler.config.WorkflowTaskHeartbeatTimeout(nsName)
		if currentWorkflowTask.OriginalScheduledTime.UnixNano() > 0 &&
			handler.timeSource.Now().After(currentWorkflowTask.OriginalScheduledTime.Add(wtHeartbeatTimeoutDuration)) {

			scope := handler.metricsHandler.WithTags(
				metrics.OperationTag(metrics.HistoryRespondWorkflowTaskCompletedScope),
				metrics.NamespaceTag(nsName),
			)
			metrics.WorkflowTaskHeartbeatTimeoutCounter.With(scope).Record(1)
			completedEvent, err = ms.AddWorkflowTaskTimedOutEvent(currentWorkflowTask)
			if err != nil {
				return nil, err
			}
			ms.ClearStickyTaskQueue()
			wtHeartbeatTimedOut = true
		}
	}
	// WT wasn't timed out (due to too many heartbeats), therefore WTCompleted event should be created.
	if !wtHeartbeatTimedOut {
		completedEvent, err = ms.AddWorkflowTaskCompletedEvent(currentWorkflowTask, request, limits)
		if err != nil {
			return nil, err
		}
	}
	// NOTE: completedEvent might be nil if WT was speculative and request has only `update.Rejection` messages.
	// See workflowTaskStateMachine.skipWorkflowTaskCompletedEvent for more details.

	if request.StickyAttributes == nil || request.StickyAttributes.WorkerTaskQueue == nil {
		metrics.CompleteWorkflowTaskWithStickyDisabledCounter.With(handler.metricsHandler).Record(
			1,
			metrics.OperationTag(metrics.HistoryRespondWorkflowTaskCompletedScope))
		ms.ClearStickyTaskQueue()
	} else {
		metrics.CompleteWorkflowTaskWithStickyEnabledCounter.With(handler.metricsHandler).Record(
			1,
			metrics.OperationTag(metrics.HistoryRespondWorkflowTaskCompletedScope))
		ms.SetStickyTaskQueue(request.StickyAttributes.WorkerTaskQueue.GetName(), request.StickyAttributes.GetScheduleToStartTimeout())
	}

	var (
		wtFailedCause               *workflowTaskFailedCause
		activityNotStartedCancelled bool
		newMutableState             workflow.MutableState
		responseMutations           []workflowTaskResponseMutation
	)
	updateRegistry := weContext.UpdateRegistry(ctx, nil)
	// hasBufferedEventsOrMessages indicates if there are any buffered events
	// or admitted updates which should generate a new workflow task.

	// TODO: HasOutgoingMessages call (=check for admitted updates) is comment out
	//   because non-durable admitted updates can't block WF from closing,
	//   because everytime WFT is failing, WF context is cleared together with update registry
	//   and admitted updates are lost. Uncomment this check when durable admitted is implemented
	//   or updates stay in the registry after WFT is failed.
	hasBufferedEventsOrMessages := ms.HasBufferedEvents() // || updateRegistry.HasOutgoingMessages(false)
	if err := namespaceEntry.VerifyBinaryChecksum(request.GetBinaryChecksum()); err != nil {
		wtFailedCause = newWorkflowTaskFailedCause(
			enumspb.WORKFLOW_TASK_FAILED_CAUSE_BAD_BINARY,
			serviceerror.NewInvalidArgument(
				fmt.Sprintf(
					"binary %v is marked as bad deployment",
					request.GetBinaryChecksum())),
			nil)
	} else {
		namespace := namespaceEntry.Name()
		workflowSizeChecker := newWorkflowSizeChecker(
			workflowSizeLimits{
				blobSizeLimitWarn:              handler.config.BlobSizeLimitWarn(namespace.String()),
				blobSizeLimitError:             handler.config.BlobSizeLimitError(namespace.String()),
				memoSizeLimitWarn:              handler.config.MemoSizeLimitWarn(namespace.String()),
				memoSizeLimitError:             handler.config.MemoSizeLimitError(namespace.String()),
				numPendingChildExecutionsLimit: handler.config.NumPendingChildExecutionsLimit(namespace.String()),
				numPendingActivitiesLimit:      handler.config.NumPendingActivitiesLimit(namespace.String()),
				numPendingSignalsLimit:         handler.config.NumPendingSignalsLimit(namespace.String()),
				numPendingCancelsRequestLimit:  handler.config.NumPendingCancelsRequestLimit(namespace.String()),
			},
			ms,
			handler.searchAttributesValidator,
			handler.metricsHandler.WithTags(
				metrics.OperationTag(metrics.HistoryRespondWorkflowTaskCompletedScope),
				metrics.NamespaceTag(namespace.String()),
			),
			handler.throttledLogger,
		)

		workflowTaskHandler := newWorkflowTaskHandler(
			request.GetIdentity(),
			completedEvent.GetEventId(), // If completedEvent is nil, then GetEventId() returns 0 and this value shouldn't be used in workflowTaskHandler.
			ms,
			updateRegistry,
			&effects,
			handler.commandAttrValidator,
			workflowSizeChecker,
			handler.logger,
			handler.namespaceRegistry,
			handler.metricsHandler,
			handler.config,
			handler.shardContext,
			handler.searchAttributesMapperProvider,
			hasBufferedEventsOrMessages,
			handler.commandHandlerRegistry,
		)

		if responseMutations, err = workflowTaskHandler.handleCommands(
			ctx,
			request.Commands,
			collection.NewIndexedTakeList(
				request.Messages,
				func(msg *protocolpb.Message) string { return msg.Id },
			),
		); err != nil {
			return nil, err
		}

		// Worker must respond with Update Accepted or Update Rejected message on every Update Requested
		// message that were delivered on specific WT, when completing this WT.
		// If worker ignored the update request (old SDK or SDK bug), then server rejects this update.
		// Otherwise, this update will be delivered (and new WT created) again and again.
		if err = workflowTaskHandler.rejectUnprocessedUpdates(
			ctx,
			currentWorkflowTask.ScheduledEventID,
			request.GetForceCreateNewWorkflowTask(),
			weContext.GetWorkflowKey(),
			request.GetIdentity(),
		); err != nil {
			return nil, err
		}

		// set the vars used by following logic
		// further refactor should also clean up the vars used below
		wtFailedCause = workflowTaskHandler.workflowTaskFailedCause

		// failMessage is not used by workflowTaskHandlerCallbacks
		activityNotStartedCancelled = workflowTaskHandler.activityNotStartedCancelled
		// continueAsNewTimerTasks is not used by workflowTaskHandlerCallbacks

		newMutableState = workflowTaskHandler.newMutableState

		hasBufferedEventsOrMessages = workflowTaskHandler.hasBufferedEventsOrMessages
	}

	wtFailedShouldCreateNewTask := false
	if wtFailedCause != nil {
		effects.Cancel(ctx)
		metrics.FailedWorkflowTasksCounter.With(handler.metricsHandler).Record(
			1,
			metrics.OperationTag(metrics.HistoryRespondWorkflowTaskCompletedScope))
		handler.logger.Info("Failing the workflow task.",
			tag.Value(wtFailedCause.Message()),
			tag.WorkflowID(token.GetWorkflowId()),
			tag.WorkflowRunID(token.GetRunId()),
			tag.WorkflowNamespaceID(namespaceEntry.ID().String()))
		if currentWorkflowTask.Attempt > 1 && wtFailedCause.failedCause != enumspb.WORKFLOW_TASK_FAILED_CAUSE_UNHANDLED_COMMAND {
			// drop this workflow task if it keeps failing. This will cause the workflow task to timeout and get retried after timeout.
			return nil, serviceerror.NewInvalidArgument(wtFailedCause.Message())
		}
		var wtFailedEventID int64
		ms, wtFailedEventID, err = failWorkflowTask(ctx, handler.shardContext, weContext, currentWorkflowTask, wtFailedCause, request)
		if err != nil {
			return nil, err
		}
		wtFailedShouldCreateNewTask = true
		newMutableState = nil

		if wtFailedCause.workflowFailure != nil {
			// Flush buffer event before failing the workflow
			ms.FlushBufferedEvents()

			attributes := &commandpb.FailWorkflowExecutionCommandAttributes{
				Failure: wtFailedCause.workflowFailure,
			}
			if _, err := ms.AddFailWorkflowEvent(wtFailedEventID, enumspb.RETRY_STATE_NON_RETRYABLE_FAILURE, attributes, ""); err != nil {
				return nil, err
			}
			wtFailedShouldCreateNewTask = false
		}
	}

	bufferedEventShouldCreateNewTask := hasBufferedEventsOrMessages && ms.HasAnyBufferedEvent(eventShouldGenerateNewTaskFilter)
	if hasBufferedEventsOrMessages && !bufferedEventShouldCreateNewTask {
		// Make sure tasks that should not create a new event don't get stuck in ms forever
		ms.FlushBufferedEvents()
	}
	newWorkflowTaskType := enumsspb.WORKFLOW_TASK_TYPE_UNSPECIFIED
	if ms.IsWorkflowExecutionRunning() {
		if request.GetForceCreateNewWorkflowTask() || // Heartbeat WT is always of Normal type.
			wtFailedShouldCreateNewTask ||
			bufferedEventShouldCreateNewTask ||
			activityNotStartedCancelled {
			newWorkflowTaskType = enumsspb.WORKFLOW_TASK_TYPE_NORMAL

			// There shouldn't be any sent updates in the registry because
			// all sent but not processed updates were rejected by server.
			// Therefore, it doesn't matter if to includeAlreadySent or not.
		} else if updateRegistry.HasOutgoingMessages(true) {
			if completedEvent == nil || ms.GetNextEventID() == completedEvent.GetEventId()+1 {
				newWorkflowTaskType = enumsspb.WORKFLOW_TASK_TYPE_SPECULATIVE
			} else {
				newWorkflowTaskType = enumsspb.WORKFLOW_TASK_TYPE_NORMAL
			}
		}
	}

	bypassTaskGeneration := request.GetReturnNewWorkflowTask() && wtFailedCause == nil
	// TODO (alex-update): Need to support case when ReturnNewWorkflowTask=false and WT.Type=Speculative.
	// In this case WT needs to be added directly to matching.
	// Current implementation will create normal WT.
	if newWorkflowTaskType == enumsspb.WORKFLOW_TASK_TYPE_SPECULATIVE && !bypassTaskGeneration {
		// If task generation can't be bypassed workflow task must be of Normal type because Speculative workflow task always skip task generation.
		newWorkflowTaskType = enumsspb.WORKFLOW_TASK_TYPE_NORMAL
	}

	var newWorkflowTask *workflow.WorkflowTaskInfo
	// Speculative workflow task will be created after mutable state is persisted.
	if newWorkflowTaskType == enumsspb.WORKFLOW_TASK_TYPE_NORMAL {
		versioningStamp := request.WorkerVersionStamp
		if versioningStamp.GetUseVersioning() {
			if ms.GetAssignedBuildId() == "" {
				// old versioning is used. making sure the versioning stamp does not go through otherwise the
				// workflow will start using new versioning which may surprise users.
				// TODO: remove this block when deleting old wv [cleanup-old-wv]
				versioningStamp = nil
			} else {
				// new versioning is used. do not return new wft to worker if stamp build ID does not match wf build ID
				// let the task go through matching and get dispatched to the right worker
				if versioningStamp.GetBuildId() != ms.GetAssignedBuildId() {
					bypassTaskGeneration = false
				}
			}
		}

		var newWTErr error
		// If we checked WT heartbeat timeout before and WT wasn't timed out,
		// then OriginalScheduledTime needs to be carried over to the new WT.
		if checkWTHeartbeatTimeout && !wtHeartbeatTimedOut {
			newWorkflowTask, newWTErr = ms.AddWorkflowTaskScheduledEventAsHeartbeat(
				bypassTaskGeneration,
				timestamppb.New(currentWorkflowTask.OriginalScheduledTime),
				enumsspb.WORKFLOW_TASK_TYPE_NORMAL, // Heartbeat workflow task is always of Normal type.
			)
		} else {
			newWorkflowTask, newWTErr = ms.AddWorkflowTaskScheduledEvent(bypassTaskGeneration, newWorkflowTaskType)
		}
		if newWTErr != nil {
			return nil, newWTErr
		}

		// skip transfer task for workflow task if request asking to return new workflow task
		if bypassTaskGeneration {
			// start the new workflow task if request asked to do so
			// TODO: replace the poll request
			_, newWorkflowTask, err = ms.AddWorkflowTaskStartedEvent(
				newWorkflowTask.ScheduledEventID,
				"request-from-RespondWorkflowTaskCompleted",
				newWorkflowTask.TaskQueue,
				request.Identity,
				versioningStamp,
				nil,
			)
			if err != nil {
				return nil, err
			}
		}
	}

	var updateErr error
	if newMutableState != nil {
		newWorkflowExecutionInfo := newMutableState.GetExecutionInfo()
		newWorkflowExecutionState := newMutableState.GetExecutionState()
		updateErr = weContext.UpdateWorkflowExecutionWithNewAsActive(
			ctx,
			handler.shardContext,
			workflow.NewContext(
				handler.shardContext.GetConfig(),
				definition.NewWorkflowKey(
					newWorkflowExecutionInfo.NamespaceId,
					newWorkflowExecutionInfo.WorkflowId,
					newWorkflowExecutionState.RunId,
				),
				handler.logger,
				handler.shardContext.GetThrottledLogger(),
				handler.shardContext.GetMetricsHandler(),
			),
			newMutableState,
		)
	} else {
		// If completedEvent is not nil (which means that this WT wasn't speculative)
		// OR new WT is normal, then mutable state needs to be persisted.
		// Otherwise, (both current and new WT are speculative) mutable state is updated in memory only but not persisted.
		if completedEvent != nil || newWorkflowTaskType == enumsspb.WORKFLOW_TASK_TYPE_NORMAL {
			updateErr = weContext.UpdateWorkflowExecutionAsActive(ctx, handler.shardContext)
		}
	}

	if updateErr != nil {
		effects.Cancel(ctx)
		if persistence.IsConflictErr(updateErr) {
			metrics.ConcurrencyUpdateFailureCounter.With(handler.metricsHandler).Record(
				1,
				metrics.OperationTag(metrics.HistoryRespondWorkflowTaskCompletedScope))
		}

		// if updateErr resulted in TransactionSizeLimitError then fail workflow
		switch updateErr.(type) {
		case *persistence.TransactionSizeLimitError:
			// must reload mutable state because the first call to updateWorkflowExecutionWithContext or continueAsNewWorkflowExecution
			// clears mutable state if error is returned
			ms, err = weContext.LoadMutableState(ctx, handler.shardContext)
			if err != nil {
				return nil, err
			}

			if err := workflow.TerminateWorkflow(
				ms,
				common.FailureReasonTransactionSizeExceedsLimit,
				payloads.EncodeString(updateErr.Error()),
				consts.IdentityHistoryService,
				false,
			); err != nil {
				return nil, err
			}
			if err := weContext.UpdateWorkflowExecutionAsActive(
				ctx,
				handler.shardContext,
			); err != nil {
				return nil, err
			}
			updateRegistry.Abort(update.AbortReasonWorkflowCompleted)
		}

		return nil, updateErr
	}

	// If mutable state was persisted successfully (or persistence was skipped),
	// then effects needs to be applied immediately to keep registry and mutable state in sync.
	effects.Apply(ctx)

	if !ms.IsWorkflowExecutionRunning() {
		// If the workflow completed itself with one of the completion commands,
		// abort all waiters with "workflow completed" error.
		// Because all unprocessed updates were already rejected, incomplete updates in the registry are:
		// - updates that were received while this WFT was running,
		// - updates that were accepted but not completed by this WFT.
		// It is important to call this after applying effects to be sure there are no unprocessed effects.
		updateRegistry.Abort(update.AbortReasonWorkflowCompleted)
	}

	// Create speculative workflow task after mutable state is persisted.
	if newWorkflowTaskType == enumsspb.WORKFLOW_TASK_TYPE_SPECULATIVE {
		newWorkflowTask, err = ms.AddWorkflowTaskScheduledEvent(bypassTaskGeneration, newWorkflowTaskType)
		if err != nil {
			return nil, err
		}
		versioningStamp := request.WorkerVersionStamp
		if versioningStamp.GetUseVersioning() && ms.GetAssignedBuildId() == "" {
			// old versioning is used. making sure the versioning stamp does not go through otherwise the
			// workflow will start using new versioning which may surprise users.
			// TODO: remove this block when deleting old wv [cleanup-old-wv]
			versioningStamp = nil
		}
		_, newWorkflowTask, err = ms.AddWorkflowTaskStartedEvent(
			newWorkflowTask.ScheduledEventID,
			"request-from-RespondWorkflowTaskCompleted",
			newWorkflowTask.TaskQueue,
			request.Identity,
			versioningStamp,
			nil,
		)
		if err != nil {
			return nil, err
		}
	}

	handler.handleBufferedQueries(ms, req.GetCompleteRequest().GetQueryResults(), newWorkflowTask != nil, namespaceEntry)

	if wtHeartbeatTimedOut {
		// at this point, update is successful, but we still return an error to client so that the worker will give up this workflow
		// release workflow lock with nil error to prevent mutable state from being cleared and reloaded
		workflowLease.GetReleaseFn()(nil)
		return nil, serviceerror.NewNotFound("workflow task heartbeat timeout")
	}

	if wtFailedCause != nil {
		// release workflow lock with nil error to prevent mutable state from being cleared and reloaded
		workflowLease.GetReleaseFn()(nil)
		return nil, serviceerror.NewInvalidArgument(wtFailedCause.Message())
	}

	resp := &historyservice.RespondWorkflowTaskCompletedResponse{}
	//nolint:staticcheck
<<<<<<< HEAD
	if newWorkflowTask != nil && bypassTaskGeneration {
		resp.StartedResponse, err = handler.createRecordWorkflowTaskStartedResponse(ctx, ms, updateRegistry, newWorkflowTask, request.GetIdentity(), request.GetForceCreateNewWorkflowTask())
=======
	if request.GetReturnNewWorkflowTask() && newWorkflowTask != nil {
		resp.StartedResponse, err = recordworkflowtaskstarted.CreateRecordWorkflowTaskStartedResponse(
			ctx,
			ms,
			updateRegistry,
			newWorkflowTask,
			request.GetIdentity(),
			request.GetForceCreateNewWorkflowTask(),
		)
>>>>>>> 639efd93
		if err != nil {
			return nil, err
		}
		// sticky is always enabled when worker request for new workflow task from RespondWorkflowTaskCompleted
		resp.StartedResponse.StickyExecutionEnabled = true

		resp.NewWorkflowTask, err = handler.withNewWorkflowTask(ctx, namespaceEntry.Name(), req, resp.StartedResponse)
		if err != nil {
			return nil, err
		}
	}

	// If completedEvent is nil then it means that WT was speculative and
	// WT events (scheduled/started/completed) were not written to the history and were dropped.
	// SDK needs to know where to roll back its history event pointer, i.e. after what event all other events needs to be dropped.
	// SDK uses WorkflowTaskStartedEventID to do that.
	if completedEvent == nil {
		resp.ResetHistoryEventId = ms.GetExecutionInfo().LastWorkflowTaskStartedEventId
	}

	for _, mutation := range responseMutations {
		if err := mutation(resp); err != nil {
			return nil, err
		}
	}

	return resp, nil
}

func (handler *workflowTaskHandlerCallbacksImpl) createPollWorkflowTaskQueueResponse(
	ctx context.Context,
	namespaceID namespace.ID,
	matchingResp *matchingservice.PollWorkflowTaskQueueResponse,
	branchToken []byte,
	maximumPageSize int32,
) (_ *workflowservice.PollWorkflowTaskQueueResponse, retError error) {

	if matchingResp.WorkflowExecution == nil {
		// this will happen if there is no workflow task to be send to worker / caller
		return &workflowservice.PollWorkflowTaskQueueResponse{}, nil
	}

	var history *historypb.History
	var continuation []byte
	var err error

	if matchingResp.GetStickyExecutionEnabled() && matchingResp.Query != nil {
		// meaning sticky query, we should not return any events to worker
		// since query task only check the current status
		history = &historypb.History{
			Events: []*historypb.HistoryEvent{},
		}
	} else {
		// here we have 3 cases:
		// 1. sticky && non query task
		// 2. non sticky &&  non query task
		// 3. non sticky && query task
		// for 1, partial history have to be send back
		// for 2 and 3, full history have to be send back

		var persistenceToken []byte

		firstEventID := common.FirstEventID
		nextEventID := matchingResp.GetNextEventId()
		if matchingResp.GetStickyExecutionEnabled() {
			firstEventID = matchingResp.GetPreviousStartedEventId() + 1
		}

		// TODO below is a temporal solution to guard against invalid event batch
		//  when data inconsistency occurs
		//  long term solution should check event batch pointing backwards within history store
		defer func() {
			if _, ok := retError.(*serviceerror.DataLoss); ok {
				api.TrimHistoryNode(
					ctx,
					handler.shardContext,
					handler.workflowConsistencyChecker,
					handler.eventNotifier,
					namespaceID.String(),
					matchingResp.WorkflowExecution.GetWorkflowId(),
					matchingResp.WorkflowExecution.GetRunId(),
				)
			}
		}()
		history, persistenceToken, err = api.GetHistory(
			ctx,
			handler.shardContext,
			namespaceID,
			matchingResp.GetWorkflowExecution(),
			firstEventID,
			nextEventID,
			maximumPageSize,
			nil,
			matchingResp.GetTransientWorkflowTask(),
			branchToken,
			handler.persistenceVisibilityMgr,
		)
		if err != nil {
			return nil, err
		}

		if len(persistenceToken) != 0 {
			continuation, err = api.SerializeHistoryToken(&tokenspb.HistoryContinuation{
				RunId:                 matchingResp.WorkflowExecution.GetRunId(),
				FirstEventId:          firstEventID,
				NextEventId:           nextEventID,
				PersistenceToken:      persistenceToken,
				TransientWorkflowTask: matchingResp.GetTransientWorkflowTask(),
				BranchToken:           branchToken,
			})
			if err != nil {
				return nil, err
			}
		}
	}

	resp := &workflowservice.PollWorkflowTaskQueueResponse{
		TaskToken:                  matchingResp.TaskToken,
		WorkflowExecution:          matchingResp.WorkflowExecution,
		WorkflowType:               matchingResp.WorkflowType,
		PreviousStartedEventId:     matchingResp.PreviousStartedEventId,
		StartedEventId:             matchingResp.StartedEventId,
		Query:                      matchingResp.Query,
		BacklogCountHint:           matchingResp.BacklogCountHint,
		Attempt:                    matchingResp.Attempt,
		History:                    history,
		NextPageToken:              continuation,
		WorkflowExecutionTaskQueue: matchingResp.WorkflowExecutionTaskQueue,
		ScheduledTime:              matchingResp.ScheduledTime,
		StartedTime:                matchingResp.StartedTime,
		Queries:                    matchingResp.Queries,
		Messages:                   matchingResp.Messages,
	}

	return resp, nil
}

func (handler *workflowTaskHandlerCallbacksImpl) withNewWorkflowTask(
	ctx context.Context,
	namespaceName namespace.Name,
	request *historyservice.RespondWorkflowTaskCompletedRequest,
	response *historyservice.RecordWorkflowTaskStartedResponse,
) (*workflowservice.PollWorkflowTaskQueueResponse, error) {
	taskToken, err := handler.tokenSerializer.Deserialize(request.CompleteRequest.TaskToken)
	if err != nil {
		return nil, err
	}

	taskToken = tasktoken.NewWorkflowTaskToken(
		taskToken.GetNamespaceId(),
		taskToken.GetWorkflowId(),
		taskToken.GetRunId(),
		response.GetScheduledEventId(),
		response.GetStartedEventId(),
		response.GetStartedTime(),
		response.GetAttempt(),
		response.GetClock(),
		response.GetVersion(),
	)
	token, err := handler.tokenSerializer.Serialize(taskToken)
	if err != nil {
		return nil, err
	}
	workflowExecution := &commonpb.WorkflowExecution{
		WorkflowId: taskToken.GetWorkflowId(),
		RunId:      taskToken.GetRunId(),
	}
	matchingResp := common.CreateMatchingPollWorkflowTaskQueueResponse(response, workflowExecution, token)

	return handler.createPollWorkflowTaskQueueResponse(
		ctx,
		namespace.ID(taskToken.NamespaceId),
		matchingResp,
		matchingResp.GetBranchToken(),
		int32(handler.config.HistoryMaxPageSize(namespaceName.String())),
	)
}

func (handler *workflowTaskHandlerCallbacksImpl) handleBufferedQueries(ms workflow.MutableState, queryResults map[string]*querypb.WorkflowQueryResult, createNewWorkflowTask bool, namespaceEntry *namespace.Namespace) {
	queryRegistry := ms.GetQueryRegistry()
	if !queryRegistry.HasBufferedQuery() {
		return
	}

	namespaceName := namespaceEntry.Name()
	workflowID := ms.GetExecutionInfo().WorkflowId
	runID := ms.GetExecutionState().GetRunId()

	scope := handler.metricsHandler.WithTags(
		metrics.OperationTag(metrics.HistoryRespondWorkflowTaskCompletedScope),
		metrics.NamespaceTag(namespaceEntry.Name().String()),
		metrics.CommandTypeTag("ConsistentQuery"))

	sizeLimitError := handler.config.BlobSizeLimitError(namespaceName.String())
	sizeLimitWarn := handler.config.BlobSizeLimitWarn(namespaceName.String())

	// Complete or fail all queries we have results for
	for id, result := range queryResults {
		if err := common.CheckEventBlobSizeLimit(
			result.GetAnswer().Size(),
			sizeLimitWarn,
			sizeLimitError,
			namespaceName.String(),
			workflowID,
			runID,
			scope,
			handler.throttledLogger,
			tag.BlobSizeViolationOperation("ConsistentQuery"),
		); err != nil {
			handler.logger.Info("failing query because query result size is too large",
				tag.WorkflowNamespace(namespaceName.String()),
				tag.WorkflowID(workflowID),
				tag.WorkflowRunID(runID),
				tag.QueryID(id),
				tag.Error(err))
			failedCompletionState := &workflow.QueryCompletionState{
				Type: workflow.QueryCompletionTypeFailed,
				Err:  err,
			}
			if err := queryRegistry.SetCompletionState(id, failedCompletionState); err != nil {
				handler.logger.Error(
					"failed to set query completion state to failed",
					tag.WorkflowNamespace(namespaceName.String()),
					tag.WorkflowID(workflowID),
					tag.WorkflowRunID(runID),
					tag.QueryID(id),
					tag.Error(err))
				metrics.QueryRegistryInvalidStateCount.With(scope).Record(1)
			}
		} else {
			succeededCompletionState := &workflow.QueryCompletionState{
				Type:   workflow.QueryCompletionTypeSucceeded,
				Result: result,
			}
			if err := queryRegistry.SetCompletionState(id, succeededCompletionState); err != nil {
				handler.logger.Error(
					"failed to set query completion state to succeeded",
					tag.WorkflowNamespace(namespaceName.String()),
					tag.WorkflowID(workflowID),
					tag.WorkflowRunID(runID),
					tag.QueryID(id),
					tag.Error(err))
				metrics.QueryRegistryInvalidStateCount.With(scope).Record(1)
			}
		}
	}

	// If no workflow task was created then it means no buffered events came in during this workflow task's handling.
	// This means all unanswered buffered queries can be dispatched directly through matching at this point.
	if !createNewWorkflowTask {
		buffered := queryRegistry.GetBufferedIDs()
		for _, id := range buffered {
			unblockCompletionState := &workflow.QueryCompletionState{
				Type: workflow.QueryCompletionTypeUnblocked,
			}
			if err := queryRegistry.SetCompletionState(id, unblockCompletionState); err != nil {
				handler.logger.Error(
					"failed to set query completion state to unblocked",
					tag.WorkflowNamespace(namespaceName.String()),
					tag.WorkflowID(workflowID),
					tag.WorkflowRunID(runID),
					tag.QueryID(id),
					tag.Error(err))
				metrics.QueryRegistryInvalidStateCount.With(scope).Record(1)
			}
		}
	}
}

func failWorkflowTask(
	ctx context.Context,
	shardContext shard.Context,
	wfContext workflow.Context,
	workflowTask *workflow.WorkflowTaskInfo,
	wtFailedCause *workflowTaskFailedCause,
	request *workflowservice.RespondWorkflowTaskCompletedRequest,
) (workflow.MutableState, int64, error) {

	// clear any updates we have accumulated so far
	wfContext.Clear()

	// Reload workflow execution so we can apply the workflow task failure event
	mutableState, err := wfContext.LoadMutableState(ctx, shardContext)
	if err != nil {
		return nil, common.EmptyEventID, err
	}
	wtFailedEvent, err := mutableState.AddWorkflowTaskFailedEvent(
		workflowTask,
		wtFailedCause.failedCause,
		failure.NewServerFailure(wtFailedCause.Message(), true),
		request.GetIdentity(),
		nil,
		request.GetBinaryChecksum(),
		"",
		"",
		0,
	)
	if err != nil {
		return nil, common.EmptyEventID, err
	}

	var wtFailedEventID int64
	if wtFailedEvent != nil {
		// If WTFailed event was added to the history then use its Id as wtFailedEventID.
		wtFailedEventID = wtFailedEvent.GetEventId()
	} else {
		// Otherwise, if it was transient WT, last event should be WTFailed event from the 1st attempt.
		wtFailedEventID = mutableState.GetNextEventID() - 1
	}

	// Return reloaded mutable state back to the caller for further updates.
	return mutableState, wtFailedEventID, nil
}

// Filter function to be passed to mutable_state.HasAnyBufferedEvent
// Returns true if the event should generate a new workflow task
// Currently only signal events with SkipGenerateWorkflowTask=true flag set do not generate tasks
func eventShouldGenerateNewTaskFilter(event *historypb.HistoryEvent) bool {
	if event.GetEventType() != enumspb.EVENT_TYPE_WORKFLOW_EXECUTION_SIGNALED {
		return true
	}
	return !event.GetWorkflowExecutionSignaledEventAttributes().GetSkipGenerateWorkflowTask()
}<|MERGE_RESOLUTION|>--- conflicted
+++ resolved
@@ -120,268 +120,6 @@
 	}
 }
 
-<<<<<<< HEAD
-func (handler *workflowTaskHandlerCallbacksImpl) handleWorkflowTaskScheduled(
-	ctx context.Context,
-	req *historyservice.ScheduleWorkflowTaskRequest,
-) error {
-
-	_, err := api.GetActiveNamespace(handler.shardContext, namespace.ID(req.GetNamespaceId()))
-	if err != nil {
-		return err
-	}
-
-	return api.GetAndUpdateWorkflowWithNew(
-		ctx,
-		req.ChildClock,
-		api.BypassMutableStateConsistencyPredicate,
-		definition.NewWorkflowKey(
-			req.NamespaceId,
-			req.WorkflowExecution.WorkflowId,
-			req.WorkflowExecution.RunId,
-		),
-		func(workflowLease api.WorkflowLease) (*api.UpdateWorkflowAction, error) {
-			mutableState := workflowLease.GetMutableState()
-			if !mutableState.IsWorkflowExecutionRunning() {
-				return nil, consts.ErrWorkflowCompleted
-			}
-
-			if req.IsFirstWorkflowTask && mutableState.HadOrHasWorkflowTask() {
-				return &api.UpdateWorkflowAction{
-					Noop: true,
-				}, nil
-			}
-
-			startEvent, err := mutableState.GetStartEvent(ctx)
-			if err != nil {
-				return nil, err
-			}
-			if _, err := mutableState.AddFirstWorkflowTaskScheduled(req.ParentClock, startEvent, false); err != nil {
-				return nil, err
-			}
-
-			return &api.UpdateWorkflowAction{}, nil
-		},
-		nil,
-		handler.shardContext,
-		handler.workflowConsistencyChecker,
-	)
-}
-
-func (handler *workflowTaskHandlerCallbacksImpl) handleWorkflowTaskStarted(
-	ctx context.Context,
-	req *historyservice.RecordWorkflowTaskStartedRequest,
-) (*historyservice.RecordWorkflowTaskStartedResponse, error) {
-	namespaceEntry, err := api.GetActiveNamespace(handler.shardContext, namespace.ID(req.GetNamespaceId()))
-	if err != nil {
-		return nil, err
-	}
-
-	scheduledEventID := req.GetScheduledEventId()
-	requestID := req.GetRequestId()
-
-	var workflowKey definition.WorkflowKey
-	var resp *historyservice.RecordWorkflowTaskStartedResponse
-
-	err = api.GetAndUpdateWorkflowWithNew(
-		ctx,
-		req.Clock,
-		api.BypassMutableStateConsistencyPredicate,
-		definition.NewWorkflowKey(
-			req.NamespaceId,
-			req.WorkflowExecution.WorkflowId,
-			req.WorkflowExecution.RunId,
-		),
-		func(workflowLease api.WorkflowLease) (*api.UpdateWorkflowAction, error) {
-			mutableState := workflowLease.GetMutableState()
-			updateRegistry := workflowLease.GetContext().UpdateRegistry(ctx, nil)
-			if !mutableState.IsWorkflowExecutionRunning() {
-				return nil, consts.ErrWorkflowCompleted
-			}
-
-			workflowTask := mutableState.GetWorkflowTaskByID(scheduledEventID)
-			metricsScope := handler.metricsHandler.WithTags(metrics.OperationTag(metrics.HistoryRecordWorkflowTaskStartedScope))
-
-			// First check to see if cache needs to be refreshed as we could potentially have stale workflow execution in
-			// some extreme cassandra failure cases.
-			if workflowTask == nil && scheduledEventID >= mutableState.GetNextEventID() {
-				metrics.StaleMutableStateCounter.With(metricsScope).Record(1)
-				// Reload workflow execution history
-				// ErrStaleState will trigger updateWorkflow function to reload the mutable state
-				return nil, consts.ErrStaleState
-			}
-
-			// Check execution state to make sure task is in the list of outstanding tasks and it is not yet started.  If
-			// task is not outstanding than it is most probably a duplicate and complete the task.
-			if workflowTask == nil {
-				// Looks like WorkflowTask already completed as a result of another call.
-				// It is OK to drop the task at this point.
-				return nil, serviceerror.NewNotFound("Workflow task not found.")
-			}
-
-			workflowKey = mutableState.GetWorkflowKey()
-			updateAction := &api.UpdateWorkflowAction{}
-
-			if workflowTask.StartedEventID != common.EmptyEventID {
-				// If workflow task is started as part of the current request scope then return a positive response
-				if workflowTask.RequestID == requestID {
-					resp, err = handler.createRecordWorkflowTaskStartedResponse(ctx, mutableState, updateRegistry, workflowTask, req.PollRequest.GetIdentity(), false)
-					if err != nil {
-						return nil, err
-					}
-					updateAction.Noop = true
-					return updateAction, nil
-				}
-
-				// Looks like WorkflowTask already started as a result of another call.
-				// It is OK to drop the task at this point.
-				return nil, serviceerrors.NewTaskAlreadyStarted("Workflow")
-			}
-
-			// Assuming a workflow is running on a sticky task queue by a workerA.
-			// After workerA is dead for more than 10s, matching will return StickyWorkerUnavailable error when history
-			// tries to push a new workflow task. When history sees that error, it will fall back to push the task to
-			// its original normal task queue without clear its stickiness to avoid an extra persistence write.
-			// We will clear the stickiness here when that task is delivered to another worker polling from normal queue.
-			// The stickiness info is used by frontend to decide if it should send down partial history or full history.
-			// Sending down partial history will cost the worker an extra fetch to server for the full history.
-			currentTaskQueue := mutableState.CurrentTaskQueue()
-			if currentTaskQueue.Kind == enumspb.TASK_QUEUE_KIND_STICKY &&
-				currentTaskQueue.GetName() != req.PollRequest.TaskQueue.GetName() {
-				// req.PollRequest.TaskQueue.GetName() may include partition, but we only check when sticky is enabled,
-				// and sticky queue never has partition, so it does not matter.
-				mutableState.ClearStickyTaskQueue()
-			}
-
-			versioningStamp := worker_versioning.StampFromCapabilities(req.PollRequest.WorkerVersionCapabilities)
-			_, workflowTask, err = mutableState.AddWorkflowTaskStartedEvent(
-				scheduledEventID,
-				requestID,
-				req.PollRequest.TaskQueue,
-				req.PollRequest.Identity,
-				versioningStamp,
-				req.GetBuildIdRedirectInfo(),
-			)
-			if err != nil {
-				// Unable to add WorkflowTaskStarted event to history
-				return nil, err
-			}
-
-			if workflowTask.Type == enumsspb.WORKFLOW_TASK_TYPE_SPECULATIVE {
-				updateAction.Noop = true
-			}
-
-			workflowScheduleToStartLatency := workflowTask.StartedTime.Sub(workflowTask.ScheduledTime)
-			namespaceName := namespaceEntry.Name()
-			taskQueue := workflowTask.TaskQueue
-			metrics.TaskScheduleToStartLatency.With(metrics.GetPerTaskQueueScope(
-				metricsScope,
-				namespaceName.String(),
-				taskQueue.GetName(),
-				taskQueue.GetKind(),
-			)).Record(workflowScheduleToStartLatency,
-				metrics.TaskQueueTypeTag(enumspb.TASK_QUEUE_TYPE_WORKFLOW),
-			)
-
-			resp, err = handler.createRecordWorkflowTaskStartedResponse(ctx, mutableState, updateRegistry, workflowTask, req.PollRequest.GetIdentity(), false)
-			if err != nil {
-				return nil, err
-			}
-
-			return updateAction, nil
-		},
-		nil,
-		handler.shardContext,
-		handler.workflowConsistencyChecker,
-	)
-
-	if err != nil {
-		return nil, err
-	}
-
-	if dynamicconfig.AccessHistory(handler.config.FrontendAccessHistoryFraction, handler.metricsHandler.WithTags(metrics.OperationTag(metrics.HistoryHandleWorkflowTaskStartedTag))) {
-		maxHistoryPageSize := int32(handler.config.HistoryMaxPageSize(namespaceEntry.Name().String()))
-		err = handler.setHistoryForRecordWfTaskStartedResp(ctx, workflowKey, maxHistoryPageSize, resp)
-	}
-	if err != nil {
-		return nil, err
-	}
-	return resp, nil
-}
-
-func (handler *workflowTaskHandlerCallbacksImpl) handleWorkflowTaskFailed(
-	ctx context.Context,
-	req *historyservice.RespondWorkflowTaskFailedRequest,
-) (retError error) {
-
-	_, err := api.GetActiveNamespace(handler.shardContext, namespace.ID(req.GetNamespaceId()))
-	if err != nil {
-		return err
-	}
-
-	request := req.FailedRequest
-	token, err := handler.tokenSerializer.Deserialize(request.TaskToken)
-	if err != nil {
-		return consts.ErrDeserializingToken
-	}
-
-	return api.GetAndUpdateWorkflowWithNew(
-		ctx,
-		token.Clock,
-		api.BypassMutableStateConsistencyPredicate,
-		definition.NewWorkflowKey(
-			token.NamespaceId,
-			token.WorkflowId,
-			token.RunId,
-		),
-		func(workflowLease api.WorkflowLease) (*api.UpdateWorkflowAction, error) {
-			mutableState := workflowLease.GetMutableState()
-			if !mutableState.IsWorkflowExecutionRunning() {
-				return nil, consts.ErrWorkflowCompleted
-			}
-
-			scheduledEventID := token.GetScheduledEventId()
-			workflowTask := mutableState.GetWorkflowTaskByID(scheduledEventID)
-
-			if workflowTask == nil ||
-				workflowTask.StartedEventID == common.EmptyEventID ||
-				(token.StartedEventId != common.EmptyEventID && token.StartedEventId != workflowTask.StartedEventID) ||
-				(token.StartedTime != nil && !workflowTask.StartedTime.IsZero() && !token.StartedTime.AsTime().Equal(workflowTask.StartedTime)) ||
-				workflowTask.Attempt != token.Attempt ||
-				(workflowTask.Version != common.EmptyVersion && token.Version != workflowTask.Version) {
-				// we have not alter mutable state yet, so release with it with nil to avoid clear MS.
-				workflowLease.GetReleaseFn()(nil)
-				return nil, serviceerror.NewNotFound("Workflow task not found.")
-			}
-
-			if _, err := mutableState.AddWorkflowTaskFailedEvent(
-				workflowTask,
-				request.GetCause(),
-				request.GetFailure(),
-				request.GetIdentity(),
-				request.GetWorkerVersion(),
-				request.GetBinaryChecksum(),
-				"",
-				"",
-				0); err != nil {
-				return nil, err
-			}
-
-			// TODO (alex-update): if it was speculative WT that failed, and there is nothing but pending updates,
-			//  new WT also should be create as speculative (or not?). Currently, it will be recreated as normal WT.
-			return &api.UpdateWorkflowAction{
-				Noop:               false,
-				CreateWorkflowTask: true,
-			}, nil
-		},
-		nil,
-		handler.shardContext,
-		handler.workflowConsistencyChecker,
-	)
-}
-
-=======
->>>>>>> 639efd93
 func (handler *workflowTaskHandlerCallbacksImpl) handleWorkflowTaskCompleted(
 	ctx context.Context,
 	req *historyservice.RespondWorkflowTaskCompletedRequest,
@@ -890,11 +628,7 @@
 
 	resp := &historyservice.RespondWorkflowTaskCompletedResponse{}
 	//nolint:staticcheck
-<<<<<<< HEAD
 	if newWorkflowTask != nil && bypassTaskGeneration {
-		resp.StartedResponse, err = handler.createRecordWorkflowTaskStartedResponse(ctx, ms, updateRegistry, newWorkflowTask, request.GetIdentity(), request.GetForceCreateNewWorkflowTask())
-=======
-	if request.GetReturnNewWorkflowTask() && newWorkflowTask != nil {
 		resp.StartedResponse, err = recordworkflowtaskstarted.CreateRecordWorkflowTaskStartedResponse(
 			ctx,
 			ms,
@@ -903,7 +637,6 @@
 			request.GetIdentity(),
 			request.GetForceCreateNewWorkflowTask(),
 		)
->>>>>>> 639efd93
 		if err != nil {
 			return nil, err
 		}
