--- conflicted
+++ resolved
@@ -34,13 +34,6 @@
 )
 
 const (
-<<<<<<< HEAD
-=======
-	// BatcherTaskQueueName is the taskqueue name
-	BatcherTaskQueueName = "temporal-sys-batcher-taskqueue"
-	// BatchWFTypeName is the workflow type
-	BatchWFTypeName   = "temporal-sys-batch-workflow"
->>>>>>> ae5cad88
 	batchActivityName = "temporal-sys-batch-activity"
 	// InfiniteDuration is a long duration(20 yrs) we used for infinite workflow running
 	InfiniteDuration = 20 * 365 * 24 * time.Hour
