// The MIT License
//
// Copyright (c) 2020 Temporal Technologies Inc.  All rights reserved.
//
// Copyright (c) 2020 Uber Technologies, Inc.
//
// Permission is hereby granted, free of charge, to any person obtaining a copy
// of this software and associated documentation files (the "Software"), to deal
// in the Software without restriction, including without limitation the rights
// to use, copy, modify, merge, publish, distribute, sublicense, and/or sell
// copies of the Software, and to permit persons to whom the Software is
// furnished to do so, subject to the following conditions:
//
// The above copyright notice and this permission notice shall be included in
// all copies or substantial portions of the Software.
//
// THE SOFTWARE IS PROVIDED "AS IS", WITHOUT WARRANTY OF ANY KIND, EXPRESS OR
// IMPLIED, INCLUDING BUT NOT LIMITED TO THE WARRANTIES OF MERCHANTABILITY,
// FITNESS FOR A PARTICULAR PURPOSE AND NONINFRINGEMENT. IN NO EVENT SHALL THE
// AUTHORS OR COPYRIGHT HOLDERS BE LIABLE FOR ANY CLAIM, DAMAGES OR OTHER
// LIABILITY, WHETHER IN AN ACTION OF CONTRACT, TORT OR OTHERWISE, ARISING FROM,
// OUT OF OR IN CONNECTION WITH THE SOFTWARE OR THE USE OR OTHER DEALINGS IN
// THE SOFTWARE.

package batcher

import (
	"fmt"
	"time"

	commonpb "go.temporal.io/api/common/v1"
	"go.temporal.io/sdk/temporal"
	"go.temporal.io/sdk/workflow"
<<<<<<< HEAD
	"golang.org/x/time/rate"

	"go.temporal.io/server/common/convert"
	"go.temporal.io/server/common/headers"
	"go.temporal.io/server/common/log"
	"go.temporal.io/server/common/log/tag"
	"go.temporal.io/server/common/metrics"
=======
>>>>>>> 875a9763
)

const (
	// InfiniteDuration is a long duration(20 yrs) we used for infinite workflow running
	InfiniteDuration = 20 * 365 * 24 * time.Hour
	pageSize         = 1000
	// DefaultAttemptsOnRetryableError is the default value for AttemptsOnRetryableError
	DefaultAttemptsOnRetryableError = 50
	// DefaultActivityHeartBeatTimeout is the default value for ActivityHeartBeatTimeout
	DefaultActivityHeartBeatTimeout = time.Second * 10
)

const (
	// BatchTypeTerminate is batch type for terminating workflows
	BatchTypeTerminate = "terminate"
	// BatchTypeCancel is the batch type for canceling workflows
	BatchTypeCancel = "cancel"
	// BatchTypeSignal is batch type for signaling workflows
	BatchTypeSignal = "signal"
)

type (
	// TerminateParams is the parameters for terminating workflow
	TerminateParams struct {
	}

	// CancelParams is the parameters for canceling workflow
	CancelParams struct {
	}

	// SignalParams is the parameters for signaling workflow
	SignalParams struct {
		SignalName string
		Input      *commonpb.Payloads
	}

	// BatchParams is the parameters for batch operation workflow
	BatchParams struct {
		// Target namespace to execute batch operation
		Namespace string
		// To get the target workflows for processing
		Query string
		// Reason for the operation
		Reason string
		// Supporting: signal,cancel,terminate
		BatchType string

		// Below are all optional
		// TerminateParams is params only for BatchTypeTerminate
		TerminateParams TerminateParams
		// CancelParams is params only for BatchTypeCancel
		CancelParams CancelParams
		// SignalParams is params only for BatchTypeSignal
		SignalParams SignalParams
		// RPS of processing. Default to DefaultRPS
		// This is moving to dynamic config.
		// TODO: Remove it from BatchParams after 1.19+
		RPS int
		// Number of goroutines running in parallel to process
		// This is moving to dynamic config.
		// TODO: Remove it from BatchParams after 1.19+
		Concurrency int
		// Number of attempts for each workflow to process in case of retryable error before giving up
		AttemptsOnRetryableError int
		// timeout for activity heartbeat
		ActivityHeartBeatTimeout time.Duration
		// errors that will not retry which consumes AttemptsOnRetryableError. Default to empty
		NonRetryableErrors []string
		// internal conversion for NonRetryableErrors
		_nonRetryableErrors map[string]struct{}
	}

	// HeartBeatDetails is the struct for heartbeat details
	HeartBeatDetails struct {
		PageToken   []byte
		CurrentPage int
		// This is just an estimation for visibility
		TotalEstimate int64
		// Number of workflows processed successfully
		SuccessCount int
		// Number of workflows that give up due to errors.
		ErrorCount int
	}

	taskDetail struct {
		execution commonpb.WorkflowExecution
		attempts  int
		// passing along the current heartbeat details to make heartbeat within a task so that it won't timeout
		hbd HeartBeatDetails
	}
)

var (
	batchActivityRetryPolicy = temporal.RetryPolicy{
		InitialInterval:    10 * time.Second,
		BackoffCoefficient: 1.7,
		MaximumInterval:    5 * time.Minute,
	}

	batchActivityOptions = workflow.ActivityOptions{
		ScheduleToStartTimeout: 5 * time.Minute,
		StartToCloseTimeout:    InfiniteDuration,
		RetryPolicy:            &batchActivityRetryPolicy,
	}
)

// BatchWorkflow is the workflow that runs a batch job of resetting workflows
func BatchWorkflow(ctx workflow.Context, batchParams BatchParams) (HeartBeatDetails, error) {
	batchParams = setDefaultParams(batchParams)
	err := validateParams(batchParams)
	if err != nil {
		return HeartBeatDetails{}, err
	}
	batchActivityOptions.HeartbeatTimeout = batchParams.ActivityHeartBeatTimeout
	opt := workflow.WithActivityOptions(ctx, batchActivityOptions)
	var result HeartBeatDetails
	var ac *activities
	err = workflow.ExecuteActivity(opt, ac.BatchActivity, batchParams).Get(ctx, &result)
	return result, err
}

func validateParams(params BatchParams) error {
	if params.BatchType == "" ||
		params.Reason == "" ||
		params.Namespace == "" ||
		params.Query == "" {
		return fmt.Errorf("must provide required parameters: BatchType/Reason/Namespace/Query")
	}
	switch params.BatchType {
	case BatchTypeSignal:
		if params.SignalParams.SignalName == "" {
			return fmt.Errorf("must provide signal name")
		}
		return nil
	case BatchTypeCancel, BatchTypeTerminate:
		return nil
	default:
		return fmt.Errorf("not supported batch type: %v", params.BatchType)
	}
}

func setDefaultParams(params BatchParams) BatchParams {
	if params.AttemptsOnRetryableError <= 1 {
		params.AttemptsOnRetryableError = DefaultAttemptsOnRetryableError
	}
	if params.ActivityHeartBeatTimeout <= 0 {
		params.ActivityHeartBeatTimeout = DefaultActivityHeartBeatTimeout
	}
	if len(params.NonRetryableErrors) > 0 {
		params._nonRetryableErrors = make(map[string]struct{}, len(params.NonRetryableErrors))
		for _, estr := range params.NonRetryableErrors {
			params._nonRetryableErrors[estr] = struct{}{}
		}
	}
	return params
<<<<<<< HEAD
}

// BatchActivity is activity for processing batch operation
func BatchActivity(ctx context.Context, batchParams BatchParams) (HeartBeatDetails, error) {
	ctx = headers.SetCallerName(ctx, batchParams.Namespace)

	batcher := ctx.Value(batcherContextKey).(*Batcher)
	logger := getActivityLogger(ctx)
	hbd := HeartBeatDetails{}

	sdkClient, err := batcher.sdkClientFactory.NewClient(batchParams.Namespace, logger)
	if err != nil {
		logger.Error("Unable to create SDK client for namespace.", tag.Error(err), tag.WorkflowNamespace(batchParams.Namespace))
		return hbd, err
	}

	startOver := true
	if activity.HasHeartbeatDetails(ctx) {
		if err := activity.GetHeartbeatDetails(ctx, &hbd); err == nil {
			startOver = false
		} else {
			batcher := ctx.Value(batcherContextKey).(*Batcher)
			batcher.metricsClient.IncCounter(metrics.BatcherScope, metrics.BatcherProcessorFailures)
			logger.Error("Failed to recover from last heartbeat, start over from beginning", tag.Error(err))
		}
	}

	if startOver {
		resp, err := sdkClient.CountWorkflow(ctx, &workflowservice.CountWorkflowExecutionsRequest{
			Query: batchParams.Query,
		})
		if err != nil {
			return HeartBeatDetails{}, err
		}
		hbd.TotalEstimate = resp.GetCount()
	}
	rateLimiter := rate.NewLimiter(rate.Limit(batchParams.RPS), batchParams.RPS)
	taskCh := make(chan taskDetail, pageSize)
	respCh := make(chan error, pageSize)
	for i := 0; i < batchParams.Concurrency; i++ {
		go startTaskProcessor(ctx, batchParams, taskCh, respCh, rateLimiter, sdkClient, logger)
	}

	for {
		resp, err := sdkClient.ListWorkflow(ctx, &workflowservice.ListWorkflowExecutionsRequest{
			PageSize:      int32(pageSize),
			NextPageToken: hbd.PageToken,
			Query:         batchParams.Query,
		})
		if err != nil {
			return HeartBeatDetails{}, err
		}
		batchCount := len(resp.Executions)
		if batchCount <= 0 {
			break
		}

		// send all tasks
		for _, wf := range resp.Executions {
			taskCh <- taskDetail{
				execution: *wf.Execution,
				attempts:  1,
				hbd:       hbd,
			}
		}

		succCount := 0
		errCount := 0
		// wait for counters indicate this batch is done
	Loop:
		for {
			select {
			case err := <-respCh:
				if err == nil {
					succCount++
				} else {
					errCount++
				}
				if succCount+errCount == batchCount {
					break Loop
				}
			case <-ctx.Done():
				return HeartBeatDetails{}, ctx.Err()
			}
		}

		hbd.CurrentPage++
		hbd.PageToken = resp.NextPageToken
		hbd.SuccessCount += succCount
		hbd.ErrorCount += errCount
		activity.RecordHeartbeat(ctx, hbd)

		if len(hbd.PageToken) == 0 {
			break
		}
	}

	return hbd, nil
}

func startTaskProcessor(
	ctx context.Context,
	batchParams BatchParams,
	taskCh chan taskDetail,
	respCh chan error,
	limiter *rate.Limiter,
	sdkClient sdkclient.Client,
	logger log.Logger,
) {
	batcher := ctx.Value(batcherContextKey).(*Batcher)
	for {
		select {
		case <-ctx.Done():
			return
		case task := <-taskCh:
			if isDone(ctx) {
				return
			}
			var err error

			switch batchParams.BatchType {
			case BatchTypeTerminate:
				err = processTask(ctx, limiter, task, sdkClient, logger,
					batchParams.TerminateParams.TerminateChildren,
					func(workflowID, runID string) error {
						return sdkClient.TerminateWorkflow(ctx, workflowID, runID, batchParams.Reason)
					})
			case BatchTypeCancel:
				err = processTask(ctx, limiter, task, sdkClient, logger,
					batchParams.CancelParams.CancelChildren,
					func(workflowID, runID string) error {
						return sdkClient.CancelWorkflow(ctx, workflowID, runID)
					})
			case BatchTypeSignal:
				err = processTask(ctx, limiter, task, sdkClient, logger, convert.BoolPtr(false),
					func(workflowID, runID string) error {
						return sdkClient.SignalWorkflow(ctx, workflowID, runID, batchParams.SignalParams.SignalName, batchParams.SignalParams.Input)
					})
			}
			if err != nil {
				batcher.metricsClient.IncCounter(metrics.BatcherScope, metrics.BatcherProcessorFailures)
				logger.Error("Failed to process batch operation task", tag.Error(err))

				_, ok := batchParams._nonRetryableErrors[err.Error()]
				if ok || task.attempts > batchParams.AttemptsOnRetryableError {
					respCh <- err
				} else {
					// put back to the channel if less than attemptsOnError
					task.attempts++
					taskCh <- task
				}
			} else {
				batcher.metricsClient.IncCounter(metrics.BatcherScope, metrics.BatcherProcessorSuccess)
				respCh <- nil
			}
		}
	}
}

func processTask(
	ctx context.Context,
	limiter *rate.Limiter,
	task taskDetail,
	sdkClient sdkclient.Client,
	logger log.Logger,
	applyOnChild *bool,
	procFn func(string, string) error,
) error {
	wfs := []commonpb.WorkflowExecution{task.execution}
	for len(wfs) > 0 {
		wf := wfs[0]

		err := limiter.Wait(ctx)
		if err != nil {
			return err
		}
		activity.RecordHeartbeat(ctx, task.hbd)

		err = procFn(wf.GetWorkflowId(), wf.GetRunId())
		if err != nil {
			// NotFound means wf is not running or deleted
			if _, isNotFound := err.(*serviceerror.NotFound); !isNotFound {
				return err
			}
		}
		wfs = wfs[1:]
		resp, err := sdkClient.DescribeWorkflowExecution(ctx, wf.GetWorkflowId(), wf.GetRunId())
		if err != nil {
			// NotFound means wf is deleted
			if _, isNotFound := err.(*serviceerror.NotFound); !isNotFound {
				return err
			}
			continue
		}

		// TODO https://github.com/uber/cadence/issues/2159
		// By default should use ChildPolicy, but it is totally broken in Temporal, we need to fix it before using
		if applyOnChild != nil && *applyOnChild && len(resp.PendingChildren) > 0 {
			logger.Info("Found more child workflows to process", tag.Number(int64(len(resp.PendingChildren))))
			for _, ch := range resp.PendingChildren {
				wfs = append(wfs, commonpb.WorkflowExecution{
					WorkflowId: ch.GetWorkflowId(),
					RunId:      ch.GetRunId(),
				})
			}
		}
	}

	return nil
}

func isDone(ctx context.Context) bool {
	select {
	case <-ctx.Done():
		return true
	default:
		return false
	}
}

func getActivityLogger(ctx context.Context) log.Logger {
	batcher := ctx.Value(batcherContextKey).(*Batcher)
	wfInfo := activity.GetInfo(ctx)
	return log.With(
		batcher.logger,
		tag.WorkflowID(wfInfo.WorkflowExecution.ID),
		tag.WorkflowRunID(wfInfo.WorkflowExecution.RunID),
		tag.WorkflowNamespace(wfInfo.WorkflowNamespace),
	)
=======
>>>>>>> 875a9763
}<|MERGE_RESOLUTION|>--- conflicted
+++ resolved
@@ -31,16 +31,6 @@
 	commonpb "go.temporal.io/api/common/v1"
 	"go.temporal.io/sdk/temporal"
 	"go.temporal.io/sdk/workflow"
-<<<<<<< HEAD
-	"golang.org/x/time/rate"
-
-	"go.temporal.io/server/common/convert"
-	"go.temporal.io/server/common/headers"
-	"go.temporal.io/server/common/log"
-	"go.temporal.io/server/common/log/tag"
-	"go.temporal.io/server/common/metrics"
-=======
->>>>>>> 875a9763
 )
 
 const (
@@ -196,236 +186,4 @@
 		}
 	}
 	return params
-<<<<<<< HEAD
-}
-
-// BatchActivity is activity for processing batch operation
-func BatchActivity(ctx context.Context, batchParams BatchParams) (HeartBeatDetails, error) {
-	ctx = headers.SetCallerName(ctx, batchParams.Namespace)
-
-	batcher := ctx.Value(batcherContextKey).(*Batcher)
-	logger := getActivityLogger(ctx)
-	hbd := HeartBeatDetails{}
-
-	sdkClient, err := batcher.sdkClientFactory.NewClient(batchParams.Namespace, logger)
-	if err != nil {
-		logger.Error("Unable to create SDK client for namespace.", tag.Error(err), tag.WorkflowNamespace(batchParams.Namespace))
-		return hbd, err
-	}
-
-	startOver := true
-	if activity.HasHeartbeatDetails(ctx) {
-		if err := activity.GetHeartbeatDetails(ctx, &hbd); err == nil {
-			startOver = false
-		} else {
-			batcher := ctx.Value(batcherContextKey).(*Batcher)
-			batcher.metricsClient.IncCounter(metrics.BatcherScope, metrics.BatcherProcessorFailures)
-			logger.Error("Failed to recover from last heartbeat, start over from beginning", tag.Error(err))
-		}
-	}
-
-	if startOver {
-		resp, err := sdkClient.CountWorkflow(ctx, &workflowservice.CountWorkflowExecutionsRequest{
-			Query: batchParams.Query,
-		})
-		if err != nil {
-			return HeartBeatDetails{}, err
-		}
-		hbd.TotalEstimate = resp.GetCount()
-	}
-	rateLimiter := rate.NewLimiter(rate.Limit(batchParams.RPS), batchParams.RPS)
-	taskCh := make(chan taskDetail, pageSize)
-	respCh := make(chan error, pageSize)
-	for i := 0; i < batchParams.Concurrency; i++ {
-		go startTaskProcessor(ctx, batchParams, taskCh, respCh, rateLimiter, sdkClient, logger)
-	}
-
-	for {
-		resp, err := sdkClient.ListWorkflow(ctx, &workflowservice.ListWorkflowExecutionsRequest{
-			PageSize:      int32(pageSize),
-			NextPageToken: hbd.PageToken,
-			Query:         batchParams.Query,
-		})
-		if err != nil {
-			return HeartBeatDetails{}, err
-		}
-		batchCount := len(resp.Executions)
-		if batchCount <= 0 {
-			break
-		}
-
-		// send all tasks
-		for _, wf := range resp.Executions {
-			taskCh <- taskDetail{
-				execution: *wf.Execution,
-				attempts:  1,
-				hbd:       hbd,
-			}
-		}
-
-		succCount := 0
-		errCount := 0
-		// wait for counters indicate this batch is done
-	Loop:
-		for {
-			select {
-			case err := <-respCh:
-				if err == nil {
-					succCount++
-				} else {
-					errCount++
-				}
-				if succCount+errCount == batchCount {
-					break Loop
-				}
-			case <-ctx.Done():
-				return HeartBeatDetails{}, ctx.Err()
-			}
-		}
-
-		hbd.CurrentPage++
-		hbd.PageToken = resp.NextPageToken
-		hbd.SuccessCount += succCount
-		hbd.ErrorCount += errCount
-		activity.RecordHeartbeat(ctx, hbd)
-
-		if len(hbd.PageToken) == 0 {
-			break
-		}
-	}
-
-	return hbd, nil
-}
-
-func startTaskProcessor(
-	ctx context.Context,
-	batchParams BatchParams,
-	taskCh chan taskDetail,
-	respCh chan error,
-	limiter *rate.Limiter,
-	sdkClient sdkclient.Client,
-	logger log.Logger,
-) {
-	batcher := ctx.Value(batcherContextKey).(*Batcher)
-	for {
-		select {
-		case <-ctx.Done():
-			return
-		case task := <-taskCh:
-			if isDone(ctx) {
-				return
-			}
-			var err error
-
-			switch batchParams.BatchType {
-			case BatchTypeTerminate:
-				err = processTask(ctx, limiter, task, sdkClient, logger,
-					batchParams.TerminateParams.TerminateChildren,
-					func(workflowID, runID string) error {
-						return sdkClient.TerminateWorkflow(ctx, workflowID, runID, batchParams.Reason)
-					})
-			case BatchTypeCancel:
-				err = processTask(ctx, limiter, task, sdkClient, logger,
-					batchParams.CancelParams.CancelChildren,
-					func(workflowID, runID string) error {
-						return sdkClient.CancelWorkflow(ctx, workflowID, runID)
-					})
-			case BatchTypeSignal:
-				err = processTask(ctx, limiter, task, sdkClient, logger, convert.BoolPtr(false),
-					func(workflowID, runID string) error {
-						return sdkClient.SignalWorkflow(ctx, workflowID, runID, batchParams.SignalParams.SignalName, batchParams.SignalParams.Input)
-					})
-			}
-			if err != nil {
-				batcher.metricsClient.IncCounter(metrics.BatcherScope, metrics.BatcherProcessorFailures)
-				logger.Error("Failed to process batch operation task", tag.Error(err))
-
-				_, ok := batchParams._nonRetryableErrors[err.Error()]
-				if ok || task.attempts > batchParams.AttemptsOnRetryableError {
-					respCh <- err
-				} else {
-					// put back to the channel if less than attemptsOnError
-					task.attempts++
-					taskCh <- task
-				}
-			} else {
-				batcher.metricsClient.IncCounter(metrics.BatcherScope, metrics.BatcherProcessorSuccess)
-				respCh <- nil
-			}
-		}
-	}
-}
-
-func processTask(
-	ctx context.Context,
-	limiter *rate.Limiter,
-	task taskDetail,
-	sdkClient sdkclient.Client,
-	logger log.Logger,
-	applyOnChild *bool,
-	procFn func(string, string) error,
-) error {
-	wfs := []commonpb.WorkflowExecution{task.execution}
-	for len(wfs) > 0 {
-		wf := wfs[0]
-
-		err := limiter.Wait(ctx)
-		if err != nil {
-			return err
-		}
-		activity.RecordHeartbeat(ctx, task.hbd)
-
-		err = procFn(wf.GetWorkflowId(), wf.GetRunId())
-		if err != nil {
-			// NotFound means wf is not running or deleted
-			if _, isNotFound := err.(*serviceerror.NotFound); !isNotFound {
-				return err
-			}
-		}
-		wfs = wfs[1:]
-		resp, err := sdkClient.DescribeWorkflowExecution(ctx, wf.GetWorkflowId(), wf.GetRunId())
-		if err != nil {
-			// NotFound means wf is deleted
-			if _, isNotFound := err.(*serviceerror.NotFound); !isNotFound {
-				return err
-			}
-			continue
-		}
-
-		// TODO https://github.com/uber/cadence/issues/2159
-		// By default should use ChildPolicy, but it is totally broken in Temporal, we need to fix it before using
-		if applyOnChild != nil && *applyOnChild && len(resp.PendingChildren) > 0 {
-			logger.Info("Found more child workflows to process", tag.Number(int64(len(resp.PendingChildren))))
-			for _, ch := range resp.PendingChildren {
-				wfs = append(wfs, commonpb.WorkflowExecution{
-					WorkflowId: ch.GetWorkflowId(),
-					RunId:      ch.GetRunId(),
-				})
-			}
-		}
-	}
-
-	return nil
-}
-
-func isDone(ctx context.Context) bool {
-	select {
-	case <-ctx.Done():
-		return true
-	default:
-		return false
-	}
-}
-
-func getActivityLogger(ctx context.Context) log.Logger {
-	batcher := ctx.Value(batcherContextKey).(*Batcher)
-	wfInfo := activity.GetInfo(ctx)
-	return log.With(
-		batcher.logger,
-		tag.WorkflowID(wfInfo.WorkflowExecution.ID),
-		tag.WorkflowRunID(wfInfo.WorkflowExecution.RunID),
-		tag.WorkflowNamespace(wfInfo.WorkflowNamespace),
-	)
-=======
->>>>>>> 875a9763
 }