package batcher

import (
	"errors"
	"fmt"
	"time"

	batchpb "go.temporal.io/api/batch/v1"
	commonpb "go.temporal.io/api/common/v1"
	enumspb "go.temporal.io/api/enums/v1"
	"go.temporal.io/api/serviceerror"
	workflowpb "go.temporal.io/api/workflow/v1"
	"go.temporal.io/api/workflowservice/v1"
	"go.temporal.io/sdk/temporal"
	"go.temporal.io/sdk/workflow"
	batchspb "go.temporal.io/server/api/batch/v1"
	"go.temporal.io/server/common/searchattribute"
	"go.temporal.io/server/common/worker_versioning"
	"google.golang.org/protobuf/types/known/durationpb"
)

const (
	// InfiniteDuration is a long duration (20 yrs) we use for "infinite" workflows
	infiniteDuration                = 20 * 365 * 24 * time.Hour
	defaultAttemptsOnRetryableError = 50
	defaultActivityHeartBeatTimeout = time.Second * 10
)

const (
	// BatchOperationTypeMemo stores batch operation type in memo
	BatchOperationTypeMemo = "batch_operation_type"
	// BatchReasonMemo stores batch operation reason in memo
	BatchReasonMemo = "batch_operation_reason"
	// BatchOperationStatsMemo stores batch operation stats in memo
	BatchOperationStatsMemo = "batch_operation_stats"
	// BatchTypeTerminate is batch type for terminating workflows
	BatchTypeTerminate = "terminate"
	// BatchTypeCancel is the batch type for canceling workflows
	BatchTypeCancel = "cancel"
	// BatchTypeSignal is batch type for signaling workflows
	BatchTypeSignal = "signal"
	// BatchTypeDelete is batch type for deleting workflows
	BatchTypeDelete = "delete"
	// BatchTypeReset is batch type for resetting workflows
	BatchTypeReset = "reset"
	// BatchTypeUpdateOptions is batch type for updating the options of workflow executions
	BatchTypeUpdateOptions = "update_options"
	// BatchTypeUnpauseActivities is batch type for unpausing activities
	BatchTypeUnpauseActivities = "unpause_activities"
	// BatchTypeUpdateActivitiesOptions is batch type for updating the options of activities
	BatchTypeUpdateActivitiesOptions = "update_activity_options"
	// BatchTypeResetActivities is batch type for resetting activities
	BatchTypeResetActivities = "reset_activities"
)

var (
	OpenBatchOperationQuery = fmt.Sprintf("%s = '%s' AND %s = %d",
		searchattribute.TemporalNamespaceDivision,
		NamespaceDivision,
		searchattribute.ExecutionStatus,
		int(enumspb.WORKFLOW_EXECUTION_STATUS_RUNNING),
	)
)

type (
	// TerminateParams is the parameters for terminating workflow
	TerminateParams struct {
	}

	// CancelParams is the parameters for canceling workflow
	CancelParams struct {
	}

	// SignalParams is the parameters for signaling workflow
	SignalParams struct {
		SignalName string
		Input      *commonpb.Payloads
	}

	// DeleteParams is the parameters for deleting workflow
	DeleteParams struct {
	}

	// ResetParams is the parameters for reseting workflow
	ResetParams struct {
		// This is a serialized commonpb.ResetOptions. We can't include it with the
		// correct type because workflow/activity arguments are going to be serialized with the
		// json dataconverter, which doesn't support the "oneof" field in ResetOptions.
		ResetOptions []byte
		resetOptions *commonpb.ResetOptions // deserialized version

		// This is a slice of serialized workflowpb.PostResetOperation.
		// For the same reason as ResetOptions, we manually serialize/deserialize it.
		PostResetOperations [][]byte
		postResetOperations []*workflowpb.PostResetOperation
		// Deprecated fields:
		ResetType        enumspb.ResetType
		ResetReapplyType enumspb.ResetReapplyType
	}

	// UpdateOptionsParams is the parameters for updating workflow execution options
	UpdateOptionsParams struct {
		WorkflowExecutionOptions *workflowpb.WorkflowExecutionOptions
		UpdateMask               *FieldMask
	}

	UnpauseActivitiesParams struct {
		Identity       string
		ActivityType   string
		MatchAll       bool
		ResetAttempts  bool
		ResetHeartbeat bool
		Jitter         time.Duration
	}

	UpdateActivitiesOptionsParams struct {
		Identity        string
		ActivityType    string
		MatchAll        bool
		ActivityOptions *ActivityOptions
		UpdateMask      *FieldMask
		RestoreOriginal bool
	}

	ActivityOptions struct {
		TaskQueue              *TaskQueue
		ScheduleToCloseTime    time.Duration
		ScheduleToStartTimeout time.Duration
		StartToCloseTimeout    time.Duration
		HeartbeatTimeout       time.Duration
		RetryPolicy            *RetryPolicy
	}

	TaskQueue struct {
		Name string
		Kind int32
	}

	RetryPolicy struct {
		InitialInterval        time.Duration
		BackoffCoefficient     float64
		MaximumInterval        time.Duration
		MaximumAttempts        int32
		NonRetryableErrorTypes []string
	}

	ResetActivitiesParams struct {
		Identity               string
		ActivityType           string
		MatchAll               bool
		ResetAttempts          bool
		ResetHeartbeat         bool
		KeepPaused             bool
		Jitter                 time.Duration
		RestoreOriginalOptions bool
	}

	FieldMask struct {
		Paths []string
	}

	// BatchParams is the parameters for batch operation workflow
	BatchParams struct {
		// Target namespace to execute batch operation
		Namespace string
		// To get the target workflows for processing
		Query string
		// Target workflows for processing
		Executions []*commonpb.WorkflowExecution
		// Reason for the operation
		Reason string
		// Supporting: signal,cancel,terminate,delete,reset
		BatchType string

		// Below are all optional
		// TerminateParams is params only for BatchTypeTerminate
		TerminateParams TerminateParams
		// CancelParams is params only for BatchTypeCancel
		CancelParams CancelParams
		// SignalParams is params only for BatchTypeSignal
		SignalParams SignalParams
		// DeleteParams is params only for BatchTypeDelete
		DeleteParams DeleteParams
		// ResetParams is params only for BatchTypeReset
		ResetParams ResetParams
		// UpdateOptionsParams is params only for BatchTypeUpdateOptions
		UpdateOptionsParams UpdateOptionsParams
		// UnpauseActivitiesParams is params only for BatchTypeUnpauseActivities
		UnpauseActivitiesParams UnpauseActivitiesParams
		// UpdateActivitiesOptionsParams is params only for BatchTypeUpdateActivitiesOptions
		UpdateActivitiesOptionsParams UpdateActivitiesOptionsParams
		// ResetActivitiesParams is params only for BatchTypeResetActivities
		ResetActivitiesParams ResetActivitiesParams

		// RPS sets the requests-per-second limit for the batch.
		// The default (and max) is defined by `worker.BatcherRPS` in the dynamic config.
		RPS float64
		// Number of goroutines running in parallel to process
		// This is moving to dynamic config.
		// TODO: Remove it from BatchParams after 1.19+
		Concurrency int
		// Number of attempts for each workflow to process in case of retryable error before giving up
		AttemptsOnRetryableError int
		// timeout for activity heartbeat
		ActivityHeartBeatTimeout time.Duration
		// errors that will not retry which consumes AttemptsOnRetryableError. Default to empty
		NonRetryableErrors []string
		// internal conversion for NonRetryableErrors
		_nonRetryableErrors map[string]struct{}
	}

	// HeartBeatDetails is the struct for heartbeat details
	HeartBeatDetails struct {
		PageToken   []byte
		CurrentPage int
		// This is just an estimation for visibility
		TotalEstimate int64
		// Number of workflows processed successfully
		SuccessCount int
		// Number of workflows that give up due to errors.
		ErrorCount int
	}

	taskDetail struct {
		// the workflow execution to process
		execution *commonpb.WorkflowExecution
		// the number of attempts to process the workflow execution
		attempts int
		// passing along the current heartbeat details to make heartbeat within a task so that it won't timeout
		hbd HeartBeatDetails
		// the page number this task belongs to (for tracking page completion)
		pageNumber int
	}

	taskResponse struct {
		// the error result from processing the task (nil for success)
		err error
		// the page number the completed task belonged to
		pageNumber int
	}
)

var (
	batchActivityRetryPolicy = temporal.RetryPolicy{
		InitialInterval:    10 * time.Second,
		BackoffCoefficient: 1.7,
		MaximumInterval:    5 * time.Minute,
	}

	batchActivityOptions = workflow.ActivityOptions{
		ScheduleToStartTimeout: 5 * time.Minute,
		StartToCloseTimeout:    infiniteDuration,
		RetryPolicy:            &batchActivityRetryPolicy,
	}
)

// BatchWorkflow is the workflow that runs a batch job of resetting workflows.
func BatchWorkflow(ctx workflow.Context, batchParams BatchParams) (HeartBeatDetails, error) {
	batchParams = setDefaultParams(batchParams)
	err := validateParams(batchParams)
	if err != nil {
		return HeartBeatDetails{}, err
	}

	batchActivityOptions.HeartbeatTimeout = batchParams.ActivityHeartBeatTimeout
	opt := workflow.WithActivityOptions(ctx, batchActivityOptions)
	var result HeartBeatDetails
	var ac *activities
	err = workflow.ExecuteActivity(opt, ac.BatchActivity, batchParams).Get(ctx, &result)
	if err != nil {
		return HeartBeatDetails{}, err
	}

	err = attachBatchOperationStats(ctx, result)
	if err != nil {
		return HeartBeatDetails{}, err
	}
	return result, err
}

// BatchWorkflowProtobuf is the workflow that runs a batch job of resetting workflows.
func BatchWorkflowProtobuf(ctx workflow.Context, batchParams *batchspb.BatchOperationInput) (HeartBeatDetails, error) {
	if batchParams == nil {
		return HeartBeatDetails{}, errors.New("batchParams is nil")
	}

	batchParams = setDefaultParamsProtobuf(batchParams)
	err := ValidateBatchOperation(batchParams.Request)
	if err != nil {
		return HeartBeatDetails{}, err
	}

	batchActivityOptions.HeartbeatTimeout = batchParams.ActivityHeartbeatTimeout.AsDuration()
	opt := workflow.WithActivityOptions(ctx, batchActivityOptions)
	var result HeartBeatDetails
	var ac *activities
	err = workflow.ExecuteActivity(opt, ac.BatchActivityWithProtobuf, batchParams).Get(ctx, &result)
	if err != nil {
		return HeartBeatDetails{}, err
	}

	err = attachBatchOperationStats(ctx, result)
	if err != nil {
		return HeartBeatDetails{}, err
	}
	return result, err
}

type BatchOperationStats struct {
	NumSuccess int
	NumFailure int
}

// attachBatchOperationStats attaches statistics on the number of
// individual successes and failures to the memo of this workflow.
func attachBatchOperationStats(ctx workflow.Context, result HeartBeatDetails) error {
	memo := map[string]interface{}{
		BatchOperationStatsMemo: BatchOperationStats{
			NumSuccess: result.SuccessCount,
			NumFailure: result.ErrorCount,
		},
	}
	return workflow.UpsertMemo(ctx, memo)
}

func validateParams(params BatchParams) error {
	if params.BatchType == "" ||
		params.Reason == "" ||
		params.Namespace == "" ||
		(params.Query == "" && len(params.Executions) == 0) {
		return errors.New("must provide required parameters: BatchType/Reason/Namespace/Query/Executions")
	}

	if len(params.Query) > 0 && len(params.Executions) > 0 {
		return errors.New("batch query and executions are mutually exclusive")
	}

	switch params.BatchType {
	case BatchTypeSignal:
		if params.SignalParams.SignalName == "" {
			return errors.New("must provide signal name")
		}
		return nil
	case BatchTypeUpdateOptions:
		if params.UpdateOptionsParams.WorkflowExecutionOptions == nil {
			return errors.New("must provide UpdateOptions")
		}
		if params.UpdateOptionsParams.UpdateMask == nil {
			return errors.New("must provide UpdateMask")
		}
		return worker_versioning.ValidateVersioningOverride(params.UpdateOptionsParams.WorkflowExecutionOptions.VersioningOverride)
	case BatchTypeCancel, BatchTypeTerminate, BatchTypeDelete, BatchTypeReset:
		return nil
	case BatchTypeUnpauseActivities:
		if params.UnpauseActivitiesParams.ActivityType == "" && !params.UnpauseActivitiesParams.MatchAll {
			return fmt.Errorf("must provide ActivityType or MatchAll")
		}
		return nil
	case BatchTypeResetActivities:
		if params.ResetActivitiesParams.ActivityType == "" && !params.ResetActivitiesParams.MatchAll {
			return errors.New("must provide ActivityType or MatchAll")
		}
		return nil
	case BatchTypeUpdateActivitiesOptions:
		if params.UpdateActivitiesOptionsParams.ActivityType == "" && !params.UpdateActivitiesOptionsParams.MatchAll {
			return errors.New("must provide ActivityType or MatchAll")
		}
		return nil
	default:
		return fmt.Errorf("not supported batch type: %v", params.BatchType)
	}
}

// nolint:revive,cognitive-complexity
func ValidateBatchOperation(params *workflowservice.StartBatchOperationRequest) error {
	if params.GetOperation() == nil ||
		params.GetReason() == "" ||
		params.GetNamespace() == "" ||
		(params.GetVisibilityQuery() == "" && len(params.GetExecutions()) == 0) {
		return serviceerror.NewInvalidArgument("must provide required parameters: BatchType/Reason/Namespace/Query/Executions")
	}

	if len(params.GetJobId()) == 0 {
		return serviceerror.NewInvalidArgument("JobId is not set on request.")
	}
	if len(params.GetNamespace()) == 0 {
		return serviceerror.NewInvalidArgument("Namespace is not set on request.")
	}
	if len(params.GetVisibilityQuery()) == 0 && len(params.GetExecutions()) == 0 {
		return serviceerror.NewInvalidArgument("VisibilityQuery or Executions must be set on request.")
	}
	if len(params.GetVisibilityQuery()) != 0 && len(params.GetExecutions()) != 0 {
		return errors.New("batch query and executions are mutually exclusive")
	}
	if len(params.GetReason()) == 0 {
		return serviceerror.NewInvalidArgument("Reason is not set on request.")
	}
	if params.GetOperation() == nil {
		return serviceerror.NewInvalidArgument("Batch operation is not set on request.")
	}

	switch op := params.GetOperation().(type) {
	case *workflowservice.StartBatchOperationRequest_SignalOperation:
		if op.SignalOperation.GetSignal() == "" {
			return errors.New("must provide signal name")
		}
		return nil
	case *workflowservice.StartBatchOperationRequest_UpdateWorkflowOptionsOperation:
		if op.UpdateWorkflowOptionsOperation.GetWorkflowExecutionOptions() == nil {
			return errors.New("must provide UpdateOptions")
		}
		if op.UpdateWorkflowOptionsOperation.GetUpdateMask() == nil {
			return errors.New("must provide UpdateMask")
		}
		return worker_versioning.ValidateVersioningOverride(op.UpdateWorkflowOptionsOperation.GetWorkflowExecutionOptions().GetVersioningOverride())
	case *workflowservice.StartBatchOperationRequest_CancellationOperation,
		*workflowservice.StartBatchOperationRequest_TerminationOperation,
		*workflowservice.StartBatchOperationRequest_DeletionOperation:
		return nil
	case *workflowservice.StartBatchOperationRequest_ResetOperation:
<<<<<<< HEAD
=======
		if op.ResetOperation == nil {
			return serviceerror.NewInvalidArgument("reset operation is not set")
		}
>>>>>>> 356eecaf
		if op.ResetOperation.Options != nil {
			if op.ResetOperation.Options.Target == nil {
				return serviceerror.NewInvalidArgument("batch reset missing target")
			}
		} else {
			//nolint:staticcheck // SA1019: GetResetType is deprecated but still needed for backward compatibility
			resetType := op.ResetOperation.GetResetType()
			if _, ok := enumspb.ResetType_name[int32(resetType)]; !ok || resetType == enumspb.RESET_TYPE_UNSPECIFIED {
				return serviceerror.NewInvalidArgumentf("unknown batch reset type %v", resetType)
			}
		}
	case *workflowservice.StartBatchOperationRequest_UnpauseActivitiesOperation:
		if op.UnpauseActivitiesOperation == nil {
			return serviceerror.NewInvalidArgument("unpause activities operation is not set")
		}
		if op.UnpauseActivitiesOperation.GetActivity() == nil {
			return serviceerror.NewInvalidArgument("activity filter must be set")
		}
		switch a := op.UnpauseActivitiesOperation.GetActivity().(type) {
		case *batchpb.BatchOperationUnpauseActivities_Type:
			if len(a.Type) == 0 {
				return serviceerror.NewInvalidArgument("Either activity type must be set, or match all should be set to true")
			}
		case *batchpb.BatchOperationUnpauseActivities_MatchAll:
			if !a.MatchAll {
				return serviceerror.NewInvalidArgument("Either activity type must be set, or match all should be set to true")
			}
		}
		return nil
	case *workflowservice.StartBatchOperationRequest_ResetActivitiesOperation:
<<<<<<< HEAD
=======
		if op.ResetActivitiesOperation == nil {
			return serviceerror.NewInvalidArgument("reset activities operation is not set")
		}
>>>>>>> 356eecaf
		if op.ResetActivitiesOperation.GetActivity() == nil && !op.ResetActivitiesOperation.GetMatchAll() {
			return serviceerror.NewInvalidArgument("must provide ActivityType or MatchAll")
		}

		switch a := op.ResetActivitiesOperation.GetActivity().(type) {
		case *batchpb.BatchOperationResetActivities_Type:
			if len(a.Type) == 0 {
				return serviceerror.NewInvalidArgument("Either activity type must be set, or match all should be set to true")
			}
		case *batchpb.BatchOperationResetActivities_MatchAll:
			if !a.MatchAll {
				return serviceerror.NewInvalidArgument("Either activity type must be set, or match all should be set to true")
			}
		}
		return nil
	case *workflowservice.StartBatchOperationRequest_UpdateActivityOptionsOperation:
		if op.UpdateActivityOptionsOperation == nil {
			return serviceerror.NewInvalidArgument("update activity options operation is not set")
		}
		if op.UpdateActivityOptionsOperation.GetActivityOptions() != nil && op.UpdateActivityOptionsOperation.GetRestoreOriginal() {
			return serviceerror.NewInvalidArgument("cannot set both activity options and restore original")
		}
		if op.UpdateActivityOptionsOperation.GetActivityOptions() == nil && !op.UpdateActivityOptionsOperation.GetRestoreOriginal() {
			return serviceerror.NewInvalidArgument("Either activity type must be set, or restore original should be set to true")
		}

		switch a := op.UpdateActivityOptionsOperation.GetActivity().(type) {
		case *batchpb.BatchOperationUpdateActivityOptions_Type:
			if len(a.Type) == 0 {
				return serviceerror.NewInvalidArgument("Either activity type must be set, or match all should be set to true")
			}
		case *batchpb.BatchOperationUpdateActivityOptions_MatchAll:
			if !a.MatchAll {
				return serviceerror.NewInvalidArgument("Either activity type must be set, or match all should be set to true")
			}
		}
		return nil
	default:
		return fmt.Errorf("not supported batch type: %v", params.GetOperation())
	}
	return nil
}

func setDefaultParams(params BatchParams) BatchParams {
	if params.AttemptsOnRetryableError <= 1 {
		params.AttemptsOnRetryableError = defaultAttemptsOnRetryableError
	}
	if params.ActivityHeartBeatTimeout <= 0 {
		params.ActivityHeartBeatTimeout = defaultActivityHeartBeatTimeout
	}
	if len(params.NonRetryableErrors) > 0 {
		params._nonRetryableErrors = make(map[string]struct{}, len(params.NonRetryableErrors))
		for _, estr := range params.NonRetryableErrors {
			params._nonRetryableErrors[estr] = struct{}{}
		}
	}
	return params
}

func setDefaultParamsProtobuf(params *batchspb.BatchOperationInput) *batchspb.BatchOperationInput {
	if params.GetAttemptsOnRetryableError() <= 1 {
		params.AttemptsOnRetryableError = defaultAttemptsOnRetryableError
	}
	if params.GetActivityHeartbeatTimeout().AsDuration() <= 0 {
		params.ActivityHeartbeatTimeout = &durationpb.Duration{
			Seconds: int64(defaultActivityHeartBeatTimeout / time.Second),
		}
	}
	return params
}<|MERGE_RESOLUTION|>--- conflicted
+++ resolved
@@ -418,12 +418,9 @@
 		*workflowservice.StartBatchOperationRequest_DeletionOperation:
 		return nil
 	case *workflowservice.StartBatchOperationRequest_ResetOperation:
-<<<<<<< HEAD
-=======
 		if op.ResetOperation == nil {
 			return serviceerror.NewInvalidArgument("reset operation is not set")
 		}
->>>>>>> 356eecaf
 		if op.ResetOperation.Options != nil {
 			if op.ResetOperation.Options.Target == nil {
 				return serviceerror.NewInvalidArgument("batch reset missing target")
@@ -454,12 +451,9 @@
 		}
 		return nil
 	case *workflowservice.StartBatchOperationRequest_ResetActivitiesOperation:
-<<<<<<< HEAD
-=======
 		if op.ResetActivitiesOperation == nil {
 			return serviceerror.NewInvalidArgument("reset activities operation is not set")
 		}
->>>>>>> 356eecaf
 		if op.ResetActivitiesOperation.GetActivity() == nil && !op.ResetActivitiesOperation.GetMatchAll() {
 			return serviceerror.NewInvalidArgument("must provide ActivityType or MatchAll")
 		}
