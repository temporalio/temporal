--- conflicted
+++ resolved
@@ -41,10 +41,6 @@
 type (
 	workerComponent struct {
 		activityDeps activityDeps
-<<<<<<< HEAD
-		enabled      dynamicconfig.BoolPropertyFn
-=======
->>>>>>> 6fbdc7b2
 	}
 
 	activityDeps struct {
@@ -96,21 +92,13 @@
 	return fxResult{
 		Component: &workerComponent{
 			activityDeps: params,
-<<<<<<< HEAD
-			enabled:      dynamicconfig.EnableDeploymentVersions.Get(dc),
-=======
->>>>>>> 6fbdc7b2
 		},
 	}
 }
 
 func (s *workerComponent) DedicatedWorkerOptions(ns *namespace.Namespace) *workercommon.PerNSDedicatedWorkerOptions {
 	return &workercommon.PerNSDedicatedWorkerOptions{
-<<<<<<< HEAD
-		Enabled: s.enabled(),
-=======
 		Enabled: true,
->>>>>>> 6fbdc7b2
 	}
 }
 
