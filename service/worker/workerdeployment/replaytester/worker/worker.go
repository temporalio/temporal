// The MIT License
//
// Copyright (c) 2020 Temporal Technologies Inc.  All rights reserved.
//
// Copyright (c) 2020 Uber Technologies, Inc.
//
// Permission is hereby granted, free of charge, to any person obtaining a copy
// of this software and associated documentation files (the "Software"), to deal
// in the Software without restriction, including without limitation the rights
// to use, copy, modify, merge, publish, distribute, sublicense, and/or sell
// copies of the Software, and to permit persons to whom the Software is
// furnished to do so, subject to the following conditions:
//
// The above copyright notice and this permission notice shall be included in
// all copies or substantial portions of the Software.
//
// THE SOFTWARE IS PROVIDED "AS IS", WITHOUT WARRANTY OF ANY KIND, EXPRESS OR
// IMPLIED, INCLUDING BUT NOT LIMITED TO THE WARRANTIES OF MERCHANTABILITY,
// FITNESS FOR A PARTICULAR PURPOSE AND NONINFRINGEMENT. IN NO EVENT SHALL THE
// AUTHORS OR COPYRIGHT HOLDERS BE LIABLE FOR ANY CLAIM, DAMAGES OR OTHER
// LIABILITY, WHETHER IN AN ACTION OF CONTRACT, TORT OR OTHERWISE, ARISING FROM,
// OUT OF OR IN CONNECTION WITH THE SOFTWARE OR THE USE OR OTHER DEALINGS IN
// THE SOFTWARE.

package main

import (
	"context"
	"log"
	"time"

	"go.temporal.io/sdk/client"
	"go.temporal.io/sdk/worker"
	"go.temporal.io/sdk/workflow"
	"go.temporal.io/server/service/worker/workerdeployment/replaytester"
)

func main() {
	// The client and worker are heavyweight objects that should be created once per process.
	c, err := client.Dial(client.Options{})
	if err != nil {
		log.Fatalln("Unable to create client", err)
	}
	defer c.Close()

	deploymentName := "foo"
	w1 := worker.New(c, "hello-world", worker.Options{
		DeploymentOptions: worker.DeploymentOptions{
			UseVersioning:             true,
			Version:                   deploymentName + ".1.0",
			DefaultVersioningBehavior: workflow.VersioningBehaviorPinned,
		},
	})

	w2 := worker.New(c, "hello-world-2", worker.Options{
		DeploymentOptions: worker.DeploymentOptions{
			UseVersioning:             true,
			Version:                   deploymentName + ".1.0",
			DefaultVersioningBehavior: workflow.VersioningBehaviorPinned,
		},
	})

	w1.RegisterWorkflowWithOptions(replaytester.HelloWorld, workflow.RegisterOptions{
		Name:               "HelloWorld",
		VersioningBehavior: workflow.VersioningBehaviorPinned,
	})

	w2.RegisterWorkflowWithOptions(replaytester.HelloWorld, workflow.RegisterOptions{
		Name:               "HelloWorld",
		VersioningBehavior: workflow.VersioningBehaviorPinned,
	})

	err = w1.Start()
<<<<<<< HEAD
	if err != nil {
		log.Fatalln("Unable to start worker", err)
	}
	defer w1.Stop()

	err = w2.Start()
	if err != nil {
		log.Fatalln("Unable to start worker", err)
	}
	defer w2.Stop()

	// Set current version
	deploymentClient := c.WorkerDeploymentClient()
	dHandle := deploymentClient.GetHandle(deploymentName)

	// Wait for the worker to register the version.
	time.Sleep(5 * time.Second)

	// Set current version
	_, err = dHandle.SetCurrentVersion(context.Background(), client.WorkerDeploymentSetCurrentVersionOptions{
		Version: deploymentName + ".1.0",
	})
	if err != nil {
		log.Fatalln("Unable to set current version", err)
	}
=======
	if err != nil {
		log.Fatalln("Unable to start worker", err)
	}

	err = w2.Start()
	if err != nil {
		log.Fatalln("Unable to start worker", err)
	}

	// Wait for the workers to register the version.
	time.Sleep(5 * time.Second)

	// Testing various worker-deployment API's
	deploymentClient := c.WorkerDeploymentClient()
	dHandle := deploymentClient.GetHandle(deploymentName)

	// Update version metadata
	_, err = dHandle.UpdateVersionMetadata(context.Background(), client.WorkerDeploymentUpdateVersionMetadataOptions{
		Version: deploymentName + ".1.0",
		MetadataUpdate: client.WorkerDeploymentMetadataUpdate{
			UpsertEntries: map[string]interface{}{
				"key": "value",
			},
		},
	})
	if err != nil {
		log.Fatalln("Unable to update version metadata", err)
	}

	// Set ramping version to 1.0
	_, err = dHandle.SetRampingVersion(context.Background(), client.WorkerDeploymentSetRampingVersionOptions{
		Version: deploymentName + ".1.0",
	})
	if err != nil {
		log.Fatalln("Unable to set ramping version", err)
	}
	verifyDeployment(dHandle, "__unversioned__", deploymentName+".1.0", client.WorkerDeploymentVersionDrainageStatusUnspecified)

	// Unset the ramping version
	_, err = dHandle.SetRampingVersion(context.Background(), client.WorkerDeploymentSetRampingVersionOptions{
		Version: "",
	})
	if err != nil {
		log.Fatalln("Unable to unset ramping version", err)
	}
	verifyDeployment(dHandle, "__unversioned__", "", client.WorkerDeploymentVersionDrainageStatusDraining)

	// Set current version to 1.0
	_, err = dHandle.SetCurrentVersion(context.Background(), client.WorkerDeploymentSetCurrentVersionOptions{
		Version:                 deploymentName + ".1.0",
		IgnoreMissingTaskQueues: true,
	})
	if err != nil {
		log.Fatalln("Unable to set current version", err)
	}
	verifyDeployment(dHandle, deploymentName+".1.0", "", client.WorkerDeploymentVersionDrainageStatusUnspecified)

	// Ramp the "__unversioned__" version
	_, err = dHandle.SetRampingVersion(context.Background(), client.WorkerDeploymentSetRampingVersionOptions{
		Version:                 "__unversioned__",
		Percentage:              20,
		IgnoreMissingTaskQueues: true,
	})
	if err != nil {
		log.Fatalln("Unable to set ramping version", err)
	}
	verifyDeployment(dHandle, deploymentName+".1.0", "__unversioned__", client.WorkerDeploymentVersionDrainageStatusUnspecified)

	// Set current version to "__unversioned__"
	_, err = dHandle.SetCurrentVersion(context.Background(), client.WorkerDeploymentSetCurrentVersionOptions{
		Version:                 "__unversioned__",
		IgnoreMissingTaskQueues: true,
	})
	if err != nil {
		log.Fatalln("Unable to set current version", err)
	}
	verifyDeployment(dHandle, "__unversioned__", "", client.WorkerDeploymentVersionDrainageStatusDraining)

	// Stopping both workers
	w1.Stop()
	w2.Stop()

	// clearing out the poller history to delete the version
	time.Sleep(2 * time.Second)

	// Delete the deployment version
	_, err = dHandle.DeleteVersion(context.Background(), client.WorkerDeploymentDeleteVersionOptions{
		Version:      deploymentName + ".1.0",
		SkipDrainage: true,
	})
	if err != nil {
		log.Fatalln("Unable to delete version", err)
	}

	// Delete the deployment
	_, err = deploymentClient.Delete(context.Background(), client.WorkerDeploymentDeleteOptions{
		Name: deploymentName,
	})
	if err != nil {
		log.Fatalln("Unable to delete deployment", err)
	}

}

//nolint:revive
func verifyDeployment(dHandle client.WorkerDeploymentHandle,
	expectedCurrentVersion string,
	expectedRampingVersion string,
	expectedDrainageStatus client.WorkerDeploymentVersionDrainageStatus,
) {
	describeResponse, err := dHandle.Describe(context.Background(), client.WorkerDeploymentDescribeOptions{})
	if err != nil {
		log.Fatalln("Unable to describe deployment", err)
	}
	if describeResponse.Info.RoutingConfig.CurrentVersion != expectedCurrentVersion {
		log.Fatalln("Current version is not ", expectedCurrentVersion)
	}

	if describeResponse.Info.RoutingConfig.RampingVersion != expectedRampingVersion {
		log.Fatalln("Ramping version is not ", expectedRampingVersion)
	}

	if describeResponse.Info.VersionSummaries[0].DrainageStatus != expectedDrainageStatus {
		log.Fatalln("Drainage status is not ", expectedDrainageStatus)
	}
>>>>>>> 114e881a
}<|MERGE_RESOLUTION|>--- conflicted
+++ resolved
@@ -71,33 +71,6 @@
 	})
 
 	err = w1.Start()
-<<<<<<< HEAD
-	if err != nil {
-		log.Fatalln("Unable to start worker", err)
-	}
-	defer w1.Stop()
-
-	err = w2.Start()
-	if err != nil {
-		log.Fatalln("Unable to start worker", err)
-	}
-	defer w2.Stop()
-
-	// Set current version
-	deploymentClient := c.WorkerDeploymentClient()
-	dHandle := deploymentClient.GetHandle(deploymentName)
-
-	// Wait for the worker to register the version.
-	time.Sleep(5 * time.Second)
-
-	// Set current version
-	_, err = dHandle.SetCurrentVersion(context.Background(), client.WorkerDeploymentSetCurrentVersionOptions{
-		Version: deploymentName + ".1.0",
-	})
-	if err != nil {
-		log.Fatalln("Unable to set current version", err)
-	}
-=======
 	if err != nil {
 		log.Fatalln("Unable to start worker", err)
 	}
@@ -223,5 +196,4 @@
 	if describeResponse.Info.VersionSummaries[0].DrainageStatus != expectedDrainageStatus {
 		log.Fatalln("Drainage status is not ", expectedDrainageStatus)
 	}
->>>>>>> 114e881a
 }