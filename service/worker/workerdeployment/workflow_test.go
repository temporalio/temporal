--- conflicted
+++ resolved
@@ -31,10 +31,6 @@
 }
 
 func TestWorkerDeploymentSuite(t *testing.T) {
-<<<<<<< HEAD
-	suite.Run(t, &WorkerDeploymentSuite{workflowVersion: InitialVersion})
-	suite.Run(t, &WorkerDeploymentSuite{workflowVersion: AsyncSetCurrentAndRamping})
-=======
 	t.Parallel()
 	t.Run("v0", func(t *testing.T) {
 		suite.Run(t, &WorkerDeploymentSuite{workflowVersion: InitialVersion})
@@ -42,7 +38,6 @@
 	t.Run("v1", func(t *testing.T) {
 		suite.Run(t, &WorkerDeploymentSuite{workflowVersion: AsyncSetCurrentAndRamping})
 	})
->>>>>>> f7ca7745
 }
 
 func (s *WorkerDeploymentSuite) SetupTest() {
@@ -958,11 +953,7 @@
 		s.env.UpdateWorkflow(DeleteVersion, "", &testsuite.TestUpdateCallback{
 			OnReject: func(err error) {
 				// The validator should reject this update
-<<<<<<< HEAD
 				s.Require().ErrorContains(err, fmt.Sprintf(ErrVersionIsCurrentOrRamping, tv.DeploymentVersionStringV32()))
-=======
-				s.Require().ErrorContains(err, ErrVersionIsCurrentOrRamping)
->>>>>>> f7ca7745
 			},
 			OnAccept: func() {
 				s.Fail("delete version should have been rejected by validator")
