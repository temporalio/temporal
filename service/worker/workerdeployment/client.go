--- conflicted
+++ resolved
@@ -77,11 +77,7 @@
 		ctx context.Context,
 		namespaceEntry *namespace.Namespace,
 		deploymentName string,
-<<<<<<< HEAD
-	) (*workflowservice.DescribeWorkerDeploymentResponse, error)
-=======
-	) (*deploymentpb.WorkerDeploymentInfo, error)
->>>>>>> 214cd5ee
+	) (*deploymentpb.WorkerDeploymentInfo, []byte, error)
 
 	SetCurrentVersion(
 		ctx context.Context,
@@ -89,10 +85,7 @@
 		deploymentName string,
 		version string,
 		identity string,
-<<<<<<< HEAD
 		conflictToken []byte,
-=======
->>>>>>> 214cd5ee
 	) (*deploymentspb.SetCurrentVersionResponse, error)
 
 	ListWorkerDeployments(
@@ -115,10 +108,7 @@
 		version string,
 		percentage float32,
 		identity string,
-<<<<<<< HEAD
 		conflictToken []byte,
-=======
->>>>>>> 214cd5ee
 	) (*deploymentspb.SetRampingVersionResponse, error)
 
 	// Used internally by the Worker Deployment workflow in its StartWorkerDeployment Activity
@@ -290,18 +280,14 @@
 	ctx context.Context,
 	namespaceEntry *namespace.Namespace,
 	deploymentName string,
-<<<<<<< HEAD
-) (_ *workflowservice.DescribeWorkerDeploymentResponse, retErr error) {
-=======
-) (_ *deploymentpb.WorkerDeploymentInfo, retErr error) {
->>>>>>> 214cd5ee
+) (_ *deploymentpb.WorkerDeploymentInfo, conflictToken []byte, retErr error) {
 	//revive:disable-next-line:defer
 	defer d.record("DescribeWorkerDeployment", &retErr, deploymentName)()
 
 	// validating params
 	err := validateVersionWfParams(WorkerDeploymentFieldName, deploymentName, d.maxIDLengthLimit())
 	if err != nil {
-		return nil, err
+		return nil, nil, err
 	}
 
 	deploymentWorkflowID := worker_versioning.GenerateDeploymentWorkflowID(deploymentName)
@@ -316,41 +302,22 @@
 			Query: &querypb.WorkflowQuery{QueryType: QueryDescribeDeployment},
 		},
 	}
-<<<<<<< HEAD
 
 	res, err := d.historyClient.QueryWorkflow(ctx, req)
 	if err != nil {
-		return nil, err
+		return nil, nil, err
 	}
 
 	var queryResponse deploymentspb.QueryDescribeWorkerDeploymentResponse
 	err = sdk.PreferProtoDataConverter.FromPayloads(res.GetResponse().GetQueryResult(), &queryResponse)
-=======
-
-	res, err := d.historyClient.QueryWorkflow(ctx, req)
->>>>>>> 214cd5ee
-	if err != nil {
-		return nil, err
-	}
-
-<<<<<<< HEAD
+	if err != nil {
+		return nil, nil, err
+	}
 	dInfo, err := d.deploymentStateToDeploymentInfo(ctx, namespaceEntry, deploymentName, queryResponse.State)
-=======
-	var queryResponse deploymentspb.QueryDescribeWorkerDeploymentResponse
-	err = sdk.PreferProtoDataConverter.FromPayloads(res.GetResponse().GetQueryResult(), &queryResponse)
->>>>>>> 214cd5ee
-	if err != nil {
-		return nil, err
-	}
-
-<<<<<<< HEAD
-	return &workflowservice.DescribeWorkerDeploymentResponse{
-		ConflictToken:        queryResponse.State.ConflictToken,
-		WorkerDeploymentInfo: dInfo,
-	}, nil
-=======
-	return d.deploymentStateToDeploymentInfo(ctx, namespaceEntry, deploymentName, queryResponse.State)
->>>>>>> 214cd5ee
+	if err != nil {
+		return nil, nil, err
+	}
+	return dInfo, queryResponse.GetState().GetConflictToken(), nil
 }
 
 func (d *ClientImpl) ListWorkerDeployments(
@@ -401,10 +368,7 @@
 	deploymentName string,
 	version string,
 	identity string,
-<<<<<<< HEAD
 	conflictToken []byte,
-=======
->>>>>>> 214cd5ee
 ) (_ *deploymentspb.SetCurrentVersionResponse, retErr error) {
 	//revive:disable-next-line:defer
 	defer d.record("SetCurrentVersion", &retErr, namespaceEntry.Name(), version, identity)()
@@ -418,14 +382,9 @@
 	}
 
 	updatePayload, err := sdk.PreferProtoDataConverter.ToPayloads(&deploymentspb.SetCurrentVersionArgs{
-<<<<<<< HEAD
 		Identity:      identity,
 		Version:       version,
 		ConflictToken: conflictToken,
-=======
-		Identity: identity,
-		Version:  version,
->>>>>>> 214cd5ee
 	})
 	if err != nil {
 		return nil, err
@@ -462,7 +421,6 @@
 
 	if err := sdk.PreferProtoDataConverter.FromPayloads(success, &res); err != nil {
 		return nil, err
-<<<<<<< HEAD
 	}
 	return &res, nil
 }
@@ -528,7 +486,6 @@
 	} else if failure.GetApplicationFailureInfo().GetType() == errVersionAlreadyCurrentType {
 		return nil, serviceerror.NewFailedPrecondition(fmt.Sprintf("Ramping version %v is already current", version))
 	} else if failure != nil {
-		// TODO: is there an easy way to recover the original type here?
 		return nil, serviceerror.NewInternal(failure.Message)
 	}
 
@@ -597,140 +554,6 @@
 	return nil
 }
 
-=======
-	}
-	return &res, nil
-}
-
-func (d *ClientImpl) SetRampingVersion(
-	ctx context.Context,
-	namespaceEntry *namespace.Namespace,
-	deploymentName string,
-	version string,
-	percentage float32,
-	identity string,
-) (_ *deploymentspb.SetRampingVersionResponse, retErr error) {
-	//revive:disable-next-line:defer
-	defer d.record("SetWorkerDeploymentRampingVersion", &retErr, namespaceEntry.Name(), version, percentage, identity)()
-	requestID := uuid.New()
-	var versionObj *deploymentspb.WorkerDeploymentVersion
-	var err error
-	if version == "" {
-		versionObj = &deploymentspb.WorkerDeploymentVersion{
-			DeploymentName: deploymentName,
-			BuildId:        "",
-		}
-	} else {
-		versionObj, err = worker_versioning.WorkerDeploymentVersionFromString(version)
-		if err != nil {
-			return nil, serviceerror.NewInvalidArgument("invalid version string: " + err.Error())
-		}
-	}
-	if versionObj.GetDeploymentName() != deploymentName {
-		return nil, serviceerror.NewInvalidArgument(fmt.Sprintf("invalid version string '%s' does not match deployment name '%s'", version, deploymentName))
-	}
-
-	updatePayload, err := sdk.PreferProtoDataConverter.ToPayloads(&deploymentspb.SetRampingVersionArgs{
-		Identity:   identity,
-		Version:    version,
-		Percentage: percentage,
-	})
-	if err != nil {
-		return nil, err
-	}
-	outcome, err := d.updateWithStartWorkerDeployment(
-		ctx,
-		namespaceEntry,
-		versionObj.GetDeploymentName(),
-		&updatepb.Request{
-			Input: &updatepb.Input{Name: SetRampingVersion, Args: updatePayload},
-			Meta:  &updatepb.Meta{UpdateId: requestID, Identity: identity},
-		},
-		identity,
-		requestID,
-	)
-	if err != nil {
-		return nil, err
-	}
-
-	var res deploymentspb.SetRampingVersionResponse
-	if failure := outcome.GetFailure(); failure.GetApplicationFailureInfo().GetType() == errNoChangeType {
-		res.PreviousVersion = version
-		res.PreviousPercentage = percentage
-		return &res, nil
-	} else if failure.GetApplicationFailureInfo().GetType() == errVersionAlreadyCurrentType {
-		return nil, serviceerror.NewFailedPrecondition(fmt.Sprintf("Ramping version %v is already current", version))
-	} else if failure != nil {
-		// TODO: is there an easy way to recover the original type here?
-		return nil, serviceerror.NewInternal(failure.Message)
-	}
-
-	success := outcome.GetSuccess()
-	if success == nil {
-		return nil, serviceerror.NewInternal("outcome missing success and failure")
-	}
-
-	if err := sdk.PreferProtoDataConverter.FromPayloads(success, &res); err != nil {
-		return nil, err
-	}
-	return &res, nil
-}
-
-func (d *ClientImpl) DeleteWorkerDeploymentVersion(
-	ctx context.Context,
-	namespaceEntry *namespace.Namespace,
-	version string,
-) (retErr error) {
-	v, err := worker_versioning.WorkerDeploymentVersionFromString(version)
-	if err != nil {
-		return serviceerror.NewInvalidArgument(fmt.Sprintf("invalid version string %q, expected format is \"<deployment_name>/<build_id>\"", version))
-	}
-	deploymentName := v.GetDeploymentName()
-	buildId := v.GetBuildId()
-
-	// if version.drained and !version.has_pollers, delete
-	//revive:disable-next-line:defer
-	defer d.record("DeleteWorkerDeploymentVersion", &retErr, namespaceEntry.Name(), deploymentName, buildId)()
-	requestID := uuid.New()
-	identity := requestID
-
-	updatePayload, err := sdk.PreferProtoDataConverter.ToPayloads(&deploymentspb.DeleteVersionArgs{
-		Identity: identity,
-		Version: worker_versioning.WorkerDeploymentVersionToString(&deploymentspb.WorkerDeploymentVersion{
-			DeploymentName: deploymentName,
-			BuildId:        buildId,
-		}),
-	})
-	if err != nil {
-		return err
-	}
-	outcome, err := d.updateWithStartWorkerDeployment(
-		ctx,
-		namespaceEntry,
-		deploymentName,
-		&updatepb.Request{
-			Input: &updatepb.Input{Name: DeleteVersion, Args: updatePayload},
-			Meta:  &updatepb.Meta{UpdateId: requestID, Identity: identity},
-		},
-		identity,
-		requestID,
-	)
-	if err != nil {
-		return err
-	}
-
-	if failure := outcome.GetFailure(); failure != nil {
-		return serviceerror.NewInternal(failure.Message)
-	}
-
-	success := outcome.GetSuccess()
-	if success == nil {
-		return serviceerror.NewInternal("outcome missing success and failure")
-	}
-	return nil
-}
-
->>>>>>> 214cd5ee
 func (d *ClientImpl) StartWorkerDeployment(
 	ctx context.Context,
 	namespaceEntry *namespace.Namespace,
