--- conflicted
+++ resolved
@@ -164,11 +164,7 @@
 		ctx context.Context,
 		namespaceEntry *namespace.Namespace,
 		deploymentName string,
-<<<<<<< HEAD
 		args *deploymentspb.AddVersionUpdateArgs,
-=======
-		version string,
->>>>>>> 04cdaf11
 		identity string,
 		requestID string,
 	) (*deploymentspb.AddVersionToWorkerDeploymentResponse, error)
@@ -501,11 +497,8 @@
 	if failure := outcome.GetFailure(); failure.GetApplicationFailureInfo().GetType() == errNoChangeType {
 		res.PreviousVersion = version
 		return &res, nil
-<<<<<<< HEAD
-=======
 	} else if failure := outcome.GetFailure(); failure.GetApplicationFailureInfo().GetType() == errVersionNotFound {
 		return nil, serviceerror.NewNotFound(errVersionNotFound)
->>>>>>> 04cdaf11
 	} else if failure != nil {
 		// TODO: is there an easy way to recover the original type here?
 		return nil, serviceerror.NewInternal(failure.Message)
@@ -583,11 +576,8 @@
 		res.PreviousVersion = version
 		res.PreviousPercentage = percentage
 		return &res, nil
-<<<<<<< HEAD
-=======
 	} else if failure := outcome.GetFailure(); failure.GetApplicationFailureInfo().GetType() == errVersionNotFound {
 		return nil, serviceerror.NewNotFound(errVersionNotFound)
->>>>>>> 04cdaf11
 	} else if failure.GetApplicationFailureInfo().GetType() == errVersionAlreadyCurrentType {
 		return nil, serviceerror.NewFailedPrecondition(fmt.Sprintf("Ramping version %v is already current", version))
 	} else if failure != nil {
@@ -988,19 +978,11 @@
 	ctx context.Context,
 	namespaceEntry *namespace.Namespace,
 	deploymentName string,
-<<<<<<< HEAD
 	args *deploymentspb.AddVersionUpdateArgs,
 	identity string,
 	requestID string,
 ) (*deploymentspb.AddVersionToWorkerDeploymentResponse, error) {
 	updatePayload, err := sdk.PreferProtoDataConverter.ToPayloads(args)
-=======
-	version string,
-	identity string,
-	requestID string,
-) (*deploymentspb.AddVersionToWorkerDeploymentResponse, error) {
-	updatePayload, err := sdk.PreferProtoDataConverter.ToPayloads(version)
->>>>>>> 04cdaf11
 	if err != nil {
 		return nil, err
 	}
@@ -1031,21 +1013,12 @@
 		// pretend this is a success
 		return &deploymentspb.AddVersionToWorkerDeploymentResponse{}, nil
 	} else if failure != nil {
-<<<<<<< HEAD
 		return nil, serviceerror.NewInternal(fmt.Sprintf("failed to add version %v to worker deployment %v with error %v", args.Version, deploymentName, failure.Message))
-=======
-		// TODO: is there an easy way to recover the original type here?
-		return nil, serviceerror.NewInternal(fmt.Sprintf("failed to add version %v to worker deployment %v with error %v", version, deploymentName, failure.Message))
->>>>>>> 04cdaf11
 	}
 
 	success := outcome.GetSuccess()
 	if success == nil {
-<<<<<<< HEAD
 		return nil, serviceerror.NewInternal(fmt.Sprintf("outcome missing success and failure while adding version %v to worker deployment %v", args.Version, deploymentName))
-=======
-		return nil, serviceerror.NewInternal(fmt.Sprintf("outcome missing success and failure while adding version %v to worker deployment %v", version, deploymentName))
->>>>>>> 04cdaf11
 	}
 
 	return &deploymentspb.AddVersionToWorkerDeploymentResponse{}, nil
@@ -1338,15 +1311,9 @@
 		DescRequest: &workflowservice.DescribeTaskQueueRequest{
 			TaskQueue: &taskqueuepb.TaskQueue{
 				Name: taskQueue.Name,
-<<<<<<< HEAD
-				Kind: enumspb.TaskQueueKind(enumspb.TASK_QUEUE_KIND_NORMAL),
-			},
-			TaskQueueType: enumspb.TaskQueueType(taskQueue.Type),
-=======
 				Kind: enumspb.TASK_QUEUE_KIND_NORMAL,
 			},
 			TaskQueueType: taskQueue.Type,
->>>>>>> 04cdaf11
 		},
 	})
 	if err != nil {
@@ -1360,28 +1327,12 @@
 	}
 
 	// Check if task queue has backlogged tasks or add-rate > 0
-<<<<<<< HEAD
-	response, err = d.matchingClient.DescribeTaskQueue(ctx, &matchingservice.DescribeTaskQueueRequest{
-=======
 	req := &matchingservice.DescribeTaskQueueRequest{
->>>>>>> 04cdaf11
 		NamespaceId: namespaceEntry.ID().String(),
 		DescRequest: &workflowservice.DescribeTaskQueueRequest{
 			ApiMode: enumspb.DESCRIBE_TASK_QUEUE_MODE_ENHANCED,
 			TaskQueue: &taskqueuepb.TaskQueue{
 				Name: taskQueue.Name,
-<<<<<<< HEAD
-				Kind: enumspb.TaskQueueKind(enumspb.TASK_QUEUE_KIND_NORMAL),
-			},
-			TaskQueueTypes: []enumspb.TaskQueueType{enumspb.TaskQueueType(taskQueue.Type)},
-			Versions: &taskqueuepb.TaskQueueVersionSelection{
-				BuildIds: []string{prevCurrentVersionInfo.GetVersion()}, // pretending the version string is a build id
-			},
-			TaskQueueType: enumspb.TaskQueueType(taskQueue.Type), // since request doesn't pass through frontend, this field is not automatically populated
-			ReportStats:   true,
-		},
-	})
-=======
 				Kind: enumspb.TASK_QUEUE_KIND_NORMAL,
 			},
 			TaskQueueTypes: []enumspb.TaskQueueType{taskQueue.Type},
@@ -1393,7 +1344,6 @@
 		},
 	}
 	response, err = d.matchingClient.DescribeTaskQueue(ctx, req)
->>>>>>> 04cdaf11
 	if err != nil {
 		d.logger.Error("error fetching AddRate for task-queue", tag.Error(err))
 		return false, err
@@ -1401,11 +1351,7 @@
 
 	typesInfo := response.GetDescResponse().GetVersionsInfo()[prevCurrentVersionInfo.GetVersion()].GetTypesInfo()
 	if typesInfo != nil {
-<<<<<<< HEAD
-		typeStats := typesInfo[int32(enumspb.TaskQueueType(taskQueue.Type))]
-=======
 		typeStats := typesInfo[int32(taskQueue.Type)]
->>>>>>> 04cdaf11
 		if typeStats != nil && typeStats.GetStats() != nil &&
 			(typeStats.GetStats().GetTasksAddRate() != 0 || typeStats.GetStats().GetApproximateBacklogCount() != 0) {
 			return true, nil
