--- conflicted
+++ resolved
@@ -38,7 +38,7 @@
 	"go.temporal.io/api/serviceerror"
 	taskqueuepb "go.temporal.io/api/taskqueue/v1"
 	updatepb "go.temporal.io/api/update/v1"
-	"go.temporal.io/api/workflowservice/v1"
+	workflowservice "go.temporal.io/api/workflowservice/v1"
 	deploymentspb "go.temporal.io/server/api/deployment/v1"
 	"go.temporal.io/server/api/historyservice/v1"
 	"go.temporal.io/server/common/backoff"
@@ -94,7 +94,6 @@
 		nextPageToken []byte,
 	) ([]*deploymentspb.WorkerDeploymentSummary, []byte, error)
 
-<<<<<<< HEAD
 	DeleteWorkerDeploymentVersion(
 		ctx context.Context,
 		namespaceEntry *namespace.Namespace,
@@ -102,10 +101,7 @@
 		buildId string,
 	) error
 
-	SetWorkerDeploymentRampingVersion(
-=======
 	SetRampingVersion(
->>>>>>> 0c8ec0d3
 		ctx context.Context,
 		namespaceEntry *namespace.Namespace,
 		deploymentName string,
@@ -1058,11 +1054,7 @@
 		}
 		// todo: Add WorkflowVersioningMode once it's ready
 		workerDeploymentInfo.VersionSummaries = append(workerDeploymentInfo.VersionSummaries, &deploymentpb.WorkerDeploymentInfo_WorkerDeploymentVersionSummary{
-<<<<<<< HEAD
-			Version:                versionInfo.Version.BuildId, // TODO: concatenate
-=======
 			Version:                worker_versioning.WorkerDeploymentVersionToString(versionInfo.Version),
->>>>>>> 0c8ec0d3
 			WorkflowVersioningMode: versionInfo.WorkflowVersioningMode,
 			CreateTime:             versionInfo.CreateTime,
 			DrainageStatus:         versionInfo.GetDrainageInfo().GetStatus(),
