package workerdeployment

import (
	"context"
	"errors"
	"fmt"
	"sort"
	"time"

	"github.com/dgryski/go-farm"
	"github.com/pborman/uuid"
	commonpb "go.temporal.io/api/common/v1"
	deploymentpb "go.temporal.io/api/deployment/v1"
	enumspb "go.temporal.io/api/enums/v1"
	querypb "go.temporal.io/api/query/v1"
	"go.temporal.io/api/serviceerror"
	taskqueuepb "go.temporal.io/api/taskqueue/v1"
	updatepb "go.temporal.io/api/update/v1"
	"go.temporal.io/api/workflowservice/v1"
	"go.temporal.io/sdk/temporal"
	deploymentspb "go.temporal.io/server/api/deployment/v1"
	"go.temporal.io/server/api/historyservice/v1"
	"go.temporal.io/server/api/matchingservice/v1"
	"go.temporal.io/server/common/backoff"
	"go.temporal.io/server/common/dynamicconfig"
	"go.temporal.io/server/common/log"
	"go.temporal.io/server/common/log/tag"
	"go.temporal.io/server/common/namespace"
	"go.temporal.io/server/common/payload"
	"go.temporal.io/server/common/persistence/visibility/manager"
	"go.temporal.io/server/common/primitives"
	"go.temporal.io/server/common/resource"
	"go.temporal.io/server/common/sdk"
	"go.temporal.io/server/common/searchattribute"
	"go.temporal.io/server/common/testing/testhooks"
	"go.temporal.io/server/common/worker_versioning"
	"go.temporal.io/server/service/history/consts"
	"google.golang.org/protobuf/types/known/timestamppb"
)

type Client interface {
	RegisterTaskQueueWorker(
		ctx context.Context,
		namespaceEntry *namespace.Namespace,
		deploymentName, buildId string,
		taskQueueName string,
		taskQueueType enumspb.TaskQueueType,
		identity string,
	) error

	DescribeVersion(
		ctx context.Context,
		namespaceEntry *namespace.Namespace,
		version string,
		reportTaskQueueStats bool,
	) (*deploymentpb.WorkerDeploymentVersionInfo, []*workflowservice.DescribeWorkerDeploymentVersionResponse_VersionTaskQueue, error)

	DescribeWorkerDeployment(
		ctx context.Context,
		namespaceEntry *namespace.Namespace,
		deploymentName string,
	) (*deploymentpb.WorkerDeploymentInfo, []byte, error)

	SetCurrentVersion(
		ctx context.Context,
		namespaceEntry *namespace.Namespace,
		deploymentName string,
		version string,
		identity string,
		ignoreMissingTaskQueues bool,
		conflictToken []byte,
		allowNoPollers bool,
	) (*deploymentspb.SetCurrentVersionResponse, error)

	ListWorkerDeployments(
		ctx context.Context,
		namespaceEntry *namespace.Namespace,
		pageSize int,
		nextPageToken []byte,
	) ([]*deploymentspb.WorkerDeploymentSummary, []byte, error)

	DeleteWorkerDeploymentVersion(
		ctx context.Context,
		namespaceEntry *namespace.Namespace,
		version string,
		skipDrainage bool,
		identity string,
	) error

	DeleteWorkerDeployment(
		ctx context.Context,
		namespaceEntry *namespace.Namespace,
		deploymentName string,
		identity string,
	) error

	SetRampingVersion(
		ctx context.Context,
		namespaceEntry *namespace.Namespace,
		deploymentName string,
		version string,
		percentage float32,
		identity string,
		ignoreMissingTaskQueues bool,
		conflictToken []byte,
		allowNoPollers bool,
	) (*deploymentspb.SetRampingVersionResponse, error)

	UpdateVersionMetadata(
		ctx context.Context,
		namespaceEntry *namespace.Namespace,
		version string,
		upsertEntries map[string]*commonpb.Payload,
		removeEntries []string,
		identity string,
	) (*deploymentpb.VersionMetadata, error)

<<<<<<< HEAD
	SetManager(
		ctx context.Context,
		namespaceEntry *namespace.Namespace,
		request *workflowservice.SetWorkerDeploymentManagerRequest,
	) (*workflowservice.SetWorkerDeploymentManagerResponse, error)

	// Used internally by the Worker Deployment workflow in its StartWorkerDeployment Activity
=======
	// Used internally by the Worker Deployment Version workflow in its StartWorkerDeployment Activity
>>>>>>> 26f9caf6
	StartWorkerDeployment(
		ctx context.Context,
		namespaceEntry *namespace.Namespace,
		deploymentName string,
		identity string,
		requestID string,
	) error

	// Used internally by the Worker Deployment workflow in its StartWorkerDeploymentVersion Activity
	StartWorkerDeploymentVersion(
		ctx context.Context,
		namespaceEntry *namespace.Namespace,
		deploymentName, buildID string,
		identity string,
		requestID string,
	) error

	// Used internally by the Worker Deployment workflow in its SyncWorkerDeploymentVersion Activity
	SyncVersionWorkflowFromWorkerDeployment(
		ctx context.Context,
		namespaceEntry *namespace.Namespace,
		deploymentName, version string,
		args *deploymentspb.SyncVersionStateUpdateArgs,
		identity string,
		requestID string,
	) (*deploymentspb.SyncVersionStateResponse, error)

	// Used internally by the Worker Deployment workflow in its DeleteVersion Activity
	DeleteVersionFromWorkerDeployment(
		ctx context.Context,
		namespaceEntry *namespace.Namespace,
		deploymentName, version string,
		identity string,
		requestID string,
		skipDrainage bool,
	) error

	// Used internally by the Worker Deployment Version workflow in its AddVersionToWorkerDeployment Activity
	// to-be-deprecated
	AddVersionToWorkerDeployment(
		ctx context.Context,
		namespaceEntry *namespace.Namespace,
		deploymentName string,
		args *deploymentspb.AddVersionUpdateArgs,
		identity string,
		requestID string,
	) (*deploymentspb.AddVersionToWorkerDeploymentResponse, error)

	// Used internally by the Drainage workflow (child of Worker Deployment Version workflow)
	// in its GetVersionDrainageStatus Activity
	GetVersionDrainageStatus(
		ctx context.Context,
		namespaceEntry *namespace.Namespace,
		version string) (enumspb.VersionDrainageStatus, error)

	// Used internally by the Worker Deployment workflow in its IsVersionMissingTaskQueues Activity
	// to verify if there are missing task queues in the new current/ramping version.
	IsVersionMissingTaskQueues(
		ctx context.Context,
		namespaceEntry *namespace.Namespace,
		prevCurrentVersion, newVersion string,
	) (bool, error)

	// Used internally by the Worker Deployment workflow in its RegisterWorkerInVersion Activity
	// to register a task-queue worker in a version.
	RegisterWorkerInVersion(
		ctx context.Context,
		namespaceEntry *namespace.Namespace,
		args *deploymentspb.RegisterWorkerInVersionArgs,
		identity string,
	) error
}

type ErrMaxTaskQueuesInVersion struct{ error }
type ErrMaxVersionsInDeployment struct{ error }
type ErrMaxDeploymentsInNamespace struct{ error }
type ErrRegister struct{ error }

// ClientImpl implements Client
type ClientImpl struct {
	logger                           log.Logger
	historyClient                    historyservice.HistoryServiceClient
	visibilityManager                manager.VisibilityManager
	matchingClient                   resource.MatchingClient
	maxIDLengthLimit                 dynamicconfig.IntPropertyFn
	visibilityMaxPageSize            dynamicconfig.IntPropertyFnWithNamespaceFilter
	maxTaskQueuesInDeploymentVersion dynamicconfig.IntPropertyFnWithNamespaceFilter
	maxDeployments                   dynamicconfig.IntPropertyFnWithNamespaceFilter
	testHooks                        testhooks.TestHooks
}

func (d *ClientImpl) SetManager(
	ctx context.Context,
	namespaceEntry *namespace.Namespace,
	request *workflowservice.SetWorkerDeploymentManagerRequest,
) (_ *workflowservice.SetWorkerDeploymentManagerResponse, retErr error) {
	var newManagerID string
	if request.GetSelf() {
		newManagerID = request.GetIdentity()
	} else {
		newManagerID = request.GetManagerIdentity()
	}
	//revive:disable-next-line:defer
	defer d.record("SetManager", &retErr, newManagerID, request.GetIdentity())()

	// validating params
	err := validateVersionWfParams(WorkerDeploymentNameFieldName, request.GetDeploymentName(), d.maxIDLengthLimit())
	if err != nil {
		return nil, err
	}

	requestID := uuid.New()
	updatePayload, err := sdk.PreferProtoDataConverter.ToPayloads(&deploymentspb.SetManagerIdentityArgs{
		Identity:        request.GetIdentity(),
		ManagerIdentity: newManagerID,
		ConflictToken:   request.GetConflictToken(),
	})
	if err != nil {
		return nil, err
	}

	outcome, err := d.update(
		ctx,
		namespaceEntry,
		worker_versioning.GenerateDeploymentWorkflowID(request.GetDeploymentName()),
		&updatepb.Request{
			Input: &updatepb.Input{Name: SetManagerIdentity, Args: updatePayload},
			Meta:  &updatepb.Meta{UpdateId: requestID, Identity: request.GetIdentity()},
		},
	)
	if err != nil {
		return nil, err
	}

	var res deploymentspb.SetManagerIdentityResponse
	if failure := outcome.GetFailure(); failure.GetApplicationFailureInfo().GetType() == errNoChangeType {
		res.PreviousManagerIdentity = newManagerID
		// Returning the latest conflict token
		details := failure.GetApplicationFailureInfo().GetDetails().GetPayloads()
		if len(details) > 0 {
			res.ConflictToken = details[0].GetData()
		}
		return &workflowservice.SetWorkerDeploymentManagerResponse{
			ConflictToken:           res.GetConflictToken(),
			PreviousManagerIdentity: res.GetPreviousManagerIdentity(),
		}, nil
	} else if failure.GetApplicationFailureInfo().GetType() == errFailedPrecondition {
		return nil, serviceerror.NewFailedPrecondition(failure.Message)
	} else if failure != nil {
		return nil, serviceerror.NewInternal(failure.Message)
	}

	success := outcome.GetSuccess()
	if success == nil {
		return nil, serviceerror.NewInternal("outcome missing success and failure")
	}

	if err := sdk.PreferProtoDataConverter.FromPayloads(success, &res); err != nil {
		return nil, err
	}
	return &workflowservice.SetWorkerDeploymentManagerResponse{
		ConflictToken:           res.GetConflictToken(),
		PreviousManagerIdentity: res.GetPreviousManagerIdentity(),
	}, nil
}

var _ Client = (*ClientImpl)(nil)

var errRetry = errors.New("retry update")

func (d *ClientImpl) RegisterTaskQueueWorker(
	ctx context.Context,
	namespaceEntry *namespace.Namespace,
	deploymentName, buildId string,
	taskQueueName string,
	taskQueueType enumspb.TaskQueueType,
	identity string,
) (retErr error) {
	//revive:disable-next-line:defer
	defer d.record("RegisterTaskQueueWorker", &retErr, taskQueueName, taskQueueType, identity)()

	// Creating request ID out of build ID + TQ name + TQ type. Many updates may come from multiple
	// matching partitions, we do not want them to create new update requests.
	requestID := fmt.Sprintf("reg-ver-%v-%v-%d", farm.Fingerprint64([]byte(buildId)), farm.Fingerprint64([]byte(taskQueueName)), taskQueueType)

	updatePayload, err := sdk.PreferProtoDataConverter.ToPayloads(&deploymentspb.RegisterWorkerInWorkerDeploymentArgs{
		TaskQueueName: taskQueueName,
		TaskQueueType: taskQueueType,
		MaxTaskQueues: int32(d.maxTaskQueuesInDeploymentVersion(namespaceEntry.Name().String())),
		Version: &deploymentspb.WorkerDeploymentVersion{
			DeploymentName: deploymentName,
			BuildId:        buildId,
		},
	})
	if err != nil {
		return err
	}

	// starting and updating the deployment version workflow, which in turn starts a deployment workflow.
	outcome, err := d.updateWithStartWorkerDeployment(ctx, namespaceEntry, deploymentName, buildId, &updatepb.Request{
		Input: &updatepb.Input{Name: RegisterWorkerInWorkerDeployment, Args: updatePayload},
		Meta:  &updatepb.Meta{UpdateId: requestID, Identity: identity},
	}, identity, requestID, d.getSyncBatchSize())
	if err != nil {
		return err
	}
	return d.handleRegisterVersionFailures(outcome)
}

func (d *ClientImpl) handleRegisterVersionFailures(outcome *updatepb.Outcome) error {
	if failure := outcome.GetFailure(); failure.GetApplicationFailureInfo().GetType() == errMaxTaskQueuesInVersionType {
		// translate to client-side error type
		return ErrMaxTaskQueuesInVersion{error: errors.New(failure.Message)}
	} else if failure.GetApplicationFailureInfo().GetType() == errTooManyVersions {
		return ErrMaxVersionsInDeployment{error: errors.New(failure.Message)}
	} else if failure.GetApplicationFailureInfo().GetType() == errNoChangeType {
		return nil
	} else if failure != nil {
		return ErrRegister{error: errors.New(failure.Message)}
	}
	return nil
}

func (d *ClientImpl) handleUpdateVersionFailures(outcome *updatepb.Outcome) error {
	if failure := outcome.GetFailure(); failure.GetApplicationFailureInfo().GetType() == errVersionNotFound {
		return serviceerror.NewNotFound(errVersionNotFound)
	} else if failure.GetApplicationFailureInfo().GetType() == errFailedPrecondition {
		return serviceerror.NewFailedPrecondition(failure.Message)
	} else if failure != nil {
		return serviceerror.NewInternal(failure.Message)
	}
	return nil
}

func (d *ClientImpl) DescribeVersion(
	ctx context.Context,
	namespaceEntry *namespace.Namespace,
	version string,
	reportTaskQueueStats bool,
) (
	_ *deploymentpb.WorkerDeploymentVersionInfo,
	_ []*workflowservice.DescribeWorkerDeploymentVersionResponse_VersionTaskQueue,
	retErr error,
) {
	v, err := worker_versioning.WorkerDeploymentVersionFromStringV31(version)
	if err != nil {
		return nil, nil, serviceerror.NewInvalidArgumentf("invalid version string %q, expected format is \"<deployment_name>.<build_id>\"", version)
	}
	deploymentName := v.GetDeploymentName()
	buildID := v.GetBuildId()

	//revive:disable-next-line:defer
	defer d.record("DescribeVersion", &retErr, deploymentName, buildID)()

	// validate deployment name
	if err = validateVersionWfParams(WorkerDeploymentNameFieldName, deploymentName, d.maxIDLengthLimit()); err != nil {
		return nil, nil, err
	}

	// validate buildID
	if err = validateVersionWfParams(WorkerDeploymentBuildIDFieldName, buildID, d.maxIDLengthLimit()); err != nil {
		return nil, nil, err
	}

	workflowID := worker_versioning.GenerateVersionWorkflowID(deploymentName, buildID)

	req := &historyservice.QueryWorkflowRequest{
		NamespaceId: namespaceEntry.ID().String(),
		Request: &workflowservice.QueryWorkflowRequest{
			Namespace: namespaceEntry.Name().String(),
			Execution: &commonpb.WorkflowExecution{
				WorkflowId: workflowID,
			},
			Query:                &querypb.WorkflowQuery{QueryType: QueryDescribeVersion},
			QueryRejectCondition: enumspb.QUERY_REJECT_CONDITION_NOT_OPEN,
		},
	}

	res, err := d.historyClient.QueryWorkflow(ctx, req)
	if err != nil {
		var notFound *serviceerror.NotFound
		if errors.As(err, &notFound) {
			return nil, nil, serviceerror.NewNotFound("Worker Deployment Version not found")
		}
		return nil, nil, err
	}

	// on closed workflows, the response is empty.
	if res.GetResponse().GetQueryResult() == nil {
		return nil, nil, serviceerror.NewNotFound("Worker Deployment Version not found")
	}

	var queryResponse deploymentspb.QueryDescribeVersionResponse
	err = sdk.PreferProtoDataConverter.FromPayloads(res.GetResponse().GetQueryResult(), &queryResponse)
	if err != nil {
		return nil, nil, err
	}

	tqInfos, err := d.getTaskQueueDetails(ctx, namespaceEntry.ID(), queryResponse.VersionState, reportTaskQueueStats)
	if err != nil {
		return nil, nil, err
	}

	versionInfo := versionStateToVersionInfo(queryResponse.VersionState, tqInfos)
	return versionInfo, tqInfos, nil
}

func (d *ClientImpl) UpdateVersionMetadata(
	ctx context.Context,
	namespaceEntry *namespace.Namespace,
	version string,
	upsertEntries map[string]*commonpb.Payload,
	removeEntries []string,
	identity string,
) (_ *deploymentpb.VersionMetadata, retErr error) {
	//revive:disable-next-line:defer
	defer d.record("UpdateVersionMetadata", &retErr, namespaceEntry.Name(), version, upsertEntries, removeEntries, identity)()
	requestID := uuid.New()

	versionObj, err := worker_versioning.WorkerDeploymentVersionFromStringV31(version)
	if err != nil {
		return nil, serviceerror.NewInvalidArgument("invalid version string: " + err.Error())
	}

	updatePayload, err := sdk.PreferProtoDataConverter.ToPayloads(&deploymentspb.UpdateVersionMetadataArgs{
		UpsertEntries: upsertEntries,
		RemoveEntries: removeEntries,
		Identity:      identity,
	})
	if err != nil {
		return nil, err
	}

	workflowID := worker_versioning.GenerateVersionWorkflowID(versionObj.GetDeploymentName(), versionObj.GetBuildId())
	outcome, err := d.update(ctx, namespaceEntry, workflowID, &updatepb.Request{
		Input: &updatepb.Input{Name: UpdateVersionMetadata, Args: updatePayload},
		Meta:  &updatepb.Meta{UpdateId: requestID, Identity: identity},
	})
	if err != nil {
		return nil, err
	}

	if failure := outcome.GetFailure(); failure != nil {
		return nil, errors.New(failure.Message)
	}
	success := outcome.GetSuccess()
	if success == nil {
		return nil, serviceerror.NewInternal("outcome missing success and failure")
	}

	var res deploymentspb.UpdateVersionMetadataResponse
	if err := sdk.PreferProtoDataConverter.FromPayloads(outcome.GetSuccess(), &res); err != nil {
		return nil, err
	}

	return res.Metadata, nil
}

func (d *ClientImpl) DescribeWorkerDeployment(
	ctx context.Context,
	namespaceEntry *namespace.Namespace,
	deploymentName string,
) (_ *deploymentpb.WorkerDeploymentInfo, conflictToken []byte, retErr error) {
	//revive:disable-next-line:defer
	defer d.record("DescribeWorkerDeployment", &retErr, deploymentName)()

	// validating params
	err := validateVersionWfParams(WorkerDeploymentNameFieldName, deploymentName, d.maxIDLengthLimit())
	if err != nil {
		return nil, nil, err
	}

	deploymentWorkflowID := worker_versioning.GenerateDeploymentWorkflowID(deploymentName)

	req := &historyservice.QueryWorkflowRequest{
		NamespaceId: namespaceEntry.ID().String(),
		Request: &workflowservice.QueryWorkflowRequest{
			Namespace: namespaceEntry.Name().String(),
			Execution: &commonpb.WorkflowExecution{
				WorkflowId: deploymentWorkflowID,
			},
			Query:                &querypb.WorkflowQuery{QueryType: QueryDescribeDeployment},
			QueryRejectCondition: enumspb.QUERY_REJECT_CONDITION_NOT_OPEN,
		},
	}

	res, err := d.historyClient.QueryWorkflow(ctx, req)
	if err != nil {
		var notFound *serviceerror.NotFound
		if errors.As(err, &notFound) {
			return nil, nil, serviceerror.NewNotFound("Worker Deployment not found")
		}
		return nil, nil, err
	}

	if res.GetResponse().GetQueryResult() == nil {
		return nil, nil, serviceerror.NewNotFound("Worker Deployment not found")
	}

	var queryResponse deploymentspb.QueryDescribeWorkerDeploymentResponse
	err = sdk.PreferProtoDataConverter.FromPayloads(res.GetResponse().GetQueryResult(), &queryResponse)
	if err != nil {
		var notFound *serviceerror.NotFound
		if errors.As(err, &notFound) {
			return nil, nil, serviceerror.NewNotFound("Worker Deployment not found")
		}
		return nil, nil, err
	}

	dInfo, err := d.deploymentStateToDeploymentInfo(deploymentName, queryResponse.State)
	if err != nil {
		return nil, nil, err
	}
	return dInfo, queryResponse.GetState().GetConflictToken(), nil
}

func (d *ClientImpl) workerDeploymentExists(
	ctx context.Context,
	namespaceEntry *namespace.Namespace,
	deploymentName string,
) (bool, error) {
	deploymentWorkflowID := worker_versioning.GenerateDeploymentWorkflowID(deploymentName)

	res, err := d.historyClient.DescribeWorkflowExecution(ctx, &historyservice.DescribeWorkflowExecutionRequest{
		NamespaceId: namespaceEntry.ID().String(),
		Request: &workflowservice.DescribeWorkflowExecutionRequest{
			Namespace: namespaceEntry.Name().String(),
			Execution: &commonpb.WorkflowExecution{
				WorkflowId: deploymentWorkflowID,
			},
		},
	})
	if err != nil {
		var notFound *serviceerror.NotFound
		if errors.As(err, &notFound) {
			return false, nil
		}
		return false, err
	}

	// Deployment exists only if the entity wf is running
	return res.GetWorkflowExecutionInfo().GetStatus() == enumspb.WORKFLOW_EXECUTION_STATUS_RUNNING, nil
}

func (d *ClientImpl) ListWorkerDeployments(
	ctx context.Context,
	namespaceEntry *namespace.Namespace,
	pageSize int,
	nextPageToken []byte,
) (_ []*deploymentspb.WorkerDeploymentSummary, _ []byte, retError error) {
	//revive:disable-next-line:defer
	defer d.record("ListWorkerDeployments", &retError)()

	query := WorkerDeploymentVisibilityBaseListQuery

	if pageSize == 0 {
		pageSize = d.visibilityMaxPageSize(namespaceEntry.Name().String())
	}

	persistenceResp, err := d.visibilityManager.ListWorkflowExecutions(
		ctx,
		&manager.ListWorkflowExecutionsRequestV2{
			NamespaceID:   namespaceEntry.ID(),
			Namespace:     namespaceEntry.Name(),
			PageSize:      pageSize,
			NextPageToken: nextPageToken,
			Query:         query,
		},
	)
	if err != nil {
		return nil, nil, err
	}

	workerDeploymentSummaries := make([]*deploymentspb.WorkerDeploymentSummary, len(persistenceResp.Executions))
	for i, ex := range persistenceResp.Executions {
		var workerDeploymentInfo *deploymentspb.WorkerDeploymentWorkflowMemo
		if ex.GetMemo() != nil {
			workerDeploymentInfo = DecodeWorkerDeploymentMemo(ex.GetMemo())
		} else {
			// There is a race condition where the Deployment workflow exists, but has not yet
			// upserted the memo. If that is the case, we handle it here.
			workerDeploymentInfo = &deploymentspb.WorkerDeploymentWorkflowMemo{
				DeploymentName: worker_versioning.GetDeploymentNameFromWorkflowID(ex.GetExecution().GetWorkflowId()),
				CreateTime:     ex.GetStartTime(),
				RoutingConfig:  &deploymentpb.RoutingConfig{CurrentVersion: worker_versioning.UnversionedVersionId},
			}
		}

		workerDeploymentSummaries[i] = &deploymentspb.WorkerDeploymentSummary{
			Name:                  workerDeploymentInfo.DeploymentName,
			CreateTime:            workerDeploymentInfo.CreateTime,
			RoutingConfig:         workerDeploymentInfo.RoutingConfig,
			LatestVersionSummary:  workerDeploymentInfo.LatestVersionSummary,
			RampingVersionSummary: workerDeploymentInfo.RampingVersionSummary,
			CurrentVersionSummary: workerDeploymentInfo.CurrentVersionSummary,
		}
	}

	return workerDeploymentSummaries, persistenceResp.NextPageToken, nil
}

func (d *ClientImpl) SetCurrentVersion(
	ctx context.Context,
	namespaceEntry *namespace.Namespace,
	deploymentName string,
	version string,
	identity string,
	ignoreMissingTaskQueues bool,
	conflictToken []byte,
	allowNoPollers bool,
) (_ *deploymentspb.SetCurrentVersionResponse, retErr error) {
	//revive:disable-next-line:defer
	defer d.record("SetCurrentVersion", &retErr, namespaceEntry.Name(), version, identity)()

	versionObj, err := worker_versioning.WorkerDeploymentVersionFromStringV31(version)
	if err != nil {
		return nil, serviceerror.NewInvalidArgument("invalid version string: " + err.Error())
	}
	if versionObj.GetDeploymentName() != "" && versionObj.GetDeploymentName() != deploymentName {
		return nil, serviceerror.NewInvalidArgumentf("invalid version string '%s' does not match deployment name '%s'", version, deploymentName)
	}

	err = validateVersionWfParams(WorkerDeploymentNameFieldName, deploymentName, d.maxIDLengthLimit())
	if err != nil {
		return nil, err
	}

	updatePayload, err := sdk.PreferProtoDataConverter.ToPayloads(&deploymentspb.SetCurrentVersionArgs{
		Identity:                identity,
		Version:                 version,
		IgnoreMissingTaskQueues: ignoreMissingTaskQueues,
		ConflictToken:           conflictToken,
		AllowNoPollers:          allowNoPollers,
	})
	if err != nil {
		return nil, err
	}

	// Generating a new updateID and requestID for each request. No-ops are handled by the worker-deployment workflow.
	updateID := uuid.New()
	requestID := uuid.New()

	var outcome *updatepb.Outcome
	if allowNoPollers {
		// we want to start the Worker Deployment workflow if it hasn't been started by a poller
		outcome, err = d.updateWithStartWorkerDeployment(
			ctx,
			namespaceEntry,
			deploymentName,
			versionObj.GetBuildId(),
			&updatepb.Request{
				Input: &updatepb.Input{Name: SetCurrentVersion, Args: updatePayload},
				Meta:  &updatepb.Meta{UpdateId: updateID, Identity: identity},
			},
			identity,
			requestID,
			d.getSyncBatchSize(),
		)
		if err != nil {
			return nil, err
		}
	} else {
		// we *don't* want to start the Worker Deployment workflow; it should be started by a poller
		outcome, err = d.update(
			ctx,
			namespaceEntry,
			worker_versioning.GenerateDeploymentWorkflowID(deploymentName),
			&updatepb.Request{
				Input: &updatepb.Input{Name: SetCurrentVersion, Args: updatePayload},
				Meta:  &updatepb.Meta{UpdateId: updateID, Identity: identity},
			},
		)
		if err != nil {
			var notFound *serviceerror.NotFound
			if errors.As(err, &notFound) {
				return nil, serviceerror.NewFailedPreconditionf(ErrWorkerDeploymentNotFound, deploymentName)
			}
			return nil, err
		}
	}

	var res deploymentspb.SetCurrentVersionResponse
	if failure := outcome.GetFailure(); failure.GetApplicationFailureInfo().GetType() == errNoChangeType {
		res.PreviousVersion = version
		// Returning the latest conflict token
		details := failure.GetApplicationFailureInfo().GetDetails().GetPayloads()
		if len(details) > 0 {
			res.ConflictToken = details[0].GetData()
		}
		return &res, nil
	} else if updateErr := d.handleUpdateVersionFailures(outcome); updateErr != nil {
		return nil, updateErr
	} else if registerErr := d.handleRegisterVersionFailures(outcome); registerErr != nil {
		return nil, registerErr
	}

	success := outcome.GetSuccess()
	if success == nil {
		return nil, serviceerror.NewInternal("outcome missing success and failure")
	}

	if err := sdk.PreferProtoDataConverter.FromPayloads(success, &res); err != nil {
		return nil, err
	}

	return &res, nil
}

func (d *ClientImpl) SetRampingVersion(
	ctx context.Context,
	namespaceEntry *namespace.Namespace,
	deploymentName string,
	version string,
	percentage float32,
	identity string,
	ignoreMissingTaskQueues bool,
	conflictToken []byte,
	allowNoPollers bool,
) (_ *deploymentspb.SetRampingVersionResponse, retErr error) {
	//revive:disable-next-line:defer
	defer d.record("SetRampingVersion", &retErr, namespaceEntry.Name(), version, percentage, identity)()

	var err error
	var versionObj *deploymentspb.WorkerDeploymentVersion
	if version != "" {
		versionObj, err = worker_versioning.WorkerDeploymentVersionFromStringV31(version)
		if err != nil {
			return nil, serviceerror.NewInvalidArgument("invalid version string: " + err.Error())
		}
		if versionObj.GetDeploymentName() != "" && versionObj.GetDeploymentName() != deploymentName {
			return nil, serviceerror.NewInvalidArgumentf("invalid version string '%s' does not match deployment name '%s'", version, deploymentName)
		}
	}

	err = validateVersionWfParams(WorkerDeploymentNameFieldName, deploymentName, d.maxIDLengthLimit())
	if err != nil {
		return nil, err
	}

	workflowID := worker_versioning.GenerateDeploymentWorkflowID(deploymentName)

	updatePayload, err := sdk.PreferProtoDataConverter.ToPayloads(&deploymentspb.SetRampingVersionArgs{
		Identity:                identity,
		Version:                 version,
		Percentage:              percentage,
		IgnoreMissingTaskQueues: ignoreMissingTaskQueues,
		ConflictToken:           conflictToken,
		AllowNoPollers:          allowNoPollers,
	})
	if err != nil {
		return nil, err
	}

	// Generating a new updateID for each request. No-ops are handled by the worker-deployment workflow.
	updateID := uuid.New()
	requestID := uuid.New()

	var outcome *updatepb.Outcome
	if allowNoPollers {
		// we want to start the Worker Deployment workflow if it hasn't been started by a poller
		outcome, err = d.updateWithStartWorkerDeployment(
			ctx,
			namespaceEntry,
			deploymentName,
			versionObj.GetBuildId(),
			&updatepb.Request{
				Input: &updatepb.Input{Name: SetRampingVersion, Args: updatePayload},
				Meta:  &updatepb.Meta{UpdateId: updateID, Identity: identity},
			},
			identity,
			requestID,
			d.getSyncBatchSize(),
		)
		if err != nil {
			return nil, err
		}
	} else {
		outcome, err = d.update(
			ctx,
			namespaceEntry,
			workflowID,
			&updatepb.Request{
				Input: &updatepb.Input{Name: SetRampingVersion, Args: updatePayload},
				Meta:  &updatepb.Meta{UpdateId: updateID, Identity: identity},
			},
		)
		if err != nil {
			var notFound *serviceerror.NotFound
			if errors.As(err, &notFound) {
				return nil, serviceerror.NewFailedPreconditionf(ErrWorkerDeploymentNotFound, deploymentName)
			}
			return nil, err
		}
	}

	var res deploymentspb.SetRampingVersionResponse
	if failure := outcome.GetFailure(); failure.GetApplicationFailureInfo().GetType() == errNoChangeType {
		res.PreviousVersion = version
		res.PreviousPercentage = percentage

		// Returning the latest conflict token
		details := failure.GetApplicationFailureInfo().GetDetails().GetPayloads()
		if len(details) > 0 {
			res.ConflictToken = details[0].GetData()
		}

		return &res, nil
	} else if updateErr := d.handleUpdateVersionFailures(outcome); updateErr != nil {
		return nil, updateErr
	} else if registerErr := d.handleRegisterVersionFailures(outcome); registerErr != nil {
		return nil, registerErr
	}

	success := outcome.GetSuccess()
	if success == nil {
		return nil, serviceerror.NewInternal("outcome missing success and failure")
	}

	if err := sdk.PreferProtoDataConverter.FromPayloads(success, &res); err != nil {
		return nil, err
	}
	return &res, nil
}

func (d *ClientImpl) DeleteWorkerDeploymentVersion(
	ctx context.Context,
	namespaceEntry *namespace.Namespace,
	version string,
	skipDrainage bool,
	identity string,
) (retErr error) {
	v, err := worker_versioning.WorkerDeploymentVersionFromStringV31(version)
	if err != nil {
		return serviceerror.NewInvalidArgumentf("invalid version string %q, expected format is \"<deployment_name>.<build_id>\"", version)
	}
	deploymentName := v.GetDeploymentName()
	buildId := v.GetBuildId()

	//revive:disable-next-line:defer
	defer d.record("DeleteWorkerDeploymentVersion", &retErr, namespaceEntry.Name(), deploymentName, buildId)()
	requestID := uuid.New()

	if identity == "" {
		identity = requestID
	}

	updatePayload, err := sdk.PreferProtoDataConverter.ToPayloads(&deploymentspb.DeleteVersionArgs{
		Identity: identity,
		Version: worker_versioning.WorkerDeploymentVersionToStringV31(&deploymentspb.WorkerDeploymentVersion{
			DeploymentName: deploymentName,
			BuildId:        buildId,
		}),
		SkipDrainage: skipDrainage,
	})
	if err != nil {
		return err
	}

	err = validateVersionWfParams(WorkerDeploymentNameFieldName, deploymentName, d.maxIDLengthLimit())
	if err != nil {
		return err
	}

	workflowID := worker_versioning.GenerateDeploymentWorkflowID(deploymentName)

	outcome, err := d.update(
		ctx,
		namespaceEntry,
		workflowID,
		&updatepb.Request{
			Input: &updatepb.Input{Name: DeleteVersion, Args: updatePayload},
			Meta:  &updatepb.Meta{UpdateId: requestID, Identity: identity},
		},
	)
	if err != nil {
		return err
	}

	if failure := outcome.GetFailure(); failure != nil {
		if failure.GetApplicationFailureInfo().GetType() == errVersionNotFound {
			return nil
		} else if failure.GetApplicationFailureInfo().GetType() == errFailedPrecondition {
			return serviceerror.NewFailedPrecondition(failure.GetMessage()) // non-retryable error to stop multiple activity attempts
		} else if failure.GetCause().GetApplicationFailureInfo().GetType() == errFailedPrecondition {
			return serviceerror.NewFailedPrecondition(failure.GetCause().GetMessage())
		}
		return serviceerror.NewInternal(failure.Message)
	}

	success := outcome.GetSuccess()
	if success == nil {
		return serviceerror.NewInternal("outcome missing success and failure")
	}
	return nil
}

func (d *ClientImpl) DeleteWorkerDeployment(
	ctx context.Context,
	namespaceEntry *namespace.Namespace,
	deploymentName string,
	identity string,
) (retErr error) {
	//revive:disable-next-line:defer
	defer d.record("DeleteWorkerDeployment", &retErr, namespaceEntry.Name(), deploymentName, identity)()

	// validating params
	err := validateVersionWfParams(WorkerDeploymentNameFieldName, deploymentName, d.maxIDLengthLimit())
	if err != nil {
		return err
	}

	requestID := uuid.New()
	updatePayload, err := sdk.PreferProtoDataConverter.ToPayloads(&deploymentspb.DeleteDeploymentArgs{
		Identity: identity,
	})
	if err != nil {
		return err
	}

	err = validateVersionWfParams(WorkerDeploymentNameFieldName, deploymentName, d.maxIDLengthLimit())
	if err != nil {
		return err
	}
	workflowID := worker_versioning.GenerateDeploymentWorkflowID(deploymentName)

	outcome, err := d.update(
		ctx,
		namespaceEntry,
		workflowID,
		&updatepb.Request{
			Input: &updatepb.Input{Name: DeleteDeployment, Args: updatePayload},
			Meta:  &updatepb.Meta{UpdateId: requestID, Identity: identity},
		},
	)
	if err != nil {
		var notFound *serviceerror.NotFound
		if errors.As(err, &notFound) {
			return nil
		}
		return err
	}

	if failure := outcome.GetFailure(); failure != nil {
		return serviceerror.NewInternal(failure.Message)
	}

	success := outcome.GetSuccess()
	if success == nil {
		return serviceerror.NewInternal("outcome missing success and failure")
	}

	return nil
}

func (d *ClientImpl) StartWorkerDeployment(
	ctx context.Context,
	namespaceEntry *namespace.Namespace,
	deploymentName string,
	identity string,
	requestID string,
) (retErr error) {
	//revive:disable-next-line:defer
	defer d.record("StartWorkerDeployment", &retErr, namespaceEntry.Name(), deploymentName, identity)()

	workflowID := worker_versioning.GenerateDeploymentWorkflowID(deploymentName)

	input, err := sdk.PreferProtoDataConverter.ToPayloads(&deploymentspb.WorkerDeploymentWorkflowArgs{
		NamespaceName:  namespaceEntry.Name().String(),
		NamespaceId:    namespaceEntry.ID().String(),
		DeploymentName: deploymentName,
	})
	if err != nil {
		return err
	}

	startReq := d.makeStartRequest(requestID, workflowID, identity, WorkerDeploymentWorkflowType, namespaceEntry, nil, input)

	historyStartReq := &historyservice.StartWorkflowExecutionRequest{
		NamespaceId:  namespaceEntry.ID().String(),
		StartRequest: startReq,
	}

	_, err = d.historyClient.StartWorkflowExecution(ctx, historyStartReq)
	return err
}

func (d *ClientImpl) StartWorkerDeploymentVersion(
	ctx context.Context,
	namespaceEntry *namespace.Namespace,
	deploymentName, buildID string,
	identity string,
	requestID string,
) (retErr error) {
	//revive:disable-next-line:defer
	defer d.record("StartWorkerDeploymentVersion", &retErr, namespaceEntry.Name(), deploymentName, identity)()

	err := validateVersionWfParams(WorkerDeploymentNameFieldName, deploymentName, d.maxIDLengthLimit())
	if err != nil {
		return err
	}
	err = validateVersionWfParams(WorkerDeploymentBuildIDFieldName, buildID, d.maxIDLengthLimit())
	if err != nil {
		return err
	}

	workflowID := worker_versioning.GenerateVersionWorkflowID(deploymentName, buildID)
	input, err := sdk.PreferProtoDataConverter.ToPayloads(d.makeVersionWorkflowArgs(deploymentName, buildID, namespaceEntry))
	if err != nil {
		return err
	}
	startReq := d.makeStartRequest(requestID, workflowID, identity, WorkerDeploymentVersionWorkflowType, namespaceEntry, nil, input)

	historyStartReq := &historyservice.StartWorkflowExecutionRequest{
		NamespaceId:  namespaceEntry.ID().String(),
		StartRequest: startReq,
	}

	_, err = d.historyClient.StartWorkflowExecution(ctx, historyStartReq)
	return err
}

func (d *ClientImpl) SyncVersionWorkflowFromWorkerDeployment(
	ctx context.Context,
	namespaceEntry *namespace.Namespace,
	deploymentName, version string,
	args *deploymentspb.SyncVersionStateUpdateArgs,
	identity string,
	requestID string,
) (_ *deploymentspb.SyncVersionStateResponse, retErr error) {
	//revive:disable-next-line:defer
	defer d.record("SyncVersionWorkflowFromWorkerDeployment", &retErr, namespaceEntry.Name(), deploymentName, version, args, identity)()

	versionObj, err := worker_versioning.WorkerDeploymentVersionFromStringV31(version)
	if err != nil {
		return nil, serviceerror.NewInvalidArgument("invalid version string: " + err.Error())
	}

	updatePayload, err := sdk.PreferProtoDataConverter.ToPayloads(args)
	if err != nil {
		return nil, err
	}

	workflowID := worker_versioning.GenerateVersionWorkflowID(deploymentName, versionObj.GetBuildId())

	// updates an already existing deployment version workflow.
	outcome, err := d.update(
		ctx,
		namespaceEntry,
		workflowID,
		&updatepb.Request{
			Input: &updatepb.Input{Name: SyncVersionState, Args: updatePayload},
			Meta:  &updatepb.Meta{UpdateId: requestID, Identity: identity},
		},
	)
	if err != nil {
		return nil, err
	}

	if failure := outcome.GetFailure(); failure.GetApplicationFailureInfo().GetType() == errNoChangeType {
		// pretend this is a success
		outcome = &updatepb.Outcome{
			Value: &updatepb.Outcome_Success{
				Success: failure.GetApplicationFailureInfo().GetDetails(),
			},
		}
	} else if failure != nil {
		// TODO: is there an easy way to recover the original type here?
		return nil, serviceerror.NewInternal(failure.Message)
	}

	success := outcome.GetSuccess()
	if success == nil {
		return nil, serviceerror.NewInternal("outcome missing success and failure")
	}

	var res deploymentspb.SyncVersionStateResponse
	if err := sdk.PreferProtoDataConverter.FromPayloads(success, &res); err != nil {
		return nil, err
	}
	return &res, nil
}

func (d *ClientImpl) DeleteVersionFromWorkerDeployment(
	ctx context.Context,
	namespaceEntry *namespace.Namespace,
	deploymentName, version string,
	identity string,
	requestID string,
	skipDrainage bool,
) (retErr error) {
	//revive:disable-next-line:defer
	defer d.record("DeleteVersionFromWorkerDeployment", &retErr, namespaceEntry.Name(), deploymentName, version, identity, skipDrainage)()

	versionObj, err := worker_versioning.WorkerDeploymentVersionFromStringV31(version)
	if err != nil {
		return err
	}

	workflowID := worker_versioning.GenerateVersionWorkflowID(deploymentName, versionObj.GetBuildId())
	updatePayload, err := sdk.PreferProtoDataConverter.ToPayloads(&deploymentspb.DeleteVersionArgs{
		Identity:     identity,
		Version:      version,
		SkipDrainage: skipDrainage,
	})
	if err != nil {
		return err
	}

	outcome, err := d.update(
		ctx,
		namespaceEntry,
		workflowID,
		&updatepb.Request{
			Input: &updatepb.Input{Name: DeleteVersion, Args: updatePayload},
			Meta:  &updatepb.Meta{UpdateId: requestID, Identity: identity},
		},
	)
	if err != nil {
		return err
	}

	if failure := outcome.GetFailure(); failure != nil {
		if failure.Message == ErrVersionIsDraining {
			return temporal.NewNonRetryableApplicationError(ErrVersionIsDraining, errFailedPrecondition, nil) // non-retryable error to stop multiple activity attempts
		} else if failure.Message == ErrVersionHasPollers {
			return temporal.NewNonRetryableApplicationError(ErrVersionHasPollers, errFailedPrecondition, nil) // non-retryable error to stop multiple activity attempts
		}
		return serviceerror.NewInternal(failure.Message)
	}

	success := outcome.GetSuccess()
	if success == nil {
		return serviceerror.NewInternal("outcome missing success and failure")
	}
	return nil
}

// update updates an already existing deployment version/deployment workflow.
func (d *ClientImpl) update(
	ctx context.Context,
	namespaceEntry *namespace.Namespace,
	workflowID string,
	updateRequest *updatepb.Request,
) (*updatepb.Outcome, error) {

	updateReq := &historyservice.UpdateWorkflowExecutionRequest{
		NamespaceId: namespaceEntry.ID().String(),
		Request: &workflowservice.UpdateWorkflowExecutionRequest{
			Namespace: namespaceEntry.Name().String(),
			WorkflowExecution: &commonpb.WorkflowExecution{
				WorkflowId: workflowID,
			},
			Request:    updateRequest,
			WaitPolicy: &updatepb.WaitPolicy{LifecycleStage: enumspb.UPDATE_WORKFLOW_EXECUTION_LIFECYCLE_STAGE_COMPLETED},
		},
	}

	policy := backoff.NewExponentialRetryPolicy(100 * time.Millisecond)
	isRetryable := func(err error) bool {
		// All updates that are admitted as the workflow is closing are considered retryable.
		return errors.Is(err, errRetry) || err.Error() == consts.ErrWorkflowClosing.Error()
	}

	var outcome *updatepb.Outcome
	err := backoff.ThrottleRetryContext(ctx, func(ctx context.Context) error {
		// historyClient retries internally on retryable rpc errors, we just have to retry on
		// successful but un-completed responses.
		res, err := d.historyClient.UpdateWorkflowExecution(ctx, updateReq)
		if err != nil {
			return err
		}

		if res.GetResponse() == nil {
			return serviceerror.NewInternal("failed to update workflow with workflowID: " + workflowID)
		}

		stage := res.GetResponse().GetStage()
		if stage != enumspb.UPDATE_WORKFLOW_EXECUTION_LIFECYCLE_STAGE_COMPLETED {
			// update not completed, try again
			return errRetry
		}

		outcome = res.GetResponse().GetOutcome()
		return nil
	}, policy, isRetryable)

	return outcome, err
}

func (d *ClientImpl) updateWithStartWorkerDeployment(
	ctx context.Context,
	namespaceEntry *namespace.Namespace,
	deploymentName, buildID string,
	updateRequest *updatepb.Request,
	identity string,
	requestID string,
	syncBatchSize int32,
) (*updatepb.Outcome, error) {
	err := validateVersionWfParams(WorkerDeploymentNameFieldName, deploymentName, d.maxIDLengthLimit())
	if err != nil {
		return nil, err
	}
	err = validateVersionWfParams(WorkerDeploymentBuildIDFieldName, buildID, d.maxIDLengthLimit())
	if err != nil {
		return nil, err
	}

	workflowID := worker_versioning.GenerateDeploymentWorkflowID(deploymentName)

	exists, err := d.workerDeploymentExists(ctx, namespaceEntry, deploymentName)
	if err != nil {
		return nil, err
	}
	if !exists {
		// New deployment, make sure we're not exceeding the limit
		count, err := d.countWorkerDeployments(ctx, namespaceEntry)
		if err != nil {
			return nil, err
		}
		limit := d.maxDeployments(namespaceEntry.Name().String())
		if count >= int64(limit) {
			return nil, ErrMaxDeploymentsInNamespace{error: errors.New(fmt.Sprintf("reached maximum deployments in namespace (%d)", limit))}
		}
	}

	input, err := sdk.PreferProtoDataConverter.ToPayloads(&deploymentspb.WorkerDeploymentWorkflowArgs{
		NamespaceName:  namespaceEntry.Name().String(),
		NamespaceId:    namespaceEntry.ID().String(),
		DeploymentName: deploymentName,
		State: &deploymentspb.WorkerDeploymentLocalState{
			SyncBatchSize: syncBatchSize,
		},
	})
	if err != nil {
		return nil, err
	}

	return d.updateWithStart(
		ctx,
		namespaceEntry,
		WorkerDeploymentWorkflowType,
		workflowID,
		nil,
		input,
		updateRequest,
		identity,
		requestID,
	)
}

func (d *ClientImpl) countWorkerDeployments(
	ctx context.Context,
	namespaceEntry *namespace.Namespace,
) (count int64, retError error) {
	query := WorkerDeploymentVisibilityBaseListQuery

	persistenceResp, err := d.visibilityManager.CountWorkflowExecutions(
		ctx,
		&manager.CountWorkflowExecutionsRequest{
			NamespaceID: namespaceEntry.ID(),
			Namespace:   namespaceEntry.Name(),
			Query:       query,
		},
	)
	if err != nil {
		return 0, err
	}
	return persistenceResp.Count, nil
}

func (d *ClientImpl) updateWithStartWorkerDeploymentVersion(
	ctx context.Context,
	namespaceEntry *namespace.Namespace,
	deploymentName, buildID string,
	updateRequest *updatepb.Request,
	identity string,
	requestID string,
) (*updatepb.Outcome, error) {
	err := validateVersionWfParams(WorkerDeploymentNameFieldName, deploymentName, d.maxIDLengthLimit())
	if err != nil {
		return nil, err
	}
	err = validateVersionWfParams(WorkerDeploymentBuildIDFieldName, buildID, d.maxIDLengthLimit())
	if err != nil {
		return nil, err
	}

	workflowID := worker_versioning.GenerateVersionWorkflowID(deploymentName, buildID)
	input, err := sdk.PreferProtoDataConverter.ToPayloads(d.makeVersionWorkflowArgs(deploymentName, buildID, namespaceEntry))
	if err != nil {
		return nil, err
	}

	return d.updateWithStart(
		ctx,
		namespaceEntry,
		WorkerDeploymentVersionWorkflowType,
		workflowID,
		nil,
		input,
		updateRequest,
		identity,
		requestID,
	)
}

func (d *ClientImpl) AddVersionToWorkerDeployment(
	ctx context.Context,
	namespaceEntry *namespace.Namespace,
	deploymentName string,
	args *deploymentspb.AddVersionUpdateArgs,
	identity string,
	requestID string,
) (*deploymentspb.AddVersionToWorkerDeploymentResponse, error) {
	updatePayload, err := sdk.PreferProtoDataConverter.ToPayloads(args)
	if err != nil {
		return nil, err
	}

	updateRequest := &updatepb.Request{
		Input: &updatepb.Input{Name: AddVersionToWorkerDeployment, Args: updatePayload},
		Meta:  &updatepb.Meta{UpdateId: requestID, Identity: identity},
	}

	workflowID := worker_versioning.GenerateDeploymentWorkflowID(deploymentName)

	outcome, err := d.updateWithStart(
		ctx,
		namespaceEntry,
		WorkerDeploymentWorkflowType,
		workflowID,
		nil,
		nil,
		updateRequest,
		identity,
		requestID,
	)
	if err != nil {
		return nil, err
	}

	if failure := outcome.GetFailure(); failure.GetApplicationFailureInfo().GetType() == errVersionAlreadyExistsType {
		// pretend this is a success
		return &deploymentspb.AddVersionToWorkerDeploymentResponse{}, nil
	} else if failure := outcome.GetFailure(); failure.GetApplicationFailureInfo().GetType() == errTooManyVersions {
		return nil, serviceerror.NewFailedPrecondition(failure.Message)
	} else if failure != nil {
		return nil, serviceerror.NewInternalf("failed to add version %v to worker deployment %v with error %v", args.Version, deploymentName, failure.Message)
	}

	success := outcome.GetSuccess()
	if success == nil {
		return nil, serviceerror.NewInternalf("outcome missing success and failure while adding version %v to worker deployment %v", args.Version, deploymentName)
	}

	return &deploymentspb.AddVersionToWorkerDeploymentResponse{}, nil
}

func (d *ClientImpl) updateWithStart(
	ctx context.Context,
	namespaceEntry *namespace.Namespace,
	workflowType string,
	workflowID string,
	memo *commonpb.Memo,
	input *commonpb.Payloads,
	updateRequest *updatepb.Request,
	identity string,
	requestID string,
) (*updatepb.Outcome, error) {
	// Start workflow execution, if it hasn't already
	startReq := d.makeStartRequest(requestID, workflowID, identity, workflowType, namespaceEntry, memo, input)

	updateReq := &workflowservice.UpdateWorkflowExecutionRequest{
		Namespace: namespaceEntry.Name().String(),
		WorkflowExecution: &commonpb.WorkflowExecution{
			WorkflowId: workflowID,
		},
		Request:    updateRequest,
		WaitPolicy: &updatepb.WaitPolicy{LifecycleStage: enumspb.UPDATE_WORKFLOW_EXECUTION_LIFECYCLE_STAGE_COMPLETED},
	}

	// This is an atomic operation; if one operation fails, both will.
	multiOpReq := &historyservice.ExecuteMultiOperationRequest{
		NamespaceId: namespaceEntry.ID().String(),
		WorkflowId:  workflowID,
		Operations: []*historyservice.ExecuteMultiOperationRequest_Operation{
			{
				Operation: &historyservice.ExecuteMultiOperationRequest_Operation_StartWorkflow{
					StartWorkflow: &historyservice.StartWorkflowExecutionRequest{
						NamespaceId:  namespaceEntry.ID().String(),
						StartRequest: startReq,
					},
				},
			},
			{
				Operation: &historyservice.ExecuteMultiOperationRequest_Operation_UpdateWorkflow{
					UpdateWorkflow: &historyservice.UpdateWorkflowExecutionRequest{
						NamespaceId: namespaceEntry.ID().String(),
						Request:     updateReq,
					},
				},
			},
		},
	}

	policy := backoff.NewExponentialRetryPolicy(100 * time.Millisecond)
	isRetryable := func(err error) bool {
		// All updates that are admitted as the workflow is closing are considered retryable.
		return errors.Is(err, errRetry) || err.Error() == consts.ErrWorkflowClosing.Error()
	}
	var outcome *updatepb.Outcome

	err := backoff.ThrottleRetryContext(ctx, func(ctx context.Context) error {
		// historyClient retries internally on retryable rpc errors, we just have to retry on
		// successful but un-completed responses.
		res, err := d.historyClient.ExecuteMultiOperation(ctx, multiOpReq)
		if err != nil {
			return err
		}

		// we should get exactly one of each of these
		var startRes *historyservice.StartWorkflowExecutionResponse
		var updateRes *workflowservice.UpdateWorkflowExecutionResponse
		for _, response := range res.Responses {
			if sr := response.GetStartWorkflow(); sr != nil {
				startRes = sr
			} else if ur := response.GetUpdateWorkflow().GetResponse(); ur != nil {
				updateRes = ur
			}
		}
		if startRes == nil {
			return serviceerror.NewInternal("failed to start deployment workflow")
		} else if updateRes == nil {
			return serviceerror.NewInternal("failed to update deployment workflow")
		}

		if updateRes.Stage != enumspb.UPDATE_WORKFLOW_EXECUTION_LIFECYCLE_STAGE_COMPLETED {
			// update not completed, try again
			return errRetry
		}

		outcome = updateRes.GetOutcome()
		return nil
	}, policy, isRetryable)

	return outcome, err
}

func (d *ClientImpl) buildSearchAttributes() *commonpb.SearchAttributes {
	sa := &commonpb.SearchAttributes{}
	searchattribute.AddSearchAttribute(&sa, searchattribute.TemporalNamespaceDivision, payload.EncodeString(WorkerDeploymentNamespaceDivision))
	return sa
}

func (d *ClientImpl) record(operation string, retErr *error, args ...any) func() {
	start := time.Now()
	return func() {
		elapsed := time.Since(start)

		// TODO: add metrics recording here

		if *retErr != nil {
			if isFailedPrecondition(*retErr) {
				d.logger.Debug("deployment client failure due to a failed precondition",
					tag.Error(*retErr),
					tag.Operation(operation),
					tag.NewDurationTag("elapsed", elapsed),
					tag.NewAnyTag("args", args),
				)
			} else {
				d.logger.Error("deployment client error",
					tag.Error(*retErr),
					tag.Operation(operation),
					tag.NewDurationTag("elapsed", elapsed),
					tag.NewAnyTag("args", args),
				)
			}
		} else {
			d.logger.Debug("deployment client success",
				tag.Operation(operation),
				tag.NewDurationTag("elapsed", elapsed),
				tag.NewAnyTag("args", args),
			)
		}
	}
}

//nolint:staticcheck
func versionStateToVersionInfo(
	state *deploymentspb.VersionLocalState,
	taskQueueInfos []*workflowservice.DescribeWorkerDeploymentVersionResponse_VersionTaskQueue,
) *deploymentpb.WorkerDeploymentVersionInfo {
	if state == nil {
		return nil
	}

	infos := make([]*deploymentpb.WorkerDeploymentVersionInfo_VersionTaskQueueInfo, 0, len(taskQueueInfos))
	for _, taskQueueInfo := range taskQueueInfos {
		infos = append(infos, &deploymentpb.WorkerDeploymentVersionInfo_VersionTaskQueueInfo{
			Name: taskQueueInfo.Name,
			Type: taskQueueInfo.Type,
		})
	}

	// never return empty drainage info
	drainageInfo := state.GetDrainageInfo()
	if drainageInfo.GetStatus() == enumspb.VERSION_DRAINAGE_STATUS_UNSPECIFIED {
		drainageInfo = nil
	}

	return &deploymentpb.WorkerDeploymentVersionInfo{
		Version:            worker_versioning.WorkerDeploymentVersionToStringV31(state.Version),
		DeploymentVersion:  worker_versioning.ExternalWorkerDeploymentVersionFromVersion(state.Version),
		Status:             state.Status,
		CreateTime:         state.CreateTime,
		RoutingChangedTime: state.RoutingUpdateTime,
		CurrentSinceTime:   state.CurrentSinceTime,
		RampingSinceTime:   state.RampingSinceTime,
		RampPercentage:     state.RampPercentage,
		TaskQueueInfos:     infos,
		DrainageInfo:       drainageInfo,
		Metadata:           state.Metadata,
	}
}

func (d *ClientImpl) getTaskQueueDetails(
	ctx context.Context,
	namespaceID namespace.ID,
	state *deploymentspb.VersionLocalState,
	reportTaskQueueStats bool,
) ([]*workflowservice.DescribeWorkerDeploymentVersionResponse_VersionTaskQueue, error) {
	if state == nil {
		return nil, nil
	}

	tqOutputs := []*workflowservice.DescribeWorkerDeploymentVersionResponse_VersionTaskQueue{}
	for tqName, taskQueueFamilyInfo := range state.TaskQueueFamilies {
		for tqType := range taskQueueFamilyInfo.TaskQueues {
			tqOutputs = append(tqOutputs, &workflowservice.DescribeWorkerDeploymentVersionResponse_VersionTaskQueue{
				Name: tqName,
				Type: enumspb.TaskQueueType(tqType),
			})
		}
	}
	if len(tqOutputs) == 0 {
		return nil, nil
	}

	// Only query the matching service for task queue stats if requested since it's an expensive operation.
	if reportTaskQueueStats {
		tqInputs := []*matchingservice.DescribeVersionedTaskQueuesRequest_VersionTaskQueue{}
		for _, tq := range tqOutputs {
			vtq := &matchingservice.DescribeVersionedTaskQueuesRequest_VersionTaskQueue{
				Name: tq.Name,
				Type: tq.Type,
			}
			tqInputs = append(tqInputs, vtq)
		}

		// Sort the task queues by name and type to ensure that the task queue we query is deterministic.
		// This ensures we'll hit the cache on the same task queue partition.
		sort.Slice(tqInputs, func(i, j int) bool {
			if tqInputs[i].Name != tqInputs[j].Name {
				return tqInputs[i].Name < tqInputs[j].Name
			}
			return tqInputs[i].Type < tqInputs[j].Type
		})
		routeTQ := tqInputs[0]

		tqResp, err := d.matchingClient.DescribeVersionedTaskQueues(ctx,
			&matchingservice.DescribeVersionedTaskQueuesRequest{
				NamespaceId:       namespaceID.String(),
				TaskQueue:         &taskqueuepb.TaskQueue{Name: routeTQ.Name, Kind: enumspb.TASK_QUEUE_KIND_NORMAL},
				TaskQueueType:     routeTQ.Type,
				Version:           state.Version,
				VersionTaskQueues: tqInputs,
			})
		if err != nil {
			return nil, err
		}

		tqKey := func(tqName string, tqType enumspb.TaskQueueType) string { return fmt.Sprintf("%s-%d", tqName, tqType) }
		tqRespMap := make(map[string]*matchingservice.DescribeVersionedTaskQueuesResponse_VersionTaskQueue)
		for _, tq := range tqResp.GetVersionTaskQueues() {
			tqRespMap[tqKey(tq.Name, tq.Type)] = tq
		}

		// Update stats for existing entries
		for i, tq := range tqOutputs {
			if tqRespTQ, ok := tqRespMap[tqKey(tq.Name, tq.Type)]; ok {
				tqOutputs[i].Stats = tqRespTQ.Stats
				tqOutputs[i].StatsByPriorityKey = tqRespTQ.StatsByPriorityKey
				continue
			}
			// This *should* never happen, but in case it does, we should error instead of returning partial results.
			return nil, serviceerror.NewNotFoundf("task queue %s of type %s not found in this version", tq.Name, tq.Type)
		}
	}

	return tqOutputs, nil
}

func (d *ClientImpl) deploymentStateToDeploymentInfo(deploymentName string, state *deploymentspb.WorkerDeploymentLocalState) (*deploymentpb.WorkerDeploymentInfo, error) {
	if state == nil {
		return nil, nil
	}

	var workerDeploymentInfo deploymentpb.WorkerDeploymentInfo

	workerDeploymentInfo.Name = deploymentName
	workerDeploymentInfo.CreateTime = state.CreateTime
	workerDeploymentInfo.RoutingConfig = state.RoutingConfig
	workerDeploymentInfo.LastModifierIdentity = state.LastModifierIdentity
	workerDeploymentInfo.ManagerIdentity = state.ManagerIdentity

	for _, v := range state.Versions {
		workerDeploymentInfo.VersionSummaries = append(workerDeploymentInfo.VersionSummaries, &deploymentpb.WorkerDeploymentInfo_WorkerDeploymentVersionSummary{
			Version:              v.GetVersion(),
			DeploymentVersion:    worker_versioning.ExternalWorkerDeploymentVersionFromStringV31(v.Version),
			CreateTime:           v.GetCreateTime(),
			DrainageStatus:       v.GetDrainageInfo().GetStatus(), // deprecated.
			DrainageInfo:         v.GetDrainageInfo(),
			RoutingUpdateTime:    v.GetRoutingUpdateTime(),
			CurrentSinceTime:     v.GetCurrentSinceTime(),
			RampingSinceTime:     v.GetRampingSinceTime(),
			FirstActivationTime:  v.GetFirstActivationTime(),
			LastDeactivationTime: v.GetLastDeactivationTime(),
			Status:               v.GetStatus(),
		})
	}

	// Sort by create time, with the latest version first.
	sort.Slice(workerDeploymentInfo.VersionSummaries, func(i, j int) bool {
		return workerDeploymentInfo.VersionSummaries[i].CreateTime.AsTime().After(workerDeploymentInfo.VersionSummaries[j].CreateTime.AsTime())
	})

	return &workerDeploymentInfo, nil
}

func (d *ClientImpl) GetVersionDrainageStatus(
	ctx context.Context,
	namespaceEntry *namespace.Namespace,
	version string) (enumspb.VersionDrainageStatus, error) {
	countRequest := manager.CountWorkflowExecutionsRequest{
		NamespaceID: namespaceEntry.ID(),
		Namespace:   namespaceEntry.Name(),
		Query:       makeDeploymentQuery(worker_versioning.ExternalWorkerDeploymentVersionToString(worker_versioning.ExternalWorkerDeploymentVersionFromStringV31(version))),
	}
	countResponse, err := d.visibilityManager.CountWorkflowExecutions(ctx, &countRequest)
	if err != nil {
		return enumspb.VERSION_DRAINAGE_STATUS_UNSPECIFIED, err
	}
	if countResponse.Count == 0 {
		return enumspb.VERSION_DRAINAGE_STATUS_DRAINED, nil
	}
	return enumspb.VERSION_DRAINAGE_STATUS_DRAINING, nil
}

func makeDeploymentQuery(version string) string {
	var statusFilter string
	deploymentFilter := fmt.Sprintf("= '%s'", worker_versioning.PinnedBuildIdSearchAttribute(version))
	statusFilter = "= 'Running'"
	return fmt.Sprintf("%s %s AND %s %s", searchattribute.BuildIds, deploymentFilter, searchattribute.ExecutionStatus, statusFilter)
}

func (d *ClientImpl) IsVersionMissingTaskQueues(ctx context.Context, namespaceEntry *namespace.Namespace, prevCurrentVersion, newVersion string) (bool, error) {
	// Check if all the task-queues in the prevCurrentVersion are present in the newCurrentVersion (newVersion is either the new ramping version or the new current version)
	prevCurrentVersionInfo, _, err := d.DescribeVersion(ctx, namespaceEntry, prevCurrentVersion, false)
	if err != nil {
		return false, serviceerror.NewFailedPreconditionf("Version %s not found in deployment with error: %v", prevCurrentVersion, err)
	}

	newVersionInfo, _, err := d.DescribeVersion(ctx, namespaceEntry, newVersion, false)
	if err != nil {
		return false, serviceerror.NewFailedPreconditionf("Version %s not found in deployment with error: %v", newVersion, err)
	}

	missingTaskQueues, err := d.checkForMissingTaskQueues(prevCurrentVersionInfo, newVersionInfo)
	if err != nil {
		return false, err
	}

	if len(missingTaskQueues) == 0 {
		return false, nil
	}

	// Verify that all the missing task-queues have been added to another deployment or do not have backlogged tasks/add-rate > 0
	for _, missingTaskQueue := range missingTaskQueues {
		isExpectedInNewVersion, err := d.isTaskQueueExpectedInNewVersion(ctx, namespaceEntry, missingTaskQueue, prevCurrentVersionInfo)
		if err != nil {
			return false, err
		}
		if isExpectedInNewVersion {
			// one of the missing task queues is expected in the new version
			return true, nil
		}
	}

	// all expected task queues are present in the new version
	return false, nil
}

// isTaskQueueExpectedInNewVersion checks if a task queue is expected in the new version. A task queue is expected in the new version if:
// 1. It is not assigned to a deployment different from the deployment's current version.
// 2. It has backlogged tasks or add-rate > 0.
func (d *ClientImpl) isTaskQueueExpectedInNewVersion(
	ctx context.Context,
	namespaceEntry *namespace.Namespace,
	taskQueue *deploymentpb.WorkerDeploymentVersionInfo_VersionTaskQueueInfo,
	prevCurrentVersionInfo *deploymentpb.WorkerDeploymentVersionInfo,
) (bool, error) {
	// First check if task queue is assigned to another deployment
	response, err := d.matchingClient.DescribeTaskQueue(ctx, &matchingservice.DescribeTaskQueueRequest{
		NamespaceId: namespaceEntry.ID().String(),
		DescRequest: &workflowservice.DescribeTaskQueueRequest{
			TaskQueue: &taskqueuepb.TaskQueue{
				Name: taskQueue.Name,
				Kind: enumspb.TASK_QUEUE_KIND_NORMAL,
			},
			TaskQueueType: taskQueue.Type,
		},
	})
	if err != nil {
		return false, err
	}

	// Task Queue has been moved to another Worker Deployment
	if response.DescResponse.VersioningInfo != nil &&
		response.DescResponse.VersioningInfo.GetCurrentVersion() != prevCurrentVersionInfo.GetVersion() {
		return false, nil
	}

	versionStr := worker_versioning.ExternalWorkerDeploymentVersionToString(prevCurrentVersionInfo.GetDeploymentVersion())

	// Check if task queue has backlogged tasks or add-rate > 0
	req := &matchingservice.DescribeTaskQueueRequest{
		NamespaceId: namespaceEntry.ID().String(),
		DescRequest: &workflowservice.DescribeTaskQueueRequest{
			ApiMode: enumspb.DESCRIBE_TASK_QUEUE_MODE_ENHANCED,
			TaskQueue: &taskqueuepb.TaskQueue{
				Name: taskQueue.Name,
				Kind: enumspb.TASK_QUEUE_KIND_NORMAL,
			},
			TaskQueueTypes: []enumspb.TaskQueueType{taskQueue.Type},
			Versions: &taskqueuepb.TaskQueueVersionSelection{
				BuildIds: []string{versionStr}, // pretending the version string is a build id
			},
			// Since request doesn't pass through frontend, this field is not automatically populated.
			// Moreover, DescribeTaskQueueEnhanced requires this field to be set to WORKFLOW type.
			TaskQueueType: enumspb.TASK_QUEUE_TYPE_WORKFLOW,
			ReportStats:   true,
		},
	}
	response, err = d.matchingClient.DescribeTaskQueue(ctx, req)
	if err != nil {
		d.logger.Error("error fetching AddRate for task-queue", tag.Error(err))
		return false, err
	}

	typesInfo := response.GetDescResponse().GetVersionsInfo()[versionStr].GetTypesInfo()
	if typesInfo != nil {
		typeStats := typesInfo[int32(taskQueue.Type)]
		if typeStats != nil && typeStats.GetStats() != nil &&
			(typeStats.GetStats().GetTasksAddRate() != 0 || typeStats.GetStats().GetApproximateBacklogCount() != 0) {
			return true, nil
		}
	}

	return false, nil
}

// checkForMissingTaskQueues checks if all the task-queues in the previous version are present in the new version
func (d *ClientImpl) checkForMissingTaskQueues(prevCurrentVersionInfo, newCurrentVersionInfo *deploymentpb.WorkerDeploymentVersionInfo) ([]*deploymentpb.WorkerDeploymentVersionInfo_VersionTaskQueueInfo, error) {
	prevCurrentVersionTaskQueues := prevCurrentVersionInfo.GetTaskQueueInfos()
	newCurrentVersionTaskQueues := newCurrentVersionInfo.GetTaskQueueInfos()

	missingTaskQueues := []*deploymentpb.WorkerDeploymentVersionInfo_VersionTaskQueueInfo{}
	for _, prevTaskQueue := range prevCurrentVersionTaskQueues {
		found := false
		for _, newTaskQueue := range newCurrentVersionTaskQueues {
			if prevTaskQueue.GetName() == newTaskQueue.GetName() && prevTaskQueue.GetType() == newTaskQueue.GetType() {
				found = true
				break
			}
		}
		if !found {
			missingTaskQueues = append(missingTaskQueues, prevTaskQueue)
		}
	}

	return missingTaskQueues, nil
}

func (d *ClientImpl) RegisterWorkerInVersion(
	ctx context.Context,
	namespaceEntry *namespace.Namespace,
	args *deploymentspb.RegisterWorkerInVersionArgs,
	identity string,
) error {
	versionObj, err := worker_versioning.WorkerDeploymentVersionFromStringV31(args.Version)
	if err != nil {
		return serviceerror.NewInvalidArgument("invalid version string: " + err.Error())
	}

	updatePayload, err := sdk.PreferProtoDataConverter.ToPayloads(&deploymentspb.RegisterWorkerInVersionArgs{
		TaskQueueName: args.TaskQueueName,
		TaskQueueType: args.TaskQueueType,
		MaxTaskQueues: args.MaxTaskQueues,
	})
	if err != nil {
		return err
	}

	requestID := uuid.New()
	outcome, err := d.updateWithStartWorkerDeploymentVersion(ctx, namespaceEntry, versionObj.DeploymentName, versionObj.BuildId, &updatepb.Request{
		Input: &updatepb.Input{Name: RegisterWorkerInDeploymentVersion, Args: updatePayload},
		Meta:  &updatepb.Meta{UpdateId: requestID, Identity: identity},
	}, identity, requestID)
	if err != nil {
		return err
	}

	if failure := outcome.GetFailure(); failure.GetApplicationFailureInfo().GetType() == errMaxTaskQueuesInVersionType {
		// translate to a non-retryable error
		return temporal.NewNonRetryableApplicationError(failure.Message, errMaxTaskQueuesInVersionType, serviceerror.NewFailedPrecondition(failure.Message))
	} else if failure.GetApplicationFailureInfo().GetType() == errNoChangeType {
		return nil
	} else if failure != nil {
		return ErrRegister{error: errors.New(failure.Message)}
	}

	return nil
}

func (d *ClientImpl) getSyncBatchSize() int32 {
	syncBatchSize := int32(25)
	if n, ok := testhooks.Get[int](d.testHooks, testhooks.TaskQueuesInDeploymentSyncBatchSize); ok && n > 0 {
		// In production, the testhook would be set to 0 and never reach here!
		syncBatchSize = int32(n)
	}
	return syncBatchSize
}

func (d *ClientImpl) makeVersionWorkflowArgs(
	deploymentName, buildID string,
	namespaceEntry *namespace.Namespace,
) *deploymentspb.WorkerDeploymentVersionWorkflowArgs {
	return &deploymentspb.WorkerDeploymentVersionWorkflowArgs{
		NamespaceName: namespaceEntry.Name().String(),
		NamespaceId:   namespaceEntry.ID().String(),
		VersionState: &deploymentspb.VersionLocalState{
			Version: &deploymentspb.WorkerDeploymentVersion{
				DeploymentName: deploymentName,
				BuildId:        buildID,
			},
			CreateTime:        timestamppb.Now(),
			RoutingUpdateTime: nil,
			CurrentSinceTime:  nil,                                 // not current
			RampingSinceTime:  nil,                                 // not ramping
			RampPercentage:    0,                                   // not ramping
			DrainageInfo:      &deploymentpb.VersionDrainageInfo{}, // not draining or drained
			Metadata:          nil,
			SyncBatchSize:     d.getSyncBatchSize(),
		},
	}
}

func (d *ClientImpl) makeStartRequest(
	requestID, workflowID, identity, workflowType string,
	namespaceEntry *namespace.Namespace,
	memo *commonpb.Memo,
	input *commonpb.Payloads,
) *workflowservice.StartWorkflowExecutionRequest {
	return &workflowservice.StartWorkflowExecutionRequest{
		RequestId:                requestID,
		Namespace:                namespaceEntry.Name().String(),
		WorkflowId:               workflowID,
		WorkflowType:             &commonpb.WorkflowType{Name: workflowType},
		TaskQueue:                &taskqueuepb.TaskQueue{Name: primitives.PerNSWorkerTaskQueue},
		Input:                    input,
		WorkflowIdReusePolicy:    enumspb.WORKFLOW_ID_REUSE_POLICY_ALLOW_DUPLICATE,
		WorkflowIdConflictPolicy: enumspb.WORKFLOW_ID_CONFLICT_POLICY_USE_EXISTING,
		SearchAttributes:         d.buildSearchAttributes(),
		Memo:                     memo,
		Identity:                 identity,
	}
}<|MERGE_RESOLUTION|>--- conflicted
+++ resolved
@@ -115,17 +115,13 @@
 		identity string,
 	) (*deploymentpb.VersionMetadata, error)
 
-<<<<<<< HEAD
 	SetManager(
 		ctx context.Context,
 		namespaceEntry *namespace.Namespace,
 		request *workflowservice.SetWorkerDeploymentManagerRequest,
 	) (*workflowservice.SetWorkerDeploymentManagerResponse, error)
 
-	// Used internally by the Worker Deployment workflow in its StartWorkerDeployment Activity
-=======
 	// Used internally by the Worker Deployment Version workflow in its StartWorkerDeployment Activity
->>>>>>> 26f9caf6
 	StartWorkerDeployment(
 		ctx context.Context,
 		namespaceEntry *namespace.Namespace,
