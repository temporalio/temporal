--- conflicted
+++ resolved
@@ -1381,25 +1381,6 @@
 	}
 
 	policy := backoff.NewExponentialRetryPolicy(100 * time.Millisecond)
-<<<<<<< HEAD
-	isRetryable := func(err error) bool {
-		if errors.Is(err, errRetry) {
-			return true
-		}
-
-		// All updates that are admitted as the workflow is closing due to CaN are considered retryable.
-		var errMultiOps *serviceerror.MultiOperationExecution
-		if errors.As(err, &errMultiOps) {
-			for _, e := range errMultiOps.OperationErrors() {
-				if e.Error() == consts.ErrWorkflowClosing.Error() {
-					return true
-				}
-			}
-		}
-		return false
-	}
-=======
->>>>>>> f7ca7745
 	var outcome *updatepb.Outcome
 
 	err := backoff.ThrottleRetryContext(ctx, func(ctx context.Context) error {
