--- conflicted
+++ resolved
@@ -1323,13 +1323,9 @@
 	}
 
 	return &deploymentpb.WorkerDeploymentVersionInfo{
-<<<<<<< HEAD
 		Version:            worker_versioning.WorkerDeploymentVersionToStringV31(state.Version),
 		DeploymentVersion:  worker_versioning.ExternalWorkerDeploymentVersionFromVersion(state.Version),
-=======
-		Version:            worker_versioning.WorkerDeploymentVersionToString(state.Version),
 		Status:             state.Status,
->>>>>>> 352934a5
 		CreateTime:         state.CreateTime,
 		RoutingChangedTime: state.RoutingUpdateTime,
 		CurrentSinceTime:   state.CurrentSinceTime,
