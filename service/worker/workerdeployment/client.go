--- conflicted
+++ resolved
@@ -94,7 +94,6 @@
 		nextPageToken []byte,
 	) ([]*deploymentspb.WorkerDeploymentSummary, []byte, error)
 
-<<<<<<< HEAD
 	DeleteWorkerDeployment(
 		ctx context.Context,
 		namespaceEntry *namespace.Namespace,
@@ -109,7 +108,7 @@
 		buildId string,
 		identity string,
 	) error
-=======
+
 	SetWorkerDeploymentRampingVersion(
 		ctx context.Context,
 		namespaceEntry *namespace.Namespace,
@@ -117,7 +116,6 @@
 		percentage float32,
 		identity string,
 	) (*deploymentspb.SetWorkerDeploymentRampingVersionResponse, error)
->>>>>>> 7495272f
 
 	// Used internally by the Worker Deployment workflow in its StartWorkerDeployment Activity
 	StartWorkerDeployment(
@@ -398,14 +396,12 @@
 	return &res, nil
 }
 
-<<<<<<< HEAD
 func (d *ClientImpl) DeleteWorkerDeployment(
 	ctx context.Context,
 	namespaceEntry *namespace.Namespace,
 	deploymentName string,
 	identity string,
 ) (retErr error) {
-	// if len(deployment.versions) == nil, delete
 	//revive:disable-next-line:defer
 	defer d.record("DeleteWorkerDeployment", &retErr, namespaceEntry.Name(), deploymentName, identity)()
 	requestID := uuid.New()
@@ -415,7 +411,35 @@
 	})
 	if err != nil {
 		return err
-=======
+	}
+
+	outcome, err := d.updateWithStartWorkerDeployment(
+		ctx,
+		namespaceEntry,
+		deploymentName,
+		&updatepb.Request{
+			Input: &updatepb.Input{Name: DeleteDeployment, Args: updatePayload},
+			Meta:  &updatepb.Meta{UpdateId: requestID, Identity: identity},
+		},
+		identity,
+		requestID,
+	)
+
+	if err != nil {
+		return err
+	}
+
+	if failure := outcome.GetFailure(); failure != nil {
+		return serviceerror.NewInternal(failure.Message)
+	}
+
+	success := outcome.GetSuccess()
+	if success == nil {
+		return serviceerror.NewInternal("outcome missing success and failure")
+	}
+	return nil
+}
+
 func (d *ClientImpl) SetWorkerDeploymentRampingVersion(
 	ctx context.Context,
 	namespaceEntry *namespace.Namespace,
@@ -434,33 +458,19 @@
 	})
 	if err != nil {
 		return nil, err
->>>>>>> 7495272f
 	}
 	outcome, err := d.updateWithStartWorkerDeployment(
 		ctx,
 		namespaceEntry,
-<<<<<<< HEAD
-		deploymentName,
-		&updatepb.Request{
-			Input: &updatepb.Input{Name: DeleteDeployment, Args: updatePayload},
-=======
 		version.GetDeploymentName(),
 		&updatepb.Request{
 			Input: &updatepb.Input{Name: SetRampingVersion, Args: updatePayload},
->>>>>>> 7495272f
 			Meta:  &updatepb.Meta{UpdateId: requestID, Identity: identity},
 		},
 		identity,
 		requestID,
 	)
 	if err != nil {
-<<<<<<< HEAD
-		return err
-	}
-
-	if failure := outcome.GetFailure(); failure != nil {
-		return serviceerror.NewInternal(failure.Message)
-=======
 		return nil, err
 	}
 
@@ -474,15 +484,17 @@
 	} else if failure != nil {
 		// TODO: is there an easy way to recover the original type here?
 		return nil, serviceerror.NewInternal(failure.Message)
->>>>>>> 7495272f
 	}
 
 	success := outcome.GetSuccess()
 	if success == nil {
-<<<<<<< HEAD
-		return serviceerror.NewInternal("outcome missing success and failure")
-	}
-	return nil
+		return nil, serviceerror.NewInternal("outcome missing success and failure")
+	}
+
+	if err := sdk.PreferProtoDataConverter.FromPayloads(success, &res); err != nil {
+		return nil, err
+	}
+	return &res, nil
 }
 
 func (d *ClientImpl) DeleteWorkerDeploymentVersion(
@@ -528,15 +540,6 @@
 		return serviceerror.NewInternal("outcome missing success and failure")
 	}
 	return nil
-=======
-		return nil, serviceerror.NewInternal("outcome missing success and failure")
-	}
-
-	if err := sdk.PreferProtoDataConverter.FromPayloads(success, &res); err != nil {
-		return nil, err
-	}
-	return &res, nil
->>>>>>> 7495272f
 }
 
 func (d *ClientImpl) StartWorkerDeployment(
