--- conflicted
+++ resolved
@@ -390,17 +390,13 @@
 
 }
 
-<<<<<<< HEAD
 func (d *WorkflowRunner) setDrainageStatus(version string, status enumspb.VersionDrainageStatus) {
 	if summary := d.State.GetVersions()[version]; summary != nil {
 		summary.DrainageStatus = status
 	}
 }
 
-func (d *WorkflowRunner) validateDeleteVersion(args *deploymentspb.DeleteVersionArgs) error {
-=======
 func (d *WorkflowRunner) validateStateBeforeAcceptingDeleteVersion(args *deploymentspb.DeleteVersionArgs) error {
->>>>>>> 8398b630
 	if _, ok := d.State.Versions[args.Version]; !ok {
 		return temporal.NewApplicationError("version not found in deployment", errVersionNotFound)
 	}
