--- conflicted
+++ resolved
@@ -372,18 +372,8 @@
 		return err
 	}
 
-<<<<<<< HEAD
-	err = d.updateMemo(ctx)
-	if err != nil {
-		return err
-	}
-
-	d.setStateChanged()
-	return nil
-=======
 	// update memo
 	return d.updateMemo(ctx)
->>>>>>> d1ebcd12
 }
 
 func (d *WorkflowRunner) validateDeleteDeployment() error {
@@ -1082,21 +1072,7 @@
 		return nil
 	}
 	latest_summary := sortedSummaries[len(sortedSummaries)-1]
-<<<<<<< HEAD
-	return &deploymentpb.WorkerDeploymentInfo_WorkerDeploymentVersionSummary{
-		Version:              latest_summary.GetVersion(),
-		CreateTime:           latest_summary.GetCreateTime(),
-		DrainageInfo:         latest_summary.GetDrainageInfo(),
-		CurrentSinceTime:     latest_summary.GetCurrentSinceTime(),
-		RampingSinceTime:     latest_summary.GetRampingSinceTime(),
-		RoutingUpdateTime:    latest_summary.GetRoutingUpdateTime(),
-		FirstActivationTime:  latest_summary.GetFirstActivationTime(),
-		LastDeactivationTime: latest_summary.GetLastDeactivationTime(),
-		Status:               latest_summary.GetStatus(),
-	}
-=======
 	return d.getWorkerDeploymentInfoVersionSummary(latest_summary)
->>>>>>> d1ebcd12
 }
 
 func (d *WorkflowRunner) getCurrentVersionSummary() *deploymentpb.WorkerDeploymentInfo_WorkerDeploymentVersionSummary {
@@ -1108,22 +1084,7 @@
 	if currentVersionSummary == nil {
 		return nil
 	}
-<<<<<<< HEAD
-
-	return &deploymentpb.WorkerDeploymentInfo_WorkerDeploymentVersionSummary{
-		Version:              currentVersion,
-		CreateTime:           currentVersionSummary.GetCreateTime(),
-		DrainageInfo:         currentVersionSummary.GetDrainageInfo(),
-		CurrentSinceTime:     currentVersionSummary.GetCurrentSinceTime(),
-		RampingSinceTime:     currentVersionSummary.GetRampingSinceTime(),
-		RoutingUpdateTime:    currentVersionSummary.GetRoutingUpdateTime(),
-		FirstActivationTime:  currentVersionSummary.GetFirstActivationTime(),
-		LastDeactivationTime: currentVersionSummary.GetLastDeactivationTime(),
-		Status:               currentVersionSummary.GetStatus(),
-	}
-=======
 	return d.getWorkerDeploymentInfoVersionSummary(currentVersionSummary)
->>>>>>> d1ebcd12
 }
 
 func (d *WorkflowRunner) getRampingVersionSummary() *deploymentpb.WorkerDeploymentInfo_WorkerDeploymentVersionSummary {
@@ -1135,19 +1096,6 @@
 	if rampingVersionSummary == nil {
 		return nil
 	}
-<<<<<<< HEAD
-
-	return &deploymentpb.WorkerDeploymentInfo_WorkerDeploymentVersionSummary{
-		Version:              rampingVersion,
-		CreateTime:           rampingVersionSummary.GetCreateTime(),
-		DrainageInfo:         rampingVersionSummary.GetDrainageInfo(),
-		CurrentSinceTime:     rampingVersionSummary.GetCurrentSinceTime(),
-		RampingSinceTime:     rampingVersionSummary.GetRampingSinceTime(),
-		RoutingUpdateTime:    rampingVersionSummary.GetRoutingUpdateTime(),
-		FirstActivationTime:  rampingVersionSummary.GetFirstActivationTime(),
-		LastDeactivationTime: rampingVersionSummary.GetLastDeactivationTime(),
-		Status:               rampingVersionSummary.GetStatus(),
-=======
 	return d.getWorkerDeploymentInfoVersionSummary(rampingVersionSummary)
 }
 
@@ -1162,6 +1110,5 @@
 		RoutingUpdateTime:    versionSummary.GetRoutingUpdateTime(),
 		FirstActivationTime:  versionSummary.GetFirstActivationTime(),
 		LastDeactivationTime: versionSummary.GetLastDeactivationTime(),
->>>>>>> d1ebcd12
 	}
 }