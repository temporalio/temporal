--- conflicted
+++ resolved
@@ -27,12 +27,7 @@
 import (
 	"bytes"
 	"fmt"
-<<<<<<< HEAD
-=======
-	"slices"
-	"time"
-
->>>>>>> 5cae2bd5
+
 	"github.com/pborman/uuid"
 	deploymentpb "go.temporal.io/api/deployment/v1"
 	"go.temporal.io/api/serviceerror"
@@ -41,13 +36,9 @@
 	"go.temporal.io/sdk/temporal"
 	"go.temporal.io/sdk/workflow"
 	deploymentspb "go.temporal.io/server/api/deployment/v1"
-<<<<<<< HEAD
 	"go.temporal.io/server/common/worker_versioning"
 	"google.golang.org/protobuf/types/known/timestamppb"
 	"slices"
-=======
-	"google.golang.org/protobuf/types/known/timestamppb"
->>>>>>> 5cae2bd5
 )
 
 type (
@@ -78,13 +69,8 @@
 func (d *WorkflowRunner) run(ctx workflow.Context) error {
 	if d.State == nil {
 		d.State = &deploymentspb.WorkerDeploymentLocalState{}
-<<<<<<< HEAD
 		d.State.CreateTime = timestamppb.New(workflow.Now(ctx))
 		d.State.RoutingConfig = &deploymentpb.RoutingConfig{CurrentVersion: worker_versioning.UnversionedVersionId}
-=======
-		d.State.CreateTime = timestamppb.New(time.Now())
-		d.State.RoutingConfig = &deploymentpb.RoutingConfig{}
->>>>>>> 5cae2bd5
 		d.State.ConflictToken, _ = workflow.Now(ctx).MarshalBinary()
 	}
 
@@ -163,10 +149,6 @@
 		d.logger.Info("version already ramping, no change")
 		return temporal.NewApplicationError("version already ramping, no change", errNoChangeType)
 	}
-<<<<<<< HEAD
-=======
-	// todo: this will only work when "__unversioned__" is the default current-version of a deployment.
->>>>>>> 5cae2bd5
 	if args.Version == d.State.RoutingConfig.CurrentVersion {
 		d.logger.Info("version can't be set to ramping since it is already current")
 		return temporal.NewApplicationError("version can't be set to ramping since it is already current", errVersionAlreadyCurrentType)
@@ -197,7 +179,6 @@
 
 	var rampingSinceTime *timestamppb.Timestamp
 	var rampingVersionUpdateTime *timestamppb.Timestamp
-<<<<<<< HEAD
 
 	// unsetting ramp
 	if newRampingVersion == "" {
@@ -305,95 +286,6 @@
 	return nil
 }
 
-=======
-
-	// unsetting ramp
-	if newRampingVersion == "" {
-
-		rampUpdateArgs := &deploymentspb.SyncVersionStateUpdateArgs{
-			RoutingUpdateTime: routingUpdateTime,
-			RampingSinceTime:  nil, // remove ramp
-			RampPercentage:    0,   // remove ramp
-		}
-
-		if _, err := d.syncVersion(ctx, prevRampingVersion, rampUpdateArgs); err != nil {
-			return nil, err
-		}
-
-		rampingVersionUpdateTime = routingUpdateTime // ramp was updated to ""
-	} else {
-		// setting ramp
-
-		if prevRampingVersion == newRampingVersion { // the version was already ramping, user changing ramp %
-			rampingSinceTime = d.State.RoutingConfig.RampingVersionChangedTime
-			rampingVersionUpdateTime = d.State.RoutingConfig.RampingVersionChangedTime
-		} else {
-			// version ramping for the first time
-
-			currentVersion := d.State.RoutingConfig.CurrentVersion
-			if !args.IgnoreMissingTaskQueues && currentVersion != "" {
-				isMissingTaskQueues, err := d.isVersionMissingTaskQueues(ctx, currentVersion, newRampingVersion)
-				if err != nil {
-					d.logger.Info("Error verifying poller presence in version", "error", err)
-					return nil, err
-				}
-				if isMissingTaskQueues {
-					return nil, serviceerror.NewFailedPrecondition("New ramping version does not have all the task queues from the previous current version and some missing task queues are active and would become unversioned after this operation")
-				}
-			}
-			rampingSinceTime = routingUpdateTime
-			rampingVersionUpdateTime = routingUpdateTime
-		}
-
-		rampUpdateArgs := &deploymentspb.SyncVersionStateUpdateArgs{
-			RoutingUpdateTime: routingUpdateTime,
-			RampingSinceTime:  rampingSinceTime,
-			RampPercentage:    args.Percentage,
-		}
-		if _, err := d.syncVersion(ctx, newRampingVersion, rampUpdateArgs); err != nil {
-			return nil, err
-		}
-
-		// tell previous ramping version, if present, that it's no longer ramping
-		if prevRampingVersion != "" && prevRampingVersion != newRampingVersion {
-			prevRampUpdateArgs := &deploymentspb.SyncVersionStateUpdateArgs{
-				RoutingUpdateTime: routingUpdateTime,
-				RampingSinceTime:  nil, // remove ramp
-				RampPercentage:    0,   // remove ramp
-			}
-			if _, err := d.syncVersion(ctx, prevRampingVersion, prevRampUpdateArgs); err != nil {
-				return nil, err
-			}
-		}
-	}
-
-	// update local state
-	d.State.RoutingConfig.RampingVersion = newRampingVersion
-	d.State.RoutingConfig.RampingVersionPercentage = args.Percentage
-	d.State.RoutingConfig.RampingVersionChangedTime = rampingVersionUpdateTime
-	d.State.ConflictToken, _ = routingUpdateTime.AsTime().MarshalBinary()
-
-	// update memo
-	if err = d.updateMemo(ctx); err != nil {
-		return nil, err
-	}
-
-	return &deploymentspb.SetRampingVersionResponse{
-		PreviousVersion:    prevRampingVersion,
-		PreviousPercentage: prevRampingVersionPercentage,
-		ConflictToken:      d.State.ConflictToken,
-	}, nil
-
-}
-
-func (d *WorkflowRunner) validateDeleteVersion(args *deploymentspb.DeleteVersionArgs) error {
-	if !slices.Contains(d.State.Versions, args.Version) {
-		return serviceerror.NewNotFound(fmt.Sprintf("version %s not found in deployment", args.Version))
-	}
-	return nil
-}
-
->>>>>>> 5cae2bd5
 func (d *WorkflowRunner) handleDeleteVersion(ctx workflow.Context, args *deploymentspb.DeleteVersionArgs) error {
 	// use lock to enforce only one update at a time
 	err := d.lock.Lock(ctx)
@@ -454,13 +346,9 @@
 	newCurrentVersion := args.Version
 	updateTime := timestamppb.New(workflow.Now(ctx))
 
-<<<<<<< HEAD
 	if !args.IgnoreMissingTaskQueues &&
 		prevCurrentVersion != worker_versioning.UnversionedVersionId &&
 		newCurrentVersion != worker_versioning.UnversionedVersionId {
-=======
-	if !args.IgnoreMissingTaskQueues && prevCurrentVersion != "" {
->>>>>>> 5cae2bd5
 		isMissingTaskQueues, err := d.isVersionMissingTaskQueues(ctx, prevCurrentVersion, newCurrentVersion)
 		if err != nil {
 			d.logger.Info("Error verifying poller presence in version", "error", err)
@@ -471,7 +359,6 @@
 		}
 	}
 
-<<<<<<< HEAD
 	if newCurrentVersion != worker_versioning.UnversionedVersionId {
 		// Tell new current version that it's current
 		currUpdateArgs := &deploymentspb.SyncVersionStateUpdateArgs{
@@ -534,49 +421,6 @@
 		return nil, err
 	}
 
-=======
-	// tell new current that it's current
-	currUpdateArgs := &deploymentspb.SyncVersionStateUpdateArgs{
-		RoutingUpdateTime: updateTime,
-		CurrentSinceTime:  updateTime,
-		RampingSinceTime:  nil, // remove ramp if it existed
-		RampPercentage:    0,   // remove ramp if it existed
-	}
-	if _, err := d.syncVersion(ctx, newCurrentVersion, currUpdateArgs); err != nil {
-		return nil, err
-	}
-
-	if prevCurrentVersion != "" {
-		// tell previous current that it's no longer current
-		prevUpdateArgs := &deploymentspb.SyncVersionStateUpdateArgs{
-			RoutingUpdateTime: updateTime,
-			CurrentSinceTime:  nil, // remove current
-			RampingSinceTime:  nil, // no change, the prev current was not ramping
-			RampPercentage:    0,   // no change, the prev current was not ramping
-		}
-		if _, err := d.syncVersion(ctx, prevCurrentVersion, prevUpdateArgs); err != nil {
-			return nil, err
-		}
-	}
-
-	// update local state
-	d.State.RoutingConfig.CurrentVersion = args.Version
-	d.State.RoutingConfig.CurrentVersionChangedTime = updateTime
-	d.State.ConflictToken, _ = updateTime.AsTime().MarshalBinary()
-
-	// unset ramping version if it was set to current version
-	if d.State.RoutingConfig.CurrentVersion == d.State.RoutingConfig.RampingVersion {
-		d.State.RoutingConfig.RampingVersion = ""
-		d.State.RoutingConfig.RampingVersionPercentage = 0
-		d.State.RoutingConfig.RampingVersionChangedTime = updateTime // since ramp was removed
-	}
-
-	// update memo
-	if err = d.updateMemo(ctx); err != nil {
-		return nil, err
-	}
-
->>>>>>> 5cae2bd5
 	return &deploymentspb.SetCurrentVersionResponse{
 		PreviousVersion: prevCurrentVersion,
 		ConflictToken:   d.State.ConflictToken,
@@ -625,7 +469,6 @@
 	return res.VersionState, err
 }
 
-<<<<<<< HEAD
 func (d *WorkflowRunner) syncUnversionedRamp(ctx workflow.Context, versionUpdateArgs *deploymentspb.SyncVersionStateUpdateArgs) error {
 	activityCtx := workflow.WithActivityOptions(ctx, defaultActivityOptions)
 	var res deploymentspb.SyncUnversionedRampActivityResponse
@@ -649,8 +492,6 @@
 	return err
 }
 
-=======
->>>>>>> 5cae2bd5
 func (d *WorkflowRunner) isVersionMissingTaskQueues(ctx workflow.Context, prevCurrentVersion string, newCurrentVersion string) (bool, error) {
 	activityCtx := workflow.WithActivityOptions(ctx, defaultActivityOptions)
 	var res deploymentspb.IsVersionMissingTaskQueuesResult
