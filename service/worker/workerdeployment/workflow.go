// The MIT License
//
// Copyright (c) 2024 Temporal Technologies Inc.  All rights reserved.
//
// Copyright (c) 2024 Uber Technologies, Inc.
//
// Permission is hereby granted, free of charge, to any person obtaining a copy
// of this software and associated documentation files (the "Software"), to deal
// in the Software without restriction, including without limitation the rights
// to use, copy, modify, merge, publish, distribute, sublicense, and/or sell
// copies of the Software, and to permit persons to whom the Software is
// furnished to do so, subject to the following conditions:
//
// The above copyright notice and this permission notice shall be included in
// all copies or substantial portions of the Software.
//
// THE SOFTWARE IS PROVIDED "AS IS", WITHOUT WARRANTY OF ANY KIND, EXPRESS OR
// IMPLIED, INCLUDING BUT NOT LIMITED TO THE WARRANTIES OF MERCHANTABILITY,
// FITNESS FOR A PARTICULAR PURPOSE AND NONINFRINGEMENT. IN NO EVENT SHALL THE
// AUTHORS OR COPYRIGHT HOLDERS BE LIABLE FOR ANY CLAIM, DAMAGES OR OTHER
// LIABILITY, WHETHER IN AN ACTION OF CONTRACT, TORT OR OTHERWISE, ARISING FROM,
// OUT OF OR IN CONNECTION WITH THE SOFTWARE OR THE USE OR OTHER DEALINGS IN
// THE SOFTWARE.

package workerdeployment

import (
	"time"

	"github.com/pborman/uuid"
	"go.temporal.io/api/serviceerror"
	sdkclient "go.temporal.io/sdk/client"
	sdklog "go.temporal.io/sdk/log"
	"go.temporal.io/sdk/temporal"
	"go.temporal.io/sdk/workflow"
	deploymentspb "go.temporal.io/server/api/deployment/v1"
	"google.golang.org/protobuf/types/known/timestamppb"
)

type (
	// WorkflowRunner holds the local state while running a deployment-series workflow
	WorkflowRunner struct {
		*deploymentspb.WorkerDeploymentWorkflowArgs
		a              *Activities
		logger         sdklog.Logger
		metrics        sdkclient.MetricsHandler
		lock           workflow.Mutex
		pendingUpdates int
	}
)

func Workflow(ctx workflow.Context, args *deploymentspb.WorkerDeploymentWorkflowArgs) error {
	workflowRunner := &WorkflowRunner{
		WorkerDeploymentWorkflowArgs: args,

		a:       nil,
		logger:  sdklog.With(workflow.GetLogger(ctx), "wf-namespace", args.NamespaceName),
		metrics: workflow.GetMetricsHandler(ctx).WithTags(map[string]string{"namespace": args.NamespaceName}),
		lock:    workflow.NewMutex(ctx),
	}
	return workflowRunner.run(ctx)
}

func (d *WorkflowRunner) run(ctx workflow.Context) error {
	if d.State == nil {
		d.State = &deploymentspb.WorkerDeploymentLocalState{}
		d.State.CreateTime = timestamppb.New(time.Now())
	}

	var pendingUpdates int

	err := workflow.SetQueryHandler(ctx, QueryDescribeDeployment, func() (*deploymentspb.QueryDescribeWorkerDeploymentResponse, error) {
		return &deploymentspb.QueryDescribeWorkerDeploymentResponse{
			State: d.State,
		}, nil
	})
	if err != nil {
		d.logger.Info("SetQueryHandler failed for WorkerDeployment workflow with error: " + err.Error())
		return err
	}

	if err := workflow.SetUpdateHandlerWithOptions(
		ctx,
		SetCurrentVersion,
		d.handleSetCurrent,
		workflow.UpdateHandlerOptions{
			Validator: d.validateSetCurrent,
		},
	); err != nil {
		return err
	}

	if err := workflow.SetUpdateHandlerWithOptions(
		ctx,
		AddVersionToWorkerDeployment,
		d.handleAddVersionToWorkerDeployment,
		workflow.UpdateHandlerOptions{
			Validator: d.validateAddVersionToWorkerDeployment,
		},
	); err != nil {
		return err
	}

	// Wait until we can continue as new or are cancelled.
	err = workflow.Await(ctx, func() bool { return workflow.GetInfo(ctx).GetContinueAsNewSuggested() && pendingUpdates == 0 })
	if err != nil {
		return err
	}

	// Continue as new when there are no pending updates and history size is greater than requestsBeforeContinueAsNew.
	// Note, if update requests come in faster than they
	// are handled, there will not be a moment where the workflow has
	// nothing pending which means this will run forever.
	return workflow.NewContinueAsNewError(ctx, Workflow, d.WorkerDeploymentWorkflowArgs)
}

func (d *WorkflowRunner) validateSetCurrent(args *deploymentspb.SetCurrentVersionArgs) error {
	if d.State.CurrentVersion != args.Version {
		return nil
	}

	return temporal.NewApplicationError("no change", errNoChangeType)
}

func (d *WorkflowRunner) handleSetCurrent(ctx workflow.Context, args *deploymentspb.SetCurrentVersionArgs) (*deploymentspb.SetCurrentVersionResponse, error) {
	// use lock to enforce only one update at a time
	err := d.lock.Lock(ctx)
	if err != nil {
		d.logger.Error("Could not acquire workflow lock")
		return nil, serviceerror.NewDeadlineExceeded("Could not acquire workflow lock")
	}
	d.pendingUpdates++
	defer func() {
		d.pendingUpdates--
		d.lock.Unlock()
	}()

	prevCurrentVersion := d.State.CurrentVersion
	versionUpdateTime := timestamppb.New(workflow.Now(ctx))

	// tell new current that it's current
	if _, err := d.syncVersion(ctx, args.Version, versionUpdateTime); err != nil {
		return nil, err
	}

	if prevCurrentVersion != "" {
		// tell previous current that it's no longer current
		if _, err := d.syncVersion(ctx, prevCurrentVersion, versionUpdateTime); err != nil {
			return nil, err
		}
	}

	// update local state
	d.State.CurrentVersion = args.Version
	d.State.CurrentChangedTime = versionUpdateTime

	// update memo
	if err = d.updateMemo(ctx); err != nil {
		return nil, err
	}

	return &deploymentspb.SetCurrentVersionResponse{
		PreviousVersion: prevCurrentVersion,
	}, nil

}

func (d *WorkflowRunner) validateAddVersionToWorkerDeployment(version string) error {
	if d.State.Versions == nil {
		return nil
	}

	for _, v := range d.State.Versions {
		if v == version {
			return temporal.NewApplicationError("deployment version already registered", errVersionAlreadyExistsType)
		}
	}

	return nil
}

func (d *WorkflowRunner) handleAddVersionToWorkerDeployment(ctx workflow.Context, version string) error {
	// use lock to enforce only one update at a time
	err := d.lock.Lock(ctx)
	if err != nil {
		d.logger.Error("Could not acquire workflow lock")
		return serviceerror.NewDeadlineExceeded("Could not acquire workflow lock")
	}
	d.pendingUpdates++
	defer func() {
		d.pendingUpdates--
		d.lock.Unlock()
	}()

	// Add version to local state
	if d.State.Versions == nil {
		d.State.Versions = make([]string, 0)
	}
	d.State.Versions = append(d.State.Versions, version)
	return nil
}

func (d *WorkflowRunner) syncVersion(ctx workflow.Context, version string, versionUpdateTime *timestamppb.Timestamp) (*deploymentspb.VersionLocalState, error) {
	activityCtx := workflow.WithActivityOptions(ctx, defaultActivityOptions)

<<<<<<< HEAD
	args := &deploymentspb.SyncVersionStateArgs{}
	if d.State.CurrentVersion == version {
		args.CurrentSinceTime = d.State.CurrentChangedTime
=======
	setCur := &deploymentspb.SyncVersionStateArgs_SetCurrent{}
	if d.State.CurrentVersion != version {
		setCur.LastBecameCurrentTime = versionUpdateTime
>>>>>>> 7ff78767
	}

	var res deploymentspb.SyncVersionStateActivityResult
	err := workflow.ExecuteActivity(activityCtx, d.a.SyncWorkerDeploymentVersion, &deploymentspb.SyncVersionStateActivityArgs{
		DeploymentName: d.DeploymentName,
		Version:        version,
		Args:           args,
		RequestId:      d.newUUID(ctx),
	}).Get(ctx, &res)
	return res.VersionState, err
}

func (d *WorkflowRunner) newUUID(ctx workflow.Context) string {
	var val string
	_ = workflow.SideEffect(ctx, func(ctx workflow.Context) any {
		return uuid.New()
	}).Get(&val)
	return val
}

func (d *WorkflowRunner) updateMemo(ctx workflow.Context) error {
	return workflow.UpsertMemo(ctx, map[string]any{
		WorkerDeploymentMemoField: &deploymentspb.WorkerDeploymentWorkflowMemo{
			DeploymentName:     d.DeploymentName,
			CurrentVersion:     d.State.CurrentVersion,
			CurrentChangedTime: d.State.CurrentChangedTime,
		},
	})
}<|MERGE_RESOLUTION|>--- conflicted
+++ resolved
@@ -135,17 +135,28 @@
 		d.lock.Unlock()
 	}()
 
-	prevCurrentVersion := d.State.CurrentVersion
+	prevCurrent := d.State.CurrentVersion
+	newCurrent := args.Version
 	versionUpdateTime := timestamppb.New(workflow.Now(ctx))
 
 	// tell new current that it's current
-	if _, err := d.syncVersion(ctx, args.Version, versionUpdateTime); err != nil {
+	currUpdateArgs := &deploymentspb.SyncVersionStateUpdateArgs{
+		RoutingUpdateTime: versionUpdateTime,
+		CurrentSinceTime:  versionUpdateTime,
+		RampingSinceTime:  nil, // todo ramp
+	}
+	if _, err := d.syncVersion(ctx, newCurrent, currUpdateArgs); err != nil {
 		return nil, err
 	}
 
-	if prevCurrentVersion != "" {
+	if prevCurrent != "" {
 		// tell previous current that it's no longer current
-		if _, err := d.syncVersion(ctx, prevCurrentVersion, versionUpdateTime); err != nil {
+		prevUpdateArgs := &deploymentspb.SyncVersionStateUpdateArgs{
+			RoutingUpdateTime: versionUpdateTime,
+			CurrentSinceTime:  nil,
+			RampingSinceTime:  nil, // todo ramp
+		}
+		if _, err := d.syncVersion(ctx, prevCurrent, prevUpdateArgs); err != nil {
 			return nil, err
 		}
 	}
@@ -160,7 +171,7 @@
 	}
 
 	return &deploymentspb.SetCurrentVersionResponse{
-		PreviousVersion: prevCurrentVersion,
+		PreviousVersion: prevCurrent,
 	}, nil
 
 }
@@ -200,25 +211,14 @@
 	return nil
 }
 
-func (d *WorkflowRunner) syncVersion(ctx workflow.Context, version string, versionUpdateTime *timestamppb.Timestamp) (*deploymentspb.VersionLocalState, error) {
+func (d *WorkflowRunner) syncVersion(ctx workflow.Context, targetVersion string, versionUpdateArgs *deploymentspb.SyncVersionStateUpdateArgs) (*deploymentspb.VersionLocalState, error) {
 	activityCtx := workflow.WithActivityOptions(ctx, defaultActivityOptions)
-
-<<<<<<< HEAD
-	args := &deploymentspb.SyncVersionStateArgs{}
-	if d.State.CurrentVersion == version {
-		args.CurrentSinceTime = d.State.CurrentChangedTime
-=======
-	setCur := &deploymentspb.SyncVersionStateArgs_SetCurrent{}
-	if d.State.CurrentVersion != version {
-		setCur.LastBecameCurrentTime = versionUpdateTime
->>>>>>> 7ff78767
-	}
 
 	var res deploymentspb.SyncVersionStateActivityResult
 	err := workflow.ExecuteActivity(activityCtx, d.a.SyncWorkerDeploymentVersion, &deploymentspb.SyncVersionStateActivityArgs{
 		DeploymentName: d.DeploymentName,
-		Version:        version,
-		Args:           args,
+		Version:        targetVersion,
+		UpdateArgs:     versionUpdateArgs,
 		RequestId:      d.newUUID(ctx),
 	}).Get(ctx, &res)
 	return res.VersionState, err
