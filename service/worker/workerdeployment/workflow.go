// The MIT License
//
// Copyright (c) 2024 Temporal Technologies Inc.  All rights reserved.
//
// Copyright (c) 2024 Uber Technologies, Inc.
//
// Permission is hereby granted, free of charge, to any person obtaining a copy
// of this software and associated documentation files (the "Software"), to deal
// in the Software without restriction, including without limitation the rights
// to use, copy, modify, merge, publish, distribute, sublicense, and/or sell
// copies of the Software, and to permit persons to whom the Software is
// furnished to do so, subject to the following conditions:
//
// The above copyright notice and this permission notice shall be included in
// all copies or substantial portions of the Software.
//
// THE SOFTWARE IS PROVIDED "AS IS", WITHOUT WARRANTY OF ANY KIND, EXPRESS OR
// IMPLIED, INCLUDING BUT NOT LIMITED TO THE WARRANTIES OF MERCHANTABILITY,
// FITNESS FOR A PARTICULAR PURPOSE AND NONINFRINGEMENT. IN NO EVENT SHALL THE
// AUTHORS OR COPYRIGHT HOLDERS BE LIABLE FOR ANY CLAIM, DAMAGES OR OTHER
// LIABILITY, WHETHER IN AN ACTION OF CONTRACT, TORT OR OTHERWISE, ARISING FROM,
// OUT OF OR IN CONNECTION WITH THE SOFTWARE OR THE USE OR OTHER DEALINGS IN
// THE SOFTWARE.

package workerdeployment

import (
	"time"

	"github.com/pborman/uuid"
	deploymentpb "go.temporal.io/api/deployment/v1"
	"go.temporal.io/api/serviceerror"
	sdkclient "go.temporal.io/sdk/client"
	sdklog "go.temporal.io/sdk/log"
	"go.temporal.io/sdk/temporal"
	"go.temporal.io/sdk/workflow"
	deploymentspb "go.temporal.io/server/api/deployment/v1"
	"google.golang.org/protobuf/types/known/timestamppb"
)

type (
	// WorkflowRunner holds the local state while running a deployment-series workflow
	WorkflowRunner struct {
		*deploymentspb.WorkerDeploymentWorkflowArgs
		a              *Activities
		logger         sdklog.Logger
		metrics        sdkclient.MetricsHandler
		lock           workflow.Mutex
		pendingUpdates int
	}
)

func Workflow(ctx workflow.Context, args *deploymentspb.WorkerDeploymentWorkflowArgs) error {
	workflowRunner := &WorkflowRunner{
		WorkerDeploymentWorkflowArgs: args,

		a:       nil,
		logger:  sdklog.With(workflow.GetLogger(ctx), "wf-namespace", args.NamespaceName),
		metrics: workflow.GetMetricsHandler(ctx).WithTags(map[string]string{"namespace": args.NamespaceName}),
		lock:    workflow.NewMutex(ctx),
	}
	return workflowRunner.run(ctx)
}

func (d *WorkflowRunner) run(ctx workflow.Context) error {
	if d.State == nil {
		d.State = &deploymentspb.WorkerDeploymentLocalState{}
		d.State.CreateTime = timestamppb.New(time.Now())
		d.State.RoutingInfo = &deploymentpb.RoutingInfo{}
	}

	var pendingUpdates int

	err := workflow.SetQueryHandler(ctx, QueryDescribeDeployment, func() (*deploymentspb.QueryDescribeWorkerDeploymentResponse, error) {
		return &deploymentspb.QueryDescribeWorkerDeploymentResponse{
			State: d.State,
		}, nil
	})
	if err != nil {
		d.logger.Info("SetQueryHandler failed for WorkerDeployment workflow with error: " + err.Error())
		return err
	}

	if err := workflow.SetUpdateHandlerWithOptions(
		ctx,
		SetCurrentVersion,
		d.handleSetCurrent,
		workflow.UpdateHandlerOptions{
			Validator: d.validateSetCurrent,
		},
	); err != nil {
		return err
	}

	if err := workflow.SetUpdateHandlerWithOptions(
		ctx,
		AddVersionToWorkerDeployment,
		d.handleAddVersionToWorkerDeployment,
		workflow.UpdateHandlerOptions{
			Validator: d.validateAddVersionToWorkerDeployment,
		},
	); err != nil {
		return err
	}

	// Wait until we can continue as new or are cancelled.
	err = workflow.Await(ctx, func() bool { return workflow.GetInfo(ctx).GetContinueAsNewSuggested() && pendingUpdates == 0 })
	if err != nil {
		return err
	}

	// Continue as new when there are no pending updates and history size is greater than requestsBeforeContinueAsNew.
	// Note, if update requests come in faster than they
	// are handled, there will not be a moment where the workflow has
	// nothing pending which means this will run forever.
	return workflow.NewContinueAsNewError(ctx, Workflow, d.WorkerDeploymentWorkflowArgs)
}

func (d *WorkflowRunner) validateSetCurrent(args *deploymentspb.SetCurrentVersionArgs) error {
	if d.State.RoutingInfo.CurrentVersion == args.Version {
		return temporal.NewApplicationError("no change", errNoChangeType)
	}

	return nil
}

func (d *WorkflowRunner) handleSetCurrent(ctx workflow.Context, args *deploymentspb.SetCurrentVersionArgs) (*deploymentspb.SetCurrentVersionResponse, error) {
	// use lock to enforce only one update at a time
	err := d.lock.Lock(ctx)
	if err != nil {
		d.logger.Error("Could not acquire workflow lock")
		return nil, serviceerror.NewDeadlineExceeded("Could not acquire workflow lock")
	}
	d.pendingUpdates++
	defer func() {
		d.pendingUpdates--
		d.lock.Unlock()
	}()

<<<<<<< HEAD
	prevCurrent := d.State.CurrentVersion
	newCurrent := args.Version
	updateTime := timestamppb.New(workflow.Now(ctx))
=======
	prevCurrentVersion := d.State.RoutingInfo.CurrentVersion
	versionUpdateTime := timestamppb.New(workflow.Now(ctx))
>>>>>>> a1fc7bd9

	// tell new current that it's current
	currUpdateArgs := &deploymentspb.SyncVersionStateUpdateArgs{
		RoutingUpdateTime: updateTime,
		IsCurrent:         true,
		RampPercentage:    0, // remove ramp if it existed
	}
	if _, err := d.syncVersion(ctx, newCurrent, currUpdateArgs); err != nil {
		return nil, err
	}

	if prevCurrent != "" {
		// tell previous current that it's no longer current
		prevUpdateArgs := &deploymentspb.SyncVersionStateUpdateArgs{
			RoutingUpdateTime: updateTime,
			IsCurrent:         false,
			RampPercentage:    0, // no change, the prev current was not ramping
		}
		if _, err := d.syncVersion(ctx, prevCurrent, prevUpdateArgs); err != nil {
			return nil, err
		}
	}

	// update local state
<<<<<<< HEAD
	d.State.CurrentVersion = args.Version
	d.State.CurrentChangedTime = updateTime
=======
	d.State.RoutingInfo.CurrentVersion = args.Version
	d.State.RoutingInfo.CurrentVersionUpdateTime = versionUpdateTime
>>>>>>> a1fc7bd9

	// update memo
	if err = d.updateMemo(ctx); err != nil {
		return nil, err
	}

	return &deploymentspb.SetCurrentVersionResponse{
		PreviousVersion: prevCurrent,
	}, nil

}

func (d *WorkflowRunner) validateAddVersionToWorkerDeployment(version string) error {
	if d.State.Versions == nil {
		return nil
	}

	for _, v := range d.State.Versions {
		if v == version {
			return temporal.NewApplicationError("deployment version already registered", errVersionAlreadyExistsType)
		}
	}

	return nil
}

func (d *WorkflowRunner) handleAddVersionToWorkerDeployment(ctx workflow.Context, version string) error {
<<<<<<< HEAD
	// use lock to enforce only one update at a time
	//err := d.lock.Lock(ctx)
	//if err != nil {
	//	d.logger.Error("Could not acquire workflow lock")
	//	return serviceerror.NewDeadlineExceeded("Could not acquire workflow lock")
	//}
	//d.pendingUpdates++
	//defer func() {
	//	d.pendingUpdates--
	//	d.lock.Unlock()
	//}()
=======
	d.pendingUpdates++
	defer func() {
		d.pendingUpdates--
	}()
>>>>>>> a1fc7bd9

	// Add version to local state
	if d.State.Versions == nil {
		d.State.Versions = make([]string, 0)
	}
	d.State.Versions = append(d.State.Versions, version)
	return nil
}

func (d *WorkflowRunner) syncVersion(ctx workflow.Context, targetVersion string, versionUpdateArgs *deploymentspb.SyncVersionStateUpdateArgs) (*deploymentspb.VersionLocalState, error) {
	activityCtx := workflow.WithActivityOptions(ctx, defaultActivityOptions)

<<<<<<< HEAD
=======
	setCur := &deploymentspb.SyncVersionStateArgs_SetCurrent{}
	if d.State.RoutingInfo.CurrentVersion != version {
		setCur.LastBecameCurrentTime = versionUpdateTime
	}

>>>>>>> a1fc7bd9
	var res deploymentspb.SyncVersionStateActivityResult
	err := workflow.ExecuteActivity(activityCtx, d.a.SyncWorkerDeploymentVersion, &deploymentspb.SyncVersionStateActivityArgs{
		DeploymentName: d.DeploymentName,
		Version:        targetVersion,
		UpdateArgs:     versionUpdateArgs,
		RequestId:      d.newUUID(ctx),
	}).Get(ctx, &res)
	return res.VersionState, err
}

func (d *WorkflowRunner) newUUID(ctx workflow.Context) string {
	var val string
	_ = workflow.SideEffect(ctx, func(ctx workflow.Context) any {
		return uuid.New()
	}).Get(&val)
	return val
}

func (d *WorkflowRunner) updateMemo(ctx workflow.Context) error {
	return workflow.UpsertMemo(ctx, map[string]any{
		WorkerDeploymentMemoField: &deploymentspb.WorkerDeploymentWorkflowMemo{
			DeploymentName: d.DeploymentName,
			CreateTime:     d.State.CreateTime,
			RoutingInfo:    d.State.RoutingInfo,
		},
	})
}<|MERGE_RESOLUTION|>--- conflicted
+++ resolved
@@ -137,14 +137,9 @@
 		d.lock.Unlock()
 	}()
 
-<<<<<<< HEAD
-	prevCurrent := d.State.CurrentVersion
-	newCurrent := args.Version
+	prevCurrentVersion := d.State.RoutingInfo.CurrentVersion
+	newCurrentVersion := args.Version
 	updateTime := timestamppb.New(workflow.Now(ctx))
-=======
-	prevCurrentVersion := d.State.RoutingInfo.CurrentVersion
-	versionUpdateTime := timestamppb.New(workflow.Now(ctx))
->>>>>>> a1fc7bd9
 
 	// tell new current that it's current
 	currUpdateArgs := &deploymentspb.SyncVersionStateUpdateArgs{
@@ -152,30 +147,25 @@
 		IsCurrent:         true,
 		RampPercentage:    0, // remove ramp if it existed
 	}
-	if _, err := d.syncVersion(ctx, newCurrent, currUpdateArgs); err != nil {
+	if _, err := d.syncVersion(ctx, newCurrentVersion, currUpdateArgs); err != nil {
 		return nil, err
 	}
 
-	if prevCurrent != "" {
+	if prevCurrentVersion != "" {
 		// tell previous current that it's no longer current
 		prevUpdateArgs := &deploymentspb.SyncVersionStateUpdateArgs{
 			RoutingUpdateTime: updateTime,
 			IsCurrent:         false,
 			RampPercentage:    0, // no change, the prev current was not ramping
 		}
-		if _, err := d.syncVersion(ctx, prevCurrent, prevUpdateArgs); err != nil {
+		if _, err := d.syncVersion(ctx, prevCurrentVersion, prevUpdateArgs); err != nil {
 			return nil, err
 		}
 	}
 
 	// update local state
-<<<<<<< HEAD
-	d.State.CurrentVersion = args.Version
-	d.State.CurrentChangedTime = updateTime
-=======
 	d.State.RoutingInfo.CurrentVersion = args.Version
-	d.State.RoutingInfo.CurrentVersionUpdateTime = versionUpdateTime
->>>>>>> a1fc7bd9
+	d.State.RoutingInfo.CurrentVersionUpdateTime = updateTime
 
 	// update memo
 	if err = d.updateMemo(ctx); err != nil {
@@ -183,7 +173,7 @@
 	}
 
 	return &deploymentspb.SetCurrentVersionResponse{
-		PreviousVersion: prevCurrent,
+		PreviousVersion: prevCurrentVersion,
 	}, nil
 
 }
@@ -203,24 +193,10 @@
 }
 
 func (d *WorkflowRunner) handleAddVersionToWorkerDeployment(ctx workflow.Context, version string) error {
-<<<<<<< HEAD
-	// use lock to enforce only one update at a time
-	//err := d.lock.Lock(ctx)
-	//if err != nil {
-	//	d.logger.Error("Could not acquire workflow lock")
-	//	return serviceerror.NewDeadlineExceeded("Could not acquire workflow lock")
-	//}
-	//d.pendingUpdates++
-	//defer func() {
-	//	d.pendingUpdates--
-	//	d.lock.Unlock()
-	//}()
-=======
 	d.pendingUpdates++
 	defer func() {
 		d.pendingUpdates--
 	}()
->>>>>>> a1fc7bd9
 
 	// Add version to local state
 	if d.State.Versions == nil {
@@ -232,15 +208,6 @@
 
 func (d *WorkflowRunner) syncVersion(ctx workflow.Context, targetVersion string, versionUpdateArgs *deploymentspb.SyncVersionStateUpdateArgs) (*deploymentspb.VersionLocalState, error) {
 	activityCtx := workflow.WithActivityOptions(ctx, defaultActivityOptions)
-
-<<<<<<< HEAD
-=======
-	setCur := &deploymentspb.SyncVersionStateArgs_SetCurrent{}
-	if d.State.RoutingInfo.CurrentVersion != version {
-		setCur.LastBecameCurrentTime = versionUpdateTime
-	}
-
->>>>>>> a1fc7bd9
 	var res deploymentspb.SyncVersionStateActivityResult
 	err := workflow.ExecuteActivity(activityCtx, d.a.SyncWorkerDeploymentVersion, &deploymentspb.SyncVersionStateActivityArgs{
 		DeploymentName: d.DeploymentName,
