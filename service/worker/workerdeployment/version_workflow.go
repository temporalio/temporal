--- conflicted
+++ resolved
@@ -29,10 +29,7 @@
 	"time"
 
 	"github.com/pborman/uuid"
-<<<<<<< HEAD
-=======
 	commonpb "go.temporal.io/api/common/v1"
->>>>>>> 5cae2bd5
 	deploymentpb "go.temporal.io/api/deployment/v1"
 	enumspb "go.temporal.io/api/enums/v1"
 	"go.temporal.io/api/serviceerror"
@@ -168,8 +165,6 @@
 		return err
 	}
 
-<<<<<<< HEAD
-=======
 	if err := workflow.SetUpdateHandler(
 		ctx,
 		UpdateVersionMetadata,
@@ -178,7 +173,6 @@
 		return err
 	}
 
->>>>>>> 5cae2bd5
 	// First ensure deployment workflow is running
 	if !d.VersionState.StartedDeploymentWorkflow {
 		activityCtx := workflow.WithActivityOptions(ctx, defaultActivityOptions)
@@ -210,7 +204,6 @@
 	if d.done {
 		return nil
 	}
-<<<<<<< HEAD
 
 	d.logger.Debug("Version doing continue-as-new")
 	nextArgs := d.WorkerDeploymentVersionWorkflowArgs
@@ -226,6 +219,25 @@
 	d.drainageWorkflowFuture = &fut
 }
 
+func (d *VersionWorkflowRunner) handleUpdateVersionMetadata(ctx workflow.Context, args *deploymentspb.UpdateVersionMetadataArgs) (*deploymentspb.UpdateVersionMetadataResponse, error) {
+	if d.VersionState.Metadata == nil && args.UpsertEntries != nil {
+		d.VersionState.Metadata = &deploymentpb.VersionMetadata{}
+		d.VersionState.Metadata.Entries = make(map[string]*commonpb.Payload)
+	}
+
+	for key, payload := range args.UpsertEntries {
+		d.VersionState.Metadata.Entries[key] = payload
+	}
+
+	for _, key := range args.RemoveEntries {
+		delete(d.VersionState.Metadata.Entries, key)
+	}
+
+	return &deploymentspb.UpdateVersionMetadataResponse{
+		Metadata: d.VersionState.Metadata,
+	}, nil
+}
+
 func (d *VersionWorkflowRunner) stopDrainage(ctx workflow.Context) error {
 	var terminated bool
 	if d.drainageWorkflowFuture == nil {
@@ -240,56 +252,6 @@
 	return nil
 }
 
-=======
-
-	d.logger.Debug("Version doing continue-as-new")
-	nextArgs := d.WorkerDeploymentVersionWorkflowArgs
-	nextArgs.VersionState = d.VersionState
-	return workflow.NewContinueAsNewError(ctx, VersionWorkflow, nextArgs)
-}
-
-func (d *VersionWorkflowRunner) handleUpdateVersionMetadata(ctx workflow.Context, args *deploymentspb.UpdateVersionMetadataArgs) (*deploymentspb.UpdateVersionMetadataResponse, error) {
-	if d.VersionState.Metadata == nil && args.UpsertEntries != nil {
-		d.VersionState.Metadata = &deploymentpb.VersionMetadata{}
-		d.VersionState.Metadata.Entries = make(map[string]*commonpb.Payload)
-	}
-
-	for key, payload := range args.UpsertEntries {
-		d.VersionState.Metadata.Entries[key] = payload
-	}
-
-	for _, key := range args.RemoveEntries {
-		delete(d.VersionState.Metadata.Entries, key)
-	}
-
-	return &deploymentspb.UpdateVersionMetadataResponse{
-		Metadata: d.VersionState.Metadata,
-	}, nil
-}
-
-func (d *VersionWorkflowRunner) startDrainage(ctx workflow.Context, first bool) {
-	childCtx := workflow.WithChildOptions(ctx, workflow.ChildWorkflowOptions{
-		ParentClosePolicy: enumspb.PARENT_CLOSE_POLICY_TERMINATE,
-	})
-	fut := workflow.ExecuteChildWorkflow(childCtx, WorkerDeploymentDrainageWorkflowType, d.VersionState.Version, first)
-	d.drainageWorkflowFuture = &fut
-}
-
-func (d *VersionWorkflowRunner) stopDrainage(ctx workflow.Context) error {
-	var terminated bool
-	if d.drainageWorkflowFuture == nil {
-		return nil
-	}
-	fut := *d.drainageWorkflowFuture
-	err := fut.SignalChildWorkflow(ctx, TerminateDrainageSignal, nil).Get(ctx, &terminated)
-	if err != nil {
-		return err
-	}
-	d.drainageWorkflowFuture = nil
-	return nil
-}
-
->>>>>>> 5cae2bd5
 func (d *VersionWorkflowRunner) validateDeleteVersion() error {
 	// We can't call DescribeTaskQueue here because that would be an Activity call / non-deterministic.
 	// Once we have PollersStatus on the version, we can check it here.
@@ -510,11 +472,7 @@
 	if d.VersionState.TaskQueueFamilies[args.TaskQueueName].TaskQueues == nil {
 		d.VersionState.TaskQueueFamilies[args.TaskQueueName].TaskQueues = make(map[int32]*deploymentspb.TaskQueueVersionData)
 	}
-<<<<<<< HEAD
-	d.VersionState.TaskQueueFamilies[args.TaskQueueName].TaskQueues[int32(args.TaskQueueType)] = &deploymentspb.TaskQueueVersionData{FirstPollerTime: args.FirstPollerTime}
-=======
 	d.VersionState.TaskQueueFamilies[args.TaskQueueName].TaskQueues[int32(args.TaskQueueType)] = &deploymentspb.TaskQueueVersionData{}
->>>>>>> 5cae2bd5
 
 	return nil
 }
@@ -636,20 +594,6 @@
 	}, nil
 }
 
-<<<<<<< HEAD
-// updateMemo should be called whenever the workflow updates its local state
-func (d *VersionWorkflowRunner) updateMemo(ctx workflow.Context) error {
-	// TODO (Shivam): Update memo to have current_since after proto changes.
-	return workflow.UpsertMemo(ctx, map[string]any{
-		WorkerDeploymentVersionMemoField: &deploymentspb.VersionWorkflowMemo{
-			DeploymentName: d.VersionState.Version.DeploymentName,
-			BuildId:        d.VersionState.Version.BuildId,
-		},
-	})
-}
-
-=======
->>>>>>> 5cae2bd5
 func (d *VersionWorkflowRunner) newUUID(ctx workflow.Context) string {
 	var val string
 	_ = workflow.SideEffect(ctx, func(ctx workflow.Context) any {
