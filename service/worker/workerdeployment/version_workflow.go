--- conflicted
+++ resolved
@@ -26,13 +26,7 @@
 
 import (
 	"fmt"
-<<<<<<< HEAD
-=======
 	"time"
-
-	taskqueuepb "go.temporal.io/api/taskqueue/v1"
->>>>>>> 0c311bcb
-	"go.temporal.io/server/common/worker_versioning"
 
 	"github.com/pborman/uuid"
 	deploymentpb "go.temporal.io/api/deployment/v1"
@@ -44,6 +38,7 @@
 	"go.temporal.io/sdk/workflow"
 	deploymentspb "go.temporal.io/server/api/deployment/v1"
 	"go.temporal.io/server/common"
+	"go.temporal.io/server/common/worker_versioning"
 	"google.golang.org/protobuf/types/known/timestamppb"
 )
 
@@ -261,21 +256,6 @@
 	state := d.GetVersionState()
 	activityCtx := workflow.WithActivityOptions(ctx, defaultActivityOptions)
 
-<<<<<<< HEAD
-	// describe all task queues in the deployment, if any have pollers, then cannot delete
-	activityCtx := workflow.WithActivityOptions(ctx, defaultActivityOptions)
-	tqNameToTypes := make(map[string]*deploymentspb.CheckTaskQueuesHaveNoPollersActivityArgs_TaskQueueTypes)
-	for tqName, tqFamilyData := range state.TaskQueueFamilies {
-		var tqTypes []enumspb.TaskQueueType
-		for tqType, _ := range tqFamilyData.TaskQueues {
-			tqTypes = append(tqTypes, enumspb.TaskQueueType(tqType))
-		}
-		tqNameToTypes[tqName] = &deploymentspb.CheckTaskQueuesHaveNoPollersActivityArgs_TaskQueueTypes{Types: tqTypes}
-	}
-	checkPollersReq := &deploymentspb.CheckTaskQueuesHaveNoPollersActivityArgs{
-		TaskQueuesAndTypes: tqNameToTypes,
-		BuildId:            d.VersionState.Version.BuildId,
-=======
 	// Manual deletion of versions is only possible when:
 	// 1. The version is not current or ramping
 	// 2. The version is drained. (check skipped when `skip-drainage=true` )
@@ -298,7 +278,6 @@
 	if hasPollers {
 		// activity won't retry on this error since version not eligible for deletion
 		return serviceerror.NewFailedPrecondition(errVersionHasPollers)
->>>>>>> 0c311bcb
 	}
 	if err != nil {
 		// some other error allowing activity retries
@@ -349,18 +328,22 @@
 
 // doesVersionHaveActivePollers returns true if the version has active pollers.
 func (d *VersionWorkflowRunner) doesVersionHaveActivePollers(ctx workflow.Context) (bool, error) {
-	var tqs []*taskqueuepb.TaskQueue
-	for tqName := range d.VersionState.TaskQueueFamilies {
-		tqs = append(tqs, &taskqueuepb.TaskQueue{
-			Name: tqName,
-			Kind: enumspb.TASK_QUEUE_KIND_NORMAL, // TODO (Carly): could this be sticky?
-		})
+
+	// describe all task queues in the deployment, if any have pollers, then cannot delete
+
+	tqNameToTypes := make(map[string]*deploymentspb.CheckTaskQueuesHavePollersActivityArgs_TaskQueueTypes)
+	for tqName, tqFamilyData := range d.VersionState.TaskQueueFamilies {
+		var tqTypes []enumspb.TaskQueueType
+		for tqType, _ := range tqFamilyData.TaskQueues {
+			tqTypes = append(tqTypes, enumspb.TaskQueueType(tqType))
+		}
+		tqNameToTypes[tqName] = &deploymentspb.CheckTaskQueuesHavePollersActivityArgs_TaskQueueTypes{Types: tqTypes}
+	}
+	checkPollersReq := &deploymentspb.CheckTaskQueuesHavePollersActivityArgs{
+		TaskQueuesAndTypes:      tqNameToTypes,
+		WorkerDeploymentVersion: d.VersionState.Version,
 	}
 	activityCtx := workflow.WithActivityOptions(ctx, defaultActivityOptions)
-	checkPollersReq := &deploymentspb.CheckTaskQueuesHaveNoPollersActivityArgs{
-		TaskQueues:              tqs,
-		WorkerDeploymentVersion: d.VersionState.Version,
-	}
 	var hasPollers bool
 	err := workflow.ExecuteActivity(activityCtx, d.a.CheckIfTaskQueuesHavePollers, checkPollersReq).Get(ctx, &hasPollers)
 	if err != nil {
