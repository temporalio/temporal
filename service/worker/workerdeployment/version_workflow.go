package workerdeployment

import (
	"fmt"
	"time"

	"github.com/pborman/uuid"
	commonpb "go.temporal.io/api/common/v1"
	deploymentpb "go.temporal.io/api/deployment/v1"
	enumspb "go.temporal.io/api/enums/v1"
	"go.temporal.io/api/serviceerror"
	sdkclient "go.temporal.io/sdk/client"
	sdklog "go.temporal.io/sdk/log"
	"go.temporal.io/sdk/temporal"
	"go.temporal.io/sdk/workflow"
	deploymentspb "go.temporal.io/server/api/deployment/v1"
	"go.temporal.io/server/common/log/tag"
	"go.temporal.io/server/common/searchattribute"
	"go.temporal.io/server/common/worker_versioning"
	"google.golang.org/protobuf/types/known/timestamppb"
)

const (
	defaultVisibilityRefresh = 5 * time.Minute
	defaultVisibilityGrace   = 3 * time.Minute
)

type (
	// VersionWorkflowRunner holds the local state for a deployment workflow
	VersionWorkflowRunner struct {
		*deploymentspb.WorkerDeploymentVersionWorkflowArgs
		a                                 *VersionActivities
		logger                            sdklog.Logger
		metrics                           sdkclient.MetricsHandler
		lock                              workflow.Mutex
		unsafeRefreshIntervalGetter       func() any
		unsafeVisibilityGracePeriodGetter func() any
		deleteVersion                     bool
		// stateChanged is used to track if the state of the workflow has undergone a local state change since the last signal/update.
		// This prevents a workflow from continuing-as-new if the state has not changed.
		stateChanged  bool
		signalHandler *SignalHandler
		forceCAN      bool
	}
)

// VersionWorkflow is implemented in a way where it always CaNs after some
// history events are added to it and it has no pending work to do. This is to keep the
// history clean so that we have less concern about backwards and forwards compatibility.
// In steady state (i.e. absence of ongoing updates or signals) the wf should only have
// a single wft in the history. For draining versions, the workflow history should only
// have a single wft in history followed by a scheduled timer for refreshing drainage
// info.
func VersionWorkflow(
	ctx workflow.Context,
	unsafeRefreshIntervalGetter func() any,
	unsafeVisibilityGracePeriodGetter func() any,
	versionWorkflowArgs *deploymentspb.WorkerDeploymentVersionWorkflowArgs,
) error {
	versionWorkflowRunner := &VersionWorkflowRunner{
		WorkerDeploymentVersionWorkflowArgs: versionWorkflowArgs,

		a:                                 nil,
		logger:                            sdklog.With(workflow.GetLogger(ctx), "wf-namespace", versionWorkflowArgs.NamespaceName),
		metrics:                           workflow.GetMetricsHandler(ctx).WithTags(map[string]string{"namespace": versionWorkflowArgs.NamespaceName}),
		lock:                              workflow.NewMutex(ctx),
		unsafeRefreshIntervalGetter:       unsafeRefreshIntervalGetter,
		unsafeVisibilityGracePeriodGetter: unsafeVisibilityGracePeriodGetter,
		signalHandler: &SignalHandler{
			signalSelector: workflow.NewSelector(ctx),
		},
	}
	return versionWorkflowRunner.run(ctx)
}

func (d *VersionWorkflowRunner) listenToSignals(ctx workflow.Context) {
	// Fetch signal channels
	forceCANSignalChannel := workflow.GetSignalChannel(ctx, ForceCANSignalName)
	drainageStatusSignalChannel := workflow.GetSignalChannel(ctx, SyncDrainageSignalName)

	d.signalHandler.signalSelector.AddReceive(forceCANSignalChannel, func(c workflow.ReceiveChannel, more bool) {
		d.signalHandler.processingSignals++
		defer func() { d.signalHandler.processingSignals-- }()
		// Process Signal
		c.Receive(ctx, nil)
		d.forceCAN = true
	})
	d.signalHandler.signalSelector.AddReceive(drainageStatusSignalChannel, func(c workflow.ReceiveChannel, more bool) {
		d.signalHandler.processingSignals++
		defer func() { d.signalHandler.processingSignals-- }()

		var newInfo *deploymentpb.VersionDrainageInfo
		c.Receive(ctx, &newInfo)

		// if the version is current or ramping, ignore drainage signal since it could have come late
		if d.VersionState.GetRampingSinceTime() != nil || d.VersionState.GetCurrentSinceTime() != nil {
			return
		}

		mergedInfo := &deploymentpb.VersionDrainageInfo{}
		mergedInfo.LastCheckedTime = newInfo.LastCheckedTime
		if d.VersionState.GetDrainageInfo().GetStatus() != newInfo.Status {
			mergedInfo.Status = newInfo.Status
			mergedInfo.LastChangedTime = newInfo.LastCheckedTime
			d.VersionState.DrainageInfo = mergedInfo
		} else {
			mergedInfo.Status = d.VersionState.DrainageInfo.Status
			mergedInfo.LastChangedTime = d.VersionState.DrainageInfo.LastChangedTime
			d.VersionState.DrainageInfo = mergedInfo
		}
<<<<<<< HEAD

		// If the version is now drained, the drainage workflow has completed execution as well.
		// Update the future to be nil to indicate that the drainage workflow is no longer running.
		if d.VersionState.GetDrainageInfo().GetStatus() == enumspb.VERSION_DRAINAGE_STATUS_DRAINED {
			d.drainageWorkflowFuture = nil
			d.VersionState.Status = enumspb.WORKER_DEPLOYMENT_VERSION_STATUS_DRAINED
		}
=======
>>>>>>> d1ebcd12
		d.syncSummary(ctx)
	})

	// Keep waiting for signals, when it's time to CaN the main goroutine will exit.
	for {
		d.signalHandler.signalSelector.Select(ctx)
	}
}

func (d *VersionWorkflowRunner) run(ctx workflow.Context) error {
	if d.GetVersionState().Version == nil {
		return fmt.Errorf("version cannot be nil on start")
	}
	if d.VersionState.GetCreateTime() == nil {
		d.VersionState.CreateTime = timestamppb.New(workflow.Now(ctx))
	}
	if d.VersionState.Status == enumspb.WORKER_DEPLOYMENT_VERSION_STATUS_UNSPECIFIED {
		d.VersionState.Status = enumspb.WORKER_DEPLOYMENT_VERSION_STATUS_INACTIVE
	}

	// if we were draining and just continued-as-new, do another drainage check after waiting for appropriate time
	if d.VersionState.GetDrainageInfo().GetStatus() == enumspb.VERSION_DRAINAGE_STATUS_DRAINING {
		workflow.Go(ctx, d.refreshDrainageInfo)
	}

	// Set up Query Handlers here:
	if err := workflow.SetQueryHandler(ctx, QueryDescribeVersion, d.handleDescribeQuery); err != nil {
		d.logger.Error("Failed while setting up query handler")
		return err
	}

	if err := workflow.SetUpdateHandlerWithOptions(
		ctx,
		RegisterWorkerInDeploymentVersion,
		d.handleRegisterWorker,
		workflow.UpdateHandlerOptions{
			Validator: d.validateRegisterWorker,
		},
	); err != nil {
		return err
	}

	if err := workflow.SetUpdateHandlerWithOptions(
		ctx,
		SyncVersionState,
		d.handleSyncState,
		workflow.UpdateHandlerOptions{
			Validator: d.validateSyncState,
		},
	); err != nil {
		return err
	}

	if err := workflow.SetUpdateHandlerWithOptions(
		ctx,
		DeleteVersion,
		d.handleDeleteVersion,
		workflow.UpdateHandlerOptions{
			Validator: d.validateDeleteVersion,
		},
	); err != nil {
		return err
	}

	if err := workflow.SetUpdateHandler(
		ctx,
		UpdateVersionMetadata,
		d.handleUpdateVersionMetadata,
	); err != nil {
		return err
	}

	// First ensure deployment workflow is running
	if !d.VersionState.StartedDeploymentWorkflow {
		activityCtx := workflow.WithActivityOptions(ctx, defaultActivityOptions)
		err := workflow.ExecuteActivity(activityCtx, d.a.StartWorkerDeploymentWorkflow, &deploymentspb.StartWorkerDeploymentRequest{
			DeploymentName: d.VersionState.Version.DeploymentName,
			RequestId:      d.newUUID(ctx),
		}).Get(ctx, nil)
		if err != nil {
			return err
		}
		d.VersionState.StartedDeploymentWorkflow = true
	}

	// Listen to signals in a different goroutine to make business logic clearer
	workflow.Go(ctx, d.listenToSignals)

	// Wait until we can continue as new or are cancelled. The workflow will continue-as-new iff
	// there are no pending updates/signals and the state has changed.
	err := workflow.Await(ctx, func() bool {
		return d.deleteVersion || // version is deleted -> it's ok to drop all signals and updates.
			// There is no pending signal or update, but the state is dirty or forceCaN is requested:
			(!d.signalHandler.signalSelector.HasPending() && d.signalHandler.processingSignals == 0 && workflow.AllHandlersFinished(ctx) &&
				(d.forceCAN || d.stateChanged))
	})
	if err != nil {
		return err
	}

	if d.deleteVersion {
		return nil
	}

	d.logger.Debug("Version doing continue-as-new")
	nextArgs := d.WorkerDeploymentVersionWorkflowArgs
	nextArgs.VersionState = d.VersionState
	return workflow.NewContinueAsNewError(ctx, WorkerDeploymentVersionWorkflowType, nextArgs)
}

func (d *VersionWorkflowRunner) handleUpdateVersionMetadata(ctx workflow.Context, args *deploymentspb.UpdateVersionMetadataArgs) (*deploymentspb.UpdateVersionMetadataResponse, error) {
	if d.VersionState.Metadata == nil && args.UpsertEntries != nil {
		d.VersionState.Metadata = &deploymentpb.VersionMetadata{}
		d.VersionState.Metadata.Entries = make(map[string]*commonpb.Payload)
	}

	for _, key := range workflow.DeterministicKeys(args.UpsertEntries) {
		payload := args.UpsertEntries[key]
		d.VersionState.Metadata.Entries[key] = payload
	}

	for _, key := range args.RemoveEntries {
		delete(d.VersionState.Metadata.Entries, key)
	}

	// although the handler might have not changed the metadata at all, still
	// it's better to CaN because some history events are built now.
	d.setStateChanged()

	return &deploymentspb.UpdateVersionMetadataResponse{
		Metadata: d.VersionState.Metadata,
	}, nil
}

func (d *VersionWorkflowRunner) startDrainage(ctx workflow.Context, isCan bool) {
	if d.VersionState.GetDrainageInfo().GetStatus() == enumspb.VERSION_DRAINAGE_STATUS_UNSPECIFIED {
		now := timestamppb.New(workflow.Now(ctx))
		d.VersionState.DrainageInfo = &deploymentpb.VersionDrainageInfo{
			Status:          enumspb.VERSION_DRAINAGE_STATUS_DRAINING,
			LastChangedTime: now,
			LastCheckedTime: now,
		}
		d.syncSummary(ctx)
		d.setStateChanged()
	}
}

func (d *VersionWorkflowRunner) buildSearchAttributes() temporal.SearchAttributes {
	return temporal.NewSearchAttributes(
		temporal.NewSearchAttributeKeyString(searchattribute.TemporalNamespaceDivision).ValueSet(WorkerDeploymentNamespaceDivision),
	)
}

func (d *VersionWorkflowRunner) validateDeleteVersion(args *deploymentspb.DeleteVersionArgs) error {
	// We can't call DescribeTaskQueue here because that would be an Activity call / non-deterministic.
	// Once we have PollersStatus on the version, we can check it here.
	return nil
}

func (d *VersionWorkflowRunner) handleDeleteVersion(ctx workflow.Context, args *deploymentspb.DeleteVersionArgs) error {
	// use lock to enforce only one update at a time
	err := d.lock.Lock(ctx)
	if err != nil {
		d.logger.Error("Could not acquire workflow lock")
		return serviceerror.NewDeadlineExceeded("Could not acquire workflow lock")
	}
	defer func() {
		// although the handler might have not changed the state and had returned an error, still
		// it's better to CaN because some history events are built now.
		d.setStateChanged()
		d.lock.Unlock()
	}()

	// wait until deployment workflow started
	err = workflow.Await(ctx, func() bool { return d.VersionState.StartedDeploymentWorkflow })
	if err != nil {
		d.logger.Error("Update canceled before worker deployment workflow started")
		return serviceerror.NewDeadlineExceeded("Update canceled before worker deployment workflow started")
	}

	state := d.GetVersionState()
	activityCtx := workflow.WithActivityOptions(ctx, defaultActivityOptions)

	// Manual deletion of versions is only possible when:
	// 1. The version is not current or ramping (checked in the deployment wf)
	// 2. The version is not draining. (check skipped when `skip-drainage=true` )
	// 3. The version has no active pollers.

	// 2. Check if the version is draining.
	if !args.SkipDrainage {
		if state.GetDrainageInfo().GetStatus() == enumspb.VERSION_DRAINAGE_STATUS_DRAINING {
			// activity won't retry on this error since version not eligible for deletion
			return serviceerror.NewFailedPrecondition(ErrVersionIsDraining)
		}
	}

	// 3. Check if the version has any active pollers.
	hasPollers, err := d.doesVersionHaveActivePollers(ctx)
	if hasPollers {
		// activity won't retry on this error since version not eligible for deletion
		return serviceerror.NewFailedPrecondition(ErrVersionHasPollers)
	}
	if err != nil {
		// some other error allowing activity retries
		return err
	}

	// sync version removal to task queues
	syncReq := &deploymentspb.SyncDeploymentVersionUserDataRequest{
		Version:       state.GetVersion(),
		ForgetVersion: true,
	}

	for _, tqName := range workflow.DeterministicKeys(state.TaskQueueFamilies) {
		byType := state.TaskQueueFamilies[tqName]
		var types []enumspb.TaskQueueType
		for _, tqType := range workflow.DeterministicKeys(byType.TaskQueues) {
			types = append(types, enumspb.TaskQueueType(tqType))
		}
		syncReq.Sync = append(syncReq.Sync, &deploymentspb.SyncDeploymentVersionUserDataRequest_SyncUserData{
			Name:  tqName,
			Types: types,
		})
	}

	var syncRes deploymentspb.SyncDeploymentVersionUserDataResponse
	err = workflow.ExecuteActivity(activityCtx, d.a.SyncDeploymentVersionUserData, syncReq).Get(ctx, &syncRes)
	if err != nil {
		// TODO (Shivam): Compensation functions required to roll back the local state + activity changes.
		return err
	}

	// wait for propagation
	if len(syncRes.TaskQueueMaxVersions) > 0 {
		err = workflow.ExecuteActivity(
			activityCtx,
			d.a.CheckWorkerDeploymentUserDataPropagation,
			&deploymentspb.CheckWorkerDeploymentUserDataPropagationRequest{
				TaskQueueMaxVersions: syncRes.TaskQueueMaxVersions,
			}).Get(ctx, nil)
		if err != nil {
			// TODO (Shivam): Compensation functions required to roll back the local state + activity changes.
			return err
		}
	}

	d.deleteVersion = true
	return nil
}

// doesVersionHaveActivePollers returns true if the version has active pollers.
func (d *VersionWorkflowRunner) doesVersionHaveActivePollers(ctx workflow.Context) (bool, error) {

	// describe all task queues in the deployment, if any have pollers, then cannot delete

	tqNameToTypes := make(map[string]*deploymentspb.CheckTaskQueuesHavePollersActivityArgs_TaskQueueTypes)
	for _, tqName := range workflow.DeterministicKeys(d.VersionState.TaskQueueFamilies) {
		tqFamilyData := d.VersionState.TaskQueueFamilies[tqName]
		var tqTypes []enumspb.TaskQueueType
		for _, tqType := range workflow.DeterministicKeys(tqFamilyData.TaskQueues) {
			tqTypes = append(tqTypes, enumspb.TaskQueueType(tqType))
		}
		tqNameToTypes[tqName] = &deploymentspb.CheckTaskQueuesHavePollersActivityArgs_TaskQueueTypes{Types: tqTypes}
	}
	checkPollersReq := &deploymentspb.CheckTaskQueuesHavePollersActivityArgs{
		TaskQueuesAndTypes:      tqNameToTypes,
		WorkerDeploymentVersion: d.VersionState.Version,
	}
	activityCtx := workflow.WithActivityOptions(ctx, defaultActivityOptions)
	var hasPollers bool
	err := workflow.ExecuteActivity(activityCtx, d.a.CheckIfTaskQueuesHavePollers, checkPollersReq).Get(ctx, &hasPollers)
	if err != nil {
		return false, err
	}
	return hasPollers, nil
}

func (d *VersionWorkflowRunner) validateRegisterWorker(args *deploymentspb.RegisterWorkerInVersionArgs) error {
	if _, ok := d.VersionState.TaskQueueFamilies[args.TaskQueueName].GetTaskQueues()[int32(args.TaskQueueType)]; ok {
		return temporal.NewApplicationError("task queue already exists in deployment version", errNoChangeType)
	}
	if len(d.VersionState.TaskQueueFamilies) >= int(args.MaxTaskQueues) {
		return temporal.NewApplicationError(
			fmt.Sprintf("maximum number of task queues (%d) have been registered in deployment", args.MaxTaskQueues),
			errMaxTaskQueuesInVersionType,
		)
	}
	return nil
}

func (d *VersionWorkflowRunner) handleRegisterWorker(ctx workflow.Context, args *deploymentspb.RegisterWorkerInVersionArgs) error {
	// use lock to enforce only one update at a time
	err := d.lock.Lock(ctx)
	if err != nil {
		d.logger.Error("Could not acquire workflow lock")
		return err
	}
	defer func() {
		// although the handler might have not changed the state and had returned an error, still
		// it's better to CaN because some history events are built now.
		d.setStateChanged()
		d.lock.Unlock()
	}()

	v := workflow.GetVersion(ctx, "RefactorRegisterWorker", workflow.DefaultVersion, 1)
	if v == workflow.DefaultVersion {
		// wait until deployment workflow started
		err = workflow.Await(ctx, func() bool { return d.VersionState.StartedDeploymentWorkflow })
		if err != nil {
			d.logger.Error("Update canceled before deployment workflow started")
			// TODO (Carly): This is likely due to too many deployments, but make sure we excluded other possible errors here and send a proper error message all the time.
			// TODO (Carly): mention the limit in here or make sure matching does in the error returned to the poller
			return temporal.NewApplicationError("failed to create deployment version, likely you are exceeding the limit of allowed deployments in a namespace", errTooManyDeployments)
		}
	}

	// Add the task queue to the local state.
	if d.VersionState.TaskQueueFamilies == nil {
		d.VersionState.TaskQueueFamilies = make(map[string]*deploymentspb.VersionLocalState_TaskQueueFamilyData)
	}
	if d.VersionState.TaskQueueFamilies[args.TaskQueueName] == nil {
		d.VersionState.TaskQueueFamilies[args.TaskQueueName] = &deploymentspb.VersionLocalState_TaskQueueFamilyData{}
	}
	if d.VersionState.TaskQueueFamilies[args.TaskQueueName].TaskQueues == nil {
		d.VersionState.TaskQueueFamilies[args.TaskQueueName].TaskQueues = make(map[int32]*deploymentspb.TaskQueueVersionData)
	}
	d.VersionState.TaskQueueFamilies[args.TaskQueueName].TaskQueues[int32(args.TaskQueueType)] = &deploymentspb.TaskQueueVersionData{}

	// initial data
	data := &deploymentspb.DeploymentVersionData{
		Version:           d.VersionState.Version,
		RoutingUpdateTime: d.VersionState.RoutingUpdateTime,
		CurrentSinceTime:  d.VersionState.CurrentSinceTime,
		RampingSinceTime:  d.VersionState.RampingSinceTime,
		RampPercentage:    d.VersionState.RampPercentage,
	}

	activityCtx := workflow.WithActivityOptions(ctx, defaultActivityOptions)

	if v == workflow.DefaultVersion {
		// First try to add version to worker-deployment workflow so it rejects in case we hit the limit
		err = workflow.ExecuteActivity(activityCtx, d.a.AddVersionToWorkerDeployment, &deploymentspb.AddVersionToWorkerDeploymentRequest{
			DeploymentName: d.VersionState.Version.GetDeploymentName(),
			UpdateArgs: &deploymentspb.AddVersionUpdateArgs{
				Version:    worker_versioning.WorkerDeploymentVersionToString(d.VersionState.Version),
				CreateTime: d.VersionState.CreateTime,
			},
			RequestId: d.newUUID(ctx),
		}).Get(ctx, nil)
		if err != nil {
			// TODO (carly): make sure the error message that goes to the user is informative and has the limit mentioned
			return temporal.NewApplicationError("too many versions in this deployment", errTooManyVersions)
		}
	}

	// sync to user data
	var syncRes deploymentspb.SyncDeploymentVersionUserDataResponse
	err = workflow.ExecuteActivity(activityCtx, d.a.SyncDeploymentVersionUserData, &deploymentspb.SyncDeploymentVersionUserDataRequest{
		Version: d.VersionState.Version,
		Sync: []*deploymentspb.SyncDeploymentVersionUserDataRequest_SyncUserData{
			{
				Name:  args.TaskQueueName,
				Types: []enumspb.TaskQueueType{args.TaskQueueType},
				Data:  data,
			},
		},
	}).Get(ctx, &syncRes)
	if err != nil {
		return err
	}

	if len(syncRes.TaskQueueMaxVersions) > 0 {
		// wait for propagation
		err = workflow.ExecuteActivity(
			activityCtx,
			d.a.CheckWorkerDeploymentUserDataPropagation,
			&deploymentspb.CheckWorkerDeploymentUserDataPropagationRequest{
				TaskQueueMaxVersions: syncRes.TaskQueueMaxVersions,
			}).Get(ctx, nil)
		if err != nil {
			return err
		}
	}

	return nil
}

// If routing update time has changed then we want to let the update through.
func (d *VersionWorkflowRunner) validateSyncState(args *deploymentspb.SyncVersionStateUpdateArgs) error {
	res := &deploymentspb.SyncVersionStateResponse{VersionState: d.VersionState}
	if args.GetRoutingUpdateTime().AsTime().Equal(d.GetVersionState().GetRoutingUpdateTime().AsTime()) {
		return temporal.NewApplicationError("no change", errNoChangeType, res)
	}
	return nil
}

func (d *VersionWorkflowRunner) handleSyncState(ctx workflow.Context, args *deploymentspb.SyncVersionStateUpdateArgs) (*deploymentspb.SyncVersionStateResponse, error) {
	// use lock to enforce only one update at a time
	err := d.lock.Lock(ctx)
	if err != nil {
		d.logger.Error("Could not acquire workflow lock")
		return nil, serviceerror.NewDeadlineExceeded("Could not acquire workflow lock")
	}
	defer func() {
		// although the handler might have not changed the state and had returned an error, still
		// it's better to CaN because some history events are built now.
		d.setStateChanged()
		d.lock.Unlock()
	}()

	// wait until deployment workflow started
	err = workflow.Await(ctx, func() bool { return d.VersionState.StartedDeploymentWorkflow })
	if err != nil {
		d.logger.Error("Update canceled before worker deployment workflow started")
		return nil, serviceerror.NewDeadlineExceeded("Update canceled before worker deployment workflow started")
	}

	state := d.GetVersionState()

	// sync to task queues
	syncReq := &deploymentspb.SyncDeploymentVersionUserDataRequest{
		Version: state.GetVersion(),
	}

	v := workflow.GetVersion(ctx, "SyncStateWithBatching", workflow.DefaultVersion, 1)
	if v == workflow.DefaultVersion {
		for _, tqName := range workflow.DeterministicKeys(state.TaskQueueFamilies) {
			byType := state.TaskQueueFamilies[tqName]
			data := &deploymentspb.DeploymentVersionData{
				Version:           d.VersionState.Version,
				RoutingUpdateTime: args.RoutingUpdateTime,
				CurrentSinceTime:  args.CurrentSinceTime,
				RampingSinceTime:  args.RampingSinceTime,
				RampPercentage:    args.RampPercentage,
			}
			var types []enumspb.TaskQueueType
			for _, tqType := range workflow.DeterministicKeys(byType.TaskQueues) {
				types = append(types, enumspb.TaskQueueType(tqType))
			}

			syncReq.Sync = append(syncReq.Sync, &deploymentspb.SyncDeploymentVersionUserDataRequest_SyncUserData{
				Name:  tqName,
				Types: types,
				Data:  data,
			})
		}
		activityCtx := workflow.WithActivityOptions(ctx, defaultActivityOptions)
		var syncRes deploymentspb.SyncDeploymentVersionUserDataResponse
		err = workflow.ExecuteActivity(activityCtx, d.a.SyncDeploymentVersionUserData, syncReq).Get(ctx, &syncRes)
		if err != nil {
			// TODO (Shivam): Compensation functions required to roll back the local state + activity changes.
			return nil, err
		}
		if len(syncRes.TaskQueueMaxVersions) > 0 {
			// wait for propagation
			err = workflow.ExecuteActivity(
				activityCtx,
				d.a.CheckWorkerDeploymentUserDataPropagation,
				&deploymentspb.CheckWorkerDeploymentUserDataPropagationRequest{
					TaskQueueMaxVersions: syncRes.TaskQueueMaxVersions,
				}).Get(ctx, nil)
			if err != nil {
				// TODO (Shivam): Compensation functions required to roll back the local state + activity changes.
				return nil, err
			}
		}
	} else {

		// send in the task-queue families in batches of syncBatchSize
		batches := make([][]*deploymentspb.SyncDeploymentVersionUserDataRequest_SyncUserData, 0)

		for _, tqName := range workflow.DeterministicKeys(state.TaskQueueFamilies) {
			byType := state.TaskQueueFamilies[tqName]
			data := &deploymentspb.DeploymentVersionData{
				Version:           d.VersionState.Version,
				RoutingUpdateTime: args.RoutingUpdateTime,
				CurrentSinceTime:  args.CurrentSinceTime,
				RampingSinceTime:  args.RampingSinceTime,
				RampPercentage:    args.RampPercentage,
			}
			var types []enumspb.TaskQueueType
			for _, tqType := range workflow.DeterministicKeys(byType.TaskQueues) {
				types = append(types, enumspb.TaskQueueType(tqType))
			}

			syncReq.Sync = append(syncReq.Sync, &deploymentspb.SyncDeploymentVersionUserDataRequest_SyncUserData{
				Name:  tqName,
				Types: types,
				Data:  data,
			})

			if len(syncReq.Sync) == int(d.VersionState.SyncBatchSize) {
				batches = append(batches, syncReq.Sync)
				syncReq.Sync = make([]*deploymentspb.SyncDeploymentVersionUserDataRequest_SyncUserData, 0) // reset the syncReq.Sync slice for the next batch
			}
		}
		if len(syncReq.Sync) > 0 {
			batches = append(batches, syncReq.Sync)
		}

		// calling SyncDeploymentVersionUserData for each batch
		for _, batch := range batches {
			activityCtx := workflow.WithActivityOptions(ctx, defaultActivityOptions)
			var syncRes deploymentspb.SyncDeploymentVersionUserDataResponse

			err = workflow.ExecuteActivity(activityCtx, d.a.SyncDeploymentVersionUserData, &deploymentspb.SyncDeploymentVersionUserDataRequest{
				Version: state.GetVersion(),
				Sync:    batch,
			}).Get(ctx, &syncRes)
			if err != nil {
				// TODO (Shivam): Compensation functions required to roll back the local state + activity changes.
				return nil, err
			}
			if len(syncRes.TaskQueueMaxVersions) > 0 {
				// wait for propagation
				err = workflow.ExecuteActivity(
					activityCtx,
					d.a.CheckWorkerDeploymentUserDataPropagation,
					&deploymentspb.CheckWorkerDeploymentUserDataPropagationRequest{
						TaskQueueMaxVersions: syncRes.TaskQueueMaxVersions,
					}).Get(ctx, nil)
				if err != nil {
					// TODO (Shivam): Compensation functions required to roll back the local state + activity changes.
					return nil, err
				}
			}
		}
	}

	wasAcceptingNewWorkflows := state.GetCurrentSinceTime() != nil || state.GetRampingSinceTime() != nil

	// apply changes to current and ramping
	state.RoutingUpdateTime = args.RoutingUpdateTime
	state.CurrentSinceTime = args.CurrentSinceTime
	state.RampingSinceTime = args.RampingSinceTime
	state.RampPercentage = args.RampPercentage

	isAcceptingNewWorkflows := state.GetCurrentSinceTime() != nil || state.GetRampingSinceTime() != nil

	// stopped accepting new workflows --> start drainage tracking
	if wasAcceptingNewWorkflows && !isAcceptingNewWorkflows {
		// Version deactivated from current/ramping
		d.VersionState.LastDeactivationTime = args.RoutingUpdateTime
		d.startDrainage(ctx, false)
		state.Status = enumspb.WORKER_DEPLOYMENT_VERSION_STATUS_DRAINING
	}

	// started accepting new workflows --> stop drainage child wf if it exists
	if !wasAcceptingNewWorkflows && isAcceptingNewWorkflows {
		if d.VersionState.FirstActivationTime == nil {
			// First time this version is activated to current/ramping
			d.VersionState.FirstActivationTime = args.RoutingUpdateTime
		}
	}

	// Set the appropriate status for the version if it is current/ramping.
	if state.CurrentSinceTime != nil {
		state.Status = enumspb.WORKER_DEPLOYMENT_VERSION_STATUS_CURRENT
	} else if state.RampingSinceTime != nil {
		state.Status = enumspb.WORKER_DEPLOYMENT_VERSION_STATUS_RAMPING
	}

	return &deploymentspb.SyncVersionStateResponse{
		VersionState: state,
	}, nil
}

func (d *VersionWorkflowRunner) handleDescribeQuery() (*deploymentspb.QueryDescribeVersionResponse, error) {
	return &deploymentspb.QueryDescribeVersionResponse{
		VersionState: d.VersionState,
	}, nil
}

func (d *VersionWorkflowRunner) newUUID(ctx workflow.Context) string {
	var val string
	_ = workflow.SideEffect(ctx, func(ctx workflow.Context) any {
		return uuid.New()
	}).Get(&val)
	return val
}

// Sync version summary with the WorkerDeployment workflow.
func (d *VersionWorkflowRunner) syncSummary(ctx workflow.Context) {
	err := workflow.SignalExternalWorkflow(ctx,
		worker_versioning.GenerateDeploymentWorkflowID(d.VersionState.Version.DeploymentName),
		"",
		SyncVersionSummarySignal,
		&deploymentspb.WorkerDeploymentVersionSummary{
			Version:              worker_versioning.WorkerDeploymentVersionToString(d.VersionState.Version),
			CreateTime:           d.VersionState.CreateTime,
			DrainageStatus:       d.VersionState.DrainageInfo.GetStatus(), // deprecated.
			DrainageInfo:         d.VersionState.DrainageInfo,
			RoutingUpdateTime:    d.VersionState.RoutingUpdateTime,
			CurrentSinceTime:     d.VersionState.CurrentSinceTime,
			RampingSinceTime:     d.VersionState.RampingSinceTime,
			FirstActivationTime:  d.VersionState.FirstActivationTime,
			LastDeactivationTime: d.VersionState.LastDeactivationTime,
			Status:               d.VersionState.Status,
		},
	).Get(ctx, nil)
	if err != nil {
		d.logger.Error("could not sync version summary to deployment workflow", "error", err)
	}
}

func (d *VersionWorkflowRunner) refreshDrainageInfo(ctx workflow.Context) {
	if d.VersionState.GetDrainageInfo().GetStatus() != enumspb.VERSION_DRAINAGE_STATUS_DRAINING {
		return // only refresh when status is draining
	}

	defer func() {
		// regardless of results mark state as dirty so we CaN in the first opportunity now that some
		// history events are made.
		d.setStateChanged()
	}()

	drainage := d.VersionState.GetDrainageInfo()
	var interval time.Duration
	var err error
	if drainage.LastCheckedTime.AsTime() == drainage.LastChangedTime.AsTime() {
		// this is the first update, so we wait according to the grace period config
		interval, err = getSafeDurationConfig(ctx, "getVisibilityGracePeriod", d.unsafeVisibilityGracePeriodGetter, defaultVisibilityGrace)
	} else {
		// this is a subsequent check, we wait according to the refresh interval
		interval, err = getSafeDurationConfig(ctx, "getDrainageRefreshInterval", d.unsafeRefreshIntervalGetter, defaultVisibilityRefresh)
	}
	if err != nil {
		d.logger.Error("could not calculate drainage refresh interval", tag.Error(err))
		return
	}
	timeSinceLastRefresh := workflow.Now(ctx).Sub(drainage.LastCheckedTime.AsTime())
	if interval > timeSinceLastRefresh {
		if err = workflow.Sleep(ctx, interval-timeSinceLastRefresh); err != nil {
			d.logger.Error("error while trying to sleep", tag.Error(err))
			return
		}
	}

	activityCtx := workflow.WithActivityOptions(ctx, defaultActivityOptions)
	var a *VersionActivities
	var newInfo *deploymentpb.VersionDrainageInfo
	err = workflow.ExecuteActivity(
		activityCtx,
		a.GetVersionDrainageStatus,
		d.VersionState.Version,
	).Get(ctx, &newInfo)
	if err != nil {
		d.logger.Error("could not get version drainage status", tag.Error(err))
		return
	}

	if d.VersionState.DrainageInfo == nil {
		d.VersionState.DrainageInfo = &deploymentpb.VersionDrainageInfo{}
	}

	d.VersionState.DrainageInfo.LastCheckedTime = newInfo.LastCheckedTime
	if d.VersionState.GetDrainageInfo().GetStatus() != newInfo.Status {
		d.VersionState.DrainageInfo.Status = newInfo.Status
		d.VersionState.DrainageInfo.LastChangedTime = newInfo.LastCheckedTime
	}
	d.syncSummary(ctx)
}

func (d *VersionWorkflowRunner) setStateChanged() {
	d.stateChanged = true
}<|MERGE_RESOLUTION|>--- conflicted
+++ resolved
@@ -108,16 +108,12 @@
 			mergedInfo.LastChangedTime = d.VersionState.DrainageInfo.LastChangedTime
 			d.VersionState.DrainageInfo = mergedInfo
 		}
-<<<<<<< HEAD
 
 		// If the version is now drained, the drainage workflow has completed execution as well.
 		// Update the future to be nil to indicate that the drainage workflow is no longer running.
 		if d.VersionState.GetDrainageInfo().GetStatus() == enumspb.VERSION_DRAINAGE_STATUS_DRAINED {
-			d.drainageWorkflowFuture = nil
 			d.VersionState.Status = enumspb.WORKER_DEPLOYMENT_VERSION_STATUS_DRAINED
 		}
-=======
->>>>>>> d1ebcd12
 		d.syncSummary(ctx)
 	})
 
@@ -777,10 +773,24 @@
 	if d.VersionState.GetDrainageInfo().GetStatus() != newInfo.Status {
 		d.VersionState.DrainageInfo.Status = newInfo.Status
 		d.VersionState.DrainageInfo.LastChangedTime = newInfo.LastCheckedTime
+
+		// Update the status of the version according to the drainage status
+		d.updateVersionStatusAfterDrainageStatusChange(newInfo.Status)
 	}
 	d.syncSummary(ctx)
 }
 
 func (d *VersionWorkflowRunner) setStateChanged() {
 	d.stateChanged = true
+}
+
+func (d *VersionWorkflowRunner) updateVersionStatusAfterDrainageStatusChange(newStatus enumspb.VersionDrainageStatus) {
+	if newStatus == enumspb.VERSION_DRAINAGE_STATUS_DRAINED {
+		d.VersionState.Status = enumspb.WORKER_DEPLOYMENT_VERSION_STATUS_DRAINED
+	} else if newStatus == enumspb.VERSION_DRAINAGE_STATUS_DRAINING {
+		d.VersionState.Status = enumspb.WORKER_DEPLOYMENT_VERSION_STATUS_DRAINING
+	} else {
+		// This should only happen if we encounter an error while checking the drainage status of the version
+		d.VersionState.Status = enumspb.WORKER_DEPLOYMENT_VERSION_STATUS_UNSPECIFIED
+	}
 }