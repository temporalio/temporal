// The MIT License
//
// Copyright (c) 2024 Temporal Technologies Inc.  All rights reserved.
//
// Copyright (c) 2024 Uber Technologies, Inc.
//
// Permission is hereby granted, free of charge, to any person obtaining a copy
// of this software and associated documentation files (the "Software"), to deal
// in the Software without restriction, including without limitation the rights
// to use, copy, modify, merge, publish, distribute, sublicense, and/or sell
// copies of the Software, and to permit persons to whom the Software is
// furnished to do so, subject to the following conditions:
//
// The above copyright notice and this permission notice shall be included in
// all copies or substantial portions of the Software.
//
// THE SOFTWARE IS PROVIDED "AS IS", WITHOUT WARRANTY OF ANY KIND, EXPRESS OR
// IMPLIED, INCLUDING BUT NOT LIMITED TO THE WARRANTIES OF MERCHANTABILITY,
// FITNESS FOR A PARTICULAR PURPOSE AND NONINFRINGEMENT. IN NO EVENT SHALL THE
// AUTHORS OR COPYRIGHT HOLDERS BE LIABLE FOR ANY CLAIM, DAMAGES OR OTHER
// LIABILITY, WHETHER IN AN ACTION OF CONTRACT, TORT OR OTHERWISE, ARISING FROM,
// OUT OF OR IN CONNECTION WITH THE SOFTWARE OR THE USE OR OTHER DEALINGS IN
// THE SOFTWARE.

package workerdeployment

import (
	"fmt"
	taskqueuepb "go.temporal.io/api/taskqueue/v1"
	"go.temporal.io/server/common/worker_versioning"
	"time"

	"github.com/pborman/uuid"
	deploymentpb "go.temporal.io/api/deployment/v1"
	enumspb "go.temporal.io/api/enums/v1"
	"go.temporal.io/api/serviceerror"
	taskqueuepb "go.temporal.io/api/taskqueue/v1"
	sdkclient "go.temporal.io/sdk/client"
	sdklog "go.temporal.io/sdk/log"
	"go.temporal.io/sdk/temporal"
	"go.temporal.io/sdk/workflow"
	deploymentspb "go.temporal.io/server/api/deployment/v1"
	"go.temporal.io/server/common"
<<<<<<< HEAD
=======
	"go.temporal.io/server/common/worker_versioning"
>>>>>>> 214cd5ee
	"google.golang.org/protobuf/types/known/timestamppb"
)

type (
	// VersionWorkflowRunner holds the local state for a deployment workflow
	VersionWorkflowRunner struct {
		*deploymentspb.WorkerDeploymentVersionWorkflowArgs
		a                      *VersionActivities
		logger                 sdklog.Logger
		metrics                sdkclient.MetricsHandler
		lock                   workflow.Mutex
		pendingUpdates         int
		signalsCompleted       bool
		drainageWorkflowFuture *workflow.ChildWorkflowFuture
		done                   bool
	}
)

var (
	defaultActivityOptions = workflow.ActivityOptions{
		StartToCloseTimeout: 1 * time.Minute,
		RetryPolicy: &temporal.RetryPolicy{
			InitialInterval: 1 * time.Second,
			MaximumInterval: 60 * time.Second,
		},
	}
)

func VersionWorkflow(ctx workflow.Context, versionWorkflowArgs *deploymentspb.WorkerDeploymentVersionWorkflowArgs) error {
	versionWorkflowRunner := &VersionWorkflowRunner{
		WorkerDeploymentVersionWorkflowArgs: versionWorkflowArgs,

		a:       nil,
		logger:  sdklog.With(workflow.GetLogger(ctx), "wf-namespace", versionWorkflowArgs.NamespaceName),
		metrics: workflow.GetMetricsHandler(ctx).WithTags(map[string]string{"namespace": versionWorkflowArgs.NamespaceName}),
		lock:    workflow.NewMutex(ctx),
	}
	return versionWorkflowRunner.run(ctx)
}

func (d *VersionWorkflowRunner) listenToSignals(ctx workflow.Context) {
	// Fetch signal channels
	forceCANSignalChannel := workflow.GetSignalChannel(ctx, ForceCANSignalName)
	forceCAN := false
	drainageStatusSignalChannel := workflow.GetSignalChannel(ctx, SyncDrainageSignalName)

	selector := workflow.NewSelector(ctx)
	selector.AddReceive(forceCANSignalChannel, func(c workflow.ReceiveChannel, more bool) {
		// Process Signal
		forceCAN = true
	})
	selector.AddReceive(drainageStatusSignalChannel, func(c workflow.ReceiveChannel, more bool) {
		var newInfo *deploymentpb.VersionDrainageInfo
		c.Receive(ctx, &newInfo)
		d.VersionState.DrainageInfo.LastCheckedTime = newInfo.LastCheckedTime
		if d.VersionState.DrainageInfo.Status != newInfo.Status {
			d.VersionState.DrainageInfo.Status = newInfo.Status
			d.VersionState.DrainageInfo.LastChangedTime = newInfo.LastCheckedTime
		}
	})

	for (!workflow.GetInfo(ctx).GetContinueAsNewSuggested() && !forceCAN) || selector.HasPending() {
		selector.Select(ctx)
	}

	// Done processing signals before CAN
	d.signalsCompleted = true
}

func (d *VersionWorkflowRunner) run(ctx workflow.Context) error {
	if d.VersionState == nil {
		d.VersionState = &deploymentspb.VersionLocalState{}
	}

	// if we were draining and just continued-as-new, restart drainage child wf
	if d.VersionState.GetDrainageInfo().GetStatus() == enumspb.VERSION_DRAINAGE_STATUS_DRAINING {
		d.startDrainage(ctx, false)
	}

	// Set up Query Handlers here:
	if err := workflow.SetQueryHandler(ctx, QueryDescribeVersion, d.handleDescribeQuery); err != nil {
		d.logger.Error("Failed while setting up query handler")
		return err
	}

	if err := workflow.SetUpdateHandlerWithOptions(
		ctx,
		RegisterWorkerInDeployment,
		d.handleRegisterWorker,
		workflow.UpdateHandlerOptions{
			Validator: d.validateRegisterWorker,
		},
	); err != nil {
		return err
	}

	if err := workflow.SetUpdateHandlerWithOptions(
		ctx,
		SyncVersionState,
		d.handleSyncState,
		workflow.UpdateHandlerOptions{
			Validator: d.validateSyncState,
		},
	); err != nil {
		return err
	}

	if err := workflow.SetUpdateHandlerWithOptions(
		ctx,
		DeleteVersion,
		d.handleDeleteVersion,
		workflow.UpdateHandlerOptions{
			Validator: d.validateDeleteVersion,
		},
	); err != nil {
		return err
	}

	// First ensure deployment workflow is running
	if !d.VersionState.StartedDeploymentWorkflow {
		activityCtx := workflow.WithActivityOptions(ctx, defaultActivityOptions)
		err := workflow.ExecuteActivity(activityCtx, d.a.StartWorkerDeploymentWorkflow, &deploymentspb.StartWorkerDeploymentRequest{
			DeploymentName: d.VersionState.Version.DeploymentName,
			RequestId:      d.newUUID(ctx),
		}).Get(ctx, nil)
		if err != nil {
			return err
		}
		d.VersionState.StartedDeploymentWorkflow = true
	}

	// Listen to signals in a different goroutine to make business logic clearer
	workflow.Go(ctx, d.listenToSignals)

	// Wait on any pending signals and updates.
	err := workflow.Await(ctx, func() bool { return (d.signalsCompleted && d.pendingUpdates == 0) || d.done })
	if err != nil {
		return err
	}

	// Before continue-as-new or done, stop drainage wf if it exists.
	if d.drainageWorkflowFuture != nil {
		d.logger.Debug("Version terminating drainage workflow before continue-as-new")
		_ = d.stopDrainage(ctx) // child options say terminate-on-close, so if this fails the wf will terminate instead.
	}

	if d.done {
		return nil
	}

	d.logger.Debug("Version doing continue-as-new")
	nextArgs := d.WorkerDeploymentVersionWorkflowArgs
	nextArgs.VersionState = d.VersionState
	return workflow.NewContinueAsNewError(ctx, VersionWorkflow, nextArgs)
}

func (d *VersionWorkflowRunner) startDrainage(ctx workflow.Context, first bool) {
	childCtx := workflow.WithChildOptions(ctx, workflow.ChildWorkflowOptions{
		ParentClosePolicy: enumspb.PARENT_CLOSE_POLICY_TERMINATE,
	})
	fut := workflow.ExecuteChildWorkflow(childCtx, WorkerDeploymentDrainageWorkflowType, d.VersionState.Version, first)
	d.drainageWorkflowFuture = &fut
}

func (d *VersionWorkflowRunner) stopDrainage(ctx workflow.Context) error {
	var terminated bool
	if d.drainageWorkflowFuture == nil {
		return nil
	}
	fut := *d.drainageWorkflowFuture
	err := fut.SignalChildWorkflow(ctx, TerminateDrainageSignal, nil).Get(ctx, &terminated)
	if err != nil {
		return err
	}
	d.drainageWorkflowFuture = nil
	return nil
}

func (d *VersionWorkflowRunner) validateDeleteVersion() error {
	// We can't call DescribeTaskQueue here because that would be an Activity call / non-deterministic.
	// Once we have PollersStatus on the version, we can check it here.
	return nil
}

func (d *VersionWorkflowRunner) handleDeleteVersion(ctx workflow.Context) error {
	// use lock to enforce only one update at a time
	err := d.lock.Lock(ctx)
	if err != nil {
		d.logger.Error("Could not acquire workflow lock")
		return serviceerror.NewDeadlineExceeded("Could not acquire workflow lock")
	}
	d.pendingUpdates++
	defer func() {
		d.pendingUpdates--
		d.lock.Unlock()
	}()

	// wait until deployment workflow started
	err = workflow.Await(ctx, func() bool { return d.VersionState.StartedDeploymentWorkflow })
	if err != nil {
		d.logger.Error("Update canceled before worker deployment workflow started")
		return serviceerror.NewDeadlineExceeded("Update canceled before worker deployment workflow started")
	}

	state := d.GetVersionState()

	// describe all task queues in the deployment, if any have pollers, then cannot delete
	var tqs []*taskqueuepb.TaskQueue
<<<<<<< HEAD
	for tqName, _ := range state.TaskQueueFamilies {
=======
	for tqName := range state.TaskQueueFamilies {
>>>>>>> 214cd5ee
		tqs = append(tqs, &taskqueuepb.TaskQueue{
			Name: tqName,
			Kind: enumspb.TASK_QUEUE_KIND_NORMAL, // TODO (Carly): could this be sticky?
		})
	}
	activityCtx := workflow.WithActivityOptions(ctx, defaultActivityOptions)
	checkPollersReq := &deploymentspb.CheckTaskQueuesHaveNoPollersActivityArgs{
		TaskQueues: tqs,
		BuildId:    d.VersionState.Version.BuildId,
	}
	var hasPollers bool
	err = workflow.ExecuteActivity(activityCtx, d.a.CheckIfTaskQueuesHavePollers, checkPollersReq).Get(ctx, &hasPollers)
	if err != nil {
		return err
	}
	if hasPollers {
		return serviceerror.NewFailedPrecondition("cannot delete, task queues in this version still have pollers")
	}

	// sync version removal to task queues
	syncReq := &deploymentspb.SyncDeploymentVersionUserDataRequest{
		Version:       state.GetVersion(),
		ForgetVersion: true,
	}
	for tqName, byType := range state.TaskQueueFamilies {
		for tqType, oldData := range byType.TaskQueues {

			syncReq.Sync = append(syncReq.Sync, &deploymentspb.SyncDeploymentVersionUserDataRequest_SyncUserData{
				Name: tqName,
				Type: enumspb.TaskQueueType(tqType),
				Data: oldData,
			})
		}
	}
	var syncRes deploymentspb.SyncDeploymentVersionUserDataResponse
	err = workflow.ExecuteActivity(activityCtx, d.a.SyncDeploymentVersionUserData, syncReq).Get(ctx, &syncRes)
	if err != nil {
		// TODO (Shivam): Compensation functions required to roll back the local state + activity changes.
		return err
	}

	// wait for propagation
	if len(syncRes.TaskQueueMaxVersions) > 0 {
		err = workflow.ExecuteActivity(
			activityCtx,
			d.a.CheckWorkerDeploymentUserDataPropagation,
			&deploymentspb.CheckWorkerDeploymentUserDataPropagationRequest{
				TaskQueueMaxVersions: syncRes.TaskQueueMaxVersions,
			}).Get(ctx, nil)
		if err != nil {
			// TODO (Shivam): Compensation functions required to roll back the local state + activity changes.
			return err
		}
	}

	d.done = true
	return nil
}

func (d *VersionWorkflowRunner) validateRegisterWorker(args *deploymentspb.RegisterWorkerInVersionArgs) error {
	if _, ok := d.VersionState.TaskQueueFamilies[args.TaskQueueName].GetTaskQueues()[int32(args.TaskQueueType)]; ok {
		return temporal.NewApplicationError("task queue already exists in deployment", errNoChangeType)
	}
	if len(d.VersionState.TaskQueueFamilies) >= int(args.MaxTaskQueues) {
		return temporal.NewApplicationError(
			fmt.Sprintf("maximum number of task queues (%d) have been registered in deployment", args.MaxTaskQueues),
			errMaxTaskQueuesInVersionType,
		)
	}
	return nil
}

func (d *VersionWorkflowRunner) handleRegisterWorker(ctx workflow.Context, args *deploymentspb.RegisterWorkerInVersionArgs) error {
	// use lock to enforce only one update at a time
	err := d.lock.Lock(ctx)
	if err != nil {
		d.logger.Error("Could not acquire workflow lock")
		return err
	}
	d.pendingUpdates++
	defer func() {
		d.pendingUpdates--
		d.lock.Unlock()
	}()

	// wait until deployment workflow started
	err = workflow.Await(ctx, func() bool { return d.VersionState.StartedDeploymentWorkflow })
	if err != nil {
		d.logger.Error("Update canceled before deployment workflow started")
		return err
	}

	// initial data
	data := &deploymentspb.DeploymentVersionData{
		Version:           d.VersionState.Version,
		RoutingUpdateTime: d.VersionState.RoutingUpdateTime,
		CurrentSinceTime:  d.VersionState.CurrentSinceTime,
		RampingSinceTime:  d.VersionState.RampingSinceTime,
		RampPercentage:    d.VersionState.RampPercentage,
		FirstPollerTime:   args.FirstPollerTime,
	}

	// sync to user data
	activityCtx := workflow.WithActivityOptions(ctx, defaultActivityOptions)
	var syncRes deploymentspb.SyncDeploymentVersionUserDataResponse
	err = workflow.ExecuteActivity(activityCtx, d.a.SyncDeploymentVersionUserData, &deploymentspb.SyncDeploymentVersionUserDataRequest{
		Version: d.VersionState.Version,
		Sync: []*deploymentspb.SyncDeploymentVersionUserDataRequest_SyncUserData{
			{
				Name: args.TaskQueueName,
				Type: args.TaskQueueType,
				Data: data,
			},
		},
	}).Get(ctx, &syncRes)
	if err != nil {
		return err
	}

	if len(syncRes.TaskQueueMaxVersions) > 0 {
		// wait for propagation
		err = workflow.ExecuteActivity(
			activityCtx,
			d.a.CheckWorkerDeploymentUserDataPropagation,
			&deploymentspb.CheckWorkerDeploymentUserDataPropagationRequest{
				TaskQueueMaxVersions: syncRes.TaskQueueMaxVersions,
			}).Get(ctx, nil)
		if err != nil {
			return err
		}
	}

	// add version to worker-deployment workflow
	activityCtx = workflow.WithActivityOptions(ctx, defaultActivityOptions)
	err = workflow.ExecuteActivity(activityCtx, d.a.AddVersionToWorkerDeployment, &deploymentspb.AddVersionToWorkerDeploymentRequest{
		DeploymentName: d.VersionState.Version.GetDeploymentName(),
		Version:        worker_versioning.WorkerDeploymentVersionToString(d.VersionState.Version),
		RequestId:      d.newUUID(ctx),
	}).Get(ctx, nil)
	if err != nil {
		return err
	}

	// if successful, add the task queue to the local state
	if d.VersionState.TaskQueueFamilies == nil {
		d.VersionState.TaskQueueFamilies = make(map[string]*deploymentspb.VersionLocalState_TaskQueueFamilyData)
	}
	if d.VersionState.TaskQueueFamilies[args.TaskQueueName] == nil {
		d.VersionState.TaskQueueFamilies[args.TaskQueueName] = &deploymentspb.VersionLocalState_TaskQueueFamilyData{}
	}
	if d.VersionState.TaskQueueFamilies[args.TaskQueueName].TaskQueues == nil {
		d.VersionState.TaskQueueFamilies[args.TaskQueueName].TaskQueues = make(map[int32]*deploymentspb.DeploymentVersionData)
	}
	d.VersionState.TaskQueueFamilies[args.TaskQueueName].TaskQueues[int32(args.TaskQueueType)] = data

	return nil
}

// If routing update time has changed then we want to let the update through.
func (d *VersionWorkflowRunner) validateSyncState(args *deploymentspb.SyncVersionStateUpdateArgs) error {
	res := &deploymentspb.SyncVersionStateResponse{VersionState: d.VersionState}
	if args.GetRoutingUpdateTime().AsTime().Equal(d.GetVersionState().GetRoutingUpdateTime().AsTime()) {
		return temporal.NewApplicationError("no change", errNoChangeType, res)
	}
	return nil
}

func (d *VersionWorkflowRunner) handleSyncState(ctx workflow.Context, args *deploymentspb.SyncVersionStateUpdateArgs) (*deploymentspb.SyncVersionStateResponse, error) {
	// use lock to enforce only one update at a time
	err := d.lock.Lock(ctx)
	if err != nil {
		d.logger.Error("Could not acquire workflow lock")
		return nil, serviceerror.NewDeadlineExceeded("Could not acquire workflow lock")
	}
	d.pendingUpdates++
	defer func() {
		d.pendingUpdates--
		d.lock.Unlock()
	}()

	// wait until deployment workflow started
	err = workflow.Await(ctx, func() bool { return d.VersionState.StartedDeploymentWorkflow })
	if err != nil {
		d.logger.Error("Update canceled before worker deployment workflow started")
		return nil, serviceerror.NewDeadlineExceeded("Update canceled before worker deployment workflow started")
	}

	state := d.GetVersionState()

	// TODO (Shivam): __unversioned__

	// only versions with WORKFLOW_VERSIONING_MODE_VERSIONING_BEHAVIORS can be set as current or ramping
	// if args.RampPercentage > 0 || args.CurrentSinceTime != nil {
	// 	if state.WorkflowVersioningMode != enumspb.WORKFLOW_VERSIONING_MODE_VERSIONING_BEHAVIORS {
	// 		// non-retryable error since we don't want to retry syncing state for this version
	// 		return nil, temporal.NewNonRetryableApplicationError("Deployment version cannot be set as current or ramping", "Invalid version mode", nil)
	// 	}
	// }

	// sync to task queues
	syncReq := &deploymentspb.SyncDeploymentVersionUserDataRequest{
		Version: state.GetVersion(),
	}
	for tqName, byType := range state.TaskQueueFamilies {
		for tqType, oldData := range byType.TaskQueues {
			newData := &deploymentspb.DeploymentVersionData{
				Version:           oldData.Version,
				RoutingUpdateTime: args.RoutingUpdateTime,
				CurrentSinceTime:  args.CurrentSinceTime,
				RampingSinceTime:  args.RampingSinceTime,
				RampPercentage:    args.RampPercentage,
				FirstPollerTime:   oldData.FirstPollerTime,
			}

			syncReq.Sync = append(syncReq.Sync, &deploymentspb.SyncDeploymentVersionUserDataRequest_SyncUserData{
				Name: tqName,
				Type: enumspb.TaskQueueType(tqType),
				Data: newData,
			})
		}
	}
	activityCtx := workflow.WithActivityOptions(ctx, defaultActivityOptions)
	var syncRes deploymentspb.SyncDeploymentVersionUserDataResponse
	err = workflow.ExecuteActivity(activityCtx, d.a.SyncDeploymentVersionUserData, syncReq).Get(ctx, &syncRes)
	if err != nil {
		// TODO (Shivam): Compensation functions required to roll back the local state + activity changes.
		return nil, err
	}
	if len(syncRes.TaskQueueMaxVersions) > 0 {
		// wait for propagation
		err = workflow.ExecuteActivity(
			activityCtx,
			d.a.CheckWorkerDeploymentUserDataPropagation,
			&deploymentspb.CheckWorkerDeploymentUserDataPropagationRequest{
				TaskQueueMaxVersions: syncRes.TaskQueueMaxVersions,
			}).Get(ctx, nil)
		if err != nil {
			// TODO (Shivam): Compensation functions required to roll back the local state + activity changes.
			return nil, err
		}
	}

	wasAcceptingNewWorkflows := state.GetCurrentSinceTime() != nil || state.GetRampingSinceTime() != nil

	// apply changes to current and ramping
	state.RoutingUpdateTime = args.RoutingUpdateTime
	state.CurrentSinceTime = args.CurrentSinceTime
	state.RampingSinceTime = args.RampingSinceTime
	state.RampPercentage = args.RampPercentage

	isAcceptingNewWorkflows := state.GetCurrentSinceTime() != nil || state.GetRampingSinceTime() != nil

	// stopped accepting new workflows --> start drainage child wf
	if wasAcceptingNewWorkflows && !isAcceptingNewWorkflows {
		state.DrainageInfo = &deploymentpb.VersionDrainageInfo{}
		d.startDrainage(ctx, true)
	}

	// started accepting new workflows --> stop drainage child wf if it exists
	if !wasAcceptingNewWorkflows && isAcceptingNewWorkflows && d.drainageWorkflowFuture != nil {
		err = d.stopDrainage(ctx)
		if err != nil {
			// TODO: compensate
			return nil, err
		}
	}

	return &deploymentspb.SyncVersionStateResponse{
		VersionState: state,
	}, nil
}

func (d *VersionWorkflowRunner) dataWithTime(data *deploymentspb.DeploymentVersionData, routingUpdateTime *timestamppb.Timestamp) *deploymentspb.DeploymentVersionData {
	data = common.CloneProto(data)
	data.RoutingUpdateTime = routingUpdateTime

	return data
}

func (d *VersionWorkflowRunner) handleDescribeQuery() (*deploymentspb.QueryDescribeVersionResponse, error) {
	return &deploymentspb.QueryDescribeVersionResponse{
		VersionState: d.VersionState,
	}, nil
}

// updateMemo should be called whenever the workflow updates its local state
func (d *VersionWorkflowRunner) updateMemo(ctx workflow.Context) error {
	// TODO (Shivam): Update memo to have current_since after proto changes.
	return workflow.UpsertMemo(ctx, map[string]any{
		WorkerDeploymentVersionMemoField: &deploymentspb.VersionWorkflowMemo{
			DeploymentName: d.VersionState.Version.DeploymentName,
			BuildId:        d.VersionState.Version.BuildId,
		},
	})
}

func (d *VersionWorkflowRunner) newUUID(ctx workflow.Context) string {
	var val string
	_ = workflow.SideEffect(ctx, func(ctx workflow.Context) any {
		return uuid.New()
	}).Get(&val)
	return val
}<|MERGE_RESOLUTION|>--- conflicted
+++ resolved
@@ -34,17 +34,12 @@
 	deploymentpb "go.temporal.io/api/deployment/v1"
 	enumspb "go.temporal.io/api/enums/v1"
 	"go.temporal.io/api/serviceerror"
-	taskqueuepb "go.temporal.io/api/taskqueue/v1"
 	sdkclient "go.temporal.io/sdk/client"
 	sdklog "go.temporal.io/sdk/log"
 	"go.temporal.io/sdk/temporal"
 	"go.temporal.io/sdk/workflow"
 	deploymentspb "go.temporal.io/server/api/deployment/v1"
 	"go.temporal.io/server/common"
-<<<<<<< HEAD
-=======
-	"go.temporal.io/server/common/worker_versioning"
->>>>>>> 214cd5ee
 	"google.golang.org/protobuf/types/known/timestamppb"
 )
 
@@ -253,11 +248,7 @@
 
 	// describe all task queues in the deployment, if any have pollers, then cannot delete
 	var tqs []*taskqueuepb.TaskQueue
-<<<<<<< HEAD
-	for tqName, _ := range state.TaskQueueFamilies {
-=======
 	for tqName := range state.TaskQueueFamilies {
->>>>>>> 214cd5ee
 		tqs = append(tqs, &taskqueuepb.TaskQueue{
 			Name: tqName,
 			Kind: enumspb.TASK_QUEUE_KIND_NORMAL, // TODO (Carly): could this be sticky?
