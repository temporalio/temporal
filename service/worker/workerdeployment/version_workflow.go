--- conflicted
+++ resolved
@@ -26,17 +26,11 @@
 
 import (
 	"fmt"
+	"time"
+
+	"github.com/pborman/uuid"
 	deploymentpb "go.temporal.io/api/deployment/v1"
 	enumspb "go.temporal.io/api/enums/v1"
-	"google.golang.org/protobuf/types/known/timestamppb"
-	"time"
-
-	"github.com/pborman/uuid"
-<<<<<<< HEAD
-=======
-	deploymentpb "go.temporal.io/api/deployment/v1"
-	enumspb "go.temporal.io/api/enums/v1"
->>>>>>> 7ff78767
 	"go.temporal.io/api/serviceerror"
 	sdkclient "go.temporal.io/sdk/client"
 	sdklog "go.temporal.io/sdk/log"
@@ -219,9 +213,13 @@
 		DeploymentName: d.VersionState.DeploymentName,
 		Version:        d.VersionState.Version,
 	}
+
 	data := &deploymentspb.DeploymentVersionData{
-		Version:         workerDeploymentVersion,
-		FirstPollerTime: args.FirstPollerTime,
+		Version:           workerDeploymentVersion,
+		RoutingUpdateTime: timestamppb.Now(),
+		IsCurrent:         false,
+		RampPercentage:    0,
+		FirstPollerTime:   args.FirstPollerTime,
 	}
 
 	// sync to user data
@@ -230,10 +228,10 @@
 	err = workflow.ExecuteActivity(activityCtx, d.a.SyncDeploymentVersionUserData, &deploymentspb.SyncDeploymentVersionUserDataRequest{
 		WorkerDeploymentVersion: workerDeploymentVersion,
 		Sync: []*deploymentspb.SyncDeploymentVersionUserDataRequest_SyncUserData{
-			&deploymentspb.SyncDeploymentVersionUserDataRequest_SyncUserData{
+			{
 				Name: args.TaskQueueName,
 				Type: args.TaskQueueType,
-				Data: d.dataWithTime(data, nil),
+				Data: data,
 			},
 		},
 	}).Get(ctx, &syncRes)
@@ -291,35 +289,16 @@
 	return nil
 }
 
-func (d *VersionWorkflowRunner) validateSyncState(args *deploymentspb.SyncVersionStateArgs) error {
-<<<<<<< HEAD
+func (d *VersionWorkflowRunner) validateSyncState(args *deploymentspb.SyncVersionStateUpdateArgs) error {
 	if args.GetCurrentSinceTime().AsTime().Equal(d.GetVersionState().GetCurrentSinceTime().AsTime()) &&
 		args.GetRampingSinceTime().AsTime().Equal(d.GetVersionState().GetRampingSinceTime().AsTime()) {
 		res := &deploymentspb.SyncVersionStateResponse{VersionState: d.VersionState}
 		return temporal.NewApplicationError("no change", errNoChangeType, res)
 	}
 	return nil
-=======
-	if set := args.SetCurrent; set != nil {
-		if set.LastBecameCurrentTime == nil {
-			// version will no longer be current
-			if d.VersionState.LastBecameCurrentTime != nil {
-				return nil
-			}
-		} else {
-			// version will become current
-			if !d.VersionState.LastBecameCurrentTime.AsTime().Equal(set.LastBecameCurrentTime.AsTime()) {
-				return nil
-			}
-		}
-	}
-
-	res := &deploymentspb.SyncVersionStateResponse{VersionState: d.VersionState}
-	return temporal.NewApplicationError("no change", errNoChangeType, res)
->>>>>>> 7ff78767
-}
-
-func (d *VersionWorkflowRunner) handleSyncState(ctx workflow.Context, args *deploymentspb.SyncVersionStateArgs) (*deploymentspb.SyncVersionStateResponse, error) {
+}
+
+func (d *VersionWorkflowRunner) handleSyncState(ctx workflow.Context, args *deploymentspb.SyncVersionStateUpdateArgs) (*deploymentspb.SyncVersionStateResponse, error) {
 	// use lock to enforce only one update at a time
 	err := d.lock.Lock(ctx)
 	if err != nil {
@@ -339,68 +318,81 @@
 		return nil, serviceerror.NewDeadlineExceeded("Update canceled before worker deployment workflow started")
 	}
 
-<<<<<<< HEAD
 	state := d.GetVersionState()
 	wasAcceptingNewWorkflows := state.GetCurrentSinceTime() != nil || state.GetRampingSinceTime() != nil
-	if args.GetCurrentSinceTime() != nil {
-		state.CurrentSinceTime = args.GetCurrentSinceTime()
-	}
-	if args.GetRampingSinceTime() != nil {
-		state.RampingSinceTime = args.GetRampingSinceTime()
-=======
-	// apply changes to "current"
-	if set := args.SetCurrent; set != nil {
-
-		// sync to task queues
-		syncReq := &deploymentspb.SyncDeploymentVersionUserDataRequest{
-			WorkerDeploymentVersion: &deploymentpb.WorkerDeploymentVersion{
-				DeploymentName: d.VersionState.DeploymentName,
-				Version:        d.VersionState.Version,
-			},
+
+	// sync to task queues
+	syncReq := &deploymentspb.SyncDeploymentVersionUserDataRequest{
+		WorkerDeploymentVersion: &deploymentpb.WorkerDeploymentVersion{
+			DeploymentName: d.VersionState.DeploymentName,
+			Version:        d.VersionState.Version,
+		},
+	}
+	for tqName, byType := range d.VersionState.TaskQueueFamilies {
+		for tqType, oldData := range byType.TaskQueues {
+			newData := &deploymentspb.DeploymentVersionData{
+				Version:           oldData.Version,
+				RoutingUpdateTime: args.RoutingUpdateTime, // todo carly: replace this with just current_since + ramping_since, in future PR since it's more involved
+				IsCurrent:         args.CurrentSinceTime != nil,
+				RampPercentage:    oldData.RampPercentage, // todo ramp
+				FirstPollerTime:   oldData.FirstPollerTime,
+			}
+
+			syncReq.Sync = append(syncReq.Sync, &deploymentspb.SyncDeploymentVersionUserDataRequest_SyncUserData{
+				Name: tqName,
+				Type: enumspb.TaskQueueType(tqType),
+				Data: newData,
+			})
 		}
-		for tqName, byType := range d.VersionState.TaskQueueFamilies {
-			for tqType, data := range byType.TaskQueues {
-				syncReq.Sync = append(syncReq.Sync, &deploymentspb.SyncDeploymentVersionUserDataRequest_SyncUserData{
-					Name: tqName,
-					Type: enumspb.TaskQueueType(tqType),
-					Data: d.dataWithTime(data, set.LastBecameCurrentTime),
-				})
-			}
-		}
-		activityCtx := workflow.WithActivityOptions(ctx, defaultActivityOptions)
-		var syncRes deploymentspb.SyncDeploymentVersionUserDataResponse
-		err = workflow.ExecuteActivity(activityCtx, d.a.SyncDeploymentVersionUserData, syncReq).Get(ctx, &syncRes)
+	}
+	activityCtx := workflow.WithActivityOptions(ctx, defaultActivityOptions)
+	var syncRes deploymentspb.SyncDeploymentVersionUserDataResponse
+	err = workflow.ExecuteActivity(activityCtx, d.a.SyncDeploymentVersionUserData, syncReq).Get(ctx, &syncRes)
+	if err != nil {
+		// TODO (Shivam): Compensation functions required to roll back the local state + activity changes.
+		return nil, err
+	}
+	if len(syncRes.TaskQueueMaxVersions) > 0 {
+		// wait for propagation
+		err = workflow.ExecuteActivity(
+			activityCtx,
+			d.a.CheckWorkerDeploymentUserDataPropagation,
+			&deploymentspb.CheckWorkerDeploymentUserDataPropagationRequest{
+				TaskQueueMaxVersions: syncRes.TaskQueueMaxVersions,
+			}).Get(ctx, nil)
 		if err != nil {
 			// TODO (Shivam): Compensation functions required to roll back the local state + activity changes.
 			return nil, err
 		}
-		if len(syncRes.TaskQueueMaxVersions) > 0 {
-			// wait for propagation
-			err = workflow.ExecuteActivity(
-				activityCtx,
-				d.a.CheckWorkerDeploymentUserDataPropagation,
-				&deploymentspb.CheckWorkerDeploymentUserDataPropagationRequest{
-					TaskQueueMaxVersions: syncRes.TaskQueueMaxVersions,
-				}).Get(ctx, nil)
-			if err != nil {
-				// TODO (Shivam): Compensation functions required to roll back the local state + activity changes.
-				return nil, err
-			}
-		}
-
-		// local state
-		if set.LastBecameCurrentTime != nil {
-			d.VersionState.LastBecameCurrentTime = set.LastBecameCurrentTime
-		}
-		if err := d.updateMemo(ctx); err != nil {
-			return nil, err
-		}
->>>>>>> 7ff78767
-	}
+	}
+
+	// apply changes to "current"
+	if args.GetCurrentSinceTime() != nil {
+		state.CurrentSinceTime = args.GetCurrentSinceTime()
+	}
+
+	// apply changes to "ramping"
+	if args.GetRampingSinceTime() != nil {
+		state.RampingSinceTime = args.GetRampingSinceTime()
+	}
+
 	isAcceptingNewWorkflows := state.GetCurrentSinceTime() != nil || state.GetRampingSinceTime() != nil
 
 	if wasAcceptingNewWorkflows && !isAcceptingNewWorkflows {
 		workflow.ExecuteChildWorkflow(ctx, WorkerDeploymentCheckDrainageWorkflowType)
+		//=======
+		//	// apply changes to "current"
+		//	if set := args.SetCurrent; set != nil {
+		//
+
+		//		// local state
+		//		if set.LastBecameCurrentTime != nil {
+		//			d.VersionState.LastBecameCurrentTime = set.LastBecameCurrentTime
+		//		}
+		//		if err := d.updateMemo(ctx); err != nil {
+		//			return nil, err
+		//		}
+		//>>>>>>> 7ff7876726e34490e9f89040784e75f31fa064ed
 	}
 
 	if err = d.updateMemo(ctx); err != nil {
@@ -430,18 +422,12 @@
 	// TODO (Shivam): Update memo to have current_since after proto changes.
 	return workflow.UpsertMemo(ctx, map[string]any{
 		WorkerDeploymentVersionMemoField: &deploymentspb.VersionWorkflowMemo{
-<<<<<<< HEAD
 			DeploymentName:   d.VersionState.DeploymentName,
 			Version:          d.VersionState.Version,
 			CurrentSinceTime: d.VersionState.CurrentSinceTime,
 			RampingSinceTime: d.VersionState.RampingSinceTime,
 			CreateTime:       d.VersionState.CreateTime,
 			DrainageInfo:     d.VersionState.DrainageInfo,
-=======
-			DeploymentName: d.VersionState.DeploymentName,
-			Version:        d.VersionState.Version,
-			CreateTime:     d.VersionState.CreateTime,
->>>>>>> 7ff78767
 		},
 	})
 }
