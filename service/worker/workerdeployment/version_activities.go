// The MIT License
//
// Copyright (c) 2024 Temporal Technologies Inc.  All rights reserved.
//
// Copyright (c) 2024 Uber Technologies, Inc.
//
// Permission is hereby granted, free of charge, to any person obtaining a copy
// of this software and associated documentation files (the "Software"), to deal
// in the Software without restriction, including without limitation the rights
// to use, copy, modify, merge, publish, distribute, sublicense, and/or sell
// copies of the Software, and to permit persons to whom the Software is
// furnished to do so, subject to the following conditions:
//
// The above copyright notice and this permission notice shall be included in
// all copies or substantial portions of the Software.
//
// THE SOFTWARE IS PROVIDED "AS IS", WITHOUT WARRANTY OF ANY KIND, EXPRESS OR
// IMPLIED, INCLUDING BUT NOT LIMITED TO THE WARRANTIES OF MERCHANTABILITY,
// FITNESS FOR A PARTICULAR PURPOSE AND NONINFRINGEMENT. IN NO EVENT SHALL THE
// AUTHORS OR COPYRIGHT HOLDERS BE LIABLE FOR ANY CLAIM, DAMAGES OR OTHER
// LIABILITY, WHETHER IN AN ACTION OF CONTRACT, TORT OR OTHERWISE, ARISING FROM,
// OUT OF OR IN CONNECTION WITH THE SOFTWARE OR THE USE OR OTHER DEALINGS IN
// THE SOFTWARE.

package workerdeployment

import (
	"cmp"
	"context"
	"fmt"
<<<<<<< HEAD
	enumspb "go.temporal.io/api/enums/v1"
	taskqueuepb "go.temporal.io/api/taskqueue/v1"
=======
>>>>>>> 0c311bcb
	"sync"

	enumspb "go.temporal.io/api/enums/v1"
	taskqueuepb "go.temporal.io/api/taskqueue/v1"
	"go.temporal.io/api/workflowservice/v1"
	"go.temporal.io/sdk/activity"
	deploymentspb "go.temporal.io/server/api/deployment/v1"
	"go.temporal.io/server/api/matchingservice/v1"
	"go.temporal.io/server/common/namespace"
	"go.temporal.io/server/common/resource"
	"go.temporal.io/server/common/worker_versioning"
)

type (
	VersionActivities struct {
		namespace        *namespace.Namespace
		deploymentClient Client
		matchingClient   resource.MatchingClient
	}
)

func (a *VersionActivities) StartWorkerDeploymentWorkflow(
	ctx context.Context,
	input *deploymentspb.StartWorkerDeploymentRequest,
) error {
	logger := activity.GetLogger(ctx)
	logger.Info("starting worker-deployment workflow", "deploymentName", input.DeploymentName)
	identity := "deployment-version workflow " + activity.GetInfo(ctx).WorkflowExecution.ID
	return a.deploymentClient.StartWorkerDeployment(ctx, a.namespace, input.DeploymentName, identity, input.RequestId)
}

func (a *VersionActivities) SyncDeploymentVersionUserData(
	ctx context.Context,
	input *deploymentspb.SyncDeploymentVersionUserDataRequest,
) (*deploymentspb.SyncDeploymentVersionUserDataResponse, error) {
	logger := activity.GetLogger(ctx)

	errs := make(chan error)

	var lock sync.Mutex
	maxVersionByName := make(map[string]int64)

	for _, e := range input.Sync {
		go func(syncData *deploymentspb.SyncDeploymentVersionUserDataRequest_SyncUserData) {
			logger.Info("syncing task queue userdata for deployment version", "taskQueue", syncData.Name, "type", syncData.Type)

			var res *matchingservice.SyncDeploymentUserDataResponse
			var err error

			if input.ForgetVersion {
				res, err = a.matchingClient.SyncDeploymentUserData(ctx, &matchingservice.SyncDeploymentUserDataRequest{
					NamespaceId:   a.namespace.ID().String(),
					TaskQueue:     syncData.Name,
					TaskQueueType: syncData.Type,
					Operation: &matchingservice.SyncDeploymentUserDataRequest_ForgetVersion{
						ForgetVersion: input.Version,
					},
				})
			} else {

				res, err = a.matchingClient.SyncDeploymentUserData(ctx, &matchingservice.SyncDeploymentUserDataRequest{
					NamespaceId:   a.namespace.ID().String(),
					TaskQueue:     syncData.Name,
					TaskQueueType: syncData.Type,
					Operation: &matchingservice.SyncDeploymentUserDataRequest_UpdateVersionData{
						UpdateVersionData: syncData.Data,
					},
				})
			}

			if err != nil {
				logger.Error("syncing task queue userdata", "taskQueue", syncData.Name, "type", syncData.Type, "error", err)
			} else {
				lock.Lock()
				maxVersionByName[syncData.Name] = max(maxVersionByName[syncData.Name], res.Version)
				lock.Unlock()
			}
			errs <- err
		}(e)
	}

	var err error
	for range input.Sync {
		err = cmp.Or(err, <-errs)
	}
	if err != nil {
		return nil, err
	}
	return &deploymentspb.SyncDeploymentVersionUserDataResponse{TaskQueueMaxVersions: maxVersionByName}, nil
}

func (a *VersionActivities) CheckWorkerDeploymentUserDataPropagation(ctx context.Context, input *deploymentspb.CheckWorkerDeploymentUserDataPropagationRequest) error {
	logger := activity.GetLogger(ctx)

	errs := make(chan error)

	for n, v := range input.TaskQueueMaxVersions {
		go func(name string, version int64) {
			logger.Info("waiting for userdata propagation", "taskQueue", name, "version", version)
			_, err := a.matchingClient.CheckTaskQueueUserDataPropagation(ctx, &matchingservice.CheckTaskQueueUserDataPropagationRequest{
				NamespaceId: a.namespace.ID().String(),
				TaskQueue:   name,
				Version:     version,
			})
			if err != nil {
				logger.Error("waiting for userdata", "taskQueue", name, "type", version, "error", err)
			}
			errs <- err
		}(n, v)
	}

	var err error
	for range input.TaskQueueMaxVersions {
		err = cmp.Or(err, <-errs)
	}
	return err
}

// CheckIfTaskQueuesHavePollers returns true if any of the given task queues has any pollers
func (a *VersionActivities) CheckIfTaskQueuesHavePollers(ctx context.Context, args *deploymentspb.CheckTaskQueuesHaveNoPollersActivityArgs) (bool, error) {
<<<<<<< HEAD
	for tqName, tqTypes := range args.TaskQueuesAndTypes {
=======
	for _, tq := range args.TaskQueues {

>>>>>>> 0c311bcb
		res, err := a.matchingClient.DescribeTaskQueue(ctx, &matchingservice.DescribeTaskQueueRequest{
			NamespaceId: a.namespace.ID().String(),
			DescRequest: &workflowservice.DescribeTaskQueueRequest{
				Namespace:      a.namespace.Name().String(),
<<<<<<< HEAD
				TaskQueueTypes: tqTypes.Types,
				TaskQueue:      &taskqueuepb.TaskQueue{Name: tqName, Kind: enumspb.TASK_QUEUE_KIND_NORMAL},
				ApiMode:        enumspb.DESCRIBE_TASK_QUEUE_MODE_ENHANCED,
				Versions:       &taskqueuepb.TaskQueueVersionSelection{BuildIds: []string{args.BuildId}},
				ReportPollers:  true,
				TaskQueueType:  enumspb.TASK_QUEUE_TYPE_WORKFLOW,
=======
				TaskQueue:      tq,
				ApiMode:        enumspb.DESCRIBE_TASK_QUEUE_MODE_ENHANCED,
				Versions:       &taskqueuepb.TaskQueueVersionSelection{BuildIds: []string{worker_versioning.WorkerDeploymentVersionToString(args.WorkerDeploymentVersion)}},
				ReportPollers:  true,
				TaskQueueType:  enumspb.TASK_QUEUE_TYPE_WORKFLOW,
				TaskQueueTypes: []enumspb.TaskQueueType{enumspb.TASK_QUEUE_TYPE_WORKFLOW},
>>>>>>> 0c311bcb
			},
		})
		if err != nil {
			return false, fmt.Errorf("error describing task queue with name %s: %s", tqName, err)
		}
		typesInfo := res.GetDescResponse().GetVersionsInfo()[worker_versioning.WorkerDeploymentVersionToString(args.WorkerDeploymentVersion)].GetTypesInfo()
		if len(typesInfo[int32(enumspb.TASK_QUEUE_TYPE_WORKFLOW)].GetPollers()) > 0 {
			return true, nil
		}
		if len(typesInfo[int32(enumspb.TASK_QUEUE_TYPE_ACTIVITY)].GetPollers()) > 0 {
			return true, nil
		}
		if len(typesInfo[int32(enumspb.TASK_QUEUE_TYPE_NEXUS)].GetPollers()) > 0 {
			return true, nil
		}
	}
	return false, nil
}

func (a *VersionActivities) AddVersionToWorkerDeployment(ctx context.Context, input *deploymentspb.AddVersionToWorkerDeploymentRequest) (*deploymentspb.AddVersionToWorkerDeploymentResponse, error) {
	logger := activity.GetLogger(ctx)
	logger.Info("adding version to worker-deployment", "deploymentName", input.DeploymentName, "version", input.Version)
	identity := "deployment-version workflow " + activity.GetInfo(ctx).WorkflowExecution.ID
	return a.deploymentClient.AddVersionToWorkerDeployment(ctx, a.namespace, input.DeploymentName, input.Version, identity, input.RequestId)
}<|MERGE_RESOLUTION|>--- conflicted
+++ resolved
@@ -28,11 +28,6 @@
 	"cmp"
 	"context"
 	"fmt"
-<<<<<<< HEAD
-	enumspb "go.temporal.io/api/enums/v1"
-	taskqueuepb "go.temporal.io/api/taskqueue/v1"
-=======
->>>>>>> 0c311bcb
 	"sync"
 
 	enumspb "go.temporal.io/api/enums/v1"
@@ -152,32 +147,18 @@
 }
 
 // CheckIfTaskQueuesHavePollers returns true if any of the given task queues has any pollers
-func (a *VersionActivities) CheckIfTaskQueuesHavePollers(ctx context.Context, args *deploymentspb.CheckTaskQueuesHaveNoPollersActivityArgs) (bool, error) {
-<<<<<<< HEAD
+func (a *VersionActivities) CheckIfTaskQueuesHavePollers(ctx context.Context, args *deploymentspb.CheckTaskQueuesHavePollersActivityArgs) (bool, error) {
 	for tqName, tqTypes := range args.TaskQueuesAndTypes {
-=======
-	for _, tq := range args.TaskQueues {
-
->>>>>>> 0c311bcb
 		res, err := a.matchingClient.DescribeTaskQueue(ctx, &matchingservice.DescribeTaskQueueRequest{
 			NamespaceId: a.namespace.ID().String(),
 			DescRequest: &workflowservice.DescribeTaskQueueRequest{
 				Namespace:      a.namespace.Name().String(),
-<<<<<<< HEAD
-				TaskQueueTypes: tqTypes.Types,
 				TaskQueue:      &taskqueuepb.TaskQueue{Name: tqName, Kind: enumspb.TASK_QUEUE_KIND_NORMAL},
-				ApiMode:        enumspb.DESCRIBE_TASK_QUEUE_MODE_ENHANCED,
-				Versions:       &taskqueuepb.TaskQueueVersionSelection{BuildIds: []string{args.BuildId}},
-				ReportPollers:  true,
-				TaskQueueType:  enumspb.TASK_QUEUE_TYPE_WORKFLOW,
-=======
-				TaskQueue:      tq,
 				ApiMode:        enumspb.DESCRIBE_TASK_QUEUE_MODE_ENHANCED,
 				Versions:       &taskqueuepb.TaskQueueVersionSelection{BuildIds: []string{worker_versioning.WorkerDeploymentVersionToString(args.WorkerDeploymentVersion)}},
 				ReportPollers:  true,
 				TaskQueueType:  enumspb.TASK_QUEUE_TYPE_WORKFLOW,
-				TaskQueueTypes: []enumspb.TaskQueueType{enumspb.TASK_QUEUE_TYPE_WORKFLOW},
->>>>>>> 0c311bcb
+				TaskQueueTypes: tqTypes.Types,
 			},
 		})
 		if err != nil {
