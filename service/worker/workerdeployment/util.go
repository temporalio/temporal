--- conflicted
+++ resolved
@@ -49,10 +49,7 @@
 	// Updates
 	RegisterWorkerInDeployment   = "register-task-queue-worker"       // for Worker Deployment Version wf
 	SyncVersionState             = "sync-version-state"               // for Worker Deployment Version wfs
-<<<<<<< HEAD
-=======
 	UpdateVersionMetadata        = "update-version-metadata"          // for Worker Deployment Version wfs
->>>>>>> 5cae2bd5
 	SetCurrentVersion            = "set-current-version"              // for Worker Deployment wfs
 	SetRampingVersion            = "set-ramping-version"              // for Worker Deployment wfs
 	AddVersionToWorkerDeployment = "add-version-to-worker-deployment" // for Worker Deployment wfs
@@ -77,11 +74,7 @@
 	WorkerDeploymentVersionWorkflowIDDelimeter   = ":"
 	WorkerDeploymentVersionWorkflowIDEscape      = "|"
 	WorkerDeploymentVersionWorkflowIDInitialSize = len(WorkerDeploymentVersionWorkflowIDDelimeter) + len(WorkerDeploymentVersionWorkflowIDPrefix) // todo (Shivam): Do we need 2 * len(WorkerDeploymentVersionWorkflowIDDelimeter)?
-<<<<<<< HEAD
 	WorkerDeploymentFieldName                    = "DeploymentName"
-=======
-	WorkerDeploymentFieldName                    = "WorkerDeployment"
->>>>>>> 5cae2bd5
 	WorkerDeploymentBuildIDFieldName             = "BuildID"
 
 	// Application error names for rejected updates
@@ -127,11 +120,7 @@
 		return serviceerror.NewInvalidArgument(fmt.Sprintf("%v cannot contain '/'", fieldName))
 	}
 
-<<<<<<< HEAD
 	// buildID cannot start with "__" // TODO (Carly): Do we still want this requirement?
-=======
-	// buildID cannot start with "__"
->>>>>>> 5cae2bd5
 	if fieldName == WorkerDeploymentBuildIDFieldName && strings.HasPrefix(field, "__") {
 		return serviceerror.NewInvalidArgument(fmt.Sprintf("%v cannot start with '__'", fieldName))
 	}
