--- conflicted
+++ resolved
@@ -74,11 +74,8 @@
 
 	ErrRampingVersionDoesNotHaveAllTaskQueues = "proposed ramping version is missing active task queues from the current version; these would become unversioned if it is set as the ramping version"
 	ErrCurrentVersionDoesNotHaveAllTaskQueues = "proposed current version is missing active task queues from the current version; these would become unversioned if it is set as the current version"
-<<<<<<< HEAD
 	ErrManagerIdentityMismatch                = "ManagerIdentity '%s' is set and does not match user identity '%s'; to proceed, set your own identity as the ManagerIdentity, remove the ManagerIdentity, or wait for the other client to do so"
-=======
 	ErrWorkerDeploymentNotFound               = "no Worker Deployment found with name %s; does your Worker Deployment have pollers?"
->>>>>>> 26f9caf6
 )
 
 var (
