--- conflicted
+++ resolved
@@ -28,11 +28,7 @@
 	"strings"
 	"time"
 
-<<<<<<< HEAD
-	enumspb "go.temporal.io/api/enums/v1"
 	"go.temporal.io/api/serviceerror"
-=======
->>>>>>> ba350e2e
 	sdkclient "go.temporal.io/sdk/client"
 	sdklog "go.temporal.io/sdk/log"
 	"go.temporal.io/sdk/temporal"
@@ -41,26 +37,6 @@
 )
 
 type (
-<<<<<<< HEAD
-	TaskQueue struct {
-		Name          string
-		TaskQueueType enumspb.TaskQueueType
-	}
-	// DeploymentTaskQueue holds relevant information for a task-queue present in a Deployment
-	DeploymentTaskQueue struct {
-		FirstPollerTimeStamp *timestamppb.Timestamp
-		TaskQueue            *TaskQueue
-	}
-
-	// DeploymentWorkflowArgs represents the arguments passed for a DeploymentWorkflow
-	DeploymentWorkflowArgs struct {
-		NamespaceName string
-		NamespaceID   string
-		TaskQueues    []*DeploymentTaskQueue // required for CAN
-	}
-
-=======
->>>>>>> ba350e2e
 	DeploymentLocalState struct {
 		NamespaceName     string
 		NamespaceID       string
@@ -98,7 +74,6 @@
 	DeploymentWorkflowIDPrefix = "temporal-sys-deployment:"
 )
 
-<<<<<<< HEAD
 // parseDeploymentWorkflowID parses the workflowID, to extract DeploymentName and BuildID,
 // for the execution of a Deployment workflow.
 func parseDeploymentWorkflowID(workflowID string) (string, string, error) {
@@ -119,7 +94,7 @@
 	return deploymentName, buildID, nil
 }
 
-func DeploymentWorkflow(ctx workflow.Context, deploymentWorkflowArgs DeploymentWorkflowArgs) error {
+func DeploymentWorkflow(ctx workflow.Context, deploymentWorkflowArgs *deployspb.DeploymentWorkflowArgs) error {
 	// Extract buildID and deploymentName from workflowID
 	info := workflow.GetInfo(ctx)
 	workflowID := info.WorkflowExecution.ID
@@ -130,21 +105,12 @@
 	}
 
 	deploymentWorkflowRunner := &DeploymentWorkflowRunner{
-		deploymentlocalState: &DeploymentLocalState{
-			NamespaceName:  deploymentWorkflowArgs.NamespaceName,
-			NamespaceID:    deploymentWorkflowArgs.NamespaceID,
-			DeploymentName: deploymentName,
-			BuildID:        buildID,
-=======
-func DeploymentWorkflow(ctx workflow.Context, deploymentWorkflowArgs *deployspb.DeploymentWorkflowArgs) error {
-	deploymentWorkflowRunner := &DeploymentWorkflowRunner{
 		DeploymentLocalState: &DeploymentLocalState{
 			NamespaceName:     deploymentWorkflowArgs.NamespaceName,
 			NamespaceID:       deploymentWorkflowArgs.NamespaceId,
-			DeploymentName:    "", // TODO Shivam - extract the Deployment
-			BuildID:           "", // TODO Shivam - extract BuildID from the workflowID
-			TaskQueueFamilies: deploymentWorkflowArgs.TaskQueueFamilies,
->>>>>>> ba350e2e
+			DeploymentName:    deploymentName,
+			BuildID:           buildID,
+			TaskQueueFamilies: nil,
 		},
 		ctx:     ctx,
 		a:       nil,
@@ -157,8 +123,8 @@
 func (d *DeploymentWorkflowRunner) run() error {
 
 	// Set up Query Handlers here:
-	err := workflow.SetQueryHandler(d.ctx, "deploymentTaskQueues", func(input []byte) ([]*DeploymentTaskQueue, error) {
-		return d.deploymentlocalState.TaskQueues, nil
+	err := workflow.SetQueryHandler(d.ctx, "deploymentTaskQueues", func(input []byte) (map[string]*deployspb.DeploymentWorkflowArgs_TaskQueueFamilyInfo, error) {
+		return d.DeploymentLocalState.TaskQueueFamilies, nil
 	})
 	if err != nil {
 		d.logger.Error("Failed while setting up query handler")
@@ -173,32 +139,30 @@
 
 	selector := workflow.NewSelector(d.ctx)
 	selector.AddReceive(updateDeploymentSignalChannel, func(c workflow.ReceiveChannel, more bool) {
-<<<<<<< HEAD
 		// fetch the input from the signal
 
-		var inputDeploymentTaskQueue *DeploymentTaskQueue
-		updateDeploymentSignalChannel.Receive(d.ctx, &inputDeploymentTaskQueue)
+		var signalInput *deployspb.UpdateDeploymentSignalInput
+		updateDeploymentSignalChannel.Receive(d.ctx, &signalInput)
+
 		// add the task queue to the local state
-		d.deploymentlocalState.TaskQueues = append(d.deploymentlocalState.TaskQueues, inputDeploymentTaskQueue)
+		d.DeploymentLocalState.TaskQueueFamilies[signalInput.Name].TaskQueues =
+			append(d.DeploymentLocalState.TaskQueueFamilies[signalInput.Name].TaskQueues, signalInput.TaskQueueInfo)
 
 		// Call activity which starts "DeploymentName" workflow
 		activityInput := StartDeploymentNameWorkflowActivityInput{
-			NamespaceName:  d.deploymentlocalState.NamespaceName,
-			NamespaceID:    d.deploymentlocalState.NamespaceID,
-			DeploymentName: d.deploymentlocalState.DeploymentName,
+			NamespaceName:  d.DeploymentLocalState.NamespaceName,
+			NamespaceID:    d.DeploymentLocalState.NamespaceID,
+			DeploymentName: d.DeploymentLocalState.DeploymentName,
 		}
 		activityCtx := workflow.WithActivityOptions(d.ctx, defaultActivityOptions)
 		workflow.ExecuteActivity(activityCtx, d.a.StartDeploymentNameWorkflow, activityInput)
-=======
-		// Process Signal
-		forceCAN = true
->>>>>>> ba350e2e
 	})
 	selector.AddReceive(updateBuildIDSignalChannel, func(c workflow.ReceiveChannel, more bool) {
 		// Process Signal
 	})
 	selector.AddReceive(forceCANSignalChannel, func(c workflow.ReceiveChannel, more bool) {
 		// Process Signal
+		forceCAN = true
 	})
 
 	// async draining before CAN
