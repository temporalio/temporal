--- conflicted
+++ resolved
@@ -26,11 +26,8 @@
 
 import (
 	"context"
-<<<<<<< HEAD
-=======
 	"time"
 
->>>>>>> c5ad8bd9
 	"github.com/pborman/uuid"
 	commonpb "go.temporal.io/api/common/v1"
 	deploymentpb "go.temporal.io/api/deployment/v1"
@@ -80,8 +77,7 @@
 		namespaceEntry *namespace.Namespace,
 		seriesName string,
 		NextPageToken []byte,
-<<<<<<< HEAD
-	) ([]*deploypb.DeploymentListInfo, []byte, error)
+	) ([]*deploymentpb.DeploymentListInfo, []byte, error)
 
 	GetDeploymentReachability(
 		ctx context.Context,
@@ -89,9 +85,6 @@
 		seriesName string,
 		buildID string,
 	) (*workflowservice.GetDeploymentReachabilityResponse, error)
-=======
-	) ([]*deploymentpb.DeploymentListInfo, []byte, error)
->>>>>>> c5ad8bd9
 }
 
 // implements DeploymentStoreClient
@@ -254,7 +247,6 @@
 	}, nil
 }
 
-<<<<<<< HEAD
 // TODO (carly): pass deployment instead of seriesName + buildId in all these APIs -- separate PR
 func (d *DeploymentClientImpl) GetDeploymentReachability(
 	ctx context.Context,
@@ -287,11 +279,7 @@
 	}, nil
 }
 
-func (d *DeploymentClientImpl) GetCurrentDeployment(ctx context.Context, namespaceEntry *namespace.Namespace, seriesName string) (*deploypb.DeploymentInfo, error) {
-=======
 func (d *DeploymentClientImpl) GetCurrentDeployment(ctx context.Context, namespaceEntry *namespace.Namespace, seriesName string) (*deploymentpb.DeploymentInfo, error) {
->>>>>>> c5ad8bd9
-
 	// Validating params
 	err := ValidateDeploymentWfParams(SeriesFieldName, seriesName, d.MaxIDLengthLimit())
 	if err != nil {
