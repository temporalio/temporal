--- conflicted
+++ resolved
@@ -26,11 +26,7 @@
 
 import (
 	"context"
-<<<<<<< HEAD
-	"fmt"
 	"time"
-=======
->>>>>>> f4daa156
 
 	"github.com/pborman/uuid"
 	commonpb "go.temporal.io/api/common/v1"
