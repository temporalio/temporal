--- conflicted
+++ resolved
@@ -121,10 +121,7 @@
 		metricsHandler:                   wc.MetricsHandler,
 		forceReplicationMetricsHandler:   wc.MetricsHandler.WithTags(metrics.WorkflowTypeTag(forceReplicationWorkflowName)),
 		generateMigrationTaskViaFrontend: dynamicconfig.WorkerGenerateMigrationTaskViaFrontend.Get(wc.DynamicCollection),
-<<<<<<< HEAD
 		enableHistoryRateLimiter:         dynamicconfig.WorkerEnableHistoryRateLimiter.Get(wc.DynamicCollection),
-=======
 		workflowVerifier:                 wc.WorkflowVerifier,
->>>>>>> 6a247391
 	}
 }