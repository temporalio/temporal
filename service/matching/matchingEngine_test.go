// Copyright (c) 2017 Uber Technologies, Inc.
//
// Permission is hereby granted, free of charge, to any person obtaining a copy
// of this software and associated documentation files (the "Software"), to deal
// in the Software without restriction, including without limitation the rights
// to use, copy, modify, merge, publish, distribute, sublicense, and/or sell
// copies of the Software, and to permit persons to whom the Software is
// furnished to do so, subject to the following conditions:
//
// The above copyright notice and this permission notice shall be included in
// all copies or substantial portions of the Software.
//
// THE SOFTWARE IS PROVIDED "AS IS", WITHOUT WARRANTY OF ANY KIND, EXPRESS OR
// IMPLIED, INCLUDING BUT NOT LIMITED TO THE WARRANTIES OF MERCHANTABILITY,
// FITNESS FOR A PARTICULAR PURPOSE AND NONINFRINGEMENT. IN NO EVENT SHALL THE
// AUTHORS OR COPYRIGHT HOLDERS BE LIABLE FOR ANY CLAIM, DAMAGES OR OTHER
// LIABILITY, WHETHER IN AN ACTION OF CONTRACT, TORT OR OTHERWISE, ARISING FROM,
// OUT OF OR IN CONNECTION WITH THE SOFTWARE OR THE USE OR OTHER DEALINGS IN
// THE SOFTWARE.

package matching

import (
	"context"
	"errors"
	"fmt"
	"net/http"
	"sync"
	"sync/atomic"
	"testing"
	"time"

	"github.com/davecgh/go-spew/spew"
	"github.com/emirpasic/gods/maps/treemap"
	"github.com/gogo/protobuf/types"
	"github.com/golang/mock/gomock"
	"github.com/pborman/uuid"
	"github.com/stretchr/testify/suite"
	"github.com/uber-go/tally"
	commonproto "go.temporal.io/temporal-proto/common"
	"go.temporal.io/temporal-proto/enums"
	"go.temporal.io/temporal-proto/serviceerror"
	"go.temporal.io/temporal-proto/workflowservice"

	"github.com/temporalio/temporal/.gen/proto/historyservice"
	"github.com/temporalio/temporal/.gen/proto/historyservicemock"
	"github.com/temporalio/temporal/.gen/proto/matchingservice"
	"github.com/temporalio/temporal/.gen/proto/persistenceblobs"
	"github.com/temporalio/temporal/.gen/proto/token"
	"github.com/temporalio/temporal/client/history"
	"github.com/temporalio/temporal/common"
	"github.com/temporalio/temporal/common/cache"
	"github.com/temporalio/temporal/common/log"
	"github.com/temporalio/temporal/common/log/loggerimpl"
	"github.com/temporalio/temporal/common/log/tag"
	"github.com/temporalio/temporal/common/metrics"
	"github.com/temporalio/temporal/common/mocks"
	"github.com/temporalio/temporal/common/persistence"
	"github.com/temporalio/temporal/common/primitives"
	"github.com/temporalio/temporal/common/quotas"
	"github.com/temporalio/temporal/common/service/dynamicconfig"
)

type (
	matchingEngineSuite struct {
		suite.Suite
		controller        *gomock.Controller
		mockHistoryClient *historyservicemock.MockHistoryServiceClient
		mockDomainCache   *cache.MockDomainCache

		matchingEngine       *matchingEngineImpl
		taskManager          *testTaskManager
		mockExecutionManager *mocks.ExecutionManager
		logger               log.Logger
		callContext          context.Context
		sync.Mutex
	}
)

const _minBurst = 10000

func TestMatchingEngineSuite(t *testing.T) {
	s := new(matchingEngineSuite)
	suite.Run(t, s)
}

func (s *matchingEngineSuite) SetupSuite() {
	s.logger = loggerimpl.NewDevelopmentForTest(s.Suite)
	http.Handle("/test/tasks", http.HandlerFunc(s.TasksHandler))
	// Get pprof HTTP UI at http://localhost:6060/debug/pprof/
	// Add the following
	// import _ "net/http/pprof"
	// go func() {
	//	log.Println(http.ListenAndServe("localhost:6060", nil))
	// }()
	s.callContext = context.Background()
}

// Renders content of taskManager and matchingEngine when called at http://localhost:6060/test/tasks
// Uncomment HTTP server initialization in SetupSuite method to enable.

func (s *matchingEngineSuite) TasksHandler(w http.ResponseWriter, r *http.Request) {
	s.Lock()
	defer s.Unlock()
	w.Header().Set("Content-Type", "text/plain; charset=utf-8")
	fmt.Fprint(w, fmt.Sprintf("%v\n", s.taskManager))
	fmt.Fprint(w, fmt.Sprintf("%v\n", s.matchingEngine))
}

func (s *matchingEngineSuite) TearDownSuite() {
}

func (s *matchingEngineSuite) SetupTest() {
	s.Lock()
	defer s.Unlock()
	s.mockExecutionManager = &mocks.ExecutionManager{}
	s.controller = gomock.NewController(s.T())
	s.mockHistoryClient = historyservicemock.NewMockHistoryServiceClient(s.controller)
	s.taskManager = newTestTaskManager(s.logger)
	s.mockDomainCache = cache.NewMockDomainCache(s.controller)
	s.mockDomainCache.EXPECT().GetDomainByID(gomock.Any()).Return(cache.CreateDomainCacheEntry("domainName"), nil).AnyTimes()

	s.matchingEngine = s.newMatchingEngine(defaultTestConfig(), s.taskManager)
	s.matchingEngine.Start()
}

func (s *matchingEngineSuite) TearDownTest() {
	s.mockExecutionManager.AssertExpectations(s.T())
	s.matchingEngine.Stop()
	s.controller.Finish()
}

func (s *matchingEngineSuite) newMatchingEngine(
	config *Config, taskMgr persistence.TaskManager,
) *matchingEngineImpl {
	return newMatchingEngine(config, taskMgr, s.mockHistoryClient, s.logger, s.mockDomainCache)
}

func newMatchingEngine(
	config *Config, taskMgr persistence.TaskManager, mockHistoryClient history.Client,
	logger log.Logger, mockDomainCache cache.DomainCache,
) *matchingEngineImpl {
	return &matchingEngineImpl{
		taskManager:     taskMgr,
		historyService:  mockHistoryClient,
		taskLists:       make(map[taskListID]taskListManager),
		logger:          logger,
		metricsClient:   metrics.NewClient(tally.NoopScope, metrics.Matching),
		tokenSerializer: common.NewProtoTaskTokenSerializer(),
		config:          config,
		domainCache:     mockDomainCache,
	}
}

func (s *matchingEngineSuite) TestAckManager() {
	m := newAckManager(s.logger)
	m.setAckLevel(100)
	s.EqualValues(100, m.getAckLevel())
	s.EqualValues(100, m.getReadLevel())
	const t1 = 200
	const t2 = 220
	const t3 = 320
	const t4 = 340
	const t5 = 360

	m.addTask(t1)
	s.EqualValues(100, m.getAckLevel())
	s.EqualValues(t1, m.getReadLevel())

	m.addTask(t2)
	s.EqualValues(100, m.getAckLevel())
	s.EqualValues(t2, m.getReadLevel())

	m.completeTask(t2)
	s.EqualValues(100, m.getAckLevel())
	s.EqualValues(t2, m.getReadLevel())

	m.completeTask(t1)
	s.EqualValues(t2, m.getAckLevel())
	s.EqualValues(t2, m.getReadLevel())

	m.setAckLevel(300)
	s.EqualValues(300, m.getAckLevel())
	s.EqualValues(300, m.getReadLevel())

	m.addTask(t3)
	s.EqualValues(300, m.getAckLevel())
	s.EqualValues(t3, m.getReadLevel())

	m.addTask(t4)
	s.EqualValues(300, m.getAckLevel())
	s.EqualValues(t4, m.getReadLevel())

	m.completeTask(t3)
	s.EqualValues(t3, m.getAckLevel())
	s.EqualValues(t4, m.getReadLevel())

	m.completeTask(t4)
	s.EqualValues(t4, m.getAckLevel())
	s.EqualValues(t4, m.getReadLevel())

	m.setReadLevel(t5)
	s.EqualValues(t5, m.getReadLevel())
}

func (s *matchingEngineSuite) TestPollForActivityTasksEmptyResult() {
	s.PollForTasksEmptyResultTest(s.callContext, persistence.TaskListTypeActivity)
}

func (s *matchingEngineSuite) TestPollForDecisionTasksEmptyResult() {
	s.PollForTasksEmptyResultTest(s.callContext, persistence.TaskListTypeDecision)
}

func (s *matchingEngineSuite) TestPollForActivityTasksEmptyResultWithShortContext() {
	shortContextTimeout := returnEmptyTaskTimeBudget + 10*time.Millisecond
	callContext, cancel := context.WithTimeout(s.callContext, shortContextTimeout)
	defer cancel()
	s.PollForTasksEmptyResultTest(callContext, persistence.TaskListTypeActivity)
}

func (s *matchingEngineSuite) TestPollForDecisionTasksEmptyResultWithShortContext() {
	shortContextTimeout := returnEmptyTaskTimeBudget + 10*time.Millisecond
	callContext, cancel := context.WithTimeout(s.callContext, shortContextTimeout)
	defer cancel()
	s.PollForTasksEmptyResultTest(callContext, persistence.TaskListTypeDecision)
}

func (s *matchingEngineSuite) TestPollForDecisionTasks() {
	s.PollForDecisionTasksResultTest()
}

func (s *matchingEngineSuite) PollForDecisionTasksResultTest() {
	domainID := primitives.UUID(uuid.NewRandom())
	tl := "makeToast"
	stickyTl := "makeStickyToast"
	stickyTlKind := enums.TaskListKindSticky
	identity := "selfDrivingToaster"

	stickyTaskList := &commonproto.TaskList{Name: stickyTl, Kind: stickyTlKind}

	s.matchingEngine.config.RangeSize = 2 // to test that range is not updated without tasks
	s.matchingEngine.config.LongPollExpirationInterval = dynamicconfig.GetDurationPropertyFnFilteredByTaskListInfo(10 * time.Millisecond)

	runID := primitives.UUID(uuid.NewRandom())
	workflowID := "workflow1"
	workflowType := &commonproto.WorkflowType{
		Name: "workflow",
	}
	execution := &commonproto.WorkflowExecution{RunId: runID.String(), WorkflowId: workflowID}
	scheduleID := int64(0)

	// History service is using mock
	s.mockHistoryClient.EXPECT().RecordDecisionTaskStarted(gomock.Any(), gomock.Any()).DoAndReturn(
		func(ctx context.Context, taskRequest *historyservice.RecordDecisionTaskStartedRequest) (*historyservice.RecordDecisionTaskStartedResponse, error) {
			s.logger.Debug("Mock Received RecordDecisionTaskStartedRequest")
			response := &historyservice.RecordDecisionTaskStartedResponse{
				WorkflowType:              workflowType,
				PreviousStartedEventId:    scheduleID,
				ScheduledEventId:          scheduleID + 1,
				Attempt:                   0,
				StickyExecutionEnabled:    true,
				WorkflowExecutionTaskList: &commonproto.TaskList{Name: tl, Kind: enums.TaskListKindNormal},
			}
			return response, nil
		}).AnyTimes()

	addRequest := matchingservice.AddDecisionTaskRequest{
		DomainUUID:                    domainID.String(),
		Execution:                     execution,
		ScheduleId:                    scheduleID,
		TaskList:                      stickyTaskList,
		ScheduleToStartTimeoutSeconds: 1,
	}

	_, err := s.matchingEngine.AddDecisionTask(context.Background(), &addRequest)
	s.NoError(err)

	resp, err := s.matchingEngine.PollForDecisionTask(s.callContext, &matchingservice.PollForDecisionTaskRequest{
		DomainUUID: domainID.String(),
		PollRequest: &workflowservice.PollForDecisionTaskRequest{
			TaskList: stickyTaskList,
			Identity: identity},
	})

	expectedResp := &matchingservice.PollForDecisionTaskResponse{
		TaskToken:              resp.TaskToken,
		WorkflowExecution:      execution,
		WorkflowType:           workflowType,
		PreviousStartedEventId: scheduleID,
		StartedEventId:         0, // TODO should be common.EmptyEventID
		Attempt:                0,
		NextEventId:            0, // TODO should be common.EmptyEventID
		BacklogCountHint:       1,
		StickyExecutionEnabled: true,
		Query:                  nil,
		DecisionInfo:           nil,
		WorkflowExecutionTaskList: &commonproto.TaskList{
			Name: tl,
			Kind: enums.TaskListKindNormal,
		},
		EventStoreVersion:  0,
		BranchToken:        nil,
		ScheduledTimestamp: 0,
		StartedTimestamp:   0,
		Queries:            nil,
	}

	s.Nil(err)
	s.Equal(expectedResp, resp)
}

func (s *matchingEngineSuite) PollForTasksEmptyResultTest(callContext context.Context, taskType int32) {
	s.matchingEngine.config.RangeSize = 2 // to test that range is not updated without tasks
	if _, ok := callContext.Deadline(); !ok {
		s.matchingEngine.config.LongPollExpirationInterval = dynamicconfig.GetDurationPropertyFnFilteredByTaskListInfo(10 * time.Millisecond)
	}

	domainID := primitives.UUID(uuid.NewRandom())
	tl := "makeToast"
	identity := "selfDrivingToaster"

	taskList := &commonproto.TaskList{Name: tl}
	var taskListType enums.TaskListType
	tlID := newTestTaskListID(domainID.String(), tl, taskType)
	// const rangeID = 123
	const pollCount = 10
	for i := 0; i < pollCount; i++ {
		if taskType == persistence.TaskListTypeActivity {
			pollResp, err := s.matchingEngine.PollForActivityTask(callContext, &matchingservice.PollForActivityTaskRequest{
				DomainUUID: domainID.String(),
				PollRequest: &workflowservice.PollForActivityTaskRequest{
					TaskList: taskList,
					Identity: identity,
				},
			})
			s.NoError(err)
			s.Equal(emptyPollForActivityTaskResponse, pollResp)

			taskListType = enums.TaskListTypeActivity
		} else {
			resp, err := s.matchingEngine.PollForDecisionTask(callContext, &matchingservice.PollForDecisionTaskRequest{
				DomainUUID: domainID.String(),
				PollRequest: &workflowservice.PollForDecisionTaskRequest{
					TaskList: taskList,
					Identity: identity},
			})
			s.NoError(err)
			s.Equal(emptyPollForDecisionTaskResponse, resp)

			taskListType = enums.TaskListTypeDecision
		}
		select {
		case <-callContext.Done():
			s.FailNow("Call context has expired.")
		default:
		}
		// check the poller information
		descResp, err := s.matchingEngine.DescribeTaskList(s.callContext, &matchingservice.DescribeTaskListRequest{
			DomainUUID: domainID.String(),
			DescRequest: &workflowservice.DescribeTaskListRequest{
				TaskList:              taskList,
				TaskListType:          taskListType,
				IncludeTaskListStatus: false,
			},
		})
		s.NoError(err)
		s.Equal(1, len(descResp.Pollers))
		s.Equal(identity, descResp.Pollers[0].GetIdentity())
		s.NotEmpty(descResp.Pollers[0].GetLastAccessTime())
		s.Nil(descResp.GetTaskListStatus())
	}
	s.EqualValues(1, s.taskManager.taskLists[*tlID].rangeID)
}

func (s *matchingEngineSuite) TestAddActivityTasks() {
	s.AddTasksTest(persistence.TaskListTypeActivity, false)
}

func (s *matchingEngineSuite) TestAddDecisionTasks() {
	s.AddTasksTest(persistence.TaskListTypeDecision, false)
}

func (s *matchingEngineSuite) TestAddDecisionTasksForwarded() {
	s.AddTasksTest(persistence.TaskListTypeDecision, true)
}

func (s *matchingEngineSuite) AddTasksTest(taskType int32, isForwarded bool) {
	s.matchingEngine.config.RangeSize = 300 // override to low number for the test

	domainID := primitives.UUID(uuid.NewRandom())
	tl := "makeToast"
	forwardedFrom := "/__cadence_sys/makeToast/1"

	taskList := &commonproto.TaskList{Name: tl}

	const taskCount = 111

	runID := primitives.UUID(uuid.NewRandom())
	workflowID := "workflow1"
	execution := &commonproto.WorkflowExecution{RunId: runID.String(), WorkflowId: workflowID}

	for i := int64(0); i < taskCount; i++ {
		scheduleID := i * 3
		var err error
		if taskType == persistence.TaskListTypeActivity {
			addRequest := matchingservice.AddActivityTaskRequest{
				SourceDomainUUID:              domainID.String(),
				DomainUUID:                    domainID.String(),
				Execution:                     execution,
				ScheduleId:                    scheduleID,
				TaskList:                      taskList,
				ScheduleToStartTimeoutSeconds: 1,
			}
			if isForwarded {
				addRequest.ForwardedFrom = forwardedFrom
			}
			_, err = s.matchingEngine.AddActivityTask(context.Background(), &addRequest)
		} else {
			addRequest := matchingservice.AddDecisionTaskRequest{
				DomainUUID:                    domainID.String(),
				Execution:                     execution,
				ScheduleId:                    scheduleID,
				TaskList:                      taskList,
				ScheduleToStartTimeoutSeconds: 1,
			}
			if isForwarded {
				addRequest.ForwardedFrom = forwardedFrom
			}
			_, err = s.matchingEngine.AddDecisionTask(context.Background(), &addRequest)
		}

		switch isForwarded {
		case false:
			s.NoError(err)
		case true:
			s.Equal(errRemoteSyncMatchFailed, err)
		}
	}

	switch isForwarded {
	case false:
		s.EqualValues(taskCount, s.taskManager.getTaskCount(newTestTaskListID(domainID.String(), tl, taskType)))
	case true:
		s.EqualValues(0, s.taskManager.getTaskCount(newTestTaskListID(domainID.String(), tl, taskType)))
	}
}

func (s *matchingEngineSuite) TestTaskWriterShutdown() {
	s.matchingEngine.config.RangeSize = 300 // override to low number for the test

	domainID := primitives.UUID(uuid.NewRandom())
	tl := "makeToast"

	taskList := &commonproto.TaskList{Name: tl}

	runID := primitives.UUID(uuid.NewRandom())
	workflowID := "workflow1"
	execution := &commonproto.WorkflowExecution{RunId: runID.String(), WorkflowId: workflowID}

	tlID := newTestTaskListID(domainID.String(), tl, persistence.TaskListTypeActivity)
	tlKind := enums.TaskListKindNormal
	tlm, err := s.matchingEngine.getTaskListManager(tlID, tlKind)
	s.Nil(err)

	addRequest := matchingservice.AddActivityTaskRequest{
		SourceDomainUUID:              domainID.String(),
		DomainUUID:                    domainID.String(),
		Execution:                     execution,
		TaskList:                      taskList,
		ScheduleToStartTimeoutSeconds: 1,
	}

	// stop the task writer explicitly
	tlmImpl := tlm.(*taskListManagerImpl)
	tlmImpl.taskWriter.Stop()

	// now attempt to add a task
	scheduleID := int64(5)
	addRequest.ScheduleId = scheduleID
	_, err = s.matchingEngine.AddActivityTask(context.Background(), &addRequest)
	s.Error(err)

	// test race
	tlmImpl.taskWriter.stopped = 0
	_, err = s.matchingEngine.AddActivityTask(context.Background(), &addRequest)
	s.Error(err)
	tlmImpl.taskWriter.stopped = 1 // reset it back to old value
}

func (s *matchingEngineSuite) TestAddThenConsumeActivities() {
	s.matchingEngine.config.LongPollExpirationInterval = dynamicconfig.GetDurationPropertyFnFilteredByTaskListInfo(10 * time.Millisecond)

	runID := primitives.UUID(uuid.NewRandom())
	workflowID := "workflow1"
	workflowExecution := &commonproto.WorkflowExecution{RunId: runID.String(), WorkflowId: workflowID}

	const taskCount = 1000
	const initialRangeID = 102
	// TODO: Understand why publish is low when rangeSize is 3
	const rangeSize = 30

	domainID := primitives.UUID(uuid.NewRandom())
	tl := "makeToast"
	tlID := newTestTaskListID(domainID.String(), tl, persistence.TaskListTypeActivity)
	s.taskManager.getTaskListManager(tlID).rangeID = initialRangeID
	s.matchingEngine.config.RangeSize = rangeSize // override to low number for the test

	taskList := &commonproto.TaskList{Name: tl}

	for i := int64(0); i < taskCount; i++ {
		scheduleID := i * 3
		addRequest := matchingservice.AddActivityTaskRequest{
			SourceDomainUUID:              domainID.String(),
			DomainUUID:                    domainID.String(),
			Execution:                     workflowExecution,
			ScheduleId:                    scheduleID,
			TaskList:                      taskList,
			ScheduleToStartTimeoutSeconds: 1,
		}

		_, err := s.matchingEngine.AddActivityTask(context.Background(), &addRequest)
		s.NoError(err)
	}
	s.EqualValues(taskCount, s.taskManager.getTaskCount(tlID))

	activityTypeName := "activity1"
	activityID := "activityId1"
	activityType := &commonproto.ActivityType{Name: activityTypeName}
	activityInput := []byte("Activity1 Input")

	identity := "nobody"

	// History service is using mock
	s.mockHistoryClient.EXPECT().RecordActivityTaskStarted(gomock.Any(), gomock.Any()).DoAndReturn(
		func(ctx context.Context, taskRequest *historyservice.RecordActivityTaskStartedRequest) (*historyservice.RecordActivityTaskStartedResponse, error) {
			s.logger.Debug("Mock Received RecordActivityTaskStartedRequest")
			resp := &historyservice.RecordActivityTaskStartedResponse{
				ScheduledEvent: newActivityTaskScheduledEvent(taskRequest.ScheduleId, 0,
					&commonproto.ScheduleActivityTaskDecisionAttributes{
						ActivityId:                    activityID,
						TaskList:                      &commonproto.TaskList{Name: taskList.Name},
						ActivityType:                  activityType,
						Input:                         activityInput,
						ScheduleToCloseTimeoutSeconds: 100,
						ScheduleToStartTimeoutSeconds: 50,
						StartToCloseTimeoutSeconds:    50,
						HeartbeatTimeoutSeconds:       10,
					}),
			}
			resp.StartedTimestamp = time.Now().UnixNano()
			return resp, nil
		}).AnyTimes()

	for i := int64(0); i < taskCount; {
		scheduleID := i * 3

		result, err := s.matchingEngine.PollForActivityTask(s.callContext, &matchingservice.PollForActivityTaskRequest{
			DomainUUID: domainID.String(),
			PollRequest: &workflowservice.PollForActivityTaskRequest{
				TaskList: taskList,
				Identity: identity},
		})

		s.NoError(err)
		s.NotNil(result)
		if len(result.TaskToken) == 0 {
			s.logger.Debug("empty poll returned")
			continue
		}
		s.EqualValues(activityID, result.ActivityId)
		s.EqualValues(activityType, result.ActivityType)
		s.EqualValues(activityInput, result.Input)
<<<<<<< HEAD
		s.EqualValues(workflowExecution, result.WorkflowExecution)
		s.Equal(true, validateTimeRange(time.Unix(0, result.ScheduledTimestamp), time.Minute))
		s.Equal(int32(100), result.ScheduleToCloseTimeoutSeconds)
		s.Equal(true, validateTimeRange(time.Unix(0, result.StartedTimestamp), time.Minute))
		s.Equal(int32(50), result.StartToCloseTimeoutSeconds)
		s.Equal(int32(10), result.HeartbeatTimeoutSeconds)
		taskToken := &token.Task{
			DomainId:   domainID,
			WorkflowId: workflowID,
			RunId:      runID,
			ScheduleId: scheduleID,
=======
		s.EqualValues(workflowExecution, *result.WorkflowExecution)
		s.Equal(true, validateTimeRange(time.Unix(0, *result.ScheduledTimestamp), time.Minute))
		s.Equal(int32(100), *result.ScheduleToCloseTimeoutSeconds)
		s.Equal(true, validateTimeRange(time.Unix(0, *result.StartedTimestamp), time.Minute))
		s.Equal(int32(50), *result.StartToCloseTimeoutSeconds)
		s.Equal(int32(10), *result.HeartbeatTimeoutSeconds)
		token := &common.TaskToken{
			DomainID:     domainID,
			WorkflowID:   workflowID,
			RunID:        runID,
			ScheduleID:   scheduleID,
			ActivityID:   activityID,
			ActivityType: activityTypeName,
>>>>>>> 10fc818c
		}

		serializedToken, _ := s.matchingEngine.tokenSerializer.Serialize(taskToken)
		s.EqualValues(serializedToken, result.TaskToken)
		i++
	}
	s.EqualValues(0, s.taskManager.getTaskCount(tlID))
	expectedRange := int64(initialRangeID + taskCount/rangeSize)
	if taskCount%rangeSize > 0 {
		expectedRange++
	}
	// Due to conflicts some ids are skipped and more real ranges are used.
	s.True(expectedRange <= s.taskManager.getTaskListManager(tlID).rangeID)
}

func (s *matchingEngineSuite) TestSyncMatchActivities() {
	// Set a short long poll expiration so we don't have to wait too long for 0 throttling cases
	s.matchingEngine.config.LongPollExpirationInterval = dynamicconfig.GetDurationPropertyFnFilteredByTaskListInfo(50 * time.Millisecond)

	runID := primitives.UUID(uuid.NewRandom())
	workflowID := "workflow1"
	workflowExecution := &commonproto.WorkflowExecution{RunId: runID.String(), WorkflowId: workflowID}

	const taskCount = 10
	const initialRangeID = 102
	// TODO: Understand why publish is low when rangeSize is 3
	const rangeSize = 30

	domainID := primitives.UUID(uuid.NewRandom())
	tl := "makeToast"
	tlID := newTestTaskListID(domainID.String(), tl, persistence.TaskListTypeActivity)
	tlKind := enums.TaskListKindNormal
	s.matchingEngine.config.RangeSize = rangeSize // override to low number for the test
	// So we can get snapshots
	scope := tally.NewTestScope("test", nil)
	s.matchingEngine.metricsClient = metrics.NewClient(scope, metrics.Matching)

	dispatchTTL := time.Nanosecond
	dPtr := _defaultTaskDispatchRPS

	mgr, err := newTaskListManager(s.matchingEngine, tlID, tlKind, s.matchingEngine.config)
	s.NoError(err)

	mgrImpl, ok := mgr.(*taskListManagerImpl)
	s.True(ok)

	mgrImpl.matcher.limiter = quotas.NewRateLimiter(&dPtr, dispatchTTL, _minBurst)
	s.matchingEngine.updateTaskList(tlID, mgr)
	s.taskManager.getTaskListManager(tlID).rangeID = initialRangeID
	s.NoError(mgr.Start())

	taskList := &commonproto.TaskList{Name: tl}
	activityTypeName := "activity1"
	activityID := "activityId1"
	activityType := &commonproto.ActivityType{Name: activityTypeName}
	activityInput := []byte("Activity1 Input")

	identity := "nobody"

	// History service is using mock
	s.mockHistoryClient.EXPECT().RecordActivityTaskStarted(gomock.Any(), gomock.Any()).DoAndReturn(
		func(ctx context.Context, taskRequest *historyservice.RecordActivityTaskStartedRequest) (*historyservice.RecordActivityTaskStartedResponse, error) {
			s.logger.Debug("Mock Received RecordActivityTaskStartedRequest")
			return &historyservice.RecordActivityTaskStartedResponse{
				ScheduledEvent: newActivityTaskScheduledEvent(taskRequest.ScheduleId, 0,
					&commonproto.ScheduleActivityTaskDecisionAttributes{
						ActivityId:                    activityID,
						TaskList:                      &commonproto.TaskList{Name: taskList.Name},
						ActivityType:                  activityType,
						Input:                         activityInput,
						ScheduleToStartTimeoutSeconds: 1,
						ScheduleToCloseTimeoutSeconds: 2,
						StartToCloseTimeoutSeconds:    1,
						HeartbeatTimeoutSeconds:       1,
					}),
			}, nil
		}).AnyTimes()

	pollFunc := func(maxDispatch float64) (*matchingservice.PollForActivityTaskResponse, error) {
		return s.matchingEngine.PollForActivityTask(s.callContext, &matchingservice.PollForActivityTaskRequest{
			DomainUUID: domainID.String(),
			PollRequest: &workflowservice.PollForActivityTaskRequest{
				TaskList:         taskList,
				Identity:         identity,
				TaskListMetadata: &commonproto.TaskListMetadata{MaxTasksPerSecond: &types.DoubleValue{Value: maxDispatch}},
			},
		})
	}

	for i := int64(0); i < taskCount; i++ {
		scheduleID := i * 3

		var wg sync.WaitGroup
		var result *matchingservice.PollForActivityTaskResponse
		var pollErr error
		maxDispatch := _defaultTaskDispatchRPS
		if i == taskCount/2 {
			maxDispatch = 0
		}
		wg.Add(1)
		go func() {
			defer wg.Done()
			result, pollErr = pollFunc(maxDispatch)
		}()
		time.Sleep(20 * time.Millisecond) // Necessary for sync match to happen

		addRequest := matchingservice.AddActivityTaskRequest{
			SourceDomainUUID:              domainID.String(),
			DomainUUID:                    domainID.String(),
			Execution:                     workflowExecution,
			ScheduleId:                    scheduleID,
			TaskList:                      taskList,
			ScheduleToStartTimeoutSeconds: 1,
		}
		_, err := s.matchingEngine.AddActivityTask(context.Background(), &addRequest)
		wg.Wait()
		s.NoError(err)
		s.NoError(pollErr)
		s.NotNil(result)

		if len(result.TaskToken) == 0 {
			// when ratelimit is set to zero, poller is expected to return empty result
			// reset ratelimit, poll again and make sure task is returned this time
			s.logger.Debug("empty poll returned")
			s.Equal(float64(0), maxDispatch)
			maxDispatch = _defaultTaskDispatchRPS
			wg.Add(1)
			go func() {
				defer wg.Done()
				result, pollErr = pollFunc(maxDispatch)
			}()
			wg.Wait()
			s.NoError(err)
			s.NoError(pollErr)
			s.NotNil(result)
			s.True(len(result.TaskToken) > 0)
		}

		s.EqualValues(activityID, result.ActivityId)
		s.EqualValues(activityType, result.ActivityType)
		s.EqualValues(activityInput, result.Input)
<<<<<<< HEAD
		s.EqualValues(workflowExecution, result.WorkflowExecution)
		taskToken := &token.Task{
			DomainId:   domainID,
			WorkflowId: workflowID,
			RunId:      runID,
			ScheduleId: scheduleID,
=======
		s.EqualValues(workflowExecution, *result.WorkflowExecution)
		token := &common.TaskToken{
			DomainID:     domainID,
			WorkflowID:   workflowID,
			RunID:        runID,
			ScheduleID:   scheduleID,
			ActivityID:   activityID,
			ActivityType: activityTypeName,
>>>>>>> 10fc818c
		}

		serializedToken, _ := s.matchingEngine.tokenSerializer.Serialize(taskToken)
		// s.EqualValues(scheduleID, result.Task)

		s.EqualValues(serializedToken, result.TaskToken)
	}

	time.Sleep(20 * time.Millisecond) // So any buffer tasks from 0 rps get picked up
	syncCtr := scope.Snapshot().Counters()["test.sync_throttle_count+domain=domainName,operation=TaskListMgr"]
	s.Equal(1, int(syncCtr.Value()))                         // Check times zero rps is set = throttle counter
	s.EqualValues(1, s.taskManager.getCreateTaskCount(tlID)) // Check times zero rps is set = Tasks stored in persistence
	s.EqualValues(0, s.taskManager.getTaskCount(tlID))
	expectedRange := int64(initialRangeID + taskCount/rangeSize)
	if taskCount%rangeSize > 0 {
		expectedRange++
	}
	// Due to conflicts some ids are skipped and more real ranges are used.
	s.True(expectedRange <= s.taskManager.getTaskListManager(tlID).rangeID)

	// check the poller information
	tlType := enums.TaskListTypeActivity
	descResp, err := s.matchingEngine.DescribeTaskList(s.callContext, &matchingservice.DescribeTaskListRequest{
		DomainUUID: domainID.String(),
		DescRequest: &workflowservice.DescribeTaskListRequest{
			TaskList:              taskList,
			TaskListType:          tlType,
			IncludeTaskListStatus: true,
		},
	})
	s.NoError(err)
	s.Equal(1, len(descResp.Pollers))
	s.Equal(identity, descResp.Pollers[0].GetIdentity())
	s.NotEmpty(descResp.Pollers[0].GetLastAccessTime())
	s.Equal(_defaultTaskDispatchRPS, descResp.Pollers[0].GetRatePerSecond())
	s.NotNil(descResp.GetTaskListStatus())
	s.True(descResp.GetTaskListStatus().GetRatePerSecond() >= (_defaultTaskDispatchRPS - 1))
}

func (s *matchingEngineSuite) TestConcurrentPublishConsumeActivities() {
	dispatchLimitFn := func(int, int64) float64 {
		return _defaultTaskDispatchRPS
	}
	const workerCount = 20
	const taskCount = 100
	throttleCt := s.concurrentPublishConsumeActivities(workerCount, taskCount, dispatchLimitFn)
	s.Zero(throttleCt)
}

func (s *matchingEngineSuite) TestConcurrentPublishConsumeActivitiesWithZeroDispatch() {
	// Set a short long poll expiration so we don't have to wait too long for 0 throttling cases
	s.matchingEngine.config.LongPollExpirationInterval = dynamicconfig.GetDurationPropertyFnFilteredByTaskListInfo(20 * time.Millisecond)
	dispatchLimitFn := func(wc int, tc int64) float64 {
		if tc%50 == 0 && wc%5 == 0 { // Gets triggered atleast 20 times
			return 0
		}
		return _defaultTaskDispatchRPS
	}
	const workerCount = 20
	const taskCount = 100
	s.matchingEngine.metricsClient = metrics.NewClient(tally.NewTestScope("test", nil), metrics.Matching)
	throttleCt := s.concurrentPublishConsumeActivities(workerCount, taskCount, dispatchLimitFn)
	s.logger.Info("Number of tasks throttled", tag.Number(throttleCt))
	// atleast once from 0 dispatch poll, and until TTL is hit at which time throttle limit is reset
	// hard to predict exactly how many times, since the atomic.Value load might not have updated.
	s.True(throttleCt >= 1)
}

func (s *matchingEngineSuite) concurrentPublishConsumeActivities(
	workerCount int, taskCount int64, dispatchLimitFn func(int, int64) float64) int64 {
	scope := tally.NewTestScope("test", nil)
	s.matchingEngine.metricsClient = metrics.NewClient(scope, metrics.Matching)
	runID := primitives.UUID(uuid.NewRandom())
	workflowID := "workflow1"
	workflowExecution := &commonproto.WorkflowExecution{RunId: runID.String(), WorkflowId: workflowID}

	const initialRangeID = 0
	const rangeSize = 3
	var scheduleID int64 = 123
	domainID := primitives.UUID(uuid.NewRandom())
	tl := "makeToast"
	tlID := newTestTaskListID(domainID.String(), tl, persistence.TaskListTypeActivity)
	tlKind := enums.TaskListKindNormal
	dispatchTTL := time.Nanosecond
	s.matchingEngine.config.RangeSize = rangeSize // override to low number for the test
	dPtr := _defaultTaskDispatchRPS

	mgr, err := newTaskListManager(s.matchingEngine, tlID, tlKind, s.matchingEngine.config)
	s.NoError(err)

	mgrImpl := mgr.(*taskListManagerImpl)
	mgrImpl.matcher.limiter = quotas.NewRateLimiter(&dPtr, dispatchTTL, _minBurst)
	s.matchingEngine.updateTaskList(tlID, mgr)
	s.taskManager.getTaskListManager(tlID).rangeID = initialRangeID
	s.NoError(mgr.Start())

	taskList := &commonproto.TaskList{Name: tl}
	var wg sync.WaitGroup
	wg.Add(2 * workerCount)

	for p := 0; p < workerCount; p++ {
		go func() {
			defer wg.Done()
			for i := int64(0); i < taskCount; i++ {
				addRequest := matchingservice.AddActivityTaskRequest{
					SourceDomainUUID:              domainID.String(),
					DomainUUID:                    domainID.String(),
					Execution:                     workflowExecution,
					ScheduleId:                    scheduleID,
					TaskList:                      taskList,
					ScheduleToStartTimeoutSeconds: 1,
				}

				_, err := s.matchingEngine.AddActivityTask(context.Background(), &addRequest)
				if err != nil {
					s.logger.Info("Failure in AddActivityTask", tag.Error(err))
					i--
				}
			}
		}()
	}

	activityTypeName := "activity1"
	activityID := "activityId1"
	activityType := &commonproto.ActivityType{Name: activityTypeName}
	activityInput := []byte("Activity1 Input")
	activityHeader := &commonproto.Header{
		Fields: map[string][]byte{"tracing": []byte("tracing data")},
	}

	identity := "nobody"

	// History service is using mock
	s.mockHistoryClient.EXPECT().RecordActivityTaskStarted(gomock.Any(), gomock.Any()).DoAndReturn(
		func(ctx context.Context, taskRequest *historyservice.RecordActivityTaskStartedRequest) (*historyservice.RecordActivityTaskStartedResponse, error) {
			s.logger.Debug("Mock Received RecordActivityTaskStartedRequest")
			return &historyservice.RecordActivityTaskStartedResponse{
				ScheduledEvent: newActivityTaskScheduledEvent(taskRequest.ScheduleId, 0,
					&commonproto.ScheduleActivityTaskDecisionAttributes{
						ActivityId:                    activityID,
						TaskList:                      &commonproto.TaskList{Name: taskList.Name},
						ActivityType:                  activityType,
						Input:                         activityInput,
						Header:                        activityHeader,
						ScheduleToStartTimeoutSeconds: 1,
						ScheduleToCloseTimeoutSeconds: 2,
						StartToCloseTimeoutSeconds:    1,
						HeartbeatTimeoutSeconds:       1,
					}),
			}, nil
		}).AnyTimes()

	for p := 0; p < workerCount; p++ {
		go func(wNum int) {
			defer wg.Done()
			for i := int64(0); i < taskCount; {
				maxDispatch := dispatchLimitFn(wNum, i)
				result, err := s.matchingEngine.PollForActivityTask(s.callContext, &matchingservice.PollForActivityTaskRequest{
					DomainUUID: domainID.String(),
					PollRequest: &workflowservice.PollForActivityTaskRequest{
						TaskList:         taskList,
						Identity:         identity,
						TaskListMetadata: &commonproto.TaskListMetadata{MaxTasksPerSecond: &types.DoubleValue{Value: maxDispatch}},
					},
				})
				s.NoError(err)
				s.NotNil(result)
				if len(result.TaskToken) == 0 {
					s.logger.Debug("empty poll returned")
					continue
				}
				s.EqualValues(activityID, result.ActivityId)
				s.EqualValues(activityType, result.ActivityType)
				s.EqualValues(activityInput, result.Input)
				s.EqualValues(activityHeader, result.Header)
<<<<<<< HEAD
				s.EqualValues(workflowExecution, result.WorkflowExecution)
				taskToken := &token.Task{
					DomainId:   domainID,
					WorkflowId: workflowID,
					RunId:      runID,
					ScheduleId: scheduleID,
=======
				s.EqualValues(workflowExecution, *result.WorkflowExecution)
				token := &common.TaskToken{
					DomainID:     domainID,
					WorkflowID:   workflowID,
					RunID:        runID,
					ScheduleID:   scheduleID,
					ActivityID:   activityID,
					ActivityType: activityTypeName,
>>>>>>> 10fc818c
				}
				resultToken, err := s.matchingEngine.tokenSerializer.Deserialize(result.TaskToken)
				s.NoError(err)

				// taskToken, _ := s.matchingEngine.tokenSerializer.Serialize(token)
				// s.EqualValues(taskToken, result.Task, fmt.Sprintf("%v!=%v", string(taskToken)))
				s.EqualValues(taskToken, resultToken, fmt.Sprintf("%v!=%v", taskToken, resultToken))
				i++
			}
		}(p)
	}
	wg.Wait()
	totalTasks := int(taskCount) * workerCount
	persisted := s.taskManager.getCreateTaskCount(tlID)
	s.True(persisted < totalTasks)
	expectedRange := int64(initialRangeID + persisted/rangeSize)
	if persisted%rangeSize > 0 {
		expectedRange++
	}
	// Due to conflicts some ids are skipped and more real ranges are used.
	s.True(expectedRange <= s.taskManager.getTaskListManager(tlID).rangeID)
	s.EqualValues(0, s.taskManager.getTaskCount(tlID))

	syncCtr := scope.Snapshot().Counters()["test.sync_throttle_count+domain=domainName,operation=TaskListMgr"]
	bufCtr := scope.Snapshot().Counters()["test.buffer_throttle_count+domain=domainName,operation=TaskListMgr"]
	total := int64(0)
	if syncCtr != nil {
		total += syncCtr.Value()
	}
	if bufCtr != nil {
		total += bufCtr.Value()
	}
	return total
}

func (s *matchingEngineSuite) TestConcurrentPublishConsumeDecisions() {
	runID := primitives.UUID(uuid.NewRandom())
	workflowID := "workflow1"
	workflowExecution := &commonproto.WorkflowExecution{RunId: runID.String(), WorkflowId: workflowID}

	const workerCount = 20
	const taskCount = 100
	const initialRangeID = 0
	const rangeSize = 5
	var scheduleID int64 = 123
	var startedEventID int64 = 1412

	domainID := primitives.UUID(uuid.NewRandom())
	tl := "makeToast"
	tlID := newTestTaskListID(domainID.String(), tl, persistence.TaskListTypeDecision)
	s.taskManager.getTaskListManager(tlID).rangeID = initialRangeID
	s.matchingEngine.config.RangeSize = rangeSize // override to low number for the test

	taskList := &commonproto.TaskList{Name: tl}

	var wg sync.WaitGroup
	wg.Add(2 * workerCount)

	for p := 0; p < workerCount; p++ {
		go func() {
			for i := int64(0); i < taskCount; i++ {
				addRequest := matchingservice.AddDecisionTaskRequest{
					DomainUUID:                    domainID.String(),
					Execution:                     workflowExecution,
					ScheduleId:                    scheduleID,
					TaskList:                      taskList,
					ScheduleToStartTimeoutSeconds: 1,
				}

				_, err := s.matchingEngine.AddDecisionTask(context.Background(), &addRequest)
				if err != nil {
					panic(err)
				}
			}
			wg.Done()
		}()
	}
	workflowTypeName := "workflowType1"
	workflowType := &commonproto.WorkflowType{Name: workflowTypeName}

	identity := "nobody"

	// History service is using mock
	s.mockHistoryClient.EXPECT().RecordDecisionTaskStarted(gomock.Any(), gomock.Any()).DoAndReturn(
		func(ctx context.Context, taskRequest *historyservice.RecordDecisionTaskStartedRequest) (*historyservice.RecordDecisionTaskStartedResponse, error) {
			s.logger.Debug("Mock Received RecordDecisionTaskStartedRequest")
			return &historyservice.RecordDecisionTaskStartedResponse{
				PreviousStartedEventId: startedEventID,
				StartedEventId:         startedEventID,
				ScheduledEventId:       scheduleID,
				WorkflowType:           workflowType,
			}, nil
		}).AnyTimes()
	for p := 0; p < workerCount; p++ {
		go func() {
			for i := int64(0); i < taskCount; {
				result, err := s.matchingEngine.PollForDecisionTask(s.callContext, &matchingservice.PollForDecisionTaskRequest{
					DomainUUID: domainID.String(),
					PollRequest: &workflowservice.PollForDecisionTaskRequest{
						TaskList: taskList,
						Identity: identity},
				})
				if err != nil {
					panic(err)
				}
				s.NotNil(result)
				if len(result.TaskToken) == 0 {
					s.logger.Debug("empty poll returned")
					continue
				}
				s.EqualValues(workflowExecution, result.WorkflowExecution)
				s.EqualValues(workflowType, result.WorkflowType)
				s.EqualValues(startedEventID, result.StartedEventId)
				s.EqualValues(workflowExecution, result.WorkflowExecution)
				taskToken := &token.Task{
					DomainId:   domainID,
					WorkflowId: workflowID,
					RunId:      runID,
					ScheduleId: scheduleID,
				}
				resultToken, err := s.matchingEngine.tokenSerializer.Deserialize(result.TaskToken)
				if err != nil {
					panic(err)
				}

				// taskToken, _ := s.matchingEngine.tokenSerializer.Serialize(token)
				// s.EqualValues(taskToken, result.Task, fmt.Sprintf("%v!=%v", string(taskToken)))
				s.EqualValues(taskToken, resultToken, fmt.Sprintf("%v!=%v", taskToken, resultToken))
				i++
			}
			wg.Done()
		}()
	}
	wg.Wait()
	s.EqualValues(0, s.taskManager.getTaskCount(tlID))
	totalTasks := taskCount * workerCount
	persisted := s.taskManager.getCreateTaskCount(tlID)
	s.True(persisted < totalTasks)
	expectedRange := int64(initialRangeID + persisted/rangeSize)
	if persisted%rangeSize > 0 {
		expectedRange++
	}
	// Due to conflicts some ids are skipped and more real ranges are used.
	s.True(expectedRange <= s.taskManager.getTaskListManager(tlID).rangeID)
}

func (s *matchingEngineSuite) TestPollWithExpiredContext() {
	identity := "nobody"
	domainID := primitives.UUID(uuid.NewRandom())
	tl := "makeToast"

	taskList := &commonproto.TaskList{Name: tl}

	// Try with cancelled context
	ctx, cancel := context.WithTimeout(context.Background(), time.Second)
	cancel()
	_, err := s.matchingEngine.PollForActivityTask(ctx, &matchingservice.PollForActivityTaskRequest{
		DomainUUID: domainID.String(),
		PollRequest: &workflowservice.PollForActivityTaskRequest{
			TaskList: taskList,
			Identity: identity},
	})

	s.Equal(ctx.Err(), err)

	// Try with expired context
	ctx, cancel = context.WithTimeout(context.Background(), time.Second)
	defer cancel()
	resp, err := s.matchingEngine.PollForActivityTask(ctx, &matchingservice.PollForActivityTaskRequest{
		DomainUUID: domainID.String(),
		PollRequest: &workflowservice.PollForActivityTaskRequest{
			TaskList: taskList,
			Identity: identity},
	})
	s.Nil(err)
	s.Equal(emptyPollForActivityTaskResponse, resp)
}

func (s *matchingEngineSuite) TestMultipleEnginesActivitiesRangeStealing() {
	runID := primitives.UUID(uuid.NewRandom())
	workflowID := "workflow1"
	workflowExecution := &commonproto.WorkflowExecution{RunId: runID.String(), WorkflowId: workflowID}

	const engineCount = 2
	const taskCount = 400
	const iterations = 2
	const initialRangeID = 0
	const rangeSize = 10
	var scheduleID int64 = 123

	domainID := primitives.UUID(uuid.NewRandom())
	tl := "makeToast"
	tlID := newTestTaskListID(domainID.String(), tl, persistence.TaskListTypeActivity)
	s.taskManager.getTaskListManager(tlID).rangeID = initialRangeID
	s.matchingEngine.config.RangeSize = rangeSize // override to low number for the test

	taskList := &commonproto.TaskList{Name: tl}

	var engines []*matchingEngineImpl

	for p := 0; p < engineCount; p++ {
		e := s.newMatchingEngine(defaultTestConfig(), s.taskManager)
		e.config.RangeSize = rangeSize
		engines = append(engines, e)
		e.Start()
	}

	for j := 0; j < iterations; j++ {
		for p := 0; p < engineCount; p++ {
			engine := engines[p]
			for i := int64(0); i < taskCount; i++ {
				addRequest := matchingservice.AddActivityTaskRequest{
					SourceDomainUUID:              domainID.String(),
					DomainUUID:                    domainID.String(),
					Execution:                     workflowExecution,
					ScheduleId:                    scheduleID,
					TaskList:                      taskList,
					ScheduleToStartTimeoutSeconds: 600,
				}

				_, err := engine.AddActivityTask(context.Background(), &addRequest)
				if err != nil {
					if _, ok := err.(*persistence.ConditionFailedError); ok {
						i-- // retry adding
					} else {
						panic(fmt.Sprintf("errType=%T, err=%v", err, err))
					}
				}
			}
		}
	}

	s.EqualValues(iterations*engineCount*taskCount, s.taskManager.getCreateTaskCount(tlID))

	activityTypeName := "activity1"
	activityID := "activityId1"
	activityType := &commonproto.ActivityType{Name: activityTypeName}
	activityInput := []byte("Activity1 Input")

	identity := "nobody"

	startedTasks := make(map[int64]bool)

	// History service is using mock
	s.mockHistoryClient.EXPECT().RecordActivityTaskStarted(gomock.Any(), gomock.Any()).DoAndReturn(
		func(ctx context.Context, taskRequest *historyservice.RecordActivityTaskStartedRequest) (*historyservice.RecordActivityTaskStartedResponse, error) {
			if _, ok := startedTasks[taskRequest.TaskId]; ok {
				s.logger.Debug("From error function Mock Received DUPLICATED RecordActivityTaskStartedRequest", tag.TaskID(taskRequest.TaskId))
				return nil, serviceerror.NewNotFound("already started")
			}
			s.logger.Debug("Mock Received RecordActivityTaskStartedRequest", tag.TaskID(taskRequest.TaskId))

			startedTasks[taskRequest.TaskId] = true
			return &historyservice.RecordActivityTaskStartedResponse{
				ScheduledEvent: newActivityTaskScheduledEvent(taskRequest.ScheduleId, 0,
					&commonproto.ScheduleActivityTaskDecisionAttributes{
						ActivityId:                    activityID,
						TaskList:                      &commonproto.TaskList{Name: taskList.Name},
						ActivityType:                  activityType,
						Input:                         activityInput,
						ScheduleToStartTimeoutSeconds: 600,
						ScheduleToCloseTimeoutSeconds: 2,
						StartToCloseTimeoutSeconds:    1,
						HeartbeatTimeoutSeconds:       1,
					}),
			}, nil
		}).AnyTimes()
	for j := 0; j < iterations; j++ {
		for p := 0; p < engineCount; p++ {
			engine := engines[p]
			for i := int64(0); i < taskCount; /* incremented explicitly to skip empty polls */ {
				result, err := engine.PollForActivityTask(s.callContext, &matchingservice.PollForActivityTaskRequest{
					DomainUUID: domainID.String(),
					PollRequest: &workflowservice.PollForActivityTaskRequest{
						TaskList: taskList,
						Identity: identity},
				})
				if err != nil {
					panic(err)
				}
				s.NotNil(result)
				if len(result.TaskToken) == 0 {
					s.logger.Debug("empty poll returned")
					continue
				}
				s.EqualValues(activityID, result.ActivityId)
				s.EqualValues(activityType, result.ActivityType)
				s.EqualValues(activityInput, result.Input)
<<<<<<< HEAD
				s.EqualValues(workflowExecution, result.WorkflowExecution)
				taskToken := &token.Task{
					DomainId:   domainID,
					WorkflowId: workflowID,
					RunId:      runID,
					ScheduleId: scheduleID,
=======
				s.EqualValues(workflowExecution, *result.WorkflowExecution)
				token := &common.TaskToken{
					DomainID:     domainID,
					WorkflowID:   workflowID,
					RunID:        runID,
					ScheduleID:   scheduleID,
					ActivityID:   activityID,
					ActivityType: activityTypeName,
>>>>>>> 10fc818c
				}
				resultToken, err := engine.tokenSerializer.Deserialize(result.TaskToken)
				if err != nil {
					panic(err)
				}
				// taskToken, _ := s.matchingEngine.tokenSerializer.Serialize(token)
				// s.EqualValues(taskToken, result.Task, fmt.Sprintf("%v!=%v", string(taskToken)))
				s.EqualValues(taskToken, resultToken, fmt.Sprintf("%v!=%v", taskToken, resultToken))
				i++
			}
		}
	}

	for _, e := range engines {
		e.Stop()
	}

	s.EqualValues(0, s.taskManager.getTaskCount(tlID))
	totalTasks := taskCount * engineCount * iterations
	persisted := s.taskManager.getCreateTaskCount(tlID)
	// No sync matching as all messages are published first
	s.EqualValues(totalTasks, persisted)
	expectedRange := int64(initialRangeID + persisted/rangeSize)
	if persisted%rangeSize > 0 {
		expectedRange++
	}
	// Due to conflicts some ids are skipped and more real ranges are used.
	s.True(expectedRange <= s.taskManager.getTaskListManager(tlID).rangeID)

}

func (s *matchingEngineSuite) TestMultipleEnginesDecisionsRangeStealing() {
	runID := primitives.UUID(uuid.NewRandom())
	workflowID := "workflow1"
	workflowExecution := &commonproto.WorkflowExecution{RunId: runID.String(), WorkflowId: workflowID}

	const engineCount = 2
	const taskCount = 400
	const iterations = 2
	const initialRangeID = 0
	const rangeSize = 10
	var scheduleID int64 = 123

	domainID := primitives.UUID(uuid.NewRandom())
	tl := "makeToast"
	tlID := newTestTaskListID(domainID.String(), tl, persistence.TaskListTypeDecision)
	s.taskManager.getTaskListManager(tlID).rangeID = initialRangeID
	s.matchingEngine.config.RangeSize = rangeSize // override to low number for the test

	taskList := &commonproto.TaskList{Name: tl}

	var engines []*matchingEngineImpl

	for p := 0; p < engineCount; p++ {
		e := s.newMatchingEngine(defaultTestConfig(), s.taskManager)
		e.config.RangeSize = rangeSize
		engines = append(engines, e)
		e.Start()
	}

	for j := 0; j < iterations; j++ {
		for p := 0; p < engineCount; p++ {
			engine := engines[p]
			for i := int64(0); i < taskCount; i++ {
				addRequest := matchingservice.AddDecisionTaskRequest{
					DomainUUID:                    domainID.String(),
					Execution:                     workflowExecution,
					ScheduleId:                    scheduleID,
					TaskList:                      taskList,
					ScheduleToStartTimeoutSeconds: 600,
				}

				_, err := engine.AddDecisionTask(context.Background(), &addRequest)
				if err != nil {
					if _, ok := err.(*persistence.ConditionFailedError); ok {
						i-- // retry adding
					} else {
						panic(fmt.Sprintf("errType=%T, err=%v", err, err))
					}
				}
			}
		}
	}
	workflowTypeName := "workflowType1"
	workflowType := &commonproto.WorkflowType{Name: workflowTypeName}

	identity := "nobody"
	var startedEventID int64 = 1412

	startedTasks := make(map[int64]bool)

	// History service is using mock
	s.mockHistoryClient.EXPECT().RecordDecisionTaskStarted(gomock.Any(), gomock.Any()).DoAndReturn(
		func(ctx context.Context, taskRequest *historyservice.RecordDecisionTaskStartedRequest) (*historyservice.RecordDecisionTaskStartedResponse, error) {
			if _, ok := startedTasks[taskRequest.TaskId]; ok {
				s.logger.Debug("From error function Mock Received DUPLICATED RecordDecisionTaskStartedRequest", tag.TaskID(taskRequest.TaskId))
				return nil, serviceerror.NewEventAlreadyStarted("already started")
			}
			s.logger.Debug("Mock Received RecordDecisionTaskStartedRequest", tag.TaskID(taskRequest.TaskId))
			s.logger.Debug("Mock Received RecordDecisionTaskStartedRequest")
			startedTasks[taskRequest.TaskId] = true
			return &historyservice.RecordDecisionTaskStartedResponse{
				PreviousStartedEventId: startedEventID,
				StartedEventId:         startedEventID,
				ScheduledEventId:       scheduleID,
				WorkflowType:           workflowType,
			}, nil
		}).AnyTimes()
	for j := 0; j < iterations; j++ {
		for p := 0; p < engineCount; p++ {
			engine := engines[p]
			for i := int64(0); i < taskCount; /* incremented explicitly to skip empty polls */ {
				result, err := engine.PollForDecisionTask(s.callContext, &matchingservice.PollForDecisionTaskRequest{
					DomainUUID: domainID.String(),
					PollRequest: &workflowservice.PollForDecisionTaskRequest{
						TaskList: taskList,
						Identity: identity},
				})
				if err != nil {
					panic(err)
				}
				s.NotNil(result)
				if len(result.TaskToken) == 0 {
					s.logger.Debug("empty poll returned")
					continue
				}
				s.EqualValues(workflowExecution, result.WorkflowExecution)
				s.EqualValues(workflowType, result.WorkflowType)
				s.EqualValues(startedEventID, result.StartedEventId)
				s.EqualValues(workflowExecution, result.WorkflowExecution)
				taskToken := &token.Task{
					DomainId:   domainID,
					WorkflowId: workflowID,
					RunId:      runID,
					ScheduleId: scheduleID,
				}
				resultToken, err := engine.tokenSerializer.Deserialize(result.TaskToken)
				if err != nil {
					panic(err)
				}

				// taskToken, _ := s.matchingEngine.tokenSerializer.Serialize(token)
				// s.EqualValues(taskToken, result.Task, fmt.Sprintf("%v!=%v", string(taskToken)))
				s.EqualValues(taskToken, resultToken, fmt.Sprintf("%v!=%v", taskToken, resultToken))
				i++
			}
		}
	}

	for _, e := range engines {
		e.Stop()
	}

	s.EqualValues(0, s.taskManager.getTaskCount(tlID))
	totalTasks := taskCount * engineCount * iterations
	persisted := s.taskManager.getCreateTaskCount(tlID)
	// No sync matching as all messages are published first
	s.EqualValues(totalTasks, persisted)
	expectedRange := int64(initialRangeID + persisted/rangeSize)
	if persisted%rangeSize > 0 {
		expectedRange++
	}
	// Due to conflicts some ids are skipped and more real ranges are used.
	s.True(expectedRange <= s.taskManager.getTaskListManager(tlID).rangeID)

}

func (s *matchingEngineSuite) TestAddTaskAfterStartFailure() {
	runID := primitives.UUID(uuid.NewRandom())
	workflowID := "workflow1"
	workflowExecution := &commonproto.WorkflowExecution{RunId: runID.String(), WorkflowId: workflowID}

	domainID := primitives.UUID(uuid.NewRandom())
	tl := "makeToast"
	tlID := newTestTaskListID(domainID.String(), tl, persistence.TaskListTypeActivity)
	tlKind := enums.TaskListKindNormal

	taskList := &commonproto.TaskList{Name: tl}

	scheduleID := int64(0)
	addRequest := matchingservice.AddActivityTaskRequest{
		SourceDomainUUID:              domainID.String(),
		DomainUUID:                    domainID.String(),
		Execution:                     workflowExecution,
		ScheduleId:                    scheduleID,
		TaskList:                      taskList,
		ScheduleToStartTimeoutSeconds: 1,
	}

	_, err := s.matchingEngine.AddActivityTask(context.Background(), &addRequest)
	s.NoError(err)
	s.EqualValues(1, s.taskManager.getTaskCount(tlID))

	ctx, err := s.matchingEngine.getTask(context.Background(), tlID, nil, tlKind)
	s.NoError(err)

	ctx.finish(errors.New("test error"))
	s.EqualValues(1, s.taskManager.getTaskCount(tlID))
	ctx2, err := s.matchingEngine.getTask(context.Background(), tlID, nil, tlKind)
	s.NoError(err)

	s.NotEqual(ctx.event.TaskID, ctx2.event.TaskID)
	s.Equal(ctx.event.Data.WorkflowID, ctx2.event.Data.WorkflowID)
	s.Equal(ctx.event.Data.RunID, ctx2.event.Data.RunID)
	s.Equal(ctx.event.Data.ScheduleID, ctx2.event.Data.ScheduleID)

	ctx2.finish(nil)
	s.EqualValues(0, s.taskManager.getTaskCount(tlID))
}

func (s *matchingEngineSuite) TestTaskListManagerGetTaskBatch() {
	runID := primitives.UUID(uuid.NewRandom())
	workflowID := "workflow1"
	workflowExecution := &commonproto.WorkflowExecution{RunId: runID.String(), WorkflowId: workflowID}

	domainID := primitives.UUID(uuid.NewRandom())
	tl := "makeToast"
	tlID := newTestTaskListID(domainID.String(), tl, persistence.TaskListTypeActivity)

	taskList := &commonproto.TaskList{Name: tl}

	const taskCount = 1200
	const rangeSize = 10
	s.matchingEngine.config.RangeSize = rangeSize

	// add taskCount tasks
	for i := int64(0); i < taskCount; i++ {
		scheduleID := i * 3
		addRequest := matchingservice.AddActivityTaskRequest{
			SourceDomainUUID:              domainID.String(),
			DomainUUID:                    domainID.String(),
			Execution:                     workflowExecution,
			ScheduleId:                    scheduleID,
			TaskList:                      taskList,
			ScheduleToStartTimeoutSeconds: 1,
		}

		_, err := s.matchingEngine.AddActivityTask(context.Background(), &addRequest)
		s.NoError(err)
	}

	tlMgr, ok := s.matchingEngine.taskLists[*tlID].(*taskListManagerImpl)
	s.True(ok, "taskListManger doesn't implement taskListManager interface")
	s.EqualValues(taskCount, s.taskManager.getTaskCount(tlID))

	// wait until all tasks are read by the task pump and enqeued into the in-memory buffer
	// at the end of this step, ackManager readLevel will also be equal to the buffer size
	expectedBufSize := common.MinInt(cap(tlMgr.taskReader.taskBuffer), taskCount)
	s.True(s.awaitCondition(func() bool { return len(tlMgr.taskReader.taskBuffer) == expectedBufSize }, time.Second))

	// stop all goroutines that read / write tasks in the background
	// remainder of this test works with the in-memory buffer
	if !atomic.CompareAndSwapInt32(&tlMgr.stopped, 0, 1) {
		return
	}
	close(tlMgr.shutdownCh)
	tlMgr.taskWriter.Stop()

	// setReadLevel should NEVER be called without updating ackManager.outstandingTasks
	// This is only for unit test purpose
	tlMgr.taskAckManager.setReadLevel(tlMgr.taskWriter.GetMaxReadLevel())
	tasks, readLevel, isReadBatchDone, err := tlMgr.taskReader.getTaskBatch()
	s.Nil(err)
	s.EqualValues(0, len(tasks))
	s.EqualValues(tlMgr.taskWriter.GetMaxReadLevel(), readLevel)
	s.True(isReadBatchDone)

	tlMgr.taskAckManager.setReadLevel(0)
	tasks, readLevel, isReadBatchDone, err = tlMgr.taskReader.getTaskBatch()
	s.Nil(err)
	s.EqualValues(rangeSize, len(tasks))
	s.EqualValues(rangeSize, readLevel)
	s.True(isReadBatchDone)

	s.setupRecordActivityTaskStartedMock(tl)

	// reset the ackManager readLevel to the buffer size and consume
	// the in-memory tasks by calling Poll API - assert ackMgr state
	// at the end
	tlMgr.taskAckManager.setReadLevel(int64(expectedBufSize))

	// complete rangeSize events
	for i := int64(0); i < rangeSize; i++ {
		identity := "nobody"
		result, err := s.matchingEngine.PollForActivityTask(s.callContext, &matchingservice.PollForActivityTaskRequest{
			DomainUUID: domainID.String(),
			PollRequest: &workflowservice.PollForActivityTaskRequest{
				TaskList: taskList,
				Identity: identity},
		})

		s.NoError(err)
		s.NotNil(result)
		if len(result.TaskToken) == 0 {
			s.logger.Debug("empty poll returned")
			continue
		}
	}
	s.EqualValues(taskCount-rangeSize, s.taskManager.getTaskCount(tlID))
	tasks, _, isReadBatchDone, err = tlMgr.taskReader.getTaskBatch()
	s.Nil(err)
	s.True(0 < len(tasks) && len(tasks) <= rangeSize)
	s.True(isReadBatchDone)

	tlMgr.engine.removeTaskListManager(tlMgr.taskListID)
}

func (s *matchingEngineSuite) TestTaskListManagerGetTaskBatch_ReadBatchDone() {
	domainID := primitives.UUID(uuid.NewRandom())
	tl := "makeToast"
	tlID := newTestTaskListID(domainID.String(), tl, persistence.TaskListTypeActivity)
	tlNormal := enums.TaskListKindNormal

	const rangeSize = 10
	const maxReadLevel = int64(120)
	config := defaultTestConfig()
	config.RangeSize = rangeSize
	tlMgr0, err := newTaskListManager(s.matchingEngine, tlID, tlNormal, config)
	s.NoError(err)

	tlMgr, ok := tlMgr0.(*taskListManagerImpl)
	s.True(ok)

	tlMgr.taskAckManager.setReadLevel(0)
	atomic.StoreInt64(&tlMgr.taskWriter.maxReadLevel, maxReadLevel)
	tasks, readLevel, isReadBatchDone, err := tlMgr.taskReader.getTaskBatch()
	s.Empty(tasks)
	s.Equal(int64(rangeSize*10), readLevel)
	s.False(isReadBatchDone)
	s.NoError(err)

	tlMgr.taskAckManager.setReadLevel(readLevel)
	tasks, readLevel, isReadBatchDone, err = tlMgr.taskReader.getTaskBatch()
	s.Empty(tasks)
	s.Equal(maxReadLevel, readLevel)
	s.True(isReadBatchDone)
	s.NoError(err)
}

func (s *matchingEngineSuite) TestTaskExpiryAndCompletion() {
	runID := primitives.UUID(uuid.NewRandom())
	workflowID := uuid.New()
	workflowExecution := &commonproto.WorkflowExecution{RunId: runID.String(), WorkflowId: workflowID}

	domainID := primitives.UUID(uuid.NewRandom())
	tl := "task-expiry-completion-tl0"
	tlID := newTestTaskListID(domainID.String(), tl, persistence.TaskListTypeActivity)

	taskList := &commonproto.TaskList{Name: tl}

	const taskCount = 20
	const rangeSize = 10
	s.matchingEngine.config.RangeSize = rangeSize
	s.matchingEngine.config.MaxTaskDeleteBatchSize = dynamicconfig.GetIntPropertyFilteredByTaskListInfo(2)
	// set idle timer check to a really small value to assert that we don't accidentally drop tasks while blocking
	// on enqueuing a task to task buffer
	s.matchingEngine.config.IdleTasklistCheckInterval = dynamicconfig.GetDurationPropertyFnFilteredByTaskListInfo(time.Microsecond)

	testCases := []struct {
		batchSize          int
		maxTimeBtwnDeletes time.Duration
	}{
		{2, time.Minute},       // test taskGC deleting due to size threshold
		{100, time.Nanosecond}, // test taskGC deleting due to time condition
	}

	for _, tc := range testCases {
		for i := int64(0); i < taskCount; i++ {
			scheduleID := i * 3
			addRequest := matchingservice.AddActivityTaskRequest{
				SourceDomainUUID:              domainID.String(),
				DomainUUID:                    domainID.String(),
				Execution:                     workflowExecution,
				ScheduleId:                    scheduleID,
				TaskList:                      taskList,
				ScheduleToStartTimeoutSeconds: 5,
			}
			if i%2 == 0 {
				// simulates creating a task whose scheduledToStartTimeout is already expired
				addRequest.ScheduleToStartTimeoutSeconds = -5
			}
			_, err := s.matchingEngine.AddActivityTask(context.Background(), &addRequest)
			s.NoError(err)
		}

		tlMgr, ok := s.matchingEngine.taskLists[*tlID].(*taskListManagerImpl)
		s.True(ok, "failed to load task list")
		s.EqualValues(taskCount, s.taskManager.getTaskCount(tlID))

		// wait until all tasks are loaded by into in-memory buffers by task list manager
		// the buffer size should be one less than expected because dispatcher will dequeue the head
		s.True(s.awaitCondition(func() bool { return len(tlMgr.taskReader.taskBuffer) >= (taskCount/2 - 1) }, time.Second))

		maxTimeBetweenTaskDeletes = tc.maxTimeBtwnDeletes
		s.matchingEngine.config.MaxTaskDeleteBatchSize = dynamicconfig.GetIntPropertyFilteredByTaskListInfo(tc.batchSize)

		s.setupRecordActivityTaskStartedMock(tl)

		pollReq := &matchingservice.PollForActivityTaskRequest{
			DomainUUID:  domainID.String(),
			PollRequest: &workflowservice.PollForActivityTaskRequest{TaskList: taskList, Identity: "test"},
		}

		remaining := taskCount
		for i := 0; i < 2; i++ {
			// verify that (1) expired tasks are not returned in poll result (2) taskCleaner deletes tasks correctly
			for i := int64(0); i < taskCount/4; i++ {
				result, err := s.matchingEngine.PollForActivityTask(s.callContext, pollReq)
				s.NoError(err)
				s.NotNil(result)
			}
			remaining -= taskCount / 2
			// since every other task is expired, we expect half the tasks to be deleted
			// after poll consumed 1/4th of what is available
			s.EqualValues(remaining, s.taskManager.getTaskCount(tlID))
		}
	}
}

func (s *matchingEngineSuite) setupRecordActivityTaskStartedMock(tlName string) {
	activityTypeName := "activity1"
	activityID := "activityId1"
	activityType := &commonproto.ActivityType{Name: activityTypeName}
	activityInput := []byte("Activity1 Input")

	// History service is using mock
	s.mockHistoryClient.EXPECT().RecordActivityTaskStarted(gomock.Any(), gomock.Any()).DoAndReturn(
		func(ctx context.Context, taskRequest *historyservice.RecordActivityTaskStartedRequest) (*historyservice.RecordActivityTaskStartedResponse, error) {
			s.logger.Debug("Mock Received RecordActivityTaskStartedRequest")
			return &historyservice.RecordActivityTaskStartedResponse{
				ScheduledEvent: newActivityTaskScheduledEvent(taskRequest.ScheduleId, 0,
					&commonproto.ScheduleActivityTaskDecisionAttributes{
						ActivityId:                    activityID,
						TaskList:                      &commonproto.TaskList{Name: tlName},
						ActivityType:                  activityType,
						Input:                         activityInput,
						ScheduleToCloseTimeoutSeconds: 100,
						ScheduleToStartTimeoutSeconds: 50,
						StartToCloseTimeoutSeconds:    50,
						HeartbeatTimeoutSeconds:       10,
					}),
			}, nil
		}).AnyTimes()
}

func (s *matchingEngineSuite) awaitCondition(cond func() bool, timeout time.Duration) bool {
	expiry := time.Now().Add(timeout)
	for !cond() {
		time.Sleep(time.Millisecond * 5)
		if time.Now().After(expiry) {
			return false
		}
	}
	return true
}

func newActivityTaskScheduledEvent(eventID int64, decisionTaskCompletedEventID int64,
	scheduleAttributes *commonproto.ScheduleActivityTaskDecisionAttributes) *commonproto.HistoryEvent {

	historyEvent := newHistoryEvent(eventID, enums.EventTypeActivityTaskScheduled)
	historyEvent.Attributes = &commonproto.HistoryEvent_ActivityTaskScheduledEventAttributes{ActivityTaskScheduledEventAttributes: &commonproto.ActivityTaskScheduledEventAttributes{
		ActivityId:                    scheduleAttributes.ActivityId,
		ActivityType:                  scheduleAttributes.ActivityType,
		TaskList:                      scheduleAttributes.TaskList,
		Input:                         scheduleAttributes.Input,
		Header:                        scheduleAttributes.Header,
		ScheduleToCloseTimeoutSeconds: scheduleAttributes.ScheduleToCloseTimeoutSeconds,
		ScheduleToStartTimeoutSeconds: scheduleAttributes.ScheduleToStartTimeoutSeconds,
		StartToCloseTimeoutSeconds:    scheduleAttributes.StartToCloseTimeoutSeconds,
		HeartbeatTimeoutSeconds:       scheduleAttributes.HeartbeatTimeoutSeconds,
		DecisionTaskCompletedEventId:  decisionTaskCompletedEventID,
	}}
	return historyEvent
}

func newHistoryEvent(eventID int64, eventType enums.EventType) *commonproto.HistoryEvent {
	historyEvent := &commonproto.HistoryEvent{
		EventId:   eventID,
		Timestamp: time.Now().UnixNano(),
		EventType: eventType,
	}

	return historyEvent
}

var _ persistence.TaskManager = (*testTaskManager)(nil) // Asserts that interface is indeed implemented

type testTaskManager struct {
	sync.Mutex
	taskLists map[taskListID]*testTaskListManager
	logger    log.Logger
}

func newTestTaskManager(logger log.Logger) *testTaskManager {
	return &testTaskManager{taskLists: make(map[taskListID]*testTaskListManager), logger: logger}
}

func (m *testTaskManager) GetName() string {
	return "test"
}

func (m *testTaskManager) Close() {
	return
}

func (m *testTaskManager) getTaskListManager(id *taskListID) *testTaskListManager {
	m.Lock()
	defer m.Unlock()
	result, ok := m.taskLists[*id]
	if ok {
		return result
	}
	result = newTestTaskListManager()
	m.taskLists[*id] = result
	return result
}

type testTaskListManager struct {
	sync.Mutex
	rangeID         int64
	ackLevel        int64
	createTaskCount int
	tasks           *treemap.Map
}

func Int64Comparator(a, b interface{}) int {
	aAsserted := a.(int64)
	bAsserted := b.(int64)
	switch {
	case aAsserted > bAsserted:
		return 1
	case aAsserted < bAsserted:
		return -1
	default:
		return 0
	}
}

func newTestTaskListManager() *testTaskListManager {
	return &testTaskListManager{tasks: treemap.NewWith(Int64Comparator)}
}

func newTestTaskListID(domainID string, name string, taskType int32) *taskListID {
	result, err := newTaskListID(domainID, name, taskType)
	if err != nil {
		panic(fmt.Sprintf("newTaskListID failed with error %v", err))
	}
	return result
}

// LeaseTaskList provides a mock function with given fields: request
func (m *testTaskManager) LeaseTaskList(request *persistence.LeaseTaskListRequest) (*persistence.LeaseTaskListResponse, error) {
	tlm := m.getTaskListManager(newTestTaskListID(request.DomainID.String(), request.TaskList, request.TaskType))
	tlm.Lock()
	defer tlm.Unlock()
	tlm.rangeID++
	m.logger.Debug("LeaseTaskList", tag.ShardRangeID(tlm.rangeID))

	return &persistence.LeaseTaskListResponse{
		TaskListInfo: &persistence.PersistedTaskListInfo{
			Data: &persistenceblobs.TaskListInfo{
				AckLevel: tlm.ackLevel,
				DomainID: request.DomainID,
				Name:     request.TaskList,
				TaskType: request.TaskType,
				Kind:     request.TaskListKind,
			},
			RangeID: tlm.rangeID,
		},
	}, nil
}

// UpdateTaskList provides a mock function with given fields: request
func (m *testTaskManager) UpdateTaskList(request *persistence.UpdateTaskListRequest) (*persistence.UpdateTaskListResponse, error) {
	m.logger.Debug("UpdateTaskList", tag.TaskListInfo(request.TaskListInfo), tag.AckLevel(request.TaskListInfo.AckLevel))

	tli := request.TaskListInfo
	tlm := m.getTaskListManager(newTestTaskListID(primitives.UUIDString(tli.DomainID), tli.Name, tli.TaskType))

	tlm.Lock()
	defer tlm.Unlock()
	if tlm.rangeID != request.RangeID {
		return nil, &persistence.ConditionFailedError{
			Msg: fmt.Sprintf("Failed to update task list: name=%v, type=%v", tli.Name, tli.TaskType),
		}
	}
	tlm.ackLevel = tli.AckLevel
	return &persistence.UpdateTaskListResponse{}, nil
}

// CompleteTask provides a mock function with given fields: request
func (m *testTaskManager) CompleteTask(request *persistence.CompleteTaskRequest) error {
	m.logger.Debug("CompleteTask", tag.TaskID(request.TaskID), tag.Name(request.TaskList.Name), tag.TaskType(request.TaskList.TaskType))
	if request.TaskID <= 0 {
		panic(fmt.Errorf("Invalid taskID=%v", request.TaskID))
	}

	tli := request.TaskList
	tlm := m.getTaskListManager(newTestTaskListID(primitives.UUIDString(tli.DomainID), tli.Name, tli.TaskType))

	tlm.Lock()
	defer tlm.Unlock()

	tlm.tasks.Remove(request.TaskID)
	return nil
}

func (m *testTaskManager) CompleteTasksLessThan(request *persistence.CompleteTasksLessThanRequest) (int, error) {
	tlm := m.getTaskListManager(newTestTaskListID(primitives.UUIDString(request.DomainID), request.TaskListName, request.TaskType))
	tlm.Lock()
	defer tlm.Unlock()
	keys := tlm.tasks.Keys()
	for _, key := range keys {
		id := key.(int64)
		if id <= request.TaskID {
			tlm.tasks.Remove(id)
		}
	}
	return persistence.UnknownNumRowsAffected, nil
}

func (m *testTaskManager) ListTaskList(
	request *persistence.ListTaskListRequest) (*persistence.ListTaskListResponse, error) {
	return nil, fmt.Errorf("unsupported operation")
}

func (m *testTaskManager) DeleteTaskList(request *persistence.DeleteTaskListRequest) error {
	m.Lock()
	defer m.Unlock()
	key := newTestTaskListID(request.TaskList.DomainID.String(), request.TaskList.Name, request.TaskList.TaskType)
	delete(m.taskLists, *key)
	return nil
}

// CreateTask provides a mock function with given fields: request
func (m *testTaskManager) CreateTasks(request *persistence.CreateTasksRequest) (*persistence.CreateTasksResponse, error) {
	domainID := request.TaskListInfo.Data.DomainID
	taskList := request.TaskListInfo.Data.Name
	taskType := request.TaskListInfo.Data.TaskType
	rangeID := request.TaskListInfo.RangeID

	tlm := m.getTaskListManager(newTestTaskListID(primitives.UUIDString(domainID), taskList, taskType))
	tlm.Lock()
	defer tlm.Unlock()

	// First validate the entire batch
	for _, task := range request.Tasks {
		m.logger.Debug("testTaskManager.CreateTask", tag.TaskID(task.TaskID), tag.ShardRangeID(rangeID))
		if task.TaskID <= 0 {
			panic(fmt.Errorf("Invalid taskID=%v", task.TaskID))
		}

		if tlm.rangeID != rangeID {
			m.logger.Debug("testTaskManager.CreateTask ConditionFailedError",
				tag.TaskID(task.TaskID), tag.ShardRangeID(rangeID), tag.ShardRangeID(tlm.rangeID))

			return nil, &persistence.ConditionFailedError{
				Msg: fmt.Sprintf("testTaskManager.CreateTask failed. TaskList: %v, taskType: %v, rangeID: %v, db rangeID: %v",
					taskList, taskType, rangeID, tlm.rangeID),
			}
		}
		_, ok := tlm.tasks.Get(task.TaskID)
		if ok {
			panic(fmt.Sprintf("Duplicated TaskID %v", task.TaskID))
		}
	}

	// Then insert all tasks if no errors
	for _, task := range request.Tasks {
		tlm.tasks.Put(task.TaskID, &persistenceblobs.AllocatedTaskInfo{
			Data:   task.Data,
			TaskID: task.TaskID,
		})
		tlm.createTaskCount++
	}

	return &persistence.CreateTasksResponse{}, nil
}

// GetTasks provides a mock function with given fields: request
func (m *testTaskManager) GetTasks(request *persistence.GetTasksRequest) (*persistence.GetTasksResponse, error) {
	if request.MaxReadLevel != nil {
		m.logger.Debug("testTaskManager.GetTasks", tag.ReadLevel(request.ReadLevel), tag.ReadLevel(*request.MaxReadLevel))
	} else {
		m.logger.Debug("testTaskManager.GetTasks", tag.ReadLevel(request.ReadLevel))
	}

	tlm := m.getTaskListManager(newTestTaskListID(primitives.UUIDString(request.DomainID), request.TaskList, request.TaskType))
	tlm.Lock()
	defer tlm.Unlock()
	var tasks []*persistenceblobs.AllocatedTaskInfo

	it := tlm.tasks.Iterator()
	for it.Next() {
		taskID := it.Key().(int64)
		if taskID <= request.ReadLevel {
			continue
		}
		if taskID > *request.MaxReadLevel {
			break
		}
		tasks = append(tasks, it.Value().(*persistenceblobs.AllocatedTaskInfo))
	}
	return &persistence.GetTasksResponse{
		Tasks: tasks,
	}, nil
}

// getTaskCount returns number of tasks in a task list
func (m *testTaskManager) getTaskCount(taskList *taskListID) int {
	tlm := m.getTaskListManager(taskList)
	tlm.Lock()
	defer tlm.Unlock()
	return tlm.tasks.Size()
}

// getCreateTaskCount returns how many times CreateTask was called
func (m *testTaskManager) getCreateTaskCount(taskList *taskListID) int {
	tlm := m.getTaskListManager(taskList)
	tlm.Lock()
	defer tlm.Unlock()
	return tlm.createTaskCount
}

func (m *testTaskManager) String() string {
	m.Lock()
	defer m.Unlock()
	var result string
	for id, tl := range m.taskLists {
		tl.Lock()
		if id.taskType == persistence.TaskListTypeActivity {
			result += "Activity"
		} else {
			result += "Decision"
		}
		result += " task list " + id.name
		result += "\n"
		result += fmt.Sprintf("AckLevel=%v\n", tl.ackLevel)
		result += fmt.Sprintf("CreateTaskCount=%v\n", tl.createTaskCount)
		result += fmt.Sprintf("RangeID=%v\n", tl.rangeID)
		result += "Tasks=\n"
		for _, t := range tl.tasks.Values() {
			result += spew.Sdump(t)
			result += "\n"

		}
		tl.Unlock()
	}
	return result
}

func validateTimeRange(t time.Time, expectedDuration time.Duration) bool {
	currentTime := time.Now()
	diff := time.Duration(currentTime.UnixNano() - t.UnixNano())
	if diff > expectedDuration {
		fmt.Printf("Current time: %v, Application time: %v, Difference: %v \n", currentTime, t, diff)
		return false
	}
	return true
}

func defaultTestConfig() *Config {
	config := NewConfig(dynamicconfig.NewNopCollection())
	config.LongPollExpirationInterval = dynamicconfig.GetDurationPropertyFnFilteredByTaskListInfo(100 * time.Millisecond)
	config.MaxTaskDeleteBatchSize = dynamicconfig.GetIntPropertyFilteredByTaskListInfo(1)
	return config
}<|MERGE_RESOLUTION|>--- conflicted
+++ resolved
@@ -570,7 +570,6 @@
 		s.EqualValues(activityID, result.ActivityId)
 		s.EqualValues(activityType, result.ActivityType)
 		s.EqualValues(activityInput, result.Input)
-<<<<<<< HEAD
 		s.EqualValues(workflowExecution, result.WorkflowExecution)
 		s.Equal(true, validateTimeRange(time.Unix(0, result.ScheduledTimestamp), time.Minute))
 		s.Equal(int32(100), result.ScheduleToCloseTimeoutSeconds)
@@ -578,25 +577,12 @@
 		s.Equal(int32(50), result.StartToCloseTimeoutSeconds)
 		s.Equal(int32(10), result.HeartbeatTimeoutSeconds)
 		taskToken := &token.Task{
-			DomainId:   domainID,
-			WorkflowId: workflowID,
-			RunId:      runID,
-			ScheduleId: scheduleID,
-=======
-		s.EqualValues(workflowExecution, *result.WorkflowExecution)
-		s.Equal(true, validateTimeRange(time.Unix(0, *result.ScheduledTimestamp), time.Minute))
-		s.Equal(int32(100), *result.ScheduleToCloseTimeoutSeconds)
-		s.Equal(true, validateTimeRange(time.Unix(0, *result.StartedTimestamp), time.Minute))
-		s.Equal(int32(50), *result.StartToCloseTimeoutSeconds)
-		s.Equal(int32(10), *result.HeartbeatTimeoutSeconds)
-		token := &common.TaskToken{
-			DomainID:     domainID,
-			WorkflowID:   workflowID,
-			RunID:        runID,
-			ScheduleID:   scheduleID,
-			ActivityID:   activityID,
+			DomainId:     domainID,
+			WorkflowId:   workflowID,
+			RunId:        runID,
+			ScheduleId:   scheduleID,
+			ActivityId:   activityID,
 			ActivityType: activityTypeName,
->>>>>>> 10fc818c
 		}
 
 		serializedToken, _ := s.matchingEngine.tokenSerializer.Serialize(taskToken)
@@ -738,23 +724,14 @@
 		s.EqualValues(activityID, result.ActivityId)
 		s.EqualValues(activityType, result.ActivityType)
 		s.EqualValues(activityInput, result.Input)
-<<<<<<< HEAD
 		s.EqualValues(workflowExecution, result.WorkflowExecution)
 		taskToken := &token.Task{
-			DomainId:   domainID,
-			WorkflowId: workflowID,
-			RunId:      runID,
-			ScheduleId: scheduleID,
-=======
-		s.EqualValues(workflowExecution, *result.WorkflowExecution)
-		token := &common.TaskToken{
-			DomainID:     domainID,
-			WorkflowID:   workflowID,
-			RunID:        runID,
-			ScheduleID:   scheduleID,
-			ActivityID:   activityID,
+			DomainId:     domainID,
+			WorkflowId:   workflowID,
+			RunId:        runID,
+			ScheduleId:   scheduleID,
+			ActivityId:   activityID,
 			ActivityType: activityTypeName,
->>>>>>> 10fc818c
 		}
 
 		serializedToken, _ := s.matchingEngine.tokenSerializer.Serialize(taskToken)
@@ -930,23 +907,14 @@
 				s.EqualValues(activityType, result.ActivityType)
 				s.EqualValues(activityInput, result.Input)
 				s.EqualValues(activityHeader, result.Header)
-<<<<<<< HEAD
 				s.EqualValues(workflowExecution, result.WorkflowExecution)
 				taskToken := &token.Task{
-					DomainId:   domainID,
-					WorkflowId: workflowID,
-					RunId:      runID,
-					ScheduleId: scheduleID,
-=======
-				s.EqualValues(workflowExecution, *result.WorkflowExecution)
-				token := &common.TaskToken{
-					DomainID:     domainID,
-					WorkflowID:   workflowID,
-					RunID:        runID,
-					ScheduleID:   scheduleID,
-					ActivityID:   activityID,
+					DomainId:     domainID,
+					WorkflowId:   workflowID,
+					RunId:        runID,
+					ScheduleId:   scheduleID,
+					ActivityId:   activityID,
 					ActivityType: activityTypeName,
->>>>>>> 10fc818c
 				}
 				resultToken, err := s.matchingEngine.tokenSerializer.Deserialize(result.TaskToken)
 				s.NoError(err)
@@ -1235,23 +1203,14 @@
 				s.EqualValues(activityID, result.ActivityId)
 				s.EqualValues(activityType, result.ActivityType)
 				s.EqualValues(activityInput, result.Input)
-<<<<<<< HEAD
 				s.EqualValues(workflowExecution, result.WorkflowExecution)
 				taskToken := &token.Task{
-					DomainId:   domainID,
-					WorkflowId: workflowID,
-					RunId:      runID,
-					ScheduleId: scheduleID,
-=======
-				s.EqualValues(workflowExecution, *result.WorkflowExecution)
-				token := &common.TaskToken{
-					DomainID:     domainID,
-					WorkflowID:   workflowID,
-					RunID:        runID,
-					ScheduleID:   scheduleID,
-					ActivityID:   activityID,
+					DomainId:     domainID,
+					WorkflowId:   workflowID,
+					RunId:        runID,
+					ScheduleId:   scheduleID,
+					ActivityId:   activityID,
 					ActivityType: activityTypeName,
->>>>>>> 10fc818c
 				}
 				resultToken, err := engine.tokenSerializer.Deserialize(result.TaskToken)
 				if err != nil {
