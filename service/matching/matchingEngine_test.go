--- conflicted
+++ resolved
@@ -380,19 +380,11 @@
 	s.AddTasksTest(persistence.TaskListTypeDecision, false)
 }
 
-<<<<<<< HEAD
-func (s *matchingEngineSuite) AddTasksTest(taskType int32) {
-=======
-func (s *matchingEngineSuite) TestAddActivityTasksForwarded() {
-	s.AddTasksTest(persistence.TaskListTypeActivity, true)
-}
-
 func (s *matchingEngineSuite) TestAddDecisionTasksForwarded() {
 	s.AddTasksTest(persistence.TaskListTypeDecision, true)
 }
 
-func (s *matchingEngineSuite) AddTasksTest(taskType int, isForwarded bool) {
->>>>>>> d49eec3b
+func (s *matchingEngineSuite) AddTasksTest(taskType int32, isForwarded bool) {
 	s.matchingEngine.config.RangeSize = 300 // override to low number for the test
 
 	domainID := primitives.UUID(uuid.NewRandom())
@@ -420,7 +412,7 @@
 				ScheduleToStartTimeoutSeconds: 1,
 			}
 			if isForwarded {
-				addRequest.ForwardedFrom = &forwardedFrom
+				addRequest.ForwardedFrom = forwardedFrom
 			}
 			_, err = s.matchingEngine.AddActivityTask(context.Background(), &addRequest)
 		} else {
@@ -432,7 +424,7 @@
 				ScheduleToStartTimeoutSeconds: 1,
 			}
 			if isForwarded {
-				addRequest.ForwardedFrom = &forwardedFrom
+				addRequest.ForwardedFrom = forwardedFrom
 			}
 			_, err = s.matchingEngine.AddDecisionTask(context.Background(), &addRequest)
 		}
@@ -447,14 +439,10 @@
 
 	switch isForwarded {
 	case false:
-		s.EqualValues(taskCount, s.taskManager.getTaskCount(newTestTaskListID(domainID, tl, taskType)))
+		s.EqualValues(taskCount, s.taskManager.getTaskCount(newTestTaskListID(domainID.String(), tl, taskType)))
 	case true:
-		s.EqualValues(0, s.taskManager.getTaskCount(newTestTaskListID(domainID, tl, taskType)))
-	}
-<<<<<<< HEAD
-	s.EqualValues(taskCount, s.taskManager.getTaskCount(newTestTaskListID(domainID.String(), tl, taskType)))
-=======
->>>>>>> d49eec3b
+		s.EqualValues(0, s.taskManager.getTaskCount(newTestTaskListID(domainID.String(), tl, taskType)))
+	}
 }
 
 func (s *matchingEngineSuite) TestTaskWriterShutdown() {
