// The MIT License
//
// Copyright (c) 2020 Temporal Technologies Inc.  All rights reserved.
//
// Copyright (c) 2020 Uber Technologies, Inc.
//
// Permission is hereby granted, free of charge, to any person obtaining a copy
// of this software and associated documentation files (the "Software"), to deal
// in the Software without restriction, including without limitation the rights
// to use, copy, modify, merge, publish, distribute, sublicense, and/or sell
// copies of the Software, and to permit persons to whom the Software is
// furnished to do so, subject to the following conditions:
//
// The above copyright notice and this permission notice shall be included in
// all copies or substantial portions of the Software.
//
// THE SOFTWARE IS PROVIDED "AS IS", WITHOUT WARRANTY OF ANY KIND, EXPRESS OR
// IMPLIED, INCLUDING BUT NOT LIMITED TO THE WARRANTIES OF MERCHANTABILITY,
// FITNESS FOR A PARTICULAR PURPOSE AND NONINFRINGEMENT. IN NO EVENT SHALL THE
// AUTHORS OR COPYRIGHT HOLDERS BE LIABLE FOR ANY CLAIM, DAMAGES OR OTHER
// LIABILITY, WHETHER IN AN ACTION OF CONTRACT, TORT OR OTHERWISE, ARISING FROM,
// OUT OF OR IN CONNECTION WITH THE SOFTWARE OR THE USE OR OTHER DEALINGS IN
// THE SOFTWARE.

package matching

import (
	"context"
	"fmt"
	"go.temporal.io/server/common/log"
	"go.temporal.io/server/common/log/tag"
	"slices"
	"strings"
	"time"

	"github.com/temporalio/sqlparser"
	enumspb "go.temporal.io/api/enums/v1"

	"go.temporal.io/server/api/clock/v1"
	persistencespb "go.temporal.io/server/api/persistence/v1"
	"go.temporal.io/server/common/cache"
	hlc "go.temporal.io/server/common/clock/hybrid_logical_clock"
	"go.temporal.io/server/common/metrics"
	"go.temporal.io/server/common/namespace"
	"go.temporal.io/server/common/persistence/visibility/manager"
	"go.temporal.io/server/common/searchattribute"
	"go.temporal.io/server/common/util"
	"go.temporal.io/server/common/worker_versioning"
)

<<<<<<< HEAD
const (
	reachabilityCacheMaxSize = 10000
=======
type reachabilityExitPoint int32

const (
	checkedRuleSourcesForInput                 reachabilityExitPoint = 0
	checkedRuleTargetsForUpstream              reachabilityExitPoint = 1
	checkedBacklogForUpstream                  reachabilityExitPoint = 2
	checkedOpenWorkflowExecutionsForUpstream   reachabilityExitPoint = 3
	checkedClosedWorkflowExecutionsForUpstream reachabilityExitPoint = 4
	reachabilityExitPointTagName                                     = "reachability_exit_point"
)

var (
	reachabilityExitPoint2TagValue = map[reachabilityExitPoint]string{
		checkedRuleSourcesForInput:                 "checked_rule_sources_for_input",
		checkedRuleTargetsForUpstream:              "checked_rule_targets_for_upstream",
		checkedBacklogForUpstream:                  "checked_backlog_for_upstream",
		checkedOpenWorkflowExecutionsForUpstream:   "checked_open_wf_executions_for_upstream",
		checkedClosedWorkflowExecutionsForUpstream: "checked_closed_wf_executions_for_upstream",
	}
>>>>>>> ca056bea
)

type reachabilityCalculator struct {
	visibilityMgr                manager.VisibilityManager
	cache                        reachabilityCache
	nsID                         namespace.ID
	nsName                       namespace.Name
	taskQueue                    string
	assignmentRules              []*persistencespb.AssignmentRule
	redirectRules                []*persistencespb.RedirectRule
	buildIdVisibilityGracePeriod time.Duration
}

func newReachabilityCalculator(
	data *persistencespb.VersioningData,
	visibilityMgr manager.VisibilityManager,
	cache reachabilityCache,
	nsID,
	nsName,
	taskQueue string,
	buildIdVisibilityGracePeriod time.Duration,
<<<<<<< HEAD
) (enumspb.BuildIdTaskReachability, error) {
	rc := reachabilityCalculator{
=======
) *reachabilityCalculator {
	return &reachabilityCalculator{
>>>>>>> ca056bea
		visibilityMgr:                visibilityMgr,
		cache:                        cache,
		nsID:                         namespace.ID(nsID),
		nsName:                       namespace.Name(nsName),
		taskQueue:                    taskQueue,
		assignmentRules:              data.GetAssignmentRules(),
		redirectRules:                data.GetRedirectRules(),
		buildIdVisibilityGracePeriod: buildIdVisibilityGracePeriod,
	}
}

func getBuildIdTaskReachability(
	ctx context.Context,
	rc *reachabilityCalculator,
	metricsHandler metrics.Handler,
	logger log.Logger,
	buildId string,
) (enumspb.BuildIdTaskReachability, error) {
	reachability, exitPoint, err := rc.run(ctx, buildId)
	metrics.ReachabilityExitPointCounter.With(metricsHandler.WithTags(
		metrics.NamespaceTag(rc.nsName.String()),
		metrics.TaskQueueTag(rc.taskQueue)),
	).Record(1, metrics.StringTag(reachabilityExitPointTagName, reachabilityExitPoint2TagValue[exitPoint]))
	logger.Info("Calculated reachability for build id",
		tag.WorkerBuildId(buildId),
		tag.BuildIdTaskReachabilityTag(reachability.String()),
		tag.ReachabilityExitPointTag(reachabilityExitPoint2TagValue[exitPoint]),
		tag.WorkflowNamespace(rc.nsName.String()),
		tag.WorkflowTaskQueueName(rc.taskQueue),
	)
	return reachability, err
}

func (rc *reachabilityCalculator) run(ctx context.Context, buildId string) (enumspb.BuildIdTaskReachability, reachabilityExitPoint, error) {
	// 1. Easy UNREACHABLE case
	if isActiveRedirectRuleSource(buildId, rc.redirectRules) {
		return enumspb.BUILD_ID_TASK_REACHABILITY_UNREACHABLE, checkedRuleSourcesForInput, nil
	}

	// Gather list of all build ids that could point to buildId
	buildIdsOfInterest := rc.getBuildIdsOfInterest(buildId, time.Duration(0))

	// 2. Cases for REACHABLE
	// 2a. If buildId is assignable to new tasks
	for _, bid := range buildIdsOfInterest {
		if rc.isReachableActiveAssignmentRuleTargetOrDefault(bid) {
			return enumspb.BUILD_ID_TASK_REACHABILITY_REACHABLE, checkedRuleTargetsForUpstream, nil
		}
	}

	// 2b. If buildId could be reached from the backlog
	if existsBacklog, err := rc.existsBackloggedActivityOrWFTaskAssignedToAny(ctx, buildIdsOfInterest); err != nil {
		return enumspb.BUILD_ID_TASK_REACHABILITY_UNSPECIFIED, checkedBacklogForUpstream, err
	} else if existsBacklog {
		return enumspb.BUILD_ID_TASK_REACHABILITY_REACHABLE, checkedBacklogForUpstream, nil
	}

	// Note: The below cases are not applicable to activity-only task queues, since we don't record those in visibility

	// Gather list of all build ids that could point to buildId, now including deleted rules to account for the delay in updating visibility
	buildIdsOfInterest = rc.getBuildIdsOfInterest(buildId, rc.buildIdVisibilityGracePeriod)

	// 2c. If buildId is assignable to tasks from open workflows
	existsOpenWFAssignedToBuildId, err := rc.existsWFAssignedToAny(ctx, buildIdsOfInterest, true)
	if err != nil {
		return enumspb.BUILD_ID_TASK_REACHABILITY_UNSPECIFIED, checkedOpenWorkflowExecutionsForUpstream, err
	}
	if existsOpenWFAssignedToBuildId {
		return enumspb.BUILD_ID_TASK_REACHABILITY_REACHABLE, checkedOpenWorkflowExecutionsForUpstream, nil
	}

	// 3. Cases for CLOSED_WORKFLOWS_ONLY
	existsClosedWFAssignedToBuildId, err := rc.existsWFAssignedToAny(ctx, buildIdsOfInterest, false)
	if err != nil {
		return enumspb.BUILD_ID_TASK_REACHABILITY_UNSPECIFIED, checkedClosedWorkflowExecutionsForUpstream, err
	}
	if existsClosedWFAssignedToBuildId {
		return enumspb.BUILD_ID_TASK_REACHABILITY_CLOSED_WORKFLOWS_ONLY, checkedClosedWorkflowExecutionsForUpstream, nil
	}

	// 4. Otherwise, UNREACHABLE
	return enumspb.BUILD_ID_TASK_REACHABILITY_UNREACHABLE, checkedClosedWorkflowExecutionsForUpstream, nil
}

// getBuildIdsOfInterest returns a list of build ids that point to the given buildId in the graph
// of redirect rules and adds the given build id to that list.
// It considers rules if the deletion time is nil or within the given deletedRuleInclusionPeriod.
func (rc *reachabilityCalculator) getBuildIdsOfInterest(
	buildId string,
	deletedRuleInclusionPeriod time.Duration) []string {

	withinRuleInclusionPeriod := func(clk *clock.HybridLogicalClock) bool {
		if clk == nil {
			return true
		}
		return hlc.Since(clk) <= deletedRuleInclusionPeriod
	}

	includedRules := util.FilterSlice(slices.Clone(rc.redirectRules), func(rr *persistencespb.RedirectRule) bool {
		return rr.DeleteTimestamp == nil || withinRuleInclusionPeriod(rr.DeleteTimestamp)
	})

	return append(getUpstreamBuildIds(buildId, includedRules), buildId)
}

func (rc *reachabilityCalculator) existsBackloggedActivityOrWFTaskAssignedToAny(ctx context.Context, buildIdsOfInterest []string) (bool, error) {
	// todo backlog
	return false, nil
}

func (rc *reachabilityCalculator) isReachableActiveAssignmentRuleTargetOrDefault(buildId string) bool {
	foundUnconditionalRule := false
	for _, r := range getActiveAssignmentRules(rc.assignmentRules) {
		if r.GetRule().GetTargetBuildId() == buildId {
			return true
		}
		if r.GetRule().GetPercentageRamp() == nil {
			// rules after an unconditional rule will not be reached
			foundUnconditionalRule = true
			break
		}
	}
	if !foundUnconditionalRule && buildId == "" {
		// unversioned is the default, and is reachable
		return true
	}
	return false
}

func (rc *reachabilityCalculator) existsWFAssignedToAny(
	ctx context.Context,
	buildIdsOfInterest []string,
	open bool,
) (bool, error) {
	query := rc.makeBuildIdQuery(buildIdsOfInterest, open)
	return rc.cache.Get(ctx, rc.makeBuildIdCountRequest(query), open)
}

func (rc *reachabilityCalculator) makeBuildIdCountRequest(query string) manager.CountWorkflowExecutionsRequest {
	return manager.CountWorkflowExecutionsRequest{
		NamespaceID: rc.nsID,
		Namespace:   rc.nsName,
		Query:       query,
	}
}

func (rc *reachabilityCalculator) makeBuildIdQuery(
	buildIdsOfInterest []string,
	open bool,
) string {
	slices.Sort(buildIdsOfInterest)
	escapedTaskQueue := sqlparser.String(sqlparser.NewStrVal([]byte(rc.taskQueue)))
	var statusFilter string
	var escapedBuildIds []string
	var includeNull bool
	if open {
		statusFilter = fmt.Sprintf(` AND %s = "Running"`, searchattribute.ExecutionStatus)
		// want: currently assigned to that build-id
		// (b1, b2) --> (assigned:b1, assigned:b2)
		// (b1, b2, "") --> (assigned:b1, assigned:b2, unversioned, null)
		// ("") --> (unversioned, null)
		for _, bid := range buildIdsOfInterest {
			if bid == "" {
				escapedBuildIds = append(escapedBuildIds, sqlparser.String(sqlparser.NewStrVal([]byte(worker_versioning.UnversionedSearchAttribute))))
				includeNull = true
			} else {
				escapedBuildIds = append(escapedBuildIds, sqlparser.String(sqlparser.NewStrVal([]byte(worker_versioning.AssignedBuildIdSearchAttribute(bid)))))
			}
		}
	} else {
		statusFilter = fmt.Sprintf(` AND %s != "Running"`, searchattribute.ExecutionStatus)
		// want: closed AT that build id, and once used that build id
		// (b1, b2) --> (versioned:b1, versioned:b2)
		// (b1, b2, "") --> (versioned:b1, versioned:b2, unversioned, null)
		// ("") --> (unversioned, null)
		for _, bid := range buildIdsOfInterest {
			if bid == "" {
				escapedBuildIds = append(escapedBuildIds, sqlparser.String(sqlparser.NewStrVal([]byte(worker_versioning.UnversionedSearchAttribute))))
				includeNull = true
			} else {
				escapedBuildIds = append(escapedBuildIds, sqlparser.String(sqlparser.NewStrVal([]byte(worker_versioning.VersionedBuildIdSearchAttribute(bid)))))
			}
		}
	}
	buildIdsFilter := fmt.Sprintf("%s IN (%s)", searchattribute.BuildIds, strings.Join(escapedBuildIds, ","))
	if includeNull {
		buildIdsFilter = fmt.Sprintf("(%s IS NULL OR %s)", searchattribute.BuildIds, buildIdsFilter)
	}
	return fmt.Sprintf("%s = %s AND %s%s", searchattribute.TaskQueue, escapedTaskQueue, buildIdsFilter, statusFilter)
}

// getDefaultBuildId gets the build id mentioned in the first unconditional Assignment Rule.
// If there is no default Build ID, the result for the unversioned queue will be returned.
// This should only be called on the root.
func getDefaultBuildId(assignmentRules []*persistencespb.AssignmentRule) string {
	for _, ar := range getActiveAssignmentRules(assignmentRules) {
		if isUnconditional(ar.GetRule()) {
			return ar.GetRule().GetTargetBuildId()
		}
	}
	return ""
}

/*
In-memory Reachability Cache of Visibility Queries and Results
*/

type reachabilityCache struct {
	openWFCache    cache.Cache
	closedWFCache  cache.Cache // these are separate due to allow for different TTL
	metricsHandler metrics.Handler
	visibilityMgr  manager.VisibilityManager
}

func newReachabilityCache(
	handler metrics.Handler,
	visibilityMgr manager.VisibilityManager,
	reachabilityCacheOpenWFExecutionTTL,
	reachabilityCacheClosedWFExecutionTTL time.Duration,
) reachabilityCache {
	return reachabilityCache{
		openWFCache:    cache.New(reachabilityCacheMaxSize, &cache.Options{TTL: reachabilityCacheOpenWFExecutionTTL}, handler),
		closedWFCache:  cache.New(reachabilityCacheMaxSize, &cache.Options{TTL: reachabilityCacheClosedWFExecutionTTL}, handler),
		metricsHandler: handler,
		visibilityMgr:  visibilityMgr,
	}
}

// Get retrieves the Workflow Count existence value based on the query-string key.
func (c *reachabilityCache) Get(ctx context.Context, countRequest manager.CountWorkflowExecutionsRequest, open bool) (bool, error) {
	// try cache
	var result interface{}
	if open {
		result = c.openWFCache.Get(countRequest)
	} else {
		result = c.closedWFCache.Get(countRequest)
	}
	if result != nil {
		exists, ok := result.(bool)
		if ok {
			return exists, nil
		}
	}

	// cache was cold, ask visibility and put result in cache
	countResponse, err := c.visibilityMgr.CountWorkflowExecutions(ctx, &countRequest)
	if err != nil {
		return false, err
	}
	exists := countResponse.Count > 0
	c.Put(countRequest, exists, open)
	return exists, nil
}

// Put adds an element to the cache.
func (c *reachabilityCache) Put(countRequest manager.CountWorkflowExecutionsRequest, exists, open bool) {
	if open {
		c.openWFCache.Put(countRequest, exists)
	} else {
		c.closedWFCache.Put(countRequest, exists)
	}
}<|MERGE_RESOLUTION|>--- conflicted
+++ resolved
@@ -48,10 +48,10 @@
 	"go.temporal.io/server/common/worker_versioning"
 )
 
-<<<<<<< HEAD
 const (
 	reachabilityCacheMaxSize = 10000
-=======
+)
+
 type reachabilityExitPoint int32
 
 const (
@@ -71,11 +71,9 @@
 		checkedOpenWorkflowExecutionsForUpstream:   "checked_open_wf_executions_for_upstream",
 		checkedClosedWorkflowExecutionsForUpstream: "checked_closed_wf_executions_for_upstream",
 	}
->>>>>>> ca056bea
 )
 
 type reachabilityCalculator struct {
-	visibilityMgr                manager.VisibilityManager
 	cache                        reachabilityCache
 	nsID                         namespace.ID
 	nsName                       namespace.Name
@@ -87,20 +85,13 @@
 
 func newReachabilityCalculator(
 	data *persistencespb.VersioningData,
-	visibilityMgr manager.VisibilityManager,
 	cache reachabilityCache,
 	nsID,
 	nsName,
 	taskQueue string,
 	buildIdVisibilityGracePeriod time.Duration,
-<<<<<<< HEAD
-) (enumspb.BuildIdTaskReachability, error) {
-	rc := reachabilityCalculator{
-=======
 ) *reachabilityCalculator {
 	return &reachabilityCalculator{
->>>>>>> ca056bea
-		visibilityMgr:                visibilityMgr,
 		cache:                        cache,
 		nsID:                         namespace.ID(nsID),
 		nsName:                       namespace.Name(nsName),
@@ -235,11 +226,11 @@
 	open bool,
 ) (bool, error) {
 	query := rc.makeBuildIdQuery(buildIdsOfInterest, open)
-	return rc.cache.Get(ctx, rc.makeBuildIdCountRequest(query), open)
-}
-
-func (rc *reachabilityCalculator) makeBuildIdCountRequest(query string) manager.CountWorkflowExecutionsRequest {
-	return manager.CountWorkflowExecutionsRequest{
+	return rc.cache.Get(ctx, *rc.makeBuildIdCountRequest(query), open)
+}
+
+func (rc *reachabilityCalculator) makeBuildIdCountRequest(query string) *manager.CountWorkflowExecutionsRequest {
+	return &manager.CountWorkflowExecutionsRequest{
 		NamespaceID: rc.nsID,
 		Namespace:   rc.nsName,
 		Query:       query,
