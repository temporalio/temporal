--- conflicted
+++ resolved
@@ -98,14 +98,9 @@
 	versionSet := "asdf89SD-lks_="
 	buildID := "build-ABC/adsf:98"
 	seriesName := "?deployment-ABC|ad/sf:98"
-<<<<<<< HEAD
-	encodedBuildID := base64.URLEncoding.EncodeToString([]byte(buildID))
-	encodedSeriesName := base64.URLEncoding.EncodeToString([]byte(seriesName))
-=======
 	v2EncodedBuildID := base64.URLEncoding.EncodeToString([]byte(buildID))
 	encodedBuildID := base64.RawURLEncoding.EncodeToString([]byte(buildID))
 	encodedSeriesName := base64.RawURLEncoding.EncodeToString([]byte(seriesName))
->>>>>>> 5f682cb6
 	deployment := &deploymentpb.Deployment{
 		SeriesName: seriesName,
 		BuildId:    buildID,
@@ -130,13 +125,8 @@
 		{"/_sys//list0//41", "/list0/", 41, "", "", nil},
 		{"/_sys/list0/" + versionSet + ":1", "list0", 1, versionSet, "", nil},
 		{"/_sys//list0//" + versionSet + ":41", "/list0/", 41, versionSet, "", nil},
-<<<<<<< HEAD
-		{"/_sys/list0/" + encodedBuildID + "#1", "list0", 1, "", buildID, nil},
-		{"/_sys//list0//" + encodedBuildID + "#41", "/list0/", 41, "", buildID, nil},
-=======
 		{"/_sys/list0/" + v2EncodedBuildID + "#1", "list0", 1, "", buildID, nil},
 		{"/_sys//list0//" + v2EncodedBuildID + "#41", "/list0/", 41, "", buildID, nil},
->>>>>>> 5f682cb6
 		{"/_sys/list0/" + encodedSeriesName + "|" + encodedBuildID + "#1", "list0", 1, "", "", deployment},
 		{"/_sys//list0//" + encodedSeriesName + "|" + encodedBuildID + "#41", "/list0/", 41, "", "", deployment},
 	}
