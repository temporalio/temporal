--- conflicted
+++ resolved
@@ -564,53 +564,8 @@
 	require.NoError(t, tq.WaitUntilInitialized(ctx))
 	userData, _, err := tq.GetUserData(ctx)
 	require.NoError(t, err)
-<<<<<<< HEAD
-	assert.Equal(t, data, subTq.db.userData)
-}
-
-type invalidateMatcher struct {
-	matchesTaskQType enumspb.TaskQueueType
-}
-
-func (m invalidateMatcher) Matches(x interface{}) bool {
-	v, ok := x.(*matchingservice.InvalidateTaskQueueUserDataRequest)
-	return ok && v.GetTaskQueueType() == m.matchesTaskQType
-}
-func (m invalidateMatcher) String() string {
-	return fmt.Sprintf("%#v", m)
-}
-
-func TestTaskQueueRootPartitionNotifiesChildrenOfInvalidation(t *testing.T) {
-	controller := gomock.NewController(t)
-	defer controller.Finish()
-	ctx := context.Background()
-
-	rootTq := mustCreateTestTaskQueueManagerWithConfig(t, controller, defaultTqmTestOpts(controller),
-		func(tqm *taskQueueManagerImpl) {
-			mockMatchingClient := matchingservicemock.NewMockMatchingServiceClient(controller)
-			mockMatchingClient.EXPECT().InvalidateTaskQueueUserData(
-				gomock.Any(), invalidateMatcher{matchesTaskQType: enumspb.TASK_QUEUE_TYPE_WORKFLOW}).
-				Return(&matchingservice.InvalidateTaskQueueUserDataResponse{}, nil).
-				Times(tqm.config.NumReadPartitions() - 1)
-			mockMatchingClient.EXPECT().InvalidateTaskQueueUserData(
-				gomock.Any(), invalidateMatcher{matchesTaskQType: enumspb.TASK_QUEUE_TYPE_ACTIVITY}).
-				Return(&matchingservice.InvalidateTaskQueueUserDataResponse{}, nil).
-				// Not minus 1 here because root activity partition gets invalidated
-				Times(tqm.config.NumReadPartitions())
-			tqm.matchingClient = mockMatchingClient
-		})
-
-	rootTq.Start()
-	require.NoError(t, rootTq.WaitUntilInitialized(ctx))
-	// Make a change, mock verifies children are invalidated
-	require.NoError(t, rootTq.UpdateUserData(ctx, UserDataUpdateOptions{Replicate: false}, func(vd *persistencespb.TaskQueueUserData) (*persistencespb.TaskQueueUserData, error) {
-		return mkUserData(1), nil
-	}))
-	rootTq.Stop()
-=======
 	require.Equal(t, data1, userData)
 	tq.Stop()
->>>>>>> 6b25035f
 }
 
 func TestTQMFetchesUserDataAndFetchesAgain(t *testing.T) {
