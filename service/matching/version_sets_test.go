// The MIT License
//
// Copyright (c) 2020 Temporal Technologies Inc.  All rights reserved.
//
// Copyright (c) 2020 Uber Technologies, Inc.
//
// Permission is hereby granted, free of charge, to any person obtaining a copy
// of this software and associated documentation files (the "Software"), to deal
// in the Software without restriction, including without limitation the rights
// to use, copy, modify, merge, publish, distribute, sublicense, and/or sell
// copies of the Software, and to permit persons to whom the Software is
// furnished to do so, subject to the following conditions:
//
// The above copyright notice and this permission notice shall be included in
// all copies or substantial portions of the Software.
//
// THE SOFTWARE IS PROVIDED "AS IS", WITHOUT WARRANTY OF ANY KIND, EXPRESS OR
// IMPLIED, INCLUDING BUT NOT LIMITED TO THE WARRANTIES OF MERCHANTABILITY,
// FITNESS FOR A PARTICULAR PURPOSE AND NONINFRINGEMENT. IN NO EVENT SHALL THE
// AUTHORS OR COPYRIGHT HOLDERS BE LIABLE FOR ANY CLAIM, DAMAGES OR OTHER
// LIABILITY, WHETHER IN AN ACTION OF CONTRACT, TORT OR OTHERWISE, ARISING FROM,
// OUT OF OR IN CONNECTION WITH THE SOFTWARE OR THE USE OR OTHER DEALINGS IN
// THE SOFTWARE.

package matching

import (
	"fmt"
	"testing"

	"github.com/stretchr/testify/assert"

	"go.temporal.io/api/serviceerror"
	taskqueuepb "go.temporal.io/api/taskqueue/v1"
	"go.temporal.io/api/workflowservice/v1"
	clockspb "go.temporal.io/server/api/clock/v1"
	persistencespb "go.temporal.io/server/api/persistence/v1"
	commonclock "go.temporal.io/server/common/clock"
	hlc "go.temporal.io/server/common/clock/hybrid_logical_clock"
)

func mkNewSet(id string, clock clockspb.HybridLogicalClock) *persistencespb.CompatibleVersionSet {
	return &persistencespb.CompatibleVersionSet{
		SetIds:                 []string{hashBuildId(id)},
		BuildIds:               []*persistencespb.BuildId{{Id: id, State: persistencespb.STATE_ACTIVE, StateUpdateTimestamp: &clock}},
		DefaultUpdateTimestamp: &clock,
	}
}

func mkInitialData(numSets int, clock clockspb.HybridLogicalClock) *persistencespb.VersioningData {
	sets := make([]*persistencespb.CompatibleVersionSet, numSets)
	for i := 0; i < numSets; i++ {
		sets[i] = mkNewSet(fmt.Sprintf("%v", i), clock)
	}
	return &persistencespb.VersioningData{
		VersionSets:            sets,
		DefaultUpdateTimestamp: &clock,
	}
}

func mkUserData(numSets int) *persistencespb.TaskQueueUserData {
	clock := hlc.Zero(1)
	return &persistencespb.TaskQueueUserData{
		Clock:          &clock,
		VersioningData: mkInitialData(numSets, clock),
	}
}

func mkNewDefReq(id string) *workflowservice.UpdateWorkerBuildIdCompatibilityRequest {
	return &workflowservice.UpdateWorkerBuildIdCompatibilityRequest{
		Operation: &workflowservice.UpdateWorkerBuildIdCompatibilityRequest_AddNewBuildIdInNewDefaultSet{
			AddNewBuildIdInNewDefaultSet: id,
		},
	}
}
func mkNewCompatReq(id, compat string, becomeDefault bool) *workflowservice.UpdateWorkerBuildIdCompatibilityRequest {
	return &workflowservice.UpdateWorkerBuildIdCompatibilityRequest{
		Operation: &workflowservice.UpdateWorkerBuildIdCompatibilityRequest_AddNewCompatibleBuildId{
			AddNewCompatibleBuildId: &workflowservice.UpdateWorkerBuildIdCompatibilityRequest_AddNewCompatibleVersion{
				NewBuildId:                id,
				ExistingCompatibleBuildId: compat,
				MakeSetDefault:            becomeDefault,
			},
		},
	}
}
func mkExistingDefault(id string) *workflowservice.UpdateWorkerBuildIdCompatibilityRequest {
	return &workflowservice.UpdateWorkerBuildIdCompatibilityRequest{
		Operation: &workflowservice.UpdateWorkerBuildIdCompatibilityRequest_PromoteSetByBuildId{
			PromoteSetByBuildId: id,
		},
	}
}
func mkPromoteInSet(id string) *workflowservice.UpdateWorkerBuildIdCompatibilityRequest {
	return &workflowservice.UpdateWorkerBuildIdCompatibilityRequest{
		Operation: &workflowservice.UpdateWorkerBuildIdCompatibilityRequest_PromoteBuildIdWithinSet{
			PromoteBuildIdWithinSet: id,
		},
	}
}
func mkMergeSet(primaryId string, secondaryId string) *workflowservice.UpdateWorkerBuildIdCompatibilityRequest {
	return &workflowservice.UpdateWorkerBuildIdCompatibilityRequest{
		Operation: &workflowservice.UpdateWorkerBuildIdCompatibilityRequest_MergeSets_{
			MergeSets: &workflowservice.UpdateWorkerBuildIdCompatibilityRequest_MergeSets{
				PrimarySetBuildId:   primaryId,
				SecondarySetBuildId: secondaryId,
			},
		},
	}
}

func TestNewDefaultUpdate(t *testing.T) {
	t.Parallel()
	clock := hlc.Zero(1)
	initialData := mkInitialData(2, clock)

	req := mkNewDefReq("2")
	nextClock := hlc.Next(clock, commonclock.NewRealTimeSource())
	updatedData, err := UpdateVersionSets(nextClock, initialData, req, 0, 0)
	assert.NoError(t, err)
	assert.Equal(t, mkInitialData(2, clock), initialData)

	expected := &persistencespb.VersioningData{
		DefaultUpdateTimestamp: &nextClock,
		VersionSets: []*persistencespb.CompatibleVersionSet{
			{
				SetIds:                 []string{hashBuildId("0")},
				BuildIds:               []*persistencespb.BuildId{{Id: "0", State: persistencespb.STATE_ACTIVE, StateUpdateTimestamp: &clock}},
				DefaultUpdateTimestamp: &clock,
			},
			{
				SetIds:                 []string{hashBuildId("1")},
				BuildIds:               []*persistencespb.BuildId{{Id: "1", State: persistencespb.STATE_ACTIVE, StateUpdateTimestamp: &clock}},
				DefaultUpdateTimestamp: &clock,
			},
			{
				SetIds:                 []string{hashBuildId("2")},
				BuildIds:               []*persistencespb.BuildId{{Id: "2", State: persistencespb.STATE_ACTIVE, StateUpdateTimestamp: &nextClock}},
				DefaultUpdateTimestamp: &nextClock,
			},
		},
	}
	assert.Equal(t, expected, updatedData)

	asResp := ToBuildIdOrderingResponse(updatedData, 0)
	assert.Equal(t, "2", asResp.MajorVersionSets[2].BuildIds[0])
}

func TestNewDefaultSetUpdateOfEmptyData(t *testing.T) {
	t.Parallel()
	clock := hlc.Zero(1)
	initialData := mkInitialData(0, clock)

	req := mkNewDefReq("1")
	nextClock := hlc.Next(clock, commonclock.NewRealTimeSource())
	updatedData, err := UpdateVersionSets(nextClock, initialData, req, 0, 0)
	assert.NoError(t, err)
	assert.Equal(t, mkInitialData(0, clock), initialData)

	expected := &persistencespb.VersioningData{
		DefaultUpdateTimestamp: &nextClock,
		VersionSets: []*persistencespb.CompatibleVersionSet{
			{
				SetIds:                 []string{hashBuildId("1")},
				BuildIds:               []*persistencespb.BuildId{{Id: "1", State: persistencespb.STATE_ACTIVE, StateUpdateTimestamp: &nextClock}},
				DefaultUpdateTimestamp: &nextClock,
			},
		},
	}
	assert.Equal(t, expected, updatedData)
}

func TestNewDefaultSetUpdateCompatWithCurDefault(t *testing.T) {
	t.Parallel()
	clock := hlc.Zero(1)
	initialData := mkInitialData(2, clock)

	req := mkNewCompatReq("1.1", "1", true)
	nextClock := hlc.Next(clock, commonclock.NewRealTimeSource())
	updatedData, err := UpdateVersionSets(nextClock, initialData, req, 0, 0)
	assert.NoError(t, err)
	assert.Equal(t, mkInitialData(2, clock), initialData)

	expected := &persistencespb.VersioningData{
		DefaultUpdateTimestamp: &nextClock,
		VersionSets: []*persistencespb.CompatibleVersionSet{
			{
				SetIds:                 []string{hashBuildId("0")},
				BuildIds:               []*persistencespb.BuildId{{Id: "0", State: persistencespb.STATE_ACTIVE, StateUpdateTimestamp: &clock}},
				DefaultUpdateTimestamp: &clock,
			},
			{
				SetIds: []string{hashBuildId("1")},
				BuildIds: []*persistencespb.BuildId{
					{Id: "1", State: persistencespb.STATE_ACTIVE, StateUpdateTimestamp: &clock},
					{Id: "1.1", State: persistencespb.STATE_ACTIVE, StateUpdateTimestamp: &nextClock},
				},
				DefaultUpdateTimestamp: &nextClock,
			},
		},
	}
	assert.Equal(t, expected, updatedData)
}

func TestNewDefaultSetUpdateCompatWithNonDefaultSet(t *testing.T) {
	t.Parallel()
	clock := hlc.Zero(1)
	initialData := mkInitialData(2, clock)

	req := mkNewCompatReq("0.1", "0", true)
	nextClock := hlc.Next(clock, commonclock.NewRealTimeSource())
	updatedData, err := UpdateVersionSets(nextClock, initialData, req, 0, 0)
	assert.NoError(t, err)
	assert.Equal(t, mkInitialData(2, clock), initialData)

	expected := &persistencespb.VersioningData{
		DefaultUpdateTimestamp: &nextClock,
		VersionSets: []*persistencespb.CompatibleVersionSet{
			{
				SetIds:                 []string{hashBuildId("1")},
				BuildIds:               []*persistencespb.BuildId{{Id: "1", State: persistencespb.STATE_ACTIVE, StateUpdateTimestamp: &clock}},
				DefaultUpdateTimestamp: &clock,
			},
			{
				SetIds: []string{hashBuildId("0")},
				BuildIds: []*persistencespb.BuildId{
					{Id: "0", State: persistencespb.STATE_ACTIVE, StateUpdateTimestamp: &clock},
					{Id: "0.1", State: persistencespb.STATE_ACTIVE, StateUpdateTimestamp: &nextClock},
				},
				DefaultUpdateTimestamp: &nextClock,
			},
		},
	}
	assert.Equal(t, expected, updatedData)
}

func TestNewCompatibleWithVerInOlderSet(t *testing.T) {
	t.Parallel()
	clock := hlc.Zero(1)
	initialData := mkInitialData(2, clock)

	req := mkNewCompatReq("0.1", "0", false)
	nextClock := hlc.Next(clock, commonclock.NewRealTimeSource())
	updatedData, err := UpdateVersionSets(nextClock, initialData, req, 0, 0)
	assert.NoError(t, err)
	assert.Equal(t, mkInitialData(2, clock), initialData)

	expected := &persistencespb.VersioningData{
		DefaultUpdateTimestamp: &clock,
		VersionSets: []*persistencespb.CompatibleVersionSet{
			{
				SetIds: []string{hashBuildId("0")},
				BuildIds: []*persistencespb.BuildId{
					{Id: "0", State: persistencespb.STATE_ACTIVE, StateUpdateTimestamp: &clock},
					{Id: "0.1", State: persistencespb.STATE_ACTIVE, StateUpdateTimestamp: &nextClock},
				},
				DefaultUpdateTimestamp: &nextClock,
			},
			{
				SetIds:                 []string{hashBuildId("1")},
				BuildIds:               []*persistencespb.BuildId{{Id: "1", State: persistencespb.STATE_ACTIVE, StateUpdateTimestamp: &clock}},
				DefaultUpdateTimestamp: &clock,
			},
		},
	}

	assert.Equal(t, expected, updatedData)
	asResp := ToBuildIdOrderingResponse(updatedData, 0)
	assert.Equal(t, "0.1", asResp.MajorVersionSets[0].BuildIds[1])
}

func TestNewCompatibleWithNonDefaultSetUpdate(t *testing.T) {
	t.Parallel()
	clock0 := hlc.Zero(1)
	data := mkInitialData(2, clock0)

	req := mkNewCompatReq("0.1", "0", false)
	clock1 := hlc.Next(clock0, commonclock.NewRealTimeSource())
	data, err := UpdateVersionSets(clock1, data, req, 0, 0)
	assert.NoError(t, err)

	req = mkNewCompatReq("0.2", "0.1", false)
	clock2 := hlc.Next(clock1, commonclock.NewRealTimeSource())
	data, err = UpdateVersionSets(clock2, data, req, 0, 0)
	assert.NoError(t, err)

	expected := &persistencespb.VersioningData{
		DefaultUpdateTimestamp: &clock0,
		VersionSets: []*persistencespb.CompatibleVersionSet{
			{
				SetIds: []string{hashBuildId("0")},
				BuildIds: []*persistencespb.BuildId{
					{Id: "0", State: persistencespb.STATE_ACTIVE, StateUpdateTimestamp: &clock0},
					{Id: "0.1", State: persistencespb.STATE_ACTIVE, StateUpdateTimestamp: &clock1},
					{Id: "0.2", State: persistencespb.STATE_ACTIVE, StateUpdateTimestamp: &clock2},
				},
				DefaultUpdateTimestamp: &clock2,
			},
			{
				SetIds:                 []string{hashBuildId("1")},
				BuildIds:               []*persistencespb.BuildId{{Id: "1", State: persistencespb.STATE_ACTIVE, StateUpdateTimestamp: &clock0}},
				DefaultUpdateTimestamp: &clock0,
			},
		},
	}

	assert.Equal(t, expected, data)
	// Ensure setting a compatible version which targets a non-leaf compat version ends up without a branch
	req = mkNewCompatReq("0.3", "0.1", false)
	clock3 := hlc.Next(clock1, commonclock.NewRealTimeSource())
	data, err = UpdateVersionSets(clock3, data, req, 0, 0)
	assert.NoError(t, err)

	expected = &persistencespb.VersioningData{
		DefaultUpdateTimestamp: &clock0,
		VersionSets: []*persistencespb.CompatibleVersionSet{
			{
				SetIds: []string{hashBuildId("0")},
				BuildIds: []*persistencespb.BuildId{
					{Id: "0", State: persistencespb.STATE_ACTIVE, StateUpdateTimestamp: &clock0},
					{Id: "0.1", State: persistencespb.STATE_ACTIVE, StateUpdateTimestamp: &clock1},
					{Id: "0.2", State: persistencespb.STATE_ACTIVE, StateUpdateTimestamp: &clock2},
					{Id: "0.3", State: persistencespb.STATE_ACTIVE, StateUpdateTimestamp: &clock3},
				},
				DefaultUpdateTimestamp: &clock3,
			},
			{
				SetIds:                 []string{hashBuildId("1")},
				BuildIds:               []*persistencespb.BuildId{{Id: "1", State: persistencespb.STATE_ACTIVE, StateUpdateTimestamp: &clock0}},
				DefaultUpdateTimestamp: &clock0,
			},
		},
	}

	assert.Equal(t, expected, data)
}

func TestCompatibleTargetsNotFound(t *testing.T) {
	t.Parallel()
	clock := hlc.Zero(1)
	data := mkInitialData(1, clock)

	req := mkNewCompatReq("1.1", "1", false)
	nextClock := hlc.Next(clock, commonclock.NewRealTimeSource())
	_, err := UpdateVersionSets(nextClock, data, req, 0, 0)
	var notFound *serviceerror.NotFound
	assert.ErrorAs(t, err, &notFound)
}

func TestMakeExistingSetDefault(t *testing.T) {
	t.Parallel()
	clock0 := hlc.Zero(1)
	data := mkInitialData(3, clock0)

	req := mkExistingDefault("1")
	clock1 := hlc.Next(clock0, commonclock.NewRealTimeSource())
	data, err := UpdateVersionSets(clock1, data, req, 0, 0)
	assert.NoError(t, err)

	expected := &persistencespb.VersioningData{
		DefaultUpdateTimestamp: &clock1,
		VersionSets: []*persistencespb.CompatibleVersionSet{
			{
				SetIds: []string{hashBuildId("0")},
				BuildIds: []*persistencespb.BuildId{
					{Id: "0", State: persistencespb.STATE_ACTIVE, StateUpdateTimestamp: &clock0},
				},
				DefaultUpdateTimestamp: &clock0,
			},
			{
				SetIds:                 []string{hashBuildId("2")},
				BuildIds:               []*persistencespb.BuildId{{Id: "2", State: persistencespb.STATE_ACTIVE, StateUpdateTimestamp: &clock0}},
				DefaultUpdateTimestamp: &clock0,
			},
			{
				SetIds:                 []string{hashBuildId("1")},
				BuildIds:               []*persistencespb.BuildId{{Id: "1", State: persistencespb.STATE_ACTIVE, StateUpdateTimestamp: &clock0}},
				DefaultUpdateTimestamp: &clock0,
			},
		},
	}

	assert.Equal(t, expected, data)
	// Add a compatible version to a set and then make that set the default via the compatible version
	req = mkNewCompatReq("0.1", "0", true)

	clock2 := hlc.Next(clock1, commonclock.NewRealTimeSource())
	data, err = UpdateVersionSets(clock2, data, req, 0, 0)
	assert.NoError(t, err)

	expected = &persistencespb.VersioningData{
		DefaultUpdateTimestamp: &clock2,
		VersionSets: []*persistencespb.CompatibleVersionSet{
			{
				SetIds:                 []string{hashBuildId("2")},
				BuildIds:               []*persistencespb.BuildId{{Id: "2", State: persistencespb.STATE_ACTIVE, StateUpdateTimestamp: &clock0}},
				DefaultUpdateTimestamp: &clock0,
			},
			{
				SetIds:                 []string{hashBuildId("1")},
				BuildIds:               []*persistencespb.BuildId{{Id: "1", State: persistencespb.STATE_ACTIVE, StateUpdateTimestamp: &clock0}},
				DefaultUpdateTimestamp: &clock0,
			},
			{
				SetIds: []string{hashBuildId("0")},
				BuildIds: []*persistencespb.BuildId{
					{Id: "0", State: persistencespb.STATE_ACTIVE, StateUpdateTimestamp: &clock0},
					{Id: "0.1", State: persistencespb.STATE_ACTIVE, StateUpdateTimestamp: &clock2},
				},
				DefaultUpdateTimestamp: &clock2,
			},
		},
	}
	assert.Equal(t, expected, data)
}

func TestSayVersionIsCompatWithDifferentSetThanItsAlreadyCompatWithNotAllowed(t *testing.T) {
	t.Parallel()
	clock := hlc.Zero(1)
	data := mkInitialData(3, clock)

	req := mkNewCompatReq("0.1", "0", false)
	data, err := UpdateVersionSets(clock, data, req, 0, 0)
	assert.NoError(t, err)

	req = mkNewCompatReq("0.1", "1", false)
	_, err = UpdateVersionSets(clock, data, req, 0, 0)
	var invalidArgument *serviceerror.InvalidArgument
	assert.ErrorAs(t, err, &invalidArgument)
}

func TestLimitsMaxSets(t *testing.T) {
	t.Parallel()
	clock := hlc.Zero(1)
	maxSets := 10
	data := mkInitialData(maxSets, clock)

	req := mkNewDefReq("10")
	_, err := UpdateVersionSets(clock, data, req, maxSets, 0)
	var failedPrecondition *serviceerror.FailedPrecondition
	assert.ErrorAs(t, err, &failedPrecondition)
}

func TestLimitsMaxBuildIds(t *testing.T) {
	t.Parallel()
	clock := hlc.Zero(1)
	maxBuildIds := 10
	data := mkInitialData(maxBuildIds, clock)

	req := mkNewDefReq("10")
	_, err := UpdateVersionSets(clock, data, req, 0, maxBuildIds)
	var failedPrecondition *serviceerror.FailedPrecondition
	assert.ErrorAs(t, err, &failedPrecondition)
}

func TestPromoteWithinVersion(t *testing.T) {
	t.Parallel()
	clock0 := hlc.Zero(1)
	data := mkInitialData(2, clock0)

	req := mkNewCompatReq("0.1", "0", false)
	clock1 := hlc.Next(clock0, commonclock.NewRealTimeSource())
	data, err := UpdateVersionSets(clock1, data, req, 0, 0)
	assert.NoError(t, err)
	req = mkNewCompatReq("0.2", "0", false)
	clock2 := hlc.Next(clock1, commonclock.NewRealTimeSource())
	data, err = UpdateVersionSets(clock2, data, req, 0, 0)
	assert.NoError(t, err)
	req = mkPromoteInSet("0.1")
	clock3 := hlc.Next(clock2, commonclock.NewRealTimeSource())
	data, err = UpdateVersionSets(clock3, data, req, 0, 0)
	assert.NoError(t, err)

	expected := &persistencespb.VersioningData{
		DefaultUpdateTimestamp: &clock0,
		VersionSets: []*persistencespb.CompatibleVersionSet{
			{
				SetIds: []string{hashBuildId("0")},
				BuildIds: []*persistencespb.BuildId{
					{Id: "0", State: persistencespb.STATE_ACTIVE, StateUpdateTimestamp: &clock0},
					{Id: "0.2", State: persistencespb.STATE_ACTIVE, StateUpdateTimestamp: &clock2},
					{Id: "0.1", State: persistencespb.STATE_ACTIVE, StateUpdateTimestamp: &clock1},
				},
				DefaultUpdateTimestamp: &clock3,
			},
			{
				SetIds:                 []string{hashBuildId("1")},
				BuildIds:               []*persistencespb.BuildId{{Id: "1", State: persistencespb.STATE_ACTIVE, StateUpdateTimestamp: &clock0}},
				DefaultUpdateTimestamp: &clock0,
			},
		},
	}
	assert.Equal(t, expected, data)
}

func TestAddNewDefaultAlreadyExtantVersionWithNoConflictSucceeds(t *testing.T) {
	t.Parallel()
	clock := hlc.Zero(1)
	original := mkInitialData(3, clock)

	req := mkNewDefReq("2")
	updated, err := UpdateVersionSets(clock, original, req, 0, 0)
	assert.NoError(t, err)
	assert.Equal(t, original, updated)
}

func TestAddToExistingSetAlreadyExtantVersionWithNoConflictSucceeds(t *testing.T) {
	t.Parallel()
	clock := hlc.Zero(1)
	req := mkNewCompatReq("1.1", "1", false)
	original, err := UpdateVersionSets(clock, mkInitialData(3, clock), req, 0, 0)
	assert.NoError(t, err)
	updated, err := UpdateVersionSets(clock, original, req, 0, 0)
	assert.NoError(t, err)
	assert.Equal(t, original, updated)
}

func TestAddToExistingSetAlreadyExtantVersionErrorsIfNotDefault(t *testing.T) {
	t.Parallel()
	clock := hlc.Zero(1)
	req := mkNewCompatReq("1.1", "1", true)
	original, err := UpdateVersionSets(clock, mkInitialData(3, clock), req, 0, 0)
	assert.NoError(t, err)
	req = mkNewCompatReq("1", "1.1", true)
	_, err = UpdateVersionSets(clock, original, req, 0, 0)
	var invalidArgument *serviceerror.InvalidArgument
	assert.ErrorAs(t, err, &invalidArgument)
}

func TestAddToExistingSetAlreadyExtantVersionErrorsIfNotDefaultSet(t *testing.T) {
	t.Parallel()
	clock := hlc.Zero(1)
	req := mkNewCompatReq("1.1", "1", false)
	original, err := UpdateVersionSets(clock, mkInitialData(3, clock), req, 0, 0)
	assert.NoError(t, err)
	req = mkNewCompatReq("1.1", "1", true)
	_, err = UpdateVersionSets(clock, original, req, 0, 0)
	var invalidArgument *serviceerror.InvalidArgument
	assert.ErrorAs(t, err, &invalidArgument)
}

func TestPromoteWithinSetAlreadyPromotedIsANoop(t *testing.T) {
	t.Parallel()
	clock0 := hlc.Zero(1)
	original := mkInitialData(3, clock0)
	req := mkPromoteInSet("1")
	clock1 := hlc.Zero(2)
	updated, err := UpdateVersionSets(clock1, original, req, 0, 0)
	assert.NoError(t, err)
	assert.Equal(t, original, updated)
}

func TestPromoteSetAlreadyPromotedIsANoop(t *testing.T) {
	t.Parallel()
	clock0 := hlc.Zero(1)
	original := mkInitialData(3, clock0)
	req := mkExistingDefault("2")
	clock1 := hlc.Zero(2)
	updated, err := UpdateVersionSets(clock1, original, req, 0, 0)
	assert.NoError(t, err)
	assert.Equal(t, original, updated)
}

func TestAddAlreadyExtantVersionAsDefaultErrors(t *testing.T) {
	t.Parallel()
	clock := hlc.Zero(1)
	data := mkInitialData(3, clock)

	req := mkNewDefReq("0")
	_, err := UpdateVersionSets(clock, data, req, 0, 0)
	var invalidArgument *serviceerror.InvalidArgument
	assert.ErrorAs(t, err, &invalidArgument)
}

func TestAddAlreadyExtantVersionToAnotherSetErrors(t *testing.T) {
	t.Parallel()
	clock := hlc.Zero(1)
	data := mkInitialData(3, clock)

	req := mkNewCompatReq("0", "1", false)
	_, err := UpdateVersionSets(clock, data, req, 0, 0)
	var invalidArgument *serviceerror.InvalidArgument
	assert.ErrorAs(t, err, &invalidArgument)
}

func TestMakeSetDefaultTargetingNonexistentVersionErrors(t *testing.T) {
	t.Parallel()
	clock := hlc.Zero(1)
	data := mkInitialData(3, clock)

	req := mkExistingDefault("crab boi")
	_, err := UpdateVersionSets(clock, data, req, 0, 0)
	var notFound *serviceerror.NotFound
	assert.ErrorAs(t, err, &notFound)
}

func TestPromoteWithinSetTargetingNonexistentVersionErrors(t *testing.T) {
	t.Parallel()
	clock := hlc.Zero(1)
	data := mkInitialData(3, clock)

	req := mkPromoteInSet("i'd rather be writing rust ;)")
	_, err := UpdateVersionSets(clock, data, req, 0, 0)
	var notFound *serviceerror.NotFound
	assert.ErrorAs(t, err, &notFound)
}

func TestToBuildIdOrderingResponseTrimsResponse(t *testing.T) {
	t.Parallel()
	clock := hlc.Zero(1)
	data := mkInitialData(3, clock)
	actual := ToBuildIdOrderingResponse(data, 2)
	expected := []*taskqueuepb.CompatibleVersionSet{{BuildIds: []string{"1"}}, {BuildIds: []string{"2"}}}
	assert.Equal(t, expected, actual.MajorVersionSets)
}

func TestToBuildIdOrderingResponseOmitsDeleted(t *testing.T) {
	t.Parallel()
	clock := hlc.Zero(1)
	data := &persistencespb.VersioningData{
		DefaultUpdateTimestamp: &clock,
		VersionSets: []*persistencespb.CompatibleVersionSet{
			{
				SetIds: []string{hashBuildId("0")},
				BuildIds: []*persistencespb.BuildId{
					{Id: "0", State: persistencespb.STATE_DELETED, StateUpdateTimestamp: &clock},
					{Id: "0.1", State: persistencespb.STATE_ACTIVE, StateUpdateTimestamp: &clock},
				},
				DefaultUpdateTimestamp: &clock,
			},
		},
	}
	actual := ToBuildIdOrderingResponse(data, 0)
	expected := []*taskqueuepb.CompatibleVersionSet{{BuildIds: []string{"0.1"}}}
	assert.Equal(t, expected, actual.MajorVersionSets)
}

func TestHashBuildId(t *testing.T) {
	t.Parallel()
	// This function should never change.
	assert.Equal(t, "ftrPuUeORv2JD4Wp2wTU", hashBuildId("my-build-id"))
}

func TestGetBuildIdDeltas(t *testing.T) {
	t.Parallel()
	clock := hlc.Zero(0)
	prev := &persistencespb.VersioningData{
		DefaultUpdateTimestamp: &clock,
		VersionSets: []*persistencespb.CompatibleVersionSet{
			{
				SetIds:                 []string{hashBuildId("0")},
				BuildIds:               []*persistencespb.BuildId{{Id: "0", State: persistencespb.STATE_DELETED, StateUpdateTimestamp: &clock}, {Id: "0.1", State: persistencespb.STATE_ACTIVE}},
				DefaultUpdateTimestamp: &clock,
			},
			{
				SetIds:                 []string{hashBuildId("1")},
				BuildIds:               []*persistencespb.BuildId{{Id: "1", State: persistencespb.STATE_ACTIVE, StateUpdateTimestamp: &clock}},
				DefaultUpdateTimestamp: &clock,
			},
		},
	}
	curr := &persistencespb.VersioningData{
		DefaultUpdateTimestamp: &clock,
		VersionSets: []*persistencespb.CompatibleVersionSet{
			{
				SetIds:                 []string{hashBuildId("0")},
				BuildIds:               []*persistencespb.BuildId{{Id: "0.1", State: persistencespb.STATE_ACTIVE}},
				DefaultUpdateTimestamp: &clock,
			},
			{
				SetIds:                 []string{hashBuildId("1")},
				BuildIds:               []*persistencespb.BuildId{{Id: "1", State: persistencespb.STATE_DELETED, StateUpdateTimestamp: &clock}, {Id: "1.1", State: persistencespb.STATE_ACTIVE, StateUpdateTimestamp: &clock}},
				DefaultUpdateTimestamp: &clock,
			},
		},
	}
	added, removed := GetBuildIdDeltas(prev, curr)
	assert.Equal(t, []string{"1"}, removed)
	assert.Equal(t, []string{"1.1"}, added)
}

func TestGetBuildIdDeltas_AcceptsNils(t *testing.T) {
	t.Parallel()
	added, removed := GetBuildIdDeltas(nil, nil)
	assert.Equal(t, []string(nil), removed)
	assert.Equal(t, []string(nil), added)
}

<<<<<<< HEAD
func Test_RemoveBuildIds_PutsTombstonesOnSuppliedBuildIds(t *testing.T) {
	t.Parallel()
	c0 := hlc.Zero(0)
	data := mkInitialData(3, c0)
	c1 := c0
	c1.Version++

	expected := &persistencespb.VersioningData{
		VersionSets: []*persistencespb.CompatibleVersionSet{
			{
				SetIds: []string{hashBuildId("0")},
				BuildIds: []*persistencespb.BuildId{
					{
						Id:                   "0",
						State:                persistencespb.STATE_DELETED,
						StateUpdateTimestamp: &c1,
					},
				},
				DefaultUpdateTimestamp: &c0,
			},
			{
				SetIds: []string{hashBuildId("1")},
				BuildIds: []*persistencespb.BuildId{
					{
						Id:                   "1",
						State:                persistencespb.STATE_DELETED,
						StateUpdateTimestamp: &c1,
					},
				},
				DefaultUpdateTimestamp: &c0,
			},
			{
				SetIds: []string{hashBuildId("2")},
				BuildIds: []*persistencespb.BuildId{
					{
						Id:                   "2",
						State:                persistencespb.STATE_ACTIVE,
						StateUpdateTimestamp: &c0,
					},
				},
				DefaultUpdateTimestamp: &c0,
			},
		},
		DefaultUpdateTimestamp: &c0,
	}

	actual := RemoveBuildIds(c1, data, []string{"0", "1"})
	assert.Equal(t, expected, actual)
	// Method does not mutate original data
	assert.Equal(t, mkInitialData(3, c0), data)
}

func Test_ClearTombstones(t *testing.T) {
	t.Parallel()
	c0 := hlc.Zero(0)

	makeData := func() *persistencespb.VersioningData {
		return &persistencespb.VersioningData{
			VersionSets: []*persistencespb.CompatibleVersionSet{
				{
					SetIds: []string{hashBuildId("0")},
					BuildIds: []*persistencespb.BuildId{
						{
							Id:                   "0",
							State:                persistencespb.STATE_DELETED,
							StateUpdateTimestamp: &c0,
						},
					},
					DefaultUpdateTimestamp: &c0,
				},
				{
					SetIds: []string{hashBuildId("1")},
					BuildIds: []*persistencespb.BuildId{
						{
							Id:                   "1",
							State:                persistencespb.STATE_DELETED,
							StateUpdateTimestamp: &c0,
						},
						{
							Id:                   "1.1",
							State:                persistencespb.STATE_ACTIVE,
							StateUpdateTimestamp: &c0,
						},
					},
					DefaultUpdateTimestamp: &c0,
				},
				{
					SetIds: []string{hashBuildId("2")},
					BuildIds: []*persistencespb.BuildId{
						{
							Id:                   "2",
							State:                persistencespb.STATE_ACTIVE,
							StateUpdateTimestamp: &c0,
						},
					},
					DefaultUpdateTimestamp: &c0,
				},
			},
			DefaultUpdateTimestamp: &c0,
		}
	}
	expected := &persistencespb.VersioningData{
		VersionSets: []*persistencespb.CompatibleVersionSet{
			{
				SetIds: []string{hashBuildId("1")},
				BuildIds: []*persistencespb.BuildId{
					{
						Id:                   "1.1",
						State:                persistencespb.STATE_ACTIVE,
						StateUpdateTimestamp: &c0,
					},
				},
				DefaultUpdateTimestamp: &c0,
			},
			{
				SetIds: []string{hashBuildId("2")},
				BuildIds: []*persistencespb.BuildId{
					{
						Id:                   "2",
						State:                persistencespb.STATE_ACTIVE,
						StateUpdateTimestamp: &c0,
					},
				},
				DefaultUpdateTimestamp: &c0,
			},
		},
		DefaultUpdateTimestamp: &c0,
	}
	original := makeData()
	actual := ClearTombstones(original)
	assert.Equal(t, expected, actual)
	// Method does not mutate original data
	assert.Equal(t, makeData(), original)
=======
func TestMergeSets(t *testing.T) {
	t.Parallel()
	clock := hlc.Zero(1)
	initialData := mkInitialData(4, clock)

	req := mkMergeSet("1", "2")
	nextClock := hlc.Next(clock, commonclock.NewRealTimeSource())
	updatedData, err := UpdateVersionSets(nextClock, initialData, req, 0, 0)
	assert.NoError(t, err)
	// Should only be three sets now
	assert.Equal(t, 3, len(updatedData.VersionSets))
	// The overall default set should not have changed
	assert.Equal(t, "3", updatedData.GetVersionSets()[2].GetBuildIds()[0].Id)
	// But set 1 should now have 2, maintaining 1 as the default ID
	assert.Equal(t, "1", updatedData.GetVersionSets()[1].GetBuildIds()[1].Id)
	assert.Equal(t, "2", updatedData.GetVersionSets()[1].GetBuildIds()[0].Id)
	// Ensure it has the set ids of both sets
	bothSetIds := mergeSetIDs([]string{hashBuildId("1")}, []string{hashBuildId("2")})
	assert.Equal(t, bothSetIds, updatedData.GetVersionSets()[1].GetSetIds())
	assert.Equal(t, initialData.DefaultUpdateTimestamp, updatedData.DefaultUpdateTimestamp)
	assert.Equal(t, nextClock, *updatedData.GetVersionSets()[1].DefaultUpdateTimestamp)
	// Initial data should not have changed
	assert.Equal(t, 4, len(initialData.VersionSets))
	for _, set := range initialData.VersionSets {
		assert.Equal(t, 1, len(set.GetSetIds()))
		assert.Equal(t, clock, *set.DefaultUpdateTimestamp)
	}

	// Same merge request must be idempotent
	nextClock2 := hlc.Next(nextClock, commonclock.NewRealTimeSource())
	updatedData2, err := UpdateVersionSets(nextClock2, updatedData, req, 0, 0)
	assert.NoError(t, err)
	assert.Equal(t, 3, len(updatedData2.VersionSets))
	assert.Equal(t, "3", updatedData2.GetVersionSets()[2].GetBuildIds()[0].Id)
	assert.Equal(t, "1", updatedData2.GetVersionSets()[1].GetBuildIds()[1].Id)
	assert.Equal(t, "2", updatedData2.GetVersionSets()[1].GetBuildIds()[0].Id)
	assert.Equal(t, initialData.DefaultUpdateTimestamp, updatedData2.DefaultUpdateTimestamp)
	// Clock shouldn't have changed
	assert.Equal(t, nextClock, *updatedData2.GetVersionSets()[1].DefaultUpdateTimestamp)

	// Verify merging into the current default maintains that set as the default
	req = mkMergeSet("3", "0")
	nextClock3 := hlc.Next(nextClock2, commonclock.NewRealTimeSource())
	updatedData3, err := UpdateVersionSets(nextClock3, updatedData2, req, 0, 0)
	assert.NoError(t, err)
	assert.Equal(t, 2, len(updatedData3.VersionSets))
	assert.Equal(t, "3", updatedData3.GetVersionSets()[1].GetBuildIds()[1].Id)
	assert.Equal(t, "0", updatedData3.GetVersionSets()[1].GetBuildIds()[0].Id)
	assert.Equal(t, "1", updatedData3.GetVersionSets()[0].GetBuildIds()[1].Id)
	assert.Equal(t, "2", updatedData3.GetVersionSets()[0].GetBuildIds()[0].Id)
	assert.Equal(t, initialData.DefaultUpdateTimestamp, updatedData3.DefaultUpdateTimestamp)
	assert.Equal(t, nextClock3, *updatedData3.GetVersionSets()[1].DefaultUpdateTimestamp)
}

func TestMergeInvalidTargets(t *testing.T) {
	t.Parallel()
	clock := hlc.Zero(1)
	initialData := mkInitialData(4, clock)

	nextClock := hlc.Next(clock, commonclock.NewRealTimeSource())
	req := mkMergeSet("lol", "2")
	_, err := UpdateVersionSets(nextClock, initialData, req, 0, 0)
	assert.Error(t, err)

	req2 := mkMergeSet("2", "nope")
	_, err2 := UpdateVersionSets(nextClock, initialData, req2, 0, 0)
	assert.Error(t, err2)
>>>>>>> 137886a7
}<|MERGE_RESOLUTION|>--- conflicted
+++ resolved
@@ -686,7 +686,6 @@
 	assert.Equal(t, []string(nil), added)
 }
 
-<<<<<<< HEAD
 func Test_RemoveBuildIds_PutsTombstonesOnSuppliedBuildIds(t *testing.T) {
 	t.Parallel()
 	c0 := hlc.Zero(0)
@@ -820,7 +819,8 @@
 	assert.Equal(t, expected, actual)
 	// Method does not mutate original data
 	assert.Equal(t, makeData(), original)
-=======
+}
+
 func TestMergeSets(t *testing.T) {
 	t.Parallel()
 	clock := hlc.Zero(1)
@@ -888,5 +888,4 @@
 	req2 := mkMergeSet("2", "nope")
 	_, err2 := UpdateVersionSets(nextClock, initialData, req2, 0, 0)
 	assert.Error(t, err2)
->>>>>>> 137886a7
 }