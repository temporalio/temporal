// The MIT License
//
// Copyright (pm) 2020 Temporal Technologies Inc.  All rights reserved.
//
// Copyright (pm) 2020 Uber Technologies, Inc.
//
// Permission is hereby granted, free of charge, to any person obtaining a copy
// of this software and associated documentation files (the "Software"), to deal
// in the Software without restriction, including without limitation the rights
// to use, copy, modify, merge, publish, distribute, sublicense, and/or sell
// copies of the Software, and to permit persons to whom the Software is
// furnished to do so, subject to the following conditions:
//
// The above copyright notice and this permission notice shall be included in
// all copies or substantial portions of the Software.
//
// THE SOFTWARE IS PROVIDED "AS IS", WITHOUT WARRANTY OF ANY KIND, EXPRESS OR
// IMPLIED, INCLUDING BUT NOT LIMITED TO THE WARRANTIES OF MERCHANTABILITY,
// FITNESS FOR A PARTICULAR PURPOSE AND NONINFRINGEMENT. IN NO EVENT SHALL THE
// AUTHORS OR COPYRIGHT HOLDERS BE LIABLE FOR ANY CLAIM, DAMAGES OR OTHER
// LIABILITY, WHETHER IN AN ACTION OF CONTRACT, TORT OR OTHERWISE, ARISING FROM,
// OUT OF OR IN CONNECTION WITH THE SOFTWARE OR THE USE OR OTHER DEALINGS IN
// THE SOFTWARE.

package matching

import (
	"context"
	"errors"
	"sync"
	"time"

	commonpb "go.temporal.io/api/common/v1"
	deploymentpb "go.temporal.io/api/deployment/v1"
	enumspb "go.temporal.io/api/enums/v1"
	"go.temporal.io/api/serviceerror"
	taskqueuepb "go.temporal.io/api/taskqueue/v1"
	"go.temporal.io/api/workflowservice/v1"
	"go.temporal.io/server/api/matchingservice/v1"
	persistencespb "go.temporal.io/server/api/persistence/v1"
	taskqueuespb "go.temporal.io/server/api/taskqueue/v1"
	"go.temporal.io/server/common/headers"
	"go.temporal.io/server/common/log"
	"go.temporal.io/server/common/log/tag"
	"go.temporal.io/server/common/metrics"
	"go.temporal.io/server/common/namespace"
	serviceerrors "go.temporal.io/server/common/serviceerror"
	"go.temporal.io/server/common/tqid"
	"go.temporal.io/server/common/worker_versioning"
)

type (

	// Represents a single partition of a (user-level) Task Queue in memory state. Under the hood, each Task Queue
	// partition is made of one or more DB-level queues. There is always a default DB queue. For
	// versioned TQs, there is an additional DB queue for each Build ID.
	// Currently, the liveness of a partition manager is tied to its default queue. More specifically:
	//  - If the default queue dies, all the other queues are also stopped and the whole partition is unloaded from
	//    matching engine.
	//  - Any requests sent to the partition keeps the default queue alive, even if it's served by a versioned queue.
	//  - If a versioned queue dies, we only unload that specific queue from the partition.
	//  - This behavior is subject to optimizations in the future: for versioned queues, keeping the default queue
	//    loaded all the time may be suboptimal.
	taskQueuePartitionManagerImpl struct {
		engine    *matchingEngineImpl
		partition tqid.Partition
		ns        *namespace.Namespace
		config    *taskQueueConfig
		// this is the default (unversioned) DB queue. As of now, some of the matters related to the whole TQ partition
		// is delegated to the defaultQueue.
		defaultQueue physicalTaskQueueManager
		// used for non-sticky versioned queues (one for each version)
		versionedQueues                 map[PhysicalTaskQueueVersion]physicalTaskQueueManager
		versionedQueuesLock             sync.RWMutex // locks mutation of versionedQueues
		userDataManager                 userDataManager
		logger                          log.Logger
		throttledLogger                 log.ThrottledLogger
		matchingClient                  matchingservice.MatchingServiceClient
		metricsHandler                  metrics.Handler                                                          // namespace/taskqueue tagged metric scope
		cachedPhysicalInfoByBuildId     map[string]map[enumspb.TaskQueueType]*taskqueuespb.PhysicalTaskQueueInfo // non-nil for root-partition
		cachedPhysicalInfoByBuildIdLock sync.RWMutex                                                             // locks mutation of cachedPhysicalInfoByBuildId
		lastFanOut                      int64                                                                    // serves as a TTL for cachedPhysicalInfoByBuildId
	}
)

var _ taskQueuePartitionManager = (*taskQueuePartitionManagerImpl)(nil)

func newTaskQueuePartitionManager(
	e *matchingEngineImpl,
	ns *namespace.Namespace,
	partition tqid.Partition,
	tqConfig *taskQueueConfig,
	logger log.Logger,
	throttledLogger log.Logger,
	metricsHandler metrics.Handler,
	userDataManager userDataManager,
) (*taskQueuePartitionManagerImpl, error) {
	pm := &taskQueuePartitionManagerImpl{
		engine:                      e,
		partition:                   partition,
		ns:                          ns,
		config:                      tqConfig,
		logger:                      logger,
		throttledLogger:             throttledLogger,
		matchingClient:              e.matchingRawClient,
		metricsHandler:              metricsHandler,
<<<<<<< HEAD
		versionedQueues:             make(map[PhysicalTaskQueueVersion]physicalTaskQueueManager),
=======
		versionedQueues:             make(map[string]physicalTaskQueueManager),
>>>>>>> 17f99c05
		userDataManager:             userDataManager,
		cachedPhysicalInfoByBuildId: nil,
	}

	defaultQ, err := newPhysicalTaskQueueManager(pm, UnversionedQueueKey(partition))
	if err != nil {
		return nil, err
	}
	pm.defaultQueue = defaultQ
	return pm, nil
}

func (pm *taskQueuePartitionManagerImpl) Start() {
	pm.engine.updateTaskQueuePartitionGauge(pm, 1)
	pm.userDataManager.Start()
	pm.defaultQueue.Start()
}

// Stop does not unload the partition from matching engine. It is intended to be called by matching engine when
// unloading the partition. For stopping and unloading a partition call unloadFromEngine instead.
func (pm *taskQueuePartitionManagerImpl) Stop(unloadCause unloadCause) {
	pm.versionedQueuesLock.Lock()
	defer pm.versionedQueuesLock.Unlock()
	for _, vq := range pm.versionedQueues {
		vq.Stop(unloadCause)
	}
	pm.defaultQueue.Stop(unloadCause)
	pm.userDataManager.Stop()
	pm.engine.updateTaskQueuePartitionGauge(pm, -1)
}

func (pm *taskQueuePartitionManagerImpl) Namespace() *namespace.Namespace {
	return pm.ns
}

func (pm *taskQueuePartitionManagerImpl) MarkAlive() {
	pm.defaultQueue.MarkAlive()
}

func (pm *taskQueuePartitionManagerImpl) WaitUntilInitialized(ctx context.Context) error {
	err := pm.userDataManager.WaitUntilInitialized(ctx)
	if err != nil {
		return err
	}
	return pm.defaultQueue.WaitUntilInitialized(ctx)
}

func (pm *taskQueuePartitionManagerImpl) AddTask(
	ctx context.Context,
	params addTaskParams,
) (buildId string, syncMatched bool, err error) {
	var spoolQueue, syncMatchQueue physicalTaskQueueManager
	directive := params.taskInfo.GetVersionDirective()
	// spoolQueue will be nil iff task is forwarded.
	spoolQueue, syncMatchQueue, _, err = pm.getPhysicalQueuesForAdd(ctx, directive, params.forwardInfo, params.taskInfo.GetRunId())
	if err != nil {
		return "", false, err
	}

	syncMatchTask := newInternalTaskForSyncMatch(params.taskInfo, params.forwardInfo)
	if spoolQueue != nil && spoolQueue.QueueKey().Version().BuildId() != syncMatchQueue.QueueKey().Version().BuildId() {
		// Task is not forwarded and build ID is different on the two queues -> redirect rule is being applied.
		// Set redirectInfo in the task as it will be needed if we have to forward the task.
		syncMatchTask.redirectInfo = &taskqueuespb.BuildIdRedirectInfo{
			AssignedBuildId: spoolQueue.QueueKey().Version().BuildId(),
		}
	}

	if pm.defaultQueue != syncMatchQueue {
		// default queue should stay alive even if requests go to other queues
		pm.defaultQueue.MarkAlive()
	}

	if pm.partition.IsRoot() && !pm.HasAnyPollerAfter(time.Now().Add(-noPollerThreshold)) {
		// Only checks recent pollers in the root partition
		pm.metricsHandler.Counter(metrics.NoRecentPollerTasksPerTaskQueueCounter.Name()).Record(1)
	}

	isActive, err := pm.isActiveInCluster()
	if err != nil {
		return "", false, err
	}

	if isActive {
		syncMatched, err = syncMatchQueue.TrySyncMatch(ctx, syncMatchTask)
		if syncMatched && !pm.shouldBacklogSyncMatchTaskOnError(err) {

			// Build ID is not returned for sync match. The returned build ID is used by History to update
			// mutable state (and visibility) when the first workflow task is spooled.
			// For sync-match case, History has already received the build ID in the Record*TaskStarted call.
			// By omitting the build ID from this response we help History immediately know that no MS update is needed.
			return "", syncMatched, err
		}
	}

	if spoolQueue == nil {
		// This means the task is being forwarded. Child partition will persist the task when sync match fails.
		return "", false, errRemoteSyncMatchFailed
	}

	var assignedBuildId string
	if directive.GetUseAssignmentRules() != nil {
		// return build ID only if a new one is assigned.
		assignedBuildId = spoolQueue.QueueKey().Version().BuildId()
	}

	return assignedBuildId, false, spoolQueue.SpoolTask(params.taskInfo)
}

func (pm *taskQueuePartitionManagerImpl) shouldBacklogSyncMatchTaskOnError(err error) bool {
	var resourceExhaustedErr *serviceerror.ResourceExhausted
	if err != nil && errors.As(err, &resourceExhaustedErr) {
		if resourceExhaustedErr.Cause == enumspb.RESOURCE_EXHAUSTED_CAUSE_BUSY_WORKFLOW {
			return true
		}
	}
	return false
}

func (pm *taskQueuePartitionManagerImpl) isActiveInCluster() (bool, error) {
	ns, err := pm.engine.namespaceRegistry.GetNamespaceByID(pm.ns.ID())
	if err == nil {
		return ns.ActiveInCluster(pm.engine.clusterMeta.GetCurrentClusterName()), nil
	}
	return false, err
}

// PollTask returns a task if there was a match, a boolean that reports whether a versionSet was used for the match, and an error
func (pm *taskQueuePartitionManagerImpl) PollTask(
	ctx context.Context,
	pollMetadata *pollMetadata,
) (*internalTask, bool, error) {
	var err error
	dbq := pm.defaultQueue
	versionSetUsed := false
	deployment := worker_versioning.DeploymentFromCapabilities(pollMetadata.workerVersionCapabilities)

	if deployment != nil {
		if pm.partition.Kind() == enumspb.TASK_QUEUE_KIND_STICKY {
			// TODO: reject poller of old sticky queue if newer version exist
		} else {
			// default queue should stay alive even if requests go to other queues
			pm.defaultQueue.MarkAlive()
			dbq, err = pm.getVersionedQueue(ctx, "", "", deployment, true)

			if err != nil {
				return nil, false, err
			}
		}
	} else if pollMetadata.workerVersionCapabilities.GetUseVersioning() {
		// V1 & V2 versioning
		userData, _, err := pm.userDataManager.GetUserData()
		if err != nil {
			return nil, false, err
		}

		versioningData := userData.GetData().GetVersioningData()
		buildId := pollMetadata.workerVersionCapabilities.GetBuildId()
		if buildId == "" {
			return nil, false, serviceerror.NewInvalidArgument("build ID must be provided when using worker versioning")
		}

		if pm.partition.Kind() == enumspb.TASK_QUEUE_KIND_STICKY {
			// In the sticky case we always use the unversioned queue
			// For the old API, we may kick off this worker if there's a newer one.
			oldVersioning, err := checkVersionForStickyPoll(versioningData, pollMetadata.workerVersionCapabilities)
			if err != nil {
				return nil, false, err
			}

			if !oldVersioning {
				activeRules := getActiveRedirectRules(versioningData.GetRedirectRules())
				terminalBuildId := findTerminalBuildId(buildId, activeRules)
				if terminalBuildId != buildId {
					return nil, false, serviceerror.NewNewerBuildExists(terminalBuildId)
				}
			}
			// We set versionSetUsed to true for all sticky tasks until old versioning is cleaned up.
			// this value is used by matching_engine to decide if it should pass the worker build ID
			// to history in the recordStart call or not. We don't need to pass build ID for sticky
			// tasks as no redirect happen in a sticky queue.
			versionSetUsed = true
		} else {
			// default queue should stay alive even if requests go to other queues
			pm.defaultQueue.MarkAlive()

			var versionSet string
			if versioningData.GetVersionSets() != nil {
				versionSet, err = pm.getVersionSetForPoll(pollMetadata.workerVersionCapabilities, versioningData)
				if err != nil {
					return nil, false, err
				}
			}

			// use version set if found, otherwise assume user is using new API
			if versionSet != "" {
				versionSetUsed = true
				dbq, err = pm.getVersionedQueue(ctx, versionSet, "", nil, true)
			} else {
				activeRules := getActiveRedirectRules(versioningData.GetRedirectRules())
				terminalBuildId := findTerminalBuildId(buildId, activeRules)
				if terminalBuildId != buildId {
					return nil, false, serviceerror.NewNewerBuildExists(terminalBuildId)
				}
				pm.loadUpstreamBuildIds(buildId, activeRules)
				dbq, err = pm.getVersionedQueue(ctx, "", buildId, nil, true)
			}
		}

		if err != nil {
			return nil, false, err
		}
	}

	if identity, ok := ctx.Value(identityKey).(string); ok && identity != "" {
		dbq.UpdatePollerInfo(pollerIdentity(identity), pollMetadata)
		// update timestamp when long poll ends
		defer dbq.UpdatePollerInfo(pollerIdentity(identity), pollMetadata)
	}

	task, err := dbq.PollTask(ctx, pollMetadata)
	return task, versionSetUsed, err
}

func (pm *taskQueuePartitionManagerImpl) ProcessSpooledTask(
	ctx context.Context,
	task *internalTask,
	assignedBuildId string,
) error {
	taskInfo := task.event.GetData()
	// This task came from taskReader so task.event is always set here.
	// TODO: in WV2 we should not look at a spooled task directive anymore [cleanup-old-wv]
	directive := taskInfo.GetVersionDirective()
	if assignedBuildId != "" {
		// construct directive based on the build ID of the spool queue
		directive = worker_versioning.MakeBuildIdDirective(assignedBuildId)
	}
	// Redirect and re-resolve if we're blocked in matcher and user data changes.
	for {
		_, syncMatchQueue, userDataChanged, err := pm.getPhysicalQueuesForAdd(
			ctx,
			directive,
			nil,
			taskInfo.GetRunId(),
		)
		if err != nil {
			return err
		}
		// set redirect info if spoolQueue and syncMatchQueue build ids are different
		if assignedBuildId != syncMatchQueue.QueueKey().Version().BuildId() {
			task.redirectInfo = &taskqueuespb.BuildIdRedirectInfo{
				AssignedBuildId: assignedBuildId,
			}
		} else {
			// make sure to reset redirectInfo in case it was set in a previous loop cycle
			task.redirectInfo = nil
		}
		err = syncMatchQueue.DispatchSpooledTask(ctx, task, userDataChanged)
		if err != errInterrupted {
			return err
		}
	}
}

func (pm *taskQueuePartitionManagerImpl) DispatchQueryTask(
	ctx context.Context,
	taskID string,
	request *matchingservice.QueryWorkflowRequest,
) (*matchingservice.QueryWorkflowResponse, error) {
	_, syncMatchQueue, _, err := pm.getPhysicalQueuesForAdd(
		ctx,
		request.VersionDirective,
		// We do not pass forwardInfo because we want the parent partition to make fresh versioning decision. Note that
		// forwarded Query/Nexus task requests do not expire rapidly in contrast to forwarded activity/workflow tasks
		// that only try up to 200ms sync-match. Therefore, to prevent blocking the request on the wrong build ID, its
		// more important to allow the parent partition to make a fresh versioning decision in case the child partition
		// did not have up-to-date User Data when selected a dispatch build ID.
		nil,
		request.GetQueryRequest().GetExecution().GetRunId(),
	)
	if err != nil {
		return nil, err
	}

	if pm.defaultQueue != syncMatchQueue {
		// default queue should stay alive even if requests go to other queues
		pm.defaultQueue.MarkAlive()
	}

	return syncMatchQueue.DispatchQueryTask(ctx, taskID, request)
}

func (pm *taskQueuePartitionManagerImpl) DispatchNexusTask(
	ctx context.Context,
	taskId string,
	request *matchingservice.DispatchNexusTaskRequest,
) (*matchingservice.DispatchNexusTaskResponse, error) {
	_, syncMatchQueue, _, err := pm.getPhysicalQueuesForAdd(
		ctx,
		worker_versioning.MakeUseAssignmentRulesDirective(),
		// We do not pass forwardInfo because we want the parent partition to make fresh versioning decision. Note that
		// forwarded Query/Nexus task requests do not expire rapidly in contrast to forwarded activity/workflow tasks
		// that only try up to 200ms sync-match. Therefore, to prevent blocking the request on the wrong build ID, its
		// more important to allow the parent partition to make a fresh versioning decision in case the child partition
		// did not have up-to-date User Data when selected a dispatch build ID.
		nil,
		"",
	)
	if err != nil {
		return nil, err
	}

	if pm.defaultQueue != syncMatchQueue {
		// default queue should stay alive even if requests go to other queues
		pm.defaultQueue.MarkAlive()
	}

	return syncMatchQueue.DispatchNexusTask(ctx, taskId, request)
}

func (pm *taskQueuePartitionManagerImpl) GetUserDataManager() userDataManager {
	return pm.userDataManager
}

// GetAllPollerInfo returns all pollers that polled from this taskqueue in last few minutes
func (pm *taskQueuePartitionManagerImpl) GetAllPollerInfo() []*taskqueuepb.PollerInfo {
	ret := pm.defaultQueue.GetAllPollerInfo()
	pm.versionedQueuesLock.RLock()
	defer pm.versionedQueuesLock.RUnlock()
	for _, vq := range pm.versionedQueues {
		info := vq.GetAllPollerInfo()
		ret = append(ret, info...)
	}
	return ret
}

func (pm *taskQueuePartitionManagerImpl) HasAnyPollerAfter(accessTime time.Time) bool {
	if pm.defaultQueue.HasPollerAfter(accessTime) {
		return true
	}
	pm.versionedQueuesLock.RLock()
	defer pm.versionedQueuesLock.RUnlock()
	for _, ptqm := range pm.versionedQueues {
		if ptqm.HasPollerAfter(accessTime) {
			return true
		}
	}
	return false
}

func (pm *taskQueuePartitionManagerImpl) HasPollerAfter(buildId string, accessTime time.Time) bool {
	if buildId == "" {
		return pm.defaultQueue.HasPollerAfter(accessTime)
	}
	pm.versionedQueuesLock.RLock()
	// TODO: support v3 versioning
	vq, ok := pm.versionedQueues[PhysicalTaskQueueVersion{buildId: buildId}]
	pm.versionedQueuesLock.RUnlock()
	if !ok {
		return false
	}
	return vq.HasPollerAfter(accessTime)
}

func (pm *taskQueuePartitionManagerImpl) LegacyDescribeTaskQueue(includeTaskQueueStatus bool) *matchingservice.DescribeTaskQueueResponse {
	resp := &matchingservice.DescribeTaskQueueResponse{
		DescResponse: &workflowservice.DescribeTaskQueueResponse{
			Pollers: pm.GetAllPollerInfo(),
		},
	}
	if includeTaskQueueStatus {
		resp.DescResponse.TaskQueueStatus = pm.defaultQueue.LegacyDescribeTaskQueue(true).DescResponse.TaskQueueStatus
	}
	return resp
}

func (pm *taskQueuePartitionManagerImpl) Describe(
	ctx context.Context,
	buildIds map[string]bool,
	includeAllActive, reportStats, reportPollers, internalTaskQueueStatus bool) (*matchingservice.DescribeTaskQueuePartitionResponse, error) {
	pm.versionedQueuesLock.RLock()
	// Active means that the physical queue for that version is loaded.
	// An empty string refers to the unversioned queue, which is always loaded.
	// In the future, active will mean that the physical queue for that version has had a task added recently or a recent poller.
	if includeAllActive {
		for k := range pm.versionedQueues {
			// TODO: add deployment info to DescribeTaskQueue
			if b := k.BuildId(); b != "" {
				buildIds[b] = true
			}
		}
	}
	pm.versionedQueuesLock.RUnlock()

	versionsInfo := make(map[string]*taskqueuespb.TaskQueueVersionInfoInternal, 0)
	for bid := range buildIds {
		vInfo := &taskqueuespb.TaskQueueVersionInfoInternal{
			PhysicalTaskQueueInfo: &taskqueuespb.PhysicalTaskQueueInfo{},
		}
		physicalQueue, err := pm.getPhysicalQueue(ctx, bid)
		if err != nil {
			return nil, err
		}
		if reportPollers {
			vInfo.PhysicalTaskQueueInfo.Pollers = physicalQueue.GetAllPollerInfo()
		}
		if reportStats {
			vInfo.PhysicalTaskQueueInfo.TaskQueueStats = physicalQueue.GetStats()
		}
		if internalTaskQueueStatus {
			vInfo.PhysicalTaskQueueInfo.InternalTaskQueueStatus = physicalQueue.GetInternalTaskQueueStatus()
		}
		versionsInfo[bid] = vInfo
	}

	return &matchingservice.DescribeTaskQueuePartitionResponse{
		VersionsInfoInternal: versionsInfo,
	}, nil
}

func (pm *taskQueuePartitionManagerImpl) String() string {
	return pm.defaultQueue.String()
}

func (pm *taskQueuePartitionManagerImpl) Partition() tqid.Partition {
	return pm.partition
}

func (pm *taskQueuePartitionManagerImpl) LongPollExpirationInterval() time.Duration {
	return pm.config.LongPollExpirationInterval()
}

func (pm *taskQueuePartitionManagerImpl) callerInfoContext(ctx context.Context) context.Context {
	return headers.SetCallerInfo(ctx, headers.NewBackgroundCallerInfo(pm.ns.Name().String()))
}

// ForceLoadAllNonRootPartitions spins off go routines which make RPC calls to all the
func (pm *taskQueuePartitionManagerImpl) ForceLoadAllNonRootPartitions() {
	if !pm.partition.IsRoot() {
		pm.logger.Info("ForceLoadAllNonRootPartitions called on non-root partition. Prevented circular keep alive (loading) of partitions.")
		return
	}

	partition := pm.partition
	taskQueue := partition.TaskQueue()

	namespaceId := partition.NamespaceId()
	taskQueueName := taskQueue.Name()
	taskQueueType := taskQueue.TaskType()
	partitionTotal := pm.config.NumReadPartitions()

	// record total - 1 as we won't try to forceLoad the Root partition.
	pm.metricsHandler.Counter(metrics.ForceLoadedTaskQueuePartitions.Name()).Record(int64(partitionTotal) - 1)

	for partitionId := 1; partitionId < partitionTotal; partitionId++ {

		go func() {
			ctx := pm.callerInfoContext(context.Background())
			resp, err := pm.matchingClient.ForceLoadTaskQueuePartition(ctx, &matchingservice.ForceLoadTaskQueuePartitionRequest{
				NamespaceId: namespaceId,
				TaskQueuePartition: &taskqueuespb.TaskQueuePartition{
					TaskQueue:     taskQueueName,
					TaskQueueType: taskQueueType,
					PartitionId:   &taskqueuespb.TaskQueuePartition_NormalPartitionId{NormalPartitionId: int32(partitionId)},
				},
			})
			if err != nil {
				pm.logger.Error("Failed to force load non-root partition after root partition was loaded",
					tag.Error(err))
				return
			}

			if !resp.WasUnloaded {
				// For the typical TaskQueue with 4 partitions, there is a 1/4 chance
				// that a poller is load balanced to the root partition first.
				// This metric will be used in conjunction with the one called earlier in the function
				// To identify if we are making excessive/unnecessary/wasteful RPCs.
				pm.metricsHandler.Counter(metrics.ForceLoadedTaskQueuePartitionUnnecessarilyCounter.Name()).Record(1)
			}

		}()
	}
}

func (pm *taskQueuePartitionManagerImpl) TimeSinceLastFanOut() time.Duration {
	pm.cachedPhysicalInfoByBuildIdLock.RLock()
	defer pm.cachedPhysicalInfoByBuildIdLock.RUnlock()

	return time.Since(time.Unix(0, pm.lastFanOut))
}

func (pm *taskQueuePartitionManagerImpl) UpdateTimeSinceLastFanOutAndCache(physicalInfoByBuildId map[string]map[enumspb.TaskQueueType]*taskqueuespb.PhysicalTaskQueueInfo) {
	pm.cachedPhysicalInfoByBuildIdLock.Lock()
	defer pm.cachedPhysicalInfoByBuildIdLock.Unlock()

	pm.lastFanOut = time.Now().UnixNano()
	pm.cachedPhysicalInfoByBuildId = physicalInfoByBuildId
}

func (pm *taskQueuePartitionManagerImpl) GetPhysicalTaskQueueInfoFromCache() map[string]map[enumspb.TaskQueueType]*taskqueuespb.PhysicalTaskQueueInfo {
	pm.cachedPhysicalInfoByBuildIdLock.RLock()
	defer pm.cachedPhysicalInfoByBuildIdLock.RUnlock()

	return pm.cachedPhysicalInfoByBuildId
}

func (pm *taskQueuePartitionManagerImpl) unloadPhysicalQueue(unloadedDbq physicalTaskQueueManager, unloadCause unloadCause) {
	version := unloadedDbq.QueueKey().Version()

	if !version.IsVersioned() {
		// this is the default queue, unload the whole partition if it is not healthy
		if pm.defaultQueue == unloadedDbq {
			pm.unloadFromEngine(unloadCause)
		}
		return
	}

	pm.versionedQueuesLock.Lock()
	foundDbq, ok := pm.versionedQueues[version]
	if !ok || foundDbq != unloadedDbq {
		pm.versionedQueuesLock.Unlock()
		unloadedDbq.Stop(unloadCause)
		return
	}
	delete(pm.versionedQueues, version)
	pm.versionedQueuesLock.Unlock()
	unloadedDbq.Stop(unloadCause)
}

func (pm *taskQueuePartitionManagerImpl) unloadFromEngine(unloadCause unloadCause) {
	pm.engine.unloadTaskQueuePartition(pm, unloadCause)
}

func (pm *taskQueuePartitionManagerImpl) getPhysicalQueue(ctx context.Context, buildId string) (physicalTaskQueueManager, error) {
	if buildId == "" {
		return pm.defaultQueue, nil
	}
	return pm.getVersionedQueue(ctx, "", buildId, nil, true)
}

// Pass either versionSet or build ID
func (pm *taskQueuePartitionManagerImpl) getVersionedQueue(
	ctx context.Context,
	versionSet string,
	buildId string,
	deployment *deploymentpb.Deployment,
	create bool,
) (physicalTaskQueueManager, error) {
	if pm.partition.Kind() == enumspb.TASK_QUEUE_KIND_STICKY {
		return nil, serviceerror.NewInternal("versioned queues can't be used in sticky partitions")
	}
	if versionSet == "" && buildId == "" && deployment == nil {
		return nil, serviceerror.NewInternal("deployment or build ID or version set should be given for a versioned queue")
	}
	tqm, err := pm.getVersionedQueueNoWait(versionSet, buildId, deployment, create)
	if err != nil || tqm == nil {
		return nil, err
	}
	if err = tqm.WaitUntilInitialized(ctx); err != nil {
		return nil, err
	}
	return tqm, nil
}

// Returns physicalTaskQueueManager for a task queue. If not already cached, and create is true, tries
// to get new range from DB and create one. This does not block for the task queue to be
// initialized.
// Pass either versionSet or build ID
func (pm *taskQueuePartitionManagerImpl) getVersionedQueueNoWait(
	versionSet string,
	buildId string,
	deployment *deploymentpb.Deployment,
	create bool,
) (physicalTaskQueueManager, error) {
	key := PhysicalTaskQueueVersion{
		versionSet: versionSet,
		buildId:    buildId,
	}
	if deployment != nil {
		key.deploymentSeriesName = deployment.GetSeriesName()
		key.buildId = deployment.GetBuildId()
	}

	pm.versionedQueuesLock.RLock()
	vq, ok := pm.versionedQueues[key]
	pm.versionedQueuesLock.RUnlock()
	if !ok {
		if !create {
			return nil, nil
		}

		// If it gets here, write lock and check again in case a task queue is created between the two locks
		pm.versionedQueuesLock.Lock()
		vq, ok = pm.versionedQueues[key]
		if !ok {
			var err error
			var dbq *PhysicalTaskQueueKey
			if deployment != nil {
				dbq = DeploymentQueueKey(pm.partition, deployment)
			} else if buildId != "" {
				dbq = BuildIdQueueKey(pm.partition, buildId)
			} else {
				dbq = VersionSetQueueKey(pm.partition, versionSet)
			}
			vq, err = newPhysicalTaskQueueManager(pm, dbq)
			if err != nil {
				pm.versionedQueuesLock.Unlock()
				return nil, err
			}
			pm.versionedQueues[key] = vq
		}
		pm.versionedQueuesLock.Unlock()

		if !ok {
			vq.Start()
		}
	}
	return vq, nil
}

func (pm *taskQueuePartitionManagerImpl) getVersionSetForPoll(
	caps *commonpb.WorkerVersionCapabilities,
	versioningData *persistencespb.VersioningData,
) (string, error) {
	primarySetId, demotedSetIds, unknownBuild, err := lookupVersionSetForPoll(versioningData, caps)
	if err != nil {
		return "", err
	}
	if unknownBuild {
		// if the build ID is unknown, we assume user is using the new API
		return "", nil
	}
	pm.loadDemotedSetIds(demotedSetIds)

	return primarySetId, nil
}

func (pm *taskQueuePartitionManagerImpl) loadDemotedSetIds(demotedSetIds []string) {
	// If we have demoted set ids, we need to load all task queues for them because even though
	// no new tasks will be sent to them, they might have old tasks in the db.
	// Also mark them alive, so that their liveness will be roughly synchronized.
	// TODO: once we know a demoted set id has no more tasks, we can remove it from versioning data
	for _, demotedSetId := range demotedSetIds {
		tqm, _ := pm.getVersionedQueueNoWait(demotedSetId, "", nil, true)
		if tqm != nil {
			tqm.MarkAlive()
		}
	}
}

func (pm *taskQueuePartitionManagerImpl) loadUpstreamBuildIds(
	targetBuildId string,
	activeRules []*persistencespb.RedirectRule,
) {
	// We need to load all physical queues for upstream build IDs because even though
	// no new tasks will be sent to them, they might have old tasks in the db.
	// Also mark them alive, so that their liveness will be roughly synchronized.
	// TODO: make this more efficient so it does not MarkAlive on every poll
	for _, buildId := range getUpstreamBuildIds(targetBuildId, activeRules) {
		tqm, _ := pm.getVersionedQueueNoWait("", buildId, nil, true)
		if tqm != nil {
			tqm.MarkAlive()
		}
	}
}

// getPhysicalQueuesForAdd returns two physical queues, first one for spooling the task, second one for sync-match
// spoolQueue will be nil iff the task is forwarded (forwardInfo is nil).
//
//nolint:revive // cognitive complexity will be reduced once old versioning is deleted [cleanup-old-wv]
func (pm *taskQueuePartitionManagerImpl) getPhysicalQueuesForAdd(
	ctx context.Context,
	directive *taskqueuespb.TaskVersionDirective,
	forwardInfo *taskqueuespb.TaskForwardInfo,
	runId string,
) (pinnedQueue physicalTaskQueueManager, syncMatchQueue physicalTaskQueueManager, userDataChanged <-chan struct{}, err error) {
	if deployment := directive.GetDeployment(); deployment != nil {
		wfBehavior := directive.GetBehavior()

		switch wfBehavior {
		case enumspb.VERSIONING_BEHAVIOR_PINNED:
			if pm.partition.Kind() == enumspb.TASK_QUEUE_KIND_STICKY {
				// TODO (shahab): we can verify the passed deployment matches the last poller's deployment
				return pm.defaultQueue, pm.defaultQueue, userDataChanged, nil
			}

			err = worker_versioning.ValidateDeployment(deployment)
			if err != nil {
				return nil, nil, nil, err
			}
			pinnedQueue, err = pm.getVersionedQueue(ctx, "", "", deployment, true)
			if err != nil {
				return nil, nil, nil, err
			}
			if forwardInfo == nil {
				// Task is not forwarded, so it can be spooled if sync match fails.
				// Spool queue and sync match queue is the same for pinned workflows.
				return pinnedQueue, pinnedQueue, nil, nil
			} else {
				// Forwarded from child partition - only do sync match.
				return nil, pinnedQueue, nil, nil
			}
		case enumspb.VERSIONING_BEHAVIOR_AUTO_UPGRADE:
			perTypeUserData, perTypeUserDataChanged, err := pm.getPerTypeUserData()
			if err != nil {
				return nil, nil, nil, err
			}

			currentDeployment := findCurrentDeployment(perTypeUserData.GetDeploymentData())

			if pm.partition.Kind() == enumspb.TASK_QUEUE_KIND_STICKY {
				if !deployment.Equal(currentDeployment) {
					// Current deployment has changed, so the workflow should move to a normal queue to
					// get redirected to the new deployment.
					return nil, nil, nil, serviceerrors.NewStickyWorkerUnavailable()
				}

				// TODO (shahab): we can verify the passed deployment matches the last poller's deployment
				return pm.defaultQueue, pm.defaultQueue, perTypeUserDataChanged, nil
			}

			currentDeploymentQueue, err := pm.getVersionedQueue(ctx, "", "", currentDeployment, true)
			if forwardInfo == nil {
				// Task is not forwarded, so it can be spooled if sync match fails.
				// Unpinned tasks are spooled in default queue
				return pm.defaultQueue, currentDeploymentQueue, perTypeUserDataChanged, err
			} else {
				// Forwarded from child partition - only do sync match.
				return nil, currentDeploymentQueue, perTypeUserDataChanged, err
			}
		case enumspb.VERSIONING_BEHAVIOR_UNSPECIFIED:
			return nil, nil, nil, serviceerror.NewInvalidArgument("versioning behavior must be set")
		}
	}

	if forwardInfo != nil {
		// Forwarded from child partition - only do sync match.
		// No need to calculate build ID, just dispatch based on source partition's instructions.
		if forwardInfo.DispatchVersionSet == "" && forwardInfo.DispatchBuildId == "" {
			syncMatchQueue = pm.defaultQueue
		} else {
			syncMatchQueue, err = pm.getVersionedQueue(
				ctx,
				forwardInfo.DispatchVersionSet,
				forwardInfo.DispatchBuildId,
				nil,
				true,
			)
		}
		return nil, syncMatchQueue, nil, err
	}

	if directive.GetBuildId() == nil {
		// This means the tasks is a middle task belonging to an unversioned execution. Keep using unversioned.
		return pm.defaultQueue, pm.defaultQueue, nil, nil
	}

	userData, userDataChanged, err := pm.userDataManager.GetUserData()
	if err != nil {
		return nil, nil, nil, err
	}

	data := userData.GetData().GetVersioningData()

	var buildId, redirectBuildId string
	var versionSet string
	switch dir := directive.GetBuildId().(type) {
	case *taskqueuespb.TaskVersionDirective_UseAssignmentRules:
		// Need to assign build ID. Assignment rules take precedence, fallback to version sets if no matching rule is found
		if len(data.GetAssignmentRules()) > 0 {
			buildId = FindAssignmentBuildId(data.GetAssignmentRules(), runId)
		}
		if buildId == "" {
			versionSet, err = pm.getVersionSetForAdd(directive, data)
			if err != nil {
				return nil, nil, nil, err
			}
		}
	case *taskqueuespb.TaskVersionDirective_AssignedBuildId:
		// Already assigned, need to stay in the same version set or build ID. If TQ has version sets, first try to
		// redirect to the version set based on the build ID. If the build ID does not belong to any version set,
		// assume user wants to use the new API
		if len(data.GetVersionSets()) > 0 {
			versionSet, err = pm.getVersionSetForAdd(directive, data)
			if err != nil {
				return nil, nil, nil, err
			}
		}
		if versionSet == "" {
			buildId = dir.AssignedBuildId
		}
	}

	redirectBuildId = FindRedirectBuildId(buildId, data.GetRedirectRules())

	if pm.partition.Kind() == enumspb.TASK_QUEUE_KIND_STICKY {
		// We may kick off this worker if there's a new default build ID in the version set.
		// unknownBuild flag is ignored because we don't have any special logic for it anymore. unknown build can
		// happen in two scenarios:
		// - task queue is switching to the new versioning API and the build ID is not registered in version sets.
		// - task queue is still using the old API but a failover happened before verisoning data fully propagate.
		// the second case is unlikely, and we do not support it anymore considering the old API is deprecated.
		// TODO: [cleanup-old-wv]
		_, err = checkVersionForStickyAdd(data, directive.GetAssignedBuildId())
		if err != nil {
			return nil, nil, nil, err
		}
		if buildId != redirectBuildId {
			// redirect rule added for buildId, kick task back to normal queue
			// TODO (shahab): support V3 in here
			return nil, nil, nil, serviceerrors.NewStickyWorkerUnavailable()
		}
		// sticky queues only use default queue
		return pm.defaultQueue, pm.defaultQueue, userDataChanged, nil
	}

	if versionSet != "" {
		pinnedQueue = pm.defaultQueue
		syncMatchQueue, err = pm.getVersionedQueue(ctx, versionSet, "", nil, true)
		if err != nil {
			return nil, nil, nil, err
		}
	} else {
		syncMatchQueue, err = pm.getPhysicalQueue(ctx, redirectBuildId)
		if err != nil {
			return nil, nil, nil, err
		}
		// redirect rules are not applied when spooling a task. They'll be applied when dispatching the spool task.
		pinnedQueue, err = pm.getPhysicalQueue(ctx, buildId)
		if err != nil {
			return nil, nil, nil, err
		}
	}

	return pinnedQueue, syncMatchQueue, userDataChanged, err
}

func (pm *taskQueuePartitionManagerImpl) getVersionSetForAdd(directive *taskqueuespb.TaskVersionDirective, data *persistencespb.VersioningData) (string, error) {
	var buildId string
	switch dir := directive.GetBuildId().(type) {
	case *taskqueuespb.TaskVersionDirective_UseAssignmentRules:
		// leave buildId = "", lookupVersionSetForAdd understands that to mean "default"
	case *taskqueuespb.TaskVersionDirective_AssignedBuildId:
		buildId = dir.AssignedBuildId
	default:
		// Unversioned task, leave on unversioned queue.
		return "", nil
	}

	versionSet, unknownBuild, err := lookupVersionSetForAdd(data, buildId)
	if errors.Is(err, errEmptyVersioningData) {
		// default was requested for an unversioned queue
		return "", nil
	} else if err != nil {
		return "", err
	}
	if unknownBuild {
		// this could happen in two scenarios:
		// - task queue is switching to the new versioning API and the build ID is not registered in version sets.
		// - task queue is still using the old API but a failover happened before verisoning data fully propagate.
		// the second case is unlikely, and we do not support it anymore considering the old API is deprecated.
		return "", nil
	}

	return versionSet, nil
}

func (pm *taskQueuePartitionManagerImpl) recordUnknownBuildPoll(buildId string) {
	pm.logger.Warn("unknown build ID in poll", tag.BuildId(buildId))
	pm.metricsHandler.Counter(metrics.UnknownBuildPollsCounter.Name()).Record(1)
}

func (pm *taskQueuePartitionManagerImpl) recordUnknownBuildTask(buildId string) {
	pm.logger.Warn("unknown build ID in task", tag.BuildId(buildId))
	pm.metricsHandler.Counter(metrics.UnknownBuildTasksCounter.Name()).Record(1)
}

func (pm *taskQueuePartitionManagerImpl) getPerTypeUserData() (*persistencespb.TaskQueueTypeUserData, <-chan struct{}, error) {
	userData, userDataChanged, err := pm.userDataManager.GetUserData()
	if err != nil {
		return nil, nil, err
	}
	if perType, ok := userData.GetData().GetPerType()[int32(pm.Partition().TaskType())]; ok {
		return perType, userDataChanged, nil
	}
	return nil, userDataChanged, nil
}<|MERGE_RESOLUTION|>--- conflicted
+++ resolved
@@ -104,11 +104,7 @@
 		throttledLogger:             throttledLogger,
 		matchingClient:              e.matchingRawClient,
 		metricsHandler:              metricsHandler,
-<<<<<<< HEAD
 		versionedQueues:             make(map[PhysicalTaskQueueVersion]physicalTaskQueueManager),
-=======
-		versionedQueues:             make(map[string]physicalTaskQueueManager),
->>>>>>> 17f99c05
 		userDataManager:             userDataManager,
 		cachedPhysicalInfoByBuildId: nil,
 	}
