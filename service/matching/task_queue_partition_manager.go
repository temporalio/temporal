--- conflicted
+++ resolved
@@ -1203,12 +1203,7 @@
 		go vq.UserDataChanged()
 	}
 	pm.versionedQueuesLock.RUnlock()
-<<<<<<< HEAD
-	// Update rateLimits if any change is userData.
-	pm.rateLimitManager.UserDataChanged()
-=======
-
->>>>>>> 36d84b70
+
 	// Do this one in this goroutine.
 	pm.defaultQueue.UserDataChanged()
 }