// The MIT License
//
// Copyright (pm) 2020 Temporal Technologies Inc.  All rights reserved.
//
// Copyright (pm) 2020 Uber Technologies, Inc.
//
// Permission is hereby granted, free of charge, to any person obtaining a copy
// of this software and associated documentation files (the "Software"), to deal
// in the Software without restriction, including without limitation the rights
// to use, copy, modify, merge, publish, distribute, sublicense, and/or sell
// copies of the Software, and to permit persons to whom the Software is
// furnished to do so, subject to the following conditions:
//
// The above copyright notice and this permission notice shall be included in
// all copies or substantial portions of the Software.
//
// THE SOFTWARE IS PROVIDED "AS IS", WITHOUT WARRANTY OF ANY KIND, EXPRESS OR
// IMPLIED, INCLUDING BUT NOT LIMITED TO THE WARRANTIES OF MERCHANTABILITY,
// FITNESS FOR A PARTICULAR PURPOSE AND NONINFRINGEMENT. IN NO EVENT SHALL THE
// AUTHORS OR COPYRIGHT HOLDERS BE LIABLE FOR ANY CLAIM, DAMAGES OR OTHER
// LIABILITY, WHETHER IN AN ACTION OF CONTRACT, TORT OR OTHERWISE, ARISING FROM,
// OUT OF OR IN CONNECTION WITH THE SOFTWARE OR THE USE OR OTHER DEALINGS IN
// THE SOFTWARE.

package matching

import (
	"context"
	"sync"
	"time"

	commonpb "go.temporal.io/api/common/v1"
	enumspb "go.temporal.io/api/enums/v1"
	"go.temporal.io/api/serviceerror"
	taskqueuepb "go.temporal.io/api/taskqueue/v1"
	"go.temporal.io/server/api/matchingservice/v1"
	persistencespb "go.temporal.io/server/api/persistence/v1"
	taskqueuespb "go.temporal.io/server/api/taskqueue/v1"
	"go.temporal.io/server/common/headers"
	"go.temporal.io/server/common/log"
	"go.temporal.io/server/common/log/tag"
	"go.temporal.io/server/common/metrics"
	"go.temporal.io/server/common/namespace"
	"go.temporal.io/server/common/tqid"
)

type (
	taskQueuePartitionManager interface {
		Start()
		Stop()
		WaitUntilInitialized(context.Context) error
		// AddTask adds a task to the task queue. This method will first attempt a synchronous
		// match with a poller. When that fails, task will be written to database and later
		// asynchronously matched with a poller
		// Returns the build ID assigned to the task according to the assignment rules (if any),
		// and a boolean indicating if sync-match happened or not.
		AddTask(ctx context.Context, params addTaskParams) (buildId string, syncMatch bool, err error)
		// PollTask blocks waiting for a task Returns error when context deadline is exceeded
		// maxDispatchPerSecond is the max rate at which tasks are allowed to be dispatched
		// from this task queue to pollers
		PollTask(ctx context.Context, pollMetadata *pollMetadata) (*internalTask, error)
		// DispatchSpooledTask dispatches a task to a poller. When there are no pollers to pick
		// up the task, this method will return error. Task will not be persisted to db
		DispatchSpooledTask(ctx context.Context, task *internalTask) error
		// DispatchQueryTask will dispatch query to local or remote poller. If forwarded then result or error is returned,
		// if dispatched to local poller then nil and nil is returned.
		DispatchQueryTask(ctx context.Context, taskID string, request *matchingservice.QueryWorkflowRequest) (*matchingservice.QueryWorkflowResponse, error)
<<<<<<< HEAD
		GetUserDataManager() userDataManager
=======
		GetUserDataManager() *userDataManager
		// MarkAlive updates the liveness timer to keep this partition manager alive.
>>>>>>> 2b5dcedd
		MarkAlive()
		GetAllPollerInfo() []*taskqueuepb.PollerInfo
		HasPollerAfter(accessTime time.Time) bool
		// DescribeTaskQueue returns information about the target task queue
		DescribeTaskQueue(includeTaskQueueStatus bool) *matchingservice.DescribeTaskQueueResponse
		String() string
		Partition() tqid.Partition
		LongPollExpirationInterval() time.Duration
	}

	// Represents a single partition of a (user-level) Task Queue in memory state. Under the hood, each Task Queue
	// partition is made of one or more DB-level queues. There is always a default DB queue. For
	// versioned TQs, there is an additional DB queue for each Build ID.
	// Currently, the liveness of a partition manager is tied to its default queue. More specifically:
	//  - If the default queue dies, all the other queues are also stopped and the whole partition is unloaded from
	//    matching engine.
	//  - Any requests sent to the partition keeps the default queue alive, even if it's served by a versioned queue.
	//  - If a versioned queue dies, we only unload that specific queue from the partition.
	//  - This behavior is subject to optimizations in the future: for versioned queues, keeping the default queue
	//    loaded all the time may be suboptimal.
	taskQueuePartitionManagerImpl struct {
		engine    *matchingEngineImpl
		partition tqid.Partition
		ns        *namespace.Namespace
		config    *taskQueueConfig
		// this is the default (unversioned) DB queue. As of now, some of the matters related to the whole TQ partition
		// is delegated to the defaultQueue.
		defaultQueue physicalTaskQueueManager
		// used for non-sticky versioned queues (one for each version)
		versionedQueues      map[string]physicalTaskQueueManager
		versionedQueuesLock  sync.RWMutex // locks mutation of versionedQueues
		userDataManager      userDataManager
		logger               log.Logger
		throttledLogger      log.ThrottledLogger
		matchingClient       matchingservice.MatchingServiceClient
		taggedMetricsHandler metrics.Handler // namespace/taskqueue tagged metric scope
	}
)

var _ taskQueuePartitionManager = (*taskQueuePartitionManagerImpl)(nil)

func newTaskQueuePartitionManager(
	e *matchingEngineImpl,
	ns *namespace.Namespace,
	partition tqid.Partition,
	tqConfig *taskQueueConfig,
	userDataManager userDataManager,
) (*taskQueuePartitionManagerImpl, error) {
	nsName := ns.Name().String()
	logger := log.With(e.logger,
		tag.WorkflowTaskQueueName(partition.RpcName()),
		tag.WorkflowTaskQueueType(partition.TaskType()),
		tag.WorkflowNamespace(nsName))
	throttledLogger := log.With(e.throttledLogger,
		tag.WorkflowTaskQueueName(partition.RpcName()),
		tag.WorkflowTaskQueueType(partition.TaskType()),
		tag.WorkflowNamespace(nsName))
	taggedMetricsHandler := metrics.GetPerTaskQueueScope(
		e.metricsHandler.WithTags(
			metrics.OperationTag(metrics.MatchingTaskQueuePartitionManagerScope),
			metrics.TaskQueueTypeTag(partition.TaskType())),
		nsName,
		partition.RpcName(),
		partition.Kind(),
	)

	pm := &taskQueuePartitionManagerImpl{
		engine:               e,
		partition:            partition,
		ns:                   ns,
		config:               tqConfig,
		logger:               logger,
		throttledLogger:      throttledLogger,
		matchingClient:       e.matchingRawClient,
		taggedMetricsHandler: taggedMetricsHandler,
		versionedQueues:      make(map[string]physicalTaskQueueManager),
		userDataManager:      userDataManager,
	}

	defaultQ, err := newPhysicalTaskQueueManager(pm, UnversionedQueueKey(partition))
	if err != nil {
		return nil, err
	}

	pm.defaultQueue = defaultQ
	return pm, nil
}

func (pm *taskQueuePartitionManagerImpl) Start() {
	pm.userDataManager.Start()
	pm.defaultQueue.Start()
}

// Stop does not unload the partition from matching engine. It is intended to be called by matching engine when
// unloading the partition. For stopping and unloading a partition call unloadFromEngine instead.
func (pm *taskQueuePartitionManagerImpl) Stop() {
	pm.versionedQueuesLock.Lock()
	defer pm.versionedQueuesLock.Unlock()
	for _, vq := range pm.versionedQueues {
		vq.Stop()
	}
	pm.defaultQueue.Stop()
	pm.userDataManager.Stop()
}

func (pm *taskQueuePartitionManagerImpl) MarkAlive() {
	pm.defaultQueue.MarkAlive()
}

func (pm *taskQueuePartitionManagerImpl) WaitUntilInitialized(ctx context.Context) error {
	err := pm.userDataManager.WaitUntilInitialized(ctx)
	if err != nil {
		return err
	}
	return pm.defaultQueue.WaitUntilInitialized(ctx)
}

func (pm *taskQueuePartitionManagerImpl) AddTask(
	ctx context.Context,
	params addTaskParams,
) (buildId string, syncMatched bool, err error) {
	// We don't need the userDataChanged channel here because:
	// - if we sync match, we're done
	// - if we spool to db, we'll re-resolve when it comes out of the db
	pq, _, err := pm.getPhysicalQueueForAdd(ctx, params.taskInfo.VersionDirective)
	if err != nil {
		return "", false, err
	}

	if pm.defaultQueue != pq {
		// default queue should stay alive even if requests go to other queues
		pm.defaultQueue.MarkAlive()
	}

	if pm.partition.IsRoot() && !pm.HasPollerAfter(time.Now().Add(-noPollerThreshold)) {
		// Only checks recent pollers in the root partition
		pm.taggedMetricsHandler.Counter(metrics.NoRecentPollerTasksPerTaskQueueCounter.Name()).Record(1)
	}

	syncMatched, err = pq.AddTask(ctx, params)
	return pq.QueueKey().BuildId(), syncMatched, err
}

func (pm *taskQueuePartitionManagerImpl) PollTask(
	ctx context.Context,
	pollMetadata *pollMetadata,
) (*internalTask, error) {
	dbq := pm.defaultQueue
	if pollMetadata.workerVersionCapabilities.GetUseVersioning() {
		userData, _, err := pm.userDataManager.GetUserData()
		if err != nil {
			return nil, err
		}

		versioningData := userData.GetData().GetVersioningData()

		if pm.partition.Kind() == enumspb.TASK_QUEUE_KIND_STICKY {
			// In the sticky case we always use the unversioned queue
			// For the old API, we may kick off this worker if there's a newer one.
			_, err = checkVersionForStickyPoll(versioningData, pollMetadata.workerVersionCapabilities)
		} else {
			// default queue should stay alive even if requests go to other queues
			pm.defaultQueue.MarkAlive()

			buildId := pollMetadata.workerVersionCapabilities.GetBuildId()
			if buildId == "" {
				return nil, serviceerror.NewInvalidArgument("build ID must be provided when using worker versioning")
			}

			var versionSet string
			if versioningData.GetVersionSets() != nil {
				versionSet, err = pm.getVersionSetForPoll(pollMetadata.workerVersionCapabilities, versioningData)
				if err != nil {
					return nil, err
				}
			}

			// use version set if found, otherwise assume user is using new API
			if versionSet != "" {
				dbq, err = pm.getVersionedQueue(ctx, versionSet, "", true)
			} else {
				dbq, err = pm.getVersionedQueue(ctx, "", buildId, true)
			}
		}

		if err != nil {
			return nil, err
		}
	}

	if identity, ok := ctx.Value(identityKey).(string); ok && identity != "" {
		pm.defaultQueue.UpdatePollerInfo(pollerIdentity(identity), pollMetadata)
		// update timestamp when long poll ends
		defer pm.defaultQueue.UpdatePollerInfo(pollerIdentity(identity), pollMetadata)
	}
	return dbq.PollTask(ctx, pollMetadata)
}

func (pm *taskQueuePartitionManagerImpl) DispatchSpooledTask(
	ctx context.Context,
	task *internalTask,
) error {
	taskInfo := task.event.GetData()
	// This task came from taskReader so task.event is always set here.
	directive := taskInfo.GetVersionDirective()
	// Redirect and re-resolve if we're blocked in matcher and user data changes.
	for {
		pq, userDataChanged, err := pm.getPhysicalQueueForAdd(ctx, directive)
		if err != nil {
			return err
		}
		err = pq.DispatchSpooledTask(ctx, task, userDataChanged)
		if err != errInterrupted { // nolint:goerr113
			return err
		}
	}
}

func (pm *taskQueuePartitionManagerImpl) DispatchQueryTask(
	ctx context.Context,
	taskID string,
	request *matchingservice.QueryWorkflowRequest,
) (*matchingservice.QueryWorkflowResponse, error) {
	pq, _, err := pm.getPhysicalQueueForAdd(ctx, request.VersionDirective)
	if err != nil {
		return nil, err
	}

	if pm.defaultQueue != pq {
		// default queue should stay alive even if requests go to other queues
		pm.defaultQueue.MarkAlive()
	}

	return pq.DispatchQueryTask(ctx, taskID, request)
}

func (pm *taskQueuePartitionManagerImpl) GetUserDataManager() userDataManager {
	return pm.userDataManager
}

// GetAllPollerInfo returns all pollers that polled from this taskqueue in last few minutes
func (pm *taskQueuePartitionManagerImpl) GetAllPollerInfo() []*taskqueuepb.PollerInfo {
	return pm.defaultQueue.GetAllPollerInfo()
}

func (pm *taskQueuePartitionManagerImpl) HasPollerAfter(accessTime time.Time) bool {
	return pm.defaultQueue.HasPollerAfter(accessTime)
}

func (pm *taskQueuePartitionManagerImpl) DescribeTaskQueue(includeTaskQueueStatus bool) *matchingservice.DescribeTaskQueueResponse {
	return pm.defaultQueue.DescribeTaskQueue(includeTaskQueueStatus)
}

func (pm *taskQueuePartitionManagerImpl) String() string {
	return pm.defaultQueue.String()
}

func (pm *taskQueuePartitionManagerImpl) Partition() tqid.Partition {
	return pm.partition
}

func (pm *taskQueuePartitionManagerImpl) LongPollExpirationInterval() time.Duration {
	return pm.config.LongPollExpirationInterval()
}

func (pm *taskQueuePartitionManagerImpl) callerInfoContext(ctx context.Context) context.Context {
	return headers.SetCallerInfo(ctx, headers.NewBackgroundCallerInfo(pm.ns.Name().String()))
}

func (pm *taskQueuePartitionManagerImpl) unloadPhysicalQueue(unloadedDbq physicalTaskQueueManager) {
	version := unloadedDbq.QueueKey().VersionSet()
	if version == "" {
		version = unloadedDbq.QueueKey().BuildId()
	}

	if version == "" {
		// this is the default queue, unload the whole partition if it is not healthy
		if pm.defaultQueue == unloadedDbq {
			pm.unloadFromEngine()
		}
		return
	}

	pm.versionedQueuesLock.Lock()
	foundDbq, ok := pm.versionedQueues[version]
	if !ok || foundDbq != unloadedDbq {
		pm.versionedQueuesLock.Unlock()
		unloadedDbq.Stop()
		return
	}
	delete(pm.versionedQueues, version)
	pm.versionedQueuesLock.Unlock()
	unloadedDbq.Stop()
	pm.engine.updateTaskQueueGauge(pm, true, -1)
}

func (pm *taskQueuePartitionManagerImpl) unloadFromEngine() {
	pm.engine.unloadTaskQueuePartition(pm)
}

// Pass either versionSet or build ID
func (pm *taskQueuePartitionManagerImpl) getVersionedQueue(
	ctx context.Context,
	versionSet string,
	buildId string,
	create bool,
) (physicalTaskQueueManager, error) {
	if pm.partition.Kind() == enumspb.TASK_QUEUE_KIND_STICKY {
		return nil, serviceerror.NewInternal("versioned queues can't be used in sticky partitions")
	}
	tqm, err := pm.getVersionedQueueNoWait(versionSet, buildId, create)
	if err != nil || tqm == nil {
		return nil, err
	}
	if err = tqm.WaitUntilInitialized(ctx); err != nil {
		return nil, err
	}
	return tqm, nil
}

// Returns taskQueuePartitionManager for a task queue. If not already cached, and create is true, tries
// to get new range from DB and create one. This does not block for the task queue to be
// initialized.
// Pass either versionSet or build ID
func (pm *taskQueuePartitionManagerImpl) getVersionedQueueNoWait(
	versionSet string,
	buildId string,
	create bool,
) (physicalTaskQueueManager, error) {
	key := versionSet
	if buildId != "" {
		key = buildId
	}
	pm.versionedQueuesLock.RLock()
	vq, ok := pm.versionedQueues[key]
	pm.versionedQueuesLock.RUnlock()
	if !ok {
		if !create {
			return nil, nil
		}

		// If it gets here, write lock and check again in case a task queue is created between the two locks
		pm.versionedQueuesLock.Lock()
		vq, ok = pm.versionedQueues[key]
		if !ok {
			var err error
			var dbq *PhysicalTaskQueueKey
			if buildId != "" {
				dbq = BuildIdQueueKey(pm.partition, buildId)
			} else {
				dbq = VersionSetQueueKey(pm.partition, versionSet)
			}
			vq, err = newPhysicalTaskQueueManager(pm, dbq)
			if err != nil {
				pm.versionedQueuesLock.Unlock()
				return nil, err
			}
			pm.versionedQueues[key] = vq
		}
		pm.versionedQueuesLock.Unlock()

		if !ok {
			vq.Start()
			pm.engine.updateTaskQueueGauge(pm, true, 1)
		}
	}
	return vq, nil
}

func (pm *taskQueuePartitionManagerImpl) getVersionSetForPoll(
	caps *commonpb.WorkerVersionCapabilities,
	versioningData *persistencespb.VersioningData,
) (string, error) {
	primarySetId, demotedSetIds, unknownBuild, err := lookupVersionSetForPoll(versioningData, caps)
	if err != nil {
		return "", err
	}
	if unknownBuild {
		// if the build ID is unknown, we assume user is using the new API
		return "", nil
	}
	pm.loadDemotedSetIds(demotedSetIds)

	return primarySetId, nil
}

func (pm *taskQueuePartitionManagerImpl) loadDemotedSetIds(demotedSetIds []string) {
	// If we have demoted set ids, we need to load all task queues for them because even though
	// no new tasks will be sent to them, they might have old tasks in the db.
	// Also mark them alive, so that their liveness will be roughly synchronized.
	// TODO: once we know a demoted set id has no more tasks, we can remove it from versioning data
	for _, demotedSetId := range demotedSetIds {
		tqm, _ := pm.getVersionedQueueNoWait(demotedSetId, "", true)
		if tqm != nil {
			tqm.MarkAlive()
		}
	}
}

func (pm *taskQueuePartitionManagerImpl) getPhysicalQueueForAdd(
	ctx context.Context,
	directive *taskqueuespb.TaskVersionDirective,
) (physicalTaskQueueManager, <-chan struct{}, error) {
	if directive.GetValue() == nil {
		// This means the tasks is a middle task belonging to an unversioned execution. Keep using unversioned.
		return pm.defaultQueue, nil, nil
	}

	userData, userDataChanged, err := pm.userDataManager.GetUserData()
	if err != nil {
		return nil, nil, err
	}

	data := userData.GetData().GetVersioningData()

	if pm.partition.Kind() == enumspb.TASK_QUEUE_KIND_STICKY {
		// We may kick off this worker if there's a new default build ID in the version set.
		// unknownBuild flag is ignored because we don't have any special logic for it anymore. unknown build can
		// happen in two scenarios:
		// - task queue is switching to the new versioning API and the build ID is not registered in version sets.
		// - task queue is still using the old API but a failover happened before verisoning data fully propagate.
		// the second case is unlikely, and we do not support it anymore considering the old API is deprecated.
		_, err := checkVersionForStickyAdd(data, directive.GetBuildId())
		if err != nil {
			return nil, nil, err
		}
		return pm.defaultQueue, userDataChanged, nil
	}

	var buildId string
	var versionSet string
	switch dir := directive.GetValue().(type) {
	case *taskqueuespb.TaskVersionDirective_UseDefault:
		// Need to assign build ID. Assignment rules take precedence, fallback to version sets if no matching rule is found
		if len(data.GetAssignmentRules()) > 0 {
			buildId = FindAssignmentBuildId(data.GetAssignmentRules())
		}
		if buildId == "" {
			versionSet, err = pm.getVersionSetForAdd(directive, data)
			if err != nil {
				return nil, nil, err
			}
		}
	case *taskqueuespb.TaskVersionDirective_BuildId:
		// Already assigned, need to stay in the same version set or build ID. If TQ has version sets, first try to
		// redirect to the version set based on the build ID. If the build ID does not belong to any version set,
		// assume user wants to use the new API
		if len(data.GetVersionSets()) > 0 {
			versionSet, err = pm.getVersionSetForAdd(directive, data)
			if err != nil {
				return nil, nil, err
			}
		}
		if versionSet == "" {
			buildId = dir.BuildId
		}
	}

	if buildId == "" && versionSet == "" {
		// We could not find a buildId for assignment, using the unversioned queue
		return pm.defaultQueue, userDataChanged, nil
	}

	dbq, err := pm.getVersionedQueue(ctx, versionSet, buildId, true)
	return dbq, userDataChanged, err
}

func (pm *taskQueuePartitionManagerImpl) getVersionSetForAdd(directive *taskqueuespb.TaskVersionDirective, data *persistencespb.VersioningData) (string, error) {
	var buildId string
	switch dir := directive.GetValue().(type) {
	case *taskqueuespb.TaskVersionDirective_UseDefault:
		// leave buildId = "", lookupVersionSetForAdd understands that to mean "default"
	case *taskqueuespb.TaskVersionDirective_BuildId:
		buildId = dir.BuildId
	default:
		// Unversioned task, leave on unversioned queue.
		return "", nil
	}

	versionSet, unknownBuild, err := lookupVersionSetForAdd(data, buildId)
	if err == errEmptyVersioningData { // nolint:goerr113
		// default was requested for an unversioned queue
		return "", nil
	} else if err != nil {
		return "", err
	}
	if unknownBuild {
		// this could happen in two scenarios:
		// - task queue is switching to the new versioning API and the build ID is not registered in version sets.
		// - task queue is still using the old API but a failover happened before verisoning data fully propagate.
		// the second case is unlikely, and we do not support it anymore considering the old API is deprecated.
		return "", nil
	}

	return versionSet, nil
}

func (pm *taskQueuePartitionManagerImpl) recordUnknownBuildPoll(buildId string) {
	pm.logger.Warn("unknown build id in poll", tag.BuildId(buildId))
	pm.taggedMetricsHandler.Counter(metrics.UnknownBuildPollsCounter.Name()).Record(1)
}

func (pm *taskQueuePartitionManagerImpl) recordUnknownBuildTask(buildId string) {
	pm.logger.Warn("unknown build id in task", tag.BuildId(buildId))
	pm.taggedMetricsHandler.Counter(metrics.UnknownBuildTasksCounter.Name()).Record(1)
}<|MERGE_RESOLUTION|>--- conflicted
+++ resolved
@@ -65,12 +65,8 @@
 		// DispatchQueryTask will dispatch query to local or remote poller. If forwarded then result or error is returned,
 		// if dispatched to local poller then nil and nil is returned.
 		DispatchQueryTask(ctx context.Context, taskID string, request *matchingservice.QueryWorkflowRequest) (*matchingservice.QueryWorkflowResponse, error)
-<<<<<<< HEAD
 		GetUserDataManager() userDataManager
-=======
-		GetUserDataManager() *userDataManager
 		// MarkAlive updates the liveness timer to keep this partition manager alive.
->>>>>>> 2b5dcedd
 		MarkAlive()
 		GetAllPollerInfo() []*taskqueuepb.PollerInfo
 		HasPollerAfter(accessTime time.Time) bool
