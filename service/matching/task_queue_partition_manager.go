--- conflicted
+++ resolved
@@ -863,33 +863,11 @@
 
 			// Attribution model (applied per-priority):
 			// - If current and/or ramping deployment versions exist, we first "give away" a portion of the
-<<<<<<< HEAD
-			//   unversioned queue's aggregated stats.
-			// - For the unversioned version itself, we subtract the given-away portion (so we don't double count).
-			// - For current/ramping versions, we add their share on top of their physical queue stats.
-
-			currentVersion, _, _, rampingVersion, isRamping, rampPercentage, _, _ := worker_versioning.CalculateTaskQueueVersioningInfo(deploymentData)
-			unversionedAgg := aggregateStats(unversionedStatsByPriority)
-
-			currentExists := currentVersion != nil
-			rampingExists := rampingVersion != nil && isRamping
-
-			currentShare := &taskqueuepb.TaskQueueStats{ApproximateBacklogAge: durationpb.New(0)}
-			rampShare := &taskqueuepb.TaskQueueStats{ApproximateBacklogAge: durationpb.New(0)}
-			if rampingExists {
-				currentShare, rampShare = splitAggregatedStatsByRampPercentage(unversionedAgg, rampPercentage)
-			} else if currentExists {
-				// If there exist no ramping version, we attribute the entire unversioned backlog to the current version.
-				currentShare = unversionedAgg
-			}
-
-=======
 			//   unversioned queue's per-priority stats.
 			//
 			// Depending on the version described, we have the following options:
 			// - For the unversioned version itself, subtract the given-away portion (so we don't double count).
 			// - For current/ramping versions, add their share on top of their physical queue stats.
->>>>>>> 826fb922
 			deploymentVersion := worker_versioning.DeploymentVersionFromDeployment(v.Deployment())
 
 			isUnversionedDescribe := deploymentVersion == nil
