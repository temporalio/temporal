--- conflicted
+++ resolved
@@ -291,29 +291,9 @@
 	cancel()
 }
 
-// TODO Shivam - this seems to be flaky too :(
 func (t *MatcherTestSuite) TestForwardingWhenBacklogIsYoung() {
 	historyTask := newInternalTaskForSyncMatch(randomTaskInfo().Data, nil)
 
-<<<<<<< HEAD
-	ctx, cancel := context.WithTimeout(context.Background(), 4*time.Second)
-	intruptC := make(chan struct{})
-
-	// idea 1 - having a waitGroup to sync completion of an attempt to forward the poll
-	var wg sync.WaitGroup
-	wg.Add(1)
-
-	// poll forwarding attempt happens when there is no backlog
-	t.client.EXPECT().PollWorkflowTaskQueue(gomock.Any(), gomock.Any(), gomock.Any()).Do(
-		func(arg0 context.Context, arg1 *matchingservice.PollWorkflowTaskQueueRequest, arg2 ...interface{}) {
-			// Poll forwarding has occured 100%
-			wg.Done()
-		},
-	).Return(&matchingservice.PollWorkflowTaskQueueResponse{}, errMatchingHostThrottleTest)
-
-	go func() {
-		ctx, cancel := context.WithTimeout(context.Background(), 4*time.Second)
-=======
 	ctx, cancel := context.WithTimeout(context.Background(), 1*time.Second)
 	intruptC := make(chan struct{})
 
@@ -329,16 +309,10 @@
 	go func() {
 		ctx, cancel := context.WithTimeout(context.Background(), 1*time.Second)
 		// poll forwarding attempt happens when there is no backlog
->>>>>>> 06a8e35a
 		_, err := t.childMatcher.Poll(ctx, &pollMetadata{})
 		t.Assert().NoError(err)
 		cancel()
 	}()
-<<<<<<< HEAD
-	wg.Wait() // for the poll to reach the root partition
-
-	time.Sleep(2 * time.Millisecond) // to ensure poller polls locally
-=======
 	// This ensures that the poll request has been forwarded to the parent partition before the offer is made.
 	// Without this, there is a chance that the request is matched on the child partition, which will fail the test by
 	// complaining about a missing PollWorkflowTaskQueue.
@@ -346,7 +320,6 @@
 
 	// to ensure poller is now blocked locally
 	time.Sleep(2 * time.Millisecond)
->>>>>>> 06a8e35a
 
 	// task is not forwarded because there is a local poller waiting
 	err := t.childMatcher.MustOffer(ctx, historyTask, intruptC)
@@ -356,10 +329,6 @@
 	// young task is forwarded
 	youngBacklogTask := newInternalTaskFromBacklog(randomTaskInfoWithAge(time.Second), nil)
 
-<<<<<<< HEAD
-	// using a waitGroup to ensure we have forwarded the task
-=======
->>>>>>> 06a8e35a
 	wg.Add(1)
 	t.client.EXPECT().AddWorkflowTask(gomock.Any(), gomock.Any(), gomock.Any()).Do(
 		func(arg0 context.Context, arg1 *matchingservice.AddWorkflowTaskRequest, arg2 ...interface{}) {
