// The MIT License
//
// Copyright (c) 2020 Temporal Technologies Inc.  All rights reserved.
//
// Copyright (c) 2020 Uber Technologies, Inc.
//
// Permission is hereby granted, free of charge, to any person obtaining a copy
// of this software and associated documentation files (the "Software"), to deal
// in the Software without restriction, including without limitation the rights
// to use, copy, modify, merge, publish, distribute, sublicense, and/or sell
// copies of the Software, and to permit persons to whom the Software is
// furnished to do so, subject to the following conditions:
//
// The above copyright notice and this permission notice shall be included in
// all copies or substantial portions of the Software.
//
// THE SOFTWARE IS PROVIDED "AS IS", WITHOUT WARRANTY OF ANY KIND, EXPRESS OR
// IMPLIED, INCLUDING BUT NOT LIMITED TO THE WARRANTIES OF MERCHANTABILITY,
// FITNESS FOR A PARTICULAR PURPOSE AND NONINFRINGEMENT. IN NO EVENT SHALL THE
// AUTHORS OR COPYRIGHT HOLDERS BE LIABLE FOR ANY CLAIM, DAMAGES OR OTHER
// LIABILITY, WHETHER IN AN ACTION OF CONTRACT, TORT OR OTHERWISE, ARISING FROM,
// OUT OF OR IN CONNECTION WITH THE SOFTWARE OR THE USE OR OTHER DEALINGS IN
// THE SOFTWARE.

package matching

import (
	"context"
	"math/rand"
	"sync"
	"testing"
	"time"

	"github.com/pborman/uuid"
	"github.com/stretchr/testify/suite"
	enumspb "go.temporal.io/api/enums/v1"
	querypb "go.temporal.io/api/query/v1"
	"go.temporal.io/api/serviceerror"
	enumsspb "go.temporal.io/server/api/enums/v1"
	"go.temporal.io/server/api/matchingservice/v1"
	"go.temporal.io/server/api/matchingservicemock/v1"
	persistencespb "go.temporal.io/server/api/persistence/v1"
	taskqueuespb "go.temporal.io/server/api/taskqueue/v1"
	"go.temporal.io/server/common/dynamicconfig"
	"go.temporal.io/server/common/metrics"
	"go.temporal.io/server/common/payloads"
	"go.temporal.io/server/common/tqid"
	"go.uber.org/atomic"
	"go.uber.org/mock/gomock"
	"google.golang.org/protobuf/types/known/timestamppb"
)

var errMatchingHostThrottleTest = &serviceerror.ResourceExhausted{
	Cause:   enumspb.RESOURCE_EXHAUSTED_CAUSE_RPS_LIMIT,
	Scope:   enumspb.RESOURCE_EXHAUSTED_SCOPE_SYSTEM,
	Message: "Matching host RPS exceeded.",
}

type MatcherTestSuite struct {
	suite.Suite
	controller   *gomock.Controller
	client       *matchingservicemock.MockMatchingServiceClient
	fwdr         *Forwarder
	childConfig  *taskQueueConfig
	rootConfig   *taskQueueConfig
	queue        *PhysicalTaskQueueKey
	childMatcher *TaskMatcher // matcher for child partition
	rootMatcher  *TaskMatcher // matcher for parent partition
}

func TestMatcherSuite(t *testing.T) {
	suite.Run(t, new(MatcherTestSuite))
}

func (t *MatcherTestSuite) SetupTest() {
	t.controller = gomock.NewController(t.T())
	t.client = matchingservicemock.NewMockMatchingServiceClient(t.controller)
	cfg := NewConfig(dynamicconfig.NewNoopCollection())
	cfg.BacklogNegligibleAge = dynamicconfig.GetDurationPropertyFnFilteredByTaskQueue(5 * time.Second)
	cfg.MaxWaitForPollerBeforeFwd = dynamicconfig.GetDurationPropertyFnFilteredByTaskQueue(10 * time.Millisecond)

	f, err := tqid.NewTaskQueueFamily("", "tl0")
	t.Assert().NoError(err)
	prtn := f.TaskQueue(enumspb.TASK_QUEUE_TYPE_WORKFLOW).NormalPartition(1)
	t.queue = UnversionedQueueKey(prtn)
	tlCfg := newTaskQueueConfig(prtn.TaskQueue(), cfg, "test-namespace")
	tlCfg.forwarderConfig = forwarderConfig{
		ForwarderMaxOutstandingPolls: func() int { return 1 },
		ForwarderMaxOutstandingTasks: func() int { return 1 },
		ForwarderMaxRatePerSecond:    func() int { return 2 },
		ForwarderMaxChildrenPerNode:  func() int { return 20 },
	}
	t.childConfig = tlCfg
	t.fwdr, err = newForwarder(&t.childConfig.forwarderConfig, t.queue, t.client)
	t.Assert().NoError(err)
	t.childMatcher = newTaskMatcher(tlCfg, t.fwdr, metrics.NoopMetricsHandler)

	t.rootConfig = newTaskQueueConfig(prtn.TaskQueue(), cfg, "test-namespace")
	t.rootMatcher = newTaskMatcher(t.rootConfig, nil, metrics.NoopMetricsHandler)
}

func (t *MatcherTestSuite) TearDownTest() {
	t.controller.Finish()
}

func (t *MatcherTestSuite) TestLocalSyncMatch() {
	// force disable remote forwarding
	<-t.fwdr.AddReqTokenC()
	<-t.fwdr.PollReqTokenC()

	pollStarted := make(chan struct{})

	go func() {
		ctx, cancel := context.WithTimeout(context.Background(), time.Second)
		close(pollStarted)
		task, err := t.childMatcher.Poll(ctx, &pollMetadata{})
		cancel()
		if err == nil {
			task.finish(nil, true)
		}
	}()

	<-pollStarted
	time.Sleep(10 * time.Millisecond)
	task := newInternalTaskForSyncMatch(randomTaskInfo().Data, nil)
	ctx, cancel := context.WithTimeout(context.Background(), time.Second)
	syncMatch, err := t.childMatcher.Offer(ctx, task)
	cancel()
	t.NoError(err)
	t.True(syncMatch)
}

func (t *MatcherTestSuite) TestRemoteSyncMatch() {
	t.testRemoteSyncMatch(enumsspb.TASK_SOURCE_HISTORY)
}

func (t *MatcherTestSuite) TestRemoteSyncMatchBlocking() {
	t.testRemoteSyncMatch(enumsspb.TASK_SOURCE_DB_BACKLOG)
}

func (t *MatcherTestSuite) testRemoteSyncMatch(taskSource enumsspb.TaskSource) {
	pollSigC := make(chan struct{})
	<-t.fwdr.PollReqTokenC()

	go func() {
		ctx, cancel := context.WithTimeout(context.Background(), time.Second)
		<-pollSigC // blocking call since we are receiving something
		if taskSource == enumsspb.TASK_SOURCE_DB_BACKLOG {
			// when task is from dbBacklog, sync match SHOULD block
			// so lets delay polling by a bit to verify that
			time.Sleep(time.Millisecond * 10)
		}
		task, err := t.rootMatcher.Poll(ctx, &pollMetadata{})
		cancel()
		t.False(task.isStarted())
		if err == nil && !task.isStarted() {
			task.finish(nil, true)
		}
	}()

<<<<<<< HEAD
	var remotePollErr error
	var remotePollResp matchingservice.PollWorkflowTaskQueueResponse
	t.client.EXPECT().PollWorkflowTaskQueue(gomock.Any(), gomock.Any(), gomock.Any()).Do(
		func(arg0 context.Context, arg1 *matchingservice.PollWorkflowTaskQueueRequest, arg2 ...interface{}) {
			task, err := t.rootMatcher.Poll(arg0, &pollMetadata{})
			if err != nil {
				remotePollErr = err
			} else {
				task.finish(nil, true)
				remotePollResp = matchingservice.PollWorkflowTaskQueueResponse{
					WorkflowExecution: task.workflowExecution(),
				}
			}
		},
	).Return(&remotePollResp, remotePollErr).AnyTimes()
=======
	// var remotePollErr error
	// var remotePollResp matchingservice.PollWorkflowTaskQueueResponse
	// t.client.EXPECT().PollWorkflowTaskQueue(gomock.Any(), gomock.Any(), gomock.Any()).Do(
	// 	func(arg0 context.Context, arg1 *matchingservice.PollWorkflowTaskQueueRequest, arg2 ...interface{}) {
	// 		task, err := t.rootMatcher.Poll(arg0, &pollMetadata{})
	// 		if err != nil {
	// 			remotePollErr = err
	// 		} else {
	// 			task.finish(nil)
	// 			remotePollResp = matchingservice.PollWorkflowTaskQueueResponse{
	// 				WorkflowExecution: task.workflowExecution(),
	// 			}
	// 		}
	// 	},
	// ).Return(&remotePollResp, remotePollErr).AnyTimes()
>>>>>>> 3207d6aa

	task := newInternalTaskForSyncMatch(randomTaskInfo().Data, nil)
	if taskSource == enumsspb.TASK_SOURCE_DB_BACKLOG {
		task = newInternalTaskForSyncMatch(randomTaskInfo().Data, &taskqueuespb.TaskForwardInfo{
			TaskSource:      enumsspb.TASK_SOURCE_DB_BACKLOG,
			SourcePartition: "p123",
		})
	}
	ctx, cancel := context.WithTimeout(context.Background(), time.Second)

	var err error
	var remoteSyncMatch bool
	var req *matchingservice.AddWorkflowTaskRequest
	t.client.EXPECT().AddWorkflowTask(gomock.Any(), gomock.Any(), gomock.Any()).Do(
		func(arg0 context.Context, arg1 *matchingservice.AddWorkflowTaskRequest, arg2 ...interface{}) {
			req = arg1
			task.forwardInfo = req.GetForwardInfo()
			close(pollSigC)
			if taskSource != enumsspb.TASK_SOURCE_DB_BACKLOG {
				// when task is not from backlog, wait a bit for poller
				// to arrive first - when task is from backlog, offer
				// blocks - so we don't need to do this
				time.Sleep(10 * time.Millisecond)
			}
			remoteSyncMatch, err = t.rootMatcher.Offer(ctx, task)
		},
	).Return(&matchingservice.AddWorkflowTaskResponse{}, nil)

	err0 := t.childMatcher.MustOffer(ctx, task, nil)
	t.NoError(err0)
	cancel()
	t.NotNil(req)
	t.NoError(err)
	t.True(remoteSyncMatch)
	t.Equal(t.queue.PersistenceName(), req.GetForwardInfo().GetSourcePartition())
	t.Equal(mustParent(t.queue.partition.(*tqid.NormalPartition), 20).RpcName(), req.GetTaskQueue().GetName())
}

func (t *MatcherTestSuite) TestRejectSyncMatchWhenBacklog() {
	historyTask := newInternalTaskForSyncMatch(randomTaskInfo().Data, nil)
	ctx, cancel := context.WithTimeout(context.Background(), time.Second)

	// sync match happens when there is no backlog
	t.client.EXPECT().PollWorkflowTaskQueue(gomock.Any(), gomock.Any(), gomock.Any()).Return(&matchingservice.PollWorkflowTaskQueueResponse{}, errMatchingHostThrottleTest)
	go t.childMatcher.Poll(ctx, &pollMetadata{}) //nolint:errcheck
	time.Sleep(time.Millisecond)
	go func() { historyTask.responseC <- nil }()
	happened, err := t.childMatcher.Offer(ctx, historyTask)
	t.True(happened)
	t.Nil(err)

	intruptC := make(chan struct{})
	youngBacklogTask := newInternalTaskFromBacklog(randomTaskInfoWithAge(time.Second), nil)
	t.client.EXPECT().AddWorkflowTask(gomock.Any(), gomock.Any(), gomock.Any()).Return(&matchingservice.AddWorkflowTaskResponse{}, errMatchingHostThrottleTest)
	go t.childMatcher.MustOffer(ctx, youngBacklogTask, intruptC) //nolint:errcheck
	time.Sleep(time.Millisecond)

	// should allow sync match when there is only young tasks in the backlog
	t.client.EXPECT().AddWorkflowTask(gomock.Any(), gomock.Any(), gomock.Any()).Return(&matchingservice.AddWorkflowTaskResponse{}, errMatchingHostThrottleTest)
	happened, err = t.childMatcher.Offer(ctx, historyTask)
	t.Nil(err)
	t.False(happened) // sync match did not happen, but we called the forwarder client

	// should not allow sync match when there is an old task in backlog
	oldBacklogTask := newInternalTaskFromBacklog(randomTaskInfoWithAge(time.Minute), nil)
	// todo Shivam - how to avoid the task from being forwarded here? this seems to be the flake!
	go t.childMatcher.MustOffer(ctx, oldBacklogTask, intruptC) //nolint:errcheck
	time.Sleep(time.Millisecond)
	happened, err = t.childMatcher.Offer(ctx, historyTask)
	t.False(happened)
	t.Nil(err)

	// poll both tasks
	task, _ := t.childMatcher.Poll(ctx, &pollMetadata{})
	t.NotNil(task)
	task, _ = t.childMatcher.Poll(ctx, &pollMetadata{})
	t.NotNil(task)
	time.Sleep(time.Millisecond)

	// should allow sync match now
	t.client.EXPECT().PollWorkflowTaskQueue(gomock.Any(), gomock.Any(), gomock.Any()).Return(&matchingservice.PollWorkflowTaskQueueResponse{}, errMatchingHostThrottleTest)
	go t.childMatcher.Poll(ctx, &pollMetadata{}) //nolint:errcheck
	time.Sleep(time.Millisecond)
	go func() { historyTask.responseC <- nil }()
	happened, err = t.childMatcher.Offer(ctx, historyTask)
	t.True(happened)
	t.Nil(err)

	cancel()
}

func (t *MatcherTestSuite) TestForwardingWhenBacklogIsYoung() {
	historyTask := newInternalTaskForSyncMatch(randomTaskInfo().Data, nil)

	ctx, cancel := context.WithTimeout(context.Background(), time.Second)
	intruptC := make(chan struct{})

	// poll forwarding attempt happens when there is no backlog
	t.client.EXPECT().PollWorkflowTaskQueue(gomock.Any(), gomock.Any(), gomock.Any()).Return(&matchingservice.PollWorkflowTaskQueueResponse{}, errMatchingHostThrottleTest)
	go t.childMatcher.Poll(ctx, &pollMetadata{}) //nolint:errcheck
	time.Sleep(time.Millisecond)

	// task is not forwarded because there is a poller waiting
	youngBacklogTask := newInternalTaskFromBacklog(randomTaskInfoWithAge(time.Second), nil)
	err := t.childMatcher.MustOffer(ctx, historyTask, intruptC)
	t.Nil(err)
	cancel()

	// young task is forwarded
	t.client.EXPECT().AddWorkflowTask(gomock.Any(), gomock.Any(), gomock.Any()).Return(&matchingservice.AddWorkflowTaskResponse{}, errMatchingHostThrottleTest)
	ctx, cancel = context.WithTimeout(context.Background(), time.Second)
	go t.childMatcher.MustOffer(ctx, youngBacklogTask, intruptC) //nolint:errcheck
	time.Sleep(time.Millisecond)
	cancel()
}

func (t *MatcherTestSuite) TestForwardingWhenBacklogIsEmpty() {
	// poll forwarding attempt happens when there is no backlog
	ctx, cancel := context.WithTimeout(context.Background(), time.Second)
	t.client.EXPECT().PollWorkflowTaskQueue(
		gomock.Any(),
		gomock.Any(),
		gomock.Any(),
	).Return(&matchingservice.PollWorkflowTaskQueueResponse{}, errMatchingHostThrottleTest)
	_, e := t.childMatcher.Poll(ctx, &pollMetadata{})

	t.ErrorIs(e, errNoTasks)
	cancel()
}

func (t *MatcherTestSuite) TestAvoidForwardingWhenBacklogIsOld() {
	intruptC := make(chan struct{})
	// forwarding will be triggered after t.cfg.MaxWaitForPollerBeforeFwd() so steps in this test should finish sooner.
	maxWait := t.childConfig.MaxWaitForPollerBeforeFwd() / 2

	// poll forwarding attempt happens when there is no backlog.
	// important to make this empty poll to set the last poll timestamp to a recent time
	ctx, cancel := context.WithTimeout(context.Background(), time.Second)
	t.client.EXPECT().PollWorkflowTaskQueue(gomock.Any(), gomock.Any(), gomock.Any()).Return(&matchingservice.PollWorkflowTaskQueueResponse{}, errMatchingHostThrottleTest)
	go t.childMatcher.Poll(ctx, &pollMetadata{}) //nolint:errcheck
	t.Eventually(
		func() bool {
			return t.childMatcher.timeSinceLastPoll() < time.Second
		}, maxWait, time.Millisecond)
	cancel()

	// old task is not forwarded (forwarded client is not called)
	oldBacklogTask := newInternalTaskFromBacklog(randomTaskInfoWithAge(time.Minute), nil)
	ctx, cancel = context.WithTimeout(context.Background(), time.Second)
	go t.childMatcher.MustOffer(ctx, oldBacklogTask, intruptC) //nolint:errcheck
	t.Eventually(
		func() bool {
			return t.childMatcher.getBacklogAge() > 0
		}, maxWait, time.Millisecond)

	// poll the task
	task, _ := t.childMatcher.Poll(ctx, &pollMetadata{})
	t.NotNil(task)
	cancel()

	// even old task is forwarded if last poll is not recent enough
	time.Sleep(t.childConfig.MaxWaitForPollerBeforeFwd() + time.Millisecond) //nolint:forbidigo
	ctx, cancel = context.WithTimeout(context.Background(), time.Second)
	t.client.EXPECT().AddWorkflowTask(gomock.Any(), gomock.Any(), gomock.Any()).Return(&matchingservice.AddWorkflowTaskResponse{}, errMatchingHostThrottleTest)
	go t.childMatcher.MustOffer(ctx, oldBacklogTask, intruptC) //nolint:errcheck
	t.Eventually(
		func() bool {
			return t.childMatcher.getBacklogAge() > 0
		}, maxWait, time.Millisecond)
	cancel()
}

func (t *MatcherTestSuite) TestBacklogAge() {
	t.Equal(emptyBacklogAge, t.rootMatcher.getBacklogAge())

	youngBacklogTask := newInternalTaskFromBacklog(randomTaskInfoWithAge(time.Second), nil)

	intruptC := make(chan struct{})
	ctx, cancel := context.WithTimeout(context.Background(), time.Second)

	go t.rootMatcher.MustOffer(ctx, youngBacklogTask, intruptC) //nolint:errcheck

	time.Sleep(time.Millisecond)
	t.InDelta(t.rootMatcher.getBacklogAge(), time.Second, float64(10*time.Millisecond))

	// offering the same task twice to make sure of correct counting
	go t.rootMatcher.MustOffer(ctx, youngBacklogTask, intruptC) //nolint:errcheck
	time.Sleep(time.Millisecond)
	t.InDelta(t.rootMatcher.getBacklogAge(), time.Second, float64(10*time.Millisecond))

	oldBacklogTask := newInternalTaskFromBacklog(randomTaskInfoWithAge(time.Minute), nil)
	go t.rootMatcher.MustOffer(ctx, oldBacklogTask, intruptC) //nolint:errcheck
	time.Sleep(time.Millisecond)
	t.InDelta(t.rootMatcher.getBacklogAge(), time.Minute, float64(10*time.Millisecond))

	task, _ := t.rootMatcher.Poll(ctx, &pollMetadata{})
	time.Sleep(time.Millisecond)
	t.NotNil(task)
	t.NotEqual(emptyBacklogAge, t.rootMatcher.getBacklogAge())
	task, _ = t.rootMatcher.Poll(ctx, &pollMetadata{})
	time.Sleep(time.Millisecond)
	t.NotNil(task)
	t.NotEqual(emptyBacklogAge, t.rootMatcher.getBacklogAge())
	task, _ = t.rootMatcher.Poll(ctx, &pollMetadata{})
	time.Sleep(time.Millisecond)
	t.NotNil(task)
	t.Equal(emptyBacklogAge, t.rootMatcher.getBacklogAge())

	cancel()
}

func (t *MatcherTestSuite) TestSyncMatchFailure() {
	task := newInternalTaskForSyncMatch(randomTaskInfo().Data, nil)
	ctx, cancel := context.WithTimeout(context.Background(), time.Second)

	var req *matchingservice.AddWorkflowTaskRequest
	t.client.EXPECT().AddWorkflowTask(gomock.Any(), gomock.Any(), gomock.Any()).Do(
		func(arg0 context.Context, arg1 *matchingservice.AddWorkflowTaskRequest, arg2 ...interface{}) {
			req = arg1
		},
	).Return(&matchingservice.AddWorkflowTaskResponse{}, errMatchingHostThrottleTest)

	syncMatch, err := t.childMatcher.Offer(ctx, task)
	cancel()
	t.NotNil(req)
	t.NoError(err)
	t.False(syncMatch)
}

func (t *MatcherTestSuite) TestQueryNoCurrentPollersButRecentPollers() {
	t.client.EXPECT().PollWorkflowTaskQueue(gomock.Any(), gomock.Any(), gomock.Any()).Do(
		func(arg0 context.Context, arg1 *matchingservice.PollWorkflowTaskQueueRequest, arg2 ...interface{}) {
			_, err := t.rootMatcher.PollForQuery(arg0, &pollMetadata{})
			t.Assert().ErrorIs(err, errNoTasks)
		},
	).Return(emptyPollWorkflowTaskQueueResponse, nil).AnyTimes()

	// make a poll that expires
	ctx, cancel := context.WithTimeout(context.Background(), time.Millisecond)
	task, err := t.childMatcher.PollForQuery(ctx, &pollMetadata{})
	t.Assert().Empty(task.started.workflowTaskInfo)
	t.Assert().NoError(err)
	cancel()

	// send query and expect generic DeadlineExceeded error
	task = newInternalQueryTask(uuid.New(), &matchingservice.QueryWorkflowRequest{})
	t.client.EXPECT().QueryWorkflow(gomock.Any(), gomock.Any(), gomock.Any()).Do(
		func(ctx context.Context, req *matchingservice.QueryWorkflowRequest, arg2 ...interface{}) {
			task.forwardInfo = req.GetForwardInfo()
			resp, err := t.rootMatcher.OfferQuery(ctx, task)
			t.Nil(resp)
			t.Assert().ErrorIs(err, context.DeadlineExceeded)
		},
	).Return(nil, context.DeadlineExceeded)

	ctx, cancel = context.WithTimeout(context.Background(), time.Millisecond*10)
	_, err = t.childMatcher.OfferQuery(ctx, task)
	cancel()
	t.ErrorIs(err, context.DeadlineExceeded)
}

func (t *MatcherTestSuite) TestQueryNoRecentPoller() {
	t.client.EXPECT().PollWorkflowTaskQueue(gomock.Any(), gomock.Any(), gomock.Any()).Do(
		func(arg0 context.Context, arg1 *matchingservice.PollWorkflowTaskQueueRequest, arg2 ...interface{}) {
			_, err := t.rootMatcher.PollForQuery(arg0, &pollMetadata{})
			t.Assert().ErrorIs(err, errNoTasks)
		},
	).Return(emptyPollWorkflowTaskQueueResponse, nil).AnyTimes()

	// make a poll that expires
	ctx, cancel := context.WithTimeout(context.Background(), time.Millisecond)
	task, err := t.childMatcher.PollForQuery(ctx, &pollMetadata{})
	t.Assert().Empty(task.started.workflowTaskInfo)
	t.Assert().NoError(err)
	cancel()

	// wait 10ms after the poll
	time.Sleep(time.Millisecond * 10)

	// set the window to 5ms
	t.childConfig.QueryPollerUnavailableWindow = dynamicconfig.GetDurationPropertyFn(time.Millisecond * 5)
	t.rootConfig.QueryPollerUnavailableWindow = dynamicconfig.GetDurationPropertyFn(time.Millisecond * 5)

	// make the query and expect errNoRecentPoller
	task = newInternalQueryTask(uuid.New(), &matchingservice.QueryWorkflowRequest{})
	t.client.EXPECT().QueryWorkflow(gomock.Any(), gomock.Any(), gomock.Any()).Do(
		func(ctx context.Context, req *matchingservice.QueryWorkflowRequest, arg2 ...interface{}) {
			task.forwardInfo = req.GetForwardInfo()
			resp, err := t.rootMatcher.OfferQuery(ctx, task)
			t.Nil(resp)
			t.Assert().ErrorIs(err, errNoRecentPoller)
		},
	).Return(nil, errNoRecentPoller)

	ctx, cancel = context.WithTimeout(context.Background(), time.Millisecond*10)
	_, err = t.childMatcher.OfferQuery(ctx, task)
	cancel()
	t.ErrorIs(err, errNoRecentPoller)
}

func (t *MatcherTestSuite) TestQueryNoPollerAtAll() {
	task := newInternalQueryTask(uuid.New(), &matchingservice.QueryWorkflowRequest{})

	t.client.EXPECT().QueryWorkflow(gomock.Any(), gomock.Any(), gomock.Any()).Do(
		func(ctx context.Context, req *matchingservice.QueryWorkflowRequest, arg2 ...interface{}) {
			task.forwardInfo = req.GetForwardInfo()
			resp, err := t.rootMatcher.OfferQuery(ctx, task)
			t.Nil(resp)
			t.Assert().ErrorIs(err, errNoRecentPoller)
		},
	).Return(nil, errNoRecentPoller)

	ctx, cancel := context.WithTimeout(context.Background(), time.Millisecond*10)
	_, err := t.childMatcher.OfferQuery(ctx, task)
	cancel()
	t.ErrorIs(err, errNoRecentPoller)
}

func (t *MatcherTestSuite) TestQueryLocalSyncMatch() {
	// force disable remote forwarding
	<-t.fwdr.AddReqTokenC()
	<-t.fwdr.PollReqTokenC()

	pollStarted := make(chan struct{})

	go func() {
		ctx, cancel := context.WithTimeout(context.Background(), time.Second)
		close(pollStarted)
		task, err := t.childMatcher.PollForQuery(ctx, &pollMetadata{})
		cancel()
		if err == nil && task.isQuery() {
			task.finish(nil, true)
		}
	}()

	<-pollStarted
	time.Sleep(10 * time.Millisecond)
	task := newInternalQueryTask(uuid.New(), &matchingservice.QueryWorkflowRequest{})
	ctx, cancel := context.WithTimeout(context.Background(), time.Second)
	resp, err := t.childMatcher.OfferQuery(ctx, task)
	cancel()
	t.NoError(err)
	t.Nil(resp)
}

func (t *MatcherTestSuite) TestQueryRemoteSyncMatch() {
	pollSigC := make(chan struct{})

	go func() {
		ctx, cancel := context.WithTimeout(context.Background(), time.Second)
		<-pollSigC
		task, err := t.childMatcher.PollForQuery(ctx, &pollMetadata{})
		cancel()
		if err == nil && task.isQuery() {
			task.finish(nil, true)
		}
	}()

	var querySet = atomic.NewBool(false)
	var remotePollErr error
	var remotePollResp matchingservice.PollWorkflowTaskQueueResponse
	t.client.EXPECT().PollWorkflowTaskQueue(gomock.Any(), gomock.Any(), gomock.Any()).Do(
		func(arg0 context.Context, arg1 *matchingservice.PollWorkflowTaskQueueRequest, arg2 ...interface{}) {
			task, err := t.rootMatcher.PollForQuery(arg0, &pollMetadata{})
			if err != nil {
				remotePollErr = err
			} else if task.isQuery() {
				task.finish(nil, true)
				querySet.Swap(true)
				remotePollResp = matchingservice.PollWorkflowTaskQueueResponse{
					Query: &querypb.WorkflowQuery{},
				}
			}
		},
	).Return(&remotePollResp, remotePollErr).AnyTimes()

	task := newInternalQueryTask(uuid.New(), &matchingservice.QueryWorkflowRequest{})
	ctx, cancel := context.WithTimeout(context.Background(), time.Second)

	var req *matchingservice.QueryWorkflowRequest
	t.client.EXPECT().QueryWorkflow(gomock.Any(), gomock.Any(), gomock.Any()).Do(
		func(arg0 context.Context, arg1 *matchingservice.QueryWorkflowRequest, arg2 ...interface{}) {
			req = arg1
			close(pollSigC)
			time.Sleep(10 * time.Millisecond)
			_, err := t.rootMatcher.OfferQuery(ctx, task)
			t.Assert().NoError(err)
		},
	).Return(&matchingservice.QueryWorkflowResponse{QueryResult: payloads.EncodeString("answer")}, nil)

	result, err := t.childMatcher.OfferQuery(ctx, task)
	cancel()
	t.NotNil(req)
	t.NoError(err)
	t.NotNil(result)
	t.True(querySet.Load())

	var answer string
	err = payloads.Decode(result.GetQueryResult(), &answer)
	t.NoError(err)
	t.Equal("answer", answer)
	t.Equal(t.queue.PersistenceName(), req.GetForwardInfo().GetSourcePartition())
	t.Equal(mustParent(t.queue.partition.(*tqid.NormalPartition), 20).RpcName(), req.GetTaskQueue().GetName())
}

func (t *MatcherTestSuite) TestQueryRemoteSyncMatchError() {
	<-t.fwdr.PollReqTokenC()

	matched := false
	pollSigC := make(chan struct{})

	go func() {
		ctx, cancel := context.WithTimeout(context.Background(), time.Second)
		<-pollSigC
		task, err := t.childMatcher.PollForQuery(ctx, &pollMetadata{})
		cancel()
		if err == nil && task.isQuery() {
			matched = true
			task.finish(nil, true)
		}
	}()

	task := newInternalQueryTask(uuid.New(), &matchingservice.QueryWorkflowRequest{})
	ctx, cancel := context.WithTimeout(context.Background(), time.Second)

	var req *matchingservice.QueryWorkflowRequest
	t.client.EXPECT().QueryWorkflow(gomock.Any(), gomock.Any(), gomock.Any()).Do(
		func(arg0 context.Context, arg1 *matchingservice.QueryWorkflowRequest, arg2 ...interface{}) {
			req = arg1
			close(pollSigC)
			time.Sleep(10 * time.Millisecond)
		},
	).Return(nil, errMatchingHostThrottleTest)

	result, err := t.childMatcher.OfferQuery(ctx, task)
	cancel()
	t.NotNil(req)
	t.NoError(err)
	t.Nil(result)
	t.True(matched)
}

// todo: note from shawn, when does this case happen in production?
func (t *MatcherTestSuite) TestMustOfferLocalMatch() {
	// force disable remote forwarding
	<-t.fwdr.AddReqTokenC()
	<-t.fwdr.PollReqTokenC()

	pollStarted := make(chan struct{})

	go func() {
		ctx, cancel := context.WithTimeout(context.Background(), time.Second)
		close(pollStarted)
		task, err := t.childMatcher.Poll(ctx, &pollMetadata{})
		cancel()
		if err == nil {
			task.finish(nil, true)
		}
	}()

	<-pollStarted
	time.Sleep(10 * time.Millisecond)
	task := newInternalTaskForSyncMatch(randomTaskInfo().Data, nil)
	ctx, cancel := context.WithTimeout(context.Background(), time.Second)
	err := t.childMatcher.MustOffer(ctx, task, nil)
	cancel()
	t.NoError(err)
}

func (t *MatcherTestSuite) TestMustOfferRemoteMatch() {
	var wg sync.WaitGroup
	wg.Add(1)

	pollSigC := make(chan struct{})
	var remotePollErr error
	var remotePollResp matchingservice.PollWorkflowTaskQueueResponse
	t.client.EXPECT().PollWorkflowTaskQueue(gomock.Any(), gomock.Any(), gomock.Any()).Do(
		func(arg0 context.Context, arg1 *matchingservice.PollWorkflowTaskQueueRequest, arg2 ...interface{}) {
			wg.Done()
			<-pollSigC
			time.Sleep(time.Millisecond * 500) // delay poll to verify that offer blocks on parent
			task, err := t.rootMatcher.Poll(arg0, &pollMetadata{})
			if err != nil {
				remotePollErr = err
			} else {
				task.finish(nil, true)
				remotePollResp = matchingservice.PollWorkflowTaskQueueResponse{
					WorkflowExecution: task.workflowExecution(),
				}
			}
		},
	).Return(&remotePollResp, remotePollErr).AnyTimes()

	go func() {
		ctx, cancel := context.WithTimeout(context.Background(), 4*time.Second)
		_, err := t.childMatcher.Poll(ctx, &pollMetadata{})
		t.Assert().NoError(err)
		cancel()
	}()

	taskCompleted := false
	completionFunc := func(*persistencespb.AllocatedTaskInfo, error) {
		taskCompleted = true
	}

	task := newInternalTaskFromBacklog(randomTaskInfo(), completionFunc)
	ctx, cancel := context.WithTimeout(context.Background(), 4*time.Second)

	var err error
	var remoteSyncMatch bool
	var req *matchingservice.AddWorkflowTaskRequest
	t.client.EXPECT().AddWorkflowTask(gomock.Any(), gomock.Any(), gomock.Any()).Return(&matchingservice.AddWorkflowTaskResponse{}, errMatchingHostThrottleTest)
	t.client.EXPECT().AddWorkflowTask(gomock.Any(), gomock.Any(), gomock.Any()).Do(
		func(arg0 context.Context, arg1 *matchingservice.AddWorkflowTaskRequest, arg2 ...interface{}) {
			req = arg1
			task := newInternalTaskForSyncMatch(task.event.AllocatedTaskInfo.Data, req.ForwardInfo)
			close(pollSigC)
			remoteSyncMatch, err = t.rootMatcher.Offer(ctx, task)
		},
	).Return(&matchingservice.AddWorkflowTaskResponse{}, nil)

	// This ensures that the poll request has been forwarded to the parent partition before the offer is made.
	// Without this, there is a chance that the request is matched on the child partition, which will
	// fail the test as the PollWorkflowTaskQueue and the 2nd AddWorkflowTask expectations would then never be met.
	wg.Wait()

	t.NoError(t.childMatcher.MustOffer(ctx, task, nil))
	cancel()

	t.NotNil(req)
	t.NoError(err)
	t.True(remoteSyncMatch)
	t.True(taskCompleted)
	t.Equal(t.queue.PersistenceName(), req.GetForwardInfo().GetSourcePartition())
	t.Equal(mustParent(t.queue.partition.(*tqid.NormalPartition), 20).RpcName(), req.GetTaskQueue().GetName())
}

func (t *MatcherTestSuite) TestRemotePoll() {
	pollToken := <-t.fwdr.PollReqTokenC()

	var req *matchingservice.PollWorkflowTaskQueueRequest
	t.client.EXPECT().PollWorkflowTaskQueue(gomock.Any(), gomock.Any(), gomock.Any()).Do(
		func(arg0 context.Context, arg1 *matchingservice.PollWorkflowTaskQueueRequest, arg2 ...interface{}) {
			req = arg1
		},
	).Return(&matchingservice.PollWorkflowTaskQueueResponse{}, nil)

	go func() {
		time.Sleep(10 * time.Millisecond)
		pollToken.release()
	}()

	ctx, cancel := context.WithTimeout(context.Background(), time.Second)
	task, forwarded, err := t.childMatcher.poll(ctx, &pollMetadata{}, false)
	cancel()
	t.NoError(err)
	t.NotNil(req)
	t.NotNil(task)
	t.True(task.isStarted())
	t.True(forwarded)
}

func (t *MatcherTestSuite) TestRemotePollForQuery() {
	pollToken := <-t.fwdr.PollReqTokenC()

	var req *matchingservice.PollWorkflowTaskQueueRequest
	t.client.EXPECT().PollWorkflowTaskQueue(gomock.Any(), gomock.Any(), gomock.Any()).Do(
		func(arg0 context.Context, arg1 *matchingservice.PollWorkflowTaskQueueRequest, arg2 ...interface{}) {
			req = arg1
		},
	).Return(&matchingservice.PollWorkflowTaskQueueResponse{}, nil)

	go func() {
		time.Sleep(10 * time.Millisecond)
		pollToken.release()
	}()

	ctx, cancel := context.WithTimeout(context.Background(), time.Second)
	task, err := t.childMatcher.PollForQuery(ctx, &pollMetadata{})
	cancel()
	t.NoError(err)
	t.NotNil(req)
	t.NotNil(task)
	t.True(task.isStarted())
}

func randomTaskInfo() *persistencespb.AllocatedTaskInfo {
	rt1 := time.Date(rand.Intn(9999), time.Month(rand.Intn(12)+1), rand.Intn(28)+1, rand.Intn(24)+1, rand.Intn(60), rand.Intn(60), rand.Intn(1e9), time.UTC)
	rt2 := time.Date(rand.Intn(5000)+3000, time.Month(rand.Intn(12)+1), rand.Intn(28)+1, rand.Intn(24)+1, rand.Intn(60), rand.Intn(60), rand.Intn(1e9), time.UTC)

	return &persistencespb.AllocatedTaskInfo{
		Data: &persistencespb.TaskInfo{
			NamespaceId:      uuid.New(),
			WorkflowId:       uuid.New(),
			RunId:            uuid.New(),
			ScheduledEventId: rand.Int63(),
			CreateTime:       timestamppb.New(rt1),
			ExpiryTime:       timestamppb.New(rt2),
		},
		TaskId: rand.Int63(),
	}
}

func randomTaskInfoWithAge(age time.Duration) *persistencespb.AllocatedTaskInfo {
	rt1 := time.Now().Add(-age)
	rt2 := rt1.Add(time.Hour)

	return &persistencespb.AllocatedTaskInfo{
		Data: &persistencespb.TaskInfo{
			NamespaceId:      uuid.New(),
			WorkflowId:       uuid.New(),
			RunId:            uuid.New(),
			ScheduledEventId: rand.Int63(),
			CreateTime:       timestamppb.New(rt1),
			ExpiryTime:       timestamppb.New(rt2),
		},
		TaskId: rand.Int63(),
	}
}<|MERGE_RESOLUTION|>--- conflicted
+++ resolved
@@ -158,23 +158,6 @@
 		}
 	}()
 
-<<<<<<< HEAD
-	var remotePollErr error
-	var remotePollResp matchingservice.PollWorkflowTaskQueueResponse
-	t.client.EXPECT().PollWorkflowTaskQueue(gomock.Any(), gomock.Any(), gomock.Any()).Do(
-		func(arg0 context.Context, arg1 *matchingservice.PollWorkflowTaskQueueRequest, arg2 ...interface{}) {
-			task, err := t.rootMatcher.Poll(arg0, &pollMetadata{})
-			if err != nil {
-				remotePollErr = err
-			} else {
-				task.finish(nil, true)
-				remotePollResp = matchingservice.PollWorkflowTaskQueueResponse{
-					WorkflowExecution: task.workflowExecution(),
-				}
-			}
-		},
-	).Return(&remotePollResp, remotePollErr).AnyTimes()
-=======
 	// var remotePollErr error
 	// var remotePollResp matchingservice.PollWorkflowTaskQueueResponse
 	// t.client.EXPECT().PollWorkflowTaskQueue(gomock.Any(), gomock.Any(), gomock.Any()).Do(
@@ -190,7 +173,6 @@
 	// 		}
 	// 	},
 	// ).Return(&remotePollResp, remotePollErr).AnyTimes()
->>>>>>> 3207d6aa
 
 	task := newInternalTaskForSyncMatch(randomTaskInfo().Data, nil)
 	if taskSource == enumsspb.TASK_SOURCE_DB_BACKLOG {
